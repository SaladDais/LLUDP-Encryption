--- conflicted
+++ resolved
@@ -6,11 +6,7 @@
 // numbers. Each message must be numbered relative to the
 // other messages of that type. The current highest number 
 // for each type is listed below:
-<<<<<<< HEAD
-// Low: 429
-=======
 // Low: 430
->>>>>>> 9475a593
 // Medium: 18
 // High: 30
 // PLEASE UPDATE THIS WHEN YOU ADD A NEW MESSAGE!
