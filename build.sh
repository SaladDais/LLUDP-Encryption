--- conflicted
+++ resolved
@@ -310,10 +310,7 @@
     if $build_viewer_deb && [ "$last_built_variant" == "Release" ]
     then
       begin_section "Build Viewer Debian Package"
-<<<<<<< HEAD
-=======
-      have_private_repo=false
->>>>>>> d8a81b24
+      # have_private_repo=false - <FS:TM> FS doesnt use this
       # mangle the changelog
       dch --force-bad-version \
           --distribution unstable \
