/**
 * @file llmath.h
 * @brief Useful math constants and macros.
 *
 * $LicenseInfo:firstyear=2000&license=viewerlgpl$
 * Second Life Viewer Source Code
 * Copyright (C) 2010, Linden Research, Inc.
 * 
 * This library is free software; you can redistribute it and/or
 * modify it under the terms of the GNU Lesser General Public
 * License as published by the Free Software Foundation;
 * version 2.1 of the License only.
 * 
 * This library is distributed in the hope that it will be useful,
 * but WITHOUT ANY WARRANTY; without even the implied warranty of
 * MERCHANTABILITY or FITNESS FOR A PARTICULAR PURPOSE.  See the GNU
 * Lesser General Public License for more details.
 * 
 * You should have received a copy of the GNU Lesser General Public
 * License along with this library; if not, write to the Free Software
 * Foundation, Inc., 51 Franklin Street, Fifth Floor, Boston, MA  02110-1301  USA
 * 
 * Linden Research, Inc., 945 Battery Street, San Francisco, CA  94111  USA
 * $/LicenseInfo$
 */

#ifndef LLMATH_H
#define LLMATH_H

#include <cmath>
#include <cstdlib>
#include <vector>
#include <limits>
#include "lldefs.h"
//#include "llstl.h" // *TODO: Remove when LLString is gone
//#include "llstring.h" // *TODO: Remove when LLString is gone
// lltut.h uses is_approx_equal_fraction(). This was moved to its own header
// file in llcommon so we can use lltut.h for llcommon tests without making
// llcommon depend on llmath.
#include "is_approx_equal_fraction.h"

// work around for Windows & older gcc non-standard function names.
#if LL_WINDOWS
#include <float.h>
#define llisnan(val)	_isnan(val)
#define llfinite(val)	_finite(val)
#elif (LL_LINUX && __GNUC__ <= 2)
#define llisnan(val)	isnan(val)
#define llfinite(val)	isfinite(val)
#elif LL_SOLARIS
#define llisnan(val)    isnan(val)
#define llfinite(val)   (val <= std::numeric_limits<double>::max())
#else
#define llisnan(val)	std::isnan(val)
#define llfinite(val)	std::isfinite(val)
#endif

// Single Precision Floating Point Routines
// (There used to be more defined here, but they appeared to be redundant and 
// were breaking some other includes. Removed by Falcon, reviewed by Andrew, 11/25/09)
/*#ifndef tanf
#define tanf(x)		((F32)tan((F64)(x)))
#endif*/

const F32	GRAVITY			= -9.8f;

// mathematical constants
const F32	F_PI		= 3.1415926535897932384626433832795f;
const F32	F_TWO_PI	= 6.283185307179586476925286766559f;
const F32	F_PI_BY_TWO	= 1.5707963267948966192313216916398f;
const F32	F_SQRT_TWO_PI = 2.506628274631000502415765284811f;
const F32	F_E			= 2.71828182845904523536f;
const F32	F_SQRT2		= 1.4142135623730950488016887242097f;
const F32	F_SQRT3		= 1.73205080756888288657986402541f;
const F32	OO_SQRT2	= 0.7071067811865475244008443621049f;
const F32	OO_SQRT3	= 0.577350269189625764509f;
const F32	DEG_TO_RAD	= 0.017453292519943295769236907684886f;
const F32	RAD_TO_DEG	= 57.295779513082320876798154814105f;
const F32	F_APPROXIMATELY_ZERO = 0.00001f;
const F32	F_LN10		= 2.3025850929940456840179914546844f;
const F32	OO_LN10		= 0.43429448190325182765112891891661f;
const F32	F_LN2		= 0.69314718056f;
const F32	OO_LN2		= 1.4426950408889634073599246810019f;

const F32	F_ALMOST_ZERO	= 0.0001f;
const F32	F_ALMOST_ONE	= 1.0f - F_ALMOST_ZERO;

const F32	GIMBAL_THRESHOLD = 0.000436f; // sets the gimballock threshold 0.025 away from +/-90 degrees
// formula: GIMBAL_THRESHOLD = sin(DEG_TO_RAD * gimbal_threshold_angle);

// BUG: Eliminate in favor of F_APPROXIMATELY_ZERO above?
const F32 FP_MAG_THRESHOLD = 0.0000001f;

// TODO: Replace with logic like is_approx_equal
inline bool is_approx_zero( F32 f ) { return (-F_APPROXIMATELY_ZERO < f) && (f < F_APPROXIMATELY_ZERO); }

// These functions work by interpreting sign+exp+mantissa as an unsigned
// integer.
// For example:
// x = <sign>1 <exponent>00000010 <mantissa>00000000000000000000000
// y = <sign>1 <exponent>00000001 <mantissa>11111111111111111111111
//
// interpreted as ints = 
// x = 10000001000000000000000000000000
// y = 10000000111111111111111111111111
// which is clearly a different of 1 in the least significant bit
// Values with the same exponent can be trivially shown to work.
//
// WARNING: Denormals of opposite sign do not work
// x = <sign>1 <exponent>00000000 <mantissa>00000000000000000000001
// y = <sign>0 <exponent>00000000 <mantissa>00000000000000000000001
// Although these values differ by 2 in the LSB, the sign bit makes
// the int comparison fail.
//
// WARNING: NaNs can compare equal
// There is no special treatment of exceptional values like NaNs
//
// WARNING: Infinity is comparable with F32_MAX and negative 
// infinity is comparable with F32_MIN

// handles negative and positive zeros
inline bool is_zero(F32 x)
{
	return (*(U32*)(&x) & 0x7fffffff) == 0;
}

inline bool is_approx_equal(F32 x, F32 y)
{
	const S32 COMPARE_MANTISSA_UP_TO_BIT = 0x02;
	return (std::abs((S32) ((U32&)x - (U32&)y) ) < COMPARE_MANTISSA_UP_TO_BIT);
}

inline bool is_approx_equal(F64 x, F64 y)
{
	const S64 COMPARE_MANTISSA_UP_TO_BIT = 0x02;
	return (std::abs((S32) ((U64&)x - (U64&)y) ) < COMPARE_MANTISSA_UP_TO_BIT);
}

inline S32 llabs(const S32 a)
{
	return S32(std::labs(a));
}

inline F32 llabs(const F32 a)
{
	return F32(std::fabs(a));
}

inline F64 llabs(const F64 a)
{
	return F64(std::fabs(a));
}

inline S32 lltrunc( F32 f )
{
<<<<<<< HEAD
#if LL_WINDOWS && !defined( __INTEL_COMPILER ) && !defined(ND_BUILD64BIT_ARCH)
=======
#if LL_WINDOWS && !defined( __INTEL_COMPILER ) && (ADDRESS_SIZE == 32)
>>>>>>> f40bd0fa
		// Avoids changing the floating point control word.
		// Add or subtract 0.5 - epsilon and then round
		const static U32 zpfp[] = { 0xBEFFFFFF, 0x3EFFFFFF };
		S32 result;
		__asm {
			fld		f
			mov		eax,	f
			shr		eax,	29
			and		eax,	4
			fadd	dword ptr [zpfp + eax]
			fistp	result
		}
		return result;
#else
		return (S32)f;
#endif
}

inline S32 lltrunc( F64 f )
{
	return (S32)f;
}

inline S32 llfloor( F32 f )
{
<<<<<<< HEAD
#if LL_WINDOWS && !defined( __INTEL_COMPILER ) && !defined(ND_BUILD64BIT_ARCH)
=======
#if LL_WINDOWS && !defined( __INTEL_COMPILER ) && (ADDRESS_SIZE == 32)
>>>>>>> f40bd0fa
		// Avoids changing the floating point control word.
		// Accurate (unlike Stereopsis version) for all values between S32_MIN and S32_MAX and slightly faster than Stereopsis version.
		// Add -(0.5 - epsilon) and then round
		const U32 zpfp = 0xBEFFFFFF;
		S32 result;
		__asm { 
			fld		f
			fadd	dword ptr [zpfp]
			fistp	result
		}
		return result;
#else
		return (S32)floor(f);
#endif
}


inline S32 llceil( F32 f )
{
	// This could probably be optimized, but this works.
	return (S32)ceil(f);
}


#ifndef BOGUS_ROUND
// Use this round.  Does an arithmetic round (0.5 always rounds up)
inline S32 ll_round(const F32 val)
{
	return llfloor(val + 0.5f);
}

#else // BOGUS_ROUND
// Old ll_round implementation - does banker's round (toward nearest even in the case of a 0.5.
// Not using this because we don't have a consistent implementation on both platforms, use
// llfloor(val + 0.5f), which is consistent on all platforms.
inline S32 ll_round(const F32 val)
{
	#if LL_WINDOWS
		// Note: assumes that the floating point control word is set to rounding mode (the default)
		S32 ret_val;
		_asm fld	val
		_asm fistp	ret_val;
		return ret_val;
	#elif LL_LINUX
		// Note: assumes that the floating point control word is set
		// to rounding mode (the default)
		S32 ret_val;
		__asm__ __volatile__( "flds %1    \n\t"
							  "fistpl %0  \n\t"
							  : "=m" (ret_val)
							  : "m" (val) );
		return ret_val;
	#else
		return llfloor(val + 0.5f);
	#endif
}

// A fast arithmentic round on intel, from Laurent de Soras http://ldesoras.free.fr
inline int round_int(double x)
{
	const float round_to_nearest = 0.5f;
	int i;
	__asm
	{
		fld x
		fadd st, st (0)
		fadd round_to_nearest
		fistp i
		sar i, 1
	}
	return (i);
}
#endif // BOGUS_ROUND

inline F32 ll_round( F32 val, F32 nearest )
{
	return F32(floor(val * (1.0f / nearest) + 0.5f)) * nearest;
}

inline F64 ll_round( F64 val, F64 nearest )
{
	return F64(floor(val * (1.0 / nearest) + 0.5)) * nearest;
}

// these provide minimum peak error
//
// avg  error = -0.013049 
// peak error = -31.4 dB
// RMS  error = -28.1 dB

const F32 FAST_MAG_ALPHA = 0.960433870103f;
const F32 FAST_MAG_BETA = 0.397824734759f;

// these provide minimum RMS error
//
// avg  error = 0.000003 
// peak error = -32.6 dB
// RMS  error = -25.7 dB
//
//const F32 FAST_MAG_ALPHA = 0.948059448969f;
//const F32 FAST_MAG_BETA = 0.392699081699f;

inline F32 fastMagnitude(F32 a, F32 b)
{ 
	a = (a > 0) ? a : -a;
	b = (b > 0) ? b : -b;
	return(FAST_MAG_ALPHA * llmax(a,b) + FAST_MAG_BETA * llmin(a,b));
}



////////////////////
//
// Fast F32/S32 conversions
//
// Culled from www.stereopsis.com/FPU.html

const F64 LL_DOUBLE_TO_FIX_MAGIC	= 68719476736.0*1.5;     //2^36 * 1.5,  (52-_shiftamt=36) uses limited precisicion to floor
const S32 LL_SHIFT_AMOUNT			= 16;                    //16.16 fixed point representation,

// Endian dependent code
#ifdef LL_LITTLE_ENDIAN
	#define LL_EXP_INDEX				1
	#define LL_MAN_INDEX				0
#else
	#define LL_EXP_INDEX				0
	#define LL_MAN_INDEX				1
#endif

////////////////////////////////////////////////
//
// Fast exp and log
//

// Implementation of fast exp() approximation (from a paper by Nicol N. Schraudolph
// http://www.inf.ethz.ch/~schraudo/pubs/exp.pdf
static union
{
	double d;
	struct
	{
#ifdef LL_LITTLE_ENDIAN
		S32 j, i;
#else
		S32 i, j;
#endif
	} n;
} LLECO; // not sure what the name means

#define LL_EXP_A (1048576 * OO_LN2) // use 1512775 for integer
#define LL_EXP_C (60801)			// this value of C good for -4 < y < 4

#define LL_FAST_EXP(y) (LLECO.n.i = ll_round(F32(LL_EXP_A*(y))) + (1072693248 - LL_EXP_C), LLECO.d)

inline F32 llfastpow(const F32 x, const F32 y)
{
	return (F32)(LL_FAST_EXP(y * log(x)));
}


inline F32 snap_to_sig_figs(F32 foo, S32 sig_figs)
{
	// compute the power of ten
	F32 bar = 1.f;
	for (S32 i = 0; i < sig_figs; i++)
	{
		bar *= 10.f;
	}

	F32 sign = (foo > 0.f) ? 1.f : -1.f;
	F32 new_foo = F32( S64(foo * bar + sign * 0.5f));
	new_foo /= bar;

	return new_foo;
}

inline F32 lerp(F32 a, F32 b, F32 u) 
{
	return a + ((b - a) * u);
}

inline F32 lerp2d(F32 x00, F32 x01, F32 x10, F32 x11, F32 u, F32 v)
{
	F32 a = x00 + (x01-x00)*u;
	F32 b = x10 + (x11-x10)*u;
	F32 r = a + (b-a)*v;
	return r;
}

inline F32 ramp(F32 x, F32 a, F32 b)
{
	return (a == b) ? 0.0f : ((a - x) / (a - b));
}

inline F32 rescale(F32 x, F32 x1, F32 x2, F32 y1, F32 y2)
{
	return lerp(y1, y2, ramp(x, x1, x2));
}

inline F32 clamp_rescale(F32 x, F32 x1, F32 x2, F32 y1, F32 y2)
{
	if (y1 < y2)
	{
		return llclamp(rescale(x,x1,x2,y1,y2),y1,y2);
	}
	else
	{
		return llclamp(rescale(x,x1,x2,y1,y2),y2,y1);
	}
}


inline F32 cubic_step( F32 x, F32 x0, F32 x1, F32 s0, F32 s1 )
{
	if (x <= x0)
		return s0;

	if (x >= x1)
		return s1;

	F32 f = (x - x0) / (x1 - x0);

	return	s0 + (s1 - s0) * (f * f) * (3.0f - 2.0f * f);
}

inline F32 cubic_step( F32 x )
{
	x = llclampf(x);

	return	(x * x) * (3.0f - 2.0f * x);
}

inline F32 quadratic_step( F32 x, F32 x0, F32 x1, F32 s0, F32 s1 )
{
	if (x <= x0)
		return s0;

	if (x >= x1)
		return s1;

	F32 f = (x - x0) / (x1 - x0);
	F32 f_squared = f * f;

	return	(s0 * (1.f - f_squared)) + ((s1 - s0) * f_squared);
}

inline F32 llsimple_angle(F32 angle)
{
	while(angle <= -F_PI)
		angle += F_TWO_PI;
	while(angle >  F_PI)
		angle -= F_TWO_PI;
	return angle;
}

//SDK - Renamed this to get_lower_power_two, since this is what this actually does.
inline U32 get_lower_power_two(U32 val, U32 max_power_two)
{
	if(!max_power_two)
	{
		max_power_two = 1 << 31 ;
	}
	if(max_power_two & (max_power_two - 1))
	{
		return 0 ;
	}

	for(; val < max_power_two ; max_power_two >>= 1) ;
	
	return max_power_two ;
}

// calculate next highest power of two, limited by max_power_two
// This is taken from a brilliant little code snipped on http://acius2.blogspot.com/2007/11/calculating-next-power-of-2.html
// Basically we convert the binary to a solid string of 1's with the same
// number of digits, then add one.  We subtract 1 initially to handle
// the case where the number passed in is actually a power of two.
// WARNING: this only works with 32 bit ints.
inline U32 get_next_power_two(U32 val, U32 max_power_two)
{
	if(!max_power_two)
	{
		max_power_two = 1 << 31 ;
	}

	if(val >= max_power_two)
	{
		return max_power_two;
	}

	val--;
	val = (val >> 1) | val;
	val = (val >> 2) | val;
	val = (val >> 4) | val;
	val = (val >> 8) | val;
	val = (val >> 16) | val;
	val++;

	return val;
}

//get the gaussian value given the linear distance from axis x and guassian value o
inline F32 llgaussian(F32 x, F32 o)
{
	return 1.f/(F_SQRT_TWO_PI*o)*powf(F_E, -(x*x)/(2*o*o));
}

//helper function for removing outliers
template <class VEC_TYPE>
inline void ll_remove_outliers(std::vector<VEC_TYPE>& data, F32 k)
{
	if (data.size() < 100)
	{ //not enough samples
		return;
	}

	VEC_TYPE Q1 = data[data.size()/4];
	VEC_TYPE Q3 = data[data.size()-data.size()/4-1];

	if ((F32)(Q3-Q1) < 1.f)
	{
		// not enough variation to detect outliers
		return;
	}


	VEC_TYPE min = (VEC_TYPE) ((F32) Q1-k * (F32) (Q3-Q1));
	VEC_TYPE max = (VEC_TYPE) ((F32) Q3+k * (F32) (Q3-Q1));

	U32 i = 0;
	while (i < data.size() && data[i] < min)
	{
		i++;
	}

	S32 j = data.size()-1;
	while (j > 0 && data[j] > max)
	{
		j--;
	}

	if (j < data.size()-1)
	{
		data.erase(data.begin()+j, data.end());
	}

	if (i > 0)
	{
		data.erase(data.begin(), data.begin()+i);
	}
}

// Include simd math header
#include "llsimdmath.h"

#endif<|MERGE_RESOLUTION|>--- conflicted
+++ resolved
@@ -153,11 +153,7 @@
 
 inline S32 lltrunc( F32 f )
 {
-<<<<<<< HEAD
-#if LL_WINDOWS && !defined( __INTEL_COMPILER ) && !defined(ND_BUILD64BIT_ARCH)
-=======
 #if LL_WINDOWS && !defined( __INTEL_COMPILER ) && (ADDRESS_SIZE == 32)
->>>>>>> f40bd0fa
 		// Avoids changing the floating point control word.
 		// Add or subtract 0.5 - epsilon and then round
 		const static U32 zpfp[] = { 0xBEFFFFFF, 0x3EFFFFFF };
@@ -183,11 +179,7 @@
 
 inline S32 llfloor( F32 f )
 {
-<<<<<<< HEAD
-#if LL_WINDOWS && !defined( __INTEL_COMPILER ) && !defined(ND_BUILD64BIT_ARCH)
-=======
 #if LL_WINDOWS && !defined( __INTEL_COMPILER ) && (ADDRESS_SIZE == 32)
->>>>>>> f40bd0fa
 		// Avoids changing the floating point control word.
 		// Accurate (unlike Stereopsis version) for all values between S32_MIN and S32_MAX and slightly faster than Stereopsis version.
 		// Add -(0.5 - epsilon) and then round
