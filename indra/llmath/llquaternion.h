/**
 * @file llquaternion.h
 * @brief LLQuaternion class header file.
 *
 * $LicenseInfo:firstyear=2000&license=viewerlgpl$
 * Second Life Viewer Source Code
 * Copyright (C) 2010, Linden Research, Inc.
 * 
 * This library is free software; you can redistribute it and/or
 * modify it under the terms of the GNU Lesser General Public
 * License as published by the Free Software Foundation;
 * version 2.1 of the License only.
 * 
 * This library is distributed in the hope that it will be useful,
 * but WITHOUT ANY WARRANTY; without even the implied warranty of
 * MERCHANTABILITY or FITNESS FOR A PARTICULAR PURPOSE.  See the GNU
 * Lesser General Public License for more details.
 * 
 * You should have received a copy of the GNU Lesser General Public
 * License along with this library; if not, write to the Free Software
 * Foundation, Inc., 51 Franklin Street, Fifth Floor, Boston, MA  02110-1301  USA
 * 
 * Linden Research, Inc., 945 Battery Street, San Francisco, CA  94111  USA
 * $/LicenseInfo$
 */

#ifndef LLQUATERNION_H
#define LLQUATERNION_H

#include <iostream>
<<<<<<< HEAD
#include <llsd.h>
=======
#include "llsd.h"
>>>>>>> d7f1c88c

#ifndef LLMATH_H //enforce specific include order to avoid tangling inline dependencies
#error "Please include llmath.h first."
#endif

class LLVector4;
class LLVector3;
class LLVector3d;
class LLMatrix4;
class LLMatrix3;

//	NOTA BENE: Quaternion code is written assuming Unit Quaternions!!!!
//			   Moreover, it is written assuming that all vectors and matricies
//			   passed as arguments are normalized and unitary respectively.
//			   VERY VERY VERY VERY BAD THINGS will happen if these assumptions fail.

static const U32 LENGTHOFQUAT = 4;

class LLQuaternion
{
public:
	F32 mQ[LENGTHOFQUAT];

	static const LLQuaternion DEFAULT;

	LLQuaternion();									// Initializes Quaternion to (0,0,0,1)
	explicit LLQuaternion(const LLMatrix4 &mat);				// Initializes Quaternion from Matrix4
	explicit LLQuaternion(const LLMatrix3 &mat);				// Initializes Quaternion from Matrix3
	LLQuaternion(F32 x, F32 y, F32 z, F32 w);		// Initializes Quaternion to normalize(x, y, z, w)
	LLQuaternion(F32 angle, const LLVector4 &vec);	// Initializes Quaternion to axis_angle2quat(angle, vec)
	LLQuaternion(F32 angle, const LLVector3 &vec);	// Initializes Quaternion to axis_angle2quat(angle, vec)
	LLQuaternion(const F32 *q);						// Initializes Quaternion to normalize(x, y, z, w)
	LLQuaternion(const LLVector3 &x_axis,
				 const LLVector3 &y_axis,
				 const LLVector3 &z_axis);			// Initializes Quaternion from Matrix3 = [x_axis ; y_axis ; z_axis]
    explicit LLQuaternion(const LLSD &sd);          // Initializes Quaternion from LLSD array.

    LLSD getValue() const;
    void setValue(const LLSD& sd);

	explicit LLQuaternion(const LLSD& sd)
	{
		setValue(sd);
	}

	void setValue(const LLSD& sd)
	{
		mQ[VX] = (F32) sd[0].asReal();
		mQ[VY] = (F32) sd[1].asReal();
		mQ[VZ] = (F32) sd[2].asReal();
		mQ[VS] = (F32) sd[3].asReal();
	}

	LLSD getValue() const
	{
		LLSD ret;
		ret[0] = mQ[VX];
		ret[1] = mQ[VY];
		ret[2] = mQ[VZ];
		ret[3] = mQ[VS];
		return ret;
	}

	BOOL isIdentity() const;
	BOOL isNotIdentity() const;
	BOOL isFinite() const;									// checks to see if all values of LLQuaternion are finite
	void quantize16(F32 lower, F32 upper);					// changes the vector to reflect quatization
	void quantize8(F32 lower, F32 upper);							// changes the vector to reflect quatization
	void loadIdentity();											// Loads the quaternion that represents the identity rotation

	bool isEqualEps(const LLQuaternion &quat, F32 epsilon) const;
	bool isNotEqualEps(const LLQuaternion &quat, F32 epsilon) const;

	const LLQuaternion&	set(F32 x, F32 y, F32 z, F32 w);		// Sets Quaternion to normalize(x, y, z, w)
	const LLQuaternion&	set(const LLQuaternion &quat);			// Copies Quaternion
	const LLQuaternion&	set(const F32 *q);						// Sets Quaternion to normalize(quat[VX], quat[VY], quat[VZ], quat[VW])
	const LLQuaternion&	set(const LLMatrix3 &mat);				// Sets Quaternion to mat2quat(mat)
	const LLQuaternion&	set(const LLMatrix4 &mat);				// Sets Quaternion to mat2quat(mat)
    const LLQuaternion& setFromAzimuthAndAltitude(F32 azimuth, F32 altitude);
    
	const LLQuaternion&	setAngleAxis(F32 angle, F32 x, F32 y, F32 z);	// Sets Quaternion to axis_angle2quat(angle, x, y, z)
	const LLQuaternion&	setAngleAxis(F32 angle, const LLVector3 &vec);	// Sets Quaternion to axis_angle2quat(angle, vec)
	const LLQuaternion&	setAngleAxis(F32 angle, const LLVector4 &vec);	// Sets Quaternion to axis_angle2quat(angle, vec)
	const LLQuaternion&	setEulerAngles(F32 roll, F32 pitch, F32 yaw);	// Sets Quaternion to euler2quat(pitch, yaw, roll)

	const LLQuaternion&	setQuatInit(F32 x, F32 y, F32 z, F32 w);	// deprecated
	const LLQuaternion&	setQuat(const LLQuaternion &quat);			// deprecated
	const LLQuaternion&	setQuat(const F32 *q);						// deprecated
	const LLQuaternion&	setQuat(const LLMatrix3 &mat);				// deprecated
	const LLQuaternion&	setQuat(const LLMatrix4 &mat);				// deprecated
	const LLQuaternion&	setQuat(F32 angle, F32 x, F32 y, F32 z);	// deprecated
	const LLQuaternion&	setQuat(F32 angle, const LLVector3 &vec);	// deprecated
	const LLQuaternion&	setQuat(F32 angle, const LLVector4 &vec);	// deprecated
	const LLQuaternion&	setQuat(F32 roll, F32 pitch, F32 yaw);		// deprecated

	LLMatrix4	getMatrix4(void) const;							// Returns the Matrix4 equivalent of Quaternion
	LLMatrix3	getMatrix3(void) const;							// Returns the Matrix3 equivalent of Quaternion
	void		getAngleAxis(F32* angle, F32* x, F32* y, F32* z) const;	// returns rotation in radians about axis x,y,z
	void		getAngleAxis(F32* angle, LLVector3 &vec) const;
	void		getEulerAngles(F32 *roll, F32* pitch, F32 *yaw) const;
    void        getAzimuthAndAltitude(F32 &azimuth, F32 &altitude);

	F32	normalize();	// Normalizes Quaternion and returns magnitude
	F32	normQuat();		// deprecated

	const LLQuaternion&	conjugate(void);	// Conjugates Quaternion and returns result
	const LLQuaternion&	conjQuat(void);		// deprecated

	// Other useful methods
	const LLQuaternion&	transpose();		// transpose (same as conjugate)
	const LLQuaternion&	transQuat();		// deprecated

	void			shortestArc(const LLVector3 &a, const LLVector3 &b);	// shortest rotation from a to b
	const LLQuaternion& constrain(F32 radians);						// constrains rotation to a cone angle specified in radians

	// Standard operators
	friend std::ostream& operator<<(std::ostream &s, const LLQuaternion &a);					// Prints a
	friend LLQuaternion operator+(const LLQuaternion &a, const LLQuaternion &b);	// Addition
	friend LLQuaternion operator-(const LLQuaternion &a, const LLQuaternion &b);	// Subtraction
	friend LLQuaternion operator-(const LLQuaternion &a);							// Negation
	friend LLQuaternion operator*(F32 a, const LLQuaternion &q);					// Scale
	friend LLQuaternion operator*(const LLQuaternion &q, F32 b);					// Scale
	friend LLQuaternion operator*(const LLQuaternion &a, const LLQuaternion &b);	// Returns a * b
	friend LLQuaternion operator~(const LLQuaternion &a);							// Returns a* (Conjugate of a)
	bool operator==(const LLQuaternion &b) const;			// Returns a == b
	bool operator!=(const LLQuaternion &b) const;			// Returns a != b

	friend const LLQuaternion& operator*=(LLQuaternion &a, const LLQuaternion &b);	// Returns a * b

	friend LLVector4 operator*(const LLVector4 &a, const LLQuaternion &rot);		// Rotates a by rot
	friend LLVector3 operator*(const LLVector3 &a, const LLQuaternion &rot);		// Rotates a by rot
	friend LLVector3d operator*(const LLVector3d &a, const LLQuaternion &rot);		// Rotates a by rot

	// Non-standard operators
	friend F32 dot(const LLQuaternion &a, const LLQuaternion &b);
	friend LLQuaternion lerp(F32 t, const LLQuaternion &p, const LLQuaternion &q);		// linear interpolation (t = 0 to 1) from p to q
	friend LLQuaternion lerp(F32 t, const LLQuaternion &q);								// linear interpolation (t = 0 to 1) from identity to q
	friend LLQuaternion slerp(F32 t, const LLQuaternion &p, const LLQuaternion &q); 	// spherical linear interpolation from p to q
	friend LLQuaternion slerp(F32 t, const LLQuaternion &q);							// spherical linear interpolation from identity to q
	friend LLQuaternion nlerp(F32 t, const LLQuaternion &p, const LLQuaternion &q); 	// normalized linear interpolation from p to q
	friend LLQuaternion nlerp(F32 t, const LLQuaternion &q); 							// normalized linear interpolation from p to q

	LLVector3	packToVector3() const;						// Saves space by using the fact that our quaternions are normalized
	void		unpackFromVector3(const LLVector3& vec);	// Saves space by using the fact that our quaternions are normalized

	enum Order {
		XYZ = 0,
		YZX = 1,
		ZXY = 2,
		XZY = 3,
		YXZ = 4,
		ZYX = 5
	};
	// Creates a quaternions from maya's rotation representation,
	// which is 3 rotations (in DEGREES) in the specified order
	friend LLQuaternion mayaQ(F32 x, F32 y, F32 z, Order order);

	// Conversions between Order and strings like "xyz" or "ZYX"
	friend const char *OrderToString( const Order order );
	friend Order StringToOrder( const char *str );

	static BOOL parseQuat(const std::string& buf, LLQuaternion* value);

	// For debugging, only
	//static U32 mMultCount;
};

inline LLSD LLQuaternion::getValue() const
{
    LLSD ret;
    ret[0] = mQ[0];
    ret[1] = mQ[1];
    ret[2] = mQ[2];
    ret[3] = mQ[3];
    return ret;
}

inline void LLQuaternion::setValue(const LLSD& sd)
{
    mQ[0] = sd[0].asReal();
    mQ[1] = sd[1].asReal();
    mQ[2] = sd[2].asReal();
    mQ[3] = sd[3].asReal();
}

// checker
inline BOOL	LLQuaternion::isFinite() const
{
	return (llfinite(mQ[VX]) && llfinite(mQ[VY]) && llfinite(mQ[VZ]) && llfinite(mQ[VS]));
}

inline BOOL LLQuaternion::isIdentity() const
{
	return 
		( mQ[VX] == 0.f ) &&
		( mQ[VY] == 0.f ) &&
		( mQ[VZ] == 0.f ) &&
		( mQ[VS] == 1.f );
}

inline BOOL LLQuaternion::isNotIdentity() const
{
	return 
		( mQ[VX] != 0.f ) ||
		( mQ[VY] != 0.f ) ||
		( mQ[VZ] != 0.f ) ||
		( mQ[VS] != 1.f );
}



inline LLQuaternion::LLQuaternion(void)
{
	mQ[VX] = 0.f;
	mQ[VY] = 0.f;
	mQ[VZ] = 0.f;
	mQ[VS] = 1.f;
}

inline LLQuaternion::LLQuaternion(F32 x, F32 y, F32 z, F32 w)
{
	mQ[VX] = x;
	mQ[VY] = y;
	mQ[VZ] = z;
	mQ[VS] = w;

	//RN: don't normalize this case as its used mainly for temporaries during calculations
	//normalize();
	/*
	F32 mag = sqrtf(mQ[VX]*mQ[VX] + mQ[VY]*mQ[VY] + mQ[VZ]*mQ[VZ] + mQ[VS]*mQ[VS]);
	mag -= 1.f;
	mag = fabs(mag);
	llassert(mag < 10.f*FP_MAG_THRESHOLD);
	*/
}

inline LLQuaternion::LLQuaternion(const F32 *q)
{
	mQ[VX] = q[VX];
	mQ[VY] = q[VY];
	mQ[VZ] = q[VZ];
	mQ[VS] = q[VW];

	normalize();
	/*
	F32 mag = sqrtf(mQ[VX]*mQ[VX] + mQ[VY]*mQ[VY] + mQ[VZ]*mQ[VZ] + mQ[VS]*mQ[VS]);
	mag -= 1.f;
	mag = fabs(mag);
	llassert(mag < FP_MAG_THRESHOLD);
	*/
}


inline void LLQuaternion::loadIdentity()
{
	mQ[VX] = 0.0f;
	mQ[VY] = 0.0f;
	mQ[VZ] = 0.0f;
	mQ[VW] = 1.0f;
}

inline bool LLQuaternion::isEqualEps(const LLQuaternion &quat, F32 epsilon) const
{
	return ( fabs(mQ[VX] - quat.mQ[VX]) < epsilon
		&&	 fabs(mQ[VY] - quat.mQ[VY]) < epsilon
		&&	 fabs(mQ[VZ] - quat.mQ[VZ]) < epsilon
		&&	 fabs(mQ[VS] - quat.mQ[VS]) < epsilon );
}

inline bool LLQuaternion::isNotEqualEps(const LLQuaternion &quat, F32 epsilon) const
{
	return (  fabs(mQ[VX] - quat.mQ[VX]) > epsilon
		||    fabs(mQ[VY] - quat.mQ[VY]) > epsilon
		||	  fabs(mQ[VZ] - quat.mQ[VZ]) > epsilon
		||    fabs(mQ[VS] - quat.mQ[VS]) > epsilon );
}

inline const LLQuaternion&	LLQuaternion::set(F32 x, F32 y, F32 z, F32 w)
{
	mQ[VX] = x;
	mQ[VY] = y;
	mQ[VZ] = z;
	mQ[VS] = w;
	normalize();
	return (*this);
}

inline const LLQuaternion&	LLQuaternion::set(const LLQuaternion &quat)
{
	mQ[VX] = quat.mQ[VX];
	mQ[VY] = quat.mQ[VY];
	mQ[VZ] = quat.mQ[VZ];
	mQ[VW] = quat.mQ[VW];
	normalize();
	return (*this);
}

inline const LLQuaternion&	LLQuaternion::set(const F32 *q)
{
	mQ[VX] = q[VX];
	mQ[VY] = q[VY];
	mQ[VZ] = q[VZ];
	mQ[VS] = q[VW];
	normalize();
	return (*this);
}


// deprecated
inline const LLQuaternion&	LLQuaternion::setQuatInit(F32 x, F32 y, F32 z, F32 w)
{
	mQ[VX] = x;
	mQ[VY] = y;
	mQ[VZ] = z;
	mQ[VS] = w;
	normalize();
	return (*this);
}

// deprecated
inline const LLQuaternion&	LLQuaternion::setQuat(const LLQuaternion &quat)
{
	mQ[VX] = quat.mQ[VX];
	mQ[VY] = quat.mQ[VY];
	mQ[VZ] = quat.mQ[VZ];
	mQ[VW] = quat.mQ[VW];
	normalize();
	return (*this);
}

// deprecated
inline const LLQuaternion&	LLQuaternion::setQuat(const F32 *q)
{
	mQ[VX] = q[VX];
	mQ[VY] = q[VY];
	mQ[VZ] = q[VZ];
	mQ[VS] = q[VW];
	normalize();
	return (*this);
}

inline void LLQuaternion::getAngleAxis(F32* angle, F32* x, F32* y, F32* z) const
{
	F32 v = sqrtf(mQ[VX] * mQ[VX] + mQ[VY] * mQ[VY] + mQ[VZ] * mQ[VZ]); // length of the vector-component
	if (v > FP_MAG_THRESHOLD)
	{
		F32 oomag = 1.0f / v;
		F32 w = mQ[VW];
		if (w < 0.0f)
		{
			w = -w; // make VW positive
			oomag = -oomag; // invert the axis
		}
		*x = mQ[VX] * oomag; // normalize the axis
		*y = mQ[VY] * oomag;
		*z = mQ[VZ] * oomag;
		*angle = 2.0f * atan2f(v, w); // get the angle
	}
	else
	{
		*angle = 0.0f; // no rotation
		*x = 0.0f; // around some dummy axis
		*y = 0.0f;
		*z = 1.0f;
	}
}

inline const LLQuaternion& LLQuaternion::conjugate()
{
	mQ[VX] *= -1.f;
	mQ[VY] *= -1.f;
	mQ[VZ] *= -1.f;
	return (*this);
}

inline const LLQuaternion& LLQuaternion::conjQuat()
{
	mQ[VX] *= -1.f;
	mQ[VY] *= -1.f;
	mQ[VZ] *= -1.f;
	return (*this);
}

// Transpose
inline const LLQuaternion& LLQuaternion::transpose()
{
	mQ[VX] *= -1.f;
	mQ[VY] *= -1.f;
	mQ[VZ] *= -1.f;
	return (*this);
}

// deprecated
inline const LLQuaternion& LLQuaternion::transQuat()
{
	mQ[VX] *= -1.f;
	mQ[VY] *= -1.f;
	mQ[VZ] *= -1.f;
	return (*this);
}


inline LLQuaternion 	operator+(const LLQuaternion &a, const LLQuaternion &b)
{
	return LLQuaternion( 
		a.mQ[VX] + b.mQ[VX],
		a.mQ[VY] + b.mQ[VY],
		a.mQ[VZ] + b.mQ[VZ],
		a.mQ[VW] + b.mQ[VW] );
}


inline LLQuaternion 	operator-(const LLQuaternion &a, const LLQuaternion &b)
{
	return LLQuaternion( 
		a.mQ[VX] - b.mQ[VX],
		a.mQ[VY] - b.mQ[VY],
		a.mQ[VZ] - b.mQ[VZ],
		a.mQ[VW] - b.mQ[VW] );
}


inline LLQuaternion 	operator-(const LLQuaternion &a)
{
	return LLQuaternion(
		-a.mQ[VX],
		-a.mQ[VY],
		-a.mQ[VZ],
		-a.mQ[VW] );
}


inline LLQuaternion 	operator*(F32 a, const LLQuaternion &q)
{
	return LLQuaternion(
		a * q.mQ[VX],
		a * q.mQ[VY],
		a * q.mQ[VZ],
		a * q.mQ[VW] );
}


inline LLQuaternion 	operator*(const LLQuaternion &q, F32 a)
{
	return LLQuaternion(
		a * q.mQ[VX],
		a * q.mQ[VY],
		a * q.mQ[VZ],
		a * q.mQ[VW] );
}

inline LLQuaternion	operator~(const LLQuaternion &a)
{
	LLQuaternion q(a);
	q.conjQuat();
	return q;
}

inline bool	LLQuaternion::operator==(const LLQuaternion &b) const
{
	return (  (mQ[VX] == b.mQ[VX])
			&&(mQ[VY] == b.mQ[VY])
			&&(mQ[VZ] == b.mQ[VZ])
			&&(mQ[VS] == b.mQ[VS]));
}

inline bool	LLQuaternion::operator!=(const LLQuaternion &b) const
{
	return (  (mQ[VX] != b.mQ[VX])
			||(mQ[VY] != b.mQ[VY])
			||(mQ[VZ] != b.mQ[VZ])
			||(mQ[VS] != b.mQ[VS]));
}

inline const LLQuaternion&	operator*=(LLQuaternion &a, const LLQuaternion &b)
{
#if 1
	LLQuaternion q(
		b.mQ[3] * a.mQ[0] + b.mQ[0] * a.mQ[3] + b.mQ[1] * a.mQ[2] - b.mQ[2] * a.mQ[1],
		b.mQ[3] * a.mQ[1] + b.mQ[1] * a.mQ[3] + b.mQ[2] * a.mQ[0] - b.mQ[0] * a.mQ[2],
		b.mQ[3] * a.mQ[2] + b.mQ[2] * a.mQ[3] + b.mQ[0] * a.mQ[1] - b.mQ[1] * a.mQ[0],
		b.mQ[3] * a.mQ[3] - b.mQ[0] * a.mQ[0] - b.mQ[1] * a.mQ[1] - b.mQ[2] * a.mQ[2]
	);
	a = q;
#else
	a = a * b;
#endif
	return a;
}

const F32 ONE_PART_IN_A_MILLION = 0.000001f;

inline F32	LLQuaternion::normalize()
{
	F32 mag = sqrtf(mQ[VX]*mQ[VX] + mQ[VY]*mQ[VY] + mQ[VZ]*mQ[VZ] + mQ[VS]*mQ[VS]);

	if (mag > FP_MAG_THRESHOLD)
	{
		// Floating point error can prevent some quaternions from achieving
		// exact unity length.  When trying to renormalize such quaternions we
		// can oscillate between multiple quantized states.  To prevent such
		// drifts we only renomalize if the length is far enough from unity.
		if (fabs(1.f - mag) > ONE_PART_IN_A_MILLION)
		{
			F32 oomag = 1.f/mag;
			mQ[VX] *= oomag;
			mQ[VY] *= oomag;
			mQ[VZ] *= oomag;
			mQ[VS] *= oomag;
		}
	}
	else
	{
		// we were given a very bad quaternion so we set it to identity
		mQ[VX] = 0.f;
		mQ[VY] = 0.f;
		mQ[VZ] = 0.f;
		mQ[VS] = 1.f;
	}

	return mag;
}

// deprecated
inline F32	LLQuaternion::normQuat()
{
	F32 mag = sqrtf(mQ[VX]*mQ[VX] + mQ[VY]*mQ[VY] + mQ[VZ]*mQ[VZ] + mQ[VS]*mQ[VS]);

	if (mag > FP_MAG_THRESHOLD)
	{
		if (fabs(1.f - mag) > ONE_PART_IN_A_MILLION)
		{
			// only renormalize if length not close enough to 1.0 already
			F32 oomag = 1.f/mag;
			mQ[VX] *= oomag;
			mQ[VY] *= oomag;
			mQ[VZ] *= oomag;
			mQ[VS] *= oomag;
		}
	}
	else
	{
		mQ[VX] = 0.f;
		mQ[VY] = 0.f;
		mQ[VZ] = 0.f;
		mQ[VS] = 1.f;
	}

	return mag;
}

LLQuaternion::Order StringToOrder( const char *str );

// Some notes about Quaternions

// What is a Quaternion?
// ---------------------
// A quaternion is a point in 4-dimensional complex space.
// Q = { Qx, Qy, Qz, Qw }
// 
//
// Why Quaternions?
// ----------------
// The set of quaternions that make up the the 4-D unit sphere 
// can be mapped to the set of all rotations in 3-D space.  Sometimes
// it is easier to describe/manipulate rotations in quaternion space
// than rotation-matrix space.
//
//
// How Quaternions?
// ----------------
// In order to take advantage of quaternions we need to know how to
// go from rotation-matricies to quaternions and back.  We also have
// to agree what variety of rotations we're generating.
// 
// Consider the equation...   v' = v * R 
//
// There are two ways to think about rotations of vectors.
// 1) v' is the same vector in a different reference frame
// 2) v' is a new vector in the same reference frame
//
// bookmark -- which way are we using?
// 
// 
// Quaternion from Angle-Axis:
// ---------------------------
// Suppose we wanted to represent a rotation of some angle (theta) 
// about some axis ({Ax, Ay, Az})...
//
// axis of rotation = {Ax, Ay, Az} 
// angle_of_rotation = theta
//
// s = sin(0.5 * theta)
// c = cos(0.5 * theta)
// Q = { s * Ax, s * Ay, s * Az, c }
//
//
// 3x3 Matrix from Quaternion
// --------------------------
//
//     |                                                                    |
//     | 1 - 2 * (y^2 + z^2)   2 * (x * y + z * w)     2 * (y * w - x * z)  |
//     |                                                                    |
// M = | 2 * (x * y - z * w)   1 - 2 * (x^2 + z^2)     2 * (y * z + x * w)  |
//     |                                                                    |
//     | 2 * (x * z + y * w)   2 * (y * z - x * w)     1 - 2 * (x^2 + y^2)  |
//     |                                                                    |

#endif<|MERGE_RESOLUTION|>--- conflicted
+++ resolved
@@ -28,11 +28,7 @@
 #define LLQUATERNION_H
 
 #include <iostream>
-<<<<<<< HEAD
-#include <llsd.h>
-=======
 #include "llsd.h"
->>>>>>> d7f1c88c
 
 #ifndef LLMATH_H //enforce specific include order to avoid tangling inline dependencies
 #error "Please include llmath.h first."
@@ -72,29 +68,6 @@
 
     LLSD getValue() const;
     void setValue(const LLSD& sd);
-
-	explicit LLQuaternion(const LLSD& sd)
-	{
-		setValue(sd);
-	}
-
-	void setValue(const LLSD& sd)
-	{
-		mQ[VX] = (F32) sd[0].asReal();
-		mQ[VY] = (F32) sd[1].asReal();
-		mQ[VZ] = (F32) sd[2].asReal();
-		mQ[VS] = (F32) sd[3].asReal();
-	}
-
-	LLSD getValue() const
-	{
-		LLSD ret;
-		ret[0] = mQ[VX];
-		ret[1] = mQ[VY];
-		ret[2] = mQ[VZ];
-		ret[3] = mQ[VS];
-		return ret;
-	}
 
 	BOOL isIdentity() const;
 	BOOL isNotIdentity() const;
