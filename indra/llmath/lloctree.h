/** 
 * @file lloctree.h
 * @brief Octree declaration. 
 *
 * $LicenseInfo:firstyear=2005&license=viewerlgpl$
 * Second Life Viewer Source Code
 * Copyright (C) 2010, Linden Research, Inc.
 * 
 * This library is free software; you can redistribute it and/or
 * modify it under the terms of the GNU Lesser General Public
 * License as published by the Free Software Foundation;
 * version 2.1 of the License only.
 * 
 * This library is distributed in the hope that it will be useful,
 * but WITHOUT ANY WARRANTY; without even the implied warranty of
 * MERCHANTABILITY or FITNESS FOR A PARTICULAR PURPOSE.  See the GNU
 * Lesser General Public License for more details.
 * 
 * You should have received a copy of the GNU Lesser General Public
 * License along with this library; if not, write to the Free Software
 * Foundation, Inc., 51 Franklin Street, Fifth Floor, Boston, MA  02110-1301  USA
 * 
 * Linden Research, Inc., 945 Battery Street, San Francisco, CA  94111  USA
 * $/LicenseInfo$
 */

#ifndef LL_LLOCTREE_H
#define LL_LLOCTREE_H

#include "lltreenode.h"
#include "v3math.h"
#include "llvector4a.h"
#include <vector>

#include "nd/ndoctreelog.h"

#define OCT_ERRS LL_WARNS("OctreeErrors")


extern U32 gOctreeMaxCapacity;
extern float gOctreeMinSize;

/*#define LL_OCTREE_PARANOIA_CHECK 0
#if LL_DARWIN
#define LL_OCTREE_MAX_CAPACITY 32
#else
#define LL_OCTREE_MAX_CAPACITY 128
#endif*/

template <class T> class LLOctreeNode;

template <class T>
class LLOctreeListener: public LLTreeListener<T>
{
public:
	typedef LLTreeListener<T> BaseType;
	typedef LLOctreeNode<T> oct_node;

	virtual void handleChildAddition(const oct_node* parent, oct_node* child) = 0;
	virtual void handleChildRemoval(const oct_node* parent, const oct_node* child) = 0;
};

template <class T>
class LLOctreeTraveler
{
public:
	virtual void traverse(const LLOctreeNode<T>* node);
	virtual void visit(const LLOctreeNode<T>* branch) = 0;
};

template <class T>
class LLOctreeTravelerDepthFirst : public LLOctreeTraveler<T>
{
public:
	virtual void traverse(const LLOctreeNode<T>* node);
};

template <class T>
class LLOctreeNode : public LLTreeNode<T>
{
public:

	typedef LLOctreeTraveler<T>									oct_traveler;
	typedef LLTreeTraveler<T>									tree_traveler;
	typedef std::vector< LLPointer<T> >							element_list;		// note:  don't remove the whitespace between "> >"
	typedef LLPointer<T>*										element_iter;
	typedef const LLPointer<T>*									const_element_iter;
	typedef typename std::vector<LLTreeListener<T>*>::iterator	tree_listener_iter;
	typedef LLOctreeNode<T>**									child_list;
	typedef LLOctreeNode<T>**									child_iter;

	typedef LLTreeNode<T>		BaseType;
	typedef LLOctreeNode<T>		oct_node;
	typedef LLOctreeListener<T>	oct_listener;

	void* operator new(size_t size)
	{
		return ll_aligned_malloc_16(size);
	}

	void operator delete(void* ptr)
	{
		ll_aligned_free_16(ptr);
	}

	LLOctreeNode(	const LLVector4a& center, 
					const LLVector4a& size, 
					BaseType* parent, 
					U8 octant = 255)
	:	mParent((oct_node*)parent), 
		mOctant(octant) 
	{ 
		llassert(size[0] >= gOctreeMinSize*0.5f);
		//always keep a NULL terminated list to avoid out of bounds exceptions in debug builds
		mData.push_back(NULL);
		mDataEnd = &mData[0];

		mCenter = center;
		mSize = size;

		updateMinMax();
		if ((mOctant == 255) && mParent)
		{
			mOctant = ((oct_node*) mParent)->getOctant(mCenter);
			ND_OCTREE_LOG << "set octant to " << (U32)mOctant << " mCenter " << mCenter << " mParent->mCenter " << mParent->mCenter << ND_OCTREE_LOG_END;
		}

		mElementCount = 0;

		clearChildren();
	}

	virtual ~LLOctreeNode()								
	{ 
		BaseType::destroyListeners(); 
		
		for (U32 i = 0; i < mElementCount; ++i)
		{
			mData[i]->setBinIndex(-1);
			mData[i] = NULL;
		}

		mData.clear();
		mData.push_back(NULL);
		mDataEnd = &mData[0];

		for (U32 i = 0; i < getChildCount(); i++)
		{
			delete getChild(i);
		} 
	}

	inline const BaseType* getParent()	const			{ return mParent; }
	inline void setParent(BaseType* parent)				{ mParent = (oct_node*) parent; }
	inline const LLVector4a& getCenter() const			{ return mCenter; }
	inline const LLVector4a& getSize() const			{ return mSize; }
	inline void setCenter(const LLVector4a& center)		{ mCenter = center; }
	inline void setSize(const LLVector4a& size)			{ mSize = size; }
    inline oct_node* getNodeAt(T* data)					{ return getNodeAt(data->getPositionGroup(), data->getBinRadius()); }
	inline U8 getOctant() const							{ return mOctant; }
	inline const oct_node*	getOctParent() const		{ return (const oct_node*) getParent(); }
	inline oct_node* getOctParent() 					{ return (oct_node*) getParent(); }
	
	U8 getOctant(const LLVector4a& pos) const			//get the octant pos is in
	{
		return (U8) (pos.greaterThan(mCenter).getGatheredBits() & 0x7);
	}
	
	inline bool isInside(const LLVector4a& pos, const F32& rad) const
	{
		return rad <= mSize[0]*2.f && isInside(pos); 
	}

	inline bool isInside(T* data) const			
	{ 
		return isInside(data->getPositionGroup(), data->getBinRadius());
	}

	bool isInside(const LLVector4a& pos) const
	{
		S32 gt = pos.greaterThan(mMax).getGatheredBits() & 0x7;
		if (gt)
		{
			return false;
		}

		S32 lt = pos.lessEqual(mMin).getGatheredBits() & 0x7;
		if (lt)
		{
			return false;
		}
				
		return true;
	}
	
	void updateMinMax()
	{
		mMax.setAdd(mCenter, mSize);
		mMin.setSub(mCenter, mSize);
	}

	inline oct_listener* getOctListener(U32 index) 
	{ 
		return (oct_listener*) BaseType::getListener(index); 
	}

	inline bool contains(T* xform)
	{
		return contains(xform->getBinRadius());
	}

	bool contains(F32 radius)
	{
		if (mParent == NULL)
		{	//root node contains nothing
			return false;
		}

		F32 size = mSize[0];
		F32 p_size = size * 2.f;

		return (radius <= gOctreeMinSize && size <= gOctreeMinSize) ||
				(radius <= p_size && radius > size);
	}

	static void pushCenter(LLVector4a &center, const LLVector4a &size, const T* data)
	{
		const LLVector4a& pos = data->getPositionGroup();

		LLVector4Logical gt = pos.greaterThan(center);

		LLVector4a up;
		up = _mm_and_ps(size, gt);

		LLVector4a down;
		down = _mm_andnot_ps(gt, size);

		center.add(up);
		center.sub(down);
	}

	void accept(oct_traveler* visitor)				{ visitor->visit(this); }
	virtual bool isLeaf() const						{ return mChildCount == 0; }
	
	U32 getElementCount() const						{ return mElementCount; }
	bool isEmpty() const							{ return mElementCount == 0; }
	element_list& getData()							{ return mData; }
	const element_list& getData() const				{ return mData; }
	element_iter getDataBegin()						{ return &mData[0]; }
	element_iter getDataEnd()						{ return mDataEnd; }
	const_element_iter getDataBegin() const			{ return &mData[0]; }
	const_element_iter getDataEnd() const			{ return mDataEnd; }
		
	U32 getChildCount()	const						{ return mChildCount; }
	oct_node* getChild(U32 index)					{ return mChild[index]; }
	const oct_node* getChild(U32 index) const		{ return mChild[index]; }
	child_list& getChildren()						{ return mChild; }
	const child_list& getChildren() const			{ return mChild; }
	
	void accept(tree_traveler* visitor) const		{ visitor->visit(this); }
	void accept(oct_traveler* visitor) const		{ visitor->visit(this); }
	
	void validateChildMap()
	{
		for (U32 i = 0; i < 8; i++)
		{
			U8 idx = mChildMap[i];
			if (idx != 255)
			{
				LLOctreeNode<T>* child = mChild[idx];

				if (child->getOctant() != i)
				{
					LL_ERRS() << "Invalid child map, bad octant data." << LL_ENDL;
				}

				if (getOctant(child->getCenter()) != child->getOctant())
				{
					LL_ERRS() << "Invalid child octant compared to position data." << LL_ENDL;
				}
			}
		}
	}


	oct_node* getNodeAt(const LLVector4a& pos, const F32& rad)
	{ 
		LLOctreeNode<T>* node = this;

		if (node->isInside(pos, rad))
		{		
			//do a quick search by octant
			U8 octant = node->getOctant(pos);
			
			//traverse the tree until we find a node that has no node
			//at the appropriate octant or is smaller than the object.  
			//by definition, that node is the smallest node that contains 
			// the data
			U8 next_node = node->mChildMap[octant];
			
			while (next_node != 255 && node->getSize()[0] >= rad)
			{	
				node = node->getChild(next_node);
				octant = node->getOctant(pos);
				next_node = node->mChildMap[octant];
			}
		}
		else if (!node->contains(rad) && node->getParent())
		{ //if we got here, data does not exist in this node
			return ((LLOctreeNode<T>*) node->getParent())->getNodeAt(pos, rad);
		}

		return node;
	}
	
	virtual bool insert(T* data)
	{
		if (data == NULL || data->getBinIndex() != -1)
		{
			OCT_ERRS << "!!! INVALID ELEMENT ADDED TO OCTREE BRANCH !!!" << LL_ENDL;
			return false;
		}
		LLOctreeNode<T>* parent = getOctParent();

		ND_OCTREE_LOG << "Inserting data, this->getSize " << this->getSize() << " this->getElementCount() " << this->getElementCount() << " this->getChildCount() " << this->getChildCount() << std::endl
					  << " this->mMin " << this->mMin << " this->mMax " << this->mMax << std::endl
					  << " data->getPositionGroup().greaterThan(mMax).getGatheredBits() " << (S32)( data->getPositionGroup().greaterThan(mMax).getGatheredBits() & 0x7 )
					  << " data->getPositionGroup().lessEqual(mMin).getGatheredBits() " << (S32)(data->getPositionGroup().lessEqual(mMin).getGatheredBits() & 0x7)
					  << std::endl << " data->getBinRadius() " << data->getBinRadius() << " data->getPositionGroup() " << data->getPositionGroup() << ND_OCTREE_LOG_END;

		//is it here?
		if (isInside(data->getPositionGroup()))
		{
<<<<<<< HEAD
			ND_OCTREE_LOG << "Inserting data, isInside(data->getPositionGroup()) true " << ND_OCTREE_LOG_END;

=======
>>>>>>> 530fe90d
			if (((getElementCount() < gOctreeMaxCapacity || getSize()[0] <= gOctreeMinSize) && contains(data->getBinRadius()) ||
				(data->getBinRadius() > getSize()[0] &&	parent && parent->getElementCount() >= gOctreeMaxCapacity))) 
			{ //it belongs here
				ND_OCTREE_LOG << "Inserting data into this" << ND_OCTREE_LOG_END;

				mData.push_back(NULL);
				mData[mElementCount] = data;
				mElementCount++;
				mDataEnd = &mData[mElementCount];
				data->setBinIndex(mElementCount-1);
				BaseType::insert(data);
				return true;
			}
			else
			{ 	
				ND_OCTREE_LOG << "Inserting data into children this->getChildCount() " << this->getChildCount() << ND_OCTREE_LOG_END;

				//find a child to give it to
				oct_node* child = NULL;
				for (U32 i = 0; i < getChildCount(); i++)
				{
					child = getChild(i);

					ND_OCTREE_LOG << "child " << i << " child->getSize " << child->getSize() << " child->getElementCount() " << child->getElementCount() << " child->getChildCount() " << child->getChildCount()  << std::endl
								  << " child->mMin " << child->mMin << " child->mMax " << child->mMax << std::endl
								  << " data->getPositionGroup().greaterThan(child->mMax).getGatheredBits() " << (S32)(data->getPositionGroup().greaterThan(child->mMax).getGatheredBits() & 0x7)
								  << " data->getPositionGroup().lessEqual(child->mMin).getGatheredBits() " << (S32)(data->getPositionGroup().lessEqual(child->mMin).getGatheredBits() & 0x7)
								  << std::endl << ND_OCTREE_LOG_END;

					if (child->isInside(data->getPositionGroup()))
					{
						child->insert(data);
						return false;
					}
				}
				
				//it's here, but no kids are in the right place, make a new kid
				LLVector4a center = getCenter();
				LLVector4a size = getSize();
				size.mul(0.5f);
		        		
				//push center in direction of data
				LLOctreeNode<T>::pushCenter(center, size, data);

				// handle case where floating point number gets too small
				LLVector4a val;
				val.setSub(center, getCenter());
				val.setAbs(val);
				LLVector4a min_diff(gOctreeMinSize);

				S32 lt = val.lessThan(min_diff).getGatheredBits() & 0x7;

				ND_OCTREE_LOG << "Creating a new child new center " << center << " new size " << size << " val " << val << " min_diff " << min_diff << " lt " << lt << ND_OCTREE_LOG_END;

				// <FS:ND> Do not create a child if any of x/y/z is under minimum. One of those falling below is enough to get precision errors.
				// if( lt == 0x7 )
				if( lt )
				// </FS:ND>
				{
					ND_OCTREE_LOG << "Adding to parent and exit" << ND_OCTREE_LOG_END;

					mData.push_back(NULL);
					mData[mElementCount] = data;
					mElementCount++;
					mDataEnd = &mData[mElementCount];
					data->setBinIndex(mElementCount-1);
					BaseType::insert(data);
					return true;
				}

#if LL_OCTREE_PARANOIA_CHECK
				if (getChildCount() == 8)
				{
					//this really isn't possible, something bad has happened
					OCT_ERRS << "Octree detected floating point error and gave up." << LL_ENDL;
					return false;
				}
				
				//make sure no existing node matches this position
				for (U32 i = 0; i < getChildCount(); i++)
				{
					if (mChild[i]->getCenter().equals3(center))
					{
						OCT_ERRS << "Octree detected duplicate child center and gave up." << LL_ENDL;
						return false;
					}
				}
#endif

<<<<<<< HEAD
				ND_OCTREE_LOG << "Adding to child" << ND_OCTREE_LOG_END;

=======
>>>>>>> 530fe90d
				llassert(size[0] >= gOctreeMinSize*0.5f);
				//make the new kid
				child = new LLOctreeNode<T>(center, size, this);
				addChild(child);
								
				child->insert(data);
			}
		}
#ifndef OPENSIM	// <FS:CR> FIRE-11593: Opensim "4096 Bug" Fix by Latif Khalifa
		else 
		{
			//it's not in here, give it to the root
			OCT_ERRS << "Octree insertion failed, starting over from root!" << LL_ENDL;

			oct_node* node = this;

			while (parent)
			{
				node = parent;
				parent = node->getOctParent();
			}

			node->insert(data);
		}
#endif	// <FS:CR> FIRE-11593: Opensim "4096 Bug" Fix by Latif Khalifa

		return false;
	}

	void _remove(T* data, S32 i)
	{ //precondition -- mElementCount > 0, idx is in range [0, mElementCount)

		mElementCount--;
		data->setBinIndex(-1); 
		
		if (mElementCount > 0)
		{
			if (mElementCount != i)
			{
				mData[i] = mData[mElementCount]; //might unref data, do not access data after this point
				mData[i]->setBinIndex(i);
			}

			mData[mElementCount] = NULL;
			mData.pop_back();
			mDataEnd = &mData[mElementCount];
		}
		else
		{
			mData.clear();
			mData.push_back(NULL);
			mDataEnd = &mData[0];
		}

		this->notifyRemoval(data);
		this->checkAlive();
	}

	bool remove(T* data)
	{
		S32 i = data->getBinIndex();

		if (i >= 0 && i < mElementCount)
		{
			if (mData[i] == data)
			{ //found it
				_remove(data, i);
				llassert(data->getBinIndex() == -1);
				return true;
			}
		}
		
		if (isInside(data))
		{
			oct_node* dest = getNodeAt(data);

			if (dest != this)
			{
				bool ret = dest->remove(data);
				llassert(data->getBinIndex() == -1);
				return ret;
			}
		}

		//SHE'S GONE MISSING...
		//none of the children have it, let's just brute force this bastard out
		//starting with the root node (UGLY CODE COMETH!)
		oct_node* parent = getOctParent();
		oct_node* node = this;

		while (parent != NULL)
		{
			node = parent;
			parent = node->getOctParent();
		}

		//node is now root
		LL_WARNS() << "!!! OCTREE REMOVING ELEMENT BY ADDRESS, SEVERE PERFORMANCE PENALTY |||" << LL_ENDL;
		node->removeByAddress(data);
		llassert(data->getBinIndex() == -1);
		return true;
	}

	void removeByAddress(T* data)
	{
        for (U32 i = 0; i < mElementCount; ++i)
		{
			if (mData[i] == data)
			{ //we have data
				_remove(data, i);
				LL_WARNS() << "FOUND!" << LL_ENDL;
				return;
			}
		}
		
		for (U32 i = 0; i < getChildCount(); i++)
		{	//we don't contain data, so pass this guy down
			LLOctreeNode<T>* child = (LLOctreeNode<T>*) getChild(i);
			child->removeByAddress(data);
		}
	}

	void clearChildren()
	{
		mChildCount = 0;

		U32* foo = (U32*) mChildMap;
		foo[0] = foo[1] = 0xFFFFFFFF;
	}

	void validate()
	{
#if LL_OCTREE_PARANOIA_CHECK
		for (U32 i = 0; i < getChildCount(); i++)
		{
			mChild[i]->validate();
			if (mChild[i]->getParent() != this)
			{
				LL_ERRS() << "Octree child has invalid parent." << LL_ENDL;
			}
		}
#endif
	}

	virtual bool balance()
	{	
		return false;
	}

	void destroy()
	{
		for (U32 i = 0; i < getChildCount(); i++) 
		{	
			mChild[i]->destroy();
			delete mChild[i];
		}
	}

	void addChild(oct_node* child, BOOL silent = FALSE) 
	{
#if LL_OCTREE_PARANOIA_CHECK

		if (child->getSize().equals3(getSize()))
		{
			OCT_ERRS << "Child size is same as parent size!" << LL_ENDL;
		}

		for (U32 i = 0; i < getChildCount(); i++)
		{
			if(!mChild[i]->getSize().equals3(child->getSize())) 
			{
				OCT_ERRS <<"Invalid octree child size." << LL_ENDL;
			}
			if (mChild[i]->getCenter().equals3(child->getCenter()))
			{
				OCT_ERRS <<"Duplicate octree child position." << LL_ENDL;
			}
		}

		if (mChild.size() >= 8)
		{
			OCT_ERRS <<"Octree node has too many children... why?" << LL_ENDL;
		}
#endif
		ND_OCTREE_LOG << "addChild octant " << (U32)child->getOctant() << " mChildCount " << mChildCount << ND_OCTREE_LOG_END;

		if( mChildCount >= 8 )
			LL_ERRS() << "Octree overrun" << LL_ENDL;

		mChildMap[child->getOctant()] = mChildCount;

		mChild[mChildCount] = child;
		++mChildCount;
		child->setParent(this);

		if (!silent)
		{
			for (U32 i = 0; i < this->getListenerCount(); i++)
			{
				oct_listener* listener = getOctListener(i);
				listener->handleChildAddition(this, child);
			}
		}
	}

	void removeChild(S32 index, BOOL destroy = FALSE)
	{
		for (U32 i = 0; i < this->getListenerCount(); i++)
		{
			oct_listener* listener = getOctListener(i);
			listener->handleChildRemoval(this, getChild(index));
		}
		
		if (destroy)
		{
			mChild[index]->destroy();
			delete mChild[index];
		}

		--mChildCount;

		mChild[index] = mChild[mChildCount];
		

		//rebuild child map
		U32* foo = (U32*) mChildMap;
		foo[0] = foo[1] = 0xFFFFFFFF;

		for (U32 i = 0; i < mChildCount; ++i)
		{
			mChildMap[mChild[i]->getOctant()] = i;
		}

		this->checkAlive();
	}

	void checkAlive()
	{
		if (getChildCount() == 0 && getElementCount() == 0)
		{
			oct_node* parent = getOctParent();
			if (parent)
			{
				parent->deleteChild(this);
			}
		}
	}

	void deleteChild(oct_node* node)
	{
		for (U32 i = 0; i < getChildCount(); i++)
		{
			if (getChild(i) == node)
			{
				removeChild(i, TRUE);
				return;
			}
		}

		OCT_ERRS << "Octree failed to delete requested child." << LL_ENDL;
	}

protected:	
	typedef enum
	{
		CENTER = 0,
		SIZE = 1,
		MAX = 2,
		MIN = 3
	} eDName;

	LLVector4a mCenter;
	LLVector4a mSize;
	LLVector4a mMax;
	LLVector4a mMin;
	
	oct_node* mParent;
	U8 mOctant;

	LLOctreeNode<T>* mChild[8];
	U8 mChildMap[8];
	U32 mChildCount;

	element_list mData;
	element_iter mDataEnd;
	U32 mElementCount;
		
}; 

//just like a regular node, except it might expand on insert and compress on balance
template <class T>
class LLOctreeRoot : public LLOctreeNode<T>
{
public:
	typedef LLOctreeNode<T>	BaseType;
	typedef LLOctreeNode<T>		oct_node;

	LLOctreeRoot(const LLVector4a& center, 
				 const LLVector4a& size, 
				 BaseType* parent)
	:	BaseType(center, size, parent)
	{
	}
	
	bool balance()
	{	
		if (this->getChildCount() == 1 && 
			!(this->mChild[0]->isLeaf()) &&
			this->mChild[0]->getElementCount() == 0) 
		{ //if we have only one child and that child is an empty branch, make that child the root
			oct_node* child = this->mChild[0];
					
			//make the root node look like the child
			this->setCenter(this->mChild[0]->getCenter());
			this->setSize(this->mChild[0]->getSize());
			this->updateMinMax();

			//reset root node child list
			this->clearChildren();

			//copy the child's children into the root node silently 
			//(don't notify listeners of addition)
			for (U32 i = 0; i < child->getChildCount(); i++)
			{
				this->addChild(child->getChild(i), TRUE);
			}

			//destroy child
			child->clearChildren();
			delete child;

			return false;
		}
		
		return true;
	}

	// LLOctreeRoot::insert
	bool insert(T* data)
	{
		if (data == NULL) 
		{
			OCT_ERRS << "!!! INVALID ELEMENT ADDED TO OCTREE ROOT !!!" << LL_ENDL;
			return false;
		}
		
		if (data->getBinRadius() > 4096.0)
		{
			OCT_ERRS << "!!! ELEMENT EXCEEDS MAXIMUM SIZE IN OCTREE ROOT !!!" << LL_ENDL;
			return false;
		}
		
		LLVector4a MAX_MAG;
		MAX_MAG.splat(1024.f*1024.f);

		const LLVector4a& v = data->getPositionGroup();

		LLVector4a val;
		val.setSub(v, BaseType::mCenter);
		val.setAbs(val);
		S32 lt = val.lessThan(MAX_MAG).getGatheredBits() & 0x7;

		if (lt != 0x7)
		{
			//OCT_ERRS << "!!! ELEMENT EXCEEDS RANGE OF SPATIAL PARTITION !!!" << LL_ENDL;
			return false;
		}

		if (this->getSize()[0] > data->getBinRadius() && this->isInside(data->getPositionGroup()))
		{
			//we got it, just act like a branch
			oct_node* node = this->getNodeAt(data);
			if (node == this)
			{
				LLOctreeNode<T>::insert(data);
			}
			else
			{
				node->insert(data);
			}
		}
		else if (this->getChildCount() == 0)
		{
			//first object being added, just wrap it up
			while (!(this->getSize()[0] > data->getBinRadius() && this->isInside(data->getPositionGroup())))
			{
				LLVector4a center, size;
				center = this->getCenter();
				size = this->getSize();
				LLOctreeNode<T>::pushCenter(center, size, data);
				this->setCenter(center);
				size.mul(2.f);
				this->setSize(size);
				this->updateMinMax();
			}
			LLOctreeNode<T>::insert(data);
		}
		else
		{
			while (!(this->getSize()[0] > data->getBinRadius() && this->isInside(data->getPositionGroup())))
			{
				//the data is outside the root node, we need to grow
				LLVector4a center(this->getCenter());
				LLVector4a size(this->getSize());

				//expand this node
				LLVector4a newcenter(center);
				LLOctreeNode<T>::pushCenter(newcenter, size, data);
				this->setCenter(newcenter);
				LLVector4a size2 = size;
				size2.mul(2.f);
				this->setSize(size2);
				this->updateMinMax();

				llassert(size[0] >= gOctreeMinSize);

				//copy our children to a new branch
				LLOctreeNode<T>* newnode = new LLOctreeNode<T>(center, size, this);
				
				for (U32 i = 0; i < this->getChildCount(); i++)
				{
					LLOctreeNode<T>* child = this->getChild(i);
					newnode->addChild(child);
				}

				//clear our children and add the root copy
				this->clearChildren();
				this->addChild(newnode);
			}

			//insert the data
			insert(data);
		}

		return false;
	}
};

//========================
//		LLOctreeTraveler
//========================
template <class T>
void LLOctreeTraveler<T>::traverse(const LLOctreeNode<T>* node)
{
	node->accept(this);
	for (U32 i = 0; i < node->getChildCount(); i++)
	{
		traverse(node->getChild(i));
	}
}

template <class T>
void LLOctreeTravelerDepthFirst<T>::traverse(const LLOctreeNode<T>* node)
{
	for (U32 i = 0; i < node->getChildCount(); i++)
	{
		traverse(node->getChild(i));
	}
	node->accept(this);
}

#endif<|MERGE_RESOLUTION|>--- conflicted
+++ resolved
@@ -331,11 +331,8 @@
 		//is it here?
 		if (isInside(data->getPositionGroup()))
 		{
-<<<<<<< HEAD
 			ND_OCTREE_LOG << "Inserting data, isInside(data->getPositionGroup()) true " << ND_OCTREE_LOG_END;
 
-=======
->>>>>>> 530fe90d
 			if (((getElementCount() < gOctreeMaxCapacity || getSize()[0] <= gOctreeMinSize) && contains(data->getBinRadius()) ||
 				(data->getBinRadius() > getSize()[0] &&	parent && parent->getElementCount() >= gOctreeMaxCapacity))) 
 			{ //it belongs here
@@ -425,11 +422,8 @@
 				}
 #endif
 
-<<<<<<< HEAD
 				ND_OCTREE_LOG << "Adding to child" << ND_OCTREE_LOG_END;
 
-=======
->>>>>>> 530fe90d
 				llassert(size[0] >= gOctreeMinSize*0.5f);
 				//make the new kid
 				child = new LLOctreeNode<T>(center, size, this);
@@ -846,6 +840,8 @@
 
 				llassert(size[0] >= gOctreeMinSize);
 
+				llassert(size[0] >= gOctreeMinSize);
+
 				//copy our children to a new branch
 				LLOctreeNode<T>* newnode = new LLOctreeNode<T>(center, size, this);
 				
