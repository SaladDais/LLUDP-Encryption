/** 

 * @file llvolume.cpp
 *
 * $LicenseInfo:firstyear=2002&license=viewerlgpl$
 * Second Life Viewer Source Code
 * Copyright (C) 2010, Linden Research, Inc.
 * 
 * This library is free software; you can redistribute it and/or
 * modify it under the terms of the GNU Lesser General Public
 * License as published by the Free Software Foundation;
 * version 2.1 of the License only.
 * 
 * This library is distributed in the hope that it will be useful,
 * but WITHOUT ANY WARRANTY; without even the implied warranty of
 * MERCHANTABILITY or FITNESS FOR A PARTICULAR PURPOSE.  See the GNU
 * Lesser General Public License for more details.
 * 
 * You should have received a copy of the GNU Lesser General Public
 * License along with this library; if not, write to the Free Software
 * Foundation, Inc., 51 Franklin Street, Fifth Floor, Boston, MA  02110-1301  USA
 * 
 * Linden Research, Inc., 945 Battery Street, San Francisco, CA  94111  USA
 * $/LicenseInfo$
 */

#include "linden_common.h"
#include "llmemory.h"
#include "llmath.h"

#include <set>
#if !LL_WINDOWS
#include <stdint.h>
#endif
#include <cmath>

#include "llerror.h"

#include "llvolumemgr.h"
#include "v2math.h"
#include "v3math.h"
#include "v4math.h"
#include "m4math.h"
#include "m3math.h"
#include "llmatrix3a.h"
#include "lloctree.h"
#include "llvolume.h"
#include "llvolumeoctree.h"
#include "llstl.h"
#include "llsdserialize.h"
#include "llvector4a.h"
#include "llmatrix4a.h"
#include "lltimer.h"

#define DEBUG_SILHOUETTE_BINORMALS 0
#define DEBUG_SILHOUETTE_NORMALS 0 // TomY: Use this to display normals using the silhouette
#define DEBUG_SILHOUETTE_EDGE_MAP 0 // DaveP: Use this to display edge map using the silhouette

const F32 MIN_CUT_DELTA = 0.02f;

const F32 HOLLOW_MIN = 0.f;
const F32 HOLLOW_MAX = 0.95f;
const F32 HOLLOW_MAX_SQUARE	= 0.7f;

const F32 TWIST_MIN = -1.f;
const F32 TWIST_MAX =  1.f;

const F32 RATIO_MIN = 0.f;
const F32 RATIO_MAX = 2.f; // Tom Y: Inverted sense here: 0 = top taper, 2 = bottom taper

const F32 HOLE_X_MIN= 0.05f;
const F32 HOLE_X_MAX= 1.0f;

const F32 HOLE_Y_MIN= 0.05f;
const F32 HOLE_Y_MAX= 0.5f;

const F32 SHEAR_MIN = -0.5f;
const F32 SHEAR_MAX =  0.5f;

const F32 REV_MIN = 1.f;
const F32 REV_MAX = 4.f;

const F32 TAPER_MIN = -1.f;
const F32 TAPER_MAX =  1.f;

const F32 SKEW_MIN	= -0.95f;
const F32 SKEW_MAX	=  0.95f;

const F32 SCULPT_MIN_AREA = 0.002f;
const S32 SCULPT_MIN_AREA_DETAIL = 1;

extern BOOL gDebugGL;

BOOL check_same_clock_dir( const LLVector3& pt1, const LLVector3& pt2, const LLVector3& pt3, const LLVector3& norm)
{    
	LLVector3 test = (pt2-pt1)%(pt3-pt2);

	//answer
	if(test * norm < 0) 
	{
		return FALSE;
	}
	else 
	{
		return TRUE;
	}
} 

BOOL LLLineSegmentBoxIntersect(const LLVector3& start, const LLVector3& end, const LLVector3& center, const LLVector3& size)
{
	return LLLineSegmentBoxIntersect(start.mV, end.mV, center.mV, size.mV);
}

BOOL LLLineSegmentBoxIntersect(const F32* start, const F32* end, const F32* center, const F32* size)
{
	F32 fAWdU[3];
	F32 dir[3];
	F32 diff[3];

	for (U32 i = 0; i < 3; i++)
	{
		dir[i] = 0.5f * (end[i] - start[i]);
		diff[i] = (0.5f * (end[i] + start[i])) - center[i];
		fAWdU[i] = fabsf(dir[i]);
		if(fabsf(diff[i])>size[i] + fAWdU[i]) return false;
	}

	float f;
	f = dir[1] * diff[2] - dir[2] * diff[1];    if(fabsf(f)>size[1]*fAWdU[2] + size[2]*fAWdU[1])  return false;
	f = dir[2] * diff[0] - dir[0] * diff[2];    if(fabsf(f)>size[0]*fAWdU[2] + size[2]*fAWdU[0])  return false;
	f = dir[0] * diff[1] - dir[1] * diff[0];    if(fabsf(f)>size[0]*fAWdU[1] + size[1]*fAWdU[0])  return false;
	
	return true;
}

// Finds tangent vec based on three vertices with texture coordinates.
// Fills in dummy values if the triangle has degenerate texture coordinates.
void calc_tangent_from_triangle(
	LLVector4a&			normal,
	LLVector4a&			tangent_out,
	const LLVector4a& v1,
	const LLVector2&  w1,
	const LLVector4a& v2,
	const LLVector2&  w2,
	const LLVector4a& v3,
	const LLVector2&  w3)
{
	const F32* v1ptr = v1.getF32ptr();
	const F32* v2ptr = v2.getF32ptr();
	const F32* v3ptr = v3.getF32ptr();

	float x1 = v2ptr[0] - v1ptr[0];
	float x2 = v3ptr[0] - v1ptr[0];
	float y1 = v2ptr[1] - v1ptr[1];
	float y2 = v3ptr[1] - v1ptr[1];
	float z1 = v2ptr[2] - v1ptr[2];
	float z2 = v3ptr[2] - v1ptr[2];

	float s1 = w2.mV[0] - w1.mV[0];
	float s2 = w3.mV[0] - w1.mV[0];
	float t1 = w2.mV[1] - w1.mV[1];
	float t2 = w3.mV[1] - w1.mV[1];

	F32 rd = s1*t2-s2*t1;

	float r = ((rd*rd) > FLT_EPSILON) ? (1.0f / rd)
											    : ((rd > 0.0f) ? 1024.f : -1024.f); //some made up large ratio for division by zero

	llassert(llfinite(r));
	llassert(!llisnan(r));

	LLVector4a sdir(
		(t2 * x1 - t1 * x2) * r,
		(t2 * y1 - t1 * y2) * r,
		(t2 * z1 - t1 * z2) * r);

	LLVector4a tdir(
		(s1 * x2 - s2 * x1) * r,
		(s1 * y2 - s2 * y1) * r,
		(s1 * z2 - s2 * z1) * r);

	LLVector4a	n = normal;
	LLVector4a	t = sdir;

	LLVector4a ncrosst;
	ncrosst.setCross3(n,t);

	// Gram-Schmidt orthogonalize
	n.mul(n.dot3(t).getF32());

	LLVector4a tsubn;
	tsubn.setSub(t,n);

	if (tsubn.dot3(tsubn).getF32() > F_APPROXIMATELY_ZERO)
	{
		tsubn.normalize3fast_checked();

		// Calculate handedness
		F32 handedness = ncrosst.dot3(tdir).getF32() < 0.f ? -1.f : 1.f;

		tsubn.getF32ptr()[3] = handedness;

		tangent_out = tsubn;
	}
	else
	{
		// degenerate, make up a value
		//
		tangent_out.set(0,0,1,1);
	}

}


// intersect test between triangle vert0, vert1, vert2 and a ray from orig in direction dir.
// returns TRUE if intersecting and returns barycentric coordinates in intersection_a, intersection_b,
// and returns the intersection point along dir in intersection_t.

// Moller-Trumbore algorithm
BOOL LLTriangleRayIntersect(const LLVector4a& vert0, const LLVector4a& vert1, const LLVector4a& vert2, const LLVector4a& orig, const LLVector4a& dir,
							F32& intersection_a, F32& intersection_b, F32& intersection_t)
{
	
	/* find vectors for two edges sharing vert0 */
	LLVector4a edge1;
	edge1.setSub(vert1, vert0);
	
	LLVector4a edge2;
	edge2.setSub(vert2, vert0);

	/* begin calculating determinant - also used to calculate U parameter */
	LLVector4a pvec;
	pvec.setCross3(dir, edge2);

	/* if determinant is near zero, ray lies in plane of triangle */
	LLVector4a det;
	det.setAllDot3(edge1, pvec);
	
	if (det.greaterEqual(LLVector4a::getEpsilon()).getGatheredBits() & 0x7)
	{
		/* calculate distance from vert0 to ray origin */
		LLVector4a tvec;
		tvec.setSub(orig, vert0);

		/* calculate U parameter and test bounds */
		LLVector4a u;
		u.setAllDot3(tvec,pvec);

		if ((u.greaterEqual(LLVector4a::getZero()).getGatheredBits() & 0x7) &&
			(u.lessEqual(det).getGatheredBits() & 0x7))
		{
			/* prepare to test V parameter */
			LLVector4a qvec;
			qvec.setCross3(tvec, edge1);
			
			/* calculate V parameter and test bounds */
			LLVector4a v;
			v.setAllDot3(dir, qvec);

			
			//if (!(v < 0.f || u + v > det))

			LLVector4a sum_uv;
			sum_uv.setAdd(u, v);

			S32 v_gequal = v.greaterEqual(LLVector4a::getZero()).getGatheredBits() & 0x7;
			S32 sum_lequal = sum_uv.lessEqual(det).getGatheredBits() & 0x7;

			if (v_gequal  && sum_lequal)
			{
				/* calculate t, scale parameters, ray intersects triangle */
				LLVector4a t;
				t.setAllDot3(edge2,qvec);

				t.div(det);
				u.div(det);
				v.div(det);
				
				intersection_a = u[0];
				intersection_b = v[0];
				intersection_t = t[0];
				return TRUE;
			}
		}
	}
		
	return FALSE;
} 

BOOL LLTriangleRayIntersectTwoSided(const LLVector4a& vert0, const LLVector4a& vert1, const LLVector4a& vert2, const LLVector4a& orig, const LLVector4a& dir,
							F32& intersection_a, F32& intersection_b, F32& intersection_t)
{
	F32 u, v, t;
	
	/* find vectors for two edges sharing vert0 */
	LLVector4a edge1;
	edge1.setSub(vert1, vert0);
	
	
	LLVector4a edge2;
	edge2.setSub(vert2, vert0);

	/* begin calculating determinant - also used to calculate U parameter */
	LLVector4a pvec;
	pvec.setCross3(dir, edge2);

	/* if determinant is near zero, ray lies in plane of triangle */
	F32 det = edge1.dot3(pvec).getF32();

	
	if (det > -F_APPROXIMATELY_ZERO && det < F_APPROXIMATELY_ZERO)
	{
		return FALSE;
	}

	F32 inv_det = 1.f / det;

	/* calculate distance from vert0 to ray origin */
	LLVector4a tvec;
	tvec.setSub(orig, vert0);
	
	/* calculate U parameter and test bounds */
	u = (tvec.dot3(pvec).getF32()) * inv_det;
	if (u < 0.f || u > 1.f)
	{
		return FALSE;
	}

	/* prepare to test V parameter */
	tvec.sub(edge1);
		
	/* calculate V parameter and test bounds */
	v = (dir.dot3(tvec).getF32()) * inv_det;
	
	if (v < 0.f || u + v > 1.f)
	{
		return FALSE;
	}

	/* calculate t, ray intersects triangle */
	t = (edge2.dot3(tvec).getF32()) * inv_det;
	
	intersection_a = u;
	intersection_b = v;
	intersection_t = t;
	
	
	return TRUE;
} 

//helper for non-aligned vectors
BOOL LLTriangleRayIntersect(const LLVector3& vert0, const LLVector3& vert1, const LLVector3& vert2, const LLVector3& orig, const LLVector3& dir,
							F32& intersection_a, F32& intersection_b, F32& intersection_t, BOOL two_sided)
{
	LLVector4a vert0a, vert1a, vert2a, origa, dira;
	vert0a.load3(vert0.mV);
	vert1a.load3(vert1.mV);
	vert2a.load3(vert2.mV);
	origa.load3(orig.mV);
	dira.load3(dir.mV);

	if (two_sided)
	{
		return LLTriangleRayIntersectTwoSided(vert0a, vert1a, vert2a, origa, dira, 
				intersection_a, intersection_b, intersection_t);
	}
	else
	{
		return LLTriangleRayIntersect(vert0a, vert1a, vert2a, origa, dira, 
				intersection_a, intersection_b, intersection_t);
	}
}

class LLVolumeOctreeRebound : public LLOctreeTravelerDepthFirst<LLVolumeTriangle>
{
public:
	const LLVolumeFace* mFace;

	LLVolumeOctreeRebound(const LLVolumeFace* face)
	{
		mFace = face;
	}

	virtual void visit(const LLOctreeNode<LLVolumeTriangle>* branch)
	{ //this is a depth first traversal, so it's safe to assum all children have complete
		//bounding data

		LLVolumeOctreeListener* node = (LLVolumeOctreeListener*) branch->getListener(0);

		LLVector4a& min = node->mExtents[0];
		LLVector4a& max = node->mExtents[1];

		if (!branch->isEmpty())
		{ //node has data, find AABB that binds data set
			const LLVolumeTriangle* tri = *(branch->getDataBegin());
			
			//initialize min/max to first available vertex
			min = *(tri->mV[0]);
			max = *(tri->mV[0]);
			
			for (LLOctreeNode<LLVolumeTriangle>::const_element_iter iter = 
				branch->getDataBegin(); iter != branch->getDataEnd(); ++iter)
			{ //for each triangle in node

				//stretch by triangles in node
				tri = *iter;
				
				min.setMin(min, *tri->mV[0]);
				min.setMin(min, *tri->mV[1]);
				min.setMin(min, *tri->mV[2]);

				max.setMax(max, *tri->mV[0]);
				max.setMax(max, *tri->mV[1]);
				max.setMax(max, *tri->mV[2]);
			}
		}
		else if (!branch->isLeaf())
		{ //no data, but child nodes exist
			LLVolumeOctreeListener* child = (LLVolumeOctreeListener*) branch->getChild(0)->getListener(0);

			//initialize min/max to extents of first child
			min = child->mExtents[0];
			max = child->mExtents[1];
		}
		else
		{
			LL_ERRS() << "Empty leaf" << LL_ENDL;
		}

		for (S32 i = 0; i < branch->getChildCount(); ++i)
		{  //stretch by child extents
			LLVolumeOctreeListener* child = (LLVolumeOctreeListener*) branch->getChild(i)->getListener(0);
			min.setMin(min, child->mExtents[0]);
			max.setMax(max, child->mExtents[1]);
		}

		node->mBounds[0].setAdd(min, max);
		node->mBounds[0].mul(0.5f);

		node->mBounds[1].setSub(max,min);
		node->mBounds[1].mul(0.5f);
	}
};

//-------------------------------------------------------------------
// statics
//-------------------------------------------------------------------


//----------------------------------------------------

LLProfile::Face* LLProfile::addCap(S16 faceID)
{
	Face *face   = vector_append(mFaces, 1);
	
	face->mIndex = 0;
	face->mCount = mTotal;
	face->mScaleU= 1.0f;
	face->mCap   = TRUE;
	face->mFaceID = faceID;
	return face;
}

LLProfile::Face* LLProfile::addFace(S32 i, S32 count, F32 scaleU, S16 faceID, BOOL flat)
{
	Face *face   = vector_append(mFaces, 1);
	
	face->mIndex = i;
	face->mCount = count;
	face->mScaleU= scaleU;

	face->mFlat = flat;
	face->mCap   = FALSE;
	face->mFaceID = faceID;
	return face;
}

//static
S32 LLProfile::getNumNGonPoints(const LLProfileParams& params, S32 sides, F32 offset, F32 bevel, F32 ang_scale, S32 split)
{ // this is basically LLProfile::genNGon stripped down to only the operations that influence the number of points
	S32 np = 0;

	// Generate an n-sided "circular" path.
	// 0 is (1,0), and we go counter-clockwise along a circular path from there.
	F32 t, t_step, t_first, t_fraction;
	
	F32 begin  = params.getBegin();
	F32 end    = params.getEnd();

	t_step = 1.0f / sides;
	
	t_first = floor(begin * sides) / (F32)sides;

	// pt1 is the first point on the fractional face.
	// Starting t and ang values for the first face
	t = t_first;
	
	// Increment to the next point.
	// pt2 is the end point on the fractional face
	t += t_step;
	
	t_fraction = (begin - t_first)*sides;

	// Only use if it's not almost exactly on an edge.
	if (t_fraction < 0.9999f)
	{
		np++;
	}

	// There's lots of potential here for floating point error to generate unneeded extra points - DJS 04/05/02
	while (t < end)
	{
		// Iterate through all the integer steps of t.
		np++;

		t += t_step;
	}

	t_fraction = (end - (t - t_step))*sides;

	// Find the fraction that we need to add to the end point.
	t_fraction = (end - (t - t_step))*sides;
	if (t_fraction > 0.0001f)
	{
		np++;
	}

	// If we're sliced, the profile is open.
	if ((end - begin)*ang_scale < 0.99f)
	{
		if (params.getHollow() <= 0)
		{
			// put center point if not hollow.
			np++;
		}
	}
	
	return np;
}

// What is the bevel parameter used for? - DJS 04/05/02
// Bevel parameter is currently unused but presumedly would support
// filleted and chamfered corners
void LLProfile::genNGon(const LLProfileParams& params, S32 sides, F32 offset, F32 bevel, F32 ang_scale, S32 split)
{
	// Generate an n-sided "circular" path.
	// 0 is (1,0), and we go counter-clockwise along a circular path from there.
	const F32 tableScale[] = { 1, 1, 1, 0.5f, 0.707107f, 0.53f, 0.525f, 0.5f };
	F32 scale = 0.5f;
	F32 t, t_step, t_first, t_fraction, ang, ang_step;
	LLVector4a pt1,pt2;

	F32 begin  = params.getBegin();
	F32 end    = params.getEnd();

	t_step = 1.0f / sides;
	ang_step = 2.0f*F_PI*t_step*ang_scale;

	// Scale to have size "match" scale.  Compensates to get object to generally fill bounding box.

	S32 total_sides = ll_round(sides / ang_scale);	// Total number of sides all around

	if (total_sides < 8)
	{
		scale = tableScale[total_sides];
	}

	t_first = floor(begin * sides) / (F32)sides;

	// pt1 is the first point on the fractional face.
	// Starting t and ang values for the first face
	t = t_first;
	ang = 2.0f*F_PI*(t*ang_scale + offset);
	pt1.set(cos(ang)*scale,sin(ang)*scale, t);

	// Increment to the next point.
	// pt2 is the end point on the fractional face
	t += t_step;
	ang += ang_step;
	pt2.set(cos(ang)*scale,sin(ang)*scale,t);

	t_fraction = (begin - t_first)*sides;

	// Only use if it's not almost exactly on an edge.
	if (t_fraction < 0.9999f)
	{
		LLVector4a new_pt;
		new_pt.setLerp(pt1, pt2, t_fraction);
		mProfile.push_back(new_pt);
	}

	// There's lots of potential here for floating point error to generate unneeded extra points - DJS 04/05/02
	while (t < end)
	{
		// Iterate through all the integer steps of t.
		pt1.set(cos(ang)*scale,sin(ang)*scale,t);

		if (mProfile.size() > 0) {
			LLVector4a p = mProfile[mProfile.size()-1];
			for (S32 i = 0; i < split && mProfile.size() > 0; i++) {
				//mProfile.push_back(p+(pt1-p) * 1.0f/(float)(split+1) * (float)(i+1));
				LLVector4a new_pt;
				new_pt.setSub(pt1, p);
				new_pt.mul(1.0f/(float)(split+1) * (float)(i+1));
				new_pt.add(p);
				mProfile.push_back(new_pt);
			}
		}
		mProfile.push_back(pt1);

		t += t_step;
		ang += ang_step;
	}

	t_fraction = (end - (t - t_step))*sides;

	// pt1 is the first point on the fractional face
	// pt2 is the end point on the fractional face
	pt2.set(cos(ang)*scale,sin(ang)*scale,t);

	// Find the fraction that we need to add to the end point.
	t_fraction = (end - (t - t_step))*sides;
	if (t_fraction > 0.0001f)
	{
		LLVector4a new_pt;
		new_pt.setLerp(pt1, pt2, t_fraction);
		
		if (mProfile.size() > 0) {
			LLVector4a p = mProfile[mProfile.size()-1];
			for (S32 i = 0; i < split && mProfile.size() > 0; i++) {
				//mProfile.push_back(p+(new_pt-p) * 1.0f/(float)(split+1) * (float)(i+1));

				LLVector4a pt1;
				pt1.setSub(new_pt, p);
				pt1.mul(1.0f/(float)(split+1) * (float)(i+1));
				pt1.add(p);
				mProfile.push_back(pt1);
			}
		}
		mProfile.push_back(new_pt);
	}

	// If we're sliced, the profile is open.
	if ((end - begin)*ang_scale < 0.99f)
	{
		if ((end - begin)*ang_scale > 0.5f)
		{
			mConcave = TRUE;
		}
		else
		{
			mConcave = FALSE;
		}
		mOpen = TRUE;
		if (params.getHollow() <= 0)
		{
			// put center point if not hollow.
			mProfile.push_back(LLVector4a(0,0,0));
		}
	}
	else
	{
		// The profile isn't open.
		mOpen = FALSE;
		mConcave = FALSE;
	}

	mTotal = mProfile.size();
}

// Hollow is percent of the original bounding box, not of this particular
// profile's geometry.  Thus, a swept triangle needs lower hollow values than
// a swept square.
LLProfile::Face* LLProfile::addHole(const LLProfileParams& params, BOOL flat, F32 sides, F32 offset, F32 box_hollow, F32 ang_scale, S32 split)
{
	// Note that addHole will NOT work for non-"circular" profiles, if we ever decide to use them.

	// Total add has number of vertices on outside.
	mTotalOut = mTotal;

	// Why is the "bevel" parameter -1? DJS 04/05/02
	genNGon(params, llfloor(sides),offset,-1, ang_scale, split);

	Face *face = addFace(mTotalOut, mTotal-mTotalOut,0,LL_FACE_INNER_SIDE, flat);

	static LLAlignedArray<LLVector4a,64> pt;
	pt.resize(mTotal) ;

	for (S32 i=mTotalOut;i<mTotal;i++)
	{
		pt[i] = mProfile[i];
		pt[i].mul(box_hollow);
	}

	S32 j=mTotal-1;
	for (S32 i=mTotalOut;i<mTotal;i++)
	{
		mProfile[i] = pt[j--];
	}

	for (S32 i=0;i<(S32)mFaces.size();i++) 
	{
		if (mFaces[i].mCap)
		{
			mFaces[i].mCount *= 2;
		}
	}

	return face;
}

//static
S32 LLProfile::getNumPoints(const LLProfileParams& params, BOOL path_open,F32 detail, S32 split,
						 BOOL is_sculpted, S32 sculpt_size)
{ // this is basically LLProfile::generate stripped down to only operations that influence the number of points
	if (detail < MIN_LOD)
	{
		detail = MIN_LOD;
	}

	// Generate the face data
	F32 hollow = params.getHollow();

	S32 np = 0;

	switch (params.getCurveType() & LL_PCODE_PROFILE_MASK)
	{
	case LL_PCODE_PROFILE_SQUARE:
		{
			np = getNumNGonPoints(params, 4,-0.375, 0, 1, split);
		
			if (hollow)
			{
				np *= 2;
			}
		}
		break;
	case  LL_PCODE_PROFILE_ISOTRI:
	case  LL_PCODE_PROFILE_RIGHTTRI:
	case  LL_PCODE_PROFILE_EQUALTRI:
		{
			np = getNumNGonPoints(params, 3,0, 0, 1, split);
						
			if (hollow)
			{
				np *= 2;
			}
		}
		break;
	case LL_PCODE_PROFILE_CIRCLE:
		{
			// If this has a square hollow, we should adjust the
			// number of faces a bit so that the geometry lines up.
			U8 hole_type=0;
			F32 circle_detail = MIN_DETAIL_FACES * detail;
			if (hollow)
			{
				hole_type = params.getCurveType() & LL_PCODE_HOLE_MASK;
				if (hole_type == LL_PCODE_HOLE_SQUARE)
				{
					// Snap to the next multiple of four sides,
					// so that corners line up.
					circle_detail = llceil(circle_detail / 4.0f) * 4.0f;
				}
			}

			S32 sides = (S32)circle_detail;

			if (is_sculpted)
				sides = sculpt_size;
			
			np = getNumNGonPoints(params, sides);
			
			if (hollow)
			{
				np *= 2;
			}
		}
		break;
	case LL_PCODE_PROFILE_CIRCLE_HALF:
		{
			// If this has a square hollow, we should adjust the
			// number of faces a bit so that the geometry lines up.
			U8 hole_type=0;
			// Number of faces is cut in half because it's only a half-circle.
			F32 circle_detail = MIN_DETAIL_FACES * detail * 0.5f;
			if (hollow)
			{
				hole_type = params.getCurveType() & LL_PCODE_HOLE_MASK;
				if (hole_type == LL_PCODE_HOLE_SQUARE)
				{
					// Snap to the next multiple of four sides (div 2),
					// so that corners line up.
					circle_detail = llceil(circle_detail / 2.0f) * 2.0f;
				}
			}
			np = getNumNGonPoints(params, llfloor(circle_detail), 0.5f, 0.f, 0.5f);
			
			if (hollow)
			{
				np *= 2;
			}

			// Special case for openness of sphere
			if ((params.getEnd() - params.getBegin()) < 1.f)
			{
			}
			else if (!hollow)
			{
				np++;
			}
		}
		break;
	default:
	   break;
	};

	
	return np;
}


BOOL LLProfile::generate(const LLProfileParams& params, BOOL path_open,F32 detail, S32 split,
						 BOOL is_sculpted, S32 sculpt_size)
{
	if ((!mDirty) && (!is_sculpted))
	{
		return FALSE;
	}
	mDirty = FALSE;

	if (detail < MIN_LOD)
	{
		LL_INFOS() << "Generating profile with LOD < MIN_LOD.  CLAMPING" << LL_ENDL;
		detail = MIN_LOD;
	}

	mProfile.resize(0);
	mFaces.resize(0);

	// Generate the face data
	S32 i;
	F32 begin = params.getBegin();
	F32 end = params.getEnd();
	F32 hollow = params.getHollow();

	// Quick validation to eliminate some server crashes.
	if (begin > end - 0.01f)
	{
		LL_WARNS() << "LLProfile::generate() assertion failed (begin >= end)" << LL_ENDL;
		return FALSE;
	}

	S32 face_num = 0;

	switch (params.getCurveType() & LL_PCODE_PROFILE_MASK)
	{
	case LL_PCODE_PROFILE_SQUARE:
		{
			genNGon(params, 4,-0.375, 0, 1, split);
			if (path_open)
			{
				addCap (LL_FACE_PATH_BEGIN);
			}

			for (i = llfloor(begin * 4.f); i < llfloor(end * 4.f + .999f); i++)
			{
				addFace((face_num++) * (split +1), split+2, 1, LL_FACE_OUTER_SIDE_0 << i, TRUE);
			}

			LLVector4a scale(1,1,4,1);

			for (i = 0; i <(S32) mProfile.size(); i++)
			{
				// Scale by 4 to generate proper tex coords.
				mProfile[i].mul(scale);
				llassert(mProfile[i].isFinite3());
			}

			if (hollow)
			{
				switch (params.getCurveType() & LL_PCODE_HOLE_MASK)
				{
				case LL_PCODE_HOLE_TRIANGLE:
					// This offset is not correct, but we can't change it now... DK 11/17/04
				  	addHole(params, TRUE, 3, -0.375f, hollow, 1.f, split);
					break;
				case LL_PCODE_HOLE_CIRCLE:
					// TODO: Compute actual detail levels for cubes
				  	addHole(params, FALSE, MIN_DETAIL_FACES * detail, -0.375f, hollow, 1.f);
					break;
				case LL_PCODE_HOLE_SAME:
				case LL_PCODE_HOLE_SQUARE:
				default:
					addHole(params, TRUE, 4, -0.375f, hollow, 1.f, split);
					break;
				}
			}
			
			if (path_open) {
				mFaces[0].mCount = mTotal;
			}
		}
		break;
	case  LL_PCODE_PROFILE_ISOTRI:
	case  LL_PCODE_PROFILE_RIGHTTRI:
	case  LL_PCODE_PROFILE_EQUALTRI:
		{
			genNGon(params, 3,0, 0, 1, split);
			LLVector4a scale(1,1,3,1);
			for (i = 0; i <(S32) mProfile.size(); i++)
			{
				// Scale by 3 to generate proper tex coords.
				mProfile[i].mul(scale);
				llassert(mProfile[i].isFinite3());
			}

			if (path_open)
			{
				addCap(LL_FACE_PATH_BEGIN);
			}

			for (i = llfloor(begin * 3.f); i < llfloor(end * 3.f + .999f); i++)
			{
				addFace((face_num++) * (split +1), split+2, 1, LL_FACE_OUTER_SIDE_0 << i, TRUE);
			}
			if (hollow)
			{
				// Swept triangles need smaller hollowness values,
				// because the triangle doesn't fill the bounding box.
				F32 triangle_hollow = hollow / 2.f;

				switch (params.getCurveType() & LL_PCODE_HOLE_MASK)
				{
				case LL_PCODE_HOLE_CIRCLE:
					// TODO: Actually generate level of detail for triangles
					addHole(params, FALSE, MIN_DETAIL_FACES * detail, 0, triangle_hollow, 1.f);
					break;
				case LL_PCODE_HOLE_SQUARE:
					addHole(params, TRUE, 4, 0, triangle_hollow, 1.f, split);
					break;
				case LL_PCODE_HOLE_SAME:
				case LL_PCODE_HOLE_TRIANGLE:
				default:
					addHole(params, TRUE, 3, 0, triangle_hollow, 1.f, split);
					break;
				}
			}
		}
		break;
	case LL_PCODE_PROFILE_CIRCLE:
		{
			// If this has a square hollow, we should adjust the
			// number of faces a bit so that the geometry lines up.
			U8 hole_type=0;
			F32 circle_detail = MIN_DETAIL_FACES * detail;
			if (hollow)
			{
				hole_type = params.getCurveType() & LL_PCODE_HOLE_MASK;
				if (hole_type == LL_PCODE_HOLE_SQUARE)
				{
					// Snap to the next multiple of four sides,
					// so that corners line up.
					circle_detail = llceil(circle_detail / 4.0f) * 4.0f;
				}
			}

			S32 sides = (S32)circle_detail;

			if (is_sculpted)
				sides = sculpt_size;
			
			genNGon(params, sides);
			
			if (path_open)
			{
				addCap (LL_FACE_PATH_BEGIN);
			}

			if (mOpen && !hollow)
			{
				addFace(0,mTotal-1,0,LL_FACE_OUTER_SIDE_0, FALSE);
			}
			else
			{
				addFace(0,mTotal,0,LL_FACE_OUTER_SIDE_0, FALSE);
			}

			if (hollow)
			{
				switch (hole_type)
				{
				case LL_PCODE_HOLE_SQUARE:
					addHole(params, TRUE, 4, 0, hollow, 1.f, split);
					break;
				case LL_PCODE_HOLE_TRIANGLE:
					addHole(params, TRUE, 3, 0, hollow, 1.f, split);
					break;
				case LL_PCODE_HOLE_CIRCLE:
				case LL_PCODE_HOLE_SAME:
				default:
					addHole(params, FALSE, circle_detail, 0, hollow, 1.f);
					break;
				}
			}
		}
		break;
	case LL_PCODE_PROFILE_CIRCLE_HALF:
		{
			// If this has a square hollow, we should adjust the
			// number of faces a bit so that the geometry lines up.
			U8 hole_type=0;
			// Number of faces is cut in half because it's only a half-circle.
			F32 circle_detail = MIN_DETAIL_FACES * detail * 0.5f;
			if (hollow)
			{
				hole_type = params.getCurveType() & LL_PCODE_HOLE_MASK;
				if (hole_type == LL_PCODE_HOLE_SQUARE)
				{
					// Snap to the next multiple of four sides (div 2),
					// so that corners line up.
					circle_detail = llceil(circle_detail / 2.0f) * 2.0f;
				}
			}
			genNGon(params, llfloor(circle_detail), 0.5f, 0.f, 0.5f);
			if (path_open)
			{
				addCap(LL_FACE_PATH_BEGIN);
			}
			if (mOpen && !params.getHollow())
			{
				addFace(0,mTotal-1,0,LL_FACE_OUTER_SIDE_0, FALSE);
			}
			else
			{
				addFace(0,mTotal,0,LL_FACE_OUTER_SIDE_0, FALSE);
			}

			if (hollow)
			{
				switch (hole_type)
				{
				case LL_PCODE_HOLE_SQUARE:
					addHole(params, TRUE, 2, 0.5f, hollow, 0.5f, split);
					break;
				case LL_PCODE_HOLE_TRIANGLE:
					addHole(params, TRUE, 3,  0.5f, hollow, 0.5f, split);
					break;
				case LL_PCODE_HOLE_CIRCLE:
				case LL_PCODE_HOLE_SAME:
				default:
					addHole(params, FALSE, circle_detail,  0.5f, hollow, 0.5f);
					break;
				}
			}

			// Special case for openness of sphere
			if ((params.getEnd() - params.getBegin()) < 1.f)
			{
				mOpen = TRUE;
			}
			else if (!hollow)
			{
				mOpen = FALSE;
				mProfile.push_back(mProfile[0]);
				mTotal++;
			}
		}
		break;
	default:
	    LL_ERRS() << "Unknown profile: getCurveType()=" << params.getCurveType() << LL_ENDL;
		break;
	};

	if (path_open)
	{
		addCap(LL_FACE_PATH_END); // bottom
	}
	
	if ( mOpen) // interior edge caps
	{
		addFace(mTotal-1, 2,0.5,LL_FACE_PROFILE_BEGIN, TRUE); 

		if (hollow)
		{
			addFace(mTotalOut-1, 2,0.5,LL_FACE_PROFILE_END, TRUE);
		}
		else
		{
			addFace(mTotal-2, 2,0.5,LL_FACE_PROFILE_END, TRUE);
		}
	}
	
	return TRUE;
}



BOOL LLProfileParams::importFile(LLFILE *fp)
{
	const S32 BUFSIZE = 16384;
	char buffer[BUFSIZE];	/* Flawfinder: ignore */
	// *NOTE: changing the size or type of these buffers will require
	// changing the sscanf below.
	char keyword[256];	/* Flawfinder: ignore */
	char valuestr[256];	/* Flawfinder: ignore */
	keyword[0] = 0;
	valuestr[0] = 0;
	F32 tempF32;
	U32 tempU32;

	while (!feof(fp))
	{
		if (fgets(buffer, BUFSIZE, fp) == NULL)
		{
			buffer[0] = '\0';
		}
		
		sscanf(	/* Flawfinder: ignore */
			buffer,
			" %255s %255s",
			keyword, valuestr);
		if (!strcmp("{", keyword))
		{
			continue;
		}
		if (!strcmp("}",keyword))
		{
			break;
		}
		else if (!strcmp("curve", keyword))
		{
			sscanf(valuestr,"%d",&tempU32);
			setCurveType((U8) tempU32);
		}
		else if (!strcmp("begin",keyword))
		{
			sscanf(valuestr,"%g",&tempF32);
			setBegin(tempF32);
		}
		else if (!strcmp("end",keyword))
		{
			sscanf(valuestr,"%g",&tempF32);
			setEnd(tempF32);
		}
		else if (!strcmp("hollow",keyword))
		{
			sscanf(valuestr,"%g",&tempF32);
			setHollow(tempF32);
		}
		else
		{
			LL_WARNS() << "unknown keyword " << keyword << " in profile import" << LL_ENDL;
		}
	}

	return TRUE;
}


BOOL LLProfileParams::exportFile(LLFILE *fp) const
{
	fprintf(fp,"\t\tprofile 0\n");
	fprintf(fp,"\t\t{\n");
	fprintf(fp,"\t\t\tcurve\t%d\n", getCurveType());
	fprintf(fp,"\t\t\tbegin\t%g\n", getBegin());
	fprintf(fp,"\t\t\tend\t%g\n", getEnd());
	fprintf(fp,"\t\t\thollow\t%g\n", getHollow());
	fprintf(fp, "\t\t}\n");
	return TRUE;
}


BOOL LLProfileParams::importLegacyStream(std::istream& input_stream)
{
	const S32 BUFSIZE = 16384;
	char buffer[BUFSIZE];	/* Flawfinder: ignore */
	// *NOTE: changing the size or type of these buffers will require
	// changing the sscanf below.
	char keyword[256];	/* Flawfinder: ignore */
	char valuestr[256];	/* Flawfinder: ignore */
	keyword[0] = 0;
	valuestr[0] = 0;
	F32 tempF32;
	U32 tempU32;

	while (input_stream.good())
	{
		input_stream.getline(buffer, BUFSIZE);
		sscanf(	/* Flawfinder: ignore */
			buffer,
			" %255s %255s",
			keyword,
			valuestr);
		if (!strcmp("{", keyword))
		{
			continue;
		}
		if (!strcmp("}",keyword))
		{
			break;
		}
		else if (!strcmp("curve", keyword))
		{
			sscanf(valuestr,"%d",&tempU32);
			setCurveType((U8) tempU32);
		}
		else if (!strcmp("begin",keyword))
		{
			sscanf(valuestr,"%g",&tempF32);
			setBegin(tempF32);
		}
		else if (!strcmp("end",keyword))
		{
			sscanf(valuestr,"%g",&tempF32);
			setEnd(tempF32);
		}
		else if (!strcmp("hollow",keyword))
		{
			sscanf(valuestr,"%g",&tempF32);
			setHollow(tempF32);
		}
		else
		{
 		LL_WARNS() << "unknown keyword " << keyword << " in profile import" << LL_ENDL;
		}
	}

	return TRUE;
}


BOOL LLProfileParams::exportLegacyStream(std::ostream& output_stream) const
{
	output_stream <<"\t\tprofile 0\n";
	output_stream <<"\t\t{\n";
	output_stream <<"\t\t\tcurve\t" << (S32) getCurveType() << "\n";
	output_stream <<"\t\t\tbegin\t" << getBegin() << "\n";
	output_stream <<"\t\t\tend\t" << getEnd() << "\n";
	output_stream <<"\t\t\thollow\t" << getHollow() << "\n";
	output_stream << "\t\t}\n";
	return TRUE;
}

LLSD LLProfileParams::asLLSD() const
{
	LLSD sd;

	sd["curve"] = getCurveType();
	sd["begin"] = getBegin();
	sd["end"] = getEnd();
	sd["hollow"] = getHollow();
	return sd;
}

bool LLProfileParams::fromLLSD(LLSD& sd)
{
	setCurveType(sd["curve"].asInteger());
	setBegin((F32)sd["begin"].asReal());
	setEnd((F32)sd["end"].asReal());
	setHollow((F32)sd["hollow"].asReal());
	return true;
}

void LLProfileParams::copyParams(const LLProfileParams &params)
{
	setCurveType(params.getCurveType());
	setBegin(params.getBegin());
	setEnd(params.getEnd());
	setHollow(params.getHollow());
}


LLPath::~LLPath()
{
}

S32 LLPath::getNumNGonPoints(const LLPathParams& params, S32 sides, F32 startOff, F32 end_scale, F32 twist_scale)
{ //this is basically LLPath::genNGon stripped down to only operations that influence the number of points added
	S32 ret = 0;

	F32 step= 1.0f / sides;
	F32 t	= params.getBegin();
	ret = 1;
	
	t+=step;

	// Snap to a quantized parameter, so that cut does not
	// affect most sample points.
	t = ((S32)(t * sides)) / (F32)sides;

	// Run through the non-cut dependent points.
	while (t < params.getEnd())
	{
		ret++;
		t+=step;
	}

	ret++;

	return ret;
}

void LLPath::genNGon(const LLPathParams& params, S32 sides, F32 startOff, F32 end_scale, F32 twist_scale)
{
	// Generates a circular path, starting at (1, 0, 0), counterclockwise along the xz plane.
	const F32 tableScale[] = { 1, 1, 1, 0.5f, 0.707107f, 0.53f, 0.525f, 0.5f };

	F32 revolutions = params.getRevolutions();
	F32 skew		= params.getSkew();
	F32 skew_mag	= fabs(skew);
	F32 hole_x		= params.getScaleX() * (1.0f - skew_mag);
	F32 hole_y		= params.getScaleY();

	// Calculate taper begin/end for x,y (Negative means taper the beginning)
	F32 taper_x_begin	= 1.0f;
	F32 taper_x_end		= 1.0f - params.getTaperX();
	F32	taper_y_begin	= 1.0f;
	F32	taper_y_end		= 1.0f - params.getTaperY();

	if ( taper_x_end > 1.0f )
	{
		// Flip tapering.
		taper_x_begin	= 2.0f - taper_x_end;
		taper_x_end		= 1.0f;
	}
	if ( taper_y_end > 1.0f )
	{
		// Flip tapering.
		taper_y_begin	= 2.0f - taper_y_end;
		taper_y_end		= 1.0f;
	}

	// For spheres, the radius is usually zero.
	F32 radius_start = 0.5f;
	if (sides < 8)
	{
		radius_start = tableScale[sides];
	}

	// Scale the radius to take the hole size into account.
	radius_start *= 1.0f - hole_y;
	
	// Now check the radius offset to calculate the start,end radius.  (Negative means
	// decrease the start radius instead).
	F32 radius_end    = radius_start;
	F32 radius_offset = params.getRadiusOffset();
	if (radius_offset < 0.f)
	{
		radius_start *= 1.f + radius_offset;
	}
	else
	{
		radius_end   *= 1.f - radius_offset;
	}	

	// Is the path NOT a closed loop?
	mOpen = ( (params.getEnd()*end_scale - params.getBegin() < 1.0f) ||
		      (skew_mag > 0.001f) ||
			  (fabs(taper_x_end - taper_x_begin) > 0.001f) ||
			  (fabs(taper_y_end - taper_y_begin) > 0.001f) ||
			  (fabs(radius_end - radius_start) > 0.001f) );

	F32 ang, c, s;
	LLQuaternion twist, qang;
	PathPt *pt;
	LLVector3 path_axis (1.f, 0.f, 0.f);
	//LLVector3 twist_axis(0.f, 0.f, 1.f);
	F32 twist_begin = params.getTwistBegin() * twist_scale;
	F32 twist_end	= params.getTwist() * twist_scale;

	// We run through this once before the main loop, to make sure
	// the path begins at the correct cut.
	F32 step= 1.0f / sides;
	F32 t	= params.getBegin();
	pt		= mPath.append(1);
	ang		= 2.0f*F_PI*revolutions * t;
	s		= sin(ang)*lerp(radius_start, radius_end, t);	
	c		= cos(ang)*lerp(radius_start, radius_end, t);


	pt->mPos.set(0 + lerp(0,params.getShear().mV[0],s)
					  + lerp(-skew ,skew, t) * 0.5f,
					c + lerp(0,params.getShear().mV[1],s), 
					s);
	pt->mScale.set(hole_x * lerp(taper_x_begin, taper_x_end, t),
		hole_y * lerp(taper_y_begin, taper_y_end, t),
		0,1);
	pt->mTexT  = t;

	// Twist rotates the path along the x,y plane (I think) - DJS 04/05/02
	twist.setQuat  (lerp(twist_begin,twist_end,t) * 2.f * F_PI - F_PI,0,0,1);
	// Rotate the point around the circle's center.
	qang.setQuat   (ang,path_axis);

	LLMatrix3 rot(twist * qang);

	pt->mRot.loadu(rot);

	t+=step;

	// Snap to a quantized parameter, so that cut does not
	// affect most sample points.
	t = ((S32)(t * sides)) / (F32)sides;

	// Run through the non-cut dependent points.
	while (t < params.getEnd())
	{
		pt		= mPath.append(1);

		ang = 2.0f*F_PI*revolutions * t;
		c   = cos(ang)*lerp(radius_start, radius_end, t);
		s   = sin(ang)*lerp(radius_start, radius_end, t);

		pt->mPos.set(0 + lerp(0,params.getShear().mV[0],s)
					      + lerp(-skew ,skew, t) * 0.5f,
						c + lerp(0,params.getShear().mV[1],s), 
						s);

		pt->mScale.set(hole_x * lerp(taper_x_begin, taper_x_end, t),
					hole_y * lerp(taper_y_begin, taper_y_end, t),
					0,1);
		pt->mTexT  = t;

		// Twist rotates the path along the x,y plane (I think) - DJS 04/05/02
		twist.setQuat  (lerp(twist_begin,twist_end,t) * 2.f * F_PI - F_PI,0,0,1);
		// Rotate the point around the circle's center.
		qang.setQuat   (ang,path_axis);
		LLMatrix3 tmp(twist*qang);
		pt->mRot.loadu(tmp);

		t+=step;
	}

	// Make one final pass for the end cut.
	t = params.getEnd();
	pt		= mPath.append(1);
	ang = 2.0f*F_PI*revolutions * t;
	c   = cos(ang)*lerp(radius_start, radius_end, t);
	s   = sin(ang)*lerp(radius_start, radius_end, t);

	pt->mPos.set(0 + lerp(0,params.getShear().mV[0],s)
					  + lerp(-skew ,skew, t) * 0.5f,
					c + lerp(0,params.getShear().mV[1],s), 
					s);
	pt->mScale.set(hole_x * lerp(taper_x_begin, taper_x_end, t),
				   hole_y * lerp(taper_y_begin, taper_y_end, t),
				   0,1);
	pt->mTexT  = t;

	// Twist rotates the path along the x,y plane (I think) - DJS 04/05/02
	twist.setQuat  (lerp(twist_begin,twist_end,t) * 2.f * F_PI - F_PI,0,0,1);
	// Rotate the point around the circle's center.
	qang.setQuat   (ang,path_axis);
	LLMatrix3 tmp(twist*qang);
	pt->mRot.loadu(tmp);

	mTotal = mPath.size();
}

const LLVector2 LLPathParams::getBeginScale() const
{
	LLVector2 begin_scale(1.f, 1.f);
	if (getScaleX() > 1)
	{
		begin_scale.mV[0] = 2-getScaleX();
	}
	if (getScaleY() > 1)
	{
		begin_scale.mV[1] = 2-getScaleY();
	}
	return begin_scale;
}

const LLVector2 LLPathParams::getEndScale() const
{
	LLVector2 end_scale(1.f, 1.f);
	if (getScaleX() < 1)
	{
		end_scale.mV[0] = getScaleX();
	}
	if (getScaleY() < 1)
	{
		end_scale.mV[1] = getScaleY();
	}
	return end_scale;
}

S32 LLPath::getNumPoints(const LLPathParams& params, F32 detail)
{ // this is basically LLPath::generate stripped down to only the operations that influence the number of points
	if (detail < MIN_LOD)
	{
		detail = MIN_LOD;
	}

	S32 np = 2; // hardcode for line

	// Is this 0xf0 mask really necessary?  DK 03/02/05

	switch (params.getCurveType() & 0xf0)
	{
	default:
	case LL_PCODE_PATH_LINE:
		{
			// Take the begin/end twist into account for detail.
			np    = llfloor(fabs(params.getTwistBegin() - params.getTwist()) * 3.5f * (detail-0.5f)) + 2;
		}
		break;

	case LL_PCODE_PATH_CIRCLE:
		{
			// Increase the detail as the revolutions and twist increase.
			F32 twist_mag = fabs(params.getTwistBegin() - params.getTwist());

			S32 sides = (S32)llfloor(llfloor((MIN_DETAIL_FACES * detail + twist_mag * 3.5f * (detail-0.5f))) * params.getRevolutions());

			np = sides;
		}
		break;

	case LL_PCODE_PATH_CIRCLE2:
		{
			//genNGon(params, llfloor(MIN_DETAIL_FACES * detail), 4.f, 0.f);
			np = getNumNGonPoints(params, llfloor(MIN_DETAIL_FACES * detail));
		}
		break;

	case LL_PCODE_PATH_TEST:

		np     = 5;
		break;
	};

	return np;
}

BOOL LLPath::generate(const LLPathParams& params, F32 detail, S32 split,
					  BOOL is_sculpted, S32 sculpt_size)
{
	if ((!mDirty) && (!is_sculpted))
	{
		return FALSE;
	}

	if (detail < MIN_LOD)
	{
		LL_INFOS() << "Generating path with LOD < MIN!  Clamping to 1" << LL_ENDL;
		detail = MIN_LOD;
	}

	mDirty = FALSE;
	S32 np = 2; // hardcode for line

	mPath.resize(0);
	mOpen = TRUE;

	// Is this 0xf0 mask really necessary?  DK 03/02/05
	switch (params.getCurveType() & 0xf0)
	{
	default:
	case LL_PCODE_PATH_LINE:
		{
			// Take the begin/end twist into account for detail.
			np    = llfloor(fabs(params.getTwistBegin() - params.getTwist()) * 3.5f * (detail-0.5f)) + 2;
			if (np < split+2)
			{
				np = split+2;
			}

			mStep = 1.0f / (np-1);
			
			mPath.resize(np);

			LLVector2 start_scale = params.getBeginScale();
			LLVector2 end_scale = params.getEndScale();

			for (S32 i=0;i<np;i++)
			{
				F32 t = lerp(params.getBegin(),params.getEnd(),(F32)i * mStep);
				mPath[i].mPos.set(lerp(0,params.getShear().mV[0],t),
									 lerp(0,params.getShear().mV[1],t),
									 t - 0.5f);
				LLQuaternion quat;
				quat.setQuat(lerp(F_PI * params.getTwistBegin(),F_PI * params.getTwist(),t),0,0,1);
				LLMatrix3 tmp(quat);
				mPath[i].mRot.loadu(tmp);
				mPath[i].mScale.set(lerp(start_scale.mV[0],end_scale.mV[0],t),
									lerp(start_scale.mV[1],end_scale.mV[1],t),
									0,1);
				mPath[i].mTexT        = t;
			}
		}
		break;

	case LL_PCODE_PATH_CIRCLE:
		{
			// Increase the detail as the revolutions and twist increase.
			F32 twist_mag = fabs(params.getTwistBegin() - params.getTwist());

			S32 sides = (S32)llfloor(llfloor((MIN_DETAIL_FACES * detail + twist_mag * 3.5f * (detail-0.5f))) * params.getRevolutions());

			if (is_sculpted)
				sides = llmax(sculpt_size, 1);
			
			genNGon(params, sides);
		}
		break;

	case LL_PCODE_PATH_CIRCLE2:
		{
			if (params.getEnd() - params.getBegin() >= 0.99f &&
				params.getScaleX() >= .99f)
			{
				mOpen = FALSE;
			}

			//genNGon(params, llfloor(MIN_DETAIL_FACES * detail), 4.f, 0.f);
			genNGon(params, llfloor(MIN_DETAIL_FACES * detail));

			F32 t     = 0.f;
			F32 tStep = 1.0f / mPath.size();

			F32 toggle = 0.5f;
			for (S32 i=0;i<(S32)mPath.size();i++)
			{
				mPath[i].mPos.getF32ptr()[0] = toggle;
				if (toggle == 0.5f)
					toggle = -0.5f;
				else
					toggle = 0.5f;
				t += tStep;
			}
		}

		break;

	case LL_PCODE_PATH_TEST:

		np     = 5;
		mStep = 1.0f / (np-1);
		
		mPath.resize(np);

		for (S32 i=0;i<np;i++)
		{
			F32 t = (F32)i * mStep;
			mPath[i].mPos.set(0,
								lerp(0,   -sin(F_PI*params.getTwist()*t)*0.5f,t),
								lerp(-0.5f, cos(F_PI*params.getTwist()*t)*0.5f,t));
			mPath[i].mScale.set(lerp(1,params.getScale().mV[0],t),
								lerp(1,params.getScale().mV[1],t), 0,1);
			mPath[i].mTexT  = t;
			LLQuaternion quat;
			quat.setQuat(F_PI * params.getTwist() * t,1,0,0);
			LLMatrix3 tmp(quat);
			mPath[i].mRot.loadu(tmp);
		}

		break;
	};

	if (params.getTwist() != params.getTwistBegin()) mOpen = TRUE;

	//if ((int(fabsf(params.getTwist() - params.getTwistBegin())*100))%100 != 0) {
	//	mOpen = TRUE;
	//}
	
	return TRUE;
}

BOOL LLDynamicPath::generate(const LLPathParams& params, F32 detail, S32 split,
							 BOOL is_sculpted, S32 sculpt_size)
{
	mOpen = TRUE; // Draw end caps
	if (getPathLength() == 0)
	{
		// Path hasn't been generated yet.
		// Some algorithms later assume at least TWO path points.
		resizePath(2);
		LLQuaternion quat;
		quat.setQuat(0,0,0);
		LLMatrix3 tmp(quat);

		for (U32 i = 0; i < 2; i++)
		{
			mPath[i].mPos.set(0, 0, 0);
			mPath[i].mRot.loadu(tmp);
			mPath[i].mScale.set(1, 1, 0, 1);
			mPath[i].mTexT = 0;
		}
	}

	return TRUE;
}


BOOL LLPathParams::importFile(LLFILE *fp)
{
	const S32 BUFSIZE = 16384;
	char buffer[BUFSIZE];	/* Flawfinder: ignore */
	// *NOTE: changing the size or type of these buffers will require
	// changing the sscanf below.
	char keyword[256];	/* Flawfinder: ignore */
	char valuestr[256];	/* Flawfinder: ignore */
	keyword[0] = 0;
	valuestr[0] = 0;

	F32 tempF32;
	F32 x, y;
	U32 tempU32;

	while (!feof(fp))
	{
		if (fgets(buffer, BUFSIZE, fp) == NULL)
		{
			buffer[0] = '\0';
		}
		
		sscanf(	/* Flawfinder: ignore */
			buffer,
			" %255s %255s",
			keyword, valuestr);
		if (!strcmp("{", keyword))
		{
			continue;
		}
		if (!strcmp("}",keyword))
		{
			break;
		}
		else if (!strcmp("curve", keyword))
		{
			sscanf(valuestr,"%d",&tempU32);
			setCurveType((U8) tempU32);
		}
		else if (!strcmp("begin",keyword))
		{
			sscanf(valuestr,"%g",&tempF32);
			setBegin(tempF32);
		}
		else if (!strcmp("end",keyword))
		{
			sscanf(valuestr,"%g",&tempF32);
			setEnd(tempF32);
		}
		else if (!strcmp("scale",keyword))
		{
			// Legacy for one dimensional scale per path
			sscanf(valuestr,"%g",&tempF32);
			setScale(tempF32, tempF32);
		}
		else if (!strcmp("scale_x", keyword))
		{
			sscanf(valuestr, "%g", &x);
			setScaleX(x);
		}
		else if (!strcmp("scale_y", keyword))
		{
			sscanf(valuestr, "%g", &y);
			setScaleY(y);
		}
		else if (!strcmp("shear_x", keyword))
		{
			sscanf(valuestr, "%g", &x);
			setShearX(x);
		}
		else if (!strcmp("shear_y", keyword))
		{
			sscanf(valuestr, "%g", &y);
			setShearY(y);
		}
		else if (!strcmp("twist",keyword))
		{
			sscanf(valuestr,"%g",&tempF32);
			setTwist(tempF32);
		}
		else if (!strcmp("twist_begin", keyword))
		{
			sscanf(valuestr, "%g", &y);
			setTwistBegin(y);
		}
		else if (!strcmp("radius_offset", keyword))
		{
			sscanf(valuestr, "%g", &y);
			setRadiusOffset(y);
		}
		else if (!strcmp("taper_x", keyword))
		{
			sscanf(valuestr, "%g", &y);
			setTaperX(y);
		}
		else if (!strcmp("taper_y", keyword))
		{
			sscanf(valuestr, "%g", &y);
			setTaperY(y);
		}
		else if (!strcmp("revolutions", keyword))
		{
			sscanf(valuestr, "%g", &y);
			setRevolutions(y);
		}
		else if (!strcmp("skew", keyword))
		{
			sscanf(valuestr, "%g", &y);
			setSkew(y);
		}
		else
		{
			LL_WARNS() << "unknown keyword " << " in path import" << LL_ENDL;
		}
	}
	return TRUE;
}


BOOL LLPathParams::exportFile(LLFILE *fp) const
{
	fprintf(fp, "\t\tpath 0\n");
	fprintf(fp, "\t\t{\n");
	fprintf(fp, "\t\t\tcurve\t%d\n", getCurveType());
	fprintf(fp, "\t\t\tbegin\t%g\n", getBegin());
	fprintf(fp, "\t\t\tend\t%g\n", getEnd());
	fprintf(fp, "\t\t\tscale_x\t%g\n", getScaleX() );
	fprintf(fp, "\t\t\tscale_y\t%g\n", getScaleY() );
	fprintf(fp, "\t\t\tshear_x\t%g\n", getShearX() );
	fprintf(fp, "\t\t\tshear_y\t%g\n", getShearY() );
	fprintf(fp,"\t\t\ttwist\t%g\n", getTwist());
	
	fprintf(fp,"\t\t\ttwist_begin\t%g\n", getTwistBegin());
	fprintf(fp,"\t\t\tradius_offset\t%g\n", getRadiusOffset());
	fprintf(fp,"\t\t\ttaper_x\t%g\n", getTaperX());
	fprintf(fp,"\t\t\ttaper_y\t%g\n", getTaperY());
	fprintf(fp,"\t\t\trevolutions\t%g\n", getRevolutions());
	fprintf(fp,"\t\t\tskew\t%g\n", getSkew());

	fprintf(fp, "\t\t}\n");
	return TRUE;
}


BOOL LLPathParams::importLegacyStream(std::istream& input_stream)
{
	const S32 BUFSIZE = 16384;
	char buffer[BUFSIZE];	/* Flawfinder: ignore */
	// *NOTE: changing the size or type of these buffers will require
	// changing the sscanf below.
	char keyword[256];	/* Flawfinder: ignore */
	char valuestr[256];	/* Flawfinder: ignore */
	keyword[0] = 0;
	valuestr[0] = 0;

	F32 tempF32;
	F32 x, y;
	U32 tempU32;

	while (input_stream.good())
	{
		input_stream.getline(buffer, BUFSIZE);
		sscanf(	/* Flawfinder: ignore */
			buffer,
			" %255s %255s",
			keyword, valuestr);
		if (!strcmp("{", keyword))
		{
			continue;
		}
		if (!strcmp("}",keyword))
		{
			break;
		}
		else if (!strcmp("curve", keyword))
		{
			sscanf(valuestr,"%d",&tempU32);
			setCurveType((U8) tempU32);
		}
		else if (!strcmp("begin",keyword))
		{
			sscanf(valuestr,"%g",&tempF32);
			setBegin(tempF32);
		}
		else if (!strcmp("end",keyword))
		{
			sscanf(valuestr,"%g",&tempF32);
			setEnd(tempF32);
		}
		else if (!strcmp("scale",keyword))
		{
			// Legacy for one dimensional scale per path
			sscanf(valuestr,"%g",&tempF32);
			setScale(tempF32, tempF32);
		}
		else if (!strcmp("scale_x", keyword))
		{
			sscanf(valuestr, "%g", &x);
			setScaleX(x);
		}
		else if (!strcmp("scale_y", keyword))
		{
			sscanf(valuestr, "%g", &y);
			setScaleY(y);
		}
		else if (!strcmp("shear_x", keyword))
		{
			sscanf(valuestr, "%g", &x);
			setShearX(x);
		}
		else if (!strcmp("shear_y", keyword))
		{
			sscanf(valuestr, "%g", &y);
			setShearY(y);
		}
		else if (!strcmp("twist",keyword))
		{
			sscanf(valuestr,"%g",&tempF32);
			setTwist(tempF32);
		}
		else if (!strcmp("twist_begin", keyword))
		{
			sscanf(valuestr, "%g", &y);
			setTwistBegin(y);
		}
		else if (!strcmp("radius_offset", keyword))
		{
			sscanf(valuestr, "%g", &y);
			setRadiusOffset(y);
		}
		else if (!strcmp("taper_x", keyword))
		{
			sscanf(valuestr, "%g", &y);
			setTaperX(y);
		}
		else if (!strcmp("taper_y", keyword))
		{
			sscanf(valuestr, "%g", &y);
			setTaperY(y);
		}
		else if (!strcmp("revolutions", keyword))
		{
			sscanf(valuestr, "%g", &y);
			setRevolutions(y);
		}
		else if (!strcmp("skew", keyword))
		{
			sscanf(valuestr, "%g", &y);
			setSkew(y);
		}
		else
		{
			LL_WARNS() << "unknown keyword " << " in path import" << LL_ENDL;
		}
	}
	return TRUE;
}


BOOL LLPathParams::exportLegacyStream(std::ostream& output_stream) const
{
	output_stream << "\t\tpath 0\n";
	output_stream << "\t\t{\n";
	output_stream << "\t\t\tcurve\t" << (S32) getCurveType() << "\n";
	output_stream << "\t\t\tbegin\t" << getBegin() << "\n";
	output_stream << "\t\t\tend\t" << getEnd() << "\n";
	output_stream << "\t\t\tscale_x\t" << getScaleX()  << "\n";
	output_stream << "\t\t\tscale_y\t" << getScaleY()  << "\n";
	output_stream << "\t\t\tshear_x\t" << getShearX()  << "\n";
	output_stream << "\t\t\tshear_y\t" << getShearY()  << "\n";
	output_stream <<"\t\t\ttwist\t" << getTwist() << "\n";
	
	output_stream <<"\t\t\ttwist_begin\t" << getTwistBegin() << "\n";
	output_stream <<"\t\t\tradius_offset\t" << getRadiusOffset() << "\n";
	output_stream <<"\t\t\ttaper_x\t" << getTaperX() << "\n";
	output_stream <<"\t\t\ttaper_y\t" << getTaperY() << "\n";
	output_stream <<"\t\t\trevolutions\t" << getRevolutions() << "\n";
	output_stream <<"\t\t\tskew\t" << getSkew() << "\n";

	output_stream << "\t\t}\n";
	return TRUE;
}

LLSD LLPathParams::asLLSD() const
{
	LLSD sd = LLSD();
	sd["curve"] = getCurveType();
	sd["begin"] = getBegin();
	sd["end"] = getEnd();
	sd["scale_x"] = getScaleX();
	sd["scale_y"] = getScaleY();
	sd["shear_x"] = getShearX();
	sd["shear_y"] = getShearY();
	sd["twist"] = getTwist();
	sd["twist_begin"] = getTwistBegin();
	sd["radius_offset"] = getRadiusOffset();
	sd["taper_x"] = getTaperX();
	sd["taper_y"] = getTaperY();
	sd["revolutions"] = getRevolutions();
	sd["skew"] = getSkew();

	return sd;
}

bool LLPathParams::fromLLSD(LLSD& sd)
{
	setCurveType(sd["curve"].asInteger());
	setBegin((F32)sd["begin"].asReal());
	setEnd((F32)sd["end"].asReal());
	setScaleX((F32)sd["scale_x"].asReal());
	setScaleY((F32)sd["scale_y"].asReal());
	setShearX((F32)sd["shear_x"].asReal());
	setShearY((F32)sd["shear_y"].asReal());
	setTwist((F32)sd["twist"].asReal());
	setTwistBegin((F32)sd["twist_begin"].asReal());
	setRadiusOffset((F32)sd["radius_offset"].asReal());
	setTaperX((F32)sd["taper_x"].asReal());
	setTaperY((F32)sd["taper_y"].asReal());
	setRevolutions((F32)sd["revolutions"].asReal());
	setSkew((F32)sd["skew"].asReal());
	return true;
}

void LLPathParams::copyParams(const LLPathParams &params)
{
	setCurveType(params.getCurveType());
	setBegin(params.getBegin());
	setEnd(params.getEnd());
	setScale(params.getScaleX(), params.getScaleY() );
	setShear(params.getShearX(), params.getShearY() );
	setTwist(params.getTwist());
	setTwistBegin(params.getTwistBegin());
	setRadiusOffset(params.getRadiusOffset());
	setTaper( params.getTaperX(), params.getTaperY() );
	setRevolutions(params.getRevolutions());
	setSkew(params.getSkew());
}

S32 profile_delete_lock = 1 ; 
LLProfile::~LLProfile()
{
	if(profile_delete_lock)
	{
		LL_ERRS() << "LLProfile should not be deleted here!" << LL_ENDL ;
	}
}


S32 LLVolume::sNumMeshPoints = 0;

LLVolume::LLVolume(const LLVolumeParams &params, const F32 detail, const BOOL generate_single_face, const BOOL is_unique)
	: mParams(params)
{
	mUnique = is_unique;
	mFaceMask = 0x0;
	mDetail = detail;
	mSculptLevel = -2;
	mSurfaceArea = 1.f; //only calculated for sculpts, defaults to 1 for all other prims
	mIsMeshAssetLoaded = FALSE;
	mLODScaleBias.setVec(1,1,1);
	mHullPoints = NULL;
	mHullIndices = NULL;
	mNumHullPoints = 0;
	mNumHullIndices = 0;

	// set defaults
	if (mParams.getPathParams().getCurveType() == LL_PCODE_PATH_FLEXIBLE)
	{
		mPathp = new LLDynamicPath();
	}
	else
	{
		mPathp = new LLPath();
	}
	mProfilep = new LLProfile();

	mGenerateSingleFace = generate_single_face;

	generate();
	
	if ((mParams.getSculptID().isNull() && mParams.getSculptType() == LL_SCULPT_TYPE_NONE) || mParams.getSculptType() == LL_SCULPT_TYPE_MESH)
	{
		createVolumeFaces();
	}
}

void LLVolume::resizePath(S32 length)
{
	mPathp->resizePath(length);
	mVolumeFaces.clear();
	setDirty();
}

void LLVolume::regen()
{
	generate();
	createVolumeFaces();
}

void LLVolume::genTangents(S32 face)
{
	mVolumeFaces[face].createTangents();
}

LLVolume::~LLVolume()
{
	sNumMeshPoints -= mMesh.size();
	delete mPathp;

	profile_delete_lock = 0 ;
	delete mProfilep;
	profile_delete_lock = 1 ;

	mPathp = NULL;
	mProfilep = NULL;
	mVolumeFaces.clear();

	ll_aligned_free_16(mHullPoints);
	mHullPoints = NULL;
	ll_aligned_free_16(mHullIndices);
	mHullIndices = NULL;
}

BOOL LLVolume::generate()
{
	LL_CHECK_MEMORY
	llassert_always(mProfilep);
	
	//Added 10.03.05 Dave Parks
	// Split is a parameter to LLProfile::generate that tesselates edges on the profile 
	// to prevent lighting and texture interpolation errors on triangles that are 
	// stretched due to twisting or scaling on the path.  
	S32 split = (S32) ((mDetail)*0.66f);
	
	if (mParams.getPathParams().getCurveType() == LL_PCODE_PATH_LINE &&
		(mParams.getPathParams().getScale().mV[0] != 1.0f ||
		 mParams.getPathParams().getScale().mV[1] != 1.0f) &&
		(mParams.getProfileParams().getCurveType() == LL_PCODE_PROFILE_SQUARE ||
		 mParams.getProfileParams().getCurveType() == LL_PCODE_PROFILE_ISOTRI ||
		 mParams.getProfileParams().getCurveType() == LL_PCODE_PROFILE_EQUALTRI ||
		 mParams.getProfileParams().getCurveType() == LL_PCODE_PROFILE_RIGHTTRI))
	{
		split = 0;
	}
		 
	mLODScaleBias.setVec(0.5f, 0.5f, 0.5f);
	
	F32 profile_detail = mDetail;
	F32 path_detail = mDetail;
	
	U8 path_type = mParams.getPathParams().getCurveType();
	U8 profile_type = mParams.getProfileParams().getCurveType();
	
	if (path_type == LL_PCODE_PATH_LINE && profile_type == LL_PCODE_PROFILE_CIRCLE)
	{ //cylinders don't care about Z-Axis
		mLODScaleBias.setVec(0.6f, 0.6f, 0.0f);
	}
	else if (path_type == LL_PCODE_PATH_CIRCLE) 
	{	
		mLODScaleBias.setVec(0.6f, 0.6f, 0.6f);
	}
	
	BOOL regenPath = mPathp->generate(mParams.getPathParams(), path_detail, split);
	BOOL regenProf = mProfilep->generate(mParams.getProfileParams(), mPathp->isOpen(),profile_detail, split);

	if (regenPath || regenProf ) 
	{
		S32 sizeS = mPathp->mPath.size();
		S32 sizeT = mProfilep->mProfile.size();

		sNumMeshPoints -= mMesh.size();
		mMesh.resize(sizeT * sizeS);
		sNumMeshPoints += mMesh.size();		

		//generate vertex positions

		// Run along the path.
		LLVector4a* dst = mMesh.mArray;

		for (S32 s = 0; s < sizeS; ++s)
		{
			F32* scale = mPathp->mPath[s].mScale.getF32ptr();
			
			F32 sc [] = 
			{ scale[0], 0, 0, 0,
				0, scale[1], 0, 0,
				0, 0, scale[2], 0,
					0, 0, 0, 1 };
			
			LLMatrix4 rot((F32*) mPathp->mPath[s].mRot.mMatrix);
			LLMatrix4 scale_mat(sc);
			
			scale_mat *= rot;
			
			LLMatrix4a rot_mat;
			rot_mat.loadu(scale_mat);
			
			LLVector4a* profile = mProfilep->mProfile.mArray;
			LLVector4a* end_profile = profile+sizeT;
			LLVector4a offset = mPathp->mPath[s].mPos;

			LLVector4a tmp;

			// Run along the profile.
			while (profile < end_profile)
			{
				rot_mat.rotate(*profile++, tmp);
				dst->setAdd(tmp,offset);
				llassert(dst->isFinite3());
				++dst;
			}
		}

		for (std::vector<LLProfile::Face>::iterator iter = mProfilep->mFaces.begin();
			 iter != mProfilep->mFaces.end(); ++iter)
		{
			LLFaceID id = iter->mFaceID;
			mFaceMask |= id;
		}
		LL_CHECK_MEMORY
		return TRUE;
	}

	LL_CHECK_MEMORY
	return FALSE;
}

void LLVolumeFace::VertexData::init()
{
	if (!mData)
	{
		mData = (LLVector4a*) ll_aligned_malloc_16(sizeof(LLVector4a)*2);
	}
}

LLVolumeFace::VertexData::VertexData()
{
	mData = NULL;
	init();
}
	
LLVolumeFace::VertexData::VertexData(const VertexData& rhs)
{
	mData = NULL;
	*this = rhs;
}

const LLVolumeFace::VertexData& LLVolumeFace::VertexData::operator=(const LLVolumeFace::VertexData& rhs)
{
	if (this != &rhs)
	{
		init();
		LLVector4a::memcpyNonAliased16((F32*) mData, (F32*) rhs.mData, 2*sizeof(LLVector4a));
		mTexCoord = rhs.mTexCoord;
	}
	return *this;
}

LLVolumeFace::VertexData::~VertexData()
{
	ll_aligned_free_16(mData);
	mData = NULL;
}

LLVector4a& LLVolumeFace::VertexData::getPosition()
{
	return mData[POSITION];
}

LLVector4a& LLVolumeFace::VertexData::getNormal()
{
	return mData[NORMAL];
}

const LLVector4a& LLVolumeFace::VertexData::getPosition() const
{
	return mData[POSITION];
}

const LLVector4a& LLVolumeFace::VertexData::getNormal() const
{
	return mData[NORMAL];
}


void LLVolumeFace::VertexData::setPosition(const LLVector4a& pos)
{
	mData[POSITION] = pos;
}

void LLVolumeFace::VertexData::setNormal(const LLVector4a& norm)
{
	mData[NORMAL] = norm;
}

bool LLVolumeFace::VertexData::operator<(const LLVolumeFace::VertexData& rhs)const
{
	const F32* lp = this->getPosition().getF32ptr();
	const F32* rp = rhs.getPosition().getF32ptr();

	if (lp[0] != rp[0])
	{
		return lp[0] < rp[0];
	}

	if (rp[1] != lp[1])
	{
		return lp[1] < rp[1];
	}

	if (rp[2] != lp[2])
	{
		return lp[2] < rp[2];
	}

	lp = getNormal().getF32ptr();
	rp = rhs.getNormal().getF32ptr();

	if (lp[0] != rp[0])
	{
		return lp[0] < rp[0];
	}

	if (rp[1] != lp[1])
	{
		return lp[1] < rp[1];
	}

	if (rp[2] != lp[2])
	{
		return lp[2] < rp[2];
	}

	if (mTexCoord.mV[0] != rhs.mTexCoord.mV[0])
	{
		return mTexCoord.mV[0] < rhs.mTexCoord.mV[0];
	}

	return mTexCoord.mV[1] < rhs.mTexCoord.mV[1];
}

bool LLVolumeFace::VertexData::operator==(const LLVolumeFace::VertexData& rhs)const
{
	return mData[POSITION].equals3(rhs.getPosition()) &&
			mData[NORMAL].equals3(rhs.getNormal()) &&
			mTexCoord == rhs.mTexCoord;
}

bool LLVolumeFace::VertexData::compareNormal(const LLVolumeFace::VertexData& rhs, F32 angle_cutoff) const
{
	bool retval = false;

	const F32 epsilon = 0.00001f;

	if (rhs.mData[POSITION].equals3(mData[POSITION], epsilon) && 
		fabs(rhs.mTexCoord[0]-mTexCoord[0]) < epsilon &&
		fabs(rhs.mTexCoord[1]-mTexCoord[1]) < epsilon)
	{
		if (angle_cutoff > 1.f)
		{
			retval = (mData[NORMAL].equals3(rhs.mData[NORMAL], epsilon));
		}
		else
		{
			F32 cur_angle = rhs.mData[NORMAL].dot3(mData[NORMAL]).getF32();
			retval = cur_angle > angle_cutoff;
		}
	}

	return retval;
}

bool LLVolume::unpackVolumeFaces(std::istream& is, S32 size)
{
	//input stream is now pointing at a zlib compressed block of LLSD
	//decompress block
	LLSD mdl;
	if (!unzip_llsd(mdl, is, size))
	{
		LL_DEBUGS("MeshStreaming") << "Failed to unzip LLSD blob for LoD, will probably fetch from sim again." << LL_ENDL;
		return false;
	}
	
	{
		U32 face_count = mdl.size();

		if (face_count == 0)
		{ //no faces unpacked, treat as failed decode
			LL_WARNS() << "found no faces!" << LL_ENDL;
			return false;
		}

		mVolumeFaces.resize(face_count);

		for (U32 i = 0; i < face_count; ++i)
		{
			LLVolumeFace& face = mVolumeFaces[i];

			if (mdl[i].has("NoGeometry"))
			{ //face has no geometry, continue
				face.resizeIndices(3);
				face.resizeVertices(1);
				memset(face.mPositions, 0, sizeof(LLVector4a));
				memset(face.mNormals, 0, sizeof(LLVector4a));
				memset(face.mTexCoords, 0, sizeof(LLVector2));
				memset(face.mIndices, 0, sizeof(U16)*3);
				continue;
			}

			LLSD::Binary pos = mdl[i]["Position"];
			LLSD::Binary norm = mdl[i]["Normal"];
			LLSD::Binary tc = mdl[i]["TexCoord0"];
			LLSD::Binary idx = mdl[i]["TriangleList"];

			

			//copy out indices
			face.resizeIndices(idx.size()/2);
			
			if (idx.empty() || face.mNumIndices < 3)
			{ //why is there an empty index list?
				LL_WARNS() <<"Empty face present!" << LL_ENDL;
				continue;
			}

			U16* indices = (U16*) &(idx[0]);
			U32 count = idx.size()/2;
			for (U32 j = 0; j < count; ++j)
			{
				face.mIndices[j] = indices[j];
			}

			//copy out vertices
			U32 num_verts = pos.size()/(3*2);
			face.resizeVertices(num_verts);

			LLVector3 minp;
			LLVector3 maxp;
			LLVector2 min_tc; 
			LLVector2 max_tc; 
		
			minp.setValue(mdl[i]["PositionDomain"]["Min"]);
			maxp.setValue(mdl[i]["PositionDomain"]["Max"]);
			LLVector4a min_pos, max_pos;
			min_pos.load3(minp.mV);
			max_pos.load3(maxp.mV);

			min_tc.setValue(mdl[i]["TexCoord0Domain"]["Min"]);
			max_tc.setValue(mdl[i]["TexCoord0Domain"]["Max"]);

			LLVector4a pos_range;
			pos_range.setSub(max_pos, min_pos);
			LLVector2 tc_range2 = max_tc - min_tc;

			LLVector4a tc_range;
			tc_range.set(tc_range2[0], tc_range2[1], tc_range2[0], tc_range2[1]);
			LLVector4a min_tc4(min_tc[0], min_tc[1], min_tc[0], min_tc[1]);

			LLVector4a* pos_out = face.mPositions;
			LLVector4a* norm_out = face.mNormals;
			LLVector4a* tc_out = (LLVector4a*) face.mTexCoords;

			{
				U16* v = (U16*) &(pos[0]);
				for (U32 j = 0; j < num_verts; ++j)
				{
					pos_out->set((F32) v[0], (F32) v[1], (F32) v[2]);
					pos_out->div(65535.f);
					pos_out->mul(pos_range);
					pos_out->add(min_pos);
					pos_out++;
					v += 3;
				}

			}

			{
				if (!norm.empty())
				{
					U16* n = (U16*) &(norm[0]);
					for (U32 j = 0; j < num_verts; ++j)
					{
						norm_out->set((F32) n[0], (F32) n[1], (F32) n[2]);
						norm_out->div(65535.f);
						norm_out->mul(2.f);
						norm_out->sub(1.f);
						norm_out++;
						n += 3;
					}
				}
				else
				{
					memset(norm_out, 0, sizeof(LLVector4a)*num_verts);
				}
			}

			{
				if (!tc.empty())
				{
					U16* t = (U16*) &(tc[0]);
					for (U32 j = 0; j < num_verts; j+=2)
					{
						if (j < num_verts-1)
						{
							tc_out->set((F32) t[0], (F32) t[1], (F32) t[2], (F32) t[3]);
						}
						else
						{
							tc_out->set((F32) t[0], (F32) t[1], 0.f, 0.f);
						}

						t += 4;

						tc_out->div(65535.f);
						tc_out->mul(tc_range);
						tc_out->add(min_tc4);

						tc_out++;
					}
				}
				else
				{
					memset(tc_out, 0, sizeof(LLVector2)*num_verts);
				}
			}

			if (mdl[i].has("Weights"))
			{
				face.allocateWeights(num_verts);

				LLSD::Binary weights = mdl[i]["Weights"];

				U32 idx = 0;

				U32 cur_vertex = 0;
				while (idx < weights.size() && cur_vertex < num_verts)
				{
					const U8 END_INFLUENCES = 0xFF;
					U8 joint = weights[idx++];

					U32 cur_influence = 0;
					LLVector4 wght(0,0,0,0);
                    U32 joints[4] = {0,0,0,0};
					LLVector4 joints_with_weights(0,0,0,0);

					while (joint != END_INFLUENCES && idx < weights.size())
					{
						U16 influence = weights[idx++];
						influence |= ((U16) weights[idx++] << 8);

						F32 w = llclamp((F32) influence / 65535.f, 0.f, 0.99999f);
						wght.mV[cur_influence] = w;
						joints[cur_influence] = joint;
						cur_influence++;

						if (cur_influence >= 4)
						{
							joint = END_INFLUENCES;
						}
						else
						{
							joint = weights[idx++];
						}
					}
                    F32 wsum = wght.mV[VX] + wght.mV[VY] + wght.mV[VZ] + wght.mV[VW];
                    if (wsum <= 0.f)
                    {
                        wght = LLVector4(0.99999f,0.f,0.f,0.f);
                    }
                    for (U32 k=0; k<4; k++)
                    {
                        joints_with_weights[k] = (F32) joints[k] + wght[k];
                    }
					face.mWeights[cur_vertex].loadua(joints_with_weights.mV);

					cur_vertex++;
				}

				if (cur_vertex != num_verts || idx != weights.size())
				{
					LL_WARNS() << "Vertex weight count does not match vertex count!" << LL_ENDL;
				}
					
			}

			// modifier flags?
			bool do_mirror = (mParams.getSculptType() & LL_SCULPT_FLAG_MIRROR);
			bool do_invert = (mParams.getSculptType() &LL_SCULPT_FLAG_INVERT);
			
			
			// translate to actions:
			bool do_reflect_x = false;
			bool do_reverse_triangles = false;
			bool do_invert_normals = false;
			
			if (do_mirror)
			{
				do_reflect_x = true;
				do_reverse_triangles = !do_reverse_triangles;
			}
			
			if (do_invert)
			{
				do_invert_normals = true;
				do_reverse_triangles = !do_reverse_triangles;
			}
			
			// now do the work

			if (do_reflect_x)
			{
				LLVector4a* p = (LLVector4a*) face.mPositions;
				LLVector4a* n = (LLVector4a*) face.mNormals;
				
				for (S32 i = 0; i < face.mNumVertices; i++)
				{
					p[i].mul(-1.0f);
					n[i].mul(-1.0f);
				}
			}

			if (do_invert_normals)
			{
				LLVector4a* n = (LLVector4a*) face.mNormals;
				
				for (S32 i = 0; i < face.mNumVertices; i++)
				{
					n[i].mul(-1.0f);
				}
			}

			if (do_reverse_triangles)
			{
				for (U32 j = 0; j < face.mNumIndices; j += 3)
				{
					// swap the 2nd and 3rd index
					S32 swap = face.mIndices[j+1];
					face.mIndices[j+1] = face.mIndices[j+2];
					face.mIndices[j+2] = swap;
				}
			}

			//calculate bounding box
			LLVector4a& min = face.mExtents[0];
			LLVector4a& max = face.mExtents[1];

			if (face.mNumVertices < 3)
			{ //empty face, use a dummy 1cm (at 1m scale) bounding box
				min.splat(-0.005f);
				max.splat(0.005f);
			}
			else
			{
				min = max = face.mPositions[0];

				for (S32 i = 1; i < face.mNumVertices; ++i)
				{
					min.setMin(min, face.mPositions[i]);
					max.setMax(max, face.mPositions[i]);
				}

				if (face.mTexCoords)
				{
					LLVector2& min_tc = face.mTexCoordExtents[0];
					LLVector2& max_tc = face.mTexCoordExtents[1];

					min_tc = face.mTexCoords[0];
					max_tc = face.mTexCoords[0];

					for (U32 j = 1; j < face.mNumVertices; ++j)
					{
						update_min_max(min_tc, max_tc, face.mTexCoords[j]);
					}
				}
				else
				{
					face.mTexCoordExtents[0].set(0,0);
					face.mTexCoordExtents[1].set(1,1);
				}
			}
		}
	}
	
	mSculptLevel = 0;  // success!

	cacheOptimize();

	return true;
}


BOOL LLVolume::isMeshAssetLoaded()
{
	return mIsMeshAssetLoaded;
}

void LLVolume::setMeshAssetLoaded(BOOL loaded)
{
	mIsMeshAssetLoaded = loaded;
}

void LLVolume::copyFacesTo(std::vector<LLVolumeFace> &faces) const 
{
	faces = mVolumeFaces;
}

void LLVolume::copyFacesFrom(const std::vector<LLVolumeFace> &faces)
{
	mVolumeFaces = faces;
	mSculptLevel = 0;
}

void LLVolume::copyVolumeFaces(const LLVolume* volume)
{
	mVolumeFaces = volume->mVolumeFaces;
	mSculptLevel = 0;
}

void LLVolume::cacheOptimize()
{
	for (S32 i = 0; i < mVolumeFaces.size(); ++i)
	{
		mVolumeFaces[i].cacheOptimize();
	}
}


S32	LLVolume::getNumFaces() const
{
	return mIsMeshAssetLoaded ? getNumVolumeFaces() : (S32)mProfilep->mFaces.size();
}


void LLVolume::createVolumeFaces()
{
	if (mGenerateSingleFace)
	{
		// do nothing
	}
	else
	{
		S32 num_faces = getNumFaces();
		BOOL partial_build = TRUE;
		if (num_faces != mVolumeFaces.size())
		{
			partial_build = FALSE;
			mVolumeFaces.resize(num_faces);
		}
		// Initialize volume faces with parameter data
		for (S32 i = 0; i < (S32)mVolumeFaces.size(); i++)
		{
			LLVolumeFace& vf = mVolumeFaces[i];
			LLProfile::Face& face = mProfilep->mFaces[i];
			vf.mBeginS = face.mIndex;
			vf.mNumS = face.mCount;
			if (vf.mNumS < 0)
			{
				LL_ERRS() << "Volume face corruption detected." << LL_ENDL;
			}

			vf.mBeginT = 0;
			vf.mNumT= getPath().mPath.size();
			vf.mID = i;

			// Set the type mask bits correctly
			if (mParams.getProfileParams().getHollow() > 0)
			{
				vf.mTypeMask |= LLVolumeFace::HOLLOW_MASK;
			}
			if (mProfilep->isOpen())
			{
				vf.mTypeMask |= LLVolumeFace::OPEN_MASK;
			}
			if (face.mCap)
			{
				vf.mTypeMask |= LLVolumeFace::CAP_MASK;
				if (face.mFaceID == LL_FACE_PATH_BEGIN)
				{
					vf.mTypeMask |= LLVolumeFace::TOP_MASK;
				}
				else
				{
					llassert(face.mFaceID == LL_FACE_PATH_END);
					vf.mTypeMask |= LLVolumeFace::BOTTOM_MASK;
				}
			}
			else if (face.mFaceID & (LL_FACE_PROFILE_BEGIN | LL_FACE_PROFILE_END))
			{
				vf.mTypeMask |= LLVolumeFace::FLAT_MASK | LLVolumeFace::END_MASK;
			}
			else
			{
				vf.mTypeMask |= LLVolumeFace::SIDE_MASK;
				if (face.mFlat)
				{
					vf.mTypeMask |= LLVolumeFace::FLAT_MASK;
				}
				if (face.mFaceID & LL_FACE_INNER_SIDE)
				{
					vf.mTypeMask |= LLVolumeFace::INNER_MASK;
					if (face.mFlat && vf.mNumS > 2)
					{ //flat inner faces have to copy vert normals
						vf.mNumS = vf.mNumS*2;
						if (vf.mNumS < 0)
						{
							LL_ERRS() << "Volume face corruption detected." << LL_ENDL;
						}
					}
				}
				else
				{
					vf.mTypeMask |= LLVolumeFace::OUTER_MASK;
				}
			}
		}

		for (face_list_t::iterator iter = mVolumeFaces.begin();
			 iter != mVolumeFaces.end(); ++iter)
		{
			(*iter).create(this, partial_build);
		}
	}
}


inline LLVector4a sculpt_rgb_to_vector(U8 r, U8 g, U8 b)
{
	// maps RGB values to vector values [0..255] -> [-0.5..0.5]
	LLVector4a value;
	LLVector4a sub(0.5f, 0.5f, 0.5f);

	value.set(r,g,b);
	value.mul(1.f/255.f);
	value.sub(sub);

	return value;
}

inline U32 sculpt_xy_to_index(U32 x, U32 y, U16 sculpt_width, U16 sculpt_height, S8 sculpt_components)
{
	U32 index = (x + y * sculpt_width) * sculpt_components;
	return index;
}


inline U32 sculpt_st_to_index(S32 s, S32 t, S32 size_s, S32 size_t, U16 sculpt_width, U16 sculpt_height, S8 sculpt_components)
{
	U32 x = (U32) ((F32)s/(size_s) * (F32) sculpt_width);
	U32 y = (U32) ((F32)t/(size_t) * (F32) sculpt_height);

	return sculpt_xy_to_index(x, y, sculpt_width, sculpt_height, sculpt_components);
}


inline LLVector4a sculpt_index_to_vector(U32 index, const U8* sculpt_data)
{
	LLVector4a v = sculpt_rgb_to_vector(sculpt_data[index], sculpt_data[index+1], sculpt_data[index+2]);

	return v;
}

inline LLVector4a sculpt_st_to_vector(S32 s, S32 t, S32 size_s, S32 size_t, U16 sculpt_width, U16 sculpt_height, S8 sculpt_components, const U8* sculpt_data)
{
	U32 index = sculpt_st_to_index(s, t, size_s, size_t, sculpt_width, sculpt_height, sculpt_components);

	return sculpt_index_to_vector(index, sculpt_data);
}

inline LLVector4a sculpt_xy_to_vector(U32 x, U32 y, U16 sculpt_width, U16 sculpt_height, S8 sculpt_components, const U8* sculpt_data)
{
	U32 index = sculpt_xy_to_index(x, y, sculpt_width, sculpt_height, sculpt_components);

	return sculpt_index_to_vector(index, sculpt_data);
}


F32 LLVolume::sculptGetSurfaceArea()
{
	// test to see if image has enough variation to create non-degenerate geometry

	F32 area = 0;

	S32 sizeS = mPathp->mPath.size();
	S32 sizeT = mProfilep->mProfile.size();
			
	for (S32 s = 0; s < sizeS-1; s++)
	{
		for (S32 t = 0; t < sizeT-1; t++)
		{
			// get four corners of quad
			LLVector4a& p1 = mMesh[(s  )*sizeT + (t  )];
			LLVector4a& p2 = mMesh[(s+1)*sizeT + (t  )];
			LLVector4a& p3 = mMesh[(s  )*sizeT + (t+1)];
			LLVector4a& p4 = mMesh[(s+1)*sizeT + (t+1)];

			// compute the area of the quad by taking the length of the cross product of the two triangles
			LLVector4a v0,v1,v2,v3;
			v0.setSub(p1,p2);
			v1.setSub(p1,p3);
			v2.setSub(p4,p2);
			v3.setSub(p4,p3);

			LLVector4a cross1, cross2;
			cross1.setCross3(v0,v1);
			cross2.setCross3(v2,v3);

			//LLVector3 cross1 = (p1 - p2) % (p1 - p3);
			//LLVector3 cross2 = (p4 - p2) % (p4 - p3);
			
			area += (cross1.getLength3() + cross2.getLength3()).getF32() / 2.f;
		}
	}

	return area;
}

// create placeholder shape
void LLVolume::sculptGeneratePlaceholder()
{
	S32 sizeS = mPathp->mPath.size();
	S32 sizeT = mProfilep->mProfile.size();
	
	S32 line = 0;

	// for now, this is a sphere.
	for (S32 s = 0; s < sizeS; s++)
	{
		for (S32 t = 0; t < sizeT; t++)
		{
			S32 i = t + line;
			LLVector4a& pt = mMesh[i];

			
			F32 u = (F32)s/(sizeS-1);
			F32 v = (F32)t/(sizeT-1);

			const F32 RADIUS = (F32) 0.3;
					
			F32* p = pt.getF32ptr();

			p[0] = (F32)(sin(F_PI * v) * cos(2.0 * F_PI * u) * RADIUS);
			p[1] = (F32)(sin(F_PI * v) * sin(2.0 * F_PI * u) * RADIUS);
			p[2] = (F32)(cos(F_PI * v) * RADIUS);

			llassert(pt.isFinite3());

		}
		line += sizeT;
	}
}

// create the vertices from the map
void LLVolume::sculptGenerateMapVertices(U16 sculpt_width, U16 sculpt_height, S8 sculpt_components, const U8* sculpt_data, U8 sculpt_type)
{
	U8 sculpt_stitching = sculpt_type & LL_SCULPT_TYPE_MASK;
	BOOL sculpt_invert = sculpt_type & LL_SCULPT_FLAG_INVERT;
	BOOL sculpt_mirror = sculpt_type & LL_SCULPT_FLAG_MIRROR;
	BOOL reverse_horizontal = (sculpt_invert ? !sculpt_mirror : sculpt_mirror);  // XOR
	
	S32 sizeS = mPathp->mPath.size();
	S32 sizeT = mProfilep->mProfile.size();
	
	S32 line = 0;
	for (S32 s = 0; s < sizeS; s++)
	{
		// Run along the profile.
		for (S32 t = 0; t < sizeT; t++)
		{
			S32 i = t + line;
			LLVector4a& pt = mMesh[i];

			S32 reversed_t = t;

			if (reverse_horizontal)
			{
				reversed_t = sizeT - t - 1;
			}
			
			U32 x = (U32) ((F32)reversed_t/(sizeT-1) * (F32) sculpt_width);
			U32 y = (U32) ((F32)s/(sizeS-1) * (F32) sculpt_height);

			
			if (y == 0)  // top row stitching
			{
				// pinch?
				if (sculpt_stitching == LL_SCULPT_TYPE_SPHERE)
				{
					x = sculpt_width / 2;
				}
			}

			if (y == sculpt_height)  // bottom row stitching
			{
				// wrap?
				if (sculpt_stitching == LL_SCULPT_TYPE_TORUS)
				{
					y = 0;
				}
				else
				{
					y = sculpt_height - 1;
				}

				// pinch?
				if (sculpt_stitching == LL_SCULPT_TYPE_SPHERE)
				{
					x = sculpt_width / 2;
				}
			}

			if (x == sculpt_width)   // side stitching
			{
				// wrap?
				if ((sculpt_stitching == LL_SCULPT_TYPE_SPHERE) ||
					(sculpt_stitching == LL_SCULPT_TYPE_TORUS) ||
					(sculpt_stitching == LL_SCULPT_TYPE_CYLINDER))
				{
					x = 0;
				}
					
				else
				{
					x = sculpt_width - 1;
				}
			}

			pt = sculpt_xy_to_vector(x, y, sculpt_width, sculpt_height, sculpt_components, sculpt_data);

			if (sculpt_mirror)
			{
				LLVector4a scale(-1.f,1,1,1);
				pt.mul(scale);
			}

			llassert(pt.isFinite3());
		}
		
		line += sizeT;
	}
}


const S32 SCULPT_REZ_1 = 6;  // changed from 4 to 6 - 6 looks round whereas 4 looks square
const S32 SCULPT_REZ_2 = 8;
const S32 SCULPT_REZ_3 = 16;
const S32 SCULPT_REZ_4 = 32;

S32 sculpt_sides(F32 detail)
{

	// detail is usually one of: 1, 1.5, 2.5, 4.0.
	
	if (detail <= 1.0)
	{
		return SCULPT_REZ_1;
	}
	if (detail <= 2.0)
	{
		return SCULPT_REZ_2;
	}
	if (detail <= 3.0)
	{
		return SCULPT_REZ_3;
	}
	else
	{
		return SCULPT_REZ_4;
	}
}



// determine the number of vertices in both s and t direction for this sculpt
void sculpt_calc_mesh_resolution(U16 width, U16 height, U8 type, F32 detail, S32& s, S32& t)
{
	// this code has the following properties:
	// 1) the aspect ratio of the mesh is as close as possible to the ratio of the map
	//    while still using all available verts
	// 2) the mesh cannot have more verts than is allowed by LOD
	// 3) the mesh cannot have more verts than is allowed by the map
	
	S32 max_vertices_lod = (S32)pow((double)sculpt_sides(detail), 2.0);
	S32 max_vertices_map = width * height / 4;
	
	S32 vertices;
	if (max_vertices_map > 0)
		vertices = llmin(max_vertices_lod, max_vertices_map);
	else
		vertices = max_vertices_lod;
	

	F32 ratio;
	if ((width == 0) || (height == 0))
		ratio = 1.f;
	else
		ratio = (F32) width / (F32) height;

	
	s = (S32)(F32) sqrt(((F32)vertices / ratio));

	s = llmax(s, 4);              // no degenerate sizes, please
	t = vertices / s;

	t = llmax(t, 4);              // no degenerate sizes, please
	s = vertices / t;
}

// sculpt replaces generate() for sculpted surfaces
void LLVolume::sculpt(U16 sculpt_width, U16 sculpt_height, S8 sculpt_components, const U8* sculpt_data, S32 sculpt_level)
{
    U8 sculpt_type = mParams.getSculptType();

	BOOL data_is_empty = FALSE;

	if (sculpt_width == 0 || sculpt_height == 0 || sculpt_components < 3 || sculpt_data == NULL)
	{
		sculpt_level = -1;
		data_is_empty = TRUE;
	}

	S32 requested_sizeS = 0;
	S32 requested_sizeT = 0;

	sculpt_calc_mesh_resolution(sculpt_width, sculpt_height, sculpt_type, mDetail, requested_sizeS, requested_sizeT);

	mPathp->generate(mParams.getPathParams(), mDetail, 0, TRUE, requested_sizeS);
	mProfilep->generate(mParams.getProfileParams(), mPathp->isOpen(), mDetail, 0, TRUE, requested_sizeT);

	S32 sizeS = mPathp->mPath.size();         // we requested a specific size, now see what we really got
	S32 sizeT = mProfilep->mProfile.size();   // we requested a specific size, now see what we really got

	// weird crash bug - DEV-11158 - trying to collect more data:
	if ((sizeS == 0) || (sizeT == 0))
	{
		LL_WARNS() << "sculpt bad mesh size " << sizeS << " " << sizeT << LL_ENDL;
	}
	
	sNumMeshPoints -= mMesh.size();
	mMesh.resize(sizeS * sizeT);
	sNumMeshPoints += mMesh.size();

	//generate vertex positions
	if (!data_is_empty)
	{
		sculptGenerateMapVertices(sculpt_width, sculpt_height, sculpt_components, sculpt_data, sculpt_type);

		// don't test lowest LOD to support legacy content DEV-33670
		if (mDetail > SCULPT_MIN_AREA_DETAIL)
		{
			F32 area = sculptGetSurfaceArea();

			mSurfaceArea = area;

			const F32 SCULPT_MAX_AREA = 384.f;

			if (area < SCULPT_MIN_AREA || area > SCULPT_MAX_AREA)
			{
				data_is_empty = TRUE;
			}
		}
	}

	if (data_is_empty)
	{
		sculptGeneratePlaceholder();
	}


	
	for (S32 i = 0; i < (S32)mProfilep->mFaces.size(); i++)
	{
		mFaceMask |= mProfilep->mFaces[i].mFaceID;
	}

	mSculptLevel = sculpt_level;

	// Delete any existing faces so that they get regenerated
	mVolumeFaces.clear();
	
	createVolumeFaces();
}




BOOL LLVolume::isCap(S32 face)
{
	return mProfilep->mFaces[face].mCap; 
}

BOOL LLVolume::isFlat(S32 face)
{
	return mProfilep->mFaces[face].mFlat;
}


bool LLVolumeParams::isSculpt() const
{
	return mSculptID.notNull();
}

bool LLVolumeParams::isMeshSculpt() const
{
	return isSculpt() && ((mSculptType & LL_SCULPT_TYPE_MASK) == LL_SCULPT_TYPE_MESH);
}

bool LLVolumeParams::operator==(const LLVolumeParams &params) const
{
	return ( (getPathParams() == params.getPathParams()) &&
			 (getProfileParams() == params.getProfileParams()) &&
			 (mSculptID == params.mSculptID) &&
			 (mSculptType == params.mSculptType) );
}

bool LLVolumeParams::operator!=(const LLVolumeParams &params) const
{
	return ( (getPathParams() != params.getPathParams()) ||
			 (getProfileParams() != params.getProfileParams()) ||
			 (mSculptID != params.mSculptID) ||
			 (mSculptType != params.mSculptType) );
}

bool LLVolumeParams::operator<(const LLVolumeParams &params) const
{
	if( getPathParams() != params.getPathParams() )
	{
		return getPathParams() < params.getPathParams();
	}
	
	if (getProfileParams() != params.getProfileParams())
	{
		return getProfileParams() < params.getProfileParams();
	}
	
	if (mSculptID != params.mSculptID)
	{
		return mSculptID < params.mSculptID;
	}

	return mSculptType < params.mSculptType;


}

void LLVolumeParams::copyParams(const LLVolumeParams &params)
{
	mProfileParams.copyParams(params.mProfileParams);
	mPathParams.copyParams(params.mPathParams);
	mSculptID = params.getSculptID();
	mSculptType = params.getSculptType();
}

// Less restricitve approx 0 for volumes
const F32 APPROXIMATELY_ZERO = 0.001f;
bool approx_zero( F32 f, F32 tolerance = APPROXIMATELY_ZERO)
{
	return (f >= -tolerance) && (f <= tolerance);
}

// return true if in range (or nearly so)
static bool limit_range(F32& v, F32 min, F32 max, F32 tolerance = APPROXIMATELY_ZERO)
{
	F32 min_delta = v - min;
	if (min_delta < 0.f)
	{
		v = min;
		if (!approx_zero(min_delta, tolerance))
			return false;
	}
	F32 max_delta = max - v;
	if (max_delta < 0.f)
	{
		v = max;
		if (!approx_zero(max_delta, tolerance))
			return false;
	}
	return true;
}

bool LLVolumeParams::setBeginAndEndS(const F32 b, const F32 e)
{
	bool valid = true;

	// First, clamp to valid ranges.
	F32 begin = b;
	valid &= limit_range(begin, 0.f, 1.f - MIN_CUT_DELTA);

	F32 end = e;
	if (end >= .0149f && end < MIN_CUT_DELTA) end = MIN_CUT_DELTA; // eliminate warning for common rounding error
	valid &= limit_range(end, MIN_CUT_DELTA, 1.f);

	valid &= limit_range(begin, 0.f, end - MIN_CUT_DELTA, .01f);

	// Now set them.
	mProfileParams.setBegin(begin);
	mProfileParams.setEnd(end);

	return valid;
}

bool LLVolumeParams::setBeginAndEndT(const F32 b, const F32 e)
{
	bool valid = true;

	// First, clamp to valid ranges.
	F32 begin = b;
	valid &= limit_range(begin, 0.f, 1.f - MIN_CUT_DELTA);

	F32 end = e;
	valid &= limit_range(end, MIN_CUT_DELTA, 1.f);

	valid &= limit_range(begin, 0.f, end - MIN_CUT_DELTA, .01f);

	// Now set them.
	mPathParams.setBegin(begin);
	mPathParams.setEnd(end);

	return valid;
}			

bool LLVolumeParams::setHollow(const F32 h)
{
	// Validate the hollow based on path and profile.
	U8 profile 	= mProfileParams.getCurveType() & LL_PCODE_PROFILE_MASK;
	U8 hole_type 	= mProfileParams.getCurveType() & LL_PCODE_HOLE_MASK;
	
	F32 max_hollow = HOLLOW_MAX;

	// Only square holes have trouble.
	if (LL_PCODE_HOLE_SQUARE == hole_type)
	{
		switch(profile)
		{
		case LL_PCODE_PROFILE_CIRCLE:
		case LL_PCODE_PROFILE_CIRCLE_HALF:
		case LL_PCODE_PROFILE_EQUALTRI:
			max_hollow = HOLLOW_MAX_SQUARE;
		}
	}

	F32 hollow = h;
	bool valid = limit_range(hollow, HOLLOW_MIN, max_hollow);
	mProfileParams.setHollow(hollow); 

	return valid;
}	

bool LLVolumeParams::setTwistBegin(const F32 b)
{
	F32 twist_begin = b;
	bool valid = limit_range(twist_begin, TWIST_MIN, TWIST_MAX);
	mPathParams.setTwistBegin(twist_begin);
	return valid;
}

bool LLVolumeParams::setTwistEnd(const F32 e)
{	
	F32 twist_end = e;
	bool valid = limit_range(twist_end, TWIST_MIN, TWIST_MAX);
	mPathParams.setTwistEnd(twist_end);
	return valid;
}

bool LLVolumeParams::setRatio(const F32 x, const F32 y)
{
	F32 min_x = RATIO_MIN;
	F32 max_x = RATIO_MAX;
	F32 min_y = RATIO_MIN;
	F32 max_y = RATIO_MAX;
	// If this is a circular path (and not a sphere) then 'ratio' is actually hole size.
	U8 path_type 	= mPathParams.getCurveType();
	U8 profile_type = mProfileParams.getCurveType() & LL_PCODE_PROFILE_MASK;
	if ( LL_PCODE_PATH_CIRCLE == path_type &&
		 LL_PCODE_PROFILE_CIRCLE_HALF != profile_type)
	{
		// Holes are more restricted...
		min_x = HOLE_X_MIN;
		max_x = HOLE_X_MAX;
		min_y = HOLE_Y_MIN;
		max_y = HOLE_Y_MAX;
	}

	F32 ratio_x = x;
	bool valid = limit_range(ratio_x, min_x, max_x);
	F32 ratio_y = y;
	valid &= limit_range(ratio_y, min_y, max_y);

	mPathParams.setScale(ratio_x, ratio_y);

	return valid;
}

bool LLVolumeParams::setShear(const F32 x, const F32 y)
{
	F32 shear_x = x;
	bool valid = limit_range(shear_x, SHEAR_MIN, SHEAR_MAX);
	F32 shear_y = y;
	valid &= limit_range(shear_y, SHEAR_MIN, SHEAR_MAX);
	mPathParams.setShear(shear_x, shear_y);
	return valid;
}

bool LLVolumeParams::setTaperX(const F32 v)
{
	F32 taper = v;
	bool valid = limit_range(taper, TAPER_MIN, TAPER_MAX);
	mPathParams.setTaperX(taper);
	return valid;
}

bool LLVolumeParams::setTaperY(const F32 v)
{
	F32 taper = v;
	bool valid = limit_range(taper, TAPER_MIN, TAPER_MAX);
	mPathParams.setTaperY(taper);
	return valid;
}

bool LLVolumeParams::setRevolutions(const F32 r)
{
	F32 revolutions = r;
	bool valid = limit_range(revolutions, REV_MIN, REV_MAX);
	mPathParams.setRevolutions(revolutions);
	return valid;
}

bool LLVolumeParams::setRadiusOffset(const F32 offset)
{
	bool valid = true;

	// If this is a sphere, just set it to 0 and get out.
	U8 path_type 	= mPathParams.getCurveType();
	U8 profile_type = mProfileParams.getCurveType() & LL_PCODE_PROFILE_MASK;
	if ( LL_PCODE_PROFILE_CIRCLE_HALF == profile_type ||
		LL_PCODE_PATH_CIRCLE != path_type )
	{
		mPathParams.setRadiusOffset(0.f);
		return true;
	}

	// Limit radius offset, based on taper and hole size y.
	F32 radius_offset	= offset;
	F32 taper_y    		= getTaperY();
	F32 radius_mag		= fabs(radius_offset);
	F32 hole_y_mag 		= fabs(getRatioY());
	F32 taper_y_mag		= fabs(taper_y);
	// Check to see if the taper effects us.
	if ( (radius_offset > 0.f && taper_y < 0.f) ||
			(radius_offset < 0.f && taper_y > 0.f) )
	{
		// The taper does not help increase the radius offset range.
		taper_y_mag = 0.f;
	}
	F32 max_radius_mag = 1.f - hole_y_mag * (1.f - taper_y_mag) / (1.f - hole_y_mag);

	// Enforce the maximum magnitude.
	F32 delta = max_radius_mag - radius_mag;
	if (delta < 0.f)
	{
		// Check radius offset sign.
		if (radius_offset < 0.f)
		{
			radius_offset = -max_radius_mag;
		}
		else
		{
			radius_offset = max_radius_mag;
		}
		valid = approx_zero(delta, .1f);
	}

	mPathParams.setRadiusOffset(radius_offset);
	return valid;
}

bool LLVolumeParams::setSkew(const F32 skew_value)
{
	bool valid = true;

	// Check the skew value against the revolutions.
	F32 skew		= llclamp(skew_value, SKEW_MIN, SKEW_MAX);
	F32 skew_mag	= fabs(skew);
	F32 revolutions = getRevolutions();
	F32 scale_x		= getRatioX();
	F32 min_skew_mag = 1.0f - 1.0f / (revolutions * scale_x + 1.0f);
	// Discontinuity; A revolution of 1 allows skews below 0.5.
	if ( fabs(revolutions - 1.0f) < 0.001)
		min_skew_mag = 0.0f;

	// Clip skew.
	F32 delta = skew_mag - min_skew_mag;
	if (delta < 0.f)
	{
		// Check skew sign.
		if (skew < 0.0f)
		{
			skew = -min_skew_mag;
		}
		else 
		{
			skew = min_skew_mag;
		}
		valid = approx_zero(delta, .01f);
	}

	mPathParams.setSkew(skew);
	return valid;
}

bool LLVolumeParams::setSculptID(const LLUUID sculpt_id, U8 sculpt_type)
{
	mSculptID = sculpt_id;
	mSculptType = sculpt_type;
	return true;
}

bool LLVolumeParams::setType(U8 profile, U8 path)
{
	bool result = true;
	// First, check profile and path for validity.
	U8 profile_type	= profile & LL_PCODE_PROFILE_MASK;
	U8 hole_type 	= (profile & LL_PCODE_HOLE_MASK) >> 4;
	U8 path_type	= path >> 4;

	if (profile_type > LL_PCODE_PROFILE_MAX)
	{
		// Bad profile.  Make it square.
		profile = LL_PCODE_PROFILE_SQUARE;
		result = false;
		LL_WARNS() << "LLVolumeParams::setType changing bad profile type (" << profile_type
			 	<< ") to be LL_PCODE_PROFILE_SQUARE" << LL_ENDL;
	}
	else if (hole_type > LL_PCODE_HOLE_MAX)
	{
		// Bad hole.  Make it the same.
		profile = profile_type;
		result = false;
		LL_WARNS() << "LLVolumeParams::setType changing bad hole type (" << hole_type
			 	<< ") to be LL_PCODE_HOLE_SAME" << LL_ENDL;
	}

	if (path_type < LL_PCODE_PATH_MIN ||
		path_type > LL_PCODE_PATH_MAX)
	{
		// Bad path.  Make it linear.
		result = false;
		LL_WARNS() << "LLVolumeParams::setType changing bad path (" << path
			 	<< ") to be LL_PCODE_PATH_LINE" << LL_ENDL;
		path = LL_PCODE_PATH_LINE;
	}

	mProfileParams.setCurveType(profile);
	mPathParams.setCurveType(path);
	return result;
}

// static 
bool LLVolumeParams::validate(U8 prof_curve, F32 prof_begin, F32 prof_end, F32 hollow,
		U8 path_curve, F32 path_begin, F32 path_end,
		F32 scx, F32 scy, F32 shx, F32 shy,
		F32 twistend, F32 twistbegin, F32 radiusoffset,
		F32 tx, F32 ty, F32 revolutions, F32 skew)
{
	LLVolumeParams test_params;
	if (!test_params.setType		(prof_curve, path_curve))
	{
	    	return false;
	}
	if (!test_params.setBeginAndEndS	(prof_begin, prof_end))
	{
	    	return false;
	}
	if (!test_params.setBeginAndEndT	(path_begin, path_end))
	{
	    	return false;
	}
	if (!test_params.setHollow		(hollow))
	{
	    	return false;
	}
	if (!test_params.setTwistBegin		(twistbegin))
	{
	    	return false;
	}
	if (!test_params.setTwistEnd		(twistend))
	{
	    	return false;
	}
	if (!test_params.setRatio		(scx, scy))
	{
	    	return false;
	}
	if (!test_params.setShear		(shx, shy))
	{
	    	return false;
	}
	if (!test_params.setTaper		(tx, ty))
	{
	    	return false;
	}
	if (!test_params.setRevolutions		(revolutions))
	{
	    	return false;
	}
	if (!test_params.setRadiusOffset	(radiusoffset))
	{
	    	return false;
	}
	if (!test_params.setSkew		(skew))
	{
	    	return false;
	}
	return true;
}

void LLVolume::getLoDTriangleCounts(const LLVolumeParams& params, S32* counts)
{ //attempt to approximate the number of triangles that will result from generating a volume LoD set for the 
	//supplied LLVolumeParams -- inaccurate, but a close enough approximation for determining streaming cost
	F32 detail[] = {1.f, 1.5f, 2.5f, 4.f};	
	for (S32 i = 0; i < 4; i++)
	{
		S32 count = 0;
		S32 path_points = LLPath::getNumPoints(params.getPathParams(), detail[i]);
		S32 profile_points = LLProfile::getNumPoints(params.getProfileParams(), false, detail[i]);

		count = (profile_points-1)*2*(path_points-1);
		count += profile_points*2;

		counts[i] = count;
	}
}


S32 LLVolume::getNumTriangles(S32* vcount) const
{
	U32 triangle_count = 0;
	U32 vertex_count = 0;

	for (S32 i = 0; i < getNumVolumeFaces(); ++i)
	{
		const LLVolumeFace& face = getVolumeFace(i);
		triangle_count += face.mNumIndices/3;

		vertex_count += face.mNumVertices;
	}


	if (vcount)
	{
		*vcount = vertex_count;
	}
	
	return triangle_count;
}


//-----------------------------------------------------------------------------
// generateSilhouetteVertices()
//-----------------------------------------------------------------------------
void LLVolume::generateSilhouetteVertices(std::vector<LLVector3> &vertices,
										  std::vector<LLVector3> &normals,
										  const LLVector3& obj_cam_vec_in,
										  const LLMatrix4& mat_in,
										  const LLMatrix3& norm_mat_in,
										  S32 face_mask)
{
	LLMatrix4a mat;
	mat.loadu(mat_in);

	LLMatrix4a norm_mat;
	norm_mat.loadu(norm_mat_in);
		
	LLVector4a obj_cam_vec;
	obj_cam_vec.load3(obj_cam_vec_in.mV);

	vertices.clear();
	normals.clear();

	if ((mParams.getSculptType() & LL_SCULPT_TYPE_MASK) == LL_SCULPT_TYPE_MESH)
	{
		return;
	}
	
	S32 cur_index = 0;
	//for each face
	for (face_list_t::iterator iter = mVolumeFaces.begin();
		 iter != mVolumeFaces.end(); ++iter)
	{
		LLVolumeFace& face = *iter;
	
		if (!(face_mask & (0x1 << cur_index++)) ||
		     face.mNumIndices == 0 || face.mEdge.empty())
		{
			continue;
		}

		if (face.mTypeMask & (LLVolumeFace::CAP_MASK)) {
	
		}
		else {

			//==============================================
			//DEBUG draw edge map instead of silhouette edge
			//==============================================

#if DEBUG_SILHOUETTE_EDGE_MAP

			//for each triangle
			U32 count = face.mNumIndices;
			for (U32 j = 0; j < count/3; j++) {
				//get vertices
				S32 v1 = face.mIndices[j*3+0];
				S32 v2 = face.mIndices[j*3+1];
				S32 v3 = face.mIndices[j*3+2];

				//get current face center
				LLVector3 cCenter = (face.mVertices[v1].getPosition() + 
									face.mVertices[v2].getPosition() + 
									face.mVertices[v3].getPosition()) / 3.0f;

				//for each edge
				for (S32 k = 0; k < 3; k++) {
                    S32 nIndex = face.mEdge[j*3+k];
					if (nIndex <= -1) {
						continue;
					}

					if (nIndex >= (S32) count/3) {
						continue;
					}
					//get neighbor vertices
					v1 = face.mIndices[nIndex*3+0];
					v2 = face.mIndices[nIndex*3+1];
					v3 = face.mIndices[nIndex*3+2];

					//get neighbor face center
					LLVector3 nCenter = (face.mVertices[v1].getPosition() + 
									face.mVertices[v2].getPosition() + 
									face.mVertices[v3].getPosition()) / 3.0f;

					//draw line
					vertices.push_back(cCenter);
					vertices.push_back(nCenter);
					normals.push_back(LLVector3(1,1,1));
					normals.push_back(LLVector3(1,1,1));
					segments.push_back(vertices.size());
				}
			}
		
			continue;

			//==============================================
			//DEBUG
			//==============================================

			//==============================================
			//DEBUG draw normals instead of silhouette edge
			//==============================================
#elif DEBUG_SILHOUETTE_NORMALS

			//for each vertex
			for (U32 j = 0; j < face.mNumVertices; j++) {
				vertices.push_back(face.mVertices[j].getPosition());
				vertices.push_back(face.mVertices[j].getPosition() + face.mVertices[j].getNormal()*0.1f);
				normals.push_back(LLVector3(0,0,1));
				normals.push_back(LLVector3(0,0,1));
				segments.push_back(vertices.size());
#if DEBUG_SILHOUETTE_BINORMALS
				vertices.push_back(face.mVertices[j].getPosition());
				vertices.push_back(face.mVertices[j].getPosition() + face.mVertices[j].mTangent*0.1f);
				normals.push_back(LLVector3(0,0,1));
				normals.push_back(LLVector3(0,0,1));
				segments.push_back(vertices.size());
#endif
			}
						
			continue;
#else
			//==============================================
			//DEBUG
			//==============================================

			static const U8 AWAY = 0x01,
							TOWARDS = 0x02;

			//for each triangle
			std::vector<U8> fFacing;
			vector_append(fFacing, face.mNumIndices/3);

			LLVector4a* v = (LLVector4a*) face.mPositions;
			LLVector4a* n = (LLVector4a*) face.mNormals;

			for (U32 j = 0; j < face.mNumIndices/3; j++) 
			{
				//approximate normal
				S32 v1 = face.mIndices[j*3+0];
				S32 v2 = face.mIndices[j*3+1];
				S32 v3 = face.mIndices[j*3+2];

				LLVector4a c1,c2;
				c1.setSub(v[v1], v[v2]);
				c2.setSub(v[v2], v[v3]);

				LLVector4a norm;

				norm.setCross3(c1, c2);

				if (norm.dot3(norm) < 0.00000001f) 
				{
					fFacing[j] = AWAY | TOWARDS;
				}
				else 
				{
					//get view vector
					LLVector4a view;
					view.setSub(obj_cam_vec, v[v1]);
					bool away = view.dot3(norm) > 0.0f; 
					if (away) 
					{
						fFacing[j] = AWAY;
					}
					else 
					{
						fFacing[j] = TOWARDS;
					}
				}
			}
			
			//for each triangle
			for (U32 j = 0; j < face.mNumIndices/3; j++) 
			{
				if (fFacing[j] == (AWAY | TOWARDS)) 
				{ //this is a degenerate triangle
					//take neighbor facing (degenerate faces get facing of one of their neighbors)
					// *FIX IF NEEDED:  this does not deal with neighboring degenerate faces
					for (S32 k = 0; k < 3; k++) 
					{
						S32 index = face.mEdge[j*3+k];
						if (index != -1) 
						{
							fFacing[j] = fFacing[index];
							break;
						}
					}
					continue; //skip degenerate face
				}

				//for each edge
				for (S32 k = 0; k < 3; k++) {
					S32 index = face.mEdge[j*3+k];
					if (index != -1 && fFacing[index] == (AWAY | TOWARDS)) {
						//our neighbor is degenerate, make him face our direction
						fFacing[face.mEdge[j*3+k]] = fFacing[j];
						continue;
					}

					if (index == -1 ||		//edge has no neighbor, MUST be a silhouette edge
						(fFacing[index] & fFacing[j]) == 0) { 	//we found a silhouette edge

						S32 v1 = face.mIndices[j*3+k];
						S32 v2 = face.mIndices[j*3+((k+1)%3)];
						
						LLVector4a t;
						mat.affineTransform(v[v1], t);
						vertices.push_back(LLVector3(t[0], t[1], t[2]));

						norm_mat.rotate(n[v1], t);

						t.normalize3fast();
						normals.push_back(LLVector3(t[0], t[1], t[2]));

						mat.affineTransform(v[v2], t);
						vertices.push_back(LLVector3(t[0], t[1], t[2]));
						
						norm_mat.rotate(n[v2], t);
						t.normalize3fast();
						normals.push_back(LLVector3(t[0], t[1], t[2]));
					}
				}		
			}
#endif
		}
	}
}

S32 LLVolume::lineSegmentIntersect(const LLVector4a& start, const LLVector4a& end, 
								   S32 face,
								   LLVector4a* intersection,LLVector2* tex_coord, LLVector4a* normal, LLVector4a* tangent_out)
{
	S32 hit_face = -1;
	
	S32 start_face;
	S32 end_face;
	
	if (face == -1) // ALL_SIDES
	{
		start_face = 0;
		end_face = getNumVolumeFaces() - 1;
	}
	else
	{
		start_face = face;
		end_face = face;
	}

	LLVector4a dir;
	dir.setSub(end, start);

	F32 closest_t = 2.f; // must be larger than 1
	
	end_face = llmin(end_face, getNumVolumeFaces()-1);

	for (S32 i = start_face; i <= end_face; i++)
	{
		LLVolumeFace &face = mVolumeFaces[i];

		LLVector4a box_center;
		box_center.setAdd(face.mExtents[0], face.mExtents[1]);
		box_center.mul(0.5f);

		LLVector4a box_size;
		box_size.setSub(face.mExtents[1], face.mExtents[0]);

        if (LLLineSegmentBoxIntersect(start, end, box_center, box_size))
		{
			if (tangent_out != NULL) // if the caller wants tangents, we may need to generate them
			{
				genTangents(i);
			}

			if (isUnique())
			{ //don't bother with an octree for flexi volumes
				U32 tri_count = face.mNumIndices/3;

				for (U32 j = 0; j < tri_count; ++j)
				{
					U16 idx0 = face.mIndices[j*3+0];
					U16 idx1 = face.mIndices[j*3+1];
					U16 idx2 = face.mIndices[j*3+2];

					const LLVector4a& v0 = face.mPositions[idx0];
					const LLVector4a& v1 = face.mPositions[idx1];
					const LLVector4a& v2 = face.mPositions[idx2];
				
					F32 a,b,t;

					if (LLTriangleRayIntersect(v0, v1, v2,
							start, dir, a, b, t))
					{
						if ((t >= 0.f) &&      // if hit is after start
							(t <= 1.f) &&      // and before end
							(t < closest_t))   // and this hit is closer
						{
							closest_t = t;
							hit_face = i;

							if (intersection != NULL)
							{
								LLVector4a intersect = dir;
								intersect.mul(closest_t);
								intersect.add(start);
								*intersection = intersect;
							}


							if (tex_coord != NULL)
							{
								LLVector2* tc = (LLVector2*) face.mTexCoords;
								*tex_coord = ((1.f - a - b)  * tc[idx0] +
									a              * tc[idx1] +
									b              * tc[idx2]);

							}

							if (normal!= NULL)
							{
								LLVector4a* norm = face.mNormals;
								
								LLVector4a n1,n2,n3;
								n1 = norm[idx0];
								n1.mul(1.f-a-b);
								
								n2 = norm[idx1];
								n2.mul(a);
								
								n3 = norm[idx2];
								n3.mul(b);

								n1.add(n2);
								n1.add(n3);
								
								*normal		= n1; 
							}

							if (tangent_out != NULL)
							{
								LLVector4a* tangents = face.mTangents;
								
								LLVector4a t1,t2,t3;
								t1 = tangents[idx0];
								t1.mul(1.f-a-b);
								
								t2 = tangents[idx1];
								t2.mul(a);
								
								t3 = tangents[idx2];
								t3.mul(b);

								t1.add(t2);
								t1.add(t3);
								
								*tangent_out = t1; 
							}
						}
					}
				}
			}
			else
			{
				if (!face.mOctree)
				{
					face.createOctree();
				}
			
				LLOctreeTriangleRayIntersect intersect(start, dir, &face, &closest_t, intersection, tex_coord, normal, tangent_out);
				intersect.traverse(face.mOctree);
				if (intersect.mHitFace)
				{
					hit_face = i;
				}
			}
		}		
	}
	
	
	return hit_face;
}

class LLVertexIndexPair
{
public:
	LLVertexIndexPair(const LLVector3 &vertex, const S32 index);

	LLVector3 mVertex;
	S32	mIndex;
};

LLVertexIndexPair::LLVertexIndexPair(const LLVector3 &vertex, const S32 index)
{
	mVertex = vertex;
	mIndex = index;
}

const F32 VERTEX_SLOP = 0.00001f;

struct lessVertex
{
	bool operator()(const LLVertexIndexPair *a, const LLVertexIndexPair *b)
	{
		const F32 slop = VERTEX_SLOP;

		if (a->mVertex.mV[0] + slop < b->mVertex.mV[0])
		{
			return TRUE;
		}
		else if (a->mVertex.mV[0] - slop > b->mVertex.mV[0])
		{
			return FALSE;
		}
		
		if (a->mVertex.mV[1] + slop < b->mVertex.mV[1])
		{
			return TRUE;
		}
		else if (a->mVertex.mV[1] - slop > b->mVertex.mV[1])
		{
			return FALSE;
		}
		
		if (a->mVertex.mV[2] + slop < b->mVertex.mV[2])
		{
			return TRUE;
		}
		else if (a->mVertex.mV[2] - slop > b->mVertex.mV[2])
		{
			return FALSE;
		}
		
		return FALSE;
	}
};

struct lessTriangle
{
	bool operator()(const S32 *a, const S32 *b)
	{
		if (*a < *b)
		{
			return TRUE;
		}
		else if (*a > *b)
		{
			return FALSE;
		}

		if (*(a+1) < *(b+1))
		{
			return TRUE;
		}
		else if (*(a+1) > *(b+1))
		{
			return FALSE;
		}

		if (*(a+2) < *(b+2))
		{
			return TRUE;
		}
		else if (*(a+2) > *(b+2))
		{
			return FALSE;
		}

		return FALSE;
	}
};

BOOL equalTriangle(const S32 *a, const S32 *b)
{
	if ((*a == *b) && (*(a+1) == *(b+1)) && (*(a+2) == *(b+2)))
	{
		return TRUE;
	}
	return FALSE;
}

BOOL LLVolumeParams::importFile(LLFILE *fp)
{
	//LL_INFOS() << "importing volume" << LL_ENDL;
	const S32 BUFSIZE = 16384;
	char buffer[BUFSIZE];	/* Flawfinder: ignore */
	// *NOTE: changing the size or type of this buffer will require
	// changing the sscanf below.
	char keyword[256];	/* Flawfinder: ignore */
	keyword[0] = 0;

	while (!feof(fp))
	{
		if (fgets(buffer, BUFSIZE, fp) == NULL)
		{
			buffer[0] = '\0';
		}
		
		sscanf(buffer, " %255s", keyword);	/* Flawfinder: ignore */
		if (!strcmp("{", keyword))
		{
			continue;
		}
		if (!strcmp("}",keyword))
		{
			break;
		}
		else if (!strcmp("profile", keyword))
		{
			mProfileParams.importFile(fp);
		}
		else if (!strcmp("path",keyword))
		{
			mPathParams.importFile(fp);
		}
		else
		{
			LL_WARNS() << "unknown keyword " << keyword << " in volume import" << LL_ENDL;
		}
	}

	return TRUE;
}

BOOL LLVolumeParams::exportFile(LLFILE *fp) const
{
	fprintf(fp,"\tshape 0\n");
	fprintf(fp,"\t{\n");
	mPathParams.exportFile(fp);
	mProfileParams.exportFile(fp);
	fprintf(fp, "\t}\n");
	return TRUE;
}


BOOL LLVolumeParams::importLegacyStream(std::istream& input_stream)
{
	//LL_INFOS() << "importing volume" << LL_ENDL;
	const S32 BUFSIZE = 16384;
	// *NOTE: changing the size or type of this buffer will require
	// changing the sscanf below.
	char buffer[BUFSIZE];		/* Flawfinder: ignore */
	char keyword[256];		/* Flawfinder: ignore */
	keyword[0] = 0;

	while (input_stream.good())
	{
		input_stream.getline(buffer, BUFSIZE);
		sscanf(buffer, " %255s", keyword);
		if (!strcmp("{", keyword))
		{
			continue;
		}
		if (!strcmp("}",keyword))
		{
			break;
		}
		else if (!strcmp("profile", keyword))
		{
			mProfileParams.importLegacyStream(input_stream);
		}
		else if (!strcmp("path",keyword))
		{
			mPathParams.importLegacyStream(input_stream);
		}
		else
		{
			LL_WARNS() << "unknown keyword " << keyword << " in volume import" << LL_ENDL;
		}
	}

	return TRUE;
}

BOOL LLVolumeParams::exportLegacyStream(std::ostream& output_stream) const
{
	output_stream <<"\tshape 0\n";
	output_stream <<"\t{\n";
	mPathParams.exportLegacyStream(output_stream);
	mProfileParams.exportLegacyStream(output_stream);
	output_stream << "\t}\n";
	return TRUE;
}

LLSD LLVolumeParams::sculptAsLLSD() const
{
	LLSD sd = LLSD();
	sd["id"] = getSculptID();
	sd["type"] = getSculptType();

	return sd;
}

bool LLVolumeParams::sculptFromLLSD(LLSD& sd)
{
	setSculptID(sd["id"].asUUID(), (U8)sd["type"].asInteger());
	return true;
}

LLSD LLVolumeParams::asLLSD() const
{
	LLSD sd = LLSD();
	sd["path"] = mPathParams;
	sd["profile"] = mProfileParams;
	sd["sculpt"] = sculptAsLLSD();
	
	return sd;
}

bool LLVolumeParams::fromLLSD(LLSD& sd)
{
	mPathParams.fromLLSD(sd["path"]);
	mProfileParams.fromLLSD(sd["profile"]);
	sculptFromLLSD(sd["sculpt"]);
		
	return true;
}

void LLVolumeParams::reduceS(F32 begin, F32 end)
{
	begin = llclampf(begin);
	end = llclampf(end);
	if (begin > end)
	{
		F32 temp = begin;
		begin = end;
		end = temp;
	}
	F32 a = mProfileParams.getBegin();
	F32 b = mProfileParams.getEnd();
	mProfileParams.setBegin(a + begin * (b - a));
	mProfileParams.setEnd(a + end * (b - a));
}

void LLVolumeParams::reduceT(F32 begin, F32 end)
{
	begin = llclampf(begin);
	end = llclampf(end);
	if (begin > end)
	{
		F32 temp = begin;
		begin = end;
		end = temp;
	}
	F32 a = mPathParams.getBegin();
	F32 b = mPathParams.getEnd();
	mPathParams.setBegin(a + begin * (b - a));
	mPathParams.setEnd(a + end * (b - a));
}

const F32 MIN_CONCAVE_PROFILE_WEDGE = 0.125f;	// 1/8 unity
const F32 MIN_CONCAVE_PATH_WEDGE = 0.111111f;	// 1/9 unity

// returns TRUE if the shape can be approximated with a convex shape 
// for collison purposes
BOOL LLVolumeParams::isConvex() const
{
	if (!getSculptID().isNull())
	{
		// can't determine, be safe and say no:
		return FALSE;
	}
	
	F32 path_length = mPathParams.getEnd() - mPathParams.getBegin();
	F32 hollow = mProfileParams.getHollow();
	 
	U8 path_type = mPathParams.getCurveType();
	if ( path_length > MIN_CONCAVE_PATH_WEDGE
		&& ( mPathParams.getTwist() != mPathParams.getTwistBegin()
		     || (hollow > 0.f 
				 && LL_PCODE_PATH_LINE != path_type) ) )
	{
		// twist along a "not too short" path is concave
		return FALSE;
	}

	F32 profile_length = mProfileParams.getEnd() - mProfileParams.getBegin();
	BOOL same_hole = hollow == 0.f 
					 || (mProfileParams.getCurveType() & LL_PCODE_HOLE_MASK) == LL_PCODE_HOLE_SAME;

	F32 min_profile_wedge = MIN_CONCAVE_PROFILE_WEDGE;
	U8 profile_type = mProfileParams.getCurveType() & LL_PCODE_PROFILE_MASK;
	if ( LL_PCODE_PROFILE_CIRCLE_HALF == profile_type )
	{
		// it is a sphere and spheres get twice the minimum profile wedge
		min_profile_wedge = 2.f * MIN_CONCAVE_PROFILE_WEDGE;
	}

	BOOL convex_profile = ( ( profile_length == 1.f
						     || profile_length <= 0.5f )
						   && hollow == 0.f )						// trivially convex
						  || ( profile_length <= min_profile_wedge
							  && same_hole );						// effectvely convex (even when hollow)

	if (!convex_profile)
	{
		// profile is concave
		return FALSE;
	}

	if ( LL_PCODE_PATH_LINE == path_type )
	{
		// straight paths with convex profile
		return TRUE;
	}

	BOOL concave_path = (path_length < 1.0f) && (path_length > 0.5f);
	if (concave_path)
	{
		return FALSE;
	}

	// we're left with spheres, toroids and tubes
	if ( LL_PCODE_PROFILE_CIRCLE_HALF == profile_type )
	{
		// at this stage all spheres must be convex
		return TRUE;
	}

	// it's a toroid or tube		
	if ( path_length <= MIN_CONCAVE_PATH_WEDGE )
	{
		// effectively convex
		return TRUE;
	}

	return FALSE;
}

// debug
void LLVolumeParams::setCube()
{
	mProfileParams.setCurveType(LL_PCODE_PROFILE_SQUARE);
	mProfileParams.setBegin(0.f);
	mProfileParams.setEnd(1.f);
	mProfileParams.setHollow(0.f);

	mPathParams.setBegin(0.f);
	mPathParams.setEnd(1.f);
	mPathParams.setScale(1.f, 1.f);
	mPathParams.setShear(0.f, 0.f);
	mPathParams.setCurveType(LL_PCODE_PATH_LINE);
	mPathParams.setTwistBegin(0.f);
	mPathParams.setTwistEnd(0.f);
	mPathParams.setRadiusOffset(0.f);
	mPathParams.setTaper(0.f, 0.f);
	mPathParams.setRevolutions(0.f);
	mPathParams.setSkew(0.f);
}

LLFaceID LLVolume::generateFaceMask()
{
	LLFaceID new_mask = 0x0000;

	switch(mParams.getProfileParams().getCurveType() & LL_PCODE_PROFILE_MASK)
	{
	case LL_PCODE_PROFILE_CIRCLE:
	case LL_PCODE_PROFILE_CIRCLE_HALF:
		new_mask |= LL_FACE_OUTER_SIDE_0;
		break;
	case LL_PCODE_PROFILE_SQUARE:
		{
			for(S32 side = (S32)(mParams.getProfileParams().getBegin() * 4.f); side < llceil(mParams.getProfileParams().getEnd() * 4.f); side++)
			{
				new_mask |= LL_FACE_OUTER_SIDE_0 << side;
			}
		}
		break;
	case LL_PCODE_PROFILE_ISOTRI:
	case LL_PCODE_PROFILE_EQUALTRI:
	case LL_PCODE_PROFILE_RIGHTTRI:
		{
			for(S32 side = (S32)(mParams.getProfileParams().getBegin() * 3.f); side < llceil(mParams.getProfileParams().getEnd() * 3.f); side++)
			{
				new_mask |= LL_FACE_OUTER_SIDE_0 << side;
			}
		}
		break;
	default:
		LL_ERRS() << "Unknown profile!" << LL_ENDL;
		break;
	}

	// handle hollow objects
	if (mParams.getProfileParams().getHollow() > 0)
	{
		new_mask |= LL_FACE_INNER_SIDE;
	}

	// handle open profile curves
	if (mProfilep->isOpen())
	{
		new_mask |= LL_FACE_PROFILE_BEGIN | LL_FACE_PROFILE_END;
	}

	// handle open path curves
	if (mPathp->isOpen())
	{
		new_mask |= LL_FACE_PATH_BEGIN | LL_FACE_PATH_END;
	}

	return new_mask;
}

BOOL LLVolume::isFaceMaskValid(LLFaceID face_mask)
{
	LLFaceID test_mask = 0;
	for(S32 i = 0; i < getNumFaces(); i++)
	{
		test_mask |= mProfilep->mFaces[i].mFaceID;
	}

	return test_mask == face_mask;
}

BOOL LLVolume::isConvex() const
{
	// mParams.isConvex() may return FALSE even though the final
	// geometry is actually convex due to LOD approximations.
	// TODO -- provide LLPath and LLProfile with isConvex() methods
	// that correctly determine convexity. -- Leviathan
	return mParams.isConvex();
}


std::ostream& operator<<(std::ostream &s, const LLProfileParams &profile_params)
{
	s << "{type=" << (U32) profile_params.mCurveType;
	s << ", begin=" << profile_params.mBegin;
	s << ", end=" << profile_params.mEnd;
	s << ", hollow=" << profile_params.mHollow;
	s << "}";
	return s;
}


std::ostream& operator<<(std::ostream &s, const LLPathParams &path_params)
{
	s << "{type=" << (U32) path_params.mCurveType;
	s << ", begin=" << path_params.mBegin;
	s << ", end=" << path_params.mEnd;
	s << ", twist=" << path_params.mTwistEnd;
	s << ", scale=" << path_params.mScale;
	s << ", shear=" << path_params.mShear;
	s << ", twist_begin=" << path_params.mTwistBegin;
	s << ", radius_offset=" << path_params.mRadiusOffset;
	s << ", taper=" << path_params.mTaper;
	s << ", revolutions=" << path_params.mRevolutions;
	s << ", skew=" << path_params.mSkew;
	s << "}";
	return s;
}


std::ostream& operator<<(std::ostream &s, const LLVolumeParams &volume_params)
{
	s << "{profileparams = " << volume_params.mProfileParams;
	s << ", pathparams = " << volume_params.mPathParams;
	s << "}";
	return s;
}


std::ostream& operator<<(std::ostream &s, const LLProfile &profile)
{
	s << " {open=" << (U32) profile.mOpen;
	s << ", dirty=" << profile.mDirty;
	s << ", totalout=" << profile.mTotalOut;
	s << ", total=" << profile.mTotal;
	s << "}";
	return s;
}


std::ostream& operator<<(std::ostream &s, const LLPath &path)
{
	s << "{open=" << (U32) path.mOpen;
	s << ", dirty=" << path.mDirty;
	s << ", step=" << path.mStep;
	s << ", total=" << path.mTotal;
	s << "}";
	return s;
}

std::ostream& operator<<(std::ostream &s, const LLVolume &volume)
{
	s << "{params = " << volume.getParams();
	s << ", path = " << *volume.mPathp;
	s << ", profile = " << *volume.mProfilep;
	s << "}";
	return s;
}


std::ostream& operator<<(std::ostream &s, const LLVolume *volumep)
{
	s << "{params = " << volumep->getParams();
	s << ", path = " << *(volumep->mPathp);
	s << ", profile = " << *(volumep->mProfilep);
	s << "}";
	return s;
}

LLVolumeFace::LLVolumeFace() : 
	mID(0),
	mTypeMask(0),
	mBeginS(0),
	mBeginT(0),
	mNumS(0),
	mNumT(0),
	mNumVertices(0),
	mNumAllocatedVertices(0),
	mNumIndices(0),
	mPositions(NULL),
	mNormals(NULL),
	mTangents(NULL),
	mTexCoords(NULL),
	mIndices(NULL),
	mWeights(NULL),
	mOctree(NULL),
	mOptimized(FALSE)
{
	mExtents = (LLVector4a*) ll_aligned_malloc_16(sizeof(LLVector4a)*3);
	mExtents[0].splat(-0.5f);
	mExtents[1].splat(0.5f);
	mCenter = mExtents+2;
}

LLVolumeFace::LLVolumeFace(const LLVolumeFace& src)
:	mID(0),
	mTypeMask(0),
	mBeginS(0),
	mBeginT(0),
	mNumS(0),
	mNumT(0),
	mNumVertices(0),
	mNumAllocatedVertices(0),
	mNumIndices(0),
	mPositions(NULL),
	mNormals(NULL),
	mTangents(NULL),
	mTexCoords(NULL),
	mIndices(NULL),
	mWeights(NULL),
	mOctree(NULL)
{ 
	mExtents = (LLVector4a*) ll_aligned_malloc_16(sizeof(LLVector4a)*3);
	mCenter = mExtents+2;
	*this = src;
}

LLVolumeFace& LLVolumeFace::operator=(const LLVolumeFace& src)
{
	if (&src == this)
	{ //self assignment, do nothing
		return *this;
	}

	mID = src.mID;
	mTypeMask = src.mTypeMask;
	mBeginS = src.mBeginS;
	mBeginT = src.mBeginT;
	mNumS = src.mNumS;
	mNumT = src.mNumT;

	mExtents[0] = src.mExtents[0];
	mExtents[1] = src.mExtents[1];
	*mCenter = *src.mCenter;

	mNumVertices = 0;
	mNumIndices = 0;

	freeData();
	
	resizeVertices(src.mNumVertices);
	resizeIndices(src.mNumIndices);

	if (mNumVertices)
	{
		S32 vert_size = mNumVertices*sizeof(LLVector4a);
		S32 tc_size = (mNumVertices*sizeof(LLVector2)+0xF) & ~0xF;
			
		LLVector4a::memcpyNonAliased16((F32*) mPositions, (F32*) src.mPositions, vert_size);

		if (src.mNormals)
		{
		LLVector4a::memcpyNonAliased16((F32*) mNormals, (F32*) src.mNormals, vert_size);
		}

		if(src.mTexCoords)
		{
			LLVector4a::memcpyNonAliased16((F32*) mTexCoords, (F32*) src.mTexCoords, tc_size);
		}

		if (src.mTangents)
		{
			allocateTangents(src.mNumVertices);
			LLVector4a::memcpyNonAliased16((F32*) mTangents, (F32*) src.mTangents, vert_size);
		}
		else
		{
			ll_aligned_free_16(mTangents);
			mTangents = NULL;
		}

		if (src.mWeights)
		{
			allocateWeights(src.mNumVertices);
			LLVector4a::memcpyNonAliased16((F32*) mWeights, (F32*) src.mWeights, vert_size);
		}
		else
		{
			ll_aligned_free_16(mWeights);
			mWeights = NULL;
		}
	}

	if (mNumIndices)
	{
		S32 idx_size = (mNumIndices*sizeof(U16)+0xF) & ~0xF;
		
		LLVector4a::memcpyNonAliased16((F32*) mIndices, (F32*) src.mIndices, idx_size);
	}
	
	mOptimized = src.mOptimized;

	//delete 
	return *this;
}

LLVolumeFace::~LLVolumeFace()
{
	ll_aligned_free_16(mExtents);
	mExtents = NULL;

	freeData();
}

void LLVolumeFace::freeData()
{
	ll_aligned_free<64>(mPositions);
	mPositions = NULL;

	//normals and texture coordinates are part of the same buffer as mPositions, do not free them separately
	mNormals = NULL;
	mTexCoords = NULL;

	ll_aligned_free_16(mIndices);
	mIndices = NULL;
	ll_aligned_free_16(mTangents);
	mTangents = NULL;
	ll_aligned_free_16(mWeights);
	mWeights = NULL;

	delete mOctree;
	mOctree = NULL;
}

BOOL LLVolumeFace::create(LLVolume* volume, BOOL partial_build)
{
	//tree for this face is no longer valid
	delete mOctree;
	mOctree = NULL;

	LL_CHECK_MEMORY
	BOOL ret = FALSE ;
	if (mTypeMask & CAP_MASK)
	{
		ret = createCap(volume, partial_build);
		LL_CHECK_MEMORY
	}
	else if ((mTypeMask & END_MASK) || (mTypeMask & SIDE_MASK))
	{
		ret = createSide(volume, partial_build);
		LL_CHECK_MEMORY
	}
	else
	{
		LL_ERRS() << "Unknown/uninitialized face type!" << LL_ENDL;
	}

	return ret ;
}

void LLVolumeFace::getVertexData(U16 index, LLVolumeFace::VertexData& cv)
{
	cv.setPosition(mPositions[index]);
	if (mNormals)
	{
		cv.setNormal(mNormals[index]);
	}
	else
	{
		cv.getNormal().clear();
	}

	if (mTexCoords)
	{
		cv.mTexCoord = mTexCoords[index];
	}
	else
	{
		cv.mTexCoord.clear();
	}
}

bool LLVolumeFace::VertexMapData::operator==(const LLVolumeFace::VertexData& rhs) const
{
	return getPosition().equals3(rhs.getPosition()) &&
		mTexCoord == rhs.mTexCoord &&
		getNormal().equals3(rhs.getNormal());
}

bool LLVolumeFace::VertexMapData::ComparePosition::operator()(const LLVector3& a, const LLVector3& b) const
{
	if (a.mV[0] != b.mV[0])
	{
		return a.mV[0] < b.mV[0];
	}
	
	if (a.mV[1] != b.mV[1])
	{
		return a.mV[1] < b.mV[1];
	}
	
	return a.mV[2] < b.mV[2];
}

void LLVolumeFace::optimize(F32 angle_cutoff)
{
	LLVolumeFace new_face;

	//map of points to vector of vertices at that point
	std::map<U64, std::vector<VertexMapData> > point_map;

	LLVector4a range;
	range.setSub(mExtents[1],mExtents[0]);

	//remove redundant vertices
	for (U32 i = 0; i < mNumIndices; ++i)
	{
		U16 index = mIndices[i];

		LLVolumeFace::VertexData cv;
		getVertexData(index, cv);
		
		BOOL found = FALSE;

		LLVector4a pos;
		pos.setSub(mPositions[index], mExtents[0]);
		pos.div(range);

		U64 pos64 = 0;

		pos64 = (U16) (pos[0]*65535);
		pos64 = pos64 | (((U64) (pos[1]*65535)) << 16);
		pos64 = pos64 | (((U64) (pos[2]*65535)) << 32);

		std::map<U64, std::vector<VertexMapData> >::iterator point_iter = point_map.find(pos64);
		
		if (point_iter != point_map.end())
		{ //duplicate point might exist
			for (U32 j = 0; j < point_iter->second.size(); ++j)
			{
				LLVolumeFace::VertexData& tv = (point_iter->second)[j];
				if (tv.compareNormal(cv, angle_cutoff))
				{
					found = TRUE;
					new_face.pushIndex((point_iter->second)[j].mIndex);
					break;
				}
			}
		}

		if (!found)
		{
			new_face.pushVertex(cv);
			U16 index = (U16) new_face.mNumVertices-1;
			new_face.pushIndex(index);

			VertexMapData d;
			d.setPosition(cv.getPosition());
			d.mTexCoord = cv.mTexCoord;
			d.setNormal(cv.getNormal());
			d.mIndex = index;
			if (point_iter != point_map.end())
			{
				point_iter->second.push_back(d);
			}
			else
			{
				point_map[pos64].push_back(d);
			}
		}
	}


	if (angle_cutoff > 1.f && !mNormals)
	{
		// Now alloc'd with positions
		//ll_aligned_free_16(new_face.mNormals);
		new_face.mNormals = NULL;
	}

	if (!mTexCoords)
	{
		// Now alloc'd with positions
		//ll_aligned_free_16(new_face.mTexCoords);
		new_face.mTexCoords = NULL;
	}

	// Only swap data if we've actually optimized the mesh
	//
	if (new_face.mNumVertices <= mNumVertices)
	{
	llassert(new_face.mNumIndices == mNumIndices);
		swapData(new_face);
	}

}

class LLVCacheTriangleData;

class LLVCacheVertexData
{
public:
	S32 mIdx;
	S32 mCacheTag;
	F64 mScore;
	U32 mActiveTriangles;
	std::vector<LLVCacheTriangleData*> mTriangles;

	LLVCacheVertexData()
	{
		mCacheTag = -1;
		mScore = 0.0;
		mActiveTriangles = 0;
		mIdx = -1;
	}
};

class LLVCacheTriangleData
{
public:
	bool mActive;
	F64 mScore;
	LLVCacheVertexData* mVertex[3];

	LLVCacheTriangleData()
	{
		mActive = true;
		mScore = 0.0;
		mVertex[0] = mVertex[1] = mVertex[2] = NULL;
	}

	void complete()
	{
		mActive = false;
		for (S32 i = 0; i < 3; ++i)
		{
			if (mVertex[i])
			{
				llassert(mVertex[i]->mActiveTriangles > 0);
				mVertex[i]->mActiveTriangles--;
			}
		}
	}

	bool operator<(const LLVCacheTriangleData& rhs) const
	{ //highest score first
		return rhs.mScore < mScore;
	}
};

const F64 FindVertexScore_CacheDecayPower = 1.5;
const F64 FindVertexScore_LastTriScore = 0.75;
const F64 FindVertexScore_ValenceBoostScale = 2.0;
const F64 FindVertexScore_ValenceBoostPower = 0.5;
const U32 MaxSizeVertexCache = 32;
const F64 FindVertexScore_Scaler = 1.0/(MaxSizeVertexCache-3);

F64 find_vertex_score(LLVCacheVertexData& data)
{
	F64 score = -1.0;

	score = 0.0;

	S32 cache_idx = data.mCacheTag;

	if (cache_idx < 0)
	{
		//not in cache
	}
	else
	{
		if (cache_idx < 3)
		{ //vertex was in the last triangle
			score = FindVertexScore_LastTriScore;
		}
		else
		{ //more points for being higher in the cache
				score = 1.0-((cache_idx-3)*FindVertexScore_Scaler);
				score = pow(score, FindVertexScore_CacheDecayPower);
		}
	}

	//bonus points for having low valence
	F64 valence_boost = pow((F64)data.mActiveTriangles, -FindVertexScore_ValenceBoostPower);
	score += FindVertexScore_ValenceBoostScale * valence_boost;

	return score;
}

class LLVCacheFIFO
{
public:
	LLVCacheVertexData* mCache[MaxSizeVertexCache];
	U32 mMisses;

	LLVCacheFIFO()
	{
		mMisses = 0;
		for (U32 i = 0; i < MaxSizeVertexCache; ++i)
		{
			mCache[i] = NULL;
		}
	}

	void addVertex(LLVCacheVertexData* data)
	{
		if (data->mCacheTag == -1)
		{
			mMisses++;

			S32 end = MaxSizeVertexCache-1;

			if (mCache[end])
			{
				mCache[end]->mCacheTag = -1;
			}

			for (S32 i = end; i > 0; --i)
			{
				mCache[i] = mCache[i-1];
				if (mCache[i])
				{
					mCache[i]->mCacheTag = i;
				}
			}

			mCache[0] = data;
			data->mCacheTag = 0;
		}
	}
};

class LLVCacheLRU
{
public:
	LLVCacheVertexData* mCache[MaxSizeVertexCache+3];

	LLVCacheTriangleData* mBestTriangle;
	
	U32 mMisses;

	LLVCacheLRU()
	{
		for (U32 i = 0; i < MaxSizeVertexCache+3; ++i)
		{
			mCache[i] = NULL;
		}

		mBestTriangle = NULL;
		mMisses = 0;
	}

	void addVertex(LLVCacheVertexData* data)
	{
		S32 end = MaxSizeVertexCache+2;
		if (data->mCacheTag != -1)
		{ //just moving a vertex to the front of the cache
			end = data->mCacheTag;
		}
		else
		{
			mMisses++;
			if (mCache[end])
			{ //adding a new vertex, vertex at end of cache falls off
				mCache[end]->mCacheTag = -1;
			}
		}

		for (S32 i = end; i > 0; --i)
		{ //adjust cache pointers and tags
			mCache[i] = mCache[i-1];

			if (mCache[i])
			{
				mCache[i]->mCacheTag = i;			
			}
		}

		mCache[0] = data;
		mCache[0]->mCacheTag = 0;
	}

	void addTriangle(LLVCacheTriangleData* data)
	{
		addVertex(data->mVertex[0]);
		addVertex(data->mVertex[1]);
		addVertex(data->mVertex[2]);
	}

	void updateScores()
	{
		LLVCacheVertexData** data_iter = mCache+MaxSizeVertexCache;
		LLVCacheVertexData** end_data = mCache+MaxSizeVertexCache+3;

		while(data_iter != end_data)
		{
			LLVCacheVertexData* data = *data_iter++;
			//trailing 3 vertices aren't actually in the cache for scoring purposes
			if (data)
			{
				data->mCacheTag = -1;
			}
		}

		data_iter = mCache;
		end_data = mCache+MaxSizeVertexCache;

		while (data_iter != end_data)
		{ //update scores of vertices in cache
			LLVCacheVertexData* data = *data_iter++;
			if (data)
			{
				data->mScore = find_vertex_score(*data);
			}
		}

		mBestTriangle = NULL;
		//update triangle scores
		data_iter = mCache;
		end_data = mCache+MaxSizeVertexCache+3;

		while (data_iter != end_data)
		{
			LLVCacheVertexData* data = *data_iter++;
			if (data)
			{
				for (std::vector<LLVCacheTriangleData*>::iterator iter = data->mTriangles.begin(), end_iter = data->mTriangles.end(); iter != end_iter; ++iter)
				{
					LLVCacheTriangleData* tri = *iter;
					if (tri->mActive)
					{
						tri->mScore = tri->mVertex[0]->mScore;
						tri->mScore += tri->mVertex[1]->mScore;
						tri->mScore += tri->mVertex[2]->mScore;

						if (!mBestTriangle || mBestTriangle->mScore < tri->mScore)
						{
							mBestTriangle = tri;
						}
					}
				}
			}
		}

		//knock trailing 3 vertices off the cache
		data_iter = mCache+MaxSizeVertexCache;
		end_data = mCache+MaxSizeVertexCache+3;
		while (data_iter != end_data)
		{
			LLVCacheVertexData* data = *data_iter;
			if (data)
			{
				llassert(data->mCacheTag == -1);
				*data_iter = NULL;
			}
			++data_iter;
		}
	}
};


void LLVolumeFace::cacheOptimize()
{ //optimize for vertex cache according to Forsyth method: 
  // http://home.comcast.net/~tom_forsyth/papers/fast_vert_cache_opt.html
	
	llassert(!mOptimized);
	mOptimized = TRUE;

	LLVCacheLRU cache;
	
	if (mNumVertices < 3)
	{ //nothing to do
		return;
	}

	//mapping of vertices to triangles and indices
	std::vector<LLVCacheVertexData> vertex_data;

	//mapping of triangles do vertices
	std::vector<LLVCacheTriangleData> triangle_data;

	triangle_data.resize(mNumIndices/3);
	vertex_data.resize(mNumVertices);

	for (U32 i = 0; i < mNumIndices; i++)
	{ //populate vertex data and triangle data arrays
		U16 idx = mIndices[i];
		U32 tri_idx = i/3;

		vertex_data[idx].mTriangles.push_back(&(triangle_data[tri_idx]));
		vertex_data[idx].mIdx = idx;
		triangle_data[tri_idx].mVertex[i%3] = &(vertex_data[idx]);
	}

	/*F32 pre_acmr = 1.f;
	//measure cache misses from before rebuild
	{
		LLVCacheFIFO test_cache;
		for (U32 i = 0; i < mNumIndices; ++i)
		{
			test_cache.addVertex(&vertex_data[mIndices[i]]);
		}

		for (U32 i = 0; i < mNumVertices; i++)
		{
			vertex_data[i].mCacheTag = -1;
		}

		pre_acmr = (F32) test_cache.mMisses/(mNumIndices/3);
	}*/

	for (U32 i = 0; i < mNumVertices; i++)
	{ //initialize score values (no cache -- might try a fifo cache here)
		LLVCacheVertexData& data = vertex_data[i];

		data.mScore = find_vertex_score(data);
		data.mActiveTriangles = data.mTriangles.size();

		for (U32 j = 0; j < data.mActiveTriangles; ++j)
		{
			data.mTriangles[j]->mScore += data.mScore;
		}
	}

	//sort triangle data by score
	std::sort(triangle_data.begin(), triangle_data.end());

	std::vector<U16> new_indices;

	LLVCacheTriangleData* tri;

	//prime pump by adding first triangle to cache;
	tri = &(triangle_data[0]);
	cache.addTriangle(tri);
	new_indices.push_back(tri->mVertex[0]->mIdx);
	new_indices.push_back(tri->mVertex[1]->mIdx);
	new_indices.push_back(tri->mVertex[2]->mIdx);
	tri->complete();

	U32 breaks = 0;
	for (U32 i = 1; i < mNumIndices/3; ++i)
	{
		cache.updateScores();
		tri = cache.mBestTriangle;
		if (!tri)
		{
			breaks++;
			for (U32 j = 0; j < triangle_data.size(); ++j)
			{
				if (triangle_data[j].mActive)
				{
					tri = &(triangle_data[j]);
					break;
				}
			}
		}	
		
		cache.addTriangle(tri);
		new_indices.push_back(tri->mVertex[0]->mIdx);
		new_indices.push_back(tri->mVertex[1]->mIdx);
		new_indices.push_back(tri->mVertex[2]->mIdx);
		tri->complete();
	}

	for (U32 i = 0; i < mNumIndices; ++i)
	{
		mIndices[i] = new_indices[i];
	}

	/*F32 post_acmr = 1.f;
	//measure cache misses from after rebuild
	{
		LLVCacheFIFO test_cache;
		for (U32 i = 0; i < mNumVertices; i++)
		{
			vertex_data[i].mCacheTag = -1;
		}

		for (U32 i = 0; i < mNumIndices; ++i)
		{
			test_cache.addVertex(&vertex_data[mIndices[i]]);
		}
		
		post_acmr = (F32) test_cache.mMisses/(mNumIndices/3);
	}*/

	//optimize for pre-TnL cache
	
	//allocate space for new buffer
	S32 num_verts = mNumVertices;
	S32 size = ((num_verts*sizeof(LLVector2)) + 0xF) & ~0xF;
	LLVector4a* pos = (LLVector4a*) ll_aligned_malloc<64>(sizeof(LLVector4a)*2*num_verts+size);
	LLVector4a* norm = pos + num_verts;
	LLVector2* tc = (LLVector2*) (norm + num_verts);

	LLVector4a* wght = NULL;
	if (mWeights)
	{
		wght = (LLVector4a*) ll_aligned_malloc_16(sizeof(LLVector4a)*num_verts);
	}

	LLVector4a* binorm = NULL;
	if (mTangents)
	{
		binorm = (LLVector4a*) ll_aligned_malloc_16(sizeof(LLVector4a)*num_verts);
	}

	//allocate mapping of old indices to new indices
	std::vector<S32> new_idx;
	new_idx.resize(mNumVertices, -1);

	S32 cur_idx = 0;
	for (U32 i = 0; i < mNumIndices; ++i)
	{
		U16 idx = mIndices[i];
		if (new_idx[idx] == -1)
		{ //this vertex hasn't been added yet
			new_idx[idx] = cur_idx;

			//copy vertex data
			pos[cur_idx] = mPositions[idx];
			norm[cur_idx] = mNormals[idx];
			tc[cur_idx] = mTexCoords[idx];
			if (mWeights)
			{
				wght[cur_idx] = mWeights[idx];
			}
			if (mTangents)
			{
				binorm[cur_idx] = mTangents[idx];
			}

			cur_idx++;
		}
	}

	for (U32 i = 0; i < mNumIndices; ++i)
	{
		mIndices[i] = new_idx[mIndices[i]];
	}
	
	ll_aligned_free<64>(mPositions);
	// DO NOT free mNormals and mTexCoords as they are part of mPositions buffer
	ll_aligned_free_16(mWeights);
	ll_aligned_free_16(mTangents);

	mPositions = pos;
	mNormals = norm;
	mTexCoords = tc;
	mWeights = wght;
	mTangents = binorm;

	//std::string result = llformat("ACMR pre/post: %.3f/%.3f  --  %d triangles %d breaks", pre_acmr, post_acmr, mNumIndices/3, breaks);
	//LL_INFOS() << result << LL_ENDL;

}

void LLVolumeFace::createOctree(F32 scaler, const LLVector4a& center, const LLVector4a& size)
{
	if (mOctree)
	{
		return;
	}

	mOctree = new LLOctreeRoot<LLVolumeTriangle>(center, size, NULL);
	new LLVolumeOctreeListener(mOctree);

	for (U32 i = 0; i < mNumIndices; i+= 3)
	{ //for each triangle
		LLPointer<LLVolumeTriangle> tri = new LLVolumeTriangle();
				
		const LLVector4a& v0 = mPositions[mIndices[i]];
		const LLVector4a& v1 = mPositions[mIndices[i+1]];
		const LLVector4a& v2 = mPositions[mIndices[i+2]];

		//store pointers to vertex data
		tri->mV[0] = &v0;
		tri->mV[1] = &v1;
		tri->mV[2] = &v2;

		//store indices
		tri->mIndex[0] = mIndices[i];
		tri->mIndex[1] = mIndices[i+1];
		tri->mIndex[2] = mIndices[i+2];

		//get minimum point
		LLVector4a min = v0;
		min.setMin(min, v1);
		min.setMin(min, v2);

		//get maximum point
		LLVector4a max = v0;
		max.setMax(max, v1);
		max.setMax(max, v2);

		//compute center
		LLVector4a center;
		center.setAdd(min, max);
		center.mul(0.5f);

		tri->mPositionGroup = center;

		//compute "radius"
		LLVector4a size;
		size.setSub(max,min);
		
		tri->mRadius = size.getLength3().getF32() * scaler;
		
		//insert
		mOctree->insert(tri);
	}

	//remove unneeded octree layers
	while (!mOctree->balance())	{ }

	//calculate AABB for each node
	LLVolumeOctreeRebound rebound(this);
	rebound.traverse(mOctree);

	if (gDebugGL)
	{
		LLVolumeOctreeValidate validate;
		validate.traverse(mOctree);
	}
}


void LLVolumeFace::swapData(LLVolumeFace& rhs)
{
	llswap(rhs.mPositions, mPositions);
	llswap(rhs.mNormals, mNormals);
	llswap(rhs.mTangents, mTangents);
	llswap(rhs.mTexCoords, mTexCoords);
	llswap(rhs.mIndices,mIndices);
	llswap(rhs.mNumVertices, mNumVertices);
	llswap(rhs.mNumIndices, mNumIndices);
}

void	LerpPlanarVertex(LLVolumeFace::VertexData& v0,
				   LLVolumeFace::VertexData& v1,
				   LLVolumeFace::VertexData& v2,
				   LLVolumeFace::VertexData& vout,
				   F32	coef01,
				   F32	coef02)
{

	LLVector4a lhs;
	lhs.setSub(v1.getPosition(), v0.getPosition());
	lhs.mul(coef01);
	LLVector4a rhs;
	rhs.setSub(v2.getPosition(), v0.getPosition());
	rhs.mul(coef02);

	rhs.add(lhs);
	rhs.add(v0.getPosition());

	vout.setPosition(rhs);
		
	vout.mTexCoord = v0.mTexCoord + ((v1.mTexCoord-v0.mTexCoord)*coef01)+((v2.mTexCoord-v0.mTexCoord)*coef02);
	vout.setNormal(v0.getNormal());
}

BOOL LLVolumeFace::createUnCutCubeCap(LLVolume* volume, BOOL partial_build)
{
	LL_CHECK_MEMORY		

	const LLAlignedArray<LLVector4a,64>& mesh = volume->getMesh();
	const LLAlignedArray<LLVector4a,64>& profile = volume->getProfile().mProfile;
	S32 max_s = volume->getProfile().getTotal();
	S32 max_t = volume->getPath().mPath.size();

	// S32 i;
	S32	grid_size = (profile.size()-1)/4;

	LLVector4a& min = mExtents[0];
	LLVector4a& max = mExtents[1];

	S32 offset = 0;
	if (mTypeMask & TOP_MASK)
	{
		offset = (max_t-1) * max_s;
	}
	else
	{
		offset = mBeginS;
	}

	{
		VertexData	corners[4];
		VertexData baseVert;
		for(S32 t = 0; t < 4; t++)
		{
			corners[t].getPosition().load4a(mesh[offset + (grid_size*t)].getF32ptr());
			corners[t].mTexCoord.mV[0] = profile[grid_size*t][0]+0.5f;
			corners[t].mTexCoord.mV[1] = 0.5f - profile[grid_size*t][1];
		}

		{
			LLVector4a lhs;
			lhs.setSub(corners[1].getPosition(), corners[0].getPosition());
			LLVector4a rhs;
			rhs.setSub(corners[2].getPosition(), corners[1].getPosition());
			baseVert.getNormal().setCross3(lhs, rhs); 
			baseVert.getNormal().normalize3fast();
		}

		if(!(mTypeMask & TOP_MASK))
		{
			baseVert.getNormal().mul(-1.0f);
		}
		else
		{
			//Swap the UVs on the U(X) axis for top face
			LLVector2 swap;
			swap = corners[0].mTexCoord;
			corners[0].mTexCoord=corners[3].mTexCoord;
			corners[3].mTexCoord=swap;
			swap = corners[1].mTexCoord;
			corners[1].mTexCoord=corners[2].mTexCoord;
			corners[2].mTexCoord=swap;
		}

		S32 size = (grid_size+1)*(grid_size+1);
		resizeVertices(size);
		
		LLVector4a* pos = (LLVector4a*) mPositions;
		LLVector4a* norm = (LLVector4a*) mNormals;
		LLVector2* tc = (LLVector2*) mTexCoords;

		for(int gx = 0;gx<grid_size+1;gx++)
		{
			for(int gy = 0;gy<grid_size+1;gy++)
			{
				VertexData newVert;
				LerpPlanarVertex(
					corners[0],
					corners[1],
					corners[3],
					newVert,
					(F32)gx/(F32)grid_size,
					(F32)gy/(F32)grid_size);

				*pos++ = newVert.getPosition();
				*norm++ = baseVert.getNormal();
				*tc++ = newVert.mTexCoord;
				
				if (gx == 0 && gy == 0)
				{
					min = newVert.getPosition();
					max = min;
				}
				else
				{
					min.setMin(min, newVert.getPosition());
					max.setMax(max, newVert.getPosition());
				}
			}
		}
	
		mCenter->setAdd(min, max);
		mCenter->mul(0.5f); 
	}

	if (!partial_build)
	{
		resizeIndices(grid_size*grid_size*6);

		U16* out = mIndices;

		S32 idxs[] = {0,1,(grid_size+1)+1,(grid_size+1)+1,(grid_size+1),0};
		for(S32 gx = 0;gx<grid_size;gx++)
		{
			
			for(S32 gy = 0;gy<grid_size;gy++)
			{
				if (mTypeMask & TOP_MASK)
				{
					for(S32 i=5;i>=0;i--)
					{
						*out++ = ((gy*(grid_size+1))+gx+idxs[i]);
					}		
				}
				else
				{
					for(S32 i=0;i<6;i++)
					{
						*out++ = ((gy*(grid_size+1))+gx+idxs[i]);
					}
				}
			}	
		}
	}
		
	LL_CHECK_MEMORY
	return TRUE;
}


BOOL LLVolumeFace::createCap(LLVolume* volume, BOOL partial_build)
{
	if (!(mTypeMask & HOLLOW_MASK) && 
		!(mTypeMask & OPEN_MASK) && 
		((volume->getParams().getPathParams().getBegin()==0.0f)&&
		(volume->getParams().getPathParams().getEnd()==1.0f))&&
		(volume->getParams().getProfileParams().getCurveType()==LL_PCODE_PROFILE_SQUARE &&
		 volume->getParams().getPathParams().getCurveType()==LL_PCODE_PATH_LINE)	
		){
		return createUnCutCubeCap(volume, partial_build);
	}

	S32 num_vertices = 0, num_indices = 0;

	const LLAlignedArray<LLVector4a,64>& mesh = volume->getMesh();
	const LLAlignedArray<LLVector4a,64>& profile = volume->getProfile().mProfile;

	// All types of caps have the same number of vertices and indices
	num_vertices = profile.size();
	num_indices = (profile.size() - 2)*3;

	if (!(mTypeMask & HOLLOW_MASK) && !(mTypeMask & OPEN_MASK))
	{
		resizeVertices(num_vertices+1);
		
		if (!partial_build)
		{
			resizeIndices(num_indices+3);
		}
	}
	else
	{
		resizeVertices(num_vertices);
		if (!partial_build)
		{
			resizeIndices(num_indices);
		}
	}

	LL_CHECK_MEMORY;

	S32 max_s = volume->getProfile().getTotal();
	S32 max_t = volume->getPath().mPath.size();

	mCenter->clear();

	S32 offset = 0;
	if (mTypeMask & TOP_MASK)
	{
		offset = (max_t-1) * max_s;
	}
	else
	{
		offset = mBeginS;
	}

	// Figure out the normal, assume all caps are flat faces.
	// Cross product to get normals.
	
	LLVector2 cuv;
	LLVector2 min_uv, max_uv;

	LLVector4a& min = mExtents[0];
	LLVector4a& max = mExtents[1];

	LLVector2* tc = (LLVector2*) mTexCoords;
	LLVector4a* pos = (LLVector4a*) mPositions;
	LLVector4a* norm = (LLVector4a*) mNormals;
	
	// Copy the vertices into the array

	const LLVector4a* src = mesh.mArray+offset;
	const LLVector4a* end = src+num_vertices;
	
	min = *src;
	max = min;
	
	
	const LLVector4a* p = profile.mArray;

	if (mTypeMask & TOP_MASK)
	{
		min_uv.set((*p)[0]+0.5f,
					(*p)[1]+0.5f);

		max_uv = min_uv;

		while(src < end)
		{
			tc->mV[0] = (*p)[0]+0.5f;
			tc->mV[1] = (*p)[1]+0.5f;

			llassert(src->isFinite3());
			update_min_max(min,max,*src);
			update_min_max(min_uv, max_uv, *tc);
		
			*pos = *src;
		
			llassert(pos->isFinite3());

			++p;
			++tc;
			++src;
			++pos;
		}
		}
		else
		{

		min_uv.set((*p)[0]+0.5f,
				   0.5f - (*p)[1]);
		max_uv = min_uv;

		while(src < end)
		{
			// Mirror for underside.
			tc->mV[0] = (*p)[0]+0.5f;
			tc->mV[1] = 0.5f - (*p)[1];
		
			llassert(src->isFinite3());
			update_min_max(min,max,*src);
			update_min_max(min_uv, max_uv, *tc);

			*pos = *src;
		
			llassert(pos->isFinite3());
		
			++p;
			++tc;
			++src;
			++pos;
		}
	}

	LL_CHECK_MEMORY

	mCenter->setAdd(min, max);
	mCenter->mul(0.5f); 

	cuv = (min_uv + max_uv)*0.5f;


	VertexData vd;
	vd.setPosition(*mCenter);
	vd.mTexCoord = cuv;
	
	if (!(mTypeMask & HOLLOW_MASK) && !(mTypeMask & OPEN_MASK))
	{
		*pos++ = *mCenter;
		*tc++ = cuv;
		num_vertices++;
	}
		
	LL_CHECK_MEMORY
		
	if (partial_build)
	{
		return TRUE;
	}

	if (mTypeMask & HOLLOW_MASK)
	{
		if (mTypeMask & TOP_MASK)
		{
			// HOLLOW TOP
			// Does it matter if it's open or closed? - djs

			S32 pt1 = 0, pt2 = num_vertices - 1;
			S32 i = 0;
			while (pt2 - pt1 > 1)
			{
				// Use the profile points instead of the mesh, since you want
				// the un-transformed profile distances.
				const LLVector4a& p1 = profile[pt1];
				const LLVector4a& p2 = profile[pt2];
				const LLVector4a& pa = profile[pt1+1];
				const LLVector4a& pb = profile[pt2-1];

				const F32* p1V = p1.getF32ptr();
				const F32* p2V = p2.getF32ptr();
				const F32* paV = pa.getF32ptr();
				const F32* pbV = pb.getF32ptr();

				//p1.mV[VZ] = 0.f;
				//p2.mV[VZ] = 0.f;
				//pa.mV[VZ] = 0.f;
				//pb.mV[VZ] = 0.f;

				// Use area of triangle to determine backfacing
				F32 area_1a2, area_1ba, area_21b, area_2ab;
				area_1a2 =  (p1V[0]*paV[1] - paV[0]*p1V[1]) +
							(paV[0]*p2V[1] - p2V[0]*paV[1]) +
							(p2V[0]*p1V[1] - p1V[0]*p2V[1]);

				area_1ba =  (p1V[0]*pbV[1] - pbV[0]*p1V[1]) +
							(pbV[0]*paV[1] - paV[0]*pbV[1]) +
							(paV[0]*p1V[1] - p1V[0]*paV[1]);

				area_21b =  (p2V[0]*p1V[1] - p1V[0]*p2V[1]) +
							(p1V[0]*pbV[1] - pbV[0]*p1V[1]) +
							(pbV[0]*p2V[1] - p2V[0]*pbV[1]);

				area_2ab =  (p2V[0]*paV[1] - paV[0]*p2V[1]) +
							(paV[0]*pbV[1] - pbV[0]*paV[1]) +
							(pbV[0]*p2V[1] - p2V[0]*pbV[1]);

				BOOL use_tri1a2 = TRUE;
				BOOL tri_1a2 = TRUE;
				BOOL tri_21b = TRUE;

				if (area_1a2 < 0)
				{
					tri_1a2 = FALSE;
				}
				if (area_2ab < 0)
				{
					// Can't use, because it contains point b
					tri_1a2 = FALSE;
				}
				if (area_21b < 0)
				{
					tri_21b = FALSE;
				}
				if (area_1ba < 0)
				{
					// Can't use, because it contains point b
					tri_21b = FALSE;
				}

				if (!tri_1a2)
				{
					use_tri1a2 = FALSE;
				}
				else if (!tri_21b)
				{
					use_tri1a2 = TRUE;
				}
				else
				{
					LLVector4a d1;
					d1.setSub(p1, pa);
					
					LLVector4a d2; 
					d2.setSub(p2, pb);

					if (d1.dot3(d1) < d2.dot3(d2))
					{
						use_tri1a2 = TRUE;
					}
					else
					{
						use_tri1a2 = FALSE;
					}
				}

				if (use_tri1a2)
				{
					mIndices[i++] = pt1;
					mIndices[i++] = pt1 + 1;
					mIndices[i++] = pt2;
					pt1++;
				}
				else
				{
					mIndices[i++] = pt1;
					mIndices[i++] = pt2 - 1;
					mIndices[i++] = pt2;
					pt2--;
				}
			}
		}
		else
		{
			// HOLLOW BOTTOM
			// Does it matter if it's open or closed? - djs

			llassert(mTypeMask & BOTTOM_MASK);
			S32 pt1 = 0, pt2 = num_vertices - 1;

			S32 i = 0;
			while (pt2 - pt1 > 1)
			{
				// Use the profile points instead of the mesh, since you want
				// the un-transformed profile distances.
				const LLVector4a& p1 = profile[pt1];
				const LLVector4a& p2 = profile[pt2];
				const LLVector4a& pa = profile[pt1+1];
				const LLVector4a& pb = profile[pt2-1];

				const F32* p1V = p1.getF32ptr();
				const F32* p2V = p2.getF32ptr();
				const F32* paV = pa.getF32ptr();
				const F32* pbV = pb.getF32ptr();

				// Use area of triangle to determine backfacing
				F32 area_1a2, area_1ba, area_21b, area_2ab;
				area_1a2 =  (p1V[0]*paV[1] - paV[0]*p1V[1]) +
							(paV[0]*p2V[1] - p2V[0]*paV[1]) +
							(p2V[0]*p1V[1] - p1V[0]*p2V[1]);

				area_1ba =  (p1V[0]*pbV[1] - pbV[0]*p1V[1]) +
							(pbV[0]*paV[1] - paV[0]*pbV[1]) +
							(paV[0]*p1V[1] - p1V[0]*paV[1]);

				area_21b =  (p2V[0]*p1V[1] - p1V[0]*p2V[1]) +
							(p1V[0]*pbV[1] - pbV[0]*p1V[1]) +
							(pbV[0]*p2V[1] - p2V[0]*pbV[1]);

				area_2ab =  (p2V[0]*paV[1] - paV[0]*p2V[1]) +
							(paV[0]*pbV[1] - pbV[0]*paV[1]) +
							(pbV[0]*p2V[1] - p2V[0]*pbV[1]);

				BOOL use_tri1a2 = TRUE;
				BOOL tri_1a2 = TRUE;
				BOOL tri_21b = TRUE;

				if (area_1a2 < 0)
				{
					tri_1a2 = FALSE;
				}
				if (area_2ab < 0)
				{
					// Can't use, because it contains point b
					tri_1a2 = FALSE;
				}
				if (area_21b < 0)
				{
					tri_21b = FALSE;
				}
				if (area_1ba < 0)
				{
					// Can't use, because it contains point b
					tri_21b = FALSE;
				}

				if (!tri_1a2)
				{
					use_tri1a2 = FALSE;
				}
				else if (!tri_21b)
				{
					use_tri1a2 = TRUE;
				}
				else
				{
					LLVector4a d1;
					d1.setSub(p1,pa);
					LLVector4a d2;
					d2.setSub(p2,pb);

					if (d1.dot3(d1) < d2.dot3(d2))
					{
						use_tri1a2 = TRUE;
					}
					else
					{
						use_tri1a2 = FALSE;
					}
				}

				// Flipped backfacing from top
				if (use_tri1a2)
				{
					mIndices[i++] = pt1;
					mIndices[i++] = pt2;
					mIndices[i++] = pt1 + 1;
					pt1++;
				}
				else
				{
					mIndices[i++] = pt1;
					mIndices[i++] = pt2;
					mIndices[i++] = pt2 - 1;
					pt2--;
				}
			}
		}
	}
	else
	{
		// Not hollow, generate the triangle fan.
		U16 v1 = 2;
		U16 v2 = 1;

		if (mTypeMask & TOP_MASK)
		{
			v1 = 1;
			v2 = 2;
		}

		for (S32 i = 0; i < (num_vertices - 2); i++)
		{
			mIndices[3*i] = num_vertices - 1;
			mIndices[3*i+v1] = i;
			mIndices[3*i+v2] = i + 1;
		}


	}

	LLVector4a d0,d1;
	LL_CHECK_MEMORY
		

	d0.setSub(mPositions[mIndices[1]], mPositions[mIndices[0]]);
	d1.setSub(mPositions[mIndices[2]], mPositions[mIndices[0]]);

	LLVector4a normal;
	normal.setCross3(d0,d1);

	if (normal.dot3(normal).getF32() > F_APPROXIMATELY_ZERO)
	{
		normal.normalize3fast();
	}
	else
	{ //degenerate, make up a value
		if(normal.getF32ptr()[2] >= 0)
			normal.set(0.f,0.f,1.f);
		else
			normal.set(0.f,0.f,-1.f);
	}

	llassert(llfinite(normal.getF32ptr()[0]));
	llassert(llfinite(normal.getF32ptr()[1]));
	llassert(llfinite(normal.getF32ptr()[2]));

	llassert(!llisnan(normal.getF32ptr()[0]));
	llassert(!llisnan(normal.getF32ptr()[1]));
	llassert(!llisnan(normal.getF32ptr()[2]));
	
	for (S32 i = 0; i < num_vertices; i++)
	{
		norm[i].load4a(normal.getF32ptr());
	}

	return TRUE;
}

void CalculateTangentArray(U32 vertexCount, const LLVector4a *vertex, const LLVector4a *normal,
        const LLVector2 *texcoord, U32 triangleCount, const U16* index_array, LLVector4a *tangent);

void LLVolumeFace::createTangents()
{
	if (!mTangents)
	{
		allocateTangents(mNumVertices);

		//generate tangents
		//LLVector4a* pos = mPositions;
		//LLVector2* tc = (LLVector2*) mTexCoords;
		LLVector4a* binorm = (LLVector4a*) mTangents;

		LLVector4a* end = mTangents+mNumVertices;
		while (binorm < end)
		{
			(*binorm++).clear();
		}

		binorm = mTangents;

		CalculateTangentArray(mNumVertices, mPositions, mNormals, mTexCoords, mNumIndices/3, mIndices, mTangents);

		//normalize tangents
		for (U32 i = 0; i < mNumVertices; i++) 
		{
			//binorm[i].normalize3fast();
			//bump map/planar projection code requires normals to be normalized
			mNormals[i].normalize3fast();
		}
	}
}

void LLVolumeFace::resizeVertices(S32 num_verts)
{
	ll_aligned_free<64>(mPositions);
	//DO NOT free mNormals and mTexCoords as they are part of mPositions buffer
	ll_aligned_free_16(mTangents);

	mTangents = NULL;

	if (num_verts)
	{
		//pad texture coordinate block end to allow for QWORD reads
		S32 size = ((num_verts*sizeof(LLVector2)) + 0xF) & ~0xF;

		mPositions = (LLVector4a*) ll_aligned_malloc<64>(sizeof(LLVector4a)*2*num_verts+size);
		mNormals = mPositions+num_verts;
		mTexCoords = (LLVector2*) (mNormals+num_verts);

		ll_assert_aligned(mPositions, 64);
	}
	else
	{
		mPositions = NULL;
		mNormals = NULL;
		mTexCoords = NULL;
	}

	mNumVertices = num_verts;
	mNumAllocatedVertices = num_verts;
}

void LLVolumeFace::pushVertex(const LLVolumeFace::VertexData& cv)
{
	pushVertex(cv.getPosition(), cv.getNormal(), cv.mTexCoord);
}

void LLVolumeFace::pushVertex(const LLVector4a& pos, const LLVector4a& norm, const LLVector2& tc)
{
	S32 new_verts = mNumVertices+1;

	if (new_verts > mNumAllocatedVertices)
	{ 
		// double buffer size on expansion
		new_verts *= 2;

		S32 new_tc_size = ((new_verts*8)+0xF) & ~0xF;
		S32 old_tc_size = ((mNumVertices*8)+0xF) & ~0xF;

		S32 old_vsize = mNumVertices*16;
		
		S32 new_size = new_verts*16*2+new_tc_size;

		LLVector4a* old_buf = mPositions;

		mPositions = (LLVector4a*) ll_aligned_malloc<64>(new_size);
		mNormals = mPositions+new_verts;
		mTexCoords = (LLVector2*) (mNormals+new_verts);

<<<<<<< HEAD
        if (old_buf)
        {
        //positions
            LLVector4a::memcpyNonAliased16((F32*) mPositions, (F32*) old_buf, old_vsize);
        
        //normals
            LLVector4a::memcpyNonAliased16((F32*) mNormals, (F32*) (old_buf+mNumVertices), old_vsize);

        //tex coords
            LLVector4a::memcpyNonAliased16((F32*) mTexCoords, (F32*) (old_buf+mNumVertices*2), old_tc_size);
        }

        //just clear tangents
        ll_aligned_free_16(mTangents);
        mTangents = NULL;
=======
		if (old_buf != NULL)
		{
			// copy old positions into new buffer
			LLVector4a::memcpyNonAliased16((F32*)mPositions, (F32*)old_buf, old_vsize);

			// normals
			LLVector4a::memcpyNonAliased16((F32*)mNormals, (F32*)(old_buf + mNumVertices), old_vsize);

			// tex coords
			LLVector4a::memcpyNonAliased16((F32*)mTexCoords, (F32*)(old_buf + mNumVertices * 2), old_tc_size);
		}

		// just clear tangents
		ll_aligned_free_16(mTangents);
		mTangents = NULL;
>>>>>>> 6c422a88
		ll_aligned_free<64>(old_buf);

		mNumAllocatedVertices = new_verts;

	}

	mPositions[mNumVertices] = pos;
	mNormals[mNumVertices] = norm;
	mTexCoords[mNumVertices] = tc;

	mNumVertices++;	
}

void LLVolumeFace::allocateTangents(S32 num_verts)
{
	ll_aligned_free_16(mTangents);
	mTangents = (LLVector4a*) ll_aligned_malloc_16(sizeof(LLVector4a)*num_verts);
}

void LLVolumeFace::allocateWeights(S32 num_verts)
{
	ll_aligned_free_16(mWeights);
	mWeights = (LLVector4a*) ll_aligned_malloc_16(sizeof(LLVector4a)*num_verts);
}

void LLVolumeFace::resizeIndices(S32 num_indices)
{
	ll_aligned_free_16(mIndices);
	
	if (num_indices)
	{
		//pad index block end to allow for QWORD reads
		S32 size = ((num_indices*sizeof(U16)) + 0xF) & ~0xF;
		
		mIndices = (U16*) ll_aligned_malloc_16(size);
	}
	else
	{
		mIndices = NULL;
	}

	mNumIndices = num_indices;
}

void LLVolumeFace::pushIndex(const U16& idx)
{
	S32 new_count = mNumIndices + 1;
	S32 new_size = ((new_count*2)+0xF) & ~0xF;

	S32 old_size = ((mNumIndices*2)+0xF) & ~0xF;
	if (new_size != old_size)
	{
		mIndices = (U16*) ll_aligned_realloc_16(mIndices, new_size, old_size);
		ll_assert_aligned(mIndices,16);
	}
	
	mIndices[mNumIndices++] = idx;
}

void LLVolumeFace::fillFromLegacyData(std::vector<LLVolumeFace::VertexData>& v, std::vector<U16>& idx)
{
	resizeVertices(v.size());
	resizeIndices(idx.size());

	for (U32 i = 0; i < v.size(); ++i)
	{
		mPositions[i] = v[i].getPosition();
		mNormals[i] = v[i].getNormal();
		mTexCoords[i] = v[i].mTexCoord;
	}

	for (U32 i = 0; i < idx.size(); ++i)
	{
		mIndices[i] = idx[i];
	}
}

void LLVolumeFace::appendFace(const LLVolumeFace& face, LLMatrix4& mat_in, LLMatrix4& norm_mat_in)
{
	U16 offset = mNumVertices;

	S32 new_count = face.mNumVertices + mNumVertices;

	if (new_count > 65536)
	{
		LL_ERRS() << "Cannot append face -- 16-bit overflow will occur." << LL_ENDL;
	}
	
	if (face.mNumVertices == 0)
	{
		LL_ERRS() << "Cannot append empty face." << LL_ENDL;
	}

	U32 old_vsize = mNumVertices*16;
	U32 new_vsize = new_count * 16;
	U32 old_tcsize = (mNumVertices*sizeof(LLVector2)+0xF) & ~0xF;
	U32 new_tcsize = (new_count*sizeof(LLVector2)+0xF) & ~0xF;
	U32 new_size = new_vsize * 2 + new_tcsize;

	//allocate new buffer space
	LLVector4a* old_buf = mPositions;
	mPositions = (LLVector4a*) ll_aligned_malloc<64>(new_size);
	mNormals = mPositions + new_count;
	mTexCoords = (LLVector2*) (mNormals+new_count);

	mNumAllocatedVertices = new_count;

	LLVector4a::memcpyNonAliased16((F32*) mPositions, (F32*) old_buf, old_vsize);
	LLVector4a::memcpyNonAliased16((F32*) mNormals, (F32*) (old_buf+mNumVertices), old_vsize);
	LLVector4a::memcpyNonAliased16((F32*) mTexCoords, (F32*) (old_buf+mNumVertices*2), old_tcsize);
	
	mNumVertices = new_count;

	//get destination address of appended face
	LLVector4a* dst_pos = mPositions+offset;
	LLVector2* dst_tc = mTexCoords+offset;
	LLVector4a* dst_norm = mNormals+offset;

	//get source addresses of appended face
	const LLVector4a* src_pos = face.mPositions;
	const LLVector2* src_tc = face.mTexCoords;
	const LLVector4a* src_norm = face.mNormals;

	//load aligned matrices
	LLMatrix4a mat, norm_mat;
	mat.loadu(mat_in);
	norm_mat.loadu(norm_mat_in);

	for (U32 i = 0; i < face.mNumVertices; ++i)
	{
		//transform appended face position and store
		mat.affineTransform(src_pos[i], dst_pos[i]);

		//transform appended face normal and store
		norm_mat.rotate(src_norm[i], dst_norm[i]);
		dst_norm[i].normalize3fast();

		//copy appended face texture coordinate
		dst_tc[i] = src_tc[i];

		if (offset == 0 && i == 0)
		{ //initialize bounding box
			mExtents[0] = mExtents[1] = dst_pos[i];
		}
		else
		{
			//stretch bounding box
			update_min_max(mExtents[0], mExtents[1], dst_pos[i]);
		}
	}


	new_count = mNumIndices + face.mNumIndices;

	//allocate new index buffer
	mIndices = (U16*) ll_aligned_realloc_16(mIndices, (new_count*sizeof(U16)+0xF) & ~0xF, (mNumIndices*sizeof(U16)+0xF) & ~0xF);
	
	//get destination address into new index buffer
	U16* dst_idx = mIndices+mNumIndices;
	mNumIndices = new_count;

	for (U32 i = 0; i < face.mNumIndices; ++i)
	{ //copy indices, offsetting by old vertex count
		dst_idx[i] = face.mIndices[i]+offset;
	}
}

BOOL LLVolumeFace::createSide(LLVolume* volume, BOOL partial_build)
{
	LL_CHECK_MEMORY
	BOOL flat = mTypeMask & FLAT_MASK;

	U8 sculpt_type = volume->getParams().getSculptType();
	U8 sculpt_stitching = sculpt_type & LL_SCULPT_TYPE_MASK;
	BOOL sculpt_invert = sculpt_type & LL_SCULPT_FLAG_INVERT;
	BOOL sculpt_mirror = sculpt_type & LL_SCULPT_FLAG_MIRROR;
	BOOL sculpt_reverse_horizontal = (sculpt_invert ? !sculpt_mirror : sculpt_mirror);  // XOR
	
	S32 num_vertices, num_indices;

	const LLAlignedArray<LLVector4a,64>& mesh = volume->getMesh();
	const LLAlignedArray<LLVector4a,64>& profile = volume->getProfile().mProfile;
	const LLAlignedArray<LLPath::PathPt,64>& path_data = volume->getPath().mPath;

	S32 max_s = volume->getProfile().getTotal();

	S32 s, t, i;
	F32 ss, tt;

	num_vertices = mNumS*mNumT;
	num_indices = (mNumS-1)*(mNumT-1)*6;

	partial_build = (num_vertices > mNumVertices || num_indices > mNumIndices) ? FALSE : partial_build;

	if (!partial_build)
	{
		resizeVertices(num_vertices);
		resizeIndices(num_indices);

		if (!volume->isMeshAssetLoaded())
		{
			mEdge.resize(num_indices);
		}
	}

	LL_CHECK_MEMORY

	LLVector4a* pos = (LLVector4a*) mPositions;
	LLVector2* tc = (LLVector2*) mTexCoords;
	F32 begin_stex = floorf(profile[mBeginS][2]);
	S32 num_s = ((mTypeMask & INNER_MASK) && (mTypeMask & FLAT_MASK) && mNumS > 2) ? mNumS/2 : mNumS;

	S32 cur_vertex = 0;
	S32 end_t = mBeginT+mNumT;
	bool test = (mTypeMask & INNER_MASK) && (mTypeMask & FLAT_MASK) && mNumS > 2;

	// Copy the vertices into the array
	for (t = mBeginT; t < end_t; t++)
	{
		tt = path_data[t].mTexT;
		for (s = 0; s < num_s; s++)
		{
			if (mTypeMask & END_MASK)
			{
				if (s)
				{
					ss = 1.f;
				}
				else
				{
					ss = 0.f;
				}
			}
			else
			{
				// Get s value for tex-coord.
				if (!flat)
				{
					ss = profile[mBeginS + s][2];
				}
				else
				{
					ss = profile[mBeginS + s][2] - begin_stex;
				}
			}

			if (sculpt_reverse_horizontal)
			{
				ss = 1.f - ss;
			}
			
			// Check to see if this triangle wraps around the array.
			if (mBeginS + s >= max_s)
			{
				// We're wrapping
				i = mBeginS + s + max_s*(t-1);
			}
			else
			{
				i = mBeginS + s + max_s*t;
			}

			mesh[i].store4a((F32*)(pos+cur_vertex));
			tc[cur_vertex].set(ss,tt);
		
			cur_vertex++;

			if (test && s > 0)
			{
				mesh[i].store4a((F32*)(pos+cur_vertex));
				tc[cur_vertex].set(ss,tt);
				cur_vertex++;
			}
		}
		
		if ((mTypeMask & INNER_MASK) && (mTypeMask & FLAT_MASK) && mNumS > 2)
		{
			if (mTypeMask & OPEN_MASK)
			{
				s = num_s-1;
			}
			else
			{
				s = 0;
			}

			i = mBeginS + s + max_s*t;
			ss = profile[mBeginS + s][2] - begin_stex;

			mesh[i].store4a((F32*)(pos+cur_vertex));
			tc[cur_vertex].set(ss,tt);
			
			cur_vertex++;
		}
	}	
	LL_CHECK_MEMORY
	
	mCenter->clear();

	LLVector4a* cur_pos = pos;
	LLVector4a* end_pos = pos + mNumVertices;

	//get bounding box for this side
	LLVector4a face_min;
	LLVector4a face_max;
	
	face_min = face_max = *cur_pos++;
		
	while (cur_pos < end_pos)
	{
		update_min_max(face_min, face_max, *cur_pos++);
	}

	mExtents[0] = face_min;
	mExtents[1] = face_max;

	U32 tc_count = mNumVertices;
	if (tc_count%2 == 1)
	{ //odd number of texture coordinates, duplicate last entry to padded end of array
		tc_count++;
		mTexCoords[mNumVertices] = mTexCoords[mNumVertices-1];
	}

	LLVector4a* cur_tc = (LLVector4a*) mTexCoords;
	LLVector4a* end_tc = (LLVector4a*) (mTexCoords+tc_count);

	LLVector4a tc_min; 
	LLVector4a tc_max; 

	tc_min = tc_max = *cur_tc++;

	while (cur_tc < end_tc)
	{
		update_min_max(tc_min, tc_max, *cur_tc++);
	}

	F32* minp = tc_min.getF32ptr();
	F32* maxp = tc_max.getF32ptr();

	mTexCoordExtents[0].mV[0] = llmin(minp[0], minp[2]);
	mTexCoordExtents[0].mV[1] = llmin(minp[1], minp[3]);
	mTexCoordExtents[1].mV[0] = llmax(maxp[0], maxp[2]);
	mTexCoordExtents[1].mV[1] = llmax(maxp[1], maxp[3]);

	mCenter->setAdd(face_min, face_max);
	mCenter->mul(0.5f);

	S32 cur_index = 0;
	S32 cur_edge = 0;
	BOOL flat_face = mTypeMask & FLAT_MASK;

	if (!partial_build)
	{
		// Now we generate the indices.
		for (t = 0; t < (mNumT-1); t++)
		{
			for (s = 0; s < (mNumS-1); s++)
			{	
				mIndices[cur_index++] = s   + mNumS*t;			//bottom left
				mIndices[cur_index++] = s+1 + mNumS*(t+1);		//top right
				mIndices[cur_index++] = s   + mNumS*(t+1);		//top left
				mIndices[cur_index++] = s   + mNumS*t;			//bottom left
				mIndices[cur_index++] = s+1 + mNumS*t;			//bottom right
				mIndices[cur_index++] = s+1 + mNumS*(t+1);		//top right

				mEdge[cur_edge++] = (mNumS-1)*2*t+s*2+1;						//bottom left/top right neighbor face 
				if (t < mNumT-2) {												//top right/top left neighbor face 
					mEdge[cur_edge++] = (mNumS-1)*2*(t+1)+s*2+1;
				}
				else if (mNumT <= 3 || volume->getPath().isOpen() == TRUE) { //no neighbor
					mEdge[cur_edge++] = -1;
				}
				else { //wrap on T
					mEdge[cur_edge++] = s*2+1;
				}
				if (s > 0) {													//top left/bottom left neighbor face
					mEdge[cur_edge++] = (mNumS-1)*2*t+s*2-1;
				}
				else if (flat_face ||  volume->getProfile().isOpen() == TRUE) { //no neighbor
					mEdge[cur_edge++] = -1;
				}
				else {	//wrap on S
					mEdge[cur_edge++] = (mNumS-1)*2*t+(mNumS-2)*2+1;
				}
				
				if (t > 0) {													//bottom left/bottom right neighbor face
					mEdge[cur_edge++] = (mNumS-1)*2*(t-1)+s*2;
				}
				else if (mNumT <= 3 || volume->getPath().isOpen() == TRUE) { //no neighbor
					mEdge[cur_edge++] = -1;
				}
				else { //wrap on T
					mEdge[cur_edge++] = (mNumS-1)*2*(mNumT-2)+s*2;
				}
				if (s < mNumS-2) {												//bottom right/top right neighbor face
					mEdge[cur_edge++] = (mNumS-1)*2*t+(s+1)*2;
				}
				else if (flat_face || volume->getProfile().isOpen() == TRUE) { //no neighbor
					mEdge[cur_edge++] = -1;
				}
				else { //wrap on S
					mEdge[cur_edge++] = (mNumS-1)*2*t;
				}
				mEdge[cur_edge++] = (mNumS-1)*2*t+s*2;							//top right/bottom left neighbor face	
			}
		}
	}

	LL_CHECK_MEMORY

	//clear normals
	F32* dst = (F32*) mNormals;
	F32* end = (F32*) (mNormals+mNumVertices);
	LLVector4a zero = LLVector4a::getZero();

	while (dst < end)
	{
		zero.store4a(dst);
		dst += 4;
	}

	LL_CHECK_MEMORY

	//generate normals 
	U32 count = mNumIndices/3;

	LLVector4a* norm = mNormals;

	static LLAlignedArray<LLVector4a, 64> triangle_normals;
	triangle_normals.resize(count);
	LLVector4a* output = triangle_normals.mArray;
	LLVector4a* end_output = output+count;

	U16* idx = mIndices;

	while (output < end_output)
	{
		LLVector4a b,v1,v2;
		b.load4a((F32*) (pos+idx[0]));
		v1.load4a((F32*) (pos+idx[1]));
		v2.load4a((F32*) (pos+idx[2]));
		
		//calculate triangle normal
		LLVector4a a;
		
		a.setSub(b, v1);
		b.sub(v2);


		LLQuad& vector1 = *((LLQuad*) &v1);
		LLQuad& vector2 = *((LLQuad*) &v2);
		
		LLQuad& amQ = *((LLQuad*) &a);
		LLQuad& bmQ = *((LLQuad*) &b);

		//v1.setCross3(t,v0);
		//setCross3(const LLVector4a& a, const LLVector4a& b)
		// Vectors are stored in memory in w, z, y, x order from high to low
		// Set vector1 = { a[W], a[X], a[Z], a[Y] }
		vector1 = _mm_shuffle_ps( amQ, amQ, _MM_SHUFFLE( 3, 0, 2, 1 ));
		// Set vector2 = { b[W], b[Y], b[X], b[Z] }
		vector2 = _mm_shuffle_ps( bmQ, bmQ, _MM_SHUFFLE( 3, 1, 0, 2 ));
		// mQ = { a[W]*b[W], a[X]*b[Y], a[Z]*b[X], a[Y]*b[Z] }
		vector2 = _mm_mul_ps( vector1, vector2 );
		// vector3 = { a[W], a[Y], a[X], a[Z] }
		amQ = _mm_shuffle_ps( amQ, amQ, _MM_SHUFFLE( 3, 1, 0, 2 ));
		// vector4 = { b[W], b[X], b[Z], b[Y] }
		bmQ = _mm_shuffle_ps( bmQ, bmQ, _MM_SHUFFLE( 3, 0, 2, 1 ));
		// mQ = { 0, a[X]*b[Y] - a[Y]*b[X], a[Z]*b[X] - a[X]*b[Z], a[Y]*b[Z] - a[Z]*b[Y] }
		vector1 = _mm_sub_ps( vector2, _mm_mul_ps( amQ, bmQ ));

		llassert(v1.isFinite3());

		v1.store4a((F32*) output);
		
		
		output++;
		idx += 3;
	}

	idx = mIndices;

	LLVector4a* src = triangle_normals.mArray;
	
	for (U32 i = 0; i < count; i++) //for each triangle
	{
		LLVector4a c;
		c.load4a((F32*) (src++));

		LLVector4a* n0p = norm+idx[0];
		LLVector4a* n1p = norm+idx[1];
		LLVector4a* n2p = norm+idx[2];
		
		idx += 3;

		LLVector4a n0,n1,n2;
		n0.load4a((F32*) n0p);
		n1.load4a((F32*) n1p);
		n2.load4a((F32*) n2p);
		
		n0.add(c);
		n1.add(c);
		n2.add(c);

		llassert(c.isFinite3());

		//even out quad contributions
		switch (i%2+1)
		{
			case 0: n0.add(c); break;
			case 1: n1.add(c); break;
			case 2: n2.add(c); break;
		};

		n0.store4a((F32*) n0p);
		n1.store4a((F32*) n1p);
		n2.store4a((F32*) n2p);
	}
	
	LL_CHECK_MEMORY

	// adjust normals based on wrapping and stitching
	
	LLVector4a top;
	top.setSub(pos[0], pos[mNumS*(mNumT-2)]);
	BOOL s_bottom_converges = (top.dot3(top) < 0.000001f);

	top.setSub(pos[mNumS-1], pos[mNumS*(mNumT-2)+mNumS-1]);
	BOOL s_top_converges = (top.dot3(top) < 0.000001f);

	if (sculpt_stitching == LL_SCULPT_TYPE_NONE)  // logic for non-sculpt volumes
	{
		if (volume->getPath().isOpen() == FALSE)
		{ //wrap normals on T
			for (S32 i = 0; i < mNumS; i++)
			{
				LLVector4a n;
				n.setAdd(norm[i], norm[mNumS*(mNumT-1)+i]);
				norm[i] = n;
				norm[mNumS*(mNumT-1)+i] = n;
			}
		}

		if ((volume->getProfile().isOpen() == FALSE) && !(s_bottom_converges))
		{ //wrap normals on S
			for (S32 i = 0; i < mNumT; i++)
			{
				LLVector4a n;
				n.setAdd(norm[mNumS*i], norm[mNumS*i+mNumS-1]);
				norm[mNumS * i] = n;
				norm[mNumS * i+mNumS-1] = n;
			}
		}
	
		if (volume->getPathType() == LL_PCODE_PATH_CIRCLE &&
			((volume->getProfileType() & LL_PCODE_PROFILE_MASK) == LL_PCODE_PROFILE_CIRCLE_HALF))
		{
			if (s_bottom_converges)
			{ //all lower S have same normal
				for (S32 i = 0; i < mNumT; i++)
				{
					norm[mNumS*i].set(1,0,0);
				}
			}

			if (s_top_converges)
			{ //all upper S have same normal
				for (S32 i = 0; i < mNumT; i++)
				{
					norm[mNumS*i+mNumS-1].set(-1,0,0);
				}
			}
		}
	}
	else  // logic for sculpt volumes
	{
		BOOL average_poles = FALSE;
		BOOL wrap_s = FALSE;
		BOOL wrap_t = FALSE;

		if (sculpt_stitching == LL_SCULPT_TYPE_SPHERE)
			average_poles = TRUE;

		if ((sculpt_stitching == LL_SCULPT_TYPE_SPHERE) ||
			(sculpt_stitching == LL_SCULPT_TYPE_TORUS) ||
			(sculpt_stitching == LL_SCULPT_TYPE_CYLINDER))
			wrap_s = TRUE;

		if (sculpt_stitching == LL_SCULPT_TYPE_TORUS)
			wrap_t = TRUE;
			
		
		if (average_poles)
		{
			// average normals for north pole
		
			LLVector4a average;
			average.clear();

			for (S32 i = 0; i < mNumS; i++)
			{
				average.add(norm[i]);
			}

			// set average
			for (S32 i = 0; i < mNumS; i++)
			{
				norm[i] = average;
			}

			// average normals for south pole
		
			average.clear();

			for (S32 i = 0; i < mNumS; i++)
			{
				average.add(norm[i + mNumS * (mNumT - 1)]);
			}

			// set average
			for (S32 i = 0; i < mNumS; i++)
			{
				norm[i + mNumS * (mNumT - 1)] = average;
			}

		}

		
		if (wrap_s)
		{
			for (S32 i = 0; i < mNumT; i++)
			{
				LLVector4a n;
				n.setAdd(norm[mNumS*i], norm[mNumS*i+mNumS-1]);
				norm[mNumS * i] = n;
				norm[mNumS * i+mNumS-1] = n;
			}
		}

		if (wrap_t)
		{
			for (S32 i = 0; i < mNumS; i++)
			{
				LLVector4a n;
				n.setAdd(norm[i], norm[mNumS*(mNumT-1)+i]);
				norm[i] = n;
				norm[mNumS*(mNumT-1)+i] = n;
			}
		}

	}

	LL_CHECK_MEMORY

	return TRUE;
}

//adapted from Lengyel, Eric. "Computing Tangent Space Basis Vectors for an Arbitrary Mesh". Terathon Software 3D Graphics Library, 2001. http://www.terathon.com/code/tangent.html
void CalculateTangentArray(U32 vertexCount, const LLVector4a *vertex, const LLVector4a *normal,
        const LLVector2 *texcoord, U32 triangleCount, const U16* index_array, LLVector4a *tangent)
{
    //LLVector4a *tan1 = new LLVector4a[vertexCount * 2];
	LLVector4a* tan1 = (LLVector4a*) ll_aligned_malloc_16(vertexCount*2*sizeof(LLVector4a));

    LLVector4a* tan2 = tan1 + vertexCount;

	memset(tan1, 0, vertexCount*2*sizeof(LLVector4a));
        
    for (U32 a = 0; a < triangleCount; a++)
    {
        U32 i1 = *index_array++;
        U32 i2 = *index_array++;
        U32 i3 = *index_array++;
        
        const LLVector4a& v1 = vertex[i1];
        const LLVector4a& v2 = vertex[i2];
        const LLVector4a& v3 = vertex[i3];
        
        const LLVector2& w1 = texcoord[i1];
        const LLVector2& w2 = texcoord[i2];
        const LLVector2& w3 = texcoord[i3];
        
		const F32* v1ptr = v1.getF32ptr();
		const F32* v2ptr = v2.getF32ptr();
		const F32* v3ptr = v3.getF32ptr();
		
        float x1 = v2ptr[0] - v1ptr[0];
        float x2 = v3ptr[0] - v1ptr[0];
        float y1 = v2ptr[1] - v1ptr[1];
        float y2 = v3ptr[1] - v1ptr[1];
        float z1 = v2ptr[2] - v1ptr[2];
        float z2 = v3ptr[2] - v1ptr[2];
        
        float s1 = w2.mV[0] - w1.mV[0];
        float s2 = w3.mV[0] - w1.mV[0];
        float t1 = w2.mV[1] - w1.mV[1];
        float t2 = w3.mV[1] - w1.mV[1];
        
		F32 rd = s1*t2-s2*t1;

		float r = ((rd*rd) > FLT_EPSILON) ? (1.0f / rd)
													 : ((rd > 0.0f) ? 1024.f : -1024.f); //some made up large ratio for division by zero

		llassert(llfinite(r));
		llassert(!llisnan(r));

		LLVector4a sdir((t2 * x1 - t1 * x2) * r, (t2 * y1 - t1 * y2) * r,
				(t2 * z1 - t1 * z2) * r);
		LLVector4a tdir((s1 * x2 - s2 * x1) * r, (s1 * y2 - s2 * y1) * r,
				(s1 * z2 - s2 * z1) * r);
        
		tan1[i1].add(sdir);
		tan1[i2].add(sdir);
		tan1[i3].add(sdir);
        
		tan2[i1].add(tdir);
		tan2[i2].add(tdir);
		tan2[i3].add(tdir);
    }
    
    for (U32 a = 0; a < vertexCount; a++)
    {
        LLVector4a n = normal[a];

		const LLVector4a& t = tan1[a];

		LLVector4a ncrosst;
		ncrosst.setCross3(n,t);

        // Gram-Schmidt orthogonalize
        n.mul(n.dot3(t).getF32());

		LLVector4a tsubn;
		tsubn.setSub(t,n);

		if (tsubn.dot3(tsubn).getF32() > F_APPROXIMATELY_ZERO)
		{
			tsubn.normalize3fast();
		
			// Calculate handedness
			F32 handedness = ncrosst.dot3(tan2[a]).getF32() < 0.f ? -1.f : 1.f;
		
			tsubn.getF32ptr()[3] = handedness;

			tangent[a] = tsubn;
		}
		else
		{ //degenerate, make up a value
			tangent[a].set(0,0,1,1);
		}
    }
    
	ll_aligned_free_16(tan1);
}

<|MERGE_RESOLUTION|>--- conflicted
+++ resolved
@@ -6100,23 +6100,6 @@
 		mNormals = mPositions+new_verts;
 		mTexCoords = (LLVector2*) (mNormals+new_verts);
 
-<<<<<<< HEAD
-        if (old_buf)
-        {
-        //positions
-            LLVector4a::memcpyNonAliased16((F32*) mPositions, (F32*) old_buf, old_vsize);
-        
-        //normals
-            LLVector4a::memcpyNonAliased16((F32*) mNormals, (F32*) (old_buf+mNumVertices), old_vsize);
-
-        //tex coords
-            LLVector4a::memcpyNonAliased16((F32*) mTexCoords, (F32*) (old_buf+mNumVertices*2), old_tc_size);
-        }
-
-        //just clear tangents
-        ll_aligned_free_16(mTangents);
-        mTangents = NULL;
-=======
 		if (old_buf != NULL)
 		{
 			// copy old positions into new buffer
@@ -6132,7 +6115,6 @@
 		// just clear tangents
 		ll_aligned_free_16(mTangents);
 		mTangents = NULL;
->>>>>>> 6c422a88
 		ll_aligned_free<64>(old_buf);
 
 		mNumAllocatedVertices = new_verts;
