/** 

 * @file llvolume.cpp
 *
 * $LicenseInfo:firstyear=2002&license=viewerlgpl$
 * Second Life Viewer Source Code
 * Copyright (C) 2010, Linden Research, Inc.
 * 
 * This library is free software; you can redistribute it and/or
 * modify it under the terms of the GNU Lesser General Public
 * License as published by the Free Software Foundation;
 * version 2.1 of the License only.
 * 
 * This library is distributed in the hope that it will be useful,
 * but WITHOUT ANY WARRANTY; without even the implied warranty of
 * MERCHANTABILITY or FITNESS FOR A PARTICULAR PURPOSE.  See the GNU
 * Lesser General Public License for more details.
 * 
 * You should have received a copy of the GNU Lesser General Public
 * License along with this library; if not, write to the Free Software
 * Foundation, Inc., 51 Franklin Street, Fifth Floor, Boston, MA  02110-1301  USA
 * 
 * Linden Research, Inc., 945 Battery Street, San Francisco, CA  94111  USA
 * $/LicenseInfo$
 */

#include "linden_common.h"
#include "llmemory.h"
#include "llmath.h"

#include <set>
#if !LL_WINDOWS
#include <stdint.h>
#endif
#include <cmath>

#include "llerror.h"
#include "llmemtype.h"

#include "llvolumemgr.h"
#include "v2math.h"
#include "v3math.h"
#include "v4math.h"
#include "m4math.h"
#include "m3math.h"
#include "llmatrix3a.h"
#include "lloctree.h"
#include "lldarray.h"
#include "llvolume.h"
#include "llvolumeoctree.h"
#include "llstl.h"
#include "llsdserialize.h"
#include "llvector4a.h"
#include "llmatrix4a.h"
#include "lltimer.h"

#define DEBUG_SILHOUETTE_BINORMALS 0
#define DEBUG_SILHOUETTE_NORMALS 0 // TomY: Use this to display normals using the silhouette
#define DEBUG_SILHOUETTE_EDGE_MAP 0 // DaveP: Use this to display edge map using the silhouette

const F32 CUT_MIN = 0.f;
const F32 CUT_MAX = 1.f;
const F32 MIN_CUT_DELTA = 0.02f;

const F32 HOLLOW_MIN = 0.f;
// <AW: opensim-limits>
//const F32 HOLLOW_MAX = 0.95f;
const F32 HOLLOW_MAX = 0.99f;
// <AW: opensim-limits>
const F32 HOLLOW_MAX_SQUARE	= 0.7f;

const F32 TWIST_MIN = -1.f;
const F32 TWIST_MAX =  1.f;

const F32 RATIO_MIN = 0.f;
const F32 RATIO_MAX = 2.f; // Tom Y: Inverted sense here: 0 = top taper, 2 = bottom taper
// <AW: opensim-limits>
//const F32 HOLE_X_MIN= 0.05f;
const F32 HOLE_X_MIN= 0.01f;
// <AW: opensim-limits>
const F32 HOLE_X_MAX= 1.0f;

// <AW: opensim-limits>
//const F32 HOLE_Y_MIN= 0.05f;
const F32 HOLE_Y_MIN= 0.01f;
// <AW: opensim-limits>
const F32 HOLE_Y_MAX= 0.5f;

const F32 SHEAR_MIN = -0.5f;
const F32 SHEAR_MAX =  0.5f;

const F32 REV_MIN = 1.f;
const F32 REV_MAX = 4.f;

const F32 TAPER_MIN = -1.f;
const F32 TAPER_MAX =  1.f;

const F32 SKEW_MIN	= -0.95f;
const F32 SKEW_MAX	=  0.95f;

const F32 SCULPT_MIN_AREA = 0.002f;
const S32 SCULPT_MIN_AREA_DETAIL = 1;

extern BOOL gDebugGL;

<<<<<<< HEAD
// <FS:ND> Cache for Triangles/LOD estimation
struct TrianglesPerLODCache
{
	LLProfileParams mProfileParams;
	LLPathParams mPathParams;
	S32 mTriangles[4];
};
// </FS:ND>

void assert_aligned(void* ptr, uintptr_t alignment)
{
#if 0
	uintptr_t t = (uintptr_t) ptr;
	if (t%alignment != 0)
	{
		llerrs << "Alignment check failed." << llendl;
	}
#endif
}

=======
>>>>>>> dab915c1
BOOL check_same_clock_dir( const LLVector3& pt1, const LLVector3& pt2, const LLVector3& pt3, const LLVector3& norm)
{    
	LLVector3 test = (pt2-pt1)%(pt3-pt2);

	//answer
	if(test * norm < 0) 
	{
		return FALSE;
	}
	else 
	{
		return TRUE;
	}
} 

BOOL LLLineSegmentBoxIntersect(const LLVector3& start, const LLVector3& end, const LLVector3& center, const LLVector3& size)
{
	return LLLineSegmentBoxIntersect(start.mV, end.mV, center.mV, size.mV);
}

BOOL LLLineSegmentBoxIntersect(const F32* start, const F32* end, const F32* center, const F32* size)
{
	F32 fAWdU[3];
	F32 dir[3];
	F32 diff[3];

	for (U32 i = 0; i < 3; i++)
	{
		dir[i] = 0.5f * (end[i] - start[i]);
		diff[i] = (0.5f * (end[i] + start[i])) - center[i];
		fAWdU[i] = fabsf(dir[i]);
		if(fabsf(diff[i])>size[i] + fAWdU[i]) return false;
	}

	float f;
	f = dir[1] * diff[2] - dir[2] * diff[1];    if(fabsf(f)>size[1]*fAWdU[2] + size[2]*fAWdU[1])  return false;
	f = dir[2] * diff[0] - dir[0] * diff[2];    if(fabsf(f)>size[0]*fAWdU[2] + size[2]*fAWdU[0])  return false;
	f = dir[0] * diff[1] - dir[1] * diff[0];    if(fabsf(f)>size[0]*fAWdU[1] + size[1]*fAWdU[0])  return false;
	
	return true;
}



// intersect test between triangle vert0, vert1, vert2 and a ray from orig in direction dir.
// returns TRUE if intersecting and returns barycentric coordinates in intersection_a, intersection_b,
// and returns the intersection point along dir in intersection_t.

// Moller-Trumbore algorithm
BOOL LLTriangleRayIntersect(const LLVector4a& vert0, const LLVector4a& vert1, const LLVector4a& vert2, const LLVector4a& orig, const LLVector4a& dir,
							F32& intersection_a, F32& intersection_b, F32& intersection_t)
{
	
	/* find vectors for two edges sharing vert0 */
	LLVector4a edge1;
	edge1.setSub(vert1, vert0);
	
	LLVector4a edge2;
	edge2.setSub(vert2, vert0);

	/* begin calculating determinant - also used to calculate U parameter */
	LLVector4a pvec;
	pvec.setCross3(dir, edge2);

	/* if determinant is near zero, ray lies in plane of triangle */
	LLVector4a det;
	det.setAllDot3(edge1, pvec);
	
	if (det.greaterEqual(LLVector4a::getEpsilon()).getGatheredBits() & 0x7)
	{
		/* calculate distance from vert0 to ray origin */
		LLVector4a tvec;
		tvec.setSub(orig, vert0);

		/* calculate U parameter and test bounds */
		LLVector4a u;
		u.setAllDot3(tvec,pvec);

		if ((u.greaterEqual(LLVector4a::getZero()).getGatheredBits() & 0x7) &&
			(u.lessEqual(det).getGatheredBits() & 0x7))
		{
			/* prepare to test V parameter */
			LLVector4a qvec;
			qvec.setCross3(tvec, edge1);
			
			/* calculate V parameter and test bounds */
			LLVector4a v;
			v.setAllDot3(dir, qvec);

			
			//if (!(v < 0.f || u + v > det))

			LLVector4a sum_uv;
			sum_uv.setAdd(u, v);

			S32 v_gequal = v.greaterEqual(LLVector4a::getZero()).getGatheredBits() & 0x7;
			S32 sum_lequal = sum_uv.lessEqual(det).getGatheredBits() & 0x7;

			if (v_gequal  && sum_lequal)
			{
				/* calculate t, scale parameters, ray intersects triangle */
				LLVector4a t;
				t.setAllDot3(edge2,qvec);

				t.div(det);
				u.div(det);
				v.div(det);
				
				intersection_a = u[0];
				intersection_b = v[0];
				intersection_t = t[0];
				return TRUE;
			}
		}
	}
		
	return FALSE;
} 

BOOL LLTriangleRayIntersectTwoSided(const LLVector4a& vert0, const LLVector4a& vert1, const LLVector4a& vert2, const LLVector4a& orig, const LLVector4a& dir,
							F32& intersection_a, F32& intersection_b, F32& intersection_t)
{
	F32 u, v, t;
	
	/* find vectors for two edges sharing vert0 */
	LLVector4a edge1;
	edge1.setSub(vert1, vert0);
	
	
	LLVector4a edge2;
	edge2.setSub(vert2, vert0);

	/* begin calculating determinant - also used to calculate U parameter */
	LLVector4a pvec;
	pvec.setCross3(dir, edge2);

	/* if determinant is near zero, ray lies in plane of triangle */
	F32 det = edge1.dot3(pvec).getF32();

	
	if (det > -F_APPROXIMATELY_ZERO && det < F_APPROXIMATELY_ZERO)
	{
		return FALSE;
	}

	F32 inv_det = 1.f / det;

	/* calculate distance from vert0 to ray origin */
	LLVector4a tvec;
	tvec.setSub(orig, vert0);
	
	/* calculate U parameter and test bounds */
	u = (tvec.dot3(pvec).getF32()) * inv_det;
	if (u < 0.f || u > 1.f)
	{
		return FALSE;
	}

	/* prepare to test V parameter */
	tvec.sub(edge1);
		
	/* calculate V parameter and test bounds */
	v = (dir.dot3(tvec).getF32()) * inv_det;
	
	if (v < 0.f || u + v > 1.f)
	{
		return FALSE;
	}

	/* calculate t, ray intersects triangle */
	t = (edge2.dot3(tvec).getF32()) * inv_det;
	
	intersection_a = u;
	intersection_b = v;
	intersection_t = t;
	
	
	return TRUE;
} 

//helper for non-aligned vectors
BOOL LLTriangleRayIntersect(const LLVector3& vert0, const LLVector3& vert1, const LLVector3& vert2, const LLVector3& orig, const LLVector3& dir,
							F32& intersection_a, F32& intersection_b, F32& intersection_t, BOOL two_sided)
{
	LLVector4a vert0a, vert1a, vert2a, origa, dira;
	vert0a.load3(vert0.mV);
	vert1a.load3(vert1.mV);
	vert2a.load3(vert2.mV);
	origa.load3(orig.mV);
	dira.load3(dir.mV);

	if (two_sided)
	{
		return LLTriangleRayIntersectTwoSided(vert0a, vert1a, vert2a, origa, dira, 
				intersection_a, intersection_b, intersection_t);
	}
	else
	{
		return LLTriangleRayIntersect(vert0a, vert1a, vert2a, origa, dira, 
				intersection_a, intersection_b, intersection_t);
	}
}

class LLVolumeOctreeRebound : public LLOctreeTravelerDepthFirst<LLVolumeTriangle>
{
public:
	const LLVolumeFace* mFace;

	LLVolumeOctreeRebound(const LLVolumeFace* face)
	{
		mFace = face;
	}

	virtual void visit(const LLOctreeNode<LLVolumeTriangle>* branch)
	{ //this is a depth first traversal, so it's safe to assum all children have complete
		//bounding data

		LLVolumeOctreeListener* node = (LLVolumeOctreeListener*) branch->getListener(0);

		LLVector4a& min = node->mExtents[0];
		LLVector4a& max = node->mExtents[1];

		if (!branch->isEmpty())
		{ //node has data, find AABB that binds data set
			const LLVolumeTriangle* tri = *(branch->getDataBegin());
			
			//initialize min/max to first available vertex
			min = *(tri->mV[0]);
			max = *(tri->mV[0]);
			
			for (LLOctreeNode<LLVolumeTriangle>::const_element_iter iter = 
				branch->getDataBegin(); iter != branch->getDataEnd(); ++iter)
			{ //for each triangle in node

				//stretch by triangles in node
				tri = *iter;
				
				min.setMin(min, *tri->mV[0]);
				min.setMin(min, *tri->mV[1]);
				min.setMin(min, *tri->mV[2]);

				max.setMax(max, *tri->mV[0]);
				max.setMax(max, *tri->mV[1]);
				max.setMax(max, *tri->mV[2]);
			}
		}
		else if (!branch->isLeaf())
		{ //no data, but child nodes exist
			LLVolumeOctreeListener* child = (LLVolumeOctreeListener*) branch->getChild(0)->getListener(0);

			//initialize min/max to extents of first child
			min = child->mExtents[0];
			max = child->mExtents[1];
		}
		else
		{
			llerrs << "Empty leaf" << llendl;
		}

		for (S32 i = 0; i < branch->getChildCount(); ++i)
		{  //stretch by child extents
			LLVolumeOctreeListener* child = (LLVolumeOctreeListener*) branch->getChild(i)->getListener(0);
			min.setMin(min, child->mExtents[0]);
			max.setMax(max, child->mExtents[1]);
		}

		node->mBounds[0].setAdd(min, max);
		node->mBounds[0].mul(0.5f);

		node->mBounds[1].setSub(max,min);
		node->mBounds[1].mul(0.5f);
	}
};

//-------------------------------------------------------------------
// statics
//-------------------------------------------------------------------


//----------------------------------------------------

LLProfile::Face* LLProfile::addCap(S16 faceID)
{
	LLMemType m1(LLMemType::MTYPE_VOLUME);
	
	Face *face   = vector_append(mFaces, 1);
	
	face->mIndex = 0;
	face->mCount = mTotal;
	face->mScaleU= 1.0f;
	face->mCap   = TRUE;
	face->mFaceID = faceID;
	return face;
}

LLProfile::Face* LLProfile::addFace(S32 i, S32 count, F32 scaleU, S16 faceID, BOOL flat)
{
	LLMemType m1(LLMemType::MTYPE_VOLUME);
	
	Face *face   = vector_append(mFaces, 1);
	
	face->mIndex = i;
	face->mCount = count;
	face->mScaleU= scaleU;

	face->mFlat = flat;
	face->mCap   = FALSE;
	face->mFaceID = faceID;
	return face;
}

//static
S32 LLProfile::getNumNGonPoints(const LLProfileParams& params, S32 sides, F32 offset, F32 bevel, F32 ang_scale, S32 split)
{ // this is basically LLProfile::genNGon stripped down to only the operations that influence the number of points
	LLMemType m1(LLMemType::MTYPE_VOLUME);
	S32 np = 0;

	// Generate an n-sided "circular" path.
	// 0 is (1,0), and we go counter-clockwise along a circular path from there.
	F32 t, t_step, t_first, t_fraction;
	
	F32 begin  = params.getBegin();
	F32 end    = params.getEnd();

	t_step = 1.0f / sides;
	
	t_first = floor(begin * sides) / (F32)sides;

	// pt1 is the first point on the fractional face.
	// Starting t and ang values for the first face
	t = t_first;
	
	// Increment to the next point.
	// pt2 is the end point on the fractional face
	t += t_step;
	
	t_fraction = (begin - t_first)*sides;

	// Only use if it's not almost exactly on an edge.
	if (t_fraction < 0.9999f)
	{
		np++;
	}

	// There's lots of potential here for floating point error to generate unneeded extra points - DJS 04/05/02
	while (t < end)
	{
		// Iterate through all the integer steps of t.
		np++;

		t += t_step;
	}

	t_fraction = (end - (t - t_step))*sides;

	// Find the fraction that we need to add to the end point.
	t_fraction = (end - (t - t_step))*sides;
	if (t_fraction > 0.0001f)
	{
		np++;
	}

	// If we're sliced, the profile is open.
	if ((end - begin)*ang_scale < 0.99f)
	{
		if (params.getHollow() <= 0)
		{
			// put center point if not hollow.
			np++;
		}
	}
	
	return np;
}

// What is the bevel parameter used for? - DJS 04/05/02
// Bevel parameter is currently unused but presumedly would support
// filleted and chamfered corners
void LLProfile::genNGon(const LLProfileParams& params, S32 sides, F32 offset, F32 bevel, F32 ang_scale, S32 split)
{
	LLMemType m1(LLMemType::MTYPE_VOLUME);
	
	// Generate an n-sided "circular" path.
	// 0 is (1,0), and we go counter-clockwise along a circular path from there.
	const F32 tableScale[] = { 1, 1, 1, 0.5f, 0.707107f, 0.53f, 0.525f, 0.5f };
	F32 scale = 0.5f;
	F32 t, t_step, t_first, t_fraction, ang, ang_step;
	LLVector3 pt1,pt2;

	F32 begin  = params.getBegin();
	F32 end    = params.getEnd();

	t_step = 1.0f / sides;
	ang_step = 2.0f*F_PI*t_step*ang_scale;

	// Scale to have size "match" scale.  Compensates to get object to generally fill bounding box.

	S32 total_sides = llround(sides / ang_scale);	// Total number of sides all around

	if (total_sides < 8)
	{
		scale = tableScale[total_sides];
	}

	t_first = floor(begin * sides) / (F32)sides;

	// pt1 is the first point on the fractional face.
	// Starting t and ang values for the first face
	t = t_first;
	ang = 2.0f*F_PI*(t*ang_scale + offset);
	pt1.setVec(cos(ang)*scale,sin(ang)*scale, t);

	// Increment to the next point.
	// pt2 is the end point on the fractional face
	t += t_step;
	ang += ang_step;
	pt2.setVec(cos(ang)*scale,sin(ang)*scale,t);

	t_fraction = (begin - t_first)*sides;

	// Only use if it's not almost exactly on an edge.
	if (t_fraction < 0.9999f)
	{
		LLVector3 new_pt = lerp(pt1, pt2, t_fraction);
		mProfile.push_back(new_pt);
	}

	// There's lots of potential here for floating point error to generate unneeded extra points - DJS 04/05/02
	while (t < end)
	{
		// Iterate through all the integer steps of t.
		pt1.setVec(cos(ang)*scale,sin(ang)*scale,t);

		if (mProfile.size() > 0) {
			LLVector3 p = mProfile[mProfile.size()-1];
			for (S32 i = 0; i < split && mProfile.size() > 0; i++) {
				mProfile.push_back(p+(pt1-p) * 1.0f/(float)(split+1) * (float)(i+1));
			}
		}
		mProfile.push_back(pt1);

		t += t_step;
		ang += ang_step;
	}

	t_fraction = (end - (t - t_step))*sides;

	// pt1 is the first point on the fractional face
	// pt2 is the end point on the fractional face
	pt2.setVec(cos(ang)*scale,sin(ang)*scale,t);

	// Find the fraction that we need to add to the end point.
	t_fraction = (end - (t - t_step))*sides;
	if (t_fraction > 0.0001f)
	{
		LLVector3 new_pt = lerp(pt1, pt2, t_fraction);
		
		if (mProfile.size() > 0) {
			LLVector3 p = mProfile[mProfile.size()-1];
			for (S32 i = 0; i < split && mProfile.size() > 0; i++) {
				mProfile.push_back(p+(new_pt-p) * 1.0f/(float)(split+1) * (float)(i+1));
			}
		}
		mProfile.push_back(new_pt);
	}

	// If we're sliced, the profile is open.
	if ((end - begin)*ang_scale < 0.99f)
	{
		if ((end - begin)*ang_scale > 0.5f)
		{
			mConcave = TRUE;
		}
		else
		{
			mConcave = FALSE;
		}
		mOpen = TRUE;
		if (params.getHollow() <= 0)
		{
			// put center point if not hollow.
			mProfile.push_back(LLVector3(0,0,0));
		}
	}
	else
	{
		// The profile isn't open.
		mOpen = FALSE;
		mConcave = FALSE;
	}

	mTotal = mProfile.size();
}

void LLProfile::genNormals(const LLProfileParams& params)
{
	S32 count = mProfile.size();

	S32 outer_count;
	if (mTotalOut)
	{
		outer_count = mTotalOut;
	}
	else
	{
		outer_count = mTotal / 2;
	}

	mEdgeNormals.resize(count * 2);
	mEdgeCenters.resize(count * 2);
	mNormals.resize(count);

	LLVector2 pt0,pt1;

	BOOL hollow = (params.getHollow() > 0);

	S32 i0, i1, i2, i3, i4;

	// Parametrically generate normal
	for (i2 = 0; i2 < count; i2++)
	{
		mNormals[i2].mV[0] = mProfile[i2].mV[0];
		mNormals[i2].mV[1] = mProfile[i2].mV[1];
		if (hollow && (i2 >= outer_count))
		{
			mNormals[i2] *= -1.f;
		}
		if (mNormals[i2].magVec() < 0.001)
		{
			// Special case for point at center, get adjacent points.
			i1 = (i2 - 1) >= 0 ? i2 - 1 : count - 1;
			i0 = (i1 - 1) >= 0 ? i1 - 1 : count - 1;
			i3 = (i2 + 1) < count ? i2 + 1 : 0;
			i4 = (i3 + 1) < count ? i3 + 1 : 0;

			pt0.setVec(mProfile[i1].mV[VX] + mProfile[i1].mV[VX] - mProfile[i0].mV[VX], 
				mProfile[i1].mV[VY] + mProfile[i1].mV[VY] - mProfile[i0].mV[VY]);
			pt1.setVec(mProfile[i3].mV[VX] + mProfile[i3].mV[VX] - mProfile[i4].mV[VX], 
				mProfile[i3].mV[VY] + mProfile[i3].mV[VY] - mProfile[i4].mV[VY]);

			mNormals[i2] = pt0 + pt1;
			mNormals[i2] *= 0.5f;
		}
		mNormals[i2].normVec();
	}

	S32 num_normal_sets = isConcave() ? 2 : 1;
	for (S32 normal_set = 0; normal_set < num_normal_sets; normal_set++)
	{
		S32 point_num;
		for (point_num = 0; point_num < mTotal; point_num++)
		{
			LLVector3 point_1 = mProfile[point_num];
			point_1.mV[VZ] = 0.f;

			LLVector3 point_2;
			
			if (isConcave() && normal_set == 0 && point_num == (mTotal - 1) / 2)
			{
				point_2 = mProfile[mTotal - 1];
			}
			else if (isConcave() && normal_set == 1 && point_num == mTotal - 1)
			{
				point_2 = mProfile[(mTotal - 1) / 2];
			}
			else
			{
				LLVector3 delta_pos;
				S32 neighbor_point = (point_num + 1) % mTotal;
				while(delta_pos.magVecSquared() < 0.01f * 0.01f)
				{
					point_2 = mProfile[neighbor_point];
					delta_pos = point_2 - point_1;
					neighbor_point = (neighbor_point + 1) % mTotal;
					if (neighbor_point == point_num)
					{
						break;
					}
				}
			}

			point_2.mV[VZ] = 0.f;
			LLVector3 face_normal = (point_2 - point_1) % LLVector3::z_axis;
			face_normal.normVec();
			mEdgeNormals[normal_set * count + point_num] = face_normal;
			mEdgeCenters[normal_set * count + point_num] = lerp(point_1, point_2, 0.5f);
		}
	}
}


// Hollow is percent of the original bounding box, not of this particular
// profile's geometry.  Thus, a swept triangle needs lower hollow values than
// a swept square.
LLProfile::Face* LLProfile::addHole(const LLProfileParams& params, BOOL flat, F32 sides, F32 offset, F32 box_hollow, F32 ang_scale, S32 split)
{
	// Note that addHole will NOT work for non-"circular" profiles, if we ever decide to use them.

	// Total add has number of vertices on outside.
	mTotalOut = mTotal;

	// Why is the "bevel" parameter -1? DJS 04/05/02
	genNGon(params, llfloor(sides),offset,-1, ang_scale, split);

	Face *face = addFace(mTotalOut, mTotal-mTotalOut,0,LL_FACE_INNER_SIDE, flat);

	std::vector<LLVector3> pt;
	pt.resize(mTotal) ;

	for (S32 i=mTotalOut;i<mTotal;i++)
	{
		pt[i] = mProfile[i] * box_hollow;
	}

	S32 j=mTotal-1;
	for (S32 i=mTotalOut;i<mTotal;i++)
	{
		mProfile[i] = pt[j--];
	}

	for (S32 i=0;i<(S32)mFaces.size();i++) 
	{
		if (mFaces[i].mCap)
		{
			mFaces[i].mCount *= 2;
		}
	}

	return face;
}

//static
S32 LLProfile::getNumPoints(const LLProfileParams& params, BOOL path_open,F32 detail, S32 split,
						 BOOL is_sculpted, S32 sculpt_size)
{ // this is basically LLProfile::generate stripped down to only operations that influence the number of points
	LLMemType m1(LLMemType::MTYPE_VOLUME);
	
	if (detail < MIN_LOD)
	{
		detail = MIN_LOD;
	}

	// Generate the face data
	F32 hollow = params.getHollow();

	S32 np = 0;

	switch (params.getCurveType() & LL_PCODE_PROFILE_MASK)
	{
	case LL_PCODE_PROFILE_SQUARE:
		{
			np = getNumNGonPoints(params, 4,-0.375, 0, 1, split);
		
			if (hollow)
			{
				np *= 2;
			}
		}
		break;
	case  LL_PCODE_PROFILE_ISOTRI:
	case  LL_PCODE_PROFILE_RIGHTTRI:
	case  LL_PCODE_PROFILE_EQUALTRI:
		{
			np = getNumNGonPoints(params, 3,0, 0, 1, split);
						
			if (hollow)
			{
				np *= 2;
			}
		}
		break;
	case LL_PCODE_PROFILE_CIRCLE:
		{
			// If this has a square hollow, we should adjust the
			// number of faces a bit so that the geometry lines up.
			U8 hole_type=0;
			F32 circle_detail = MIN_DETAIL_FACES * detail;
			if (hollow)
			{
				hole_type = params.getCurveType() & LL_PCODE_HOLE_MASK;
				if (hole_type == LL_PCODE_HOLE_SQUARE)
				{
					// Snap to the next multiple of four sides,
					// so that corners line up.
					circle_detail = llceil(circle_detail / 4.0f) * 4.0f;
				}
			}

			S32 sides = (S32)circle_detail;

			if (is_sculpted)
				sides = sculpt_size;
			
			np = getNumNGonPoints(params, sides);
			
			if (hollow)
			{
				np *= 2;
			}
		}
		break;
	case LL_PCODE_PROFILE_CIRCLE_HALF:
		{
			// If this has a square hollow, we should adjust the
			// number of faces a bit so that the geometry lines up.
			U8 hole_type=0;
			// Number of faces is cut in half because it's only a half-circle.
			F32 circle_detail = MIN_DETAIL_FACES * detail * 0.5f;
			if (hollow)
			{
				hole_type = params.getCurveType() & LL_PCODE_HOLE_MASK;
				if (hole_type == LL_PCODE_HOLE_SQUARE)
				{
					// Snap to the next multiple of four sides (div 2),
					// so that corners line up.
					circle_detail = llceil(circle_detail / 2.0f) * 2.0f;
				}
			}
			np = getNumNGonPoints(params, llfloor(circle_detail), 0.5f, 0.f, 0.5f);
			
			if (hollow)
			{
				np *= 2;
			}

			// Special case for openness of sphere
			if ((params.getEnd() - params.getBegin()) < 1.f)
			{
			}
			else if (!hollow)
			{
				np++;
			}
		}
		break;
	default:
	   break;
	};

	
	return np;
}


BOOL LLProfile::generate(const LLProfileParams& params, BOOL path_open,F32 detail, S32 split,
						 BOOL is_sculpted, S32 sculpt_size)
{
	LLMemType m1(LLMemType::MTYPE_VOLUME);
	
	if ((!mDirty) && (!is_sculpted))
	{
		return FALSE;
	}
	mDirty = FALSE;

	if (detail < MIN_LOD)
	{
		llinfos << "Generating profile with LOD < MIN_LOD.  CLAMPING" << llendl;
		detail = MIN_LOD;
	}

	mProfile.clear();
	mFaces.clear();

	// Generate the face data
	S32 i;
	F32 begin = params.getBegin();
	F32 end = params.getEnd();
	F32 hollow = params.getHollow();

	// Quick validation to eliminate some server crashes.
	if (begin > end - 0.01f)
	{
		llwarns << "LLProfile::generate() assertion failed (begin >= end)" << llendl;
		return FALSE;
	}

	S32 face_num = 0;

	switch (params.getCurveType() & LL_PCODE_PROFILE_MASK)
	{
	case LL_PCODE_PROFILE_SQUARE:
		{
			genNGon(params, 4,-0.375, 0, 1, split);
			if (path_open)
			{
				addCap (LL_FACE_PATH_BEGIN);
			}

			for (i = llfloor(begin * 4.f); i < llfloor(end * 4.f + .999f); i++)
			{
				addFace((face_num++) * (split +1), split+2, 1, LL_FACE_OUTER_SIDE_0 << i, TRUE);
			}

			for (i = 0; i <(S32) mProfile.size(); i++)
			{
				// Scale by 4 to generate proper tex coords.
				mProfile[i].mV[2] *= 4.f;
			}

			if (hollow)
			{
				switch (params.getCurveType() & LL_PCODE_HOLE_MASK)
				{
				case LL_PCODE_HOLE_TRIANGLE:
					// This offset is not correct, but we can't change it now... DK 11/17/04
				  	addHole(params, TRUE, 3, -0.375f, hollow, 1.f, split);
					break;
				case LL_PCODE_HOLE_CIRCLE:
					// TODO: Compute actual detail levels for cubes
				  	addHole(params, FALSE, MIN_DETAIL_FACES * detail, -0.375f, hollow, 1.f);
					break;
				case LL_PCODE_HOLE_SAME:
				case LL_PCODE_HOLE_SQUARE:
				default:
					addHole(params, TRUE, 4, -0.375f, hollow, 1.f, split);
					break;
				}
			}
			
			if (path_open) {
				mFaces[0].mCount = mTotal;
			}
		}
		break;
	case  LL_PCODE_PROFILE_ISOTRI:
	case  LL_PCODE_PROFILE_RIGHTTRI:
	case  LL_PCODE_PROFILE_EQUALTRI:
		{
			genNGon(params, 3,0, 0, 1, split);
			for (i = 0; i <(S32) mProfile.size(); i++)
			{
				// Scale by 3 to generate proper tex coords.
				mProfile[i].mV[2] *= 3.f;
			}

			if (path_open)
			{
				addCap(LL_FACE_PATH_BEGIN);
			}

			for (i = llfloor(begin * 3.f); i < llfloor(end * 3.f + .999f); i++)
			{
				addFace((face_num++) * (split +1), split+2, 1, LL_FACE_OUTER_SIDE_0 << i, TRUE);
			}
			if (hollow)
			{
				// Swept triangles need smaller hollowness values,
				// because the triangle doesn't fill the bounding box.
				F32 triangle_hollow = hollow / 2.f;

				switch (params.getCurveType() & LL_PCODE_HOLE_MASK)
				{
				case LL_PCODE_HOLE_CIRCLE:
					// TODO: Actually generate level of detail for triangles
					addHole(params, FALSE, MIN_DETAIL_FACES * detail, 0, triangle_hollow, 1.f);
					break;
				case LL_PCODE_HOLE_SQUARE:
					addHole(params, TRUE, 4, 0, triangle_hollow, 1.f, split);
					break;
				case LL_PCODE_HOLE_SAME:
				case LL_PCODE_HOLE_TRIANGLE:
				default:
					addHole(params, TRUE, 3, 0, triangle_hollow, 1.f, split);
					break;
				}
			}
		}
		break;
	case LL_PCODE_PROFILE_CIRCLE:
		{
			// If this has a square hollow, we should adjust the
			// number of faces a bit so that the geometry lines up.
			U8 hole_type=0;
			F32 circle_detail = MIN_DETAIL_FACES * detail;
			if (hollow)
			{
				hole_type = params.getCurveType() & LL_PCODE_HOLE_MASK;
				if (hole_type == LL_PCODE_HOLE_SQUARE)
				{
					// Snap to the next multiple of four sides,
					// so that corners line up.
					circle_detail = llceil(circle_detail / 4.0f) * 4.0f;
				}
			}

			S32 sides = (S32)circle_detail;

			if (is_sculpted)
				sides = sculpt_size;
			
			genNGon(params, sides);
			
			if (path_open)
			{
				addCap (LL_FACE_PATH_BEGIN);
			}

			if (mOpen && !hollow)
			{
				addFace(0,mTotal-1,0,LL_FACE_OUTER_SIDE_0, FALSE);
			}
			else
			{
				addFace(0,mTotal,0,LL_FACE_OUTER_SIDE_0, FALSE);
			}

			if (hollow)
			{
				switch (hole_type)
				{
				case LL_PCODE_HOLE_SQUARE:
					addHole(params, TRUE, 4, 0, hollow, 1.f, split);
					break;
				case LL_PCODE_HOLE_TRIANGLE:
					addHole(params, TRUE, 3, 0, hollow, 1.f, split);
					break;
				case LL_PCODE_HOLE_CIRCLE:
				case LL_PCODE_HOLE_SAME:
				default:
					addHole(params, FALSE, circle_detail, 0, hollow, 1.f);
					break;
				}
			}
		}
		break;
	case LL_PCODE_PROFILE_CIRCLE_HALF:
		{
			// If this has a square hollow, we should adjust the
			// number of faces a bit so that the geometry lines up.
			U8 hole_type=0;
			// Number of faces is cut in half because it's only a half-circle.
			F32 circle_detail = MIN_DETAIL_FACES * detail * 0.5f;
			if (hollow)
			{
				hole_type = params.getCurveType() & LL_PCODE_HOLE_MASK;
				if (hole_type == LL_PCODE_HOLE_SQUARE)
				{
					// Snap to the next multiple of four sides (div 2),
					// so that corners line up.
					circle_detail = llceil(circle_detail / 2.0f) * 2.0f;
				}
			}
			genNGon(params, llfloor(circle_detail), 0.5f, 0.f, 0.5f);
			if (path_open)
			{
				addCap(LL_FACE_PATH_BEGIN);
			}
			if (mOpen && !params.getHollow())
			{
				addFace(0,mTotal-1,0,LL_FACE_OUTER_SIDE_0, FALSE);
			}
			else
			{
				addFace(0,mTotal,0,LL_FACE_OUTER_SIDE_0, FALSE);
			}

			if (hollow)
			{
				switch (hole_type)
				{
				case LL_PCODE_HOLE_SQUARE:
					addHole(params, TRUE, 2, 0.5f, hollow, 0.5f, split);
					break;
				case LL_PCODE_HOLE_TRIANGLE:
					addHole(params, TRUE, 3,  0.5f, hollow, 0.5f, split);
					break;
				case LL_PCODE_HOLE_CIRCLE:
				case LL_PCODE_HOLE_SAME:
				default:
					addHole(params, FALSE, circle_detail,  0.5f, hollow, 0.5f);
					break;
				}
			}

			// Special case for openness of sphere
			if ((params.getEnd() - params.getBegin()) < 1.f)
			{
				mOpen = TRUE;
			}
			else if (!hollow)
			{
				mOpen = FALSE;
				mProfile.push_back(mProfile[0]);
				mTotal++;
			}
		}
		break;
	default:
	    llerrs << "Unknown profile: getCurveType()=" << params.getCurveType() << llendl;
		break;
	};

	if (path_open)
	{
		addCap(LL_FACE_PATH_END); // bottom
	}
	
	if ( mOpen) // interior edge caps
	{
		addFace(mTotal-1, 2,0.5,LL_FACE_PROFILE_BEGIN, TRUE); 

		if (hollow)
		{
			addFace(mTotalOut-1, 2,0.5,LL_FACE_PROFILE_END, TRUE);
		}
		else
		{
			addFace(mTotal-2, 2,0.5,LL_FACE_PROFILE_END, TRUE);
		}
	}
	
	//genNormals(params);

	return TRUE;
}



BOOL LLProfileParams::importFile(LLFILE *fp)
{
	LLMemType m1(LLMemType::MTYPE_VOLUME);
	
	const S32 BUFSIZE = 16384;
	char buffer[BUFSIZE];	/* Flawfinder: ignore */
	// *NOTE: changing the size or type of these buffers will require
	// changing the sscanf below.
	char keyword[256];	/* Flawfinder: ignore */
	char valuestr[256];	/* Flawfinder: ignore */
	keyword[0] = 0;
	valuestr[0] = 0;
	F32 tempF32;
	U32 tempU32;

	while (!feof(fp))
	{
		if (fgets(buffer, BUFSIZE, fp) == NULL)
		{
			buffer[0] = '\0';
		}
		
		sscanf(	/* Flawfinder: ignore */
			buffer,
			" %255s %255s",
			keyword, valuestr);
		if (!strcmp("{", keyword))
		{
			continue;
		}
		if (!strcmp("}",keyword))
		{
			break;
		}
		else if (!strcmp("curve", keyword))
		{
			sscanf(valuestr,"%d",&tempU32);
			setCurveType((U8) tempU32);
		}
		else if (!strcmp("begin",keyword))
		{
			sscanf(valuestr,"%g",&tempF32);
			setBegin(tempF32);
		}
		else if (!strcmp("end",keyword))
		{
			sscanf(valuestr,"%g",&tempF32);
			setEnd(tempF32);
		}
		else if (!strcmp("hollow",keyword))
		{
			sscanf(valuestr,"%g",&tempF32);
			setHollow(tempF32);
		}
		else
		{
			llwarns << "unknown keyword " << keyword << " in profile import" << llendl;
		}
	}

	return TRUE;
}


BOOL LLProfileParams::exportFile(LLFILE *fp) const
{
	fprintf(fp,"\t\tprofile 0\n");
	fprintf(fp,"\t\t{\n");
	fprintf(fp,"\t\t\tcurve\t%d\n", getCurveType());
	fprintf(fp,"\t\t\tbegin\t%g\n", getBegin());
	fprintf(fp,"\t\t\tend\t%g\n", getEnd());
	fprintf(fp,"\t\t\thollow\t%g\n", getHollow());
	fprintf(fp, "\t\t}\n");
	return TRUE;
}


BOOL LLProfileParams::importLegacyStream(std::istream& input_stream)
{
	LLMemType m1(LLMemType::MTYPE_VOLUME);
	
	const S32 BUFSIZE = 16384;
	char buffer[BUFSIZE];	/* Flawfinder: ignore */
	// *NOTE: changing the size or type of these buffers will require
	// changing the sscanf below.
	char keyword[256];	/* Flawfinder: ignore */
	char valuestr[256];	/* Flawfinder: ignore */
	keyword[0] = 0;
	valuestr[0] = 0;
	F32 tempF32;
	U32 tempU32;

	while (input_stream.good())
	{
		input_stream.getline(buffer, BUFSIZE);
		sscanf(	/* Flawfinder: ignore */
			buffer,
			" %255s %255s",
			keyword,
			valuestr);
		if (!strcmp("{", keyword))
		{
			continue;
		}
		if (!strcmp("}",keyword))
		{
			break;
		}
		else if (!strcmp("curve", keyword))
		{
			sscanf(valuestr,"%d",&tempU32);
			setCurveType((U8) tempU32);
		}
		else if (!strcmp("begin",keyword))
		{
			sscanf(valuestr,"%g",&tempF32);
			setBegin(tempF32);
		}
		else if (!strcmp("end",keyword))
		{
			sscanf(valuestr,"%g",&tempF32);
			setEnd(tempF32);
		}
		else if (!strcmp("hollow",keyword))
		{
			sscanf(valuestr,"%g",&tempF32);
			setHollow(tempF32);
		}
		else
		{
 		llwarns << "unknown keyword " << keyword << " in profile import" << llendl;
		}
	}

	return TRUE;
}


BOOL LLProfileParams::exportLegacyStream(std::ostream& output_stream) const
{
	output_stream <<"\t\tprofile 0\n";
	output_stream <<"\t\t{\n";
	output_stream <<"\t\t\tcurve\t" << (S32) getCurveType() << "\n";
	output_stream <<"\t\t\tbegin\t" << getBegin() << "\n";
	output_stream <<"\t\t\tend\t" << getEnd() << "\n";
	output_stream <<"\t\t\thollow\t" << getHollow() << "\n";
	output_stream << "\t\t}\n";
	return TRUE;
}

LLSD LLProfileParams::asLLSD() const
{
	LLSD sd;

	sd["curve"] = getCurveType();
	sd["begin"] = getBegin();
	sd["end"] = getEnd();
	sd["hollow"] = getHollow();
	return sd;
}

bool LLProfileParams::fromLLSD(LLSD& sd)
{
	setCurveType(sd["curve"].asInteger());
	setBegin((F32)sd["begin"].asReal());
	setEnd((F32)sd["end"].asReal());
	setHollow((F32)sd["hollow"].asReal());
	return true;
}

void LLProfileParams::copyParams(const LLProfileParams &params)
{
	LLMemType m1(LLMemType::MTYPE_VOLUME);
	setCurveType(params.getCurveType());
	setBegin(params.getBegin());
	setEnd(params.getEnd());
	setHollow(params.getHollow());
}


LLPath::~LLPath()
{
}

S32 LLPath::getNumNGonPoints(const LLPathParams& params, S32 sides, F32 startOff, F32 end_scale, F32 twist_scale)
{ //this is basically LLPath::genNGon stripped down to only operations that influence the number of points added
	S32 ret = 0;

	F32 step= 1.0f / sides;
	F32 t	= params.getBegin();
	ret = 1;
	
	t+=step;

	// Snap to a quantized parameter, so that cut does not
	// affect most sample points.
	t = ((S32)(t * sides)) / (F32)sides;

	// Run through the non-cut dependent points.
	while (t < params.getEnd())
	{
		ret++;
		t+=step;
	}

	ret++;

	return ret;
}

void LLPath::genNGon(const LLPathParams& params, S32 sides, F32 startOff, F32 end_scale, F32 twist_scale)
{
	// Generates a circular path, starting at (1, 0, 0), counterclockwise along the xz plane.
	const F32 tableScale[] = { 1, 1, 1, 0.5f, 0.707107f, 0.53f, 0.525f, 0.5f };

	F32 revolutions = params.getRevolutions();
	F32 skew		= params.getSkew();
	F32 skew_mag	= fabs(skew);
	F32 hole_x		= params.getScaleX() * (1.0f - skew_mag);
	F32 hole_y		= params.getScaleY();

	// Calculate taper begin/end for x,y (Negative means taper the beginning)
	F32 taper_x_begin	= 1.0f;
	F32 taper_x_end		= 1.0f - params.getTaperX();
	F32	taper_y_begin	= 1.0f;
	F32	taper_y_end		= 1.0f - params.getTaperY();

	if ( taper_x_end > 1.0f )
	{
		// Flip tapering.
		taper_x_begin	= 2.0f - taper_x_end;
		taper_x_end		= 1.0f;
	}
	if ( taper_y_end > 1.0f )
	{
		// Flip tapering.
		taper_y_begin	= 2.0f - taper_y_end;
		taper_y_end		= 1.0f;
	}

	// For spheres, the radius is usually zero.
	F32 radius_start = 0.5f;
	if (sides < 8)
	{
		radius_start = tableScale[sides];
	}

	// Scale the radius to take the hole size into account.
	radius_start *= 1.0f - hole_y;
	
	// Now check the radius offset to calculate the start,end radius.  (Negative means
	// decrease the start radius instead).
	F32 radius_end    = radius_start;
	F32 radius_offset = params.getRadiusOffset();
	if (radius_offset < 0.f)
	{
		radius_start *= 1.f + radius_offset;
	}
	else
	{
		radius_end   *= 1.f - radius_offset;
	}	

	// Is the path NOT a closed loop?
	mOpen = ( (params.getEnd()*end_scale - params.getBegin() < 1.0f) ||
		      (skew_mag > 0.001f) ||
			  (fabs(taper_x_end - taper_x_begin) > 0.001f) ||
			  (fabs(taper_y_end - taper_y_begin) > 0.001f) ||
			  (fabs(radius_end - radius_start) > 0.001f) );

	F32 ang, c, s;
	LLQuaternion twist, qang;
	PathPt *pt;
	LLVector3 path_axis (1.f, 0.f, 0.f);
	//LLVector3 twist_axis(0.f, 0.f, 1.f);
	F32 twist_begin = params.getTwistBegin() * twist_scale;
	F32 twist_end	= params.getTwist() * twist_scale;

	// We run through this once before the main loop, to make sure
	// the path begins at the correct cut.
	F32 step= 1.0f / sides;
	F32 t	= params.getBegin();
	pt		= vector_append(mPath, 1);
	ang		= 2.0f*F_PI*revolutions * t;
	s		= sin(ang)*lerp(radius_start, radius_end, t);	
	c		= cos(ang)*lerp(radius_start, radius_end, t);


	pt->mPos.setVec(0 + lerp(0,params.getShear().mV[0],s)
					  + lerp(-skew ,skew, t) * 0.5f,
					c + lerp(0,params.getShear().mV[1],s), 
					s);
	pt->mScale.mV[VX] = hole_x * lerp(taper_x_begin, taper_x_end, t);
	pt->mScale.mV[VY] = hole_y * lerp(taper_y_begin, taper_y_end, t);
	pt->mTexT  = t;
	
	// Twist rotates the path along the x,y plane (I think) - DJS 04/05/02
	twist.setQuat  (lerp(twist_begin,twist_end,t) * 2.f * F_PI - F_PI,0,0,1);
	// Rotate the point around the circle's center.
	qang.setQuat   (ang,path_axis);
	pt->mRot   = twist * qang;

	t+=step;

	// Snap to a quantized parameter, so that cut does not
	// affect most sample points.
	t = ((S32)(t * sides)) / (F32)sides;

	// Run through the non-cut dependent points.
	while (t < params.getEnd())
	{
		pt		= vector_append(mPath, 1);

		ang = 2.0f*F_PI*revolutions * t;
		c   = cos(ang)*lerp(radius_start, radius_end, t);
		s   = sin(ang)*lerp(radius_start, radius_end, t);

		pt->mPos.setVec(0 + lerp(0,params.getShear().mV[0],s)
					      + lerp(-skew ,skew, t) * 0.5f,
						c + lerp(0,params.getShear().mV[1],s), 
						s);

		pt->mScale.mV[VX] = hole_x * lerp(taper_x_begin, taper_x_end, t);
		pt->mScale.mV[VY] = hole_y * lerp(taper_y_begin, taper_y_end, t);
		pt->mTexT  = t;

		// Twist rotates the path along the x,y plane (I think) - DJS 04/05/02
		twist.setQuat  (lerp(twist_begin,twist_end,t) * 2.f * F_PI - F_PI,0,0,1);
		// Rotate the point around the circle's center.
		qang.setQuat   (ang,path_axis);
		pt->mRot	= twist * qang;

		t+=step;
	}

	// Make one final pass for the end cut.
	t = params.getEnd();
	pt		= vector_append(mPath, 1);
	ang = 2.0f*F_PI*revolutions * t;
	c   = cos(ang)*lerp(radius_start, radius_end, t);
	s   = sin(ang)*lerp(radius_start, radius_end, t);

	pt->mPos.setVec(0 + lerp(0,params.getShear().mV[0],s)
					  + lerp(-skew ,skew, t) * 0.5f,
					c + lerp(0,params.getShear().mV[1],s), 
					s);
	pt->mScale.mV[VX] = hole_x * lerp(taper_x_begin, taper_x_end, t);
	pt->mScale.mV[VY] = hole_y * lerp(taper_y_begin, taper_y_end, t);
	pt->mTexT  = t;
	
	// Twist rotates the path along the x,y plane (I think) - DJS 04/05/02
	twist.setQuat  (lerp(twist_begin,twist_end,t) * 2.f * F_PI - F_PI,0,0,1);
	// Rotate the point around the circle's center.
	qang.setQuat   (ang,path_axis);
	pt->mRot   = twist * qang;

	mTotal = mPath.size();
}

const LLVector2 LLPathParams::getBeginScale() const
{
	LLVector2 begin_scale(1.f, 1.f);
	if (getScaleX() > 1)
	{
		begin_scale.mV[0] = 2-getScaleX();
	}
	if (getScaleY() > 1)
	{
		begin_scale.mV[1] = 2-getScaleY();
	}
	return begin_scale;
}

const LLVector2 LLPathParams::getEndScale() const
{
	LLVector2 end_scale(1.f, 1.f);
	if (getScaleX() < 1)
	{
		end_scale.mV[0] = getScaleX();
	}
	if (getScaleY() < 1)
	{
		end_scale.mV[1] = getScaleY();
	}
	return end_scale;
}

S32 LLPath::getNumPoints(const LLPathParams& params, F32 detail)
{ // this is basically LLPath::generate stripped down to only the operations that influence the number of points
	LLMemType m1(LLMemType::MTYPE_VOLUME);
	
	if (detail < MIN_LOD)
	{
		detail = MIN_LOD;
	}

	S32 np = 2; // hardcode for line

	// Is this 0xf0 mask really necessary?  DK 03/02/05

	switch (params.getCurveType() & 0xf0)
	{
	default:
	case LL_PCODE_PATH_LINE:
		{
			// Take the begin/end twist into account for detail.
			np    = llfloor(fabs(params.getTwistBegin() - params.getTwist()) * 3.5f * (detail-0.5f)) + 2;
		}
		break;

	case LL_PCODE_PATH_CIRCLE:
		{
			// Increase the detail as the revolutions and twist increase.
			F32 twist_mag = fabs(params.getTwistBegin() - params.getTwist());

			S32 sides = (S32)llfloor(llfloor((MIN_DETAIL_FACES * detail + twist_mag * 3.5f * (detail-0.5f))) * params.getRevolutions());

			np = sides;
		}
		break;

	case LL_PCODE_PATH_CIRCLE2:
		{
			//genNGon(params, llfloor(MIN_DETAIL_FACES * detail), 4.f, 0.f);
			np = getNumNGonPoints(params, llfloor(MIN_DETAIL_FACES * detail));
		}
		break;

	case LL_PCODE_PATH_TEST:

		np     = 5;
		break;
	};

	return np;
}

BOOL LLPath::generate(const LLPathParams& params, F32 detail, S32 split,
					  BOOL is_sculpted, S32 sculpt_size)
{
	LLMemType m1(LLMemType::MTYPE_VOLUME);
	
	if ((!mDirty) && (!is_sculpted))
	{
		return FALSE;
	}

	if (detail < MIN_LOD)
	{
		llinfos << "Generating path with LOD < MIN!  Clamping to 1" << llendl;
		detail = MIN_LOD;
	}

	mDirty = FALSE;
	S32 np = 2; // hardcode for line

	mPath.clear();
	mOpen = TRUE;

	// Is this 0xf0 mask really necessary?  DK 03/02/05
	switch (params.getCurveType() & 0xf0)
	{
	default:
	case LL_PCODE_PATH_LINE:
		{
			// Take the begin/end twist into account for detail.
			np    = llfloor(fabs(params.getTwistBegin() - params.getTwist()) * 3.5f * (detail-0.5f)) + 2;
			if (np < split+2)
			{
				np = split+2;
			}

			mStep = 1.0f / (np-1);
			
			mPath.resize(np);

			LLVector2 start_scale = params.getBeginScale();
			LLVector2 end_scale = params.getEndScale();

			for (S32 i=0;i<np;i++)
			{
				F32 t = lerp(params.getBegin(),params.getEnd(),(F32)i * mStep);
				mPath[i].mPos.setVec(lerp(0,params.getShear().mV[0],t),
									 lerp(0,params.getShear().mV[1],t),
									 t - 0.5f);
				mPath[i].mRot.setQuat(lerp(F_PI * params.getTwistBegin(),F_PI * params.getTwist(),t),0,0,1);
				mPath[i].mScale.mV[0] = lerp(start_scale.mV[0],end_scale.mV[0],t);
				mPath[i].mScale.mV[1] = lerp(start_scale.mV[1],end_scale.mV[1],t);
				mPath[i].mTexT        = t;
			}
		}
		break;

	case LL_PCODE_PATH_CIRCLE:
		{
			// Increase the detail as the revolutions and twist increase.
			F32 twist_mag = fabs(params.getTwistBegin() - params.getTwist());

			S32 sides = (S32)llfloor(llfloor((MIN_DETAIL_FACES * detail + twist_mag * 3.5f * (detail-0.5f))) * params.getRevolutions());

			if (is_sculpted)
				sides = sculpt_size;
			
			genNGon(params, sides);
		}
		break;

	case LL_PCODE_PATH_CIRCLE2:
		{
			if (params.getEnd() - params.getBegin() >= 0.99f &&
				params.getScaleX() >= .99f)
			{
				mOpen = FALSE;
			}

			//genNGon(params, llfloor(MIN_DETAIL_FACES * detail), 4.f, 0.f);
			genNGon(params, llfloor(MIN_DETAIL_FACES * detail));

			F32 t     = 0.f;
			F32 tStep = 1.0f / mPath.size();

			F32 toggle = 0.5f;
			for (S32 i=0;i<(S32)mPath.size();i++)
			{
				mPath[i].mPos.mV[0] = toggle;
				if (toggle == 0.5f)
					toggle = -0.5f;
				else
					toggle = 0.5f;
				t += tStep;
			}
		}

		break;

	case LL_PCODE_PATH_TEST:

		np     = 5;
		mStep = 1.0f / (np-1);
		
		mPath.resize(np);

		for (S32 i=0;i<np;i++)
		{
			F32 t = (F32)i * mStep;
			mPath[i].mPos.setVec(0,
								lerp(0,   -sin(F_PI*params.getTwist()*t)*0.5f,t),
								lerp(-0.5, cos(F_PI*params.getTwist()*t)*0.5f,t));
			mPath[i].mScale.mV[0] = lerp(1,params.getScale().mV[0],t);
			mPath[i].mScale.mV[1] = lerp(1,params.getScale().mV[1],t);
			mPath[i].mTexT  = t;
			mPath[i].mRot.setQuat(F_PI * params.getTwist() * t,1,0,0);
		}

		break;
	};

	if (params.getTwist() != params.getTwistBegin()) mOpen = TRUE;

	//if ((int(fabsf(params.getTwist() - params.getTwistBegin())*100))%100 != 0) {
	//	mOpen = TRUE;
	//}
	
	return TRUE;
}

BOOL LLDynamicPath::generate(const LLPathParams& params, F32 detail, S32 split,
							 BOOL is_sculpted, S32 sculpt_size)
{
	LLMemType m1(LLMemType::MTYPE_VOLUME);
	
	mOpen = TRUE; // Draw end caps
	if (getPathLength() == 0)
	{
		// Path hasn't been generated yet.
		// Some algorithms later assume at least TWO path points.
		resizePath(2);
		for (U32 i = 0; i < 2; i++)
		{
			mPath[i].mPos.setVec(0, 0, 0);
			mPath[i].mRot.setQuat(0, 0, 0);
			mPath[i].mScale.setVec(1, 1);
			mPath[i].mTexT = 0;
		}
	}

	return TRUE;
}


BOOL LLPathParams::importFile(LLFILE *fp)
{
	LLMemType m1(LLMemType::MTYPE_VOLUME);
	
	const S32 BUFSIZE = 16384;
	char buffer[BUFSIZE];	/* Flawfinder: ignore */
	// *NOTE: changing the size or type of these buffers will require
	// changing the sscanf below.
	char keyword[256];	/* Flawfinder: ignore */
	char valuestr[256];	/* Flawfinder: ignore */
	keyword[0] = 0;
	valuestr[0] = 0;

	F32 tempF32;
	F32 x, y;
	U32 tempU32;

	while (!feof(fp))
	{
		if (fgets(buffer, BUFSIZE, fp) == NULL)
		{
			buffer[0] = '\0';
		}
		
		sscanf(	/* Flawfinder: ignore */
			buffer,
			" %255s %255s",
			keyword, valuestr);
		if (!strcmp("{", keyword))
		{
			continue;
		}
		if (!strcmp("}",keyword))
		{
			break;
		}
		else if (!strcmp("curve", keyword))
		{
			sscanf(valuestr,"%d",&tempU32);
			setCurveType((U8) tempU32);
		}
		else if (!strcmp("begin",keyword))
		{
			sscanf(valuestr,"%g",&tempF32);
			setBegin(tempF32);
		}
		else if (!strcmp("end",keyword))
		{
			sscanf(valuestr,"%g",&tempF32);
			setEnd(tempF32);
		}
		else if (!strcmp("scale",keyword))
		{
			// Legacy for one dimensional scale per path
			sscanf(valuestr,"%g",&tempF32);
			setScale(tempF32, tempF32);
		}
		else if (!strcmp("scale_x", keyword))
		{
			sscanf(valuestr, "%g", &x);
			setScaleX(x);
		}
		else if (!strcmp("scale_y", keyword))
		{
			sscanf(valuestr, "%g", &y);
			setScaleY(y);
		}
		else if (!strcmp("shear_x", keyword))
		{
			sscanf(valuestr, "%g", &x);
			setShearX(x);
		}
		else if (!strcmp("shear_y", keyword))
		{
			sscanf(valuestr, "%g", &y);
			setShearY(y);
		}
		else if (!strcmp("twist",keyword))
		{
			sscanf(valuestr,"%g",&tempF32);
			setTwist(tempF32);
		}
		else if (!strcmp("twist_begin", keyword))
		{
			sscanf(valuestr, "%g", &y);
			setTwistBegin(y);
		}
		else if (!strcmp("radius_offset", keyword))
		{
			sscanf(valuestr, "%g", &y);
			setRadiusOffset(y);
		}
		else if (!strcmp("taper_x", keyword))
		{
			sscanf(valuestr, "%g", &y);
			setTaperX(y);
		}
		else if (!strcmp("taper_y", keyword))
		{
			sscanf(valuestr, "%g", &y);
			setTaperY(y);
		}
		else if (!strcmp("revolutions", keyword))
		{
			sscanf(valuestr, "%g", &y);
			setRevolutions(y);
		}
		else if (!strcmp("skew", keyword))
		{
			sscanf(valuestr, "%g", &y);
			setSkew(y);
		}
		else
		{
			llwarns << "unknown keyword " << " in path import" << llendl;
		}
	}
	return TRUE;
}


BOOL LLPathParams::exportFile(LLFILE *fp) const
{
	fprintf(fp, "\t\tpath 0\n");
	fprintf(fp, "\t\t{\n");
	fprintf(fp, "\t\t\tcurve\t%d\n", getCurveType());
	fprintf(fp, "\t\t\tbegin\t%g\n", getBegin());
	fprintf(fp, "\t\t\tend\t%g\n", getEnd());
	fprintf(fp, "\t\t\tscale_x\t%g\n", getScaleX() );
	fprintf(fp, "\t\t\tscale_y\t%g\n", getScaleY() );
	fprintf(fp, "\t\t\tshear_x\t%g\n", getShearX() );
	fprintf(fp, "\t\t\tshear_y\t%g\n", getShearY() );
	fprintf(fp,"\t\t\ttwist\t%g\n", getTwist());
	
	fprintf(fp,"\t\t\ttwist_begin\t%g\n", getTwistBegin());
	fprintf(fp,"\t\t\tradius_offset\t%g\n", getRadiusOffset());
	fprintf(fp,"\t\t\ttaper_x\t%g\n", getTaperX());
	fprintf(fp,"\t\t\ttaper_y\t%g\n", getTaperY());
	fprintf(fp,"\t\t\trevolutions\t%g\n", getRevolutions());
	fprintf(fp,"\t\t\tskew\t%g\n", getSkew());

	fprintf(fp, "\t\t}\n");
	return TRUE;
}


BOOL LLPathParams::importLegacyStream(std::istream& input_stream)
{
	LLMemType m1(LLMemType::MTYPE_VOLUME);
	
	const S32 BUFSIZE = 16384;
	char buffer[BUFSIZE];	/* Flawfinder: ignore */
	// *NOTE: changing the size or type of these buffers will require
	// changing the sscanf below.
	char keyword[256];	/* Flawfinder: ignore */
	char valuestr[256];	/* Flawfinder: ignore */
	keyword[0] = 0;
	valuestr[0] = 0;

	F32 tempF32;
	F32 x, y;
	U32 tempU32;

	while (input_stream.good())
	{
		input_stream.getline(buffer, BUFSIZE);
		sscanf(	/* Flawfinder: ignore */
			buffer,
			" %255s %255s",
			keyword, valuestr);
		if (!strcmp("{", keyword))
		{
			continue;
		}
		if (!strcmp("}",keyword))
		{
			break;
		}
		else if (!strcmp("curve", keyword))
		{
			sscanf(valuestr,"%d",&tempU32);
			setCurveType((U8) tempU32);
		}
		else if (!strcmp("begin",keyword))
		{
			sscanf(valuestr,"%g",&tempF32);
			setBegin(tempF32);
		}
		else if (!strcmp("end",keyword))
		{
			sscanf(valuestr,"%g",&tempF32);
			setEnd(tempF32);
		}
		else if (!strcmp("scale",keyword))
		{
			// Legacy for one dimensional scale per path
			sscanf(valuestr,"%g",&tempF32);
			setScale(tempF32, tempF32);
		}
		else if (!strcmp("scale_x", keyword))
		{
			sscanf(valuestr, "%g", &x);
			setScaleX(x);
		}
		else if (!strcmp("scale_y", keyword))
		{
			sscanf(valuestr, "%g", &y);
			setScaleY(y);
		}
		else if (!strcmp("shear_x", keyword))
		{
			sscanf(valuestr, "%g", &x);
			setShearX(x);
		}
		else if (!strcmp("shear_y", keyword))
		{
			sscanf(valuestr, "%g", &y);
			setShearY(y);
		}
		else if (!strcmp("twist",keyword))
		{
			sscanf(valuestr,"%g",&tempF32);
			setTwist(tempF32);
		}
		else if (!strcmp("twist_begin", keyword))
		{
			sscanf(valuestr, "%g", &y);
			setTwistBegin(y);
		}
		else if (!strcmp("radius_offset", keyword))
		{
			sscanf(valuestr, "%g", &y);
			setRadiusOffset(y);
		}
		else if (!strcmp("taper_x", keyword))
		{
			sscanf(valuestr, "%g", &y);
			setTaperX(y);
		}
		else if (!strcmp("taper_y", keyword))
		{
			sscanf(valuestr, "%g", &y);
			setTaperY(y);
		}
		else if (!strcmp("revolutions", keyword))
		{
			sscanf(valuestr, "%g", &y);
			setRevolutions(y);
		}
		else if (!strcmp("skew", keyword))
		{
			sscanf(valuestr, "%g", &y);
			setSkew(y);
		}
		else
		{
			llwarns << "unknown keyword " << " in path import" << llendl;
		}
	}
	return TRUE;
}


BOOL LLPathParams::exportLegacyStream(std::ostream& output_stream) const
{
	output_stream << "\t\tpath 0\n";
	output_stream << "\t\t{\n";
	output_stream << "\t\t\tcurve\t" << (S32) getCurveType() << "\n";
	output_stream << "\t\t\tbegin\t" << getBegin() << "\n";
	output_stream << "\t\t\tend\t" << getEnd() << "\n";
	output_stream << "\t\t\tscale_x\t" << getScaleX()  << "\n";
	output_stream << "\t\t\tscale_y\t" << getScaleY()  << "\n";
	output_stream << "\t\t\tshear_x\t" << getShearX()  << "\n";
	output_stream << "\t\t\tshear_y\t" << getShearY()  << "\n";
	output_stream <<"\t\t\ttwist\t" << getTwist() << "\n";
	
	output_stream <<"\t\t\ttwist_begin\t" << getTwistBegin() << "\n";
	output_stream <<"\t\t\tradius_offset\t" << getRadiusOffset() << "\n";
	output_stream <<"\t\t\ttaper_x\t" << getTaperX() << "\n";
	output_stream <<"\t\t\ttaper_y\t" << getTaperY() << "\n";
	output_stream <<"\t\t\trevolutions\t" << getRevolutions() << "\n";
	output_stream <<"\t\t\tskew\t" << getSkew() << "\n";

	output_stream << "\t\t}\n";
	return TRUE;
}

LLSD LLPathParams::asLLSD() const
{
	LLSD sd = LLSD();
	sd["curve"] = getCurveType();
	sd["begin"] = getBegin();
	sd["end"] = getEnd();
	sd["scale_x"] = getScaleX();
	sd["scale_y"] = getScaleY();
	sd["shear_x"] = getShearX();
	sd["shear_y"] = getShearY();
	sd["twist"] = getTwist();
	sd["twist_begin"] = getTwistBegin();
	sd["radius_offset"] = getRadiusOffset();
	sd["taper_x"] = getTaperX();
	sd["taper_y"] = getTaperY();
	sd["revolutions"] = getRevolutions();
	sd["skew"] = getSkew();

	return sd;
}

bool LLPathParams::fromLLSD(LLSD& sd)
{
	setCurveType(sd["curve"].asInteger());
	setBegin((F32)sd["begin"].asReal());
	setEnd((F32)sd["end"].asReal());
	setScaleX((F32)sd["scale_x"].asReal());
	setScaleY((F32)sd["scale_y"].asReal());
	setShearX((F32)sd["shear_x"].asReal());
	setShearY((F32)sd["shear_y"].asReal());
	setTwist((F32)sd["twist"].asReal());
	setTwistBegin((F32)sd["twist_begin"].asReal());
	setRadiusOffset((F32)sd["radius_offset"].asReal());
	setTaperX((F32)sd["taper_x"].asReal());
	setTaperY((F32)sd["taper_y"].asReal());
	setRevolutions((F32)sd["revolutions"].asReal());
	setSkew((F32)sd["skew"].asReal());
	return true;
}

void LLPathParams::copyParams(const LLPathParams &params)
{
	setCurveType(params.getCurveType());
	setBegin(params.getBegin());
	setEnd(params.getEnd());
	setScale(params.getScaleX(), params.getScaleY() );
	setShear(params.getShearX(), params.getShearY() );
	setTwist(params.getTwist());
	setTwistBegin(params.getTwistBegin());
	setRadiusOffset(params.getRadiusOffset());
	setTaper( params.getTaperX(), params.getTaperY() );
	setRevolutions(params.getRevolutions());
	setSkew(params.getSkew());
}

S32 profile_delete_lock = 1 ; 
LLProfile::~LLProfile()
{
	if(profile_delete_lock)
	{
		llerrs << "LLProfile should not be deleted here!" << llendl ;
	}
}


S32 LLVolume::sNumMeshPoints = 0;

LLVolume::LLVolume(const LLVolumeParams &params, const F32 detail, const BOOL generate_single_face, const BOOL is_unique)
	: mParams(params)
	, mTrianglesCache(0) // <FS:ND> cache for trianges/LOD estimation
{
	LLMemType m1(LLMemType::MTYPE_VOLUME);
	
	mUnique = is_unique;
	mFaceMask = 0x0;
	mDetail = detail;
	mSculptLevel = -2;
	mSurfaceArea = 1.f; //only calculated for sculpts, defaults to 1 for all other prims
	mIsMeshAssetLoaded = FALSE;
	mLODScaleBias.setVec(1,1,1);
	mHullPoints = NULL;
	mHullIndices = NULL;
	mNumHullPoints = 0;
	mNumHullIndices = 0;

	// set defaults
	if (mParams.getPathParams().getCurveType() == LL_PCODE_PATH_FLEXIBLE)
	{
		mPathp = new LLDynamicPath();
	}
	else
	{
		mPathp = new LLPath();
	}
	mProfilep = new LLProfile();

	mGenerateSingleFace = generate_single_face;

	generate();
	
	if (mParams.getSculptID().isNull() && mParams.getSculptType() == LL_SCULPT_TYPE_NONE || mParams.getSculptType() == LL_SCULPT_TYPE_MESH)
	{
		createVolumeFaces();
	}
}

void LLVolume::resizePath(S32 length)
{
	mPathp->resizePath(length);
	mVolumeFaces.clear();
}

void LLVolume::regen()
{
	generate();
	createVolumeFaces();
}

void LLVolume::genBinormals(S32 face)
{
	mVolumeFaces[face].createBinormals();
}

LLVolume::~LLVolume()
{
	sNumMeshPoints -= mMesh.size();
	delete mPathp;

	profile_delete_lock = 0 ;
	delete mProfilep;
	profile_delete_lock = 1 ;

	mPathp = NULL;
	mProfilep = NULL;
	mVolumeFaces.clear();

	ll_aligned_free_16(mHullPoints);
	mHullPoints = NULL;
	ll_aligned_free_16(mHullIndices);
	mHullIndices = NULL;

	delete mTrianglesCache; // <FS:ND>
}

BOOL LLVolume::generate()
{
	LLMemType m1(LLMemType::MTYPE_VOLUME);
	llassert_always(mProfilep);
	
	//Added 10.03.05 Dave Parks
	// Split is a parameter to LLProfile::generate that tesselates edges on the profile 
	// to prevent lighting and texture interpolation errors on triangles that are 
	// stretched due to twisting or scaling on the path.  
	S32 split = (S32) ((mDetail)*0.66f);
	
	if (mParams.getPathParams().getCurveType() == LL_PCODE_PATH_LINE &&
		(mParams.getPathParams().getScale().mV[0] != 1.0f ||
		 mParams.getPathParams().getScale().mV[1] != 1.0f) &&
		(mParams.getProfileParams().getCurveType() == LL_PCODE_PROFILE_SQUARE ||
		 mParams.getProfileParams().getCurveType() == LL_PCODE_PROFILE_ISOTRI ||
		 mParams.getProfileParams().getCurveType() == LL_PCODE_PROFILE_EQUALTRI ||
		 mParams.getProfileParams().getCurveType() == LL_PCODE_PROFILE_RIGHTTRI))
	{
		split = 0;
	}
		 
	mLODScaleBias.setVec(0.5f, 0.5f, 0.5f);
	
	F32 profile_detail = mDetail;
	F32 path_detail = mDetail;
	
	U8 path_type = mParams.getPathParams().getCurveType();
	U8 profile_type = mParams.getProfileParams().getCurveType();
	
	if (path_type == LL_PCODE_PATH_LINE && profile_type == LL_PCODE_PROFILE_CIRCLE)
	{ //cylinders don't care about Z-Axis
		mLODScaleBias.setVec(0.6f, 0.6f, 0.0f);
	}
	else if (path_type == LL_PCODE_PATH_CIRCLE) 
	{	
		mLODScaleBias.setVec(0.6f, 0.6f, 0.6f);
	}
	
	//********************************************************************
	//debug info, to be removed
	if((U32)(mPathp->mPath.size() * mProfilep->mProfile.size()) > (1u << 20))
	{
		llinfos << "sizeS: " << mPathp->mPath.size() << " sizeT: " << mProfilep->mProfile.size() << llendl ;
		llinfos << "path_detail : " << path_detail << " split: " << split << " profile_detail: " << profile_detail << llendl ;
		llinfos << mParams << llendl ;
		llinfos << "more info to check if mProfilep is deleted or not." << llendl ;
		llinfos << mProfilep->mNormals.size() << " : " << mProfilep->mFaces.size() << " : " << mProfilep->mEdgeNormals.size() << " : " << mProfilep->mEdgeCenters.size() << llendl ;

		llerrs << "LLVolume corrupted!" << llendl ;
	}
	//********************************************************************

	BOOL regenPath = mPathp->generate(mParams.getPathParams(), path_detail, split);
	BOOL regenProf = mProfilep->generate(mParams.getProfileParams(), mPathp->isOpen(),profile_detail, split);

	if (regenPath || regenProf ) 
	{
		S32 sizeS = mPathp->mPath.size();
		S32 sizeT = mProfilep->mProfile.size();

		//********************************************************************
		//debug info, to be removed
		if((U32)(sizeS * sizeT) > (1u << 20))
		{
			llinfos << "regenPath: " << (S32)regenPath << " regenProf: " << (S32)regenProf << llendl ;
			llinfos << "sizeS: " << sizeS << " sizeT: " << sizeT << llendl ;
			llinfos << "path_detail : " << path_detail << " split: " << split << " profile_detail: " << profile_detail << llendl ;
			llinfos << mParams << llendl ;
			llinfos << "more info to check if mProfilep is deleted or not." << llendl ;
			llinfos << mProfilep->mNormals.size() << " : " << mProfilep->mFaces.size() << " : " << mProfilep->mEdgeNormals.size() << " : " << mProfilep->mEdgeCenters.size() << llendl ;

			llerrs << "LLVolume corrupted!" << llendl ;
		}
		//********************************************************************

		sNumMeshPoints -= mMesh.size();
		mMesh.resize(sizeT * sizeS);
		sNumMeshPoints += mMesh.size();		

		//generate vertex positions

		// Run along the path.
		for (S32 s = 0; s < sizeS; ++s)
		{
			LLVector2  scale = mPathp->mPath[s].mScale;
			LLQuaternion rot = mPathp->mPath[s].mRot;

			// Run along the profile.
			for (S32 t = 0; t < sizeT; ++t)
			{
				S32 m = s*sizeT + t;
				Point& pt = mMesh[m];
				
				pt.mPos.mV[0] = mProfilep->mProfile[t].mV[0] * scale.mV[0];
				pt.mPos.mV[1] = mProfilep->mProfile[t].mV[1] * scale.mV[1];
				pt.mPos.mV[2] = 0.0f;
				pt.mPos       = pt.mPos * rot;
				pt.mPos      += mPathp->mPath[s].mPos;
			}
		}

		for (std::vector<LLProfile::Face>::iterator iter = mProfilep->mFaces.begin();
			 iter != mProfilep->mFaces.end(); ++iter)
		{
			LLFaceID id = iter->mFaceID;
			mFaceMask |= id;
		}
		
		return TRUE;
	}
	return FALSE;
}

void LLVolumeFace::VertexData::init()
{
	if (!mData)
	{
		mData = (LLVector4a*) ll_aligned_malloc_16(sizeof(LLVector4a)*2);
	}
}

LLVolumeFace::VertexData::VertexData()
{
	mData = NULL;
	init();
}
	
LLVolumeFace::VertexData::VertexData(const VertexData& rhs)
{
	mData = NULL;
	*this = rhs;
}

const LLVolumeFace::VertexData& LLVolumeFace::VertexData::operator=(const LLVolumeFace::VertexData& rhs)
{
	if (this != &rhs)
	{
		init();
		LLVector4a::memcpyNonAliased16((F32*) mData, (F32*) rhs.mData, 2*sizeof(LLVector4a));
		mTexCoord = rhs.mTexCoord;
	}
	return *this;
}

LLVolumeFace::VertexData::~VertexData()
{
	ll_aligned_free_16(mData);
	mData = NULL;
}

LLVector4a& LLVolumeFace::VertexData::getPosition()
{
	return mData[POSITION];
}

LLVector4a& LLVolumeFace::VertexData::getNormal()
{
	return mData[NORMAL];
}

const LLVector4a& LLVolumeFace::VertexData::getPosition() const
{
	return mData[POSITION];
}

const LLVector4a& LLVolumeFace::VertexData::getNormal() const
{
	return mData[NORMAL];
}


void LLVolumeFace::VertexData::setPosition(const LLVector4a& pos)
{
	mData[POSITION] = pos;
}

void LLVolumeFace::VertexData::setNormal(const LLVector4a& norm)
{
	mData[NORMAL] = norm;
}

bool LLVolumeFace::VertexData::operator<(const LLVolumeFace::VertexData& rhs)const
{
	const F32* lp = this->getPosition().getF32ptr();
	const F32* rp = rhs.getPosition().getF32ptr();

	if (lp[0] != rp[0])
	{
		return lp[0] < rp[0];
	}

	if (rp[1] != lp[1])
	{
		return lp[1] < rp[1];
	}

	if (rp[2] != lp[2])
	{
		return lp[2] < rp[2];
	}

	lp = getNormal().getF32ptr();
	rp = rhs.getNormal().getF32ptr();

	if (lp[0] != rp[0])
	{
		return lp[0] < rp[0];
	}

	if (rp[1] != lp[1])
	{
		return lp[1] < rp[1];
	}

	if (rp[2] != lp[2])
	{
		return lp[2] < rp[2];
	}

	if (mTexCoord.mV[0] != rhs.mTexCoord.mV[0])
	{
		return mTexCoord.mV[0] < rhs.mTexCoord.mV[0];
	}

	return mTexCoord.mV[1] < rhs.mTexCoord.mV[1];
}

bool LLVolumeFace::VertexData::operator==(const LLVolumeFace::VertexData& rhs)const
{
	return mData[POSITION].equals3(rhs.getPosition()) &&
			mData[NORMAL].equals3(rhs.getNormal()) &&
			mTexCoord == rhs.mTexCoord;
}

bool LLVolumeFace::VertexData::compareNormal(const LLVolumeFace::VertexData& rhs, F32 angle_cutoff) const
{
	bool retval = false;

	const F32 epsilon = 0.00001f;

	if (rhs.mData[POSITION].equals3(mData[POSITION], epsilon) && 
		fabs(rhs.mTexCoord[0]-mTexCoord[0]) < epsilon &&
		fabs(rhs.mTexCoord[1]-mTexCoord[1]) < epsilon)
	{
		if (angle_cutoff > 1.f)
		{
			retval = (mData[NORMAL].equals3(rhs.mData[NORMAL], epsilon));
		}
		else
		{
			F32 cur_angle = rhs.mData[NORMAL].dot3(mData[NORMAL]).getF32();
			retval = cur_angle > angle_cutoff;
		}
	}

	return retval;
}

bool LLVolume::unpackVolumeFaces(std::istream& is, S32 size)
{
	//input stream is now pointing at a zlib compressed block of LLSD
	//decompress block
	LLSD mdl;
	if (!unzip_llsd(mdl, is, size))
	{
		LL_DEBUGS("MeshStreaming") << "Failed to unzip LLSD blob for LoD, will probably fetch from sim again." << llendl;
		return false;
	}
	
	{
		U32 face_count = mdl.size();

		if (face_count == 0)
		{ //no faces unpacked, treat as failed decode
			llwarns << "found no faces!" << llendl;
			return false;
		}

		mVolumeFaces.resize(face_count);

		for (U32 i = 0; i < face_count; ++i)
		{
			LLVolumeFace& face = mVolumeFaces[i];

			if (mdl[i].has("NoGeometry"))
			{ //face has no geometry, continue
				face.resizeIndices(3);
				face.resizeVertices(1);
				memset(face.mPositions, 0, sizeof(LLVector4a));
				memset(face.mNormals, 0, sizeof(LLVector4a));
				memset(face.mTexCoords, 0, sizeof(LLVector2));
				memset(face.mIndices, 0, sizeof(U16)*3);
				continue;
			}

			LLSD::Binary pos = mdl[i]["Position"];
			LLSD::Binary norm = mdl[i]["Normal"];
			LLSD::Binary tc = mdl[i]["TexCoord0"];
			LLSD::Binary idx = mdl[i]["TriangleList"];

			

			//copy out indices
			face.resizeIndices(idx.size()/2);
			
			if (idx.empty() || face.mNumIndices < 3)
			{ //why is there an empty index list?
				llwarns <<"Empty face present!" << llendl;
				continue;
			}

			U16* indices = (U16*) &(idx[0]);
			U32 count = idx.size()/2;
			for (U32 j = 0; j < count; ++j)
			{
				face.mIndices[j] = indices[j];
			}

			//copy out vertices
			U32 num_verts = pos.size()/(3*2);
			face.resizeVertices(num_verts);

			LLVector3 minp;
			LLVector3 maxp;
			LLVector2 min_tc; 
			LLVector2 max_tc; 
		
			minp.setValue(mdl[i]["PositionDomain"]["Min"]);
			maxp.setValue(mdl[i]["PositionDomain"]["Max"]);
			LLVector4a min_pos, max_pos;
			min_pos.load3(minp.mV);
			max_pos.load3(maxp.mV);

			min_tc.setValue(mdl[i]["TexCoord0Domain"]["Min"]);
			max_tc.setValue(mdl[i]["TexCoord0Domain"]["Max"]);

			LLVector4a pos_range;
			pos_range.setSub(max_pos, min_pos);
			LLVector2 tc_range2 = max_tc - min_tc;
			LLVector4a tc_range;
			tc_range.set(tc_range2[0], tc_range2[1], tc_range2[0], tc_range2[1]);
			LLVector4a min_tc4(min_tc[0], min_tc[1], min_tc[0], min_tc[1]);

			LLVector4a* pos_out = face.mPositions;
			LLVector4a* norm_out = face.mNormals;
			LLVector4a* tc_out = (LLVector4a*) face.mTexCoords;

			{
				U16* v = (U16*) &(pos[0]);
				for (U32 j = 0; j < num_verts; ++j)
				{
					pos_out->set((F32) v[0], (F32) v[1], (F32) v[2]);
					pos_out->div(65535.f);
					pos_out->mul(pos_range);
					pos_out->add(min_pos);
					pos_out++;
					v += 3;
				}

			}

			{
				if (!norm.empty())
				{
					U16* n = (U16*) &(norm[0]);
					for (U32 j = 0; j < num_verts; ++j)
					{
						norm_out->set((F32) n[0], (F32) n[1], (F32) n[2]);
						norm_out->div(65535.f);
						norm_out->mul(2.f);
						norm_out->sub(1.f);
						norm_out++;
						n += 3;
					}
				}
				else
				{
					memset(norm_out, 0, sizeof(LLVector4a)*num_verts);
				}
			}

			{
				if (!tc.empty())
				{
					U16* t = (U16*) &(tc[0]);
					for (U32 j = 0; j < num_verts; j+=2)
					{
						if (j < num_verts-1)
						{
							tc_out->set((F32) t[0], (F32) t[1], (F32) t[2], (F32) t[3]);
						}
						else
						{
							tc_out->set((F32) t[0], (F32) t[1], 0.f, 0.f);
						}

						t += 4;

						tc_out->div(65535.f);
						tc_out->mul(tc_range);
						tc_out->add(min_tc4);

						tc_out++;
					}
				}
				else
				{
					memset(tc_out, 0, sizeof(LLVector2)*num_verts);
				}
			}

			if (mdl[i].has("Weights"))
			{
				face.allocateWeights(num_verts);

				LLSD::Binary weights = mdl[i]["Weights"];

				U32 idx = 0;

				U32 cur_vertex = 0;
				while (idx < weights.size() && cur_vertex < num_verts)
				{
					const U8 END_INFLUENCES = 0xFF;
					U8 joint = weights[idx++];

					U32 cur_influence = 0;
					LLVector4 wght(0,0,0,0);

					while (joint != END_INFLUENCES && idx < weights.size())
					{
						U16 influence = weights[idx++];
						influence |= ((U16) weights[idx++] << 8);

						F32 w = llclamp((F32) influence / 65535.f, 0.f, 0.99999f);
						wght.mV[cur_influence++] = (F32) joint + w;

						if (cur_influence >= 4)
						{
							joint = END_INFLUENCES;
						}
						else
						{
							joint = weights[idx++];
						}
					}

					face.mWeights[cur_vertex].loadua(wght.mV);

					cur_vertex++;
				}

				if (cur_vertex != num_verts || idx != weights.size())
				{
					llwarns << "Vertex weight count does not match vertex count!" << llendl;
				}
					
			}

			// modifier flags?
			bool do_mirror = (mParams.getSculptType() & LL_SCULPT_FLAG_MIRROR);
			bool do_invert = (mParams.getSculptType() &LL_SCULPT_FLAG_INVERT);
			
			
			// translate to actions:
			bool do_reflect_x = false;
			bool do_reverse_triangles = false;
			bool do_invert_normals = false;
			
			if (do_mirror)
			{
				do_reflect_x = true;
				do_reverse_triangles = !do_reverse_triangles;
			}
			
			if (do_invert)
			{
				do_invert_normals = true;
				do_reverse_triangles = !do_reverse_triangles;
			}
			
			// now do the work

			if (do_reflect_x)
			{
				LLVector4a* p = (LLVector4a*) face.mPositions;
				LLVector4a* n = (LLVector4a*) face.mNormals;
				
				for (S32 i = 0; i < face.mNumVertices; i++)
				{
					p[i].mul(-1.0f);
					n[i].mul(-1.0f);
				}
			}

			if (do_invert_normals)
			{
				LLVector4a* n = (LLVector4a*) face.mNormals;
				
				for (S32 i = 0; i < face.mNumVertices; i++)
				{
					n[i].mul(-1.0f);
				}
			}

			if (do_reverse_triangles)
			{
				for (U32 j = 0; j < face.mNumIndices; j += 3)
				{
					// swap the 2nd and 3rd index
					S32 swap = face.mIndices[j+1];
					face.mIndices[j+1] = face.mIndices[j+2];
					face.mIndices[j+2] = swap;
				}
			}

			//calculate bounding box
			LLVector4a& min = face.mExtents[0];
			LLVector4a& max = face.mExtents[1];

			if (face.mNumVertices < 3)
			{ //empty face, use a dummy 1cm (at 1m scale) bounding box
				min.splat(-0.005f);
				max.splat(0.005f);
			}
			else
			{
				min = max = face.mPositions[0];

				for (S32 i = 1; i < face.mNumVertices; ++i)
				{
					min.setMin(min, face.mPositions[i]);
					max.setMax(max, face.mPositions[i]);
				}

				if (face.mTexCoords)
				{
					LLVector2& min_tc = face.mTexCoordExtents[0];
					LLVector2& max_tc = face.mTexCoordExtents[1];

					min_tc = face.mTexCoords[0];
					max_tc = face.mTexCoords[0];

					for (U32 j = 1; j < face.mNumVertices; ++j)
					{
						update_min_max(min_tc, max_tc, face.mTexCoords[j]);
					}
				}
				else
				{
					face.mTexCoordExtents[0].set(0,0);
					face.mTexCoordExtents[1].set(1,1);
				}
			}
		}
	}
	
	mSculptLevel = 0;  // success!

	cacheOptimize();

	return true;
}


BOOL LLVolume::isMeshAssetLoaded()
{
	return mIsMeshAssetLoaded;
}

void LLVolume::setMeshAssetLoaded(BOOL loaded)
{
	mIsMeshAssetLoaded = loaded;
}

void LLVolume::copyVolumeFaces(const LLVolume* volume)
{
	mVolumeFaces = volume->mVolumeFaces;
	mSculptLevel = 0;
}

void LLVolume::cacheOptimize()
{
	for (S32 i = 0; i < mVolumeFaces.size(); ++i)
	{
		mVolumeFaces[i].cacheOptimize();
	}
}


S32	LLVolume::getNumFaces() const
{
	return mIsMeshAssetLoaded ? getNumVolumeFaces() : (S32)mProfilep->mFaces.size();
}


void LLVolume::createVolumeFaces()
{
	LLMemType m1(LLMemType::MTYPE_VOLUME);

	if (mGenerateSingleFace)
	{
		// do nothing
	}
	else
	{
		S32 num_faces = getNumFaces();
		BOOL partial_build = TRUE;
		if (num_faces != mVolumeFaces.size())
		{
			partial_build = FALSE;
			mVolumeFaces.resize(num_faces);
		}
		// Initialize volume faces with parameter data
		for (S32 i = 0; i < (S32)mVolumeFaces.size(); i++)
		{
			LLVolumeFace& vf = mVolumeFaces[i];
			LLProfile::Face& face = mProfilep->mFaces[i];
			vf.mBeginS = face.mIndex;
			vf.mNumS = face.mCount;
			if (vf.mNumS < 0)
			{
				llerrs << "Volume face corruption detected." << llendl;
			}

			vf.mBeginT = 0;
			vf.mNumT= getPath().mPath.size();
			vf.mID = i;

			// Set the type mask bits correctly
			if (mParams.getProfileParams().getHollow() > 0)
			{
				vf.mTypeMask |= LLVolumeFace::HOLLOW_MASK;
			}
			if (mProfilep->isOpen())
			{
				vf.mTypeMask |= LLVolumeFace::OPEN_MASK;
			}
			if (face.mCap)
			{
				vf.mTypeMask |= LLVolumeFace::CAP_MASK;
				if (face.mFaceID == LL_FACE_PATH_BEGIN)
				{
					vf.mTypeMask |= LLVolumeFace::TOP_MASK;
				}
				else
				{
					llassert(face.mFaceID == LL_FACE_PATH_END);
					vf.mTypeMask |= LLVolumeFace::BOTTOM_MASK;
				}
			}
			else if (face.mFaceID & (LL_FACE_PROFILE_BEGIN | LL_FACE_PROFILE_END))
			{
				vf.mTypeMask |= LLVolumeFace::FLAT_MASK | LLVolumeFace::END_MASK;
			}
			else
			{
				vf.mTypeMask |= LLVolumeFace::SIDE_MASK;
				if (face.mFlat)
				{
					vf.mTypeMask |= LLVolumeFace::FLAT_MASK;
				}
				if (face.mFaceID & LL_FACE_INNER_SIDE)
				{
					vf.mTypeMask |= LLVolumeFace::INNER_MASK;
					if (face.mFlat && vf.mNumS > 2)
					{ //flat inner faces have to copy vert normals
						vf.mNumS = vf.mNumS*2;
						if (vf.mNumS < 0)
						{
							llerrs << "Volume face corruption detected." << llendl;
						}
					}
				}
				else
				{
					vf.mTypeMask |= LLVolumeFace::OUTER_MASK;
				}
			}
		}

		for (face_list_t::iterator iter = mVolumeFaces.begin();
			 iter != mVolumeFaces.end(); ++iter)
		{
			(*iter).create(this, partial_build);
		}
	}
}


inline LLVector3 sculpt_rgb_to_vector(U8 r, U8 g, U8 b)
{
	// maps RGB values to vector values [0..255] -> [-0.5..0.5]
	LLVector3 value;
	value.mV[VX] = r / 255.f - 0.5f;
	value.mV[VY] = g / 255.f - 0.5f;
	value.mV[VZ] = b / 255.f - 0.5f;

	return value;
}

inline U32 sculpt_xy_to_index(U32 x, U32 y, U16 sculpt_width, U16 sculpt_height, S8 sculpt_components)
{
	U32 index = (x + y * sculpt_width) * sculpt_components;
	return index;
}


inline U32 sculpt_st_to_index(S32 s, S32 t, S32 size_s, S32 size_t, U16 sculpt_width, U16 sculpt_height, S8 sculpt_components)
{
	U32 x = (U32) ((F32)s/(size_s) * (F32) sculpt_width);
	U32 y = (U32) ((F32)t/(size_t) * (F32) sculpt_height);

	return sculpt_xy_to_index(x, y, sculpt_width, sculpt_height, sculpt_components);
}


inline LLVector3 sculpt_index_to_vector(U32 index, const U8* sculpt_data)
{
	LLVector3 v = sculpt_rgb_to_vector(sculpt_data[index], sculpt_data[index+1], sculpt_data[index+2]);

	return v;
}

inline LLVector3 sculpt_st_to_vector(S32 s, S32 t, S32 size_s, S32 size_t, U16 sculpt_width, U16 sculpt_height, S8 sculpt_components, const U8* sculpt_data)
{
	U32 index = sculpt_st_to_index(s, t, size_s, size_t, sculpt_width, sculpt_height, sculpt_components);

	return sculpt_index_to_vector(index, sculpt_data);
}

inline LLVector3 sculpt_xy_to_vector(U32 x, U32 y, U16 sculpt_width, U16 sculpt_height, S8 sculpt_components, const U8* sculpt_data)
{
	U32 index = sculpt_xy_to_index(x, y, sculpt_width, sculpt_height, sculpt_components);

	return sculpt_index_to_vector(index, sculpt_data);
}


F32 LLVolume::sculptGetSurfaceArea()
{
	// test to see if image has enough variation to create non-degenerate geometry

	F32 area = 0;

	S32 sizeS = mPathp->mPath.size();
	S32 sizeT = mProfilep->mProfile.size();
			
	for (S32 s = 0; s < sizeS-1; s++)
	{
		for (S32 t = 0; t < sizeT-1; t++)
		{
			// get four corners of quad
			LLVector3 p1 = mMesh[(s  )*sizeT + (t  )].mPos;
			LLVector3 p2 = mMesh[(s+1)*sizeT + (t  )].mPos;
			LLVector3 p3 = mMesh[(s  )*sizeT + (t+1)].mPos;
			LLVector3 p4 = mMesh[(s+1)*sizeT + (t+1)].mPos;

			// compute the area of the quad by taking the length of the cross product of the two triangles
			LLVector3 cross1 = (p1 - p2) % (p1 - p3);
			LLVector3 cross2 = (p4 - p2) % (p4 - p3);
			area += (cross1.magVec() + cross2.magVec()) / 2.f;
		}
	}

	return area;
}

// create placeholder shape
void LLVolume::sculptGeneratePlaceholder()
{
	LLMemType m1(LLMemType::MTYPE_VOLUME);
	
	S32 sizeS = mPathp->mPath.size();
	S32 sizeT = mProfilep->mProfile.size();
	
	S32 line = 0;

	// for now, this is a sphere.
	for (S32 s = 0; s < sizeS; s++)
	{
		for (S32 t = 0; t < sizeT; t++)
		{
			S32 i = t + line;
			Point& pt = mMesh[i];

			
			F32 u = (F32)s/(sizeS-1);
			F32 v = (F32)t/(sizeT-1);

			const F32 RADIUS = (F32) 0.3;
					
			pt.mPos.mV[0] = (F32)(sin(F_PI * v) * cos(2.0 * F_PI * u) * RADIUS);
			pt.mPos.mV[1] = (F32)(sin(F_PI * v) * sin(2.0 * F_PI * u) * RADIUS);
			pt.mPos.mV[2] = (F32)(cos(F_PI * v) * RADIUS);

		}
		line += sizeT;
	}
}

// create the vertices from the map
void LLVolume::sculptGenerateMapVertices(U16 sculpt_width, U16 sculpt_height, S8 sculpt_components, const U8* sculpt_data, U8 sculpt_type)
{
	U8 sculpt_stitching = sculpt_type & LL_SCULPT_TYPE_MASK;
	BOOL sculpt_invert = sculpt_type & LL_SCULPT_FLAG_INVERT;
	BOOL sculpt_mirror = sculpt_type & LL_SCULPT_FLAG_MIRROR;
	BOOL reverse_horizontal = (sculpt_invert ? !sculpt_mirror : sculpt_mirror);  // XOR
	
	
	LLMemType m1(LLMemType::MTYPE_VOLUME);
	
	S32 sizeS = mPathp->mPath.size();
	S32 sizeT = mProfilep->mProfile.size();
	
	S32 line = 0;
	for (S32 s = 0; s < sizeS; s++)
	{
		// Run along the profile.
		for (S32 t = 0; t < sizeT; t++)
		{
			S32 i = t + line;
			Point& pt = mMesh[i];

			S32 reversed_t = t;

			if (reverse_horizontal)
			{
				reversed_t = sizeT - t - 1;
			}
			
			U32 x = (U32) ((F32)reversed_t/(sizeT-1) * (F32) sculpt_width);
			U32 y = (U32) ((F32)s/(sizeS-1) * (F32) sculpt_height);

			
			if (y == 0)  // top row stitching
			{
				// pinch?
				if (sculpt_stitching == LL_SCULPT_TYPE_SPHERE)
				{
					x = sculpt_width / 2;
				}
			}

			if (y == sculpt_height)  // bottom row stitching
			{
				// wrap?
				if (sculpt_stitching == LL_SCULPT_TYPE_TORUS)
				{
					y = 0;
				}
				else
				{
					y = sculpt_height - 1;
				}

				// pinch?
				if (sculpt_stitching == LL_SCULPT_TYPE_SPHERE)
				{
					x = sculpt_width / 2;
				}
			}

			if (x == sculpt_width)   // side stitching
			{
				// wrap?
				if ((sculpt_stitching == LL_SCULPT_TYPE_SPHERE) ||
					(sculpt_stitching == LL_SCULPT_TYPE_TORUS) ||
					(sculpt_stitching == LL_SCULPT_TYPE_CYLINDER))
				{
					x = 0;
				}
					
				else
				{
					x = sculpt_width - 1;
				}
			}

			pt.mPos = sculpt_xy_to_vector(x, y, sculpt_width, sculpt_height, sculpt_components, sculpt_data);

			if (sculpt_mirror)
			{
				pt.mPos.mV[VX] *= -1.f;
			}
		}
		
		line += sizeT;
	}
}


const S32 SCULPT_REZ_1 = 6;  // changed from 4 to 6 - 6 looks round whereas 4 looks square
const S32 SCULPT_REZ_2 = 8;
const S32 SCULPT_REZ_3 = 16;
const S32 SCULPT_REZ_4 = 32;

S32 sculpt_sides(F32 detail)
{

	// detail is usually one of: 1, 1.5, 2.5, 4.0.
	
	if (detail <= 1.0)
	{
		return SCULPT_REZ_1;
	}
	if (detail <= 2.0)
	{
		return SCULPT_REZ_2;
	}
	if (detail <= 3.0)
	{
		return SCULPT_REZ_3;
	}
	else
	{
		return SCULPT_REZ_4;
	}
}



// determine the number of vertices in both s and t direction for this sculpt
void sculpt_calc_mesh_resolution(U16 width, U16 height, U8 type, F32 detail, S32& s, S32& t)
{
	// this code has the following properties:
	// 1) the aspect ratio of the mesh is as close as possible to the ratio of the map
	//    while still using all available verts
	// 2) the mesh cannot have more verts than is allowed by LOD
	// 3) the mesh cannot have more verts than is allowed by the map
	
	S32 max_vertices_lod = (S32)pow((double)sculpt_sides(detail), 2.0);
	S32 max_vertices_map = width * height / 4;
	
	S32 vertices;
	if (max_vertices_map > 0)
		vertices = llmin(max_vertices_lod, max_vertices_map);
	else
		vertices = max_vertices_lod;
	

	F32 ratio;
	if ((width == 0) || (height == 0))
		ratio = 1.f;
	else
		ratio = (F32) width / (F32) height;

	
	s = (S32)(F32) sqrt(((F32)vertices / ratio));

	s = llmax(s, 4);              // no degenerate sizes, please
	t = vertices / s;

	t = llmax(t, 4);              // no degenerate sizes, please
	s = vertices / t;
}

// sculpt replaces generate() for sculpted surfaces
void LLVolume::sculpt(U16 sculpt_width, U16 sculpt_height, S8 sculpt_components, const U8* sculpt_data, S32 sculpt_level)
{
	LLMemType m1(LLMemType::MTYPE_VOLUME);
    U8 sculpt_type = mParams.getSculptType();

	BOOL data_is_empty = FALSE;

	if (sculpt_width == 0 || sculpt_height == 0 || sculpt_components < 3 || sculpt_data == NULL)
	{
		sculpt_level = -1;
		data_is_empty = TRUE;
	}

	S32 requested_sizeS = 0;
	S32 requested_sizeT = 0;

	sculpt_calc_mesh_resolution(sculpt_width, sculpt_height, sculpt_type, mDetail, requested_sizeS, requested_sizeT);

	mPathp->generate(mParams.getPathParams(), mDetail, 0, TRUE, requested_sizeS);
	mProfilep->generate(mParams.getProfileParams(), mPathp->isOpen(), mDetail, 0, TRUE, requested_sizeT);

	S32 sizeS = mPathp->mPath.size();         // we requested a specific size, now see what we really got
	S32 sizeT = mProfilep->mProfile.size();   // we requested a specific size, now see what we really got

	// weird crash bug - DEV-11158 - trying to collect more data:
	if ((sizeS == 0) || (sizeT == 0))
	{
		llwarns << "sculpt bad mesh size " << sizeS << " " << sizeT << llendl;
	}
	
	sNumMeshPoints -= mMesh.size();
	mMesh.resize(sizeS * sizeT);
	sNumMeshPoints += mMesh.size();

	//generate vertex positions
	if (!data_is_empty)
	{
		sculptGenerateMapVertices(sculpt_width, sculpt_height, sculpt_components, sculpt_data, sculpt_type);

		// don't test lowest LOD to support legacy content DEV-33670
		if (mDetail > SCULPT_MIN_AREA_DETAIL)
		{
			F32 area = sculptGetSurfaceArea();

			mSurfaceArea = area;

			const F32 SCULPT_MAX_AREA = 384.f;

			if (area < SCULPT_MIN_AREA || area > SCULPT_MAX_AREA)
			{
				data_is_empty = TRUE;
			}
		}
	}

	if (data_is_empty)
	{
		sculptGeneratePlaceholder();
	}


	
	for (S32 i = 0; i < (S32)mProfilep->mFaces.size(); i++)
	{
		mFaceMask |= mProfilep->mFaces[i].mFaceID;
	}

	mSculptLevel = sculpt_level;

	// Delete any existing faces so that they get regenerated
	mVolumeFaces.clear();
	
	createVolumeFaces();
}




BOOL LLVolume::isCap(S32 face)
{
	return mProfilep->mFaces[face].mCap; 
}

BOOL LLVolume::isFlat(S32 face)
{
	return mProfilep->mFaces[face].mFlat;
}


bool LLVolumeParams::isSculpt() const
{
	return mSculptID.notNull();
}

bool LLVolumeParams::isMeshSculpt() const
{
	return isSculpt() && ((mSculptType & LL_SCULPT_TYPE_MASK) == LL_SCULPT_TYPE_MESH);
}

bool LLVolumeParams::operator==(const LLVolumeParams &params) const
{
	return ( (getPathParams() == params.getPathParams()) &&
			 (getProfileParams() == params.getProfileParams()) &&
			 (mSculptID == params.mSculptID) &&
			 (mSculptType == params.mSculptType) );
}

bool LLVolumeParams::operator!=(const LLVolumeParams &params) const
{
	return ( (getPathParams() != params.getPathParams()) ||
			 (getProfileParams() != params.getProfileParams()) ||
			 (mSculptID != params.mSculptID) ||
			 (mSculptType != params.mSculptType) );
}

bool LLVolumeParams::operator<(const LLVolumeParams &params) const
{
	if( getPathParams() != params.getPathParams() )
	{
		return getPathParams() < params.getPathParams();
	}
	
	if (getProfileParams() != params.getProfileParams())
	{
		return getProfileParams() < params.getProfileParams();
	}
	
	if (mSculptID != params.mSculptID)
	{
		return mSculptID < params.mSculptID;
	}

	return mSculptType < params.mSculptType;


}

void LLVolumeParams::copyParams(const LLVolumeParams &params)
{
	LLMemType m1(LLMemType::MTYPE_VOLUME);
	mProfileParams.copyParams(params.mProfileParams);
	mPathParams.copyParams(params.mPathParams);
	mSculptID = params.getSculptID();
	mSculptType = params.getSculptType();
}

// Less restricitve approx 0 for volumes
const F32 APPROXIMATELY_ZERO = 0.001f;
bool approx_zero( F32 f, F32 tolerance = APPROXIMATELY_ZERO)
{
	return (f >= -tolerance) && (f <= tolerance);
}

// return true if in range (or nearly so)
static bool limit_range(F32& v, F32 min, F32 max, F32 tolerance = APPROXIMATELY_ZERO)
{
	F32 min_delta = v - min;
	if (min_delta < 0.f)
	{
		v = min;
		if (!approx_zero(min_delta, tolerance))
			return false;
	}
	F32 max_delta = max - v;
	if (max_delta < 0.f)
	{
		v = max;
		if (!approx_zero(max_delta, tolerance))
			return false;
	}
	return true;
}

bool LLVolumeParams::setBeginAndEndS(const F32 b, const F32 e)
{
	bool valid = true;

	// First, clamp to valid ranges.
	F32 begin = b;
	valid &= limit_range(begin, 0.f, 1.f - MIN_CUT_DELTA);

	F32 end = e;
	if (end >= .0149f && end < MIN_CUT_DELTA) end = MIN_CUT_DELTA; // eliminate warning for common rounding error
	valid &= limit_range(end, MIN_CUT_DELTA, 1.f);

	valid &= limit_range(begin, 0.f, end - MIN_CUT_DELTA, .01f);

	// Now set them.
	mProfileParams.setBegin(begin);
	mProfileParams.setEnd(end);

	return valid;
}

bool LLVolumeParams::setBeginAndEndT(const F32 b, const F32 e)
{
	bool valid = true;

	// First, clamp to valid ranges.
	F32 begin = b;
	valid &= limit_range(begin, 0.f, 1.f - MIN_CUT_DELTA);

	F32 end = e;
	valid &= limit_range(end, MIN_CUT_DELTA, 1.f);

	valid &= limit_range(begin, 0.f, end - MIN_CUT_DELTA, .01f);

	// Now set them.
	mPathParams.setBegin(begin);
	mPathParams.setEnd(end);

	return valid;
}			

bool LLVolumeParams::setHollow(const F32 h)
{
	// Validate the hollow based on path and profile.
	U8 profile 	= mProfileParams.getCurveType() & LL_PCODE_PROFILE_MASK;
	U8 hole_type 	= mProfileParams.getCurveType() & LL_PCODE_HOLE_MASK;
	
	F32 max_hollow = HOLLOW_MAX;

	// Only square holes have trouble.
	if (LL_PCODE_HOLE_SQUARE == hole_type)
	{
		switch(profile)
		{
		case LL_PCODE_PROFILE_CIRCLE:
		case LL_PCODE_PROFILE_CIRCLE_HALF:
		case LL_PCODE_PROFILE_EQUALTRI:
			max_hollow = HOLLOW_MAX_SQUARE;
		}
	}

	F32 hollow = h;
	bool valid = limit_range(hollow, HOLLOW_MIN, max_hollow);
	mProfileParams.setHollow(hollow); 

	return valid;
}	

bool LLVolumeParams::setTwistBegin(const F32 b)
{
	F32 twist_begin = b;
	bool valid = limit_range(twist_begin, TWIST_MIN, TWIST_MAX);
	mPathParams.setTwistBegin(twist_begin);
	return valid;
}

bool LLVolumeParams::setTwistEnd(const F32 e)
{	
	F32 twist_end = e;
	bool valid = limit_range(twist_end, TWIST_MIN, TWIST_MAX);
	mPathParams.setTwistEnd(twist_end);
	return valid;
}

bool LLVolumeParams::setRatio(const F32 x, const F32 y)
{
	F32 min_x = RATIO_MIN;
	F32 max_x = RATIO_MAX;
	F32 min_y = RATIO_MIN;
	F32 max_y = RATIO_MAX;
	// If this is a circular path (and not a sphere) then 'ratio' is actually hole size.
	U8 path_type 	= mPathParams.getCurveType();
	U8 profile_type = mProfileParams.getCurveType() & LL_PCODE_PROFILE_MASK;
	if ( LL_PCODE_PATH_CIRCLE == path_type &&
		 LL_PCODE_PROFILE_CIRCLE_HALF != profile_type)
	{
		// Holes are more restricted...
		min_x = HOLE_X_MIN;
		max_x = HOLE_X_MAX;
		min_y = HOLE_Y_MIN;
		max_y = HOLE_Y_MAX;
	}

	F32 ratio_x = x;
	bool valid = limit_range(ratio_x, min_x, max_x);
	F32 ratio_y = y;
	valid &= limit_range(ratio_y, min_y, max_y);

	mPathParams.setScale(ratio_x, ratio_y);

	return valid;
}

bool LLVolumeParams::setShear(const F32 x, const F32 y)
{
	F32 shear_x = x;
	bool valid = limit_range(shear_x, SHEAR_MIN, SHEAR_MAX);
	F32 shear_y = y;
	valid &= limit_range(shear_y, SHEAR_MIN, SHEAR_MAX);
	mPathParams.setShear(shear_x, shear_y);
	return valid;
}

bool LLVolumeParams::setTaperX(const F32 v)
{
	F32 taper = v;
	bool valid = limit_range(taper, TAPER_MIN, TAPER_MAX);
	mPathParams.setTaperX(taper);
	return valid;
}

bool LLVolumeParams::setTaperY(const F32 v)
{
	F32 taper = v;
	bool valid = limit_range(taper, TAPER_MIN, TAPER_MAX);
	mPathParams.setTaperY(taper);
	return valid;
}

bool LLVolumeParams::setRevolutions(const F32 r)
{
	F32 revolutions = r;
	bool valid = limit_range(revolutions, REV_MIN, REV_MAX);
	mPathParams.setRevolutions(revolutions);
	return valid;
}

bool LLVolumeParams::setRadiusOffset(const F32 offset)
{
	bool valid = true;

	// If this is a sphere, just set it to 0 and get out.
	U8 path_type 	= mPathParams.getCurveType();
	U8 profile_type = mProfileParams.getCurveType() & LL_PCODE_PROFILE_MASK;
	if ( LL_PCODE_PROFILE_CIRCLE_HALF == profile_type ||
		LL_PCODE_PATH_CIRCLE != path_type )
	{
		mPathParams.setRadiusOffset(0.f);
		return true;
	}

	// Limit radius offset, based on taper and hole size y.
	F32 radius_offset	= offset;
	F32 taper_y    		= getTaperY();
	F32 radius_mag		= fabs(radius_offset);
	F32 hole_y_mag 		= fabs(getRatioY());
	F32 taper_y_mag		= fabs(taper_y);
	// Check to see if the taper effects us.
	if ( (radius_offset > 0.f && taper_y < 0.f) ||
			(radius_offset < 0.f && taper_y > 0.f) )
	{
		// The taper does not help increase the radius offset range.
		taper_y_mag = 0.f;
	}
	F32 max_radius_mag = 1.f - hole_y_mag * (1.f - taper_y_mag) / (1.f - hole_y_mag);

	// Enforce the maximum magnitude.
	F32 delta = max_radius_mag - radius_mag;
	if (delta < 0.f)
	{
		// Check radius offset sign.
		if (radius_offset < 0.f)
		{
			radius_offset = -max_radius_mag;
		}
		else
		{
			radius_offset = max_radius_mag;
		}
		valid = approx_zero(delta, .1f);
	}

	mPathParams.setRadiusOffset(radius_offset);
	return valid;
}

bool LLVolumeParams::setSkew(const F32 skew_value)
{
	bool valid = true;

	// Check the skew value against the revolutions.
	F32 skew		= llclamp(skew_value, SKEW_MIN, SKEW_MAX);
	F32 skew_mag	= fabs(skew);
	F32 revolutions = getRevolutions();
	F32 scale_x		= getRatioX();
	F32 min_skew_mag = 1.0f - 1.0f / (revolutions * scale_x + 1.0f);
	// Discontinuity; A revolution of 1 allows skews below 0.5.
	if ( fabs(revolutions - 1.0f) < 0.001)
		min_skew_mag = 0.0f;

	// Clip skew.
	F32 delta = skew_mag - min_skew_mag;
	if (delta < 0.f)
	{
		// Check skew sign.
		if (skew < 0.0f)
		{
			skew = -min_skew_mag;
		}
		else 
		{
			skew = min_skew_mag;
		}
		valid = approx_zero(delta, .01f);
	}

	mPathParams.setSkew(skew);
	return valid;
}

bool LLVolumeParams::setSculptID(const LLUUID sculpt_id, U8 sculpt_type)
{
	mSculptID = sculpt_id;
	mSculptType = sculpt_type;
	return true;
}

bool LLVolumeParams::setType(U8 profile, U8 path)
{
	bool result = true;
	// First, check profile and path for validity.
	U8 profile_type	= profile & LL_PCODE_PROFILE_MASK;
	U8 hole_type 	= (profile & LL_PCODE_HOLE_MASK) >> 4;
	U8 path_type	= path >> 4;

	if (profile_type > LL_PCODE_PROFILE_MAX)
	{
		// Bad profile.  Make it square.
		profile = LL_PCODE_PROFILE_SQUARE;
		result = false;
		llwarns << "LLVolumeParams::setType changing bad profile type (" << profile_type
			 	<< ") to be LL_PCODE_PROFILE_SQUARE" << llendl;
	}
	else if (hole_type > LL_PCODE_HOLE_MAX)
	{
		// Bad hole.  Make it the same.
		profile = profile_type;
		result = false;
		llwarns << "LLVolumeParams::setType changing bad hole type (" << hole_type
			 	<< ") to be LL_PCODE_HOLE_SAME" << llendl;
	}

	if (path_type < LL_PCODE_PATH_MIN ||
		path_type > LL_PCODE_PATH_MAX)
	{
		// Bad path.  Make it linear.
		result = false;
		llwarns << "LLVolumeParams::setType changing bad path (" << path
			 	<< ") to be LL_PCODE_PATH_LINE" << llendl;
		path = LL_PCODE_PATH_LINE;
	}

	mProfileParams.setCurveType(profile);
	mPathParams.setCurveType(path);
	return result;
}

// static 
bool LLVolumeParams::validate(U8 prof_curve, F32 prof_begin, F32 prof_end, F32 hollow,
		U8 path_curve, F32 path_begin, F32 path_end,
		F32 scx, F32 scy, F32 shx, F32 shy,
		F32 twistend, F32 twistbegin, F32 radiusoffset,
		F32 tx, F32 ty, F32 revolutions, F32 skew)
{
	LLVolumeParams test_params;
	if (!test_params.setType		(prof_curve, path_curve))
	{
	    	return false;
	}
	if (!test_params.setBeginAndEndS	(prof_begin, prof_end))
	{
	    	return false;
	}
	if (!test_params.setBeginAndEndT	(path_begin, path_end))
	{
	    	return false;
	}
	if (!test_params.setHollow		(hollow))
	{
	    	return false;
	}
	if (!test_params.setTwistBegin		(twistbegin))
	{
	    	return false;
	}
	if (!test_params.setTwistEnd		(twistend))
	{
	    	return false;
	}
	if (!test_params.setRatio		(scx, scy))
	{
	    	return false;
	}
	if (!test_params.setShear		(shx, shy))
	{
	    	return false;
	}
	if (!test_params.setTaper		(tx, ty))
	{
	    	return false;
	}
	if (!test_params.setRevolutions		(revolutions))
	{
	    	return false;
	}
	if (!test_params.setRadiusOffset	(radiusoffset))
	{
	    	return false;
	}
	if (!test_params.setSkew		(skew))
	{
	    	return false;
	}
	return true;
}

S32 *LLVolume::getTriangleIndices(U32 &num_indices) const
{
	LLMemType m1(LLMemType::MTYPE_VOLUME);
	
	S32 expected_num_triangle_indices = getNumTriangleIndices();
	if (expected_num_triangle_indices > MAX_VOLUME_TRIANGLE_INDICES)
	{
		// we don't allow LLVolumes with this many vertices
		llwarns << "Couldn't allocate triangle indices" << llendl;
		num_indices = 0;
		return NULL;
	}

	S32* index = new S32[expected_num_triangle_indices];
	S32 count = 0;

	// Let's do this totally diffently, as we don't care about faces...
	// Counter-clockwise triangles are forward facing...

	BOOL open = getProfile().isOpen();
	BOOL hollow = (mParams.getProfileParams().getHollow() > 0);
	BOOL path_open = getPath().isOpen();
	S32 size_s, size_s_out, size_t;
	S32 s, t, i;
	size_s = getProfile().getTotal();
	size_s_out = getProfile().getTotalOut();
	size_t = getPath().mPath.size();

	// NOTE -- if the construction of the triangles below ever changes
	// then getNumTriangleIndices() method may also have to be updated.

	if (open)		/* Flawfinder: ignore */
	{
		if (hollow)
		{
			// Open hollow -- much like the closed solid, except we 
			// we need to stitch up the gap between s=0 and s=size_s-1

			for (t = 0; t < size_t - 1; t++)
			{
				// The outer face, first cut, and inner face
				for (s = 0; s < size_s - 1; s++)
				{
					i  = s + t*size_s;
					index[count++]  = i;				// x,y
					index[count++]  = i + 1;			// x+1,y
					index[count++]  = i + size_s;		// x,y+1
	
					index[count++]  = i + size_s;		// x,y+1
					index[count++]  = i + 1;			// x+1,y
					index[count++]  = i + size_s + 1;	// x+1,y+1
				}

				// The other cut face
				index[count++]  = s + t*size_s;		// x,y
				index[count++]  = 0 + t*size_s;		// x+1,y
				index[count++]  = s + (t+1)*size_s;	// x,y+1
	
				index[count++]  = s + (t+1)*size_s;	// x,y+1
				index[count++]  = 0 + t*size_s;		// x+1,y
				index[count++]  = 0 + (t+1)*size_s;	// x+1,y+1
			}

			// Do the top and bottom caps, if necessary
			if (path_open)
			{
				// Top cap
				S32 pt1 = 0;
				S32 pt2 = size_s-1;
				S32 i   = (size_t - 1)*size_s;

				while (pt2 - pt1 > 1)
				{
					// Use the profile points instead of the mesh, since you want
					// the un-transformed profile distances.
					LLVector3 p1 = getProfile().mProfile[pt1];
					LLVector3 p2 = getProfile().mProfile[pt2];
					LLVector3 pa = getProfile().mProfile[pt1+1];
					LLVector3 pb = getProfile().mProfile[pt2-1];

					p1.mV[VZ] = 0.f;
					p2.mV[VZ] = 0.f;
					pa.mV[VZ] = 0.f;
					pb.mV[VZ] = 0.f;

					// Use area of triangle to determine backfacing
					F32 area_1a2, area_1ba, area_21b, area_2ab;
					area_1a2 =  (p1.mV[0]*pa.mV[1] - pa.mV[0]*p1.mV[1]) +
								(pa.mV[0]*p2.mV[1] - p2.mV[0]*pa.mV[1]) +
								(p2.mV[0]*p1.mV[1] - p1.mV[0]*p2.mV[1]);

					area_1ba =  (p1.mV[0]*pb.mV[1] - pb.mV[0]*p1.mV[1]) +
								(pb.mV[0]*pa.mV[1] - pa.mV[0]*pb.mV[1]) +
								(pa.mV[0]*p1.mV[1] - p1.mV[0]*pa.mV[1]);

					area_21b =  (p2.mV[0]*p1.mV[1] - p1.mV[0]*p2.mV[1]) +
								(p1.mV[0]*pb.mV[1] - pb.mV[0]*p1.mV[1]) +
								(pb.mV[0]*p2.mV[1] - p2.mV[0]*pb.mV[1]);

					area_2ab =  (p2.mV[0]*pa.mV[1] - pa.mV[0]*p2.mV[1]) +
								(pa.mV[0]*pb.mV[1] - pb.mV[0]*pa.mV[1]) +
								(pb.mV[0]*p2.mV[1] - p2.mV[0]*pb.mV[1]);

					BOOL use_tri1a2 = TRUE;
					BOOL tri_1a2 = TRUE;
					BOOL tri_21b = TRUE;

					if (area_1a2 < 0)
					{
						tri_1a2 = FALSE;
					}
					if (area_2ab < 0)
					{
						// Can't use, because it contains point b
						tri_1a2 = FALSE;
					}
					if (area_21b < 0)
					{
						tri_21b = FALSE;
					}
					if (area_1ba < 0)
					{
						// Can't use, because it contains point b
						tri_21b = FALSE;
					}

					if (!tri_1a2)
					{
						use_tri1a2 = FALSE;
					}
					else if (!tri_21b)
					{
						use_tri1a2 = TRUE;
					}
					else
					{
						LLVector3 d1 = p1 - pa;
						LLVector3 d2 = p2 - pb;

						if (d1.magVecSquared() < d2.magVecSquared())
						{
							use_tri1a2 = TRUE;
						}
						else
						{
							use_tri1a2 = FALSE;
						}
					}

					if (use_tri1a2)
					{
						index[count++] = pt1 + i;
						index[count++] = pt1 + 1 + i;
						index[count++] = pt2 + i;
						pt1++;
					}
					else
					{
						index[count++] = pt1 + i;
						index[count++] = pt2 - 1 + i;
						index[count++] = pt2 + i;
						pt2--;
					}
				}

				// Bottom cap
				pt1          = 0;
				pt2          = size_s-1;
				while (pt2 - pt1 > 1)
				{
					// Use the profile points instead of the mesh, since you want
					// the un-transformed profile distances.
					LLVector3 p1 = getProfile().mProfile[pt1];
					LLVector3 p2 = getProfile().mProfile[pt2];
					LLVector3 pa = getProfile().mProfile[pt1+1];
					LLVector3 pb = getProfile().mProfile[pt2-1];

					p1.mV[VZ] = 0.f;
					p2.mV[VZ] = 0.f;
					pa.mV[VZ] = 0.f;
					pb.mV[VZ] = 0.f;

					// Use area of triangle to determine backfacing
					F32 area_1a2, area_1ba, area_21b, area_2ab;
					area_1a2 =  (p1.mV[0]*pa.mV[1] - pa.mV[0]*p1.mV[1]) +
								(pa.mV[0]*p2.mV[1] - p2.mV[0]*pa.mV[1]) +
								(p2.mV[0]*p1.mV[1] - p1.mV[0]*p2.mV[1]);

					area_1ba =  (p1.mV[0]*pb.mV[1] - pb.mV[0]*p1.mV[1]) +
								(pb.mV[0]*pa.mV[1] - pa.mV[0]*pb.mV[1]) +
								(pa.mV[0]*p1.mV[1] - p1.mV[0]*pa.mV[1]);

					area_21b =  (p2.mV[0]*p1.mV[1] - p1.mV[0]*p2.mV[1]) +
								(p1.mV[0]*pb.mV[1] - pb.mV[0]*p1.mV[1]) +
								(pb.mV[0]*p2.mV[1] - p2.mV[0]*pb.mV[1]);

					area_2ab =  (p2.mV[0]*pa.mV[1] - pa.mV[0]*p2.mV[1]) +
								(pa.mV[0]*pb.mV[1] - pb.mV[0]*pa.mV[1]) +
								(pb.mV[0]*p2.mV[1] - p2.mV[0]*pb.mV[1]);

					BOOL use_tri1a2 = TRUE;
					BOOL tri_1a2 = TRUE;
					BOOL tri_21b = TRUE;

					if (area_1a2 < 0)
					{
						tri_1a2 = FALSE;
					}
					if (area_2ab < 0)
					{
						// Can't use, because it contains point b
						tri_1a2 = FALSE;
					}
					if (area_21b < 0)
					{
						tri_21b = FALSE;
					}
					if (area_1ba < 0)
					{
						// Can't use, because it contains point b
						tri_21b = FALSE;
					}

					if (!tri_1a2)
					{
						use_tri1a2 = FALSE;
					}
					else if (!tri_21b)
					{
						use_tri1a2 = TRUE;
					}
					else
					{
						LLVector3 d1 = p1 - pa;
						LLVector3 d2 = p2 - pb;

						if (d1.magVecSquared() < d2.magVecSquared())
						{
							use_tri1a2 = TRUE;
						}
						else
						{
							use_tri1a2 = FALSE;
						}
					}

					if (use_tri1a2)
					{
						index[count++] = pt1;
						index[count++] = pt2;
						index[count++] = pt1 + 1;
						pt1++;
					}
					else
					{
						index[count++] = pt1;
						index[count++] = pt2;
						index[count++] = pt2 - 1;
						pt2--;
					}
				}
			}
		}
		else
		{
			// Open solid

			for (t = 0; t < size_t - 1; t++)
			{
				// Outer face + 1 cut face
				for (s = 0; s < size_s - 1; s++)
				{
					i  = s + t*size_s;

					index[count++]  = i;				// x,y
					index[count++]  = i + 1;			// x+1,y
					index[count++]  = i + size_s;		// x,y+1

					index[count++]  = i + size_s;		// x,y+1
					index[count++]  = i + 1;			// x+1,y
					index[count++]  = i + size_s + 1;	// x+1,y+1
				}

				// The other cut face
				index[count++] = (size_s - 1) + (t*size_s);		// x,y
				index[count++] = 0 + t*size_s;					// x+1,y
				index[count++] = (size_s - 1) + (t+1)*size_s;	// x,y+1

				index[count++] = (size_s - 1) + (t+1)*size_s;	// x,y+1
				index[count++] = 0 + (t*size_s);				// x+1,y
				index[count++] = 0 + (t+1)*size_s;				// x+1,y+1
			}

			// Do the top and bottom caps, if necessary
			if (path_open)
			{
				for (s = 0; s < size_s - 2; s++)
				{
					index[count++] = s+1;
					index[count++] = s;
					index[count++] = size_s - 1;
				}

				// We've got a top cap
				S32 offset = (size_t - 1)*size_s;
				for (s = 0; s < size_s - 2; s++)
				{
					// Inverted ordering from bottom cap.
					index[count++] = offset + size_s - 1;
					index[count++] = offset + s;
					index[count++] = offset + s + 1;
				}
			}
		}
	}
	else if (hollow)
	{
		// Closed hollow
		// Outer face
		
		for (t = 0; t < size_t - 1; t++)
		{
			for (s = 0; s < size_s_out - 1; s++)
			{
				i  = s + t*size_s;

				index[count++]  = i;				// x,y
				index[count++]  = i + 1;			// x+1,y
				index[count++]  = i + size_s;		// x,y+1

				index[count++]  = i + size_s;		// x,y+1
				index[count++]  = i + 1;			// x+1,y
				index[count++]  = i + 1 + size_s;	// x+1,y+1
			}
		}

		// Inner face
		// Invert facing from outer face
		for (t = 0; t < size_t - 1; t++)
		{
			for (s = size_s_out; s < size_s - 1; s++)
			{
				i  = s + t*size_s;

				index[count++]  = i;				// x,y
				index[count++]  = i + 1;			// x+1,y
				index[count++]  = i + size_s;		// x,y+1

				index[count++]  = i + size_s;		// x,y+1
				index[count++]  = i + 1;			// x+1,y
				index[count++]  = i + 1 + size_s;	// x+1,y+1
			}
		}

		// Do the top and bottom caps, if necessary
		if (path_open)
		{
			// Top cap
			S32 pt1 = 0;
			S32 pt2 = size_s-1;
			S32 i   = (size_t - 1)*size_s;

			while (pt2 - pt1 > 1)
			{
				// Use the profile points instead of the mesh, since you want
				// the un-transformed profile distances.
				LLVector3 p1 = getProfile().mProfile[pt1];
				LLVector3 p2 = getProfile().mProfile[pt2];
				LLVector3 pa = getProfile().mProfile[pt1+1];
				LLVector3 pb = getProfile().mProfile[pt2-1];

				p1.mV[VZ] = 0.f;
				p2.mV[VZ] = 0.f;
				pa.mV[VZ] = 0.f;
				pb.mV[VZ] = 0.f;

				// Use area of triangle to determine backfacing
				F32 area_1a2, area_1ba, area_21b, area_2ab;
				area_1a2 =  (p1.mV[0]*pa.mV[1] - pa.mV[0]*p1.mV[1]) +
							(pa.mV[0]*p2.mV[1] - p2.mV[0]*pa.mV[1]) +
							(p2.mV[0]*p1.mV[1] - p1.mV[0]*p2.mV[1]);

				area_1ba =  (p1.mV[0]*pb.mV[1] - pb.mV[0]*p1.mV[1]) +
							(pb.mV[0]*pa.mV[1] - pa.mV[0]*pb.mV[1]) +
							(pa.mV[0]*p1.mV[1] - p1.mV[0]*pa.mV[1]);

				area_21b =  (p2.mV[0]*p1.mV[1] - p1.mV[0]*p2.mV[1]) +
							(p1.mV[0]*pb.mV[1] - pb.mV[0]*p1.mV[1]) +
							(pb.mV[0]*p2.mV[1] - p2.mV[0]*pb.mV[1]);

				area_2ab =  (p2.mV[0]*pa.mV[1] - pa.mV[0]*p2.mV[1]) +
							(pa.mV[0]*pb.mV[1] - pb.mV[0]*pa.mV[1]) +
							(pb.mV[0]*p2.mV[1] - p2.mV[0]*pb.mV[1]);

				BOOL use_tri1a2 = TRUE;
				BOOL tri_1a2 = TRUE;
				BOOL tri_21b = TRUE;

				if (area_1a2 < 0)
				{
					tri_1a2 = FALSE;
				}
				if (area_2ab < 0)
				{
					// Can't use, because it contains point b
					tri_1a2 = FALSE;
				}
				if (area_21b < 0)
				{
					tri_21b = FALSE;
				}
				if (area_1ba < 0)
				{
					// Can't use, because it contains point b
					tri_21b = FALSE;
				}

				if (!tri_1a2)
				{
					use_tri1a2 = FALSE;
				}
				else if (!tri_21b)
				{
					use_tri1a2 = TRUE;
				}
				else
				{
					LLVector3 d1 = p1 - pa;
					LLVector3 d2 = p2 - pb;

					if (d1.magVecSquared() < d2.magVecSquared())
					{
						use_tri1a2 = TRUE;
					}
					else
					{
						use_tri1a2 = FALSE;
					}
				}

				if (use_tri1a2)
				{
					index[count++] = pt1 + i;
					index[count++] = pt1 + 1 + i;
					index[count++] = pt2 + i;
					pt1++;
				}
				else
				{
					index[count++] = pt1 + i;
					index[count++] = pt2 - 1 + i;
					index[count++] = pt2 + i;
					pt2--;
				}
			}

			// Bottom cap
			pt1          = 0;
			pt2          = size_s-1;
			while (pt2 - pt1 > 1)
			{
				// Use the profile points instead of the mesh, since you want
				// the un-transformed profile distances.
				LLVector3 p1 = getProfile().mProfile[pt1];
				LLVector3 p2 = getProfile().mProfile[pt2];
				LLVector3 pa = getProfile().mProfile[pt1+1];
				LLVector3 pb = getProfile().mProfile[pt2-1];

				p1.mV[VZ] = 0.f;
				p2.mV[VZ] = 0.f;
				pa.mV[VZ] = 0.f;
				pb.mV[VZ] = 0.f;

				// Use area of triangle to determine backfacing
				F32 area_1a2, area_1ba, area_21b, area_2ab;
				area_1a2 =  (p1.mV[0]*pa.mV[1] - pa.mV[0]*p1.mV[1]) +
							(pa.mV[0]*p2.mV[1] - p2.mV[0]*pa.mV[1]) +
							(p2.mV[0]*p1.mV[1] - p1.mV[0]*p2.mV[1]);

				area_1ba =  (p1.mV[0]*pb.mV[1] - pb.mV[0]*p1.mV[1]) +
							(pb.mV[0]*pa.mV[1] - pa.mV[0]*pb.mV[1]) +
							(pa.mV[0]*p1.mV[1] - p1.mV[0]*pa.mV[1]);

				area_21b =  (p2.mV[0]*p1.mV[1] - p1.mV[0]*p2.mV[1]) +
							(p1.mV[0]*pb.mV[1] - pb.mV[0]*p1.mV[1]) +
							(pb.mV[0]*p2.mV[1] - p2.mV[0]*pb.mV[1]);

				area_2ab =  (p2.mV[0]*pa.mV[1] - pa.mV[0]*p2.mV[1]) +
							(pa.mV[0]*pb.mV[1] - pb.mV[0]*pa.mV[1]) +
							(pb.mV[0]*p2.mV[1] - p2.mV[0]*pb.mV[1]);

				BOOL use_tri1a2 = TRUE;
				BOOL tri_1a2 = TRUE;
				BOOL tri_21b = TRUE;

				if (area_1a2 < 0)
				{
					tri_1a2 = FALSE;
				}
				if (area_2ab < 0)
				{
					// Can't use, because it contains point b
					tri_1a2 = FALSE;
				}
				if (area_21b < 0)
				{
					tri_21b = FALSE;
				}
				if (area_1ba < 0)
				{
					// Can't use, because it contains point b
					tri_21b = FALSE;
				}

				if (!tri_1a2)
				{
					use_tri1a2 = FALSE;
				}
				else if (!tri_21b)
				{
					use_tri1a2 = TRUE;
				}
				else
				{
					LLVector3 d1 = p1 - pa;
					LLVector3 d2 = p2 - pb;

					if (d1.magVecSquared() < d2.magVecSquared())
					{
						use_tri1a2 = TRUE;
					}
					else
					{
						use_tri1a2 = FALSE;
					}
				}

				if (use_tri1a2)
				{
					index[count++] = pt1;
					index[count++] = pt2;
					index[count++] = pt1 + 1;
					pt1++;
				}
				else
				{
					index[count++] = pt1;
					index[count++] = pt2;
					index[count++] = pt2 - 1;
					pt2--;
				}
			}
		}		
	}
	else
	{
		// Closed solid.  Easy case.
		for (t = 0; t < size_t - 1; t++)
		{
			for (s = 0; s < size_s - 1; s++)
			{
				// Should wrap properly, but for now...
				i  = s + t*size_s;

				index[count++]  = i;				// x,y
				index[count++]  = i + 1;			// x+1,y
				index[count++]  = i + size_s;		// x,y+1

				index[count++]  = i + size_s;		// x,y+1
				index[count++]  = i + 1;			// x+1,y
				index[count++]  = i + size_s + 1;	// x+1,y+1
			}
		}

		// Do the top and bottom caps, if necessary
		if (path_open)
		{
			// bottom cap
			for (s = 1; s < size_s - 2; s++)
			{
				index[count++] = s+1;
				index[count++] = s;
				index[count++] = 0;
			}

			// top cap
			S32 offset = (size_t - 1)*size_s;
			for (s = 1; s < size_s - 2; s++)
			{
				// Inverted ordering from bottom cap.
				index[count++] = offset;
				index[count++] = offset + s;
				index[count++] = offset + s + 1;
			}
		}
	}

#ifdef LL_DEBUG
	// assert that we computed the correct number of indices
	if (count != expected_num_triangle_indices )
	{
		llerrs << "bad index count prediciton:"
			<< "  expected=" << expected_num_triangle_indices 
			<< " actual=" << count << llendl;
	}
#endif

#if 0
	// verify that each index does not point beyond the size of the mesh
	S32 num_vertices = mMesh.size();
	for (i = 0; i < count; i+=3)
	{
		llinfos << index[i] << ":" << index[i+1] << ":" << index[i+2] << llendl;
		llassert(index[i] < num_vertices);
		llassert(index[i+1] < num_vertices);
		llassert(index[i+2] < num_vertices);
	}
#endif

	num_indices = count;
	return index;
}

// <FS:ND> Cache LOD Triangle counts, it is expensive to calculate them each time.
//	static void getLoDTriangleCounts(const LLVolumeParams& params, S32* counts);
//void LLVolume::getLoDTriangleCounts(const LLVolumeParams& params, S32* counts)
void LLVolume::getLoDTriangleCounts(const LLVolumeParams& params, S32* counts, LLVolume *aVolume)
// </FS:ND>
{ //attempt to approximate the number of triangles that will result from generating a volume LoD set for the 
	//supplied LLVolumeParams -- inaccurate, but a close enough approximation for determining streaming cost

	// <FS:ND> check cache first
	if( aVolume->mTrianglesCache && aVolume->mTrianglesCache->mPathParams == params.getPathParams() && aVolume->mTrianglesCache->mProfileParams == params.getProfileParams() )
	{
		counts[ 0 ] = aVolume->mTrianglesCache->mTriangles[0];
		counts[ 1 ] = aVolume->mTrianglesCache->mTriangles[1];
		counts[ 2 ] = aVolume->mTrianglesCache->mTriangles[2];
		counts[ 3 ] = aVolume->mTrianglesCache->mTriangles[3];
		return;
	}

	if( !aVolume->mTrianglesCache )
		aVolume->mTrianglesCache = new TrianglesPerLODCache();

	aVolume->mTrianglesCache->mPathParams = params.getPathParams();
	aVolume->mTrianglesCache->mProfileParams = params.getProfileParams();
	// </FS:ND>

	F32 detail[] = {1.f, 1.5f, 2.5f, 4.f};	
	for (S32 i = 0; i < 4; i++)
	{
		S32 count = 0;
		S32 path_points = LLPath::getNumPoints(params.getPathParams(), detail[i]);
		S32 profile_points = LLProfile::getNumPoints(params.getProfileParams(), false, detail[i]);

		count = (profile_points-1)*2*(path_points-1);
		count += profile_points*2;

		counts[i] = count;
		aVolume->mTrianglesCache->mTriangles[i] = count; // </FS:ND>
	}
}

S32 LLVolume::getNumTriangleIndices() const
{
	BOOL profile_open = getProfile().isOpen();
	BOOL hollow = (mParams.getProfileParams().getHollow() > 0);
	BOOL path_open = getPath().isOpen();

	S32 size_s, size_s_out, size_t;
	size_s = getProfile().getTotal();
	size_s_out = getProfile().getTotalOut();
	size_t = getPath().mPath.size();

	S32 count = 0;
	if (profile_open)		/* Flawfinder: ignore */
	{
		if (hollow)
		{
			// Open hollow -- much like the closed solid, except we 
			// we need to stitch up the gap between s=0 and s=size_s-1
			count = (size_t - 1) * (((size_s -1) * 6) + 6);
		}
		else
		{
			count = (size_t - 1) * (((size_s -1) * 6) + 6); 
		}
	}
	else if (hollow)
	{
		// Closed hollow
		// Outer face
		count = (size_t - 1) * (size_s_out - 1) * 6;

		// Inner face
		count += (size_t - 1) * ((size_s - 1) - size_s_out) * 6;
	}
	else
	{
		// Closed solid.  Easy case.
		count = (size_t - 1) * (size_s - 1) * 6;
	}

	if (path_open)
	{
		S32 cap_triangle_count = size_s - 3;
		if ( profile_open
			|| hollow )
		{
			cap_triangle_count = size_s - 2;
		}
		if ( cap_triangle_count > 0 )
		{
			// top and bottom caps
			count += cap_triangle_count * 2 * 3;
		}
	}
	return count;
}


S32 LLVolume::getNumTriangles(S32* vcount) const
{
	U32 triangle_count = 0;
	U32 vertex_count = 0;

	for (S32 i = 0; i < getNumVolumeFaces(); ++i)
	{
		const LLVolumeFace& face = getVolumeFace(i);
		triangle_count += face.mNumIndices/3;

		vertex_count += face.mNumVertices;
	}


	if (vcount)
	{
		*vcount = vertex_count;
	}
	
	return triangle_count;
}


//-----------------------------------------------------------------------------
// generateSilhouetteVertices()
//-----------------------------------------------------------------------------
void LLVolume::generateSilhouetteVertices(std::vector<LLVector3> &vertices,
										  std::vector<LLVector3> &normals,
										  const LLVector3& obj_cam_vec_in,
										  const LLMatrix4& mat_in,
										  const LLMatrix3& norm_mat_in,
										  S32 face_mask)
{
	LLMemType m1(LLMemType::MTYPE_VOLUME);

	LLMatrix4a mat;
	mat.loadu(mat_in);

	LLMatrix4a norm_mat;
	norm_mat.loadu(norm_mat_in);
		
	LLVector4a obj_cam_vec;
	obj_cam_vec.load3(obj_cam_vec_in.mV);

	vertices.clear();
	normals.clear();

	if ((mParams.getSculptType() & LL_SCULPT_TYPE_MASK) == LL_SCULPT_TYPE_MESH)
	{
		return;
	}
	
	S32 cur_index = 0;
	//for each face
	for (face_list_t::iterator iter = mVolumeFaces.begin();
		 iter != mVolumeFaces.end(); ++iter)
	{
		LLVolumeFace& face = *iter;
	
		if (!(face_mask & (0x1 << cur_index++)) ||
		     face.mNumIndices == 0 || face.mEdge.empty())
		{
			continue;
		}

		if (face.mTypeMask & (LLVolumeFace::CAP_MASK)) {
	
		}
		else {

			//==============================================
			//DEBUG draw edge map instead of silhouette edge
			//==============================================

#if DEBUG_SILHOUETTE_EDGE_MAP

			//for each triangle
			U32 count = face.mNumIndices;
			for (U32 j = 0; j < count/3; j++) {
				//get vertices
				S32 v1 = face.mIndices[j*3+0];
				S32 v2 = face.mIndices[j*3+1];
				S32 v3 = face.mIndices[j*3+2];

				//get current face center
				LLVector3 cCenter = (face.mVertices[v1].getPosition() + 
									face.mVertices[v2].getPosition() + 
									face.mVertices[v3].getPosition()) / 3.0f;

				//for each edge
				for (S32 k = 0; k < 3; k++) {
                    S32 nIndex = face.mEdge[j*3+k];
					if (nIndex <= -1) {
						continue;
					}

					if (nIndex >= (S32) count/3) {
						continue;
					}
					//get neighbor vertices
					v1 = face.mIndices[nIndex*3+0];
					v2 = face.mIndices[nIndex*3+1];
					v3 = face.mIndices[nIndex*3+2];

					//get neighbor face center
					LLVector3 nCenter = (face.mVertices[v1].getPosition() + 
									face.mVertices[v2].getPosition() + 
									face.mVertices[v3].getPosition()) / 3.0f;

					//draw line
					vertices.push_back(cCenter);
					vertices.push_back(nCenter);
					normals.push_back(LLVector3(1,1,1));
					normals.push_back(LLVector3(1,1,1));
					segments.push_back(vertices.size());
				}
			}
		
			continue;

			//==============================================
			//DEBUG
			//==============================================

			//==============================================
			//DEBUG draw normals instead of silhouette edge
			//==============================================
#elif DEBUG_SILHOUETTE_NORMALS

			//for each vertex
			for (U32 j = 0; j < face.mNumVertices; j++) {
				vertices.push_back(face.mVertices[j].getPosition());
				vertices.push_back(face.mVertices[j].getPosition() + face.mVertices[j].getNormal()*0.1f);
				normals.push_back(LLVector3(0,0,1));
				normals.push_back(LLVector3(0,0,1));
				segments.push_back(vertices.size());
#if DEBUG_SILHOUETTE_BINORMALS
				vertices.push_back(face.mVertices[j].getPosition());
				vertices.push_back(face.mVertices[j].getPosition() + face.mVertices[j].mBinormal*0.1f);
				normals.push_back(LLVector3(0,0,1));
				normals.push_back(LLVector3(0,0,1));
				segments.push_back(vertices.size());
#endif
			}
						
			continue;
#else
			//==============================================
			//DEBUG
			//==============================================

			static const U8 AWAY = 0x01,
							TOWARDS = 0x02;

			//for each triangle
			std::vector<U8> fFacing;
			vector_append(fFacing, face.mNumIndices/3);

			LLVector4a* v = (LLVector4a*) face.mPositions;
			LLVector4a* n = (LLVector4a*) face.mNormals;

			for (U32 j = 0; j < face.mNumIndices/3; j++) 
			{
				//approximate normal
				S32 v1 = face.mIndices[j*3+0];
				S32 v2 = face.mIndices[j*3+1];
				S32 v3 = face.mIndices[j*3+2];

				LLVector4a c1,c2;
				c1.setSub(v[v1], v[v2]);
				c2.setSub(v[v2], v[v3]);

				LLVector4a norm;

				norm.setCross3(c1, c2);

				if (norm.dot3(norm) < 0.00000001f) 
				{
					fFacing[j] = AWAY | TOWARDS;
				}
				else 
				{
					//get view vector
					LLVector4a view;
					view.setSub(obj_cam_vec, v[v1]);
					bool away = view.dot3(norm) > 0.0f; 
					if (away) 
					{
						fFacing[j] = AWAY;
					}
					else 
					{
						fFacing[j] = TOWARDS;
					}
				}
			}
			
			//for each triangle
			for (U32 j = 0; j < face.mNumIndices/3; j++) 
			{
				if (fFacing[j] == (AWAY | TOWARDS)) 
				{ //this is a degenerate triangle
					//take neighbor facing (degenerate faces get facing of one of their neighbors)
					// *FIX IF NEEDED:  this does not deal with neighboring degenerate faces
					for (S32 k = 0; k < 3; k++) 
					{
						S32 index = face.mEdge[j*3+k];
						if (index != -1) 
						{
							fFacing[j] = fFacing[index];
							break;
						}
					}
					continue; //skip degenerate face
				}

				//for each edge
				for (S32 k = 0; k < 3; k++) {
					S32 index = face.mEdge[j*3+k];
					if (index != -1 && fFacing[index] == (AWAY | TOWARDS)) {
						//our neighbor is degenerate, make him face our direction
						fFacing[face.mEdge[j*3+k]] = fFacing[j];
						continue;
					}

					if (index == -1 ||		//edge has no neighbor, MUST be a silhouette edge
						(fFacing[index] & fFacing[j]) == 0) { 	//we found a silhouette edge

						S32 v1 = face.mIndices[j*3+k];
						S32 v2 = face.mIndices[j*3+((k+1)%3)];
						
						LLVector4a t;
						mat.affineTransform(v[v1], t);
						vertices.push_back(LLVector3(t[0], t[1], t[2]));

						norm_mat.rotate(n[v1], t);

						t.normalize3fast();
						normals.push_back(LLVector3(t[0], t[1], t[2]));

						mat.affineTransform(v[v2], t);
						vertices.push_back(LLVector3(t[0], t[1], t[2]));
						
						norm_mat.rotate(n[v2], t);
						t.normalize3fast();
						normals.push_back(LLVector3(t[0], t[1], t[2]));
					}
				}		
			}
#endif
		}
	}
}

S32 LLVolume::lineSegmentIntersect(const LLVector3& start, const LLVector3& end, 
								   S32 face,
								   LLVector3* intersection,LLVector2* tex_coord, LLVector3* normal, LLVector3* bi_normal)
{
	LLVector4a starta, enda;
	starta.load3(start.mV);
	enda.load3(end.mV);

	return lineSegmentIntersect(starta, enda, face, intersection, tex_coord, normal, bi_normal);

}


S32 LLVolume::lineSegmentIntersect(const LLVector4a& start, const LLVector4a& end, 
								   S32 face,
								   LLVector3* intersection,LLVector2* tex_coord, LLVector3* normal, LLVector3* bi_normal)
{
	S32 hit_face = -1;
	
	S32 start_face;
	S32 end_face;
	
	if (face == -1) // ALL_SIDES
	{
		start_face = 0;
		end_face = getNumVolumeFaces() - 1;
	}
	else
	{
		start_face = face;
		end_face = face;
	}

	LLVector4a dir;
	dir.setSub(end, start);

	F32 closest_t = 2.f; // must be larger than 1
	
	end_face = llmin(end_face, getNumVolumeFaces()-1);

	for (S32 i = start_face; i <= end_face; i++)
	{
		LLVolumeFace &face = mVolumeFaces[i];

		LLVector4a box_center;
		box_center.setAdd(face.mExtents[0], face.mExtents[1]);
		box_center.mul(0.5f);

		LLVector4a box_size;
		box_size.setSub(face.mExtents[1], face.mExtents[0]);

        if (LLLineSegmentBoxIntersect(start, end, box_center, box_size))
		{
			if (bi_normal != NULL) // if the caller wants binormals, we may need to generate them
			{
				genBinormals(i);
			}

			if (isUnique())
			{ //don't bother with an octree for flexi volumes
				U32 tri_count = face.mNumIndices/3;

				for (U32 j = 0; j < tri_count; ++j)
				{
					U16 idx0 = face.mIndices[j*3+0];
					U16 idx1 = face.mIndices[j*3+1];
					U16 idx2 = face.mIndices[j*3+2];

					const LLVector4a& v0 = face.mPositions[idx0];
					const LLVector4a& v1 = face.mPositions[idx1];
					const LLVector4a& v2 = face.mPositions[idx2];
				
					F32 a,b,t;

					if (LLTriangleRayIntersect(v0, v1, v2,
							start, dir, a, b, t))
					{
						if ((t >= 0.f) &&      // if hit is after start
							(t <= 1.f) &&      // and before end
							(t < closest_t))   // and this hit is closer
						{
							closest_t = t;
							hit_face = i;

							if (intersection != NULL)
							{
								LLVector4a intersect = dir;
								intersect.mul(closest_t);
								intersect.add(start);
								intersection->set(intersect.getF32ptr());
							}


							if (tex_coord != NULL)
							{
								LLVector2* tc = (LLVector2*) face.mTexCoords;
								*tex_coord = ((1.f - a - b)  * tc[idx0] +
									a              * tc[idx1] +
									b              * tc[idx2]);

							}

							if (normal!= NULL)
							{
								LLVector4* norm = (LLVector4*) face.mNormals;

								*normal		= ((1.f - a - b)  * LLVector3(norm[idx0]) + 
									a              * LLVector3(norm[idx1]) +
									b              * LLVector3(norm[idx2]));
							}

							if (bi_normal != NULL)
							{
								LLVector4* binormal = (LLVector4*) face.mBinormals;
								*bi_normal = ((1.f - a - b)  * LLVector3(binormal[idx0]) + 
										a              * LLVector3(binormal[idx1]) +
										b              * LLVector3(binormal[idx2]));
							}
						}
					}
				}
			}
			else
			{
				if (!face.mOctree)
				{
					face.createOctree();
				}
			
				LLOctreeTriangleRayIntersect intersect(start, dir, &face, &closest_t, intersection, tex_coord, normal, bi_normal);
				intersect.traverse(face.mOctree);
				if (intersect.mHitFace)
				{
					hit_face = i;
				}
			}
		}		
	}
	
	
	return hit_face;
}

class LLVertexIndexPair
{
public:
	LLVertexIndexPair(const LLVector3 &vertex, const S32 index);

	LLVector3 mVertex;
	S32	mIndex;
};

LLVertexIndexPair::LLVertexIndexPair(const LLVector3 &vertex, const S32 index)
{
	mVertex = vertex;
	mIndex = index;
}

const F32 VERTEX_SLOP = 0.00001f;
const F32 VERTEX_SLOP_SQRD = VERTEX_SLOP * VERTEX_SLOP;

struct lessVertex
{
	bool operator()(const LLVertexIndexPair *a, const LLVertexIndexPair *b)
	{
		const F32 slop = VERTEX_SLOP;

		if (a->mVertex.mV[0] + slop < b->mVertex.mV[0])
		{
			return TRUE;
		}
		else if (a->mVertex.mV[0] - slop > b->mVertex.mV[0])
		{
			return FALSE;
		}
		
		if (a->mVertex.mV[1] + slop < b->mVertex.mV[1])
		{
			return TRUE;
		}
		else if (a->mVertex.mV[1] - slop > b->mVertex.mV[1])
		{
			return FALSE;
		}
		
		if (a->mVertex.mV[2] + slop < b->mVertex.mV[2])
		{
			return TRUE;
		}
		else if (a->mVertex.mV[2] - slop > b->mVertex.mV[2])
		{
			return FALSE;
		}
		
		return FALSE;
	}
};

struct lessTriangle
{
	bool operator()(const S32 *a, const S32 *b)
	{
		if (*a < *b)
		{
			return TRUE;
		}
		else if (*a > *b)
		{
			return FALSE;
		}

		if (*(a+1) < *(b+1))
		{
			return TRUE;
		}
		else if (*(a+1) > *(b+1))
		{
			return FALSE;
		}

		if (*(a+2) < *(b+2))
		{
			return TRUE;
		}
		else if (*(a+2) > *(b+2))
		{
			return FALSE;
		}

		return FALSE;
	}
};

BOOL equalTriangle(const S32 *a, const S32 *b)
{
	if ((*a == *b) && (*(a+1) == *(b+1)) && (*(a+2) == *(b+2)))
	{
		return TRUE;
	}
	return FALSE;
}

BOOL LLVolume::cleanupTriangleData( const S32 num_input_vertices,
									const std::vector<Point>& input_vertices,
									const S32 num_input_triangles,
									S32 *input_triangles,
									S32 &num_output_vertices,
									LLVector3 **output_vertices,
									S32 &num_output_triangles,
									S32 **output_triangles)
{
	LLMemType m1(LLMemType::MTYPE_VOLUME);
	
	/* Testing: avoid any cleanup
	static BOOL skip_cleanup = TRUE;
	if ( skip_cleanup )
	{
		num_output_vertices = num_input_vertices;
		num_output_triangles = num_input_triangles;

		*output_vertices = new LLVector3[num_input_vertices];
		for (S32 index = 0; index < num_input_vertices; index++)
		{
			(*output_vertices)[index] = input_vertices[index].mPos;
		}

		*output_triangles = new S32[num_input_triangles*3];
		memcpy(*output_triangles, input_triangles, 3*num_input_triangles*sizeof(S32));		// Flawfinder: ignore
		return TRUE;
	}
	*/

	// Here's how we do this:
	// Create a structure which contains the original vertex index and the
	// LLVector3 data.
	// "Sort" the data by the vectors
	// Create an array the size of the old vertex list, with a mapping of
	// old indices to new indices.
	// Go through triangles, shift so the lowest index is first
	// Sort triangles by first index
	// Remove duplicate triangles
	// Allocate and pack new triangle data.

	//LLTimer cleanupTimer;
	//llinfos << "In vertices: " << num_input_vertices << llendl;
	//llinfos << "In triangles: " << num_input_triangles << llendl;

	S32 i;
	typedef std::multiset<LLVertexIndexPair*, lessVertex> vertex_set_t;
	vertex_set_t vertex_list;

	LLVertexIndexPair *pairp = NULL;
	for (i = 0; i < num_input_vertices; i++)
	{
		LLVertexIndexPair *new_pairp = new LLVertexIndexPair(input_vertices[i].mPos, i);
		vertex_list.insert(new_pairp);
	}

	// Generate the vertex mapping and the list of vertices without
	// duplicates.  This will crash if there are no vertices.
	llassert(num_input_vertices > 0); // check for no vertices!
	S32 *vertex_mapping = new S32[num_input_vertices];
	LLVector3 *new_vertices = new LLVector3[num_input_vertices];
	LLVertexIndexPair *prev_pairp = NULL;

	S32 new_num_vertices;

	new_num_vertices = 0;
	for (vertex_set_t::iterator iter = vertex_list.begin(),
			 end = vertex_list.end();
		 iter != end; iter++)
	{
		pairp = *iter;
		if (!prev_pairp || ((pairp->mVertex - prev_pairp->mVertex).magVecSquared() >= VERTEX_SLOP_SQRD))	
		{
			new_vertices[new_num_vertices] = pairp->mVertex;
			//llinfos << "Added vertex " << new_num_vertices << " : " << pairp->mVertex << llendl;
			new_num_vertices++;
			// Update the previous
			prev_pairp = pairp;
		}
		else
		{
			//llinfos << "Removed duplicate vertex " << pairp->mVertex << ", distance magVecSquared() is " << (pairp->mVertex - prev_pairp->mVertex).magVecSquared() << llendl;
		}
		vertex_mapping[pairp->mIndex] = new_num_vertices - 1;
	}

	// Iterate through triangles and remove degenerates, re-ordering vertices
	// along the way.
	S32 *new_triangles = new S32[num_input_triangles * 3];
	S32 new_num_triangles = 0;

	for (i = 0; i < num_input_triangles; i++)
	{
		S32 v1 = i*3;
		S32 v2 = v1 + 1;
		S32 v3 = v1 + 2;

		//llinfos << "Checking triangle " << input_triangles[v1] << ":" << input_triangles[v2] << ":" << input_triangles[v3] << llendl;
		input_triangles[v1] = vertex_mapping[input_triangles[v1]];
		input_triangles[v2] = vertex_mapping[input_triangles[v2]];
		input_triangles[v3] = vertex_mapping[input_triangles[v3]];

		if ((input_triangles[v1] == input_triangles[v2])
			|| (input_triangles[v1] == input_triangles[v3])
			|| (input_triangles[v2] == input_triangles[v3]))
		{
			//llinfos << "Removing degenerate triangle " << input_triangles[v1] << ":" << input_triangles[v2] << ":" << input_triangles[v3] << llendl;
			// Degenerate triangle, skip
			continue;
		}

		if (input_triangles[v1] < input_triangles[v2])
		{
			if (input_triangles[v1] < input_triangles[v3])
			{
				// (0 < 1) && (0 < 2)
				new_triangles[new_num_triangles*3] = input_triangles[v1];
				new_triangles[new_num_triangles*3+1] = input_triangles[v2];
				new_triangles[new_num_triangles*3+2] = input_triangles[v3];
			}
			else
			{
				// (0 < 1) && (2 < 0)
				new_triangles[new_num_triangles*3] = input_triangles[v3];
				new_triangles[new_num_triangles*3+1] = input_triangles[v1];
				new_triangles[new_num_triangles*3+2] = input_triangles[v2];
			}
		}
		else if (input_triangles[v2] < input_triangles[v3])
		{
			// (1 < 0) && (1 < 2)
			new_triangles[new_num_triangles*3] = input_triangles[v2];
			new_triangles[new_num_triangles*3+1] = input_triangles[v3];
			new_triangles[new_num_triangles*3+2] = input_triangles[v1];
		}
		else
		{
			// (1 < 0) && (2 < 1)
			new_triangles[new_num_triangles*3] = input_triangles[v3];
			new_triangles[new_num_triangles*3+1] = input_triangles[v1];
			new_triangles[new_num_triangles*3+2] = input_triangles[v2];
		}
		new_num_triangles++;
	}

	if (new_num_triangles == 0)
	{
		llwarns << "Created volume object with 0 faces." << llendl;
		delete[] new_triangles;
		delete[] vertex_mapping;
		delete[] new_vertices;
		return FALSE;
	}

	typedef std::set<S32*, lessTriangle> triangle_set_t;
	triangle_set_t triangle_list;

	for (i = 0; i < new_num_triangles; i++)
	{
		triangle_list.insert(&new_triangles[i*3]);
	}

	// Sort through the triangle list, and delete duplicates

	S32 *prevp = NULL;
	S32 *curp = NULL;

	S32 *sorted_tris = new S32[new_num_triangles*3];
	S32 cur_tri = 0;
	for (triangle_set_t::iterator iter = triangle_list.begin(),
			 end = triangle_list.end();
		 iter != end; iter++)
	{
		curp = *iter;
		if (!prevp || !equalTriangle(prevp, curp))
		{
			//llinfos << "Added triangle " << *curp << ":" << *(curp+1) << ":" << *(curp+2) << llendl;
			sorted_tris[cur_tri*3] = *curp;
			sorted_tris[cur_tri*3+1] = *(curp+1);
			sorted_tris[cur_tri*3+2] = *(curp+2);
			cur_tri++;
			prevp = curp;
		}
		else
		{
			//llinfos << "Skipped triangle " << *curp << ":" << *(curp+1) << ":" << *(curp+2) << llendl;
		}
	}

	*output_vertices = new LLVector3[new_num_vertices];
	num_output_vertices = new_num_vertices;
	for (i = 0; i < new_num_vertices; i++)
	{
		(*output_vertices)[i] = new_vertices[i];
	}

	*output_triangles = new S32[cur_tri*3];
	num_output_triangles = cur_tri;
	memcpy(*output_triangles, sorted_tris, 3*cur_tri*sizeof(S32));		/* Flawfinder: ignore */

	/*
	llinfos << "Out vertices: " << num_output_vertices << llendl;
	llinfos << "Out triangles: " << num_output_triangles << llendl;
	for (i = 0; i < num_output_vertices; i++)
	{
		llinfos << i << ":" << (*output_vertices)[i] << llendl;
	}
	for (i = 0; i < num_output_triangles; i++)
	{
		llinfos << i << ":" << (*output_triangles)[i*3] << ":" << (*output_triangles)[i*3+1] << ":" << (*output_triangles)[i*3+2] << llendl;
	}
	*/

	//llinfos << "Out vertices: " << num_output_vertices << llendl;
	//llinfos << "Out triangles: " << num_output_triangles << llendl;
	delete[] vertex_mapping;
	vertex_mapping = NULL;
	delete[] new_vertices;
	new_vertices = NULL;
	delete[] new_triangles;
	new_triangles = NULL;
	delete[] sorted_tris;
	sorted_tris = NULL;
	triangle_list.clear();
	std::for_each(vertex_list.begin(), vertex_list.end(), DeletePointer());
	vertex_list.clear();
	
	return TRUE;
}


BOOL LLVolumeParams::importFile(LLFILE *fp)
{
	LLMemType m1(LLMemType::MTYPE_VOLUME);
	
	//llinfos << "importing volume" << llendl;
	const S32 BUFSIZE = 16384;
	char buffer[BUFSIZE];	/* Flawfinder: ignore */
	// *NOTE: changing the size or type of this buffer will require
	// changing the sscanf below.
	char keyword[256];	/* Flawfinder: ignore */
	keyword[0] = 0;

	while (!feof(fp))
	{
		if (fgets(buffer, BUFSIZE, fp) == NULL)
		{
			buffer[0] = '\0';
		}
		
		sscanf(buffer, " %255s", keyword);	/* Flawfinder: ignore */
		if (!strcmp("{", keyword))
		{
			continue;
		}
		if (!strcmp("}",keyword))
		{
			break;
		}
		else if (!strcmp("profile", keyword))
		{
			mProfileParams.importFile(fp);
		}
		else if (!strcmp("path",keyword))
		{
			mPathParams.importFile(fp);
		}
		else
		{
			llwarns << "unknown keyword " << keyword << " in volume import" << llendl;
		}
	}

	return TRUE;
}

BOOL LLVolumeParams::exportFile(LLFILE *fp) const
{
	fprintf(fp,"\tshape 0\n");
	fprintf(fp,"\t{\n");
	mPathParams.exportFile(fp);
	mProfileParams.exportFile(fp);
	fprintf(fp, "\t}\n");
	return TRUE;
}


BOOL LLVolumeParams::importLegacyStream(std::istream& input_stream)
{
	LLMemType m1(LLMemType::MTYPE_VOLUME);
	
	//llinfos << "importing volume" << llendl;
	const S32 BUFSIZE = 16384;
	// *NOTE: changing the size or type of this buffer will require
	// changing the sscanf below.
	char buffer[BUFSIZE];		/* Flawfinder: ignore */
	char keyword[256];		/* Flawfinder: ignore */
	keyword[0] = 0;

	while (input_stream.good())
	{
		input_stream.getline(buffer, BUFSIZE);
		sscanf(buffer, " %255s", keyword);
		if (!strcmp("{", keyword))
		{
			continue;
		}
		if (!strcmp("}",keyword))
		{
			break;
		}
		else if (!strcmp("profile", keyword))
		{
			mProfileParams.importLegacyStream(input_stream);
		}
		else if (!strcmp("path",keyword))
		{
			mPathParams.importLegacyStream(input_stream);
		}
		else
		{
			llwarns << "unknown keyword " << keyword << " in volume import" << llendl;
		}
	}

	return TRUE;
}

BOOL LLVolumeParams::exportLegacyStream(std::ostream& output_stream) const
{
	LLMemType m1(LLMemType::MTYPE_VOLUME);
	
	output_stream <<"\tshape 0\n";
	output_stream <<"\t{\n";
	mPathParams.exportLegacyStream(output_stream);
	mProfileParams.exportLegacyStream(output_stream);
	output_stream << "\t}\n";
	return TRUE;
}

LLSD LLVolumeParams::sculptAsLLSD() const
{
	LLSD sd = LLSD();
	sd["id"] = getSculptID();
	sd["type"] = getSculptType();

	return sd;
}

bool LLVolumeParams::sculptFromLLSD(LLSD& sd)
{
	setSculptID(sd["id"].asUUID(), (U8)sd["type"].asInteger());
	return true;
}

LLSD LLVolumeParams::asLLSD() const
{
	LLSD sd = LLSD();
	sd["path"] = mPathParams;
	sd["profile"] = mProfileParams;
	sd["sculpt"] = sculptAsLLSD();
	
	return sd;
}

bool LLVolumeParams::fromLLSD(LLSD& sd)
{
	mPathParams.fromLLSD(sd["path"]);
	mProfileParams.fromLLSD(sd["profile"]);
	sculptFromLLSD(sd["sculpt"]);
		
	return true;
}

void LLVolumeParams::reduceS(F32 begin, F32 end)
{
	begin = llclampf(begin);
	end = llclampf(end);
	if (begin > end)
	{
		F32 temp = begin;
		begin = end;
		end = temp;
	}
	F32 a = mProfileParams.getBegin();
	F32 b = mProfileParams.getEnd();
	mProfileParams.setBegin(a + begin * (b - a));
	mProfileParams.setEnd(a + end * (b - a));
}

void LLVolumeParams::reduceT(F32 begin, F32 end)
{
	begin = llclampf(begin);
	end = llclampf(end);
	if (begin > end)
	{
		F32 temp = begin;
		begin = end;
		end = temp;
	}
	F32 a = mPathParams.getBegin();
	F32 b = mPathParams.getEnd();
	mPathParams.setBegin(a + begin * (b - a));
	mPathParams.setEnd(a + end * (b - a));
}

const F32 MIN_CONCAVE_PROFILE_WEDGE = 0.125f;	// 1/8 unity
const F32 MIN_CONCAVE_PATH_WEDGE = 0.111111f;	// 1/9 unity

// returns TRUE if the shape can be approximated with a convex shape 
// for collison purposes
BOOL LLVolumeParams::isConvex() const
{
	if (!getSculptID().isNull())
	{
		// can't determine, be safe and say no:
		return FALSE;
	}
	
	F32 path_length = mPathParams.getEnd() - mPathParams.getBegin();
	F32 hollow = mProfileParams.getHollow();
	 
	U8 path_type = mPathParams.getCurveType();
	if ( path_length > MIN_CONCAVE_PATH_WEDGE
		&& ( mPathParams.getTwist() != mPathParams.getTwistBegin()
		     || (hollow > 0.f 
				 && LL_PCODE_PATH_LINE != path_type) ) )
	{
		// twist along a "not too short" path is concave
		return FALSE;
	}

	F32 profile_length = mProfileParams.getEnd() - mProfileParams.getBegin();
	BOOL same_hole = hollow == 0.f 
					 || (mProfileParams.getCurveType() & LL_PCODE_HOLE_MASK) == LL_PCODE_HOLE_SAME;

	F32 min_profile_wedge = MIN_CONCAVE_PROFILE_WEDGE;
	U8 profile_type = mProfileParams.getCurveType() & LL_PCODE_PROFILE_MASK;
	if ( LL_PCODE_PROFILE_CIRCLE_HALF == profile_type )
	{
		// it is a sphere and spheres get twice the minimum profile wedge
		min_profile_wedge = 2.f * MIN_CONCAVE_PROFILE_WEDGE;
	}

	BOOL convex_profile = ( ( profile_length == 1.f
						     || profile_length <= 0.5f )
						   && hollow == 0.f )						// trivially convex
						  || ( profile_length <= min_profile_wedge
							  && same_hole );						// effectvely convex (even when hollow)

	if (!convex_profile)
	{
		// profile is concave
		return FALSE;
	}

	if ( LL_PCODE_PATH_LINE == path_type )
	{
		// straight paths with convex profile
		return TRUE;
	}

	BOOL concave_path = (path_length < 1.0f) && (path_length > 0.5f);
	if (concave_path)
	{
		return FALSE;
	}

	// we're left with spheres, toroids and tubes
	if ( LL_PCODE_PROFILE_CIRCLE_HALF == profile_type )
	{
		// at this stage all spheres must be convex
		return TRUE;
	}

	// it's a toroid or tube		
	if ( path_length <= MIN_CONCAVE_PATH_WEDGE )
	{
		// effectively convex
		return TRUE;
	}

	return FALSE;
}

// debug
void LLVolumeParams::setCube()
{
	mProfileParams.setCurveType(LL_PCODE_PROFILE_SQUARE);
	mProfileParams.setBegin(0.f);
	mProfileParams.setEnd(1.f);
	mProfileParams.setHollow(0.f);

	mPathParams.setBegin(0.f);
	mPathParams.setEnd(1.f);
	mPathParams.setScale(1.f, 1.f);
	mPathParams.setShear(0.f, 0.f);
	mPathParams.setCurveType(LL_PCODE_PATH_LINE);
	mPathParams.setTwistBegin(0.f);
	mPathParams.setTwistEnd(0.f);
	mPathParams.setRadiusOffset(0.f);
	mPathParams.setTaper(0.f, 0.f);
	mPathParams.setRevolutions(0.f);
	mPathParams.setSkew(0.f);
}

LLFaceID LLVolume::generateFaceMask()
{
	LLFaceID new_mask = 0x0000;

	switch(mParams.getProfileParams().getCurveType() & LL_PCODE_PROFILE_MASK)
	{
	case LL_PCODE_PROFILE_CIRCLE:
	case LL_PCODE_PROFILE_CIRCLE_HALF:
		new_mask |= LL_FACE_OUTER_SIDE_0;
		break;
	case LL_PCODE_PROFILE_SQUARE:
		{
			for(S32 side = (S32)(mParams.getProfileParams().getBegin() * 4.f); side < llceil(mParams.getProfileParams().getEnd() * 4.f); side++)
			{
				new_mask |= LL_FACE_OUTER_SIDE_0 << side;
			}
		}
		break;
	case LL_PCODE_PROFILE_ISOTRI:
	case LL_PCODE_PROFILE_EQUALTRI:
	case LL_PCODE_PROFILE_RIGHTTRI:
		{
			for(S32 side = (S32)(mParams.getProfileParams().getBegin() * 3.f); side < llceil(mParams.getProfileParams().getEnd() * 3.f); side++)
			{
				new_mask |= LL_FACE_OUTER_SIDE_0 << side;
			}
		}
		break;
	default:
		llerrs << "Unknown profile!" << llendl;
		break;
	}

	// handle hollow objects
	if (mParams.getProfileParams().getHollow() > 0)
	{
		new_mask |= LL_FACE_INNER_SIDE;
	}

	// handle open profile curves
	if (mProfilep->isOpen())
	{
		new_mask |= LL_FACE_PROFILE_BEGIN | LL_FACE_PROFILE_END;
	}

	// handle open path curves
	if (mPathp->isOpen())
	{
		new_mask |= LL_FACE_PATH_BEGIN | LL_FACE_PATH_END;
	}

	return new_mask;
}

BOOL LLVolume::isFaceMaskValid(LLFaceID face_mask)
{
	LLFaceID test_mask = 0;
	for(S32 i = 0; i < getNumFaces(); i++)
	{
		test_mask |= mProfilep->mFaces[i].mFaceID;
	}

	return test_mask == face_mask;
}

BOOL LLVolume::isConvex() const
{
	// mParams.isConvex() may return FALSE even though the final
	// geometry is actually convex due to LOD approximations.
	// TODO -- provide LLPath and LLProfile with isConvex() methods
	// that correctly determine convexity. -- Leviathan
	return mParams.isConvex();
}


std::ostream& operator<<(std::ostream &s, const LLProfileParams &profile_params)
{
	s << "{type=" << (U32) profile_params.mCurveType;
	s << ", begin=" << profile_params.mBegin;
	s << ", end=" << profile_params.mEnd;
	s << ", hollow=" << profile_params.mHollow;
	s << "}";
	return s;
}


std::ostream& operator<<(std::ostream &s, const LLPathParams &path_params)
{
	s << "{type=" << (U32) path_params.mCurveType;
	s << ", begin=" << path_params.mBegin;
	s << ", end=" << path_params.mEnd;
	s << ", twist=" << path_params.mTwistEnd;
	s << ", scale=" << path_params.mScale;
	s << ", shear=" << path_params.mShear;
	s << ", twist_begin=" << path_params.mTwistBegin;
	s << ", radius_offset=" << path_params.mRadiusOffset;
	s << ", taper=" << path_params.mTaper;
	s << ", revolutions=" << path_params.mRevolutions;
	s << ", skew=" << path_params.mSkew;
	s << "}";
	return s;
}


std::ostream& operator<<(std::ostream &s, const LLVolumeParams &volume_params)
{
	s << "{profileparams = " << volume_params.mProfileParams;
	s << ", pathparams = " << volume_params.mPathParams;
	s << "}";
	return s;
}


std::ostream& operator<<(std::ostream &s, const LLProfile &profile)
{
	s << " {open=" << (U32) profile.mOpen;
	s << ", dirty=" << profile.mDirty;
	s << ", totalout=" << profile.mTotalOut;
	s << ", total=" << profile.mTotal;
	s << "}";
	return s;
}


std::ostream& operator<<(std::ostream &s, const LLPath &path)
{
	s << "{open=" << (U32) path.mOpen;
	s << ", dirty=" << path.mDirty;
	s << ", step=" << path.mStep;
	s << ", total=" << path.mTotal;
	s << "}";
	return s;
}

std::ostream& operator<<(std::ostream &s, const LLVolume &volume)
{
	s << "{params = " << volume.getParams();
	s << ", path = " << *volume.mPathp;
	s << ", profile = " << *volume.mProfilep;
	s << "}";
	return s;
}


std::ostream& operator<<(std::ostream &s, const LLVolume *volumep)
{
	s << "{params = " << volumep->getParams();
	s << ", path = " << *(volumep->mPathp);
	s << ", profile = " << *(volumep->mProfilep);
	s << "}";
	return s;
}

LLVolumeFace::LLVolumeFace() : 
	mID(0),
	mTypeMask(0),
	mBeginS(0),
	mBeginT(0),
	mNumS(0),
	mNumT(0),
	mNumVertices(0),
	mNumIndices(0),
	mPositions(NULL),
	mNormals(NULL),
	mBinormals(NULL),
	mTexCoords(NULL),
	mIndices(NULL),
	mWeights(NULL),
	mOctree(NULL)
{
	mExtents = (LLVector4a*) ll_aligned_malloc_16(sizeof(LLVector4a)*3);
	mExtents[0].splat(-0.5f);
	mExtents[1].splat(0.5f);
	mCenter = mExtents+2;
}

LLVolumeFace::LLVolumeFace(const LLVolumeFace& src)
:	mID(0),
	mTypeMask(0),
	mBeginS(0),
	mBeginT(0),
	mNumS(0),
	mNumT(0),
	mNumVertices(0),
	mNumIndices(0),
	mPositions(NULL),
	mNormals(NULL),
	mBinormals(NULL),
	mTexCoords(NULL),
	mIndices(NULL),
	mWeights(NULL),
	mOctree(NULL)
{ 
	mExtents = (LLVector4a*) ll_aligned_malloc_16(sizeof(LLVector4a)*3);
	mCenter = mExtents+2;
	*this = src;
}

LLVolumeFace& LLVolumeFace::operator=(const LLVolumeFace& src)
{
	if (&src == this)
	{ //self assignment, do nothing
		return *this;
	}

	mID = src.mID;
	mTypeMask = src.mTypeMask;
	mBeginS = src.mBeginS;
	mBeginT = src.mBeginT;
	mNumS = src.mNumS;
	mNumT = src.mNumT;

	mExtents[0] = src.mExtents[0];
	mExtents[1] = src.mExtents[1];
	*mCenter = *src.mCenter;

	mNumVertices = 0;
	mNumIndices = 0;

	freeData();
	
	LLVector4a::memcpyNonAliased16((F32*) mExtents, (F32*) src.mExtents, 3*sizeof(LLVector4a));

	resizeVertices(src.mNumVertices);
	resizeIndices(src.mNumIndices);

	if (mNumVertices)
	{
		S32 vert_size = mNumVertices*sizeof(LLVector4a);
		S32 tc_size = (mNumVertices*sizeof(LLVector2)+0xF) & ~0xF;
			
		LLVector4a::memcpyNonAliased16((F32*) mPositions, (F32*) src.mPositions, vert_size);
		LLVector4a::memcpyNonAliased16((F32*) mNormals, (F32*) src.mNormals, vert_size);

		if(src.mTexCoords)
		{
			LLVector4a::memcpyNonAliased16((F32*) mTexCoords, (F32*) src.mTexCoords, tc_size);
		}
		else
		{
			ll_aligned_free_16(mTexCoords) ;
			mTexCoords = NULL ;
		}


		if (src.mBinormals)
		{
			allocateBinormals(src.mNumVertices);
			LLVector4a::memcpyNonAliased16((F32*) mBinormals, (F32*) src.mBinormals, vert_size);
		}
		else
		{
			ll_aligned_free_16(mBinormals);
			mBinormals = NULL;
		}

		if (src.mWeights)
		{
			allocateWeights(src.mNumVertices);
			LLVector4a::memcpyNonAliased16((F32*) mWeights, (F32*) src.mWeights, vert_size);
		}
		else
		{
			ll_aligned_free_16(mWeights);
			mWeights = NULL;
		}
	}

	if (mNumIndices)
	{
		S32 idx_size = (mNumIndices*sizeof(U16)+0xF) & ~0xF;
		
		LLVector4a::memcpyNonAliased16((F32*) mIndices, (F32*) src.mIndices, idx_size);
	}
	
	//delete 
	return *this;
}

LLVolumeFace::~LLVolumeFace()
{
	ll_aligned_free_16(mExtents);
	mExtents = NULL;

	freeData();
}

void LLVolumeFace::freeData()
{
	ll_aligned_free_16(mPositions);
	mPositions = NULL;
	ll_aligned_free_16( mNormals);
	mNormals = NULL;
	ll_aligned_free_16(mTexCoords);
	mTexCoords = NULL;
	ll_aligned_free_16(mIndices);
	mIndices = NULL;
	ll_aligned_free_16(mBinormals);
	mBinormals = NULL;
	ll_aligned_free_16(mWeights);
	mWeights = NULL;

	delete mOctree;
	mOctree = NULL;
}

BOOL LLVolumeFace::create(LLVolume* volume, BOOL partial_build)
{
	//tree for this face is no longer valid
	delete mOctree;
	mOctree = NULL;

	BOOL ret = FALSE ;
	if (mTypeMask & CAP_MASK)
	{
		ret = createCap(volume, partial_build);
	}
	else if ((mTypeMask & END_MASK) || (mTypeMask & SIDE_MASK))
	{
		ret = createSide(volume, partial_build);
	}
	else
	{
		llerrs << "Unknown/uninitialized face type!" << llendl;
	}

	//update the range of the texture coordinates
	if(ret)
	{
		mTexCoordExtents[0].setVec(1.f, 1.f) ;
		mTexCoordExtents[1].setVec(0.f, 0.f) ;

		for(U32 i = 0 ; i < mNumVertices ; i++)
		{
			if(mTexCoordExtents[0].mV[0] > mTexCoords[i].mV[0])
			{
				mTexCoordExtents[0].mV[0] = mTexCoords[i].mV[0] ;
			}
			if(mTexCoordExtents[1].mV[0] < mTexCoords[i].mV[0])
			{
				mTexCoordExtents[1].mV[0] = mTexCoords[i].mV[0] ;
			}

			if(mTexCoordExtents[0].mV[1] > mTexCoords[i].mV[1])
			{
				mTexCoordExtents[0].mV[1] = mTexCoords[i].mV[1] ;
			}
			if(mTexCoordExtents[1].mV[1] < mTexCoords[i].mV[1])
			{
				mTexCoordExtents[1].mV[1] = mTexCoords[i].mV[1] ;
			}			
		}
		mTexCoordExtents[0].mV[0] = llmax(0.f, mTexCoordExtents[0].mV[0]) ;
		mTexCoordExtents[0].mV[1] = llmax(0.f, mTexCoordExtents[0].mV[1]) ;
		mTexCoordExtents[1].mV[0] = llmin(1.f, mTexCoordExtents[1].mV[0]) ;
		mTexCoordExtents[1].mV[1] = llmin(1.f, mTexCoordExtents[1].mV[1]) ;
	}

	return ret ;
}

void LLVolumeFace::getVertexData(U16 index, LLVolumeFace::VertexData& cv)
{
	cv.setPosition(mPositions[index]);
	if (mNormals)
	{
		cv.setNormal(mNormals[index]);
	}
	else
	{
		cv.getNormal().clear();
	}

	if (mTexCoords)
	{
		cv.mTexCoord = mTexCoords[index];
	}
	else
	{
		cv.mTexCoord.clear();
	}
}

bool LLVolumeFace::VertexMapData::operator==(const LLVolumeFace::VertexData& rhs) const
{
	return getPosition().equals3(rhs.getPosition()) &&
		mTexCoord == rhs.mTexCoord &&
		getNormal().equals3(rhs.getNormal());
}

bool LLVolumeFace::VertexMapData::ComparePosition::operator()(const LLVector3& a, const LLVector3& b) const
{
	if (a.mV[0] != b.mV[0])
	{
		return a.mV[0] < b.mV[0];
	}
	
	if (a.mV[1] != b.mV[1])
	{
		return a.mV[1] < b.mV[1];
	}
	
	return a.mV[2] < b.mV[2];
}

void LLVolumeFace::optimize(F32 angle_cutoff)
{
	LLVolumeFace new_face;

	//map of points to vector of vertices at that point
	std::map<U64, std::vector<VertexMapData> > point_map;

	LLVector4a range;
	range.setSub(mExtents[1],mExtents[0]);

	//remove redundant vertices
	for (U32 i = 0; i < mNumIndices; ++i)
	{
		U16 index = mIndices[i];

		LLVolumeFace::VertexData cv;
		getVertexData(index, cv);
		
		BOOL found = FALSE;

		LLVector4a pos;
		pos.setSub(mPositions[index], mExtents[0]);
		pos.div(range);

		U64 pos64 = 0;

		pos64 = (U16) (pos[0]*65535);
		pos64 = pos64 | (((U64) (pos[1]*65535)) << 16);
		pos64 = pos64 | (((U64) (pos[2]*65535)) << 32);

		std::map<U64, std::vector<VertexMapData> >::iterator point_iter = point_map.find(pos64);
		
		if (point_iter != point_map.end())
		{ //duplicate point might exist
			for (U32 j = 0; j < point_iter->second.size(); ++j)
			{
				LLVolumeFace::VertexData& tv = (point_iter->second)[j];
				if (tv.compareNormal(cv, angle_cutoff))
				{
					found = TRUE;
					new_face.pushIndex((point_iter->second)[j].mIndex);
					break;
				}
			}
		}

		if (!found)
		{
			new_face.pushVertex(cv);
			U16 index = (U16) new_face.mNumVertices-1;
			new_face.pushIndex(index);

			VertexMapData d;
			d.setPosition(cv.getPosition());
			d.mTexCoord = cv.mTexCoord;
			d.setNormal(cv.getNormal());
			d.mIndex = index;
			if (point_iter != point_map.end())
			{
				point_iter->second.push_back(d);
			}
			else
			{
				point_map[pos64].push_back(d);
			}
		}
	}

	llassert(new_face.mNumIndices == mNumIndices);
	llassert(new_face.mNumVertices <= mNumVertices);

	if (angle_cutoff > 1.f && !mNormals)
	{
		ll_aligned_free_16(new_face.mNormals);
		new_face.mNormals = NULL;
	}

	if (!mTexCoords)
	{
		ll_aligned_free_16(new_face.mTexCoords);
		new_face.mTexCoords = NULL;
	}

	swapData(new_face);
}

class LLVCacheTriangleData;

class LLVCacheVertexData
{
public:
	S32 mIdx;
	S32 mCacheTag;
	F32 mScore;
	U32 mActiveTriangles;
	std::vector<LLVCacheTriangleData*> mTriangles;

	LLVCacheVertexData()
	{
		mCacheTag = -1;
		mScore = 0.f;
		mActiveTriangles = 0;
		mIdx = -1;
	}
};

class LLVCacheTriangleData
{
public:
	bool mActive;
	F32 mScore;
	LLVCacheVertexData* mVertex[3];

	LLVCacheTriangleData()
	{
		mActive = true;
		mScore = 0.f;
		mVertex[0] = mVertex[1] = mVertex[2] = NULL;
	}

	void complete()
	{
		mActive = false;
		for (S32 i = 0; i < 3; ++i)
		{
			if (mVertex[i])
			{
				llassert_always(mVertex[i]->mActiveTriangles > 0);
				mVertex[i]->mActiveTriangles--;
			}
		}
	}

	bool operator<(const LLVCacheTriangleData& rhs) const
	{ //highest score first
		return rhs.mScore < mScore;
	}
};

const F32 FindVertexScore_CacheDecayPower = 1.5f;
const F32 FindVertexScore_LastTriScore = 0.75f;
const F32 FindVertexScore_ValenceBoostScale = 2.0f;
const F32 FindVertexScore_ValenceBoostPower = 0.5f;
const U32 MaxSizeVertexCache = 32;

F32 find_vertex_score(LLVCacheVertexData& data)
{
	if (data.mActiveTriangles == 0)
	{ //no triangle references this vertex
		return -1.f;
	}

	F32 score = 0.f;

	S32 cache_idx = data.mCacheTag;

	if (cache_idx < 0)
	{
		//not in cache
	}
	else
	{
		if (cache_idx < 3)
		{ //vertex was in the last triangle
			score = FindVertexScore_LastTriScore;
		}
		else
		{ //more points for being higher in the cache
			F32 scaler = 1.f/(MaxSizeVertexCache-3);
			score = 1.f-((cache_idx-3)*scaler);
			score = powf(score, FindVertexScore_CacheDecayPower);
		}
	}

	//bonus points for having low valence
	F32 valence_boost = powf((F32)data.mActiveTriangles, -FindVertexScore_ValenceBoostPower);
	score += FindVertexScore_ValenceBoostScale * valence_boost;

	return score;
}

class LLVCacheFIFO
{
public:
	LLVCacheVertexData* mCache[MaxSizeVertexCache];
	U32 mMisses;

	LLVCacheFIFO()
	{
		mMisses = 0;
		for (U32 i = 0; i < MaxSizeVertexCache; ++i)
		{
			mCache[i] = NULL;
		}
	}

	void addVertex(LLVCacheVertexData* data)
	{
		if (data->mCacheTag == -1)
		{
			mMisses++;

			S32 end = MaxSizeVertexCache-1;

			if (mCache[end])
			{
				mCache[end]->mCacheTag = -1;
			}

			for (S32 i = end; i > 0; --i)
			{
				mCache[i] = mCache[i-1];
				if (mCache[i])
				{
					mCache[i]->mCacheTag = i;
				}
			}

			mCache[0] = data;
			data->mCacheTag = 0;
		}
	}
};

class LLVCacheLRU
{
public:
	LLVCacheVertexData* mCache[MaxSizeVertexCache+3];

	LLVCacheTriangleData* mBestTriangle;
	
	U32 mMisses;

	LLVCacheLRU()
	{
		for (U32 i = 0; i < MaxSizeVertexCache+3; ++i)
		{
			mCache[i] = NULL;
		}

		mBestTriangle = NULL;
		mMisses = 0;
	}

	void addVertex(LLVCacheVertexData* data)
	{
		S32 end = MaxSizeVertexCache+2;
		if (data->mCacheTag != -1)
		{ //just moving a vertex to the front of the cache
			end = data->mCacheTag;
		}
		else
		{
			mMisses++;
			if (mCache[end])
			{ //adding a new vertex, vertex at end of cache falls off
				mCache[end]->mCacheTag = -1;
			}
		}

		for (S32 i = end; i > 0; --i)
		{ //adjust cache pointers and tags
			mCache[i] = mCache[i-1];

			if (mCache[i])
			{
				mCache[i]->mCacheTag = i;			
			}
		}

		mCache[0] = data;
		mCache[0]->mCacheTag = 0;
	}

	void addTriangle(LLVCacheTriangleData* data)
	{
		addVertex(data->mVertex[0]);
		addVertex(data->mVertex[1]);
		addVertex(data->mVertex[2]);
	}

	void updateScores()
	{
		for (U32 i = MaxSizeVertexCache; i < MaxSizeVertexCache+3; ++i)
		{ //trailing 3 vertices aren't actually in the cache for scoring purposes
			if (mCache[i])
			{
				mCache[i]->mCacheTag = -1;
			}
		}

		for (U32 i = 0; i < MaxSizeVertexCache; ++i)
		{ //update scores of vertices in cache
			if (mCache[i])
			{
				mCache[i]->mScore = find_vertex_score(*(mCache[i]));
				llassert_always(mCache[i]->mCacheTag == i);
			}
		}

		mBestTriangle = NULL;
		//update triangle scores
		for (U32 i = 0; i < MaxSizeVertexCache+3; ++i)
		{
			if (mCache[i])
			{
				for (U32 j = 0; j < mCache[i]->mTriangles.size(); ++j)
				{
					LLVCacheTriangleData* tri = mCache[i]->mTriangles[j];
					if (tri->mActive)
					{
						tri->mScore = tri->mVertex[0]->mScore;
						tri->mScore += tri->mVertex[1]->mScore;
						tri->mScore += tri->mVertex[2]->mScore;

						if (!mBestTriangle || mBestTriangle->mScore < tri->mScore)
						{
							mBestTriangle = tri;
						}
					}
				}
			}
		}

		//knock trailing 3 vertices off the cache
		for (U32 i = MaxSizeVertexCache; i < MaxSizeVertexCache+3; ++i)
		{
			if (mCache[i])
			{
				llassert_always(mCache[i]->mCacheTag == -1);
				mCache[i] = NULL;
			}
		}
	}
};


void LLVolumeFace::cacheOptimize()
{ //optimize for vertex cache according to Forsyth method: 
  // http://home.comcast.net/~tom_forsyth/papers/fast_vert_cache_opt.html
	
	LLVCacheLRU cache;
	
	if (mNumVertices < 3)
	{ //nothing to do
		return;
	}

	//mapping of vertices to triangles and indices
	std::vector<LLVCacheVertexData> vertex_data;

	//mapping of triangles do vertices
	std::vector<LLVCacheTriangleData> triangle_data;

	triangle_data.resize(mNumIndices/3);
	vertex_data.resize(mNumVertices);

	for (U32 i = 0; i < mNumIndices; i++)
	{ //populate vertex data and triangle data arrays
		U16 idx = mIndices[i];
		U32 tri_idx = i/3;

		vertex_data[idx].mTriangles.push_back(&(triangle_data[tri_idx]));
		vertex_data[idx].mIdx = idx;
		triangle_data[tri_idx].mVertex[i%3] = &(vertex_data[idx]);
	}

	/*F32 pre_acmr = 1.f;
	//measure cache misses from before rebuild
	{
		LLVCacheFIFO test_cache;
		for (U32 i = 0; i < mNumIndices; ++i)
		{
			test_cache.addVertex(&vertex_data[mIndices[i]]);
		}

		for (U32 i = 0; i < mNumVertices; i++)
		{
			vertex_data[i].mCacheTag = -1;
		}

		pre_acmr = (F32) test_cache.mMisses/(mNumIndices/3);
	}*/

	for (U32 i = 0; i < mNumVertices; i++)
	{ //initialize score values (no cache -- might try a fifo cache here)
		vertex_data[i].mScore = find_vertex_score(vertex_data[i]);
		vertex_data[i].mActiveTriangles = vertex_data[i].mTriangles.size();

		for (U32 j = 0; j < vertex_data[i].mTriangles.size(); ++j)
		{
			vertex_data[i].mTriangles[j]->mScore += vertex_data[i].mScore;
		}
	}

	//sort triangle data by score
	std::sort(triangle_data.begin(), triangle_data.end());

	std::vector<U16> new_indices;

	LLVCacheTriangleData* tri;

	//prime pump by adding first triangle to cache;
	tri = &(triangle_data[0]);
	cache.addTriangle(tri);
	new_indices.push_back(tri->mVertex[0]->mIdx);
	new_indices.push_back(tri->mVertex[1]->mIdx);
	new_indices.push_back(tri->mVertex[2]->mIdx);
	tri->complete();

	U32 breaks = 0;
	for (U32 i = 1; i < mNumIndices/3; ++i)
	{
		cache.updateScores();
		tri = cache.mBestTriangle;
		if (!tri)
		{
			breaks++;
			for (U32 j = 0; j < triangle_data.size(); ++j)
			{
				if (triangle_data[j].mActive)
				{
					tri = &(triangle_data[j]);
					break;
				}
			}
		}	
		
		cache.addTriangle(tri);
		new_indices.push_back(tri->mVertex[0]->mIdx);
		new_indices.push_back(tri->mVertex[1]->mIdx);
		new_indices.push_back(tri->mVertex[2]->mIdx);
		tri->complete();
	}

	for (U32 i = 0; i < mNumIndices; ++i)
	{
		mIndices[i] = new_indices[i];
	}

	/*F32 post_acmr = 1.f;
	//measure cache misses from after rebuild
	{
		LLVCacheFIFO test_cache;
		for (U32 i = 0; i < mNumVertices; i++)
		{
			vertex_data[i].mCacheTag = -1;
		}

		for (U32 i = 0; i < mNumIndices; ++i)
		{
			test_cache.addVertex(&vertex_data[mIndices[i]]);
		}
		
		post_acmr = (F32) test_cache.mMisses/(mNumIndices/3);
	}*/

	//optimize for pre-TnL cache
	
	//allocate space for new buffer
	S32 num_verts = mNumVertices;
	LLVector4a* pos = (LLVector4a*) ll_aligned_malloc_16(sizeof(LLVector4a)*num_verts);
	LLVector4a* norm = (LLVector4a*) ll_aligned_malloc_16(sizeof(LLVector4a)*num_verts);
	S32 size = ((num_verts*sizeof(LLVector2)) + 0xF) & ~0xF;
	LLVector2* tc = (LLVector2*) ll_aligned_malloc_16(size);

	LLVector4a* wght = NULL;
	if (mWeights)
	{
		wght = (LLVector4a*) ll_aligned_malloc_16(sizeof(LLVector4a)*num_verts);
	}

	LLVector4a* binorm = NULL;
	if (mBinormals)
	{
		binorm = (LLVector4a*) ll_aligned_malloc_16(sizeof(LLVector4a)*num_verts);
	}

	//allocate mapping of old indices to new indices
	std::vector<S32> new_idx;
	new_idx.resize(mNumVertices, -1);

	S32 cur_idx = 0;
	for (U32 i = 0; i < mNumIndices; ++i)
	{
		U16 idx = mIndices[i];
		if (new_idx[idx] == -1)
		{ //this vertex hasn't been added yet
			new_idx[idx] = cur_idx;

			//copy vertex data
			pos[cur_idx] = mPositions[idx];
			norm[cur_idx] = mNormals[idx];
			tc[cur_idx] = mTexCoords[idx];
			if (mWeights)
			{
				wght[cur_idx] = mWeights[idx];
			}
			if (mBinormals)
			{
				binorm[cur_idx] = mBinormals[idx];
			}

			cur_idx++;
		}
	}

	for (U32 i = 0; i < mNumIndices; ++i)
	{
		mIndices[i] = new_idx[mIndices[i]];
	}
	
	ll_aligned_free_16(mPositions);
	ll_aligned_free_16(mNormals);
	ll_aligned_free_16(mTexCoords);
	ll_aligned_free_16(mWeights);
	ll_aligned_free_16(mBinormals);

	mPositions = pos;
	mNormals = norm;
	mTexCoords = tc;
	mWeights = wght;
	mBinormals = binorm;

	//std::string result = llformat("ACMR pre/post: %.3f/%.3f  --  %d triangles %d breaks", pre_acmr, post_acmr, mNumIndices/3, breaks);
	//llinfos << result << llendl;

}

void LLVolumeFace::createOctree(F32 scaler, const LLVector4a& center, const LLVector4a& size)
{
	if (mOctree)
	{
		return;
	}

	mOctree = new LLOctreeRoot<LLVolumeTriangle>(center, size, NULL);
	new LLVolumeOctreeListener(mOctree);

	for (U32 i = 0; i < mNumIndices; i+= 3)
	{ //for each triangle
		LLPointer<LLVolumeTriangle> tri = new LLVolumeTriangle();
				
		const LLVector4a& v0 = mPositions[mIndices[i]];
		const LLVector4a& v1 = mPositions[mIndices[i+1]];
		const LLVector4a& v2 = mPositions[mIndices[i+2]];

		//store pointers to vertex data
		tri->mV[0] = &v0;
		tri->mV[1] = &v1;
		tri->mV[2] = &v2;

		//store indices
		tri->mIndex[0] = mIndices[i];
		tri->mIndex[1] = mIndices[i+1];
		tri->mIndex[2] = mIndices[i+2];

		//get minimum point
		LLVector4a min = v0;
		min.setMin(min, v1);
		min.setMin(min, v2);

		//get maximum point
		LLVector4a max = v0;
		max.setMax(max, v1);
		max.setMax(max, v2);

		//compute center
		LLVector4a center;
		center.setAdd(min, max);
		center.mul(0.5f);

		tri->mPositionGroup = center;

		//compute "radius"
		LLVector4a size;
		size.setSub(max,min);
		
		tri->mRadius = size.getLength3().getF32() * scaler;
		
		//insert
		mOctree->insert(tri);
	}

	//remove unneeded octree layers
	while (!mOctree->balance())	{ }

	//calculate AABB for each node
	LLVolumeOctreeRebound rebound(this);
	rebound.traverse(mOctree);

	if (gDebugGL)
	{
		LLVolumeOctreeValidate validate;
		validate.traverse(mOctree);
	}
}


void LLVolumeFace::swapData(LLVolumeFace& rhs)
{
	llswap(rhs.mPositions, mPositions);
	llswap(rhs.mNormals, mNormals);
	llswap(rhs.mBinormals, mBinormals);
	llswap(rhs.mTexCoords, mTexCoords);
	llswap(rhs.mIndices,mIndices);
	llswap(rhs.mNumVertices, mNumVertices);
	llswap(rhs.mNumIndices, mNumIndices);
}

void	LerpPlanarVertex(LLVolumeFace::VertexData& v0,
				   LLVolumeFace::VertexData& v1,
				   LLVolumeFace::VertexData& v2,
				   LLVolumeFace::VertexData& vout,
				   F32	coef01,
				   F32	coef02)
{

	LLVector4a lhs;
	lhs.setSub(v1.getPosition(), v0.getPosition());
	lhs.mul(coef01);
	LLVector4a rhs;
	rhs.setSub(v2.getPosition(), v0.getPosition());
	rhs.mul(coef02);

	rhs.add(lhs);
	rhs.add(v0.getPosition());

	vout.setPosition(rhs);
		
	vout.mTexCoord = v0.mTexCoord + ((v1.mTexCoord-v0.mTexCoord)*coef01)+((v2.mTexCoord-v0.mTexCoord)*coef02);
	vout.setNormal(v0.getNormal());
}

BOOL LLVolumeFace::createUnCutCubeCap(LLVolume* volume, BOOL partial_build)
{
	LLMemType m1(LLMemType::MTYPE_VOLUME);
	
	const std::vector<LLVolume::Point>& mesh = volume->getMesh();
	const std::vector<LLVector3>& profile = volume->getProfile().mProfile;
	S32 max_s = volume->getProfile().getTotal();
	S32 max_t = volume->getPath().mPath.size();

	// S32 i;
	S32 num_vertices = 0, num_indices = 0;
	S32	grid_size = (profile.size()-1)/4;
	S32	quad_count = (grid_size * grid_size);

	num_vertices = (grid_size+1)*(grid_size+1);
	num_indices = quad_count * 4;

	LLVector4a& min = mExtents[0];
	LLVector4a& max = mExtents[1];

	S32 offset = 0;
	if (mTypeMask & TOP_MASK)
	{
		offset = (max_t-1) * max_s;
	}
	else
	{
		offset = mBeginS;
	}

	{
		VertexData	corners[4];
		VertexData baseVert;
		for(S32 t = 0; t < 4; t++)
		{
			corners[t].getPosition().load3( mesh[offset + (grid_size*t)].mPos.mV);
			corners[t].mTexCoord.mV[0] = profile[grid_size*t].mV[0]+0.5f;
			corners[t].mTexCoord.mV[1] = 0.5f - profile[grid_size*t].mV[1];
		}

		{
			LLVector4a lhs;
			lhs.setSub(corners[1].getPosition(), corners[0].getPosition());
			LLVector4a rhs;
			rhs.setSub(corners[2].getPosition(), corners[1].getPosition());
			baseVert.getNormal().setCross3(lhs, rhs); 
			baseVert.getNormal().normalize3fast();
		}

		if(!(mTypeMask & TOP_MASK))
		{
			baseVert.getNormal().mul(-1.0f);
		}
		else
		{
			//Swap the UVs on the U(X) axis for top face
			LLVector2 swap;
			swap = corners[0].mTexCoord;
			corners[0].mTexCoord=corners[3].mTexCoord;
			corners[3].mTexCoord=swap;
			swap = corners[1].mTexCoord;
			corners[1].mTexCoord=corners[2].mTexCoord;
			corners[2].mTexCoord=swap;
		}

		LLVector4a binormal;
		
		calc_binormal_from_triangle( binormal,
			corners[0].getPosition(), corners[0].mTexCoord,
			corners[1].getPosition(), corners[1].mTexCoord,
			corners[2].getPosition(), corners[2].mTexCoord);
		
		binormal.normalize3fast();

		S32 size = (grid_size+1)*(grid_size+1);
		resizeVertices(size);
		allocateBinormals(size);

		LLVector4a* pos = (LLVector4a*) mPositions;
		LLVector4a* norm = (LLVector4a*) mNormals;
		LLVector4a* binorm = (LLVector4a*) mBinormals;
		LLVector2* tc = (LLVector2*) mTexCoords;

		for(int gx = 0;gx<grid_size+1;gx++)
		{
			for(int gy = 0;gy<grid_size+1;gy++)
			{
				VertexData newVert;
				LerpPlanarVertex(
					corners[0],
					corners[1],
					corners[3],
					newVert,
					(F32)gx/(F32)grid_size,
					(F32)gy/(F32)grid_size);

				*pos++ = newVert.getPosition();
				*norm++ = baseVert.getNormal();
				*tc++ = newVert.mTexCoord;
				*binorm++ = binormal;

				if (gx == 0 && gy == 0)
				{
					min = newVert.getPosition();
					max = min;
				}
				else
				{
					min.setMin(min, newVert.getPosition());
					max.setMax(max, newVert.getPosition());
				}
			}
		}
	
		mCenter->setAdd(min, max);
		mCenter->mul(0.5f); 
	}

	if (!partial_build)
	{
		resizeIndices(grid_size*grid_size*6);

		U16* out = mIndices;

		S32 idxs[] = {0,1,(grid_size+1)+1,(grid_size+1)+1,(grid_size+1),0};
		for(S32 gx = 0;gx<grid_size;gx++)
		{
			
			for(S32 gy = 0;gy<grid_size;gy++)
			{
				if (mTypeMask & TOP_MASK)
				{
					for(S32 i=5;i>=0;i--)
					{
						*out++ = ((gy*(grid_size+1))+gx+idxs[i]);
					}		
				}
				else
				{
					for(S32 i=0;i<6;i++)
					{
						*out++ = ((gy*(grid_size+1))+gx+idxs[i]);
					}
				}
			}	
		}
	}
		
	return TRUE;
}


BOOL LLVolumeFace::createCap(LLVolume* volume, BOOL partial_build)
{
	LLMemType m1(LLMemType::MTYPE_VOLUME);
	
	if (!(mTypeMask & HOLLOW_MASK) && 
		!(mTypeMask & OPEN_MASK) && 
		((volume->getParams().getPathParams().getBegin()==0.0f)&&
		(volume->getParams().getPathParams().getEnd()==1.0f))&&
		(volume->getParams().getProfileParams().getCurveType()==LL_PCODE_PROFILE_SQUARE &&
		 volume->getParams().getPathParams().getCurveType()==LL_PCODE_PATH_LINE)	
		){
		return createUnCutCubeCap(volume, partial_build);
	}

	S32 num_vertices = 0, num_indices = 0;

	const std::vector<LLVolume::Point>& mesh = volume->getMesh();
	const std::vector<LLVector3>& profile = volume->getProfile().mProfile;

	// All types of caps have the same number of vertices and indices
	num_vertices = profile.size();
	num_indices = (profile.size() - 2)*3;

	if (!(mTypeMask & HOLLOW_MASK) && !(mTypeMask & OPEN_MASK))
	{
		resizeVertices(num_vertices+1);
		allocateBinormals(num_vertices+1);	

		if (!partial_build)
		{
			resizeIndices(num_indices+3);
		}
	}
	else
	{
		resizeVertices(num_vertices);
		allocateBinormals(num_vertices);

		if (!partial_build)
		{
			resizeIndices(num_indices);
		}
	}

	S32 max_s = volume->getProfile().getTotal();
	S32 max_t = volume->getPath().mPath.size();

	mCenter->clear();

	S32 offset = 0;
	if (mTypeMask & TOP_MASK)
	{
		offset = (max_t-1) * max_s;
	}
	else
	{
		offset = mBeginS;
	}

	// Figure out the normal, assume all caps are flat faces.
	// Cross product to get normals.
	
	LLVector2 cuv;
	LLVector2 min_uv, max_uv;

	LLVector4a& min = mExtents[0];
	LLVector4a& max = mExtents[1];

	LLVector2* tc = (LLVector2*) mTexCoords;
	LLVector4a* pos = (LLVector4a*) mPositions;
	LLVector4a* norm = (LLVector4a*) mNormals;
	LLVector4a* binorm = (LLVector4a*) mBinormals;

	// Copy the vertices into the array
	for (S32 i = 0; i < num_vertices; i++)
	{
		if (mTypeMask & TOP_MASK)
		{
			tc[i].mV[0] = profile[i].mV[0]+0.5f;
			tc[i].mV[1] = profile[i].mV[1]+0.5f;
		}
		else
		{
			// Mirror for underside.
			tc[i].mV[0] = profile[i].mV[0]+0.5f;
			tc[i].mV[1] = 0.5f - profile[i].mV[1];
		}

		pos[i].load3(mesh[i + offset].mPos.mV);
		
		if (i == 0)
		{
			max = pos[i];
			min = max;
			min_uv = max_uv = tc[i];
		}
		else
		{
			update_min_max(min,max,pos[i]);
			update_min_max(min_uv, max_uv, tc[i]);
		}
	}

	mCenter->setAdd(min, max);
	mCenter->mul(0.5f); 

	cuv = (min_uv + max_uv)*0.5f;

	LLVector4a binormal;
	calc_binormal_from_triangle(binormal,
		*mCenter, cuv,
		pos[0], tc[0],
		pos[1], tc[1]);
	binormal.normalize3fast();

	LLVector4a normal;
	LLVector4a d0, d1;
	

	d0.setSub(*mCenter, pos[0]);
	d1.setSub(*mCenter, pos[1]);

	if (mTypeMask & TOP_MASK)
	{
		normal.setCross3(d0, d1);
	}
	else
	{
		normal.setCross3(d1, d0);
	}

	normal.normalize3fast();

	VertexData vd;
	vd.setPosition(*mCenter);
	vd.mTexCoord = cuv;
	
	if (!(mTypeMask & HOLLOW_MASK) && !(mTypeMask & OPEN_MASK))
	{
		pos[num_vertices] = *mCenter;
		tc[num_vertices] = cuv;
		num_vertices++;
	}
		
	for (S32 i = 0; i < num_vertices; i++)
	{
		binorm[i].load4a(binormal.getF32ptr());
		norm[i].load4a(normal.getF32ptr());
	}

	if (partial_build)
	{
		return TRUE;
	}

	if (mTypeMask & HOLLOW_MASK)
	{
		if (mTypeMask & TOP_MASK)
		{
			// HOLLOW TOP
			// Does it matter if it's open or closed? - djs

			S32 pt1 = 0, pt2 = num_vertices - 1;
			S32 i = 0;
			while (pt2 - pt1 > 1)
			{
				// Use the profile points instead of the mesh, since you want
				// the un-transformed profile distances.
				LLVector3 p1 = profile[pt1];
				LLVector3 p2 = profile[pt2];
				LLVector3 pa = profile[pt1+1];
				LLVector3 pb = profile[pt2-1];

				p1.mV[VZ] = 0.f;
				p2.mV[VZ] = 0.f;
				pa.mV[VZ] = 0.f;
				pb.mV[VZ] = 0.f;

				// Use area of triangle to determine backfacing
				F32 area_1a2, area_1ba, area_21b, area_2ab;
				area_1a2 =  (p1.mV[0]*pa.mV[1] - pa.mV[0]*p1.mV[1]) +
							(pa.mV[0]*p2.mV[1] - p2.mV[0]*pa.mV[1]) +
							(p2.mV[0]*p1.mV[1] - p1.mV[0]*p2.mV[1]);

				area_1ba =  (p1.mV[0]*pb.mV[1] - pb.mV[0]*p1.mV[1]) +
							(pb.mV[0]*pa.mV[1] - pa.mV[0]*pb.mV[1]) +
							(pa.mV[0]*p1.mV[1] - p1.mV[0]*pa.mV[1]);

				area_21b =  (p2.mV[0]*p1.mV[1] - p1.mV[0]*p2.mV[1]) +
							(p1.mV[0]*pb.mV[1] - pb.mV[0]*p1.mV[1]) +
							(pb.mV[0]*p2.mV[1] - p2.mV[0]*pb.mV[1]);

				area_2ab =  (p2.mV[0]*pa.mV[1] - pa.mV[0]*p2.mV[1]) +
							(pa.mV[0]*pb.mV[1] - pb.mV[0]*pa.mV[1]) +
							(pb.mV[0]*p2.mV[1] - p2.mV[0]*pb.mV[1]);

				BOOL use_tri1a2 = TRUE;
				BOOL tri_1a2 = TRUE;
				BOOL tri_21b = TRUE;

				if (area_1a2 < 0)
				{
					tri_1a2 = FALSE;
				}
				if (area_2ab < 0)
				{
					// Can't use, because it contains point b
					tri_1a2 = FALSE;
				}
				if (area_21b < 0)
				{
					tri_21b = FALSE;
				}
				if (area_1ba < 0)
				{
					// Can't use, because it contains point b
					tri_21b = FALSE;
				}

				if (!tri_1a2)
				{
					use_tri1a2 = FALSE;
				}
				else if (!tri_21b)
				{
					use_tri1a2 = TRUE;
				}
				else
				{
					LLVector3 d1 = p1 - pa;
					LLVector3 d2 = p2 - pb;

					if (d1.magVecSquared() < d2.magVecSquared())
					{
						use_tri1a2 = TRUE;
					}
					else
					{
						use_tri1a2 = FALSE;
					}
				}

				if (use_tri1a2)
				{
					mIndices[i++] = pt1;
					mIndices[i++] = pt1 + 1;
					mIndices[i++] = pt2;
					pt1++;
				}
				else
				{
					mIndices[i++] = pt1;
					mIndices[i++] = pt2 - 1;
					mIndices[i++] = pt2;
					pt2--;
				}
			}
		}
		else
		{
			// HOLLOW BOTTOM
			// Does it matter if it's open or closed? - djs

			llassert(mTypeMask & BOTTOM_MASK);
			S32 pt1 = 0, pt2 = num_vertices - 1;

			S32 i = 0;
			while (pt2 - pt1 > 1)
			{
				// Use the profile points instead of the mesh, since you want
				// the un-transformed profile distances.
				LLVector3 p1 = profile[pt1];
				LLVector3 p2 = profile[pt2];
				LLVector3 pa = profile[pt1+1];
				LLVector3 pb = profile[pt2-1];

				p1.mV[VZ] = 0.f;
				p2.mV[VZ] = 0.f;
				pa.mV[VZ] = 0.f;
				pb.mV[VZ] = 0.f;

				// Use area of triangle to determine backfacing
				F32 area_1a2, area_1ba, area_21b, area_2ab;
				area_1a2 =  (p1.mV[0]*pa.mV[1] - pa.mV[0]*p1.mV[1]) +
							(pa.mV[0]*p2.mV[1] - p2.mV[0]*pa.mV[1]) +
							(p2.mV[0]*p1.mV[1] - p1.mV[0]*p2.mV[1]);

				area_1ba =  (p1.mV[0]*pb.mV[1] - pb.mV[0]*p1.mV[1]) +
							(pb.mV[0]*pa.mV[1] - pa.mV[0]*pb.mV[1]) +
							(pa.mV[0]*p1.mV[1] - p1.mV[0]*pa.mV[1]);

				area_21b =  (p2.mV[0]*p1.mV[1] - p1.mV[0]*p2.mV[1]) +
							(p1.mV[0]*pb.mV[1] - pb.mV[0]*p1.mV[1]) +
							(pb.mV[0]*p2.mV[1] - p2.mV[0]*pb.mV[1]);

				area_2ab =  (p2.mV[0]*pa.mV[1] - pa.mV[0]*p2.mV[1]) +
							(pa.mV[0]*pb.mV[1] - pb.mV[0]*pa.mV[1]) +
							(pb.mV[0]*p2.mV[1] - p2.mV[0]*pb.mV[1]);

				BOOL use_tri1a2 = TRUE;
				BOOL tri_1a2 = TRUE;
				BOOL tri_21b = TRUE;

				if (area_1a2 < 0)
				{
					tri_1a2 = FALSE;
				}
				if (area_2ab < 0)
				{
					// Can't use, because it contains point b
					tri_1a2 = FALSE;
				}
				if (area_21b < 0)
				{
					tri_21b = FALSE;
				}
				if (area_1ba < 0)
				{
					// Can't use, because it contains point b
					tri_21b = FALSE;
				}

				if (!tri_1a2)
				{
					use_tri1a2 = FALSE;
				}
				else if (!tri_21b)
				{
					use_tri1a2 = TRUE;
				}
				else
				{
					LLVector3 d1 = p1 - pa;
					LLVector3 d2 = p2 - pb;

					if (d1.magVecSquared() < d2.magVecSquared())
					{
						use_tri1a2 = TRUE;
					}
					else
					{
						use_tri1a2 = FALSE;
					}
				}

				// Flipped backfacing from top
				if (use_tri1a2)
				{
					mIndices[i++] = pt1;
					mIndices[i++] = pt2;
					mIndices[i++] = pt1 + 1;
					pt1++;
				}
				else
				{
					mIndices[i++] = pt1;
					mIndices[i++] = pt2;
					mIndices[i++] = pt2 - 1;
					pt2--;
				}
			}
		}
	}
	else
	{
		// Not hollow, generate the triangle fan.
		U16 v1 = 2;
		U16 v2 = 1;

		if (mTypeMask & TOP_MASK)
		{
			v1 = 1;
			v2 = 2;
		}

		for (S32 i = 0; i < (num_vertices - 2); i++)
		{
			mIndices[3*i] = num_vertices - 1;
			mIndices[3*i+v1] = i;
			mIndices[3*i+v2] = i + 1;
		}


	}
		
	return TRUE;
}

void LLVolumeFace::createBinormals()
{
	LLMemType m1(LLMemType::MTYPE_VOLUME);
	
	if (!mBinormals)
	{
		allocateBinormals(mNumVertices);

		//generate binormals
		LLVector4a* pos = mPositions;
		LLVector2* tc = (LLVector2*) mTexCoords;
		LLVector4a* binorm = (LLVector4a*) mBinormals;

		LLVector4a* end = mBinormals+mNumVertices;
		while (binorm < end)
		{
			(*binorm++).clear();
		}

		binorm = mBinormals;

		for (U32 i = 0; i < mNumIndices/3; i++) 
		{	//for each triangle
			const U16& i0 = mIndices[i*3+0];
			const U16& i1 = mIndices[i*3+1];
			const U16& i2 = mIndices[i*3+2];
						
			//calculate binormal
			LLVector4a binormal;
			calc_binormal_from_triangle(binormal,
										pos[i0], tc[i0],
										pos[i1], tc[i1],
										pos[i2], tc[i2]);


			//add triangle normal to vertices
			binorm[i0].add(binormal);
			binorm[i1].add(binormal);
			binorm[i2].add(binormal);

			//even out quad contributions
			if (i % 2 == 0) 
			{
				binorm[i2].add(binormal);
			}
			else 
			{
				binorm[i1].add(binormal);
			}
		}

		//normalize binormals
		for (U32 i = 0; i < mNumVertices; i++) 
		{
			binorm[i].normalize3fast();
			//bump map/planar projection code requires normals to be normalized
			mNormals[i].normalize3fast();
		}
	}
}

void LLVolumeFace::resizeVertices(S32 num_verts)
{
	ll_aligned_free_16(mPositions);
	ll_aligned_free_16(mNormals);
	ll_aligned_free_16(mBinormals);
	ll_aligned_free_16(mTexCoords);

	mBinormals = NULL;

	if (num_verts)
	{
		mPositions = (LLVector4a*) ll_aligned_malloc_16(sizeof(LLVector4a)*num_verts);
		ll_assert_aligned(mPositions, 16);
		mNormals = (LLVector4a*) ll_aligned_malloc_16(sizeof(LLVector4a)*num_verts);
		ll_assert_aligned(mNormals, 16);

		//pad texture coordinate block end to allow for QWORD reads
		S32 size = ((num_verts*sizeof(LLVector2)) + 0xF) & ~0xF;
		mTexCoords = (LLVector2*) ll_aligned_malloc_16(size);
		ll_assert_aligned(mTexCoords, 16);
	}
	else
	{
		mPositions = NULL;
		mNormals = NULL;
		mTexCoords = NULL;
	}

	mNumVertices = num_verts;
}

void LLVolumeFace::pushVertex(const LLVolumeFace::VertexData& cv)
{
	pushVertex(cv.getPosition(), cv.getNormal(), cv.mTexCoord);
}

void LLVolumeFace::pushVertex(const LLVector4a& pos, const LLVector4a& norm, const LLVector2& tc)
{
	S32 new_verts = mNumVertices+1;
	S32 new_size = new_verts*16;
//	S32 old_size = mNumVertices*16;

	//positions
	mPositions = (LLVector4a*) ll_aligned_realloc_16(mPositions, new_size);
	ll_assert_aligned(mPositions,16);
	
	//normals
	mNormals = (LLVector4a*) ll_aligned_realloc_16(mNormals, new_size);
	ll_assert_aligned(mNormals,16);

	//tex coords
	new_size = ((new_verts*8)+0xF) & ~0xF;
	mTexCoords = (LLVector2*) ll_aligned_realloc_16(mTexCoords, new_size);
	ll_assert_aligned(mTexCoords,16);
	

	//just clear binormals
	ll_aligned_free_16(mBinormals);
	mBinormals = NULL;

	mPositions[mNumVertices] = pos;
	mNormals[mNumVertices] = norm;
	mTexCoords[mNumVertices] = tc;

	mNumVertices++;	
}

void LLVolumeFace::allocateBinormals(S32 num_verts)
{
	ll_aligned_free_16(mBinormals);
	mBinormals = (LLVector4a*) ll_aligned_malloc_16(sizeof(LLVector4a)*num_verts);
}

void LLVolumeFace::allocateWeights(S32 num_verts)
{
	ll_aligned_free_16(mWeights);
	mWeights = (LLVector4a*) ll_aligned_malloc_16(sizeof(LLVector4a)*num_verts);
}

void LLVolumeFace::resizeIndices(S32 num_indices)
{
	ll_aligned_free_16(mIndices);
	
	if (num_indices)
	{
		//pad index block end to allow for QWORD reads
		S32 size = ((num_indices*sizeof(U16)) + 0xF) & ~0xF;
		
		mIndices = (U16*) ll_aligned_malloc_16(size);
	}
	else
	{
		mIndices = NULL;
	}

	mNumIndices = num_indices;
}

void LLVolumeFace::pushIndex(const U16& idx)
{
	S32 new_count = mNumIndices + 1;
	S32 new_size = ((new_count*2)+0xF) & ~0xF;

	S32 old_size = ((mNumIndices*2)+0xF) & ~0xF;
	if (new_size != old_size)
	{
		mIndices = (U16*) ll_aligned_realloc_16(mIndices, new_size);
		ll_assert_aligned(mIndices,16);
	}
	
	mIndices[mNumIndices++] = idx;
}

void LLVolumeFace::fillFromLegacyData(std::vector<LLVolumeFace::VertexData>& v, std::vector<U16>& idx)
{
	resizeVertices(v.size());
	resizeIndices(idx.size());

	for (U32 i = 0; i < v.size(); ++i)
	{
		mPositions[i] = v[i].getPosition();
		mNormals[i] = v[i].getNormal();
		mTexCoords[i] = v[i].mTexCoord;
	}

	for (U32 i = 0; i < idx.size(); ++i)
	{
		mIndices[i] = idx[i];
	}
}

void LLVolumeFace::appendFace(const LLVolumeFace& face, LLMatrix4& mat_in, LLMatrix4& norm_mat_in)
{
	U16 offset = mNumVertices;

	S32 new_count = face.mNumVertices + mNumVertices;

	if (new_count > 65536)
	{
		llerrs << "Cannot append face -- 16-bit overflow will occur." << llendl;
	}
	
	if (face.mNumVertices == 0)
	{
		llerrs << "Cannot append empty face." << llendl;
	}

	//allocate new buffer space
	mPositions = (LLVector4a*) ll_aligned_realloc_16(mPositions, new_count*sizeof(LLVector4a));
	ll_assert_aligned(mPositions, 16);
	mNormals = (LLVector4a*) ll_aligned_realloc_16(mNormals, new_count*sizeof(LLVector4a));
	ll_assert_aligned(mNormals, 16);
	mTexCoords = (LLVector2*) ll_aligned_realloc_16(mTexCoords, (new_count*sizeof(LLVector2)+0xF) & ~0xF);
	ll_assert_aligned(mTexCoords, 16);
	
	mNumVertices = new_count;

	//get destination address of appended face
	LLVector4a* dst_pos = mPositions+offset;
	LLVector2* dst_tc = mTexCoords+offset;
	LLVector4a* dst_norm = mNormals+offset;

	//get source addresses of appended face
	const LLVector4a* src_pos = face.mPositions;
	const LLVector2* src_tc = face.mTexCoords;
	const LLVector4a* src_norm = face.mNormals;

	//load aligned matrices
	LLMatrix4a mat, norm_mat;
	mat.loadu(mat_in);
	norm_mat.loadu(norm_mat_in);

	for (U32 i = 0; i < face.mNumVertices; ++i)
	{
		//transform appended face position and store
		mat.affineTransform(src_pos[i], dst_pos[i]);

		//transform appended face normal and store
		norm_mat.rotate(src_norm[i], dst_norm[i]);
		dst_norm[i].normalize3fast();

		//copy appended face texture coordinate
		dst_tc[i] = src_tc[i];

		if (offset == 0 && i == 0)
		{ //initialize bounding box
			mExtents[0] = mExtents[1] = dst_pos[i];
		}
		else
		{
			//stretch bounding box
			update_min_max(mExtents[0], mExtents[1], dst_pos[i]);
		}
	}


	new_count = mNumIndices + face.mNumIndices;

	//allocate new index buffer
	mIndices = (U16*) ll_aligned_realloc_16(mIndices, (new_count*sizeof(U16)+0xF) & ~0xF);
	
	//get destination address into new index buffer
	U16* dst_idx = mIndices+mNumIndices;
	mNumIndices = new_count;

	for (U32 i = 0; i < face.mNumIndices; ++i)
	{ //copy indices, offsetting by old vertex count
		dst_idx[i] = face.mIndices[i]+offset;
	}
}

BOOL LLVolumeFace::createSide(LLVolume* volume, BOOL partial_build)
{
	LLMemType m1(LLMemType::MTYPE_VOLUME);
	
	BOOL flat = mTypeMask & FLAT_MASK;

	U8 sculpt_type = volume->getParams().getSculptType();
	U8 sculpt_stitching = sculpt_type & LL_SCULPT_TYPE_MASK;
	BOOL sculpt_invert = sculpt_type & LL_SCULPT_FLAG_INVERT;
	BOOL sculpt_mirror = sculpt_type & LL_SCULPT_FLAG_MIRROR;
	BOOL sculpt_reverse_horizontal = (sculpt_invert ? !sculpt_mirror : sculpt_mirror);  // XOR
	
	S32 num_vertices, num_indices;

	const std::vector<LLVolume::Point>& mesh = volume->getMesh();
	const std::vector<LLVector3>& profile = volume->getProfile().mProfile;
	const std::vector<LLPath::PathPt>& path_data = volume->getPath().mPath;

	S32 max_s = volume->getProfile().getTotal();

	S32 s, t, i;
	F32 ss, tt;

	num_vertices = mNumS*mNumT;
	num_indices = (mNumS-1)*(mNumT-1)*6;

	if (!partial_build)
	{
		resizeVertices(num_vertices);
		resizeIndices(num_indices);

		if (!volume->isMeshAssetLoaded())
		{
			mEdge.resize(num_indices);
		}
	}

	LLVector4a* pos = (LLVector4a*) mPositions;
	LLVector4a* norm = (LLVector4a*) mNormals;
	LLVector2* tc = (LLVector2*) mTexCoords;
	S32 begin_stex = llfloor( profile[mBeginS].mV[2] );
	S32 num_s = ((mTypeMask & INNER_MASK) && (mTypeMask & FLAT_MASK) && mNumS > 2) ? mNumS/2 : mNumS;

	S32 cur_vertex = 0;
	// Copy the vertices into the array
	for (t = mBeginT; t < mBeginT + mNumT; t++)
	{
		tt = path_data[t].mTexT;
		for (s = 0; s < num_s; s++)
		{
			if (mTypeMask & END_MASK)
			{
				if (s)
				{
					ss = 1.f;
				}
				else
				{
					ss = 0.f;
				}
			}
			else
			{
				// Get s value for tex-coord.
				if (!flat)
				{
					ss = profile[mBeginS + s].mV[2];
				}
				else
				{
					ss = profile[mBeginS + s].mV[2] - begin_stex;
				}
			}

			if (sculpt_reverse_horizontal)
			{
				ss = 1.f - ss;
			}
			
			// Check to see if this triangle wraps around the array.
			if (mBeginS + s >= max_s)
			{
				// We're wrapping
				i = mBeginS + s + max_s*(t-1);
			}
			else
			{
				i = mBeginS + s + max_s*t;
			}

			pos[cur_vertex].load3(mesh[i].mPos.mV);
			tc[cur_vertex] = LLVector2(ss,tt);
		
			norm[cur_vertex].clear();
			cur_vertex++;

			if ((mTypeMask & INNER_MASK) && (mTypeMask & FLAT_MASK) && mNumS > 2 && s > 0)
			{

				pos[cur_vertex].load3(mesh[i].mPos.mV);
				tc[cur_vertex] = LLVector2(ss,tt);
			
				norm[cur_vertex].clear();
				
				cur_vertex++;
			}
		}
		
		if ((mTypeMask & INNER_MASK) && (mTypeMask & FLAT_MASK) && mNumS > 2)
		{
			if (mTypeMask & OPEN_MASK)
			{
				s = num_s-1;
			}
			else
			{
				s = 0;
			}

			i = mBeginS + s + max_s*t;
			ss = profile[mBeginS + s].mV[2] - begin_stex;
			pos[cur_vertex].load3(mesh[i].mPos.mV);
			tc[cur_vertex] = LLVector2(ss,tt);
			norm[cur_vertex].clear(); 
			
			cur_vertex++;
		}
	}
	

	//get bounding box for this side
	LLVector4a& face_min = mExtents[0];
	LLVector4a& face_max = mExtents[1];
	mCenter->clear();

	face_min = face_max = pos[0];

	for (U32 i = 1; i < mNumVertices; ++i)
	{
		update_min_max(face_min, face_max, pos[i]);
	}

	mCenter->setAdd(face_min, face_max);
	mCenter->mul(0.5f);

	S32 cur_index = 0;
	S32 cur_edge = 0;
	BOOL flat_face = mTypeMask & FLAT_MASK;

	if (!partial_build)
	{
		// Now we generate the indices.
		for (t = 0; t < (mNumT-1); t++)
		{
			for (s = 0; s < (mNumS-1); s++)
			{	
				mIndices[cur_index++] = s   + mNumS*t;			//bottom left
				mIndices[cur_index++] = s+1 + mNumS*(t+1);		//top right
				mIndices[cur_index++] = s   + mNumS*(t+1);		//top left
				mIndices[cur_index++] = s   + mNumS*t;			//bottom left
				mIndices[cur_index++] = s+1 + mNumS*t;			//bottom right
				mIndices[cur_index++] = s+1 + mNumS*(t+1);		//top right

				mEdge[cur_edge++] = (mNumS-1)*2*t+s*2+1;						//bottom left/top right neighbor face 
				if (t < mNumT-2) {												//top right/top left neighbor face 
					mEdge[cur_edge++] = (mNumS-1)*2*(t+1)+s*2+1;
				}
				else if (mNumT <= 3 || volume->getPath().isOpen() == TRUE) { //no neighbor
					mEdge[cur_edge++] = -1;
				}
				else { //wrap on T
					mEdge[cur_edge++] = s*2+1;
				}
				if (s > 0) {													//top left/bottom left neighbor face
					mEdge[cur_edge++] = (mNumS-1)*2*t+s*2-1;
				}
				else if (flat_face ||  volume->getProfile().isOpen() == TRUE) { //no neighbor
					mEdge[cur_edge++] = -1;
				}
				else {	//wrap on S
					mEdge[cur_edge++] = (mNumS-1)*2*t+(mNumS-2)*2+1;
				}
				
				if (t > 0) {													//bottom left/bottom right neighbor face
					mEdge[cur_edge++] = (mNumS-1)*2*(t-1)+s*2;
				}
				else if (mNumT <= 3 || volume->getPath().isOpen() == TRUE) { //no neighbor
					mEdge[cur_edge++] = -1;
				}
				else { //wrap on T
					mEdge[cur_edge++] = (mNumS-1)*2*(mNumT-2)+s*2;
				}
				if (s < mNumS-2) {												//bottom right/top right neighbor face
					mEdge[cur_edge++] = (mNumS-1)*2*t+(s+1)*2;
				}
				else if (flat_face || volume->getProfile().isOpen() == TRUE) { //no neighbor
					mEdge[cur_edge++] = -1;
				}
				else { //wrap on S
					mEdge[cur_edge++] = (mNumS-1)*2*t;
				}
				mEdge[cur_edge++] = (mNumS-1)*2*t+s*2;							//top right/bottom left neighbor face	
			}
		}
	}

	//clear normals
	for (U32 i = 0; i < mNumVertices; i++)
	{
		mNormals[i].clear();
	}

	//generate normals 
	for (U32 i = 0; i < mNumIndices/3; i++) //for each triangle
	{
		const U16* idx = &(mIndices[i*3]);
		

		LLVector4a* v[] = 
		{	pos+idx[0], pos+idx[1], pos+idx[2] };
		
		LLVector4a* n[] = 
		{	norm+idx[0], norm+idx[1], norm+idx[2] };
		
		//calculate triangle normal
		LLVector4a a, b, c;
		
		a.setSub(*v[0], *v[1]);
		b.setSub(*v[0], *v[2]);
		c.setCross3(a,b);

		n[0]->add(c);
		n[1]->add(c);
		n[2]->add(c);
		
		//even out quad contributions
		n[i%2+1]->add(c);
	}
	
	// adjust normals based on wrapping and stitching
	
	LLVector4a top;
	top.setSub(pos[0], pos[mNumS*(mNumT-2)]);
	BOOL s_bottom_converges = (top.dot3(top) < 0.000001f);

	top.setSub(pos[mNumS-1], pos[mNumS*(mNumT-2)+mNumS-1]);
	BOOL s_top_converges = (top.dot3(top) < 0.000001f);

	if (sculpt_stitching == LL_SCULPT_TYPE_NONE)  // logic for non-sculpt volumes
	{
		if (volume->getPath().isOpen() == FALSE)
		{ //wrap normals on T
			for (S32 i = 0; i < mNumS; i++)
			{
				LLVector4a n;
				n.setAdd(norm[i], norm[mNumS*(mNumT-1)+i]);
				norm[i] = n;
				norm[mNumS*(mNumT-1)+i] = n;
			}
		}

		if ((volume->getProfile().isOpen() == FALSE) && !(s_bottom_converges))
		{ //wrap normals on S
			for (S32 i = 0; i < mNumT; i++)
			{
				LLVector4a n;
				n.setAdd(norm[mNumS*i], norm[mNumS*i+mNumS-1]);
				norm[mNumS * i] = n;
				norm[mNumS * i+mNumS-1] = n;
			}
		}
	
		if (volume->getPathType() == LL_PCODE_PATH_CIRCLE &&
			((volume->getProfileType() & LL_PCODE_PROFILE_MASK) == LL_PCODE_PROFILE_CIRCLE_HALF))
		{
			if (s_bottom_converges)
			{ //all lower S have same normal
				for (S32 i = 0; i < mNumT; i++)
				{
					norm[mNumS*i].set(1,0,0);
				}
			}

			if (s_top_converges)
			{ //all upper S have same normal
				for (S32 i = 0; i < mNumT; i++)
				{
					norm[mNumS*i+mNumS-1].set(-1,0,0);
				}
			}
		}
	}
	else  // logic for sculpt volumes
	{
		BOOL average_poles = FALSE;
		BOOL wrap_s = FALSE;
		BOOL wrap_t = FALSE;

		if (sculpt_stitching == LL_SCULPT_TYPE_SPHERE)
			average_poles = TRUE;

		if ((sculpt_stitching == LL_SCULPT_TYPE_SPHERE) ||
			(sculpt_stitching == LL_SCULPT_TYPE_TORUS) ||
			(sculpt_stitching == LL_SCULPT_TYPE_CYLINDER))
			wrap_s = TRUE;

		if (sculpt_stitching == LL_SCULPT_TYPE_TORUS)
			wrap_t = TRUE;
			
		
		if (average_poles)
		{
			// average normals for north pole
		
			LLVector4a average;
			average.clear();

			for (S32 i = 0; i < mNumS; i++)
			{
				average.add(norm[i]);
			}

			// set average
			for (S32 i = 0; i < mNumS; i++)
			{
				norm[i] = average;
			}

			// average normals for south pole
		
			average.clear();

			for (S32 i = 0; i < mNumS; i++)
			{
				average.add(norm[i + mNumS * (mNumT - 1)]);
			}

			// set average
			for (S32 i = 0; i < mNumS; i++)
			{
				norm[i + mNumS * (mNumT - 1)] = average;
			}

		}

		
		if (wrap_s)
		{
			for (S32 i = 0; i < mNumT; i++)
			{
				LLVector4a n;
				n.setAdd(norm[mNumS*i], norm[mNumS*i+mNumS-1]);
				norm[mNumS * i] = n;
				norm[mNumS * i+mNumS-1] = n;
			}
		}

		if (wrap_t)
		{
			for (S32 i = 0; i < mNumS; i++)
			{
				LLVector4a n;
				n.setAdd(norm[i], norm[mNumS*(mNumT-1)+i]);
				norm[i] = n;
				norm[mNumS*(mNumT-1)+i] = n;
			}
		}

	}

	return TRUE;
}

// Finds binormal based on three vertices with texture coordinates.
// Fills in dummy values if the triangle has degenerate texture coordinates.
void calc_binormal_from_triangle(LLVector4a& binormal,

	const LLVector4a& pos0,
	const LLVector2& tex0,
	const LLVector4a& pos1,
	const LLVector2& tex1,
	const LLVector4a& pos2,
	const LLVector2& tex2)
{
	LLVector4a rx0( pos0[VX], tex0.mV[VX], tex0.mV[VY] );
	LLVector4a rx1( pos1[VX], tex1.mV[VX], tex1.mV[VY] );
	LLVector4a rx2( pos2[VX], tex2.mV[VX], tex2.mV[VY] );
	
	LLVector4a ry0( pos0[VY], tex0.mV[VX], tex0.mV[VY] );
	LLVector4a ry1( pos1[VY], tex1.mV[VX], tex1.mV[VY] );
	LLVector4a ry2( pos2[VY], tex2.mV[VX], tex2.mV[VY] );

	LLVector4a rz0( pos0[VZ], tex0.mV[VX], tex0.mV[VY] );
	LLVector4a rz1( pos1[VZ], tex1.mV[VX], tex1.mV[VY] );
	LLVector4a rz2( pos2[VZ], tex2.mV[VX], tex2.mV[VY] );
	
	LLVector4a lhs, rhs;

	LLVector4a r0; 
	lhs.setSub(rx0, rx1); rhs.setSub(rx0, rx2);
	r0.setCross3(lhs, rhs);
		
	LLVector4a r1;
	lhs.setSub(ry0, ry1); rhs.setSub(ry0, ry2);
	r1.setCross3(lhs, rhs);

	LLVector4a r2;
	lhs.setSub(rz0, rz1); rhs.setSub(rz0, rz2);
	r2.setCross3(lhs, rhs);

	if( r0[VX] && r1[VX] && r2[VX] )
	{
		binormal.set(
				-r0[VZ] / r0[VX],
				-r1[VZ] / r1[VX],
				-r2[VZ] / r2[VX]);
		// binormal.normVec();
	}
	else
	{
		binormal.set( 0, 1 , 0 );
	}
}<|MERGE_RESOLUTION|>--- conflicted
+++ resolved
@@ -103,7 +103,6 @@
 
 extern BOOL gDebugGL;
 
-<<<<<<< HEAD
 // <FS:ND> Cache for Triangles/LOD estimation
 struct TrianglesPerLODCache
 {
@@ -113,19 +112,6 @@
 };
 // </FS:ND>
 
-void assert_aligned(void* ptr, uintptr_t alignment)
-{
-#if 0
-	uintptr_t t = (uintptr_t) ptr;
-	if (t%alignment != 0)
-	{
-		llerrs << "Alignment check failed." << llendl;
-	}
-#endif
-}
-
-=======
->>>>>>> dab915c1
 BOOL check_same_clock_dir( const LLVector3& pt1, const LLVector3& pt2, const LLVector3& pt3, const LLVector3& norm)
 {    
 	LLVector3 test = (pt2-pt1)%(pt3-pt2);
