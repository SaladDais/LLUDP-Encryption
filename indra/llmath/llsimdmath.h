--- conflicted
+++ resolved
@@ -31,11 +31,7 @@
 #error "Please include llmath.h before this file."
 #endif
 
-<<<<<<< HEAD
-#if ( ( LL_DARWIN || LL_LINUX ) && !(__SSE2__) ) || ( LL_WINDOWS && ( _M_IX86_FP < 2 && !ND_BUILD64BIT_ARCH ) )
-=======
 #if ( ( LL_DARWIN || LL_LINUX ) && !(__SSE2__) ) || ( LL_WINDOWS && ( _M_IX86_FP < 2 && ADDRESS_SIZE == 32 ) )
->>>>>>> f40bd0fa
 #error SSE2 not enabled. LLVector4a and related class will not compile.
 #endif
 
