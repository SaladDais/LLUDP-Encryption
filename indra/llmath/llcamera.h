--- conflicted
+++ resolved
@@ -121,15 +121,10 @@
 	};
 
 private:
-<<<<<<< HEAD
-	LL_ALIGN_16(LLPlane mAgentPlanes[7]);  //frustum planes in agent space a la gluUnproject (I'm a bastard, I know) - DaveP
-	LL_ALIGN_16(LLPlane mRegionPlanes[7]);  //frustum planes in a local region space, derived from mAgentPlanes
-	LL_ALIGN_16(LLPlane mLastAgentPlanes[7]);
-	U8 mPlaneMask[8];         // 8 for alignment	
-=======
 	LL_ALIGN_16(LLPlane mAgentPlanes[AGENT_PLANE_USER_CLIP_NUM]);  //frustum planes in agent space a la gluUnproject (I'm a bastard, I know) - DaveP
+	LL_ALIGN_16(LLPlane mRegionPlanes[AGENT_PLANE_USER_CLIP_NUM]);  //frustum planes in a local region space, derived from mAgentPlanes
+	LL_ALIGN_16(LLPlane mLastAgentPlanes[AGENT_PLANE_USER_CLIP_NUM]);
 	U8 mPlaneMask[PLANE_MASK_NUM];         // 8 for alignment	
->>>>>>> 17108920
 	
 	F32 mView;					// angle between top and bottom frustum planes in radians.
 	F32 mAspect;				// width/height
