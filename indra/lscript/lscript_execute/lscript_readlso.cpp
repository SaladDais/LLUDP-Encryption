--- conflicted
+++ resolved
@@ -144,13 +144,8 @@
 
 		// get offset to skip past name
 		varoffset = global_v_offset;
-<<<<<<< HEAD
-		offset = bytestream2integer(mRawData, global_v_offset);
+		bytestream2integer(mRawData, global_v_offset);
 		(void)offset; //hush little compiler
-=======
-		bytestream2integer(mRawData, global_v_offset);
-		
->>>>>>> c7bab8ab
 		// get typeexport
 		type = *(mRawData + global_v_offset++);
 
@@ -359,12 +354,8 @@
 					if (event_handlers & LSCRIPTStateBitField[k])
 					{
 						temp_end = bytestream2integer(mRawData, read_ahead);
-<<<<<<< HEAD
-						dummy = bytestream2integer(mRawData, read_ahead);
+						bytestream2integer(mRawData, read_ahead);
 						(void)dummy;
-=======
-						bytestream2integer(mRawData, read_ahead);
->>>>>>> c7bab8ab
 						if (  (temp_end < opcode_end)
 							&&(temp_end > event_offset))
 						{
