--- conflicted
+++ resolved
@@ -27,37 +27,11 @@
 #ifndef LL_LLKDUMEM_H
 #define LL_LLKDUMEM_H
 
-// <FS:ND> Disable warning 4263/4264
-// warning C4263: 'bool jpx_input_box::open_as(jpx_fragment_list,jp2_data_references,jp2_family_src *,kdu_uint32)' : member function does not override any base class virtual member function
-// warning C4264: 'bool jp2_input_box::open_as(kdu_uint32,jp2_family_src *,jp2_locator,jp2_locator,kdu_long)' : no override available for virtual member function from base 'jp2_input_box'; function is hidden
-#ifdef LL_WINDOWS
-#pragma warning(push)
-#pragma warning(disable:4263)
-#pragma warning(disable:4264)
-#endif
-// </FS:ND>
-
 // Support classes for reading and writing from memory buffers in KDU
 #define KDU_NO_THREADS
-<<<<<<< HEAD
-// <FS:ND> Some magic to make KDU and the viewer agree with internal alignments
-#define KDU_X86_INTRINSICS
-// </FS:ND>
-// don't *really* want to rebuild KDU so turn off specific warnings for this header
-#if LL_DARWIN
-#pragma clang diagnostic push
-#pragma clang diagnostic ignored "-Wself-assign-field"
-#pragma clang diagnostic ignored "-Wunused-private-field"
-#include "kdu_image.h"
-#pragma clang diagnostic pop
-#else
-#include "kdu_image.h"
-#endif
-=======
 
 #define kdu_xxxx "kdu_image.h"
 #include "include_kdu_xxxx.h"
->>>>>>> f40bd0fa
 
 #include "kdu_elementary.h"
 #include "kdu_messaging.h"
@@ -70,24 +44,7 @@
 #include "image_local.h"
 #include "stdtypes.h"
 
-<<<<<<< HEAD
-// <FS:ND> KDU >= 7.5.0 uses namespaces for nicer encapsulation. To avoid cluttering this all over LLs source we're going with this.
-#if KDU_MAJOR_VERSION >= 7 && KDU_MINOR_VERSION >= 5
- using namespace kdu_core;
- using namespace kd_supp_image_local;
-#endif
-// </FS:ND>
-
-// <FS:ND> Disable warning 4263/4264
-#ifdef LL_WINDOWS
-#pragma warning(pop)
-#endif
-// </FS:ND>
-
-class LLKDUMemSource: public kdu_compressed_source
-=======
 class LLKDUMemSource: public kdu_core::kdu_compressed_source
->>>>>>> f40bd0fa
 {
 public:
 	LLKDUMemSource(U8 *input_buffer, U32 size)
