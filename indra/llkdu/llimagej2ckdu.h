--- conflicted
+++ resolved
@@ -90,7 +90,6 @@
 	// private.
 //	void findDiscardLevelsBoundaries(LLImageJ2C &base);
 
-public:
 	// Helper class to hold a kdu_codestream, which is a handle to the
 	// underlying implementation object. When CodeStreamHolder is reset() or
 	// destroyed, it calls kdu_codestream::destroy() -- which kdu_codestream
@@ -116,20 +115,14 @@
 			}
 		}
 
-<<<<<<< HEAD
-		kdu_codestream* operator->() { return &mCodeStream; }
-		kdu_codestream& get() { return mCodeStream; }
-=======
 		// for those few times when you need a raw kdu_codestream*
 		kdu_core::kdu_codestream* get() { return &mCodeStream; }
 		kdu_core::kdu_codestream* operator->() { return &mCodeStream; }
->>>>>>> f40bd0fa
 
 	private:
 		kdu_core::kdu_codestream mCodeStream;
 	};
 
-private:
 	// Encode variable
 	boost::scoped_ptr<LLKDUMemSource> mInputp;
 	CodeStreamHolder mCodeStreamp;
