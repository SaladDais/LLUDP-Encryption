--- conflicted
+++ resolved
@@ -111,17 +111,10 @@
 	};
 
 	// Encode variable
-<<<<<<< HEAD
 	boost::scoped_ptr<LLKDUMemSource> mInputp;
 	CodeStreamHolder mCodeStreamp;
-	boost::scoped_ptr<kdu_coords> mTPosp; // tile position
-	boost::scoped_ptr<kdu_dims> mTileIndicesp;
-=======
-	LLKDUMemSource *mInputp;
-	kdu_core::kdu_codestream *mCodeStreamp;
-	kdu_core::kdu_coords *mTPosp; // tile position
-	kdu_core::kdu_dims *mTileIndicesp;
->>>>>>> 6d103273
+	boost::scoped_ptr<kdu_core::kdu_coords> mTPosp; // tile position
+	boost::scoped_ptr<kdu_core::kdu_dims> mTileIndicesp;
 	int mBlocksSize;
 	int mPrecinctsSize;
 	int mLevels;
