--- conflicted
+++ resolved
@@ -37,12 +37,9 @@
     GLOD.cmake
     GStreamer010Plugin.cmake
     GooglePerfTools.cmake
-<<<<<<< HEAD
     Growl.cmake
-=======
     HACD.cmake
     Hunspell.cmake
->>>>>>> 0e75fe80
     JPEG.cmake
     LLAddBuildTest.cmake
     LLAudio.cmake
