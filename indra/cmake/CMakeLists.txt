--- conflicted
+++ resolved
@@ -97,10 +97,7 @@
     PulseAudio.cmake
     Python.cmake
     QuickTimePlugin.cmake
-<<<<<<< HEAD
     Teapot.cmake # <FS:AW opensim currency support>
-=======
->>>>>>> ce1ad143
     TemplateCheck.cmake
     Tut.cmake
     UI.cmake
@@ -109,11 +106,7 @@
     Variables.cmake
     ViewerMiscLibs.cmake
     VisualLeakDetector.cmake
-<<<<<<< HEAD
-##  WebKitLibPlugin.cmake
     WinManifest.cmake
-=======
->>>>>>> ce1ad143
     XmlRpcEpi.cmake
     ZLIB.cmake
     )
