--- conflicted
+++ resolved
@@ -22,11 +22,7 @@
     Copy3rdPartyLibs.cmake
     DBusGlib.cmake
     DeploySharedLibs.cmake
-<<<<<<< HEAD
     Discord.cmake # <FS:LO> Discord rich presence
-    DirectX.cmake
-=======
->>>>>>> 0c520c7a
     DragDrop.cmake
     EXPAT.cmake
     FindAPR.cmake
