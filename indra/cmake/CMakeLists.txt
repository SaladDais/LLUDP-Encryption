--- conflicted
+++ resolved
@@ -46,11 +46,7 @@
     GetPrerequisites_2_8.cmake
     GoogleBreakpad.cmake
     GoogleMock.cmake
-<<<<<<< HEAD
-    GooglePerfTools.cmake
     Growl.cmake
-=======
->>>>>>> f40bd0fa
     Havok.cmake
     Hunspell.cmake
     JPEG.cmake
