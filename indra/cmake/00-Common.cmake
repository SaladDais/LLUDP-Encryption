# -*- cmake -*-
#
# Compilation options shared by all Second Life components.

#*****************************************************************************
#   It's important to realize that CMake implicitly concatenates
#   CMAKE_CXX_FLAGS with (e.g.) CMAKE_CXX_FLAGS_RELEASE for Release builds. So
#   set switches in CMAKE_CXX_FLAGS that should affect all builds, but in
#   CMAKE_CXX_FLAGS_RELEASE or CMAKE_CXX_FLAGS_RELWITHDEBINFO for switches
#   that should affect only that build variant.
#
#   Also realize that CMAKE_CXX_FLAGS may already be partially populated on
#   entry to this file.
#*****************************************************************************

if(NOT DEFINED ${CMAKE_CURRENT_LIST_FILE}_INCLUDED)
set(${CMAKE_CURRENT_LIST_FILE}_INCLUDED "YES")

include(Variables)

# We go to some trouble to set LL_BUILD to the set of relevant compiler flags.
#set(CMAKE_CXX_FLAGS "${CMAKE_CXX_FLAGS} $ENV{LL_BUILD}")
set(CMAKE_CXX_FLAGS_RELEASE "$ENV{LL_BUILD_RELEASE}")
set(CMAKE_CXX_FLAGS_RELWITHDEBINFO "$ENV{LL_BUILD_RELWITHDEBINFO}")
set(CMAKE_CXX_FLAGS_DEBUG "$ENV{LL_BUILD_DEBUG}")
# Given that, all the flags you see added below are flags NOT present in
# https://bitbucket.org/lindenlab/viewer-build-variables/src/tip/variables.
# Before adding new ones here, it's important to ask: can this flag really be
# applied to the viewer only, or should/must it be applied to all 3p libraries
# as well?

# Portable compilation flags.
set(CMAKE_CXX_FLAGS "${CMAKE_CXX_FLAGS} -DADDRESS_SIZE=${ADDRESS_SIZE}")

# Configure asan
set(ASAN OFF CACHE BOOL "Enable use of asan in builds")

# Configure crash reporting
set(RELEASE_CRASH_REPORTING OFF CACHE BOOL "Enable use of crash reporting in release builds")
set(NON_RELEASE_CRASH_REPORTING OFF CACHE BOOL "Enable use of crash reporting in developer builds")

if(RELEASE_CRASH_REPORTING)
  set(CMAKE_CXX_FLAGS_RELEASE "${CMAKE_CXX_FLAGS_RELEASE} -DLL_SEND_CRASH_REPORTS=1")
endif()

if(NON_RELEASE_CRASH_REPORTING)
  set(CMAKE_CXX_FLAGS_RELWITHDEBINFO "${CMAKE_CXX_FLAGS_RELWITHDEBINFO} -DLL_SEND_CRASH_REPORTS=1")
  set(CMAKE_CXX_FLAGS_DEBUG "${CMAKE_CXX_FLAGS_DEBUG} -DLL_SEND_CRASH_REPORTS=1")
endif()  

# Don't bother with a MinSizeRel build.
set(CMAKE_CONFIGURATION_TYPES "RelWithDebInfo;Release;Debug" CACHE STRING
    "Supported build types." FORCE)


# Platform-specific compilation flags.

if (WINDOWS)
  # Don't build DLLs.
  set(BUILD_SHARED_LIBS OFF)

  # for "backwards compatibility", cmake sneaks in the Zm1000 option which royally
  # screws incredibuild. this hack disables it.
  # for details see: http://connect.microsoft.com/VisualStudio/feedback/details/368107/clxx-fatal-error-c1027-inconsistent-values-for-ym-between-creation-and-use-of-precompiled-headers
  # http://www.ogre3d.org/forums/viewtopic.php?f=2&t=60015
  # http://www.cmake.org/pipermail/cmake/2009-September/032143.html
  string(REPLACE "/Zm1000" " " CMAKE_CXX_FLAGS ${CMAKE_CXX_FLAGS})

  if(ASAN)
    set(CMAKE_CXX_FLAGS "${CMAKE_CXX_FLAGS} /fsanitize=address")
  endif(ASAN)

  # Without PreferredToolArchitecture=x64, as of 2020-06-26 the 32-bit
  # compiler on our TeamCity build hosts has started running out of virtual
  # memory for the precompiled header file.
<<<<<<< HEAD
  # [SL:KB] - Moved to variables for the convenience of people who are not Kitty
  #set(CMAKE_CXX_FLAGS "${CMAKE_CXX_FLAGS} /MP /p:PreferredToolArchitecture=x64")
=======
  # CP changed to only append the flag for 32bit builds - on 64bit builds,
  # locally at least, the build output is spammed with 1000s of 'D9002'
  # warnings about this switch being ignored.
  set(CMAKE_CXX_FLAGS "${CMAKE_CXX_FLAGS} /MP")  
  if( ADDRESS_SIZE EQUAL 32 )
    set(CMAKE_CXX_FLAGS "${CMAKE_CXX_FLAGS} /p:PreferredToolArchitecture=x64")  
  endif()
>>>>>>> 04c473ab

  set(CMAKE_CXX_FLAGS_RELWITHDEBINFO 
      "${CMAKE_CXX_FLAGS_RELWITHDEBINFO} /Zo"
      CACHE STRING "C++ compiler release-with-debug options" FORCE)
  set(CMAKE_CXX_FLAGS_RELEASE
      "${CMAKE_CXX_FLAGS_RELEASE} ${LL_CXX_FLAGS} /Zo"
      CACHE STRING "C++ compiler release options" FORCE)
  # zlib has assembly-language object files incompatible with SAFESEH
  set(CMAKE_EXE_LINKER_FLAGS "${CMAKE_EXE_LINKER_FLAGS} /LARGEADDRESSAWARE /SAFESEH:NO /NODEFAULTLIB:LIBCMT /IGNORE:4099")

  set(CMAKE_CXX_STANDARD_LIBRARIES "")
  set(CMAKE_C_STANDARD_LIBRARIES "")

  add_definitions(
      /DNOMINMAX
#      /DDOM_DYNAMIC            # For shared library colladadom
      )
  add_compile_options(
      /GS
      /TP
      /W3
      /c
      /Zc:forScope
      /nologo
      /Oy-
#      /arch:SSE2
      /fp:fast
      )

  # Nicky: x64 implies SSE2
  if( ADDRESS_SIZE EQUAL 32 )
    add_definitions( /arch:SSE2 )
  endif()
     
  # Are we using the crummy Visual Studio KDU build workaround?
  if (NOT VS_DISABLE_FATAL_WARNINGS)
    add_definitions(/WX)
  endif (NOT VS_DISABLE_FATAL_WARNINGS)
endif (WINDOWS)


if (LINUX)
  set(CMAKE_SKIP_RPATH TRUE)

  add_definitions(-D_FORTIFY_SOURCE=2)

  set(CMAKE_CXX_FLAGS "-Wno-deprecated -Wno-unused-but-set-variable -Wno-unused-variable ${CMAKE_CXX_FLAGS}")

  # gcc 4.3 and above don't like the LL boost and also
  # cause warnings due to our use of deprecated headers
  add_definitions(-Wno-parentheses)

  add_definitions(
      -D_REENTRANT
      )
  add_compile_options(
      -fexceptions
      -fno-math-errno
      -fno-strict-aliasing
      -fsigned-char
      -msse2
      -mfpmath=sse
      -pthread
      )

  # force this platform to accept TOS via external browser
  add_definitions(-DEXTERNAL_TOS)

  add_definitions(-DAPPID=secondlife)
  add_compile_options(-fvisibility=hidden)
  # don't catch SIGCHLD in our base application class for the viewer - some of
  # our 3rd party libs may need their *own* SIGCHLD handler to work. Sigh! The
  # viewer doesn't need to catch SIGCHLD anyway.
  add_definitions(-DLL_IGNORE_SIGCHLD)
  if (ADDRESS_SIZE EQUAL 32)
    add_compile_options(-march=pentium4)
  endif (ADDRESS_SIZE EQUAL 32)
  #add_compile_options(-ftree-vectorize) # THIS CRASHES GCC 3.1-3.2
  if (NOT USESYSTEMLIBS)
    # this stops us requiring a really recent glibc at runtime
    add_compile_options(-fno-stack-protector)
    # linking can be very memory-hungry, especially the final viewer link
    set(CMAKE_CXX_LINK_FLAGS "-Wl,--no-keep-memory")
  endif (NOT USESYSTEMLIBS)

  set(CMAKE_CXX_FLAGS_DEBUG "-fno-inline ${CMAKE_CXX_FLAGS_DEBUG}")
endif (LINUX)


if (DARWIN)
  # Warnings should be fatal -- thanks, Nicky Perian, for spotting reversed default
  set(CLANG_DISABLE_FATAL_WARNINGS OFF)
  set(CMAKE_CXX_LINK_FLAGS "-Wl,-headerpad_max_install_names,-search_paths_first")
  set(CMAKE_SHARED_LINKER_FLAGS "${CMAKE_CXX_LINK_FLAGS}")
  set(DARWIN_extra_cstar_flags "-Wno-unused-local-typedef -Wno-deprecated-declarations")
  # Ensure that CMAKE_CXX_FLAGS has the correct -g debug information format --
  # see Variables.cmake.
  string(REPLACE "-gdwarf-2" "-g${CMAKE_XCODE_ATTRIBUTE_DEBUG_INFORMATION_FORMAT}"
    CMAKE_CXX_FLAGS "${CMAKE_CXX_FLAGS}")
  # The viewer code base can now be successfully compiled with -std=c++14. But
  # turning that on in the generic viewer-build-variables/variables file would
  # potentially require tweaking each of our ~50 third-party library builds.
  # Until we decide to set -std=c++14 in viewer-build-variables/variables, set
  # it locally here: we want to at least prevent inadvertently reintroducing
  # viewer code that would fail with C++14.
  set(CMAKE_CXX_FLAGS "${CMAKE_CXX_FLAGS} ${DARWIN_extra_cstar_flags} -std=c++14")
  set(CMAKE_C_FLAGS "${CMAKE_C_FLAGS}  ${DARWIN_extra_cstar_flags}")
  # NOTE: it's critical that the optimization flag is put in front.
  # NOTE: it's critical to have both CXX_FLAGS and C_FLAGS covered.
## Really?? On developer machines too?
##set(ENABLE_SIGNING TRUE)
##set(SIGNING_IDENTITY "Developer ID Application: Linden Research, Inc.")
endif (DARWIN)


if (LINUX OR DARWIN)
  if (CMAKE_CXX_COMPILER MATCHES ".*clang")
    set(CMAKE_COMPILER_IS_CLANGXX 1)
  endif (CMAKE_CXX_COMPILER MATCHES ".*clang")

  if (CMAKE_COMPILER_IS_GNUCXX)
    set(GCC_WARNINGS "-Wall -Wno-sign-compare -Wno-trigraphs")
  elseif (CMAKE_COMPILER_IS_CLANGXX)
    set(GCC_WARNINGS "-Wall -Wno-sign-compare -Wno-trigraphs")
  endif()

  if (NOT GCC_DISABLE_FATAL_WARNINGS)
    set(GCC_WARNINGS "${GCC_WARNINGS} -Werror")
  endif (NOT GCC_DISABLE_FATAL_WARNINGS)

  set(GCC_CXX_WARNINGS "${GCC_WARNINGS} -Wno-reorder -Wno-non-virtual-dtor")

  set(CMAKE_C_FLAGS "${GCC_WARNINGS} ${CMAKE_C_FLAGS}")
  set(CMAKE_CXX_FLAGS "${GCC_CXX_WARNINGS} ${CMAKE_CXX_FLAGS}")

  set(CMAKE_C_FLAGS "${CMAKE_C_FLAGS} -m${ADDRESS_SIZE}")
  set(CMAKE_CXX_FLAGS "${CMAKE_CXX_FLAGS} -m${ADDRESS_SIZE}")
endif (LINUX OR DARWIN)


if (USESYSTEMLIBS)
  add_definitions(-DLL_USESYSTEMLIBS=1)

  if (LINUX AND ADDRESS_SIZE EQUAL 32)
    add_definitions(-march=pentiumpro)
  endif (LINUX AND ADDRESS_SIZE EQUAL 32)

else (USESYSTEMLIBS)
  set(${ARCH}_linux_INCLUDES
      ELFIO
      atk-1.0
      glib-2.0
      gstreamer-0.10
      gtk-2.0
      pango-1.0
      )
endif (USESYSTEMLIBS)

endif(NOT DEFINED ${CMAKE_CURRENT_LIST_FILE}_INCLUDED)<|MERGE_RESOLUTION|>--- conflicted
+++ resolved
@@ -73,18 +73,14 @@
   # Without PreferredToolArchitecture=x64, as of 2020-06-26 the 32-bit
   # compiler on our TeamCity build hosts has started running out of virtual
   # memory for the precompiled header file.
-<<<<<<< HEAD
-  # [SL:KB] - Moved to variables for the convenience of people who are not Kitty
-  #set(CMAKE_CXX_FLAGS "${CMAKE_CXX_FLAGS} /MP /p:PreferredToolArchitecture=x64")
-=======
   # CP changed to only append the flag for 32bit builds - on 64bit builds,
   # locally at least, the build output is spammed with 1000s of 'D9002'
   # warnings about this switch being ignored.
-  set(CMAKE_CXX_FLAGS "${CMAKE_CXX_FLAGS} /MP")  
+  # [SL:KB] - Moved to variables for the convenience of people who are not Kitty
+  #set(CMAKE_CXX_FLAGS "${CMAKE_CXX_FLAGS} /MP")
   if( ADDRESS_SIZE EQUAL 32 )
     set(CMAKE_CXX_FLAGS "${CMAKE_CXX_FLAGS} /p:PreferredToolArchitecture=x64")  
   endif()
->>>>>>> 04c473ab
 
   set(CMAKE_CXX_FLAGS_RELWITHDEBINFO 
       "${CMAKE_CXX_FLAGS_RELWITHDEBINFO} /Zo"
