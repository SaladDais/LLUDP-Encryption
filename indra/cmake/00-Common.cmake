--- conflicted
+++ resolved
@@ -52,10 +52,7 @@
       "${CMAKE_CXX_FLAGS_RELEASE} ${LL_CXX_FLAGS} /O2 /Zi /MD /MP /Ob2 /Oi /Ot /GF /Gy -D_SECURE_STL=0 -D_HAS_ITERATOR_DEBUGGING=0"
       CACHE STRING "C++ compiler release options" FORCE)
   set(CMAKE_EXE_LINKER_FLAGS "${CMAKE_EXE_LINKER_FLAGS} /LARGEADDRESSAWARE")
-<<<<<<< HEAD
-
-=======
->>>>>>> d56a98de
+
 
   set(CMAKE_CXX_STANDARD_LIBRARIES "")
   set(CMAKE_C_STANDARD_LIBRARIES "")
