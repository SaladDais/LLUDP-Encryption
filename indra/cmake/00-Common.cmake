# -*- cmake -*-
#
# Compilation options shared by all Second Life components.

if(NOT DEFINED ${CMAKE_CURRENT_LIST_FILE}_INCLUDED)
set(${CMAKE_CURRENT_LIST_FILE}_INCLUDED "YES")

include(Variables)

# Portable compilation flags.
set(CMAKE_CXX_FLAGS_DEBUG "-D_DEBUG -DLL_DEBUG=1")
set(CMAKE_CXX_FLAGS_RELEASE
    "-DLL_RELEASE=1 -DLL_RELEASE_FOR_DOWNLOAD=1 -DNDEBUG") 

set(CMAKE_CXX_FLAGS_RELWITHDEBINFO 
    "-DLL_RELEASE=1 -DNDEBUG -DLL_RELEASE_WITH_DEBUG_INFO=1")

# Configure crash reporting
set(RELEASE_CRASH_REPORTING OFF CACHE BOOL "Enable use of crash reporting in release builds")
set(NON_RELEASE_CRASH_REPORTING OFF CACHE BOOL "Enable use of crash reporting in developer builds")

if(RELEASE_CRASH_REPORTING)
  set(CMAKE_CXX_FLAGS_RELEASE "${CMAKE_CXX_FLAGS_RELEASE} -DLL_SEND_CRASH_REPORTS=1")
endif()

if(NON_RELEASE_CRASH_REPORTING)
  set(CMAKE_CXX_FLAGS_RELWITHDEBINFO "${CMAKE_CXX_FLAGS_RELWITHDEBINFO} -DLL_SEND_CRASH_REPORTS=1")
  set(CMAKE_CXX_FLAGS_DEBUG "${CMAKE_CXX_FLAGS_DEBUG} -DLL_SEND_CRASH_REPORTS=1")
endif()  

# Don't bother with a MinSizeRel build.
set(CMAKE_CONFIGURATION_TYPES "RelWithDebInfo;Release;Debug" CACHE STRING
    "Supported build types." FORCE)


# Platform-specific compilation flags.

if (WINDOWS)
  # Don't build DLLs.
  set(BUILD_SHARED_LIBS OFF)

  # for "backwards compatibility", cmake sneaks in the Zm1000 option which royally
  # screws incredibuild. this hack disables it.
  # for details see: http://connect.microsoft.com/VisualStudio/feedback/details/368107/clxx-fatal-error-c1027-inconsistent-values-for-ym-between-creation-and-use-of-precompiled-headers
  # http://www.ogre3d.org/forums/viewtopic.php?f=2&t=60015
  # http://www.cmake.org/pipermail/cmake/2009-September/032143.html
  string(REPLACE "/Zm1000" " " CMAKE_CXX_FLAGS ${CMAKE_CXX_FLAGS})

  set(CMAKE_CXX_FLAGS_DEBUG "${CMAKE_CXX_FLAGS_DEBUG} /Od /Zi /MDd /MP -D_SCL_SECURE_NO_WARNINGS=1"
      CACHE STRING "C++ compiler debug options" FORCE)
  set(CMAKE_CXX_FLAGS_RELWITHDEBINFO 
      #<FS:LO> Change MSVC multi processor from a hardcoded 8 to no number to allow the compiler to spawn a number equal to the number of thread execution units the computer has.
      #${CMAKE_CXX_FLAGS_RELWITHDEBINFO} /Od /Zi /Zo /MD /MP8 /Ob0 -D_SECURE_STL=0"
      "${CMAKE_CXX_FLAGS_RELWITHDEBINFO} /Od /Zi /Zo /MD /MP /Ob0 -D_SECURE_STL=0"
      CACHE STRING "C++ compiler release-with-debug options" FORCE)
  set(CMAKE_CXX_FLAGS_RELEASE
      #<FS:LO> Change MSVC multi processor from a hardcoded 8 to no number to allow the compiler to spawn a number equal to the number of thread execution units the computer has.
      #"${CMAKE_CXX_FLAGS_RELEASE} ${LL_CXX_FLAGS} /O2 /Zi /Zo /MD /MP8 /Ob2 -D_SECURE_STL=0 -D_HAS_ITERATOR_DEBUGGING=0"
      "${CMAKE_CXX_FLAGS_RELEASE} ${LL_CXX_FLAGS} /O2 /Zi /Zo /MD /MP /Ob2 -D_SECURE_STL=0 -D_HAS_ITERATOR_DEBUGGING=0"
      CACHE STRING "C++ compiler release options" FORCE)
  # zlib has assembly-language object files incompatible with SAFESEH
  set(CMAKE_EXE_LINKER_FLAGS "${CMAKE_EXE_LINKER_FLAGS} /LARGEADDRESSAWARE /SAFESEH:NO /NODEFAULTLIB:LIBCMT /IGNORE:4099")

  set(CMAKE_CXX_STANDARD_LIBRARIES "")
  set(CMAKE_C_STANDARD_LIBRARIES "")

# <FS:Ansariel> [AVX Optimization]
#  add_definitions(
#      /DLL_WINDOWS=1
#      /DDOM_DYNAMIC
#      /DUNICODE
#      /D_UNICODE 
#      /GS
#      /TP
#      /W3
#      /c
#      /Zc:forScope
#      /nologo
#      /Oy-
#      /Zc:wchar_t-
#      /arch:SSE2
#      /fp:fast
#      )
  if (USE_AVX_OPTIMIZATION)
    add_definitions(
        /DLL_WINDOWS=1
      /DNOMINMAX
#      /DDOM_DYNAMIC            # For shared library colladadom
        /DUNICODE
        /D_UNICODE 
        /GS
        /TP
        /W3
        /c
        /Zc:forScope
        /nologo
        /Oy-
        /Zc:wchar_t-
        /arch:AVX
#        /fp:fast
        )
  else (USE_AVX_OPTIMIZATION)
    add_definitions(
        /DLL_WINDOWS=1
      /DNOMINMAX
#        /DDOM_DYNAMIC
        /DUNICODE
        /D_UNICODE 
        /GS
        /TP
        /W3
        /c
        /Zc:forScope
        /nologo
        /Oy-
        /Zc:wchar_t-
#        /arch:SSE2
#        /fp:fast
        )
    if( NOT ND_BUILD64BIT_ARCH )
      add_definitions( /arch:SSE2 )
    endif( NOT ND_BUILD64BIT_ARCH )

  endif (USE_AVX_OPTIMIZATION)
# </FS:Ansariel> [AVX Optimization]	
     
  # Are we using the crummy Visual Studio KDU build workaround?
  if (NOT VS_DISABLE_FATAL_WARNINGS)
    add_definitions(/WX)
  endif (NOT VS_DISABLE_FATAL_WARNINGS)

  # configure win32 API for windows XP+ compatibility
  set(WINVER "0x0501" CACHE STRING "Win32 API Target version (see http://msdn.microsoft.com/en-us/library/aa383745%28v=VS.85%29.aspx)")
  add_definitions("/DWINVER=${WINVER}" "/D_WIN32_WINNT=${WINVER}")

  if( ND_BUILD64BIT_ARCH )
   add_definitions("/wd4267 /DND_BUILD64BIT_ARCH" )
  else( ND_BUILD64BIT_ARCH )
   add_definitions("/fp:fast" )
  endif( ND_BUILD64BIT_ARCH )
 
endif (WINDOWS)


if (LINUX)
  set(CMAKE_SKIP_RPATH TRUE)

  # Here's a giant hack for Fedora 8, where we can't use
  # _FORTIFY_SOURCE if we're using a compiler older than gcc 4.1.

  find_program(GXX g++)
  mark_as_advanced(GXX)

  if (GXX)
    execute_process(
        COMMAND ${GXX} --version
        COMMAND sed "s/^[gc+ ]*//"
        COMMAND head -1
        OUTPUT_VARIABLE GXX_VERSION
        OUTPUT_STRIP_TRAILING_WHITESPACE
        )
  else (GXX)
    set(GXX_VERSION x)
  endif (GXX)

  # The quoting hack here is necessary in case we're using distcc or
  # ccache as our compiler.  CMake doesn't pass the command line
  # through the shell by default, so we end up trying to run "distcc"
  # " g++" - notice the leading space.  Ugh.

  execute_process(
      COMMAND sh -c "${CMAKE_CXX_COMPILER} ${CMAKE_CXX_COMPILER_ARG1} --version"
      COMMAND sed "s/^[gc+ ]*//"
      COMMAND head -1
      OUTPUT_VARIABLE CXX_VERSION
      OUTPUT_STRIP_TRAILING_WHITESPACE)

  #<FS:ND> Gentoo defines _FORTIFY_SOURCE by default
  if (NOT ${GXX_VERSION} MATCHES "Gentoo 4.[789].*")
  #</FS:ND>

  if (${GXX_VERSION} STREQUAL ${CXX_VERSION})
    add_definitions(-D_FORTIFY_SOURCE=2)
  else (${GXX_VERSION} STREQUAL ${CXX_VERSION})
    if (NOT ${GXX_VERSION} MATCHES " 4.1.*Red Hat")
      add_definitions(-D_FORTIFY_SOURCE=2)
    endif (NOT ${GXX_VERSION} MATCHES " 4.1.*Red Hat")
  endif (${GXX_VERSION} STREQUAL ${CXX_VERSION})

  #<FS:ND> Gentoo defines _FORTIFY_SOURCE by default
  endif (NOT ${GXX_VERSION} MATCHES "Gentoo 4.[789].*")
  #</FS:ND>

  # Let's actually get a numerical version of gxx's version
  STRING(REGEX REPLACE ".* ([0-9])\\.([0-9])\\.([0-9]).*" "\\1\\2\\3" CXX_VERSION_NUMBER ${CXX_VERSION})

  # Hacks to work around gcc 4.1 TC build pool machines which can't process pragma warning disables
  # This is pure rubbish; I wish there was another way.
  #
  if(${CXX_VERSION_NUMBER} LESS 420)
    set(CMAKE_CXX_FLAGS "-Wno-deprecated -Wno-uninitialized -Wno-unused-variable -Wno-unused-function ${CMAKE_CXX_FLAGS}")
  endif (${CXX_VERSION_NUMBER} LESS 420)

  if(${CXX_VERSION_NUMBER} GREATER 459)
    set(CMAKE_CXX_FLAGS "-Wno-deprecated -Wno-unused-but-set-variable -Wno-unused-variable ${CMAKE_CXX_FLAGS}")
  endif (${CXX_VERSION_NUMBER} GREATER 459)

  # gcc 4.3 and above don't like the LL boost and also
  # cause warnings due to our use of deprecated headers
  if(${CXX_VERSION_NUMBER} GREATER 429)
    add_definitions(-Wno-parentheses)
    set(CMAKE_CXX_FLAGS "-Wno-deprecated ${CMAKE_CXX_FLAGS}")
  endif (${CXX_VERSION_NUMBER} GREATER 429)

  #<FS:ND> Disable unused-but-set-variable for GCC >= 4.6. It causes a lot of warning/errors all over the source. Fixing that would result in changing a good amount of files.
  if(${CXX_VERSION_NUMBER} GREATER 460)
    set(CMAKE_CXX_FLAGS "-Wno-unused-but-set-variable ${CMAKE_CXX_FLAGS}")
  endif (${CXX_VERSION_NUMBER} GREATER 460)
  #</FS:ND>
  #<FS:ND> Disable attribute warnings for GCC >= 4.7. It causes a lot of warning/errors in boost.
  if(${CXX_VERSION_NUMBER} GREATER 470)
    set(CMAKE_CXX_FLAGS "-Wno-attributes ${CMAKE_CXX_FLAGS}")
  endif (${CXX_VERSION_NUMBER} GREATER 470)
  #</FS:ND>
  #<FS:ND> Disable unsed local typedef warnings for GCC >= 4.8. It causes a lot of warning/errors in boost.
  if(${CXX_VERSION_NUMBER} GREATER 480)
    set(CMAKE_CXX_FLAGS "-Wno-unused-local-typedefs ${CMAKE_CXX_FLAGS}")
  endif (${CXX_VERSION_NUMBER} GREATER 480)
  #</FS:ND>



  # End of hacks.

  add_definitions(
      -DLL_LINUX=1
      -D_REENTRANT
      -fexceptions
      -fno-math-errno
      -fno-strict-aliasing
      -fsigned-char
      -g
      -msse2
      -mfpmath=sse
      -pthread
      )

<<<<<<< HEAD
  # <FS:ND> Enable C++11 support + gnu extensions
  add_definitions(-std=gnu++11)
  # </FS:ND>
=======
  # force this platform to accept TOS via external browser
  add_definitions(-DEXTERNAL_TOS)
>>>>>>> 80558b76

  add_definitions(-DAPPID=secondlife)
  add_definitions(-fvisibility=hidden)
  # don't catch SIGCHLD in our base application class for the viewer - some of our 3rd party libs may need their *own* SIGCHLD handler to work.  Sigh!  The viewer doesn't need to catch SIGCHLD anyway.
  add_definitions(-DLL_IGNORE_SIGCHLD)
  if (WORD_SIZE EQUAL 32)
    add_definitions(-march=pentium4)
  endif (WORD_SIZE EQUAL 32)
  add_definitions(-mfpmath=sse)
  #add_definitions(-ftree-vectorize) # THIS CRASHES GCC 3.1-3.2
  if (NOT USESYSTEMLIBS)
    # this stops us requiring a really recent glibc at runtime
    add_definitions(-fno-stack-protector)
    # linking can be very memory-hungry, especially the final viewer link
    set(CMAKE_CXX_LINK_FLAGS "-Wl,--no-keep-memory -Wl,--build-id -Wl,-rpath,'$ORIGIN:$ORIGIN/../lib' -Wl,--exclude-libs,ALL")
  endif (NOT USESYSTEMLIBS)

  # <FS:TS> Enable AVX optimizations if requested and at least GCC 4.6.
  if (USE_AVX_OPTIMIZATION)
    if (NOT (${CXX_VERSION_NUMBER} LESS 460))
      add_definitions(-mavx)
    else (NOT (${CXX_VERSION_NUMBER} LESS 460))
      error ("AVX optimizations require at least version 4.6.0 of GCC.")
    endif (NOT (${CXX_VERSION_NUMBER} LESS 460))
  endif (USE_AVX_OPTIMIZATION)

  set(CMAKE_CXX_FLAGS_DEBUG "-fno-inline ${CMAKE_CXX_FLAGS_DEBUG}")
  set(CMAKE_CXX_FLAGS_RELEASE "-O2 ${CMAKE_CXX_FLAGS_RELEASE}")

  # <FS:ND> Build without frame pointer if requested. Otherwise profiling might not work reliable. N.B. Win32 uses FP based calling by default.
  if( NO_OMIT_FRAMEPOINTER )
    set(CMAKE_CXX_FLAGS_RELEASE "-fno-omit-frame-pointer ${CMAKE_CXX_FLAGS_RELEASE}")
  endif( NO_OMIT_FRAMEPOINTER )
  # </FS:ND>
endif (LINUX)


if (DARWIN)
  add_definitions(-DLL_DARWIN=1)
  set(CMAKE_CXX_LINK_FLAGS "-Wl,-no_compact_unwind -Wl,-headerpad_max_install_names,-search_paths_first")
  set(CMAKE_SHARED_LINKER_FLAGS "${CMAKE_CXX_LINK_FLAGS}")
  set(DARWIN_extra_cstar_flags "-g -Wno-unused-local-typedef -Wno-deprecated-declarations")
  set(CMAKE_CXX_FLAGS "${CMAKE_CXX_FLAGS} ${DARWIN_extra_cstar_flags}")
  set(CMAKE_C_FLAGS "${CMAKE_C_FLAGS}  ${DARWIN_extra_cstar_flags}")
  # NOTE: it's critical that the optimization flag is put in front.
  # NOTE: it's critical to have both CXX_FLAGS and C_FLAGS covered.
  set(CMAKE_CXX_FLAGS_RELWITHDEBINFO "-O0 ${CMAKE_CXX_FLAGS_RELWITHDEBINFO}")
  set(CMAKE_C_FLAGS_RELWITHDEBINFO "-O0 ${CMAKE_C_FLAGS_RELWITHDEBINFO}")
  if (USE_AVX_OPTIMIZATION)
    if (XCODE_VERSION GREATER 4.9)
      set(CMAKE_XCODE_ATTRIBUTE_CLANG_X86_VECTOR_INSTRUCTIONS AVX)
      set(CMAKE_XCODE_ATTRIBUTE_GCC_OPTIMIZATION_LEVEL -Ofast)
      set(CMAKE_CXX_FLAGS_RELEASE "-Ofast -mavx ${CMAKE_CXX_FLAGS_RELEASE}")
      set(CMAKE_C_FLAGS_RELEASE "-Ofast -mavx ${CMAKE_C_FLAGS_RELEASE}")
	else (XCODE_VERSION GREATER 4.9)
	  error("Darwin AVX Optimizations only available on Xcode5 with Clang, silly person!")
	endif (XCODE_VERSION GREATER 4.9)
  else (USE_AVX_OPTIMIZATION)
    set(CMAKE_XCODE_ATTRIBUTE_CLANG_X86_VECTOR_INSTRUCTIONS SSE3)
	set(CMAKE_XCODE_ATTRIBUTE_GCC_OPTIMIZATION_LEVEL -O3)
    set(CMAKE_CXX_FLAGS_RELEASE "-O3 -msse3 ${CMAKE_CXX_FLAGS_RELEASE}")
	set(CMAKE_C_FLAGS_RELEASE "-O3 -msse3 ${CMAKE_C_FLAGS_RELEASE}")
  endif (USE_AVX_OPTIMIZATION)
    set(ENABLE_SIGNING TRUE)
    set(SIGNING_IDENTITY "Developer ID Application: Linden Research, Inc.")
  # <FS:ND> Build without frame pointer if requested. Otherwise profiling might not work reliable. N.B. Win32 uses FP based calling by default.
  if( NO_OMIT_FRAMEPOINTER )
    set(CMAKE_CXX_FLAGS_RELEASE "-fno-omit-frame-pointer ${CMAKE_CXX_FLAGS_RELEASE}")
  endif( NO_OMIT_FRAMEPOINTER )
  # </FS:ND>

endif (DARWIN)


if (LINUX OR DARWIN)
  if (CMAKE_CXX_COMPILER MATCHES ".*clang")
    set(CMAKE_COMPILER_IS_CLANGXX 1)
  endif (CMAKE_CXX_COMPILER MATCHES ".*clang")

  if (CMAKE_COMPILER_IS_GNUCXX)
    set(GCC_WARNINGS "-Wall -Wno-sign-compare -Wno-trigraphs")
  elseif (CMAKE_COMPILER_IS_CLANGXX)
    set(GCC_WARNINGS "-Wall -Wno-sign-compare -Wno-trigraphs")
  endif()

  if (NOT GCC_DISABLE_FATAL_WARNINGS)
    set(GCC_WARNINGS "${GCC_WARNINGS} -Werror")
  endif (NOT GCC_DISABLE_FATAL_WARNINGS)

  if (${CMAKE_CXX_COMPILER_ID} STREQUAL "Clang" AND DARWIN AND XCODE_VERSION GREATER 4.9)
    set(GCC_CXX_WARNINGS "$[GCC_WARNINGS] -Wno-reorder -Wno-unused-const-variable -Wno-format-extra-args -Wno-unused-private-field -Wno-unused-function -Wno-tautological-compare -Wno-empty-body -Wno-unused-variable -Wno-unused-value")
  else (${CMAKE_CXX_COMPILER_ID} STREQUAL "Clang" AND DARWIN AND XCODE_VERSION GREATER 4.9)
  #elseif (${CMAKE_CXX_COMPILER_ID} STREQUAL "GNU")
    set(GCC_CXX_WARNINGS "${GCC_WARNINGS} -Wno-reorder -Wno-non-virtual-dtor")
  endif ()

  set(CMAKE_C_FLAGS "${GCC_WARNINGS} ${CMAKE_C_FLAGS}")
  set(CMAKE_CXX_FLAGS "${GCC_CXX_WARNINGS} ${CMAKE_CXX_FLAGS}")

  if (WORD_SIZE EQUAL 32)
    set(CMAKE_C_FLAGS "${CMAKE_C_FLAGS} -m32")
    set(CMAKE_CXX_FLAGS "${CMAKE_CXX_FLAGS} -m32")
  elseif (WORD_SIZE EQUAL 64)
    set(CMAKE_C_FLAGS "${CMAKE_C_FLAGS} -m64")
    set(CMAKE_CXX_FLAGS "${CMAKE_CXX_FLAGS} -m64")
  endif (WORD_SIZE EQUAL 32)

  if (ND_BUILD64BIT_ARCH)
   add_definitions(-DND_BUILD64BIT_ARCH)
  endif (ND_BUILD64BIT_ARCH)
endif (LINUX OR DARWIN)


if (USESYSTEMLIBS)
  add_definitions(-DLL_USESYSTEMLIBS=1)

  if (LINUX AND ${ARCH} STREQUAL "i686")
    add_definitions(-march=pentiumpro)
  endif (LINUX AND ${ARCH} STREQUAL "i686")

else (USESYSTEMLIBS)
  set(${ARCH}_linux_INCLUDES
      atk-1.0
      cairo
      freetype
      glib-2.0
      gstreamer-0.10
      gtk-2.0
      pango-1.0
      )
endif (USESYSTEMLIBS)

endif(NOT DEFINED ${CMAKE_CURRENT_LIST_FILE}_INCLUDED)<|MERGE_RESOLUTION|>--- conflicted
+++ resolved
@@ -245,14 +245,13 @@
       -pthread
       )
 
-<<<<<<< HEAD
   # <FS:ND> Enable C++11 support + gnu extensions
   add_definitions(-std=gnu++11)
   # </FS:ND>
-=======
-  # force this platform to accept TOS via external browser
-  add_definitions(-DEXTERNAL_TOS)
->>>>>>> 80558b76
+
+  # force this platform to accept TOS via external browser <FS:ND> No, do not.
+  # add_definitions(-DEXTERNAL_TOS)
+
 
   add_definitions(-DAPPID=secondlife)
   add_definitions(-fvisibility=hidden)
