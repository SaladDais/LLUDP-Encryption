# -*- cmake -*-
#
# Compilation options shared by all Second Life components.

include(Variables)

# Portable compilation flags.
set(CMAKE_CXX_FLAGS_DEBUG "-D_DEBUG -DLL_DEBUG=1")
set(CMAKE_CXX_FLAGS_RELEASE
    "-DLL_RELEASE=1 -DLL_RELEASE_FOR_DOWNLOAD=1 -DNDEBUG") 

set(CMAKE_CXX_FLAGS_RELWITHDEBINFO 
    "-DLL_RELEASE=1 -DNDEBUG -DLL_RELEASE_WITH_DEBUG_INFO=1")

# Configure crash reporting
set(RELEASE_CRASH_REPORTING OFF CACHE BOOL "Enable use of crash reporting in release builds")
set(NON_RELEASE_CRASH_REPORTING OFF CACHE BOOL "Enable use of crash reporting in developer builds")

if(RELEASE_CRASH_REPORTING)
  set(CMAKE_CXX_FLAGS_RELEASE "${CMAKE_CXX_FLAGS_RELEASE} -DLL_SEND_CRASH_REPORTS=1")
endif()

if(NON_RELEASE_CRASH_REPORTING)
  set(CMAKE_CXX_FLAGS_RELWITHDEBINFO "${CMAKE_CXX_FLAGS_RELWITHDEBINFO} -DLL_SEND_CRASH_REPORTS=1")
  set(CMAKE_CXX_FLAGS_DEBUG "${CMAKE_CXX_FLAGS_DEBUG} -DLL_SEND_CRASH_REPORTS=1")
endif()  

# Don't bother with a MinSizeRel build.
set(CMAKE_CONFIGURATION_TYPES "RelWithDebInfo;Release;Debug" CACHE STRING
    "Supported build types." FORCE)


# Platform-specific compilation flags.

if (WINDOWS)
  # Don't build DLLs.
  set(BUILD_SHARED_LIBS OFF)

  # for "backwards compatibility", cmake sneaks in the Zm1000 option which royally
  # screws incredibuild. this hack disables it.
  # for details see: http://connect.microsoft.com/VisualStudio/feedback/details/368107/clxx-fatal-error-c1027-inconsistent-values-for-ym-between-creation-and-use-of-precompiled-headers
  # http://www.ogre3d.org/forums/viewtopic.php?f=2&t=60015
  # http://www.cmake.org/pipermail/cmake/2009-September/032143.html
  string(REPLACE "/Zm1000" " " CMAKE_CXX_FLAGS ${CMAKE_CXX_FLAGS})

  set(CMAKE_CXX_FLAGS_DEBUG "${CMAKE_CXX_FLAGS_DEBUG} /Od /Zi /MDd /MP -D_SCL_SECURE_NO_WARNINGS=1"
      CACHE STRING "C++ compiler debug options" FORCE)
  set(CMAKE_CXX_FLAGS_RELWITHDEBINFO 
<<<<<<< HEAD
      "${CMAKE_CXX_FLAGS_RELWITHDEBINFO} /Od /Zi /MD /MP /Ob0 -D_SECURE_STL=0"
=======
      "${CMAKE_CXX_FLAGS_RELWITHDEBINFO} /Od /Zi /MD /Ob2 /Gm -D_SECURE_STL=0"
>>>>>>> f66ee5a0
      CACHE STRING "C++ compiler release-with-debug options" FORCE)
  set(CMAKE_CXX_FLAGS_RELEASE
      "${CMAKE_CXX_FLAGS_RELEASE} ${LL_CXX_FLAGS} /O2 /Zi /MD /MP /Ob2 /Oi /Ot /GF /Gy /arch:SSE2 -D_SECURE_STL=0 -D_HAS_ITERATOR_DEBUGGING=0"
      CACHE STRING "C++ compiler release options" FORCE)

  set(CMAKE_CXX_STANDARD_LIBRARIES "")
  set(CMAKE_C_STANDARD_LIBRARIES "")

  add_definitions(
      /DLL_WINDOWS=1
      /DDOM_DYNAMIC
      /DUNICODE
      /D_UNICODE 
      /GS
      /TP
      /W3
      /c
      /Zc:forScope
      /nologo
      /Oy-
      /Zc:wchar_t-
      /arch:SSE2
      )
     
  # Are we using the crummy Visual Studio KDU build workaround?
  if (NOT VS_DISABLE_FATAL_WARNINGS)
    add_definitions(/WX)
  endif (NOT VS_DISABLE_FATAL_WARNINGS)

  # configure win32 API for windows XP+ compatibility
  set(WINVER "0x0501" CACHE STRING "Win32 API Target version (see http://msdn.microsoft.com/en-us/library/aa383745%28v=VS.85%29.aspx)")
  add_definitions("/DWINVER=${WINVER}" "/D_WIN32_WINNT=${WINVER}")
endif (WINDOWS)


if (LINUX)
  set(CMAKE_SKIP_RPATH TRUE)

  # Here's a giant hack for Fedora 8, where we can't use
  # _FORTIFY_SOURCE if we're using a compiler older than gcc 4.1.

  find_program(GXX g++)
  mark_as_advanced(GXX)

  if (GXX)
    execute_process(
        COMMAND ${GXX} --version
        COMMAND sed "s/^[gc+ ]*//"
        COMMAND head -1
        OUTPUT_VARIABLE GXX_VERSION
        OUTPUT_STRIP_TRAILING_WHITESPACE
        )
  else (GXX)
    set(GXX_VERSION x)
  endif (GXX)

  # The quoting hack here is necessary in case we're using distcc or
  # ccache as our compiler.  CMake doesn't pass the command line
  # through the shell by default, so we end up trying to run "distcc"
  # " g++" - notice the leading space.  Ugh.

  execute_process(
      COMMAND sh -c "${CMAKE_CXX_COMPILER} ${CMAKE_CXX_COMPILER_ARG1} --version"
      COMMAND sed "s/^[gc+ ]*//"
      COMMAND head -1
      OUTPUT_VARIABLE CXX_VERSION
      OUTPUT_STRIP_TRAILING_WHITESPACE)

  if (${GXX_VERSION} STREQUAL ${CXX_VERSION})
    add_definitions(-D_FORTIFY_SOURCE=2)
  else (${GXX_VERSION} STREQUAL ${CXX_VERSION})
    if (NOT ${GXX_VERSION} MATCHES " 4.1.*Red Hat")
      add_definitions(-D_FORTIFY_SOURCE=2)
    endif (NOT ${GXX_VERSION} MATCHES " 4.1.*Red Hat")
  endif (${GXX_VERSION} STREQUAL ${CXX_VERSION})

  # Let's actually get a numerical version of gxx's version
  STRING(REGEX REPLACE ".* ([0-9])\\.([0-9])\\.([0-9]).*" "\\1\\2\\3" CXX_VERSION_NUMBER ${CXX_VERSION})

  # gcc 4.3 and above don't like the LL boost and also
  # cause warnings due to our use of deprecated headers
  if(${CXX_VERSION_NUMBER} GREATER 429)
    add_definitions(-Wno-parentheses)
    set(CMAKE_CXX_FLAGS "-Wno-deprecated ${CMAKE_CXX_FLAGS}")
  endif (${CXX_VERSION_NUMBER} GREATER 429)

  # End of hacks.

  add_definitions(
      -DLL_LINUX=1
      -D_REENTRANT
      -fexceptions
      -fno-math-errno
      -fno-strict-aliasing
      -fsigned-char
      -g
      -msse2
      -mfpmath=sse
      -pthread
      )

  if (SERVER)
    set(CMAKE_CXX_FLAGS "${CMAKE_CXX_FLAGS} -ftemplate-depth-60")
    if (EXISTS /etc/debian_version)
      FILE(READ /etc/debian_version DEBIAN_VERSION)
    else (EXISTS /etc/debian_version)
      set(DEBIAN_VERSION "")
    endif (EXISTS /etc/debian_version)

    if (NOT DEBIAN_VERSION STREQUAL "3.1")
      add_definitions(-DCTYPE_WORKAROUND)
    endif (NOT DEBIAN_VERSION STREQUAL "3.1")

    if (EXISTS /usr/lib/mysql4/mysql)
      link_directories(/usr/lib/mysql4/mysql)
    endif (EXISTS /usr/lib/mysql4/mysql)

  endif (SERVER)

  if (VIEWER)
    add_definitions(-DAPPID=secondlife)
    add_definitions(-fvisibility=hidden)
    # don't catch SIGCHLD in our base application class for the viewer - some of our 3rd party libs may need their *own* SIGCHLD handler to work.  Sigh!  The viewer doesn't need to catch SIGCHLD anyway.
    add_definitions(-DLL_IGNORE_SIGCHLD)
    if (WORD_SIZE EQUAL 32)
      add_definitions(-march=pentium4)
    endif (WORD_SIZE EQUAL 32)
    add_definitions(-mfpmath=sse)
    #add_definitions(-ftree-vectorize) # THIS CRASHES GCC 3.1-3.2
    if (NOT STANDALONE)
      # this stops us requiring a really recent glibc at runtime
      add_definitions(-fno-stack-protector)
      # linking can be very memory-hungry, especially the final viewer link
      set(CMAKE_CXX_LINK_FLAGS "-Wl,--no-keep-memory")
    endif (NOT STANDALONE)
  endif (VIEWER)

  set(CMAKE_CXX_FLAGS_DEBUG "-fno-inline ${CMAKE_CXX_FLAGS_DEBUG}")
  set(CMAKE_CXX_FLAGS_RELEASE "-O2 ${CMAKE_CXX_FLAGS_RELEASE}")
endif (LINUX)


if (DARWIN)
  # NOTE (per http://lists.apple.com/archives/darwin-dev/2008/Jan/msg00232.html):
  # > Why the bus error? What am I doing wrong? 
  # This is a known issue where getcontext(3) is writing past the end of the
  # ucontext_t struct when _XOPEN_SOURCE is not defined (rdar://problem/5578699 ).
  # As a workaround, define _XOPEN_SOURCE before including ucontext.h.
  add_definitions(-DLL_DARWIN=1 -D_XOPEN_SOURCE)
  set(CMAKE_CXX_LINK_FLAGS "-Wl,-headerpad_max_install_names,-search_paths_first")
  set(CMAKE_SHARED_LINKER_FLAGS "${CMAKE_CXX_LINK_FLAGS}")
  set(DARWIN_extra_cstar_flags "-mlong-branch")
  set(CMAKE_CXX_FLAGS "${CMAKE_CXX_FLAGS} ${DARWIN_extra_cstar_flags}")
  set(CMAKE_C_FLAGS "${CMAKE_C_FLAGS}  ${DARWIN_extra_cstar_flags}")
  # NOTE: it's critical that the optimization flag is put in front.
  # NOTE: it's critical to have both CXX_FLAGS and C_FLAGS covered.
  set(CMAKE_CXX_FLAGS_RELWITHDEBINFO "-O0 ${CMAKE_CXX_FLAGS_RELWITHDEBINFO}")
  set(CMAKE_C_FLAGS_RELWITHDEBINFO "-O0 ${CMAKE_C_FLAGS_RELWITHDEBINFO}")
endif (DARWIN)


if (LINUX OR DARWIN)
  set(GCC_WARNINGS "-Wall -Wno-sign-compare -Wno-trigraphs")

  if (NOT GCC_DISABLE_FATAL_WARNINGS)
    set(GCC_WARNINGS "${GCC_WARNINGS} -Werror")
  endif (NOT GCC_DISABLE_FATAL_WARNINGS)

  set(GCC_CXX_WARNINGS "${GCC_WARNINGS} -Wno-reorder -Wno-non-virtual-dtor")

  set(CMAKE_C_FLAGS "${GCC_WARNINGS} ${CMAKE_C_FLAGS}")
  set(CMAKE_CXX_FLAGS "${GCC_CXX_WARNINGS} ${CMAKE_CXX_FLAGS}")

  if (WORD_SIZE EQUAL 32)
    set(CMAKE_C_FLAGS "${CMAKE_C_FLAGS} -m32")
    set(CMAKE_CXX_FLAGS "${CMAKE_CXX_FLAGS} -m32")
  elseif (WORD_SIZE EQUAL 64)
    set(CMAKE_C_FLAGS "${CMAKE_C_FLAGS} -m64")
    set(CMAKE_CXX_FLAGS "${CMAKE_CXX_FLAGS} -m64")
  endif (WORD_SIZE EQUAL 32)
endif (LINUX OR DARWIN)


if (STANDALONE)
  add_definitions(-DLL_STANDALONE=1)

  if (LINUX AND ${ARCH} STREQUAL "i686")
    add_definitions(-march=pentiumpro)
  endif (LINUX AND ${ARCH} STREQUAL "i686")

else (STANDALONE)
  set(${ARCH}_linux_INCLUDES
      ELFIO
      atk-1.0
      glib-2.0
      gstreamer-0.10
      gtk-2.0
      pango-1.0
      )
endif (STANDALONE)

if(SERVER)
  include_directories(${LIBS_PREBUILT_DIR}/include/havok)
endif(SERVER)<|MERGE_RESOLUTION|>--- conflicted
+++ resolved
@@ -46,11 +46,7 @@
   set(CMAKE_CXX_FLAGS_DEBUG "${CMAKE_CXX_FLAGS_DEBUG} /Od /Zi /MDd /MP -D_SCL_SECURE_NO_WARNINGS=1"
       CACHE STRING "C++ compiler debug options" FORCE)
   set(CMAKE_CXX_FLAGS_RELWITHDEBINFO 
-<<<<<<< HEAD
-      "${CMAKE_CXX_FLAGS_RELWITHDEBINFO} /Od /Zi /MD /MP /Ob0 -D_SECURE_STL=0"
-=======
-      "${CMAKE_CXX_FLAGS_RELWITHDEBINFO} /Od /Zi /MD /Ob2 /Gm -D_SECURE_STL=0"
->>>>>>> f66ee5a0
+      "${CMAKE_CXX_FLAGS_RELWITHDEBINFO} /Od /Zi /MD /Ob0 /Gm -D_SECURE_STL=0"
       CACHE STRING "C++ compiler release-with-debug options" FORCE)
   set(CMAKE_CXX_FLAGS_RELEASE
       "${CMAKE_CXX_FLAGS_RELEASE} ${LL_CXX_FLAGS} /O2 /Zi /MD /MP /Ob2 /Oi /Ot /GF /Gy /arch:SSE2 -D_SECURE_STL=0 -D_HAS_ITERATOR_DEBUGGING=0"
