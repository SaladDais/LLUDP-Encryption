--- conflicted
+++ resolved
@@ -38,14 +38,10 @@
   set(CMAKE_CXX_FLAGS_DEBUG "${CMAKE_CXX_FLAGS_DEBUG} /Od /Zi /MDd /MP"
       CACHE STRING "C++ compiler debug options" FORCE)
   set(CMAKE_CXX_FLAGS_RELWITHDEBINFO 
-<<<<<<< HEAD
-      "${CMAKE_CXX_FLAGS_RELWITHDEBINFO} /Od /Zi /MD /MP /Gm"
-=======
       "${CMAKE_CXX_FLAGS_RELWITHDEBINFO} /Od /Zi /MD /MP /Ob2"
->>>>>>> b778ba9b
       CACHE STRING "C++ compiler release-with-debug options" FORCE)
   set(CMAKE_CXX_FLAGS_RELEASE
-      "${CMAKE_CXX_FLAGS_RELEASE} ${LL_CXX_FLAGS} /O2 /Zi /MD /MP /Ob2"
+      "${CMAKE_CXX_FLAGS_RELEASE} ${LL_CXX_FLAGS} /O2 /Zi /MD /MP /Gm /Ob2"
       CACHE STRING "C++ compiler release options" FORCE)
 
   set(CMAKE_CXX_STANDARD_LIBRARIES "")
