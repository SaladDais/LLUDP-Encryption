# -*- cmake -*-
#
# Compilation options shared by all Second Life components.

if(NOT DEFINED ${CMAKE_CURRENT_LIST_FILE}_INCLUDED)
set(${CMAKE_CURRENT_LIST_FILE}_INCLUDED "YES")

include(Variables)

# Portable compilation flags.
set(CMAKE_CXX_FLAGS_DEBUG "-D_DEBUG -DLL_DEBUG=1")
set(CMAKE_CXX_FLAGS_RELEASE
    "-DLL_RELEASE=1 -DLL_RELEASE_FOR_DOWNLOAD=1 -DNDEBUG") 

set(CMAKE_CXX_FLAGS_RELWITHDEBINFO 
    "-DLL_RELEASE=1 -DNDEBUG -DLL_RELEASE_WITH_DEBUG_INFO=1")

# Configure crash reporting
set(RELEASE_CRASH_REPORTING OFF CACHE BOOL "Enable use of crash reporting in release builds")
set(NON_RELEASE_CRASH_REPORTING OFF CACHE BOOL "Enable use of crash reporting in developer builds")

if(RELEASE_CRASH_REPORTING)
  set(CMAKE_CXX_FLAGS_RELEASE "${CMAKE_CXX_FLAGS_RELEASE} -DLL_SEND_CRASH_REPORTS=1")
endif()

if(NON_RELEASE_CRASH_REPORTING)
  set(CMAKE_CXX_FLAGS_RELWITHDEBINFO "${CMAKE_CXX_FLAGS_RELWITHDEBINFO} -DLL_SEND_CRASH_REPORTS=1")
  set(CMAKE_CXX_FLAGS_DEBUG "${CMAKE_CXX_FLAGS_DEBUG} -DLL_SEND_CRASH_REPORTS=1")
endif()  

# Don't bother with a MinSizeRel build.
set(CMAKE_CONFIGURATION_TYPES "RelWithDebInfo;Release;Debug" CACHE STRING
    "Supported build types." FORCE)


# Platform-specific compilation flags.

if (WINDOWS)
  # Don't build DLLs.
  set(BUILD_SHARED_LIBS OFF)

  # for "backwards compatibility", cmake sneaks in the Zm1000 option which royally
  # screws incredibuild. this hack disables it.
  # for details see: http://connect.microsoft.com/VisualStudio/feedback/details/368107/clxx-fatal-error-c1027-inconsistent-values-for-ym-between-creation-and-use-of-precompiled-headers
  # http://www.ogre3d.org/forums/viewtopic.php?f=2&t=60015
  # http://www.cmake.org/pipermail/cmake/2009-September/032143.html
  string(REPLACE "/Zm1000" " " CMAKE_CXX_FLAGS ${CMAKE_CXX_FLAGS})

  set(CMAKE_CXX_FLAGS_DEBUG "${CMAKE_CXX_FLAGS_DEBUG} /Od /Zi /MDd /MP -D_SCL_SECURE_NO_WARNINGS=1"
      CACHE STRING "C++ compiler debug options" FORCE)
  set(CMAKE_CXX_FLAGS_RELWITHDEBINFO 
      "${CMAKE_CXX_FLAGS_RELWITHDEBINFO} /Od /Zi /MD /Ob0 /MP -D_SECURE_STL=0"
      CACHE STRING "C++ compiler release-with-debug options" FORCE)
  set(CMAKE_CXX_FLAGS_RELEASE
      "${CMAKE_CXX_FLAGS_RELEASE} ${LL_CXX_FLAGS} /O2 /Zi /MD /MP /Ob2 /Oi /Ot /GF /Gy -D_SECURE_STL=0 -D_HAS_ITERATOR_DEBUGGING=0"
      CACHE STRING "C++ compiler release options" FORCE)
  set(CMAKE_EXE_LINKER_FLAGS "${CMAKE_EXE_LINKER_FLAGS} /LARGEADDRESSAWARE")


  set(CMAKE_CXX_STANDARD_LIBRARIES "")
  set(CMAKE_C_STANDARD_LIBRARIES "")

<<<<<<< HEAD
# <FS:Ansariel> [AVX Optimization]
#  add_definitions(
#      /DLL_WINDOWS=1
#      /DDOM_DYNAMIC
#      /DUNICODE
#      /D_UNICODE 
#      /GS
#      /TP
#      /W3
#      /c
#      /Zc:forScope
#      /nologo
#      /Oy-
#      /Zc:wchar_t-
#      /arch:SSE2
#      /fp:fast
#      )
  if (USE_AVX_OPTIMIZATION)
    add_definitions(
        /DLL_WINDOWS=1
        /DDOM_DYNAMIC
        /DUNICODE
        /D_UNICODE 
        /GS
        /TP
        /W3
        /c
        /Zc:forScope
        /nologo
        /Oy-
        /Zc:wchar_t-
        /arch:AVX
#        /fp:fast
        )
  else (USE_AVX_OPTIMIZATION)
    add_definitions(
        /DLL_WINDOWS=1
        /DDOM_DYNAMIC
        /DUNICODE
        /D_UNICODE 
        /GS
        /TP
        /W3
        /c
        /Zc:forScope
        /nologo
        /Oy-
        /Zc:wchar_t-
        /arch:SSE2
#        /fp:fast
        )
  endif (USE_AVX_OPTIMIZATION)
# </FS:Ansariel> [AVX Optimization]	
=======
  add_definitions(
      /DLL_WINDOWS=1
      /DNOMINMAX
      /DDOM_DYNAMIC
      /DUNICODE
      /D_UNICODE 
      /GS
      /TP
      /W3
      /c
      /Zc:forScope
      /nologo
      /Oy-
      /Zc:wchar_t-
      /arch:SSE2
      /fp:fast
      )
>>>>>>> d0ef02c2
     
  # Are we using the crummy Visual Studio KDU build workaround?
  if (NOT VS_DISABLE_FATAL_WARNINGS)
    add_definitions(/WX)
  endif (NOT VS_DISABLE_FATAL_WARNINGS)

  # configure win32 API for windows XP+ compatibility
  set(WINVER "0x0501" CACHE STRING "Win32 API Target version (see http://msdn.microsoft.com/en-us/library/aa383745%28v=VS.85%29.aspx)")
  add_definitions("/DWINVER=${WINVER}" "/D_WIN32_WINNT=${WINVER}")

  if( ND_BUILD64BIT_ARCH )
   add_definitions("/wd4267 /DND_BUILD64BIT_ARCH" )
  else( ND_BUILD64BIT_ARCH )
   add_definitions("/fp:fast" )
  endif( ND_BUILD64BIT_ARCH )
 
endif (WINDOWS)


if (LINUX)
  set(CMAKE_SKIP_RPATH TRUE)

  # Here's a giant hack for Fedora 8, where we can't use
  # _FORTIFY_SOURCE if we're using a compiler older than gcc 4.1.

  find_program(GXX g++)
  mark_as_advanced(GXX)

  if (GXX)
    execute_process(
        COMMAND ${GXX} --version
        COMMAND sed "s/^[gc+ ]*//"
        COMMAND head -1
        OUTPUT_VARIABLE GXX_VERSION
        OUTPUT_STRIP_TRAILING_WHITESPACE
        )
  else (GXX)
    set(GXX_VERSION x)
  endif (GXX)

  # The quoting hack here is necessary in case we're using distcc or
  # ccache as our compiler.  CMake doesn't pass the command line
  # through the shell by default, so we end up trying to run "distcc"
  # " g++" - notice the leading space.  Ugh.

  execute_process(
      COMMAND sh -c "${CMAKE_CXX_COMPILER} ${CMAKE_CXX_COMPILER_ARG1} --version"
      COMMAND sed "s/^[gc+ ]*//"
      COMMAND head -1
      OUTPUT_VARIABLE CXX_VERSION
      OUTPUT_STRIP_TRAILING_WHITESPACE)

  #<FS:ND> Gentoo defines _FORTIFY_SOURCE by default
  if (NOT ${GXX_VERSION} MATCHES "Gentoo 4.[78].*")
  #</FS:ND>

  if (${GXX_VERSION} STREQUAL ${CXX_VERSION})
    add_definitions(-D_FORTIFY_SOURCE=2)
  else (${GXX_VERSION} STREQUAL ${CXX_VERSION})
    if (NOT ${GXX_VERSION} MATCHES " 4.1.*Red Hat")
      add_definitions(-D_FORTIFY_SOURCE=2)
    endif (NOT ${GXX_VERSION} MATCHES " 4.1.*Red Hat")
  endif (${GXX_VERSION} STREQUAL ${CXX_VERSION})

  #<FS:ND> Gentoo defines _FORTIFY_SOURCE by default
  endif (NOT ${GXX_VERSION} MATCHES "Gentoo 4.[78].*")
  #</FS:ND>

  # Let's actually get a numerical version of gxx's version
  STRING(REGEX REPLACE ".* ([0-9])\\.([0-9])\\.([0-9]).*" "\\1\\2\\3" CXX_VERSION_NUMBER ${CXX_VERSION})

  # Hacks to work around gcc 4.1 TC build pool machines which can't process pragma warning disables
  # This is pure rubbish; I wish there was another way.
  #
  if(${CXX_VERSION_NUMBER} LESS 420)
    set(CMAKE_CXX_FLAGS "-Wno-deprecated -Wno-uninitialized -Wno-unused-variable -Wno-unused-function ${CMAKE_CXX_FLAGS}")
  endif (${CXX_VERSION_NUMBER} LESS 420)

  if(${CXX_VERSION_NUMBER} GREATER 459)
    set(CMAKE_CXX_FLAGS "-Wno-deprecated -Wno-unused-but-set-variable -Wno-unused-variable ${CMAKE_CXX_FLAGS}")
  endif (${CXX_VERSION_NUMBER} GREATER 459)

  # gcc 4.3 and above don't like the LL boost and also
  # cause warnings due to our use of deprecated headers
  if(${CXX_VERSION_NUMBER} GREATER 429)
    add_definitions(-Wno-parentheses)
    set(CMAKE_CXX_FLAGS "-Wno-deprecated ${CMAKE_CXX_FLAGS}")
  endif (${CXX_VERSION_NUMBER} GREATER 429)

  #<FS:ND> Disable unused-but-set-variable for GCC >= 4.6. It causes a lot of warning/errors all over the source. Fixing that would result in changing a good amount of files.
  if(${CXX_VERSION_NUMBER} GREATER 460)
    set(CMAKE_CXX_FLAGS "-Wno-unused-but-set-variable ${CMAKE_CXX_FLAGS}")
  endif (${CXX_VERSION_NUMBER} GREATER 460)
  #</FS:ND>
  #<FS:ND> Disable attribute warnings for GCC >= 4.7. It causes a lot of warning/errors in boost.
  if(${CXX_VERSION_NUMBER} GREATER 470)
    set(CMAKE_CXX_FLAGS "-Wno-attributes ${CMAKE_CXX_FLAGS}")
  endif (${CXX_VERSION_NUMBER} GREATER 470)
  #</FS:ND>
  #<FS:ND> Disable unsed local typedef warnings for GCC >= 4.8. It causes a lot of warning/errors in boost.
  if(${CXX_VERSION_NUMBER} GREATER 480)
    set(CMAKE_CXX_FLAGS "-Wno-unused-local-typedefs ${CMAKE_CXX_FLAGS}")
  endif (${CXX_VERSION_NUMBER} GREATER 480)
  #</FS:ND>



  # End of hacks.

  add_definitions(
      -DLL_LINUX=1
      -D_REENTRANT
      -fexceptions
      -fno-math-errno
      -fno-strict-aliasing
      -fsigned-char
      -g
      -msse2
      -mfpmath=sse
      -pthread
#      -std=gnu++0x
      )

  add_definitions(-DAPPID=secondlife)
  add_definitions(-fvisibility=hidden)
  # don't catch SIGCHLD in our base application class for the viewer - some of our 3rd party libs may need their *own* SIGCHLD handler to work.  Sigh!  The viewer doesn't need to catch SIGCHLD anyway.
  add_definitions(-DLL_IGNORE_SIGCHLD)
  if (WORD_SIZE EQUAL 32)
    add_definitions(-march=pentium4)
  endif (WORD_SIZE EQUAL 32)
  add_definitions(-mfpmath=sse)
  #add_definitions(-ftree-vectorize) # THIS CRASHES GCC 3.1-3.2
  if (NOT STANDALONE)
    # this stops us requiring a really recent glibc at runtime
    add_definitions(-fno-stack-protector)
    # linking can be very memory-hungry, especially the final viewer link
    set(CMAKE_CXX_LINK_FLAGS "-Wl,--no-keep-memory -Wl,--build-id -Wl,-rpath,'$ORIGIN:$ORIGIN/../lib'")
  endif (NOT STANDALONE)

  # <FS:TS> Enable AVX optimizations if requested and at least GCC 4.6.
  if (USE_AVX_OPTIMIZATION)
    if (NOT (${CXX_VERSION_NUMBER} LESS 460))
      add_definitions(-mavx)
    else (NOT (${CXX_VERSION_NUMBER} LESS 460))
      error ("AVX optimizations require at least version 4.6.0 of GCC.")
    endif (NOT (${CXX_VERSION_NUMBER} LESS 460))
  endif (USE_AVX_OPTIMIZATION)

  set(CMAKE_CXX_FLAGS_DEBUG "-fno-inline ${CMAKE_CXX_FLAGS_DEBUG}")
  set(CMAKE_CXX_FLAGS_RELEASE "-O2 ${CMAKE_CXX_FLAGS_RELEASE}")

  # <FS:ND> Build without frame pointer if requested. Otherwise profiling might not work reliable. N.B. Win32 uses FP based calling by default.
  if( NO_OMIT_FRAMEPOINTER )
    set(CMAKE_CXX_FLAGS_RELEASE "-fno-omit-frame-pointer ${CMAKE_CXX_FLAGS_RELEASE}")
  endif( NO_OMIT_FRAMEPOINTER )
  # </FS:ND>

endif (LINUX)


if (DARWIN)
  add_definitions(-DLL_DARWIN=1)
  set(CMAKE_CXX_LINK_FLAGS "-Wl,-no_compact_unwind -Wl,-headerpad_max_install_names,-search_paths_first")
  set(CMAKE_SHARED_LINKER_FLAGS "${CMAKE_CXX_LINK_FLAGS}")
  set(DARWIN_extra_cstar_flags "-g")
  set(CMAKE_CXX_FLAGS "${CMAKE_CXX_FLAGS} ${DARWIN_extra_cstar_flags}")
  set(CMAKE_C_FLAGS "${CMAKE_C_FLAGS}  ${DARWIN_extra_cstar_flags}")
  # NOTE: it's critical that the optimization flag is put in front.
  # NOTE: it's critical to have both CXX_FLAGS and C_FLAGS covered.
  set(CMAKE_CXX_FLAGS_RELWITHDEBINFO "-O0 ${CMAKE_CXX_FLAGS_RELWITHDEBINFO}")
  set(CMAKE_C_FLAGS_RELWITHDEBINFO "-O0 ${CMAKE_C_FLAGS_RELWITHDEBINFO}")
  if (USE_AVX_OPTIMIZATION)
    if (XCODE_VERSION GREATER 4.9)
      set(CMAKE_XCODE_ATTRIBUTE_CLANG_X86_VECTOR_INSTRUCTIONS AVX)
      set(CMAKE_XCODE_ATTRIBUTE_GCC_OPTIMIZATION_LEVEL -Ofast)
      set(CMAKE_CXX_FLAGS_RELEASE "-Ofast -mavx ${CMAKE_CXX_FLAGS_RELEASE}")
      set(CMAKE_C_FLAGS_RELEASE "-Ofast -mavx ${CMAKE_C_FLAGS_RELEASE}")
	else (XCODE_VERSION GREATER 4.9)
	  error("Darwin AVX Optimizations only available on Xcode5 with Clang, silly person!")
	endif (XCODE_VERSION GREATER 4.9)
  else (USE_AVX_OPTIMIZATION)
    set(CMAKE_XCODE_ATTRIBUTE_CLANG_X86_VECTOR_INSTRUCTIONS SSE3)
	set(CMAKE_XCODE_ATTRIBUTE_GCC_OPTIMIZATION_LEVEL -O3)
    set(CMAKE_CXX_FLAGS_RELEASE "-O3 -msse3 ${CMAKE_CXX_FLAGS_RELEASE}")
	set(CMAKE_C_FLAGS_RELEASE "-O3 -msse3 ${CMAKE_C_FLAGS_RELEASE}")
  endif (USE_AVX_OPTIMIZATION)
  if (XCODE_VERSION GREATER 4.2)
    set(ENABLE_SIGNING TRUE)
    set(SIGNING_IDENTITY "Developer ID Application: Linden Research, Inc.")
  endif (XCODE_VERSION GREATER 4.2)
  # <FS:ND> Build without frame pointer if requested. Otherwise profiling might not work reliable. N.B. Win32 uses FP based calling by default.
  if( NO_OMIT_FRAMEPOINTER )
    set(CMAKE_CXX_FLAGS_RELEASE "-fno-omit-frame-pointer ${CMAKE_CXX_FLAGS_RELEASE}")
  endif( NO_OMIT_FRAMEPOINTER )
  # </FS:ND>

endif (DARWIN)


if (LINUX OR DARWIN)
  set(GCC_WARNINGS "-Wall -Wno-sign-compare -Wno-trigraphs")

  if (NOT GCC_DISABLE_FATAL_WARNINGS)
    set(GCC_WARNINGS "${GCC_WARNINGS} -Werror")
  endif (NOT GCC_DISABLE_FATAL_WARNINGS)

  if (XCODE_VERSION GREATER 4.9)
    set(GCC_CXX_WARNINGS "$[GCC_WARNINGS] -Wno-reorder -Wno-non-virtual-dtor -Wno-format-extra-args -Wunused-function -Wunused-variable")
  else (XCODE_VERSION GREATER 4.9)
    set(GCC_CXX_WARNINGS "${GCC_WARNINGS} -Wno-reorder -Wno-non-virtual-dtor")
  endif (XCODE_VERSION GREATER 4.9)

  set(CMAKE_C_FLAGS "${GCC_WARNINGS} ${CMAKE_C_FLAGS}")
  set(CMAKE_CXX_FLAGS "${GCC_CXX_WARNINGS} ${CMAKE_CXX_FLAGS}")

  if (WORD_SIZE EQUAL 32)
    set(CMAKE_C_FLAGS "${CMAKE_C_FLAGS} -m32")
    set(CMAKE_CXX_FLAGS "${CMAKE_CXX_FLAGS} -m32")
  elseif (WORD_SIZE EQUAL 64)
    set(CMAKE_C_FLAGS "${CMAKE_C_FLAGS} -m64")
    set(CMAKE_CXX_FLAGS "${CMAKE_CXX_FLAGS} -m64")
  endif (WORD_SIZE EQUAL 32)

  if (ND_BUILD64BIT_ARCH)
   add_definitions(-DND_BUILD64BIT_ARCH)
  endif (ND_BUILD64BIT_ARCH)
endif (LINUX OR DARWIN)


if (STANDALONE)
  add_definitions(-DLL_STANDALONE=1)

  if (LINUX AND ${ARCH} STREQUAL "i686")
    add_definitions(-march=pentiumpro)
  endif (LINUX AND ${ARCH} STREQUAL "i686")

else (STANDALONE)
  set(${ARCH}_linux_INCLUDES
      atk-1.0
      cairo
      freetype
      glib-2.0
      gstreamer-0.10
      gtk-2.0
      pango-1.0
      )
endif (STANDALONE)

endif(NOT DEFINED ${CMAKE_CURRENT_LIST_FILE}_INCLUDED)<|MERGE_RESOLUTION|>--- conflicted
+++ resolved
@@ -60,7 +60,6 @@
   set(CMAKE_CXX_STANDARD_LIBRARIES "")
   set(CMAKE_C_STANDARD_LIBRARIES "")
 
-<<<<<<< HEAD
 # <FS:Ansariel> [AVX Optimization]
 #  add_definitions(
 #      /DLL_WINDOWS=1
@@ -98,6 +97,7 @@
   else (USE_AVX_OPTIMIZATION)
     add_definitions(
         /DLL_WINDOWS=1
+      /DNOMINMAX
         /DDOM_DYNAMIC
         /DUNICODE
         /D_UNICODE 
@@ -114,25 +114,6 @@
         )
   endif (USE_AVX_OPTIMIZATION)
 # </FS:Ansariel> [AVX Optimization]	
-=======
-  add_definitions(
-      /DLL_WINDOWS=1
-      /DNOMINMAX
-      /DDOM_DYNAMIC
-      /DUNICODE
-      /D_UNICODE 
-      /GS
-      /TP
-      /W3
-      /c
-      /Zc:forScope
-      /nologo
-      /Oy-
-      /Zc:wchar_t-
-      /arch:SSE2
-      /fp:fast
-      )
->>>>>>> d0ef02c2
      
   # Are we using the crummy Visual Studio KDU build workaround?
   if (NOT VS_DISABLE_FATAL_WARNINGS)
