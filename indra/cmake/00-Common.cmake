--- conflicted
+++ resolved
@@ -178,39 +178,9 @@
   set(CMAKE_C_FLAGS "${CMAKE_C_FLAGS}  ${DARWIN_extra_cstar_flags}")
   # NOTE: it's critical that the optimization flag is put in front.
   # NOTE: it's critical to have both CXX_FLAGS and C_FLAGS covered.
-<<<<<<< HEAD
 ## Really?? On developer machines too?
 ##set(ENABLE_SIGNING TRUE)
-##set(SIGNING_IDENTITY "Developer ID Application: Linden Research, Inc.")
-=======
-  set(CMAKE_CXX_FLAGS_RELWITHDEBINFO "-O0 ${CMAKE_CXX_FLAGS_RELWITHDEBINFO}")
-  set(CMAKE_C_FLAGS_RELWITHDEBINFO "-O0 ${CMAKE_C_FLAGS_RELWITHDEBINFO}")
-  if (USE_AVX_OPTIMIZATION)
-    if (XCODE_VERSION GREATER 4.9)
-      set(CMAKE_XCODE_ATTRIBUTE_CLANG_X86_VECTOR_INSTRUCTIONS AVX)
-      set(CMAKE_XCODE_ATTRIBUTE_GCC_OPTIMIZATION_LEVEL -Ofast)
-      set(CMAKE_CXX_FLAGS_RELEASE "-Ofast -mavx ${CMAKE_CXX_FLAGS_RELEASE}")
-      set(CMAKE_C_FLAGS_RELEASE "-Ofast -mavx ${CMAKE_C_FLAGS_RELEASE}")
-	else (XCODE_VERSION GREATER 4.9)
-	  error("Darwin AVX Optimizations only available on Xcode5 with Clang, silly person!")
-	endif (XCODE_VERSION GREATER 4.9)
-  else (USE_AVX_OPTIMIZATION)
-    set(CMAKE_XCODE_ATTRIBUTE_CLANG_X86_VECTOR_INSTRUCTIONS SSE3)
-	set(CMAKE_XCODE_ATTRIBUTE_GCC_OPTIMIZATION_LEVEL -O3)
-    set(CMAKE_CXX_FLAGS_RELEASE "-O3 -msse3 ${CMAKE_CXX_FLAGS_RELEASE}")
-	set(CMAKE_C_FLAGS_RELEASE "-O3 -msse3 ${CMAKE_C_FLAGS_RELEASE}")
-  endif (USE_AVX_OPTIMIZATION)
-    set(ENABLE_SIGNING TRUE)
-    # <FS:TS> Sign with our identity, not LL's...
-    # set(SIGNING_IDENTITY "Developer ID Application: Linden Research, Inc.")
-    set(SIGNING_IDENTITY "Developer ID Application: Phoenix Firestorm Project, Inc., The")
-  # <FS:ND> Build without frame pointer if requested. Otherwise profiling might not work reliable. N.B. Win32 uses FP based calling by default.
-  if( NO_OMIT_FRAMEPOINTER )
-    set(CMAKE_CXX_FLAGS_RELEASE "-fno-omit-frame-pointer ${CMAKE_CXX_FLAGS_RELEASE}")
-  endif( NO_OMIT_FRAMEPOINTER )
-  # </FS:ND>
-
->>>>>>> 78409751
+##set(SIGNING_IDENTITY "Developer ID Application:  Phoenix Firestorm Project, Inc., The"")
 endif (DARWIN)
 
 
