--- conflicted
+++ resolved
@@ -41,11 +41,7 @@
       "${CMAKE_CXX_FLAGS_RELWITHDEBINFO} /Od /Zi /MD /MP /Ob2"
       CACHE STRING "C++ compiler release-with-debug options" FORCE)
   set(CMAKE_CXX_FLAGS_RELEASE
-<<<<<<< HEAD
       "${CMAKE_CXX_FLAGS_RELEASE} ${LL_CXX_FLAGS} /O2 /Oi /Ot /Zi /MD /MP /arch:SSE2"
-=======
-      "${CMAKE_CXX_FLAGS_RELEASE} ${LL_CXX_FLAGS} /O2 /Zi /MD /MP /Ob2"
->>>>>>> cc345710
       CACHE STRING "C++ compiler release options" FORCE)
 
   set(CMAKE_CXX_STANDARD_LIBRARIES "")
