--- conflicted
+++ resolved
@@ -68,11 +68,7 @@
       "${CMAKE_CXX_FLAGS_RELWITHDEBINFO} /Zo"
       CACHE STRING "C++ compiler release-with-debug options" FORCE)
   set(CMAKE_CXX_FLAGS_RELEASE
-<<<<<<< HEAD
-      "${CMAKE_CXX_FLAGS_RELEASE} ${LL_CXX_FLAGS} /O2 /Zi /Zo /MD /MP /Ob2 /Oi /Ot /GF /Gy /arch:SSE2 -D_SECURE_STL=0 -D_HAS_ITERATOR_DEBUGGING=0"
-=======
       "${CMAKE_CXX_FLAGS_RELEASE} ${LL_CXX_FLAGS} /Zo"
->>>>>>> 322767f9
       CACHE STRING "C++ compiler release options" FORCE)
   # zlib has assembly-language object files incompatible with SAFESEH
   set(CMAKE_EXE_LINKER_FLAGS "${CMAKE_EXE_LINKER_FLAGS} /LARGEADDRESSAWARE /SAFESEH:NO /NODEFAULTLIB:LIBCMT /IGNORE:4099")
