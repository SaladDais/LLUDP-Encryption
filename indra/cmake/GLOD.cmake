# -*- cmake -*-

<<<<<<< HEAD
if (USESYSTEMLIBS)
  set(GLOD_FIND_REQUIRED true)
  include(FindGLOD)
else (USESYSTEMLIBS)
  include(Prebuilt)
  use_prebuilt_binary(GLOD)
=======
if (NOT USESYSTEMLIBS)
  use_prebuilt_binary(glod)
endif (NOT USESYSTEMLIBS)

>>>>>>> fde08682
set(GLOD_INCLUDE_DIR ${LIBS_PREBUILT_DIR}/include)
set(GLOD_LIBRARIES GLOD)
endif (USESYSTEMLIBS)<|MERGE_RESOLUTION|>--- conflicted
+++ resolved
@@ -1,18 +1,11 @@
 # -*- cmake -*-
 
-<<<<<<< HEAD
 if (USESYSTEMLIBS)
   set(GLOD_FIND_REQUIRED true)
   include(FindGLOD)
 else (USESYSTEMLIBS)
   include(Prebuilt)
-  use_prebuilt_binary(GLOD)
-=======
-if (NOT USESYSTEMLIBS)
   use_prebuilt_binary(glod)
-endif (NOT USESYSTEMLIBS)
-
->>>>>>> fde08682
 set(GLOD_INCLUDE_DIR ${LIBS_PREBUILT_DIR}/include)
 set(GLOD_LIBRARIES GLOD)
 endif (USESYSTEMLIBS)