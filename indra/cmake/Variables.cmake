# -*- cmake -*-
#
# Definitions of variables used throughout the Second Life build
# process.
#
# Platform variables:
#
#   DARWIN  - Mac OS X
#   LINUX   - Linux
#   WINDOWS - Windows

set(NDTARGET_ARCH "x86" CACHE STRING "Build 64 or 32 bit viewer. Defaults to 32 bit.")

if( ${NDTARGET_ARCH} STREQUAL "x64" )
  set( ND_BUILD64BIT_ARCH ON )
elseif( ${NDTARGET_ARCH} STREQUAL "universal" )
  set( ND_BUILD64BIT_ARCH ON )
  set( OSX_UNIVERSAL_ARCH ON )
endif()

# Relative and absolute paths to subtrees.

if(NOT DEFINED ${CMAKE_CURRENT_LIST_FILE}_INCLUDED)
set(${CMAKE_CURRENT_LIST_FILE}_INCLUDED "YES")

if(NOT DEFINED COMMON_CMAKE_DIR)
    set(COMMON_CMAKE_DIR "${CMAKE_SOURCE_DIR}/cmake")
endif(NOT DEFINED COMMON_CMAKE_DIR)

set(LIBS_CLOSED_PREFIX)
set(LIBS_OPEN_PREFIX)
set(SCRIPTS_PREFIX ../scripts)
set(VIEWER_PREFIX)
set(INTEGRATION_TESTS_PREFIX)
set(LL_TESTS OFF CACHE BOOL "Build and run unit and integration tests (disable for build timing runs to reduce variation")
set(INCREMENTAL_LINK OFF CACHE BOOL "Use incremental linking on win32 builds (enable for faster links on some machines)")
<<<<<<< HEAD

# <FS:ND> When building for Linux x64 we enable building the media plugins, in all other cases we use the prebuild 32 bit packages
# set(ENABLE_MEDIA_PLUGINS ON CACHE BOOL "Turn off building media plugins if they are imported by third-party library mechanism")

if (ND_BUILD64BIT_ARCH AND ${CMAKE_SYSTEM_NAME} MATCHES "Windows" )
  set( ENABLE_MEDIA_PLUGINS OFF CACHE FORCE "Build with media plugins" )
else (ND_BUILD64BIT_ARCH AND ${CMAKE_SYSTEM_NAME} MATCHES "Windows" )
  set(ENABLE_MEDIA_PLUGINS ON CACHE BOOL "Turn off building media plugins if they are imported by third-party library mechanism")
endif (ND_BUILD64BIT_ARCH AND ${CMAKE_SYSTEM_NAME} MATCHES "Windows" )
# </FS:ND>
=======
set(ENABLE_MEDIA_PLUGINS ON CACHE BOOL "Turn off building media plugins if they are imported by third-party library mechanism")
>>>>>>> ce1ad143

if(LIBS_CLOSED_DIR)
  file(TO_CMAKE_PATH "${LIBS_CLOSED_DIR}" LIBS_CLOSED_DIR)
else(LIBS_CLOSED_DIR)
  set(LIBS_CLOSED_DIR ${CMAKE_SOURCE_DIR}/${LIBS_CLOSED_PREFIX})
endif(LIBS_CLOSED_DIR)
if(LIBS_COMMON_DIR)
  file(TO_CMAKE_PATH "${LIBS_COMMON_DIR}" LIBS_COMMON_DIR)
else(LIBS_COMMON_DIR)
  set(LIBS_COMMON_DIR ${CMAKE_SOURCE_DIR}/${LIBS_OPEN_PREFIX})
endif(LIBS_COMMON_DIR)
set(LIBS_OPEN_DIR ${LIBS_COMMON_DIR})

set(SCRIPTS_DIR ${CMAKE_SOURCE_DIR}/${SCRIPTS_PREFIX})
set(VIEWER_DIR ${CMAKE_SOURCE_DIR}/${VIEWER_PREFIX})

set(AUTOBUILD_INSTALL_DIR ${CMAKE_BINARY_DIR}/packages)

set(LIBS_PREBUILT_DIR ${AUTOBUILD_INSTALL_DIR} CACHE PATH
    "Location of prebuilt libraries.")

if (EXISTS ${CMAKE_SOURCE_DIR}/Server.cmake)
  # We use this as a marker that you can try to use the proprietary libraries.
  set(INSTALL_PROPRIETARY ON CACHE BOOL "Install proprietary binaries")
endif (EXISTS ${CMAKE_SOURCE_DIR}/Server.cmake)
set(TEMPLATE_VERIFIER_OPTIONS "" CACHE STRING "Options for scripts/template_verifier.py")
set(TEMPLATE_VERIFIER_MASTER_URL "http://bitbucket.org/lindenlab/master-message-template/raw/tip/message_template.msg" CACHE STRING "Location of the master message template")

if (NOT CMAKE_BUILD_TYPE)
  set(CMAKE_BUILD_TYPE RelWithDebInfo CACHE STRING
      "Build type.  One of: Debug Release RelWithDebInfo" FORCE)
endif (NOT CMAKE_BUILD_TYPE)

if (${CMAKE_SYSTEM_NAME} MATCHES "Windows")
  set(WINDOWS ON BOOL FORCE)
  set(ARCH i686)
  set(LL_ARCH ${ARCH}_win32)
  set(LL_ARCH_DIR ${ARCH}-win32)
  set(WORD_SIZE 32)
  if( ND_BUILD64BIT_ARCH )
    set(WORD_SIZE 64)
  endif( ND_BUILD64BIT_ARCH )
endif (${CMAKE_SYSTEM_NAME} MATCHES "Windows")

if (${CMAKE_SYSTEM_NAME} MATCHES "Linux")
  set(LINUX ON BOOl FORCE)

  # If someone has specified a word size, use that to determine the
  # architecture.  Otherwise, let the architecture specify the word size.
  if (WORD_SIZE EQUAL 32)
    #message(STATUS "WORD_SIZE is 32")
    set(ARCH i686)
  elseif (WORD_SIZE EQUAL 64)
    #message(STATUS "WORD_SIZE is 64")
    set(ARCH x86_64)
  else (WORD_SIZE EQUAL 32)
    #message(STATUS "WORD_SIZE is UNDEFINED")
    execute_process(COMMAND uname -m COMMAND sed s/i.86/i686/
                    OUTPUT_VARIABLE ARCH OUTPUT_STRIP_TRAILING_WHITESPACE)
    if (ARCH STREQUAL x86_64)
      #message(STATUS "ARCH is detected as 64; ARCH is ${ARCH}")
      set(WORD_SIZE 64)
    else (ARCH STREQUAL x86_64)
      #message(STATUS "ARCH is detected as 32; ARCH is ${ARCH}")
      set(WORD_SIZE 32)
    endif (ARCH STREQUAL x86_64)
  endif (WORD_SIZE EQUAL 32)

  if (WORD_SIZE EQUAL 32)
    set(DEB_ARCHITECTURE i386)
    set(FIND_LIBRARY_USE_LIB64_PATHS OFF)
    set(CMAKE_SYSTEM_LIBRARY_PATH /usr/lib32 ${CMAKE_SYSTEM_LIBRARY_PATH})
  else (WORD_SIZE EQUAL 32)
    set(DEB_ARCHITECTURE amd64)
    set(FIND_LIBRARY_USE_LIB64_PATHS ON)
  endif (WORD_SIZE EQUAL 32)

  execute_process(COMMAND dpkg-architecture -a${DEB_ARCHITECTURE} -qDEB_HOST_MULTIARCH 
      RESULT_VARIABLE DPKG_RESULT
      OUTPUT_VARIABLE DPKG_ARCH
      OUTPUT_STRIP_TRAILING_WHITESPACE ERROR_QUIET)
  #message (STATUS "DPKG_RESULT ${DPKG_RESULT}, DPKG_ARCH ${DPKG_ARCH}")
  if (DPKG_RESULT EQUAL 0)
    set(CMAKE_LIBRARY_ARCHITECTURE ${DPKG_ARCH})
    set(CMAKE_SYSTEM_LIBRARY_PATH /usr/lib/${DPKG_ARCH} /usr/local/lib/${DPKG_ARCH} ${CMAKE_SYSTEM_LIBRARY_PATH})
  endif (DPKG_RESULT EQUAL 0)

  include(ConfigurePkgConfig)

  set(LL_ARCH ${ARCH}_linux)
  set(LL_ARCH_DIR ${ARCH}-linux)

  if (INSTALL_PROPRIETARY)
    # Only turn on headless if we can find osmesa libraries.
    include(FindPkgConfig)
    #pkg_check_modules(OSMESA osmesa)
    #if (OSMESA_FOUND)
    #  set(BUILD_HEADLESS ON CACHE BOOL "Build headless libraries.")
    #endif (OSMESA_FOUND)
  endif (INSTALL_PROPRIETARY)

endif (${CMAKE_SYSTEM_NAME} MATCHES "Linux")

if (${CMAKE_SYSTEM_NAME} MATCHES "Darwin")
  set(DARWIN 1)
  
  # now we only support Xcode 7.0 using 10.11 (El Capitan), minimum OS 10.7 (Lion)
  set(XCODE_VERSION 7.0)
  set(CMAKE_OSX_DEPLOYMENT_TARGET 10.7)
  set(CMAKE_OSX_SYSROOT macosx10.11)

  set(CMAKE_XCODE_ATTRIBUTE_GCC_VERSION "com.apple.compilers.llvm.clang.1_0")
  set(CMAKE_XCODE_ATTRIBUTE_GCC_OPTIMIZATION_LEVEL 3)
  set(CMAKE_XCODE_ATTRIBUTE_GCC_STRICT_ALIASING NO)
  set(CMAKE_XCODE_ATTRIBUTE_GCC_FAST_MATH NO)
  set(CMAKE_XCODE_ATTRIBUTE_CLANG_X86_VECTOR_INSTRUCTIONS ssse3)
  set(CMAKE_XCODE_ATTRIBUTE_CLANG_CXX_LIBRARY "libstdc++")
  set(CMAKE_XCODE_ATTRIBUTE_DEBUG_INFORMATION_FORMAT dwarf-with-dsym)

  # Build only for i386 by default, system default on MacOSX 10.6+ is x86_64
  if (NOT CMAKE_OSX_ARCHITECTURES)
    set(CMAKE_OSX_ARCHITECTURES "i386")
    if(ND_BUILD64BIT_ARCH)
      set(CMAKE_OSX_ARCHITECTURES "x86_64")
    endif(ND_BUILD64BIT_ARCH)
    if(OSX_UNIVERSAL_ARCH)
      set(CMAKE_OSX_ARCHITECTURES "i386;x86_64")
    endif(OSX_UNIVERSAL_ARCH)
  endif (NOT CMAKE_OSX_ARCHITECTURES)

  set(ARCH ${CMAKE_OSX_ARCHITECTURES})
  if(ND_BUILD64BIT_ARCH)
    set(ARCH x86_64)
  endif(ND_BUILD64BIT_ARCH)
  if(OSX_UNIVERSAL_ARCH)
    set(ARCH universal)
  endif(OSX_UNIVERSAL_ARCH)
  set(LL_ARCH ${ARCH}_darwin)
  set(LL_ARCH_DIR universal-darwin)
  if(ND_BUILD64BIT_ARCH)
    set(WORD_SIZE 64)
  else (ND_BUILD64BIT_ARCH)
    set(WORD_SIZE 32)
  endif(ND_BUILD64BIT_ARCH)
endif (${CMAKE_SYSTEM_NAME} MATCHES "Darwin")

# Default deploy grid
set(GRID agni CACHE STRING "Target Grid")

#set(VIEWER_CHANNEL "Second Life Test" CACHE STRING "Viewer Channel Name")

# Flickr API keys.
set(FLICKR_API_KEY "daaabff93a967e0f37fa18863bb43b29")
set(FLICKR_API_SECRET "846f0958020b553e") 

set(ENABLE_SIGNING OFF CACHE BOOL "Enable signing the viewer")
set(SIGNING_IDENTITY "" CACHE STRING "Specifies the signing identity to use, if necessary.")

set(VERSION_BUILD "0" CACHE STRING "Revision number passed in from the outside")
set(USESYSTEMLIBS OFF CACHE BOOL "Use libraries from your system rather than Linden-supplied prebuilt libraries.")
set(UNATTENDED OFF CACHE BOOL "Should be set to ON for building with VC Express editions.")

set(USE_PRECOMPILED_HEADERS ON CACHE BOOL "Enable use of precompiled header directives where supported.")
# <FS:ND> When using Havok, we have to turn OpenSim support off
if( HAVOK_TPV )
 if( OPENSIM )
  message( "Compiling with Havok libraries, disabling OpenSim support" )
 endif( OPENSIM )
  
 set( OPENSIM OFF )
endif( HAVOK_TPV )
# </FS:ND>

source_group("CMake Rules" FILES CMakeLists.txt)

endif(NOT DEFINED ${CMAKE_CURRENT_LIST_FILE}_INCLUDED)<|MERGE_RESOLUTION|>--- conflicted
+++ resolved
@@ -34,7 +34,6 @@
 set(INTEGRATION_TESTS_PREFIX)
 set(LL_TESTS OFF CACHE BOOL "Build and run unit and integration tests (disable for build timing runs to reduce variation")
 set(INCREMENTAL_LINK OFF CACHE BOOL "Use incremental linking on win32 builds (enable for faster links on some machines)")
-<<<<<<< HEAD
 
 # <FS:ND> When building for Linux x64 we enable building the media plugins, in all other cases we use the prebuild 32 bit packages
 # set(ENABLE_MEDIA_PLUGINS ON CACHE BOOL "Turn off building media plugins if they are imported by third-party library mechanism")
@@ -45,9 +44,6 @@
   set(ENABLE_MEDIA_PLUGINS ON CACHE BOOL "Turn off building media plugins if they are imported by third-party library mechanism")
 endif (ND_BUILD64BIT_ARCH AND ${CMAKE_SYSTEM_NAME} MATCHES "Windows" )
 # </FS:ND>
-=======
-set(ENABLE_MEDIA_PLUGINS ON CACHE BOOL "Turn off building media plugins if they are imported by third-party library mechanism")
->>>>>>> ce1ad143
 
 if(LIBS_CLOSED_DIR)
   file(TO_CMAKE_PATH "${LIBS_CLOSED_DIR}" LIBS_CLOSED_DIR)
