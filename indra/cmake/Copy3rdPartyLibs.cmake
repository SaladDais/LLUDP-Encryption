--- conflicted
+++ resolved
@@ -20,10 +20,6 @@
     set(vivox_src_dir "${ARCH_PREBUILT_DIRS_RELEASE}")
     set(vivox_files
         SLVoice.exe
-<<<<<<< HEAD
-=======
-        libsndfile-1.dll
->>>>>>> 7acbd8ed
         vivoxsdk.dll
         ortp.dll
         )
@@ -153,11 +149,6 @@
     set(vivox_src_dir "${ARCH_PREBUILT_DIRS_RELEASE}")
     set(vivox_files
         SLVoice
-<<<<<<< HEAD
-=======
-        libsndfile.dylib
-        libvivoxoal.dylib
->>>>>>> 7acbd8ed
         libortp.dylib
         libvivoxplatform.dylib
         libvivoxsdk.dylib
