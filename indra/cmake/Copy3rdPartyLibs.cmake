# -*- cmake -*-

# The copy_win_libs folder contains file lists and a script used to
# copy dlls, exes and such needed to run the SecondLife from within
# VisualStudio.

include(CMakeCopyIfDifferent)
include(Linking)

###################################################################
# set up platform specific lists of files that need to be copied
###################################################################
if(WINDOWS)
    set(SHARED_LIB_STAGING_DIR_DEBUG            "${SHARED_LIB_STAGING_DIR}/Debug")
    set(SHARED_LIB_STAGING_DIR_RELWITHDEBINFO   "${SHARED_LIB_STAGING_DIR}/RelWithDebInfo")
    set(SHARED_LIB_STAGING_DIR_RELEASE          "${SHARED_LIB_STAGING_DIR}/Release")

    #*******************************
    # VIVOX - *NOTE: no debug version
    set(vivox_src_dir "${ARCH_PREBUILT_DIRS_RELEASE}")
    set(vivox_files
        SLVoice.exe
        ca-bundle.crt
        libsndfile-1.dll
        vivoxsdk.dll
        ortp.dll
        vivoxoal.dll
        )

    #*******************************
    # Misc shared libs 

<<<<<<< HEAD
    set(debug_src_dir "${ARCH_PREBUILT_DIRS_DEBUG}")
    set(debug_files
        #openjpegd.dll
        libapr-1.dll
        libaprutil-1.dll
        libapriconv-1.dll
        ssleay32.dll
        libeay32.dll
        glod.dll    
        libhunspell.dll
        )

=======
>>>>>>> f40bd0fa
    set(release_src_dir "${ARCH_PREBUILT_DIRS_RELEASE}")
    set(release_files
        #openjpeg.dll
        libapr-1.dll
        libaprutil-1.dll
        libapriconv-1.dll
        ssleay32.dll
        libeay32.dll
        glod.dll
        libhunspell.dll
        )

<<<<<<< HEAD
    if( NOT ND_USE_OPENJPEG2 )
      set(debug_files ${debug_files} openjpegd.dll )
      set(release_files ${release_files} openjpeg.dll )
	else()
      set(debug_files ${debug_files} openjp2.dll )
      set(release_files ${release_files} openjp2.dll )
    endif( NOT ND_USE_OPENJPEG2 ) 
    
    set(debug_files ${debug_files} growl++.dll growl.dll )
    set(release_files ${release_files} growl++.dll growl.dll )

    if(USE_TCMALLOC)
      set(debug_files ${debug_files} libtcmalloc_minimal-debug.dll)
      set(release_files ${release_files} libtcmalloc_minimal.dll)
    endif(USE_TCMALLOC)

    if (FMODEX)
      if( NOT ND_BUILD64BIT_ARCH )
        set(debug_files ${debug_files} fmodexL.dll)
        set(release_files ${release_files} fmodex.dll)
      else( NOT ND_BUILD64BIT_ARCH )
        set(debug_files ${debug_files} fmodexL64.dll)
        set(release_files ${release_files} fmodex64.dll)
      endif( NOT ND_BUILD64BIT_ARCH )
=======
    if (FMODEX)

        if(ADDRESS_SIZE EQUAL 32)
            set(release_files ${release_files} fmodex.dll)
        else(ADDRESS_SIZE EQUAL 32)
            set(release_files ${release_files} fmodex64.dll)
        endif(ADDRESS_SIZE EQUAL 32)
>>>>>>> f40bd0fa
    endif (FMODEX)

    #*******************************
    # Copy MS C runtime dlls, required for packaging.
    # *TODO - Adapt this to support VC9
    if (MSVC80)
        set(MSVC_VER 80)
        set(MSVC_VERDOT 8.0)
    elseif (MSVC_VERSION EQUAL 1600) # VisualStudio 2010
        set(MSVC_VER 100)
        set(MSVC_VERDOT 10.0)
    elseif (MSVC_VERSION EQUAL 1800) # VisualStudio 2013, which is (sigh) VS 12
        set(MSVC_VER 120)
        set(MSVC_VERDOT 12.0)
    else (MSVC80)
        MESSAGE(WARNING "New MSVC_VERSION ${MSVC_VERSION} of MSVC: adapt Copy3rdPartyLibs.cmake")
    endif (MSVC80)

    FIND_PATH(debug_msvc_redist_path msvcr${MSVC_VER}d.dll
        PATHS
        ${MSVC_DEBUG_REDIST_PATH}
         [HKEY_LOCAL_MACHINE\\SOFTWARE\\Microsoft\\VisualStudio\\${MSVC_VERDOT}\\Setup\\VC;ProductDir]/redist/Debug_NonRedist/x86/Microsoft.VC${MSVC_VER}.DebugCRT
        [HKEY_LOCAL_MACHINE\\SYSTEM\\CurrentControlSet\\Control\\Windows;Directory]/SysWOW64
        [HKEY_LOCAL_MACHINE\\SYSTEM\\CurrentControlSet\\Control\\Windows;Directory]/System32
        NO_DEFAULT_PATH
        )

    if(EXISTS ${debug_msvc_redist_path})
        set(debug_msvc_files
            msvcr${MSVC_VER}d.dll
            msvcp${MSVC_VER}d.dll
            )

        copy_if_different(
            ${debug_msvc_redist_path}
            "${SHARED_LIB_STAGING_DIR_DEBUG}"
            out_targets
            ${debug_msvc_files}
            )
        set(third_party_targets ${third_party_targets} ${out_targets})

    endif ()

    FIND_PATH(release_msvc_redist_path msvcr${MSVC_VER}.dll
        PATHS
        ${MSVC_REDIST_PATH}
         [HKEY_LOCAL_MACHINE\\SOFTWARE\\Microsoft\\VisualStudio\\${MSVC_VERDOT}\\Setup\\VC;ProductDir]/redist/x86/Microsoft.VC${MSVC_VER}.CRT
        [HKEY_LOCAL_MACHINE\\SYSTEM\\CurrentControlSet\\Control\\Windows;Directory]/SysWOW64
        [HKEY_LOCAL_MACHINE\\SYSTEM\\CurrentControlSet\\Control\\Windows;Directory]/System32
        NO_DEFAULT_PATH
        )

    if(EXISTS ${release_msvc_redist_path})
        set(release_msvc_files
            msvcr${MSVC_VER}.dll
            msvcp${MSVC_VER}.dll
            )

        copy_if_different(
            ${release_msvc_redist_path}
            "${SHARED_LIB_STAGING_DIR_RELEASE}"
            out_targets
            ${release_msvc_files}
            )
        set(third_party_targets ${third_party_targets} ${out_targets})

        copy_if_different(
            ${release_msvc_redist_path}
            "${SHARED_LIB_STAGING_DIR_RELWITHDEBINFO}"
            out_targets
            ${release_msvc_files}
            )
        set(third_party_targets ${third_party_targets} ${out_targets})
          
    endif ()


elseif(DARWIN)
    set(SHARED_LIB_STAGING_DIR_DEBUG            "${SHARED_LIB_STAGING_DIR}/Debug/Resources")
    set(SHARED_LIB_STAGING_DIR_RELWITHDEBINFO   "${SHARED_LIB_STAGING_DIR}/RelWithDebInfo/Resources")
    set(SHARED_LIB_STAGING_DIR_RELEASE          "${SHARED_LIB_STAGING_DIR}/Release/Resources")

    set(vivox_src_dir "${ARCH_PREBUILT_DIRS_RELEASE}")
    set(vivox_files
        SLVoice
        ca-bundle.crt
        libsndfile.dylib
        libvivoxoal.dylib
        libortp.dylib
        libvivoxplatform.dylib
        libvivoxsdk.dylib
       )
    set(debug_src_dir "${ARCH_PREBUILT_DIRS_DEBUG}")
    set(debug_files
       )
    set(release_src_dir "${ARCH_PREBUILT_DIRS_RELEASE}")
    set(release_files
        libapr-1.0.dylib
        libapr-1.dylib
        libaprutil-1.0.dylib
        libaprutil-1.dylib
        libexception_handler.dylib
        ${EXPAT_COPY}
        libGLOD.dylib
        libndofdev.dylib
	libgrowl.dylib
        libgrowl++.dylib
       )

    if (FMODEX)
      set(debug_files ${debug_files} libfmodexL.dylib)
      set(release_files ${release_files} libfmodex.dylib)
    endif (FMODEX)

elseif(LINUX)
    # linux is weird, multiple side by side configurations aren't supported
    # and we don't seem to have any debug shared libs built yet anyways...
    set(SHARED_LIB_STAGING_DIR_DEBUG            "${SHARED_LIB_STAGING_DIR}")
    set(SHARED_LIB_STAGING_DIR_RELWITHDEBINFO   "${SHARED_LIB_STAGING_DIR}")
    set(SHARED_LIB_STAGING_DIR_RELEASE          "${SHARED_LIB_STAGING_DIR}")

    set(vivox_src_dir "${ARCH_PREBUILT_DIRS_RELEASE}")
    set(vivox_files
        libsndfile.so.1
        libortp.so
        libvivoxoal.so.1
        libvivoxplatform.so
        libvivoxsdk.so
        SLVoice
        # ca-bundle.crt   #No cert for linux.  It is actually still 3.2SDK.
       )
    # *TODO - update this to use LIBS_PREBUILT_DIR and LL_ARCH_DIR variables
    # or ARCH_PREBUILT_DIRS
    set(debug_src_dir "${ARCH_PREBUILT_DIRS_DEBUG}")
    set(debug_files
       )
    # *TODO - update this to use LIBS_PREBUILT_DIR and LL_ARCH_DIR variables
    # or ARCH_PREBUILT_DIRS
    set(release_src_dir "${ARCH_PREBUILT_DIRS_RELEASE}")
    # *FIX - figure out what to do with duplicate libalut.so here -brad
    set(release_files
        #libapr-1.so.0
        #libaprutil-1.so.0
        libatk-1.0.so
<<<<<<< HEAD
        #libdb-5.1.so
        libexpat.so
        libexpat.so.1
        #libfreetype.so.6.6.2
        #libfreetype.so.6
=======
        libdb-5.1.so
        ${EXPAT_COPY}
        libfreetype.so.6.6.2
        libfreetype.so.6
>>>>>>> f40bd0fa
        libGLOD.so
        libgmodule-2.0.so
        libgobject-2.0.so
        libhunspell-1.3.so.0.0.0
        libopenal.so
        #libopenjpeg.so
        libuuid.so.16
        libuuid.so.16.0.22
        libfontconfig.so.1.8.0
        libfontconfig.so.1
       )
    if( NOT ND_BUILD64BIT_ARCH )
      set(release_files ${release_files}
          libapr-1.so.0
          libaprutil-1.so.0
          libdb-5.1.so
          libfreetype.so.6.6.2
          libfreetype.so.6
		 )
    endif( NOT ND_BUILD64BIT_ARCH )
    if( NOT ND_USE_OPENJPEG2 )
      set(release_files ${release_files} libopenjpeg.so )
    endif( NOT ND_USE_OPENJPEG2 ) 


    if (FMODEX)
      set(debug_files ${debug_files} "libfmodexL.so")
      set(release_files ${release_files} "libfmodex.so")
    endif (FMODEX)

else(WINDOWS)
    message(STATUS "WARNING: unrecognized platform for staging 3rd party libs, skipping...")
    set(vivox_src_dir "${CMAKE_SOURCE_DIR}/newview/vivox-runtime/i686-linux")
    set(vivox_files "")
    # *TODO - update this to use LIBS_PREBUILT_DIR and LL_ARCH_DIR variables
    # or ARCH_PREBUILT_DIRS
    set(debug_src_dir "${CMAKE_SOURCE_DIR}/../libraries/i686-linux/lib/debug")
    set(debug_files "")
    # *TODO - update this to use LIBS_PREBUILT_DIR and LL_ARCH_DIR variables
    # or ARCH_PREBUILT_DIRS
    set(release_src_dir "${CMAKE_SOURCE_DIR}/../libraries/i686-linux/lib/release")
    set(release_files "")

    set(debug_llkdu_src "")
    set(debug_llkdu_dst "")
    set(release_llkdu_src "")
    set(release_llkdu_dst "")
    set(relwithdebinfo_llkdu_dst "")
endif(WINDOWS)


################################################################
# Done building the file lists, now set up the copy commands.
################################################################

copy_if_different(
    ${vivox_src_dir}
    "${SHARED_LIB_STAGING_DIR_DEBUG}"
    out_targets 
    ${vivox_files}
    )
set(third_party_targets ${third_party_targets} ${out_targets})

copy_if_different(
    ${vivox_src_dir}
    "${SHARED_LIB_STAGING_DIR_RELEASE}"
    out_targets
    ${vivox_files}
    )
set(third_party_targets ${third_party_targets} ${out_targets})

copy_if_different(
    ${vivox_src_dir}
    "${SHARED_LIB_STAGING_DIR_RELWITHDEBINFO}"
    out_targets
    ${vivox_files}
    )
set(third_party_targets ${third_party_targets} ${out_targets})



#copy_if_different(
#    ${debug_src_dir}
#    "${SHARED_LIB_STAGING_DIR_DEBUG}"
#    out_targets
#    ${debug_files}
#    )
#set(third_party_targets ${third_party_targets} ${out_targets})

copy_if_different(
    ${release_src_dir}
    "${SHARED_LIB_STAGING_DIR_RELEASE}"
    out_targets
    ${release_files}
    )
set(third_party_targets ${third_party_targets} ${out_targets})

copy_if_different(
    ${release_src_dir}
    "${SHARED_LIB_STAGING_DIR_RELWITHDEBINFO}"
    out_targets
    ${release_files}
    )
set(third_party_targets ${third_party_targets} ${out_targets})

if(NOT USESYSTEMLIBS)
  add_custom_target(
      stage_third_party_libs ALL
      DEPENDS ${third_party_targets}
      )
endif(NOT USESYSTEMLIBS)<|MERGE_RESOLUTION|>--- conflicted
+++ resolved
@@ -30,21 +30,6 @@
     #*******************************
     # Misc shared libs 
 
-<<<<<<< HEAD
-    set(debug_src_dir "${ARCH_PREBUILT_DIRS_DEBUG}")
-    set(debug_files
-        #openjpegd.dll
-        libapr-1.dll
-        libaprutil-1.dll
-        libapriconv-1.dll
-        ssleay32.dll
-        libeay32.dll
-        glod.dll    
-        libhunspell.dll
-        )
-
-=======
->>>>>>> f40bd0fa
     set(release_src_dir "${ARCH_PREBUILT_DIRS_RELEASE}")
     set(release_files
         #openjpeg.dll
@@ -57,32 +42,13 @@
         libhunspell.dll
         )
 
-<<<<<<< HEAD
     if( NOT ND_USE_OPENJPEG2 )
-      set(debug_files ${debug_files} openjpegd.dll )
       set(release_files ${release_files} openjpeg.dll )
 	else()
-      set(debug_files ${debug_files} openjp2.dll )
       set(release_files ${release_files} openjp2.dll )
     endif( NOT ND_USE_OPENJPEG2 ) 
     
-    set(debug_files ${debug_files} growl++.dll growl.dll )
     set(release_files ${release_files} growl++.dll growl.dll )
-
-    if(USE_TCMALLOC)
-      set(debug_files ${debug_files} libtcmalloc_minimal-debug.dll)
-      set(release_files ${release_files} libtcmalloc_minimal.dll)
-    endif(USE_TCMALLOC)
-
-    if (FMODEX)
-      if( NOT ND_BUILD64BIT_ARCH )
-        set(debug_files ${debug_files} fmodexL.dll)
-        set(release_files ${release_files} fmodex.dll)
-      else( NOT ND_BUILD64BIT_ARCH )
-        set(debug_files ${debug_files} fmodexL64.dll)
-        set(release_files ${release_files} fmodex64.dll)
-      endif( NOT ND_BUILD64BIT_ARCH )
-=======
     if (FMODEX)
 
         if(ADDRESS_SIZE EQUAL 32)
@@ -90,7 +56,6 @@
         else(ADDRESS_SIZE EQUAL 32)
             set(release_files ${release_files} fmodex64.dll)
         endif(ADDRESS_SIZE EQUAL 32)
->>>>>>> f40bd0fa
     endif (FMODEX)
 
     #*******************************
@@ -232,21 +197,13 @@
     set(release_src_dir "${ARCH_PREBUILT_DIRS_RELEASE}")
     # *FIX - figure out what to do with duplicate libalut.so here -brad
     set(release_files
-        #libapr-1.so.0
-        #libaprutil-1.so.0
+        libapr-1.so.0
+        libaprutil-1.so.0
         libatk-1.0.so
-<<<<<<< HEAD
-        #libdb-5.1.so
-        libexpat.so
-        libexpat.so.1
-        #libfreetype.so.6.6.2
-        #libfreetype.so.6
-=======
         libdb-5.1.so
         ${EXPAT_COPY}
         libfreetype.so.6.6.2
         libfreetype.so.6
->>>>>>> f40bd0fa
         libGLOD.so
         libgmodule-2.0.so
         libgobject-2.0.so
@@ -258,19 +215,9 @@
         libfontconfig.so.1.8.0
         libfontconfig.so.1
        )
-    if( NOT ND_BUILD64BIT_ARCH )
-      set(release_files ${release_files}
-          libapr-1.so.0
-          libaprutil-1.so.0
-          libdb-5.1.so
-          libfreetype.so.6.6.2
-          libfreetype.so.6
-		 )
-    endif( NOT ND_BUILD64BIT_ARCH )
     if( NOT ND_USE_OPENJPEG2 )
       set(release_files ${release_files} libopenjpeg.so )
     endif( NOT ND_USE_OPENJPEG2 ) 
-
 
     if (FMODEX)
       set(debug_files ${debug_files} "libfmodexL.so")
