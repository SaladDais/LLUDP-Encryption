# -*- cmake -*-

# The copy_win_libs folder contains file lists and a script used to
# copy dlls, exes and such needed to run the SecondLife from within
# VisualStudio.

include(CMakeCopyIfDifferent)
include(Linking)

###################################################################
# set up platform specific lists of files that need to be copied
###################################################################
if(WINDOWS)
    set(SHARED_LIB_STAGING_DIR_DEBUG            "${SHARED_LIB_STAGING_DIR}/Debug")
    set(SHARED_LIB_STAGING_DIR_RELWITHDEBINFO   "${SHARED_LIB_STAGING_DIR}/RelWithDebInfo")
    set(SHARED_LIB_STAGING_DIR_RELEASE          "${SHARED_LIB_STAGING_DIR}/Release")

    #*******************************
    # VIVOX - *NOTE: no debug version
    set(vivox_src_dir "${ARCH_PREBUILT_DIRS_RELEASE}")
    set(vivox_files
        SLVoice.exe
        libsndfile-1.dll
        vivoxplatform.dll
        vivoxsdk.dll
        ortp.dll
        alut.dll
        wrap_oal.dll
        zlib1.dll
        vivoxoal.dll
        )

    #*******************************
    # Misc shared libs 

    set(debug_src_dir "${ARCH_PREBUILT_DIRS_DEBUG}")
    set(debug_files
        openjpegd.dll
        libapr-1.dll
        libaprutil-1.dll
        libapriconv-1.dll
        lgggrowl++.dll
        lgggrowl.dll
        ssleay32.dll
        libeay32.dll
        libcollada14dom22-d.dll
        glod.dll	
        libhunspell.dll
        )

    set(release_src_dir "${ARCH_PREBUILT_DIRS_RELEASE}")
    set(release_files
        openjpeg.dll
        libapr-1.dll
        libaprutil-1.dll
        libapriconv-1.dll
        lgggrowl++.dll
        lgggrowl.dll
        ssleay32.dll
        libeay32.dll
        libcollada14dom22.dll
        glod.dll
        libhunspell.dll
        )

    if(USE_GOOGLE_PERFTOOLS)
      set(debug_files ${debug_files} libtcmalloc_minimal-debug.dll)
      set(release_files ${release_files} libtcmalloc_minimal.dll)
    endif(USE_GOOGLE_PERFTOOLS)

    if (FMOD)
      set(debug_files ${debug_files} fmod.dll)
      set(release_files ${release_files} fmod.dll)
    endif (FMOD)

#*******************************
# Copy MS C runtime dlls, required for packaging.
# *TODO - Adapt this to support VC9
if (MSVC80)
    FIND_PATH(debug_msvc8_redist_path msvcr80d.dll
        PATHS
        ${MSVC_DEBUG_REDIST_PATH}
         [HKEY_LOCAL_MACHINE\\SOFTWARE\\Microsoft\\VisualStudio\\8.0\\Setup\\VC;ProductDir]/redist/Debug_NonRedist/x86/Microsoft.VC80.DebugCRT
        NO_DEFAULT_PATH
        NO_DEFAULT_PATH
        )

    if(EXISTS ${debug_msvc8_redist_path})
        set(debug_msvc8_files
            msvcr80d.dll
            msvcp80d.dll
            Microsoft.VC80.DebugCRT.manifest
            )

        copy_if_different(
            ${debug_msvc8_redist_path}
            "${SHARED_LIB_STAGING_DIR_DEBUG}"
            out_targets
            ${debug_msvc8_files}
            )
        set(third_party_targets ${third_party_targets} ${out_targets})

    endif (EXISTS ${debug_msvc8_redist_path})

    FIND_PATH(release_msvc8_redist_path msvcr80.dll
        PATHS
        ${MSVC_REDIST_PATH}
         [HKEY_LOCAL_MACHINE\\SOFTWARE\\Microsoft\\VisualStudio\\8.0\\Setup\\VC;ProductDir]/redist/x86/Microsoft.VC80.CRT
        NO_DEFAULT_PATH
        NO_DEFAULT_PATH
        )

    if(EXISTS ${release_msvc8_redist_path})
        set(release_msvc8_files
            msvcr80.dll
            msvcp80.dll
            Microsoft.VC80.CRT.manifest
            )

        copy_if_different(
            ${release_msvc8_redist_path}
            "${SHARED_LIB_STAGING_DIR_RELEASE}"
            out_targets
            ${release_msvc8_files}
            )
        set(third_party_targets ${third_party_targets} ${out_targets})

        copy_if_different(
            ${release_msvc8_redist_path}
            "${SHARED_LIB_STAGING_DIR_RELWITHDEBINFO}"
            out_targets
            ${release_msvc8_files}
            )
        set(third_party_targets ${third_party_targets} ${out_targets})
          
    endif (EXISTS ${release_msvc8_redist_path})
elseif (MSVC_VERSION EQUAL 1600) # VisualStudio 2010
    FIND_PATH(debug_msvc10_redist_path msvcr100d.dll
        PATHS
        ${MSVC_DEBUG_REDIST_PATH}
         [HKEY_LOCAL_MACHINE\\SOFTWARE\\Microsoft\\VisualStudio\\10.0\\Setup\\VC;ProductDir]/redist/Debug_NonRedist/x86/Microsoft.VC100.DebugCRT
        [HKEY_LOCAL_MACHINE\\SYSTEM\\CurrentControlSet\\Control\\Windows;Directory]/SysWOW64
        [HKEY_LOCAL_MACHINE\\SYSTEM\\CurrentControlSet\\Control\\Windows;Directory]/System32
        NO_DEFAULT_PATH
        )

    if(EXISTS ${debug_msvc10_redist_path})
        set(debug_msvc10_files
            msvcr100d.dll
            msvcp100d.dll
            )

        copy_if_different(
            ${debug_msvc10_redist_path}
            "${SHARED_LIB_STAGING_DIR_DEBUG}"
            out_targets
            ${debug_msvc10_files}
            )
        set(third_party_targets ${third_party_targets} ${out_targets})

    endif ()

    FIND_PATH(release_msvc10_redist_path msvcr100.dll
        PATHS
        ${MSVC_REDIST_PATH}
         [HKEY_LOCAL_MACHINE\\SOFTWARE\\Microsoft\\VisualStudio\\10.0\\Setup\\VC;ProductDir]/redist/x86/Microsoft.VC100.CRT
        [HKEY_LOCAL_MACHINE\\SYSTEM\\CurrentControlSet\\Control\\Windows;Directory]/SysWOW64
        [HKEY_LOCAL_MACHINE\\SYSTEM\\CurrentControlSet\\Control\\Windows;Directory]/System32
        NO_DEFAULT_PATH
        )

    if(EXISTS ${release_msvc10_redist_path})
        set(release_msvc10_files
            msvcr100.dll
            msvcp100.dll
            )

        copy_if_different(
            ${release_msvc10_redist_path}
            "${SHARED_LIB_STAGING_DIR_RELEASE}"
            out_targets
            ${release_msvc10_files}
            )
        set(third_party_targets ${third_party_targets} ${out_targets})

        copy_if_different(
            ${release_msvc10_redist_path}
            "${SHARED_LIB_STAGING_DIR_RELWITHDEBINFO}"
            out_targets
            ${release_msvc10_files}
            )
        set(third_party_targets ${third_party_targets} ${out_targets})
          
    endif ()
endif (MSVC80)

elseif(DARWIN)
    set(SHARED_LIB_STAGING_DIR_DEBUG            "${SHARED_LIB_STAGING_DIR}/Debug/Resources")
    set(SHARED_LIB_STAGING_DIR_RELWITHDEBINFO   "${SHARED_LIB_STAGING_DIR}/RelWithDebInfo/Resources")
    set(SHARED_LIB_STAGING_DIR_RELEASE          "${SHARED_LIB_STAGING_DIR}/Release/Resources")

    set(vivox_src_dir "${ARCH_PREBUILT_DIRS_RELEASE}")
    set(vivox_files
        SLVoice
        libsndfile.dylib
        libvivoxoal.dylib
        libortp.dylib
        libalut.dylib
        libvivoxplatform.dylib
        libvivoxsdk.dylib
       )
    set(debug_src_dir "${ARCH_PREBUILT_DIRS_DEBUG}")
    set(debug_files
       )
    set(release_src_dir "${ARCH_PREBUILT_DIRS_RELEASE}")
    set(release_files
        libexpat.1.5.2.dylib
        libexpat.dylib
        libGLOD.dylib
    libllqtwebkit.dylib
    libminizip.a
        libndofdev.dylib
        libhunspell-1.3.dylib
        libexception_handler.dylib
<<<<<<< HEAD
    libcollada14dom.dylib
=======
	libcollada14dom.dylib
		#libgrowl.dylib # *TODO - test/fix/get mac growl working
>>>>>>> 592b8037
       )

    # fmod is statically linked on darwin
    set(fmod_files "")

elseif(LINUX)
    # linux is weird, multiple side by side configurations aren't supported
    # and we don't seem to have any debug shared libs built yet anyways...
    set(SHARED_LIB_STAGING_DIR_DEBUG            "${SHARED_LIB_STAGING_DIR}")
    set(SHARED_LIB_STAGING_DIR_RELWITHDEBINFO   "${SHARED_LIB_STAGING_DIR}")
    set(SHARED_LIB_STAGING_DIR_RELEASE          "${SHARED_LIB_STAGING_DIR}")

    set(vivox_src_dir "${ARCH_PREBUILT_DIRS_RELEASE}")
    set(vivox_files
        libsndfile.so.1
        libortp.so
        libvivoxoal.so.1
        libvivoxplatform.so
        libvivoxsdk.so
        SLVoice
       )
    # *TODO - update this to use LIBS_PREBUILT_DIR and LL_ARCH_DIR variables
    # or ARCH_PREBUILT_DIRS
    set(debug_src_dir "${ARCH_PREBUILT_DIRS_DEBUG}")
    set(debug_files
       )
    # *TODO - update this to use LIBS_PREBUILT_DIR and LL_ARCH_DIR variables
    # or ARCH_PREBUILT_DIRS
    set(release_src_dir "${ARCH_PREBUILT_DIRS_RELEASE}")
    # *FIX - figure out what to do with duplicate libalut.so here -brad
    set(release_files
        libapr-1.so.0
        libaprutil-1.so.0
        libatk-1.0.so
        libbreakpad_client.so.0
        libcollada14dom.so
        libcrypto.so.1.0.0
        libdb-5.1.so
        libexpat.so
        libexpat.so.1
    libglod.so
        libgmock_main.so
        libgmock.so.0
        libgmodule-2.0.so
        libgobject-2.0.so
        libgtest_main.so
        libgtest.so.0
    libminizip.so
        libopenal.so
        libopenjpeg.so
        libssl.so
        libtcmalloc_minimal.so
        libuuid.so.16
        libuuid.so.16.0.22
        libssl.so.1.0.0
        libfontconfig.so.1.4.4
        #libnotify.so # *TODO test/fix/get linux libnotify(growl)
       )

    if (FMOD)
      set(release_files ${release_files} "libfmod-3.75.so")
    endif (FMOD)

else(WINDOWS)
    message(STATUS "WARNING: unrecognized platform for staging 3rd party libs, skipping...")
    set(vivox_src_dir "${CMAKE_SOURCE_DIR}/newview/vivox-runtime/i686-linux")
    set(vivox_files "")
    # *TODO - update this to use LIBS_PREBUILT_DIR and LL_ARCH_DIR variables
    # or ARCH_PREBUILT_DIRS
    set(debug_src_dir "${CMAKE_SOURCE_DIR}/../libraries/i686-linux/lib/debug")
    set(debug_files "")
    # *TODO - update this to use LIBS_PREBUILT_DIR and LL_ARCH_DIR variables
    # or ARCH_PREBUILT_DIRS
    set(release_src_dir "${CMAKE_SOURCE_DIR}/../libraries/i686-linux/lib/release")
    set(release_files "")

    set(fmod_files "")

    set(debug_llkdu_src "")
    set(debug_llkdu_dst "")
    set(release_llkdu_src "")
    set(release_llkdu_dst "")
    set(relwithdebinfo_llkdu_dst "")
endif(WINDOWS)


################################################################
# Done building the file lists, now set up the copy commands.
################################################################

copy_if_different(
    ${vivox_src_dir}
    "${SHARED_LIB_STAGING_DIR_DEBUG}"
    out_targets 
    ${vivox_files}
    )
set(third_party_targets ${third_party_targets} ${out_targets})

copy_if_different(
    ${vivox_src_dir}
    "${SHARED_LIB_STAGING_DIR_RELEASE}"
    out_targets
    ${vivox_files}
    )
set(third_party_targets ${third_party_targets} ${out_targets})

copy_if_different(
    ${vivox_src_dir}
    "${SHARED_LIB_STAGING_DIR_RELWITHDEBINFO}"
    out_targets
    ${vivox_files}
    )
set(third_party_targets ${third_party_targets} ${out_targets})



copy_if_different(
    ${debug_src_dir}
    "${SHARED_LIB_STAGING_DIR_DEBUG}"
    out_targets
    ${debug_files}
    )
set(third_party_targets ${third_party_targets} ${out_targets})

copy_if_different(
    ${release_src_dir}
    "${SHARED_LIB_STAGING_DIR_RELEASE}"
    out_targets
    ${release_files}
    )
set(third_party_targets ${third_party_targets} ${out_targets})

copy_if_different(
    ${release_src_dir}
    "${SHARED_LIB_STAGING_DIR_RELWITHDEBINFO}"
    out_targets
    ${release_files}
    )
set(third_party_targets ${third_party_targets} ${out_targets})

if (FMOD_SDK_DIR)
    copy_if_different(
        ${FMOD_SDK_DIR} 
        "${CMAKE_CURRENT_BINARY_DIR}/Debug"
        out_targets 
        ${fmod_files}
        )
    set(all_targets ${all_targets} ${out_targets})
    copy_if_different(
        ${FMOD_SDK_DIR} 
        "${CMAKE_CURRENT_BINARY_DIR}/Release"
        out_targets 
        ${fmod_files}
        )
    set(all_targets ${all_targets} ${out_targets})
    copy_if_different(
        ${FMOD_SDK_DIR} 
        "${CMAKE_CURRENT_BINARY_DIR}/RelWithDbgInfo"
        out_targets 
        ${fmod_files}
        )
    set(all_targets ${all_targets} ${out_targets})
endif (FMOD_SDK_DIR)

if(NOT STANDALONE)
  add_custom_target(
      stage_third_party_libs ALL
      DEPENDS ${third_party_targets}
      )
endif(NOT STANDALONE)<|MERGE_RESOLUTION|>--- conflicted
+++ resolved
@@ -222,12 +222,8 @@
         libndofdev.dylib
         libhunspell-1.3.dylib
         libexception_handler.dylib
-<<<<<<< HEAD
     libcollada14dom.dylib
-=======
-	libcollada14dom.dylib
 		#libgrowl.dylib # *TODO - test/fix/get mac growl working
->>>>>>> 592b8037
        )
 
     # fmod is statically linked on darwin
