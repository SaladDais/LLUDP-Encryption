--- conflicted
+++ resolved
@@ -230,20 +230,15 @@
         #libgrowl.dylib # *TODO - test/fix/get mac growl working
        )
 
-<<<<<<< HEAD
     # <FS:ND> We only ever need google breakpad when crash reporting is used
     if(RELEASE_CRASH_REPORTING OR NON_RELEASE_CRASH_REPORTING)
       set(release_files ${release_files} "libexception_handler.dylib")
     endif(RELEASE_CRASH_REPORTING OR NON_RELEASE_CRASH_REPORTING)
-
-    # fmod is statically linked on darwin
-    set(fmod_files "")
-=======
+    
     if (FMODEX)
       set(debug_files ${debug_files} libfmodexL.dylib)
       set(release_files ${release_files} libfmodex.dylib)
     endif (FMODEX)
->>>>>>> f6282b17
 
 elseif(LINUX)
     # linux is weird, multiple side by side configurations aren't supported
@@ -280,12 +275,9 @@
         libboost_regex-mt.so.${BOOST_VERSION}.0
         libboost_signals-mt.so.${BOOST_VERSION}.0
         libboost_system-mt.so.${BOOST_VERSION}.0
-<<<<<<< HEAD
+        libboost_thread-mt.so.${BOOST_VERSION}.0
         libboost_wave-mt.so.${BOOST_VERSION}.0
 #        libbreakpad_client.so.0
-=======
-        libboost_thread-mt.so.${BOOST_VERSION}.0
->>>>>>> f6282b17
         libcollada14dom.so
         libcrypto.so.1.0.0
         libdb-5.1.so
@@ -316,20 +308,14 @@
       set(release_files ${release_files} "libtcmalloc_minimal.so")
     endif (USE_TCMALLOC)
 
-<<<<<<< HEAD
     # <FS:ND> We only ever need google breakpad when crash reporting is used
     if(RELEASE_CRASH_REPORTING OR NON_RELEASE_CRASH_REPORTING)
       set(release_files ${release_files} "libbreakpad_client.so.0")
     endif(RELEASE_CRASH_REPORTING OR NON_RELEASE_CRASH_REPORTING)
 
-    if (FMOD)
-      set(release_files ${release_files} "libfmod-3.75.so")
-    endif (FMOD)
-=======
     if (FMODEX)
       set(release_file ${release_files} "libfmodex.so")
     endif (FMODEX)
->>>>>>> f6282b17
 
 else(WINDOWS)
     message(STATUS "WARNING: unrecognized platform for staging 3rd party libs, skipping...")
