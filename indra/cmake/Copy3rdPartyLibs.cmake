# -*- cmake -*-

# The copy_win_libs folder contains file lists and a script used to
# copy dlls, exes and such needed to run the SecondLife from within
# VisualStudio.

include(CMakeCopyIfDifferent)
include(Linking)

###################################################################
# set up platform specific lists of files that need to be copied
###################################################################
if(WINDOWS)
    set(SHARED_LIB_STAGING_DIR_DEBUG            "${SHARED_LIB_STAGING_DIR}/Debug")
    set(SHARED_LIB_STAGING_DIR_RELWITHDEBINFO   "${SHARED_LIB_STAGING_DIR}/RelWithDebInfo")
    set(SHARED_LIB_STAGING_DIR_RELEASE          "${SHARED_LIB_STAGING_DIR}/Release")

    #*******************************
    # VIVOX - *NOTE: no debug version
    set(vivox_src_dir "${ARCH_PREBUILT_DIRS_RELEASE}")
    set(vivox_files
        SLVoice.exe
        ca-bundle.crt
        libsndfile-1.dll
        vivoxsdk.dll
        ortp.dll
        vivoxoal.dll
        )

    #*******************************
    # Misc shared libs 

    set(release_src_dir "${ARCH_PREBUILT_DIRS_RELEASE}")
    set(release_files
        #openjpeg.dll
        libapr-1.dll
        libaprutil-1.dll
        libapriconv-1.dll
        ssleay32.dll
        libeay32.dll
        glod.dll
        libhunspell.dll
        )

    if( NOT ND_USE_OPENJPEG2 )
      set(release_files ${release_files} openjpeg.dll )
	else()
      set(release_files ${release_files} openjp2.dll )
    endif( NOT ND_USE_OPENJPEG2 ) 
    
    set(release_files ${release_files} growl++.dll growl.dll )
    if (FMODEX)

        if(ADDRESS_SIZE EQUAL 32)
            set(release_files ${release_files} fmodex.dll)
        else(ADDRESS_SIZE EQUAL 32)
            set(release_files ${release_files} fmodex64.dll)
        endif(ADDRESS_SIZE EQUAL 32)
    endif (FMODEX)

    #*******************************
    # Copy MS C runtime dlls, required for packaging.
    # *TODO - Adapt this to support VC9
    if (MSVC80)
        set(MSVC_VER 80)
        set(MSVC_VERDOT 8.0)
    elseif (MSVC_VERSION EQUAL 1600) # VisualStudio 2010
        set(MSVC_VER 100)
        set(MSVC_VERDOT 10.0)
    elseif (MSVC_VERSION EQUAL 1800) # VisualStudio 2013, which is (sigh) VS 12
        set(MSVC_VER 120)
        set(MSVC_VERDOT 12.0)
    else (MSVC80)
        MESSAGE(WARNING "New MSVC_VERSION ${MSVC_VERSION} of MSVC: adapt Copy3rdPartyLibs.cmake")
    endif (MSVC80)

    FIND_PATH(debug_msvc_redist_path msvcr${MSVC_VER}d.dll
        PATHS
        ${MSVC_DEBUG_REDIST_PATH}
         [HKEY_LOCAL_MACHINE\\SOFTWARE\\Microsoft\\VisualStudio\\${MSVC_VERDOT}\\Setup\\VC;ProductDir]/redist/Debug_NonRedist/x86/Microsoft.VC${MSVC_VER}.DebugCRT
        [HKEY_LOCAL_MACHINE\\SYSTEM\\CurrentControlSet\\Control\\Windows;Directory]/SysWOW64
        [HKEY_LOCAL_MACHINE\\SYSTEM\\CurrentControlSet\\Control\\Windows;Directory]/System32
        NO_DEFAULT_PATH
        )

    if(EXISTS ${debug_msvc_redist_path})
        set(debug_msvc_files
            msvcr${MSVC_VER}d.dll
            msvcp${MSVC_VER}d.dll
            )

        copy_if_different(
            ${debug_msvc_redist_path}
            "${SHARED_LIB_STAGING_DIR_DEBUG}"
            out_targets
            ${debug_msvc_files}
            )
        set(third_party_targets ${third_party_targets} ${out_targets})

    endif ()

    FIND_PATH(release_msvc_redist_path msvcr${MSVC_VER}.dll
        PATHS
        ${MSVC_REDIST_PATH}
         [HKEY_LOCAL_MACHINE\\SOFTWARE\\Microsoft\\VisualStudio\\${MSVC_VERDOT}\\Setup\\VC;ProductDir]/redist/x86/Microsoft.VC${MSVC_VER}.CRT
        [HKEY_LOCAL_MACHINE\\SYSTEM\\CurrentControlSet\\Control\\Windows;Directory]/SysWOW64
        [HKEY_LOCAL_MACHINE\\SYSTEM\\CurrentControlSet\\Control\\Windows;Directory]/System32
        NO_DEFAULT_PATH
        )

    if(EXISTS ${release_msvc_redist_path})
        set(release_msvc_files
            msvcr${MSVC_VER}.dll
            msvcp${MSVC_VER}.dll
            )

        copy_if_different(
            ${release_msvc_redist_path}
            "${SHARED_LIB_STAGING_DIR_RELEASE}"
            out_targets
            ${release_msvc_files}
            )
        set(third_party_targets ${third_party_targets} ${out_targets})

<<<<<<< HEAD
        copy_if_different(
            ${release_msvc_redist_path}
            "${SHARED_LIB_STAGING_DIR_RELWITHDEBINFO}"
            out_targets
            ${release_msvc_files}
=======
        if(EXISTS ${debug_msvc_redist_path})
            set(debug_msvc_files
                msvcr${MSVC_VER}d.dll
                msvcp${MSVC_VER}d.dll
                )

            copy_if_different(
                ${debug_msvc_redist_path}
                "${SHARED_LIB_STAGING_DIR_DEBUG}"
                out_targets
                ${debug_msvc_files}
                )
            set(third_party_targets ${third_party_targets} ${out_targets})

            unset(debug_msvc_redist_path CACHE)
        endif()

        if(ADDRESS_SIZE EQUAL 32)
            # this folder contains the 32bit DLLs.. (yes really!)
            set(registry_find_path "[HKEY_LOCAL_MACHINE\\SYSTEM\\CurrentControlSet\\Control\\Windows;Directory]/SysWOW64")
        else(ADDRESS_SIZE EQUAL 32)
            # this folder contains the 64bit DLLs.. (yes really!)
            set(registry_find_path "[HKEY_LOCAL_MACHINE\\SYSTEM\\CurrentControlSet\\Control\\Windows;Directory]/System32")
        endif(ADDRESS_SIZE EQUAL 32)

        FIND_PATH(release_msvc_redist_path NAME msvcr${MSVC_VER}.dll
            PATHS            
            ${registry_find_path}
            NO_DEFAULT_PATH
>>>>>>> 2a5c47eb
            )
        set(third_party_targets ${third_party_targets} ${out_targets})
          
    endif ()


elseif(DARWIN)
    set(SHARED_LIB_STAGING_DIR_DEBUG            "${SHARED_LIB_STAGING_DIR}/Debug/Resources")
    set(SHARED_LIB_STAGING_DIR_RELWITHDEBINFO   "${SHARED_LIB_STAGING_DIR}/RelWithDebInfo/Resources")
    set(SHARED_LIB_STAGING_DIR_RELEASE          "${SHARED_LIB_STAGING_DIR}/Release/Resources")

    set(vivox_src_dir "${ARCH_PREBUILT_DIRS_RELEASE}")
    set(vivox_files
        SLVoice
        ca-bundle.crt
        libsndfile.dylib
        libvivoxoal.dylib
        libortp.dylib
        libvivoxplatform.dylib
        libvivoxsdk.dylib
       )
    set(debug_src_dir "${ARCH_PREBUILT_DIRS_DEBUG}")
    set(debug_files
       )
    set(release_src_dir "${ARCH_PREBUILT_DIRS_RELEASE}")
    set(release_files
        libapr-1.0.dylib
        libapr-1.dylib
        libaprutil-1.0.dylib
        libaprutil-1.dylib
        libexception_handler.dylib
        ${EXPAT_COPY}
        libGLOD.dylib
        libndofdev.dylib
	libgrowl.dylib
        libgrowl++.dylib
       )

    if (FMODEX)
      set(debug_files ${debug_files} libfmodexL.dylib)
      set(release_files ${release_files} libfmodex.dylib)
    endif (FMODEX)

elseif(LINUX)
    # linux is weird, multiple side by side configurations aren't supported
    # and we don't seem to have any debug shared libs built yet anyways...
    set(SHARED_LIB_STAGING_DIR_DEBUG            "${SHARED_LIB_STAGING_DIR}")
    set(SHARED_LIB_STAGING_DIR_RELWITHDEBINFO   "${SHARED_LIB_STAGING_DIR}")
    set(SHARED_LIB_STAGING_DIR_RELEASE          "${SHARED_LIB_STAGING_DIR}")

    set(vivox_src_dir "${ARCH_PREBUILT_DIRS_RELEASE}")
    set(vivox_files
        libsndfile.so.1
        libortp.so
        libvivoxoal.so.1
        libvivoxplatform.so
        libvivoxsdk.so
        SLVoice
        # ca-bundle.crt   #No cert for linux.  It is actually still 3.2SDK.
       )
    # *TODO - update this to use LIBS_PREBUILT_DIR and LL_ARCH_DIR variables
    # or ARCH_PREBUILT_DIRS
    set(debug_src_dir "${ARCH_PREBUILT_DIRS_DEBUG}")
    set(debug_files
       )
    # *TODO - update this to use LIBS_PREBUILT_DIR and LL_ARCH_DIR variables
    # or ARCH_PREBUILT_DIRS
    set(release_src_dir "${ARCH_PREBUILT_DIRS_RELEASE}")
    # *FIX - figure out what to do with duplicate libalut.so here -brad
    set(release_files
        #libapr-1.so.0
        #libaprutil-1.so.0
        libatk-1.0.so
        #libdb-5.1.so
        ${EXPAT_COPY}
        #libfreetype.so.6.6.2
        #libfreetype.so.6
        libGLOD.so
        libgmodule-2.0.so
        libgobject-2.0.so
        libhunspell-1.3.so.0.0.0
        libopenal.so
        #libopenjpeg.so
        libuuid.so.16
        libuuid.so.16.0.22
        libfontconfig.so.1.8.0
        libfontconfig.so.1
       )

    if (FMODEX)
      set(debug_files ${debug_files} "libfmodexL.so")
      set(release_files ${release_files} "libfmodex.so")
    endif (FMODEX)

else(WINDOWS)
    message(STATUS "WARNING: unrecognized platform for staging 3rd party libs, skipping...")
    set(vivox_src_dir "${CMAKE_SOURCE_DIR}/newview/vivox-runtime/i686-linux")
    set(vivox_files "")
    # *TODO - update this to use LIBS_PREBUILT_DIR and LL_ARCH_DIR variables
    # or ARCH_PREBUILT_DIRS
    set(debug_src_dir "${CMAKE_SOURCE_DIR}/../libraries/i686-linux/lib/debug")
    set(debug_files "")
    # *TODO - update this to use LIBS_PREBUILT_DIR and LL_ARCH_DIR variables
    # or ARCH_PREBUILT_DIRS
    set(release_src_dir "${CMAKE_SOURCE_DIR}/../libraries/i686-linux/lib/release")
    set(release_files "")

    set(debug_llkdu_src "")
    set(debug_llkdu_dst "")
    set(release_llkdu_src "")
    set(release_llkdu_dst "")
    set(relwithdebinfo_llkdu_dst "")
endif(WINDOWS)


################################################################
# Done building the file lists, now set up the copy commands.
################################################################

copy_if_different(
    ${vivox_src_dir}
    "${SHARED_LIB_STAGING_DIR_DEBUG}"
    out_targets 
    ${vivox_files}
    )
set(third_party_targets ${third_party_targets} ${out_targets})

copy_if_different(
    ${vivox_src_dir}
    "${SHARED_LIB_STAGING_DIR_RELEASE}"
    out_targets
    ${vivox_files}
    )
set(third_party_targets ${third_party_targets} ${out_targets})

copy_if_different(
    ${vivox_src_dir}
    "${SHARED_LIB_STAGING_DIR_RELWITHDEBINFO}"
    out_targets
    ${vivox_files}
    )
set(third_party_targets ${third_party_targets} ${out_targets})



#copy_if_different(
#    ${debug_src_dir}
#    "${SHARED_LIB_STAGING_DIR_DEBUG}"
#    out_targets
#    ${debug_files}
#    )
#set(third_party_targets ${third_party_targets} ${out_targets})

copy_if_different(
    ${release_src_dir}
    "${SHARED_LIB_STAGING_DIR_RELEASE}"
    out_targets
    ${release_files}
    )
set(third_party_targets ${third_party_targets} ${out_targets})

copy_if_different(
    ${release_src_dir}
    "${SHARED_LIB_STAGING_DIR_RELWITHDEBINFO}"
    out_targets
    ${release_files}
    )
set(third_party_targets ${third_party_targets} ${out_targets})

if(NOT USESYSTEMLIBS)
  add_custom_target(
      stage_third_party_libs ALL
      DEPENDS ${third_party_targets}
      )
endif(NOT USESYSTEMLIBS)<|MERGE_RESOLUTION|>--- conflicted
+++ resolved
@@ -74,61 +74,25 @@
         MESSAGE(WARNING "New MSVC_VERSION ${MSVC_VERSION} of MSVC: adapt Copy3rdPartyLibs.cmake")
     endif (MSVC80)
 
-    FIND_PATH(debug_msvc_redist_path msvcr${MSVC_VER}d.dll
-        PATHS
-        ${MSVC_DEBUG_REDIST_PATH}
-         [HKEY_LOCAL_MACHINE\\SOFTWARE\\Microsoft\\VisualStudio\\${MSVC_VERDOT}\\Setup\\VC;ProductDir]/redist/Debug_NonRedist/x86/Microsoft.VC${MSVC_VER}.DebugCRT
-        [HKEY_LOCAL_MACHINE\\SYSTEM\\CurrentControlSet\\Control\\Windows;Directory]/SysWOW64
-        [HKEY_LOCAL_MACHINE\\SYSTEM\\CurrentControlSet\\Control\\Windows;Directory]/System32
-        NO_DEFAULT_PATH
-        )
-
-    if(EXISTS ${debug_msvc_redist_path})
-        set(debug_msvc_files
-            msvcr${MSVC_VER}d.dll
-            msvcp${MSVC_VER}d.dll
+    # try to copy VS2010 redist independently of system version
+    list(APPEND LMSVC_VER 100)
+    list(APPEND LMSVC_VERDOT 10.0)
+    
+    list(LENGTH LMSVC_VER count)
+    math(EXPR count "${count}-1")
+    foreach(i RANGE ${count})
+        list(GET LMSVC_VER ${i} MSVC_VER)
+        list(GET LMSVC_VERDOT ${i} MSVC_VERDOT)
+        MESSAGE(STATUS "Copying redist libs for VC ${MSVC_VERDOT}")
+        FIND_PATH(debug_msvc_redist_path NAME msvcr${MSVC_VER}d.dll
+            PATHS            
+            [HKEY_LOCAL_MACHINE\\SOFTWARE\\Microsoft\\VisualStudio\\${MSVC_VERDOT}\\Setup\\VC;ProductDir]/redist/Debug_NonRedist/x86/Microsoft.VC${MSVC_VER}.DebugCRT
+            [HKEY_LOCAL_MACHINE\\SYSTEM\\CurrentControlSet\\Control\\Windows;Directory]/SysWOW64
+            [HKEY_LOCAL_MACHINE\\SYSTEM\\CurrentControlSet\\Control\\Windows;Directory]/System32
+            ${MSVC_DEBUG_REDIST_PATH}
+            NO_DEFAULT_PATH
             )
 
-        copy_if_different(
-            ${debug_msvc_redist_path}
-            "${SHARED_LIB_STAGING_DIR_DEBUG}"
-            out_targets
-            ${debug_msvc_files}
-            )
-        set(third_party_targets ${third_party_targets} ${out_targets})
-
-    endif ()
-
-    FIND_PATH(release_msvc_redist_path msvcr${MSVC_VER}.dll
-        PATHS
-        ${MSVC_REDIST_PATH}
-         [HKEY_LOCAL_MACHINE\\SOFTWARE\\Microsoft\\VisualStudio\\${MSVC_VERDOT}\\Setup\\VC;ProductDir]/redist/x86/Microsoft.VC${MSVC_VER}.CRT
-        [HKEY_LOCAL_MACHINE\\SYSTEM\\CurrentControlSet\\Control\\Windows;Directory]/SysWOW64
-        [HKEY_LOCAL_MACHINE\\SYSTEM\\CurrentControlSet\\Control\\Windows;Directory]/System32
-        NO_DEFAULT_PATH
-        )
-
-    if(EXISTS ${release_msvc_redist_path})
-        set(release_msvc_files
-            msvcr${MSVC_VER}.dll
-            msvcp${MSVC_VER}.dll
-            )
-
-        copy_if_different(
-            ${release_msvc_redist_path}
-            "${SHARED_LIB_STAGING_DIR_RELEASE}"
-            out_targets
-            ${release_msvc_files}
-            )
-        set(third_party_targets ${third_party_targets} ${out_targets})
-
-<<<<<<< HEAD
-        copy_if_different(
-            ${release_msvc_redist_path}
-            "${SHARED_LIB_STAGING_DIR_RELWITHDEBINFO}"
-            out_targets
-            ${release_msvc_files}
-=======
         if(EXISTS ${debug_msvc_redist_path})
             set(debug_msvc_files
                 msvcr${MSVC_VER}d.dll
@@ -158,12 +122,33 @@
             PATHS            
             ${registry_find_path}
             NO_DEFAULT_PATH
->>>>>>> 2a5c47eb
             )
-        set(third_party_targets ${third_party_targets} ${out_targets})
-          
-    endif ()
-
+
+        if(EXISTS ${release_msvc_redist_path})
+            set(release_msvc_files
+                msvcr${MSVC_VER}.dll
+                msvcp${MSVC_VER}.dll
+                )
+
+            copy_if_different(
+                ${release_msvc_redist_path}
+                "${SHARED_LIB_STAGING_DIR_RELEASE}"
+                out_targets
+                ${release_msvc_files}
+                )
+            set(third_party_targets ${third_party_targets} ${out_targets})
+
+            copy_if_different(
+                ${release_msvc_redist_path}
+                "${SHARED_LIB_STAGING_DIR_RELWITHDEBINFO}"
+                out_targets
+                ${release_msvc_files}
+                )
+            set(third_party_targets ${third_party_targets} ${out_targets})
+
+            unset(release_msvc_redist_path CACHE)
+        endif()
+    endforeach()
 
 elseif(DARWIN)
     set(SHARED_LIB_STAGING_DIR_DEBUG            "${SHARED_LIB_STAGING_DIR}/Debug/Resources")
