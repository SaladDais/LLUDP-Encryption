# -*- cmake -*-

# The copy_win_libs folder contains file lists and a script used to
# copy dlls, exes and such needed to run the SecondLife from within
# VisualStudio.

include(CMakeCopyIfDifferent)
include(Linking)

###################################################################
# set up platform specific lists of files that need to be copied
###################################################################
if(WINDOWS)
    set(SHARED_LIB_STAGING_DIR_DEBUG            "${SHARED_LIB_STAGING_DIR}/Debug")
    set(SHARED_LIB_STAGING_DIR_RELWITHDEBINFO   "${SHARED_LIB_STAGING_DIR}/RelWithDebInfo")
    set(SHARED_LIB_STAGING_DIR_RELEASE          "${SHARED_LIB_STAGING_DIR}/Release")

    #*******************************
    # VIVOX - *NOTE: no debug version
    set(vivox_src_dir "${ARCH_PREBUILT_DIRS_RELEASE}")
    set(vivox_files
        SLVoice.exe
        libsndfile-1.dll
        vivoxplatform.dll
        vivoxsdk.dll
        ortp.dll
        alut.dll
        wrap_oal.dll
        zlib1.dll
        vivoxoal.dll
        )

    #*******************************
    # Misc shared libs 

    set(debug_src_dir "${ARCH_PREBUILT_DIRS_DEBUG}")
    set(debug_files
        openjpegd.dll
        libapr-1.dll
        libaprutil-1.dll
        libapriconv-1.dll
        growl++.dll
        growl.dll
        ssleay32.dll
        libeay32.dll
        libcollada14dom22-d.dll
<<<<<<< HEAD
        glod.dll	
=======
        glod.dll    
>>>>>>> dab915c1
        libhunspell.dll
        )

    set(release_src_dir "${ARCH_PREBUILT_DIRS_RELEASE}")
    set(release_files
        openjpeg.dll
        libapr-1.dll
        libaprutil-1.dll
        libapriconv-1.dll
        growl++.dll
        growl.dll
        ssleay32.dll
        libeay32.dll
        libcollada14dom22.dll
        glod.dll
        libhunspell.dll
        )

    if(USE_TCMALLOC)
      set(debug_files ${debug_files} libtcmalloc_minimal-debug.dll)
      set(release_files ${release_files} libtcmalloc_minimal.dll)
    endif(USE_TCMALLOC)

    if (FMOD)
      set(debug_files ${debug_files} fmod.dll)
      set(release_files ${release_files} fmod.dll)
    endif (FMOD)

#*******************************
# Copy MS C runtime dlls, required for packaging.
# *TODO - Adapt this to support VC9
if (MSVC80)
    FIND_PATH(debug_msvc8_redist_path msvcr80d.dll
        PATHS
        ${MSVC_DEBUG_REDIST_PATH}
         [HKEY_LOCAL_MACHINE\\SOFTWARE\\Microsoft\\VisualStudio\\8.0\\Setup\\VC;ProductDir]/redist/Debug_NonRedist/x86/Microsoft.VC80.DebugCRT
        NO_DEFAULT_PATH
        NO_DEFAULT_PATH
        )

    if(EXISTS ${debug_msvc8_redist_path})
        set(debug_msvc8_files
            msvcr80d.dll
            msvcp80d.dll
            Microsoft.VC80.DebugCRT.manifest
            )

        copy_if_different(
            ${debug_msvc8_redist_path}
            "${SHARED_LIB_STAGING_DIR_DEBUG}"
            out_targets
            ${debug_msvc8_files}
            )
        set(third_party_targets ${third_party_targets} ${out_targets})

    endif (EXISTS ${debug_msvc8_redist_path})

    FIND_PATH(release_msvc8_redist_path msvcr80.dll
        PATHS
        ${MSVC_REDIST_PATH}
         [HKEY_LOCAL_MACHINE\\SOFTWARE\\Microsoft\\VisualStudio\\8.0\\Setup\\VC;ProductDir]/redist/x86/Microsoft.VC80.CRT
        NO_DEFAULT_PATH
        NO_DEFAULT_PATH
        )

    if(EXISTS ${release_msvc8_redist_path})
        set(release_msvc8_files
            msvcr80.dll
            msvcp80.dll
            Microsoft.VC80.CRT.manifest
            )

        copy_if_different(
            ${release_msvc8_redist_path}
            "${SHARED_LIB_STAGING_DIR_RELEASE}"
            out_targets
            ${release_msvc8_files}
            )
        set(third_party_targets ${third_party_targets} ${out_targets})

        copy_if_different(
            ${release_msvc8_redist_path}
            "${SHARED_LIB_STAGING_DIR_RELWITHDEBINFO}"
            out_targets
            ${release_msvc8_files}
            )
        set(third_party_targets ${third_party_targets} ${out_targets})
          
    endif (EXISTS ${release_msvc8_redist_path})
elseif (MSVC_VERSION EQUAL 1600) # VisualStudio 2010
    FIND_PATH(debug_msvc10_redist_path msvcr100d.dll
        PATHS
        ${MSVC_DEBUG_REDIST_PATH}
         [HKEY_LOCAL_MACHINE\\SOFTWARE\\Microsoft\\VisualStudio\\10.0\\Setup\\VC;ProductDir]/redist/Debug_NonRedist/x86/Microsoft.VC100.DebugCRT
        [HKEY_LOCAL_MACHINE\\SYSTEM\\CurrentControlSet\\Control\\Windows;Directory]/SysWOW64
        [HKEY_LOCAL_MACHINE\\SYSTEM\\CurrentControlSet\\Control\\Windows;Directory]/System32
        NO_DEFAULT_PATH
        )

    if(EXISTS ${debug_msvc10_redist_path})
        set(debug_msvc10_files
            msvcr100d.dll
            msvcp100d.dll
            )

        copy_if_different(
            ${debug_msvc10_redist_path}
            "${SHARED_LIB_STAGING_DIR_DEBUG}"
            out_targets
            ${debug_msvc10_files}
            )
        set(third_party_targets ${third_party_targets} ${out_targets})

    endif ()

    FIND_PATH(release_msvc10_redist_path msvcr100.dll
        PATHS
        ${MSVC_REDIST_PATH}
         [HKEY_LOCAL_MACHINE\\SOFTWARE\\Microsoft\\VisualStudio\\10.0\\Setup\\VC;ProductDir]/redist/x86/Microsoft.VC100.CRT
        [HKEY_LOCAL_MACHINE\\SYSTEM\\CurrentControlSet\\Control\\Windows;Directory]/SysWOW64
        [HKEY_LOCAL_MACHINE\\SYSTEM\\CurrentControlSet\\Control\\Windows;Directory]/System32
        NO_DEFAULT_PATH
        )

    if(EXISTS ${release_msvc10_redist_path})
        set(release_msvc10_files
            msvcr100.dll
            msvcp100.dll
            )

        copy_if_different(
            ${release_msvc10_redist_path}
            "${SHARED_LIB_STAGING_DIR_RELEASE}"
            out_targets
            ${release_msvc10_files}
            )
        set(third_party_targets ${third_party_targets} ${out_targets})

        copy_if_different(
            ${release_msvc10_redist_path}
            "${SHARED_LIB_STAGING_DIR_RELWITHDEBINFO}"
            out_targets
            ${release_msvc10_files}
            )
        set(third_party_targets ${third_party_targets} ${out_targets})
          
    endif ()
endif (MSVC80)

elseif(DARWIN)
    set(SHARED_LIB_STAGING_DIR_DEBUG            "${SHARED_LIB_STAGING_DIR}/Debug/Resources")
    set(SHARED_LIB_STAGING_DIR_RELWITHDEBINFO   "${SHARED_LIB_STAGING_DIR}/RelWithDebInfo/Resources")
    set(SHARED_LIB_STAGING_DIR_RELEASE          "${SHARED_LIB_STAGING_DIR}/Release/Resources")

    set(vivox_src_dir "${ARCH_PREBUILT_DIRS_RELEASE}")
    set(vivox_files
        SLVoice
        libsndfile.dylib
        libvivoxoal.dylib
        libortp.dylib
        libalut.dylib
        libvivoxplatform.dylib
        libvivoxsdk.dylib
       )
    set(debug_src_dir "${ARCH_PREBUILT_DIRS_DEBUG}")
    set(debug_files
       )
    set(release_src_dir "${ARCH_PREBUILT_DIRS_RELEASE}")
    set(release_files
        libexpat.1.5.2.dylib
        libexpat.dylib
        libGLOD.dylib
        libllqtwebkit.dylib
        libminizip.a
        libndofdev.dylib
        libhunspell-1.3.0.dylib
        libexception_handler.dylib
        libcollada14dom.dylib
<<<<<<< HEAD
        #libgrowl.dylib # *TODO - test/fix/get mac growl working
=======
>>>>>>> dab915c1
       )

    # fmod is statically linked on darwin
    set(fmod_files "")

elseif(LINUX)
    # linux is weird, multiple side by side configurations aren't supported
    # and we don't seem to have any debug shared libs built yet anyways...
    set(SHARED_LIB_STAGING_DIR_DEBUG            "${SHARED_LIB_STAGING_DIR}")
    set(SHARED_LIB_STAGING_DIR_RELWITHDEBINFO   "${SHARED_LIB_STAGING_DIR}")
    set(SHARED_LIB_STAGING_DIR_RELEASE          "${SHARED_LIB_STAGING_DIR}")

    set(vivox_src_dir "${ARCH_PREBUILT_DIRS_RELEASE}")
    set(vivox_files
        libsndfile.so.1
        libortp.so
        libvivoxoal.so.1
        libvivoxplatform.so
        libvivoxsdk.so
        SLVoice
       )
    # *TODO - update this to use LIBS_PREBUILT_DIR and LL_ARCH_DIR variables
    # or ARCH_PREBUILT_DIRS
    set(debug_src_dir "${ARCH_PREBUILT_DIRS_DEBUG}")
    set(debug_files
       )
    # *TODO - update this to use LIBS_PREBUILT_DIR and LL_ARCH_DIR variables
    # or ARCH_PREBUILT_DIRS
    set(release_src_dir "${ARCH_PREBUILT_DIRS_RELEASE}")
    # *FIX - figure out what to do with duplicate libalut.so here -brad
    set(release_files
        libapr-1.so.0
        libaprutil-1.so.0
        libatk-1.0.so
        libbreakpad_client.so.0
        libcollada14dom.so
        libcrypto.so.1.0.0
        libdb-5.1.so
        libexpat.so
        libexpat.so.1
        libglod.so
        libgmock_main.so
        libgmock.so.0
        libgmodule-2.0.so
        libgobject-2.0.so
        libgtest_main.so
        libgtest.so.0
        libhunspell-1.3.so.0.0.0
        libminizip.so
        libopenal.so
        libopenjpeg.so
        libssl.so
        libuuid.so.16
        libuuid.so.16.0.22
        libssl.so.1.0.0
        libfontconfig.so.1.4.4
        #libnotify.so # *TODO test/fix/get linux libnotify(growl)
       )

    if (USE_TCMALLOC)
      set(release_files ${release_files} "libtcmalloc_minimal.so")
    endif (USE_TCMALLOC)

    if (FMOD)
      set(release_files ${release_files} "libfmod-3.75.so")
    endif (FMOD)

else(WINDOWS)
    message(STATUS "WARNING: unrecognized platform for staging 3rd party libs, skipping...")
    set(vivox_src_dir "${CMAKE_SOURCE_DIR}/newview/vivox-runtime/i686-linux")
    set(vivox_files "")
    # *TODO - update this to use LIBS_PREBUILT_DIR and LL_ARCH_DIR variables
    # or ARCH_PREBUILT_DIRS
    set(debug_src_dir "${CMAKE_SOURCE_DIR}/../libraries/i686-linux/lib/debug")
    set(debug_files "")
    # *TODO - update this to use LIBS_PREBUILT_DIR and LL_ARCH_DIR variables
    # or ARCH_PREBUILT_DIRS
    set(release_src_dir "${CMAKE_SOURCE_DIR}/../libraries/i686-linux/lib/release")
    set(release_files "")

    set(fmod_files "")

    set(debug_llkdu_src "")
    set(debug_llkdu_dst "")
    set(release_llkdu_src "")
    set(release_llkdu_dst "")
    set(relwithdebinfo_llkdu_dst "")
endif(WINDOWS)


################################################################
# Done building the file lists, now set up the copy commands.
################################################################

copy_if_different(
    ${vivox_src_dir}
    "${SHARED_LIB_STAGING_DIR_DEBUG}"
    out_targets 
    ${vivox_files}
    )
set(third_party_targets ${third_party_targets} ${out_targets})

copy_if_different(
    ${vivox_src_dir}
    "${SHARED_LIB_STAGING_DIR_RELEASE}"
    out_targets
    ${vivox_files}
    )
set(third_party_targets ${third_party_targets} ${out_targets})

copy_if_different(
    ${vivox_src_dir}
    "${SHARED_LIB_STAGING_DIR_RELWITHDEBINFO}"
    out_targets
    ${vivox_files}
    )
set(third_party_targets ${third_party_targets} ${out_targets})



copy_if_different(
    ${debug_src_dir}
    "${SHARED_LIB_STAGING_DIR_DEBUG}"
    out_targets
    ${debug_files}
    )
set(third_party_targets ${third_party_targets} ${out_targets})

copy_if_different(
    ${release_src_dir}
    "${SHARED_LIB_STAGING_DIR_RELEASE}"
    out_targets
    ${release_files}
    )
set(third_party_targets ${third_party_targets} ${out_targets})

copy_if_different(
    ${release_src_dir}
    "${SHARED_LIB_STAGING_DIR_RELWITHDEBINFO}"
    out_targets
    ${release_files}
    )
set(third_party_targets ${third_party_targets} ${out_targets})

if (FMOD_SDK_DIR)
    copy_if_different(
        ${FMOD_SDK_DIR} 
        "${CMAKE_CURRENT_BINARY_DIR}/Debug"
        out_targets 
        ${fmod_files}
        )
    set(all_targets ${all_targets} ${out_targets})
    copy_if_different(
        ${FMOD_SDK_DIR} 
        "${CMAKE_CURRENT_BINARY_DIR}/Release"
        out_targets 
        ${fmod_files}
        )
    set(all_targets ${all_targets} ${out_targets})
    copy_if_different(
        ${FMOD_SDK_DIR} 
        "${CMAKE_CURRENT_BINARY_DIR}/RelWithDbgInfo"
        out_targets 
        ${fmod_files}
        )
    set(all_targets ${all_targets} ${out_targets})
endif (FMOD_SDK_DIR)

if(NOT STANDALONE)
  add_custom_target(
      stage_third_party_libs ALL
      DEPENDS ${third_party_targets}
      )
endif(NOT STANDALONE)<|MERGE_RESOLUTION|>--- conflicted
+++ resolved
@@ -44,11 +44,7 @@
         ssleay32.dll
         libeay32.dll
         libcollada14dom22-d.dll
-<<<<<<< HEAD
         glod.dll	
-=======
-        glod.dll    
->>>>>>> dab915c1
         libhunspell.dll
         )
 
@@ -227,10 +223,7 @@
         libhunspell-1.3.0.dylib
         libexception_handler.dylib
         libcollada14dom.dylib
-<<<<<<< HEAD
         #libgrowl.dylib # *TODO - test/fix/get mac growl working
-=======
->>>>>>> dab915c1
        )
 
     # fmod is statically linked on darwin
