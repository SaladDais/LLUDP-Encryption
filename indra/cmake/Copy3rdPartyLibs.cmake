# -*- cmake -*-

# The copy_win_libs folder contains file lists and a script used to
# copy dlls, exes and such needed to run the SecondLife from within
# VisualStudio.

include(CMakeCopyIfDifferent)
include(Linking)

###################################################################
# set up platform specific lists of files that need to be copied
###################################################################
if(WINDOWS)
    set(SHARED_LIB_STAGING_DIR_DEBUG            "${SHARED_LIB_STAGING_DIR}/Debug")
    set(SHARED_LIB_STAGING_DIR_RELWITHDEBINFO   "${SHARED_LIB_STAGING_DIR}/RelWithDebInfo")
    set(SHARED_LIB_STAGING_DIR_RELEASE          "${SHARED_LIB_STAGING_DIR}/Release")

    #*******************************
    # VIVOX - *NOTE: no debug version
    set(vivox_src_dir "${ARCH_PREBUILT_DIRS_RELEASE}")
    set(vivox_files
        SLVoice.exe
        )
    if (ADDRESS_SIZE EQUAL 64)
        list(APPEND vivox_files
            vivoxsdk_x64.dll
            ortp_x64.dll
            )
    else (ADDRESS_SIZE EQUAL 64)
        list(APPEND vivox_files
            vivoxsdk.dll
            ortp.dll
            )
    endif (ADDRESS_SIZE EQUAL 64)

    #*******************************
    # Misc shared libs 

    set(release_src_dir "${ARCH_PREBUILT_DIRS_RELEASE}")
    set(release_files
        openjpeg.dll
        libapr-1.dll
        libaprutil-1.dll
        libapriconv-1.dll
        ssleay32.dll
        libeay32.dll
        nghttp2.dll
        glod.dll
        libhunspell.dll
        )

<<<<<<< HEAD
    set(release_files ${release_files} growl++.dll growl.dll )
    if (FMODSTUDIO)
      if(ADDRESS_SIZE EQUAL 32)
        set(debug_files ${debug_files} fmodL.dll)
        set(release_files ${release_files} fmod.dll)
      else(ADDRESS_SIZE EQUAL 32)
        set(debug_files ${debug_files} fmodL64.dll)
        set(release_files ${release_files} fmod64.dll)
      endif(ADDRESS_SIZE EQUAL 32)
    endif (FMODSTUDIO)
=======
    # Filenames are different for 32/64 bit BugSplat file and we don't
    # have any control over them so need to branch.
    if (DEFINED ENV{BUGSPLAT_DB})
      if(ADDRESS_SIZE EQUAL 32)
        set(release_files ${release_files} BugSplat.dll)
        set(release_files ${release_files} BugSplatRc.dll)
        set(release_files ${release_files} BsSndRpt.exe)
      else(ADDRESS_SIZE EQUAL 32)
        set(release_files ${release_files} BugSplat64.dll)
        set(release_files ${release_files} BugSplatRc64.dll)
        set(release_files ${release_files} BsSndRpt64.exe)
      endif(ADDRESS_SIZE EQUAL 32)
    endif (DEFINED ENV{BUGSPLAT_DB})
>>>>>>> f1eb3c1b

    if (FMODEX)

        if(ADDRESS_SIZE EQUAL 32)
            set(release_files ${release_files} fmodex.dll)
        else(ADDRESS_SIZE EQUAL 32)
            set(release_files ${release_files} fmodex64.dll)
        endif(ADDRESS_SIZE EQUAL 32)
    endif (FMODEX)

    #*******************************
    # Copy MS C runtime dlls, required for packaging.
    # *TODO - Adapt this to support VC9
    if (MSVC80)
        list(APPEND LMSVC_VER 80)
        list(APPEND LMSVC_VERDOT 8.0)
    elseif (MSVC_VERSION EQUAL 1600) # VisualStudio 2010
        MESSAGE(STATUS "MSVC_VERSION ${MSVC_VERSION}")
    elseif (MSVC_VERSION EQUAL 1800) # VisualStudio 2013, which is (sigh) VS 12
        list(APPEND LMSVC_VER 120)
        list(APPEND LMSVC_VERDOT 12.0)
    else (MSVC80)
        MESSAGE(WARNING "New MSVC_VERSION ${MSVC_VERSION} of MSVC: adapt Copy3rdPartyLibs.cmake")
    endif (MSVC80)

    # try to copy VS2010 redist independently of system version
    # maint-7360 CP
    # list(APPEND LMSVC_VER 100)
    # list(APPEND LMSVC_VERDOT 10.0)
    
    list(LENGTH LMSVC_VER count)
    math(EXPR count "${count}-1")
    foreach(i RANGE ${count})
        list(GET LMSVC_VER ${i} MSVC_VER)
        list(GET LMSVC_VERDOT ${i} MSVC_VERDOT)
        MESSAGE(STATUS "Copying redist libs for VC ${MSVC_VERDOT}")
        FIND_PATH(debug_msvc_redist_path NAME msvcr${MSVC_VER}d.dll
            PATHS            
            [HKEY_LOCAL_MACHINE\\SOFTWARE\\Microsoft\\VisualStudio\\${MSVC_VERDOT}\\Setup\\VC;ProductDir]/redist/Debug_NonRedist/x86/Microsoft.VC${MSVC_VER}.DebugCRT
            [HKEY_LOCAL_MACHINE\\SYSTEM\\CurrentControlSet\\Control\\Windows;Directory]/SysWOW64
            [HKEY_LOCAL_MACHINE\\SYSTEM\\CurrentControlSet\\Control\\Windows;Directory]/System32
            ${MSVC_DEBUG_REDIST_PATH}
            NO_DEFAULT_PATH
            )

        if(EXISTS ${debug_msvc_redist_path})
            set(debug_msvc_files
                msvcr${MSVC_VER}d.dll
                msvcp${MSVC_VER}d.dll
                )

            copy_if_different(
                ${debug_msvc_redist_path}
                "${SHARED_LIB_STAGING_DIR_DEBUG}"
                out_targets
                ${debug_msvc_files}
                )
            set(third_party_targets ${third_party_targets} ${out_targets})

            unset(debug_msvc_redist_path CACHE)
        endif()

        if(ADDRESS_SIZE EQUAL 32)
            # this folder contains the 32bit DLLs.. (yes really!)
            set(registry_find_path "[HKEY_LOCAL_MACHINE\\SYSTEM\\CurrentControlSet\\Control\\Windows;Directory]/SysWOW64")
        else(ADDRESS_SIZE EQUAL 32)
            # this folder contains the 64bit DLLs.. (yes really!)
            set(registry_find_path "[HKEY_LOCAL_MACHINE\\SYSTEM\\CurrentControlSet\\Control\\Windows;Directory]/System32")
        endif(ADDRESS_SIZE EQUAL 32)

        FIND_PATH(release_msvc_redist_path NAME msvcr${MSVC_VER}.dll
            PATHS            
            ${registry_find_path}
            NO_DEFAULT_PATH
            )

        if(EXISTS ${release_msvc_redist_path})
            set(release_msvc_files
                msvcr${MSVC_VER}.dll
                msvcp${MSVC_VER}.dll
                )

            copy_if_different(
                ${release_msvc_redist_path}
                "${SHARED_LIB_STAGING_DIR_RELEASE}"
                out_targets
                ${release_msvc_files}
                )
            set(third_party_targets ${third_party_targets} ${out_targets})

            copy_if_different(
                ${release_msvc_redist_path}
                "${SHARED_LIB_STAGING_DIR_RELWITHDEBINFO}"
                out_targets
                ${release_msvc_files}
                )
            set(third_party_targets ${third_party_targets} ${out_targets})

            unset(release_msvc_redist_path CACHE)
        endif()
    endforeach()

elseif(DARWIN)
    set(SHARED_LIB_STAGING_DIR_DEBUG            "${SHARED_LIB_STAGING_DIR}/Debug/Resources")
    set(SHARED_LIB_STAGING_DIR_RELWITHDEBINFO   "${SHARED_LIB_STAGING_DIR}/RelWithDebInfo/Resources")
    set(SHARED_LIB_STAGING_DIR_RELEASE          "${SHARED_LIB_STAGING_DIR}/Release/Resources")

    set(vivox_src_dir "${ARCH_PREBUILT_DIRS_RELEASE}")
    set(vivox_files
        SLVoice
        libortp.dylib
        libvivoxplatform.dylib
        libvivoxsdk.dylib
       )
    set(debug_src_dir "${ARCH_PREBUILT_DIRS_DEBUG}")
    set(debug_files
       )
    set(release_src_dir "${ARCH_PREBUILT_DIRS_RELEASE}")
    set(release_files
        libapr-1.0.dylib
        libapr-1.dylib
        libaprutil-1.0.dylib
        libaprutil-1.dylib
        libexception_handler.dylib
        ${EXPAT_COPY}
        libGLOD.dylib
        libndofdev.dylib
        libnghttp2.dylib
        libnghttp2.14.dylib
        libnghttp2.14.14.0.dylib
        libgrowl.dylib
        libgrowl++.dylib
       )

    if (FMODSTUDIO)
      set(debug_files ${debug_files} libfmodL.dylib)
      set(release_files ${release_files} libfmod.dylib)
    endif (FMODSTUDIO)

    if (FMODEX)
      set(debug_files ${debug_files} libfmodexL.dylib)
      set(release_files ${release_files} libfmodex.dylib)
    endif (FMODEX)

elseif(LINUX)
    # linux is weird, multiple side by side configurations aren't supported
    # and we don't seem to have any debug shared libs built yet anyways...
    set(SHARED_LIB_STAGING_DIR_DEBUG            "${SHARED_LIB_STAGING_DIR}")
    set(SHARED_LIB_STAGING_DIR_RELWITHDEBINFO   "${SHARED_LIB_STAGING_DIR}")
    set(SHARED_LIB_STAGING_DIR_RELEASE          "${SHARED_LIB_STAGING_DIR}")

    set(vivox_src_dir "${ARCH_PREBUILT_DIRS_RELEASE}")
    set(vivox_files
        libsndfile.so.1
        libortp.so
        libvivoxoal.so.1
        libvivoxplatform.so
        libvivoxsdk.so
        SLVoice
       )
    # *TODO - update this to use LIBS_PREBUILT_DIR and LL_ARCH_DIR variables
    # or ARCH_PREBUILT_DIRS
    set(debug_src_dir "${ARCH_PREBUILT_DIRS_DEBUG}")
    set(debug_files
       )
    # *TODO - update this to use LIBS_PREBUILT_DIR and LL_ARCH_DIR variables
    # or ARCH_PREBUILT_DIRS
    set(release_src_dir "${ARCH_PREBUILT_DIRS_RELEASE}")
    # *FIX - figure out what to do with duplicate libalut.so here -brad
    #<FS:TS> Even if we're doing USESYSTEMLIBS, there are a few libraries we
    # have to deal with
    if (NOT USESYSTEMLIBS)
      set(release_files
        #libapr-1.so.0
        #libaprutil-1.so.0
        libatk-1.0.so
        #libdb-5.1.so
        ${EXPAT_COPY}
        #libfreetype.so.6.6.2
        #libfreetype.so.6
        #libGLOD.so
        libgmodule-2.0.so
        libgobject-2.0.so
        libhunspell-1.3.so.0.0.0
        libopenal.so
        #libopenjpeg.so
        libuuid.so.16
        libuuid.so.16.0.22
        libfontconfig.so.1.8.0
        libfontconfig.so.1
       )
    else (NOT USESYSTEMLIBS)
      set(release_files
        libGLOD.so
       )
    endif (NOT USESYSTEMLIBS)

    if (FMODSTUDIO)
      set(debug_files ${debug_files} "libfmodL.so")
      set(release_files ${release_files} "libfmod.so")
    endif (FMODSTUDIO)

    #if (FMODEX)
    #  set(debug_files ${debug_files} "libfmodexL.so")
    #  set(release_files ${release_files} "libfmodex.so")
    #endif (FMODEX)
    if (FMODEX)
      if(ADDRESS_SIZE EQUAL 32)
        set(debug_files ${debug_files} "libfmodexL.so")
        set(release_files ${release_files} "libfmodex.so")
      else(ADDRESS_SIZE EQUAL 32)
        set(debug_files ${debug_files} "libfmodexL64.so")
        set(release_files ${release_files} "libfmodex64.so")
      endif(ADDRESS_SIZE EQUAL 32)
    endif (FMODEX)

else(WINDOWS)
    message(STATUS "WARNING: unrecognized platform for staging 3rd party libs, skipping...")
    set(vivox_src_dir "${CMAKE_SOURCE_DIR}/newview/vivox-runtime/i686-linux")
    set(vivox_files "")
    # *TODO - update this to use LIBS_PREBUILT_DIR and LL_ARCH_DIR variables
    # or ARCH_PREBUILT_DIRS
    set(debug_src_dir "${CMAKE_SOURCE_DIR}/../libraries/i686-linux/lib/debug")
    set(debug_files "")
    # *TODO - update this to use LIBS_PREBUILT_DIR and LL_ARCH_DIR variables
    # or ARCH_PREBUILT_DIRS
    set(release_src_dir "${CMAKE_SOURCE_DIR}/../libraries/i686-linux/lib/release")
    set(release_files "")

    set(debug_llkdu_src "")
    set(debug_llkdu_dst "")
    set(release_llkdu_src "")
    set(release_llkdu_dst "")
    set(relwithdebinfo_llkdu_dst "")
endif(WINDOWS)


################################################################
# Done building the file lists, now set up the copy commands.
################################################################

copy_if_different(
    ${vivox_src_dir}
    "${SHARED_LIB_STAGING_DIR_DEBUG}"
    out_targets 
    ${vivox_files}
    )
set(third_party_targets ${third_party_targets} ${out_targets})

copy_if_different(
    ${vivox_src_dir}
    "${SHARED_LIB_STAGING_DIR_RELEASE}"
    out_targets
    ${vivox_files}
    )
set(third_party_targets ${third_party_targets} ${out_targets})

copy_if_different(
    ${vivox_src_dir}
    "${SHARED_LIB_STAGING_DIR_RELWITHDEBINFO}"
    out_targets
    ${vivox_files}
    )
set(third_party_targets ${third_party_targets} ${out_targets})



#copy_if_different(
#    ${debug_src_dir}
#    "${SHARED_LIB_STAGING_DIR_DEBUG}"
#    out_targets
#    ${debug_files}
#    )
#set(third_party_targets ${third_party_targets} ${out_targets})

copy_if_different(
    ${release_src_dir}
    "${SHARED_LIB_STAGING_DIR_RELEASE}"
    out_targets
    ${release_files}
    )
set(third_party_targets ${third_party_targets} ${out_targets})

copy_if_different(
    ${release_src_dir}
    "${SHARED_LIB_STAGING_DIR_RELWITHDEBINFO}"
    out_targets
    ${release_files}
    )
set(third_party_targets ${third_party_targets} ${out_targets})

#<FS:TS> We need to do this regardless
#if(NOT USESYSTEMLIBS)
  add_custom_target(
      stage_third_party_libs ALL
      DEPENDS ${third_party_targets}
      )
#endif(NOT USESYSTEMLIBS)<|MERGE_RESOLUTION|>--- conflicted
+++ resolved
@@ -49,18 +49,6 @@
         libhunspell.dll
         )
 
-<<<<<<< HEAD
-    set(release_files ${release_files} growl++.dll growl.dll )
-    if (FMODSTUDIO)
-      if(ADDRESS_SIZE EQUAL 32)
-        set(debug_files ${debug_files} fmodL.dll)
-        set(release_files ${release_files} fmod.dll)
-      else(ADDRESS_SIZE EQUAL 32)
-        set(debug_files ${debug_files} fmodL64.dll)
-        set(release_files ${release_files} fmod64.dll)
-      endif(ADDRESS_SIZE EQUAL 32)
-    endif (FMODSTUDIO)
-=======
     # Filenames are different for 32/64 bit BugSplat file and we don't
     # have any control over them so need to branch.
     if (DEFINED ENV{BUGSPLAT_DB})
@@ -74,7 +62,17 @@
         set(release_files ${release_files} BsSndRpt64.exe)
       endif(ADDRESS_SIZE EQUAL 32)
     endif (DEFINED ENV{BUGSPLAT_DB})
->>>>>>> f1eb3c1b
+
+    set(release_files ${release_files} growl++.dll growl.dll )
+    if (FMODSTUDIO)
+      if(ADDRESS_SIZE EQUAL 32)
+        set(debug_files ${debug_files} fmodL.dll)
+        set(release_files ${release_files} fmod.dll)
+      else(ADDRESS_SIZE EQUAL 32)
+        set(debug_files ${debug_files} fmodL64.dll)
+        set(release_files ${release_files} fmod64.dll)
+      endif(ADDRESS_SIZE EQUAL 32)
+    endif (FMODSTUDIO)
 
     if (FMODEX)
 
