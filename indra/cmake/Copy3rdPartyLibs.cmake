# -*- cmake -*-

# The copy_win_libs folder contains file lists and a script used to
# copy dlls, exes and such needed to run the SecondLife from within
# VisualStudio.

include(CMakeCopyIfDifferent)
include(Linking)

###################################################################
# set up platform specific lists of files that need to be copied
###################################################################
if(WINDOWS)
    set(SHARED_LIB_STAGING_DIR_DEBUG            "${SHARED_LIB_STAGING_DIR}/Debug")
    set(SHARED_LIB_STAGING_DIR_RELWITHDEBINFO   "${SHARED_LIB_STAGING_DIR}/RelWithDebInfo")
    set(SHARED_LIB_STAGING_DIR_RELEASE          "${SHARED_LIB_STAGING_DIR}/Release")

    #*******************************
    # VIVOX - *NOTE: no debug version
    set(vivox_src_dir "${ARCH_PREBUILT_DIRS_RELEASE}")
    set(vivox_files
        SLVoice.exe
        libsndfile-1.dll
        vivoxplatform.dll
        vivoxsdk.dll
        ortp.dll
        alut.dll
        wrap_oal.dll
        zlib1.dll
        vivoxoal.dll
        )

    #*******************************
    # Misc shared libs 

    set(debug_src_dir "${ARCH_PREBUILT_DIRS_DEBUG}")
    set(debug_files
        openjpegd.dll
        libapr-1.dll
        libaprutil-1.dll
        libapriconv-1.dll
        growl++.dll
        growl.dll
        ssleay32.dll
        libeay32.dll
        libcollada14dom22-d.dll
<<<<<<< HEAD
        glod.dll	
=======
        glod.dll    
        libhunspell.dll
>>>>>>> a4df79bc
        )

    set(release_src_dir "${ARCH_PREBUILT_DIRS_RELEASE}")
    set(release_files
        openjpeg.dll
        libapr-1.dll
        libaprutil-1.dll
        libapriconv-1.dll
        growl++.dll
        growl.dll
        ssleay32.dll
        libeay32.dll
        libcollada14dom22.dll
        glod.dll
        libhunspell.dll
        )

    if(USE_GOOGLE_PERFTOOLS)
      set(debug_files ${debug_files} libtcmalloc_minimal-debug.dll)
      set(release_files ${release_files} libtcmalloc_minimal.dll)
    endif(USE_GOOGLE_PERFTOOLS)

    if (FMOD)
      set(debug_files ${debug_files} fmod.dll)
      set(release_files ${release_files} fmod.dll)
    endif (FMOD)

#*******************************
# Copy MS C runtime dlls, required for packaging.
# *TODO - Adapt this to support VC9
if (MSVC80)
    FIND_PATH(debug_msvc8_redist_path msvcr80d.dll
        PATHS
        ${MSVC_DEBUG_REDIST_PATH}
         [HKEY_LOCAL_MACHINE\\SOFTWARE\\Microsoft\\VisualStudio\\8.0\\Setup\\VC;ProductDir]/redist/Debug_NonRedist/x86/Microsoft.VC80.DebugCRT
        NO_DEFAULT_PATH
        NO_DEFAULT_PATH
        )

    if(EXISTS ${debug_msvc8_redist_path})
        set(debug_msvc8_files
            msvcr80d.dll
            msvcp80d.dll
            Microsoft.VC80.DebugCRT.manifest
            )

        copy_if_different(
            ${debug_msvc8_redist_path}
            "${SHARED_LIB_STAGING_DIR_DEBUG}"
            out_targets
            ${debug_msvc8_files}
            )
        set(third_party_targets ${third_party_targets} ${out_targets})

    endif (EXISTS ${debug_msvc8_redist_path})

    FIND_PATH(release_msvc8_redist_path msvcr80.dll
        PATHS
        ${MSVC_REDIST_PATH}
         [HKEY_LOCAL_MACHINE\\SOFTWARE\\Microsoft\\VisualStudio\\8.0\\Setup\\VC;ProductDir]/redist/x86/Microsoft.VC80.CRT
        NO_DEFAULT_PATH
        NO_DEFAULT_PATH
        )

    if(EXISTS ${release_msvc8_redist_path})
        set(release_msvc8_files
            msvcr80.dll
            msvcp80.dll
            Microsoft.VC80.CRT.manifest
            )

        copy_if_different(
            ${release_msvc8_redist_path}
            "${SHARED_LIB_STAGING_DIR_RELEASE}"
            out_targets
            ${release_msvc8_files}
            )
        set(third_party_targets ${third_party_targets} ${out_targets})

        copy_if_different(
            ${release_msvc8_redist_path}
            "${SHARED_LIB_STAGING_DIR_RELWITHDEBINFO}"
            out_targets
            ${release_msvc8_files}
            )
        set(third_party_targets ${third_party_targets} ${out_targets})
          
    endif (EXISTS ${release_msvc8_redist_path})
elseif (MSVC_VERSION EQUAL 1600) # VisualStudio 2010
    FIND_PATH(debug_msvc10_redist_path msvcr100d.dll
        PATHS
        ${MSVC_DEBUG_REDIST_PATH}
         [HKEY_LOCAL_MACHINE\\SOFTWARE\\Microsoft\\VisualStudio\\10.0\\Setup\\VC;ProductDir]/redist/Debug_NonRedist/x86/Microsoft.VC100.DebugCRT
        [HKEY_LOCAL_MACHINE\\SYSTEM\\CurrentControlSet\\Control\\Windows;Directory]/SysWOW64
        [HKEY_LOCAL_MACHINE\\SYSTEM\\CurrentControlSet\\Control\\Windows;Directory]/System32
        NO_DEFAULT_PATH
        )

    if(EXISTS ${debug_msvc10_redist_path})
        set(debug_msvc10_files
            msvcr100d.dll
            msvcp100d.dll
            )

        copy_if_different(
            ${debug_msvc10_redist_path}
            "${SHARED_LIB_STAGING_DIR_DEBUG}"
            out_targets
            ${debug_msvc10_files}
            )
        set(third_party_targets ${third_party_targets} ${out_targets})

    endif ()

    FIND_PATH(release_msvc10_redist_path msvcr100.dll
        PATHS
        ${MSVC_REDIST_PATH}
         [HKEY_LOCAL_MACHINE\\SOFTWARE\\Microsoft\\VisualStudio\\10.0\\Setup\\VC;ProductDir]/redist/x86/Microsoft.VC100.CRT
        [HKEY_LOCAL_MACHINE\\SYSTEM\\CurrentControlSet\\Control\\Windows;Directory]/SysWOW64
        [HKEY_LOCAL_MACHINE\\SYSTEM\\CurrentControlSet\\Control\\Windows;Directory]/System32
        NO_DEFAULT_PATH
        )

    if(EXISTS ${release_msvc10_redist_path})
        set(release_msvc10_files
            msvcr100.dll
            msvcp100.dll
            )

        copy_if_different(
            ${release_msvc10_redist_path}
            "${SHARED_LIB_STAGING_DIR_RELEASE}"
            out_targets
            ${release_msvc10_files}
            )
        set(third_party_targets ${third_party_targets} ${out_targets})

        copy_if_different(
            ${release_msvc10_redist_path}
            "${SHARED_LIB_STAGING_DIR_RELWITHDEBINFO}"
            out_targets
            ${release_msvc10_files}
            )
        set(third_party_targets ${third_party_targets} ${out_targets})
          
    endif ()
endif (MSVC80)

elseif(DARWIN)
    set(SHARED_LIB_STAGING_DIR_DEBUG            "${SHARED_LIB_STAGING_DIR}/Debug/Resources")
    set(SHARED_LIB_STAGING_DIR_RELWITHDEBINFO   "${SHARED_LIB_STAGING_DIR}/RelWithDebInfo/Resources")
    set(SHARED_LIB_STAGING_DIR_RELEASE          "${SHARED_LIB_STAGING_DIR}/Release/Resources")

    set(vivox_src_dir "${ARCH_PREBUILT_DIRS_RELEASE}")
    set(vivox_files
        SLVoice
        libsndfile.dylib
        libvivoxoal.dylib
        libortp.dylib
        libalut.dylib
        libvivoxplatform.dylib
        libvivoxsdk.dylib
       )
    set(debug_src_dir "${ARCH_PREBUILT_DIRS_DEBUG}")
    set(debug_files
       )
    set(release_src_dir "${ARCH_PREBUILT_DIRS_RELEASE}")
    set(release_files
        libexpat.1.5.2.dylib
        libexpat.dylib
        libGLOD.dylib
        libllqtwebkit.dylib
        libminizip.a
        libndofdev.dylib
        libhunspell-1.3.0.dylib
        libexception_handler.dylib
<<<<<<< HEAD
    libcollada14dom.dylib
        #libgrowl.dylib # *TODO - test/fix/get mac growl working
=======
        libcollada14dom.dylib
>>>>>>> a4df79bc
       )

    # fmod is statically linked on darwin
    set(fmod_files "")

elseif(LINUX)
    # linux is weird, multiple side by side configurations aren't supported
    # and we don't seem to have any debug shared libs built yet anyways...
    set(SHARED_LIB_STAGING_DIR_DEBUG            "${SHARED_LIB_STAGING_DIR}")
    set(SHARED_LIB_STAGING_DIR_RELWITHDEBINFO   "${SHARED_LIB_STAGING_DIR}")
    set(SHARED_LIB_STAGING_DIR_RELEASE          "${SHARED_LIB_STAGING_DIR}")

    set(vivox_src_dir "${ARCH_PREBUILT_DIRS_RELEASE}")
    set(vivox_files
        libsndfile.so.1
        libortp.so
        libvivoxoal.so.1
        libvivoxplatform.so
        libvivoxsdk.so
        SLVoice
       )
    # *TODO - update this to use LIBS_PREBUILT_DIR and LL_ARCH_DIR variables
    # or ARCH_PREBUILT_DIRS
    set(debug_src_dir "${ARCH_PREBUILT_DIRS_DEBUG}")
    set(debug_files
       )
    # *TODO - update this to use LIBS_PREBUILT_DIR and LL_ARCH_DIR variables
    # or ARCH_PREBUILT_DIRS
    set(release_src_dir "${ARCH_PREBUILT_DIRS_RELEASE}")
    # *FIX - figure out what to do with duplicate libalut.so here -brad
    set(release_files
        libapr-1.so.0
        libaprutil-1.so.0
        libatk-1.0.so
        libbreakpad_client.so.0
        libcollada14dom.so
        libcrypto.so.1.0.0
        libdb-5.1.so
        libexpat.so
        libexpat.so.1
        libglod.so
        libgmock_main.so
        libgmock.so.0
        libgmodule-2.0.so
        libgobject-2.0.so
        libgtest_main.so
        libgtest.so.0
        libhunspell-1.3.so.0.0.0
        libminizip.so
        libopenal.so
        libopenjpeg.so
        libssl.so
        libtcmalloc_minimal.so
        libuuid.so.16
        libuuid.so.16.0.22
        libssl.so.1.0.0
        libfontconfig.so.1.4.4
        #libnotify.so # *TODO test/fix/get linux libnotify(growl)
       )

    if (FMOD)
      set(release_files ${release_files} "libfmod-3.75.so")
    endif (FMOD)

else(WINDOWS)
    message(STATUS "WARNING: unrecognized platform for staging 3rd party libs, skipping...")
    set(vivox_src_dir "${CMAKE_SOURCE_DIR}/newview/vivox-runtime/i686-linux")
    set(vivox_files "")
    # *TODO - update this to use LIBS_PREBUILT_DIR and LL_ARCH_DIR variables
    # or ARCH_PREBUILT_DIRS
    set(debug_src_dir "${CMAKE_SOURCE_DIR}/../libraries/i686-linux/lib/debug")
    set(debug_files "")
    # *TODO - update this to use LIBS_PREBUILT_DIR and LL_ARCH_DIR variables
    # or ARCH_PREBUILT_DIRS
    set(release_src_dir "${CMAKE_SOURCE_DIR}/../libraries/i686-linux/lib/release")
    set(release_files "")

    set(fmod_files "")

    set(debug_llkdu_src "")
    set(debug_llkdu_dst "")
    set(release_llkdu_src "")
    set(release_llkdu_dst "")
    set(relwithdebinfo_llkdu_dst "")
endif(WINDOWS)


################################################################
# Done building the file lists, now set up the copy commands.
################################################################

copy_if_different(
    ${vivox_src_dir}
    "${SHARED_LIB_STAGING_DIR_DEBUG}"
    out_targets 
    ${vivox_files}
    )
set(third_party_targets ${third_party_targets} ${out_targets})

copy_if_different(
    ${vivox_src_dir}
    "${SHARED_LIB_STAGING_DIR_RELEASE}"
    out_targets
    ${vivox_files}
    )
set(third_party_targets ${third_party_targets} ${out_targets})

copy_if_different(
    ${vivox_src_dir}
    "${SHARED_LIB_STAGING_DIR_RELWITHDEBINFO}"
    out_targets
    ${vivox_files}
    )
set(third_party_targets ${third_party_targets} ${out_targets})



copy_if_different(
    ${debug_src_dir}
    "${SHARED_LIB_STAGING_DIR_DEBUG}"
    out_targets
    ${debug_files}
    )
set(third_party_targets ${third_party_targets} ${out_targets})

copy_if_different(
    ${release_src_dir}
    "${SHARED_LIB_STAGING_DIR_RELEASE}"
    out_targets
    ${release_files}
    )
set(third_party_targets ${third_party_targets} ${out_targets})

copy_if_different(
    ${release_src_dir}
    "${SHARED_LIB_STAGING_DIR_RELWITHDEBINFO}"
    out_targets
    ${release_files}
    )
set(third_party_targets ${third_party_targets} ${out_targets})

if (FMOD_SDK_DIR)
    copy_if_different(
        ${FMOD_SDK_DIR} 
        "${CMAKE_CURRENT_BINARY_DIR}/Debug"
        out_targets 
        ${fmod_files}
        )
    set(all_targets ${all_targets} ${out_targets})
    copy_if_different(
        ${FMOD_SDK_DIR} 
        "${CMAKE_CURRENT_BINARY_DIR}/Release"
        out_targets 
        ${fmod_files}
        )
    set(all_targets ${all_targets} ${out_targets})
    copy_if_different(
        ${FMOD_SDK_DIR} 
        "${CMAKE_CURRENT_BINARY_DIR}/RelWithDbgInfo"
        out_targets 
        ${fmod_files}
        )
    set(all_targets ${all_targets} ${out_targets})
endif (FMOD_SDK_DIR)

if(NOT STANDALONE)
  add_custom_target(
      stage_third_party_libs ALL
      DEPENDS ${third_party_targets}
      )
endif(NOT STANDALONE)<|MERGE_RESOLUTION|>--- conflicted
+++ resolved
@@ -44,12 +44,8 @@
         ssleay32.dll
         libeay32.dll
         libcollada14dom22-d.dll
-<<<<<<< HEAD
         glod.dll	
-=======
-        glod.dll    
         libhunspell.dll
->>>>>>> a4df79bc
         )
 
     set(release_src_dir "${ARCH_PREBUILT_DIRS_RELEASE}")
@@ -226,12 +222,8 @@
         libndofdev.dylib
         libhunspell-1.3.0.dylib
         libexception_handler.dylib
-<<<<<<< HEAD
-    libcollada14dom.dylib
+        libcollada14dom.dylib
         #libgrowl.dylib # *TODO - test/fix/get mac growl working
-=======
-        libcollada14dom.dylib
->>>>>>> a4df79bc
        )
 
     # fmod is statically linked on darwin
