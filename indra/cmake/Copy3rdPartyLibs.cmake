# -*- cmake -*-

# The copy_win_libs folder contains file lists and a script used to
# copy dlls, exes and such needed to run the SecondLife from within
# VisualStudio.

include(CMakeCopyIfDifferent)
include(Linking)

# When we copy our dependent libraries, we almost always want to copy them to
# both the Release and the RelWithDebInfo staging directories. This has
# resulted in duplicate (or worse, erroneous attempted duplicate)
# copy_if_different commands. Encapsulate that usage.
# Pass FROM_DIR, TARGETS and the files to copy. TO_DIR is implicit.
# to_staging_dirs diverges from copy_if_different in that it appends to TARGETS.
MACRO(to_staging_dirs from_dir targets)
  foreach(staging_dir
          "${SHARED_LIB_STAGING_DIR_RELEASE}"
          "${SHARED_LIB_STAGING_DIR_RELWITHDEBINFO}")
    copy_if_different("${from_dir}" "${staging_dir}" out_targets ${ARGN})
    list(APPEND "${targets}" "${out_targets}")
  endforeach()
ENDMACRO(to_staging_dirs from_dir to_dir targets)

###################################################################
# set up platform specific lists of files that need to be copied
###################################################################
if(WINDOWS)
    set(SHARED_LIB_STAGING_DIR_DEBUG            "${SHARED_LIB_STAGING_DIR}/Debug")
    set(SHARED_LIB_STAGING_DIR_RELWITHDEBINFO   "${SHARED_LIB_STAGING_DIR}/RelWithDebInfo")
    set(SHARED_LIB_STAGING_DIR_RELEASE          "${SHARED_LIB_STAGING_DIR}/Release")

    #*******************************
    # VIVOX - *NOTE: no debug version
    set(vivox_lib_dir "${ARCH_PREBUILT_DIRS_RELEASE}")
    set(slvoice_src_dir "${ARCH_PREBUILT_BIN_RELEASE}")    
    set(slvoice_files SLVoice.exe )
    if (ADDRESS_SIZE EQUAL 64)
        list(APPEND vivox_libs
            vivoxsdk_x64.dll
            ortp_x64.dll
            )
    else (ADDRESS_SIZE EQUAL 64)
        list(APPEND vivox_libs
            vivoxsdk.dll
            ortp.dll
            )
    endif (ADDRESS_SIZE EQUAL 64)

    #*******************************
    # Misc shared libs 

    set(release_src_dir "${ARCH_PREBUILT_DIRS_RELEASE}")
    set(release_files
        openjpeg.dll
        libapr-1.dll
        libaprutil-1.dll
        libapriconv-1.dll
        ssleay32.dll
        libeay32.dll
        nghttp2.dll
        glod.dll
        libhunspell.dll
        )

    # Filenames are different for 32/64 bit BugSplat file and we don't
    # have any control over them so need to branch.
    if (BUGSPLAT_DB)
      if(ADDRESS_SIZE EQUAL 32)
        set(release_files ${release_files} BugSplat.dll)
        set(release_files ${release_files} BugSplatRc.dll)
        set(release_files ${release_files} BsSndRpt.exe)
      else(ADDRESS_SIZE EQUAL 32)
        set(release_files ${release_files} BugSplat64.dll)
        set(release_files ${release_files} BugSplatRc64.dll)
        set(release_files ${release_files} BsSndRpt64.exe)
      endif(ADDRESS_SIZE EQUAL 32)
    endif (BUGSPLAT_DB)

    set(release_files ${release_files} growl++.dll growl.dll )
    if (FMODSTUDIO)
      set(debug_files ${debug_files} fmodL.dll)
      set(release_files ${release_files} fmod.dll)
    endif (FMODSTUDIO)

    if (FMODEX)
        if(ADDRESS_SIZE EQUAL 32)
            set(release_files ${release_files} fmodex.dll)
        else(ADDRESS_SIZE EQUAL 32)
            set(release_files ${release_files} fmodex64.dll)
        endif(ADDRESS_SIZE EQUAL 32)
    endif (FMODEX)

    #*******************************
    # Copy MS C runtime dlls, required for packaging.
    if (MSVC80)
        set(MSVC_VER 80)
    elseif (MSVC_VERSION EQUAL 1600) # VisualStudio 2010
        MESSAGE(STATUS "MSVC_VERSION ${MSVC_VERSION}")
    elseif (MSVC_VERSION EQUAL 1800) # VisualStudio 2013, which is (sigh) VS 12
<<<<<<< HEAD
        list(APPEND LMSVC_VER 120)
        list(APPEND LMSVC_VERDOT 12.0)
    elseif (MSVC_VERSION EQUAL 1915 OR MSVC_VERSION EQUAL 1916) # Visual Studio 2017
        list(APPEND LMSVC_VER 150)
        list(APPEND LMSVC_VERDOT 15.0)
=======
        set(MSVC_VER 120)
    elseif (MSVC_VERSION GREATER_EQUAL 1910 AND MSVC_VERSION LESS 1920) # Visual Studio 2017
        set(MSVC_VER 140)
>>>>>>> 95c6b512
    else (MSVC80)
        MESSAGE(WARNING "New MSVC_VERSION ${MSVC_VERSION} of MSVC: adapt Copy3rdPartyLibs.cmake")
    endif (MSVC80)

    if(ADDRESS_SIZE EQUAL 32)
        # this folder contains the 32bit DLLs.. (yes really!)
        set(registry_find_path "[HKEY_LOCAL_MACHINE\\SYSTEM\\CurrentControlSet\\Control\\Windows;Directory]/SysWOW64")
    else(ADDRESS_SIZE EQUAL 32)
        # this folder contains the 64bit DLLs.. (yes really!)
        set(registry_find_path "[HKEY_LOCAL_MACHINE\\SYSTEM\\CurrentControlSet\\Control\\Windows;Directory]/System32")
    endif(ADDRESS_SIZE EQUAL 32)

    # Having a string containing the system registry path is a start, but to
    # get CMake to actually read the registry, we must engage some other
    # operation.
    get_filename_component(registry_path "${registry_find_path}" ABSOLUTE)

    # These are candidate DLL names. Empirically, VS versions before 2015 have
    # msvcp*.dll and msvcr*.dll. VS 2017 has msvcp*.dll and vcruntime*.dll.
    # Check each of them.
    foreach(release_msvc_file
            msvcp${MSVC_VER}.dll
            msvcr${MSVC_VER}.dll
            vcruntime${MSVC_VER}.dll
            )
        if(EXISTS "${registry_path}/${release_msvc_file}")
            to_staging_dirs(
                ${registry_path}
                third_party_targets
                ${release_msvc_file})
        else()
            # This isn't a WARNING because, as noted above, every VS version
            # we've observed has only a subset of the specified DLL names.
            MESSAGE(STATUS "Redist lib ${release_msvc_file} not found")
        endif()
    endforeach()
    MESSAGE(STATUS "Will copy redist files for MSVC ${MSVC_VER}:")
    foreach(target ${third_party_targets})
        MESSAGE(STATUS "${target}")
    endforeach()

elseif(DARWIN)
    set(SHARED_LIB_STAGING_DIR_DEBUG            "${SHARED_LIB_STAGING_DIR}/Debug/Resources")
    set(SHARED_LIB_STAGING_DIR_RELWITHDEBINFO   "${SHARED_LIB_STAGING_DIR}/RelWithDebInfo/Resources")
    set(SHARED_LIB_STAGING_DIR_RELEASE          "${SHARED_LIB_STAGING_DIR}/Release/Resources")

    set(vivox_lib_dir "${ARCH_PREBUILT_DIRS_RELEASE}")
    set(slvoice_files SLVoice)
    set(vivox_libs
        libortp.dylib
        libvivoxsdk.dylib
       )
    set(debug_src_dir "${ARCH_PREBUILT_DIRS_DEBUG}")
    set(debug_files
       )
    set(release_src_dir "${ARCH_PREBUILT_DIRS_RELEASE}")
    set(release_files
        libapr-1.0.dylib
        libapr-1.dylib
        libaprutil-1.0.dylib
        libaprutil-1.dylib
        libexception_handler.dylib
        ${EXPAT_COPY}
        libGLOD.dylib
        libhunspell-1.3.0.dylib
        libndofdev.dylib
        libnghttp2.dylib
        libnghttp2.14.dylib
        libnghttp2.14.14.0.dylib
        libgrowl.dylib
        libgrowl++.dylib
       )

    if (FMODSTUDIO)
      set(debug_files ${debug_files} libfmodL.dylib)
      set(release_files ${release_files} libfmod.dylib)
    endif (FMODSTUDIO)

    if (FMODEX)
      set(debug_files ${debug_files} libfmodexL.dylib)
      set(release_files ${release_files} libfmodex.dylib)
    endif (FMODEX)

elseif(LINUX)
    # linux is weird, multiple side by side configurations aren't supported
    # and we don't seem to have any debug shared libs built yet anyways...
    set(SHARED_LIB_STAGING_DIR_DEBUG            "${SHARED_LIB_STAGING_DIR}")
    set(SHARED_LIB_STAGING_DIR_RELWITHDEBINFO   "${SHARED_LIB_STAGING_DIR}")
    set(SHARED_LIB_STAGING_DIR_RELEASE          "${SHARED_LIB_STAGING_DIR}")

    set(vivox_lib_dir "${ARCH_PREBUILT_DIRS_RELEASE}")
    set(vivox_libs
        libsndfile.so.1
        libortp.so
        libvivoxoal.so.1
        libvivoxsdk.so
        )
    set(slvoice_files SLVoice)

    # *TODO - update this to use LIBS_PREBUILT_DIR and LL_ARCH_DIR variables
    # or ARCH_PREBUILT_DIRS
    set(debug_src_dir "${ARCH_PREBUILT_DIRS_DEBUG}")
    set(debug_files
       )
    # *TODO - update this to use LIBS_PREBUILT_DIR and LL_ARCH_DIR variables
    # or ARCH_PREBUILT_DIRS
    set(release_src_dir "${ARCH_PREBUILT_DIRS_RELEASE}")
    # *FIX - figure out what to do with duplicate libalut.so here -brad
    #<FS:TS> Even if we're doing USESYSTEMLIBS, there are a few libraries we
    # have to deal with
    if (NOT USESYSTEMLIBS)
      set(release_files
        #libapr-1.so.0
        #libaprutil-1.so.0
        libatk-1.0.so
        #libdb-5.1.so
        ${EXPAT_COPY}
        #libfreetype.so.6.6.2
        #libfreetype.so.6
        #libGLOD.so
        libgmodule-2.0.so
        libgobject-2.0.so
        libhunspell-1.3.so.0.0.0
        libopenal.so
        #libopenjpeg.so
        libuuid.so.16
        libuuid.so.16.0.22
        libfontconfig.so.1.8.0
        libfontconfig.so.1
       )
    else (NOT USESYSTEMLIBS)
      set(release_files
        libGLOD.so
       )
    endif (NOT USESYSTEMLIBS)

    if (FMODSTUDIO)
      set(debug_files ${debug_files} "libfmodL.so")
      set(release_files ${release_files} "libfmod.so")
    endif (FMODSTUDIO)

    if (FMODEX)
      if(ADDRESS_SIZE EQUAL 32)
        set(debug_files ${debug_files} "libfmodexL.so")
        set(release_files ${release_files} "libfmodex.so")
      else(ADDRESS_SIZE EQUAL 32)
        set(debug_files ${debug_files} "libfmodexL64.so")
        set(release_files ${release_files} "libfmodex64.so")
      endif(ADDRESS_SIZE EQUAL 32)
    endif (FMODEX)

else(WINDOWS)
    message(STATUS "WARNING: unrecognized platform for staging 3rd party libs, skipping...")
    set(vivox_lib_dir "${CMAKE_SOURCE_DIR}/newview/vivox-runtime/i686-linux")
    set(vivox_libs "")
    # *TODO - update this to use LIBS_PREBUILT_DIR and LL_ARCH_DIR variables
    # or ARCH_PREBUILT_DIRS
    set(debug_src_dir "${CMAKE_SOURCE_DIR}/../libraries/i686-linux/lib/debug")
    set(debug_files "")
    # *TODO - update this to use LIBS_PREBUILT_DIR and LL_ARCH_DIR variables
    # or ARCH_PREBUILT_DIRS
    set(release_src_dir "${CMAKE_SOURCE_DIR}/../libraries/i686-linux/lib/release")
    set(release_files "")

    set(debug_llkdu_src "")
    set(debug_llkdu_dst "")
    set(release_llkdu_src "")
    set(release_llkdu_dst "")
    set(relwithdebinfo_llkdu_dst "")
endif(WINDOWS)


################################################################
# Done building the file lists, now set up the copy commands.
################################################################

# Curiously, slvoice_files are only copied to SHARED_LIB_STAGING_DIR_RELEASE.
# It's unclear whether this is oversight or intentional, but anyway leave the
# single copy_if_different command rather than using to_staging_dirs.
copy_if_different(
    ${slvoice_src_dir}
    "${SHARED_LIB_STAGING_DIR_RELEASE}"
    out_targets
    ${slvoice_files}
    )
list(APPEND third_party_targets ${out_targets})

to_staging_dirs(
    ${vivox_lib_dir}
    third_party_targets
    ${vivox_libs}
    )

to_staging_dirs(
    ${release_src_dir}
    third_party_targets
    ${release_files}
    )

#<FS:TS> We need to do this regardless
#if(NOT USESYSTEMLIBS)
  add_custom_target(
      stage_third_party_libs ALL
      DEPENDS ${third_party_targets}
      )
#endif(NOT USESYSTEMLIBS)<|MERGE_RESOLUTION|>--- conflicted
+++ resolved
@@ -98,17 +98,9 @@
     elseif (MSVC_VERSION EQUAL 1600) # VisualStudio 2010
         MESSAGE(STATUS "MSVC_VERSION ${MSVC_VERSION}")
     elseif (MSVC_VERSION EQUAL 1800) # VisualStudio 2013, which is (sigh) VS 12
-<<<<<<< HEAD
-        list(APPEND LMSVC_VER 120)
-        list(APPEND LMSVC_VERDOT 12.0)
-    elseif (MSVC_VERSION EQUAL 1915 OR MSVC_VERSION EQUAL 1916) # Visual Studio 2017
-        list(APPEND LMSVC_VER 150)
-        list(APPEND LMSVC_VERDOT 15.0)
-=======
         set(MSVC_VER 120)
     elseif (MSVC_VERSION GREATER_EQUAL 1910 AND MSVC_VERSION LESS 1920) # Visual Studio 2017
         set(MSVC_VER 140)
->>>>>>> 95c6b512
     else (MSVC80)
         MESSAGE(WARNING "New MSVC_VERSION ${MSVC_VERSION} of MSVC: adapt Copy3rdPartyLibs.cmake")
     endif (MSVC80)
