--- conflicted
+++ resolved
@@ -95,13 +95,8 @@
 
 	// Linked FIFO list, add to the front and pull from back
 	typedef std::deque<LLXfer *> xfer_list_t;
-<<<<<<< HEAD
-	xfer_list_t mSendList;
-	xfer_list_t mReceiveList;
-=======
 	xfer_list_t		mSendList;
 	xfer_list_t		mReceiveList;
->>>>>>> 5493d4d5
 
 	typedef std::list<LLHostStatus*> status_list_t;
 	status_list_t mOutgoingHosts;
@@ -109,11 +104,7 @@
  protected:
 	// implementation methods
 	virtual void startPendingDownloads();
-<<<<<<< HEAD
-	virtual void addToList(LLXfer* xferp, xfer_list_t & list, BOOL is_priority);
-=======
 	virtual void addToList(LLXfer* xferp, xfer_list_t & xfer_list, BOOL is_priority);
->>>>>>> 5493d4d5
 	std::multiset<std::string> mExpectedTransfers; // files that are authorized to transfer out
 	std::multiset<std::string> mExpectedRequests;  // files that are authorized to be downloaded on top of
 	std::multiset<std::string> mExpectedVFileTransfers; // files that are authorized to transfer out
@@ -130,18 +121,10 @@
 	void setAckThrottleBPS(const F32 bps);
 
 // list management routines
-<<<<<<< HEAD
-	virtual LLXfer *findXfer(U64 id, xfer_list_t & xfer_list);
-	virtual void removeXfer (LLXfer *delp, xfer_list_t & xfer_list);
-
-	LLHostStatus * findHostStatus(const LLHost &host);
-	virtual U32 numActiveListEntries(LLXfer *list_head);
-=======
 	virtual LLXfer *findXferByID(U64 id, xfer_list_t & xfer_list);
 	virtual void removeXfer (LLXfer *delp, xfer_list_t & xfer_list);
 
 	LLHostStatus * findHostStatus(const LLHost &host);
->>>>>>> 5493d4d5
 	virtual S32 numActiveXfers(const LLHost &host);
 	virtual S32 numPendingXfers(const LLHost &host);
 
