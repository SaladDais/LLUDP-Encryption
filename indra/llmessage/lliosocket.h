--- conflicted
+++ resolved
@@ -164,21 +164,7 @@
 	 */
 	LLSocket(apr_socket_t* socket, apr_pool_t* pool);
 
-<<<<<<< HEAD
-=======
-	/** 
-	 * @brief Set default socket options, with SO_NONBLOCK = 0 and a timeout in us.
-	 * @param timeout Number of microseconds to wait on this socket. Any
-	 * negative number means block-forever. TIMEOUT OF 0 IS NON-PORTABLE.
-	 */
-	void setBlocking(S32 timeout);
-
-	/**
-	 * @brief Set default socket options, with SO_NONBLOCK = 1 and timeout = 0.
-	 */
-	void setNonBlocking();
-
->>>>>>> 812ad1b6
+
 public:
 	/** 
 	 * @brief Do not call this directly.
