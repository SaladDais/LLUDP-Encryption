/**
* @file LLCoprocedurePool.cpp
* @author Rider Linden
* @brief Singleton class for managing asset uploads to the sim.
*
* $LicenseInfo:firstyear=2015&license=viewerlgpl$
* Second Life Viewer Source Code
* Copyright (C) 2015, Linden Research, Inc.
*
* This library is free software; you can redistribute it and/or
* modify it under the terms of the GNU Lesser General Public
* License as published by the Free Software Foundation;
* version 2.1 of the License only.
*
* This library is distributed in the hope that it will be useful,
* but WITHOUT ANY WARRANTY; without even the implied warranty of
* MERCHANTABILITY or FITNESS FOR A PARTICULAR PURPOSE.  See the GNU
* Lesser General Public License for more details.
*
* You should have received a copy of the GNU Lesser General Public
* License along with this library; if not, write to the Free Software
* Foundation, Inc., 51 Franklin Street, Fifth Floor, Boston, MA  02110-1301  USA
*
* Linden Research, Inc., 945 Battery Street, San Francisco, CA  94111  USA
* $/LicenseInfo$
*/

#include "llwin32headers.h"

#include "linden_common.h"

#include "llcoproceduremanager.h"

#include <chrono>

#include <boost/fiber/buffered_channel.hpp>

#include "llexception.h"
#include "stringize.h"

//=========================================================================
// Map of pool sizes for known pools
static const std::map<std::string, U32> DefaultPoolSizes{
	{std::string("Upload"),  1},
    {std::string("AIS"),     1},
    // *TODO: Rider for the moment keep AIS calls serialized otherwise the COF will tend to get out of sync.
};

static const U32 DEFAULT_POOL_SIZE = 5;
static const U32 DEFAULT_QUEUE_SIZE = 4096;

//=========================================================================
class LLCoprocedurePool: private boost::noncopyable
{
public:
    typedef LLCoprocedureManager::CoProcedure_t CoProcedure_t;

    LLCoprocedurePool(const std::string &name, size_t size);
    ~LLCoprocedurePool();

    /// Places the coprocedure on the queue for processing. 
    /// 
    /// @param name Is used for debugging and should identify this coroutine.
    /// @param proc Is a bound function to be executed 
    /// 
    /// @return This method returns a UUID that can be used later to cancel execution.
    LLUUID enqueueCoprocedure(const std::string &name, CoProcedure_t proc);

    /// Returns the number of coprocedures in the queue awaiting processing.
    ///
    inline size_t countPending() const
    {
        return mPending;
    }

    /// Returns the number of coprocedures actively being processed.
    ///
    inline size_t countActive() const
    {
        return mActiveCoprocsCount;
    }

    /// Returns the total number of coprocedures either queued or in active processing.
    ///
    inline S32 count() const
    {
        return countPending() + countActive();
    }

    void close();
    
private:
    struct QueuedCoproc
    {
        typedef boost::shared_ptr<QueuedCoproc> ptr_t;

        QueuedCoproc(const std::string &name, const LLUUID &id, CoProcedure_t proc) :
            mName(name),
            mId(id),
            mProc(proc)
        {}

        std::string mName;
        LLUUID mId;
        CoProcedure_t mProc;
    };

    // we use a buffered_channel here rather than unbuffered_channel since we want to be able to 
    // push values without blocking,even if there's currently no one calling a pop operation (due to
    // fiber running right now)
    typedef boost::fibers::buffered_channel<QueuedCoproc::ptr_t>  CoprocQueue_t;
    // Use shared_ptr to control the lifespan of our CoprocQueue_t instance
    // because the consuming coroutine might outlive this LLCoprocedurePool
    // instance.
    typedef boost::shared_ptr<CoprocQueue_t> CoprocQueuePtr;

    std::string     mPoolName;
    size_t          mPoolSize, mActiveCoprocsCount, mPending;
    CoprocQueuePtr  mPendingCoprocs;
    LLTempBoundListener mStatusListener;

    typedef std::map<std::string, LLCoreHttpUtil::HttpCoroutineAdapter::ptr_t> CoroAdapterMap_t;
    LLCore::HttpRequest::policy_t mHTTPPolicy;

    CoroAdapterMap_t mCoroMapping;

    void coprocedureInvokerCoro(CoprocQueuePtr pendingCoprocs,
                                LLCoreHttpUtil::HttpCoroutineAdapter::ptr_t httpAdapter);
};

//=========================================================================
LLCoprocedureManager::LLCoprocedureManager()
{
}

LLCoprocedureManager::~LLCoprocedureManager()
{
    close();
}

LLCoprocedureManager::poolPtr_t LLCoprocedureManager::initializePool(const std::string &poolName)
{
    // Attempt to look up a pool size in the configuration.  If found use that
    std::string keyName = "PoolSize" + poolName;
    int size = 0;

    LL_ERRS_IF(poolName.empty(), "CoprocedureManager") << "Poolname must not be empty" << LL_ENDL;

    if (mPropertyQueryFn)
    {
        size = mPropertyQueryFn(keyName);
    }

    if (size == 0)
    {
        // if not found grab the know default... if there is no known 
        // default use a reasonable number like 5.
        auto it = DefaultPoolSizes.find(poolName);
        size = (it != DefaultPoolSizes.end()) ? it->second : DEFAULT_POOL_SIZE;

        if (mPropertyDefineFn)
        {
            mPropertyDefineFn(keyName, size, "Coroutine Pool size for " + poolName);
        }

        LL_WARNS("CoProcMgr") << "LLCoprocedureManager: No setting for \"" << keyName << "\" setting pool size to default of " << size << LL_ENDL;
    }

    poolPtr_t pool(new LLCoprocedurePool(poolName, size));
    LL_ERRS_IF(!pool, "CoprocedureManager") << "Unable to create pool named \"" << poolName << "\" FATAL!" << LL_ENDL;

    bool inserted = mPoolMap.emplace(poolName, pool).second;
    LL_ERRS_IF(!inserted, "CoprocedureManager") << "Unable to add pool named \"" << poolName << "\" to map. FATAL!" << LL_ENDL;

    return pool;
}

//-------------------------------------------------------------------------
LLUUID LLCoprocedureManager::enqueueCoprocedure(const std::string &pool, const std::string &name, CoProcedure_t proc)
{
    // Attempt to find the pool and enqueue the procedure.  If the pool does 
    // not exist, create it.
    poolMap_t::iterator it = mPoolMap.find(pool);

    poolPtr_t targetPool = (it != mPoolMap.end()) ? it->second : initializePool(pool);

    return targetPool->enqueueCoprocedure(name, proc);
}

void LLCoprocedureManager::setPropertyMethods(SettingQuery_t queryfn, SettingUpdate_t updatefn)
{
    // functions to discover and store the pool sizes
    mPropertyQueryFn = queryfn;
    mPropertyDefineFn = updatefn;

    // workaround until we get mutex into initializePool
    initializePool("VAssetStorage");
    initializePool("Upload");
}

//-------------------------------------------------------------------------
size_t LLCoprocedureManager::countPending() const
{
    size_t count = 0;
    for (const auto& pair : mPoolMap)
    {
        count += pair.second->countPending();
    }
    return count;
}

size_t LLCoprocedureManager::countPending(const std::string &pool) const
{
    poolMap_t::const_iterator it = mPoolMap.find(pool);

    if (it == mPoolMap.end())
        return 0;
    return it->second->countPending();
}

size_t LLCoprocedureManager::countActive() const
{
    size_t count = 0;
    for (poolMap_t::const_iterator it = mPoolMap.begin(); it != mPoolMap.end(); ++it)
    {
        count += it->second->countActive();
    }
    return count;
}

size_t LLCoprocedureManager::countActive(const std::string &pool) const
{
    poolMap_t::const_iterator it = mPoolMap.find(pool);

    if (it == mPoolMap.end())
    {
        return 0;
    }
    return it->second->countActive();
}

size_t LLCoprocedureManager::count() const
{
    size_t count = 0;
    for (const auto& pair : mPoolMap)
    {
        count += pair.second->count();
    }
    return count;
}

size_t LLCoprocedureManager::count(const std::string &pool) const
{
    poolMap_t::const_iterator it = mPoolMap.find(pool);

    if (it == mPoolMap.end())
        return 0;
    return it->second->count();
}

void LLCoprocedureManager::close()
{
    for(auto & poolEntry : mPoolMap)
    {
        poolEntry.second->close();
    }
}

void LLCoprocedureManager::close(const std::string &pool)
{
    poolMap_t::iterator it = mPoolMap.find(pool);
    if (it != mPoolMap.end())
    {
        it->second->close();
    }
}

//=========================================================================
LLCoprocedurePool::LLCoprocedurePool(const std::string &poolName, size_t size):
    mPoolName(poolName),
    mPoolSize(size),
    mActiveCoprocsCount(0),
    mPending(0),
    mPendingCoprocs(boost::make_shared<CoprocQueue_t>(DEFAULT_QUEUE_SIZE)),
    mHTTPPolicy(LLCore::HttpRequest::DEFAULT_POLICY_ID),
    mCoroMapping()
{
    try
    {
        // store in our LLTempBoundListener so that when the LLCoprocedurePool is
        // destroyed, we implicitly disconnect from this LLEventPump
        // Monitores application status
        mStatusListener = LLEventPumps::instance().obtain("LLApp").listen(
            poolName + "_pool", // Make sure it won't repeat names from lleventcoro
            [pendingCoprocs = mPendingCoprocs, poolName](const LLSD& status)
        {
            auto& statsd = status["status"];
            if (statsd.asString() != "running")
            {
                LL_INFOS("CoProcMgr") << "Pool " << poolName
                                      << " closing queue because status " << statsd
                                      << LL_ENDL;
                // This should ensure that all waiting coprocedures in this
                // pool will wake up and terminate.
                pendingCoprocs->close();
            }
            return false;
        });
    }
    catch (const LLEventPump::DupListenerName &)
    {
        // This shounldn't be possible since LLCoprocedurePool is supposed to have unique names,
        // yet it somehow did happen, as result pools got '_pool' suffix and this catch.
        //
        // If this somehow happens again it is better to crash later on shutdown due to pump
        // not stopping coroutine and see warning in logs than on startup or during login.
        LL_WARNS("CoProcMgr") << "Attempted to register dupplicate listener name: " << poolName
                              << "_pool. Failed to start listener." << LL_ENDL;

        llassert(0); // Fix Me! Ignoring missing listener!
    }

    for (size_t count = 0; count < mPoolSize; ++count)
    {
        LLCoreHttpUtil::HttpCoroutineAdapter::ptr_t httpAdapter(new LLCoreHttpUtil::HttpCoroutineAdapter( mPoolName + "Adapter", mHTTPPolicy));

        std::string pooledCoro = LLCoros::instance().launch(
            "LLCoprocedurePool("+mPoolName+")::coprocedureInvokerCoro",
            boost::bind(&LLCoprocedurePool::coprocedureInvokerCoro, this,
                        mPendingCoprocs, httpAdapter));

        mCoroMapping.insert(CoroAdapterMap_t::value_type(pooledCoro, httpAdapter));
    }

    LL_INFOS("CoProcMgr") << "Created coprocedure pool named \"" << mPoolName << "\" with " << size << " items, queue max " << DEFAULT_QUEUE_SIZE << LL_ENDL;
}

LLCoprocedurePool::~LLCoprocedurePool() 
{
}

//-------------------------------------------------------------------------
LLUUID LLCoprocedurePool::enqueueCoprocedure(const std::string &name, LLCoprocedurePool::CoProcedure_t proc)
{
    LLUUID id(LLUUID::generateNewID());

    LL_INFOS("CoProcMgr") << "Coprocedure(" << name << ") enqueuing with id=" << id.asString() << " in pool \"" << mPoolName << "\" at " << mPending << LL_ENDL;
    auto pushed = mPendingCoprocs->try_push(boost::make_shared<QueuedCoproc>(name, id, proc));
    if (pushed == boost::fibers::channel_op_status::success)
    {
        ++mPending;
        return id;
    }

    // Here we didn't succeed in pushing. Shutdown could be the reason.
    if (pushed == boost::fibers::channel_op_status::closed)
    {
        LL_WARNS("CoProcMgr") << "Discarding coprocedure '" << name << "' because shutdown" << LL_ENDL;
        return {};
    }

    // The queue should never fill up.
    LL_ERRS("CoProcMgr") << "Enqueue failed (" << unsigned(pushed) << ")" << LL_ENDL;
    return {};                      // never executed, pacify the compiler
}

//-------------------------------------------------------------------------
void LLCoprocedurePool::coprocedureInvokerCoro(
    CoprocQueuePtr pendingCoprocs,
    LLCoreHttpUtil::HttpCoroutineAdapter::ptr_t httpAdapter)
{
    for (;;)
    {
        // It is VERY IMPORTANT that we instantiate a new ptr_t just before
        // the pop_wait_for() call below. When this ptr_t was declared at
        // function scope (outside the for loop), NickyD correctly diagnosed a
        // mysterious hang condition due to:
        // - the second time through the loop, the ptr_t held the last pointer
        //   to the previous QueuedCoproc, which indirectly held the last
        //   LLPointer to an LLInventoryCallback instance
        // - while holding the lock on pendingCoprocs, pop_wait_for() assigned
        //   the popped value to the ptr_t variable
        // - assignment destroyed the previous value of that variable, which
        //   indirectly destroyed the LLInventoryCallback
        // - whose destructor called ~LLRequestServerAppearanceUpdateOnDestroy()
        // - which called LLAppearanceMgr::requestServerAppearanceUpdate()
        // - which called enqueueCoprocedure()
        // - which tried to acquire the lock on pendingCoprocs... alas.
        // Using a fresh, clean ptr_t ensures that no previous value is
        // destroyed during pop_wait_for().
        QueuedCoproc::ptr_t coproc;
        boost::fibers::channel_op_status status;
        {
            LLCoros::TempStatus st("waiting for work for 10s");
            status = pendingCoprocs->pop_wait_for(coproc, std::chrono::seconds(10));
        }
        if (status == boost::fibers::channel_op_status::closed)
        {
            break;
        }

        if(status == boost::fibers::channel_op_status::timeout)
        {
            LL_DEBUGS_ONCE("CoProcMgr") << "pool '" << mPoolName << "' waiting." << LL_ENDL;
            continue;
        }
        // we actually popped an item
        --mPending;
        mActiveCoprocsCount++;

        LL_DEBUGS("CoProcMgr") << "Dequeued and invoking coprocedure(" << coproc->mName << ") with id=" << coproc->mId.asString() << " in pool \"" << mPoolName << "\" (" << mPending << " left)" << LL_ENDL;

        try
        {
            coproc->mProc(httpAdapter, coproc->mId);
        }
<<<<<<< HEAD
        catch (const LLCoros::Stop &)
        {
            LL_INFOS("CoProcMgr") << "Viewer is shutting Down. Stopping coprocedure('" << coproc->mName
                                   << "', id=" << coproc->mId.asString()
                                   << ") in pool '" << mPoolName << "'" << LL_ENDL;
            mActiveCoprocs.erase(itActive);
=======
        catch (const LLCoros::Stop &e)
        {
            LL_INFOS("LLCoros") << "coprocedureInvokerCoro terminating because "
                << e.what() << LL_ENDL;
>>>>>>> 4eefce97
            throw; // let toplevel handle this as LLContinueError
        }
        catch (...)
        {
            LOG_UNHANDLED_EXCEPTION(STRINGIZE("Coprocedure('" << coproc->mName
                                              << "', id=" << coproc->mId.asString()
                                              << ") in pool '" << mPoolName << "'"));
            // must NOT omit this or we deplete the pool
            mActiveCoprocsCount--;
            continue;
        }

        // Nicky: This is super spammy. Consider using LL_DEBUGS here?
        LL_DEBUGS("CoProcMgr") << "Finished coprocedure(" << coproc->mName << ")" << " in pool \"" << mPoolName << "\"" << LL_ENDL;

        mActiveCoprocsCount--;
    }
}

void LLCoprocedurePool::close()
{
    mPendingCoprocs->close();
}<|MERGE_RESOLUTION|>--- conflicted
+++ resolved
@@ -414,19 +414,10 @@
         {
             coproc->mProc(httpAdapter, coproc->mId);
         }
-<<<<<<< HEAD
-        catch (const LLCoros::Stop &)
-        {
-            LL_INFOS("CoProcMgr") << "Viewer is shutting Down. Stopping coprocedure('" << coproc->mName
-                                   << "', id=" << coproc->mId.asString()
-                                   << ") in pool '" << mPoolName << "'" << LL_ENDL;
-            mActiveCoprocs.erase(itActive);
-=======
         catch (const LLCoros::Stop &e)
         {
             LL_INFOS("LLCoros") << "coprocedureInvokerCoro terminating because "
                 << e.what() << LL_ENDL;
->>>>>>> 4eefce97
             throw; // let toplevel handle this as LLContinueError
         }
         catch (...)
