/**
 * @file llcurl.cpp
 * @author Zero / Donovan
 * @date 2006-10-15
 * @brief Implementation of wrapper around libcurl.
 *
 * $LicenseInfo:firstyear=2006&license=viewerlgpl$
 * Second Life Viewer Source Code
 * Copyright (C) 2010, Linden Research, Inc.
 * 
 * This library is free software; you can redistribute it and/or
 * modify it under the terms of the GNU Lesser General Public
 * License as published by the Free Software Foundation;
 * version 2.1 of the License only.
 * 
 * This library is distributed in the hope that it will be useful,
 * but WITHOUT ANY WARRANTY; without even the implied warranty of
 * MERCHANTABILITY or FITNESS FOR A PARTICULAR PURPOSE.  See the GNU
 * Lesser General Public License for more details.
 * 
 * You should have received a copy of the GNU Lesser General Public
 * License along with this library; if not, write to the Free Software
 * Foundation, Inc., 51 Franklin Street, Fifth Floor, Boston, MA  02110-1301  USA
 * 
 * Linden Research, Inc., 945 Battery Street, San Francisco, CA  94111  USA
 * $/LicenseInfo$
 */

#if LL_WINDOWS
#define SAFE_SSL 1
#elif LL_DARWIN
#define SAFE_SSL 1
#else
#define SAFE_SSL 1
#endif

#include "linden_common.h"

#include "llcurl.h"

#include <algorithm>
#include <iomanip>
#include <curl/curl.h>
#if SAFE_SSL
#include <openssl/crypto.h>
#endif

#include "llbufferstream.h"
#include "llproxy.h"
#include "llsdserialize.h"
#include "llstl.h"
#include "llthread.h"
#include "lltimer.h"

//////////////////////////////////////////////////////////////////////////////
/*
	The trick to getting curl to do keep-alives is to reuse the
	same easy handle for the requests.  It appears that curl
	keeps a pool of connections alive for each easy handle, but
	doesn't share them between easy handles.  Therefore it is
	important to keep a pool of easy handles and reuse them,
	rather than create and destroy them with each request.  This
	code does this.

	Furthermore, it would behoove us to keep track of which
	hosts an easy handle was used for and pick an easy handle
	that matches the next request.  This code does not current
	do this.
 */

//////////////////////////////////////////////////////////////////////////////

static const U32 EASY_HANDLE_POOL_SIZE		= 5;
static const S32 MULTI_PERFORM_CALL_REPEAT	= 5;
static const S32 CURL_REQUEST_TIMEOUT = 30; // seconds per operation
static const S32 MAX_ACTIVE_REQUEST_COUNT = 100;

<<<<<<< HEAD
static const F32 DEFAULT_MULTI_IDLE_TIME = 120.0f ; //seconds
static const S32 MAX_NUM_OF_HANDLES = 256 ; //max number of handles, (multi handles and easy handles combined).

=======
>>>>>>> 0e609cc9
// DEBUG //
S32 gCurlEasyCount = 0;
S32 gCurlMultiCount = 0;

//////////////////////////////////////////////////////////////////////////////

//static
std::vector<LLMutex*> LLCurl::sSSLMutex;
std::string LLCurl::sCAPath;
std::string LLCurl::sCAFile;
LLCurlThread* LLCurl::sCurlThread = NULL ;
LLMutex* LLCurl::sHandleMutexp = NULL ;
S32      LLCurl::sTotalHandles = 0 ;
bool     LLCurl::sNotQuitting = true;
<<<<<<< HEAD
=======
F32      LLCurl::sCurlRequestTimeOut = 120.f; //seonds
S32      LLCurl::sMaxHandles = 256; //max number of handles, (multi handles and easy handles combined).
>>>>>>> 0e609cc9

void check_curl_code(CURLcode code)
{
	if (code != CURLE_OK)
	{
		// linux appears to throw a curl error once per session for a bad initialization
		// at a pretty random time (when enabling cookies).
		llinfos << "curl error detected: " << curl_easy_strerror(code) << llendl;
	}
}

void check_curl_multi_code(CURLMcode code) 
{
	if (code != CURLM_OK)
	{
		// linux appears to throw a curl error once per session for a bad initialization
		// at a pretty random time (when enabling cookies).
		llinfos << "curl multi error detected: " << curl_multi_strerror(code) << llendl;
	}
}

//static
void LLCurl::setCAPath(const std::string& path)
{
	sCAPath = path;
}

//static
void LLCurl::setCAFile(const std::string& file)
{
	sCAFile = file;
}

//static
std::string LLCurl::getVersionString()
{
	return std::string(curl_version());
}

//////////////////////////////////////////////////////////////////////////////

LLCurl::Responder::Responder()
	: mReferenceCount(0)
{
}

LLCurl::Responder::~Responder()
{
}

// virtual
void LLCurl::Responder::errorWithContent(
	U32 status,
	const std::string& reason,
	const LLSD&)
{
	error(status, reason);
}

// virtual
void LLCurl::Responder::error(U32 status, const std::string& reason)
{
	llinfos << mURL << " [" << status << "]: " << reason << llendl;
}

// virtual
void LLCurl::Responder::result(const LLSD& content)
{
}

void LLCurl::Responder::setURL(const std::string& url)
{
	mURL = url;
}

// virtual
void LLCurl::Responder::completedRaw(
	U32 status,
	const std::string& reason,
	const LLChannelDescriptors& channels,
	const LLIOPipe::buffer_ptr_t& buffer)
{
	LLSD content;
	LLBufferStream istr(channels, buffer.get());
	if (!LLSDSerialize::fromXML(content, istr))
	{
		llinfos << "Failed to deserialize LLSD. " << mURL << " [" << status << "]: " << reason << llendl;
	}

	completed(status, reason, content);
}

// virtual
void LLCurl::Responder::completed(U32 status, const std::string& reason, const LLSD& content)
{
	if (isGoodStatus(status))
	{
		result(content);
	}
	else
	{
		errorWithContent(status, reason, content);
	}
}

//virtual
void LLCurl::Responder::completedHeader(U32 status, const std::string& reason, const LLSD& content)
{

}

namespace boost
{
	void intrusive_ptr_add_ref(LLCurl::Responder* p)
	{
		++p->mReferenceCount;
	}
	
	void intrusive_ptr_release(LLCurl::Responder* p)
	{
		if (p && 0 == --p->mReferenceCount)
		{
			delete p;
		}
	}
};


//////////////////////////////////////////////////////////////////////////////

std::set<CURL*> LLCurl::Easy::sFreeHandles;
std::set<CURL*> LLCurl::Easy::sActiveHandles;
LLMutex* LLCurl::Easy::sHandleMutexp = NULL ;

//static
CURL* LLCurl::Easy::allocEasyHandle()
{
	llassert(LLCurl::getCurlThread()) ;

	CURL* ret = NULL;

	LLMutexLock lock(sHandleMutexp) ;

	if (sFreeHandles.empty())
	{
		ret = LLCurl::newEasyHandle();
<<<<<<< HEAD

		// Ansariel: Added some debug code
		if (!ret)
			llwarns << "curl_easy_init() failed!" << llendl;
=======
>>>>>>> 0e609cc9
	}
	else
	{
		ret = *(sFreeHandles.begin());

		// Ansariel: Added some debug code
		if (!ret)
		{
			llwarns << "allocEasyHandle() error: sFreeHandles empty" << llendl;
		}

		sFreeHandles.erase(ret);
		curl_easy_reset(ret);
	}

	if (ret)
	{
		sActiveHandles.insert(ret);
	}

	return ret;
}

//static
void LLCurl::Easy::releaseEasyHandle(CURL* handle)
{
	static const S32 MAX_NUM_FREE_HANDLES = 32 ;

	if (!handle)
	{
		return ; //handle allocation failed.
		//llerrs << "handle cannot be NULL!" << llendl;
	}

	LLMutexLock lock(sHandleMutexp) ;
	if (sActiveHandles.find(handle) != sActiveHandles.end())
	{
		sActiveHandles.erase(handle);

		if(sFreeHandles.size() < MAX_NUM_FREE_HANDLES)
		{
			sFreeHandles.insert(handle);
		}
		else
		{
			LLCurl::deleteEasyHandle(handle) ;
		}
	}
	else
	{
		llerrs << "Invalid handle." << llendl;
	}
}

LLCurl::Easy::Easy()
	: mHeaders(NULL),
	  mCurlEasyHandle(NULL)
{
	mErrorBuffer[0] = 0;
}

LLCurl::Easy* LLCurl::Easy::getEasy()
{
	Easy* easy = new Easy();
	easy->mCurlEasyHandle = allocEasyHandle(); 
	
	if (!easy->mCurlEasyHandle)
	{
		// this can happen if we have too many open files (fails in c-ares/ares_init.c)
		llwarns << "allocEasyHandle() returned NULL! Easy handles: " << gCurlEasyCount << " Multi handles: " << gCurlMultiCount << llendl;
		delete easy;
		return NULL;
	}
	
	// set no DNS caching as default for all easy handles. This prevents them adopting a
	// multi handles cache if they are added to one.
	CURLcode result = curl_easy_setopt(easy->mCurlEasyHandle, CURLOPT_DNS_CACHE_TIMEOUT, 0);
	check_curl_code(result);
	
	++gCurlEasyCount;
	return easy;
}

LLCurl::Easy::~Easy()
{
	releaseEasyHandle(mCurlEasyHandle);
	--gCurlEasyCount;
	curl_slist_free_all(mHeaders);
	for_each(mStrings.begin(), mStrings.end(), DeletePointerArray());

	if (mResponder && LLCurl::sNotQuitting) //aborted
	{	
		std::string reason("Request timeout, aborted.") ;
		mResponder->completedRaw(408, //HTTP_REQUEST_TIME_OUT, timeout, abort
			reason, mChannels, mOutput);		
	}
	mResponder = NULL;
}

void LLCurl::Easy::resetState()
{
 	curl_easy_reset(mCurlEasyHandle);

	if (mHeaders)
	{
		curl_slist_free_all(mHeaders);
		mHeaders = NULL;
	}

	mRequest.str("");
	mRequest.clear();

	mOutput.reset();
	
	mInput.str("");
	mInput.clear();
	
	mErrorBuffer[0] = 0;
	
	mHeaderOutput.str("");
	mHeaderOutput.clear();
}

void LLCurl::Easy::setErrorBuffer()
{
	setopt(CURLOPT_ERRORBUFFER, &mErrorBuffer);
}

const char* LLCurl::Easy::getErrorBuffer()
{
	return mErrorBuffer;
}

void LLCurl::Easy::setCA()
{
	if (!sCAPath.empty())
	{
		setoptString(CURLOPT_CAPATH, sCAPath);
	}
	if (!sCAFile.empty())
	{
		setoptString(CURLOPT_CAINFO, sCAFile);
	}
}

void LLCurl::Easy::setHeaders()
{
	setopt(CURLOPT_HTTPHEADER, mHeaders);
}

void LLCurl::Easy::getTransferInfo(LLCurl::TransferInfo* info)
{
	check_curl_code(curl_easy_getinfo(mCurlEasyHandle, CURLINFO_SIZE_DOWNLOAD, &info->mSizeDownload));
	check_curl_code(curl_easy_getinfo(mCurlEasyHandle, CURLINFO_TOTAL_TIME, &info->mTotalTime));
	check_curl_code(curl_easy_getinfo(mCurlEasyHandle, CURLINFO_SPEED_DOWNLOAD, &info->mSpeedDownload));
}

U32 LLCurl::Easy::report(CURLcode code)
{
	U32 responseCode = 0;	
	std::string responseReason;
	
	if (code == CURLE_OK)
	{
		check_curl_code(curl_easy_getinfo(mCurlEasyHandle, CURLINFO_RESPONSE_CODE, &responseCode));
		//*TODO: get reason from first line of mHeaderOutput
	}
	else
	{
		responseCode = 499;
		responseReason = strerror(code) + " : " + mErrorBuffer;
		setopt(CURLOPT_FRESH_CONNECT, TRUE);
	}

	if (mResponder)
	{	
		mResponder->completedRaw(responseCode, responseReason, mChannels, mOutput);
		mResponder = NULL;
	}
	
	resetState();
	return responseCode;
}

// Note: these all assume the caller tracks the value (i.e. keeps it persistant)
void LLCurl::Easy::setopt(CURLoption option, S32 value)
{
	CURLcode result = curl_easy_setopt(mCurlEasyHandle, option, value);
	check_curl_code(result);
}

void LLCurl::Easy::setopt(CURLoption option, void* value)
{
	CURLcode result = curl_easy_setopt(mCurlEasyHandle, option, value);
	check_curl_code(result);
}

void LLCurl::Easy::setopt(CURLoption option, char* value)
{
	CURLcode result = curl_easy_setopt(mCurlEasyHandle, option, value);
	check_curl_code(result);
}

// Note: this copies the string so that the caller does not have to keep it around
void LLCurl::Easy::setoptString(CURLoption option, const std::string& value)
{
	char* tstring = new char[value.length()+1];
	strcpy(tstring, value.c_str());
	mStrings.push_back(tstring);
	CURLcode result = curl_easy_setopt(mCurlEasyHandle, option, tstring);
	check_curl_code(result);
}

void LLCurl::Easy::slist_append(const char* str)
{
	mHeaders = curl_slist_append(mHeaders, str);
}

size_t curlReadCallback(char* data, size_t size, size_t nmemb, void* user_data)
{
	LLCurl::Easy* easy = (LLCurl::Easy*)user_data;
	
	S32 n = size * nmemb;
	S32 startpos = easy->getInput().tellg();
	easy->getInput().seekg(0, std::ios::end);
	S32 endpos = easy->getInput().tellg();
	easy->getInput().seekg(startpos, std::ios::beg);
	S32 maxn = endpos - startpos;
	n = llmin(n, maxn);
	easy->getInput().read((char*)data, n);

	return n;
}

size_t curlWriteCallback(char* data, size_t size, size_t nmemb, void* user_data)
{
	LLCurl::Easy* easy = (LLCurl::Easy*)user_data;
	
	S32 n = size * nmemb;
	easy->getOutput()->append(easy->getChannels().in(), (const U8*)data, n);

	return n;
}

size_t curlHeaderCallback(void* data, size_t size, size_t nmemb, void* user_data)
{
	LLCurl::Easy* easy = (LLCurl::Easy*)user_data;
	
	size_t n = size * nmemb;
	easy->getHeaderOutput().write((const char*)data, n);

	return n;
}

void LLCurl::Easy::prepRequest(const std::string& url,
							   const std::vector<std::string>& headers,
							   ResponderPtr responder, S32 time_out, bool post)
{
	resetState();
	
	if (post) setoptString(CURLOPT_ENCODING, "");

	//setopt(CURLOPT_VERBOSE, 1); // useful for debugging
	setopt(CURLOPT_NOSIGNAL, 1);

	// Set the CURL options for either Socks or HTTP proxy
	LLProxy::getInstance()->applyProxySettings(this);

	mOutput.reset(new LLBufferArray);
	mOutput->setThreaded(true);
	setopt(CURLOPT_WRITEFUNCTION, (void*)&curlWriteCallback);
	setopt(CURLOPT_WRITEDATA, (void*)this);

	setopt(CURLOPT_READFUNCTION, (void*)&curlReadCallback);
	setopt(CURLOPT_READDATA, (void*)this);
	
	setopt(CURLOPT_HEADERFUNCTION, (void*)&curlHeaderCallback);
	setopt(CURLOPT_HEADERDATA, (void*)this);

	// Allow up to five redirects
	if (responder && responder->followRedir())
	{
		setopt(CURLOPT_FOLLOWLOCATION, 1);
		setopt(CURLOPT_MAXREDIRS, MAX_REDIRECTS);
	}

	setErrorBuffer();
	setCA();

	setopt(CURLOPT_SSL_VERIFYPEER, true);
	
	//don't verify host name so urls with scrubbed host names will work (improves DNS performance)
	setopt(CURLOPT_SSL_VERIFYHOST, 0);
	setopt(CURLOPT_TIMEOUT, llmax(time_out, CURL_REQUEST_TIMEOUT));

	setoptString(CURLOPT_URL, url);

	mResponder = responder;

	if (!post)
	{
		slist_append("Connection: keep-alive");
		slist_append("Keep-alive: 300");
		// Accept and other headers
		for (std::vector<std::string>::const_iterator iter = headers.begin();
			 iter != headers.end(); ++iter)
		{
			slist_append((*iter).c_str());
		}
	}
}

////////////////////////////////////////////////////////////////////////////
LLCurl::Multi::Multi(F32 idle_time_out)
	: mQueued(0),
	  mErrorCount(0),
	  mState(STATE_READY),
	  mDead(FALSE),
	  mMutexp(NULL),
	  mDeletionMutexp(NULL),
	  mEasyMutexp(NULL)
{
	mCurlMultiHandle = LLCurl::newMultiHandle();
	if (!mCurlMultiHandle)
	{
		llwarns << "curl_multi_init() returned NULL! Easy handles: " << gCurlEasyCount << " Multi handles: " << gCurlMultiCount << llendl;
		mCurlMultiHandle = LLCurl::newMultiHandle();
	}
	
	//llassert_always(mCurlMultiHandle);	
	
	if(mCurlMultiHandle)
	{
		if(LLCurl::getCurlThread()->getThreaded())
		{
			mMutexp = new LLMutex(NULL) ;
			mDeletionMutexp = new LLMutex(NULL) ;
			mEasyMutexp = new LLMutex(NULL) ;
		}
		LLCurl::getCurlThread()->addMulti(this) ;

		mIdleTimeOut = idle_time_out ;
<<<<<<< HEAD
		if(mIdleTimeOut < DEFAULT_MULTI_IDLE_TIME)
		{
			mIdleTimeOut = DEFAULT_MULTI_IDLE_TIME ;
=======
		if(mIdleTimeOut < LLCurl::sCurlRequestTimeOut)
		{
			mIdleTimeOut = LLCurl::sCurlRequestTimeOut ;
>>>>>>> 0e609cc9
		}

		++gCurlMultiCount;
	}
}

LLCurl::Multi::~Multi()
{
	cleanup() ;	
}

void LLCurl::Multi::cleanup()
{
	if(!mCurlMultiHandle)
	{
		return ; //nothing to clean.
	}
<<<<<<< HEAD
=======

>>>>>>> 0e609cc9
	// Clean up active
	for(easy_active_list_t::iterator iter = mEasyActiveList.begin();
		iter != mEasyActiveList.end(); ++iter)
	{
		Easy* easy = *iter;
		check_curl_multi_code(curl_multi_remove_handle(mCurlMultiHandle, easy->getCurlHandle()));
		delete easy;
	}
	mEasyActiveList.clear();
	mEasyActiveMap.clear();
	
	// Clean up freed
	for_each(mEasyFreeList.begin(), mEasyFreeList.end(), DeletePointer());	
	mEasyFreeList.clear();

	check_curl_multi_code(LLCurl::deleteMultiHandle(mCurlMultiHandle));
	mCurlMultiHandle = NULL ;

	delete mMutexp ;
	mMutexp = NULL ;
	delete mDeletionMutexp ;
	mDeletionMutexp = NULL ;
	delete mEasyMutexp ;
	mEasyMutexp = NULL ;
	
	mQueued = 0 ;
	mState = STATE_COMPLETED;
	
	--gCurlMultiCount;

	return ;
}

void LLCurl::Multi::lock()
{
	if(mMutexp)
	{
		mMutexp->lock() ;
	}
}

void LLCurl::Multi::unlock()
{
	if(mMutexp)
	{
		mMutexp->unlock() ;
	}
}

void LLCurl::Multi::markDead()
{
	LLMutexLock lock(mDeletionMutexp) ;
	
	mDead = TRUE ;
	LLCurl::getCurlThread()->setPriority(mHandle, LLQueuedThread::PRIORITY_URGENT) ; 
}

void LLCurl::Multi::setState(LLCurl::Multi::ePerformState state)
{
	lock() ;
	mState = state ;
	unlock() ;

	if(mState == STATE_READY)
	{
		LLCurl::getCurlThread()->setPriority(mHandle, LLQueuedThread::PRIORITY_NORMAL) ;
	}	
}

LLCurl::Multi::ePerformState LLCurl::Multi::getState()
{
	return mState;
}
	
bool LLCurl::Multi::isCompleted() 
{
	return STATE_COMPLETED == getState() ;
}

bool LLCurl::Multi::waitToComplete()
{
	if(!isValid())
	{
		return true ;
	}

	if(!mMutexp) //not threaded
	{
		doPerform() ;
		return true ;
	}

	bool completed = (STATE_COMPLETED == mState) ;
	if(!completed)
	{
		LLCurl::getCurlThread()->setPriority(mHandle, LLQueuedThread::PRIORITY_HIGH) ;
	}
	
	return completed;
}

CURLMsg* LLCurl::Multi::info_read(S32* msgs_in_queue)
{
	LLMutexLock lock(mMutexp) ;

	CURLMsg* curlmsg = curl_multi_info_read(mCurlMultiHandle, msgs_in_queue);
	return curlmsg;
}

//return true if dead
bool LLCurl::Multi::doPerform()
{
	LLMutexLock lock(mDeletionMutexp) ;
	
	bool dead = mDead ;

	if(mDead)
	{
		setState(STATE_COMPLETED);
		mQueued = 0 ;
	}
	else if(getState() != STATE_COMPLETED)
	{		
		setState(STATE_PERFORMING);

		S32 q = 0;
		for (S32 call_count = 0;
				call_count < MULTI_PERFORM_CALL_REPEAT;
				call_count++)
		{
			LLMutexLock lock(mMutexp) ;

			//WARNING: curl_multi_perform will block for many hundreds of milliseconds
			// NEVER call this from the main thread, and NEVER allow the main thread to 
			// wait on a mutex held by this thread while curl_multi_perform is executing
			CURLMcode code = curl_multi_perform(mCurlMultiHandle, &q);
			if (CURLM_CALL_MULTI_PERFORM != code || q == 0)
			{
				check_curl_multi_code(code);
			
				break;
			}
		}

		mQueued = q;	
		setState(STATE_COMPLETED) ;		
		mIdleTimer.reset() ;
	}
	else if(mIdleTimer.getElapsedTimeF32() > mIdleTimeOut) //idle for too long, remove it.
	{
		dead = true ;
	}

	return dead ;
}

S32 LLCurl::Multi::process()
{
	if(!isValid())
	{
		return 0 ;
	}

	waitToComplete() ;

	if (getState() != STATE_COMPLETED)
	{
		return 0;
	}

	CURLMsg* msg;
	int msgs_in_queue;

	S32 processed = 0;
	while ((msg = info_read(&msgs_in_queue)))
	{
		++processed;
		if (msg->msg == CURLMSG_DONE)
		{
			U32 response = 0;
			Easy* easy = NULL ;

			{
				LLMutexLock lock(mEasyMutexp) ;
				easy_active_map_t::iterator iter = mEasyActiveMap.find(msg->easy_handle);
				if (iter != mEasyActiveMap.end())
				{
					easy = iter->second;
				}
			}

			if(easy)
			{
				response = easy->report(msg->data.result);
				removeEasy(easy);
			}
			else
			{
				response = 499;
				//*TODO: change to llwarns
				llerrs << "cleaned up curl request completed!" << llendl;
			}
			if (response >= 400)
			{
				// failure of some sort, inc mErrorCount for debugging and flagging multi for destruction
				++mErrorCount;
			}
		}
	}

	setState(STATE_READY);

	return processed;
}

LLCurl::Easy* LLCurl::Multi::allocEasy()
{
	Easy* easy = 0;	

	if (mEasyFreeList.empty())
	{		
		easy = Easy::getEasy();
	}
	else
	{
		LLMutexLock lock(mEasyMutexp) ;
		easy = *(mEasyFreeList.begin());
		mEasyFreeList.erase(easy);
	}
	if (easy)
	{
		LLMutexLock lock(mEasyMutexp) ;
		mEasyActiveList.insert(easy);
		mEasyActiveMap[easy->getCurlHandle()] = easy;
	}
	return easy;
}

bool LLCurl::Multi::addEasy(Easy* easy)
{
	LLMutexLock lock(mMutexp) ;
	CURLMcode mcode = curl_multi_add_handle(mCurlMultiHandle, easy->getCurlHandle());
	check_curl_multi_code(mcode);
	//if (mcode != CURLM_OK)
	//{
	//	llwarns << "Curl Error: " << curl_multi_strerror(mcode) << llendl;
	//	return false;
	//}
	return true;
}

void LLCurl::Multi::easyFree(Easy* easy)
{
	if(mEasyMutexp)
	{
		mEasyMutexp->lock() ;
	}

	mEasyActiveList.erase(easy);
	mEasyActiveMap.erase(easy->getCurlHandle());

	if (mEasyFreeList.size() < EASY_HANDLE_POOL_SIZE)
	{		
		mEasyFreeList.insert(easy);
		
		if(mEasyMutexp)
		{
			mEasyMutexp->unlock() ;
		}

		easy->resetState();
	}
	else
	{
		if(mEasyMutexp)
		{
			mEasyMutexp->unlock() ;
		}
		delete easy;
	}
}

void LLCurl::Multi::removeEasy(Easy* easy)
{
	{
		LLMutexLock lock(mMutexp) ;
		check_curl_multi_code(curl_multi_remove_handle(mCurlMultiHandle, easy->getCurlHandle()));
	}
	easyFree(easy);
}

//------------------------------------------------------------
//LLCurlThread
LLCurlThread::CurlRequest::CurlRequest(handle_t handle, LLCurl::Multi* multi, LLCurlThread* curl_thread) :
	LLQueuedThread::QueuedRequest(handle, LLQueuedThread::PRIORITY_NORMAL, FLAG_AUTO_COMPLETE),
	mMulti(multi),
	mCurlThread(curl_thread)
{	
}

LLCurlThread::CurlRequest::~CurlRequest()
{	
	if(mMulti)
	{
		mCurlThread->deleteMulti(mMulti) ;
		mMulti = NULL ;
	}
}

bool LLCurlThread::CurlRequest::processRequest()
{
	bool completed = true ;
	if(mMulti)
	{
		completed = mCurlThread->doMultiPerform(mMulti) ;

		if(!completed)
		{
			setPriority(LLQueuedThread::PRIORITY_LOW) ;
		}
	}

	return completed ;
}

void LLCurlThread::CurlRequest::finishRequest(bool completed)
{
	if(mMulti->isDead())
	{
		mCurlThread->deleteMulti(mMulti) ;
	}
	else
	{
		mCurlThread->cleanupMulti(mMulti) ; //being idle too long, remove the request.
	}

	mMulti = NULL ;
}
	
LLCurlThread::LLCurlThread(bool threaded) :
	LLQueuedThread("curlthread", threaded)
{
}
	
//virtual 
LLCurlThread::~LLCurlThread() 
{
}

S32 LLCurlThread::update(F32 max_time_ms)
{	
	return LLQueuedThread::update(max_time_ms);
}

void LLCurlThread::addMulti(LLCurl::Multi* multi)
{
	multi->mHandle = generateHandle() ;

	CurlRequest* req = new CurlRequest(multi->mHandle, multi, this) ;

	if (!addRequest(req))
	{
		llwarns << "curl request added when the thread is quitted" << llendl;
	}
}
	
void LLCurlThread::killMulti(LLCurl::Multi* multi)
{
	if(!multi)
	{
		return ;
	}

	if(multi->isValid())
	{
		multi->markDead() ;
	}
	else
	{
		deleteMulti(multi) ;
	}
}

//private
bool LLCurlThread::doMultiPerform(LLCurl::Multi* multi) 
{
	return multi->doPerform() ;
}

//private
void LLCurlThread::deleteMulti(LLCurl::Multi* multi) 
{
	delete multi ;
}

//private
void LLCurlThread::cleanupMulti(LLCurl::Multi* multi) 
{
	multi->cleanup() ;
}

//------------------------------------------------------------

//static
std::string LLCurl::strerror(CURLcode errorcode)
{
	return std::string(curl_easy_strerror(errorcode));
}

////////////////////////////////////////////////////////////////////////////
// For generating a simple request for data
// using one multi and one easy per request 

LLCurlRequest::LLCurlRequest() :
	mActiveMulti(NULL),
	mActiveRequestCount(0)
{
	mProcessing = FALSE;
}

LLCurlRequest::~LLCurlRequest()
{
	//stop all Multi handle background threads
	for (curlmulti_set_t::iterator iter = mMultiSet.begin(); iter != mMultiSet.end(); ++iter)
	{
		LLCurl::getCurlThread()->killMulti(*iter) ;
	}
	mMultiSet.clear() ;
}

void LLCurlRequest::addMulti()
{
	LLCurl::Multi* multi = new LLCurl::Multi();
	if(!multi->isValid())
	{
		LLCurl::getCurlThread()->killMulti(multi) ;
		mActiveMulti = NULL ;
		mActiveRequestCount = 0 ;
		return;
	}

	mMultiSet.insert(multi);
	mActiveMulti = multi;
	mActiveRequestCount = 0;
}

LLCurl::Easy* LLCurlRequest::allocEasy()
{
	if (!mActiveMulti ||
		mActiveRequestCount	>= MAX_ACTIVE_REQUEST_COUNT ||
		mActiveMulti->mErrorCount > 0)
	{
		addMulti();
	}
	if(!mActiveMulti)
	{
		return NULL ;
	}

	//llassert_always(mActiveMulti);
	++mActiveRequestCount;
	LLCurl::Easy* easy = mActiveMulti->allocEasy();
	return easy;
}

bool LLCurlRequest::addEasy(LLCurl::Easy* easy)
{
	llassert_always(mActiveMulti);
	
	if (mProcessing)
	{
		llerrs << "Posting to a LLCurlRequest instance from within a responder is not allowed (causes DNS timeouts)." << llendl;
	}
	bool res = mActiveMulti->addEasy(easy);
	return res;
}

void LLCurlRequest::get(const std::string& url, LLCurl::ResponderPtr responder)
{
	getByteRange(url, headers_t(), 0, -1, responder);
}
	
bool LLCurlRequest::getByteRange(const std::string& url,
								 const headers_t& headers,
								 S32 offset, S32 length,
								 LLCurl::ResponderPtr responder)
{
	LLCurl::Easy* easy = allocEasy();
	if (!easy)
	{
		return false;
	}
	easy->prepRequest(url, headers, responder);
	easy->setopt(CURLOPT_HTTPGET, 1);
	if (length > 0)
	{
		std::string range = llformat("Range: bytes=%d-%d", offset,offset+length-1);
		easy->slist_append(range.c_str());
	}
	easy->setHeaders();
	bool res = addEasy(easy);
	return res;
}

bool LLCurlRequest::post(const std::string& url,
						 const headers_t& headers,
						 const LLSD& data,
						 LLCurl::ResponderPtr responder, S32 time_out)
{
	LLCurl::Easy* easy = allocEasy();
	if (!easy)
	{
		return false;
	}
	easy->prepRequest(url, headers, responder, time_out);

	LLSDSerialize::toXML(data, easy->getInput());
	S32 bytes = easy->getInput().str().length();
	
	easy->setopt(CURLOPT_POST, 1);
	easy->setopt(CURLOPT_POSTFIELDS, (void*)NULL);
	easy->setopt(CURLOPT_POSTFIELDSIZE, bytes);

	easy->slist_append("Content-Type: application/llsd+xml");
	easy->setHeaders();

	lldebugs << "POSTING: " << bytes << " bytes." << llendl;
	bool res = addEasy(easy);
	return res;
}

bool LLCurlRequest::post(const std::string& url,
						 const headers_t& headers,
						 const std::string& data,
						 LLCurl::ResponderPtr responder, S32 time_out)
{
	LLCurl::Easy* easy = allocEasy();
	if (!easy)
	{
		return false;
	}
	easy->prepRequest(url, headers, responder, time_out);

	easy->getInput().write(data.data(), data.size());
	S32 bytes = easy->getInput().str().length();
	
	easy->setopt(CURLOPT_POST, 1);
	easy->setopt(CURLOPT_POSTFIELDS, (void*)NULL);
	easy->setopt(CURLOPT_POSTFIELDSIZE, bytes);

	easy->slist_append("Content-Type: application/octet-stream");
	easy->setHeaders();

	lldebugs << "POSTING: " << bytes << " bytes." << llendl;
	bool res = addEasy(easy);
	return res;
}

// Note: call once per frame
S32 LLCurlRequest::process()
{
	S32 res = 0;

	mProcessing = TRUE;
	for (curlmulti_set_t::iterator iter = mMultiSet.begin();
		 iter != mMultiSet.end(); )
	{
		curlmulti_set_t::iterator curiter = iter++;
		LLCurl::Multi* multi = *curiter;

		if(!multi->isValid())
		{
			if(multi == mActiveMulti)
			{				
				mActiveMulti = NULL ;
				mActiveRequestCount = 0 ;
			}
			mMultiSet.erase(curiter) ;
			LLCurl::getCurlThread()->killMulti(multi) ;
			continue ;
		}

		S32 tres = multi->process();
		res += tres;
		if (multi != mActiveMulti && tres == 0 && multi->mQueued == 0)
		{
			mMultiSet.erase(curiter);
			LLCurl::getCurlThread()->killMulti(multi);
		}
	}
	mProcessing = FALSE;
	return res;
}

S32 LLCurlRequest::getQueued()
{
	S32 queued = 0;
	for (curlmulti_set_t::iterator iter = mMultiSet.begin();
		 iter != mMultiSet.end(); )
	{
		curlmulti_set_t::iterator curiter = iter++;
		LLCurl::Multi* multi = *curiter;
		
		if(!multi->isValid())
		{
			if(multi == mActiveMulti)
			{				
				mActiveMulti = NULL ;
				mActiveRequestCount = 0 ;
			}
			LLCurl::getCurlThread()->killMulti(multi);
			mMultiSet.erase(curiter) ;
			continue ;
		}

		queued += multi->mQueued;
		if (multi->getState() != LLCurl::Multi::STATE_READY)
		{
			++queued;
		}
	}
	return queued;
}

////////////////////////////////////////////////////////////////////////////
// For generating one easy request
// associated with a single multi request

LLCurlEasyRequest::LLCurlEasyRequest()
	: mRequestSent(false),
	  mResultReturned(false)
{
	mMulti = new LLCurl::Multi();
	
	if(mMulti->isValid())
	{
		mEasy = mMulti->allocEasy();
		if (mEasy)
		{
			mEasy->setErrorBuffer();
			mEasy->setCA();
			// Set proxy settings if configured to do so.
			LLProxy::getInstance()->applyProxySettings(mEasy);
		}
	}
	else
	{
		LLCurl::getCurlThread()->killMulti(mMulti) ;
		mEasy = NULL ;
		mMulti = NULL ;
	}
}

LLCurlEasyRequest::~LLCurlEasyRequest()
{
	LLCurl::getCurlThread()->killMulti(mMulti) ;
}
	
void LLCurlEasyRequest::setopt(CURLoption option, S32 value)
{
	if (isValid() && mEasy)
	{
		mEasy->setopt(option, value);
	}
}

void LLCurlEasyRequest::setoptString(CURLoption option, const std::string& value)
{
	if (isValid() && mEasy)
	{
		mEasy->setoptString(option, value);
	}
}

void LLCurlEasyRequest::setPost(char* postdata, S32 size)
{
	if (isValid() && mEasy)
	{
		mEasy->setopt(CURLOPT_POST, 1);
		mEasy->setopt(CURLOPT_POSTFIELDS, postdata);
		mEasy->setopt(CURLOPT_POSTFIELDSIZE, size);
	}
}

void LLCurlEasyRequest::setHeaderCallback(curl_header_callback callback, void* userdata)
{
	if (isValid() && mEasy)
	{
		mEasy->setopt(CURLOPT_HEADERFUNCTION, (void*)callback);
		mEasy->setopt(CURLOPT_HEADERDATA, userdata); // aka CURLOPT_WRITEHEADER
	}
}

void LLCurlEasyRequest::setWriteCallback(curl_write_callback callback, void* userdata)
{
	if (isValid() && mEasy)
	{
		mEasy->setopt(CURLOPT_WRITEFUNCTION, (void*)callback);
		mEasy->setopt(CURLOPT_WRITEDATA, userdata);
	}
}

void LLCurlEasyRequest::setReadCallback(curl_read_callback callback, void* userdata)
{
	if (isValid() && mEasy)
	{
		mEasy->setopt(CURLOPT_READFUNCTION, (void*)callback);
		mEasy->setopt(CURLOPT_READDATA, userdata);
	}
}

void LLCurlEasyRequest::setSSLCtxCallback(curl_ssl_ctx_callback callback, void* userdata)
{
	if (isValid() && mEasy)
	{
		mEasy->setopt(CURLOPT_SSL_CTX_FUNCTION, (void*)callback);
		mEasy->setopt(CURLOPT_SSL_CTX_DATA, userdata);
	}
}

void LLCurlEasyRequest::slist_append(const char* str)
{
	if (isValid() && mEasy)
	{
		mEasy->slist_append(str);
	}
}

void LLCurlEasyRequest::sendRequest(const std::string& url)
{
	llassert_always(!mRequestSent);
	mRequestSent = true;
	lldebugs << url << llendl;
	if (isValid() && mEasy)
	{
		mEasy->setHeaders();
		mEasy->setoptString(CURLOPT_URL, url);
		mMulti->addEasy(mEasy);
	}
}

void LLCurlEasyRequest::requestComplete()
{
	llassert_always(mRequestSent);
	mRequestSent = false;
	if (isValid() && mEasy)
	{
		mMulti->removeEasy(mEasy);
	}
}

// Usage: Call getRestult until it returns false (no more messages)
bool LLCurlEasyRequest::getResult(CURLcode* result, LLCurl::TransferInfo* info)
{
	if(!isValid())
	{
		return false ;
	}
	if (!mMulti->isCompleted())
	{ //we're busy, try again later
		return false;
	}
	mMulti->setState(LLCurl::Multi::STATE_READY) ;

	if (!mEasy)
	{
		// Special case - we failed to initialize a curl_easy (can happen if too many open files)
		//  Act as though the request failed to connect
		if (mResultReturned)
		{
			return false;
		}
		else
		{
			*result = CURLE_FAILED_INIT;
			mResultReturned = true;
			return true;
		}
	}
	// In theory, info_read might return a message with a status other than CURLMSG_DONE
	// In practice for all messages returned, msg == CURLMSG_DONE
	// Ignore other messages just in case
	while(1)
	{
		S32 q;
		CURLMsg* curlmsg = info_read(&q, info);
		if (curlmsg)
		{
			if (curlmsg->msg == CURLMSG_DONE)
			{
				*result = curlmsg->data.result;			
				return true;
			}
			// else continue
		}
		else
		{
			return false;
		}
	}
}

// private
CURLMsg* LLCurlEasyRequest::info_read(S32* q, LLCurl::TransferInfo* info)
{
	if (mEasy)
	{
		CURLMsg* curlmsg = mMulti->info_read(q);
		if (curlmsg && curlmsg->msg == CURLMSG_DONE)
		{
			if (info)
			{
				mEasy->getTransferInfo(info);
			}
		}
		return curlmsg;
	}
	return NULL;
}

std::string LLCurlEasyRequest::getErrorString()
{
	return isValid() &&  mEasy ? std::string(mEasy->getErrorBuffer()) : std::string();
}

////////////////////////////////////////////////////////////////////////////

#if SAFE_SSL
//static
void LLCurl::ssl_locking_callback(int mode, int type, const char *file, int line)
{
	if (mode & CRYPTO_LOCK)
	{
		LLCurl::sSSLMutex[type]->lock();
	}
	else
	{
		LLCurl::sSSLMutex[type]->unlock();
	}
}

//static
unsigned long LLCurl::ssl_thread_id(void)
{
	return LLThread::currentID();
}
#endif

void LLCurl::initClass(F32 curl_reuest_timeout, S32 max_number_handles, bool multi_threaded)
{
	sCurlRequestTimeOut = curl_reuest_timeout ; //seconds
	sMaxHandles = max_number_handles ; //max number of handles, (multi handles and easy handles combined).

	// Do not change this "unless you are familiar with and mean to control 
	// internal operations of libcurl"
	// - http://curl.haxx.se/libcurl/c/curl_global_init.html
	CURLcode code = curl_global_init(CURL_GLOBAL_ALL);

	check_curl_code(code);
	
#if SAFE_SSL
	S32 mutex_count = CRYPTO_num_locks();
	for (S32 i=0; i<mutex_count; i++)
	{
		sSSLMutex.push_back(new LLMutex(NULL));
	}
	CRYPTO_set_id_callback(&LLCurl::ssl_thread_id);
	CRYPTO_set_locking_callback(&LLCurl::ssl_locking_callback);
#endif

	sCurlThread = new LLCurlThread(multi_threaded) ;
	if(multi_threaded)
	{
		sHandleMutexp = new LLMutex(NULL) ;
		Easy::sHandleMutexp = new LLMutex(NULL) ;
	}
}

void LLCurl::cleanupClass()
{
	sNotQuitting = false; //set quitting

	//shut down curl thread
	while(1)
	{
		if(!sCurlThread->update(1)) //finish all tasks
		{
			break ;
		}
	}
	sCurlThread->shutdown() ;
	delete sCurlThread ;
	sCurlThread = NULL ;

#if SAFE_SSL
	CRYPTO_set_locking_callback(NULL);
	for_each(sSSLMutex.begin(), sSSLMutex.end(), DeletePointer());
#endif

	for (std::set<CURL*>::iterator iter = Easy::sFreeHandles.begin(); iter != Easy::sFreeHandles.end(); ++iter)
	{
		CURL* curl = *iter;
		LLCurl::deleteEasyHandle(curl);
	}

	Easy::sFreeHandles.clear();

	delete Easy::sHandleMutexp ;
	Easy::sHandleMutexp = NULL ;

	delete sHandleMutexp ;
	sHandleMutexp = NULL ;

	llassert(Easy::sActiveHandles.empty());
}

//static 
CURLM* LLCurl::newMultiHandle()
{
	LLMutexLock lock(sHandleMutexp) ;

<<<<<<< HEAD
	if(sTotalHandles + 1 > MAX_NUM_OF_HANDLES)
=======
	if(sTotalHandles + 1 > sMaxHandles)
>>>>>>> 0e609cc9
	{
		llwarns << "no more handles available." << llendl ;
		return NULL ; //failed
	}
	sTotalHandles++;

	CURLM* ret = curl_multi_init() ;
	if(!ret)
	{
		llwarns << "curl_multi_init failed." << llendl ;
	}

	return ret ;
}

//static 
CURLMcode  LLCurl::deleteMultiHandle(CURLM* handle)
{
	if(handle)
	{
		LLMutexLock lock(sHandleMutexp) ;		
		sTotalHandles-- ;
		return curl_multi_cleanup(handle) ;
	}
	return CURLM_OK ;
}

//static 
CURL*  LLCurl::newEasyHandle()
{
	LLMutexLock lock(sHandleMutexp) ;

<<<<<<< HEAD
	if(sTotalHandles + 1 > MAX_NUM_OF_HANDLES)
=======
	if(sTotalHandles + 1 > sMaxHandles)
>>>>>>> 0e609cc9
	{
		llwarns << "no more handles available." << llendl ;
		return NULL ; //failed
	}
	sTotalHandles++;

	CURL* ret = curl_easy_init() ;
	if(!ret)
	{
		llwarns << "curl_easy_init failed." << llendl ;
	}

	return ret ;
}

//static 
void  LLCurl::deleteEasyHandle(CURL* handle)
{
	if(handle)
	{
		LLMutexLock lock(sHandleMutexp) ;
		curl_easy_cleanup(handle) ;
		sTotalHandles-- ;
	}
}

const unsigned int LLCurl::MAX_REDIRECTS = 5;

// Provide access to LLCurl free functions outside of llcurl.cpp without polluting the global namespace.
void LLCurlFF::check_easy_code(CURLcode code)
{
	check_curl_code(code);
}
void LLCurlFF::check_multi_code(CURLMcode code)
{
	check_curl_multi_code(code);
}<|MERGE_RESOLUTION|>--- conflicted
+++ resolved
@@ -75,12 +75,6 @@
 static const S32 CURL_REQUEST_TIMEOUT = 30; // seconds per operation
 static const S32 MAX_ACTIVE_REQUEST_COUNT = 100;
 
-<<<<<<< HEAD
-static const F32 DEFAULT_MULTI_IDLE_TIME = 120.0f ; //seconds
-static const S32 MAX_NUM_OF_HANDLES = 256 ; //max number of handles, (multi handles and easy handles combined).
-
-=======
->>>>>>> 0e609cc9
 // DEBUG //
 S32 gCurlEasyCount = 0;
 S32 gCurlMultiCount = 0;
@@ -95,11 +89,8 @@
 LLMutex* LLCurl::sHandleMutexp = NULL ;
 S32      LLCurl::sTotalHandles = 0 ;
 bool     LLCurl::sNotQuitting = true;
-<<<<<<< HEAD
-=======
 F32      LLCurl::sCurlRequestTimeOut = 120.f; //seonds
 S32      LLCurl::sMaxHandles = 256; //max number of handles, (multi handles and easy handles combined).
->>>>>>> 0e609cc9
 
 void check_curl_code(CURLcode code)
 {
@@ -246,13 +237,10 @@
 	if (sFreeHandles.empty())
 	{
 		ret = LLCurl::newEasyHandle();
-<<<<<<< HEAD
 
 		// Ansariel: Added some debug code
 		if (!ret)
 			llwarns << "curl_easy_init() failed!" << llendl;
-=======
->>>>>>> 0e609cc9
 	}
 	else
 	{
@@ -595,15 +583,9 @@
 		LLCurl::getCurlThread()->addMulti(this) ;
 
 		mIdleTimeOut = idle_time_out ;
-<<<<<<< HEAD
-		if(mIdleTimeOut < DEFAULT_MULTI_IDLE_TIME)
-		{
-			mIdleTimeOut = DEFAULT_MULTI_IDLE_TIME ;
-=======
 		if(mIdleTimeOut < LLCurl::sCurlRequestTimeOut)
 		{
 			mIdleTimeOut = LLCurl::sCurlRequestTimeOut ;
->>>>>>> 0e609cc9
 		}
 
 		++gCurlMultiCount;
@@ -621,10 +603,7 @@
 	{
 		return ; //nothing to clean.
 	}
-<<<<<<< HEAD
-=======
-
->>>>>>> 0e609cc9
+
 	// Clean up active
 	for(easy_active_list_t::iterator iter = mEasyActiveList.begin();
 		iter != mEasyActiveList.end(); ++iter)
@@ -1546,11 +1525,7 @@
 {
 	LLMutexLock lock(sHandleMutexp) ;
 
-<<<<<<< HEAD
-	if(sTotalHandles + 1 > MAX_NUM_OF_HANDLES)
-=======
 	if(sTotalHandles + 1 > sMaxHandles)
->>>>>>> 0e609cc9
 	{
 		llwarns << "no more handles available." << llendl ;
 		return NULL ; //failed
@@ -1583,11 +1558,7 @@
 {
 	LLMutexLock lock(sHandleMutexp) ;
 
-<<<<<<< HEAD
-	if(sTotalHandles + 1 > MAX_NUM_OF_HANDLES)
-=======
 	if(sTotalHandles + 1 > sMaxHandles)
->>>>>>> 0e609cc9
 	{
 		llwarns << "no more handles available." << llendl ;
 		return NULL ; //failed
