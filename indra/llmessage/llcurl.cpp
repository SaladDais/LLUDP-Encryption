/**
 * @file llcurl.cpp
 * @author Zero / Donovan
 * @date 2006-10-15
 * @brief Implementation of wrapper around libcurl.
 *
 * $LicenseInfo:firstyear=2006&license=viewerlgpl$
 * Second Life Viewer Source Code
 * Copyright (C) 2010, Linden Research, Inc.
 * 
 * This library is free software; you can redistribute it and/or
 * modify it under the terms of the GNU Lesser General Public
 * License as published by the Free Software Foundation;
 * version 2.1 of the License only.
 * 
 * This library is distributed in the hope that it will be useful,
 * but WITHOUT ANY WARRANTY; without even the implied warranty of
 * MERCHANTABILITY or FITNESS FOR A PARTICULAR PURPOSE.  See the GNU
 * Lesser General Public License for more details.
 * 
 * You should have received a copy of the GNU Lesser General Public
 * License along with this library; if not, write to the Free Software
 * Foundation, Inc., 51 Franklin Street, Fifth Floor, Boston, MA  02110-1301  USA
 * 
 * Linden Research, Inc., 945 Battery Street, San Francisco, CA  94111  USA
 * $/LicenseInfo$
 */

#if LL_WINDOWS
#define SAFE_SSL 1
#elif LL_DARWIN
#define SAFE_SSL 1
#else
#define SAFE_SSL 1
#endif

#include "linden_common.h"

#include "llcurl.h"

#include <algorithm>
#include <iomanip>
#include <curl/curl.h>
#if SAFE_SSL
#include <openssl/crypto.h>
#endif

#include "llbufferstream.h"
#include "llproxy.h"
#include "llsdserialize.h"
#include "llstl.h"
#include "llthread.h"
#include "lltimer.h"

//////////////////////////////////////////////////////////////////////////////
/*
	The trick to getting curl to do keep-alives is to reuse the
	same easy handle for the requests.  It appears that curl
	keeps a pool of connections alive for each easy handle, but
	doesn't share them between easy handles.  Therefore it is
	important to keep a pool of easy handles and reuse them,
	rather than create and destroy them with each request.  This
	code does this.

	Furthermore, it would behoove us to keep track of which
	hosts an easy handle was used for and pick an easy handle
	that matches the next request.  This code does not current
	do this.
 */

//////////////////////////////////////////////////////////////////////////////

static const U32 EASY_HANDLE_POOL_SIZE		= 5;
static const S32 MULTI_PERFORM_CALL_REPEAT	= 5;
static const S32 CURL_REQUEST_TIMEOUT = 30; // seconds
static const S32 MAX_ACTIVE_REQUEST_COUNT = 100;

static 
// DEBUG //
S32 gCurlEasyCount = 0;
S32 gCurlMultiCount = 0;

//////////////////////////////////////////////////////////////////////////////

//static
std::vector<LLMutex*> LLCurl::sSSLMutex;
std::string LLCurl::sCAPath;
std::string LLCurl::sCAFile;
LLCurlThread* LLCurl::sCurlThread = NULL ;

void check_curl_code(CURLcode code)
{
	if (code != CURLE_OK)
	{
		// linux appears to throw a curl error once per session for a bad initialization
		// at a pretty random time (when enabling cookies).
		llinfos << "curl error detected: " << curl_easy_strerror(code) << llendl;
	}
}

void check_curl_multi_code(CURLMcode code) 
{
	if (code != CURLM_OK)
	{
		// linux appears to throw a curl error once per session for a bad initialization
		// at a pretty random time (when enabling cookies).
		llinfos << "curl multi error detected: " << curl_multi_strerror(code) << llendl;
	}
}

//static
void LLCurl::setCAPath(const std::string& path)
{
	sCAPath = path;
}

//static
void LLCurl::setCAFile(const std::string& file)
{
	sCAFile = file;
}

//static
std::string LLCurl::getVersionString()
{
	return std::string(curl_version());
}

//////////////////////////////////////////////////////////////////////////////

LLCurl::Responder::Responder()
	: mReferenceCount(0)
{
}

LLCurl::Responder::~Responder()
{
}

// virtual
void LLCurl::Responder::errorWithContent(
	U32 status,
	const std::string& reason,
	const LLSD&)
{
	error(status, reason);
}

// virtual
void LLCurl::Responder::error(U32 status, const std::string& reason)
{
	llinfos << mURL << " [" << status << "]: " << reason << llendl;
}

// virtual
void LLCurl::Responder::result(const LLSD& content)
{
}

void LLCurl::Responder::setURL(const std::string& url)
{
	mURL = url;
}

// virtual
void LLCurl::Responder::completedRaw(
	U32 status,
	const std::string& reason,
	const LLChannelDescriptors& channels,
	const LLIOPipe::buffer_ptr_t& buffer)
{
	LLSD content;
	LLBufferStream istr(channels, buffer.get());
	if (!LLSDSerialize::fromXML(content, istr))
	{
		llinfos << "Failed to deserialize LLSD. " << mURL << " [" << status << "]: " << reason << llendl;
	}

	completed(status, reason, content);
}

// virtual
void LLCurl::Responder::completed(U32 status, const std::string& reason, const LLSD& content)
{
	if (isGoodStatus(status))
	{
		result(content);
	}
	else
	{
		errorWithContent(status, reason, content);
	}
}

//virtual
void LLCurl::Responder::completedHeader(U32 status, const std::string& reason, const LLSD& content)
{

}

namespace boost
{
	void intrusive_ptr_add_ref(LLCurl::Responder* p)
	{
		++p->mReferenceCount;
	}
	
	void intrusive_ptr_release(LLCurl::Responder* p)
	{
		if (p && 0 == --p->mReferenceCount)
		{
			delete p;
		}
	}
};


//////////////////////////////////////////////////////////////////////////////

std::set<CURL*> LLCurl::Easy::sFreeHandles;
std::set<CURL*> LLCurl::Easy::sActiveHandles;
LLMutex* LLCurl::Easy::sHandleMutexp = NULL ;

//static
CURL* LLCurl::Easy::allocEasyHandle()
{
	CURL* ret = NULL;

	LLMutexLock lock(sHandleMutexp) ;

	if (sFreeHandles.empty())
	{
		ret = curl_easy_init();
	}
	else
	{
		ret = *(sFreeHandles.begin());
		sFreeHandles.erase(ret);
		curl_easy_reset(ret);
	}

	if (ret)
	{
		sActiveHandles.insert(ret);
	}

	return ret;
}

//static
void LLCurl::Easy::releaseEasyHandle(CURL* handle)
{
	if (!handle)
	{
		llerrs << "handle cannot be NULL!" << llendl;
	}

	LLMutexLock lock(sHandleMutexp) ;
	if (sActiveHandles.find(handle) != sActiveHandles.end())
	{
		sActiveHandles.erase(handle);
		sFreeHandles.insert(handle);
	}
	else
	{
		llerrs << "Invalid handle." << llendl;
	}
}

LLCurl::Easy::Easy()
	: mHeaders(NULL),
	  mCurlEasyHandle(NULL)
{
	mErrorBuffer[0] = 0;
}

LLCurl::Easy* LLCurl::Easy::getEasy()
{
	Easy* easy = new Easy();
	easy->mCurlEasyHandle = allocEasyHandle(); 
	
	if (!easy->mCurlEasyHandle)
	{
		// this can happen if we have too many open files (fails in c-ares/ares_init.c)
		llwarns << "allocEasyHandle() returned NULL! Easy handles: " << gCurlEasyCount << " Multi handles: " << gCurlMultiCount << llendl;
		delete easy;
		return NULL;
	}
	
	// set no DNS caching as default for all easy handles. This prevents them adopting a
	// multi handles cache if they are added to one.
	CURLcode result = curl_easy_setopt(easy->mCurlEasyHandle, CURLOPT_DNS_CACHE_TIMEOUT, 0);
	check_curl_code(result);
	
	++gCurlEasyCount;
	return easy;
}

LLCurl::Easy::~Easy()
{
	releaseEasyHandle(mCurlEasyHandle);
	--gCurlEasyCount;
	curl_slist_free_all(mHeaders);
	for_each(mStrings.begin(), mStrings.end(), DeletePointerArray());
}

void LLCurl::Easy::resetState()
{
 	curl_easy_reset(mCurlEasyHandle);

	if (mHeaders)
	{
		curl_slist_free_all(mHeaders);
		mHeaders = NULL;
	}

	mRequest.str("");
	mRequest.clear();

	mOutput.reset();
	
	mInput.str("");
	mInput.clear();
	
	mErrorBuffer[0] = 0;
	
	mHeaderOutput.str("");
	mHeaderOutput.clear();
}

void LLCurl::Easy::setErrorBuffer()
{
	setopt(CURLOPT_ERRORBUFFER, &mErrorBuffer);
}

const char* LLCurl::Easy::getErrorBuffer()
{
	return mErrorBuffer;
}

void LLCurl::Easy::setCA()
{
	if (!sCAPath.empty())
	{
		setoptString(CURLOPT_CAPATH, sCAPath);
	}
	if (!sCAFile.empty())
	{
		setoptString(CURLOPT_CAINFO, sCAFile);
	}
}

void LLCurl::Easy::setHeaders()
{
	setopt(CURLOPT_HTTPHEADER, mHeaders);
}

void LLCurl::Easy::getTransferInfo(LLCurl::TransferInfo* info)
{
	check_curl_code(curl_easy_getinfo(mCurlEasyHandle, CURLINFO_SIZE_DOWNLOAD, &info->mSizeDownload));
	check_curl_code(curl_easy_getinfo(mCurlEasyHandle, CURLINFO_TOTAL_TIME, &info->mTotalTime));
	check_curl_code(curl_easy_getinfo(mCurlEasyHandle, CURLINFO_SPEED_DOWNLOAD, &info->mSpeedDownload));
}

U32 LLCurl::Easy::report(CURLcode code)
{
	U32 responseCode = 0;	
	std::string responseReason;
	
	if (code == CURLE_OK)
	{
		check_curl_code(curl_easy_getinfo(mCurlEasyHandle, CURLINFO_RESPONSE_CODE, &responseCode));
		//*TODO: get reason from first line of mHeaderOutput
	}
	else
	{
		responseCode = 499;
		responseReason = strerror(code) + " : " + mErrorBuffer;
		setopt(CURLOPT_FRESH_CONNECT, TRUE);
	}

	if (mResponder)
	{	
		mResponder->completedRaw(responseCode, responseReason, mChannels, mOutput);
		mResponder = NULL;
	}
	
	resetState();
	return responseCode;
}

// Note: these all assume the caller tracks the value (i.e. keeps it persistant)
void LLCurl::Easy::setopt(CURLoption option, S32 value)
{
	CURLcode result = curl_easy_setopt(mCurlEasyHandle, option, value);
	check_curl_code(result);
}

void LLCurl::Easy::setopt(CURLoption option, void* value)
{
	CURLcode result = curl_easy_setopt(mCurlEasyHandle, option, value);
	check_curl_code(result);
}

void LLCurl::Easy::setopt(CURLoption option, char* value)
{
	CURLcode result = curl_easy_setopt(mCurlEasyHandle, option, value);
	check_curl_code(result);
}

// Note: this copies the string so that the caller does not have to keep it around
void LLCurl::Easy::setoptString(CURLoption option, const std::string& value)
{
	char* tstring = new char[value.length()+1];
	strcpy(tstring, value.c_str());
	mStrings.push_back(tstring);
	CURLcode result = curl_easy_setopt(mCurlEasyHandle, option, tstring);
	check_curl_code(result);
}

void LLCurl::Easy::slist_append(const char* str)
{
	mHeaders = curl_slist_append(mHeaders, str);
}

size_t curlReadCallback(char* data, size_t size, size_t nmemb, void* user_data)
{
	LLCurl::Easy* easy = (LLCurl::Easy*)user_data;
	
	S32 n = size * nmemb;
	S32 startpos = easy->getInput().tellg();
	easy->getInput().seekg(0, std::ios::end);
	S32 endpos = easy->getInput().tellg();
	easy->getInput().seekg(startpos, std::ios::beg);
	S32 maxn = endpos - startpos;
	n = llmin(n, maxn);
	easy->getInput().read((char*)data, n);

	return n;
}

size_t curlWriteCallback(char* data, size_t size, size_t nmemb, void* user_data)
{
	LLCurl::Easy* easy = (LLCurl::Easy*)user_data;
	
	S32 n = size * nmemb;
	easy->getOutput()->append(easy->getChannels().in(), (const U8*)data, n);

	return n;
}

size_t curlHeaderCallback(void* data, size_t size, size_t nmemb, void* user_data)
{
	LLCurl::Easy* easy = (LLCurl::Easy*)user_data;
	
	size_t n = size * nmemb;
	easy->getHeaderOutput().write((const char*)data, n);

	return n;
}

void LLCurl::Easy::prepRequest(const std::string& url,
							   const std::vector<std::string>& headers,
							   ResponderPtr responder, S32 time_out, bool post)
{
	resetState();
	
	if (post) setoptString(CURLOPT_ENCODING, "");

	//setopt(CURLOPT_VERBOSE, 1); // useful for debugging
	setopt(CURLOPT_NOSIGNAL, 1);

	// Set the CURL options for either Socks or HTTP proxy
	LLProxy::getInstance()->applyProxySettings(this);

	mOutput.reset(new LLBufferArray);
	setopt(CURLOPT_WRITEFUNCTION, (void*)&curlWriteCallback);
	setopt(CURLOPT_WRITEDATA, (void*)this);

	setopt(CURLOPT_READFUNCTION, (void*)&curlReadCallback);
	setopt(CURLOPT_READDATA, (void*)this);
	
	setopt(CURLOPT_HEADERFUNCTION, (void*)&curlHeaderCallback);
	setopt(CURLOPT_HEADERDATA, (void*)this);

	// Allow up to five redirects
	if (responder && responder->followRedir())
	{
		setopt(CURLOPT_FOLLOWLOCATION, 1);
		setopt(CURLOPT_MAXREDIRS, MAX_REDIRECTS);
	}

	setErrorBuffer();
	setCA();

	setopt(CURLOPT_SSL_VERIFYPEER, true);
	
	//don't verify host name so urls with scrubbed host names will work (improves DNS performance)
	setopt(CURLOPT_SSL_VERIFYHOST, 0);
	setopt(CURLOPT_TIMEOUT, llmax(time_out, CURL_REQUEST_TIMEOUT));

	setoptString(CURLOPT_URL, url);

	mResponder = responder;

	if (!post)
	{
		slist_append("Connection: keep-alive");
		slist_append("Keep-alive: 300");
		// Accept and other headers
		for (std::vector<std::string>::const_iterator iter = headers.begin();
			 iter != headers.end(); ++iter)
		{
			slist_append((*iter).c_str());
		}
	}
}

////////////////////////////////////////////////////////////////////////////
LLMutex* LLCurl::Multi::sMultiInitMutexp = NULL ;
LLCurl::Multi::Multi()
	: mQueued(0),
	  mErrorCount(0),
	  mState(STATE_READY),
	  mDead(FALSE),
	  mMutexp(NULL),
	  mDeletionMutexp(NULL),
	  mEasyMutexp(NULL)
{
	mCurlMultiHandle = initMulti();
	if (!mCurlMultiHandle)
	{
		llwarns << "curl_multi_init() returned NULL! Easy handles: " << gCurlEasyCount << " Multi handles: " << gCurlMultiCount << llendl;
		mCurlMultiHandle = initMulti();
	}
	
	llassert_always(mCurlMultiHandle);	

	if(LLCurl::getCurlThread()->getThreaded())
	{
		mMutexp = new LLMutex(NULL) ;
		mDeletionMutexp = new LLMutex(NULL) ;
		mEasyMutexp = new LLMutex(NULL) ;
	}
	LLCurl::getCurlThread()->addMulti(this) ;

	++gCurlMultiCount;
}

LLCurl::Multi::~Multi()
{
	// Clean up active
	for(easy_active_list_t::iterator iter = mEasyActiveList.begin();
		iter != mEasyActiveList.end(); ++iter)
	{
		Easy* easy = *iter;
		check_curl_multi_code(curl_multi_remove_handle(mCurlMultiHandle, easy->getCurlHandle()));
		delete easy;
	}
	mEasyActiveList.clear();
	mEasyActiveMap.clear();
	
	// Clean up freed
	for_each(mEasyFreeList.begin(), mEasyFreeList.end(), DeletePointer());	
	mEasyFreeList.clear();

	check_curl_multi_code(curl_multi_cleanup(mCurlMultiHandle));

	delete mMutexp ;
	mMutexp = NULL ;
	delete mDeletionMutexp ;
	mDeletionMutexp = NULL ;
	delete mEasyMutexp ;
	mEasyMutexp = NULL ;

	--gCurlMultiCount;
}

CURLM* LLCurl::Multi::initMulti()
{
	LLMutexLock lock(sMultiInitMutexp) ;

	return curl_multi_init() ;
}

void LLCurl::Multi::lock()
{
	if(mMutexp)
	{
		mMutexp->lock() ;
	}
}

void LLCurl::Multi::unlock()
{
	if(mMutexp)
	{
		mMutexp->unlock() ;
	}
}

void LLCurl::Multi::markDead()
{
	LLMutexLock lock(mDeletionMutexp) ;
	
	mDead = TRUE ;
}

void LLCurl::Multi::setState(LLCurl::Multi::ePerformState state)
{
	lock() ;
	mState = state ;
	unlock() ;

	if(mState == STATE_READY)
	{
		LLCurl::getCurlThread()->setPriority(mHandle, LLQueuedThread::PRIORITY_NORMAL) ;
	}	
}

LLCurl::Multi::ePerformState LLCurl::Multi::getState()
{
	return mState;
}
	
bool LLCurl::Multi::isCompleted() 
{
	return STATE_COMPLETED == getState() ;
}

bool LLCurl::Multi::waitToComplete()
{
	if(!mMutexp) //not threaded
	{
		doPerform() ;
		return true ;
	}

	bool completed = (STATE_COMPLETED == mState) ;
	if(!completed)
	{
		LLCurl::getCurlThread()->setPriority(mHandle, LLQueuedThread::PRIORITY_URGENT) ;
	}
	
	return completed;
}

CURLMsg* LLCurl::Multi::info_read(S32* msgs_in_queue)
{
	LLMutexLock lock(mMutexp) ;

	CURLMsg* curlmsg = curl_multi_info_read(mCurlMultiHandle, msgs_in_queue);
	return curlmsg;
}

//return true if dead
bool LLCurl::Multi::doPerform()
{
	LLMutexLock lock(mDeletionMutexp) ;
	
	bool dead = mDead ;

	if(mDead)
	{
		setState(STATE_COMPLETED);
		mQueued = 0 ;
	}
	else if(getState() != STATE_COMPLETED)
	{		
		setState(STATE_PERFORMING);

		S32 q = 0;
		for (S32 call_count = 0;
				call_count < MULTI_PERFORM_CALL_REPEAT;
				call_count++)
		{
			LLMutexLock lock(mMutexp) ;
<<<<<<< HEAD

			//WARNING: curl_multi_perform will block for many hundreds of milliseconds
			// NEVER call this from the main thread, and NEVER allow the main thread to 
			// wait on a mutex held by this thread while curl_multi_perform is executing
=======
>>>>>>> 570d562f
			CURLMcode code = curl_multi_perform(mCurlMultiHandle, &q);
			if (CURLM_CALL_MULTI_PERFORM != code || q == 0)
			{
				check_curl_multi_code(code);
			
				break;
			}
		}

		mQueued = q;	
		setState(STATE_COMPLETED) ;
	}

	return dead ;
}

S32 LLCurl::Multi::process()
{
	waitToComplete() ;

	if (getState() != STATE_COMPLETED)
	{
		return 0;
	}

	CURLMsg* msg;
	int msgs_in_queue;

	S32 processed = 0;
	while ((msg = info_read(&msgs_in_queue)))
	{
		++processed;
		if (msg->msg == CURLMSG_DONE)
		{
			U32 response = 0;
			Easy* easy = NULL ;

			{
				LLMutexLock lock(mEasyMutexp) ;
				easy_active_map_t::iterator iter = mEasyActiveMap.find(msg->easy_handle);
				if (iter != mEasyActiveMap.end())
				{
					easy = iter->second;
				}
			}

			if(easy)
			{
				response = easy->report(msg->data.result);
				removeEasy(easy);
			}
			else
			{
				response = 499;
				//*TODO: change to llwarns
				llerrs << "cleaned up curl request completed!" << llendl;
			}
			if (response >= 400)
			{
				// failure of some sort, inc mErrorCount for debugging and flagging multi for destruction
				++mErrorCount;
			}
		}
	}

	setState(STATE_READY);

	return processed;
}

LLCurl::Easy* LLCurl::Multi::allocEasy()
{
	Easy* easy = 0;	

	if (mEasyFreeList.empty())
	{		
		easy = Easy::getEasy();
	}
	else
	{
		LLMutexLock lock(mEasyMutexp) ;
		easy = *(mEasyFreeList.begin());
		mEasyFreeList.erase(easy);
	}
	if (easy)
	{
		LLMutexLock lock(mEasyMutexp) ;
		mEasyActiveList.insert(easy);
		mEasyActiveMap[easy->getCurlHandle()] = easy;
	}
	return easy;
}

bool LLCurl::Multi::addEasy(Easy* easy)
{
	LLMutexLock lock(mMutexp) ;
	CURLMcode mcode = curl_multi_add_handle(mCurlMultiHandle, easy->getCurlHandle());
	check_curl_multi_code(mcode);
	//if (mcode != CURLM_OK)
	//{
	//	llwarns << "Curl Error: " << curl_multi_strerror(mcode) << llendl;
	//	return false;
	//}
	return true;
}

void LLCurl::Multi::easyFree(Easy* easy)
{
	if(mEasyMutexp)
	{
		mEasyMutexp->lock() ;
	}

	mEasyActiveList.erase(easy);
	mEasyActiveMap.erase(easy->getCurlHandle());

	if (mEasyFreeList.size() < EASY_HANDLE_POOL_SIZE)
	{		
		mEasyFreeList.insert(easy);
		
		if(mEasyMutexp)
		{
			mEasyMutexp->unlock() ;
		}

		easy->resetState();
	}
	else
	{
		if(mEasyMutexp)
		{
			mEasyMutexp->unlock() ;
		}
		delete easy;
	}
}

void LLCurl::Multi::removeEasy(Easy* easy)
{
	{
		LLMutexLock lock(mMutexp) ;
		check_curl_multi_code(curl_multi_remove_handle(mCurlMultiHandle, easy->getCurlHandle()));
	}
	easyFree(easy);
}

//------------------------------------------------------------
//LLCurlThread
LLCurlThread::CurlRequest::CurlRequest(handle_t handle, LLCurl::Multi* multi, LLCurlThread* curl_thread) :
	LLQueuedThread::QueuedRequest(handle, LLQueuedThread::PRIORITY_NORMAL, FLAG_AUTO_COMPLETE),
	mMulti(multi),
	mCurlThread(curl_thread)
{	
}

LLCurlThread::CurlRequest::~CurlRequest()
{	
	if(mMulti)
	{
		mCurlThread->deleteMulti(mMulti) ;
		mMulti = NULL ;
	}
}

bool LLCurlThread::CurlRequest::processRequest()
{
	bool completed = true ;
	if(mMulti)
	{
		completed = mCurlThread->doMultiPerform(mMulti) ;
		setPriority(LLQueuedThread::PRIORITY_LOW) ;
	}

	return completed ;
}

void LLCurlThread::CurlRequest::finishRequest(bool completed)
{
	mCurlThread->deleteMulti(mMulti) ;
	mMulti = NULL ;
}
	
LLCurlThread::LLCurlThread(bool threaded) :
	LLQueuedThread("curlthread", threaded)
{
	if(!LLCurl::Multi::sMultiInitMutexp)
	{
		LLCurl::Multi::sMultiInitMutexp = new LLMutex(NULL) ;
	}
}
	
//virtual 
LLCurlThread::~LLCurlThread() 
{
	delete LLCurl::Multi::sMultiInitMutexp ;
	LLCurl::Multi::sMultiInitMutexp = NULL ;
}

S32 LLCurlThread::update(F32 max_time_ms)
{	
	return LLQueuedThread::update(max_time_ms);
}

void LLCurlThread::addMulti(LLCurl::Multi* multi)
{
	multi->mHandle = generateHandle() ;

	CurlRequest* req = new CurlRequest(multi->mHandle, multi, this) ;

	if (!addRequest(req))
	{
		llwarns << "curl request added when the thread is quitted" << llendl;
	}
}
	
void LLCurlThread::killMulti(LLCurl::Multi* multi)
{
	multi->markDead() ;
}

//private
bool LLCurlThread::doMultiPerform(LLCurl::Multi* multi) 
{
	return multi->doPerform() ;
}

//private
void LLCurlThread::deleteMulti(LLCurl::Multi* multi) 
{
	delete multi ;
}
//------------------------------------------------------------

//static
std::string LLCurl::strerror(CURLcode errorcode)
{
	return std::string(curl_easy_strerror(errorcode));
}

////////////////////////////////////////////////////////////////////////////
// For generating a simple request for data
// using one multi and one easy per request 

LLCurlRequest::LLCurlRequest() :
	mActiveMulti(NULL),
	mActiveRequestCount(0)
{
	mProcessing = FALSE;
}

LLCurlRequest::~LLCurlRequest()
{
	//stop all Multi handle background threads
	for (curlmulti_set_t::iterator iter = mMultiSet.begin(); iter != mMultiSet.end(); ++iter)
	{
		LLCurl::getCurlThread()->killMulti(*iter) ;
	}
	mMultiSet.clear() ;
}

void LLCurlRequest::addMulti()
{
	LLCurl::Multi* multi = new LLCurl::Multi();
	
	mMultiSet.insert(multi);
	mActiveMulti = multi;
	mActiveRequestCount = 0;
}

LLCurl::Easy* LLCurlRequest::allocEasy()
{
	if (!mActiveMulti ||
		mActiveRequestCount	>= MAX_ACTIVE_REQUEST_COUNT ||
		mActiveMulti->mErrorCount > 0)
	{
		addMulti();
	}
	llassert_always(mActiveMulti);
	++mActiveRequestCount;
	LLCurl::Easy* easy = mActiveMulti->allocEasy();
	return easy;
}

bool LLCurlRequest::addEasy(LLCurl::Easy* easy)
{
	llassert_always(mActiveMulti);
	
	if (mProcessing)
	{
		llerrs << "Posting to a LLCurlRequest instance from within a responder is not allowed (causes DNS timeouts)." << llendl;
	}
	bool res = mActiveMulti->addEasy(easy);
	return res;
}

void LLCurlRequest::get(const std::string& url, LLCurl::ResponderPtr responder)
{
	getByteRange(url, headers_t(), 0, -1, responder);
}
	
bool LLCurlRequest::getByteRange(const std::string& url,
								 const headers_t& headers,
								 S32 offset, S32 length,
								 LLCurl::ResponderPtr responder)
{
	LLCurl::Easy* easy = allocEasy();
	if (!easy)
	{
		return false;
	}
	easy->prepRequest(url, headers, responder);
	easy->setopt(CURLOPT_HTTPGET, 1);
	if (length > 0)
	{
		std::string range = llformat("Range: bytes=%d-%d", offset,offset+length-1);
		easy->slist_append(range.c_str());
	}
	easy->setHeaders();
	bool res = addEasy(easy);
	return res;
}

bool LLCurlRequest::post(const std::string& url,
						 const headers_t& headers,
						 const LLSD& data,
						 LLCurl::ResponderPtr responder, S32 time_out)
{
	LLCurl::Easy* easy = allocEasy();
	if (!easy)
	{
		return false;
	}
	easy->prepRequest(url, headers, responder, time_out);

	LLSDSerialize::toXML(data, easy->getInput());
	S32 bytes = easy->getInput().str().length();
	
	easy->setopt(CURLOPT_POST, 1);
	easy->setopt(CURLOPT_POSTFIELDS, (void*)NULL);
	easy->setopt(CURLOPT_POSTFIELDSIZE, bytes);

	easy->slist_append("Content-Type: application/llsd+xml");
	easy->setHeaders();

	lldebugs << "POSTING: " << bytes << " bytes." << llendl;
	bool res = addEasy(easy);
	return res;
}

bool LLCurlRequest::post(const std::string& url,
						 const headers_t& headers,
						 const std::string& data,
						 LLCurl::ResponderPtr responder, S32 time_out)
{
	LLCurl::Easy* easy = allocEasy();
	if (!easy)
	{
		return false;
	}
	easy->prepRequest(url, headers, responder, time_out);

	easy->getInput().write(data.data(), data.size());
	S32 bytes = easy->getInput().str().length();
	
	easy->setopt(CURLOPT_POST, 1);
	easy->setopt(CURLOPT_POSTFIELDS, (void*)NULL);
	easy->setopt(CURLOPT_POSTFIELDSIZE, bytes);

	easy->slist_append("Content-Type: application/octet-stream");
	easy->setHeaders();

	lldebugs << "POSTING: " << bytes << " bytes." << llendl;
	bool res = addEasy(easy);
	return res;
}

// Note: call once per frame
S32 LLCurlRequest::process()
{
	S32 res = 0;

	mProcessing = TRUE;
	for (curlmulti_set_t::iterator iter = mMultiSet.begin();
		 iter != mMultiSet.end(); )
	{
		curlmulti_set_t::iterator curiter = iter++;
		LLCurl::Multi* multi = *curiter;
		S32 tres = multi->process();
		res += tres;
		if (multi != mActiveMulti && tres == 0 && multi->mQueued == 0)
		{
			mMultiSet.erase(curiter);
			LLCurl::getCurlThread()->killMulti(multi);
		}
	}
	mProcessing = FALSE;
	return res;
}

S32 LLCurlRequest::getQueued()
{
	S32 queued = 0;
	for (curlmulti_set_t::iterator iter = mMultiSet.begin();
		 iter != mMultiSet.end(); )
	{
		curlmulti_set_t::iterator curiter = iter++;
		LLCurl::Multi* multi = *curiter;
		queued += multi->mQueued;
		if (multi->getState() != LLCurl::Multi::STATE_READY)
		{
			++queued;
		}
	}
	return queued;
}

////////////////////////////////////////////////////////////////////////////
// For generating one easy request
// associated with a single multi request

LLCurlEasyRequest::LLCurlEasyRequest()
	: mRequestSent(false),
	  mResultReturned(false)
{
	mMulti = new LLCurl::Multi();
	
	mEasy = mMulti->allocEasy();
	if (mEasy)
	{
		mEasy->setErrorBuffer();
		mEasy->setCA();
		// Set proxy settings if configured to do so.
		LLProxy::getInstance()->applyProxySettings(mEasy);
	}
}

LLCurlEasyRequest::~LLCurlEasyRequest()
{
	LLCurl::getCurlThread()->killMulti(mMulti) ;
}
	
void LLCurlEasyRequest::setopt(CURLoption option, S32 value)
{
	if (mEasy)
	{
		mEasy->setopt(option, value);
	}
}

void LLCurlEasyRequest::setoptString(CURLoption option, const std::string& value)
{
	if (mEasy)
	{
		mEasy->setoptString(option, value);
	}
}

void LLCurlEasyRequest::setPost(char* postdata, S32 size)
{
	if (mEasy)
	{
		mEasy->setopt(CURLOPT_POST, 1);
		mEasy->setopt(CURLOPT_POSTFIELDS, postdata);
		mEasy->setopt(CURLOPT_POSTFIELDSIZE, size);
	}
}

void LLCurlEasyRequest::setHeaderCallback(curl_header_callback callback, void* userdata)
{
	if (mEasy)
	{
		mEasy->setopt(CURLOPT_HEADERFUNCTION, (void*)callback);
		mEasy->setopt(CURLOPT_HEADERDATA, userdata); // aka CURLOPT_WRITEHEADER
	}
}

void LLCurlEasyRequest::setWriteCallback(curl_write_callback callback, void* userdata)
{
	if (mEasy)
	{
		mEasy->setopt(CURLOPT_WRITEFUNCTION, (void*)callback);
		mEasy->setopt(CURLOPT_WRITEDATA, userdata);
	}
}

void LLCurlEasyRequest::setReadCallback(curl_read_callback callback, void* userdata)
{
	if (mEasy)
	{
		mEasy->setopt(CURLOPT_READFUNCTION, (void*)callback);
		mEasy->setopt(CURLOPT_READDATA, userdata);
	}
}

void LLCurlEasyRequest::setSSLCtxCallback(curl_ssl_ctx_callback callback, void* userdata)
{
	if (mEasy)
	{
		mEasy->setopt(CURLOPT_SSL_CTX_FUNCTION, (void*)callback);
		mEasy->setopt(CURLOPT_SSL_CTX_DATA, userdata);
	}
}

void LLCurlEasyRequest::slist_append(const char* str)
{
	if (mEasy)
	{
		mEasy->slist_append(str);
	}
}

void LLCurlEasyRequest::sendRequest(const std::string& url)
{
	llassert_always(!mRequestSent);
	mRequestSent = true;
	lldebugs << url << llendl;
	if (mEasy)
	{
		mEasy->setHeaders();
		mEasy->setoptString(CURLOPT_URL, url);
		mMulti->addEasy(mEasy);
	}
}

void LLCurlEasyRequest::requestComplete()
{
	llassert_always(mRequestSent);
	mRequestSent = false;
	if (mEasy)
	{
		mMulti->removeEasy(mEasy);
	}
}

// Usage: Call getRestult until it returns false (no more messages)
bool LLCurlEasyRequest::getResult(CURLcode* result, LLCurl::TransferInfo* info)
{
	if (!mMulti->isCompleted())
	{ //we're busy, try again later
		return false;
	}
	mMulti->setState(LLCurl::Multi::STATE_READY) ;

	if (!mEasy)
	{
		// Special case - we failed to initialize a curl_easy (can happen if too many open files)
		//  Act as though the request failed to connect
		if (mResultReturned)
		{
			return false;
		}
		else
		{
			*result = CURLE_FAILED_INIT;
			mResultReturned = true;
			return true;
		}
	}
	// In theory, info_read might return a message with a status other than CURLMSG_DONE
	// In practice for all messages returned, msg == CURLMSG_DONE
	// Ignore other messages just in case
	while(1)
	{
		S32 q;
		CURLMsg* curlmsg = info_read(&q, info);
		if (curlmsg)
		{
			if (curlmsg->msg == CURLMSG_DONE)
			{
				*result = curlmsg->data.result;			
				return true;
			}
			// else continue
		}
		else
		{
			return false;
		}
	}
}

// private
CURLMsg* LLCurlEasyRequest::info_read(S32* q, LLCurl::TransferInfo* info)
{
	if (mEasy)
	{
		CURLMsg* curlmsg = mMulti->info_read(q);
		if (curlmsg && curlmsg->msg == CURLMSG_DONE)
		{
			if (info)
			{
				mEasy->getTransferInfo(info);
			}
		}
		return curlmsg;
	}
	return NULL;
}

std::string LLCurlEasyRequest::getErrorString()
{
	return mEasy ? std::string(mEasy->getErrorBuffer()) : std::string();
}

////////////////////////////////////////////////////////////////////////////

#if SAFE_SSL
//static
void LLCurl::ssl_locking_callback(int mode, int type, const char *file, int line)
{
	if (mode & CRYPTO_LOCK)
	{
		LLCurl::sSSLMutex[type]->lock();
	}
	else
	{
		LLCurl::sSSLMutex[type]->unlock();
	}
}

//static
unsigned long LLCurl::ssl_thread_id(void)
{
	return LLThread::currentID();
}
#endif

void LLCurl::initClass(bool multi_threaded)
{
	// Do not change this "unless you are familiar with and mean to control 
	// internal operations of libcurl"
	// - http://curl.haxx.se/libcurl/c/curl_global_init.html
	CURLcode code = curl_global_init(CURL_GLOBAL_ALL);

	check_curl_code(code);
	
#if SAFE_SSL
	S32 mutex_count = CRYPTO_num_locks();
	for (S32 i=0; i<mutex_count; i++)
	{
		sSSLMutex.push_back(new LLMutex(NULL));
	}
	CRYPTO_set_id_callback(&LLCurl::ssl_thread_id);
	CRYPTO_set_locking_callback(&LLCurl::ssl_locking_callback);
#endif

	sCurlThread = new LLCurlThread(multi_threaded) ;
	if(multi_threaded)
	{
		Easy::sHandleMutexp = new LLMutex(NULL) ;
	}
}

void LLCurl::cleanupClass()
{
	//shut down curl thread
	while(1)
	{
		if(!sCurlThread->update(1)) //finish all tasks
		{
			break ;
		}
	}
	sCurlThread->shutdown() ;
	delete sCurlThread ;
	sCurlThread = NULL ;

#if SAFE_SSL
	CRYPTO_set_locking_callback(NULL);
	for_each(sSSLMutex.begin(), sSSLMutex.end(), DeletePointer());
#endif

	for (std::set<CURL*>::iterator iter = Easy::sFreeHandles.begin(); iter != Easy::sFreeHandles.end(); ++iter)
	{
		CURL* curl = *iter;
		curl_easy_cleanup(curl);
	}

	Easy::sFreeHandles.clear();

	delete Easy::sHandleMutexp ;
	Easy::sHandleMutexp = NULL ;

	llassert(Easy::sActiveHandles.empty());
}

const unsigned int LLCurl::MAX_REDIRECTS = 5;

// Provide access to LLCurl free functions outside of llcurl.cpp without polluting the global namespace.
void LLCurlFF::check_easy_code(CURLcode code)
{
	check_curl_code(code);
}
void LLCurlFF::check_multi_code(CURLMcode code)
{
	check_curl_multi_code(code);
}<|MERGE_RESOLUTION|>--- conflicted
+++ resolved
@@ -675,13 +675,10 @@
 				call_count++)
 		{
 			LLMutexLock lock(mMutexp) ;
-<<<<<<< HEAD
 
 			//WARNING: curl_multi_perform will block for many hundreds of milliseconds
 			// NEVER call this from the main thread, and NEVER allow the main thread to 
 			// wait on a mutex held by this thread while curl_multi_perform is executing
-=======
->>>>>>> 570d562f
 			CURLMcode code = curl_multi_perform(mCurlMultiHandle, &q);
 			if (CURLM_CALL_MULTI_PERFORM != code || q == 0)
 			{
