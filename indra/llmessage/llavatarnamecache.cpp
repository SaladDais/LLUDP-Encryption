/** 
 * @file llavatarnamecache.cpp
 * @brief Provides lookup of avatar SLIDs ("bobsmith123") and display names
 * ("James Cook") from avatar UUIDs.
 *
 * $LicenseInfo:firstyear=2010&license=viewerlgpl$
 * Second Life Viewer Source Code
 * Copyright (C) 2010, Linden Research, Inc.
 * 
 * This library is free software; you can redistribute it and/or
 * modify it under the terms of the GNU Lesser General Public
 * License as published by the Free Software Foundation;
 * version 2.1 of the License only.
 * 
 * This library is distributed in the hope that it will be useful,
 * but WITHOUT ANY WARRANTY; without even the implied warranty of
 * MERCHANTABILITY or FITNESS FOR A PARTICULAR PURPOSE.  See the GNU
 * Lesser General Public License for more details.
 * 
 * You should have received a copy of the GNU Lesser General Public
 * License along with this library; if not, write to the Free Software
 * Foundation, Inc., 51 Franklin Street, Fifth Floor, Boston, MA  02110-1301  USA
 * 
 * Linden Research, Inc., 945 Battery Street, San Francisco, CA  94111  USA
 * $/LicenseInfo$
 */
#include "linden_common.h"

#include "llavatarnamecache.h"

#include "llcachename.h"		// we wrap this system
#include "llframetimer.h"
#include "llhttpclient.h"
#include "llsd.h"
#include "llsdserialize.h"

#include <boost/tokenizer.hpp>

#include <map>
#include <set>

namespace LLAvatarNameCache
{
	use_display_name_signal_t mUseDisplayNamesSignal;

<<<<<<< HEAD
=======
	// Manual override for display names - can disable even if the region
	// supports it.
	bool sUseDisplayNames = true;

// [RLVa:KB] - Checked: 2010-12-08 (RLVa-1.4.0a) | Added: RLVa-1.2.2c
	// RLVa override for display names
	bool sForceDisplayNames = false;
// [/RLVa:KB]

>>>>>>> 723f415a
	// Cache starts in a paused state until we can determine if the
	// current region supports display names.
	bool sRunning = false;
	
	// Use the People API (modern) for fetching name if true. Use the old legacy protocol if false.
	// For testing, there's a UsePeopleAPI setting that can be flipped (must restart viewer).
	bool sUsePeopleAPI = true;
	
	// Base lookup URL for name service.
	// On simulator, loaded from indra.xml
	// On viewer, usually a simulator capability (at People API team's request)
	// Includes the trailing slash, like "http://pdp60.lindenlab.com:8000/agents/"
	std::string sNameLookupURL;

	// Accumulated agent IDs for next query against service
	typedef std::set<LLUUID> ask_queue_t;
	ask_queue_t sAskQueue;

	// Agent IDs that have been requested, but with no reply.
	// Maps agent ID to frame time request was made.
	typedef std::map<LLUUID, F64> pending_queue_t;
	pending_queue_t sPendingQueue;

	// Callbacks to fire when we received a name.
	// May have multiple callbacks for a single ID, which are
	// represented as multiple slots bound to the signal.
	// Avoid copying signals via pointers.
	typedef std::map<LLUUID, callback_signal_t*> signal_map_t;
	signal_map_t sSignalMap;

	// The cache at last, i.e. avatar names we know about.
	typedef std::map<LLUUID, LLAvatarName> cache_t;
	cache_t sCache;

	// Send bulk lookup requests a few times a second at most.
	// Only need per-frame timing resolution.
	LLFrameTimer sRequestTimer;

    // Maximum time an unrefreshed cache entry is allowed.
    const F64 MAX_UNREFRESHED_TIME = 20.0 * 60.0;

    // Time when unrefreshed cached names were checked last.
    static F64 sLastExpireCheck;

	// Time-to-live for a temp cache entry.
	const F64 TEMP_CACHE_ENTRY_LIFETIME = 60.0;

	//-----------------------------------------------------------------------
	// Internal methods
	//-----------------------------------------------------------------------

	// Handle name response off network.
	void processName(const LLUUID& agent_id,
					 const LLAvatarName& av_name);

	void requestNamesViaCapability();

	// Legacy name system callbacks
	void legacyNameCallback(const LLUUID& agent_id,
							const std::string& full_name,
							bool is_group);
	void legacyNameFetch(const LLUUID& agent_id,
						 const std::string& full_name,
						 bool is_group);
	
	void requestNamesViaLegacy();

	// Do a single callback to a given slot
	void fireSignal(const LLUUID& agent_id,
					const callback_slot_t& slot,
					const LLAvatarName& av_name);
	
	// Is a request in-flight over the network?
	bool isRequestPending(const LLUUID& agent_id);

	// Erase expired names from cache
	void eraseUnrefreshed();

	bool expirationFromCacheControl(LLSD headers, F64 *expires);
}

/* Sample response:
<?xml version="1.0"?>
<llsd>
  <map>
    <key>agents</key>
    <array>
      <map>
        <key>display_name_next_update</key>
        <date>2010-04-16T21:34:02+00:00Z</date>
        <key>display_name_expires</key>
        <date>2010-04-16T21:32:26.142178+00:00Z</date>
        <key>display_name</key>
        <string>MickBot390 LLQABot</string>
        <key>sl_id</key>
        <string>mickbot390.llqabot</string>
        <key>id</key>
        <string>0012809d-7d2d-4c24-9609-af1230a37715</string>
        <key>is_display_name_default</key>
        <boolean>false</boolean>
      </map>
      <map>
        <key>display_name_next_update</key>
        <date>2010-04-16T21:34:02+00:00Z</date>
        <key>display_name_expires</key>
        <date>2010-04-16T21:32:26.142178+00:00Z</date>
        <key>display_name</key>
        <string>Bjork Gudmundsdottir</string>
        <key>sl_id</key>
        <string>sardonyx.linden</string>
        <key>id</key>
        <string>3941037e-78ab-45f0-b421-bd6e77c1804d</string>
        <key>is_display_name_default</key>
        <boolean>true</boolean>
      </map>
    </array>
  </map>
</llsd>
*/

class LLAvatarNameResponder : public LLHTTPClient::Responder
{
private:
	// need to store agent ids that are part of this request in case of
	// an error, so we can flag them as unavailable
	std::vector<LLUUID> mAgentIDs;

	// Need the headers to look up Expires: and Retry-After:
	LLSD mHeaders;
	
public:
	LLAvatarNameResponder(const std::vector<LLUUID>& agent_ids)
	:	mAgentIDs(agent_ids),
		mHeaders()
	{ }
	
	/*virtual*/ void completedHeader(U32 status, const std::string& reason, 
		const LLSD& headers)
	{
		mHeaders = headers;
	}

	/*virtual*/ void result(const LLSD& content)
	{
		// Pull expiration out of headers if available
		F64 expires = LLAvatarNameCache::nameExpirationFromHeaders(mHeaders);
		F64 now = LLFrameTimer::getTotalSeconds();

		LLSD agents = content["agents"];
		LLSD::array_const_iterator it = agents.beginArray();
		for ( ; it != agents.endArray(); ++it)
		{
			const LLSD& row = *it;
			LLUUID agent_id = row["id"].asUUID();

			LLAvatarName av_name;
			av_name.fromLLSD(row);

			// Use expiration time from header
			av_name.mExpires = expires;

			LL_DEBUGS("AvNameCache") << "LLAvatarNameResponder::result for " << agent_id << LL_ENDL;
			av_name.dump();
			
			// cache it and fire signals
			LLAvatarNameCache::processName(agent_id, av_name);
		}

		// Same logic as error response case
		LLSD unresolved_agents = content["bad_ids"];
		S32  num_unresolved = unresolved_agents.size();
		if (num_unresolved > 0)
		{
            LL_WARNS("AvNameCache") << "LLAvatarNameResponder::result " << num_unresolved << " unresolved ids; "
                                    << "expires in " << expires - now << " seconds"
                                    << LL_ENDL;
			it = unresolved_agents.beginArray();
			for ( ; it != unresolved_agents.endArray(); ++it)
			{
				const LLUUID& agent_id = *it;

				LL_WARNS("AvNameCache") << "LLAvatarNameResponder::result "
                                        << "failed id " << agent_id
                                        << LL_ENDL;

                LLAvatarNameCache::handleAgentError(agent_id);
			}
		}
        LL_DEBUGS("AvNameCache") << "LLAvatarNameResponder::result " 
                                 << LLAvatarNameCache::sCache.size() << " cached names"
                                 << LL_ENDL;
    }

	/*virtual*/ void error(U32 status, const std::string& reason)
	{
		// If there's an error, it might be caused by PeopleApi,
		// or when loading textures on startup and using a very slow 
		// network, this query may time out.
		// What we should do depends on whether or not we have a cached name
		LL_WARNS("AvNameCache") << "LLAvatarNameResponder::error " << status << " " << reason
								<< LL_ENDL;

		// Add dummy records for any agent IDs in this request that we do not have cached already
		std::vector<LLUUID>::const_iterator it = mAgentIDs.begin();
		for ( ; it != mAgentIDs.end(); ++it)
		{
			const LLUUID& agent_id = *it;
			LLAvatarNameCache::handleAgentError(agent_id);
		}
	}
};

// Provide some fallback for agents that return errors
void LLAvatarNameCache::handleAgentError(const LLUUID& agent_id)
{
	std::map<LLUUID,LLAvatarName>::iterator existing = sCache.find(agent_id);
	if (existing == sCache.end())
    {
        // there is no existing cache entry, so make a temporary name from legacy
        LL_WARNS("AvNameCache") << "LLAvatarNameCache get legacy for agent "
								<< agent_id << LL_ENDL;
        gCacheName->get(agent_id, false,  // legacy compatibility
                        boost::bind(&LLAvatarNameCache::legacyNameFetch, _1, _2, _3));
    }
	else
    {
        // we have a cached (but probably expired) entry - since that would have
        // been returned by the get method, there is no need to signal anyone

        // Clear this agent from the pending list
        LLAvatarNameCache::sPendingQueue.erase(agent_id);

        LLAvatarName& av_name = existing->second;
        LL_DEBUGS("AvNameCache") << "LLAvatarNameCache use cache for agent " << agent_id << LL_ENDL;
		av_name.dump();

		 // Reset expiry time so we don't constantly rerequest.
		av_name.setExpires(TEMP_CACHE_ENTRY_LIFETIME);
    }
}

void LLAvatarNameCache::processName(const LLUUID& agent_id, const LLAvatarName& av_name)
{
	// Add to the cache
	sCache[agent_id] = av_name;

	// Suppress request from the queue
	sPendingQueue.erase(agent_id);

	// Signal everyone waiting on this name
	signal_map_t::iterator sig_it =	sSignalMap.find(agent_id);
	if (sig_it != sSignalMap.end())
	{
		callback_signal_t* signal = sig_it->second;
		(*signal)(agent_id, av_name);

		sSignalMap.erase(agent_id);

		delete signal;
		signal = NULL;
	}
}

void LLAvatarNameCache::requestNamesViaCapability()
{
	F64 now = LLFrameTimer::getTotalSeconds();

	// URL format is like:
	// http://pdp60.lindenlab.com:8000/agents/?ids=3941037e-78ab-45f0-b421-bd6e77c1804d&ids=0012809d-7d2d-4c24-9609-af1230a37715&ids=0019aaba-24af-4f0a-aa72-6457953cf7f0
	//
	// Apache can handle URLs of 4096 chars, but let's be conservative
	static const U32 NAME_URL_MAX = 4096;
	static const U32 NAME_URL_SEND_THRESHOLD = 3500;

	std::string url;
	url.reserve(NAME_URL_MAX);

	std::vector<LLUUID> agent_ids;
	agent_ids.reserve(128);
	
	U32 ids = 0;
	ask_queue_t::const_iterator it;
	while(!sAskQueue.empty())
	{
		it = sAskQueue.begin();
		LLUUID agent_id = *it;
		sAskQueue.erase(it);

		if (url.empty())
		{
			// ...starting new request
			url += sNameLookupURL;
			url += "?ids=";
			ids = 1;
		}
		else
		{
			// ...continuing existing request
			url += "&ids=";
			ids++;
		}
		url += agent_id.asString();
		agent_ids.push_back(agent_id);

		// mark request as pending
		sPendingQueue[agent_id] = now;

		if (url.size() > NAME_URL_SEND_THRESHOLD)
		{
			break;
		}
	}

	if (!url.empty())
	{
		LL_DEBUGS("AvNameCache") << "LLAvatarNameCache::requestNamesViaCapability requested "
								 << ids << " ids"
								 << LL_ENDL;
		LLHTTPClient::get(url, new LLAvatarNameResponder(agent_ids));
	}
}

void LLAvatarNameCache::legacyNameCallback(const LLUUID& agent_id,
										   const std::string& full_name,
										   bool is_group)
{
	// Put the received data in the cache
	legacyNameFetch(agent_id, full_name, is_group);
	
	// Retrieve the name and set it to never (or almost never...) expire: when we are using the legacy
	// protocol, we do not get an expiration date for each name and there's no reason to ask the 
	// data again and again so we set the expiration time to the largest value admissible.
	std::map<LLUUID,LLAvatarName>::iterator av_record = sCache.find(agent_id);
	LLAvatarName& av_name = av_record->second;
	av_name.setExpires(MAX_UNREFRESHED_TIME);
}

void LLAvatarNameCache::legacyNameFetch(const LLUUID& agent_id,
										const std::string& full_name,
										bool is_group)
{
	LL_DEBUGS("AvNameCache") << "LLAvatarNameCache::legacyNameFetch "
	                         << "agent " << agent_id << " "
							 << "full name '" << full_name << "'"
	                         << ( is_group ? " [group]" : "" )
	                         << LL_ENDL;
	
	// Construct an av_name record from this name.
	LLAvatarName av_name;
	av_name.fromString(full_name);
	
	// Add to cache: we're still using the new cache even if we're using the old (legacy) protocol.
	processName(agent_id, av_name);
}

void LLAvatarNameCache::requestNamesViaLegacy()
{
	static const S32 MAX_REQUESTS = 100;
	F64 now = LLFrameTimer::getTotalSeconds();
	std::string full_name;
	ask_queue_t::const_iterator it;
	for (S32 requests = 0; !sAskQueue.empty() && requests < MAX_REQUESTS; ++requests)
	{
		it = sAskQueue.begin();
		LLUUID agent_id = *it;
		sAskQueue.erase(it);

		// Mark as pending first, just in case the callback is immediately
		// invoked below.  This should never happen in practice.
		sPendingQueue[agent_id] = now;

		LL_DEBUGS("AvNameCache") << "LLAvatarNameCache::requestNamesViaLegacy agent " << agent_id << LL_ENDL;

		gCacheName->get(agent_id, false,  // legacy compatibility
			boost::bind(&LLAvatarNameCache::legacyNameCallback, _1, _2, _3));
	}
}

void LLAvatarNameCache::initClass(bool running, bool usePeopleAPI)
{
	sRunning = running;
	sUsePeopleAPI = usePeopleAPI;
}

void LLAvatarNameCache::cleanupClass()
{
	sCache.clear();
}

void LLAvatarNameCache::importFile(std::istream& istr)
{
	LLSD data;
	if (LLSDParser::PARSE_FAILURE == LLSDSerialize::fromXMLDocument(data, istr))
	{
		return;
	}

	// by convention LLSD storage is a map
	// we only store one entry in the map
	LLSD agents = data["agents"];

	LLUUID agent_id;
	LLAvatarName av_name;
	LLSD::map_const_iterator it = agents.beginMap();
	for ( ; it != agents.endMap(); ++it)
	{
		agent_id.set(it->first);
		av_name.fromLLSD( it->second );
		sCache[agent_id] = av_name;
	}
    LL_INFOS("AvNameCache") << "loaded " << sCache.size() << LL_ENDL;

	// Some entries may have expired since the cache was stored,
    // but they will be flushed in the first call to eraseUnrefreshed
    // from LLAvatarNameResponder::idle
}

void LLAvatarNameCache::exportFile(std::ostream& ostr)
{
	LLSD agents;
	F64 max_unrefreshed = LLFrameTimer::getTotalSeconds() - MAX_UNREFRESHED_TIME;
	cache_t::const_iterator it = sCache.begin();
	for ( ; it != sCache.end(); ++it)
	{
		const LLUUID& agent_id = it->first;
		const LLAvatarName& av_name = it->second;
		// Do not write temporary or expired entries to the stored cache
		if (av_name.isValidName(max_unrefreshed))
		{
			// key must be a string
			agents[agent_id.asString()] = av_name.asLLSD();
		}
	}
	LLSD data;
	data["agents"] = agents;
	LLSDSerialize::toPrettyXML(data, ostr);
}

void LLAvatarNameCache::setNameLookupURL(const std::string& name_lookup_url)
{
	sNameLookupURL = name_lookup_url;
}

bool LLAvatarNameCache::hasNameLookupURL()
{
	return !sNameLookupURL.empty();
}

bool LLAvatarNameCache::usePeopleAPI()
{
	return hasNameLookupURL() && sUsePeopleAPI;
}

void LLAvatarNameCache::idle()
{
	// By convention, start running at first idle() call
	sRunning = true;

	// *TODO: Possibly re-enabled this based on People API load measurements
	// 100 ms is the threshold for "user speed" operations, so we can
	// stall for about that long to batch up requests.
	const F32 SECS_BETWEEN_REQUESTS = 0.1f;
	if (!sRequestTimer.hasExpired())
	{
		return;
	}

	if (!sAskQueue.empty())
	{
        if (usePeopleAPI())
        {
            requestNamesViaCapability();
        }
        else
        {
            requestNamesViaLegacy();
        }
	}

	if (sAskQueue.empty())
	{
		// cleared the list, reset the request timer.
		sRequestTimer.resetWithExpiry(SECS_BETWEEN_REQUESTS);
	}

    // erase anything that has not been refreshed for more than MAX_UNREFRESHED_TIME
    eraseUnrefreshed();
}

bool LLAvatarNameCache::isRequestPending(const LLUUID& agent_id)
{
	bool isPending = false;
	const F64 PENDING_TIMEOUT_SECS = 5.0 * 60.0;

	pending_queue_t::const_iterator it = sPendingQueue.find(agent_id);
	if (it != sPendingQueue.end())
	{
		// in the list of requests in flight, retry if too old
		F64 expire_time = LLFrameTimer::getTotalSeconds() - PENDING_TIMEOUT_SECS;
		isPending = (it->second > expire_time);
	}
	return isPending;
}

void LLAvatarNameCache::eraseUnrefreshed()
{
	F64 now = LLFrameTimer::getTotalSeconds();
	F64 max_unrefreshed = now - MAX_UNREFRESHED_TIME;

    if (!sLastExpireCheck || sLastExpireCheck < max_unrefreshed)
    {
        sLastExpireCheck = now;

        for (cache_t::iterator it = sCache.begin(); it != sCache.end();)
        {
            const LLAvatarName& av_name = it->second;
            if (av_name.mExpires < max_unrefreshed)
            {
                LL_DEBUGS("AvNameCache") << it->first 
                                         << " user '" << av_name.getAccountName() << "' "
                                         << "expired " << now - av_name.mExpires << " secs ago"
                                         << LL_ENDL;
                sCache.erase(it++);
            }
			else
			{
				++it;
			}
        }
        LL_INFOS("AvNameCache") << sCache.size() << " cached avatar names" << LL_ENDL;
	}
}

// fills in av_name if it has it in the cache, even if expired (can check expiry time)
// returns bool specifying  if av_name was filled, false otherwise
bool LLAvatarNameCache::get(const LLUUID& agent_id, LLAvatarName *av_name)
{
	if (sRunning)
	{
		// ...only do immediate lookups when cache is running
		std::map<LLUUID,LLAvatarName>::iterator it = sCache.find(agent_id);
		if (it != sCache.end())
		{
			*av_name = it->second;

			// re-request name if entry is expired
			if (av_name->mExpires < LLFrameTimer::getTotalSeconds())
			{
				if (!isRequestPending(agent_id))
				{
					LL_DEBUGS("AvNameCache") << "LLAvatarNameCache::get "
											 << "refresh agent " << agent_id
											 << LL_ENDL;
					sAskQueue.insert(agent_id);
				}
			}
				
			return true;
		}
	}

	if (!isRequestPending(agent_id))
	{
		LL_DEBUGS("AvNameCache") << "LLAvatarNameCache::get "
								 << "queue request for agent " << agent_id
								 << LL_ENDL;
		sAskQueue.insert(agent_id);
	}

	return false;
}

void LLAvatarNameCache::fireSignal(const LLUUID& agent_id,
								   const callback_slot_t& slot,
								   const LLAvatarName& av_name)
{
	callback_signal_t signal;
	signal.connect(slot);
	signal(agent_id, av_name);
}

LLAvatarNameCache::callback_connection_t LLAvatarNameCache::get(const LLUUID& agent_id, callback_slot_t slot)
{
	callback_connection_t connection;

	if (sRunning)
	{
		// ...only do immediate lookups when cache is running
		std::map<LLUUID,LLAvatarName>::iterator it = sCache.find(agent_id);
		if (it != sCache.end())
		{
			const LLAvatarName& av_name = it->second;
			
			if (av_name.mExpires > LLFrameTimer::getTotalSeconds())
			{
				// ...name already exists in cache, fire callback now
				fireSignal(agent_id, slot, av_name);
				return connection;
			}
		}
	}

	// schedule a request
	if (!isRequestPending(agent_id))
	{
		sAskQueue.insert(agent_id);
	}

	// always store additional callback, even if request is pending
	signal_map_t::iterator sig_it = sSignalMap.find(agent_id);
	if (sig_it == sSignalMap.end())
	{
		// ...new callback for this id
		callback_signal_t* signal = new callback_signal_t();
		connection = signal->connect(slot);
		sSignalMap[agent_id] = signal;
	}
	else
	{
		// ...existing callback, bind additional slot
		callback_signal_t* signal = sig_it->second;
		connection = signal->connect(slot);
	}

	return connection;
}

// [RLVa:KB] - Checked: 2010-12-08 (RLVa-1.4.0a) | Added: RLVa-1.2.2c
bool LLAvatarNameCache::getForceDisplayNames()
{
	return sForceDisplayNames;
}

void LLAvatarNameCache::setForceDisplayNames(bool force)
{
	sForceDisplayNames = force;
	if ( (!sUseDisplayNames) && (force) )
	{
		setUseDisplayNames(true);
	}
}
// [/RLVa:KB]

void LLAvatarNameCache::setUseDisplayNames(bool use)
{
<<<<<<< HEAD
	if (use != LLAvatarName::useDisplayNames())
=======
// [RLVa:KB] - Checked: 2010-12-08 (RLVa-1.4.0a) | Added: RLVa-1.2.2c
	// We need to force the use of the "display names" cache when @shownames=n restricted (and disallow toggling it)
	use |= getForceDisplayNames();
// [/RLVa:KB]
	if (use != sUseDisplayNames)
>>>>>>> 723f415a
	{
		LLAvatarName::setUseDisplayNames(use);
		mUseDisplayNamesSignal();
	}
}

void LLAvatarNameCache::erase(const LLUUID& agent_id)
{
	sCache.erase(agent_id);
}

void LLAvatarNameCache::insert(const LLUUID& agent_id, const LLAvatarName& av_name)
{
	// *TODO: update timestamp if zero?
	sCache[agent_id] = av_name;
}

F64 LLAvatarNameCache::nameExpirationFromHeaders(LLSD headers)
{
	F64 expires = 0.0;
	if (expirationFromCacheControl(headers, &expires))
	{
		return expires;
	}
	else
	{
		// With no expiration info, default to an hour
		const F64 DEFAULT_EXPIRES = 60.0 * 60.0;
		F64 now = LLFrameTimer::getTotalSeconds();
		return now + DEFAULT_EXPIRES;
	}
}

bool LLAvatarNameCache::expirationFromCacheControl(LLSD headers, F64 *expires)
{
	bool fromCacheControl = false;
	F64 now = LLFrameTimer::getTotalSeconds();

	// Allow the header to override the default
	LLSD cache_control_header = headers["cache-control"];
	if (cache_control_header.isDefined())
	{
		S32 max_age = 0;
		std::string cache_control = cache_control_header.asString();
		if (max_age_from_cache_control(cache_control, &max_age))
		{
			*expires = now + (F64)max_age;
			fromCacheControl = true;
		}
	}
	LL_DEBUGS("AvNameCache")
		<< ( fromCacheControl ? "expires based on cache control " : "default expiration " )
		<< "in " << *expires - now << " seconds"
		<< LL_ENDL;
	
	return fromCacheControl;
}


void LLAvatarNameCache::addUseDisplayNamesCallback(const use_display_name_signal_t::slot_type& cb) 
{ 
	mUseDisplayNamesSignal.connect(cb); 
}


static const std::string MAX_AGE("max-age");
static const boost::char_separator<char> EQUALS_SEPARATOR("=");
static const boost::char_separator<char> COMMA_SEPARATOR(",");

bool max_age_from_cache_control(const std::string& cache_control, S32 *max_age)
{
	// Split the string on "," to get a list of directives
	typedef boost::tokenizer<boost::char_separator<char> > tokenizer;
	tokenizer directives(cache_control, COMMA_SEPARATOR);

	tokenizer::iterator token_it = directives.begin();
	for ( ; token_it != directives.end(); ++token_it)
	{
		// Tokens may have leading or trailing whitespace
		std::string token = *token_it;
		LLStringUtil::trim(token);

		if (token.compare(0, MAX_AGE.size(), MAX_AGE) == 0)
		{
			// ...this token starts with max-age, so let's chop it up by "="
			tokenizer subtokens(token, EQUALS_SEPARATOR);
			tokenizer::iterator subtoken_it = subtokens.begin();

			// Must have a token
			if (subtoken_it == subtokens.end()) return false;
			std::string subtoken = *subtoken_it;

			// Must exactly equal "max-age"
			LLStringUtil::trim(subtoken);
			if (subtoken != MAX_AGE) return false;

			// Must have another token
			++subtoken_it;
			if (subtoken_it == subtokens.end()) return false;
			subtoken = *subtoken_it;

			// Must be a valid integer
			// *NOTE: atoi() returns 0 for invalid values, so we have to
			// check the string first.
			// *TODO: Do servers ever send "0000" for zero?  We don't handle it
			LLStringUtil::trim(subtoken);
			if (subtoken == "0")
			{
				*max_age = 0;
				return true;
			}
			S32 val = atoi( subtoken.c_str() );
			if (val > 0 && val < S32_MAX)
			{
				*max_age = val;
				return true;
			}
			return false;
		}
	}
	return false;
}
<|MERGE_RESOLUTION|>--- conflicted
+++ resolved
@@ -43,18 +43,11 @@
 {
 	use_display_name_signal_t mUseDisplayNamesSignal;
 
-<<<<<<< HEAD
-=======
-	// Manual override for display names - can disable even if the region
-	// supports it.
-	bool sUseDisplayNames = true;
-
 // [RLVa:KB] - Checked: 2010-12-08 (RLVa-1.4.0a) | Added: RLVa-1.2.2c
 	// RLVa override for display names
 	bool sForceDisplayNames = false;
 // [/RLVa:KB]
 
->>>>>>> 723f415a
 	// Cache starts in a paused state until we can determine if the
 	// current region supports display names.
 	bool sRunning = false;
@@ -691,24 +684,21 @@
 void LLAvatarNameCache::setForceDisplayNames(bool force)
 {
 	sForceDisplayNames = force;
-	if ( (!sUseDisplayNames) && (force) )
-	{
-		setUseDisplayNames(true);
+	if ( (!LLAvatarName::useDisplayNames()) && (force) )
+	{
+		LLAvatarName::setUseDisplayNames(true);
 	}
 }
 // [/RLVa:KB]
 
 void LLAvatarNameCache::setUseDisplayNames(bool use)
 {
-<<<<<<< HEAD
-	if (use != LLAvatarName::useDisplayNames())
-=======
 // [RLVa:KB] - Checked: 2010-12-08 (RLVa-1.4.0a) | Added: RLVa-1.2.2c
 	// We need to force the use of the "display names" cache when @shownames=n restricted (and disallow toggling it)
 	use |= getForceDisplayNames();
 // [/RLVa:KB]
-	if (use != sUseDisplayNames)
->>>>>>> 723f415a
+	if (use != LLAvatarName::useDisplayNames())
+
 	{
 		LLAvatarName::setUseDisplayNames(use);
 		mUseDisplayNamesSignal();
