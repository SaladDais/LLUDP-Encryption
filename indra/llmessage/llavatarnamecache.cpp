--- conflicted
+++ resolved
@@ -38,7 +38,6 @@
 
 #include <map>
 #include <set>
-//#include <unistd.h> AO: Breaks win32 at the moment
 
 namespace LLAvatarNameCache
 {
@@ -218,80 +217,28 @@
 				av_name.mDisplayName = av_name.mUsername;
 			}
 
-<<<<<<< HEAD
-                       LL_DEBUGS("AvNameCache") << "LLAvatarNameResponder::result for " << agent_id << " "
-                                                                        << "user '" << av_name.mUsername << "' "
-                                                                        << "display '" << av_name.mDisplayName << "' "
-                                                                        << "expires in " << expires - now << " seconds"
-                                                                        << LL_ENDL;
-
-=======
 			LL_DEBUGS("AvNameCache") << "LLAvatarNameResponder::result for " << agent_id << " "
 									 << "user '" << av_name.mUsername << "' "
 									 << "display '" << av_name.mDisplayName << "' "
 									 << "expires in " << expires - now << " seconds"
 									 << LL_ENDL;
 			
->>>>>>> 7b0455ba
 			// cache it and fire signals
 			LLAvatarNameCache::processName(agent_id, av_name, true);
 		}
 
 		// Same logic as error response case
 		LLSD unresolved_agents = content["bad_ids"];
-<<<<<<< HEAD
-                S32  num_unresolved = unresolved_agents.size();
-                if (num_unresolved > 0)
-		{
-             		LL_WARNS("AvNameCache") << "LLAvatarNameResponder::result " << num_unresolved << " unresolved ids; "
-                                     << "expires in " << expires - now << " seconds"
-                                     << LL_ENDL;
-
-=======
 		S32  num_unresolved = unresolved_agents.size();
 		if (num_unresolved > 0)
 		{
             LL_WARNS("AvNameCache") << "LLAvatarNameResponder::result " << num_unresolved << " unresolved ids; "
                                     << "expires in " << expires - now << " seconds"
                                     << LL_ENDL;
->>>>>>> 7b0455ba
 			it = unresolved_agents.beginArray();
 			for ( ; it != unresolved_agents.endArray(); ++it)
 			{
 				const LLUUID& agent_id = *it;
-<<<<<<< HEAD
-
-                                LL_WARNS("AvNameCache") << "LLAvatarNameResponder::result "
-                                        << "failed id " << agent_id
-                                        << LL_ENDL;
-
-                	 	LLAvatarNameCache::handleAgentError(agent_id);
-			}
-		}
-		LL_DEBUGS("AvNameCache") << "LLAvatarNameResponder::result " 
-                                 << LLAvatarNameCache::sCache.size() << " cached names"
-                                 << LL_ENDL;
-
-	}
-
-        /*virtual*/ void error(U32 status, const std::string& reason)
-        {
-                // If there's an error, it might be caused by PeopleApi,
-                // or when loading textures on startup and using a very slow 
-                // network, this query may time out.
-                // What we should do depends on whether or not we have a cached name
-                LL_WARNS("AvNameCache") << "LLAvatarNameResponder::error " << status << " " << reason
-                                                               << LL_ENDL;
- 
-                // Add dummy records for any agent IDs in this request that we do not have cached already
-                std::vector<LLUUID>::const_iterator it = mAgentIDs.begin();
-                for ( ; it != mAgentIDs.end(); ++it)
-                {
-                        const LLUUID& agent_id = *it;
-                        LLAvatarNameCache::handleAgentError(agent_id);
-                }
-        }
-=======
 
 				LL_WARNS("AvNameCache") << "LLAvatarNameResponder::result "
                                         << "failed id " << agent_id
@@ -322,19 +269,13 @@
 			LLAvatarNameCache::handleAgentError(agent_id);
 		}
 	}
->>>>>>> 7b0455ba
 };
 
 // Provide some fallback for agents that return errors
 void LLAvatarNameCache::handleAgentError(const LLUUID& agent_id)
 {
-<<<<<<< HEAD
-       std::map<LLUUID,LLAvatarName>::iterator existing = sCache.find(agent_id);
-       if (existing == sCache.end())
-=======
 	std::map<LLUUID,LLAvatarName>::iterator existing = sCache.find(agent_id);
 	if (existing == sCache.end())
->>>>>>> 7b0455ba
     {
         // there is no existing cache entry, so make a temporary name from legacy
         LL_WARNS("AvNameCache") << "LLAvatarNameCache get legacy for agent "
@@ -343,11 +284,7 @@
                         boost::bind(&LLAvatarNameCache::legacyNameCallback,
                                     _1, _2, _3));
     }
-<<<<<<< HEAD
-       else
-=======
 	else
->>>>>>> 7b0455ba
     {
         // we have a chached (but probably expired) entry - since that would have
         // been returned by the get method, there is no need to signal anyone
@@ -365,10 +302,6 @@
     }
 }
 
-<<<<<<< HEAD
-
-=======
->>>>>>> 7b0455ba
 void LLAvatarNameCache::processName(const LLUUID& agent_id,
 									const LLAvatarName& av_name,
 									bool add_to_cache)
@@ -437,18 +370,10 @@
 
 		if (url.size() > NAME_URL_SEND_THRESHOLD)
 		{
-<<<<<<< HEAD
-                        LL_DEBUGS("AvNameCache") << "LLAvatarNameCache::requestNamesViaCapability first "
-                                                                         << ids << " ids"
-                                                                         << LL_ENDL;
-                        LLHTTPClient::get(url, new LLAvatarNameResponder(agent_ids));
-
-=======
 			LL_DEBUGS("AvNameCache") << "LLAvatarNameCache::requestNamesViaCapability first "
 									 << ids << " ids"
 									 << LL_ENDL;
 			LLHTTPClient::get(url, new LLAvatarNameResponder(agent_ids));
->>>>>>> 7b0455ba
 			url.clear();
 			agent_ids.clear();
 		}
@@ -456,18 +381,10 @@
 
 	if (!url.empty())
 	{
-<<<<<<< HEAD
-               LL_DEBUGS("AvNameCache") << "LLAvatarNameCache::requestNamesViaCapability all "
-                                                                << ids << " ids"
-                                                                << LL_ENDL;
-               LLHTTPClient::get(url, new LLAvatarNameResponder(agent_ids));
-
-=======
 		LL_DEBUGS("AvNameCache") << "LLAvatarNameCache::requestNamesViaCapability all "
 								 << ids << " ids"
 								 << LL_ENDL;
 		LLHTTPClient::get(url, new LLAvatarNameResponder(agent_ids));
->>>>>>> 7b0455ba
 		url.clear();
 		agent_ids.clear();
 	}
@@ -670,16 +587,6 @@
 	av_name->mIsDisplayNameDefault = true;
 	av_name->mIsTemporaryName = true;
 	av_name->mExpires = F64_MAX; // not used because these are not cached
-<<<<<<< HEAD
-	
-	// Port from Phoenix: Also fill mLegacyFirstName and mLegacyLastName
-	// in case we need it later (would have to parse mDisplayName manually
-	// if not done here).
-	std::istringstream fname(full_name);
-	fname >> av_name->mLegacyFirstName >> av_name->mLegacyLastName;
-	
-=======
->>>>>>> 7b0455ba
 	LL_DEBUGS("AvNameCache") << "LLAvatarNameCache::buildLegacyName "
 							 << full_name
 							 << LL_ENDL;
@@ -758,23 +665,14 @@
 			std::map<LLUUID,LLAvatarName>::iterator it = sCache.find(agent_id);
 			if (it != sCache.end())
 			{
-				LLAvatarName& av_name = it->second;
+				const LLAvatarName& av_name = it->second;
 				
-				//AO: this is broken, it comes up as expired prematurely.
-				//disable the expire test as a temp workaround.
-				
-				/*
 				if (av_name.mExpires > LLFrameTimer::getTotalSeconds())
 				{
-				 */
 					// ...name already exists in cache, fire callback now
 					fireSignal(agent_id, slot, av_name);
 					return;
-				/*
 				}
-				else
-					llinfos << "AO: namelookup expired, re-requesting: " << agent_id << llendl;
-				 */
 			}
 		}
 		else
