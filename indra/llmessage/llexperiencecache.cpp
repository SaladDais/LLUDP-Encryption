/** 
 * @file llexperiencecache.cpp
 * @brief llexperiencecache and related class definitions
 *
 * $LicenseInfo:firstyear=2012&license=viewerlgpl$
 * Second Life Viewer Source Code
 * Copyright (C) 2012, Linden Research, Inc.
 * 
 * This library is free software; you can redistribute it and/or
 * modify it under the terms of the GNU Lesser General Public
 * License as published by the Free Software Foundation;
 * version 2.1 of the License only.
 * 
 * This library is distributed in the hope that it will be useful,
 * but WITHOUT ANY WARRANTY; without even the implied warranty of
 * MERCHANTABILITY or FITNESS FOR A PARTICULAR PURPOSE.  See the GNU
 * Lesser General Public License for more details.
 * 
 * You should have received a copy of the GNU Lesser General Public
 * License along with this library; if not, write to the Free Software
 * Foundation, Inc., 51 Franklin Street, Fifth Floor, Boston, MA  02110-1301  USA
 * 
 * Linden Research, Inc., 945 Battery Street, San Francisco, CA  94111  USA
 * $/LicenseInfo$
 */
#include "llexperiencecache.h"

#include "llavatarname.h"
#include "llsdserialize.h"
#include "llcoros.h"
#include "lleventcoro.h"
#include "lleventfilter.h"
#include "llcoproceduremanager.h"
#include "lldir.h"
#include <set>
#include <map>
#include <boost/tokenizer.hpp>
#include <boost/concept_check.hpp>

//=========================================================================
namespace LLExperienceCacheImpl
{
	void mapKeys(const LLSD& legacyKeys);
    F64 getErrorRetryDeltaTime(S32 status, LLSD headers);
    bool maxAgeFromCacheControl(const std::string& cache_control, S32 *max_age);

    static const std::string PRIVATE_KEY    = "private_id";
    static const std::string EXPERIENCE_ID  = "public_id";

    static const std::string MAX_AGE("max-age");
    static const boost::char_separator<char> EQUALS_SEPARATOR("=");
    static const boost::char_separator<char> COMMA_SEPARATOR(",");

    // *TODO$: this seems to be tied to mapKeys which is used by bootstrap.... but I don't think that bootstrap is used.
    typedef std::map<LLUUID, LLUUID> KeyMap;
    KeyMap privateToPublicKeyMap;
}

//=========================================================================
const std::string LLExperienceCache::PRIVATE_KEY	= "private_id";
const std::string LLExperienceCache::MISSING       	= "DoesNotExist";

const std::string LLExperienceCache::AGENT_ID      = "agent_id";
const std::string LLExperienceCache::GROUP_ID      = "group_id";
const std::string LLExperienceCache::EXPERIENCE_ID	= "public_id";
const std::string LLExperienceCache::NAME			= "name";
const std::string LLExperienceCache::PROPERTIES		= "properties";
const std::string LLExperienceCache::EXPIRES		= "expiration";  
const std::string LLExperienceCache::DESCRIPTION	= "description";
const std::string LLExperienceCache::QUOTA         	= "quota";
const std::string LLExperienceCache::MATURITY      = "maturity";
const std::string LLExperienceCache::METADATA      = "extended_metadata";
const std::string LLExperienceCache::SLURL         	= "slurl";

// should be in sync with experience-api/experiences/models.py
const int LLExperienceCache::PROPERTY_INVALID		= 1 << 0;
const int LLExperienceCache::PROPERTY_PRIVILEGED	= 1 << 3;
const int LLExperienceCache::PROPERTY_GRID			= 1 << 4;
const int LLExperienceCache::PROPERTY_PRIVATE		= 1 << 5;
const int LLExperienceCache::PROPERTY_DISABLED	= 1 << 6;  
const int LLExperienceCache::PROPERTY_SUSPENDED	= 1 << 7;

// default values
const F64 LLExperienceCache::DEFAULT_EXPIRATION	= 600.0;
const S32 LLExperienceCache::DEFAULT_QUOTA			= 128; // this is megabytes
const int LLExperienceCache::SEARCH_PAGE_SIZE     = 30;

//=========================================================================
LLExperienceCache::LLExperienceCache():
    mShutdown(false)
{
}

LLExperienceCache::~LLExperienceCache()
{

}

void LLExperienceCache::initSingleton()
{
    mCacheFileName = gDirUtilp->getExpandedFilename(LL_PATH_CACHE, "experience_cache.xml");

    LL_INFOS("ExperienceCache") << "Loading " << mCacheFileName << LL_ENDL;
    llifstream cache_stream(mCacheFileName.c_str());

    if (cache_stream.is_open())
    {
        cache_stream >> (*this);
    }

    LLCoros::instance().launch("LLExperienceCache::idleCoro",
        boost::bind(&LLExperienceCache::idleCoro, this));

}

void LLExperienceCache::cleanup()
{
    LL_INFOS("ExperienceCache") << "Saving " << mCacheFileName << LL_ENDL;

    llofstream cache_stream(mCacheFileName.c_str());
    if (cache_stream.is_open())
    {
        cache_stream << (*this);
    }
    mShutdown = true;
}

//-------------------------------------------------------------------------
void LLExperienceCache::importFile(std::istream& istr)
{
    LLSD data;
    S32 parse_count = LLSDSerialize::fromXMLDocument(data, istr);
    if (parse_count < 1) return;

    LLSD experiences = data["experiences"];

    LLUUID public_key;
    LLSD::map_const_iterator it = experiences.beginMap();
    for (; it != experiences.endMap(); ++it)
    {
        public_key.set(it->first);
        mCache[public_key] = it->second;
    }

    LL_DEBUGS("ExperienceCache") << "importFile() loaded " << mCache.size() << LL_ENDL;
}

void LLExperienceCache::exportFile(std::ostream& ostr) const
{
    LLSD experiences;

    cache_t::const_iterator it = mCache.begin();
    for (; it != mCache.end(); ++it)
    {
        if (!it->second.has(EXPERIENCE_ID) || it->second[EXPERIENCE_ID].asUUID().isNull() ||
            it->second.has("DoesNotExist") || (it->second.has(PROPERTIES) && it->second[PROPERTIES].asInteger() & PROPERTY_INVALID))
            continue;

        experiences[it->first.asString()] = it->second;
    }

    LLSD data;
    data["experiences"] = experiences;

    LLSDSerialize::toPrettyXML(data, ostr);
}

// *TODO$: Rider: This method does not seem to be used... it may be useful in testing.
void LLExperienceCache::bootstrap(const LLSD& legacyKeys, int initialExpiration)
{
	LLExperienceCacheImpl::mapKeys(legacyKeys);
    LLSD::array_const_iterator it = legacyKeys.beginArray();
    for (/**/; it != legacyKeys.endArray(); ++it)
    {
        LLSD experience = *it;
        if (experience.has(EXPERIENCE_ID))
        {
            if (!experience.has(EXPIRES))
            {
                experience[EXPIRES] = initialExpiration;
            }
            processExperience(experience[EXPERIENCE_ID].asUUID(), experience);
        }
        else
        {
            LL_WARNS("ExperienceCache")
                << "Skipping bootstrap entry which is missing " << EXPERIENCE_ID
                << LL_ENDL;
        }
    }
}

LLUUID LLExperienceCache::getExperienceId(const LLUUID& private_key, bool null_if_not_found)
{
    if (private_key.isNull())
        return LLUUID::null;

    LLExperienceCacheImpl::KeyMap::const_iterator it = LLExperienceCacheImpl::privateToPublicKeyMap.find(private_key);
    if (it == LLExperienceCacheImpl::privateToPublicKeyMap.end())
    {
        if (null_if_not_found)
        {
            return LLUUID::null;
        }
        return private_key;
    }
    LL_WARNS("LLExperience") << "converted private key " << private_key << " to experience_id " << it->second << LL_ENDL;
    return it->second;
}

//=========================================================================
void LLExperienceCache::processExperience(const LLUUID& public_key, const LLSD& experience)
{
    LL_INFOS("ExperienceCache") << "Processing experience \"" << experience[NAME] << "\" with key " << public_key.asString() << LL_ENDL;

	mCache[public_key]=experience;
	LLSD & row = mCache[public_key];

	if(row.has(EXPIRES))
	{
		row[EXPIRES] = row[EXPIRES].asReal() + LLFrameTimer::getTotalSeconds();
	}

	if(row.has(EXPERIENCE_ID))
	{
		mPendingQueue.erase(row[EXPERIENCE_ID].asUUID());
	}

	//signal
	signal_map_t::iterator sig_it =	mSignalMap.find(public_key);
	if (sig_it != mSignalMap.end())
	{
		signal_ptr signal = sig_it->second;
		(*signal)(experience);

		mSignalMap.erase(public_key);
	}
}

const LLExperienceCache::cache_t& LLExperienceCache::getCached()
{
	return mCache;
}

void LLExperienceCache::requestExperiencesCoro(LLCoreHttpUtil::HttpCoroutineAdapter::ptr_t &httpAdapter, std::string url, RequestQueue_t requests)
{
    LLCore::HttpRequest::ptr_t httpRequest(new LLCore::HttpRequest());

    //LL_INFOS("requestExperiencesCoro") << "url: " << url << LL_ENDL;

    LLSD result = httpAdapter->getAndSuspend(httpRequest, url);
        
    LLSD httpResults = result[LLCoreHttpUtil::HttpCoroutineAdapter::HTTP_RESULTS];
    LLCore::HttpStatus status = LLCoreHttpUtil::HttpCoroutineAdapter::getStatusFromLLSD(httpResults);

    if (!status)
    {
        F64 now = LLFrameTimer::getTotalSeconds();

        LLSD headers = httpResults[LLCoreHttpUtil::HttpCoroutineAdapter::HTTP_RESULTS_HEADERS];
        // build dummy entries for the failed requests
        for (RequestQueue_t::const_iterator it = requests.begin(); it != requests.end(); ++it)
        {
            LLSD exp = get(*it);
            //leave the properties alone if we already have a cache entry for this xp
            if (exp.isUndefined())
            {
                exp[PROPERTIES] = PROPERTY_INVALID;
            }
            exp[EXPIRES] = now + LLExperienceCacheImpl::getErrorRetryDeltaTime(status, headers);
            exp[EXPERIENCE_ID] = *it;
            exp["key_type"] = EXPERIENCE_ID;
            exp["uuid"] = *it;
            exp["error"] = (LLSD::Integer)status.getType();
            exp[QUOTA] = DEFAULT_QUOTA;

            processExperience(*it, exp);
        }
        return;
    }

    LLSD experiences = result["experience_keys"];
    
    for (LLSD::array_const_iterator it = experiences.beginArray(); 
        it != experiences.endArray(); ++it)
    {
        const LLSD& row = *it;
        LLUUID public_key = row[EXPERIENCE_ID].asUUID();

        LL_DEBUGS("ExperienceCache") << "Received result for " << public_key
            << " display '" << row[LLExperienceCache::NAME].asString() << "'" << LL_ENDL;

        processExperience(public_key, row);
    }

    LLSD error_ids = result["error_ids"];
    
    for (LLSD::array_const_iterator errIt = error_ids.beginArray(); 
        errIt != error_ids.endArray(); ++errIt)
    {
        LLUUID id = errIt->asUUID();
        LLSD exp;
        exp[EXPIRES] = DEFAULT_EXPIRATION;
        exp[EXPERIENCE_ID] = id;
        exp[PROPERTIES] = PROPERTY_INVALID;
        exp[MISSING] = true;
        exp[QUOTA] = DEFAULT_QUOTA;

        processExperience(id, exp);
        LL_WARNS("ExperienceCache") << "LLExperienceResponder::result() error result for " << id << LL_ENDL;
    }

}


void LLExperienceCache::requestExperiences()
{
    if (mCapability.empty())
    {
        LL_WARNS("ExperienceCache") << "Capability query method not set." << LL_ENDL;
        return;
    }

    std::string urlBase = mCapability("GetExperienceInfo");
    if (urlBase.empty())
    {
        LL_WARNS("ExperienceCache") << "No Experience capability." << LL_ENDL;
        return;
    }

    if (*urlBase.rbegin() != '/')
    {
        urlBase += "/";
    }
    urlBase += "id/";


	F64 now = LLFrameTimer::getTotalSeconds();

    const U32 EXP_URL_SEND_THRESHOLD = 3000;
    const U32 PAGE_SIZE = EXP_URL_SEND_THRESHOLD / UUID_STR_LENGTH;

    std::ostringstream ostr;
    ostr << urlBase << "?page_size=" << PAGE_SIZE;
    RequestQueue_t  requests;

    while (!mRequestQueue.empty())
    {
        RequestQueue_t::iterator it = mRequestQueue.begin();
        LLUUID key = (*it);
        mRequestQueue.erase(it);
        requests.insert(key);

        ostr << "&" << EXPERIENCE_ID << "=" << key.asString();
        mPendingQueue[key] = now;
        
        if (mRequestQueue.empty() || (ostr.tellp() > EXP_URL_SEND_THRESHOLD))
        {   // request is placed in the coprocedure pool for the ExpCache cache.  Throttling is done by the pool itself.
            LLCoprocedureManager::instance().enqueueCoprocedure("ExpCache", "RequestExperiences",
                boost::bind(&LLExperienceCache::requestExperiencesCoro, this, _1, ostr.str(), requests) );

            ostr.str(std::string());
            ostr << urlBase << "?page_size=" << PAGE_SIZE;
            requests.clear();
        }
    }

}


bool LLExperienceCache::isRequestPending(const LLUUID& public_key)
{
	bool isPending = false;
	const F64 PENDING_TIMEOUT_SECS = 5.0 * 60.0;

    PendingQueue_t::const_iterator it = mPendingQueue.find(public_key);

	if(it != mPendingQueue.end())
	{
		F64 expire_time = LLFrameTimer::getTotalSeconds() - PENDING_TIMEOUT_SECS;
		isPending = (it->second > expire_time);
	}

	return isPending;
}

void LLExperienceCache::setCapabilityQuery(LLExperienceCache::CapabilityQuery_t queryfn)
{
    mCapability = queryfn;
}


void LLExperienceCache::idleCoro()
{
    const F32 SECS_BETWEEN_REQUESTS = 0.5f;
    const F32 ERASE_EXPIRED_TIMEOUT = 60.f; // seconds
<<<<<<< HEAD

    LL_INFOS("ExperienceCache") << "Launching Experience cache idle coro." << LL_ENDL;
    LLEventTimeout timeout;

    do 
    {
        timeout.eventAfter(SECS_BETWEEN_REQUESTS, LLSD());
        llcoro::suspendUntilEventOn(timeout);

        if (mEraseExpiredTimer.checkExpirationAndReset(ERASE_EXPIRED_TIMEOUT))
        {
            eraseExpired();
        }

        if (!mRequestQueue.empty())
        {
            requestExperiences();
        }

    } while (!mShutdown);

=======

    LL_INFOS("ExperienceCache") << "Launching Experience cache idle coro." << LL_ENDL;
    do 
    {
        llcoro::suspendUntilTimeout(SECS_BETWEEN_REQUESTS);

        if (mEraseExpiredTimer.checkExpirationAndReset(ERASE_EXPIRED_TIMEOUT))
        {
            eraseExpired();
        }

        if (!mRequestQueue.empty())
        {
            requestExperiences();
        }

    } while (!mShutdown);

>>>>>>> 5ae42992
    // The coroutine system will likely be shut down by the time we get to this point
    // (or at least no further cycling will occur on it since the user has decided to quit.)
}

void LLExperienceCache::erase(const LLUUID& key)
{
	cache_t::iterator it = mCache.find(key);
				
	if(it != mCache.end())
	{
		mCache.erase(it);
	}
}

void LLExperienceCache::eraseExpired()
{
	F64 now = LLFrameTimer::getTotalSeconds();
	cache_t::iterator it = mCache.begin();
	while (it != mCache.end())
	{
		cache_t::iterator cur = it;
		LLSD& exp = cur->second;
		++it;
<<<<<<< HEAD

        //LL_INFOS("ExperienceCache") << "Testing experience \"" << exp[NAME] << "\" with exp time " << exp[EXPIRES].asReal() << "(now = " << now << ")" << LL_ENDL;

=======

        //LL_INFOS("ExperienceCache") << "Testing experience \"" << exp[NAME] << "\" with exp time " << exp[EXPIRES].asReal() << "(now = " << now << ")" << LL_ENDL;

>>>>>>> 5ae42992
		if(exp.has(EXPIRES) && exp[EXPIRES].asReal() < now)
		{
            if(!exp.has(EXPERIENCE_ID))
			{
                LL_WARNS("ExperienceCache") << "Removing experience with no id " << LL_ENDL ;
                mCache.erase(cur);
			}
            else
            {
                LLUUID id = exp[EXPERIENCE_ID].asUUID();
                LLUUID private_key = exp.has(LLExperienceCache::PRIVATE_KEY) ? exp[LLExperienceCache::PRIVATE_KEY].asUUID():LLUUID::null;
                if(private_key.notNull() || !exp.has("DoesNotExist"))
				{
					fetch(id, true);
				}
				else
				{
                    LL_WARNS("ExperienceCache") << "Removing invalid experience " << id << LL_ENDL ;
					mCache.erase(cur);
				}
			}
		}
	}
}
	
bool LLExperienceCache::fetch(const LLUUID& key, bool refresh/* = true*/)
{
	if(!key.isNull() && !isRequestPending(key) && (refresh || mCache.find(key)==mCache.end()))
	{
		LL_DEBUGS("ExperienceCache") << " queue request for " << EXPERIENCE_ID << " " << key << LL_ENDL;

        mRequestQueue.insert(key);
		return true;
	}
	return false;
}

void LLExperienceCache::insert(const LLSD& experience_data)
{
	if(experience_data.has(EXPERIENCE_ID))
	{
        processExperience(experience_data[EXPERIENCE_ID].asUUID(), experience_data);
	}
	else
	{
		LL_WARNS("ExperienceCache") << ": Ignoring cache insert of experience which is missing " << EXPERIENCE_ID << LL_ENDL;
	}
}

const LLSD& LLExperienceCache::get(const LLUUID& key)
{
	static const LLSD empty;
	
	if(key.isNull()) 
		return empty;
	cache_t::const_iterator it = mCache.find(key);

	if (it != mCache.end())
	{
		return it->second;
	}
	fetch(key);

	return empty;
}

void LLExperienceCache::get(const LLUUID& key, LLExperienceCache::ExperienceGetFn_t slot)
{
	if(key.isNull()) 
		return;

	cache_t::const_iterator it = mCache.find(key);
	if (it != mCache.end())
	{
		// ...name already exists in cache, fire callback now
		callback_signal_t signal;
		signal.connect(slot);
			
		signal(it->second);
		return;
	}

	fetch(key);

	signal_ptr signal = signal_ptr(new callback_signal_t());
	
	std::pair<signal_map_t::iterator, bool> result = mSignalMap.insert(signal_map_t::value_type(key, signal));
	if (!result.second)
		signal = (*result.first).second;
	signal->connect(slot);
}

//=========================================================================
void LLExperienceCache::fetchAssociatedExperience(const LLUUID& objectId, const LLUUID& itemId, ExperienceGetFn_t fn)
{
    if (mCapability.empty())
    {
        LL_WARNS("ExperienceCache") << "Capability query method not set." << LL_ENDL;
        return;
    }

    LLCoprocedureManager::instance().enqueueCoprocedure("ExpCache", "Fetch Associated",
        boost::bind(&LLExperienceCache::fetchAssociatedExperienceCoro, this, _1, objectId, itemId, fn));
}

void LLExperienceCache::fetchAssociatedExperienceCoro(LLCoreHttpUtil::HttpCoroutineAdapter::ptr_t &httpAdapter, LLUUID objectId, LLUUID itemId, ExperienceGetFn_t fn)
{
    LLCore::HttpRequest::ptr_t httpRequest(new LLCore::HttpRequest());
    std::string url = mCapability("GetMetadata");

    if (url.empty())
    {
        LL_WARNS("ExperienceCache") << "No Metadata capability." << LL_ENDL;
        return;
    }

    LLSD fields;
    fields.append("experience");
    LLSD data;
    data["object-id"] = objectId;
    data["item-id"] = itemId;
    data["fields"] = fields;

    LLSD result = httpAdapter->postAndSuspend(httpRequest, url, data);

    LLSD httpResults = result[LLCoreHttpUtil::HttpCoroutineAdapter::HTTP_RESULTS];
    LLCore::HttpStatus status = LLCoreHttpUtil::HttpCoroutineAdapter::getStatusFromLLSD(httpResults);

    if ((!status) || (!result.has("experience")))
    {
        LLSD failure;
        if (!status)
        {
            failure["error"] = (LLSD::Integer)status.getType();
            failure["message"] = status.getMessage();
        }
        else 
        {
            failure["error"] = -1;
            failure["message"] = "no experience";
        }
        if (fn && !fn.empty())
            fn(failure);
        return;
    }

    LLUUID expId = result["experience"].asUUID();
    get(expId, fn);
}

//-------------------------------------------------------------------------
void LLExperienceCache::findExperienceByName(const std::string text, int page, ExperienceGetFn_t fn)
{
    if (mCapability.empty())
    {
        LL_WARNS("ExperienceCache") << "Capability query method not set." << LL_ENDL;
        return;
    }

    LLCoprocedureManager::instance().enqueueCoprocedure("ExpCache", "Search Name",
        boost::bind(&LLExperienceCache::findExperienceByNameCoro, this, _1, text, page, fn));
}

void LLExperienceCache::findExperienceByNameCoro(LLCoreHttpUtil::HttpCoroutineAdapter::ptr_t &httpAdapter, std::string text, int page, ExperienceGetFn_t fn)
{
    LLCore::HttpRequest::ptr_t httpRequest(new LLCore::HttpRequest());
    std::ostringstream url;


    url << mCapability("FindExperienceByName")  << "?page=" << page << "&page_size=" << SEARCH_PAGE_SIZE << "&query=" << LLURI::escape(text);

    LLSD result = httpAdapter->getAndSuspend(httpRequest, url.str());

    LLSD httpResults = result[LLCoreHttpUtil::HttpCoroutineAdapter::HTTP_RESULTS];
    LLCore::HttpStatus status = LLCoreHttpUtil::HttpCoroutineAdapter::getStatusFromLLSD(httpResults);

    if (!status)
    {
        fn(LLSD());
        return;
    }

    result.erase(LLCoreHttpUtil::HttpCoroutineAdapter::HTTP_RESULTS);

    const LLSD& experiences = result["experience_keys"];
    for (LLSD::array_const_iterator it = experiences.beginArray(); it != experiences.endArray(); ++it)
    {
        insert(*it);
    }

    fn(result);
}

//-------------------------------------------------------------------------
void LLExperienceCache::getGroupExperiences(const LLUUID &groupId, ExperienceGetFn_t fn)
{
    if (mCapability.empty())
    {
        LL_WARNS("ExperienceCache") << "Capability query method not set." << LL_ENDL;
        return;
    }

    LLCoprocedureManager::instance().enqueueCoprocedure("ExpCache", "Group Experiences",
        boost::bind(&LLExperienceCache::getGroupExperiencesCoro, this, _1, groupId, fn));
}

void LLExperienceCache::getGroupExperiencesCoro(LLCoreHttpUtil::HttpCoroutineAdapter::ptr_t &httpAdapter, LLUUID groupId, ExperienceGetFn_t fn)
{
    LLCore::HttpRequest::ptr_t httpRequest(new LLCore::HttpRequest());

    // search for experiences owned by the current group
    std::string url = mCapability("GroupExperiences");
    if (url.empty())
    {
        LL_WARNS("ExperienceCache") << "No Group Experiences capability" << LL_ENDL;
        return;
    }

    url += "?" + groupId.asString();

    LLSD result = httpAdapter->getAndSuspend(httpRequest, url);

    LLSD httpResults = result[LLCoreHttpUtil::HttpCoroutineAdapter::HTTP_RESULTS];
    LLCore::HttpStatus status = LLCoreHttpUtil::HttpCoroutineAdapter::getStatusFromLLSD(httpResults);

    if (!status)
    {
        fn(LLSD());
        return;
    }

    const LLSD& experienceIds = result["experience_ids"];
    fn(experienceIds);
}

//-------------------------------------------------------------------------
void LLExperienceCache::getRegionExperiences(CapabilityQuery_t regioncaps, ExperienceGetFn_t fn)
{
    LLCoprocedureManager::instance().enqueueCoprocedure("ExpCache", "Region Experiences",
        boost::bind(&LLExperienceCache::regionExperiencesCoro, this, _1, regioncaps, false, LLSD(), fn));
}

void LLExperienceCache::setRegionExperiences(CapabilityQuery_t regioncaps, const LLSD &experiences, ExperienceGetFn_t fn)
{
    LLCoprocedureManager::instance().enqueueCoprocedure("ExpCache", "Region Experiences",
        boost::bind(&LLExperienceCache::regionExperiencesCoro, this, _1, regioncaps, true, experiences, fn));
}

void LLExperienceCache::regionExperiencesCoro(LLCoreHttpUtil::HttpCoroutineAdapter::ptr_t &httpAdapter,
    CapabilityQuery_t regioncaps, bool update, LLSD experiences, ExperienceGetFn_t fn)
{
    LLCore::HttpRequest::ptr_t httpRequest(new LLCore::HttpRequest());

    // search for experiences owned by the current group
    std::string url = regioncaps("RegionExperiences");
    if (url.empty())
    {
        LL_WARNS("ExperienceCache") << "No Region Experiences capability" << LL_ENDL;
        return;
    }

    LLSD result;
    if (update)
        result = httpAdapter->postAndSuspend(httpRequest, url, experiences);
    else
        result = httpAdapter->getAndSuspend(httpRequest, url);

    LLSD httpResults = result[LLCoreHttpUtil::HttpCoroutineAdapter::HTTP_RESULTS];
    LLCore::HttpStatus status = LLCoreHttpUtil::HttpCoroutineAdapter::getStatusFromLLSD(httpResults);

    if (!status)
    {
//      fn(LLSD());
        return;
    }

    result.erase(LLCoreHttpUtil::HttpCoroutineAdapter::HTTP_RESULTS);
    fn(result);

}

//-------------------------------------------------------------------------
void LLExperienceCache::getExperiencePermission(const LLUUID &experienceId, ExperienceGetFn_t fn)
{
    if (mCapability.empty())
    {
        LL_WARNS("ExperienceCache") << "Capability query method not set." << LL_ENDL;
        return;
    }

    std::string url = mCapability("ExperiencePreferences") + "?" + experienceId.asString();
    
    permissionInvoker_fn invoker(boost::bind(
        // Humans ignore next line.  It is just a cast to specify which LLCoreHttpUtil::HttpCoroutineAdapter routine overload.
        static_cast<LLSD(LLCoreHttpUtil::HttpCoroutineAdapter::*)(LLCore::HttpRequest::ptr_t, const std::string &, LLCore::HttpOptions::ptr_t, LLCore::HttpHeaders::ptr_t)>
        //----
        // _1 -> httpAdapter
        // _2 -> httpRequest
        // _3 -> url
        (&LLCoreHttpUtil::HttpCoroutineAdapter::getAndSuspend), _1, _2, _3, LLCore::HttpOptions::ptr_t(), LLCore::HttpHeaders::ptr_t()));


    LLCoprocedureManager::instance().enqueueCoprocedure("ExpCache", "Preferences Set",
        boost::bind(&LLExperienceCache::experiencePermissionCoro, this, _1, invoker, url, fn));
}

void LLExperienceCache::setExperiencePermission(const LLUUID &experienceId, const std::string &permission, ExperienceGetFn_t fn)
{
    if (mCapability.empty())
    {
        LL_WARNS("ExperienceCache") << "Capability query method not set." << LL_ENDL;
        return;
    }

    std::string url = mCapability("ExperiencePreferences");
    if (url.empty())
        return;
    LLSD permData;
    LLSD data;
    permData["permission"] = permission;
    data[experienceId.asString()] = permData;

    permissionInvoker_fn invoker(boost::bind(
        // Humans ignore next line.  It is just a cast to specify which LLCoreHttpUtil::HttpCoroutineAdapter routine overload.
        static_cast<LLSD(LLCoreHttpUtil::HttpCoroutineAdapter::*)(LLCore::HttpRequest::ptr_t, const std::string &, const LLSD &, LLCore::HttpOptions::ptr_t, LLCore::HttpHeaders::ptr_t)>
        //----
        // _1 -> httpAdapter
        // _2 -> httpRequest
        // _3 -> url
        (&LLCoreHttpUtil::HttpCoroutineAdapter::putAndSuspend), _1, _2, _3, data, LLCore::HttpOptions::ptr_t(), LLCore::HttpHeaders::ptr_t()));


    LLCoprocedureManager::instance().enqueueCoprocedure("ExpCache", "Preferences Set",
        boost::bind(&LLExperienceCache::experiencePermissionCoro, this, _1, invoker, url, fn));
}

void LLExperienceCache::forgetExperiencePermission(const LLUUID &experienceId, ExperienceGetFn_t fn)
{
    if (mCapability.empty())
    {
        LL_WARNS("ExperienceCache") << "Capability query method not set." << LL_ENDL;
        return;
    }

    std::string url = mCapability("ExperiencePreferences") + "?" + experienceId.asString();


    permissionInvoker_fn invoker(boost::bind(
        // Humans ignore next line.  It is just a cast to specify which LLCoreHttpUtil::HttpCoroutineAdapter routine overload.
        static_cast<LLSD(LLCoreHttpUtil::HttpCoroutineAdapter::*)(LLCore::HttpRequest::ptr_t, const std::string &, LLCore::HttpOptions::ptr_t, LLCore::HttpHeaders::ptr_t)>
        //----
        // _1 -> httpAdapter
        // _2 -> httpRequest
        // _3 -> url
        (&LLCoreHttpUtil::HttpCoroutineAdapter::deleteAndSuspend), _1, _2, _3, LLCore::HttpOptions::ptr_t(), LLCore::HttpHeaders::ptr_t()));


    LLCoprocedureManager::instance().enqueueCoprocedure("ExpCache", "Preferences Set",
        boost::bind(&LLExperienceCache::experiencePermissionCoro, this, _1, invoker, url, fn));
}

void LLExperienceCache::experiencePermissionCoro(LLCoreHttpUtil::HttpCoroutineAdapter::ptr_t &httpAdapter, permissionInvoker_fn invokerfn, std::string url, ExperienceGetFn_t fn)
{
    LLCore::HttpRequest::ptr_t httpRequest(new LLCore::HttpRequest());

    // search for experiences owned by the current group

    LLSD result = invokerfn(httpAdapter, httpRequest, url);

    LLSD httpResults = result[LLCoreHttpUtil::HttpCoroutineAdapter::HTTP_RESULTS];
    LLCore::HttpStatus status = LLCoreHttpUtil::HttpCoroutineAdapter::getStatusFromLLSD(httpResults);
    result.erase(LLCoreHttpUtil::HttpCoroutineAdapter::HTTP_RESULTS);

    if (status)
    {
        fn(result);
    }
}

//-------------------------------------------------------------------------
void LLExperienceCache::getExperienceAdmin(const LLUUID &experienceId, ExperienceGetFn_t fn)
{
    if (mCapability.empty())
    {
        LL_WARNS("ExperienceCache") << "Capability query method not set." << LL_ENDL;
        return;
    }

    LLCoprocedureManager::instance().enqueueCoprocedure("ExpCache", "IsAdmin",
        boost::bind(&LLExperienceCache::getExperienceAdminCoro, this, _1, experienceId, fn));
}

void LLExperienceCache::getExperienceAdminCoro(LLCoreHttpUtil::HttpCoroutineAdapter::ptr_t &httpAdapter, LLUUID experienceId, ExperienceGetFn_t fn)
{
    LLCore::HttpRequest::ptr_t httpRequest(new LLCore::HttpRequest());

    std::string url = mCapability("IsExperienceAdmin");
    if (url.empty())
    {
        LL_WARNS("ExperienceCache") << "No Region Experiences capability" << LL_ENDL;
        return;
    }
    url += "?experience_id=" + experienceId.asString();

    LLSD result = httpAdapter->getAndSuspend(httpRequest, url);
//     LLSD httpResults = result[LLCoreHttpUtil::HttpCoroutineAdapter::HTTP_RESULTS];
//     LLCore::HttpStatus status = LLCoreHttpUtil::HttpCoroutineAdapter::getStatusFromLLSD(httpResults);

    fn(result);
}

//-------------------------------------------------------------------------
void LLExperienceCache::updateExperience(LLSD updateData, ExperienceGetFn_t fn)
{
    if (mCapability.empty())
    {
        LL_WARNS("ExperienceCache") << "Capability query method not set." << LL_ENDL;
        return;
    }

    LLCoprocedureManager::instance().enqueueCoprocedure("ExpCache", "IsAdmin",
        boost::bind(&LLExperienceCache::updateExperienceCoro, this, _1, updateData, fn));
}

void LLExperienceCache::updateExperienceCoro(LLCoreHttpUtil::HttpCoroutineAdapter::ptr_t &httpAdapter, LLSD updateData, ExperienceGetFn_t fn)
{
    LLCore::HttpRequest::ptr_t httpRequest(new LLCore::HttpRequest());

    std::string url = mCapability("UpdateExperience");
    if (url.empty())
    {
        LL_WARNS("ExperienceCache") << "No Region Experiences capability" << LL_ENDL;
        return;
    }

    updateData.erase(LLExperienceCache::QUOTA);
    updateData.erase(LLExperienceCache::EXPIRES);
    updateData.erase(LLExperienceCache::AGENT_ID);

    LLSD result = httpAdapter->postAndSuspend(httpRequest, url, updateData);

    fn(result);
}

//=========================================================================
void LLExperienceCacheImpl::mapKeys(const LLSD& legacyKeys)
{
	LLSD::array_const_iterator exp = legacyKeys.beginArray();
	for (/**/; exp != legacyKeys.endArray(); ++exp)
	{
        if (exp->has(LLExperienceCacheImpl::EXPERIENCE_ID) && exp->has(LLExperienceCacheImpl::PRIVATE_KEY))
		{
            LLExperienceCacheImpl::privateToPublicKeyMap[(*exp)[LLExperienceCacheImpl::PRIVATE_KEY].asUUID()] = 
                (*exp)[LLExperienceCacheImpl::EXPERIENCE_ID].asUUID();
		}
	}
}

// Return time to retry a request that generated an error, based on
// error type and headers.  Return value is seconds-since-epoch.
F64 LLExperienceCacheImpl::getErrorRetryDeltaTime(S32 status, LLSD headers)
{

    // Retry-After takes priority
    LLSD retry_after = headers["retry-after"];
    if (retry_after.isDefined())
    {
        // We only support the delta-seconds type
        S32 delta_seconds = retry_after.asInteger();
        if (delta_seconds > 0)
        {
            // ...valid delta-seconds
            return F64(delta_seconds);
        }
    }

    // If no Retry-After, look for Cache-Control max-age
    // Allow the header to override the default
    LLSD cache_control_header = headers["cache-control"];
    if (cache_control_header.isDefined())
    {
        S32 max_age = 0;
        std::string cache_control = cache_control_header.asString();
        if (LLExperienceCacheImpl::maxAgeFromCacheControl(cache_control, &max_age))
        {
            LL_WARNS("ExperienceCache")
                << "got EXPIRES from headers, max_age " << max_age
                << LL_ENDL;
            return (F64)max_age;
        }
    }

    // No information in header, make a guess
    if (status == 503)
    {
        // ...service unavailable, retry soon
        const F64 SERVICE_UNAVAILABLE_DELAY = 600.0; // 10 min
        return SERVICE_UNAVAILABLE_DELAY;
    }
    else if (status == 499)
    {
        // ...we were probably too busy, retry quickly
        const F64 BUSY_DELAY = 10.0; // 10 seconds
        return BUSY_DELAY;

    }
    else
    {
        // ...other unexpected error
        const F64 DEFAULT_DELAY = 3600.0; // 1 hour
        return DEFAULT_DELAY;
    }
}

bool LLExperienceCacheImpl::maxAgeFromCacheControl(const std::string& cache_control, S32 *max_age)
{
	// Split the string on "," to get a list of directives
	typedef boost::tokenizer<boost::char_separator<char> > tokenizer;
	tokenizer directives(cache_control, COMMA_SEPARATOR);
	
	tokenizer::iterator token_it = directives.begin();
	for ( ; token_it != directives.end(); ++token_it)
	{
		// Tokens may have leading or trailing whitespace
		std::string token = *token_it;
		LLStringUtil::trim(token);
		
		if (token.compare(0, MAX_AGE.size(), MAX_AGE) == 0)
		{
			// ...this token starts with max-age, so let's chop it up by "="
			tokenizer subtokens(token, EQUALS_SEPARATOR);
			tokenizer::iterator subtoken_it = subtokens.begin();
			
			// Must have a token
			if (subtoken_it == subtokens.end()) return false;
			std::string subtoken = *subtoken_it;
			
			// Must exactly equal "max-age"
			LLStringUtil::trim(subtoken);
			if (subtoken != MAX_AGE) return false;
			
			// Must have another token
			++subtoken_it;
			if (subtoken_it == subtokens.end()) return false;
			subtoken = *subtoken_it;
			
			// Must be a valid integer
			// *NOTE: atoi() returns 0 for invalid values, so we have to
			// check the string first.
			// *TODO: Do servers ever send "0000" for zero?  We don't handle it
			LLStringUtil::trim(subtoken);
			if (subtoken == "0")
			{
				*max_age = 0;
				return true;
			}
			S32 val = atoi( subtoken.c_str() );
			if (val > 0 && val < S32_MAX)
			{
				*max_age = val;
				return true;
			}
			return false;
		}
	}
	return false;
}



<|MERGE_RESOLUTION|>--- conflicted
+++ resolved
@@ -394,15 +394,11 @@
 {
     const F32 SECS_BETWEEN_REQUESTS = 0.5f;
     const F32 ERASE_EXPIRED_TIMEOUT = 60.f; // seconds
-<<<<<<< HEAD
 
     LL_INFOS("ExperienceCache") << "Launching Experience cache idle coro." << LL_ENDL;
-    LLEventTimeout timeout;
-
     do 
     {
-        timeout.eventAfter(SECS_BETWEEN_REQUESTS, LLSD());
-        llcoro::suspendUntilEventOn(timeout);
+        llcoro::suspendUntilTimeout(SECS_BETWEEN_REQUESTS);
 
         if (mEraseExpiredTimer.checkExpirationAndReset(ERASE_EXPIRED_TIMEOUT))
         {
@@ -416,26 +412,6 @@
 
     } while (!mShutdown);
 
-=======
-
-    LL_INFOS("ExperienceCache") << "Launching Experience cache idle coro." << LL_ENDL;
-    do 
-    {
-        llcoro::suspendUntilTimeout(SECS_BETWEEN_REQUESTS);
-
-        if (mEraseExpiredTimer.checkExpirationAndReset(ERASE_EXPIRED_TIMEOUT))
-        {
-            eraseExpired();
-        }
-
-        if (!mRequestQueue.empty())
-        {
-            requestExperiences();
-        }
-
-    } while (!mShutdown);
-
->>>>>>> 5ae42992
     // The coroutine system will likely be shut down by the time we get to this point
     // (or at least no further cycling will occur on it since the user has decided to quit.)
 }
@@ -459,15 +435,9 @@
 		cache_t::iterator cur = it;
 		LLSD& exp = cur->second;
 		++it;
-<<<<<<< HEAD
 
         //LL_INFOS("ExperienceCache") << "Testing experience \"" << exp[NAME] << "\" with exp time " << exp[EXPIRES].asReal() << "(now = " << now << ")" << LL_ENDL;
 
-=======
-
-        //LL_INFOS("ExperienceCache") << "Testing experience \"" << exp[NAME] << "\" with exp time " << exp[EXPIRES].asReal() << "(now = " << now << ")" << LL_ENDL;
-
->>>>>>> 5ae42992
 		if(exp.has(EXPIRES) && exp[EXPIRES].asReal() < now)
 		{
             if(!exp.has(EXPERIENCE_ID))
