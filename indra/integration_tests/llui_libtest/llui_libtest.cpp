--- conflicted
+++ resolved
@@ -191,12 +191,7 @@
 		// Build a floater and output new attributes
 		LLXMLNodePtr output_node = new LLXMLNode();
 		LLFloater* floater = new LLFloater(LLSD());
-<<<<<<< HEAD
-		LLFloater::buildFloater(floater,
-								filename,
-=======
 		floater->buildFromFile(	filename,
->>>>>>> 02d81970
 								//	 FALSE,	// don't open floater
 								output_node);
 		std::string out_filename = xui_dir + filename;
