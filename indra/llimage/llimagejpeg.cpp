--- conflicted
+++ resolved
@@ -384,12 +384,8 @@
   U8* new_buffer = new(std::nothrow) U8[ new_buffer_size ];
   if (!new_buffer)
   {
-<<<<<<< HEAD
-  	LL_WARNS() << "Out of memory in LLImageJPEG::encodeEmptyOutputBuffer( j_compress_ptr cinfo ), size: " << new_buffer_size << LL_ENDL;
-=======
     self->setLastError("Out of memory in LLImageJPEG::encodeEmptyOutputBuffer( j_compress_ptr cinfo )");
     LLTHROW(LLContinueError("Out of memory in LLImageJPEG::encodeEmptyOutputBuffer( j_compress_ptr cinfo )"));
->>>>>>> 344d02af
   	return false;
   }
   memcpy( new_buffer, self->mOutputBuffer, self->mOutputBufferSize );	/* Flawfinder: ignore */
@@ -510,13 +506,6 @@
 	disclaimMem(mOutputBufferSize);
 	mOutputBufferSize = getWidth() * getHeight() * getComponents() + 1024;
 	claimMem(mOutputBufferSize);
-<<<<<<< HEAD
-	mOutputBuffer = new U8[ mOutputBufferSize ];
-	if(!mOutputBuffer)
-	{
-		LL_WARNS() << "could not allocate memory for image encoding, size:" << mOutputBufferSize << LL_ENDL;
-		return FALSE;
-=======
 	mOutputBuffer = new(std::nothrow) U8[ mOutputBufferSize ];
 	if (mOutputBuffer == NULL)
 	{
@@ -524,7 +513,6 @@
 		mOutputBufferSize = 0;
 		setLastError("Failed to allocate output buffer");
 		return false;
->>>>>>> 344d02af
 	}
 
 	const U8* raw_image_data = NULL;
