/** 
 * @file llimagejpeg.cpp
 *
 * $LicenseInfo:firstyear=2002&license=viewerlgpl$
 * Second Life Viewer Source Code
 * Copyright (C) 2010, Linden Research, Inc.
 * 
 * This library is free software; you can redistribute it and/or
 * modify it under the terms of the GNU Lesser General Public
 * License as published by the Free Software Foundation;
 * version 2.1 of the License only.
 * 
 * This library is distributed in the hope that it will be useful,
 * but WITHOUT ANY WARRANTY; without even the implied warranty of
 * MERCHANTABILITY or FITNESS FOR A PARTICULAR PURPOSE.  See the GNU
 * Lesser General Public License for more details.
 * 
 * You should have received a copy of the GNU Lesser General Public
 * License along with this library; if not, write to the Free Software
 * Foundation, Inc., 51 Franklin Street, Fifth Floor, Boston, MA  02110-1301  USA
 * 
 * Linden Research, Inc., 945 Battery Street, San Francisco, CA  94111  USA
 * $/LicenseInfo$
 */

#include "linden_common.h"
#include "stdtypes.h"

#include "llimagejpeg.h"

#include "llerror.h"

jmp_buf	LLImageJPEG::sSetjmpBuffer ;
LLImageJPEG::LLImageJPEG(S32 quality) 
:	LLImageFormatted(IMG_CODEC_JPEG),
	mOutputBuffer( NULL ),
	mOutputBufferSize( 0 ),
	mEncodeQuality( quality ) // on a scale from 1 to 100
{
}

LLImageJPEG::~LLImageJPEG()
{
	llassert( !mOutputBuffer ); // Should already be deleted at end of encode.
	delete[] mOutputBuffer;
}

bool LLImageJPEG::updateData()
{
	resetLastError();

	// Check to make sure that this instance has been initialized with data
	if (!getData() || (0 == getDataSize()))
	{
		setLastError("Uninitialized instance of LLImageJPEG");
		return false;
	}

	////////////////////////////////////////
	// Step 1: allocate and initialize JPEG decompression object

	// This struct contains the JPEG decompression parameters and pointers to
	// working space (which is allocated as needed by the JPEG library).
	struct jpeg_decompress_struct cinfo;
	cinfo.client_data = this;

	struct jpeg_error_mgr jerr;
	cinfo.err = jpeg_std_error(&jerr);
	
	// Customize with our own callbacks
	jerr.error_exit =		&LLImageJPEG::errorExit;			// Error exit handler: does not return to caller
	jerr.emit_message =		&LLImageJPEG::errorEmitMessage;		// Conditionally emit a trace or warning message
	jerr.output_message =	&LLImageJPEG::errorOutputMessage;	// Routine that actually outputs a trace or error message
	
	//
	//try/catch will crash on Mac and Linux if LLImageJPEG::errorExit throws an error
	//so as instead, we use setjmp/longjmp to avoid this crash, which is the best we can get. --bao 
	//
	if(setjmp(sSetjmpBuffer))
	{
		jpeg_destroy_decompress(&cinfo);
		return false;
	}
	try
	{
		// Now we can initialize the JPEG decompression object.
		jpeg_create_decompress(&cinfo);

		////////////////////////////////////////
		// Step 2: specify data source
		// (Code is modified version of jpeg_stdio_src();
		if (cinfo.src == NULL)
		{	
			cinfo.src = (struct jpeg_source_mgr *)
				(*cinfo.mem->alloc_small) ((j_common_ptr) &cinfo, JPOOL_PERMANENT,
				sizeof(struct jpeg_source_mgr));
		}
		cinfo.src->init_source	=		&LLImageJPEG::decodeInitSource;
		cinfo.src->fill_input_buffer =	&LLImageJPEG::decodeFillInputBuffer;
		cinfo.src->skip_input_data =	&LLImageJPEG::decodeSkipInputData;
		cinfo.src->resync_to_restart = jpeg_resync_to_restart; // For now, use default method, but we should be able to do better.
		cinfo.src->term_source =		&LLImageJPEG::decodeTermSource;

		cinfo.src->bytes_in_buffer =	getDataSize();
		cinfo.src->next_input_byte =	getData();
		
		////////////////////////////////////////
		// Step 3: read file parameters with jpeg_read_header()
		jpeg_read_header( &cinfo, true );

		// Data set by jpeg_read_header
		setSize(cinfo.image_width, cinfo.image_height, 3); // Force to 3 components (RGB)

		/*
		// More data set by jpeg_read_header
		cinfo.num_components;
		cinfo.jpeg_color_space;	// Colorspace of image
		cinfo.saw_JFIF_marker;		// true if a JFIF APP0 marker was seen
		cinfo.JFIF_major_version;	// Version information from JFIF marker
		cinfo.JFIF_minor_version;  //
		cinfo.density_unit;		// Resolution data from JFIF marker
		cinfo.X_density;
		cinfo.Y_density;
		cinfo.saw_Adobe_marker;	// true if an Adobe APP14 marker was seen
		cinfo.Adobe_transform;     // Color transform code from Adobe marker
		*/
	}
	catch (int)
	{
		jpeg_destroy_decompress(&cinfo);

		return false;
	}
	////////////////////////////////////////
	// Step 4: Release JPEG decompression object 
	jpeg_destroy_decompress(&cinfo);

	return true;
}

// Initialize source --- called by jpeg_read_header
// before any data is actually read.
void LLImageJPEG::decodeInitSource( j_decompress_ptr cinfo )
{
	// no work necessary here
}

// Fill the input buffer --- called whenever buffer is emptied.
boolean LLImageJPEG::decodeFillInputBuffer( j_decompress_ptr cinfo )
{
//	jpeg_source_mgr* src = cinfo->src;
//	LLImageJPEG* self = (LLImageJPEG*) cinfo->client_data;

	// Should never get here, since we provide the entire buffer up front.
	ERREXIT(cinfo, JERR_INPUT_EMPTY);

	return true;
}

// Skip data --- used to skip over a potentially large amount of
// uninteresting data (such as an APPn marker).
//
// Writers of suspendable-input applications must note that skip_input_data
// is not granted the right to give a suspension return.  If the skip extends
// beyond the data currently in the buffer, the buffer can be marked empty so
// that the next read will cause a fill_input_buffer call that can suspend.
// Arranging for additional bytes to be discarded before reloading the input
// buffer is the application writer's problem.
void LLImageJPEG::decodeSkipInputData (j_decompress_ptr cinfo, long num_bytes)
{
	jpeg_source_mgr* src = cinfo->src;
//	LLImageJPEG* self = (LLImageJPEG*) cinfo->client_data;

    src->next_input_byte += (size_t) num_bytes;
    src->bytes_in_buffer -= (size_t) num_bytes;
}

void LLImageJPEG::decodeTermSource (j_decompress_ptr cinfo)
{
  // no work necessary here
}


// Returns true when done, whether or not decode was successful.
bool LLImageJPEG::decode(LLImageRaw* raw_image, F32 decode_time)
{
	llassert_always(raw_image);
	
	resetLastError();
	
	// Check to make sure that this instance has been initialized with data
	if (!getData() || (0 == getDataSize()))
	{
		setLastError("LLImageJPEG trying to decode an image with no data!");
		return true;  // done
	}
	
	S32 row_stride = 0;
	U8* raw_image_data = NULL;

	////////////////////////////////////////
	// Step 1: allocate and initialize JPEG decompression object

	// This struct contains the JPEG decompression parameters and pointers to
	// working space (which is allocated as needed by the JPEG library).
	struct jpeg_decompress_struct cinfo;

	struct jpeg_error_mgr jerr;
	cinfo.err = jpeg_std_error(&jerr);
	
	// Customize with our own callbacks
	jerr.error_exit =		&LLImageJPEG::errorExit;			// Error exit handler: does not return to caller
	jerr.emit_message =		&LLImageJPEG::errorEmitMessage;		// Conditionally emit a trace or warning message
	jerr.output_message =	&LLImageJPEG::errorOutputMessage;	// Routine that actually outputs a trace or error message
	
	//
	//try/catch will crash on Mac and Linux if LLImageJPEG::errorExit throws an error
	//so as instead, we use setjmp/longjmp to avoid this crash, which is the best we can get. --bao 
	//
	if(setjmp(sSetjmpBuffer))
	{
		jpeg_destroy_decompress(&cinfo);
		return true; // done
	}
	try
	{
		// Now we can initialize the JPEG decompression object.
		jpeg_create_decompress(&cinfo);

		////////////////////////////////////////
		// Step 2: specify data source
		// (Code is modified version of jpeg_stdio_src();
		if (cinfo.src == NULL)
		{	
			cinfo.src = (struct jpeg_source_mgr *)
				(*cinfo.mem->alloc_small) ((j_common_ptr) &cinfo, JPOOL_PERMANENT,
				sizeof(struct jpeg_source_mgr));
		}
		cinfo.src->init_source	=		&LLImageJPEG::decodeInitSource;
		cinfo.src->fill_input_buffer =	&LLImageJPEG::decodeFillInputBuffer;
		cinfo.src->skip_input_data =	&LLImageJPEG::decodeSkipInputData;
		cinfo.src->resync_to_restart = jpeg_resync_to_restart; // For now, use default method, but we should be able to do better.
		cinfo.src->term_source =		&LLImageJPEG::decodeTermSource;
		cinfo.src->bytes_in_buffer =	getDataSize();
		cinfo.src->next_input_byte =	getData();
		
		////////////////////////////////////////
		// Step 3: read file parameters with jpeg_read_header()
		
		jpeg_read_header(&cinfo, true);

		// We can ignore the return value from jpeg_read_header since
		//   (a) suspension is not possible with our data source, and
		//   (b) we passed true to reject a tables-only JPEG file as an error.
		// See libjpeg.doc for more info.

		setSize(cinfo.image_width, cinfo.image_height, 3); // Force to 3 components (RGB)

		raw_image->resize(getWidth(), getHeight(), getComponents());
		raw_image_data = raw_image->getData();
		
		
		////////////////////////////////////////
		// Step 4: set parameters for decompression 
		cinfo.out_color_components = 3;
		cinfo.out_color_space = JCS_RGB;
   

		////////////////////////////////////////
		// Step 5: Start decompressor 
		
		jpeg_start_decompress(&cinfo);
		// We can ignore the return value since suspension is not possible
		// with our data source.
		
		// We may need to do some setup of our own at this point before reading
		// the data.  After jpeg_start_decompress() we have the correct scaled
		// output image dimensions available, as well as the output colormap
		// if we asked for color quantization.
		// In this example, we need to make an output work buffer of the right size.
    
		// JSAMPLEs per row in output buffer 
		row_stride = cinfo.output_width * cinfo.output_components;
		
		////////////////////////////////////////
		// Step 6: while (scan lines remain to be read) 
		//           jpeg_read_scanlines(...); 
		
		// Here we use the library's state variable cinfo.output_scanline as the
		// loop counter, so that we don't have to keep track ourselves.
		
		// Move pointer to last line
		raw_image_data += row_stride * (cinfo.output_height - 1);

		while (cinfo.output_scanline < cinfo.output_height)
		{
			// jpeg_read_scanlines expects an array of pointers to scanlines.
			// Here the array is only one element long, but you could ask for
			// more than one scanline at a time if that's more convenient.
			
			jpeg_read_scanlines(&cinfo, &raw_image_data, 1);
			raw_image_data -= row_stride;  // move pointer up a line
		}

		////////////////////////////////////////
		// Step 7: Finish decompression 
		jpeg_finish_decompress(&cinfo);

		////////////////////////////////////////
		// Step 8: Release JPEG decompression object 
		jpeg_destroy_decompress(&cinfo);
	}

	catch (int)
	{
		jpeg_destroy_decompress(&cinfo);
		return true; // done
	}

	// Check to see whether any corrupt-data warnings occurred
	if( jerr.num_warnings != 0 )
	{
		// TODO: extract the warning to find out what went wrong.
		setLastError( "Unable to decode JPEG image.");
		return true; // done
	}

	return true;
}


// Initialize destination --- called by jpeg_start_compress before any data is actually written.
// static
void LLImageJPEG::encodeInitDestination ( j_compress_ptr cinfo )
{
  LLImageJPEG* self = (LLImageJPEG*) cinfo->client_data;

  cinfo->dest->next_output_byte = self->mOutputBuffer;
  cinfo->dest->free_in_buffer = self->mOutputBufferSize;
}


//  Empty the output buffer --- called whenever buffer fills up.
// 
//  In typical applications, this should write the entire output buffer
//  (ignoring the current state of next_output_byte & free_in_buffer),
//  reset the pointer & count to the start of the buffer, and return true
//  indicating that the buffer has been dumped.
// 
//  In applications that need to be able to suspend compression due to output
//  overrun, a false return indicates that the buffer cannot be emptied now.
//  In this situation, the compressor will return to its caller (possibly with
//  an indication that it has not accepted all the supplied scanlines).  The
//  application should resume compression after it has made more room in the
//  output buffer.  Note that there are substantial restrictions on the use of
//  suspension --- see the documentation.
// 
//  When suspending, the compressor will back up to a convenient restart point
//  (typically the start of the current MCU). next_output_byte & free_in_buffer
//  indicate where the restart point will be if the current call returns false.
//  Data beyond this point will be regenerated after resumption, so do not
//  write it out when emptying the buffer externally.

boolean LLImageJPEG::encodeEmptyOutputBuffer( j_compress_ptr cinfo )
{
  LLImageJPEG* self = (LLImageJPEG*) cinfo->client_data;

  // Should very rarely happen, since our output buffer is
  // as large as the input to start out with.
  
  // Double the buffer size;
  S32 new_buffer_size = self->mOutputBufferSize * 2;
  U8* new_buffer = new U8[ new_buffer_size ];
  if (!new_buffer)
  {
<<<<<<< HEAD
  	LL_WARNS() << "Out of memory in LLImageJPEG::encodeEmptyOutputBuffer( j_compress_ptr cinfo ), size: " << new_buffer_size << LL_ENDL;
  	return FALSE;
=======
  	LL_ERRS() << "Out of memory in LLImageJPEG::encodeEmptyOutputBuffer( j_compress_ptr cinfo )" << LL_ENDL;
  	return false;
>>>>>>> 4fb100ac
  }
  memcpy( new_buffer, self->mOutputBuffer, self->mOutputBufferSize );	/* Flawfinder: ignore */
  delete[] self->mOutputBuffer;
  self->mOutputBuffer = new_buffer;

  cinfo->dest->next_output_byte = self->mOutputBuffer + self->mOutputBufferSize;
  cinfo->dest->free_in_buffer = self->mOutputBufferSize;
  self->disclaimMem(self->mOutputBufferSize);
  self->mOutputBufferSize = new_buffer_size;
  self->claimMem(new_buffer_size);

  return true;
}

//  Terminate destination --- called by jpeg_finish_compress
//  after all data has been written.  Usually needs to flush buffer.
// 
//  NB: *not* called by jpeg_abort or jpeg_destroy; surrounding
//  application must deal with any cleanup that should happen even
//  for error exit.
void LLImageJPEG::encodeTermDestination( j_compress_ptr cinfo )
{
	LLImageJPEG* self = (LLImageJPEG*) cinfo->client_data;

	S32 file_bytes = (S32)(self->mOutputBufferSize - cinfo->dest->free_in_buffer);
	if(self->allocateData(file_bytes))
		memcpy( self->getData(), self->mOutputBuffer, file_bytes );	/* Flawfinder: ignore */
	else
		LL_WARNS() << "allocateData() failed." << LL_ENDL;
}

// static 
void LLImageJPEG::errorExit( j_common_ptr cinfo )	
{
	//LLImageJPEG* self = (LLImageJPEG*) cinfo->client_data;

	// Always display the message
	(*cinfo->err->output_message)(cinfo);

	// Let the memory manager delete any temp files
	jpeg_destroy(cinfo);

	// Return control to the setjmp point
	longjmp(sSetjmpBuffer, 1) ;
}

// Decide whether to emit a trace or warning message.
// msg_level is one of:
//   -1: recoverable corrupt-data warning, may want to abort.
//    0: important advisory messages (always display to user).
//    1: first level of tracing detail.
//    2,3,...: successively more detailed tracing messages.
// An application might override this method if it wanted to abort on warnings
// or change the policy about which messages to display.
// static 
void LLImageJPEG::errorEmitMessage( j_common_ptr cinfo, int msg_level )
{
  struct jpeg_error_mgr * err = cinfo->err;

  if (msg_level < 0) 
  {
	  // It's a warning message.  Since corrupt files may generate many warnings,
	  // the policy implemented here is to show only the first warning,
	  // unless trace_level >= 3.
	  if (err->num_warnings == 0 || err->trace_level >= 3)
	  {
		  (*err->output_message) (cinfo);
	  }
	  // Always count warnings in num_warnings.
	  err->num_warnings++;
  }
  else 
  {
	  // It's a trace message.  Show it if trace_level >= msg_level.
	  if (err->trace_level >= msg_level)
	  {
		  (*err->output_message) (cinfo);
	  }
  }
}

// static 
void LLImageJPEG::errorOutputMessage( j_common_ptr cinfo )
{
	// Create the message
	char buffer[JMSG_LENGTH_MAX];	/* Flawfinder: ignore */
	(*cinfo->err->format_message) (cinfo, buffer);

	std::string error = buffer ;
	LLImage::setLastError(error);

	bool is_decode = (cinfo->is_decompressor != 0);
	LL_WARNS() << "LLImageJPEG " << (is_decode ? "decode " : "encode ") << " failed: " << buffer << LL_ENDL;
}

bool LLImageJPEG::encode( const LLImageRaw* raw_image, F32 encode_time )
{
	llassert_always(raw_image);
	
	resetLastError();

	switch( raw_image->getComponents() )
	{
	case 1:
	case 3:
		break;
	default:
		setLastError("Unable to encode a JPEG image that doesn't have 1 or 3 components.");
		return false;
	}

	setSize(raw_image->getWidth(), raw_image->getHeight(), raw_image->getComponents());

	// Allocate a temporary buffer big enough to hold the entire compressed image (and then some)
	// (Note: we make it bigger in emptyOutputBuffer() if we need to)
	delete[] mOutputBuffer;
	disclaimMem(mOutputBufferSize);
	mOutputBufferSize = getWidth() * getHeight() * getComponents() + 1024;
	claimMem(mOutputBufferSize);
	mOutputBuffer = new U8[ mOutputBufferSize ];
	if(!mOutputBuffer)
	{
		LL_WARNS() << "could not allocate memory for image encoding, size:" << mOutputBufferSize << LL_ENDL;
		return FALSE;
	}

	const U8* raw_image_data = NULL;
	S32 row_stride = 0;

	////////////////////////////////////////
	// Step 1: allocate and initialize JPEG compression object

	// This struct contains the JPEG compression parameters and pointers to
	// working space (which is allocated as needed by the JPEG library).
	struct jpeg_compress_struct cinfo;
	cinfo.client_data = this;

	// We have to set up the error handler first, in case the initialization
	// step fails.  (Unlikely, but it could happen if you are out of memory.)
	// This routine fills in the contents of struct jerr, and returns jerr's
	// address which we place into the link field in cinfo.
	struct jpeg_error_mgr jerr;
	cinfo.err = jpeg_std_error(&jerr);

	// Customize with our own callbacks
	jerr.error_exit =		&LLImageJPEG::errorExit;			// Error exit handler: does not return to caller
	jerr.emit_message =		&LLImageJPEG::errorEmitMessage;		// Conditionally emit a trace or warning message
	jerr.output_message =	&LLImageJPEG::errorOutputMessage;	// Routine that actually outputs a trace or error message

	//
	//try/catch will crash on Mac and Linux if LLImageJPEG::errorExit throws an error
	//so as instead, we use setjmp/longjmp to avoid this crash, which is the best we can get. --bao 
	//
	if( setjmp(sSetjmpBuffer) ) 
	{
		// If we get here, the JPEG code has signaled an error.
		// We need to clean up the JPEG object, close the input file, and return.
		jpeg_destroy_compress(&cinfo);
		delete[] mOutputBuffer;
		mOutputBuffer = NULL;
		disclaimMem(mOutputBufferSize);
		mOutputBufferSize = 0;
		return false;
	}

	try
	{

		// Now we can initialize the JPEG compression object.
		jpeg_create_compress(&cinfo);

		////////////////////////////////////////
		// Step 2: specify data destination
		// (code is a modified form of jpeg_stdio_dest() )
		if( cinfo.dest == NULL)
		{	
			cinfo.dest = (struct jpeg_destination_mgr *)
				(*cinfo.mem->alloc_small) ((j_common_ptr) &cinfo, JPOOL_PERMANENT,
				sizeof(struct jpeg_destination_mgr));
		}
		cinfo.dest->next_output_byte =		mOutputBuffer;		// => next byte to write in buffer
		cinfo.dest->free_in_buffer =		mOutputBufferSize;	// # of byte spaces remaining in buffer
		cinfo.dest->init_destination =		&LLImageJPEG::encodeInitDestination;
		cinfo.dest->empty_output_buffer =	&LLImageJPEG::encodeEmptyOutputBuffer;
		cinfo.dest->term_destination =		&LLImageJPEG::encodeTermDestination;

		////////////////////////////////////////
		// Step 3: set parameters for compression 
		//
		// First we supply a description of the input image.
		// Four fields of the cinfo struct must be filled in:
		
		cinfo.image_width = getWidth(); 	// image width and height, in pixels 
		cinfo.image_height = getHeight();

		switch( getComponents() )
		{
		case 1:
			cinfo.input_components = 1;		// # of color components per pixel
			cinfo.in_color_space = JCS_GRAYSCALE; // colorspace of input image
			break;
		case 3:
			cinfo.input_components = 3;		// # of color components per pixel
			cinfo.in_color_space = JCS_RGB; // colorspace of input image
			break;
		default:
			setLastError("Unable to encode a JPEG image that doesn't have 1 or 3 components.");
			return false;
		}

		// Now use the library's routine to set default compression parameters.
		// (You must set at least cinfo.in_color_space before calling this,
		// since the defaults depend on the source color space.)
		jpeg_set_defaults(&cinfo);

		// Now you can set any non-default parameters you wish to.
		jpeg_set_quality(&cinfo, mEncodeQuality, true );  // limit to baseline-JPEG values

		////////////////////////////////////////
		// Step 4: Start compressor 
		//
		// true ensures that we will write a complete interchange-JPEG file.
		// Pass true unless you are very sure of what you're doing.
   
		jpeg_start_compress(&cinfo, true);

		////////////////////////////////////////
		// Step 5: while (scan lines remain to be written) 
		//            jpeg_write_scanlines(...); 

		// Here we use the library's state variable cinfo.next_scanline as the
		// loop counter, so that we don't have to keep track ourselves.
		// To keep things simple, we pass one scanline per call; you can pass
		// more if you wish, though.
   
		row_stride = getWidth() * getComponents();	// JSAMPLEs per row in image_buffer

		// NOTE: For compatibility with LLImage, we need to invert the rows.
		raw_image_data = raw_image->getData();
		
		const U8* last_row_data = raw_image_data + (getHeight()-1) * row_stride;

		JSAMPROW row_pointer[1];				// pointer to JSAMPLE row[s]
		while (cinfo.next_scanline < cinfo.image_height) 
		{
			// jpeg_write_scanlines expects an array of pointers to scanlines.
			// Here the array is only one element long, but you could pass
			// more than one scanline at a time if that's more convenient.

			//Ugly const uncast here (jpeg_write_scanlines should take a const* but doesn't)
			//row_pointer[0] = (JSAMPROW)(raw_image_data + (cinfo.next_scanline * row_stride));
			row_pointer[0] = (JSAMPROW)(last_row_data - (cinfo.next_scanline * row_stride));

			jpeg_write_scanlines(&cinfo, row_pointer, 1);
		}

		////////////////////////////////////////
		//   Step 6: Finish compression 
		jpeg_finish_compress(&cinfo);

		// After finish_compress, we can release the temp output buffer. 
		delete[] mOutputBuffer;
		mOutputBuffer = NULL;
		disclaimMem(mOutputBufferSize);
		mOutputBufferSize = 0;

		////////////////////////////////////////
		//   Step 7: release JPEG compression object 
		jpeg_destroy_compress(&cinfo);
	}

	catch(int)
	{
		jpeg_destroy_compress(&cinfo);
		delete[] mOutputBuffer;
		mOutputBuffer = NULL;
		disclaimMem(mOutputBufferSize);
		mOutputBufferSize = 0;
		return false;
	}

	return true;
}<|MERGE_RESOLUTION|>--- conflicted
+++ resolved
@@ -373,13 +373,8 @@
   U8* new_buffer = new U8[ new_buffer_size ];
   if (!new_buffer)
   {
-<<<<<<< HEAD
   	LL_WARNS() << "Out of memory in LLImageJPEG::encodeEmptyOutputBuffer( j_compress_ptr cinfo ), size: " << new_buffer_size << LL_ENDL;
-  	return FALSE;
-=======
-  	LL_ERRS() << "Out of memory in LLImageJPEG::encodeEmptyOutputBuffer( j_compress_ptr cinfo )" << LL_ENDL;
   	return false;
->>>>>>> 4fb100ac
   }
   memcpy( new_buffer, self->mOutputBuffer, self->mOutputBufferSize );	/* Flawfinder: ignore */
   delete[] self->mOutputBuffer;
