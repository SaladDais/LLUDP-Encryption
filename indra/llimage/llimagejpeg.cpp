/** 
 * @file llimagejpeg.cpp
 *
 * $LicenseInfo:firstyear=2002&license=viewerlgpl$
 * Second Life Viewer Source Code
 * Copyright (C) 2010, Linden Research, Inc.
 * 
 * This library is free software; you can redistribute it and/or
 * modify it under the terms of the GNU Lesser General Public
 * License as published by the Free Software Foundation;
 * version 2.1 of the License only.
 * 
 * This library is distributed in the hope that it will be useful,
 * but WITHOUT ANY WARRANTY; without even the implied warranty of
 * MERCHANTABILITY or FITNESS FOR A PARTICULAR PURPOSE.  See the GNU
 * Lesser General Public License for more details.
 * 
 * You should have received a copy of the GNU Lesser General Public
 * License along with this library; if not, write to the Free Software
 * Foundation, Inc., 51 Franklin Street, Fifth Floor, Boston, MA  02110-1301  USA
 * 
 * Linden Research, Inc., 945 Battery Street, San Francisco, CA  94111  USA
 * $/LicenseInfo$
 */

#include "linden_common.h"
#include "stdtypes.h"

#include "llimagejpeg.h"

#include "llerror.h"

jmp_buf	LLImageJPEG::sSetjmpBuffer ;
LLImageJPEG::LLImageJPEG(S32 quality) 
:	LLImageFormatted(IMG_CODEC_JPEG),
	mOutputBuffer( NULL ),
	mOutputBufferSize( 0 ),
	mEncodeQuality( quality ) // on a scale from 1 to 100
{
}

LLImageJPEG::~LLImageJPEG()
{
	llassert( !mOutputBuffer ); // Should already be deleted at end of encode.
	delete[] mOutputBuffer;
}

BOOL LLImageJPEG::updateData()
{
	resetLastError();

	// Check to make sure that this instance has been initialized with data
	if (!getData() || (0 == getDataSize()))
	{
		setLastError("Uninitialized instance of LLImageJPEG");
		return FALSE;
	}

	////////////////////////////////////////
	// Step 1: allocate and initialize JPEG decompression object

	// This struct contains the JPEG decompression parameters and pointers to
	// working space (which is allocated as needed by the JPEG library).
	struct jpeg_decompress_struct cinfo;
	cinfo.client_data = this;

	struct jpeg_error_mgr jerr;
	cinfo.err = jpeg_std_error(&jerr);
	
	// Customize with our own callbacks
	jerr.error_exit =		&LLImageJPEG::errorExit;			// Error exit handler: does not return to caller
	jerr.emit_message =		&LLImageJPEG::errorEmitMessage;		// Conditionally emit a trace or warning message
	jerr.output_message =	&LLImageJPEG::errorOutputMessage;	// Routine that actually outputs a trace or error message
	
	//
	//try/catch will crash on Mac and Linux if LLImageJPEG::errorExit throws an error
	//so as instead, we use setjmp/longjmp to avoid this crash, which is the best we can get. --bao 
	//
	if(setjmp(sSetjmpBuffer))
	{
		jpeg_destroy_decompress(&cinfo);
		return FALSE;
	}
	try
	{
		// Now we can initialize the JPEG decompression object.
		jpeg_create_decompress(&cinfo);

		////////////////////////////////////////
		// Step 2: specify data source
		// (Code is modified version of jpeg_stdio_src();
		if (cinfo.src == NULL)
		{	
			cinfo.src = (struct jpeg_source_mgr *)
				(*cinfo.mem->alloc_small) ((j_common_ptr) &cinfo, JPOOL_PERMANENT,
				sizeof(struct jpeg_source_mgr));
		}
		cinfo.src->init_source	=		&LLImageJPEG::decodeInitSource;
		cinfo.src->fill_input_buffer =	&LLImageJPEG::decodeFillInputBuffer;
		cinfo.src->skip_input_data =	&LLImageJPEG::decodeSkipInputData;
		cinfo.src->resync_to_restart = jpeg_resync_to_restart; // For now, use default method, but we should be able to do better.
		cinfo.src->term_source =		&LLImageJPEG::decodeTermSource;

		cinfo.src->bytes_in_buffer =	getDataSize();
		cinfo.src->next_input_byte =	getData();
		
		////////////////////////////////////////
		// Step 3: read file parameters with jpeg_read_header()
		jpeg_read_header( &cinfo, TRUE );

		// Data set by jpeg_read_header
		setSize(cinfo.image_width, cinfo.image_height, 3); // Force to 3 components (RGB)

		/*
		// More data set by jpeg_read_header
		cinfo.num_components;
		cinfo.jpeg_color_space;	// Colorspace of image
		cinfo.saw_JFIF_marker;		// TRUE if a JFIF APP0 marker was seen
		cinfo.JFIF_major_version;	// Version information from JFIF marker
		cinfo.JFIF_minor_version;  //
		cinfo.density_unit;		// Resolution data from JFIF marker
		cinfo.X_density;
		cinfo.Y_density;
		cinfo.saw_Adobe_marker;	// TRUE if an Adobe APP14 marker was seen
		cinfo.Adobe_transform;     // Color transform code from Adobe marker
		*/
	}
	catch (int)
	{
		jpeg_destroy_decompress(&cinfo);

		return FALSE;
	}
	////////////////////////////////////////
	// Step 4: Release JPEG decompression object 
	jpeg_destroy_decompress(&cinfo);

	return TRUE;
}

// Initialize source --- called by jpeg_read_header
// before any data is actually read.
void LLImageJPEG::decodeInitSource( j_decompress_ptr cinfo )
{
	// no work necessary here
}

// Fill the input buffer --- called whenever buffer is emptied.
boolean LLImageJPEG::decodeFillInputBuffer( j_decompress_ptr cinfo )
{
//	jpeg_source_mgr* src = cinfo->src;
//	LLImageJPEG* self = (LLImageJPEG*) cinfo->client_data;

	// Should never get here, since we provide the entire buffer up front.
	ERREXIT(cinfo, JERR_INPUT_EMPTY);

	return TRUE;
}

// Skip data --- used to skip over a potentially large amount of
// uninteresting data (such as an APPn marker).
//
// Writers of suspendable-input applications must note that skip_input_data
// is not granted the right to give a suspension return.  If the skip extends
// beyond the data currently in the buffer, the buffer can be marked empty so
// that the next read will cause a fill_input_buffer call that can suspend.
// Arranging for additional bytes to be discarded before reloading the input
// buffer is the application writer's problem.
void LLImageJPEG::decodeSkipInputData (j_decompress_ptr cinfo, long num_bytes)
{
	jpeg_source_mgr* src = cinfo->src;
//	LLImageJPEG* self = (LLImageJPEG*) cinfo->client_data;

    src->next_input_byte += (size_t) num_bytes;
    src->bytes_in_buffer -= (size_t) num_bytes;
}

void LLImageJPEG::decodeTermSource (j_decompress_ptr cinfo)
{
  // no work necessary here
}


// Returns true when done, whether or not decode was successful.
BOOL LLImageJPEG::decode(LLImageRaw* raw_image, F32 decode_time)
{
	llassert_always(raw_image);
	
	resetLastError();
	
	// Check to make sure that this instance has been initialized with data
	if (!getData() || (0 == getDataSize()))
	{
		setLastError("LLImageJPEG trying to decode an image with no data!");
		return TRUE;  // done
	}
	
	S32 row_stride = 0;
	U8* raw_image_data = NULL;

	////////////////////////////////////////
	// Step 1: allocate and initialize JPEG decompression object

	// This struct contains the JPEG decompression parameters and pointers to
	// working space (which is allocated as needed by the JPEG library).
	struct jpeg_decompress_struct cinfo;

	struct jpeg_error_mgr jerr;
	cinfo.err = jpeg_std_error(&jerr);
	
	// Customize with our own callbacks
	jerr.error_exit =		&LLImageJPEG::errorExit;			// Error exit handler: does not return to caller
	jerr.emit_message =		&LLImageJPEG::errorEmitMessage;		// Conditionally emit a trace or warning message
	jerr.output_message =	&LLImageJPEG::errorOutputMessage;	// Routine that actually outputs a trace or error message
	
	//
	//try/catch will crash on Mac and Linux if LLImageJPEG::errorExit throws an error
	//so as instead, we use setjmp/longjmp to avoid this crash, which is the best we can get. --bao 
	//
	if(setjmp(sSetjmpBuffer))
	{
		jpeg_destroy_decompress(&cinfo);
		return TRUE; // done
	}
	try
	{
		// Now we can initialize the JPEG decompression object.
		jpeg_create_decompress(&cinfo);

		////////////////////////////////////////
		// Step 2: specify data source
		// (Code is modified version of jpeg_stdio_src();
		if (cinfo.src == NULL)
		{	
			cinfo.src = (struct jpeg_source_mgr *)
				(*cinfo.mem->alloc_small) ((j_common_ptr) &cinfo, JPOOL_PERMANENT,
				sizeof(struct jpeg_source_mgr));
		}
		cinfo.src->init_source	=		&LLImageJPEG::decodeInitSource;
		cinfo.src->fill_input_buffer =	&LLImageJPEG::decodeFillInputBuffer;
		cinfo.src->skip_input_data =	&LLImageJPEG::decodeSkipInputData;
		cinfo.src->resync_to_restart = jpeg_resync_to_restart; // For now, use default method, but we should be able to do better.
		cinfo.src->term_source =		&LLImageJPEG::decodeTermSource;
		cinfo.src->bytes_in_buffer =	getDataSize();
		cinfo.src->next_input_byte =	getData();
		
		////////////////////////////////////////
		// Step 3: read file parameters with jpeg_read_header()
		
		jpeg_read_header(&cinfo, TRUE);

		// We can ignore the return value from jpeg_read_header since
		//   (a) suspension is not possible with our data source, and
		//   (b) we passed TRUE to reject a tables-only JPEG file as an error.
		// See libjpeg.doc for more info.

		setSize(cinfo.image_width, cinfo.image_height, 3); // Force to 3 components (RGB)

		raw_image->resize(getWidth(), getHeight(), getComponents());
		raw_image_data = raw_image->getData();
		
		
		////////////////////////////////////////
		// Step 4: set parameters for decompression 
		cinfo.out_color_components = 3;
		cinfo.out_color_space = JCS_RGB;
   

		////////////////////////////////////////
		// Step 5: Start decompressor 
		
		jpeg_start_decompress(&cinfo);
		// We can ignore the return value since suspension is not possible
		// with our data source.
		
		// We may need to do some setup of our own at this point before reading
		// the data.  After jpeg_start_decompress() we have the correct scaled
		// output image dimensions available, as well as the output colormap
		// if we asked for color quantization.
		// In this example, we need to make an output work buffer of the right size.
    
		// JSAMPLEs per row in output buffer 
		row_stride = cinfo.output_width * cinfo.output_components;
		
		////////////////////////////////////////
		// Step 6: while (scan lines remain to be read) 
		//           jpeg_read_scanlines(...); 
		
		// Here we use the library's state variable cinfo.output_scanline as the
		// loop counter, so that we don't have to keep track ourselves.
		
		// Move pointer to last line
		raw_image_data += row_stride * (cinfo.output_height - 1);

		while (cinfo.output_scanline < cinfo.output_height)
		{
			// jpeg_read_scanlines expects an array of pointers to scanlines.
			// Here the array is only one element long, but you could ask for
			// more than one scanline at a time if that's more convenient.
			
			jpeg_read_scanlines(&cinfo, &raw_image_data, 1);
			raw_image_data -= row_stride;  // move pointer up a line
		}

		////////////////////////////////////////
		// Step 7: Finish decompression 
		jpeg_finish_decompress(&cinfo);

		////////////////////////////////////////
		// Step 8: Release JPEG decompression object 
		jpeg_destroy_decompress(&cinfo);
	}

	catch (int)
	{
		jpeg_destroy_decompress(&cinfo);
		return TRUE; // done
	}

	// Check to see whether any corrupt-data warnings occurred
	if( jerr.num_warnings != 0 )
	{
		// TODO: extract the warning to find out what went wrong.
		setLastError( "Unable to decode JPEG image.");
		return TRUE; // done
	}

	return TRUE;
}


// Initialize destination --- called by jpeg_start_compress before any data is actually written.
// static
void LLImageJPEG::encodeInitDestination ( j_compress_ptr cinfo )
{
  LLImageJPEG* self = (LLImageJPEG*) cinfo->client_data;

  cinfo->dest->next_output_byte = self->mOutputBuffer;
  cinfo->dest->free_in_buffer = self->mOutputBufferSize;
}


//  Empty the output buffer --- called whenever buffer fills up.
// 
//  In typical applications, this should write the entire output buffer
//  (ignoring the current state of next_output_byte & free_in_buffer),
//  reset the pointer & count to the start of the buffer, and return TRUE
//  indicating that the buffer has been dumped.
// 
//  In applications that need to be able to suspend compression due to output
//  overrun, a FALSE return indicates that the buffer cannot be emptied now.
//  In this situation, the compressor will return to its caller (possibly with
//  an indication that it has not accepted all the supplied scanlines).  The
//  application should resume compression after it has made more room in the
//  output buffer.  Note that there are substantial restrictions on the use of
//  suspension --- see the documentation.
// 
//  When suspending, the compressor will back up to a convenient restart point
//  (typically the start of the current MCU). next_output_byte & free_in_buffer
//  indicate where the restart point will be if the current call returns FALSE.
//  Data beyond this point will be regenerated after resumption, so do not
//  write it out when emptying the buffer externally.

boolean LLImageJPEG::encodeEmptyOutputBuffer( j_compress_ptr cinfo )
{
  LLImageJPEG* self = (LLImageJPEG*) cinfo->client_data;

  // Should very rarely happen, since our output buffer is
  // as large as the input to start out with.
  
  // Double the buffer size;
  S32 new_buffer_size = self->mOutputBufferSize * 2;
  U8* new_buffer = new U8[ new_buffer_size ];
  if (!new_buffer)
  {
<<<<<<< HEAD
  	llwarns << "Out of memory in LLImageJPEG::encodeEmptyOutputBuffer( j_compress_ptr cinfo ), size: " << new_buffer_size << llendl;
=======
  	LL_ERRS() << "Out of memory in LLImageJPEG::encodeEmptyOutputBuffer( j_compress_ptr cinfo )" << LL_ENDL;
>>>>>>> d0ef02c2
  	return FALSE;
  }
  memcpy( new_buffer, self->mOutputBuffer, self->mOutputBufferSize );	/* Flawfinder: ignore */
  delete[] self->mOutputBuffer;
  self->mOutputBuffer = new_buffer;

  cinfo->dest->next_output_byte = self->mOutputBuffer + self->mOutputBufferSize;
  cinfo->dest->free_in_buffer = self->mOutputBufferSize;
  self->disclaimMem(self->mOutputBufferSize);
  self->mOutputBufferSize = new_buffer_size;
  self->claimMem(new_buffer_size);

  return TRUE;
}

//  Terminate destination --- called by jpeg_finish_compress
//  after all data has been written.  Usually needs to flush buffer.
// 
//  NB: *not* called by jpeg_abort or jpeg_destroy; surrounding
//  application must deal with any cleanup that should happen even
//  for error exit.
void LLImageJPEG::encodeTermDestination( j_compress_ptr cinfo )
{
	LLImageJPEG* self = (LLImageJPEG*) cinfo->client_data;

	S32 file_bytes = (S32)(self->mOutputBufferSize - cinfo->dest->free_in_buffer);
	if(self->allocateData(file_bytes))
		memcpy( self->getData(), self->mOutputBuffer, file_bytes );	/* Flawfinder: ignore */
	else
		llwarns << "allocateData() failed." << llendl;
}

// static 
void LLImageJPEG::errorExit( j_common_ptr cinfo )	
{
	//LLImageJPEG* self = (LLImageJPEG*) cinfo->client_data;

	// Always display the message
	(*cinfo->err->output_message)(cinfo);

	// Let the memory manager delete any temp files
	jpeg_destroy(cinfo);

	// Return control to the setjmp point
	longjmp(sSetjmpBuffer, 1) ;
}

// Decide whether to emit a trace or warning message.
// msg_level is one of:
//   -1: recoverable corrupt-data warning, may want to abort.
//    0: important advisory messages (always display to user).
//    1: first level of tracing detail.
//    2,3,...: successively more detailed tracing messages.
// An application might override this method if it wanted to abort on warnings
// or change the policy about which messages to display.
// static 
void LLImageJPEG::errorEmitMessage( j_common_ptr cinfo, int msg_level )
{
  struct jpeg_error_mgr * err = cinfo->err;

  if (msg_level < 0) 
  {
	  // It's a warning message.  Since corrupt files may generate many warnings,
	  // the policy implemented here is to show only the first warning,
	  // unless trace_level >= 3.
	  if (err->num_warnings == 0 || err->trace_level >= 3)
	  {
		  (*err->output_message) (cinfo);
	  }
	  // Always count warnings in num_warnings.
	  err->num_warnings++;
  }
  else 
  {
	  // It's a trace message.  Show it if trace_level >= msg_level.
	  if (err->trace_level >= msg_level)
	  {
		  (*err->output_message) (cinfo);
	  }
  }
}

// static 
void LLImageJPEG::errorOutputMessage( j_common_ptr cinfo )
{
	// Create the message
	char buffer[JMSG_LENGTH_MAX];	/* Flawfinder: ignore */
	(*cinfo->err->format_message) (cinfo, buffer);

	std::string error = buffer ;
	LLImage::setLastError(error);

	BOOL is_decode = (cinfo->is_decompressor != 0);
	LL_WARNS() << "LLImageJPEG " << (is_decode ? "decode " : "encode ") << " failed: " << buffer << LL_ENDL;
}

BOOL LLImageJPEG::encode( const LLImageRaw* raw_image, F32 encode_time )
{
	llassert_always(raw_image);
	
	resetLastError();

	switch( raw_image->getComponents() )
	{
	case 1:
	case 3:
		break;
	default:
		setLastError("Unable to encode a JPEG image that doesn't have 1 or 3 components.");
		return FALSE;
	}

	setSize(raw_image->getWidth(), raw_image->getHeight(), raw_image->getComponents());

	// Allocate a temporary buffer big enough to hold the entire compressed image (and then some)
	// (Note: we make it bigger in emptyOutputBuffer() if we need to)
	delete[] mOutputBuffer;
	disclaimMem(mOutputBufferSize);
	mOutputBufferSize = getWidth() * getHeight() * getComponents() + 1024;
	claimMem(mOutputBufferSize);
	mOutputBuffer = new U8[ mOutputBufferSize ];
	if(!mOutputBuffer)
	{
		llwarns << "could not allocate memory for image encoding, size:" << mOutputBufferSize << llendl;
		return FALSE;
	}

	const U8* raw_image_data = NULL;
	S32 row_stride = 0;

	////////////////////////////////////////
	// Step 1: allocate and initialize JPEG compression object

	// This struct contains the JPEG compression parameters and pointers to
	// working space (which is allocated as needed by the JPEG library).
	struct jpeg_compress_struct cinfo;
	cinfo.client_data = this;

	// We have to set up the error handler first, in case the initialization
	// step fails.  (Unlikely, but it could happen if you are out of memory.)
	// This routine fills in the contents of struct jerr, and returns jerr's
	// address which we place into the link field in cinfo.
	struct jpeg_error_mgr jerr;
	cinfo.err = jpeg_std_error(&jerr);

	// Customize with our own callbacks
	jerr.error_exit =		&LLImageJPEG::errorExit;			// Error exit handler: does not return to caller
	jerr.emit_message =		&LLImageJPEG::errorEmitMessage;		// Conditionally emit a trace or warning message
	jerr.output_message =	&LLImageJPEG::errorOutputMessage;	// Routine that actually outputs a trace or error message

	//
	//try/catch will crash on Mac and Linux if LLImageJPEG::errorExit throws an error
	//so as instead, we use setjmp/longjmp to avoid this crash, which is the best we can get. --bao 
	//
	if( setjmp(sSetjmpBuffer) ) 
	{
		// If we get here, the JPEG code has signaled an error.
		// We need to clean up the JPEG object, close the input file, and return.
		jpeg_destroy_compress(&cinfo);
		delete[] mOutputBuffer;
		mOutputBuffer = NULL;
		disclaimMem(mOutputBufferSize);
		mOutputBufferSize = 0;
		return FALSE;
	}

	try
	{

		// Now we can initialize the JPEG compression object.
		jpeg_create_compress(&cinfo);

		////////////////////////////////////////
		// Step 2: specify data destination
		// (code is a modified form of jpeg_stdio_dest() )
		if( cinfo.dest == NULL)
		{	
			cinfo.dest = (struct jpeg_destination_mgr *)
				(*cinfo.mem->alloc_small) ((j_common_ptr) &cinfo, JPOOL_PERMANENT,
				sizeof(struct jpeg_destination_mgr));
		}
		cinfo.dest->next_output_byte =		mOutputBuffer;		// => next byte to write in buffer
		cinfo.dest->free_in_buffer =		mOutputBufferSize;	// # of byte spaces remaining in buffer
		cinfo.dest->init_destination =		&LLImageJPEG::encodeInitDestination;
		cinfo.dest->empty_output_buffer =	&LLImageJPEG::encodeEmptyOutputBuffer;
		cinfo.dest->term_destination =		&LLImageJPEG::encodeTermDestination;

		////////////////////////////////////////
		// Step 3: set parameters for compression 
		//
		// First we supply a description of the input image.
		// Four fields of the cinfo struct must be filled in:
		
		cinfo.image_width = getWidth(); 	// image width and height, in pixels 
		cinfo.image_height = getHeight();

		switch( getComponents() )
		{
		case 1:
			cinfo.input_components = 1;		// # of color components per pixel
			cinfo.in_color_space = JCS_GRAYSCALE; // colorspace of input image
			break;
		case 3:
			cinfo.input_components = 3;		// # of color components per pixel
			cinfo.in_color_space = JCS_RGB; // colorspace of input image
			break;
		default:
			setLastError("Unable to encode a JPEG image that doesn't have 1 or 3 components.");
			return FALSE;
		}

		// Now use the library's routine to set default compression parameters.
		// (You must set at least cinfo.in_color_space before calling this,
		// since the defaults depend on the source color space.)
		jpeg_set_defaults(&cinfo);

		// Now you can set any non-default parameters you wish to.
		jpeg_set_quality(&cinfo, mEncodeQuality, TRUE );  // limit to baseline-JPEG values

		////////////////////////////////////////
		// Step 4: Start compressor 
		//
		// TRUE ensures that we will write a complete interchange-JPEG file.
		// Pass TRUE unless you are very sure of what you're doing.
   
		jpeg_start_compress(&cinfo, TRUE);

		////////////////////////////////////////
		// Step 5: while (scan lines remain to be written) 
		//            jpeg_write_scanlines(...); 

		// Here we use the library's state variable cinfo.next_scanline as the
		// loop counter, so that we don't have to keep track ourselves.
		// To keep things simple, we pass one scanline per call; you can pass
		// more if you wish, though.
   
		row_stride = getWidth() * getComponents();	// JSAMPLEs per row in image_buffer

		// NOTE: For compatibility with LLImage, we need to invert the rows.
		raw_image_data = raw_image->getData();
		
		const U8* last_row_data = raw_image_data + (getHeight()-1) * row_stride;

		JSAMPROW row_pointer[1];				// pointer to JSAMPLE row[s]
		while (cinfo.next_scanline < cinfo.image_height) 
		{
			// jpeg_write_scanlines expects an array of pointers to scanlines.
			// Here the array is only one element long, but you could pass
			// more than one scanline at a time if that's more convenient.

			//Ugly const uncast here (jpeg_write_scanlines should take a const* but doesn't)
			//row_pointer[0] = (JSAMPROW)(raw_image_data + (cinfo.next_scanline * row_stride));
			row_pointer[0] = (JSAMPROW)(last_row_data - (cinfo.next_scanline * row_stride));

			jpeg_write_scanlines(&cinfo, row_pointer, 1);
		}

		////////////////////////////////////////
		//   Step 6: Finish compression 
		jpeg_finish_compress(&cinfo);

		// After finish_compress, we can release the temp output buffer. 
		delete[] mOutputBuffer;
		mOutputBuffer = NULL;
		disclaimMem(mOutputBufferSize);
		mOutputBufferSize = 0;

		////////////////////////////////////////
		//   Step 7: release JPEG compression object 
		jpeg_destroy_compress(&cinfo);
	}

	catch(int)
	{
		jpeg_destroy_compress(&cinfo);
		delete[] mOutputBuffer;
		mOutputBuffer = NULL;
		disclaimMem(mOutputBufferSize);
		mOutputBufferSize = 0;
		return FALSE;
	}

	return TRUE;
}<|MERGE_RESOLUTION|>--- conflicted
+++ resolved
@@ -373,11 +373,7 @@
   U8* new_buffer = new U8[ new_buffer_size ];
   if (!new_buffer)
   {
-<<<<<<< HEAD
-  	llwarns << "Out of memory in LLImageJPEG::encodeEmptyOutputBuffer( j_compress_ptr cinfo ), size: " << new_buffer_size << llendl;
-=======
-  	LL_ERRS() << "Out of memory in LLImageJPEG::encodeEmptyOutputBuffer( j_compress_ptr cinfo )" << LL_ENDL;
->>>>>>> d0ef02c2
+  	LL_WARNS() << "Out of memory in LLImageJPEG::encodeEmptyOutputBuffer( j_compress_ptr cinfo ), size: " << new_buffer_size << LL_ENDL;
   	return FALSE;
   }
   memcpy( new_buffer, self->mOutputBuffer, self->mOutputBufferSize );	/* Flawfinder: ignore */
@@ -407,7 +403,7 @@
 	if(self->allocateData(file_bytes))
 		memcpy( self->getData(), self->mOutputBuffer, file_bytes );	/* Flawfinder: ignore */
 	else
-		llwarns << "allocateData() failed." << llendl;
+		LL_WARNS() << "allocateData() failed." << LL_ENDL;
 }
 
 // static 
