--- conflicted
+++ resolved
@@ -266,13 +266,8 @@
 			mColorMap = new U8[ color_map_bytes ];  
 			if (!mColorMap)
 			{
-<<<<<<< HEAD
-				LL_WARNS() << "Out of Memory in BOOL LLImageTGA::updateData(), size: " << color_map_bytes << LL_ENDL;
-				return FALSE;
-=======
-				LL_ERRS() << "Out of Memory in bool LLImageTGA::updateData()" << LL_ENDL;
+				LL_WARNS() << "Out of Memory in bool LLImageTGA::updateData(), size: " << color_map_bytes << LL_ENDL;
 				return false;
->>>>>>> 4fb100ac
 			}
 			memcpy( mColorMap, getData() + mDataOffset, color_map_bytes );	/* Flawfinder: ignore */
 		}
@@ -378,18 +373,13 @@
 
 bool LLImageTGA::decodeTruecolor( LLImageRaw* raw_image, bool rle, bool flipped )
 {
-<<<<<<< HEAD
 	// <FS:ND> Handle out of memory situations a bit more graceful than a crash
 	if( !raw_image || raw_image->isBufferInvalid() )
-		return FALSE;
+		return false;
 	// </FS:ND>
 
-	BOOL success = FALSE;
-	BOOL alpha_opaque = FALSE;
-=======
 	bool success = false;
 	bool alpha_opaque = false;
->>>>>>> 4fb100ac
 	if( rle )
 	{
 
@@ -1074,14 +1064,9 @@
 	// Only works for unflipped monochrome RLE images
 	if( (getComponents() != 1) || (mImageType != 11) || mOriginTopBit || mOriginRightBit ) 
 	{
-<<<<<<< HEAD
 		LL_WARNS() << "LLImageTGA trying to alpha-gradient process an image that's not a standard RLE, one component image" << LL_ENDL;
 		LL_WARNS() << "getComponents(): " << getComponents() << " mImageType: " << mImageType << " mOriginTopBit:" << mOriginTopBit << " mOriginRightBit: " << mOriginRightBit << LL_ENDL;
-		return FALSE;
-=======
-		LL_ERRS() << "LLImageTGA trying to alpha-gradient process an image that's not a standard RLE, one component image" << LL_ENDL;
-		return false;
->>>>>>> 4fb100ac
+		return false;
 	}
 
 	raw_image->resize(getWidth(), getHeight(), getComponents());
