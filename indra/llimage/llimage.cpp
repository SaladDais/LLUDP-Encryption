/** 
 * @file llimage.cpp
 * @brief Base class for images.
 *
 * $LicenseInfo:firstyear=2001&license=viewerlgpl$
 * Second Life Viewer Source Code
 * Copyright (C) 2010, Linden Research, Inc.
 * 
 * This library is free software; you can redistribute it and/or
 * modify it under the terms of the GNU Lesser General Public
 * License as published by the Free Software Foundation;
 * version 2.1 of the License only.
 * 
 * This library is distributed in the hope that it will be useful,
 * but WITHOUT ANY WARRANTY; without even the implied warranty of
 * MERCHANTABILITY or FITNESS FOR A PARTICULAR PURPOSE.  See the GNU
 * Lesser General Public License for more details.
 * 
 * You should have received a copy of the GNU Lesser General Public
 * License along with this library; if not, write to the Free Software
 * Foundation, Inc., 51 Franklin Street, Fifth Floor, Boston, MA  02110-1301  USA
 * 
 * Linden Research, Inc., 945 Battery Street, San Francisco, CA  94111  USA
 * $/LicenseInfo$
 */

#include "linden_common.h"

#include "llimageworker.h"
#include "llimage.h"

#include "llmath.h"
#include "v4coloru.h"

#include "llimagebmp.h"
#include "llimagetga.h"
#include "llimagej2c.h"
#include "llimagejpeg.h"
#include "llimagepng.h"
#include "llimagedxt.h"
#include "llmemory.h"

#include <boost/preprocessor.hpp>

//..................................................................................
//..................................................................................
// Helper macrose's for generate cycle unwrap templates
//..................................................................................
#define _UNROL_GEN_TPL_arg_0(arg)
#define _UNROL_GEN_TPL_arg_1(arg) arg

#define _UNROL_GEN_TPL_comma_0
#define _UNROL_GEN_TPL_comma_1 BOOST_PP_COMMA()
//..................................................................................
#define _UNROL_GEN_TPL_ARGS_macro(z,n,seq) \
	BOOST_PP_CAT(_UNROL_GEN_TPL_arg_, BOOST_PP_MOD(n, 2))(BOOST_PP_SEQ_ELEM(n, seq)) BOOST_PP_CAT(_UNROL_GEN_TPL_comma_, BOOST_PP_AND(BOOST_PP_MOD(n, 2), BOOST_PP_NOT_EQUAL(BOOST_PP_INC(n), BOOST_PP_SEQ_SIZE(seq))))

#define _UNROL_GEN_TPL_ARGS(seq) \
	BOOST_PP_REPEAT(BOOST_PP_SEQ_SIZE(seq), _UNROL_GEN_TPL_ARGS_macro, seq)
//..................................................................................

#define _UNROL_GEN_TPL_TYPE_ARGS_macro(z,n,seq) \
	BOOST_PP_SEQ_ELEM(n, seq) BOOST_PP_CAT(_UNROL_GEN_TPL_comma_, BOOST_PP_AND(BOOST_PP_MOD(n, 2), BOOST_PP_NOT_EQUAL(BOOST_PP_INC(n), BOOST_PP_SEQ_SIZE(seq))))

#define _UNROL_GEN_TPL_TYPE_ARGS(seq) \
	BOOST_PP_REPEAT(BOOST_PP_SEQ_SIZE(seq), _UNROL_GEN_TPL_TYPE_ARGS_macro, seq)
//..................................................................................
#define _UNROLL_GEN_TPL_foreach_ee(z, n, seq) \
	executor<n>(_UNROL_GEN_TPL_ARGS(seq));

#define _UNROLL_GEN_TPL(name, args_seq, operation, spec) \
	template<> struct name<spec> { \
	private: \
		template<S32 _idx> inline void executor(_UNROL_GEN_TPL_TYPE_ARGS(args_seq)) { \
			BOOST_PP_SEQ_ENUM(operation) ; \
		} \
	public: \
		inline void operator()(_UNROL_GEN_TPL_TYPE_ARGS(args_seq)) { \
			BOOST_PP_REPEAT(spec, _UNROLL_GEN_TPL_foreach_ee, args_seq) \
		} \
};
//..................................................................................
#define _UNROLL_GEN_TPL_foreach_seq_macro(r, data, elem) \
	_UNROLL_GEN_TPL(BOOST_PP_SEQ_ELEM(0, data), BOOST_PP_SEQ_ELEM(1, data), BOOST_PP_SEQ_ELEM(2, data), elem)

#define UNROLL_GEN_TPL(name, args_seq, operation, spec_seq) \
	/*general specialization - should not be implemented!*/ \
	template<U8> struct name { inline void operator()(_UNROL_GEN_TPL_TYPE_ARGS(args_seq)) { /*static_assert(!"Should not be instantiated.");*/  } }; \
	BOOST_PP_SEQ_FOR_EACH(_UNROLL_GEN_TPL_foreach_seq_macro, (name)(args_seq)(operation), spec_seq)
//..................................................................................
//..................................................................................


//..................................................................................
// Generated unrolling loop templates with specializations
//..................................................................................
//example: for(c = 0; c < ch; ++c) comp[c] = cx[0] = 0;
UNROLL_GEN_TPL(uroll_zeroze_cx_comp, (S32 *)(cx)(S32 *)(comp), (cx[_idx] = comp[_idx] = 0), (1)(3)(4));
//example: for(c = 0; c < ch; ++c) comp[c] >>= 4;
UNROLL_GEN_TPL(uroll_comp_rshftasgn_constval, (S32 *)(comp)(const S32)(cval), (comp[_idx] >>= cval), (1)(3)(4));
//example: for(c = 0; c < ch; ++c) comp[c] = (cx[c] >> 5) * yap;
UNROLL_GEN_TPL(uroll_comp_asgn_cx_rshft_cval_all_mul_val, (S32 *)(comp)(S32 *)(cx)(const S32)(cval)(S32)(val), (comp[_idx] = (cx[_idx] >> cval) * val), (1)(3)(4));
//example: for(c = 0; c < ch; ++c) comp[c] += (cx[c] >> 5) * Cy;
UNROLL_GEN_TPL(uroll_comp_plusasgn_cx_rshft_cval_all_mul_val, (S32 *)(comp)(S32 *)(cx)(const S32)(cval)(S32)(val), (comp[_idx] += (cx[_idx] >> cval) * val), (1)(3)(4));
//example: for(c = 0; c < ch; ++c) comp[c] += pix[c] * info.xapoints[x];
UNROLL_GEN_TPL(uroll_inp_plusasgn_pix_mul_val, (S32 *)(comp)(const U8 *)(pix)(S32)(val), (comp[_idx] += pix[_idx] * val), (1)(3)(4));
//example: for(c = 0; c < ch; ++c) cx[c] = pix[c] * info.xapoints[x];
UNROLL_GEN_TPL(uroll_inp_asgn_pix_mul_val, (S32 *)(comp)(const U8 *)(pix)(S32)(val), (comp[_idx] = pix[_idx] * val), (1)(3)(4));
//example: for(c = 0; c < ch; ++c) comp[c] = ((cx[c] * info.yapoints[y]) + (comp[c] * (256 - info.yapoints[y]))) >> 16;
UNROLL_GEN_TPL(uroll_comp_asgn_cx_mul_apoint_plus_comp_mul_inv_apoint_allshifted_16_r, (S32 *)(comp)(S32 *)(cx)(S32)(apoint), (comp[_idx] = ((cx[_idx] * apoint) + (comp[_idx] * (256 - apoint))) >> 16), (1)(3)(4));
//example: for(c = 0; c < ch; ++c) comp[c] = (comp[c] + pix[c] * info.yapoints[y]) >> 8;
UNROLL_GEN_TPL(uroll_comp_asgn_comp_plus_pix_mul_apoint_allshifted_8_r, (S32 *)(comp)(const U8 *)(pix)(S32)(apoint), (comp[_idx] = (comp[_idx] + pix[_idx] * apoint) >> 8), (1)(3)(4));
//example: for(c = 0; c < ch; ++c) comp[c] = ((comp[c]*(256 - info.xapoints[x])) + ((cx[c] * info.xapoints[x]))) >> 12;
UNROLL_GEN_TPL(uroll_comp_asgn_comp_mul_inv_apoint_plus_cx_mul_apoint_allshifted_12_r, (S32 *)(comp)(S32)(apoint)(S32 *)(cx), (comp[_idx] = ((comp[_idx] * (256-apoint)) + (cx[_idx] * apoint)) >> 12), (1)(3)(4));
//example: for(c = 0; c < ch; ++c) *dptr++ = comp[c]&0xff;
UNROLL_GEN_TPL(uroll_uref_dptr_inc_asgn_comp_and_ff, (U8 *&)(dptr)(S32 *)(comp), (*dptr++ = comp[_idx]&0xff), (1)(3)(4));
//example: for(c = 0; c < ch; ++c) *dptr++ = (sptr[info.xpoints[x]*ch + c])&0xff;
UNROLL_GEN_TPL(uroll_uref_dptr_inc_asgn_sptr_apoint_plus_idx_alland_ff, (U8 *&)(dptr)(const U8 *)(sptr)(S32)(apoint), (*dptr++ = sptr[apoint + _idx]&0xff), (1)(3)(4));
//example: for(c = 0; c < ch; ++c) *dptr++ = (comp[c]>>10)&0xff;
UNROLL_GEN_TPL(uroll_uref_dptr_inc_asgn_comp_rshft_cval_and_ff, (U8 *&)(dptr)(S32 *)(comp)(const S32)(cval), (*dptr++ = (comp[_idx]>>cval)&0xff), (1)(3)(4));
//..................................................................................


template<U8 ch>
struct scale_info 
{
public:
	std::vector<S32> xpoints;
	std::vector<const U8*> ystrides;
	std::vector<S32> xapoints, yapoints;
	S32 xup_yup;

public:
	//unrolling loop types declaration
	typedef uroll_zeroze_cx_comp<ch>														uroll_zeroze_cx_comp_t;
	typedef uroll_comp_rshftasgn_constval<ch>												uroll_comp_rshftasgn_constval_t;
	typedef uroll_comp_asgn_cx_rshft_cval_all_mul_val<ch>									uroll_comp_asgn_cx_rshft_cval_all_mul_val_t;
	typedef uroll_comp_plusasgn_cx_rshft_cval_all_mul_val<ch>								uroll_comp_plusasgn_cx_rshft_cval_all_mul_val_t;
	typedef uroll_inp_plusasgn_pix_mul_val<ch>												uroll_inp_plusasgn_pix_mul_val_t;
	typedef uroll_inp_asgn_pix_mul_val<ch>													uroll_inp_asgn_pix_mul_val_t;
	typedef uroll_comp_asgn_cx_mul_apoint_plus_comp_mul_inv_apoint_allshifted_16_r<ch>		uroll_comp_asgn_cx_mul_apoint_plus_comp_mul_inv_apoint_allshifted_16_r_t;
	typedef uroll_comp_asgn_comp_plus_pix_mul_apoint_allshifted_8_r<ch>						uroll_comp_asgn_comp_plus_pix_mul_apoint_allshifted_8_r_t;
	typedef uroll_comp_asgn_comp_mul_inv_apoint_plus_cx_mul_apoint_allshifted_12_r<ch>		uroll_comp_asgn_comp_mul_inv_apoint_plus_cx_mul_apoint_allshifted_12_r_t;
	typedef uroll_uref_dptr_inc_asgn_comp_and_ff<ch>										uroll_uref_dptr_inc_asgn_comp_and_ff_t;
	typedef uroll_uref_dptr_inc_asgn_sptr_apoint_plus_idx_alland_ff<ch>						uroll_uref_dptr_inc_asgn_sptr_apoint_plus_idx_alland_ff_t;
	typedef uroll_uref_dptr_inc_asgn_comp_rshft_cval_and_ff<ch>								uroll_uref_dptr_inc_asgn_comp_rshft_cval_and_ff_t;

public:
	scale_info(const U8 *src, U32 srcW, U32 srcH, U32 dstW, U32 dstH, U32 srcStride)
		: xup_yup((dstW >= srcW) + ((dstH >= srcH) << 1))
	{
		calc_x_points(srcW, dstW);
		calc_y_strides(src, srcStride, srcH, dstH);
		calc_aa_points(srcW, dstW, xup_yup&1, xapoints);
		calc_aa_points(srcH, dstH, xup_yup&2, yapoints);
	}

private:
	//...........................................................................................
	void calc_x_points(U32 srcW, U32 dstW)
	{
		xpoints.resize(dstW+1);

		S32 val = dstW >= srcW ? 0x8000 * srcW / dstW - 0x8000 : 0;
		S32 inc = (srcW << 16) / dstW;

		for(U32 i = 0, j = 0; i < dstW; ++i, ++j, val += inc)
		{
			xpoints[j] = llmax(0, val >> 16);
		}
	}
	//...........................................................................................
	void calc_y_strides(const U8 *src, U32 srcStride, U32 srcH, U32 dstH)
	{
		ystrides.resize(dstH+1);

		S32 val = dstH >= srcH ? 0x8000 * srcH / dstH - 0x8000 : 0;
		S32 inc = (srcH << 16) / dstH;

		for(U32 i = 0, j = 0; i < dstH; ++i, ++j, val += inc)
		{
			ystrides[j] = src + llmax(0, val >> 16) * srcStride;
		}
	}
	//...........................................................................................
	void calc_aa_points(U32 srcSz, U32 dstSz, bool scale_up, std::vector<S32> &vp)
	{
		vp.resize(dstSz);

		if(scale_up)
		{
			S32 val = 0x8000 * srcSz / dstSz - 0x8000;
			S32 inc = (srcSz << 16) / dstSz;
			U32 pos;

			for(U32 i = 0, j = 0; i < dstSz; ++i, ++j, val += inc)
			{
				pos = val >> 16;

				if (pos >= (srcSz - 1))
					vp[j] = 0;
				else
					vp[j] = (val >> 8) - ((val >> 8) & 0xffffff00);
			}
		}
		else
		{ 
			S32 inc = (srcSz << 16) / dstSz;
			S32 Cp = ((dstSz << 14) / srcSz) + 1;
			S32 ap;

			for(U32 i = 0, j = 0, val = 0; i < dstSz; ++i, ++j, val += inc)
			{
				ap = ((0x100 - ((val >> 8) & 0xff)) * Cp) >> 8;
				vp[j] = ap | (Cp << 16);
			}
		}
	}
};


template<U8 ch>
inline void bilinear_scale(
	const U8 *src, U32 srcW, U32 srcH, U32 srcStride
	, U8 *dst, U32 dstW, U32 dstH, U32 dstStride
	)
{
	typedef scale_info<ch> scale_info_t;

	scale_info_t info(src, srcW, srcH, dstW, dstH, srcStride);

	const U8 *sptr;
	U8 *dptr;
	U32 x, y;
	const U8 *pix;

	S32 cx[ch], comp[ch];


	if(3 == info.xup_yup)
	{ //scale x/y - up
		for(y = 0; y < dstH; ++y)
		{
			dptr = dst + (y * dstStride);
			sptr = info.ystrides[y];

			if(0 < info.yapoints[y])
			{
				for(x = 0; x < dstW; ++x)
				{
					//for(c = 0; c < ch; ++c) cx[c] = comp[c] = 0;
					typename scale_info_t::uroll_zeroze_cx_comp_t()(cx, comp);

					if(0 < info.xapoints[x])
					{
						pix = info.ystrides[y] + info.xpoints[x] * ch;

						//for(c = 0; c < ch; ++c) comp[c] = pix[c] * (256 - info.xapoints[x]);
						typename scale_info_t::uroll_inp_asgn_pix_mul_val_t()(comp, pix, 256 - info.xapoints[x]);

						pix += ch;

						//for(c = 0; c < ch; ++c) comp[c] += pix[c] * info.xapoints[x];
						typename scale_info_t::uroll_inp_plusasgn_pix_mul_val_t()(comp, pix, info.xapoints[x]);

						pix += srcStride;

						//for(c = 0; c < ch; ++c) cx[c] = pix[c] * info.xapoints[x];
						typename scale_info_t::uroll_inp_asgn_pix_mul_val_t()(cx, pix, info.xapoints[x]);

						pix -= ch;

						//for(c = 0; c < ch; ++c) { 
						//	cx[c] += pix[c] * (256 - info.xapoints[x]);
						//	comp[c] = ((cx[c] * info.yapoints[y]) + (comp[c] * (256 - info.yapoints[y]))) >> 16;
						//	*dptr++ = comp[c]&0xff;
						//}
						typename scale_info_t::uroll_inp_plusasgn_pix_mul_val_t()(cx, pix, 256 - info.xapoints[x]);
						typename scale_info_t::uroll_comp_asgn_cx_mul_apoint_plus_comp_mul_inv_apoint_allshifted_16_r_t()(comp, cx, info.yapoints[y]);
						typename scale_info_t::uroll_uref_dptr_inc_asgn_comp_and_ff_t()(dptr, comp);
					}
					else
					{
						pix = info.ystrides[y] + info.xpoints[x] * ch;

						//for(c = 0; c < ch; ++c) comp[c] = pix[c] * (256 - info.yapoints[y]);
						typename scale_info_t::uroll_inp_asgn_pix_mul_val_t()(comp, pix, 256-info.yapoints[y]);

						pix += srcStride;

						//for(c = 0; c < ch; ++c) { 
						//	comp[c] = (comp[c] + pix[c] * info.yapoints[y]) >> 8;
						//	*dptr++ = comp[c]&0xff;
						//}
						typename scale_info_t::uroll_comp_asgn_comp_plus_pix_mul_apoint_allshifted_8_r_t()(comp, pix, info.yapoints[y]);
						typename scale_info_t::uroll_uref_dptr_inc_asgn_comp_and_ff_t()(dptr, comp);
					}
				}
			}
			else
			{
				for(x = 0; x < dstW; ++x)
				{
					if(0 < info.xapoints[x])
					{
						pix = info.ystrides[y] + info.xpoints[x] * ch;

						//for(c = 0; c < ch; ++c) {
						//	comp[c] = pix[c] * (256 - info.xapoints[x]);
						//	comp[c] = (comp[c] + pix[c] * info.xapoints[x]) >> 8;
						//	*dptr++ = comp[c]&0xff;
						//}
						typename scale_info_t::uroll_inp_asgn_pix_mul_val_t()(comp, pix, 256 - info.xapoints[x]);
						typename scale_info_t::uroll_comp_asgn_comp_plus_pix_mul_apoint_allshifted_8_r_t()(comp, pix, info.xapoints[x]);
						typename scale_info_t::uroll_uref_dptr_inc_asgn_comp_and_ff_t()(dptr, comp);
					}
					else 
					{
						//for(c = 0; c < ch; ++c) *dptr++ = (sptr[info.xpoints[x]*ch + c])&0xff;
						typename scale_info_t::uroll_uref_dptr_inc_asgn_sptr_apoint_plus_idx_alland_ff_t()(dptr, sptr, info.xpoints[x]*ch);
					}
				}
			}
		}
	}
	else if(info.xup_yup == 1)
	{ //scaling down vertically
		S32 Cy, j;
		S32 yap;

		for(y = 0; y < dstH; y++)
		{
			Cy = info.yapoints[y] >> 16;
			yap = info.yapoints[y] & 0xffff;

			dptr = dst + (y * dstStride);

			for(x = 0; x < dstW; x++)
			{
				pix = info.ystrides[y] + info.xpoints[x] * ch;

				//for(c = 0; c < ch; ++c) comp[c] = pix[c] * yap;
				typename scale_info_t::uroll_inp_asgn_pix_mul_val_t()(comp, pix, yap);

				pix += srcStride;

				for(j = (1 << 14) - yap; j > Cy; j -= Cy, pix += srcStride)
				{
					//for(c = 0; c < ch; ++c) comp[c] += pix[c] * Cy;
					typename scale_info_t::uroll_inp_plusasgn_pix_mul_val_t()(comp, pix, Cy);
				}

				if(j > 0)
				{
					//for(c = 0; c < ch; ++c) comp[c] += pix[c] * j;
					typename scale_info_t::uroll_inp_plusasgn_pix_mul_val_t()(comp, pix, j);
				}

				if(info.xapoints[x] > 0)
				{
					pix = info.ystrides[y] + info.xpoints[x]*ch + ch;
					//for(c = 0; c < ch; ++c) cx[c] = pix[c] * yap;
					typename scale_info_t::uroll_inp_asgn_pix_mul_val_t()(cx, pix, yap);

					pix += srcStride;
					for(j = (1 << 14) - yap; j > Cy; j -= Cy)
					{
						//for(c = 0; c < ch; ++c) cx[c] += pix[c] * Cy;
						typename scale_info_t::uroll_inp_plusasgn_pix_mul_val_t()(cx, pix, Cy);
						pix += srcStride;
					}

					if(j > 0)
					{
						//for(c = 0; c < ch; ++c) cx[c] += pix[c] * j;
						typename scale_info_t::uroll_inp_plusasgn_pix_mul_val_t()(cx, pix, j);
					}

					//for(c = 0; c < ch; ++c) comp[c] = ((comp[c]*(256 - info.xapoints[x])) + ((cx[c] * info.xapoints[x]))) >> 12;
					typename scale_info_t::uroll_comp_asgn_comp_mul_inv_apoint_plus_cx_mul_apoint_allshifted_12_r_t()(comp, info.xapoints[x], cx);
				}
				else
				{
					//for(c = 0; c < ch; ++c) comp[c] >>= 4;
					typename scale_info_t::uroll_comp_rshftasgn_constval_t()(comp, 4);
				}

				//for(c = 0; c < ch; ++c) *dptr++ = (comp[c]>>10)&0xff;
				typename scale_info_t::uroll_uref_dptr_inc_asgn_comp_rshft_cval_and_ff_t()(dptr, comp, 10);
			}
		}
	}
	else if(info.xup_yup == 2)
	{ // scaling down horizontally
		S32 Cx, j;
		S32 xap;

		for(y = 0; y < dstH; y++)
		{
			dptr = dst + (y * dstStride);

			for(x = 0; x < dstW; x++)
			{
				Cx = info.xapoints[x] >> 16;
				xap = info.xapoints[x] & 0xffff;

				pix = info.ystrides[y] + info.xpoints[x] * ch;

				//for(c = 0; c < ch; ++c) comp[c] = pix[c] * xap;
				typename scale_info_t::uroll_inp_asgn_pix_mul_val_t()(comp, pix, xap);

				pix+=ch;
				for(j = (1 << 14) - xap; j > Cx; j -= Cx)
				{
					//for(c = 0; c < ch; ++c) comp[c] += pix[c] * Cx;
					typename scale_info_t::uroll_inp_plusasgn_pix_mul_val_t()(comp, pix, Cx);
					pix+=ch;
				}

				if(j > 0)
				{
					//for(c = 0; c < ch; ++c) comp[c] += pix[c] * j;
					typename scale_info_t::uroll_inp_plusasgn_pix_mul_val_t()(comp, pix, j);
				}

				if(info.yapoints[y] > 0)
				{
					pix = info.ystrides[y] + info.xpoints[x]*ch + srcStride;
					//for(c = 0; c < ch; ++c) cx[c] = pix[c] * xap;
					typename scale_info_t::uroll_inp_asgn_pix_mul_val_t()(cx, pix, xap);

					pix+=ch;
					for(j = (1 << 14) - xap; j > Cx; j -= Cx)
					{
						//for(c = 0; c < ch; ++c) cx[c] += pix[c] * Cx;
						typename scale_info_t::uroll_inp_plusasgn_pix_mul_val_t()(cx, pix, Cx);
						pix+=ch;
					}

					if(j > 0)
					{
						//for(c = 0; c < ch; ++c) cx[c] += pix[c] * j;
						typename scale_info_t::uroll_inp_plusasgn_pix_mul_val_t()(cx, pix, j);
					}

					//for(c = 0; c < ch; ++c) comp[c] = ((comp[c] * (256 - info.yapoints[y])) + ((cx[c] * info.yapoints[y]))) >> 12;
					typename scale_info_t::uroll_comp_asgn_comp_mul_inv_apoint_plus_cx_mul_apoint_allshifted_12_r_t()(comp, info.yapoints[y], cx);
				}
				else
				{
					//for(c = 0; c < ch; ++c) comp[c] >>= 4;
					typename scale_info_t::uroll_comp_rshftasgn_constval_t()(comp, 4);
				}

				//for(c = 0; c < ch; ++c) *dptr++ = (comp[c]>>10)&0xff;
				typename scale_info_t::uroll_uref_dptr_inc_asgn_comp_rshft_cval_and_ff_t()(dptr, comp, 10);
			}
		}
	}
	else 
	{ //scale x/y - down
		S32 Cx, Cy, i, j;
		S32 xap, yap;

		for(y = 0; y < dstH; y++)
		{
			Cy = info.yapoints[y] >> 16;
			yap = info.yapoints[y] & 0xffff;

			dptr = dst + (y * dstStride);
			for(x = 0; x < dstW; x++)
			{
				Cx = info.xapoints[x] >> 16;
				xap = info.xapoints[x] & 0xffff;

				sptr = info.ystrides[y] + info.xpoints[x] * ch;
				pix = sptr;
				sptr += srcStride;

				//for(c = 0; c < ch; ++c) cx[c] = pix[c] * xap;
				typename scale_info_t::uroll_inp_asgn_pix_mul_val_t()(cx, pix, xap);

				pix+=ch;
				for(i = (1 << 14) - xap; i > Cx; i -= Cx)
				{
					//for(c = 0; c < ch; ++c) cx[c] += pix[c] * Cx;
					typename scale_info_t::uroll_inp_plusasgn_pix_mul_val_t()(cx, pix, Cx);
					pix+=ch;
				}

				if(i > 0)
				{
					//for(c = 0; c < ch; ++c) cx[c] += pix[c] * i;
					typename scale_info_t::uroll_inp_plusasgn_pix_mul_val_t()(cx, pix, i);
				}

				//for(c = 0; c < ch; ++c) comp[c] = (cx[c] >> 5) * yap;
				typename scale_info_t::uroll_comp_asgn_cx_rshft_cval_all_mul_val_t()(comp, cx, 5, yap);

				for(j = (1 << 14) - yap; j > Cy; j -= Cy)
				{
					pix = sptr;
					sptr += srcStride;

					//for(c = 0; c < ch; ++c) cx[c] = pix[c] * xap;
					typename scale_info_t::uroll_inp_asgn_pix_mul_val_t()(cx, pix, xap);

					pix+=ch;
					for(i = (1 << 14) - xap; i > Cx; i -= Cx)
					{
						//for(c = 0; c < ch; ++c) cx[c] += pix[c] * Cx;
						typename scale_info_t::uroll_inp_plusasgn_pix_mul_val_t()(cx, pix, Cx);
						pix+=ch;
					}

					if(i > 0)
					{
						//for(c = 0; c < ch; ++c) cx[c] += pix[c] * i;
						typename scale_info_t::uroll_inp_plusasgn_pix_mul_val_t()(cx, pix, i);
					}

					//for(c = 0; c < ch; ++c) comp[c] += (cx[c] >> 5) * Cy;
					typename scale_info_t::uroll_comp_plusasgn_cx_rshft_cval_all_mul_val_t()(comp, cx, 5, Cy);
				}

				if(j > 0)
				{
					pix = sptr;
					sptr += srcStride;

					//for(c = 0; c < ch; ++c) cx[c] = pix[c] * xap;
					typename scale_info_t::uroll_inp_asgn_pix_mul_val_t()(cx, pix, xap);

					pix+=ch;
					for(i = (1 << 14) - xap; i > Cx; i -= Cx)
					{
						//for(c = 0; c < ch; ++c) cx[c] += pix[c] * Cx;
						typename scale_info_t::uroll_inp_plusasgn_pix_mul_val_t()(cx, pix, Cx);
						pix+=ch;
					}

					if(i > 0)
					{
						//for(c = 0; c < ch; ++c) cx[c] += pix[c] * i;
						typename scale_info_t::uroll_inp_plusasgn_pix_mul_val_t()(cx, pix, i);
					}

					//for(c = 0; c < ch; ++c) comp[c] += (cx[c] >> 5) * j;
					typename scale_info_t::uroll_comp_plusasgn_cx_rshft_cval_all_mul_val_t()(comp, cx, 5, j);
				}

				//for(c = 0; c < ch; ++c) *dptr++ = (comp[c]>>23)&0xff;
				typename scale_info_t::uroll_uref_dptr_inc_asgn_comp_rshft_cval_and_ff_t()(dptr, comp, 23);
			}
		}
	} //else
}

//wrapper
static void bilinear_scale(const U8 *src, U32 srcW, U32 srcH, U32 srcCh, U32 srcStride, U8 *dst, U32 dstW, U32 dstH, U32 dstCh, U32 dstStride)
{
	llassert(srcCh == dstCh);

	switch(srcCh)
	{
	case 1:
		bilinear_scale<1>(src, srcW, srcH, srcStride, dst, dstW, dstH, dstStride);
		break;
	case 3:
		bilinear_scale<3>(src, srcW, srcH, srcStride, dst, dstW, dstH, dstStride);
		break;
	case 4:
		bilinear_scale<4>(src, srcW, srcH, srcStride, dst, dstW, dstH, dstStride);
		break;
	default:
		llassert(!"Implement if need");
		break;
	}

}

//---------------------------------------------------------------------------
// LLImage
//---------------------------------------------------------------------------

//static
std::string LLImage::sLastErrorMessage;
LLMutex* LLImage::sMutex = NULL;
bool LLImage::sUseNewByteRange = false;
S32  LLImage::sMinimalReverseByteRangePercent = 75;
LLPrivateMemoryPool* LLImageBase::sPrivatePoolp = NULL ;

// <FS:ND> Report amount of failed buffer allocations

U32 LLImageBase::mAllocationErrors;

void LLImageBase::addAllocationError()
{
	++mAllocationErrors;
}

U32 LLImageBase::getAllocationErrors()
{
	return mAllocationErrors;
}
//</FS:ND>

//static
void LLImage::initClass(bool use_new_byte_range, S32 minimal_reverse_byte_range_percent)
{
	sUseNewByteRange = use_new_byte_range;
    sMinimalReverseByteRangePercent = minimal_reverse_byte_range_percent;
	sMutex = new LLMutex(NULL);

	LLImageBase::createPrivatePool() ;
}

//static
void LLImage::cleanupClass()
{
	delete sMutex;
	sMutex = NULL;

	LLImageBase::destroyPrivatePool() ;
}

//static
const std::string& LLImage::getLastError()
{
	static const std::string noerr("No Error");
	return sLastErrorMessage.empty() ? noerr : sLastErrorMessage;
}

//static
void LLImage::setLastError(const std::string& message)
{
	LLMutexLock m(sMutex);
	sLastErrorMessage = message;
}

//---------------------------------------------------------------------------
// LLImageBase
//---------------------------------------------------------------------------

LLImageBase::LLImageBase()
:	LLTrace::MemTrackable<LLImageBase>("LLImage"),
	mData(NULL),
	mDataSize(0),
	mWidth(0),
	mHeight(0),
	mComponents(0),
	mBadBufferAllocation(false),
	mAllowOverSize(false)
{}

// virtual
LLImageBase::~LLImageBase()
{
	deleteData(); // virtual
}

//static 
void LLImageBase::createPrivatePool() 
{
	if(!sPrivatePoolp)
	{
		sPrivatePoolp = LLPrivateMemoryPoolManager::getInstance()->newPool(LLPrivateMemoryPool::STATIC_THREADED) ;
	}
}
	
//static 
void LLImageBase::destroyPrivatePool() 
{
	if(sPrivatePoolp)
	{
		LLPrivateMemoryPoolManager::getInstance()->deletePool(sPrivatePoolp) ;
		sPrivatePoolp = NULL ;
	}
}

// virtual
void LLImageBase::dump()
{
	LL_INFOS() << "LLImageBase mComponents " << mComponents
		<< " mData " << mData
		<< " mDataSize " << mDataSize
		<< " mWidth " << mWidth
		<< " mHeight " << mHeight
		<< LL_ENDL;
}

// virtual
void LLImageBase::sanityCheck()
{
	if (mWidth > MAX_IMAGE_SIZE
		|| mHeight > MAX_IMAGE_SIZE
		|| mDataSize > (S32)MAX_IMAGE_DATA_SIZE
		|| mComponents > (S8)MAX_IMAGE_COMPONENTS
		)
	{
		// I think this is dead code anyway. Need to investigate later -Zi
		LL_WARNS() << "Failed LLImageBase::sanityCheck "
			   << "width " << mWidth
			   << "height " << mHeight
			   << "datasize " << mDataSize
			   << "components " << mComponents
			   << "data " << mData
			   << LL_ENDL;
	}
}

// virtual
void LLImageBase::deleteData()
{
	FREE_MEM(sPrivatePoolp, mData) ;
	disclaimMem(mDataSize);
	mDataSize = 0;
	mData = NULL;
}

// virtual
U8* LLImageBase::allocateData(S32 size)
{
	if (size < 0)
	{
		size = mWidth * mHeight * mComponents;
		if (size <= 0)
		{
			LL_WARNS() << llformat("LLImageBase::allocateData called with bad dimensions: %dx%dx%d",mWidth,mHeight,(S32)mComponents) << LL_ENDL;
			return NULL;
		}
	}
	
	//make this function thread-safe.
	static const U32 MAX_BUFFER_SIZE = 4096 * 4096 * 16 ; //256 MB
	if (size < 1 || size > MAX_BUFFER_SIZE) 
	{
		LL_INFOS() << "width: " << mWidth << " height: " << mHeight << " components: " << mComponents << LL_ENDL ;
		if(mAllowOverSize)
		{
			LL_INFOS() << "Oversize: " << size << LL_ENDL ;
		}
		else
		{
			LL_WARNS() << "LLImageBase::allocateData: bad size: " << size << LL_ENDL;
			return NULL;
		}
	}
	if (!mData || size != mDataSize)
	{
		deleteData(); // virtual
		mBadBufferAllocation = false ;
		mData = (U8*)ALLOCATE_MEM(sPrivatePoolp, size);
		if (!mData)
		{
			LL_WARNS() << "Failed to allocate image data, size: " << size <<  " width: " << mWidth << " height: " << mHeight << LL_ENDL;
			size = 0 ;
			mWidth = mHeight = 0 ;
			mBadBufferAllocation = true ;
			addAllocationError();
		}
		mDataSize = size;
		claimMem(mDataSize);
	}

	return mData;
}

// virtual
U8* LLImageBase::reallocateData(S32 size)
{
	U8 *new_datap = (U8*)ALLOCATE_MEM(sPrivatePoolp, size);
	if (!new_datap)
	{
		LL_WARNS() << "Out of memory in LLImageBase::reallocateData, size: " << size << LL_ENDL;
		return 0;
	}
	if (mData)
	{
		S32 bytes = llmin(mDataSize, size);
		memcpy(new_datap, mData, bytes);	/* Flawfinder: ignore */
		FREE_MEM(sPrivatePoolp, mData) ;
	}
	mData = new_datap;
	disclaimMem(mDataSize);
	mDataSize = size;
	claimMem(mDataSize);
	return mData;
}

const U8* LLImageBase::getData() const	
{ 
	if(mBadBufferAllocation)
	{
		LL_WARNS() << "Bad memory allocation for the image buffer!" << LL_ENDL ;
		return NULL;
	}

	return mData; 
} // read only

U8* LLImageBase::getData()				
{ 
	if(mBadBufferAllocation)
	{
		LL_WARNS() << "Bad memory allocation for the image buffer!" << LL_ENDL;
		return NULL;
	}

	return mData; 
}

bool LLImageBase::isBufferInvalid()
{
	return mBadBufferAllocation || mData == NULL ;
}

void LLImageBase::setSize(S32 width, S32 height, S32 ncomponents)
{
	mWidth = width;
	mHeight = height;
	mComponents = ncomponents;
}

U8* LLImageBase::allocateDataSize(S32 width, S32 height, S32 ncomponents, S32 size)
{
	setSize(width, height, ncomponents);
	return allocateData(size); // virtual
}

//---------------------------------------------------------------------------
// LLImageRaw
//---------------------------------------------------------------------------

S32 LLImageRaw::sGlobalRawMemory = 0;
S32 LLImageRaw::sRawImageCount = 0;

LLImageRaw::LLImageRaw()
	: LLImageBase()
{
	++sRawImageCount;
}

LLImageRaw::LLImageRaw(U16 width, U16 height, S8 components)
	: LLImageBase()
{
	//llassert( S32(width) * S32(height) * S32(components) <= MAX_IMAGE_DATA_SIZE );
	allocateDataSize(width, height, components);
	++sRawImageCount;
}

LLImageRaw::LLImageRaw(U8 *data, U16 width, U16 height, S8 components, bool no_copy)
	: LLImageBase()
{
	if(no_copy)
	{
		setDataAndSize(data, width, height, components);
	}
	else if(allocateDataSize(width, height, components))
	{
		memcpy(getData(), data, width*height*components);
	}
	++sRawImageCount;
}

//LLImageRaw::LLImageRaw(const std::string& filename, bool j2c_lowest_mip_only)
//	: LLImageBase()
//{
//	createFromFile(filename, j2c_lowest_mip_only);
//}

LLImageRaw::~LLImageRaw()
{
	// NOTE: ~LLimageBase() call to deleteData() calls LLImageBase::deleteData()
	//        NOT LLImageRaw::deleteData()
	deleteData();
	--sRawImageCount;
}

// virtual
U8* LLImageRaw::allocateData(S32 size)
{
	U8* res = LLImageBase::allocateData(size);
	sGlobalRawMemory += getDataSize();
	return res;
}

// virtual
U8* LLImageRaw::reallocateData(S32 size)
{
	sGlobalRawMemory -= getDataSize();
	U8* res = LLImageBase::reallocateData(size);
	sGlobalRawMemory += getDataSize();
	return res;
}

// virtual
void LLImageRaw::deleteData()
{
	sGlobalRawMemory -= getDataSize();
	LLImageBase::deleteData();
}

void LLImageRaw::setDataAndSize(U8 *data, S32 width, S32 height, S8 components) 
{ 
	if(data == getData())
	{
		return ;
	}

	deleteData();

	LLImageBase::setSize(width, height, components) ;
	LLImageBase::setDataAndSize(data, width * height * components) ;
	
	sGlobalRawMemory += getDataSize();
}

bool LLImageRaw::resize(U16 width, U16 height, S8 components)
{
	if ((getWidth() == width) && (getHeight() == height) && (getComponents() == components))
	{
		return true;
	}
	// Reallocate the data buffer.
	deleteData();

	allocateDataSize(width,height,components);

	return true;
}

bool LLImageRaw::setSubImage(U32 x_pos, U32 y_pos, U32 width, U32 height,
							 const U8 *data, U32 stride, bool reverse_y)
{
	if (!getData())
	{
		return false;
	}
	if (!data)
	{
		return false;
	}

	// Should do some simple bounds checking

	U32 i;
	for (i = 0; i < height; i++)
	{
		const U32 row = reverse_y ? height - 1 - i : i;
		const U32 from_offset = row * ((stride == 0) ? width*getComponents() : stride);
		const U32 to_offset = (y_pos + i)*getWidth() + x_pos;
		memcpy(getData() + to_offset*getComponents(),		/* Flawfinder: ignore */
				data + from_offset, getComponents()*width);
	}

	return true;
}

void LLImageRaw::clear(U8 r, U8 g, U8 b, U8 a)
{
	llassert( getComponents() <= 4 );
	// This is fairly bogus, but it'll do for now.
	if (isBufferInvalid())
	{
		LL_WARNS() << "Invalid image buffer" << LL_ENDL;
		return;
	}

	U8 *pos = getData();
	U32 x, y;
	for (x = 0; x < getWidth(); x++)
	{
		for (y = 0; y < getHeight(); y++)
		{
			*pos = r;
			pos++;
			if (getComponents() == 1)
			{
				continue;
			}
			*pos = g;
			pos++;
			if (getComponents() == 2)
			{
				continue;
			}
			*pos = b;
			pos++;
			if (getComponents() == 3)
			{
				continue;
			}
			*pos = a;
			pos++;
		}
	}
}

// Reverses the order of the rows in the image
void LLImageRaw::verticalFlip()
{
	S32 row_bytes = getWidth() * getComponents();
	llassert(row_bytes > 0);
	std::vector<U8> line_buffer(row_bytes);
	S32 mid_row = getHeight() / 2;
	for( S32 row = 0; row < mid_row; row++ )
	{
		U8* row_a_data = getData() + row * row_bytes;
		U8* row_b_data = getData() + (getHeight() - 1 - row) * row_bytes;
		memcpy( &line_buffer[0], row_a_data,  row_bytes );
		memcpy( row_a_data,  row_b_data,  row_bytes );
		memcpy( row_b_data,  &line_buffer[0], row_bytes );
	}
}


void LLImageRaw::expandToPowerOfTwo(S32 max_dim, bool scale_image)
{
	// Find new sizes
	S32 new_width  = expandDimToPowerOfTwo(getWidth(), max_dim);
	S32 new_height = expandDimToPowerOfTwo(getHeight(), max_dim);

	scale( new_width, new_height, scale_image );
}

void LLImageRaw::contractToPowerOfTwo(S32 max_dim, bool scale_image)
{
	// Find new sizes
	S32 new_width  = contractDimToPowerOfTwo(getWidth(), MIN_IMAGE_SIZE);
	S32 new_height = contractDimToPowerOfTwo(getHeight(), MIN_IMAGE_SIZE);

	scale( new_width, new_height, scale_image );
}

// static
S32 LLImageRaw::biasedDimToPowerOfTwo(S32 curr_dim, S32 max_dim)
{
	// Strong bias towards rounding down (to save bandwidth)
	// No bias would mean THRESHOLD == 1.5f;
	const F32 THRESHOLD = 1.75f;
    
	// Find new sizes
	S32 larger_dim  = max_dim;	// 2^n >= curr_dim
	S32 smaller_dim = max_dim;	// 2^(n-1) <= curr_dim
	while( (smaller_dim > curr_dim) && (smaller_dim > MIN_IMAGE_SIZE) )
	{
		larger_dim = smaller_dim;
		smaller_dim >>= 1;
	}
	return ( ((F32)curr_dim / (F32)smaller_dim) > THRESHOLD ) ? larger_dim : smaller_dim;
}

// static
S32 LLImageRaw::expandDimToPowerOfTwo(S32 curr_dim, S32 max_dim)
{
	S32 new_dim = MIN_IMAGE_SIZE;
	while( (new_dim < curr_dim) && (new_dim < max_dim) )
	{
		new_dim <<= 1;
	}
    return new_dim;
}

// static
S32 LLImageRaw::contractDimToPowerOfTwo(S32 curr_dim, S32 min_dim)
{
	S32 new_dim = MAX_IMAGE_SIZE;
	while( (new_dim > curr_dim) && (new_dim > min_dim) )
	{
		new_dim >>= 1;
	}
    return new_dim;
}

void LLImageRaw::biasedScaleToPowerOfTwo(S32 max_dim)
{
	// Find new sizes
	S32 new_width  = biasedDimToPowerOfTwo(getWidth(),max_dim);
	S32 new_height = biasedDimToPowerOfTwo(getHeight(),max_dim);

	scale( new_width, new_height );
}

// Calculates (U8)(255*(a/255.f)*(b/255.f) + 0.5f).  Thanks, Jim Blinn!
inline U8 LLImageRaw::fastFractionalMult( U8 a, U8 b )
{
	U32 i = a * b + 128;
	return U8((i + (i>>8)) >> 8);
}


void LLImageRaw::composite( LLImageRaw* src )
{
	LLImageRaw* dst = this;  // Just for clarity.

	if (!validateSrcAndDst("LLImageRaw::composite", src, dst))
	{
		return;
	}

	llassert(3 == src->getComponents());
	llassert(3 == dst->getComponents());

	if( 3 == dst->getComponents() )
	{
		if( (src->getWidth() == dst->getWidth()) && (src->getHeight() == dst->getHeight()) )
		{
			// No scaling needed
			if( 3 == src->getComponents() )
			{
				copyUnscaled( src );  // alpha is one so just copy the data.
			}
			else
			{
				compositeUnscaled4onto3( src );
			}
		}
		else
		{
			if( 3 == src->getComponents() )
			{
				copyScaled( src );  // alpha is one so just copy the data.
			}
			else
			{
				compositeScaled4onto3( src );
			}
		}
	}
}


// Src and dst can be any size.  Src has 4 components.  Dst has 3 components.
void LLImageRaw::compositeScaled4onto3(LLImageRaw* src)
{
	LL_INFOS() << "compositeScaled4onto3" << LL_ENDL;

	LLImageRaw* dst = this;  // Just for clarity.

	llassert( (4 == src->getComponents()) && (3 == dst->getComponents()) );

	S32 temp_data_size = src->getWidth() * dst->getHeight() * src->getComponents();
	llassert_always(temp_data_size > 0);
	std::vector<U8> temp_buffer(temp_data_size);

	// Vertical: scale but no composite
	for( S32 col = 0; col < src->getWidth(); col++ )
	{
		copyLineScaled( src->getData() + (src->getComponents() * col), &temp_buffer[0] + (src->getComponents() * col), src->getHeight(), dst->getHeight(), src->getWidth(), src->getWidth() );
	}

	// Horizontal: scale and composite
	for( S32 row = 0; row < dst->getHeight(); row++ )
	{
		compositeRowScaled4onto3( &temp_buffer[0] + (src->getComponents() * src->getWidth() * row), dst->getData() + (dst->getComponents() * dst->getWidth() * row), src->getWidth(), dst->getWidth() );
	}
}


// Src and dst are same size.  Src has 4 components.  Dst has 3 components.
void LLImageRaw::compositeUnscaled4onto3( LLImageRaw* src )
{
	LLImageRaw* dst = this;  // Just for clarity.

	llassert( (3 == src->getComponents()) || (4 == src->getComponents()) );
	llassert( (src->getWidth() == dst->getWidth()) && (src->getHeight() == dst->getHeight()) );

	U8* src_data = src->getData();
	U8* dst_data = dst->getData();
	S32 pixels = getWidth() * getHeight();
	while( pixels-- )
	{
		U8 alpha = src_data[3];
		if( alpha )
		{
			if( 255 == alpha )
			{
				dst_data[0] = src_data[0];
				dst_data[1] = src_data[1];
				dst_data[2] = src_data[2];
			}
			else
			{

				U8 transparency = 255 - alpha;
				dst_data[0] = fastFractionalMult( dst_data[0], transparency ) + fastFractionalMult( src_data[0], alpha );
				dst_data[1] = fastFractionalMult( dst_data[1], transparency ) + fastFractionalMult( src_data[1], alpha );
				dst_data[2] = fastFractionalMult( dst_data[2], transparency ) + fastFractionalMult( src_data[2], alpha );
			}
		}

		src_data += 4;
		dst_data += 3;
	}
}


void LLImageRaw::copyUnscaledAlphaMask( LLImageRaw* src, const LLColor4U& fill)
{
	LLImageRaw* dst = this;  // Just for clarity.

	if (!validateSrcAndDst("LLImageRaw::copyUnscaledAlphaMask", src, dst))
	{
		return;
	}

	llassert( 1 == src->getComponents() );
	llassert( 4 == dst->getComponents() );
	llassert( (src->getWidth() == dst->getWidth()) && (src->getHeight() == dst->getHeight()) );

	S32 pixels = getWidth() * getHeight();
	U8* src_data = src->getData();
	U8* dst_data = dst->getData();
	for ( S32 i = 0; i < pixels; i++ )
	{
		dst_data[0] = fill.mV[0];
		dst_data[1] = fill.mV[1];
		dst_data[2] = fill.mV[2];
		dst_data[3] = src_data[0];
		src_data += 1;
		dst_data += 4;
	}
}


// Fill the buffer with a constant color
void LLImageRaw::fill( const LLColor4U& color )
{
	if (isBufferInvalid())
	{
		LL_WARNS() << "Invalid image buffer" << LL_ENDL;
		return;
	}

	S32 pixels = getWidth() * getHeight();
	if( 4 == getComponents() )
	{
		U32* data = (U32*) getData();
		U32 mColor = color.asRGBA();

		for( S32 i = 0; i < pixels; i++ )
			data[i] = mColor;
	}
	else
	if( 3 == getComponents() )
	{
		U8* data = getData();
		for( S32 i = 0; i < pixels; i++ )
		{
			data[0] = color.mV[0];
			data[1] = color.mV[1];
			data[2] = color.mV[2];
			data += 3;
		}
	}
}

LLPointer<LLImageRaw> LLImageRaw::duplicate()
{
	if(getNumRefs() < 2)
	{
		return this; //nobody else refences to this image, no need to duplicate.
	}

	//make a duplicate
	LLPointer<LLImageRaw> dup = new LLImageRaw(getData(), getWidth(), getHeight(), getComponents());
	return dup; 
}

// Src and dst can be any size.  Src and dst can each have 3 or 4 components.
void LLImageRaw::copy(LLImageRaw* src)
{
	LLImageRaw* dst = this;  // Just for clarity.

	if (!validateSrcAndDst("LLImageRaw::copy", src, dst))
	{
		return;
	}

	if( (src->getWidth() == dst->getWidth()) && (src->getHeight() == dst->getHeight()) )
	{
		// No scaling needed
		if( src->getComponents() == dst->getComponents() )
		{
			copyUnscaled( src );
		}
		else
		if( 3 == src->getComponents() )
		{
			copyUnscaled3onto4( src );
		}
		else
		{
			// 4 == src->getComponents()
			copyUnscaled4onto3( src );
		}
	}
	else
	{
		// Scaling needed
		// No scaling needed
		if( src->getComponents() == dst->getComponents() )
		{
			copyScaled( src );
		}
		else
		if( 3 == src->getComponents() )
		{
			copyScaled3onto4( src );
		}
		else
		{
			// 4 == src->getComponents()
			copyScaled4onto3( src );
		}
	}
}

// Src and dst are same size.  Src and dst have same number of components.
void LLImageRaw::copyUnscaled(LLImageRaw* src)
{
	LLImageRaw* dst = this;  // Just for clarity.

	llassert( (1 == src->getComponents()) || (3 == src->getComponents()) || (4 == src->getComponents()) );
	llassert( src->getComponents() == dst->getComponents() );
	llassert( (src->getWidth() == dst->getWidth()) && (src->getHeight() == dst->getHeight()) );

	memcpy( dst->getData(), src->getData(), getWidth() * getHeight() * getComponents() );	/* Flawfinder: ignore */
}


// Src and dst can be any size.  Src has 3 components.  Dst has 4 components.
void LLImageRaw::copyScaled3onto4(LLImageRaw* src)
{
	llassert( (3 == src->getComponents()) && (4 == getComponents()) );

	// Slow, but simple.  Optimize later if needed.
	LLImageRaw temp( src->getWidth(), src->getHeight(), 4);
	temp.copyUnscaled3onto4( src );
	copyScaled( &temp );
}


// Src and dst can be any size.  Src has 4 components.  Dst has 3 components.
void LLImageRaw::copyScaled4onto3(LLImageRaw* src)
{
	llassert( (4 == src->getComponents()) && (3 == getComponents()) );

	// Slow, but simple.  Optimize later if needed.
	LLImageRaw temp( src->getWidth(), src->getHeight(), 3);
	temp.copyUnscaled4onto3( src );
	copyScaled( &temp );
}


// Src and dst are same size.  Src has 4 components.  Dst has 3 components.
void LLImageRaw::copyUnscaled4onto3( LLImageRaw* src )
{
	LLImageRaw* dst = this;  // Just for clarity.

	llassert( (3 == dst->getComponents()) && (4 == src->getComponents()) );
	llassert( (src->getWidth() == dst->getWidth()) && (src->getHeight() == dst->getHeight()) );

	S32 pixels = getWidth() * getHeight();
	U8* src_data = src->getData();
	U8* dst_data = dst->getData();
	for( S32 i=0; i<pixels; i++ )
	{
		dst_data[0] = src_data[0];
		dst_data[1] = src_data[1];
		dst_data[2] = src_data[2];
		src_data += 4;
		dst_data += 3;
	}
}


// Src and dst are same size.  Src has 3 components.  Dst has 4 components.
void LLImageRaw::copyUnscaled3onto4( LLImageRaw* src )
{
	LLImageRaw* dst = this;  // Just for clarity.
	llassert( 3 == src->getComponents() );
	llassert( 4 == dst->getComponents() );
	llassert( (src->getWidth() == dst->getWidth()) && (src->getHeight() == dst->getHeight()) );

	S32 pixels = getWidth() * getHeight();
	U8* src_data = src->getData();
	U8* dst_data = dst->getData();
	for( S32 i=0; i<pixels; i++ )
	{
		dst_data[0] = src_data[0];
		dst_data[1] = src_data[1];
		dst_data[2] = src_data[2];
		dst_data[3] = 255;
		src_data += 3;
		dst_data += 4;
	}
}


// Src and dst can be any size.  Src and dst have same number of components.
void LLImageRaw::copyScaled( LLImageRaw* src )
{
	LLImageRaw* dst = this;  // Just for clarity.

	if (!validateSrcAndDst("LLImageRaw::copyScaled", src, dst))
	{
		return;
	}

	llassert_always( (1 == src->getComponents()) || (3 == src->getComponents()) || (4 == src->getComponents()) );
	llassert_always( src->getComponents() == dst->getComponents() );

	if( (src->getWidth() == dst->getWidth()) && (src->getHeight() == dst->getHeight()) )
	{
		memcpy( dst->getData(), src->getData(), getWidth() * getHeight() * getComponents() );	/* Flawfinder: ignore */
		return;
	}

	bilinear_scale(
			src->getData(), src->getWidth(), src->getHeight(), src->getComponents(), src->getWidth()*src->getComponents()
		,	dst->getData(), dst->getWidth(), dst->getHeight(), dst->getComponents(), dst->getWidth()*dst->getComponents()
	);

	/*
	S32 temp_data_size = src->getWidth() * dst->getHeight() * getComponents();
	llassert_always(temp_data_size > 0);
	std::vector<U8> temp_buffer(temp_data_size);

	// Vertical
	for( S32 col = 0; col < src->getWidth(); col++ )
	{
		copyLineScaled( src->getData() + (getComponents() * col), &temp_buffer[0] + (getComponents() * col), src->getHeight(), dst->getHeight(), src->getWidth(), src->getWidth() );
	}

	// Horizontal
	for( S32 row = 0; row < dst->getHeight(); row++ )
	{
		copyLineScaled( &temp_buffer[0] + (getComponents() * src->getWidth() * row), dst->getData() + (getComponents() * dst->getWidth() * row), src->getWidth(), dst->getWidth(), 1, 1 );
	}
	*/
}


bool LLImageRaw::scale( S32 new_width, S32 new_height, bool scale_image_data )
{
    S32 components = getComponents();
	if (! ((1 == components) || (3 == components) || (4 == components) ))
    {
        LL_WARNS() << "Invalid getComponents value (" << components << ")" << LL_ENDL;
        return false;
    }

	if (isBufferInvalid())
	{
		LL_WARNS() << "Invalid image buffer" << LL_ENDL;
		return false;
	}

	S32 old_width = getWidth();
	S32 old_height = getHeight();
	
	if( (old_width == new_width) && (old_height == new_height) )
	{
		return true;  // Nothing to do.
	}

	// Reallocate the data buffer.

	if (scale_image_data)
	{
		S32 new_data_size = new_width * new_height * components;

		if (new_data_size > 0)
        {
            U8 *new_data = (U8*)ALLOCATE_MEM(LLImageBase::getPrivatePool(), new_data_size); 
            if(NULL == new_data) 
            {
                return false; 
            }

<<<<<<< HEAD
		// <FS:ND> Handle out of memory situations a bit more graceful than a crash
		if( !new_buffer )
			return FALSE;
		// </FS:ND>

		// Horizontal
		for( S32 row = 0; row < new_height; row++ )
		{
			copyLineScaled( &temp_buffer[0] + (getComponents() * old_width * row), new_buffer + (getComponents() * new_width * row), old_width, new_width, 1, 1 );
		}
		*/

		S32 new_data_size = new_width * new_height * getComponents();
		llassert_always(new_data_size > 0);

		U8 *new_data = (U8*)ALLOCATE_MEM(LLImageBase::getPrivatePool(), new_data_size); 
		if(NULL == new_data) 
		{
			return false; 
=======
            bilinear_scale(getData(), old_width, old_height, components, old_width*components, new_data, new_width, new_height, components, new_width*components);
            setDataAndSize(new_data, new_width, new_height, components); 
>>>>>>> 921cfa35
		}
	}
	else
	{
		// copy	out	existing image data
		S32	temp_data_size = old_width * old_height	* components;
		std::vector<U8> temp_buffer(temp_data_size);
		memcpy(&temp_buffer[0],	getData(), temp_data_size);

		// allocate	new	image data,	will delete	old	data
<<<<<<< HEAD
		U8*	new_buffer = allocateDataSize(new_width, new_height, getComponents());

		// <FS:ND> Handle out of memory situations a bit more graceful than a crash
		if( !new_buffer )
			return FALSE;
		// </FS:ND>

		for( S32 row = 0; row <	new_height;	row++ )
		{
			if (row	< old_height)
			{
				memcpy(new_buffer +	(new_width * row * getComponents()), &temp_buffer[0] + (old_width *	row	* getComponents()),	getComponents()	* llmin(old_width, new_width));
				if (old_width <	new_width)
				{
					// pad out rest	of row with	black
					memset(new_buffer +	(getComponents() * ((new_width * row) +	old_width)), 0,	getComponents()	* (new_width - old_width));
				}
			}
			else
			{
				// pad remaining rows with black
				memset(new_buffer +	(new_width * row * getComponents()), 0,	new_width *	getComponents());
			}
		}
=======
		U8*	new_buffer = allocateDataSize(new_width, new_height, components);

        if (!new_buffer)
        {
            LL_WARNS() << "Failed to allocate new image data buffer" << LL_ENDL;
            return false;
        }
        
        for( S32 row = 0; row <	new_height;	row++ )
        {
            if (row	< old_height)
            {
                memcpy(new_buffer +	(new_width * row * components), &temp_buffer[0] + (old_width *	row	* components),	components * llmin(old_width, new_width));
                if (old_width <	new_width)
                {
                    // pad out rest	of row with	black
                    memset(new_buffer +	(components * ((new_width * row) +	old_width)), 0,	components * (new_width - old_width));
                }
            }
            else
            {
                // pad remaining rows with black
                memset(new_buffer +	(new_width * row * components), 0,	new_width *	components);
            }
        }
>>>>>>> 921cfa35
	}

	return true ;
}

void LLImageRaw::copyLineScaled( U8* in, U8* out, S32 in_pixel_len, S32 out_pixel_len, S32 in_pixel_step, S32 out_pixel_step )
{
	const S32 components = getComponents();
	llassert( components >= 1 && components <= 4 );

	const F32 ratio = F32(in_pixel_len) / out_pixel_len; // ratio of old to new
	const F32 norm_factor = 1.f / ratio;

	S32 goff = components >= 2 ? 1 : 0;
	S32 boff = components >= 3 ? 2 : 0;
	for( S32 x = 0; x < out_pixel_len; x++ )
	{
		// Sample input pixels in range from sample0 to sample1.
		// Avoid floating point accumulation error... don't just add ratio each time.  JC
		const F32 sample0 = x * ratio;
		const F32 sample1 = (x+1) * ratio;
		const S32 index0 = llfloor(sample0);			// left integer (floor)
		const S32 index1 = llfloor(sample1);			// right integer (floor)
		const F32 fract0 = 1.f - (sample0 - F32(index0));	// spill over on left
		const F32 fract1 = sample1 - F32(index1);			// spill-over on right

		if( index0 == index1 )
		{
			// Interval is embedded in one input pixel
			S32 t0 = x * out_pixel_step * components;
			S32 t1 = index0 * in_pixel_step * components;
			U8* outp = out + t0;
			U8* inp = in + t1;
			for (S32 i = 0; i < components; ++i)
			{
				*outp = *inp;
				++outp;
				++inp;
			}
		}
		else
		{
			// Left straddle
			S32 t1 = index0 * in_pixel_step * components;
			F32 r = in[t1 + 0] * fract0;
			F32 g = in[t1 + goff] * fract0;
			F32 b = in[t1 + boff] * fract0;
			F32 a = 0;
			if( components == 4)
			{
				a = in[t1 + 3] * fract0;
			}
		
			// Central interval
			if (components < 4)
			{
				for( S32 u = index0 + 1; u < index1; u++ )
				{
					S32 t2 = u * in_pixel_step * components;
					r += in[t2 + 0];
					g += in[t2 + goff];
					b += in[t2 + boff];
				}
			}
			else
			{
				for( S32 u = index0 + 1; u < index1; u++ )
				{
					S32 t2 = u * in_pixel_step * components;
					r += in[t2 + 0];
					g += in[t2 + 1];
					b += in[t2 + 2];
					a += in[t2 + 3];
				}
			}

			// right straddle
			// Watch out for reading off of end of input array.
			if( fract1 && index1 < in_pixel_len )
			{
				S32 t3 = index1 * in_pixel_step * components;
				if (components < 4)
				{
					U8 in0 = in[t3 + 0];
					U8 in1 = in[t3 + goff];
					U8 in2 = in[t3 + boff];
					r += in0 * fract1;
					g += in1 * fract1;
					b += in2 * fract1;
				}
				else
				{
					U8 in0 = in[t3 + 0];
					U8 in1 = in[t3 + 1];
					U8 in2 = in[t3 + 2];
					U8 in3 = in[t3 + 3];
					r += in0 * fract1;
					g += in1 * fract1;
					b += in2 * fract1;
					a += in3 * fract1;
				}
			}

			r *= norm_factor;
			g *= norm_factor;
			b *= norm_factor;
			a *= norm_factor;  // skip conditional

			S32 t4 = x * out_pixel_step * components;
			out[t4 + 0] = U8(ll_round(r));
			if (components >= 2)
				out[t4 + 1] = U8(ll_round(g));
			if (components >= 3)
				out[t4 + 2] = U8(ll_round(b));
			if( components == 4)
				out[t4 + 3] = U8(ll_round(a));
		}
	}
}

void LLImageRaw::compositeRowScaled4onto3( U8* in, U8* out, S32 in_pixel_len, S32 out_pixel_len )
{
	llassert( getComponents() == 3 );

	const S32 IN_COMPONENTS = 4;
	const S32 OUT_COMPONENTS = 3;

	const F32 ratio = F32(in_pixel_len) / out_pixel_len; // ratio of old to new
	const F32 norm_factor = 1.f / ratio;

	for( S32 x = 0; x < out_pixel_len; x++ )
	{
		// Sample input pixels in range from sample0 to sample1.
		// Avoid floating point accumulation error... don't just add ratio each time.  JC
		const F32 sample0 = x * ratio;
		const F32 sample1 = (x+1) * ratio;
		const S32 index0 = S32(sample0);			// left integer (floor)
		const S32 index1 = S32(sample1);			// right integer (floor)
		const F32 fract0 = 1.f - (sample0 - F32(index0));	// spill over on left
		const F32 fract1 = sample1 - F32(index1);			// spill-over on right

		U8 in_scaled_r;
		U8 in_scaled_g;
		U8 in_scaled_b;
		U8 in_scaled_a;

		if( index0 == index1 )
		{
			// Interval is embedded in one input pixel
			S32 t1 = index0 * IN_COMPONENTS;
			in_scaled_r = in[t1 + 0];
			in_scaled_g = in[t1 + 0];
			in_scaled_b = in[t1 + 0];
			in_scaled_a = in[t1 + 0];
		}
		else
		{
			// Left straddle
			S32 t1 = index0 * IN_COMPONENTS;
			F32 r = in[t1 + 0] * fract0;
			F32 g = in[t1 + 1] * fract0;
			F32 b = in[t1 + 2] * fract0;
			F32 a = in[t1 + 3] * fract0;
		
			// Central interval
			for( S32 u = index0 + 1; u < index1; u++ )
			{
				S32 t2 = u * IN_COMPONENTS;
				r += in[t2 + 0];
				g += in[t2 + 1];
				b += in[t2 + 2];
				a += in[t2 + 3];
			}

			// right straddle
			// Watch out for reading off of end of input array.
			if( fract1 && index1 < in_pixel_len )
			{
				S32 t3 = index1 * IN_COMPONENTS;
				r += in[t3 + 0] * fract1;
				g += in[t3 + 1] * fract1;
				b += in[t3 + 2] * fract1;
				a += in[t3 + 3] * fract1;
			}

			r *= norm_factor;
			g *= norm_factor;
			b *= norm_factor;
			a *= norm_factor;

			in_scaled_r = U8(ll_round(r));
			in_scaled_g = U8(ll_round(g));
			in_scaled_b = U8(ll_round(b));
			in_scaled_a = U8(ll_round(a));
		}

		if( in_scaled_a )
		{
			if( 255 == in_scaled_a )
			{
				out[0] = in_scaled_r;
				out[1] = in_scaled_g;
				out[2] = in_scaled_b;
			}
			else
			{
				U8 transparency = 255 - in_scaled_a;
				out[0] = fastFractionalMult( out[0], transparency ) + fastFractionalMult( in_scaled_r, in_scaled_a );
				out[1] = fastFractionalMult( out[1], transparency ) + fastFractionalMult( in_scaled_g, in_scaled_a );
				out[2] = fastFractionalMult( out[2], transparency ) + fastFractionalMult( in_scaled_b, in_scaled_a );
			}
		}
		out += OUT_COMPONENTS;
	}
}

bool LLImageRaw::validateSrcAndDst(std::string func, LLImageRaw* src, LLImageRaw* dst)
{
	if (!src || !dst || src->isBufferInvalid() || dst->isBufferInvalid())
	{
		LL_WARNS() << func << ": Source: ";
		if (!src) LL_CONT << "Null pointer";
		else if (src->isBufferInvalid()) LL_CONT << "Invalid buffer";
		else LL_CONT << "OK";

		LL_CONT << "; Destination: ";
		if (!dst) LL_CONT << "Null pointer";
		else if (dst->isBufferInvalid()) LL_CONT << "Invalid buffer";
		else LL_CONT << "OK";
		LL_CONT << "." << LL_ENDL;

		return false;
	}
	return true;
}

//----------------------------------------------------------------------------

static struct
{
	const char* exten;
	EImageCodec codec;
}
file_extensions[] =
{
	{ "bmp", IMG_CODEC_BMP },
	{ "tga", IMG_CODEC_TGA },
	{ "j2c", IMG_CODEC_J2C },
	{ "jp2", IMG_CODEC_J2C },
	{ "texture", IMG_CODEC_J2C },
	{ "jpg", IMG_CODEC_JPEG },
	{ "jpeg", IMG_CODEC_JPEG },
	{ "mip", IMG_CODEC_DXT },
	{ "dxt", IMG_CODEC_DXT },
	{ "png", IMG_CODEC_PNG }
};
#define NUM_FILE_EXTENSIONS LL_ARRAY_SIZE(file_extensions)
#if 0
static std::string find_file(std::string &name, S8 *codec)
{
	std::string tname;
	for (int i=0; i<(int)(NUM_FILE_EXTENSIONS); i++)
	{
		tname = name + "." + std::string(file_extensions[i].exten);
		llifstream ifs(tname.c_str(), llifstream::binary);
		if (ifs.is_open())
		{
			ifs.close();
			if (codec)
				*codec = file_extensions[i].codec;
			return std::string(file_extensions[i].exten);
		}
	}
	return std::string("");
}
#endif
EImageCodec LLImageBase::getCodecFromExtension(const std::string& exten)
{
	for (int i=0; i<(int)(NUM_FILE_EXTENSIONS); i++)
	{
		if (exten == file_extensions[i].exten)
			return file_extensions[i].codec;
	}
	return IMG_CODEC_INVALID;
}
#if 0
bool LLImageRaw::createFromFile(const std::string &filename, bool j2c_lowest_mip_only)
{
	std::string name = filename;
	size_t dotidx = name.rfind('.');
	S8 codec = IMG_CODEC_INVALID;
	std::string exten;
	
	deleteData(); // delete any existing data

	if (dotidx != std::string::npos)
	{
		exten = name.substr(dotidx+1);
		LLStringUtil::toLower(exten);
		codec = getCodecFromExtension(exten);
	}
	else
	{
		exten = find_file(name, &codec);
		name = name + "." + exten;
	}
	if (codec == IMG_CODEC_INVALID)
	{
		return false; // format not recognized
	}

	llifstream ifs(name.c_str(), llifstream::binary);
	if (!ifs.is_open())
	{
		// SJB: changed from LL_INFOS() to LL_DEBUGS() to reduce spam
		LL_DEBUGS() << "Unable to open image file: " << name << LL_ENDL;
		return false;
	}
	
	ifs.seekg (0, std::ios::end);
	int length = ifs.tellg();
	if (j2c_lowest_mip_only && length > 2048)
	{
		length = 2048;
	}
	ifs.seekg (0, std::ios::beg);

	if (!length)
	{
		LL_INFOS() << "Zero length file file: " << name << LL_ENDL;
		return false;
	}
	
	LLPointer<LLImageFormatted> image = LLImageFormatted::createFromType(codec);
	llassert(image.notNull());

	U8 *buffer = image->allocateData(length);
	ifs.read ((char*)buffer, length);
	ifs.close();
	
	bool success;

	success = image->updateData();
	if (success)
	{
		if (j2c_lowest_mip_only && codec == IMG_CODEC_J2C)
		{
			S32 width = image->getWidth();
			S32 height = image->getHeight();
			S32 discard_level = 0;
			while (width > 1 && height > 1 && discard_level < MAX_DISCARD_LEVEL)
			{
				width >>= 1;
				height >>= 1;
				discard_level++;
			}
			((LLImageJ2C *)((LLImageFormatted*)image))->setDiscardLevel(discard_level);
		}
		success = image->decode(this, 100000.0f);
	}

	image = NULL; // deletes image
	if (!success)
	{
		deleteData();
		LL_WARNS() << "Unable to decode image" << name << LL_ENDL;
		return false;
	}

	return true;
}
#endif
//---------------------------------------------------------------------------
// LLImageFormatted
//---------------------------------------------------------------------------

//static
S32 LLImageFormatted::sGlobalFormattedMemory = 0;

LLImageFormatted::LLImageFormatted(S8 codec)
	: LLImageBase(),
	  mCodec(codec),
	  mDecoding(0),
	  mDecoded(0),
	  mDiscardLevel(-1),
	  mLevels(0)
{
}

// virtual
LLImageFormatted::~LLImageFormatted()
{
	// NOTE: ~LLimageBase() call to deleteData() calls LLImageBase::deleteData()
	//        NOT LLImageFormatted::deleteData()
	deleteData();
}

//----------------------------------------------------------------------------

//virtual
void LLImageFormatted::resetLastError()
{
	LLImage::setLastError("");
}

//virtual
void LLImageFormatted::setLastError(const std::string& message, const std::string& filename)
{
	std::string error = message;
	if (!filename.empty())
		error += std::string(" FILE: ") + filename;
	LLImage::setLastError(error);
}

//----------------------------------------------------------------------------

// static
LLImageFormatted* LLImageFormatted::createFromType(S8 codec)
{
	LLImageFormatted* image;
	switch(codec)
	{
	  case IMG_CODEC_BMP:
		image = new LLImageBMP();
		break;
	  case IMG_CODEC_TGA:
		image = new LLImageTGA();
		break;
	  case IMG_CODEC_JPEG:
		image = new LLImageJPEG();
		break;
	  case IMG_CODEC_PNG:
		image = new LLImagePNG();
		break;
	  case IMG_CODEC_J2C:
		image = new LLImageJ2C();
		break;
	  case IMG_CODEC_DXT:
		image = new LLImageDXT();
		break;
	  default:
		image = NULL;
		break;
	}
	return image;
}

// static
LLImageFormatted* LLImageFormatted::createFromExtension(const std::string& instring)
{
	std::string exten;
	size_t dotidx = instring.rfind('.');
	if (dotidx != std::string::npos)
	{
		exten = instring.substr(dotidx+1);
	}
	else
	{
		exten = instring;
	}
	S8 codec = getCodecFromExtension(exten);
	return createFromType(codec);
}
//----------------------------------------------------------------------------

// virtual
void LLImageFormatted::dump()
{
	LLImageBase::dump();

	LL_INFOS() << "LLImageFormatted"
			<< " mDecoding " << mDecoding
			<< " mCodec " << S32(mCodec)
			<< " mDecoded " << mDecoded
			<< LL_ENDL;
}

//----------------------------------------------------------------------------

S32 LLImageFormatted::calcDataSize(S32 discard_level)
{
	if (discard_level < 0)
	{
		discard_level = mDiscardLevel;
	}
	S32 w = getWidth() >> discard_level;
	S32 h = getHeight() >> discard_level;
	w = llmax(w, 1);
	h = llmax(h, 1);
	return w * h * getComponents();
}

S32 LLImageFormatted::calcDiscardLevelBytes(S32 bytes)
{
	llassert(bytes >= 0);
	S32 discard_level = 0;
	while (1)
	{
		S32 bytes_needed = calcDataSize(discard_level); // virtual
		if (bytes_needed <= bytes)
		{
			break;
		}
		discard_level++;
		if (discard_level > MAX_IMAGE_MIP)
		{
			return -1;
		}
	}
	return discard_level;
}


//----------------------------------------------------------------------------

// Subclasses that can handle more than 4 channels should override this function.
bool LLImageFormatted::decodeChannels(LLImageRaw* raw_image,F32  decode_time, S32 first_channel, S32 max_channel)
{
	llassert( (first_channel == 0) && (max_channel == 4) );
	return decode( raw_image, decode_time );  // Loads first 4 channels by default.
} 

//----------------------------------------------------------------------------

// virtual
U8* LLImageFormatted::allocateData(S32 size)
{
	U8* res = LLImageBase::allocateData(size); // calls deleteData()
	if(res)
		sGlobalFormattedMemory += getDataSize();
	return res;
}

// virtual
U8* LLImageFormatted::reallocateData(S32 size)
{
	sGlobalFormattedMemory -= getDataSize();
	U8* res = LLImageBase::reallocateData(size);
	if(res)
		sGlobalFormattedMemory += getDataSize();
	return res;
}

// virtual
void LLImageFormatted::deleteData()
{
	sGlobalFormattedMemory -= getDataSize();
	LLImageBase::deleteData();
}

//----------------------------------------------------------------------------

// virtual
void LLImageFormatted::sanityCheck()
{
	LLImageBase::sanityCheck();

	if (mCodec >= IMG_CODEC_EOF)
	{
		// I think this is dead code anyway. Need to investigate later. -Zi
		LL_WARNS() << "Failed LLImageFormatted::sanityCheck "
			   << "decoding " << S32(mDecoding)
			   << "decoded " << S32(mDecoded)
			   << "codec " << S32(mCodec)
			   << LL_ENDL;
	}
}

//----------------------------------------------------------------------------

bool LLImageFormatted::copyData(U8 *data, S32 size)
{
	if ( data && ((data != getData()) || (size != getDataSize())) )
	{
		deleteData();
		allocateData(size);
		memcpy(getData(), data, size);	/* Flawfinder: ignore */
	}
	return true;
}

// LLImageFormatted becomes the owner of data
void LLImageFormatted::setData(U8 *data, S32 size)
{
	if (data && data != getData())
	{
		deleteData();
		setDataAndSize(data, size); // Access private LLImageBase members

		sGlobalFormattedMemory += getDataSize();
	}
}

void LLImageFormatted::appendData(U8 *data, S32 size)
{
	if (data)
	{
		if (!getData())
		{
			setData(data, size);
		}
		else 
		{
			S32 cursize = getDataSize();
			S32 newsize = cursize + size;
			reallocateData(newsize);
			memcpy(getData() + cursize, data, size);
			FREE_MEM(LLImageBase::getPrivatePool(), data);
		}
	}
}

//----------------------------------------------------------------------------

bool LLImageFormatted::load(const std::string &filename, int load_size)
{
	resetLastError();

	S32 file_size = 0;
	LLAPRFile infile ;
	infile.open(filename, LL_APR_RB, NULL, &file_size);

	// <FS:ND> Remove LLVolatileAPRPool/apr_file_t and use FILE* instead
	// apr_file_t* apr_file = infile.getFileHandle();
	LLAPRFile::tFiletype* apr_file = infile.getFileHandle();
	// </FS:ND>

	if (!apr_file)
	{
		setLastError("Unable to open file for reading", filename);
		return false;
	}
	if (file_size == 0)
	{
		setLastError("File is empty",filename);
		return false;
	}

	// Constrain the load size to acceptable values
	if ((load_size == 0) || (load_size > file_size))
	{
		load_size = file_size;
	}
	bool res;
	U8 *data = allocateData(load_size);
	apr_size_t bytes_read = load_size;
	apr_status_t s = apr_file_read(apr_file, data, &bytes_read); // modifies bytes_read
	if (s != APR_SUCCESS || (S32) bytes_read != load_size)
	{
		deleteData();
		setLastError("Unable to read file",filename);
		res = false;
	}
	else
	{
		res = updateData();
	}
	
	return res;
}

bool LLImageFormatted::save(const std::string &filename)
{
	resetLastError();

	LLAPRFile outfile ;
	outfile.open(filename, LL_APR_WB);
	if (!outfile.getFileHandle())
	{
		setLastError("Unable to open file for writing", filename);
		return false;
	}
	
	outfile.write(getData(), 	getDataSize());
	outfile.close() ;
	return true;
}

// bool LLImageFormatted::save(LLVFS *vfs, const LLUUID &uuid, LLAssetType::EType type)
// Depricated to remove VFS dependency.
// Use:
// LLVFile::writeFile(image->getData(), image->getDataSize(), vfs, uuid, type);

//----------------------------------------------------------------------------

S8 LLImageFormatted::getCodec() const
{
	return mCodec;
}

//============================================================================

static void avg4_colors4(const U8* a, const U8* b, const U8* c, const U8* d, U8* dst)
{
	dst[0] = (U8)(((U32)(a[0]) + b[0] + c[0] + d[0])>>2);
	dst[1] = (U8)(((U32)(a[1]) + b[1] + c[1] + d[1])>>2);
	dst[2] = (U8)(((U32)(a[2]) + b[2] + c[2] + d[2])>>2);
	dst[3] = (U8)(((U32)(a[3]) + b[3] + c[3] + d[3])>>2);
}

static void avg4_colors3(const U8* a, const U8* b, const U8* c, const U8* d, U8* dst)
{
	dst[0] = (U8)(((U32)(a[0]) + b[0] + c[0] + d[0])>>2);
	dst[1] = (U8)(((U32)(a[1]) + b[1] + c[1] + d[1])>>2);
	dst[2] = (U8)(((U32)(a[2]) + b[2] + c[2] + d[2])>>2);
}

static void avg4_colors2(const U8* a, const U8* b, const U8* c, const U8* d, U8* dst)
{
	dst[0] = (U8)(((U32)(a[0]) + b[0] + c[0] + d[0])>>2);
	dst[1] = (U8)(((U32)(a[1]) + b[1] + c[1] + d[1])>>2);
}

void LLImageBase::setDataAndSize(U8 *data, S32 size)
{ 
	ll_assert_aligned(data, 16);
	mData = data; 
	disclaimMem(mDataSize); 
	mDataSize = size; 
	claimMem(mDataSize);
}	

//static
void LLImageBase::generateMip(const U8* indata, U8* mipdata, S32 width, S32 height, S32 nchannels)
{
	llassert(width > 0 && height > 0);
	U8* data = mipdata;
	S32 in_width = width*2;
	for (S32 h=0; h<height; h++)
	{
		for (S32 w=0; w<width; w++)
		{
			switch(nchannels)
			{
			  case 4:
				avg4_colors4(indata, indata+4, indata+4*in_width, indata+4*in_width+4, data);
				break;
			  case 3:
				avg4_colors3(indata, indata+3, indata+3*in_width, indata+3*in_width+3, data);
				break;
			  case 2:
				avg4_colors2(indata, indata+2, indata+2*in_width, indata+2*in_width+2, data);
				break;
			  case 1:
				*(U8*)data = (U8)(((U32)(indata[0]) + indata[1] + indata[in_width] + indata[in_width+1])>>2);
				break;
			  default:
				LL_WARNS() << "generateMmip called with bad num channels: " << nchannels << LL_ENDL;
				return;
			}
			indata += nchannels*2;
			data += nchannels;
		}
		indata += nchannels*in_width; // skip odd lines
	}
}


//============================================================================

//static
F32 LLImageBase::calc_download_priority(F32 virtual_size, F32 visible_pixels, S32 bytes_sent)
{
	F32 w_priority;

	F32 bytes_weight = 1.f;
	if (!bytes_sent)
	{
		bytes_weight = 20.f;
	}
	else if (bytes_sent < 1000)
	{
		bytes_weight = 1.f;
	}
	else if (bytes_sent < 2000)
	{
		bytes_weight = 1.f/1.5f;
	}
	else if (bytes_sent < 4000)
	{
		bytes_weight = 1.f/3.f;
	}
	else if (bytes_sent < 8000)
	{
		bytes_weight = 1.f/6.f;
	}
	else if (bytes_sent < 16000)
	{
		bytes_weight = 1.f/12.f;
	}
	else if (bytes_sent < 32000)
	{
		bytes_weight = 1.f/20.f;
	}
	else if (bytes_sent < 64000)
	{
		bytes_weight = 1.f/32.f;
	}
	else
	{
		bytes_weight = 1.f/64.f;
	}
	bytes_weight *= bytes_weight;


	//LL_INFOS() << "VS: " << virtual_size << LL_ENDL;
	F32 virtual_size_factor = virtual_size / (10.f*10.f);

	// The goal is for weighted priority to be <= 0 when we've reached a point where
	// we've sent enough data.
	//LL_INFOS() << "BytesSent: " << bytes_sent << LL_ENDL;
	//LL_INFOS() << "BytesWeight: " << bytes_weight << LL_ENDL;
	//LL_INFOS() << "PreLog: " << bytes_weight * virtual_size_factor << LL_ENDL;
	w_priority = (F32)log10(bytes_weight * virtual_size_factor);

	//LL_INFOS() << "PreScale: " << w_priority << LL_ENDL;

	// We don't want to affect how MANY bytes we send based on the visible pixels, but the order
	// in which they're sent.  We post-multiply so we don't change the zero point.
	if (w_priority > 0.f)
	{
		F32 pixel_weight = (F32)log10(visible_pixels + 1)*3.0f;
		w_priority *= pixel_weight;
	}

	return w_priority;
}

//============================================================================<|MERGE_RESOLUTION|>--- conflicted
+++ resolved
@@ -1452,12 +1452,6 @@
         return false;
     }
 
-	if (isBufferInvalid())
-	{
-		LL_WARNS() << "Invalid image buffer" << LL_ENDL;
-		return false;
-	}
-
 	S32 old_width = getWidth();
 	S32 old_height = getHeight();
 	
@@ -1480,30 +1474,8 @@
                 return false; 
             }
 
-<<<<<<< HEAD
-		// <FS:ND> Handle out of memory situations a bit more graceful than a crash
-		if( !new_buffer )
-			return FALSE;
-		// </FS:ND>
-
-		// Horizontal
-		for( S32 row = 0; row < new_height; row++ )
-		{
-			copyLineScaled( &temp_buffer[0] + (getComponents() * old_width * row), new_buffer + (getComponents() * new_width * row), old_width, new_width, 1, 1 );
-		}
-		*/
-
-		S32 new_data_size = new_width * new_height * getComponents();
-		llassert_always(new_data_size > 0);
-
-		U8 *new_data = (U8*)ALLOCATE_MEM(LLImageBase::getPrivatePool(), new_data_size); 
-		if(NULL == new_data) 
-		{
-			return false; 
-=======
             bilinear_scale(getData(), old_width, old_height, components, old_width*components, new_data, new_width, new_height, components, new_width*components);
             setDataAndSize(new_data, new_width, new_height, components); 
->>>>>>> 921cfa35
 		}
 	}
 	else
@@ -1514,32 +1486,6 @@
 		memcpy(&temp_buffer[0],	getData(), temp_data_size);
 
 		// allocate	new	image data,	will delete	old	data
-<<<<<<< HEAD
-		U8*	new_buffer = allocateDataSize(new_width, new_height, getComponents());
-
-		// <FS:ND> Handle out of memory situations a bit more graceful than a crash
-		if( !new_buffer )
-			return FALSE;
-		// </FS:ND>
-
-		for( S32 row = 0; row <	new_height;	row++ )
-		{
-			if (row	< old_height)
-			{
-				memcpy(new_buffer +	(new_width * row * getComponents()), &temp_buffer[0] + (old_width *	row	* getComponents()),	getComponents()	* llmin(old_width, new_width));
-				if (old_width <	new_width)
-				{
-					// pad out rest	of row with	black
-					memset(new_buffer +	(getComponents() * ((new_width * row) +	old_width)), 0,	getComponents()	* (new_width - old_width));
-				}
-			}
-			else
-			{
-				// pad remaining rows with black
-				memset(new_buffer +	(new_width * row * getComponents()), 0,	new_width *	getComponents());
-			}
-		}
-=======
 		U8*	new_buffer = allocateDataSize(new_width, new_height, components);
 
         if (!new_buffer)
@@ -1565,7 +1511,6 @@
                 memset(new_buffer +	(new_width * row * components), 0,	new_width *	components);
             }
         }
->>>>>>> 921cfa35
 	}
 
 	return true ;
