/** 
 * @file llimage.cpp
 * @brief Base class for images.
 *
 * $LicenseInfo:firstyear=2001&license=viewerlgpl$
 * Second Life Viewer Source Code
 * Copyright (C) 2010, Linden Research, Inc.
 * 
 * This library is free software; you can redistribute it and/or
 * modify it under the terms of the GNU Lesser General Public
 * License as published by the Free Software Foundation;
 * version 2.1 of the License only.
 * 
 * This library is distributed in the hope that it will be useful,
 * but WITHOUT ANY WARRANTY; without even the implied warranty of
 * MERCHANTABILITY or FITNESS FOR A PARTICULAR PURPOSE.  See the GNU
 * Lesser General Public License for more details.
 * 
 * You should have received a copy of the GNU Lesser General Public
 * License along with this library; if not, write to the Free Software
 * Foundation, Inc., 51 Franklin Street, Fifth Floor, Boston, MA  02110-1301  USA
 * 
 * Linden Research, Inc., 945 Battery Street, San Francisco, CA  94111  USA
 * $/LicenseInfo$
 */

#include "linden_common.h"

#include "llimage.h"

#include "llmath.h"
#include "v4coloru.h"

#include "llimagebmp.h"
#include "llimagetga.h"
#include "llimagej2c.h"
#include "llimagejpeg.h"
#include "llimagepng.h"
#include "llimagedxt.h"
#include "llimageworker.h"
#include "llmemory.h"

//---------------------------------------------------------------------------
// LLImage
//---------------------------------------------------------------------------

//static
std::string LLImage::sLastErrorMessage;
LLMutex* LLImage::sMutex = NULL;
bool LLImage::sUseNewByteRange = false;
S32  LLImage::sMinimalReverseByteRangePercent = 75;
LLPrivateMemoryPool* LLImageBase::sPrivatePoolp = NULL ;
LLTrace::MemStatHandle	LLImageBase::sMemStat("LLImage");

//static
void LLImage::initClass(bool use_new_byte_range, S32 minimal_reverse_byte_range_percent)
{
	sUseNewByteRange = use_new_byte_range;
    sMinimalReverseByteRangePercent = minimal_reverse_byte_range_percent;
	sMutex = new LLMutex(NULL);

	LLImageBase::createPrivatePool() ;
}

//static
void LLImage::cleanupClass()
{
	delete sMutex;
	sMutex = NULL;

	LLImageBase::destroyPrivatePool() ;
}

//static
const std::string& LLImage::getLastError()
{
	static const std::string noerr("No Error");
	return sLastErrorMessage.empty() ? noerr : sLastErrorMessage;
}

//static
void LLImage::setLastError(const std::string& message)
{
	LLMutexLock m(sMutex);
	sLastErrorMessage = message;
}

//---------------------------------------------------------------------------
// LLImageBase
//---------------------------------------------------------------------------

LLImageBase::LLImageBase()
	: mData(NULL),
	  mDataSize(0),
	  mWidth(0),
	  mHeight(0),
	  mComponents(0),
	  mBadBufferAllocation(false),
	  mAllowOverSize(false)
{
}

// virtual
LLImageBase::~LLImageBase()
{
	deleteData(); // virtual
}

//static 
void LLImageBase::createPrivatePool() 
{
	if(!sPrivatePoolp)
	{
		sPrivatePoolp = LLPrivateMemoryPoolManager::getInstance()->newPool(LLPrivateMemoryPool::STATIC_THREADED) ;
	}
}
	
//static 
void LLImageBase::destroyPrivatePool() 
{
	if(sPrivatePoolp)
	{
		LLPrivateMemoryPoolManager::getInstance()->deletePool(sPrivatePoolp) ;
		sPrivatePoolp = NULL ;
	}
}

// virtual
void LLImageBase::dump()
{
	llinfos << "LLImageBase mComponents " << mComponents
		<< " mData " << mData
		<< " mDataSize " << mDataSize
		<< " mWidth " << mWidth
		<< " mHeight " << mHeight
		<< llendl;
}

// virtual
void LLImageBase::sanityCheck()
{
	if (mWidth > MAX_IMAGE_SIZE
		|| mHeight > MAX_IMAGE_SIZE
		|| mDataSize > (S32)MAX_IMAGE_DATA_SIZE
		|| mComponents > (S8)MAX_IMAGE_COMPONENTS
		)
	{
		llerrs << "Failed LLImageBase::sanityCheck "
			   << "width " << mWidth
			   << "height " << mHeight
			   << "datasize " << mDataSize
			   << "components " << mComponents
			   << "data " << mData
			   << llendl;
	}
}

// virtual
void LLImageBase::deleteData()
{
	FREE_MEM(sPrivatePoolp, mData);
	memDisclaim(mDataSize);
	mData = NULL;
	mDataSize = 0;
}

// virtual
U8* LLImageBase::allocateData(S32 size)
{
	if (size < 0)
	{
		size = mWidth * mHeight * mComponents;
		if (size <= 0)
		{
			llerrs << llformat("LLImageBase::allocateData called with bad dimensions: %dx%dx%d",mWidth,mHeight,(S32)mComponents) << llendl;
		}
	}
	
	//make this function thread-safe.
	static const U32 MAX_BUFFER_SIZE = 4096 * 4096 * 16 ; //256 MB
	if (size < 1 || size > MAX_BUFFER_SIZE) 
	{
		llinfos << "width: " << mWidth << " height: " << mHeight << " components: " << mComponents << llendl ;
		if(mAllowOverSize)
		{
			llinfos << "Oversize: " << size << llendl ;
		}
		else
		{
			llerrs << "LLImageBase::allocateData: bad size: " << size << llendl;
		}
	}
	if (!mData || size != mDataSize)
	{
		deleteData(); // virtual
		mBadBufferAllocation = false ;
		mData = (U8*)ALLOCATE_MEM(sPrivatePoolp, size);
		if (!mData)
		{
			llwarns << "Failed to allocate image data size [" << size << "]" << llendl;
			size = 0 ;
			mWidth = mHeight = 0 ;
			mBadBufferAllocation = true ;
		}
		mDataSize = size;
		memClaim(mDataSize);
	}

	return mData;
}

// virtual
U8* LLImageBase::reallocateData(S32 size)
{
	U8 *new_datap = (U8*)ALLOCATE_MEM(sPrivatePoolp, size);
	if (!new_datap)
	{
		llwarns << "Out of memory in LLImageBase::reallocateData" << llendl;
		return 0;
	}
	if (mData)
	{
		S32 bytes = llmin(mDataSize, size);
		memcpy(new_datap, mData, bytes);	/* Flawfinder: ignore */
		FREE_MEM(sPrivatePoolp, mData) ;
	}
	mData = new_datap;
	memDisclaim(mDataSize);
	mDataSize = size;
	memClaim(mDataSize);
	return mData;
}

const U8* LLImageBase::getData() const	
{ 
	if(mBadBufferAllocation)
	{
		llerrs << "Bad memory allocation for the image buffer!" << llendl ;
	}

	return mData; 
} // read only

U8* LLImageBase::getData()				
{ 
	if(mBadBufferAllocation)
	{
		llerrs << "Bad memory allocation for the image buffer!" << llendl ;
	}

	return mData; 
}

bool LLImageBase::isBufferInvalid()
{
	return mBadBufferAllocation || mData == NULL ;
}

void LLImageBase::setSize(S32 width, S32 height, S32 ncomponents)
{
	mWidth = width;
	mHeight = height;
	mComponents = ncomponents;
}

U8* LLImageBase::allocateDataSize(S32 width, S32 height, S32 ncomponents, S32 size)
{
	setSize(width, height, ncomponents);
	return allocateData(size); // virtual
}

//---------------------------------------------------------------------------
// LLImageRaw
//---------------------------------------------------------------------------

S32 LLImageRaw::sGlobalRawMemory = 0;
S32 LLImageRaw::sRawImageCount = 0;

LLImageRaw::LLImageRaw()
	: LLImageBase()
{
	++sRawImageCount;
}

LLImageRaw::LLImageRaw(U16 width, U16 height, S8 components)
	: LLImageBase()
{
	//llassert( S32(width) * S32(height) * S32(components) <= MAX_IMAGE_DATA_SIZE );
	allocateDataSize(width, height, components);
	++sRawImageCount;
}

LLImageRaw::LLImageRaw(U8 *data, U16 width, U16 height, S8 components, bool no_copy)
	: LLImageBase()
{
<<<<<<< HEAD

=======
>>>>>>> 368dd542
	if(no_copy)
	{
		setDataAndSize(data, width, height, components);
	}
	else if(allocateDataSize(width, height, components))
	{
		memcpy(getData(), data, width*height*components);
	}
	++sRawImageCount;
}

//LLImageRaw::LLImageRaw(const std::string& filename, bool j2c_lowest_mip_only)
//	: LLImageBase()
//{
//	createFromFile(filename, j2c_lowest_mip_only);
//}

LLImageRaw::~LLImageRaw()
{
	// NOTE: ~LLimageBase() call to deleteData() calls LLImageBase::deleteData()
	//        NOT LLImageRaw::deleteData()
	deleteData();
	--sRawImageCount;
}

// virtual
U8* LLImageRaw::allocateData(S32 size)
{
	U8* res = LLImageBase::allocateData(size);
	sGlobalRawMemory += getDataSize();
	return res;
}

// virtual
U8* LLImageRaw::reallocateData(S32 size)
{
	sGlobalRawMemory -= getDataSize();
	U8* res = LLImageBase::reallocateData(size);
	sGlobalRawMemory += getDataSize();
	return res;
}

// virtual
void LLImageRaw::deleteData()
{
	sGlobalRawMemory -= getDataSize();
	LLImageBase::deleteData();
}

void LLImageRaw::setDataAndSize(U8 *data, S32 width, S32 height, S8 components) 
{ 
	if(data == getData())
	{
		return ;
	}

	deleteData();

	LLImageBase::setSize(width, height, components) ;
	LLImageBase::setDataAndSize(data, width * height * components) ;
	
	sGlobalRawMemory += getDataSize();
}

BOOL LLImageRaw::resize(U16 width, U16 height, S8 components)
{
	if ((getWidth() == width) && (getHeight() == height) && (getComponents() == components))
	{
		return TRUE;
	}
	// Reallocate the data buffer.
	deleteData();

	allocateDataSize(width,height,components);

	return TRUE;
}

BOOL LLImageRaw::setSubImage(U32 x_pos, U32 y_pos, U32 width, U32 height,
							 const U8 *data, U32 stride, BOOL reverse_y)
{
	if (!getData())
	{
		return FALSE;
	}
	if (!data)
	{
		return FALSE;
	}

	// Should do some simple bounds checking

	U32 i;
	for (i = 0; i < height; i++)
	{
		const U32 row = reverse_y ? height - 1 - i : i;
		const U32 from_offset = row * ((stride == 0) ? width*getComponents() : stride);
		const U32 to_offset = (y_pos + i)*getWidth() + x_pos;
		memcpy(getData() + to_offset*getComponents(),		/* Flawfinder: ignore */
				data + from_offset, getComponents()*width);
	}

	return TRUE;
}

void LLImageRaw::clear(U8 r, U8 g, U8 b, U8 a)
{
	llassert( getComponents() <= 4 );
	// This is fairly bogus, but it'll do for now.
	U8 *pos = getData();
	U32 x, y;
	for (x = 0; x < getWidth(); x++)
	{
		for (y = 0; y < getHeight(); y++)
		{
			*pos = r;
			pos++;
			if (getComponents() == 1)
			{
				continue;
			}
			*pos = g;
			pos++;
			if (getComponents() == 2)
			{
				continue;
			}
			*pos = b;
			pos++;
			if (getComponents() == 3)
			{
				continue;
			}
			*pos = a;
			pos++;
		}
	}
}

// Reverses the order of the rows in the image
void LLImageRaw::verticalFlip()
{
	S32 row_bytes = getWidth() * getComponents();
	llassert(row_bytes > 0);
	std::vector<U8> line_buffer(row_bytes);
	S32 mid_row = getHeight() / 2;
	for( S32 row = 0; row < mid_row; row++ )
	{
		U8* row_a_data = getData() + row * row_bytes;
		U8* row_b_data = getData() + (getHeight() - 1 - row) * row_bytes;
		memcpy( &line_buffer[0], row_a_data,  row_bytes );
		memcpy( row_a_data,  row_b_data,  row_bytes );
		memcpy( row_b_data,  &line_buffer[0], row_bytes );
	}
}


void LLImageRaw::expandToPowerOfTwo(S32 max_dim, BOOL scale_image)
{
	// Find new sizes
	S32 new_width = MIN_IMAGE_SIZE;
	S32 new_height = MIN_IMAGE_SIZE;

	while( (new_width < getWidth()) && (new_width < max_dim) )
	{
		new_width <<= 1;
	}

	while( (new_height < getHeight()) && (new_height < max_dim) )
	{
		new_height <<= 1;
	}

	scale( new_width, new_height, scale_image );
}

void LLImageRaw::contractToPowerOfTwo(S32 max_dim, BOOL scale_image)
{
	// Find new sizes
	S32 new_width = max_dim;
	S32 new_height = max_dim;

	while( (new_width > getWidth()) && (new_width > MIN_IMAGE_SIZE) )
	{
		new_width >>= 1;
	}

	while( (new_height > getHeight()) && (new_height > MIN_IMAGE_SIZE) )
	{
		new_height >>= 1;
	}

	scale( new_width, new_height, scale_image );
}

void LLImageRaw::biasedScaleToPowerOfTwo(S32 max_dim)
{
	// Strong bias towards rounding down (to save bandwidth)
	// No bias would mean THRESHOLD == 1.5f;
	const F32 THRESHOLD = 1.75f; 

	// Find new sizes
	S32 larger_w = max_dim;	// 2^n >= mWidth
	S32 smaller_w = max_dim;	// 2^(n-1) <= mWidth
	while( (smaller_w > getWidth()) && (smaller_w > MIN_IMAGE_SIZE) )
	{
		larger_w = smaller_w;
		smaller_w >>= 1;
	}
	S32 new_width = ( (F32)getWidth() / smaller_w > THRESHOLD ) ? larger_w : smaller_w;


	S32 larger_h = max_dim;	// 2^m >= mHeight
	S32 smaller_h = max_dim;	// 2^(m-1) <= mHeight
	while( (smaller_h > getHeight()) && (smaller_h > MIN_IMAGE_SIZE) )
	{
		larger_h = smaller_h;
		smaller_h >>= 1;
	}
	S32 new_height = ( (F32)getHeight() / smaller_h > THRESHOLD ) ? larger_h : smaller_h;


	scale( new_width, new_height );
}




// Calculates (U8)(255*(a/255.f)*(b/255.f) + 0.5f).  Thanks, Jim Blinn!
inline U8 LLImageRaw::fastFractionalMult( U8 a, U8 b )
{
	U32 i = a * b + 128;
	return U8((i + (i>>8)) >> 8);
}


void LLImageRaw::composite( LLImageRaw* src )
{
	LLImageRaw* dst = this;  // Just for clarity.

	llassert(3 == src->getComponents());
	llassert(3 == dst->getComponents());

	if( 3 == dst->getComponents() )
	{
		if( (src->getWidth() == dst->getWidth()) && (src->getHeight() == dst->getHeight()) )
		{
			// No scaling needed
			if( 3 == src->getComponents() )
			{
				copyUnscaled( src );  // alpha is one so just copy the data.
			}
			else
			{
				compositeUnscaled4onto3( src );
			}
		}
		else
		{
			if( 3 == src->getComponents() )
			{
				copyScaled( src );  // alpha is one so just copy the data.
			}
			else
			{
				compositeScaled4onto3( src );
			}
		}
	}
}

// Src and dst can be any size.  Src has 4 components.  Dst has 3 components.
void LLImageRaw::compositeScaled4onto3(LLImageRaw* src)
{
	llinfos << "compositeScaled4onto3" << llendl;

	LLImageRaw* dst = this;  // Just for clarity.

	llassert( (4 == src->getComponents()) && (3 == dst->getComponents()) );

	S32 temp_data_size = src->getWidth() * dst->getHeight() * src->getComponents();
	llassert_always(temp_data_size > 0);
	std::vector<U8> temp_buffer(temp_data_size);

	// Vertical: scale but no composite
	for( S32 col = 0; col < src->getWidth(); col++ )
	{
		copyLineScaled( src->getData() + (src->getComponents() * col), &temp_buffer[0] + (src->getComponents() * col), src->getHeight(), dst->getHeight(), src->getWidth(), src->getWidth() );
	}

	// Horizontal: scale and composite
	for( S32 row = 0; row < dst->getHeight(); row++ )
	{
		compositeRowScaled4onto3( &temp_buffer[0] + (src->getComponents() * src->getWidth() * row), dst->getData() + (dst->getComponents() * dst->getWidth() * row), src->getWidth(), dst->getWidth() );
	}
}


// Src and dst are same size.  Src has 4 components.  Dst has 3 components.
void LLImageRaw::compositeUnscaled4onto3( LLImageRaw* src )
{
	/*
	//test fastFractionalMult()
	{
		U8 i = 255;
		U8 j = 255;
		do
		{
			do
			{
				llassert( fastFractionalMult(i, j) == (U8)(255*(i/255.f)*(j/255.f) + 0.5f) );
			} while( j-- );
		} while( i-- );
	}
	*/

	LLImageRaw* dst = this;  // Just for clarity.

	llassert( (3 == src->getComponents()) || (4 == src->getComponents()) );
	llassert( (src->getWidth() == dst->getWidth()) && (src->getHeight() == dst->getHeight()) );


	U8* src_data = src->getData();
	U8* dst_data = dst->getData();
	S32 pixels = getWidth() * getHeight();
	while( pixels-- )
	{
		U8 alpha = src_data[3];
		if( alpha )
		{
			if( 255 == alpha )
			{
				dst_data[0] = src_data[0];
				dst_data[1] = src_data[1];
				dst_data[2] = src_data[2];
			}
			else
			{

				U8 transparency = 255 - alpha;
				dst_data[0] = fastFractionalMult( dst_data[0], transparency ) + fastFractionalMult( src_data[0], alpha );
				dst_data[1] = fastFractionalMult( dst_data[1], transparency ) + fastFractionalMult( src_data[1], alpha );
				dst_data[2] = fastFractionalMult( dst_data[2], transparency ) + fastFractionalMult( src_data[2], alpha );
			}
		}

		src_data += 4;
		dst_data += 3;
	}
}

// Fill the buffer with a constant color
void LLImageRaw::fill( const LLColor4U& color )
{
	S32 pixels = getWidth() * getHeight();
	if( 4 == getComponents() )
	{
		U32* data = (U32*) getData();
		for( S32 i = 0; i < pixels; i++ )
		{
			data[i] = color.mAll;
		}
	}
	else
	if( 3 == getComponents() )
	{
		U8* data = getData();
		for( S32 i = 0; i < pixels; i++ )
		{
			data[0] = color.mV[0];
			data[1] = color.mV[1];
			data[2] = color.mV[2];
			data += 3;
		}
	}
}




// Src and dst can be any size.  Src and dst can each have 3 or 4 components.
void LLImageRaw::copy(LLImageRaw* src)
{
	if (!src)
	{
		llwarns << "LLImageRaw::copy called with a null src pointer" << llendl;
		return;
	}

	LLImageRaw* dst = this;  // Just for clarity.

	if( (src->getWidth() == dst->getWidth()) && (src->getHeight() == dst->getHeight()) )
	{
		// No scaling needed
		if( src->getComponents() == dst->getComponents() )
		{
			copyUnscaled( src );
		}
		else
		if( 3 == src->getComponents() )
		{
			copyUnscaled3onto4( src );
		}
		else
		{
			// 4 == src->getComponents()
			copyUnscaled4onto3( src );
		}
	}
	else
	{
		// Scaling needed
		// No scaling needed
		if( src->getComponents() == dst->getComponents() )
		{
			copyScaled( src );
		}
		else
		if( 3 == src->getComponents() )
		{
			copyScaled3onto4( src );
		}
		else
		{
			// 4 == src->getComponents()
			copyScaled4onto3( src );
		}
	}
}

// Src and dst are same size.  Src and dst have same number of components.
void LLImageRaw::copyUnscaled(LLImageRaw* src)
{
	LLImageRaw* dst = this;  // Just for clarity.

	llassert( (1 == src->getComponents()) || (3 == src->getComponents()) || (4 == src->getComponents()) );
	llassert( src->getComponents() == dst->getComponents() );
	llassert( (src->getWidth() == dst->getWidth()) && (src->getHeight() == dst->getHeight()) );

	memcpy( dst->getData(), src->getData(), getWidth() * getHeight() * getComponents() );	/* Flawfinder: ignore */
}


// Src and dst can be any size.  Src has 3 components.  Dst has 4 components.
void LLImageRaw::copyScaled3onto4(LLImageRaw* src)
{
	llassert( (3 == src->getComponents()) && (4 == getComponents()) );

	// Slow, but simple.  Optimize later if needed.
	LLImageRaw temp( src->getWidth(), src->getHeight(), 4);
	temp.copyUnscaled3onto4( src );
	copyScaled( &temp );
}


// Src and dst can be any size.  Src has 4 components.  Dst has 3 components.
void LLImageRaw::copyScaled4onto3(LLImageRaw* src)
{
	llassert( (4 == src->getComponents()) && (3 == getComponents()) );

	// Slow, but simple.  Optimize later if needed.
	LLImageRaw temp( src->getWidth(), src->getHeight(), 3);
	temp.copyUnscaled4onto3( src );
	copyScaled( &temp );
}


// Src and dst are same size.  Src has 4 components.  Dst has 3 components.
void LLImageRaw::copyUnscaled4onto3( LLImageRaw* src )
{
	LLImageRaw* dst = this;  // Just for clarity.

	llassert( (3 == dst->getComponents()) && (4 == src->getComponents()) );
	llassert( (src->getWidth() == dst->getWidth()) && (src->getHeight() == dst->getHeight()) );

	S32 pixels = getWidth() * getHeight();
	U8* src_data = src->getData();
	U8* dst_data = dst->getData();
	for( S32 i=0; i<pixels; i++ )
	{
		dst_data[0] = src_data[0];
		dst_data[1] = src_data[1];
		dst_data[2] = src_data[2];
		src_data += 4;
		dst_data += 3;
	}
}


// Src and dst are same size.  Src has 3 components.  Dst has 4 components.
void LLImageRaw::copyUnscaled3onto4( LLImageRaw* src )
{
	LLImageRaw* dst = this;  // Just for clarity.
	llassert( 3 == src->getComponents() );
	llassert( 4 == dst->getComponents() );
	llassert( (src->getWidth() == dst->getWidth()) && (src->getHeight() == dst->getHeight()) );

	S32 pixels = getWidth() * getHeight();
	U8* src_data = src->getData();
	U8* dst_data = dst->getData();
	for( S32 i=0; i<pixels; i++ )
	{
		dst_data[0] = src_data[0];
		dst_data[1] = src_data[1];
		dst_data[2] = src_data[2];
		dst_data[3] = 255;
		src_data += 3;
		dst_data += 4;
	}
}


// Src and dst can be any size.  Src and dst have same number of components.
void LLImageRaw::copyScaled( LLImageRaw* src )
{
	LLImageRaw* dst = this;  // Just for clarity.

	llassert_always( (1 == src->getComponents()) || (3 == src->getComponents()) || (4 == src->getComponents()) );
	llassert_always( src->getComponents() == dst->getComponents() );

	if( (src->getWidth() == dst->getWidth()) && (src->getHeight() == dst->getHeight()) )
	{
		memcpy( dst->getData(), src->getData(), getWidth() * getHeight() * getComponents() );	/* Flawfinder: ignore */
		return;
	}

	S32 temp_data_size = src->getWidth() * dst->getHeight() * getComponents();
	llassert_always(temp_data_size > 0);
	std::vector<U8> temp_buffer(temp_data_size);

	// Vertical
	for( S32 col = 0; col < src->getWidth(); col++ )
	{
		copyLineScaled( src->getData() + (getComponents() * col), &temp_buffer[0] + (getComponents() * col), src->getHeight(), dst->getHeight(), src->getWidth(), src->getWidth() );
	}

	// Horizontal
	for( S32 row = 0; row < dst->getHeight(); row++ )
	{
		copyLineScaled( &temp_buffer[0] + (getComponents() * src->getWidth() * row), dst->getData() + (getComponents() * dst->getWidth() * row), src->getWidth(), dst->getWidth(), 1, 1 );
	}
}


BOOL LLImageRaw::scale( S32 new_width, S32 new_height, BOOL scale_image_data )
{
	llassert((1 == getComponents()) || (3 == getComponents()) || (4 == getComponents()) );

	S32 old_width = getWidth();
	S32 old_height = getHeight();
	
	if( (old_width == new_width) && (old_height == new_height) )
	{
		return TRUE;  // Nothing to do.
	}

	// Reallocate the data buffer.

	if (scale_image_data)
	{
		S32 temp_data_size = old_width * new_height * getComponents();
		llassert_always(temp_data_size > 0);
		std::vector<U8> temp_buffer(temp_data_size);

		// Vertical
		for( S32 col = 0; col < old_width; col++ )
		{
			copyLineScaled( getData() + (getComponents() * col), &temp_buffer[0] + (getComponents() * col), old_height, new_height, old_width, old_width );
		}

		deleteData();

		U8* new_buffer = allocateDataSize(new_width, new_height, getComponents());

		// Horizontal
		for( S32 row = 0; row < new_height; row++ )
		{
			copyLineScaled( &temp_buffer[0] + (getComponents() * old_width * row), new_buffer + (getComponents() * new_width * row), old_width, new_width, 1, 1 );
		}
	}
	else
	{
		// copy	out	existing image data
		S32	temp_data_size = old_width * old_height	* getComponents();
		std::vector<U8> temp_buffer(temp_data_size);
		memcpy(&temp_buffer[0],	getData(), temp_data_size);

		// allocate	new	image data,	will delete	old	data
		U8*	new_buffer = allocateDataSize(new_width, new_height, getComponents());

		for( S32 row = 0; row <	new_height;	row++ )
		{
			if (row	< old_height)
			{
				memcpy(new_buffer +	(new_width * row * getComponents()), &temp_buffer[0] + (old_width *	row	* getComponents()),	getComponents()	* llmin(old_width, new_width));
				if (old_width <	new_width)
				{
					// pad out rest	of row with	black
					memset(new_buffer +	(getComponents() * ((new_width * row) +	old_width)), 0,	getComponents()	* (new_width - old_width));
				}
			}
			else
			{
				// pad remaining rows with black
				memset(new_buffer +	(new_width * row * getComponents()), 0,	new_width *	getComponents());
			}
		}
	}

	return TRUE ;
}

void LLImageRaw::copyLineScaled( U8* in, U8* out, S32 in_pixel_len, S32 out_pixel_len, S32 in_pixel_step, S32 out_pixel_step )
{
	const S32 components = getComponents();
	llassert( components >= 1 && components <= 4 );

	const F32 ratio = F32(in_pixel_len) / out_pixel_len; // ratio of old to new
	const F32 norm_factor = 1.f / ratio;

	S32 goff = components >= 2 ? 1 : 0;
	S32 boff = components >= 3 ? 2 : 0;
	for( S32 x = 0; x < out_pixel_len; x++ )
	{
		// Sample input pixels in range from sample0 to sample1.
		// Avoid floating point accumulation error... don't just add ratio each time.  JC
		const F32 sample0 = x * ratio;
		const F32 sample1 = (x+1) * ratio;
		const S32 index0 = llfloor(sample0);			// left integer (floor)
		const S32 index1 = llfloor(sample1);			// right integer (floor)
		const F32 fract0 = 1.f - (sample0 - F32(index0));	// spill over on left
		const F32 fract1 = sample1 - F32(index1);			// spill-over on right

		if( index0 == index1 )
		{
			// Interval is embedded in one input pixel
			S32 t0 = x * out_pixel_step * components;
			S32 t1 = index0 * in_pixel_step * components;
			U8* outp = out + t0;
			U8* inp = in + t1;
			for (S32 i = 0; i < components; ++i)
			{
				*outp = *inp;
				++outp;
				++inp;
			}
		}
		else
		{
			// Left straddle
			S32 t1 = index0 * in_pixel_step * components;
			F32 r = in[t1 + 0] * fract0;
			F32 g = in[t1 + goff] * fract0;
			F32 b = in[t1 + boff] * fract0;
			F32 a = 0;
			if( components == 4)
			{
				a = in[t1 + 3] * fract0;
			}
		
			// Central interval
			if (components < 4)
			{
				for( S32 u = index0 + 1; u < index1; u++ )
				{
					S32 t2 = u * in_pixel_step * components;
					r += in[t2 + 0];
					g += in[t2 + goff];
					b += in[t2 + boff];
				}
			}
			else
			{
				for( S32 u = index0 + 1; u < index1; u++ )
				{
					S32 t2 = u * in_pixel_step * components;
					r += in[t2 + 0];
					g += in[t2 + 1];
					b += in[t2 + 2];
					a += in[t2 + 3];
				}
			}

			// right straddle
			// Watch out for reading off of end of input array.
			if( fract1 && index1 < in_pixel_len )
			{
				S32 t3 = index1 * in_pixel_step * components;
				if (components < 4)
				{
					U8 in0 = in[t3 + 0];
					U8 in1 = in[t3 + goff];
					U8 in2 = in[t3 + boff];
					r += in0 * fract1;
					g += in1 * fract1;
					b += in2 * fract1;
				}
				else
				{
					U8 in0 = in[t3 + 0];
					U8 in1 = in[t3 + 1];
					U8 in2 = in[t3 + 2];
					U8 in3 = in[t3 + 3];
					r += in0 * fract1;
					g += in1 * fract1;
					b += in2 * fract1;
					a += in3 * fract1;
				}
			}

			r *= norm_factor;
			g *= norm_factor;
			b *= norm_factor;
			a *= norm_factor;  // skip conditional

			S32 t4 = x * out_pixel_step * components;
			out[t4 + 0] = U8(llround(r));
			if (components >= 2)
				out[t4 + 1] = U8(llround(g));
			if (components >= 3)
				out[t4 + 2] = U8(llround(b));
			if( components == 4)
				out[t4 + 3] = U8(llround(a));
		}
	}
}

void LLImageRaw::compositeRowScaled4onto3( U8* in, U8* out, S32 in_pixel_len, S32 out_pixel_len )
{
	llassert( getComponents() == 3 );

	const S32 IN_COMPONENTS = 4;
	const S32 OUT_COMPONENTS = 3;

	const F32 ratio = F32(in_pixel_len) / out_pixel_len; // ratio of old to new
	const F32 norm_factor = 1.f / ratio;

	for( S32 x = 0; x < out_pixel_len; x++ )
	{
		// Sample input pixels in range from sample0 to sample1.
		// Avoid floating point accumulation error... don't just add ratio each time.  JC
		const F32 sample0 = x * ratio;
		const F32 sample1 = (x+1) * ratio;
		const S32 index0 = S32(sample0);			// left integer (floor)
		const S32 index1 = S32(sample1);			// right integer (floor)
		const F32 fract0 = 1.f - (sample0 - F32(index0));	// spill over on left
		const F32 fract1 = sample1 - F32(index1);			// spill-over on right

		U8 in_scaled_r;
		U8 in_scaled_g;
		U8 in_scaled_b;
		U8 in_scaled_a;

		if( index0 == index1 )
		{
			// Interval is embedded in one input pixel
			S32 t1 = index0 * IN_COMPONENTS;
			in_scaled_r = in[t1 + 0];
			in_scaled_g = in[t1 + 0];
			in_scaled_b = in[t1 + 0];
			in_scaled_a = in[t1 + 0];
		}
		else
		{
			// Left straddle
			S32 t1 = index0 * IN_COMPONENTS;
			F32 r = in[t1 + 0] * fract0;
			F32 g = in[t1 + 1] * fract0;
			F32 b = in[t1 + 2] * fract0;
			F32 a = in[t1 + 3] * fract0;
		
			// Central interval
			for( S32 u = index0 + 1; u < index1; u++ )
			{
				S32 t2 = u * IN_COMPONENTS;
				r += in[t2 + 0];
				g += in[t2 + 1];
				b += in[t2 + 2];
				a += in[t2 + 3];
			}

			// right straddle
			// Watch out for reading off of end of input array.
			if( fract1 && index1 < in_pixel_len )
			{
				S32 t3 = index1 * IN_COMPONENTS;
				r += in[t3 + 0] * fract1;
				g += in[t3 + 1] * fract1;
				b += in[t3 + 2] * fract1;
				a += in[t3 + 3] * fract1;
			}

			r *= norm_factor;
			g *= norm_factor;
			b *= norm_factor;
			a *= norm_factor;

			in_scaled_r = U8(llround(r));
			in_scaled_g = U8(llround(g));
			in_scaled_b = U8(llround(b));
			in_scaled_a = U8(llround(a));
		}

		if( in_scaled_a )
		{
			if( 255 == in_scaled_a )
			{
				out[0] = in_scaled_r;
				out[1] = in_scaled_g;
				out[2] = in_scaled_b;
			}
			else
			{
				U8 transparency = 255 - in_scaled_a;
				out[0] = fastFractionalMult( out[0], transparency ) + fastFractionalMult( in_scaled_r, in_scaled_a );
				out[1] = fastFractionalMult( out[1], transparency ) + fastFractionalMult( in_scaled_g, in_scaled_a );
				out[2] = fastFractionalMult( out[2], transparency ) + fastFractionalMult( in_scaled_b, in_scaled_a );
			}
		}
		out += OUT_COMPONENTS;
	}
}


//----------------------------------------------------------------------------

static struct
{
	const char* exten;
	EImageCodec codec;
}
file_extensions[] =
{
	{ "bmp", IMG_CODEC_BMP },
	{ "tga", IMG_CODEC_TGA },
	{ "j2c", IMG_CODEC_J2C },
	{ "jp2", IMG_CODEC_J2C },
	{ "texture", IMG_CODEC_J2C },
	{ "jpg", IMG_CODEC_JPEG },
	{ "jpeg", IMG_CODEC_JPEG },
	{ "mip", IMG_CODEC_DXT },
	{ "dxt", IMG_CODEC_DXT },
	{ "png", IMG_CODEC_PNG }
};
#define NUM_FILE_EXTENSIONS LL_ARRAY_SIZE(file_extensions)
#if 0
static std::string find_file(std::string &name, S8 *codec)
{
	std::string tname;
	for (int i=0; i<(int)(NUM_FILE_EXTENSIONS); i++)
	{
		tname = name + "." + std::string(file_extensions[i].exten);
		llifstream ifs(tname, llifstream::binary);
		if (ifs.is_open())
		{
			ifs.close();
			if (codec)
				*codec = file_extensions[i].codec;
			return std::string(file_extensions[i].exten);
		}
	}
	return std::string("");
}
#endif
EImageCodec LLImageBase::getCodecFromExtension(const std::string& exten)
{
	for (int i=0; i<(int)(NUM_FILE_EXTENSIONS); i++)
	{
		if (exten == file_extensions[i].exten)
			return file_extensions[i].codec;
	}
	return IMG_CODEC_INVALID;
}
#if 0
bool LLImageRaw::createFromFile(const std::string &filename, bool j2c_lowest_mip_only)
{
	std::string name = filename;
	size_t dotidx = name.rfind('.');
	S8 codec = IMG_CODEC_INVALID;
	std::string exten;
	
	deleteData(); // delete any existing data

	if (dotidx != std::string::npos)
	{
		exten = name.substr(dotidx+1);
		LLStringUtil::toLower(exten);
		codec = getCodecFromExtension(exten);
	}
	else
	{
		exten = find_file(name, &codec);
		name = name + "." + exten;
	}
	if (codec == IMG_CODEC_INVALID)
	{
		return false; // format not recognized
	}

	llifstream ifs(name, llifstream::binary);
	if (!ifs.is_open())
	{
		// SJB: changed from llinfos to lldebugs to reduce spam
		lldebugs << "Unable to open image file: " << name << llendl;
		return false;
	}
	
	ifs.seekg (0, std::ios::end);
	int length = ifs.tellg();
	if (j2c_lowest_mip_only && length > 2048)
	{
		length = 2048;
	}
	ifs.seekg (0, std::ios::beg);

	if (!length)
	{
		llinfos << "Zero length file file: " << name << llendl;
		return false;
	}
	
	LLPointer<LLImageFormatted> image = LLImageFormatted::createFromType(codec);
	llassert(image.notNull());

	U8 *buffer = image->allocateData(length);
	ifs.read ((char*)buffer, length);
	ifs.close();
	
	BOOL success;

	success = image->updateData();
	if (success)
	{
		if (j2c_lowest_mip_only && codec == IMG_CODEC_J2C)
		{
			S32 width = image->getWidth();
			S32 height = image->getHeight();
			S32 discard_level = 0;
			while (width > 1 && height > 1 && discard_level < MAX_DISCARD_LEVEL)
			{
				width >>= 1;
				height >>= 1;
				discard_level++;
			}
			((LLImageJ2C *)((LLImageFormatted*)image))->setDiscardLevel(discard_level);
		}
		success = image->decode(this, 100000.0f);
	}

	image = NULL; // deletes image
	if (!success)
	{
		deleteData();
		llwarns << "Unable to decode image" << name << llendl;
		return false;
	}

	return true;
}
#endif
//---------------------------------------------------------------------------
// LLImageFormatted
//---------------------------------------------------------------------------

//static
S32 LLImageFormatted::sGlobalFormattedMemory = 0;

LLImageFormatted::LLImageFormatted(S8 codec)
	: LLImageBase(),
	  mCodec(codec),
	  mDecoding(0),
	  mDecoded(0),
	  mDiscardLevel(-1),
	  mLevels(0)
{
}

// virtual
LLImageFormatted::~LLImageFormatted()
{
	// NOTE: ~LLimageBase() call to deleteData() calls LLImageBase::deleteData()
	//        NOT LLImageFormatted::deleteData()
	deleteData();
}

//----------------------------------------------------------------------------

//virtual
void LLImageFormatted::resetLastError()
{
	LLImage::setLastError("");
}

//virtual
void LLImageFormatted::setLastError(const std::string& message, const std::string& filename)
{
	std::string error = message;
	if (!filename.empty())
		error += std::string(" FILE: ") + filename;
	LLImage::setLastError(error);
}

//----------------------------------------------------------------------------

// static
LLImageFormatted* LLImageFormatted::createFromType(S8 codec)
{
	LLImageFormatted* image;
	switch(codec)
	{
	  case IMG_CODEC_BMP:
		image = new LLImageBMP();
		break;
	  case IMG_CODEC_TGA:
		image = new LLImageTGA();
		break;
	  case IMG_CODEC_JPEG:
		image = new LLImageJPEG();
		break;
	  case IMG_CODEC_PNG:
		image = new LLImagePNG();
		break;
	  case IMG_CODEC_J2C:
		image = new LLImageJ2C();
		break;
	  case IMG_CODEC_DXT:
		image = new LLImageDXT();
		break;
	  default:
		image = NULL;
		break;
	}
	return image;
}

// static
LLImageFormatted* LLImageFormatted::createFromExtension(const std::string& instring)
{
	std::string exten;
	size_t dotidx = instring.rfind('.');
	if (dotidx != std::string::npos)
	{
		exten = instring.substr(dotidx+1);
	}
	else
	{
		exten = instring;
	}
	S8 codec = getCodecFromExtension(exten);
	return createFromType(codec);
}
//----------------------------------------------------------------------------

// virtual
void LLImageFormatted::dump()
{
	LLImageBase::dump();

	llinfos << "LLImageFormatted"
			<< " mDecoding " << mDecoding
			<< " mCodec " << S32(mCodec)
			<< " mDecoded " << mDecoded
			<< llendl;
}

//----------------------------------------------------------------------------

S32 LLImageFormatted::calcDataSize(S32 discard_level)
{
	if (discard_level < 0)
	{
		discard_level = mDiscardLevel;
	}
	S32 w = getWidth() >> discard_level;
	S32 h = getHeight() >> discard_level;
	w = llmax(w, 1);
	h = llmax(h, 1);
	return w * h * getComponents();
}

S32 LLImageFormatted::calcDiscardLevelBytes(S32 bytes)
{
	llassert(bytes >= 0);
	S32 discard_level = 0;
	while (1)
	{
		S32 bytes_needed = calcDataSize(discard_level); // virtual
		if (bytes_needed <= bytes)
		{
			break;
		}
		discard_level++;
		if (discard_level > MAX_IMAGE_MIP)
		{
			return -1;
		}
	}
	return discard_level;
}


//----------------------------------------------------------------------------

// Subclasses that can handle more than 4 channels should override this function.
BOOL LLImageFormatted::decodeChannels(LLImageRaw* raw_image,F32  decode_time, S32 first_channel, S32 max_channel)
{
	llassert( (first_channel == 0) && (max_channel == 4) );
	return decode( raw_image, decode_time );  // Loads first 4 channels by default.
} 

//----------------------------------------------------------------------------

// virtual
U8* LLImageFormatted::allocateData(S32 size)
{
	U8* res = LLImageBase::allocateData(size); // calls deleteData()
	sGlobalFormattedMemory += getDataSize();
	return res;
}

// virtual
U8* LLImageFormatted::reallocateData(S32 size)
{
	sGlobalFormattedMemory -= getDataSize();
	U8* res = LLImageBase::reallocateData(size);
	sGlobalFormattedMemory += getDataSize();
	return res;
}

// virtual
void LLImageFormatted::deleteData()
{
	sGlobalFormattedMemory -= getDataSize();
	LLImageBase::deleteData();
}

//----------------------------------------------------------------------------

// virtual
void LLImageFormatted::sanityCheck()
{
	LLImageBase::sanityCheck();

	if (mCodec >= IMG_CODEC_EOF)
	{
		llerrs << "Failed LLImageFormatted::sanityCheck "
			   << "decoding " << S32(mDecoding)
			   << "decoded " << S32(mDecoded)
			   << "codec " << S32(mCodec)
			   << llendl;
	}
}

//----------------------------------------------------------------------------

BOOL LLImageFormatted::copyData(U8 *data, S32 size)
{
	if ( data && ((data != getData()) || (size != getDataSize())) )
	{
		deleteData();
		allocateData(size);
		memcpy(getData(), data, size);	/* Flawfinder: ignore */
	}
	return TRUE;
}

// LLImageFormatted becomes the owner of data
void LLImageFormatted::setData(U8 *data, S32 size)
{
	if (data && data != getData())
	{
		deleteData();
		setDataAndSize(data, size); // Access private LLImageBase members

		sGlobalFormattedMemory += getDataSize();
	}
}

void LLImageFormatted::appendData(U8 *data, S32 size)
{
	if (data)
	{
		if (!getData())
		{
			setData(data, size);
		}
		else 
		{
			S32 cursize = getDataSize();
			S32 newsize = cursize + size;
			reallocateData(newsize);
			memcpy(getData() + cursize, data, size);
			FREE_MEM(LLImageBase::getPrivatePool(), data);
		}
	}
}

//----------------------------------------------------------------------------

BOOL LLImageFormatted::load(const std::string &filename, int load_size)
{
	resetLastError();

	S32 file_size = 0;
	LLAPRFile infile ;
	infile.open(filename, LL_APR_RB, NULL, &file_size);
	apr_file_t* apr_file = infile.getFileHandle();
	if (!apr_file)
	{
		setLastError("Unable to open file for reading", filename);
		return FALSE;
	}
	if (file_size == 0)
	{
		setLastError("File is empty",filename);
		return FALSE;
	}

	// Constrain the load size to acceptable values
	if ((load_size == 0) || (load_size > file_size))
	{
		load_size = file_size;
	}
	BOOL res;
	U8 *data = allocateData(load_size);
	apr_size_t bytes_read = load_size;
	apr_status_t s = apr_file_read(apr_file, data, &bytes_read); // modifies bytes_read
	if (s != APR_SUCCESS || (S32) bytes_read != load_size)
	{
		deleteData();
		setLastError("Unable to read file",filename);
		res = FALSE;
	}
	else
	{
		res = updateData();
	}
	
	return res;
}

BOOL LLImageFormatted::save(const std::string &filename)
{
	resetLastError();

	LLAPRFile outfile ;
	outfile.open(filename, LL_APR_WB);
	if (!outfile.getFileHandle())
	{
		setLastError("Unable to open file for writing", filename);
		return FALSE;
	}
	
	outfile.write(getData(), 	getDataSize());
	outfile.close() ;
	return TRUE;
}

// BOOL LLImageFormatted::save(LLVFS *vfs, const LLUUID &uuid, LLAssetType::EType type)
// Depricated to remove VFS dependency.
// Use:
// LLVFile::writeFile(image->getData(), image->getDataSize(), vfs, uuid, type);

//----------------------------------------------------------------------------

S8 LLImageFormatted::getCodec() const
{
	return mCodec;
}

//============================================================================

static void avg4_colors4(const U8* a, const U8* b, const U8* c, const U8* d, U8* dst)
{
	dst[0] = (U8)(((U32)(a[0]) + b[0] + c[0] + d[0])>>2);
	dst[1] = (U8)(((U32)(a[1]) + b[1] + c[1] + d[1])>>2);
	dst[2] = (U8)(((U32)(a[2]) + b[2] + c[2] + d[2])>>2);
	dst[3] = (U8)(((U32)(a[3]) + b[3] + c[3] + d[3])>>2);
}

static void avg4_colors3(const U8* a, const U8* b, const U8* c, const U8* d, U8* dst)
{
	dst[0] = (U8)(((U32)(a[0]) + b[0] + c[0] + d[0])>>2);
	dst[1] = (U8)(((U32)(a[1]) + b[1] + c[1] + d[1])>>2);
	dst[2] = (U8)(((U32)(a[2]) + b[2] + c[2] + d[2])>>2);
}

static void avg4_colors2(const U8* a, const U8* b, const U8* c, const U8* d, U8* dst)
{
	dst[0] = (U8)(((U32)(a[0]) + b[0] + c[0] + d[0])>>2);
	dst[1] = (U8)(((U32)(a[1]) + b[1] + c[1] + d[1])>>2);
}

void LLImageBase::setDataAndSize(U8 *data, S32 size)
{ 
	ll_assert_aligned(data, 16);
	memDisclaim(mDataSize);
	mData = data; mDataSize = size; 
	memClaim(mDataSize);
}	

//static
void LLImageBase::generateMip(const U8* indata, U8* mipdata, S32 width, S32 height, S32 nchannels)
{
	llassert(width > 0 && height > 0);
	U8* data = mipdata;
	S32 in_width = width*2;
	for (S32 h=0; h<height; h++)
	{
		for (S32 w=0; w<width; w++)
		{
			switch(nchannels)
			{
			  case 4:
				avg4_colors4(indata, indata+4, indata+4*in_width, indata+4*in_width+4, data);
				break;
			  case 3:
				avg4_colors3(indata, indata+3, indata+3*in_width, indata+3*in_width+3, data);
				break;
			  case 2:
				avg4_colors2(indata, indata+2, indata+2*in_width, indata+2*in_width+2, data);
				break;
			  case 1:
				*(U8*)data = (U8)(((U32)(indata[0]) + indata[1] + indata[in_width] + indata[in_width+1])>>2);
				break;
			  default:
				llerrs << "generateMmip called with bad num channels" << llendl;
			}
			indata += nchannels*2;
			data += nchannels;
		}
		indata += nchannels*in_width; // skip odd lines
	}
}


//============================================================================

//static
F32 LLImageBase::calc_download_priority(F32 virtual_size, F32 visible_pixels, S32 bytes_sent)
{
	F32 w_priority;

	F32 bytes_weight = 1.f;
	if (!bytes_sent)
	{
		bytes_weight = 20.f;
	}
	else if (bytes_sent < 1000)
	{
		bytes_weight = 1.f;
	}
	else if (bytes_sent < 2000)
	{
		bytes_weight = 1.f/1.5f;
	}
	else if (bytes_sent < 4000)
	{
		bytes_weight = 1.f/3.f;
	}
	else if (bytes_sent < 8000)
	{
		bytes_weight = 1.f/6.f;
	}
	else if (bytes_sent < 16000)
	{
		bytes_weight = 1.f/12.f;
	}
	else if (bytes_sent < 32000)
	{
		bytes_weight = 1.f/20.f;
	}
	else if (bytes_sent < 64000)
	{
		bytes_weight = 1.f/32.f;
	}
	else
	{
		bytes_weight = 1.f/64.f;
	}
	bytes_weight *= bytes_weight;


	//llinfos << "VS: " << virtual_size << llendl;
	F32 virtual_size_factor = virtual_size / (10.f*10.f);

	// The goal is for weighted priority to be <= 0 when we've reached a point where
	// we've sent enough data.
	//llinfos << "BytesSent: " << bytes_sent << llendl;
	//llinfos << "BytesWeight: " << bytes_weight << llendl;
	//llinfos << "PreLog: " << bytes_weight * virtual_size_factor << llendl;
	w_priority = (F32)log10(bytes_weight * virtual_size_factor);

	//llinfos << "PreScale: " << w_priority << llendl;

	// We don't want to affect how MANY bytes we send based on the visible pixels, but the order
	// in which they're sent.  We post-multiply so we don't change the zero point.
	if (w_priority > 0.f)
	{
		F32 pixel_weight = (F32)log10(visible_pixels + 1)*3.0f;
		w_priority *= pixel_weight;
	}

	return w_priority;
}

//============================================================================<|MERGE_RESOLUTION|>--- conflicted
+++ resolved
@@ -158,7 +158,7 @@
 // virtual
 void LLImageBase::deleteData()
 {
-	FREE_MEM(sPrivatePoolp, mData);
+	FREE_MEM(sPrivatePoolp, mData) ;
 	memDisclaim(mDataSize);
 	mData = NULL;
 	mDataSize = 0;
@@ -293,10 +293,6 @@
 LLImageRaw::LLImageRaw(U8 *data, U16 width, U16 height, S8 components, bool no_copy)
 	: LLImageBase()
 {
-<<<<<<< HEAD
-
-=======
->>>>>>> 368dd542
 	if(no_copy)
 	{
 		setDataAndSize(data, width, height, components);
