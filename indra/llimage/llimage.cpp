/** 
 * @file llimage.cpp
 * @brief Base class for images.
 *
 * $LicenseInfo:firstyear=2001&license=viewerlgpl$
 * Second Life Viewer Source Code
 * Copyright (C) 2010, Linden Research, Inc.
 * 
 * This library is free software; you can redistribute it and/or
 * modify it under the terms of the GNU Lesser General Public
 * License as published by the Free Software Foundation;
 * version 2.1 of the License only.
 * 
 * This library is distributed in the hope that it will be useful,
 * but WITHOUT ANY WARRANTY; without even the implied warranty of
 * MERCHANTABILITY or FITNESS FOR A PARTICULAR PURPOSE.  See the GNU
 * Lesser General Public License for more details.
 * 
 * You should have received a copy of the GNU Lesser General Public
 * License along with this library; if not, write to the Free Software
 * Foundation, Inc., 51 Franklin Street, Fifth Floor, Boston, MA  02110-1301  USA
 * 
 * Linden Research, Inc., 945 Battery Street, San Francisco, CA  94111  USA
 * $/LicenseInfo$
 */

#include "linden_common.h"

#include "llimageworker.h"
#include "llimage.h"

#include "llmath.h"
#include "v4coloru.h"

#include "llimagebmp.h"
#include "llimagetga.h"
#include "llimagej2c.h"
#include "llimagejpeg.h"
#include "llimagepng.h"
#include "llimagedxt.h"
#include "llmemory.h"

#include <boost/preprocessor.hpp>

//..................................................................................
//..................................................................................
// Helper macrose's for generate cycle unwrap templates
//..................................................................................
#define _UNROL_GEN_TPL_arg_0(arg)
#define _UNROL_GEN_TPL_arg_1(arg) arg

#define _UNROL_GEN_TPL_comma_0
#define _UNROL_GEN_TPL_comma_1 BOOST_PP_COMMA()
//..................................................................................
#define _UNROL_GEN_TPL_ARGS_macro(z,n,seq) \
	BOOST_PP_CAT(_UNROL_GEN_TPL_arg_, BOOST_PP_MOD(n, 2))(BOOST_PP_SEQ_ELEM(n, seq)) BOOST_PP_CAT(_UNROL_GEN_TPL_comma_, BOOST_PP_AND(BOOST_PP_MOD(n, 2), BOOST_PP_NOT_EQUAL(BOOST_PP_INC(n), BOOST_PP_SEQ_SIZE(seq))))

#define _UNROL_GEN_TPL_ARGS(seq) \
	BOOST_PP_REPEAT(BOOST_PP_SEQ_SIZE(seq), _UNROL_GEN_TPL_ARGS_macro, seq)
//..................................................................................

#define _UNROL_GEN_TPL_TYPE_ARGS_macro(z,n,seq) \
	BOOST_PP_SEQ_ELEM(n, seq) BOOST_PP_CAT(_UNROL_GEN_TPL_comma_, BOOST_PP_AND(BOOST_PP_MOD(n, 2), BOOST_PP_NOT_EQUAL(BOOST_PP_INC(n), BOOST_PP_SEQ_SIZE(seq))))

#define _UNROL_GEN_TPL_TYPE_ARGS(seq) \
	BOOST_PP_REPEAT(BOOST_PP_SEQ_SIZE(seq), _UNROL_GEN_TPL_TYPE_ARGS_macro, seq)
//..................................................................................
#define _UNROLL_GEN_TPL_foreach_ee(z, n, seq) \
	executor<n>(_UNROL_GEN_TPL_ARGS(seq));

#define _UNROLL_GEN_TPL(name, args_seq, operation, spec) \
	template<> struct name<spec> { \
	private: \
		template<S32 _idx> inline void executor(_UNROL_GEN_TPL_TYPE_ARGS(args_seq)) { \
			BOOST_PP_SEQ_ENUM(operation) ; \
		} \
	public: \
		inline void operator()(_UNROL_GEN_TPL_TYPE_ARGS(args_seq)) { \
			BOOST_PP_REPEAT(spec, _UNROLL_GEN_TPL_foreach_ee, args_seq) \
		} \
};
//..................................................................................
#define _UNROLL_GEN_TPL_foreach_seq_macro(r, data, elem) \
	_UNROLL_GEN_TPL(BOOST_PP_SEQ_ELEM(0, data), BOOST_PP_SEQ_ELEM(1, data), BOOST_PP_SEQ_ELEM(2, data), elem)

#define UNROLL_GEN_TPL(name, args_seq, operation, spec_seq) \
	/*general specialization - should not be implemented!*/ \
	template<U8> struct name { inline void operator()(_UNROL_GEN_TPL_TYPE_ARGS(args_seq)) { /*static_assert(!"Should not be instantiated.");*/  } }; \
	BOOST_PP_SEQ_FOR_EACH(_UNROLL_GEN_TPL_foreach_seq_macro, (name)(args_seq)(operation), spec_seq)
//..................................................................................
//..................................................................................


//..................................................................................
// Generated unrolling loop templates with specializations
//..................................................................................
//example: for(c = 0; c < ch; ++c) comp[c] = cx[0] = 0;
UNROLL_GEN_TPL(uroll_zeroze_cx_comp, (S32 *)(cx)(S32 *)(comp), (cx[_idx] = comp[_idx] = 0), (1)(3)(4));
//example: for(c = 0; c < ch; ++c) comp[c] >>= 4;
UNROLL_GEN_TPL(uroll_comp_rshftasgn_constval, (S32 *)(comp)(const S32)(cval), (comp[_idx] >>= cval), (1)(3)(4));
//example: for(c = 0; c < ch; ++c) comp[c] = (cx[c] >> 5) * yap;
UNROLL_GEN_TPL(uroll_comp_asgn_cx_rshft_cval_all_mul_val, (S32 *)(comp)(S32 *)(cx)(const S32)(cval)(S32)(val), (comp[_idx] = (cx[_idx] >> cval) * val), (1)(3)(4));
//example: for(c = 0; c < ch; ++c) comp[c] += (cx[c] >> 5) * Cy;
UNROLL_GEN_TPL(uroll_comp_plusasgn_cx_rshft_cval_all_mul_val, (S32 *)(comp)(S32 *)(cx)(const S32)(cval)(S32)(val), (comp[_idx] += (cx[_idx] >> cval) * val), (1)(3)(4));
//example: for(c = 0; c < ch; ++c) comp[c] += pix[c] * info.xapoints[x];
UNROLL_GEN_TPL(uroll_inp_plusasgn_pix_mul_val, (S32 *)(comp)(const U8 *)(pix)(S32)(val), (comp[_idx] += pix[_idx] * val), (1)(3)(4));
//example: for(c = 0; c < ch; ++c) cx[c] = pix[c] * info.xapoints[x];
UNROLL_GEN_TPL(uroll_inp_asgn_pix_mul_val, (S32 *)(comp)(const U8 *)(pix)(S32)(val), (comp[_idx] = pix[_idx] * val), (1)(3)(4));
//example: for(c = 0; c < ch; ++c) comp[c] = ((cx[c] * info.yapoints[y]) + (comp[c] * (256 - info.yapoints[y]))) >> 16;
UNROLL_GEN_TPL(uroll_comp_asgn_cx_mul_apoint_plus_comp_mul_inv_apoint_allshifted_16_r, (S32 *)(comp)(S32 *)(cx)(S32)(apoint), (comp[_idx] = ((cx[_idx] * apoint) + (comp[_idx] * (256 - apoint))) >> 16), (1)(3)(4));
//example: for(c = 0; c < ch; ++c) comp[c] = (comp[c] + pix[c] * info.yapoints[y]) >> 8;
UNROLL_GEN_TPL(uroll_comp_asgn_comp_plus_pix_mul_apoint_allshifted_8_r, (S32 *)(comp)(const U8 *)(pix)(S32)(apoint), (comp[_idx] = (comp[_idx] + pix[_idx] * apoint) >> 8), (1)(3)(4));
//example: for(c = 0; c < ch; ++c) comp[c] = ((comp[c]*(256 - info.xapoints[x])) + ((cx[c] * info.xapoints[x]))) >> 12;
UNROLL_GEN_TPL(uroll_comp_asgn_comp_mul_inv_apoint_plus_cx_mul_apoint_allshifted_12_r, (S32 *)(comp)(S32)(apoint)(S32 *)(cx), (comp[_idx] = ((comp[_idx] * (256-apoint)) + (cx[_idx] * apoint)) >> 12), (1)(3)(4));
//example: for(c = 0; c < ch; ++c) *dptr++ = comp[c]&0xff;
UNROLL_GEN_TPL(uroll_uref_dptr_inc_asgn_comp_and_ff, (U8 *&)(dptr)(S32 *)(comp), (*dptr++ = comp[_idx]&0xff), (1)(3)(4));
//example: for(c = 0; c < ch; ++c) *dptr++ = (sptr[info.xpoints[x]*ch + c])&0xff;
UNROLL_GEN_TPL(uroll_uref_dptr_inc_asgn_sptr_apoint_plus_idx_alland_ff, (U8 *&)(dptr)(const U8 *)(sptr)(S32)(apoint), (*dptr++ = sptr[apoint + _idx]&0xff), (1)(3)(4));
//example: for(c = 0; c < ch; ++c) *dptr++ = (comp[c]>>10)&0xff;
UNROLL_GEN_TPL(uroll_uref_dptr_inc_asgn_comp_rshft_cval_and_ff, (U8 *&)(dptr)(S32 *)(comp)(const S32)(cval), (*dptr++ = (comp[_idx]>>cval)&0xff), (1)(3)(4));
//..................................................................................


template<U8 ch>
struct scale_info 
{
public:
	std::vector<S32> xpoints;
	std::vector<const U8*> ystrides;
	std::vector<S32> xapoints, yapoints;
	S32 xup_yup;

public:
	//unrolling loop types declaration
	typedef uroll_zeroze_cx_comp<ch>														uroll_zeroze_cx_comp_t;
	typedef uroll_comp_rshftasgn_constval<ch>												uroll_comp_rshftasgn_constval_t;
	typedef uroll_comp_asgn_cx_rshft_cval_all_mul_val<ch>									uroll_comp_asgn_cx_rshft_cval_all_mul_val_t;
	typedef uroll_comp_plusasgn_cx_rshft_cval_all_mul_val<ch>								uroll_comp_plusasgn_cx_rshft_cval_all_mul_val_t;
	typedef uroll_inp_plusasgn_pix_mul_val<ch>												uroll_inp_plusasgn_pix_mul_val_t;
	typedef uroll_inp_asgn_pix_mul_val<ch>													uroll_inp_asgn_pix_mul_val_t;
	typedef uroll_comp_asgn_cx_mul_apoint_plus_comp_mul_inv_apoint_allshifted_16_r<ch>		uroll_comp_asgn_cx_mul_apoint_plus_comp_mul_inv_apoint_allshifted_16_r_t;
	typedef uroll_comp_asgn_comp_plus_pix_mul_apoint_allshifted_8_r<ch>						uroll_comp_asgn_comp_plus_pix_mul_apoint_allshifted_8_r_t;
	typedef uroll_comp_asgn_comp_mul_inv_apoint_plus_cx_mul_apoint_allshifted_12_r<ch>		uroll_comp_asgn_comp_mul_inv_apoint_plus_cx_mul_apoint_allshifted_12_r_t;
	typedef uroll_uref_dptr_inc_asgn_comp_and_ff<ch>										uroll_uref_dptr_inc_asgn_comp_and_ff_t;
	typedef uroll_uref_dptr_inc_asgn_sptr_apoint_plus_idx_alland_ff<ch>						uroll_uref_dptr_inc_asgn_sptr_apoint_plus_idx_alland_ff_t;
	typedef uroll_uref_dptr_inc_asgn_comp_rshft_cval_and_ff<ch>								uroll_uref_dptr_inc_asgn_comp_rshft_cval_and_ff_t;

public:
	scale_info(const U8 *src, U32 srcW, U32 srcH, U32 dstW, U32 dstH, U32 srcStride)
		: xup_yup((dstW >= srcW) + ((dstH >= srcH) << 1))
	{
		calc_x_points(srcW, dstW);
		calc_y_strides(src, srcStride, srcH, dstH);
		calc_aa_points(srcW, dstW, xup_yup&1, xapoints);
		calc_aa_points(srcH, dstH, xup_yup&2, yapoints);
	}

private:
	//...........................................................................................
	void calc_x_points(U32 srcW, U32 dstW)
	{
		xpoints.resize(dstW+1);

		S32 val = dstW >= srcW ? 0x8000 * srcW / dstW - 0x8000 : 0;
		S32 inc = (srcW << 16) / dstW;

		for(U32 i = 0, j = 0; i < dstW; ++i, ++j, val += inc)
		{
			xpoints[j] = llmax(0, val >> 16);
		}
	}
	//...........................................................................................
	void calc_y_strides(const U8 *src, U32 srcStride, U32 srcH, U32 dstH)
	{
		ystrides.resize(dstH+1);

		S32 val = dstH >= srcH ? 0x8000 * srcH / dstH - 0x8000 : 0;
		S32 inc = (srcH << 16) / dstH;

		for(U32 i = 0, j = 0; i < dstH; ++i, ++j, val += inc)
		{
			ystrides[j] = src + llmax(0, val >> 16) * srcStride;
		}
	}
	//...........................................................................................
	void calc_aa_points(U32 srcSz, U32 dstSz, bool scale_up, std::vector<S32> &vp)
	{
		vp.resize(dstSz);

		if(scale_up)
		{
			S32 val = 0x8000 * srcSz / dstSz - 0x8000;
			S32 inc = (srcSz << 16) / dstSz;
			U32 pos;

			for(U32 i = 0, j = 0; i < dstSz; ++i, ++j, val += inc)
			{
				pos = val >> 16;

				if (pos >= (srcSz - 1))
					vp[j] = 0;
				else
					vp[j] = (val >> 8) - ((val >> 8) & 0xffffff00);
			}
		}
		else
		{ 
			S32 inc = (srcSz << 16) / dstSz;
			S32 Cp = ((dstSz << 14) / srcSz) + 1;
			S32 ap;

			for(U32 i = 0, j = 0, val = 0; i < dstSz; ++i, ++j, val += inc)
			{
				ap = ((0x100 - ((val >> 8) & 0xff)) * Cp) >> 8;
				vp[j] = ap | (Cp << 16);
			}
		}
	}
};


template<U8 ch>
inline void bilinear_scale(
	const U8 *src, U32 srcW, U32 srcH, U32 srcStride
	, U8 *dst, U32 dstW, U32 dstH, U32 dstStride
	)
{
	typedef scale_info<ch> scale_info_t;

	scale_info_t info(src, srcW, srcH, dstW, dstH, srcStride);

	const U8 *sptr;
	U8 *dptr;
	U32 x, y;
	const U8 *pix;

	S32 cx[ch], comp[ch];


	if(3 == info.xup_yup)
	{ //scale x/y - up
		for(y = 0; y < dstH; ++y)
		{
			dptr = dst + (y * dstStride);
			sptr = info.ystrides[y];

			if(0 < info.yapoints[y])
			{
				for(x = 0; x < dstW; ++x)
				{
					//for(c = 0; c < ch; ++c) cx[c] = comp[c] = 0;
					typename scale_info_t::uroll_zeroze_cx_comp_t()(cx, comp);

					if(0 < info.xapoints[x])
					{
						pix = info.ystrides[y] + info.xpoints[x] * ch;

						//for(c = 0; c < ch; ++c) comp[c] = pix[c] * (256 - info.xapoints[x]);
						typename scale_info_t::uroll_inp_asgn_pix_mul_val_t()(comp, pix, 256 - info.xapoints[x]);

						pix += ch;

						//for(c = 0; c < ch; ++c) comp[c] += pix[c] * info.xapoints[x];
						typename scale_info_t::uroll_inp_plusasgn_pix_mul_val_t()(comp, pix, info.xapoints[x]);

						pix += srcStride;

						//for(c = 0; c < ch; ++c) cx[c] = pix[c] * info.xapoints[x];
						typename scale_info_t::uroll_inp_asgn_pix_mul_val_t()(cx, pix, info.xapoints[x]);

						pix -= ch;

						//for(c = 0; c < ch; ++c) { 
						//	cx[c] += pix[c] * (256 - info.xapoints[x]);
						//	comp[c] = ((cx[c] * info.yapoints[y]) + (comp[c] * (256 - info.yapoints[y]))) >> 16;
						//	*dptr++ = comp[c]&0xff;
						//}
						typename scale_info_t::uroll_inp_plusasgn_pix_mul_val_t()(cx, pix, 256 - info.xapoints[x]);
						typename scale_info_t::uroll_comp_asgn_cx_mul_apoint_plus_comp_mul_inv_apoint_allshifted_16_r_t()(comp, cx, info.yapoints[y]);
						typename scale_info_t::uroll_uref_dptr_inc_asgn_comp_and_ff_t()(dptr, comp);
					}
					else
					{
						pix = info.ystrides[y] + info.xpoints[x] * ch;

						//for(c = 0; c < ch; ++c) comp[c] = pix[c] * (256 - info.yapoints[y]);
						typename scale_info_t::uroll_inp_asgn_pix_mul_val_t()(comp, pix, 256-info.yapoints[y]);

						pix += srcStride;

						//for(c = 0; c < ch; ++c) { 
						//	comp[c] = (comp[c] + pix[c] * info.yapoints[y]) >> 8;
						//	*dptr++ = comp[c]&0xff;
						//}
						typename scale_info_t::uroll_comp_asgn_comp_plus_pix_mul_apoint_allshifted_8_r_t()(comp, pix, info.yapoints[y]);
						typename scale_info_t::uroll_uref_dptr_inc_asgn_comp_and_ff_t()(dptr, comp);
					}
				}
			}
			else
			{
				for(x = 0; x < dstW; ++x)
				{
					if(0 < info.xapoints[x])
					{
						pix = info.ystrides[y] + info.xpoints[x] * ch;

						//for(c = 0; c < ch; ++c) {
						//	comp[c] = pix[c] * (256 - info.xapoints[x]);
						//	comp[c] = (comp[c] + pix[c] * info.xapoints[x]) >> 8;
						//	*dptr++ = comp[c]&0xff;
						//}
						typename scale_info_t::uroll_inp_asgn_pix_mul_val_t()(comp, pix, 256 - info.xapoints[x]);
						typename scale_info_t::uroll_comp_asgn_comp_plus_pix_mul_apoint_allshifted_8_r_t()(comp, pix, info.xapoints[x]);
						typename scale_info_t::uroll_uref_dptr_inc_asgn_comp_and_ff_t()(dptr, comp);
					}
					else 
					{
						//for(c = 0; c < ch; ++c) *dptr++ = (sptr[info.xpoints[x]*ch + c])&0xff;
						typename scale_info_t::uroll_uref_dptr_inc_asgn_sptr_apoint_plus_idx_alland_ff_t()(dptr, sptr, info.xpoints[x]*ch);
					}
				}
			}
		}
	}
	else if(info.xup_yup == 1)
	{ //scaling down vertically
		S32 Cy, j;
		S32 yap;

		for(y = 0; y < dstH; y++)
		{
			Cy = info.yapoints[y] >> 16;
			yap = info.yapoints[y] & 0xffff;

			dptr = dst + (y * dstStride);

			for(x = 0; x < dstW; x++)
			{
				pix = info.ystrides[y] + info.xpoints[x] * ch;

				//for(c = 0; c < ch; ++c) comp[c] = pix[c] * yap;
				typename scale_info_t::uroll_inp_asgn_pix_mul_val_t()(comp, pix, yap);

				pix += srcStride;

				for(j = (1 << 14) - yap; j > Cy; j -= Cy, pix += srcStride)
				{
					//for(c = 0; c < ch; ++c) comp[c] += pix[c] * Cy;
					typename scale_info_t::uroll_inp_plusasgn_pix_mul_val_t()(comp, pix, Cy);
				}

				if(j > 0)
				{
					//for(c = 0; c < ch; ++c) comp[c] += pix[c] * j;
					typename scale_info_t::uroll_inp_plusasgn_pix_mul_val_t()(comp, pix, j);
				}

				if(info.xapoints[x] > 0)
				{
					pix = info.ystrides[y] + info.xpoints[x]*ch + ch;
					//for(c = 0; c < ch; ++c) cx[c] = pix[c] * yap;
					typename scale_info_t::uroll_inp_asgn_pix_mul_val_t()(cx, pix, yap);

					pix += srcStride;
					for(j = (1 << 14) - yap; j > Cy; j -= Cy)
					{
						//for(c = 0; c < ch; ++c) cx[c] += pix[c] * Cy;
						typename scale_info_t::uroll_inp_plusasgn_pix_mul_val_t()(cx, pix, Cy);
						pix += srcStride;
					}

					if(j > 0)
					{
						//for(c = 0; c < ch; ++c) cx[c] += pix[c] * j;
						typename scale_info_t::uroll_inp_plusasgn_pix_mul_val_t()(cx, pix, j);
					}

					//for(c = 0; c < ch; ++c) comp[c] = ((comp[c]*(256 - info.xapoints[x])) + ((cx[c] * info.xapoints[x]))) >> 12;
					typename scale_info_t::uroll_comp_asgn_comp_mul_inv_apoint_plus_cx_mul_apoint_allshifted_12_r_t()(comp, info.xapoints[x], cx);
				}
				else
				{
					//for(c = 0; c < ch; ++c) comp[c] >>= 4;
					typename scale_info_t::uroll_comp_rshftasgn_constval_t()(comp, 4);
				}

				//for(c = 0; c < ch; ++c) *dptr++ = (comp[c]>>10)&0xff;
				typename scale_info_t::uroll_uref_dptr_inc_asgn_comp_rshft_cval_and_ff_t()(dptr, comp, 10);
			}
		}
	}
	else if(info.xup_yup == 2)
	{ // scaling down horizontally
		S32 Cx, j;
		S32 xap;

		for(y = 0; y < dstH; y++)
		{
			dptr = dst + (y * dstStride);

			for(x = 0; x < dstW; x++)
			{
				Cx = info.xapoints[x] >> 16;
				xap = info.xapoints[x] & 0xffff;

				pix = info.ystrides[y] + info.xpoints[x] * ch;

				//for(c = 0; c < ch; ++c) comp[c] = pix[c] * xap;
				typename scale_info_t::uroll_inp_asgn_pix_mul_val_t()(comp, pix, xap);

				pix+=ch;
				for(j = (1 << 14) - xap; j > Cx; j -= Cx)
				{
					//for(c = 0; c < ch; ++c) comp[c] += pix[c] * Cx;
					typename scale_info_t::uroll_inp_plusasgn_pix_mul_val_t()(comp, pix, Cx);
					pix+=ch;
				}

				if(j > 0)
				{
					//for(c = 0; c < ch; ++c) comp[c] += pix[c] * j;
					typename scale_info_t::uroll_inp_plusasgn_pix_mul_val_t()(comp, pix, j);
				}

				if(info.yapoints[y] > 0)
				{
					pix = info.ystrides[y] + info.xpoints[x]*ch + srcStride;
					//for(c = 0; c < ch; ++c) cx[c] = pix[c] * xap;
					typename scale_info_t::uroll_inp_asgn_pix_mul_val_t()(cx, pix, xap);

					pix+=ch;
					for(j = (1 << 14) - xap; j > Cx; j -= Cx)
					{
						//for(c = 0; c < ch; ++c) cx[c] += pix[c] * Cx;
						typename scale_info_t::uroll_inp_plusasgn_pix_mul_val_t()(cx, pix, Cx);
						pix+=ch;
					}

					if(j > 0)
					{
						//for(c = 0; c < ch; ++c) cx[c] += pix[c] * j;
						typename scale_info_t::uroll_inp_plusasgn_pix_mul_val_t()(cx, pix, j);
					}

					//for(c = 0; c < ch; ++c) comp[c] = ((comp[c] * (256 - info.yapoints[y])) + ((cx[c] * info.yapoints[y]))) >> 12;
					typename scale_info_t::uroll_comp_asgn_comp_mul_inv_apoint_plus_cx_mul_apoint_allshifted_12_r_t()(comp, info.yapoints[y], cx);
				}
				else
				{
					//for(c = 0; c < ch; ++c) comp[c] >>= 4;
					typename scale_info_t::uroll_comp_rshftasgn_constval_t()(comp, 4);
				}

				//for(c = 0; c < ch; ++c) *dptr++ = (comp[c]>>10)&0xff;
				typename scale_info_t::uroll_uref_dptr_inc_asgn_comp_rshft_cval_and_ff_t()(dptr, comp, 10);
			}
		}
	}
	else 
	{ //scale x/y - down
		S32 Cx, Cy, i, j;
		S32 xap, yap;

		for(y = 0; y < dstH; y++)
		{
			Cy = info.yapoints[y] >> 16;
			yap = info.yapoints[y] & 0xffff;

			dptr = dst + (y * dstStride);
			for(x = 0; x < dstW; x++)
			{
				Cx = info.xapoints[x] >> 16;
				xap = info.xapoints[x] & 0xffff;

				sptr = info.ystrides[y] + info.xpoints[x] * ch;
				pix = sptr;
				sptr += srcStride;

				//for(c = 0; c < ch; ++c) cx[c] = pix[c] * xap;
				typename scale_info_t::uroll_inp_asgn_pix_mul_val_t()(cx, pix, xap);

				pix+=ch;
				for(i = (1 << 14) - xap; i > Cx; i -= Cx)
				{
					//for(c = 0; c < ch; ++c) cx[c] += pix[c] * Cx;
					typename scale_info_t::uroll_inp_plusasgn_pix_mul_val_t()(cx, pix, Cx);
					pix+=ch;
				}

				if(i > 0)
				{
					//for(c = 0; c < ch; ++c) cx[c] += pix[c] * i;
					typename scale_info_t::uroll_inp_plusasgn_pix_mul_val_t()(cx, pix, i);
				}

				//for(c = 0; c < ch; ++c) comp[c] = (cx[c] >> 5) * yap;
				typename scale_info_t::uroll_comp_asgn_cx_rshft_cval_all_mul_val_t()(comp, cx, 5, yap);

				for(j = (1 << 14) - yap; j > Cy; j -= Cy)
				{
					pix = sptr;
					sptr += srcStride;

					//for(c = 0; c < ch; ++c) cx[c] = pix[c] * xap;
					typename scale_info_t::uroll_inp_asgn_pix_mul_val_t()(cx, pix, xap);

					pix+=ch;
					for(i = (1 << 14) - xap; i > Cx; i -= Cx)
					{
						//for(c = 0; c < ch; ++c) cx[c] += pix[c] * Cx;
						typename scale_info_t::uroll_inp_plusasgn_pix_mul_val_t()(cx, pix, Cx);
						pix+=ch;
					}

					if(i > 0)
					{
						//for(c = 0; c < ch; ++c) cx[c] += pix[c] * i;
						typename scale_info_t::uroll_inp_plusasgn_pix_mul_val_t()(cx, pix, i);
					}

					//for(c = 0; c < ch; ++c) comp[c] += (cx[c] >> 5) * Cy;
					typename scale_info_t::uroll_comp_plusasgn_cx_rshft_cval_all_mul_val_t()(comp, cx, 5, Cy);
				}

				if(j > 0)
				{
					pix = sptr;
					sptr += srcStride;

					//for(c = 0; c < ch; ++c) cx[c] = pix[c] * xap;
					typename scale_info_t::uroll_inp_asgn_pix_mul_val_t()(cx, pix, xap);

					pix+=ch;
					for(i = (1 << 14) - xap; i > Cx; i -= Cx)
					{
						//for(c = 0; c < ch; ++c) cx[c] += pix[c] * Cx;
						typename scale_info_t::uroll_inp_plusasgn_pix_mul_val_t()(cx, pix, Cx);
						pix+=ch;
					}

					if(i > 0)
					{
						//for(c = 0; c < ch; ++c) cx[c] += pix[c] * i;
						typename scale_info_t::uroll_inp_plusasgn_pix_mul_val_t()(cx, pix, i);
					}

					//for(c = 0; c < ch; ++c) comp[c] += (cx[c] >> 5) * j;
					typename scale_info_t::uroll_comp_plusasgn_cx_rshft_cval_all_mul_val_t()(comp, cx, 5, j);
				}

				//for(c = 0; c < ch; ++c) *dptr++ = (comp[c]>>23)&0xff;
				typename scale_info_t::uroll_uref_dptr_inc_asgn_comp_rshft_cval_and_ff_t()(dptr, comp, 23);
			}
		}
	} //else
}

//wrapper
static void bilinear_scale(const U8 *src, U32 srcW, U32 srcH, U32 srcCh, U32 srcStride, U8 *dst, U32 dstW, U32 dstH, U32 dstCh, U32 dstStride)
{
	llassert(srcCh == dstCh);

	switch(srcCh)
	{
	case 1:
		bilinear_scale<1>(src, srcW, srcH, srcStride, dst, dstW, dstH, dstStride);
		break;
	case 3:
		bilinear_scale<3>(src, srcW, srcH, srcStride, dst, dstW, dstH, dstStride);
		break;
	case 4:
		bilinear_scale<4>(src, srcW, srcH, srcStride, dst, dstW, dstH, dstStride);
		break;
	default:
		llassert(!"Implement if need");
		break;
	}

}

//---------------------------------------------------------------------------
// LLImage
//---------------------------------------------------------------------------

//static
std::string LLImage::sLastErrorMessage;
LLMutex* LLImage::sMutex = NULL;
bool LLImage::sUseNewByteRange = false;
S32  LLImage::sMinimalReverseByteRangePercent = 75;
LLPrivateMemoryPool* LLImageBase::sPrivatePoolp = NULL ;

// <FS:ND> Report amount of failed buffer allocations

U32 LLImageBase::mAllocationErrors;

void LLImageBase::addAllocationError()
{
	++mAllocationErrors;
}

U32 LLImageBase::getAllocationErrors()
{
	return mAllocationErrors;
}
//</FS:ND>

//static
void LLImage::initClass(bool use_new_byte_range, S32 minimal_reverse_byte_range_percent)
{
	sUseNewByteRange = use_new_byte_range;
    sMinimalReverseByteRangePercent = minimal_reverse_byte_range_percent;
	sMutex = new LLMutex(NULL);

	LLImageBase::createPrivatePool() ;
}

//static
void LLImage::cleanupClass()
{
	delete sMutex;
	sMutex = NULL;

	LLImageBase::destroyPrivatePool() ;
}

//static
const std::string& LLImage::getLastError()
{
	static const std::string noerr("No Error");
	return sLastErrorMessage.empty() ? noerr : sLastErrorMessage;
}

//static
void LLImage::setLastError(const std::string& message)
{
	LLMutexLock m(sMutex);
	sLastErrorMessage = message;
}

//---------------------------------------------------------------------------
// LLImageBase
//---------------------------------------------------------------------------

LLImageBase::LLImageBase()
:	LLTrace::MemTrackable<LLImageBase>("LLImage"),
	mData(NULL),
	mDataSize(0),
	mWidth(0),
	mHeight(0),
	mComponents(0),
	mBadBufferAllocation(false),
	mAllowOverSize(false)
{}

// virtual
LLImageBase::~LLImageBase()
{
	deleteData(); // virtual
}

//static 
void LLImageBase::createPrivatePool() 
{
	if(!sPrivatePoolp)
	{
		sPrivatePoolp = LLPrivateMemoryPoolManager::getInstance()->newPool(LLPrivateMemoryPool::STATIC_THREADED) ;
	}
}
	
//static 
void LLImageBase::destroyPrivatePool() 
{
	if(sPrivatePoolp)
	{
		LLPrivateMemoryPoolManager::getInstance()->deletePool(sPrivatePoolp) ;
		sPrivatePoolp = NULL ;
	}
}

// virtual
void LLImageBase::dump()
{
	LL_INFOS() << "LLImageBase mComponents " << mComponents
		<< " mData " << mData
		<< " mDataSize " << mDataSize
		<< " mWidth " << mWidth
		<< " mHeight " << mHeight
		<< LL_ENDL;
}

// virtual
void LLImageBase::sanityCheck()
{
	if (mWidth > MAX_IMAGE_SIZE
		|| mHeight > MAX_IMAGE_SIZE
		|| mDataSize > (S32)MAX_IMAGE_DATA_SIZE
		|| mComponents > (S8)MAX_IMAGE_COMPONENTS
		)
	{
		// I think this is dead code anyway. Need to investigate later -Zi
		LL_WARNS() << "Failed LLImageBase::sanityCheck "
			   << "width " << mWidth
			   << "height " << mHeight
			   << "datasize " << mDataSize
			   << "components " << mComponents
			   << "data " << mData
			   << LL_ENDL;
	}
}

// virtual
void LLImageBase::deleteData()
{
	FREE_MEM(sPrivatePoolp, mData) ;
	disclaimMem(mDataSize);
	mDataSize = 0;
	mData = NULL;
}

// virtual
U8* LLImageBase::allocateData(S32 size)
{
	//make this function thread-safe.
	static const U32 MAX_BUFFER_SIZE = 4096 * 4096 * 16; //256 MB
	mBadBufferAllocation = false;

	if (size < 0)
	{
		size = mWidth * mHeight * mComponents;
		if (size <= 0)
		{
			LL_WARNS() << llformat("LLImageBase::allocateData called with bad dimensions: %dx%dx%d",mWidth,mHeight,(S32)mComponents) << LL_ENDL;
			mBadBufferAllocation = true;
		}
	}	

	if (!mBadBufferAllocation && (size < 1 || size > MAX_BUFFER_SIZE))
	{
		LL_INFOS() << "width: " << mWidth << " height: " << mHeight << " components: " << mComponents << LL_ENDL ;
		if(mAllowOverSize)
		{
			LL_INFOS() << "Oversize: " << size << LL_ENDL ;
		}
		else
		{
			LL_WARNS() << "LLImageBase::allocateData: bad size: " << size << LL_ENDL;
			mBadBufferAllocation = true;
		}
	}

	if (!mBadBufferAllocation && (!mData || size != mDataSize))
	{
		deleteData(); // virtual
		mData = (U8*)ALLOCATE_MEM(sPrivatePoolp, size);
		if (!mData)
		{
			LL_WARNS() << "Failed to allocate image data size [" << size << "]" << LL_ENDL;
			mBadBufferAllocation = true;
		}
	}

	if (mBadBufferAllocation)
	{
		size = 0;
		mWidth = mHeight = 0;
		mData = NULL;
		addAllocationError();
	}
	mDataSize = size;
	claimMem(mDataSize);

	return mData;
}

// virtual
U8* LLImageBase::reallocateData(S32 size)
{
	U8 *new_datap = (U8*)ALLOCATE_MEM(sPrivatePoolp, size);
	if (!new_datap)
	{
		LL_WARNS() << "Out of memory in LLImageBase::reallocateData, size: " << size << LL_ENDL;
		return 0;
	}
	if (mData)
	{
		S32 bytes = llmin(mDataSize, size);
		memcpy(new_datap, mData, bytes);	/* Flawfinder: ignore */
		FREE_MEM(sPrivatePoolp, mData) ;
	}
	mData = new_datap;
	disclaimMem(mDataSize);
	mDataSize = size;
	claimMem(mDataSize);
	return mData;
}

const U8* LLImageBase::getData() const	
{ 
	if(mBadBufferAllocation)
	{
		LL_WARNS() << "Bad memory allocation for the image buffer!" << LL_ENDL ;
		return NULL;
	}

	return mData; 
} // read only

U8* LLImageBase::getData()				
{ 
	if(mBadBufferAllocation)
	{
		LL_WARNS() << "Bad memory allocation for the image buffer!" << LL_ENDL;
		return NULL;
	}

	return mData; 
}

bool LLImageBase::isBufferInvalid() const
{
	return mBadBufferAllocation || mData == NULL ;
}

void LLImageBase::setSize(S32 width, S32 height, S32 ncomponents)
{
	mWidth = width;
	mHeight = height;
	mComponents = ncomponents;
}

U8* LLImageBase::allocateDataSize(S32 width, S32 height, S32 ncomponents, S32 size)
{
	setSize(width, height, ncomponents);
	return allocateData(size); // virtual
}

//---------------------------------------------------------------------------
// LLImageRaw
//---------------------------------------------------------------------------

S32 LLImageRaw::sGlobalRawMemory = 0;
S32 LLImageRaw::sRawImageCount = 0;

LLImageRaw::LLImageRaw()
	: LLImageBase()
{
	++sRawImageCount;
}

LLImageRaw::LLImageRaw(U16 width, U16 height, S8 components)
	: LLImageBase()
{
	//llassert( S32(width) * S32(height) * S32(components) <= MAX_IMAGE_DATA_SIZE );
	allocateDataSize(width, height, components);
	++sRawImageCount;
}

LLImageRaw::LLImageRaw(U8 *data, U16 width, U16 height, S8 components, bool no_copy)
	: LLImageBase()
{
	if(no_copy)
	{
		setDataAndSize(data, width, height, components);
	}
	else if(allocateDataSize(width, height, components))
	{
		memcpy(getData(), data, width*height*components);
	}
	++sRawImageCount;
}

//LLImageRaw::LLImageRaw(const std::string& filename, bool j2c_lowest_mip_only)
//	: LLImageBase()
//{
//	createFromFile(filename, j2c_lowest_mip_only);
//}

LLImageRaw::~LLImageRaw()
{
	// NOTE: ~LLimageBase() call to deleteData() calls LLImageBase::deleteData()
	//        NOT LLImageRaw::deleteData()
	deleteData();
	--sRawImageCount;
}

// virtual
U8* LLImageRaw::allocateData(S32 size)
{
	U8* res = LLImageBase::allocateData(size);
	sGlobalRawMemory += getDataSize();
	return res;
}

// virtual
U8* LLImageRaw::reallocateData(S32 size)
{
	sGlobalRawMemory -= getDataSize();
	U8* res = LLImageBase::reallocateData(size);
	sGlobalRawMemory += getDataSize();
	return res;
}

// virtual
void LLImageRaw::deleteData()
{
	sGlobalRawMemory -= getDataSize();
	LLImageBase::deleteData();
}

void LLImageRaw::setDataAndSize(U8 *data, S32 width, S32 height, S8 components) 
{ 
	if(data == getData())
	{
		return ;
	}

	deleteData();

	LLImageBase::setSize(width, height, components) ;
	LLImageBase::setDataAndSize(data, width * height * components) ;
	
	sGlobalRawMemory += getDataSize();
}

bool LLImageRaw::resize(U16 width, U16 height, S8 components)
{
	if ((getWidth() == width) && (getHeight() == height) && (getComponents() == components))
	{
		return true;
	}
	// Reallocate the data buffer.
	deleteData();

	allocateDataSize(width,height,components);

	return true;
}

bool LLImageRaw::setSubImage(U32 x_pos, U32 y_pos, U32 width, U32 height,
							 const U8 *data, U32 stride, bool reverse_y)
{
	if (!getData())
	{
		return false;
	}
	if (!data)
	{
		return false;
	}

	// Should do some simple bounds checking

	U32 i;
	for (i = 0; i < height; i++)
	{
		const U32 row = reverse_y ? height - 1 - i : i;
		const U32 from_offset = row * ((stride == 0) ? width*getComponents() : stride);
		const U32 to_offset = (y_pos + i)*getWidth() + x_pos;
		memcpy(getData() + to_offset*getComponents(),		/* Flawfinder: ignore */
				data + from_offset, getComponents()*width);
	}

	return true;
}

void LLImageRaw::clear(U8 r, U8 g, U8 b, U8 a)
{
	llassert( getComponents() <= 4 );
	// This is fairly bogus, but it'll do for now.
	if (isBufferInvalid())
	{
		LL_WARNS() << "Invalid image buffer" << LL_ENDL;
		return;
	}

	U8 *pos = getData();
	U32 x, y;
	for (x = 0; x < getWidth(); x++)
	{
		for (y = 0; y < getHeight(); y++)
		{
			*pos = r;
			pos++;
			if (getComponents() == 1)
			{
				continue;
			}
			*pos = g;
			pos++;
			if (getComponents() == 2)
			{
				continue;
			}
			*pos = b;
			pos++;
			if (getComponents() == 3)
			{
				continue;
			}
			*pos = a;
			pos++;
		}
	}
}

// Reverses the order of the rows in the image
void LLImageRaw::verticalFlip()
{
	S32 row_bytes = getWidth() * getComponents();
	llassert(row_bytes > 0);
	std::vector<U8> line_buffer(row_bytes);
	S32 mid_row = getHeight() / 2;
	for( S32 row = 0; row < mid_row; row++ )
	{
		U8* row_a_data = getData() + row * row_bytes;
		U8* row_b_data = getData() + (getHeight() - 1 - row) * row_bytes;
		memcpy( &line_buffer[0], row_a_data,  row_bytes );
		memcpy( row_a_data,  row_b_data,  row_bytes );
		memcpy( row_b_data,  &line_buffer[0], row_bytes );
	}
}


void LLImageRaw::expandToPowerOfTwo(S32 max_dim, bool scale_image)
{
	// Find new sizes
	S32 new_width  = expandDimToPowerOfTwo(getWidth(), max_dim);
	S32 new_height = expandDimToPowerOfTwo(getHeight(), max_dim);

	scale( new_width, new_height, scale_image );
}

void LLImageRaw::contractToPowerOfTwo(S32 max_dim, bool scale_image)
{
	// Find new sizes
	S32 new_width  = contractDimToPowerOfTwo(getWidth(), MIN_IMAGE_SIZE);
	S32 new_height = contractDimToPowerOfTwo(getHeight(), MIN_IMAGE_SIZE);

	scale( new_width, new_height, scale_image );
}

// static
S32 LLImageRaw::biasedDimToPowerOfTwo(S32 curr_dim, S32 max_dim)
{
	// Strong bias towards rounding down (to save bandwidth)
	// No bias would mean THRESHOLD == 1.5f;
	const F32 THRESHOLD = 1.75f;
    
	// Find new sizes
	S32 larger_dim  = max_dim;	// 2^n >= curr_dim
	S32 smaller_dim = max_dim;	// 2^(n-1) <= curr_dim
	while( (smaller_dim > curr_dim) && (smaller_dim > MIN_IMAGE_SIZE) )
	{
		larger_dim = smaller_dim;
		smaller_dim >>= 1;
	}
	return ( ((F32)curr_dim / (F32)smaller_dim) > THRESHOLD ) ? larger_dim : smaller_dim;
}

// static
S32 LLImageRaw::expandDimToPowerOfTwo(S32 curr_dim, S32 max_dim)
{
	S32 new_dim = MIN_IMAGE_SIZE;
	while( (new_dim < curr_dim) && (new_dim < max_dim) )
	{
		new_dim <<= 1;
	}
    return new_dim;
}

// static
S32 LLImageRaw::contractDimToPowerOfTwo(S32 curr_dim, S32 min_dim)
{
	S32 new_dim = MAX_IMAGE_SIZE;
	while( (new_dim > curr_dim) && (new_dim > min_dim) )
	{
		new_dim >>= 1;
	}
    return new_dim;
}

void LLImageRaw::biasedScaleToPowerOfTwo(S32 max_dim)
{
	// Find new sizes
	S32 new_width  = biasedDimToPowerOfTwo(getWidth(),max_dim);
	S32 new_height = biasedDimToPowerOfTwo(getHeight(),max_dim);

	scale( new_width, new_height );
}

// Calculates (U8)(255*(a/255.f)*(b/255.f) + 0.5f).  Thanks, Jim Blinn!
inline U8 LLImageRaw::fastFractionalMult( U8 a, U8 b )
{
	U32 i = a * b + 128;
	return U8((i + (i>>8)) >> 8);
}


void LLImageRaw::composite( LLImageRaw* src )
{
	LLImageRaw* dst = this;  // Just for clarity.

	if (!validateSrcAndDst("LLImageRaw::composite", src, dst))
	{
		return;
	}

	llassert(3 == src->getComponents());
	llassert(3 == dst->getComponents());

	if( 3 == dst->getComponents() )
	{
		if( (src->getWidth() == dst->getWidth()) && (src->getHeight() == dst->getHeight()) )
		{
			// No scaling needed
			if( 3 == src->getComponents() )
			{
				copyUnscaled( src );  // alpha is one so just copy the data.
			}
			else
			{
				compositeUnscaled4onto3( src );
			}
		}
		else
		{
			if( 3 == src->getComponents() )
			{
				copyScaled( src );  // alpha is one so just copy the data.
			}
			else
			{
				compositeScaled4onto3( src );
			}
		}
	}
}


// Src and dst can be any size.  Src has 4 components.  Dst has 3 components.
void LLImageRaw::compositeScaled4onto3(LLImageRaw* src)
{
	LL_INFOS() << "compositeScaled4onto3" << LL_ENDL;

	LLImageRaw* dst = this;  // Just for clarity.

	llassert( (4 == src->getComponents()) && (3 == dst->getComponents()) );

	S32 temp_data_size = src->getWidth() * dst->getHeight() * src->getComponents();
	llassert_always(temp_data_size > 0);
	std::vector<U8> temp_buffer(temp_data_size);

	// Vertical: scale but no composite
	for( S32 col = 0; col < src->getWidth(); col++ )
	{
		copyLineScaled( src->getData() + (src->getComponents() * col), &temp_buffer[0] + (src->getComponents() * col), src->getHeight(), dst->getHeight(), src->getWidth(), src->getWidth() );
	}

	// Horizontal: scale and composite
	for( S32 row = 0; row < dst->getHeight(); row++ )
	{
		compositeRowScaled4onto3( &temp_buffer[0] + (src->getComponents() * src->getWidth() * row), dst->getData() + (dst->getComponents() * dst->getWidth() * row), src->getWidth(), dst->getWidth() );
	}
}


// Src and dst are same size.  Src has 4 components.  Dst has 3 components.
void LLImageRaw::compositeUnscaled4onto3( LLImageRaw* src )
{
	LLImageRaw* dst = this;  // Just for clarity.

	llassert( (3 == src->getComponents()) || (4 == src->getComponents()) );
	llassert( (src->getWidth() == dst->getWidth()) && (src->getHeight() == dst->getHeight()) );

	U8* src_data = src->getData();
	U8* dst_data = dst->getData();
	S32 pixels = getWidth() * getHeight();
	while( pixels-- )
	{
		U8 alpha = src_data[3];
		if( alpha )
		{
			if( 255 == alpha )
			{
				dst_data[0] = src_data[0];
				dst_data[1] = src_data[1];
				dst_data[2] = src_data[2];
			}
			else
			{

				U8 transparency = 255 - alpha;
				dst_data[0] = fastFractionalMult( dst_data[0], transparency ) + fastFractionalMult( src_data[0], alpha );
				dst_data[1] = fastFractionalMult( dst_data[1], transparency ) + fastFractionalMult( src_data[1], alpha );
				dst_data[2] = fastFractionalMult( dst_data[2], transparency ) + fastFractionalMult( src_data[2], alpha );
			}
		}

		src_data += 4;
		dst_data += 3;
	}
}


void LLImageRaw::copyUnscaledAlphaMask( LLImageRaw* src, const LLColor4U& fill)
{
	LLImageRaw* dst = this;  // Just for clarity.

	if (!validateSrcAndDst("LLImageRaw::copyUnscaledAlphaMask", src, dst))
	{
		return;
	}

	llassert( 1 == src->getComponents() );
	llassert( 4 == dst->getComponents() );
	llassert( (src->getWidth() == dst->getWidth()) && (src->getHeight() == dst->getHeight()) );

	S32 pixels = getWidth() * getHeight();
	U8* src_data = src->getData();
	U8* dst_data = dst->getData();
	for ( S32 i = 0; i < pixels; i++ )
	{
		dst_data[0] = fill.mV[0];
		dst_data[1] = fill.mV[1];
		dst_data[2] = fill.mV[2];
		dst_data[3] = src_data[0];
		src_data += 1;
		dst_data += 4;
	}
}


// Fill the buffer with a constant color
void LLImageRaw::fill( const LLColor4U& color )
{
	if (isBufferInvalid())
	{
		LL_WARNS() << "Invalid image buffer" << LL_ENDL;
		return;
	}

	S32 pixels = getWidth() * getHeight();
	if( 4 == getComponents() )
	{
		U32* data = (U32*) getData();
<<<<<<< HEAD
		U32 mColor = color.asRGBA();

		for( S32 i = 0; i < pixels; i++ )
			data[i] = mColor;
=======
		U32 rgbaColor = color.asRGBA();
		for( S32 i = 0; i < pixels; i++ )
		{
			data[ i ] = rgbaColor;
		}
>>>>>>> f40bd0fa
	}
	else
	if( 3 == getComponents() )
	{
		U8* data = getData();
		for( S32 i = 0; i < pixels; i++ )
		{
			data[0] = color.mV[0];
			data[1] = color.mV[1];
			data[2] = color.mV[2];
			data += 3;
		}
	}
}

LLPointer<LLImageRaw> LLImageRaw::duplicate()
{
	if(getNumRefs() < 2)
	{
		return this; //nobody else refences to this image, no need to duplicate.
	}

	//make a duplicate
	LLPointer<LLImageRaw> dup = new LLImageRaw(getData(), getWidth(), getHeight(), getComponents());
	return dup; 
}

// Src and dst can be any size.  Src and dst can each have 3 or 4 components.
void LLImageRaw::copy(LLImageRaw* src)
{
	LLImageRaw* dst = this;  // Just for clarity.

	if (!validateSrcAndDst("LLImageRaw::copy", src, dst))
	{
		return;
	}

	if( (src->getWidth() == dst->getWidth()) && (src->getHeight() == dst->getHeight()) )
	{
		// No scaling needed
		if( src->getComponents() == dst->getComponents() )
		{
			copyUnscaled( src );
		}
		else
		if( 3 == src->getComponents() )
		{
			copyUnscaled3onto4( src );
		}
		else
		{
			// 4 == src->getComponents()
			copyUnscaled4onto3( src );
		}
	}
	else
	{
		// Scaling needed
		// No scaling needed
		if( src->getComponents() == dst->getComponents() )
		{
			copyScaled( src );
		}
		else
		if( 3 == src->getComponents() )
		{
			copyScaled3onto4( src );
		}
		else
		{
			// 4 == src->getComponents()
			copyScaled4onto3( src );
		}
	}
}

// Src and dst are same size.  Src and dst have same number of components.
void LLImageRaw::copyUnscaled(LLImageRaw* src)
{
	LLImageRaw* dst = this;  // Just for clarity.

	llassert( (1 == src->getComponents()) || (3 == src->getComponents()) || (4 == src->getComponents()) );
	llassert( src->getComponents() == dst->getComponents() );
	llassert( (src->getWidth() == dst->getWidth()) && (src->getHeight() == dst->getHeight()) );

	memcpy( dst->getData(), src->getData(), getWidth() * getHeight() * getComponents() );	/* Flawfinder: ignore */
}


// Src and dst can be any size.  Src has 3 components.  Dst has 4 components.
void LLImageRaw::copyScaled3onto4(LLImageRaw* src)
{
	llassert( (3 == src->getComponents()) && (4 == getComponents()) );

	// Slow, but simple.  Optimize later if needed.
	LLImageRaw temp( src->getWidth(), src->getHeight(), 4);
	temp.copyUnscaled3onto4( src );
	copyScaled( &temp );
}


// Src and dst can be any size.  Src has 4 components.  Dst has 3 components.
void LLImageRaw::copyScaled4onto3(LLImageRaw* src)
{
	llassert( (4 == src->getComponents()) && (3 == getComponents()) );

	// Slow, but simple.  Optimize later if needed.
	LLImageRaw temp( src->getWidth(), src->getHeight(), 3);
	temp.copyUnscaled4onto3( src );
	copyScaled( &temp );
}


// Src and dst are same size.  Src has 4 components.  Dst has 3 components.
void LLImageRaw::copyUnscaled4onto3( LLImageRaw* src )
{
	LLImageRaw* dst = this;  // Just for clarity.

	llassert( (3 == dst->getComponents()) && (4 == src->getComponents()) );
	llassert( (src->getWidth() == dst->getWidth()) && (src->getHeight() == dst->getHeight()) );

	S32 pixels = getWidth() * getHeight();
	U8* src_data = src->getData();
	U8* dst_data = dst->getData();
	for( S32 i=0; i<pixels; i++ )
	{
		dst_data[0] = src_data[0];
		dst_data[1] = src_data[1];
		dst_data[2] = src_data[2];
		src_data += 4;
		dst_data += 3;
	}
}


// Src and dst are same size.  Src has 3 components.  Dst has 4 components.
void LLImageRaw::copyUnscaled3onto4( LLImageRaw* src )
{
	LLImageRaw* dst = this;  // Just for clarity.
	llassert( 3 == src->getComponents() );
	llassert( 4 == dst->getComponents() );
	llassert( (src->getWidth() == dst->getWidth()) && (src->getHeight() == dst->getHeight()) );

	S32 pixels = getWidth() * getHeight();
	U8* src_data = src->getData();
	U8* dst_data = dst->getData();
	for( S32 i=0; i<pixels; i++ )
	{
		dst_data[0] = src_data[0];
		dst_data[1] = src_data[1];
		dst_data[2] = src_data[2];
		dst_data[3] = 255;
		src_data += 3;
		dst_data += 4;
	}
}


// Src and dst can be any size.  Src and dst have same number of components.
void LLImageRaw::copyScaled( LLImageRaw* src )
{
	LLImageRaw* dst = this;  // Just for clarity.

	if (!validateSrcAndDst("LLImageRaw::copyScaled", src, dst))
	{
		return;
	}

	llassert_always( (1 == src->getComponents()) || (3 == src->getComponents()) || (4 == src->getComponents()) );
	llassert_always( src->getComponents() == dst->getComponents() );

	if( (src->getWidth() == dst->getWidth()) && (src->getHeight() == dst->getHeight()) )
	{
		memcpy( dst->getData(), src->getData(), getWidth() * getHeight() * getComponents() );	/* Flawfinder: ignore */
		return;
	}

	bilinear_scale(
			src->getData(), src->getWidth(), src->getHeight(), src->getComponents(), src->getWidth()*src->getComponents()
		,	dst->getData(), dst->getWidth(), dst->getHeight(), dst->getComponents(), dst->getWidth()*dst->getComponents()
	);

	/*
	S32 temp_data_size = src->getWidth() * dst->getHeight() * getComponents();
	llassert_always(temp_data_size > 0);
	std::vector<U8> temp_buffer(temp_data_size);

	// Vertical
	for( S32 col = 0; col < src->getWidth(); col++ )
	{
		copyLineScaled( src->getData() + (getComponents() * col), &temp_buffer[0] + (getComponents() * col), src->getHeight(), dst->getHeight(), src->getWidth(), src->getWidth() );
	}

	// Horizontal
	for( S32 row = 0; row < dst->getHeight(); row++ )
	{
		copyLineScaled( &temp_buffer[0] + (getComponents() * src->getWidth() * row), dst->getData() + (getComponents() * dst->getWidth() * row), src->getWidth(), dst->getWidth(), 1, 1 );
	}
	*/
}


bool LLImageRaw::scale( S32 new_width, S32 new_height, bool scale_image_data )
{
    S32 components = getComponents();
	if (! ((1 == components) || (3 == components) || (4 == components) ))
    {
        LL_WARNS() << "Invalid getComponents value (" << components << ")" << LL_ENDL;
        return false;
    }

	if (isBufferInvalid())
	{
		LL_WARNS() << "Invalid image buffer" << LL_ENDL;
		return false;
	}

	S32 old_width = getWidth();
	S32 old_height = getHeight();
	
	if( (old_width == new_width) && (old_height == new_height) )
	{
		return true;  // Nothing to do.
	}

	// Reallocate the data buffer.

	if (scale_image_data)
	{
		S32 new_data_size = new_width * new_height * components;

		if (new_data_size > 0)
        {
            U8 *new_data = (U8*)ALLOCATE_MEM(LLImageBase::getPrivatePool(), new_data_size); 
            if(NULL == new_data) 
            {
                return false; 
            }

            bilinear_scale(getData(), old_width, old_height, components, old_width*components, new_data, new_width, new_height, components, new_width*components);
            setDataAndSize(new_data, new_width, new_height, components); 
		}
	}
	else
	{
		// copy	out	existing image data
		S32	temp_data_size = old_width * old_height	* components;
		std::vector<U8> temp_buffer(temp_data_size);
		memcpy(&temp_buffer[0],	getData(), temp_data_size);

		// allocate	new	image data,	will delete	old	data
		U8*	new_buffer = allocateDataSize(new_width, new_height, components);

        if (!new_buffer)
        {
            LL_WARNS() << "Failed to allocate new image data buffer" << LL_ENDL;
            return false;
        }
        
        for( S32 row = 0; row <	new_height;	row++ )
        {
            if (row	< old_height)
            {
                memcpy(new_buffer +	(new_width * row * components), &temp_buffer[0] + (old_width *	row	* components),	components * llmin(old_width, new_width));
                if (old_width <	new_width)
                {
                    // pad out rest	of row with	black
                    memset(new_buffer +	(components * ((new_width * row) +	old_width)), 0,	components * (new_width - old_width));
                }
            }
            else
            {
                // pad remaining rows with black
                memset(new_buffer +	(new_width * row * components), 0,	new_width *	components);
            }
        }
	}

	return true ;
}

void LLImageRaw::copyLineScaled( U8* in, U8* out, S32 in_pixel_len, S32 out_pixel_len, S32 in_pixel_step, S32 out_pixel_step )
{
	const S32 components = getComponents();
	llassert( components >= 1 && components <= 4 );

	const F32 ratio = F32(in_pixel_len) / out_pixel_len; // ratio of old to new
	const F32 norm_factor = 1.f / ratio;

	S32 goff = components >= 2 ? 1 : 0;
	S32 boff = components >= 3 ? 2 : 0;
	for( S32 x = 0; x < out_pixel_len; x++ )
	{
		// Sample input pixels in range from sample0 to sample1.
		// Avoid floating point accumulation error... don't just add ratio each time.  JC
		const F32 sample0 = x * ratio;
		const F32 sample1 = (x+1) * ratio;
		const S32 index0 = llfloor(sample0);			// left integer (floor)
		const S32 index1 = llfloor(sample1);			// right integer (floor)
		const F32 fract0 = 1.f - (sample0 - F32(index0));	// spill over on left
		const F32 fract1 = sample1 - F32(index1);			// spill-over on right

		if( index0 == index1 )
		{
			// Interval is embedded in one input pixel
			S32 t0 = x * out_pixel_step * components;
			S32 t1 = index0 * in_pixel_step * components;
			U8* outp = out + t0;
			U8* inp = in + t1;
			for (S32 i = 0; i < components; ++i)
			{
				*outp = *inp;
				++outp;
				++inp;
			}
		}
		else
		{
			// Left straddle
			S32 t1 = index0 * in_pixel_step * components;
			F32 r = in[t1 + 0] * fract0;
			F32 g = in[t1 + goff] * fract0;
			F32 b = in[t1 + boff] * fract0;
			F32 a = 0;
			if( components == 4)
			{
				a = in[t1 + 3] * fract0;
			}
		
			// Central interval
			if (components < 4)
			{
				for( S32 u = index0 + 1; u < index1; u++ )
				{
					S32 t2 = u * in_pixel_step * components;
					r += in[t2 + 0];
					g += in[t2 + goff];
					b += in[t2 + boff];
				}
			}
			else
			{
				for( S32 u = index0 + 1; u < index1; u++ )
				{
					S32 t2 = u * in_pixel_step * components;
					r += in[t2 + 0];
					g += in[t2 + 1];
					b += in[t2 + 2];
					a += in[t2 + 3];
				}
			}

			// right straddle
			// Watch out for reading off of end of input array.
			if( fract1 && index1 < in_pixel_len )
			{
				S32 t3 = index1 * in_pixel_step * components;
				if (components < 4)
				{
					U8 in0 = in[t3 + 0];
					U8 in1 = in[t3 + goff];
					U8 in2 = in[t3 + boff];
					r += in0 * fract1;
					g += in1 * fract1;
					b += in2 * fract1;
				}
				else
				{
					U8 in0 = in[t3 + 0];
					U8 in1 = in[t3 + 1];
					U8 in2 = in[t3 + 2];
					U8 in3 = in[t3 + 3];
					r += in0 * fract1;
					g += in1 * fract1;
					b += in2 * fract1;
					a += in3 * fract1;
				}
			}

			r *= norm_factor;
			g *= norm_factor;
			b *= norm_factor;
			a *= norm_factor;  // skip conditional

			S32 t4 = x * out_pixel_step * components;
			out[t4 + 0] = U8(ll_round(r));
			if (components >= 2)
				out[t4 + 1] = U8(ll_round(g));
			if (components >= 3)
				out[t4 + 2] = U8(ll_round(b));
			if( components == 4)
				out[t4 + 3] = U8(ll_round(a));
		}
	}
}

void LLImageRaw::compositeRowScaled4onto3( U8* in, U8* out, S32 in_pixel_len, S32 out_pixel_len )
{
	llassert( getComponents() == 3 );

	const S32 IN_COMPONENTS = 4;
	const S32 OUT_COMPONENTS = 3;

	const F32 ratio = F32(in_pixel_len) / out_pixel_len; // ratio of old to new
	const F32 norm_factor = 1.f / ratio;

	for( S32 x = 0; x < out_pixel_len; x++ )
	{
		// Sample input pixels in range from sample0 to sample1.
		// Avoid floating point accumulation error... don't just add ratio each time.  JC
		const F32 sample0 = x * ratio;
		const F32 sample1 = (x+1) * ratio;
		const S32 index0 = S32(sample0);			// left integer (floor)
		const S32 index1 = S32(sample1);			// right integer (floor)
		const F32 fract0 = 1.f - (sample0 - F32(index0));	// spill over on left
		const F32 fract1 = sample1 - F32(index1);			// spill-over on right

		U8 in_scaled_r;
		U8 in_scaled_g;
		U8 in_scaled_b;
		U8 in_scaled_a;

		if( index0 == index1 )
		{
			// Interval is embedded in one input pixel
			S32 t1 = index0 * IN_COMPONENTS;
			in_scaled_r = in[t1 + 0];
			in_scaled_g = in[t1 + 0];
			in_scaled_b = in[t1 + 0];
			in_scaled_a = in[t1 + 0];
		}
		else
		{
			// Left straddle
			S32 t1 = index0 * IN_COMPONENTS;
			F32 r = in[t1 + 0] * fract0;
			F32 g = in[t1 + 1] * fract0;
			F32 b = in[t1 + 2] * fract0;
			F32 a = in[t1 + 3] * fract0;
		
			// Central interval
			for( S32 u = index0 + 1; u < index1; u++ )
			{
				S32 t2 = u * IN_COMPONENTS;
				r += in[t2 + 0];
				g += in[t2 + 1];
				b += in[t2 + 2];
				a += in[t2 + 3];
			}

			// right straddle
			// Watch out for reading off of end of input array.
			if( fract1 && index1 < in_pixel_len )
			{
				S32 t3 = index1 * IN_COMPONENTS;
				r += in[t3 + 0] * fract1;
				g += in[t3 + 1] * fract1;
				b += in[t3 + 2] * fract1;
				a += in[t3 + 3] * fract1;
			}

			r *= norm_factor;
			g *= norm_factor;
			b *= norm_factor;
			a *= norm_factor;

			in_scaled_r = U8(ll_round(r));
			in_scaled_g = U8(ll_round(g));
			in_scaled_b = U8(ll_round(b));
			in_scaled_a = U8(ll_round(a));
		}

		if( in_scaled_a )
		{
			if( 255 == in_scaled_a )
			{
				out[0] = in_scaled_r;
				out[1] = in_scaled_g;
				out[2] = in_scaled_b;
			}
			else
			{
				U8 transparency = 255 - in_scaled_a;
				out[0] = fastFractionalMult( out[0], transparency ) + fastFractionalMult( in_scaled_r, in_scaled_a );
				out[1] = fastFractionalMult( out[1], transparency ) + fastFractionalMult( in_scaled_g, in_scaled_a );
				out[2] = fastFractionalMult( out[2], transparency ) + fastFractionalMult( in_scaled_b, in_scaled_a );
			}
		}
		out += OUT_COMPONENTS;
	}
}

bool LLImageRaw::validateSrcAndDst(std::string func, LLImageRaw* src, LLImageRaw* dst)
{
	if (!src || !dst || src->isBufferInvalid() || dst->isBufferInvalid())
	{
		LL_WARNS() << func << ": Source: ";
		if (!src) LL_CONT << "Null pointer";
		else if (src->isBufferInvalid()) LL_CONT << "Invalid buffer";
		else LL_CONT << "OK";

		LL_CONT << "; Destination: ";
		if (!dst) LL_CONT << "Null pointer";
		else if (dst->isBufferInvalid()) LL_CONT << "Invalid buffer";
		else LL_CONT << "OK";
		LL_CONT << "." << LL_ENDL;

		return false;
	}
	return true;
}

//----------------------------------------------------------------------------

static struct
{
	const char* exten;
	EImageCodec codec;
}
file_extensions[] =
{
	{ "bmp", IMG_CODEC_BMP },
	{ "tga", IMG_CODEC_TGA },
	{ "j2c", IMG_CODEC_J2C },
	{ "jp2", IMG_CODEC_J2C },
	{ "texture", IMG_CODEC_J2C },
	{ "jpg", IMG_CODEC_JPEG },
	{ "jpeg", IMG_CODEC_JPEG },
	{ "mip", IMG_CODEC_DXT },
	{ "dxt", IMG_CODEC_DXT },
	{ "png", IMG_CODEC_PNG }
};
#define NUM_FILE_EXTENSIONS LL_ARRAY_SIZE(file_extensions)
#if 0
static std::string find_file(std::string &name, S8 *codec)
{
	std::string tname;
	for (int i=0; i<(int)(NUM_FILE_EXTENSIONS); i++)
	{
		tname = name + "." + std::string(file_extensions[i].exten);
		llifstream ifs(tname.c_str(), llifstream::binary);
		if (ifs.is_open())
		{
			ifs.close();
			if (codec)
				*codec = file_extensions[i].codec;
			return std::string(file_extensions[i].exten);
		}
	}
	return std::string("");
}
#endif
EImageCodec LLImageBase::getCodecFromExtension(const std::string& exten)
{
	for (int i=0; i<(int)(NUM_FILE_EXTENSIONS); i++)
	{
		if (exten == file_extensions[i].exten)
			return file_extensions[i].codec;
	}
	return IMG_CODEC_INVALID;
}
#if 0
bool LLImageRaw::createFromFile(const std::string &filename, bool j2c_lowest_mip_only)
{
	std::string name = filename;
	size_t dotidx = name.rfind('.');
	S8 codec = IMG_CODEC_INVALID;
	std::string exten;
	
	deleteData(); // delete any existing data

	if (dotidx != std::string::npos)
	{
		exten = name.substr(dotidx+1);
		LLStringUtil::toLower(exten);
		codec = getCodecFromExtension(exten);
	}
	else
	{
		exten = find_file(name, &codec);
		name = name + "." + exten;
	}
	if (codec == IMG_CODEC_INVALID)
	{
		return false; // format not recognized
	}

	llifstream ifs(name.c_str(), llifstream::binary);
	if (!ifs.is_open())
	{
		// SJB: changed from LL_INFOS() to LL_DEBUGS() to reduce spam
		LL_DEBUGS() << "Unable to open image file: " << name << LL_ENDL;
		return false;
	}
	
	ifs.seekg (0, std::ios::end);
	int length = ifs.tellg();
	if (j2c_lowest_mip_only && length > 2048)
	{
		length = 2048;
	}
	ifs.seekg (0, std::ios::beg);

	if (!length)
	{
		LL_INFOS() << "Zero length file file: " << name << LL_ENDL;
		return false;
	}
	
	LLPointer<LLImageFormatted> image = LLImageFormatted::createFromType(codec);
	llassert(image.notNull());

	U8 *buffer = image->allocateData(length);
	ifs.read ((char*)buffer, length);
	ifs.close();
	
	bool success;

	success = image->updateData();
	if (success)
	{
		if (j2c_lowest_mip_only && codec == IMG_CODEC_J2C)
		{
			S32 width = image->getWidth();
			S32 height = image->getHeight();
			S32 discard_level = 0;
			while (width > 1 && height > 1 && discard_level < MAX_DISCARD_LEVEL)
			{
				width >>= 1;
				height >>= 1;
				discard_level++;
			}
			((LLImageJ2C *)((LLImageFormatted*)image))->setDiscardLevel(discard_level);
		}
		success = image->decode(this, 100000.0f);
	}

	image = NULL; // deletes image
	if (!success)
	{
		deleteData();
		LL_WARNS() << "Unable to decode image" << name << LL_ENDL;
		return false;
	}

	return true;
}
#endif
//---------------------------------------------------------------------------
// LLImageFormatted
//---------------------------------------------------------------------------

//static
S32 LLImageFormatted::sGlobalFormattedMemory = 0;

LLImageFormatted::LLImageFormatted(S8 codec)
	: LLImageBase(),
	  mCodec(codec),
	  mDecoding(0),
	  mDecoded(0),
	  mDiscardLevel(-1),
	  mLevels(0)
{
}

// virtual
LLImageFormatted::~LLImageFormatted()
{
	// NOTE: ~LLimageBase() call to deleteData() calls LLImageBase::deleteData()
	//        NOT LLImageFormatted::deleteData()
	deleteData();
}

//----------------------------------------------------------------------------

//virtual
void LLImageFormatted::resetLastError()
{
	LLImage::setLastError("");
}

//virtual
void LLImageFormatted::setLastError(const std::string& message, const std::string& filename)
{
	std::string error = message;
	if (!filename.empty())
		error += std::string(" FILE: ") + filename;
	LLImage::setLastError(error);
}

//----------------------------------------------------------------------------

// static
LLImageFormatted* LLImageFormatted::createFromType(S8 codec)
{
	LLImageFormatted* image;
	switch(codec)
	{
	  case IMG_CODEC_BMP:
		image = new LLImageBMP();
		break;
	  case IMG_CODEC_TGA:
		image = new LLImageTGA();
		break;
	  case IMG_CODEC_JPEG:
		image = new LLImageJPEG();
		break;
	  case IMG_CODEC_PNG:
		image = new LLImagePNG();
		break;
	  case IMG_CODEC_J2C:
		image = new LLImageJ2C();
		break;
	  case IMG_CODEC_DXT:
		image = new LLImageDXT();
		break;
	  default:
		image = NULL;
		break;
	}
	return image;
}

// static
LLImageFormatted* LLImageFormatted::createFromExtension(const std::string& instring)
{
	std::string exten;
	size_t dotidx = instring.rfind('.');
	if (dotidx != std::string::npos)
	{
		exten = instring.substr(dotidx+1);
	}
	else
	{
		exten = instring;
	}
	S8 codec = getCodecFromExtension(exten);
	return createFromType(codec);
}
//----------------------------------------------------------------------------

// virtual
void LLImageFormatted::dump()
{
	LLImageBase::dump();

	LL_INFOS() << "LLImageFormatted"
			<< " mDecoding " << mDecoding
			<< " mCodec " << S32(mCodec)
			<< " mDecoded " << mDecoded
			<< LL_ENDL;
}

//----------------------------------------------------------------------------

S32 LLImageFormatted::calcDataSize(S32 discard_level)
{
	if (discard_level < 0)
	{
		discard_level = mDiscardLevel;
	}
	S32 w = getWidth() >> discard_level;
	S32 h = getHeight() >> discard_level;
	w = llmax(w, 1);
	h = llmax(h, 1);
	return w * h * getComponents();
}

S32 LLImageFormatted::calcDiscardLevelBytes(S32 bytes)
{
	llassert(bytes >= 0);
	S32 discard_level = 0;
	while (1)
	{
		S32 bytes_needed = calcDataSize(discard_level); // virtual
		if (bytes_needed <= bytes)
		{
			break;
		}
		discard_level++;
		if (discard_level > MAX_IMAGE_MIP)
		{
			return -1;
		}
	}
	return discard_level;
}


//----------------------------------------------------------------------------

// Subclasses that can handle more than 4 channels should override this function.
bool LLImageFormatted::decodeChannels(LLImageRaw* raw_image,F32  decode_time, S32 first_channel, S32 max_channel)
{
	llassert( (first_channel == 0) && (max_channel == 4) );
	return decode( raw_image, decode_time );  // Loads first 4 channels by default.
} 

//----------------------------------------------------------------------------

// virtual
U8* LLImageFormatted::allocateData(S32 size)
{
	U8* res = LLImageBase::allocateData(size); // calls deleteData()
	if(res)
		sGlobalFormattedMemory += getDataSize();
	return res;
}

// virtual
U8* LLImageFormatted::reallocateData(S32 size)
{
	sGlobalFormattedMemory -= getDataSize();
	U8* res = LLImageBase::reallocateData(size);
	if(res)
		sGlobalFormattedMemory += getDataSize();
	return res;
}

// virtual
void LLImageFormatted::deleteData()
{
	sGlobalFormattedMemory -= getDataSize();
	LLImageBase::deleteData();
}

//----------------------------------------------------------------------------

// virtual
void LLImageFormatted::sanityCheck()
{
	LLImageBase::sanityCheck();

	if (mCodec >= IMG_CODEC_EOF)
	{
		// I think this is dead code anyway. Need to investigate later. -Zi
		LL_WARNS() << "Failed LLImageFormatted::sanityCheck "
			   << "decoding " << S32(mDecoding)
			   << "decoded " << S32(mDecoded)
			   << "codec " << S32(mCodec)
			   << LL_ENDL;
	}
}

//----------------------------------------------------------------------------

bool LLImageFormatted::copyData(U8 *data, S32 size)
{
	if ( data && ((data != getData()) || (size != getDataSize())) )
	{
		deleteData();
		allocateData(size);
		memcpy(getData(), data, size);	/* Flawfinder: ignore */
	}
	return true;
}

// LLImageFormatted becomes the owner of data
void LLImageFormatted::setData(U8 *data, S32 size)
{
	if (data && data != getData())
	{
		deleteData();
		setDataAndSize(data, size); // Access private LLImageBase members

		sGlobalFormattedMemory += getDataSize();
	}
}

void LLImageFormatted::appendData(U8 *data, S32 size)
{
	if (data)
	{
		if (!getData())
		{
			setData(data, size);
		}
		else 
		{
			S32 cursize = getDataSize();
			S32 newsize = cursize + size;
			reallocateData(newsize);
			memcpy(getData() + cursize, data, size);
			FREE_MEM(LLImageBase::getPrivatePool(), data);
		}
	}
}

//----------------------------------------------------------------------------

bool LLImageFormatted::load(const std::string &filename, int load_size)
{
	resetLastError();

	S32 file_size = 0;
	LLAPRFile infile ;
	infile.open(filename, LL_APR_RB, NULL, &file_size);

	// <FS:ND> Remove LLVolatileAPRPool/apr_file_t and use FILE* instead
	// apr_file_t* apr_file = infile.getFileHandle();
	LLAPRFile::tFiletype* apr_file = infile.getFileHandle();
	// </FS:ND>

	if (!apr_file)
	{
		setLastError("Unable to open file for reading", filename);
		return false;
	}
	if (file_size == 0)
	{
		setLastError("File is empty",filename);
		return false;
	}

	// Constrain the load size to acceptable values
	if ((load_size == 0) || (load_size > file_size))
	{
		load_size = file_size;
	}
	bool res;
	U8 *data = allocateData(load_size);
	apr_size_t bytes_read = load_size;
	apr_status_t s = apr_file_read(apr_file, data, &bytes_read); // modifies bytes_read
	if (s != APR_SUCCESS || (S32) bytes_read != load_size)
	{
		deleteData();
		setLastError("Unable to read file",filename);
		res = false;
	}
	else
	{
		res = updateData();
	}
	
	return res;
}

bool LLImageFormatted::save(const std::string &filename)
{
	resetLastError();

	LLAPRFile outfile ;
	outfile.open(filename, LL_APR_WB);
	if (!outfile.getFileHandle())
	{
		setLastError("Unable to open file for writing", filename);
		return false;
	}
	
	outfile.write(getData(), 	getDataSize());
	outfile.close() ;
	return true;
}

// bool LLImageFormatted::save(LLVFS *vfs, const LLUUID &uuid, LLAssetType::EType type)
// Depricated to remove VFS dependency.
// Use:
// LLVFile::writeFile(image->getData(), image->getDataSize(), vfs, uuid, type);

//----------------------------------------------------------------------------

S8 LLImageFormatted::getCodec() const
{
	return mCodec;
}

//============================================================================

static void avg4_colors4(const U8* a, const U8* b, const U8* c, const U8* d, U8* dst)
{
	dst[0] = (U8)(((U32)(a[0]) + b[0] + c[0] + d[0])>>2);
	dst[1] = (U8)(((U32)(a[1]) + b[1] + c[1] + d[1])>>2);
	dst[2] = (U8)(((U32)(a[2]) + b[2] + c[2] + d[2])>>2);
	dst[3] = (U8)(((U32)(a[3]) + b[3] + c[3] + d[3])>>2);
}

static void avg4_colors3(const U8* a, const U8* b, const U8* c, const U8* d, U8* dst)
{
	dst[0] = (U8)(((U32)(a[0]) + b[0] + c[0] + d[0])>>2);
	dst[1] = (U8)(((U32)(a[1]) + b[1] + c[1] + d[1])>>2);
	dst[2] = (U8)(((U32)(a[2]) + b[2] + c[2] + d[2])>>2);
}

static void avg4_colors2(const U8* a, const U8* b, const U8* c, const U8* d, U8* dst)
{
	dst[0] = (U8)(((U32)(a[0]) + b[0] + c[0] + d[0])>>2);
	dst[1] = (U8)(((U32)(a[1]) + b[1] + c[1] + d[1])>>2);
}

void LLImageBase::setDataAndSize(U8 *data, S32 size)
{ 
	ll_assert_aligned(data, 16);
	mData = data; 
	disclaimMem(mDataSize); 
	mDataSize = size; 
	claimMem(mDataSize);
}	

//static
void LLImageBase::generateMip(const U8* indata, U8* mipdata, S32 width, S32 height, S32 nchannels)
{
	llassert(width > 0 && height > 0);
	U8* data = mipdata;
	S32 in_width = width*2;
	for (S32 h=0; h<height; h++)
	{
		for (S32 w=0; w<width; w++)
		{
			switch(nchannels)
			{
			  case 4:
				avg4_colors4(indata, indata+4, indata+4*in_width, indata+4*in_width+4, data);
				break;
			  case 3:
				avg4_colors3(indata, indata+3, indata+3*in_width, indata+3*in_width+3, data);
				break;
			  case 2:
				avg4_colors2(indata, indata+2, indata+2*in_width, indata+2*in_width+2, data);
				break;
			  case 1:
				*(U8*)data = (U8)(((U32)(indata[0]) + indata[1] + indata[in_width] + indata[in_width+1])>>2);
				break;
			  default:
				LL_WARNS() << "generateMmip called with bad num channels: " << nchannels << LL_ENDL;
				return;
			}
			indata += nchannels*2;
			data += nchannels;
		}
		indata += nchannels*in_width; // skip odd lines
	}
}


//============================================================================

//static
F32 LLImageBase::calc_download_priority(F32 virtual_size, F32 visible_pixels, S32 bytes_sent)
{
	F32 w_priority;

	F32 bytes_weight = 1.f;
	if (!bytes_sent)
	{
		bytes_weight = 20.f;
	}
	else if (bytes_sent < 1000)
	{
		bytes_weight = 1.f;
	}
	else if (bytes_sent < 2000)
	{
		bytes_weight = 1.f/1.5f;
	}
	else if (bytes_sent < 4000)
	{
		bytes_weight = 1.f/3.f;
	}
	else if (bytes_sent < 8000)
	{
		bytes_weight = 1.f/6.f;
	}
	else if (bytes_sent < 16000)
	{
		bytes_weight = 1.f/12.f;
	}
	else if (bytes_sent < 32000)
	{
		bytes_weight = 1.f/20.f;
	}
	else if (bytes_sent < 64000)
	{
		bytes_weight = 1.f/32.f;
	}
	else
	{
		bytes_weight = 1.f/64.f;
	}
	bytes_weight *= bytes_weight;


	//LL_INFOS() << "VS: " << virtual_size << LL_ENDL;
	F32 virtual_size_factor = virtual_size / (10.f*10.f);

	// The goal is for weighted priority to be <= 0 when we've reached a point where
	// we've sent enough data.
	//LL_INFOS() << "BytesSent: " << bytes_sent << LL_ENDL;
	//LL_INFOS() << "BytesWeight: " << bytes_weight << LL_ENDL;
	//LL_INFOS() << "PreLog: " << bytes_weight * virtual_size_factor << LL_ENDL;
	w_priority = (F32)log10(bytes_weight * virtual_size_factor);

	//LL_INFOS() << "PreScale: " << w_priority << LL_ENDL;

	// We don't want to affect how MANY bytes we send based on the visible pixels, but the order
	// in which they're sent.  We post-multiply so we don't change the zero point.
	if (w_priority > 0.f)
	{
		F32 pixel_weight = (F32)log10(visible_pixels + 1)*3.0f;
		w_priority *= pixel_weight;
	}

	return w_priority;
}

//============================================================================<|MERGE_RESOLUTION|>--- conflicted
+++ resolved
@@ -1244,18 +1244,11 @@
 	if( 4 == getComponents() )
 	{
 		U32* data = (U32*) getData();
-<<<<<<< HEAD
-		U32 mColor = color.asRGBA();
-
-		for( S32 i = 0; i < pixels; i++ )
-			data[i] = mColor;
-=======
 		U32 rgbaColor = color.asRGBA();
 		for( S32 i = 0; i < pixels; i++ )
 		{
 			data[ i ] = rgbaColor;
 		}
->>>>>>> f40bd0fa
 	}
 	else
 	if( 3 == getComponents() )
