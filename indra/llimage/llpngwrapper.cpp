--- conflicted
+++ resolved
@@ -109,18 +109,11 @@
 }
 
 // Read the PNG file using the libpng.  The low-level interface is used here
-<<<<<<< HEAD
-// because we want to do various transformations (including applying gamma)
-// which can't be done with the high-level interface.  The scanline also
-// begins at the bottom of the image (per SecondLife conventions) instead of
-// at the top, so we must assign row-pointers in "reverse" order.
-=======
 // because we want to do various transformations (including applying gama)
 // which can't be done with the high-level interface.
 // The scanline also begins at the bottom of
 // the image (per SecondLife conventions) instead of at the top, so we
 // must assign row-pointers in "reverse" order.
->>>>>>> 7b0455ba
 BOOL LLPngWrapper::readPng(U8* src, LLImageRaw* rawImage, ImageInfo *infop)
 {
 	try
