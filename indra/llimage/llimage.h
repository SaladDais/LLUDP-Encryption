/** 
 * @file llimage.h
 * @brief Object for managing images and their textures.
 *
 * $LicenseInfo:firstyear=2000&license=viewerlgpl$
 * Second Life Viewer Source Code
 * Copyright (C) 2010, Linden Research, Inc.
 * 
 * This library is free software; you can redistribute it and/or
 * modify it under the terms of the GNU Lesser General Public
 * License as published by the Free Software Foundation;
 * version 2.1 of the License only.
 * 
 * This library is distributed in the hope that it will be useful,
 * but WITHOUT ANY WARRANTY; without even the implied warranty of
 * MERCHANTABILITY or FITNESS FOR A PARTICULAR PURPOSE.  See the GNU
 * Lesser General Public License for more details.
 * 
 * You should have received a copy of the GNU Lesser General Public
 * License along with this library; if not, write to the Free Software
 * Foundation, Inc., 51 Franklin Street, Fifth Floor, Boston, MA  02110-1301  USA
 * 
 * Linden Research, Inc., 945 Battery Street, San Francisco, CA  94111  USA
 * $/LicenseInfo$
 */

#ifndef LL_LLIMAGE_H
#define LL_LLIMAGE_H

#include "lluuid.h"
#include "llstring.h"
#include "llthread.h"

const S32 MIN_IMAGE_MIP =  2; // 4x4, only used for expand/contract power of 2
const S32 MAX_IMAGE_MIP = 11; // 2048x2048

// *TODO : Use MAX_IMAGE_MIP as max discard level and modify j2c management so that the number 
// of levels is read from the header's file, not inferred from its size.
const S32 MAX_DISCARD_LEVEL = 5;

// JPEG2000 size constraints
// Those are declared here as they are germane to other image constraints used in the viewer
// and declared right here. Some come from the JPEG2000 spec, some conventions specific to SL.
const S32 MAX_DECOMPOSITION_LEVELS = 32;	// Number of decomposition levels cannot exceed 32 according to jpeg2000 spec
const S32 MIN_DECOMPOSITION_LEVELS = 5;		// the SL viewer will *crash* trying to decode images with fewer than 5 decomposition levels (unless image is small that is)
const S32 MAX_PRECINCT_SIZE = 2048;			// No reason to be bigger than MAX_IMAGE_SIZE 
const S32 MIN_PRECINCT_SIZE = 4;			// Can't be smaller than MIN_BLOCK_SIZE
const S32 MAX_BLOCK_SIZE = 64;				// Max total block size is 4096, hence 64x64 when using square blocks
const S32 MIN_BLOCK_SIZE = 4;				// Min block dim is 4 according to jpeg2000 spec
const S32 MIN_LAYER_SIZE = 2000;			// Size of the first quality layer (after header). Must be > to FIRST_PACKET_SIZE!!
const S32 MAX_NB_LAYERS = 64;				// Max number of layers we'll entertain in SL (practical limit)

const S32 MIN_IMAGE_SIZE = (1<<MIN_IMAGE_MIP); // 4, only used for expand/contract power of 2
const S32 MAX_IMAGE_SIZE = (1<<MAX_IMAGE_MIP); // 2048
const S32 MIN_IMAGE_AREA = MIN_IMAGE_SIZE * MIN_IMAGE_SIZE;
const S32 MAX_IMAGE_AREA = MAX_IMAGE_SIZE * MAX_IMAGE_SIZE;
const S32 MAX_IMAGE_COMPONENTS = 8;
const S32 MAX_IMAGE_DATA_SIZE = MAX_IMAGE_AREA * MAX_IMAGE_COMPONENTS; //2048 * 2048 * 8 = 16 MB

// Note!  These CANNOT be changed without modifying simulator code
// *TODO: change both to 1024 when SIM texture fetching is deprecated
const S32 FIRST_PACKET_SIZE = 600;
const S32 MAX_IMG_PACKET_SIZE = 1000;
const S32 HTTP_PACKET_SIZE = 1496;

// Base classes for images.
// There are two major parts for the image:
// The compressed representation, and the decompressed representation.

class LLImageFormatted;
class LLImageRaw;
class LLColor4U;
class LLPrivateMemoryPool;

typedef enum e_image_codec
{
	IMG_CODEC_INVALID  = 0,
	IMG_CODEC_RGB  = 1,
	IMG_CODEC_J2C  = 2,
	IMG_CODEC_BMP  = 3,
	IMG_CODEC_TGA  = 4,
	IMG_CODEC_JPEG = 5,
	IMG_CODEC_DXT  = 6,
	IMG_CODEC_PNG  = 7,
	IMG_CODEC_EOF  = 8
} EImageCodec;

//============================================================================
// library initialization class

class LLImage
{
public:
	static void initClass(bool use_new_byte_range = false, S32 minimal_reverse_byte_range_percent = 75);
	static void cleanupClass();

	static const std::string& getLastError();
	static void setLastError(const std::string& message);
	
	static bool useNewByteRange() { return sUseNewByteRange; }
    static S32  getReverseByteRangePercent() { return sMinimalReverseByteRangePercent; }
	
protected:
	static LLMutex* sMutex;
	static std::string sLastErrorMessage;
	static bool sUseNewByteRange;
    static S32  sMinimalReverseByteRangePercent;
};

//============================================================================
// Image base class

class LLImageBase : public LLThreadSafeRefCount
{
protected:
	virtual ~LLImageBase();
	
public:
	LLImageBase();

	enum
	{
		TYPE_NORMAL = 0,
		TYPE_AVATAR_BAKE = 1,
	};

	virtual void deleteData();
	virtual U8* allocateData(S32 size = -1);
	virtual U8* reallocateData(S32 size = -1);

	virtual void dump();
	virtual void sanityCheck();

	U16 getWidth() const		{ return mWidth; }
	U16 getHeight() const		{ return mHeight; }
	S8	getComponents() const	{ return mComponents; }
	S32 getDataSize() const		{ return mDataSize; }

	const U8 *getData() const	;
	U8 *getData()				;
	bool isBufferInvalid() ;

	void setSize(S32 width, S32 height, S32 ncomponents);
	U8* allocateDataSize(S32 width, S32 height, S32 ncomponents, S32 size = -1); // setSize() + allocateData()
	void enableOverSize() {mAllowOverSize = true ;}
	void disableOverSize() {mAllowOverSize = false; }

protected:
	// special accessor to allow direct setting of mData and mDataSize by LLImageFormatted
	void setDataAndSize(U8 *data, S32 size);
	
public:
	static void generateMip(const U8 *indata, U8* mipdata, int width, int height, S32 nchannels);
	
	// Function for calculating the download priority for textures
	// <= 0 priority means that there's no need for more data.
	static F32 calc_download_priority(F32 virtual_size, F32 visible_area, S32 bytes_sent);

	static EImageCodec getCodecFromExtension(const std::string& exten);
	
	static void createPrivatePool() ;
	static void destroyPrivatePool() ;
	static LLPrivateMemoryPool* getPrivatePool() {return sPrivatePoolp;}

private:
	U8 *mData;
	S32 mDataSize;

	U16 mWidth;
	U16 mHeight;

	S8 mComponents;

	bool mBadBufferAllocation ;
	bool mAllowOverSize ;

	static LLPrivateMemoryPool* sPrivatePoolp ;
<<<<<<< HEAD
public:
	LLMemType::DeclareMemType& mMemType; // debug

	// <FS:ND> Report amount of failed buffer allocations
	static void addAllocationError();
	static U32 getAllocationErrors();
private:
	static U32 mAllocationErrors;
	// </FS:ND>
=======
>>>>>>> cc15a08a
};

// Raw representation of an image (used for textures, and other uncompressed formats
class LLImageRaw : public LLImageBase
{
protected:
	/*virtual*/ ~LLImageRaw();
	
public:
	LLImageRaw();
	LLImageRaw(U16 width, U16 height, S8 components);
	LLImageRaw(U8 *data, U16 width, U16 height, S8 components, bool no_copy = false);
	// Construct using createFromFile (used by tools)
	//LLImageRaw(const std::string& filename, bool j2c_lowest_mip_only = false);

	/*virtual*/ void deleteData();
	/*virtual*/ U8* allocateData(S32 size = -1);
	/*virtual*/ U8* reallocateData(S32 size);
	
	BOOL resize(U16 width, U16 height, S8 components);

	//U8 * getSubImage(U32 x_pos, U32 y_pos, U32 width, U32 height) const;
	BOOL setSubImage(U32 x_pos, U32 y_pos, U32 width, U32 height,
					 const U8 *data, U32 stride = 0, BOOL reverse_y = FALSE);

	void clear(U8 r=0, U8 g=0, U8 b=0, U8 a=255);

	void verticalFlip();

	void expandToPowerOfTwo(S32 max_dim = MAX_IMAGE_SIZE, BOOL scale_image = TRUE);
	void contractToPowerOfTwo(S32 max_dim = MAX_IMAGE_SIZE, BOOL scale_image = TRUE);
	void biasedScaleToPowerOfTwo(S32 max_dim = MAX_IMAGE_SIZE);
	BOOL scale( S32 new_width, S32 new_height, BOOL scale_image = TRUE );
	
	// Fill the buffer with a constant color
	void fill( const LLColor4U& color );

	// Copy operations
	
	// Src and dst can be any size.  Src and dst can each have 3 or 4 components.
	void copy( LLImageRaw* src );

	// Src and dst are same size.  Src and dst have same number of components.
	void copyUnscaled( LLImageRaw* src );
	
	// Src and dst are same size.  Src has 4 components.  Dst has 3 components.
	void copyUnscaled4onto3( LLImageRaw* src );

	// Src and dst are same size.  Src has 3 components.  Dst has 4 components.
	void copyUnscaled3onto4( LLImageRaw* src );

	// Src and dst can be any size.  Src and dst have same number of components.
	void copyScaled( LLImageRaw* src );

	// Src and dst can be any size.  Src has 3 components.  Dst has 4 components.
	void copyScaled3onto4( LLImageRaw* src );

	// Src and dst can be any size.  Src has 4 components.  Dst has 3 components.
	void copyScaled4onto3( LLImageRaw* src );


	// Composite operations

	// Src and dst can be any size.  Src and dst can each have 3 or 4 components.
	void composite( LLImageRaw* src );

	// Src and dst can be any size.  Src has 4 components.  Dst has 3 components.
	void compositeScaled4onto3( LLImageRaw* src );

	// Src and dst are same size.  Src has 4 components.  Dst has 3 components.
	void compositeUnscaled4onto3( LLImageRaw* src );

protected:
	// Create an image from a local file (generally used in tools)
	//bool createFromFile(const std::string& filename, bool j2c_lowest_mip_only = false);

	void copyLineScaled( U8* in, U8* out, S32 in_pixel_len, S32 out_pixel_len, S32 in_pixel_step, S32 out_pixel_step );
	void compositeRowScaled4onto3( U8* in, U8* out, S32 in_pixel_len, S32 out_pixel_len );

	U8	fastFractionalMult(U8 a,U8 b);

	void setDataAndSize(U8 *data, S32 width, S32 height, S8 components) ;

public:
	static S32 sGlobalRawMemory;
	static S32 sRawImageCount;
	// <FS:Techwolf Lupindo> texture comment metadata reader
	std::string mComment;
	// </FS:Techwolf Lupindo>
};

// Compressed representation of image.
// Subclass from this class for the different representations (J2C, bmp)
class LLImageFormatted : public LLImageBase
{
public:
	static LLImageFormatted* createFromType(S8 codec);
	static LLImageFormatted* createFromExtension(const std::string& instring);	

protected:
	/*virtual*/ ~LLImageFormatted();
	
public:
	LLImageFormatted(S8 codec);

	// LLImageBase
	/*virtual*/ void deleteData();
	/*virtual*/ U8* allocateData(S32 size = -1);
	/*virtual*/ U8* reallocateData(S32 size);
	
	/*virtual*/ void dump();
	/*virtual*/ void sanityCheck();

	// New methods
	// subclasses must return a prefered file extension (lowercase without a leading dot)
	virtual std::string getExtension() = 0;
	// calcHeaderSize() returns the maximum size of header;
	//   0 indicates we don't have a header and have to read the entire file
	virtual S32 calcHeaderSize() { return 0; };
	// calcDataSize() returns how many bytes to read to load discard_level (including header)
	virtual S32 calcDataSize(S32 discard_level);
	// calcDiscardLevelBytes() returns the smallest valid discard level based on the number of input bytes
	virtual S32 calcDiscardLevelBytes(S32 bytes);
	// getRawDiscardLevel() by default returns mDiscardLevel, but may be overridden (LLImageJ2C)
	virtual S8  getRawDiscardLevel() { return mDiscardLevel; }
	
	BOOL load(const std::string& filename, int load_size = 0);
	BOOL save(const std::string& filename);

	virtual BOOL updateData() = 0; // pure virtual
 	void setData(U8 *data, S32 size);
 	void appendData(U8 *data, S32 size);

	// Loads first 4 channels.
	virtual BOOL decode(LLImageRaw* raw_image, F32 decode_time) = 0;  
	// Subclasses that can handle more than 4 channels should override this function.
	virtual BOOL decodeChannels(LLImageRaw* raw_image, F32 decode_time, S32 first_channel, S32 max_channel);

	virtual BOOL encode(const LLImageRaw* raw_image, F32 encode_time) = 0;

	S8 getCodec() const;
	BOOL isDecoding() const { return mDecoding ? TRUE : FALSE; }
	BOOL isDecoded()  const { return mDecoded ? TRUE : FALSE; }
	void setDiscardLevel(S8 discard_level) { mDiscardLevel = discard_level; }
	S8 getDiscardLevel() const { return mDiscardLevel; }
	S8 getLevels() const { return mLevels; }
	void setLevels(S8 nlevels) { mLevels = nlevels; }

	// setLastError needs to be deferred for J2C images since it may be called from a DLL
	virtual void resetLastError();
	virtual void setLastError(const std::string& message, const std::string& filename = std::string());
	
protected:
	BOOL copyData(U8 *data, S32 size); // calls updateData()
	
protected:
	S8 mCodec;
	S8 mDecoding;
	S8 mDecoded;  // unused, but changing LLImage layout requires recompiling static Mac/Linux libs. 2009-01-30 JC
	S8 mDiscardLevel;	// Current resolution level worked on. 0 = full res, 1 = half res, 2 = quarter res, etc...
	S8 mLevels;			// Number of resolution levels in that image. Min is 1. 0 means unknown.
	
public:
	static S32 sGlobalFormattedMemory;
};

#endif<|MERGE_RESOLUTION|>--- conflicted
+++ resolved
@@ -175,18 +175,13 @@
 	bool mAllowOverSize ;
 
 	static LLPrivateMemoryPool* sPrivatePoolp ;
-<<<<<<< HEAD
-public:
-	LLMemType::DeclareMemType& mMemType; // debug
-
+public:
 	// <FS:ND> Report amount of failed buffer allocations
 	static void addAllocationError();
 	static U32 getAllocationErrors();
 private:
 	static U32 mAllocationErrors;
 	// </FS:ND>
-=======
->>>>>>> cc15a08a
 };
 
 // Raw representation of an image (used for textures, and other uncompressed formats
