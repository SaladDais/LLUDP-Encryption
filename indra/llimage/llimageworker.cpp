--- conflicted
+++ resolved
@@ -60,12 +60,8 @@
 		bool res = addRequest(req);
 		if (!res)
 		{
-<<<<<<< HEAD
-			llwarns << "request added after LLLFSThread::cleanupClass()" << llendl;
+			LL_WARNS() << "request added after LLLFSThread::cleanupClass()" << LL_ENDL;
 			return 0;
-=======
-			LL_ERRS() << "request added after LLLFSThread::cleanupClass()" << LL_ENDL;
->>>>>>> d0ef02c2
 		}
 	}
 	mCreationList.clear();
