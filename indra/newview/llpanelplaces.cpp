--- conflicted
+++ resolved
@@ -232,15 +232,10 @@
 	}
 	/*virtual*/ void setErrorStatus(U32 status, const std::string& reason)
 	{
-<<<<<<< HEAD
 		// <FS:Ansariel> Don't error out because of a HTTP error!
-		//llerrs << "Can't complete remote parcel request. Http Status: "
-		llwarns << "Can't complete remote parcel request. Http Status: "
-			   << status << ". Reason : " << reason << llendl;
-=======
-		LL_ERRS() << "Can't complete remote parcel request. Http Status: "
+		//LL_ERRS() << "Can't complete remote parcel request. Http Status: "
+		LL_WARNS() << "Can't complete remote parcel request. Http Status: "
 			   << status << ". Reason : " << reason << LL_ENDL;
->>>>>>> d0ef02c2
 	}
 
 private:
