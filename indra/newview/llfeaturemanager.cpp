/** 
 * @file llfeaturemanager.cpp
 * @brief LLFeatureManager class implementation
 *
 * $LicenseInfo:firstyear=2003&license=viewerlgpl$
 * Second Life Viewer Source Code
 * Copyright (C) 2010, Linden Research, Inc.
 * 
 * This library is free software; you can redistribute it and/or
 * modify it under the terms of the GNU Lesser General Public
 * License as published by the Free Software Foundation;
 * version 2.1 of the License only.
 * 
 * This library is distributed in the hope that it will be useful,
 * but WITHOUT ANY WARRANTY; without even the implied warranty of
 * MERCHANTABILITY or FITNESS FOR A PARTICULAR PURPOSE.  See the GNU
 * Lesser General Public License for more details.
 * 
 * You should have received a copy of the GNU Lesser General Public
 * License along with this library; if not, write to the Free Software
 * Foundation, Inc., 51 Franklin Street, Fifth Floor, Boston, MA  02110-1301  USA
 * 
 * Linden Research, Inc., 945 Battery Street, San Francisco, CA  94111  USA
 * $/LicenseInfo$
 */

#include "llviewerprecompiledheaders.h"

#include <iostream>
#include <fstream>

#include <boost/regex.hpp>
#include <boost/assign/list_of.hpp>

#include "llfeaturemanager.h"
#include "lldir.h"

#include "llsys.h"
#include "llgl.h"

#include "llappviewer.h"
#include "llbufferstream.h"
#include "llnotificationsutil.h"
#include "llviewercontrol.h"
#include "llworld.h"
#include "lldrawpoolterrain.h"
#include "llviewertexturelist.h"
#include "llversioninfo.h"
#include "llwindow.h"
#include "llui.h"
#include "llcontrol.h"
#include "llboost.h"
#include "llweb.h"
#include "llviewershadermgr.h"
#include "llstring.h"
#include "stringize.h"
#include "llcorehttputil.h"

#if LL_WINDOWS
#include "lldxhardware.h"
#endif

// <FS:Techwolf Lupindo> downloadable gpu table support
#include "fscommon.h"
#include <boost/filesystem.hpp>
// </FS:Techwolf Lupindo>

#if LL_DARWIN
const char FEATURE_TABLE_FILENAME[] = "featuretable_mac.txt";
const char FEATURE_TABLE_VER_FILENAME[] = "featuretable_mac.%s.txt";
#elif LL_LINUX
const char FEATURE_TABLE_FILENAME[] = "featuretable_linux.txt";
const char FEATURE_TABLE_VER_FILENAME[] = "featuretable_linux.%s.txt";
#elif LL_SOLARIS
const char FEATURE_TABLE_FILENAME[] = "featuretable_solaris.txt";
const char FEATURE_TABLE_VER_FILENAME[] = "featuretable_solaris.%s.txt";
#else
const char FEATURE_TABLE_FILENAME[] = "featuretable%s.txt";
const char FEATURE_TABLE_VER_FILENAME[] = "featuretable%s.%s.txt";
#endif

#if 0                               // consuming code in #if 0 below
#endif
LLFeatureInfo::LLFeatureInfo(const std::string& name, const BOOL available, const F32 level)
	: mValid(TRUE), mName(name), mAvailable(available), mRecommendedLevel(level)
{
}

LLFeatureList::LLFeatureList(const std::string& name)
	: mName(name)
{
}

LLFeatureList::~LLFeatureList()
{
}

void LLFeatureList::addFeature(const std::string& name, const BOOL available, const F32 level)
{
	if (mFeatures.count(name))
	{
		LL_WARNS("RenderInit") << "LLFeatureList::Attempting to add preexisting feature " << name << LL_ENDL;
	}

	LLFeatureInfo fi(name, available, level);
    LL_DEBUGS_ONCE("RenderInit") << "Feature '" << name << "' "
                                 << (available ? "" : "not " ) << "available"
                                 << " at " << level
                                 << LL_ENDL;
	mFeatures[name] = fi;
}

BOOL LLFeatureList::isFeatureAvailable(const std::string& name)
{
	if (mFeatures.count(name))
	{
		return mFeatures[name].mAvailable;
	}

	LL_WARNS_ONCE("RenderInit") << "Feature " << name << " not on feature list!" << LL_ENDL;
	
	// changing this to TRUE so you have to explicitly disable 
	// something for it to be disabled
	return TRUE;
}

F32 LLFeatureList::getRecommendedValue(const std::string& name)
{
	if (mFeatures.count(name) && isFeatureAvailable(name))
	{
        LL_DEBUGS_ONCE("RenderInit") << "Setting '" << name << "' to recommended value " <<  mFeatures[name].mRecommendedLevel << LL_ENDL;
		return mFeatures[name].mRecommendedLevel;
	}

	LL_WARNS_ONCE("RenderInit") << "Feature " << name << " not on feature list or not available!" << LL_ENDL;
	return 0;
}

BOOL LLFeatureList::maskList(LLFeatureList &mask)
{
	LL_DEBUGS_ONCE() << "Masking with " << mask.mName << LL_ENDL;
	//
	// Lookup the specified feature mask, and overlay it on top of the
	// current feature mask.
	//

	LLFeatureInfo mask_fi;

	feature_map_t::iterator feature_it;
	for (feature_it = mask.mFeatures.begin(); feature_it != mask.mFeatures.end(); ++feature_it)
	{
		mask_fi = feature_it->second;
		//
		// Look for the corresponding feature
		//
		if (!mFeatures.count(mask_fi.mName))
		{
			LL_WARNS("RenderInit") << "Feature " << mask_fi.mName << " in mask not in top level!" << LL_ENDL;
			continue;
		}

		LLFeatureInfo &cur_fi = mFeatures[mask_fi.mName];
		if (mask_fi.mAvailable && !cur_fi.mAvailable)
		{
			LL_WARNS("RenderInit") << "Mask attempting to reenabling disabled feature, ignoring " << cur_fi.mName << LL_ENDL;
			continue;
		}
		cur_fi.mAvailable = mask_fi.mAvailable;
		cur_fi.mRecommendedLevel = llmin(cur_fi.mRecommendedLevel, mask_fi.mRecommendedLevel);
		LL_DEBUGS("RenderInit") << "Feature mask " << mask.mName
				<< " Feature " << mask_fi.mName
				<< " Mask: " << mask_fi.mRecommendedLevel
				<< " Now: " << cur_fi.mRecommendedLevel << LL_ENDL;
	}

	LL_DEBUGS("RenderInit") << "After applying mask " << mask.mName << std::endl;
		// Will conditionally call dump only if the above message will be logged, thanks 
		// to it being wrapped by the LL_DEBUGS and LL_ENDL macros.
		dump();
	LL_CONT << LL_ENDL;

	return TRUE;
}

void LLFeatureList::dump()
{
	LL_DEBUGS("RenderInit") << "Feature list: " << mName << LL_ENDL;

	LLFeatureInfo fi;
	feature_map_t::iterator feature_it;
	for (feature_it = mFeatures.begin(); feature_it != mFeatures.end(); ++feature_it)
	{
		fi = feature_it->second;
		LL_DEBUGS("RenderInit") << "With " << mName << " feature " << fi.mName << " " << fi.mAvailable << ":" << fi.mRecommendedLevel << LL_ENDL;
	}
}

static const std::vector<std::string> sGraphicsLevelNames = boost::assign::list_of
	("Low")
	("LowMid")
	("Mid")
	("MidHigh")
	("High")
	("HighUltra")
	("Ultra")
;

U32 LLFeatureManager::getMaxGraphicsLevel() const
{
	return sGraphicsLevelNames.size() - 1;
}

bool LLFeatureManager::isValidGraphicsLevel(U32 level) const
{
	return (level <= getMaxGraphicsLevel());
}

std::string LLFeatureManager::getNameForGraphicsLevel(U32 level) const
{
	if (isValidGraphicsLevel(level))
	{
		return sGraphicsLevelNames[level];
	}
	return STRINGIZE("Invalid graphics level " << level << ", valid are 0 .. "
					 << getMaxGraphicsLevel());
}

S32 LLFeatureManager::getGraphicsLevelForName(const std::string& name) const
{
	const std::string FixedFunction("FixedFunction");
	std::string rname(name);
	if (LLStringUtil::endsWith(rname, FixedFunction))
	{
		// chop off any "FixedFunction" suffix
		rname = rname.substr(0, rname.length() - FixedFunction.length());
	}
	for (S32 i(0), iend(getMaxGraphicsLevel()); i <= iend; ++i)
	{
		if (sGraphicsLevelNames[i] == rname)
		{
			return i;
		}
	}
	return -1;
}

LLFeatureList *LLFeatureManager::findMask(const std::string& name)
{
	if (mMaskList.count(name))
	{
		return mMaskList[name];
	}

	return NULL;
}

BOOL LLFeatureManager::maskFeatures(const std::string& name)
{
	LLFeatureList *maskp = findMask(name);
	if (!maskp)
	{
 		LL_DEBUGS("RenderInit") << "Unknown feature mask " << name << LL_ENDL;
		return FALSE;
	}
	LL_INFOS("RenderInit") << "Applying GPU Feature list: " << name << LL_ENDL;
	return maskList(*maskp);
}

bool LLFeatureManager::loadFeatureTables()
{
	// *TODO - if I or anyone else adds something else to the skipped list
	// make this data driven.  Put it in the feature table and parse it
	// correctly
	mSkippedFeatures.insert("RenderAnisotropic");
	mSkippedFeatures.insert("RenderGamma");
	mSkippedFeatures.insert("RenderVBOEnable");
	mSkippedFeatures.insert("RenderFogRatio");

	// first table is install with app
	std::string app_path = gDirUtilp->getAppRODataDir();
	app_path += gDirUtilp->getDirDelimiter();

	std::string filename;
	std::string http_filename; 
<<<<<<< HEAD
#if LL_WINDOWS
	std::string os_string = LLAppViewer::instance()->getOSInfo().getOSStringSimple();
	if (os_string.find("Microsoft Windows XP") == 0)
	{
		filename = llformat(FEATURE_TABLE_FILENAME, "_xp");
		http_filename = llformat(FEATURE_TABLE_VER_FILENAME, "_xp", LLVersionInfo::getShortVersion().c_str()); // <FS:Techwolf Lupindo> use getShortVersion instead of getVersion.
	}
	else
	{
		filename = llformat(FEATURE_TABLE_FILENAME, "");
		http_filename = llformat(FEATURE_TABLE_VER_FILENAME, "", LLVersionInfo::getShortVersion().c_str()); // <FS:Techwolf Lupindo> use getShortVersion instead of getVersion.
	}
#else
	filename = FEATURE_TABLE_FILENAME;
	http_filename = llformat(FEATURE_TABLE_VER_FILENAME, LLVersionInfo::getShortVersion().c_str()); // <FS:Techwolf Lupindo> use getShortVersion instead of getVersion.
#endif
=======
	filename = FEATURE_TABLE_FILENAME;
	http_filename = llformat(FEATURE_TABLE_VER_FILENAME, LLVersionInfo::getVersion().c_str());
>>>>>>> 9a83367e

	app_path += filename;

	// second table is downloaded with HTTP - note that this will only be used on the run _after_ it is downloaded
	std::string http_path = gDirUtilp->getExpandedFilename(LL_PATH_USER_SETTINGS, http_filename);

	// use HTTP table if it exists
	std::string path;
	bool parse_ok = false;
	if (gDirUtilp->fileExists(http_path))
	{
		parse_ok = parseFeatureTable(http_path);
		if (!parse_ok)
		{
			// the HTTP table failed to parse, so delete it
			LLFile::remove(http_path);
			LL_WARNS("RenderInit") << "Removed invalid feature table '" << http_path << "'" << LL_ENDL;
		}
	}

	if (!parse_ok)
	{
		parse_ok = parseFeatureTable(app_path);
	}

	return parse_ok;
}


bool LLFeatureManager::parseFeatureTable(std::string filename)
{
	LL_INFOS("RenderInit") << "Attempting to parse feature table from " << filename << LL_ENDL;

	llifstream file;
	std::string name;
	U32		version;
	
	cleanupFeatureTables(); // in case an earlier attempt left partial results
	file.open(filename.c_str()); 	 /*Flawfinder: ignore*/

	if (!file)
	{
		LL_WARNS("RenderInit") << "Unable to open feature table " << filename << LL_ENDL;
		return FALSE;
	}

	// Check file version
	file >> name;
	file >> version;
	if (name != "version")
	{
		LL_WARNS("RenderInit") << filename << " does not appear to be a valid feature table!" << LL_ENDL;
		return false;
	}

	mTableVersion = version;

	LLFeatureList *flp = NULL;
	bool parse_ok = true;
	while (file >> name && parse_ok)
	{
		char buffer[MAX_STRING];		 /*Flawfinder: ignore*/
		
		if (name.substr(0,2) == "//")
		{
			// This is a comment.
			file.getline(buffer, MAX_STRING);
			continue;
		}

		if (name == "list")
		{
			LL_DEBUGS("RenderInit") << "Before new list" << std::endl;
			if (flp)
			{
				flp->dump();
			}
			else
			{
				LL_CONT << "No current list";
			}
			LL_CONT << LL_ENDL;
			
			// It's a new mask, create it.
			file >> name;
			if (!mMaskList.count(name))
			{
                flp = new LLFeatureList(name);
                mMaskList[name] = flp;
            }
            else
            {
				LL_WARNS("RenderInit") << "Overriding mask " << name << ", this is invalid!" << LL_ENDL;
				parse_ok = false;
			}
		}
		else
		{
			if (flp)
			{
                S32 available;
                F32 recommended;
                file >> available >> recommended;
                flp->addFeature(name, available, recommended);
            }
			else
			{
				LL_WARNS("RenderInit") << "Specified parameter before <list> keyword!" << LL_ENDL;
				parse_ok = false;
			}
		}
	}
	file.close();

	if (!parse_ok)
	{
		LL_WARNS("RenderInit") << "Discarding feature table data from " << filename << LL_ENDL;
		cleanupFeatureTables();
	}
	
	return parse_ok;
}

F32 gpu_benchmark();

bool LLFeatureManager::loadGPUClass()
{
	//get memory bandwidth from benchmark
	F32 gbps = gpu_benchmark();

	if (gbps < 0.f)
	{ //couldn't bench, use GLVersion
#if LL_DARWIN
        //GLVersion is misleading on OSX, just default to class 3 if we can't bench
		LL_WARNS() << "Unable to get an accurate benchmark; defaulting to class 3" << LL_ENDL;
        mGPUClass = GPU_CLASS_3;
#else
		if (gGLManager.mGLVersion < 2.f)
		{
			mGPUClass = GPU_CLASS_0;
		}
		else if (gGLManager.mGLVersion < 3.f)
		{
			mGPUClass = GPU_CLASS_1;
		}
		else if (gGLManager.mGLVersion < 3.3f)
		{
			mGPUClass = GPU_CLASS_2;
		}
		else if (gGLManager.mGLVersion < 4.f)
		{
			mGPUClass = GPU_CLASS_3;
		}
		else 
		{
			mGPUClass = GPU_CLASS_4;
		}
#endif
	}
	else if (gGLManager.mGLVersion <= 2.f)
	{
		mGPUClass = GPU_CLASS_0;
	}
	else if (gGLManager.mGLVersion <= 3.f)
	{
		mGPUClass = GPU_CLASS_1;
	}
	else if (gbps <= 5.f)
	{
		mGPUClass = GPU_CLASS_0;
	}
	else if (gbps <= 8.f)
	{
		mGPUClass = GPU_CLASS_1;
	}
	else if (gbps <= 16.f)
	{
		mGPUClass = GPU_CLASS_2;
	}
	else if (gbps <= 40.f)
	{
		mGPUClass = GPU_CLASS_3;
	}
	else if (gbps <= 80.f)
	{
		mGPUClass = GPU_CLASS_4;
	}
	else 
	{
		mGPUClass = GPU_CLASS_5;
	}

	// defaults
	mGPUString = gGLManager.getRawGLString();
	mGPUSupported = TRUE;

	return true; // indicates that a gpu value was established
}

void LLFeatureManager::fetchFeatureTableCoro(std::string tableName)
{
    LLCore::HttpRequest::policy_t httpPolicy(LLCore::HttpRequest::DEFAULT_POLICY_ID);
    LLCoreHttpUtil::HttpCoroutineAdapter::ptr_t
        httpAdapter(new LLCoreHttpUtil::HttpCoroutineAdapter("FeatureManagerHTTPTable", httpPolicy));
    LLCore::HttpRequest::ptr_t httpRequest(new LLCore::HttpRequest);

    const std::string base = gSavedSettings.getString("FeatureManagerHTTPTable");


#if LL_WINDOWS
    std::string os_string = LLAppViewer::instance()->getOSInfo().getOSStringSimple();
    std::string filename;

    if (os_string.find("Microsoft Windows XP") == 0)
    {
        filename = llformat(tableName.c_str(), "_xp", LLVersionInfo::getVersion().c_str());
    }
    else
    {
        filename = llformat(tableName.c_str(), "", LLVersionInfo::getVersion().c_str());
    }
#else
    const std::string filename   = llformat(tableName.c_str(), LLVersionInfo::getVersion().c_str());
#endif

    std::string url        = base + "/" + filename;
    // testing url below
    //url = "http://viewer-settings.secondlife.com/featuretable.2.1.1.208406.txt";
    const std::string path       = gDirUtilp->getExpandedFilename(LL_PATH_USER_SETTINGS, filename);


    LL_INFOS() << "LLFeatureManager fetching " << url << " into " << path << LL_ENDL;

    LLSD result = httpAdapter->getRawAndSuspend(httpRequest, url);

    LLSD httpResults = result[LLCoreHttpUtil::HttpCoroutineAdapter::HTTP_RESULTS];
    LLCore::HttpStatus status = LLCoreHttpUtil::HttpCoroutineAdapter::getStatusFromLLSD(httpResults);

    if (status)
    {   // There was a newer feature table on the server. We've grabbed it and now should write it.
        // write to file
        const LLSD::Binary &raw = result[LLCoreHttpUtil::HttpCoroutineAdapter::HTTP_RESULTS_RAW].asBinary();

        LL_INFOS() << "writing feature table to " << path << LL_ENDL;

        S32 size = raw.size();
        if (size > 0)
        {
            // write to file
            LLAPRFile out(path, LL_APR_WB);
            out.write(raw.data(), size);
            out.close();
        }
    }
}

// fetch table(s) from a website (S3)
void LLFeatureManager::fetchHTTPTables()
{
    LLCoros::instance().launch("LLFeatureManager::fetchFeatureTableCoro",
        boost::bind(&LLFeatureManager::fetchFeatureTableCoro, this, FEATURE_TABLE_VER_FILENAME));
}

void LLFeatureManager::cleanupFeatureTables()
{
	std::for_each(mMaskList.begin(), mMaskList.end(), DeletePairedPointer());
	mMaskList.clear();
}

void LLFeatureManager::init()
{
	// load the tables
	loadFeatureTables();

	// get the gpu class
	loadGPUClass();

	// apply the base masks, so we know if anything is disabled
	applyBaseMasks();
}

void LLFeatureManager::applyRecommendedSettings()
{
	loadGPUClass();
	// apply saved settings
	// cap the level at 2 (high)
	U32 level = llmax(GPU_CLASS_0, llmin(mGPUClass, GPU_CLASS_5));

	LL_INFOS("RenderInit") << "Applying Recommended Features for level " << level << LL_ENDL;

	setGraphicsLevel(level, false);
	gSavedSettings.setU32("RenderQualityPerformance", level);

	// now apply the tweaks to draw distance
	// these are double negatives, because feature masks only work by
	// downgrading values, so i needed to make a true value go to false
	// for certain cards, thus the awkward name, "Disregard..."
	if(!gSavedSettings.getBOOL("Disregard96DefaultDrawDistance"))
	{
		gSavedSettings.setF32("RenderFarClip", 96.0f);
	}
	else if(!gSavedSettings.getBOOL("Disregard128DefaultDrawDistance"))
	{
		gSavedSettings.setF32("RenderFarClip", 128.0f);
	}
}

void LLFeatureManager::applyFeatures(bool skipFeatures)
{
	// see featuretable.txt / featuretable_linux.txt / featuretable_mac.txt

#ifndef LL_RELEASE_FOR_DOWNLOAD
	dump();
#endif

	// scroll through all of these and set their corresponding control value
	for(feature_map_t::iterator mIt = mFeatures.begin(); 
		mIt != mFeatures.end(); 
		++mIt)
	{
		// skip features you want to skip
		// do this for when you don't want to change certain settings
		if(skipFeatures)
		{
			if(mSkippedFeatures.find(mIt->first) != mSkippedFeatures.end())
			{
				continue;
			}
		}

		// get the control setting
		LLControlVariable* ctrl = gSavedSettings.getControl(mIt->first);
		if(ctrl == NULL)
		{
			LL_WARNS() << "AHHH! Control setting " << mIt->first << " does not exist!" << LL_ENDL;
			continue;
		}

		// handle all the different types
		if(ctrl->isType(TYPE_BOOLEAN))
		{
			gSavedSettings.setBOOL(mIt->first, (BOOL)getRecommendedValue(mIt->first));
		}
		else if (ctrl->isType(TYPE_S32))
		{
			gSavedSettings.setS32(mIt->first, (S32)getRecommendedValue(mIt->first));
		}
		else if (ctrl->isType(TYPE_U32))
		{
			gSavedSettings.setU32(mIt->first, (U32)getRecommendedValue(mIt->first));
		}
		else if (ctrl->isType(TYPE_F32))
		{
			gSavedSettings.setF32(mIt->first, (F32)getRecommendedValue(mIt->first));
		}
		else
		{
			LL_WARNS() << "AHHH! Control variable is not a numeric type!" << LL_ENDL;
		}
	}
}

void LLFeatureManager::setGraphicsLevel(U32 level, bool skipFeatures)
{
	LLViewerShaderMgr::sSkipReload = true;

	applyBaseMasks();

	// if we're passed an invalid level, default to "Low"
	std::string features(isValidGraphicsLevel(level)? getNameForGraphicsLevel(level) : "Low");
	if (features == "Low")
	{
#if LL_DARWIN
		// This Mac-specific change is to insure that we force 'Basic Shaders' for all Mac
		// systems which support them instead of falling back to fixed-function unnecessarily
		// MAINT-2157
		if (gGLManager.mGLVersion < 2.1f)
#else
		// only use fixed function by default if GL version < 3.0 or this is an intel graphics chip
		if (gGLManager.mGLVersion < 3.f || gGLManager.mIsIntel)
#endif
		{
            // same as Low, but with "Basic Shaders" disabled
			features = "LowFixedFunction";
		}
	}

	maskFeatures(features);

	applyFeatures(skipFeatures);

	LLViewerShaderMgr::sSkipReload = false;
	LLViewerShaderMgr::instance()->setShaders();
	gPipeline.refreshCachedSettings();
}

void LLFeatureManager::applyBaseMasks()
{
	// reapply masks
	mFeatures.clear();

	LLFeatureList* maskp = findMask("all");
	if(maskp == NULL)
	{
		LL_WARNS("RenderInit") << "AHH! No \"all\" in feature table!" << LL_ENDL;
		return;
	}

	mFeatures = maskp->getFeatures();

	// mask class
	if (mGPUClass >= 0 && mGPUClass < 6)
	{
		const char* class_table[] =
		{
			"Class0",
			"Class1",
			"Class2",
			"Class3",
			"Class4",
			"Class5",
		};

		LL_INFOS("RenderInit") << "Setting GPU Class to " << class_table[mGPUClass] << LL_ENDL;
		maskFeatures(class_table[mGPUClass]);
	}
	else
	{
		LL_INFOS("RenderInit") << "Setting GPU Class to Unknown" << LL_ENDL;
		maskFeatures("Unknown");
	}

	// now all those wacky ones
	if (!gGLManager.mHasFragmentShader)
	{
		maskFeatures("NoPixelShaders");
	}
	if (!gGLManager.mHasVertexShader || !mGPUSupported)
	{
		maskFeatures("NoVertexShaders");
	}
	if (gGLManager.mIsNVIDIA)
	{
		maskFeatures("NVIDIA");
	}
	if (gGLManager.mIsGF2or4MX)
	{
		maskFeatures("GeForce2");
	}
	if (gGLManager.mIsATI)
	{
		maskFeatures("ATI");
	}
	if (gGLManager.mHasATIMemInfo && gGLManager.mVRAM < 256)
	{
		maskFeatures("ATIVramLT256");
	}
	if (gGLManager.mATIOldDriver)
	{
		maskFeatures("ATIOldDriver");
	}
	if (gGLManager.mIsGFFX)
	{
		maskFeatures("GeForceFX");
	}
	if (gGLManager.mIsIntel)
	{
		maskFeatures("Intel");
	}
	if (gGLManager.mGLVersion < 1.5f)
	{
		maskFeatures("OpenGLPre15");
	}
	if (gGLManager.mGLVersion < 3.f)
	{
		maskFeatures("OpenGLPre30");
	}
	if (gGLManager.mNumTextureImageUnits <= 8)
	{
		maskFeatures("TexUnit8orLess");
	}
	if (gGLManager.mHasMapBufferRange)
	{
		maskFeatures("MapBufferRange");
	}
	//if (gGLManager.mVRAM > 512)
	//{
	//	maskFeatures("VRAMGT512");
	//}

#if LL_DARWIN
	const LLOSInfo& osInfo = LLAppViewer::instance()->getOSInfo();
	if (osInfo.mMajorVer == 10 && osInfo.mMinorVer < 7)
	{
		maskFeatures("OSX_10_6_8");
	}
#endif

	// now mask by gpu string
	// Replaces ' ' with '_' in mGPUString to deal with inability for parser to handle spaces
	std::string gpustr = mGPUString;
	for (std::string::iterator iter = gpustr.begin(); iter != gpustr.end(); ++iter)
	{
		if (*iter == ' ')
		{
			*iter = '_';
		}
	}

	//LL_INFOS() << "Masking features from gpu table match: " << gpustr << LL_ENDL;
	maskFeatures(gpustr);

	// now mask cpu type ones
	if (gSysMemory.getPhysicalMemoryClamped() <= U32Megabytes(256))
	{
		maskFeatures("RAM256MB");
	}
	
#if LL_SOLARIS && defined(__sparc) 	//  even low MHz SPARCs are fast
#error The 800 is hinky. Would something like a LL_MIN_MHZ make more sense here?
	if (gSysCPU.getMHz() < 800)
#else
	if (gSysCPU.getMHz() < 1100)
#endif
	{
		maskFeatures("CPUSlow");
	}

	if (isSafe())
	{
		maskFeatures("safe");
	}
}<|MERGE_RESOLUTION|>--- conflicted
+++ resolved
@@ -282,27 +282,8 @@
 
 	std::string filename;
 	std::string http_filename; 
-<<<<<<< HEAD
-#if LL_WINDOWS
-	std::string os_string = LLAppViewer::instance()->getOSInfo().getOSStringSimple();
-	if (os_string.find("Microsoft Windows XP") == 0)
-	{
-		filename = llformat(FEATURE_TABLE_FILENAME, "_xp");
-		http_filename = llformat(FEATURE_TABLE_VER_FILENAME, "_xp", LLVersionInfo::getShortVersion().c_str()); // <FS:Techwolf Lupindo> use getShortVersion instead of getVersion.
-	}
-	else
-	{
-		filename = llformat(FEATURE_TABLE_FILENAME, "");
-		http_filename = llformat(FEATURE_TABLE_VER_FILENAME, "", LLVersionInfo::getShortVersion().c_str()); // <FS:Techwolf Lupindo> use getShortVersion instead of getVersion.
-	}
-#else
 	filename = FEATURE_TABLE_FILENAME;
 	http_filename = llformat(FEATURE_TABLE_VER_FILENAME, LLVersionInfo::getShortVersion().c_str()); // <FS:Techwolf Lupindo> use getShortVersion instead of getVersion.
-#endif
-=======
-	filename = FEATURE_TABLE_FILENAME;
-	http_filename = llformat(FEATURE_TABLE_VER_FILENAME, LLVersionInfo::getVersion().c_str());
->>>>>>> 9a83367e
 
 	app_path += filename;
 
