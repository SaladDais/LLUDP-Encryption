--- conflicted
+++ resolved
@@ -76,14 +76,8 @@
 const char FEATURE_TABLE_VER_FILENAME[] = "featuretable%s.%s.txt";
 #endif
 
-<<<<<<< HEAD
 #if 0                               // consuming code in #if 0 below
-const char GPU_TABLE_FILENAME[] = "gpu_table.txt";
-#endif
-const char GPU_TABLE_VER_FILENAME[] = "gpu_table.%s.txt";
-
-=======
->>>>>>> 6d48db86
+#endif
 LLFeatureInfo::LLFeatureInfo(const std::string& name, const BOOL available, const F32 level)
 	: mValid(TRUE), mName(name), mAvailable(available), mRecommendedLevel(level)
 {
