/** 
 * @file llfloaterinventory.cpp
 * @brief Implementation of the inventory view and associated stuff.
 *
 * $LicenseInfo:firstyear=2001&license=viewerlgpl$
 * Second Life Viewer Source Code
 * Copyright (C) 2010, Linden Research, Inc.
 * 
 * This library is free software; you can redistribute it and/or
 * modify it under the terms of the GNU Lesser General Public
 * License as published by the Free Software Foundation;
 * version 2.1 of the License only.
 * 
 * This library is distributed in the hope that it will be useful,
 * but WITHOUT ANY WARRANTY; without even the implied warranty of
 * MERCHANTABILITY or FITNESS FOR A PARTICULAR PURPOSE.  See the GNU
 * Lesser General Public License for more details.
 * 
 * You should have received a copy of the GNU Lesser General Public
 * License along with this library; if not, write to the Free Software
 * Foundation, Inc., 51 Franklin Street, Fifth Floor, Boston, MA  02110-1301  USA
 * 
 * Linden Research, Inc., 945 Battery Street, San Francisco, CA  94111  USA
 * $/LicenseInfo$
 */

#include "llviewerprecompiledheaders.h"

#include "llfloaterinventory.h"

#include "llagentcamera.h"
//#include "llfirstuse.h"
#include "llfiltereditor.h"
#include "llfloaterreg.h"
#include "llinventorymodel.h"
#include "llpanelmaininventory.h"
#include "llresmgr.h"
#include "llviewerfoldertype.h"
#include "lltransientfloatermgr.h"

///----------------------------------------------------------------------------
/// LLFloaterInventory
///----------------------------------------------------------------------------

LLFloaterInventory::LLFloaterInventory(const LLSD& key)
	: LLFloater(key)
{
	LLTransientFloaterMgr::getInstance()->addControlView(this);
}

LLFloaterInventory::~LLFloaterInventory()
{
	LLTransientFloaterMgr::getInstance()->removeControlView(this);
}

BOOL LLFloaterInventory::postBuild()
{
	mPanelMainInventory = findChild<LLPanelMainInventory>("Inventory Panel");
	return TRUE;
}

LLInventoryPanel* LLFloaterInventory::getPanel()
{
	if (mPanelMainInventory)
		return mPanelMainInventory->getPanel();
	return NULL;
}

// static
LLFloaterInventory* LLFloaterInventory::showAgentInventory()
{
	// Hack to generate semi-unique key for each inventory floater.
	static S32 instance_num = 0;
	instance_num = (instance_num + 1) % S32_MAX;

	LLFloaterInventory* iv = NULL;
	if (!gAgentCamera.cameraMouselook())
	{
		iv = LLFloaterReg::showTypedInstance<LLFloaterInventory>("inventory", LLSD(instance_num));
	}
	return iv;
}

// static
void LLFloaterInventory::cleanup()
{
	LLFloaterReg::const_instance_list_t& inst_list = LLFloaterReg::getFloaterList("inventory");
	for (LLFloaterReg::const_instance_list_t::const_iterator iter = inst_list.begin(); iter != inst_list.end();)
	{
		LLFloaterInventory* iv = dynamic_cast<LLFloaterInventory*>(*iter++);
		if (iv)
		{
			iv->destroy();
		}
	}
}

void LLFloaterInventory::onOpen(const LLSD& key)
{
	//LLFirstUse::useInventory();
<<<<<<< HEAD
	// set focus on filter editor when floater inventory shows up
	LLFilterEditor* filter_editor = mPanelMainInventory->getChild<LLFilterEditor>("inventory search editor");
	filter_editor->setFocus(TRUE);
=======
}

void LLFloaterInventory::onClose(bool app_quitting)
{
	LLFloater::onClose(app_quitting);
	if (mKey.asInteger() > 1)
	{
		destroy();
	}
>>>>>>> f6b8bfd3
}<|MERGE_RESOLUTION|>--- conflicted
+++ resolved
@@ -98,11 +98,9 @@
 void LLFloaterInventory::onOpen(const LLSD& key)
 {
 	//LLFirstUse::useInventory();
-<<<<<<< HEAD
 	// set focus on filter editor when floater inventory shows up
 	LLFilterEditor* filter_editor = mPanelMainInventory->getChild<LLFilterEditor>("inventory search editor");
 	filter_editor->setFocus(TRUE);
-=======
 }
 
 void LLFloaterInventory::onClose(bool app_quitting)
@@ -112,5 +110,4 @@
 	{
 		destroy();
 	}
->>>>>>> f6b8bfd3
 }