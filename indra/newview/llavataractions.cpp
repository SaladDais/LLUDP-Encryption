/** 
 * @file llavataractions.cpp
 * @brief Friend-related actions (add, remove, offer teleport, etc)
 *
 * $LicenseInfo:firstyear=2009&license=viewerlgpl$
 * Second Life Viewer Source Code
 * Copyright (C) 2010, Linden Research, Inc.
 * 
 * This library is free software; you can redistribute it and/or
 * modify it under the terms of the GNU Lesser General Public
 * License as published by the Free Software Foundation;
 * version 2.1 of the License only.
 * 
 * This library is distributed in the hope that it will be useful,
 * but WITHOUT ANY WARRANTY; without even the implied warranty of
 * MERCHANTABILITY or FITNESS FOR A PARTICULAR PURPOSE.  See the GNU
 * Lesser General Public License for more details.
 * 
 * You should have received a copy of the GNU Lesser General Public
 * License along with this library; if not, write to the Free Software
 * Foundation, Inc., 51 Franklin Street, Fifth Floor, Boston, MA  02110-1301  USA
 * 
 * Linden Research, Inc., 945 Battery Street, San Francisco, CA  94111  USA
 * $/LicenseInfo$
 */


#include "llviewerprecompiledheaders.h"

#include "llavataractions.h"

#include "boost/lambda/lambda.hpp"	// for lambda::constant

#include "llavatarnamecache.h"	// IDEVO
#include "llsd.h"
#include "lldarray.h"
#include "llnotifications.h"
#include "llnotificationsutil.h"
#include "roles_constants.h"    // for GP_MEMBER_INVITE

#include "llagent.h"
#include "llappviewer.h"		// for gLastVersionChannel
#include "llcachename.h"
#include "llcallingcard.h"		// for LLAvatarTracker
#include "llfloateravatarpicker.h"	// for LLFloaterAvatarPicker
#include "llfloatergroupinvite.h"
#include "llfloatergroups.h"
#include "llfloaterreg.h"
#include "llfloaterpay.h"
#include "llfloaterworldmap.h"
#include "llgiveinventory.h"
#include "llinventorybridge.h"
#include "llinventorymodel.h"	// for gInventory.findCategoryUUIDForType
#include "llinventorypanel.h"
#include "llimview.h"			// for gIMMgr
#include "llmutelist.h"
#include "llnotificationsutil.h"	// for LLNotificationsUtil
#include "llpaneloutfitedit.h"
#include "llrecentpeople.h"
#include "llsidetray.h"
#include "lltrans.h"
#include "llviewerobjectlist.h"
#include "llviewermessage.h"	// for handle_lure
#include "llviewerregion.h"
#include "llimfloater.h"
#include "lltrans.h"
#include "llcallingcard.h"
#include "llslurl.h"			// IDEVO

// static
void LLAvatarActions::requestFriendshipDialog(const LLUUID& id, const std::string& name)
{
	if(id == gAgentID)
	{
		LLNotificationsUtil::add("AddSelfFriend");
		return;
	}

	LLSD args;
	args["NAME"] = LLSLURL("agent", id, "completename").getSLURLString();
	LLSD payload;
	payload["id"] = id;
	payload["name"] = name;
    
    	LLNotificationsUtil::add("AddFriendWithMessage", args, payload, &callbackAddFriendWithMessage);

	// add friend to recent people list
	LLRecentPeople::instance().add(id);
}

void on_avatar_name_friendship(const LLUUID& id, const LLAvatarName av_name)
{
	LLAvatarActions::requestFriendshipDialog(id, av_name.getCompleteName());
}

// static
void LLAvatarActions::requestFriendshipDialog(const LLUUID& id)
{
	if(id.isNull())
	{
		return;
	}

	LLAvatarNameCache::get(id, boost::bind(&on_avatar_name_friendship, _1, _2));
}

// static
void LLAvatarActions::removeFriendDialog(const LLUUID& id)
{
	if (id.isNull())
		return;

	uuid_vec_t ids;
	ids.push_back(id);
	removeFriendsDialog(ids);
}

// static
void LLAvatarActions::removeFriendsDialog(const uuid_vec_t& ids)
{
	if(ids.size() == 0)
		return;

	LLSD args;
	std::string msgType;
	if(ids.size() == 1)
	{
		LLUUID agent_id = ids[0];
		LLAvatarName av_name;
		if(LLAvatarNameCache::get(agent_id, &av_name))
		{
			args["NAME"] = av_name.mDisplayName;
		}

		msgType = "RemoveFromFriends";
	}
	else
	{
		msgType = "RemoveMultipleFromFriends";
	}

	LLSD payload;
	for (uuid_vec_t::const_iterator it = ids.begin(); it != ids.end(); ++it)
	{
		payload["ids"].append(*it);
	}

	LLNotificationsUtil::add(msgType,
		args,
		payload,
		&handleRemove);
}

// static
void LLAvatarActions::offerTeleport(const LLUUID& invitee)
{
	if (invitee.isNull())
		return;

	LLDynamicArray<LLUUID> ids;
	ids.push_back(invitee);
	offerTeleport(ids);
}

// static
void LLAvatarActions::offerTeleport(const uuid_vec_t& ids) 
{
	if (ids.size() == 0)
		return;

	handle_lure(ids);
}

static void on_avatar_name_cache_start_im(const LLUUID& agent_id,
										  const LLAvatarName& av_name)
{
	std::string name = av_name.getCompleteName();
	LLUUID session_id = gIMMgr->addSession(name, IM_NOTHING_SPECIAL, agent_id);
	if (session_id != LLUUID::null)
	{
		LLIMFloater::show(session_id);
	}
	make_ui_sound("UISndStartIM");
}

// static
void LLAvatarActions::startIM(const LLUUID& id)
{
	if (id.isNull())
		return;

	LLAvatarNameCache::get(id,
		boost::bind(&on_avatar_name_cache_start_im, _1, _2));
}

// static
void LLAvatarActions::endIM(const LLUUID& id)
{
	if (id.isNull())
		return;
	
	LLUUID session_id = gIMMgr->computeSessionID(IM_NOTHING_SPECIAL, id);
	if (session_id != LLUUID::null)
	{
		gIMMgr->leaveSession(session_id);
	}
}

static void on_avatar_name_cache_start_call(const LLUUID& agent_id,
											const LLAvatarName& av_name)
{
	std::string name = av_name.getCompleteName();
	LLUUID session_id = gIMMgr->addSession(name, IM_NOTHING_SPECIAL, agent_id, true);
	if (session_id != LLUUID::null)
	{
		gIMMgr->startCall(session_id);
	}
	make_ui_sound("UISndStartIM");
}

// static
void LLAvatarActions::startCall(const LLUUID& id)
{
	if (id.isNull())
	{
		return;
	}
	LLAvatarNameCache::get(id,
		boost::bind(&on_avatar_name_cache_start_call, _1, _2));
}

// static
void LLAvatarActions::startAdhocCall(const uuid_vec_t& ids)
{
	if (ids.size() == 0)
	{
		return;
	}

	// convert vector into LLDynamicArray for addSession
	LLDynamicArray<LLUUID> id_array;
	for (uuid_vec_t::const_iterator it = ids.begin(); it != ids.end(); ++it)
	{
		id_array.push_back(*it);
	}

	// create the new ad hoc voice session
	const std::string title = LLTrans::getString("conference-title");
	LLUUID session_id = gIMMgr->addSession(title, IM_SESSION_CONFERENCE_START,
										   ids[0], id_array, true);
	if (session_id == LLUUID::null)
	{
		return;
	}

	gIMMgr->autoStartCallOnStartup(session_id);

	make_ui_sound("UISndStartIM");
}

/* AD *TODO: Is this function needed any more?
	I fixed it a bit(added check for canCall), but it appears that it is not used
	anywhere. Maybe it should be removed?
// static
bool LLAvatarActions::isCalling(const LLUUID &id)
{
	if (id.isNull() || !canCall())
	{
		return false;
	}

	LLUUID session_id = gIMMgr->computeSessionID(IM_NOTHING_SPECIAL, id);
	return (LLIMModel::getInstance()->findIMSession(session_id) != NULL);
}*/

//static
bool LLAvatarActions::canCall()
{
		return LLVoiceClient::getInstance()->voiceEnabled() && LLVoiceClient::getInstance()->isVoiceWorking();
}

// static
void LLAvatarActions::startConference(const uuid_vec_t& ids)
{
	// *HACK: Copy into dynamic array
	LLDynamicArray<LLUUID> id_array;
	for (uuid_vec_t::const_iterator it = ids.begin(); it != ids.end(); ++it)
	{
		id_array.push_back(*it);
	}
	const std::string title = LLTrans::getString("conference-title");
	LLUUID session_id = gIMMgr->addSession(title, IM_SESSION_CONFERENCE_START, ids[0], id_array);
	if (session_id != LLUUID::null)
	{
		LLIMFloater::show(session_id);
	}
	make_ui_sound("UISndStartIM");
}

// static
void LLAvatarActions::showProfile(const LLUUID& id)
{
	if (id.notNull())
	{
		LLSD params;
		params["id"] = id;
		params["open_tab_name"] = "panel_profile";

		//Show own profile
		if(gAgent.getID() == id)
		{
			LLSideTray::getInstance()->showPanel("panel_me", params);
		}
		//Show other user profile
		else
		{
			LLSideTray::getInstance()->showPanel("panel_profile_view", params);
		}
	}
}

// static
void LLAvatarActions::showOnMap(const LLUUID& id)
{
	LLAvatarName av_name;
	if (!LLAvatarNameCache::get(id, &av_name))
	{
		LLAvatarNameCache::get(id, boost::bind(&LLAvatarActions::showOnMap, id));
		return;
	}

	gFloaterWorldMap->trackAvatar(id, av_name.mDisplayName);
	LLFloaterReg::showInstance("world_map");
}

// static
void LLAvatarActions::pay(const LLUUID& id)
{
	LLNotification::Params params("BusyModePay");
	params.functor.function(boost::bind(&LLAvatarActions::handlePay, _1, _2, id));

	if (gAgent.getBusy())
	{
		// warn users of being in busy mode during a transaction
		LLNotifications::instance().add(params);
	}
	else
	{
		LLNotifications::instance().forceResponse(params, 1);
	}
}

// static
void LLAvatarActions::kick(const LLUUID& id)
{
	LLSD payload;
	payload["avatar_id"] = id;
	LLNotifications::instance().add("KickUser", LLSD(), payload, handleKick);
}

// static
void LLAvatarActions::freeze(const LLUUID& id)
{
	LLSD payload;
	payload["avatar_id"] = id;
	LLNotifications::instance().add("FreezeUser", LLSD(), payload, handleFreeze);
}

// static
void LLAvatarActions::unfreeze(const LLUUID& id)
{
	LLSD payload;
	payload["avatar_id"] = id;
	LLNotifications::instance().add("UnFreezeUser", LLSD(), payload, handleUnfreeze);
}

//static 
void LLAvatarActions::csr(const LLUUID& id, std::string name)
{
	if (name.empty()) return;
	
	std::string url = "http://csr.lindenlab.com/agent/";
	
	// slow and stupid, but it's late
	S32 len = name.length();
	for (S32 i = 0; i < len; i++)
	{
		if (name[i] == ' ')
		{
			url += "%20";
		}
		else
		{
			url += name[i];
		}
	}
	
	LLWeb::loadURL(url);
}

//static 
void LLAvatarActions::share(const LLUUID& id)
{
	LLSD key;
	LLSideTray::getInstance()->showPanel("sidepanel_inventory", key);


	LLUUID session_id = gIMMgr->computeSessionID(IM_NOTHING_SPECIAL,id);

	if (!gIMMgr->hasSession(session_id))
	{
		startIM(id);
	}

	if (gIMMgr->hasSession(session_id))
	{
		// we should always get here, but check to verify anyways
		LLIMModel::getInstance()->addMessage(session_id, SYSTEM_FROM, LLUUID::null, LLTrans::getString("share_alert"), false);
	}
}

namespace action_give_inventory
{
	typedef std::set<LLUUID> uuid_set_t;

	/**
	 * Returns a pointer to 'Add More' inventory panel of Edit Outfit SP.
	 */
	static LLInventoryPanel* get_outfit_editor_inventory_panel()
	{
		LLPanelOutfitEdit* panel_outfit_edit = dynamic_cast<LLPanelOutfitEdit*>(LLSideTray::getInstance()->getPanel("panel_outfit_edit"));
		if (NULL == panel_outfit_edit) return NULL;

		LLInventoryPanel* inventory_panel = panel_outfit_edit->findChild<LLInventoryPanel>("folder_view");
		return inventory_panel;
	}

	/**
	 * @return active inventory panel, or NULL if there's no such panel
	 */
	static LLInventoryPanel* get_active_inventory_panel()
	{
		LLInventoryPanel* active_panel = LLInventoryPanel::getActiveInventoryPanel(FALSE);
		if (!active_panel)
		{
			active_panel = get_outfit_editor_inventory_panel();
		}

		return active_panel;
	}

	/**
	 * Checks My Inventory visibility.
	 */
	static bool is_give_inventory_acceptable()
	{
		LLInventoryPanel* active_panel = get_active_inventory_panel();
		if (!active_panel) return false;

		// check selection in the panel
		const uuid_set_t inventory_selected_uuids = active_panel->getRootFolder()->getSelectionList();
		if (inventory_selected_uuids.empty()) return false; // nothing selected

		bool acceptable = false;
		uuid_set_t::const_iterator it = inventory_selected_uuids.begin();
		const uuid_set_t::const_iterator it_end = inventory_selected_uuids.end();
		for (; it != it_end; ++it)
		{
			LLViewerInventoryCategory* inv_cat = gInventory.getCategory(*it);
			// any category can be offered.
			if (inv_cat)
			{
				acceptable = true;
				continue;
			}

			LLViewerInventoryItem* inv_item = gInventory.getItem(*it);
			// check if inventory item can be given
			if (LLGiveInventory::isInventoryGiveAcceptable(inv_item))
			{
				acceptable = true;
				continue;
			}

			// there are neither item nor category in inventory
			acceptable = false;
			break;
		}
		return acceptable;
	}

	static void build_residents_string(const std::vector<LLAvatarName> avatar_names, std::string& residents_string)
	{
		llassert(avatar_names.size() > 0);

		const std::string& separator = LLTrans::getString("words_separator");
		for (std::vector<LLAvatarName>::const_iterator it = avatar_names.begin(); ; )
		{
			LLAvatarName av_name = *it;
			residents_string.append(av_name.mDisplayName);
			if	(++it == avatar_names.end())
			{
				break;
			}
			residents_string.append(separator);
		}
	}

	static void build_items_string(const uuid_set_t& inventory_selected_uuids , std::string& items_string)
	{
		llassert(inventory_selected_uuids.size() > 0);

		const std::string& separator = LLTrans::getString("words_separator");
		for (uuid_set_t::const_iterator it = inventory_selected_uuids.begin(); ; )
		{
			LLViewerInventoryCategory* inv_cat = gInventory.getCategory(*it);
			if (NULL != inv_cat)
			{
				items_string = inv_cat->getName();
				break;
			}
			LLViewerInventoryItem* inv_item = gInventory.getItem(*it);
			if (NULL != inv_item)
			{
				items_string.append(inv_item->getName());
			}
			if(++it == inventory_selected_uuids.end())
			{
				break;
			}
			items_string.append(separator);
		}
	}

	struct LLShareInfo : public LLSingleton<LLShareInfo>
	{
		std::vector<LLAvatarName> mAvatarNames;
		uuid_vec_t mAvatarUuids;
	};

	static void give_inventory_cb(const LLSD& notification, const LLSD& response)
	{
		S32 option = LLNotificationsUtil::getSelectedOption(notification, response);
		// if Cancel pressed
		if (option == 1)
		{
			return;
		}

		LLInventoryPanel* active_panel = get_active_inventory_panel();
		if (!active_panel) return;

		const uuid_set_t inventory_selected_uuids = active_panel->getRootFolder()->getSelectionList();
		if (inventory_selected_uuids.empty())
		{
			return;
		}

		S32 count = LLShareInfo::instance().mAvatarNames.size();
		bool shared = false;

		// iterate through avatars
		for(S32 i = 0; i < count; ++i)
		{
			const LLUUID& avatar_uuid = LLShareInfo::instance().mAvatarUuids[i];

			// We souldn't open IM session, just calculate session ID for logging purpose. See EXT-6710
			const LLUUID session_id = gIMMgr->computeSessionID(IM_NOTHING_SPECIAL, avatar_uuid);

			uuid_set_t::const_iterator it = inventory_selected_uuids.begin();
			const uuid_set_t::const_iterator it_end = inventory_selected_uuids.end();

			const std::string& separator = LLTrans::getString("words_separator");
			std::string noncopy_item_names;
			LLSD noncopy_items = LLSD::emptyArray();
			// iterate through selected inventory objects
			for (; it != it_end; ++it)
			{
				LLViewerInventoryCategory* inv_cat = gInventory.getCategory(*it);
				if (inv_cat)
				{
					LLGiveInventory::doGiveInventoryCategory(avatar_uuid, inv_cat, session_id);
					shared = true;
					break;
				}
				LLViewerInventoryItem* inv_item = gInventory.getItem(*it);
				if (!inv_item->getPermissions().allowCopyBy(gAgentID))
				{
					if (!noncopy_item_names.empty())
					{
						noncopy_item_names.append(separator);
					}
					noncopy_item_names.append(inv_item->getName());
					noncopy_items.append(*it);
				}
				else
				{
				LLGiveInventory::doGiveInventoryItem(avatar_uuid, inv_item, session_id);
					shared = true;
				}
			}
			if (noncopy_items.beginArray() != noncopy_items.endArray())
			{
				LLSD substitutions;
				substitutions["ITEMS"] = noncopy_item_names;
				LLSD payload;
				payload["agent_id"] = avatar_uuid;
				payload["items"] = noncopy_items;
				LLNotificationsUtil::add("CannotCopyWarning", substitutions, payload,
					&LLGiveInventory::handleCopyProtectedItem);
				break;
			}
		}
		if (shared)
		{
			LLFloaterReg::hideInstance("avatar_picker");
			LLNotificationsUtil::add("ItemsShared");
		}
	}

	/**
	 * Performs "give inventory" operations for provided avatars.
	 *
	 * Sends one requests to give all selected inventory items for each passed avatar.
	 * Avatars are represent by two vectors: names and UUIDs which must be sychronized with each other.
	 *
	 * @param avatar_names - avatar names request to be sent.
	 * @param avatar_uuids - avatar names request to be sent.
	 */
	static void give_inventory(const uuid_vec_t& avatar_uuids, const std::vector<LLAvatarName> avatar_names)
	{
		llassert(avatar_names.size() == avatar_uuids.size());

<<<<<<< HEAD
		LLInventoryPanel* active_panel = LLInventoryPanel::getActiveInventoryPanel(FALSE);
		if (!active_panel)
		{
			active_panel = get_outfit_editor_inventory_panel();
			if (!active_panel) return;
		}
=======

		LLInventoryPanel* active_panel = get_active_inventory_panel();
		if (!active_panel) return;
>>>>>>> cb3042d8

		const uuid_set_t inventory_selected_uuids = active_panel->getRootFolder()->getSelectionList();
		if (inventory_selected_uuids.empty())
		{
			return;
		}

		std::string residents;
		build_residents_string(avatar_names, residents);

		std::string items;
		build_items_string(inventory_selected_uuids, items);

		LLSD substitutions;
		substitutions["RESIDENTS"] = residents;
		substitutions["ITEMS"] = items;
		LLShareInfo::instance().mAvatarNames = avatar_names;
		LLShareInfo::instance().mAvatarUuids = avatar_uuids;
		LLNotificationsUtil::add("ShareItemsConfirmation", substitutions, LLSD(), &give_inventory_cb);
	}
}

//static
void LLAvatarActions::shareWithAvatars()
{
	using namespace action_give_inventory;

	LLFloaterAvatarPicker* picker =
		LLFloaterAvatarPicker::show(boost::bind(give_inventory, _1, _2), TRUE, FALSE);
	picker->setOkBtnEnableCb(boost::bind(is_give_inventory_acceptable));
	picker->openFriendsTab();
	LLNotificationsUtil::add("ShareNotification");
}


// static
bool LLAvatarActions::canShareSelectedItems(LLInventoryPanel* inv_panel /* = NULL*/)
{
	using namespace action_give_inventory;

	if (!inv_panel)
	{
		LLInventoryPanel* active_panel = get_active_inventory_panel();
		if (!active_panel) return false;
		inv_panel = active_panel;
	}

	// check selection in the panel
	LLFolderView* root_folder = inv_panel->getRootFolder();
	const uuid_set_t inventory_selected_uuids = root_folder->getSelectionList();
	if (inventory_selected_uuids.empty()) return false; // nothing selected

	bool can_share = true;
	uuid_set_t::const_iterator it = inventory_selected_uuids.begin();
	const uuid_set_t::const_iterator it_end = inventory_selected_uuids.end();
	for (; it != it_end; ++it)
	{
		LLViewerInventoryCategory* inv_cat = gInventory.getCategory(*it);
		// any category can be offered.
		if (inv_cat)
		{
			continue;
		}

		// check if inventory item can be given
		LLFolderViewItem* item = root_folder->getItemByID(*it);
		if (!item) return false;
		LLInvFVBridge* bridge = dynamic_cast<LLInvFVBridge*>(item->getListener());
		if (bridge && bridge->canShare())
		{
			continue;
		}

		// there are neither item nor category in inventory
		can_share = false;
		break;
	}

	return can_share;
}

// static
void LLAvatarActions::toggleBlock(const LLUUID& id)
{
	std::string name;

	gCacheName->getFullName(id, name); // needed for mute
	LLMute mute(id, name, LLMute::AGENT);

	if (LLMuteList::getInstance()->isMuted(mute.mID, mute.mName))
	{
		LLMuteList::getInstance()->remove(mute);
	}
	else
	{
		LLMuteList::getInstance()->add(mute);
	}
}

// static
bool LLAvatarActions::canOfferTeleport(const LLUUID& id)
{
	// First use LLAvatarTracker::isBuddy()
	// If LLAvatarTracker::instance().isBuddyOnline function only is used
	// then for avatars that are online and not a friend it will return false.
	// But we should give an ability to offer a teleport for such avatars.
	if(LLAvatarTracker::instance().isBuddy(id))
	{
		return LLAvatarTracker::instance().isBuddyOnline(id);
	}

	return true;
}

// static
bool LLAvatarActions::canOfferTeleport(const uuid_vec_t& ids)
{
	bool result = true;
	for (uuid_vec_t::const_iterator it = ids.begin(); it != ids.end(); ++it)
	{
		if(!canOfferTeleport(*it))
		{
			result = false;
			break;
		}
	}
	return result;
}

void LLAvatarActions::inviteToGroup(const LLUUID& id)
{
	LLFloaterGroupPicker* widget = LLFloaterReg::showTypedInstance<LLFloaterGroupPicker>("group_picker", LLSD(id));
	if (widget)
	{
		widget->center();
		widget->setPowersMask(GP_MEMBER_INVITE);
		widget->removeNoneOption();
		widget->setSelectGroupCallback(boost::bind(callback_invite_to_group, _1, id));
	}
}

//== private methods ========================================================================================

// static
bool LLAvatarActions::handleRemove(const LLSD& notification, const LLSD& response)
{
	S32 option = LLNotificationsUtil::getSelectedOption(notification, response);

	const LLSD& ids = notification["payload"]["ids"];
	for (LLSD::array_const_iterator itr = ids.beginArray(); itr != ids.endArray(); ++itr)
	{
		LLUUID id = itr->asUUID();
		const LLRelationship* ip = LLAvatarTracker::instance().getBuddyInfo(id);
		if (ip)
		{
			switch (option)
			{
			case 0: // YES
				if( ip->isRightGrantedTo(LLRelationship::GRANT_MODIFY_OBJECTS))
				{
					LLAvatarTracker::instance().empower(id, FALSE);
					LLAvatarTracker::instance().notifyObservers();
				}
				LLAvatarTracker::instance().terminateBuddy(id);
				LLAvatarTracker::instance().notifyObservers();
				break;

			case 1: // NO
			default:
				llinfos << "No removal performed." << llendl;
				break;
			}
		}
	}
	return false;
}

// static
bool LLAvatarActions::handlePay(const LLSD& notification, const LLSD& response, LLUUID avatar_id)
{
	S32 option = LLNotificationsUtil::getSelectedOption(notification, response);
	if (option == 0)
	{
		gAgent.clearBusy();
	}

	LLFloaterPayUtil::payDirectly(&give_money, avatar_id, /*is_group=*/false);
	return false;
}

// static
void LLAvatarActions::callback_invite_to_group(LLUUID group_id, LLUUID id)
{
	uuid_vec_t agent_ids;
	agent_ids.push_back(id);
	
	LLFloaterGroupInvite::showForGroup(group_id, &agent_ids);
}


// static
bool LLAvatarActions::callbackAddFriendWithMessage(const LLSD& notification, const LLSD& response)
{
	S32 option = LLNotificationsUtil::getSelectedOption(notification, response);
	if (option == 0)
	{
		requestFriendship(notification["payload"]["id"].asUUID(), 
		    notification["payload"]["name"].asString(),
		    response["message"].asString());
	}
	return false;
}

// static
bool LLAvatarActions::handleKick(const LLSD& notification, const LLSD& response)
{
	S32 option = LLNotification::getSelectedOption(notification, response);

	if (option == 0)
	{
		LLUUID avatar_id = notification["payload"]["avatar_id"].asUUID();
		LLMessageSystem* msg = gMessageSystem;

		msg->newMessageFast(_PREHASH_GodKickUser);
		msg->nextBlockFast(_PREHASH_UserInfo);
		msg->addUUIDFast(_PREHASH_GodID,		gAgent.getID() );
		msg->addUUIDFast(_PREHASH_GodSessionID, gAgent.getSessionID());
		msg->addUUIDFast(_PREHASH_AgentID,   avatar_id );
		msg->addU32("KickFlags", KICK_FLAGS_DEFAULT );
		msg->addStringFast(_PREHASH_Reason,    response["message"].asString() );
		gAgent.sendReliableMessage();
	}
	return false;
}
bool LLAvatarActions::handleFreeze(const LLSD& notification, const LLSD& response)
{
	S32 option = LLNotification::getSelectedOption(notification, response);

	if (option == 0)
	{
		LLUUID avatar_id = notification["payload"]["avatar_id"].asUUID();
		LLMessageSystem* msg = gMessageSystem;

		msg->newMessageFast(_PREHASH_GodKickUser);
		msg->nextBlockFast(_PREHASH_UserInfo);
		msg->addUUIDFast(_PREHASH_GodID,		gAgent.getID() );
		msg->addUUIDFast(_PREHASH_GodSessionID, gAgent.getSessionID());
		msg->addUUIDFast(_PREHASH_AgentID,   avatar_id );
		msg->addU32("KickFlags", KICK_FLAGS_FREEZE );
		msg->addStringFast(_PREHASH_Reason, response["message"].asString() );
		gAgent.sendReliableMessage();
	}
	return false;
}
bool LLAvatarActions::handleUnfreeze(const LLSD& notification, const LLSD& response)
{
	S32 option = LLNotification::getSelectedOption(notification, response);
	std::string text = response["message"].asString();
	if (option == 0)
	{
		LLUUID avatar_id = notification["payload"]["avatar_id"].asUUID();
		LLMessageSystem* msg = gMessageSystem;

		msg->newMessageFast(_PREHASH_GodKickUser);
		msg->nextBlockFast(_PREHASH_UserInfo);
		msg->addUUIDFast(_PREHASH_GodID,		gAgent.getID() );
		msg->addUUIDFast(_PREHASH_GodSessionID, gAgent.getSessionID());
		msg->addUUIDFast(_PREHASH_AgentID,   avatar_id );
		msg->addU32("KickFlags", KICK_FLAGS_UNFREEZE );
		msg->addStringFast(_PREHASH_Reason,    text );
		gAgent.sendReliableMessage();
	}
	return false;
}

// static
void LLAvatarActions::requestFriendship(const LLUUID& target_id, const std::string& target_name, const std::string& message)
{
	const LLUUID calling_card_folder_id = gInventory.findCategoryUUIDForType(LLFolderType::FT_CALLINGCARD);
	send_improved_im(target_id,
					 target_name,
					 message,
					 IM_ONLINE,
					 IM_FRIENDSHIP_OFFERED,
					 calling_card_folder_id);

	LLSD args;
	args["TO_NAME"] = target_name;

	LLSD payload;
	payload["from_id"] = target_id;
	payload["SUPPRESS_TOAST"] = true;
	LLNotificationsUtil::add("FriendshipOffered", args, payload);
}

//static
bool LLAvatarActions::isFriend(const LLUUID& id)
{
	return ( NULL != LLAvatarTracker::instance().getBuddyInfo(id) );
}

// static
bool LLAvatarActions::isBlocked(const LLUUID& id)
{
	std::string name;
	gCacheName->getFullName(id, name); // needed for mute
	return LLMuteList::getInstance()->isMuted(id, name);
}

// static
bool LLAvatarActions::canBlock(const LLUUID& id)
{
	std::string full_name;
	gCacheName->getFullName(id, full_name); // needed for mute
	bool is_linden = (full_name.find("Linden") != std::string::npos);
	bool is_self = id == gAgentID;
	return !is_self && !is_linden;
}<|MERGE_RESOLUTION|>--- conflicted
+++ resolved
@@ -631,18 +631,8 @@
 	{
 		llassert(avatar_names.size() == avatar_uuids.size());
 
-<<<<<<< HEAD
-		LLInventoryPanel* active_panel = LLInventoryPanel::getActiveInventoryPanel(FALSE);
-		if (!active_panel)
-		{
-			active_panel = get_outfit_editor_inventory_panel();
-			if (!active_panel) return;
-		}
-=======
-
 		LLInventoryPanel* active_panel = get_active_inventory_panel();
 		if (!active_panel) return;
->>>>>>> cb3042d8
 
 		const uuid_set_t inventory_selected_uuids = active_panel->getRootFolder()->getSelectionList();
 		if (inventory_selected_uuids.empty())
