--- conflicted
+++ resolved
@@ -306,15 +306,6 @@
 	}
 }
 
-<<<<<<< HEAD
-void LLColorSwatchCtrl::onFloaterClose()
-{
-	LLFloaterColorPicker* pickerp = (LLFloaterColorPicker*)mPickerHandle.get();
-
-	if (pickerp)
-	{
-		pickerp->setSwatch(NULL);
-=======
 // This is called when the main floatercustomize panel is closed.
 // Since this class has pointers up to its parents, we need to cleanup
 // this class first in order to avoid a crash.
@@ -325,7 +316,6 @@
 	{
 		pickerp->setSwatch(NULL);
 		pickerp->closeFloater();
->>>>>>> c74d5c48
 	}
 
 	mPickerHandle.markDead();
