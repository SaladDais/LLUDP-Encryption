--- conflicted
+++ resolved
@@ -378,7 +378,8 @@
 	 */
 	virtual BOOL handleRightMouseDown(S32 x, S32 y, MASK mask);
 
-<<<<<<< HEAD
+	void hidePopupMenu();
+
 	// <FS:Ansariel> [FS communication UI]
 	/**
 	 * Gets id of person/group user is chatting with.
@@ -436,9 +437,6 @@
 	 */
 	static EType getIMSessionType(const LLUUID& session_id);
 	// </FS:Ansariel> [FS communication UI]
-=======
-	void hidePopupMenu();
->>>>>>> a647b8f1
 
 protected:
 
