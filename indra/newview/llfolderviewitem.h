/** 
* @file llfolderviewitem.h
* @brief Items and folders that can appear in a hierarchical folder view
*
* $LicenseInfo:firstyear=2001&license=viewerlgpl$
* Second Life Viewer Source Code
* Copyright (C) 2010, Linden Research, Inc.
* 
* This library is free software; you can redistribute it and/or
* modify it under the terms of the GNU Lesser General Public
* License as published by the Free Software Foundation;
* version 2.1 of the License only.
* 
* This library is distributed in the hope that it will be useful,
* but WITHOUT ANY WARRANTY; without even the implied warranty of
* MERCHANTABILITY or FITNESS FOR A PARTICULAR PURPOSE.  See the GNU
* Lesser General Public License for more details.
* 
* You should have received a copy of the GNU Lesser General Public
* License along with this library; if not, write to the Free Software
* Foundation, Inc., 51 Franklin Street, Fifth Floor, Boston, MA  02110-1301  USA
* 
* Linden Research, Inc., 945 Battery Street, San Francisco, CA  94111  USA
* $/LicenseInfo$
*/
#ifndef LLFOLDERVIEWITEM_H
#define LLFOLDERVIEWITEM_H

#include "llview.h"
#include "lldarray.h"  // *TODO: Eliminate, forward declare
#include "lluiimage.h"

class LLFontGL;
class LLFolderView;
class LLFolderViewEventListener;
class LLFolderViewFolder;
class LLFolderViewFunctor;
class LLFolderViewItem;
class LLFolderViewListenerFunctor;
class LLInventoryFilter;
class LLMenuGL;
class LLUIImage;
class LLViewerInventoryItem;

// These are grouping of inventory types.
// Order matters when sorting system folders to the top.
enum EInventorySortGroup
{ 
	SG_SYSTEM_FOLDER, 
	SG_TRASH_FOLDER, 
	SG_NORMAL_FOLDER, 
	SG_ITEM 
};

// *TODO: do we really need one sort object per folder?
// can we just have one of these per LLFolderView ?
class LLInventorySort
{
public:
	LLInventorySort() 
		: mSortOrder(0),
		mByDate(false),
		mSystemToTop(false),
		mFoldersByName(false) { }

	// Returns true if order has changed
	bool updateSort(U32 order);
	U32 getSort() { return mSortOrder; }
	bool isByDate() { return mByDate; }

	bool operator()(const LLFolderViewItem* const& a, const LLFolderViewItem* const& b);
private:
	U32  mSortOrder;
	bool mByDate;
	bool mSystemToTop;
	bool mFoldersByName;
};

//~~~~~~~~~~~~~~~~~~~~~~~~~~~~~~~~~~~~~~~~~~~~~~~~~~~~~~~~~~~~~~~~~~~~~~~~~~~~~
// Class LLFolderViewItem
//
// An instance of this class represents a single item in a folder view
// such as an inventory item or a file.
//~~~~~~~~~~~~~~~~~~~~~~~~~~~~~~~~~~~~~~~~~~~~~~~~~~~~~~~~~~~~~~~~~~~~~~~~~~~~~

class LLFolderViewItem : public LLView
{
public:
	static void initClass();
	static void cleanupClass();

	struct Params : public LLInitParam::Block<Params, LLView::Params>
	{
		Optional<LLUIImage*>					icon;
		Optional<LLUIImage*>					icon_open;  // used for folders
		Optional<LLUIImage*>					icon_overlay;  // for links
		Optional<LLFolderView*>					root;
		Mandatory<LLFolderViewEventListener*>	listener;

		Optional<LLUIImage*>					folder_arrow_image;
		Optional<S32>							folder_indentation; // pixels
		Optional<LLUIImage*>					selection_image;
		Optional<S32>							item_height; // pixels
		Optional<S32>							item_top_pad; // pixels

		Optional<S32>							creation_date; //UTC seconds

		Params();
	};

	// layout constants
	static const S32 LEFT_PAD = 5;
	// LEFT_INDENTATION is set via folder_indentation above
	static const S32 ICON_PAD = 2;
	static const S32 ICON_WIDTH = 16;
	static const S32 TEXT_PAD = 1;
	static const S32 ARROW_SIZE = 12;
	static const S32 MAX_FOLDER_ITEM_OVERLAP = 2;
	// animation parameters
	static const F32 FOLDER_CLOSE_TIME_CONSTANT;
	static const F32 FOLDER_OPEN_TIME_CONSTANT;

	// Mostly for debugging printout purposes.
	const std::string& getSearchableLabel() { return mSearchableLabel; }
	
	BOOL isLoading() const { return mIsLoading; }

private:
	BOOL						mIsSelected;

protected:
	friend class LLUICtrlFactory;
	friend class LLFolderViewEventListener;

	LLFolderViewItem(const Params& p);

	std::string					mLabel;
	std::string					mSearchableLabel;

	// ## Zi: Extended Inventory Search
	std::string					mSearchableCreator;
	std::string					mSearchableDescription;
	std::string					mSearchableUUID;
	std::string					mSearchableAll;
	// ## Zi: Extended Inventory Search

	S32							mLabelWidth;
	bool						mLabelWidthDirty;
	time_t						mCreationDate;
	LLFolderViewFolder*			mParentFolder;
	LLFolderViewEventListener*	mListener;
	BOOL						mIsCurSelection;
	BOOL						mSelectPending;
	LLFontGL::StyleFlags		mLabelStyle;
	std::string					mLabelSuffix;
	LLUIImagePtr				mIcon;
	std::string					mStatusText;
	LLUIImagePtr				mIconOpen;
	LLUIImagePtr				mIconOverlay;
	BOOL						mHasVisibleChildren;
	S32							mIndentation;
	S32							mItemHeight;
	BOOL						mPassedFilter;
	S32							mLastFilterGeneration;
	std::string::size_type		mStringMatchOffset;

	//	Begin Multi-substring inventory search
	std::vector<std::string::size_type> mStringMatchOffsets;
	std::vector<std::string::size_type> mStringMatchSizes;
	//	End Multi-substring inventory search

	F32							mControlLabelRotation;
	LLFolderView*				mRoot;
	BOOL						mDragAndDropTarget;
	BOOL                        mIsLoading;
	LLTimer                     mTimeSinceRequestStart;
	bool						mShowLoadStatus;
	bool						mIsMouseOverTitle;

	// helper function to change the selection from the root.
	void changeSelectionFromRoot(LLFolderViewItem* selection, BOOL selected);

	// this is an internal method used for adding items to folders. A
	// no-op at this level, but reimplemented in derived classes.
	virtual BOOL addItem(LLFolderViewItem*) { return FALSE; }
	virtual BOOL addFolder(LLFolderViewFolder*) { return FALSE; }

	static LLFontGL* getLabelFontForStyle(U8 style);

	virtual void setCreationDate(time_t creation_date_utc)	{ mCreationDate = creation_date_utc; }

public:
	BOOL postBuild();

	// This function clears the currently selected item, and records
	// the specified selected item appropriately for display and use
	// in the UI. If open is TRUE, then folders are opened up along
	// the way to the selection.
	void setSelectionFromRoot(LLFolderViewItem* selection, BOOL openitem,
		BOOL take_keyboard_focus = TRUE);

	// This function is called when the folder view is dirty. It's
	// implemented here but called by derived classes when folding the
	// views.
	void arrangeFromRoot();
	void filterFromRoot( void );
	
	void arrangeAndSet(BOOL set_selection, BOOL take_keyboard_focus);

	virtual ~LLFolderViewItem( void );

	// addToFolder() returns TRUE if it succeeds. FALSE otherwise
	enum { ARRANGE = TRUE, DO_NOT_ARRANGE = FALSE };
	virtual BOOL addToFolder(LLFolderViewFolder* folder, LLFolderView* root);

	virtual EInventorySortGroup getSortGroup() const;

	// Finds width and height of this object and it's children.  Also
	// makes sure that this view and it's children are the right size.
	virtual S32 arrange( S32* width, S32* height, S32 filter_generation );
	virtual S32 getItemHeight();

	// applies filters to control visibility of inventory items
	virtual void filter( LLInventoryFilter& filter);

	// updates filter serial number and optionally propagated value up to root
	S32		getLastFilterGeneration() { return mLastFilterGeneration; }

	virtual void	dirtyFilter();

	// If 'selection' is 'this' then note that otherwise ignore.
	// Returns TRUE if this item ends up being selected.
	virtual BOOL setSelection(LLFolderViewItem* selection, BOOL openitem, BOOL take_keyboard_focus);

	// This method is used to set the selection state of an item.
	// If 'selection' is 'this' then note selection.
	// Returns TRUE if the selection state of this item was changed.
	virtual BOOL changeSelection(LLFolderViewItem* selection, BOOL selected);

	// this method is used to deselect this element
	void deselectItem();

	// this method is used to select this element
	virtual void selectItem();

	// gets multiple-element selection
	virtual std::set<LLUUID> getSelectionList() const;

	// Returns true is this object and all of its children can be removed (deleted by user)
	virtual BOOL isRemovable();

	// Returns true is this object and all of its children can be moved
	virtual BOOL isMovable();

	// destroys this item recursively
	virtual void destroyView();

	BOOL isSelected() const { return mIsSelected; }

	void setUnselected() { mIsSelected = FALSE; }

	void setIsCurSelection(BOOL select) { mIsCurSelection = select; }

	BOOL getIsCurSelection() { return mIsCurSelection; }

	BOOL hasVisibleChildren() { return mHasVisibleChildren; }

	void setShowLoadStatus(bool status) { mShowLoadStatus = status; }

	// Call through to the viewed object and return true if it can be
	// removed. Returns true if it's removed.
	//virtual BOOL removeRecursively(BOOL single_item);
	BOOL remove();

	// Build an appropriate context menu for the item.	Flags unused.
	void buildContextMenu(LLMenuGL& menu, U32 flags);

	// This method returns the actual name of the thing being
	// viewed. This method will ask the viewed object itself.
	const std::string& getName( void ) const;

	const std::string& getSearchableLabel( void ) const;

	// ## Zi: Extended Inventory Search
	const std::string& getSearchableCreator( void ) const;
	const std::string& getSearchableDescription( void ) const;
	const std::string& getSearchableUUID( void ) const;
	const std::string& getSearchableAll( void ) const;
	// ## Zi: Extended Inventory Search

	// This method returns the label displayed on the view. This
	// method was primarily added to allow sorting on the folder
	// contents possible before the entire view has been constructed.
	const std::string& getLabel() const { return mLabel; }

	// Used for sorting, like getLabel() above.
	virtual time_t getCreationDate() const { return mCreationDate; }

	LLFolderViewFolder* getParentFolder( void ) { return mParentFolder; }
	const LLFolderViewFolder* getParentFolder( void ) const { return mParentFolder; }

	LLFolderViewItem* getNextOpenNode( BOOL include_children = TRUE );
	LLFolderViewItem* getPreviousOpenNode( BOOL include_children = TRUE );

	const LLFolderViewEventListener* getListener( void ) const { return mListener; }
	LLFolderViewEventListener* getListener( void ) { return mListener; }
	
	// Gets the inventory item if it exists (null otherwise)
	LLViewerInventoryItem * getInventoryItem(void);

	// just rename the object.
	void rename(const std::string& new_name);

	// open
	virtual void openItem( void );
	virtual void preview(void);

	// Show children (unfortunate that this is called "open")
	virtual void setOpen(BOOL open = TRUE) {};

	virtual BOOL isOpen() const { return FALSE; }

	virtual LLFolderView*	getRoot();
	BOOL			isDescendantOf( const LLFolderViewFolder* potential_ancestor );
	S32				getIndentation() { return mIndentation; }

	virtual BOOL	potentiallyVisible(); // do we know for a fact that this item has been filtered out?

	virtual BOOL	getFiltered();
	virtual BOOL	getFiltered(S32 filter_generation);
	virtual void	setFiltered(BOOL filtered, S32 filter_generation);

	// change the icon
	void setIcon(LLUIImagePtr icon);

	// refresh information from the object being viewed.
	void refreshFromListener();
	virtual void refresh();

	virtual void applyListenerFunctorRecursively(LLFolderViewListenerFunctor& functor);

	// LLView functionality
	virtual BOOL handleRightMouseDown( S32 x, S32 y, MASK mask );
	virtual BOOL handleMouseDown( S32 x, S32 y, MASK mask );
	virtual BOOL handleHover( S32 x, S32 y, MASK mask );
	virtual BOOL handleMouseUp( S32 x, S32 y, MASK mask );
	virtual BOOL handleDoubleClick( S32 x, S32 y, MASK mask );

	virtual void onMouseLeave(S32 x, S32 y, MASK mask);

	virtual LLView* findChildView(const std::string& name, BOOL recurse) const { return NULL; }

	//	virtual void handleDropped();
	virtual void draw();
	virtual BOOL handleDragAndDrop(S32 x, S32 y, MASK mask, BOOL drop,
		EDragAndDropType cargo_type,
		void* cargo_data,
		EAcceptance* accept,
		std::string& tooltip_msg);

	// <ND> JIT folders
	virtual bool isPreCreatedFolder()
	{ return false; }

	// <ND/> Don't bother with unneeded tooltips in inventor
	/*virtual*/ BOOL handleToolTip(S32 x, S32 y, MASK mask);



private:
	static std::map<U8, LLFontGL*> sFonts; // map of styles to fonts
};


// function used for sorting.
typedef bool (*sort_order_f)(LLFolderViewItem* a, LLFolderViewItem* b);


//~~~~~~~~~~~~~~~~~~~~~~~~~~~~~~~~~~~~~~~~~~~~~~~~~~~~~~~~~~~~~~~~~~~~~~~~~~~~~
// Class LLFolderViewFolder
//
// An instance of an LLFolderViewFolder represents a collection of
// more folders and items. This is used to build the hierarchy of
// items found in the folder view.
//~~~~~~~~~~~~~~~~~~~~~~~~~~~~~~~~~~~~~~~~~~~~~~~~~~~~~~~~~~~~~~~~~~~~~~~~~~~~~

class LLFolderViewFolder : public LLFolderViewItem
{
	// <ND> JIT folders
	LLUUID mFolderId;
	class LLInventoryPanel *mParentPanel;
	bool mIsPopulated;
	// </ND>

protected:
	LLFolderViewFolder( const LLFolderViewItem::Params& );
	friend class LLUICtrlFactory;

public:
	typedef enum e_trash
	{
		UNKNOWN, TRASH, NOT_TRASH
	} ETrash;

	typedef std::list<LLFolderViewItem*> items_t;
	typedef std::list<LLFolderViewFolder*> folders_t;

<<<<<<< HEAD
private:
	S32		mNumDescendantsSelected;

public:		// Accessed needed by LLFolderViewItem
	void recursiveIncrementNumDescendantsSelected(S32 increment);
	S32 numSelected(void) const { return mNumDescendantsSelected + (isSelected() ? 1 : 0); }

	// <ND> JIT Folders
	void setPanel( LLInventoryPanel* aPanel )
	{ mParentPanel = aPanel; }

	void setFolderId( LLUUID const &aFolderId )
	{ mFolderId = aFolderId; }

	virtual bool isPreCreatedFolder()
	{ return !mIsPopulated; }
	// </ND>

=======
>>>>>>> 4ef92777
protected:
	items_t mItems;
	folders_t mFolders;
	LLInventorySort	mSortFunction;

	BOOL		mIsOpen;
	BOOL		mExpanderHighlighted;
	F32			mCurHeight;
	F32			mTargetHeight;
	F32			mAutoOpenCountdown;
	time_t		mSubtreeCreationDate;
	mutable ETrash mAmTrash;
	S32			mLastArrangeGeneration;
	S32			mLastCalculatedWidth;
	S32			mCompletedFilterGeneration;
	S32			mMostFilteredDescendantGeneration;
	bool		mNeedsSort;
	bool		mPassedFolderFilter;

public:
	typedef enum e_recurse_type
	{
		RECURSE_NO,
		RECURSE_UP,
		RECURSE_DOWN,
		RECURSE_UP_DOWN
	} ERecurseType;


	virtual ~LLFolderViewFolder( void );

	virtual BOOL	potentiallyVisible();

	LLFolderViewItem* getNextFromChild( LLFolderViewItem*, BOOL include_children = TRUE );
	LLFolderViewItem* getPreviousFromChild( LLFolderViewItem*, BOOL include_children = TRUE  );

	// addToFolder() returns TRUE if it succeeds. FALSE otherwise
	virtual BOOL addToFolder(LLFolderViewFolder* folder, LLFolderView* root);

	// Finds width and height of this object and it's children.  Also
	// makes sure that this view and it's children are the right size.
	virtual S32 arrange( S32* width, S32* height, S32 filter_generation );

	BOOL needsArrange();
	void requestSort();

	// Returns the sort group (system, trash, folder) for this folder.
	virtual EInventorySortGroup getSortGroup() const;

	virtual void	setCompletedFilterGeneration(S32 generation, BOOL recurse_up);
	virtual S32		getCompletedFilterGeneration() { return mCompletedFilterGeneration; }

	BOOL hasFilteredDescendants(S32 filter_generation);
	BOOL hasFilteredDescendants();

	// applies filters to control visibility of inventory items
	virtual void filter( LLInventoryFilter& filter);
	virtual void setFiltered(BOOL filtered, S32 filter_generation);
	virtual BOOL getFiltered();
	virtual BOOL getFiltered(S32 filter_generation);

	virtual void dirtyFilter();
	
	// folder-specific filtering (filter status propagates top down instead of bottom up)
	void filterFolder(LLInventoryFilter& filter);
	void setFilteredFolder(bool filtered, S32 filter_generation);
	bool getFilteredFolder(S32 filter_generation);

	// Passes selection information on to children and record
	// selection information if necessary.
	// Returns TRUE if this object (or a child) ends up being selected.
	// If 'openitem' is TRUE then folders are opened up along the way to the selection.
	virtual BOOL setSelection(LLFolderViewItem* selection, BOOL openitem, BOOL take_keyboard_focus);

	// This method is used to change the selection of an item.
	// Recursively traverse all children; if 'selection' is 'this' then change
	// the select status if necessary.
	// Returns TRUE if the selection state of this folder, or of a child, was changed.
	virtual BOOL changeSelection(LLFolderViewItem* selection, BOOL selected);

	// this method is used to group select items
	void extendSelectionTo(LLFolderViewItem* selection);

	// Returns true is this object and all of its children can be removed.
	virtual BOOL isRemovable();

	// Returns true is this object and all of its children can be moved
	virtual BOOL isMovable();

	// destroys this folder, and all children
	virtual void destroyView();

	// If this folder can be removed, remove all children that can be
	// removed, return TRUE if this is empty after the operation and
	// it's viewed folder object can be removed.
	//virtual BOOL removeRecursively(BOOL single_item);
	//virtual BOOL remove();

	// remove the specified item (and any children) if
	// possible. Return TRUE if the item was deleted.
	BOOL removeItem(LLFolderViewItem* item);

	// simply remove the view (and any children) Don't bother telling
	// the listeners.
	void removeView(LLFolderViewItem* item);

	// extractItem() removes the specified item from the folder, but
	// doesn't delete it.
	void extractItem( LLFolderViewItem* item );

	// This function is called by a child that needs to be resorted.
	void resort(LLFolderViewItem* item);

	void setItemSortOrder(U32 ordering);
	void sortBy(U32);
	//BOOL (*func)(LLFolderViewItem* a, LLFolderViewItem* b));

	void setAutoOpenCountdown(F32 countdown) { mAutoOpenCountdown = countdown; }

	// folders can be opened. This will usually be called by internal
	// methods.
	virtual void toggleOpen();

	// Force a folder open or closed
	virtual void setOpen(BOOL openitem = TRUE);

	// Called when a child is refreshed.
	// don't rearrange child folder contents unless explicitly requested
	virtual void requestArrange(BOOL include_descendants = FALSE);

	// internal method which doesn't update the entire view. This
	// method was written because the list iterators destroy the state
	// of other iterations, thus, we can't arrange while iterating
	// through the children (such as when setting which is selected.
	virtual void setOpenArrangeRecursively(BOOL openitem, ERecurseType recurse = RECURSE_NO);

	// Get the current state of the folder.
	virtual BOOL isOpen() const { return mIsOpen; }

	// special case if an object is dropped on the child.
	BOOL handleDragAndDropFromChild(MASK mask,
		BOOL drop,
		EDragAndDropType cargo_type,
		void* cargo_data,
		EAcceptance* accept,
		std::string& tooltip_msg);

	void applyFunctorRecursively(LLFolderViewFunctor& functor);
	virtual void applyListenerFunctorRecursively(LLFolderViewListenerFunctor& functor);

	// Just apply this functor to the folder's immediate children.
	void applyFunctorToChildren(LLFolderViewFunctor& functor);

	virtual void openItem( void );
	virtual BOOL addItem(LLFolderViewItem* item);
	virtual BOOL addFolder( LLFolderViewFolder* folder);

	// LLView functionality
	virtual BOOL handleHover(S32 x, S32 y, MASK mask);
	virtual BOOL handleRightMouseDown( S32 x, S32 y, MASK mask );
	virtual BOOL handleMouseDown( S32 x, S32 y, MASK mask );
	virtual BOOL handleDoubleClick( S32 x, S32 y, MASK mask );
	virtual BOOL handleDragAndDrop(S32 x, S32 y, MASK mask, BOOL drop,
		EDragAndDropType cargo_type,
		void* cargo_data,
		EAcceptance* accept,
		std::string& tooltip_msg);
	BOOL handleDragAndDropToThisFolder(MASK mask, BOOL drop,
									   EDragAndDropType cargo_type,
									   void* cargo_data,
									   EAcceptance* accept,
									   std::string& tooltip_msg);
	virtual void draw();

	time_t getCreationDate() const;
	bool isTrash() const;

	folders_t::const_iterator getFoldersBegin() const { return mFolders.begin(); }
	folders_t::const_iterator getFoldersEnd() const { return mFolders.end(); }
	folders_t::size_type getFoldersCount() const { return mFolders.size(); }

	items_t::const_iterator getItemsBegin() const { return mItems.begin(); }
	items_t::const_iterator getItemsEnd() const { return mItems.end(); }
	items_t::size_type getItemsCount() const { return mItems.size(); }
	LLFolderViewFolder* getCommonAncestor(LLFolderViewItem* item_a, LLFolderViewItem* item_b, bool& reverse);
	void gatherChildRangeExclusive(LLFolderViewItem* start, LLFolderViewItem* end, bool reverse,  std::vector<LLFolderViewItem*>& items);
};

//~~~~~~~~~~~~~~~~~~~~~~~~~~~~~~~~~~~~~~~~~~~~~~~~~~~~~~~~~~~~~~~~~~~~~~~~~~~~~
// Class LLFolderViewListenerFunctor
//
// This simple abstract base class can be used to applied to all
// listeners in a hierarchy.
//~~~~~~~~~~~~~~~~~~~~~~~~~~~~~~~~~~~~~~~~~~~~~~~~~~~~~~~~~~~~~~~~~~~~~~~~~~~~~

class LLFolderViewListenerFunctor
{
public:
	virtual ~LLFolderViewListenerFunctor() {}
	virtual void operator()(LLFolderViewEventListener* listener) = 0;
};

#endif  // LLFOLDERVIEWITEM_H<|MERGE_RESOLUTION|>--- conflicted
+++ resolved
@@ -405,13 +405,6 @@
 	typedef std::list<LLFolderViewItem*> items_t;
 	typedef std::list<LLFolderViewFolder*> folders_t;
 
-<<<<<<< HEAD
-private:
-	S32		mNumDescendantsSelected;
-
-public:		// Accessed needed by LLFolderViewItem
-	void recursiveIncrementNumDescendantsSelected(S32 increment);
-	S32 numSelected(void) const { return mNumDescendantsSelected + (isSelected() ? 1 : 0); }
 
 	// <ND> JIT Folders
 	void setPanel( LLInventoryPanel* aPanel )
@@ -423,9 +416,6 @@
 	virtual bool isPreCreatedFolder()
 	{ return !mIsPopulated; }
 	// </ND>
-
-=======
->>>>>>> 4ef92777
 protected:
 	items_t mItems;
 	folders_t mFolders;
