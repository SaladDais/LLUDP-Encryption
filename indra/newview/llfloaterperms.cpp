/** 
 * @file llfloaterperms.cpp
 * @brief Asset creation permission preferences.
 * @author Jonathan Yap
 *
 * $LicenseInfo:firstyear=2001&license=viewerlgpl$
 * Second Life Viewer Source Code
 * Copyright (C) 2010, Linden Research, Inc.
 * 
 * This library is free software; you can redistribute it and/or
 * modify it under the terms of the GNU Lesser General Public
 * License as published by the Free Software Foundation;
 * version 2.1 of the License only.
 * 
 * This library is distributed in the hope that it will be useful,
 * but WITHOUT ANY WARRANTY; without even the implied warranty of
 * MERCHANTABILITY or FITNESS FOR A PARTICULAR PURPOSE.  See the GNU
 * Lesser General Public License for more details.
 * 
 * You should have received a copy of the GNU Lesser General Public
 * License along with this library; if not, write to the Free Software
 * Foundation, Inc., 51 Franklin Street, Fifth Floor, Boston, MA  02110-1301  USA
 * 
 * Linden Research, Inc., 945 Battery Street, San Francisco, CA  94111  USA
 * $/LicenseInfo$
 */

#include "llviewerprecompiledheaders.h"
#include "llcheckboxctrl.h"
#include "llfloaterperms.h"
#include "llviewercontrol.h"
#include "llviewerwindow.h"
#include "lluictrlfactory.h"
#include "llpermissions.h"
#include "llagent.h"
#include "llviewerregion.h"
#include "llnotificationsutil.h"
#include "llsdserialize.h"
#include "llvoavatar.h"
#include "llcorehttputil.h"

LLFloaterPerms::LLFloaterPerms(const LLSD& seed)
: LLFloater(seed)
{
}

BOOL LLFloaterPerms::postBuild()
{
	return TRUE;
}

//static 
U32 LLFloaterPerms::getGroupPerms(std::string prefix)
{	
	return gSavedSettings.getBOOL(prefix+"ShareWithGroup") ? PERM_COPY | PERM_MOVE | PERM_MODIFY : PERM_NONE;
}

//static 
U32 LLFloaterPerms::getEveryonePerms(std::string prefix)
{
	return gSavedSettings.getBOOL(prefix+"EveryoneCopy") ? PERM_COPY : PERM_NONE;
}

//static 
U32 LLFloaterPerms::getNextOwnerPerms(std::string prefix)
{
	U32 flags = PERM_MOVE;
	if ( gSavedSettings.getBOOL(prefix+"NextOwnerCopy") )
	{
		flags |= PERM_COPY;
	}
	if ( gSavedSettings.getBOOL(prefix+"NextOwnerModify") )
	{
		flags |= PERM_MODIFY;
	}
	if ( gSavedSettings.getBOOL(prefix+"NextOwnerTransfer") )
	{
		flags |= PERM_TRANSFER;
	}
	return flags;
}

//static 
U32 LLFloaterPerms::getNextOwnerPermsInverted(std::string prefix)
{
	// Sets bits for permissions that are off
	U32 flags = PERM_MOVE;
	if ( !gSavedSettings.getBOOL(prefix+"NextOwnerCopy") )
	{
		flags |= PERM_COPY;
	}
	if ( !gSavedSettings.getBOOL(prefix+"NextOwnerModify") )
	{
		flags |= PERM_MODIFY;
	}
	if ( !gSavedSettings.getBOOL(prefix+"NextOwnerTransfer") )
	{
		flags |= PERM_TRANSFER;
	}
	return flags;
}

static bool mCapSent = false;

LLFloaterPermsDefault::LLFloaterPermsDefault(const LLSD& seed)
	: LLFloater(seed)
{
	mCommitCallbackRegistrar.add("PermsDefault.Copy", boost::bind(&LLFloaterPermsDefault::onCommitCopy, this, _2));
	mCommitCallbackRegistrar.add("PermsDefault.OK", boost::bind(&LLFloaterPermsDefault::onClickOK, this));
	mCommitCallbackRegistrar.add("PermsDefault.Cancel", boost::bind(&LLFloaterPermsDefault::onClickCancel, this));
}

 
// String equivalents of enum Categories - initialization order must match enum order!
const std::string LLFloaterPermsDefault::sCategoryNames[CAT_LAST] =
{
	"Objects",
	"Uploads",
	"Scripts",
	"Notecards",
	"Gestures",
	"Wearables"
};

BOOL LLFloaterPermsDefault::postBuild()
{
	if(!gSavedSettings.getBOOL("DefaultUploadPermissionsConverted"))
	{
		gSavedSettings.setBOOL("UploadsEveryoneCopy", gSavedSettings.getBOOL("EveryoneCopy"));
		gSavedSettings.setBOOL("UploadsNextOwnerCopy", gSavedSettings.getBOOL("NextOwnerCopy"));
		gSavedSettings.setBOOL("UploadsNextOwnerModify", gSavedSettings.getBOOL("NextOwnerModify"));
		gSavedSettings.setBOOL("UploadsNextOwnerTransfer", gSavedSettings.getBOOL("NextOwnerTransfer"));
		gSavedSettings.setBOOL("UploadsShareWithGroup", gSavedSettings.getBOOL("ShareWithGroup"));
		gSavedSettings.setBOOL("DefaultUploadPermissionsConverted", true);
	}

	mCloseSignal.connect(boost::bind(&LLFloaterPermsDefault::cancel, this));

	refresh();
	
	return true;
}

void LLFloaterPermsDefault::onClickOK()
{
	ok();
	closeFloater();
}

void LLFloaterPermsDefault::onClickCancel()
{
	cancel();
	closeFloater();
}

void LLFloaterPermsDefault::onCommitCopy(const LLSD& user_data)
{
	// Implements fair use
	std::string prefix = user_data.asString();

	BOOL copyable = gSavedSettings.getBOOL(prefix+"NextOwnerCopy");
	if(!copyable)
	{
		gSavedSettings.setBOOL(prefix+"NextOwnerTransfer", TRUE);
	}
	LLCheckBoxCtrl* xfer = getChild<LLCheckBoxCtrl>(prefix+"_transfer");
	xfer->setEnabled(copyable);
}

<<<<<<< HEAD
=======
const int MAX_HTTP_RETRIES = 5;
LLFloaterPermsRequester* LLFloaterPermsRequester::sPermsRequester = NULL;

LLFloaterPermsRequester::LLFloaterPermsRequester(const std::string url, const LLSD report, 
	int maxRetries)
	: mRetriesCount(0), mMaxRetries(maxRetries), mUrl(url), mReport(report)
{}

//static 
void LLFloaterPermsRequester::init(const std::string url, const LLSD report, int maxRetries)
{
	if (sPermsRequester == NULL) {
		sPermsRequester = new LLFloaterPermsRequester(url, report, maxRetries);
	}
}
    
//static
void LLFloaterPermsRequester::finalize()
{
	if (sPermsRequester != NULL)
	{
		delete sPermsRequester;
		sPermsRequester = NULL;
	}
}

//static
LLFloaterPermsRequester* LLFloaterPermsRequester::instance()
{
	return sPermsRequester;
}

void LLFloaterPermsRequester::start()
{
	++mRetriesCount;
	LLHTTPClient::post(mUrl, mReport, new LLFloaterPermsResponder());
}
    
bool LLFloaterPermsRequester::retry()
{
	if (++mRetriesCount < mMaxRetries)
	{
		LLHTTPClient::post(mUrl, mReport, new LLFloaterPermsResponder());
		return true;
	}
	return false;
}

void LLFloaterPermsResponder::httpFailure()
{
	if (!LLFloaterPermsRequester::instance() || !LLFloaterPermsRequester::instance()->retry())
	{
		LLFloaterPermsRequester::finalize();
		const std::string& reason = getReason();
		// Do not display the same error more than once in a row
		if (reason != sPreviousReason)
		{
			sPreviousReason = reason;
			LLSD args;
			args["REASON"] = reason;
			LLNotificationsUtil::add("DefaultObjectPermissions", args);
		}
	}
}

void LLFloaterPermsResponder::httpSuccess()
{
	//const LLSD& content = getContent();
	//dump_sequential_xml("perms_responder_result.xml", content);

	// Since we have had a successful POST call be sure to display the next error message
	// even if it is the same as a previous one.
	sPreviousReason = "";
	LL_INFOS("ObjectPermissionsFloater") << "Default permissions successfully sent to simulator" << LL_ENDL;
}

std::string	LLFloaterPermsResponder::sPreviousReason;

>>>>>>> 4312629e
void LLFloaterPermsDefault::sendInitialPerms()
{
	if(!mCapSent)
	{
		updateCap();
		setCapSent(true);
	}
}

void LLFloaterPermsDefault::updateCap()
{
	std::string object_url = gAgent.getRegion()->getCapability("AgentPreferences");

	if(!object_url.empty())
	{
<<<<<<< HEAD
        LLCoros::instance().launch("LLFloaterPermsDefault::updateCapCoro",
            boost::bind(&LLFloaterPermsDefault::updateCapCoro, object_url));
=======
		LLSD report = LLSD::emptyMap();
		report["default_object_perm_masks"]["Group"] =
			(LLSD::Integer)LLFloaterPerms::getGroupPerms(sCategoryNames[CAT_OBJECTS]);
		report["default_object_perm_masks"]["Everyone"] =
			(LLSD::Integer)LLFloaterPerms::getEveryonePerms(sCategoryNames[CAT_OBJECTS]);
		report["default_object_perm_masks"]["NextOwner"] =
			(LLSD::Integer)LLFloaterPerms::getNextOwnerPerms(sCategoryNames[CAT_OBJECTS]);

        {
            LL_DEBUGS("ObjectPermissionsFloater") << "Sending default permissions to '"
                                                  << object_url << "'\n";
            std::ostringstream sent_perms_log;
            LLSDSerialize::toPrettyXML(report, sent_perms_log);
            LL_CONT << sent_perms_log.str() << LL_ENDL;
        }
        LLFloaterPermsRequester::init(object_url, report, MAX_HTTP_RETRIES);
        LLFloaterPermsRequester::instance()->start();
>>>>>>> 4312629e
	}
    else
    {
        LL_DEBUGS("ObjectPermissionsFloater") << "AgentPreferences cap not available." << LL_ENDL;
    }
}

/*static*/
void LLFloaterPermsDefault::updateCapCoro(std::string url)
{
    static std::string previousReason;
    LLCore::HttpRequest::policy_t httpPolicy(LLCore::HttpRequest::DEFAULT_POLICY_ID);
    LLCoreHttpUtil::HttpCoroutineAdapter::ptr_t
        httpAdapter(new LLCoreHttpUtil::HttpCoroutineAdapter("genericPostCoro", httpPolicy));
    LLCore::HttpRequest::ptr_t httpRequest(new LLCore::HttpRequest);

    LLSD postData = LLSD::emptyMap();
    postData["default_object_perm_masks"]["Group"] =
        (LLSD::Integer)LLFloaterPerms::getGroupPerms(sCategoryNames[CAT_OBJECTS]);
    postData["default_object_perm_masks"]["Everyone"] =
        (LLSD::Integer)LLFloaterPerms::getEveryonePerms(sCategoryNames[CAT_OBJECTS]);
    postData["default_object_perm_masks"]["NextOwner"] =
        (LLSD::Integer)LLFloaterPerms::getNextOwnerPerms(sCategoryNames[CAT_OBJECTS]);

    {
        LL_DEBUGS("ObjectPermissionsFloater") << "Sending default permissions to '"
            << url << "'\n";
        std::ostringstream sent_perms_log;
        LLSDSerialize::toPrettyXML(postData, sent_perms_log);
        LL_CONT << sent_perms_log.str() << LL_ENDL;
    }

    LLSD result = httpAdapter->postAndSuspend(httpRequest, url, postData);

    LLSD httpResults = result[LLCoreHttpUtil::HttpCoroutineAdapter::HTTP_RESULTS];
    LLCore::HttpStatus status = LLCoreHttpUtil::HttpCoroutineAdapter::getStatusFromLLSD(httpResults);

    if (!status)
    {
        const std::string& reason = status.toString();
        // Do not display the same error more than once in a row
        if (reason != previousReason)
        {
            previousReason = reason;
            LLSD args;
            args["REASON"] = reason;
            LLNotificationsUtil::add("DefaultObjectPermissions", args);
        }
        return;
    }

    // Since we have had a successful POST call be sure to display the next error message
    // even if it is the same as a previous one.
    previousReason.clear();
    LLFloaterPermsDefault::setCapSent(true);
    LL_INFOS("ObjectPermissionsFloater") << "Default permissions successfully sent to simulator" << LL_ENDL;
}

void LLFloaterPermsDefault::setCapSent(bool cap_sent)
{
	mCapSent = cap_sent;
}

void LLFloaterPermsDefault::ok()
{
//	Changes were already applied automatically to saved settings.
//	Refreshing internal values makes it official.
	refresh();

// We know some setting has changed but not which one.  Just in case it was a setting for
// object permissions tell the server what the values are.
	updateCap();
}

void LLFloaterPermsDefault::cancel()
{
	for (U32 iter = CAT_OBJECTS; iter < CAT_LAST; iter++)
	{
		gSavedSettings.setBOOL(sCategoryNames[iter]+"NextOwnerCopy",		mNextOwnerCopy[iter]);
		gSavedSettings.setBOOL(sCategoryNames[iter]+"NextOwnerModify",		mNextOwnerModify[iter]);
		gSavedSettings.setBOOL(sCategoryNames[iter]+"NextOwnerTransfer",	mNextOwnerTransfer[iter]);
		gSavedSettings.setBOOL(sCategoryNames[iter]+"ShareWithGroup",		mShareWithGroup[iter]);
		gSavedSettings.setBOOL(sCategoryNames[iter]+"EveryoneCopy",			mEveryoneCopy[iter]);
	}
}

void LLFloaterPermsDefault::refresh()
{
	for (U32 iter = CAT_OBJECTS; iter < CAT_LAST; iter++)
	{
		mShareWithGroup[iter]    = gSavedSettings.getBOOL(sCategoryNames[iter]+"ShareWithGroup");
		mEveryoneCopy[iter]      = gSavedSettings.getBOOL(sCategoryNames[iter]+"EveryoneCopy");
		mNextOwnerCopy[iter]     = gSavedSettings.getBOOL(sCategoryNames[iter]+"NextOwnerCopy");
		mNextOwnerModify[iter]   = gSavedSettings.getBOOL(sCategoryNames[iter]+"NextOwnerModify");
		mNextOwnerTransfer[iter] = gSavedSettings.getBOOL(sCategoryNames[iter]+"NextOwnerTransfer");
	}
}<|MERGE_RESOLUTION|>--- conflicted
+++ resolved
@@ -38,6 +38,8 @@
 #include "llsdserialize.h"
 #include "llvoavatar.h"
 #include "llcorehttputil.h"
+#include "lleventfilter.h"
+#include "lleventcoro.h"
 
 LLFloaterPerms::LLFloaterPerms(const LLSD& seed)
 : LLFloater(seed)
@@ -167,87 +169,9 @@
 	xfer->setEnabled(copyable);
 }
 
-<<<<<<< HEAD
-=======
 const int MAX_HTTP_RETRIES = 5;
-LLFloaterPermsRequester* LLFloaterPermsRequester::sPermsRequester = NULL;
-
-LLFloaterPermsRequester::LLFloaterPermsRequester(const std::string url, const LLSD report, 
-	int maxRetries)
-	: mRetriesCount(0), mMaxRetries(maxRetries), mUrl(url), mReport(report)
-{}
-
-//static 
-void LLFloaterPermsRequester::init(const std::string url, const LLSD report, int maxRetries)
-{
-	if (sPermsRequester == NULL) {
-		sPermsRequester = new LLFloaterPermsRequester(url, report, maxRetries);
-	}
-}
-    
-//static
-void LLFloaterPermsRequester::finalize()
-{
-	if (sPermsRequester != NULL)
-	{
-		delete sPermsRequester;
-		sPermsRequester = NULL;
-	}
-}
-
-//static
-LLFloaterPermsRequester* LLFloaterPermsRequester::instance()
-{
-	return sPermsRequester;
-}
-
-void LLFloaterPermsRequester::start()
-{
-	++mRetriesCount;
-	LLHTTPClient::post(mUrl, mReport, new LLFloaterPermsResponder());
-}
-    
-bool LLFloaterPermsRequester::retry()
-{
-	if (++mRetriesCount < mMaxRetries)
-	{
-		LLHTTPClient::post(mUrl, mReport, new LLFloaterPermsResponder());
-		return true;
-	}
-	return false;
-}
-
-void LLFloaterPermsResponder::httpFailure()
-{
-	if (!LLFloaterPermsRequester::instance() || !LLFloaterPermsRequester::instance()->retry())
-	{
-		LLFloaterPermsRequester::finalize();
-		const std::string& reason = getReason();
-		// Do not display the same error more than once in a row
-		if (reason != sPreviousReason)
-		{
-			sPreviousReason = reason;
-			LLSD args;
-			args["REASON"] = reason;
-			LLNotificationsUtil::add("DefaultObjectPermissions", args);
-		}
-	}
-}
-
-void LLFloaterPermsResponder::httpSuccess()
-{
-	//const LLSD& content = getContent();
-	//dump_sequential_xml("perms_responder_result.xml", content);
-
-	// Since we have had a successful POST call be sure to display the next error message
-	// even if it is the same as a previous one.
-	sPreviousReason = "";
-	LL_INFOS("ObjectPermissionsFloater") << "Default permissions successfully sent to simulator" << LL_ENDL;
-}
-
-std::string	LLFloaterPermsResponder::sPreviousReason;
-
->>>>>>> 4312629e
+const float RETRY_TIMEOUT = 5.0;
+
 void LLFloaterPermsDefault::sendInitialPerms()
 {
 	if(!mCapSent)
@@ -263,28 +187,8 @@
 
 	if(!object_url.empty())
 	{
-<<<<<<< HEAD
         LLCoros::instance().launch("LLFloaterPermsDefault::updateCapCoro",
             boost::bind(&LLFloaterPermsDefault::updateCapCoro, object_url));
-=======
-		LLSD report = LLSD::emptyMap();
-		report["default_object_perm_masks"]["Group"] =
-			(LLSD::Integer)LLFloaterPerms::getGroupPerms(sCategoryNames[CAT_OBJECTS]);
-		report["default_object_perm_masks"]["Everyone"] =
-			(LLSD::Integer)LLFloaterPerms::getEveryonePerms(sCategoryNames[CAT_OBJECTS]);
-		report["default_object_perm_masks"]["NextOwner"] =
-			(LLSD::Integer)LLFloaterPerms::getNextOwnerPerms(sCategoryNames[CAT_OBJECTS]);
-
-        {
-            LL_DEBUGS("ObjectPermissionsFloater") << "Sending default permissions to '"
-                                                  << object_url << "'\n";
-            std::ostringstream sent_perms_log;
-            LLSDSerialize::toPrettyXML(report, sent_perms_log);
-            LL_CONT << sent_perms_log.str() << LL_ENDL;
-        }
-        LLFloaterPermsRequester::init(object_url, report, MAX_HTTP_RETRIES);
-        LLFloaterPermsRequester::instance()->start();
->>>>>>> 4312629e
 	}
     else
     {
@@ -295,7 +199,8 @@
 /*static*/
 void LLFloaterPermsDefault::updateCapCoro(std::string url)
 {
-    static std::string previousReason;
+    int retryCount = 0;
+    std::string previousReason;
     LLCore::HttpRequest::policy_t httpPolicy(LLCore::HttpRequest::DEFAULT_POLICY_ID);
     LLCoreHttpUtil::HttpCoroutineAdapter::ptr_t
         httpAdapter(new LLCoreHttpUtil::HttpCoroutineAdapter("genericPostCoro", httpPolicy));
@@ -317,23 +222,37 @@
         LL_CONT << sent_perms_log.str() << LL_ENDL;
     }
 
-    LLSD result = httpAdapter->postAndSuspend(httpRequest, url, postData);
-
-    LLSD httpResults = result[LLCoreHttpUtil::HttpCoroutineAdapter::HTTP_RESULTS];
-    LLCore::HttpStatus status = LLCoreHttpUtil::HttpCoroutineAdapter::getStatusFromLLSD(httpResults);
-
-    if (!status)
+    while (true)
     {
-        const std::string& reason = status.toString();
-        // Do not display the same error more than once in a row
-        if (reason != previousReason)
+        ++retryCount;
+        LLSD result = httpAdapter->postAndSuspend(httpRequest, url, postData);
+
+        LLSD httpResults = result[LLCoreHttpUtil::HttpCoroutineAdapter::HTTP_RESULTS];
+        LLCore::HttpStatus status = LLCoreHttpUtil::HttpCoroutineAdapter::getStatusFromLLSD(httpResults);
+
+        if (!status)
         {
-            previousReason = reason;
-            LLSD args;
-            args["REASON"] = reason;
-            LLNotificationsUtil::add("DefaultObjectPermissions", args);
+            LLEventTimeout timeout;
+
+            const std::string& reason = status.toString();
+            // Do not display the same error more than once in a row
+            if (reason != previousReason)
+            {
+                previousReason = reason;
+                LLSD args;
+                args["REASON"] = reason;
+                LLNotificationsUtil::add("DefaultObjectPermissions", args);
+            }
+
+            timeout.eventAfter(RETRY_TIMEOUT, LLSD());
+            llcoro::suspendUntilEventOn(timeout);
+            if (retryCount < MAX_HTTP_RETRIES)
+                continue;
+
+            LL_WARNS("ObjectPermissionsFloater") << "Unable to send default permissions.  Giving up for now." << LL_ENDL;
+            return;
         }
-        return;
+        break;
     }
 
     // Since we have had a successful POST call be sure to display the next error message
