/** 
 * @file llgroupmgr.cpp
 * @brief LLGroupMgr class implementation
 *
 * $LicenseInfo:firstyear=2004&license=viewerlgpl$
 * Second Life Viewer Source Code
 * Copyright (C) 2010, Linden Research, Inc.
 * 
 * This library is free software; you can redistribute it and/or
 * modify it under the terms of the GNU Lesser General Public
 * License as published by the Free Software Foundation;
 * version 2.1 of the License only.
 * 
 * This library is distributed in the hope that it will be useful,
 * but WITHOUT ANY WARRANTY; without even the implied warranty of
 * MERCHANTABILITY or FITNESS FOR A PARTICULAR PURPOSE.  See the GNU
 * Lesser General Public License for more details.
 * 
 * You should have received a copy of the GNU Lesser General Public
 * License along with this library; if not, write to the Free Software
 * Foundation, Inc., 51 Franklin Street, Fifth Floor, Boston, MA  02110-1301  USA
 * 
 * Linden Research, Inc., 945 Battery Street, San Francisco, CA  94111  USA
 * $/LicenseInfo$
 */

/**
 * Manager for aggregating all client knowledge for specific groups
 * Keeps a cache of group information.
 */

#include "llviewerprecompiledheaders.h"

// <FS:ND> Disable some warnings on newer GCC versions.
// This might also trigger on something like 4.8, but I did not suchh a GCC to test anything lower than 4.9 and higher than 4.6
//<FS:TS? This breaks on gcc 4.8, too. Dunno about 4.7.
#if LL_LINUX
 #if (__GNUC__ * 10000 + __GNUC_MINOR__ * 100 + __GNUC_PATCHLEVEL__ ) >= 40800
   #pragma GCC diagnostic ignored "-Wuninitialized"
   #pragma GCC diagnostic ignored "-Wmaybe-uninitialized"
 #endif
#endif
// </FS:ND>

#include "llgroupmgr.h"

#include <vector>
#include <algorithm>

#include "llappviewer.h"
#include "llagent.h"
#include "llavatarnamecache.h"
#include "llui.h"
#include "message.h"
#include "roles_constants.h"
#include "lltransactiontypes.h"
#include "llstatusbar.h"
#include "lleconomy.h"
#include "llviewerwindow.h"
#include "llpanelgroup.h"
#include "llgroupactions.h"
#include "llnotificationsutil.h"
#include "lluictrlfactory.h"
#include "lltrans.h"
#include "llviewerregion.h"
#include <boost/regex.hpp>
#include "llcorehttputil.h"

<<<<<<< HEAD
// [SL:KB] - Patch: Chat-GroupSessionEject | Checked: 2012-02-04 (Catznip-3.2.1)
#include "llimview.h"
#include "llspeakers.h"
// [/SL:KB]
// <FS:ND> For ll_pretty_print_sd
#include "llsdutil.h"
// </FS:ND>
=======
>>>>>>> c627d0a2

#if LL_MSVC
#pragma warning(push)   
// disable boost::lexical_cast warning
#pragma warning (disable:4702)
#endif

#include <boost/lexical_cast.hpp>

#if LL_MSVC
#pragma warning(pop)   // Restore all warnings to the previous state
#endif

const U32 MAX_CACHED_GROUPS = 20;

//
// LLRoleActionSet
//
LLRoleActionSet::LLRoleActionSet()
: mActionSetData(NULL)
{ }

LLRoleActionSet::~LLRoleActionSet()
{
	delete mActionSetData;
	std::for_each(mActions.begin(), mActions.end(), DeletePointer());
	mActions.clear();
}

//
// LLGroupMemberData
//

LLGroupMemberData::LLGroupMemberData(const LLUUID& id, 
										S32 contribution,
										U64 agent_powers,
										const std::string& title,
										const std::string& online_status,
										BOOL is_owner) : 
	mID(id), 
	mContribution(contribution), 
	mAgentPowers(agent_powers), 
	mTitle(title), 
	mOnlineStatus(online_status),
	mIsOwner(is_owner)
{
}

LLGroupMemberData::~LLGroupMemberData()
{
}

void LLGroupMemberData::addRole(const LLUUID& role, LLGroupRoleData* rd)
{
	mRolesList[role] = rd;
}

bool LLGroupMemberData::removeRole(const LLUUID& role)
{
	role_list_t::iterator it = mRolesList.find(role);

	if (it != mRolesList.end())
	{
		mRolesList.erase(it);
		return true;
	}

	return false;
}

//
// LLGroupRoleData
//

LLGroupRoleData::LLGroupRoleData(const LLUUID& role_id, 
								const std::string& role_name,
								const std::string& role_title,
								const std::string& role_desc,
								const U64 role_powers,
								const S32 member_count) :
	mRoleID(role_id),
	mMemberCount(member_count),
	mMembersNeedsSort(FALSE)
{
	mRoleData.mRoleName = role_name;
	mRoleData.mRoleTitle = role_title;
	mRoleData.mRoleDescription = role_desc;
	mRoleData.mRolePowers = role_powers;
	mRoleData.mChangeType = RC_UPDATE_NONE;
}

LLGroupRoleData::LLGroupRoleData(const LLUUID& role_id, 
								LLRoleData role_data,
								const S32 member_count) :
	mRoleID(role_id),
	mRoleData(role_data),
	mMemberCount(member_count),
	mMembersNeedsSort(FALSE)
{

}

LLGroupRoleData::~LLGroupRoleData()
{	
}

S32 LLGroupRoleData::getMembersInRole(uuid_vec_t members,
									  BOOL needs_sort)
{
	if (mRoleID.isNull())
	{
		// This is the everyone role, just return the size of members, 
		// because everyone is in the everyone role.
		return members.size();
	}

	// Sort the members list, if needed.
	if (mMembersNeedsSort)
	{
		std::sort(mMemberIDs.begin(), mMemberIDs.end());
		mMembersNeedsSort = FALSE;
	}
	if (needs_sort)
	{
		// Sort the members parameter.
		std::sort(members.begin(), members.end());
	}

	// Return the number of members in the intersection.
	S32 max_size = llmin( members.size(), mMemberIDs.size() );
	uuid_vec_t in_role( max_size );
	uuid_vec_t::iterator in_role_end;
	in_role_end = std::set_intersection(mMemberIDs.begin(), mMemberIDs.end(),
									members.begin(), members.end(),
									in_role.begin());
	return in_role_end - in_role.begin();
}
			  
void LLGroupRoleData::addMember(const LLUUID& member)
{
	mMembersNeedsSort = TRUE;
	mMemberIDs.push_back(member);
}

bool LLGroupRoleData::removeMember(const LLUUID& member)
{
	uuid_vec_t::iterator it = std::find(mMemberIDs.begin(),mMemberIDs.end(),member);

	if (it != mMemberIDs.end())
	{
		mMembersNeedsSort = TRUE;
		mMemberIDs.erase(it);
		return true;
	}

	return false;
}

void LLGroupRoleData::clearMembers()
{
	mMembersNeedsSort = FALSE;
	mMemberIDs.clear();
}


//
// LLGroupMgrGroupData
//

LLGroupMgrGroupData::LLGroupMgrGroupData(const LLUUID& id) : 
	mID(id), 
	mShowInList(TRUE), 
	mOpenEnrollment(FALSE), 
	mMembershipFee(0),
	mAllowPublish(FALSE),
	mListInProfile(FALSE),
	mMaturePublish(FALSE),
	mChanged(FALSE),
	mMemberCount(0),
	mRoleCount(0),
	mReceivedRoleMemberPairs(0),
	mMemberDataComplete(false),
	mRoleDataComplete(false),
	mRoleMemberDataComplete(false),
	mGroupPropertiesDataComplete(false),
	mPendingRoleMemberRequest(false),
	mAccessTime(0.0f),
	mPendingBanRequest(false)
{
	mMemberVersion.generate();
}

void LLGroupMgrGroupData::setAccessed()
{
	mAccessTime = (F32)LLFrameTimer::getTotalSeconds();
}

BOOL LLGroupMgrGroupData::getRoleData(const LLUUID& role_id, LLRoleData& role_data)
{
	role_data_map_t::const_iterator it;

	// Do we have changes for it?
	it = mRoleChanges.find(role_id);
	if (it != mRoleChanges.end()) 
	{
		if ((*it).second.mChangeType == RC_DELETE) return FALSE;

		role_data = (*it).second;
		return TRUE;
	}

	// Ok, no changes, hasn't been deleted, isn't a new role, just find the role.
	role_list_t::const_iterator rit = mRoles.find(role_id);
	if (rit != mRoles.end())
	{
		role_data = (*rit).second->getRoleData();
		return TRUE;
	}

	// This role must not exist.
	return FALSE;
}


void LLGroupMgrGroupData::setRoleData(const LLUUID& role_id, LLRoleData role_data)
{
	// If this is a newly created group, we need to change the data in the created list.
	role_data_map_t::iterator it;
	it = mRoleChanges.find(role_id);
	if (it != mRoleChanges.end())
	{
		if ((*it).second.mChangeType == RC_CREATE)
		{
			role_data.mChangeType = RC_CREATE;
			mRoleChanges[role_id] = role_data;
			return;
		}
		else if ((*it).second.mChangeType == RC_DELETE)
		{
			// Don't do anything for a role being deleted.
			return;
		}
	}

	// Not a new role, so put it in the changes list.
	LLRoleData old_role_data;
	role_list_t::iterator rit = mRoles.find(role_id);
	if (rit != mRoles.end())
	{
		bool data_change = ( ((*rit).second->mRoleData.mRoleDescription != role_data.mRoleDescription)
							|| ((*rit).second->mRoleData.mRoleName != role_data.mRoleName)
							|| ((*rit).second->mRoleData.mRoleTitle != role_data.mRoleTitle) );
		bool powers_change = ((*rit).second->mRoleData.mRolePowers != role_data.mRolePowers);
		
		if (!data_change && !powers_change)
		{
			// We are back to the original state, the changes have been 'undone' so take out the change.
			mRoleChanges.erase(role_id);
			return;
		}

		if (data_change && powers_change)
		{
			role_data.mChangeType = RC_UPDATE_ALL;
		}
		else if (data_change)
		{
			role_data.mChangeType = RC_UPDATE_DATA;
		}
		else
		{
			role_data.mChangeType = RC_UPDATE_POWERS;
		}

		mRoleChanges[role_id] = role_data;
	}
	else
	{
		LL_WARNS() << "Change being made to non-existant role " << role_id << LL_ENDL;
	}
}

BOOL LLGroupMgrGroupData::pendingRoleChanges()
{
	return (!mRoleChanges.empty());
}

// This is a no-op if the role has already been created.
void LLGroupMgrGroupData::createRole(const LLUUID& role_id, LLRoleData role_data)
{
	if (mRoleChanges.find(role_id) != mRoleChanges.end())
	{
		LL_WARNS() << "create role for existing role! " << role_id << LL_ENDL;
	}
	else
	{
		role_data.mChangeType = RC_CREATE;
		mRoleChanges[role_id] = role_data;
	}
}

void LLGroupMgrGroupData::deleteRole(const LLUUID& role_id)
{
	role_data_map_t::iterator it;

	// If this was a new role, just discard it.
	it = mRoleChanges.find(role_id);
	if (it != mRoleChanges.end() 
		&& (*it).second.mChangeType == RC_CREATE)
	{
		mRoleChanges.erase(it);
		return;
	}

	LLRoleData rd;
	rd.mChangeType = RC_DELETE;
	mRoleChanges[role_id] = rd;
}

void LLGroupMgrGroupData::addRolePower(const LLUUID &role_id, U64 power)
{
	LLRoleData rd;
	if (getRoleData(role_id,rd))
	{	
		rd.mRolePowers |= power;
		setRoleData(role_id,rd);
	}
	else
	{
		LL_WARNS() << "addRolePower: no role data found for " << role_id << LL_ENDL;
	}
}

void LLGroupMgrGroupData::removeRolePower(const LLUUID &role_id, U64 power)
{
	LLRoleData rd;
	if (getRoleData(role_id,rd))
	{
		rd.mRolePowers &= ~power;
		setRoleData(role_id,rd);
	}
	else
	{
		LL_WARNS() << "removeRolePower: no role data found for " << role_id << LL_ENDL;
	}
}

U64 LLGroupMgrGroupData::getRolePowers(const LLUUID& role_id)
{
	LLRoleData rd;
	if (getRoleData(role_id,rd))
	{
		return rd.mRolePowers;
	}
	else
	{
		LL_WARNS() << "getRolePowers: no role data found for " << role_id << LL_ENDL;
		return GP_NO_POWERS;
	}
}

void LLGroupMgrGroupData::removeData()
{
	// Remove member data first, because removeRoleData will walk the member list
	removeMemberData();
	removeRoleData();
}

void LLGroupMgrGroupData::removeMemberData()
{
	for (member_list_t::iterator mi = mMembers.begin(); mi != mMembers.end(); ++mi)
	{
		delete mi->second;
	}
	mMembers.clear();
	mMemberDataComplete = false;
	mMemberVersion.generate();
}

void LLGroupMgrGroupData::removeRoleData()
{
	for (member_list_t::iterator mi = mMembers.begin(); mi != mMembers.end(); ++mi)
	{
		LLGroupMemberData* data = mi->second;
		if (data)
		{
			data->clearRoles();
		}
	}

	for (role_list_t::iterator ri = mRoles.begin(); ri != mRoles.end(); ++ri)
	{
		LLGroupRoleData* data = ri->second;
		delete data;
	}
	mRoles.clear();
	mReceivedRoleMemberPairs = 0;
	mRoleDataComplete = false;
	mRoleMemberDataComplete= false;
}

void LLGroupMgrGroupData::removeRoleMemberData()
{
	for (member_list_t::iterator mi = mMembers.begin(); mi != mMembers.end(); ++mi)
	{
		LLGroupMemberData* data = mi->second;
		if (data)
		{
			data->clearRoles();
		}
	}

	for (role_list_t::iterator ri = mRoles.begin(); ri != mRoles.end(); ++ri)
	{
		LLGroupRoleData* data = ri->second;
		if (data)
		{
			data->clearMembers();
		}
	}

	mReceivedRoleMemberPairs = 0;
	mRoleMemberDataComplete= false;
}

LLGroupMgrGroupData::~LLGroupMgrGroupData()
{
	removeData();
}

bool LLGroupMgrGroupData::changeRoleMember(const LLUUID& role_id, 
										   const LLUUID& member_id, 
										   LLRoleMemberChangeType rmc)
{
	role_list_t::iterator ri = mRoles.find(role_id);
	member_list_t::iterator mi = mMembers.find(member_id);

	if (ri == mRoles.end()
		|| mi == mMembers.end() )
	{
		if (ri == mRoles.end()) LL_WARNS() << "LLGroupMgrGroupData::changeRoleMember couldn't find role " << role_id << LL_ENDL;
		if (mi == mMembers.end()) LL_WARNS() << "LLGroupMgrGroupData::changeRoleMember couldn't find member " << member_id << LL_ENDL;
		return false;
	}

	LLGroupRoleData* grd = ri->second;
	LLGroupMemberData* gmd = mi->second;

	if (!grd || !gmd)
	{
		LL_WARNS() << "LLGroupMgrGroupData::changeRoleMember couldn't get member or role data." << LL_ENDL;
		return false;
	}

	if (RMC_ADD == rmc)
	{
		LL_INFOS() << " adding member to role." << LL_ENDL;
		grd->addMember(member_id);
		gmd->addRole(role_id,grd);

		//TODO move this into addrole function
		//see if they added someone to the owner role and update isOwner
		gmd->mIsOwner = (role_id == mOwnerRole) ? TRUE : gmd->mIsOwner;
	}
	else if (RMC_REMOVE == rmc)
	{
		LL_INFOS() << " removing member from role." << LL_ENDL;
		grd->removeMember(member_id);
		gmd->removeRole(role_id);

		//see if they removed someone from the owner role and update isOwner
		gmd->mIsOwner = (role_id == mOwnerRole) ? FALSE : gmd->mIsOwner;
	}

	lluuid_pair role_member;
	role_member.first = role_id;
	role_member.second = member_id;

	change_map_t::iterator it = mRoleMemberChanges.find(role_member);
	if (it != mRoleMemberChanges.end())
	{
		// There was already a role change for this role_member
		if (it->second.mChange == rmc)
		{
			// Already recorded this change?  Weird.
			LL_INFOS() << "Received duplicate change for "
					<< " role: " << role_id << " member " << member_id 
					<< " change " << (rmc == RMC_ADD ? "ADD" : "REMOVE") << LL_ENDL;
		}
		else
		{
			// The only two operations (add and remove) currently cancel each other out
			// If that changes this will need more logic
			if (rmc == RMC_NONE)
			{
				LL_WARNS() << "changeRoleMember: existing entry with 'RMC_NONE' change! This shouldn't happen." << LL_ENDL;
				LLRoleMemberChange rc(role_id,member_id,rmc);
				mRoleMemberChanges[role_member] = rc;
			}
			else
			{
				mRoleMemberChanges.erase(it);
			}
		}
	}
	else
	{
		LLRoleMemberChange rc(role_id,member_id,rmc);
		mRoleMemberChanges[role_member] = rc;
	}

	recalcAgentPowers(member_id);

	mChanged = TRUE;
	return true;
}

void LLGroupMgrGroupData::recalcAllAgentPowers()
{
	LLGroupMemberData* gmd;

	for (member_list_t::iterator mit = mMembers.begin();
		 mit != mMembers.end(); ++mit)
	{
		gmd = mit->second;
		if (!gmd) continue;

		gmd->mAgentPowers = 0;
		for (LLGroupMemberData::role_list_t::iterator it = gmd->mRolesList.begin();
			 it != gmd->mRolesList.end(); ++it)
		{
			LLGroupRoleData* grd = (*it).second;
			if (!grd) continue;

			gmd->mAgentPowers |= grd->mRoleData.mRolePowers;
		}
	}
}

void LLGroupMgrGroupData::recalcAgentPowers(const LLUUID& agent_id)
{
	member_list_t::iterator mi = mMembers.find(agent_id);
	if (mi == mMembers.end()) return;

	LLGroupMemberData* gmd = mi->second;

	if (!gmd) return;

	gmd->mAgentPowers = 0;
	for (LLGroupMemberData::role_list_t::iterator it = gmd->mRolesList.begin();
		 it != gmd->mRolesList.end(); ++it)
	{
		LLGroupRoleData* grd = (*it).second;
		if (!grd) continue;

		gmd->mAgentPowers |= grd->mRoleData.mRolePowers;
	}
}

bool LLGroupMgrGroupData::isSingleMemberNotOwner()
{
	return mMembers.size() == 1 && !mMembers.begin()->second->isOwner();
}

bool packRoleUpdateMessageBlock(LLMessageSystem* msg, 
								const LLUUID& group_id,
								const LLUUID& role_id, 
								const LLRoleData& role_data, 
								bool start_message)
{
	if (start_message)
	{
		msg->newMessage("GroupRoleUpdate");
		msg->nextBlock("AgentData");
		msg->addUUID("AgentID",gAgent.getID());
		msg->addUUID("SessionID",gAgent.getSessionID());
		msg->addUUID("GroupID",group_id);
		start_message = false;
	}

	msg->nextBlock("RoleData");
	msg->addUUID("RoleID",role_id);
	msg->addString("Name", role_data.mRoleName);
	msg->addString("Description", role_data.mRoleDescription);
	msg->addString("Title", role_data.mRoleTitle);
	msg->addU64("Powers", role_data.mRolePowers);
	msg->addU8("UpdateType", (U8)role_data.mChangeType);

	if (msg->isSendFullFast())
	{
		gAgent.sendReliableMessage();
		start_message = true;
	}

	return start_message;
}

void LLGroupMgrGroupData::sendRoleChanges()
{
	// Commit changes locally
	LLGroupRoleData* grd;
	role_list_t::iterator role_it;
	LLMessageSystem* msg = gMessageSystem;
	bool start_message = true;

	bool need_role_cleanup = false;
	bool need_role_data = false;
	bool need_power_recalc = false;

	// Apply all changes
	for (role_data_map_t::iterator iter = mRoleChanges.begin();
		 iter != mRoleChanges.end(); )
	{
		role_data_map_t::iterator it = iter++; // safely incrament iter
		const LLUUID& role_id = (*it).first;
		const LLRoleData& role_data = (*it).second;

		// Commit to local data set
		role_it = mRoles.find((*it).first);
		if ( (mRoles.end() == role_it 
				&& RC_CREATE != role_data.mChangeType)
			|| (mRoles.end() != role_it
				&& RC_CREATE == role_data.mChangeType))
		{
			continue;
		}
	
		// NOTE: role_it is valid EXCEPT for the RC_CREATE case
		switch (role_data.mChangeType)
		{
			case RC_CREATE:
			{
				// NOTE: role_it is NOT valid in this case
				grd = new LLGroupRoleData(role_id, role_data, 0);
				mRoles[role_id] = grd;
				need_role_data = true;
				break;
			}
			case RC_DELETE:
			{
				LLGroupRoleData* group_role_data = (*role_it).second;
				delete group_role_data;
				mRoles.erase(role_it);
				need_role_cleanup = true;
				need_power_recalc = true;
				break;
			}
			case RC_UPDATE_ALL:
				// fall through
			case RC_UPDATE_POWERS:
				need_power_recalc = true;
				// fall through
			case RC_UPDATE_DATA:
				// fall through
			default: 
			{
				LLGroupRoleData* group_role_data = (*role_it).second;
				group_role_data->setRoleData(role_data); // NOTE! might modify mRoleChanges!
				break;
			}
		}

		// Update dataserver
		start_message = packRoleUpdateMessageBlock(msg,getID(),role_id,role_data,start_message);
	}

	if (!start_message)
	{
		gAgent.sendReliableMessage();
	}

	// If we delete a role then all the role-member pairs are invalid!
	if (need_role_cleanup)
	{
		removeRoleMemberData();
	}

	// If we create a new role, then we need to re-fetch all the role data.
	if (need_role_data)
	{
		LLGroupMgr::getInstance()->sendGroupRoleDataRequest(getID());
	}

	// Clean up change lists	
	mRoleChanges.clear();

	// Recalculate all the agent powers because role powers have now changed.
	if (need_power_recalc)
	{
		recalcAllAgentPowers();
	}
}

void LLGroupMgrGroupData::cancelRoleChanges()
{
	// Clear out all changes!
	mRoleChanges.clear();
}

void LLGroupMgrGroupData::createBanEntry(const LLUUID& ban_id, const LLGroupBanData& ban_data)
{ 
	mBanList[ban_id] = ban_data;
}

void LLGroupMgrGroupData::removeBanEntry(const LLUUID& ban_id)
{
	mBanList.erase(ban_id);
}

void LLGroupMgrGroupData::banMemberById(const LLUUID& participant_uuid)
{
	if (!mMemberDataComplete ||
		!mRoleDataComplete ||
		!(mRoleMemberDataComplete && mMembers.size()))
	{
		LL_WARNS() << "No Role-Member data yet, setting ban request to pending." << LL_ENDL;
		mPendingBanRequest = true;
		mPendingBanMemberID = participant_uuid;

		if (!mMemberDataComplete || !mMembers.size())
		{
			LLGroupMgr::getInstance()->sendCapGroupMembersRequest(mID);
		}

		if (!mRoleDataComplete)
		{
			LLGroupMgr::getInstance()->sendGroupRoleDataRequest(mID);
		}

		return;
	}
	
	LLGroupMgrGroupData::member_list_t::iterator mi = mMembers.find((participant_uuid));
	if (mi == mMembers.end())
	{
		if (!mPendingBanRequest)
		{
			mPendingBanRequest = true;
			mPendingBanMemberID = participant_uuid;
			LLGroupMgr::getInstance()->sendCapGroupMembersRequest(mID); // member isn't in members list, request reloading
		}
		else
		{
			mPendingBanRequest = false;
		}

		return;
	}

	mPendingBanRequest = false;

	LLGroupMemberData* member_data = (*mi).second;
	if (member_data && member_data->isInRole(mOwnerRole))
	{
		return; // can't ban group owner
	}

	std::vector<LLUUID> ids;
	ids.push_back(participant_uuid);

	LLGroupBanData ban_data;
	createBanEntry(participant_uuid, ban_data);
	LLGroupMgr::getInstance()->sendGroupBanRequest(LLGroupMgr::REQUEST_POST, mID, LLGroupMgr::BAN_CREATE, ids);
	LLGroupMgr::getInstance()->sendGroupMemberEjects(mID, ids);
	LLGroupMgr::getInstance()->sendGroupMembersRequest(mID);
	LLSD args;
	LLAvatarName av_name;
	LLAvatarNameCache::get(participant_uuid, &av_name);
	args["AVATAR_NAME"] = av_name.getUserName();
	args["GROUP_NAME"] = mName;
	LLNotifications::instance().add(LLNotification::Params("EjectAvatarFromGroup").substitutions(args));
}

//
// LLGroupMgr
//

LLGroupMgr::LLGroupMgr():
    mMemberRequestInFlight(false)
{
}

LLGroupMgr::~LLGroupMgr()
{
	clearGroups();
}

void LLGroupMgr::clearGroups()
{
	std::for_each(mRoleActionSets.begin(), mRoleActionSets.end(), DeletePointer());
	mRoleActionSets.clear();
	std::for_each(mGroups.begin(), mGroups.end(), DeletePairedPointer());
	mGroups.clear();
	mObservers.clear();
}

void LLGroupMgr::clearGroupData(const LLUUID& group_id)
{
	group_map_t::iterator iter = mGroups.find(group_id);
	if (iter != mGroups.end())
	{
		delete (*iter).second;
		mGroups.erase(iter);
	}
}

void LLGroupMgr::addObserver(LLGroupMgrObserver* observer) 
{ 
	if( observer->getID() != LLUUID::null )
		mObservers.insert(std::pair<LLUUID, LLGroupMgrObserver*>(observer->getID(), observer));
}

void LLGroupMgr::addObserver(const LLUUID& group_id, LLParticularGroupObserver* observer)
{
	if(group_id.notNull() && observer)
	{
		mParticularObservers[group_id].insert(observer);
	}
}

void LLGroupMgr::removeObserver(LLGroupMgrObserver* observer)
{
	if (!observer)
	{
		return;
	}
	observer_multimap_t::iterator it;
	it = mObservers.find(observer->getID());
	while (it != mObservers.end())
	{
		if (it->second == observer)
		{
			mObservers.erase(it);
			break;
		}
		else
		{
			++it;
		}
	}
}

void LLGroupMgr::removeObserver(const LLUUID& group_id, LLParticularGroupObserver* observer)
{
	if(group_id.isNull() || !observer)
	{
		return;
	}

    observer_map_t::iterator obs_it = mParticularObservers.find(group_id);
    if(obs_it == mParticularObservers.end())
        return;

    obs_it->second.erase(observer);

    if (obs_it->second.size() == 0)
    	mParticularObservers.erase(obs_it);
}

LLGroupMgrGroupData* LLGroupMgr::getGroupData(const LLUUID& id)
{
	group_map_t::iterator gi = mGroups.find(id);

	if (gi != mGroups.end())
	{
		return gi->second;
	}
	return NULL;
}

// Helper function for LLGroupMgr::processGroupMembersReply
// This reformats date strings from MM/DD/YYYY to YYYY/MM/DD ( e.g. 1/27/2008 -> 2008/1/27 )
// so that the sorter can sort by year before month before day.
static void formatDateString(std::string &date_string)
{
	using namespace boost;
	cmatch result;
	const regex expression("([0-9]{1,2})/([0-9]{1,2})/([0-9]{4})");
	if (regex_match(date_string.c_str(), result, expression))
	{
		// convert matches to integers so that we can pad them with zeroes on Linux
		S32 year	= boost::lexical_cast<S32>(result[3]);
		S32 month	= boost::lexical_cast<S32>(result[1]);
		S32 day		= boost::lexical_cast<S32>(result[2]);

		// ISO 8601 date format
		date_string = llformat("%04d/%02d/%02d", year, month, day);
	}
}

// static
void LLGroupMgr::processGroupMembersReply(LLMessageSystem* msg, void** data)
{
	LL_DEBUGS() << "LLGroupMgr::processGroupMembersReply" << LL_ENDL;
	LLUUID agent_id;
	msg->getUUIDFast(_PREHASH_AgentData, _PREHASH_AgentID, agent_id );
	if (gAgent.getID() != agent_id)
	{
		LL_WARNS() << "Got group members reply for another agent!" << LL_ENDL;
		return;
	}

	LLUUID group_id;
	msg->getUUIDFast(_PREHASH_GroupData, _PREHASH_GroupID, group_id );

	LLUUID request_id;
	msg->getUUIDFast(_PREHASH_GroupData, _PREHASH_RequestID, request_id);

	LLGroupMgrGroupData* group_datap = LLGroupMgr::getInstance()->getGroupData(group_id);
	if (!group_datap || (group_datap->mMemberRequestID != request_id))
	{
		LL_WARNS() << "processGroupMembersReply: Received incorrect (stale?) group or request id" << LL_ENDL;
		return;
	}

	msg->getS32(_PREHASH_GroupData, "MemberCount", group_datap->mMemberCount );

	if (group_datap->mMemberCount > 0)
	{
		S32 contribution = 0;
		std::string online_status;
		std::string title;
		U64 agent_powers = 0;
		BOOL is_owner = FALSE;

		S32 num_members = msg->getNumberOfBlocksFast(_PREHASH_MemberData);
		for (S32 i = 0; i < num_members; i++)
		{
			LLUUID member_id;

			msg->getUUIDFast(_PREHASH_MemberData, _PREHASH_AgentID, member_id, i );
			msg->getS32(_PREHASH_MemberData, _PREHASH_Contribution, contribution, i);
			msg->getU64(_PREHASH_MemberData, "AgentPowers", agent_powers, i);
			msg->getStringFast(_PREHASH_MemberData, _PREHASH_OnlineStatus, online_status, i);
			msg->getString(_PREHASH_MemberData, "Title", title, i);
			msg->getBOOL(_PREHASH_MemberData,"IsOwner",is_owner,i);

			if (member_id.notNull())
			{
				if (online_status == "Online")
				{
					static std::string localized_online(LLTrans::getString("group_member_status_online"));
					online_status = localized_online;
				}
				else
				{
					formatDateString(online_status); // reformat for sorting, e.g. 12/25/2008 -> 2008/12/25
				}
				
				//LL_INFOS() << "Member " << member_id << " has powers " << std::hex << agent_powers << std::dec << LL_ENDL;
				LLGroupMemberData* newdata = new LLGroupMemberData(member_id, 
																	contribution, 
																	agent_powers, 
																	title,
																	online_status,
																	is_owner);
#if LL_DEBUG
				LLGroupMgrGroupData::member_list_t::iterator mit = group_datap->mMembers.find(member_id);
				if (mit != group_datap->mMembers.end())
				{
					LL_INFOS() << " *** Received duplicate member data for agent " << member_id << LL_ENDL;
				}
#endif
				group_datap->mMembers[member_id] = newdata;
			}
			else
			{
				LL_INFOS() << "Received null group member data." << LL_ENDL;
			}
		}

		//if group members are loaded while titles are missing, load the titles.
		if(group_datap->mTitles.size() < 1)
		{
			LLGroupMgr::getInstance()->sendGroupTitlesRequest(group_id);
		}
	}

	group_datap->mMemberVersion.generate();

	if (group_datap->mMembers.size() ==  (U32)group_datap->mMemberCount)
	{
		group_datap->mMemberDataComplete = true;
		group_datap->mMemberRequestID.setNull();
		// We don't want to make role-member data requests until we have all the members
		if (group_datap->mPendingRoleMemberRequest)
		{
			group_datap->mPendingRoleMemberRequest = false;
			LLGroupMgr::getInstance()->sendGroupRoleMembersRequest(group_datap->mID);
		}
	}

	group_datap->mChanged = TRUE;
	LLGroupMgr::getInstance()->notifyObservers(GC_MEMBER_DATA);
}

//static 
void LLGroupMgr::processGroupPropertiesReply(LLMessageSystem* msg, void** data)
{
	LL_DEBUGS() << "LLGroupMgr::processGroupPropertiesReply" << LL_ENDL;
	if (!msg)
	{
		LL_ERRS() << "Can't access the messaging system" << LL_ENDL;
		return;
	}
	LLUUID agent_id;
	msg->getUUIDFast(_PREHASH_AgentData, _PREHASH_AgentID, agent_id );
	if (gAgent.getID() != agent_id)
	{
		LL_WARNS() << "Got group properties reply for another agent!" << LL_ENDL;
		return;
	}

	LLUUID group_id;
	std::string	name;
	std::string	charter;
	BOOL	show_in_list = FALSE;
	LLUUID	founder_id;
	U64		powers_mask = GP_NO_POWERS;
	S32		money = 0;
	std::string	member_title;
	LLUUID	insignia_id;
	LLUUID	owner_role;
	U32		membership_fee = 0;
	BOOL	open_enrollment = FALSE;
	S32		num_group_members = 0;
	S32		num_group_roles = 0;
	BOOL	allow_publish = FALSE;
	BOOL	mature = FALSE;

	msg->getUUIDFast(_PREHASH_GroupData, _PREHASH_GroupID, group_id );
	msg->getUUIDFast(_PREHASH_GroupData, _PREHASH_FounderID, founder_id);	
	msg->getStringFast(_PREHASH_GroupData, _PREHASH_Name, name );
	msg->getStringFast(_PREHASH_GroupData, _PREHASH_Charter, charter );
	msg->getBOOLFast(_PREHASH_GroupData, _PREHASH_ShowInList, show_in_list );
	msg->getStringFast(_PREHASH_GroupData, _PREHASH_MemberTitle, member_title );
	msg->getUUIDFast(_PREHASH_GroupData, _PREHASH_InsigniaID, insignia_id );
	msg->getU64Fast(_PREHASH_GroupData, _PREHASH_PowersMask, powers_mask );
	msg->getU32Fast(_PREHASH_GroupData, _PREHASH_MembershipFee, membership_fee );
	msg->getBOOLFast(_PREHASH_GroupData, _PREHASH_OpenEnrollment, open_enrollment );
	msg->getS32Fast(_PREHASH_GroupData, _PREHASH_GroupMembershipCount, num_group_members);
	msg->getS32(_PREHASH_GroupData, "GroupRolesCount", num_group_roles);
	msg->getS32Fast(_PREHASH_GroupData, _PREHASH_Money, money);
	msg->getBOOL("GroupData", "AllowPublish", allow_publish);
	msg->getBOOL("GroupData", "MaturePublish", mature);
	msg->getUUID(_PREHASH_GroupData, "OwnerRole", owner_role);

	LLGroupMgrGroupData* group_datap = LLGroupMgr::getInstance()->createGroupData(group_id);

	group_datap->mName = name;
	group_datap->mCharter = charter;
	group_datap->mShowInList = show_in_list;
	group_datap->mInsigniaID = insignia_id;
	group_datap->mFounderID = founder_id;
	group_datap->mMembershipFee = membership_fee;
	group_datap->mOpenEnrollment = open_enrollment;
	group_datap->mAllowPublish = allow_publish;
	group_datap->mMaturePublish = mature;
	group_datap->mOwnerRole = owner_role;
	group_datap->mMemberCount = num_group_members;
	group_datap->mRoleCount = num_group_roles + 1; // Add the everyone role.
	
	group_datap->mGroupPropertiesDataComplete = true;
	group_datap->mChanged = TRUE;

	LLGroupMgr::getInstance()->notifyObservers(GC_PROPERTIES);
}

// static
void LLGroupMgr::processGroupRoleDataReply(LLMessageSystem* msg, void** data)
{
	LL_DEBUGS() << "LLGroupMgr::processGroupRoleDataReply" << LL_ENDL;
	LLUUID agent_id;
	msg->getUUIDFast(_PREHASH_AgentData, _PREHASH_AgentID, agent_id );
	if (gAgent.getID() != agent_id)
	{
		LL_WARNS() << "Got group role data reply for another agent!" << LL_ENDL;
		return;
	}

	LLUUID group_id;
	msg->getUUIDFast(_PREHASH_GroupData, _PREHASH_GroupID, group_id );

	LLUUID request_id;
	msg->getUUIDFast(_PREHASH_GroupData, _PREHASH_RequestID, request_id);

	LLGroupMgrGroupData* group_datap = LLGroupMgr::getInstance()->getGroupData(group_id);
	if (!group_datap || (group_datap->mRoleDataRequestID != request_id))
	{
		LL_WARNS() << "processGroupPropertiesReply: Received incorrect (stale?) group or request id" << LL_ENDL;
		return;
	}

	msg->getS32(_PREHASH_GroupData, "RoleCount", group_datap->mRoleCount );

	std::string	name;
	std::string	title;
	std::string	desc;
	U64		powers = 0;
	U32		member_count = 0;
	LLUUID role_id;

	U32 num_blocks = msg->getNumberOfBlocks("RoleData");
	U32 i = 0;
	for (i=0; i< num_blocks; ++i)
	{
		msg->getUUID("RoleData", "RoleID", role_id, i );
		
		msg->getString("RoleData","Name",name,i);
		msg->getString("RoleData","Title",title,i);
		msg->getString("RoleData","Description",desc,i);
		msg->getU64("RoleData","Powers",powers,i);
		msg->getU32("RoleData","Members",member_count,i);

		//there are 3 predifined roles - Owners, Officers, Everyone
		//there names are defined in lldatagroups.cpp
		//lets change names from server to localized strings
		if(name == "Everyone")
		{
			name = LLTrans::getString("group_role_everyone");
		}
		else if(name == "Officers")
		{
			name = LLTrans::getString("group_role_officers");
		}
		else if(name == "Owners")
		{
			name = LLTrans::getString("group_role_owners");
		}



		LL_DEBUGS() << "Adding role data: " << name << " {" << role_id << "}" << LL_ENDL;
		LLGroupRoleData* rd = new LLGroupRoleData(role_id,name,title,desc,powers,member_count);
		group_datap->mRoles[role_id] = rd;
	}

	if (group_datap->mRoles.size() == (U32)group_datap->mRoleCount)
	{
		group_datap->mRoleDataComplete = true;
		group_datap->mRoleDataRequestID.setNull();
		// We don't want to make role-member data requests until we have all the role data
		if (group_datap->mPendingRoleMemberRequest)
		{
			group_datap->mPendingRoleMemberRequest = false;
			LLGroupMgr::getInstance()->sendGroupRoleMembersRequest(group_datap->mID);
		}
	}

	group_datap->mChanged = TRUE;
	LLGroupMgr::getInstance()->notifyObservers(GC_ROLE_DATA);
}

// static
void LLGroupMgr::processGroupRoleMembersReply(LLMessageSystem* msg, void** data)
{
	LL_DEBUGS() << "LLGroupMgr::processGroupRoleMembersReply" << LL_ENDL;
	LLUUID agent_id;
	msg->getUUIDFast(_PREHASH_AgentData, _PREHASH_AgentID, agent_id );
	if (gAgent.getID() != agent_id)
	{
		LL_WARNS() << "Got group role members reply for another agent!" << LL_ENDL;
		return;
	}

	LLUUID request_id;
	msg->getUUIDFast(_PREHASH_AgentData, _PREHASH_RequestID, request_id);

	LLUUID group_id;
	msg->getUUIDFast(_PREHASH_AgentData, _PREHASH_GroupID, group_id );

	U32 total_pairs;
	msg->getU32(_PREHASH_AgentData, "TotalPairs", total_pairs);

	LLGroupMgrGroupData* group_datap = LLGroupMgr::getInstance()->getGroupData(group_id);
	if (!group_datap || (group_datap->mRoleMembersRequestID != request_id))
	{
		LL_WARNS() << "processGroupRoleMembersReply: Received incorrect (stale?) group or request id" << LL_ENDL;
		return;
	}

	U32 num_blocks = msg->getNumberOfBlocks("MemberData");
	U32 i;
	LLUUID member_id;
	LLUUID role_id;
	LLGroupRoleData* rd = NULL;
	LLGroupMemberData* md = NULL;

	LLGroupMgrGroupData::role_list_t::iterator ri;
	LLGroupMgrGroupData::member_list_t::iterator mi;

	// If total_pairs == 0, there are no members in any custom roles.
	if (total_pairs > 0)
	{
		for (i = 0;i < num_blocks; ++i)
		{
			msg->getUUID("MemberData","RoleID",role_id,i);
			msg->getUUID("MemberData","MemberID",member_id,i);

			if (role_id.notNull() && member_id.notNull() )
			{
				rd = NULL;
				ri = group_datap->mRoles.find(role_id);
				if (ri != group_datap->mRoles.end())
				{
					rd = ri->second;
				}

				md = NULL;
				mi = group_datap->mMembers.find(member_id);
				if (mi != group_datap->mMembers.end())
				{
					md = mi->second;
				}

				if (rd && md)
				{
					LL_DEBUGS() << "Adding role-member pair: " << role_id << ", " << member_id << LL_ENDL;
					rd->addMember(member_id);
					md->addRole(role_id,rd);
				}
				else
				{
					if (!rd) LL_WARNS() << "Received role data for unknown role " << role_id << " in group " << group_id << LL_ENDL;
					if (!md) LL_WARNS() << "Received role data for unknown member " << member_id << " in group " << group_id << LL_ENDL;
				}
			}
		}

		group_datap->mReceivedRoleMemberPairs += num_blocks;
	}

	if (group_datap->mReceivedRoleMemberPairs == total_pairs)
	{
		// Add role data for the 'everyone' role to all members
		LLGroupRoleData* everyone = group_datap->mRoles[LLUUID::null];
		if (!everyone)
		{
			LL_WARNS() << "Everyone role not found!" << LL_ENDL;
		}
		else
		{
			for (LLGroupMgrGroupData::member_list_t::iterator mi = group_datap->mMembers.begin();
				 mi != group_datap->mMembers.end(); ++mi)
			{
				LLGroupMemberData* data = mi->second;
				if (data)
				{
					data->addRole(LLUUID::null,everyone);
				}
			}
		}
		
        group_datap->mRoleMemberDataComplete= true;
		group_datap->mRoleMembersRequestID.setNull();
	}

	group_datap->mChanged = TRUE;
	LLGroupMgr::getInstance()->notifyObservers(GC_ROLE_MEMBER_DATA);

	if (group_datap->mPendingBanRequest)
	{
		group_datap->banMemberById(group_datap->mPendingBanMemberID);
	}
}

// static
void LLGroupMgr::processGroupTitlesReply(LLMessageSystem* msg, void** data)
{
	LL_DEBUGS() << "LLGroupMgr::processGroupTitlesReply" << LL_ENDL;
	LLUUID agent_id;
	msg->getUUIDFast(_PREHASH_AgentData, _PREHASH_AgentID, agent_id );
	if (gAgent.getID() != agent_id)
	{
		LL_WARNS() << "Got group properties reply for another agent!" << LL_ENDL;
		return;
	}

	LLUUID group_id;
	msg->getUUIDFast(_PREHASH_AgentData, _PREHASH_GroupID, group_id );
	LLUUID request_id;
	msg->getUUIDFast(_PREHASH_AgentData, _PREHASH_RequestID, request_id);
	
	LLGroupMgrGroupData* group_datap = LLGroupMgr::getInstance()->getGroupData(group_id);
	if (!group_datap || (group_datap->mTitlesRequestID != request_id))
	{
		LL_WARNS() << "processGroupTitlesReply: Received incorrect (stale?) group" << LL_ENDL;
		return;
	}

	LLGroupTitle title;

	S32 i = 0;
	S32 blocks = msg->getNumberOfBlocksFast(_PREHASH_GroupData);
	for (i=0; i<blocks; ++i)
	{
		msg->getString("GroupData","Title",title.mTitle,i);
		msg->getUUID("GroupData","RoleID",title.mRoleID,i);
		msg->getBOOL("GroupData","Selected",title.mSelected,i);

		if (!title.mTitle.empty())
		{
			LL_DEBUGS() << "LLGroupMgr adding title: " << title.mTitle << ", " << title.mRoleID << ", " << (title.mSelected ? 'Y' : 'N') << LL_ENDL;
			group_datap->mTitles.push_back(title);
		}
	}

	group_datap->mChanged = TRUE;
	LLGroupMgr::getInstance()->notifyObservers(GC_TITLES);
}

// static
void LLGroupMgr::processEjectGroupMemberReply(LLMessageSystem* msg, void ** data)
{
	LL_DEBUGS() << "processEjectGroupMemberReply" << LL_ENDL;
	LLUUID group_id;
	msg->getUUIDFast(_PREHASH_GroupData, _PREHASH_GroupID, group_id);
	BOOL success;
	msg->getBOOLFast(_PREHASH_EjectData, _PREHASH_Success, success);

	// If we had a failure, the group panel needs to be updated.
	if (!success)
	{
		LLGroupActions::refresh(group_id);
	}
}

// static
void LLGroupMgr::processJoinGroupReply(LLMessageSystem* msg, void ** data)
{
	LL_DEBUGS() << "processJoinGroupReply" << LL_ENDL;
	LLUUID group_id;
	BOOL success;
	msg->getUUIDFast(_PREHASH_GroupData, _PREHASH_GroupID, group_id);
	msg->getBOOLFast(_PREHASH_GroupData, _PREHASH_Success, success);

	if (success)
	{
		// refresh all group information
		gAgent.sendAgentDataUpdateRequest();

		LLGroupMgr::getInstance()->clearGroupData(group_id);
		// refresh the floater for this group, if any.
		LLGroupActions::refresh(group_id);
	}
}

// static
void LLGroupMgr::processLeaveGroupReply(LLMessageSystem* msg, void ** data)
{
	LL_DEBUGS() << "processLeaveGroupReply" << LL_ENDL;
	LLUUID group_id;
	BOOL success;
	msg->getUUIDFast(_PREHASH_GroupData, _PREHASH_GroupID, group_id);
	msg->getBOOLFast(_PREHASH_GroupData, _PREHASH_Success, success);

	if (success)
	{
		// refresh all group information
		gAgent.sendAgentDataUpdateRequest();

		LLGroupMgr::getInstance()->clearGroupData(group_id);
		// close the floater for this group, if any.
		LLGroupActions::closeGroup(group_id);
	}
}

// static
void LLGroupMgr::processCreateGroupReply(LLMessageSystem* msg, void ** data)
{
	LLUUID group_id;
	BOOL success;
	std::string message;

	msg->getUUIDFast(_PREHASH_ReplyData, _PREHASH_GroupID, group_id );

	msg->getBOOLFast(_PREHASH_ReplyData, _PREHASH_Success,	success );
	msg->getStringFast(_PREHASH_ReplyData, _PREHASH_Message, message );

	if (success)
	{
		// refresh all group information
		gAgent.sendAgentDataUpdateRequest();

		// HACK! We haven't gotten the agent group update yet, so ... um ... fake it.
		// This is so when we go to modify the group we will be able to do so.
		// This isn't actually too bad because real data will come down in 2 or 3 miliseconds and replace this.
		LLGroupData gd;
		gd.mAcceptNotices = TRUE;
		gd.mListInProfile = TRUE;
		gd.mContribution = 0;
		gd.mID = group_id;
		gd.mName = "new group";
		gd.mPowers = GP_ALL_POWERS;

		gAgent.mGroups.push_back(gd);

		LLPanelGroup::refreshCreatedGroup(group_id);
		//FIXME
		//LLFloaterGroupInfo::closeCreateGroup();
		//LLFloaterGroupInfo::showFromUUID(group_id,"roles_tab");
	}
	else
	{
		// *TODO: Translate
		LLSD args;
		args["MESSAGE"] = message;
		LLNotificationsUtil::add("UnableToCreateGroup", args);
	}
}

LLGroupMgrGroupData* LLGroupMgr::createGroupData(const LLUUID& id)
{
	LLGroupMgrGroupData* group_datap = NULL;

	group_map_t::iterator existing_group = LLGroupMgr::getInstance()->mGroups.find(id);
	if (existing_group == LLGroupMgr::getInstance()->mGroups.end())
	{
		group_datap = new LLGroupMgrGroupData(id);
		LLGroupMgr::getInstance()->addGroup(group_datap);
	}
	else
	{
		group_datap = existing_group->second;
	}

	if (group_datap)
	{
		group_datap->setAccessed();
	}

	return group_datap;
}

void LLGroupMgr::notifyObservers(LLGroupChange gc)
{
	for (group_map_t::iterator gi = mGroups.begin(); gi != mGroups.end(); ++gi)
	{
		LLUUID group_id = gi->first;
		if (gi->second->mChanged)
		{
			// notify LLGroupMgrObserver
			// Copy the map because observers may remove themselves on update
			observer_multimap_t observers = mObservers;

			// find all observers for this group id
			observer_multimap_t::iterator oi = observers.lower_bound(group_id);
			observer_multimap_t::iterator end = observers.upper_bound(group_id);
			for (; oi != end; ++oi)
			{
				oi->second->changed(gc);
			}
			gi->second->mChanged = FALSE;


			// notify LLParticularGroupObserver
		    observer_map_t::iterator obs_it = mParticularObservers.find(group_id);
		    if(obs_it == mParticularObservers.end())
		        return;

		    observer_set_t& obs = obs_it->second;
		    for (observer_set_t::iterator ob_it = obs.begin(); ob_it != obs.end(); ++ob_it)
		    {
		        (*ob_it)->changed(group_id, gc);
		    }
		}
	}
}

void LLGroupMgr::addGroup(LLGroupMgrGroupData* group_datap)
{
	while (mGroups.size() >= MAX_CACHED_GROUPS)
	{
		// LRU: Remove the oldest un-observed group from cache until group size is small enough

		F32 oldest_access = LLFrameTimer::getTotalSeconds();
		group_map_t::iterator oldest_gi = mGroups.end();

		for (group_map_t::iterator gi = mGroups.begin(); gi != mGroups.end(); ++gi )
		{
			observer_multimap_t::iterator oi = mObservers.find(gi->first);
			if (oi == mObservers.end())
			{
				if (gi->second 
						&& (gi->second->getAccessTime() < oldest_access))
				{
					oldest_access = gi->second->getAccessTime();
					oldest_gi = gi;
				}
			}
		}
		
		if (oldest_gi != mGroups.end())
		{
			delete oldest_gi->second;
			mGroups.erase(oldest_gi);
		}
		else
		{
			// All groups must be currently open, none to remove.
			// Just add the new group anyway, but get out of this loop as it 
			// will never drop below max_cached_groups.
			break;
		}
	}

	mGroups[group_datap->getID()] = group_datap;
}


void LLGroupMgr::sendGroupPropertiesRequest(const LLUUID& group_id)
{
	LL_DEBUGS() << "LLGroupMgr::sendGroupPropertiesRequest" << LL_ENDL;
	// This will happen when we get the reply
	//LLGroupMgrGroupData* group_datap = createGroupData(group_id);
	
	LLMessageSystem* msg = gMessageSystem;
	msg->newMessage("GroupProfileRequest");
	msg->nextBlock("AgentData");
	msg->addUUID("AgentID",gAgent.getID());
	msg->addUUID("SessionID",gAgent.getSessionID());
	msg->nextBlock("GroupData");
	msg->addUUID("GroupID",group_id);
	gAgent.sendReliableMessage();
}

void LLGroupMgr::sendGroupMembersRequest(const LLUUID& group_id)
{
	LL_DEBUGS() << "LLGroupMgr::sendGroupMembersRequest" << LL_ENDL;
	LLGroupMgrGroupData* group_datap = createGroupData(group_id);
	if (group_datap->mMemberRequestID.isNull())
	{
		group_datap->removeMemberData();
		group_datap->mMemberRequestID.generate();

		LLMessageSystem* msg = gMessageSystem;
		msg->newMessage("GroupMembersRequest");
		msg->nextBlock("AgentData");
		msg->addUUID("AgentID",gAgent.getID());
		msg->addUUID("SessionID",gAgent.getSessionID());
		msg->nextBlock("GroupData");
		msg->addUUID("GroupID",group_id);
		msg->addUUID("RequestID",group_datap->mMemberRequestID);
		gAgent.sendReliableMessage();
	}
}


void LLGroupMgr::sendGroupRoleDataRequest(const LLUUID& group_id)
{
	LL_DEBUGS() << "LLGroupMgr::sendGroupRoleDataRequest" << LL_ENDL;
	LLGroupMgrGroupData* group_datap = createGroupData(group_id);
	if (group_datap->mRoleDataRequestID.isNull())
	{
		group_datap->removeRoleData();
		group_datap->mRoleDataRequestID.generate();

		LLMessageSystem* msg = gMessageSystem;
		msg->newMessage("GroupRoleDataRequest");
		msg->nextBlock("AgentData");
		msg->addUUID("AgentID",gAgent.getID());
		msg->addUUID("SessionID",gAgent.getSessionID());
		msg->nextBlock("GroupData");
		msg->addUUID("GroupID",group_id);
		msg->addUUID("RequestID",group_datap->mRoleDataRequestID);
		gAgent.sendReliableMessage();
	}
}

void LLGroupMgr::sendGroupRoleMembersRequest(const LLUUID& group_id)
{
	LL_DEBUGS() << "LLGroupMgr::sendGroupRoleMembersRequest" << LL_ENDL;
	LLGroupMgrGroupData* group_datap = createGroupData(group_id);
	
	if (group_datap->mRoleMembersRequestID.isNull())
	{
		// Don't send the request if we don't have all the member or role data
		if (!group_datap->isMemberDataComplete()
			|| !group_datap->isRoleDataComplete())
		{
			// *TODO: KLW FIXME: Should we start a member or role data request?
			LL_INFOS() << " Pending: " << (group_datap->mPendingRoleMemberRequest ? "Y" : "N")
				<< " MemberDataComplete: " << (group_datap->mMemberDataComplete ? "Y" : "N")
				<< " RoleDataComplete: " << (group_datap->mRoleDataComplete ? "Y" : "N") << LL_ENDL;
			group_datap->mPendingRoleMemberRequest = true;
			return;
		}

		group_datap->removeRoleMemberData();
		group_datap->mRoleMembersRequestID.generate();

		LLMessageSystem* msg = gMessageSystem;
		msg->newMessage("GroupRoleMembersRequest");
		msg->nextBlock("AgentData");
		msg->addUUID("AgentID",gAgent.getID());
		msg->addUUID("SessionID",gAgent.getSessionID());
		msg->nextBlock("GroupData");
		msg->addUUID("GroupID",group_id);
		msg->addUUID("RequestID",group_datap->mRoleMembersRequestID);
		gAgent.sendReliableMessage();
	}
}

void LLGroupMgr::sendGroupTitlesRequest(const LLUUID& group_id)
{
	LL_DEBUGS() << "LLGroupMgr::sendGroupTitlesRequest" << LL_ENDL;
	LLGroupMgrGroupData* group_datap = createGroupData(group_id);
	
	group_datap->mTitles.clear();
	group_datap->mTitlesRequestID.generate();

	LLMessageSystem* msg = gMessageSystem;
	msg->newMessage("GroupTitlesRequest");
	msg->nextBlock("AgentData");
	msg->addUUID("AgentID",gAgent.getID());
	msg->addUUID("SessionID",gAgent.getSessionID());
	msg->addUUID("GroupID",group_id);
	msg->addUUID("RequestID",group_datap->mTitlesRequestID);

	gAgent.sendReliableMessage();
}

void LLGroupMgr::sendGroupTitleUpdate(const LLUUID& group_id, const LLUUID& title_role_id)
{
	LL_DEBUGS() << "LLGroupMgr::sendGroupTitleUpdate" << LL_ENDL;

	LLMessageSystem* msg = gMessageSystem;
	msg->newMessage("GroupTitleUpdate");
	msg->nextBlock("AgentData");
	msg->addUUID("AgentID",gAgent.getID());
	msg->addUUID("SessionID",gAgent.getSessionID());
	msg->addUUID("GroupID",group_id);
	msg->addUUID("TitleRoleID",title_role_id);

	gAgent.sendReliableMessage();

	// Save the change locally
	LLGroupMgrGroupData* group_datap = createGroupData(group_id);
	for (std::vector<LLGroupTitle>::iterator iter = group_datap->mTitles.begin();
		 iter != group_datap->mTitles.end(); ++iter)
	{
		if (iter->mRoleID == title_role_id)
		{
			iter->mSelected = TRUE;
		}
		else if (iter->mSelected)
		{
			iter->mSelected = FALSE;
		}
	}
}

// static
void LLGroupMgr::sendCreateGroupRequest(const std::string& name,
										const std::string& charter,
										U8 show_in_list,
										const LLUUID& insignia,
										S32 membership_fee,
										BOOL open_enrollment,
										BOOL allow_publish,
										BOOL mature_publish)
{
	LLMessageSystem* msg = gMessageSystem;
	msg->newMessage("CreateGroupRequest");
	msg->nextBlock("AgentData");
	msg->addUUID("AgentID",gAgent.getID());
	msg->addUUID("SessionID",gAgent.getSessionID());

	msg->nextBlock("GroupData");
	msg->addString("Name",name);
	msg->addString("Charter",charter);
	msg->addBOOL("ShowInList",show_in_list);
	msg->addUUID("InsigniaID",insignia);
	msg->addS32("MembershipFee",membership_fee);
	msg->addBOOL("OpenEnrollment",open_enrollment);
	msg->addBOOL("AllowPublish",allow_publish);
	msg->addBOOL("MaturePublish",mature_publish);

	gAgent.sendReliableMessage();
}

void LLGroupMgr::sendUpdateGroupInfo(const LLUUID& group_id)
{
	LL_DEBUGS() << "LLGroupMgr::sendUpdateGroupInfo" << LL_ENDL;
	LLGroupMgrGroupData* group_datap = createGroupData(group_id);

	LLMessageSystem* msg = gMessageSystem;

	msg->newMessageFast(_PREHASH_UpdateGroupInfo);
	msg->nextBlockFast(_PREHASH_AgentData);
	msg->addUUIDFast(_PREHASH_AgentID,gAgent.getID());
	msg->addUUIDFast(_PREHASH_SessionID,gAgent.getSessionID());

	msg->nextBlockFast(_PREHASH_GroupData);
	msg->addUUIDFast(_PREHASH_GroupID,group_datap->getID());
	msg->addStringFast(_PREHASH_Charter,group_datap->mCharter);
	msg->addBOOLFast(_PREHASH_ShowInList,group_datap->mShowInList);
	msg->addUUIDFast(_PREHASH_InsigniaID,group_datap->mInsigniaID);
	msg->addS32Fast(_PREHASH_MembershipFee,group_datap->mMembershipFee);
	msg->addBOOLFast(_PREHASH_OpenEnrollment,group_datap->mOpenEnrollment);
	msg->addBOOLFast(_PREHASH_AllowPublish,group_datap->mAllowPublish);
	msg->addBOOLFast(_PREHASH_MaturePublish,group_datap->mMaturePublish);

	gAgent.sendReliableMessage();

	// Not expecting a response, so let anyone else watching know the data has changed.
	group_datap->mChanged = TRUE;
	notifyObservers(GC_PROPERTIES);
}

void LLGroupMgr::sendGroupRoleMemberChanges(const LLUUID& group_id)
{
	LL_DEBUGS() << "LLGroupMgr::sendGroupRoleMemberChanges" << LL_ENDL;
	LLGroupMgrGroupData* group_datap = createGroupData(group_id);

	if (group_datap->mRoleMemberChanges.empty()) return;

	LLMessageSystem* msg = gMessageSystem;

	bool start_message = true;
	for (LLGroupMgrGroupData::change_map_t::const_iterator citer = group_datap->mRoleMemberChanges.begin();
		 citer != group_datap->mRoleMemberChanges.end(); ++citer)
	{
		if (start_message)
		{
			msg->newMessage("GroupRoleChanges");
			msg->nextBlockFast(_PREHASH_AgentData);
			msg->addUUIDFast(_PREHASH_AgentID,gAgent.getID());
			msg->addUUIDFast(_PREHASH_SessionID,gAgent.getSessionID());
			msg->addUUIDFast(_PREHASH_GroupID,group_id);
			start_message = false;
		}
		msg->nextBlock("RoleChange");
		msg->addUUID("RoleID",citer->second.mRole);
		msg->addUUID("MemberID",citer->second.mMember);
		msg->addU32("Change",(U32)citer->second.mChange);

		if (msg->isSendFullFast())
		{
			gAgent.sendReliableMessage();
			start_message = true;
		}
	}

	if (!start_message)
	{
		gAgent.sendReliableMessage();
	}

	group_datap->mRoleMemberChanges.clear();

	// Not expecting a response, so let anyone else watching know the data has changed.
	group_datap->mChanged = TRUE;
	notifyObservers(GC_ROLE_MEMBER_DATA);
}

//static
void LLGroupMgr::sendGroupMemberJoin(const LLUUID& group_id)
{
	LLMessageSystem *msg = gMessageSystem;

	msg->newMessageFast(_PREHASH_JoinGroupRequest);
	msg->nextBlockFast(_PREHASH_AgentData);
	msg->addUUIDFast(_PREHASH_AgentID, gAgent.getID() );
	msg->addUUIDFast(_PREHASH_SessionID, gAgent.getSessionID());
	msg->nextBlockFast(_PREHASH_GroupData);
	msg->addUUIDFast(_PREHASH_GroupID, group_id);

	gAgent.sendReliableMessage();
}

// member_role_pairs is <member_id,role_id>
// static
void LLGroupMgr::sendGroupMemberInvites(const LLUUID& group_id, std::map<LLUUID,LLUUID>& member_role_pairs)
{
	bool start_message = true;
	LLMessageSystem* msg = gMessageSystem;

	for (std::map<LLUUID,LLUUID>::iterator it = member_role_pairs.begin();
		 it != member_role_pairs.end(); ++it)
	{
		if (start_message)
		{
			msg->newMessage("InviteGroupRequest");
			msg->nextBlock("AgentData");
			msg->addUUID("AgentID",gAgent.getID());
			msg->addUUID("SessionID",gAgent.getSessionID());
			msg->nextBlock("GroupData");
			msg->addUUID("GroupID",group_id);
			start_message = false;
		}

		msg->nextBlock("InviteData");
		msg->addUUID("InviteeID",(*it).first);
		msg->addUUID("RoleID",(*it).second);

		if (msg->isSendFull())
		{
			gAgent.sendReliableMessage();
			start_message = true;
		}
	}

	if (!start_message)
	{
		gAgent.sendReliableMessage();
	}
}

//static
void LLGroupMgr::sendGroupMemberEjects(const LLUUID& group_id,
									   uuid_vec_t& member_ids)
{
	bool start_message = true;
	LLMessageSystem* msg = gMessageSystem;

	LLGroupMgrGroupData* group_datap = LLGroupMgr::getInstance()->getGroupData(group_id);
	if (!group_datap) return;

	for (uuid_vec_t::iterator it = member_ids.begin();
		 it != member_ids.end(); ++it)
	{
		LLUUID& ejected_member_id = (*it);

		// Can't use 'eject' to leave a group.
		if (ejected_member_id == gAgent.getID()) continue;

//		// Make sure they are in the group, and we need the member data
//		LLGroupMgrGroupData::member_list_t::iterator mit = group_datap->mMembers.find(ejected_member_id);
//		if (mit != group_datap->mMembers.end())
// [SL:KB] - Patch: Chat-GroupSessionEject | Checked: 2012-02-04 (Catznip-3.2.1) | Added: Catznip-3.2.1
		// Make sure they are in the group, and we need the member data
		LLGroupMgrGroupData::member_list_t::iterator mit = group_datap->mMembers.find(ejected_member_id);
		if (mit == group_datap->mMembers.end())
		{
			// Or check if they're listed in an active group session
			LLIMSpeakerMgr* mgr = LLIMModel::instance().getSpeakerManager(LLIMMgr::computeSessionID(IM_SESSION_GROUP_START, group_id));
			if ( (!mgr) || (mgr->findSpeaker(ejected_member_id).isNull()) )
			{
				continue;
			}
		}
// [/SL:KB]

		{
			// Add them to the message
			if (start_message)
			{
				msg->newMessage("EjectGroupMemberRequest");
				msg->nextBlock("AgentData");
				msg->addUUID("AgentID",gAgent.getID());
				msg->addUUID("SessionID",gAgent.getSessionID());
				msg->nextBlock("GroupData");
				msg->addUUID("GroupID",group_id);
				start_message = false;
			}
			
			msg->nextBlock("EjectData");
			msg->addUUID("EjecteeID",ejected_member_id);

			if (msg->isSendFull())
			{
				gAgent.sendReliableMessage();
				start_message = true;
			}

// [SL:KB] - Patch: Chat-GroupSessionEject | Checked: 2012-02-04 (Catznip-3.2.1) | Added: Catznip-3.2.1
			if (mit != group_datap->mMembers.end())
			{
// [/SL:KB]
				LLGroupMemberData* member_data = (*mit).second;

				// Clean up groupmgr
				for (LLGroupMemberData::role_list_t::iterator rit = member_data->roleBegin();
					 rit != member_data->roleEnd(); ++rit)
				{
					if ((*rit).first.notNull() && (*rit).second!=0)
					{
						(*rit).second->removeMember(ejected_member_id);
					}
				}
			
				group_datap->mMembers.erase(ejected_member_id);
			
				// member_data was introduced and is used here instead of (*mit).second to avoid crash because of invalid iterator
				// It becomes invalid after line with erase above. EXT-4778
				delete member_data;
// [SL:KB] - Patch: Chat-GroupSessionEject | Checked: 2012-02-04 (Catznip-3.2.1) | Added: Catznip-3.2.1
			}
// [/SL:KB]
		}
	}

	if (!start_message)
	{
		gAgent.sendReliableMessage();
	}

	group_datap->mMemberVersion.generate();
}

void LLGroupMgr::getGroupBanRequestCoro(std::string url, LLUUID groupId)
{
    LLCore::HttpRequest::policy_t httpPolicy(LLCore::HttpRequest::DEFAULT_POLICY_ID);
    LLCoreHttpUtil::HttpCoroutineAdapter::ptr_t
        httpAdapter(new LLCoreHttpUtil::HttpCoroutineAdapter("groupMembersRequest", httpPolicy));
    LLCore::HttpRequest::ptr_t httpRequest(new LLCore::HttpRequest);

    std::string finalUrl = url + "?group_id=" + groupId.asString();

    LLSD result = httpAdapter->getAndSuspend(httpRequest, finalUrl);

    LLSD httpResults = result[LLCoreHttpUtil::HttpCoroutineAdapter::HTTP_RESULTS];
    LLCore::HttpStatus status = LLCoreHttpUtil::HttpCoroutineAdapter::getStatusFromLLSD(httpResults);

    if (!status)
    {
        LL_WARNS("GrpMgr") << "Error receiving group member data " << LL_ENDL;
        return;
    }

    if (result.has("ban_list"))
    {
        result.erase(LLCoreHttpUtil::HttpCoroutineAdapter::HTTP_RESULTS);
        // group ban data received
        processGroupBanRequest(result);
    }
}

void LLGroupMgr::postGroupBanRequestCoro(std::string url, LLUUID groupId,
    U32 action, uuid_vec_t banList, bool update)
{
    LLCore::HttpRequest::policy_t httpPolicy(LLCore::HttpRequest::DEFAULT_POLICY_ID);
    LLCoreHttpUtil::HttpCoroutineAdapter::ptr_t
        httpAdapter(new LLCoreHttpUtil::HttpCoroutineAdapter("groupMembersRequest", httpPolicy));
    LLCore::HttpRequest::ptr_t httpRequest(new LLCore::HttpRequest);
    LLCore::HttpHeaders::ptr_t httpHeaders(new LLCore::HttpHeaders);
    LLCore::HttpOptions::ptr_t httpOptions(new LLCore::HttpOptions);

    httpOptions->setFollowRedirects(false);

    httpHeaders->append(HTTP_OUT_HEADER_CONTENT_TYPE, HTTP_CONTENT_LLSD_XML);


    std::string finalUrl = url + "?group_id=" + groupId.asString();

    LLSD postData = LLSD::emptyMap();
    postData["ban_action"] = (LLSD::Integer)action;
    // Add our list of potential banned residents to the list
    postData["ban_ids"] = LLSD::emptyArray();
    LLSD banEntry;

    uuid_vec_t::const_iterator it = banList.begin();
    for (; it != banList.end(); ++it)
    {
        banEntry = (*it);
        postData["ban_ids"].append(banEntry);
    }

    LL_WARNS() << "post: " << ll_pretty_print_sd(postData) << LL_ENDL;

    LLSD result = httpAdapter->postAndSuspend(httpRequest, finalUrl, postData, httpOptions, httpHeaders);

    LLSD httpResults = result[LLCoreHttpUtil::HttpCoroutineAdapter::HTTP_RESULTS];
    LLCore::HttpStatus status = LLCoreHttpUtil::HttpCoroutineAdapter::getStatusFromLLSD(httpResults);

    if (!status)
    {
        LL_WARNS("GrpMgr") << "Error posting group member data " << LL_ENDL;
        return;
    }

    if (result.has("ban_list"))
    {
        result.erase(LLCoreHttpUtil::HttpCoroutineAdapter::HTTP_RESULTS);
        // group ban data received
        processGroupBanRequest(result);
    }

    if (update)
    {
        getGroupBanRequestCoro(url, groupId);
    }
}

void LLGroupMgr::sendGroupBanRequest(	EBanRequestType request_type, 
										const LLUUID& group_id, 
										U32 ban_action, /* = BAN_NO_ACTION */
										const std::vector<LLUUID> &ban_list) /* = std::vector<LLUUID>() */
{
	LLViewerRegion* currentRegion = gAgent.getRegion();
	if(!currentRegion)
	{
		LL_WARNS("GrpMgr") << "Agent does not have a current region." << LL_ENDL;
		return;
	}

	// Check to make sure we have our capabilities
	if(!currentRegion->capabilitiesReceived())
	{
		LL_WARNS("GrpMgr") << " Capabilities not received!" << LL_ENDL;
		return;
	}

	// Get our capability
	std::string cap_url =  currentRegion->getCapability("GroupAPIv1");
	if(cap_url.empty())
	{
		return;
	}

    U32 action = ban_action & ~BAN_UPDATE;
    bool update = ((ban_action & BAN_UPDATE) == BAN_UPDATE);

    switch (request_type)
    {
    case REQUEST_GET:
        LLCoros::instance().launch("LLGroupMgr::getGroupBanRequestCoro",
            boost::bind(&LLGroupMgr::getGroupBanRequestCoro, this, cap_url, group_id));
        break;
    case REQUEST_POST:
        LLCoros::instance().launch("LLGroupMgr::postGroupBanRequestCoro",
            boost::bind(&LLGroupMgr::postGroupBanRequestCoro, this, cap_url, group_id, 
            action, ban_list, update));
        break;
    case REQUEST_PUT:
    case REQUEST_DEL:
        break;
    }
}

void LLGroupMgr::processGroupBanRequest(const LLSD& content)
{
	// Did we get anything in content?
	if(!content.size())
	{
		LL_WARNS("GrpMgr") << "No group member data received." << LL_ENDL;
		return;
	}

	LLUUID group_id = content["group_id"].asUUID();
	
	LLGroupMgrGroupData* gdatap = LLGroupMgr::getInstance()->getGroupData(group_id);
	if (!gdatap)
		return;

	gdatap->clearBanList();
	LLSD::map_const_iterator i		= content["ban_list"].beginMap();
	LLSD::map_const_iterator iEnd	= content["ban_list"].endMap();
	for(;i != iEnd; ++i)
	{
		const LLUUID ban_id(i->first);
		LLSD ban_entry(i->second);
		
		LLGroupBanData ban_data;
		if(ban_entry.has("ban_date"))
		{
			ban_data.mBanDate = ban_entry["ban_date"].asDate();
			// TODO: Ban Reason
		}

		gdatap->createBanEntry(ban_id, ban_data);
	}

	gdatap->mChanged = TRUE;
	LLGroupMgr::getInstance()->notifyObservers(GC_BANLIST);
}

void LLGroupMgr::groupMembersRequestCoro(std::string url, LLUUID groupId)
{
    LLCore::HttpRequest::policy_t httpPolicy(LLCore::HttpRequest::DEFAULT_POLICY_ID);
    LLCoreHttpUtil::HttpCoroutineAdapter::ptr_t
        httpAdapter(new LLCoreHttpUtil::HttpCoroutineAdapter("groupMembersRequest", httpPolicy));
    LLCore::HttpRequest::ptr_t httpRequest(new LLCore::HttpRequest);
    LLCore::HttpOptions::ptr_t httpOpts = LLCore::HttpOptions::ptr_t(new LLCore::HttpOptions);

    mMemberRequestInFlight = true;

    LLSD postData = LLSD::emptyMap();
    postData["group_id"] = groupId;

    LLSD result = httpAdapter->postAndSuspend(httpRequest, url, postData, httpOpts);

    LLSD httpResults = result[LLCoreHttpUtil::HttpCoroutineAdapter::HTTP_RESULTS];
    LLCore::HttpStatus status = LLCoreHttpUtil::HttpCoroutineAdapter::getStatusFromLLSD(httpResults);

    if (!status)
    {
        LL_WARNS("GrpMgr") << "Error receiving group member data " << LL_ENDL;
        mMemberRequestInFlight = false;
        return;
    }

    result.erase(LLCoreHttpUtil::HttpCoroutineAdapter::HTTP_RESULTS);
    LLGroupMgr::processCapGroupMembersRequest(result);
    mMemberRequestInFlight = false;
}

void LLGroupMgr::sendCapGroupMembersRequest(const LLUUID& group_id)
{
    static U32 lastGroupMemberRequestFrame = 0;

	// Have we requested the information already this frame?
    if ((lastGroupMemberRequestFrame == gFrameCount) || (mMemberRequestInFlight))
		return;
	
	LLViewerRegion* currentRegion = gAgent.getRegion();
	// Thank you FS:Ansariel!
	if(!currentRegion)
	{
		LL_WARNS("GrpMgr") << "Agent does not have a current region. Uh-oh!" << LL_ENDL;
		return;
	}

	// Check to make sure we have our capabilities
	if(!currentRegion->capabilitiesReceived())
	{
		LL_WARNS("GrpMgr") << " Capabilities not received!" << LL_ENDL;
		return;
	}

	// Get our capability
	std::string cap_url =  currentRegion->getCapability("GroupMemberData");

	// Thank you FS:Ansariel!
	if(cap_url.empty())
	{
		LL_INFOS("GrpMgr") << "Region has no GroupMemberData capability.  Falling back to UDP fetch." << LL_ENDL;
		sendGroupMembersRequest(group_id);
		return;
	}

    lastGroupMemberRequestFrame = gFrameCount;

    LLCoros::instance().launch("LLGroupMgr::groupMembersRequestCoro",
        boost::bind(&LLGroupMgr::groupMembersRequestCoro, this, cap_url, group_id));
}


void LLGroupMgr::processCapGroupMembersRequest(const LLSD& content)
{
	// Did we get anything in content?
	if(!content.size())
	{
		LL_DEBUGS("GrpMgr") << "No group member data received." << LL_ENDL;
		return;
	}

	LLUUID group_id = content["group_id"].asUUID();

	LLGroupMgrGroupData* group_datap = getGroupData(group_id);
	if(!group_datap)
	{
		LL_WARNS("GrpMgr") << "Received incorrect, possibly stale, group or request id" << LL_ENDL;
		return;
	}

	// If we have no members, there's no reason to do anything else
	S32	num_members	= content["member_count"];
	if (num_members < 1)
	{
		LL_INFOS("GrpMgr") << "Received empty group members list for group id: " << group_id.asString() << LL_ENDL;
		// Set mMemberDataComplete for correct handling of empty responses. See MAINT-5237
		group_datap->mMemberDataComplete = true;
		group_datap->mChanged = TRUE;
		LLGroupMgr::getInstance()->notifyObservers(GC_MEMBER_DATA);
		return;
	}
	
	group_datap->mMemberCount = num_members;

	LLSD	member_list	= content["members"];
	LLSD	titles		= content["titles"];
	LLSD	defaults	= content["defaults"];

	std::string online_status;
	std::string title;
	S32			contribution;
	U64			member_powers;
	// If this is changed to a bool, make sure to change the LLGroupMemberData constructor
	BOOL		is_owner;

	// Compute this once, rather than every time.
	U64	default_powers	= llstrtou64(defaults["default_powers"].asString().c_str(), NULL, 16);

	LLSD::map_const_iterator member_iter_start	= member_list.beginMap();
	LLSD::map_const_iterator member_iter_end	= member_list.endMap();
	for( ; member_iter_start != member_iter_end; ++member_iter_start)
	{
		// Reset defaults
		online_status	= "unknown";
		title			= titles[0].asString();
		contribution	= 0;
		member_powers	= default_powers;
		is_owner		= false;

		const LLUUID member_id(member_iter_start->first);
		LLSD member_info = member_iter_start->second;
		
		if(member_info.has("last_login"))
		{
			online_status = member_info["last_login"].asString();
			if(online_status == "Online")
				online_status = LLTrans::getString("group_member_status_online");
			else
				formatDateString(online_status);
		}

		if(member_info.has("title"))
			title = titles[member_info["title"].asInteger()].asString();

		if(member_info.has("powers"))
			member_powers = llstrtou64(member_info["powers"].asString().c_str(), NULL, 16);

		if(member_info.has("donated_square_meters"))
			contribution = member_info["donated_square_meters"];

		if(member_info.has("owner"))
			is_owner = true;

		LLGroupMemberData* data = new LLGroupMemberData(member_id, 
			contribution, 
			member_powers, 
			title,
			online_status,
			is_owner);

		LLGroupMemberData* member_old = group_datap->mMembers[member_id];
		if (member_old && group_datap->mRoleMemberDataComplete)
		{
			LLGroupMemberData::role_list_t::iterator rit = member_old->roleBegin();
			LLGroupMemberData::role_list_t::iterator end = member_old->roleEnd();

			for ( ; rit != end; ++rit)
			{
				data->addRole((*rit).first,(*rit).second);
			}
		}
		else
		{
			group_datap->mRoleMemberDataComplete = false;
		}

		group_datap->mMembers[member_id] = data;
	}

	group_datap->mMemberVersion.generate();

	// Technically, we have this data, but to prevent completely overhauling
	// this entire system (it would be nice, but I don't have the time), 
	// I'm going to be dumb and just call services I most likely don't need 
	// with the thought being that the system might need it to be done.
	// 
	// TODO:
	// Refactor to reduce multiple calls for data we already have.
	if(group_datap->mTitles.size() < 1)
		sendGroupTitlesRequest(group_id);


	group_datap->mMemberDataComplete = true;
	group_datap->mMemberRequestID.setNull();
	// Make the role-member data request
	if (group_datap->mPendingRoleMemberRequest || !group_datap->mRoleMemberDataComplete)
	{
		group_datap->mPendingRoleMemberRequest = false;
		sendGroupRoleMembersRequest(group_id);
	}

	group_datap->mChanged = TRUE;
	notifyObservers(GC_MEMBER_DATA);

}


void LLGroupMgr::sendGroupRoleChanges(const LLUUID& group_id)
{
	LL_DEBUGS() << "LLGroupMgr::sendGroupRoleChanges" << LL_ENDL;
	LLGroupMgrGroupData* group_datap = getGroupData(group_id);

	if (group_datap && group_datap->pendingRoleChanges())
	{
		group_datap->sendRoleChanges();
	
		// Not expecting a response, so let anyone else watching know the data has changed.
		group_datap->mChanged = TRUE;
		notifyObservers(GC_ROLE_DATA);
	}
}

void LLGroupMgr::cancelGroupRoleChanges(const LLUUID& group_id)
{
	LL_DEBUGS() << "LLGroupMgr::cancelGroupRoleChanges" << LL_ENDL;
	LLGroupMgrGroupData* group_datap = getGroupData(group_id);

	if (group_datap) group_datap->cancelRoleChanges();
}

//static
bool LLGroupMgr::parseRoleActions(const std::string& xml_filename)
{
	LLXMLNodePtr root;

	BOOL success = LLUICtrlFactory::getLayeredXMLNode(xml_filename, root);	
	
	if (!success || !root || !root->hasName( "role_actions" ))
	{
		LL_ERRS() << "Problem reading UI role_actions file: " << xml_filename << LL_ENDL;
		return false;
	}

	LLXMLNodeList role_list;

	root->getChildren("action_set", role_list, false);
	
	for (LLXMLNodeList::iterator role_iter = role_list.begin(); role_iter != role_list.end(); ++role_iter)
	{
		LLXMLNodePtr action_set = role_iter->second;

		LLRoleActionSet* role_action_set = new LLRoleActionSet();
		LLRoleAction* role_action_data = new LLRoleAction();
		
		// name=
		std::string action_set_name;
		if (action_set->getAttributeString("name", action_set_name))
		{
			LL_DEBUGS() << "Loading action set " << action_set_name << LL_ENDL;
			role_action_data->mName = action_set_name;
		}
		else
		{
			LL_WARNS() << "Unable to parse action set with no name" << LL_ENDL;
			delete role_action_set;
			delete role_action_data;
			continue;
		}
		// description=
		std::string set_description;
		if (action_set->getAttributeString("description", set_description))
		{
			role_action_data->mDescription = set_description;
		}
		// long description=
		std::string set_longdescription;
		if (action_set->getAttributeString("longdescription", set_longdescription))
		{
			role_action_data->mLongDescription = set_longdescription;
		}

		// power mask=
		U64 set_power_mask = 0;

		LLXMLNodeList action_list;
		LLXMLNodeList::iterator action_iter;

		action_set->getChildren("action", action_list, false);

		for (action_iter = action_list.begin(); action_iter != action_list.end(); ++action_iter)
		{
			LLXMLNodePtr action = action_iter->second;

			LLRoleAction* role_action = new LLRoleAction();

			// name=
			std::string action_name;
			if (action->getAttributeString("name", action_name))
			{
				LL_DEBUGS() << "Loading action " << action_name << LL_ENDL;
				role_action->mName = action_name;
			}
			else
			{
				LL_WARNS() << "Unable to parse action with no name" << LL_ENDL;
				delete role_action;
				continue;
			}
			// description=
			std::string description;
			if (action->getAttributeString("description", description))
			{
				role_action->mDescription = description;
			}
			// long description=
			std::string longdescription;
			if (action->getAttributeString("longdescription", longdescription))
			{
				role_action->mLongDescription = longdescription;
			}
			// description=
			S32 power_bit = 0;
			if (action->getAttributeS32("value", power_bit))
			{
				if (0 <= power_bit && power_bit < 64)
				{
					role_action->mPowerBit = 0x1LL << power_bit;
				}
			}

			set_power_mask |= role_action->mPowerBit;
	
			role_action_set->mActions.push_back(role_action);
		}

		role_action_data->mPowerBit = set_power_mask;
		role_action_set->mActionSetData = role_action_data;

		LLGroupMgr::getInstance()->mRoleActionSets.push_back(role_action_set);
	}
	return true;
}

// static
void LLGroupMgr::debugClearAllGroups(void*)
{
	LLGroupMgr::getInstance()->clearGroups();
	LLGroupMgr::parseRoleActions("role_actions.xml");
}

<|MERGE_RESOLUTION|>--- conflicted
+++ resolved
@@ -66,7 +66,6 @@
 #include <boost/regex.hpp>
 #include "llcorehttputil.h"
 
-<<<<<<< HEAD
 // [SL:KB] - Patch: Chat-GroupSessionEject | Checked: 2012-02-04 (Catznip-3.2.1)
 #include "llimview.h"
 #include "llspeakers.h"
@@ -74,8 +73,6 @@
 // <FS:ND> For ll_pretty_print_sd
 #include "llsdutil.h"
 // </FS:ND>
-=======
->>>>>>> c627d0a2
 
 #if LL_MSVC
 #pragma warning(push)   
