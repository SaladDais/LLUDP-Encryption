--- conflicted
+++ resolved
@@ -653,30 +653,6 @@
 
 bool LLSelectMgr::unlinkObjects()
 {
-<<<<<<< HEAD
-	// <FS:Ansariel> Comment this out as it's buggy (BUG-9499) and doesn't work properly. Simply always show the confirmation like we did before
-	//LLViewerObject *object = mSelectedObjects->getFirstRootObject();
-	//if (!object) return false;
-
-	//S32 min_objects_for_confirm = gSavedSettings.getS32("MinObjectsForUnlinkConfirm");
-	//for (LLObjectSelection::root_iterator iter = getSelection()->root_begin();  iter != getSelection()->root_end(); iter++)
-	//{
-	//	object = (*iter)->getObject();
-	//	if(object)
-	//	{
-	//		S32 objects_in_linkset = object->numChildren() + 1;
-	//		if(objects_in_linkset >= min_objects_for_confirm)
-	//		{
-	//			LLNotificationsUtil::add("ConfirmUnlink", LLSD(), LLSD(), boost::bind(&LLSelectMgr::confirmUnlinkObjects, this, _1, _2));
-	//			return true;
-	//		}
-	//	}
-	//}
-
-	//LLSelectMgr::getInstance()->sendDelink();
-	LLNotificationsUtil::add("ConfirmUnlink", LLSD(), LLSD(), boost::bind(&LLSelectMgr::confirmUnlinkObjects, this, _1, _2));
-	// </FS:Ansariel>
-=======
 	S32 min_objects_for_confirm = gSavedSettings.getS32("MinObjectsForUnlinkConfirm");
 	S32 unlink_object_count = mSelectedObjects->getObjectCount(); // clears out nodes with NULL objects
 	if (unlink_object_count >= min_objects_for_confirm
@@ -688,7 +664,6 @@
 	}
 
 	LLSelectMgr::getInstance()->sendDelink();
->>>>>>> 2684c536
 	return true;
 }
 
