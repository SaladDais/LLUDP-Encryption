--- conflicted
+++ resolved
@@ -115,14 +115,10 @@
 const S32 MAX_SILS_PER_FRAME = 50;
 const S32 MAX_OBJECTS_PER_PACKET = 254;
 // For linked sets
-<<<<<<< HEAD
 // <FS:Ansariel> Moved to header to make them publically accessible
 //const S32 MAX_CHILDREN_PER_TASK = 255;
 //const S32 MAX_CHILDREN_PER_PHYSICAL_TASK = 32;
 // </FS:Ansariel>
-=======
-const S32 MAX_CHILDREN_PER_TASK = 255;
->>>>>>> fde08682
 
 //
 // Globals
