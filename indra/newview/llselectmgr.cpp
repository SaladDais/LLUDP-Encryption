--- conflicted
+++ resolved
@@ -620,24 +620,6 @@
 
 bool LLSelectMgr::unlinkObjects()
 {
-<<<<<<< HEAD
-	LLViewerObject *object = mSelectedObjects->getFirstRootObject();
-	if (!object) return false;
-
-	S32 min_objects_for_confirm = gSavedSettings.getS32("MinObjectsForUnlinkConfirm");
-	for (LLObjectSelection::root_iterator iter = getSelection()->root_begin();  iter != getSelection()->root_end(); iter++)
-	{
-		object = (*iter)->getObject();
-		if(object)
-		{
-			S32 objects_in_linkset = object->numChildren() + 1;
-			if(objects_in_linkset >= min_objects_for_confirm)
-			{
-				LLNotificationsUtil::add("ConfirmUnlink", LLSD(), LLSD(), boost::bind(&LLSelectMgr::confirmUnlinkObjects, this, _1, _2));
-				return true;
-			}
-		}
-=======
 	S32 min_objects_for_confirm = gSavedSettings.getS32("MinObjectsForUnlinkConfirm");
 	S32 unlink_object_count = mSelectedObjects->getObjectCount(); // clears out nodes with NULL objects
 	if (unlink_object_count >= min_objects_for_confirm
@@ -646,7 +628,6 @@
 		// total count > root count means that there are childer inside and that there are linksets that will be unlinked
 		LLNotificationsUtil::add("ConfirmUnlink", LLSD(), LLSD(), boost::bind(&LLSelectMgr::confirmUnlinkObjects, this, _1, _2));
 		return true;
->>>>>>> 1be63209
 	}
 
 	LLSelectMgr::getInstance()->sendDelink();
