/**
 * @file llpresetsmanager.h
 * @brief Implementation for the LLPresetsManager class.
 *
 * $LicenseInfo:firstyear=2007&license=viewerlgpl$
 * Second Life Viewer Source Code
 * Copyright (C) 2010, Linden Research, Inc.
 * 
 * This library is free software; you can redistribute it and/or
 * modify it under the terms of the GNU Lesser General Public
 * License as published by the Free Software Foundation;
 * version 2.1 of the License only.
 * 
 * This library is distributed in the hope that it will be useful,
 * but WITHOUT ANY WARRANTY; without even the implied warranty of
 * MERCHANTABILITY or FITNESS FOR A PARTICULAR PURPOSE.  See the GNU
 * Lesser General Public License for more details.
 * 
 * You should have received a copy of the GNU Lesser General Public
 * License along with this library; if not, write to the Free Software
 * Foundation, Inc., 51 Franklin Street, Fifth Floor, Boston, MA  02110-1301  USA
 * 
 * Linden Research, Inc., 945 Battery Street, San Francisco, CA  94111  USA
 * $/LicenseInfo$
 */

#ifndef LL_PRESETSMANAGER_H
#define LL_PRESETSMANAGER_H

#include "llcombobox.h"

#include <list>
#include <map>

static const std::string PRESETS_DEFAULT = "Default";
static const std::string PRESETS_DIR = "presets";
static const std::string PRESETS_GRAPHIC = "graphic";
static const std::string PRESETS_CAMERA = "camera";
static const std::string PRESETS_REAR = "Rear";
static const std::string PRESETS_FRONT = "Front";
static const std::string PRESETS_SIDE = "Side";
static const std::string PRESETS_VIEW_SUFFIX = " View";
static const std::string PRESETS_REAR_VIEW = PRESETS_REAR + PRESETS_VIEW_SUFFIX;
static const std::string PRESETS_FRONT_VIEW = PRESETS_FRONT + PRESETS_VIEW_SUFFIX;
static const std::string PRESETS_SIDE_VIEW = PRESETS_SIDE + PRESETS_VIEW_SUFFIX;

enum EDefaultOptions
{
	DEFAULT_SHOW,
	DEFAULT_TOP,
	DEFAULT_VIEWS_HIDE,
	DEFAULT_HIDE				// Do not display "Default" in a list
};

class LLPresetsManager : public LLSingleton<LLPresetsManager>
{
	LLSINGLETON(LLPresetsManager);
	~LLPresetsManager();

public:

	typedef std::list<std::string> preset_name_list_t;
	typedef boost::signals2::signal<void()> preset_list_signal_t;

	void createMissingDefault(const std::string& subdirectory);
	void startWatching(const std::string& subdirectory);
	void triggerChangeCameraSignal();
	void triggerChangeSignal();
	static std::string getPresetsDir(const std::string& subdirectory);
	bool setPresetNamesInComboBox(const std::string& subdirectory, LLComboBox* combo, EDefaultOptions default_option);
	void loadPresetNamesFromDir(const std::string& dir, preset_name_list_t& presets, EDefaultOptions default_option);
	bool savePreset(const std::string& subdirectory, std::string name, bool createDefault = false);
	void loadPreset(const std::string& subdirectory, std::string name);
	bool deletePreset(const std::string& subdirectory, std::string name);
	bool isCameraDirty();
	static void setCameraDirty(bool dirty);

	void createCameraDefaultPresets();

	bool isTemplateCameraPreset(std::string preset_name);
	bool isDefaultCameraPreset(std::string preset_name);
	void resetCameraPreset(std::string preset_name);
	void createDefaultCameraPreset(std::string preset_name, bool force_reset = false);

	// Emitted when a preset gets loaded, deleted, or saved.
	boost::signals2::connection setPresetListChangeCameraCallback(const preset_list_signal_t::slot_type& cb);
	boost::signals2::connection setPresetListChangeCallback(const preset_list_signal_t::slot_type& cb);

	// Emitted when a preset gets loaded or saved.

	preset_name_list_t mPresetNames;

	preset_list_signal_t mPresetListChangeCameraSignal;
	preset_list_signal_t mPresetListChangeSignal;

	// <FS:Ansariel> Graphic preset controls independent from XUI
	void setIsLoadingPreset(bool is_loading) { mIsLoadingPreset = is_loading; }
	void setIsDrawDistanceSteppingActive(bool is_active) { mIsDrawDistanceSteppingActive = is_active; }
	// </FS:Ansariel>

  private:
	LOG_CLASS(LLPresetsManager);

	void getControlNames(std::vector<std::string>& names);
	static void settingChanged();

	boost::signals2::connection	mCameraChangedSignal;

	static bool	mCameraDirty;
<<<<<<< HEAD

	// <FS:Ansariel> Graphic preset controls independent from XUI
	void initGraphicPresetControlNames();
	void initGraphicPresetControls();
	void handleGraphicPresetControlChanged(LLControlVariablePtr control, const LLSD& new_value, const LLSD& old_value);
	bool mIsLoadingPreset;
	bool mIsDrawDistanceSteppingActive;
	std::vector<std::string> mGraphicPresetControls;
	// </FS:Ansariel>
=======
	static bool mIgnoreChangedSignal;
>>>>>>> 16015cfb
};

#endif // LL_PRESETSMANAGER_H<|MERGE_RESOLUTION|>--- conflicted
+++ resolved
@@ -107,7 +107,7 @@
 	boost::signals2::connection	mCameraChangedSignal;
 
 	static bool	mCameraDirty;
-<<<<<<< HEAD
+	static bool mIgnoreChangedSignal;
 
 	// <FS:Ansariel> Graphic preset controls independent from XUI
 	void initGraphicPresetControlNames();
@@ -117,9 +117,6 @@
 	bool mIsDrawDistanceSteppingActive;
 	std::vector<std::string> mGraphicPresetControls;
 	// </FS:Ansariel>
-=======
-	static bool mIgnoreChangedSignal;
->>>>>>> 16015cfb
 };
 
 #endif // LL_PRESETSMANAGER_H