--- conflicted
+++ resolved
@@ -487,27 +487,11 @@
 	if(chat_msg.mText.empty())
 		return;//don't process empty messages
 
-<<<<<<< HEAD
-	LLFloater* chat_bar = LLFloaterReg::getInstance("chat_bar");
-
-	LLNearbyChat* nearby_chat = chat_bar->findChild<LLNearbyChat>("nearby_chat");
-=======
-	// Handle irc styled messages for toast panel
-	// HACK ALERT - changes mText, stripping out IRC style "/me" prefixes
-	LLChat& tmp_chat = const_cast<LLChat&>(chat_msg);
-	std::string original_message = tmp_chat.mText;			// Save un-modified version of chat text
-	if (tmp_chat.mChatStyle == CHAT_STYLE_IRC)
-	{
-		if(!tmp_chat.mFromName.empty())
-			tmp_chat.mText = tmp_chat.mFromName + tmp_chat.mText.substr(3);
-		else
-			tmp_chat.mText = tmp_chat.mText.substr(3);
-	}
-
 // [RLVa:KB] - Checked: 2010-04-20 (RLVa-1.2.0f) | Modified: RLVa-1.2.0f
 	if (rlv_handler_t::isEnabled())
 	{
 		// NOTE-RLVa: we can only filter the *message* here since most everything else will already be part of "args" as well
+		LLChat& tmp_chat = const_cast<LLChat&>(chat_msg);
 		if ( (gRlvHandler.hasBehaviour(RLV_BHVR_SHOWLOC)) && (!tmp_chat.mRlvLocFiltered) && (CHAT_SOURCE_AGENT != tmp_chat.mSourceType) )
 		{
 			RlvUtil::filterLocation(tmp_chat.mText);
@@ -524,13 +508,6 @@
 	LLFloater* chat_bar = LLFloaterReg::getInstance("chat_bar");
 
 	LLNearbyChat* nearby_chat = chat_bar->findChild<LLNearbyChat>("nearby_chat");
-	{
-		//sometimes its usefull to have no name at all...
-		//if(tmp_chat.mFromName.empty() && tmp_chat.mFromID!= LLUUID::null)
-		//	tmp_chat.mFromName = tmp_chat.mFromID.asString();
-	}
->>>>>>> 9705fc24
-
 	// Build notification data 
 	LLSD notification;
 	notification["message"] = chat_msg.mText;
