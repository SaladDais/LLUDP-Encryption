--- conflicted
+++ resolved
@@ -495,12 +495,6 @@
 			tmp_chat.mText = tmp_chat.mText.substr(3);
 	}
 
-<<<<<<< HEAD
-	LLFloater* chat_bar = LLFloaterReg::getInstance("chat_bar");
-
-	LLNearbyChat* nearby_chat = chat_bar->findChild<LLNearbyChat>("nearby_chat");
-
-=======
 // [RLVa:KB] - Checked: 2010-04-20 (RLVa-1.2.0f) | Modified: RLVa-1.2.0f
 	if (rlv_handler_t::isEnabled())
 	{
@@ -518,8 +512,9 @@
 	}
 // [/RLVa:KB]
 
-	LLNearbyChat* nearby_chat = LLFloaterReg::getTypedInstance<LLNearbyChat>("nearby_chat", LLSD());
->>>>>>> 39e889e9
+	LLFloater* chat_bar = LLFloaterReg::getInstance("chat_bar");
+
+	LLNearbyChat* nearby_chat = chat_bar->findChild<LLNearbyChat>("nearby_chat");
 	{
 		//sometimes its usefull to have no name at all...
 		//if(tmp_chat.mFromName.empty() && tmp_chat.mFromID!= LLUUID::null)
