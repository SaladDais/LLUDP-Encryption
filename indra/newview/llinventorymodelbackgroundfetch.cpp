--- conflicted
+++ resolved
@@ -230,14 +230,10 @@
 			// Double timeouts on failure.
 			mMinTimeBetweenFetches = llmin(mMinTimeBetweenFetches * 2.f, 10.f);
 			mMaxTimeBetweenFetches = llmin(mMaxTimeBetweenFetches * 2.f, 120.f);
-<<<<<<< HEAD
 // <FS:AW>
-//			lldebugs << "Inventory fetch times grown to (" << mMinTimeBetweenFetches << ", " << mMaxTimeBetweenFetches << ")" << llendl;
-			LL_DEBUGS("InventoryFetch") << "Inventory fetch times grown to (" << mMinTimeBetweenFetches << ", " << mMaxTimeBetweenFetches << ")" << llendl;
+//			LL_DEBUGS() << "Inventory fetch times grown to (" << mMinTimeBetweenFetches << ", " << mMaxTimeBetweenFetches << ")" << LL_ENDL;
+			LL_DEBUGS()("InventoryFetch") << "Inventory fetch times grown to (" << mMinTimeBetweenFetches << ", " << mMaxTimeBetweenFetches << ")" << LL_ENDL;
 // </FS:AW>
-=======
-			LL_DEBUGS() << "Inventory fetch times grown to (" << mMinTimeBetweenFetches << ", " << mMaxTimeBetweenFetches << ")" << LL_ENDL;
->>>>>>> d0ef02c2
 			// fetch is no longer considered "timely" although we will wait for full time-out.
 			mTimelyFetchPending = FALSE;
 		}
@@ -310,14 +306,10 @@
 						// Shrink timeouts based on success.
 						mMinTimeBetweenFetches = llmax(mMinTimeBetweenFetches * 0.8f, 0.3f);
 						mMaxTimeBetweenFetches = llmax(mMaxTimeBetweenFetches * 0.8f, 10.f);
-<<<<<<< HEAD
 // <FS:AW>
-//						lldebugs << "Inventory fetch times shrunk to (" << mMinTimeBetweenFetches << ", " << mMaxTimeBetweenFetches << ")" << llendl;
-						LL_DEBUGS("InventoryFetch") << "Inventory fetch times shrunk to (" << mMinTimeBetweenFetches << ", " << mMaxTimeBetweenFetches << ")" << llendl;
+//						LL_DEBUGS() << "Inventory fetch times shrunk to (" << mMinTimeBetweenFetches << ", " << mMaxTimeBetweenFetches << ")" << LL_ENDL;
+						LL_DEBUGS()("InventoryFetch") << "Inventory fetch times shrunk to (" << mMinTimeBetweenFetches << ", " << mMaxTimeBetweenFetches << ")" << LL_ENDL;
 // </FS:AW>
-=======
-						LL_DEBUGS() << "Inventory fetch times shrunk to (" << mMinTimeBetweenFetches << ", " << mMaxTimeBetweenFetches << ")" << LL_ENDL;
->>>>>>> d0ef02c2
 					}
 
 					mTimelyFetchPending = FALSE;
@@ -540,13 +532,8 @@
 			LLSD folder_sd = *folder_it;
 			
 			// These folders failed on the dataserver.  We probably don't want to retry them.
-<<<<<<< HEAD
- 			llinfos << "Folder " << folder_sd["folder_id"].asString() 
-					<< "Error: " << folder_sd["error"].asString() << llendl;
-=======
 			LL_INFOS() << "Folder " << folder_sd["folder_id"].asString() 
 					<< "Error: " << folder_sd["error"].asString() << LL_ENDL;
->>>>>>> d0ef02c2
 		}
 	}
 
