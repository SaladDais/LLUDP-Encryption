--- conflicted
+++ resolved
@@ -99,15 +99,6 @@
 	BOOL isNewWearable = FALSE;
 	LLWearableArrivedData* data = (LLWearableArrivedData*) userdata;
 //	LLViewerWearable* wearable = NULL; // NULL indicates failure
-<<<<<<< HEAD
-// [SL:KB] - Patch: Appearance-Misc | Checked: 2010-08-13 (Catznip-3.0.0a) | Added: Catznip-2.1.1d
-	LLViewerWearable* wearable = get_if_there(LLWearableList::instance().mList, uuid, (LLViewerWearable*)NULL);
-	if (wearable)
-	{
-		if(data->mCallback)
-			data->mCallback(wearable, data->mUserdata);
-		delete data;
-=======
 // [SL:KB] - Patch: Appearance-Misc | Checked: 2010-08-13 (Catznip-2.1)
 	LLViewerWearable* wearable = get_if_there(LLWearableList::instance().mList, uuid, (LLViewerWearable*)NULL);
 	if (wearable)
@@ -121,7 +112,6 @@
 		}
 		delete data;
 
->>>>>>> e1b95522
 		return;
 	}
 // [/SL:KB]
