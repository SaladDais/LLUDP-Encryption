--- conflicted
+++ resolved
@@ -33,15 +33,12 @@
 #include "llinventoryfunctions.h"
 #include "llstartup.h"
 #include "llvoavatarself.h"
-<<<<<<< HEAD
 // [SL:KB] - Patch: Appearance-MixedViewers | Checked: 2011-09-10 (Catznip-3.0.0a)
 #include "llviewercontrol.h"
 // [/SL:KB]
-=======
 // [RLVa:KB] - Checked: 2010-12-15 (RLVa-1.2.2c)
 #include "rlvhelper.h"
 // [/RLVa:KB]
->>>>>>> e9940d1b
 
 class LLOrderMyOutfitsOnDestroy: public LLInventoryCallback
 {
@@ -194,7 +191,6 @@
 	virtual void done()
 	{
 		gInventory.removeObserver(this);
-/*
 //		// Link to all fetched items in COF.
 //		LLPointer<LLInventoryCallback> link_waiter = new LLUpdateAppearanceOnDestroy;
 //		for (uuid_vec_t::iterator it = mIDs.begin();
