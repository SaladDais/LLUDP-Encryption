/** 
 * @file pipeline.cpp
 * @brief Rendering pipeline.
 *
 * $LicenseInfo:firstyear=2005&license=viewerlgpl$
 * Second Life Viewer Source Code
 * Copyright (C) 2010, Linden Research, Inc.
 * 
 * This library is free software; you can redistribute it and/or
 * modify it under the terms of the GNU Lesser General Public
 * License as published by the Free Software Foundation;
 * version 2.1 of the License only.
 * 
 * This library is distributed in the hope that it will be useful,
 * but WITHOUT ANY WARRANTY; without even the implied warranty of
 * MERCHANTABILITY or FITNESS FOR A PARTICULAR PURPOSE.  See the GNU
 * Lesser General Public License for more details.
 * 
 * You should have received a copy of the GNU Lesser General Public
 * License along with this library; if not, write to the Free Software
 * Foundation, Inc., 51 Franklin Street, Fifth Floor, Boston, MA  02110-1301  USA
 * 
 * Linden Research, Inc., 945 Battery Street, San Francisco, CA  94111  USA
 * $/LicenseInfo$
 */

#include "llviewerprecompiledheaders.h"

#include "pipeline.h"

// library includes
#include "llaudioengine.h" // For debugging.
#include "llerror.h"
#include "llviewercontrol.h"
#include "llfasttimer.h"
#include "llfontgl.h"
#include "llnamevalue.h"
#include "llpointer.h"
#include "llprimitive.h"
#include "llvolume.h"
#include "material_codes.h"
#include "v3color.h"
#include "llui.h" 
#include "llglheaders.h"
#include "llrender.h"
#include "llwindow.h"	// swapBuffers()

// newview includes
#include "llagent.h"
#include "llagentcamera.h"
#include "llappviewer.h"
#include "lltexturecache.h"
#include "lltexturefetch.h"
#include "llimageworker.h"
#include "lldrawable.h"
#include "lldrawpoolalpha.h"
#include "lldrawpoolavatar.h"
#include "lldrawpoolground.h"
#include "lldrawpoolbump.h"
#include "lldrawpooltree.h"
#include "lldrawpoolwater.h"
#include "llface.h"
#include "llfeaturemanager.h"
#include "llfloatertelehub.h"
#include "llfloaterreg.h"
#include "llgldbg.h"
#include "llhudmanager.h"
#include "llhudnametag.h"
#include "llhudtext.h"
#include "lllightconstants.h"
#include "llmeshrepository.h"
#include "llpipelinelistener.h"
#include "llresmgr.h"
#include "llselectmgr.h"
#include "llsky.h"
#include "lltracker.h"
#include "lltool.h"
#include "lltoolmgr.h"
#include "llviewercamera.h"
#include "llviewermediafocus.h"
#include "llviewertexturelist.h"
#include "llviewerobject.h"
#include "llviewerobjectlist.h"
#include "llviewerparcelmgr.h"
#include "llviewerregion.h" // for audio debugging.
#include "llviewerwindow.h" // For getSpinAxis
#include "llvoavatarself.h"
#include "llvocache.h"
#include "llvoground.h"
#include "llvosky.h"
#include "llvowlsky.h"
#include "llvotree.h"
#include "llvovolume.h"
#include "llvosurfacepatch.h"
#include "llvowater.h"
#include "llvotree.h"
#include "llvopartgroup.h"
#include "llworld.h"
#include "llcubemap.h"
#include "llviewershadermgr.h"
#include "llviewerstats.h"
#include "llviewerjoystick.h"
#include "llviewerdisplay.h"
#include "llspatialpartition.h"
#include "llmutelist.h"
#include "lltoolpie.h"
#include "llnotifications.h"
#include "llpathinglib.h"
#include "llfloaterpathfindingconsole.h"
#include "llfloaterpathfindingcharacters.h"
#include "llfloatertools.h"
#include "llpanelface.h"
#include "llpathfindingpathtool.h"
#include "llscenemonitor.h"
#include "llprogressview.h"
#include "llcleanup.h"
// [RLVa:KB] - Checked: RLVa-2.0.0
#include "rlvactions.h"
#include "rlvlocks.h"
// [/RLVa:KB]
#include "exopostprocess.h" // <FS:CR> Import Vignette from Exodus

#include "llenvironment.h"

#include "llenvironment.h"
#include "llsettingsvo.h"

#include "llenvironment.h"
#include "llsettingsvo.h"

#ifdef _DEBUG
// Debug indices is disabled for now for debug performance - djs 4/24/02
//#define DEBUG_INDICES
#else
//#define DEBUG_INDICES
#endif

// Expensive and currently broken
//
#define MATERIALS_IN_REFLECTIONS 0

bool gShiftFrame = false;

//cached settings
bool LLPipeline::RenderAvatarVP;
bool LLPipeline::WindLightUseAtmosShaders;
bool LLPipeline::RenderDeferred;
F32 LLPipeline::RenderDeferredSunWash;
U32 LLPipeline::RenderFSAASamples;
U32 LLPipeline::RenderResolutionDivisor;
// [SL:KB] - Patch: Settings-RenderResolutionMultiplier | Checked: Catznip-5.4
F32 LLPipeline::RenderResolutionMultiplier;
// [/SL:KB]
bool LLPipeline::RenderUIBuffer;
S32 LLPipeline::RenderShadowDetail;
bool LLPipeline::RenderDeferredSSAO;
F32 LLPipeline::RenderShadowResolutionScale;
bool LLPipeline::RenderLocalLights;
bool LLPipeline::RenderDelayCreation;
//bool LLPipeline::RenderAnimateRes; <FS:Beq> FIRE-23122 BUG-225920 Remove broken RenderAnimateRes functionality.
bool LLPipeline::FreezeTime;
S32 LLPipeline::DebugBeaconLineWidth;
F32 LLPipeline::RenderHighlightBrightness;
LLColor4 LLPipeline::RenderHighlightColor;
F32 LLPipeline::RenderHighlightThickness;
bool LLPipeline::RenderSpotLightsInNondeferred;
LLColor4 LLPipeline::PreviewAmbientColor;
LLColor4 LLPipeline::PreviewDiffuse0;
LLColor4 LLPipeline::PreviewSpecular0;
LLColor4 LLPipeline::PreviewDiffuse1;
LLColor4 LLPipeline::PreviewSpecular1;
LLColor4 LLPipeline::PreviewDiffuse2;
LLColor4 LLPipeline::PreviewSpecular2;
LLVector3 LLPipeline::PreviewDirection0;
LLVector3 LLPipeline::PreviewDirection1;
LLVector3 LLPipeline::PreviewDirection2;
F32 LLPipeline::RenderGlowMinLuminance;
F32 LLPipeline::RenderGlowMaxExtractAlpha;
F32 LLPipeline::RenderGlowWarmthAmount;
LLVector3 LLPipeline::RenderGlowLumWeights;
LLVector3 LLPipeline::RenderGlowWarmthWeights;
S32 LLPipeline::RenderGlowResolutionPow;
S32 LLPipeline::RenderGlowIterations;
F32 LLPipeline::RenderGlowWidth;
F32 LLPipeline::RenderGlowStrength;
bool LLPipeline::RenderDepthOfField;
bool LLPipeline::RenderDepthOfFieldInEditMode;
//<FS:TS> FIRE-16251: Depth of field does not work underwater
bool LLPipeline::FSRenderDepthOfFieldUnderwater;
//</FS:TS> FIRE-16251
F32 LLPipeline::CameraFocusTransitionTime;
F32 LLPipeline::CameraFNumber;
F32 LLPipeline::CameraFocalLength;
F32 LLPipeline::CameraFieldOfView;
F32 LLPipeline::RenderShadowNoise;
F32 LLPipeline::RenderShadowBlurSize;
F32 LLPipeline::RenderSSAOScale;
U32 LLPipeline::RenderSSAOMaxScale;
F32 LLPipeline::RenderSSAOFactor;
LLVector3 LLPipeline::RenderSSAOEffect;
F32 LLPipeline::RenderShadowOffsetError;
F32 LLPipeline::RenderShadowBiasError;
F32 LLPipeline::RenderShadowOffset;
F32 LLPipeline::RenderShadowBias;
F32 LLPipeline::RenderSpotShadowOffset;
F32 LLPipeline::RenderSpotShadowBias;
LLDrawable* LLPipeline::RenderSpotLight = nullptr;
F32 LLPipeline::RenderEdgeDepthCutoff;
F32 LLPipeline::RenderEdgeNormCutoff;
LLVector3 LLPipeline::RenderShadowGaussian;
F32 LLPipeline::RenderShadowBlurDistFactor;
bool LLPipeline::RenderDeferredAtmospheric;
S32 LLPipeline::RenderReflectionDetail;
F32 LLPipeline::RenderHighlightFadeTime;
LLVector3 LLPipeline::RenderShadowClipPlanes;
LLVector3 LLPipeline::RenderShadowOrthoClipPlanes;
LLVector3 LLPipeline::RenderShadowNearDist;
F32 LLPipeline::RenderFarClip;
LLVector3 LLPipeline::RenderShadowSplitExponent;
F32 LLPipeline::RenderShadowErrorCutoff;
F32 LLPipeline::RenderShadowFOVCutoff;
bool LLPipeline::CameraOffset;
F32 LLPipeline::CameraMaxCoF;
F32 LLPipeline::CameraDoFResScale;
F32 LLPipeline::RenderAutoHideSurfaceAreaLimit;
LLTrace::EventStatHandle<S64> LLPipeline::sStatBatchSize("renderbatchsize");

const F32 BACKLIGHT_DAY_MAGNITUDE_OBJECT = 0.1f;
const F32 BACKLIGHT_NIGHT_MAGNITUDE_OBJECT = 0.08f;
const U32 DEFERRED_VB_MASK = LLVertexBuffer::MAP_VERTEX | LLVertexBuffer::MAP_TEXCOORD0 | LLVertexBuffer::MAP_TEXCOORD1;

extern S32 gBoxFrame;
//extern BOOL gHideSelectedObjects;
extern BOOL gDisplaySwapBuffers;
extern BOOL gDebugGL;

bool	gAvatarBacklight = false;

bool	gDebugPipeline = false;
LLPipeline gPipeline;
const LLMatrix4* gGLLastMatrix = NULL;

LLTrace::BlockTimerStatHandle FTM_RENDER_GEOMETRY("Render Geometry");
LLTrace::BlockTimerStatHandle FTM_RENDER_GRASS("Grass");
LLTrace::BlockTimerStatHandle FTM_RENDER_INVISIBLE("Invisible");
LLTrace::BlockTimerStatHandle FTM_RENDER_OCCLUSION("Occlusion");
LLTrace::BlockTimerStatHandle FTM_RENDER_SHINY("Shiny");
LLTrace::BlockTimerStatHandle FTM_RENDER_SIMPLE("Simple");
LLTrace::BlockTimerStatHandle FTM_RENDER_TERRAIN("Terrain");
LLTrace::BlockTimerStatHandle FTM_RENDER_TREES("Trees");
LLTrace::BlockTimerStatHandle FTM_RENDER_UI("UI");
LLTrace::BlockTimerStatHandle FTM_RENDER_WATER("Water");
LLTrace::BlockTimerStatHandle FTM_RENDER_WL_SKY("Windlight Sky");
LLTrace::BlockTimerStatHandle FTM_RENDER_ALPHA("Alpha Objects");
LLTrace::BlockTimerStatHandle FTM_RENDER_CHARACTERS("Avatars");
LLTrace::BlockTimerStatHandle FTM_RENDER_BUMP("Bump");
LLTrace::BlockTimerStatHandle FTM_RENDER_MATERIALS("Render Materials");
LLTrace::BlockTimerStatHandle FTM_RENDER_FULLBRIGHT("Fullbright");
LLTrace::BlockTimerStatHandle FTM_RENDER_GLOW("Glow");
LLTrace::BlockTimerStatHandle FTM_GEO_UPDATE("Geo Update");
LLTrace::BlockTimerStatHandle FTM_PIPELINE_CREATE("Pipeline Create");
LLTrace::BlockTimerStatHandle FTM_POOLRENDER("RenderPool");
LLTrace::BlockTimerStatHandle FTM_POOLS("Pools");
LLTrace::BlockTimerStatHandle FTM_DEFERRED_POOLRENDER("RenderPool (Deferred)");
LLTrace::BlockTimerStatHandle FTM_DEFERRED_POOLS("Pools (Deferred)");
LLTrace::BlockTimerStatHandle FTM_POST_DEFERRED_POOLRENDER("RenderPool (Post)");
LLTrace::BlockTimerStatHandle FTM_POST_DEFERRED_POOLS("Pools (Post)");
LLTrace::BlockTimerStatHandle FTM_RENDER_BLOOM_FBO("First FBO");
LLTrace::BlockTimerStatHandle FTM_STATESORT("Sort Draw State");
LLTrace::BlockTimerStatHandle FTM_PIPELINE("Pipeline");
LLTrace::BlockTimerStatHandle FTM_CLIENT_COPY("Client Copy");
LLTrace::BlockTimerStatHandle FTM_RENDER_DEFERRED("Deferred Shading");

LLTrace::BlockTimerStatHandle FTM_RENDER_UI_HUD("HUD");
LLTrace::BlockTimerStatHandle FTM_RENDER_UI_3D("3D");
LLTrace::BlockTimerStatHandle FTM_RENDER_UI_2D("2D");
LLTrace::BlockTimerStatHandle FTM_RENDER_UI_DEBUG_TEXT("Debug Text");
LLTrace::BlockTimerStatHandle FTM_RENDER_UI_SCENE_MON("Scene Mon");

static LLTrace::BlockTimerStatHandle FTM_STATESORT_DRAWABLE("Sort Drawables");
static LLTrace::BlockTimerStatHandle FTM_STATESORT_POSTSORT("Post Sort");

static LLStaticHashedString sTint("tint");
static LLStaticHashedString sAmbiance("ambiance");
static LLStaticHashedString sAlphaScale("alpha_scale");
static LLStaticHashedString sNormMat("norm_mat");
static LLStaticHashedString sOffset("offset");
static LLStaticHashedString sScreenRes("screenRes");
static LLStaticHashedString sDelta("delta");
static LLStaticHashedString sDistFactor("dist_factor");
static LLStaticHashedString sKern("kern");
static LLStaticHashedString sKernScale("kern_scale");

//----------------------------------------
std::string gPoolNames[] = 
{
	// Correspond to LLDrawpool enum render type
	"NONE",
	"POOL_SIMPLE",
	"POOL_GROUND",
	"POOL_FULLBRIGHT",
	"POOL_BUMP",
	"POOL_MATERIALS",
	"POOL_TERRAIN,"	
	"POOL_SKY",
	"POOL_WL_SKY",
	"POOL_TREE",
	"POOL_ALPHA_MASK",
	"POOL_FULLBRIGHT_ALPHA_MASK",
	"POOL_GRASS",
	"POOL_INVISIBLE",
	"POOL_AVATAR",
	"POOL_VOIDWATER",
	"POOL_WATER",
	"POOL_GLOW",
	"POOL_ALPHA"
};

void drawBox(const LLVector4a& c, const LLVector4a& r);
void drawBoxOutline(const LLVector3& pos, const LLVector3& size);
U32 nhpo2(U32 v);
LLVertexBuffer* ll_create_cube_vb(U32 type_mask, U32 usage);

void display_update_camera();
//----------------------------------------

S32		LLPipeline::sCompiles = 0;

bool	LLPipeline::sPickAvatar = true;
bool	LLPipeline::sDynamicLOD = true;
bool	LLPipeline::sShowHUDAttachments = true;
bool	LLPipeline::sRenderMOAPBeacons = false;
bool	LLPipeline::sRenderPhysicalBeacons = true;
bool	LLPipeline::sRenderScriptedBeacons = false;
bool	LLPipeline::sRenderScriptedTouchBeacons = true;
bool	LLPipeline::sRenderParticleBeacons = false;
bool	LLPipeline::sRenderSoundBeacons = false;
bool	LLPipeline::sRenderBeacons = false;
bool	LLPipeline::sRenderHighlight = true;
LLRender::eTexIndex LLPipeline::sRenderHighlightTextureChannel = LLRender::DIFFUSE_MAP;
bool	LLPipeline::sForceOldBakedUpload = false;
S32		LLPipeline::sUseOcclusion = 0;
bool	LLPipeline::sDelayVBUpdate = true;
bool	LLPipeline::sAutoMaskAlphaDeferred = true;
bool	LLPipeline::sAutoMaskAlphaNonDeferred = false;
bool	LLPipeline::sDisableShaders = false;
bool	LLPipeline::sRenderBump = true;
bool	LLPipeline::sBakeSunlight = false;
bool	LLPipeline::sNoAlpha = false;
bool	LLPipeline::sUseTriStrips = true;
bool	LLPipeline::sUseFarClip = true;
bool	LLPipeline::sShadowRender = false;
bool	LLPipeline::sWaterReflections = false;
bool	LLPipeline::sRenderGlow = false;
bool	LLPipeline::sReflectionRender = false;
bool    LLPipeline::sDistortionRender = false;
bool	LLPipeline::sImpostorRender = false;
bool	LLPipeline::sImpostorRenderAlphaDepthPass = false;
bool	LLPipeline::sUnderWaterRender = false;
bool	LLPipeline::sTextureBindTest = false;
bool	LLPipeline::sRenderFrameTest = false;
bool	LLPipeline::sRenderAttachedLights = true;
bool	LLPipeline::sRenderAttachedParticles = true;
bool	LLPipeline::sRenderDeferred = false;
bool    LLPipeline::sMemAllocationThrottled = false;
S32		LLPipeline::sVisibleLightCount = 0;
F32		LLPipeline::sMinRenderSize = 0.f;
bool	LLPipeline::sRenderingHUDs;
F32     LLPipeline::sDistortionWaterClipPlaneMargin = 1.0125f;
<<<<<<< HEAD
F32 LLPipeline::sVolumeSAFrame = 0.f; // ZK LBG

bool	LLPipeline::sRenderParticles; // <FS:LO> flag to hold correct, user selected, status of particles
// [SL:KB] - Patch: Render-TextureToggle (Catznip-4.0)
bool	LLPipeline::sRenderTextures = true;
// [/SL:KB]
=======
>>>>>>> 29977346

// EventHost API LLPipeline listener.
static LLPipelineListener sPipelineListener;

static LLCullResult* sCull = NULL;

void validate_framebuffer_object();


bool addDeferredAttachments(LLRenderTarget& target)
{
	return target.addColorAttachment(GL_SRGB8_ALPHA8) && //specular
			target.addColorAttachment(GL_RGB10_A2); //normal+z
}

LLPipeline::LLPipeline() :
	mBackfaceCull(false),
	mMatrixOpCount(0),
	mTextureMatrixOps(0),
	mNumVisibleNodes(0),
	mNumVisibleFaces(0),

	mInitialized(false),
	mVertexShadersEnabled(false),
	mVertexShadersLoaded(0),
	mTransformFeedbackPrimitives(0),
	mRenderDebugFeatureMask(0),
	mRenderDebugMask(0),
	mOldRenderDebugMask(0),
	mMeshDirtyQueryObject(0),
	mGroupQ1Locked(false),
	mGroupQ2Locked(false),
	mResetVertexBuffers(false),
	mLastRebuildPool(NULL),
	mAlphaPool(NULL),
	mSkyPool(NULL),
	mTerrainPool(NULL),
	mWaterPool(NULL),
	mGroundPool(NULL),
	mSimplePool(NULL),
	mGrassPool(NULL),
	mAlphaMaskPool(NULL),
	mFullbrightAlphaMaskPool(NULL),
	mFullbrightPool(NULL),
	mInvisiblePool(NULL),
	mGlowPool(NULL),
	mBumpPool(NULL),
	mMaterialsPool(NULL),
	mWLSkyPool(NULL),
	mLightMask(0),
	mLightMovingMask(0),
	mLightingDetail(0),
	mScreenWidth(0),
	mScreenHeight(0)
{
	mNoiseMap = 0;
	mTrueNoiseMap = 0;
	mLightFunc = 0;

    for(U32 i = 0; i < 8; i++)
    {
        mHWLightColors[i] = LLColor4::black;
    }
}

void LLPipeline::connectRefreshCachedSettingsSafe(const std::string name)
{
	LLPointer<LLControlVariable> cntrl_ptr = gSavedSettings.getControl(name);
	if ( cntrl_ptr.isNull() )
	{
		LL_WARNS() << "Global setting name not found:" << name << LL_ENDL;
	}
	else
	{
		cntrl_ptr->getCommitSignal()->connect(boost::bind(&LLPipeline::refreshCachedSettings));
	}
}

void LLPipeline::init()
{
	refreshCachedSettings();

	gOctreeMaxCapacity = gSavedSettings.getU32("OctreeMaxNodeCapacity");
	gOctreeMinSize = gSavedSettings.getF32("OctreeMinimumNodeSize");
	sDynamicLOD = gSavedSettings.getBOOL("RenderDynamicLOD");
	sRenderBump = gSavedSettings.getBOOL("RenderObjectBump");
	sUseTriStrips = gSavedSettings.getBOOL("RenderUseTriStrips");
	LLVertexBuffer::sUseStreamDraw = gSavedSettings.getBOOL("RenderUseStreamVBO");
	LLVertexBuffer::sUseVAO = gSavedSettings.getBOOL("RenderUseVAO");
	//LLVertexBuffer::sUseVAO = gSavedSettings.getBOOL("RenderUseVAO");
	LLVertexBuffer::sUseVAO = LLRender::sGLCoreProfile ? TRUE : gSavedSettings.getBOOL("RenderUseVAO");
	// </FS:Ansariel>
	LLVertexBuffer::sPreferStreamDraw = gSavedSettings.getBOOL("RenderPreferStreamDraw");
	sRenderAttachedLights = gSavedSettings.getBOOL("RenderAttachedLights");
	sRenderAttachedParticles = gSavedSettings.getBOOL("RenderAttachedParticles");

	sRenderMOAPBeacons = gSavedSettings.getBOOL("moapbeacon");
	sRenderPhysicalBeacons = gSavedSettings.getBOOL("physicalbeacon");
	sRenderScriptedBeacons = gSavedSettings.getBOOL("scriptsbeacon");
	sRenderScriptedTouchBeacons = gSavedSettings.getBOOL("scripttouchbeacon");
	sRenderParticleBeacons = gSavedSettings.getBOOL("particlesbeacon");
	sRenderSoundBeacons = gSavedSettings.getBOOL("soundsbeacon");
	sRenderBeacons = gSavedSettings.getBOOL("renderbeacons");
	sRenderHighlight = gSavedSettings.getBOOL("renderhighlights");

	mInitialized = true;
	
	stop_glerror();

	//create render pass pools
	getPool(LLDrawPool::POOL_ALPHA);
	getPool(LLDrawPool::POOL_SIMPLE);
	getPool(LLDrawPool::POOL_ALPHA_MASK);
	getPool(LLDrawPool::POOL_FULLBRIGHT_ALPHA_MASK);
	getPool(LLDrawPool::POOL_GRASS);
	getPool(LLDrawPool::POOL_FULLBRIGHT);
	getPool(LLDrawPool::POOL_INVISIBLE);
	getPool(LLDrawPool::POOL_BUMP);
	getPool(LLDrawPool::POOL_MATERIALS);
	getPool(LLDrawPool::POOL_GLOW);

	resetFrameStats();

	if (gSavedSettings.getBOOL("DisableAllRenderFeatures"))
	{
		clearAllRenderDebugFeatures();
	}
	else
	{
		setAllRenderDebugFeatures(); // By default, all debugging features on
	}
	clearAllRenderDebugDisplays(); // All debug displays off

	sRenderParticles = true; // <FS:LO> flag to hold correct, user selected, status of particles

	if (gSavedSettings.getBOOL("DisableAllRenderTypes"))
	{
		clearAllRenderTypes();
	}
	else
	{
		setAllRenderTypes(); // By default, all rendering types start enabled
		// Don't turn on ground when this is set
		// Mac Books with intel 950s need this
		if(!gSavedSettings.getBOOL("RenderGround"))
		{
			toggleRenderType(RENDER_TYPE_GROUND);
		}
	}

	// make sure RenderPerformanceTest persists (hackity hack hack)
	// disables non-object rendering (UI, sky, water, etc)
	if (gSavedSettings.getBOOL("RenderPerformanceTest"))
	{
		gSavedSettings.setBOOL("RenderPerformanceTest", FALSE);
		gSavedSettings.setBOOL("RenderPerformanceTest", TRUE);
	}

	mOldRenderDebugMask = mRenderDebugMask;

	mBackfaceCull = true;

	stop_glerror();
	
	// Enable features
		
	LLViewerShaderMgr::instance()->setShaders();

	stop_glerror();

	for (U32 i = 0; i < 2; ++i)
	{
		mSpotLightFade[i] = 1.f;
	}

	if (mCubeVB.isNull())
	{
		mCubeVB = ll_create_cube_vb(LLVertexBuffer::MAP_VERTEX, GL_STATIC_DRAW_ARB);
	}

	// <FS:Ansariel> Reset VB during TP
	//mDeferredVB = new LLVertexBuffer(DEFERRED_VB_MASK, 0);
	//mDeferredVB->allocateBuffer(8, 0, true);
	initDeferredVB();
	// </FS:Ansariel>
	setLightingDetail(-1);
	
	// <FS:Ansariel> FIRE-16829: Visual Artifacts with ALM enabled on AMD graphics
	initAuxiliaryVB();
	// </FS:Ansariel>

	//
	// Update all settings to trigger a cached settings refresh
	//
	connectRefreshCachedSettingsSafe("RenderAutoMaskAlphaDeferred");
	connectRefreshCachedSettingsSafe("RenderAutoMaskAlphaNonDeferred");
	connectRefreshCachedSettingsSafe("RenderUseFarClip");
	connectRefreshCachedSettingsSafe("RenderAvatarMaxNonImpostors");
	connectRefreshCachedSettingsSafe("RenderDelayVBUpdate");
	connectRefreshCachedSettingsSafe("UseOcclusion");
	connectRefreshCachedSettingsSafe("RenderAvatarVP");
	connectRefreshCachedSettingsSafe("WindLightUseAtmosShaders");
	connectRefreshCachedSettingsSafe("RenderDeferred");
	connectRefreshCachedSettingsSafe("RenderDeferredSunWash");
	connectRefreshCachedSettingsSafe("RenderFSAASamples");
	connectRefreshCachedSettingsSafe("RenderResolutionDivisor");
// [SL:KB] - Patch: Settings-RenderResolutionMultiplier | Checked: Catznip-5.4
	connectRefreshCachedSettingsSafe("RenderResolutionMultiplier");
// [/SL:KB]
	connectRefreshCachedSettingsSafe("RenderUIBuffer");
	connectRefreshCachedSettingsSafe("RenderShadowDetail");
	connectRefreshCachedSettingsSafe("RenderDeferredSSAO");
	connectRefreshCachedSettingsSafe("RenderShadowResolutionScale");
	connectRefreshCachedSettingsSafe("RenderLocalLights");
	connectRefreshCachedSettingsSafe("RenderDelayCreation");
//	connectRefreshCachedSettingsSafe("RenderAnimateRes"); <FS:Beq> FIRE-23122 BUG-225920 Remove broken RenderAnimateRes functionality.
	connectRefreshCachedSettingsSafe("FreezeTime");
	connectRefreshCachedSettingsSafe("DebugBeaconLineWidth");
	connectRefreshCachedSettingsSafe("RenderHighlightBrightness");
	connectRefreshCachedSettingsSafe("RenderHighlightColor");
	connectRefreshCachedSettingsSafe("RenderHighlightThickness");
	connectRefreshCachedSettingsSafe("RenderSpotLightsInNondeferred");
	connectRefreshCachedSettingsSafe("PreviewAmbientColor");
	connectRefreshCachedSettingsSafe("PreviewDiffuse0");
	connectRefreshCachedSettingsSafe("PreviewSpecular0");
	connectRefreshCachedSettingsSafe("PreviewDiffuse1");
	connectRefreshCachedSettingsSafe("PreviewSpecular1");
	connectRefreshCachedSettingsSafe("PreviewDiffuse2");
	connectRefreshCachedSettingsSafe("PreviewSpecular2");
	connectRefreshCachedSettingsSafe("PreviewDirection0");
	connectRefreshCachedSettingsSafe("PreviewDirection1");
	connectRefreshCachedSettingsSafe("PreviewDirection2");
	connectRefreshCachedSettingsSafe("RenderGlowMinLuminance");
	connectRefreshCachedSettingsSafe("RenderGlowMaxExtractAlpha");
	connectRefreshCachedSettingsSafe("RenderGlowWarmthAmount");
	connectRefreshCachedSettingsSafe("RenderGlowLumWeights");
	connectRefreshCachedSettingsSafe("RenderGlowWarmthWeights");
	connectRefreshCachedSettingsSafe("RenderGlowResolutionPow");
	connectRefreshCachedSettingsSafe("RenderGlowIterations");
	connectRefreshCachedSettingsSafe("RenderGlowWidth");
	connectRefreshCachedSettingsSafe("RenderGlowStrength");
	connectRefreshCachedSettingsSafe("RenderDepthOfField");
	connectRefreshCachedSettingsSafe("RenderDepthOfFieldInEditMode");
	//<FS:TS> FIRE-16251: Depth of Field does not work underwater
	connectRefreshCachedSettingsSafe("FSRenderDoFUnderwater");
	//</FS:TS> FIRE-16251
	connectRefreshCachedSettingsSafe("CameraFocusTransitionTime");
	connectRefreshCachedSettingsSafe("CameraFNumber");
	connectRefreshCachedSettingsSafe("CameraFocalLength");
	connectRefreshCachedSettingsSafe("CameraFieldOfView");
	connectRefreshCachedSettingsSafe("RenderShadowNoise");
	connectRefreshCachedSettingsSafe("RenderShadowBlurSize");
	connectRefreshCachedSettingsSafe("RenderSSAOScale");
	connectRefreshCachedSettingsSafe("RenderSSAOMaxScale");
	connectRefreshCachedSettingsSafe("RenderSSAOFactor");
	connectRefreshCachedSettingsSafe("RenderSSAOEffect");
	connectRefreshCachedSettingsSafe("RenderShadowOffsetError");
	connectRefreshCachedSettingsSafe("RenderShadowBiasError");
	connectRefreshCachedSettingsSafe("RenderShadowOffset");
	connectRefreshCachedSettingsSafe("RenderShadowBias");
	connectRefreshCachedSettingsSafe("RenderSpotShadowOffset");
	connectRefreshCachedSettingsSafe("RenderSpotShadowBias");
	connectRefreshCachedSettingsSafe("RenderEdgeDepthCutoff");
	connectRefreshCachedSettingsSafe("RenderEdgeNormCutoff");
	connectRefreshCachedSettingsSafe("RenderShadowGaussian");
	connectRefreshCachedSettingsSafe("RenderShadowBlurDistFactor");
	connectRefreshCachedSettingsSafe("RenderDeferredAtmospheric");
	connectRefreshCachedSettingsSafe("RenderReflectionDetail");
	connectRefreshCachedSettingsSafe("RenderHighlightFadeTime");
	connectRefreshCachedSettingsSafe("RenderShadowClipPlanes");
	connectRefreshCachedSettingsSafe("RenderShadowOrthoClipPlanes");
	connectRefreshCachedSettingsSafe("RenderShadowNearDist");
	connectRefreshCachedSettingsSafe("RenderFarClip");
	connectRefreshCachedSettingsSafe("RenderShadowSplitExponent");
	connectRefreshCachedSettingsSafe("RenderShadowErrorCutoff");
	connectRefreshCachedSettingsSafe("RenderShadowFOVCutoff");
	connectRefreshCachedSettingsSafe("CameraOffset");
	connectRefreshCachedSettingsSafe("CameraMaxCoF");
	connectRefreshCachedSettingsSafe("CameraDoFResScale");
	connectRefreshCachedSettingsSafe("RenderAutoHideSurfaceAreaLimit");
	gSavedSettings.getControl("RenderAutoHideSurfaceAreaLimit")->getCommitSignal()->connect(boost::bind(&LLPipeline::refreshCachedSettings));
	connectRefreshCachedSettingsSafe("FSRenderVignette");	// <FS:CR> Import Vignette from Exodus
	// <FS:Ansariel> Make change to RenderAttachedLights & RenderAttachedParticles instant
	connectRefreshCachedSettingsSafe("RenderAttachedLights");
	connectRefreshCachedSettingsSafe("RenderAttachedParticles");
	// </FS:Ansariel>
}

LLPipeline::~LLPipeline()
{

}

void LLPipeline::cleanup()
{
	assertInitialized();

	mGroupQ1.clear() ;
	mGroupQ2.clear() ;

	for(pool_set_t::iterator iter = mPools.begin();
		iter != mPools.end(); )
	{
		pool_set_t::iterator curiter = iter++;
		LLDrawPool* poolp = *curiter;
		if (poolp->isFacePool())
		{
			LLFacePool* face_pool = (LLFacePool*) poolp;
			if (face_pool->mReferences.empty())
			{
				mPools.erase(curiter);
				removeFromQuickLookup( poolp );
				delete poolp;
			}
		}
		else
		{
			mPools.erase(curiter);
			removeFromQuickLookup( poolp );
			delete poolp;
		}
	}
	
	if (!mTerrainPools.empty())
	{
		LL_WARNS() << "Terrain Pools not cleaned up" << LL_ENDL;
	}
	if (!mTreePools.empty())
	{
		LL_WARNS() << "Tree Pools not cleaned up" << LL_ENDL;
	}
		
	delete mAlphaPool;
	mAlphaPool = NULL;
	delete mSkyPool;
	mSkyPool = NULL;
	delete mTerrainPool;
	mTerrainPool = NULL;
	delete mWaterPool;
	mWaterPool = NULL;
	delete mGroundPool;
	mGroundPool = NULL;
	delete mSimplePool;
	mSimplePool = NULL;
	delete mFullbrightPool;
	mFullbrightPool = NULL;
	delete mInvisiblePool;
	mInvisiblePool = NULL;
	delete mGlowPool;
	mGlowPool = NULL;
	delete mBumpPool;
	mBumpPool = NULL;
	// don't delete wl sky pool it was handled above in the for loop
	//delete mWLSkyPool;
	mWLSkyPool = NULL;

	releaseGLBuffers();

	mFaceSelectImagep = NULL;

	mMovedBridge.clear();

	mInitialized = false;

	// <FS:Ansariel> FIRE-16829: Visual Artifacts with ALM enabled on AMD graphics
	mAuxiliaryVB = NULL;

	mDeferredVB = NULL;

	mCubeVB = NULL;
}

//============================================================================

void LLPipeline::destroyGL() 
{
	stop_glerror();
	unloadShaders();
	mHighlightFaces.clear();
	
	resetDrawOrders();

	resetVertexBuffers();

	releaseGLBuffers();

	if (LLVertexBuffer::sEnableVBOs)
	{
		LLVertexBuffer::sEnableVBOs = FALSE;
	}

	if (mMeshDirtyQueryObject)
	{
		glDeleteQueriesARB(1, &mMeshDirtyQueryObject);
		mMeshDirtyQueryObject = 0;
	}
}

static LLTrace::BlockTimerStatHandle FTM_RESIZE_SCREEN_TEXTURE("Resize Screen Texture");

//static
void LLPipeline::throttleNewMemoryAllocation(bool disable)
{
	if(sMemAllocationThrottled != disable)
	{
		sMemAllocationThrottled = disable ;

		if(sMemAllocationThrottled)
		{
			//send out notification
			// <FS:Ansariel> Disable annoying notification
			//LLNotification::Params params("LowMemory");
			//LLNotifications::instance().add(params);
			// </FS:Ansariel>

			//release some memory.
		}
	}
}

void LLPipeline::requestResizeScreenTexture()
{
    gResizeScreenTexture = TRUE;
}

void LLPipeline::requestResizeShadowTexture()
{
    gResizeShadowTexture = TRUE;
}

void LLPipeline::resizeShadowTexture()
{
    releaseShadowTargets();
    allocateShadowBuffer(mScreenWidth, mScreenHeight);
    gResizeShadowTexture = FALSE;
}

void LLPipeline::resizeScreenTexture()
{
	LL_RECORD_BLOCK_TIME(FTM_RESIZE_SCREEN_TEXTURE);
	if (gPipeline.canUseVertexShaders() && assertInitialized())
	{
		GLuint resX = gViewerWindow->getWorldViewWidthRaw();
		GLuint resY = gViewerWindow->getWorldViewHeightRaw();
	
<<<<<<< HEAD
// [SL:KB] - Patch: Settings-RenderResolutionMultiplier | Checked: Catznip-5.4
		if ( (RenderResolutionDivisor > 1) && (RenderResolutionDivisor < resX) && (RenderResolutionDivisor < resY) )
		{
			resX /= RenderResolutionDivisor;
			resY /= RenderResolutionDivisor;
		}
		else if (RenderResolutionMultiplier > 0.f && RenderResolutionMultiplier < 1.f)
		{
			resX *= RenderResolutionMultiplier;
			resY *= RenderResolutionMultiplier;
		}
// [/SL:KB]

		if (gResizeScreenTexture || (resX != mScreen.getWidth()) || (resY != mScreen.getHeight()))
		{
=======
		if (gResizeScreenTexture || (resX != mScreen.getWidth()) || (resY != mScreen.getHeight()))
		{
>>>>>>> 29977346
			releaseScreenBuffers();
            releaseShadowTargets();
		    allocateScreenBuffer(resX,resY);
            gResizeScreenTexture = FALSE;
<<<<<<< HEAD
		}
	}
=======
				}
			}
>>>>>>> 29977346
}

void LLPipeline::allocatePhysicsBuffer()
{
	GLuint resX = gViewerWindow->getWorldViewWidthRaw();
	GLuint resY = gViewerWindow->getWorldViewHeightRaw();

	if (mPhysicsDisplay.getWidth() != resX || mPhysicsDisplay.getHeight() != resY)
	{
		mPhysicsDisplay.allocate(resX, resY, GL_RGBA, TRUE, FALSE, LLTexUnit::TT_RECT_TEXTURE, FALSE);
	}
}

bool LLPipeline::allocateScreenBuffer(U32 resX, U32 resY)
{
	refreshCachedSettings();
	
	bool save_settings = sRenderDeferred;
	if (save_settings)
	{
		// Set this flag in case we crash while resizing window or allocating space for deferred rendering targets
		gSavedSettings.setBOOL("RenderInitError", TRUE);
		gSavedSettings.saveToFile( gSavedSettings.getString("ClientSettingsFile"), TRUE );
	}

	eFBOStatus ret = doAllocateScreenBuffer(resX, resY);

	if (save_settings)
	{
		// don't disable shaders on next session
		gSavedSettings.setBOOL("RenderInitError", FALSE);
		gSavedSettings.saveToFile( gSavedSettings.getString("ClientSettingsFile"), TRUE );
	}
	
	if (ret == FBO_FAILURE)
	{ //FAILSAFE: screen buffer allocation failed, disable deferred rendering if it's enabled
		//NOTE: if the session closes successfully after this call, deferred rendering will be 
		// disabled on future sessions
		if (LLPipeline::sRenderDeferred)
		{
			LL_WARNS() << "Couldn't allocate screen buffer - Deferred rendering disabled" << LL_ENDL; // FS:Ansariel> FIRE-20305: Debug output
			gSavedSettings.setBOOL("RenderDeferred", FALSE);
			LLPipeline::refreshCachedSettings();
		}
	}

	return ret == FBO_SUCCESS_FULLRES;
}


LLPipeline::eFBOStatus LLPipeline::doAllocateScreenBuffer(U32 resX, U32 resY)
{
	// try to allocate screen buffers at requested resolution and samples
	// - on failure, shrink number of samples and try again
	// - if not multisampled, shrink resolution and try again (favor X resolution over Y)
	// Make sure to call "releaseScreenBuffers" after each failure to cleanup the partially loaded state

	U32 samples = RenderFSAASamples;

	eFBOStatus ret = FBO_SUCCESS_FULLRES;
	if (!allocateScreenBuffer(resX, resY, samples))
	{
		//failed to allocate at requested specification, return false
		ret = FBO_FAILURE;

		releaseScreenBuffers();
		//reduce number of samples 
		while (samples > 0)
		{
			samples /= 2;
			if (allocateScreenBuffer(resX, resY, samples))
			{ //success
				return FBO_SUCCESS_LOWRES;
			}
			releaseScreenBuffers();
		}

		samples = 0;

		//reduce resolution
		while (resY > 0 && resX > 0)
		{
			resY /= 2;
			if (allocateScreenBuffer(resX, resY, samples))
			{
				return FBO_SUCCESS_LOWRES;
			}
			releaseScreenBuffers();

			resX /= 2;
			if (allocateScreenBuffer(resX, resY, samples))
			{
				return FBO_SUCCESS_LOWRES;
			}
			releaseScreenBuffers();
		}

		LL_WARNS() << "Unable to allocate screen buffer at any resolution!" << LL_ENDL;
	}

	return ret;
}

bool LLPipeline::allocateScreenBuffer(U32 resX, U32 resY, U32 samples)
{
	refreshCachedSettings();

	// remember these dimensions
	mScreenWidth = resX;
	mScreenHeight = resY;
	
	U32 res_mod = RenderResolutionDivisor;

	//<FS:TS> FIRE-7066: RenderResolutionDivisor broken if higher than
	//		smallest screen dimension
	if (res_mod >= resX)
	{
		res_mod = resX - 1;
	}
	if (res_mod >= resY)
	{
		res_mod = resY - 1;
	}
	//</FS:TS> FIRE-7066

	if (res_mod > 1 && res_mod < resX && res_mod < resY)
	{
		resX /= res_mod;
		resY /= res_mod;
	}
// [SL:KB] - Patch: Settings-RenderResolutionMultiplier | Checked: Catznip-5.4
	else if (RenderResolutionMultiplier > 0.f && RenderResolutionMultiplier < 1.f)
	{
		resX *= RenderResolutionMultiplier;
		resY *= RenderResolutionMultiplier;
	}
// [/SL:KB]

	if (RenderUIBuffer)
	{
		if (!mUIScreen.allocate(resX,resY, GL_RGBA, FALSE, FALSE, LLTexUnit::TT_RECT_TEXTURE, FALSE))
		{
			return false;
		}
	}	

	if (LLPipeline::sRenderDeferred)
	{
		S32 shadow_detail = RenderShadowDetail;
		bool ssao = RenderDeferredSSAO;
		
		const U32 occlusion_divisor = 3;

		//allocate deferred rendering color buffers
		if (!mDeferredScreen.allocate(resX, resY, GL_SRGB8_ALPHA8, TRUE, TRUE, LLTexUnit::TT_RECT_TEXTURE, FALSE, samples)) return false;
		if (!mDeferredDepth.allocate(resX, resY, 0, TRUE, FALSE, LLTexUnit::TT_RECT_TEXTURE, FALSE, samples)) return false;
		if (!mOcclusionDepth.allocate(resX/occlusion_divisor, resY/occlusion_divisor, 0, TRUE, FALSE, LLTexUnit::TT_RECT_TEXTURE, FALSE, samples)) return false;
		if (!addDeferredAttachments(mDeferredScreen)) return false;
	
		GLuint screenFormat = GL_RGBA16;
		if (gGLManager.mIsATI)
		{
			screenFormat = GL_RGBA12;
		}

		if (gGLManager.mGLVersion < 4.f && gGLManager.mIsNVIDIA)
		{
			screenFormat = GL_RGBA16F_ARB;
		}
        
		if (!mScreen.allocate(resX, resY, screenFormat, FALSE, FALSE, LLTexUnit::TT_RECT_TEXTURE, FALSE, samples)) return false;
		if (samples > 0)
		{
			if (!mFXAABuffer.allocate(resX, resY, GL_RGBA, FALSE, FALSE, LLTexUnit::TT_TEXTURE, FALSE, samples)) return false;
		}
		else
		{
			mFXAABuffer.release();
		}
		
		if (shadow_detail > 0 || ssao || RenderDepthOfField || samples > 0)
		{ //only need mDeferredLight for shadows OR ssao OR dof OR fxaa
			if (!mDeferredLight.allocate(resX, resY, GL_RGBA, FALSE, FALSE, LLTexUnit::TT_RECT_TEXTURE, FALSE)) return false;
		}
		else
		{
			mDeferredLight.release();
		}

        allocateShadowBuffer(resX, resY);

        //HACK make screenbuffer allocations start failing after 30 seconds
        if (gSavedSettings.getBOOL("SimulateFBOFailure"))
        {
            return false;
        }
    }
    else
    {
        mDeferredLight.release();

        releaseShadowTargets();

		mFXAABuffer.release();
		mScreen.release();
		mDeferredScreen.release(); //make sure to release any render targets that share a depth buffer with mDeferredScreen first
		mDeferredDepth.release();
		mOcclusionDepth.release();
						
		if (!mScreen.allocate(resX, resY, GL_RGBA, TRUE, TRUE, LLTexUnit::TT_RECT_TEXTURE, FALSE)) return false;		
	}
	
	if (LLPipeline::sRenderDeferred)
	{ //share depth buffer between deferred targets
		mDeferredScreen.shareDepthBuffer(mScreen);
	}

	gGL.getTexUnit(0)->disable();

	stop_glerror();

	return true;
}

// must be even to avoid a stripe in the horizontal shadow blur
inline U32 BlurHappySize(U32 x, F32 scale) { return U32( x * scale + 16.0f) & ~0xF; }

bool LLPipeline::allocateShadowBuffer(U32 resX, U32 resY)
{
	refreshCachedSettings();
	
	if (LLPipeline::sRenderDeferred)
	{
		S32 shadow_detail = RenderShadowDetail;

		const U32 occlusion_divisor = 3;

<<<<<<< HEAD
		F32 scale = llmax(0.f, RenderShadowResolutionScale);
=======
		F32 scale = llmax(0.f,RenderShadowResolutionScale);
>>>>>>> 29977346
		U32 sun_shadow_map_width  = BlurHappySize(resX, scale);
		U32 sun_shadow_map_height = BlurHappySize(resY, scale);

		if (shadow_detail > 0)
		{ //allocate 4 sun shadow maps
			for (U32 i = 0; i < 4; i++)
			{
				if (!mShadow[i].allocate(sun_shadow_map_width, sun_shadow_map_height, 0, TRUE, FALSE, LLTexUnit::TT_TEXTURE))
                {
                    return false;
                }

                if (!mShadowOcclusion[i].allocate(sun_shadow_map_width/occlusion_divisor, sun_shadow_map_height/occlusion_divisor, 0, TRUE, FALSE, LLTexUnit::TT_TEXTURE))
                {
                    return false;
                }
			}
		}
		else
		{
			for (U32 i = 0; i < 4; i++)
			{
                releaseShadowTarget(i);
			}
		}

		U32 width = (U32) (resX*scale);
		U32 height = width;

		if (shadow_detail > 1)
		{ //allocate two spot shadow maps
			U32 spot_shadow_map_width = width;
            U32 spot_shadow_map_height = height;
			for (U32 i = 4; i < 6; i++)
			{
                if (!mShadow[i].allocate(spot_shadow_map_width, spot_shadow_map_height, 0, TRUE, FALSE))
		{
                    return false;
			}
                if (!mShadowOcclusion[i].allocate(spot_shadow_map_width/occlusion_divisor, height/occlusion_divisor, 0, TRUE, FALSE))
		{
			return false;
		}
	}
        }
	else
	{
            for (U32 i = 4; i < 6; i++)
		{
                releaseShadowTarget(i);
		}
	}
	}

	return true;
}

//static
void LLPipeline::updateRenderBump()
{
	sRenderBump = gSavedSettings.getBOOL("RenderObjectBump");
}

//static
void LLPipeline::updateRenderDeferred()
{
	bool deferred = (bool(RenderDeferred && 
					 LLRenderTarget::sUseFBO &&
					 LLFeatureManager::getInstance()->isFeatureAvailable("RenderDeferred") &&	 
					 LLPipeline::sRenderBump &&
					 RenderAvatarVP &&
					 WindLightUseAtmosShaders)) &&
					!gUseWireframe;

	sRenderDeferred = deferred; 
	exoPostProcess::instance().ExodusRenderPostUpdate(); // <FS:CR> Import Vignette from Exodus
	if (deferred)
	{ //must render glow when rendering deferred since post effect pass is needed to present any lighting at all
		sRenderGlow = true;
	}
}

//static
void LLPipeline::refreshCachedSettings()
{
	LLPipeline::sAutoMaskAlphaDeferred = gSavedSettings.getBOOL("RenderAutoMaskAlphaDeferred");
	LLPipeline::sAutoMaskAlphaNonDeferred = gSavedSettings.getBOOL("RenderAutoMaskAlphaNonDeferred");
	LLPipeline::sUseFarClip = gSavedSettings.getBOOL("RenderUseFarClip");
	LLVOAvatar::sMaxNonImpostors = gSavedSettings.getU32("RenderAvatarMaxNonImpostors");
	LLVOAvatar::updateImpostorRendering(LLVOAvatar::sMaxNonImpostors);
	LLPipeline::sDelayVBUpdate = gSavedSettings.getBOOL("RenderDelayVBUpdate");
	// <FS:Ansariel> Make change to RenderAttachedLights & RenderAttachedParticles instant
	LLPipeline::sRenderAttachedLights = gSavedSettings.getBOOL("RenderAttachedLights");
	LLPipeline::sRenderAttachedParticles = gSavedSettings.getBOOL("RenderAttachedParticles");
	// </FS:Ansariel>

	LLPipeline::sUseOcclusion = 
			(!gUseWireframe
			&& LLGLSLShader::sNoFixedFunction
			&& LLFeatureManager::getInstance()->isFeatureAvailable("UseOcclusion") 
			&& gSavedSettings.getBOOL("UseOcclusion") 
			&& gGLManager.mHasOcclusionQuery) ? 2 : 0;
	
	RenderAvatarVP = gSavedSettings.getBOOL("RenderAvatarVP");
	WindLightUseAtmosShaders = gSavedSettings.getBOOL("WindLightUseAtmosShaders");
	RenderDeferred = gSavedSettings.getBOOL("RenderDeferred");
	RenderDeferredSunWash = gSavedSettings.getF32("RenderDeferredSunWash");
	RenderFSAASamples = gSavedSettings.getU32("RenderFSAASamples");
	RenderResolutionDivisor = gSavedSettings.getU32("RenderResolutionDivisor");
// [SL:KB] - Patch: Settings-RenderResolutionMultiplier | Checked: Catznip-5.4
	RenderResolutionMultiplier = gSavedSettings.getF32("RenderResolutionMultiplier");
// [/SL:KB]
	RenderUIBuffer = gSavedSettings.getBOOL("RenderUIBuffer");
	RenderShadowDetail = gSavedSettings.getS32("RenderShadowDetail");
	RenderDeferredSSAO = gSavedSettings.getBOOL("RenderDeferredSSAO");
	RenderShadowResolutionScale = gSavedSettings.getF32("RenderShadowResolutionScale");
	RenderLocalLights = gSavedSettings.getBOOL("RenderLocalLights");
	RenderDelayCreation = gSavedSettings.getBOOL("RenderDelayCreation");
//	RenderAnimateRes = gSavedSettings.getBOOL("RenderAnimateRes"); <FS:Beq> FIRE-23122 BUG-225920 Remove broken RenderAnimateRes functionality.
	FreezeTime = gSavedSettings.getBOOL("FreezeTime");
	DebugBeaconLineWidth = gSavedSettings.getS32("DebugBeaconLineWidth");
	RenderHighlightBrightness = gSavedSettings.getF32("RenderHighlightBrightness");
	RenderHighlightColor = gSavedSettings.getColor4("RenderHighlightColor");
	RenderHighlightThickness = gSavedSettings.getF32("RenderHighlightThickness");
	RenderSpotLightsInNondeferred = gSavedSettings.getBOOL("RenderSpotLightsInNondeferred");
	PreviewAmbientColor = gSavedSettings.getColor4("PreviewAmbientColor");
	PreviewDiffuse0 = gSavedSettings.getColor4("PreviewDiffuse0");
	PreviewSpecular0 = gSavedSettings.getColor4("PreviewSpecular0");
	PreviewDiffuse1 = gSavedSettings.getColor4("PreviewDiffuse1");
	PreviewSpecular1 = gSavedSettings.getColor4("PreviewSpecular1");
	PreviewDiffuse2 = gSavedSettings.getColor4("PreviewDiffuse2");
	PreviewSpecular2 = gSavedSettings.getColor4("PreviewSpecular2");
	PreviewDirection0 = gSavedSettings.getVector3("PreviewDirection0");
	PreviewDirection1 = gSavedSettings.getVector3("PreviewDirection1");
	PreviewDirection2 = gSavedSettings.getVector3("PreviewDirection2");
	RenderGlowMinLuminance = gSavedSettings.getF32("RenderGlowMinLuminance");
	RenderGlowMaxExtractAlpha = gSavedSettings.getF32("RenderGlowMaxExtractAlpha");
	RenderGlowWarmthAmount = gSavedSettings.getF32("RenderGlowWarmthAmount");
	RenderGlowLumWeights = gSavedSettings.getVector3("RenderGlowLumWeights");
	RenderGlowWarmthWeights = gSavedSettings.getVector3("RenderGlowWarmthWeights");
	RenderGlowResolutionPow = gSavedSettings.getS32("RenderGlowResolutionPow");
	RenderGlowIterations = gSavedSettings.getS32("RenderGlowIterations");
	RenderGlowWidth = gSavedSettings.getF32("RenderGlowWidth");
	RenderGlowStrength = gSavedSettings.getF32("RenderGlowStrength");
	RenderDepthOfField = gSavedSettings.getBOOL("RenderDepthOfField");
	RenderDepthOfFieldInEditMode = gSavedSettings.getBOOL("RenderDepthOfFieldInEditMode");
	//<FS:TS> FIRE-16251: Depth of Field does not work underwater
	FSRenderDepthOfFieldUnderwater = gSavedSettings.getBOOL("FSRenderDoFUnderwater");
	//</FS:TS> FIRE-16251
	CameraFocusTransitionTime = gSavedSettings.getF32("CameraFocusTransitionTime");
	CameraFNumber = gSavedSettings.getF32("CameraFNumber");
	CameraFocalLength = gSavedSettings.getF32("CameraFocalLength");
	CameraFieldOfView = gSavedSettings.getF32("CameraFieldOfView");
	RenderShadowNoise = gSavedSettings.getF32("RenderShadowNoise");
	RenderShadowBlurSize = gSavedSettings.getF32("RenderShadowBlurSize");
	RenderSSAOScale = gSavedSettings.getF32("RenderSSAOScale");
	RenderSSAOMaxScale = gSavedSettings.getU32("RenderSSAOMaxScale");
	RenderSSAOFactor = gSavedSettings.getF32("RenderSSAOFactor");
	RenderSSAOEffect = gSavedSettings.getVector3("RenderSSAOEffect");
	RenderShadowOffsetError = gSavedSettings.getF32("RenderShadowOffsetError");
	RenderShadowBiasError = gSavedSettings.getF32("RenderShadowBiasError");
	RenderShadowOffset = gSavedSettings.getF32("RenderShadowOffset");
	RenderShadowBias = gSavedSettings.getF32("RenderShadowBias");
	RenderSpotShadowOffset = gSavedSettings.getF32("RenderSpotShadowOffset");
	RenderSpotShadowBias = gSavedSettings.getF32("RenderSpotShadowBias");
	RenderEdgeDepthCutoff = gSavedSettings.getF32("RenderEdgeDepthCutoff");
	RenderEdgeNormCutoff = gSavedSettings.getF32("RenderEdgeNormCutoff");
	RenderShadowGaussian = gSavedSettings.getVector3("RenderShadowGaussian");
	RenderShadowBlurDistFactor = gSavedSettings.getF32("RenderShadowBlurDistFactor");
	RenderDeferredAtmospheric = gSavedSettings.getBOOL("RenderDeferredAtmospheric");
	RenderReflectionDetail = gSavedSettings.getS32("RenderReflectionDetail");
	RenderHighlightFadeTime = gSavedSettings.getF32("RenderHighlightFadeTime");
	RenderShadowClipPlanes = gSavedSettings.getVector3("RenderShadowClipPlanes");
	RenderShadowOrthoClipPlanes = gSavedSettings.getVector3("RenderShadowOrthoClipPlanes");
	RenderShadowNearDist = gSavedSettings.getVector3("RenderShadowNearDist");
	RenderFarClip = gSavedSettings.getF32("RenderFarClip");
	RenderShadowSplitExponent = gSavedSettings.getVector3("RenderShadowSplitExponent");
	RenderShadowErrorCutoff = gSavedSettings.getF32("RenderShadowErrorCutoff");
	RenderShadowFOVCutoff = gSavedSettings.getF32("RenderShadowFOVCutoff");
	CameraOffset = gSavedSettings.getBOOL("CameraOffset");
	CameraMaxCoF = gSavedSettings.getF32("CameraMaxCoF");
	CameraDoFResScale = gSavedSettings.getF32("CameraDoFResScale");
	exoPostProcess::instance().ExodusRenderPostSettingsUpdate();	// <FS:CR> Import Vignette from Exodus

	RenderAutoHideSurfaceAreaLimit = gSavedSettings.getF32("RenderAutoHideSurfaceAreaLimit");
	RenderSpotLight = nullptr;
	updateRenderDeferred();
}

void LLPipeline::releaseGLBuffers()
{
	assertInitialized();
	
	if (mNoiseMap)
	{
		LLImageGL::deleteTextures(1, &mNoiseMap);
		mNoiseMap = 0;
	}

	if (mTrueNoiseMap)
	{
		LLImageGL::deleteTextures(1, &mTrueNoiseMap);
		mTrueNoiseMap = 0;
	}

	releaseLUTBuffers();

	mWaterRef.release();
	mWaterDis.release();
    mBake.release();
	mHighlight.release();
	
	for (U32 i = 0; i < 3; i++)
	{
		mGlow[i].release();
	}

	releaseScreenBuffers();

	gBumpImageList.destroyGL();
	LLVOAvatar::resetImpostors();
}

void LLPipeline::releaseLUTBuffers()
{
	if (mLightFunc)
	{
		LLImageGL::deleteTextures(1, &mLightFunc);
		mLightFunc = 0;
	}
}

void LLPipeline::releaseShadowBuffers()
{
    releaseShadowTargets();
}

void LLPipeline::releaseScreenBuffers()
{
	mUIScreen.release();
	mScreen.release();
	mFXAABuffer.release();
	mPhysicsDisplay.release();
	mDeferredScreen.release();
	mDeferredDepth.release();
	mDeferredLight.release();
	mOcclusionDepth.release();
}
		
<<<<<<< HEAD

=======
		
>>>>>>> 29977346
void LLPipeline::releaseShadowTarget(U32 index)
{
    mShadow[index].release();
    mShadowOcclusion[index].release();
}

void LLPipeline::releaseShadowTargets()
{
	for (U32 i = 0; i < 6; i++)
	{
        releaseShadowTarget(i);
	}
}

void LLPipeline::createGLBuffers()
{
	stop_glerror();
	assertInitialized();

	updateRenderDeferred();
	if (LLPipeline::sWaterReflections)
	{ //water reflection texture
		U32 res = (U32) llmax(gSavedSettings.getS32("RenderWaterRefResolution"), 512);
		mWaterRef.allocate(res,res,GL_RGBA,TRUE,FALSE);
        mWaterDis.allocate(res,res,GL_RGBA,TRUE,FALSE,LLTexUnit::TT_TEXTURE);
	}

    // Use FBO for bake tex
<<<<<<< HEAD
    // <FS:Ansariel> Allow higher resolution rendering in mesh render preview
    //mBake.allocate(512, 512, GL_RGBA, FALSE, FALSE, LLTexUnit::TT_TEXTURE, true);
    mBake.allocate(1024, 1024, GL_RGBA, true, false, LLTexUnit::TT_TEXTURE, true);
    // <FS:Ansariel>
=======
    mBake.allocate(512, 512, GL_RGBA, FALSE, FALSE, LLTexUnit::TT_TEXTURE, true);
>>>>>>> 29977346

	mHighlight.allocate(256,256,GL_RGBA, FALSE, FALSE);

	stop_glerror();

	GLuint resX = gViewerWindow->getWorldViewWidthRaw();
	GLuint resY = gViewerWindow->getWorldViewHeightRaw();
	
	if (LLPipeline::sRenderGlow)
	{ //screen space glow buffers
		const U32 glow_res = llmax(1, 
			llmin(512, 1 << gSavedSettings.getS32("RenderGlowResolutionPow")));

		for (U32 i = 0; i < 3; i++)
		{
			mGlow[i].allocate(512,glow_res,GL_RGBA,FALSE,FALSE);
		}

		allocateScreenBuffer(resX,resY);
		mScreenWidth = 0;
		mScreenHeight = 0;
	}
	
	if (sRenderDeferred)
	{
		if (!mNoiseMap)
		{
			const U32 noiseRes = 128;
			LLVector3 noise[noiseRes*noiseRes];

			F32 scaler = gSavedSettings.getF32("RenderDeferredNoise")/100.f;
			for (U32 i = 0; i < noiseRes*noiseRes; ++i)
			{
				noise[i] = LLVector3(ll_frand()-0.5f, ll_frand()-0.5f, 0.f);
				noise[i].normVec();
				noise[i].mV[2] = ll_frand()*scaler+1.f-scaler/2.f;
			}

			LLImageGL::generateTextures(1, &mNoiseMap);
			
			gGL.getTexUnit(0)->bindManual(LLTexUnit::TT_TEXTURE, mNoiseMap);
			LLImageGL::setManualImage(LLTexUnit::getInternalType(LLTexUnit::TT_TEXTURE), 0, GL_RGB16F_ARB, noiseRes, noiseRes, GL_RGB, GL_FLOAT, noise, false);
			gGL.getTexUnit(0)->setTextureFilteringOption(LLTexUnit::TFO_POINT);
		}

		if (!mTrueNoiseMap)
		{
			const U32 noiseRes = 128;
			F32 noise[noiseRes*noiseRes*3];
			for (U32 i = 0; i < noiseRes*noiseRes*3; i++)
			{
				noise[i] = ll_frand()*2.0-1.0;
			}

			LLImageGL::generateTextures(1, &mTrueNoiseMap);
			gGL.getTexUnit(0)->bindManual(LLTexUnit::TT_TEXTURE, mTrueNoiseMap);
			LLImageGL::setManualImage(LLTexUnit::getInternalType(LLTexUnit::TT_TEXTURE), 0, GL_RGB16F_ARB, noiseRes, noiseRes, GL_RGB,GL_FLOAT, noise, false);
			gGL.getTexUnit(0)->setTextureFilteringOption(LLTexUnit::TFO_POINT);
		}

		createLUTBuffers();
	}

	gBumpImageList.restoreGL();
}

F32 lerpf(F32 a, F32 b, F32 w)
{
	return a + w * (b - a);
}

void LLPipeline::createLUTBuffers()
{
	if (sRenderDeferred)
	{
		if (!mLightFunc)
		{
			U32 lightResX = gSavedSettings.getU32("RenderSpecularResX");
			U32 lightResY = gSavedSettings.getU32("RenderSpecularResY");
			F32* ls = new F32[lightResX*lightResY];
			F32 specExp = gSavedSettings.getF32("RenderSpecularExponent");
            // Calculate the (normalized) blinn-phong specular lookup texture. (with a few tweaks)
			for (U32 y = 0; y < lightResY; ++y)
			{
				for (U32 x = 0; x < lightResX; ++x)
				{
					ls[y*lightResX+x] = 0;
					F32 sa = (F32) x/(lightResX-1);
					F32 spec = (F32) y/(lightResY-1);
					F32 n = spec * spec * specExp;
					
					// Nothing special here.  Just your typical blinn-phong term.
					spec = powf(sa, n);
					
					// Apply our normalization function.
					// Note: This is the full equation that applies the full normalization curve, not an approximation.
					// This is fine, given we only need to create our LUT once per buffer initialization.
					spec *= (((n + 2) * (n + 4)) / (8 * F_PI * (powf(2, -n/2) + n)));

					// Since we use R16F, we no longer have a dynamic range issue we need to work around here.
					// Though some older drivers may not like this, newer drivers shouldn't have this problem.
					ls[y*lightResX+x] = spec;
				}
			}
			
			U32 pix_format = GL_R16F;
#if LL_DARWIN
			// Need to work around limited precision with 10.6.8 and older drivers
			//
			pix_format = GL_R32F;
#endif
			LLImageGL::generateTextures(1, &mLightFunc);
			gGL.getTexUnit(0)->bindManual(LLTexUnit::TT_TEXTURE, mLightFunc);
			LLImageGL::setManualImage(LLTexUnit::getInternalType(LLTexUnit::TT_TEXTURE), 0, pix_format, lightResX, lightResY, GL_RED, GL_FLOAT, ls, false);
			gGL.getTexUnit(0)->setTextureAddressMode(LLTexUnit::TAM_CLAMP);
			gGL.getTexUnit(0)->setTextureFilteringOption(LLTexUnit::TFO_TRILINEAR);
			glTexParameteri(GL_TEXTURE_2D, GL_TEXTURE_MAG_FILTER, GL_LINEAR);
			glTexParameteri(GL_TEXTURE_2D, GL_TEXTURE_MIN_FILTER, GL_NEAREST);
			
			delete [] ls;
		}
	}
}


void LLPipeline::restoreGL()
{
	assertInitialized();

	if (mVertexShadersEnabled)
	{
		LLViewerShaderMgr::instance()->setShaders();
	}

	for (LLWorld::region_list_t::const_iterator iter = LLWorld::getInstance()->getRegionList().begin(); 
			iter != LLWorld::getInstance()->getRegionList().end(); ++iter)
	{
		LLViewerRegion* region = *iter;
		for (U32 i = 0; i < LLViewerRegion::NUM_PARTITIONS; i++)
		{
			LLSpatialPartition* part = region->getSpatialPartition(i);
			if (part)
			{
				part->restoreGL();
			}
		}
	}
}


bool LLPipeline::canUseVertexShaders()
{
	if (sDisableShaders ||
		!gGLManager.mHasVertexShader ||
		!gGLManager.mHasFragmentShader ||
		(assertInitialized() && mVertexShadersLoaded != 1) )
	{
		return false;
	}
	else
	{
		return true;
	}
}

bool LLPipeline::canUseWindLightShaders() const
{
	return (!LLPipeline::sDisableShaders &&
			gWLSkyProgram.mProgramObject != 0 &&
			LLViewerShaderMgr::instance()->getShaderLevel(LLViewerShaderMgr::SHADER_WINDLIGHT) > 1);
}

bool LLPipeline::canUseWindLightShadersOnObjects() const
{
	return (canUseWindLightShaders() 
		&& LLViewerShaderMgr::instance()->getShaderLevel(LLViewerShaderMgr::SHADER_OBJECT) > 0);
}

bool LLPipeline::canUseAntiAliasing() const
{
	return true;
}

void LLPipeline::unloadShaders()
{
	LLViewerShaderMgr::instance()->unloadShaders();

	mVertexShadersLoaded = 0;
}

void LLPipeline::assertInitializedDoError()
{
	LL_ERRS() << "LLPipeline used when uninitialized." << LL_ENDL;
}

//============================================================================

void LLPipeline::enableShadows(const bool enable_shadows)
{
	//should probably do something here to wrangle shadows....	
}

S32 LLPipeline::getMaxLightingDetail() const
{
	/*if (mShaderLevel[SHADER_OBJECT] >= LLDrawPoolSimple::SHADER_LEVEL_LOCAL_LIGHTS)
	{
		return 3;
	}
	else*/
	{
		return 1;
	}
}

S32 LLPipeline::setLightingDetail(S32 level)
{
	refreshCachedSettings();

	if (level < 0)
	{
		if (RenderLocalLights)
		{
			level = 1;
		}
		else
		{
			level = 0;
		}
	}
	level = llclamp(level, 0, getMaxLightingDetail());
	mLightingDetail = level;
	
	return mLightingDetail;
}

class LLOctreeDirtyTexture : public OctreeTraveler
{
public:
	const std::set<LLViewerFetchedTexture*>& mTextures;

	LLOctreeDirtyTexture(const std::set<LLViewerFetchedTexture*>& textures) : mTextures(textures) { }

	virtual void visit(const OctreeNode* node)
	{
		LLSpatialGroup* group = (LLSpatialGroup*) node->getListener(0);

		if (!group->hasState(LLSpatialGroup::GEOM_DIRTY) && !group->isEmpty())
		{
			for (LLSpatialGroup::draw_map_t::iterator i = group->mDrawMap.begin(); i != group->mDrawMap.end(); ++i)
			{
				for (LLSpatialGroup::drawmap_elem_t::iterator j = i->second.begin(); j != i->second.end(); ++j) 
				{
					LLDrawInfo* params = *j;
					LLViewerFetchedTexture* tex = LLViewerTextureManager::staticCastToFetchedTexture(params->mTexture);
					if (tex && mTextures.find(tex) != mTextures.end())
					{ 
						group->setState(LLSpatialGroup::GEOM_DIRTY);
					}
				}
			}
		}

		for (LLSpatialGroup::bridge_list_t::iterator i = group->mBridgeList.begin(); i != group->mBridgeList.end(); ++i)
		{
			LLSpatialBridge* bridge = *i;
			traverse(bridge->mOctree);
		}
	}
};

// Called when a texture changes # of channels (causes faces to move to alpha pool)
void LLPipeline::dirtyPoolObjectTextures(const std::set<LLViewerFetchedTexture*>& textures)
{
	assertInitialized();

	// *TODO: This is inefficient and causes frame spikes; need a better way to do this
	//        Most of the time is spent in dirty.traverse.

	for (pool_set_t::iterator iter = mPools.begin(); iter != mPools.end(); ++iter)
	{
		LLDrawPool *poolp = *iter;
		if (poolp->isFacePool())
		{
			((LLFacePool*) poolp)->dirtyTextures(textures);
		}
	}
	
	LLOctreeDirtyTexture dirty(textures);
	for (LLWorld::region_list_t::const_iterator iter = LLWorld::getInstance()->getRegionList().begin(); 
			iter != LLWorld::getInstance()->getRegionList().end(); ++iter)
	{
		LLViewerRegion* region = *iter;
		for (U32 i = 0; i < LLViewerRegion::NUM_PARTITIONS; i++)
		{
			LLSpatialPartition* part = region->getSpatialPartition(i);
			if (part)
			{
				dirty.traverse(part->mOctree);
			}
		}
	}
}

LLDrawPool *LLPipeline::findPool(const U32 type, LLViewerTexture *tex0)
{
	assertInitialized();

	LLDrawPool *poolp = NULL;
	switch( type )
	{
	case LLDrawPool::POOL_SIMPLE:
		poolp = mSimplePool;
		break;

	case LLDrawPool::POOL_GRASS:
		poolp = mGrassPool;
		break;

	case LLDrawPool::POOL_ALPHA_MASK:
		poolp = mAlphaMaskPool;
		break;

	case LLDrawPool::POOL_FULLBRIGHT_ALPHA_MASK:
		poolp = mFullbrightAlphaMaskPool;
		break;

	case LLDrawPool::POOL_FULLBRIGHT:
		poolp = mFullbrightPool;
		break;

	case LLDrawPool::POOL_INVISIBLE:
		poolp = mInvisiblePool;
		break;

	case LLDrawPool::POOL_GLOW:
		poolp = mGlowPool;
		break;

	case LLDrawPool::POOL_TREE:
		poolp = get_if_there(mTreePools, (uintptr_t)tex0, (LLDrawPool*)0 );
		break;

	case LLDrawPool::POOL_TERRAIN:
		poolp = get_if_there(mTerrainPools, (uintptr_t)tex0, (LLDrawPool*)0 );
		break;

	case LLDrawPool::POOL_BUMP:
		poolp = mBumpPool;
		break;
	case LLDrawPool::POOL_MATERIALS:
		poolp = mMaterialsPool;
		break;
	case LLDrawPool::POOL_ALPHA:
		poolp = mAlphaPool;
		break;

	case LLDrawPool::POOL_AVATAR:
		break; // Do nothing

	case LLDrawPool::POOL_SKY:
		poolp = mSkyPool;
		break;

	case LLDrawPool::POOL_WATER:
		poolp = mWaterPool;
		break;

	case LLDrawPool::POOL_GROUND:
		poolp = mGroundPool;
		break;

	case LLDrawPool::POOL_WL_SKY:
		poolp = mWLSkyPool;
		break;

	default:
		llassert(0);
		LL_ERRS() << "Invalid Pool Type in  LLPipeline::findPool() type=" << type << LL_ENDL;
		break;
	}

	return poolp;
}


LLDrawPool *LLPipeline::getPool(const U32 type,	LLViewerTexture *tex0)
{
	LLDrawPool *poolp = findPool(type, tex0);
	if (poolp)
	{
		return poolp;
	}

	LLDrawPool *new_poolp = LLDrawPool::createPool(type, tex0);
	addPool( new_poolp );

	return new_poolp;
}


// static
LLDrawPool* LLPipeline::getPoolFromTE(const LLTextureEntry* te, LLViewerTexture* imagep)
{
	U32 type = getPoolTypeFromTE(te, imagep);
	return gPipeline.getPool(type, imagep);
}

//static 
U32 LLPipeline::getPoolTypeFromTE(const LLTextureEntry* te, LLViewerTexture* imagep)
{
	if (!te || !imagep)
	{
		return 0;
	}
		
	LLMaterial* mat = te->getMaterialParams().get();

	bool color_alpha = te->getColor().mV[3] < 0.999f;
	bool alpha = color_alpha;
	if (imagep)
	{
		alpha = alpha || (imagep->getComponents() == 4 && imagep->getType() != LLViewerTexture::MEDIA_TEXTURE) || (imagep->getComponents() == 2);
	}

	if (alpha && mat)
	{
		switch (mat->getDiffuseAlphaMode())
		{
			case 1:
				alpha = true; // Material's alpha mode is set to blend.  Toss it into the alpha draw pool.
				break;
			case 0: //alpha mode set to none, never go to alpha pool
			case 3: //alpha mode set to emissive, never go to alpha pool
				alpha = color_alpha;
				break;
			default: //alpha mode set to "mask", go to alpha pool if fullbright
				alpha = color_alpha; // Material's alpha mode is set to none, mask, or emissive.  Toss it into the opaque material draw pool.
				break;
		}
	}
	
	if (alpha)
	{
		return LLDrawPool::POOL_ALPHA;
	}
	else if ((te->getBumpmap() || te->getShiny()) && (!mat || mat->getNormalID().isNull()))
	{
		return LLDrawPool::POOL_BUMP;
	}
	else if (mat && !alpha)
	{
		return LLDrawPool::POOL_MATERIALS;
	}
	else
	{
		return LLDrawPool::POOL_SIMPLE;
	}
}


void LLPipeline::addPool(LLDrawPool *new_poolp)
{
	assertInitialized();
	mPools.insert(new_poolp);
	addToQuickLookup( new_poolp );
}

void LLPipeline::allocDrawable(LLViewerObject *vobj)
{
	LLDrawable *drawable = new LLDrawable(vobj);
	vobj->mDrawable = drawable;
	
	//encompass completely sheared objects by taking 
	//the most extreme point possible (<1,1,0.5>)
	drawable->setRadius(LLVector3(1,1,0.5f).scaleVec(vobj->getScale()).length());
	if (vobj->isOrphaned())
	{
		drawable->setState(LLDrawable::FORCE_INVISIBLE);
	}
	drawable->updateXform(TRUE);
}


static LLTrace::BlockTimerStatHandle FTM_UNLINK("Unlink");
static LLTrace::BlockTimerStatHandle FTM_REMOVE_FROM_MOVE_LIST("Movelist");
static LLTrace::BlockTimerStatHandle FTM_REMOVE_FROM_SPATIAL_PARTITION("Spatial Partition");
static LLTrace::BlockTimerStatHandle FTM_REMOVE_FROM_LIGHT_SET("Light Set");
static LLTrace::BlockTimerStatHandle FTM_REMOVE_FROM_HIGHLIGHT_SET("Highlight Set");

void LLPipeline::unlinkDrawable(LLDrawable *drawable)
{
	LL_RECORD_BLOCK_TIME(FTM_UNLINK);

	assertInitialized();

	LLPointer<LLDrawable> drawablep = drawable; // make sure this doesn't get deleted before we are done
	
	// Based on flags, remove the drawable from the queues that it's on.
	if (drawablep->isState(LLDrawable::ON_MOVE_LIST))
	{
		LL_RECORD_BLOCK_TIME(FTM_REMOVE_FROM_MOVE_LIST);
		LLDrawable::drawable_vector_t::iterator iter = std::find(mMovedList.begin(), mMovedList.end(), drawablep);
		if (iter != mMovedList.end())
		{
			mMovedList.erase(iter);
		}
	}

	if (drawablep->getSpatialGroup())
	{
		LL_RECORD_BLOCK_TIME(FTM_REMOVE_FROM_SPATIAL_PARTITION);
		if (!drawablep->getSpatialGroup()->getSpatialPartition()->remove(drawablep, drawablep->getSpatialGroup()))
		{
#ifdef LL_RELEASE_FOR_DOWNLOAD
			LL_WARNS() << "Couldn't remove object from spatial group!" << LL_ENDL;
#else
			LL_ERRS() << "Couldn't remove object from spatial group!" << LL_ENDL;
#endif
		}
	}

	{
		LL_RECORD_BLOCK_TIME(FTM_REMOVE_FROM_LIGHT_SET);
		mLights.erase(drawablep);

		for (light_set_t::iterator iter = mNearbyLights.begin();
					iter != mNearbyLights.end(); iter++)
		{
			if (iter->drawable == drawablep)
			{
				mNearbyLights.erase(iter);
				break;
			}
		}
	}

	{
		LL_RECORD_BLOCK_TIME(FTM_REMOVE_FROM_HIGHLIGHT_SET);
		HighlightItem item(drawablep);
		mHighlightSet.erase(item);

		if (mHighlightObject == drawablep)
		{
			mHighlightObject = NULL;
		}
	}

	for (U32 i = 0; i < 2; ++i)
	{
		if (mShadowSpotLight[i] == drawablep)
		{
			mShadowSpotLight[i] = NULL;
		}

		if (mTargetShadowSpotLight[i] == drawablep)
		{
			mTargetShadowSpotLight[i] = NULL;
		}
	}


}

//static
void LLPipeline::removeMutedAVsLights(LLVOAvatar* muted_avatar)
{
	LL_RECORD_BLOCK_TIME(FTM_REMOVE_FROM_LIGHT_SET);
	for (light_set_t::iterator iter = gPipeline.mNearbyLights.begin();
		 iter != gPipeline.mNearbyLights.end(); iter++)
	{
		if (iter->drawable->getVObj()->isAttachment() && iter->drawable->getVObj()->getAvatar() == muted_avatar)
		{
			gPipeline.mLights.erase(iter->drawable);
			gPipeline.mNearbyLights.erase(iter);
		}
	}
}

U32 LLPipeline::addObject(LLViewerObject *vobj)
{
	if (RenderDelayCreation)
	{
		mCreateQ.push_back(vobj);
	}
	else
	{
		createObject(vobj);
	}

	return 1;
}

void LLPipeline::createObjects(F32 max_dtime)
{
	LL_RECORD_BLOCK_TIME(FTM_PIPELINE_CREATE);

	LLTimer update_timer;

	while (!mCreateQ.empty() && update_timer.getElapsedTimeF32() < max_dtime)
	{
		LLViewerObject* vobj = mCreateQ.front();
		if (!vobj->isDead())
		{
			createObject(vobj);
		}
		mCreateQ.pop_front();
	}
	
	//for (LLViewerObject::vobj_list_t::iterator iter = mCreateQ.begin(); iter != mCreateQ.end(); ++iter)
	//{
	//	createObject(*iter);
	//}

	//mCreateQ.clear();
}

void LLPipeline::createObject(LLViewerObject* vobj)
{
	LLDrawable* drawablep = vobj->mDrawable;

	if (!drawablep)
	{
		drawablep = vobj->createDrawable(this);
	}
	else
	{
		LL_ERRS() << "Redundant drawable creation!" << LL_ENDL;
	}
		
	llassert(drawablep);

	if (vobj->getParent())
	{
		vobj->setDrawableParent(((LLViewerObject*)vobj->getParent())->mDrawable); // LLPipeline::addObject 1
	}
	else
	{
		vobj->setDrawableParent(NULL); // LLPipeline::addObject 2
	}

	markRebuild(drawablep, LLDrawable::REBUILD_ALL, TRUE);

	// <FS:Beq> FIRE-23122 BUG-225920 Remove broken RenderAnimateRes functionality.
	//if (drawablep->getVOVolume() && RenderAnimateRes)
	//{
	//	// fun animated res
	//	drawablep->updateXform(TRUE);
	//	drawablep->clearState(LLDrawable::MOVE_UNDAMPED);
	//	drawablep->setScale(LLVector3(0,0,0));
	//	drawablep->makeActive();
	//}
}


void LLPipeline::resetFrameStats()
{
	assertInitialized();

	sCompiles        = 0;
	mNumVisibleFaces = 0;

	if (mOldRenderDebugMask != mRenderDebugMask)
	{
		gObjectList.clearDebugText();
		mOldRenderDebugMask = mRenderDebugMask;
	}
}

//external functions for asynchronous updating
void LLPipeline::updateMoveDampedAsync(LLDrawable* drawablep)
{
	if (FreezeTime)
	{
		return;
	}
	if (!drawablep)
	{
		LL_ERRS() << "updateMove called with NULL drawablep" << LL_ENDL;
		return;
	}
	if (drawablep->isState(LLDrawable::EARLY_MOVE))
	{
		return;
	}

	assertInitialized();

	// update drawable now
	drawablep->clearState(LLDrawable::MOVE_UNDAMPED); // force to DAMPED
	drawablep->updateMove(); // returns done
	drawablep->setState(LLDrawable::EARLY_MOVE); // flag says we already did an undamped move this frame
	// Put on move list so that EARLY_MOVE gets cleared
	if (!drawablep->isState(LLDrawable::ON_MOVE_LIST))
	{
		mMovedList.push_back(drawablep);
		drawablep->setState(LLDrawable::ON_MOVE_LIST);
	}
}

void LLPipeline::updateMoveNormalAsync(LLDrawable* drawablep)
{
	if (FreezeTime)
	{
		return;
	}
	if (!drawablep)
	{
		LL_ERRS() << "updateMove called with NULL drawablep" << LL_ENDL;
		return;
	}
	if (drawablep->isState(LLDrawable::EARLY_MOVE))
	{
		return;
	}

	assertInitialized();

	// update drawable now
	drawablep->setState(LLDrawable::MOVE_UNDAMPED); // force to UNDAMPED
	drawablep->updateMove();
	drawablep->setState(LLDrawable::EARLY_MOVE); // flag says we already did an undamped move this frame
	// Put on move list so that EARLY_MOVE gets cleared
	if (!drawablep->isState(LLDrawable::ON_MOVE_LIST))
	{
		mMovedList.push_back(drawablep);
		drawablep->setState(LLDrawable::ON_MOVE_LIST);
	}
}

void LLPipeline::updateMovedList(LLDrawable::drawable_vector_t& moved_list)
{
	LLDrawable::drawable_vector_t newList; // <FS:ND> removing elements in the middle of a vector is a really bad idea. I'll just create a new one and swap it at the end.

	for (LLDrawable::drawable_vector_t::iterator iter = moved_list.begin();
		 iter != moved_list.end(); )
	{
		LLDrawable::drawable_vector_t::iterator curiter = iter++;
		LLDrawable *drawablep = *curiter;
		bool done = true;
		if (!drawablep->isDead() && (!drawablep->isState(LLDrawable::EARLY_MOVE)))
		{
			done = drawablep->updateMove();
		}
		drawablep->clearState(LLDrawable::EARLY_MOVE | LLDrawable::MOVE_UNDAMPED);
		if (done)
		{
			if (drawablep->isRoot())
			{
				drawablep->makeStatic();
			}
			drawablep->clearState(LLDrawable::ON_MOVE_LIST);
			if (drawablep->isState(LLDrawable::ANIMATED_CHILD))
			{ //will likely not receive any future world matrix updates
				// -- this keeps attachments from getting stuck in space and falling off your avatar
				drawablep->clearState(LLDrawable::ANIMATED_CHILD);
				markRebuild(drawablep, LLDrawable::REBUILD_VOLUME, TRUE);
				if (drawablep->getVObj())
				{
					drawablep->getVObj()->dirtySpatialGroup(TRUE);
				}
			}
		// <FS:ND> removing elements in the middle of a vector is a really bad idea. I'll just create a new one and swap it at the end.
			// iter = moved_list.erase(curiter); // <FS:ND> removing elements in the middle of a vector is a really bad idea. I'll just create a new one and swap it at the end.
		}
		else
			newList.push_back( drawablep );
		// </FS:ND>
	}

	moved_list.swap( newList ); // <FS:ND> removing elements in the middle of a vector is a really bad idea. I'll just create a new one and swap it at the end.
}

static LLTrace::BlockTimerStatHandle FTM_OCTREE_BALANCE("Balance Octree");
static LLTrace::BlockTimerStatHandle FTM_UPDATE_MOVE("Update Move");
static LLTrace::BlockTimerStatHandle FTM_RETEXTURE("Retexture");
static LLTrace::BlockTimerStatHandle FTM_MOVED_LIST("Moved List");

void LLPipeline::updateMove()
{
	LL_RECORD_BLOCK_TIME(FTM_UPDATE_MOVE);

	if (FreezeTime)
	{
		return;
	}

	assertInitialized();

	{
		LL_RECORD_BLOCK_TIME(FTM_RETEXTURE);

		for (LLDrawable::drawable_set_t::iterator iter = mRetexturedList.begin();
			 iter != mRetexturedList.end(); ++iter)
		{
			LLDrawable* drawablep = *iter;
			if (drawablep && !drawablep->isDead())
			{
				drawablep->updateTexture();
			}
		}
		mRetexturedList.clear();
	}

	{
		LL_RECORD_BLOCK_TIME(FTM_MOVED_LIST);
		updateMovedList(mMovedList);
	}

	//balance octrees
	{
 		LL_RECORD_BLOCK_TIME(FTM_OCTREE_BALANCE);

		for (LLWorld::region_list_t::const_iterator iter = LLWorld::getInstance()->getRegionList().begin(); 
			iter != LLWorld::getInstance()->getRegionList().end(); ++iter)
		{
			LLViewerRegion* region = *iter;
			for (U32 i = 0; i < LLViewerRegion::NUM_PARTITIONS; i++)
			{
				LLSpatialPartition* part = region->getSpatialPartition(i);
				if (part)
				{
					part->mOctree->balance();
				}
			}

			//balance the VO Cache tree
			LLVOCachePartition* vo_part = region->getVOCachePartition();
			if(vo_part)
			{
				vo_part->mOctree->balance();
			}
		}
	}
}

/////////////////////////////////////////////////////////////////////////////
// Culling and occlusion testing
/////////////////////////////////////////////////////////////////////////////

//static
F32 LLPipeline::calcPixelArea(LLVector3 center, LLVector3 size, LLCamera &camera)
{
	LLVector3 lookAt = center - camera.getOrigin();
	F32 dist = lookAt.length();

	//ramp down distance for nearby objects
	//shrink dist by dist/16.
	if (dist < 16.f)
	{
		dist /= 16.f;
		dist *= dist;
		dist *= 16.f;
	}

	//get area of circle around node
	F32 app_angle = atanf(size.length()/dist);
	F32 radius = app_angle*LLDrawable::sCurPixelAngle;
	return radius*radius * F_PI;
}

//static
F32 LLPipeline::calcPixelArea(const LLVector4a& center, const LLVector4a& size, LLCamera &camera)
{
	LLVector4a origin;
	origin.load3(camera.getOrigin().mV);

	LLVector4a lookAt;
	lookAt.setSub(center, origin);
	F32 dist = lookAt.getLength3().getF32();

	//ramp down distance for nearby objects
	//shrink dist by dist/16.
	if (dist < 16.f)
	{
		dist /= 16.f;
		dist *= dist;
		dist *= 16.f;
	}

	//get area of circle around node
	F32 app_angle = atanf(size.getLength3().getF32()/dist);
	F32 radius = app_angle*LLDrawable::sCurPixelAngle;
	return radius*radius * F_PI;
}

void LLPipeline::grabReferences(LLCullResult& result)
{
	sCull = &result;
}

void LLPipeline::clearReferences()
{
	sCull = NULL;
	mGroupSaveQ1.clear();
}

void check_references(LLSpatialGroup* group, LLDrawable* drawable)
{
	for (LLSpatialGroup::element_iter i = group->getDataBegin(); i != group->getDataEnd(); ++i)
	{
        LLDrawable* drawablep = (LLDrawable*)(*i)->getDrawable();
		if (drawable == drawablep)
		{
			LL_ERRS() << "LLDrawable deleted while actively reference by LLPipeline." << LL_ENDL;
		}
	}			
}

void check_references(LLDrawable* drawable, LLFace* face)
{
	for (S32 i = 0; i < drawable->getNumFaces(); ++i)
	{
		if (drawable->getFace(i) == face)
		{
			LL_ERRS() << "LLFace deleted while actively referenced by LLPipeline." << LL_ENDL;
		}
	}
}

void check_references(LLSpatialGroup* group, LLFace* face)
{
	for (LLSpatialGroup::element_iter i = group->getDataBegin(); i != group->getDataEnd(); ++i)
	{
		LLDrawable* drawable = (LLDrawable*)(*i)->getDrawable();
		if(drawable)
		{
		check_references(drawable, face);
	}			
}
}

void LLPipeline::checkReferences(LLFace* face)
{
#if 0
	if (sCull)
	{
		for (LLCullResult::sg_iterator iter = sCull->beginVisibleGroups(); iter != sCull->endVisibleGroups(); ++iter)
		{
			LLSpatialGroup* group = *iter;
			check_references(group, face);
		}

		for (LLCullResult::sg_iterator iter = sCull->beginAlphaGroups(); iter != sCull->endAlphaGroups(); ++iter)
		{
			LLSpatialGroup* group = *iter;
			check_references(group, face);
		}

		for (LLCullResult::sg_iterator iter = sCull->beginDrawableGroups(); iter != sCull->endDrawableGroups(); ++iter)
		{
			LLSpatialGroup* group = *iter;
			check_references(group, face);
		}

		for (LLCullResult::drawable_iterator iter = sCull->beginVisibleList(); iter != sCull->endVisibleList(); ++iter)
		{
			LLDrawable* drawable = *iter;
			check_references(drawable, face);	
		}
	}
#endif
}

void LLPipeline::checkReferences(LLDrawable* drawable)
{
#if 0
	if (sCull)
	{
		for (LLCullResult::sg_iterator iter = sCull->beginVisibleGroups(); iter != sCull->endVisibleGroups(); ++iter)
		{
			LLSpatialGroup* group = *iter;
			check_references(group, drawable);
		}

		for (LLCullResult::sg_iterator iter = sCull->beginAlphaGroups(); iter != sCull->endAlphaGroups(); ++iter)
		{
			LLSpatialGroup* group = *iter;
			check_references(group, drawable);
		}

		for (LLCullResult::sg_iterator iter = sCull->beginDrawableGroups(); iter != sCull->endDrawableGroups(); ++iter)
		{
			LLSpatialGroup* group = *iter;
			check_references(group, drawable);
		}

		for (LLCullResult::drawable_iterator iter = sCull->beginVisibleList(); iter != sCull->endVisibleList(); ++iter)
		{
			if (drawable == *iter)
			{
				LL_ERRS() << "LLDrawable deleted while actively referenced by LLPipeline." << LL_ENDL;
			}
		}
	}
#endif
}

void check_references(LLSpatialGroup* group, LLDrawInfo* draw_info)
{
	for (LLSpatialGroup::draw_map_t::iterator i = group->mDrawMap.begin(); i != group->mDrawMap.end(); ++i)
	{
		LLSpatialGroup::drawmap_elem_t& draw_vec = i->second;
		for (LLSpatialGroup::drawmap_elem_t::iterator j = draw_vec.begin(); j != draw_vec.end(); ++j)
		{
			LLDrawInfo* params = *j;
			if (params == draw_info)
			{
				LL_ERRS() << "LLDrawInfo deleted while actively referenced by LLPipeline." << LL_ENDL;
			}
		}
	}
}


void LLPipeline::checkReferences(LLDrawInfo* draw_info)
{
#if 0
	if (sCull)
	{
		for (LLCullResult::sg_iterator iter = sCull->beginVisibleGroups(); iter != sCull->endVisibleGroups(); ++iter)
		{
			LLSpatialGroup* group = *iter;
			check_references(group, draw_info);
		}

		for (LLCullResult::sg_iterator iter = sCull->beginAlphaGroups(); iter != sCull->endAlphaGroups(); ++iter)
		{
			LLSpatialGroup* group = *iter;
			check_references(group, draw_info);
		}

		for (LLCullResult::sg_iterator iter = sCull->beginDrawableGroups(); iter != sCull->endDrawableGroups(); ++iter)
		{
			LLSpatialGroup* group = *iter;
			check_references(group, draw_info);
		}
	}
#endif
}

void LLPipeline::checkReferences(LLSpatialGroup* group)
{
#if CHECK_PIPELINE_REFERENCES
	if (sCull)
	{
		for (LLCullResult::sg_iterator iter = sCull->beginVisibleGroups(); iter != sCull->endVisibleGroups(); ++iter)
		{
			if (group == *iter)
			{
				LL_ERRS() << "LLSpatialGroup deleted while actively referenced by LLPipeline." << LL_ENDL;
			}
		}

		for (LLCullResult::sg_iterator iter = sCull->beginAlphaGroups(); iter != sCull->endAlphaGroups(); ++iter)
		{
			if (group == *iter)
			{
				LL_ERRS() << "LLSpatialGroup deleted while actively referenced by LLPipeline." << LL_ENDL;
			}
		}

		for (LLCullResult::sg_iterator iter = sCull->beginDrawableGroups(); iter != sCull->endDrawableGroups(); ++iter)
		{
			if (group == *iter)
			{
				LL_ERRS() << "LLSpatialGroup deleted while actively referenced by LLPipeline." << LL_ENDL;
			}
		}
	}
#endif
}


bool LLPipeline::visibleObjectsInFrustum(LLCamera& camera)
{
	for (LLWorld::region_list_t::const_iterator iter = LLWorld::getInstance()->getRegionList().begin(); 
			iter != LLWorld::getInstance()->getRegionList().end(); ++iter)
	{
		LLViewerRegion* region = *iter;

		for (U32 i = 0; i < LLViewerRegion::NUM_PARTITIONS; i++)
		{
			LLSpatialPartition* part = region->getSpatialPartition(i);
			if (part)
			{
				if (hasRenderType(part->mDrawableType))
				{
					if (part->visibleObjectsInFrustum(camera))
					{
						return true;
					}
				}
			}
		}
	}

	return false;
}

bool LLPipeline::getVisibleExtents(LLCamera& camera, LLVector3& min, LLVector3& max)
{
	const F32 X = 65536.f;

	min = LLVector3(X,X,X);
	max = LLVector3(-X,-X,-X);

	LLViewerCamera::eCameraID saved_camera_id = LLViewerCamera::sCurCameraID;
	LLViewerCamera::sCurCameraID = LLViewerCamera::CAMERA_WORLD;

	bool res = true;

	for (LLWorld::region_list_t::const_iterator iter = LLWorld::getInstance()->getRegionList().begin(); 
			iter != LLWorld::getInstance()->getRegionList().end(); ++iter)
	{
		LLViewerRegion* region = *iter;

		for (U32 i = 0; i < LLViewerRegion::NUM_PARTITIONS; i++)
		{
			LLSpatialPartition* part = region->getSpatialPartition(i);
			if (part)
			{
				if (hasRenderType(part->mDrawableType))
				{
					if (!part->getVisibleExtents(camera, min, max))
					{
						res = false;
					}
				}
			}
		}
	}

	LLViewerCamera::sCurCameraID = saved_camera_id;

	return res;
}

static LLTrace::BlockTimerStatHandle FTM_CULL("Object Culling");

void LLPipeline::updateCull(LLCamera& camera, LLCullResult& result, S32 water_clip, LLPlane* planep)
{
	static LLCachedControl<bool> use_occlusion(gSavedSettings,"UseOcclusion");
	static bool can_use_occlusion = LLGLSLShader::sNoFixedFunction
									&& LLFeatureManager::getInstance()->isFeatureAvailable("UseOcclusion") 
									&& gGLManager.mHasOcclusionQuery;

	LL_RECORD_BLOCK_TIME(FTM_CULL);

	grabReferences(result);

	sCull->clear();

	bool to_texture = LLPipeline::sUseOcclusion > 1 && gPipeline.canUseVertexShaders();

	if (to_texture)
	{
		if (LLPipeline::sRenderDeferred && can_use_occlusion)
		{
			mOcclusionDepth.bindTarget();
		}
		else
		{
			mScreen.bindTarget();
		}
	}

	if (sUseOcclusion > 1)
	{
		gGL.setColorMask(false, false);
	}

	gGL.matrixMode(LLRender::MM_PROJECTION);
	gGL.pushMatrix();
	gGL.loadMatrix(gGLLastProjection);
	gGL.matrixMode(LLRender::MM_MODELVIEW);
	gGL.pushMatrix();
	gGLLastMatrix = NULL;
	gGL.loadMatrix(gGLLastModelView);

	LLGLDisable blend(GL_BLEND);
	LLGLDisable test(GL_ALPHA_TEST);
	gGL.getTexUnit(0)->unbind(LLTexUnit::TT_TEXTURE);

	LLGLDepthTest depth(GL_TRUE, GL_FALSE);

	bool bound_shader = false;
	if (gPipeline.canUseVertexShaders() && LLGLSLShader::sCurBoundShader == 0)
	{ //if no shader is currently bound, use the occlusion shader instead of fixed function if we can
		// (shadow render uses a special shader that clamps to clip planes)
		bound_shader = true;
		gOcclusionCubeProgram.bind();
	}
	
	if (sUseOcclusion > 1)
	{
		if (mCubeVB.isNull())
		{ //cube VB will be used for issuing occlusion queries
			mCubeVB = ll_create_cube_vb(LLVertexBuffer::MAP_VERTEX, GL_STATIC_DRAW_ARB);
		}
		mCubeVB->setBuffer(LLVertexBuffer::MAP_VERTEX);
	}
	
    if (!sReflectionRender)
    {
        camera.disableUserClipPlane();
    }

	for (LLWorld::region_list_t::const_iterator iter = LLWorld::getInstance()->getRegionList().begin(); 
			iter != LLWorld::getInstance()->getRegionList().end(); ++iter)
	{
		LLViewerRegion* region = *iter;

		for (U32 i = 0; i < LLViewerRegion::NUM_PARTITIONS; i++)
		{
			LLSpatialPartition* part = region->getSpatialPartition(i);
			if (part)
			{
				if (hasRenderType(part->mDrawableType))
				{
					part->cull(camera);
				}
			}
		}

		//scan the VO Cache tree
		LLVOCachePartition* vo_part = region->getVOCachePartition();
		if(vo_part)
		{
			bool do_occlusion_cull = can_use_occlusion && use_occlusion && !gUseWireframe && 0 > water_clip /* && !gViewerWindow->getProgressView()->getVisible()*/;
            do_occlusion_cull &= !sReflectionRender;
			vo_part->cull(camera, do_occlusion_cull);
		}
	}

	if (bound_shader)
	{
		gOcclusionCubeProgram.unbind();
	}

	if (hasRenderType(LLPipeline::RENDER_TYPE_SKY) && 
		gSky.mVOSkyp.notNull() && 
		gSky.mVOSkyp->mDrawable.notNull())
	{
		gSky.mVOSkyp->mDrawable->setVisible(camera);
		sCull->pushDrawable(gSky.mVOSkyp->mDrawable);
		gSky.updateCull();
		stop_glerror();
	}

	if (hasRenderType(LLPipeline::RENDER_TYPE_GROUND) && 
		!gPipeline.canUseWindLightShaders() &&
		gSky.mVOGroundp.notNull() && 
		gSky.mVOGroundp->mDrawable.notNull() &&
		!LLPipeline::sWaterReflections)
	{
		gSky.mVOGroundp->mDrawable->setVisible(camera);
		sCull->pushDrawable(gSky.mVOGroundp->mDrawable);
	}
	
	
    if (hasRenderType(LLPipeline::RENDER_TYPE_WL_SKY) && 
        gPipeline.canUseWindLightShaders() &&
        gSky.mVOWLSkyp.notNull() && 
        gSky.mVOWLSkyp->mDrawable.notNull())
    {
        gSky.mVOWLSkyp->mDrawable->setVisible(camera);
        sCull->pushDrawable(gSky.mVOWLSkyp->mDrawable);
    }

    bool render_water = !sReflectionRender && (hasRenderType(LLPipeline::RENDER_TYPE_WATER) || hasRenderType(LLPipeline::RENDER_TYPE_VOIDWATER));

    if (render_water)
    {
        LLWorld::getInstance()->precullWaterObjects(camera, sCull, render_water);
    }
	
	gGL.matrixMode(LLRender::MM_PROJECTION);
	gGL.popMatrix();
	gGL.matrixMode(LLRender::MM_MODELVIEW);
	gGL.popMatrix();

	if (sUseOcclusion > 1)
	{
		gGL.setColorMask(true, false);
	}

	if (to_texture)
	{
		if (LLPipeline::sRenderDeferred && can_use_occlusion)
		{
			mOcclusionDepth.flush();
		}
		else
		{
			mScreen.flush();
		}
	}
}

void LLPipeline::markNotCulled(LLSpatialGroup* group, LLCamera& camera)
{
	if (group->isEmpty())
	{ 
		return;
	}
	
	group->setVisible();

	if (LLViewerCamera::sCurCameraID == LLViewerCamera::CAMERA_WORLD)
	{
		group->updateDistance(camera);
	}
	
	const F32 MINIMUM_PIXEL_AREA = 16.f;

	if (group->mPixelArea < MINIMUM_PIXEL_AREA)
	{
		return;
	}

	const LLVector4a* bounds = group->getBounds();
	if (sMinRenderSize > 0.f && 
			llmax(llmax(bounds[1][0], bounds[1][1]), bounds[1][2]) < sMinRenderSize)
	{
		return;
	}

	assertInitialized();
	
	if (!group->getSpatialPartition()->mRenderByGroup)
	{ //render by drawable
		sCull->pushDrawableGroup(group);
	}
	else
	{   //render by group
		sCull->pushVisibleGroup(group);
	}

	mNumVisibleNodes++;
}

void LLPipeline::markOccluder(LLSpatialGroup* group)
{
	if (sUseOcclusion > 1 && group && !group->isOcclusionState(LLSpatialGroup::ACTIVE_OCCLUSION))
	{
		LLSpatialGroup* parent = group->getParent();

		if (!parent || !parent->isOcclusionState(LLSpatialGroup::OCCLUDED))
		{ //only mark top most occluders as active occlusion
			sCull->pushOcclusionGroup(group);
			group->setOcclusionState(LLSpatialGroup::ACTIVE_OCCLUSION);
				
			if (parent && 
				!parent->isOcclusionState(LLSpatialGroup::ACTIVE_OCCLUSION) &&
				parent->getElementCount() == 0 &&
				parent->needsUpdate())
			{
				sCull->pushOcclusionGroup(group);
				parent->setOcclusionState(LLSpatialGroup::ACTIVE_OCCLUSION);
			}
		}
	}
}

void LLPipeline::downsampleDepthBuffer(LLRenderTarget& source, LLRenderTarget& dest, LLRenderTarget* scratch_space)
{
	LLGLSLShader* last_shader = LLGLSLShader::sCurBoundShaderPtr;

	LLGLSLShader* shader = NULL;

	if (scratch_space)
	{
        GLint bits = 0;
        bits |= (source.hasStencil() && dest.hasStencil()) ? GL_STENCIL_BUFFER_BIT : 0;
        bits |= GL_DEPTH_BUFFER_BIT;
		scratch_space->copyContents(source, 
									0, 0, source.getWidth(), source.getHeight(), 
									0, 0, scratch_space->getWidth(), scratch_space->getHeight(), bits, GL_NEAREST);
	}

	dest.bindTarget();
	dest.clear(GL_DEPTH_BUFFER_BIT);

	LLStrider<LLVector3> vert; 
	mDeferredVB->getVertexStrider(vert);
	LLStrider<LLVector2> tc0;
		
	vert[0].set(-1,1,0);
	vert[1].set(-1,-3,0);
	vert[2].set(3,1,0);
	
	if (source.getUsage() == LLTexUnit::TT_RECT_TEXTURE)
	{
		shader = &gDownsampleDepthRectProgram;
		shader->bind();
		shader->uniform2f(sDelta, 1.f, 1.f);
		shader->uniform2f(LLShaderMgr::DEFERRED_SCREEN_RES, source.getWidth(), source.getHeight());
	}
	else
	{
		shader = &gDownsampleDepthProgram;
		shader->bind();
		shader->uniform2f(sDelta, 1.f/source.getWidth(), 1.f/source.getHeight());
		shader->uniform2f(LLShaderMgr::DEFERRED_SCREEN_RES, 1.f, 1.f);
	}

	gGL.getTexUnit(0)->bind(scratch_space ? scratch_space : &source, TRUE);

	{
		LLGLDepthTest depth(GL_TRUE, GL_TRUE, GL_ALWAYS);
		mDeferredVB->setBuffer(LLVertexBuffer::MAP_VERTEX);
		mDeferredVB->drawArrays(LLRender::TRIANGLES, 0, 3);
	}
	
	dest.flush();
	
	if (last_shader)
	{
		last_shader->bind();
	}
	else
	{
		shader->unbind();
	}
}

void LLPipeline::doOcclusion(LLCamera& camera, LLRenderTarget& source, LLRenderTarget& dest, LLRenderTarget* scratch_space)
{
	downsampleDepthBuffer(source, dest, scratch_space);
	dest.bindTarget();
	doOcclusion(camera);
	dest.flush();
}

void LLPipeline::doOcclusion(LLCamera& camera)
{
	if (LLPipeline::sUseOcclusion > 1 && !LLSpatialPartition::sTeleportRequested && 
		(sCull->hasOcclusionGroups() || LLVOCachePartition::sNeedsOcclusionCheck))
	{
		LLVertexBuffer::unbind();

		if (hasRenderDebugMask(LLPipeline::RENDER_DEBUG_OCCLUSION))
		{
			gGL.setColorMask(true, false, false, false);
		}
		else
		{
			gGL.setColorMask(false, false);
		}
		LLGLDisable blend(GL_BLEND);
		LLGLDisable test(GL_ALPHA_TEST);
		gGL.getTexUnit(0)->unbind(LLTexUnit::TT_TEXTURE);
		LLGLDepthTest depth(GL_TRUE, GL_FALSE);

		LLGLDisable cull(GL_CULL_FACE);

		
		bool bind_shader = LLGLSLShader::sNoFixedFunction && LLGLSLShader::sCurBoundShader == 0;
		if (bind_shader)
		{
			if (LLPipeline::sShadowRender)
			{
				gDeferredShadowCubeProgram.bind();
			}
			else
			{
				gOcclusionCubeProgram.bind();
			}
		}

		if (mCubeVB.isNull())
		{ //cube VB will be used for issuing occlusion queries
			mCubeVB = ll_create_cube_vb(LLVertexBuffer::MAP_VERTEX, GL_STATIC_DRAW_ARB);
		}
		mCubeVB->setBuffer(LLVertexBuffer::MAP_VERTEX);

		for (LLCullResult::sg_iterator iter = sCull->beginOcclusionGroups(); iter != sCull->endOcclusionGroups(); ++iter)
		{
			LLSpatialGroup* group = *iter;
			group->doOcclusion(&camera);
			group->clearOcclusionState(LLSpatialGroup::ACTIVE_OCCLUSION);
		}
	
		//apply occlusion culling to object cache tree
		for (LLWorld::region_list_t::const_iterator iter = LLWorld::getInstance()->getRegionList().begin(); 
			iter != LLWorld::getInstance()->getRegionList().end(); ++iter)
		{
			LLVOCachePartition* vo_part = (*iter)->getVOCachePartition();
			if(vo_part)
			{
				vo_part->processOccluders(&camera);
			}
		}

		if (bind_shader)
		{
			if (LLPipeline::sShadowRender)
			{
				gDeferredShadowCubeProgram.unbind();
			}
			else
			{
				gOcclusionCubeProgram.unbind();
			}
		}

		gGL.setColorMask(true, false);
	}
}
	
bool LLPipeline::updateDrawableGeom(LLDrawable* drawablep, bool priority)
{
	bool update_complete = drawablep->updateGeometry(priority);
	if (update_complete && assertInitialized())
	{
		drawablep->setState(LLDrawable::BUILT);
	}
	return update_complete;
}

static LLTrace::BlockTimerStatHandle FTM_SEED_VBO_POOLS("Seed VBO Pool");

static LLTrace::BlockTimerStatHandle FTM_UPDATE_GL("Update GL");

void LLPipeline::updateGL()
{
	{
		LL_RECORD_BLOCK_TIME(FTM_UPDATE_GL);
		while (!LLGLUpdate::sGLQ.empty())
		{
			LLGLUpdate* glu = LLGLUpdate::sGLQ.front();
			glu->updateGL();
			glu->mInQ = FALSE;
			LLGLUpdate::sGLQ.pop_front();
		}
	}

	{ //seed VBO Pools
		LL_RECORD_BLOCK_TIME(FTM_SEED_VBO_POOLS);
		LLVertexBuffer::seedPools();
	}
}

static LLTrace::BlockTimerStatHandle FTM_REBUILD_PRIORITY_GROUPS("Rebuild Priority Groups");

void LLPipeline::clearRebuildGroups()
{
	LLSpatialGroup::sg_vector_t	hudGroups;

	mGroupQ1Locked = true;
	// Iterate through all drawables on the priority build queue,
	for (LLSpatialGroup::sg_vector_t::iterator iter = mGroupQ1.begin();
		 iter != mGroupQ1.end(); ++iter)
	{
		LLSpatialGroup* group = *iter;

		// If the group contains HUD objects, save the group
		if (group->isHUDGroup())
		{
			hudGroups.push_back(group);
		}
		// Else, no HUD objects so clear the build state
		else
		{
			group->clearState(LLSpatialGroup::IN_BUILD_Q1);
		}
	}

	// Clear the group
	mGroupQ1.clear();

	// Copy the saved HUD groups back in
	mGroupQ1.assign(hudGroups.begin(), hudGroups.end());
	mGroupQ1Locked = false;

	// Clear the HUD groups
	hudGroups.clear();

	mGroupQ2Locked = true;
	for (LLSpatialGroup::sg_vector_t::iterator iter = mGroupQ2.begin();
		 iter != mGroupQ2.end(); ++iter)
	{
		LLSpatialGroup* group = *iter;

		// If the group contains HUD objects, save the group
		if (group->isHUDGroup())
		{
			hudGroups.push_back(group);
		}
		// Else, no HUD objects so clear the build state
		else
		{
			group->clearState(LLSpatialGroup::IN_BUILD_Q2);
		}
	}	
	// Clear the group
	mGroupQ2.clear();

	// Copy the saved HUD groups back in
	mGroupQ2.assign(hudGroups.begin(), hudGroups.end());
	mGroupQ2Locked = false;
}

void LLPipeline::clearRebuildDrawables()
{
	// Clear all drawables on the priority build queue,
	for (LLDrawable::drawable_list_t::iterator iter = mBuildQ1.begin();
		 iter != mBuildQ1.end(); ++iter)
	{
		LLDrawable* drawablep = *iter;
		if (drawablep && !drawablep->isDead())
		{
			drawablep->clearState(LLDrawable::IN_REBUILD_Q2);
			drawablep->clearState(LLDrawable::IN_REBUILD_Q1);
		}
	}
	mBuildQ1.clear();

	// clear drawables on the non-priority build queue
	for (LLDrawable::drawable_list_t::iterator iter = mBuildQ2.begin();
		 iter != mBuildQ2.end(); ++iter)
	{
		LLDrawable* drawablep = *iter;
		if (!drawablep->isDead())
		{
			drawablep->clearState(LLDrawable::IN_REBUILD_Q2);
		}
	}	
	mBuildQ2.clear();
	
	//clear all moving bridges
	for (LLDrawable::drawable_vector_t::iterator iter = mMovedBridge.begin();
		 iter != mMovedBridge.end(); ++iter)
	{
		LLDrawable *drawablep = *iter;
		drawablep->clearState(LLDrawable::EARLY_MOVE | LLDrawable::MOVE_UNDAMPED | LLDrawable::ON_MOVE_LIST | LLDrawable::ANIMATED_CHILD);
	}
	mMovedBridge.clear();

	//clear all moving drawables
	for (LLDrawable::drawable_vector_t::iterator iter = mMovedList.begin();
		 iter != mMovedList.end(); ++iter)
	{
		LLDrawable *drawablep = *iter;
		drawablep->clearState(LLDrawable::EARLY_MOVE | LLDrawable::MOVE_UNDAMPED | LLDrawable::ON_MOVE_LIST | LLDrawable::ANIMATED_CHILD);
	}
	mMovedList.clear();
}

void LLPipeline::rebuildPriorityGroups()
{
	LL_RECORD_BLOCK_TIME(FTM_REBUILD_PRIORITY_GROUPS);
	LLTimer update_timer;
	assertInitialized();

	gMeshRepo.notifyLoadedMeshes();

	mGroupQ1Locked = true;
	// Iterate through all drawables on the priority build queue,
	for (LLSpatialGroup::sg_vector_t::iterator iter = mGroupQ1.begin();
		 iter != mGroupQ1.end(); ++iter)
	{
		LLSpatialGroup* group = *iter;
		group->rebuildGeom();
		group->clearState(LLSpatialGroup::IN_BUILD_Q1);
	}

	mGroupSaveQ1 = mGroupQ1;
	mGroupQ1.clear();
	mGroupQ1Locked = false;

}

static LLTrace::BlockTimerStatHandle FTM_REBUILD_GROUPS("Rebuild Groups");

void LLPipeline::rebuildGroups()
{
	if (mGroupQ2.empty())
	{
		return;
	}

	LL_RECORD_BLOCK_TIME(FTM_REBUILD_GROUPS);
	mGroupQ2Locked = true;
	// Iterate through some drawables on the non-priority build queue
	S32 size = (S32) mGroupQ2.size();
	S32 min_count = llclamp((S32) ((F32) (size * size)/4096*0.25f), 1, size);
			
	S32 count = 0;
	
	std::sort(mGroupQ2.begin(), mGroupQ2.end(), LLSpatialGroup::CompareUpdateUrgency());

	LLSpatialGroup::sg_vector_t::iterator iter;
	LLSpatialGroup::sg_vector_t::iterator last_iter = mGroupQ2.begin();

	for (iter = mGroupQ2.begin();
		 iter != mGroupQ2.end() && count <= min_count; ++iter)
	{
		LLSpatialGroup* group = *iter;
		last_iter = iter;

		if (!group->isDead())
		{
			group->rebuildGeom();
			
			if (group->getSpatialPartition()->mRenderByGroup)
			{
				count++;
			}
		}

		group->clearState(LLSpatialGroup::IN_BUILD_Q2);
	}	

	mGroupQ2.erase(mGroupQ2.begin(), ++last_iter);

	mGroupQ2Locked = false;

	updateMovedList(mMovedBridge);
}

void LLPipeline::updateGeom(F32 max_dtime)
{
	LLTimer update_timer;
	LLPointer<LLDrawable> drawablep;

	LL_RECORD_BLOCK_TIME(FTM_GEO_UPDATE);

	assertInitialized();

	// notify various object types to reset internal cost metrics, etc.
	// for now, only LLVOVolume does this to throttle LOD changes
	LLVOVolume::preUpdateGeom();

	// Iterate through all drawables on the priority build queue,
	for (LLDrawable::drawable_list_t::iterator iter = mBuildQ1.begin();
		 iter != mBuildQ1.end();)
	{
		LLDrawable::drawable_list_t::iterator curiter = iter++;
		LLDrawable* drawablep = *curiter;
		if (drawablep && !drawablep->isDead())
		{
			if (drawablep->isState(LLDrawable::IN_REBUILD_Q2))
			{
				drawablep->clearState(LLDrawable::IN_REBUILD_Q2);
				LLDrawable::drawable_list_t::iterator find = std::find(mBuildQ2.begin(), mBuildQ2.end(), drawablep);
				if (find != mBuildQ2.end())
				{
					mBuildQ2.erase(find);
				}
			}

			if (drawablep->isUnload())
			{
				drawablep->unload();
				drawablep->clearState(LLDrawable::FOR_UNLOAD);
			}

			if (updateDrawableGeom(drawablep, TRUE))
			{
				drawablep->clearState(LLDrawable::IN_REBUILD_Q1);
				mBuildQ1.erase(curiter);
			}
		}
		else
		{
			mBuildQ1.erase(curiter);
		}
	}
		
	// Iterate through some drawables on the non-priority build queue
	S32 min_count = 16;
	S32 size = (S32) mBuildQ2.size();
	if (size > 1024)
	{
		min_count = llclamp((S32) (size * (F32) size/4096), 16, size);
	}
		
	S32 count = 0;
	
	max_dtime = llmax(update_timer.getElapsedTimeF32()+0.001f, F32SecondsImplicit(max_dtime));
	LLSpatialGroup* last_group = NULL;
	LLSpatialBridge* last_bridge = NULL;

	for (LLDrawable::drawable_list_t::iterator iter = mBuildQ2.begin();
		 iter != mBuildQ2.end(); )
	{
		LLDrawable::drawable_list_t::iterator curiter = iter++;
		LLDrawable* drawablep = *curiter;

		LLSpatialBridge* bridge = drawablep->isRoot() ? drawablep->getSpatialBridge() :
									drawablep->getParent()->getSpatialBridge();

		if (drawablep->getSpatialGroup() != last_group && 
			(!last_bridge || bridge != last_bridge) &&
			(update_timer.getElapsedTimeF32() >= max_dtime) && count > min_count)
		{
			break;
		}

		//make sure updates don't stop in the middle of a spatial group
		//to avoid thrashing (objects are enqueued by group)
		last_group = drawablep->getSpatialGroup();
		last_bridge = bridge;

		bool update_complete = true;
		if (!drawablep->isDead())
		{
			update_complete = updateDrawableGeom(drawablep, FALSE);
			count++;
		}
		if (update_complete)
		{
			drawablep->clearState(LLDrawable::IN_REBUILD_Q2);
			mBuildQ2.erase(curiter);
		}
	}	

	updateMovedList(mMovedBridge);
}

void LLPipeline::markVisible(LLDrawable *drawablep, LLCamera& camera)
{
	if(drawablep && !drawablep->isDead())
	{
		if (drawablep->isSpatialBridge())
		{
			const LLDrawable* root = ((LLSpatialBridge*) drawablep)->mDrawable;
			llassert(root); // trying to catch a bad assumption
					
			if (root && //  // this test may not be needed, see above
					root->getVObj()->isAttachment())
			{
				LLDrawable* rootparent = root->getParent();
				if (rootparent) // this IS sometimes NULL
				{
					LLViewerObject *vobj = rootparent->getVObj();
					llassert(vobj); // trying to catch a bad assumption
					if (vobj) // this test may not be needed, see above
					{
						LLVOAvatar* av = vobj->asAvatar();
						// <FS:Ansariel> Fix LL impostor hacking; Don't render impostored avatars unless it needs an update
						//if (av && (av->isImpostor() 
						//	|| av->isInMuteList()
						//	|| (LLVOAvatar::AV_DO_NOT_RENDER == av->getVisualMuteSettings() && !av->needsImpostorUpdate()) ))
						if (av && av->isImpostor() && !av->needsImpostorUpdate())
						// </FS:Ansariel>
						{
							return;
						}
					}
				}
			}
			sCull->pushBridge((LLSpatialBridge*) drawablep);
		}
		else
		{
		
			sCull->pushDrawable(drawablep);
		}

		drawablep->setVisible(camera);
	}
}

void LLPipeline::markMoved(LLDrawable *drawablep, bool damped_motion)
{
	if (!drawablep)
	{
		//LL_ERRS() << "Sending null drawable to moved list!" << LL_ENDL;
		return;
	}
	
	if (drawablep->isDead())
	{
		LL_WARNS() << "Marking NULL or dead drawable moved!" << LL_ENDL;
		return;
	}
	
	if (drawablep->getParent()) 
	{
		//ensure that parent drawables are moved first
		markMoved(drawablep->getParent(), damped_motion);
	}

	assertInitialized();

	if (!drawablep->isState(LLDrawable::ON_MOVE_LIST))
	{
		if (drawablep->isSpatialBridge())
		{
			mMovedBridge.push_back(drawablep);
		}
		else
		{
			mMovedList.push_back(drawablep);
		}
		drawablep->setState(LLDrawable::ON_MOVE_LIST);
	}
	if (! damped_motion)
	{
		drawablep->setState(LLDrawable::MOVE_UNDAMPED); // UNDAMPED trumps DAMPED
	}
	else if (drawablep->isState(LLDrawable::MOVE_UNDAMPED))
	{
		drawablep->clearState(LLDrawable::MOVE_UNDAMPED);
	}
}

void LLPipeline::markShift(LLDrawable *drawablep)
{
	if (!drawablep || drawablep->isDead())
	{
		return;
	}

	assertInitialized();

	if (!drawablep->isState(LLDrawable::ON_SHIFT_LIST))
	{
		drawablep->getVObj()->setChanged(LLXform::SHIFTED | LLXform::SILHOUETTE);
		if (drawablep->getParent()) 
		{
			markShift(drawablep->getParent());
		}
		mShiftList.push_back(drawablep);
		drawablep->setState(LLDrawable::ON_SHIFT_LIST);
	}
}

static LLTrace::BlockTimerStatHandle FTM_SHIFT_DRAWABLE("Shift Drawable");
static LLTrace::BlockTimerStatHandle FTM_SHIFT_OCTREE("Shift Octree");
static LLTrace::BlockTimerStatHandle FTM_SHIFT_HUD("Shift HUD");

void LLPipeline::shiftObjects(const LLVector3 &offset)
{
	assertInitialized();

	glClear(GL_DEPTH_BUFFER_BIT);
	gDepthDirty = true;
		
	LLVector4a offseta;
	offseta.load3(offset.mV);

	{
		LL_RECORD_BLOCK_TIME(FTM_SHIFT_DRAWABLE);

		for (LLDrawable::drawable_vector_t::iterator iter = mShiftList.begin();
			 iter != mShiftList.end(); iter++)
		{
			LLDrawable *drawablep = *iter;
			if (drawablep->isDead())
			{
				continue;
			}	
			drawablep->shiftPos(offseta);	
			drawablep->clearState(LLDrawable::ON_SHIFT_LIST);
		}
		mShiftList.resize(0);
	}

	
	{
		LL_RECORD_BLOCK_TIME(FTM_SHIFT_OCTREE);
		for (LLWorld::region_list_t::const_iterator iter = LLWorld::getInstance()->getRegionList().begin(); 
				iter != LLWorld::getInstance()->getRegionList().end(); ++iter)
		{
			LLViewerRegion* region = *iter;
			for (U32 i = 0; i < LLViewerRegion::NUM_PARTITIONS; i++)
			{
				LLSpatialPartition* part = region->getSpatialPartition(i);
				if (part)
				{
					part->shift(offseta);
				}
			}
		}
	}

	{
		LL_RECORD_BLOCK_TIME(FTM_SHIFT_HUD);
		LLHUDText::shiftAll(offset);
		LLHUDNameTag::shiftAll(offset);
	}
	display_update_camera();
}

void LLPipeline::markTextured(LLDrawable *drawablep)
{
	if (drawablep && !drawablep->isDead() && assertInitialized())
	{
		mRetexturedList.insert(drawablep);
	}
}

void LLPipeline::markGLRebuild(LLGLUpdate* glu)
{
	if (glu && !glu->mInQ)
	{
		LLGLUpdate::sGLQ.push_back(glu);
		glu->mInQ = TRUE;
	}
}

void LLPipeline::markPartitionMove(LLDrawable* drawable)
{
	if (!drawable->isState(LLDrawable::PARTITION_MOVE) && 
		!drawable->getPositionGroup().equals3(LLVector4a::getZero()))
	{
		drawable->setState(LLDrawable::PARTITION_MOVE);
		mPartitionQ.push_back(drawable);
	}
}

static LLTrace::BlockTimerStatHandle FTM_PROCESS_PARTITIONQ("PartitionQ");
void LLPipeline::processPartitionQ()
{
	LL_RECORD_BLOCK_TIME(FTM_PROCESS_PARTITIONQ);

	// <FS:ND> A vector is much better suited for the use case of mPartitionQ
	// for (LLDrawable::drawable_list_t::iterator iter = mPartitionQ.begin(); iter != mPartitionQ.end(); ++iter)
	for (LLDrawable::drawable_vector_t::iterator iter = mPartitionQ.begin(); iter != mPartitionQ.end(); ++iter)
	// </FS:ND>
	{
		LLDrawable* drawable = *iter;
		if (!drawable->isDead())
		{
			drawable->updateBinRadius();
			drawable->movePartition();
		}
		drawable->clearState(LLDrawable::PARTITION_MOVE);
	}

	mPartitionQ.clear();
}

void LLPipeline::markMeshDirty(LLSpatialGroup* group)
{
	mMeshDirtyGroup.push_back(group);
}

void LLPipeline::markRebuild(LLSpatialGroup* group, bool priority)
{
	if (group && !group->isDead() && group->getSpatialPartition())
	{
		if (group->getSpatialPartition()->mPartitionType == LLViewerRegion::PARTITION_HUD)
		{
			priority = true;
		}

		if (priority)
		{
			if (!group->hasState(LLSpatialGroup::IN_BUILD_Q1))
			{
				llassert_always(!mGroupQ1Locked);

				mGroupQ1.push_back(group);
				group->setState(LLSpatialGroup::IN_BUILD_Q1);

				if (group->hasState(LLSpatialGroup::IN_BUILD_Q2))
				{
					LLSpatialGroup::sg_vector_t::iterator iter = std::find(mGroupQ2.begin(), mGroupQ2.end(), group);
					if (iter != mGroupQ2.end())
					{
						mGroupQ2.erase(iter);
					}
					group->clearState(LLSpatialGroup::IN_BUILD_Q2);
				}
			}
		}
		else if (!group->hasState(LLSpatialGroup::IN_BUILD_Q2 | LLSpatialGroup::IN_BUILD_Q1))
		{
			llassert_always(!mGroupQ2Locked);
			mGroupQ2.push_back(group);
			group->setState(LLSpatialGroup::IN_BUILD_Q2);

		}
	}
}

void LLPipeline::markRebuild(LLDrawable *drawablep, LLDrawable::EDrawableFlags flag, bool priority)
{
	if (drawablep && !drawablep->isDead() && assertInitialized())
	{
		//<FS:Beq> avoid unfortunate sleep during trylock by static check
		//if(debugLoggingEnabled("AnimatedObjectsLinkset"))
		static auto debug_logging_on = debugLoggingEnabled("AnimatedObjectsLinkset");
		if (debug_logging_on)
		//</FS:Beq>
        {
            LLVOVolume *vol_obj = drawablep->getVOVolume();
            if (vol_obj && vol_obj->isAnimatedObject() && vol_obj->isRiggedMesh())
            {
                std::string vobj_name = llformat("Vol%p", vol_obj);
                F32 est_tris = vol_obj->getEstTrianglesMax();
                LL_DEBUGS("AnimatedObjectsLinkset") << vobj_name << " markRebuild, tris " << est_tris 
                                                    << " priority " << (S32) priority << " flag " << std::hex << flag << LL_ENDL; 
            }
        }
    
		if (!drawablep->isState(LLDrawable::BUILT))
		{
			priority = true;
		}
		if (priority)
		{
			if (!drawablep->isState(LLDrawable::IN_REBUILD_Q1))
			{
				mBuildQ1.push_back(drawablep);
				drawablep->setState(LLDrawable::IN_REBUILD_Q1); // mark drawable as being in priority queue
			}
		}
		else if (!drawablep->isState(LLDrawable::IN_REBUILD_Q2))
		{
			mBuildQ2.push_back(drawablep);
			drawablep->setState(LLDrawable::IN_REBUILD_Q2); // need flag here because it is just a list
		}
		// <FS:Ansariel> FIRE-16485: Crash when calling texture refresh on an object that has a blacklisted copy
		//if (flag & (LLDrawable::REBUILD_VOLUME | LLDrawable::REBUILD_POSITION))
		if ((flag & (LLDrawable::REBUILD_VOLUME | LLDrawable::REBUILD_POSITION)) && drawablep->getVObj().notNull())
		// </FS:Ansariel>
		{
			drawablep->getVObj()->setChanged(LLXform::SILHOUETTE);
		}
		drawablep->setState(flag);
	}
}

static LLTrace::BlockTimerStatHandle FTM_RESET_DRAWORDER("Reset Draw Order");

void LLPipeline::stateSort(LLCamera& camera, LLCullResult &result)
{
	if (hasAnyRenderType(LLPipeline::RENDER_TYPE_AVATAR,
					  LLPipeline::RENDER_TYPE_GROUND,
					  LLPipeline::RENDER_TYPE_TERRAIN,
					  LLPipeline::RENDER_TYPE_TREE,
					  LLPipeline::RENDER_TYPE_SKY,
					  LLPipeline::RENDER_TYPE_VOIDWATER,
					  LLPipeline::RENDER_TYPE_WATER,
					  LLPipeline::END_RENDER_TYPES))
	{
		//clear faces from face pools
		LL_RECORD_BLOCK_TIME(FTM_RESET_DRAWORDER);
		gPipeline.resetDrawOrders();
	}

	LL_RECORD_BLOCK_TIME(FTM_STATESORT);

	//LLVertexBuffer::unbind();

	grabReferences(result);
	for (LLCullResult::sg_iterator iter = sCull->beginDrawableGroups(); iter != sCull->endDrawableGroups(); ++iter)
	{
		LLSpatialGroup* group = *iter;
		group->checkOcclusion();
		if (sUseOcclusion > 1 && group->isOcclusionState(LLSpatialGroup::OCCLUDED))
		{
			markOccluder(group);
		}
		else
		{
			group->setVisible();
			for (LLSpatialGroup::element_iter i = group->getDataBegin(); i != group->getDataEnd(); ++i)
			{
                LLDrawable* drawablep = (LLDrawable*)(*i)->getDrawable();
				markVisible(drawablep, camera);
			}

			if (!sDelayVBUpdate)
			{ //rebuild mesh as soon as we know it's visible
				group->rebuildMesh();
			}
		}
	}

	if (LLViewerCamera::sCurCameraID == LLViewerCamera::CAMERA_WORLD)
	{
		LLSpatialGroup* last_group = NULL;
		BOOL fov_changed = LLViewerCamera::getInstance()->isDefaultFOVChanged();
		for (LLCullResult::bridge_iterator i = sCull->beginVisibleBridge(); i != sCull->endVisibleBridge(); ++i)
		{
			LLCullResult::bridge_iterator cur_iter = i;
			LLSpatialBridge* bridge = *cur_iter;
			LLSpatialGroup* group = bridge->getSpatialGroup();

			if (last_group == NULL)
			{
				last_group = group;
			}

			if (!bridge->isDead() && group && !group->isOcclusionState(LLSpatialGroup::OCCLUDED))
			{
				stateSort(bridge, camera, fov_changed);
			}

			if (LLViewerCamera::sCurCameraID == LLViewerCamera::CAMERA_WORLD &&
				last_group != group && last_group->changeLOD())
			{
				last_group->mLastUpdateDistance = last_group->mDistance;
			}

			last_group = group;
		}

		if (LLViewerCamera::sCurCameraID == LLViewerCamera::CAMERA_WORLD &&
			last_group && last_group->changeLOD())
		{
			last_group->mLastUpdateDistance = last_group->mDistance;
		}
	}

	for (LLCullResult::sg_iterator iter = sCull->beginVisibleGroups(); iter != sCull->endVisibleGroups(); ++iter)
	{
		LLSpatialGroup* group = *iter;
		group->checkOcclusion();
		if (sUseOcclusion > 1 && group->isOcclusionState(LLSpatialGroup::OCCLUDED))
		{
			markOccluder(group);
		}
		else
		{
			group->setVisible();
			stateSort(group, camera);

			if (!sDelayVBUpdate)
			{ //rebuild mesh as soon as we know it's visible
				group->rebuildMesh();
			}
		}
	}
	
	{
		LL_RECORD_BLOCK_TIME(FTM_STATESORT_DRAWABLE);
		for (LLCullResult::drawable_iterator iter = sCull->beginVisibleList();
			 iter != sCull->endVisibleList(); ++iter)
		{
			LLDrawable *drawablep = *iter;
			if (!drawablep->isDead())
			{
				stateSort(drawablep, camera);
			}
		}
	}
		
	postSort(camera);	
}

void LLPipeline::stateSort(LLSpatialGroup* group, LLCamera& camera)
{
	if (group->changeLOD())
	{
		for (LLSpatialGroup::element_iter i = group->getDataBegin(); i != group->getDataEnd(); ++i)
		{
            LLDrawable* drawablep = (LLDrawable*)(*i)->getDrawable();            
			stateSort(drawablep, camera);
		}

		if (LLViewerCamera::sCurCameraID == LLViewerCamera::CAMERA_WORLD)
		{ //avoid redundant stateSort calls
			group->mLastUpdateDistance = group->mDistance;
		}
	}

}

void LLPipeline::stateSort(LLSpatialBridge* bridge, LLCamera& camera, BOOL fov_changed)
{
	if (bridge->getSpatialGroup()->changeLOD() || fov_changed)
	{
		bool force_update = false;
		bridge->updateDistance(camera, force_update);
	}
}

void LLPipeline::stateSort(LLDrawable* drawablep, LLCamera& camera)
{
	if (!drawablep
		|| drawablep->isDead() 
		|| !hasRenderType(drawablep->getRenderType()))
	{
		return;
	}
	
    // SL-11353
    // ignore our own geo when rendering spotlight shadowmaps...
    // 
    if (RenderSpotLight && drawablep == RenderSpotLight)
    {
        return;
    }

	if (LLSelectMgr::getInstance()->mHideSelectedObjects)
	{
//		if (drawablep->getVObj().notNull() &&
//			drawablep->getVObj()->isSelected())
// [RLVa:KB] - Checked: 2010-09-28 (RLVa-1.2.1f) | Modified: RLVa-1.2.1f
		const LLViewerObject* pObj = drawablep->getVObj();
		if ( (pObj) && (pObj->isSelected()) && 
			 ( (!RlvActions::isRlvEnabled()) || 
			   ( ((!pObj->isHUDAttachment()) || (!gRlvAttachmentLocks.isLockedAttachment(pObj->getRootEdit()))) && 
				 (RlvActions::canEdit(pObj)) ) ) )
// [/RVLa:KB]
		{
			return;
		}
	}

	if (drawablep->isAvatar())
	{ //don't draw avatars beyond render distance or if we don't have a spatial group.
		if ((drawablep->getSpatialGroup() == NULL) || 
			(drawablep->getSpatialGroup()->mDistance > LLVOAvatar::sRenderDistance))
		{
			return;
		}

		LLVOAvatar* avatarp = (LLVOAvatar*) drawablep->getVObj().get();
		if (!avatarp->isVisible())
		{
			return;
		}
	}

	assertInitialized();

	if (hasRenderType(drawablep->mRenderType))
	{
		if (!drawablep->isState(LLDrawable::INVISIBLE|LLDrawable::FORCE_INVISIBLE))
		{
			drawablep->setVisible(camera, NULL, FALSE);
		}
	}

	if (LLViewerCamera::sCurCameraID == LLViewerCamera::CAMERA_WORLD)
	{
		//if (drawablep->isVisible()) isVisible() check here is redundant, if it wasn't visible, it wouldn't be here
		{
			if (!drawablep->isActive())
			{
				bool force_update = false;
				drawablep->updateDistance(camera, force_update);
			}
			else if (drawablep->isAvatar())
			{
				bool force_update = false;
				drawablep->updateDistance(camera, force_update); // calls vobj->updateLOD() which calls LLVOAvatar::updateVisibility()
			}
		}
	}

	if (!drawablep->getVOVolume())
	{
		for (LLDrawable::face_list_t::iterator iter = drawablep->mFaces.begin();
				iter != drawablep->mFaces.end(); iter++)
		{
			LLFace* facep = *iter;

			if (facep->hasGeometry())
			{
				if (facep->getPool())
				{
					facep->getPool()->enqueue(facep);
				}
				else
				{
					break;
				}
			}
		}
	}
	
	mNumVisibleFaces += drawablep->getNumFaces();
}


void forAllDrawables(LLCullResult::sg_iterator begin, 
					 LLCullResult::sg_iterator end,
					 void (*func)(LLDrawable*))
{
	for (LLCullResult::sg_iterator i = begin; i != end; ++i)
	{
		for (LLSpatialGroup::element_iter j = (*i)->getDataBegin(); j != (*i)->getDataEnd(); ++j)
		{
			if((*j)->hasDrawable())
			{
				func((LLDrawable*)(*j)->getDrawable());	
			}
		}
	}
}

void LLPipeline::forAllVisibleDrawables(void (*func)(LLDrawable*))
{
	forAllDrawables(sCull->beginDrawableGroups(), sCull->endDrawableGroups(), func);
	forAllDrawables(sCull->beginVisibleGroups(), sCull->endVisibleGroups(), func);
}

//function for creating scripted beacons
void renderScriptedBeacons(LLDrawable* drawablep)
{
	LLViewerObject *vobj = drawablep->getVObj();
	if (vobj 
		&& !vobj->isAvatar() 
		&& !vobj->getParent()
		&& vobj->flagScripted())
	{
		if (gPipeline.sRenderBeacons)
		{
			gObjectList.addDebugBeacon(vobj->getPositionAgent(), "", LLColor4(1.f, 0.f, 0.f, 0.5f), LLColor4(1.f, 1.f, 1.f, 0.5f), LLPipeline::DebugBeaconLineWidth);
		}

		if (gPipeline.sRenderHighlight)
		{
			S32 face_id;
			S32 count = drawablep->getNumFaces();
			for (face_id = 0; face_id < count; face_id++)
			{
				LLFace * facep = drawablep->getFace(face_id);
				if (facep) 
				{
					gPipeline.mHighlightFaces.push_back(facep);
				}
			}
		}
	}
}

void renderScriptedTouchBeacons(LLDrawable* drawablep)
{
	LLViewerObject *vobj = drawablep->getVObj();
	if (vobj 
		&& !vobj->isAvatar() 
		&& !vobj->getParent()
		&& vobj->flagScripted()
		&& vobj->flagHandleTouch())
	{
		if (gPipeline.sRenderBeacons)
		{
			gObjectList.addDebugBeacon(vobj->getPositionAgent(), "", LLColor4(1.f, 0.f, 0.f, 0.5f), LLColor4(1.f, 1.f, 1.f, 0.5f), LLPipeline::DebugBeaconLineWidth);
		}

		if (gPipeline.sRenderHighlight)
		{
			S32 face_id;
			S32 count = drawablep->getNumFaces();
			for (face_id = 0; face_id < count; face_id++)
			{
				LLFace * facep = drawablep->getFace(face_id);
				if (facep)
				{
					gPipeline.mHighlightFaces.push_back(facep);
			}
		}
	}
}
}

void renderPhysicalBeacons(LLDrawable* drawablep)
{
	LLViewerObject *vobj = drawablep->getVObj();
	if (vobj 
		&& !vobj->isAvatar() 
		//&& !vobj->getParent()
		&& vobj->flagUsePhysics())
	{
		if (gPipeline.sRenderBeacons)
		{
			gObjectList.addDebugBeacon(vobj->getPositionAgent(), "", LLColor4(0.f, 1.f, 0.f, 0.5f), LLColor4(1.f, 1.f, 1.f, 0.5f), LLPipeline::DebugBeaconLineWidth);
		}

		if (gPipeline.sRenderHighlight)
		{
			S32 face_id;
			S32 count = drawablep->getNumFaces();
			for (face_id = 0; face_id < count; face_id++)
			{
				LLFace * facep = drawablep->getFace(face_id);
				if (facep)
				{
					gPipeline.mHighlightFaces.push_back(facep);
			}
		}
	}
}
}

void renderMOAPBeacons(LLDrawable* drawablep)
{
	LLViewerObject *vobj = drawablep->getVObj();

	if(!vobj || vobj->isAvatar())
		return;

	bool beacon=false;
	U8 tecount=vobj->getNumTEs();
	for(int x=0;x<tecount;x++)
	{
		if(vobj->getTEref(x).hasMedia())
		{
			beacon=true;
			break;
		}
	}
	if(beacon)
	{
		if (gPipeline.sRenderBeacons)
		{
			gObjectList.addDebugBeacon(vobj->getPositionAgent(), "", LLColor4(1.f, 1.f, 1.f, 0.5f), LLColor4(1.f, 1.f, 1.f, 0.5f), LLPipeline::DebugBeaconLineWidth);
		}

		if (gPipeline.sRenderHighlight)
		{
			S32 face_id;
			S32 count = drawablep->getNumFaces();
			for (face_id = 0; face_id < count; face_id++)
			{
				LLFace * facep = drawablep->getFace(face_id);
				if (facep)
				{
					gPipeline.mHighlightFaces.push_back(facep);
			}
		}
	}
}
}

void renderParticleBeacons(LLDrawable* drawablep)
{
	// Look for attachments, objects, etc.
	LLViewerObject *vobj = drawablep->getVObj();
	if (vobj 
		&& vobj->isParticleSource())
	{
		if (gPipeline.sRenderBeacons)
		{
			LLColor4 light_blue(0.5f, 0.5f, 1.f, 0.5f);
			gObjectList.addDebugBeacon(vobj->getPositionAgent(), "", light_blue, LLColor4(1.f, 1.f, 1.f, 0.5f), LLPipeline::DebugBeaconLineWidth);
		}

		if (gPipeline.sRenderHighlight)
		{
			S32 face_id;
			S32 count = drawablep->getNumFaces();
			for (face_id = 0; face_id < count; face_id++)
			{
				LLFace * facep = drawablep->getFace(face_id);
				if (facep)
				{
					gPipeline.mHighlightFaces.push_back(facep);
			}
		}
	}
}
}

void renderSoundHighlights(LLDrawable* drawablep)
{
	// Look for attachments, objects, etc.
	LLViewerObject *vobj = drawablep->getVObj();
	if (vobj && vobj->isAudioSource())
	{
		if (gPipeline.sRenderHighlight)
		{
			S32 face_id;
			S32 count = drawablep->getNumFaces();
			for (face_id = 0; face_id < count; face_id++)
			{
				LLFace * facep = drawablep->getFace(face_id);
				if (facep)
				{
					gPipeline.mHighlightFaces.push_back(facep);
			}
		}
	}
}
}

void LLPipeline::postSort(LLCamera& camera)
{
	LL_RECORD_BLOCK_TIME(FTM_STATESORT_POSTSORT);

	assertInitialized();
	sVolumeSAFrame = 0.f; //ZK LBG

	LL_PUSH_CALLSTACKS();
	//rebuild drawable geometry
	for (LLCullResult::sg_iterator i = sCull->beginDrawableGroups(); i != sCull->endDrawableGroups(); ++i)
	{
		LLSpatialGroup* group = *i;
		if (!sUseOcclusion || 
			!group->isOcclusionState(LLSpatialGroup::OCCLUDED))
		{
			group->rebuildGeom();
		}
	}
	LL_PUSH_CALLSTACKS();
	//rebuild groups
	sCull->assertDrawMapsEmpty();

	rebuildPriorityGroups();
	LL_PUSH_CALLSTACKS();

	
	//build render map
	for (LLCullResult::sg_iterator i = sCull->beginVisibleGroups(); i != sCull->endVisibleGroups(); ++i)
	{
		LLSpatialGroup* group = *i;
		if ((sUseOcclusion && 
			group->isOcclusionState(LLSpatialGroup::OCCLUDED)) ||
			(RenderAutoHideSurfaceAreaLimit > 0.f && 
			group->mSurfaceArea > RenderAutoHideSurfaceAreaLimit*llmax(group->mObjectBoxSize, 10.f)))
		{
			continue;
		}

		if (group->hasState(LLSpatialGroup::NEW_DRAWINFO) && group->hasState(LLSpatialGroup::GEOM_DIRTY))
		{ //no way this group is going to be drawable without a rebuild
			group->rebuildGeom();
		}

		for (LLSpatialGroup::draw_map_t::iterator j = group->mDrawMap.begin(); j != group->mDrawMap.end(); ++j)
		{
			LLSpatialGroup::drawmap_elem_t& src_vec = j->second;	
			if (!hasRenderType(j->first))
			{
				continue;
			}
			
			for (LLSpatialGroup::drawmap_elem_t::iterator k = src_vec.begin(); k != src_vec.end(); ++k)
			{
				if (sMinRenderSize > 0.f)
				{
					LLVector4a bounds;
					bounds.setSub((*k)->mExtents[1],(*k)->mExtents[0]);

					if (llmax(llmax(bounds[0], bounds[1]), bounds[2]) > sMinRenderSize)
					{
						sCull->pushDrawInfo(j->first, *k);
					}
				}
				else
				{
					sCull->pushDrawInfo(j->first, *k);
				}
			}
		}

		if (hasRenderType(LLPipeline::RENDER_TYPE_PASS_ALPHA))
		{
			LLSpatialGroup::draw_map_t::iterator alpha = group->mDrawMap.find(LLRenderPass::PASS_ALPHA);
			
			if (alpha != group->mDrawMap.end())
			{ //store alpha groups for sorting
				LLSpatialBridge* bridge = group->getSpatialPartition()->asBridge();
				if (LLViewerCamera::sCurCameraID == LLViewerCamera::CAMERA_WORLD)
				{
					if (bridge)
					{
						LLCamera trans_camera = bridge->transformCamera(camera);
						group->updateDistance(trans_camera);
					}
					else
					{
						group->updateDistance(camera);
					}
				}
							
				if (hasRenderType(LLDrawPool::POOL_ALPHA))
				{
					sCull->pushAlphaGroup(group);
				}
			}
		}
	}
	
	//flush particle VB
	if (LLVOPartGroup::sVB)
	{
		LLVOPartGroup::sVB->flush();
	}
	else
	{
		LL_WARNS_ONCE() << "Missing particle buffer" << LL_ENDL;
	}

	/*bool use_transform_feedback = gTransformPositionProgram.mProgramObject && !mMeshDirtyGroup.empty();

	if (use_transform_feedback)
	{ //place a query around potential transform feedback code for synchronization
		mTransformFeedbackPrimitives = 0;

		if (!mMeshDirtyQueryObject)
		{
			glGenQueriesARB(1, &mMeshDirtyQueryObject);
		}

		
		glBeginQueryARB(GL_TRANSFORM_FEEDBACK_PRIMITIVES_WRITTEN, mMeshDirtyQueryObject);
	}*/

	//pack vertex buffers for groups that chose to delay their updates
	for (LLSpatialGroup::sg_vector_t::iterator iter = mMeshDirtyGroup.begin(); iter != mMeshDirtyGroup.end(); ++iter)
	{
		(*iter)->rebuildMesh();
	}

	/*if (use_transform_feedback)
	{
		glEndQueryARB(GL_TRANSFORM_FEEDBACK_PRIMITIVES_WRITTEN);
	}*/
	
	mMeshDirtyGroup.clear();

	if (!sShadowRender)
	{
		std::sort(sCull->beginAlphaGroups(), sCull->endAlphaGroups(), LLSpatialGroup::CompareDepthGreater());
	}

	LL_PUSH_CALLSTACKS();
	// only render if the flag is set. The flag is only set if we are in edit mode or the toggle is set in the menus
	// Ansariel: Make beacons also show when beacons floater is closed.
	if (/*LLFloaterReg::instanceVisible("beacons") &&*/ !sShadowRender)
	{
		if (sRenderScriptedTouchBeacons)
		{
			// Only show the beacon on the root object.
			forAllVisibleDrawables(renderScriptedTouchBeacons);
		}
		else
		if (sRenderScriptedBeacons)
		{
			// Only show the beacon on the root object.
			forAllVisibleDrawables(renderScriptedBeacons);
		}

		if (sRenderPhysicalBeacons)
		{
			// Only show the beacon on the root object.
			forAllVisibleDrawables(renderPhysicalBeacons);
		}

		if(sRenderMOAPBeacons)
		{
			forAllVisibleDrawables(renderMOAPBeacons);
		}

		if (sRenderParticleBeacons)
		{
			forAllVisibleDrawables(renderParticleBeacons);
		}

		// If god mode, also show audio cues
		if (sRenderSoundBeacons && gAudiop)
		{
			// Walk all sound sources and render out beacons for them. Note, this isn't done in the ForAllVisibleDrawables function, because some are not visible.
			LLAudioEngine::source_map::iterator iter;
			for (iter = gAudiop->mAllSources.begin(); iter != gAudiop->mAllSources.end(); ++iter)
			{
				LLAudioSource *sourcep = iter->second;

				LLVector3d pos_global = sourcep->getPositionGlobal();
				LLVector3 pos = gAgent.getPosAgentFromGlobal(pos_global);
				if (gPipeline.sRenderBeacons)
				{
					//pos += LLVector3(0.f, 0.f, 0.2f);
					gObjectList.addDebugBeacon(pos, "", LLColor4(1.f, 1.f, 0.f, 0.5f), LLColor4(1.f, 1.f, 1.f, 0.5f), DebugBeaconLineWidth);
				}
			}
			// now deal with highlights for all those seeable sound sources
			forAllVisibleDrawables(renderSoundHighlights);
		}
	}
	LL_PUSH_CALLSTACKS();
	// If managing your telehub, draw beacons at telehub and currently selected spawnpoint.
	if (LLFloaterTelehub::renderBeacons())
	{
		LLFloaterTelehub::addBeacons();
	}

	if (!sShadowRender)
	{
		mSelectedFaces.clear();

		LLPipeline::setRenderHighlightTextureChannel(gFloaterTools->getPanelFace()->getTextureChannelToEdit());

		// Draw face highlights for selected faces.
		if (LLSelectMgr::getInstance()->getTEMode())
		{
			struct f : public LLSelectedTEFunctor
			{
				virtual bool apply(LLViewerObject* object, S32 te)
				{
					if (object->mDrawable)
					{
						LLFace * facep = object->mDrawable->getFace(te);
						if (facep)
						{
							gPipeline.mSelectedFaces.push_back(facep);
					}
					}
					return true;
				}
			} func;
			LLSelectMgr::getInstance()->getSelection()->applyToTEs(&func);
		}
	}

	//LLSpatialGroup::sNoDelete = FALSE;
	LL_PUSH_CALLSTACKS();
}


void render_hud_elements()
{
	LL_RECORD_BLOCK_TIME(FTM_RENDER_UI);
	gPipeline.disableLights();		
	
	LLGLDisable fog(GL_FOG);
	LLGLSUIDefault gls_ui;

	LLGLEnable stencil(GL_STENCIL_TEST);
	glStencilFunc(GL_ALWAYS, 255, 0xFFFFFFFF);
	glStencilMask(0xFFFFFFFF);
	glStencilOp(GL_KEEP, GL_KEEP, GL_REPLACE);
	
	gGL.color4f(1,1,1,1);
	
	if (LLGLSLShader::sNoFixedFunction)
	{
		gUIProgram.bind();
	}
	LLGLDepthTest depth(GL_TRUE, GL_FALSE);

	if (!LLPipeline::sReflectionRender && gPipeline.hasRenderDebugFeatureMask(LLPipeline::RENDER_DEBUG_FEATURE_UI))
	{
		LLGLEnable multisample(LLPipeline::RenderFSAASamples > 0 ? GL_MULTISAMPLE_ARB : 0);
		gViewerWindow->renderSelections(FALSE, FALSE, FALSE); // For HUD version in render_ui_3d()
	
		// Draw the tracking overlays
		LLTracker::render3D();
		
		// Show the property lines
		LLWorld::getInstance()->renderPropertyLines();
		LLViewerParcelMgr::getInstance()->render();
		LLViewerParcelMgr::getInstance()->renderParcelCollision();
	
		// Render name tags.
		LLHUDObject::renderAll();
	}
	else if (gForceRenderLandFence)
	{
		// This is only set when not rendering the UI, for parcel snapshots
		LLViewerParcelMgr::getInstance()->render();
	}
	else if (gPipeline.hasRenderType(LLPipeline::RENDER_TYPE_HUD))
	{
		LLHUDText::renderAllHUD();
	}

	if (LLGLSLShader::sNoFixedFunction)
	{
		gUIProgram.unbind();
	}
	gGL.flush();
}

void LLPipeline::renderHighlights()
{
	assertInitialized();

	// Draw 3D UI elements here (before we clear the Z buffer in POOL_HUD)
	// Render highlighted faces.
	LLGLSPipelineAlpha gls_pipeline_alpha;
	LLColor4 color(1.f, 1.f, 1.f, 0.5f);
	LLGLEnable color_mat(GL_COLOR_MATERIAL);
	disableLights();

	if (!hasRenderType(LLPipeline::RENDER_TYPE_HUD) && !mHighlightSet.empty())
	{ //draw blurry highlight image over screen
		LLGLEnable blend(GL_BLEND);
		LLGLDepthTest depth(GL_TRUE, GL_FALSE, GL_ALWAYS);
		LLGLDisable test(GL_ALPHA_TEST);

		LLGLEnable stencil(GL_STENCIL_TEST);
		gGL.flush();
		glStencilMask(0xFFFFFFFF);
		glClearStencil(1);
		glClear(GL_STENCIL_BUFFER_BIT);

		glStencilFunc(GL_ALWAYS, 0, 0xFFFFFFFF);
		glStencilOp(GL_REPLACE, GL_REPLACE, GL_REPLACE);

		gGL.setColorMask(false, false);

        if (LLGLSLShader::sNoFixedFunction)
        {
            gHighlightProgram.bind();
        }

<<<<<<< HEAD
		gGL.setColorMask(false, false);

        if (LLGLSLShader::sNoFixedFunction)
        {
            gHighlightProgram.bind();
        }

=======
>>>>>>> 29977346
		for (std::set<HighlightItem>::iterator iter = mHighlightSet.begin(); iter != mHighlightSet.end(); ++iter)
		{
			renderHighlight(iter->mItem->getVObj(), 1.f);
		}
		gGL.setColorMask(true, false);

		glStencilOp(GL_KEEP, GL_KEEP, GL_KEEP);
		glStencilFunc(GL_NOTEQUAL, 0, 0xFFFFFFFF);
		
		//gGL.setSceneBlendType(LLRender::BT_ADD_WITH_ALPHA);

		gGL.pushMatrix();
		gGL.loadIdentity();
		gGL.matrixMode(LLRender::MM_PROJECTION);
		gGL.pushMatrix();
		gGL.loadIdentity();

		gGL.getTexUnit(0)->bind(&mHighlight);

		LLVector2 tc1;
		LLVector2 tc2;

		tc1.setVec(0,0);
		tc2.setVec(2,2);

		gGL.begin(LLRender::TRIANGLES);
				
		F32 scale = RenderHighlightBrightness;
		LLColor4 color = RenderHighlightColor;
		F32 thickness = RenderHighlightThickness;

		for (S32 pass = 0; pass < 2; ++pass)
		{
			if (pass == 0)
			{
				gGL.setSceneBlendType(LLRender::BT_ADD_WITH_ALPHA);
			}
			else
			{
				gGL.setSceneBlendType(LLRender::BT_ALPHA);
			}

			for (S32 i = 0; i < 8; ++i)
			{
				for (S32 j = 0; j < 8; ++j)
				{
					LLVector2 tc(i-4+0.5f, j-4+0.5f);

					F32 dist = 1.f-(tc.length()/sqrtf(32.f));
					dist *= scale/64.f;

					tc *= thickness;
					tc.mV[0] = (tc.mV[0])/mHighlight.getWidth();
					tc.mV[1] = (tc.mV[1])/mHighlight.getHeight();

					gGL.color4f(color.mV[0],
								color.mV[1],
								color.mV[2],
								color.mV[3]*dist);
					
					gGL.texCoord2f(tc.mV[0]+tc1.mV[0], tc.mV[1]+tc2.mV[1]);
					gGL.vertex2f(-1,3);
					
					gGL.texCoord2f(tc.mV[0]+tc1.mV[0], tc.mV[1]+tc1.mV[1]);
					gGL.vertex2f(-1,-1);
					
					gGL.texCoord2f(tc.mV[0]+tc2.mV[0], tc.mV[1]+tc1.mV[1]);
					gGL.vertex2f(3,-1);
				}
			}
		}

		gGL.end();

		gGL.popMatrix();
		gGL.matrixMode(LLRender::MM_MODELVIEW);
		gGL.popMatrix();
		
		//gGL.setSceneBlendType(LLRender::BT_ALPHA);
	}

	if ((LLViewerShaderMgr::instance()->getShaderLevel(LLViewerShaderMgr::SHADER_INTERFACE) > 0))
	{
		gHighlightProgram.bind();
		gGL.diffuseColor4f(1,1,1,0.5f);
	}
	
	if (hasRenderDebugFeatureMask(RENDER_DEBUG_FEATURE_SELECTED) && !mFaceSelectImagep)
		{
			mFaceSelectImagep = LLViewerTextureManager::getFetchedTexture(IMG_FACE_SELECT);
		}

	if (hasRenderDebugFeatureMask(RENDER_DEBUG_FEATURE_SELECTED) && (sRenderHighlightTextureChannel == LLRender::DIFFUSE_MAP))
	{
		// Make sure the selection image gets downloaded and decoded
		mFaceSelectImagep->addTextureStats((F32)MAX_IMAGE_AREA);

		U32 count = mSelectedFaces.size();
		for (U32 i = 0; i < count; i++)
		{
			LLFace *facep = mSelectedFaces[i];
			if (!facep || facep->getDrawable()->isDead())
			{
				LL_ERRS() << "Bad face on selection" << LL_ENDL;
				return;
			}
			
			facep->renderSelected(mFaceSelectImagep, color);
		}
	}

	if (hasRenderDebugFeatureMask(RENDER_DEBUG_FEATURE_SELECTED))
	{
		// Paint 'em red!
		color.setVec(1.f, 0.f, 0.f, 0.5f);
		
		int count = mHighlightFaces.size();
		for (S32 i = 0; i < count; i++)
		{
			LLFace* facep = mHighlightFaces[i];
			facep->renderSelected(LLViewerTexture::sNullImagep, color);
		}
	}

	// Contains a list of the faces of objects that are physical or
	// have touch-handlers.
	mHighlightFaces.clear();

	if (LLViewerShaderMgr::instance()->getShaderLevel(LLViewerShaderMgr::SHADER_INTERFACE) > 0)
	{
		gHighlightProgram.unbind();
	}


	if (hasRenderDebugFeatureMask(RENDER_DEBUG_FEATURE_SELECTED) && (sRenderHighlightTextureChannel == LLRender::NORMAL_MAP))
	{
		color.setVec(1.0f, 0.5f, 0.5f, 0.5f);
		if ((LLViewerShaderMgr::instance()->getShaderLevel(LLViewerShaderMgr::SHADER_INTERFACE) > 0))
		{
			gHighlightNormalProgram.bind();
			gGL.diffuseColor4f(1,1,1,0.5f);
		}

		mFaceSelectImagep->addTextureStats((F32)MAX_IMAGE_AREA);

		U32 count = mSelectedFaces.size();
		for (U32 i = 0; i < count; i++)
		{
			LLFace *facep = mSelectedFaces[i];
			if (!facep || facep->getDrawable()->isDead())
			{
				LL_ERRS() << "Bad face on selection" << LL_ENDL;
				return;
			}

			facep->renderSelected(mFaceSelectImagep, color);
		}

		if ((LLViewerShaderMgr::instance()->getShaderLevel(LLViewerShaderMgr::SHADER_INTERFACE) > 0))
		{
			gHighlightNormalProgram.unbind();
		}
	}

	if (hasRenderDebugFeatureMask(RENDER_DEBUG_FEATURE_SELECTED) && (sRenderHighlightTextureChannel == LLRender::SPECULAR_MAP))
	{
		color.setVec(0.0f, 0.3f, 1.0f, 0.8f);
		if ((LLViewerShaderMgr::instance()->getShaderLevel(LLViewerShaderMgr::SHADER_INTERFACE) > 0))
		{
			gHighlightSpecularProgram.bind();
			gGL.diffuseColor4f(1,1,1,0.5f);
		}

		mFaceSelectImagep->addTextureStats((F32)MAX_IMAGE_AREA);

		U32 count = mSelectedFaces.size();
		for (U32 i = 0; i < count; i++)
		{
			LLFace *facep = mSelectedFaces[i];
			if (!facep || facep->getDrawable()->isDead())
			{
				LL_ERRS() << "Bad face on selection" << LL_ENDL;
				return;
			}

			facep->renderSelected(mFaceSelectImagep, color);
		}

		if ((LLViewerShaderMgr::instance()->getShaderLevel(LLViewerShaderMgr::SHADER_INTERFACE) > 0))
		{
			gHighlightSpecularProgram.unbind();
		}
	}
}

//debug use
U32 LLPipeline::sCurRenderPoolType = 0 ;

void LLPipeline::renderGeom(LLCamera& camera, bool forceVBOUpdate)
{
	LL_RECORD_BLOCK_TIME(FTM_RENDER_GEOMETRY);

	assertInitialized();

	F32 saved_modelview[16];
	F32 saved_projection[16];

	//HACK: preserve/restore matrices around HUD render
	if (gPipeline.hasRenderType(LLPipeline::RENDER_TYPE_HUD))
	{
		for (U32 i = 0; i < 16; i++)
		{
			saved_modelview[i] = gGLModelView[i];
			saved_projection[i] = gGLProjection[i];
		}
	}

	///////////////////////////////////////////
	//
	// Sync and verify GL state
	//
	//

	stop_glerror();

	LLVertexBuffer::unbind();

	// Do verification of GL state
	LLGLState::checkStates();
	LLGLState::checkTextureChannels();
	LLGLState::checkClientArrays();
	if (mRenderDebugMask & RENDER_DEBUG_VERIFY)
	{
		if (!verify())
		{
			LL_ERRS() << "Pipeline verification failed!" << LL_ENDL;
		}
	}

	LLAppViewer::instance()->pingMainloopTimeout("Pipeline:ForceVBO");
	
	// Initialize lots of GL state to "safe" values
	gGL.getTexUnit(0)->unbind(LLTexUnit::TT_TEXTURE);
	gGL.matrixMode(LLRender::MM_TEXTURE);
	gGL.loadIdentity();
	gGL.matrixMode(LLRender::MM_MODELVIEW);

	LLGLSPipeline gls_pipeline;
	LLGLEnable multisample(RenderFSAASamples > 0 ? GL_MULTISAMPLE_ARB : 0);

	LLGLState gls_color_material(GL_COLOR_MATERIAL, mLightingDetail < 2);
				
	// Toggle backface culling for debugging
	LLGLEnable cull_face(mBackfaceCull ? GL_CULL_FACE : 0);
	// Set fog
	bool use_fog = hasRenderDebugFeatureMask(LLPipeline::RENDER_DEBUG_FEATURE_FOG);
	LLGLEnable fog_enable(use_fog &&
						  !gPipeline.canUseWindLightShadersOnObjects() ? GL_FOG : 0);
	gSky.updateFog(camera.getFar());
	if (!use_fog)
	{
		sUnderWaterRender = false;
	}

	gGL.getTexUnit(0)->bind(LLViewerFetchedTexture::sDefaultImagep);
	LLViewerFetchedTexture::sDefaultImagep->setAddressMode(LLTexUnit::TAM_WRAP);
	

	//////////////////////////////////////////////
	//
	// Actually render all of the geometry
	//
	//	
	stop_glerror();
	
	LLAppViewer::instance()->pingMainloopTimeout("Pipeline:RenderDrawPools");

	for (pool_set_t::iterator iter = mPools.begin(); iter != mPools.end(); ++iter)
	{
		LLDrawPool *poolp = *iter;
		if (hasRenderType(poolp->getType()))
		{
			poolp->prerender();
		}
	}

	{
		LL_RECORD_BLOCK_TIME(FTM_POOLS);
		
		// HACK: don't calculate local lights if we're rendering the HUD!
		//    Removing this check will cause bad flickering when there are 
		//    HUD elements being rendered AND the user is in flycam mode  -nyx
		if (!gPipeline.hasRenderType(LLPipeline::RENDER_TYPE_HUD))
		{
			calcNearbyLights(camera);
			setupHWLights(NULL);
		}

		bool occlude = sUseOcclusion > 1;
		U32 cur_type = 0;

		pool_set_t::iterator iter1 = mPools.begin();
		while ( iter1 != mPools.end() )
		{
			LLDrawPool *poolp = *iter1;
			
			cur_type = poolp->getType();

			//debug use
			sCurRenderPoolType = cur_type ;

			if (occlude && cur_type >= LLDrawPool::POOL_GRASS)
			{
				occlude = false;
				gGLLastMatrix = NULL;
				gGL.loadMatrix(gGLModelView);
				LLGLSLShader::bindNoShader();
				doOcclusion(camera);
			}

			pool_set_t::iterator iter2 = iter1;
			if (hasRenderType(poolp->getType()) && poolp->getNumPasses() > 0)
			{
				LL_RECORD_BLOCK_TIME(FTM_POOLRENDER);

				gGLLastMatrix = NULL;
				gGL.loadMatrix(gGLModelView);
			
				for( S32 i = 0; i < poolp->getNumPasses(); i++ )
				{
					LLVertexBuffer::unbind();
					poolp->beginRenderPass(i);
					for (iter2 = iter1; iter2 != mPools.end(); iter2++)
					{
						LLDrawPool *p = *iter2;
						if (p->getType() != cur_type)
						{
							break;
						}
						
						if ( !p->getSkipRenderFlag() ) { p->render(i); }
					}
					poolp->endRenderPass(i);
					LLVertexBuffer::unbind();
					if (gDebugGL)
					{
						std::string msg = llformat("pass %d", i);
						LLGLState::checkStates(msg);
						//LLGLState::checkTextureChannels(msg);
						//LLGLState::checkClientArrays(msg);
					}
				}
			}
			else
			{
				// Skip all pools of this type
				for (iter2 = iter1; iter2 != mPools.end(); iter2++)
				{
					LLDrawPool *p = *iter2;
					if (p->getType() != cur_type)
					{
						break;
					}
				}
			}
			iter1 = iter2;
			stop_glerror();
		}
		
		LLAppViewer::instance()->pingMainloopTimeout("Pipeline:RenderDrawPoolsEnd");

		LLVertexBuffer::unbind();
			
		gGLLastMatrix = NULL;
		gGL.loadMatrix(gGLModelView);

		if (occlude)
		{
			occlude = false;
			gGLLastMatrix = NULL;
			gGL.loadMatrix(gGLModelView);
			LLGLSLShader::bindNoShader();
			doOcclusion(camera);
		}
	}

	LLVertexBuffer::unbind();
	LLGLState::checkStates();

	if (!LLPipeline::sImpostorRender)
	{
		LLAppViewer::instance()->pingMainloopTimeout("Pipeline:RenderHighlights");

		if (!sReflectionRender)
		{
			renderHighlights();
		}

		// Contains a list of the faces of objects that are physical or
		// have touch-handlers.
		mHighlightFaces.clear();

		LLAppViewer::instance()->pingMainloopTimeout("Pipeline:RenderDebug");
	
		renderDebug();

		LLVertexBuffer::unbind();
	
		if (!LLPipeline::sReflectionRender && !LLPipeline::sRenderDeferred)
		{
			if (gPipeline.hasRenderDebugFeatureMask(LLPipeline::RENDER_DEBUG_FEATURE_UI))
			{
				// Render debugging beacons.
				gObjectList.renderObjectBeacons();
				gObjectList.resetObjectBeacons();
                gSky.addSunMoonBeacons();
			}
			else
			{
				// Make sure particle effects disappear
				LLHUDObject::renderAllForTimer();
			}
		}
		else
		{
			// Make sure particle effects disappear
			LLHUDObject::renderAllForTimer();
		}

		LLAppViewer::instance()->pingMainloopTimeout("Pipeline:RenderGeomEnd");

		//HACK: preserve/restore matrices around HUD render
		if (gPipeline.hasRenderType(LLPipeline::RENDER_TYPE_HUD))
		{
			for (U32 i = 0; i < 16; i++)
			{
				gGLModelView[i] = saved_modelview[i];
				gGLProjection[i] = saved_projection[i];
			}
		}
	}

	LLVertexBuffer::unbind();

	LLGLState::checkStates();
//	LLGLState::checkTextureChannels();
//	LLGLState::checkClientArrays();
}

void LLPipeline::renderGeomDeferred(LLCamera& camera)
{
	LLAppViewer::instance()->pingMainloopTimeout("Pipeline:RenderGeomDeferred");

	LL_RECORD_BLOCK_TIME(FTM_RENDER_GEOMETRY);

	LL_RECORD_BLOCK_TIME(FTM_DEFERRED_POOLS);

	LLGLEnable cull(GL_CULL_FACE);

	for (pool_set_t::iterator iter = mPools.begin(); iter != mPools.end(); ++iter)
	{
		LLDrawPool *poolp = *iter;
		if (hasRenderType(poolp->getType()))
		{
			poolp->prerender();
		}
	}

	LLGLEnable multisample(RenderFSAASamples > 0 ? GL_MULTISAMPLE_ARB : 0);

	LLVertexBuffer::unbind();

	LLGLState::checkStates();
	LLGLState::checkTextureChannels();
	LLGLState::checkClientArrays();

	U32 cur_type = 0;

	gGL.setColorMask(true, true);
	
	pool_set_t::iterator iter1 = mPools.begin();

	while ( iter1 != mPools.end() )
	{
		LLDrawPool *poolp = *iter1;
		
		cur_type = poolp->getType();

		pool_set_t::iterator iter2 = iter1;
		if (hasRenderType(poolp->getType()) && poolp->getNumDeferredPasses() > 0)
		{
			LL_RECORD_BLOCK_TIME(FTM_DEFERRED_POOLRENDER);

			gGLLastMatrix = NULL;
			gGL.loadMatrix(gGLModelView);
		
			for( S32 i = 0; i < poolp->getNumDeferredPasses(); i++ )
			{
				LLVertexBuffer::unbind();
				poolp->beginDeferredPass(i);
				for (iter2 = iter1; iter2 != mPools.end(); iter2++)
				{
					LLDrawPool *p = *iter2;
					if (p->getType() != cur_type)
					{
						break;
					}
										
					if ( !p->getSkipRenderFlag() ) { p->renderDeferred(i); }
				}
				poolp->endDeferredPass(i);
				LLVertexBuffer::unbind();

				if (gDebugGL || gDebugPipeline)
				{
					LLGLState::checkStates();
				}
			}
		}
		else
		{
			// Skip all pools of this type
			for (iter2 = iter1; iter2 != mPools.end(); iter2++)
			{
				LLDrawPool *p = *iter2;
				if (p->getType() != cur_type)
				{
					break;
				}
			}
		}
		iter1 = iter2;
		stop_glerror();
	}

	gGLLastMatrix = NULL;
    gGL.matrixMode(LLRender::MM_MODELVIEW);
	gGL.loadMatrix(gGLModelView);

	gGL.setColorMask(true, false);
}

void LLPipeline::renderGeomPostDeferred(LLCamera& camera, bool do_occlusion)
{
	LL_RECORD_BLOCK_TIME(FTM_POST_DEFERRED_POOLS);
	U32 cur_type = 0;

	LLGLEnable cull(GL_CULL_FACE);

	LLGLEnable multisample(RenderFSAASamples > 0 ? GL_MULTISAMPLE_ARB : 0);

	calcNearbyLights(camera);
	setupHWLights(NULL);

	gGL.setColorMask(true, false);

	pool_set_t::iterator iter1 = mPools.begin();
	bool occlude = LLPipeline::sUseOcclusion > 1 && do_occlusion;

	while ( iter1 != mPools.end() )
	{
		LLDrawPool *poolp = *iter1;
		
		cur_type = poolp->getType();

		if (occlude && cur_type >= LLDrawPool::POOL_GRASS)
		{
			occlude = false;
			gGLLastMatrix = NULL;
			gGL.loadMatrix(gGLModelView);
			LLGLSLShader::bindNoShader();
			doOcclusion(camera, mScreen, mOcclusionDepth, &mDeferredDepth);
			gGL.setColorMask(true, false);
		}

		pool_set_t::iterator iter2 = iter1;
		if (hasRenderType(poolp->getType()) && poolp->getNumPostDeferredPasses() > 0)
		{
			LL_RECORD_BLOCK_TIME(FTM_POST_DEFERRED_POOLRENDER);

			gGLLastMatrix = NULL;
			gGL.loadMatrix(gGLModelView);
		
			for( S32 i = 0; i < poolp->getNumPostDeferredPasses(); i++ )
			{
				LLVertexBuffer::unbind();
				poolp->beginPostDeferredPass(i);
				for (iter2 = iter1; iter2 != mPools.end(); iter2++)
				{
					LLDrawPool *p = *iter2;
					if (p->getType() != cur_type)
					{
						break;
					}
										
					p->renderPostDeferred(i);
				}
				poolp->endPostDeferredPass(i);
				LLVertexBuffer::unbind();

				if (gDebugGL || gDebugPipeline)
				{
					LLGLState::checkStates();
				}
			}
		}
		else
		{
			// Skip all pools of this type
			for (iter2 = iter1; iter2 != mPools.end(); iter2++)
			{
				LLDrawPool *p = *iter2;
				if (p->getType() != cur_type)
				{
					break;
				}
			}
		}
		iter1 = iter2;
		stop_glerror();
	}

	gGLLastMatrix = NULL;
	gGL.matrixMode(LLRender::MM_MODELVIEW);
	gGL.loadMatrix(gGLModelView);

	if (occlude)
	{
		occlude = false;
		LLGLSLShader::bindNoShader();
		doOcclusion(camera);
		gGLLastMatrix = NULL;
		gGL.matrixMode(LLRender::MM_MODELVIEW);
		gGL.loadMatrix(gGLModelView);
	}
}

void LLPipeline::renderGeomShadow(LLCamera& camera)
{
	U32 cur_type = 0;
	
	LLGLEnable cull(GL_CULL_FACE);

	LLVertexBuffer::unbind();

	pool_set_t::iterator iter1 = mPools.begin();
	
	while ( iter1 != mPools.end() )
	{
		LLDrawPool *poolp = *iter1;
		
		cur_type = poolp->getType();

		pool_set_t::iterator iter2 = iter1;
		if (hasRenderType(poolp->getType()) && poolp->getNumShadowPasses() > 0)
		{
			poolp->prerender() ;

			gGLLastMatrix = NULL;
			gGL.loadMatrix(gGLModelView);
		
			for( S32 i = 0; i < poolp->getNumShadowPasses(); i++ )
			{
				LLVertexBuffer::unbind();
				poolp->beginShadowPass(i);
				for (iter2 = iter1; iter2 != mPools.end(); iter2++)
				{
					LLDrawPool *p = *iter2;
					if (p->getType() != cur_type)
					{
						break;
					}
										
					p->renderShadow(i);
				}
				poolp->endShadowPass(i);
				LLVertexBuffer::unbind();

				LLGLState::checkStates();
			}
		}
		else
		{
			// Skip all pools of this type
			for (iter2 = iter1; iter2 != mPools.end(); iter2++)
			{
				LLDrawPool *p = *iter2;
				if (p->getType() != cur_type)
				{
					break;
				}
			}
		}
		iter1 = iter2;
		stop_glerror();
	}

	gGLLastMatrix = NULL;
	gGL.loadMatrix(gGLModelView);
}


void LLPipeline::addTrianglesDrawn(S32 index_count, U32 render_type)
{
	assertInitialized();
	S32 count = 0;
	if (render_type == LLRender::TRIANGLE_STRIP)
	{
		count = index_count-2;
	}
	else
	{
		count = index_count/3;
	}

	record(sStatBatchSize, count);
	add(LLStatViewer::TRIANGLES_DRAWN, LLUnits::Triangles::fromValue(count));

	if (LLPipeline::sRenderFrameTest)
	{
		gViewerWindow->getWindow()->swapBuffers();
		ms_sleep(16);
	}
}

void LLPipeline::renderPhysicsDisplay()
{
	if (!hasRenderDebugMask(LLPipeline::RENDER_DEBUG_PHYSICS_SHAPES))
	{
		return;
	}

	allocatePhysicsBuffer();

	gGL.flush();
	mPhysicsDisplay.bindTarget();
	glClearColor(0,0,0,1);
	gGL.setColorMask(true, true);
	mPhysicsDisplay.clear();
	glClearColor(0,0,0,0);

	gGL.setColorMask(true, false);

	if (LLGLSLShader::sNoFixedFunction)
	{
		gDebugProgram.bind();
	}

	for (LLWorld::region_list_t::const_iterator iter = LLWorld::getInstance()->getRegionList().begin(); 
			iter != LLWorld::getInstance()->getRegionList().end(); ++iter)
	{
		LLViewerRegion* region = *iter;
		for (U32 i = 0; i < LLViewerRegion::NUM_PARTITIONS; i++)
		{
			LLSpatialPartition* part = region->getSpatialPartition(i);
			if (part)
			{
				if (hasRenderType(part->mDrawableType))
				{
					part->renderPhysicsShapes();
				}
			}
		}
	}

	gGL.flush();

	if (LLGLSLShader::sNoFixedFunction)
	{
		gDebugProgram.unbind();
	}

	mPhysicsDisplay.flush();
}

extern std::set<LLSpatialGroup*> visible_selected_groups;

void LLPipeline::renderDebug()
{
	assertInitialized();

	bool hud_only = hasRenderType(LLPipeline::RENDER_TYPE_HUD);

	if (!hud_only )
	{
		//Render any navmesh geometry	
		LLPathingLib *llPathingLibInstance = LLPathingLib::getInstance();
		if ( llPathingLibInstance != NULL ) 
		{
			//character floater renderables
			
			LLHandle<LLFloaterPathfindingCharacters> pathfindingCharacterHandle = LLFloaterPathfindingCharacters::getInstanceHandle();
			if ( !pathfindingCharacterHandle.isDead() )
			{
				LLFloaterPathfindingCharacters *pathfindingCharacter = pathfindingCharacterHandle.get();

				if ( pathfindingCharacter->getVisible() || gAgentCamera.cameraMouselook() )			
				{	
					if (LLGLSLShader::sNoFixedFunction)
					{					
						gPathfindingProgram.bind();			
						gPathfindingProgram.uniform1f(sTint, 1.f);
						gPathfindingProgram.uniform1f(sAmbiance, 1.f);
						gPathfindingProgram.uniform1f(sAlphaScale, 1.f);
					}

					//Requried character physics capsule render parameters
					LLUUID id;					
					LLVector3 pos;
					LLQuaternion rot;
				
					if ( pathfindingCharacter->isPhysicsCapsuleEnabled( id, pos, rot ) )
					{
						if (LLGLSLShader::sNoFixedFunction)
						{					
							//remove blending artifacts
							gGL.setColorMask(false, false);
							llPathingLibInstance->renderSimpleShapeCapsuleID( gGL, id, pos, rot );				
							gGL.setColorMask(true, false);
							LLGLEnable blend(GL_BLEND);
							gPathfindingProgram.uniform1f(sAlphaScale, 0.90f);
							llPathingLibInstance->renderSimpleShapeCapsuleID( gGL, id, pos, rot );
							gPathfindingProgram.bind();
						}
						else
						{
							llPathingLibInstance->renderSimpleShapeCapsuleID( gGL, id, pos, rot );
						}
					}
				}
			}
			

			//pathing console renderables
			LLHandle<LLFloaterPathfindingConsole> pathfindingConsoleHandle = LLFloaterPathfindingConsole::getInstanceHandle();
			if (!pathfindingConsoleHandle.isDead())
			{
				LLFloaterPathfindingConsole *pathfindingConsole = pathfindingConsoleHandle.get();

				if ( pathfindingConsole->getVisible() || gAgentCamera.cameraMouselook() )
				{				
					F32 ambiance = gSavedSettings.getF32("PathfindingAmbiance");

					if (LLGLSLShader::sNoFixedFunction)
					{					
						gPathfindingProgram.bind();
			
						gPathfindingProgram.uniform1f(sTint, 1.f);
						gPathfindingProgram.uniform1f(sAmbiance, ambiance);
						gPathfindingProgram.uniform1f(sAlphaScale, 1.f);
					}

					if ( !pathfindingConsole->isRenderWorld() )
					{
						const LLColor4 clearColor = gSavedSettings.getColor4("PathfindingNavMeshClear");
						gGL.setColorMask(true, true);
						glClearColor(clearColor.mV[0],clearColor.mV[1],clearColor.mV[2],0);
						glClear(GL_DEPTH_BUFFER_BIT | GL_COLOR_BUFFER_BIT | GL_STENCIL_BUFFER_BIT);					
						gGL.setColorMask(true, false);
						glPolygonMode( GL_FRONT_AND_BACK, GL_FILL );	
					}

					//NavMesh
					if ( pathfindingConsole->isRenderNavMesh() )
					{	
						gGL.flush();
						glLineWidth(2.0f);	
						LLGLEnable cull(GL_CULL_FACE);
						LLGLDisable blend(GL_BLEND);
						
						if ( pathfindingConsole->isRenderWorld() )
						{					
							LLGLEnable blend(GL_BLEND);
							gPathfindingProgram.uniform1f(sAlphaScale, 0.66f);
							llPathingLibInstance->renderNavMesh();
						}
						else
						{
							llPathingLibInstance->renderNavMesh();
						}
						
						//render edges
						if (LLGLSLShader::sNoFixedFunction)
						{
							gPathfindingNoNormalsProgram.bind();
							gPathfindingNoNormalsProgram.uniform1f(sTint, 1.f);
							gPathfindingNoNormalsProgram.uniform1f(sAlphaScale, 1.f);
							llPathingLibInstance->renderNavMeshEdges();
							gPathfindingProgram.bind();
						}
						else
						{
							llPathingLibInstance->renderNavMeshEdges();
						}

						gGL.flush();
						glPolygonMode( GL_FRONT_AND_BACK, GL_FILL );	
						glLineWidth(1.0f);	
						gGL.flush();
					}
					//User designated path
					if ( LLPathfindingPathTool::getInstance()->isRenderPath() )
					{
						//The path
						if (LLGLSLShader::sNoFixedFunction)
						{
							gUIProgram.bind();
							gGL.getTexUnit(0)->bind(LLViewerFetchedTexture::sWhiteImagep);
							llPathingLibInstance->renderPath();
							gPathfindingProgram.bind();
						}
						else
						{
							llPathingLibInstance->renderPath();
						}
						//The bookends
						if (LLGLSLShader::sNoFixedFunction)
						{
							//remove blending artifacts
							gGL.setColorMask(false, false);
							llPathingLibInstance->renderPathBookend( gGL, LLPathingLib::LLPL_START );
							llPathingLibInstance->renderPathBookend( gGL, LLPathingLib::LLPL_END );
						
							gGL.setColorMask(true, false);
							//render the bookends
							LLGLEnable blend(GL_BLEND);
							gPathfindingProgram.uniform1f(sAlphaScale, 0.90f);
							llPathingLibInstance->renderPathBookend( gGL, LLPathingLib::LLPL_START );
							llPathingLibInstance->renderPathBookend( gGL, LLPathingLib::LLPL_END );
							gPathfindingProgram.bind();
						}
						else
						{
							llPathingLibInstance->renderPathBookend( gGL, LLPathingLib::LLPL_START );
							llPathingLibInstance->renderPathBookend( gGL, LLPathingLib::LLPL_END );
						}
					
					}
				
					if ( pathfindingConsole->isRenderWaterPlane() )
					{	
						if (LLGLSLShader::sNoFixedFunction)
						{
							LLGLEnable blend(GL_BLEND);
							gPathfindingProgram.uniform1f(sAlphaScale, 0.90f);
							llPathingLibInstance->renderSimpleShapes( gGL, gAgent.getRegion()->getWaterHeight() );
						}
						else
						{
							llPathingLibInstance->renderSimpleShapes( gGL, gAgent.getRegion()->getWaterHeight() );					
						}
					}
				//physics/exclusion shapes
				if ( pathfindingConsole->isRenderAnyShapes() )
				{					
						U32 render_order[] = {
							1 << LLPathingLib::LLST_ObstacleObjects,
							1 << LLPathingLib::LLST_WalkableObjects,
							1 << LLPathingLib::LLST_ExclusionPhantoms,	
							1 << LLPathingLib::LLST_MaterialPhantoms,
						};

						U32 flags = pathfindingConsole->getRenderShapeFlags();

						for (U32 i = 0; i < 4; i++)
						{
							if (!(flags & render_order[i]))
							{
								continue;
							}

							//turn off backface culling for volumes so they are visible when camera is inside volume
							LLGLDisable cull(i >= 2 ? GL_CULL_FACE : 0);
						
							gGL.flush();
							glPolygonMode( GL_FRONT_AND_BACK, GL_FILL );	
				
							//get rid of some z-fighting
							LLGLEnable polyOffset(GL_POLYGON_OFFSET_FILL);
							glPolygonOffset(1.0f, 1.0f);

							//render to depth first to avoid blending artifacts
							gGL.setColorMask(false, false);
							llPathingLibInstance->renderNavMeshShapesVBO( render_order[i] );		
							gGL.setColorMask(true, false);

							//get rid of some z-fighting
							glPolygonOffset(0.f, 0.f);

							LLGLEnable blend(GL_BLEND);
				
							{
								gPathfindingProgram.uniform1f(sAmbiance, ambiance);

								{ //draw solid overlay
									LLGLDepthTest depth(GL_TRUE, GL_FALSE, GL_LEQUAL);
									llPathingLibInstance->renderNavMeshShapesVBO( render_order[i] );				
									gGL.flush();				
								}
				
								LLGLEnable lineOffset(GL_POLYGON_OFFSET_LINE);
								glPolygonMode( GL_FRONT_AND_BACK, GL_LINE );	
						
								F32 offset = gSavedSettings.getF32("PathfindingLineOffset");

								if (pathfindingConsole->isRenderXRay())
								{
									gPathfindingProgram.uniform1f(sTint, gSavedSettings.getF32("PathfindingXRayTint"));
									gPathfindingProgram.uniform1f(sAlphaScale, gSavedSettings.getF32("PathfindingXRayOpacity"));
									LLGLEnable blend(GL_BLEND);
									LLGLDepthTest depth(GL_TRUE, GL_FALSE, GL_GREATER);
								
									glPolygonOffset(offset, -offset);
								
									if (gSavedSettings.getBOOL("PathfindingXRayWireframe"))
									{ //draw hidden wireframe as darker and less opaque
										gPathfindingProgram.uniform1f(sAmbiance, 1.f);
										llPathingLibInstance->renderNavMeshShapesVBO( render_order[i] );				
									}
									else
									{
										glPolygonMode( GL_FRONT_AND_BACK, GL_FILL );	
										gPathfindingProgram.uniform1f(sAmbiance, ambiance);
										llPathingLibInstance->renderNavMeshShapesVBO( render_order[i] );				
										glPolygonMode(GL_FRONT_AND_BACK, GL_LINE);
									}
								}

								{ //draw visible wireframe as brighter, thicker and more opaque
									glPolygonOffset(offset, offset);
									gPathfindingProgram.uniform1f(sAmbiance, 1.f);
									gPathfindingProgram.uniform1f(sTint, 1.f);
									gPathfindingProgram.uniform1f(sAlphaScale, 1.f);

									glLineWidth(gSavedSettings.getF32("PathfindingLineWidth"));
									LLGLDisable blendOut(GL_BLEND);
									llPathingLibInstance->renderNavMeshShapesVBO( render_order[i] );				
									gGL.flush();
									glLineWidth(1.f);
								}
				
								glPolygonMode( GL_FRONT_AND_BACK, GL_FILL );
							}
						}
					}

					glPolygonOffset(0.f, 0.f);

					if ( pathfindingConsole->isRenderNavMesh() && pathfindingConsole->isRenderXRay() )
					{	//render navmesh xray
						F32 ambiance = gSavedSettings.getF32("PathfindingAmbiance");

						LLGLEnable lineOffset(GL_POLYGON_OFFSET_LINE);
						LLGLEnable polyOffset(GL_POLYGON_OFFSET_FILL);
											
						F32 offset = gSavedSettings.getF32("PathfindingLineOffset");
						glPolygonOffset(offset, -offset);

						LLGLEnable blend(GL_BLEND);
						LLGLDepthTest depth(GL_TRUE, GL_FALSE, GL_GREATER);
						gGL.flush();				
						glLineWidth(2.0f);	
						LLGLEnable cull(GL_CULL_FACE);
																		
						gPathfindingProgram.uniform1f(sTint, gSavedSettings.getF32("PathfindingXRayTint"));
						gPathfindingProgram.uniform1f(sAlphaScale, gSavedSettings.getF32("PathfindingXRayOpacity"));
								
						if (gSavedSettings.getBOOL("PathfindingXRayWireframe"))
						{ //draw hidden wireframe as darker and less opaque
							glPolygonMode( GL_FRONT_AND_BACK, GL_LINE );	
							gPathfindingProgram.uniform1f(sAmbiance, 1.f);
							llPathingLibInstance->renderNavMesh();
							glPolygonMode( GL_FRONT_AND_BACK, GL_FILL );	
						}	
						else
						{
							gPathfindingProgram.uniform1f(sAmbiance, ambiance);
							llPathingLibInstance->renderNavMesh();
						}

						//render edges
						if (LLGLSLShader::sNoFixedFunction)
						{
							gPathfindingNoNormalsProgram.bind();
							gPathfindingNoNormalsProgram.uniform1f(sTint, gSavedSettings.getF32("PathfindingXRayTint"));
							gPathfindingNoNormalsProgram.uniform1f(sAlphaScale, gSavedSettings.getF32("PathfindingXRayOpacity"));
							llPathingLibInstance->renderNavMeshEdges();
							gPathfindingProgram.bind();
						}
						else
						{
							llPathingLibInstance->renderNavMeshEdges();
						}
					
						gGL.flush();
						glLineWidth(1.0f);	
					}
			
					glPolygonOffset(0.f, 0.f);

					gGL.flush();
					if (LLGLSLShader::sNoFixedFunction)
					{
						gPathfindingProgram.unbind();
					}
				}
			}
		}
	}

	gGL.color4f(1,1,1,1);

	gGLLastMatrix = NULL;
	gGL.loadMatrix(gGLModelView);
	gGL.setColorMask(true, false);

	
	if (!hud_only && !mDebugBlips.empty())
	{ //render debug blips
		if (LLGLSLShader::sNoFixedFunction)
		{
			gUIProgram.bind();
		}

		gGL.getTexUnit(0)->bind(LLViewerFetchedTexture::sWhiteImagep, true);

		glPointSize(8.f);
		LLGLDepthTest depth(GL_TRUE, GL_TRUE, GL_ALWAYS);

		gGL.begin(LLRender::POINTS);
		for (std::list<DebugBlip>::iterator iter = mDebugBlips.begin(); iter != mDebugBlips.end(); )
		{
			DebugBlip& blip = *iter;

			blip.mAge += gFrameIntervalSeconds.value();
			if (blip.mAge > 2.f)
			{
				mDebugBlips.erase(iter++);
			}
			else
			{
				iter++;
			}

			blip.mPosition.mV[2] += gFrameIntervalSeconds.value()*2.f;

			gGL.color4fv(blip.mColor.mV);
			gGL.vertex3fv(blip.mPosition.mV);
		}
		gGL.end();
		gGL.flush();
		glPointSize(1.f);
	}


	// Debug stuff.
	for (LLWorld::region_list_t::const_iterator iter = LLWorld::getInstance()->getRegionList().begin(); 
			iter != LLWorld::getInstance()->getRegionList().end(); ++iter)
	{
		LLViewerRegion* region = *iter;
		for (U32 i = 0; i < LLViewerRegion::NUM_PARTITIONS; i++)
		{
			LLSpatialPartition* part = region->getSpatialPartition(i);
			if (part)
			{
				if ( (hud_only && (part->mDrawableType == RENDER_TYPE_HUD || part->mDrawableType == RENDER_TYPE_HUD_PARTICLES)) ||
					 (!hud_only && hasRenderType(part->mDrawableType)) )
				{
					part->renderDebug();
				}
			}
		}
	}

	for (LLCullResult::bridge_iterator i = sCull->beginVisibleBridge(); i != sCull->endVisibleBridge(); ++i)
	{
		LLSpatialBridge* bridge = *i;
		if (!bridge->isDead() && hasRenderType(bridge->mDrawableType))
		{
			gGL.pushMatrix();
			gGL.multMatrix((F32*)bridge->mDrawable->getRenderMatrix().mMatrix);
			bridge->renderDebug();
			gGL.popMatrix();
		}
	}

	if (gPipeline.hasRenderDebugMask(LLPipeline::RENDER_DEBUG_OCCLUSION) && LLGLSLShader::sNoFixedFunction)
	{ //render visible selected group occlusion geometry
		gDebugProgram.bind();
		LLGLDepthTest depth(GL_TRUE, GL_FALSE);
		gGL.diffuseColor3f(1,0,1);
		for (std::set<LLSpatialGroup*>::iterator iter = visible_selected_groups.begin(); iter != visible_selected_groups.end(); ++iter)
		{
			LLSpatialGroup* group = *iter;

			LLVector4a fudge;
			fudge.splat(0.25f); //SG_OCCLUSION_FUDGE

			LLVector4a size;
			const LLVector4a* bounds = group->getBounds();
			size.setAdd(fudge, bounds[1]);
			
			drawBox(bounds[0], size);
		}
	}

	visible_selected_groups.clear();

	if (LLGLSLShader::sNoFixedFunction)
	{
		gUIProgram.bind();
	}

	if (hasRenderDebugMask(LLPipeline::RENDER_DEBUG_RAYCAST) && !hud_only)
	{ //draw crosshairs on particle intersection
		if (gDebugRaycastParticle)
		{
			if (LLGLSLShader::sNoFixedFunction)
			{ //this debug display requires shaders
				gDebugProgram.bind();

				gGL.getTexUnit(0)->unbind(LLTexUnit::TT_TEXTURE);

				LLVector3 center(gDebugRaycastParticleIntersection.getF32ptr());
				LLVector3 size(0.1f, 0.1f, 0.1f);

				LLVector3 p[6];

				p[0] = center + size.scaledVec(LLVector3(1,0,0));
				p[1] = center + size.scaledVec(LLVector3(-1,0,0));
				p[2] = center + size.scaledVec(LLVector3(0,1,0));
				p[3] = center + size.scaledVec(LLVector3(0,-1,0));
				p[4] = center + size.scaledVec(LLVector3(0,0,1));
				p[5] = center + size.scaledVec(LLVector3(0,0,-1));
				
				gGL.begin(LLRender::LINES);
				gGL.diffuseColor3f(1.f, 1.f, 0.f);
				for (U32 i = 0; i < 6; i++)
				{
					gGL.vertex3fv(p[i].mV);
				}
				gGL.end();
				gGL.flush();

				gDebugProgram.unbind();
			}
		}
	}

	if (hasRenderDebugMask(LLPipeline::RENDER_DEBUG_SHADOW_FRUSTA))
	{
		LLVertexBuffer::unbind();

		LLGLEnable blend(GL_BLEND);
		LLGLDepthTest depth(TRUE, FALSE);
		LLGLDisable cull(GL_CULL_FACE);

		gGL.color4f(1,1,1,1);
		gGL.getTexUnit(0)->unbind(LLTexUnit::TT_TEXTURE);
				
		F32 a = 0.1f;

		F32 col[] =
		{
			1,0,0,a,
			0,1,0,a,
			0,0,1,a,
			1,0,1,a,
			
			1,1,0,a,
			0,1,1,a,
			1,1,1,a,
			1,0,1,a,
		};

		for (U32 i = 0; i < 8; i++)
		{
			LLVector3* frust = mShadowCamera[i].mAgentFrustum;

			if (i > 3)
			{ //render shadow frusta as volumes
				if (mShadowFrustPoints[i-4].empty())
				{
					continue;
				}

				gGL.color4fv(col+(i-4)*4);	
			
				gGL.begin(LLRender::TRIANGLE_STRIP);
				gGL.vertex3fv(frust[0].mV); gGL.vertex3fv(frust[4].mV);
				gGL.vertex3fv(frust[1].mV); gGL.vertex3fv(frust[5].mV);
				gGL.vertex3fv(frust[2].mV); gGL.vertex3fv(frust[6].mV);
				gGL.vertex3fv(frust[3].mV); gGL.vertex3fv(frust[7].mV);
				gGL.vertex3fv(frust[0].mV); gGL.vertex3fv(frust[4].mV);
				gGL.end();
				
				
				gGL.begin(LLRender::TRIANGLE_STRIP);
				gGL.vertex3fv(frust[0].mV);
				gGL.vertex3fv(frust[1].mV);
				gGL.vertex3fv(frust[3].mV);
				gGL.vertex3fv(frust[2].mV);
				gGL.end();
				
				gGL.begin(LLRender::TRIANGLE_STRIP);
				gGL.vertex3fv(frust[4].mV);
				gGL.vertex3fv(frust[5].mV);
				gGL.vertex3fv(frust[7].mV);
				gGL.vertex3fv(frust[6].mV);
				gGL.end();		
			}

	
			if (i < 4)
			{
				
				//if (i == 0 || !mShadowFrustPoints[i].empty())
				{
					//render visible point cloud
					gGL.flush();
					glPointSize(8.f);
					gGL.begin(LLRender::POINTS);
					
					F32* c = col+i*4;
					gGL.color3fv(c);

					for (U32 j = 0; j < mShadowFrustPoints[i].size(); ++j)
						{
							gGL.vertex3fv(mShadowFrustPoints[i][j].mV);
						
						}
					gGL.end();

					gGL.flush();
					glPointSize(1.f);

					LLVector3* ext = mShadowExtents[i]; 
					LLVector3 pos = (ext[0]+ext[1])*0.5f;
					LLVector3 size = (ext[1]-ext[0])*0.5f;
					drawBoxOutline(pos, size);

					//render camera frustum splits as outlines
					gGL.begin(LLRender::LINES);
					gGL.vertex3fv(frust[0].mV); gGL.vertex3fv(frust[1].mV);
					gGL.vertex3fv(frust[1].mV); gGL.vertex3fv(frust[2].mV);
					gGL.vertex3fv(frust[2].mV); gGL.vertex3fv(frust[3].mV);
					gGL.vertex3fv(frust[3].mV); gGL.vertex3fv(frust[0].mV);
					gGL.vertex3fv(frust[4].mV); gGL.vertex3fv(frust[5].mV);
					gGL.vertex3fv(frust[5].mV); gGL.vertex3fv(frust[6].mV);
					gGL.vertex3fv(frust[6].mV); gGL.vertex3fv(frust[7].mV);
					gGL.vertex3fv(frust[7].mV); gGL.vertex3fv(frust[4].mV);
					gGL.vertex3fv(frust[0].mV); gGL.vertex3fv(frust[4].mV);
					gGL.vertex3fv(frust[1].mV); gGL.vertex3fv(frust[5].mV);
					gGL.vertex3fv(frust[2].mV); gGL.vertex3fv(frust[6].mV);
					gGL.vertex3fv(frust[3].mV); gGL.vertex3fv(frust[7].mV);
					gGL.end();
				}
			}

			/*gGL.flush();
			glLineWidth(16-i*2);
			for (LLWorld::region_list_t::const_iterator iter = LLWorld::getInstance()->getRegionList().begin(); 
					iter != LLWorld::getInstance()->getRegionList().end(); ++iter)
			{
				LLViewerRegion* region = *iter;
				for (U32 j = 0; j < LLViewerRegion::NUM_PARTITIONS; j++)
				{
					LLSpatialPartition* part = region->getSpatialPartition(j);
					if (part)
					{
						if (hasRenderType(part->mDrawableType))
						{
							part->renderIntersectingBBoxes(&mShadowCamera[i]);
						}
					}
				}
			}
			gGL.flush();
			glLineWidth(1.f);*/
		}
	}

	if (mRenderDebugMask & RENDER_DEBUG_WIND_VECTORS)
	{
		gAgent.getRegion()->mWind.renderVectors();
	}
	
	if (mRenderDebugMask & RENDER_DEBUG_COMPOSITION)
	{
		// Debug composition layers
		F32 x, y;

		gGL.getTexUnit(0)->unbind(LLTexUnit::TT_TEXTURE);

		if (gAgent.getRegion())
		{
			gGL.begin(LLRender::POINTS);
			// Draw the composition layer for the region that I'm in.
			for (x = 0; x <= 260; x++)
			{
				for (y = 0; y <= 260; y++)
				{
					if ((x > 255) || (y > 255))
					{
						gGL.color4f(1.f, 0.f, 0.f, 1.f);
					}
					else
					{
						gGL.color4f(0.f, 0.f, 1.f, 1.f);
					}
					F32 z = gAgent.getRegion()->getCompositionXY((S32)x, (S32)y);
					z *= 5.f;
					z += 50.f;
					gGL.vertex3f(x, y, z);
				}
			}
			gGL.end();
		}
	}

	if (mRenderDebugMask & LLPipeline::RENDER_DEBUG_BUILD_QUEUE)
	{
		U32 count = 0;
		U32 size = mGroupQ2.size();
		LLColor4 col;

		LLVertexBuffer::unbind();
		LLGLEnable blend(GL_BLEND);
		gGL.setSceneBlendType(LLRender::BT_ALPHA);
		LLGLDepthTest depth(GL_TRUE, GL_FALSE);
		gGL.getTexUnit(0)->bind(LLViewerFetchedTexture::sWhiteImagep);
		
		gGL.pushMatrix();
		gGL.loadMatrix(gGLModelView);
		gGLLastMatrix = NULL;

		for (LLSpatialGroup::sg_vector_t::iterator iter = mGroupQ2.begin(); iter != mGroupQ2.end(); ++iter)
		{
			LLSpatialGroup* group = *iter;
			if (group->isDead())
			{
				continue;
			}

			LLSpatialBridge* bridge = group->getSpatialPartition()->asBridge();

			if (bridge && (!bridge->mDrawable || bridge->mDrawable->isDead()))
			{
				continue;
			}

			if (bridge)
			{
				gGL.pushMatrix();
				gGL.multMatrix((F32*)bridge->mDrawable->getRenderMatrix().mMatrix);
			}

			F32 alpha = llclamp((F32) (size-count)/size, 0.f, 1.f);

			
			LLVector2 c(1.f-alpha, alpha);
			c.normVec();

			
			++count;
			col.set(c.mV[0], c.mV[1], 0, alpha*0.5f+0.5f);
			group->drawObjectBox(col);

			if (bridge)
			{
				gGL.popMatrix();
			}
		}

		gGL.popMatrix();
	}

	gGL.flush();
	if (LLGLSLShader::sNoFixedFunction)
	{
		gUIProgram.unbind();
	}
}

static LLTrace::BlockTimerStatHandle FTM_REBUILD_POOLS("Rebuild Pools");

void LLPipeline::rebuildPools()
{
	LL_RECORD_BLOCK_TIME(FTM_REBUILD_POOLS);

	assertInitialized();

	S32 max_count = mPools.size();
	pool_set_t::iterator iter1 = mPools.upper_bound(mLastRebuildPool);
	while(max_count > 0 && mPools.size() > 0) // && num_rebuilds < MAX_REBUILDS)
	{
		if (iter1 == mPools.end())
		{
			iter1 = mPools.begin();
		}
		LLDrawPool* poolp = *iter1;

		if (poolp->isDead())
		{
			mPools.erase(iter1++);
			removeFromQuickLookup( poolp );
			if (poolp == mLastRebuildPool)
			{
				mLastRebuildPool = NULL;
			}
			delete poolp;
		}
		else
		{
			mLastRebuildPool = poolp;
			iter1++;
		}
		max_count--;
	}
}

void LLPipeline::addToQuickLookup( LLDrawPool* new_poolp )
{
	assertInitialized();

	switch( new_poolp->getType() )
	{
	case LLDrawPool::POOL_SIMPLE:
		if (mSimplePool)
		{
			llassert(0);
			LL_WARNS() << "Ignoring duplicate simple pool." << LL_ENDL;
		}
		else
		{
			mSimplePool = (LLRenderPass*) new_poolp;
		}
		break;

	case LLDrawPool::POOL_ALPHA_MASK:
		if (mAlphaMaskPool)
		{
			llassert(0);
			LL_WARNS() << "Ignoring duplicate alpha mask pool." << LL_ENDL;
			break;
		}
		else
		{
			mAlphaMaskPool = (LLRenderPass*) new_poolp;
		}
		break;

	case LLDrawPool::POOL_FULLBRIGHT_ALPHA_MASK:
		if (mFullbrightAlphaMaskPool)
		{
			llassert(0);
			LL_WARNS() << "Ignoring duplicate alpha mask pool." << LL_ENDL;
			break;
		}
		else
		{
			mFullbrightAlphaMaskPool = (LLRenderPass*) new_poolp;
		}
		break;
		
	case LLDrawPool::POOL_GRASS:
		if (mGrassPool)
		{
			llassert(0);
			LL_WARNS() << "Ignoring duplicate grass pool." << LL_ENDL;
		}
		else
		{
			mGrassPool = (LLRenderPass*) new_poolp;
		}
		break;

	case LLDrawPool::POOL_FULLBRIGHT:
		if (mFullbrightPool)
		{
			llassert(0);
			LL_WARNS() << "Ignoring duplicate simple pool." << LL_ENDL;
		}
		else
		{
			mFullbrightPool = (LLRenderPass*) new_poolp;
		}
		break;

	case LLDrawPool::POOL_INVISIBLE:
		if (mInvisiblePool)
		{
			llassert(0);
			LL_WARNS() << "Ignoring duplicate simple pool." << LL_ENDL;
		}
		else
		{
			mInvisiblePool = (LLRenderPass*) new_poolp;
		}
		break;

	case LLDrawPool::POOL_GLOW:
		if (mGlowPool)
		{
			llassert(0);
			LL_WARNS() << "Ignoring duplicate glow pool." << LL_ENDL;
		}
		else
		{
			mGlowPool = (LLRenderPass*) new_poolp;
		}
		break;

	case LLDrawPool::POOL_TREE:
		mTreePools[ uintptr_t(new_poolp->getTexture()) ] = new_poolp ;
		break;
 
	case LLDrawPool::POOL_TERRAIN:
		mTerrainPools[ uintptr_t(new_poolp->getTexture()) ] = new_poolp ;
		break;

	case LLDrawPool::POOL_BUMP:
		if (mBumpPool)
		{
			llassert(0);
			LL_WARNS() << "Ignoring duplicate bump pool." << LL_ENDL;
		}
		else
		{
			mBumpPool = new_poolp;
		}
		break;
	case LLDrawPool::POOL_MATERIALS:
		if (mMaterialsPool)
		{
			llassert(0);
			LL_WARNS() << "Ignorning duplicate materials pool." << LL_ENDL;
		}
		else
		{
			mMaterialsPool = new_poolp;
		}
		break;
	case LLDrawPool::POOL_ALPHA:
		if( mAlphaPool )
		{
			llassert(0);
			LL_WARNS() << "LLPipeline::addPool(): Ignoring duplicate Alpha pool" << LL_ENDL;
		}
		else
		{
			mAlphaPool = (LLDrawPoolAlpha*) new_poolp;
		}
		break;

	case LLDrawPool::POOL_AVATAR:
		break; // Do nothing

	case LLDrawPool::POOL_SKY:
		if( mSkyPool )
		{
			llassert(0);
			LL_WARNS() << "LLPipeline::addPool(): Ignoring duplicate Sky pool" << LL_ENDL;
		}
		else
		{
			mSkyPool = new_poolp;
		}
		break;
	
	case LLDrawPool::POOL_WATER:
		if( mWaterPool )
		{
			llassert(0);
			LL_WARNS() << "LLPipeline::addPool(): Ignoring duplicate Water pool" << LL_ENDL;
		}
		else
		{
			mWaterPool = new_poolp;
		}
		break;

	case LLDrawPool::POOL_GROUND:
		if( mGroundPool )
		{
			llassert(0);
			LL_WARNS() << "LLPipeline::addPool(): Ignoring duplicate Ground Pool" << LL_ENDL;
		}
		else
		{ 
			mGroundPool = new_poolp;
		}
		break;

	case LLDrawPool::POOL_WL_SKY:
		if( mWLSkyPool )
		{
			llassert(0);
			LL_WARNS() << "LLPipeline::addPool(): Ignoring duplicate WLSky Pool" << LL_ENDL;
		}
		else
		{ 
			mWLSkyPool = new_poolp;
		}
		break;

	default:
		llassert(0);
		LL_WARNS() << "Invalid Pool Type in  LLPipeline::addPool()" << LL_ENDL;
		break;
	}
}

void LLPipeline::removePool( LLDrawPool* poolp )
{
	assertInitialized();
	removeFromQuickLookup(poolp);
	mPools.erase(poolp);
	delete poolp;
}

void LLPipeline::removeFromQuickLookup( LLDrawPool* poolp )
{
	assertInitialized();
	switch( poolp->getType() )
	{
	case LLDrawPool::POOL_SIMPLE:
		llassert(mSimplePool == poolp);
		mSimplePool = NULL;
		break;

	case LLDrawPool::POOL_ALPHA_MASK:
		llassert(mAlphaMaskPool == poolp);
		mAlphaMaskPool = NULL;
		break;

	case LLDrawPool::POOL_FULLBRIGHT_ALPHA_MASK:
		llassert(mFullbrightAlphaMaskPool == poolp);
		mFullbrightAlphaMaskPool = NULL;
		break;

	case LLDrawPool::POOL_GRASS:
		llassert(mGrassPool == poolp);
		mGrassPool = NULL;
		break;

	case LLDrawPool::POOL_FULLBRIGHT:
		llassert(mFullbrightPool == poolp);
		mFullbrightPool = NULL;
		break;

	case LLDrawPool::POOL_INVISIBLE:
		llassert(mInvisiblePool == poolp);
		mInvisiblePool = NULL;
		break;

	case LLDrawPool::POOL_WL_SKY:
		llassert(mWLSkyPool == poolp);
		mWLSkyPool = NULL;
		break;

	case LLDrawPool::POOL_GLOW:
		llassert(mGlowPool == poolp);
		mGlowPool = NULL;
		break;

	case LLDrawPool::POOL_TREE:
		#ifdef _DEBUG
			{
				bool found = mTreePools.erase( (uintptr_t)poolp->getTexture() );
				llassert( found );
			}
		#else
			mTreePools.erase( (uintptr_t)poolp->getTexture() );
		#endif
		break;

	case LLDrawPool::POOL_TERRAIN:
		#ifdef _DEBUG
			{
				bool found = mTerrainPools.erase( (uintptr_t)poolp->getTexture() );
				llassert( found );
			}
		#else
			mTerrainPools.erase( (uintptr_t)poolp->getTexture() );
		#endif
		break;

	case LLDrawPool::POOL_BUMP:
		llassert( poolp == mBumpPool );
		mBumpPool = NULL;
		break;
	
	case LLDrawPool::POOL_MATERIALS:
		llassert(poolp == mMaterialsPool);
		mMaterialsPool = NULL;
		break;
			
	case LLDrawPool::POOL_ALPHA:
		llassert( poolp == mAlphaPool );
		mAlphaPool = NULL;
		break;

	case LLDrawPool::POOL_AVATAR:
		break; // Do nothing

	case LLDrawPool::POOL_SKY:
		llassert( poolp == mSkyPool );
		mSkyPool = NULL;
		break;

	case LLDrawPool::POOL_WATER:
		llassert( poolp == mWaterPool );
		mWaterPool = NULL;
		break;

	case LLDrawPool::POOL_GROUND:
		llassert( poolp == mGroundPool );
		mGroundPool = NULL;
		break;

	default:
		llassert(0);
		LL_WARNS() << "Invalid Pool Type in  LLPipeline::removeFromQuickLookup() type=" << poolp->getType() << LL_ENDL;
		break;
	}
}

void LLPipeline::resetDrawOrders()
{
	assertInitialized();
	// Iterate through all of the draw pools and rebuild them.
	for (pool_set_t::iterator iter = mPools.begin(); iter != mPools.end(); ++iter)
	{
		LLDrawPool *poolp = *iter;
		poolp->resetDrawOrders();
	}
}

//============================================================================
// Once-per-frame setup of hardware lights,
// including sun/moon, avatar backlight, and up to 6 local lights

void LLPipeline::setupAvatarLights(bool for_edit)
{
	assertInitialized();

    LLEnvironment& environment = LLEnvironment::instance();
    LLSettingsSky::ptr_t psky = environment.getCurrentSky();

    bool sun_up = environment.getIsSunUp();


	if (for_edit)
	{
		LLColor4 diffuse(1.f, 1.f, 1.f, 0.f);
		LLVector4 light_pos_cam(-8.f, 0.25f, 10.f, 0.f);  // w==0 => directional light
		LLMatrix4 camera_mat = LLViewerCamera::getInstance()->getModelview();
		LLMatrix4 camera_rot(camera_mat.getMat3());
		camera_rot.invert();
		LLVector4 light_pos = light_pos_cam * camera_rot;
		
		light_pos.normalize();

		LLLightState* light = gGL.getLight(1);

		mHWLightColors[1] = diffuse;

		light->setDiffuse(diffuse);
		light->setAmbient(LLColor4::black);
		light->setSpecular(LLColor4::black);
		light->setPosition(light_pos);
		light->setConstantAttenuation(1.f);
		light->setLinearAttenuation(0.f);
		light->setQuadraticAttenuation(0.f);
		light->setSpotExponent(0.f);
		light->setSpotCutoff(180.f);
	}
	else if (gAvatarBacklight) // Always true (unless overridden in a devs .ini)
	{
        LLVector3 light_dir = sun_up ? LLVector3(mSunDir) : LLVector3(mMoonDir);
		LLVector3 opposite_pos = -light_dir;
		LLVector3 orthog_light_pos = light_dir % LLVector3::z_axis;
		LLVector4 backlight_pos = LLVector4(lerp(opposite_pos, orthog_light_pos, 0.3f), 0.0f);
		backlight_pos.normalize();
			
		LLColor4 light_diffuse = sun_up ? mSunDiffuse : mMoonDiffuse;

		LLColor4 backlight_diffuse(1.f - light_diffuse.mV[VRED], 1.f - light_diffuse.mV[VGREEN], 1.f - light_diffuse.mV[VBLUE], 1.f);
		F32 max_component = 0.001f;
		for (S32 i = 0; i < 3; i++)
		{
			if (backlight_diffuse.mV[i] > max_component)
			{
				max_component = backlight_diffuse.mV[i];
			}
		}
		F32 backlight_mag;
		if (LLEnvironment::instance().getIsSunUp())
		{
			backlight_mag = BACKLIGHT_DAY_MAGNITUDE_OBJECT;
		}
		else
		{
			backlight_mag = BACKLIGHT_NIGHT_MAGNITUDE_OBJECT;
		}
		backlight_diffuse *= backlight_mag / max_component;

		mHWLightColors[1] = backlight_diffuse;

		LLLightState* light = gGL.getLight(1);

		light->setPosition(backlight_pos);
		light->setDiffuse(backlight_diffuse);
		light->setAmbient(LLColor4::black);
		light->setSpecular(LLColor4::black);
		light->setConstantAttenuation(1.f);
		light->setLinearAttenuation(0.f);
		light->setQuadraticAttenuation(0.f);
		light->setSpotExponent(0.f);
		light->setSpotCutoff(180.f);
	}
	else
	{
		LLLightState* light = gGL.getLight(1);

		mHWLightColors[1] = LLColor4::black;

		light->setDiffuse(LLColor4::black);
		light->setAmbient(LLColor4::black);
		light->setSpecular(LLColor4::black);
	}
}

static F32 calc_light_dist(LLVOVolume* light, const LLVector3& cam_pos, F32 max_dist)
{
	F32 inten = light->getLightIntensity();
	if (inten < .001f)
	{
		return max_dist;
	}
	F32 radius = light->getLightRadius();
	bool selected = light->isSelected();
	LLVector3 dpos = light->getRenderPosition() - cam_pos;
	F32 dist2 = dpos.lengthSquared();
	if (!selected && dist2 > (max_dist + radius)*(max_dist + radius))
	{
		return max_dist;
	}
	F32 dist = (F32) sqrt(dist2);
	dist *= 1.f / inten;
	dist -= radius;
	if (selected)
	{
		dist -= 10000.f; // selected lights get highest priority
	}
	if (light->mDrawable.notNull() && light->mDrawable->isState(LLDrawable::ACTIVE))
	{
		// moving lights get a little higher priority (too much causes artifacts)
		dist -= light->getLightRadius()*0.25f;
	}
	return dist;
}

void LLPipeline::calcNearbyLights(LLCamera& camera)
{
	assertInitialized();

	if (LLPipeline::sReflectionRender)
	{
		return;
	}

	if (mLightingDetail >= 1)
	{
		// mNearbyLight (and all light_set_t's) are sorted such that
		// begin() == the closest light and rbegin() == the farthest light
		const S32 MAX_LOCAL_LIGHTS = 6;
// 		LLVector3 cam_pos = gAgent.getCameraPositionAgent();
		LLVector3 cam_pos = LLViewerJoystick::getInstance()->getOverrideCamera() ?
						camera.getOrigin() : 
						gAgent.getPositionAgent();

		F32 max_dist = LIGHT_MAX_RADIUS * 4.f; // ignore enitrely lights > 4 * max light rad
		
		// UPDATE THE EXISTING NEARBY LIGHTS
		light_set_t cur_nearby_lights;
		for (light_set_t::iterator iter = mNearbyLights.begin();
			iter != mNearbyLights.end(); iter++)
		{
			const Light* light = &(*iter);
			LLDrawable* drawable = light->drawable;
            const LLViewerObject *vobj = light->drawable->getVObj();
            if(vobj && vobj->getAvatar() 
               && (vobj->getAvatar()->isTooComplex() || vobj->getAvatar()->isInMuteList())
               )
            {
                drawable->clearState(LLDrawable::NEARBY_LIGHT);
                continue;
            }

			LLVOVolume* volight = drawable->getVOVolume();
			if (!volight || !drawable->isState(LLDrawable::LIGHT))
			{
				drawable->clearState(LLDrawable::NEARBY_LIGHT);
				continue;
			}
			if (light->fade <= -LIGHT_FADE_TIME)
			{
				drawable->clearState(LLDrawable::NEARBY_LIGHT);
				continue;
			}
			if (!sRenderAttachedLights && volight && volight->isAttachment())
			{
				drawable->clearState(LLDrawable::NEARBY_LIGHT);
				continue;
			}

			F32 dist = calc_light_dist(volight, cam_pos, max_dist);
			cur_nearby_lights.insert(Light(drawable, dist, light->fade));
		}
		mNearbyLights = cur_nearby_lights;
				
		// FIND NEW LIGHTS THAT ARE IN RANGE
		light_set_t new_nearby_lights;
		for (LLDrawable::drawable_set_t::iterator iter = mLights.begin();
			 iter != mLights.end(); ++iter)
		{
			LLDrawable* drawable = *iter;
			LLVOVolume* light = drawable->getVOVolume();
			if (!light || drawable->isState(LLDrawable::NEARBY_LIGHT))
			{
				continue;
			}
			if (light->isHUDAttachment())
			{
				continue; // no lighting from HUD objects
			}
			F32 dist = calc_light_dist(light, cam_pos, max_dist);
			if (dist >= max_dist)
			{
				continue;
			}
			if (!sRenderAttachedLights && light && light->isAttachment())
			{
				continue;
			}
			new_nearby_lights.insert(Light(drawable, dist, 0.f));
			if (new_nearby_lights.size() > (U32)MAX_LOCAL_LIGHTS)
			{
				new_nearby_lights.erase(--new_nearby_lights.end());
				const Light& last = *new_nearby_lights.rbegin();
				max_dist = last.dist;
			}
		}

		// INSERT ANY NEW LIGHTS
		for (light_set_t::iterator iter = new_nearby_lights.begin();
			 iter != new_nearby_lights.end(); iter++)
		{
			const Light* light = &(*iter);
			if (mNearbyLights.size() < (U32)MAX_LOCAL_LIGHTS)
			{
				mNearbyLights.insert(*light);
				((LLDrawable*) light->drawable)->setState(LLDrawable::NEARBY_LIGHT);
			}
			else
			{
				// crazy cast so that we can overwrite the fade value
				// even though gcc enforces sets as const
				// (fade value doesn't affect sort so this is safe)
				Light* farthest_light = (const_cast<Light*>(&(*(mNearbyLights.rbegin()))));
				if (light->dist < farthest_light->dist)
				{
					if (farthest_light->fade >= 0.f)
					{
						farthest_light->fade = -(gFrameIntervalSeconds.value());
					}
				}
				else
				{
					break; // none of the other lights are closer
				}
			}
		}
		
		//mark nearby lights not-removable.
		for (light_set_t::iterator iter = mNearbyLights.begin();
			 iter != mNearbyLights.end(); iter++)
		{
			const Light* light = &(*iter);
			((LLViewerOctreeEntryData*) light->drawable)->setVisible();
		}
	}
}

void LLPipeline::setupHWLights(LLDrawPool* pool)
{
	assertInitialized();
	
    LLEnvironment& environment = LLEnvironment::instance();
    LLSettingsSky::ptr_t psky = environment.getCurrentSky();

	if (!LLGLSLShader::sNoFixedFunction)
	{
		gGL.syncMatrices();
	}

    // Ambient
    LLColor4 ambient = psky->getTotalAmbient();
		gGL.setAmbientLightColor(ambient);

    bool sun_up  = environment.getIsSunUp();
    bool moon_up = environment.getIsMoonUp();

	// Light 0 = Sun or Moon (All objects)
	{
        LLVector4 sun_dir(environment.getSunDirection(), 0.0f);
        LLVector4 moon_dir(environment.getMoonDirection(), 0.0f);

        mSunDir.setVec(sun_dir);
        mMoonDir.setVec(moon_dir);

        mSunDiffuse.setVec(psky->getSunlightColor());
        mMoonDiffuse.setVec(psky->getMoonlightColor());

		F32 max_color = llmax(mSunDiffuse.mV[0], mSunDiffuse.mV[1], mSunDiffuse.mV[2]);
		if (max_color > 1.f)
		{
			mSunDiffuse *= 1.f/max_color;
		}
		mSunDiffuse.clamp();

        max_color = llmax(mMoonDiffuse.mV[0], mMoonDiffuse.mV[1], mMoonDiffuse.mV[2]);
        if (max_color > 1.f)
        {
            mMoonDiffuse *= 1.f/max_color;
        }
        mMoonDiffuse.clamp();

        // prevent underlighting from having neither lightsource facing us
        if (!sun_up && !moon_up)
		{
            mSunDiffuse.setVec(LLColor4(0.0, 0.0, 0.0, 1.0));
            mMoonDiffuse.setVec(LLColor4(0.0, 0.0, 0.0, 1.0));
            mSunDir.setVec(LLVector4(0.0, 1.0, 0.0, 0.0));
            mMoonDir.setVec(LLVector4(0.0, 1.0, 0.0, 0.0));
		}

        LLVector4 light_dir = sun_up ? mSunDir : mMoonDir;

        mHWLightColors[0] = sun_up ? mSunDiffuse : mMoonDiffuse;

		LLLightState* light = gGL.getLight(0);
        light->setPosition(light_dir);

        light->setSunPrimary(sun_up);
        light->setDiffuse(mHWLightColors[0]);
        light->setDiffuseB(mMoonDiffuse);
        light->setAmbient(psky->getTotalAmbient());
		light->setSpecular(LLColor4::black);
		light->setConstantAttenuation(1.f);
		light->setLinearAttenuation(0.f);
		light->setQuadraticAttenuation(0.f);
		light->setSpotExponent(0.f);
		light->setSpotCutoff(180.f);
	}
	
	// Light 1 = Backlight (for avatars)
	// (set by enableLightsAvatar)
	
	S32 cur_light = 2;
	
	// Nearby lights = LIGHT 2-7

	mLightMovingMask = 0;
	
	if (mLightingDetail >= 1)
	{
		for (light_set_t::iterator iter = mNearbyLights.begin();
			 iter != mNearbyLights.end(); ++iter)
		{
			LLDrawable* drawable = iter->drawable;
			LLVOVolume* light = drawable->getVOVolume();
			if (!light)
			{
				continue;
			}

            if (light->isAttachment())
            {
                if (!sRenderAttachedLights)
                {
                    continue;
                }
            }

            const LLViewerObject *vobj = drawable->getVObj();
            if(vobj && vobj->getAvatar() && vobj->getAvatar()->isInMuteList())
            {
                continue;
            }

			if (drawable->isState(LLDrawable::ACTIVE))
			{
				mLightMovingMask |= (1<<cur_light);
			}
			
			LLColor4  light_color = sRenderDeferred ? light->getLightSRGBColor() : light->getLightColor();
			light_color.mV[3] = 0.0f;

			F32 fade = iter->fade;
			if (fade < LIGHT_FADE_TIME)
			{
				// fade in/out light
				if (fade >= 0.f)
				{
					fade = fade / LIGHT_FADE_TIME;
					((Light*) (&(*iter)))->fade += gFrameIntervalSeconds.value();
				}
				else
				{
					fade = 1.f + fade / LIGHT_FADE_TIME;
					((Light*) (&(*iter)))->fade -= gFrameIntervalSeconds.value();
				}
				fade = llclamp(fade,0.f,1.f);
				light_color *= fade;
			}

            if (light_color.magVecSquared() < 0.001f)
            {
                continue;
            }

			LLVector3 light_pos(light->getRenderPosition());
			LLVector4 light_pos_gl(light_pos, 1.0f);
	
			F32 light_radius = llmax(light->getLightRadius(), 0.001f);
            F32 size = light_radius * (sRenderDeferred ? 1.5f : 1.0f);

            if (size <= 0.001f)
            {
                continue;
            }

			F32 x = (3.f * (1.f + (light->getLightFalloff() * 2.0f))); // why this magic?  probably trying to match a historic behavior.
			F32 linatten = x / (light_radius); // % of brightness at radius

            // get falloff to match for forward deferred rendering lights
            F32 falloff = light->getLightFalloff() + (sRenderDeferred ? 1.0 : 0.f);

			mHWLightColors[cur_light] = light_color;
			LLLightState* light_state = gGL.getLight(cur_light);
			
			light_state->setPosition(light_pos_gl);
			light_state->setDiffuse(light_color);
			light_state->setAmbient(LLColor4::black);
			light_state->setConstantAttenuation(0.f);
			if (sRenderDeferred)
			{
				light_state->setLinearAttenuation(size);
				light_state->setQuadraticAttenuation(falloff);
			}
			else
			{
				light_state->setLinearAttenuation(linatten);
				light_state->setQuadraticAttenuation(0.f);
			}
			

			if (light->isLightSpotlight() // directional (spot-)light
			    && (LLPipeline::sRenderDeferred || RenderSpotLightsInNondeferred)) // these are only rendered as GL spotlights if we're in deferred rendering mode *or* the setting forces them on
			{
				LLQuaternion quat = light->getRenderRotation();
				LLVector3 at_axis(0,0,-1); // this matches deferred rendering's object light direction
				at_axis *= quat;

				light_state->setSpotDirection(at_axis);
				light_state->setSpotCutoff(90.f);
				light_state->setSpotExponent(2.f);
	
				LLVector3 spotParams = light->getSpotLightParams();

				const LLColor4 specular(0.f, 0.f, 0.f, spotParams[2]);
				light_state->setSpecular(specular);
			}
			else // omnidirectional (point) light
			{
				light_state->setSpotExponent(0.f);
				light_state->setSpotCutoff(180.f);
				
				// we use specular.z = 1.0 as a cheap hack for the shaders to know that this is omnidirectional rather than a spotlight
				const LLColor4 specular(0.f, 0.f, 1.f, 0.f);
				light_state->setSpecular(specular);				
			}
			cur_light++;
			if (cur_light >= 8)
			{
				break; // safety
			}
		}
	}
	for ( ; cur_light < 8 ; cur_light++)
	{
		mHWLightColors[cur_light] = LLColor4::black;
		LLLightState* light = gGL.getLight(cur_light);
        light->setSunPrimary(true);
		light->setDiffuse(LLColor4::black);
		light->setAmbient(LLColor4::black);
		light->setSpecular(LLColor4::black);
	}
	if (gAgentAvatarp &&
		gAgentAvatarp->mSpecialRenderMode == 3)
	{
		LLColor4  light_color = LLColor4::white;
		light_color.mV[3] = 0.0f;

		LLVector3 light_pos(LLViewerCamera::getInstance()->getOrigin());
		LLVector4 light_pos_gl(light_pos, 1.0f);

		F32 light_radius = 16.f;

			F32 x = 3.f;
		float linatten = x / (light_radius); // % of brightness at radius

		if (LLPipeline::sRenderDeferred)
		{
			/*light_color.mV[0] = powf(light_color.mV[0], 2.2f);
			light_color.mV[1] = powf(light_color.mV[1], 2.2f);
			light_color.mV[2] = powf(light_color.mV[2], 2.2f);*/
		}

		mHWLightColors[2] = light_color;
		LLLightState* light = gGL.getLight(2);

		light->setPosition(light_pos_gl);
		light->setDiffuse(light_color);
        light->setDiffuseB(light_color * 0.25f);
		light->setAmbient(LLColor4::black);
		light->setSpecular(LLColor4::black);
		light->setQuadraticAttenuation(0.f);
		light->setConstantAttenuation(0.f);
		light->setLinearAttenuation(linatten);
		light->setSpotExponent(0.f);
		light->setSpotCutoff(180.f);
	}

	// Init GL state
	if (!LLGLSLShader::sNoFixedFunction)
	{
		glDisable(GL_LIGHTING);
	}

	for (S32 i = 0; i < 8; ++i)
	{
		gGL.getLight(i)->disable();
	}
	mLightMask = 0;
}

void LLPipeline::enableLights(U32 mask)
{
	assertInitialized();

	if (mLightingDetail == 0)
	{
		mask &= 0xf003; // sun and backlight only (and fullbright bit)
	}
	if (mLightMask != mask)
	{
		stop_glerror();
		if (!mLightMask)
		{
			if (!LLGLSLShader::sNoFixedFunction)
			{
				glEnable(GL_LIGHTING);
			}
		}
		if (mask)
		{
			stop_glerror();
			for (S32 i=0; i<8; i++)
			{
				LLLightState* light = gGL.getLight(i);
				if (mask & (1<<i))
				{
					light->enable();
					light->setDiffuse(mHWLightColors[i]);
				}
				else
				{
					light->disable();
					light->setDiffuse(LLColor4::black);
				}
			}
			stop_glerror();
		}
		else
		{
			if (!LLGLSLShader::sNoFixedFunction)
			{
				glDisable(GL_LIGHTING);
			}
		}
		mLightMask = mask;
		stop_glerror();
	}
}

void LLPipeline::enableLightsStatic()
{
	assertInitialized();
	U32 mask = 0x01; // Sun
	if (mLightingDetail >= 2)
	{
		mask |= mLightMovingMask; // Hardware moving lights
	}
	else
	{
		mask |= 0xff & (~2); // Hardware local lights
	}
	enableLights(mask);
}

void LLPipeline::enableLightsDynamic()
{
	assertInitialized();
	U32 mask = 0xff & (~2); // Local lights
	enableLights(mask);
	
	if (isAgentAvatarValid() && getLightingDetail() <= 0)
	{
		if (gAgentAvatarp->mSpecialRenderMode == 0) // normal
		{
			gPipeline.enableLightsAvatar();
		}
		else if (gAgentAvatarp->mSpecialRenderMode >= 1)  // anim preview
		{
			gPipeline.enableLightsAvatarEdit(LLColor4(0.7f, 0.6f, 0.3f, 1.f));
		}
	}
}

void LLPipeline::enableLightsAvatar()
{
	U32 mask = 0xff; // All lights
	setupAvatarLights(FALSE);
	enableLights(mask);
}

void LLPipeline::enableLightsPreview()
{
	disableLights();

	if (!LLGLSLShader::sNoFixedFunction)
	{
		glEnable(GL_LIGHTING);
	}

	LLColor4 ambient = PreviewAmbientColor;
	gGL.setAmbientLightColor(ambient);

	LLColor4 diffuse0 = PreviewDiffuse0;
	LLColor4 specular0 = PreviewSpecular0;
	LLColor4 diffuse1 = PreviewDiffuse1;
	LLColor4 specular1 = PreviewSpecular1;
	LLColor4 diffuse2 = PreviewDiffuse2;
	LLColor4 specular2 = PreviewSpecular2;

	LLVector3 dir0 = PreviewDirection0;
	LLVector3 dir1 = PreviewDirection1;
	LLVector3 dir2 = PreviewDirection2;

	dir0.normVec();
	dir1.normVec();
	dir2.normVec();
	
	LLVector4 light_pos(dir0, 0.0f);

	LLLightState* light = gGL.getLight(1);

	light->enable();
	light->setPosition(light_pos);
	light->setDiffuse(diffuse0);
	light->setAmbient(ambient);
	light->setSpecular(specular0);
	light->setSpotExponent(0.f);
	light->setSpotCutoff(180.f);

	light_pos = LLVector4(dir1, 0.f);

	light = gGL.getLight(2);
	light->enable();
	light->setPosition(light_pos);
	light->setDiffuse(diffuse1);
	light->setAmbient(ambient);
	light->setSpecular(specular1);
	light->setSpotExponent(0.f);
	light->setSpotCutoff(180.f);

	light_pos = LLVector4(dir2, 0.f);
	light = gGL.getLight(3);
	light->enable();
	light->setPosition(light_pos);
	light->setDiffuse(diffuse2);
	light->setAmbient(ambient);
	light->setSpecular(specular2);
	light->setSpotExponent(0.f);
	light->setSpotCutoff(180.f);
}


void LLPipeline::enableLightsAvatarEdit(const LLColor4& color)
{
	U32 mask = 0x2002; // Avatar backlight only, set ambient
	setupAvatarLights(TRUE);
	enableLights(mask);

	gGL.setAmbientLightColor(color);
}

void LLPipeline::enableLightsFullbright()
{
	assertInitialized();
	U32 mask = 0x1000; // Non-0 mask, set ambient
	enableLights(mask);
}

void LLPipeline::disableLights()
{
	enableLights(0); // no lighting (full bright)
}

//============================================================================

class LLMenuItemGL;
class LLInvFVBridge;
struct cat_folder_pair;
class LLVOBranch;
class LLVOLeaf;

void LLPipeline::findReferences(LLDrawable *drawablep)
{
	assertInitialized();
	if (mLights.find(drawablep) != mLights.end())
	{
		LL_INFOS() << "In mLights" << LL_ENDL;
	}
	if (std::find(mMovedList.begin(), mMovedList.end(), drawablep) != mMovedList.end())
	{
		LL_INFOS() << "In mMovedList" << LL_ENDL;
	}
	if (std::find(mShiftList.begin(), mShiftList.end(), drawablep) != mShiftList.end())
	{
		LL_INFOS() << "In mShiftList" << LL_ENDL;
	}
	if (mRetexturedList.find(drawablep) != mRetexturedList.end())
	{
		LL_INFOS() << "In mRetexturedList" << LL_ENDL;
	}
	
	if (std::find(mBuildQ1.begin(), mBuildQ1.end(), drawablep) != mBuildQ1.end())
	{
		LL_INFOS() << "In mBuildQ1" << LL_ENDL;
	}
	if (std::find(mBuildQ2.begin(), mBuildQ2.end(), drawablep) != mBuildQ2.end())
	{
		LL_INFOS() << "In mBuildQ2" << LL_ENDL;
	}

	S32 count;
	
	count = gObjectList.findReferences(drawablep);
	if (count)
	{
		LL_INFOS() << "In other drawables: " << count << " references" << LL_ENDL;
	}
}

bool LLPipeline::verify()
{
	bool ok = assertInitialized();
	if (ok) 
	{
		for (pool_set_t::iterator iter = mPools.begin(); iter != mPools.end(); ++iter)
		{
			LLDrawPool *poolp = *iter;
			if (!poolp->verify())
			{
				ok = false;
			}
		}
	}

	if (!ok)
	{
		LL_WARNS() << "Pipeline verify failed!" << LL_ENDL;
	}
	return ok;
}

//////////////////////////////
//
// Collision detection
//
//

///////////////////////////////////////////////////////////////////////////////////////////////////////////////////////////////////////////////////////////////////////////////////////////////////////
/**
 *	A method to compute a ray-AABB intersection.
 *	Original code by Andrew Woo, from "Graphics Gems", Academic Press, 1990
 *	Optimized code by Pierre Terdiman, 2000 (~20-30% faster on my Celeron 500)
 *	Epsilon value added by Klaus Hartmann. (discarding it saves a few cycles only)
 *
 *	Hence this version is faster as well as more robust than the original one.
 *
 *	Should work provided:
 *	1) the integer representation of 0.0f is 0x00000000
 *	2) the sign bit of the float is the most significant one
 *
 *	Report bugs: p.terdiman@codercorner.com
 *
 *	\param		aabb		[in] the axis-aligned bounding box
 *	\param		origin		[in] ray origin
 *	\param		dir			[in] ray direction
 *	\param		coord		[out] impact coordinates
 *	\return		true if ray intersects AABB
 */
///////////////////////////////////////////////////////////////////////////////////////////////////////////////////////////////////////////////////////////////////////////////////////////////////////
//#define RAYAABB_EPSILON 0.00001f
#define IR(x)	((U32&)x)

bool LLRayAABB(const LLVector3 &center, const LLVector3 &size, const LLVector3& origin, const LLVector3& dir, LLVector3 &coord, F32 epsilon)
{
	bool Inside = true;
	LLVector3 MinB = center - size;
	LLVector3 MaxB = center + size;
	LLVector3 MaxT;
	MaxT.mV[VX]=MaxT.mV[VY]=MaxT.mV[VZ]=-1.0f;

	// Find candidate planes.
	for(U32 i=0;i<3;i++)
	{
		if(origin.mV[i] < MinB.mV[i])
		{
			coord.mV[i]	= MinB.mV[i];
			Inside		= false;

			// Calculate T distances to candidate planes
			if(IR(dir.mV[i]))	MaxT.mV[i] = (MinB.mV[i] - origin.mV[i]) / dir.mV[i];
		}
		else if(origin.mV[i] > MaxB.mV[i])
		{
			coord.mV[i]	= MaxB.mV[i];
			Inside		= false;

			// Calculate T distances to candidate planes
			if(IR(dir.mV[i]))	MaxT.mV[i] = (MaxB.mV[i] - origin.mV[i]) / dir.mV[i];
		}
	}

	// Ray origin inside bounding box
	if(Inside)
	{
		coord = origin;
		return true;
	}

	// Get largest of the maxT's for final choice of intersection
	U32 WhichPlane = 0;
	if(MaxT.mV[1] > MaxT.mV[WhichPlane])	WhichPlane = 1;
	if(MaxT.mV[2] > MaxT.mV[WhichPlane])	WhichPlane = 2;

	// Check final candidate actually inside box
	if(IR(MaxT.mV[WhichPlane])&0x80000000) return false;

	for(U32 i=0;i<3;i++)
	{
		if(i!=WhichPlane)
		{
			coord.mV[i] = origin.mV[i] + MaxT.mV[WhichPlane] * dir.mV[i];
			if (epsilon > 0)
			{
				if(coord.mV[i] < MinB.mV[i] - epsilon || coord.mV[i] > MaxB.mV[i] + epsilon)	return false;
			}
			else
			{
				if(coord.mV[i] < MinB.mV[i] || coord.mV[i] > MaxB.mV[i])	return false;
			}
		}
	}
	return true;	// ray hits box
}

//////////////////////////////
//
// Macros, functions, and inline methods from other classes
//
//

void LLPipeline::setLight(LLDrawable *drawablep, bool is_light)
{
	if (drawablep && assertInitialized())
	{
		if (is_light)
		{
			mLights.insert(drawablep);
			drawablep->setState(LLDrawable::LIGHT);
		}
		else
		{
			drawablep->clearState(LLDrawable::LIGHT);
			mLights.erase(drawablep);
		}
	}
}

//static
void LLPipeline::toggleRenderType(U32 type)
{
	gPipeline.mRenderTypeEnabled[type] = !gPipeline.mRenderTypeEnabled[type];
	if (type == LLPipeline::RENDER_TYPE_WATER)
	{
		gPipeline.mRenderTypeEnabled[LLPipeline::RENDER_TYPE_VOIDWATER] = !gPipeline.mRenderTypeEnabled[LLPipeline::RENDER_TYPE_VOIDWATER];
	}
}

//static
void LLPipeline::toggleRenderTypeControl(U32 type)
{
	U32 bit = (1<<type);
	if (gPipeline.hasRenderType(type))
	{
		LL_INFOS() << "Toggling render type mask " << std::hex << bit << " off" << std::dec << LL_ENDL;
	}
	else
	{
		LL_INFOS() << "Toggling render type mask " << std::hex << bit << " on" << std::dec << LL_ENDL;
	}
	gPipeline.toggleRenderType(type);
}

//static
bool LLPipeline::hasRenderTypeControl(U32 type)
{
	return gPipeline.hasRenderType(type);
}

// Allows UI items labeled "Hide foo" instead of "Show foo"
//static
bool LLPipeline::toggleRenderTypeControlNegated(S32 type)
{
	return !gPipeline.hasRenderType(type);
}

//static
void LLPipeline::toggleRenderDebug(U64 bit)
{
	if (gPipeline.hasRenderDebugMask(bit))
	{
		LL_INFOS() << "Toggling render debug mask " << std::hex << bit << " off" << std::dec << LL_ENDL;
	}
	else
	{
		LL_INFOS() << "Toggling render debug mask " << std::hex << bit << " on" << std::dec << LL_ENDL;
	}
	gPipeline.mRenderDebugMask ^= bit;
}


//static
bool LLPipeline::toggleRenderDebugControl(U64 bit)
{
	return gPipeline.hasRenderDebugMask(bit);
}

//static
void LLPipeline::toggleRenderDebugFeature(U32 bit)
{
	gPipeline.mRenderDebugFeatureMask ^= bit;
}


//static
bool LLPipeline::toggleRenderDebugFeatureControl(U32 bit)
{
	return gPipeline.hasRenderDebugFeatureMask(bit);
}

void LLPipeline::setRenderDebugFeatureControl(U32 bit, bool value)
{
	if (value)
	{
		gPipeline.mRenderDebugFeatureMask |= bit;
	}
	else
	{
		gPipeline.mRenderDebugFeatureMask &= !bit;
	}
}

void LLPipeline::pushRenderDebugFeatureMask()
{
	mRenderDebugFeatureStack.push(mRenderDebugFeatureMask);
}

void LLPipeline::popRenderDebugFeatureMask()
{
	if (mRenderDebugFeatureStack.empty())
	{
		LL_ERRS() << "Depleted render feature stack." << LL_ENDL;
	}

	mRenderDebugFeatureMask = mRenderDebugFeatureStack.top();
	mRenderDebugFeatureStack.pop();
}

// static
void LLPipeline::setRenderScriptedBeacons(bool val)
{
	sRenderScriptedBeacons = val;
}

// static
void LLPipeline::toggleRenderScriptedBeacons()
{
	sRenderScriptedBeacons = !sRenderScriptedBeacons;
}

// static
bool LLPipeline::getRenderScriptedBeacons()
{
	return sRenderScriptedBeacons;
}

// static
void LLPipeline::setRenderScriptedTouchBeacons(bool val)
{
	sRenderScriptedTouchBeacons = val;
}

// static
void LLPipeline::toggleRenderScriptedTouchBeacons()
{
	sRenderScriptedTouchBeacons = !sRenderScriptedTouchBeacons;
}

// static
bool LLPipeline::getRenderScriptedTouchBeacons()
{
	return sRenderScriptedTouchBeacons;
}

// static
void LLPipeline::setRenderMOAPBeacons(bool val)
{
	sRenderMOAPBeacons = val;
}

// static
void LLPipeline::toggleRenderMOAPBeacons()
{
	sRenderMOAPBeacons = !sRenderMOAPBeacons;
}

// static
bool LLPipeline::getRenderMOAPBeacons()
{
	return sRenderMOAPBeacons;
}

// static
void LLPipeline::setRenderPhysicalBeacons(bool val)
{
	sRenderPhysicalBeacons = val;
}

// static
void LLPipeline::toggleRenderPhysicalBeacons()
{
	sRenderPhysicalBeacons = !sRenderPhysicalBeacons;
}

// static
bool LLPipeline::getRenderPhysicalBeacons()
{
	return sRenderPhysicalBeacons;
}

// static
void LLPipeline::setRenderParticleBeacons(bool val)
{
	sRenderParticleBeacons = val;
}

// static
void LLPipeline::toggleRenderParticleBeacons()
{
	sRenderParticleBeacons = !sRenderParticleBeacons;
}

// static
bool LLPipeline::getRenderParticleBeacons()
{
	return sRenderParticleBeacons;
}

// static
void LLPipeline::setRenderSoundBeacons(bool val)
{
	sRenderSoundBeacons = val;
}

// static
void LLPipeline::toggleRenderSoundBeacons()
{
	sRenderSoundBeacons = !sRenderSoundBeacons;
}

// static
bool LLPipeline::getRenderSoundBeacons()
{
	return sRenderSoundBeacons;
}

// static
void LLPipeline::setRenderBeacons(bool val)
{
	sRenderBeacons = val;
}

// static
void LLPipeline::toggleRenderBeacons()
{
	sRenderBeacons = !sRenderBeacons;
}

// static
bool LLPipeline::getRenderBeacons()
{
	return sRenderBeacons;
}

// static
void LLPipeline::setRenderHighlights(bool val)
{
	sRenderHighlight = val;
}

// static
void LLPipeline::toggleRenderHighlights()
{
	sRenderHighlight = !sRenderHighlight;
}

// static
bool LLPipeline::getRenderHighlights()
{
	return sRenderHighlight;
}

// static
void LLPipeline::setRenderHighlightTextureChannel(LLRender::eTexIndex channel)
{
	sRenderHighlightTextureChannel = channel;
}

LLVOPartGroup* LLPipeline::lineSegmentIntersectParticle(const LLVector4a& start, const LLVector4a& end, LLVector4a* intersection,
														S32* face_hit)
{
	LLVector4a local_end = end;

	LLVector4a position;

	LLDrawable* drawable = NULL;

	for (LLWorld::region_list_t::const_iterator iter = LLWorld::getInstance()->getRegionList().begin(); 
			iter != LLWorld::getInstance()->getRegionList().end(); ++iter)
	{
		LLViewerRegion* region = *iter;

		LLSpatialPartition* part = region->getSpatialPartition(LLViewerRegion::PARTITION_PARTICLE);
		if (part && hasRenderType(part->mDrawableType))
		{
			LLDrawable* hit = part->lineSegmentIntersect(start, local_end, TRUE, FALSE, face_hit, &position, NULL, NULL, NULL);
			if (hit)
			{
				drawable = hit;
				local_end = position;						
			}
		}
	}

	LLVOPartGroup* ret = NULL;
	if (drawable)
	{
		//make sure we're returning an LLVOPartGroup
		llassert(drawable->getVObj()->getPCode() == LLViewerObject::LL_VO_PART_GROUP);
		ret = (LLVOPartGroup*) drawable->getVObj().get();
	}
		
	if (intersection)
	{
		*intersection = position;
	}

	return ret;
}

LLViewerObject* LLPipeline::lineSegmentIntersectInWorld(const LLVector4a& start, const LLVector4a& end,
														bool pick_transparent,
														bool pick_rigged,
														S32* face_hit,
														LLVector4a* intersection,         // return the intersection point
														LLVector2* tex_coord,            // return the texture coordinates of the intersection point
														LLVector4a* normal,               // return the surface normal at the intersection point
														LLVector4a* tangent             // return the surface tangent at the intersection point
	)
{
	LLDrawable* drawable = NULL;

	LLVector4a local_end = end;

	LLVector4a position;

	sPickAvatar = false; //! LLToolMgr::getInstance()->inBuildMode();
	
	for (LLWorld::region_list_t::const_iterator iter = LLWorld::getInstance()->getRegionList().begin(); 
			iter != LLWorld::getInstance()->getRegionList().end(); ++iter)
	{
		LLViewerRegion* region = *iter;

		for (U32 j = 0; j < LLViewerRegion::NUM_PARTITIONS; j++)
		{
			if ((j == LLViewerRegion::PARTITION_VOLUME) || 
				(j == LLViewerRegion::PARTITION_BRIDGE) || 
				(j == LLViewerRegion::PARTITION_TERRAIN) ||
				(j == LLViewerRegion::PARTITION_TREE) ||
				(j == LLViewerRegion::PARTITION_GRASS))  // only check these partitions for now
			{
				LLSpatialPartition* part = region->getSpatialPartition(j);
				if (part && hasRenderType(part->mDrawableType))
				{
					LLDrawable* hit = part->lineSegmentIntersect(start, local_end, pick_transparent, pick_rigged, face_hit, &position, tex_coord, normal, tangent);
					if (hit)
					{
						drawable = hit;
						local_end = position;						
					}
				}
			}
		}
	}
	
	if (!sPickAvatar)
	{
		//save hit info in case we need to restore
		//due to attachment override
		LLVector4a local_normal;
		LLVector4a local_tangent;
		LLVector2 local_texcoord;
		S32 local_face_hit = -1;

		if (face_hit)
		{ 
			local_face_hit = *face_hit;
		}
		if (tex_coord)
		{
			local_texcoord = *tex_coord;
		}
		if (tangent)
		{
			local_tangent = *tangent;
		}
		else
		{
			local_tangent.clear();
		}
		if (normal)
		{
			local_normal = *normal;
		}
		else
		{
			local_normal.clear();
		}
				
		const F32 ATTACHMENT_OVERRIDE_DIST = 0.1f;

		//check against avatars
		sPickAvatar = true;
		for (LLWorld::region_list_t::const_iterator iter = LLWorld::getInstance()->getRegionList().begin(); 
				iter != LLWorld::getInstance()->getRegionList().end(); ++iter)
		{
			LLViewerRegion* region = *iter;

			LLSpatialPartition* part = region->getSpatialPartition(LLViewerRegion::PARTITION_BRIDGE);
			if (part && hasRenderType(part->mDrawableType))
			{
				LLDrawable* hit = part->lineSegmentIntersect(start, local_end, pick_transparent, pick_rigged, face_hit, &position, tex_coord, normal, tangent);
				if (hit)
				{
					LLVector4a delta;
					delta.setSub(position, local_end);

					if (!drawable || 
						!drawable->getVObj()->isAttachment() ||
						delta.getLength3().getF32() > ATTACHMENT_OVERRIDE_DIST)
					{ //avatar overrides if previously hit drawable is not an attachment or 
					  //attachment is far enough away from detected intersection
						drawable = hit;
						local_end = position;						
					}
					else
					{ //prioritize attachments over avatars
						position = local_end;

						if (face_hit)
						{
							*face_hit = local_face_hit;
						}
						if (tex_coord)
						{
							*tex_coord = local_texcoord;
						}
						if (tangent)
						{
							*tangent = local_tangent;
						}
						if (normal)
						{
							*normal = local_normal;
						}
					}
				}
			}
		}
	}

	//check all avatar nametags (silly, isn't it?)
	for (std::vector< LLCharacter* >::iterator iter = LLCharacter::sInstances.begin();
		iter != LLCharacter::sInstances.end();
		++iter)
	{
		LLVOAvatar* av = (LLVOAvatar*) *iter;
		if (av->mNameText.notNull()
			&& av->mNameText->lineSegmentIntersect(start, local_end, position))
		{
			drawable = av->mDrawable;
			local_end = position;
		}
	}

	if (intersection)
	{
		*intersection = position;
	}

	return drawable ? drawable->getVObj().get() : NULL;
}

LLViewerObject* LLPipeline::lineSegmentIntersectInHUD(const LLVector4a& start, const LLVector4a& end,
													  bool pick_transparent,													
													  S32* face_hit,
													  LLVector4a* intersection,         // return the intersection point
													  LLVector2* tex_coord,            // return the texture coordinates of the intersection point
													  LLVector4a* normal,               // return the surface normal at the intersection point
													  LLVector4a* tangent				// return the surface tangent at the intersection point
	)
{
	LLDrawable* drawable = NULL;

	for (LLWorld::region_list_t::const_iterator iter = LLWorld::getInstance()->getRegionList().begin(); 
			iter != LLWorld::getInstance()->getRegionList().end(); ++iter)
	{
		LLViewerRegion* region = *iter;

		bool toggle = false;
		if (!hasRenderType(LLPipeline::RENDER_TYPE_HUD))
		{
			toggleRenderType(LLPipeline::RENDER_TYPE_HUD);
			toggle = true;
		}

		LLSpatialPartition* part = region->getSpatialPartition(LLViewerRegion::PARTITION_HUD);
		if (part)
		{
			LLDrawable* hit = part->lineSegmentIntersect(start, end, pick_transparent, FALSE, face_hit, intersection, tex_coord, normal, tangent);
			if (hit)
			{
				drawable = hit;
			}
		}

		if (toggle)
		{
			toggleRenderType(LLPipeline::RENDER_TYPE_HUD);
		}
	}
	return drawable ? drawable->getVObj().get() : NULL;
}

LLSpatialPartition* LLPipeline::getSpatialPartition(LLViewerObject* vobj)
{
	if (vobj)
	{
		LLViewerRegion* region = vobj->getRegion();
		if (region)
		{
			return region->getSpatialPartition(vobj->getPartitionType());
		}
	}
	return NULL;
}

void LLPipeline::resetVertexBuffers(LLDrawable* drawable)
{
	if (!drawable)
	{
		return;
	}

	for (S32 i = 0; i < drawable->getNumFaces(); i++)
	{
		LLFace* facep = drawable->getFace(i);
		if (facep)
		{
			facep->clearVertexBuffer();
		}
	}
}

void LLPipeline::resetVertexBuffers()
{	
	mResetVertexBuffers = true;
}

static LLTrace::BlockTimerStatHandle FTM_RESET_VB("Reset VB");

void LLPipeline::doResetVertexBuffers(bool forced)
{
	if (!mResetVertexBuffers)
	{
		return;
	}
	if(!forced && LLSpatialPartition::sTeleportRequested)
	{
		if(gAgent.getTeleportState() != LLAgent::TELEPORT_NONE)
		{
			return; //wait for teleporting to finish
		}
		else
		{
			//teleporting aborted
			LLSpatialPartition::sTeleportRequested = FALSE;
			mResetVertexBuffers = false;
			return;
		}
	}

	LL_RECORD_BLOCK_TIME(FTM_RESET_VB);
	mResetVertexBuffers = false;

	mCubeVB = NULL;

	mDeferredVB = NULL;
	mAuxiliaryVB = NULL;
	exoPostProcess::instance().destroyVB(); // Will be re-created via updateRenderDeferred()
	gGL.destroyVB();

	for (LLWorld::region_list_t::const_iterator iter = LLWorld::getInstance()->getRegionList().begin(); 
			iter != LLWorld::getInstance()->getRegionList().end(); ++iter)
	{
		LLViewerRegion* region = *iter;
		for (U32 i = 0; i < LLViewerRegion::NUM_PARTITIONS; i++)
		{
			LLSpatialPartition* part = region->getSpatialPartition(i);
			if (part)
			{
				part->resetVertexBuffers();
			}
		}
	}
	if(LLSpatialPartition::sTeleportRequested)
	{
		LLSpatialPartition::sTeleportRequested = FALSE;

		LLWorld::getInstance()->clearAllVisibleObjects();
		clearRebuildDrawables();
	}

	resetDrawOrders();

	gSky.resetVertexBuffers();

	LLVOPartGroup::destroyGL();

	if ( LLPathingLib::getInstance() )
	{
		LLPathingLib::getInstance()->cleanupVBOManager();
	}
	LLVOPartGroup::destroyGL();

	SUBSYSTEM_CLEANUP(LLVertexBuffer);
	
	//delete all name pool caches
	LLGLNamePool::cleanupPools();

	

	if (LLVertexBuffer::sGLCount > 0)
	{
		LL_WARNS() << "VBO wipe failed -- " << LLVertexBuffer::sGLCount << " buffers remaining." << LL_ENDL;
	}

	LLVertexBuffer::unbind();	
	
	updateRenderBump();
	//updateRenderDeferred(); // <FS:Ansariel> Moved further down because of exoPostProcess creating a new VB

	sUseTriStrips = gSavedSettings.getBOOL("RenderUseTriStrips");
	LLVertexBuffer::sUseStreamDraw = gSavedSettings.getBOOL("RenderUseStreamVBO");
	// <FS:Ansariel> Vertex Array Objects are required in OpenGL core profile
	//LLVertexBuffer::sUseVAO = gSavedSettings.getBOOL("RenderUseVAO");
	LLVertexBuffer::sUseVAO = LLRender::sGLCoreProfile ? TRUE : gSavedSettings.getBOOL("RenderUseVAO");
	// </FS:Ansariel>
	LLVertexBuffer::sPreferStreamDraw = gSavedSettings.getBOOL("RenderPreferStreamDraw");
	LLVertexBuffer::sEnableVBOs = gSavedSettings.getBOOL("RenderVBOEnable");
	LLVertexBuffer::sDisableVBOMapping = LLVertexBuffer::sEnableVBOs && gSavedSettings.getBOOL("RenderVBOMappingDisable") ;
	sBakeSunlight = gSavedSettings.getBOOL("RenderBakeSunlight");
	sNoAlpha = gSavedSettings.getBOOL("RenderNoAlpha");
	LLPipeline::sTextureBindTest = gSavedSettings.getBOOL("RenderDebugTextureBind");

	LLVertexBuffer::initClass(LLVertexBuffer::sEnableVBOs, LLVertexBuffer::sDisableVBOMapping);

	LLVOPartGroup::restoreGL();

	// <FS:Ansariel> Reset VB during TP
	updateRenderDeferred(); // Moved further down because of exoPostProcess creating a new VB

	gGL.initVB();

	initDeferredVB();
	initAuxiliaryVB();
	// </FS:Ansariel>
}

void LLPipeline::renderObjects(U32 type, U32 mask, bool texture, bool batch_texture)
{
	assertInitialized();
	gGL.loadMatrix(gGLModelView);
	gGLLastMatrix = NULL;
	mSimplePool->pushBatches(type, mask, texture, batch_texture);
	gGL.loadMatrix(gGLModelView);
	gGLLastMatrix = NULL;		
}

void LLPipeline::renderMaskedObjects(U32 type, U32 mask, bool texture, bool batch_texture)
{
	assertInitialized();
	gGL.loadMatrix(gGLModelView);
	gGLLastMatrix = NULL;
	mAlphaMaskPool->pushMaskBatches(type, mask, texture, batch_texture);
	gGL.loadMatrix(gGLModelView);
	gGLLastMatrix = NULL;		
}

void LLPipeline::renderFullbrightMaskedObjects(U32 type, U32 mask, bool texture, bool batch_texture)
{
	assertInitialized();
	gGL.loadMatrix(gGLModelView);
	gGLLastMatrix = NULL;
	mFullbrightAlphaMaskPool->pushMaskBatches(type, mask, texture, batch_texture);
	gGL.loadMatrix(gGLModelView);
	gGLLastMatrix = NULL;		
}

void apply_cube_face_rotation(U32 face)
{
	switch (face)
	{
		case 0: 
			gGL.rotatef(90.f, 0, 1, 0);
			gGL.rotatef(180.f, 1, 0, 0);
		break;
		case 2: 
			gGL.rotatef(-90.f, 1, 0, 0);
		break;
		case 4:
			gGL.rotatef(180.f, 0, 1, 0);
			gGL.rotatef(180.f, 0, 0, 1);
		break;
		case 1: 
			gGL.rotatef(-90.f, 0, 1, 0);
			gGL.rotatef(180.f, 1, 0, 0);
		break;
		case 3:
			gGL.rotatef(90, 1, 0, 0);
		break;
		case 5: 
			gGL.rotatef(180, 0, 0, 1);
		break;
	}
}

void validate_framebuffer_object()
{                                                           
	GLenum status;                                            
	status = glCheckFramebufferStatus(GL_FRAMEBUFFER_EXT); 
	switch(status) 
	{                                          
		case GL_FRAMEBUFFER_COMPLETE:                       
			//framebuffer OK, no error.
			break;
		case GL_FRAMEBUFFER_INCOMPLETE_MISSING_ATTACHMENT:
			// frame buffer not OK: probably means unsupported depth buffer format
			LL_ERRS() << "Framebuffer Incomplete Missing Attachment." << LL_ENDL;
			break;
		case GL_FRAMEBUFFER_INCOMPLETE_ATTACHMENT:
			// frame buffer not OK: probably means unsupported depth buffer format
			LL_ERRS() << "Framebuffer Incomplete Attachment." << LL_ENDL;
			break; 
		case GL_FRAMEBUFFER_UNSUPPORTED:                    
			/* choose different formats */                        
			LL_ERRS() << "Framebuffer unsupported." << LL_ENDL;
			break;                                                
		default:                                                
			LL_ERRS() << "Unknown framebuffer status." << LL_ENDL;
			break;
	}
}

void LLPipeline::bindScreenToTexture() 
{
	
}

static LLTrace::BlockTimerStatHandle FTM_RENDER_BLOOM("Bloom");

void LLPipeline::renderBloom(bool for_snapshot, F32 zoom_factor, int subfield)
{
	if (!(gPipeline.canUseVertexShaders() &&
		sRenderGlow))
	{
		return;
	}

	LLVertexBuffer::unbind();
	LLGLState::checkStates();
	LLGLState::checkTextureChannels();

	assertInitialized();

	if (gUseWireframe)
	{
		glPolygonMode(GL_FRONT_AND_BACK, GL_FILL);
	}

	LLVector2 tc1(0,0);
	LLVector2 tc2((F32) mScreen.getWidth()*2,
				  (F32) mScreen.getHeight()*2);

	LL_RECORD_BLOCK_TIME(FTM_RENDER_BLOOM);
	gGL.color4f(1,1,1,1);
	LLGLDepthTest depth(GL_FALSE);
	LLGLDisable blend(GL_BLEND);
	LLGLDisable cull(GL_CULL_FACE);
	
	enableLightsFullbright();

	gGL.matrixMode(LLRender::MM_PROJECTION);
	gGL.pushMatrix();
	gGL.loadIdentity();
	gGL.matrixMode(LLRender::MM_MODELVIEW);
	gGL.pushMatrix();
	gGL.loadIdentity();

	LLGLDisable test(GL_ALPHA_TEST);

	gGL.setColorMask(true, true);
	glClearColor(0,0,0,0);
	exoPostProcess::instance().ExodusRenderPostStack(&mScreen, &mScreen); // <FS:CR> Import Vignette from Exodus
		
	{
		{
			LL_RECORD_BLOCK_TIME(FTM_RENDER_BLOOM_FBO);
			mGlow[2].bindTarget();
			mGlow[2].clear();
		}
		
		gGlowExtractProgram.bind();
		F32 minLum = llmax((F32) RenderGlowMinLuminance, 0.0f);
		F32 maxAlpha = RenderGlowMaxExtractAlpha;		
		F32 warmthAmount = RenderGlowWarmthAmount;	
		LLVector3 lumWeights = RenderGlowLumWeights;
		LLVector3 warmthWeights = RenderGlowWarmthWeights;


		gGlowExtractProgram.uniform1f(LLShaderMgr::GLOW_MIN_LUMINANCE, minLum);
		gGlowExtractProgram.uniform1f(LLShaderMgr::GLOW_MAX_EXTRACT_ALPHA, maxAlpha);
		gGlowExtractProgram.uniform3f(LLShaderMgr::GLOW_LUM_WEIGHTS, lumWeights.mV[0], lumWeights.mV[1], lumWeights.mV[2]);
		gGlowExtractProgram.uniform3f(LLShaderMgr::GLOW_WARMTH_WEIGHTS, warmthWeights.mV[0], warmthWeights.mV[1], warmthWeights.mV[2]);
		gGlowExtractProgram.uniform1f(LLShaderMgr::GLOW_WARMTH_AMOUNT, warmthAmount);
		LLGLEnable blend_on(GL_BLEND);
		LLGLEnable test(GL_ALPHA_TEST);
		
		gGL.setSceneBlendType(LLRender::BT_ADD_WITH_ALPHA);
		
		mScreen.bindTexture(0, 0, LLTexUnit::TFO_POINT);
		
		gGL.color4f(1,1,1,1);
		gPipeline.enableLightsFullbright();
<<<<<<< HEAD
		// <FS:Ansariel> FIRE-16829: Visual Artifacts with ALM enabled on AMD graphics
		//gGL.begin(LLRender::TRIANGLE_STRIP);
		//gGL.texCoord2f(tc1.mV[0], tc1.mV[1]);
		//gGL.vertex2f(-1,-1);
		//
		//gGL.texCoord2f(tc1.mV[0], tc2.mV[1]);
		//gGL.vertex2f(-1,3);
		//
		//gGL.texCoord2f(tc2.mV[0], tc1.mV[1]);
		//gGL.vertex2f(3,-1);
		//
		//gGL.end();
		drawAuxiliaryVB(tc1, tc2);
		// </FS:Ansariel>
=======
		gGL.begin(LLRender::TRIANGLE_STRIP);
		gGL.texCoord2f(tc1.mV[0], tc1.mV[1]);
		gGL.vertex2f(-1,-1);
		
		gGL.texCoord2f(tc1.mV[0], tc2.mV[1]);
		gGL.vertex2f(-1,3);
		
		gGL.texCoord2f(tc2.mV[0], tc1.mV[1]);
		gGL.vertex2f(3,-1);
		
		gGL.end();
>>>>>>> 29977346
		
		gGL.getTexUnit(0)->unbind(mScreen.getUsage());

		mGlow[2].flush();
	}

	tc1.setVec(0,0);
	tc2.setVec(2,2);

	// power of two between 1 and 1024
	U32 glowResPow = RenderGlowResolutionPow;
	const U32 glow_res = llmax(1, 
		llmin(1024, 1 << glowResPow));

	S32 kernel = RenderGlowIterations*2;
	F32 delta = RenderGlowWidth / glow_res;
	// Use half the glow width if we have the res set to less than 9 so that it looks
	// almost the same in either case.
	if (glowResPow < 9)
	{
		delta *= 0.5f;
	}
	F32 strength = RenderGlowStrength;

	gGlowProgram.bind();
	gGlowProgram.uniform1f(LLShaderMgr::GLOW_STRENGTH, strength);

	for (S32 i = 0; i < kernel; i++)
	{
		{
			LL_RECORD_BLOCK_TIME(FTM_RENDER_BLOOM_FBO);
			mGlow[i%2].bindTarget();
			mGlow[i%2].clear();
		}
			
		if (i == 0)
		{
			gGL.getTexUnit(0)->bind(&mGlow[2]);
		}
		else
		{
			gGL.getTexUnit(0)->bind(&mGlow[(i-1)%2]);
		}

		if (i%2 == 0)
		{
			gGlowProgram.uniform2f(LLShaderMgr::GLOW_DELTA, delta, 0);
		}
		else
		{
			gGlowProgram.uniform2f(LLShaderMgr::GLOW_DELTA, 0, delta);
		}

		// <FS:Ansariel> FIRE-16829: Visual Artifacts with ALM enabled on AMD graphics
		//gGL.begin(LLRender::TRIANGLE_STRIP);
		//gGL.texCoord2f(tc1.mV[0], tc1.mV[1]);
		//gGL.vertex2f(-1,-1);
		//
		//gGL.texCoord2f(tc1.mV[0], tc2.mV[1]);
		//gGL.vertex2f(-1,3);
		//
		//gGL.texCoord2f(tc2.mV[0], tc1.mV[1]);
		//gGL.vertex2f(3,-1);
		//
		//gGL.end();
		drawAuxiliaryVB(tc1, tc2);
		// </FS:Ansariel>
		
		mGlow[i%2].flush();
	}

	gGlowProgram.unbind();

	/*if (LLRenderTarget::sUseFBO)
	{
		LL_RECORD_BLOCK_TIME(FTM_RENDER_BLOOM_FBO);
		glBindFramebuffer(GL_FRAMEBUFFER, 0);
	}*/

	gGLViewport[0] = gViewerWindow->getWorldViewRectRaw().mLeft;
	gGLViewport[1] = gViewerWindow->getWorldViewRectRaw().mBottom;
	gGLViewport[2] = gViewerWindow->getWorldViewRectRaw().getWidth();
	gGLViewport[3] = gViewerWindow->getWorldViewRectRaw().getHeight();
	glViewport(gGLViewport[0], gGLViewport[1], gGLViewport[2], gGLViewport[3]);

	tc2.setVec((F32) mScreen.getWidth(),
			(F32) mScreen.getHeight());

	gGL.flush();
	
	LLVertexBuffer::unbind();

	if (LLPipeline::sRenderDeferred)
	{

		//<FS:TS> FIRE-16251: Depth of Field does not work underwater
		//bool dof_enabled = !LLViewerCamera::getInstance()->cameraUnderWater() &&
		bool dof_enabled = (FSRenderDepthOfFieldUnderwater || !LLViewerCamera::getInstance()->cameraUnderWater()) &&
			(RenderDepthOfFieldInEditMode || !LLToolMgr::getInstance()->inBuildMode()) &&
							RenderDepthOfField;
				//</FS:TS> FIRE-16251


		bool multisample = RenderFSAASamples > 1 && mFXAABuffer.isComplete();
		exoPostProcess::instance().multisample = multisample;	// <FS:CR> Import Vignette from Exodus

		gViewerWindow->setup3DViewport();
				
		if (dof_enabled)
		{
			LLGLSLShader* shader = &gDeferredPostProgram;
			LLGLDisable blend(GL_BLEND);

			//depth of field focal plane calculations
			static F32 current_distance = 16.f;
			static F32 start_distance = 16.f;
			static F32 transition_time = 1.f;

			LLVector3 focus_point;

			LLViewerObject* obj = LLViewerMediaFocus::getInstance()->getFocusedObject();
			if (obj && obj->mDrawable && obj->isSelected())
			{ //focus on selected media object
				S32 face_idx = LLViewerMediaFocus::getInstance()->getFocusedFace();
				if (obj && obj->mDrawable)
				{
					LLFace* face = obj->mDrawable->getFace(face_idx);
					if (face)
					{
						focus_point = face->getPositionAgent();
					}
				}
			}
		
			if (focus_point.isExactlyZero())
			{
				if (LLViewerJoystick::getInstance()->getOverrideCamera())
				{ //focus on point under cursor
					focus_point.set(gDebugRaycastIntersection.getF32ptr());
				}
				else if (gAgentCamera.cameraMouselook())
				{ //focus on point under mouselook crosshairs
					LLVector4a result;
					result.clear();

					gViewerWindow->cursorIntersect(-1, -1, 512.f, NULL, -1, FALSE, FALSE,
													NULL,
													&result);

					focus_point.set(result.getF32ptr());
				}
				else
				{
					//focus on alt-zoom target
					LLViewerRegion* region = gAgent.getRegion();
					if (region)
					{
						focus_point = LLVector3(gAgentCamera.getFocusGlobal()-region->getOriginGlobal());
					}
				}
			}

			LLVector3 eye = LLViewerCamera::getInstance()->getOrigin();
			F32 target_distance = 16.f;
			if (!focus_point.isExactlyZero())
			{
				target_distance = LLViewerCamera::getInstance()->getAtAxis() * (focus_point-eye);
			}

			if (transition_time >= 1.f &&
				fabsf(current_distance-target_distance)/current_distance > 0.01f)
			{ //large shift happened, interpolate smoothly to new target distance
				transition_time = 0.f;
				start_distance = current_distance;
			}
			else if (transition_time < 1.f)
			{ //currently in a transition, continue interpolating
				transition_time += 1.f/CameraFocusTransitionTime*gFrameIntervalSeconds.value();
				transition_time = llmin(transition_time, 1.f);

				F32 t = cosf(transition_time*F_PI+F_PI)*0.5f+0.5f;
				current_distance = start_distance + (target_distance-start_distance)*t;
			}
			else
			{ //small or no change, just snap to target distance
				current_distance = target_distance;
			}

			//convert to mm
			F32 subject_distance = current_distance*1000.f;
			F32 fnumber = CameraFNumber;
			F32 default_focal_length = CameraFocalLength;

			F32 fov = LLViewerCamera::getInstance()->getView();
		
			const F32 default_fov = CameraFieldOfView * F_PI/180.f;
		
			//F32 aspect_ratio = (F32) mScreen.getWidth()/(F32)mScreen.getHeight();
		
			F32 dv = 2.f*default_focal_length * tanf(default_fov/2.f);

			F32 focal_length = dv/(2*tanf(fov/2.f));
		 
			//F32 tan_pixel_angle = tanf(LLDrawable::sCurPixelAngle);
	
			// from wikipedia -- c = |s2-s1|/s2 * f^2/(N(S1-f))
			// where	 N = fnumber
			//			 s2 = dot distance
			//			 s1 = subject distance
			//			 f = focal length
			//	

			F32 blur_constant = focal_length*focal_length/(fnumber*(subject_distance-focal_length));
			blur_constant /= 1000.f; //convert to meters for shader
			F32 magnification = focal_length/(subject_distance-focal_length);

			{ //build diffuse+bloom+CoF
				mDeferredLight.bindTarget();
				shader = &gDeferredCoFProgram;

				bindDeferredShader(*shader);

				S32 channel = shader->enableTexture(LLShaderMgr::DEFERRED_DIFFUSE, mScreen.getUsage());
				if (channel > -1)
				{
					mScreen.bindTexture(0, channel);
				}

				shader->uniform1f(LLShaderMgr::DOF_FOCAL_DISTANCE, -subject_distance/1000.f);
				shader->uniform1f(LLShaderMgr::DOF_BLUR_CONSTANT, blur_constant);
				shader->uniform1f(LLShaderMgr::DOF_TAN_PIXEL_ANGLE, tanf(1.f/LLDrawable::sCurPixelAngle));
				shader->uniform1f(LLShaderMgr::DOF_MAGNIFICATION, magnification);
				shader->uniform1f(LLShaderMgr::DOF_MAX_COF, CameraMaxCoF);
				shader->uniform1f(LLShaderMgr::DOF_RES_SCALE, CameraDoFResScale);

				// <FS:Ansariel> FIRE-16829: Visual Artifacts with ALM enabled on AMD graphics
				//gGL.begin(LLRender::TRIANGLE_STRIP);
				//gGL.texCoord2f(tc1.mV[0], tc1.mV[1]);
				//gGL.vertex2f(-1,-1);
		
				//gGL.texCoord2f(tc1.mV[0], tc2.mV[1]);
				//gGL.vertex2f(-1,3);
		
				//gGL.texCoord2f(tc2.mV[0], tc1.mV[1]);
				//gGL.vertex2f(3,-1);
		
				//gGL.end();
				drawAuxiliaryVB(tc1, tc2);
				// </FS:Ansariel>

				unbindDeferredShader(*shader);
				mDeferredLight.flush();
			}

			U32 dof_width = (U32) (mScreen.getWidth()*CameraDoFResScale);
			U32 dof_height = (U32) (mScreen.getHeight()*CameraDoFResScale);
			
			{ //perform DoF sampling at half-res (preserve alpha channel)
				mScreen.bindTarget();
				glViewport(0,0, dof_width, dof_height);
				gGL.setColorMask(true, false);

				shader = &gDeferredPostProgram;
				bindDeferredShader(*shader);
				S32 channel = shader->enableTexture(LLShaderMgr::DEFERRED_DIFFUSE, mDeferredLight.getUsage());
				if (channel > -1)
				{
					mDeferredLight.bindTexture(0, channel);
				}

				shader->uniform1f(LLShaderMgr::DOF_MAX_COF, CameraMaxCoF);
				shader->uniform1f(LLShaderMgr::DOF_RES_SCALE, CameraDoFResScale);
				
				// <FS:Ansariel> FIRE-16829: Visual Artifacts with ALM enabled on AMD graphics
				//gGL.begin(LLRender::TRIANGLE_STRIP);
				//gGL.texCoord2f(tc1.mV[0], tc1.mV[1]);
				//gGL.vertex2f(-1,-1);
		
				//gGL.texCoord2f(tc1.mV[0], tc2.mV[1]);
				//gGL.vertex2f(-1,3);
		
				//gGL.texCoord2f(tc2.mV[0], tc1.mV[1]);
				//gGL.vertex2f(3,-1);
		
				//gGL.end();
				drawAuxiliaryVB(tc1, tc2);
				// </FS:Ansariel>

				unbindDeferredShader(*shader);
				mScreen.flush();
				gGL.setColorMask(true, true);
			}
	
			{ //combine result based on alpha
				if (multisample)
				{
					mDeferredLight.bindTarget();
					glViewport(0, 0, mDeferredScreen.getWidth(), mDeferredScreen.getHeight());
				}
				else
				{
					gGLViewport[0] = gViewerWindow->getWorldViewRectRaw().mLeft;
					gGLViewport[1] = gViewerWindow->getWorldViewRectRaw().mBottom;
					gGLViewport[2] = gViewerWindow->getWorldViewRectRaw().getWidth();
					gGLViewport[3] = gViewerWindow->getWorldViewRectRaw().getHeight();
					glViewport(gGLViewport[0], gGLViewport[1], gGLViewport[2], gGLViewport[3]);
				}

				shader = &gDeferredDoFCombineProgram;
				bindDeferredShader(*shader);
				
				S32 channel = shader->enableTexture(LLShaderMgr::DEFERRED_DIFFUSE, mScreen.getUsage());
				if (channel > -1)
				{
					mScreen.bindTexture(0, channel);
				}

				shader->uniform1f(LLShaderMgr::DOF_MAX_COF, CameraMaxCoF);
				shader->uniform1f(LLShaderMgr::DOF_RES_SCALE, CameraDoFResScale);
				shader->uniform1f(LLShaderMgr::DOF_WIDTH, dof_width-1);
				shader->uniform1f(LLShaderMgr::DOF_HEIGHT, dof_height-1);

				// <FS:Ansariel> FIRE-16829: Visual Artifacts with ALM enabled on AMD graphics
				//gGL.begin(LLRender::TRIANGLE_STRIP);
				//gGL.texCoord2f(tc1.mV[0], tc1.mV[1]);
				//gGL.vertex2f(-1,-1);
		
				//gGL.texCoord2f(tc1.mV[0], tc2.mV[1]);
				//gGL.vertex2f(-1,3);
		
				//gGL.texCoord2f(tc2.mV[0], tc1.mV[1]);
				//gGL.vertex2f(3,-1);
		
				//gGL.end();
				drawAuxiliaryVB(tc1, tc2);
				// </FS:Ansariel>

				unbindDeferredShader(*shader);

				if (multisample)
				{
					mDeferredLight.flush();
				}
			}
		}
		else
		{
			if (multisample)
			{
				mDeferredLight.bindTarget();
			}
			LLGLSLShader* shader = &gDeferredPostNoDoFProgram;
			
			bindDeferredShader(*shader);
							
			S32 channel = shader->enableTexture(LLShaderMgr::DEFERRED_DIFFUSE, mScreen.getUsage());
			if (channel > -1)
			{
				mScreen.bindTexture(0, channel);
			}

<<<<<<< HEAD
			// <FS:Ansariel> FIRE-16829: Visual Artifacts with ALM enabled on AMD graphics
			//gGL.begin(LLRender::TRIANGLE_STRIP);
			//gGL.texCoord2f(tc1.mV[0], tc1.mV[1]);
			//gGL.vertex2f(-1,-1);
=======
			gGL.begin(LLRender::TRIANGLE_STRIP);
			gGL.texCoord2f(tc1.mV[0], tc1.mV[1]);
			gGL.vertex2f(-1,-1);
>>>>>>> 29977346
		
			//gGL.texCoord2f(tc1.mV[0], tc2.mV[1]);
			//gGL.vertex2f(-1,3);
		
			//gGL.texCoord2f(tc2.mV[0], tc1.mV[1]);
			//gGL.vertex2f(3,-1);
		
			//gGL.end();
			drawAuxiliaryVB(tc1, tc2);
			// </FS:Ansariel>

			unbindDeferredShader(*shader);

			if (multisample)
			{
				mDeferredLight.flush();
			}
		}

		if (multisample)
		{
			//bake out texture2D with RGBL for FXAA shader
			mFXAABuffer.bindTarget();
			
			S32 width = mScreen.getWidth();
			S32 height = mScreen.getHeight();
			glViewport(0, 0, width, height);

			LLGLSLShader* shader = &gGlowCombineFXAAProgram;

			shader->bind();
			shader->uniform2f(LLShaderMgr::DEFERRED_SCREEN_RES, width, height);

			S32 channel = shader->enableTexture(LLShaderMgr::DEFERRED_DIFFUSE, mDeferredLight.getUsage());
			if (channel > -1)
			{
				mDeferredLight.bindTexture(0, channel);
			}
						
			// <FS:Ansariel> FIRE-16829: Visual Artifacts with ALM enabled on AMD graphics
			//gGL.begin(LLRender::TRIANGLE_STRIP);
			//gGL.vertex2f(-1,-1);
			//gGL.vertex2f(-1,3);
			//gGL.vertex2f(3,-1);
			//gGL.end();

			//gGL.flush();
			drawAuxiliaryVB();
			// </FS:Ansariel>

			shader->disableTexture(LLShaderMgr::DEFERRED_DIFFUSE, mDeferredLight.getUsage());
			shader->unbind();
			
			mFXAABuffer.flush();

			shader = &gFXAAProgram;
			shader->bind();

			channel = shader->enableTexture(LLShaderMgr::DIFFUSE_MAP, mFXAABuffer.getUsage());
			if (channel > -1)
			{
				mFXAABuffer.bindTexture(0, channel, LLTexUnit::TFO_BILINEAR);
			}
			
			gGLViewport[0] = gViewerWindow->getWorldViewRectRaw().mLeft;
			gGLViewport[1] = gViewerWindow->getWorldViewRectRaw().mBottom;
			gGLViewport[2] = gViewerWindow->getWorldViewRectRaw().getWidth();
			gGLViewport[3] = gViewerWindow->getWorldViewRectRaw().getHeight();
			glViewport(gGLViewport[0], gGLViewport[1], gGLViewport[2], gGLViewport[3]);

			F32 scale_x = (F32) width/mFXAABuffer.getWidth();
			F32 scale_y = (F32) height/mFXAABuffer.getHeight();
			shader->uniform2f(LLShaderMgr::FXAA_TC_SCALE, scale_x, scale_y);
			shader->uniform2f(LLShaderMgr::FXAA_RCP_SCREEN_RES, 1.f/width*scale_x, 1.f/height*scale_y);
			shader->uniform4f(LLShaderMgr::FXAA_RCP_FRAME_OPT, -0.5f/width*scale_x, -0.5f/height*scale_y, 0.5f/width*scale_x, 0.5f/height*scale_y);
			shader->uniform4f(LLShaderMgr::FXAA_RCP_FRAME_OPT2, -2.f/width*scale_x, -2.f/height*scale_y, 2.f/width*scale_x, 2.f/height*scale_y);
			
			// <FS:Ansariel> FIRE-16829: Visual Artifacts with ALM enabled on AMD graphics
			//gGL.begin(LLRender::TRIANGLE_STRIP);
			//gGL.vertex2f(-1,-1);
			//gGL.vertex2f(-1,3);
			//gGL.vertex2f(3,-1);
			//gGL.end();

			//gGL.flush();
			drawAuxiliaryVB();
			// </FS:Ansariel>
			shader->unbind();
		}
	}
	else
	{
		U32 mask = LLVertexBuffer::MAP_VERTEX | LLVertexBuffer::MAP_TEXCOORD0 | LLVertexBuffer::MAP_TEXCOORD1;
		LLPointer<LLVertexBuffer> buff = new LLVertexBuffer(mask, 0);
		buff->allocateBuffer(3,0,TRUE);

		LLStrider<LLVector3> v;
		LLStrider<LLVector2> uv1;
		LLStrider<LLVector2> uv2;

		buff->getVertexStrider(v);
		buff->getTexCoord0Strider(uv1);
		buff->getTexCoord1Strider(uv2);
		
		uv1[0] = LLVector2(0, 0);
		uv1[1] = LLVector2(0, 2);
		uv1[2] = LLVector2(2, 0);
		
		uv2[0] = LLVector2(0, 0);
		uv2[1] = LLVector2(0, tc2.mV[1]*2.f);
		uv2[2] = LLVector2(tc2.mV[0]*2.f, 0);
		
		v[0] = LLVector3(-1,-1,0);
		v[1] = LLVector3(-1,3,0);
		v[2] = LLVector3(3,-1,0);
				
		buff->flush();

		LLGLDisable blend(GL_BLEND);

		if (LLGLSLShader::sNoFixedFunction)
		{
			gGlowCombineProgram.bind();
			gGlowCombineProgram.uniform3fv(LLShaderMgr::EXO_RENDER_VIGNETTE, 1, exoPostProcess::sExodusRenderVignette.mV); // Work around for ExodusRenderVignette in non-deferred.
		}
		else
		{
			//tex unit 0
			gGL.getTexUnit(0)->setTextureColorBlend(LLTexUnit::TBO_REPLACE, LLTexUnit::TBS_TEX_COLOR);
			//tex unit 1
			gGL.getTexUnit(1)->setTextureColorBlend(LLTexUnit::TBO_ADD, LLTexUnit::TBS_TEX_COLOR, LLTexUnit::TBS_PREV_COLOR);
		}
		
		gGL.getTexUnit(0)->bind(&mGlow[1]);
		gGL.getTexUnit(1)->bind(&mScreen);
		
		LLGLEnable multisample(RenderFSAASamples > 0 ? GL_MULTISAMPLE_ARB : 0);
		
		buff->setBuffer(mask);
		buff->drawArrays(LLRender::TRIANGLE_STRIP, 0, 3);
		
		if (LLGLSLShader::sNoFixedFunction)
		{
			gGlowCombineProgram.unbind();
		}
		else
		{
			gGL.getTexUnit(1)->disable();
			gGL.getTexUnit(1)->setTextureBlendType(LLTexUnit::TB_MULT);

			gGL.getTexUnit(0)->activate();
			gGL.getTexUnit(0)->setTextureBlendType(LLTexUnit::TB_MULT);
		}
		
	}

	gGL.setSceneBlendType(LLRender::BT_ALPHA);

	if (hasRenderDebugMask(LLPipeline::RENDER_DEBUG_PHYSICS_SHAPES))
	{
		if (LLGLSLShader::sNoFixedFunction)
		{
			gSplatTextureRectProgram.bind();
		}

		gGL.setColorMask(true, false);

		LLVector2 tc1(0,0);
		LLVector2 tc2((F32) gViewerWindow->getWorldViewWidthRaw()*2,
				  (F32) gViewerWindow->getWorldViewHeightRaw()*2);

		LLGLEnable blend(GL_BLEND);
		//gGL.color4f(1,1,1,0.75f); // <FS:Ansariel> FIRE-16829: Visual Artifacts with ALM enabled on AMD graphics

		gGL.getTexUnit(0)->bind(&mPhysicsDisplay);

		// <FS:Ansariel> FIRE-16829: Visual Artifacts with ALM enabled on AMD graphics
		//gGL.begin(LLRender::TRIANGLES);
		//gGL.texCoord2f(tc1.mV[0], tc1.mV[1]);
		//gGL.vertex2f(-1,-1);
		//
		//gGL.texCoord2f(tc1.mV[0], tc2.mV[1]);
		//gGL.vertex2f(-1,3);
		//
		//gGL.texCoord2f(tc2.mV[0], tc1.mV[1]);
		//gGL.vertex2f(3,-1);
		//
		//gGL.end();
		//gGL.flush();
		drawAuxiliaryVB(tc1, tc2, LLColor4(1.f, 1.f, 1.f, 0.75f));
		// </FS:Ansariel>

		if (LLGLSLShader::sNoFixedFunction)
		{
			gSplatTextureRectProgram.unbind();
		}
	}

	
	if (LLRenderTarget::sUseFBO)
	{ //copy depth buffer from mScreen to framebuffer
		LLRenderTarget::copyContentsToFramebuffer(mScreen, 0, 0, mScreen.getWidth(), mScreen.getHeight(), 
			0, 0, mScreen.getWidth(), mScreen.getHeight(), GL_DEPTH_BUFFER_BIT | GL_STENCIL_BUFFER_BIT, GL_NEAREST);
	}
	

	gGL.matrixMode(LLRender::MM_PROJECTION);
	gGL.popMatrix();
	gGL.matrixMode(LLRender::MM_MODELVIEW);
	gGL.popMatrix();

	LLVertexBuffer::unbind();

	LLGLState::checkStates();
	LLGLState::checkTextureChannels();

}

static LLTrace::BlockTimerStatHandle FTM_BIND_DEFERRED("Bind Deferred");

void LLPipeline::bindDeferredShader(LLGLSLShader& shader, LLRenderTarget* light_target)
{
	LL_RECORD_BLOCK_TIME(FTM_BIND_DEFERRED);

    LLRenderTarget* deferred_target       = &mDeferredScreen;
    LLRenderTarget* deferred_depth_target = &mDeferredDepth;
    LLRenderTarget* deferred_light_target = &mDeferredLight;

	shader.bind();
	S32 channel = 0;
    channel = shader.enableTexture(LLShaderMgr::DEFERRED_DIFFUSE, deferred_target->getUsage());
	if (channel > -1)
	{
        deferred_target->bindTexture(0,channel, LLTexUnit::TFO_POINT);
	}

    channel = shader.enableTexture(LLShaderMgr::DEFERRED_SPECULAR, deferred_target->getUsage());
	if (channel > -1)
	{
        deferred_target->bindTexture(1, channel, LLTexUnit::TFO_POINT);
	}

    channel = shader.enableTexture(LLShaderMgr::DEFERRED_NORMAL, deferred_target->getUsage());
	if (channel > -1)
	{
        deferred_target->bindTexture(2, channel, LLTexUnit::TFO_POINT);
	}

    channel = shader.enableTexture(LLShaderMgr::DEFERRED_DEPTH, deferred_depth_target->getUsage());
	if (channel > -1)
	{
        gGL.getTexUnit(channel)->bind(deferred_depth_target, TRUE);
		stop_glerror();
    }
		
    glh::matrix4f projection = get_current_projection();
		glh::matrix4f inv_proj = projection.inverse();
		
    if (shader.getUniformLocation(LLShaderMgr::INVERSE_PROJECTION_MATRIX) != -1)
    {
		shader.uniformMatrix4fv(LLShaderMgr::INVERSE_PROJECTION_MATRIX, 1, FALSE, inv_proj.m);
    }

    if (shader.getUniformLocation(LLShaderMgr::VIEWPORT) != -1)
    {
		shader.uniform4f(LLShaderMgr::VIEWPORT, (F32) gGLViewport[0],
									(F32) gGLViewport[1],
									(F32) gGLViewport[2],
									(F32) gGLViewport[3]);
	}

    if (sReflectionRender && !shader.getUniformLocation(LLShaderMgr::MODELVIEW_MATRIX))
    {
        shader.uniformMatrix4fv(LLShaderMgr::MODELVIEW_MATRIX, 1, FALSE, mReflectionModelView.m);  
    }

	channel = shader.enableTexture(LLShaderMgr::DEFERRED_NOISE);
	if (channel > -1)
	{
        gGL.getTexUnit(channel)->bindManual(LLTexUnit::TT_TEXTURE, mNoiseMap);
		gGL.getTexUnit(channel)->setTextureFilteringOption(LLTexUnit::TFO_POINT);
	}

	channel = shader.enableTexture(LLShaderMgr::DEFERRED_LIGHTFUNC);
	if (channel > -1)
	{
		gGL.getTexUnit(channel)->bindManual(LLTexUnit::TT_TEXTURE, mLightFunc);
	}

	stop_glerror();

    light_target = light_target ? light_target : deferred_light_target;
    channel = shader.enableTexture(LLShaderMgr::DEFERRED_LIGHT, light_target->getUsage());
	if (channel > -1)
	{
        light_target->bindTexture(0, channel, LLTexUnit::TFO_POINT);
	}

	channel = shader.enableTexture(LLShaderMgr::DEFERRED_BLOOM);
	if (channel > -1)
	{
		mGlow[1].bindTexture(0, channel);
	}

	stop_glerror();

	for (U32 i = 0; i < 4; i++)
	{
        LLRenderTarget* shadow_target = getShadowTarget(i);
        if (shadow_target)
        {
		channel = shader.enableTexture(LLShaderMgr::DEFERRED_SHADOW0+i, LLTexUnit::TT_TEXTURE);
		stop_glerror();
		if (channel > -1)
		{
			stop_glerror();
                gGL.getTexUnit(channel)->bind(getShadowTarget(i), TRUE);
                gGL.getTexUnit(channel)->setTextureFilteringOption(LLTexUnit::TFO_ANISOTROPIC);
			gGL.getTexUnit(channel)->setTextureAddressMode(LLTexUnit::TAM_CLAMP);
			stop_glerror();
			
			glTexParameteri(GL_TEXTURE_2D, GL_TEXTURE_COMPARE_MODE_ARB, GL_COMPARE_R_TO_TEXTURE_ARB);
			glTexParameteri(GL_TEXTURE_2D, GL_TEXTURE_COMPARE_FUNC_ARB, GL_LEQUAL);
			stop_glerror();
		}
	}
    }

	for (U32 i = 4; i < 6; i++)
	{
		channel = shader.enableTexture(LLShaderMgr::DEFERRED_SHADOW0+i);
		stop_glerror();
		if (channel > -1)
		{
			stop_glerror();
			LLRenderTarget* shadow_target = getShadowTarget(i);
			if (shadow_target)
			{
				gGL.getTexUnit(channel)->bind(shadow_target, TRUE);
				gGL.getTexUnit(channel)->setTextureFilteringOption(LLTexUnit::TFO_ANISOTROPIC);
			gGL.getTexUnit(channel)->setTextureAddressMode(LLTexUnit::TAM_CLAMP);
			stop_glerror();
			
			glTexParameteri(GL_TEXTURE_2D, GL_TEXTURE_COMPARE_MODE_ARB, GL_COMPARE_R_TO_TEXTURE_ARB);
			glTexParameteri(GL_TEXTURE_2D, GL_TEXTURE_COMPARE_FUNC_ARB, GL_LEQUAL);
			stop_glerror();
		}
	}
	}

	stop_glerror();

	F32 mat[16*6];
	for (U32 i = 0; i < 16; i++)
	{
		mat[i] = mSunShadowMatrix[0].m[i];
		mat[i+16] = mSunShadowMatrix[1].m[i];
		mat[i+32] = mSunShadowMatrix[2].m[i];
		mat[i+48] = mSunShadowMatrix[3].m[i];
		mat[i+64] = mSunShadowMatrix[4].m[i];
		mat[i+80] = mSunShadowMatrix[5].m[i];
	}

	shader.uniformMatrix4fv(LLShaderMgr::DEFERRED_SHADOW_MATRIX, 6, FALSE, mat);

	stop_glerror();

	channel = shader.enableTexture(LLShaderMgr::ENVIRONMENT_MAP, LLTexUnit::TT_CUBE_MAP);
	if (channel > -1)
	{
		LLCubeMap* cube_map = gSky.mVOSkyp ? gSky.mVOSkyp->getCubeMap() : NULL;
		if (cube_map)
		{
			cube_map->enable(channel);
			cube_map->bind();
			F32* m = gGLModelView;
						
			F32 mat[] = { m[0], m[1], m[2],
						  m[4], m[5], m[6],
						  m[8], m[9], m[10] };
		
			shader.uniformMatrix3fv(LLShaderMgr::DEFERRED_ENV_MAT, 1, TRUE, mat);
		}
	}

    if (gAtmosphere)
    {
        // bind precomputed textures necessary for calculating sun and sky luminance
        channel = shader.enableTexture(LLShaderMgr::TRANSMITTANCE_TEX, LLTexUnit::TT_TEXTURE);
        if (channel > -1)
        {
            shader.bindTexture(LLShaderMgr::TRANSMITTANCE_TEX, gAtmosphere->getTransmittance());
        }

        channel = shader.enableTexture(LLShaderMgr::SCATTER_TEX, LLTexUnit::TT_TEXTURE_3D);
        if (channel > -1)
        {
            shader.bindTexture(LLShaderMgr::SCATTER_TEX, gAtmosphere->getScattering());
        }

        channel = shader.enableTexture(LLShaderMgr::SINGLE_MIE_SCATTER_TEX, LLTexUnit::TT_TEXTURE_3D);
        if (channel > -1)
        {
            shader.bindTexture(LLShaderMgr::SINGLE_MIE_SCATTER_TEX, gAtmosphere->getMieScattering());
        }

        channel = shader.enableTexture(LLShaderMgr::ILLUMINANCE_TEX, LLTexUnit::TT_TEXTURE);
        if (channel > -1)
        {
            shader.bindTexture(LLShaderMgr::ILLUMINANCE_TEX, gAtmosphere->getIlluminance());
        }
    }

	shader.uniform4fv(LLShaderMgr::DEFERRED_SHADOW_CLIP, 1, mSunClipPlanes.mV);
	shader.uniform1f(LLShaderMgr::DEFERRED_SUN_WASH, RenderDeferredSunWash);
	shader.uniform1f(LLShaderMgr::DEFERRED_SHADOW_NOISE, RenderShadowNoise);
	shader.uniform1f(LLShaderMgr::DEFERRED_BLUR_SIZE, RenderShadowBlurSize);

	shader.uniform1f(LLShaderMgr::DEFERRED_SSAO_RADIUS, RenderSSAOScale);
	shader.uniform1f(LLShaderMgr::DEFERRED_SSAO_MAX_RADIUS, RenderSSAOMaxScale);

	F32 ssao_factor = RenderSSAOFactor;
	shader.uniform1f(LLShaderMgr::DEFERRED_SSAO_FACTOR, ssao_factor);
	shader.uniform1f(LLShaderMgr::DEFERRED_SSAO_FACTOR_INV, 1.0/ssao_factor);

	LLVector3 ssao_effect = RenderSSAOEffect;
	F32 matrix_diag = (ssao_effect[0] + 2.0*ssao_effect[1])/3.0;
	F32 matrix_nondiag = (ssao_effect[0] - ssao_effect[1])/3.0;
	// This matrix scales (proj of color onto <1/rt(3),1/rt(3),1/rt(3)>) by
	// value factor, and scales remainder by saturation factor
	F32 ssao_effect_mat[] = {	matrix_diag, matrix_nondiag, matrix_nondiag,
								matrix_nondiag, matrix_diag, matrix_nondiag,
								matrix_nondiag, matrix_nondiag, matrix_diag};
	shader.uniformMatrix3fv(LLShaderMgr::DEFERRED_SSAO_EFFECT_MAT, 1, GL_FALSE, ssao_effect_mat);

	//F32 shadow_offset_error = 1.f + RenderShadowOffsetError * fabsf(LLViewerCamera::getInstance()->getOrigin().mV[2]);
	F32 shadow_bias_error = RenderShadowBiasError * fabsf(LLViewerCamera::getInstance()->getOrigin().mV[2])/3000.f;
    F32 shadow_bias       = RenderShadowBias + shadow_bias_error;

    shader.uniform2f(LLShaderMgr::DEFERRED_SCREEN_RES, deferred_target->getWidth(), deferred_target->getHeight());
	shader.uniform1f(LLShaderMgr::DEFERRED_NEAR_CLIP, LLViewerCamera::getInstance()->getNear()*2.f);
	shader.uniform1f (LLShaderMgr::DEFERRED_SHADOW_OFFSET, RenderShadowOffset); //*shadow_offset_error);
    shader.uniform1f(LLShaderMgr::DEFERRED_SHADOW_BIAS, shadow_bias);
	shader.uniform1f(LLShaderMgr::DEFERRED_SPOT_SHADOW_OFFSET, RenderSpotShadowOffset);
	shader.uniform1f(LLShaderMgr::DEFERRED_SPOT_SHADOW_BIAS, RenderSpotShadowBias);	

	shader.uniform3fv(LLShaderMgr::DEFERRED_SUN_DIR, 1, mTransformedSunDir.mV);
    shader.uniform3fv(LLShaderMgr::DEFERRED_MOON_DIR, 1, mTransformedMoonDir.mV);
	shader.uniform2f(LLShaderMgr::DEFERRED_SHADOW_RES, mShadow[0].getWidth(), mShadow[0].getHeight());
	shader.uniform2f(LLShaderMgr::DEFERRED_PROJ_SHADOW_RES, mShadow[4].getWidth(), mShadow[4].getHeight());
	shader.uniform1f(LLShaderMgr::DEFERRED_DEPTH_CUTOFF, RenderEdgeDepthCutoff);
	shader.uniform1f(LLShaderMgr::DEFERRED_NORM_CUTOFF, RenderEdgeNormCutoff);
	
	if (shader.getUniformLocation(LLShaderMgr::DEFERRED_NORM_MATRIX) >= 0)
	{
        glh::matrix4f norm_mat = get_current_modelview().inverse().transpose();
		shader.uniformMatrix4fv(LLShaderMgr::DEFERRED_NORM_MATRIX, 1, FALSE, norm_mat.m);
	}

    shader.uniform4fv(LLShaderMgr::SUNLIGHT_COLOR, 1, mSunDiffuse.mV);
    shader.uniform4fv(LLShaderMgr::MOONLIGHT_COLOR, 1, mMoonDiffuse.mV);

    LLEnvironment& environment = LLEnvironment::instance();
    LLSettingsSky::ptr_t sky = environment.getCurrentSky();

    static_cast<LLSettingsVOSky*>(sky.get())->updateShader(&shader);
}

LLColor3 pow3f(LLColor3 v, F32 f)
{
	v.mV[0] = powf(v.mV[0], f);
	v.mV[1] = powf(v.mV[1], f);
	v.mV[2] = powf(v.mV[2], f);
	return v;
}

LLVector4 pow4fsrgb(LLVector4 v, F32 f)
{
	v.mV[0] = powf(v.mV[0], f);
	v.mV[1] = powf(v.mV[1], f);
	v.mV[2] = powf(v.mV[2], f);
	return v;
}

static LLTrace::BlockTimerStatHandle FTM_GI_TRACE("Trace");
static LLTrace::BlockTimerStatHandle FTM_GI_GATHER("Gather");
static LLTrace::BlockTimerStatHandle FTM_SUN_SHADOW("Shadow Map");
static LLTrace::BlockTimerStatHandle FTM_SOFTEN_SHADOW("Shadow Soften");
static LLTrace::BlockTimerStatHandle FTM_EDGE_DETECTION("Find Edges");
static LLTrace::BlockTimerStatHandle FTM_LOCAL_LIGHTS("Local Lights");
static LLTrace::BlockTimerStatHandle FTM_ATMOSPHERICS("Atmospherics");
static LLTrace::BlockTimerStatHandle FTM_FULLSCREEN_LIGHTS("Fullscreen Lights");
static LLTrace::BlockTimerStatHandle FTM_PROJECTORS("Projectors");
static LLTrace::BlockTimerStatHandle FTM_POST("Post");


void LLPipeline::renderDeferredLighting(LLRenderTarget* screen_target)
{
	if (!sCull)
	{
		return;
	}

    LLRenderTarget* deferred_target       = &mDeferredScreen;
    LLRenderTarget* deferred_depth_target = &mDeferredDepth;
    LLRenderTarget* deferred_light_target = &mDeferredLight;

	{
		LL_RECORD_BLOCK_TIME(FTM_RENDER_DEFERRED);
		LLViewerCamera* camera = LLViewerCamera::getInstance();
		{
			LLGLDepthTest depth(GL_TRUE);
            deferred_depth_target->copyContents(*deferred_target, 0, 0, deferred_target->getWidth(), deferred_target->getHeight(),
                            0, 0, deferred_depth_target->getWidth(), deferred_depth_target->getHeight(), GL_DEPTH_BUFFER_BIT, GL_NEAREST);  
		}

		LLGLEnable multisample(RenderFSAASamples > 0 ? GL_MULTISAMPLE_ARB : 0);

		if (gPipeline.hasRenderType(LLPipeline::RENDER_TYPE_HUD))
		{
			gPipeline.toggleRenderType(LLPipeline::RENDER_TYPE_HUD);
		}

		//ati doesn't seem to love actually using the stencil buffer on FBO's
		LLGLDisable stencil(GL_STENCIL_TEST);
		//glStencilFunc(GL_EQUAL, 1, 0xFFFFFFFF);
		//glStencilOp(GL_KEEP, GL_KEEP, GL_KEEP);

		gGL.setColorMask(true, true);
		
		//draw a cube around every light
		LLVertexBuffer::unbind();

		LLGLEnable cull(GL_CULL_FACE);
		LLGLEnable blend(GL_BLEND);

        glh::matrix4f mat = copy_matrix(gGLModelView);

		LLStrider<LLVector3> vert; 
		mDeferredVB->getVertexStrider(vert);
		
		vert[0].set(-1,1,0);
		vert[1].set(-1,-3,0);
		vert[2].set(3,1,0);
		
        setupHWLights(NULL); //to set mSun/MoonDir;

        glh::vec4f tc(mSunDir.mV);
			mat.mult_matrix_vec(tc);
			mTransformedSunDir.set(tc.v);

        glh::vec4f tc_moon(mMoonDir.mV);
        mat.mult_matrix_vec(tc_moon);
        mTransformedMoonDir.set(tc_moon.v);

		gGL.pushMatrix();
		gGL.loadIdentity();
		gGL.matrixMode(LLRender::MM_PROJECTION);
		gGL.pushMatrix();
		gGL.loadIdentity();
<<<<<<< HEAD

		if (RenderDeferredSSAO || RenderShadowDetail > 0)
		{
            deferred_light_target->bindTarget();
			{ //paint shadow/SSAO light map (direct lighting lightmap)
				LL_RECORD_BLOCK_TIME(FTM_SUN_SHADOW);
                bindDeferredShader(gDeferredSunProgram, deferred_light_target);
				mDeferredVB->setBuffer(LLVertexBuffer::MAP_VERTEX);
				glClearColor(1,1,1,1);
                deferred_light_target->clear(GL_COLOR_BUFFER_BIT);
				glClearColor(0,0,0,0);

                glh::matrix4f inv_trans = get_current_modelview().inverse().transpose();

				const U32 slice = 32;
				F32 offset[slice*3];
				for (U32 i = 0; i < 4; i++)
				{
					for (U32 j = 0; j < 8; j++)
					{
						glh::vec3f v;
						v.set_value(sinf(6.284f/8*j), cosf(6.284f/8*j), -(F32) i);
						v.normalize();
						inv_trans.mult_matrix_vec(v);
						v.normalize();
						offset[(i*8+j)*3+0] = v.v[0];
						offset[(i*8+j)*3+1] = v.v[2];
						offset[(i*8+j)*3+2] = v.v[1];
					}
				}

				gDeferredSunProgram.uniform3fv(sOffset, slice, offset);
                gDeferredSunProgram.uniform2f(LLShaderMgr::DEFERRED_SCREEN_RES, deferred_light_target->getWidth(), deferred_light_target->getHeight());
				
				{
					LLGLDisable blend(GL_BLEND);
					LLGLDepthTest depth(GL_TRUE, GL_FALSE, GL_ALWAYS);
					stop_glerror();
					mDeferredVB->drawArrays(LLRender::TRIANGLES, 0, 3);
					stop_glerror();
				}
				
				unbindDeferredShader(gDeferredSunProgram);
			}
            deferred_light_target->flush();
		}
		
		if (RenderDeferredSSAO)
		{ //soften direct lighting lightmap
			LL_RECORD_BLOCK_TIME(FTM_SOFTEN_SHADOW);
			//blur lightmap
            screen_target->bindTarget();
			glClearColor(1,1,1,1);
            screen_target->clear(GL_COLOR_BUFFER_BIT);
			glClearColor(0,0,0,0);
			
			bindDeferredShader(gDeferredBlurLightProgram);
			mDeferredVB->setBuffer(LLVertexBuffer::MAP_VERTEX);
			LLVector3 go = RenderShadowGaussian;
			const U32 kern_length = 4;
			F32 blur_size = RenderShadowBlurSize;
			F32 dist_factor = RenderShadowBlurDistFactor;

			// sample symmetrically with the middle sample falling exactly on 0.0
			F32 x = 0.f;

			LLVector3 gauss[32]; // xweight, yweight, offset

			for (U32 i = 0; i < kern_length; i++)
			{
				gauss[i].mV[0] = llgaussian(x, go.mV[0]);
				gauss[i].mV[1] = llgaussian(x, go.mV[1]);
				gauss[i].mV[2] = x;
				x += 1.f;
			}

			gDeferredBlurLightProgram.uniform2f(sDelta, 1.f, 0.f);
			gDeferredBlurLightProgram.uniform1f(sDistFactor, dist_factor);
			gDeferredBlurLightProgram.uniform3fv(sKern, kern_length, gauss[0].mV);
			gDeferredBlurLightProgram.uniform1f(sKernScale, blur_size * (kern_length/2.f - 0.5f));
		
			{
				LLGLDisable blend(GL_BLEND);
				LLGLDepthTest depth(GL_TRUE, GL_FALSE, GL_ALWAYS);
				stop_glerror();
				mDeferredVB->drawArrays(LLRender::TRIANGLES, 0, 3);
				stop_glerror();
			}
			
            screen_target->flush();
			unbindDeferredShader(gDeferredBlurLightProgram);

            bindDeferredShader(gDeferredBlurLightProgram, screen_target);

			mDeferredVB->setBuffer(LLVertexBuffer::MAP_VERTEX);
            deferred_light_target->bindTarget();
=======

		if (RenderDeferredSSAO || RenderShadowDetail > 0)
		{
            deferred_light_target->bindTarget();
			{ //paint shadow/SSAO light map (direct lighting lightmap)
				LL_RECORD_BLOCK_TIME(FTM_SUN_SHADOW);
                bindDeferredShader(gDeferredSunProgram, deferred_light_target);
				mDeferredVB->setBuffer(LLVertexBuffer::MAP_VERTEX);
				glClearColor(1,1,1,1);
                deferred_light_target->clear(GL_COLOR_BUFFER_BIT);
				glClearColor(0,0,0,0);

                glh::matrix4f inv_trans = get_current_modelview().inverse().transpose();
>>>>>>> 29977346

			gDeferredBlurLightProgram.uniform2f(sDelta, 0.f, 1.f);

<<<<<<< HEAD
			{
				LLGLDisable blend(GL_BLEND);
				LLGLDepthTest depth(GL_TRUE, GL_FALSE, GL_ALWAYS);
				stop_glerror();
				mDeferredVB->drawArrays(LLRender::TRIANGLES, 0, 3);
				stop_glerror();
			}
            deferred_light_target->flush();
			unbindDeferredShader(gDeferredBlurLightProgram);
		}
=======
				gDeferredSunProgram.uniform3fv(sOffset, slice, offset);
                gDeferredSunProgram.uniform2f(LLShaderMgr::DEFERRED_SCREEN_RES, deferred_light_target->getWidth(), deferred_light_target->getHeight());
				
				{
					LLGLDisable blend(GL_BLEND);
					LLGLDepthTest depth(GL_TRUE, GL_FALSE, GL_ALWAYS);
					stop_glerror();
					mDeferredVB->drawArrays(LLRender::TRIANGLES, 0, 3);
					stop_glerror();
				}
				
				unbindDeferredShader(gDeferredSunProgram);
			}
            deferred_light_target->flush();
		}
		
		if (RenderDeferredSSAO)
		{ //soften direct lighting lightmap
			LL_RECORD_BLOCK_TIME(FTM_SOFTEN_SHADOW);
			//blur lightmap
            screen_target->bindTarget();
			glClearColor(1,1,1,1);
            screen_target->clear(GL_COLOR_BUFFER_BIT);
			glClearColor(0,0,0,0);
			
			bindDeferredShader(gDeferredBlurLightProgram);
			mDeferredVB->setBuffer(LLVertexBuffer::MAP_VERTEX);
			LLVector3 go = RenderShadowGaussian;
			const U32 kern_length = 4;
			F32 blur_size = RenderShadowBlurSize;
			F32 dist_factor = RenderShadowBlurDistFactor;

			// sample symmetrically with the middle sample falling exactly on 0.0
			F32 x = 0.f;

			LLVector3 gauss[32]; // xweight, yweight, offset

			for (U32 i = 0; i < kern_length; i++)
			{
				gauss[i].mV[0] = llgaussian(x, go.mV[0]);
				gauss[i].mV[1] = llgaussian(x, go.mV[1]);
				gauss[i].mV[2] = x;
				x += 1.f;
			}

			gDeferredBlurLightProgram.uniform2f(sDelta, 1.f, 0.f);
			gDeferredBlurLightProgram.uniform1f(sDistFactor, dist_factor);
			gDeferredBlurLightProgram.uniform3fv(sKern, kern_length, gauss[0].mV);
			gDeferredBlurLightProgram.uniform1f(sKernScale, blur_size * (kern_length/2.f - 0.5f));
		
			{
				LLGLDisable blend(GL_BLEND);
				LLGLDepthTest depth(GL_TRUE, GL_FALSE, GL_ALWAYS);
				stop_glerror();
				mDeferredVB->drawArrays(LLRender::TRIANGLES, 0, 3);
				stop_glerror();
			}
			
            screen_target->flush();
			unbindDeferredShader(gDeferredBlurLightProgram);

            bindDeferredShader(gDeferredBlurLightProgram, screen_target);

			mDeferredVB->setBuffer(LLVertexBuffer::MAP_VERTEX);
            deferred_light_target->bindTarget();

			gDeferredBlurLightProgram.uniform2f(sDelta, 0.f, 1.f);

			{
				LLGLDisable blend(GL_BLEND);
				LLGLDepthTest depth(GL_TRUE, GL_FALSE, GL_ALWAYS);
				stop_glerror();
				mDeferredVB->drawArrays(LLRender::TRIANGLES, 0, 3);
				stop_glerror();
			}
            deferred_light_target->flush();
			unbindDeferredShader(gDeferredBlurLightProgram);
		}
>>>>>>> 29977346

		stop_glerror();
		gGL.popMatrix();
		stop_glerror();
		gGL.matrixMode(LLRender::MM_MODELVIEW);
		stop_glerror();
		gGL.popMatrix();
		stop_glerror();

        screen_target->bindTarget();
		// clear color buffer here - zeroing alpha (glow) is important or it will accumulate against sky
		glClearColor(0,0,0,0);
        screen_target->clear(GL_COLOR_BUFFER_BIT);
		
		if (RenderDeferredAtmospheric)
		{ //apply sunlight contribution 
            LLGLSLShader& soften_shader = LLPipeline::sUnderWaterRender ? gDeferredSoftenWaterProgram : gDeferredSoftenProgram;

			LL_RECORD_BLOCK_TIME(FTM_ATMOSPHERICS);
            bindDeferredShader(soften_shader);  

            LLEnvironment& environment = LLEnvironment::instance();
            soften_shader.uniform1i(LLShaderMgr::SUN_UP_FACTOR, environment.getIsSunUp() ? 1 : 0);
            soften_shader.uniform4fv(LLShaderMgr::LIGHTNORM, 1, environment.getClampedLightNorm().mV);

			{
				LLGLDepthTest depth(GL_FALSE);
				LLGLDisable blend(GL_BLEND);
				LLGLDisable test(GL_ALPHA_TEST);

				//full screen blit
				gGL.pushMatrix();
				gGL.loadIdentity();
				gGL.matrixMode(LLRender::MM_PROJECTION);
				gGL.pushMatrix();
				gGL.loadIdentity();

				mDeferredVB->setBuffer(LLVertexBuffer::MAP_VERTEX);
				
				mDeferredVB->drawArrays(LLRender::TRIANGLES, 0, 3);

				gGL.popMatrix();
				gGL.matrixMode(LLRender::MM_MODELVIEW);
				gGL.popMatrix();
			}

			unbindDeferredShader(LLPipeline::sUnderWaterRender ? gDeferredSoftenWaterProgram : gDeferredSoftenProgram);
		}

		{ //render non-deferred geometry (fullbright, alpha, etc)
			LLGLDisable blend(GL_BLEND);
			LLGLDisable stencil(GL_STENCIL_TEST);
			gGL.setSceneBlendType(LLRender::BT_ALPHA);

			gPipeline.pushRenderTypeMask();
			
			gPipeline.andRenderTypeMask(LLPipeline::RENDER_TYPE_SKY,
										LLPipeline::RENDER_TYPE_CLOUDS,
										LLPipeline::RENDER_TYPE_WL_SKY,
										LLPipeline::END_RENDER_TYPES);
								
			
			renderGeomPostDeferred(*LLViewerCamera::getInstance(), false);
			gPipeline.popRenderTypeMask();
		}

		bool render_local = RenderLocalLights;
				
		if (render_local)
		{
			gGL.setSceneBlendType(LLRender::BT_ADD);
			std::list<LLVector4> fullscreen_lights;
			LLDrawable::drawable_list_t spot_lights;
			LLDrawable::drawable_list_t fullscreen_spot_lights;

			for (U32 i = 0; i < 2; i++)
			{
				mTargetShadowSpotLight[i] = NULL;
			}

			std::list<LLVector4> light_colors;

			LLVertexBuffer::unbind();

			{
				bindDeferredShader(gDeferredLightProgram);
				
				if (mCubeVB.isNull())
				{
					mCubeVB = ll_create_cube_vb(LLVertexBuffer::MAP_VERTEX, GL_STATIC_DRAW_ARB);
				}

				mCubeVB->setBuffer(LLVertexBuffer::MAP_VERTEX);
				
				LLGLDepthTest depth(GL_TRUE, GL_FALSE);
				for (LLDrawable::drawable_set_t::iterator iter = mLights.begin(); iter != mLights.end(); ++iter)
				{
					LLDrawable* drawablep = *iter;
					
					LLVOVolume* volume = drawablep->getVOVolume();
					if (!volume)
					{
						continue;
					}

					if (volume->isAttachment())
					{
						if (!sRenderAttachedLights)
						{
							continue;
						}
					}

					const LLViewerObject *vobj = drawablep->getVObj();
					if (vobj)
					{
						LLVOAvatar *av = vobj->getAvatar();
						if (av)
						{
							if (av->isTooComplex() || av->isInMuteList() || dist_vec(av->getPosition(), LLViewerCamera::getInstance()->getOrigin()) > RenderFarClip)
							{
								continue;
							}
						}
						else
						{
							const LLViewerObject *root_obj = drawablep->getParent() ? drawablep->getParent()->getVObj() : vobj;
							if (root_obj && dist_vec(root_obj->getPosition(), LLViewerCamera::getInstance()->getOrigin()) > RenderFarClip)
<<<<<<< HEAD
							{
								continue;
							}
=======
					{
						continue;
					}
>>>>>>> 29977346
						}
					}

					LLVector4a center;
					center.load3(drawablep->getPositionAgent().mV);
					const F32* c = center.getF32ptr();
					F32 s = volume->getLightRadius()*1.5f;

                    LLColor3 col = volume->getLightSRGBColor();
					
					if (col.magVecSquared() < 0.001f)
					{
						continue;
					}

					if (s <= 0.001f)
					{
						continue;
					}

					LLVector4a sa;
					sa.splat(s);
					if (camera->AABBInFrustumNoFarClip(center, sa) == 0)
					{
						continue;
					}

					sVisibleLightCount++;
										
					if (camera->getOrigin().mV[0] > c[0] + s + 0.2f ||
						camera->getOrigin().mV[0] < c[0] - s - 0.2f ||
						camera->getOrigin().mV[1] > c[1] + s + 0.2f ||
						camera->getOrigin().mV[1] < c[1] - s - 0.2f ||
						camera->getOrigin().mV[2] > c[2] + s + 0.2f ||
						camera->getOrigin().mV[2] < c[2] - s - 0.2f)
					{ //draw box if camera is outside box
						if (render_local)
						{
							if (volume->isLightSpotlight())
							{
								drawablep->getVOVolume()->updateSpotLightPriority();
								spot_lights.push_back(drawablep);
								continue;
							}
							
							LL_RECORD_BLOCK_TIME(FTM_LOCAL_LIGHTS);
							gDeferredLightProgram.uniform3fv(LLShaderMgr::LIGHT_CENTER, 1, c);
							gDeferredLightProgram.uniform1f(LLShaderMgr::LIGHT_SIZE, s);
							gDeferredLightProgram.uniform3fv(LLShaderMgr::DIFFUSE_COLOR, 1, col.mV);
                            gDeferredLightProgram.uniform1f(LLShaderMgr::LIGHT_FALLOFF, volume->getLightFalloff());
							gGL.syncMatrices();
							
							mCubeVB->drawRange(LLRender::TRIANGLE_FAN, 0, 7, 8, get_box_fan_indices(camera, center));
							stop_glerror();
						}
					}
					else
					{	
						if (volume->isLightSpotlight())
						{
							drawablep->getVOVolume()->updateSpotLightPriority();
							fullscreen_spot_lights.push_back(drawablep);
							continue;
						}

						glh::vec3f tc(c);
						mat.mult_matrix_vec(tc);
					
						fullscreen_lights.push_back(LLVector4(tc.v[0], tc.v[1], tc.v[2], s));
                        light_colors.push_back(LLVector4(col.mV[0], col.mV[1], col.mV[2], volume->getLightFalloff()));
					}
				}
				unbindDeferredShader(gDeferredLightProgram);
			}

			if (!spot_lights.empty())
			{
				LLGLDepthTest depth(GL_TRUE, GL_FALSE);
				bindDeferredShader(gDeferredSpotLightProgram);

				mCubeVB->setBuffer(LLVertexBuffer::MAP_VERTEX);

				gDeferredSpotLightProgram.enableTexture(LLShaderMgr::DEFERRED_PROJECTION);

				for (LLDrawable::drawable_list_t::iterator iter = spot_lights.begin(); iter != spot_lights.end(); ++iter)
				{
					LL_RECORD_BLOCK_TIME(FTM_PROJECTORS);
					LLDrawable* drawablep = *iter;

					LLVOVolume* volume = drawablep->getVOVolume();

					LLVector4a center;
					center.load3(drawablep->getPositionAgent().mV);
					const F32* c = center.getF32ptr();
					F32 s = volume->getLightRadius()*1.5f;

					sVisibleLightCount++;

					setupSpotLight(gDeferredSpotLightProgram, drawablep);
					
                    LLColor3 col = volume->getLightSRGBColor();
					
					gDeferredSpotLightProgram.uniform3fv(LLShaderMgr::LIGHT_CENTER, 1, c);
					gDeferredSpotLightProgram.uniform1f(LLShaderMgr::LIGHT_SIZE, s);
					gDeferredSpotLightProgram.uniform3fv(LLShaderMgr::DIFFUSE_COLOR, 1, col.mV);
                    gDeferredSpotLightProgram.uniform1f(LLShaderMgr::LIGHT_FALLOFF, volume->getLightFalloff());
					gGL.syncMatrices();
										
					mCubeVB->drawRange(LLRender::TRIANGLE_FAN, 0, 7, 8, get_box_fan_indices(camera, center));
				}
				gDeferredSpotLightProgram.disableTexture(LLShaderMgr::DEFERRED_PROJECTION);
				unbindDeferredShader(gDeferredSpotLightProgram);
			}

			//reset mDeferredVB to fullscreen triangle
			mDeferredVB->getVertexStrider(vert);
			vert[0].set(-1,1,0);
			vert[1].set(-1,-3,0);
			vert[2].set(3,1,0);

			{
				LLGLDepthTest depth(GL_FALSE);

				//full screen blit
				gGL.pushMatrix();
				gGL.loadIdentity();
				gGL.matrixMode(LLRender::MM_PROJECTION);
				gGL.pushMatrix();
				gGL.loadIdentity();

				U32 count = 0;

				const U32 max_count = LL_DEFERRED_MULTI_LIGHT_COUNT;
				LLVector4 light[max_count];
				LLVector4 col[max_count];

				F32 far_z = 0.f;

				while (!fullscreen_lights.empty())
				{
					LL_RECORD_BLOCK_TIME(FTM_FULLSCREEN_LIGHTS);
					light[count] = fullscreen_lights.front();
					fullscreen_lights.pop_front();
					col[count] = light_colors.front();
					light_colors.pop_front();

					far_z = llmin(light[count].mV[2]-light[count].mV[3], far_z);
					count++;
					if (count == max_count || fullscreen_lights.empty())
					{
						U32 idx = count-1;
						bindDeferredShader(gDeferredMultiLightProgram[idx]);
						gDeferredMultiLightProgram[idx].uniform1i(LLShaderMgr::MULTI_LIGHT_COUNT, count);
						gDeferredMultiLightProgram[idx].uniform4fv(LLShaderMgr::MULTI_LIGHT, count, (GLfloat*) light);
						gDeferredMultiLightProgram[idx].uniform4fv(LLShaderMgr::MULTI_LIGHT_COL, count, (GLfloat*) col);
						gDeferredMultiLightProgram[idx].uniform1f(LLShaderMgr::MULTI_LIGHT_FAR_Z, far_z);
						far_z = 0.f;
						count = 0; 
      mDeferredVB->setBuffer(LLVertexBuffer::MAP_VERTEX);
						mDeferredVB->drawArrays(LLRender::TRIANGLES, 0, 3);
						unbindDeferredShader(gDeferredMultiLightProgram[idx]);
					}
				}
				
				bindDeferredShader(gDeferredMultiSpotLightProgram);

				gDeferredMultiSpotLightProgram.enableTexture(LLShaderMgr::DEFERRED_PROJECTION);

				mDeferredVB->setBuffer(LLVertexBuffer::MAP_VERTEX);

				for (LLDrawable::drawable_list_t::iterator iter = fullscreen_spot_lights.begin(); iter != fullscreen_spot_lights.end(); ++iter)
				{
					LL_RECORD_BLOCK_TIME(FTM_PROJECTORS);
					LLDrawable* drawablep = *iter;
					
					LLVOVolume* volume = drawablep->getVOVolume();

					LLVector3 center = drawablep->getPositionAgent();
					F32* c = center.mV;
                    F32 light_size_final = volume->getLightRadius()*1.5f;
                    F32 light_falloff_final = volume->getLightFalloff();

					sVisibleLightCount++;

					glh::vec3f tc(c);
					mat.mult_matrix_vec(tc);
					
					setupSpotLight(gDeferredMultiSpotLightProgram, drawablep);

                    LLColor3 col = volume->getLightSRGBColor();
					
					
					gDeferredMultiSpotLightProgram.uniform3fv(LLShaderMgr::LIGHT_CENTER, 1, tc.v);
                    gDeferredMultiSpotLightProgram.uniform1f(LLShaderMgr::LIGHT_SIZE, light_size_final);
					gDeferredMultiSpotLightProgram.uniform3fv(LLShaderMgr::DIFFUSE_COLOR, 1, col.mV);
                    gDeferredMultiSpotLightProgram.uniform1f(LLShaderMgr::LIGHT_FALLOFF, light_falloff_final);
					mDeferredVB->drawArrays(LLRender::TRIANGLES, 0, 3);
				}

				gDeferredMultiSpotLightProgram.disableTexture(LLShaderMgr::DEFERRED_PROJECTION);
				unbindDeferredShader(gDeferredMultiSpotLightProgram);

				gGL.popMatrix();
				gGL.matrixMode(LLRender::MM_MODELVIEW);
				gGL.popMatrix();
			}
		}

		gGL.setColorMask(true, true);
	}

    screen_target->flush();

	//gamma correct lighting
	gGL.matrixMode(LLRender::MM_PROJECTION);
	gGL.pushMatrix();
	gGL.loadIdentity();
	gGL.matrixMode(LLRender::MM_MODELVIEW);
	gGL.pushMatrix();
	gGL.loadIdentity();

	{
		LLGLDepthTest depth(GL_FALSE, GL_FALSE);

		LLVector2 tc1(0,0);
        LLVector2 tc2((F32) screen_target->getWidth()*2,
                  (F32) screen_target->getHeight()*2);

        screen_target->bindTarget();
		// Apply gamma correction to the frame here.
		gDeferredPostGammaCorrectProgram.bind();
		//mDeferredVB->setBuffer(LLVertexBuffer::MAP_VERTEX);
		S32 channel = 0;
        channel = gDeferredPostGammaCorrectProgram.enableTexture(LLShaderMgr::DEFERRED_DIFFUSE, screen_target->getUsage());
		if (channel > -1)
		{
            screen_target->bindTexture(0, channel, LLTexUnit::TFO_POINT);
		}
		
        gDeferredPostGammaCorrectProgram.uniform2f(LLShaderMgr::DEFERRED_SCREEN_RES, screen_target->getWidth(), screen_target->getHeight());
		
		//F32 gamma = gSavedSettings.getF32("RenderDeferredDisplayGamma");
		static LLCachedControl<F32> gamma(gSavedSettings, "RenderDeferredDisplayGamma");

		gDeferredPostGammaCorrectProgram.uniform1f(LLShaderMgr::DISPLAY_GAMMA, (gamma > 0.1f) ? 1.0f / gamma : (1.0f/2.2f));
		
		// <FS:Ansariel> FIRE-16829: Visual Artifacts with ALM enabled on AMD graphics
		//gGL.begin(LLRender::TRIANGLE_STRIP);
		//gGL.texCoord2f(tc1.mV[0], tc1.mV[1]);
		//gGL.vertex2f(-1,-1);
		//
		//gGL.texCoord2f(tc1.mV[0], tc2.mV[1]);
		//gGL.vertex2f(-1,3);
		//
		//gGL.texCoord2f(tc2.mV[0], tc1.mV[1]);
		//gGL.vertex2f(3,-1);
		//
		//gGL.end();
		drawAuxiliaryVB(tc1, tc2);
		// </FS:Ansariel>
		
        gGL.getTexUnit(channel)->unbind(screen_target->getUsage());
		gDeferredPostGammaCorrectProgram.unbind();
        screen_target->flush();
	}

	gGL.matrixMode(LLRender::MM_PROJECTION);
	gGL.popMatrix();
	gGL.matrixMode(LLRender::MM_MODELVIEW);
	gGL.popMatrix();	

    screen_target->bindTarget();

	{ //render non-deferred geometry (alpha, fullbright, glow)
		LLGLDisable blend(GL_BLEND);
		LLGLDisable stencil(GL_STENCIL_TEST);

		pushRenderTypeMask();
		andRenderTypeMask(LLPipeline::RENDER_TYPE_ALPHA,
						 LLPipeline::RENDER_TYPE_FULLBRIGHT,
						 LLPipeline::RENDER_TYPE_VOLUME,
						 LLPipeline::RENDER_TYPE_GLOW,
						 LLPipeline::RENDER_TYPE_BUMP,
						 LLPipeline::RENDER_TYPE_PASS_SIMPLE,
						 LLPipeline::RENDER_TYPE_PASS_ALPHA,
						 LLPipeline::RENDER_TYPE_PASS_ALPHA_MASK,
						 LLPipeline::RENDER_TYPE_PASS_BUMP,
						 LLPipeline::RENDER_TYPE_PASS_POST_BUMP,
						 LLPipeline::RENDER_TYPE_PASS_FULLBRIGHT,
						 LLPipeline::RENDER_TYPE_PASS_FULLBRIGHT_ALPHA_MASK,
						 LLPipeline::RENDER_TYPE_PASS_FULLBRIGHT_SHINY,
						 LLPipeline::RENDER_TYPE_PASS_GLOW,
						 LLPipeline::RENDER_TYPE_PASS_GRASS,
						 LLPipeline::RENDER_TYPE_PASS_SHINY,
						 LLPipeline::RENDER_TYPE_PASS_INVISIBLE,
						 LLPipeline::RENDER_TYPE_PASS_INVISI_SHINY,
						 LLPipeline::RENDER_TYPE_AVATAR,
						 LLPipeline::RENDER_TYPE_ALPHA_MASK,
						 LLPipeline::RENDER_TYPE_FULLBRIGHT_ALPHA_MASK,
						 END_RENDER_TYPES);
		
		renderGeomPostDeferred(*LLViewerCamera::getInstance());
		popRenderTypeMask();
	}

	{
		//render highlights, etc.
		renderHighlights();
		mHighlightFaces.clear();

		renderDebug();

		LLVertexBuffer::unbind();

		if (gPipeline.hasRenderDebugFeatureMask(LLPipeline::RENDER_DEBUG_FEATURE_UI))
		{
			// Render debugging beacons.
			gObjectList.renderObjectBeacons();
			gObjectList.resetObjectBeacons();
            gSky.addSunMoonBeacons();
		}
	}

	screen_target->flush();                        
}

void LLPipeline::setupSpotLight(LLGLSLShader& shader, LLDrawable* drawablep)
{
	//construct frustum
	LLVOVolume* volume = drawablep->getVOVolume();
	LLVector3 params = volume->getSpotLightParams();

	F32 fov = params.mV[0];
	F32 focus = params.mV[1];

	LLVector3 pos = drawablep->getPositionAgent();
	LLQuaternion quat = volume->getRenderRotation();
	LLVector3 scale = volume->getScale();
	
	//get near clip plane
	LLVector3 at_axis(0,0,-scale.mV[2]*0.5f);
	at_axis *= quat;

	LLVector3 np = pos+at_axis;
	at_axis.normVec();

	//get origin that has given fov for plane np, at_axis, and given scale
	F32 dist = (scale.mV[1]*0.5f)/tanf(fov*0.5f);

	LLVector3 origin = np - at_axis*dist;

	//matrix from volume space to agent space
	LLMatrix4 light_mat(quat, LLVector4(origin,1.f));

	glh::matrix4f light_to_agent((F32*) light_mat.mMatrix);
	glh::matrix4f light_to_screen = get_current_modelview() * light_to_agent;

	glh::matrix4f screen_to_light = light_to_screen.inverse();

	F32 s = volume->getLightRadius()*1.5f;
	F32 near_clip = dist;
	F32 width = scale.mV[VX];
	F32 height = scale.mV[VY];
	F32 far_clip = s+dist-scale.mV[VZ];

	F32 fovy = fov * RAD_TO_DEG;
	F32 aspect = width/height;

	glh::matrix4f trans(0.5f, 0.f, 0.f, 0.5f,
				0.f, 0.5f, 0.f, 0.5f,
				0.f, 0.f, 0.5f, 0.5f,
				0.f, 0.f, 0.f, 1.f);

	glh::vec3f p1(0, 0, -(near_clip+0.01f));
	glh::vec3f p2(0, 0, -(near_clip+1.f));

	glh::vec3f screen_origin(0, 0, 0);

	light_to_screen.mult_matrix_vec(p1);
	light_to_screen.mult_matrix_vec(p2);
	light_to_screen.mult_matrix_vec(screen_origin);

	glh::vec3f n = p2-p1;
	n.normalize();
	
	F32 proj_range = far_clip - near_clip;
	glh::matrix4f light_proj = gl_perspective(fovy, aspect, near_clip, far_clip);
	screen_to_light = trans * light_proj * screen_to_light;
	shader.uniformMatrix4fv(LLShaderMgr::PROJECTOR_MATRIX, 1, FALSE, screen_to_light.m);
	shader.uniform1f(LLShaderMgr::PROJECTOR_NEAR, near_clip);
	shader.uniform3fv(LLShaderMgr::PROJECTOR_P, 1, p1.v);
	shader.uniform3fv(LLShaderMgr::PROJECTOR_N, 1, n.v);
	shader.uniform3fv(LLShaderMgr::PROJECTOR_ORIGIN, 1, screen_origin.v);
	shader.uniform1f(LLShaderMgr::PROJECTOR_RANGE, proj_range);
	shader.uniform1f(LLShaderMgr::PROJECTOR_AMBIANCE, params.mV[2]);
	S32 s_idx = -1;

	for (U32 i = 0; i < 2; i++)
	{
		if (mShadowSpotLight[i] == drawablep)
		{
			s_idx = i;
		}
	}

	shader.uniform1i(LLShaderMgr::PROJECTOR_SHADOW_INDEX, s_idx);

	if (s_idx >= 0)
	{
		shader.uniform1f(LLShaderMgr::PROJECTOR_SHADOW_FADE, 1.f-mSpotLightFade[s_idx]);
	}
	else
	{
		shader.uniform1f(LLShaderMgr::PROJECTOR_SHADOW_FADE, 1.f);
	}

	{
		LLDrawable* potential = drawablep;
		//determine if this is a good light for casting shadows
		F32 m_pri = volume->getSpotLightPriority();

		for (U32 i = 0; i < 2; i++)
		{
			F32 pri = 0.f;

			if (mTargetShadowSpotLight[i].notNull())
			{
				pri = mTargetShadowSpotLight[i]->getVOVolume()->getSpotLightPriority();			
			}

			if (m_pri > pri)
			{
				LLDrawable* temp = mTargetShadowSpotLight[i];
				mTargetShadowSpotLight[i] = potential;
				potential = temp;
				m_pri = pri;
			}
		}
	}

	LLViewerTexture* img = volume->getLightTexture();

	if (img == NULL)
	{
		img = LLViewerFetchedTexture::sWhiteImagep;
	}

	S32 channel = shader.enableTexture(LLShaderMgr::DEFERRED_PROJECTION);

	if (channel > -1)
	{
		if (img)
		{
			gGL.getTexUnit(channel)->bind(img);

			F32 lod_range = logf(img->getWidth())/logf(2.f);

			shader.uniform1f(LLShaderMgr::PROJECTOR_FOCUS, focus);
			shader.uniform1f(LLShaderMgr::PROJECTOR_LOD, lod_range);
			shader.uniform1f(LLShaderMgr::PROJECTOR_AMBIENT_LOD, llclamp((proj_range-focus)/proj_range*lod_range, 0.f, 1.f));
		}
	}
		
}

void LLPipeline::unbindDeferredShader(LLGLSLShader &shader)
{
    LLRenderTarget* deferred_target       = &mDeferredScreen;
    LLRenderTarget* deferred_depth_target = &mDeferredDepth;
    LLRenderTarget* deferred_light_target = &mDeferredLight;

	stop_glerror();
    shader.disableTexture(LLShaderMgr::DEFERRED_NORMAL, deferred_target->getUsage());
    shader.disableTexture(LLShaderMgr::DEFERRED_DIFFUSE, deferred_target->getUsage());
    shader.disableTexture(LLShaderMgr::DEFERRED_SPECULAR, deferred_target->getUsage());
    shader.disableTexture(LLShaderMgr::DEFERRED_DEPTH, deferred_depth_target->getUsage());
    shader.disableTexture(LLShaderMgr::DEFERRED_LIGHT, deferred_light_target->getUsage());
	shader.disableTexture(LLShaderMgr::DIFFUSE_MAP);
	shader.disableTexture(LLShaderMgr::DEFERRED_BLOOM);

	for (U32 i = 0; i < 4; i++)
	{
		if (shader.disableTexture(LLShaderMgr::DEFERRED_SHADOW0+i) > -1)
		{
			glTexParameteri(GL_TEXTURE_2D, GL_TEXTURE_COMPARE_MODE_ARB, GL_NONE);
		}
	}

	for (U32 i = 4; i < 6; i++)
	{
		if (shader.disableTexture(LLShaderMgr::DEFERRED_SHADOW0+i) > -1)
		{
			glTexParameteri(GL_TEXTURE_2D, GL_TEXTURE_COMPARE_MODE_ARB, GL_NONE);
		}
	}

	shader.disableTexture(LLShaderMgr::DEFERRED_NOISE);
	shader.disableTexture(LLShaderMgr::DEFERRED_LIGHTFUNC);

	S32 channel = shader.disableTexture(LLShaderMgr::ENVIRONMENT_MAP, LLTexUnit::TT_CUBE_MAP);
	if (channel > -1)
	{
		LLCubeMap* cube_map = gSky.mVOSkyp ? gSky.mVOSkyp->getCubeMap() : NULL;
		if (cube_map)
		{
			cube_map->disable();
		}
	}
	gGL.getTexUnit(0)->unbind(LLTexUnit::TT_TEXTURE);
	gGL.getTexUnit(0)->activate();
	shader.unbind();
}

inline float sgn(float a)
{
    if (a > 0.0F) return (1.0F);
    if (a < 0.0F) return (-1.0F);
    return (0.0F);
}

void LLPipeline::generateWaterReflection(LLCamera& camera_in)
{	
	if (LLPipeline::sWaterReflections && assertInitialized() && LLDrawPoolWater::sNeedsReflectionUpdate)
	{
		bool skip_avatar_update = false;
		if (!isAgentAvatarValid() || gAgentCamera.getCameraAnimating() || gAgentCamera.getCameraMode() != CAMERA_MODE_MOUSELOOK || !LLVOAvatar::sVisibleInFirstPerson)
		{
			skip_avatar_update = true;
		}
		
        LLCamera camera = camera_in;

        camera.setFar(camera_in.getFar() * 0.75f);

        bool camera_is_underwater = LLViewerCamera::getInstance()->cameraUnderWater();

		LLPipeline::sReflectionRender = true;
		
		gPipeline.pushRenderTypeMask();

        glh::matrix4f projection = get_current_projection();
		glh::matrix4f mat;

        S32 detail = RenderReflectionDetail;
<<<<<<< HEAD

        F32 water_height      = gAgent.getRegion()->getWaterHeight(); 
        F32 camera_height     = camera_in.getOrigin().mV[VZ];
        F32 distance_to_water = (water_height < camera_height) ? (camera_height - water_height) : (water_height - camera_height);

        LLVector3 reflection_offset      = LLVector3(0, 0, distance_to_water * 2.0f);
        LLVector3 camera_look_at         = camera_in.getAtAxis();
        LLVector3 reflection_look_at     = LLVector3(camera_look_at.mV[VX], camera_look_at.mV[VY], -camera_look_at.mV[VZ]);
        LLVector3 reflect_origin         = camera_in.getOrigin() - reflection_offset;
        LLVector3 reflect_interest_point = reflect_origin + (reflection_look_at * 5.0f);

=======

        F32 water_height      = gAgent.getRegion()->getWaterHeight(); 
        F32 camera_height     = camera_in.getOrigin().mV[VZ];
        F32 distance_to_water = (water_height < camera_height) ? (camera_height - water_height) : (water_height - camera_height);

        LLVector3 reflection_offset      = LLVector3(0, 0, distance_to_water * 2.0f);
        LLVector3 camera_look_at         = camera_in.getAtAxis();
        LLVector3 reflection_look_at     = LLVector3(camera_look_at.mV[VX], camera_look_at.mV[VY], -camera_look_at.mV[VZ]);
        LLVector3 reflect_origin         = camera_in.getOrigin() - reflection_offset;
        LLVector3 reflect_interest_point = reflect_origin + (reflection_look_at * 5.0f);

>>>>>>> 29977346
        camera.setOriginAndLookAt(reflect_origin, LLVector3::z_axis, reflect_interest_point);

		//plane params
        LLPlane plane;
		LLVector3 pnorm;
		S32 water_clip = 0;
        if (!camera_is_underwater)
		{ //camera is above water, clip plane points up
			pnorm.setVec(0,0,1);
            plane.setVec(pnorm, -water_height);
            water_clip = 1;
		}
		else
		{	//camera is below water, clip plane points down
			pnorm = LLVector3(0,0,-1);
            plane.setVec(pnorm, water_height);
            water_clip = -1;
		}

        S32 occlusion = LLPipeline::sUseOcclusion;

			//disable occlusion culling for reflection map for now
			LLPipeline::sUseOcclusion = 0;

        glh::matrix4f current = get_current_modelview();

        if (!camera_is_underwater)
        {   //generate planar reflection map

			LLViewerCamera::sCurCameraID = LLViewerCamera::CAMERA_WATER0;

            gGL.matrixMode(LLRender::MM_MODELVIEW);
            gGL.pushMatrix();

            glh::matrix4f mat;
            camera.getOpenGLTransform(mat.m);

            glh::matrix4f scal;
            scal.set_scale(glh::vec3f(1, 1, -1));
            mat = scal * mat;

            // convert from CFR to OGL coord sys...
            mat = glh::matrix4f((GLfloat*) OGL_TO_CFR_ROTATION) * mat;

            mReflectionModelView = mat;

            set_current_modelview(mat);
			gGL.loadMatrix(mat.m);

			LLViewerCamera::updateFrustumPlanes(camera, FALSE, TRUE);

			glCullFace(GL_FRONT);

			if (LLDrawPoolWater::sNeedsReflectionUpdate)
			{
                gGL.getTexUnit(0)->unbind(LLTexUnit::TT_TEXTURE);
                glClearColor(0,0,0,0);
                mWaterRef.bindTarget();

                gGL.setColorMask(true, true);
                mWaterRef.clear();
                gGL.setColorMask(true, false);
                mWaterRef.getViewport(gGLViewport);

				//initial sky pass (no user clip plane)
				{ //mask out everything but the sky
					gPipeline.pushRenderTypeMask();
					gPipeline.andRenderTypeMask(LLPipeline::RENDER_TYPE_SKY,
						LLPipeline::RENDER_TYPE_WL_SKY,
						LLPipeline::RENDER_TYPE_CLOUDS,
						LLPipeline::END_RENDER_TYPES);

                    updateCull(camera, mSky);
                    stateSort(camera, mSky);
						renderGeom(camera, TRUE);

					gPipeline.popRenderTypeMask();
				}

				gPipeline.pushRenderTypeMask();

				clearRenderTypeMask(LLPipeline::RENDER_TYPE_WATER,
					LLPipeline::RENDER_TYPE_VOIDWATER,
					LLPipeline::RENDER_TYPE_GROUND,
					LLPipeline::RENDER_TYPE_SKY,
					LLPipeline::RENDER_TYPE_CLOUDS,
					LLPipeline::END_RENDER_TYPES);	

				if (detail > 0)
				{ //mask out selected geometry based on reflection detail
					if (detail < 4)
					{
						clearRenderTypeMask(LLPipeline::RENDER_TYPE_PARTICLES, END_RENDER_TYPES);
						if (detail < 3)
						{
							clearRenderTypeMask(LLPipeline::RENDER_TYPE_AVATAR, END_RENDER_TYPES);
							if (detail < 2)
							{
								clearRenderTypeMask(LLPipeline::RENDER_TYPE_VOLUME, END_RENDER_TYPES);
							}
						}
					}

                    LLGLUserClipPlane clip_plane(plane, mReflectionModelView, projection);
					LLGLDisable cull(GL_CULL_FACE);
                    updateCull(camera, mReflectedObjects, -water_clip, &plane);
                    stateSort(camera, mReflectedObjects);
							renderGeom(camera);
						}
                gPipeline.popRenderTypeMask();
                mWaterRef.flush();
				}

			glCullFace(GL_BACK);
            gGL.matrixMode(LLRender::MM_MODELVIEW);
			gGL.popMatrix();
            
            set_current_modelview(current);         
		}

        //LLPipeline::sUseOcclusion = occlusion;

		camera.setOrigin(camera_in.getOrigin());
		//render distortion map
		static bool last_update = true;
		if (last_update)
		{
            gPipeline.pushRenderTypeMask();

			camera.setFar(camera_in.getFar());
			clearRenderTypeMask(LLPipeline::RENDER_TYPE_WATER,
								LLPipeline::RENDER_TYPE_VOIDWATER,
								LLPipeline::RENDER_TYPE_GROUND,
								END_RENDER_TYPES);	

            // intentionally inverted so that distortion map contents (objects under the water when we're above it)
            // will properly include water fog effects
            LLPipeline::sUnderWaterRender = !camera_is_underwater;

			if (LLPipeline::sUnderWaterRender)
			{
                clearRenderTypeMask(
                                    LLPipeline::RENDER_TYPE_GROUND,
									LLPipeline::RENDER_TYPE_SKY,
									LLPipeline::RENDER_TYPE_CLOUDS,
									LLPipeline::RENDER_TYPE_WL_SKY,
									END_RENDER_TYPES);		
			}
			LLViewerCamera::updateFrustumPlanes(camera);

			gGL.getTexUnit(0)->unbind(LLTexUnit::TT_TEXTURE);
			
            if (LLPipeline::sUnderWaterRender || LLDrawPoolWater::sNeedsDistortionUpdate)
            {
                LLPipeline::sDistortionRender = true;

                LLColor3 col = LLEnvironment::instance().getCurrentWater()->getWaterFogColor();
			glClearColor(col.mV[0], col.mV[1], col.mV[2], 0.f);

			LLViewerCamera::sCurCameraID = LLViewerCamera::CAMERA_WATER1;
			
                mWaterDis.bindTarget();
			mWaterDis.getViewport(gGLViewport);
			
                gGL.setColorMask(true, true);
                mWaterDis.clear();
                gGL.setColorMask(true, false);

                F32 water_dist = water_height * LLPipeline::sDistortionWaterClipPlaneMargin;

                //clip out geometry on the same side of water as the camera w/ enough margin to not include the water geo itself,
                // but not so much as to clip out parts of avatars that should be seen under the water in the distortion map
                LLPlane plane(-pnorm, water_dist);
                LLGLUserClipPlane clip_plane(plane, current, projection);

				gGL.setColorMask(true, true);
				mWaterDis.clear();
				gGL.setColorMask(true, false);

                // ignore clip plane if we're underwater and viewing distortion map of objects above waterline
                if (camera_is_underwater)
				{
                    clip_plane.disable();
				}

                updateCull(camera, mRefractedObjects, water_clip, &plane);
                stateSort(camera, mRefractedObjects);
					renderGeom(camera);

					if (LLGLSLShader::sNoFixedFunction)
					{
						gUIProgram.bind();
					}
					
					LLWorld::getInstance()->renderPropertyLines();
					
					if (LLGLSLShader::sNoFixedFunction)
					{
						gUIProgram.unbind();
					}

                mWaterDis.flush();
			}

            LLPipeline::sDistortionRender = false;
			
            gPipeline.popRenderTypeMask();
		}
		last_update = LLDrawPoolWater::sNeedsReflectionUpdate && LLDrawPoolWater::sNeedsDistortionUpdate;

        gPipeline.popRenderTypeMask();

        LLPipeline::sUseOcclusion     = occlusion;
        LLPipeline::sUnderWaterRender = false;
		LLPipeline::sReflectionRender = false;

        LLDrawPoolWater::sNeedsReflectionUpdate = FALSE;
        LLDrawPoolWater::sNeedsDistortionUpdate = FALSE;

		if (!LLRenderTarget::sUseFBO)
		{
			glClear(GL_DEPTH_BUFFER_BIT);
		}
		glClearColor(0.f, 0.f, 0.f, 0.f);
		gViewerWindow->setup3DViewport();
		
		LLGLState::checkStates();

		if (!skip_avatar_update)
		{
			gAgentAvatarp->updateAttachmentVisibility(gAgentCamera.getCameraMode());
		}

		LLViewerCamera::sCurCameraID = LLViewerCamera::CAMERA_WORLD;
	}
}

glh::matrix4f look(const LLVector3 pos, const LLVector3 dir, const LLVector3 up)
{
	glh::matrix4f ret;

	LLVector3 dirN;
	LLVector3 upN;
	LLVector3 lftN;

	lftN = dir % up;
	lftN.normVec();
	
	upN = lftN % dir;
	upN.normVec();
	
	dirN = dir;
	dirN.normVec();

	ret.m[ 0] = lftN[0];
	ret.m[ 1] = upN[0];
	ret.m[ 2] = -dirN[0];
	ret.m[ 3] = 0.f;

	ret.m[ 4] = lftN[1];
	ret.m[ 5] = upN[1];
	ret.m[ 6] = -dirN[1];
	ret.m[ 7] = 0.f;

	ret.m[ 8] = lftN[2];
	ret.m[ 9] = upN[2];
	ret.m[10] = -dirN[2];
	ret.m[11] = 0.f;

	ret.m[12] = -(lftN*pos);
	ret.m[13] = -(upN*pos);
	ret.m[14] = dirN*pos;
	ret.m[15] = 1.f;

	return ret;
}

glh::matrix4f scale_translate_to_fit(const LLVector3 min, const LLVector3 max)
{
	glh::matrix4f ret;
	ret.m[ 0] = 2/(max[0]-min[0]);
	ret.m[ 4] = 0;
	ret.m[ 8] = 0;
	ret.m[12] = -(max[0]+min[0])/(max[0]-min[0]);

	ret.m[ 1] = 0;
	ret.m[ 5] = 2/(max[1]-min[1]);
	ret.m[ 9] = 0;
	ret.m[13] = -(max[1]+min[1])/(max[1]-min[1]);

	ret.m[ 2] = 0;
	ret.m[ 6] = 0;
	ret.m[10] = 2/(max[2]-min[2]);
	ret.m[14] = -(max[2]+min[2])/(max[2]-min[2]);

	ret.m[ 3] = 0;
	ret.m[ 7] = 0;
	ret.m[11] = 0;
	ret.m[15] = 1;

	return ret;
}

static LLTrace::BlockTimerStatHandle FTM_SHADOW_RENDER("Render Shadows");
static LLTrace::BlockTimerStatHandle FTM_SHADOW_ALPHA("Alpha Shadow");
static LLTrace::BlockTimerStatHandle FTM_SHADOW_SIMPLE("Simple Shadow");
static LLTrace::BlockTimerStatHandle FTM_SHADOW_GEOM("Shadow Geom");

static LLTrace::BlockTimerStatHandle FTM_SHADOW_ALPHA_MASKED("Alpha Masked");
static LLTrace::BlockTimerStatHandle FTM_SHADOW_ALPHA_BLEND("Alpha Blend");
static LLTrace::BlockTimerStatHandle FTM_SHADOW_ALPHA_TREE("Alpha Tree");
static LLTrace::BlockTimerStatHandle FTM_SHADOW_ALPHA_GRASS("Alpha Grass");
static LLTrace::BlockTimerStatHandle FTM_SHADOW_FULLBRIGHT_ALPHA_MASKED("Fullbright Alpha Masked");

void LLPipeline::renderShadow(glh::matrix4f& view, glh::matrix4f& proj, LLCamera& shadow_cam, LLCullResult &result, bool use_shader, bool use_occlusion, U32 target_width)
{
	LL_RECORD_BLOCK_TIME(FTM_SHADOW_RENDER);

	//clip out geometry on the same side of water as the camera
	S32 occlude = LLPipeline::sUseOcclusion;
	if (!use_occlusion)
	{
		LLPipeline::sUseOcclusion = 0;
	}
	LLPipeline::sShadowRender = true;
	
	static const U32 types[] = { 
		LLRenderPass::PASS_SIMPLE, 
		LLRenderPass::PASS_FULLBRIGHT, 
		LLRenderPass::PASS_SHINY, 
		LLRenderPass::PASS_BUMP, 
		LLRenderPass::PASS_FULLBRIGHT_SHINY ,
		LLRenderPass::PASS_MATERIAL,
		LLRenderPass::PASS_MATERIAL_ALPHA_EMISSIVE,
		LLRenderPass::PASS_SPECMAP,
		LLRenderPass::PASS_SPECMAP_EMISSIVE,
		LLRenderPass::PASS_NORMMAP,
		LLRenderPass::PASS_NORMMAP_EMISSIVE,
		LLRenderPass::PASS_NORMSPEC,
		LLRenderPass::PASS_NORMSPEC_EMISSIVE,
	};

	LLGLEnable cull(GL_CULL_FACE);

	//enable depth clamping if available
	LLGLEnable depth_clamp(gGLManager.mHasDepthClamp ? GL_DEPTH_CLAMP : 0);

	if (use_shader)
	{
		gDeferredShadowCubeProgram.bind();
	}

	LLRenderTarget& occlusion_target = mShadowOcclusion[LLViewerCamera::sCurCameraID-1];

	occlusion_target.bindTarget();
	updateCull(shadow_cam, result);
	occlusion_target.flush();

	stateSort(shadow_cam, result);
	
	
	//generate shadow map
	gGL.matrixMode(LLRender::MM_PROJECTION);
	gGL.pushMatrix();
	gGL.loadMatrix(proj.m);
	gGL.matrixMode(LLRender::MM_MODELVIEW);
	gGL.pushMatrix();
	gGL.loadMatrix(view.m);

	stop_glerror();
	gGLLastMatrix = NULL;

	gGL.getTexUnit(0)->unbind(LLTexUnit::TT_TEXTURE);
	
	stop_glerror();
	
    LLEnvironment& environment = LLEnvironment::instance();

	LLVertexBuffer::unbind();

	{
		if (!use_shader)
		{ //occlusion program is general purpose depth-only no-textures
			gOcclusionProgram.bind();
		}
		else
		{
			gDeferredShadowProgram.bind();
            gDeferredShadowProgram.uniform1i(LLShaderMgr::SUN_UP_FACTOR, environment.getIsSunUp() ? 1 : 0);
		}

		gGL.diffuseColor4f(1,1,1,1);

        S32 shadow_detail = gSavedSettings.getS32("RenderShadowDetail");

        // if not using VSM, disable color writes
        if (shadow_detail <= 2)
        {
		gGL.setColorMask(false, false);
        }
	
		LL_RECORD_BLOCK_TIME(FTM_SHADOW_SIMPLE);
		
		gGL.getTexUnit(0)->disable();
		for (U32 i = 0; i < sizeof(types)/sizeof(U32); ++i)
		{
			renderObjects(types[i], LLVertexBuffer::MAP_VERTEX, FALSE);
		}
		gGL.getTexUnit(0)->enable(LLTexUnit::TT_TEXTURE);
		if (!use_shader)
		{
			gOcclusionProgram.unbind();
		}
	}
	
	if (use_shader)
	{
        LL_RECORD_BLOCK_TIME(FTM_SHADOW_GEOM);

		gDeferredShadowProgram.unbind();
		renderGeomShadow(shadow_cam);
		gDeferredShadowProgram.bind();
        gDeferredShadowProgram.uniform1i(LLShaderMgr::SUN_UP_FACTOR, environment.getIsSunUp() ? 1 : 0);
	}
	else
	{
        LL_RECORD_BLOCK_TIME(FTM_SHADOW_GEOM);

		renderGeomShadow(shadow_cam);
	}

	{
		LL_RECORD_BLOCK_TIME(FTM_SHADOW_ALPHA);

		gDeferredShadowAlphaMaskProgram.bind();
		gDeferredShadowAlphaMaskProgram.uniform1f(LLShaderMgr::DEFERRED_SHADOW_TARGET_WIDTH, (float)target_width);
        gDeferredShadowAlphaMaskProgram.uniform1i(LLShaderMgr::SUN_UP_FACTOR, environment.getIsSunUp() ? 1 : 0);

		U32 mask =	LLVertexBuffer::MAP_VERTEX | 
					LLVertexBuffer::MAP_TEXCOORD0 | 
					LLVertexBuffer::MAP_COLOR | 
					LLVertexBuffer::MAP_TEXTURE_INDEX;

        {
            LL_RECORD_BLOCK_TIME(FTM_SHADOW_ALPHA_MASKED);
		renderMaskedObjects(LLRenderPass::PASS_ALPHA_MASK, mask, TRUE, TRUE);
        }

        {
            LL_RECORD_BLOCK_TIME(FTM_SHADOW_ALPHA_BLEND);
		gDeferredShadowAlphaMaskProgram.setMinimumAlpha(0.598f);
		renderObjects(LLRenderPass::PASS_ALPHA, mask, TRUE, TRUE);
        }

        {
            LL_RECORD_BLOCK_TIME(FTM_SHADOW_FULLBRIGHT_ALPHA_MASKED);
            gDeferredShadowFullbrightAlphaMaskProgram.bind();
            gDeferredShadowFullbrightAlphaMaskProgram.uniform1f(LLShaderMgr::DEFERRED_SHADOW_TARGET_WIDTH, (float)target_width);
            gDeferredShadowFullbrightAlphaMaskProgram.uniform1i(LLShaderMgr::SUN_UP_FACTOR, environment.getIsSunUp() ? 1 : 0);
            renderFullbrightMaskedObjects(LLRenderPass::PASS_FULLBRIGHT_ALPHA_MASK, mask, TRUE, TRUE);
        }

		mask = mask & ~LLVertexBuffer::MAP_TEXTURE_INDEX;

        {
            LL_RECORD_BLOCK_TIME(FTM_SHADOW_ALPHA_TREE);
		gDeferredTreeShadowProgram.bind();
            gDeferredTreeShadowProgram.uniform1i(LLShaderMgr::SUN_UP_FACTOR, environment.getIsSunUp() ? 1 : 0);
		renderMaskedObjects(LLRenderPass::PASS_NORMSPEC_MASK, mask);
		renderMaskedObjects(LLRenderPass::PASS_MATERIAL_ALPHA_MASK, mask);
		renderMaskedObjects(LLRenderPass::PASS_SPECMAP_MASK, mask);
		renderMaskedObjects(LLRenderPass::PASS_NORMMAP_MASK, mask);
        }
		
        {
            LL_RECORD_BLOCK_TIME(FTM_SHADOW_ALPHA_GRASS);
		gDeferredTreeShadowProgram.setMinimumAlpha(0.598f);
		renderObjects(LLRenderPass::PASS_GRASS, LLVertexBuffer::MAP_VERTEX | LLVertexBuffer::MAP_TEXCOORD0, TRUE);
	}
    }

	//glCullFace(GL_BACK);

	gDeferredShadowCubeProgram.bind();
	gGLLastMatrix = NULL;
	gGL.loadMatrix(gGLModelView);

	LLRenderTarget& occlusion_source = mShadow[LLViewerCamera::sCurCameraID-1];

	doOcclusion(shadow_cam, occlusion_source, occlusion_target);

	if (use_shader)
	{
		gDeferredShadowProgram.unbind();
	}
	
	gGL.setColorMask(true, true);
			
	gGL.matrixMode(LLRender::MM_PROJECTION);
	gGL.popMatrix();
	gGL.matrixMode(LLRender::MM_MODELVIEW);
	gGL.popMatrix();
	gGLLastMatrix = NULL;

	LLPipeline::sUseOcclusion = occlude;
	LLPipeline::sShadowRender = false;
}

static LLTrace::BlockTimerStatHandle FTM_VISIBLE_CLOUD("Visible Cloud");
bool LLPipeline::getVisiblePointCloud(LLCamera& camera, LLVector3& min, LLVector3& max, std::vector<LLVector3>& fp, LLVector3 light_dir)
{
	LL_RECORD_BLOCK_TIME(FTM_VISIBLE_CLOUD);
	//get point cloud of intersection of frust and min, max

	if (getVisibleExtents(camera, min, max))
	{
		return false;
	}

	//get set of planes on bounding box
	LLPlane bp[] = { 
		LLPlane(min, LLVector3(-1,0,0)),
		LLPlane(min, LLVector3(0,-1,0)),
		LLPlane(min, LLVector3(0,0,-1)),
		LLPlane(max, LLVector3(1,0,0)),
		LLPlane(max, LLVector3(0,1,0)),
		LLPlane(max, LLVector3(0,0,1))};
	
	//potential points
	std::vector<LLVector3> pp;

	//add corners of AABB
	pp.push_back(LLVector3(min.mV[0], min.mV[1], min.mV[2]));
	pp.push_back(LLVector3(max.mV[0], min.mV[1], min.mV[2]));
	pp.push_back(LLVector3(min.mV[0], max.mV[1], min.mV[2]));
	pp.push_back(LLVector3(max.mV[0], max.mV[1], min.mV[2]));
	pp.push_back(LLVector3(min.mV[0], min.mV[1], max.mV[2]));
	pp.push_back(LLVector3(max.mV[0], min.mV[1], max.mV[2]));
	pp.push_back(LLVector3(min.mV[0], max.mV[1], max.mV[2]));
	pp.push_back(LLVector3(max.mV[0], max.mV[1], max.mV[2]));

	//add corners of camera frustum
	for (U32 i = 0; i < LLCamera::AGENT_FRUSTRUM_NUM; i++)
	{
		pp.push_back(camera.mAgentFrustum[i]);
	}


	//bounding box line segments
	U32 bs[] = 
			{
		0,1,
		1,3,
		3,2,
		2,0,

		4,5,
		5,7,
		7,6,
		6,4,

		0,4,
		1,5,
		3,7,
		2,6
	};

	for (U32 i = 0; i < 12; i++)
	{ //for each line segment in bounding box
		for (U32 j = 0; j < LLCamera::AGENT_PLANE_NO_USER_CLIP_NUM; j++) 
		{ //for each plane in camera frustum
			const LLPlane& cp = camera.getAgentPlane(j);
			const LLVector3& v1 = pp[bs[i*2+0]];
			const LLVector3& v2 = pp[bs[i*2+1]];
			LLVector3 n;
			cp.getVector3(n);

			LLVector3 line = v1-v2;

			F32 d1 = line*n;
			F32 d2 = -cp.dist(v2);

			F32 t = d2/d1;

			if (t > 0.f && t < 1.f)
			{
				LLVector3 intersect = v2+line*t;
				pp.push_back(intersect);
			}
		}
	}
			
	//camera frustum line segments
	const U32 fs[] =
	{
		0,1,
		1,2,
		2,3,
		3,0,

		4,5,
		5,6,
		6,7,
		7,4,
	
		0,4,
		1,5,
		2,6,
		3,7	
	};

	for (U32 i = 0; i < 12; i++)
	{
		for (U32 j = 0; j < 6; ++j)
		{
			const LLVector3& v1 = pp[fs[i*2+0]+8];
			const LLVector3& v2 = pp[fs[i*2+1]+8];
			const LLPlane& cp = bp[j];
			LLVector3 n;
			cp.getVector3(n);

			LLVector3 line = v1-v2;

			F32 d1 = line*n;
			F32 d2 = -cp.dist(v2);

			F32 t = d2/d1;

			if (t > 0.f && t < 1.f)
			{
				LLVector3 intersect = v2+line*t;
				pp.push_back(intersect);
			}	
		}
	}

	LLVector3 ext[] = { min-LLVector3(0.05f,0.05f,0.05f),
		max+LLVector3(0.05f,0.05f,0.05f) };

	for (U32 i = 0; i < pp.size(); ++i)
	{
		bool found = true;

		const F32* p = pp[i].mV;
			
		for (U32 j = 0; j < 3; ++j)
		{
			if (p[j] < ext[0].mV[j] ||
				p[j] > ext[1].mV[j])
			{
				found = false;
				break;
			}
		}
				
		for (U32 j = 0; j < LLCamera::AGENT_PLANE_NO_USER_CLIP_NUM; ++j)
		{
			const LLPlane& cp = camera.getAgentPlane(j);
			F32 dist = cp.dist(pp[i]);
			if (dist > 0.05f) //point is above some plane, not contained
			{
				found = false;
				break;
			}
		}

		if (found)
		{
			fp.push_back(pp[i]);
		}
	}
	
	if (fp.empty())
	{
		return false;
	}
	
	return true;
}

void LLPipeline::renderHighlight(const LLViewerObject* obj, F32 fade)
{
	if (obj && obj->getVolume())
	{
		for (LLViewerObject::child_list_t::const_iterator iter = obj->getChildren().begin(); iter != obj->getChildren().end(); ++iter)
		{
			renderHighlight(*iter, fade);
		}

		LLDrawable* drawable = obj->mDrawable;
		if (drawable)
		{
			for (S32 i = 0; i < drawable->getNumFaces(); ++i)
			{
				LLFace* face = drawable->getFace(i);
				if (face)
				{
					face->renderSelected(LLViewerTexture::sNullImagep, LLColor4(1,1,1,fade));
				}
			}
		}
	}
}

void LLPipeline::generateHighlight(LLCamera& camera)
{
	//render highlighted object as white into offscreen render target
	if (mHighlightObject.notNull())
	{
		mHighlightSet.insert(HighlightItem(mHighlightObject));
	}
	
	if (!mHighlightSet.empty())
	{
		F32 transition = gFrameIntervalSeconds.value()/RenderHighlightFadeTime;

		LLGLDisable test(GL_ALPHA_TEST);
		LLGLDepthTest depth(GL_FALSE);
		mHighlight.bindTarget();
		disableLights();
		gGL.setColorMask(true, true);
		mHighlight.clear();

        if (LLGLSLShader::sNoFixedFunction)
        {
            gHighlightProgram.bind();
        }

		gGL.getTexUnit(0)->bind(LLViewerFetchedTexture::sWhiteImagep);
		for (std::set<HighlightItem>::iterator iter = mHighlightSet.begin(); iter != mHighlightSet.end(); )
		{
			std::set<HighlightItem>::iterator cur_iter = iter++;

			if (cur_iter->mItem.isNull())
			{
				mHighlightSet.erase(cur_iter);
				continue;
			}

			if (cur_iter->mItem == mHighlightObject)
			{
				cur_iter->incrFade(transition); 
			}
			else
			{
				cur_iter->incrFade(-transition);
				if (cur_iter->mFade <= 0.f)
				{
					mHighlightSet.erase(cur_iter);
					continue;
				}
			}

			renderHighlight(cur_iter->mItem->getVObj(), cur_iter->mFade);
		}

		mHighlight.flush();
		gGL.setColorMask(true, false);
		gViewerWindow->setup3DViewport();
	}
}

LLRenderTarget* LLPipeline::getShadowTarget(U32 i)
{
    return &mShadow[i];
}

static LLTrace::BlockTimerStatHandle FTM_GEN_SUN_SHADOW("Gen Sun Shadow");
static LLTrace::BlockTimerStatHandle FTM_GEN_SUN_SHADOW_SETUP("Sun Shadow Setup");
static LLTrace::BlockTimerStatHandle FTM_GEN_SUN_SHADOW_RENDER_DIRECTIONAL("Render Dir");
static LLTrace::BlockTimerStatHandle FTM_GEN_SUN_SHADOW_SPOT_SETUP("Spot Shadow Setup");
static LLTrace::BlockTimerStatHandle FTM_GEN_SUN_SHADOW_SPOT_RENDER("Spot Shadow Render");

void LLPipeline::generateSunShadow(LLCamera& camera)
{
	if (!sRenderDeferred || RenderShadowDetail <= 0)
	{
		return;
	}

	LL_RECORD_BLOCK_TIME(FTM_GEN_SUN_SHADOW);

	bool skip_avatar_update = false;
	if (!isAgentAvatarValid() || gAgentCamera.getCameraAnimating() || gAgentCamera.getCameraMode() != CAMERA_MODE_MOUSELOOK || !LLVOAvatar::sVisibleInFirstPerson)
	{

		skip_avatar_update = true;
	}

	if (!skip_avatar_update)
	{
		gAgentAvatarp->updateAttachmentVisibility(CAMERA_MODE_THIRD_PERSON);
	}

	F64 last_modelview[16];
	F64 last_projection[16];
	for (U32 i = 0; i < 16; i++)
	{ //store last_modelview of world camera
		last_modelview[i] = gGLLastModelView[i];
		last_projection[i] = gGLLastProjection[i];
	}

	pushRenderTypeMask();
	andRenderTypeMask(LLPipeline::RENDER_TYPE_SIMPLE,
					LLPipeline::RENDER_TYPE_ALPHA,
					LLPipeline::RENDER_TYPE_GRASS,
					LLPipeline::RENDER_TYPE_FULLBRIGHT,
					LLPipeline::RENDER_TYPE_BUMP,
					LLPipeline::RENDER_TYPE_VOLUME,
					LLPipeline::RENDER_TYPE_AVATAR,
					LLPipeline::RENDER_TYPE_TREE, 
					LLPipeline::RENDER_TYPE_TERRAIN,
					LLPipeline::RENDER_TYPE_WATER,
					LLPipeline::RENDER_TYPE_VOIDWATER,
					LLPipeline::RENDER_TYPE_PASS_ALPHA,
					LLPipeline::RENDER_TYPE_PASS_ALPHA_MASK,
					LLPipeline::RENDER_TYPE_PASS_FULLBRIGHT_ALPHA_MASK,
					LLPipeline::RENDER_TYPE_PASS_GRASS,
					LLPipeline::RENDER_TYPE_PASS_SIMPLE,
					LLPipeline::RENDER_TYPE_PASS_BUMP,
					LLPipeline::RENDER_TYPE_PASS_FULLBRIGHT,
					LLPipeline::RENDER_TYPE_PASS_SHINY,
					LLPipeline::RENDER_TYPE_PASS_FULLBRIGHT_SHINY,
					LLPipeline::RENDER_TYPE_PASS_MATERIAL,
					LLPipeline::RENDER_TYPE_PASS_MATERIAL_ALPHA,
					LLPipeline::RENDER_TYPE_PASS_MATERIAL_ALPHA_MASK,
					LLPipeline::RENDER_TYPE_PASS_MATERIAL_ALPHA_EMISSIVE,
					LLPipeline::RENDER_TYPE_PASS_SPECMAP,
					LLPipeline::RENDER_TYPE_PASS_SPECMAP_BLEND,
					LLPipeline::RENDER_TYPE_PASS_SPECMAP_MASK,
					LLPipeline::RENDER_TYPE_PASS_SPECMAP_EMISSIVE,
					LLPipeline::RENDER_TYPE_PASS_NORMMAP,
					LLPipeline::RENDER_TYPE_PASS_NORMMAP_BLEND,
					LLPipeline::RENDER_TYPE_PASS_NORMMAP_MASK,
					LLPipeline::RENDER_TYPE_PASS_NORMMAP_EMISSIVE,
					LLPipeline::RENDER_TYPE_PASS_NORMSPEC,
					LLPipeline::RENDER_TYPE_PASS_NORMSPEC_BLEND,
					LLPipeline::RENDER_TYPE_PASS_NORMSPEC_MASK,
					LLPipeline::RENDER_TYPE_PASS_NORMSPEC_EMISSIVE,
					END_RENDER_TYPES);

	gGL.setColorMask(false, false);

    LLEnvironment& environment = LLEnvironment::instance();

	//get sun view matrix
	
	//store current projection/modelview matrix
	glh::matrix4f saved_proj = get_current_projection();
	glh::matrix4f saved_view = get_current_modelview();
	glh::matrix4f inv_view = saved_view.inverse();

	glh::matrix4f view[6];
	glh::matrix4f proj[6];
	
	//clip contains parallel split distances for 3 splits
	LLVector3 clip = RenderShadowClipPlanes;

    LLVector3 caster_dir(environment.getIsSunUp() ? mSunDir : mMoonDir);

	//F32 slope_threshold = gSavedSettings.getF32("RenderShadowSlopeThreshold");

	//far clip on last split is minimum of camera view distance and 128
	mSunClipPlanes = LLVector4(clip, clip.mV[2] * clip.mV[2]/clip.mV[1]);

	clip = RenderShadowOrthoClipPlanes;
	mSunOrthoClipPlanes = LLVector4(clip, clip.mV[2]*clip.mV[2]/clip.mV[1]);

	//currently used for amount to extrude frusta corners for constructing shadow frusta
	//LLVector3 n = RenderShadowNearDist;
	//F32 nearDist[] = { n.mV[0], n.mV[1], n.mV[2], n.mV[2] };

	//put together a universal "near clip" plane for shadow frusta
	LLPlane shadow_near_clip;
	{
		LLVector3 p = gAgent.getPositionAgent();
		p += caster_dir * RenderFarClip*2.f;
		shadow_near_clip.setVec(p, caster_dir);
	}

	LLVector3 lightDir = -caster_dir;
	lightDir.normVec();

	glh::vec3f light_dir(lightDir.mV);

	//create light space camera matrix
	
	LLVector3 at = lightDir;

	LLVector3 up = camera.getAtAxis();

	if (fabsf(up*lightDir) > 0.75f)
	{
		up = camera.getUpAxis();
	}

	/*LLVector3 left = up%at;
	up = at%left;*/

	up.normVec();
	at.normVec();
	
	
	LLCamera main_camera = camera;
	
	F32 near_clip = 0.f;
	{
		//get visible point cloud
		std::vector<LLVector3> fp;

		main_camera.calcAgentFrustumPlanes(main_camera.mAgentFrustum);
		
		LLVector3 min,max;
		getVisiblePointCloud(main_camera,min,max,fp);

		if (fp.empty())
		{
			if (!hasRenderDebugMask(RENDER_DEBUG_SHADOW_FRUSTA))
			{
				mShadowCamera[0] = main_camera;
				mShadowExtents[0][0] = min;
				mShadowExtents[0][1] = max;

				mShadowFrustPoints[0].clear();
				mShadowFrustPoints[1].clear();
				mShadowFrustPoints[2].clear();
				mShadowFrustPoints[3].clear();
			}
			popRenderTypeMask();

			if (!skip_avatar_update)
			{
				gAgentAvatarp->updateAttachmentVisibility(gAgentCamera.getCameraMode());
			}

			return;
		}

		//get good split distances for frustum
		for (U32 i = 0; i < fp.size(); ++i)
		{
			glh::vec3f v(fp[i].mV);
			saved_view.mult_matrix_vec(v);
			fp[i].setVec(v.v);
		}

		min = fp[0];
		max = fp[0];

		//get camera space bounding box
		for (U32 i = 1; i < fp.size(); ++i)
		{
			update_min_max(min, max, fp[i]);
		}

		near_clip    = llclamp(-max.mV[2], 0.01f, 4.0f);
		F32 far_clip = llclamp(-min.mV[2]*2.f, 16.0f, 512.0f);

		//far_clip = llmin(far_clip, 128.f);
		far_clip = llmin(far_clip, camera.getFar());

		F32 range = far_clip-near_clip;

		LLVector3 split_exp = RenderShadowSplitExponent;

		F32 da = 1.f-llmax( fabsf(lightDir*up), fabsf(lightDir*camera.getLeftAxis()) );
		
		da = powf(da, split_exp.mV[2]);

		F32 sxp = split_exp.mV[1] + (split_exp.mV[0]-split_exp.mV[1])*da;
		
		for (U32 i = 0; i < 4; ++i)
		{
			F32 x = (F32)(i+1)/4.f;
			x = powf(x, sxp);
			mSunClipPlanes.mV[i] = near_clip+range*x;
		}

		mSunClipPlanes.mV[0] *= 1.25f; //bump back first split for transition padding
	}

	// convenience array of 4 near clip plane distances
	F32 dist[] = { near_clip, mSunClipPlanes.mV[0], mSunClipPlanes.mV[1], mSunClipPlanes.mV[2], mSunClipPlanes.mV[3] };
	

	if (mSunDiffuse == LLColor4::black)
	{ //sun diffuse is totally black, shadows don't matter
		LLGLDepthTest depth(GL_TRUE);

		for (S32 j = 0; j < 4; j++)
		{
			mShadow[j].bindTarget();
			mShadow[j].clear();
			mShadow[j].flush();
		}
	}
	else
	{
		for (S32 j = 0; j < 4; j++)
		{
			if (!hasRenderDebugMask(RENDER_DEBUG_SHADOW_FRUSTA))
			{
				mShadowFrustPoints[j].clear();
			}

			LLViewerCamera::sCurCameraID = (LLViewerCamera::eCameraID)(LLViewerCamera::CAMERA_SHADOW0+j);

			//restore render matrices
			set_current_modelview(saved_view);
			set_current_projection(saved_proj);

			LLVector3 eye = camera.getOrigin();

			//camera used for shadow cull/render
			LLCamera shadow_cam;
		
			//create world space camera frustum for this split
			shadow_cam = camera;
			shadow_cam.setFar(16.f);
	
			LLViewerCamera::updateFrustumPlanes(shadow_cam, FALSE, FALSE, TRUE);

			LLVector3* frust = shadow_cam.mAgentFrustum;

			LLVector3 pn = shadow_cam.getAtAxis();
		
			LLVector3 min, max;

			//construct 8 corners of split frustum section
			for (U32 i = 0; i < 4; i++)
			{
				LLVector3 delta = frust[i+4]-eye;
				delta += (frust[i+4]-frust[(i+2)%4+4])*0.05f;
				delta.normVec();
				F32 dp = delta*pn;
				frust[i] = eye + (delta*dist[j]*0.75f)/dp;
				frust[i+4] = eye + (delta*dist[j+1]*1.25f)/dp;
			}
						
			shadow_cam.calcAgentFrustumPlanes(frust);
			shadow_cam.mFrustumCornerDist = 0.f;
		
			if (!gPipeline.hasRenderDebugMask(LLPipeline::RENDER_DEBUG_SHADOW_FRUSTA))
			{
				mShadowCamera[j] = shadow_cam;
			}

			std::vector<LLVector3> fp;

			if (!gPipeline.getVisiblePointCloud(shadow_cam, min, max, fp, lightDir))
			{
				//no possible shadow receivers
				if (!gPipeline.hasRenderDebugMask(LLPipeline::RENDER_DEBUG_SHADOW_FRUSTA))
				{
					mShadowExtents[j][0] = LLVector3();
					mShadowExtents[j][1] = LLVector3();
					mShadowCamera[j+4] = shadow_cam;
				}

				mShadow[j].bindTarget();
				{
					LLGLDepthTest depth(GL_TRUE);
					mShadow[j].clear();
				}
				mShadow[j].flush();

				mShadowError.mV[j] = 0.f;
				mShadowFOV.mV[j] = 0.f;

				continue;
			}

			if (!gPipeline.hasRenderDebugMask(LLPipeline::RENDER_DEBUG_SHADOW_FRUSTA))
			{
				mShadowExtents[j][0] = min;
				mShadowExtents[j][1] = max;
				mShadowFrustPoints[j] = fp;
			}
				

			//find a good origin for shadow projection
			LLVector3 origin;

			//get a temporary view projection
			view[j] = look(camera.getOrigin(), lightDir, -up);

			std::vector<LLVector3> wpf;

			for (U32 i = 0; i < fp.size(); i++)
			{
				glh::vec3f p = glh::vec3f(fp[i].mV);
				view[j].mult_matrix_vec(p);
				wpf.push_back(LLVector3(p.v));
			}

			min = wpf[0];
			max = wpf[0];

			for (U32 i = 0; i < fp.size(); ++i)
			{ //get AABB in camera space
				update_min_max(min, max, wpf[i]);
			}

			// Construct a perspective transform with perspective along y-axis that contains
			// points in wpf
			//Known:
			// - far clip plane
			// - near clip plane
			// - points in frustum
			//Find:
			// - origin

			//get some "interesting" points of reference
			LLVector3 center = (min+max)*0.5f;
			LLVector3 size = (max-min)*0.5f;
			LLVector3 near_center = center;
			near_center.mV[1] += size.mV[1]*2.f;
		
		
			//put all points in wpf in quadrant 0, reletive to center of min/max
			//get the best fit line using least squares
			F32 bfm = 0.f;
			F32 bfb = 0.f;

			for (U32 i = 0; i < wpf.size(); ++i)
			{
				wpf[i] -= center;
				wpf[i].mV[0] = fabsf(wpf[i].mV[0]);
				wpf[i].mV[2] = fabsf(wpf[i].mV[2]);
			}

			if (!wpf.empty())
			{ 
				F32 sx = 0.f;
				F32 sx2 = 0.f;
				F32 sy = 0.f;
				F32 sxy = 0.f;
			
				for (U32 i = 0; i < wpf.size(); ++i)
				{		
					sx += wpf[i].mV[0];
					sx2 += wpf[i].mV[0]*wpf[i].mV[0];
					sy += wpf[i].mV[1];
					sxy += wpf[i].mV[0]*wpf[i].mV[1]; 
				}

				bfm = (sy*sx-wpf.size()*sxy)/(sx*sx-wpf.size()*sx2);
				bfb = (sx*sxy-sy*sx2)/(sx*sx-bfm*sx2);
			}
		
			{
				// best fit line is y=bfm*x+bfb
		
				//find point that is furthest to the right of line
				F32 off_x = -1.f;
				LLVector3 lp;

				for (U32 i = 0; i < wpf.size(); ++i)
				{
					//y = bfm*x+bfb
					//x = (y-bfb)/bfm
					F32 lx = (wpf[i].mV[1]-bfb)/bfm;

					lx = wpf[i].mV[0]-lx;
				
					if (off_x < lx)
					{
						off_x = lx;
						lp = wpf[i];
					}
				}

				//get line with slope bfm through lp
				// bfb = y-bfm*x
				bfb = lp.mV[1]-bfm*lp.mV[0];

				//calculate error
				mShadowError.mV[j] = 0.f;

				for (U32 i = 0; i < wpf.size(); ++i)
				{
					F32 lx = (wpf[i].mV[1]-bfb)/bfm;
					mShadowError.mV[j] += fabsf(wpf[i].mV[0]-lx);
				}

				mShadowError.mV[j] /= wpf.size();
				mShadowError.mV[j] /= size.mV[0];

				if (mShadowError.mV[j] > RenderShadowErrorCutoff)
				{ //just use ortho projection
					mShadowFOV.mV[j] = -1.f;
					origin.clearVec();
					proj[j] = gl_ortho(min.mV[0], max.mV[0],
										min.mV[1], max.mV[1],
										-max.mV[2], -min.mV[2]);
				}
				else
				{
					//origin is where line x = 0;
					origin.setVec(0,bfb,0);

					F32 fovz = 1.f;
					F32 fovx = 1.f;
				
					LLVector3 zp;
					LLVector3 xp;

					for (U32 i = 0; i < wpf.size(); ++i)
					{
						LLVector3 atz = wpf[i]-origin;
						atz.mV[0] = 0.f;
						atz.normVec();
						if (fovz > -atz.mV[1])
						{
							zp = wpf[i];
							fovz = -atz.mV[1];
						}
					
						LLVector3 atx = wpf[i]-origin;
						atx.mV[2] = 0.f;
						atx.normVec();
						if (fovx > -atx.mV[1])
						{
							fovx = -atx.mV[1];
							xp = wpf[i];
						}
					}

					fovx = acos(fovx);
					fovz = acos(fovz);

					F32 cutoff = llmin((F32) RenderShadowFOVCutoff, 1.4f);
				
					mShadowFOV.mV[j] = fovx;
				
					if (fovx < cutoff && fovz > cutoff)
					{
						//x is a good fit, but z is too big, move away from zp enough so that fovz matches cutoff
						F32 d = zp.mV[2]/tan(cutoff);
						F32 ny = zp.mV[1] + fabsf(d);

						origin.mV[1] = ny;

						fovz = 1.f;
						fovx = 1.f;

						for (U32 i = 0; i < wpf.size(); ++i)
						{
							LLVector3 atz = wpf[i]-origin;
							atz.mV[0] = 0.f;
							atz.normVec();
							fovz = llmin(fovz, -atz.mV[1]);

							LLVector3 atx = wpf[i]-origin;
							atx.mV[2] = 0.f;
							atx.normVec();
							fovx = llmin(fovx, -atx.mV[1]);
						}

						fovx = acos(fovx);
						fovz = acos(fovz);

						mShadowFOV.mV[j] = cutoff;
					}

				
					origin += center;
			
					F32 ynear = -(max.mV[1]-origin.mV[1]);
					F32 yfar = -(min.mV[1]-origin.mV[1]);
				
					if (ynear < 0.1f) //keep a sensible near clip plane
					{
						F32 diff = 0.1f-ynear;
						origin.mV[1] += diff;
						ynear += diff;
						yfar += diff;
					}
								
					if (fovx > cutoff)
					{ //just use ortho projection
						origin.clearVec();
						mShadowError.mV[j] = -1.f;
						proj[j] = gl_ortho(min.mV[0], max.mV[0],
								min.mV[1], max.mV[1],
								-max.mV[2], -min.mV[2]);
					}
					else
					{
						//get perspective projection
						view[j] = view[j].inverse();

						glh::vec3f origin_agent(origin.mV);
					
						//translate view to origin
						view[j].mult_matrix_vec(origin_agent);

						eye = LLVector3(origin_agent.v);

						if (!hasRenderDebugMask(LLPipeline::RENDER_DEBUG_SHADOW_FRUSTA))
						{
							mShadowFrustOrigin[j] = eye;
						}
				
						view[j] = look(LLVector3(origin_agent.v), lightDir, -up);

						F32 fx = 1.f/tanf(fovx);
						F32 fz = 1.f/tanf(fovz);

						proj[j] = glh::matrix4f(-fx, 0, 0, 0,
												0, (yfar+ynear)/(ynear-yfar), 0, (2.f*yfar*ynear)/(ynear-yfar),
												0, 0, -fz, 0,
												0, -1.f, 0, 0);
					}
				}
			}

			//shadow_cam.setFar(128.f);
			shadow_cam.setOriginAndLookAt(eye, up, center);

			shadow_cam.setOrigin(0,0,0);

			set_current_modelview(view[j]);
			set_current_projection(proj[j]);

			LLViewerCamera::updateFrustumPlanes(shadow_cam, FALSE, FALSE, TRUE);

			//shadow_cam.ignoreAgentFrustumPlane(LLCamera::AGENT_PLANE_NEAR);
			shadow_cam.getAgentPlane(LLCamera::AGENT_PLANE_NEAR).set(shadow_near_clip);

			//translate and scale to from [-1, 1] to [0, 1]
			glh::matrix4f trans(0.5f, 0.f, 0.f, 0.5f,
							0.f, 0.5f, 0.f, 0.5f,
							0.f, 0.f, 0.5f, 0.5f,
							0.f, 0.f, 0.f, 1.f);

			set_current_modelview(view[j]);
			set_current_projection(proj[j]);

			for (U32 i = 0; i < 16; i++)
			{
				gGLLastModelView[i] = mShadowModelview[j].m[i];
				gGLLastProjection[i] = mShadowProjection[j].m[i];
			}

			mShadowModelview[j] = view[j];
			mShadowProjection[j] = proj[j];
			mSunShadowMatrix[j] = trans*proj[j]*view[j]*inv_view;
		
			stop_glerror();

			mShadow[j].bindTarget();
			mShadow[j].getViewport(gGLViewport);
			mShadow[j].clear();
		
			U32 target_width = mShadow[j].getWidth();

			{
				static LLCullResult result[4];
				renderShadow(view[j], proj[j], shadow_cam, result[j], TRUE, FALSE, target_width);
			}

			mShadow[j].flush();
 
			if (!gPipeline.hasRenderDebugMask(LLPipeline::RENDER_DEBUG_SHADOW_FRUSTA))
			{
				mShadowCamera[j+4] = shadow_cam;
			}
		}
	}

	
	//hack to disable projector shadows 
	bool gen_shadow = RenderShadowDetail > 1;

	if (gen_shadow)
	{
		LLTrace::CountStatHandle<>* velocity_stat = LLViewerCamera::getVelocityStat();
		F32 fade_amt = gFrameIntervalSeconds.value() 
			* llmax(LLTrace::get_frame_recording().getLastRecording().getSum(*velocity_stat) / LLTrace::get_frame_recording().getLastRecording().getDuration().value(), 1.0);

		//update shadow targets
		for (U32 i = 0; i < 2; i++)
		{ //for each current shadow
			LLViewerCamera::sCurCameraID = (LLViewerCamera::eCameraID)(LLViewerCamera::CAMERA_SHADOW4+i);

			if (mShadowSpotLight[i].notNull() && 
				(mShadowSpotLight[i] == mTargetShadowSpotLight[0] ||
				mShadowSpotLight[i] == mTargetShadowSpotLight[1]))
			{ //keep this spotlight
				mSpotLightFade[i] = llmin(mSpotLightFade[i]+fade_amt, 1.f);
			}
			else
			{ //fade out this light
				mSpotLightFade[i] = llmax(mSpotLightFade[i]-fade_amt, 0.f);
				
				if (mSpotLightFade[i] == 0.f || mShadowSpotLight[i].isNull())
				{ //faded out, grab one of the pending spots (whichever one isn't already taken)
					if (mTargetShadowSpotLight[0] != mShadowSpotLight[(i+1)%2])
					{
						mShadowSpotLight[i] = mTargetShadowSpotLight[0];
					}
					else
					{
						mShadowSpotLight[i] = mTargetShadowSpotLight[1];
					}
				}
			}
		}

		for (S32 i = 0; i < 2; i++)
		{
			set_current_modelview(saved_view);
			set_current_projection(saved_proj);

			if (mShadowSpotLight[i].isNull())
			{
				continue;
			}

			LLVOVolume* volume = mShadowSpotLight[i]->getVOVolume();

			if (!volume)
			{
				mShadowSpotLight[i] = NULL;
				continue;
			}

			LLDrawable* drawable = mShadowSpotLight[i];

			LLVector3 params = volume->getSpotLightParams();
			F32 fov = params.mV[0];

			//get agent->light space matrix (modelview)
			LLVector3 center = drawable->getPositionAgent();
			LLQuaternion quat = volume->getRenderRotation();

			//get near clip plane
			LLVector3 scale = volume->getScale();
			LLVector3 at_axis(0,0,-scale.mV[2]*0.5f);
			at_axis *= quat;

			LLVector3 np = center+at_axis;
			at_axis.normVec();

			//get origin that has given fov for plane np, at_axis, and given scale
			F32 dist = (scale.mV[1]*0.5f)/tanf(fov*0.5f);

			LLVector3 origin = np - at_axis*dist;

			LLMatrix4 mat(quat, LLVector4(origin, 1.f));

			view[i+4] = glh::matrix4f((F32*) mat.mMatrix);

			view[i+4] = view[i+4].inverse();

			//get perspective matrix
			F32 near_clip = dist+0.01f;
			F32 width = scale.mV[VX];
			F32 height = scale.mV[VY];
			F32 far_clip = dist+volume->getLightRadius()*1.5f;

			F32 fovy = fov * RAD_TO_DEG;
			F32 aspect = width/height;
			
			proj[i+4] = gl_perspective(fovy, aspect, near_clip, far_clip);

			//translate and scale to from [-1, 1] to [0, 1]
			glh::matrix4f trans(0.5f, 0.f, 0.f, 0.5f,
							0.f, 0.5f, 0.f, 0.5f,
							0.f, 0.f, 0.5f, 0.5f,
							0.f, 0.f, 0.f, 1.f);

			set_current_modelview(view[i+4]);
			set_current_projection(proj[i+4]);

			mSunShadowMatrix[i+4] = trans*proj[i+4]*view[i+4]*inv_view;
			
			for (U32 j = 0; j < 16; j++)
			{
				gGLLastModelView[j] = mShadowModelview[i+4].m[j];
				gGLLastProjection[j] = mShadowProjection[i+4].m[j];
			}

			mShadowModelview[i+4] = view[i+4];
			mShadowProjection[i+4] = proj[i+4];

			LLCamera shadow_cam = camera;
			shadow_cam.setFar(far_clip);
			shadow_cam.setOrigin(origin);

			LLViewerCamera::updateFrustumPlanes(shadow_cam, FALSE, FALSE, TRUE);

			stop_glerror();

			mShadow[i+4].bindTarget();
			mShadow[i+4].getViewport(gGLViewport);
			mShadow[i+4].clear();

			U32 target_width = mShadow[i+4].getWidth();

			static LLCullResult result[2];

			LLViewerCamera::sCurCameraID = (LLViewerCamera::eCameraID)(LLViewerCamera::CAMERA_SHADOW0 + i + 4);

            RenderSpotLight = drawable;            

			renderShadow(view[i+4], proj[i+4], shadow_cam, result[i], FALSE, FALSE, target_width);

            RenderSpotLight = nullptr;

			mShadow[i+4].flush();
 		}
	}
	else
	{ //no spotlight shadows
		mShadowSpotLight[0] = mShadowSpotLight[1] = NULL;
	}


	if (!CameraOffset)
	{
		set_current_modelview(saved_view);
		set_current_projection(saved_proj);
	}
	else
	{
		set_current_modelview(view[1]);
		set_current_projection(proj[1]);
		gGL.loadMatrix(view[1].m);
		gGL.matrixMode(LLRender::MM_PROJECTION);
		gGL.loadMatrix(proj[1].m);
		gGL.matrixMode(LLRender::MM_MODELVIEW);
	}
	gGL.setColorMask(true, false);

	for (U32 i = 0; i < 16; i++)
	{
		gGLLastModelView[i] = last_modelview[i];
		gGLLastProjection[i] = last_projection[i];
	}

	popRenderTypeMask();

	if (!skip_avatar_update)
	{
		gAgentAvatarp->updateAttachmentVisibility(gAgentCamera.getCameraMode());
	}
}

void LLPipeline::renderGroups(LLRenderPass* pass, U32 type, U32 mask, bool texture)
{
	for (LLCullResult::sg_iterator i = sCull->beginVisibleGroups(); i != sCull->endVisibleGroups(); ++i)
	{
		LLSpatialGroup* group = *i;
		if (!group->isDead() &&
			(!sUseOcclusion || !group->isOcclusionState(LLSpatialGroup::OCCLUDED)) &&
			gPipeline.hasRenderType(group->getSpatialPartition()->mDrawableType) &&
			group->mDrawMap.find(type) != group->mDrawMap.end())
		{
			pass->renderGroup(group,type,mask,texture);
		}
	}
}

static LLTrace::BlockTimerStatHandle FTM_IMPOSTOR_MARK_VISIBLE("Impostor Mark Visible");
static LLTrace::BlockTimerStatHandle FTM_IMPOSTOR_SETUP("Impostor Setup");
static LLTrace::BlockTimerStatHandle FTM_IMPOSTOR_BACKGROUND("Impostor Background");
static LLTrace::BlockTimerStatHandle FTM_IMPOSTOR_ALLOCATE("Impostor Allocate");
static LLTrace::BlockTimerStatHandle FTM_IMPOSTOR_RESIZE("Impostor Resize");

void LLPipeline::generateImpostor(LLVOAvatar* avatar)
{
	LLGLState::checkStates();
	LLGLState::checkTextureChannels();
	LLGLState::checkClientArrays();

	static LLCullResult result;
	result.clear();
	grabReferences(result);
	
	if (!avatar || !avatar->mDrawable)
	{
        LL_WARNS_ONCE("AvatarRenderPipeline") << "Avatar is " << (avatar ? "not drawable" : "null") << LL_ENDL;
		return;
	}
    LL_DEBUGS_ONCE("AvatarRenderPipeline") << "Avatar " << avatar->getID() << " is drawable" << LL_ENDL;

	assertInitialized();

	bool visually_muted = avatar->isVisuallyMuted();		
    LL_DEBUGS_ONCE("AvatarRenderPipeline") << "Avatar " << avatar->getID()
                              << " is " << ( visually_muted ? "" : "not ") << "visually muted"
                              << LL_ENDL;
	bool too_complex = avatar->isTooComplex();		
    LL_DEBUGS_ONCE("AvatarRenderPipeline") << "Avatar " << avatar->getID()
                              << " is " << ( too_complex ? "" : "not ") << "too complex"
                              << LL_ENDL;

	pushRenderTypeMask();
	
	if (visually_muted || too_complex)
	{
		andRenderTypeMask(LLPipeline::RENDER_TYPE_AVATAR, END_RENDER_TYPES);
	}
	else
	{
		andRenderTypeMask(LLPipeline::RENDER_TYPE_ALPHA,
			LLPipeline::RENDER_TYPE_FULLBRIGHT,
			LLPipeline::RENDER_TYPE_VOLUME,
			LLPipeline::RENDER_TYPE_GLOW,
						LLPipeline::RENDER_TYPE_BUMP,
						LLPipeline::RENDER_TYPE_PASS_SIMPLE,
						LLPipeline::RENDER_TYPE_PASS_ALPHA,
						LLPipeline::RENDER_TYPE_PASS_ALPHA_MASK,
			LLPipeline::RENDER_TYPE_PASS_BUMP,
			LLPipeline::RENDER_TYPE_PASS_POST_BUMP,
						LLPipeline::RENDER_TYPE_PASS_FULLBRIGHT,
						LLPipeline::RENDER_TYPE_PASS_FULLBRIGHT_ALPHA_MASK,
						LLPipeline::RENDER_TYPE_PASS_FULLBRIGHT_SHINY,
			LLPipeline::RENDER_TYPE_PASS_GLOW,
			LLPipeline::RENDER_TYPE_PASS_GRASS,
						LLPipeline::RENDER_TYPE_PASS_SHINY,
						LLPipeline::RENDER_TYPE_PASS_INVISIBLE,
						LLPipeline::RENDER_TYPE_PASS_INVISI_SHINY,
			LLPipeline::RENDER_TYPE_AVATAR,
			LLPipeline::RENDER_TYPE_ALPHA_MASK,
			LLPipeline::RENDER_TYPE_FULLBRIGHT_ALPHA_MASK,
			LLPipeline::RENDER_TYPE_INVISIBLE,
			LLPipeline::RENDER_TYPE_SIMPLE,
						END_RENDER_TYPES);
	}
	
	S32 occlusion = sUseOcclusion;
	sUseOcclusion = 0;

	sReflectionRender = ! sRenderDeferred;

	sShadowRender = true;
	sImpostorRender = true;

	LLViewerCamera* viewer_camera = LLViewerCamera::getInstance();

	{
		LL_RECORD_BLOCK_TIME(FTM_IMPOSTOR_MARK_VISIBLE);
		markVisible(avatar->mDrawable, *viewer_camera);
		LLVOAvatar::sUseImpostors = false; // @TODO ???

		LLVOAvatar::attachment_map_t::iterator iter;
		for (iter = avatar->mAttachmentPoints.begin();
			iter != avatar->mAttachmentPoints.end();
			++iter)
		{
			LLViewerJointAttachment *attachment = iter->second;
			for (LLViewerJointAttachment::attachedobjs_vec_t::iterator attachment_iter = attachment->mAttachedObjects.begin();
				 attachment_iter != attachment->mAttachedObjects.end();
				 ++attachment_iter)
			{
				if (LLViewerObject* attached_object = attachment_iter->get())
				{
					markVisible(attached_object->mDrawable->getSpatialBridge(), *viewer_camera);
				}
			}
		}
	}

	stateSort(*LLViewerCamera::getInstance(), result);
	
	LLCamera camera = *viewer_camera;
	LLVector2 tdim;
	U32 resY = 0;
	U32 resX = 0;

	{
		LL_RECORD_BLOCK_TIME(FTM_IMPOSTOR_SETUP);
		const LLVector4a* ext = avatar->mDrawable->getSpatialExtents();
		LLVector3 pos(avatar->getRenderPosition()+avatar->getImpostorOffset());

		camera.lookAt(viewer_camera->getOrigin(), pos, viewer_camera->getUpAxis());
	
		LLVector4a half_height;
		half_height.setSub(ext[1], ext[0]);
		half_height.mul(0.5f);

		LLVector4a left;
		left.load3(camera.getLeftAxis().mV);
		left.mul(left);
		llassert(left.dot3(left).getF32() > F_APPROXIMATELY_ZERO);
		left.normalize3fast();

		LLVector4a up;
		up.load3(camera.getUpAxis().mV);
		up.mul(up);
		llassert(up.dot3(up).getF32() > F_APPROXIMATELY_ZERO);
		up.normalize3fast();

		tdim.mV[0] = fabsf(half_height.dot3(left).getF32());
		tdim.mV[1] = fabsf(half_height.dot3(up).getF32());

		gGL.matrixMode(LLRender::MM_PROJECTION);
		gGL.pushMatrix();
	
		F32 distance = (pos-camera.getOrigin()).length();
		F32 fov = atanf(tdim.mV[1]/distance)*2.f*RAD_TO_DEG;
		F32 aspect = tdim.mV[0]/tdim.mV[1];
		glh::matrix4f persp = gl_perspective(fov, aspect, 1.f, 256.f);
		set_current_projection(persp);
		gGL.loadMatrix(persp.m);

		gGL.matrixMode(LLRender::MM_MODELVIEW);
		gGL.pushMatrix();
		glh::matrix4f mat;
		camera.getOpenGLTransform(mat.m);

		mat = glh::matrix4f((GLfloat*) OGL_TO_CFR_ROTATION) * mat;

		gGL.loadMatrix(mat.m);
		set_current_modelview(mat);

		glClearColor(0.0f,0.0f,0.0f,0.0f);
		gGL.setColorMask(true, true);
	
		// get the number of pixels per angle
		F32 pa = gViewerWindow->getWindowHeightRaw() / (RAD_TO_DEG * viewer_camera->getView());

		//get resolution based on angle width and height of impostor (double desired resolution to prevent aliasing)
		resY = llmin(nhpo2((U32) (fov*pa)), (U32) 512);
		resX = llmin(nhpo2((U32) (atanf(tdim.mV[0]/distance)*2.f*RAD_TO_DEG*pa)), (U32) 512);

		if (!avatar->mImpostor.isComplete())
		{
			LL_RECORD_BLOCK_TIME(FTM_IMPOSTOR_ALLOCATE);
			

			if (LLPipeline::sRenderDeferred)
			{
				avatar->mImpostor.allocate(resX,resY,GL_SRGB8_ALPHA8,TRUE,FALSE);
				addDeferredAttachments(avatar->mImpostor);
			}
			else
			{
				avatar->mImpostor.allocate(resX,resY,GL_RGBA,TRUE,FALSE);
			}
		
			gGL.getTexUnit(0)->bind(&avatar->mImpostor);
			gGL.getTexUnit(0)->setTextureFilteringOption(LLTexUnit::TFO_POINT);
			gGL.getTexUnit(0)->unbind(LLTexUnit::TT_TEXTURE);
		}
		else if(resX != avatar->mImpostor.getWidth() || resY != avatar->mImpostor.getHeight())
		{
			LL_RECORD_BLOCK_TIME(FTM_IMPOSTOR_RESIZE);
			avatar->mImpostor.resize(resX,resY);
		}

		avatar->mImpostor.bindTarget();
	}

	F32 old_alpha = LLDrawPoolAvatar::sMinimumAlpha;

	if (visually_muted || too_complex)
	{ //disable alpha masking for muted avatars (get whole skin silhouette)
		LLDrawPoolAvatar::sMinimumAlpha = 0.f;
	}

	if (LLPipeline::sRenderDeferred)
	{
		avatar->mImpostor.clear();
		renderGeomDeferred(camera);

		renderGeomPostDeferred(camera);		

		// Shameless hack time: render it all again,
		// this time writing the depth
		// values we need to generate the alpha mask below
		// while preserving the alpha-sorted color rendering
		// from the previous pass
		//
		sImpostorRenderAlphaDepthPass = true;
		// depth-only here...
		//
		gGL.setColorMask(false,false);
		renderGeomPostDeferred(camera);

		sImpostorRenderAlphaDepthPass = false;

	}
	else
	{
		LLGLEnable scissor(GL_SCISSOR_TEST);
		glScissor(0, 0, resX, resY);
		avatar->mImpostor.clear();
		renderGeom(camera);

		// Shameless hack time: render it all again,
		// this time writing the depth
		// values we need to generate the alpha mask below
		// while preserving the alpha-sorted color rendering
		// from the previous pass
		//
		sImpostorRenderAlphaDepthPass = true;

		// depth-only here...
		//
		gGL.setColorMask(false,false);
		renderGeom(camera);

		sImpostorRenderAlphaDepthPass = false;
	}

	LLDrawPoolAvatar::sMinimumAlpha = old_alpha;

	{ //create alpha mask based on depth buffer (grey out if muted)
		LL_RECORD_BLOCK_TIME(FTM_IMPOSTOR_BACKGROUND);
		if (LLPipeline::sRenderDeferred)
		{
			GLuint buff = GL_COLOR_ATTACHMENT0;
			glDrawBuffersARB(1, &buff);
		}

		LLGLDisable blend(GL_BLEND);

		if (visually_muted || too_complex)
		{
			gGL.setColorMask(true, true);
		}
		else
		{
			gGL.setColorMask(false, true);
		}
		
		gGL.getTexUnit(0)->unbind(LLTexUnit::TT_TEXTURE);

		LLGLDepthTest depth(GL_TRUE, GL_FALSE, GL_GREATER);

		gGL.flush();

		gGL.pushMatrix();
		gGL.loadIdentity();
		gGL.matrixMode(LLRender::MM_PROJECTION);
		gGL.pushMatrix();
		gGL.loadIdentity();

		static const F32 clip_plane = 0.99999f;

		if (LLGLSLShader::sNoFixedFunction)
		{
			gDebugProgram.bind();
		}


		if (visually_muted)
		{	// Visually muted avatar
            LLColor4 muted_color(avatar->getMutedAVColor());
            LL_DEBUGS_ONCE("AvatarRenderPipeline") << "Avatar " << avatar->getID() << " MUTED set solid color " << muted_color << LL_ENDL;
			gGL.diffuseColor4fv( muted_color.mV );
		}
		else
		{ //grey muted avatar
            LL_DEBUGS_ONCE("AvatarRenderPipeline") << "Avatar " << avatar->getID() << " MUTED set grey" << LL_ENDL;
			gGL.diffuseColor4fv(LLColor4::pink.mV );
		}

		{
		// <FS:Ansariel> Remove QUADS rendering mode
		//gGL.begin(LLRender::QUADS);
		//gGL.vertex3f(-1, -1, clip_plane);
		//gGL.vertex3f(1, -1, clip_plane);
		//gGL.vertex3f(1, 1, clip_plane);
		//gGL.vertex3f(-1, 1, clip_plane);
		//gGL.end();
		gGL.begin(LLRender::TRIANGLES);
		{
			gGL.vertex3f(-1.f, -1.f, clip_plane);
			gGL.vertex3f(1.f, -1.f, clip_plane);
			gGL.vertex3f(1.f, 1.f, clip_plane);

			gGL.vertex3f(-1.f, -1.f, clip_plane);
			gGL.vertex3f(1.f, 1.f, clip_plane);
			gGL.vertex3f(-1.f, 1.f, clip_plane);
		}
		gGL.end();
		// </FS:Ansariel>
		gGL.flush();
		}

		if (LLGLSLShader::sNoFixedFunction)
		{
			gDebugProgram.unbind();
		}

		gGL.popMatrix();
		gGL.matrixMode(LLRender::MM_MODELVIEW);
		gGL.popMatrix();
	}

	avatar->mImpostor.flush();

	avatar->setImpostorDim(tdim);

	LLVOAvatar::sUseImpostors = (0 != LLVOAvatar::sMaxNonImpostors);
	sUseOcclusion = occlusion;
	sReflectionRender = false;
	sImpostorRender = false;
	sShadowRender = false;
	popRenderTypeMask();

	gGL.matrixMode(LLRender::MM_PROJECTION);
	gGL.popMatrix();
	gGL.matrixMode(LLRender::MM_MODELVIEW);
	gGL.popMatrix();

	avatar->mNeedsImpostorUpdate = FALSE;
	avatar->cacheImpostorValues();
	avatar->mLastImpostorUpdateFrameTime = gFrameTimeSeconds;

	LLVertexBuffer::unbind();
	LLGLState::checkStates();
	LLGLState::checkTextureChannels();
	LLGLState::checkClientArrays();
}

bool LLPipeline::hasRenderBatches(const U32 type) const
{
	return sCull->getRenderMapSize(type) > 0;
}

LLCullResult::drawinfo_iterator LLPipeline::beginRenderMap(U32 type)
{
	return sCull->beginRenderMap(type);
}

LLCullResult::drawinfo_iterator LLPipeline::endRenderMap(U32 type)
{
	return sCull->endRenderMap(type);
}

LLCullResult::sg_iterator LLPipeline::beginAlphaGroups()
{
	return sCull->beginAlphaGroups();
}

LLCullResult::sg_iterator LLPipeline::endAlphaGroups()
{
	return sCull->endAlphaGroups();
}

bool LLPipeline::hasRenderType(const U32 type) const
{
    // STORM-365 : LLViewerJointAttachment::setAttachmentVisibility() is setting type to 0 to actually mean "do not render"
    // We then need to test that value here and return false to prevent attachment to render (in mouselook for instance)
    // TODO: reintroduce RENDER_TYPE_NONE in LLRenderTypeMask and initialize its mRenderTypeEnabled[RENDER_TYPE_NONE] to false explicitely
	return (type == 0 ? false : mRenderTypeEnabled[type]);
}

void LLPipeline::setRenderTypeMask(U32 type, ...)
{
	va_list args;

	va_start(args, type);
	while (type < END_RENDER_TYPES)
	{
		mRenderTypeEnabled[type] = true;
		type = va_arg(args, U32);
	}
	va_end(args);

	if (type > END_RENDER_TYPES)
	{
		LL_ERRS() << "Invalid render type." << LL_ENDL;
	}
}

bool LLPipeline::hasAnyRenderType(U32 type, ...) const
{
	va_list args;

	va_start(args, type);
	while (type < END_RENDER_TYPES)
	{
		if (mRenderTypeEnabled[type])
		{
			va_end(args); // <FS:ND/> Need to end varargs being returning.
			return true;
		}
		type = va_arg(args, U32);
	}
	va_end(args);

	if (type > END_RENDER_TYPES)
	{
		LL_ERRS() << "Invalid render type." << LL_ENDL;
	}

	return false;
}

void LLPipeline::pushRenderTypeMask()
{
	std::string cur_mask;
	cur_mask.assign((const char*) mRenderTypeEnabled, sizeof(mRenderTypeEnabled));
	mRenderTypeEnableStack.push(cur_mask);
}

void LLPipeline::popRenderTypeMask()
{
	if (mRenderTypeEnableStack.empty())
	{
		LL_ERRS() << "Depleted render type stack." << LL_ENDL;
	}

	memcpy(mRenderTypeEnabled, mRenderTypeEnableStack.top().data(), sizeof(mRenderTypeEnabled));
	mRenderTypeEnableStack.pop();
}

void LLPipeline::andRenderTypeMask(U32 type, ...)
{
	va_list args;

	bool tmp[NUM_RENDER_TYPES];
	for (U32 i = 0; i < NUM_RENDER_TYPES; ++i)
	{
		tmp[i] = false;
	}

	va_start(args, type);
	while (type < END_RENDER_TYPES)
	{
		if (mRenderTypeEnabled[type]) 
		{
			tmp[type] = true;
		}

		type = va_arg(args, U32);
	}
	va_end(args);

	if (type > END_RENDER_TYPES)
	{
		LL_ERRS() << "Invalid render type." << LL_ENDL;
	}

	for (U32 i = 0; i < LLPipeline::NUM_RENDER_TYPES; ++i)
	{
		mRenderTypeEnabled[i] = tmp[i];
	}

}

void LLPipeline::clearRenderTypeMask(U32 type, ...)
{
	va_list args;

	va_start(args, type);
	while (type < END_RENDER_TYPES)
	{
		mRenderTypeEnabled[type] = false;
		
		type = va_arg(args, U32);
	}
	va_end(args);

	if (type > END_RENDER_TYPES)
	{
		LL_ERRS() << "Invalid render type." << LL_ENDL;
	}
}

void LLPipeline::setAllRenderTypes()
{
	for (U32 i = 0; i < NUM_RENDER_TYPES; ++i)
	{
		mRenderTypeEnabled[i] = true;
	}
}

void LLPipeline::clearAllRenderTypes()
{
	for (U32 i = 0; i < NUM_RENDER_TYPES; ++i)
	{
		mRenderTypeEnabled[i] = false;
	}
}

void LLPipeline::addDebugBlip(const LLVector3& position, const LLColor4& color)
{
	DebugBlip blip(position, color);
	mDebugBlips.push_back(blip);
}

void LLPipeline::hidePermanentObjects( std::vector<U32>& restoreList )
{
	//This method is used to hide any vo's from the object list that may have
	//the permanent flag set.
	
	U32 objCnt = gObjectList.getNumObjects();
	for (U32 i = 0; i < objCnt; ++i)
	{
		LLViewerObject* pObject = gObjectList.getObject(i);
		if ( pObject && pObject->flagObjectPermanent() )
		{
			LLDrawable *pDrawable = pObject->mDrawable;
		
			if ( pDrawable )
			{
				restoreList.push_back( i );
				hideDrawable( pDrawable );			
			}
		}
	}

	skipRenderingOfTerrain( true );
}

void LLPipeline::restorePermanentObjects( const std::vector<U32>& restoreList )
{
	//This method is used to restore(unhide) any vo's from the object list that may have
	//been hidden because their permanency flag was set.

	std::vector<U32>::const_iterator itCurrent	= restoreList.begin();
	std::vector<U32>::const_iterator itEnd		= restoreList.end();
	
	U32 objCnt = gObjectList.getNumObjects();

	while ( itCurrent != itEnd )
	{
		U32 index = *itCurrent;
		LLViewerObject* pObject = NULL;
		if ( index < objCnt ) 
		{
			pObject = gObjectList.getObject( index );
		}
		if ( pObject )
		{
			LLDrawable *pDrawable = pObject->mDrawable;
			if ( pDrawable )
			{
				pDrawable->clearState( LLDrawable::FORCE_INVISIBLE );
				unhideDrawable( pDrawable );				
			}
		}
		++itCurrent;
	}
	
	skipRenderingOfTerrain( false );
}

void LLPipeline::skipRenderingOfTerrain( bool flag )
{
	pool_set_t::iterator iter = mPools.begin();
	while ( iter != mPools.end() )
	{
		LLDrawPool* pPool = *iter;		
		U32 poolType = pPool->getType();					
		if ( hasRenderType( pPool->getType() ) && poolType == LLDrawPool::POOL_TERRAIN )
		{
			pPool->setSkipRenderFlag( flag );			
		}
		++iter;
	}
}

void LLPipeline::hideObject( const LLUUID& id )
{
	LLViewerObject *pVO = gObjectList.findObject( id );
	
	if ( pVO )
	{
		LLDrawable *pDrawable = pVO->mDrawable;
		
		if ( pDrawable )
		{
			hideDrawable( pDrawable );		
		}		
	}
}

void LLPipeline::hideDrawable( LLDrawable *pDrawable )
{
	pDrawable->setState( LLDrawable::FORCE_INVISIBLE );
	markRebuild( pDrawable, LLDrawable::REBUILD_ALL, TRUE );
	//hide the children
	LLViewerObject::const_child_list_t& child_list = pDrawable->getVObj()->getChildren();
	for ( LLViewerObject::child_list_t::const_iterator iter = child_list.begin();
		  iter != child_list.end(); iter++ )
	{
		LLViewerObject* child = *iter;
		LLDrawable* drawable = child->mDrawable;					
		if ( drawable )
		{
			drawable->setState( LLDrawable::FORCE_INVISIBLE );
			markRebuild( drawable, LLDrawable::REBUILD_ALL, TRUE );
		}
	}
}
void LLPipeline::unhideDrawable( LLDrawable *pDrawable )
{
	pDrawable->clearState( LLDrawable::FORCE_INVISIBLE );
	markRebuild( pDrawable, LLDrawable::REBUILD_ALL, TRUE );
	//restore children
	LLViewerObject::const_child_list_t& child_list = pDrawable->getVObj()->getChildren();
	for ( LLViewerObject::child_list_t::const_iterator iter = child_list.begin();
		  iter != child_list.end(); iter++)
	{
		LLViewerObject* child = *iter;
		LLDrawable* drawable = child->mDrawable;					
		if ( drawable )
		{
			drawable->clearState( LLDrawable::FORCE_INVISIBLE );
			markRebuild( drawable, LLDrawable::REBUILD_ALL, TRUE );
		}
	}
}
void LLPipeline::restoreHiddenObject( const LLUUID& id )
{
	LLViewerObject *pVO = gObjectList.findObject( id );
	
	if ( pVO )
	{
		LLDrawable *pDrawable = pVO->mDrawable;
		if ( pDrawable )
		{
			unhideDrawable( pDrawable );			
		}
	}
}

// <FS:Ansariel> Reset VB during TP
void LLPipeline::initDeferredVB()
{
	mDeferredVB = new LLVertexBuffer(DEFERRED_VB_MASK, 0);
	if (!mDeferredVB->allocateBuffer(8, 0, true))
	{
		// Most likely going to crash...
		LL_WARNS() << "Failed to allocate Vertex Buffer for deferred rendering" << LL_ENDL;
	}
}
// </FS:Ansariel>

// <FS:Ansariel> FIRE-16829: Visual Artifacts with ALM enabled on AMD graphics
void LLPipeline::initAuxiliaryVB()
{
	mAuxiliaryVB = new LLVertexBuffer(LLVertexBuffer::MAP_VERTEX | LLVertexBuffer::MAP_TEXCOORD0 | LLVertexBuffer::MAP_COLOR, 0);
	if (!mAuxiliaryVB->allocateBuffer(3, 0, true))
	{
		LL_WARNS() << "Failed to allocate auxiliary Vertex Buffer" << LL_ENDL;
		mAuxiliaryVB = NULL;
		return;
	}

	LLStrider<LLVector3> verts;
	mAuxiliaryVB->getVertexStrider(verts);
	verts[0].set(-1.f, -1.f, 0.f);
	verts[1].set(-1.f, 3.f, 0.f);
	verts[2].set(3.f, -1.f, 0.f);
}

void LLPipeline::drawAuxiliaryVB(U32 mask /*= 0*/)
{
	if (!mAuxiliaryVB)
	{
		return;
	}
	mAuxiliaryVB->setBuffer(LLVertexBuffer::MAP_VERTEX | mask);
	mAuxiliaryVB->drawArrays(LLRender::TRIANGLES, 0, 3);
}

void LLPipeline::drawAuxiliaryVB(const LLVector2& tc1, const LLVector2& tc2, U32 mask /*= 0*/)
{
	if (!mAuxiliaryVB)
	{
		return;
	}
	LLStrider<LLVector2> tc;
	mAuxiliaryVB->getTexCoord0Strider(tc);
	tc[0].set(tc1.mV[0], tc1.mV[1]);
	tc[1].set(tc1.mV[0], tc2.mV[1]);
	tc[2].set(tc2.mV[0], tc1.mV[1]);

	drawAuxiliaryVB(LLVertexBuffer::MAP_TEXCOORD0 | mask);
}

void LLPipeline::drawAuxiliaryVB(const LLVector2& tc1, const LLVector2& tc2, const LLColor4& color)
{
	if (!mAuxiliaryVB)
	{
		return;
	}
	LLStrider<LLColor4U> col;
	mAuxiliaryVB->getColorStrider(col);
	col[0].set(color);
	col[1].set(color);
	col[2].set(color);

	drawAuxiliaryVB(tc1, tc2, LLVertexBuffer::MAP_COLOR);
}
// </FS:Ansariel><|MERGE_RESOLUTION|>--- conflicted
+++ resolved
@@ -121,9 +121,6 @@
 #include "exopostprocess.h" // <FS:CR> Import Vignette from Exodus
 
 #include "llenvironment.h"
-
-#include "llenvironment.h"
-#include "llsettingsvo.h"
 
 #include "llenvironment.h"
 #include "llsettingsvo.h"
@@ -367,15 +364,12 @@
 F32		LLPipeline::sMinRenderSize = 0.f;
 bool	LLPipeline::sRenderingHUDs;
 F32     LLPipeline::sDistortionWaterClipPlaneMargin = 1.0125f;
-<<<<<<< HEAD
 F32 LLPipeline::sVolumeSAFrame = 0.f; // ZK LBG
 
 bool	LLPipeline::sRenderParticles; // <FS:LO> flag to hold correct, user selected, status of particles
 // [SL:KB] - Patch: Render-TextureToggle (Catznip-4.0)
 bool	LLPipeline::sRenderTextures = true;
 // [/SL:KB]
-=======
->>>>>>> 29977346
 
 // EventHost API LLPipeline listener.
 static LLPipelineListener sPipelineListener;
@@ -821,7 +815,6 @@
 		GLuint resX = gViewerWindow->getWorldViewWidthRaw();
 		GLuint resY = gViewerWindow->getWorldViewHeightRaw();
 	
-<<<<<<< HEAD
 // [SL:KB] - Patch: Settings-RenderResolutionMultiplier | Checked: Catznip-5.4
 		if ( (RenderResolutionDivisor > 1) && (RenderResolutionDivisor < resX) && (RenderResolutionDivisor < resY) )
 		{
@@ -837,21 +830,12 @@
 
 		if (gResizeScreenTexture || (resX != mScreen.getWidth()) || (resY != mScreen.getHeight()))
 		{
-=======
-		if (gResizeScreenTexture || (resX != mScreen.getWidth()) || (resY != mScreen.getHeight()))
-		{
->>>>>>> 29977346
 			releaseScreenBuffers();
             releaseShadowTargets();
 		    allocateScreenBuffer(resX,resY);
             gResizeScreenTexture = FALSE;
-<<<<<<< HEAD
-		}
-	}
-=======
 				}
 			}
->>>>>>> 29977346
 }
 
 void LLPipeline::allocatePhysicsBuffer()
@@ -1089,11 +1073,7 @@
 
 		const U32 occlusion_divisor = 3;
 
-<<<<<<< HEAD
-		F32 scale = llmax(0.f, RenderShadowResolutionScale);
-=======
 		F32 scale = llmax(0.f,RenderShadowResolutionScale);
->>>>>>> 29977346
 		U32 sun_shadow_map_width  = BlurHappySize(resX, scale);
 		U32 sun_shadow_map_height = BlurHappySize(resY, scale);
 
@@ -1343,11 +1323,7 @@
 	mOcclusionDepth.release();
 }
 		
-<<<<<<< HEAD
-
-=======
 		
->>>>>>> 29977346
 void LLPipeline::releaseShadowTarget(U32 index)
 {
     mShadow[index].release();
@@ -1376,14 +1352,10 @@
 	}
 
     // Use FBO for bake tex
-<<<<<<< HEAD
     // <FS:Ansariel> Allow higher resolution rendering in mesh render preview
     //mBake.allocate(512, 512, GL_RGBA, FALSE, FALSE, LLTexUnit::TT_TEXTURE, true);
     mBake.allocate(1024, 1024, GL_RGBA, true, false, LLTexUnit::TT_TEXTURE, true);
     // <FS:Ansariel>
-=======
-    mBake.allocate(512, 512, GL_RGBA, FALSE, FALSE, LLTexUnit::TT_TEXTURE, true);
->>>>>>> 29977346
 
 	mHighlight.allocate(256,256,GL_RGBA, FALSE, FALSE);
 
@@ -4197,7 +4169,6 @@
 
 void render_hud_elements()
 {
-	LL_RECORD_BLOCK_TIME(FTM_RENDER_UI);
 	gPipeline.disableLights();		
 	
 	LLGLDisable fog(GL_FOG);
@@ -4275,6 +4246,11 @@
 		glStencilFunc(GL_ALWAYS, 0, 0xFFFFFFFF);
 		glStencilOp(GL_REPLACE, GL_REPLACE, GL_REPLACE);
 
+        if (canUseVertexShaders())
+        {
+            gHighlightProgram.bind();
+        }
+
 		gGL.setColorMask(false, false);
 
         if (LLGLSLShader::sNoFixedFunction)
@@ -4282,16 +4258,6 @@
             gHighlightProgram.bind();
         }
 
-<<<<<<< HEAD
-		gGL.setColorMask(false, false);
-
-        if (LLGLSLShader::sNoFixedFunction)
-        {
-            gHighlightProgram.bind();
-        }
-
-=======
->>>>>>> 29977346
 		for (std::set<HighlightItem>::iterator iter = mHighlightSet.begin(); iter != mHighlightSet.end(); ++iter)
 		{
 			renderHighlight(iter->mItem->getVObj(), 1.f);
@@ -7805,7 +7771,6 @@
 		
 		gGL.color4f(1,1,1,1);
 		gPipeline.enableLightsFullbright();
-<<<<<<< HEAD
 		// <FS:Ansariel> FIRE-16829: Visual Artifacts with ALM enabled on AMD graphics
 		//gGL.begin(LLRender::TRIANGLE_STRIP);
 		//gGL.texCoord2f(tc1.mV[0], tc1.mV[1]);
@@ -7820,19 +7785,6 @@
 		//gGL.end();
 		drawAuxiliaryVB(tc1, tc2);
 		// </FS:Ansariel>
-=======
-		gGL.begin(LLRender::TRIANGLE_STRIP);
-		gGL.texCoord2f(tc1.mV[0], tc1.mV[1]);
-		gGL.vertex2f(-1,-1);
-		
-		gGL.texCoord2f(tc1.mV[0], tc2.mV[1]);
-		gGL.vertex2f(-1,3);
-		
-		gGL.texCoord2f(tc2.mV[0], tc1.mV[1]);
-		gGL.vertex2f(3,-1);
-		
-		gGL.end();
->>>>>>> 29977346
 		
 		gGL.getTexUnit(0)->unbind(mScreen.getUsage());
 
@@ -8194,16 +8146,10 @@
 				mScreen.bindTexture(0, channel);
 			}
 
-<<<<<<< HEAD
 			// <FS:Ansariel> FIRE-16829: Visual Artifacts with ALM enabled on AMD graphics
 			//gGL.begin(LLRender::TRIANGLE_STRIP);
 			//gGL.texCoord2f(tc1.mV[0], tc1.mV[1]);
 			//gGL.vertex2f(-1,-1);
-=======
-			gGL.begin(LLRender::TRIANGLE_STRIP);
-			gGL.texCoord2f(tc1.mV[0], tc1.mV[1]);
-			gGL.vertex2f(-1,-1);
->>>>>>> 29977346
 		
 			//gGL.texCoord2f(tc1.mV[0], tc2.mV[1]);
 			//gGL.vertex2f(-1,3);
@@ -8764,7 +8710,6 @@
 		gGL.matrixMode(LLRender::MM_PROJECTION);
 		gGL.pushMatrix();
 		gGL.loadIdentity();
-<<<<<<< HEAD
 
 		if (RenderDeferredSSAO || RenderShadowDetail > 0)
 		{
@@ -8861,25 +8806,9 @@
 
 			mDeferredVB->setBuffer(LLVertexBuffer::MAP_VERTEX);
             deferred_light_target->bindTarget();
-=======
-
-		if (RenderDeferredSSAO || RenderShadowDetail > 0)
-		{
-            deferred_light_target->bindTarget();
-			{ //paint shadow/SSAO light map (direct lighting lightmap)
-				LL_RECORD_BLOCK_TIME(FTM_SUN_SHADOW);
-                bindDeferredShader(gDeferredSunProgram, deferred_light_target);
-				mDeferredVB->setBuffer(LLVertexBuffer::MAP_VERTEX);
-				glClearColor(1,1,1,1);
-                deferred_light_target->clear(GL_COLOR_BUFFER_BIT);
-				glClearColor(0,0,0,0);
-
-                glh::matrix4f inv_trans = get_current_modelview().inverse().transpose();
->>>>>>> 29977346
 
 			gDeferredBlurLightProgram.uniform2f(sDelta, 0.f, 1.f);
 
-<<<<<<< HEAD
 			{
 				LLGLDisable blend(GL_BLEND);
 				LLGLDepthTest depth(GL_TRUE, GL_FALSE, GL_ALWAYS);
@@ -8890,86 +8819,6 @@
             deferred_light_target->flush();
 			unbindDeferredShader(gDeferredBlurLightProgram);
 		}
-=======
-				gDeferredSunProgram.uniform3fv(sOffset, slice, offset);
-                gDeferredSunProgram.uniform2f(LLShaderMgr::DEFERRED_SCREEN_RES, deferred_light_target->getWidth(), deferred_light_target->getHeight());
-				
-				{
-					LLGLDisable blend(GL_BLEND);
-					LLGLDepthTest depth(GL_TRUE, GL_FALSE, GL_ALWAYS);
-					stop_glerror();
-					mDeferredVB->drawArrays(LLRender::TRIANGLES, 0, 3);
-					stop_glerror();
-				}
-				
-				unbindDeferredShader(gDeferredSunProgram);
-			}
-            deferred_light_target->flush();
-		}
-		
-		if (RenderDeferredSSAO)
-		{ //soften direct lighting lightmap
-			LL_RECORD_BLOCK_TIME(FTM_SOFTEN_SHADOW);
-			//blur lightmap
-            screen_target->bindTarget();
-			glClearColor(1,1,1,1);
-            screen_target->clear(GL_COLOR_BUFFER_BIT);
-			glClearColor(0,0,0,0);
-			
-			bindDeferredShader(gDeferredBlurLightProgram);
-			mDeferredVB->setBuffer(LLVertexBuffer::MAP_VERTEX);
-			LLVector3 go = RenderShadowGaussian;
-			const U32 kern_length = 4;
-			F32 blur_size = RenderShadowBlurSize;
-			F32 dist_factor = RenderShadowBlurDistFactor;
-
-			// sample symmetrically with the middle sample falling exactly on 0.0
-			F32 x = 0.f;
-
-			LLVector3 gauss[32]; // xweight, yweight, offset
-
-			for (U32 i = 0; i < kern_length; i++)
-			{
-				gauss[i].mV[0] = llgaussian(x, go.mV[0]);
-				gauss[i].mV[1] = llgaussian(x, go.mV[1]);
-				gauss[i].mV[2] = x;
-				x += 1.f;
-			}
-
-			gDeferredBlurLightProgram.uniform2f(sDelta, 1.f, 0.f);
-			gDeferredBlurLightProgram.uniform1f(sDistFactor, dist_factor);
-			gDeferredBlurLightProgram.uniform3fv(sKern, kern_length, gauss[0].mV);
-			gDeferredBlurLightProgram.uniform1f(sKernScale, blur_size * (kern_length/2.f - 0.5f));
-		
-			{
-				LLGLDisable blend(GL_BLEND);
-				LLGLDepthTest depth(GL_TRUE, GL_FALSE, GL_ALWAYS);
-				stop_glerror();
-				mDeferredVB->drawArrays(LLRender::TRIANGLES, 0, 3);
-				stop_glerror();
-			}
-			
-            screen_target->flush();
-			unbindDeferredShader(gDeferredBlurLightProgram);
-
-            bindDeferredShader(gDeferredBlurLightProgram, screen_target);
-
-			mDeferredVB->setBuffer(LLVertexBuffer::MAP_VERTEX);
-            deferred_light_target->bindTarget();
-
-			gDeferredBlurLightProgram.uniform2f(sDelta, 0.f, 1.f);
-
-			{
-				LLGLDisable blend(GL_BLEND);
-				LLGLDepthTest depth(GL_TRUE, GL_FALSE, GL_ALWAYS);
-				stop_glerror();
-				mDeferredVB->drawArrays(LLRender::TRIANGLES, 0, 3);
-				stop_glerror();
-			}
-            deferred_light_target->flush();
-			unbindDeferredShader(gDeferredBlurLightProgram);
-		}
->>>>>>> 29977346
 
 		stop_glerror();
 		gGL.popMatrix();
@@ -9098,15 +8947,9 @@
 						{
 							const LLViewerObject *root_obj = drawablep->getParent() ? drawablep->getParent()->getVObj() : vobj;
 							if (root_obj && dist_vec(root_obj->getPosition(), LLViewerCamera::getInstance()->getOrigin()) > RenderFarClip)
-<<<<<<< HEAD
 							{
 								continue;
 							}
-=======
-					{
-						continue;
-					}
->>>>>>> 29977346
 						}
 					}
 
@@ -9651,7 +9494,6 @@
 		glh::matrix4f mat;
 
         S32 detail = RenderReflectionDetail;
-<<<<<<< HEAD
 
         F32 water_height      = gAgent.getRegion()->getWaterHeight(); 
         F32 camera_height     = camera_in.getOrigin().mV[VZ];
@@ -9663,19 +9505,6 @@
         LLVector3 reflect_origin         = camera_in.getOrigin() - reflection_offset;
         LLVector3 reflect_interest_point = reflect_origin + (reflection_look_at * 5.0f);
 
-=======
-
-        F32 water_height      = gAgent.getRegion()->getWaterHeight(); 
-        F32 camera_height     = camera_in.getOrigin().mV[VZ];
-        F32 distance_to_water = (water_height < camera_height) ? (camera_height - water_height) : (water_height - camera_height);
-
-        LLVector3 reflection_offset      = LLVector3(0, 0, distance_to_water * 2.0f);
-        LLVector3 camera_look_at         = camera_in.getAtAxis();
-        LLVector3 reflection_look_at     = LLVector3(camera_look_at.mV[VX], camera_look_at.mV[VY], -camera_look_at.mV[VZ]);
-        LLVector3 reflect_origin         = camera_in.getOrigin() - reflection_offset;
-        LLVector3 reflect_interest_point = reflect_origin + (reflection_look_at * 5.0f);
-
->>>>>>> 29977346
         camera.setOriginAndLookAt(reflect_origin, LLVector3::z_axis, reflect_interest_point);
 
 		//plane params
