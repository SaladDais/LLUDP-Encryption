--- conflicted
+++ resolved
@@ -6992,14 +6992,7 @@
 }
 
 //static
-<<<<<<< HEAD
-// <FS:Ansariel> Need an unsigned long here
-//void LLPipeline::toggleRenderDebug(U32 bit)
 void LLPipeline::toggleRenderDebug(U64 bit)
-// </FS:Ansariel>
-=======
-void LLPipeline::toggleRenderDebug(U64 bit)
->>>>>>> 34770cbf
 {
 	if (gPipeline.hasRenderDebugMask(bit))
 	{
@@ -7014,14 +7007,7 @@
 
 
 //static
-<<<<<<< HEAD
-// <FS:Ansariel> Need an unsigned long here
-//bool LLPipeline::toggleRenderDebugControl(U32 bit)
 bool LLPipeline::toggleRenderDebugControl(U64 bit)
-// </FS:Ansariel>
-=======
-bool LLPipeline::toggleRenderDebugControl(U64 bit)
->>>>>>> 34770cbf
 {
 	return gPipeline.hasRenderDebugMask(bit);
 }
