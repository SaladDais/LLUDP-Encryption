/** 
 * @file pipeline.cpp
 * @brief Rendering pipeline.
 *
 * $LicenseInfo:firstyear=2005&license=viewerlgpl$
 * Second Life Viewer Source Code
 * Copyright (C) 2010, Linden Research, Inc.
 * 
 * This library is free software; you can redistribute it and/or
 * modify it under the terms of the GNU Lesser General Public
 * License as published by the Free Software Foundation;
 * version 2.1 of the License only.
 * 
 * This library is distributed in the hope that it will be useful,
 * but WITHOUT ANY WARRANTY; without even the implied warranty of
 * MERCHANTABILITY or FITNESS FOR A PARTICULAR PURPOSE.  See the GNU
 * Lesser General Public License for more details.
 * 
 * You should have received a copy of the GNU Lesser General Public
 * License along with this library; if not, write to the Free Software
 * Foundation, Inc., 51 Franklin Street, Fifth Floor, Boston, MA  02110-1301  USA
 * 
 * Linden Research, Inc., 945 Battery Street, San Francisco, CA  94111  USA
 * $/LicenseInfo$
 */

#include "llviewerprecompiledheaders.h"

#include "pipeline.h"

// library includes
#include "llaudioengine.h" // For debugging.
#include "llerror.h"
#include "llviewercontrol.h"
#include "llfasttimer.h"
#include "llfontgl.h"
#include "llnamevalue.h"
#include "llpointer.h"
#include "llprimitive.h"
#include "llvolume.h"
#include "material_codes.h"
#include "v3color.h"
#include "llui.h" 
#include "llglheaders.h"
#include "llrender.h"
#include "llwindow.h"	// swapBuffers()

// newview includes
#include "llagent.h"
#include "llagentcamera.h"
#include "llappviewer.h"
#include "lltexturecache.h"
#include "lltexturefetch.h"
#include "llimageworker.h"
#include "lldrawable.h"
#include "lldrawpoolalpha.h"
#include "lldrawpoolavatar.h"
#include "lldrawpoolground.h"
#include "lldrawpoolbump.h"
#include "lldrawpooltree.h"
#include "lldrawpoolwater.h"
#include "llface.h"
#include "llfeaturemanager.h"
#include "llfloatertelehub.h"
#include "llfloaterreg.h"
#include "llgldbg.h"
#include "llhudmanager.h"
#include "llhudnametag.h"
#include "llhudtext.h"
#include "lllightconstants.h"
#include "llmeshrepository.h"
#include "llpipelinelistener.h"
#include "llresmgr.h"
#include "llselectmgr.h"
#include "llsky.h"
#include "lltracker.h"
#include "lltool.h"
#include "lltoolmgr.h"
#include "llviewercamera.h"
#include "llviewermediafocus.h"
#include "llviewertexturelist.h"
#include "llviewerobject.h"
#include "llviewerobjectlist.h"
#include "llviewerparcelmgr.h"
#include "llviewerregion.h" // for audio debugging.
#include "llviewerwindow.h" // For getSpinAxis
#include "llvoavatarself.h"
#include "llvocache.h"
#include "llvoground.h"
#include "llvosky.h"
#include "llvotree.h"
#include "llvovolume.h"
#include "llvosurfacepatch.h"
#include "llvowater.h"
#include "llvotree.h"
#include "llvopartgroup.h"
#include "llworld.h"
#include "llcubemap.h"
#include "llviewershadermgr.h"
#include "llviewerstats.h"
#include "llviewerjoystick.h"
#include "llviewerdisplay.h"
#include "llwlparammanager.h"
#include "llwaterparammanager.h"
#include "llspatialpartition.h"
#include "llmutelist.h"
#include "lltoolpie.h"
#include "llnotifications.h"
#include "llpathinglib.h"
#include "llfloaterpathfindingconsole.h"
#include "llfloaterpathfindingcharacters.h"
#include "llfloatertools.h"
#include "llpanelface.h"
#include "llpathfindingpathtool.h"
#include "llscenemonitor.h"
#include "llprogressview.h"
<<<<<<< HEAD
// [RLVa:KB] - Checked: RLVa-2.0.0
#include "rlvactions.h"
#include "rlvlocks.h"
// [/RLVa:KB]
=======
#include "llcleanup.h"
>>>>>>> 02a3db14

#ifdef _DEBUG
// Debug indices is disabled for now for debug performance - djs 4/24/02
//#define DEBUG_INDICES
#else
//#define DEBUG_INDICES
#endif

// Expensive and currently broken
//
#define MATERIALS_IN_REFLECTIONS 0

bool gShiftFrame = false;

//cached settings
BOOL LLPipeline::RenderAvatarVP;
BOOL LLPipeline::VertexShaderEnable;
BOOL LLPipeline::WindLightUseAtmosShaders;
BOOL LLPipeline::RenderDeferred;
F32 LLPipeline::RenderDeferredSunWash;
U32 LLPipeline::RenderFSAASamples;
U32 LLPipeline::RenderResolutionDivisor;
BOOL LLPipeline::RenderUIBuffer;
S32 LLPipeline::RenderShadowDetail;
BOOL LLPipeline::RenderDeferredSSAO;
F32 LLPipeline::RenderShadowResolutionScale;
BOOL LLPipeline::RenderLocalLights;
BOOL LLPipeline::RenderDelayCreation;
BOOL LLPipeline::RenderAnimateRes;
BOOL LLPipeline::FreezeTime;
S32 LLPipeline::DebugBeaconLineWidth;
F32 LLPipeline::RenderHighlightBrightness;
LLColor4 LLPipeline::RenderHighlightColor;
F32 LLPipeline::RenderHighlightThickness;
BOOL LLPipeline::RenderSpotLightsInNondeferred;
LLColor4 LLPipeline::PreviewAmbientColor;
LLColor4 LLPipeline::PreviewDiffuse0;
LLColor4 LLPipeline::PreviewSpecular0;
LLColor4 LLPipeline::PreviewDiffuse1;
LLColor4 LLPipeline::PreviewSpecular1;
LLColor4 LLPipeline::PreviewDiffuse2;
LLColor4 LLPipeline::PreviewSpecular2;
LLVector3 LLPipeline::PreviewDirection0;
LLVector3 LLPipeline::PreviewDirection1;
LLVector3 LLPipeline::PreviewDirection2;
F32 LLPipeline::RenderGlowMinLuminance;
F32 LLPipeline::RenderGlowMaxExtractAlpha;
F32 LLPipeline::RenderGlowWarmthAmount;
LLVector3 LLPipeline::RenderGlowLumWeights;
LLVector3 LLPipeline::RenderGlowWarmthWeights;
S32 LLPipeline::RenderGlowResolutionPow;
S32 LLPipeline::RenderGlowIterations;
F32 LLPipeline::RenderGlowWidth;
F32 LLPipeline::RenderGlowStrength;
BOOL LLPipeline::RenderDepthOfField;
BOOL LLPipeline::RenderDepthOfFieldInEditMode;
F32 LLPipeline::CameraFocusTransitionTime;
F32 LLPipeline::CameraFNumber;
F32 LLPipeline::CameraFocalLength;
F32 LLPipeline::CameraFieldOfView;
F32 LLPipeline::RenderShadowNoise;
F32 LLPipeline::RenderShadowBlurSize;
F32 LLPipeline::RenderSSAOScale;
U32 LLPipeline::RenderSSAOMaxScale;
F32 LLPipeline::RenderSSAOFactor;
LLVector3 LLPipeline::RenderSSAOEffect;
F32 LLPipeline::RenderShadowOffsetError;
F32 LLPipeline::RenderShadowBiasError;
F32 LLPipeline::RenderShadowOffset;
F32 LLPipeline::RenderShadowBias;
F32 LLPipeline::RenderSpotShadowOffset;
F32 LLPipeline::RenderSpotShadowBias;
F32 LLPipeline::RenderEdgeDepthCutoff;
F32 LLPipeline::RenderEdgeNormCutoff;
LLVector3 LLPipeline::RenderShadowGaussian;
F32 LLPipeline::RenderShadowBlurDistFactor;
BOOL LLPipeline::RenderDeferredAtmospheric;
S32 LLPipeline::RenderReflectionDetail;
F32 LLPipeline::RenderHighlightFadeTime;
LLVector3 LLPipeline::RenderShadowClipPlanes;
LLVector3 LLPipeline::RenderShadowOrthoClipPlanes;
LLVector3 LLPipeline::RenderShadowNearDist;
F32 LLPipeline::RenderFarClip;
LLVector3 LLPipeline::RenderShadowSplitExponent;
F32 LLPipeline::RenderShadowErrorCutoff;
F32 LLPipeline::RenderShadowFOVCutoff;
BOOL LLPipeline::CameraOffset;
F32 LLPipeline::CameraMaxCoF;
F32 LLPipeline::CameraDoFResScale;
F32 LLPipeline::RenderAutoHideSurfaceAreaLimit;
LLTrace::EventStatHandle<S64> LLPipeline::sStatBatchSize("renderbatchsize");

const F32 BACKLIGHT_DAY_MAGNITUDE_OBJECT = 0.1f;
const F32 BACKLIGHT_NIGHT_MAGNITUDE_OBJECT = 0.08f;
const U32 DEFERRED_VB_MASK = LLVertexBuffer::MAP_VERTEX | LLVertexBuffer::MAP_TEXCOORD0 | LLVertexBuffer::MAP_TEXCOORD1;

extern S32 gBoxFrame;
//extern BOOL gHideSelectedObjects;
extern BOOL gDisplaySwapBuffers;
extern BOOL gDebugGL;

BOOL	gAvatarBacklight = FALSE;

BOOL	gDebugPipeline = FALSE;
LLPipeline gPipeline;
const LLMatrix4* gGLLastMatrix = NULL;

LLTrace::BlockTimerStatHandle FTM_RENDER_GEOMETRY("Render Geometry");
LLTrace::BlockTimerStatHandle FTM_RENDER_GRASS("Grass");
LLTrace::BlockTimerStatHandle FTM_RENDER_INVISIBLE("Invisible");
LLTrace::BlockTimerStatHandle FTM_RENDER_OCCLUSION("Occlusion");
LLTrace::BlockTimerStatHandle FTM_RENDER_SHINY("Shiny");
LLTrace::BlockTimerStatHandle FTM_RENDER_SIMPLE("Simple");
LLTrace::BlockTimerStatHandle FTM_RENDER_TERRAIN("Terrain");
LLTrace::BlockTimerStatHandle FTM_RENDER_TREES("Trees");
LLTrace::BlockTimerStatHandle FTM_RENDER_UI("UI");
LLTrace::BlockTimerStatHandle FTM_RENDER_WATER("Water");
LLTrace::BlockTimerStatHandle FTM_RENDER_WL_SKY("Windlight Sky");
LLTrace::BlockTimerStatHandle FTM_RENDER_ALPHA("Alpha Objects");
LLTrace::BlockTimerStatHandle FTM_RENDER_CHARACTERS("Avatars");
LLTrace::BlockTimerStatHandle FTM_RENDER_BUMP("Bump");
LLTrace::BlockTimerStatHandle FTM_RENDER_MATERIALS("Render Materials");
LLTrace::BlockTimerStatHandle FTM_RENDER_FULLBRIGHT("Fullbright");
LLTrace::BlockTimerStatHandle FTM_RENDER_GLOW("Glow");
LLTrace::BlockTimerStatHandle FTM_GEO_UPDATE("Geo Update");
LLTrace::BlockTimerStatHandle FTM_PIPELINE_CREATE("Pipeline Create");
LLTrace::BlockTimerStatHandle FTM_POOLRENDER("RenderPool");
LLTrace::BlockTimerStatHandle FTM_POOLS("Pools");
LLTrace::BlockTimerStatHandle FTM_DEFERRED_POOLRENDER("RenderPool (Deferred)");
LLTrace::BlockTimerStatHandle FTM_DEFERRED_POOLS("Pools (Deferred)");
LLTrace::BlockTimerStatHandle FTM_POST_DEFERRED_POOLRENDER("RenderPool (Post)");
LLTrace::BlockTimerStatHandle FTM_POST_DEFERRED_POOLS("Pools (Post)");
LLTrace::BlockTimerStatHandle FTM_RENDER_BLOOM_FBO("First FBO");
LLTrace::BlockTimerStatHandle FTM_STATESORT("Sort Draw State");
LLTrace::BlockTimerStatHandle FTM_PIPELINE("Pipeline");
LLTrace::BlockTimerStatHandle FTM_CLIENT_COPY("Client Copy");
LLTrace::BlockTimerStatHandle FTM_RENDER_DEFERRED("Deferred Shading");


static LLTrace::BlockTimerStatHandle FTM_STATESORT_DRAWABLE("Sort Drawables");
static LLTrace::BlockTimerStatHandle FTM_STATESORT_POSTSORT("Post Sort");

static LLStaticHashedString sTint("tint");
static LLStaticHashedString sAmbiance("ambiance");
static LLStaticHashedString sAlphaScale("alpha_scale");
static LLStaticHashedString sNormMat("norm_mat");
static LLStaticHashedString sOffset("offset");
static LLStaticHashedString sScreenRes("screenRes");
static LLStaticHashedString sDelta("delta");
static LLStaticHashedString sDistFactor("dist_factor");
static LLStaticHashedString sKern("kern");
static LLStaticHashedString sKernScale("kern_scale");

//----------------------------------------
std::string gPoolNames[] = 
{
	// Correspond to LLDrawpool enum render type
	"NONE",
	"POOL_SIMPLE",
	"POOL_GROUND",
	"POOL_FULLBRIGHT",
	"POOL_BUMP",
	"POOL_MATERIALS",
	"POOL_TERRAIN,"	
	"POOL_SKY",
	"POOL_WL_SKY",
	"POOL_TREE",
	"POOL_ALPHA_MASK",
	"POOL_FULLBRIGHT_ALPHA_MASK",
	"POOL_GRASS",
	"POOL_INVISIBLE",
	"POOL_AVATAR",
	"POOL_VOIDWATER",
	"POOL_WATER",
	"POOL_GLOW",
	"POOL_ALPHA"
};

void drawBox(const LLVector4a& c, const LLVector4a& r);
void drawBoxOutline(const LLVector3& pos, const LLVector3& size);
U32 nhpo2(U32 v);
LLVertexBuffer* ll_create_cube_vb(U32 type_mask, U32 usage);

glh::matrix4f glh_copy_matrix(F32* src)
{
	glh::matrix4f ret;
	ret.set_value(src);
	return ret;
}

glh::matrix4f glh_get_current_modelview()
{
	return glh_copy_matrix(gGLModelView);
}

glh::matrix4f glh_get_current_projection()
{
	return glh_copy_matrix(gGLProjection);
}

glh::matrix4f glh_get_last_modelview()
{
	return glh_copy_matrix(gGLLastModelView);
}

glh::matrix4f glh_get_last_projection()
{
	return glh_copy_matrix(gGLLastProjection);
}

void glh_copy_matrix(const glh::matrix4f& src, F32* dst)
{
	for (U32 i = 0; i < 16; i++)
	{
		dst[i] = src.m[i];
	}
}

void glh_set_current_modelview(const glh::matrix4f& mat)
{
	glh_copy_matrix(mat, gGLModelView);
}

void glh_set_current_projection(glh::matrix4f& mat)
{
	glh_copy_matrix(mat, gGLProjection);
}

glh::matrix4f gl_ortho(GLfloat left, GLfloat right, GLfloat bottom, GLfloat top, GLfloat znear, GLfloat zfar)
{
	glh::matrix4f ret(
		2.f/(right-left), 0.f, 0.f, -(right+left)/(right-left),
		0.f, 2.f/(top-bottom), 0.f, -(top+bottom)/(top-bottom),
		0.f, 0.f, -2.f/(zfar-znear),  -(zfar+znear)/(zfar-znear),
		0.f, 0.f, 0.f, 1.f);

	return ret;
}

void display_update_camera();
//----------------------------------------

S32		LLPipeline::sCompiles = 0;

BOOL	LLPipeline::sPickAvatar = TRUE;
BOOL	LLPipeline::sDynamicLOD = TRUE;
BOOL	LLPipeline::sShowHUDAttachments = TRUE;
BOOL	LLPipeline::sRenderMOAPBeacons = FALSE;
BOOL	LLPipeline::sRenderPhysicalBeacons = TRUE;
BOOL	LLPipeline::sRenderScriptedBeacons = FALSE;
BOOL	LLPipeline::sRenderScriptedTouchBeacons = TRUE;
BOOL	LLPipeline::sRenderParticleBeacons = FALSE;
BOOL	LLPipeline::sRenderSoundBeacons = FALSE;
BOOL	LLPipeline::sRenderBeacons = FALSE;
BOOL	LLPipeline::sRenderHighlight = TRUE;
LLRender::eTexIndex LLPipeline::sRenderHighlightTextureChannel = LLRender::DIFFUSE_MAP;
BOOL	LLPipeline::sForceOldBakedUpload = FALSE;
S32		LLPipeline::sUseOcclusion = 0;
BOOL	LLPipeline::sDelayVBUpdate = TRUE;
BOOL	LLPipeline::sAutoMaskAlphaDeferred = TRUE;
BOOL	LLPipeline::sAutoMaskAlphaNonDeferred = FALSE;
BOOL	LLPipeline::sDisableShaders = FALSE;
BOOL	LLPipeline::sRenderBump = TRUE;
BOOL	LLPipeline::sBakeSunlight = FALSE;
BOOL	LLPipeline::sNoAlpha = FALSE;
BOOL	LLPipeline::sUseTriStrips = TRUE;
BOOL	LLPipeline::sUseFarClip = TRUE;
BOOL	LLPipeline::sShadowRender = FALSE;
BOOL	LLPipeline::sWaterReflections = FALSE;
BOOL	LLPipeline::sRenderGlow = FALSE;
BOOL	LLPipeline::sReflectionRender = FALSE;
BOOL	LLPipeline::sImpostorRender = FALSE;
BOOL	LLPipeline::sImpostorRenderAlphaDepthPass = FALSE;
BOOL	LLPipeline::sUnderWaterRender = FALSE;
BOOL	LLPipeline::sTextureBindTest = FALSE;
BOOL	LLPipeline::sRenderFrameTest = FALSE;
BOOL	LLPipeline::sRenderAttachedLights = TRUE;
BOOL	LLPipeline::sRenderAttachedParticles = TRUE;
BOOL	LLPipeline::sRenderDeferred = FALSE;
BOOL    LLPipeline::sMemAllocationThrottled = FALSE;
S32		LLPipeline::sVisibleLightCount = 0;
F32		LLPipeline::sMinRenderSize = 0.f;
BOOL	LLPipeline::sRenderingHUDs;
// [SL:KB] - Patch: Render-TextureToggle (Catznip-4.0)
bool	LLPipeline::sRenderTextures = true;
// [/SL:KB]

// EventHost API LLPipeline listener.
static LLPipelineListener sPipelineListener;

static LLCullResult* sCull = NULL;

void validate_framebuffer_object();


bool addDeferredAttachments(LLRenderTarget& target)
{
	return target.addColorAttachment(GL_SRGB8_ALPHA8) && //specular
			target.addColorAttachment(GL_RGB10_A2); //normal+z
}

LLPipeline::LLPipeline() :
	mBackfaceCull(FALSE),
	mMatrixOpCount(0),
	mTextureMatrixOps(0),
	mNumVisibleNodes(0),
	mNumVisibleFaces(0),

	mInitialized(FALSE),
	mVertexShadersEnabled(FALSE),
	mVertexShadersLoaded(0),
	mTransformFeedbackPrimitives(0),
	mRenderDebugFeatureMask(0),
	mRenderDebugMask(0),
	mOldRenderDebugMask(0),
	mMeshDirtyQueryObject(0),
	mGroupQ1Locked(false),
	mGroupQ2Locked(false),
	mResetVertexBuffers(false),
	mLastRebuildPool(NULL),
	mAlphaPool(NULL),
	mSkyPool(NULL),
	mTerrainPool(NULL),
	mWaterPool(NULL),
	mGroundPool(NULL),
	mSimplePool(NULL),
	mGrassPool(NULL),
	mAlphaMaskPool(NULL),
	mFullbrightAlphaMaskPool(NULL),
	mFullbrightPool(NULL),
	mInvisiblePool(NULL),
	mGlowPool(NULL),
	mBumpPool(NULL),
	mMaterialsPool(NULL),
	mWLSkyPool(NULL),
	mLightMask(0),
	mLightMovingMask(0),
	mLightingDetail(0),
	mScreenWidth(0),
	mScreenHeight(0)
{
	mNoiseMap = 0;
	mTrueNoiseMap = 0;
	mLightFunc = 0;
}

void LLPipeline::connectRefreshCachedSettingsSafe(const std::string name)
{
	LLPointer<LLControlVariable> cntrl_ptr = gSavedSettings.getControl(name);
	if ( cntrl_ptr.isNull() )
	{
		LL_WARNS() << "Global setting name not found:" << name << LL_ENDL;
	}
	else
	{
		cntrl_ptr->getCommitSignal()->connect(boost::bind(&LLPipeline::refreshCachedSettings));
	}
}

void LLPipeline::init()
{
	refreshCachedSettings();

	gOctreeMaxCapacity = gSavedSettings.getU32("OctreeMaxNodeCapacity");
	gOctreeMinSize = gSavedSettings.getF32("OctreeMinimumNodeSize");
	sDynamicLOD = gSavedSettings.getBOOL("RenderDynamicLOD");
	sRenderBump = gSavedSettings.getBOOL("RenderObjectBump");
	sUseTriStrips = gSavedSettings.getBOOL("RenderUseTriStrips");
	LLVertexBuffer::sUseStreamDraw = gSavedSettings.getBOOL("RenderUseStreamVBO");
	LLVertexBuffer::sUseVAO = gSavedSettings.getBOOL("RenderUseVAO");
	LLVertexBuffer::sPreferStreamDraw = gSavedSettings.getBOOL("RenderPreferStreamDraw");
	sRenderAttachedLights = gSavedSettings.getBOOL("RenderAttachedLights");
	sRenderAttachedParticles = gSavedSettings.getBOOL("RenderAttachedParticles");

	mInitialized = TRUE;
	
	stop_glerror();

	//create render pass pools
	getPool(LLDrawPool::POOL_ALPHA);
	getPool(LLDrawPool::POOL_SIMPLE);
	getPool(LLDrawPool::POOL_ALPHA_MASK);
	getPool(LLDrawPool::POOL_FULLBRIGHT_ALPHA_MASK);
	getPool(LLDrawPool::POOL_GRASS);
	getPool(LLDrawPool::POOL_FULLBRIGHT);
	getPool(LLDrawPool::POOL_INVISIBLE);
	getPool(LLDrawPool::POOL_BUMP);
	getPool(LLDrawPool::POOL_MATERIALS);
	getPool(LLDrawPool::POOL_GLOW);

	resetFrameStats();

	if (gSavedSettings.getBOOL("DisableAllRenderFeatures"))
	{
		clearAllRenderDebugFeatures();
	}
	else
	{
		setAllRenderDebugFeatures(); // By default, all debugging features on
	}
	clearAllRenderDebugDisplays(); // All debug displays off

	if (gSavedSettings.getBOOL("DisableAllRenderTypes"))
	{
		clearAllRenderTypes();
	}
	else
	{
		setAllRenderTypes(); // By default, all rendering types start enabled
		// Don't turn on ground when this is set
		// Mac Books with intel 950s need this
		if(!gSavedSettings.getBOOL("RenderGround"))
		{
			toggleRenderType(RENDER_TYPE_GROUND);
		}
	}

	// make sure RenderPerformanceTest persists (hackity hack hack)
	// disables non-object rendering (UI, sky, water, etc)
	if (gSavedSettings.getBOOL("RenderPerformanceTest"))
	{
		gSavedSettings.setBOOL("RenderPerformanceTest", FALSE);
		gSavedSettings.setBOOL("RenderPerformanceTest", TRUE);
	}

	mOldRenderDebugMask = mRenderDebugMask;

	mBackfaceCull = TRUE;

	stop_glerror();
	
	// Enable features
		
	LLViewerShaderMgr::instance()->setShaders();

	stop_glerror();

	for (U32 i = 0; i < 2; ++i)
	{
		mSpotLightFade[i] = 1.f;
	}

	if (mCubeVB.isNull())
	{
		mCubeVB = ll_create_cube_vb(LLVertexBuffer::MAP_VERTEX, GL_STATIC_DRAW_ARB);
	}

	mDeferredVB = new LLVertexBuffer(DEFERRED_VB_MASK, 0);
	mDeferredVB->allocateBuffer(8, 0, true);
	setLightingDetail(-1);
	
	//
	// Update all settings to trigger a cached settings refresh
	//
	connectRefreshCachedSettingsSafe("RenderAutoMaskAlphaDeferred");
	connectRefreshCachedSettingsSafe("RenderAutoMaskAlphaNonDeferred");
	connectRefreshCachedSettingsSafe("RenderUseFarClip");
	connectRefreshCachedSettingsSafe("RenderAvatarMaxNonImpostors");
	connectRefreshCachedSettingsSafe("RenderDelayVBUpdate");
	connectRefreshCachedSettingsSafe("UseOcclusion");
	connectRefreshCachedSettingsSafe("VertexShaderEnable");
	connectRefreshCachedSettingsSafe("RenderAvatarVP");
	connectRefreshCachedSettingsSafe("WindLightUseAtmosShaders");
	connectRefreshCachedSettingsSafe("RenderDeferred");
	connectRefreshCachedSettingsSafe("RenderDeferredSunWash");
	connectRefreshCachedSettingsSafe("RenderFSAASamples");
	connectRefreshCachedSettingsSafe("RenderResolutionDivisor");
	connectRefreshCachedSettingsSafe("RenderUIBuffer");
	connectRefreshCachedSettingsSafe("RenderShadowDetail");
	connectRefreshCachedSettingsSafe("RenderDeferredSSAO");
	connectRefreshCachedSettingsSafe("RenderShadowResolutionScale");
	connectRefreshCachedSettingsSafe("RenderLocalLights");
	connectRefreshCachedSettingsSafe("RenderDelayCreation");
	connectRefreshCachedSettingsSafe("RenderAnimateRes");
	connectRefreshCachedSettingsSafe("FreezeTime");
	connectRefreshCachedSettingsSafe("DebugBeaconLineWidth");
	connectRefreshCachedSettingsSafe("RenderHighlightBrightness");
	connectRefreshCachedSettingsSafe("RenderHighlightColor");
	connectRefreshCachedSettingsSafe("RenderHighlightThickness");
	connectRefreshCachedSettingsSafe("RenderSpotLightsInNondeferred");
	connectRefreshCachedSettingsSafe("PreviewAmbientColor");
	connectRefreshCachedSettingsSafe("PreviewDiffuse0");
	connectRefreshCachedSettingsSafe("PreviewSpecular0");
	connectRefreshCachedSettingsSafe("PreviewDiffuse1");
	connectRefreshCachedSettingsSafe("PreviewSpecular1");
	connectRefreshCachedSettingsSafe("PreviewDiffuse2");
	connectRefreshCachedSettingsSafe("PreviewSpecular2");
	connectRefreshCachedSettingsSafe("PreviewDirection0");
	connectRefreshCachedSettingsSafe("PreviewDirection1");
	connectRefreshCachedSettingsSafe("PreviewDirection2");
	connectRefreshCachedSettingsSafe("RenderGlowMinLuminance");
	connectRefreshCachedSettingsSafe("RenderGlowMaxExtractAlpha");
	connectRefreshCachedSettingsSafe("RenderGlowWarmthAmount");
	connectRefreshCachedSettingsSafe("RenderGlowLumWeights");
	connectRefreshCachedSettingsSafe("RenderGlowWarmthWeights");
	connectRefreshCachedSettingsSafe("RenderGlowResolutionPow");
	connectRefreshCachedSettingsSafe("RenderGlowIterations");
	connectRefreshCachedSettingsSafe("RenderGlowWidth");
	connectRefreshCachedSettingsSafe("RenderGlowStrength");
	connectRefreshCachedSettingsSafe("RenderDepthOfField");
	connectRefreshCachedSettingsSafe("RenderDepthOfFieldInEditMode");
	connectRefreshCachedSettingsSafe("CameraFocusTransitionTime");
	connectRefreshCachedSettingsSafe("CameraFNumber");
	connectRefreshCachedSettingsSafe("CameraFocalLength");
	connectRefreshCachedSettingsSafe("CameraFieldOfView");
	connectRefreshCachedSettingsSafe("RenderShadowNoise");
	connectRefreshCachedSettingsSafe("RenderShadowBlurSize");
	connectRefreshCachedSettingsSafe("RenderSSAOScale");
	connectRefreshCachedSettingsSafe("RenderSSAOMaxScale");
	connectRefreshCachedSettingsSafe("RenderSSAOFactor");
	connectRefreshCachedSettingsSafe("RenderSSAOEffect");
	connectRefreshCachedSettingsSafe("RenderShadowOffsetError");
	connectRefreshCachedSettingsSafe("RenderShadowBiasError");
	connectRefreshCachedSettingsSafe("RenderShadowOffset");
	connectRefreshCachedSettingsSafe("RenderShadowBias");
	connectRefreshCachedSettingsSafe("RenderSpotShadowOffset");
	connectRefreshCachedSettingsSafe("RenderSpotShadowBias");
	connectRefreshCachedSettingsSafe("RenderEdgeDepthCutoff");
	connectRefreshCachedSettingsSafe("RenderEdgeNormCutoff");
	connectRefreshCachedSettingsSafe("RenderShadowGaussian");
	connectRefreshCachedSettingsSafe("RenderShadowBlurDistFactor");
	connectRefreshCachedSettingsSafe("RenderDeferredAtmospheric");
	connectRefreshCachedSettingsSafe("RenderReflectionDetail");
	connectRefreshCachedSettingsSafe("RenderHighlightFadeTime");
	connectRefreshCachedSettingsSafe("RenderShadowClipPlanes");
	connectRefreshCachedSettingsSafe("RenderShadowOrthoClipPlanes");
	connectRefreshCachedSettingsSafe("RenderShadowNearDist");
	connectRefreshCachedSettingsSafe("RenderFarClip");
	connectRefreshCachedSettingsSafe("RenderShadowSplitExponent");
	connectRefreshCachedSettingsSafe("RenderShadowErrorCutoff");
	connectRefreshCachedSettingsSafe("RenderShadowFOVCutoff");
	connectRefreshCachedSettingsSafe("CameraOffset");
	connectRefreshCachedSettingsSafe("CameraMaxCoF");
	connectRefreshCachedSettingsSafe("CameraDoFResScale");
	connectRefreshCachedSettingsSafe("RenderAutoHideSurfaceAreaLimit");
	gSavedSettings.getControl("RenderAutoHideSurfaceAreaLimit")->getCommitSignal()->connect(boost::bind(&LLPipeline::refreshCachedSettings));
}

LLPipeline::~LLPipeline()
{

}

void LLPipeline::cleanup()
{
	assertInitialized();

	mGroupQ1.clear() ;
	mGroupQ2.clear() ;

	for(pool_set_t::iterator iter = mPools.begin();
		iter != mPools.end(); )
	{
		pool_set_t::iterator curiter = iter++;
		LLDrawPool* poolp = *curiter;
		if (poolp->isFacePool())
		{
			LLFacePool* face_pool = (LLFacePool*) poolp;
			if (face_pool->mReferences.empty())
			{
				mPools.erase(curiter);
				removeFromQuickLookup( poolp );
				delete poolp;
			}
		}
		else
		{
			mPools.erase(curiter);
			removeFromQuickLookup( poolp );
			delete poolp;
		}
	}
	
	if (!mTerrainPools.empty())
	{
		LL_WARNS() << "Terrain Pools not cleaned up" << LL_ENDL;
	}
	if (!mTreePools.empty())
	{
		LL_WARNS() << "Tree Pools not cleaned up" << LL_ENDL;
	}
		
	delete mAlphaPool;
	mAlphaPool = NULL;
	delete mSkyPool;
	mSkyPool = NULL;
	delete mTerrainPool;
	mTerrainPool = NULL;
	delete mWaterPool;
	mWaterPool = NULL;
	delete mGroundPool;
	mGroundPool = NULL;
	delete mSimplePool;
	mSimplePool = NULL;
	delete mFullbrightPool;
	mFullbrightPool = NULL;
	delete mInvisiblePool;
	mInvisiblePool = NULL;
	delete mGlowPool;
	mGlowPool = NULL;
	delete mBumpPool;
	mBumpPool = NULL;
	// don't delete wl sky pool it was handled above in the for loop
	//delete mWLSkyPool;
	mWLSkyPool = NULL;

	releaseGLBuffers();

	mFaceSelectImagep = NULL;

	mMovedBridge.clear();

	mInitialized = FALSE;

	mDeferredVB = NULL;

	mCubeVB = NULL;
}

//============================================================================

void LLPipeline::destroyGL() 
{
	stop_glerror();
	unloadShaders();
	mHighlightFaces.clear();
	
	resetDrawOrders();

	resetVertexBuffers();

	releaseGLBuffers();

	if (LLVertexBuffer::sEnableVBOs)
	{
		LLVertexBuffer::sEnableVBOs = FALSE;
	}

	if (mMeshDirtyQueryObject)
	{
		glDeleteQueriesARB(1, &mMeshDirtyQueryObject);
		mMeshDirtyQueryObject = 0;
	}
}

static LLTrace::BlockTimerStatHandle FTM_RESIZE_SCREEN_TEXTURE("Resize Screen Texture");

//static
void LLPipeline::throttleNewMemoryAllocation(BOOL disable)
{
	if(sMemAllocationThrottled != disable)
	{
		sMemAllocationThrottled = disable ;

		if(sMemAllocationThrottled)
		{
			//send out notification
			LLNotification::Params params("LowMemory");
			LLNotifications::instance().add(params);

			//release some memory.
		}
	}
}

void LLPipeline::resizeScreenTexture()
{
	LL_RECORD_BLOCK_TIME(FTM_RESIZE_SCREEN_TEXTURE);
	if (gPipeline.canUseVertexShaders() && assertInitialized())
	{
		GLuint resX = gViewerWindow->getWorldViewWidthRaw();
		GLuint resY = gViewerWindow->getWorldViewHeightRaw();
	
// [RLVa:KB] - Checked: 2014-02-23 (RLVa-1.4.10)
		U32 resMod = RenderResolutionDivisor, resAdjustedX = resX, resAdjustedY = resY;
		if ( (resMod > 1) && (resMod < resX) && (resMod < resY) )
		{
			resAdjustedX /= resMod;
			resAdjustedY /= resMod;
		}

		if ( (resAdjustedX != mScreen.getWidth()) || (resAdjustedY != mScreen.getHeight()) )
// [/RLVa:KB]
//		if ((resX != mScreen.getWidth()) || (resY != mScreen.getHeight()))
		{
			releaseScreenBuffers();
		if (!allocateScreenBuffer(resX,resY))
			{
#if PROBABLE_FALSE_DISABLES_OF_ALM_HERE
				//FAILSAFE: screen buffer allocation failed, disable deferred rendering if it's enabled
			//NOTE: if the session closes successfully after this call, deferred rendering will be 
			// disabled on future sessions
			if (LLPipeline::sRenderDeferred)
			{
				gSavedSettings.setBOOL("RenderDeferred", FALSE);
				LLPipeline::refreshCachedSettings();

				}
#endif
			}
		}
	}
}

void LLPipeline::allocatePhysicsBuffer()
{
	GLuint resX = gViewerWindow->getWorldViewWidthRaw();
	GLuint resY = gViewerWindow->getWorldViewHeightRaw();

	if (mPhysicsDisplay.getWidth() != resX || mPhysicsDisplay.getHeight() != resY)
	{
		mPhysicsDisplay.allocate(resX, resY, GL_RGBA, TRUE, FALSE, LLTexUnit::TT_RECT_TEXTURE, FALSE);
	}
}

bool LLPipeline::allocateScreenBuffer(U32 resX, U32 resY)
{
	refreshCachedSettings();
	
	bool save_settings = sRenderDeferred;
	if (save_settings)
	{
		// Set this flag in case we crash while resizing window or allocating space for deferred rendering targets
		gSavedSettings.setBOOL("RenderInitError", TRUE);
		gSavedSettings.saveToFile( gSavedSettings.getString("ClientSettingsFile"), TRUE );
	}

	eFBOStatus ret = doAllocateScreenBuffer(resX, resY);

	if (save_settings)
	{
		// don't disable shaders on next session
		gSavedSettings.setBOOL("RenderInitError", FALSE);
		gSavedSettings.saveToFile( gSavedSettings.getString("ClientSettingsFile"), TRUE );
	}
	
	if (ret == FBO_FAILURE)
	{ //FAILSAFE: screen buffer allocation failed, disable deferred rendering if it's enabled
		//NOTE: if the session closes successfully after this call, deferred rendering will be 
		// disabled on future sessions
		if (LLPipeline::sRenderDeferred)
		{
			gSavedSettings.setBOOL("RenderDeferred", FALSE);
			LLPipeline::refreshCachedSettings();
		}
	}

	return ret == FBO_SUCCESS_FULLRES;
}


LLPipeline::eFBOStatus LLPipeline::doAllocateScreenBuffer(U32 resX, U32 resY)
{
	// try to allocate screen buffers at requested resolution and samples
	// - on failure, shrink number of samples and try again
	// - if not multisampled, shrink resolution and try again (favor X resolution over Y)
	// Make sure to call "releaseScreenBuffers" after each failure to cleanup the partially loaded state

	U32 samples = RenderFSAASamples;

	eFBOStatus ret = FBO_SUCCESS_FULLRES;
	if (!allocateScreenBuffer(resX, resY, samples))
	{
		//failed to allocate at requested specification, return false
		ret = FBO_FAILURE;

		releaseScreenBuffers();
		//reduce number of samples 
		while (samples > 0)
		{
			samples /= 2;
			if (allocateScreenBuffer(resX, resY, samples))
			{ //success
				return FBO_SUCCESS_LOWRES;
			}
			releaseScreenBuffers();
		}

		samples = 0;

		//reduce resolution
		while (resY > 0 && resX > 0)
		{
			resY /= 2;
			if (allocateScreenBuffer(resX, resY, samples))
			{
				return FBO_SUCCESS_LOWRES;
			}
			releaseScreenBuffers();

			resX /= 2;
			if (allocateScreenBuffer(resX, resY, samples))
			{
				return FBO_SUCCESS_LOWRES;
			}
			releaseScreenBuffers();
		}

		LL_WARNS() << "Unable to allocate screen buffer at any resolution!" << LL_ENDL;
	}

	return ret;
}

bool LLPipeline::allocateScreenBuffer(U32 resX, U32 resY, U32 samples)
{
	refreshCachedSettings();

	// remember these dimensions
	mScreenWidth = resX;
	mScreenHeight = resY;
	
	U32 res_mod = RenderResolutionDivisor;

	if (res_mod > 1 && res_mod < resX && res_mod < resY)
	{
		resX /= res_mod;
		resY /= res_mod;
	}

	if (RenderUIBuffer)
	{
		if (!mUIScreen.allocate(resX,resY, GL_RGBA, FALSE, FALSE, LLTexUnit::TT_RECT_TEXTURE, FALSE))
		{
			return false;
		}
	}	

	if (LLPipeline::sRenderDeferred)
	{
		S32 shadow_detail = RenderShadowDetail;
		BOOL ssao = RenderDeferredSSAO;
		
		const U32 occlusion_divisor = 3;

		//allocate deferred rendering color buffers
		if (!mDeferredScreen.allocate(resX, resY, GL_SRGB8_ALPHA8, TRUE, TRUE, LLTexUnit::TT_RECT_TEXTURE, FALSE, samples)) return false;
		if (!mDeferredDepth.allocate(resX, resY, 0, TRUE, FALSE, LLTexUnit::TT_RECT_TEXTURE, FALSE, samples)) return false;
		if (!mOcclusionDepth.allocate(resX/occlusion_divisor, resY/occlusion_divisor, 0, TRUE, FALSE, LLTexUnit::TT_RECT_TEXTURE, FALSE, samples)) return false;
		if (!addDeferredAttachments(mDeferredScreen)) return false;
	
		GLuint screenFormat = GL_RGBA16;
		if (gGLManager.mIsATI)
		{
			screenFormat = GL_RGBA12;
		}

		if (gGLManager.mGLVersion < 4.f && gGLManager.mIsNVIDIA)
		{
			screenFormat = GL_RGBA16F_ARB;
		}
        
		if (!mScreen.allocate(resX, resY, screenFormat, FALSE, FALSE, LLTexUnit::TT_RECT_TEXTURE, FALSE, samples)) return false;
		if (samples > 0)
		{
			if (!mFXAABuffer.allocate(resX, resY, GL_RGBA, FALSE, FALSE, LLTexUnit::TT_TEXTURE, FALSE, samples)) return false;
		}
		else
		{
			mFXAABuffer.release();
		}
		
		if (shadow_detail > 0 || ssao || RenderDepthOfField || samples > 0)
		{ //only need mDeferredLight for shadows OR ssao OR dof OR fxaa
			if (!mDeferredLight.allocate(resX, resY, GL_RGBA, FALSE, FALSE, LLTexUnit::TT_RECT_TEXTURE, FALSE)) return false;
		}
		else
		{
			mDeferredLight.release();
		}

		F32 scale = RenderShadowResolutionScale;

		if (shadow_detail > 0)
		{ //allocate 4 sun shadow maps
			U32 sun_shadow_map_width = ((U32(resX*scale)+1)&~1); // must be even to avoid a stripe in the horizontal shadow blur
			for (U32 i = 0; i < 4; i++)
			{
				if (!mShadow[i].allocate(sun_shadow_map_width,U32(resY*scale), 0, TRUE, FALSE, LLTexUnit::TT_TEXTURE)) return false;
				if (!mShadowOcclusion[i].allocate(mShadow[i].getWidth()/occlusion_divisor, mShadow[i].getHeight()/occlusion_divisor, 0, TRUE, FALSE, LLTexUnit::TT_TEXTURE)) return false;
			}
		}
		else
		{
			for (U32 i = 0; i < 4; i++)
			{
				mShadow[i].release();
				mShadowOcclusion[i].release();
			}
		}

		U32 width = (U32) (resX*scale);
		U32 height = width;

		if (shadow_detail > 1)
		{ //allocate two spot shadow maps
			U32 spot_shadow_map_width = width;
			for (U32 i = 4; i < 6; i++)
			{
				if (!mShadow[i].allocate(spot_shadow_map_width, height, 0, TRUE, FALSE)) return false;
				if (!mShadowOcclusion[i].allocate(mShadow[i].getWidth()/occlusion_divisor, mShadow[i].getHeight()/occlusion_divisor, 0, TRUE, FALSE)) return false;
			}
		}
		else
		{
			for (U32 i = 4; i < 6; i++)
			{
				mShadow[i].release();
				mShadowOcclusion[i].release();
			}
		}

		//HACK make screenbuffer allocations start failing after 30 seconds
		if (gSavedSettings.getBOOL("SimulateFBOFailure"))
		{
			return false;
		}
	}
	else
	{
		mDeferredLight.release();
				
		for (U32 i = 0; i < 6; i++)
		{
			mShadow[i].release();
			mShadowOcclusion[i].release();
		}
		mFXAABuffer.release();
		mScreen.release();
		mDeferredScreen.release(); //make sure to release any render targets that share a depth buffer with mDeferredScreen first
		mDeferredDepth.release();
		mOcclusionDepth.release();
						
		if (!mScreen.allocate(resX, resY, GL_RGBA, TRUE, TRUE, LLTexUnit::TT_RECT_TEXTURE, FALSE)) return false;		
	}
	
	if (LLPipeline::sRenderDeferred)
	{ //share depth buffer between deferred targets
		mDeferredScreen.shareDepthBuffer(mScreen);
	}

	gGL.getTexUnit(0)->disable();

	stop_glerror();

	return true;
}

//static
void LLPipeline::updateRenderBump()
{
	sRenderBump = gSavedSettings.getBOOL("RenderObjectBump");
}

//static
void LLPipeline::updateRenderDeferred()
{
	BOOL deferred = ((RenderDeferred && 
					 LLRenderTarget::sUseFBO &&
					 LLFeatureManager::getInstance()->isFeatureAvailable("RenderDeferred") &&	 
					 LLPipeline::sRenderBump &&
					 VertexShaderEnable && 
					 RenderAvatarVP &&
					 WindLightUseAtmosShaders) ? TRUE : FALSE) &&
					!gUseWireframe;

	sRenderDeferred = deferred;	
	if (deferred)
	{ //must render glow when rendering deferred since post effect pass is needed to present any lighting at all
		sRenderGlow = TRUE;
	}
}

//static
void LLPipeline::refreshCachedSettings()
{
	LLPipeline::sAutoMaskAlphaDeferred = gSavedSettings.getBOOL("RenderAutoMaskAlphaDeferred");
	LLPipeline::sAutoMaskAlphaNonDeferred = gSavedSettings.getBOOL("RenderAutoMaskAlphaNonDeferred");
	LLPipeline::sUseFarClip = gSavedSettings.getBOOL("RenderUseFarClip");
	LLVOAvatar::sMaxNonImpostors = gSavedSettings.getU32("RenderAvatarMaxNonImpostors");
	LLVOAvatar::updateImpostorRendering(LLVOAvatar::sMaxNonImpostors);
	LLPipeline::sDelayVBUpdate = gSavedSettings.getBOOL("RenderDelayVBUpdate");

	LLPipeline::sUseOcclusion = 
			(!gUseWireframe
			&& LLGLSLShader::sNoFixedFunction
			&& LLFeatureManager::getInstance()->isFeatureAvailable("UseOcclusion") 
			&& gSavedSettings.getBOOL("UseOcclusion") 
			&& gGLManager.mHasOcclusionQuery) ? 2 : 0;
	
	VertexShaderEnable = gSavedSettings.getBOOL("VertexShaderEnable");
	RenderAvatarVP = gSavedSettings.getBOOL("RenderAvatarVP");
	WindLightUseAtmosShaders = gSavedSettings.getBOOL("WindLightUseAtmosShaders");
	RenderDeferred = gSavedSettings.getBOOL("RenderDeferred");
	RenderDeferredSunWash = gSavedSettings.getF32("RenderDeferredSunWash");
	RenderFSAASamples = gSavedSettings.getU32("RenderFSAASamples");
	RenderResolutionDivisor = gSavedSettings.getU32("RenderResolutionDivisor");
	RenderUIBuffer = gSavedSettings.getBOOL("RenderUIBuffer");
	RenderShadowDetail = gSavedSettings.getS32("RenderShadowDetail");
	RenderDeferredSSAO = gSavedSettings.getBOOL("RenderDeferredSSAO");
	RenderShadowResolutionScale = gSavedSettings.getF32("RenderShadowResolutionScale");
	RenderLocalLights = gSavedSettings.getBOOL("RenderLocalLights");
	RenderDelayCreation = gSavedSettings.getBOOL("RenderDelayCreation");
	RenderAnimateRes = gSavedSettings.getBOOL("RenderAnimateRes");
	FreezeTime = gSavedSettings.getBOOL("FreezeTime");
	DebugBeaconLineWidth = gSavedSettings.getS32("DebugBeaconLineWidth");
	RenderHighlightBrightness = gSavedSettings.getF32("RenderHighlightBrightness");
	RenderHighlightColor = gSavedSettings.getColor4("RenderHighlightColor");
	RenderHighlightThickness = gSavedSettings.getF32("RenderHighlightThickness");
	RenderSpotLightsInNondeferred = gSavedSettings.getBOOL("RenderSpotLightsInNondeferred");
	PreviewAmbientColor = gSavedSettings.getColor4("PreviewAmbientColor");
	PreviewDiffuse0 = gSavedSettings.getColor4("PreviewDiffuse0");
	PreviewSpecular0 = gSavedSettings.getColor4("PreviewSpecular0");
	PreviewDiffuse1 = gSavedSettings.getColor4("PreviewDiffuse1");
	PreviewSpecular1 = gSavedSettings.getColor4("PreviewSpecular1");
	PreviewDiffuse2 = gSavedSettings.getColor4("PreviewDiffuse2");
	PreviewSpecular2 = gSavedSettings.getColor4("PreviewSpecular2");
	PreviewDirection0 = gSavedSettings.getVector3("PreviewDirection0");
	PreviewDirection1 = gSavedSettings.getVector3("PreviewDirection1");
	PreviewDirection2 = gSavedSettings.getVector3("PreviewDirection2");
	RenderGlowMinLuminance = gSavedSettings.getF32("RenderGlowMinLuminance");
	RenderGlowMaxExtractAlpha = gSavedSettings.getF32("RenderGlowMaxExtractAlpha");
	RenderGlowWarmthAmount = gSavedSettings.getF32("RenderGlowWarmthAmount");
	RenderGlowLumWeights = gSavedSettings.getVector3("RenderGlowLumWeights");
	RenderGlowWarmthWeights = gSavedSettings.getVector3("RenderGlowWarmthWeights");
	RenderGlowResolutionPow = gSavedSettings.getS32("RenderGlowResolutionPow");
	RenderGlowIterations = gSavedSettings.getS32("RenderGlowIterations");
	RenderGlowWidth = gSavedSettings.getF32("RenderGlowWidth");
	RenderGlowStrength = gSavedSettings.getF32("RenderGlowStrength");
	RenderDepthOfField = gSavedSettings.getBOOL("RenderDepthOfField");
	RenderDepthOfFieldInEditMode = gSavedSettings.getBOOL("RenderDepthOfFieldInEditMode");
	CameraFocusTransitionTime = gSavedSettings.getF32("CameraFocusTransitionTime");
	CameraFNumber = gSavedSettings.getF32("CameraFNumber");
	CameraFocalLength = gSavedSettings.getF32("CameraFocalLength");
	CameraFieldOfView = gSavedSettings.getF32("CameraFieldOfView");
	RenderShadowNoise = gSavedSettings.getF32("RenderShadowNoise");
	RenderShadowBlurSize = gSavedSettings.getF32("RenderShadowBlurSize");
	RenderSSAOScale = gSavedSettings.getF32("RenderSSAOScale");
	RenderSSAOMaxScale = gSavedSettings.getU32("RenderSSAOMaxScale");
	RenderSSAOFactor = gSavedSettings.getF32("RenderSSAOFactor");
	RenderSSAOEffect = gSavedSettings.getVector3("RenderSSAOEffect");
	RenderShadowOffsetError = gSavedSettings.getF32("RenderShadowOffsetError");
	RenderShadowBiasError = gSavedSettings.getF32("RenderShadowBiasError");
	RenderShadowOffset = gSavedSettings.getF32("RenderShadowOffset");
	RenderShadowBias = gSavedSettings.getF32("RenderShadowBias");
	RenderSpotShadowOffset = gSavedSettings.getF32("RenderSpotShadowOffset");
	RenderSpotShadowBias = gSavedSettings.getF32("RenderSpotShadowBias");
	RenderEdgeDepthCutoff = gSavedSettings.getF32("RenderEdgeDepthCutoff");
	RenderEdgeNormCutoff = gSavedSettings.getF32("RenderEdgeNormCutoff");
	RenderShadowGaussian = gSavedSettings.getVector3("RenderShadowGaussian");
	RenderShadowBlurDistFactor = gSavedSettings.getF32("RenderShadowBlurDistFactor");
	RenderDeferredAtmospheric = gSavedSettings.getBOOL("RenderDeferredAtmospheric");
	RenderReflectionDetail = gSavedSettings.getS32("RenderReflectionDetail");
	RenderHighlightFadeTime = gSavedSettings.getF32("RenderHighlightFadeTime");
	RenderShadowClipPlanes = gSavedSettings.getVector3("RenderShadowClipPlanes");
	RenderShadowOrthoClipPlanes = gSavedSettings.getVector3("RenderShadowOrthoClipPlanes");
	RenderShadowNearDist = gSavedSettings.getVector3("RenderShadowNearDist");
	RenderFarClip = gSavedSettings.getF32("RenderFarClip");
	RenderShadowSplitExponent = gSavedSettings.getVector3("RenderShadowSplitExponent");
	RenderShadowErrorCutoff = gSavedSettings.getF32("RenderShadowErrorCutoff");
	RenderShadowFOVCutoff = gSavedSettings.getF32("RenderShadowFOVCutoff");
	CameraOffset = gSavedSettings.getBOOL("CameraOffset");
	CameraMaxCoF = gSavedSettings.getF32("CameraMaxCoF");
	CameraDoFResScale = gSavedSettings.getF32("CameraDoFResScale");
	RenderAutoHideSurfaceAreaLimit = gSavedSettings.getF32("RenderAutoHideSurfaceAreaLimit");
	
	updateRenderDeferred();
}

void LLPipeline::releaseGLBuffers()
{
	assertInitialized();
	
	if (mNoiseMap)
	{
		LLImageGL::deleteTextures(1, &mNoiseMap);
		mNoiseMap = 0;
	}

	if (mTrueNoiseMap)
	{
		LLImageGL::deleteTextures(1, &mTrueNoiseMap);
		mTrueNoiseMap = 0;
	}

	releaseLUTBuffers();

	mWaterRef.release();
	mWaterDis.release();
	mHighlight.release();
	
	for (U32 i = 0; i < 3; i++)
	{
		mGlow[i].release();
	}

	releaseScreenBuffers();

	gBumpImageList.destroyGL();
	LLVOAvatar::resetImpostors();
}

void LLPipeline::releaseLUTBuffers()
{
	if (mLightFunc)
	{
		LLImageGL::deleteTextures(1, &mLightFunc);
		mLightFunc = 0;
	}
}

void LLPipeline::releaseScreenBuffers()
{
	mUIScreen.release();
	mScreen.release();
	mFXAABuffer.release();
	mPhysicsDisplay.release();
	mDeferredScreen.release();
	mDeferredDepth.release();
	mDeferredLight.release();
	mOcclusionDepth.release();
		
	for (U32 i = 0; i < 6; i++)
	{
		mShadow[i].release();
		mShadowOcclusion[i].release();
	}
}


void LLPipeline::createGLBuffers()
{
	stop_glerror();
	assertInitialized();

	updateRenderDeferred();

	bool materials_in_water = false;

#if MATERIALS_IN_REFLECTIONS
	materials_in_water = gSavedSettings.getS32("RenderWaterMaterials");
#endif

	if (LLPipeline::sWaterReflections)
	{ //water reflection texture
		U32 res = (U32) llmax(gSavedSettings.getS32("RenderWaterRefResolution"), 512);
			
		// Set up SRGB targets if we're doing deferred-path reflection rendering
		//
		if (LLPipeline::sRenderDeferred && materials_in_water)
		{
			mWaterRef.allocate(res,res,GL_SRGB8_ALPHA8,TRUE,FALSE);
			//always use FBO for mWaterDis so it can be used for avatar texture bakes
			mWaterDis.allocate(res,res,GL_SRGB8_ALPHA8,TRUE,FALSE,LLTexUnit::TT_TEXTURE, true);
		}
		else
		{
		mWaterRef.allocate(res,res,GL_RGBA,TRUE,FALSE);
		//always use FBO for mWaterDis so it can be used for avatar texture bakes
		mWaterDis.allocate(res,res,GL_RGBA,TRUE,FALSE,LLTexUnit::TT_TEXTURE, true);
	}
	}

	mHighlight.allocate(256,256,GL_RGBA, FALSE, FALSE);

	stop_glerror();

	GLuint resX = gViewerWindow->getWorldViewWidthRaw();
	GLuint resY = gViewerWindow->getWorldViewHeightRaw();
	
	if (LLPipeline::sRenderGlow)
	{ //screen space glow buffers
		const U32 glow_res = llmax(1, 
			llmin(512, 1 << gSavedSettings.getS32("RenderGlowResolutionPow")));

		for (U32 i = 0; i < 3; i++)
		{
			mGlow[i].allocate(512,glow_res,GL_RGBA,FALSE,FALSE);
		}

		allocateScreenBuffer(resX,resY);
		mScreenWidth = 0;
		mScreenHeight = 0;
	}
	
	if (sRenderDeferred)
	{
		if (!mNoiseMap)
		{
			const U32 noiseRes = 128;
			LLVector3 noise[noiseRes*noiseRes];

			F32 scaler = gSavedSettings.getF32("RenderDeferredNoise")/100.f;
			for (U32 i = 0; i < noiseRes*noiseRes; ++i)
			{
				noise[i] = LLVector3(ll_frand()-0.5f, ll_frand()-0.5f, 0.f);
				noise[i].normVec();
				noise[i].mV[2] = ll_frand()*scaler+1.f-scaler/2.f;
			}

			LLImageGL::generateTextures(1, &mNoiseMap);
			
			gGL.getTexUnit(0)->bindManual(LLTexUnit::TT_TEXTURE, mNoiseMap);
			LLImageGL::setManualImage(LLTexUnit::getInternalType(LLTexUnit::TT_TEXTURE), 0, GL_RGB16F_ARB, noiseRes, noiseRes, GL_RGB, GL_FLOAT, noise, false);
			gGL.getTexUnit(0)->setTextureFilteringOption(LLTexUnit::TFO_POINT);
		}

		if (!mTrueNoiseMap)
		{
			const U32 noiseRes = 128;
			F32 noise[noiseRes*noiseRes*3];
			for (U32 i = 0; i < noiseRes*noiseRes*3; i++)
			{
				noise[i] = ll_frand()*2.0-1.0;
			}

			LLImageGL::generateTextures(1, &mTrueNoiseMap);
			gGL.getTexUnit(0)->bindManual(LLTexUnit::TT_TEXTURE, mTrueNoiseMap);
			LLImageGL::setManualImage(LLTexUnit::getInternalType(LLTexUnit::TT_TEXTURE), 0, GL_RGB16F_ARB, noiseRes, noiseRes, GL_RGB,GL_FLOAT, noise, false);
			gGL.getTexUnit(0)->setTextureFilteringOption(LLTexUnit::TFO_POINT);
		}

		createLUTBuffers();
	}

	gBumpImageList.restoreGL();
}

F32 lerpf(F32 a, F32 b, F32 w)
{
	return a + w * (b - a);
}

void LLPipeline::createLUTBuffers()
{
	if (sRenderDeferred)
	{
		if (!mLightFunc)
		{
			U32 lightResX = gSavedSettings.getU32("RenderSpecularResX");
			U32 lightResY = gSavedSettings.getU32("RenderSpecularResY");
			F32* ls = new F32[lightResX*lightResY];
			F32 specExp = gSavedSettings.getF32("RenderSpecularExponent");
            // Calculate the (normalized) blinn-phong specular lookup texture. (with a few tweaks)
			for (U32 y = 0; y < lightResY; ++y)
			{
				for (U32 x = 0; x < lightResX; ++x)
				{
					ls[y*lightResX+x] = 0;
					F32 sa = (F32) x/(lightResX-1);
					F32 spec = (F32) y/(lightResY-1);
					F32 n = spec * spec * specExp;
					
					// Nothing special here.  Just your typical blinn-phong term.
					spec = powf(sa, n);
					
					// Apply our normalization function.
					// Note: This is the full equation that applies the full normalization curve, not an approximation.
					// This is fine, given we only need to create our LUT once per buffer initialization.
					spec *= (((n + 2) * (n + 4)) / (8 * F_PI * (powf(2, -n/2) + n)));

					// Since we use R16F, we no longer have a dynamic range issue we need to work around here.
					// Though some older drivers may not like this, newer drivers shouldn't have this problem.
					ls[y*lightResX+x] = spec;
				}
			}
			
			U32 pix_format = GL_R16F;
#if LL_DARWIN
			// Need to work around limited precision with 10.6.8 and older drivers
			//
			pix_format = GL_R32F;
#endif
			LLImageGL::generateTextures(1, &mLightFunc);
			gGL.getTexUnit(0)->bindManual(LLTexUnit::TT_TEXTURE, mLightFunc);
			LLImageGL::setManualImage(LLTexUnit::getInternalType(LLTexUnit::TT_TEXTURE), 0, pix_format, lightResX, lightResY, GL_RED, GL_FLOAT, ls, false);
			gGL.getTexUnit(0)->setTextureAddressMode(LLTexUnit::TAM_CLAMP);
			gGL.getTexUnit(0)->setTextureFilteringOption(LLTexUnit::TFO_TRILINEAR);
			glTexParameteri(GL_TEXTURE_2D, GL_TEXTURE_MAG_FILTER, GL_LINEAR);
			glTexParameteri(GL_TEXTURE_2D, GL_TEXTURE_MIN_FILTER, GL_NEAREST);
			
			delete [] ls;
		}
	}
}


void LLPipeline::restoreGL()
{
	assertInitialized();

	if (mVertexShadersEnabled)
	{
		LLViewerShaderMgr::instance()->setShaders();
	}

	for (LLWorld::region_list_t::const_iterator iter = LLWorld::getInstance()->getRegionList().begin(); 
			iter != LLWorld::getInstance()->getRegionList().end(); ++iter)
	{
		LLViewerRegion* region = *iter;
		for (U32 i = 0; i < LLViewerRegion::NUM_PARTITIONS; i++)
		{
			LLSpatialPartition* part = region->getSpatialPartition(i);
			if (part)
			{
				part->restoreGL();
			}
		}
	}
}


BOOL LLPipeline::canUseVertexShaders()
{
	static const std::string vertex_shader_enable_feature_string = "VertexShaderEnable";

	if (sDisableShaders ||
		!gGLManager.mHasVertexShader ||
		!gGLManager.mHasFragmentShader ||
		!LLFeatureManager::getInstance()->isFeatureAvailable(vertex_shader_enable_feature_string) ||
		(assertInitialized() && mVertexShadersLoaded != 1) )
	{
		return FALSE;
	}
	else
	{
		return TRUE;
	}
}

BOOL LLPipeline::canUseWindLightShaders() const
{
	return (!LLPipeline::sDisableShaders &&
			gWLSkyProgram.mProgramObject != 0 &&
			LLViewerShaderMgr::instance()->getVertexShaderLevel(LLViewerShaderMgr::SHADER_WINDLIGHT) > 1);
}

BOOL LLPipeline::canUseWindLightShadersOnObjects() const
{
	return (canUseWindLightShaders() 
		&& LLViewerShaderMgr::instance()->getVertexShaderLevel(LLViewerShaderMgr::SHADER_OBJECT) > 0);
}

BOOL LLPipeline::canUseAntiAliasing() const
{
	return TRUE;
}

void LLPipeline::unloadShaders()
{
	LLViewerShaderMgr::instance()->unloadShaders();

	mVertexShadersLoaded = 0;
}

void LLPipeline::assertInitializedDoError()
{
	LL_ERRS() << "LLPipeline used when uninitialized." << LL_ENDL;
}

//============================================================================

void LLPipeline::enableShadows(const BOOL enable_shadows)
{
	//should probably do something here to wrangle shadows....	
}

S32 LLPipeline::getMaxLightingDetail() const
{
	/*if (mVertexShaderLevel[SHADER_OBJECT] >= LLDrawPoolSimple::SHADER_LEVEL_LOCAL_LIGHTS)
	{
		return 3;
	}
	else*/
	{
		return 1;
	}
}

S32 LLPipeline::setLightingDetail(S32 level)
{
	refreshCachedSettings();

	if (level < 0)
	{
		if (RenderLocalLights)
		{
			level = 1;
		}
		else
		{
			level = 0;
		}
	}
	level = llclamp(level, 0, getMaxLightingDetail());
	mLightingDetail = level;
	
	return mLightingDetail;
}

class LLOctreeDirtyTexture : public OctreeTraveler
{
public:
	const std::set<LLViewerFetchedTexture*>& mTextures;

	LLOctreeDirtyTexture(const std::set<LLViewerFetchedTexture*>& textures) : mTextures(textures) { }

	virtual void visit(const OctreeNode* node)
	{
		LLSpatialGroup* group = (LLSpatialGroup*) node->getListener(0);

		if (!group->hasState(LLSpatialGroup::GEOM_DIRTY) && !group->isEmpty())
		{
			for (LLSpatialGroup::draw_map_t::iterator i = group->mDrawMap.begin(); i != group->mDrawMap.end(); ++i)
			{
				for (LLSpatialGroup::drawmap_elem_t::iterator j = i->second.begin(); j != i->second.end(); ++j) 
				{
					LLDrawInfo* params = *j;
					LLViewerFetchedTexture* tex = LLViewerTextureManager::staticCastToFetchedTexture(params->mTexture);
					if (tex && mTextures.find(tex) != mTextures.end())
					{ 
						group->setState(LLSpatialGroup::GEOM_DIRTY);
					}
				}
			}
		}

		for (LLSpatialGroup::bridge_list_t::iterator i = group->mBridgeList.begin(); i != group->mBridgeList.end(); ++i)
		{
			LLSpatialBridge* bridge = *i;
			traverse(bridge->mOctree);
		}
	}
};

// Called when a texture changes # of channels (causes faces to move to alpha pool)
void LLPipeline::dirtyPoolObjectTextures(const std::set<LLViewerFetchedTexture*>& textures)
{
	assertInitialized();

	// *TODO: This is inefficient and causes frame spikes; need a better way to do this
	//        Most of the time is spent in dirty.traverse.

	for (pool_set_t::iterator iter = mPools.begin(); iter != mPools.end(); ++iter)
	{
		LLDrawPool *poolp = *iter;
		if (poolp->isFacePool())
		{
			((LLFacePool*) poolp)->dirtyTextures(textures);
		}
	}
	
	LLOctreeDirtyTexture dirty(textures);
	for (LLWorld::region_list_t::const_iterator iter = LLWorld::getInstance()->getRegionList().begin(); 
			iter != LLWorld::getInstance()->getRegionList().end(); ++iter)
	{
		LLViewerRegion* region = *iter;
		for (U32 i = 0; i < LLViewerRegion::NUM_PARTITIONS; i++)
		{
			LLSpatialPartition* part = region->getSpatialPartition(i);
			if (part)
			{
				dirty.traverse(part->mOctree);
			}
		}
	}
}

LLDrawPool *LLPipeline::findPool(const U32 type, LLViewerTexture *tex0)
{
	assertInitialized();

	LLDrawPool *poolp = NULL;
	switch( type )
	{
	case LLDrawPool::POOL_SIMPLE:
		poolp = mSimplePool;
		break;

	case LLDrawPool::POOL_GRASS:
		poolp = mGrassPool;
		break;

	case LLDrawPool::POOL_ALPHA_MASK:
		poolp = mAlphaMaskPool;
		break;

	case LLDrawPool::POOL_FULLBRIGHT_ALPHA_MASK:
		poolp = mFullbrightAlphaMaskPool;
		break;

	case LLDrawPool::POOL_FULLBRIGHT:
		poolp = mFullbrightPool;
		break;

	case LLDrawPool::POOL_INVISIBLE:
		poolp = mInvisiblePool;
		break;

	case LLDrawPool::POOL_GLOW:
		poolp = mGlowPool;
		break;

	case LLDrawPool::POOL_TREE:
		poolp = get_if_there(mTreePools, (uintptr_t)tex0, (LLDrawPool*)0 );
		break;

	case LLDrawPool::POOL_TERRAIN:
		poolp = get_if_there(mTerrainPools, (uintptr_t)tex0, (LLDrawPool*)0 );
		break;

	case LLDrawPool::POOL_BUMP:
		poolp = mBumpPool;
		break;
	case LLDrawPool::POOL_MATERIALS:
		poolp = mMaterialsPool;
		break;
	case LLDrawPool::POOL_ALPHA:
		poolp = mAlphaPool;
		break;

	case LLDrawPool::POOL_AVATAR:
		break; // Do nothing

	case LLDrawPool::POOL_SKY:
		poolp = mSkyPool;
		break;

	case LLDrawPool::POOL_WATER:
		poolp = mWaterPool;
		break;

	case LLDrawPool::POOL_GROUND:
		poolp = mGroundPool;
		break;

	case LLDrawPool::POOL_WL_SKY:
		poolp = mWLSkyPool;
		break;

	default:
		llassert(0);
		LL_ERRS() << "Invalid Pool Type in  LLPipeline::findPool() type=" << type << LL_ENDL;
		break;
	}

	return poolp;
}


LLDrawPool *LLPipeline::getPool(const U32 type,	LLViewerTexture *tex0)
{
	LLDrawPool *poolp = findPool(type, tex0);
	if (poolp)
	{
		return poolp;
	}

	LLDrawPool *new_poolp = LLDrawPool::createPool(type, tex0);
	addPool( new_poolp );

	return new_poolp;
}


// static
LLDrawPool* LLPipeline::getPoolFromTE(const LLTextureEntry* te, LLViewerTexture* imagep)
{
	U32 type = getPoolTypeFromTE(te, imagep);
	return gPipeline.getPool(type, imagep);
}

//static 
U32 LLPipeline::getPoolTypeFromTE(const LLTextureEntry* te, LLViewerTexture* imagep)
{
	if (!te || !imagep)
	{
		return 0;
	}
		
	LLMaterial* mat = te->getMaterialParams().get();

	bool color_alpha = te->getColor().mV[3] < 0.999f;
	bool alpha = color_alpha;
	if (imagep)
	{
		alpha = alpha || (imagep->getComponents() == 4 && imagep->getType() != LLViewerTexture::MEDIA_TEXTURE) || (imagep->getComponents() == 2);
	}

	if (alpha && mat)
	{
		switch (mat->getDiffuseAlphaMode())
		{
			case 1:
				alpha = true; // Material's alpha mode is set to blend.  Toss it into the alpha draw pool.
				break;
			case 0: //alpha mode set to none, never go to alpha pool
			case 3: //alpha mode set to emissive, never go to alpha pool
				alpha = color_alpha;
				break;
			default: //alpha mode set to "mask", go to alpha pool if fullbright
				alpha = color_alpha; // Material's alpha mode is set to none, mask, or emissive.  Toss it into the opaque material draw pool.
				break;
		}
	}
	
	if (alpha)
	{
		return LLDrawPool::POOL_ALPHA;
	}
	else if ((te->getBumpmap() || te->getShiny()) && (!mat || mat->getNormalID().isNull()))
	{
		return LLDrawPool::POOL_BUMP;
	}
	else if (mat && !alpha)
	{
		return LLDrawPool::POOL_MATERIALS;
	}
	else
	{
		return LLDrawPool::POOL_SIMPLE;
	}
}


void LLPipeline::addPool(LLDrawPool *new_poolp)
{
	assertInitialized();
	mPools.insert(new_poolp);
	addToQuickLookup( new_poolp );
}

void LLPipeline::allocDrawable(LLViewerObject *vobj)
{
	LLDrawable *drawable = new LLDrawable(vobj);
	vobj->mDrawable = drawable;
	
	//encompass completely sheared objects by taking 
	//the most extreme point possible (<1,1,0.5>)
	drawable->setRadius(LLVector3(1,1,0.5f).scaleVec(vobj->getScale()).length());
	if (vobj->isOrphaned())
	{
		drawable->setState(LLDrawable::FORCE_INVISIBLE);
	}
	drawable->updateXform(TRUE);
}


static LLTrace::BlockTimerStatHandle FTM_UNLINK("Unlink");
static LLTrace::BlockTimerStatHandle FTM_REMOVE_FROM_MOVE_LIST("Movelist");
static LLTrace::BlockTimerStatHandle FTM_REMOVE_FROM_SPATIAL_PARTITION("Spatial Partition");
static LLTrace::BlockTimerStatHandle FTM_REMOVE_FROM_LIGHT_SET("Light Set");
static LLTrace::BlockTimerStatHandle FTM_REMOVE_FROM_HIGHLIGHT_SET("Highlight Set");

void LLPipeline::unlinkDrawable(LLDrawable *drawable)
{
	LL_RECORD_BLOCK_TIME(FTM_UNLINK);

	assertInitialized();

	LLPointer<LLDrawable> drawablep = drawable; // make sure this doesn't get deleted before we are done
	
	// Based on flags, remove the drawable from the queues that it's on.
	if (drawablep->isState(LLDrawable::ON_MOVE_LIST))
	{
		LL_RECORD_BLOCK_TIME(FTM_REMOVE_FROM_MOVE_LIST);
		LLDrawable::drawable_vector_t::iterator iter = std::find(mMovedList.begin(), mMovedList.end(), drawablep);
		if (iter != mMovedList.end())
		{
			mMovedList.erase(iter);
		}
	}

	if (drawablep->getSpatialGroup())
	{
		LL_RECORD_BLOCK_TIME(FTM_REMOVE_FROM_SPATIAL_PARTITION);
		if (!drawablep->getSpatialGroup()->getSpatialPartition()->remove(drawablep, drawablep->getSpatialGroup()))
		{
#ifdef LL_RELEASE_FOR_DOWNLOAD
			LL_WARNS() << "Couldn't remove object from spatial group!" << LL_ENDL;
#else
			LL_ERRS() << "Couldn't remove object from spatial group!" << LL_ENDL;
#endif
		}
	}

	{
		LL_RECORD_BLOCK_TIME(FTM_REMOVE_FROM_LIGHT_SET);
		mLights.erase(drawablep);

		for (light_set_t::iterator iter = mNearbyLights.begin();
					iter != mNearbyLights.end(); iter++)
		{
			if (iter->drawable == drawablep)
			{
				mNearbyLights.erase(iter);
				break;
			}
		}
	}

	{
		LL_RECORD_BLOCK_TIME(FTM_REMOVE_FROM_HIGHLIGHT_SET);
		HighlightItem item(drawablep);
		mHighlightSet.erase(item);

		if (mHighlightObject == drawablep)
		{
			mHighlightObject = NULL;
		}
	}

	for (U32 i = 0; i < 2; ++i)
	{
		if (mShadowSpotLight[i] == drawablep)
		{
			mShadowSpotLight[i] = NULL;
		}

		if (mTargetShadowSpotLight[i] == drawablep)
		{
			mTargetShadowSpotLight[i] = NULL;
		}
	}


}

//static
void LLPipeline::removeMutedAVsLights(LLVOAvatar* muted_avatar)
{
	LL_RECORD_BLOCK_TIME(FTM_REMOVE_FROM_LIGHT_SET);
	for (light_set_t::iterator iter = gPipeline.mNearbyLights.begin();
		 iter != gPipeline.mNearbyLights.end(); iter++)
	{
		if (iter->drawable->getVObj()->isAttachment() && iter->drawable->getVObj()->getAvatar() == muted_avatar)
		{
			gPipeline.mLights.erase(iter->drawable);
			gPipeline.mNearbyLights.erase(iter);
		}
	}
}

U32 LLPipeline::addObject(LLViewerObject *vobj)
{
	if (RenderDelayCreation)
	{
		mCreateQ.push_back(vobj);
	}
	else
	{
		createObject(vobj);
	}

	return 1;
}

void LLPipeline::createObjects(F32 max_dtime)
{
	LL_RECORD_BLOCK_TIME(FTM_PIPELINE_CREATE);

	LLTimer update_timer;

	while (!mCreateQ.empty() && update_timer.getElapsedTimeF32() < max_dtime)
	{
		LLViewerObject* vobj = mCreateQ.front();
		if (!vobj->isDead())
		{
			createObject(vobj);
		}
		mCreateQ.pop_front();
	}
	
	//for (LLViewerObject::vobj_list_t::iterator iter = mCreateQ.begin(); iter != mCreateQ.end(); ++iter)
	//{
	//	createObject(*iter);
	//}

	//mCreateQ.clear();
}

void LLPipeline::createObject(LLViewerObject* vobj)
{
	LLDrawable* drawablep = vobj->mDrawable;

	if (!drawablep)
	{
		drawablep = vobj->createDrawable(this);
	}
	else
	{
		LL_ERRS() << "Redundant drawable creation!" << LL_ENDL;
	}
		
	llassert(drawablep);

	if (vobj->getParent())
	{
		vobj->setDrawableParent(((LLViewerObject*)vobj->getParent())->mDrawable); // LLPipeline::addObject 1
	}
	else
	{
		vobj->setDrawableParent(NULL); // LLPipeline::addObject 2
	}

	markRebuild(drawablep, LLDrawable::REBUILD_ALL, TRUE);

	if (drawablep->getVOVolume() && RenderAnimateRes)
	{
		// fun animated res
		drawablep->updateXform(TRUE);
		drawablep->clearState(LLDrawable::MOVE_UNDAMPED);
		drawablep->setScale(LLVector3(0,0,0));
		drawablep->makeActive();
	}
}


void LLPipeline::resetFrameStats()
{
	assertInitialized();

	sCompiles        = 0;
	mNumVisibleFaces = 0;

	if (mOldRenderDebugMask != mRenderDebugMask)
	{
		gObjectList.clearDebugText();
		mOldRenderDebugMask = mRenderDebugMask;
	}
}

//external functions for asynchronous updating
void LLPipeline::updateMoveDampedAsync(LLDrawable* drawablep)
{
	if (FreezeTime)
	{
		return;
	}
	if (!drawablep)
	{
		LL_ERRS() << "updateMove called with NULL drawablep" << LL_ENDL;
		return;
	}
	if (drawablep->isState(LLDrawable::EARLY_MOVE))
	{
		return;
	}

	assertInitialized();

	// update drawable now
	drawablep->clearState(LLDrawable::MOVE_UNDAMPED); // force to DAMPED
	drawablep->updateMove(); // returns done
	drawablep->setState(LLDrawable::EARLY_MOVE); // flag says we already did an undamped move this frame
	// Put on move list so that EARLY_MOVE gets cleared
	if (!drawablep->isState(LLDrawable::ON_MOVE_LIST))
	{
		mMovedList.push_back(drawablep);
		drawablep->setState(LLDrawable::ON_MOVE_LIST);
	}
}

void LLPipeline::updateMoveNormalAsync(LLDrawable* drawablep)
{
	if (FreezeTime)
	{
		return;
	}
	if (!drawablep)
	{
		LL_ERRS() << "updateMove called with NULL drawablep" << LL_ENDL;
		return;
	}
	if (drawablep->isState(LLDrawable::EARLY_MOVE))
	{
		return;
	}

	assertInitialized();

	// update drawable now
	drawablep->setState(LLDrawable::MOVE_UNDAMPED); // force to UNDAMPED
	drawablep->updateMove();
	drawablep->setState(LLDrawable::EARLY_MOVE); // flag says we already did an undamped move this frame
	// Put on move list so that EARLY_MOVE gets cleared
	if (!drawablep->isState(LLDrawable::ON_MOVE_LIST))
	{
		mMovedList.push_back(drawablep);
		drawablep->setState(LLDrawable::ON_MOVE_LIST);
	}
}

void LLPipeline::updateMovedList(LLDrawable::drawable_vector_t& moved_list)
{
	for (LLDrawable::drawable_vector_t::iterator iter = moved_list.begin();
		 iter != moved_list.end(); )
	{
		LLDrawable::drawable_vector_t::iterator curiter = iter++;
		LLDrawable *drawablep = *curiter;
		BOOL done = TRUE;
		if (!drawablep->isDead() && (!drawablep->isState(LLDrawable::EARLY_MOVE)))
		{
			done = drawablep->updateMove();
		}
		drawablep->clearState(LLDrawable::EARLY_MOVE | LLDrawable::MOVE_UNDAMPED);
		if (done)
		{
			if (drawablep->isRoot())
			{
				drawablep->makeStatic();
			}
			drawablep->clearState(LLDrawable::ON_MOVE_LIST);
			if (drawablep->isState(LLDrawable::ANIMATED_CHILD))
			{ //will likely not receive any future world matrix updates
				// -- this keeps attachments from getting stuck in space and falling off your avatar
				drawablep->clearState(LLDrawable::ANIMATED_CHILD);
				markRebuild(drawablep, LLDrawable::REBUILD_VOLUME, TRUE);
				if (drawablep->getVObj())
				{
					drawablep->getVObj()->dirtySpatialGroup(TRUE);
				}
			}
			iter = moved_list.erase(curiter);
		}
	}
}

static LLTrace::BlockTimerStatHandle FTM_OCTREE_BALANCE("Balance Octree");
static LLTrace::BlockTimerStatHandle FTM_UPDATE_MOVE("Update Move");
static LLTrace::BlockTimerStatHandle FTM_RETEXTURE("Retexture");
static LLTrace::BlockTimerStatHandle FTM_MOVED_LIST("Moved List");

void LLPipeline::updateMove()
{
	LL_RECORD_BLOCK_TIME(FTM_UPDATE_MOVE);

	if (FreezeTime)
	{
		return;
	}

	assertInitialized();

	{
		LL_RECORD_BLOCK_TIME(FTM_RETEXTURE);

		for (LLDrawable::drawable_set_t::iterator iter = mRetexturedList.begin();
			 iter != mRetexturedList.end(); ++iter)
		{
			LLDrawable* drawablep = *iter;
			if (drawablep && !drawablep->isDead())
			{
				drawablep->updateTexture();
			}
		}
		mRetexturedList.clear();
	}

	{
		LL_RECORD_BLOCK_TIME(FTM_MOVED_LIST);
		updateMovedList(mMovedList);
	}

	//balance octrees
	{
 		LL_RECORD_BLOCK_TIME(FTM_OCTREE_BALANCE);

		for (LLWorld::region_list_t::const_iterator iter = LLWorld::getInstance()->getRegionList().begin(); 
			iter != LLWorld::getInstance()->getRegionList().end(); ++iter)
		{
			LLViewerRegion* region = *iter;
			for (U32 i = 0; i < LLViewerRegion::NUM_PARTITIONS; i++)
			{
				LLSpatialPartition* part = region->getSpatialPartition(i);
				if (part)
				{
					part->mOctree->balance();
				}
			}

			//balance the VO Cache tree
			LLVOCachePartition* vo_part = region->getVOCachePartition();
			if(vo_part)
			{
				vo_part->mOctree->balance();
			}
		}
	}
}

/////////////////////////////////////////////////////////////////////////////
// Culling and occlusion testing
/////////////////////////////////////////////////////////////////////////////

//static
F32 LLPipeline::calcPixelArea(LLVector3 center, LLVector3 size, LLCamera &camera)
{
	LLVector3 lookAt = center - camera.getOrigin();
	F32 dist = lookAt.length();

	//ramp down distance for nearby objects
	//shrink dist by dist/16.
	if (dist < 16.f)
	{
		dist /= 16.f;
		dist *= dist;
		dist *= 16.f;
	}

	//get area of circle around node
	F32 app_angle = atanf(size.length()/dist);
	F32 radius = app_angle*LLDrawable::sCurPixelAngle;
	return radius*radius * F_PI;
}

//static
F32 LLPipeline::calcPixelArea(const LLVector4a& center, const LLVector4a& size, LLCamera &camera)
{
	LLVector4a origin;
	origin.load3(camera.getOrigin().mV);

	LLVector4a lookAt;
	lookAt.setSub(center, origin);
	F32 dist = lookAt.getLength3().getF32();

	//ramp down distance for nearby objects
	//shrink dist by dist/16.
	if (dist < 16.f)
	{
		dist /= 16.f;
		dist *= dist;
		dist *= 16.f;
	}

	//get area of circle around node
	F32 app_angle = atanf(size.getLength3().getF32()/dist);
	F32 radius = app_angle*LLDrawable::sCurPixelAngle;
	return radius*radius * F_PI;
}

void LLPipeline::grabReferences(LLCullResult& result)
{
	sCull = &result;
}

void LLPipeline::clearReferences()
{
	sCull = NULL;
	mGroupSaveQ1.clear();
}

void check_references(LLSpatialGroup* group, LLDrawable* drawable)
{
	for (LLSpatialGroup::element_iter i = group->getDataBegin(); i != group->getDataEnd(); ++i)
	{
		if (drawable == (LLDrawable*)(*i)->getDrawable())
		{
			LL_ERRS() << "LLDrawable deleted while actively reference by LLPipeline." << LL_ENDL;
		}
	}			
}

void check_references(LLDrawable* drawable, LLFace* face)
{
	for (S32 i = 0; i < drawable->getNumFaces(); ++i)
	{
		if (drawable->getFace(i) == face)
		{
			LL_ERRS() << "LLFace deleted while actively referenced by LLPipeline." << LL_ENDL;
		}
	}
}

void check_references(LLSpatialGroup* group, LLFace* face)
{
	for (LLSpatialGroup::element_iter i = group->getDataBegin(); i != group->getDataEnd(); ++i)
	{
		LLDrawable* drawable = (LLDrawable*)(*i)->getDrawable();
		if(drawable)
		{
		check_references(drawable, face);
	}			
}
}

void LLPipeline::checkReferences(LLFace* face)
{
#if 0
	if (sCull)
	{
		for (LLCullResult::sg_iterator iter = sCull->beginVisibleGroups(); iter != sCull->endVisibleGroups(); ++iter)
		{
			LLSpatialGroup* group = *iter;
			check_references(group, face);
		}

		for (LLCullResult::sg_iterator iter = sCull->beginAlphaGroups(); iter != sCull->endAlphaGroups(); ++iter)
		{
			LLSpatialGroup* group = *iter;
			check_references(group, face);
		}

		for (LLCullResult::sg_iterator iter = sCull->beginDrawableGroups(); iter != sCull->endDrawableGroups(); ++iter)
		{
			LLSpatialGroup* group = *iter;
			check_references(group, face);
		}

		for (LLCullResult::drawable_iterator iter = sCull->beginVisibleList(); iter != sCull->endVisibleList(); ++iter)
		{
			LLDrawable* drawable = *iter;
			check_references(drawable, face);	
		}
	}
#endif
}

void LLPipeline::checkReferences(LLDrawable* drawable)
{
#if 0
	if (sCull)
	{
		for (LLCullResult::sg_iterator iter = sCull->beginVisibleGroups(); iter != sCull->endVisibleGroups(); ++iter)
		{
			LLSpatialGroup* group = *iter;
			check_references(group, drawable);
		}

		for (LLCullResult::sg_iterator iter = sCull->beginAlphaGroups(); iter != sCull->endAlphaGroups(); ++iter)
		{
			LLSpatialGroup* group = *iter;
			check_references(group, drawable);
		}

		for (LLCullResult::sg_iterator iter = sCull->beginDrawableGroups(); iter != sCull->endDrawableGroups(); ++iter)
		{
			LLSpatialGroup* group = *iter;
			check_references(group, drawable);
		}

		for (LLCullResult::drawable_iterator iter = sCull->beginVisibleList(); iter != sCull->endVisibleList(); ++iter)
		{
			if (drawable == *iter)
			{
				LL_ERRS() << "LLDrawable deleted while actively referenced by LLPipeline." << LL_ENDL;
			}
		}
	}
#endif
}

void check_references(LLSpatialGroup* group, LLDrawInfo* draw_info)
{
	for (LLSpatialGroup::draw_map_t::iterator i = group->mDrawMap.begin(); i != group->mDrawMap.end(); ++i)
	{
		LLSpatialGroup::drawmap_elem_t& draw_vec = i->second;
		for (LLSpatialGroup::drawmap_elem_t::iterator j = draw_vec.begin(); j != draw_vec.end(); ++j)
		{
			LLDrawInfo* params = *j;
			if (params == draw_info)
			{
				LL_ERRS() << "LLDrawInfo deleted while actively referenced by LLPipeline." << LL_ENDL;
			}
		}
	}
}


void LLPipeline::checkReferences(LLDrawInfo* draw_info)
{
#if 0
	if (sCull)
	{
		for (LLCullResult::sg_iterator iter = sCull->beginVisibleGroups(); iter != sCull->endVisibleGroups(); ++iter)
		{
			LLSpatialGroup* group = *iter;
			check_references(group, draw_info);
		}

		for (LLCullResult::sg_iterator iter = sCull->beginAlphaGroups(); iter != sCull->endAlphaGroups(); ++iter)
		{
			LLSpatialGroup* group = *iter;
			check_references(group, draw_info);
		}

		for (LLCullResult::sg_iterator iter = sCull->beginDrawableGroups(); iter != sCull->endDrawableGroups(); ++iter)
		{
			LLSpatialGroup* group = *iter;
			check_references(group, draw_info);
		}
	}
#endif
}

void LLPipeline::checkReferences(LLSpatialGroup* group)
{
#if 0
	if (sCull)
	{
		for (LLCullResult::sg_iterator iter = sCull->beginVisibleGroups(); iter != sCull->endVisibleGroups(); ++iter)
		{
			if (group == *iter)
			{
				LL_ERRS() << "LLSpatialGroup deleted while actively referenced by LLPipeline." << LL_ENDL;
			}
		}

		for (LLCullResult::sg_iterator iter = sCull->beginAlphaGroups(); iter != sCull->endAlphaGroups(); ++iter)
		{
			if (group == *iter)
			{
				LL_ERRS() << "LLSpatialGroup deleted while actively referenced by LLPipeline." << LL_ENDL;
			}
		}

		for (LLCullResult::sg_iterator iter = sCull->beginDrawableGroups(); iter != sCull->endDrawableGroups(); ++iter)
		{
			if (group == *iter)
			{
				LL_ERRS() << "LLSpatialGroup deleted while actively referenced by LLPipeline." << LL_ENDL;
			}
		}
	}
#endif
}


BOOL LLPipeline::visibleObjectsInFrustum(LLCamera& camera)
{
	for (LLWorld::region_list_t::const_iterator iter = LLWorld::getInstance()->getRegionList().begin(); 
			iter != LLWorld::getInstance()->getRegionList().end(); ++iter)
	{
		LLViewerRegion* region = *iter;

		for (U32 i = 0; i < LLViewerRegion::NUM_PARTITIONS; i++)
		{
			LLSpatialPartition* part = region->getSpatialPartition(i);
			if (part)
			{
				if (hasRenderType(part->mDrawableType))
				{
					if (part->visibleObjectsInFrustum(camera))
					{
						return TRUE;
					}
				}
			}
		}
	}

	return FALSE;
}

BOOL LLPipeline::getVisibleExtents(LLCamera& camera, LLVector3& min, LLVector3& max)
{
	const F32 X = 65536.f;

	min = LLVector3(X,X,X);
	max = LLVector3(-X,-X,-X);

	LLViewerCamera::eCameraID saved_camera_id = LLViewerCamera::sCurCameraID;
	LLViewerCamera::sCurCameraID = LLViewerCamera::CAMERA_WORLD;

	BOOL res = TRUE;

	for (LLWorld::region_list_t::const_iterator iter = LLWorld::getInstance()->getRegionList().begin(); 
			iter != LLWorld::getInstance()->getRegionList().end(); ++iter)
	{
		LLViewerRegion* region = *iter;

		for (U32 i = 0; i < LLViewerRegion::NUM_PARTITIONS; i++)
		{
			LLSpatialPartition* part = region->getSpatialPartition(i);
			if (part)
			{
				if (hasRenderType(part->mDrawableType))
				{
					if (!part->getVisibleExtents(camera, min, max))
					{
						res = FALSE;
					}
				}
			}
		}
	}

	LLViewerCamera::sCurCameraID = saved_camera_id;

	return res;
}

static LLTrace::BlockTimerStatHandle FTM_CULL("Object Culling");

void LLPipeline::updateCull(LLCamera& camera, LLCullResult& result, S32 water_clip, LLPlane* planep)
{
	static LLCachedControl<bool> use_occlusion(gSavedSettings,"UseOcclusion");
	static bool can_use_occlusion = LLGLSLShader::sNoFixedFunction
									&& LLFeatureManager::getInstance()->isFeatureAvailable("UseOcclusion") 
									&& gGLManager.mHasOcclusionQuery;

	LL_RECORD_BLOCK_TIME(FTM_CULL);

	grabReferences(result);

	sCull->clear();

	BOOL to_texture =	LLPipeline::sUseOcclusion > 1 &&
						!hasRenderType(LLPipeline::RENDER_TYPE_HUD) && 
						LLViewerCamera::sCurCameraID == LLViewerCamera::CAMERA_WORLD &&
						gPipeline.canUseVertexShaders() &&
						sRenderGlow;

	if (to_texture)
	{
		if (LLPipeline::sRenderDeferred)
		{
			mOcclusionDepth.bindTarget();
		}
		else
		{
			mScreen.bindTarget();
		}
	}

	if (sUseOcclusion > 1)
	{
		gGL.setColorMask(false, false);
	}

	gGL.matrixMode(LLRender::MM_PROJECTION);
	gGL.pushMatrix();
	gGL.loadMatrix(gGLLastProjection);
	gGL.matrixMode(LLRender::MM_MODELVIEW);
	gGL.pushMatrix();
	gGLLastMatrix = NULL;
	gGL.loadMatrix(gGLLastModelView);

	LLGLDisable blend(GL_BLEND);
	LLGLDisable test(GL_ALPHA_TEST);
	gGL.getTexUnit(0)->unbind(LLTexUnit::TT_TEXTURE);


	//setup a clip plane in projection matrix for reflection renders (prevents flickering from occlusion culling)
	LLViewerRegion* region = gAgent.getRegion();
	LLPlane plane;

	if (planep)
	{
		plane = *planep;
	}
	else 
	{
		if (region)
		{
			LLVector3 pnorm;
			F32 height = region->getWaterHeight();
			if (water_clip < 0)
			{ //camera is above water, clip plane points up
				pnorm.setVec(0,0,1);
				plane.setVec(pnorm, -height);
			}
			else if (water_clip > 0)
			{	//camera is below water, clip plane points down
				pnorm = LLVector3(0,0,-1);
				plane.setVec(pnorm, height);
			}
		}
	}
	
	glh::matrix4f modelview = glh_get_last_modelview();
	glh::matrix4f proj = glh_get_last_projection();
	LLGLUserClipPlane clip(plane, modelview, proj, water_clip != 0 && LLPipeline::sReflectionRender);

	LLGLDepthTest depth(GL_TRUE, GL_FALSE);

	bool bound_shader = false;
	if (gPipeline.canUseVertexShaders() && LLGLSLShader::sCurBoundShader == 0)
	{ //if no shader is currently bound, use the occlusion shader instead of fixed function if we can
		// (shadow render uses a special shader that clamps to clip planes)
		bound_shader = true;
		gOcclusionCubeProgram.bind();
	}
	
	if (sUseOcclusion > 1)
	{
		if (mCubeVB.isNull())
		{ //cube VB will be used for issuing occlusion queries
			mCubeVB = ll_create_cube_vb(LLVertexBuffer::MAP_VERTEX, GL_STATIC_DRAW_ARB);
		}
		mCubeVB->setBuffer(LLVertexBuffer::MAP_VERTEX);
	}
	
	for (LLWorld::region_list_t::const_iterator iter = LLWorld::getInstance()->getRegionList().begin(); 
			iter != LLWorld::getInstance()->getRegionList().end(); ++iter)
	{
		LLViewerRegion* region = *iter;
		if (water_clip != 0)
		{
			LLPlane plane(LLVector3(0,0, (F32) -water_clip), (F32) water_clip*region->getWaterHeight());
			camera.setUserClipPlane(plane);
		}
		else
		{
			camera.disableUserClipPlane();
		}

		for (U32 i = 0; i < LLViewerRegion::NUM_PARTITIONS; i++)
		{
			LLSpatialPartition* part = region->getSpatialPartition(i);
			if (part)
			{
				if (hasRenderType(part->mDrawableType))
				{
					part->cull(camera);
				}
			}
		}

		//scan the VO Cache tree
		LLVOCachePartition* vo_part = region->getVOCachePartition();
		if(vo_part)
		{
			bool do_occlusion_cull = can_use_occlusion && use_occlusion && !gUseWireframe/* && !gViewerWindow->getProgressView()->getVisible()*/;
			vo_part->cull(camera, do_occlusion_cull);
		}
	}

	if (bound_shader)
	{
		gOcclusionCubeProgram.unbind();
	}

	camera.disableUserClipPlane();

	if (hasRenderType(LLPipeline::RENDER_TYPE_SKY) && 
		gSky.mVOSkyp.notNull() && 
		gSky.mVOSkyp->mDrawable.notNull())
	{
		gSky.mVOSkyp->mDrawable->setVisible(camera);
		sCull->pushDrawable(gSky.mVOSkyp->mDrawable);
		gSky.updateCull();
		stop_glerror();
	}

	if (hasRenderType(LLPipeline::RENDER_TYPE_GROUND) && 
		!gPipeline.canUseWindLightShaders() &&
		gSky.mVOGroundp.notNull() && 
		gSky.mVOGroundp->mDrawable.notNull() &&
		!LLPipeline::sWaterReflections)
	{
		gSky.mVOGroundp->mDrawable->setVisible(camera);
		sCull->pushDrawable(gSky.mVOGroundp->mDrawable);
	}
	
	
	gGL.matrixMode(LLRender::MM_PROJECTION);
	gGL.popMatrix();
	gGL.matrixMode(LLRender::MM_MODELVIEW);
	gGL.popMatrix();

	if (sUseOcclusion > 1)
	{
		gGL.setColorMask(true, false);
	}

	if (to_texture)
	{
		if (LLPipeline::sRenderDeferred)
		{
			mOcclusionDepth.flush();
		}
		else
		{
			mScreen.flush();
		}
	}
}

void LLPipeline::markNotCulled(LLSpatialGroup* group, LLCamera& camera)
{
	if (group->isEmpty())
	{ 
		return;
	}
	
	group->setVisible();

	if (LLViewerCamera::sCurCameraID == LLViewerCamera::CAMERA_WORLD)
	{
		group->updateDistance(camera);
	}
	
	const F32 MINIMUM_PIXEL_AREA = 16.f;

	if (group->mPixelArea < MINIMUM_PIXEL_AREA)
	{
		return;
	}

	const LLVector4a* bounds = group->getBounds();
	if (sMinRenderSize > 0.f && 
			llmax(llmax(bounds[1][0], bounds[1][1]), bounds[1][2]) < sMinRenderSize)
	{
		return;
	}

	assertInitialized();
	
	if (!group->getSpatialPartition()->mRenderByGroup)
	{ //render by drawable
		sCull->pushDrawableGroup(group);
	}
	else
	{   //render by group
		sCull->pushVisibleGroup(group);
	}

	mNumVisibleNodes++;
}

void LLPipeline::markOccluder(LLSpatialGroup* group)
{
	if (sUseOcclusion > 1 && group && !group->isOcclusionState(LLSpatialGroup::ACTIVE_OCCLUSION))
	{
		LLSpatialGroup* parent = group->getParent();

		if (!parent || !parent->isOcclusionState(LLSpatialGroup::OCCLUDED))
		{ //only mark top most occluders as active occlusion
			sCull->pushOcclusionGroup(group);
			group->setOcclusionState(LLSpatialGroup::ACTIVE_OCCLUSION);
				
			if (parent && 
				!parent->isOcclusionState(LLSpatialGroup::ACTIVE_OCCLUSION) &&
				parent->getElementCount() == 0 &&
				parent->needsUpdate())
			{
				sCull->pushOcclusionGroup(group);
				parent->setOcclusionState(LLSpatialGroup::ACTIVE_OCCLUSION);
			}
		}
	}
}

void LLPipeline::downsampleDepthBuffer(LLRenderTarget& source, LLRenderTarget& dest, LLRenderTarget* scratch_space)
{
	LLGLSLShader* last_shader = LLGLSLShader::sCurBoundShaderPtr;

	LLGLSLShader* shader = NULL;

	if (scratch_space)
	{
		scratch_space->copyContents(source, 
									0, 0, source.getWidth(), source.getHeight(), 
									0, 0, scratch_space->getWidth(), scratch_space->getHeight(), GL_DEPTH_BUFFER_BIT, GL_NEAREST);
	}

	dest.bindTarget();
	dest.clear(GL_DEPTH_BUFFER_BIT);

	LLStrider<LLVector3> vert; 
	mDeferredVB->getVertexStrider(vert);
	LLStrider<LLVector2> tc0;
		
	vert[0].set(-1,1,0);
	vert[1].set(-1,-3,0);
	vert[2].set(3,1,0);
	
	if (source.getUsage() == LLTexUnit::TT_RECT_TEXTURE)
	{
		shader = &gDownsampleDepthRectProgram;
		shader->bind();
		shader->uniform2f(sDelta, 1.f, 1.f);
		shader->uniform2f(LLShaderMgr::DEFERRED_SCREEN_RES, source.getWidth(), source.getHeight());
	}
	else
	{
		shader = &gDownsampleDepthProgram;
		shader->bind();
		shader->uniform2f(sDelta, 1.f/source.getWidth(), 1.f/source.getHeight());
		shader->uniform2f(LLShaderMgr::DEFERRED_SCREEN_RES, 1.f, 1.f);
	}

	gGL.getTexUnit(0)->bind(scratch_space ? scratch_space : &source, TRUE);

	{
		LLGLDepthTest depth(GL_TRUE, GL_TRUE, GL_ALWAYS);
		mDeferredVB->setBuffer(LLVertexBuffer::MAP_VERTEX);
		mDeferredVB->drawArrays(LLRender::TRIANGLES, 0, 3);
	}
	
	dest.flush();
	
	if (last_shader)
	{
		last_shader->bind();
	}
	else
	{
		shader->unbind();
	}
}

void LLPipeline::doOcclusion(LLCamera& camera, LLRenderTarget& source, LLRenderTarget& dest, LLRenderTarget* scratch_space)
{
	downsampleDepthBuffer(source, dest, scratch_space);
	dest.bindTarget();
	doOcclusion(camera);
	dest.flush();
}

void LLPipeline::doOcclusion(LLCamera& camera)
{
	if (LLPipeline::sUseOcclusion > 1 && !LLSpatialPartition::sTeleportRequested && 
		(sCull->hasOcclusionGroups() || LLVOCachePartition::sNeedsOcclusionCheck))
	{
		LLVertexBuffer::unbind();

		if (hasRenderDebugMask(LLPipeline::RENDER_DEBUG_OCCLUSION))
		{
			gGL.setColorMask(true, false, false, false);
		}
		else
		{
			gGL.setColorMask(false, false);
		}
		LLGLDisable blend(GL_BLEND);
		LLGLDisable test(GL_ALPHA_TEST);
		gGL.getTexUnit(0)->unbind(LLTexUnit::TT_TEXTURE);
		LLGLDepthTest depth(GL_TRUE, GL_FALSE);

		LLGLDisable cull(GL_CULL_FACE);

		
		bool bind_shader = LLGLSLShader::sNoFixedFunction && LLGLSLShader::sCurBoundShader == 0;
		if (bind_shader)
		{
			if (LLPipeline::sShadowRender)
			{
				gDeferredShadowCubeProgram.bind();
			}
			else
			{
				gOcclusionCubeProgram.bind();
			}
		}

		if (mCubeVB.isNull())
		{ //cube VB will be used for issuing occlusion queries
			mCubeVB = ll_create_cube_vb(LLVertexBuffer::MAP_VERTEX, GL_STATIC_DRAW_ARB);
		}
		mCubeVB->setBuffer(LLVertexBuffer::MAP_VERTEX);

		for (LLCullResult::sg_iterator iter = sCull->beginOcclusionGroups(); iter != sCull->endOcclusionGroups(); ++iter)
		{
			LLSpatialGroup* group = *iter;
			group->doOcclusion(&camera);
			group->clearOcclusionState(LLSpatialGroup::ACTIVE_OCCLUSION);
		}
	
		//apply occlusion culling to object cache tree
		for (LLWorld::region_list_t::const_iterator iter = LLWorld::getInstance()->getRegionList().begin(); 
			iter != LLWorld::getInstance()->getRegionList().end(); ++iter)
		{
			LLVOCachePartition* vo_part = (*iter)->getVOCachePartition();
			if(vo_part)
			{
				vo_part->processOccluders(&camera);
			}
		}

		if (bind_shader)
		{
			if (LLPipeline::sShadowRender)
			{
				gDeferredShadowCubeProgram.unbind();
			}
			else
			{
				gOcclusionCubeProgram.unbind();
			}
		}

		gGL.setColorMask(true, false);
	}
}
	
BOOL LLPipeline::updateDrawableGeom(LLDrawable* drawablep, BOOL priority)
{
	BOOL update_complete = drawablep->updateGeometry(priority);
	if (update_complete && assertInitialized())
	{
		drawablep->setState(LLDrawable::BUILT);
	}
	return update_complete;
}

static LLTrace::BlockTimerStatHandle FTM_SEED_VBO_POOLS("Seed VBO Pool");

static LLTrace::BlockTimerStatHandle FTM_UPDATE_GL("Update GL");

void LLPipeline::updateGL()
{
	{
		LL_RECORD_BLOCK_TIME(FTM_UPDATE_GL);
		while (!LLGLUpdate::sGLQ.empty())
		{
			LLGLUpdate* glu = LLGLUpdate::sGLQ.front();
			glu->updateGL();
			glu->mInQ = FALSE;
			LLGLUpdate::sGLQ.pop_front();
		}
	}

	{ //seed VBO Pools
		LL_RECORD_BLOCK_TIME(FTM_SEED_VBO_POOLS);
		LLVertexBuffer::seedPools();
	}
}

static LLTrace::BlockTimerStatHandle FTM_REBUILD_PRIORITY_GROUPS("Rebuild Priority Groups");

void LLPipeline::clearRebuildGroups()
{
	LLSpatialGroup::sg_vector_t	hudGroups;

	mGroupQ1Locked = true;
	// Iterate through all drawables on the priority build queue,
	for (LLSpatialGroup::sg_vector_t::iterator iter = mGroupQ1.begin();
		 iter != mGroupQ1.end(); ++iter)
	{
		LLSpatialGroup* group = *iter;

		// If the group contains HUD objects, save the group
		if (group->isHUDGroup())
		{
			hudGroups.push_back(group);
		}
		// Else, no HUD objects so clear the build state
		else
		{
			group->clearState(LLSpatialGroup::IN_BUILD_Q1);
		}
	}

	// Clear the group
	mGroupQ1.clear();

	// Copy the saved HUD groups back in
	mGroupQ1.assign(hudGroups.begin(), hudGroups.end());
	mGroupQ1Locked = false;

	// Clear the HUD groups
	hudGroups.clear();

	mGroupQ2Locked = true;
	for (LLSpatialGroup::sg_vector_t::iterator iter = mGroupQ2.begin();
		 iter != mGroupQ2.end(); ++iter)
	{
		LLSpatialGroup* group = *iter;

		// If the group contains HUD objects, save the group
		if (group->isHUDGroup())
		{
			hudGroups.push_back(group);
		}
		// Else, no HUD objects so clear the build state
		else
		{
			group->clearState(LLSpatialGroup::IN_BUILD_Q2);
		}
	}	
	// Clear the group
	mGroupQ2.clear();

	// Copy the saved HUD groups back in
	mGroupQ2.assign(hudGroups.begin(), hudGroups.end());
	mGroupQ2Locked = false;
}

void LLPipeline::clearRebuildDrawables()
{
	// Clear all drawables on the priority build queue,
	for (LLDrawable::drawable_list_t::iterator iter = mBuildQ1.begin();
		 iter != mBuildQ1.end(); ++iter)
	{
		LLDrawable* drawablep = *iter;
		if (drawablep && !drawablep->isDead())
		{
			drawablep->clearState(LLDrawable::IN_REBUILD_Q2);
			drawablep->clearState(LLDrawable::IN_REBUILD_Q1);
		}
	}
	mBuildQ1.clear();

	// clear drawables on the non-priority build queue
	for (LLDrawable::drawable_list_t::iterator iter = mBuildQ2.begin();
		 iter != mBuildQ2.end(); ++iter)
	{
		LLDrawable* drawablep = *iter;
		if (!drawablep->isDead())
		{
			drawablep->clearState(LLDrawable::IN_REBUILD_Q2);
		}
	}	
	mBuildQ2.clear();
	
	//clear all moving bridges
	for (LLDrawable::drawable_vector_t::iterator iter = mMovedBridge.begin();
		 iter != mMovedBridge.end(); ++iter)
	{
		LLDrawable *drawablep = *iter;
		drawablep->clearState(LLDrawable::EARLY_MOVE | LLDrawable::MOVE_UNDAMPED | LLDrawable::ON_MOVE_LIST | LLDrawable::ANIMATED_CHILD);
	}
	mMovedBridge.clear();

	//clear all moving drawables
	for (LLDrawable::drawable_vector_t::iterator iter = mMovedList.begin();
		 iter != mMovedList.end(); ++iter)
	{
		LLDrawable *drawablep = *iter;
		drawablep->clearState(LLDrawable::EARLY_MOVE | LLDrawable::MOVE_UNDAMPED | LLDrawable::ON_MOVE_LIST | LLDrawable::ANIMATED_CHILD);
	}
	mMovedList.clear();
}

void LLPipeline::rebuildPriorityGroups()
{
	LL_RECORD_BLOCK_TIME(FTM_REBUILD_PRIORITY_GROUPS);
	LLTimer update_timer;
	assertInitialized();

	gMeshRepo.notifyLoadedMeshes();

	mGroupQ1Locked = true;
	// Iterate through all drawables on the priority build queue,
	for (LLSpatialGroup::sg_vector_t::iterator iter = mGroupQ1.begin();
		 iter != mGroupQ1.end(); ++iter)
	{
		LLSpatialGroup* group = *iter;
		group->rebuildGeom();
		group->clearState(LLSpatialGroup::IN_BUILD_Q1);
	}

	mGroupSaveQ1 = mGroupQ1;
	mGroupQ1.clear();
	mGroupQ1Locked = false;

}

static LLTrace::BlockTimerStatHandle FTM_REBUILD_GROUPS("Rebuild Groups");

void LLPipeline::rebuildGroups()
{
	if (mGroupQ2.empty())
	{
		return;
	}

	LL_RECORD_BLOCK_TIME(FTM_REBUILD_GROUPS);
	mGroupQ2Locked = true;
	// Iterate through some drawables on the non-priority build queue
	S32 size = (S32) mGroupQ2.size();
	S32 min_count = llclamp((S32) ((F32) (size * size)/4096*0.25f), 1, size);
			
	S32 count = 0;
	
	std::sort(mGroupQ2.begin(), mGroupQ2.end(), LLSpatialGroup::CompareUpdateUrgency());

	LLSpatialGroup::sg_vector_t::iterator iter;
	LLSpatialGroup::sg_vector_t::iterator last_iter = mGroupQ2.begin();

	for (iter = mGroupQ2.begin();
		 iter != mGroupQ2.end() && count <= min_count; ++iter)
	{
		LLSpatialGroup* group = *iter;
		last_iter = iter;

		if (!group->isDead())
		{
			group->rebuildGeom();
			
			if (group->getSpatialPartition()->mRenderByGroup)
			{
				count++;
			}
		}

		group->clearState(LLSpatialGroup::IN_BUILD_Q2);
	}	

	mGroupQ2.erase(mGroupQ2.begin(), ++last_iter);

	mGroupQ2Locked = false;

	updateMovedList(mMovedBridge);
}

void LLPipeline::updateGeom(F32 max_dtime)
{
	LLTimer update_timer;
	LLPointer<LLDrawable> drawablep;

	LL_RECORD_BLOCK_TIME(FTM_GEO_UPDATE);

	assertInitialized();

	// notify various object types to reset internal cost metrics, etc.
	// for now, only LLVOVolume does this to throttle LOD changes
	LLVOVolume::preUpdateGeom();

	// Iterate through all drawables on the priority build queue,
	for (LLDrawable::drawable_list_t::iterator iter = mBuildQ1.begin();
		 iter != mBuildQ1.end();)
	{
		LLDrawable::drawable_list_t::iterator curiter = iter++;
		LLDrawable* drawablep = *curiter;
		if (drawablep && !drawablep->isDead())
		{
			if (drawablep->isState(LLDrawable::IN_REBUILD_Q2))
			{
				drawablep->clearState(LLDrawable::IN_REBUILD_Q2);
				LLDrawable::drawable_list_t::iterator find = std::find(mBuildQ2.begin(), mBuildQ2.end(), drawablep);
				if (find != mBuildQ2.end())
				{
					mBuildQ2.erase(find);
				}
			}

			if (updateDrawableGeom(drawablep, TRUE))
			{
				drawablep->clearState(LLDrawable::IN_REBUILD_Q1);
				mBuildQ1.erase(curiter);
			}
		}
		else
		{
			mBuildQ1.erase(curiter);
		}
	}
		
	// Iterate through some drawables on the non-priority build queue
	S32 min_count = 16;
	S32 size = (S32) mBuildQ2.size();
	if (size > 1024)
	{
		min_count = llclamp((S32) (size * (F32) size/4096), 16, size);
	}
		
	S32 count = 0;
	
	max_dtime = llmax(update_timer.getElapsedTimeF32()+0.001f, F32SecondsImplicit(max_dtime));
	LLSpatialGroup* last_group = NULL;
	LLSpatialBridge* last_bridge = NULL;

	for (LLDrawable::drawable_list_t::iterator iter = mBuildQ2.begin();
		 iter != mBuildQ2.end(); )
	{
		LLDrawable::drawable_list_t::iterator curiter = iter++;
		LLDrawable* drawablep = *curiter;

		LLSpatialBridge* bridge = drawablep->isRoot() ? drawablep->getSpatialBridge() :
									drawablep->getParent()->getSpatialBridge();

		if (drawablep->getSpatialGroup() != last_group && 
			(!last_bridge || bridge != last_bridge) &&
			(update_timer.getElapsedTimeF32() >= max_dtime) && count > min_count)
		{
			break;
		}

		//make sure updates don't stop in the middle of a spatial group
		//to avoid thrashing (objects are enqueued by group)
		last_group = drawablep->getSpatialGroup();
		last_bridge = bridge;

		BOOL update_complete = TRUE;
		if (!drawablep->isDead())
		{
			update_complete = updateDrawableGeom(drawablep, FALSE);
			count++;
		}
		if (update_complete)
		{
			drawablep->clearState(LLDrawable::IN_REBUILD_Q2);
			mBuildQ2.erase(curiter);
		}
	}	

	updateMovedList(mMovedBridge);
}

void LLPipeline::markVisible(LLDrawable *drawablep, LLCamera& camera)
{
	if(drawablep && !drawablep->isDead())
	{
		if (drawablep->isSpatialBridge())
		{
			const LLDrawable* root = ((LLSpatialBridge*) drawablep)->mDrawable;
			llassert(root); // trying to catch a bad assumption
					
			if (root && //  // this test may not be needed, see above
					root->getVObj()->isAttachment())
			{
				LLDrawable* rootparent = root->getParent();
				if (rootparent) // this IS sometimes NULL
				{
					LLViewerObject *vobj = rootparent->getVObj();
					llassert(vobj); // trying to catch a bad assumption
					if (vobj) // this test may not be needed, see above
					{
						LLVOAvatar* av = vobj->asAvatar();
						if (av && (av->isImpostor() 
							|| av->isInMuteList() 
							|| (LLVOAvatar::AV_DO_NOT_RENDER == av->getVisualMuteSettings() && !av->needsImpostorUpdate()) ))
						{
							return;
						}
					}
				}
			}
			sCull->pushBridge((LLSpatialBridge*) drawablep);
		}
		else
		{
		
			sCull->pushDrawable(drawablep);
		}

		drawablep->setVisible(camera);
	}
}

void LLPipeline::markMoved(LLDrawable *drawablep, BOOL damped_motion)
{
	if (!drawablep)
	{
		//LL_ERRS() << "Sending null drawable to moved list!" << LL_ENDL;
		return;
	}
	
	if (drawablep->isDead())
	{
		LL_WARNS() << "Marking NULL or dead drawable moved!" << LL_ENDL;
		return;
	}
	
	if (drawablep->getParent()) 
	{
		//ensure that parent drawables are moved first
		markMoved(drawablep->getParent(), damped_motion);
	}

	assertInitialized();

	if (!drawablep->isState(LLDrawable::ON_MOVE_LIST))
	{
		if (drawablep->isSpatialBridge())
		{
			mMovedBridge.push_back(drawablep);
		}
		else
		{
			mMovedList.push_back(drawablep);
		}
		drawablep->setState(LLDrawable::ON_MOVE_LIST);
	}
	if (damped_motion == FALSE)
	{
		drawablep->setState(LLDrawable::MOVE_UNDAMPED); // UNDAMPED trumps DAMPED
	}
	else if (drawablep->isState(LLDrawable::MOVE_UNDAMPED))
	{
		drawablep->clearState(LLDrawable::MOVE_UNDAMPED);
	}
}

void LLPipeline::markShift(LLDrawable *drawablep)
{
	if (!drawablep || drawablep->isDead())
	{
		return;
	}

	assertInitialized();

	if (!drawablep->isState(LLDrawable::ON_SHIFT_LIST))
	{
		drawablep->getVObj()->setChanged(LLXform::SHIFTED | LLXform::SILHOUETTE);
		if (drawablep->getParent()) 
		{
			markShift(drawablep->getParent());
		}
		mShiftList.push_back(drawablep);
		drawablep->setState(LLDrawable::ON_SHIFT_LIST);
	}
}

static LLTrace::BlockTimerStatHandle FTM_SHIFT_DRAWABLE("Shift Drawable");
static LLTrace::BlockTimerStatHandle FTM_SHIFT_OCTREE("Shift Octree");
static LLTrace::BlockTimerStatHandle FTM_SHIFT_HUD("Shift HUD");

void LLPipeline::shiftObjects(const LLVector3 &offset)
{
	assertInitialized();

	glClear(GL_DEPTH_BUFFER_BIT);
	gDepthDirty = TRUE;
		
	LLVector4a offseta;
	offseta.load3(offset.mV);

	{
		LL_RECORD_BLOCK_TIME(FTM_SHIFT_DRAWABLE);

		for (LLDrawable::drawable_vector_t::iterator iter = mShiftList.begin();
			 iter != mShiftList.end(); iter++)
		{
			LLDrawable *drawablep = *iter;
			if (drawablep->isDead())
			{
				continue;
			}	
			drawablep->shiftPos(offseta);	
			drawablep->clearState(LLDrawable::ON_SHIFT_LIST);
		}
		mShiftList.resize(0);
	}

	
	{
		LL_RECORD_BLOCK_TIME(FTM_SHIFT_OCTREE);
		for (LLWorld::region_list_t::const_iterator iter = LLWorld::getInstance()->getRegionList().begin(); 
				iter != LLWorld::getInstance()->getRegionList().end(); ++iter)
		{
			LLViewerRegion* region = *iter;
			for (U32 i = 0; i < LLViewerRegion::NUM_PARTITIONS; i++)
			{
				LLSpatialPartition* part = region->getSpatialPartition(i);
				if (part)
				{
					part->shift(offseta);
				}
			}
		}
	}

	{
		LL_RECORD_BLOCK_TIME(FTM_SHIFT_HUD);
		LLHUDText::shiftAll(offset);
		LLHUDNameTag::shiftAll(offset);
	}
	display_update_camera();
}

void LLPipeline::markTextured(LLDrawable *drawablep)
{
	if (drawablep && !drawablep->isDead() && assertInitialized())
	{
		mRetexturedList.insert(drawablep);
	}
}

void LLPipeline::markGLRebuild(LLGLUpdate* glu)
{
	if (glu && !glu->mInQ)
	{
		LLGLUpdate::sGLQ.push_back(glu);
		glu->mInQ = TRUE;
	}
}

void LLPipeline::markPartitionMove(LLDrawable* drawable)
{
	if (!drawable->isState(LLDrawable::PARTITION_MOVE) && 
		!drawable->getPositionGroup().equals3(LLVector4a::getZero()))
	{
		drawable->setState(LLDrawable::PARTITION_MOVE);
		mPartitionQ.push_back(drawable);
	}
}

static LLTrace::BlockTimerStatHandle FTM_PROCESS_PARTITIONQ("PartitionQ");
void LLPipeline::processPartitionQ()
{
	LL_RECORD_BLOCK_TIME(FTM_PROCESS_PARTITIONQ);
	for (LLDrawable::drawable_list_t::iterator iter = mPartitionQ.begin(); iter != mPartitionQ.end(); ++iter)
	{
		LLDrawable* drawable = *iter;
		if (!drawable->isDead())
		{
			drawable->updateBinRadius();
			drawable->movePartition();
		}
		drawable->clearState(LLDrawable::PARTITION_MOVE);
	}

	mPartitionQ.clear();
}

void LLPipeline::markMeshDirty(LLSpatialGroup* group)
{
	mMeshDirtyGroup.push_back(group);
}

void LLPipeline::markRebuild(LLSpatialGroup* group, BOOL priority)
{
	if (group && !group->isDead() && group->getSpatialPartition())
	{
		if (group->getSpatialPartition()->mPartitionType == LLViewerRegion::PARTITION_HUD)
		{
			priority = TRUE;
		}

		if (priority)
		{
			if (!group->hasState(LLSpatialGroup::IN_BUILD_Q1))
			{
				llassert_always(!mGroupQ1Locked);

				mGroupQ1.push_back(group);
				group->setState(LLSpatialGroup::IN_BUILD_Q1);

				if (group->hasState(LLSpatialGroup::IN_BUILD_Q2))
				{
					LLSpatialGroup::sg_vector_t::iterator iter = std::find(mGroupQ2.begin(), mGroupQ2.end(), group);
					if (iter != mGroupQ2.end())
					{
						mGroupQ2.erase(iter);
					}
					group->clearState(LLSpatialGroup::IN_BUILD_Q2);
				}
			}
		}
		else if (!group->hasState(LLSpatialGroup::IN_BUILD_Q2 | LLSpatialGroup::IN_BUILD_Q1))
		{
			llassert_always(!mGroupQ2Locked);
			mGroupQ2.push_back(group);
			group->setState(LLSpatialGroup::IN_BUILD_Q2);

		}
	}
}

void LLPipeline::markRebuild(LLDrawable *drawablep, LLDrawable::EDrawableFlags flag, BOOL priority)
{
	if (drawablep && !drawablep->isDead() && assertInitialized())
	{
		if (!drawablep->isState(LLDrawable::BUILT))
		{
			priority = TRUE;
		}
		if (priority)
		{
			if (!drawablep->isState(LLDrawable::IN_REBUILD_Q1))
			{
				mBuildQ1.push_back(drawablep);
				drawablep->setState(LLDrawable::IN_REBUILD_Q1); // mark drawable as being in priority queue
			}
		}
		else if (!drawablep->isState(LLDrawable::IN_REBUILD_Q2))
		{
			mBuildQ2.push_back(drawablep);
			drawablep->setState(LLDrawable::IN_REBUILD_Q2); // need flag here because it is just a list
		}
		if (flag & (LLDrawable::REBUILD_VOLUME | LLDrawable::REBUILD_POSITION))
		{
			drawablep->getVObj()->setChanged(LLXform::SILHOUETTE);
		}
		drawablep->setState(flag);
	}
}

static LLTrace::BlockTimerStatHandle FTM_RESET_DRAWORDER("Reset Draw Order");

void LLPipeline::stateSort(LLCamera& camera, LLCullResult &result)
{
	if (hasAnyRenderType(LLPipeline::RENDER_TYPE_AVATAR,
					  LLPipeline::RENDER_TYPE_GROUND,
					  LLPipeline::RENDER_TYPE_TERRAIN,
					  LLPipeline::RENDER_TYPE_TREE,
					  LLPipeline::RENDER_TYPE_SKY,
					  LLPipeline::RENDER_TYPE_VOIDWATER,
					  LLPipeline::RENDER_TYPE_WATER,
					  LLPipeline::END_RENDER_TYPES))
	{
		//clear faces from face pools
		LL_RECORD_BLOCK_TIME(FTM_RESET_DRAWORDER);
		gPipeline.resetDrawOrders();
	}

	LL_RECORD_BLOCK_TIME(FTM_STATESORT);

	//LLVertexBuffer::unbind();

	grabReferences(result);
	for (LLCullResult::sg_iterator iter = sCull->beginDrawableGroups(); iter != sCull->endDrawableGroups(); ++iter)
	{
		LLSpatialGroup* group = *iter;
		group->checkOcclusion();
		if (sUseOcclusion > 1 && group->isOcclusionState(LLSpatialGroup::OCCLUDED))
		{
			markOccluder(group);
		}
		else
		{
			group->setVisible();
			for (LLSpatialGroup::element_iter i = group->getDataBegin(); i != group->getDataEnd(); ++i)
			{
				markVisible((LLDrawable*)(*i)->getDrawable(), camera);
			}

			if (!sDelayVBUpdate)
			{ //rebuild mesh as soon as we know it's visible
				group->rebuildMesh();
			}
		}
	}

	if (LLViewerCamera::sCurCameraID == LLViewerCamera::CAMERA_WORLD)
	{
		LLSpatialGroup* last_group = NULL;
		for (LLCullResult::bridge_iterator i = sCull->beginVisibleBridge(); i != sCull->endVisibleBridge(); ++i)
		{
			LLCullResult::bridge_iterator cur_iter = i;
			LLSpatialBridge* bridge = *cur_iter;
			LLSpatialGroup* group = bridge->getSpatialGroup();

			if (last_group == NULL)
			{
				last_group = group;
			}

			if (!bridge->isDead() && group && !group->isOcclusionState(LLSpatialGroup::OCCLUDED))
			{
				stateSort(bridge, camera);
			}

			if (LLViewerCamera::sCurCameraID == LLViewerCamera::CAMERA_WORLD &&
				last_group != group && last_group->changeLOD())
			{
				last_group->mLastUpdateDistance = last_group->mDistance;
			}

			last_group = group;
		}

		if (LLViewerCamera::sCurCameraID == LLViewerCamera::CAMERA_WORLD &&
			last_group && last_group->changeLOD())
		{
			last_group->mLastUpdateDistance = last_group->mDistance;
		}
	}

	for (LLCullResult::sg_iterator iter = sCull->beginVisibleGroups(); iter != sCull->endVisibleGroups(); ++iter)
	{
		LLSpatialGroup* group = *iter;
		group->checkOcclusion();
		if (sUseOcclusion > 1 && group->isOcclusionState(LLSpatialGroup::OCCLUDED))
		{
			markOccluder(group);
		}
		else
		{
			group->setVisible();
			stateSort(group, camera);

			if (!sDelayVBUpdate)
			{ //rebuild mesh as soon as we know it's visible
				group->rebuildMesh();
			}
		}
	}
	
	{
		LL_RECORD_BLOCK_TIME(FTM_STATESORT_DRAWABLE);
		for (LLCullResult::drawable_iterator iter = sCull->beginVisibleList();
			 iter != sCull->endVisibleList(); ++iter)
		{
			LLDrawable *drawablep = *iter;
			if (!drawablep->isDead())
			{
				stateSort(drawablep, camera);
			}
		}
	}
		
	postSort(camera);	
}

void LLPipeline::stateSort(LLSpatialGroup* group, LLCamera& camera)
{
	if (group->changeLOD())
	{
		for (LLSpatialGroup::element_iter i = group->getDataBegin(); i != group->getDataEnd(); ++i)
		{
			stateSort((LLDrawable*)(*i)->getDrawable(), camera);
		}

		if (LLViewerCamera::sCurCameraID == LLViewerCamera::CAMERA_WORLD)
		{ //avoid redundant stateSort calls
			group->mLastUpdateDistance = group->mDistance;
		}
	}

}

void LLPipeline::stateSort(LLSpatialBridge* bridge, LLCamera& camera)
{
	if (bridge->getSpatialGroup()->changeLOD())
	{
		bool force_update = false;
		bridge->updateDistance(camera, force_update);
	}
}

void LLPipeline::stateSort(LLDrawable* drawablep, LLCamera& camera)
{
	if (!drawablep
		|| drawablep->isDead() 
		|| !hasRenderType(drawablep->getRenderType()))
	{
		return;
	}
	
	if (LLSelectMgr::getInstance()->mHideSelectedObjects)
	{
//		if (drawablep->getVObj().notNull() &&
//			drawablep->getVObj()->isSelected())
// [RLVa:KB] - Checked: 2010-09-28 (RLVa-1.2.1f) | Modified: RLVa-1.2.1f
		const LLViewerObject* pObj = drawablep->getVObj();
		if ( (pObj) && (pObj->isSelected()) && 
			 ( (!RlvActions::isRlvEnabled()) || 
			   ( ((!pObj->isHUDAttachment()) || (!gRlvAttachmentLocks.isLockedAttachment(pObj->getRootEdit()))) && 
			     (RlvActions::canEdit(pObj)) ) ) )
// [/RVLa:KB]
		{
			return;
		}
	}

	if (drawablep->isAvatar())
	{ //don't draw avatars beyond render distance or if we don't have a spatial group.
		if ((drawablep->getSpatialGroup() == NULL) || 
			(drawablep->getSpatialGroup()->mDistance > LLVOAvatar::sRenderDistance))
		{
			return;
		}

		LLVOAvatar* avatarp = (LLVOAvatar*) drawablep->getVObj().get();
		if (!avatarp->isVisible())
		{
			return;
		}
	}

	assertInitialized();

	if (hasRenderType(drawablep->mRenderType))
	{
		if (!drawablep->isState(LLDrawable::INVISIBLE|LLDrawable::FORCE_INVISIBLE))
		{
			drawablep->setVisible(camera, NULL, FALSE);
		}
	}

	if (LLViewerCamera::sCurCameraID == LLViewerCamera::CAMERA_WORLD)
	{
		//if (drawablep->isVisible()) isVisible() check here is redundant, if it wasn't visible, it wouldn't be here
		{
			if (!drawablep->isActive())
			{
				bool force_update = false;
				drawablep->updateDistance(camera, force_update);
			}
			else if (drawablep->isAvatar())
			{
				bool force_update = false;
				drawablep->updateDistance(camera, force_update); // calls vobj->updateLOD() which calls LLVOAvatar::updateVisibility()
			}
		}
	}

	if (!drawablep->getVOVolume())
	{
		for (LLDrawable::face_list_t::iterator iter = drawablep->mFaces.begin();
				iter != drawablep->mFaces.end(); iter++)
		{
			LLFace* facep = *iter;

			if (facep->hasGeometry())
			{
				if (facep->getPool())
				{
					facep->getPool()->enqueue(facep);
				}
				else
				{
					break;
				}
			}
		}
	}
	
	mNumVisibleFaces += drawablep->getNumFaces();
}


void forAllDrawables(LLCullResult::sg_iterator begin, 
					 LLCullResult::sg_iterator end,
					 void (*func)(LLDrawable*))
{
	for (LLCullResult::sg_iterator i = begin; i != end; ++i)
	{
		for (LLSpatialGroup::element_iter j = (*i)->getDataBegin(); j != (*i)->getDataEnd(); ++j)
		{
			if((*j)->hasDrawable())
			{
				func((LLDrawable*)(*j)->getDrawable());	
			}
		}
	}
}

void LLPipeline::forAllVisibleDrawables(void (*func)(LLDrawable*))
{
	forAllDrawables(sCull->beginDrawableGroups(), sCull->endDrawableGroups(), func);
	forAllDrawables(sCull->beginVisibleGroups(), sCull->endVisibleGroups(), func);
}

//function for creating scripted beacons
void renderScriptedBeacons(LLDrawable* drawablep)
{
	LLViewerObject *vobj = drawablep->getVObj();
	if (vobj 
		&& !vobj->isAvatar() 
		&& !vobj->getParent()
		&& vobj->flagScripted())
	{
		if (gPipeline.sRenderBeacons)
		{
			gObjectList.addDebugBeacon(vobj->getPositionAgent(), "", LLColor4(1.f, 0.f, 0.f, 0.5f), LLColor4(1.f, 1.f, 1.f, 0.5f), LLPipeline::DebugBeaconLineWidth);
		}

		if (gPipeline.sRenderHighlight)
		{
			S32 face_id;
			S32 count = drawablep->getNumFaces();
			for (face_id = 0; face_id < count; face_id++)
			{
				LLFace * facep = drawablep->getFace(face_id);
				if (facep) 
				{
					gPipeline.mHighlightFaces.push_back(facep);
				}
			}
		}
	}
}

void renderScriptedTouchBeacons(LLDrawable* drawablep)
{
	LLViewerObject *vobj = drawablep->getVObj();
	if (vobj 
		&& !vobj->isAvatar() 
		&& !vobj->getParent()
		&& vobj->flagScripted()
		&& vobj->flagHandleTouch())
	{
		if (gPipeline.sRenderBeacons)
		{
			gObjectList.addDebugBeacon(vobj->getPositionAgent(), "", LLColor4(1.f, 0.f, 0.f, 0.5f), LLColor4(1.f, 1.f, 1.f, 0.5f), LLPipeline::DebugBeaconLineWidth);
		}

		if (gPipeline.sRenderHighlight)
		{
			S32 face_id;
			S32 count = drawablep->getNumFaces();
			for (face_id = 0; face_id < count; face_id++)
			{
				LLFace * facep = drawablep->getFace(face_id);
				if (facep)
				{
					gPipeline.mHighlightFaces.push_back(facep);
			}
		}
	}
}
}

void renderPhysicalBeacons(LLDrawable* drawablep)
{
	LLViewerObject *vobj = drawablep->getVObj();
	if (vobj 
		&& !vobj->isAvatar() 
		//&& !vobj->getParent()
		&& vobj->flagUsePhysics())
	{
		if (gPipeline.sRenderBeacons)
		{
			gObjectList.addDebugBeacon(vobj->getPositionAgent(), "", LLColor4(0.f, 1.f, 0.f, 0.5f), LLColor4(1.f, 1.f, 1.f, 0.5f), LLPipeline::DebugBeaconLineWidth);
		}

		if (gPipeline.sRenderHighlight)
		{
			S32 face_id;
			S32 count = drawablep->getNumFaces();
			for (face_id = 0; face_id < count; face_id++)
			{
				LLFace * facep = drawablep->getFace(face_id);
				if (facep)
				{
					gPipeline.mHighlightFaces.push_back(facep);
			}
		}
	}
}
}

void renderMOAPBeacons(LLDrawable* drawablep)
{
	LLViewerObject *vobj = drawablep->getVObj();

	if(!vobj || vobj->isAvatar())
		return;

	BOOL beacon=FALSE;
	U8 tecount=vobj->getNumTEs();
	for(int x=0;x<tecount;x++)
	{
		if(vobj->getTE(x)->hasMedia())
		{
			beacon=TRUE;
			break;
		}
	}
	if(beacon==TRUE)
	{
		if (gPipeline.sRenderBeacons)
		{
			gObjectList.addDebugBeacon(vobj->getPositionAgent(), "", LLColor4(1.f, 1.f, 1.f, 0.5f), LLColor4(1.f, 1.f, 1.f, 0.5f), LLPipeline::DebugBeaconLineWidth);
		}

		if (gPipeline.sRenderHighlight)
		{
			S32 face_id;
			S32 count = drawablep->getNumFaces();
			for (face_id = 0; face_id < count; face_id++)
			{
				LLFace * facep = drawablep->getFace(face_id);
				if (facep)
				{
					gPipeline.mHighlightFaces.push_back(facep);
			}
		}
	}
}
}

void renderParticleBeacons(LLDrawable* drawablep)
{
	// Look for attachments, objects, etc.
	LLViewerObject *vobj = drawablep->getVObj();
	if (vobj 
		&& vobj->isParticleSource())
	{
		if (gPipeline.sRenderBeacons)
		{
			LLColor4 light_blue(0.5f, 0.5f, 1.f, 0.5f);
			gObjectList.addDebugBeacon(vobj->getPositionAgent(), "", light_blue, LLColor4(1.f, 1.f, 1.f, 0.5f), LLPipeline::DebugBeaconLineWidth);
		}

		if (gPipeline.sRenderHighlight)
		{
			S32 face_id;
			S32 count = drawablep->getNumFaces();
			for (face_id = 0; face_id < count; face_id++)
			{
				LLFace * facep = drawablep->getFace(face_id);
				if (facep)
				{
					gPipeline.mHighlightFaces.push_back(facep);
			}
		}
	}
}
}

void renderSoundHighlights(LLDrawable* drawablep)
{
	// Look for attachments, objects, etc.
	LLViewerObject *vobj = drawablep->getVObj();
	if (vobj && vobj->isAudioSource())
	{
		if (gPipeline.sRenderHighlight)
		{
			S32 face_id;
			S32 count = drawablep->getNumFaces();
			for (face_id = 0; face_id < count; face_id++)
			{
				LLFace * facep = drawablep->getFace(face_id);
				if (facep)
				{
					gPipeline.mHighlightFaces.push_back(facep);
			}
		}
	}
}
}

void LLPipeline::postSort(LLCamera& camera)
{
	LL_RECORD_BLOCK_TIME(FTM_STATESORT_POSTSORT);

	assertInitialized();

	LL_PUSH_CALLSTACKS();
	//rebuild drawable geometry
	for (LLCullResult::sg_iterator i = sCull->beginDrawableGroups(); i != sCull->endDrawableGroups(); ++i)
	{
		LLSpatialGroup* group = *i;
		if (!sUseOcclusion || 
			!group->isOcclusionState(LLSpatialGroup::OCCLUDED))
		{
			group->rebuildGeom();
		}
	}
	LL_PUSH_CALLSTACKS();
	//rebuild groups
	sCull->assertDrawMapsEmpty();

	rebuildPriorityGroups();
	LL_PUSH_CALLSTACKS();

	
	//build render map
	for (LLCullResult::sg_iterator i = sCull->beginVisibleGroups(); i != sCull->endVisibleGroups(); ++i)
	{
		LLSpatialGroup* group = *i;
		if ((sUseOcclusion && 
			group->isOcclusionState(LLSpatialGroup::OCCLUDED)) ||
			(RenderAutoHideSurfaceAreaLimit > 0.f && 
			group->mSurfaceArea > RenderAutoHideSurfaceAreaLimit*llmax(group->mObjectBoxSize, 10.f)))
		{
			continue;
		}

		if (group->hasState(LLSpatialGroup::NEW_DRAWINFO) && group->hasState(LLSpatialGroup::GEOM_DIRTY))
		{ //no way this group is going to be drawable without a rebuild
			group->rebuildGeom();
		}

		for (LLSpatialGroup::draw_map_t::iterator j = group->mDrawMap.begin(); j != group->mDrawMap.end(); ++j)
		{
			LLSpatialGroup::drawmap_elem_t& src_vec = j->second;	
			if (!hasRenderType(j->first))
			{
				continue;
			}
			
			for (LLSpatialGroup::drawmap_elem_t::iterator k = src_vec.begin(); k != src_vec.end(); ++k)
			{
				if (sMinRenderSize > 0.f)
				{
					LLVector4a bounds;
					bounds.setSub((*k)->mExtents[1],(*k)->mExtents[0]);

					if (llmax(llmax(bounds[0], bounds[1]), bounds[2]) > sMinRenderSize)
					{
						sCull->pushDrawInfo(j->first, *k);
					}
				}
				else
				{
					sCull->pushDrawInfo(j->first, *k);
				}
			}
		}

		if (hasRenderType(LLPipeline::RENDER_TYPE_PASS_ALPHA))
		{
			LLSpatialGroup::draw_map_t::iterator alpha = group->mDrawMap.find(LLRenderPass::PASS_ALPHA);
			
			if (alpha != group->mDrawMap.end())
			{ //store alpha groups for sorting
				LLSpatialBridge* bridge = group->getSpatialPartition()->asBridge();
				if (LLViewerCamera::sCurCameraID == LLViewerCamera::CAMERA_WORLD)
				{
					if (bridge)
					{
						LLCamera trans_camera = bridge->transformCamera(camera);
						group->updateDistance(trans_camera);
					}
					else
					{
						group->updateDistance(camera);
					}
				}
							
				if (hasRenderType(LLDrawPool::POOL_ALPHA))
				{
					sCull->pushAlphaGroup(group);
				}
			}
		}
	}
	
	//flush particle VB
	LLVOPartGroup::sVB->flush();

	/*bool use_transform_feedback = gTransformPositionProgram.mProgramObject && !mMeshDirtyGroup.empty();

	if (use_transform_feedback)
	{ //place a query around potential transform feedback code for synchronization
		mTransformFeedbackPrimitives = 0;

		if (!mMeshDirtyQueryObject)
		{
			glGenQueriesARB(1, &mMeshDirtyQueryObject);
		}

		
		glBeginQueryARB(GL_TRANSFORM_FEEDBACK_PRIMITIVES_WRITTEN, mMeshDirtyQueryObject);
	}*/

	//pack vertex buffers for groups that chose to delay their updates
	for (LLSpatialGroup::sg_vector_t::iterator iter = mMeshDirtyGroup.begin(); iter != mMeshDirtyGroup.end(); ++iter)
	{
		(*iter)->rebuildMesh();
	}

	/*if (use_transform_feedback)
	{
		glEndQueryARB(GL_TRANSFORM_FEEDBACK_PRIMITIVES_WRITTEN);
	}*/
	
	mMeshDirtyGroup.clear();

	if (!sShadowRender)
	{
		std::sort(sCull->beginAlphaGroups(), sCull->endAlphaGroups(), LLSpatialGroup::CompareDepthGreater());
	}

	LL_PUSH_CALLSTACKS();
	// only render if the flag is set. The flag is only set if we are in edit mode or the toggle is set in the menus
	if (LLFloaterReg::instanceVisible("beacons") && !sShadowRender)
	{
		if (sRenderScriptedTouchBeacons)
		{
			// Only show the beacon on the root object.
			forAllVisibleDrawables(renderScriptedTouchBeacons);
		}
		else
		if (sRenderScriptedBeacons)
		{
			// Only show the beacon on the root object.
			forAllVisibleDrawables(renderScriptedBeacons);
		}

		if (sRenderPhysicalBeacons)
		{
			// Only show the beacon on the root object.
			forAllVisibleDrawables(renderPhysicalBeacons);
		}

		if(sRenderMOAPBeacons)
		{
			forAllVisibleDrawables(renderMOAPBeacons);
		}

		if (sRenderParticleBeacons)
		{
			forAllVisibleDrawables(renderParticleBeacons);
		}

		// If god mode, also show audio cues
		if (sRenderSoundBeacons && gAudiop)
		{
			// Walk all sound sources and render out beacons for them. Note, this isn't done in the ForAllVisibleDrawables function, because some are not visible.
			LLAudioEngine::source_map::iterator iter;
			for (iter = gAudiop->mAllSources.begin(); iter != gAudiop->mAllSources.end(); ++iter)
			{
				LLAudioSource *sourcep = iter->second;

				LLVector3d pos_global = sourcep->getPositionGlobal();
				LLVector3 pos = gAgent.getPosAgentFromGlobal(pos_global);
				if (gPipeline.sRenderBeacons)
				{
					//pos += LLVector3(0.f, 0.f, 0.2f);
					gObjectList.addDebugBeacon(pos, "", LLColor4(1.f, 1.f, 0.f, 0.5f), LLColor4(1.f, 1.f, 1.f, 0.5f), DebugBeaconLineWidth);
				}
			}
			// now deal with highlights for all those seeable sound sources
			forAllVisibleDrawables(renderSoundHighlights);
		}
	}
	LL_PUSH_CALLSTACKS();
	// If managing your telehub, draw beacons at telehub and currently selected spawnpoint.
	if (LLFloaterTelehub::renderBeacons())
	{
		LLFloaterTelehub::addBeacons();
	}

	if (!sShadowRender)
	{
		mSelectedFaces.clear();

		LLPipeline::setRenderHighlightTextureChannel(gFloaterTools->getPanelFace()->getTextureChannelToEdit());

		// Draw face highlights for selected faces.
		if (LLSelectMgr::getInstance()->getTEMode())
		{
			struct f : public LLSelectedTEFunctor
			{
				virtual bool apply(LLViewerObject* object, S32 te)
				{
					if (object->mDrawable)
					{
						LLFace * facep = object->mDrawable->getFace(te);
						if (facep)
						{
							gPipeline.mSelectedFaces.push_back(facep);
					}
					}
					return true;
				}
			} func;
			LLSelectMgr::getInstance()->getSelection()->applyToTEs(&func);
		}
	}

	//LLSpatialGroup::sNoDelete = FALSE;
	LL_PUSH_CALLSTACKS();
}


void render_hud_elements()
{
	LL_RECORD_BLOCK_TIME(FTM_RENDER_UI);
	gPipeline.disableLights();		
	
	LLGLDisable fog(GL_FOG);
	LLGLSUIDefault gls_ui;

	LLGLEnable stencil(GL_STENCIL_TEST);
	glStencilFunc(GL_ALWAYS, 255, 0xFFFFFFFF);
	glStencilMask(0xFFFFFFFF);
	glStencilOp(GL_KEEP, GL_KEEP, GL_REPLACE);
	
	gGL.color4f(1,1,1,1);
	
	if (LLGLSLShader::sNoFixedFunction)
	{
		gUIProgram.bind();
	}
	LLGLDepthTest depth(GL_TRUE, GL_FALSE);

	if (!LLPipeline::sReflectionRender && gPipeline.hasRenderDebugFeatureMask(LLPipeline::RENDER_DEBUG_FEATURE_UI))
	{
		LLGLEnable multisample(LLPipeline::RenderFSAASamples > 0 ? GL_MULTISAMPLE_ARB : 0);
		gViewerWindow->renderSelections(FALSE, FALSE, FALSE); // For HUD version in render_ui_3d()
	
		// Draw the tracking overlays
		LLTracker::render3D();
		
		// Show the property lines
		LLWorld::getInstance()->renderPropertyLines();
		LLViewerParcelMgr::getInstance()->render();
		LLViewerParcelMgr::getInstance()->renderParcelCollision();
	
		// Render name tags.
		LLHUDObject::renderAll();
	}
	else if (gForceRenderLandFence)
	{
		// This is only set when not rendering the UI, for parcel snapshots
		LLViewerParcelMgr::getInstance()->render();
	}
	else if (gPipeline.hasRenderType(LLPipeline::RENDER_TYPE_HUD))
	{
		LLHUDText::renderAllHUD();
	}

	if (LLGLSLShader::sNoFixedFunction)
	{
		gUIProgram.unbind();
	}
	gGL.flush();
}

void LLPipeline::renderHighlights()
{
	assertInitialized();

	// Draw 3D UI elements here (before we clear the Z buffer in POOL_HUD)
	// Render highlighted faces.
	LLGLSPipelineAlpha gls_pipeline_alpha;
	LLColor4 color(1.f, 1.f, 1.f, 0.5f);
	LLGLEnable color_mat(GL_COLOR_MATERIAL);
	disableLights();

	if (!hasRenderType(LLPipeline::RENDER_TYPE_HUD) && !mHighlightSet.empty())
	{ //draw blurry highlight image over screen
		LLGLEnable blend(GL_BLEND);
		LLGLDepthTest depth(GL_TRUE, GL_FALSE, GL_ALWAYS);
		LLGLDisable test(GL_ALPHA_TEST);

		LLGLEnable stencil(GL_STENCIL_TEST);
		gGL.flush();
		glStencilMask(0xFFFFFFFF);
		glClearStencil(1);
		glClear(GL_STENCIL_BUFFER_BIT);

		glStencilFunc(GL_ALWAYS, 0, 0xFFFFFFFF);
		glStencilOp(GL_REPLACE, GL_REPLACE, GL_REPLACE);
				
		gGL.setColorMask(false, false);
		for (std::set<HighlightItem>::iterator iter = mHighlightSet.begin(); iter != mHighlightSet.end(); ++iter)
		{
			renderHighlight(iter->mItem->getVObj(), 1.f);
		}
		gGL.setColorMask(true, false);

		glStencilOp(GL_KEEP, GL_KEEP, GL_KEEP);
		glStencilFunc(GL_NOTEQUAL, 0, 0xFFFFFFFF);
		
		//gGL.setSceneBlendType(LLRender::BT_ADD_WITH_ALPHA);

		gGL.pushMatrix();
		gGL.loadIdentity();
		gGL.matrixMode(LLRender::MM_PROJECTION);
		gGL.pushMatrix();
		gGL.loadIdentity();

		gGL.getTexUnit(0)->bind(&mHighlight);

		LLVector2 tc1;
		LLVector2 tc2;

		tc1.setVec(0,0);
		tc2.setVec(2,2);

		gGL.begin(LLRender::TRIANGLES);
				
		F32 scale = RenderHighlightBrightness;
		LLColor4 color = RenderHighlightColor;
		F32 thickness = RenderHighlightThickness;

		for (S32 pass = 0; pass < 2; ++pass)
		{
			if (pass == 0)
			{
				gGL.setSceneBlendType(LLRender::BT_ADD_WITH_ALPHA);
			}
			else
			{
				gGL.setSceneBlendType(LLRender::BT_ALPHA);
			}

			for (S32 i = 0; i < 8; ++i)
			{
				for (S32 j = 0; j < 8; ++j)
				{
					LLVector2 tc(i-4+0.5f, j-4+0.5f);

					F32 dist = 1.f-(tc.length()/sqrtf(32.f));
					dist *= scale/64.f;

					tc *= thickness;
					tc.mV[0] = (tc.mV[0])/mHighlight.getWidth();
					tc.mV[1] = (tc.mV[1])/mHighlight.getHeight();

					gGL.color4f(color.mV[0],
								color.mV[1],
								color.mV[2],
								color.mV[3]*dist);
					
					gGL.texCoord2f(tc.mV[0]+tc1.mV[0], tc.mV[1]+tc2.mV[1]);
					gGL.vertex2f(-1,3);
					
					gGL.texCoord2f(tc.mV[0]+tc1.mV[0], tc.mV[1]+tc1.mV[1]);
					gGL.vertex2f(-1,-1);
					
					gGL.texCoord2f(tc.mV[0]+tc2.mV[0], tc.mV[1]+tc1.mV[1]);
					gGL.vertex2f(3,-1);
				}
			}
		}

		gGL.end();

		gGL.popMatrix();
		gGL.matrixMode(LLRender::MM_MODELVIEW);
		gGL.popMatrix();
		
		//gGL.setSceneBlendType(LLRender::BT_ALPHA);
	}

	if ((LLViewerShaderMgr::instance()->getVertexShaderLevel(LLViewerShaderMgr::SHADER_INTERFACE) > 0))
	{
		gHighlightProgram.bind();
		gGL.diffuseColor4f(1,1,1,0.5f);
	}
	
	if (hasRenderDebugFeatureMask(RENDER_DEBUG_FEATURE_SELECTED) && !mFaceSelectImagep)
		{
			mFaceSelectImagep = LLViewerTextureManager::getFetchedTexture(IMG_FACE_SELECT);
		}

	if (hasRenderDebugFeatureMask(RENDER_DEBUG_FEATURE_SELECTED) && (sRenderHighlightTextureChannel == LLRender::DIFFUSE_MAP))
	{
		// Make sure the selection image gets downloaded and decoded
		mFaceSelectImagep->addTextureStats((F32)MAX_IMAGE_AREA);

		U32 count = mSelectedFaces.size();
		for (U32 i = 0; i < count; i++)
		{
			LLFace *facep = mSelectedFaces[i];
			if (!facep || facep->getDrawable()->isDead())
			{
				LL_ERRS() << "Bad face on selection" << LL_ENDL;
				return;
			}
			
			facep->renderSelected(mFaceSelectImagep, color);
		}
	}

	if (hasRenderDebugFeatureMask(RENDER_DEBUG_FEATURE_SELECTED))
	{
		// Paint 'em red!
		color.setVec(1.f, 0.f, 0.f, 0.5f);
		
		int count = mHighlightFaces.size();
		for (S32 i = 0; i < count; i++)
		{
			LLFace* facep = mHighlightFaces[i];
			facep->renderSelected(LLViewerTexture::sNullImagep, color);
		}
	}

	// Contains a list of the faces of objects that are physical or
	// have touch-handlers.
	mHighlightFaces.clear();

	if (LLViewerShaderMgr::instance()->getVertexShaderLevel(LLViewerShaderMgr::SHADER_INTERFACE) > 0)
	{
		gHighlightProgram.unbind();
	}


	if (hasRenderDebugFeatureMask(RENDER_DEBUG_FEATURE_SELECTED) && (sRenderHighlightTextureChannel == LLRender::NORMAL_MAP))
	{
		color.setVec(1.0f, 0.5f, 0.5f, 0.5f);
		if ((LLViewerShaderMgr::instance()->getVertexShaderLevel(LLViewerShaderMgr::SHADER_INTERFACE) > 0))
		{
			gHighlightNormalProgram.bind();
			gGL.diffuseColor4f(1,1,1,0.5f);
		}

		mFaceSelectImagep->addTextureStats((F32)MAX_IMAGE_AREA);

		U32 count = mSelectedFaces.size();
		for (U32 i = 0; i < count; i++)
		{
			LLFace *facep = mSelectedFaces[i];
			if (!facep || facep->getDrawable()->isDead())
			{
				LL_ERRS() << "Bad face on selection" << LL_ENDL;
				return;
			}

			facep->renderSelected(mFaceSelectImagep, color);
		}

		if ((LLViewerShaderMgr::instance()->getVertexShaderLevel(LLViewerShaderMgr::SHADER_INTERFACE) > 0))
		{
			gHighlightNormalProgram.unbind();
		}
	}

	if (hasRenderDebugFeatureMask(RENDER_DEBUG_FEATURE_SELECTED) && (sRenderHighlightTextureChannel == LLRender::SPECULAR_MAP))
	{
		color.setVec(0.0f, 0.3f, 1.0f, 0.8f);
		if ((LLViewerShaderMgr::instance()->getVertexShaderLevel(LLViewerShaderMgr::SHADER_INTERFACE) > 0))
		{
			gHighlightSpecularProgram.bind();
			gGL.diffuseColor4f(1,1,1,0.5f);
		}

		mFaceSelectImagep->addTextureStats((F32)MAX_IMAGE_AREA);

		U32 count = mSelectedFaces.size();
		for (U32 i = 0; i < count; i++)
		{
			LLFace *facep = mSelectedFaces[i];
			if (!facep || facep->getDrawable()->isDead())
			{
				LL_ERRS() << "Bad face on selection" << LL_ENDL;
				return;
			}

			facep->renderSelected(mFaceSelectImagep, color);
		}

		if ((LLViewerShaderMgr::instance()->getVertexShaderLevel(LLViewerShaderMgr::SHADER_INTERFACE) > 0))
		{
			gHighlightSpecularProgram.unbind();
		}
	}
}

//debug use
U32 LLPipeline::sCurRenderPoolType = 0 ;

void LLPipeline::renderGeom(LLCamera& camera, BOOL forceVBOUpdate)
{
	LL_RECORD_BLOCK_TIME(FTM_RENDER_GEOMETRY);

	assertInitialized();

	F32 saved_modelview[16];
	F32 saved_projection[16];

	//HACK: preserve/restore matrices around HUD render
	if (gPipeline.hasRenderType(LLPipeline::RENDER_TYPE_HUD))
	{
		for (U32 i = 0; i < 16; i++)
		{
			saved_modelview[i] = gGLModelView[i];
			saved_projection[i] = gGLProjection[i];
		}
	}

	///////////////////////////////////////////
	//
	// Sync and verify GL state
	//
	//

	stop_glerror();

	LLVertexBuffer::unbind();

	// Do verification of GL state
	LLGLState::checkStates();
	LLGLState::checkTextureChannels();
	LLGLState::checkClientArrays();
	if (mRenderDebugMask & RENDER_DEBUG_VERIFY)
	{
		if (!verify())
		{
			LL_ERRS() << "Pipeline verification failed!" << LL_ENDL;
		}
	}

	LLAppViewer::instance()->pingMainloopTimeout("Pipeline:ForceVBO");
	
	// Initialize lots of GL state to "safe" values
	gGL.getTexUnit(0)->unbind(LLTexUnit::TT_TEXTURE);
	gGL.matrixMode(LLRender::MM_TEXTURE);
	gGL.loadIdentity();
	gGL.matrixMode(LLRender::MM_MODELVIEW);

	LLGLSPipeline gls_pipeline;
	LLGLEnable multisample(RenderFSAASamples > 0 ? GL_MULTISAMPLE_ARB : 0);

	LLGLState gls_color_material(GL_COLOR_MATERIAL, mLightingDetail < 2);
				
	// Toggle backface culling for debugging
	LLGLEnable cull_face(mBackfaceCull ? GL_CULL_FACE : 0);
	// Set fog
	BOOL use_fog = hasRenderDebugFeatureMask(LLPipeline::RENDER_DEBUG_FEATURE_FOG);
	LLGLEnable fog_enable(use_fog &&
						  !gPipeline.canUseWindLightShadersOnObjects() ? GL_FOG : 0);
	gSky.updateFog(camera.getFar());
	if (!use_fog)
	{
		sUnderWaterRender = FALSE;
	}

	gGL.getTexUnit(0)->bind(LLViewerFetchedTexture::sDefaultImagep);
	LLViewerFetchedTexture::sDefaultImagep->setAddressMode(LLTexUnit::TAM_WRAP);
	

	//////////////////////////////////////////////
	//
	// Actually render all of the geometry
	//
	//	
	stop_glerror();
	
	LLAppViewer::instance()->pingMainloopTimeout("Pipeline:RenderDrawPools");

	for (pool_set_t::iterator iter = mPools.begin(); iter != mPools.end(); ++iter)
	{
		LLDrawPool *poolp = *iter;
		if (hasRenderType(poolp->getType()))
		{
			poolp->prerender();
		}
	}

	{
		LL_RECORD_BLOCK_TIME(FTM_POOLS);
		
		// HACK: don't calculate local lights if we're rendering the HUD!
		//    Removing this check will cause bad flickering when there are 
		//    HUD elements being rendered AND the user is in flycam mode  -nyx
		if (!gPipeline.hasRenderType(LLPipeline::RENDER_TYPE_HUD))
		{
			calcNearbyLights(camera);
			setupHWLights(NULL);
		}

		BOOL occlude = sUseOcclusion > 1;
		U32 cur_type = 0;

		pool_set_t::iterator iter1 = mPools.begin();
		while ( iter1 != mPools.end() )
		{
			LLDrawPool *poolp = *iter1;
			
			cur_type = poolp->getType();

			//debug use
			sCurRenderPoolType = cur_type ;

			if (occlude && cur_type >= LLDrawPool::POOL_GRASS)
			{
				occlude = FALSE;
				gGLLastMatrix = NULL;
				gGL.loadMatrix(gGLModelView);
				LLGLSLShader::bindNoShader();
				doOcclusion(camera);
			}

			pool_set_t::iterator iter2 = iter1;
			if (hasRenderType(poolp->getType()) && poolp->getNumPasses() > 0)
			{
				LL_RECORD_BLOCK_TIME(FTM_POOLRENDER);

				gGLLastMatrix = NULL;
				gGL.loadMatrix(gGLModelView);
			
				for( S32 i = 0; i < poolp->getNumPasses(); i++ )
				{
					LLVertexBuffer::unbind();
					poolp->beginRenderPass(i);
					for (iter2 = iter1; iter2 != mPools.end(); iter2++)
					{
						LLDrawPool *p = *iter2;
						if (p->getType() != cur_type)
						{
							break;
						}
						
						if ( !p->getSkipRenderFlag() ) { p->render(i); }
					}
					poolp->endRenderPass(i);
					LLVertexBuffer::unbind();
					if (gDebugGL)
					{
						std::string msg = llformat("pass %d", i);
						LLGLState::checkStates(msg);
						//LLGLState::checkTextureChannels(msg);
						//LLGLState::checkClientArrays(msg);
					}
				}
			}
			else
			{
				// Skip all pools of this type
				for (iter2 = iter1; iter2 != mPools.end(); iter2++)
				{
					LLDrawPool *p = *iter2;
					if (p->getType() != cur_type)
					{
						break;
					}
				}
			}
			iter1 = iter2;
			stop_glerror();
		}
		
		LLAppViewer::instance()->pingMainloopTimeout("Pipeline:RenderDrawPoolsEnd");

		LLVertexBuffer::unbind();
			
		gGLLastMatrix = NULL;
		gGL.loadMatrix(gGLModelView);

		if (occlude)
		{
			occlude = FALSE;
			gGLLastMatrix = NULL;
			gGL.loadMatrix(gGLModelView);
			LLGLSLShader::bindNoShader();
			doOcclusion(camera);
		}
	}

	LLVertexBuffer::unbind();
	LLGLState::checkStates();

	if (!LLPipeline::sImpostorRender)
	{
		LLAppViewer::instance()->pingMainloopTimeout("Pipeline:RenderHighlights");

		if (!sReflectionRender)
		{
			renderHighlights();
		}

		// Contains a list of the faces of objects that are physical or
		// have touch-handlers.
		mHighlightFaces.clear();

		LLAppViewer::instance()->pingMainloopTimeout("Pipeline:RenderDebug");
	
		renderDebug();

		LLVertexBuffer::unbind();
	
		if (!LLPipeline::sReflectionRender && !LLPipeline::sRenderDeferred)
		{
			if (gPipeline.hasRenderDebugFeatureMask(LLPipeline::RENDER_DEBUG_FEATURE_UI))
			{
				// Render debugging beacons.
				gObjectList.renderObjectBeacons();
				gObjectList.resetObjectBeacons();
			}
			else
			{
				// Make sure particle effects disappear
				LLHUDObject::renderAllForTimer();
			}
		}
		else
		{
			// Make sure particle effects disappear
			LLHUDObject::renderAllForTimer();
		}

		LLAppViewer::instance()->pingMainloopTimeout("Pipeline:RenderGeomEnd");

		//HACK: preserve/restore matrices around HUD render
		if (gPipeline.hasRenderType(LLPipeline::RENDER_TYPE_HUD))
		{
			for (U32 i = 0; i < 16; i++)
			{
				gGLModelView[i] = saved_modelview[i];
				gGLProjection[i] = saved_projection[i];
			}
		}
	}

	LLVertexBuffer::unbind();

	LLGLState::checkStates();
//	LLGLState::checkTextureChannels();
//	LLGLState::checkClientArrays();
}

void LLPipeline::renderGeomDeferred(LLCamera& camera)
{
	LLAppViewer::instance()->pingMainloopTimeout("Pipeline:RenderGeomDeferred");

	LL_RECORD_BLOCK_TIME(FTM_RENDER_GEOMETRY);

	LL_RECORD_BLOCK_TIME(FTM_DEFERRED_POOLS);

	LLGLEnable cull(GL_CULL_FACE);

	LLGLEnable stencil(GL_STENCIL_TEST);
	glStencilFunc(GL_ALWAYS, 1, 0xFFFFFFFF);
	stop_glerror();
	glStencilOp(GL_KEEP, GL_KEEP, GL_REPLACE);
	stop_glerror();

	for (pool_set_t::iterator iter = mPools.begin(); iter != mPools.end(); ++iter)
	{
		LLDrawPool *poolp = *iter;
		if (hasRenderType(poolp->getType()))
		{
			poolp->prerender();
		}
	}

	LLGLEnable multisample(RenderFSAASamples > 0 ? GL_MULTISAMPLE_ARB : 0);

	LLVertexBuffer::unbind();

	LLGLState::checkStates();
	LLGLState::checkTextureChannels();
	LLGLState::checkClientArrays();

	U32 cur_type = 0;

	gGL.setColorMask(true, true);
	
	pool_set_t::iterator iter1 = mPools.begin();

	while ( iter1 != mPools.end() )
	{
		LLDrawPool *poolp = *iter1;
		
		cur_type = poolp->getType();

		pool_set_t::iterator iter2 = iter1;
		if (hasRenderType(poolp->getType()) && poolp->getNumDeferredPasses() > 0)
		{
			LL_RECORD_BLOCK_TIME(FTM_DEFERRED_POOLRENDER);

			gGLLastMatrix = NULL;
			gGL.loadMatrix(gGLModelView);
		
			for( S32 i = 0; i < poolp->getNumDeferredPasses(); i++ )
			{
				LLVertexBuffer::unbind();
				poolp->beginDeferredPass(i);
				for (iter2 = iter1; iter2 != mPools.end(); iter2++)
				{
					LLDrawPool *p = *iter2;
					if (p->getType() != cur_type)
					{
						break;
					}
										
					if ( !p->getSkipRenderFlag() ) { p->renderDeferred(i); }
				}
				poolp->endDeferredPass(i);
				LLVertexBuffer::unbind();

				if (gDebugGL || gDebugPipeline)
				{
					LLGLState::checkStates();
				}
			}
		}
		else
		{
			// Skip all pools of this type
			for (iter2 = iter1; iter2 != mPools.end(); iter2++)
			{
				LLDrawPool *p = *iter2;
				if (p->getType() != cur_type)
				{
					break;
				}
			}
		}
		iter1 = iter2;
		stop_glerror();
	}

	gGLLastMatrix = NULL;
	gGL.loadMatrix(gGLModelView);

	gGL.setColorMask(true, false);
}

void LLPipeline::renderGeomPostDeferred(LLCamera& camera, bool do_occlusion)
{
	LL_RECORD_BLOCK_TIME(FTM_POST_DEFERRED_POOLS);
	U32 cur_type = 0;

	LLGLEnable cull(GL_CULL_FACE);

	LLGLEnable multisample(RenderFSAASamples > 0 ? GL_MULTISAMPLE_ARB : 0);

	calcNearbyLights(camera);
	setupHWLights(NULL);

	gGL.setColorMask(true, false);

	pool_set_t::iterator iter1 = mPools.begin();
	BOOL occlude = LLPipeline::sUseOcclusion > 1 && do_occlusion;

	while ( iter1 != mPools.end() )
	{
		LLDrawPool *poolp = *iter1;
		
		cur_type = poolp->getType();

		if (occlude && cur_type >= LLDrawPool::POOL_GRASS)
		{
			occlude = FALSE;
			gGLLastMatrix = NULL;
			gGL.loadMatrix(gGLModelView);
			LLGLSLShader::bindNoShader();
			doOcclusion(camera, mScreen, mOcclusionDepth, &mDeferredDepth);
			gGL.setColorMask(true, false);
		}

		pool_set_t::iterator iter2 = iter1;
		if (hasRenderType(poolp->getType()) && poolp->getNumPostDeferredPasses() > 0)
		{
			LL_RECORD_BLOCK_TIME(FTM_POST_DEFERRED_POOLRENDER);

			gGLLastMatrix = NULL;
			gGL.loadMatrix(gGLModelView);
		
			for( S32 i = 0; i < poolp->getNumPostDeferredPasses(); i++ )
			{
				LLVertexBuffer::unbind();
				poolp->beginPostDeferredPass(i);
				for (iter2 = iter1; iter2 != mPools.end(); iter2++)
				{
					LLDrawPool *p = *iter2;
					if (p->getType() != cur_type)
					{
						break;
					}
										
					p->renderPostDeferred(i);
				}
				poolp->endPostDeferredPass(i);
				LLVertexBuffer::unbind();

				if (gDebugGL || gDebugPipeline)
				{
					LLGLState::checkStates();
				}
			}
		}
		else
		{
			// Skip all pools of this type
			for (iter2 = iter1; iter2 != mPools.end(); iter2++)
			{
				LLDrawPool *p = *iter2;
				if (p->getType() != cur_type)
				{
					break;
				}
			}
		}
		iter1 = iter2;
		stop_glerror();
	}

	gGLLastMatrix = NULL;
	gGL.loadMatrix(gGLModelView);

	if (occlude)
	{
		occlude = FALSE;
		gGLLastMatrix = NULL;
		gGL.loadMatrix(gGLModelView);
		LLGLSLShader::bindNoShader();
		doOcclusion(camera);
		gGLLastMatrix = NULL;
		gGL.loadMatrix(gGLModelView);
	}
}

void LLPipeline::renderGeomShadow(LLCamera& camera)
{
	U32 cur_type = 0;
	
	LLGLEnable cull(GL_CULL_FACE);

	LLVertexBuffer::unbind();

	pool_set_t::iterator iter1 = mPools.begin();
	
	while ( iter1 != mPools.end() )
	{
		LLDrawPool *poolp = *iter1;
		
		cur_type = poolp->getType();

		pool_set_t::iterator iter2 = iter1;
		if (hasRenderType(poolp->getType()) && poolp->getNumShadowPasses() > 0)
		{
			poolp->prerender() ;

			gGLLastMatrix = NULL;
			gGL.loadMatrix(gGLModelView);
		
			for( S32 i = 0; i < poolp->getNumShadowPasses(); i++ )
			{
				LLVertexBuffer::unbind();
				poolp->beginShadowPass(i);
				for (iter2 = iter1; iter2 != mPools.end(); iter2++)
				{
					LLDrawPool *p = *iter2;
					if (p->getType() != cur_type)
					{
						break;
					}
										
					p->renderShadow(i);
				}
				poolp->endShadowPass(i);
				LLVertexBuffer::unbind();

				LLGLState::checkStates();
			}
		}
		else
		{
			// Skip all pools of this type
			for (iter2 = iter1; iter2 != mPools.end(); iter2++)
			{
				LLDrawPool *p = *iter2;
				if (p->getType() != cur_type)
				{
					break;
				}
			}
		}
		iter1 = iter2;
		stop_glerror();
	}

	gGLLastMatrix = NULL;
	gGL.loadMatrix(gGLModelView);
}


void LLPipeline::addTrianglesDrawn(S32 index_count, U32 render_type)
{
	assertInitialized();
	S32 count = 0;
	if (render_type == LLRender::TRIANGLE_STRIP)
	{
		count = index_count-2;
	}
	else
	{
		count = index_count/3;
	}

	record(sStatBatchSize, count);
	add(LLStatViewer::TRIANGLES_DRAWN, LLUnits::Triangles::fromValue(count));

	if (LLPipeline::sRenderFrameTest)
	{
		gViewerWindow->getWindow()->swapBuffers();
		ms_sleep(16);
	}
}

void LLPipeline::renderPhysicsDisplay()
{
	if (!hasRenderDebugMask(LLPipeline::RENDER_DEBUG_PHYSICS_SHAPES))
	{
		return;
	}

	allocatePhysicsBuffer();

	gGL.flush();
	mPhysicsDisplay.bindTarget();
	glClearColor(0,0,0,1);
	gGL.setColorMask(true, true);
	mPhysicsDisplay.clear();
	glClearColor(0,0,0,0);

	gGL.setColorMask(true, false);

	if (LLGLSLShader::sNoFixedFunction)
	{
		gDebugProgram.bind();
	}

	for (LLWorld::region_list_t::const_iterator iter = LLWorld::getInstance()->getRegionList().begin(); 
			iter != LLWorld::getInstance()->getRegionList().end(); ++iter)
	{
		LLViewerRegion* region = *iter;
		for (U32 i = 0; i < LLViewerRegion::NUM_PARTITIONS; i++)
		{
			LLSpatialPartition* part = region->getSpatialPartition(i);
			if (part)
			{
				if (hasRenderType(part->mDrawableType))
				{
					part->renderPhysicsShapes();
				}
			}
		}
	}

	gGL.flush();

	if (LLGLSLShader::sNoFixedFunction)
	{
		gDebugProgram.unbind();
	}

	mPhysicsDisplay.flush();
}

extern std::set<LLSpatialGroup*> visible_selected_groups;

void LLPipeline::renderDebug()
{
	assertInitialized();

	bool hud_only = hasRenderType(LLPipeline::RENDER_TYPE_HUD);

	if (!hud_only )
	{
		//Render any navmesh geometry	
		LLPathingLib *llPathingLibInstance = LLPathingLib::getInstance();
		if ( llPathingLibInstance != NULL ) 
		{
			//character floater renderables
			
			LLHandle<LLFloaterPathfindingCharacters> pathfindingCharacterHandle = LLFloaterPathfindingCharacters::getInstanceHandle();
			if ( !pathfindingCharacterHandle.isDead() )
			{
				LLFloaterPathfindingCharacters *pathfindingCharacter = pathfindingCharacterHandle.get();

				if ( pathfindingCharacter->getVisible() || gAgentCamera.cameraMouselook() )			
				{	
					if (LLGLSLShader::sNoFixedFunction)
					{					
						gPathfindingProgram.bind();			
						gPathfindingProgram.uniform1f(sTint, 1.f);
						gPathfindingProgram.uniform1f(sAmbiance, 1.f);
						gPathfindingProgram.uniform1f(sAlphaScale, 1.f);
					}

					//Requried character physics capsule render parameters
					LLUUID id;					
					LLVector3 pos;
					LLQuaternion rot;
				
					if ( pathfindingCharacter->isPhysicsCapsuleEnabled( id, pos, rot ) )
					{
						if (LLGLSLShader::sNoFixedFunction)
						{					
							//remove blending artifacts
							gGL.setColorMask(false, false);
							llPathingLibInstance->renderSimpleShapeCapsuleID( gGL, id, pos, rot );				
							gGL.setColorMask(true, false);
							LLGLEnable blend(GL_BLEND);
							gPathfindingProgram.uniform1f(sAlphaScale, 0.90f);
							llPathingLibInstance->renderSimpleShapeCapsuleID( gGL, id, pos, rot );
							gPathfindingProgram.bind();
						}
						else
						{
							llPathingLibInstance->renderSimpleShapeCapsuleID( gGL, id, pos, rot );
						}
					}
				}
			}
			

			//pathing console renderables
			LLHandle<LLFloaterPathfindingConsole> pathfindingConsoleHandle = LLFloaterPathfindingConsole::getInstanceHandle();
			if (!pathfindingConsoleHandle.isDead())
			{
				LLFloaterPathfindingConsole *pathfindingConsole = pathfindingConsoleHandle.get();

				if ( pathfindingConsole->getVisible() || gAgentCamera.cameraMouselook() )
				{				
					F32 ambiance = gSavedSettings.getF32("PathfindingAmbiance");

					if (LLGLSLShader::sNoFixedFunction)
					{					
						gPathfindingProgram.bind();
			
						gPathfindingProgram.uniform1f(sTint, 1.f);
						gPathfindingProgram.uniform1f(sAmbiance, ambiance);
						gPathfindingProgram.uniform1f(sAlphaScale, 1.f);
					}

					if ( !pathfindingConsole->isRenderWorld() )
					{
						const LLColor4 clearColor = gSavedSettings.getColor4("PathfindingNavMeshClear");
						gGL.setColorMask(true, true);
						glClearColor(clearColor.mV[0],clearColor.mV[1],clearColor.mV[2],0);
						glClear(GL_DEPTH_BUFFER_BIT | GL_COLOR_BUFFER_BIT | GL_STENCIL_BUFFER_BIT);					
						gGL.setColorMask(true, false);
						glPolygonMode( GL_FRONT_AND_BACK, GL_FILL );	
					}

					//NavMesh
					if ( pathfindingConsole->isRenderNavMesh() )
					{	
						gGL.flush();
						glLineWidth(2.0f);	
						LLGLEnable cull(GL_CULL_FACE);
						LLGLDisable blend(GL_BLEND);
						
						if ( pathfindingConsole->isRenderWorld() )
						{					
							LLGLEnable blend(GL_BLEND);
							gPathfindingProgram.uniform1f(sAlphaScale, 0.66f);
							llPathingLibInstance->renderNavMesh();
						}
						else
						{
							llPathingLibInstance->renderNavMesh();
						}
						
						//render edges
						if (LLGLSLShader::sNoFixedFunction)
						{
							gPathfindingNoNormalsProgram.bind();
							gPathfindingNoNormalsProgram.uniform1f(sTint, 1.f);
							gPathfindingNoNormalsProgram.uniform1f(sAlphaScale, 1.f);
							llPathingLibInstance->renderNavMeshEdges();
							gPathfindingProgram.bind();
						}
						else
						{
							llPathingLibInstance->renderNavMeshEdges();
						}

						gGL.flush();
						glPolygonMode( GL_FRONT_AND_BACK, GL_FILL );	
						glLineWidth(1.0f);	
						gGL.flush();
					}
					//User designated path
					if ( LLPathfindingPathTool::getInstance()->isRenderPath() )
					{
						//The path
						if (LLGLSLShader::sNoFixedFunction)
						{
							gUIProgram.bind();
							gGL.getTexUnit(0)->bind(LLViewerFetchedTexture::sWhiteImagep);
							llPathingLibInstance->renderPath();
							gPathfindingProgram.bind();
						}
						else
						{
							llPathingLibInstance->renderPath();
						}
						//The bookends
						if (LLGLSLShader::sNoFixedFunction)
						{
							//remove blending artifacts
							gGL.setColorMask(false, false);
							llPathingLibInstance->renderPathBookend( gGL, LLPathingLib::LLPL_START );
							llPathingLibInstance->renderPathBookend( gGL, LLPathingLib::LLPL_END );
						
							gGL.setColorMask(true, false);
							//render the bookends
							LLGLEnable blend(GL_BLEND);
							gPathfindingProgram.uniform1f(sAlphaScale, 0.90f);
							llPathingLibInstance->renderPathBookend( gGL, LLPathingLib::LLPL_START );
							llPathingLibInstance->renderPathBookend( gGL, LLPathingLib::LLPL_END );
							gPathfindingProgram.bind();
						}
						else
						{
							llPathingLibInstance->renderPathBookend( gGL, LLPathingLib::LLPL_START );
							llPathingLibInstance->renderPathBookend( gGL, LLPathingLib::LLPL_END );
						}
					
					}
				
					if ( pathfindingConsole->isRenderWaterPlane() )
					{	
						if (LLGLSLShader::sNoFixedFunction)
						{
							LLGLEnable blend(GL_BLEND);
							gPathfindingProgram.uniform1f(sAlphaScale, 0.90f);
							llPathingLibInstance->renderSimpleShapes( gGL, gAgent.getRegion()->getWaterHeight() );
						}
						else
						{
							llPathingLibInstance->renderSimpleShapes( gGL, gAgent.getRegion()->getWaterHeight() );					
						}
					}
				//physics/exclusion shapes
				if ( pathfindingConsole->isRenderAnyShapes() )
				{					
						U32 render_order[] = {
							1 << LLPathingLib::LLST_ObstacleObjects,
							1 << LLPathingLib::LLST_WalkableObjects,
							1 << LLPathingLib::LLST_ExclusionPhantoms,	
							1 << LLPathingLib::LLST_MaterialPhantoms,
						};

						U32 flags = pathfindingConsole->getRenderShapeFlags();

						for (U32 i = 0; i < 4; i++)
						{
							if (!(flags & render_order[i]))
							{
								continue;
							}

							//turn off backface culling for volumes so they are visible when camera is inside volume
							LLGLDisable cull(i >= 2 ? GL_CULL_FACE : 0);
						
							gGL.flush();
							glPolygonMode( GL_FRONT_AND_BACK, GL_FILL );	
				
							//get rid of some z-fighting
							LLGLEnable polyOffset(GL_POLYGON_OFFSET_FILL);
							glPolygonOffset(1.0f, 1.0f);

							//render to depth first to avoid blending artifacts
							gGL.setColorMask(false, false);
							llPathingLibInstance->renderNavMeshShapesVBO( render_order[i] );		
							gGL.setColorMask(true, false);

							//get rid of some z-fighting
							glPolygonOffset(0.f, 0.f);

							LLGLEnable blend(GL_BLEND);
				
							{
								gPathfindingProgram.uniform1f(sAmbiance, ambiance);

								{ //draw solid overlay
									LLGLDepthTest depth(GL_TRUE, GL_FALSE, GL_LEQUAL);
									llPathingLibInstance->renderNavMeshShapesVBO( render_order[i] );				
									gGL.flush();				
								}
				
								LLGLEnable lineOffset(GL_POLYGON_OFFSET_LINE);
								glPolygonMode( GL_FRONT_AND_BACK, GL_LINE );	
						
								F32 offset = gSavedSettings.getF32("PathfindingLineOffset");

								if (pathfindingConsole->isRenderXRay())
								{
									gPathfindingProgram.uniform1f(sTint, gSavedSettings.getF32("PathfindingXRayTint"));
									gPathfindingProgram.uniform1f(sAlphaScale, gSavedSettings.getF32("PathfindingXRayOpacity"));
									LLGLEnable blend(GL_BLEND);
									LLGLDepthTest depth(GL_TRUE, GL_FALSE, GL_GREATER);
								
									glPolygonOffset(offset, -offset);
								
									if (gSavedSettings.getBOOL("PathfindingXRayWireframe"))
									{ //draw hidden wireframe as darker and less opaque
										gPathfindingProgram.uniform1f(sAmbiance, 1.f);
										llPathingLibInstance->renderNavMeshShapesVBO( render_order[i] );				
									}
									else
									{
										glPolygonMode( GL_FRONT_AND_BACK, GL_FILL );	
										gPathfindingProgram.uniform1f(sAmbiance, ambiance);
										llPathingLibInstance->renderNavMeshShapesVBO( render_order[i] );				
										glPolygonMode(GL_FRONT_AND_BACK, GL_LINE);
									}
								}

								{ //draw visible wireframe as brighter, thicker and more opaque
									glPolygonOffset(offset, offset);
									gPathfindingProgram.uniform1f(sAmbiance, 1.f);
									gPathfindingProgram.uniform1f(sTint, 1.f);
									gPathfindingProgram.uniform1f(sAlphaScale, 1.f);

									glLineWidth(gSavedSettings.getF32("PathfindingLineWidth"));
									LLGLDisable blendOut(GL_BLEND);
									llPathingLibInstance->renderNavMeshShapesVBO( render_order[i] );				
									gGL.flush();
									glLineWidth(1.f);
								}
				
								glPolygonMode( GL_FRONT_AND_BACK, GL_FILL );
							}
						}
					}

					glPolygonOffset(0.f, 0.f);

					if ( pathfindingConsole->isRenderNavMesh() && pathfindingConsole->isRenderXRay() )
					{	//render navmesh xray
						F32 ambiance = gSavedSettings.getF32("PathfindingAmbiance");

						LLGLEnable lineOffset(GL_POLYGON_OFFSET_LINE);
						LLGLEnable polyOffset(GL_POLYGON_OFFSET_FILL);
											
						F32 offset = gSavedSettings.getF32("PathfindingLineOffset");
						glPolygonOffset(offset, -offset);

						LLGLEnable blend(GL_BLEND);
						LLGLDepthTest depth(GL_TRUE, GL_FALSE, GL_GREATER);
						gGL.flush();				
						glLineWidth(2.0f);	
						LLGLEnable cull(GL_CULL_FACE);
																		
						gPathfindingProgram.uniform1f(sTint, gSavedSettings.getF32("PathfindingXRayTint"));
						gPathfindingProgram.uniform1f(sAlphaScale, gSavedSettings.getF32("PathfindingXRayOpacity"));
								
						if (gSavedSettings.getBOOL("PathfindingXRayWireframe"))
						{ //draw hidden wireframe as darker and less opaque
							glPolygonMode( GL_FRONT_AND_BACK, GL_LINE );	
							gPathfindingProgram.uniform1f(sAmbiance, 1.f);
							llPathingLibInstance->renderNavMesh();
							glPolygonMode( GL_FRONT_AND_BACK, GL_FILL );	
						}	
						else
						{
							gPathfindingProgram.uniform1f(sAmbiance, ambiance);
							llPathingLibInstance->renderNavMesh();
						}

						//render edges
						if (LLGLSLShader::sNoFixedFunction)
						{
							gPathfindingNoNormalsProgram.bind();
							gPathfindingNoNormalsProgram.uniform1f(sTint, gSavedSettings.getF32("PathfindingXRayTint"));
							gPathfindingNoNormalsProgram.uniform1f(sAlphaScale, gSavedSettings.getF32("PathfindingXRayOpacity"));
							llPathingLibInstance->renderNavMeshEdges();
							gPathfindingProgram.bind();
						}
						else
						{
							llPathingLibInstance->renderNavMeshEdges();
						}
					
						gGL.flush();
						glLineWidth(1.0f);	
					}
			
					glPolygonOffset(0.f, 0.f);

					gGL.flush();
					if (LLGLSLShader::sNoFixedFunction)
					{
						gPathfindingProgram.unbind();
					}
				}
			}
		}
	}

	gGL.color4f(1,1,1,1);

	gGLLastMatrix = NULL;
	gGL.loadMatrix(gGLModelView);
	gGL.setColorMask(true, false);

	
	if (!hud_only && !mDebugBlips.empty())
	{ //render debug blips
		if (LLGLSLShader::sNoFixedFunction)
		{
			gUIProgram.bind();
		}

		gGL.getTexUnit(0)->bind(LLViewerFetchedTexture::sWhiteImagep, true);

		glPointSize(8.f);
		LLGLDepthTest depth(GL_TRUE, GL_TRUE, GL_ALWAYS);

		gGL.begin(LLRender::POINTS);
		for (std::list<DebugBlip>::iterator iter = mDebugBlips.begin(); iter != mDebugBlips.end(); )
		{
			DebugBlip& blip = *iter;

			blip.mAge += gFrameIntervalSeconds.value();
			if (blip.mAge > 2.f)
			{
				mDebugBlips.erase(iter++);
			}
			else
			{
				iter++;
			}

			blip.mPosition.mV[2] += gFrameIntervalSeconds.value()*2.f;

			gGL.color4fv(blip.mColor.mV);
			gGL.vertex3fv(blip.mPosition.mV);
		}
		gGL.end();
		gGL.flush();
		glPointSize(1.f);
	}


	// Debug stuff.
	for (LLWorld::region_list_t::const_iterator iter = LLWorld::getInstance()->getRegionList().begin(); 
			iter != LLWorld::getInstance()->getRegionList().end(); ++iter)
	{
		LLViewerRegion* region = *iter;
		for (U32 i = 0; i < LLViewerRegion::NUM_PARTITIONS; i++)
		{
			LLSpatialPartition* part = region->getSpatialPartition(i);
			if (part)
			{
				if ( (hud_only && (part->mDrawableType == RENDER_TYPE_HUD || part->mDrawableType == RENDER_TYPE_HUD_PARTICLES)) ||
					 (!hud_only && hasRenderType(part->mDrawableType)) )
				{
					part->renderDebug();
				}
			}
		}
	}

	for (LLCullResult::bridge_iterator i = sCull->beginVisibleBridge(); i != sCull->endVisibleBridge(); ++i)
	{
		LLSpatialBridge* bridge = *i;
		if (!bridge->isDead() && hasRenderType(bridge->mDrawableType))
		{
			gGL.pushMatrix();
			gGL.multMatrix((F32*)bridge->mDrawable->getRenderMatrix().mMatrix);
			bridge->renderDebug();
			gGL.popMatrix();
		}
	}

	if (gPipeline.hasRenderDebugMask(LLPipeline::RENDER_DEBUG_OCCLUSION) && LLGLSLShader::sNoFixedFunction)
	{ //render visible selected group occlusion geometry
		gDebugProgram.bind();
		LLGLDepthTest depth(GL_TRUE, GL_FALSE);
		gGL.diffuseColor3f(1,0,1);
		for (std::set<LLSpatialGroup*>::iterator iter = visible_selected_groups.begin(); iter != visible_selected_groups.end(); ++iter)
		{
			LLSpatialGroup* group = *iter;

			LLVector4a fudge;
			fudge.splat(0.25f); //SG_OCCLUSION_FUDGE

			LLVector4a size;
			const LLVector4a* bounds = group->getBounds();
			size.setAdd(fudge, bounds[1]);
			
			drawBox(bounds[0], size);
		}
	}

	visible_selected_groups.clear();

	if (LLGLSLShader::sNoFixedFunction)
	{
		gUIProgram.bind();
	}

	if (hasRenderDebugMask(LLPipeline::RENDER_DEBUG_RAYCAST) && !hud_only)
	{ //draw crosshairs on particle intersection
		if (gDebugRaycastParticle)
		{
			if (LLGLSLShader::sNoFixedFunction)
			{ //this debug display requires shaders
				gDebugProgram.bind();

				gGL.getTexUnit(0)->unbind(LLTexUnit::TT_TEXTURE);

				LLVector3 center(gDebugRaycastParticleIntersection.getF32ptr());
				LLVector3 size(0.1f, 0.1f, 0.1f);

				LLVector3 p[6];

				p[0] = center + size.scaledVec(LLVector3(1,0,0));
				p[1] = center + size.scaledVec(LLVector3(-1,0,0));
				p[2] = center + size.scaledVec(LLVector3(0,1,0));
				p[3] = center + size.scaledVec(LLVector3(0,-1,0));
				p[4] = center + size.scaledVec(LLVector3(0,0,1));
				p[5] = center + size.scaledVec(LLVector3(0,0,-1));
				
				gGL.begin(LLRender::LINES);
				gGL.diffuseColor3f(1.f, 1.f, 0.f);
				for (U32 i = 0; i < 6; i++)
				{
					gGL.vertex3fv(p[i].mV);
				}
				gGL.end();
				gGL.flush();

				gDebugProgram.unbind();
			}
		}
	}

	if (hasRenderDebugMask(LLPipeline::RENDER_DEBUG_SHADOW_FRUSTA))
	{
		LLVertexBuffer::unbind();

		LLGLEnable blend(GL_BLEND);
		LLGLDepthTest depth(TRUE, FALSE);
		LLGLDisable cull(GL_CULL_FACE);

		gGL.color4f(1,1,1,1);
		gGL.getTexUnit(0)->unbind(LLTexUnit::TT_TEXTURE);
				
		F32 a = 0.1f;

		F32 col[] =
		{
			1,0,0,a,
			0,1,0,a,
			0,0,1,a,
			1,0,1,a,
			
			1,1,0,a,
			0,1,1,a,
			1,1,1,a,
			1,0,1,a,
		};

		for (U32 i = 0; i < 8; i++)
		{
			LLVector3* frust = mShadowCamera[i].mAgentFrustum;

			if (i > 3)
			{ //render shadow frusta as volumes
				if (mShadowFrustPoints[i-4].empty())
				{
					continue;
				}

				gGL.color4fv(col+(i-4)*4);	
			
				gGL.begin(LLRender::TRIANGLE_STRIP);
				gGL.vertex3fv(frust[0].mV); gGL.vertex3fv(frust[4].mV);
				gGL.vertex3fv(frust[1].mV); gGL.vertex3fv(frust[5].mV);
				gGL.vertex3fv(frust[2].mV); gGL.vertex3fv(frust[6].mV);
				gGL.vertex3fv(frust[3].mV); gGL.vertex3fv(frust[7].mV);
				gGL.vertex3fv(frust[0].mV); gGL.vertex3fv(frust[4].mV);
				gGL.end();
				
				
				gGL.begin(LLRender::TRIANGLE_STRIP);
				gGL.vertex3fv(frust[0].mV);
				gGL.vertex3fv(frust[1].mV);
				gGL.vertex3fv(frust[3].mV);
				gGL.vertex3fv(frust[2].mV);
				gGL.end();
				
				gGL.begin(LLRender::TRIANGLE_STRIP);
				gGL.vertex3fv(frust[4].mV);
				gGL.vertex3fv(frust[5].mV);
				gGL.vertex3fv(frust[7].mV);
				gGL.vertex3fv(frust[6].mV);
				gGL.end();		
			}

	
			if (i < 4)
			{
				
				//if (i == 0 || !mShadowFrustPoints[i].empty())
				{
					//render visible point cloud
					gGL.flush();
					glPointSize(8.f);
					gGL.begin(LLRender::POINTS);
					
					F32* c = col+i*4;
					gGL.color3fv(c);

					for (U32 j = 0; j < mShadowFrustPoints[i].size(); ++j)
						{
							gGL.vertex3fv(mShadowFrustPoints[i][j].mV);
						
						}
					gGL.end();

					gGL.flush();
					glPointSize(1.f);

					LLVector3* ext = mShadowExtents[i]; 
					LLVector3 pos = (ext[0]+ext[1])*0.5f;
					LLVector3 size = (ext[1]-ext[0])*0.5f;
					drawBoxOutline(pos, size);

					//render camera frustum splits as outlines
					gGL.begin(LLRender::LINES);
					gGL.vertex3fv(frust[0].mV); gGL.vertex3fv(frust[1].mV);
					gGL.vertex3fv(frust[1].mV); gGL.vertex3fv(frust[2].mV);
					gGL.vertex3fv(frust[2].mV); gGL.vertex3fv(frust[3].mV);
					gGL.vertex3fv(frust[3].mV); gGL.vertex3fv(frust[0].mV);
					gGL.vertex3fv(frust[4].mV); gGL.vertex3fv(frust[5].mV);
					gGL.vertex3fv(frust[5].mV); gGL.vertex3fv(frust[6].mV);
					gGL.vertex3fv(frust[6].mV); gGL.vertex3fv(frust[7].mV);
					gGL.vertex3fv(frust[7].mV); gGL.vertex3fv(frust[4].mV);
					gGL.vertex3fv(frust[0].mV); gGL.vertex3fv(frust[4].mV);
					gGL.vertex3fv(frust[1].mV); gGL.vertex3fv(frust[5].mV);
					gGL.vertex3fv(frust[2].mV); gGL.vertex3fv(frust[6].mV);
					gGL.vertex3fv(frust[3].mV); gGL.vertex3fv(frust[7].mV);
					gGL.end();
				}
			}

			/*gGL.flush();
			glLineWidth(16-i*2);
			for (LLWorld::region_list_t::const_iterator iter = LLWorld::getInstance()->getRegionList().begin(); 
					iter != LLWorld::getInstance()->getRegionList().end(); ++iter)
			{
				LLViewerRegion* region = *iter;
				for (U32 j = 0; j < LLViewerRegion::NUM_PARTITIONS; j++)
				{
					LLSpatialPartition* part = region->getSpatialPartition(j);
					if (part)
					{
						if (hasRenderType(part->mDrawableType))
						{
							part->renderIntersectingBBoxes(&mShadowCamera[i]);
						}
					}
				}
			}
			gGL.flush();
			glLineWidth(1.f);*/
		}
	}

	if (mRenderDebugMask & RENDER_DEBUG_WIND_VECTORS)
	{
		gAgent.getRegion()->mWind.renderVectors();
	}
	
	if (mRenderDebugMask & RENDER_DEBUG_COMPOSITION)
	{
		// Debug composition layers
		F32 x, y;

		gGL.getTexUnit(0)->unbind(LLTexUnit::TT_TEXTURE);

		if (gAgent.getRegion())
		{
			gGL.begin(LLRender::POINTS);
			// Draw the composition layer for the region that I'm in.
			for (x = 0; x <= 260; x++)
			{
				for (y = 0; y <= 260; y++)
				{
					if ((x > 255) || (y > 255))
					{
						gGL.color4f(1.f, 0.f, 0.f, 1.f);
					}
					else
					{
						gGL.color4f(0.f, 0.f, 1.f, 1.f);
					}
					F32 z = gAgent.getRegion()->getCompositionXY((S32)x, (S32)y);
					z *= 5.f;
					z += 50.f;
					gGL.vertex3f(x, y, z);
				}
			}
			gGL.end();
		}
	}

	if (mRenderDebugMask & LLPipeline::RENDER_DEBUG_BUILD_QUEUE)
	{
		U32 count = 0;
		U32 size = mGroupQ2.size();
		LLColor4 col;

		LLVertexBuffer::unbind();
		LLGLEnable blend(GL_BLEND);
		gGL.setSceneBlendType(LLRender::BT_ALPHA);
		LLGLDepthTest depth(GL_TRUE, GL_FALSE);
		gGL.getTexUnit(0)->bind(LLViewerFetchedTexture::sWhiteImagep);
		
		gGL.pushMatrix();
		gGL.loadMatrix(gGLModelView);
		gGLLastMatrix = NULL;

		for (LLSpatialGroup::sg_vector_t::iterator iter = mGroupQ2.begin(); iter != mGroupQ2.end(); ++iter)
		{
			LLSpatialGroup* group = *iter;
			if (group->isDead())
			{
				continue;
			}

			LLSpatialBridge* bridge = group->getSpatialPartition()->asBridge();

			if (bridge && (!bridge->mDrawable || bridge->mDrawable->isDead()))
			{
				continue;
			}

			if (bridge)
			{
				gGL.pushMatrix();
				gGL.multMatrix((F32*)bridge->mDrawable->getRenderMatrix().mMatrix);
			}

			F32 alpha = llclamp((F32) (size-count)/size, 0.f, 1.f);

			
			LLVector2 c(1.f-alpha, alpha);
			c.normVec();

			
			++count;
			col.set(c.mV[0], c.mV[1], 0, alpha*0.5f+0.5f);
			group->drawObjectBox(col);

			if (bridge)
			{
				gGL.popMatrix();
			}
		}

		gGL.popMatrix();
	}

	gGL.flush();
	if (LLGLSLShader::sNoFixedFunction)
	{
		gUIProgram.unbind();
	}
}

static LLTrace::BlockTimerStatHandle FTM_REBUILD_POOLS("Rebuild Pools");

void LLPipeline::rebuildPools()
{
	LL_RECORD_BLOCK_TIME(FTM_REBUILD_POOLS);

	assertInitialized();

	S32 max_count = mPools.size();
	pool_set_t::iterator iter1 = mPools.upper_bound(mLastRebuildPool);
	while(max_count > 0 && mPools.size() > 0) // && num_rebuilds < MAX_REBUILDS)
	{
		if (iter1 == mPools.end())
		{
			iter1 = mPools.begin();
		}
		LLDrawPool* poolp = *iter1;

		if (poolp->isDead())
		{
			mPools.erase(iter1++);
			removeFromQuickLookup( poolp );
			if (poolp == mLastRebuildPool)
			{
				mLastRebuildPool = NULL;
			}
			delete poolp;
		}
		else
		{
			mLastRebuildPool = poolp;
			iter1++;
		}
		max_count--;
	}
}

void LLPipeline::addToQuickLookup( LLDrawPool* new_poolp )
{
	assertInitialized();

	switch( new_poolp->getType() )
	{
	case LLDrawPool::POOL_SIMPLE:
		if (mSimplePool)
		{
			llassert(0);
			LL_WARNS() << "Ignoring duplicate simple pool." << LL_ENDL;
		}
		else
		{
			mSimplePool = (LLRenderPass*) new_poolp;
		}
		break;

	case LLDrawPool::POOL_ALPHA_MASK:
		if (mAlphaMaskPool)
		{
			llassert(0);
			LL_WARNS() << "Ignoring duplicate alpha mask pool." << LL_ENDL;
			break;
		}
		else
		{
			mAlphaMaskPool = (LLRenderPass*) new_poolp;
		}
		break;

	case LLDrawPool::POOL_FULLBRIGHT_ALPHA_MASK:
		if (mFullbrightAlphaMaskPool)
		{
			llassert(0);
			LL_WARNS() << "Ignoring duplicate alpha mask pool." << LL_ENDL;
			break;
		}
		else
		{
			mFullbrightAlphaMaskPool = (LLRenderPass*) new_poolp;
		}
		break;
		
	case LLDrawPool::POOL_GRASS:
		if (mGrassPool)
		{
			llassert(0);
			LL_WARNS() << "Ignoring duplicate grass pool." << LL_ENDL;
		}
		else
		{
			mGrassPool = (LLRenderPass*) new_poolp;
		}
		break;

	case LLDrawPool::POOL_FULLBRIGHT:
		if (mFullbrightPool)
		{
			llassert(0);
			LL_WARNS() << "Ignoring duplicate simple pool." << LL_ENDL;
		}
		else
		{
			mFullbrightPool = (LLRenderPass*) new_poolp;
		}
		break;

	case LLDrawPool::POOL_INVISIBLE:
		if (mInvisiblePool)
		{
			llassert(0);
			LL_WARNS() << "Ignoring duplicate simple pool." << LL_ENDL;
		}
		else
		{
			mInvisiblePool = (LLRenderPass*) new_poolp;
		}
		break;

	case LLDrawPool::POOL_GLOW:
		if (mGlowPool)
		{
			llassert(0);
			LL_WARNS() << "Ignoring duplicate glow pool." << LL_ENDL;
		}
		else
		{
			mGlowPool = (LLRenderPass*) new_poolp;
		}
		break;

	case LLDrawPool::POOL_TREE:
		mTreePools[ uintptr_t(new_poolp->getTexture()) ] = new_poolp ;
		break;
 
	case LLDrawPool::POOL_TERRAIN:
		mTerrainPools[ uintptr_t(new_poolp->getTexture()) ] = new_poolp ;
		break;

	case LLDrawPool::POOL_BUMP:
		if (mBumpPool)
		{
			llassert(0);
			LL_WARNS() << "Ignoring duplicate bump pool." << LL_ENDL;
		}
		else
		{
			mBumpPool = new_poolp;
		}
		break;
	case LLDrawPool::POOL_MATERIALS:
		if (mMaterialsPool)
		{
			llassert(0);
			LL_WARNS() << "Ignorning duplicate materials pool." << LL_ENDL;
		}
		else
		{
			mMaterialsPool = new_poolp;
		}
		break;
	case LLDrawPool::POOL_ALPHA:
		if( mAlphaPool )
		{
			llassert(0);
			LL_WARNS() << "LLPipeline::addPool(): Ignoring duplicate Alpha pool" << LL_ENDL;
		}
		else
		{
			mAlphaPool = (LLDrawPoolAlpha*) new_poolp;
		}
		break;

	case LLDrawPool::POOL_AVATAR:
		break; // Do nothing

	case LLDrawPool::POOL_SKY:
		if( mSkyPool )
		{
			llassert(0);
			LL_WARNS() << "LLPipeline::addPool(): Ignoring duplicate Sky pool" << LL_ENDL;
		}
		else
		{
			mSkyPool = new_poolp;
		}
		break;
	
	case LLDrawPool::POOL_WATER:
		if( mWaterPool )
		{
			llassert(0);
			LL_WARNS() << "LLPipeline::addPool(): Ignoring duplicate Water pool" << LL_ENDL;
		}
		else
		{
			mWaterPool = new_poolp;
		}
		break;

	case LLDrawPool::POOL_GROUND:
		if( mGroundPool )
		{
			llassert(0);
			LL_WARNS() << "LLPipeline::addPool(): Ignoring duplicate Ground Pool" << LL_ENDL;
		}
		else
		{ 
			mGroundPool = new_poolp;
		}
		break;

	case LLDrawPool::POOL_WL_SKY:
		if( mWLSkyPool )
		{
			llassert(0);
			LL_WARNS() << "LLPipeline::addPool(): Ignoring duplicate WLSky Pool" << LL_ENDL;
		}
		else
		{ 
			mWLSkyPool = new_poolp;
		}
		break;

	default:
		llassert(0);
		LL_WARNS() << "Invalid Pool Type in  LLPipeline::addPool()" << LL_ENDL;
		break;
	}
}

void LLPipeline::removePool( LLDrawPool* poolp )
{
	assertInitialized();
	removeFromQuickLookup(poolp);
	mPools.erase(poolp);
	delete poolp;
}

void LLPipeline::removeFromQuickLookup( LLDrawPool* poolp )
{
	assertInitialized();
	switch( poolp->getType() )
	{
	case LLDrawPool::POOL_SIMPLE:
		llassert(mSimplePool == poolp);
		mSimplePool = NULL;
		break;

	case LLDrawPool::POOL_ALPHA_MASK:
		llassert(mAlphaMaskPool == poolp);
		mAlphaMaskPool = NULL;
		break;

	case LLDrawPool::POOL_FULLBRIGHT_ALPHA_MASK:
		llassert(mFullbrightAlphaMaskPool == poolp);
		mFullbrightAlphaMaskPool = NULL;
		break;

	case LLDrawPool::POOL_GRASS:
		llassert(mGrassPool == poolp);
		mGrassPool = NULL;
		break;

	case LLDrawPool::POOL_FULLBRIGHT:
		llassert(mFullbrightPool == poolp);
		mFullbrightPool = NULL;
		break;

	case LLDrawPool::POOL_INVISIBLE:
		llassert(mInvisiblePool == poolp);
		mInvisiblePool = NULL;
		break;

	case LLDrawPool::POOL_WL_SKY:
		llassert(mWLSkyPool == poolp);
		mWLSkyPool = NULL;
		break;

	case LLDrawPool::POOL_GLOW:
		llassert(mGlowPool == poolp);
		mGlowPool = NULL;
		break;

	case LLDrawPool::POOL_TREE:
		#ifdef _DEBUG
			{
				BOOL found = mTreePools.erase( (uintptr_t)poolp->getTexture() );
				llassert( found );
			}
		#else
			mTreePools.erase( (uintptr_t)poolp->getTexture() );
		#endif
		break;

	case LLDrawPool::POOL_TERRAIN:
		#ifdef _DEBUG
			{
				BOOL found = mTerrainPools.erase( (uintptr_t)poolp->getTexture() );
				llassert( found );
			}
		#else
			mTerrainPools.erase( (uintptr_t)poolp->getTexture() );
		#endif
		break;

	case LLDrawPool::POOL_BUMP:
		llassert( poolp == mBumpPool );
		mBumpPool = NULL;
		break;
	
	case LLDrawPool::POOL_MATERIALS:
		llassert(poolp == mMaterialsPool);
		mMaterialsPool = NULL;
		break;
			
	case LLDrawPool::POOL_ALPHA:
		llassert( poolp == mAlphaPool );
		mAlphaPool = NULL;
		break;

	case LLDrawPool::POOL_AVATAR:
		break; // Do nothing

	case LLDrawPool::POOL_SKY:
		llassert( poolp == mSkyPool );
		mSkyPool = NULL;
		break;

	case LLDrawPool::POOL_WATER:
		llassert( poolp == mWaterPool );
		mWaterPool = NULL;
		break;

	case LLDrawPool::POOL_GROUND:
		llassert( poolp == mGroundPool );
		mGroundPool = NULL;
		break;

	default:
		llassert(0);
		LL_WARNS() << "Invalid Pool Type in  LLPipeline::removeFromQuickLookup() type=" << poolp->getType() << LL_ENDL;
		break;
	}
}

void LLPipeline::resetDrawOrders()
{
	assertInitialized();
	// Iterate through all of the draw pools and rebuild them.
	for (pool_set_t::iterator iter = mPools.begin(); iter != mPools.end(); ++iter)
	{
		LLDrawPool *poolp = *iter;
		poolp->resetDrawOrders();
	}
}

//============================================================================
// Once-per-frame setup of hardware lights,
// including sun/moon, avatar backlight, and up to 6 local lights

void LLPipeline::setupAvatarLights(BOOL for_edit)
{
	assertInitialized();

	if (for_edit)
	{
		LLColor4 diffuse(1.f, 1.f, 1.f, 0.f);
		LLVector4 light_pos_cam(-8.f, 0.25f, 10.f, 0.f);  // w==0 => directional light
		LLMatrix4 camera_mat = LLViewerCamera::getInstance()->getModelview();
		LLMatrix4 camera_rot(camera_mat.getMat3());
		camera_rot.invert();
		LLVector4 light_pos = light_pos_cam * camera_rot;
		
		light_pos.normalize();

		LLLightState* light = gGL.getLight(1);

		if (LLPipeline::sRenderDeferred)
		{
			/*diffuse.mV[0] = powf(diffuse.mV[0], 2.2f);
			diffuse.mV[1] = powf(diffuse.mV[1], 2.2f);
			diffuse.mV[2] = powf(diffuse.mV[2], 2.2f);*/
		}

		mHWLightColors[1] = diffuse;

		light->setDiffuse(diffuse);
		light->setAmbient(LLColor4::black);
		light->setSpecular(LLColor4::black);
		light->setPosition(light_pos);
		light->setConstantAttenuation(1.f);
		light->setLinearAttenuation(0.f);
		light->setQuadraticAttenuation(0.f);
		light->setSpotExponent(0.f);
		light->setSpotCutoff(180.f);
	}
	else if (gAvatarBacklight) // Always true (unless overridden in a devs .ini)
	{
		LLVector3 opposite_pos = -1.f * mSunDir;
		LLVector3 orthog_light_pos = mSunDir % LLVector3::z_axis;
		LLVector4 backlight_pos = LLVector4(lerp(opposite_pos, orthog_light_pos, 0.3f), 0.0f);
		backlight_pos.normalize();
			
		LLColor4 light_diffuse = mSunDiffuse;
		LLColor4 backlight_diffuse(1.f - light_diffuse.mV[VRED], 1.f - light_diffuse.mV[VGREEN], 1.f - light_diffuse.mV[VBLUE], 1.f);
		F32 max_component = 0.001f;
		for (S32 i = 0; i < 3; i++)
		{
			if (backlight_diffuse.mV[i] > max_component)
			{
				max_component = backlight_diffuse.mV[i];
			}
		}
		F32 backlight_mag;
		if (gSky.getSunDirection().mV[2] >= LLSky::NIGHTTIME_ELEVATION_COS)
		{
			backlight_mag = BACKLIGHT_DAY_MAGNITUDE_OBJECT;
		}
		else
		{
			backlight_mag = BACKLIGHT_NIGHT_MAGNITUDE_OBJECT;
		}
		backlight_diffuse *= backlight_mag / max_component;

		if (LLPipeline::sRenderDeferred)
		{
			/*backlight_diffuse.mV[0] = powf(backlight_diffuse.mV[0], 2.2f);
			backlight_diffuse.mV[1] = powf(backlight_diffuse.mV[1], 2.2f);
			backlight_diffuse.mV[2] = powf(backlight_diffuse.mV[2], 2.2f);*/
		}

		mHWLightColors[1] = backlight_diffuse;

		LLLightState* light = gGL.getLight(1);

		light->setPosition(backlight_pos);
		light->setDiffuse(backlight_diffuse);
		light->setAmbient(LLColor4::black);
		light->setSpecular(LLColor4::black);
		light->setConstantAttenuation(1.f);
		light->setLinearAttenuation(0.f);
		light->setQuadraticAttenuation(0.f);
		light->setSpotExponent(0.f);
		light->setSpotCutoff(180.f);
	}
	else
	{
		LLLightState* light = gGL.getLight(1);

		mHWLightColors[1] = LLColor4::black;

		light->setDiffuse(LLColor4::black);
		light->setAmbient(LLColor4::black);
		light->setSpecular(LLColor4::black);
	}
}

static F32 calc_light_dist(LLVOVolume* light, const LLVector3& cam_pos, F32 max_dist)
{
	F32 inten = light->getLightIntensity();
	if (inten < .001f)
	{
		return max_dist;
	}
	F32 radius = light->getLightRadius();
	BOOL selected = light->isSelected();
	LLVector3 dpos = light->getRenderPosition() - cam_pos;
	F32 dist2 = dpos.lengthSquared();
	if (!selected && dist2 > (max_dist + radius)*(max_dist + radius))
	{
		return max_dist;
	}
	F32 dist = (F32) sqrt(dist2);
	dist *= 1.f / inten;
	dist -= radius;
	if (selected)
	{
		dist -= 10000.f; // selected lights get highest priority
	}
	if (light->mDrawable.notNull() && light->mDrawable->isState(LLDrawable::ACTIVE))
	{
		// moving lights get a little higher priority (too much causes artifacts)
		dist -= light->getLightRadius()*0.25f;
	}
	return dist;
}

void LLPipeline::calcNearbyLights(LLCamera& camera)
{
	assertInitialized();

	if (LLPipeline::sReflectionRender)
	{
		return;
	}

	if (mLightingDetail >= 1)
	{
		// mNearbyLight (and all light_set_t's) are sorted such that
		// begin() == the closest light and rbegin() == the farthest light
		const S32 MAX_LOCAL_LIGHTS = 6;
// 		LLVector3 cam_pos = gAgent.getCameraPositionAgent();
		LLVector3 cam_pos = LLViewerJoystick::getInstance()->getOverrideCamera() ?
						camera.getOrigin() : 
						gAgent.getPositionAgent();

		F32 max_dist = LIGHT_MAX_RADIUS * 4.f; // ignore enitrely lights > 4 * max light rad
		
		// UPDATE THE EXISTING NEARBY LIGHTS
		light_set_t cur_nearby_lights;
		for (light_set_t::iterator iter = mNearbyLights.begin();
			iter != mNearbyLights.end(); iter++)
		{
			const Light* light = &(*iter);
			LLDrawable* drawable = light->drawable;
            const LLViewerObject *vobj = light->drawable->getVObj();
            if(vobj && vobj->getAvatar() 
               && (vobj->getAvatar()->isTooComplex() || vobj->getAvatar()->isInMuteList())
               )
            {
                drawable->clearState(LLDrawable::NEARBY_LIGHT);
                continue;
            }

			LLVOVolume* volight = drawable->getVOVolume();
			if (!volight || !drawable->isState(LLDrawable::LIGHT))
			{
				drawable->clearState(LLDrawable::NEARBY_LIGHT);
				continue;
			}
			if (light->fade <= -LIGHT_FADE_TIME)
			{
				drawable->clearState(LLDrawable::NEARBY_LIGHT);
				continue;
			}
			if (!sRenderAttachedLights && volight && volight->isAttachment())
			{
				drawable->clearState(LLDrawable::NEARBY_LIGHT);
				continue;
			}

			F32 dist = calc_light_dist(volight, cam_pos, max_dist);
			cur_nearby_lights.insert(Light(drawable, dist, light->fade));
		}
		mNearbyLights = cur_nearby_lights;
				
		// FIND NEW LIGHTS THAT ARE IN RANGE
		light_set_t new_nearby_lights;
		for (LLDrawable::drawable_set_t::iterator iter = mLights.begin();
			 iter != mLights.end(); ++iter)
		{
			LLDrawable* drawable = *iter;
			LLVOVolume* light = drawable->getVOVolume();
			if (!light || drawable->isState(LLDrawable::NEARBY_LIGHT))
			{
				continue;
			}
			if (light->isHUDAttachment())
			{
				continue; // no lighting from HUD objects
			}
			F32 dist = calc_light_dist(light, cam_pos, max_dist);
			if (dist >= max_dist)
			{
				continue;
			}
			if (!sRenderAttachedLights && light && light->isAttachment())
			{
				continue;
			}
			new_nearby_lights.insert(Light(drawable, dist, 0.f));
			if (new_nearby_lights.size() > (U32)MAX_LOCAL_LIGHTS)
			{
				new_nearby_lights.erase(--new_nearby_lights.end());
				const Light& last = *new_nearby_lights.rbegin();
				max_dist = last.dist;
			}
		}

		// INSERT ANY NEW LIGHTS
		for (light_set_t::iterator iter = new_nearby_lights.begin();
			 iter != new_nearby_lights.end(); iter++)
		{
			const Light* light = &(*iter);
			if (mNearbyLights.size() < (U32)MAX_LOCAL_LIGHTS)
			{
				mNearbyLights.insert(*light);
				((LLDrawable*) light->drawable)->setState(LLDrawable::NEARBY_LIGHT);
			}
			else
			{
				// crazy cast so that we can overwrite the fade value
				// even though gcc enforces sets as const
				// (fade value doesn't affect sort so this is safe)
				Light* farthest_light = (const_cast<Light*>(&(*(mNearbyLights.rbegin()))));
				if (light->dist < farthest_light->dist)
				{
					if (farthest_light->fade >= 0.f)
					{
						farthest_light->fade = -(gFrameIntervalSeconds.value());
					}
				}
				else
				{
					break; // none of the other lights are closer
				}
			}
		}
		
		//mark nearby lights not-removable.
		for (light_set_t::iterator iter = mNearbyLights.begin();
			 iter != mNearbyLights.end(); iter++)
		{
			const Light* light = &(*iter);
			((LLViewerOctreeEntryData*) light->drawable)->setVisible();
		}
	}
}

void LLPipeline::setupHWLights(LLDrawPool* pool)
{
	assertInitialized();
	
	// Ambient
	if (!LLGLSLShader::sNoFixedFunction)
	{
		gGL.syncMatrices();
		LLColor4 ambient = gSky.getTotalAmbientColor();
		gGL.setAmbientLightColor(ambient);
	}

	// Light 0 = Sun or Moon (All objects)
	{
		if (gSky.getSunDirection().mV[2] >= LLSky::NIGHTTIME_ELEVATION_COS)
		{
			mSunDir.setVec(gSky.getSunDirection());
			mSunDiffuse.setVec(gSky.getSunDiffuseColor());
		}
		else
		{
			mSunDir.setVec(gSky.getMoonDirection());
			mSunDiffuse.setVec(gSky.getMoonDiffuseColor());
		}

		F32 max_color = llmax(mSunDiffuse.mV[0], mSunDiffuse.mV[1], mSunDiffuse.mV[2]);
		if (max_color > 1.f)
		{
			mSunDiffuse *= 1.f/max_color;
		}
		mSunDiffuse.clamp();

		LLVector4 light_pos(mSunDir, 0.0f);
		LLColor4 light_diffuse = mSunDiffuse;

		if (LLPipeline::sRenderDeferred)
		{
			/*light_diffuse.mV[0] = powf(light_diffuse.mV[0], 2.2f);
			light_diffuse.mV[1] = powf(light_diffuse.mV[1], 2.2f);
			light_diffuse.mV[2] = powf(light_diffuse.mV[2], 2.2f);*/
		}

		mHWLightColors[0] = light_diffuse;

		LLLightState* light = gGL.getLight(0);
		light->setPosition(light_pos);
		light->setDiffuse(light_diffuse);
		light->setAmbient(LLColor4::black);
		light->setSpecular(LLColor4::black);
		light->setConstantAttenuation(1.f);
		light->setLinearAttenuation(0.f);
		light->setQuadraticAttenuation(0.f);
		light->setSpotExponent(0.f);
		light->setSpotCutoff(180.f);
	}
	
	// Light 1 = Backlight (for avatars)
	// (set by enableLightsAvatar)
	
	S32 cur_light = 2;
	
	// Nearby lights = LIGHT 2-7

	mLightMovingMask = 0;
	
	if (mLightingDetail >= 1)
	{
		for (light_set_t::iterator iter = mNearbyLights.begin();
			 iter != mNearbyLights.end(); ++iter)
		{
			LLDrawable* drawable = iter->drawable;
			LLVOVolume* light = drawable->getVOVolume();
			if (!light)
			{
				continue;
			}
			if (drawable->isState(LLDrawable::ACTIVE))
			{
				mLightMovingMask |= (1<<cur_light);
			}
			
			LLColor4  light_color = light->getLightColor();
			light_color.mV[3] = 0.0f;

			F32 fade = iter->fade;
			if (fade < LIGHT_FADE_TIME)
			{
				// fade in/out light
				if (fade >= 0.f)
				{
					fade = fade / LIGHT_FADE_TIME;
					((Light*) (&(*iter)))->fade += gFrameIntervalSeconds.value();
				}
				else
				{
					fade = 1.f + fade / LIGHT_FADE_TIME;
					((Light*) (&(*iter)))->fade -= gFrameIntervalSeconds.value();
				}
				fade = llclamp(fade,0.f,1.f);
				light_color *= fade;
			}

			LLVector3 light_pos(light->getRenderPosition());
			LLVector4 light_pos_gl(light_pos, 1.0f);
	
			F32 light_radius = llmax(light->getLightRadius(), 0.001f);

			F32 x = (3.f * (1.f + light->getLightFalloff())); // why this magic?  probably trying to match a historic behavior.
			float linatten = x / (light_radius); // % of brightness at radius

			mHWLightColors[cur_light] = light_color;
			LLLightState* light_state = gGL.getLight(cur_light);
			
			light_state->setPosition(light_pos_gl);
			light_state->setDiffuse(light_color);
			light_state->setAmbient(LLColor4::black);
			light_state->setConstantAttenuation(0.f);
			if (sRenderDeferred)
			{
				F32 size = light_radius*1.5f;
				light_state->setLinearAttenuation(size);
				light_state->setQuadraticAttenuation(light->getLightFalloff()*0.5f+1.f);
			}
			else
			{
				light_state->setLinearAttenuation(linatten);
				light_state->setQuadraticAttenuation(0.f);
			}
			

			if (light->isLightSpotlight() // directional (spot-)light
			    && (LLPipeline::sRenderDeferred || RenderSpotLightsInNondeferred)) // these are only rendered as GL spotlights if we're in deferred rendering mode *or* the setting forces them on
			{
				LLQuaternion quat = light->getRenderRotation();
				LLVector3 at_axis(0,0,-1); // this matches deferred rendering's object light direction
				at_axis *= quat;

				light_state->setSpotDirection(at_axis);
				light_state->setSpotCutoff(90.f);
				light_state->setSpotExponent(2.f);
	
				const LLColor4 specular(0.f, 0.f, 0.f, 0.f);
				light_state->setSpecular(specular);
			}
			else // omnidirectional (point) light
			{
				light_state->setSpotExponent(0.f);
				light_state->setSpotCutoff(180.f);
				
				// we use specular.w = 1.0 as a cheap hack for the shaders to know that this is omnidirectional rather than a spotlight
				const LLColor4 specular(0.f, 0.f, 0.f, 1.f);
				light_state->setSpecular(specular);				
			}
			cur_light++;
			if (cur_light >= 8)
			{
				break; // safety
			}
		}
	}
	for ( ; cur_light < 8 ; cur_light++)
	{
		mHWLightColors[cur_light] = LLColor4::black;
		LLLightState* light = gGL.getLight(cur_light);

		light->setDiffuse(LLColor4::black);
		light->setAmbient(LLColor4::black);
		light->setSpecular(LLColor4::black);
	}
	if (gAgentAvatarp &&
		gAgentAvatarp->mSpecialRenderMode == 3)
	{
		LLColor4  light_color = LLColor4::white;
		light_color.mV[3] = 0.0f;

		LLVector3 light_pos(LLViewerCamera::getInstance()->getOrigin());
		LLVector4 light_pos_gl(light_pos, 1.0f);

		F32 light_radius = 16.f;

			F32 x = 3.f;
		float linatten = x / (light_radius); // % of brightness at radius

		if (LLPipeline::sRenderDeferred)
		{
			/*light_color.mV[0] = powf(light_color.mV[0], 2.2f);
			light_color.mV[1] = powf(light_color.mV[1], 2.2f);
			light_color.mV[2] = powf(light_color.mV[2], 2.2f);*/
		}

		mHWLightColors[2] = light_color;
		LLLightState* light = gGL.getLight(2);

		light->setPosition(light_pos_gl);
		light->setDiffuse(light_color);
		light->setAmbient(LLColor4::black);
		light->setSpecular(LLColor4::black);
		light->setQuadraticAttenuation(0.f);
		light->setConstantAttenuation(0.f);
		light->setLinearAttenuation(linatten);
		light->setSpotExponent(0.f);
		light->setSpotCutoff(180.f);
	}

	// Init GL state
	if (!LLGLSLShader::sNoFixedFunction)
	{
		glDisable(GL_LIGHTING);
	}

	for (S32 i = 0; i < 8; ++i)
	{
		gGL.getLight(i)->disable();
	}
	mLightMask = 0;
}

void LLPipeline::enableLights(U32 mask)
{
	assertInitialized();

	if (mLightingDetail == 0)
	{
		mask &= 0xf003; // sun and backlight only (and fullbright bit)
	}
	if (mLightMask != mask)
	{
		stop_glerror();
		if (!mLightMask)
		{
			if (!LLGLSLShader::sNoFixedFunction)
			{
				glEnable(GL_LIGHTING);
			}
		}
		if (mask)
		{
			stop_glerror();
			for (S32 i=0; i<8; i++)
			{
				LLLightState* light = gGL.getLight(i);
				if (mask & (1<<i))
				{
					light->enable();
					light->setDiffuse(mHWLightColors[i]);
				}
				else
				{
					light->disable();
					light->setDiffuse(LLColor4::black);
				}
			}
			stop_glerror();
		}
		else
		{
			if (!LLGLSLShader::sNoFixedFunction)
			{
				glDisable(GL_LIGHTING);
			}
		}
		mLightMask = mask;
		stop_glerror();

		LLColor4 ambient = gSky.getTotalAmbientColor();
		gGL.setAmbientLightColor(ambient);
	}
}

void LLPipeline::enableLightsStatic()
{
	assertInitialized();
	U32 mask = 0x01; // Sun
	if (mLightingDetail >= 2)
	{
		mask |= mLightMovingMask; // Hardware moving lights
	}
	else
	{
		mask |= 0xff & (~2); // Hardware local lights
	}
	enableLights(mask);
}

void LLPipeline::enableLightsDynamic()
{
	assertInitialized();
	U32 mask = 0xff & (~2); // Local lights
	enableLights(mask);
	
	if (isAgentAvatarValid() && getLightingDetail() <= 0)
	{
		if (gAgentAvatarp->mSpecialRenderMode == 0) // normal
		{
			gPipeline.enableLightsAvatar();
		}
		else if (gAgentAvatarp->mSpecialRenderMode >= 1)  // anim preview
		{
			gPipeline.enableLightsAvatarEdit(LLColor4(0.7f, 0.6f, 0.3f, 1.f));
		}
	}
}

void LLPipeline::enableLightsAvatar()
{
	U32 mask = 0xff; // All lights
	setupAvatarLights(FALSE);
	enableLights(mask);
}

void LLPipeline::enableLightsPreview()
{
	disableLights();

	if (!LLGLSLShader::sNoFixedFunction)
	{
		glEnable(GL_LIGHTING);
	}

	LLColor4 ambient = PreviewAmbientColor;
	gGL.setAmbientLightColor(ambient);

	LLColor4 diffuse0 = PreviewDiffuse0;
	LLColor4 specular0 = PreviewSpecular0;
	LLColor4 diffuse1 = PreviewDiffuse1;
	LLColor4 specular1 = PreviewSpecular1;
	LLColor4 diffuse2 = PreviewDiffuse2;
	LLColor4 specular2 = PreviewSpecular2;

	LLVector3 dir0 = PreviewDirection0;
	LLVector3 dir1 = PreviewDirection1;
	LLVector3 dir2 = PreviewDirection2;

	dir0.normVec();
	dir1.normVec();
	dir2.normVec();
	
	LLVector4 light_pos(dir0, 0.0f);

	LLLightState* light = gGL.getLight(1);

	light->enable();
	light->setPosition(light_pos);
	light->setDiffuse(diffuse0);
	light->setAmbient(LLColor4::black);
	light->setSpecular(specular0);
	light->setSpotExponent(0.f);
	light->setSpotCutoff(180.f);

	light_pos = LLVector4(dir1, 0.f);

	light = gGL.getLight(2);
	light->enable();
	light->setPosition(light_pos);
	light->setDiffuse(diffuse1);
	light->setAmbient(LLColor4::black);
	light->setSpecular(specular1);
	light->setSpotExponent(0.f);
	light->setSpotCutoff(180.f);

	light_pos = LLVector4(dir2, 0.f);
	light = gGL.getLight(3);
	light->enable();
	light->setPosition(light_pos);
	light->setDiffuse(diffuse2);
	light->setAmbient(LLColor4::black);
	light->setSpecular(specular2);
	light->setSpotExponent(0.f);
	light->setSpotCutoff(180.f);
}


void LLPipeline::enableLightsAvatarEdit(const LLColor4& color)
{
	U32 mask = 0x2002; // Avatar backlight only, set ambient
	setupAvatarLights(TRUE);
	enableLights(mask);

	gGL.setAmbientLightColor(color);
}

void LLPipeline::enableLightsFullbright(const LLColor4& color)
{
	assertInitialized();
	U32 mask = 0x1000; // Non-0 mask, set ambient
	enableLights(mask);

	gGL.setAmbientLightColor(color);
}

void LLPipeline::disableLights()
{
	enableLights(0); // no lighting (full bright)
}

//============================================================================

class LLMenuItemGL;
class LLInvFVBridge;
struct cat_folder_pair;
class LLVOBranch;
class LLVOLeaf;

void LLPipeline::findReferences(LLDrawable *drawablep)
{
	assertInitialized();
	if (mLights.find(drawablep) != mLights.end())
	{
		LL_INFOS() << "In mLights" << LL_ENDL;
	}
	if (std::find(mMovedList.begin(), mMovedList.end(), drawablep) != mMovedList.end())
	{
		LL_INFOS() << "In mMovedList" << LL_ENDL;
	}
	if (std::find(mShiftList.begin(), mShiftList.end(), drawablep) != mShiftList.end())
	{
		LL_INFOS() << "In mShiftList" << LL_ENDL;
	}
	if (mRetexturedList.find(drawablep) != mRetexturedList.end())
	{
		LL_INFOS() << "In mRetexturedList" << LL_ENDL;
	}
	
	if (std::find(mBuildQ1.begin(), mBuildQ1.end(), drawablep) != mBuildQ1.end())
	{
		LL_INFOS() << "In mBuildQ1" << LL_ENDL;
	}
	if (std::find(mBuildQ2.begin(), mBuildQ2.end(), drawablep) != mBuildQ2.end())
	{
		LL_INFOS() << "In mBuildQ2" << LL_ENDL;
	}

	S32 count;
	
	count = gObjectList.findReferences(drawablep);
	if (count)
	{
		LL_INFOS() << "In other drawables: " << count << " references" << LL_ENDL;
	}
}

BOOL LLPipeline::verify()
{
	BOOL ok = assertInitialized();
	if (ok) 
	{
		for (pool_set_t::iterator iter = mPools.begin(); iter != mPools.end(); ++iter)
		{
			LLDrawPool *poolp = *iter;
			if (!poolp->verify())
			{
				ok = FALSE;
			}
		}
	}

	if (!ok)
	{
		LL_WARNS() << "Pipeline verify failed!" << LL_ENDL;
	}
	return ok;
}

//////////////////////////////
//
// Collision detection
//
//

///////////////////////////////////////////////////////////////////////////////////////////////////////////////////////////////////////////////////////////////////////////////////////////////////////
/**
 *	A method to compute a ray-AABB intersection.
 *	Original code by Andrew Woo, from "Graphics Gems", Academic Press, 1990
 *	Optimized code by Pierre Terdiman, 2000 (~20-30% faster on my Celeron 500)
 *	Epsilon value added by Klaus Hartmann. (discarding it saves a few cycles only)
 *
 *	Hence this version is faster as well as more robust than the original one.
 *
 *	Should work provided:
 *	1) the integer representation of 0.0f is 0x00000000
 *	2) the sign bit of the float is the most significant one
 *
 *	Report bugs: p.terdiman@codercorner.com
 *
 *	\param		aabb		[in] the axis-aligned bounding box
 *	\param		origin		[in] ray origin
 *	\param		dir			[in] ray direction
 *	\param		coord		[out] impact coordinates
 *	\return		true if ray intersects AABB
 */
///////////////////////////////////////////////////////////////////////////////////////////////////////////////////////////////////////////////////////////////////////////////////////////////////////
//#define RAYAABB_EPSILON 0.00001f
#define IR(x)	((U32&)x)

bool LLRayAABB(const LLVector3 &center, const LLVector3 &size, const LLVector3& origin, const LLVector3& dir, LLVector3 &coord, F32 epsilon)
{
	BOOL Inside = TRUE;
	LLVector3 MinB = center - size;
	LLVector3 MaxB = center + size;
	LLVector3 MaxT;
	MaxT.mV[VX]=MaxT.mV[VY]=MaxT.mV[VZ]=-1.0f;

	// Find candidate planes.
	for(U32 i=0;i<3;i++)
	{
		if(origin.mV[i] < MinB.mV[i])
		{
			coord.mV[i]	= MinB.mV[i];
			Inside		= FALSE;

			// Calculate T distances to candidate planes
			if(IR(dir.mV[i]))	MaxT.mV[i] = (MinB.mV[i] - origin.mV[i]) / dir.mV[i];
		}
		else if(origin.mV[i] > MaxB.mV[i])
		{
			coord.mV[i]	= MaxB.mV[i];
			Inside		= FALSE;

			// Calculate T distances to candidate planes
			if(IR(dir.mV[i]))	MaxT.mV[i] = (MaxB.mV[i] - origin.mV[i]) / dir.mV[i];
		}
	}

	// Ray origin inside bounding box
	if(Inside)
	{
		coord = origin;
		return true;
	}

	// Get largest of the maxT's for final choice of intersection
	U32 WhichPlane = 0;
	if(MaxT.mV[1] > MaxT.mV[WhichPlane])	WhichPlane = 1;
	if(MaxT.mV[2] > MaxT.mV[WhichPlane])	WhichPlane = 2;

	// Check final candidate actually inside box
	if(IR(MaxT.mV[WhichPlane])&0x80000000) return false;

	for(U32 i=0;i<3;i++)
	{
		if(i!=WhichPlane)
		{
			coord.mV[i] = origin.mV[i] + MaxT.mV[WhichPlane] * dir.mV[i];
			if (epsilon > 0)
			{
				if(coord.mV[i] < MinB.mV[i] - epsilon || coord.mV[i] > MaxB.mV[i] + epsilon)	return false;
			}
			else
			{
				if(coord.mV[i] < MinB.mV[i] || coord.mV[i] > MaxB.mV[i])	return false;
			}
		}
	}
	return true;	// ray hits box
}

//////////////////////////////
//
// Macros, functions, and inline methods from other classes
//
//

void LLPipeline::setLight(LLDrawable *drawablep, BOOL is_light)
{
	if (drawablep && assertInitialized())
	{
		if (is_light)
		{
			mLights.insert(drawablep);
			drawablep->setState(LLDrawable::LIGHT);
		}
		else
		{
			drawablep->clearState(LLDrawable::LIGHT);
			mLights.erase(drawablep);
		}
	}
}

//static
void LLPipeline::toggleRenderType(U32 type)
{
	gPipeline.mRenderTypeEnabled[type] = !gPipeline.mRenderTypeEnabled[type];
	if (type == LLPipeline::RENDER_TYPE_WATER)
	{
		gPipeline.mRenderTypeEnabled[LLPipeline::RENDER_TYPE_VOIDWATER] = !gPipeline.mRenderTypeEnabled[LLPipeline::RENDER_TYPE_VOIDWATER];
	}
}

//static
void LLPipeline::toggleRenderTypeControl(void* data)
{
	U32 type = (U32)(intptr_t)data;
	U32 bit = (1<<type);
	if (gPipeline.hasRenderType(type))
	{
		LL_INFOS() << "Toggling render type mask " << std::hex << bit << " off" << std::dec << LL_ENDL;
	}
	else
	{
		LL_INFOS() << "Toggling render type mask " << std::hex << bit << " on" << std::dec << LL_ENDL;
	}
	gPipeline.toggleRenderType(type);
}

//static
BOOL LLPipeline::hasRenderTypeControl(void* data)
{
	U32 type = (U32)(intptr_t)data;
	return gPipeline.hasRenderType(type);
}

// Allows UI items labeled "Hide foo" instead of "Show foo"
//static
BOOL LLPipeline::toggleRenderTypeControlNegated(void* data)
{
	S32 type = (S32)(intptr_t)data;
	return !gPipeline.hasRenderType(type);
}

//static
void LLPipeline::toggleRenderDebug(void* data)
{
	U32 bit = (U32)(intptr_t)data;
	if (gPipeline.hasRenderDebugMask(bit))
	{
		LL_INFOS() << "Toggling render debug mask " << std::hex << bit << " off" << std::dec << LL_ENDL;
	}
	else
	{
		LL_INFOS() << "Toggling render debug mask " << std::hex << bit << " on" << std::dec << LL_ENDL;
	}
	gPipeline.mRenderDebugMask ^= bit;
}


//static
BOOL LLPipeline::toggleRenderDebugControl(void* data)
{
	U32 bit = (U32)(intptr_t)data;
	return gPipeline.hasRenderDebugMask(bit);
}

//static
void LLPipeline::toggleRenderDebugFeature(void* data)
{
	U32 bit = (U32)(intptr_t)data;
	gPipeline.mRenderDebugFeatureMask ^= bit;
}


//static
BOOL LLPipeline::toggleRenderDebugFeatureControl(void* data)
{
	U32 bit = (U32)(intptr_t)data;
	return gPipeline.hasRenderDebugFeatureMask(bit);
}

void LLPipeline::setRenderDebugFeatureControl(U32 bit, bool value)
{
	if (value)
	{
		gPipeline.mRenderDebugFeatureMask |= bit;
	}
	else
	{
		gPipeline.mRenderDebugFeatureMask &= !bit;
	}
}

void LLPipeline::pushRenderDebugFeatureMask()
{
	mRenderDebugFeatureStack.push(mRenderDebugFeatureMask);
}

void LLPipeline::popRenderDebugFeatureMask()
{
	if (mRenderDebugFeatureStack.empty())
	{
		LL_ERRS() << "Depleted render feature stack." << LL_ENDL;
	}

	mRenderDebugFeatureMask = mRenderDebugFeatureStack.top();
	mRenderDebugFeatureStack.pop();
}

// static
void LLPipeline::setRenderScriptedBeacons(BOOL val)
{
	sRenderScriptedBeacons = val;
}

// static
void LLPipeline::toggleRenderScriptedBeacons(void*)
{
	sRenderScriptedBeacons = !sRenderScriptedBeacons;
}

// static
BOOL LLPipeline::getRenderScriptedBeacons(void*)
{
	return sRenderScriptedBeacons;
}

// static
void LLPipeline::setRenderScriptedTouchBeacons(BOOL val)
{
	sRenderScriptedTouchBeacons = val;
}

// static
void LLPipeline::toggleRenderScriptedTouchBeacons(void*)
{
	sRenderScriptedTouchBeacons = !sRenderScriptedTouchBeacons;
}

// static
BOOL LLPipeline::getRenderScriptedTouchBeacons(void*)
{
	return sRenderScriptedTouchBeacons;
}

// static
void LLPipeline::setRenderMOAPBeacons(BOOL val)
{
	sRenderMOAPBeacons = val;
}

// static
void LLPipeline::toggleRenderMOAPBeacons(void*)
{
	sRenderMOAPBeacons = !sRenderMOAPBeacons;
}

// static
BOOL LLPipeline::getRenderMOAPBeacons(void*)
{
	return sRenderMOAPBeacons;
}

// static
void LLPipeline::setRenderPhysicalBeacons(BOOL val)
{
	sRenderPhysicalBeacons = val;
}

// static
void LLPipeline::toggleRenderPhysicalBeacons(void*)
{
	sRenderPhysicalBeacons = !sRenderPhysicalBeacons;
}

// static
BOOL LLPipeline::getRenderPhysicalBeacons(void*)
{
	return sRenderPhysicalBeacons;
}

// static
void LLPipeline::setRenderParticleBeacons(BOOL val)
{
	sRenderParticleBeacons = val;
}

// static
void LLPipeline::toggleRenderParticleBeacons(void*)
{
	sRenderParticleBeacons = !sRenderParticleBeacons;
}

// static
BOOL LLPipeline::getRenderParticleBeacons(void*)
{
	return sRenderParticleBeacons;
}

// static
void LLPipeline::setRenderSoundBeacons(BOOL val)
{
	sRenderSoundBeacons = val;
}

// static
void LLPipeline::toggleRenderSoundBeacons(void*)
{
	sRenderSoundBeacons = !sRenderSoundBeacons;
}

// static
BOOL LLPipeline::getRenderSoundBeacons(void*)
{
	return sRenderSoundBeacons;
}

// static
void LLPipeline::setRenderBeacons(BOOL val)
{
	sRenderBeacons = val;
}

// static
void LLPipeline::toggleRenderBeacons(void*)
{
	sRenderBeacons = !sRenderBeacons;
}

// static
BOOL LLPipeline::getRenderBeacons(void*)
{
	return sRenderBeacons;
}

// static
void LLPipeline::setRenderHighlights(BOOL val)
{
	sRenderHighlight = val;
}

// static
void LLPipeline::toggleRenderHighlights(void*)
{
	sRenderHighlight = !sRenderHighlight;
}

// static
BOOL LLPipeline::getRenderHighlights(void*)
{
	return sRenderHighlight;
}

// static
void LLPipeline::setRenderHighlightTextureChannel(LLRender::eTexIndex channel)
{
	sRenderHighlightTextureChannel = channel;
}

LLVOPartGroup* LLPipeline::lineSegmentIntersectParticle(const LLVector4a& start, const LLVector4a& end, LLVector4a* intersection,
														S32* face_hit)
{
	LLVector4a local_end = end;

	LLVector4a position;

	LLDrawable* drawable = NULL;

	for (LLWorld::region_list_t::const_iterator iter = LLWorld::getInstance()->getRegionList().begin(); 
			iter != LLWorld::getInstance()->getRegionList().end(); ++iter)
	{
		LLViewerRegion* region = *iter;

		LLSpatialPartition* part = region->getSpatialPartition(LLViewerRegion::PARTITION_PARTICLE);
		if (part && hasRenderType(part->mDrawableType))
		{
			LLDrawable* hit = part->lineSegmentIntersect(start, local_end, TRUE, FALSE, face_hit, &position, NULL, NULL, NULL);
			if (hit)
			{
				drawable = hit;
				local_end = position;						
			}
		}
	}

	LLVOPartGroup* ret = NULL;
	if (drawable)
	{
		//make sure we're returning an LLVOPartGroup
		llassert(drawable->getVObj()->getPCode() == LLViewerObject::LL_VO_PART_GROUP);
		ret = (LLVOPartGroup*) drawable->getVObj().get();
	}
		
	if (intersection)
	{
		*intersection = position;
	}

	return ret;
}

LLViewerObject* LLPipeline::lineSegmentIntersectInWorld(const LLVector4a& start, const LLVector4a& end,
														BOOL pick_transparent,
														BOOL pick_rigged,
														S32* face_hit,
														LLVector4a* intersection,         // return the intersection point
														LLVector2* tex_coord,            // return the texture coordinates of the intersection point
														LLVector4a* normal,               // return the surface normal at the intersection point
														LLVector4a* tangent             // return the surface tangent at the intersection point
	)
{
	LLDrawable* drawable = NULL;

	LLVector4a local_end = end;

	LLVector4a position;

	sPickAvatar = FALSE; //LLToolMgr::getInstance()->inBuildMode() ? FALSE : TRUE;
	
	for (LLWorld::region_list_t::const_iterator iter = LLWorld::getInstance()->getRegionList().begin(); 
			iter != LLWorld::getInstance()->getRegionList().end(); ++iter)
	{
		LLViewerRegion* region = *iter;

		for (U32 j = 0; j < LLViewerRegion::NUM_PARTITIONS; j++)
		{
			if ((j == LLViewerRegion::PARTITION_VOLUME) || 
				(j == LLViewerRegion::PARTITION_BRIDGE) || 
				(j == LLViewerRegion::PARTITION_TERRAIN) ||
				(j == LLViewerRegion::PARTITION_TREE) ||
				(j == LLViewerRegion::PARTITION_GRASS))  // only check these partitions for now
			{
				LLSpatialPartition* part = region->getSpatialPartition(j);
				if (part && hasRenderType(part->mDrawableType))
				{
					LLDrawable* hit = part->lineSegmentIntersect(start, local_end, pick_transparent, pick_rigged, face_hit, &position, tex_coord, normal, tangent);
					if (hit)
					{
						drawable = hit;
						local_end = position;						
					}
				}
			}
		}
	}
	
	if (!sPickAvatar)
	{
		//save hit info in case we need to restore
		//due to attachment override
		LLVector4a local_normal;
		LLVector4a local_tangent;
		LLVector2 local_texcoord;
		S32 local_face_hit = -1;

		if (face_hit)
		{ 
			local_face_hit = *face_hit;
		}
		if (tex_coord)
		{
			local_texcoord = *tex_coord;
		}
		if (tangent)
		{
			local_tangent = *tangent;
		}
		else
		{
			local_tangent.clear();
		}
		if (normal)
		{
			local_normal = *normal;
		}
		else
		{
			local_normal.clear();
		}
				
		const F32 ATTACHMENT_OVERRIDE_DIST = 0.1f;

		//check against avatars
		sPickAvatar = TRUE;
		for (LLWorld::region_list_t::const_iterator iter = LLWorld::getInstance()->getRegionList().begin(); 
				iter != LLWorld::getInstance()->getRegionList().end(); ++iter)
		{
			LLViewerRegion* region = *iter;

			LLSpatialPartition* part = region->getSpatialPartition(LLViewerRegion::PARTITION_BRIDGE);
			if (part && hasRenderType(part->mDrawableType))
			{
				LLDrawable* hit = part->lineSegmentIntersect(start, local_end, pick_transparent, pick_rigged, face_hit, &position, tex_coord, normal, tangent);
				if (hit)
				{
					LLVector4a delta;
					delta.setSub(position, local_end);

					if (!drawable || 
						!drawable->getVObj()->isAttachment() ||
						delta.getLength3().getF32() > ATTACHMENT_OVERRIDE_DIST)
					{ //avatar overrides if previously hit drawable is not an attachment or 
					  //attachment is far enough away from detected intersection
						drawable = hit;
						local_end = position;						
					}
					else
					{ //prioritize attachments over avatars
						position = local_end;

						if (face_hit)
						{
							*face_hit = local_face_hit;
						}
						if (tex_coord)
						{
							*tex_coord = local_texcoord;
						}
						if (tangent)
						{
							*tangent = local_tangent;
						}
						if (normal)
						{
							*normal = local_normal;
						}
					}
				}
			}
		}
	}

	//check all avatar nametags (silly, isn't it?)
	for (std::vector< LLCharacter* >::iterator iter = LLCharacter::sInstances.begin();
		iter != LLCharacter::sInstances.end();
		++iter)
	{
		LLVOAvatar* av = (LLVOAvatar*) *iter;
		if (av->mNameText.notNull()
			&& av->mNameText->lineSegmentIntersect(start, local_end, position))
		{
			drawable = av->mDrawable;
			local_end = position;
		}
	}

	if (intersection)
	{
		*intersection = position;
	}

	return drawable ? drawable->getVObj().get() : NULL;
}

LLViewerObject* LLPipeline::lineSegmentIntersectInHUD(const LLVector4a& start, const LLVector4a& end,
													  BOOL pick_transparent,													
													  S32* face_hit,
													  LLVector4a* intersection,         // return the intersection point
													  LLVector2* tex_coord,            // return the texture coordinates of the intersection point
													  LLVector4a* normal,               // return the surface normal at the intersection point
													  LLVector4a* tangent				// return the surface tangent at the intersection point
	)
{
	LLDrawable* drawable = NULL;

	for (LLWorld::region_list_t::const_iterator iter = LLWorld::getInstance()->getRegionList().begin(); 
			iter != LLWorld::getInstance()->getRegionList().end(); ++iter)
	{
		LLViewerRegion* region = *iter;

		BOOL toggle = FALSE;
		if (!hasRenderType(LLPipeline::RENDER_TYPE_HUD))
		{
			toggleRenderType(LLPipeline::RENDER_TYPE_HUD);
			toggle = TRUE;
		}

		LLSpatialPartition* part = region->getSpatialPartition(LLViewerRegion::PARTITION_HUD);
		if (part)
		{
			LLDrawable* hit = part->lineSegmentIntersect(start, end, pick_transparent, FALSE, face_hit, intersection, tex_coord, normal, tangent);
			if (hit)
			{
				drawable = hit;
			}
		}

		if (toggle)
		{
			toggleRenderType(LLPipeline::RENDER_TYPE_HUD);
		}
	}
	return drawable ? drawable->getVObj().get() : NULL;
}

LLSpatialPartition* LLPipeline::getSpatialPartition(LLViewerObject* vobj)
{
	if (vobj)
	{
		LLViewerRegion* region = vobj->getRegion();
		if (region)
		{
			return region->getSpatialPartition(vobj->getPartitionType());
		}
	}
	return NULL;
}

void LLPipeline::resetVertexBuffers(LLDrawable* drawable)
{
	if (!drawable)
	{
		return;
	}

	for (S32 i = 0; i < drawable->getNumFaces(); i++)
	{
		LLFace* facep = drawable->getFace(i);
		if (facep)
		{
			facep->clearVertexBuffer();
		}
	}
}

void LLPipeline::resetVertexBuffers()
{	
	mResetVertexBuffers = true;
}

static LLTrace::BlockTimerStatHandle FTM_RESET_VB("Reset VB");

void LLPipeline::doResetVertexBuffers(bool forced)
{
	if (!mResetVertexBuffers)
	{
		return;
	}
	if(!forced && LLSpatialPartition::sTeleportRequested)
	{
		if(gAgent.getTeleportState() != LLAgent::TELEPORT_NONE)
		{
			return; //wait for teleporting to finish
		}
		else
		{
			//teleporting aborted
			LLSpatialPartition::sTeleportRequested = FALSE;
			mResetVertexBuffers = false;
			return;
		}
	}

	LL_RECORD_BLOCK_TIME(FTM_RESET_VB);
	mResetVertexBuffers = false;

	mCubeVB = NULL;

	for (LLWorld::region_list_t::const_iterator iter = LLWorld::getInstance()->getRegionList().begin(); 
			iter != LLWorld::getInstance()->getRegionList().end(); ++iter)
	{
		LLViewerRegion* region = *iter;
		for (U32 i = 0; i < LLViewerRegion::NUM_PARTITIONS; i++)
		{
			LLSpatialPartition* part = region->getSpatialPartition(i);
			if (part)
			{
				part->resetVertexBuffers();
			}
		}
	}
	if(LLSpatialPartition::sTeleportRequested)
	{
		LLSpatialPartition::sTeleportRequested = FALSE;

		LLWorld::getInstance()->clearAllVisibleObjects();
		clearRebuildDrawables();
	}

	resetDrawOrders();

	gSky.resetVertexBuffers();

	LLVOPartGroup::destroyGL();

	if ( LLPathingLib::getInstance() )
	{
		LLPathingLib::getInstance()->cleanupVBOManager();
	}
	LLVOPartGroup::destroyGL();

	SUBSYSTEM_CLEANUP(LLVertexBuffer);
	
	//delete all name pool caches
	LLGLNamePool::cleanupPools();

	

	if (LLVertexBuffer::sGLCount > 0)
	{
		LL_WARNS() << "VBO wipe failed -- " << LLVertexBuffer::sGLCount << " buffers remaining." << LL_ENDL;
	}

	LLVertexBuffer::unbind();	
	
	updateRenderBump();
	updateRenderDeferred();

	sUseTriStrips = gSavedSettings.getBOOL("RenderUseTriStrips");
	LLVertexBuffer::sUseStreamDraw = gSavedSettings.getBOOL("RenderUseStreamVBO");
	LLVertexBuffer::sUseVAO = gSavedSettings.getBOOL("RenderUseVAO");
	LLVertexBuffer::sPreferStreamDraw = gSavedSettings.getBOOL("RenderPreferStreamDraw");
	LLVertexBuffer::sEnableVBOs = gSavedSettings.getBOOL("RenderVBOEnable");
	LLVertexBuffer::sDisableVBOMapping = LLVertexBuffer::sEnableVBOs && gSavedSettings.getBOOL("RenderVBOMappingDisable") ;
	sBakeSunlight = gSavedSettings.getBOOL("RenderBakeSunlight");
	sNoAlpha = gSavedSettings.getBOOL("RenderNoAlpha");
	LLPipeline::sTextureBindTest = gSavedSettings.getBOOL("RenderDebugTextureBind");

	LLVertexBuffer::initClass(LLVertexBuffer::sEnableVBOs, LLVertexBuffer::sDisableVBOMapping);

	LLVOPartGroup::restoreGL();
}

void LLPipeline::renderObjects(U32 type, U32 mask, BOOL texture, BOOL batch_texture)
{
	assertInitialized();
	gGL.loadMatrix(gGLModelView);
	gGLLastMatrix = NULL;
	mSimplePool->pushBatches(type, mask, texture, batch_texture);
	gGL.loadMatrix(gGLModelView);
	gGLLastMatrix = NULL;		
}

void LLPipeline::renderMaskedObjects(U32 type, U32 mask, BOOL texture, BOOL batch_texture)
{
	assertInitialized();
	gGL.loadMatrix(gGLModelView);
	gGLLastMatrix = NULL;
	mAlphaMaskPool->pushMaskBatches(type, mask, texture, batch_texture);
	gGL.loadMatrix(gGLModelView);
	gGLLastMatrix = NULL;		
}


void apply_cube_face_rotation(U32 face)
{
	switch (face)
	{
		case 0: 
			gGL.rotatef(90.f, 0, 1, 0);
			gGL.rotatef(180.f, 1, 0, 0);
		break;
		case 2: 
			gGL.rotatef(-90.f, 1, 0, 0);
		break;
		case 4:
			gGL.rotatef(180.f, 0, 1, 0);
			gGL.rotatef(180.f, 0, 0, 1);
		break;
		case 1: 
			gGL.rotatef(-90.f, 0, 1, 0);
			gGL.rotatef(180.f, 1, 0, 0);
		break;
		case 3:
			gGL.rotatef(90, 1, 0, 0);
		break;
		case 5: 
			gGL.rotatef(180, 0, 0, 1);
		break;
	}
}

void validate_framebuffer_object()
{                                                           
	GLenum status;                                            
	status = glCheckFramebufferStatus(GL_FRAMEBUFFER_EXT); 
	switch(status) 
	{                                          
		case GL_FRAMEBUFFER_COMPLETE:                       
			//framebuffer OK, no error.
			break;
		case GL_FRAMEBUFFER_INCOMPLETE_MISSING_ATTACHMENT:
			// frame buffer not OK: probably means unsupported depth buffer format
			LL_ERRS() << "Framebuffer Incomplete Missing Attachment." << LL_ENDL;
			break;
		case GL_FRAMEBUFFER_INCOMPLETE_ATTACHMENT:
			// frame buffer not OK: probably means unsupported depth buffer format
			LL_ERRS() << "Framebuffer Incomplete Attachment." << LL_ENDL;
			break; 
		case GL_FRAMEBUFFER_UNSUPPORTED:                    
			/* choose different formats */                        
			LL_ERRS() << "Framebuffer unsupported." << LL_ENDL;
			break;                                                
		default:                                                
			LL_ERRS() << "Unknown framebuffer status." << LL_ENDL;
			break;
	}
}

void LLPipeline::bindScreenToTexture() 
{
	
}

static LLTrace::BlockTimerStatHandle FTM_RENDER_BLOOM("Bloom");

void LLPipeline::renderBloom(BOOL for_snapshot, F32 zoom_factor, int subfield)
{
	if (!(gPipeline.canUseVertexShaders() &&
		sRenderGlow))
	{
		return;
	}

	LLVertexBuffer::unbind();
	LLGLState::checkStates();
	LLGLState::checkTextureChannels();

	assertInitialized();

	if (gUseWireframe)
	{
		glPolygonMode(GL_FRONT_AND_BACK, GL_FILL);
	}

	LLVector2 tc1(0,0);
	LLVector2 tc2((F32) mScreen.getWidth()*2,
				  (F32) mScreen.getHeight()*2);

	LL_RECORD_BLOCK_TIME(FTM_RENDER_BLOOM);
	gGL.color4f(1,1,1,1);
	LLGLDepthTest depth(GL_FALSE);
	LLGLDisable blend(GL_BLEND);
	LLGLDisable cull(GL_CULL_FACE);
	
	enableLightsFullbright(LLColor4(1,1,1,1));

	gGL.matrixMode(LLRender::MM_PROJECTION);
	gGL.pushMatrix();
	gGL.loadIdentity();
	gGL.matrixMode(LLRender::MM_MODELVIEW);
	gGL.pushMatrix();
	gGL.loadIdentity();

	LLGLDisable test(GL_ALPHA_TEST);

	gGL.setColorMask(true, true);
	glClearColor(0,0,0,0);
		
	{
		{
			LL_RECORD_BLOCK_TIME(FTM_RENDER_BLOOM_FBO);
			mGlow[2].bindTarget();
			mGlow[2].clear();
		}
		
		gGlowExtractProgram.bind();
		F32 minLum = llmax((F32) RenderGlowMinLuminance, 0.0f);
		F32 maxAlpha = RenderGlowMaxExtractAlpha;		
		F32 warmthAmount = RenderGlowWarmthAmount;	
		LLVector3 lumWeights = RenderGlowLumWeights;
		LLVector3 warmthWeights = RenderGlowWarmthWeights;


		gGlowExtractProgram.uniform1f(LLShaderMgr::GLOW_MIN_LUMINANCE, minLum);
		gGlowExtractProgram.uniform1f(LLShaderMgr::GLOW_MAX_EXTRACT_ALPHA, maxAlpha);
		gGlowExtractProgram.uniform3f(LLShaderMgr::GLOW_LUM_WEIGHTS, lumWeights.mV[0], lumWeights.mV[1], lumWeights.mV[2]);
		gGlowExtractProgram.uniform3f(LLShaderMgr::GLOW_WARMTH_WEIGHTS, warmthWeights.mV[0], warmthWeights.mV[1], warmthWeights.mV[2]);
		gGlowExtractProgram.uniform1f(LLShaderMgr::GLOW_WARMTH_AMOUNT, warmthAmount);
		LLGLEnable blend_on(GL_BLEND);
		LLGLEnable test(GL_ALPHA_TEST);
		
		gGL.setSceneBlendType(LLRender::BT_ADD_WITH_ALPHA);
		
		mScreen.bindTexture(0, 0);
		
		gGL.color4f(1,1,1,1);
		gPipeline.enableLightsFullbright(LLColor4(1,1,1,1));
		gGL.begin(LLRender::TRIANGLE_STRIP);
		gGL.texCoord2f(tc1.mV[0], tc1.mV[1]);
		gGL.vertex2f(-1,-1);
		
		gGL.texCoord2f(tc1.mV[0], tc2.mV[1]);
		gGL.vertex2f(-1,3);
		
		gGL.texCoord2f(tc2.mV[0], tc1.mV[1]);
		gGL.vertex2f(3,-1);
		
		gGL.end();
		
		gGL.getTexUnit(0)->unbind(mScreen.getUsage());

		mGlow[2].flush();
	}

	tc1.setVec(0,0);
	tc2.setVec(2,2);

	// power of two between 1 and 1024
	U32 glowResPow = RenderGlowResolutionPow;
	const U32 glow_res = llmax(1, 
		llmin(1024, 1 << glowResPow));

	S32 kernel = RenderGlowIterations*2;
	F32 delta = RenderGlowWidth / glow_res;
	// Use half the glow width if we have the res set to less than 9 so that it looks
	// almost the same in either case.
	if (glowResPow < 9)
	{
		delta *= 0.5f;
	}
	F32 strength = RenderGlowStrength;

	gGlowProgram.bind();
	gGlowProgram.uniform1f(LLShaderMgr::GLOW_STRENGTH, strength);

	for (S32 i = 0; i < kernel; i++)
	{
		{
			LL_RECORD_BLOCK_TIME(FTM_RENDER_BLOOM_FBO);
			mGlow[i%2].bindTarget();
			mGlow[i%2].clear();
		}
			
		if (i == 0)
		{
			gGL.getTexUnit(0)->bind(&mGlow[2]);
		}
		else
		{
			gGL.getTexUnit(0)->bind(&mGlow[(i-1)%2]);
		}

		if (i%2 == 0)
		{
			gGlowProgram.uniform2f(LLShaderMgr::GLOW_DELTA, delta, 0);
		}
		else
		{
			gGlowProgram.uniform2f(LLShaderMgr::GLOW_DELTA, 0, delta);
		}

		gGL.begin(LLRender::TRIANGLE_STRIP);
		gGL.texCoord2f(tc1.mV[0], tc1.mV[1]);
		gGL.vertex2f(-1,-1);
		
		gGL.texCoord2f(tc1.mV[0], tc2.mV[1]);
		gGL.vertex2f(-1,3);
		
		gGL.texCoord2f(tc2.mV[0], tc1.mV[1]);
		gGL.vertex2f(3,-1);
		
		gGL.end();
		
		mGlow[i%2].flush();
	}

	gGlowProgram.unbind();

	/*if (LLRenderTarget::sUseFBO)
	{
		LL_RECORD_BLOCK_TIME(FTM_RENDER_BLOOM_FBO);
		glBindFramebuffer(GL_FRAMEBUFFER, 0);
	}*/

	gGLViewport[0] = gViewerWindow->getWorldViewRectRaw().mLeft;
	gGLViewport[1] = gViewerWindow->getWorldViewRectRaw().mBottom;
	gGLViewport[2] = gViewerWindow->getWorldViewRectRaw().getWidth();
	gGLViewport[3] = gViewerWindow->getWorldViewRectRaw().getHeight();
	glViewport(gGLViewport[0], gGLViewport[1], gGLViewport[2], gGLViewport[3]);

	tc2.setVec((F32) mScreen.getWidth(),
			(F32) mScreen.getHeight());

	gGL.flush();
	
	LLVertexBuffer::unbind();

	if (LLPipeline::sRenderDeferred)
	{

		bool dof_enabled = !LLViewerCamera::getInstance()->cameraUnderWater() &&
			(RenderDepthOfFieldInEditMode || !LLToolMgr::getInstance()->inBuildMode()) &&
							RenderDepthOfField;


		bool multisample = RenderFSAASamples > 1 && mFXAABuffer.isComplete();

		gViewerWindow->setup3DViewport();
				
		if (dof_enabled)
		{
			LLGLSLShader* shader = &gDeferredPostProgram;
			LLGLDisable blend(GL_BLEND);

			//depth of field focal plane calculations
			static F32 current_distance = 16.f;
			static F32 start_distance = 16.f;
			static F32 transition_time = 1.f;

			LLVector3 focus_point;

			LLViewerObject* obj = LLViewerMediaFocus::getInstance()->getFocusedObject();
			if (obj && obj->mDrawable && obj->isSelected())
			{ //focus on selected media object
				S32 face_idx = LLViewerMediaFocus::getInstance()->getFocusedFace();
				if (obj && obj->mDrawable)
				{
					LLFace* face = obj->mDrawable->getFace(face_idx);
					if (face)
					{
						focus_point = face->getPositionAgent();
					}
				}
			}
		
			if (focus_point.isExactlyZero())
			{
				if (LLViewerJoystick::getInstance()->getOverrideCamera())
				{ //focus on point under cursor
					focus_point.set(gDebugRaycastIntersection.getF32ptr());
				}
				else if (gAgentCamera.cameraMouselook())
				{ //focus on point under mouselook crosshairs
					LLVector4a result;
					result.clear();

					gViewerWindow->cursorIntersect(-1, -1, 512.f, NULL, -1, FALSE, FALSE,
													NULL,
													&result);

					focus_point.set(result.getF32ptr());
				}
				else
				{
					//focus on alt-zoom target
					LLViewerRegion* region = gAgent.getRegion();
					if (region)
					{
						focus_point = LLVector3(gAgentCamera.getFocusGlobal()-region->getOriginGlobal());
					}
				}
			}

			LLVector3 eye = LLViewerCamera::getInstance()->getOrigin();
			F32 target_distance = 16.f;
			if (!focus_point.isExactlyZero())
			{
				target_distance = LLViewerCamera::getInstance()->getAtAxis() * (focus_point-eye);
			}

			if (transition_time >= 1.f &&
				fabsf(current_distance-target_distance)/current_distance > 0.01f)
			{ //large shift happened, interpolate smoothly to new target distance
				transition_time = 0.f;
				start_distance = current_distance;
			}
			else if (transition_time < 1.f)
			{ //currently in a transition, continue interpolating
				transition_time += 1.f/CameraFocusTransitionTime*gFrameIntervalSeconds.value();
				transition_time = llmin(transition_time, 1.f);

				F32 t = cosf(transition_time*F_PI+F_PI)*0.5f+0.5f;
				current_distance = start_distance + (target_distance-start_distance)*t;
			}
			else
			{ //small or no change, just snap to target distance
				current_distance = target_distance;
			}

			//convert to mm
			F32 subject_distance = current_distance*1000.f;
			F32 fnumber = CameraFNumber;
			F32 default_focal_length = CameraFocalLength;

			F32 fov = LLViewerCamera::getInstance()->getView();
		
			const F32 default_fov = CameraFieldOfView * F_PI/180.f;
		
			//F32 aspect_ratio = (F32) mScreen.getWidth()/(F32)mScreen.getHeight();
		
			F32 dv = 2.f*default_focal_length * tanf(default_fov/2.f);

			F32 focal_length = dv/(2*tanf(fov/2.f));
		 
			//F32 tan_pixel_angle = tanf(LLDrawable::sCurPixelAngle);
	
			// from wikipedia -- c = |s2-s1|/s2 * f^2/(N(S1-f))
			// where	 N = fnumber
			//			 s2 = dot distance
			//			 s1 = subject distance
			//			 f = focal length
			//	

			F32 blur_constant = focal_length*focal_length/(fnumber*(subject_distance-focal_length));
			blur_constant /= 1000.f; //convert to meters for shader
			F32 magnification = focal_length/(subject_distance-focal_length);

			{ //build diffuse+bloom+CoF
				mDeferredLight.bindTarget();
				shader = &gDeferredCoFProgram;

				bindDeferredShader(*shader);

				S32 channel = shader->enableTexture(LLShaderMgr::DEFERRED_DIFFUSE, mScreen.getUsage());
				if (channel > -1)
				{
					mScreen.bindTexture(0, channel);
				}

				shader->uniform1f(LLShaderMgr::DOF_FOCAL_DISTANCE, -subject_distance/1000.f);
				shader->uniform1f(LLShaderMgr::DOF_BLUR_CONSTANT, blur_constant);
				shader->uniform1f(LLShaderMgr::DOF_TAN_PIXEL_ANGLE, tanf(1.f/LLDrawable::sCurPixelAngle));
				shader->uniform1f(LLShaderMgr::DOF_MAGNIFICATION, magnification);
				shader->uniform1f(LLShaderMgr::DOF_MAX_COF, CameraMaxCoF);
				shader->uniform1f(LLShaderMgr::DOF_RES_SCALE, CameraDoFResScale);

				gGL.begin(LLRender::TRIANGLE_STRIP);
				gGL.texCoord2f(tc1.mV[0], tc1.mV[1]);
				gGL.vertex2f(-1,-1);
		
				gGL.texCoord2f(tc1.mV[0], tc2.mV[1]);
				gGL.vertex2f(-1,3);
		
				gGL.texCoord2f(tc2.mV[0], tc1.mV[1]);
				gGL.vertex2f(3,-1);
		
				gGL.end();

				unbindDeferredShader(*shader);
				mDeferredLight.flush();
			}

			U32 dof_width = (U32) (mScreen.getWidth()*CameraDoFResScale);
			U32 dof_height = (U32) (mScreen.getHeight()*CameraDoFResScale);
			
			{ //perform DoF sampling at half-res (preserve alpha channel)
				mScreen.bindTarget();
				glViewport(0,0, dof_width, dof_height);
				gGL.setColorMask(true, false);

				shader = &gDeferredPostProgram;
				bindDeferredShader(*shader);
				S32 channel = shader->enableTexture(LLShaderMgr::DEFERRED_DIFFUSE, mDeferredLight.getUsage());
				if (channel > -1)
				{
					mDeferredLight.bindTexture(0, channel);
				}

				shader->uniform1f(LLShaderMgr::DOF_MAX_COF, CameraMaxCoF);
				shader->uniform1f(LLShaderMgr::DOF_RES_SCALE, CameraDoFResScale);
				
				gGL.begin(LLRender::TRIANGLE_STRIP);
				gGL.texCoord2f(tc1.mV[0], tc1.mV[1]);
				gGL.vertex2f(-1,-1);
		
				gGL.texCoord2f(tc1.mV[0], tc2.mV[1]);
				gGL.vertex2f(-1,3);
		
				gGL.texCoord2f(tc2.mV[0], tc1.mV[1]);
				gGL.vertex2f(3,-1);
		
				gGL.end();

				unbindDeferredShader(*shader);
				mScreen.flush();
				gGL.setColorMask(true, true);
			}
	
			{ //combine result based on alpha
				if (multisample)
				{
					mDeferredLight.bindTarget();
					glViewport(0, 0, mDeferredScreen.getWidth(), mDeferredScreen.getHeight());
				}
				else
				{
					gGLViewport[0] = gViewerWindow->getWorldViewRectRaw().mLeft;
					gGLViewport[1] = gViewerWindow->getWorldViewRectRaw().mBottom;
					gGLViewport[2] = gViewerWindow->getWorldViewRectRaw().getWidth();
					gGLViewport[3] = gViewerWindow->getWorldViewRectRaw().getHeight();
					glViewport(gGLViewport[0], gGLViewport[1], gGLViewport[2], gGLViewport[3]);
				}

				shader = &gDeferredDoFCombineProgram;
				bindDeferredShader(*shader);
				
				S32 channel = shader->enableTexture(LLShaderMgr::DEFERRED_DIFFUSE, mScreen.getUsage());
				if (channel > -1)
				{
					mScreen.bindTexture(0, channel);
					gGL.getTexUnit(channel)->setTextureFilteringOption(LLTexUnit::TFO_BILINEAR);
				}

				if (!LLViewerCamera::getInstance()->cameraUnderWater())
				{
					shader->uniform1f(LLShaderMgr::GLOBAL_GAMMA, 2.2);
				} else {
					shader->uniform1f(LLShaderMgr::GLOBAL_GAMMA, 1.0);
				}

				shader->uniform1f(LLShaderMgr::DOF_MAX_COF, CameraMaxCoF);
				shader->uniform1f(LLShaderMgr::DOF_RES_SCALE, CameraDoFResScale);
				shader->uniform1f(LLShaderMgr::DOF_WIDTH, dof_width-1);
				shader->uniform1f(LLShaderMgr::DOF_HEIGHT, dof_height-1);

				gGL.begin(LLRender::TRIANGLE_STRIP);
				gGL.texCoord2f(tc1.mV[0], tc1.mV[1]);
				gGL.vertex2f(-1,-1);
		
				gGL.texCoord2f(tc1.mV[0], tc2.mV[1]);
				gGL.vertex2f(-1,3);
		
				gGL.texCoord2f(tc2.mV[0], tc1.mV[1]);
				gGL.vertex2f(3,-1);
		
				gGL.end();

				unbindDeferredShader(*shader);

				if (multisample)
				{
					mDeferredLight.flush();
				}
			}
		}
		else
		{
			if (multisample)
			{
				mDeferredLight.bindTarget();
			}
			LLGLSLShader* shader = &gDeferredPostNoDoFProgram;
			
			bindDeferredShader(*shader);
							
			S32 channel = shader->enableTexture(LLShaderMgr::DEFERRED_DIFFUSE, mScreen.getUsage());
			if (channel > -1)
			{
				mScreen.bindTexture(0, channel);
			}

			if (!LLViewerCamera::getInstance()->cameraUnderWater())
			{
				shader->uniform1f(LLShaderMgr::GLOBAL_GAMMA, 2.2);
			} else {
				shader->uniform1f(LLShaderMgr::GLOBAL_GAMMA, 1.0);
			}

			gGL.begin(LLRender::TRIANGLE_STRIP);
			gGL.texCoord2f(tc1.mV[0], tc1.mV[1]);
			gGL.vertex2f(-1,-1);
		
			gGL.texCoord2f(tc1.mV[0], tc2.mV[1]);
			gGL.vertex2f(-1,3);
		
			gGL.texCoord2f(tc2.mV[0], tc1.mV[1]);
			gGL.vertex2f(3,-1);
		
			gGL.end();

			unbindDeferredShader(*shader);

			if (multisample)
			{
				mDeferredLight.flush();
			}
		}

		if (multisample)
		{
			//bake out texture2D with RGBL for FXAA shader
			mFXAABuffer.bindTarget();
			
			S32 width = mScreen.getWidth();
			S32 height = mScreen.getHeight();
			glViewport(0, 0, width, height);

			LLGLSLShader* shader = &gGlowCombineFXAAProgram;

			shader->bind();
			shader->uniform2f(LLShaderMgr::DEFERRED_SCREEN_RES, width, height);

			S32 channel = shader->enableTexture(LLShaderMgr::DEFERRED_DIFFUSE, mDeferredLight.getUsage());
			if (channel > -1)
			{
				mDeferredLight.bindTexture(0, channel);
			}
						
			gGL.begin(LLRender::TRIANGLE_STRIP);
			gGL.vertex2f(-1,-1);
			gGL.vertex2f(-1,3);
			gGL.vertex2f(3,-1);
			gGL.end();

			gGL.flush();

			shader->disableTexture(LLShaderMgr::DEFERRED_DIFFUSE, mDeferredLight.getUsage());
			shader->unbind();
			
			mFXAABuffer.flush();

			shader = &gFXAAProgram;
			shader->bind();

			channel = shader->enableTexture(LLShaderMgr::DIFFUSE_MAP, mFXAABuffer.getUsage());
			if (channel > -1)
			{
				mFXAABuffer.bindTexture(0, channel);
				gGL.getTexUnit(channel)->setTextureFilteringOption(LLTexUnit::TFO_BILINEAR);
			}
			
			gGLViewport[0] = gViewerWindow->getWorldViewRectRaw().mLeft;
			gGLViewport[1] = gViewerWindow->getWorldViewRectRaw().mBottom;
			gGLViewport[2] = gViewerWindow->getWorldViewRectRaw().getWidth();
			gGLViewport[3] = gViewerWindow->getWorldViewRectRaw().getHeight();
			glViewport(gGLViewport[0], gGLViewport[1], gGLViewport[2], gGLViewport[3]);

			F32 scale_x = (F32) width/mFXAABuffer.getWidth();
			F32 scale_y = (F32) height/mFXAABuffer.getHeight();
			shader->uniform2f(LLShaderMgr::FXAA_TC_SCALE, scale_x, scale_y);
			shader->uniform2f(LLShaderMgr::FXAA_RCP_SCREEN_RES, 1.f/width*scale_x, 1.f/height*scale_y);
			shader->uniform4f(LLShaderMgr::FXAA_RCP_FRAME_OPT, -0.5f/width*scale_x, -0.5f/height*scale_y, 0.5f/width*scale_x, 0.5f/height*scale_y);
			shader->uniform4f(LLShaderMgr::FXAA_RCP_FRAME_OPT2, -2.f/width*scale_x, -2.f/height*scale_y, 2.f/width*scale_x, 2.f/height*scale_y);
			
			gGL.begin(LLRender::TRIANGLE_STRIP);
			gGL.vertex2f(-1,-1);
			gGL.vertex2f(-1,3);
			gGL.vertex2f(3,-1);
			gGL.end();

			gGL.flush();
			shader->unbind();
		}
	}
	else
	{
		U32 mask = LLVertexBuffer::MAP_VERTEX | LLVertexBuffer::MAP_TEXCOORD0 | LLVertexBuffer::MAP_TEXCOORD1;
		LLPointer<LLVertexBuffer> buff = new LLVertexBuffer(mask, 0);
		buff->allocateBuffer(3,0,TRUE);

		LLStrider<LLVector3> v;
		LLStrider<LLVector2> uv1;
		LLStrider<LLVector2> uv2;

		buff->getVertexStrider(v);
		buff->getTexCoord0Strider(uv1);
		buff->getTexCoord1Strider(uv2);
		
		uv1[0] = LLVector2(0, 0);
		uv1[1] = LLVector2(0, 2);
		uv1[2] = LLVector2(2, 0);
		
		uv2[0] = LLVector2(0, 0);
		uv2[1] = LLVector2(0, tc2.mV[1]*2.f);
		uv2[2] = LLVector2(tc2.mV[0]*2.f, 0);
		
		v[0] = LLVector3(-1,-1,0);
		v[1] = LLVector3(-1,3,0);
		v[2] = LLVector3(3,-1,0);
				
		buff->flush();

		LLGLDisable blend(GL_BLEND);

		if (LLGLSLShader::sNoFixedFunction)
		{
			gGlowCombineProgram.bind();
		}
		else
		{
			//tex unit 0
			gGL.getTexUnit(0)->setTextureColorBlend(LLTexUnit::TBO_REPLACE, LLTexUnit::TBS_TEX_COLOR);
			//tex unit 1
			gGL.getTexUnit(1)->setTextureColorBlend(LLTexUnit::TBO_ADD, LLTexUnit::TBS_TEX_COLOR, LLTexUnit::TBS_PREV_COLOR);
		}
		
		gGL.getTexUnit(0)->bind(&mGlow[1]);
		gGL.getTexUnit(1)->bind(&mScreen);
		
		LLGLEnable multisample(RenderFSAASamples > 0 ? GL_MULTISAMPLE_ARB : 0);
		
		buff->setBuffer(mask);
		buff->drawArrays(LLRender::TRIANGLE_STRIP, 0, 3);
		
		if (LLGLSLShader::sNoFixedFunction)
		{
			gGlowCombineProgram.unbind();
		}
		else
		{
			gGL.getTexUnit(1)->disable();
			gGL.getTexUnit(1)->setTextureBlendType(LLTexUnit::TB_MULT);

			gGL.getTexUnit(0)->activate();
			gGL.getTexUnit(0)->setTextureBlendType(LLTexUnit::TB_MULT);
		}
		
	}

	gGL.setSceneBlendType(LLRender::BT_ALPHA);

	if (hasRenderDebugMask(LLPipeline::RENDER_DEBUG_PHYSICS_SHAPES))
	{
		if (LLGLSLShader::sNoFixedFunction)
		{
			gSplatTextureRectProgram.bind();
		}

		gGL.setColorMask(true, false);

		LLVector2 tc1(0,0);
		LLVector2 tc2((F32) gViewerWindow->getWorldViewWidthRaw()*2,
				  (F32) gViewerWindow->getWorldViewHeightRaw()*2);

		LLGLEnable blend(GL_BLEND);
		gGL.color4f(1,1,1,0.75f);

		gGL.getTexUnit(0)->bind(&mPhysicsDisplay);

		gGL.begin(LLRender::TRIANGLES);
		gGL.texCoord2f(tc1.mV[0], tc1.mV[1]);
		gGL.vertex2f(-1,-1);
		
		gGL.texCoord2f(tc1.mV[0], tc2.mV[1]);
		gGL.vertex2f(-1,3);
		
		gGL.texCoord2f(tc2.mV[0], tc1.mV[1]);
		gGL.vertex2f(3,-1);
		
		gGL.end();
		gGL.flush();

		if (LLGLSLShader::sNoFixedFunction)
		{
			gSplatTextureRectProgram.unbind();
		}
	}

	
	if (LLRenderTarget::sUseFBO)
	{ //copy depth buffer from mScreen to framebuffer
		LLRenderTarget::copyContentsToFramebuffer(mScreen, 0, 0, mScreen.getWidth(), mScreen.getHeight(), 
			0, 0, mScreen.getWidth(), mScreen.getHeight(), GL_DEPTH_BUFFER_BIT, GL_NEAREST);
	}
	

	gGL.matrixMode(LLRender::MM_PROJECTION);
	gGL.popMatrix();
	gGL.matrixMode(LLRender::MM_MODELVIEW);
	gGL.popMatrix();

	LLVertexBuffer::unbind();

	LLGLState::checkStates();
	LLGLState::checkTextureChannels();

}

static LLTrace::BlockTimerStatHandle FTM_BIND_DEFERRED("Bind Deferred");

void LLPipeline::bindDeferredShader(LLGLSLShader& shader, U32 light_index, U32 noise_map)
{
	LL_RECORD_BLOCK_TIME(FTM_BIND_DEFERRED);

	if (noise_map == 0xFFFFFFFF)
	{
		noise_map = mNoiseMap;
	}

	shader.bind();
	S32 channel = 0;
	channel = shader.enableTexture(LLShaderMgr::DEFERRED_DIFFUSE, mDeferredScreen.getUsage());
	if (channel > -1)
	{
		mDeferredScreen.bindTexture(0,channel);
		gGL.getTexUnit(channel)->setTextureFilteringOption(LLTexUnit::TFO_POINT);
	}

	channel = shader.enableTexture(LLShaderMgr::DEFERRED_SPECULAR, mDeferredScreen.getUsage());
	if (channel > -1)
	{
		mDeferredScreen.bindTexture(1, channel);
		gGL.getTexUnit(channel)->setTextureFilteringOption(LLTexUnit::TFO_POINT);
	}

	channel = shader.enableTexture(LLShaderMgr::DEFERRED_NORMAL, mDeferredScreen.getUsage());
	if (channel > -1)
	{
		mDeferredScreen.bindTexture(2, channel);
		gGL.getTexUnit(channel)->setTextureFilteringOption(LLTexUnit::TFO_POINT);
	}

	channel = shader.enableTexture(LLShaderMgr::DEFERRED_DEPTH, mDeferredDepth.getUsage());
	if (channel > -1)
	{
		gGL.getTexUnit(channel)->bind(&mDeferredDepth, TRUE);
		stop_glerror();
		
		//glTexParameteri(LLTexUnit::getInternalType(mDeferredDepth.getUsage()), GL_TEXTURE_COMPARE_MODE_ARB, GL_NONE);		
		//glTexParameteri(LLTexUnit::getInternalType(mDeferredDepth.getUsage()), GL_DEPTH_TEXTURE_MODE_ARB, GL_ALPHA);		

		stop_glerror();

		glh::matrix4f projection = glh_get_current_projection();
		glh::matrix4f inv_proj = projection.inverse();
		
		shader.uniformMatrix4fv(LLShaderMgr::INVERSE_PROJECTION_MATRIX, 1, FALSE, inv_proj.m);
		shader.uniform4f(LLShaderMgr::VIEWPORT, (F32) gGLViewport[0],
									(F32) gGLViewport[1],
									(F32) gGLViewport[2],
									(F32) gGLViewport[3]);
	}

	channel = shader.enableTexture(LLShaderMgr::DEFERRED_NOISE);
	if (channel > -1)
	{
		gGL.getTexUnit(channel)->bindManual(LLTexUnit::TT_TEXTURE, noise_map);
		gGL.getTexUnit(channel)->setTextureFilteringOption(LLTexUnit::TFO_POINT);
	}

	channel = shader.enableTexture(LLShaderMgr::DEFERRED_LIGHTFUNC);
	if (channel > -1)
	{
		gGL.getTexUnit(channel)->bindManual(LLTexUnit::TT_TEXTURE, mLightFunc);
	}

	stop_glerror();

	channel = shader.enableTexture(LLShaderMgr::DEFERRED_LIGHT, mDeferredLight.getUsage());
	if (channel > -1)
	{
		if (light_index > 0)
		{
			mScreen.bindTexture(0, channel);
		}
		else
		{
			mDeferredLight.bindTexture(0, channel);
		}
		gGL.getTexUnit(channel)->setTextureFilteringOption(LLTexUnit::TFO_POINT);
	}

	channel = shader.enableTexture(LLShaderMgr::DEFERRED_BLOOM);
	if (channel > -1)
	{
		mGlow[1].bindTexture(0, channel);
	}

	stop_glerror();

	for (U32 i = 0; i < 4; i++)
	{
		channel = shader.enableTexture(LLShaderMgr::DEFERRED_SHADOW0+i, LLTexUnit::TT_TEXTURE);
		stop_glerror();
		if (channel > -1)
		{
			stop_glerror();
			gGL.getTexUnit(channel)->bind(&mShadow[i], TRUE);
			gGL.getTexUnit(channel)->setTextureFilteringOption(LLTexUnit::TFO_BILINEAR);
			gGL.getTexUnit(channel)->setTextureAddressMode(LLTexUnit::TAM_CLAMP);
			stop_glerror();
			
			glTexParameteri(GL_TEXTURE_2D, GL_TEXTURE_COMPARE_MODE_ARB, GL_COMPARE_R_TO_TEXTURE_ARB);
			glTexParameteri(GL_TEXTURE_2D, GL_TEXTURE_COMPARE_FUNC_ARB, GL_LEQUAL);
			stop_glerror();
		}
	}

	for (U32 i = 4; i < 6; i++)
	{
		channel = shader.enableTexture(LLShaderMgr::DEFERRED_SHADOW0+i);
		stop_glerror();
		if (channel > -1)
		{
			stop_glerror();
			gGL.getTexUnit(channel)->bind(&mShadow[i], TRUE);
			gGL.getTexUnit(channel)->setTextureFilteringOption(LLTexUnit::TFO_BILINEAR);
			gGL.getTexUnit(channel)->setTextureAddressMode(LLTexUnit::TAM_CLAMP);
			stop_glerror();
			
			glTexParameteri(GL_TEXTURE_2D, GL_TEXTURE_COMPARE_MODE_ARB, GL_COMPARE_R_TO_TEXTURE_ARB);
			glTexParameteri(GL_TEXTURE_2D, GL_TEXTURE_COMPARE_FUNC_ARB, GL_LEQUAL);
			stop_glerror();
		}
	}

	stop_glerror();

	F32 mat[16*6];
	for (U32 i = 0; i < 16; i++)
	{
		mat[i] = mSunShadowMatrix[0].m[i];
		mat[i+16] = mSunShadowMatrix[1].m[i];
		mat[i+32] = mSunShadowMatrix[2].m[i];
		mat[i+48] = mSunShadowMatrix[3].m[i];
		mat[i+64] = mSunShadowMatrix[4].m[i];
		mat[i+80] = mSunShadowMatrix[5].m[i];
	}

	shader.uniformMatrix4fv(LLShaderMgr::DEFERRED_SHADOW_MATRIX, 6, FALSE, mat);

	stop_glerror();

	channel = shader.enableTexture(LLShaderMgr::ENVIRONMENT_MAP, LLTexUnit::TT_CUBE_MAP);
	if (channel > -1)
	{
		LLCubeMap* cube_map = gSky.mVOSkyp ? gSky.mVOSkyp->getCubeMap() : NULL;
		if (cube_map)
		{
			cube_map->enable(channel);
			cube_map->bind();
			F32* m = gGLModelView;
						
			F32 mat[] = { m[0], m[1], m[2],
						  m[4], m[5], m[6],
						  m[8], m[9], m[10] };
		
			shader.uniformMatrix3fv(LLShaderMgr::DEFERRED_ENV_MAT, 1, TRUE, mat);
		}
	}

	shader.uniform4fv(LLShaderMgr::DEFERRED_SHADOW_CLIP, 1, mSunClipPlanes.mV);
	shader.uniform1f(LLShaderMgr::DEFERRED_SUN_WASH, RenderDeferredSunWash);
	shader.uniform1f(LLShaderMgr::DEFERRED_SHADOW_NOISE, RenderShadowNoise);
	shader.uniform1f(LLShaderMgr::DEFERRED_BLUR_SIZE, RenderShadowBlurSize);

	shader.uniform1f(LLShaderMgr::DEFERRED_SSAO_RADIUS, RenderSSAOScale);
	shader.uniform1f(LLShaderMgr::DEFERRED_SSAO_MAX_RADIUS, RenderSSAOMaxScale);

	F32 ssao_factor = RenderSSAOFactor;
	shader.uniform1f(LLShaderMgr::DEFERRED_SSAO_FACTOR, ssao_factor);
	shader.uniform1f(LLShaderMgr::DEFERRED_SSAO_FACTOR_INV, 1.0/ssao_factor);

	LLVector3 ssao_effect = RenderSSAOEffect;
	F32 matrix_diag = (ssao_effect[0] + 2.0*ssao_effect[1])/3.0;
	F32 matrix_nondiag = (ssao_effect[0] - ssao_effect[1])/3.0;
	// This matrix scales (proj of color onto <1/rt(3),1/rt(3),1/rt(3)>) by
	// value factor, and scales remainder by saturation factor
	F32 ssao_effect_mat[] = {	matrix_diag, matrix_nondiag, matrix_nondiag,
								matrix_nondiag, matrix_diag, matrix_nondiag,
								matrix_nondiag, matrix_nondiag, matrix_diag};
	shader.uniformMatrix3fv(LLShaderMgr::DEFERRED_SSAO_EFFECT_MAT, 1, GL_FALSE, ssao_effect_mat);

	//F32 shadow_offset_error = 1.f + RenderShadowOffsetError * fabsf(LLViewerCamera::getInstance()->getOrigin().mV[2]);
	F32 shadow_bias_error = RenderShadowBiasError * fabsf(LLViewerCamera::getInstance()->getOrigin().mV[2])/3000.f;

	shader.uniform2f(LLShaderMgr::DEFERRED_SCREEN_RES, mDeferredScreen.getWidth(), mDeferredScreen.getHeight());
	shader.uniform1f(LLShaderMgr::DEFERRED_NEAR_CLIP, LLViewerCamera::getInstance()->getNear()*2.f);
	shader.uniform1f (LLShaderMgr::DEFERRED_SHADOW_OFFSET, RenderShadowOffset); //*shadow_offset_error);
	shader.uniform1f(LLShaderMgr::DEFERRED_SHADOW_BIAS, RenderShadowBias+shadow_bias_error);
	shader.uniform1f(LLShaderMgr::DEFERRED_SPOT_SHADOW_OFFSET, RenderSpotShadowOffset);
	shader.uniform1f(LLShaderMgr::DEFERRED_SPOT_SHADOW_BIAS, RenderSpotShadowBias);	

	shader.uniform3fv(LLShaderMgr::DEFERRED_SUN_DIR, 1, mTransformedSunDir.mV);
	shader.uniform2f(LLShaderMgr::DEFERRED_SHADOW_RES, mShadow[0].getWidth(), mShadow[0].getHeight());
	shader.uniform2f(LLShaderMgr::DEFERRED_PROJ_SHADOW_RES, mShadow[4].getWidth(), mShadow[4].getHeight());
	shader.uniform1f(LLShaderMgr::DEFERRED_DEPTH_CUTOFF, RenderEdgeDepthCutoff);
	shader.uniform1f(LLShaderMgr::DEFERRED_NORM_CUTOFF, RenderEdgeNormCutoff);
	

	if (shader.getUniformLocation(LLShaderMgr::DEFERRED_NORM_MATRIX) >= 0)
	{
		glh::matrix4f norm_mat = glh_get_current_modelview().inverse().transpose();
		shader.uniformMatrix4fv(LLShaderMgr::DEFERRED_NORM_MATRIX, 1, FALSE, norm_mat.m);
	}
}

LLColor3 pow3f(LLColor3 v, F32 f)
{
	v.mV[0] = powf(v.mV[0], f);
	v.mV[1] = powf(v.mV[1], f);
	v.mV[2] = powf(v.mV[2], f);
	return v;
}

LLVector4 pow4fsrgb(LLVector4 v, F32 f)
{
	v.mV[0] = powf(v.mV[0], f);
	v.mV[1] = powf(v.mV[1], f);
	v.mV[2] = powf(v.mV[2], f);
	return v;
}

static LLTrace::BlockTimerStatHandle FTM_GI_TRACE("Trace");
static LLTrace::BlockTimerStatHandle FTM_GI_GATHER("Gather");
static LLTrace::BlockTimerStatHandle FTM_SUN_SHADOW("Shadow Map");
static LLTrace::BlockTimerStatHandle FTM_SOFTEN_SHADOW("Shadow Soften");
static LLTrace::BlockTimerStatHandle FTM_EDGE_DETECTION("Find Edges");
static LLTrace::BlockTimerStatHandle FTM_LOCAL_LIGHTS("Local Lights");
static LLTrace::BlockTimerStatHandle FTM_ATMOSPHERICS("Atmospherics");
static LLTrace::BlockTimerStatHandle FTM_FULLSCREEN_LIGHTS("Fullscreen Lights");
static LLTrace::BlockTimerStatHandle FTM_PROJECTORS("Projectors");
static LLTrace::BlockTimerStatHandle FTM_POST("Post");


void LLPipeline::renderDeferredLighting()
{
	if (!sCull)
	{
		return;
	}

	{
		LL_RECORD_BLOCK_TIME(FTM_RENDER_DEFERRED);

		LLViewerCamera* camera = LLViewerCamera::getInstance();
		{
			LLGLDepthTest depth(GL_TRUE);
			mDeferredDepth.copyContents(mDeferredScreen, 0, 0, mDeferredScreen.getWidth(), mDeferredScreen.getHeight(),
							0, 0, mDeferredDepth.getWidth(), mDeferredDepth.getHeight(), GL_DEPTH_BUFFER_BIT, GL_NEAREST);	
		}

		LLGLEnable multisample(RenderFSAASamples > 0 ? GL_MULTISAMPLE_ARB : 0);

		if (gPipeline.hasRenderType(LLPipeline::RENDER_TYPE_HUD))
		{
			gPipeline.toggleRenderType(LLPipeline::RENDER_TYPE_HUD);
		}

		//ati doesn't seem to love actually using the stencil buffer on FBO's
		LLGLDisable stencil(GL_STENCIL_TEST);
		//glStencilFunc(GL_EQUAL, 1, 0xFFFFFFFF);
		//glStencilOp(GL_KEEP, GL_KEEP, GL_KEEP);

		gGL.setColorMask(true, true);
		
		//draw a cube around every light
		LLVertexBuffer::unbind();

		LLGLEnable cull(GL_CULL_FACE);
		LLGLEnable blend(GL_BLEND);

		glh::matrix4f mat = glh_copy_matrix(gGLModelView);

		LLStrider<LLVector3> vert; 
		mDeferredVB->getVertexStrider(vert);
		
		vert[0].set(-1,1,0);
		vert[1].set(-1,-3,0);
		vert[2].set(3,1,0);
		
		{
			setupHWLights(NULL); //to set mSunDir;
			LLVector4 dir(mSunDir, 0.f);
			glh::vec4f tc(dir.mV);
			mat.mult_matrix_vec(tc);
			mTransformedSunDir.set(tc.v);
		}

		gGL.pushMatrix();
		gGL.loadIdentity();
		gGL.matrixMode(LLRender::MM_PROJECTION);
		gGL.pushMatrix();
		gGL.loadIdentity();

		if (RenderDeferredSSAO || RenderShadowDetail > 0)
		{
			mDeferredLight.bindTarget();
			{ //paint shadow/SSAO light map (direct lighting lightmap)
				LL_RECORD_BLOCK_TIME(FTM_SUN_SHADOW);
				bindDeferredShader(gDeferredSunProgram, 0);
				mDeferredVB->setBuffer(LLVertexBuffer::MAP_VERTEX);
				glClearColor(1,1,1,1);
				mDeferredLight.clear(GL_COLOR_BUFFER_BIT);
				glClearColor(0,0,0,0);

				glh::matrix4f inv_trans = glh_get_current_modelview().inverse().transpose();

				const U32 slice = 32;
				F32 offset[slice*3];
				for (U32 i = 0; i < 4; i++)
				{
					for (U32 j = 0; j < 8; j++)
					{
						glh::vec3f v;
						v.set_value(sinf(6.284f/8*j), cosf(6.284f/8*j), -(F32) i);
						v.normalize();
						inv_trans.mult_matrix_vec(v);
						v.normalize();
						offset[(i*8+j)*3+0] = v.v[0];
						offset[(i*8+j)*3+1] = v.v[2];
						offset[(i*8+j)*3+2] = v.v[1];
					}
				}

				gDeferredSunProgram.uniform3fv(sOffset, slice, offset);
				gDeferredSunProgram.uniform2f(LLShaderMgr::DEFERRED_SCREEN_RES, mDeferredLight.getWidth(), mDeferredLight.getHeight());
				
				{
					LLGLDisable blend(GL_BLEND);
					LLGLDepthTest depth(GL_TRUE, GL_FALSE, GL_ALWAYS);
					stop_glerror();
					mDeferredVB->drawArrays(LLRender::TRIANGLES, 0, 3);
					stop_glerror();
				}
				
				unbindDeferredShader(gDeferredSunProgram);
			}
			mDeferredLight.flush();
		}
		
		if (RenderDeferredSSAO)
		{ //soften direct lighting lightmap
			LL_RECORD_BLOCK_TIME(FTM_SOFTEN_SHADOW);
			//blur lightmap
			mScreen.bindTarget();
			glClearColor(1,1,1,1);
			mScreen.clear(GL_COLOR_BUFFER_BIT);
			glClearColor(0,0,0,0);
			
			bindDeferredShader(gDeferredBlurLightProgram);
			mDeferredVB->setBuffer(LLVertexBuffer::MAP_VERTEX);
			LLVector3 go = RenderShadowGaussian;
			const U32 kern_length = 4;
			F32 blur_size = RenderShadowBlurSize;
			F32 dist_factor = RenderShadowBlurDistFactor;

			// sample symmetrically with the middle sample falling exactly on 0.0
			F32 x = 0.f;

			LLVector3 gauss[32]; // xweight, yweight, offset

			for (U32 i = 0; i < kern_length; i++)
			{
				gauss[i].mV[0] = llgaussian(x, go.mV[0]);
				gauss[i].mV[1] = llgaussian(x, go.mV[1]);
				gauss[i].mV[2] = x;
				x += 1.f;
			}

			gDeferredBlurLightProgram.uniform2f(sDelta, 1.f, 0.f);
			gDeferredBlurLightProgram.uniform1f(sDistFactor, dist_factor);
			gDeferredBlurLightProgram.uniform3fv(sKern, kern_length, gauss[0].mV);
			gDeferredBlurLightProgram.uniform1f(sKernScale, blur_size * (kern_length/2.f - 0.5f));
		
			{
				LLGLDisable blend(GL_BLEND);
				LLGLDepthTest depth(GL_TRUE, GL_FALSE, GL_ALWAYS);
				stop_glerror();
				mDeferredVB->drawArrays(LLRender::TRIANGLES, 0, 3);
				stop_glerror();
			}
			
			mScreen.flush();
			unbindDeferredShader(gDeferredBlurLightProgram);

			bindDeferredShader(gDeferredBlurLightProgram, 1);
			mDeferredVB->setBuffer(LLVertexBuffer::MAP_VERTEX);
			mDeferredLight.bindTarget();

			gDeferredBlurLightProgram.uniform2f(sDelta, 0.f, 1.f);

			{
				LLGLDisable blend(GL_BLEND);
				LLGLDepthTest depth(GL_TRUE, GL_FALSE, GL_ALWAYS);
				stop_glerror();
				mDeferredVB->drawArrays(LLRender::TRIANGLES, 0, 3);
				stop_glerror();
			}
			mDeferredLight.flush();
			unbindDeferredShader(gDeferredBlurLightProgram);
		}

		stop_glerror();
		gGL.popMatrix();
		stop_glerror();
		gGL.matrixMode(LLRender::MM_MODELVIEW);
		stop_glerror();
		gGL.popMatrix();
		stop_glerror();

		mScreen.bindTarget();
		// clear color buffer here - zeroing alpha (glow) is important or it will accumulate against sky
		glClearColor(0,0,0,0);
		mScreen.clear(GL_COLOR_BUFFER_BIT);
		
		if (RenderDeferredAtmospheric)
		{ //apply sunlight contribution 
			LL_RECORD_BLOCK_TIME(FTM_ATMOSPHERICS);
			bindDeferredShader(LLPipeline::sUnderWaterRender ? gDeferredSoftenWaterProgram : gDeferredSoftenProgram);	
			{
				LLGLDepthTest depth(GL_FALSE);
				LLGLDisable blend(GL_BLEND);
				LLGLDisable test(GL_ALPHA_TEST);

				//full screen blit
				gGL.pushMatrix();
				gGL.loadIdentity();
				gGL.matrixMode(LLRender::MM_PROJECTION);
				gGL.pushMatrix();
				gGL.loadIdentity();

				mDeferredVB->setBuffer(LLVertexBuffer::MAP_VERTEX);
				
				mDeferredVB->drawArrays(LLRender::TRIANGLES, 0, 3);

				gGL.popMatrix();
				gGL.matrixMode(LLRender::MM_MODELVIEW);
				gGL.popMatrix();
			}

			unbindDeferredShader(LLPipeline::sUnderWaterRender ? gDeferredSoftenWaterProgram : gDeferredSoftenProgram);
		}

		{ //render non-deferred geometry (fullbright, alpha, etc)
			LLGLDisable blend(GL_BLEND);
			LLGLDisable stencil(GL_STENCIL_TEST);
			gGL.setSceneBlendType(LLRender::BT_ALPHA);

			gPipeline.pushRenderTypeMask();
			
			gPipeline.andRenderTypeMask(LLPipeline::RENDER_TYPE_SKY,
										LLPipeline::RENDER_TYPE_CLOUDS,
										LLPipeline::RENDER_TYPE_WL_SKY,
										LLPipeline::END_RENDER_TYPES);
								
			
			renderGeomPostDeferred(*LLViewerCamera::getInstance(), false);
			gPipeline.popRenderTypeMask();
		}

		BOOL render_local = RenderLocalLights;
				
		if (render_local)
		{
			gGL.setSceneBlendType(LLRender::BT_ADD);
			std::list<LLVector4> fullscreen_lights;
			LLDrawable::drawable_list_t spot_lights;
			LLDrawable::drawable_list_t fullscreen_spot_lights;

			for (U32 i = 0; i < 2; i++)
			{
				mTargetShadowSpotLight[i] = NULL;
			}

			std::list<LLVector4> light_colors;

			LLVertexBuffer::unbind();

			{
				bindDeferredShader(gDeferredLightProgram);
				
				if (mCubeVB.isNull())
				{
					mCubeVB = ll_create_cube_vb(LLVertexBuffer::MAP_VERTEX, GL_STATIC_DRAW_ARB);
				}

				mCubeVB->setBuffer(LLVertexBuffer::MAP_VERTEX);
				
				LLGLDepthTest depth(GL_TRUE, GL_FALSE);
				for (LLDrawable::drawable_set_t::iterator iter = mLights.begin(); iter != mLights.end(); ++iter)
				{
					LLDrawable* drawablep = *iter;
					
					LLVOVolume* volume = drawablep->getVOVolume();
					if (!volume)
					{
						continue;
					}

					if (volume->isAttachment())
					{
						if (!sRenderAttachedLights)
						{
							continue;
						}
					}

					const LLViewerObject *vobj = drawablep->getVObj();
					if(vobj && vobj->getAvatar() && vobj->getAvatar()->isInMuteList())
					{
						continue;
					}

					LLVector4a center;
					center.load3(drawablep->getPositionAgent().mV);
					const F32* c = center.getF32ptr();
					F32 s = volume->getLightRadius()*1.5f;

					LLColor3 col = volume->getLightColor();
					
					if (col.magVecSquared() < 0.001f)
					{
						continue;
					}

					if (s <= 0.001f)
					{
						continue;
					}

					LLVector4a sa;
					sa.splat(s);
					if (camera->AABBInFrustumNoFarClip(center, sa) == 0)
					{
						continue;
					}

					sVisibleLightCount++;
										
					if (camera->getOrigin().mV[0] > c[0] + s + 0.2f ||
						camera->getOrigin().mV[0] < c[0] - s - 0.2f ||
						camera->getOrigin().mV[1] > c[1] + s + 0.2f ||
						camera->getOrigin().mV[1] < c[1] - s - 0.2f ||
						camera->getOrigin().mV[2] > c[2] + s + 0.2f ||
						camera->getOrigin().mV[2] < c[2] - s - 0.2f)
					{ //draw box if camera is outside box
						if (render_local)
						{
							if (volume->isLightSpotlight())
							{
								drawablep->getVOVolume()->updateSpotLightPriority();
								spot_lights.push_back(drawablep);
								continue;
							}
							
							/*col.mV[0] = powf(col.mV[0], 2.2f);
							col.mV[1] = powf(col.mV[1], 2.2f);
							col.mV[2] = powf(col.mV[2], 2.2f);*/
							
							LL_RECORD_BLOCK_TIME(FTM_LOCAL_LIGHTS);
							gDeferredLightProgram.uniform3fv(LLShaderMgr::LIGHT_CENTER, 1, c);
							gDeferredLightProgram.uniform1f(LLShaderMgr::LIGHT_SIZE, s);
							gDeferredLightProgram.uniform3fv(LLShaderMgr::DIFFUSE_COLOR, 1, col.mV);
							gDeferredLightProgram.uniform1f(LLShaderMgr::LIGHT_FALLOFF, volume->getLightFalloff()*0.5f);
							gGL.syncMatrices();
							
							mCubeVB->drawRange(LLRender::TRIANGLE_FAN, 0, 7, 8, get_box_fan_indices(camera, center));
							stop_glerror();
						}
					}
					else
					{	
						if (volume->isLightSpotlight())
						{
							drawablep->getVOVolume()->updateSpotLightPriority();
							fullscreen_spot_lights.push_back(drawablep);
							continue;
						}

						glh::vec3f tc(c);
						mat.mult_matrix_vec(tc);
					
						fullscreen_lights.push_back(LLVector4(tc.v[0], tc.v[1], tc.v[2], s));
						light_colors.push_back(LLVector4(col.mV[0], col.mV[1], col.mV[2], volume->getLightFalloff()*0.5f));
					}
				}
				unbindDeferredShader(gDeferredLightProgram);
			}

			if (!spot_lights.empty())
			{
				LLGLDepthTest depth(GL_TRUE, GL_FALSE);
				bindDeferredShader(gDeferredSpotLightProgram);

				mCubeVB->setBuffer(LLVertexBuffer::MAP_VERTEX);

				gDeferredSpotLightProgram.enableTexture(LLShaderMgr::DEFERRED_PROJECTION);

				for (LLDrawable::drawable_list_t::iterator iter = spot_lights.begin(); iter != spot_lights.end(); ++iter)
				{
					LL_RECORD_BLOCK_TIME(FTM_PROJECTORS);
					LLDrawable* drawablep = *iter;

					LLVOVolume* volume = drawablep->getVOVolume();

					LLVector4a center;
					center.load3(drawablep->getPositionAgent().mV);
					const F32* c = center.getF32ptr();
					F32 s = volume->getLightRadius()*1.5f;

					sVisibleLightCount++;

					setupSpotLight(gDeferredSpotLightProgram, drawablep);
					
					LLColor3 col = volume->getLightColor();
					/*col.mV[0] = powf(col.mV[0], 2.2f);
					col.mV[1] = powf(col.mV[1], 2.2f);
					col.mV[2] = powf(col.mV[2], 2.2f);*/
					
					gDeferredSpotLightProgram.uniform3fv(LLShaderMgr::LIGHT_CENTER, 1, c);
					gDeferredSpotLightProgram.uniform1f(LLShaderMgr::LIGHT_SIZE, s);
					gDeferredSpotLightProgram.uniform3fv(LLShaderMgr::DIFFUSE_COLOR, 1, col.mV);
					gDeferredSpotLightProgram.uniform1f(LLShaderMgr::LIGHT_FALLOFF, volume->getLightFalloff()*0.5f);
					gGL.syncMatrices();
										
					mCubeVB->drawRange(LLRender::TRIANGLE_FAN, 0, 7, 8, get_box_fan_indices(camera, center));
				}
				gDeferredSpotLightProgram.disableTexture(LLShaderMgr::DEFERRED_PROJECTION);
				unbindDeferredShader(gDeferredSpotLightProgram);
			}

			//reset mDeferredVB to fullscreen triangle
			mDeferredVB->getVertexStrider(vert);
			vert[0].set(-1,1,0);
			vert[1].set(-1,-3,0);
			vert[2].set(3,1,0);

			{
				LLGLDepthTest depth(GL_FALSE);

				//full screen blit
				gGL.pushMatrix();
				gGL.loadIdentity();
				gGL.matrixMode(LLRender::MM_PROJECTION);
				gGL.pushMatrix();
				gGL.loadIdentity();

				U32 count = 0;

				const U32 max_count = LL_DEFERRED_MULTI_LIGHT_COUNT;
				LLVector4 light[max_count];
				LLVector4 col[max_count];

				F32 far_z = 0.f;

				while (!fullscreen_lights.empty())
				{
					LL_RECORD_BLOCK_TIME(FTM_FULLSCREEN_LIGHTS);
					light[count] = fullscreen_lights.front();
					fullscreen_lights.pop_front();
					col[count] = light_colors.front();
					light_colors.pop_front();

					/*col[count].mV[0] = powf(col[count].mV[0], 2.2f);
					col[count].mV[1] = powf(col[count].mV[1], 2.2f);
					col[count].mV[2] = powf(col[count].mV[2], 2.2f);*/
					
					far_z = llmin(light[count].mV[2]-light[count].mV[3], far_z);
					//col[count] = pow4fsrgb(col[count], 2.2f);
					count++;
					if (count == max_count || fullscreen_lights.empty())
					{
						U32 idx = count-1;
						bindDeferredShader(gDeferredMultiLightProgram[idx]);
						gDeferredMultiLightProgram[idx].uniform1i(LLShaderMgr::MULTI_LIGHT_COUNT, count);
						gDeferredMultiLightProgram[idx].uniform4fv(LLShaderMgr::MULTI_LIGHT, count, (GLfloat*) light);
						gDeferredMultiLightProgram[idx].uniform4fv(LLShaderMgr::MULTI_LIGHT_COL, count, (GLfloat*) col);
						gDeferredMultiLightProgram[idx].uniform1f(LLShaderMgr::MULTI_LIGHT_FAR_Z, far_z);
						far_z = 0.f;
						count = 0; 
      mDeferredVB->setBuffer(LLVertexBuffer::MAP_VERTEX);
						mDeferredVB->drawArrays(LLRender::TRIANGLES, 0, 3);
						unbindDeferredShader(gDeferredMultiLightProgram[idx]);
					}
				}
				
				bindDeferredShader(gDeferredMultiSpotLightProgram);

				gDeferredMultiSpotLightProgram.enableTexture(LLShaderMgr::DEFERRED_PROJECTION);

				mDeferredVB->setBuffer(LLVertexBuffer::MAP_VERTEX);

				for (LLDrawable::drawable_list_t::iterator iter = fullscreen_spot_lights.begin(); iter != fullscreen_spot_lights.end(); ++iter)
				{
					LL_RECORD_BLOCK_TIME(FTM_PROJECTORS);
					LLDrawable* drawablep = *iter;
					
					LLVOVolume* volume = drawablep->getVOVolume();

					LLVector3 center = drawablep->getPositionAgent();
					F32* c = center.mV;
					F32 s = volume->getLightRadius()*1.5f;

					sVisibleLightCount++;

					glh::vec3f tc(c);
					mat.mult_matrix_vec(tc);
					
					setupSpotLight(gDeferredMultiSpotLightProgram, drawablep);

					LLColor3 col = volume->getLightColor();
					
					/*col.mV[0] = powf(col.mV[0], 2.2f);
					col.mV[1] = powf(col.mV[1], 2.2f);
					col.mV[2] = powf(col.mV[2], 2.2f);*/
					
					gDeferredMultiSpotLightProgram.uniform3fv(LLShaderMgr::LIGHT_CENTER, 1, tc.v);
					gDeferredMultiSpotLightProgram.uniform1f(LLShaderMgr::LIGHT_SIZE, s);
					gDeferredMultiSpotLightProgram.uniform3fv(LLShaderMgr::DIFFUSE_COLOR, 1, col.mV);
					gDeferredMultiSpotLightProgram.uniform1f(LLShaderMgr::LIGHT_FALLOFF, volume->getLightFalloff()*0.5f);
					mDeferredVB->drawArrays(LLRender::TRIANGLES, 0, 3);
				}

				gDeferredMultiSpotLightProgram.disableTexture(LLShaderMgr::DEFERRED_PROJECTION);
				unbindDeferredShader(gDeferredMultiSpotLightProgram);

				gGL.popMatrix();
				gGL.matrixMode(LLRender::MM_MODELVIEW);
				gGL.popMatrix();
			}
		}

		gGL.setColorMask(true, true);
	}

	mScreen.flush();

	//gamma correct lighting
	gGL.matrixMode(LLRender::MM_PROJECTION);
	gGL.pushMatrix();
	gGL.loadIdentity();
	gGL.matrixMode(LLRender::MM_MODELVIEW);
	gGL.pushMatrix();
	gGL.loadIdentity();

	{
		LLGLDepthTest depth(GL_FALSE, GL_FALSE);

		LLVector2 tc1(0,0);
		LLVector2 tc2((F32) mScreen.getWidth()*2,
				  (F32) mScreen.getHeight()*2);

		mScreen.bindTarget();
		// Apply gamma correction to the frame here.
		gDeferredPostGammaCorrectProgram.bind();
		//mDeferredVB->setBuffer(LLVertexBuffer::MAP_VERTEX);
		S32 channel = 0;
		channel = gDeferredPostGammaCorrectProgram.enableTexture(LLShaderMgr::DEFERRED_DIFFUSE, mScreen.getUsage());
		if (channel > -1)
		{
			mScreen.bindTexture(0,channel);
			gGL.getTexUnit(channel)->setTextureFilteringOption(LLTexUnit::TFO_POINT);
		}
		
		gDeferredPostGammaCorrectProgram.uniform2f(LLShaderMgr::DEFERRED_SCREEN_RES, mScreen.getWidth(), mScreen.getHeight());
		
		F32 gamma = gSavedSettings.getF32("RenderDeferredDisplayGamma");

		gDeferredPostGammaCorrectProgram.uniform1f(LLShaderMgr::DISPLAY_GAMMA, (gamma > 0.1f) ? 1.0f / gamma : (1.0f/2.2f));
		
		gGL.begin(LLRender::TRIANGLE_STRIP);
		gGL.texCoord2f(tc1.mV[0], tc1.mV[1]);
		gGL.vertex2f(-1,-1);
		
		gGL.texCoord2f(tc1.mV[0], tc2.mV[1]);
		gGL.vertex2f(-1,3);
		
		gGL.texCoord2f(tc2.mV[0], tc1.mV[1]);
		gGL.vertex2f(3,-1);
		
		gGL.end();
		
		gGL.getTexUnit(channel)->unbind(mScreen.getUsage());
		gDeferredPostGammaCorrectProgram.unbind();
		mScreen.flush();
	}

	gGL.matrixMode(LLRender::MM_PROJECTION);
	gGL.popMatrix();
	gGL.matrixMode(LLRender::MM_MODELVIEW);
	gGL.popMatrix();	

	mScreen.bindTarget();

	{ //render non-deferred geometry (alpha, fullbright, glow)
		LLGLDisable blend(GL_BLEND);
		LLGLDisable stencil(GL_STENCIL_TEST);

		pushRenderTypeMask();
		andRenderTypeMask(LLPipeline::RENDER_TYPE_ALPHA,
						 LLPipeline::RENDER_TYPE_FULLBRIGHT,
						 LLPipeline::RENDER_TYPE_VOLUME,
						 LLPipeline::RENDER_TYPE_GLOW,
						 LLPipeline::RENDER_TYPE_BUMP,
						 LLPipeline::RENDER_TYPE_PASS_SIMPLE,
						 LLPipeline::RENDER_TYPE_PASS_ALPHA,
						 LLPipeline::RENDER_TYPE_PASS_ALPHA_MASK,
						 LLPipeline::RENDER_TYPE_PASS_BUMP,
						 LLPipeline::RENDER_TYPE_PASS_POST_BUMP,
						 LLPipeline::RENDER_TYPE_PASS_FULLBRIGHT,
						 LLPipeline::RENDER_TYPE_PASS_FULLBRIGHT_ALPHA_MASK,
						 LLPipeline::RENDER_TYPE_PASS_FULLBRIGHT_SHINY,
						 LLPipeline::RENDER_TYPE_PASS_GLOW,
						 LLPipeline::RENDER_TYPE_PASS_GRASS,
						 LLPipeline::RENDER_TYPE_PASS_SHINY,
						 LLPipeline::RENDER_TYPE_PASS_INVISIBLE,
						 LLPipeline::RENDER_TYPE_PASS_INVISI_SHINY,
						 LLPipeline::RENDER_TYPE_AVATAR,
						 LLPipeline::RENDER_TYPE_ALPHA_MASK,
						 LLPipeline::RENDER_TYPE_FULLBRIGHT_ALPHA_MASK,
						 END_RENDER_TYPES);
		
		renderGeomPostDeferred(*LLViewerCamera::getInstance());
		popRenderTypeMask();
	}

	{
		//render highlights, etc.
		renderHighlights();
		mHighlightFaces.clear();

		renderDebug();

		LLVertexBuffer::unbind();

		if (gPipeline.hasRenderDebugFeatureMask(LLPipeline::RENDER_DEBUG_FEATURE_UI))
		{
			// Render debugging beacons.
			gObjectList.renderObjectBeacons();
			gObjectList.resetObjectBeacons();
		}
	}

	mScreen.flush();
						
}

void LLPipeline::renderDeferredLightingToRT(LLRenderTarget* target)
{
	if (!sCull)
	{
		return;
	}

	{
		LL_RECORD_BLOCK_TIME(FTM_RENDER_DEFERRED);

		LLViewerCamera* camera = LLViewerCamera::getInstance();

		{
			LLGLDepthTest depth(GL_TRUE);
			mDeferredDepth.copyContents(mDeferredScreen, 0, 0, mDeferredScreen.getWidth(), mDeferredScreen.getHeight(),
							0, 0, mDeferredDepth.getWidth(), mDeferredDepth.getHeight(), GL_DEPTH_BUFFER_BIT, GL_NEAREST);	
		}

		LLGLEnable multisample(RenderFSAASamples > 0 ? GL_MULTISAMPLE_ARB : 0);

		if (gPipeline.hasRenderType(LLPipeline::RENDER_TYPE_HUD))
		{
			gPipeline.toggleRenderType(LLPipeline::RENDER_TYPE_HUD);
		}

		//ati doesn't seem to love actually using the stencil buffer on FBO's
		LLGLDisable stencil(GL_STENCIL_TEST);
		//glStencilFunc(GL_EQUAL, 1, 0xFFFFFFFF);
		//glStencilOp(GL_KEEP, GL_KEEP, GL_KEEP);

		gGL.setColorMask(true, true);
		
		//draw a cube around every light
		LLVertexBuffer::unbind();

		LLGLEnable cull(GL_CULL_FACE);
		LLGLEnable blend(GL_BLEND);

		glh::matrix4f mat = glh_copy_matrix(gGLModelView);

		LLStrider<LLVector3> vert; 
		mDeferredVB->getVertexStrider(vert);
		
		vert[0].set(-1,1,0);
		vert[1].set(-1,-3,0);
		vert[2].set(3,1,0);
		
		{
			setupHWLights(NULL); //to set mSunDir;
			LLVector4 dir(mSunDir, 0.f);
			glh::vec4f tc(dir.mV);
			mat.mult_matrix_vec(tc);
			mTransformedSunDir.set(tc.v);
		}

		gGL.pushMatrix();
		gGL.loadIdentity();
		gGL.matrixMode(LLRender::MM_PROJECTION);
		gGL.pushMatrix();
		gGL.loadIdentity();

		if (RenderDeferredSSAO || RenderShadowDetail > 0)
		{
			mDeferredLight.bindTarget();
			{ //paint shadow/SSAO light map (direct lighting lightmap)
				LL_RECORD_BLOCK_TIME(FTM_SUN_SHADOW);
				bindDeferredShader(gDeferredSunProgram);
				mDeferredVB->setBuffer(LLVertexBuffer::MAP_VERTEX);
				glClearColor(1,1,1,1);
				mDeferredLight.clear(GL_COLOR_BUFFER_BIT);
				glClearColor(0,0,0,0);

				glh::matrix4f inv_trans = glh_get_current_modelview().inverse().transpose();

				const U32 slice = 32;
				F32 offset[slice*3];
				for (U32 i = 0; i < 4; i++)
				{
					for (U32 j = 0; j < 8; j++)
					{
						glh::vec3f v;
						v.set_value(sinf(6.284f/8*j), cosf(6.284f/8*j), -(F32) i);
						v.normalize();
						inv_trans.mult_matrix_vec(v);
						v.normalize();
						offset[(i*8+j)*3+0] = v.v[0];
						offset[(i*8+j)*3+1] = v.v[2];
						offset[(i*8+j)*3+2] = v.v[1];
					}
				}

				gDeferredSunProgram.uniform3fv(LLShaderMgr::DEFERRED_SHADOW_OFFSET, slice, offset);
				gDeferredSunProgram.uniform2f(LLShaderMgr::DEFERRED_SCREEN_RES, mDeferredLight.getWidth(), mDeferredLight.getHeight());
				
				{
					LLGLDisable blend(GL_BLEND);
					LLGLDepthTest depth(GL_TRUE, GL_FALSE, GL_ALWAYS);
					stop_glerror();
					mDeferredVB->drawArrays(LLRender::TRIANGLES, 0, 3);
					stop_glerror();
				}
				
				unbindDeferredShader(gDeferredSunProgram);
			}
			mDeferredLight.flush();
		}
				
		stop_glerror();
		gGL.popMatrix();
		stop_glerror();
		gGL.matrixMode(LLRender::MM_MODELVIEW);
		stop_glerror();
		gGL.popMatrix();
		stop_glerror();

		target->bindTarget();

		//clear color buffer here - zeroing alpha (glow) is important or it will accumulate against sky
		glClearColor(0,0,0,0);
		target->clear(GL_COLOR_BUFFER_BIT);
		
		if (RenderDeferredAtmospheric)
		{ //apply sunlight contribution 
			LL_RECORD_BLOCK_TIME(FTM_ATMOSPHERICS);
			bindDeferredShader(gDeferredSoftenProgram);	
			{
				LLGLDepthTest depth(GL_FALSE);
				LLGLDisable blend(GL_BLEND);
				LLGLDisable test(GL_ALPHA_TEST);

				//full screen blit
				gGL.pushMatrix();
				gGL.loadIdentity();
				gGL.matrixMode(LLRender::MM_PROJECTION);
				gGL.pushMatrix();
				gGL.loadIdentity();

				mDeferredVB->setBuffer(LLVertexBuffer::MAP_VERTEX);
				
				mDeferredVB->drawArrays(LLRender::TRIANGLES, 0, 3);

				gGL.popMatrix();
				gGL.matrixMode(LLRender::MM_MODELVIEW);
				gGL.popMatrix();
			}

			unbindDeferredShader(gDeferredSoftenProgram);
		}

		{ //render non-deferred geometry (fullbright, alpha, etc)
			LLGLDisable blend(GL_BLEND);
			LLGLDisable stencil(GL_STENCIL_TEST);
			gGL.setSceneBlendType(LLRender::BT_ALPHA);

			gPipeline.pushRenderTypeMask();
			
			gPipeline.andRenderTypeMask(LLPipeline::RENDER_TYPE_SKY,
										LLPipeline::RENDER_TYPE_CLOUDS,
										LLPipeline::RENDER_TYPE_WL_SKY,
										LLPipeline::END_RENDER_TYPES);
								
			
			renderGeomPostDeferred(*LLViewerCamera::getInstance(), false);
			gPipeline.popRenderTypeMask();
		}

		BOOL render_local = RenderLocalLights;
				
		if (render_local)
		{
			gGL.setSceneBlendType(LLRender::BT_ADD);
			std::list<LLVector4> fullscreen_lights;
			LLDrawable::drawable_list_t spot_lights;
			LLDrawable::drawable_list_t fullscreen_spot_lights;

			for (U32 i = 0; i < 2; i++)
			{
				mTargetShadowSpotLight[i] = NULL;
			}

			std::list<LLVector4> light_colors;

			LLVertexBuffer::unbind();

			{
				bindDeferredShader(gDeferredLightProgram);
				
				if (mCubeVB.isNull())
				{
					mCubeVB = ll_create_cube_vb(LLVertexBuffer::MAP_VERTEX, GL_STATIC_DRAW_ARB);
				}

				mCubeVB->setBuffer(LLVertexBuffer::MAP_VERTEX);
				
				LLGLDepthTest depth(GL_TRUE, GL_FALSE);
				for (LLDrawable::drawable_set_t::iterator iter = mLights.begin(); iter != mLights.end(); ++iter)
				{
					LLDrawable* drawablep = *iter;
					
					LLVOVolume* volume = drawablep->getVOVolume();
					if (!volume)
					{
						continue;
					}

					if (volume->isAttachment())
					{
						if (!sRenderAttachedLights)
						{
							continue;
						}
					}


					LLVector4a center;
					center.load3(drawablep->getPositionAgent().mV);
					const F32* c = center.getF32ptr();
					F32 s = volume->getLightRadius()*1.5f;

					LLColor3 col = volume->getLightColor();
					
					if (col.magVecSquared() < 0.001f)
					{
						continue;
					}

					if (s <= 0.001f)
					{
						continue;
					}

					LLVector4a sa;
					sa.splat(s);
					if (camera->AABBInFrustumNoFarClip(center, sa) == 0)
					{
						continue;
					}

					sVisibleLightCount++;
										
					if (camera->getOrigin().mV[0] > c[0] + s + 0.2f ||
						camera->getOrigin().mV[0] < c[0] - s - 0.2f ||
						camera->getOrigin().mV[1] > c[1] + s + 0.2f ||
						camera->getOrigin().mV[1] < c[1] - s - 0.2f ||
						camera->getOrigin().mV[2] > c[2] + s + 0.2f ||
						camera->getOrigin().mV[2] < c[2] - s - 0.2f)
					{ //draw box if camera is outside box
						if (render_local)
						{
							if (volume->isLightSpotlight())
							{
								drawablep->getVOVolume()->updateSpotLightPriority();
								spot_lights.push_back(drawablep);
								continue;
							}
							
							/*col.mV[0] = powf(col.mV[0], 2.2f);
							col.mV[1] = powf(col.mV[1], 2.2f);
							col.mV[2] = powf(col.mV[2], 2.2f);*/
							
							LL_RECORD_BLOCK_TIME(FTM_LOCAL_LIGHTS);
							gDeferredLightProgram.uniform3fv(LLShaderMgr::LIGHT_CENTER, 1, c);
							gDeferredLightProgram.uniform1f(LLShaderMgr::LIGHT_SIZE, s);
							gDeferredLightProgram.uniform3fv(LLShaderMgr::DIFFUSE_COLOR, 1, col.mV);
							gDeferredLightProgram.uniform1f(LLShaderMgr::LIGHT_FALLOFF, volume->getLightFalloff()*0.5f);
							gGL.syncMatrices();
							
							mCubeVB->drawRange(LLRender::TRIANGLE_FAN, 0, 7, 8, get_box_fan_indices(camera, center));
							stop_glerror();
						}
					}
					else
					{	
						if (volume->isLightSpotlight())
						{
							drawablep->getVOVolume()->updateSpotLightPriority();
							fullscreen_spot_lights.push_back(drawablep);
							continue;
						}

						glh::vec3f tc(c);
						mat.mult_matrix_vec(tc);
					
						fullscreen_lights.push_back(LLVector4(tc.v[0], tc.v[1], tc.v[2], s));
						light_colors.push_back(LLVector4(col.mV[0], col.mV[1], col.mV[2], volume->getLightFalloff()*0.5f));
					}
				}
				unbindDeferredShader(gDeferredLightProgram);
			}

			if (!spot_lights.empty())
			{
				LLGLDepthTest depth(GL_TRUE, GL_FALSE);
				bindDeferredShader(gDeferredSpotLightProgram);

				mCubeVB->setBuffer(LLVertexBuffer::MAP_VERTEX);

				gDeferredSpotLightProgram.enableTexture(LLShaderMgr::DEFERRED_PROJECTION);

				for (LLDrawable::drawable_list_t::iterator iter = spot_lights.begin(); iter != spot_lights.end(); ++iter)
				{
					LL_RECORD_BLOCK_TIME(FTM_PROJECTORS);
					LLDrawable* drawablep = *iter;

					LLVOVolume* volume = drawablep->getVOVolume();

					LLVector4a center;
					center.load3(drawablep->getPositionAgent().mV);
					const F32* c = center.getF32ptr();
					F32 s = volume->getLightRadius()*1.5f;

					sVisibleLightCount++;

					setupSpotLight(gDeferredSpotLightProgram, drawablep);
					
					LLColor3 col = volume->getLightColor();
					/*col.mV[0] = powf(col.mV[0], 2.2f);
					col.mV[1] = powf(col.mV[1], 2.2f);
					col.mV[2] = powf(col.mV[2], 2.2f);*/
					
					gDeferredSpotLightProgram.uniform3fv(LLShaderMgr::LIGHT_CENTER, 1, c);
					gDeferredSpotLightProgram.uniform1f(LLShaderMgr::LIGHT_SIZE, s);
					gDeferredSpotLightProgram.uniform3fv(LLShaderMgr::DIFFUSE_COLOR, 1, col.mV);
					gDeferredSpotLightProgram.uniform1f(LLShaderMgr::LIGHT_FALLOFF, volume->getLightFalloff()*0.5f);
					gGL.syncMatrices();
										
					mCubeVB->drawRange(LLRender::TRIANGLE_FAN, 0, 7, 8, get_box_fan_indices(camera, center));
				}
				gDeferredSpotLightProgram.disableTexture(LLShaderMgr::DEFERRED_PROJECTION);
				unbindDeferredShader(gDeferredSpotLightProgram);
			}

			//reset mDeferredVB to fullscreen triangle
			mDeferredVB->getVertexStrider(vert);
			vert[0].set(-1,1,0);
			vert[1].set(-1,-3,0);
			vert[2].set(3,1,0);

			{
				LLGLDepthTest depth(GL_FALSE);

				//full screen blit
				gGL.pushMatrix();
				gGL.loadIdentity();
				gGL.matrixMode(LLRender::MM_PROJECTION);
				gGL.pushMatrix();
				gGL.loadIdentity();

				U32 count = 0;

				const U32 max_count = LL_DEFERRED_MULTI_LIGHT_COUNT;
				LLVector4 light[max_count];
				LLVector4 col[max_count];

				F32 far_z = 0.f;

				while (!fullscreen_lights.empty())
				{
					LL_RECORD_BLOCK_TIME(FTM_FULLSCREEN_LIGHTS);
					light[count] = fullscreen_lights.front();
					fullscreen_lights.pop_front();
					col[count] = light_colors.front();
					light_colors.pop_front();
					
					/*col[count].mV[0] = powf(col[count].mV[0], 2.2f);
					col[count].mV[1] = powf(col[count].mV[1], 2.2f);
					col[count].mV[2] = powf(col[count].mV[2], 2.2f);*/
					
					far_z = llmin(light[count].mV[2]-light[count].mV[3], far_z);
					//col[count] = pow4fsrgb(col[count], 2.2f);
					count++;
					if (count == max_count || fullscreen_lights.empty())
					{
						U32 idx = count-1;
						bindDeferredShader(gDeferredMultiLightProgram[idx]);
						gDeferredMultiLightProgram[idx].uniform1i(LLShaderMgr::MULTI_LIGHT_COUNT, count);
						gDeferredMultiLightProgram[idx].uniform4fv(LLShaderMgr::MULTI_LIGHT, count, (GLfloat*) light);
						gDeferredMultiLightProgram[idx].uniform4fv(LLShaderMgr::MULTI_LIGHT_COL, count, (GLfloat*) col);
						gDeferredMultiLightProgram[idx].uniform1f(LLShaderMgr::MULTI_LIGHT_FAR_Z, far_z);
						far_z = 0.f;
						count = 0; 
						mDeferredVB->setBuffer(LLVertexBuffer::MAP_VERTEX);
						mDeferredVB->drawArrays(LLRender::TRIANGLES, 0, 3);
					}
				}
				
				unbindDeferredShader(gDeferredMultiLightProgram[0]);

				bindDeferredShader(gDeferredMultiSpotLightProgram);

				gDeferredMultiSpotLightProgram.enableTexture(LLShaderMgr::DEFERRED_PROJECTION);

				mDeferredVB->setBuffer(LLVertexBuffer::MAP_VERTEX);

				for (LLDrawable::drawable_list_t::iterator iter = fullscreen_spot_lights.begin(); iter != fullscreen_spot_lights.end(); ++iter)
				{
					LL_RECORD_BLOCK_TIME(FTM_PROJECTORS);
					LLDrawable* drawablep = *iter;
					
					LLVOVolume* volume = drawablep->getVOVolume();

					LLVector3 center = drawablep->getPositionAgent();
					F32* c = center.mV;
					F32 s = volume->getLightRadius()*1.5f;

					sVisibleLightCount++;

					glh::vec3f tc(c);
					mat.mult_matrix_vec(tc);
					
					setupSpotLight(gDeferredMultiSpotLightProgram, drawablep);

					LLColor3 col = volume->getLightColor();
					
					/*col.mV[0] = powf(col.mV[0], 2.2f);
					col.mV[1] = powf(col.mV[1], 2.2f);
					col.mV[2] = powf(col.mV[2], 2.2f);*/
					
					gDeferredMultiSpotLightProgram.uniform3fv(LLShaderMgr::LIGHT_CENTER, 1, tc.v);
					gDeferredMultiSpotLightProgram.uniform1f(LLShaderMgr::LIGHT_SIZE, s);
					gDeferredMultiSpotLightProgram.uniform3fv(LLShaderMgr::DIFFUSE_COLOR, 1, col.mV);
					gDeferredMultiSpotLightProgram.uniform1f(LLShaderMgr::LIGHT_FALLOFF, volume->getLightFalloff()*0.5f);
					mDeferredVB->drawArrays(LLRender::TRIANGLES, 0, 3);
				}

				gDeferredMultiSpotLightProgram.disableTexture(LLShaderMgr::DEFERRED_PROJECTION);
				unbindDeferredShader(gDeferredMultiSpotLightProgram);

				gGL.popMatrix();
				gGL.matrixMode(LLRender::MM_MODELVIEW);
				gGL.popMatrix();
			}
		}

		gGL.setColorMask(true, true);
	}

	/*target->flush();

	//gamma correct lighting
	gGL.matrixMode(LLRender::MM_PROJECTION);
	gGL.pushMatrix();
	gGL.loadIdentity();
	gGL.matrixMode(LLRender::MM_MODELVIEW);
	gGL.pushMatrix();
	gGL.loadIdentity();

	{
		LLGLDepthTest depth(GL_FALSE, GL_FALSE);

		LLVector2 tc1(0,0);
		LLVector2 tc2((F32) target->getWidth()*2,
				  (F32) target->getHeight()*2);

		target->bindTarget();
		// Apply gamma correction to the frame here.
		gDeferredPostGammaCorrectProgram.bind();
		//mDeferredVB->setBuffer(LLVertexBuffer::MAP_VERTEX);
		S32 channel = 0;
		channel = gDeferredPostGammaCorrectProgram.enableTexture(LLShaderMgr::DEFERRED_DIFFUSE, target->getUsage());
		if (channel > -1)
		{
			target->bindTexture(0,channel);
			gGL.getTexUnit(channel)->setTextureFilteringOption(LLTexUnit::TFO_POINT);
		}
		
		gDeferredPostGammaCorrectProgram.uniform2f(LLShaderMgr::DEFERRED_SCREEN_RES, target->getWidth(), target->getHeight());
		
		F32 gamma = gSavedSettings.getF32("RenderDeferredDisplayGamma");

		gDeferredPostGammaCorrectProgram.uniform1f(LLShaderMgr::DISPLAY_GAMMA, (gamma > 0.1f) ? 1.0f / gamma : (1.0f/2.2f));
		
		gGL.begin(LLRender::TRIANGLE_STRIP);
		gGL.texCoord2f(tc1.mV[0], tc1.mV[1]);
		gGL.vertex2f(-1,-1);
		
		gGL.texCoord2f(tc1.mV[0], tc2.mV[1]);
		gGL.vertex2f(-1,3);
		
		gGL.texCoord2f(tc2.mV[0], tc1.mV[1]);
		gGL.vertex2f(3,-1);
		
		gGL.end();
		
		gGL.getTexUnit(channel)->unbind(target->getUsage());
		gDeferredPostGammaCorrectProgram.unbind();
		target->flush();
	}

	gGL.matrixMode(LLRender::MM_PROJECTION);
	gGL.popMatrix();
	gGL.matrixMode(LLRender::MM_MODELVIEW);
	gGL.popMatrix();	

	target->bindTarget();*/

	{ //render non-deferred geometry (alpha, fullbright, glow)
		LLGLDisable blend(GL_BLEND);
		LLGLDisable stencil(GL_STENCIL_TEST);

		pushRenderTypeMask();
		andRenderTypeMask(LLPipeline::RENDER_TYPE_ALPHA,
						 LLPipeline::RENDER_TYPE_FULLBRIGHT,
						 LLPipeline::RENDER_TYPE_VOLUME,
						 LLPipeline::RENDER_TYPE_GLOW,
						 LLPipeline::RENDER_TYPE_BUMP,
						 LLPipeline::RENDER_TYPE_PASS_SIMPLE,
						 LLPipeline::RENDER_TYPE_PASS_ALPHA,
						 LLPipeline::RENDER_TYPE_PASS_ALPHA_MASK,
						 LLPipeline::RENDER_TYPE_PASS_BUMP,
						 LLPipeline::RENDER_TYPE_PASS_POST_BUMP,
						 LLPipeline::RENDER_TYPE_PASS_FULLBRIGHT,
						 LLPipeline::RENDER_TYPE_PASS_FULLBRIGHT_ALPHA_MASK,
						 LLPipeline::RENDER_TYPE_PASS_FULLBRIGHT_SHINY,
						 LLPipeline::RENDER_TYPE_PASS_GLOW,
						 LLPipeline::RENDER_TYPE_PASS_GRASS,
						 LLPipeline::RENDER_TYPE_PASS_SHINY,
						 LLPipeline::RENDER_TYPE_PASS_INVISIBLE,
						 LLPipeline::RENDER_TYPE_PASS_INVISI_SHINY,
						 LLPipeline::RENDER_TYPE_AVATAR,
						 LLPipeline::RENDER_TYPE_ALPHA_MASK,
						 LLPipeline::RENDER_TYPE_FULLBRIGHT_ALPHA_MASK,
						 END_RENDER_TYPES);
		
		renderGeomPostDeferred(*LLViewerCamera::getInstance());
		popRenderTypeMask();
	}

	//target->flush();				
}

void LLPipeline::setupSpotLight(LLGLSLShader& shader, LLDrawable* drawablep)
{
	//construct frustum
	LLVOVolume* volume = drawablep->getVOVolume();
	LLVector3 params = volume->getSpotLightParams();

	F32 fov = params.mV[0];
	F32 focus = params.mV[1];

	LLVector3 pos = drawablep->getPositionAgent();
	LLQuaternion quat = volume->getRenderRotation();
	LLVector3 scale = volume->getScale();
	
	//get near clip plane
	LLVector3 at_axis(0,0,-scale.mV[2]*0.5f);
	at_axis *= quat;

	LLVector3 np = pos+at_axis;
	at_axis.normVec();

	//get origin that has given fov for plane np, at_axis, and given scale
	F32 dist = (scale.mV[1]*0.5f)/tanf(fov*0.5f);

	LLVector3 origin = np - at_axis*dist;

	//matrix from volume space to agent space
	LLMatrix4 light_mat(quat, LLVector4(origin,1.f));

	glh::matrix4f light_to_agent((F32*) light_mat.mMatrix);
	glh::matrix4f light_to_screen = glh_get_current_modelview() * light_to_agent;

	glh::matrix4f screen_to_light = light_to_screen.inverse();

	F32 s = volume->getLightRadius()*1.5f;
	F32 near_clip = dist;
	F32 width = scale.mV[VX];
	F32 height = scale.mV[VY];
	F32 far_clip = s+dist-scale.mV[VZ];

	F32 fovy = fov * RAD_TO_DEG;
	F32 aspect = width/height;

	glh::matrix4f trans(0.5f, 0.f, 0.f, 0.5f,
				0.f, 0.5f, 0.f, 0.5f,
				0.f, 0.f, 0.5f, 0.5f,
				0.f, 0.f, 0.f, 1.f);

	glh::vec3f p1(0, 0, -(near_clip+0.01f));
	glh::vec3f p2(0, 0, -(near_clip+1.f));

	glh::vec3f screen_origin(0, 0, 0);

	light_to_screen.mult_matrix_vec(p1);
	light_to_screen.mult_matrix_vec(p2);
	light_to_screen.mult_matrix_vec(screen_origin);

	glh::vec3f n = p2-p1;
	n.normalize();
	
	F32 proj_range = far_clip - near_clip;
	glh::matrix4f light_proj = gl_perspective(fovy, aspect, near_clip, far_clip);
	screen_to_light = trans * light_proj * screen_to_light;
	shader.uniformMatrix4fv(LLShaderMgr::PROJECTOR_MATRIX, 1, FALSE, screen_to_light.m);
	shader.uniform1f(LLShaderMgr::PROJECTOR_NEAR, near_clip);
	shader.uniform3fv(LLShaderMgr::PROJECTOR_P, 1, p1.v);
	shader.uniform3fv(LLShaderMgr::PROJECTOR_N, 1, n.v);
	shader.uniform3fv(LLShaderMgr::PROJECTOR_ORIGIN, 1, screen_origin.v);
	shader.uniform1f(LLShaderMgr::PROJECTOR_RANGE, proj_range);
	shader.uniform1f(LLShaderMgr::PROJECTOR_AMBIANCE, params.mV[2]);
	S32 s_idx = -1;

	for (U32 i = 0; i < 2; i++)
	{
		if (mShadowSpotLight[i] == drawablep)
		{
			s_idx = i;
		}
	}

	shader.uniform1i(LLShaderMgr::PROJECTOR_SHADOW_INDEX, s_idx);

	if (s_idx >= 0)
	{
		shader.uniform1f(LLShaderMgr::PROJECTOR_SHADOW_FADE, 1.f-mSpotLightFade[s_idx]);
	}
	else
	{
		shader.uniform1f(LLShaderMgr::PROJECTOR_SHADOW_FADE, 1.f);
	}

	{
		LLDrawable* potential = drawablep;
		//determine if this is a good light for casting shadows
		F32 m_pri = volume->getSpotLightPriority();

		for (U32 i = 0; i < 2; i++)
		{
			F32 pri = 0.f;

			if (mTargetShadowSpotLight[i].notNull())
			{
				pri = mTargetShadowSpotLight[i]->getVOVolume()->getSpotLightPriority();			
			}

			if (m_pri > pri)
			{
				LLDrawable* temp = mTargetShadowSpotLight[i];
				mTargetShadowSpotLight[i] = potential;
				potential = temp;
				m_pri = pri;
			}
		}
	}

	LLViewerTexture* img = volume->getLightTexture();

	if (img == NULL)
	{
		img = LLViewerFetchedTexture::sWhiteImagep;
	}

	S32 channel = shader.enableTexture(LLShaderMgr::DEFERRED_PROJECTION);

	if (channel > -1)
	{
		if (img)
		{
			gGL.getTexUnit(channel)->bind(img);

			F32 lod_range = logf(img->getWidth())/logf(2.f);

			shader.uniform1f(LLShaderMgr::PROJECTOR_FOCUS, focus);
			shader.uniform1f(LLShaderMgr::PROJECTOR_LOD, lod_range);
			shader.uniform1f(LLShaderMgr::PROJECTOR_AMBIENT_LOD, llclamp((proj_range-focus)/proj_range*lod_range, 0.f, 1.f));
		}
	}
		
}

void LLPipeline::unbindDeferredShader(LLGLSLShader &shader)
{
	stop_glerror();
	shader.disableTexture(LLShaderMgr::DEFERRED_NORMAL, mDeferredScreen.getUsage());
	shader.disableTexture(LLShaderMgr::DEFERRED_DIFFUSE, mDeferredScreen.getUsage());
	shader.disableTexture(LLShaderMgr::DEFERRED_SPECULAR, mDeferredScreen.getUsage());
	shader.disableTexture(LLShaderMgr::DEFERRED_DEPTH, mDeferredScreen.getUsage());
	shader.disableTexture(LLShaderMgr::DEFERRED_LIGHT, mDeferredLight.getUsage());
	shader.disableTexture(LLShaderMgr::DIFFUSE_MAP);
	shader.disableTexture(LLShaderMgr::DEFERRED_BLOOM);

	for (U32 i = 0; i < 4; i++)
	{
		if (shader.disableTexture(LLShaderMgr::DEFERRED_SHADOW0+i) > -1)
		{
			glTexParameteri(GL_TEXTURE_2D, GL_TEXTURE_COMPARE_MODE_ARB, GL_NONE);
		}
	}

	for (U32 i = 4; i < 6; i++)
	{
		if (shader.disableTexture(LLShaderMgr::DEFERRED_SHADOW0+i) > -1)
		{
			glTexParameteri(GL_TEXTURE_2D, GL_TEXTURE_COMPARE_MODE_ARB, GL_NONE);
		}
	}

	shader.disableTexture(LLShaderMgr::DEFERRED_NOISE);
	shader.disableTexture(LLShaderMgr::DEFERRED_LIGHTFUNC);

	S32 channel = shader.disableTexture(LLShaderMgr::ENVIRONMENT_MAP, LLTexUnit::TT_CUBE_MAP);
	if (channel > -1)
	{
		LLCubeMap* cube_map = gSky.mVOSkyp ? gSky.mVOSkyp->getCubeMap() : NULL;
		if (cube_map)
		{
			cube_map->disable();
		}
	}
	gGL.getTexUnit(0)->unbind(LLTexUnit::TT_TEXTURE);
	gGL.getTexUnit(0)->activate();
	shader.unbind();
}

inline float sgn(float a)
{
    if (a > 0.0F) return (1.0F);
    if (a < 0.0F) return (-1.0F);
    return (0.0F);
}

void LLPipeline::generateWaterReflection(LLCamera& camera_in)
{	
	if (LLPipeline::sWaterReflections && assertInitialized() && LLDrawPoolWater::sNeedsReflectionUpdate)
	{
		BOOL skip_avatar_update = FALSE;
		if (!isAgentAvatarValid() || gAgentCamera.getCameraAnimating() || gAgentCamera.getCameraMode() != CAMERA_MODE_MOUSELOOK || !LLVOAvatar::sVisibleInFirstPerson)
		{
			skip_avatar_update = TRUE;
		}
		
		if (!skip_avatar_update)
		{
			gAgentAvatarp->updateAttachmentVisibility(CAMERA_MODE_THIRD_PERSON);
		}
		LLVertexBuffer::unbind();

		LLGLState::checkStates();
		LLGLState::checkTextureChannels();
		LLGLState::checkClientArrays();

		LLCamera camera = camera_in;
		camera.setFar(camera.getFar()*0.87654321f);
		LLPipeline::sReflectionRender = TRUE;
		
		gPipeline.pushRenderTypeMask();

		glh::matrix4f projection = glh_get_current_projection();
		glh::matrix4f mat;

		stop_glerror();
		LLPlane plane;

		F32 height = gAgent.getRegion()->getWaterHeight(); 
		F32 to_clip = fabsf(camera.getOrigin().mV[2]-height);
		F32 pad = -to_clip*0.05f; //amount to "pad" clip plane by

		//plane params
		LLVector3 pnorm;
		F32 pd;

		S32 water_clip = 0;
		if (!LLViewerCamera::getInstance()->cameraUnderWater())
		{ //camera is above water, clip plane points up
			pnorm.setVec(0,0,1);
			pd = -height;
			plane.setVec(pnorm, pd);
			water_clip = -1;
		}
		else
		{	//camera is below water, clip plane points down
			pnorm = LLVector3(0,0,-1);
			pd = height;
			plane.setVec(pnorm, pd);
			water_clip = 1;
		}

		bool materials_in_water = false;

#if MATERIALS_IN_REFLECTIONS
		materials_in_water = gSavedSettings.getS32("RenderWaterMaterials");
#endif

		if (!LLViewerCamera::getInstance()->cameraUnderWater())
		{	//generate planar reflection map

			//disable occlusion culling for reflection map for now
			S32 occlusion = LLPipeline::sUseOcclusion;
			LLPipeline::sUseOcclusion = 0;
			gGL.getTexUnit(0)->unbind(LLTexUnit::TT_TEXTURE);
			glClearColor(0,0,0,0);

			mWaterRef.bindTarget();

			LLViewerCamera::sCurCameraID = LLViewerCamera::CAMERA_WATER0;
			gGL.setColorMask(true, true);
			mWaterRef.clear();
			gGL.setColorMask(true, false);

			mWaterRef.getViewport(gGLViewport);

			stop_glerror();

			gGL.pushMatrix();

			mat.set_scale(glh::vec3f(1,1,-1));
			mat.set_translate(glh::vec3f(0,0,height*2.f));

			glh::matrix4f current = glh_get_current_modelview();

			mat = current * mat;

			glh_set_current_modelview(mat);
			gGL.loadMatrix(mat.m);

			LLViewerCamera::updateFrustumPlanes(camera, FALSE, TRUE);

			glh::matrix4f inv_mat = mat.inverse();

			glh::vec3f origin(0,0,0);
			inv_mat.mult_matrix_vec(origin);

			camera.setOrigin(origin.v);

			glCullFace(GL_FRONT);

			static LLCullResult ref_result;

			if (LLDrawPoolWater::sNeedsReflectionUpdate)
			{
				//initial sky pass (no user clip plane)
				{ //mask out everything but the sky
					gPipeline.pushRenderTypeMask();
					gPipeline.andRenderTypeMask(LLPipeline::RENDER_TYPE_SKY,
						LLPipeline::RENDER_TYPE_WL_SKY,
						LLPipeline::RENDER_TYPE_CLOUDS,
						LLPipeline::END_RENDER_TYPES);

					static LLCullResult result;
					updateCull(camera, result);
					stateSort(camera, result);

					if (LLPipeline::sRenderDeferred && materials_in_water)
					{
						mWaterRef.flush();

						gPipeline.grabReferences(result);
						gPipeline.mDeferredScreen.bindTarget();
						gGL.setColorMask(true, true);						
						glClearColor(0,0,0,0);
						gPipeline.mDeferredScreen.clear();

						renderGeomDeferred(camera);						
					}
					else
					{
					renderGeom(camera, TRUE);
					}					

					gPipeline.popRenderTypeMask();
				}

				gGL.setColorMask(true, false);
				gPipeline.pushRenderTypeMask();

				clearRenderTypeMask(LLPipeline::RENDER_TYPE_WATER,
					LLPipeline::RENDER_TYPE_VOIDWATER,
					LLPipeline::RENDER_TYPE_GROUND,
					LLPipeline::RENDER_TYPE_SKY,
					LLPipeline::RENDER_TYPE_CLOUDS,
					LLPipeline::END_RENDER_TYPES);	

				S32 detail = RenderReflectionDetail;
				if (detail > 0)
				{ //mask out selected geometry based on reflection detail
					if (detail < 4)
					{
						clearRenderTypeMask(LLPipeline::RENDER_TYPE_PARTICLES, END_RENDER_TYPES);
						if (detail < 3)
						{
							clearRenderTypeMask(LLPipeline::RENDER_TYPE_AVATAR, END_RENDER_TYPES);
							if (detail < 2)
							{
								clearRenderTypeMask(LLPipeline::RENDER_TYPE_VOLUME, END_RENDER_TYPES);
							}
						}
					}

					LLGLUserClipPlane clip_plane(plane, mat, projection);
					LLGLDisable cull(GL_CULL_FACE);
					updateCull(camera, ref_result, -water_clip, &plane);
					stateSort(camera, ref_result);
				}	

				if (LLDrawPoolWater::sNeedsDistortionUpdate)
				{
					if (RenderReflectionDetail > 0)
					{
						gPipeline.grabReferences(ref_result);
						LLGLUserClipPlane clip_plane(plane, mat, projection);

						if (LLPipeline::sRenderDeferred && materials_in_water)
						{							
							renderGeomDeferred(camera);
						}
						else
						{
						renderGeom(camera);
					}
				}	
				}	

				if (LLPipeline::sRenderDeferred && materials_in_water)
				{
					gPipeline.mDeferredScreen.flush();
					renderDeferredLightingToRT(&mWaterRef);
				}

				gPipeline.popRenderTypeMask();
			}	
			glCullFace(GL_BACK);
			gGL.popMatrix();
			mWaterRef.flush();
			glh_set_current_modelview(current);
			LLPipeline::sUseOcclusion = occlusion;
		}

		camera.setOrigin(camera_in.getOrigin());
		//render distortion map
		static BOOL last_update = TRUE;
		if (last_update)
		{
			camera.setFar(camera_in.getFar());
			clearRenderTypeMask(LLPipeline::RENDER_TYPE_WATER,
								LLPipeline::RENDER_TYPE_VOIDWATER,
								LLPipeline::RENDER_TYPE_GROUND,
								END_RENDER_TYPES);	
			stop_glerror();

			LLPipeline::sUnderWaterRender = LLViewerCamera::getInstance()->cameraUnderWater() ? FALSE : TRUE;

			if (LLPipeline::sUnderWaterRender)
			{
				clearRenderTypeMask(LLPipeline::RENDER_TYPE_GROUND,
									LLPipeline::RENDER_TYPE_SKY,
									LLPipeline::RENDER_TYPE_CLOUDS,
									LLPipeline::RENDER_TYPE_WL_SKY,
									END_RENDER_TYPES);		
			}
			LLViewerCamera::updateFrustumPlanes(camera);

			gGL.getTexUnit(0)->unbind(LLTexUnit::TT_TEXTURE);
			
			LLColor4& col = LLDrawPoolWater::sWaterFogColor;
			glClearColor(col.mV[0], col.mV[1], col.mV[2], 0.f);
			mWaterDis.bindTarget();
			LLViewerCamera::sCurCameraID = LLViewerCamera::CAMERA_WATER1;
			
			mWaterDis.getViewport(gGLViewport);
			
			if (!LLPipeline::sUnderWaterRender || LLDrawPoolWater::sNeedsReflectionUpdate)
			{
				//clip out geometry on the same side of water as the camera
				mat = glh_get_current_modelview();
				LLPlane plane(-pnorm, -(pd+pad));

				LLGLUserClipPlane clip_plane(plane, mat, projection);
				static LLCullResult result;
				updateCull(camera, result, water_clip, &plane);
				stateSort(camera, result);

				gGL.setColorMask(true, true);
				mWaterDis.clear();
				

				gGL.setColorMask(true, false);

				
				if (LLPipeline::sRenderDeferred && materials_in_water)
				{										
					mWaterDis.flush();
					gPipeline.mDeferredScreen.bindTarget();
					gGL.setColorMask(true, true);
					glClearColor(0,0,0,0);
					gPipeline.mDeferredScreen.clear();
					gPipeline.grabReferences(result);
					renderGeomDeferred(camera);					
				}
				else
				{
				renderGeom(camera);
				}

				if (LLPipeline::sRenderDeferred && materials_in_water)
				{
					gPipeline.mDeferredScreen.flush();
					renderDeferredLightingToRT(&mWaterDis);
				}
			}

			mWaterDis.flush();
			LLPipeline::sUnderWaterRender = FALSE;
			
		}
		last_update = LLDrawPoolWater::sNeedsReflectionUpdate && LLDrawPoolWater::sNeedsDistortionUpdate;

		LLPipeline::sReflectionRender = FALSE;

		if (!LLRenderTarget::sUseFBO)
		{
			glClear(GL_DEPTH_BUFFER_BIT);
		}
		glClearColor(0.f, 0.f, 0.f, 0.f);
		gViewerWindow->setup3DViewport();
		gPipeline.popRenderTypeMask();
		LLDrawPoolWater::sNeedsReflectionUpdate = FALSE;
		LLDrawPoolWater::sNeedsDistortionUpdate = FALSE;
		LLPlane npnorm(-pnorm, -pd);
		LLViewerCamera::getInstance()->setUserClipPlane(npnorm);
		
		LLGLState::checkStates();

		if (!skip_avatar_update)
		{
			gAgentAvatarp->updateAttachmentVisibility(gAgentCamera.getCameraMode());
		}

		LLViewerCamera::sCurCameraID = LLViewerCamera::CAMERA_WORLD;
	}
}

glh::matrix4f look(const LLVector3 pos, const LLVector3 dir, const LLVector3 up)
{
	glh::matrix4f ret;

	LLVector3 dirN;
	LLVector3 upN;
	LLVector3 lftN;

	lftN = dir % up;
	lftN.normVec();
	
	upN = lftN % dir;
	upN.normVec();
	
	dirN = dir;
	dirN.normVec();

	ret.m[ 0] = lftN[0];
	ret.m[ 1] = upN[0];
	ret.m[ 2] = -dirN[0];
	ret.m[ 3] = 0.f;

	ret.m[ 4] = lftN[1];
	ret.m[ 5] = upN[1];
	ret.m[ 6] = -dirN[1];
	ret.m[ 7] = 0.f;

	ret.m[ 8] = lftN[2];
	ret.m[ 9] = upN[2];
	ret.m[10] = -dirN[2];
	ret.m[11] = 0.f;

	ret.m[12] = -(lftN*pos);
	ret.m[13] = -(upN*pos);
	ret.m[14] = dirN*pos;
	ret.m[15] = 1.f;

	return ret;
}

glh::matrix4f scale_translate_to_fit(const LLVector3 min, const LLVector3 max)
{
	glh::matrix4f ret;
	ret.m[ 0] = 2/(max[0]-min[0]);
	ret.m[ 4] = 0;
	ret.m[ 8] = 0;
	ret.m[12] = -(max[0]+min[0])/(max[0]-min[0]);

	ret.m[ 1] = 0;
	ret.m[ 5] = 2/(max[1]-min[1]);
	ret.m[ 9] = 0;
	ret.m[13] = -(max[1]+min[1])/(max[1]-min[1]);

	ret.m[ 2] = 0;
	ret.m[ 6] = 0;
	ret.m[10] = 2/(max[2]-min[2]);
	ret.m[14] = -(max[2]+min[2])/(max[2]-min[2]);

	ret.m[ 3] = 0;
	ret.m[ 7] = 0;
	ret.m[11] = 0;
	ret.m[15] = 1;

	return ret;
}

static LLTrace::BlockTimerStatHandle FTM_SHADOW_RENDER("Render Shadows");
static LLTrace::BlockTimerStatHandle FTM_SHADOW_ALPHA("Alpha Shadow");
static LLTrace::BlockTimerStatHandle FTM_SHADOW_SIMPLE("Simple Shadow");

void LLPipeline::renderShadow(glh::matrix4f& view, glh::matrix4f& proj, LLCamera& shadow_cam, LLCullResult &result, BOOL use_shader, BOOL use_occlusion, U32 target_width)
{
	LL_RECORD_BLOCK_TIME(FTM_SHADOW_RENDER);

	//clip out geometry on the same side of water as the camera
	S32 occlude = LLPipeline::sUseOcclusion;
	if (!use_occlusion)
	{
		LLPipeline::sUseOcclusion = 0;
	}
	LLPipeline::sShadowRender = TRUE;
	
	U32 types[] = { 
		LLRenderPass::PASS_SIMPLE, 
		LLRenderPass::PASS_FULLBRIGHT, 
		LLRenderPass::PASS_SHINY, 
		LLRenderPass::PASS_BUMP, 
		LLRenderPass::PASS_FULLBRIGHT_SHINY ,
		LLRenderPass::PASS_MATERIAL,
		LLRenderPass::PASS_MATERIAL_ALPHA_EMISSIVE,
		LLRenderPass::PASS_SPECMAP,
		LLRenderPass::PASS_SPECMAP_EMISSIVE,
		LLRenderPass::PASS_NORMMAP,
		LLRenderPass::PASS_NORMMAP_EMISSIVE,
		LLRenderPass::PASS_NORMSPEC,
		LLRenderPass::PASS_NORMSPEC_EMISSIVE,
	};

	LLGLEnable cull(GL_CULL_FACE);

	//enable depth clamping if available
	LLGLEnable depth_clamp(gGLManager.mHasDepthClamp ? GL_DEPTH_CLAMP : 0);

	if (use_shader)
	{
		gDeferredShadowCubeProgram.bind();
	}

	LLRenderTarget& occlusion_target = mShadowOcclusion[LLViewerCamera::sCurCameraID-1];

	occlusion_target.bindTarget();
	updateCull(shadow_cam, result);
	occlusion_target.flush();

	stateSort(shadow_cam, result);
	
	
	//generate shadow map
	gGL.matrixMode(LLRender::MM_PROJECTION);
	gGL.pushMatrix();
	gGL.loadMatrix(proj.m);
	gGL.matrixMode(LLRender::MM_MODELVIEW);
	gGL.pushMatrix();
	gGL.loadMatrix(gGLModelView);

	stop_glerror();
	gGLLastMatrix = NULL;

	gGL.getTexUnit(0)->unbind(LLTexUnit::TT_TEXTURE);
	
	stop_glerror();
	
	LLVertexBuffer::unbind();

	{
		if (!use_shader)
		{ //occlusion program is general purpose depth-only no-textures
			gOcclusionProgram.bind();
		}
		else
		{
			gDeferredShadowProgram.bind();
		}

		gGL.diffuseColor4f(1,1,1,1);
		gGL.setColorMask(false, false);
	
		LL_RECORD_BLOCK_TIME(FTM_SHADOW_SIMPLE);
		
		gGL.getTexUnit(0)->disable();
		for (U32 i = 0; i < sizeof(types)/sizeof(U32); ++i)
		{
			renderObjects(types[i], LLVertexBuffer::MAP_VERTEX, FALSE);
		}
		gGL.getTexUnit(0)->enable(LLTexUnit::TT_TEXTURE);
		if (!use_shader)
		{
			gOcclusionProgram.unbind();
		}
	}
	
	if (use_shader)
	{
		gDeferredShadowProgram.unbind();
		renderGeomShadow(shadow_cam);
		gDeferredShadowProgram.bind();
	}
	else
	{
		renderGeomShadow(shadow_cam);
	}

	{
		LL_RECORD_BLOCK_TIME(FTM_SHADOW_ALPHA);
		gDeferredShadowAlphaMaskProgram.bind();
		gDeferredShadowAlphaMaskProgram.uniform1f(LLShaderMgr::DEFERRED_SHADOW_TARGET_WIDTH, (float)target_width);

		U32 mask =	LLVertexBuffer::MAP_VERTEX | 
					LLVertexBuffer::MAP_TEXCOORD0 | 
					LLVertexBuffer::MAP_COLOR | 
					LLVertexBuffer::MAP_TEXTURE_INDEX;

		renderMaskedObjects(LLRenderPass::PASS_ALPHA_MASK, mask, TRUE, TRUE);
		renderMaskedObjects(LLRenderPass::PASS_FULLBRIGHT_ALPHA_MASK, mask, TRUE, TRUE);
		gDeferredShadowAlphaMaskProgram.setMinimumAlpha(0.598f);
		renderObjects(LLRenderPass::PASS_ALPHA, mask, TRUE, TRUE);

		mask = mask & ~LLVertexBuffer::MAP_TEXTURE_INDEX;

		gDeferredTreeShadowProgram.bind();
		renderMaskedObjects(LLRenderPass::PASS_NORMSPEC_MASK, mask);
		renderMaskedObjects(LLRenderPass::PASS_MATERIAL_ALPHA_MASK, mask);
		renderMaskedObjects(LLRenderPass::PASS_SPECMAP_MASK, mask);
		renderMaskedObjects(LLRenderPass::PASS_NORMMAP_MASK, mask);
		
		gDeferredTreeShadowProgram.setMinimumAlpha(0.598f);
		renderObjects(LLRenderPass::PASS_GRASS, LLVertexBuffer::MAP_VERTEX | LLVertexBuffer::MAP_TEXCOORD0, TRUE);
	}

	//glCullFace(GL_BACK);

	gDeferredShadowCubeProgram.bind();
	gGLLastMatrix = NULL;
	gGL.loadMatrix(gGLModelView);

	LLRenderTarget& occlusion_source = mShadow[LLViewerCamera::sCurCameraID-1];

	doOcclusion(shadow_cam, occlusion_source, occlusion_target);

	if (use_shader)
	{
		gDeferredShadowProgram.unbind();
	}
	
	gGL.setColorMask(true, true);
			
	gGL.matrixMode(LLRender::MM_PROJECTION);
	gGL.popMatrix();
	gGL.matrixMode(LLRender::MM_MODELVIEW);
	gGL.popMatrix();
	gGLLastMatrix = NULL;

	LLPipeline::sUseOcclusion = occlude;
	LLPipeline::sShadowRender = FALSE;
}

static LLTrace::BlockTimerStatHandle FTM_VISIBLE_CLOUD("Visible Cloud");
BOOL LLPipeline::getVisiblePointCloud(LLCamera& camera, LLVector3& min, LLVector3& max, std::vector<LLVector3>& fp, LLVector3 light_dir)
{
	LL_RECORD_BLOCK_TIME(FTM_VISIBLE_CLOUD);
	//get point cloud of intersection of frust and min, max

	if (getVisibleExtents(camera, min, max))
	{
		return FALSE;
	}

	//get set of planes on bounding box
	LLPlane bp[] = { 
		LLPlane(min, LLVector3(-1,0,0)),
		LLPlane(min, LLVector3(0,-1,0)),
		LLPlane(min, LLVector3(0,0,-1)),
		LLPlane(max, LLVector3(1,0,0)),
		LLPlane(max, LLVector3(0,1,0)),
		LLPlane(max, LLVector3(0,0,1))};
	
	//potential points
	std::vector<LLVector3> pp;

	//add corners of AABB
	pp.push_back(LLVector3(min.mV[0], min.mV[1], min.mV[2]));
	pp.push_back(LLVector3(max.mV[0], min.mV[1], min.mV[2]));
	pp.push_back(LLVector3(min.mV[0], max.mV[1], min.mV[2]));
	pp.push_back(LLVector3(max.mV[0], max.mV[1], min.mV[2]));
	pp.push_back(LLVector3(min.mV[0], min.mV[1], max.mV[2]));
	pp.push_back(LLVector3(max.mV[0], min.mV[1], max.mV[2]));
	pp.push_back(LLVector3(min.mV[0], max.mV[1], max.mV[2]));
	pp.push_back(LLVector3(max.mV[0], max.mV[1], max.mV[2]));

	//add corners of camera frustum
	for (U32 i = 0; i < LLCamera::AGENT_FRUSTRUM_NUM; i++)
	{
		pp.push_back(camera.mAgentFrustum[i]);
	}


	//bounding box line segments
	U32 bs[] = 
			{
		0,1,
		1,3,
		3,2,
		2,0,

		4,5,
		5,7,
		7,6,
		6,4,

		0,4,
		1,5,
		3,7,
		2,6
	};

	for (U32 i = 0; i < 12; i++)
	{ //for each line segment in bounding box
		for (U32 j = 0; j < LLCamera::AGENT_PLANE_NO_USER_CLIP_NUM; j++) 
		{ //for each plane in camera frustum
			const LLPlane& cp = camera.getAgentPlane(j);
			const LLVector3& v1 = pp[bs[i*2+0]];
			const LLVector3& v2 = pp[bs[i*2+1]];
			LLVector3 n;
			cp.getVector3(n);

			LLVector3 line = v1-v2;

			F32 d1 = line*n;
			F32 d2 = -cp.dist(v2);

			F32 t = d2/d1;

			if (t > 0.f && t < 1.f)
			{
				LLVector3 intersect = v2+line*t;
				pp.push_back(intersect);
			}
		}
	}
			
	//camera frustum line segments
	const U32 fs[] =
	{
		0,1,
		1,2,
		2,3,
		3,0,

		4,5,
		5,6,
		6,7,
		7,4,
	
		0,4,
		1,5,
		2,6,
		3,7	
	};

	for (U32 i = 0; i < 12; i++)
	{
		for (U32 j = 0; j < 6; ++j)
		{
			const LLVector3& v1 = pp[fs[i*2+0]+8];
			const LLVector3& v2 = pp[fs[i*2+1]+8];
			const LLPlane& cp = bp[j];
			LLVector3 n;
			cp.getVector3(n);

			LLVector3 line = v1-v2;

			F32 d1 = line*n;
			F32 d2 = -cp.dist(v2);

			F32 t = d2/d1;

			if (t > 0.f && t < 1.f)
			{
				LLVector3 intersect = v2+line*t;
				pp.push_back(intersect);
			}	
		}
	}

	LLVector3 ext[] = { min-LLVector3(0.05f,0.05f,0.05f),
		max+LLVector3(0.05f,0.05f,0.05f) };

	for (U32 i = 0; i < pp.size(); ++i)
	{
		bool found = true;

		const F32* p = pp[i].mV;
			
		for (U32 j = 0; j < 3; ++j)
		{
			if (p[j] < ext[0].mV[j] ||
				p[j] > ext[1].mV[j])
			{
				found = false;
				break;
			}
		}
				
		for (U32 j = 0; j < LLCamera::AGENT_PLANE_NO_USER_CLIP_NUM; ++j)
		{
			const LLPlane& cp = camera.getAgentPlane(j);
			F32 dist = cp.dist(pp[i]);
			if (dist > 0.05f) //point is above some plane, not contained
			{
				found = false;
				break;
			}
		}

		if (found)
		{
			fp.push_back(pp[i]);
		}
	}
	
	if (fp.empty())
	{
		return FALSE;
	}
	
	return TRUE;
}

void LLPipeline::renderHighlight(const LLViewerObject* obj, F32 fade)
{
	if (obj && obj->getVolume())
	{
		for (LLViewerObject::child_list_t::const_iterator iter = obj->getChildren().begin(); iter != obj->getChildren().end(); ++iter)
		{
			renderHighlight(*iter, fade);
		}

		LLDrawable* drawable = obj->mDrawable;
		if (drawable)
		{
			for (S32 i = 0; i < drawable->getNumFaces(); ++i)
			{
				LLFace* face = drawable->getFace(i);
				if (face)
				{
					face->renderSelected(LLViewerTexture::sNullImagep, LLColor4(1,1,1,fade));
				}
			}
		}
	}
}

void LLPipeline::generateHighlight(LLCamera& camera)
{
	//render highlighted object as white into offscreen render target
	if (mHighlightObject.notNull())
	{
		mHighlightSet.insert(HighlightItem(mHighlightObject));
	}
	
	if (!mHighlightSet.empty())
	{
		F32 transition = gFrameIntervalSeconds.value()/RenderHighlightFadeTime;

		LLGLDisable test(GL_ALPHA_TEST);
		LLGLDepthTest depth(GL_FALSE);
		mHighlight.bindTarget();
		disableLights();
		gGL.setColorMask(true, true);
		mHighlight.clear();

		gGL.getTexUnit(0)->bind(LLViewerFetchedTexture::sWhiteImagep);
		for (std::set<HighlightItem>::iterator iter = mHighlightSet.begin(); iter != mHighlightSet.end(); )
		{
			std::set<HighlightItem>::iterator cur_iter = iter++;

			if (cur_iter->mItem.isNull())
			{
				mHighlightSet.erase(cur_iter);
				continue;
			}

			if (cur_iter->mItem == mHighlightObject)
			{
				cur_iter->incrFade(transition); 
			}
			else
			{
				cur_iter->incrFade(-transition);
				if (cur_iter->mFade <= 0.f)
				{
					mHighlightSet.erase(cur_iter);
					continue;
				}
			}

			renderHighlight(cur_iter->mItem->getVObj(), cur_iter->mFade);
		}

		mHighlight.flush();
		gGL.setColorMask(true, false);
		gViewerWindow->setup3DViewport();
	}
}


static LLTrace::BlockTimerStatHandle FTM_GEN_SUN_SHADOW("Gen Sun Shadow");

void LLPipeline::generateSunShadow(LLCamera& camera)
{
	if (!sRenderDeferred || RenderShadowDetail <= 0)
	{
		return;
	}

	LL_RECORD_BLOCK_TIME(FTM_GEN_SUN_SHADOW);

	BOOL skip_avatar_update = FALSE;
	if (!isAgentAvatarValid() || gAgentCamera.getCameraAnimating() || gAgentCamera.getCameraMode() != CAMERA_MODE_MOUSELOOK || !LLVOAvatar::sVisibleInFirstPerson)
	{

		skip_avatar_update = TRUE;
	}

	if (!skip_avatar_update)
	{
		gAgentAvatarp->updateAttachmentVisibility(CAMERA_MODE_THIRD_PERSON);
	}

	F64 last_modelview[16];
	F64 last_projection[16];
	for (U32 i = 0; i < 16; i++)
	{ //store last_modelview of world camera
		last_modelview[i] = gGLLastModelView[i];
		last_projection[i] = gGLLastProjection[i];
	}

	pushRenderTypeMask();
	andRenderTypeMask(LLPipeline::RENDER_TYPE_SIMPLE,
					LLPipeline::RENDER_TYPE_ALPHA,
					LLPipeline::RENDER_TYPE_GRASS,
					LLPipeline::RENDER_TYPE_FULLBRIGHT,
					LLPipeline::RENDER_TYPE_BUMP,
					LLPipeline::RENDER_TYPE_VOLUME,
					LLPipeline::RENDER_TYPE_AVATAR,
					LLPipeline::RENDER_TYPE_TREE, 
					LLPipeline::RENDER_TYPE_TERRAIN,
					LLPipeline::RENDER_TYPE_WATER,
					LLPipeline::RENDER_TYPE_VOIDWATER,
					LLPipeline::RENDER_TYPE_PASS_ALPHA,
					LLPipeline::RENDER_TYPE_PASS_ALPHA_MASK,
					LLPipeline::RENDER_TYPE_PASS_FULLBRIGHT_ALPHA_MASK,
					LLPipeline::RENDER_TYPE_PASS_GRASS,
					LLPipeline::RENDER_TYPE_PASS_SIMPLE,
					LLPipeline::RENDER_TYPE_PASS_BUMP,
					LLPipeline::RENDER_TYPE_PASS_FULLBRIGHT,
					LLPipeline::RENDER_TYPE_PASS_SHINY,
					LLPipeline::RENDER_TYPE_PASS_FULLBRIGHT_SHINY,
					LLPipeline::RENDER_TYPE_PASS_MATERIAL,
					LLPipeline::RENDER_TYPE_PASS_MATERIAL_ALPHA,
					LLPipeline::RENDER_TYPE_PASS_MATERIAL_ALPHA_MASK,
					LLPipeline::RENDER_TYPE_PASS_MATERIAL_ALPHA_EMISSIVE,
					LLPipeline::RENDER_TYPE_PASS_SPECMAP,
					LLPipeline::RENDER_TYPE_PASS_SPECMAP_BLEND,
					LLPipeline::RENDER_TYPE_PASS_SPECMAP_MASK,
					LLPipeline::RENDER_TYPE_PASS_SPECMAP_EMISSIVE,
					LLPipeline::RENDER_TYPE_PASS_NORMMAP,
					LLPipeline::RENDER_TYPE_PASS_NORMMAP_BLEND,
					LLPipeline::RENDER_TYPE_PASS_NORMMAP_MASK,
					LLPipeline::RENDER_TYPE_PASS_NORMMAP_EMISSIVE,
					LLPipeline::RENDER_TYPE_PASS_NORMSPEC,
					LLPipeline::RENDER_TYPE_PASS_NORMSPEC_BLEND,
					LLPipeline::RENDER_TYPE_PASS_NORMSPEC_MASK,
					LLPipeline::RENDER_TYPE_PASS_NORMSPEC_EMISSIVE,
					END_RENDER_TYPES);

	gGL.setColorMask(false, false);

	//get sun view matrix
	
	//store current projection/modelview matrix
	glh::matrix4f saved_proj = glh_get_current_projection();
	glh::matrix4f saved_view = glh_get_current_modelview();
	glh::matrix4f inv_view = saved_view.inverse();

	glh::matrix4f view[6];
	glh::matrix4f proj[6];
	
	//clip contains parallel split distances for 3 splits
	LLVector3 clip = RenderShadowClipPlanes;

	//F32 slope_threshold = gSavedSettings.getF32("RenderShadowSlopeThreshold");

	//far clip on last split is minimum of camera view distance and 128
	mSunClipPlanes = LLVector4(clip, clip.mV[2] * clip.mV[2]/clip.mV[1]);

	clip = RenderShadowOrthoClipPlanes;
	mSunOrthoClipPlanes = LLVector4(clip, clip.mV[2]*clip.mV[2]/clip.mV[1]);

	//currently used for amount to extrude frusta corners for constructing shadow frusta
	//LLVector3 n = RenderShadowNearDist;
	//F32 nearDist[] = { n.mV[0], n.mV[1], n.mV[2], n.mV[2] };

	//put together a universal "near clip" plane for shadow frusta
	LLPlane shadow_near_clip;
	{
		LLVector3 p = gAgent.getPositionAgent();
		p += mSunDir * RenderFarClip*2.f;
		shadow_near_clip.setVec(p, mSunDir);
	}

	LLVector3 lightDir = -mSunDir;
	lightDir.normVec();

	glh::vec3f light_dir(lightDir.mV);

	//create light space camera matrix
	
	LLVector3 at = lightDir;

	LLVector3 up = camera.getAtAxis();

	if (fabsf(up*lightDir) > 0.75f)
	{
		up = camera.getUpAxis();
	}

	/*LLVector3 left = up%at;
	up = at%left;*/

	up.normVec();
	at.normVec();
	
	
	LLCamera main_camera = camera;
	
	F32 near_clip = 0.f;
	{
		//get visible point cloud
		std::vector<LLVector3> fp;

		main_camera.calcAgentFrustumPlanes(main_camera.mAgentFrustum);
		
		LLVector3 min,max;
		getVisiblePointCloud(main_camera,min,max,fp);

		if (fp.empty())
		{
			if (!hasRenderDebugMask(RENDER_DEBUG_SHADOW_FRUSTA))
			{
				mShadowCamera[0] = main_camera;
				mShadowExtents[0][0] = min;
				mShadowExtents[0][1] = max;

				mShadowFrustPoints[0].clear();
				mShadowFrustPoints[1].clear();
				mShadowFrustPoints[2].clear();
				mShadowFrustPoints[3].clear();
			}
			popRenderTypeMask();

			if (!skip_avatar_update)
			{
				gAgentAvatarp->updateAttachmentVisibility(gAgentCamera.getCameraMode());
			}

			return;
		}

		//get good split distances for frustum
		for (U32 i = 0; i < fp.size(); ++i)
		{
			glh::vec3f v(fp[i].mV);
			saved_view.mult_matrix_vec(v);
			fp[i].setVec(v.v);
		}

		min = fp[0];
		max = fp[0];

		//get camera space bounding box
		for (U32 i = 1; i < fp.size(); ++i)
		{
			update_min_max(min, max, fp[i]);
		}

		near_clip = -max.mV[2];
		F32 far_clip = -min.mV[2]*2.f;

		//far_clip = llmin(far_clip, 128.f);
		far_clip = llmin(far_clip, camera.getFar());

		F32 range = far_clip-near_clip;

		LLVector3 split_exp = RenderShadowSplitExponent;

		F32 da = 1.f-llmax( fabsf(lightDir*up), fabsf(lightDir*camera.getLeftAxis()) );
		
		da = powf(da, split_exp.mV[2]);

		F32 sxp = split_exp.mV[1] + (split_exp.mV[0]-split_exp.mV[1])*da;
		
		for (U32 i = 0; i < 4; ++i)
		{
			F32 x = (F32)(i+1)/4.f;
			x = powf(x, sxp);
			mSunClipPlanes.mV[i] = near_clip+range*x;
		}

		mSunClipPlanes.mV[0] *= 1.25f; //bump back first split for transition padding
	}

	// convenience array of 4 near clip plane distances
	F32 dist[] = { near_clip, mSunClipPlanes.mV[0], mSunClipPlanes.mV[1], mSunClipPlanes.mV[2], mSunClipPlanes.mV[3] };
	

	if (mSunDiffuse == LLColor4::black)
	{ //sun diffuse is totally black, shadows don't matter
		LLGLDepthTest depth(GL_TRUE);

		for (S32 j = 0; j < 4; j++)
		{
			mShadow[j].bindTarget();
			mShadow[j].clear();
			mShadow[j].flush();
		}
	}
	else
	{
		for (S32 j = 0; j < 4; j++)
		{
			if (!hasRenderDebugMask(RENDER_DEBUG_SHADOW_FRUSTA))
			{
				mShadowFrustPoints[j].clear();
			}

			LLViewerCamera::sCurCameraID = (LLViewerCamera::eCameraID)(LLViewerCamera::CAMERA_SHADOW0+j);

			//restore render matrices
			glh_set_current_modelview(saved_view);
			glh_set_current_projection(saved_proj);

			LLVector3 eye = camera.getOrigin();

			//camera used for shadow cull/render
			LLCamera shadow_cam;
		
			//create world space camera frustum for this split
			shadow_cam = camera;
			shadow_cam.setFar(16.f);
	
			LLViewerCamera::updateFrustumPlanes(shadow_cam, FALSE, FALSE, TRUE);

			LLVector3* frust = shadow_cam.mAgentFrustum;

			LLVector3 pn = shadow_cam.getAtAxis();
		
			LLVector3 min, max;

			//construct 8 corners of split frustum section
			for (U32 i = 0; i < 4; i++)
			{
				LLVector3 delta = frust[i+4]-eye;
				delta += (frust[i+4]-frust[(i+2)%4+4])*0.05f;
				delta.normVec();
				F32 dp = delta*pn;
				frust[i] = eye + (delta*dist[j]*0.75f)/dp;
				frust[i+4] = eye + (delta*dist[j+1]*1.25f)/dp;
			}
						
			shadow_cam.calcAgentFrustumPlanes(frust);
			shadow_cam.mFrustumCornerDist = 0.f;
		
			if (!gPipeline.hasRenderDebugMask(LLPipeline::RENDER_DEBUG_SHADOW_FRUSTA))
			{
				mShadowCamera[j] = shadow_cam;
			}

			std::vector<LLVector3> fp;

			if (!gPipeline.getVisiblePointCloud(shadow_cam, min, max, fp, lightDir))
			{
				//no possible shadow receivers
				if (!gPipeline.hasRenderDebugMask(LLPipeline::RENDER_DEBUG_SHADOW_FRUSTA))
				{
					mShadowExtents[j][0] = LLVector3();
					mShadowExtents[j][1] = LLVector3();
					mShadowCamera[j+4] = shadow_cam;
				}

				mShadow[j].bindTarget();
				{
					LLGLDepthTest depth(GL_TRUE);
					mShadow[j].clear();
				}
				mShadow[j].flush();

				mShadowError.mV[j] = 0.f;
				mShadowFOV.mV[j] = 0.f;

				continue;
			}

			if (!gPipeline.hasRenderDebugMask(LLPipeline::RENDER_DEBUG_SHADOW_FRUSTA))
			{
				mShadowExtents[j][0] = min;
				mShadowExtents[j][1] = max;
				mShadowFrustPoints[j] = fp;
			}
				

			//find a good origin for shadow projection
			LLVector3 origin;

			//get a temporary view projection
			view[j] = look(camera.getOrigin(), lightDir, -up);

			std::vector<LLVector3> wpf;

			for (U32 i = 0; i < fp.size(); i++)
			{
				glh::vec3f p = glh::vec3f(fp[i].mV);
				view[j].mult_matrix_vec(p);
				wpf.push_back(LLVector3(p.v));
			}

			min = wpf[0];
			max = wpf[0];

			for (U32 i = 0; i < fp.size(); ++i)
			{ //get AABB in camera space
				update_min_max(min, max, wpf[i]);
			}

			// Construct a perspective transform with perspective along y-axis that contains
			// points in wpf
			//Known:
			// - far clip plane
			// - near clip plane
			// - points in frustum
			//Find:
			// - origin

			//get some "interesting" points of reference
			LLVector3 center = (min+max)*0.5f;
			LLVector3 size = (max-min)*0.5f;
			LLVector3 near_center = center;
			near_center.mV[1] += size.mV[1]*2.f;
		
		
			//put all points in wpf in quadrant 0, reletive to center of min/max
			//get the best fit line using least squares
			F32 bfm = 0.f;
			F32 bfb = 0.f;

			for (U32 i = 0; i < wpf.size(); ++i)
			{
				wpf[i] -= center;
				wpf[i].mV[0] = fabsf(wpf[i].mV[0]);
				wpf[i].mV[2] = fabsf(wpf[i].mV[2]);
			}

			if (!wpf.empty())
			{ 
				F32 sx = 0.f;
				F32 sx2 = 0.f;
				F32 sy = 0.f;
				F32 sxy = 0.f;
			
				for (U32 i = 0; i < wpf.size(); ++i)
				{		
					sx += wpf[i].mV[0];
					sx2 += wpf[i].mV[0]*wpf[i].mV[0];
					sy += wpf[i].mV[1];
					sxy += wpf[i].mV[0]*wpf[i].mV[1]; 
				}

				bfm = (sy*sx-wpf.size()*sxy)/(sx*sx-wpf.size()*sx2);
				bfb = (sx*sxy-sy*sx2)/(sx*sx-bfm*sx2);
			}
		
			{
				// best fit line is y=bfm*x+bfb
		
				//find point that is furthest to the right of line
				F32 off_x = -1.f;
				LLVector3 lp;

				for (U32 i = 0; i < wpf.size(); ++i)
				{
					//y = bfm*x+bfb
					//x = (y-bfb)/bfm
					F32 lx = (wpf[i].mV[1]-bfb)/bfm;

					lx = wpf[i].mV[0]-lx;
				
					if (off_x < lx)
					{
						off_x = lx;
						lp = wpf[i];
					}
				}

				//get line with slope bfm through lp
				// bfb = y-bfm*x
				bfb = lp.mV[1]-bfm*lp.mV[0];

				//calculate error
				mShadowError.mV[j] = 0.f;

				for (U32 i = 0; i < wpf.size(); ++i)
				{
					F32 lx = (wpf[i].mV[1]-bfb)/bfm;
					mShadowError.mV[j] += fabsf(wpf[i].mV[0]-lx);
				}

				mShadowError.mV[j] /= wpf.size();
				mShadowError.mV[j] /= size.mV[0];

				if (mShadowError.mV[j] > RenderShadowErrorCutoff)
				{ //just use ortho projection
					mShadowFOV.mV[j] = -1.f;
					origin.clearVec();
					proj[j] = gl_ortho(min.mV[0], max.mV[0],
										min.mV[1], max.mV[1],
										-max.mV[2], -min.mV[2]);
				}
				else
				{
					//origin is where line x = 0;
					origin.setVec(0,bfb,0);

					F32 fovz = 1.f;
					F32 fovx = 1.f;
				
					LLVector3 zp;
					LLVector3 xp;

					for (U32 i = 0; i < wpf.size(); ++i)
					{
						LLVector3 atz = wpf[i]-origin;
						atz.mV[0] = 0.f;
						atz.normVec();
						if (fovz > -atz.mV[1])
						{
							zp = wpf[i];
							fovz = -atz.mV[1];
						}
					
						LLVector3 atx = wpf[i]-origin;
						atx.mV[2] = 0.f;
						atx.normVec();
						if (fovx > -atx.mV[1])
						{
							fovx = -atx.mV[1];
							xp = wpf[i];
						}
					}

					fovx = acos(fovx);
					fovz = acos(fovz);

					F32 cutoff = llmin((F32) RenderShadowFOVCutoff, 1.4f);
				
					mShadowFOV.mV[j] = fovx;
				
					if (fovx < cutoff && fovz > cutoff)
					{
						//x is a good fit, but z is too big, move away from zp enough so that fovz matches cutoff
						F32 d = zp.mV[2]/tan(cutoff);
						F32 ny = zp.mV[1] + fabsf(d);

						origin.mV[1] = ny;

						fovz = 1.f;
						fovx = 1.f;

						for (U32 i = 0; i < wpf.size(); ++i)
						{
							LLVector3 atz = wpf[i]-origin;
							atz.mV[0] = 0.f;
							atz.normVec();
							fovz = llmin(fovz, -atz.mV[1]);

							LLVector3 atx = wpf[i]-origin;
							atx.mV[2] = 0.f;
							atx.normVec();
							fovx = llmin(fovx, -atx.mV[1]);
						}

						fovx = acos(fovx);
						fovz = acos(fovz);

						mShadowFOV.mV[j] = cutoff;
					}

				
					origin += center;
			
					F32 ynear = -(max.mV[1]-origin.mV[1]);
					F32 yfar = -(min.mV[1]-origin.mV[1]);
				
					if (ynear < 0.1f) //keep a sensible near clip plane
					{
						F32 diff = 0.1f-ynear;
						origin.mV[1] += diff;
						ynear += diff;
						yfar += diff;
					}
								
					if (fovx > cutoff)
					{ //just use ortho projection
						origin.clearVec();
						mShadowError.mV[j] = -1.f;
						proj[j] = gl_ortho(min.mV[0], max.mV[0],
								min.mV[1], max.mV[1],
								-max.mV[2], -min.mV[2]);
					}
					else
					{
						//get perspective projection
						view[j] = view[j].inverse();

						glh::vec3f origin_agent(origin.mV);
					
						//translate view to origin
						view[j].mult_matrix_vec(origin_agent);

						eye = LLVector3(origin_agent.v);

						if (!hasRenderDebugMask(LLPipeline::RENDER_DEBUG_SHADOW_FRUSTA))
						{
							mShadowFrustOrigin[j] = eye;
						}
				
						view[j] = look(LLVector3(origin_agent.v), lightDir, -up);

						F32 fx = 1.f/tanf(fovx);
						F32 fz = 1.f/tanf(fovz);

						proj[j] = glh::matrix4f(-fx, 0, 0, 0,
												0, (yfar+ynear)/(ynear-yfar), 0, (2.f*yfar*ynear)/(ynear-yfar),
												0, 0, -fz, 0,
												0, -1.f, 0, 0);
					}
				}
			}

			//shadow_cam.setFar(128.f);
			shadow_cam.setOriginAndLookAt(eye, up, center);

			shadow_cam.setOrigin(0,0,0);

			glh_set_current_modelview(view[j]);
			glh_set_current_projection(proj[j]);

			LLViewerCamera::updateFrustumPlanes(shadow_cam, FALSE, FALSE, TRUE);

			//shadow_cam.ignoreAgentFrustumPlane(LLCamera::AGENT_PLANE_NEAR);
			shadow_cam.getAgentPlane(LLCamera::AGENT_PLANE_NEAR).set(shadow_near_clip);

			//translate and scale to from [-1, 1] to [0, 1]
			glh::matrix4f trans(0.5f, 0.f, 0.f, 0.5f,
							0.f, 0.5f, 0.f, 0.5f,
							0.f, 0.f, 0.5f, 0.5f,
							0.f, 0.f, 0.f, 1.f);

			glh_set_current_modelview(view[j]);
			glh_set_current_projection(proj[j]);

			for (U32 i = 0; i < 16; i++)
			{
				gGLLastModelView[i] = mShadowModelview[j].m[i];
				gGLLastProjection[i] = mShadowProjection[j].m[i];
			}

			mShadowModelview[j] = view[j];
			mShadowProjection[j] = proj[j];

	
			mSunShadowMatrix[j] = trans*proj[j]*view[j]*inv_view;
		
			stop_glerror();

			mShadow[j].bindTarget();
			mShadow[j].getViewport(gGLViewport);
			mShadow[j].clear();
		
			U32 target_width = mShadow[j].getWidth();

			{
				static LLCullResult result[4];

				renderShadow(view[j], proj[j], shadow_cam, result[j], TRUE, TRUE, target_width);
			}

			mShadow[j].flush();
 
			if (!gPipeline.hasRenderDebugMask(LLPipeline::RENDER_DEBUG_SHADOW_FRUSTA))
			{
				LLViewerCamera::updateFrustumPlanes(shadow_cam, FALSE, FALSE, TRUE);
				mShadowCamera[j+4] = shadow_cam;
			}
		}
	}

	
	//hack to disable projector shadows 
	bool gen_shadow = RenderShadowDetail > 1;

	if (gen_shadow)
	{
		LLTrace::CountStatHandle<>* velocity_stat = LLViewerCamera::getVelocityStat();
		F32 fade_amt = gFrameIntervalSeconds.value() 
			* llmax(LLTrace::get_frame_recording().getLastRecording().getSum(*velocity_stat) / LLTrace::get_frame_recording().getLastRecording().getDuration().value(), 1.0);

		//update shadow targets
		for (U32 i = 0; i < 2; i++)
		{ //for each current shadow
			LLViewerCamera::sCurCameraID = (LLViewerCamera::eCameraID)(LLViewerCamera::CAMERA_SHADOW4+i);

			if (mShadowSpotLight[i].notNull() && 
				(mShadowSpotLight[i] == mTargetShadowSpotLight[0] ||
				mShadowSpotLight[i] == mTargetShadowSpotLight[1]))
			{ //keep this spotlight
				mSpotLightFade[i] = llmin(mSpotLightFade[i]+fade_amt, 1.f);
			}
			else
			{ //fade out this light
				mSpotLightFade[i] = llmax(mSpotLightFade[i]-fade_amt, 0.f);
				
				if (mSpotLightFade[i] == 0.f || mShadowSpotLight[i].isNull())
				{ //faded out, grab one of the pending spots (whichever one isn't already taken)
					if (mTargetShadowSpotLight[0] != mShadowSpotLight[(i+1)%2])
					{
						mShadowSpotLight[i] = mTargetShadowSpotLight[0];
					}
					else
					{
						mShadowSpotLight[i] = mTargetShadowSpotLight[1];
					}
				}
			}
		}

		for (S32 i = 0; i < 2; i++)
		{
			glh_set_current_modelview(saved_view);
			glh_set_current_projection(saved_proj);

			if (mShadowSpotLight[i].isNull())
			{
				continue;
			}

			LLVOVolume* volume = mShadowSpotLight[i]->getVOVolume();

			if (!volume)
			{
				mShadowSpotLight[i] = NULL;
				continue;
			}

			LLDrawable* drawable = mShadowSpotLight[i];

			LLVector3 params = volume->getSpotLightParams();
			F32 fov = params.mV[0];

			//get agent->light space matrix (modelview)
			LLVector3 center = drawable->getPositionAgent();
			LLQuaternion quat = volume->getRenderRotation();

			//get near clip plane
			LLVector3 scale = volume->getScale();
			LLVector3 at_axis(0,0,-scale.mV[2]*0.5f);
			at_axis *= quat;

			LLVector3 np = center+at_axis;
			at_axis.normVec();

			//get origin that has given fov for plane np, at_axis, and given scale
			F32 dist = (scale.mV[1]*0.5f)/tanf(fov*0.5f);

			LLVector3 origin = np - at_axis*dist;

			LLMatrix4 mat(quat, LLVector4(origin, 1.f));

			view[i+4] = glh::matrix4f((F32*) mat.mMatrix);

			view[i+4] = view[i+4].inverse();

			//get perspective matrix
			F32 near_clip = dist+0.01f;
			F32 width = scale.mV[VX];
			F32 height = scale.mV[VY];
			F32 far_clip = dist+volume->getLightRadius()*1.5f;

			F32 fovy = fov * RAD_TO_DEG;
			F32 aspect = width/height;
			
			proj[i+4] = gl_perspective(fovy, aspect, near_clip, far_clip);

			//translate and scale to from [-1, 1] to [0, 1]
			glh::matrix4f trans(0.5f, 0.f, 0.f, 0.5f,
							0.f, 0.5f, 0.f, 0.5f,
							0.f, 0.f, 0.5f, 0.5f,
							0.f, 0.f, 0.f, 1.f);

			glh_set_current_modelview(view[i+4]);
			glh_set_current_projection(proj[i+4]);

			mSunShadowMatrix[i+4] = trans*proj[i+4]*view[i+4]*inv_view;
			
			for (U32 j = 0; j < 16; j++)
			{
				gGLLastModelView[j] = mShadowModelview[i+4].m[j];
				gGLLastProjection[j] = mShadowProjection[i+4].m[j];
			}

			mShadowModelview[i+4] = view[i+4];
			mShadowProjection[i+4] = proj[i+4];

			LLCamera shadow_cam = camera;
			shadow_cam.setFar(far_clip);
			shadow_cam.setOrigin(origin);

			LLViewerCamera::updateFrustumPlanes(shadow_cam, FALSE, FALSE, TRUE);

			stop_glerror();

			mShadow[i+4].bindTarget();
			mShadow[i+4].getViewport(gGLViewport);
			mShadow[i+4].clear();

			U32 target_width = mShadow[i+4].getWidth();

			static LLCullResult result[2];

			LLViewerCamera::sCurCameraID = (LLViewerCamera::eCameraID)(LLViewerCamera::CAMERA_SHADOW0 + i + 4);

			renderShadow(view[i+4], proj[i+4], shadow_cam, result[i], FALSE, FALSE, target_width);

			mShadow[i+4].flush();
 		}
	}
	else
	{ //no spotlight shadows
		mShadowSpotLight[0] = mShadowSpotLight[1] = NULL;
	}


	if (!CameraOffset)
	{
		glh_set_current_modelview(saved_view);
		glh_set_current_projection(saved_proj);
	}
	else
	{
		glh_set_current_modelview(view[1]);
		glh_set_current_projection(proj[1]);
		gGL.loadMatrix(view[1].m);
		gGL.matrixMode(LLRender::MM_PROJECTION);
		gGL.loadMatrix(proj[1].m);
		gGL.matrixMode(LLRender::MM_MODELVIEW);
	}
	gGL.setColorMask(true, false);

	for (U32 i = 0; i < 16; i++)
	{
		gGLLastModelView[i] = last_modelview[i];
		gGLLastProjection[i] = last_projection[i];
	}

	popRenderTypeMask();

	if (!skip_avatar_update)
	{
		gAgentAvatarp->updateAttachmentVisibility(gAgentCamera.getCameraMode());
	}
}

void LLPipeline::renderGroups(LLRenderPass* pass, U32 type, U32 mask, BOOL texture)
{
	for (LLCullResult::sg_iterator i = sCull->beginVisibleGroups(); i != sCull->endVisibleGroups(); ++i)
	{
		LLSpatialGroup* group = *i;
		if (!group->isDead() &&
			(!sUseOcclusion || !group->isOcclusionState(LLSpatialGroup::OCCLUDED)) &&
			gPipeline.hasRenderType(group->getSpatialPartition()->mDrawableType) &&
			group->mDrawMap.find(type) != group->mDrawMap.end())
		{
			pass->renderGroup(group,type,mask,texture);
		}
	}
}

static LLTrace::BlockTimerStatHandle FTM_IMPOSTOR_MARK_VISIBLE("Impostor Mark Visible");
static LLTrace::BlockTimerStatHandle FTM_IMPOSTOR_SETUP("Impostor Setup");
static LLTrace::BlockTimerStatHandle FTM_IMPOSTOR_BACKGROUND("Impostor Background");
static LLTrace::BlockTimerStatHandle FTM_IMPOSTOR_ALLOCATE("Impostor Allocate");
static LLTrace::BlockTimerStatHandle FTM_IMPOSTOR_RESIZE("Impostor Resize");

void LLPipeline::generateImpostor(LLVOAvatar* avatar)
{
	LLGLState::checkStates();
	LLGLState::checkTextureChannels();
	LLGLState::checkClientArrays();

	static LLCullResult result;
	result.clear();
	grabReferences(result);
	
	if (!avatar || !avatar->mDrawable)
	{
        LL_WARNS_ONCE("AvatarRenderPipeline") << "Avatar is " << (avatar ? "not drawable" : "null") << LL_ENDL;
		return;
	}
    LL_DEBUGS_ONCE("AvatarRenderPipeline") << "Avatar " << avatar->getID() << " is drawable" << LL_ENDL;

	assertInitialized();

	bool visually_muted = avatar->isVisuallyMuted();		
    LL_DEBUGS_ONCE("AvatarRenderPipeline") << "Avatar " << avatar->getID()
                              << " is " << ( visually_muted ? "" : "not ") << "visually muted"
                              << LL_ENDL;
	bool too_complex = avatar->isTooComplex();		
    LL_DEBUGS_ONCE("AvatarRenderPipeline") << "Avatar " << avatar->getID()
                              << " is " << ( too_complex ? "" : "not ") << "too complex"
                              << LL_ENDL;

	pushRenderTypeMask();
	
	if (visually_muted || too_complex)
	{
		andRenderTypeMask(LLPipeline::RENDER_TYPE_AVATAR, END_RENDER_TYPES);
	}
	else
	{
		andRenderTypeMask(LLPipeline::RENDER_TYPE_ALPHA,
			LLPipeline::RENDER_TYPE_FULLBRIGHT,
			LLPipeline::RENDER_TYPE_VOLUME,
			LLPipeline::RENDER_TYPE_GLOW,
						LLPipeline::RENDER_TYPE_BUMP,
						LLPipeline::RENDER_TYPE_PASS_SIMPLE,
						LLPipeline::RENDER_TYPE_PASS_ALPHA,
						LLPipeline::RENDER_TYPE_PASS_ALPHA_MASK,
			LLPipeline::RENDER_TYPE_PASS_BUMP,
			LLPipeline::RENDER_TYPE_PASS_POST_BUMP,
						LLPipeline::RENDER_TYPE_PASS_FULLBRIGHT,
						LLPipeline::RENDER_TYPE_PASS_FULLBRIGHT_ALPHA_MASK,
						LLPipeline::RENDER_TYPE_PASS_FULLBRIGHT_SHINY,
			LLPipeline::RENDER_TYPE_PASS_GLOW,
			LLPipeline::RENDER_TYPE_PASS_GRASS,
						LLPipeline::RENDER_TYPE_PASS_SHINY,
						LLPipeline::RENDER_TYPE_PASS_INVISIBLE,
						LLPipeline::RENDER_TYPE_PASS_INVISI_SHINY,
			LLPipeline::RENDER_TYPE_AVATAR,
			LLPipeline::RENDER_TYPE_ALPHA_MASK,
			LLPipeline::RENDER_TYPE_FULLBRIGHT_ALPHA_MASK,
			LLPipeline::RENDER_TYPE_INVISIBLE,
			LLPipeline::RENDER_TYPE_SIMPLE,
						END_RENDER_TYPES);
	}
	
	S32 occlusion = sUseOcclusion;
	sUseOcclusion = 0;

	sReflectionRender = sRenderDeferred ? FALSE : TRUE;

	sShadowRender = TRUE;
	sImpostorRender = TRUE;

	LLViewerCamera* viewer_camera = LLViewerCamera::getInstance();

	{
		LL_RECORD_BLOCK_TIME(FTM_IMPOSTOR_MARK_VISIBLE);
		markVisible(avatar->mDrawable, *viewer_camera);
		LLVOAvatar::sUseImpostors = false; // @TODO ???

		LLVOAvatar::attachment_map_t::iterator iter;
		for (iter = avatar->mAttachmentPoints.begin();
			iter != avatar->mAttachmentPoints.end();
			++iter)
		{
			LLViewerJointAttachment *attachment = iter->second;
			for (LLViewerJointAttachment::attachedobjs_vec_t::iterator attachment_iter = attachment->mAttachedObjects.begin();
				 attachment_iter != attachment->mAttachedObjects.end();
				 ++attachment_iter)
			{
				if (LLViewerObject* attached_object = (*attachment_iter))
				{
					markVisible(attached_object->mDrawable->getSpatialBridge(), *viewer_camera);
				}
			}
		}
	}

	stateSort(*LLViewerCamera::getInstance(), result);
	
	LLCamera camera = *viewer_camera;
	LLVector2 tdim;
	U32 resY = 0;
	U32 resX = 0;

	{
		LL_RECORD_BLOCK_TIME(FTM_IMPOSTOR_SETUP);
		const LLVector4a* ext = avatar->mDrawable->getSpatialExtents();
		LLVector3 pos(avatar->getRenderPosition()+avatar->getImpostorOffset());

		camera.lookAt(viewer_camera->getOrigin(), pos, viewer_camera->getUpAxis());
	
		LLVector4a half_height;
		half_height.setSub(ext[1], ext[0]);
		half_height.mul(0.5f);

		LLVector4a left;
		left.load3(camera.getLeftAxis().mV);
		left.mul(left);
		llassert(left.dot3(left).getF32() > F_APPROXIMATELY_ZERO);
		left.normalize3fast();

		LLVector4a up;
		up.load3(camera.getUpAxis().mV);
		up.mul(up);
		llassert(up.dot3(up).getF32() > F_APPROXIMATELY_ZERO);
		up.normalize3fast();

		tdim.mV[0] = fabsf(half_height.dot3(left).getF32());
		tdim.mV[1] = fabsf(half_height.dot3(up).getF32());

		gGL.matrixMode(LLRender::MM_PROJECTION);
		gGL.pushMatrix();
	
		F32 distance = (pos-camera.getOrigin()).length();
		F32 fov = atanf(tdim.mV[1]/distance)*2.f*RAD_TO_DEG;
		F32 aspect = tdim.mV[0]/tdim.mV[1];
		glh::matrix4f persp = gl_perspective(fov, aspect, 1.f, 256.f);
		glh_set_current_projection(persp);
		gGL.loadMatrix(persp.m);

		gGL.matrixMode(LLRender::MM_MODELVIEW);
		gGL.pushMatrix();
		glh::matrix4f mat;
		camera.getOpenGLTransform(mat.m);

		mat = glh::matrix4f((GLfloat*) OGL_TO_CFR_ROTATION) * mat;

		gGL.loadMatrix(mat.m);
		glh_set_current_modelview(mat);

		glClearColor(0.0f,0.0f,0.0f,0.0f);
		gGL.setColorMask(true, true);
	
		// get the number of pixels per angle
		F32 pa = gViewerWindow->getWindowHeightRaw() / (RAD_TO_DEG * viewer_camera->getView());

		//get resolution based on angle width and height of impostor (double desired resolution to prevent aliasing)
		resY = llmin(nhpo2((U32) (fov*pa)), (U32) 512);
		resX = llmin(nhpo2((U32) (atanf(tdim.mV[0]/distance)*2.f*RAD_TO_DEG*pa)), (U32) 512);

		if (!avatar->mImpostor.isComplete())
		{
			LL_RECORD_BLOCK_TIME(FTM_IMPOSTOR_ALLOCATE);
			

			if (LLPipeline::sRenderDeferred)
			{
				avatar->mImpostor.allocate(resX,resY,GL_SRGB8_ALPHA8,TRUE,FALSE);
				addDeferredAttachments(avatar->mImpostor);
			}
			else
			{
				avatar->mImpostor.allocate(resX,resY,GL_RGBA,TRUE,FALSE);
			}
		
			gGL.getTexUnit(0)->bind(&avatar->mImpostor);
			gGL.getTexUnit(0)->setTextureFilteringOption(LLTexUnit::TFO_POINT);
			gGL.getTexUnit(0)->unbind(LLTexUnit::TT_TEXTURE);
		}
		else if(resX != avatar->mImpostor.getWidth() || resY != avatar->mImpostor.getHeight())
		{
			LL_RECORD_BLOCK_TIME(FTM_IMPOSTOR_RESIZE);
			avatar->mImpostor.resize(resX,resY);
		}

		avatar->mImpostor.bindTarget();
	}

	F32 old_alpha = LLDrawPoolAvatar::sMinimumAlpha;

	if (visually_muted || too_complex)
	{ //disable alpha masking for muted avatars (get whole skin silhouette)
		LLDrawPoolAvatar::sMinimumAlpha = 0.f;
	}

	if (LLPipeline::sRenderDeferred)
	{
		avatar->mImpostor.clear();
		renderGeomDeferred(camera);

		renderGeomPostDeferred(camera);		

		// Shameless hack time: render it all again,
		// this time writing the depth
		// values we need to generate the alpha mask below
		// while preserving the alpha-sorted color rendering
		// from the previous pass
		//
		sImpostorRenderAlphaDepthPass = true;
		// depth-only here...
		//
		gGL.setColorMask(false,false);
		renderGeomPostDeferred(camera);

		sImpostorRenderAlphaDepthPass = false;

	}
	else
	{
		LLGLEnable scissor(GL_SCISSOR_TEST);
		glScissor(0, 0, resX, resY);
		avatar->mImpostor.clear();
		renderGeom(camera);

		// Shameless hack time: render it all again,
		// this time writing the depth
		// values we need to generate the alpha mask below
		// while preserving the alpha-sorted color rendering
		// from the previous pass
		//
		sImpostorRenderAlphaDepthPass = true;

		// depth-only here...
		//
		gGL.setColorMask(false,false);
		renderGeom(camera);

		sImpostorRenderAlphaDepthPass = false;
	}

	LLDrawPoolAvatar::sMinimumAlpha = old_alpha;

	{ //create alpha mask based on depth buffer (grey out if muted)
		LL_RECORD_BLOCK_TIME(FTM_IMPOSTOR_BACKGROUND);
		if (LLPipeline::sRenderDeferred)
		{
			GLuint buff = GL_COLOR_ATTACHMENT0;
			glDrawBuffersARB(1, &buff);
		}

		LLGLDisable blend(GL_BLEND);

		if (visually_muted || too_complex)
		{
			gGL.setColorMask(true, true);
		}
		else
		{
			gGL.setColorMask(false, true);
		}
		
		gGL.getTexUnit(0)->unbind(LLTexUnit::TT_TEXTURE);

		LLGLDepthTest depth(GL_TRUE, GL_FALSE, GL_GREATER);

		gGL.flush();

		gGL.pushMatrix();
		gGL.loadIdentity();
		gGL.matrixMode(LLRender::MM_PROJECTION);
		gGL.pushMatrix();
		gGL.loadIdentity();

		static const F32 clip_plane = 0.99999f;

		if (LLGLSLShader::sNoFixedFunction)
		{
			gDebugProgram.bind();
		}


		if (visually_muted)
		{	// Visually muted avatar
            LLColor4 muted_color(avatar->getMutedAVColor());
            LL_DEBUGS_ONCE("AvatarRenderPipeline") << "Avatar " << avatar->getID() << " MUTED set solid color " << muted_color << LL_ENDL;
			gGL.diffuseColor4fv( muted_color.mV );
		}
		else
		{ //grey muted avatar
            LL_DEBUGS_ONCE("AvatarRenderPipeline") << "Avatar " << avatar->getID() << " MUTED set grey" << LL_ENDL;
			gGL.diffuseColor4fv(LLColor4::pink.mV );
		}

		{
		gGL.begin(LLRender::QUADS);
		gGL.vertex3f(-1, -1, clip_plane);
		gGL.vertex3f(1, -1, clip_plane);
		gGL.vertex3f(1, 1, clip_plane);
		gGL.vertex3f(-1, 1, clip_plane);
		gGL.end();
		gGL.flush();
		}

		if (LLGLSLShader::sNoFixedFunction)
		{
			gDebugProgram.unbind();
		}

		gGL.popMatrix();
		gGL.matrixMode(LLRender::MM_MODELVIEW);
		gGL.popMatrix();
	}

	avatar->mImpostor.flush();

	avatar->setImpostorDim(tdim);

	LLVOAvatar::sUseImpostors = true; // @TODO ???
	sUseOcclusion = occlusion;
	sReflectionRender = FALSE;
	sImpostorRender = FALSE;
	sShadowRender = FALSE;
	popRenderTypeMask();

	gGL.matrixMode(LLRender::MM_PROJECTION);
	gGL.popMatrix();
	gGL.matrixMode(LLRender::MM_MODELVIEW);
	gGL.popMatrix();

	avatar->mNeedsImpostorUpdate = FALSE;
	avatar->cacheImpostorValues();

	LLVertexBuffer::unbind();
	LLGLState::checkStates();
	LLGLState::checkTextureChannels();
	LLGLState::checkClientArrays();
}

BOOL LLPipeline::hasRenderBatches(const U32 type) const
{
	return sCull->getRenderMapSize(type) > 0;
}

LLCullResult::drawinfo_iterator LLPipeline::beginRenderMap(U32 type)
{
	return sCull->beginRenderMap(type);
}

LLCullResult::drawinfo_iterator LLPipeline::endRenderMap(U32 type)
{
	return sCull->endRenderMap(type);
}

LLCullResult::sg_iterator LLPipeline::beginAlphaGroups()
{
	return sCull->beginAlphaGroups();
}

LLCullResult::sg_iterator LLPipeline::endAlphaGroups()
{
	return sCull->endAlphaGroups();
}

BOOL LLPipeline::hasRenderType(const U32 type) const
{
    // STORM-365 : LLViewerJointAttachment::setAttachmentVisibility() is setting type to 0 to actually mean "do not render"
    // We then need to test that value here and return FALSE to prevent attachment to render (in mouselook for instance)
    // TODO: reintroduce RENDER_TYPE_NONE in LLRenderTypeMask and initialize its mRenderTypeEnabled[RENDER_TYPE_NONE] to FALSE explicitely
	return (type == 0 ? FALSE : mRenderTypeEnabled[type]);
}

void LLPipeline::setRenderTypeMask(U32 type, ...)
{
	va_list args;

	va_start(args, type);
	while (type < END_RENDER_TYPES)
	{
		mRenderTypeEnabled[type] = TRUE;
		type = va_arg(args, U32);
	}
	va_end(args);

	if (type > END_RENDER_TYPES)
	{
		LL_ERRS() << "Invalid render type." << LL_ENDL;
	}
}

BOOL LLPipeline::hasAnyRenderType(U32 type, ...) const
{
	va_list args;

	va_start(args, type);
	while (type < END_RENDER_TYPES)
	{
		if (mRenderTypeEnabled[type])
		{
			return TRUE;
		}
		type = va_arg(args, U32);
	}
	va_end(args);

	if (type > END_RENDER_TYPES)
	{
		LL_ERRS() << "Invalid render type." << LL_ENDL;
	}

	return FALSE;
}

void LLPipeline::pushRenderTypeMask()
{
	std::string cur_mask;
	cur_mask.assign((const char*) mRenderTypeEnabled, sizeof(mRenderTypeEnabled));
	mRenderTypeEnableStack.push(cur_mask);
}

void LLPipeline::popRenderTypeMask()
{
	if (mRenderTypeEnableStack.empty())
	{
		LL_ERRS() << "Depleted render type stack." << LL_ENDL;
	}

	memcpy(mRenderTypeEnabled, mRenderTypeEnableStack.top().data(), sizeof(mRenderTypeEnabled));
	mRenderTypeEnableStack.pop();
}

void LLPipeline::andRenderTypeMask(U32 type, ...)
{
	va_list args;

	BOOL tmp[NUM_RENDER_TYPES];
	for (U32 i = 0; i < NUM_RENDER_TYPES; ++i)
	{
		tmp[i] = FALSE;
	}

	va_start(args, type);
	while (type < END_RENDER_TYPES)
	{
		if (mRenderTypeEnabled[type]) 
		{
			tmp[type] = TRUE;
		}

		type = va_arg(args, U32);
	}
	va_end(args);

	if (type > END_RENDER_TYPES)
	{
		LL_ERRS() << "Invalid render type." << LL_ENDL;
	}

	for (U32 i = 0; i < LLPipeline::NUM_RENDER_TYPES; ++i)
	{
		mRenderTypeEnabled[i] = tmp[i];
	}

}

void LLPipeline::clearRenderTypeMask(U32 type, ...)
{
	va_list args;

	va_start(args, type);
	while (type < END_RENDER_TYPES)
	{
		mRenderTypeEnabled[type] = FALSE;
		
		type = va_arg(args, U32);
	}
	va_end(args);

	if (type > END_RENDER_TYPES)
	{
		LL_ERRS() << "Invalid render type." << LL_ENDL;
	}
}

void LLPipeline::setAllRenderTypes()
{
	for (U32 i = 0; i < NUM_RENDER_TYPES; ++i)
	{
		mRenderTypeEnabled[i] = TRUE;
	}
}

void LLPipeline::clearAllRenderTypes()
{
	for (U32 i = 0; i < NUM_RENDER_TYPES; ++i)
	{
		mRenderTypeEnabled[i] = FALSE;
	}
}

void LLPipeline::addDebugBlip(const LLVector3& position, const LLColor4& color)
{
	DebugBlip blip(position, color);
	mDebugBlips.push_back(blip);
}

void LLPipeline::hidePermanentObjects( std::vector<U32>& restoreList )
{
	//This method is used to hide any vo's from the object list that may have
	//the permanent flag set.
	
	U32 objCnt = gObjectList.getNumObjects();
	for (U32 i = 0; i < objCnt; ++i)
	{
		LLViewerObject* pObject = gObjectList.getObject(i);
		if ( pObject && pObject->flagObjectPermanent() )
		{
			LLDrawable *pDrawable = pObject->mDrawable;
		
			if ( pDrawable )
			{
				restoreList.push_back( i );
				hideDrawable( pDrawable );			
			}
		}
	}

	skipRenderingOfTerrain( true );
}

void LLPipeline::restorePermanentObjects( const std::vector<U32>& restoreList )
{
	//This method is used to restore(unhide) any vo's from the object list that may have
	//been hidden because their permanency flag was set.

	std::vector<U32>::const_iterator itCurrent	= restoreList.begin();
	std::vector<U32>::const_iterator itEnd		= restoreList.end();
	
	U32 objCnt = gObjectList.getNumObjects();

	while ( itCurrent != itEnd )
	{
		U32 index = *itCurrent;
		LLViewerObject* pObject = NULL;
		if ( index < objCnt ) 
		{
			pObject = gObjectList.getObject( index );
		}
		if ( pObject )
		{
			LLDrawable *pDrawable = pObject->mDrawable;
			if ( pDrawable )
			{
				pDrawable->clearState( LLDrawable::FORCE_INVISIBLE );
				unhideDrawable( pDrawable );				
			}
		}
		++itCurrent;
	}
	
	skipRenderingOfTerrain( false );
}

void LLPipeline::skipRenderingOfTerrain( BOOL flag )
{
	pool_set_t::iterator iter = mPools.begin();
	while ( iter != mPools.end() )
	{
		LLDrawPool* pPool = *iter;		
		U32 poolType = pPool->getType();					
		if ( hasRenderType( pPool->getType() ) && poolType == LLDrawPool::POOL_TERRAIN )
		{
			pPool->setSkipRenderFlag( flag );			
		}
		++iter;
	}
}

void LLPipeline::hideObject( const LLUUID& id )
{
	LLViewerObject *pVO = gObjectList.findObject( id );
	
	if ( pVO )
	{
		LLDrawable *pDrawable = pVO->mDrawable;
		
		if ( pDrawable )
		{
			hideDrawable( pDrawable );		
		}		
	}
}

void LLPipeline::hideDrawable( LLDrawable *pDrawable )
{
	pDrawable->setState( LLDrawable::FORCE_INVISIBLE );
	markRebuild( pDrawable, LLDrawable::REBUILD_ALL, TRUE );
	//hide the children
	LLViewerObject::const_child_list_t& child_list = pDrawable->getVObj()->getChildren();
	for ( LLViewerObject::child_list_t::const_iterator iter = child_list.begin();
		  iter != child_list.end(); iter++ )
	{
		LLViewerObject* child = *iter;
		LLDrawable* drawable = child->mDrawable;					
		if ( drawable )
		{
			drawable->setState( LLDrawable::FORCE_INVISIBLE );
			markRebuild( drawable, LLDrawable::REBUILD_ALL, TRUE );
		}
	}
}
void LLPipeline::unhideDrawable( LLDrawable *pDrawable )
{
	pDrawable->clearState( LLDrawable::FORCE_INVISIBLE );
	markRebuild( pDrawable, LLDrawable::REBUILD_ALL, TRUE );
	//restore children
	LLViewerObject::const_child_list_t& child_list = pDrawable->getVObj()->getChildren();
	for ( LLViewerObject::child_list_t::const_iterator iter = child_list.begin();
		  iter != child_list.end(); iter++)
	{
		LLViewerObject* child = *iter;
		LLDrawable* drawable = child->mDrawable;					
		if ( drawable )
		{
			drawable->clearState( LLDrawable::FORCE_INVISIBLE );
			markRebuild( drawable, LLDrawable::REBUILD_ALL, TRUE );
		}
	}
}
void LLPipeline::restoreHiddenObject( const LLUUID& id )
{
	LLViewerObject *pVO = gObjectList.findObject( id );
	
	if ( pVO )
	{
		LLDrawable *pDrawable = pVO->mDrawable;
		if ( pDrawable )
		{
			unhideDrawable( pDrawable );			
		}
	}
}
<|MERGE_RESOLUTION|>--- conflicted
+++ resolved
@@ -114,14 +114,11 @@
 #include "llpathfindingpathtool.h"
 #include "llscenemonitor.h"
 #include "llprogressview.h"
-<<<<<<< HEAD
+#include "llcleanup.h"
 // [RLVa:KB] - Checked: RLVa-2.0.0
 #include "rlvactions.h"
 #include "rlvlocks.h"
 // [/RLVa:KB]
-=======
-#include "llcleanup.h"
->>>>>>> 02a3db14
 
 #ifdef _DEBUG
 // Debug indices is disabled for now for debug performance - djs 4/24/02
