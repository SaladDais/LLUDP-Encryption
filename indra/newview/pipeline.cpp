--- conflicted
+++ resolved
@@ -737,11 +737,7 @@
 	{
 		glDeleteQueriesARB(1, &mMeshDirtyQueryObject);
 		mMeshDirtyQueryObject = 0;
-<<<<<<< HEAD
-	}
-=======
-}
->>>>>>> dab915c1
+}
 }
 
 static LLFastTimer::DeclareTimer FTM_RESIZE_SCREEN_TEXTURE("Resize Screen Texture");
@@ -2508,10 +2504,7 @@
 			else
 			{
 				gOcclusionCubeProgram.bind();
-<<<<<<< HEAD
-=======
-			}
->>>>>>> dab915c1
+			}
 			}
 
 		if (mCubeVB.isNull())
@@ -2520,17 +2513,7 @@
 		}
 		mCubeVB->setBuffer(LLVertexBuffer::MAP_VERTEX);
 
-<<<<<<< HEAD
-		if (mCubeVB.isNull())
-		{ //cube VB will be used for issuing occlusion queries
-			mCubeVB = ll_create_cube_vb(LLVertexBuffer::MAP_VERTEX, GL_STATIC_DRAW_ARB);
-		}
-		mCubeVB->setBuffer(LLVertexBuffer::MAP_VERTEX);
-
-		for (LLCullResult::sg_list_t::iterator iter = sCull->beginOcclusionGroups(); iter != sCull->endOcclusionGroups(); ++iter)
-=======
 		for (LLCullResult::sg_iterator iter = sCull->beginOcclusionGroups(); iter != sCull->endOcclusionGroups(); ++iter)
->>>>>>> dab915c1
 		{
 			LLSpatialGroup* group = *iter;
 			group->doOcclusion(&camera);
@@ -2566,11 +2549,8 @@
 
 static LLFastTimer::DeclareTimer FTM_SEED_VBO_POOLS("Seed VBO Pool");
 
-<<<<<<< HEAD
-=======
 static LLFastTimer::DeclareTimer FTM_UPDATE_GL("Update GL");
 
->>>>>>> dab915c1
 void LLPipeline::updateGL()
 {
 	{
@@ -2587,11 +2567,6 @@
 		LLFastTimer t(FTM_SEED_VBO_POOLS);
 		LLVertexBuffer::seedPools();
 	}
-	}
-
-	{ //seed VBO Pools
-		LLFastTimer t(FTM_SEED_VBO_POOLS);
-		LLVertexBuffer::seedPools();
 	}
 
 	{ //seed VBO Pools
@@ -3534,11 +3509,7 @@
 	rebuildPriorityGroups();
 	llpushcallstacks ;
 
-<<<<<<< HEAD
-	
-=======
-
->>>>>>> dab915c1
+	
 	//build render map
 	for (LLCullResult::sg_iterator i = sCull->beginVisibleGroups(); i != sCull->endVisibleGroups(); ++i)
 	{
@@ -3626,24 +3597,6 @@
 		}
 
 		
-<<<<<<< HEAD
-=======
-	//flush particle VB
-	LLVOPartGroup::sVB->flush();
-
-	/*bool use_transform_feedback = gTransformPositionProgram.mProgramObject && !mMeshDirtyGroup.empty();
-
-	if (use_transform_feedback)
-	{ //place a query around potential transform feedback code for synchronization
-		mTransformFeedbackPrimitives = 0;
-
-		if (!mMeshDirtyQueryObject)
-		{
-			glGenQueriesARB(1, &mMeshDirtyQueryObject);
-		}
-
-		
->>>>>>> dab915c1
 		glBeginQueryARB(GL_TRANSFORM_FEEDBACK_PRIMITIVES_WRITTEN, mMeshDirtyQueryObject);
 	}*/
 
@@ -6808,14 +6761,9 @@
 		LLFace* facep = drawable->getFace(i);
 		if (facep)
 		{
-<<<<<<< HEAD
 			facep->clearVertexBuffer();
 		}
-=======
-		facep->clearVertexBuffer();
->>>>>>> dab915c1
-	}
-}
+	}
 }
 
 void LLPipeline::resetVertexBuffers()
@@ -6855,18 +6803,12 @@
 
 	gSky.resetVertexBuffers();
 
+	if ( LLPathingLib::getInstance() )
+	{
+		LLPathingLib::getInstance()->cleanupVBOManager();
+	}
 	LLVOPartGroup::destroyGL();
 
-	if ( LLPathingLib::getInstance() )
-	{
-		LLPathingLib::getInstance()->cleanupVBOManager();
-	}
-	LLVOPartGroup::destroyGL();
-<<<<<<< HEAD
-	
-=======
-
->>>>>>> dab915c1
 	LLVertexBuffer::cleanupClass();
 	
 	//delete all name pool caches
@@ -8090,11 +8032,6 @@
 				{
 					mCubeVB = ll_create_cube_vb(LLVertexBuffer::MAP_VERTEX, GL_STATIC_DRAW_ARB);
 				}
-<<<<<<< HEAD
-=======
-
-				mCubeVB->setBuffer(LLVertexBuffer::MAP_VERTEX);
->>>>>>> dab915c1
 
 				mCubeVB->setBuffer(LLVertexBuffer::MAP_VERTEX);
 				
@@ -8143,11 +8080,7 @@
 					}
 
 					sVisibleLightCount++;
-<<<<<<< HEAD
 										
-=======
-
->>>>>>> dab915c1
 					if (camera->getOrigin().mV[0] > c[0] + s + 0.2f ||
 						camera->getOrigin().mV[0] < c[0] - s - 0.2f ||
 						camera->getOrigin().mV[1] > c[1] + s + 0.2f ||
@@ -8220,11 +8153,7 @@
 					setupSpotLight(gDeferredSpotLightProgram, drawablep);
 					
 					LLColor3 col = volume->getLightColor();
-<<<<<<< HEAD
-
-=======
 					
->>>>>>> dab915c1
 					gDeferredSpotLightProgram.uniform3fv(LLShaderMgr::LIGHT_CENTER, 1, c);
 					gDeferredSpotLightProgram.uniform1f(LLShaderMgr::LIGHT_SIZE, s*s);
 					gDeferredSpotLightProgram.uniform3fv(LLShaderMgr::DIFFUSE_COLOR, 1, col.mV);
