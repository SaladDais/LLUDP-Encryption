--- conflicted
+++ resolved
@@ -1136,11 +1136,7 @@
 //static
 void LLPipeline::updateRenderTransparentWater()
 {
-<<<<<<< HEAD
 	sRenderTransparentWater = gSavedSettings.getBOOL("RenderTransparentWater");
-=======
-    sRenderTransparentWater = gSavedSettings.getBOOL("RenderTransparentWater");
->>>>>>> 89f88776
 }
 
 //static
@@ -6214,17 +6210,6 @@
 	bool selected = light->isSelected();
 	if (selected)
 	{
-<<<<<<< HEAD
-		return 0.f; // selected lights get highest priority
-	}
-	F32 radius = light->getLightRadius();
-	F32 dist = dist_vec(light->getRenderPosition(), cam_pos);
-	dist = llmax(dist - radius, 0.f);
-	if (light->mDrawable.notNull() && light->mDrawable->isState(LLDrawable::ACTIVE))
-	{
-		// moving lights get a little higher priority (too much causes artifacts)
-		dist = llmax(dist - light->getLightRadius()*0.25f, 0.f);
-=======
         return 0.f; // selected lights get highest priority
 	}
     F32 radius = light->getLightRadius();
@@ -6234,7 +6219,6 @@
 	{
 		// moving lights get a little higher priority (too much causes artifacts)
         dist = llmax(dist - light->getLightRadius()*0.25f, 0.f);
->>>>>>> 89f88776
 	}
 	return dist;
 }
@@ -6253,21 +6237,7 @@
 		// mNearbyLight (and all light_set_t's) are sorted such that
 		// begin() == the closest light and rbegin() == the farthest light
 		const S32 MAX_LOCAL_LIGHTS = 6;
-<<<<<<< HEAD
-		LLVector3 cam_pos = camera.getOrigin();
-
-        F32 max_dist;
-        if (LLPipeline::sRenderDeferred)
-        {
-            max_dist = RenderFarClip;
-        }
-        else
-        {
-            max_dist = llmin(RenderFarClip, LIGHT_MAX_RADIUS * 4.f);
-        }
-=======
         LLVector3 cam_pos = camera.getOrigin();
->>>>>>> 89f88776
 		
         F32 max_dist;
         if (LLPipeline::sRenderDeferred)
@@ -6343,11 +6313,7 @@
                     fade -= LIGHT_FADE_TIME;
                 }
             }
-<<<<<<< HEAD
-			cur_nearby_lights.insert(Light(drawable, dist, fade));
-=======
             cur_nearby_lights.insert(Light(drawable, dist, fade));
->>>>>>> 89f88776
 		}
 		mNearbyLights = cur_nearby_lights;
 				
@@ -6366,20 +6332,6 @@
 			{
 				continue; // no lighting from HUD objects
 			}
-<<<<<<< HEAD
-			if (!sRenderAttachedLights && light && light->isAttachment())
-			{
-				continue;
-			}
-			LLVOAvatar *av = light->getAvatar();
-			if (av && (av->isTooComplex() ||  av->isInMuteList()))
-			{
-				// avatars that are already in the list will be removed by removeMutedAVsLights
-				continue;
-			}
-			F32 dist = calc_light_dist(light, cam_pos, max_dist);
-			if (dist >= max_dist)
-=======
             if (!sRenderAttachedLights && light && light->isAttachment())
 			{
 				continue;
@@ -6392,16 +6344,11 @@
             }
             F32 dist = calc_light_dist(light, cam_pos, max_dist);
             if (dist >= max_dist)
->>>>>>> 89f88776
 			{
 				continue;
 			}
 			new_nearby_lights.insert(Light(drawable, dist, 0.f));
-<<<<<<< HEAD
-			if (!LLPipeline::sRenderDeferred && new_nearby_lights.size() > (U32)MAX_LOCAL_LIGHTS)
-=======
             if (!LLPipeline::sRenderDeferred && new_nearby_lights.size() > (U32)MAX_LOCAL_LIGHTS)
->>>>>>> 89f88776
 			{
 				new_nearby_lights.erase(--new_nearby_lights.end());
 				const Light& last = *new_nearby_lights.rbegin();
@@ -6414,11 +6361,7 @@
 			 iter != new_nearby_lights.end(); iter++)
 		{
 			const Light* light = &(*iter);
-<<<<<<< HEAD
-			if (LLPipeline::sRenderDeferred || mNearbyLights.size() < (U32)MAX_LOCAL_LIGHTS)
-=======
             if (LLPipeline::sRenderDeferred || mNearbyLights.size() < (U32)MAX_LOCAL_LIGHTS)
->>>>>>> 89f88776
 			{
 				mNearbyLights.insert(*light);
 				((LLDrawable*) light->drawable)->setState(LLDrawable::NEARBY_LIGHT);
@@ -8991,13 +8934,8 @@
                 // mNearbyLights also provides fade value to gracefully fade-out out of range lights
                 for (light_set_t::iterator iter = mNearbyLights.begin(); iter != mNearbyLights.end(); ++iter)
                 {
-<<<<<<< HEAD
-                    LLDrawable* drawablep = iter->drawable;
-                    LLVOVolume* volume = drawablep->getVOVolume();
-=======
                     LLDrawable * drawablep = iter->drawable;
                     LLVOVolume * volume = drawablep->getVOVolume();
->>>>>>> 89f88776
                     if (!volume)
                     {
                         continue;
