/** 
 * @file pipeline.cpp
 * @brief Rendering pipeline.
 *
 * $LicenseInfo:firstyear=2005&license=viewerlgpl$
 * Second Life Viewer Source Code
 * Copyright (C) 2010, Linden Research, Inc.
 * 
 * This library is free software; you can redistribute it and/or
 * modify it under the terms of the GNU Lesser General Public
 * License as published by the Free Software Foundation;
 * version 2.1 of the License only.
 * 
 * This library is distributed in the hope that it will be useful,
 * but WITHOUT ANY WARRANTY; without even the implied warranty of
 * MERCHANTABILITY or FITNESS FOR A PARTICULAR PURPOSE.  See the GNU
 * Lesser General Public License for more details.
 * 
 * You should have received a copy of the GNU Lesser General Public
 * License along with this library; if not, write to the Free Software
 * Foundation, Inc., 51 Franklin Street, Fifth Floor, Boston, MA  02110-1301  USA
 * 
 * Linden Research, Inc., 945 Battery Street, San Francisco, CA  94111  USA
 * $/LicenseInfo$
 */

#include "llviewerprecompiledheaders.h"

#include "pipeline.h"

// library includes
#include "llaudioengine.h" // For debugging.
#include "llerror.h"
#include "llviewercontrol.h"
#include "llfasttimer.h"
#include "llfontgl.h"
#include "llnamevalue.h"
#include "llpointer.h"
#include "llprimitive.h"
#include "llvolume.h"
#include "material_codes.h"
#include "v3color.h"
#include "llui.h" 
#include "llglheaders.h"
#include "llrender.h"
#include "llwindow.h"	// swapBuffers()

// newview includes
#include "llagent.h"
#include "llagentcamera.h"
#include "llappviewer.h"
#include "lltexturecache.h"
#include "lltexturefetch.h"
#include "llimageworker.h"
#include "lldrawable.h"
#include "lldrawpoolalpha.h"
#include "lldrawpoolavatar.h"
#include "lldrawpoolground.h"
#include "lldrawpoolbump.h"
#include "lldrawpooltree.h"
#include "lldrawpoolwater.h"
#include "llface.h"
#include "llfeaturemanager.h"
#include "llfloatertelehub.h"
#include "llfloaterreg.h"
#include "llgldbg.h"
#include "llhudmanager.h"
#include "llhudnametag.h"
#include "llhudtext.h"
#include "lllightconstants.h"
#include "llmeshrepository.h"
#include "llpipelinelistener.h"
#include "llresmgr.h"
#include "llselectmgr.h"
#include "llsky.h"
#include "lltracker.h"
#include "lltool.h"
#include "lltoolmgr.h"
#include "llviewercamera.h"
#include "llviewermediafocus.h"
#include "llviewertexturelist.h"
#include "llviewerobject.h"
#include "llviewerobjectlist.h"
#include "llviewerparcelmgr.h"
#include "llviewerregion.h" // for audio debugging.
#include "llviewerwindow.h" // For getSpinAxis
#include "llvoavatarself.h"
#include "llvocache.h"
#include "llvoground.h"
#include "llvosky.h"
#include "llvowlsky.h"
#include "llvotree.h"
#include "llvovolume.h"
#include "llvosurfacepatch.h"
#include "llvowater.h"
#include "llvotree.h"
#include "llvopartgroup.h"
#include "llworld.h"
#include "llcubemap.h"
#include "llviewershadermgr.h"
#include "llviewerstats.h"
#include "llviewerjoystick.h"
#include "llviewerdisplay.h"
#include "llspatialpartition.h"
#include "llmutelist.h"
#include "lltoolpie.h"
#include "llnotifications.h"
#include "llpathinglib.h"
#include "llfloaterpathfindingconsole.h"
#include "llfloaterpathfindingcharacters.h"
#include "llfloatertools.h"
#include "llpanelface.h"
#include "llpathfindingpathtool.h"
#include "llscenemonitor.h"
#include "llprogressview.h"
#include "llcleanup.h"
// [RLVa:KB] - Checked: RLVa-2.0.0
#include "rlvactions.h"
#include "rlvlocks.h"
// [/RLVa:KB]
#include "exopostprocess.h" // <FS:CR> Import Vignette from Exodus

#include "llenvironment.h"

#include "llenvironment.h"
#include "llsettingsvo.h"

#ifdef _DEBUG
// Debug indices is disabled for now for debug performance - djs 4/24/02
//#define DEBUG_INDICES
#else
//#define DEBUG_INDICES
#endif

// Expensive and currently broken
//
#define MATERIALS_IN_REFLECTIONS 0

bool gShiftFrame = false;

//cached settings
bool LLPipeline::RenderAvatarVP;
bool LLPipeline::WindLightUseAtmosShaders;
bool LLPipeline::RenderDeferred;
F32 LLPipeline::RenderDeferredSunWash;
U32 LLPipeline::RenderFSAASamples;
U32 LLPipeline::RenderResolutionDivisor;
// [SL:KB] - Patch: Settings-RenderResolutionMultiplier | Checked: Catznip-5.4
F32 LLPipeline::RenderResolutionMultiplier;
// [/SL:KB]
bool LLPipeline::RenderUIBuffer;
S32 LLPipeline::RenderShadowDetail;
bool LLPipeline::RenderDeferredSSAO;
F32 LLPipeline::RenderShadowResolutionScale;
bool LLPipeline::RenderLocalLights;
bool LLPipeline::RenderDelayCreation;
//bool LLPipeline::RenderAnimateRes; <FS:Beq> FIRE-23122 BUG-225920 Remove broken RenderAnimateRes functionality.
bool LLPipeline::FreezeTime;
S32 LLPipeline::DebugBeaconLineWidth;
F32 LLPipeline::RenderHighlightBrightness;
LLColor4 LLPipeline::RenderHighlightColor;
F32 LLPipeline::RenderHighlightThickness;
bool LLPipeline::RenderSpotLightsInNondeferred;
LLColor4 LLPipeline::PreviewAmbientColor;
LLColor4 LLPipeline::PreviewDiffuse0;
LLColor4 LLPipeline::PreviewSpecular0;
LLColor4 LLPipeline::PreviewDiffuse1;
LLColor4 LLPipeline::PreviewSpecular1;
LLColor4 LLPipeline::PreviewDiffuse2;
LLColor4 LLPipeline::PreviewSpecular2;
LLVector3 LLPipeline::PreviewDirection0;
LLVector3 LLPipeline::PreviewDirection1;
LLVector3 LLPipeline::PreviewDirection2;
F32 LLPipeline::RenderGlowMinLuminance;
F32 LLPipeline::RenderGlowMaxExtractAlpha;
F32 LLPipeline::RenderGlowWarmthAmount;
LLVector3 LLPipeline::RenderGlowLumWeights;
LLVector3 LLPipeline::RenderGlowWarmthWeights;
S32 LLPipeline::RenderGlowResolutionPow;
S32 LLPipeline::RenderGlowIterations;
F32 LLPipeline::RenderGlowWidth;
F32 LLPipeline::RenderGlowStrength;
bool LLPipeline::RenderDepthOfField;
bool LLPipeline::RenderDepthOfFieldInEditMode;
//<FS:TS> FIRE-16251: Depth of field does not work underwater
bool LLPipeline::FSRenderDepthOfFieldUnderwater;
//</FS:TS> FIRE-16251
F32 LLPipeline::CameraFocusTransitionTime;
F32 LLPipeline::CameraFNumber;
F32 LLPipeline::CameraFocalLength;
F32 LLPipeline::CameraFieldOfView;
F32 LLPipeline::RenderShadowNoise;
F32 LLPipeline::RenderShadowBlurSize;
F32 LLPipeline::RenderSSAOScale;
U32 LLPipeline::RenderSSAOMaxScale;
F32 LLPipeline::RenderSSAOFactor;
LLVector3 LLPipeline::RenderSSAOEffect;
F32 LLPipeline::RenderShadowOffsetError;
F32 LLPipeline::RenderShadowBiasError;
F32 LLPipeline::RenderShadowOffset;
F32 LLPipeline::RenderShadowBias;
F32 LLPipeline::RenderSpotShadowOffset;
F32 LLPipeline::RenderSpotShadowBias;
LLDrawable* LLPipeline::RenderSpotLight = nullptr;
F32 LLPipeline::RenderEdgeDepthCutoff;
F32 LLPipeline::RenderEdgeNormCutoff;
LLVector3 LLPipeline::RenderShadowGaussian;
F32 LLPipeline::RenderShadowBlurDistFactor;
bool LLPipeline::RenderDeferredAtmospheric;
S32 LLPipeline::RenderReflectionDetail;
F32 LLPipeline::RenderHighlightFadeTime;
LLVector3 LLPipeline::RenderShadowClipPlanes;
LLVector3 LLPipeline::RenderShadowOrthoClipPlanes;
LLVector3 LLPipeline::RenderShadowNearDist;
F32 LLPipeline::RenderFarClip;
LLVector3 LLPipeline::RenderShadowSplitExponent;
F32 LLPipeline::RenderShadowErrorCutoff;
F32 LLPipeline::RenderShadowFOVCutoff;
bool LLPipeline::CameraOffset;
F32 LLPipeline::CameraMaxCoF;
F32 LLPipeline::CameraDoFResScale;
F32 LLPipeline::RenderAutoHideSurfaceAreaLimit;
LLTrace::EventStatHandle<S64> LLPipeline::sStatBatchSize("renderbatchsize");

const F32 BACKLIGHT_DAY_MAGNITUDE_OBJECT = 0.1f;
const F32 BACKLIGHT_NIGHT_MAGNITUDE_OBJECT = 0.08f;
const F32 DEFERRED_LIGHT_FALLOFF = 0.5f;
const U32 DEFERRED_VB_MASK = LLVertexBuffer::MAP_VERTEX | LLVertexBuffer::MAP_TEXCOORD0 | LLVertexBuffer::MAP_TEXCOORD1;

extern S32 gBoxFrame;
//extern BOOL gHideSelectedObjects;
extern BOOL gDisplaySwapBuffers;
extern BOOL gDebugGL;

bool	gAvatarBacklight = false;

bool	gDebugPipeline = false;
LLPipeline gPipeline;
const LLMatrix4* gGLLastMatrix = NULL;

LLTrace::BlockTimerStatHandle FTM_RENDER_GEOMETRY("Render Geometry");
LLTrace::BlockTimerStatHandle FTM_RENDER_GRASS("Grass");
LLTrace::BlockTimerStatHandle FTM_RENDER_INVISIBLE("Invisible");
LLTrace::BlockTimerStatHandle FTM_RENDER_OCCLUSION("Occlusion");
LLTrace::BlockTimerStatHandle FTM_RENDER_SHINY("Shiny");
LLTrace::BlockTimerStatHandle FTM_RENDER_SIMPLE("Simple");
LLTrace::BlockTimerStatHandle FTM_RENDER_TERRAIN("Terrain");
LLTrace::BlockTimerStatHandle FTM_RENDER_TREES("Trees");
LLTrace::BlockTimerStatHandle FTM_RENDER_UI("UI");
LLTrace::BlockTimerStatHandle FTM_RENDER_WATER("Water");
LLTrace::BlockTimerStatHandle FTM_RENDER_WL_SKY("Windlight Sky");
LLTrace::BlockTimerStatHandle FTM_RENDER_ALPHA("Alpha Objects");
LLTrace::BlockTimerStatHandle FTM_RENDER_CHARACTERS("Avatars");
LLTrace::BlockTimerStatHandle FTM_RENDER_BUMP("Bump");
LLTrace::BlockTimerStatHandle FTM_RENDER_MATERIALS("Render Materials");
LLTrace::BlockTimerStatHandle FTM_RENDER_FULLBRIGHT("Fullbright");
LLTrace::BlockTimerStatHandle FTM_RENDER_GLOW("Glow");
LLTrace::BlockTimerStatHandle FTM_GEO_UPDATE("Geo Update");
LLTrace::BlockTimerStatHandle FTM_PIPELINE_CREATE("Pipeline Create");
LLTrace::BlockTimerStatHandle FTM_POOLRENDER("RenderPool");
LLTrace::BlockTimerStatHandle FTM_POOLS("Pools");
LLTrace::BlockTimerStatHandle FTM_DEFERRED_POOLRENDER("RenderPool (Deferred)");
LLTrace::BlockTimerStatHandle FTM_DEFERRED_POOLS("Pools (Deferred)");
LLTrace::BlockTimerStatHandle FTM_POST_DEFERRED_POOLRENDER("RenderPool (Post)");
LLTrace::BlockTimerStatHandle FTM_POST_DEFERRED_POOLS("Pools (Post)");
LLTrace::BlockTimerStatHandle FTM_RENDER_BLOOM_FBO("First FBO");
LLTrace::BlockTimerStatHandle FTM_STATESORT("Sort Draw State");
LLTrace::BlockTimerStatHandle FTM_PIPELINE("Pipeline");
LLTrace::BlockTimerStatHandle FTM_CLIENT_COPY("Client Copy");
LLTrace::BlockTimerStatHandle FTM_RENDER_DEFERRED("Deferred Shading");

LLTrace::BlockTimerStatHandle FTM_RENDER_UI_HUD("HUD");
LLTrace::BlockTimerStatHandle FTM_RENDER_UI_3D("3D");
LLTrace::BlockTimerStatHandle FTM_RENDER_UI_2D("2D");
LLTrace::BlockTimerStatHandle FTM_RENDER_UI_DEBUG_TEXT("Debug Text");
LLTrace::BlockTimerStatHandle FTM_RENDER_UI_SCENE_MON("Scene Mon");

static LLTrace::BlockTimerStatHandle FTM_STATESORT_DRAWABLE("Sort Drawables");
static LLTrace::BlockTimerStatHandle FTM_STATESORT_POSTSORT("Post Sort");

static LLStaticHashedString sTint("tint");
static LLStaticHashedString sAmbiance("ambiance");
static LLStaticHashedString sAlphaScale("alpha_scale");
static LLStaticHashedString sNormMat("norm_mat");
static LLStaticHashedString sOffset("offset");
static LLStaticHashedString sScreenRes("screenRes");
static LLStaticHashedString sDelta("delta");
static LLStaticHashedString sDistFactor("dist_factor");
static LLStaticHashedString sKern("kern");
static LLStaticHashedString sKernScale("kern_scale");

//----------------------------------------
std::string gPoolNames[] = 
{
	// Correspond to LLDrawpool enum render type
	"NONE",
	"POOL_SIMPLE",
	"POOL_GROUND",
	"POOL_FULLBRIGHT",
	"POOL_BUMP",
	"POOL_MATERIALS",
	"POOL_TERRAIN,"	
	"POOL_SKY",
	"POOL_WL_SKY",
	"POOL_TREE",
	"POOL_ALPHA_MASK",
	"POOL_FULLBRIGHT_ALPHA_MASK",
	"POOL_GRASS",
	"POOL_INVISIBLE",
	"POOL_AVATAR",
	"POOL_VOIDWATER",
	"POOL_WATER",
	"POOL_GLOW",
	"POOL_ALPHA"
};

void drawBox(const LLVector4a& c, const LLVector4a& r);
void drawBoxOutline(const LLVector3& pos, const LLVector3& size);
U32 nhpo2(U32 v);
LLVertexBuffer* ll_create_cube_vb(U32 type_mask, U32 usage);

void display_update_camera();
//----------------------------------------

S32		LLPipeline::sCompiles = 0;

bool	LLPipeline::sPickAvatar = true;
bool	LLPipeline::sDynamicLOD = true;
bool	LLPipeline::sShowHUDAttachments = true;
bool	LLPipeline::sRenderMOAPBeacons = false;
bool	LLPipeline::sRenderPhysicalBeacons = true;
bool	LLPipeline::sRenderScriptedBeacons = false;
bool	LLPipeline::sRenderScriptedTouchBeacons = true;
bool	LLPipeline::sRenderParticleBeacons = false;
bool	LLPipeline::sRenderSoundBeacons = false;
bool	LLPipeline::sRenderBeacons = false;
bool	LLPipeline::sRenderHighlight = true;
LLRender::eTexIndex LLPipeline::sRenderHighlightTextureChannel = LLRender::DIFFUSE_MAP;
bool	LLPipeline::sForceOldBakedUpload = false;
S32		LLPipeline::sUseOcclusion = 0;
bool	LLPipeline::sDelayVBUpdate = true;
bool	LLPipeline::sAutoMaskAlphaDeferred = true;
bool	LLPipeline::sAutoMaskAlphaNonDeferred = false;
bool	LLPipeline::sDisableShaders = false;
bool	LLPipeline::sRenderBump = true;
bool	LLPipeline::sBakeSunlight = false;
bool	LLPipeline::sNoAlpha = false;
bool	LLPipeline::sUseTriStrips = true;
bool	LLPipeline::sUseFarClip = true;
bool	LLPipeline::sShadowRender = false;
bool	LLPipeline::sWaterReflections = false;
bool	LLPipeline::sRenderGlow = false;
bool	LLPipeline::sReflectionRender = false;
bool    LLPipeline::sDistortionRender = false;
bool	LLPipeline::sImpostorRender = false;
bool	LLPipeline::sImpostorRenderAlphaDepthPass = false;
bool	LLPipeline::sUnderWaterRender = false;
bool	LLPipeline::sTextureBindTest = false;
bool	LLPipeline::sRenderFrameTest = false;
bool	LLPipeline::sRenderAttachedLights = true;
bool	LLPipeline::sRenderAttachedParticles = true;
bool	LLPipeline::sRenderDeferred = false;
bool    LLPipeline::sMemAllocationThrottled = false;
S32		LLPipeline::sVisibleLightCount = 0;
F32		LLPipeline::sMinRenderSize = 0.f;
bool	LLPipeline::sRenderingHUDs;
F32     LLPipeline::sDistortionWaterClipPlaneMargin = 1.0125f;
F32 LLPipeline::sVolumeSAFrame = 0.f; // ZK LBG

bool	LLPipeline::sRenderParticles; // <FS:LO> flag to hold correct, user selected, status of particles
// [SL:KB] - Patch: Render-TextureToggle (Catznip-4.0)
bool	LLPipeline::sRenderTextures = true;
// [/SL:KB]

// EventHost API LLPipeline listener.
static LLPipelineListener sPipelineListener;

static LLCullResult* sCull = NULL;

void validate_framebuffer_object();


bool addDeferredAttachments(LLRenderTarget& target)
{
	return target.addColorAttachment(GL_SRGB8_ALPHA8) && //specular
			target.addColorAttachment(GL_RGB10_A2); //normal+z
}

LLPipeline::LLPipeline() :
	mBackfaceCull(false),
	mMatrixOpCount(0),
	mTextureMatrixOps(0),
	mNumVisibleNodes(0),
	mNumVisibleFaces(0),

	mInitialized(false),
	mVertexShadersEnabled(false),
	mVertexShadersLoaded(0),
	mTransformFeedbackPrimitives(0),
	mRenderDebugFeatureMask(0),
	mRenderDebugMask(0),
	mOldRenderDebugMask(0),
	mMeshDirtyQueryObject(0),
	mGroupQ1Locked(false),
	mGroupQ2Locked(false),
	mResetVertexBuffers(false),
	mLastRebuildPool(NULL),
	mAlphaPool(NULL),
	mSkyPool(NULL),
	mTerrainPool(NULL),
	mWaterPool(NULL),
	mGroundPool(NULL),
	mSimplePool(NULL),
	mGrassPool(NULL),
	mAlphaMaskPool(NULL),
	mFullbrightAlphaMaskPool(NULL),
	mFullbrightPool(NULL),
	mInvisiblePool(NULL),
	mGlowPool(NULL),
	mBumpPool(NULL),
	mMaterialsPool(NULL),
	mWLSkyPool(NULL),
	mLightMask(0),
	mLightMovingMask(0),
	mLightingDetail(0),
	mScreenWidth(0),
	mScreenHeight(0)
{
	mNoiseMap = 0;
	mTrueNoiseMap = 0;
	mLightFunc = 0;

    for(U32 i = 0; i < 8; i++)
    {
        mHWLightColors[i] = LLColor4::black;
    }
}

void LLPipeline::connectRefreshCachedSettingsSafe(const std::string name)
{
	LLPointer<LLControlVariable> cntrl_ptr = gSavedSettings.getControl(name);
	if ( cntrl_ptr.isNull() )
	{
		LL_WARNS() << "Global setting name not found:" << name << LL_ENDL;
	}
	else
	{
		cntrl_ptr->getCommitSignal()->connect(boost::bind(&LLPipeline::refreshCachedSettings));
	}
}

void LLPipeline::init()
{
	refreshCachedSettings();

	gOctreeMaxCapacity = gSavedSettings.getU32("OctreeMaxNodeCapacity");
	gOctreeMinSize = gSavedSettings.getF32("OctreeMinimumNodeSize");
	sDynamicLOD = gSavedSettings.getBOOL("RenderDynamicLOD");
	sRenderBump = gSavedSettings.getBOOL("RenderObjectBump");
	sUseTriStrips = gSavedSettings.getBOOL("RenderUseTriStrips");
	LLVertexBuffer::sUseStreamDraw = gSavedSettings.getBOOL("RenderUseStreamVBO");
	// <FS:Ansariel> Vertex Array Objects are required in OpenGL core profile
	//LLVertexBuffer::sUseVAO = gSavedSettings.getBOOL("RenderUseVAO");
	LLVertexBuffer::sUseVAO = LLRender::sGLCoreProfile ? TRUE : gSavedSettings.getBOOL("RenderUseVAO");
	// </FS:Ansariel>
	LLVertexBuffer::sPreferStreamDraw = gSavedSettings.getBOOL("RenderPreferStreamDraw");
	sRenderAttachedLights = gSavedSettings.getBOOL("RenderAttachedLights");
	sRenderAttachedParticles = gSavedSettings.getBOOL("RenderAttachedParticles");

	sRenderMOAPBeacons = gSavedSettings.getBOOL("moapbeacon");
	sRenderPhysicalBeacons = gSavedSettings.getBOOL("physicalbeacon");
	sRenderScriptedBeacons = gSavedSettings.getBOOL("scriptsbeacon");
	sRenderScriptedTouchBeacons = gSavedSettings.getBOOL("scripttouchbeacon");
	sRenderParticleBeacons = gSavedSettings.getBOOL("particlesbeacon");
	sRenderSoundBeacons = gSavedSettings.getBOOL("soundsbeacon");
	sRenderBeacons = gSavedSettings.getBOOL("renderbeacons");
	sRenderHighlight = gSavedSettings.getBOOL("renderhighlights");

	mInitialized = true;
	
	stop_glerror();

	//create render pass pools
	getPool(LLDrawPool::POOL_ALPHA);
	getPool(LLDrawPool::POOL_SIMPLE);
	getPool(LLDrawPool::POOL_ALPHA_MASK);
	getPool(LLDrawPool::POOL_FULLBRIGHT_ALPHA_MASK);
	getPool(LLDrawPool::POOL_GRASS);
	getPool(LLDrawPool::POOL_FULLBRIGHT);
	getPool(LLDrawPool::POOL_INVISIBLE);
	getPool(LLDrawPool::POOL_BUMP);
	getPool(LLDrawPool::POOL_MATERIALS);
	getPool(LLDrawPool::POOL_GLOW);

	resetFrameStats();

	if (gSavedSettings.getBOOL("DisableAllRenderFeatures"))
	{
		clearAllRenderDebugFeatures();
	}
	else
	{
		setAllRenderDebugFeatures(); // By default, all debugging features on
	}
	clearAllRenderDebugDisplays(); // All debug displays off

	sRenderParticles = true; // <FS:LO> flag to hold correct, user selected, status of particles

	if (gSavedSettings.getBOOL("DisableAllRenderTypes"))
	{
		clearAllRenderTypes();
	}
	else
	{
		setAllRenderTypes(); // By default, all rendering types start enabled
		// Don't turn on ground when this is set
		// Mac Books with intel 950s need this
		if(!gSavedSettings.getBOOL("RenderGround"))
		{
			toggleRenderType(RENDER_TYPE_GROUND);
		}
	}

	// make sure RenderPerformanceTest persists (hackity hack hack)
	// disables non-object rendering (UI, sky, water, etc)
	if (gSavedSettings.getBOOL("RenderPerformanceTest"))
	{
		gSavedSettings.setBOOL("RenderPerformanceTest", FALSE);
		gSavedSettings.setBOOL("RenderPerformanceTest", TRUE);
	}

	mOldRenderDebugMask = mRenderDebugMask;

	mBackfaceCull = true;

	stop_glerror();
	
	// Enable features
		
	LLViewerShaderMgr::instance()->setShaders();

	stop_glerror();

	for (U32 i = 0; i < 2; ++i)
	{
		mSpotLightFade[i] = 1.f;
	}

	if (mCubeVB.isNull())
	{
		mCubeVB = ll_create_cube_vb(LLVertexBuffer::MAP_VERTEX, GL_STATIC_DRAW_ARB);
	}

	// <FS:Ansariel> Reset VB during TP
	//mDeferredVB = new LLVertexBuffer(DEFERRED_VB_MASK, 0);
	//mDeferredVB->allocateBuffer(8, 0, true);
	initDeferredVB();
	// </FS:Ansariel>
	setLightingDetail(-1);
	
	// <FS:Ansariel> FIRE-16829: Visual Artifacts with ALM enabled on AMD graphics
	initAuxiliaryVB();
	// </FS:Ansariel>

	//
	// Update all settings to trigger a cached settings refresh
	//
	connectRefreshCachedSettingsSafe("RenderAutoMaskAlphaDeferred");
	connectRefreshCachedSettingsSafe("RenderAutoMaskAlphaNonDeferred");
	connectRefreshCachedSettingsSafe("RenderUseFarClip");
	connectRefreshCachedSettingsSafe("RenderAvatarMaxNonImpostors");
	connectRefreshCachedSettingsSafe("RenderDelayVBUpdate");
	connectRefreshCachedSettingsSafe("UseOcclusion");
	connectRefreshCachedSettingsSafe("RenderAvatarVP");
	connectRefreshCachedSettingsSafe("WindLightUseAtmosShaders");
	connectRefreshCachedSettingsSafe("RenderDeferred");
	connectRefreshCachedSettingsSafe("RenderDeferredSunWash");
	connectRefreshCachedSettingsSafe("RenderFSAASamples");
	connectRefreshCachedSettingsSafe("RenderResolutionDivisor");
// [SL:KB] - Patch: Settings-RenderResolutionMultiplier | Checked: Catznip-5.4
	connectRefreshCachedSettingsSafe("RenderResolutionMultiplier");
// [/SL:KB]
	connectRefreshCachedSettingsSafe("RenderUIBuffer");
	connectRefreshCachedSettingsSafe("RenderShadowDetail");
	connectRefreshCachedSettingsSafe("RenderDeferredSSAO");
	connectRefreshCachedSettingsSafe("RenderShadowResolutionScale");
	connectRefreshCachedSettingsSafe("RenderLocalLights");
	connectRefreshCachedSettingsSafe("RenderDelayCreation");
//	connectRefreshCachedSettingsSafe("RenderAnimateRes"); <FS:Beq> FIRE-23122 BUG-225920 Remove broken RenderAnimateRes functionality.
	connectRefreshCachedSettingsSafe("FreezeTime");
	connectRefreshCachedSettingsSafe("DebugBeaconLineWidth");
	connectRefreshCachedSettingsSafe("RenderHighlightBrightness");
	connectRefreshCachedSettingsSafe("RenderHighlightColor");
	connectRefreshCachedSettingsSafe("RenderHighlightThickness");
	connectRefreshCachedSettingsSafe("RenderSpotLightsInNondeferred");
	connectRefreshCachedSettingsSafe("PreviewAmbientColor");
	connectRefreshCachedSettingsSafe("PreviewDiffuse0");
	connectRefreshCachedSettingsSafe("PreviewSpecular0");
	connectRefreshCachedSettingsSafe("PreviewDiffuse1");
	connectRefreshCachedSettingsSafe("PreviewSpecular1");
	connectRefreshCachedSettingsSafe("PreviewDiffuse2");
	connectRefreshCachedSettingsSafe("PreviewSpecular2");
	connectRefreshCachedSettingsSafe("PreviewDirection0");
	connectRefreshCachedSettingsSafe("PreviewDirection1");
	connectRefreshCachedSettingsSafe("PreviewDirection2");
	connectRefreshCachedSettingsSafe("RenderGlowMinLuminance");
	connectRefreshCachedSettingsSafe("RenderGlowMaxExtractAlpha");
	connectRefreshCachedSettingsSafe("RenderGlowWarmthAmount");
	connectRefreshCachedSettingsSafe("RenderGlowLumWeights");
	connectRefreshCachedSettingsSafe("RenderGlowWarmthWeights");
	connectRefreshCachedSettingsSafe("RenderGlowResolutionPow");
	connectRefreshCachedSettingsSafe("RenderGlowIterations");
	connectRefreshCachedSettingsSafe("RenderGlowWidth");
	connectRefreshCachedSettingsSafe("RenderGlowStrength");
	connectRefreshCachedSettingsSafe("RenderDepthOfField");
	connectRefreshCachedSettingsSafe("RenderDepthOfFieldInEditMode");
	//<FS:TS> FIRE-16251: Depth of Field does not work underwater
	connectRefreshCachedSettingsSafe("FSRenderDoFUnderwater");
	//</FS:TS> FIRE-16251
	connectRefreshCachedSettingsSafe("CameraFocusTransitionTime");
	connectRefreshCachedSettingsSafe("CameraFNumber");
	connectRefreshCachedSettingsSafe("CameraFocalLength");
	connectRefreshCachedSettingsSafe("CameraFieldOfView");
	connectRefreshCachedSettingsSafe("RenderShadowNoise");
	connectRefreshCachedSettingsSafe("RenderShadowBlurSize");
	connectRefreshCachedSettingsSafe("RenderSSAOScale");
	connectRefreshCachedSettingsSafe("RenderSSAOMaxScale");
	connectRefreshCachedSettingsSafe("RenderSSAOFactor");
	connectRefreshCachedSettingsSafe("RenderSSAOEffect");
	connectRefreshCachedSettingsSafe("RenderShadowOffsetError");
	connectRefreshCachedSettingsSafe("RenderShadowBiasError");
	connectRefreshCachedSettingsSafe("RenderShadowOffset");
	connectRefreshCachedSettingsSafe("RenderShadowBias");
	connectRefreshCachedSettingsSafe("RenderSpotShadowOffset");
	connectRefreshCachedSettingsSafe("RenderSpotShadowBias");
	connectRefreshCachedSettingsSafe("RenderEdgeDepthCutoff");
	connectRefreshCachedSettingsSafe("RenderEdgeNormCutoff");
	connectRefreshCachedSettingsSafe("RenderShadowGaussian");
	connectRefreshCachedSettingsSafe("RenderShadowBlurDistFactor");
	connectRefreshCachedSettingsSafe("RenderDeferredAtmospheric");
	connectRefreshCachedSettingsSafe("RenderReflectionDetail");
	connectRefreshCachedSettingsSafe("RenderHighlightFadeTime");
	connectRefreshCachedSettingsSafe("RenderShadowClipPlanes");
	connectRefreshCachedSettingsSafe("RenderShadowOrthoClipPlanes");
	connectRefreshCachedSettingsSafe("RenderShadowNearDist");
	connectRefreshCachedSettingsSafe("RenderFarClip");
	connectRefreshCachedSettingsSafe("RenderShadowSplitExponent");
	connectRefreshCachedSettingsSafe("RenderShadowErrorCutoff");
	connectRefreshCachedSettingsSafe("RenderShadowFOVCutoff");
	connectRefreshCachedSettingsSafe("CameraOffset");
	connectRefreshCachedSettingsSafe("CameraMaxCoF");
	connectRefreshCachedSettingsSafe("CameraDoFResScale");
	connectRefreshCachedSettingsSafe("RenderAutoHideSurfaceAreaLimit");
	gSavedSettings.getControl("RenderAutoHideSurfaceAreaLimit")->getCommitSignal()->connect(boost::bind(&LLPipeline::refreshCachedSettings));
	connectRefreshCachedSettingsSafe("FSRenderVignette");	// <FS:CR> Import Vignette from Exodus
	// <FS:Ansariel> Make change to RenderAttachedLights & RenderAttachedParticles instant
	connectRefreshCachedSettingsSafe("RenderAttachedLights");
	connectRefreshCachedSettingsSafe("RenderAttachedParticles");
	// </FS:Ansariel>
}

LLPipeline::~LLPipeline()
{

}

void LLPipeline::cleanup()
{
	assertInitialized();

	mGroupQ1.clear() ;
	mGroupQ2.clear() ;

	for(pool_set_t::iterator iter = mPools.begin();
		iter != mPools.end(); )
	{
		pool_set_t::iterator curiter = iter++;
		LLDrawPool* poolp = *curiter;
		if (poolp->isFacePool())
		{
			LLFacePool* face_pool = (LLFacePool*) poolp;
			if (face_pool->mReferences.empty())
			{
				mPools.erase(curiter);
				removeFromQuickLookup( poolp );
				delete poolp;
			}
		}
		else
		{
			mPools.erase(curiter);
			removeFromQuickLookup( poolp );
			delete poolp;
		}
	}
	
	if (!mTerrainPools.empty())
	{
		LL_WARNS() << "Terrain Pools not cleaned up" << LL_ENDL;
	}
	if (!mTreePools.empty())
	{
		LL_WARNS() << "Tree Pools not cleaned up" << LL_ENDL;
	}
		
	delete mAlphaPool;
	mAlphaPool = NULL;
	delete mSkyPool;
	mSkyPool = NULL;
	delete mTerrainPool;
	mTerrainPool = NULL;
	delete mWaterPool;
	mWaterPool = NULL;
	delete mGroundPool;
	mGroundPool = NULL;
	delete mSimplePool;
	mSimplePool = NULL;
	delete mFullbrightPool;
	mFullbrightPool = NULL;
	delete mInvisiblePool;
	mInvisiblePool = NULL;
	delete mGlowPool;
	mGlowPool = NULL;
	delete mBumpPool;
	mBumpPool = NULL;
	// don't delete wl sky pool it was handled above in the for loop
	//delete mWLSkyPool;
	mWLSkyPool = NULL;

	releaseGLBuffers();

	mFaceSelectImagep = NULL;

	mMovedBridge.clear();

	mInitialized = false;

	// <FS:Ansariel> FIRE-16829: Visual Artifacts with ALM enabled on AMD graphics
	mAuxiliaryVB = NULL;

	mDeferredVB = NULL;

	mCubeVB = NULL;
}

//============================================================================

void LLPipeline::destroyGL() 
{
	stop_glerror();
	unloadShaders();
	mHighlightFaces.clear();
	
	resetDrawOrders();

	resetVertexBuffers();

	releaseGLBuffers();

	if (LLVertexBuffer::sEnableVBOs)
	{
		LLVertexBuffer::sEnableVBOs = FALSE;
	}

	if (mMeshDirtyQueryObject)
	{
		glDeleteQueriesARB(1, &mMeshDirtyQueryObject);
		mMeshDirtyQueryObject = 0;
	}
}

static LLTrace::BlockTimerStatHandle FTM_RESIZE_SCREEN_TEXTURE("Resize Screen Texture");

//static
void LLPipeline::throttleNewMemoryAllocation(bool disable)
{
	if(sMemAllocationThrottled != disable)
	{
		sMemAllocationThrottled = disable ;

		if(sMemAllocationThrottled)
		{
			//send out notification
			// <FS:Ansariel> Disable annoying notification
			//LLNotification::Params params("LowMemory");
			//LLNotifications::instance().add(params);
			// </FS:Ansariel>

			//release some memory.
		}
	}
}

void LLPipeline::requestResizeScreenTexture()
{
    gResizeScreenTexture = TRUE;
}

void LLPipeline::requestResizeShadowTexture()
{
    gResizeShadowTexture = TRUE;
}

void LLPipeline::resizeShadowTexture()
{
    releaseShadowTargets();
    allocateShadowBuffer(mScreenWidth, mScreenHeight);
    gResizeShadowTexture = FALSE;
}

void LLPipeline::resizeScreenTexture()
{
	LL_RECORD_BLOCK_TIME(FTM_RESIZE_SCREEN_TEXTURE);
	if (gPipeline.canUseVertexShaders() && assertInitialized())
	{
		GLuint resX = gViewerWindow->getWorldViewWidthRaw();
		GLuint resY = gViewerWindow->getWorldViewHeightRaw();
	
// [SL:KB] - Patch: Settings-RenderResolutionMultiplier | Checked: Catznip-5.4
		if ( (RenderResolutionDivisor > 1) && (RenderResolutionDivisor < resX) && (RenderResolutionDivisor < resY) )
		{
			resX /= RenderResolutionDivisor;
			resY /= RenderResolutionDivisor;
		}
		else if (RenderResolutionMultiplier > 0.f && RenderResolutionMultiplier < 1.f)
		{
			resX *= RenderResolutionMultiplier;
			resY *= RenderResolutionMultiplier;
		}
// [/SL:KB]

		if (gResizeScreenTexture || (resX != mScreen.getWidth()) || (resY != mScreen.getHeight()))
		{
			releaseScreenBuffers();
            releaseShadowTargets();
		    allocateScreenBuffer(resX,resY);
            gResizeScreenTexture = FALSE;
				}
			}
}

void LLPipeline::allocatePhysicsBuffer()
{
	GLuint resX = gViewerWindow->getWorldViewWidthRaw();
	GLuint resY = gViewerWindow->getWorldViewHeightRaw();

	if (mPhysicsDisplay.getWidth() != resX || mPhysicsDisplay.getHeight() != resY)
	{
		mPhysicsDisplay.allocate(resX, resY, GL_RGBA, TRUE, FALSE, LLTexUnit::TT_RECT_TEXTURE, FALSE);
	}
}

bool LLPipeline::allocateScreenBuffer(U32 resX, U32 resY)
{
	refreshCachedSettings();
	
	bool save_settings = sRenderDeferred;
	if (save_settings)
	{
		// Set this flag in case we crash while resizing window or allocating space for deferred rendering targets
		gSavedSettings.setBOOL("RenderInitError", TRUE);
		gSavedSettings.saveToFile( gSavedSettings.getString("ClientSettingsFile"), TRUE );
	}

	eFBOStatus ret = doAllocateScreenBuffer(resX, resY);

	if (save_settings)
	{
		// don't disable shaders on next session
		gSavedSettings.setBOOL("RenderInitError", FALSE);
		gSavedSettings.saveToFile( gSavedSettings.getString("ClientSettingsFile"), TRUE );
	}
	
	if (ret == FBO_FAILURE)
	{ //FAILSAFE: screen buffer allocation failed, disable deferred rendering if it's enabled
		//NOTE: if the session closes successfully after this call, deferred rendering will be 
		// disabled on future sessions
		if (LLPipeline::sRenderDeferred)
		{
			LL_WARNS() << "Couldn't allocate screen buffer - Deferred rendering disabled" << LL_ENDL; // FS:Ansariel> FIRE-20305: Debug output
			gSavedSettings.setBOOL("RenderDeferred", FALSE);
			LLPipeline::refreshCachedSettings();
		}
	}

	return ret == FBO_SUCCESS_FULLRES;
}


LLPipeline::eFBOStatus LLPipeline::doAllocateScreenBuffer(U32 resX, U32 resY)
{
	// try to allocate screen buffers at requested resolution and samples
	// - on failure, shrink number of samples and try again
	// - if not multisampled, shrink resolution and try again (favor X resolution over Y)
	// Make sure to call "releaseScreenBuffers" after each failure to cleanup the partially loaded state

	U32 samples = RenderFSAASamples;

	eFBOStatus ret = FBO_SUCCESS_FULLRES;
	if (!allocateScreenBuffer(resX, resY, samples))
	{
		//failed to allocate at requested specification, return false
		ret = FBO_FAILURE;

		releaseScreenBuffers();
		//reduce number of samples 
		while (samples > 0)
		{
			samples /= 2;
			if (allocateScreenBuffer(resX, resY, samples))
			{ //success
				return FBO_SUCCESS_LOWRES;
			}
			releaseScreenBuffers();
		}

		samples = 0;

		//reduce resolution
		while (resY > 0 && resX > 0)
		{
			resY /= 2;
			if (allocateScreenBuffer(resX, resY, samples))
			{
				return FBO_SUCCESS_LOWRES;
			}
			releaseScreenBuffers();

			resX /= 2;
			if (allocateScreenBuffer(resX, resY, samples))
			{
				return FBO_SUCCESS_LOWRES;
			}
			releaseScreenBuffers();
		}

		LL_WARNS() << "Unable to allocate screen buffer at any resolution!" << LL_ENDL;
	}

	return ret;
}

bool LLPipeline::allocateScreenBuffer(U32 resX, U32 resY, U32 samples)
{
	refreshCachedSettings();

	// remember these dimensions
	mScreenWidth = resX;
	mScreenHeight = resY;
	
	U32 res_mod = RenderResolutionDivisor;

	//<FS:TS> FIRE-7066: RenderResolutionDivisor broken if higher than
	//		smallest screen dimension
	if (res_mod >= resX)
	{
		res_mod = resX - 1;
	}
	if (res_mod >= resY)
	{
		res_mod = resY - 1;
	}
	//</FS:TS> FIRE-7066

	if (res_mod > 1 && res_mod < resX && res_mod < resY)
	{
		resX /= res_mod;
		resY /= res_mod;
	}
// [SL:KB] - Patch: Settings-RenderResolutionMultiplier | Checked: Catznip-5.4
	else if (RenderResolutionMultiplier > 0.f && RenderResolutionMultiplier < 1.f)
	{
		resX *= RenderResolutionMultiplier;
		resY *= RenderResolutionMultiplier;
	}
// [/SL:KB]

	if (RenderUIBuffer)
	{
		if (!mUIScreen.allocate(resX,resY, GL_RGBA, FALSE, FALSE, LLTexUnit::TT_RECT_TEXTURE, FALSE))
		{
			return false;
		}
	}	

	if (LLPipeline::sRenderDeferred)
	{
		S32 shadow_detail = RenderShadowDetail;
		bool ssao = RenderDeferredSSAO;
		
		const U32 occlusion_divisor = 3;

		//allocate deferred rendering color buffers
		if (!mDeferredScreen.allocate(resX, resY, GL_SRGB8_ALPHA8, TRUE, TRUE, LLTexUnit::TT_RECT_TEXTURE, FALSE, samples)) return false;
		if (!mDeferredDepth.allocate(resX, resY, 0, TRUE, FALSE, LLTexUnit::TT_RECT_TEXTURE, FALSE, samples)) return false;
		if (!mOcclusionDepth.allocate(resX/occlusion_divisor, resY/occlusion_divisor, 0, TRUE, FALSE, LLTexUnit::TT_RECT_TEXTURE, FALSE, samples)) return false;
		if (!addDeferredAttachments(mDeferredScreen)) return false;
	
		GLuint screenFormat = GL_RGBA16;
		if (gGLManager.mIsATI)
		{
			screenFormat = GL_RGBA12;
		}

		if (gGLManager.mGLVersion < 4.f && gGLManager.mIsNVIDIA)
		{
			screenFormat = GL_RGBA16F_ARB;
		}
        
		if (!mScreen.allocate(resX, resY, screenFormat, FALSE, FALSE, LLTexUnit::TT_RECT_TEXTURE, FALSE, samples)) return false;
		if (samples > 0)
		{
			if (!mFXAABuffer.allocate(resX, resY, GL_RGBA, FALSE, FALSE, LLTexUnit::TT_TEXTURE, FALSE, samples)) return false;
		}
		else
		{
			mFXAABuffer.release();
		}
		
		if (shadow_detail > 0 || ssao || RenderDepthOfField || samples > 0)
		{ //only need mDeferredLight for shadows OR ssao OR dof OR fxaa
			if (!mDeferredLight.allocate(resX, resY, GL_RGBA, FALSE, FALSE, LLTexUnit::TT_RECT_TEXTURE, FALSE)) return false;
		}
		else
		{
			mDeferredLight.release();
		}

        allocateShadowBuffer(resX, resY);

        //HACK make screenbuffer allocations start failing after 30 seconds
        if (gSavedSettings.getBOOL("SimulateFBOFailure"))
        {
            return false;
        }
    }
    else
    {
        mDeferredLight.release();

        releaseShadowTargets();

		mFXAABuffer.release();
		mScreen.release();
		mDeferredScreen.release(); //make sure to release any render targets that share a depth buffer with mDeferredScreen first
		mDeferredDepth.release();
		mOcclusionDepth.release();
						
		if (!mScreen.allocate(resX, resY, GL_RGBA, TRUE, TRUE, LLTexUnit::TT_RECT_TEXTURE, FALSE)) return false;		
	}
	
	if (LLPipeline::sRenderDeferred)
	{ //share depth buffer between deferred targets
		mDeferredScreen.shareDepthBuffer(mScreen);
	}

	gGL.getTexUnit(0)->disable();

	stop_glerror();

	return true;
}

// must be even to avoid a stripe in the horizontal shadow blur
inline U32 BlurHappySize(U32 x, F32 scale) { return U32( x * scale + 16.0f) & ~0xF; }

bool LLPipeline::allocateShadowBuffer(U32 resX, U32 resY)
{
	refreshCachedSettings();
	
	if (LLPipeline::sRenderDeferred)
	{
		S32 shadow_detail = RenderShadowDetail;

		const U32 occlusion_divisor = 3;

		F32 scale = llmax(0.f,RenderShadowResolutionScale);
		U32 sun_shadow_map_width  = BlurHappySize(resX, scale);
		U32 sun_shadow_map_height = BlurHappySize(resY, scale);

		if (shadow_detail > 0)
		{ //allocate 4 sun shadow maps
			for (U32 i = 0; i < 4; i++)
			{
				if (!mShadow[i].allocate(sun_shadow_map_width, sun_shadow_map_height, 0, TRUE, FALSE, LLTexUnit::TT_TEXTURE))
                {
                    return false;
                }

                if (!mShadowOcclusion[i].allocate(sun_shadow_map_width/occlusion_divisor, sun_shadow_map_height/occlusion_divisor, 0, TRUE, FALSE, LLTexUnit::TT_TEXTURE))
                {
                    return false;
                }
			}
		}
		else
		{
			for (U32 i = 0; i < 4; i++)
			{
                releaseShadowTarget(i);
			}
		}

		U32 width = (U32) (resX*scale);
		U32 height = width;

		if (shadow_detail > 1)
		{ //allocate two spot shadow maps
			U32 spot_shadow_map_width = width;
            U32 spot_shadow_map_height = height;
			for (U32 i = 4; i < 6; i++)
			{
                if (!mShadow[i].allocate(spot_shadow_map_width, spot_shadow_map_height, 0, TRUE, FALSE))
		{
                    return false;
			}
                if (!mShadowOcclusion[i].allocate(spot_shadow_map_width/occlusion_divisor, height/occlusion_divisor, 0, TRUE, FALSE))
		{
			return false;
		}
	}
        }
	else
	{
            for (U32 i = 4; i < 6; i++)
		{
                releaseShadowTarget(i);
		}
	}
	}

	return true;
}

//static
void LLPipeline::updateRenderBump()
{
	sRenderBump = gSavedSettings.getBOOL("RenderObjectBump");
}

// static
void LLPipeline::updateRenderDeferred()
{
    sRenderDeferred = !gUseWireframe &&
                      RenderDeferred &&
                      LLRenderTarget::sUseFBO &&
                      LLPipeline::sRenderBump &&
                      RenderAvatarVP &&
                      WindLightUseAtmosShaders &&
                      (bool) LLFeatureManager::getInstance()->isFeatureAvailable("RenderDeferred");

    exoPostProcess::instance().ExodusRenderPostUpdate(); // <FS:CR> Import Vignette from Exodus
}

// static
void LLPipeline::refreshCachedSettings()
{
	LLPipeline::sAutoMaskAlphaDeferred = gSavedSettings.getBOOL("RenderAutoMaskAlphaDeferred");
	LLPipeline::sAutoMaskAlphaNonDeferred = gSavedSettings.getBOOL("RenderAutoMaskAlphaNonDeferred");
	LLPipeline::sUseFarClip = gSavedSettings.getBOOL("RenderUseFarClip");
	LLVOAvatar::sMaxNonImpostors = gSavedSettings.getU32("RenderAvatarMaxNonImpostors");
	LLVOAvatar::updateImpostorRendering(LLVOAvatar::sMaxNonImpostors);
	LLPipeline::sDelayVBUpdate = gSavedSettings.getBOOL("RenderDelayVBUpdate");
	// <FS:Ansariel> Make change to RenderAttachedLights & RenderAttachedParticles instant
	LLPipeline::sRenderAttachedLights = gSavedSettings.getBOOL("RenderAttachedLights");
	LLPipeline::sRenderAttachedParticles = gSavedSettings.getBOOL("RenderAttachedParticles");
	// </FS:Ansariel>

	LLPipeline::sUseOcclusion = 
			(!gUseWireframe
			&& LLGLSLShader::sNoFixedFunction
			&& LLFeatureManager::getInstance()->isFeatureAvailable("UseOcclusion") 
			&& gSavedSettings.getBOOL("UseOcclusion") 
			&& gGLManager.mHasOcclusionQuery) ? 2 : 0;
	
	RenderAvatarVP = gSavedSettings.getBOOL("RenderAvatarVP");
	WindLightUseAtmosShaders = gSavedSettings.getBOOL("WindLightUseAtmosShaders");
	RenderDeferred = gSavedSettings.getBOOL("RenderDeferred");
	RenderDeferredSunWash = gSavedSettings.getF32("RenderDeferredSunWash");
	RenderFSAASamples = gSavedSettings.getU32("RenderFSAASamples");
	RenderResolutionDivisor = gSavedSettings.getU32("RenderResolutionDivisor");
// [SL:KB] - Patch: Settings-RenderResolutionMultiplier | Checked: Catznip-5.4
	RenderResolutionMultiplier = gSavedSettings.getF32("RenderResolutionMultiplier");
// [/SL:KB]
	RenderUIBuffer = gSavedSettings.getBOOL("RenderUIBuffer");
	RenderShadowDetail = gSavedSettings.getS32("RenderShadowDetail");
	RenderDeferredSSAO = gSavedSettings.getBOOL("RenderDeferredSSAO");
	RenderShadowResolutionScale = gSavedSettings.getF32("RenderShadowResolutionScale");
	RenderLocalLights = gSavedSettings.getBOOL("RenderLocalLights");
	RenderDelayCreation = gSavedSettings.getBOOL("RenderDelayCreation");
//	RenderAnimateRes = gSavedSettings.getBOOL("RenderAnimateRes"); <FS:Beq> FIRE-23122 BUG-225920 Remove broken RenderAnimateRes functionality.
	FreezeTime = gSavedSettings.getBOOL("FreezeTime");
	DebugBeaconLineWidth = gSavedSettings.getS32("DebugBeaconLineWidth");
	RenderHighlightBrightness = gSavedSettings.getF32("RenderHighlightBrightness");
	RenderHighlightColor = gSavedSettings.getColor4("RenderHighlightColor");
	RenderHighlightThickness = gSavedSettings.getF32("RenderHighlightThickness");
	RenderSpotLightsInNondeferred = gSavedSettings.getBOOL("RenderSpotLightsInNondeferred");
	PreviewAmbientColor = gSavedSettings.getColor4("PreviewAmbientColor");
	PreviewDiffuse0 = gSavedSettings.getColor4("PreviewDiffuse0");
	PreviewSpecular0 = gSavedSettings.getColor4("PreviewSpecular0");
	PreviewDiffuse1 = gSavedSettings.getColor4("PreviewDiffuse1");
	PreviewSpecular1 = gSavedSettings.getColor4("PreviewSpecular1");
	PreviewDiffuse2 = gSavedSettings.getColor4("PreviewDiffuse2");
	PreviewSpecular2 = gSavedSettings.getColor4("PreviewSpecular2");
	PreviewDirection0 = gSavedSettings.getVector3("PreviewDirection0");
	PreviewDirection1 = gSavedSettings.getVector3("PreviewDirection1");
	PreviewDirection2 = gSavedSettings.getVector3("PreviewDirection2");
	RenderGlowMinLuminance = gSavedSettings.getF32("RenderGlowMinLuminance");
	RenderGlowMaxExtractAlpha = gSavedSettings.getF32("RenderGlowMaxExtractAlpha");
	RenderGlowWarmthAmount = gSavedSettings.getF32("RenderGlowWarmthAmount");
	RenderGlowLumWeights = gSavedSettings.getVector3("RenderGlowLumWeights");
	RenderGlowWarmthWeights = gSavedSettings.getVector3("RenderGlowWarmthWeights");
	RenderGlowResolutionPow = gSavedSettings.getS32("RenderGlowResolutionPow");
	RenderGlowIterations = gSavedSettings.getS32("RenderGlowIterations");
	RenderGlowWidth = gSavedSettings.getF32("RenderGlowWidth");
	RenderGlowStrength = gSavedSettings.getF32("RenderGlowStrength");
	RenderDepthOfField = gSavedSettings.getBOOL("RenderDepthOfField");
	RenderDepthOfFieldInEditMode = gSavedSettings.getBOOL("RenderDepthOfFieldInEditMode");
	//<FS:TS> FIRE-16251: Depth of Field does not work underwater
	FSRenderDepthOfFieldUnderwater = gSavedSettings.getBOOL("FSRenderDoFUnderwater");
	//</FS:TS> FIRE-16251
	CameraFocusTransitionTime = gSavedSettings.getF32("CameraFocusTransitionTime");
	CameraFNumber = gSavedSettings.getF32("CameraFNumber");
	CameraFocalLength = gSavedSettings.getF32("CameraFocalLength");
	CameraFieldOfView = gSavedSettings.getF32("CameraFieldOfView");
	RenderShadowNoise = gSavedSettings.getF32("RenderShadowNoise");
	RenderShadowBlurSize = gSavedSettings.getF32("RenderShadowBlurSize");
	RenderSSAOScale = gSavedSettings.getF32("RenderSSAOScale");
	RenderSSAOMaxScale = gSavedSettings.getU32("RenderSSAOMaxScale");
	RenderSSAOFactor = gSavedSettings.getF32("RenderSSAOFactor");
	RenderSSAOEffect = gSavedSettings.getVector3("RenderSSAOEffect");
	RenderShadowOffsetError = gSavedSettings.getF32("RenderShadowOffsetError");
	RenderShadowBiasError = gSavedSettings.getF32("RenderShadowBiasError");
	RenderShadowOffset = gSavedSettings.getF32("RenderShadowOffset");
	RenderShadowBias = gSavedSettings.getF32("RenderShadowBias");
	RenderSpotShadowOffset = gSavedSettings.getF32("RenderSpotShadowOffset");
	RenderSpotShadowBias = gSavedSettings.getF32("RenderSpotShadowBias");
	RenderEdgeDepthCutoff = gSavedSettings.getF32("RenderEdgeDepthCutoff");
	RenderEdgeNormCutoff = gSavedSettings.getF32("RenderEdgeNormCutoff");
	RenderShadowGaussian = gSavedSettings.getVector3("RenderShadowGaussian");
	RenderShadowBlurDistFactor = gSavedSettings.getF32("RenderShadowBlurDistFactor");
	RenderDeferredAtmospheric = gSavedSettings.getBOOL("RenderDeferredAtmospheric");
	RenderReflectionDetail = gSavedSettings.getS32("RenderReflectionDetail");
	RenderHighlightFadeTime = gSavedSettings.getF32("RenderHighlightFadeTime");
	RenderShadowClipPlanes = gSavedSettings.getVector3("RenderShadowClipPlanes");
	RenderShadowOrthoClipPlanes = gSavedSettings.getVector3("RenderShadowOrthoClipPlanes");
	RenderShadowNearDist = gSavedSettings.getVector3("RenderShadowNearDist");
	RenderFarClip = gSavedSettings.getF32("RenderFarClip");
	RenderShadowSplitExponent = gSavedSettings.getVector3("RenderShadowSplitExponent");
	RenderShadowErrorCutoff = gSavedSettings.getF32("RenderShadowErrorCutoff");
	RenderShadowFOVCutoff = gSavedSettings.getF32("RenderShadowFOVCutoff");
	CameraOffset = gSavedSettings.getBOOL("CameraOffset");
	CameraMaxCoF = gSavedSettings.getF32("CameraMaxCoF");
	CameraDoFResScale = gSavedSettings.getF32("CameraDoFResScale");
	exoPostProcess::instance().ExodusRenderPostSettingsUpdate();	// <FS:CR> Import Vignette from Exodus

	RenderAutoHideSurfaceAreaLimit = gSavedSettings.getF32("RenderAutoHideSurfaceAreaLimit");
	RenderSpotLight = nullptr;
	updateRenderDeferred();
}

void LLPipeline::releaseGLBuffers()
{
	assertInitialized();
	
	if (mNoiseMap)
	{
		LLImageGL::deleteTextures(1, &mNoiseMap);
		mNoiseMap = 0;
	}

	if (mTrueNoiseMap)
	{
		LLImageGL::deleteTextures(1, &mTrueNoiseMap);
		mTrueNoiseMap = 0;
	}

	releaseLUTBuffers();

	mWaterRef.release();
	mWaterDis.release();
    mBake.release();
	mHighlight.release();
	
	for (U32 i = 0; i < 3; i++)
	{
		mGlow[i].release();
	}

	releaseScreenBuffers();

	gBumpImageList.destroyGL();
	LLVOAvatar::resetImpostors();
}

void LLPipeline::releaseLUTBuffers()
{
	if (mLightFunc)
	{
		LLImageGL::deleteTextures(1, &mLightFunc);
		mLightFunc = 0;
	}
}

void LLPipeline::releaseShadowBuffers()
{
    releaseShadowTargets();
}

void LLPipeline::releaseScreenBuffers()
{
	mUIScreen.release();
	mScreen.release();
	mFXAABuffer.release();
	mPhysicsDisplay.release();
	mDeferredScreen.release();
	mDeferredDepth.release();
	mDeferredLight.release();
	mOcclusionDepth.release();
}
		
		
void LLPipeline::releaseShadowTarget(U32 index)
{
    mShadow[index].release();
    mShadowOcclusion[index].release();
}

void LLPipeline::releaseShadowTargets()
{
	for (U32 i = 0; i < 6; i++)
	{
        releaseShadowTarget(i);
	}
}

void LLPipeline::createGLBuffers()
{
	stop_glerror();
	assertInitialized();

	updateRenderDeferred();
	if (LLPipeline::sWaterReflections)
	{ //water reflection texture
		U32 res = (U32) llmax(gSavedSettings.getS32("RenderWaterRefResolution"), 512);
		mWaterRef.allocate(res,res,GL_RGBA,TRUE,FALSE);
        mWaterDis.allocate(res,res,GL_RGBA,TRUE,FALSE,LLTexUnit::TT_TEXTURE);
	}

    // Use FBO for bake tex
    // <FS:Ansariel> Allow higher resolution rendering in mesh render preview
    //mBake.allocate(512, 512, GL_RGBA, TRUE, FALSE, LLTexUnit::TT_TEXTURE, true); // SL-12781 Build > Upload > Model; 3D Preview
    mBake.allocate(1024, 1024, GL_RGBA, true, false, LLTexUnit::TT_TEXTURE, true); // SL-12781 Build > Upload > Model; 3D Preview
    // <FS:Ansariel>

	mHighlight.allocate(256,256,GL_RGBA, FALSE, FALSE);

	stop_glerror();

	GLuint resX = gViewerWindow->getWorldViewWidthRaw();
	GLuint resY = gViewerWindow->getWorldViewHeightRaw();

    // allocate screen space glow buffers
    const U32 glow_res = llmax(1, llmin(512, 1 << gSavedSettings.getS32("RenderGlowResolutionPow")));
    for (U32 i = 0; i < 3; i++)
    {
        mGlow[i].allocate(512, glow_res, GL_RGBA, FALSE, FALSE);
    }

    allocateScreenBuffer(resX, resY);
    mScreenWidth = 0;
    mScreenHeight = 0;

    if (sRenderDeferred)
    {
		if (!mNoiseMap)
		{
			const U32 noiseRes = 128;
			LLVector3 noise[noiseRes*noiseRes];

			F32 scaler = gSavedSettings.getF32("RenderDeferredNoise")/100.f;
			for (U32 i = 0; i < noiseRes*noiseRes; ++i)
			{
				noise[i] = LLVector3(ll_frand()-0.5f, ll_frand()-0.5f, 0.f);
				noise[i].normVec();
				noise[i].mV[2] = ll_frand()*scaler+1.f-scaler/2.f;
			}

			LLImageGL::generateTextures(1, &mNoiseMap);
			
			gGL.getTexUnit(0)->bindManual(LLTexUnit::TT_TEXTURE, mNoiseMap);
			LLImageGL::setManualImage(LLTexUnit::getInternalType(LLTexUnit::TT_TEXTURE), 0, GL_RGB16F_ARB, noiseRes, noiseRes, GL_RGB, GL_FLOAT, noise, false);
			gGL.getTexUnit(0)->setTextureFilteringOption(LLTexUnit::TFO_POINT);
		}

		if (!mTrueNoiseMap)
		{
			const U32 noiseRes = 128;
			F32 noise[noiseRes*noiseRes*3];
			for (U32 i = 0; i < noiseRes*noiseRes*3; i++)
			{
				noise[i] = ll_frand()*2.0-1.0;
			}

			LLImageGL::generateTextures(1, &mTrueNoiseMap);
			gGL.getTexUnit(0)->bindManual(LLTexUnit::TT_TEXTURE, mTrueNoiseMap);
			LLImageGL::setManualImage(LLTexUnit::getInternalType(LLTexUnit::TT_TEXTURE), 0, GL_RGB16F_ARB, noiseRes, noiseRes, GL_RGB,GL_FLOAT, noise, false);
			gGL.getTexUnit(0)->setTextureFilteringOption(LLTexUnit::TFO_POINT);
		}

		createLUTBuffers();
	}

	gBumpImageList.restoreGL();
}

F32 lerpf(F32 a, F32 b, F32 w)
{
	return a + w * (b - a);
}

void LLPipeline::createLUTBuffers()
{
	if (sRenderDeferred)
	{
		if (!mLightFunc)
		{
			U32 lightResX = gSavedSettings.getU32("RenderSpecularResX");
			U32 lightResY = gSavedSettings.getU32("RenderSpecularResY");
			F32* ls = new F32[lightResX*lightResY];
			F32 specExp = gSavedSettings.getF32("RenderSpecularExponent");
            // Calculate the (normalized) blinn-phong specular lookup texture. (with a few tweaks)
			for (U32 y = 0; y < lightResY; ++y)
			{
				for (U32 x = 0; x < lightResX; ++x)
				{
					ls[y*lightResX+x] = 0;
					F32 sa = (F32) x/(lightResX-1);
					F32 spec = (F32) y/(lightResY-1);
					F32 n = spec * spec * specExp;
					
					// Nothing special here.  Just your typical blinn-phong term.
					spec = powf(sa, n);
					
					// Apply our normalization function.
					// Note: This is the full equation that applies the full normalization curve, not an approximation.
					// This is fine, given we only need to create our LUT once per buffer initialization.
					spec *= (((n + 2) * (n + 4)) / (8 * F_PI * (powf(2, -n/2) + n)));

					// Since we use R16F, we no longer have a dynamic range issue we need to work around here.
					// Though some older drivers may not like this, newer drivers shouldn't have this problem.
					ls[y*lightResX+x] = spec;
				}
			}
			
			U32 pix_format = GL_R16F;
#if LL_DARWIN
			// Need to work around limited precision with 10.6.8 and older drivers
			//
			pix_format = GL_R32F;
#endif
			LLImageGL::generateTextures(1, &mLightFunc);
			gGL.getTexUnit(0)->bindManual(LLTexUnit::TT_TEXTURE, mLightFunc);
			LLImageGL::setManualImage(LLTexUnit::getInternalType(LLTexUnit::TT_TEXTURE), 0, pix_format, lightResX, lightResY, GL_RED, GL_FLOAT, ls, false);
			gGL.getTexUnit(0)->setTextureAddressMode(LLTexUnit::TAM_CLAMP);
			gGL.getTexUnit(0)->setTextureFilteringOption(LLTexUnit::TFO_TRILINEAR);
			glTexParameteri(GL_TEXTURE_2D, GL_TEXTURE_MAG_FILTER, GL_LINEAR);
			glTexParameteri(GL_TEXTURE_2D, GL_TEXTURE_MIN_FILTER, GL_NEAREST);
			
			delete [] ls;
		}
	}
}


void LLPipeline::restoreGL()
{
	assertInitialized();

	if (mVertexShadersEnabled)
	{
		LLViewerShaderMgr::instance()->setShaders();
	}

	for (LLWorld::region_list_t::const_iterator iter = LLWorld::getInstance()->getRegionList().begin(); 
			iter != LLWorld::getInstance()->getRegionList().end(); ++iter)
	{
		LLViewerRegion* region = *iter;
		for (U32 i = 0; i < LLViewerRegion::NUM_PARTITIONS; i++)
		{
			LLSpatialPartition* part = region->getSpatialPartition(i);
			if (part)
			{
				part->restoreGL();
			}
		}
	}
}


bool LLPipeline::canUseVertexShaders()
{
	if (sDisableShaders ||
		!gGLManager.mHasVertexShader ||
		!gGLManager.mHasFragmentShader ||
		(assertInitialized() && mVertexShadersLoaded != 1) )
	{
		return false;
	}
	else
	{
		return true;
	}
}

bool LLPipeline::canUseWindLightShaders() const
{
	return (!LLPipeline::sDisableShaders &&
			gWLSkyProgram.mProgramObject != 0 &&
			LLViewerShaderMgr::instance()->getShaderLevel(LLViewerShaderMgr::SHADER_WINDLIGHT) > 1);
}

bool LLPipeline::canUseWindLightShadersOnObjects() const
{
	return (canUseWindLightShaders() 
		&& LLViewerShaderMgr::instance()->getShaderLevel(LLViewerShaderMgr::SHADER_OBJECT) > 0);
}

bool LLPipeline::canUseAntiAliasing() const
{
	return true;
}

void LLPipeline::unloadShaders()
{
	LLViewerShaderMgr::instance()->unloadShaders();

	mVertexShadersLoaded = 0;
}

void LLPipeline::assertInitializedDoError()
{
	LL_ERRS() << "LLPipeline used when uninitialized." << LL_ENDL;
}

//============================================================================

void LLPipeline::enableShadows(const bool enable_shadows)
{
	//should probably do something here to wrangle shadows....	
}

S32 LLPipeline::getMaxLightingDetail() const
{
	/*if (mShaderLevel[SHADER_OBJECT] >= LLDrawPoolSimple::SHADER_LEVEL_LOCAL_LIGHTS)
	{
		return 3;
	}
	else*/
	{
		return 1;
	}
}

S32 LLPipeline::setLightingDetail(S32 level)
{
	refreshCachedSettings();

	if (level < 0)
	{
		if (RenderLocalLights)
		{
			level = 1;
		}
		else
		{
			level = 0;
		}
	}
	level = llclamp(level, 0, getMaxLightingDetail());
	mLightingDetail = level;
	
	return mLightingDetail;
}

class LLOctreeDirtyTexture : public OctreeTraveler
{
public:
	const std::set<LLViewerFetchedTexture*>& mTextures;

	LLOctreeDirtyTexture(const std::set<LLViewerFetchedTexture*>& textures) : mTextures(textures) { }

	virtual void visit(const OctreeNode* node)
	{
		LLSpatialGroup* group = (LLSpatialGroup*) node->getListener(0);

		if (!group->hasState(LLSpatialGroup::GEOM_DIRTY) && !group->isEmpty())
		{
			for (LLSpatialGroup::draw_map_t::iterator i = group->mDrawMap.begin(); i != group->mDrawMap.end(); ++i)
			{
				for (LLSpatialGroup::drawmap_elem_t::iterator j = i->second.begin(); j != i->second.end(); ++j) 
				{
					LLDrawInfo* params = *j;
					LLViewerFetchedTexture* tex = LLViewerTextureManager::staticCastToFetchedTexture(params->mTexture);
					if (tex && mTextures.find(tex) != mTextures.end())
					{ 
						group->setState(LLSpatialGroup::GEOM_DIRTY);
					}
				}
			}
		}

		for (LLSpatialGroup::bridge_list_t::iterator i = group->mBridgeList.begin(); i != group->mBridgeList.end(); ++i)
		{
			LLSpatialBridge* bridge = *i;
			traverse(bridge->mOctree);
		}
	}
};

// Called when a texture changes # of channels (causes faces to move to alpha pool)
void LLPipeline::dirtyPoolObjectTextures(const std::set<LLViewerFetchedTexture*>& textures)
{
	assertInitialized();

	// *TODO: This is inefficient and causes frame spikes; need a better way to do this
	//        Most of the time is spent in dirty.traverse.

	for (pool_set_t::iterator iter = mPools.begin(); iter != mPools.end(); ++iter)
	{
		LLDrawPool *poolp = *iter;
		if (poolp->isFacePool())
		{
			((LLFacePool*) poolp)->dirtyTextures(textures);
		}
	}
	
	LLOctreeDirtyTexture dirty(textures);
	for (LLWorld::region_list_t::const_iterator iter = LLWorld::getInstance()->getRegionList().begin(); 
			iter != LLWorld::getInstance()->getRegionList().end(); ++iter)
	{
		LLViewerRegion* region = *iter;
		for (U32 i = 0; i < LLViewerRegion::NUM_PARTITIONS; i++)
		{
			LLSpatialPartition* part = region->getSpatialPartition(i);
			if (part)
			{
				dirty.traverse(part->mOctree);
			}
		}
	}
}

LLDrawPool *LLPipeline::findPool(const U32 type, LLViewerTexture *tex0)
{
	assertInitialized();

	LLDrawPool *poolp = NULL;
	switch( type )
	{
	case LLDrawPool::POOL_SIMPLE:
		poolp = mSimplePool;
		break;

	case LLDrawPool::POOL_GRASS:
		poolp = mGrassPool;
		break;

	case LLDrawPool::POOL_ALPHA_MASK:
		poolp = mAlphaMaskPool;
		break;

	case LLDrawPool::POOL_FULLBRIGHT_ALPHA_MASK:
		poolp = mFullbrightAlphaMaskPool;
		break;

	case LLDrawPool::POOL_FULLBRIGHT:
		poolp = mFullbrightPool;
		break;

	case LLDrawPool::POOL_INVISIBLE:
		poolp = mInvisiblePool;
		break;

	case LLDrawPool::POOL_GLOW:
		poolp = mGlowPool;
		break;

	case LLDrawPool::POOL_TREE:
		poolp = get_if_there(mTreePools, (uintptr_t)tex0, (LLDrawPool*)0 );
		break;

	case LLDrawPool::POOL_TERRAIN:
		poolp = get_if_there(mTerrainPools, (uintptr_t)tex0, (LLDrawPool*)0 );
		break;

	case LLDrawPool::POOL_BUMP:
		poolp = mBumpPool;
		break;
	case LLDrawPool::POOL_MATERIALS:
		poolp = mMaterialsPool;
		break;
	case LLDrawPool::POOL_ALPHA:
		poolp = mAlphaPool;
		break;

	case LLDrawPool::POOL_AVATAR:
	case LLDrawPool::POOL_CONTROL_AV:
		break; // Do nothing

	case LLDrawPool::POOL_SKY:
		poolp = mSkyPool;
		break;

	case LLDrawPool::POOL_WATER:
		poolp = mWaterPool;
		break;

	case LLDrawPool::POOL_GROUND:
		poolp = mGroundPool;
		break;

	case LLDrawPool::POOL_WL_SKY:
		poolp = mWLSkyPool;
		break;

	default:
		llassert(0);
		LL_ERRS() << "Invalid Pool Type in  LLPipeline::findPool() type=" << type << LL_ENDL;
		break;
	}

	return poolp;
}


LLDrawPool *LLPipeline::getPool(const U32 type,	LLViewerTexture *tex0)
{
	LLDrawPool *poolp = findPool(type, tex0);
	if (poolp)
	{
		return poolp;
	}

	LLDrawPool *new_poolp = LLDrawPool::createPool(type, tex0);
	addPool( new_poolp );

	return new_poolp;
}


// static
LLDrawPool* LLPipeline::getPoolFromTE(const LLTextureEntry* te, LLViewerTexture* imagep)
{
	U32 type = getPoolTypeFromTE(te, imagep);
	return gPipeline.getPool(type, imagep);
}

//static 
U32 LLPipeline::getPoolTypeFromTE(const LLTextureEntry* te, LLViewerTexture* imagep)
{
	if (!te || !imagep)
	{
		return 0;
	}
		
	LLMaterial* mat = te->getMaterialParams().get();

	bool color_alpha = te->getColor().mV[3] < 0.999f;
	bool alpha = color_alpha;
	if (imagep)
	{
		alpha = alpha || (imagep->getComponents() == 4 && imagep->getType() != LLViewerTexture::MEDIA_TEXTURE) || (imagep->getComponents() == 2);
	}

	if (alpha && mat)
	{
		switch (mat->getDiffuseAlphaMode())
		{
			case 1:
				alpha = true; // Material's alpha mode is set to blend.  Toss it into the alpha draw pool.
				break;
			case 0: //alpha mode set to none, never go to alpha pool
			case 3: //alpha mode set to emissive, never go to alpha pool
				alpha = color_alpha;
				break;
			default: //alpha mode set to "mask", go to alpha pool if fullbright
				alpha = color_alpha; // Material's alpha mode is set to none, mask, or emissive.  Toss it into the opaque material draw pool.
				break;
		}
	}
	
	if (alpha)
	{
		return LLDrawPool::POOL_ALPHA;
	}
	else if ((te->getBumpmap() || te->getShiny()) && (!mat || mat->getNormalID().isNull()))
	{
		return LLDrawPool::POOL_BUMP;
	}
	else if (mat && !alpha)
	{
		return LLDrawPool::POOL_MATERIALS;
	}
	else
	{
		return LLDrawPool::POOL_SIMPLE;
	}
}


void LLPipeline::addPool(LLDrawPool *new_poolp)
{
	assertInitialized();
	mPools.insert(new_poolp);
	addToQuickLookup( new_poolp );
}

void LLPipeline::allocDrawable(LLViewerObject *vobj)
{
	LLDrawable *drawable = new LLDrawable(vobj);
	vobj->mDrawable = drawable;
	
	//encompass completely sheared objects by taking 
	//the most extreme point possible (<1,1,0.5>)
	drawable->setRadius(LLVector3(1,1,0.5f).scaleVec(vobj->getScale()).length());
	if (vobj->isOrphaned())
	{
		drawable->setState(LLDrawable::FORCE_INVISIBLE);
	}
	drawable->updateXform(TRUE);
}


static LLTrace::BlockTimerStatHandle FTM_UNLINK("Unlink");
static LLTrace::BlockTimerStatHandle FTM_REMOVE_FROM_MOVE_LIST("Movelist");
static LLTrace::BlockTimerStatHandle FTM_REMOVE_FROM_SPATIAL_PARTITION("Spatial Partition");
static LLTrace::BlockTimerStatHandle FTM_REMOVE_FROM_LIGHT_SET("Light Set");
static LLTrace::BlockTimerStatHandle FTM_REMOVE_FROM_HIGHLIGHT_SET("Highlight Set");

void LLPipeline::unlinkDrawable(LLDrawable *drawable)
{
	LL_RECORD_BLOCK_TIME(FTM_UNLINK);

	assertInitialized();

	LLPointer<LLDrawable> drawablep = drawable; // make sure this doesn't get deleted before we are done
	
	// Based on flags, remove the drawable from the queues that it's on.
	if (drawablep->isState(LLDrawable::ON_MOVE_LIST))
	{
		LL_RECORD_BLOCK_TIME(FTM_REMOVE_FROM_MOVE_LIST);
		LLDrawable::drawable_vector_t::iterator iter = std::find(mMovedList.begin(), mMovedList.end(), drawablep);
		if (iter != mMovedList.end())
		{
			mMovedList.erase(iter);
		}
	}

	if (drawablep->getSpatialGroup())
	{
		LL_RECORD_BLOCK_TIME(FTM_REMOVE_FROM_SPATIAL_PARTITION);
		if (!drawablep->getSpatialGroup()->getSpatialPartition()->remove(drawablep, drawablep->getSpatialGroup()))
		{
#ifdef LL_RELEASE_FOR_DOWNLOAD
			LL_WARNS() << "Couldn't remove object from spatial group!" << LL_ENDL;
#else
			LL_ERRS() << "Couldn't remove object from spatial group!" << LL_ENDL;
#endif
		}
	}

	{
		LL_RECORD_BLOCK_TIME(FTM_REMOVE_FROM_LIGHT_SET);
		mLights.erase(drawablep);

		for (light_set_t::iterator iter = mNearbyLights.begin();
					iter != mNearbyLights.end(); iter++)
		{
			if (iter->drawable == drawablep)
			{
				mNearbyLights.erase(iter);
				break;
			}
		}
	}

	{
		LL_RECORD_BLOCK_TIME(FTM_REMOVE_FROM_HIGHLIGHT_SET);
		HighlightItem item(drawablep);
		mHighlightSet.erase(item);

		if (mHighlightObject == drawablep)
		{
			mHighlightObject = NULL;
		}
	}

	for (U32 i = 0; i < 2; ++i)
	{
		if (mShadowSpotLight[i] == drawablep)
		{
			mShadowSpotLight[i] = NULL;
		}

		if (mTargetShadowSpotLight[i] == drawablep)
		{
			mTargetShadowSpotLight[i] = NULL;
		}
	}


}

//static
void LLPipeline::removeMutedAVsLights(LLVOAvatar* muted_avatar)
{
	LL_RECORD_BLOCK_TIME(FTM_REMOVE_FROM_LIGHT_SET);
	for (light_set_t::iterator iter = gPipeline.mNearbyLights.begin();
		 iter != gPipeline.mNearbyLights.end(); iter++)
	{
		if (iter->drawable->getVObj()->isAttachment() && iter->drawable->getVObj()->getAvatar() == muted_avatar)
		{
			gPipeline.mLights.erase(iter->drawable);
			gPipeline.mNearbyLights.erase(iter);
		}
	}
}

U32 LLPipeline::addObject(LLViewerObject *vobj)
{
	if (RenderDelayCreation)
	{
		mCreateQ.push_back(vobj);
	}
	else
	{
		createObject(vobj);
	}

	return 1;
}

void LLPipeline::createObjects(F32 max_dtime)
{
	LL_RECORD_BLOCK_TIME(FTM_PIPELINE_CREATE);

	LLTimer update_timer;

	while (!mCreateQ.empty() && update_timer.getElapsedTimeF32() < max_dtime)
	{
		LLViewerObject* vobj = mCreateQ.front();
		if (!vobj->isDead())
		{
			createObject(vobj);
		}
		mCreateQ.pop_front();
	}
	
	//for (LLViewerObject::vobj_list_t::iterator iter = mCreateQ.begin(); iter != mCreateQ.end(); ++iter)
	//{
	//	createObject(*iter);
	//}

	//mCreateQ.clear();
}

void LLPipeline::createObject(LLViewerObject* vobj)
{
	LLDrawable* drawablep = vobj->mDrawable;

	if (!drawablep)
	{
		drawablep = vobj->createDrawable(this);
	}
	else
	{
		LL_ERRS() << "Redundant drawable creation!" << LL_ENDL;
	}
		
	llassert(drawablep);

	if (vobj->getParent())
	{
		vobj->setDrawableParent(((LLViewerObject*)vobj->getParent())->mDrawable); // LLPipeline::addObject 1
	}
	else
	{
		vobj->setDrawableParent(NULL); // LLPipeline::addObject 2
	}

	markRebuild(drawablep, LLDrawable::REBUILD_ALL, TRUE);

	// <FS:Beq> FIRE-23122 BUG-225920 Remove broken RenderAnimateRes functionality.
	//if (drawablep->getVOVolume() && RenderAnimateRes)
	//{
	//	// fun animated res
	//	drawablep->updateXform(TRUE);
	//	drawablep->clearState(LLDrawable::MOVE_UNDAMPED);
	//	drawablep->setScale(LLVector3(0,0,0));
	//	drawablep->makeActive();
	//}
}


void LLPipeline::resetFrameStats()
{
	assertInitialized();

	sCompiles        = 0;
	mNumVisibleFaces = 0;

	if (mOldRenderDebugMask != mRenderDebugMask)
	{
		gObjectList.clearDebugText();
		mOldRenderDebugMask = mRenderDebugMask;
	}
}

//external functions for asynchronous updating
void LLPipeline::updateMoveDampedAsync(LLDrawable* drawablep)
{
	if (FreezeTime)
	{
		return;
	}
	if (!drawablep)
	{
		LL_ERRS() << "updateMove called with NULL drawablep" << LL_ENDL;
		return;
	}
	if (drawablep->isState(LLDrawable::EARLY_MOVE))
	{
		return;
	}

	assertInitialized();

	// update drawable now
	drawablep->clearState(LLDrawable::MOVE_UNDAMPED); // force to DAMPED
	drawablep->updateMove(); // returns done
	drawablep->setState(LLDrawable::EARLY_MOVE); // flag says we already did an undamped move this frame
	// Put on move list so that EARLY_MOVE gets cleared
	if (!drawablep->isState(LLDrawable::ON_MOVE_LIST))
	{
		mMovedList.push_back(drawablep);
		drawablep->setState(LLDrawable::ON_MOVE_LIST);
	}
}

void LLPipeline::updateMoveNormalAsync(LLDrawable* drawablep)
{
	if (FreezeTime)
	{
		return;
	}
	if (!drawablep)
	{
		LL_ERRS() << "updateMove called with NULL drawablep" << LL_ENDL;
		return;
	}
	if (drawablep->isState(LLDrawable::EARLY_MOVE))
	{
		return;
	}

	assertInitialized();

	// update drawable now
	drawablep->setState(LLDrawable::MOVE_UNDAMPED); // force to UNDAMPED
	drawablep->updateMove();
	drawablep->setState(LLDrawable::EARLY_MOVE); // flag says we already did an undamped move this frame
	// Put on move list so that EARLY_MOVE gets cleared
	if (!drawablep->isState(LLDrawable::ON_MOVE_LIST))
	{
		mMovedList.push_back(drawablep);
		drawablep->setState(LLDrawable::ON_MOVE_LIST);
	}
}

void LLPipeline::updateMovedList(LLDrawable::drawable_vector_t& moved_list)
{
	LLDrawable::drawable_vector_t newList; // <FS:ND> removing elements in the middle of a vector is a really bad idea. I'll just create a new one and swap it at the end.

	for (LLDrawable::drawable_vector_t::iterator iter = moved_list.begin();
		 iter != moved_list.end(); )
	{
		LLDrawable::drawable_vector_t::iterator curiter = iter++;
		LLDrawable *drawablep = *curiter;
		bool done = true;
		if (!drawablep->isDead() && (!drawablep->isState(LLDrawable::EARLY_MOVE)))
		{
			done = drawablep->updateMove();
		}
		drawablep->clearState(LLDrawable::EARLY_MOVE | LLDrawable::MOVE_UNDAMPED);
		if (done)
		{
			if (drawablep->isRoot() && !drawablep->isState(LLDrawable::ACTIVE))
			{
				drawablep->makeStatic();
			}
			drawablep->clearState(LLDrawable::ON_MOVE_LIST);
			if (drawablep->isState(LLDrawable::ANIMATED_CHILD))
			{ //will likely not receive any future world matrix updates
				// -- this keeps attachments from getting stuck in space and falling off your avatar
				drawablep->clearState(LLDrawable::ANIMATED_CHILD);
				markRebuild(drawablep, LLDrawable::REBUILD_VOLUME, TRUE);
				if (drawablep->getVObj())
				{
					drawablep->getVObj()->dirtySpatialGroup(TRUE);
				}
			}
		// <FS:ND> removing elements in the middle of a vector is a really bad idea. I'll just create a new one and swap it at the end.
			// iter = moved_list.erase(curiter); // <FS:ND> removing elements in the middle of a vector is a really bad idea. I'll just create a new one and swap it at the end.
		}
		else
			newList.push_back( drawablep );
		// </FS:ND>
	}

	moved_list.swap( newList ); // <FS:ND> removing elements in the middle of a vector is a really bad idea. I'll just create a new one and swap it at the end.
}

static LLTrace::BlockTimerStatHandle FTM_OCTREE_BALANCE("Balance Octree");
static LLTrace::BlockTimerStatHandle FTM_UPDATE_MOVE("Update Move");
static LLTrace::BlockTimerStatHandle FTM_RETEXTURE("Retexture");
static LLTrace::BlockTimerStatHandle FTM_MOVED_LIST("Moved List");

void LLPipeline::updateMove()
{
	LL_RECORD_BLOCK_TIME(FTM_UPDATE_MOVE);

	if (FreezeTime)
	{
		return;
	}

	assertInitialized();

	{
		LL_RECORD_BLOCK_TIME(FTM_RETEXTURE);

		for (LLDrawable::drawable_set_t::iterator iter = mRetexturedList.begin();
			 iter != mRetexturedList.end(); ++iter)
		{
			LLDrawable* drawablep = *iter;
			if (drawablep && !drawablep->isDead())
			{
				drawablep->updateTexture();
			}
		}
		mRetexturedList.clear();
	}

	{
		LL_RECORD_BLOCK_TIME(FTM_MOVED_LIST);
		updateMovedList(mMovedList);
	}

	//balance octrees
	{
 		LL_RECORD_BLOCK_TIME(FTM_OCTREE_BALANCE);

		for (LLWorld::region_list_t::const_iterator iter = LLWorld::getInstance()->getRegionList().begin(); 
			iter != LLWorld::getInstance()->getRegionList().end(); ++iter)
		{
			LLViewerRegion* region = *iter;
			for (U32 i = 0; i < LLViewerRegion::NUM_PARTITIONS; i++)
			{
				LLSpatialPartition* part = region->getSpatialPartition(i);
				if (part)
				{
					part->mOctree->balance();
				}
			}

			//balance the VO Cache tree
			LLVOCachePartition* vo_part = region->getVOCachePartition();
			if(vo_part)
			{
				vo_part->mOctree->balance();
			}
		}
	}
}

/////////////////////////////////////////////////////////////////////////////
// Culling and occlusion testing
/////////////////////////////////////////////////////////////////////////////

//static
F32 LLPipeline::calcPixelArea(LLVector3 center, LLVector3 size, LLCamera &camera)
{
	LLVector3 lookAt = center - camera.getOrigin();
	F32 dist = lookAt.length();

	//ramp down distance for nearby objects
	//shrink dist by dist/16.
	if (dist < 16.f)
	{
		dist /= 16.f;
		dist *= dist;
		dist *= 16.f;
	}

	//get area of circle around node
	F32 app_angle = atanf(size.length()/dist);
	F32 radius = app_angle*LLDrawable::sCurPixelAngle;
	return radius*radius * F_PI;
}

//static
F32 LLPipeline::calcPixelArea(const LLVector4a& center, const LLVector4a& size, LLCamera &camera)
{
	LLVector4a origin;
	origin.load3(camera.getOrigin().mV);

	LLVector4a lookAt;
	lookAt.setSub(center, origin);
	F32 dist = lookAt.getLength3().getF32();

	//ramp down distance for nearby objects
	//shrink dist by dist/16.
	if (dist < 16.f)
	{
		dist /= 16.f;
		dist *= dist;
		dist *= 16.f;
	}

	//get area of circle around node
	F32 app_angle = atanf(size.getLength3().getF32()/dist);
	F32 radius = app_angle*LLDrawable::sCurPixelAngle;
	return radius*radius * F_PI;
}

void LLPipeline::grabReferences(LLCullResult& result)
{
	sCull = &result;
}

void LLPipeline::clearReferences()
{
	sCull = NULL;
	mGroupSaveQ1.clear();
}

void check_references(LLSpatialGroup* group, LLDrawable* drawable)
{
	for (LLSpatialGroup::element_iter i = group->getDataBegin(); i != group->getDataEnd(); ++i)
	{
        LLDrawable* drawablep = (LLDrawable*)(*i)->getDrawable();
		if (drawable == drawablep)
		{
			LL_ERRS() << "LLDrawable deleted while actively reference by LLPipeline." << LL_ENDL;
		}
	}			
}

void check_references(LLDrawable* drawable, LLFace* face)
{
	for (S32 i = 0; i < drawable->getNumFaces(); ++i)
	{
		if (drawable->getFace(i) == face)
		{
			LL_ERRS() << "LLFace deleted while actively referenced by LLPipeline." << LL_ENDL;
		}
	}
}

void check_references(LLSpatialGroup* group, LLFace* face)
{
	for (LLSpatialGroup::element_iter i = group->getDataBegin(); i != group->getDataEnd(); ++i)
	{
		LLDrawable* drawable = (LLDrawable*)(*i)->getDrawable();
		if(drawable)
		{
		check_references(drawable, face);
	}			
}
}

void LLPipeline::checkReferences(LLFace* face)
{
#if 0
	if (sCull)
	{
		for (LLCullResult::sg_iterator iter = sCull->beginVisibleGroups(); iter != sCull->endVisibleGroups(); ++iter)
		{
			LLSpatialGroup* group = *iter;
			check_references(group, face);
		}

		for (LLCullResult::sg_iterator iter = sCull->beginAlphaGroups(); iter != sCull->endAlphaGroups(); ++iter)
		{
			LLSpatialGroup* group = *iter;
			check_references(group, face);
		}

		for (LLCullResult::sg_iterator iter = sCull->beginDrawableGroups(); iter != sCull->endDrawableGroups(); ++iter)
		{
			LLSpatialGroup* group = *iter;
			check_references(group, face);
		}

		for (LLCullResult::drawable_iterator iter = sCull->beginVisibleList(); iter != sCull->endVisibleList(); ++iter)
		{
			LLDrawable* drawable = *iter;
			check_references(drawable, face);	
		}
	}
#endif
}

void LLPipeline::checkReferences(LLDrawable* drawable)
{
#if 0
	if (sCull)
	{
		for (LLCullResult::sg_iterator iter = sCull->beginVisibleGroups(); iter != sCull->endVisibleGroups(); ++iter)
		{
			LLSpatialGroup* group = *iter;
			check_references(group, drawable);
		}

		for (LLCullResult::sg_iterator iter = sCull->beginAlphaGroups(); iter != sCull->endAlphaGroups(); ++iter)
		{
			LLSpatialGroup* group = *iter;
			check_references(group, drawable);
		}

		for (LLCullResult::sg_iterator iter = sCull->beginDrawableGroups(); iter != sCull->endDrawableGroups(); ++iter)
		{
			LLSpatialGroup* group = *iter;
			check_references(group, drawable);
		}

		for (LLCullResult::drawable_iterator iter = sCull->beginVisibleList(); iter != sCull->endVisibleList(); ++iter)
		{
			if (drawable == *iter)
			{
				LL_ERRS() << "LLDrawable deleted while actively referenced by LLPipeline." << LL_ENDL;
			}
		}
	}
#endif
}

void check_references(LLSpatialGroup* group, LLDrawInfo* draw_info)
{
	for (LLSpatialGroup::draw_map_t::iterator i = group->mDrawMap.begin(); i != group->mDrawMap.end(); ++i)
	{
		LLSpatialGroup::drawmap_elem_t& draw_vec = i->second;
		for (LLSpatialGroup::drawmap_elem_t::iterator j = draw_vec.begin(); j != draw_vec.end(); ++j)
		{
			LLDrawInfo* params = *j;
			if (params == draw_info)
			{
				LL_ERRS() << "LLDrawInfo deleted while actively referenced by LLPipeline." << LL_ENDL;
			}
		}
	}
}


void LLPipeline::checkReferences(LLDrawInfo* draw_info)
{
#if 0
	if (sCull)
	{
		for (LLCullResult::sg_iterator iter = sCull->beginVisibleGroups(); iter != sCull->endVisibleGroups(); ++iter)
		{
			LLSpatialGroup* group = *iter;
			check_references(group, draw_info);
		}

		for (LLCullResult::sg_iterator iter = sCull->beginAlphaGroups(); iter != sCull->endAlphaGroups(); ++iter)
		{
			LLSpatialGroup* group = *iter;
			check_references(group, draw_info);
		}

		for (LLCullResult::sg_iterator iter = sCull->beginDrawableGroups(); iter != sCull->endDrawableGroups(); ++iter)
		{
			LLSpatialGroup* group = *iter;
			check_references(group, draw_info);
		}
	}
#endif
}

void LLPipeline::checkReferences(LLSpatialGroup* group)
{
#if CHECK_PIPELINE_REFERENCES
	if (sCull)
	{
		for (LLCullResult::sg_iterator iter = sCull->beginVisibleGroups(); iter != sCull->endVisibleGroups(); ++iter)
		{
			if (group == *iter)
			{
				LL_ERRS() << "LLSpatialGroup deleted while actively referenced by LLPipeline." << LL_ENDL;
			}
		}

		for (LLCullResult::sg_iterator iter = sCull->beginAlphaGroups(); iter != sCull->endAlphaGroups(); ++iter)
		{
			if (group == *iter)
			{
				LL_ERRS() << "LLSpatialGroup deleted while actively referenced by LLPipeline." << LL_ENDL;
			}
		}

		for (LLCullResult::sg_iterator iter = sCull->beginDrawableGroups(); iter != sCull->endDrawableGroups(); ++iter)
		{
			if (group == *iter)
			{
				LL_ERRS() << "LLSpatialGroup deleted while actively referenced by LLPipeline." << LL_ENDL;
			}
		}
	}
#endif
}


bool LLPipeline::visibleObjectsInFrustum(LLCamera& camera)
{
	for (LLWorld::region_list_t::const_iterator iter = LLWorld::getInstance()->getRegionList().begin(); 
			iter != LLWorld::getInstance()->getRegionList().end(); ++iter)
	{
		LLViewerRegion* region = *iter;

		for (U32 i = 0; i < LLViewerRegion::NUM_PARTITIONS; i++)
		{
			LLSpatialPartition* part = region->getSpatialPartition(i);
			if (part)
			{
				if (hasRenderType(part->mDrawableType))
				{
					if (part->visibleObjectsInFrustum(camera))
					{
						return true;
					}
				}
			}
		}
	}

	return false;
}

bool LLPipeline::getVisibleExtents(LLCamera& camera, LLVector3& min, LLVector3& max)
{
	const F32 X = 65536.f;

	min = LLVector3(X,X,X);
	max = LLVector3(-X,-X,-X);

	LLViewerCamera::eCameraID saved_camera_id = LLViewerCamera::sCurCameraID;
	LLViewerCamera::sCurCameraID = LLViewerCamera::CAMERA_WORLD;

	bool res = true;

	for (LLWorld::region_list_t::const_iterator iter = LLWorld::getInstance()->getRegionList().begin(); 
			iter != LLWorld::getInstance()->getRegionList().end(); ++iter)
	{
		LLViewerRegion* region = *iter;

		for (U32 i = 0; i < LLViewerRegion::NUM_PARTITIONS; i++)
		{
			LLSpatialPartition* part = region->getSpatialPartition(i);
			if (part)
			{
				if (hasRenderType(part->mDrawableType))
				{
					if (!part->getVisibleExtents(camera, min, max))
					{
						res = false;
					}
				}
			}
		}
	}

	LLViewerCamera::sCurCameraID = saved_camera_id;

	return res;
}

static LLTrace::BlockTimerStatHandle FTM_CULL("Object Culling");

void LLPipeline::updateCull(LLCamera& camera, LLCullResult& result, S32 water_clip, LLPlane* planep, bool hud_attachments)
{
	static LLCachedControl<bool> use_occlusion(gSavedSettings,"UseOcclusion");
	static bool can_use_occlusion = LLGLSLShader::sNoFixedFunction
									&& LLFeatureManager::getInstance()->isFeatureAvailable("UseOcclusion") 
									&& gGLManager.mHasOcclusionQuery;

	LL_RECORD_BLOCK_TIME(FTM_CULL);

	grabReferences(result);

	sCull->clear();

	bool to_texture = LLPipeline::sUseOcclusion > 1 && gPipeline.canUseVertexShaders();

	if (to_texture)
	{
		if (LLPipeline::sRenderDeferred && can_use_occlusion)
		{
			mOcclusionDepth.bindTarget();
		}
		else
		{
			mScreen.bindTarget();
		}
	}

	if (sUseOcclusion > 1)
	{
		gGL.setColorMask(false, false);
	}

	gGL.matrixMode(LLRender::MM_PROJECTION);
	gGL.pushMatrix();
	gGL.loadMatrix(gGLLastProjection);
	gGL.matrixMode(LLRender::MM_MODELVIEW);
	gGL.pushMatrix();
	gGLLastMatrix = NULL;
	gGL.loadMatrix(gGLLastModelView);

	LLGLDisable blend(GL_BLEND);
	LLGLDisable test(GL_ALPHA_TEST);
	gGL.getTexUnit(0)->unbind(LLTexUnit::TT_TEXTURE);

	LLGLDepthTest depth(GL_TRUE, GL_FALSE);

	bool bound_shader = false;
	if (gPipeline.canUseVertexShaders() && LLGLSLShader::sCurBoundShader == 0)
	{ //if no shader is currently bound, use the occlusion shader instead of fixed function if we can
		// (shadow render uses a special shader that clamps to clip planes)
		bound_shader = true;
		gOcclusionCubeProgram.bind();
	}
	
	if (sUseOcclusion > 1)
	{
		if (mCubeVB.isNull())
		{ //cube VB will be used for issuing occlusion queries
			mCubeVB = ll_create_cube_vb(LLVertexBuffer::MAP_VERTEX, GL_STATIC_DRAW_ARB);
		}
		mCubeVB->setBuffer(LLVertexBuffer::MAP_VERTEX);
	}
	
    if (!sReflectionRender)
    {
        camera.disableUserClipPlane();
    }

	for (LLWorld::region_list_t::const_iterator iter = LLWorld::getInstance()->getRegionList().begin(); 
			iter != LLWorld::getInstance()->getRegionList().end(); ++iter)
	{
		LLViewerRegion* region = *iter;

		for (U32 i = 0; i < LLViewerRegion::NUM_PARTITIONS; i++)
		{
			LLSpatialPartition* part = region->getSpatialPartition(i);
			if (part)
			{
				if (!hud_attachments ? LLViewerRegion::PARTITION_BRIDGE == i || hasRenderType(part->mDrawableType) : hasRenderType(part->mDrawableType))
				{
				    part->cull(camera);
				}
			}
		}

		//scan the VO Cache tree
		LLVOCachePartition* vo_part = region->getVOCachePartition();
		if(vo_part)
		{
			bool do_occlusion_cull = can_use_occlusion && use_occlusion && !gUseWireframe && 0 > water_clip /* && !gViewerWindow->getProgressView()->getVisible()*/;
            do_occlusion_cull &= !sReflectionRender;
			vo_part->cull(camera, do_occlusion_cull);
		}
	}

	if (bound_shader)
	{
		gOcclusionCubeProgram.unbind();
	}

	if (hasRenderType(LLPipeline::RENDER_TYPE_SKY) && 
		gSky.mVOSkyp.notNull() && 
		gSky.mVOSkyp->mDrawable.notNull())
	{
		gSky.mVOSkyp->mDrawable->setVisible(camera);
		sCull->pushDrawable(gSky.mVOSkyp->mDrawable);
		gSky.updateCull();
		stop_glerror();
	}

	if (hasRenderType(LLPipeline::RENDER_TYPE_GROUND) && 
		!gPipeline.canUseWindLightShaders() &&
		gSky.mVOGroundp.notNull() && 
		gSky.mVOGroundp->mDrawable.notNull() &&
		!LLPipeline::sWaterReflections)
	{
		gSky.mVOGroundp->mDrawable->setVisible(camera);
		sCull->pushDrawable(gSky.mVOGroundp->mDrawable);
	}
	
	
    if (hasRenderType(LLPipeline::RENDER_TYPE_WL_SKY) && 
        gPipeline.canUseWindLightShaders() &&
        gSky.mVOWLSkyp.notNull() && 
        gSky.mVOWLSkyp->mDrawable.notNull())
    {
        gSky.mVOWLSkyp->mDrawable->setVisible(camera);
        sCull->pushDrawable(gSky.mVOWLSkyp->mDrawable);
    }

    bool render_water = !sReflectionRender && (hasRenderType(LLPipeline::RENDER_TYPE_WATER) || hasRenderType(LLPipeline::RENDER_TYPE_VOIDWATER));

    if (render_water)
    {
        LLWorld::getInstance()->precullWaterObjects(camera, sCull, render_water);
    }
	
	gGL.matrixMode(LLRender::MM_PROJECTION);
	gGL.popMatrix();
	gGL.matrixMode(LLRender::MM_MODELVIEW);
	gGL.popMatrix();

	if (sUseOcclusion > 1)
	{
		gGL.setColorMask(true, false);
	}

	if (to_texture)
	{
		if (LLPipeline::sRenderDeferred && can_use_occlusion)
		{
			mOcclusionDepth.flush();
		}
		else
		{
			mScreen.flush();
		}
	}
}

void LLPipeline::markNotCulled(LLSpatialGroup* group, LLCamera& camera)
{
	if (group->isEmpty())
	{ 
		return;
	}
	
	group->setVisible();

	if (LLViewerCamera::sCurCameraID == LLViewerCamera::CAMERA_WORLD)
	{
		group->updateDistance(camera);
	}
	
	const F32 MINIMUM_PIXEL_AREA = 16.f;

	if (group->mPixelArea < MINIMUM_PIXEL_AREA)
	{
		return;
	}

	const LLVector4a* bounds = group->getBounds();
	if (sMinRenderSize > 0.f && 
			llmax(llmax(bounds[1][0], bounds[1][1]), bounds[1][2]) < sMinRenderSize)
	{
		return;
	}

	assertInitialized();
	
	if (!group->getSpatialPartition()->mRenderByGroup)
	{ //render by drawable
		sCull->pushDrawableGroup(group);
	}
	else
	{   //render by group
		sCull->pushVisibleGroup(group);
	}

	mNumVisibleNodes++;
}

void LLPipeline::markOccluder(LLSpatialGroup* group)
{
	if (sUseOcclusion > 1 && group && !group->isOcclusionState(LLSpatialGroup::ACTIVE_OCCLUSION))
	{
		LLSpatialGroup* parent = group->getParent();

		if (!parent || !parent->isOcclusionState(LLSpatialGroup::OCCLUDED))
		{ //only mark top most occluders as active occlusion
			sCull->pushOcclusionGroup(group);
			group->setOcclusionState(LLSpatialGroup::ACTIVE_OCCLUSION);
				
			if (parent && 
				!parent->isOcclusionState(LLSpatialGroup::ACTIVE_OCCLUSION) &&
				parent->getElementCount() == 0 &&
				parent->needsUpdate())
			{
				sCull->pushOcclusionGroup(group);
				parent->setOcclusionState(LLSpatialGroup::ACTIVE_OCCLUSION);
			}
		}
	}
}

void LLPipeline::downsampleDepthBuffer(LLRenderTarget& source, LLRenderTarget& dest, LLRenderTarget* scratch_space)
{
	LLGLSLShader* last_shader = LLGLSLShader::sCurBoundShaderPtr;

	LLGLSLShader* shader = NULL;

	if (scratch_space)
	{
        GLint bits = 0;
        bits |= (source.hasStencil() && dest.hasStencil()) ? GL_STENCIL_BUFFER_BIT : 0;
        bits |= GL_DEPTH_BUFFER_BIT;
		scratch_space->copyContents(source, 
									0, 0, source.getWidth(), source.getHeight(), 
									0, 0, scratch_space->getWidth(), scratch_space->getHeight(), bits, GL_NEAREST);
	}

	dest.bindTarget();
	dest.clear(GL_DEPTH_BUFFER_BIT);

	LLStrider<LLVector3> vert; 
	mDeferredVB->getVertexStrider(vert);
	LLStrider<LLVector2> tc0;
		
	vert[0].set(-1,1,0);
	vert[1].set(-1,-3,0);
	vert[2].set(3,1,0);
	
	if (source.getUsage() == LLTexUnit::TT_RECT_TEXTURE)
	{
		shader = &gDownsampleDepthRectProgram;
		shader->bind();
		shader->uniform2f(sDelta, 1.f, 1.f);
		shader->uniform2f(LLShaderMgr::DEFERRED_SCREEN_RES, source.getWidth(), source.getHeight());
	}
	else
	{
		shader = &gDownsampleDepthProgram;
		shader->bind();
		shader->uniform2f(sDelta, 1.f/source.getWidth(), 1.f/source.getHeight());
		shader->uniform2f(LLShaderMgr::DEFERRED_SCREEN_RES, 1.f, 1.f);
	}

	gGL.getTexUnit(0)->bind(scratch_space ? scratch_space : &source, TRUE);

	{
		LLGLDepthTest depth(GL_TRUE, GL_TRUE, GL_ALWAYS);
		mDeferredVB->setBuffer(LLVertexBuffer::MAP_VERTEX);
		mDeferredVB->drawArrays(LLRender::TRIANGLES, 0, 3);
	}
	
	dest.flush();
	
	if (last_shader)
	{
		last_shader->bind();
	}
	else
	{
		shader->unbind();
	}
}

void LLPipeline::doOcclusion(LLCamera& camera, LLRenderTarget& source, LLRenderTarget& dest, LLRenderTarget* scratch_space)
{
	downsampleDepthBuffer(source, dest, scratch_space);
	dest.bindTarget();
	doOcclusion(camera);
	dest.flush();
}

void LLPipeline::doOcclusion(LLCamera& camera)
{
	if (LLPipeline::sUseOcclusion > 1 && !LLSpatialPartition::sTeleportRequested && 
		(sCull->hasOcclusionGroups() || LLVOCachePartition::sNeedsOcclusionCheck))
	{
		LLVertexBuffer::unbind();

		if (hasRenderDebugMask(LLPipeline::RENDER_DEBUG_OCCLUSION))
		{
			gGL.setColorMask(true, false, false, false);
		}
		else
		{
			gGL.setColorMask(false, false);
		}
		LLGLDisable blend(GL_BLEND);
		LLGLDisable test(GL_ALPHA_TEST);
		gGL.getTexUnit(0)->unbind(LLTexUnit::TT_TEXTURE);
		LLGLDepthTest depth(GL_TRUE, GL_FALSE);

		LLGLDisable cull(GL_CULL_FACE);

		
		bool bind_shader = LLGLSLShader::sNoFixedFunction && LLGLSLShader::sCurBoundShader == 0;
		if (bind_shader)
		{
			if (LLPipeline::sShadowRender)
			{
				gDeferredShadowCubeProgram.bind();
			}
			else
			{
				gOcclusionCubeProgram.bind();
			}
		}

		if (mCubeVB.isNull())
		{ //cube VB will be used for issuing occlusion queries
			mCubeVB = ll_create_cube_vb(LLVertexBuffer::MAP_VERTEX, GL_STATIC_DRAW_ARB);
		}
		mCubeVB->setBuffer(LLVertexBuffer::MAP_VERTEX);

		for (LLCullResult::sg_iterator iter = sCull->beginOcclusionGroups(); iter != sCull->endOcclusionGroups(); ++iter)
		{
			LLSpatialGroup* group = *iter;
			group->doOcclusion(&camera);
			group->clearOcclusionState(LLSpatialGroup::ACTIVE_OCCLUSION);
		}
	
		//apply occlusion culling to object cache tree
		for (LLWorld::region_list_t::const_iterator iter = LLWorld::getInstance()->getRegionList().begin(); 
			iter != LLWorld::getInstance()->getRegionList().end(); ++iter)
		{
			LLVOCachePartition* vo_part = (*iter)->getVOCachePartition();
			if(vo_part)
			{
				vo_part->processOccluders(&camera);
			}
		}

		if (bind_shader)
		{
			if (LLPipeline::sShadowRender)
			{
				gDeferredShadowCubeProgram.unbind();
			}
			else
			{
				gOcclusionCubeProgram.unbind();
			}
		}

		gGL.setColorMask(true, false);
	}
}
	
bool LLPipeline::updateDrawableGeom(LLDrawable* drawablep, bool priority)
{
	bool update_complete = drawablep->updateGeometry(priority);
	if (update_complete && assertInitialized())
	{
		drawablep->setState(LLDrawable::BUILT);
	}
	return update_complete;
}

static LLTrace::BlockTimerStatHandle FTM_SEED_VBO_POOLS("Seed VBO Pool");

static LLTrace::BlockTimerStatHandle FTM_UPDATE_GL("Update GL");

void LLPipeline::updateGL()
{
	{
		LL_RECORD_BLOCK_TIME(FTM_UPDATE_GL);
		while (!LLGLUpdate::sGLQ.empty())
		{
			LLGLUpdate* glu = LLGLUpdate::sGLQ.front();
			glu->updateGL();
			glu->mInQ = FALSE;
			LLGLUpdate::sGLQ.pop_front();
		}
	}

	{ //seed VBO Pools
		LL_RECORD_BLOCK_TIME(FTM_SEED_VBO_POOLS);
		LLVertexBuffer::seedPools();
	}
}

static LLTrace::BlockTimerStatHandle FTM_REBUILD_PRIORITY_GROUPS("Rebuild Priority Groups");

void LLPipeline::clearRebuildGroups()
{
	LLSpatialGroup::sg_vector_t	hudGroups;

	mGroupQ1Locked = true;
	// Iterate through all drawables on the priority build queue,
	for (LLSpatialGroup::sg_vector_t::iterator iter = mGroupQ1.begin();
		 iter != mGroupQ1.end(); ++iter)
	{
		LLSpatialGroup* group = *iter;

		// If the group contains HUD objects, save the group
		if (group->isHUDGroup())
		{
			hudGroups.push_back(group);
		}
		// Else, no HUD objects so clear the build state
		else
		{
			group->clearState(LLSpatialGroup::IN_BUILD_Q1);
		}
	}

	// Clear the group
	mGroupQ1.clear();

	// Copy the saved HUD groups back in
	mGroupQ1.assign(hudGroups.begin(), hudGroups.end());
	mGroupQ1Locked = false;

	// Clear the HUD groups
	hudGroups.clear();

	mGroupQ2Locked = true;
	for (LLSpatialGroup::sg_vector_t::iterator iter = mGroupQ2.begin();
		 iter != mGroupQ2.end(); ++iter)
	{
		LLSpatialGroup* group = *iter;

		// If the group contains HUD objects, save the group
		if (group->isHUDGroup())
		{
			hudGroups.push_back(group);
		}
		// Else, no HUD objects so clear the build state
		else
		{
			group->clearState(LLSpatialGroup::IN_BUILD_Q2);
		}
	}	
	// Clear the group
	mGroupQ2.clear();

	// Copy the saved HUD groups back in
	mGroupQ2.assign(hudGroups.begin(), hudGroups.end());
	mGroupQ2Locked = false;
}

void LLPipeline::clearRebuildDrawables()
{
	// Clear all drawables on the priority build queue,
	for (LLDrawable::drawable_list_t::iterator iter = mBuildQ1.begin();
		 iter != mBuildQ1.end(); ++iter)
	{
		LLDrawable* drawablep = *iter;
		if (drawablep && !drawablep->isDead())
		{
			drawablep->clearState(LLDrawable::IN_REBUILD_Q2);
			drawablep->clearState(LLDrawable::IN_REBUILD_Q1);
		}
	}
	mBuildQ1.clear();

	// clear drawables on the non-priority build queue
	for (LLDrawable::drawable_list_t::iterator iter = mBuildQ2.begin();
		 iter != mBuildQ2.end(); ++iter)
	{
		LLDrawable* drawablep = *iter;
		if (!drawablep->isDead())
		{
			drawablep->clearState(LLDrawable::IN_REBUILD_Q2);
		}
	}	
	mBuildQ2.clear();
	
	//clear all moving bridges
	for (LLDrawable::drawable_vector_t::iterator iter = mMovedBridge.begin();
		 iter != mMovedBridge.end(); ++iter)
	{
		LLDrawable *drawablep = *iter;
		drawablep->clearState(LLDrawable::EARLY_MOVE | LLDrawable::MOVE_UNDAMPED | LLDrawable::ON_MOVE_LIST | LLDrawable::ANIMATED_CHILD);
	}
	mMovedBridge.clear();

	//clear all moving drawables
	for (LLDrawable::drawable_vector_t::iterator iter = mMovedList.begin();
		 iter != mMovedList.end(); ++iter)
	{
		LLDrawable *drawablep = *iter;
		drawablep->clearState(LLDrawable::EARLY_MOVE | LLDrawable::MOVE_UNDAMPED | LLDrawable::ON_MOVE_LIST | LLDrawable::ANIMATED_CHILD);
	}
	mMovedList.clear();
}

void LLPipeline::rebuildPriorityGroups()
{
	LL_RECORD_BLOCK_TIME(FTM_REBUILD_PRIORITY_GROUPS);
	LLTimer update_timer;
	assertInitialized();

	gMeshRepo.notifyLoadedMeshes();

	mGroupQ1Locked = true;
	// Iterate through all drawables on the priority build queue,
	for (LLSpatialGroup::sg_vector_t::iterator iter = mGroupQ1.begin();
		 iter != mGroupQ1.end(); ++iter)
	{
		LLSpatialGroup* group = *iter;
		group->rebuildGeom();
		group->clearState(LLSpatialGroup::IN_BUILD_Q1);
	}

	mGroupSaveQ1 = mGroupQ1;
	mGroupQ1.clear();
	mGroupQ1Locked = false;

}

static LLTrace::BlockTimerStatHandle FTM_REBUILD_GROUPS("Rebuild Groups");

void LLPipeline::rebuildGroups()
{
	if (mGroupQ2.empty())
	{
		return;
	}

	LL_RECORD_BLOCK_TIME(FTM_REBUILD_GROUPS);
	mGroupQ2Locked = true;
	// Iterate through some drawables on the non-priority build queue
	S32 size = (S32) mGroupQ2.size();
	S32 min_count = llclamp((S32) ((F32) (size * size)/4096*0.25f), 1, size);
			
	S32 count = 0;
	
	std::sort(mGroupQ2.begin(), mGroupQ2.end(), LLSpatialGroup::CompareUpdateUrgency());

	LLSpatialGroup::sg_vector_t::iterator iter;
	LLSpatialGroup::sg_vector_t::iterator last_iter = mGroupQ2.begin();

	for (iter = mGroupQ2.begin();
		 iter != mGroupQ2.end() && count <= min_count; ++iter)
	{
		LLSpatialGroup* group = *iter;
		last_iter = iter;

		if (!group->isDead())
		{
			group->rebuildGeom();
			
			if (group->getSpatialPartition()->mRenderByGroup)
			{
				count++;
			}
		}

		group->clearState(LLSpatialGroup::IN_BUILD_Q2);
	}	

	mGroupQ2.erase(mGroupQ2.begin(), ++last_iter);

	mGroupQ2Locked = false;

	updateMovedList(mMovedBridge);
}

void LLPipeline::updateGeom(F32 max_dtime)
{
	LLTimer update_timer;
	LLPointer<LLDrawable> drawablep;

	LL_RECORD_BLOCK_TIME(FTM_GEO_UPDATE);

	assertInitialized();

	// notify various object types to reset internal cost metrics, etc.
	// for now, only LLVOVolume does this to throttle LOD changes
	LLVOVolume::preUpdateGeom();

	// Iterate through all drawables on the priority build queue,
	for (LLDrawable::drawable_list_t::iterator iter = mBuildQ1.begin();
		 iter != mBuildQ1.end();)
	{
		LLDrawable::drawable_list_t::iterator curiter = iter++;
		LLDrawable* drawablep = *curiter;
		if (drawablep && !drawablep->isDead())
		{
			if (drawablep->isState(LLDrawable::IN_REBUILD_Q2))
			{
				drawablep->clearState(LLDrawable::IN_REBUILD_Q2);
				LLDrawable::drawable_list_t::iterator find = std::find(mBuildQ2.begin(), mBuildQ2.end(), drawablep);
				if (find != mBuildQ2.end())
				{
					mBuildQ2.erase(find);
				}
			}

			if (drawablep->isUnload())
			{
				drawablep->unload();
				drawablep->clearState(LLDrawable::FOR_UNLOAD);
			}

			if (updateDrawableGeom(drawablep, TRUE))
			{
				drawablep->clearState(LLDrawable::IN_REBUILD_Q1);
				mBuildQ1.erase(curiter);
			}
		}
		else
		{
			mBuildQ1.erase(curiter);
		}
	}
		
	// Iterate through some drawables on the non-priority build queue
	S32 min_count = 16;
	S32 size = (S32) mBuildQ2.size();
	if (size > 1024)
	{
		min_count = llclamp((S32) (size * (F32) size/4096), 16, size);
	}
		
	S32 count = 0;
	
	max_dtime = llmax(update_timer.getElapsedTimeF32()+0.001f, F32SecondsImplicit(max_dtime));
	LLSpatialGroup* last_group = NULL;
	LLSpatialBridge* last_bridge = NULL;

	for (LLDrawable::drawable_list_t::iterator iter = mBuildQ2.begin();
		 iter != mBuildQ2.end(); )
	{
		LLDrawable::drawable_list_t::iterator curiter = iter++;
		LLDrawable* drawablep = *curiter;

		LLSpatialBridge* bridge = drawablep->isRoot() ? drawablep->getSpatialBridge() :
									drawablep->getParent()->getSpatialBridge();

		if (drawablep->getSpatialGroup() != last_group && 
			(!last_bridge || bridge != last_bridge) &&
			(update_timer.getElapsedTimeF32() >= max_dtime) && count > min_count)
		{
			break;
		}

		//make sure updates don't stop in the middle of a spatial group
		//to avoid thrashing (objects are enqueued by group)
		last_group = drawablep->getSpatialGroup();
		last_bridge = bridge;

		bool update_complete = true;
		if (!drawablep->isDead())
		{
			update_complete = updateDrawableGeom(drawablep, FALSE);
			count++;
		}
		if (update_complete)
		{
			drawablep->clearState(LLDrawable::IN_REBUILD_Q2);
			mBuildQ2.erase(curiter);
		}
	}	

	updateMovedList(mMovedBridge);
}

void LLPipeline::markVisible(LLDrawable *drawablep, LLCamera& camera)
{
	if(drawablep && !drawablep->isDead())
	{
		if (drawablep->isSpatialBridge())
		{
			const LLDrawable* root = ((LLSpatialBridge*) drawablep)->mDrawable;
			llassert(root); // trying to catch a bad assumption
					
			if (root && //  // this test may not be needed, see above
					root->getVObj()->isAttachment())
			{
				LLDrawable* rootparent = root->getParent();
				if (rootparent) // this IS sometimes NULL
				{
					LLViewerObject *vobj = rootparent->getVObj();
					llassert(vobj); // trying to catch a bad assumption
					if (vobj) // this test may not be needed, see above
					{
						LLVOAvatar* av = vobj->asAvatar();
						// <FS:Ansariel> Fix LL impostor hacking; Don't render impostored avatars unless it needs an update
						//if (av && (av->isImpostor() 
						//	|| av->isInMuteList()
						//	|| (LLVOAvatar::AV_DO_NOT_RENDER == av->getVisualMuteSettings() && !av->needsImpostorUpdate()) ))
						if (av && av->isImpostor() && !av->needsImpostorUpdate())
						// </FS:Ansariel>
						{
							return;
						}
					}
				}
			}
			sCull->pushBridge((LLSpatialBridge*) drawablep);
		}
		else
		{
		
			sCull->pushDrawable(drawablep);
		}

		drawablep->setVisible(camera);
	}
}

void LLPipeline::markMoved(LLDrawable *drawablep, bool damped_motion)
{
	if (!drawablep)
	{
		//LL_ERRS() << "Sending null drawable to moved list!" << LL_ENDL;
		return;
	}
	
	if (drawablep->isDead())
	{
		LL_WARNS() << "Marking NULL or dead drawable moved!" << LL_ENDL;
		return;
	}
	
	if (drawablep->getParent()) 
	{
		//ensure that parent drawables are moved first
		markMoved(drawablep->getParent(), damped_motion);
	}

	assertInitialized();

	if (!drawablep->isState(LLDrawable::ON_MOVE_LIST))
	{
		if (drawablep->isSpatialBridge())
		{
			mMovedBridge.push_back(drawablep);
		}
		else
		{
			mMovedList.push_back(drawablep);
		}
		drawablep->setState(LLDrawable::ON_MOVE_LIST);
	}
	if (! damped_motion)
	{
		drawablep->setState(LLDrawable::MOVE_UNDAMPED); // UNDAMPED trumps DAMPED
	}
	else if (drawablep->isState(LLDrawable::MOVE_UNDAMPED))
	{
		drawablep->clearState(LLDrawable::MOVE_UNDAMPED);
	}
}

void LLPipeline::markShift(LLDrawable *drawablep)
{
	if (!drawablep || drawablep->isDead())
	{
		return;
	}

	assertInitialized();

	if (!drawablep->isState(LLDrawable::ON_SHIFT_LIST))
	{
		drawablep->getVObj()->setChanged(LLXform::SHIFTED | LLXform::SILHOUETTE);
		if (drawablep->getParent()) 
		{
			markShift(drawablep->getParent());
		}
		mShiftList.push_back(drawablep);
		drawablep->setState(LLDrawable::ON_SHIFT_LIST);
	}
}

static LLTrace::BlockTimerStatHandle FTM_SHIFT_DRAWABLE("Shift Drawable");
static LLTrace::BlockTimerStatHandle FTM_SHIFT_OCTREE("Shift Octree");
static LLTrace::BlockTimerStatHandle FTM_SHIFT_HUD("Shift HUD");

void LLPipeline::shiftObjects(const LLVector3 &offset)
{
	assertInitialized();

	glClear(GL_DEPTH_BUFFER_BIT);
	gDepthDirty = true;
		
	LLVector4a offseta;
	offseta.load3(offset.mV);

	{
		LL_RECORD_BLOCK_TIME(FTM_SHIFT_DRAWABLE);

		for (LLDrawable::drawable_vector_t::iterator iter = mShiftList.begin();
			 iter != mShiftList.end(); iter++)
		{
			LLDrawable *drawablep = *iter;
			if (drawablep->isDead())
			{
				continue;
			}	
			drawablep->shiftPos(offseta);	
			drawablep->clearState(LLDrawable::ON_SHIFT_LIST);
		}
		mShiftList.resize(0);
	}

	
	{
		LL_RECORD_BLOCK_TIME(FTM_SHIFT_OCTREE);
		for (LLWorld::region_list_t::const_iterator iter = LLWorld::getInstance()->getRegionList().begin(); 
				iter != LLWorld::getInstance()->getRegionList().end(); ++iter)
		{
			LLViewerRegion* region = *iter;
			for (U32 i = 0; i < LLViewerRegion::NUM_PARTITIONS; i++)
			{
				LLSpatialPartition* part = region->getSpatialPartition(i);
				if (part)
				{
					part->shift(offseta);
				}
			}
		}
	}

	{
		LL_RECORD_BLOCK_TIME(FTM_SHIFT_HUD);
		LLHUDText::shiftAll(offset);
		LLHUDNameTag::shiftAll(offset);
	}
	display_update_camera();
}

void LLPipeline::markTextured(LLDrawable *drawablep)
{
	if (drawablep && !drawablep->isDead() && assertInitialized())
	{
		mRetexturedList.insert(drawablep);
	}
}

void LLPipeline::markGLRebuild(LLGLUpdate* glu)
{
	if (glu && !glu->mInQ)
	{
		LLGLUpdate::sGLQ.push_back(glu);
		glu->mInQ = TRUE;
	}
}

void LLPipeline::markPartitionMove(LLDrawable* drawable)
{
	if (!drawable->isState(LLDrawable::PARTITION_MOVE) && 
		!drawable->getPositionGroup().equals3(LLVector4a::getZero()))
	{
		drawable->setState(LLDrawable::PARTITION_MOVE);
		mPartitionQ.push_back(drawable);
	}
}

static LLTrace::BlockTimerStatHandle FTM_PROCESS_PARTITIONQ("PartitionQ");
void LLPipeline::processPartitionQ()
{
	LL_RECORD_BLOCK_TIME(FTM_PROCESS_PARTITIONQ);

	// <FS:ND> A vector is much better suited for the use case of mPartitionQ
	// for (LLDrawable::drawable_list_t::iterator iter = mPartitionQ.begin(); iter != mPartitionQ.end(); ++iter)
	for (LLDrawable::drawable_vector_t::iterator iter = mPartitionQ.begin(); iter != mPartitionQ.end(); ++iter)
	// </FS:ND>
	{
		LLDrawable* drawable = *iter;
		if (!drawable->isDead())
		{
			drawable->updateBinRadius();
			drawable->movePartition();
		}
		drawable->clearState(LLDrawable::PARTITION_MOVE);
	}

	mPartitionQ.clear();
}

void LLPipeline::markMeshDirty(LLSpatialGroup* group)
{
	mMeshDirtyGroup.push_back(group);
}

void LLPipeline::markRebuild(LLSpatialGroup* group, bool priority)
{
	if (group && !group->isDead() && group->getSpatialPartition())
	{
		if (group->getSpatialPartition()->mPartitionType == LLViewerRegion::PARTITION_HUD)
		{
			priority = true;
		}

		if (priority)
		{
			if (!group->hasState(LLSpatialGroup::IN_BUILD_Q1))
			{
				llassert_always(!mGroupQ1Locked);

				mGroupQ1.push_back(group);
				group->setState(LLSpatialGroup::IN_BUILD_Q1);

				if (group->hasState(LLSpatialGroup::IN_BUILD_Q2))
				{
					LLSpatialGroup::sg_vector_t::iterator iter = std::find(mGroupQ2.begin(), mGroupQ2.end(), group);
					if (iter != mGroupQ2.end())
					{
						mGroupQ2.erase(iter);
					}
					group->clearState(LLSpatialGroup::IN_BUILD_Q2);
				}
			}
		}
		else if (!group->hasState(LLSpatialGroup::IN_BUILD_Q2 | LLSpatialGroup::IN_BUILD_Q1))
		{
			llassert_always(!mGroupQ2Locked);
			mGroupQ2.push_back(group);
			group->setState(LLSpatialGroup::IN_BUILD_Q2);

		}
	}
}

void LLPipeline::markRebuild(LLDrawable *drawablep, LLDrawable::EDrawableFlags flag, bool priority)
{
	if (drawablep && !drawablep->isDead() && assertInitialized())
	{
		//<FS:Beq> avoid unfortunate sleep during trylock by static check
		//if(debugLoggingEnabled("AnimatedObjectsLinkset"))
		static auto debug_logging_on = debugLoggingEnabled("AnimatedObjectsLinkset");
		if (debug_logging_on)
		//</FS:Beq>
        {
            LLVOVolume *vol_obj = drawablep->getVOVolume();
            if (vol_obj && vol_obj->isAnimatedObject() && vol_obj->isRiggedMesh())
            {
                std::string vobj_name = llformat("Vol%p", vol_obj);
                F32 est_tris = vol_obj->getEstTrianglesMax();
                LL_DEBUGS("AnimatedObjectsLinkset") << vobj_name << " markRebuild, tris " << est_tris 
                                                    << " priority " << (S32) priority << " flag " << std::hex << flag << LL_ENDL; 
            }
        }
    
		if (!drawablep->isState(LLDrawable::BUILT))
		{
			priority = true;
		}
		if (priority)
		{
			if (!drawablep->isState(LLDrawable::IN_REBUILD_Q1))
			{
				mBuildQ1.push_back(drawablep);
				drawablep->setState(LLDrawable::IN_REBUILD_Q1); // mark drawable as being in priority queue
			}
		}
		else if (!drawablep->isState(LLDrawable::IN_REBUILD_Q2))
		{
			mBuildQ2.push_back(drawablep);
			drawablep->setState(LLDrawable::IN_REBUILD_Q2); // need flag here because it is just a list
		}
		// <FS:Ansariel> FIRE-16485: Crash when calling texture refresh on an object that has a blacklisted copy
		//if (flag & (LLDrawable::REBUILD_VOLUME | LLDrawable::REBUILD_POSITION))
		if ((flag & (LLDrawable::REBUILD_VOLUME | LLDrawable::REBUILD_POSITION)) && drawablep->getVObj().notNull())
		// </FS:Ansariel>
		{
			drawablep->getVObj()->setChanged(LLXform::SILHOUETTE);
		}
		drawablep->setState(flag);
	}
}

static LLTrace::BlockTimerStatHandle FTM_RESET_DRAWORDER("Reset Draw Order");

void LLPipeline::stateSort(LLCamera& camera, LLCullResult &result)
{
	if (hasAnyRenderType(LLPipeline::RENDER_TYPE_AVATAR,
					  LLPipeline::RENDER_TYPE_CONTROL_AV,
					  LLPipeline::RENDER_TYPE_GROUND,
					  LLPipeline::RENDER_TYPE_TERRAIN,
					  LLPipeline::RENDER_TYPE_TREE,
					  LLPipeline::RENDER_TYPE_SKY,
					  LLPipeline::RENDER_TYPE_VOIDWATER,
					  LLPipeline::RENDER_TYPE_WATER,
					  LLPipeline::END_RENDER_TYPES))
	{
		//clear faces from face pools
		LL_RECORD_BLOCK_TIME(FTM_RESET_DRAWORDER);
		gPipeline.resetDrawOrders();
	}

	LL_RECORD_BLOCK_TIME(FTM_STATESORT);

	//LLVertexBuffer::unbind();

	grabReferences(result);
	for (LLCullResult::sg_iterator iter = sCull->beginDrawableGroups(); iter != sCull->endDrawableGroups(); ++iter)
	{
		LLSpatialGroup* group = *iter;
		group->checkOcclusion();
		if (sUseOcclusion > 1 && group->isOcclusionState(LLSpatialGroup::OCCLUDED))
		{
			markOccluder(group);
		}
		else
		{
			group->setVisible();
			for (LLSpatialGroup::element_iter i = group->getDataBegin(); i != group->getDataEnd(); ++i)
			{
                LLDrawable* drawablep = (LLDrawable*)(*i)->getDrawable();
				markVisible(drawablep, camera);
			}

			if (!sDelayVBUpdate)
			{ //rebuild mesh as soon as we know it's visible
				group->rebuildMesh();
			}
		}
	}

	if (LLViewerCamera::sCurCameraID == LLViewerCamera::CAMERA_WORLD)
	{
		LLSpatialGroup* last_group = NULL;
		BOOL fov_changed = LLViewerCamera::getInstance()->isDefaultFOVChanged();
		for (LLCullResult::bridge_iterator i = sCull->beginVisibleBridge(); i != sCull->endVisibleBridge(); ++i)
		{
			LLCullResult::bridge_iterator cur_iter = i;
			LLSpatialBridge* bridge = *cur_iter;
			LLSpatialGroup* group = bridge->getSpatialGroup();

			if (last_group == NULL)
			{
				last_group = group;
			}

			if (!bridge->isDead() && group && !group->isOcclusionState(LLSpatialGroup::OCCLUDED))
			{
				stateSort(bridge, camera, fov_changed);
			}

			if (LLViewerCamera::sCurCameraID == LLViewerCamera::CAMERA_WORLD &&
				last_group != group && last_group->changeLOD())
			{
				last_group->mLastUpdateDistance = last_group->mDistance;
			}

			last_group = group;
		}

		if (LLViewerCamera::sCurCameraID == LLViewerCamera::CAMERA_WORLD &&
			last_group && last_group->changeLOD())
		{
			last_group->mLastUpdateDistance = last_group->mDistance;
		}
	}

	for (LLCullResult::sg_iterator iter = sCull->beginVisibleGroups(); iter != sCull->endVisibleGroups(); ++iter)
	{
		LLSpatialGroup* group = *iter;
		group->checkOcclusion();
		if (sUseOcclusion > 1 && group->isOcclusionState(LLSpatialGroup::OCCLUDED))
		{
			markOccluder(group);
		}
		else
		{
			group->setVisible();
			stateSort(group, camera);

			if (!sDelayVBUpdate)
			{ //rebuild mesh as soon as we know it's visible
				group->rebuildMesh();
			}
		}
	}
	
	{
		LL_RECORD_BLOCK_TIME(FTM_STATESORT_DRAWABLE);
		for (LLCullResult::drawable_iterator iter = sCull->beginVisibleList();
			 iter != sCull->endVisibleList(); ++iter)
		{
			LLDrawable *drawablep = *iter;
			if (!drawablep->isDead())
			{
				stateSort(drawablep, camera);
			}
		}
	}
		
	postSort(camera);	
}

void LLPipeline::stateSort(LLSpatialGroup* group, LLCamera& camera)
{
	if (group->changeLOD())
	{
		for (LLSpatialGroup::element_iter i = group->getDataBegin(); i != group->getDataEnd(); ++i)
		{
            LLDrawable* drawablep = (LLDrawable*)(*i)->getDrawable();            
			stateSort(drawablep, camera);
		}

		if (LLViewerCamera::sCurCameraID == LLViewerCamera::CAMERA_WORLD)
		{ //avoid redundant stateSort calls
			group->mLastUpdateDistance = group->mDistance;
		}
	}

}

void LLPipeline::stateSort(LLSpatialBridge* bridge, LLCamera& camera, BOOL fov_changed)
{
	if (bridge->getSpatialGroup()->changeLOD() || fov_changed)
	{
		bool force_update = false;
		bridge->updateDistance(camera, force_update);
	}
}

void LLPipeline::stateSort(LLDrawable* drawablep, LLCamera& camera)
{
	if (!drawablep
		|| drawablep->isDead() 
		|| !hasRenderType(drawablep->getRenderType()))
	{
		return;
	}
	
    // SL-11353
    // ignore our own geo when rendering spotlight shadowmaps...
    // 
    if (RenderSpotLight && drawablep == RenderSpotLight)
    {
        return;
    }

	if (LLSelectMgr::getInstance()->mHideSelectedObjects)
	{
//		if (drawablep->getVObj().notNull() &&
//			drawablep->getVObj()->isSelected())
// [RLVa:KB] - Checked: 2010-09-28 (RLVa-1.2.1f) | Modified: RLVa-1.2.1f
		const LLViewerObject* pObj = drawablep->getVObj();
		if ( (pObj) && (pObj->isSelected()) && 
			 ( (!RlvActions::isRlvEnabled()) || 
			   ( ((!pObj->isHUDAttachment()) || (!gRlvAttachmentLocks.isLockedAttachment(pObj->getRootEdit()))) && 
				 (RlvActions::canEdit(pObj)) ) ) )
// [/RVLa:KB]
		{
			return;
		}
	}

	if (drawablep->isAvatar())
	{ //don't draw avatars beyond render distance or if we don't have a spatial group.
		if ((drawablep->getSpatialGroup() == NULL) || 
			(drawablep->getSpatialGroup()->mDistance > LLVOAvatar::sRenderDistance))
		{
			return;
		}

		LLVOAvatar* avatarp = (LLVOAvatar*) drawablep->getVObj().get();
		if (!avatarp->isVisible())
		{
			return;
		}
	}

	assertInitialized();

	if (hasRenderType(drawablep->mRenderType))
	{
		if (!drawablep->isState(LLDrawable::INVISIBLE|LLDrawable::FORCE_INVISIBLE))
		{
			drawablep->setVisible(camera, NULL, FALSE);
		}
	}

	if (LLViewerCamera::sCurCameraID == LLViewerCamera::CAMERA_WORLD)
	{
		//if (drawablep->isVisible()) isVisible() check here is redundant, if it wasn't visible, it wouldn't be here
		{
			if (!drawablep->isActive())
			{
				bool force_update = false;
				drawablep->updateDistance(camera, force_update);
			}
			else if (drawablep->isAvatar())
			{
				bool force_update = false;
				drawablep->updateDistance(camera, force_update); // calls vobj->updateLOD() which calls LLVOAvatar::updateVisibility()
			}
		}
	}

	if (!drawablep->getVOVolume())
	{
		for (LLDrawable::face_list_t::iterator iter = drawablep->mFaces.begin();
				iter != drawablep->mFaces.end(); iter++)
		{
			LLFace* facep = *iter;

			if (facep->hasGeometry())
			{
				if (facep->getPool())
				{
					facep->getPool()->enqueue(facep);
				}
				else
				{
					break;
				}
			}
		}
	}
	
	mNumVisibleFaces += drawablep->getNumFaces();
}


void forAllDrawables(LLCullResult::sg_iterator begin, 
					 LLCullResult::sg_iterator end,
					 void (*func)(LLDrawable*))
{
	for (LLCullResult::sg_iterator i = begin; i != end; ++i)
	{
		for (LLSpatialGroup::element_iter j = (*i)->getDataBegin(); j != (*i)->getDataEnd(); ++j)
		{
			if((*j)->hasDrawable())
			{
				func((LLDrawable*)(*j)->getDrawable());	
			}
		}
	}
}

void LLPipeline::forAllVisibleDrawables(void (*func)(LLDrawable*))
{
	forAllDrawables(sCull->beginDrawableGroups(), sCull->endDrawableGroups(), func);
	forAllDrawables(sCull->beginVisibleGroups(), sCull->endVisibleGroups(), func);
}

//function for creating scripted beacons
void renderScriptedBeacons(LLDrawable* drawablep)
{
	LLViewerObject *vobj = drawablep->getVObj();
	if (vobj 
		&& !vobj->isAvatar() 
		&& !vobj->getParent()
		&& vobj->flagScripted())
	{
		if (gPipeline.sRenderBeacons)
		{
			gObjectList.addDebugBeacon(vobj->getPositionAgent(), "", LLColor4(1.f, 0.f, 0.f, 0.5f), LLColor4(1.f, 1.f, 1.f, 0.5f), LLPipeline::DebugBeaconLineWidth);
		}

		if (gPipeline.sRenderHighlight)
		{
			S32 face_id;
			S32 count = drawablep->getNumFaces();
			for (face_id = 0; face_id < count; face_id++)
			{
				LLFace * facep = drawablep->getFace(face_id);
				if (facep) 
				{
					gPipeline.mHighlightFaces.push_back(facep);
				}
			}
		}
	}
}

void renderScriptedTouchBeacons(LLDrawable* drawablep)
{
	LLViewerObject *vobj = drawablep->getVObj();
	if (vobj 
		&& !vobj->isAvatar() 
		&& !vobj->getParent()
		&& vobj->flagScripted()
		&& vobj->flagHandleTouch())
	{
		if (gPipeline.sRenderBeacons)
		{
			gObjectList.addDebugBeacon(vobj->getPositionAgent(), "", LLColor4(1.f, 0.f, 0.f, 0.5f), LLColor4(1.f, 1.f, 1.f, 0.5f), LLPipeline::DebugBeaconLineWidth);
		}

		if (gPipeline.sRenderHighlight)
		{
			S32 face_id;
			S32 count = drawablep->getNumFaces();
			for (face_id = 0; face_id < count; face_id++)
			{
				LLFace * facep = drawablep->getFace(face_id);
				if (facep)
				{
					gPipeline.mHighlightFaces.push_back(facep);
			}
		}
	}
}
}

void renderPhysicalBeacons(LLDrawable* drawablep)
{
	LLViewerObject *vobj = drawablep->getVObj();
	if (vobj 
		&& !vobj->isAvatar() 
		//&& !vobj->getParent()
		&& vobj->flagUsePhysics())
	{
		if (gPipeline.sRenderBeacons)
		{
			gObjectList.addDebugBeacon(vobj->getPositionAgent(), "", LLColor4(0.f, 1.f, 0.f, 0.5f), LLColor4(1.f, 1.f, 1.f, 0.5f), LLPipeline::DebugBeaconLineWidth);
		}

		if (gPipeline.sRenderHighlight)
		{
			S32 face_id;
			S32 count = drawablep->getNumFaces();
			for (face_id = 0; face_id < count; face_id++)
			{
				LLFace * facep = drawablep->getFace(face_id);
				if (facep)
				{
					gPipeline.mHighlightFaces.push_back(facep);
			}
		}
	}
}
}

void renderMOAPBeacons(LLDrawable* drawablep)
{
	LLViewerObject *vobj = drawablep->getVObj();

	if(!vobj || vobj->isAvatar())
		return;

	bool beacon=false;
	U8 tecount=vobj->getNumTEs();
	for(int x=0;x<tecount;x++)
	{
		if(vobj->getTEref(x).hasMedia())
		{
			beacon=true;
			break;
		}
	}
	if(beacon)
	{
		if (gPipeline.sRenderBeacons)
		{
			gObjectList.addDebugBeacon(vobj->getPositionAgent(), "", LLColor4(1.f, 1.f, 1.f, 0.5f), LLColor4(1.f, 1.f, 1.f, 0.5f), LLPipeline::DebugBeaconLineWidth);
		}

		if (gPipeline.sRenderHighlight)
		{
			S32 face_id;
			S32 count = drawablep->getNumFaces();
			for (face_id = 0; face_id < count; face_id++)
			{
				LLFace * facep = drawablep->getFace(face_id);
				if (facep)
				{
					gPipeline.mHighlightFaces.push_back(facep);
			}
		}
	}
}
}

void renderParticleBeacons(LLDrawable* drawablep)
{
	// Look for attachments, objects, etc.
	LLViewerObject *vobj = drawablep->getVObj();
	if (vobj 
		&& vobj->isParticleSource())
	{
		if (gPipeline.sRenderBeacons)
		{
			LLColor4 light_blue(0.5f, 0.5f, 1.f, 0.5f);
			gObjectList.addDebugBeacon(vobj->getPositionAgent(), "", light_blue, LLColor4(1.f, 1.f, 1.f, 0.5f), LLPipeline::DebugBeaconLineWidth);
		}

		if (gPipeline.sRenderHighlight)
		{
			S32 face_id;
			S32 count = drawablep->getNumFaces();
			for (face_id = 0; face_id < count; face_id++)
			{
				LLFace * facep = drawablep->getFace(face_id);
				if (facep)
				{
					gPipeline.mHighlightFaces.push_back(facep);
			}
		}
	}
}
}

void renderSoundHighlights(LLDrawable* drawablep)
{
	// Look for attachments, objects, etc.
	LLViewerObject *vobj = drawablep->getVObj();
	if (vobj && vobj->isAudioSource())
	{
		if (gPipeline.sRenderHighlight)
		{
			S32 face_id;
			S32 count = drawablep->getNumFaces();
			for (face_id = 0; face_id < count; face_id++)
			{
				LLFace * facep = drawablep->getFace(face_id);
				if (facep)
				{
					gPipeline.mHighlightFaces.push_back(facep);
			}
		}
	}
}
}

void LLPipeline::postSort(LLCamera& camera)
{
	LL_RECORD_BLOCK_TIME(FTM_STATESORT_POSTSORT);

	assertInitialized();
	sVolumeSAFrame = 0.f; //ZK LBG

	LL_PUSH_CALLSTACKS();
	//rebuild drawable geometry
	for (LLCullResult::sg_iterator i = sCull->beginDrawableGroups(); i != sCull->endDrawableGroups(); ++i)
	{
		LLSpatialGroup* group = *i;
		if (!sUseOcclusion || 
			!group->isOcclusionState(LLSpatialGroup::OCCLUDED))
		{
			group->rebuildGeom();
		}
	}
	LL_PUSH_CALLSTACKS();
	//rebuild groups
	sCull->assertDrawMapsEmpty();

	rebuildPriorityGroups();
	LL_PUSH_CALLSTACKS();

	
	//build render map
	for (LLCullResult::sg_iterator i = sCull->beginVisibleGroups(); i != sCull->endVisibleGroups(); ++i)
	{
		LLSpatialGroup* group = *i;
		if ((sUseOcclusion && 
			group->isOcclusionState(LLSpatialGroup::OCCLUDED)) ||
			(RenderAutoHideSurfaceAreaLimit > 0.f && 
			group->mSurfaceArea > RenderAutoHideSurfaceAreaLimit*llmax(group->mObjectBoxSize, 10.f)))
		{
			continue;
		}

		if (group->hasState(LLSpatialGroup::NEW_DRAWINFO) && group->hasState(LLSpatialGroup::GEOM_DIRTY))
		{ //no way this group is going to be drawable without a rebuild
			group->rebuildGeom();
		}

		for (LLSpatialGroup::draw_map_t::iterator j = group->mDrawMap.begin(); j != group->mDrawMap.end(); ++j)
		{
			LLSpatialGroup::drawmap_elem_t& src_vec = j->second;	
			if (!hasRenderType(j->first))
			{
				continue;
			}
			
			for (LLSpatialGroup::drawmap_elem_t::iterator k = src_vec.begin(); k != src_vec.end(); ++k)
			{
				if (sMinRenderSize > 0.f)
				{
					LLVector4a bounds;
					bounds.setSub((*k)->mExtents[1],(*k)->mExtents[0]);

					if (llmax(llmax(bounds[0], bounds[1]), bounds[2]) > sMinRenderSize)
					{
						sCull->pushDrawInfo(j->first, *k);
					}
				}
				else
				{
					sCull->pushDrawInfo(j->first, *k);
				}
			}
		}

		if (hasRenderType(LLPipeline::RENDER_TYPE_PASS_ALPHA))
		{
			LLSpatialGroup::draw_map_t::iterator alpha = group->mDrawMap.find(LLRenderPass::PASS_ALPHA);
			
			if (alpha != group->mDrawMap.end())
			{ //store alpha groups for sorting
				LLSpatialBridge* bridge = group->getSpatialPartition()->asBridge();
				if (LLViewerCamera::sCurCameraID == LLViewerCamera::CAMERA_WORLD)
				{
					if (bridge)
					{
						LLCamera trans_camera = bridge->transformCamera(camera);
						group->updateDistance(trans_camera);
					}
					else
					{
						group->updateDistance(camera);
					}
				}
							
				if (hasRenderType(LLDrawPool::POOL_ALPHA))
				{
					sCull->pushAlphaGroup(group);
				}
			}
		}
	}
	
	//flush particle VB
	if (LLVOPartGroup::sVB)
	{
		LLVOPartGroup::sVB->flush();
	}
	else
	{
		LL_WARNS_ONCE() << "Missing particle buffer" << LL_ENDL;
	}

	/*bool use_transform_feedback = gTransformPositionProgram.mProgramObject && !mMeshDirtyGroup.empty();

	if (use_transform_feedback)
	{ //place a query around potential transform feedback code for synchronization
		mTransformFeedbackPrimitives = 0;

		if (!mMeshDirtyQueryObject)
		{
			glGenQueriesARB(1, &mMeshDirtyQueryObject);
		}

		
		glBeginQueryARB(GL_TRANSFORM_FEEDBACK_PRIMITIVES_WRITTEN, mMeshDirtyQueryObject);
	}*/

	//pack vertex buffers for groups that chose to delay their updates
	for (LLSpatialGroup::sg_vector_t::iterator iter = mMeshDirtyGroup.begin(); iter != mMeshDirtyGroup.end(); ++iter)
	{
		(*iter)->rebuildMesh();
	}

	/*if (use_transform_feedback)
	{
		glEndQueryARB(GL_TRANSFORM_FEEDBACK_PRIMITIVES_WRITTEN);
	}*/
	
	mMeshDirtyGroup.clear();

	if (!sShadowRender)
	{
		std::sort(sCull->beginAlphaGroups(), sCull->endAlphaGroups(), LLSpatialGroup::CompareDepthGreater());
	}

	LL_PUSH_CALLSTACKS();
	// only render if the flag is set. The flag is only set if we are in edit mode or the toggle is set in the menus
	// Ansariel: Make beacons also show when beacons floater is closed.
	if (/*LLFloaterReg::instanceVisible("beacons") &&*/ !sShadowRender)
	{
		if (sRenderScriptedTouchBeacons)
		{
			// Only show the beacon on the root object.
			forAllVisibleDrawables(renderScriptedTouchBeacons);
		}
		else
		if (sRenderScriptedBeacons)
		{
			// Only show the beacon on the root object.
			forAllVisibleDrawables(renderScriptedBeacons);
		}

		if (sRenderPhysicalBeacons)
		{
			// Only show the beacon on the root object.
			forAllVisibleDrawables(renderPhysicalBeacons);
		}

		if(sRenderMOAPBeacons)
		{
			forAllVisibleDrawables(renderMOAPBeacons);
		}

		if (sRenderParticleBeacons)
		{
			forAllVisibleDrawables(renderParticleBeacons);
		}

		// If god mode, also show audio cues
		if (sRenderSoundBeacons && gAudiop)
		{
			// Walk all sound sources and render out beacons for them. Note, this isn't done in the ForAllVisibleDrawables function, because some are not visible.
			LLAudioEngine::source_map::iterator iter;
			for (iter = gAudiop->mAllSources.begin(); iter != gAudiop->mAllSources.end(); ++iter)
			{
				LLAudioSource *sourcep = iter->second;

				LLVector3d pos_global = sourcep->getPositionGlobal();
				LLVector3 pos = gAgent.getPosAgentFromGlobal(pos_global);
				if (gPipeline.sRenderBeacons)
				{
					//pos += LLVector3(0.f, 0.f, 0.2f);
					gObjectList.addDebugBeacon(pos, "", LLColor4(1.f, 1.f, 0.f, 0.5f), LLColor4(1.f, 1.f, 1.f, 0.5f), DebugBeaconLineWidth);
				}
			}
			// now deal with highlights for all those seeable sound sources
			forAllVisibleDrawables(renderSoundHighlights);
		}
	}
	LL_PUSH_CALLSTACKS();
	// If managing your telehub, draw beacons at telehub and currently selected spawnpoint.
	if (LLFloaterTelehub::renderBeacons())
	{
		LLFloaterTelehub::addBeacons();
	}

	if (!sShadowRender)
	{
		mSelectedFaces.clear();

		LLPipeline::setRenderHighlightTextureChannel(gFloaterTools->getPanelFace()->getTextureChannelToEdit());

		// Draw face highlights for selected faces.
		if (LLSelectMgr::getInstance()->getTEMode())
		{
			struct f : public LLSelectedTEFunctor
			{
				virtual bool apply(LLViewerObject* object, S32 te)
				{
					if (object->mDrawable)
					{
						LLFace * facep = object->mDrawable->getFace(te);
						if (facep)
						{
							gPipeline.mSelectedFaces.push_back(facep);
					}
					}
					return true;
				}
			} func;
			LLSelectMgr::getInstance()->getSelection()->applyToTEs(&func);
		}
	}

	//LLSpatialGroup::sNoDelete = FALSE;
	LL_PUSH_CALLSTACKS();
}


void render_hud_elements()
{
	gPipeline.disableLights();		
	
	LLGLDisable fog(GL_FOG);
	LLGLSUIDefault gls_ui;

	LLGLEnable stencil(GL_STENCIL_TEST);
	glStencilFunc(GL_ALWAYS, 255, 0xFFFFFFFF);
	glStencilMask(0xFFFFFFFF);
	glStencilOp(GL_KEEP, GL_KEEP, GL_REPLACE);
	
	gGL.color4f(1,1,1,1);
	
	if (LLGLSLShader::sNoFixedFunction)
	{
		gUIProgram.bind();
	}
	LLGLDepthTest depth(GL_TRUE, GL_FALSE);

	if (!LLPipeline::sReflectionRender && gPipeline.hasRenderDebugFeatureMask(LLPipeline::RENDER_DEBUG_FEATURE_UI))
	{
		LLGLEnable multisample(LLPipeline::RenderFSAASamples > 0 ? GL_MULTISAMPLE_ARB : 0);
		gViewerWindow->renderSelections(FALSE, FALSE, FALSE); // For HUD version in render_ui_3d()
	
		// Draw the tracking overlays
		LLTracker::render3D();
		
		// Show the property lines
		LLWorld::getInstance()->renderPropertyLines();
		LLViewerParcelMgr::getInstance()->render();
		LLViewerParcelMgr::getInstance()->renderParcelCollision();
	
		// Render name tags.
		LLHUDObject::renderAll();
	}
	else if (gForceRenderLandFence)
	{
		// This is only set when not rendering the UI, for parcel snapshots
		LLViewerParcelMgr::getInstance()->render();
	}
	else if (gPipeline.hasRenderType(LLPipeline::RENDER_TYPE_HUD))
	{
		LLHUDText::renderAllHUD();
	}

	if (LLGLSLShader::sNoFixedFunction)
	{
		gUIProgram.unbind();
	}
	gGL.flush();
}

void LLPipeline::renderHighlights()
{
	assertInitialized();

	// Draw 3D UI elements here (before we clear the Z buffer in POOL_HUD)
	// Render highlighted faces.
	LLGLSPipelineAlpha gls_pipeline_alpha;
	LLColor4 color(1.f, 1.f, 1.f, 0.5f);
	LLGLEnable color_mat(GL_COLOR_MATERIAL);
	disableLights();

	if (!hasRenderType(LLPipeline::RENDER_TYPE_HUD) && !mHighlightSet.empty())
	{ //draw blurry highlight image over screen
		LLGLEnable blend(GL_BLEND);
		LLGLDepthTest depth(GL_TRUE, GL_FALSE, GL_ALWAYS);
		LLGLDisable test(GL_ALPHA_TEST);

		LLGLEnable stencil(GL_STENCIL_TEST);
		gGL.flush();
		glStencilMask(0xFFFFFFFF);
		glClearStencil(1);
		glClear(GL_STENCIL_BUFFER_BIT);

		glStencilFunc(GL_ALWAYS, 0, 0xFFFFFFFF);
		glStencilOp(GL_REPLACE, GL_REPLACE, GL_REPLACE);

        if (canUseVertexShaders())
        {
            gHighlightProgram.bind();
        }

		gGL.setColorMask(false, false);

        if (LLGLSLShader::sNoFixedFunction)
        {
            gHighlightProgram.bind();
        }

		for (std::set<HighlightItem>::iterator iter = mHighlightSet.begin(); iter != mHighlightSet.end(); ++iter)
		{
			renderHighlight(iter->mItem->getVObj(), 1.f);
		}
		gGL.setColorMask(true, false);

		glStencilOp(GL_KEEP, GL_KEEP, GL_KEEP);
		glStencilFunc(GL_NOTEQUAL, 0, 0xFFFFFFFF);
		
		//gGL.setSceneBlendType(LLRender::BT_ADD_WITH_ALPHA);

		gGL.pushMatrix();
		gGL.loadIdentity();
		gGL.matrixMode(LLRender::MM_PROJECTION);
		gGL.pushMatrix();
		gGL.loadIdentity();

		gGL.getTexUnit(0)->bind(&mHighlight);

		LLVector2 tc1;
		LLVector2 tc2;

		tc1.setVec(0,0);
		tc2.setVec(2,2);

		gGL.begin(LLRender::TRIANGLES);
				
		F32 scale = RenderHighlightBrightness;
		LLColor4 color = RenderHighlightColor;
		F32 thickness = RenderHighlightThickness;

		for (S32 pass = 0; pass < 2; ++pass)
		{
			if (pass == 0)
			{
				gGL.setSceneBlendType(LLRender::BT_ADD_WITH_ALPHA);
			}
			else
			{
				gGL.setSceneBlendType(LLRender::BT_ALPHA);
			}

			for (S32 i = 0; i < 8; ++i)
			{
				for (S32 j = 0; j < 8; ++j)
				{
					LLVector2 tc(i-4+0.5f, j-4+0.5f);

					F32 dist = 1.f-(tc.length()/sqrtf(32.f));
					dist *= scale/64.f;

					tc *= thickness;
					tc.mV[0] = (tc.mV[0])/mHighlight.getWidth();
					tc.mV[1] = (tc.mV[1])/mHighlight.getHeight();

					gGL.color4f(color.mV[0],
								color.mV[1],
								color.mV[2],
								color.mV[3]*dist);
					
					gGL.texCoord2f(tc.mV[0]+tc1.mV[0], tc.mV[1]+tc2.mV[1]);
					gGL.vertex2f(-1,3);
					
					gGL.texCoord2f(tc.mV[0]+tc1.mV[0], tc.mV[1]+tc1.mV[1]);
					gGL.vertex2f(-1,-1);
					
					gGL.texCoord2f(tc.mV[0]+tc2.mV[0], tc.mV[1]+tc1.mV[1]);
					gGL.vertex2f(3,-1);
				}
			}
		}

		gGL.end();

		gGL.popMatrix();
		gGL.matrixMode(LLRender::MM_MODELVIEW);
		gGL.popMatrix();
		
		//gGL.setSceneBlendType(LLRender::BT_ALPHA);
	}

	if ((LLViewerShaderMgr::instance()->getShaderLevel(LLViewerShaderMgr::SHADER_INTERFACE) > 0))
	{
		gHighlightProgram.bind();
		gGL.diffuseColor4f(1,1,1,0.5f);
	}
	
	if (hasRenderDebugFeatureMask(RENDER_DEBUG_FEATURE_SELECTED) && !mFaceSelectImagep)
		{
			mFaceSelectImagep = LLViewerTextureManager::getFetchedTexture(IMG_FACE_SELECT);
		}

	if (hasRenderDebugFeatureMask(RENDER_DEBUG_FEATURE_SELECTED) && (sRenderHighlightTextureChannel == LLRender::DIFFUSE_MAP))
	{
		// Make sure the selection image gets downloaded and decoded
		mFaceSelectImagep->addTextureStats((F32)MAX_IMAGE_AREA);

		U32 count = mSelectedFaces.size();
		for (U32 i = 0; i < count; i++)
		{
			LLFace *facep = mSelectedFaces[i];
			if (!facep || facep->getDrawable()->isDead())
			{
				LL_ERRS() << "Bad face on selection" << LL_ENDL;
				return;
			}
			
			facep->renderSelected(mFaceSelectImagep, color);
		}
	}

	if (hasRenderDebugFeatureMask(RENDER_DEBUG_FEATURE_SELECTED))
	{
		// Paint 'em red!
		color.setVec(1.f, 0.f, 0.f, 0.5f);
		
		int count = mHighlightFaces.size();
		for (S32 i = 0; i < count; i++)
		{
			LLFace* facep = mHighlightFaces[i];
			facep->renderSelected(LLViewerTexture::sNullImagep, color);
		}
	}

	// Contains a list of the faces of objects that are physical or
	// have touch-handlers.
	mHighlightFaces.clear();

	if (LLViewerShaderMgr::instance()->getShaderLevel(LLViewerShaderMgr::SHADER_INTERFACE) > 0)
	{
		gHighlightProgram.unbind();
	}


	if (hasRenderDebugFeatureMask(RENDER_DEBUG_FEATURE_SELECTED) && (sRenderHighlightTextureChannel == LLRender::NORMAL_MAP))
	{
		color.setVec(1.0f, 0.5f, 0.5f, 0.5f);
		if ((LLViewerShaderMgr::instance()->getShaderLevel(LLViewerShaderMgr::SHADER_INTERFACE) > 0))
		{
			gHighlightNormalProgram.bind();
			gGL.diffuseColor4f(1,1,1,0.5f);
		}

		mFaceSelectImagep->addTextureStats((F32)MAX_IMAGE_AREA);

		U32 count = mSelectedFaces.size();
		for (U32 i = 0; i < count; i++)
		{
			LLFace *facep = mSelectedFaces[i];
			if (!facep || facep->getDrawable()->isDead())
			{
				LL_ERRS() << "Bad face on selection" << LL_ENDL;
				return;
			}

			facep->renderSelected(mFaceSelectImagep, color);
		}

		if ((LLViewerShaderMgr::instance()->getShaderLevel(LLViewerShaderMgr::SHADER_INTERFACE) > 0))
		{
			gHighlightNormalProgram.unbind();
		}
	}

	if (hasRenderDebugFeatureMask(RENDER_DEBUG_FEATURE_SELECTED) && (sRenderHighlightTextureChannel == LLRender::SPECULAR_MAP))
	{
		color.setVec(0.0f, 0.3f, 1.0f, 0.8f);
		if ((LLViewerShaderMgr::instance()->getShaderLevel(LLViewerShaderMgr::SHADER_INTERFACE) > 0))
		{
			gHighlightSpecularProgram.bind();
			gGL.diffuseColor4f(1,1,1,0.5f);
		}

		mFaceSelectImagep->addTextureStats((F32)MAX_IMAGE_AREA);

		U32 count = mSelectedFaces.size();
		for (U32 i = 0; i < count; i++)
		{
			LLFace *facep = mSelectedFaces[i];
			if (!facep || facep->getDrawable()->isDead())
			{
				LL_ERRS() << "Bad face on selection" << LL_ENDL;
				return;
			}

			facep->renderSelected(mFaceSelectImagep, color);
		}

		if ((LLViewerShaderMgr::instance()->getShaderLevel(LLViewerShaderMgr::SHADER_INTERFACE) > 0))
		{
			gHighlightSpecularProgram.unbind();
		}
	}
}

//debug use
U32 LLPipeline::sCurRenderPoolType = 0 ;

void LLPipeline::renderGeom(LLCamera& camera, bool forceVBOUpdate)
{
	LL_RECORD_BLOCK_TIME(FTM_RENDER_GEOMETRY);

	assertInitialized();

	F32 saved_modelview[16];
	F32 saved_projection[16];

	//HACK: preserve/restore matrices around HUD render
	if (gPipeline.hasRenderType(LLPipeline::RENDER_TYPE_HUD))
	{
		for (U32 i = 0; i < 16; i++)
		{
			saved_modelview[i] = gGLModelView[i];
			saved_projection[i] = gGLProjection[i];
		}
	}

	///////////////////////////////////////////
	//
	// Sync and verify GL state
	//
	//

	stop_glerror();

	LLVertexBuffer::unbind();

	// Do verification of GL state
	LLGLState::checkStates();
	LLGLState::checkTextureChannels();
	LLGLState::checkClientArrays();
	if (mRenderDebugMask & RENDER_DEBUG_VERIFY)
	{
		if (!verify())
		{
			LL_ERRS() << "Pipeline verification failed!" << LL_ENDL;
		}
	}

	LLAppViewer::instance()->pingMainloopTimeout("Pipeline:ForceVBO");
	
	// Initialize lots of GL state to "safe" values
	gGL.getTexUnit(0)->unbind(LLTexUnit::TT_TEXTURE);
	gGL.matrixMode(LLRender::MM_TEXTURE);
	gGL.loadIdentity();
	gGL.matrixMode(LLRender::MM_MODELVIEW);

	LLGLSPipeline gls_pipeline;
	LLGLEnable multisample(RenderFSAASamples > 0 ? GL_MULTISAMPLE_ARB : 0);

	LLGLState gls_color_material(GL_COLOR_MATERIAL, mLightingDetail < 2);
				
	// Toggle backface culling for debugging
	LLGLEnable cull_face(mBackfaceCull ? GL_CULL_FACE : 0);
	// Set fog
	bool use_fog = hasRenderDebugFeatureMask(LLPipeline::RENDER_DEBUG_FEATURE_FOG);
	LLGLEnable fog_enable(use_fog &&
						  !gPipeline.canUseWindLightShadersOnObjects() ? GL_FOG : 0);
	gSky.updateFog(camera.getFar());
	if (!use_fog)
	{
		sUnderWaterRender = false;
	}

	gGL.getTexUnit(0)->bind(LLViewerFetchedTexture::sDefaultImagep);
	LLViewerFetchedTexture::sDefaultImagep->setAddressMode(LLTexUnit::TAM_WRAP);
	

	//////////////////////////////////////////////
	//
	// Actually render all of the geometry
	//
	//	
	stop_glerror();
	
	LLAppViewer::instance()->pingMainloopTimeout("Pipeline:RenderDrawPools");

	for (pool_set_t::iterator iter = mPools.begin(); iter != mPools.end(); ++iter)
	{
		LLDrawPool *poolp = *iter;
		if (hasRenderType(poolp->getType()))
		{
			poolp->prerender();
		}
	}

	{
		LL_RECORD_BLOCK_TIME(FTM_POOLS);
		
		// HACK: don't calculate local lights if we're rendering the HUD!
		//    Removing this check will cause bad flickering when there are 
		//    HUD elements being rendered AND the user is in flycam mode  -nyx
		if (!gPipeline.hasRenderType(LLPipeline::RENDER_TYPE_HUD))
		{
			calcNearbyLights(camera);
			setupHWLights(NULL);
		}

		bool occlude = sUseOcclusion > 1;
		U32 cur_type = 0;

		pool_set_t::iterator iter1 = mPools.begin();
		while ( iter1 != mPools.end() )
		{
			LLDrawPool *poolp = *iter1;
			
			cur_type = poolp->getType();

			//debug use
			sCurRenderPoolType = cur_type ;

			if (occlude && cur_type >= LLDrawPool::POOL_GRASS)
			{
				occlude = false;
				gGLLastMatrix = NULL;
				gGL.loadMatrix(gGLModelView);
				LLGLSLShader::bindNoShader();
				doOcclusion(camera);
			}

			pool_set_t::iterator iter2 = iter1;
			if (hasRenderType(poolp->getType()) && poolp->getNumPasses() > 0)
			{
				LL_RECORD_BLOCK_TIME(FTM_POOLRENDER);

				gGLLastMatrix = NULL;
				gGL.loadMatrix(gGLModelView);
			
				for( S32 i = 0; i < poolp->getNumPasses(); i++ )
				{
					LLVertexBuffer::unbind();
					poolp->beginRenderPass(i);
					for (iter2 = iter1; iter2 != mPools.end(); iter2++)
					{
						LLDrawPool *p = *iter2;
						if (p->getType() != cur_type)
						{
							break;
						}
						
						if ( !p->getSkipRenderFlag() ) { p->render(i); }
					}
					poolp->endRenderPass(i);
					LLVertexBuffer::unbind();
					if (gDebugGL)
					{
						std::string msg = llformat("pass %d", i);
						LLGLState::checkStates(msg);
						//LLGLState::checkTextureChannels(msg);
						//LLGLState::checkClientArrays(msg);
					}
				}
			}
			else
			{
				// Skip all pools of this type
				for (iter2 = iter1; iter2 != mPools.end(); iter2++)
				{
					LLDrawPool *p = *iter2;
					if (p->getType() != cur_type)
					{
						break;
					}
				}
			}
			iter1 = iter2;
			stop_glerror();
		}
		
		LLAppViewer::instance()->pingMainloopTimeout("Pipeline:RenderDrawPoolsEnd");

		LLVertexBuffer::unbind();
			
		gGLLastMatrix = NULL;
		gGL.loadMatrix(gGLModelView);

		if (occlude)
		{
			occlude = false;
			gGLLastMatrix = NULL;
			gGL.loadMatrix(gGLModelView);
			LLGLSLShader::bindNoShader();
			doOcclusion(camera);
		}
	}

	LLVertexBuffer::unbind();
	LLGLState::checkStates();

	if (!LLPipeline::sImpostorRender)
	{
		LLAppViewer::instance()->pingMainloopTimeout("Pipeline:RenderHighlights");

		if (!sReflectionRender)
		{
			renderHighlights();
		}

		// Contains a list of the faces of objects that are physical or
		// have touch-handlers.
		mHighlightFaces.clear();

		LLAppViewer::instance()->pingMainloopTimeout("Pipeline:RenderDebug");
	
		renderDebug();

		LLVertexBuffer::unbind();
	
		if (!LLPipeline::sReflectionRender && !LLPipeline::sRenderDeferred)
		{
			if (gPipeline.hasRenderDebugFeatureMask(LLPipeline::RENDER_DEBUG_FEATURE_UI))
			{
				// Render debugging beacons.
				gObjectList.renderObjectBeacons();
				gObjectList.resetObjectBeacons();
                gSky.addSunMoonBeacons();
			}
			else
			{
				// Make sure particle effects disappear
				LLHUDObject::renderAllForTimer();
			}
		}
		else
		{
			// Make sure particle effects disappear
			LLHUDObject::renderAllForTimer();
		}

		LLAppViewer::instance()->pingMainloopTimeout("Pipeline:RenderGeomEnd");

		//HACK: preserve/restore matrices around HUD render
		if (gPipeline.hasRenderType(LLPipeline::RENDER_TYPE_HUD))
		{
			for (U32 i = 0; i < 16; i++)
			{
				gGLModelView[i] = saved_modelview[i];
				gGLProjection[i] = saved_projection[i];
			}
		}
	}

	LLVertexBuffer::unbind();

	LLGLState::checkStates();
//	LLGLState::checkTextureChannels();
//	LLGLState::checkClientArrays();
}

void LLPipeline::renderGeomDeferred(LLCamera& camera)
{
	LLAppViewer::instance()->pingMainloopTimeout("Pipeline:RenderGeomDeferred");

	LL_RECORD_BLOCK_TIME(FTM_RENDER_GEOMETRY);

	LL_RECORD_BLOCK_TIME(FTM_DEFERRED_POOLS);

	LLGLEnable cull(GL_CULL_FACE);

	for (pool_set_t::iterator iter = mPools.begin(); iter != mPools.end(); ++iter)
	{
		LLDrawPool *poolp = *iter;
		if (hasRenderType(poolp->getType()))
		{
			poolp->prerender();
		}
	}

	LLGLEnable multisample(RenderFSAASamples > 0 ? GL_MULTISAMPLE_ARB : 0);

	LLVertexBuffer::unbind();

	LLGLState::checkStates();
	LLGLState::checkTextureChannels();
	LLGLState::checkClientArrays();

	U32 cur_type = 0;

	gGL.setColorMask(true, true);
	
	pool_set_t::iterator iter1 = mPools.begin();

	while ( iter1 != mPools.end() )
	{
		LLDrawPool *poolp = *iter1;
		
		cur_type = poolp->getType();

		pool_set_t::iterator iter2 = iter1;
		if (hasRenderType(poolp->getType()) && poolp->getNumDeferredPasses() > 0)
		{
			LL_RECORD_BLOCK_TIME(FTM_DEFERRED_POOLRENDER);

			gGLLastMatrix = NULL;
			gGL.loadMatrix(gGLModelView);
		
			for( S32 i = 0; i < poolp->getNumDeferredPasses(); i++ )
			{
				LLVertexBuffer::unbind();
				poolp->beginDeferredPass(i);
				for (iter2 = iter1; iter2 != mPools.end(); iter2++)
				{
					LLDrawPool *p = *iter2;
					if (p->getType() != cur_type)
					{
						break;
					}
										
					if ( !p->getSkipRenderFlag() ) { p->renderDeferred(i); }
				}
				poolp->endDeferredPass(i);
				LLVertexBuffer::unbind();

				if (gDebugGL || gDebugPipeline)
				{
					LLGLState::checkStates();
				}
			}
		}
		else
		{
			// Skip all pools of this type
			for (iter2 = iter1; iter2 != mPools.end(); iter2++)
			{
				LLDrawPool *p = *iter2;
				if (p->getType() != cur_type)
				{
					break;
				}
			}
		}
		iter1 = iter2;
		stop_glerror();
	}

	gGLLastMatrix = NULL;
    gGL.matrixMode(LLRender::MM_MODELVIEW);
	gGL.loadMatrix(gGLModelView);

	gGL.setColorMask(true, false);
}

void LLPipeline::renderGeomPostDeferred(LLCamera& camera, bool do_occlusion)
{
	LL_RECORD_BLOCK_TIME(FTM_POST_DEFERRED_POOLS);
	U32 cur_type = 0;

	LLGLEnable cull(GL_CULL_FACE);

	LLGLEnable multisample(RenderFSAASamples > 0 ? GL_MULTISAMPLE_ARB : 0);

	calcNearbyLights(camera);
	setupHWLights(NULL);

	gGL.setColorMask(true, false);

	pool_set_t::iterator iter1 = mPools.begin();
	bool occlude = LLPipeline::sUseOcclusion > 1 && do_occlusion;

	while ( iter1 != mPools.end() )
	{
		LLDrawPool *poolp = *iter1;
		
		cur_type = poolp->getType();

		if (occlude && cur_type >= LLDrawPool::POOL_GRASS)
		{
			occlude = false;
			gGLLastMatrix = NULL;
			gGL.loadMatrix(gGLModelView);
			LLGLSLShader::bindNoShader();
			doOcclusion(camera, mScreen, mOcclusionDepth, &mDeferredDepth);
			gGL.setColorMask(true, false);
		}

		pool_set_t::iterator iter2 = iter1;
		if (hasRenderType(poolp->getType()) && poolp->getNumPostDeferredPasses() > 0)
		{
			LL_RECORD_BLOCK_TIME(FTM_POST_DEFERRED_POOLRENDER);

			gGLLastMatrix = NULL;
			gGL.loadMatrix(gGLModelView);
		
			for( S32 i = 0; i < poolp->getNumPostDeferredPasses(); i++ )
			{
				LLVertexBuffer::unbind();
				poolp->beginPostDeferredPass(i);
				for (iter2 = iter1; iter2 != mPools.end(); iter2++)
				{
					LLDrawPool *p = *iter2;
					if (p->getType() != cur_type)
					{
						break;
					}
										
					p->renderPostDeferred(i);
				}
				poolp->endPostDeferredPass(i);
				LLVertexBuffer::unbind();

				if (gDebugGL || gDebugPipeline)
				{
					LLGLState::checkStates();
				}
			}
		}
		else
		{
			// Skip all pools of this type
			for (iter2 = iter1; iter2 != mPools.end(); iter2++)
			{
				LLDrawPool *p = *iter2;
				if (p->getType() != cur_type)
				{
					break;
				}
			}
		}
		iter1 = iter2;
		stop_glerror();
	}

	gGLLastMatrix = NULL;
	gGL.matrixMode(LLRender::MM_MODELVIEW);
	gGL.loadMatrix(gGLModelView);

	if (occlude)
	{
		occlude = false;
		LLGLSLShader::bindNoShader();
		doOcclusion(camera);
		gGLLastMatrix = NULL;
		gGL.matrixMode(LLRender::MM_MODELVIEW);
		gGL.loadMatrix(gGLModelView);
	}
}

void LLPipeline::renderGeomShadow(LLCamera& camera)
{
	U32 cur_type = 0;
	
	LLGLEnable cull(GL_CULL_FACE);

	LLVertexBuffer::unbind();

	pool_set_t::iterator iter1 = mPools.begin();
	
	while ( iter1 != mPools.end() )
	{
		LLDrawPool *poolp = *iter1;
		
		cur_type = poolp->getType();

		pool_set_t::iterator iter2 = iter1;
		if (hasRenderType(poolp->getType()) && poolp->getNumShadowPasses() > 0)
		{
			poolp->prerender() ;

			gGLLastMatrix = NULL;
			gGL.loadMatrix(gGLModelView);
		
			for( S32 i = 0; i < poolp->getNumShadowPasses(); i++ )
			{
				LLVertexBuffer::unbind();
				poolp->beginShadowPass(i);
				for (iter2 = iter1; iter2 != mPools.end(); iter2++)
				{
					LLDrawPool *p = *iter2;
					if (p->getType() != cur_type)
					{
						break;
					}
										
					p->renderShadow(i);
				}
				poolp->endShadowPass(i);
				LLVertexBuffer::unbind();

				LLGLState::checkStates();
			}
		}
		else
		{
			// Skip all pools of this type
			for (iter2 = iter1; iter2 != mPools.end(); iter2++)
			{
				LLDrawPool *p = *iter2;
				if (p->getType() != cur_type)
				{
					break;
				}
			}
		}
		iter1 = iter2;
		stop_glerror();
	}

	gGLLastMatrix = NULL;
	gGL.loadMatrix(gGLModelView);
}


void LLPipeline::addTrianglesDrawn(S32 index_count, U32 render_type)
{
	assertInitialized();
	S32 count = 0;
	if (render_type == LLRender::TRIANGLE_STRIP)
	{
		count = index_count-2;
	}
	else
	{
		count = index_count/3;
	}

	record(sStatBatchSize, count);
	add(LLStatViewer::TRIANGLES_DRAWN, LLUnits::Triangles::fromValue(count));

	if (LLPipeline::sRenderFrameTest)
	{
		gViewerWindow->getWindow()->swapBuffers();
		ms_sleep(16);
	}
}

void LLPipeline::renderPhysicsDisplay()
{
	if (!hasRenderDebugMask(LLPipeline::RENDER_DEBUG_PHYSICS_SHAPES))
	{
		return;
	}

	allocatePhysicsBuffer();

	gGL.flush();
	mPhysicsDisplay.bindTarget();
	glClearColor(0,0,0,1);
	gGL.setColorMask(true, true);
	mPhysicsDisplay.clear();
	glClearColor(0,0,0,0);

	gGL.setColorMask(true, false);

	if (LLGLSLShader::sNoFixedFunction)
	{
		gDebugProgram.bind();
	}

	for (LLWorld::region_list_t::const_iterator iter = LLWorld::getInstance()->getRegionList().begin(); 
			iter != LLWorld::getInstance()->getRegionList().end(); ++iter)
	{
		LLViewerRegion* region = *iter;
		for (U32 i = 0; i < LLViewerRegion::NUM_PARTITIONS; i++)
		{
			LLSpatialPartition* part = region->getSpatialPartition(i);
			if (part)
			{
				if (hasRenderType(part->mDrawableType))
				{
					part->renderPhysicsShapes();
				}
			}
		}
	}

	gGL.flush();

	if (LLGLSLShader::sNoFixedFunction)
	{
		gDebugProgram.unbind();
	}

	mPhysicsDisplay.flush();
}

extern std::set<LLSpatialGroup*> visible_selected_groups;

void LLPipeline::renderDebug()
{
	assertInitialized();

	bool hud_only = hasRenderType(LLPipeline::RENDER_TYPE_HUD);

	if (!hud_only )
	{
		//Render any navmesh geometry	
		LLPathingLib *llPathingLibInstance = LLPathingLib::getInstance();
		if ( llPathingLibInstance != NULL ) 
		{
			//character floater renderables
			
			LLHandle<LLFloaterPathfindingCharacters> pathfindingCharacterHandle = LLFloaterPathfindingCharacters::getInstanceHandle();
			if ( !pathfindingCharacterHandle.isDead() )
			{
				LLFloaterPathfindingCharacters *pathfindingCharacter = pathfindingCharacterHandle.get();

				if ( pathfindingCharacter->getVisible() || gAgentCamera.cameraMouselook() )			
				{	
					if (LLGLSLShader::sNoFixedFunction)
					{					
						gPathfindingProgram.bind();			
						gPathfindingProgram.uniform1f(sTint, 1.f);
						gPathfindingProgram.uniform1f(sAmbiance, 1.f);
						gPathfindingProgram.uniform1f(sAlphaScale, 1.f);
					}

					//Requried character physics capsule render parameters
					LLUUID id;					
					LLVector3 pos;
					LLQuaternion rot;
				
					if ( pathfindingCharacter->isPhysicsCapsuleEnabled( id, pos, rot ) )
					{
						if (LLGLSLShader::sNoFixedFunction)
						{					
							//remove blending artifacts
							gGL.setColorMask(false, false);
							llPathingLibInstance->renderSimpleShapeCapsuleID( gGL, id, pos, rot );				
							gGL.setColorMask(true, false);
							LLGLEnable blend(GL_BLEND);
							gPathfindingProgram.uniform1f(sAlphaScale, 0.90f);
							llPathingLibInstance->renderSimpleShapeCapsuleID( gGL, id, pos, rot );
							gPathfindingProgram.bind();
						}
						else
						{
							llPathingLibInstance->renderSimpleShapeCapsuleID( gGL, id, pos, rot );
						}
					}
				}
			}
			

			//pathing console renderables
			LLHandle<LLFloaterPathfindingConsole> pathfindingConsoleHandle = LLFloaterPathfindingConsole::getInstanceHandle();
			if (!pathfindingConsoleHandle.isDead())
			{
				LLFloaterPathfindingConsole *pathfindingConsole = pathfindingConsoleHandle.get();

				if ( pathfindingConsole->getVisible() || gAgentCamera.cameraMouselook() )
				{				
					F32 ambiance = gSavedSettings.getF32("PathfindingAmbiance");

					if (LLGLSLShader::sNoFixedFunction)
					{					
						gPathfindingProgram.bind();
			
						gPathfindingProgram.uniform1f(sTint, 1.f);
						gPathfindingProgram.uniform1f(sAmbiance, ambiance);
						gPathfindingProgram.uniform1f(sAlphaScale, 1.f);
					}

					if ( !pathfindingConsole->isRenderWorld() )
					{
						const LLColor4 clearColor = gSavedSettings.getColor4("PathfindingNavMeshClear");
						gGL.setColorMask(true, true);
						glClearColor(clearColor.mV[0],clearColor.mV[1],clearColor.mV[2],0);
						glClear(GL_DEPTH_BUFFER_BIT | GL_COLOR_BUFFER_BIT | GL_STENCIL_BUFFER_BIT);					
						gGL.setColorMask(true, false);
						glPolygonMode( GL_FRONT_AND_BACK, GL_FILL );	
					}

					//NavMesh
					if ( pathfindingConsole->isRenderNavMesh() )
					{	
						gGL.flush();
						glLineWidth(2.0f);	
						LLGLEnable cull(GL_CULL_FACE);
						LLGLDisable blend(GL_BLEND);
						
						if ( pathfindingConsole->isRenderWorld() )
						{					
							LLGLEnable blend(GL_BLEND);
							gPathfindingProgram.uniform1f(sAlphaScale, 0.66f);
							llPathingLibInstance->renderNavMesh();
						}
						else
						{
							llPathingLibInstance->renderNavMesh();
						}
						
						//render edges
						if (LLGLSLShader::sNoFixedFunction)
						{
							gPathfindingNoNormalsProgram.bind();
							gPathfindingNoNormalsProgram.uniform1f(sTint, 1.f);
							gPathfindingNoNormalsProgram.uniform1f(sAlphaScale, 1.f);
							llPathingLibInstance->renderNavMeshEdges();
							gPathfindingProgram.bind();
						}
						else
						{
							llPathingLibInstance->renderNavMeshEdges();
						}

						gGL.flush();
						glPolygonMode( GL_FRONT_AND_BACK, GL_FILL );	
						glLineWidth(1.0f);	
						gGL.flush();
					}
					//User designated path
					if ( LLPathfindingPathTool::getInstance()->isRenderPath() )
					{
						//The path
						if (LLGLSLShader::sNoFixedFunction)
						{
							gUIProgram.bind();
							gGL.getTexUnit(0)->bind(LLViewerFetchedTexture::sWhiteImagep);
							llPathingLibInstance->renderPath();
							gPathfindingProgram.bind();
						}
						else
						{
							llPathingLibInstance->renderPath();
						}
						//The bookends
						if (LLGLSLShader::sNoFixedFunction)
						{
							//remove blending artifacts
							gGL.setColorMask(false, false);
							llPathingLibInstance->renderPathBookend( gGL, LLPathingLib::LLPL_START );
							llPathingLibInstance->renderPathBookend( gGL, LLPathingLib::LLPL_END );
						
							gGL.setColorMask(true, false);
							//render the bookends
							LLGLEnable blend(GL_BLEND);
							gPathfindingProgram.uniform1f(sAlphaScale, 0.90f);
							llPathingLibInstance->renderPathBookend( gGL, LLPathingLib::LLPL_START );
							llPathingLibInstance->renderPathBookend( gGL, LLPathingLib::LLPL_END );
							gPathfindingProgram.bind();
						}
						else
						{
							llPathingLibInstance->renderPathBookend( gGL, LLPathingLib::LLPL_START );
							llPathingLibInstance->renderPathBookend( gGL, LLPathingLib::LLPL_END );
						}
					
					}
				
					if ( pathfindingConsole->isRenderWaterPlane() )
					{	
						if (LLGLSLShader::sNoFixedFunction)
						{
							LLGLEnable blend(GL_BLEND);
							gPathfindingProgram.uniform1f(sAlphaScale, 0.90f);
							llPathingLibInstance->renderSimpleShapes( gGL, gAgent.getRegion()->getWaterHeight() );
						}
						else
						{
							llPathingLibInstance->renderSimpleShapes( gGL, gAgent.getRegion()->getWaterHeight() );					
						}
					}
				//physics/exclusion shapes
				if ( pathfindingConsole->isRenderAnyShapes() )
				{					
						U32 render_order[] = {
							1 << LLPathingLib::LLST_ObstacleObjects,
							1 << LLPathingLib::LLST_WalkableObjects,
							1 << LLPathingLib::LLST_ExclusionPhantoms,	
							1 << LLPathingLib::LLST_MaterialPhantoms,
						};

						U32 flags = pathfindingConsole->getRenderShapeFlags();

						for (U32 i = 0; i < 4; i++)
						{
							if (!(flags & render_order[i]))
							{
								continue;
							}

							//turn off backface culling for volumes so they are visible when camera is inside volume
							LLGLDisable cull(i >= 2 ? GL_CULL_FACE : 0);
						
							gGL.flush();
							glPolygonMode( GL_FRONT_AND_BACK, GL_FILL );	
				
							//get rid of some z-fighting
							LLGLEnable polyOffset(GL_POLYGON_OFFSET_FILL);
							glPolygonOffset(1.0f, 1.0f);

							//render to depth first to avoid blending artifacts
							gGL.setColorMask(false, false);
							llPathingLibInstance->renderNavMeshShapesVBO( render_order[i] );		
							gGL.setColorMask(true, false);

							//get rid of some z-fighting
							glPolygonOffset(0.f, 0.f);

							LLGLEnable blend(GL_BLEND);
				
							{
								gPathfindingProgram.uniform1f(sAmbiance, ambiance);

								{ //draw solid overlay
									LLGLDepthTest depth(GL_TRUE, GL_FALSE, GL_LEQUAL);
									llPathingLibInstance->renderNavMeshShapesVBO( render_order[i] );				
									gGL.flush();				
								}
				
								LLGLEnable lineOffset(GL_POLYGON_OFFSET_LINE);
								glPolygonMode( GL_FRONT_AND_BACK, GL_LINE );	
						
								F32 offset = gSavedSettings.getF32("PathfindingLineOffset");

								if (pathfindingConsole->isRenderXRay())
								{
									gPathfindingProgram.uniform1f(sTint, gSavedSettings.getF32("PathfindingXRayTint"));
									gPathfindingProgram.uniform1f(sAlphaScale, gSavedSettings.getF32("PathfindingXRayOpacity"));
									LLGLEnable blend(GL_BLEND);
									LLGLDepthTest depth(GL_TRUE, GL_FALSE, GL_GREATER);
								
									glPolygonOffset(offset, -offset);
								
									if (gSavedSettings.getBOOL("PathfindingXRayWireframe"))
									{ //draw hidden wireframe as darker and less opaque
										gPathfindingProgram.uniform1f(sAmbiance, 1.f);
										llPathingLibInstance->renderNavMeshShapesVBO( render_order[i] );				
									}
									else
									{
										glPolygonMode( GL_FRONT_AND_BACK, GL_FILL );	
										gPathfindingProgram.uniform1f(sAmbiance, ambiance);
										llPathingLibInstance->renderNavMeshShapesVBO( render_order[i] );				
										glPolygonMode(GL_FRONT_AND_BACK, GL_LINE);
									}
								}

								{ //draw visible wireframe as brighter, thicker and more opaque
									glPolygonOffset(offset, offset);
									gPathfindingProgram.uniform1f(sAmbiance, 1.f);
									gPathfindingProgram.uniform1f(sTint, 1.f);
									gPathfindingProgram.uniform1f(sAlphaScale, 1.f);

									glLineWidth(gSavedSettings.getF32("PathfindingLineWidth"));
									LLGLDisable blendOut(GL_BLEND);
									llPathingLibInstance->renderNavMeshShapesVBO( render_order[i] );				
									gGL.flush();
									glLineWidth(1.f);
								}
				
								glPolygonMode( GL_FRONT_AND_BACK, GL_FILL );
							}
						}
					}

					glPolygonOffset(0.f, 0.f);

					if ( pathfindingConsole->isRenderNavMesh() && pathfindingConsole->isRenderXRay() )
					{	//render navmesh xray
						F32 ambiance = gSavedSettings.getF32("PathfindingAmbiance");

						LLGLEnable lineOffset(GL_POLYGON_OFFSET_LINE);
						LLGLEnable polyOffset(GL_POLYGON_OFFSET_FILL);
											
						F32 offset = gSavedSettings.getF32("PathfindingLineOffset");
						glPolygonOffset(offset, -offset);

						LLGLEnable blend(GL_BLEND);
						LLGLDepthTest depth(GL_TRUE, GL_FALSE, GL_GREATER);
						gGL.flush();				
						glLineWidth(2.0f);	
						LLGLEnable cull(GL_CULL_FACE);
																		
						gPathfindingProgram.uniform1f(sTint, gSavedSettings.getF32("PathfindingXRayTint"));
						gPathfindingProgram.uniform1f(sAlphaScale, gSavedSettings.getF32("PathfindingXRayOpacity"));
								
						if (gSavedSettings.getBOOL("PathfindingXRayWireframe"))
						{ //draw hidden wireframe as darker and less opaque
							glPolygonMode( GL_FRONT_AND_BACK, GL_LINE );	
							gPathfindingProgram.uniform1f(sAmbiance, 1.f);
							llPathingLibInstance->renderNavMesh();
							glPolygonMode( GL_FRONT_AND_BACK, GL_FILL );	
						}	
						else
						{
							gPathfindingProgram.uniform1f(sAmbiance, ambiance);
							llPathingLibInstance->renderNavMesh();
						}

						//render edges
						if (LLGLSLShader::sNoFixedFunction)
						{
							gPathfindingNoNormalsProgram.bind();
							gPathfindingNoNormalsProgram.uniform1f(sTint, gSavedSettings.getF32("PathfindingXRayTint"));
							gPathfindingNoNormalsProgram.uniform1f(sAlphaScale, gSavedSettings.getF32("PathfindingXRayOpacity"));
							llPathingLibInstance->renderNavMeshEdges();
							gPathfindingProgram.bind();
						}
						else
						{
							llPathingLibInstance->renderNavMeshEdges();
						}
					
						gGL.flush();
						glLineWidth(1.0f);	
					}
			
					glPolygonOffset(0.f, 0.f);

					gGL.flush();
					if (LLGLSLShader::sNoFixedFunction)
					{
						gPathfindingProgram.unbind();
					}
				}
			}
		}
	}

	gGL.color4f(1,1,1,1);

	gGLLastMatrix = NULL;
	gGL.loadMatrix(gGLModelView);
	gGL.setColorMask(true, false);

	
	if (!hud_only && !mDebugBlips.empty())
	{ //render debug blips
		if (LLGLSLShader::sNoFixedFunction)
		{
			gUIProgram.bind();
		}

		gGL.getTexUnit(0)->bind(LLViewerFetchedTexture::sWhiteImagep, true);

		glPointSize(8.f);
		LLGLDepthTest depth(GL_TRUE, GL_TRUE, GL_ALWAYS);

		gGL.begin(LLRender::POINTS);
		for (std::list<DebugBlip>::iterator iter = mDebugBlips.begin(); iter != mDebugBlips.end(); )
		{
			DebugBlip& blip = *iter;

			blip.mAge += gFrameIntervalSeconds.value();
			if (blip.mAge > 2.f)
			{
				mDebugBlips.erase(iter++);
			}
			else
			{
				iter++;
			}

			blip.mPosition.mV[2] += gFrameIntervalSeconds.value()*2.f;

			gGL.color4fv(blip.mColor.mV);
			gGL.vertex3fv(blip.mPosition.mV);
		}
		gGL.end();
		gGL.flush();
		glPointSize(1.f);
	}


	// Debug stuff.
	for (LLWorld::region_list_t::const_iterator iter = LLWorld::getInstance()->getRegionList().begin(); 
			iter != LLWorld::getInstance()->getRegionList().end(); ++iter)
	{
		LLViewerRegion* region = *iter;
		for (U32 i = 0; i < LLViewerRegion::NUM_PARTITIONS; i++)
		{
			LLSpatialPartition* part = region->getSpatialPartition(i);
			if (part)
			{
				if ( (hud_only && (part->mDrawableType == RENDER_TYPE_HUD || part->mDrawableType == RENDER_TYPE_HUD_PARTICLES)) ||
					 (!hud_only && hasRenderType(part->mDrawableType)) )
				{
					part->renderDebug();
				}
			}
		}
	}

	for (LLCullResult::bridge_iterator i = sCull->beginVisibleBridge(); i != sCull->endVisibleBridge(); ++i)
	{
		LLSpatialBridge* bridge = *i;
		if (!bridge->isDead() && hasRenderType(bridge->mDrawableType))
		{
			gGL.pushMatrix();
			gGL.multMatrix((F32*)bridge->mDrawable->getRenderMatrix().mMatrix);
			bridge->renderDebug();
			gGL.popMatrix();
		}
	}

	if (gPipeline.hasRenderDebugMask(LLPipeline::RENDER_DEBUG_OCCLUSION) && LLGLSLShader::sNoFixedFunction)
	{ //render visible selected group occlusion geometry
		gDebugProgram.bind();
		LLGLDepthTest depth(GL_TRUE, GL_FALSE);
		gGL.diffuseColor3f(1,0,1);
		for (std::set<LLSpatialGroup*>::iterator iter = visible_selected_groups.begin(); iter != visible_selected_groups.end(); ++iter)
		{
			LLSpatialGroup* group = *iter;

			LLVector4a fudge;
			fudge.splat(0.25f); //SG_OCCLUSION_FUDGE

			LLVector4a size;
			const LLVector4a* bounds = group->getBounds();
			size.setAdd(fudge, bounds[1]);
			
			drawBox(bounds[0], size);
		}
	}

	visible_selected_groups.clear();

	if (LLGLSLShader::sNoFixedFunction)
	{
		gUIProgram.bind();
	}

	if (hasRenderDebugMask(LLPipeline::RENDER_DEBUG_RAYCAST) && !hud_only)
	{ //draw crosshairs on particle intersection
		if (gDebugRaycastParticle)
		{
			if (LLGLSLShader::sNoFixedFunction)
			{ //this debug display requires shaders
				gDebugProgram.bind();

				gGL.getTexUnit(0)->unbind(LLTexUnit::TT_TEXTURE);

				LLVector3 center(gDebugRaycastParticleIntersection.getF32ptr());
				LLVector3 size(0.1f, 0.1f, 0.1f);

				LLVector3 p[6];

				p[0] = center + size.scaledVec(LLVector3(1,0,0));
				p[1] = center + size.scaledVec(LLVector3(-1,0,0));
				p[2] = center + size.scaledVec(LLVector3(0,1,0));
				p[3] = center + size.scaledVec(LLVector3(0,-1,0));
				p[4] = center + size.scaledVec(LLVector3(0,0,1));
				p[5] = center + size.scaledVec(LLVector3(0,0,-1));
				
				gGL.begin(LLRender::LINES);
				gGL.diffuseColor3f(1.f, 1.f, 0.f);
				for (U32 i = 0; i < 6; i++)
				{
					gGL.vertex3fv(p[i].mV);
				}
				gGL.end();
				gGL.flush();

				gDebugProgram.unbind();
			}
		}
	}

	if (hasRenderDebugMask(LLPipeline::RENDER_DEBUG_SHADOW_FRUSTA))
	{
		LLVertexBuffer::unbind();

		LLGLEnable blend(GL_BLEND);
		LLGLDepthTest depth(TRUE, FALSE);
		LLGLDisable cull(GL_CULL_FACE);

		gGL.color4f(1,1,1,1);
		gGL.getTexUnit(0)->unbind(LLTexUnit::TT_TEXTURE);
				
		F32 a = 0.1f;

		F32 col[] =
		{
			1,0,0,a,
			0,1,0,a,
			0,0,1,a,
			1,0,1,a,
			
			1,1,0,a,
			0,1,1,a,
			1,1,1,a,
			1,0,1,a,
		};

		for (U32 i = 0; i < 8; i++)
		{
			LLVector3* frust = mShadowCamera[i].mAgentFrustum;

			if (i > 3)
			{ //render shadow frusta as volumes
				if (mShadowFrustPoints[i-4].empty())
				{
					continue;
				}

				gGL.color4fv(col+(i-4)*4);	
			
				gGL.begin(LLRender::TRIANGLE_STRIP);
				gGL.vertex3fv(frust[0].mV); gGL.vertex3fv(frust[4].mV);
				gGL.vertex3fv(frust[1].mV); gGL.vertex3fv(frust[5].mV);
				gGL.vertex3fv(frust[2].mV); gGL.vertex3fv(frust[6].mV);
				gGL.vertex3fv(frust[3].mV); gGL.vertex3fv(frust[7].mV);
				gGL.vertex3fv(frust[0].mV); gGL.vertex3fv(frust[4].mV);
				gGL.end();
				
				
				gGL.begin(LLRender::TRIANGLE_STRIP);
				gGL.vertex3fv(frust[0].mV);
				gGL.vertex3fv(frust[1].mV);
				gGL.vertex3fv(frust[3].mV);
				gGL.vertex3fv(frust[2].mV);
				gGL.end();
				
				gGL.begin(LLRender::TRIANGLE_STRIP);
				gGL.vertex3fv(frust[4].mV);
				gGL.vertex3fv(frust[5].mV);
				gGL.vertex3fv(frust[7].mV);
				gGL.vertex3fv(frust[6].mV);
				gGL.end();		
			}

	
			if (i < 4)
			{
				
				//if (i == 0 || !mShadowFrustPoints[i].empty())
				{
					//render visible point cloud
					gGL.flush();
					glPointSize(8.f);
					gGL.begin(LLRender::POINTS);
					
					F32* c = col+i*4;
					gGL.color3fv(c);

					for (U32 j = 0; j < mShadowFrustPoints[i].size(); ++j)
						{
							gGL.vertex3fv(mShadowFrustPoints[i][j].mV);
						
						}
					gGL.end();

					gGL.flush();
					glPointSize(1.f);

					LLVector3* ext = mShadowExtents[i]; 
					LLVector3 pos = (ext[0]+ext[1])*0.5f;
					LLVector3 size = (ext[1]-ext[0])*0.5f;
					drawBoxOutline(pos, size);

					//render camera frustum splits as outlines
					gGL.begin(LLRender::LINES);
					gGL.vertex3fv(frust[0].mV); gGL.vertex3fv(frust[1].mV);
					gGL.vertex3fv(frust[1].mV); gGL.vertex3fv(frust[2].mV);
					gGL.vertex3fv(frust[2].mV); gGL.vertex3fv(frust[3].mV);
					gGL.vertex3fv(frust[3].mV); gGL.vertex3fv(frust[0].mV);
					gGL.vertex3fv(frust[4].mV); gGL.vertex3fv(frust[5].mV);
					gGL.vertex3fv(frust[5].mV); gGL.vertex3fv(frust[6].mV);
					gGL.vertex3fv(frust[6].mV); gGL.vertex3fv(frust[7].mV);
					gGL.vertex3fv(frust[7].mV); gGL.vertex3fv(frust[4].mV);
					gGL.vertex3fv(frust[0].mV); gGL.vertex3fv(frust[4].mV);
					gGL.vertex3fv(frust[1].mV); gGL.vertex3fv(frust[5].mV);
					gGL.vertex3fv(frust[2].mV); gGL.vertex3fv(frust[6].mV);
					gGL.vertex3fv(frust[3].mV); gGL.vertex3fv(frust[7].mV);
					gGL.end();
				}
			}

			/*gGL.flush();
			glLineWidth(16-i*2);
			for (LLWorld::region_list_t::const_iterator iter = LLWorld::getInstance()->getRegionList().begin(); 
					iter != LLWorld::getInstance()->getRegionList().end(); ++iter)
			{
				LLViewerRegion* region = *iter;
				for (U32 j = 0; j < LLViewerRegion::NUM_PARTITIONS; j++)
				{
					LLSpatialPartition* part = region->getSpatialPartition(j);
					if (part)
					{
						if (hasRenderType(part->mDrawableType))
						{
							part->renderIntersectingBBoxes(&mShadowCamera[i]);
						}
					}
				}
			}
			gGL.flush();
			glLineWidth(1.f);*/
		}
	}

	if (mRenderDebugMask & RENDER_DEBUG_WIND_VECTORS)
	{
		gAgent.getRegion()->mWind.renderVectors();
	}
	
	if (mRenderDebugMask & RENDER_DEBUG_COMPOSITION)
	{
		// Debug composition layers
		F32 x, y;

		gGL.getTexUnit(0)->unbind(LLTexUnit::TT_TEXTURE);

		if (gAgent.getRegion())
		{
			gGL.begin(LLRender::POINTS);
			// Draw the composition layer for the region that I'm in.
			for (x = 0; x <= 260; x++)
			{
				for (y = 0; y <= 260; y++)
				{
					if ((x > 255) || (y > 255))
					{
						gGL.color4f(1.f, 0.f, 0.f, 1.f);
					}
					else
					{
						gGL.color4f(0.f, 0.f, 1.f, 1.f);
					}
					F32 z = gAgent.getRegion()->getCompositionXY((S32)x, (S32)y);
					z *= 5.f;
					z += 50.f;
					gGL.vertex3f(x, y, z);
				}
			}
			gGL.end();
		}
	}

	if (mRenderDebugMask & LLPipeline::RENDER_DEBUG_BUILD_QUEUE)
	{
		U32 count = 0;
		U32 size = mGroupQ2.size();
		LLColor4 col;

		LLVertexBuffer::unbind();
		LLGLEnable blend(GL_BLEND);
		gGL.setSceneBlendType(LLRender::BT_ALPHA);
		LLGLDepthTest depth(GL_TRUE, GL_FALSE);
		gGL.getTexUnit(0)->bind(LLViewerFetchedTexture::sWhiteImagep);
		
		gGL.pushMatrix();
		gGL.loadMatrix(gGLModelView);
		gGLLastMatrix = NULL;

		for (LLSpatialGroup::sg_vector_t::iterator iter = mGroupQ2.begin(); iter != mGroupQ2.end(); ++iter)
		{
			LLSpatialGroup* group = *iter;
			if (group->isDead())
			{
				continue;
			}

			LLSpatialBridge* bridge = group->getSpatialPartition()->asBridge();

			if (bridge && (!bridge->mDrawable || bridge->mDrawable->isDead()))
			{
				continue;
			}

			if (bridge)
			{
				gGL.pushMatrix();
				gGL.multMatrix((F32*)bridge->mDrawable->getRenderMatrix().mMatrix);
			}

			F32 alpha = llclamp((F32) (size-count)/size, 0.f, 1.f);

			
			LLVector2 c(1.f-alpha, alpha);
			c.normVec();

			
			++count;
			col.set(c.mV[0], c.mV[1], 0, alpha*0.5f+0.5f);
			group->drawObjectBox(col);

			if (bridge)
			{
				gGL.popMatrix();
			}
		}

		gGL.popMatrix();
	}

	gGL.flush();
	if (LLGLSLShader::sNoFixedFunction)
	{
		gUIProgram.unbind();
	}
}

static LLTrace::BlockTimerStatHandle FTM_REBUILD_POOLS("Rebuild Pools");

void LLPipeline::rebuildPools()
{
	LL_RECORD_BLOCK_TIME(FTM_REBUILD_POOLS);

	assertInitialized();

	S32 max_count = mPools.size();
	pool_set_t::iterator iter1 = mPools.upper_bound(mLastRebuildPool);
	while(max_count > 0 && mPools.size() > 0) // && num_rebuilds < MAX_REBUILDS)
	{
		if (iter1 == mPools.end())
		{
			iter1 = mPools.begin();
		}
		LLDrawPool* poolp = *iter1;

		if (poolp->isDead())
		{
			mPools.erase(iter1++);
			removeFromQuickLookup( poolp );
			if (poolp == mLastRebuildPool)
			{
				mLastRebuildPool = NULL;
			}
			delete poolp;
		}
		else
		{
			mLastRebuildPool = poolp;
			iter1++;
		}
		max_count--;
	}
}

void LLPipeline::addToQuickLookup( LLDrawPool* new_poolp )
{
	assertInitialized();

	switch( new_poolp->getType() )
	{
	case LLDrawPool::POOL_SIMPLE:
		if (mSimplePool)
		{
			llassert(0);
			LL_WARNS() << "Ignoring duplicate simple pool." << LL_ENDL;
		}
		else
		{
			mSimplePool = (LLRenderPass*) new_poolp;
		}
		break;

	case LLDrawPool::POOL_ALPHA_MASK:
		if (mAlphaMaskPool)
		{
			llassert(0);
			LL_WARNS() << "Ignoring duplicate alpha mask pool." << LL_ENDL;
			break;
		}
		else
		{
			mAlphaMaskPool = (LLRenderPass*) new_poolp;
		}
		break;

	case LLDrawPool::POOL_FULLBRIGHT_ALPHA_MASK:
		if (mFullbrightAlphaMaskPool)
		{
			llassert(0);
			LL_WARNS() << "Ignoring duplicate alpha mask pool." << LL_ENDL;
			break;
		}
		else
		{
			mFullbrightAlphaMaskPool = (LLRenderPass*) new_poolp;
		}
		break;
		
	case LLDrawPool::POOL_GRASS:
		if (mGrassPool)
		{
			llassert(0);
			LL_WARNS() << "Ignoring duplicate grass pool." << LL_ENDL;
		}
		else
		{
			mGrassPool = (LLRenderPass*) new_poolp;
		}
		break;

	case LLDrawPool::POOL_FULLBRIGHT:
		if (mFullbrightPool)
		{
			llassert(0);
			LL_WARNS() << "Ignoring duplicate simple pool." << LL_ENDL;
		}
		else
		{
			mFullbrightPool = (LLRenderPass*) new_poolp;
		}
		break;

	case LLDrawPool::POOL_INVISIBLE:
		if (mInvisiblePool)
		{
			llassert(0);
			LL_WARNS() << "Ignoring duplicate simple pool." << LL_ENDL;
		}
		else
		{
			mInvisiblePool = (LLRenderPass*) new_poolp;
		}
		break;

	case LLDrawPool::POOL_GLOW:
		if (mGlowPool)
		{
			llassert(0);
			LL_WARNS() << "Ignoring duplicate glow pool." << LL_ENDL;
		}
		else
		{
			mGlowPool = (LLRenderPass*) new_poolp;
		}
		break;

	case LLDrawPool::POOL_TREE:
		mTreePools[ uintptr_t(new_poolp->getTexture()) ] = new_poolp ;
		break;
 
	case LLDrawPool::POOL_TERRAIN:
		mTerrainPools[ uintptr_t(new_poolp->getTexture()) ] = new_poolp ;
		break;

	case LLDrawPool::POOL_BUMP:
		if (mBumpPool)
		{
			llassert(0);
			LL_WARNS() << "Ignoring duplicate bump pool." << LL_ENDL;
		}
		else
		{
			mBumpPool = new_poolp;
		}
		break;
	case LLDrawPool::POOL_MATERIALS:
		if (mMaterialsPool)
		{
			llassert(0);
			LL_WARNS() << "Ignorning duplicate materials pool." << LL_ENDL;
		}
		else
		{
			mMaterialsPool = new_poolp;
		}
		break;
	case LLDrawPool::POOL_ALPHA:
		if( mAlphaPool )
		{
			llassert(0);
			LL_WARNS() << "LLPipeline::addPool(): Ignoring duplicate Alpha pool" << LL_ENDL;
		}
		else
		{
			mAlphaPool = (LLDrawPoolAlpha*) new_poolp;
		}
		break;

	case LLDrawPool::POOL_AVATAR:
	case LLDrawPool::POOL_CONTROL_AV:
		break; // Do nothing

	case LLDrawPool::POOL_SKY:
		if( mSkyPool )
		{
			llassert(0);
			LL_WARNS() << "LLPipeline::addPool(): Ignoring duplicate Sky pool" << LL_ENDL;
		}
		else
		{
			mSkyPool = new_poolp;
		}
		break;
	
	case LLDrawPool::POOL_WATER:
		if( mWaterPool )
		{
			llassert(0);
			LL_WARNS() << "LLPipeline::addPool(): Ignoring duplicate Water pool" << LL_ENDL;
		}
		else
		{
			mWaterPool = new_poolp;
		}
		break;

	case LLDrawPool::POOL_GROUND:
		if( mGroundPool )
		{
			llassert(0);
			LL_WARNS() << "LLPipeline::addPool(): Ignoring duplicate Ground Pool" << LL_ENDL;
		}
		else
		{ 
			mGroundPool = new_poolp;
		}
		break;

	case LLDrawPool::POOL_WL_SKY:
		if( mWLSkyPool )
		{
			llassert(0);
			LL_WARNS() << "LLPipeline::addPool(): Ignoring duplicate WLSky Pool" << LL_ENDL;
		}
		else
		{ 
			mWLSkyPool = new_poolp;
		}
		break;

	default:
		llassert(0);
		LL_WARNS() << "Invalid Pool Type in  LLPipeline::addPool()" << LL_ENDL;
		break;
	}
}

void LLPipeline::removePool( LLDrawPool* poolp )
{
	assertInitialized();
	removeFromQuickLookup(poolp);
	mPools.erase(poolp);
	delete poolp;
}

void LLPipeline::removeFromQuickLookup( LLDrawPool* poolp )
{
	assertInitialized();
	switch( poolp->getType() )
	{
	case LLDrawPool::POOL_SIMPLE:
		llassert(mSimplePool == poolp);
		mSimplePool = NULL;
		break;

	case LLDrawPool::POOL_ALPHA_MASK:
		llassert(mAlphaMaskPool == poolp);
		mAlphaMaskPool = NULL;
		break;

	case LLDrawPool::POOL_FULLBRIGHT_ALPHA_MASK:
		llassert(mFullbrightAlphaMaskPool == poolp);
		mFullbrightAlphaMaskPool = NULL;
		break;

	case LLDrawPool::POOL_GRASS:
		llassert(mGrassPool == poolp);
		mGrassPool = NULL;
		break;

	case LLDrawPool::POOL_FULLBRIGHT:
		llassert(mFullbrightPool == poolp);
		mFullbrightPool = NULL;
		break;

	case LLDrawPool::POOL_INVISIBLE:
		llassert(mInvisiblePool == poolp);
		mInvisiblePool = NULL;
		break;

	case LLDrawPool::POOL_WL_SKY:
		llassert(mWLSkyPool == poolp);
		mWLSkyPool = NULL;
		break;

	case LLDrawPool::POOL_GLOW:
		llassert(mGlowPool == poolp);
		mGlowPool = NULL;
		break;

	case LLDrawPool::POOL_TREE:
		#ifdef _DEBUG
			{
				bool found = mTreePools.erase( (uintptr_t)poolp->getTexture() );
				llassert( found );
			}
		#else
			mTreePools.erase( (uintptr_t)poolp->getTexture() );
		#endif
		break;

	case LLDrawPool::POOL_TERRAIN:
		#ifdef _DEBUG
			{
				bool found = mTerrainPools.erase( (uintptr_t)poolp->getTexture() );
				llassert( found );
			}
		#else
			mTerrainPools.erase( (uintptr_t)poolp->getTexture() );
		#endif
		break;

	case LLDrawPool::POOL_BUMP:
		llassert( poolp == mBumpPool );
		mBumpPool = NULL;
		break;
	
	case LLDrawPool::POOL_MATERIALS:
		llassert(poolp == mMaterialsPool);
		mMaterialsPool = NULL;
		break;
			
	case LLDrawPool::POOL_ALPHA:
		llassert( poolp == mAlphaPool );
		mAlphaPool = NULL;
		break;

	case LLDrawPool::POOL_AVATAR:
	case LLDrawPool::POOL_CONTROL_AV:
		break; // Do nothing

	case LLDrawPool::POOL_SKY:
		llassert( poolp == mSkyPool );
		mSkyPool = NULL;
		break;

	case LLDrawPool::POOL_WATER:
		llassert( poolp == mWaterPool );
		mWaterPool = NULL;
		break;

	case LLDrawPool::POOL_GROUND:
		llassert( poolp == mGroundPool );
		mGroundPool = NULL;
		break;

	default:
		llassert(0);
		LL_WARNS() << "Invalid Pool Type in  LLPipeline::removeFromQuickLookup() type=" << poolp->getType() << LL_ENDL;
		break;
	}
}

void LLPipeline::resetDrawOrders()
{
	assertInitialized();
	// Iterate through all of the draw pools and rebuild them.
	for (pool_set_t::iterator iter = mPools.begin(); iter != mPools.end(); ++iter)
	{
		LLDrawPool *poolp = *iter;
		poolp->resetDrawOrders();
	}
}

//============================================================================
// Once-per-frame setup of hardware lights,
// including sun/moon, avatar backlight, and up to 6 local lights

void LLPipeline::setupAvatarLights(bool for_edit)
{
	assertInitialized();

    LLEnvironment& environment = LLEnvironment::instance();
    LLSettingsSky::ptr_t psky = environment.getCurrentSky();

    bool sun_up = environment.getIsSunUp();


	if (for_edit)
	{
		LLColor4 diffuse(1.f, 1.f, 1.f, 0.f);
		LLVector4 light_pos_cam(-8.f, 0.25f, 10.f, 0.f);  // w==0 => directional light
		LLMatrix4 camera_mat = LLViewerCamera::getInstance()->getModelview();
		LLMatrix4 camera_rot(camera_mat.getMat3());
		camera_rot.invert();
		LLVector4 light_pos = light_pos_cam * camera_rot;
		
		light_pos.normalize();

		LLLightState* light = gGL.getLight(1);

		mHWLightColors[1] = diffuse;

		light->setDiffuse(diffuse);
		light->setAmbient(LLColor4::black);
		light->setSpecular(LLColor4::black);
		light->setPosition(light_pos);
		light->setConstantAttenuation(1.f);
		light->setLinearAttenuation(0.f);
		light->setQuadraticAttenuation(0.f);
		light->setSpotExponent(0.f);
		light->setSpotCutoff(180.f);
	}
	else if (gAvatarBacklight) // Always true (unless overridden in a devs .ini)
	{
        LLVector3 light_dir = sun_up ? LLVector3(mSunDir) : LLVector3(mMoonDir);
		LLVector3 opposite_pos = -light_dir;
		LLVector3 orthog_light_pos = light_dir % LLVector3::z_axis;
		LLVector4 backlight_pos = LLVector4(lerp(opposite_pos, orthog_light_pos, 0.3f), 0.0f);
		backlight_pos.normalize();
			
		LLColor4 light_diffuse = sun_up ? mSunDiffuse : mMoonDiffuse;

		LLColor4 backlight_diffuse(1.f - light_diffuse.mV[VRED], 1.f - light_diffuse.mV[VGREEN], 1.f - light_diffuse.mV[VBLUE], 1.f);
		F32 max_component = 0.001f;
		for (S32 i = 0; i < 3; i++)
		{
			if (backlight_diffuse.mV[i] > max_component)
			{
				max_component = backlight_diffuse.mV[i];
			}
		}
		F32 backlight_mag;
		if (LLEnvironment::instance().getIsSunUp())
		{
			backlight_mag = BACKLIGHT_DAY_MAGNITUDE_OBJECT;
		}
		else
		{
			backlight_mag = BACKLIGHT_NIGHT_MAGNITUDE_OBJECT;
		}
		backlight_diffuse *= backlight_mag / max_component;

		mHWLightColors[1] = backlight_diffuse;

		LLLightState* light = gGL.getLight(1);

		light->setPosition(backlight_pos);
		light->setDiffuse(backlight_diffuse);
		light->setAmbient(LLColor4::black);
		light->setSpecular(LLColor4::black);
		light->setConstantAttenuation(1.f);
		light->setLinearAttenuation(0.f);
		light->setQuadraticAttenuation(0.f);
		light->setSpotExponent(0.f);
		light->setSpotCutoff(180.f);
	}
	else
	{
		LLLightState* light = gGL.getLight(1);

		mHWLightColors[1] = LLColor4::black;

		light->setDiffuse(LLColor4::black);
		light->setAmbient(LLColor4::black);
		light->setSpecular(LLColor4::black);
	}
}

static F32 calc_light_dist(LLVOVolume* light, const LLVector3& cam_pos, F32 max_dist)
{
	F32 inten = light->getLightIntensity();
	if (inten < .001f)
	{
		return max_dist;
	}
	F32 radius = light->getLightRadius();
	bool selected = light->isSelected();
	LLVector3 dpos = light->getRenderPosition() - cam_pos;
	F32 dist2 = dpos.lengthSquared();
	if (!selected && dist2 > (max_dist + radius)*(max_dist + radius))
	{
		return max_dist;
	}
	F32 dist = (F32) sqrt(dist2);
	dist *= 1.f / inten;
	dist -= radius;
	if (selected)
	{
		dist -= 10000.f; // selected lights get highest priority
	}
	if (light->mDrawable.notNull() && light->mDrawable->isState(LLDrawable::ACTIVE))
	{
		// moving lights get a little higher priority (too much causes artifacts)
		dist -= light->getLightRadius()*0.25f;
	}
	return dist;
}

void LLPipeline::calcNearbyLights(LLCamera& camera)
{
	assertInitialized();

	if (LLPipeline::sReflectionRender)
	{
		return;
	}

	if (mLightingDetail >= 1)
	{
		// mNearbyLight (and all light_set_t's) are sorted such that
		// begin() == the closest light and rbegin() == the farthest light
		const S32 MAX_LOCAL_LIGHTS = 6;
// 		LLVector3 cam_pos = gAgent.getCameraPositionAgent();
		LLVector3 cam_pos = LLViewerJoystick::getInstance()->getOverrideCamera() ?
						camera.getOrigin() : 
						gAgent.getPositionAgent();

		F32 max_dist = LIGHT_MAX_RADIUS * 4.f; // ignore enitrely lights > 4 * max light rad
		
		// UPDATE THE EXISTING NEARBY LIGHTS
		light_set_t cur_nearby_lights;
		for (light_set_t::iterator iter = mNearbyLights.begin();
			iter != mNearbyLights.end(); iter++)
		{
			const Light* light = &(*iter);
			LLDrawable* drawable = light->drawable;
            const LLViewerObject *vobj = light->drawable->getVObj();
            if(vobj && vobj->getAvatar() 
               && (vobj->getAvatar()->isTooComplex() || vobj->getAvatar()->isInMuteList())
               )
            {
                drawable->clearState(LLDrawable::NEARBY_LIGHT);
                continue;
            }

			LLVOVolume* volight = drawable->getVOVolume();
			if (!volight || !drawable->isState(LLDrawable::LIGHT))
			{
				drawable->clearState(LLDrawable::NEARBY_LIGHT);
				continue;
			}
			if (light->fade <= -LIGHT_FADE_TIME)
			{
				drawable->clearState(LLDrawable::NEARBY_LIGHT);
				continue;
			}
			if (!sRenderAttachedLights && volight && volight->isAttachment())
			{
				drawable->clearState(LLDrawable::NEARBY_LIGHT);
				continue;
			}

			F32 dist = calc_light_dist(volight, cam_pos, max_dist);
			cur_nearby_lights.insert(Light(drawable, dist, light->fade));
		}
		mNearbyLights = cur_nearby_lights;
				
		// FIND NEW LIGHTS THAT ARE IN RANGE
		light_set_t new_nearby_lights;
		for (LLDrawable::drawable_set_t::iterator iter = mLights.begin();
			 iter != mLights.end(); ++iter)
		{
			LLDrawable* drawable = *iter;
			LLVOVolume* light = drawable->getVOVolume();
			if (!light || drawable->isState(LLDrawable::NEARBY_LIGHT))
			{
				continue;
			}
			if (light->isHUDAttachment())
			{
				continue; // no lighting from HUD objects
			}
			F32 dist = calc_light_dist(light, cam_pos, max_dist);
			if (dist >= max_dist)
			{
				continue;
			}
			if (!sRenderAttachedLights && light && light->isAttachment())
			{
				continue;
			}
			new_nearby_lights.insert(Light(drawable, dist, 0.f));
			if (new_nearby_lights.size() > (U32)MAX_LOCAL_LIGHTS)
			{
				new_nearby_lights.erase(--new_nearby_lights.end());
				const Light& last = *new_nearby_lights.rbegin();
				max_dist = last.dist;
			}
		}

		// INSERT ANY NEW LIGHTS
		for (light_set_t::iterator iter = new_nearby_lights.begin();
			 iter != new_nearby_lights.end(); iter++)
		{
			const Light* light = &(*iter);
			if (mNearbyLights.size() < (U32)MAX_LOCAL_LIGHTS)
			{
				mNearbyLights.insert(*light);
				((LLDrawable*) light->drawable)->setState(LLDrawable::NEARBY_LIGHT);
			}
			else
			{
				// crazy cast so that we can overwrite the fade value
				// even though gcc enforces sets as const
				// (fade value doesn't affect sort so this is safe)
				Light* farthest_light = (const_cast<Light*>(&(*(mNearbyLights.rbegin()))));
				if (light->dist < farthest_light->dist)
				{
					if (farthest_light->fade >= 0.f)
					{
						farthest_light->fade = -(gFrameIntervalSeconds.value());
					}
				}
				else
				{
					break; // none of the other lights are closer
				}
			}
		}
		
		//mark nearby lights not-removable.
		for (light_set_t::iterator iter = mNearbyLights.begin();
			 iter != mNearbyLights.end(); iter++)
		{
			const Light* light = &(*iter);
			((LLViewerOctreeEntryData*) light->drawable)->setVisible();
		}
	}
}

void LLPipeline::setupHWLights(LLDrawPool* pool)
{
	assertInitialized();
	
    LLEnvironment& environment = LLEnvironment::instance();
    LLSettingsSky::ptr_t psky = environment.getCurrentSky();

	if (!LLGLSLShader::sNoFixedFunction)
	{
		gGL.syncMatrices();
	}

    // Ambient
    LLColor4 ambient = psky->getTotalAmbient();
		gGL.setAmbientLightColor(ambient);

    bool sun_up  = environment.getIsSunUp();
    bool moon_up = environment.getIsMoonUp();

	// Light 0 = Sun or Moon (All objects)
	{
        LLVector4 sun_dir(environment.getSunDirection(), 0.0f);
        LLVector4 moon_dir(environment.getMoonDirection(), 0.0f);

        mSunDir.setVec(sun_dir);
        mMoonDir.setVec(moon_dir);

        mSunDiffuse.setVec(psky->getSunlightColor());
        mMoonDiffuse.setVec(psky->getMoonlightColor());

		F32 max_color = llmax(mSunDiffuse.mV[0], mSunDiffuse.mV[1], mSunDiffuse.mV[2]);
		if (max_color > 1.f)
		{
			mSunDiffuse *= 1.f/max_color;
		}
		mSunDiffuse.clamp();

        max_color = llmax(mMoonDiffuse.mV[0], mMoonDiffuse.mV[1], mMoonDiffuse.mV[2]);
        if (max_color > 1.f)
        {
            mMoonDiffuse *= 1.f/max_color;
        }
        mMoonDiffuse.clamp();

        // prevent underlighting from having neither lightsource facing us
        if (!sun_up && !moon_up)
		{
            mSunDiffuse.setVec(LLColor4(0.0, 0.0, 0.0, 1.0));
            mMoonDiffuse.setVec(LLColor4(0.0, 0.0, 0.0, 1.0));
            mSunDir.setVec(LLVector4(0.0, 1.0, 0.0, 0.0));
            mMoonDir.setVec(LLVector4(0.0, 1.0, 0.0, 0.0));
		}

        LLVector4 light_dir = sun_up ? mSunDir : mMoonDir;

        mHWLightColors[0] = sun_up ? mSunDiffuse : mMoonDiffuse;

		LLLightState* light = gGL.getLight(0);
        light->setPosition(light_dir);

        light->setSunPrimary(sun_up);
        light->setDiffuse(mHWLightColors[0]);
        light->setDiffuseB(mMoonDiffuse);
        light->setAmbient(psky->getTotalAmbient());
		light->setSpecular(LLColor4::black);
		light->setConstantAttenuation(1.f);
		light->setLinearAttenuation(0.f);
		light->setQuadraticAttenuation(0.f);
		light->setSpotExponent(0.f);
		light->setSpotCutoff(180.f);
	}
	
	// Light 1 = Backlight (for avatars)
	// (set by enableLightsAvatar)
	
	S32 cur_light = 2;
	
	// Nearby lights = LIGHT 2-7

	mLightMovingMask = 0;
	
	if (mLightingDetail >= 1)
	{
		for (light_set_t::iterator iter = mNearbyLights.begin();
			 iter != mNearbyLights.end(); ++iter)
		{
			LLDrawable* drawable = iter->drawable;
			LLVOVolume* light = drawable->getVOVolume();
			if (!light)
			{
				continue;
			}

            if (light->isAttachment())
            {
                if (!sRenderAttachedLights)
                {
                    continue;
                }
            }

            const LLViewerObject *vobj = drawable->getVObj();
            if(vobj && vobj->getAvatar() && vobj->getAvatar()->isInMuteList())
            {
                continue;
            }

			if (drawable->isState(LLDrawable::ACTIVE))
			{
				mLightMovingMask |= (1<<cur_light);
			}
			
            //send linear light color to shader
			LLColor4  light_color = light->getLightLinearColor();
			light_color.mV[3] = 0.0f;

			F32 fade = iter->fade;
			if (fade < LIGHT_FADE_TIME)
			{
				// fade in/out light
				if (fade >= 0.f)
				{
					fade = fade / LIGHT_FADE_TIME;
					((Light*) (&(*iter)))->fade += gFrameIntervalSeconds.value();
				}
				else
				{
					fade = 1.f + fade / LIGHT_FADE_TIME;
					((Light*) (&(*iter)))->fade -= gFrameIntervalSeconds.value();
				}
				fade = llclamp(fade,0.f,1.f);
				light_color *= fade;
			}

            if (light_color.magVecSquared() < 0.001f)
            {
                continue;
            }

			LLVector3 light_pos(light->getRenderPosition());
			LLVector4 light_pos_gl(light_pos, 1.0f);
	
			F32 light_radius = llmax(light->getLightRadius(), 0.001f);
            F32 size = light_radius * (sRenderDeferred ? 1.5f : 1.0f);

            if (size <= 0.001f)
            {
                continue;
            }

			F32 x = (3.f * (1.f + (light->getLightFalloff() * 2.0f))); // why this magic?  probably trying to match a historic behavior.
			F32 linatten = x / (light_radius); // % of brightness at radius

			mHWLightColors[cur_light] = light_color;
			LLLightState* light_state = gGL.getLight(cur_light);
			
			light_state->setPosition(light_pos_gl);
			light_state->setDiffuse(light_color);
			light_state->setAmbient(LLColor4::black);
			light_state->setConstantAttenuation(0.f);
			if (sRenderDeferred)
			{
				light_state->setLinearAttenuation(size);
				light_state->setQuadraticAttenuation(light->getLightFalloff(DEFERRED_LIGHT_FALLOFF) + 1.f); // get falloff to match for forward deferred rendering lights
			}
			else
			{
				light_state->setLinearAttenuation(linatten);
				light_state->setQuadraticAttenuation(0.f);
			}
			

			if (light->isLightSpotlight() // directional (spot-)light
			    && (LLPipeline::sRenderDeferred || RenderSpotLightsInNondeferred)) // these are only rendered as GL spotlights if we're in deferred rendering mode *or* the setting forces them on
			{
				LLQuaternion quat = light->getRenderRotation();
				LLVector3 at_axis(0,0,-1); // this matches deferred rendering's object light direction
				at_axis *= quat;

				light_state->setSpotDirection(at_axis);
				light_state->setSpotCutoff(90.f);
				light_state->setSpotExponent(2.f);
	
				LLVector3 spotParams = light->getSpotLightParams();

				const LLColor4 specular(0.f, 0.f, 0.f, spotParams[2]);
				light_state->setSpecular(specular);
			}
			else // omnidirectional (point) light
			{
				light_state->setSpotExponent(0.f);
				light_state->setSpotCutoff(180.f);
				
				// we use specular.z = 1.0 as a cheap hack for the shaders to know that this is omnidirectional rather than a spotlight
				const LLColor4 specular(0.f, 0.f, 1.f, 0.f);
				light_state->setSpecular(specular);				
			}
			cur_light++;
			if (cur_light >= 8)
			{
				break; // safety
			}
		}
	}
	for ( ; cur_light < 8 ; cur_light++)
	{
		mHWLightColors[cur_light] = LLColor4::black;
		LLLightState* light = gGL.getLight(cur_light);
        light->setSunPrimary(true);
		light->setDiffuse(LLColor4::black);
		light->setAmbient(LLColor4::black);
		light->setSpecular(LLColor4::black);
	}
	if (gAgentAvatarp &&
		gAgentAvatarp->mSpecialRenderMode == 3)
	{
		LLColor4  light_color = LLColor4::white;
		light_color.mV[3] = 0.0f;

		LLVector3 light_pos(LLViewerCamera::getInstance()->getOrigin());
		LLVector4 light_pos_gl(light_pos, 1.0f);

		F32 light_radius = 16.f;

			F32 x = 3.f;
		float linatten = x / (light_radius); // % of brightness at radius

		if (LLPipeline::sRenderDeferred)
		{
			/*light_color.mV[0] = powf(light_color.mV[0], 2.2f);
			light_color.mV[1] = powf(light_color.mV[1], 2.2f);
			light_color.mV[2] = powf(light_color.mV[2], 2.2f);*/
		}

		mHWLightColors[2] = light_color;
		LLLightState* light = gGL.getLight(2);

		light->setPosition(light_pos_gl);
		light->setDiffuse(light_color);
        light->setDiffuseB(light_color * 0.25f);
		light->setAmbient(LLColor4::black);
		light->setSpecular(LLColor4::black);
		light->setQuadraticAttenuation(0.f);
		light->setConstantAttenuation(0.f);
		light->setLinearAttenuation(linatten);
		light->setSpotExponent(0.f);
		light->setSpotCutoff(180.f);
	}

	// Init GL state
	if (!LLGLSLShader::sNoFixedFunction)
	{
		glDisable(GL_LIGHTING);
	}

	for (S32 i = 0; i < 8; ++i)
	{
		gGL.getLight(i)->disable();
	}
	mLightMask = 0;
}

void LLPipeline::enableLights(U32 mask)
{
	assertInitialized();

	if (mLightingDetail == 0)
	{
		mask &= 0xf003; // sun and backlight only (and fullbright bit)
	}
	if (mLightMask != mask)
	{
		stop_glerror();
		if (!mLightMask)
		{
			if (!LLGLSLShader::sNoFixedFunction)
			{
				glEnable(GL_LIGHTING);
			}
		}
		if (mask)
		{
			stop_glerror();
			for (S32 i=0; i<8; i++)
			{
				LLLightState* light = gGL.getLight(i);
				if (mask & (1<<i))
				{
					light->enable();
					light->setDiffuse(mHWLightColors[i]);
				}
				else
				{
					light->disable();
					light->setDiffuse(LLColor4::black);
				}
			}
			stop_glerror();
		}
		else
		{
			if (!LLGLSLShader::sNoFixedFunction)
			{
				glDisable(GL_LIGHTING);
			}
		}
		mLightMask = mask;
		stop_glerror();
	}
}

void LLPipeline::enableLightsStatic()
{
	assertInitialized();
	U32 mask = 0x01; // Sun
	if (mLightingDetail >= 2)
	{
		mask |= mLightMovingMask; // Hardware moving lights
	}
	else
	{
		mask |= 0xff & (~2); // Hardware local lights
	}
	enableLights(mask);
}

void LLPipeline::enableLightsDynamic()
{
	assertInitialized();
	U32 mask = 0xff & (~2); // Local lights
	enableLights(mask);
	
	if (isAgentAvatarValid() && getLightingDetail() <= 0)
	{
		if (gAgentAvatarp->mSpecialRenderMode == 0) // normal
		{
			gPipeline.enableLightsAvatar();
		}
		else if (gAgentAvatarp->mSpecialRenderMode >= 1)  // anim preview
		{
			gPipeline.enableLightsAvatarEdit(LLColor4(0.7f, 0.6f, 0.3f, 1.f));
		}
	}
}

void LLPipeline::enableLightsAvatar()
{
	U32 mask = 0xff; // All lights
	setupAvatarLights(FALSE);
	enableLights(mask);
}

void LLPipeline::enableLightsPreview()
{
	disableLights();

	if (!LLGLSLShader::sNoFixedFunction)
	{
		glEnable(GL_LIGHTING);
	}

	LLColor4 ambient = PreviewAmbientColor;
	gGL.setAmbientLightColor(ambient);

	LLColor4 diffuse0 = PreviewDiffuse0;
	LLColor4 specular0 = PreviewSpecular0;
	LLColor4 diffuse1 = PreviewDiffuse1;
	LLColor4 specular1 = PreviewSpecular1;
	LLColor4 diffuse2 = PreviewDiffuse2;
	LLColor4 specular2 = PreviewSpecular2;

	LLVector3 dir0 = PreviewDirection0;
	LLVector3 dir1 = PreviewDirection1;
	LLVector3 dir2 = PreviewDirection2;

	dir0.normVec();
	dir1.normVec();
	dir2.normVec();
	
	LLVector4 light_pos(dir0, 0.0f);

	LLLightState* light = gGL.getLight(1);

	light->enable();
	light->setPosition(light_pos);
	light->setDiffuse(diffuse0);
	light->setAmbient(ambient);
	light->setSpecular(specular0);
	light->setSpotExponent(0.f);
	light->setSpotCutoff(180.f);

	light_pos = LLVector4(dir1, 0.f);

	light = gGL.getLight(2);
	light->enable();
	light->setPosition(light_pos);
	light->setDiffuse(diffuse1);
	light->setAmbient(ambient);
	light->setSpecular(specular1);
	light->setSpotExponent(0.f);
	light->setSpotCutoff(180.f);

	light_pos = LLVector4(dir2, 0.f);
	light = gGL.getLight(3);
	light->enable();
	light->setPosition(light_pos);
	light->setDiffuse(diffuse2);
	light->setAmbient(ambient);
	light->setSpecular(specular2);
	light->setSpotExponent(0.f);
	light->setSpotCutoff(180.f);
}


void LLPipeline::enableLightsAvatarEdit(const LLColor4& color)
{
	U32 mask = 0x2002; // Avatar backlight only, set ambient
	setupAvatarLights(TRUE);
	enableLights(mask);

	gGL.setAmbientLightColor(color);
}

void LLPipeline::enableLightsFullbright()
{
	assertInitialized();
	U32 mask = 0x1000; // Non-0 mask, set ambient
	enableLights(mask);
}

void LLPipeline::disableLights()
{
	enableLights(0); // no lighting (full bright)
}

//============================================================================

class LLMenuItemGL;
class LLInvFVBridge;
struct cat_folder_pair;
class LLVOBranch;
class LLVOLeaf;

void LLPipeline::findReferences(LLDrawable *drawablep)
{
	assertInitialized();
	if (mLights.find(drawablep) != mLights.end())
	{
		LL_INFOS() << "In mLights" << LL_ENDL;
	}
	if (std::find(mMovedList.begin(), mMovedList.end(), drawablep) != mMovedList.end())
	{
		LL_INFOS() << "In mMovedList" << LL_ENDL;
	}
	if (std::find(mShiftList.begin(), mShiftList.end(), drawablep) != mShiftList.end())
	{
		LL_INFOS() << "In mShiftList" << LL_ENDL;
	}
	if (mRetexturedList.find(drawablep) != mRetexturedList.end())
	{
		LL_INFOS() << "In mRetexturedList" << LL_ENDL;
	}
	
	if (std::find(mBuildQ1.begin(), mBuildQ1.end(), drawablep) != mBuildQ1.end())
	{
		LL_INFOS() << "In mBuildQ1" << LL_ENDL;
	}
	if (std::find(mBuildQ2.begin(), mBuildQ2.end(), drawablep) != mBuildQ2.end())
	{
		LL_INFOS() << "In mBuildQ2" << LL_ENDL;
	}

	S32 count;
	
	count = gObjectList.findReferences(drawablep);
	if (count)
	{
		LL_INFOS() << "In other drawables: " << count << " references" << LL_ENDL;
	}
}

bool LLPipeline::verify()
{
	bool ok = assertInitialized();
	if (ok) 
	{
		for (pool_set_t::iterator iter = mPools.begin(); iter != mPools.end(); ++iter)
		{
			LLDrawPool *poolp = *iter;
			if (!poolp->verify())
			{
				ok = false;
			}
		}
	}

	if (!ok)
	{
		LL_WARNS() << "Pipeline verify failed!" << LL_ENDL;
	}
	return ok;
}

//////////////////////////////
//
// Collision detection
//
//

///////////////////////////////////////////////////////////////////////////////////////////////////////////////////////////////////////////////////////////////////////////////////////////////////////
/**
 *	A method to compute a ray-AABB intersection.
 *	Original code by Andrew Woo, from "Graphics Gems", Academic Press, 1990
 *	Optimized code by Pierre Terdiman, 2000 (~20-30% faster on my Celeron 500)
 *	Epsilon value added by Klaus Hartmann. (discarding it saves a few cycles only)
 *
 *	Hence this version is faster as well as more robust than the original one.
 *
 *	Should work provided:
 *	1) the integer representation of 0.0f is 0x00000000
 *	2) the sign bit of the float is the most significant one
 *
 *	Report bugs: p.terdiman@codercorner.com
 *
 *	\param		aabb		[in] the axis-aligned bounding box
 *	\param		origin		[in] ray origin
 *	\param		dir			[in] ray direction
 *	\param		coord		[out] impact coordinates
 *	\return		true if ray intersects AABB
 */
///////////////////////////////////////////////////////////////////////////////////////////////////////////////////////////////////////////////////////////////////////////////////////////////////////
//#define RAYAABB_EPSILON 0.00001f
#define IR(x)	((U32&)x)

bool LLRayAABB(const LLVector3 &center, const LLVector3 &size, const LLVector3& origin, const LLVector3& dir, LLVector3 &coord, F32 epsilon)
{
	bool Inside = true;
	LLVector3 MinB = center - size;
	LLVector3 MaxB = center + size;
	LLVector3 MaxT;
	MaxT.mV[VX]=MaxT.mV[VY]=MaxT.mV[VZ]=-1.0f;

	// Find candidate planes.
	for(U32 i=0;i<3;i++)
	{
		if(origin.mV[i] < MinB.mV[i])
		{
			coord.mV[i]	= MinB.mV[i];
			Inside		= false;

			// Calculate T distances to candidate planes
			if(IR(dir.mV[i]))	MaxT.mV[i] = (MinB.mV[i] - origin.mV[i]) / dir.mV[i];
		}
		else if(origin.mV[i] > MaxB.mV[i])
		{
			coord.mV[i]	= MaxB.mV[i];
			Inside		= false;

			// Calculate T distances to candidate planes
			if(IR(dir.mV[i]))	MaxT.mV[i] = (MaxB.mV[i] - origin.mV[i]) / dir.mV[i];
		}
	}

	// Ray origin inside bounding box
	if(Inside)
	{
		coord = origin;
		return true;
	}

	// Get largest of the maxT's for final choice of intersection
	U32 WhichPlane = 0;
	if(MaxT.mV[1] > MaxT.mV[WhichPlane])	WhichPlane = 1;
	if(MaxT.mV[2] > MaxT.mV[WhichPlane])	WhichPlane = 2;

	// Check final candidate actually inside box
	if(IR(MaxT.mV[WhichPlane])&0x80000000) return false;

	for(U32 i=0;i<3;i++)
	{
		if(i!=WhichPlane)
		{
			coord.mV[i] = origin.mV[i] + MaxT.mV[WhichPlane] * dir.mV[i];
			if (epsilon > 0)
			{
				if(coord.mV[i] < MinB.mV[i] - epsilon || coord.mV[i] > MaxB.mV[i] + epsilon)	return false;
			}
			else
			{
				if(coord.mV[i] < MinB.mV[i] || coord.mV[i] > MaxB.mV[i])	return false;
			}
		}
	}
	return true;	// ray hits box
}

//////////////////////////////
//
// Macros, functions, and inline methods from other classes
//
//

void LLPipeline::setLight(LLDrawable *drawablep, bool is_light)
{
	if (drawablep && assertInitialized())
	{
		if (is_light)
		{
			mLights.insert(drawablep);
			drawablep->setState(LLDrawable::LIGHT);
		}
		else
		{
			drawablep->clearState(LLDrawable::LIGHT);
			mLights.erase(drawablep);
		}
	}
}

//static
void LLPipeline::toggleRenderType(U32 type)
{
	gPipeline.mRenderTypeEnabled[type] = !gPipeline.mRenderTypeEnabled[type];
	if (type == LLPipeline::RENDER_TYPE_WATER)
	{
		gPipeline.mRenderTypeEnabled[LLPipeline::RENDER_TYPE_VOIDWATER] = !gPipeline.mRenderTypeEnabled[LLPipeline::RENDER_TYPE_VOIDWATER];
	}
}

//static
void LLPipeline::toggleRenderTypeControl(U32 type)
{
	U32 bit = (1<<type);
	if (gPipeline.hasRenderType(type))
	{
		LL_INFOS() << "Toggling render type mask " << std::hex << bit << " off" << std::dec << LL_ENDL;
	}
	else
	{
		LL_INFOS() << "Toggling render type mask " << std::hex << bit << " on" << std::dec << LL_ENDL;
	}
	gPipeline.toggleRenderType(type);
}

//static
bool LLPipeline::hasRenderTypeControl(U32 type)
{
	return gPipeline.hasRenderType(type);
}

// Allows UI items labeled "Hide foo" instead of "Show foo"
//static
bool LLPipeline::toggleRenderTypeControlNegated(S32 type)
{
	return !gPipeline.hasRenderType(type);
}

//static
void LLPipeline::toggleRenderDebug(U64 bit)
{
	if (gPipeline.hasRenderDebugMask(bit))
	{
		LL_INFOS() << "Toggling render debug mask " << std::hex << bit << " off" << std::dec << LL_ENDL;
	}
	else
	{
		LL_INFOS() << "Toggling render debug mask " << std::hex << bit << " on" << std::dec << LL_ENDL;
	}
	gPipeline.mRenderDebugMask ^= bit;
}


//static
bool LLPipeline::toggleRenderDebugControl(U64 bit)
{
	return gPipeline.hasRenderDebugMask(bit);
}

//static
void LLPipeline::toggleRenderDebugFeature(U32 bit)
{
	gPipeline.mRenderDebugFeatureMask ^= bit;
}


//static
bool LLPipeline::toggleRenderDebugFeatureControl(U32 bit)
{
	return gPipeline.hasRenderDebugFeatureMask(bit);
}

void LLPipeline::setRenderDebugFeatureControl(U32 bit, bool value)
{
	if (value)
	{
		gPipeline.mRenderDebugFeatureMask |= bit;
	}
	else
	{
		gPipeline.mRenderDebugFeatureMask &= !bit;
	}
}

void LLPipeline::pushRenderDebugFeatureMask()
{
	mRenderDebugFeatureStack.push(mRenderDebugFeatureMask);
}

void LLPipeline::popRenderDebugFeatureMask()
{
	if (mRenderDebugFeatureStack.empty())
	{
		LL_ERRS() << "Depleted render feature stack." << LL_ENDL;
	}

	mRenderDebugFeatureMask = mRenderDebugFeatureStack.top();
	mRenderDebugFeatureStack.pop();
}

// static
void LLPipeline::setRenderScriptedBeacons(bool val)
{
	sRenderScriptedBeacons = val;
}

// static
void LLPipeline::toggleRenderScriptedBeacons()
{
	sRenderScriptedBeacons = !sRenderScriptedBeacons;
}

// static
bool LLPipeline::getRenderScriptedBeacons()
{
	return sRenderScriptedBeacons;
}

// static
void LLPipeline::setRenderScriptedTouchBeacons(bool val)
{
	sRenderScriptedTouchBeacons = val;
}

// static
void LLPipeline::toggleRenderScriptedTouchBeacons()
{
	sRenderScriptedTouchBeacons = !sRenderScriptedTouchBeacons;
}

// static
bool LLPipeline::getRenderScriptedTouchBeacons()
{
	return sRenderScriptedTouchBeacons;
}

// static
void LLPipeline::setRenderMOAPBeacons(bool val)
{
	sRenderMOAPBeacons = val;
}

// static
void LLPipeline::toggleRenderMOAPBeacons()
{
	sRenderMOAPBeacons = !sRenderMOAPBeacons;
}

// static
bool LLPipeline::getRenderMOAPBeacons()
{
	return sRenderMOAPBeacons;
}

// static
void LLPipeline::setRenderPhysicalBeacons(bool val)
{
	sRenderPhysicalBeacons = val;
}

// static
void LLPipeline::toggleRenderPhysicalBeacons()
{
	sRenderPhysicalBeacons = !sRenderPhysicalBeacons;
}

// static
bool LLPipeline::getRenderPhysicalBeacons()
{
	return sRenderPhysicalBeacons;
}

// static
void LLPipeline::setRenderParticleBeacons(bool val)
{
	sRenderParticleBeacons = val;
}

// static
void LLPipeline::toggleRenderParticleBeacons()
{
	sRenderParticleBeacons = !sRenderParticleBeacons;
}

// static
bool LLPipeline::getRenderParticleBeacons()
{
	return sRenderParticleBeacons;
}

// static
void LLPipeline::setRenderSoundBeacons(bool val)
{
	sRenderSoundBeacons = val;
}

// static
void LLPipeline::toggleRenderSoundBeacons()
{
	sRenderSoundBeacons = !sRenderSoundBeacons;
}

// static
bool LLPipeline::getRenderSoundBeacons()
{
	return sRenderSoundBeacons;
}

// static
void LLPipeline::setRenderBeacons(bool val)
{
	sRenderBeacons = val;
}

// static
void LLPipeline::toggleRenderBeacons()
{
	sRenderBeacons = !sRenderBeacons;
}

// static
bool LLPipeline::getRenderBeacons()
{
	return sRenderBeacons;
}

// static
void LLPipeline::setRenderHighlights(bool val)
{
	sRenderHighlight = val;
}

// static
void LLPipeline::toggleRenderHighlights()
{
	sRenderHighlight = !sRenderHighlight;
}

// static
bool LLPipeline::getRenderHighlights()
{
	return sRenderHighlight;
}

// static
void LLPipeline::setRenderHighlightTextureChannel(LLRender::eTexIndex channel)
{
	sRenderHighlightTextureChannel = channel;
}

LLVOPartGroup* LLPipeline::lineSegmentIntersectParticle(const LLVector4a& start, const LLVector4a& end, LLVector4a* intersection,
														S32* face_hit)
{
	LLVector4a local_end = end;

	LLVector4a position;

	LLDrawable* drawable = NULL;

	for (LLWorld::region_list_t::const_iterator iter = LLWorld::getInstance()->getRegionList().begin(); 
			iter != LLWorld::getInstance()->getRegionList().end(); ++iter)
	{
		LLViewerRegion* region = *iter;

		LLSpatialPartition* part = region->getSpatialPartition(LLViewerRegion::PARTITION_PARTICLE);
		if (part && hasRenderType(part->mDrawableType))
		{
			LLDrawable* hit = part->lineSegmentIntersect(start, local_end, TRUE, FALSE, face_hit, &position, NULL, NULL, NULL);
			if (hit)
			{
				drawable = hit;
				local_end = position;						
			}
		}
	}

	LLVOPartGroup* ret = NULL;
	if (drawable)
	{
		//make sure we're returning an LLVOPartGroup
		llassert(drawable->getVObj()->getPCode() == LLViewerObject::LL_VO_PART_GROUP);
		ret = (LLVOPartGroup*) drawable->getVObj().get();
	}
		
	if (intersection)
	{
		*intersection = position;
	}

	return ret;
}

LLViewerObject* LLPipeline::lineSegmentIntersectInWorld(const LLVector4a& start, const LLVector4a& end,
														bool pick_transparent,
														bool pick_rigged,
														S32* face_hit,
														LLVector4a* intersection,         // return the intersection point
														LLVector2* tex_coord,            // return the texture coordinates of the intersection point
														LLVector4a* normal,               // return the surface normal at the intersection point
														LLVector4a* tangent             // return the surface tangent at the intersection point
	)
{
	LLDrawable* drawable = NULL;

	LLVector4a local_end = end;

	LLVector4a position;

	sPickAvatar = false; //! LLToolMgr::getInstance()->inBuildMode();
	
	for (LLWorld::region_list_t::const_iterator iter = LLWorld::getInstance()->getRegionList().begin(); 
			iter != LLWorld::getInstance()->getRegionList().end(); ++iter)
	{
		LLViewerRegion* region = *iter;

		for (U32 j = 0; j < LLViewerRegion::NUM_PARTITIONS; j++)
		{
			if ((j == LLViewerRegion::PARTITION_VOLUME) || 
				(j == LLViewerRegion::PARTITION_BRIDGE) ||
				(j == LLViewerRegion::PARTITION_CONTROL_AV) ||
				(j == LLViewerRegion::PARTITION_TERRAIN) ||
				(j == LLViewerRegion::PARTITION_TREE) ||
				(j == LLViewerRegion::PARTITION_GRASS))  // only check these partitions for now
			{
				LLSpatialPartition* part = region->getSpatialPartition(j);
				if (part && hasRenderType(part->mDrawableType))
				{
					LLDrawable* hit = part->lineSegmentIntersect(start, local_end, pick_transparent, pick_rigged, face_hit, &position, tex_coord, normal, tangent);
					if (hit)
					{
						drawable = hit;
						local_end = position;						
					}
				}
			}
		}
	}
	
	if (!sPickAvatar)
	{
		//save hit info in case we need to restore
		//due to attachment override
		LLVector4a local_normal;
		LLVector4a local_tangent;
		LLVector2 local_texcoord;
		S32 local_face_hit = -1;

		if (face_hit)
		{ 
			local_face_hit = *face_hit;
		}
		if (tex_coord)
		{
			local_texcoord = *tex_coord;
		}
		if (tangent)
		{
			local_tangent = *tangent;
		}
		else
		{
			local_tangent.clear();
		}
		if (normal)
		{
			local_normal = *normal;
		}
		else
		{
			local_normal.clear();
		}
				
		const F32 ATTACHMENT_OVERRIDE_DIST = 0.1f;

		//check against avatars
		sPickAvatar = true;
		for (LLWorld::region_list_t::const_iterator iter = LLWorld::getInstance()->getRegionList().begin(); 
				iter != LLWorld::getInstance()->getRegionList().end(); ++iter)
		{
			LLViewerRegion* region = *iter;

			LLSpatialPartition* part = region->getSpatialPartition(LLViewerRegion::PARTITION_AVATAR);
			if (part && hasRenderType(part->mDrawableType))
			{
				LLDrawable* hit = part->lineSegmentIntersect(start, local_end, pick_transparent, pick_rigged, face_hit, &position, tex_coord, normal, tangent);
				if (hit)
				{
					LLVector4a delta;
					delta.setSub(position, local_end);

					if (!drawable || 
						!drawable->getVObj()->isAttachment() ||
						delta.getLength3().getF32() > ATTACHMENT_OVERRIDE_DIST)
					{ //avatar overrides if previously hit drawable is not an attachment or 
					  //attachment is far enough away from detected intersection
						drawable = hit;
						local_end = position;						
					}
					else
					{ //prioritize attachments over avatars
						position = local_end;

						if (face_hit)
						{
							*face_hit = local_face_hit;
						}
						if (tex_coord)
						{
							*tex_coord = local_texcoord;
						}
						if (tangent)
						{
							*tangent = local_tangent;
						}
						if (normal)
						{
							*normal = local_normal;
						}
					}
				}
			}
		}
	}

	//check all avatar nametags (silly, isn't it?)
	for (std::vector< LLCharacter* >::iterator iter = LLCharacter::sInstances.begin();
		iter != LLCharacter::sInstances.end();
		++iter)
	{
		LLVOAvatar* av = (LLVOAvatar*) *iter;
		if (av->mNameText.notNull()
			&& av->mNameText->lineSegmentIntersect(start, local_end, position))
		{
			drawable = av->mDrawable;
			local_end = position;
		}
	}

	if (intersection)
	{
		*intersection = position;
	}

	return drawable ? drawable->getVObj().get() : NULL;
}

LLViewerObject* LLPipeline::lineSegmentIntersectInHUD(const LLVector4a& start, const LLVector4a& end,
													  bool pick_transparent,													
													  S32* face_hit,
													  LLVector4a* intersection,         // return the intersection point
													  LLVector2* tex_coord,            // return the texture coordinates of the intersection point
													  LLVector4a* normal,               // return the surface normal at the intersection point
													  LLVector4a* tangent				// return the surface tangent at the intersection point
	)
{
	LLDrawable* drawable = NULL;

	for (LLWorld::region_list_t::const_iterator iter = LLWorld::getInstance()->getRegionList().begin(); 
			iter != LLWorld::getInstance()->getRegionList().end(); ++iter)
	{
		LLViewerRegion* region = *iter;

		bool toggle = false;
		if (!hasRenderType(LLPipeline::RENDER_TYPE_HUD))
		{
			toggleRenderType(LLPipeline::RENDER_TYPE_HUD);
			toggle = true;
		}

		LLSpatialPartition* part = region->getSpatialPartition(LLViewerRegion::PARTITION_HUD);
		if (part)
		{
			LLDrawable* hit = part->lineSegmentIntersect(start, end, pick_transparent, FALSE, face_hit, intersection, tex_coord, normal, tangent);
			if (hit)
			{
				drawable = hit;
			}
		}

		if (toggle)
		{
			toggleRenderType(LLPipeline::RENDER_TYPE_HUD);
		}
	}
	return drawable ? drawable->getVObj().get() : NULL;
}

LLSpatialPartition* LLPipeline::getSpatialPartition(LLViewerObject* vobj)
{
	if (vobj)
	{
		LLViewerRegion* region = vobj->getRegion();
		if (region)
		{
			return region->getSpatialPartition(vobj->getPartitionType());
		}
	}
	return NULL;
}

void LLPipeline::resetVertexBuffers(LLDrawable* drawable)
{
	if (!drawable)
	{
		return;
	}

	for (S32 i = 0; i < drawable->getNumFaces(); i++)
	{
		LLFace* facep = drawable->getFace(i);
		if (facep)
		{
			facep->clearVertexBuffer();
		}
	}
}

void LLPipeline::resetVertexBuffers()
{	
	mResetVertexBuffers = true;
}

static LLTrace::BlockTimerStatHandle FTM_RESET_VB("Reset VB");

void LLPipeline::doResetVertexBuffers(bool forced)
{
	if (!mResetVertexBuffers)
	{
		return;
	}
	if(!forced && LLSpatialPartition::sTeleportRequested)
	{
		if(gAgent.getTeleportState() != LLAgent::TELEPORT_NONE)
		{
			return; //wait for teleporting to finish
		}
		else
		{
			//teleporting aborted
			LLSpatialPartition::sTeleportRequested = FALSE;
			mResetVertexBuffers = false;
			return;
		}
	}

	LL_RECORD_BLOCK_TIME(FTM_RESET_VB);
	mResetVertexBuffers = false;

	mCubeVB = NULL;

	mDeferredVB = NULL;
	mAuxiliaryVB = NULL;
	exoPostProcess::instance().destroyVB(); // Will be re-created via updateRenderDeferred()
	gGL.destroyVB();

	for (LLWorld::region_list_t::const_iterator iter = LLWorld::getInstance()->getRegionList().begin(); 
			iter != LLWorld::getInstance()->getRegionList().end(); ++iter)
	{
		LLViewerRegion* region = *iter;
		for (U32 i = 0; i < LLViewerRegion::NUM_PARTITIONS; i++)
		{
			LLSpatialPartition* part = region->getSpatialPartition(i);
			if (part)
			{
				part->resetVertexBuffers();
			}
		}
	}
	if(LLSpatialPartition::sTeleportRequested)
	{
		LLSpatialPartition::sTeleportRequested = FALSE;

		LLWorld::getInstance()->clearAllVisibleObjects();
		clearRebuildDrawables();
	}

	resetDrawOrders();

	gSky.resetVertexBuffers();

	LLVOPartGroup::destroyGL();

	if ( LLPathingLib::getInstance() )
	{
		LLPathingLib::getInstance()->cleanupVBOManager();
	}
	LLVOPartGroup::destroyGL();

	SUBSYSTEM_CLEANUP(LLVertexBuffer);
	
	//delete all name pool caches
	LLGLNamePool::cleanupPools();

	

	if (LLVertexBuffer::sGLCount > 0)
	{
		LL_WARNS() << "VBO wipe failed -- " << LLVertexBuffer::sGLCount << " buffers remaining." << LL_ENDL;
	}

	LLVertexBuffer::unbind();	
	
	updateRenderBump();
	//updateRenderDeferred(); // <FS:Ansariel> Moved further down because of exoPostProcess creating a new VB

	sUseTriStrips = gSavedSettings.getBOOL("RenderUseTriStrips");
	LLVertexBuffer::sUseStreamDraw = gSavedSettings.getBOOL("RenderUseStreamVBO");
	// <FS:Ansariel> Vertex Array Objects are required in OpenGL core profile
	//LLVertexBuffer::sUseVAO = gSavedSettings.getBOOL("RenderUseVAO");
	LLVertexBuffer::sUseVAO = LLRender::sGLCoreProfile ? TRUE : gSavedSettings.getBOOL("RenderUseVAO");
	// </FS:Ansariel>
	LLVertexBuffer::sPreferStreamDraw = gSavedSettings.getBOOL("RenderPreferStreamDraw");
	LLVertexBuffer::sEnableVBOs = gSavedSettings.getBOOL("RenderVBOEnable");
	LLVertexBuffer::sDisableVBOMapping = LLVertexBuffer::sEnableVBOs && gSavedSettings.getBOOL("RenderVBOMappingDisable") ;
	sBakeSunlight = gSavedSettings.getBOOL("RenderBakeSunlight");
	sNoAlpha = gSavedSettings.getBOOL("RenderNoAlpha");
	LLPipeline::sTextureBindTest = gSavedSettings.getBOOL("RenderDebugTextureBind");

	LLVertexBuffer::initClass(LLVertexBuffer::sEnableVBOs, LLVertexBuffer::sDisableVBOMapping);

	LLVOPartGroup::restoreGL();

	// <FS:Ansariel> Reset VB during TP
	updateRenderDeferred(); // Moved further down because of exoPostProcess creating a new VB

	gGL.initVB();

	initDeferredVB();
	initAuxiliaryVB();
	// </FS:Ansariel>
}

void LLPipeline::renderObjects(U32 type, U32 mask, bool texture, bool batch_texture)
{
	assertInitialized();
	gGL.loadMatrix(gGLModelView);
	gGLLastMatrix = NULL;
	mSimplePool->pushBatches(type, mask, texture, batch_texture);
	gGL.loadMatrix(gGLModelView);
	gGLLastMatrix = NULL;		
}

void LLPipeline::renderMaskedObjects(U32 type, U32 mask, bool texture, bool batch_texture)
{
	assertInitialized();
	gGL.loadMatrix(gGLModelView);
	gGLLastMatrix = NULL;
	mAlphaMaskPool->pushMaskBatches(type, mask, texture, batch_texture);
	gGL.loadMatrix(gGLModelView);
	gGLLastMatrix = NULL;		
}

void LLPipeline::renderFullbrightMaskedObjects(U32 type, U32 mask, bool texture, bool batch_texture)
{
	assertInitialized();
	gGL.loadMatrix(gGLModelView);
	gGLLastMatrix = NULL;
	mFullbrightAlphaMaskPool->pushMaskBatches(type, mask, texture, batch_texture);
	gGL.loadMatrix(gGLModelView);
	gGLLastMatrix = NULL;		
}

void apply_cube_face_rotation(U32 face)
{
	switch (face)
	{
		case 0: 
			gGL.rotatef(90.f, 0, 1, 0);
			gGL.rotatef(180.f, 1, 0, 0);
		break;
		case 2: 
			gGL.rotatef(-90.f, 1, 0, 0);
		break;
		case 4:
			gGL.rotatef(180.f, 0, 1, 0);
			gGL.rotatef(180.f, 0, 0, 1);
		break;
		case 1: 
			gGL.rotatef(-90.f, 0, 1, 0);
			gGL.rotatef(180.f, 1, 0, 0);
		break;
		case 3:
			gGL.rotatef(90, 1, 0, 0);
		break;
		case 5: 
			gGL.rotatef(180, 0, 0, 1);
		break;
	}
}

void validate_framebuffer_object()
{                                                           
	GLenum status;                                            
	status = glCheckFramebufferStatus(GL_FRAMEBUFFER_EXT); 
	switch(status) 
	{                                          
		case GL_FRAMEBUFFER_COMPLETE:                       
			//framebuffer OK, no error.
			break;
		case GL_FRAMEBUFFER_INCOMPLETE_MISSING_ATTACHMENT:
			// frame buffer not OK: probably means unsupported depth buffer format
			LL_ERRS() << "Framebuffer Incomplete Missing Attachment." << LL_ENDL;
			break;
		case GL_FRAMEBUFFER_INCOMPLETE_ATTACHMENT:
			// frame buffer not OK: probably means unsupported depth buffer format
			LL_ERRS() << "Framebuffer Incomplete Attachment." << LL_ENDL;
			break; 
		case GL_FRAMEBUFFER_UNSUPPORTED:                    
			/* choose different formats */                        
			LL_ERRS() << "Framebuffer unsupported." << LL_ENDL;
			break;                                                
		default:                                                
			LL_ERRS() << "Unknown framebuffer status." << LL_ENDL;
			break;
	}
}

void LLPipeline::bindScreenToTexture() 
{
	
}

static LLTrace::BlockTimerStatHandle FTM_RENDER_BLOOM("Bloom");

void LLPipeline::renderFinalize()
{
    LLVertexBuffer::unbind();
    LLGLState::checkStates();
    LLGLState::checkTextureChannels();

    assertInitialized();

    if (gUseWireframe)
    {
        glPolygonMode(GL_FRONT_AND_BACK, GL_FILL);
    }

    LLVector2 tc1(0, 0);
    LLVector2 tc2((F32) mScreen.getWidth() * 2, (F32) mScreen.getHeight() * 2);

    LL_RECORD_BLOCK_TIME(FTM_RENDER_BLOOM);
    gGL.color4f(1, 1, 1, 1);
    LLGLDepthTest depth(GL_FALSE);
    LLGLDisable blend(GL_BLEND);
    LLGLDisable cull(GL_CULL_FACE);

    enableLightsFullbright();

    gGL.matrixMode(LLRender::MM_PROJECTION);
    gGL.pushMatrix();
    gGL.loadIdentity();
    gGL.matrixMode(LLRender::MM_MODELVIEW);
    gGL.pushMatrix();
    gGL.loadIdentity();

    LLGLDisable test(GL_ALPHA_TEST);

    gGL.setColorMask(true, true);
    glClearColor(0, 0, 0, 0);
    exoPostProcess::instance().ExodusRenderPostStack(&mScreen, &mScreen); // <FS:CR> Import Vignette from Exodus

    if (sRenderGlow)
    {
        {
            LL_RECORD_BLOCK_TIME(FTM_RENDER_BLOOM_FBO);
            mGlow[2].bindTarget();
            mGlow[2].clear();
        }

        gGlowExtractProgram.bind();
        F32 minLum = llmax((F32) RenderGlowMinLuminance, 0.0f);
        F32 maxAlpha = RenderGlowMaxExtractAlpha;
        F32 warmthAmount = RenderGlowWarmthAmount;
        LLVector3 lumWeights = RenderGlowLumWeights;
        LLVector3 warmthWeights = RenderGlowWarmthWeights;

        gGlowExtractProgram.uniform1f(LLShaderMgr::GLOW_MIN_LUMINANCE, minLum);
        gGlowExtractProgram.uniform1f(LLShaderMgr::GLOW_MAX_EXTRACT_ALPHA, maxAlpha);
        gGlowExtractProgram.uniform3f(LLShaderMgr::GLOW_LUM_WEIGHTS, lumWeights.mV[0], lumWeights.mV[1],
                                      lumWeights.mV[2]);
        gGlowExtractProgram.uniform3f(LLShaderMgr::GLOW_WARMTH_WEIGHTS, warmthWeights.mV[0], warmthWeights.mV[1],
                                      warmthWeights.mV[2]);
        gGlowExtractProgram.uniform1f(LLShaderMgr::GLOW_WARMTH_AMOUNT, warmthAmount);
        
        {
            LLGLEnable blend_on(GL_BLEND);
            LLGLEnable test(GL_ALPHA_TEST);

            gGL.setSceneBlendType(LLRender::BT_ADD_WITH_ALPHA);

            mScreen.bindTexture(0, 0, LLTexUnit::TFO_POINT);

<<<<<<< HEAD
        gGL.color4f(1, 1, 1, 1);
        gPipeline.enableLightsFullbright();
        // <FS:Ansariel> FIRE-16829: Visual Artifacts with ALM enabled on AMD graphics
        //gGL.begin(LLRender::TRIANGLE_STRIP);
        //gGL.texCoord2f(tc1.mV[0], tc1.mV[1]);
        //gGL.vertex2f(-1,-1);
        //
        //gGL.texCoord2f(tc1.mV[0], tc2.mV[1]);
        //gGL.vertex2f(-1,3);
        //
        //gGL.texCoord2f(tc2.mV[0], tc1.mV[1]);
        //gGL.vertex2f(3,-1);
        //
        //gGL.end();
        drawAuxiliaryVB(tc1, tc2);
        // </FS:Ansariel>
=======
            gGL.color4f(1, 1, 1, 1);
            gPipeline.enableLightsFullbright();
            gGL.begin(LLRender::TRIANGLE_STRIP);
            gGL.texCoord2f(tc1.mV[0], tc1.mV[1]);
            gGL.vertex2f(-1, -1);

            gGL.texCoord2f(tc1.mV[0], tc2.mV[1]);
            gGL.vertex2f(-1, 3);

            gGL.texCoord2f(tc2.mV[0], tc1.mV[1]);
            gGL.vertex2f(3, -1);

            gGL.end();
>>>>>>> df85976a

            gGL.getTexUnit(0)->unbind(mScreen.getUsage());

            mGlow[2].flush();

            tc1.setVec(0, 0);
            tc2.setVec(2, 2); 
        }

        // power of two between 1 and 1024
        U32 glowResPow = RenderGlowResolutionPow;
        const U32 glow_res = llmax(1, llmin(1024, 1 << glowResPow));

        S32 kernel = RenderGlowIterations * 2;
        F32 delta = RenderGlowWidth / glow_res;
        // Use half the glow width if we have the res set to less than 9 so that it looks
        // almost the same in either case.
        if (glowResPow < 9)
        {
            delta *= 0.5f;
        }
        F32 strength = RenderGlowStrength;

        gGlowProgram.bind();
        gGlowProgram.uniform1f(LLShaderMgr::GLOW_STRENGTH, strength);

        for (S32 i = 0; i < kernel; i++)
        {
            {
                LL_RECORD_BLOCK_TIME(FTM_RENDER_BLOOM_FBO);
                mGlow[i % 2].bindTarget();
                mGlow[i % 2].clear();
            }

            if (i == 0)
            {
                gGL.getTexUnit(0)->bind(&mGlow[2]);
            }
            else
            {
                gGL.getTexUnit(0)->bind(&mGlow[(i - 1) % 2]);
            }

            if (i % 2 == 0)
            {
                gGlowProgram.uniform2f(LLShaderMgr::GLOW_DELTA, delta, 0);
            }
            else
            {
                gGlowProgram.uniform2f(LLShaderMgr::GLOW_DELTA, 0, delta);
            }

            // <FS:Ansariel> FIRE-16829: Visual Artifacts with ALM enabled on AMD graphics
            //gGL.begin(LLRender::TRIANGLE_STRIP);
            //gGL.texCoord2f(tc1.mV[0], tc1.mV[1]);
            //gGL.vertex2f(-1,-1);
            //
            //gGL.texCoord2f(tc1.mV[0], tc2.mV[1]);
            //gGL.vertex2f(-1,3);
            //
            //gGL.texCoord2f(tc2.mV[0], tc1.mV[1]);
            //gGL.vertex2f(3,-1);
            //
            //gGL.end();
            drawAuxiliaryVB(tc1, tc2);
            // </FS:Ansariel>

            mGlow[i % 2].flush();
        }

        gGlowProgram.unbind();
    }
    else // !sRenderGlow, skip the glow ping-pong and just clear the result target
    {
        mGlow[1].bindTarget();
        mGlow[1].clear();
        mGlow[1].flush();
    }

    gGLViewport[0] = gViewerWindow->getWorldViewRectRaw().mLeft;
    gGLViewport[1] = gViewerWindow->getWorldViewRectRaw().mBottom;
    gGLViewport[2] = gViewerWindow->getWorldViewRectRaw().getWidth();
    gGLViewport[3] = gViewerWindow->getWorldViewRectRaw().getHeight();
    glViewport(gGLViewport[0], gGLViewport[1], gGLViewport[2], gGLViewport[3]);

    tc2.setVec((F32) mScreen.getWidth(), (F32) mScreen.getHeight());

    gGL.flush();

    LLVertexBuffer::unbind();

    if (LLPipeline::sRenderDeferred)
    {

        //<FS:TS> FIRE-16251: Depth of Field does not work underwater
        //bool dof_enabled = !LLViewerCamera::getInstance()->cameraUnderWater() &&
        bool dof_enabled = (FSRenderDepthOfFieldUnderwater || !LLViewerCamera::getInstance()->cameraUnderWater()) &&
        //</FS:TS> FIRE-16251
                           (RenderDepthOfFieldInEditMode || !LLToolMgr::getInstance()->inBuildMode()) &&
                           RenderDepthOfField;

        bool multisample = RenderFSAASamples > 1 && mFXAABuffer.isComplete();
        exoPostProcess::instance().multisample = multisample;	// <FS:CR> Import Vignette from Exodus

        gViewerWindow->setup3DViewport();

        if (dof_enabled)
        {
            LLGLSLShader *shader = &gDeferredPostProgram;
            LLGLDisable blend(GL_BLEND);

            // depth of field focal plane calculations
            static F32 current_distance = 16.f;
            static F32 start_distance = 16.f;
            static F32 transition_time = 1.f;

            LLVector3 focus_point;

            LLViewerObject *obj = LLViewerMediaFocus::getInstance()->getFocusedObject();
            if (obj && obj->mDrawable && obj->isSelected())
            { // focus on selected media object
                S32 face_idx = LLViewerMediaFocus::getInstance()->getFocusedFace();
                if (obj && obj->mDrawable)
                {
                    LLFace *face = obj->mDrawable->getFace(face_idx);
                    if (face)
                    {
                        focus_point = face->getPositionAgent();
                    }
                }
            }

            if (focus_point.isExactlyZero())
            {
                if (LLViewerJoystick::getInstance()->getOverrideCamera())
                { // focus on point under cursor
                    focus_point.set(gDebugRaycastIntersection.getF32ptr());
                }
                else if (gAgentCamera.cameraMouselook())
                { // focus on point under mouselook crosshairs
                    LLVector4a result;
                    result.clear();

                    gViewerWindow->cursorIntersect(-1, -1, 512.f, NULL, -1, FALSE, FALSE, NULL, &result);

                    focus_point.set(result.getF32ptr());
                }
                else
                {
                    // focus on alt-zoom target
                    LLViewerRegion *region = gAgent.getRegion();
                    if (region)
                    {
                        focus_point = LLVector3(gAgentCamera.getFocusGlobal() - region->getOriginGlobal());
                    }
                }
            }

            LLVector3 eye = LLViewerCamera::getInstance()->getOrigin();
            F32 target_distance = 16.f;
            if (!focus_point.isExactlyZero())
            {
                target_distance = LLViewerCamera::getInstance()->getAtAxis() * (focus_point - eye);
            }

            if (transition_time >= 1.f && fabsf(current_distance - target_distance) / current_distance > 0.01f)
            { // large shift happened, interpolate smoothly to new target distance
                transition_time = 0.f;
                start_distance = current_distance;
            }
            else if (transition_time < 1.f)
            { // currently in a transition, continue interpolating
                transition_time += 1.f / CameraFocusTransitionTime * gFrameIntervalSeconds.value();
                transition_time = llmin(transition_time, 1.f);

                F32 t = cosf(transition_time * F_PI + F_PI) * 0.5f + 0.5f;
                current_distance = start_distance + (target_distance - start_distance) * t;
            }
            else
            { // small or no change, just snap to target distance
                current_distance = target_distance;
            }

            // convert to mm
            F32 subject_distance = current_distance * 1000.f;
            F32 fnumber = CameraFNumber;
            F32 default_focal_length = CameraFocalLength;

            F32 fov = LLViewerCamera::getInstance()->getView();

            const F32 default_fov = CameraFieldOfView * F_PI / 180.f;

            // F32 aspect_ratio = (F32) mScreen.getWidth()/(F32)mScreen.getHeight();

            F32 dv = 2.f * default_focal_length * tanf(default_fov / 2.f);

            F32 focal_length = dv / (2 * tanf(fov / 2.f));

            // F32 tan_pixel_angle = tanf(LLDrawable::sCurPixelAngle);

            // from wikipedia -- c = |s2-s1|/s2 * f^2/(N(S1-f))
            // where	 N = fnumber
            //			 s2 = dot distance
            //			 s1 = subject distance
            //			 f = focal length
            //

            F32 blur_constant = focal_length * focal_length / (fnumber * (subject_distance - focal_length));
            blur_constant /= 1000.f; // convert to meters for shader
            F32 magnification = focal_length / (subject_distance - focal_length);

            { // build diffuse+bloom+CoF
                mDeferredLight.bindTarget();
                shader = &gDeferredCoFProgram;

                bindDeferredShader(*shader);

                S32 channel = shader->enableTexture(LLShaderMgr::DEFERRED_DIFFUSE, mScreen.getUsage());
                if (channel > -1)
                {
                    mScreen.bindTexture(0, channel);
                }

                shader->uniform1f(LLShaderMgr::DOF_FOCAL_DISTANCE, -subject_distance / 1000.f);
                shader->uniform1f(LLShaderMgr::DOF_BLUR_CONSTANT, blur_constant);
                shader->uniform1f(LLShaderMgr::DOF_TAN_PIXEL_ANGLE, tanf(1.f / LLDrawable::sCurPixelAngle));
                shader->uniform1f(LLShaderMgr::DOF_MAGNIFICATION, magnification);
                shader->uniform1f(LLShaderMgr::DOF_MAX_COF, CameraMaxCoF);
                shader->uniform1f(LLShaderMgr::DOF_RES_SCALE, CameraDoFResScale);

                // <FS:Ansariel> FIRE-16829: Visual Artifacts with ALM enabled on AMD graphics
                //gGL.begin(LLRender::TRIANGLE_STRIP);
                //gGL.texCoord2f(tc1.mV[0], tc1.mV[1]);
                //gGL.vertex2f(-1,-1);

                //gGL.texCoord2f(tc1.mV[0], tc2.mV[1]);
                //gGL.vertex2f(-1,3);

                //gGL.texCoord2f(tc2.mV[0], tc1.mV[1]);
                //gGL.vertex2f(3,-1);

                //gGL.end();
                drawAuxiliaryVB(tc1, tc2);
                // </FS:Ansariel>

                unbindDeferredShader(*shader);
                mDeferredLight.flush();
            }

            U32 dof_width = (U32)(mScreen.getWidth() * CameraDoFResScale);
            U32 dof_height = (U32)(mScreen.getHeight() * CameraDoFResScale);

            { // perform DoF sampling at half-res (preserve alpha channel)
                mScreen.bindTarget();
                glViewport(0, 0, dof_width, dof_height);
                gGL.setColorMask(true, false);

                shader = &gDeferredPostProgram;
                bindDeferredShader(*shader);
                S32 channel = shader->enableTexture(LLShaderMgr::DEFERRED_DIFFUSE, mDeferredLight.getUsage());
                if (channel > -1)
                {
                    mDeferredLight.bindTexture(0, channel);
                }

                shader->uniform1f(LLShaderMgr::DOF_MAX_COF, CameraMaxCoF);
                shader->uniform1f(LLShaderMgr::DOF_RES_SCALE, CameraDoFResScale);

                // <FS:Ansariel> FIRE-16829: Visual Artifacts with ALM enabled on AMD graphics
                //gGL.begin(LLRender::TRIANGLE_STRIP);
                //gGL.texCoord2f(tc1.mV[0], tc1.mV[1]);
                //gGL.vertex2f(-1,-1);

                //gGL.texCoord2f(tc1.mV[0], tc2.mV[1]);
                //gGL.vertex2f(-1,3);

                //gGL.texCoord2f(tc2.mV[0], tc1.mV[1]);
                //gGL.vertex2f(3,-1);

                //gGL.end();
                drawAuxiliaryVB(tc1, tc2);
                // </FS:Ansariel>

                unbindDeferredShader(*shader);
                mScreen.flush();
                gGL.setColorMask(true, true);
            }

            { // combine result based on alpha
                if (multisample)
                {
                    mDeferredLight.bindTarget();
                    glViewport(0, 0, mDeferredScreen.getWidth(), mDeferredScreen.getHeight());
                }
                else
                {
                    gGLViewport[0] = gViewerWindow->getWorldViewRectRaw().mLeft;
                    gGLViewport[1] = gViewerWindow->getWorldViewRectRaw().mBottom;
                    gGLViewport[2] = gViewerWindow->getWorldViewRectRaw().getWidth();
                    gGLViewport[3] = gViewerWindow->getWorldViewRectRaw().getHeight();
                    glViewport(gGLViewport[0], gGLViewport[1], gGLViewport[2], gGLViewport[3]);
                }

                shader = &gDeferredDoFCombineProgram;
                bindDeferredShader(*shader);

                S32 channel = shader->enableTexture(LLShaderMgr::DEFERRED_DIFFUSE, mScreen.getUsage());
                if (channel > -1)
                {
                    mScreen.bindTexture(0, channel);
                }

                shader->uniform1f(LLShaderMgr::DOF_MAX_COF, CameraMaxCoF);
                shader->uniform1f(LLShaderMgr::DOF_RES_SCALE, CameraDoFResScale);
                shader->uniform1f(LLShaderMgr::DOF_WIDTH, dof_width - 1);
                shader->uniform1f(LLShaderMgr::DOF_HEIGHT, dof_height - 1);

                // <FS:Ansariel> FIRE-16829: Visual Artifacts with ALM enabled on AMD graphics
                //gGL.begin(LLRender::TRIANGLE_STRIP);
                //gGL.texCoord2f(tc1.mV[0], tc1.mV[1]);
                //gGL.vertex2f(-1,-1);

                //gGL.texCoord2f(tc1.mV[0], tc2.mV[1]);
                //gGL.vertex2f(-1,3);

                //gGL.texCoord2f(tc2.mV[0], tc1.mV[1]);
                //gGL.vertex2f(3,-1);

                //gGL.end();
                drawAuxiliaryVB(tc1, tc2);
                // </FS:Ansariel>

                unbindDeferredShader(*shader);

                if (multisample)
                {
                    mDeferredLight.flush();
                }
            }
        }
        else
        {
            if (multisample)
            {
                mDeferredLight.bindTarget();
            }
            LLGLSLShader *shader = &gDeferredPostNoDoFProgram;

            bindDeferredShader(*shader);

            S32 channel = shader->enableTexture(LLShaderMgr::DEFERRED_DIFFUSE, mScreen.getUsage());
            if (channel > -1)
            {
                mScreen.bindTexture(0, channel);
            }

            // <FS:Ansariel> FIRE-16829: Visual Artifacts with ALM enabled on AMD graphics
            //gGL.begin(LLRender::TRIANGLE_STRIP);
            //gGL.texCoord2f(tc1.mV[0], tc1.mV[1]);
            //gGL.vertex2f(-1,-1);

            //gGL.texCoord2f(tc1.mV[0], tc2.mV[1]);
            //gGL.vertex2f(-1,3);

            //gGL.texCoord2f(tc2.mV[0], tc1.mV[1]);
            //gGL.vertex2f(3,-1);

            //gGL.end();
            drawAuxiliaryVB(tc1, tc2);
            // </FS:Ansariel>

            unbindDeferredShader(*shader);

            if (multisample)
            {
                mDeferredLight.flush();
            }
        }

        if (multisample)
        {
            // bake out texture2D with RGBL for FXAA shader
            mFXAABuffer.bindTarget();

            S32 width = mScreen.getWidth();
            S32 height = mScreen.getHeight();
            glViewport(0, 0, width, height);

            LLGLSLShader *shader = &gGlowCombineFXAAProgram;

            shader->bind();
            shader->uniform2f(LLShaderMgr::DEFERRED_SCREEN_RES, width, height);

            S32 channel = shader->enableTexture(LLShaderMgr::DEFERRED_DIFFUSE, mDeferredLight.getUsage());
            if (channel > -1)
            {
                mDeferredLight.bindTexture(0, channel);
            }

            // <FS:Ansariel> FIRE-16829: Visual Artifacts with ALM enabled on AMD graphics
            //gGL.begin(LLRender::TRIANGLE_STRIP);
            //gGL.vertex2f(-1,-1);
            //gGL.vertex2f(-1,3);
            //gGL.vertex2f(3,-1);
            //gGL.end();

            //gGL.flush();
            drawAuxiliaryVB();
            // </FS:Ansariel>

            shader->disableTexture(LLShaderMgr::DEFERRED_DIFFUSE, mDeferredLight.getUsage());
            shader->unbind();

            mFXAABuffer.flush();

            shader = &gFXAAProgram;
            shader->bind();

            channel = shader->enableTexture(LLShaderMgr::DIFFUSE_MAP, mFXAABuffer.getUsage());
            if (channel > -1)
            {
                mFXAABuffer.bindTexture(0, channel, LLTexUnit::TFO_BILINEAR);
            }

            gGLViewport[0] = gViewerWindow->getWorldViewRectRaw().mLeft;
            gGLViewport[1] = gViewerWindow->getWorldViewRectRaw().mBottom;
            gGLViewport[2] = gViewerWindow->getWorldViewRectRaw().getWidth();
            gGLViewport[3] = gViewerWindow->getWorldViewRectRaw().getHeight();
            glViewport(gGLViewport[0], gGLViewport[1], gGLViewport[2], gGLViewport[3]);

            F32 scale_x = (F32) width / mFXAABuffer.getWidth();
            F32 scale_y = (F32) height / mFXAABuffer.getHeight();
            shader->uniform2f(LLShaderMgr::FXAA_TC_SCALE, scale_x, scale_y);
            shader->uniform2f(LLShaderMgr::FXAA_RCP_SCREEN_RES, 1.f / width * scale_x, 1.f / height * scale_y);
            shader->uniform4f(LLShaderMgr::FXAA_RCP_FRAME_OPT, -0.5f / width * scale_x, -0.5f / height * scale_y,
                              0.5f / width * scale_x, 0.5f / height * scale_y);
            shader->uniform4f(LLShaderMgr::FXAA_RCP_FRAME_OPT2, -2.f / width * scale_x, -2.f / height * scale_y,
                              2.f / width * scale_x, 2.f / height * scale_y);

            // <FS:Ansariel> FIRE-16829: Visual Artifacts with ALM enabled on AMD graphics
            //gGL.begin(LLRender::TRIANGLE_STRIP);
            //gGL.vertex2f(-1,-1);
            //gGL.vertex2f(-1,3);
            //gGL.vertex2f(3,-1);
            //gGL.end();

            //gGL.flush();
            drawAuxiliaryVB();
            // </FS:Ansariel>
            shader->unbind();
        }
    }
    else // not deferred
    {
        U32 mask = LLVertexBuffer::MAP_VERTEX | LLVertexBuffer::MAP_TEXCOORD0 | LLVertexBuffer::MAP_TEXCOORD1;
        LLPointer<LLVertexBuffer> buff = new LLVertexBuffer(mask, 0);
        buff->allocateBuffer(3, 0, TRUE);

        LLStrider<LLVector3> v;
        LLStrider<LLVector2> uv1;
        LLStrider<LLVector2> uv2;

        buff->getVertexStrider(v);
        buff->getTexCoord0Strider(uv1);
        buff->getTexCoord1Strider(uv2);

        uv1[0] = LLVector2(0, 0);
        uv1[1] = LLVector2(0, 2);
        uv1[2] = LLVector2(2, 0);

        uv2[0] = LLVector2(0, 0);
        uv2[1] = LLVector2(0, tc2.mV[1] * 2.f);
        uv2[2] = LLVector2(tc2.mV[0] * 2.f, 0);

        v[0] = LLVector3(-1, -1, 0);
        v[1] = LLVector3(-1, 3, 0);
        v[2] = LLVector3(3, -1, 0);

        buff->flush();

        LLGLDisable blend(GL_BLEND);

        if (LLGLSLShader::sNoFixedFunction)
        {
            gGlowCombineProgram.bind();
        }
        else
        {
            // tex unit 0
            gGL.getTexUnit(0)->setTextureColorBlend(LLTexUnit::TBO_REPLACE, LLTexUnit::TBS_TEX_COLOR);
            // tex unit 1
            gGL.getTexUnit(1)->setTextureColorBlend(LLTexUnit::TBO_ADD, LLTexUnit::TBS_TEX_COLOR,
                                                    LLTexUnit::TBS_PREV_COLOR);
        }

        gGL.getTexUnit(0)->bind(&mGlow[1]);
        gGL.getTexUnit(1)->bind(&mScreen);

        LLGLEnable multisample(RenderFSAASamples > 0 ? GL_MULTISAMPLE_ARB : 0);

        buff->setBuffer(mask);
        buff->drawArrays(LLRender::TRIANGLE_STRIP, 0, 3);

        if (LLGLSLShader::sNoFixedFunction)
        {
            gGlowCombineProgram.unbind();
        }
        else
        {
            gGL.getTexUnit(1)->disable();
            gGL.getTexUnit(1)->setTextureBlendType(LLTexUnit::TB_MULT);

            gGL.getTexUnit(0)->activate();
            gGL.getTexUnit(0)->setTextureBlendType(LLTexUnit::TB_MULT);
        }
    }

    gGL.setSceneBlendType(LLRender::BT_ALPHA);

    if (hasRenderDebugMask(LLPipeline::RENDER_DEBUG_PHYSICS_SHAPES))
    {
        if (LLGLSLShader::sNoFixedFunction)
        {
            gSplatTextureRectProgram.bind();
        }

        gGL.setColorMask(true, false);

        LLVector2 tc1(0, 0);
        LLVector2 tc2((F32) gViewerWindow->getWorldViewWidthRaw() * 2,
                      (F32) gViewerWindow->getWorldViewHeightRaw() * 2);

        LLGLEnable blend(GL_BLEND);
        //gGL.color4f(1,1,1,0.75f); // <FS:Ansariel> FIRE-16829: Visual Artifacts with ALM enabled on AMD graphics

        gGL.getTexUnit(0)->bind(&mPhysicsDisplay);

        // <FS:Ansariel> FIRE-16829: Visual Artifacts with ALM enabled on AMD graphics
        //gGL.begin(LLRender::TRIANGLES);
        //gGL.texCoord2f(tc1.mV[0], tc1.mV[1]);
        //gGL.vertex2f(-1,-1);
        //
        //gGL.texCoord2f(tc1.mV[0], tc2.mV[1]);
        //gGL.vertex2f(-1,3);
        //
        //gGL.texCoord2f(tc2.mV[0], tc1.mV[1]);
        //gGL.vertex2f(3,-1);
        //
        //gGL.end();
        //gGL.flush();
        drawAuxiliaryVB(tc1, tc2, LLColor4(1.f, 1.f, 1.f, 0.75f));
        // </FS:Ansariel>

        if (LLGLSLShader::sNoFixedFunction)
        {
            gSplatTextureRectProgram.unbind();
        }
    }

    if (LLRenderTarget::sUseFBO)
    { // copy depth buffer from mScreen to framebuffer
        LLRenderTarget::copyContentsToFramebuffer(mScreen, 0, 0, mScreen.getWidth(), mScreen.getHeight(), 0, 0,
                                                  mScreen.getWidth(), mScreen.getHeight(),
                                                  GL_DEPTH_BUFFER_BIT | GL_STENCIL_BUFFER_BIT, GL_NEAREST);
    }

    gGL.matrixMode(LLRender::MM_PROJECTION);
    gGL.popMatrix();
    gGL.matrixMode(LLRender::MM_MODELVIEW);
    gGL.popMatrix();

    LLVertexBuffer::unbind();

    LLGLState::checkStates();
    LLGLState::checkTextureChannels();
}

static LLTrace::BlockTimerStatHandle FTM_BIND_DEFERRED("Bind Deferred");

void LLPipeline::bindDeferredShader(LLGLSLShader& shader, LLRenderTarget* light_target)
{
	LL_RECORD_BLOCK_TIME(FTM_BIND_DEFERRED);

    LLRenderTarget* deferred_target       = &mDeferredScreen;
    LLRenderTarget* deferred_depth_target = &mDeferredDepth;
    LLRenderTarget* deferred_light_target = &mDeferredLight;

	shader.bind();
	S32 channel = 0;
    channel = shader.enableTexture(LLShaderMgr::DEFERRED_DIFFUSE, deferred_target->getUsage());
	if (channel > -1)
	{
        deferred_target->bindTexture(0,channel, LLTexUnit::TFO_POINT);
	}

    channel = shader.enableTexture(LLShaderMgr::DEFERRED_SPECULAR, deferred_target->getUsage());
	if (channel > -1)
	{
        deferred_target->bindTexture(1, channel, LLTexUnit::TFO_POINT);
	}

    channel = shader.enableTexture(LLShaderMgr::DEFERRED_NORMAL, deferred_target->getUsage());
	if (channel > -1)
	{
        deferred_target->bindTexture(2, channel, LLTexUnit::TFO_POINT);
	}

    channel = shader.enableTexture(LLShaderMgr::DEFERRED_DEPTH, deferred_depth_target->getUsage());
	if (channel > -1)
	{
        gGL.getTexUnit(channel)->bind(deferred_depth_target, TRUE);
		stop_glerror();
    }
		
    glh::matrix4f projection = get_current_projection();
		glh::matrix4f inv_proj = projection.inverse();
		
    if (shader.getUniformLocation(LLShaderMgr::INVERSE_PROJECTION_MATRIX) != -1)
    {
		shader.uniformMatrix4fv(LLShaderMgr::INVERSE_PROJECTION_MATRIX, 1, FALSE, inv_proj.m);
    }

    if (shader.getUniformLocation(LLShaderMgr::VIEWPORT) != -1)
    {
		shader.uniform4f(LLShaderMgr::VIEWPORT, (F32) gGLViewport[0],
									(F32) gGLViewport[1],
									(F32) gGLViewport[2],
									(F32) gGLViewport[3]);
	}

    if (sReflectionRender && !shader.getUniformLocation(LLShaderMgr::MODELVIEW_MATRIX))
    {
        shader.uniformMatrix4fv(LLShaderMgr::MODELVIEW_MATRIX, 1, FALSE, mReflectionModelView.m);  
    }

	channel = shader.enableTexture(LLShaderMgr::DEFERRED_NOISE);
	if (channel > -1)
	{
        gGL.getTexUnit(channel)->bindManual(LLTexUnit::TT_TEXTURE, mNoiseMap);
		gGL.getTexUnit(channel)->setTextureFilteringOption(LLTexUnit::TFO_POINT);
	}

	channel = shader.enableTexture(LLShaderMgr::DEFERRED_LIGHTFUNC);
	if (channel > -1)
	{
		gGL.getTexUnit(channel)->bindManual(LLTexUnit::TT_TEXTURE, mLightFunc);
	}

	stop_glerror();

    light_target = light_target ? light_target : deferred_light_target;
    channel = shader.enableTexture(LLShaderMgr::DEFERRED_LIGHT, light_target->getUsage());
	if (channel > -1)
	{
        light_target->bindTexture(0, channel, LLTexUnit::TFO_POINT);
	}

	channel = shader.enableTexture(LLShaderMgr::DEFERRED_BLOOM);
	if (channel > -1)
	{
		mGlow[1].bindTexture(0, channel);
	}

	stop_glerror();

	for (U32 i = 0; i < 4; i++)
	{
        LLRenderTarget* shadow_target = getShadowTarget(i);
        if (shadow_target)
        {
		channel = shader.enableTexture(LLShaderMgr::DEFERRED_SHADOW0+i, LLTexUnit::TT_TEXTURE);
		stop_glerror();
		if (channel > -1)
		{
			stop_glerror();
                gGL.getTexUnit(channel)->bind(getShadowTarget(i), TRUE);
                gGL.getTexUnit(channel)->setTextureFilteringOption(LLTexUnit::TFO_ANISOTROPIC);
			gGL.getTexUnit(channel)->setTextureAddressMode(LLTexUnit::TAM_CLAMP);
			stop_glerror();
			
			glTexParameteri(GL_TEXTURE_2D, GL_TEXTURE_COMPARE_MODE_ARB, GL_COMPARE_R_TO_TEXTURE_ARB);
			glTexParameteri(GL_TEXTURE_2D, GL_TEXTURE_COMPARE_FUNC_ARB, GL_LEQUAL);
			stop_glerror();
		}
	}
    }

	for (U32 i = 4; i < 6; i++)
	{
		channel = shader.enableTexture(LLShaderMgr::DEFERRED_SHADOW0+i);
		stop_glerror();
		if (channel > -1)
		{
			stop_glerror();
			LLRenderTarget* shadow_target = getShadowTarget(i);
			if (shadow_target)
			{
				gGL.getTexUnit(channel)->bind(shadow_target, TRUE);
				gGL.getTexUnit(channel)->setTextureFilteringOption(LLTexUnit::TFO_ANISOTROPIC);
			gGL.getTexUnit(channel)->setTextureAddressMode(LLTexUnit::TAM_CLAMP);
			stop_glerror();
			
			glTexParameteri(GL_TEXTURE_2D, GL_TEXTURE_COMPARE_MODE_ARB, GL_COMPARE_R_TO_TEXTURE_ARB);
			glTexParameteri(GL_TEXTURE_2D, GL_TEXTURE_COMPARE_FUNC_ARB, GL_LEQUAL);
			stop_glerror();
		}
	}
	}

	stop_glerror();

	F32 mat[16*6];
	for (U32 i = 0; i < 16; i++)
	{
		mat[i] = mSunShadowMatrix[0].m[i];
		mat[i+16] = mSunShadowMatrix[1].m[i];
		mat[i+32] = mSunShadowMatrix[2].m[i];
		mat[i+48] = mSunShadowMatrix[3].m[i];
		mat[i+64] = mSunShadowMatrix[4].m[i];
		mat[i+80] = mSunShadowMatrix[5].m[i];
	}

	shader.uniformMatrix4fv(LLShaderMgr::DEFERRED_SHADOW_MATRIX, 6, FALSE, mat);

	stop_glerror();

	channel = shader.enableTexture(LLShaderMgr::ENVIRONMENT_MAP, LLTexUnit::TT_CUBE_MAP);
	if (channel > -1)
	{
		LLCubeMap* cube_map = gSky.mVOSkyp ? gSky.mVOSkyp->getCubeMap() : NULL;
		if (cube_map)
		{
			cube_map->enable(channel);
			cube_map->bind();
			F32* m = gGLModelView;
						
			F32 mat[] = { m[0], m[1], m[2],
						  m[4], m[5], m[6],
						  m[8], m[9], m[10] };
		
			shader.uniformMatrix3fv(LLShaderMgr::DEFERRED_ENV_MAT, 1, TRUE, mat);
		}
	}

    if (gAtmosphere)
    {
        // bind precomputed textures necessary for calculating sun and sky luminance
        channel = shader.enableTexture(LLShaderMgr::TRANSMITTANCE_TEX, LLTexUnit::TT_TEXTURE);
        if (channel > -1)
        {
            shader.bindTexture(LLShaderMgr::TRANSMITTANCE_TEX, gAtmosphere->getTransmittance());
        }

        channel = shader.enableTexture(LLShaderMgr::SCATTER_TEX, LLTexUnit::TT_TEXTURE_3D);
        if (channel > -1)
        {
            shader.bindTexture(LLShaderMgr::SCATTER_TEX, gAtmosphere->getScattering());
        }

        channel = shader.enableTexture(LLShaderMgr::SINGLE_MIE_SCATTER_TEX, LLTexUnit::TT_TEXTURE_3D);
        if (channel > -1)
        {
            shader.bindTexture(LLShaderMgr::SINGLE_MIE_SCATTER_TEX, gAtmosphere->getMieScattering());
        }

        channel = shader.enableTexture(LLShaderMgr::ILLUMINANCE_TEX, LLTexUnit::TT_TEXTURE);
        if (channel > -1)
        {
            shader.bindTexture(LLShaderMgr::ILLUMINANCE_TEX, gAtmosphere->getIlluminance());
        }
    }

	shader.uniform4fv(LLShaderMgr::DEFERRED_SHADOW_CLIP, 1, mSunClipPlanes.mV);
	shader.uniform1f(LLShaderMgr::DEFERRED_SUN_WASH, RenderDeferredSunWash);
	shader.uniform1f(LLShaderMgr::DEFERRED_SHADOW_NOISE, RenderShadowNoise);
	shader.uniform1f(LLShaderMgr::DEFERRED_BLUR_SIZE, RenderShadowBlurSize);

	shader.uniform1f(LLShaderMgr::DEFERRED_SSAO_RADIUS, RenderSSAOScale);
	shader.uniform1f(LLShaderMgr::DEFERRED_SSAO_MAX_RADIUS, RenderSSAOMaxScale);

	F32 ssao_factor = RenderSSAOFactor;
	shader.uniform1f(LLShaderMgr::DEFERRED_SSAO_FACTOR, ssao_factor);
	shader.uniform1f(LLShaderMgr::DEFERRED_SSAO_FACTOR_INV, 1.0/ssao_factor);

	LLVector3 ssao_effect = RenderSSAOEffect;
	F32 matrix_diag = (ssao_effect[0] + 2.0*ssao_effect[1])/3.0;
	F32 matrix_nondiag = (ssao_effect[0] - ssao_effect[1])/3.0;
	// This matrix scales (proj of color onto <1/rt(3),1/rt(3),1/rt(3)>) by
	// value factor, and scales remainder by saturation factor
	F32 ssao_effect_mat[] = {	matrix_diag, matrix_nondiag, matrix_nondiag,
								matrix_nondiag, matrix_diag, matrix_nondiag,
								matrix_nondiag, matrix_nondiag, matrix_diag};
	shader.uniformMatrix3fv(LLShaderMgr::DEFERRED_SSAO_EFFECT_MAT, 1, GL_FALSE, ssao_effect_mat);

	//F32 shadow_offset_error = 1.f + RenderShadowOffsetError * fabsf(LLViewerCamera::getInstance()->getOrigin().mV[2]);
	F32 shadow_bias_error = RenderShadowBiasError * fabsf(LLViewerCamera::getInstance()->getOrigin().mV[2])/3000.f;
    F32 shadow_bias       = RenderShadowBias + shadow_bias_error;

    shader.uniform2f(LLShaderMgr::DEFERRED_SCREEN_RES, deferred_target->getWidth(), deferred_target->getHeight());
	shader.uniform1f(LLShaderMgr::DEFERRED_NEAR_CLIP, LLViewerCamera::getInstance()->getNear()*2.f);
	shader.uniform1f (LLShaderMgr::DEFERRED_SHADOW_OFFSET, RenderShadowOffset); //*shadow_offset_error);
    shader.uniform1f(LLShaderMgr::DEFERRED_SHADOW_BIAS, shadow_bias);
	shader.uniform1f(LLShaderMgr::DEFERRED_SPOT_SHADOW_OFFSET, RenderSpotShadowOffset);
	shader.uniform1f(LLShaderMgr::DEFERRED_SPOT_SHADOW_BIAS, RenderSpotShadowBias);	

	shader.uniform3fv(LLShaderMgr::DEFERRED_SUN_DIR, 1, mTransformedSunDir.mV);
    shader.uniform3fv(LLShaderMgr::DEFERRED_MOON_DIR, 1, mTransformedMoonDir.mV);
	shader.uniform2f(LLShaderMgr::DEFERRED_SHADOW_RES, mShadow[0].getWidth(), mShadow[0].getHeight());
	shader.uniform2f(LLShaderMgr::DEFERRED_PROJ_SHADOW_RES, mShadow[4].getWidth(), mShadow[4].getHeight());
	shader.uniform1f(LLShaderMgr::DEFERRED_DEPTH_CUTOFF, RenderEdgeDepthCutoff);
	shader.uniform1f(LLShaderMgr::DEFERRED_NORM_CUTOFF, RenderEdgeNormCutoff);
	
	if (shader.getUniformLocation(LLShaderMgr::DEFERRED_NORM_MATRIX) >= 0)
	{
        glh::matrix4f norm_mat = get_current_modelview().inverse().transpose();
		shader.uniformMatrix4fv(LLShaderMgr::DEFERRED_NORM_MATRIX, 1, FALSE, norm_mat.m);
	}

    shader.uniform4fv(LLShaderMgr::SUNLIGHT_COLOR, 1, mSunDiffuse.mV);
    shader.uniform4fv(LLShaderMgr::MOONLIGHT_COLOR, 1, mMoonDiffuse.mV);

    LLEnvironment& environment = LLEnvironment::instance();
    LLSettingsSky::ptr_t sky = environment.getCurrentSky();

    static_cast<LLSettingsVOSky*>(sky.get())->updateShader(&shader);
}

LLColor3 pow3f(LLColor3 v, F32 f)
{
	v.mV[0] = powf(v.mV[0], f);
	v.mV[1] = powf(v.mV[1], f);
	v.mV[2] = powf(v.mV[2], f);
	return v;
}

LLVector4 pow4fsrgb(LLVector4 v, F32 f)
{
	v.mV[0] = powf(v.mV[0], f);
	v.mV[1] = powf(v.mV[1], f);
	v.mV[2] = powf(v.mV[2], f);
	return v;
}

static LLTrace::BlockTimerStatHandle FTM_GI_TRACE("Trace");
static LLTrace::BlockTimerStatHandle FTM_GI_GATHER("Gather");
static LLTrace::BlockTimerStatHandle FTM_SUN_SHADOW("Shadow Map");
static LLTrace::BlockTimerStatHandle FTM_SOFTEN_SHADOW("Shadow Soften");
static LLTrace::BlockTimerStatHandle FTM_EDGE_DETECTION("Find Edges");
static LLTrace::BlockTimerStatHandle FTM_LOCAL_LIGHTS("Local Lights");
static LLTrace::BlockTimerStatHandle FTM_ATMOSPHERICS("Atmospherics");
static LLTrace::BlockTimerStatHandle FTM_FULLSCREEN_LIGHTS("Fullscreen Lights");
static LLTrace::BlockTimerStatHandle FTM_PROJECTORS("Projectors");
static LLTrace::BlockTimerStatHandle FTM_POST("Post");


void LLPipeline::renderDeferredLighting(LLRenderTarget* screen_target)
{
	if (!sCull)
	{
		return;
	}

    LLRenderTarget* deferred_target       = &mDeferredScreen;
    LLRenderTarget* deferred_depth_target = &mDeferredDepth;
    LLRenderTarget* deferred_light_target = &mDeferredLight;

	{
		LL_RECORD_BLOCK_TIME(FTM_RENDER_DEFERRED);
		LLViewerCamera* camera = LLViewerCamera::getInstance();
		{
			LLGLDepthTest depth(GL_TRUE);
            deferred_depth_target->copyContents(*deferred_target, 0, 0, deferred_target->getWidth(), deferred_target->getHeight(),
                            0, 0, deferred_depth_target->getWidth(), deferred_depth_target->getHeight(), GL_DEPTH_BUFFER_BIT, GL_NEAREST);  
		}

		LLGLEnable multisample(RenderFSAASamples > 0 ? GL_MULTISAMPLE_ARB : 0);

		if (gPipeline.hasRenderType(LLPipeline::RENDER_TYPE_HUD))
		{
			gPipeline.toggleRenderType(LLPipeline::RENDER_TYPE_HUD);
		}

		//ati doesn't seem to love actually using the stencil buffer on FBO's
		LLGLDisable stencil(GL_STENCIL_TEST);
		//glStencilFunc(GL_EQUAL, 1, 0xFFFFFFFF);
		//glStencilOp(GL_KEEP, GL_KEEP, GL_KEEP);

		gGL.setColorMask(true, true);
		
		//draw a cube around every light
		LLVertexBuffer::unbind();

		LLGLEnable cull(GL_CULL_FACE);
		LLGLEnable blend(GL_BLEND);

        glh::matrix4f mat = copy_matrix(gGLModelView);

		LLStrider<LLVector3> vert; 
		mDeferredVB->getVertexStrider(vert);
		
		vert[0].set(-1,1,0);
		vert[1].set(-1,-3,0);
		vert[2].set(3,1,0);
		
        setupHWLights(NULL); //to set mSun/MoonDir;

        glh::vec4f tc(mSunDir.mV);
			mat.mult_matrix_vec(tc);
			mTransformedSunDir.set(tc.v);

        glh::vec4f tc_moon(mMoonDir.mV);
        mat.mult_matrix_vec(tc_moon);
        mTransformedMoonDir.set(tc_moon.v);

		gGL.pushMatrix();
		gGL.loadIdentity();
		gGL.matrixMode(LLRender::MM_PROJECTION);
		gGL.pushMatrix();
		gGL.loadIdentity();

		if (RenderDeferredSSAO || RenderShadowDetail > 0)
		{
            deferred_light_target->bindTarget();
			{ //paint shadow/SSAO light map (direct lighting lightmap)
				LL_RECORD_BLOCK_TIME(FTM_SUN_SHADOW);
                bindDeferredShader(gDeferredSunProgram, deferred_light_target);
				mDeferredVB->setBuffer(LLVertexBuffer::MAP_VERTEX);
				glClearColor(1,1,1,1);
                deferred_light_target->clear(GL_COLOR_BUFFER_BIT);
				glClearColor(0,0,0,0);

                glh::matrix4f inv_trans = get_current_modelview().inverse().transpose();

				const U32 slice = 32;
				F32 offset[slice*3];
				for (U32 i = 0; i < 4; i++)
				{
					for (U32 j = 0; j < 8; j++)
					{
						glh::vec3f v;
						v.set_value(sinf(6.284f/8*j), cosf(6.284f/8*j), -(F32) i);
						v.normalize();
						inv_trans.mult_matrix_vec(v);
						v.normalize();
						offset[(i*8+j)*3+0] = v.v[0];
						offset[(i*8+j)*3+1] = v.v[2];
						offset[(i*8+j)*3+2] = v.v[1];
					}
				}

				gDeferredSunProgram.uniform3fv(sOffset, slice, offset);
                gDeferredSunProgram.uniform2f(LLShaderMgr::DEFERRED_SCREEN_RES, deferred_light_target->getWidth(), deferred_light_target->getHeight());
				
				{
					LLGLDisable blend(GL_BLEND);
					LLGLDepthTest depth(GL_TRUE, GL_FALSE, GL_ALWAYS);
					stop_glerror();
					mDeferredVB->drawArrays(LLRender::TRIANGLES, 0, 3);
					stop_glerror();
				}
				
				unbindDeferredShader(gDeferredSunProgram);
			}
            deferred_light_target->flush();
		}
		
		if (RenderDeferredSSAO)
		{ //soften direct lighting lightmap
			LL_RECORD_BLOCK_TIME(FTM_SOFTEN_SHADOW);
			//blur lightmap
            screen_target->bindTarget();
			glClearColor(1,1,1,1);
            screen_target->clear(GL_COLOR_BUFFER_BIT);
			glClearColor(0,0,0,0);
			
			bindDeferredShader(gDeferredBlurLightProgram);
			mDeferredVB->setBuffer(LLVertexBuffer::MAP_VERTEX);
			LLVector3 go = RenderShadowGaussian;
			const U32 kern_length = 4;
			F32 blur_size = RenderShadowBlurSize;
			F32 dist_factor = RenderShadowBlurDistFactor;

			// sample symmetrically with the middle sample falling exactly on 0.0
			F32 x = 0.f;

			LLVector3 gauss[32]; // xweight, yweight, offset

			for (U32 i = 0; i < kern_length; i++)
			{
				gauss[i].mV[0] = llgaussian(x, go.mV[0]);
				gauss[i].mV[1] = llgaussian(x, go.mV[1]);
				gauss[i].mV[2] = x;
				x += 1.f;
			}

			gDeferredBlurLightProgram.uniform2f(sDelta, 1.f, 0.f);
			gDeferredBlurLightProgram.uniform1f(sDistFactor, dist_factor);
			gDeferredBlurLightProgram.uniform3fv(sKern, kern_length, gauss[0].mV);
			gDeferredBlurLightProgram.uniform1f(sKernScale, blur_size * (kern_length/2.f - 0.5f));
		
			{
				LLGLDisable blend(GL_BLEND);
				LLGLDepthTest depth(GL_TRUE, GL_FALSE, GL_ALWAYS);
				stop_glerror();
				mDeferredVB->drawArrays(LLRender::TRIANGLES, 0, 3);
				stop_glerror();
			}
			
            screen_target->flush();
			unbindDeferredShader(gDeferredBlurLightProgram);

            bindDeferredShader(gDeferredBlurLightProgram, screen_target);

			mDeferredVB->setBuffer(LLVertexBuffer::MAP_VERTEX);
            deferred_light_target->bindTarget();

			gDeferredBlurLightProgram.uniform2f(sDelta, 0.f, 1.f);

			{
				LLGLDisable blend(GL_BLEND);
				LLGLDepthTest depth(GL_TRUE, GL_FALSE, GL_ALWAYS);
				stop_glerror();
				mDeferredVB->drawArrays(LLRender::TRIANGLES, 0, 3);
				stop_glerror();
			}
            deferred_light_target->flush();
			unbindDeferredShader(gDeferredBlurLightProgram);
		}

		stop_glerror();
		gGL.popMatrix();
		stop_glerror();
		gGL.matrixMode(LLRender::MM_MODELVIEW);
		stop_glerror();
		gGL.popMatrix();
		stop_glerror();

        screen_target->bindTarget();
		// clear color buffer here - zeroing alpha (glow) is important or it will accumulate against sky
		glClearColor(0,0,0,0);
        screen_target->clear(GL_COLOR_BUFFER_BIT);
		
		if (RenderDeferredAtmospheric)
		{ //apply sunlight contribution 
            LLGLSLShader& soften_shader = LLPipeline::sUnderWaterRender ? gDeferredSoftenWaterProgram : gDeferredSoftenProgram;

			LL_RECORD_BLOCK_TIME(FTM_ATMOSPHERICS);
            bindDeferredShader(soften_shader);  

            LLEnvironment& environment = LLEnvironment::instance();
            soften_shader.uniform1i(LLShaderMgr::SUN_UP_FACTOR, environment.getIsSunUp() ? 1 : 0);
            soften_shader.uniform4fv(LLShaderMgr::LIGHTNORM, 1, environment.getClampedLightNorm().mV);

			{
				LLGLDepthTest depth(GL_FALSE);
				LLGLDisable blend(GL_BLEND);
				LLGLDisable test(GL_ALPHA_TEST);

				//full screen blit
				gGL.pushMatrix();
				gGL.loadIdentity();
				gGL.matrixMode(LLRender::MM_PROJECTION);
				gGL.pushMatrix();
				gGL.loadIdentity();

				mDeferredVB->setBuffer(LLVertexBuffer::MAP_VERTEX);
				
				mDeferredVB->drawArrays(LLRender::TRIANGLES, 0, 3);

				gGL.popMatrix();
				gGL.matrixMode(LLRender::MM_MODELVIEW);
				gGL.popMatrix();
			}

			unbindDeferredShader(LLPipeline::sUnderWaterRender ? gDeferredSoftenWaterProgram : gDeferredSoftenProgram);
		}

		{ //render non-deferred geometry (fullbright, alpha, etc)
			LLGLDisable blend(GL_BLEND);
			LLGLDisable stencil(GL_STENCIL_TEST);
			gGL.setSceneBlendType(LLRender::BT_ALPHA);

			gPipeline.pushRenderTypeMask();
			
			gPipeline.andRenderTypeMask(LLPipeline::RENDER_TYPE_SKY,
										LLPipeline::RENDER_TYPE_CLOUDS,
										LLPipeline::RENDER_TYPE_WL_SKY,
										LLPipeline::END_RENDER_TYPES);
								
			
			renderGeomPostDeferred(*LLViewerCamera::getInstance(), false);
			gPipeline.popRenderTypeMask();
		}

		bool render_local = RenderLocalLights;
				
		if (render_local)
		{
			gGL.setSceneBlendType(LLRender::BT_ADD);
			std::list<LLVector4> fullscreen_lights;
			LLDrawable::drawable_list_t spot_lights;
			LLDrawable::drawable_list_t fullscreen_spot_lights;

			for (U32 i = 0; i < 2; i++)
			{
				mTargetShadowSpotLight[i] = NULL;
			}

			std::list<LLVector4> light_colors;

			LLVertexBuffer::unbind();

			{
				bindDeferredShader(gDeferredLightProgram);
				
				if (mCubeVB.isNull())
				{
					mCubeVB = ll_create_cube_vb(LLVertexBuffer::MAP_VERTEX, GL_STATIC_DRAW_ARB);
				}

				mCubeVB->setBuffer(LLVertexBuffer::MAP_VERTEX);
				
				LLGLDepthTest depth(GL_TRUE, GL_FALSE);
				for (LLDrawable::drawable_set_t::iterator iter = mLights.begin(); iter != mLights.end(); ++iter)
				{
					LLDrawable* drawablep = *iter;
					
					LLVOVolume* volume = drawablep->getVOVolume();
					if (!volume)
					{
						continue;
					}

					if (volume->isAttachment())
					{
						if (!sRenderAttachedLights)
						{
							continue;
						}
					}

                    const LLViewerObject *vobj = drawablep->getVObj();
                    if (vobj)
                    {
                        LLVOAvatar *av = vobj->getAvatar();
                        if (av && (av->isTooComplex() || av->isInMuteList()))
                        {
                            continue;
                        }
                    }

                    const LLVector3 position = drawablep->getPositionAgent();
                    if (dist_vec(position, LLViewerCamera::getInstance()->getOrigin()) > RenderFarClip + volume->getLightRadius())
                    {
                        continue;
                    }

					LLVector4a center;
					center.load3(position.mV);
					const F32* c = center.getF32ptr();
					F32 s = volume->getLightRadius()*1.5f;

                    //send light color to shader in linear space
                    LLColor3 col = volume->getLightLinearColor();
					
					if (col.magVecSquared() < 0.001f)
					{
						continue;
					}

					if (s <= 0.001f)
					{
						continue;
					}

					LLVector4a sa;
					sa.splat(s);
					if (camera->AABBInFrustumNoFarClip(center, sa) == 0)
					{
						continue;
					}

					sVisibleLightCount++;
										
					if (camera->getOrigin().mV[0] > c[0] + s + 0.2f ||
						camera->getOrigin().mV[0] < c[0] - s - 0.2f ||
						camera->getOrigin().mV[1] > c[1] + s + 0.2f ||
						camera->getOrigin().mV[1] < c[1] - s - 0.2f ||
						camera->getOrigin().mV[2] > c[2] + s + 0.2f ||
						camera->getOrigin().mV[2] < c[2] - s - 0.2f)
					{ //draw box if camera is outside box
						if (render_local)
						{
							if (volume->isLightSpotlight())
							{
								drawablep->getVOVolume()->updateSpotLightPriority();
								spot_lights.push_back(drawablep);
								continue;
							}
							
							LL_RECORD_BLOCK_TIME(FTM_LOCAL_LIGHTS);
							gDeferredLightProgram.uniform3fv(LLShaderMgr::LIGHT_CENTER, 1, c);
							gDeferredLightProgram.uniform1f(LLShaderMgr::LIGHT_SIZE, s);
							gDeferredLightProgram.uniform3fv(LLShaderMgr::DIFFUSE_COLOR, 1, col.mV);
                            gDeferredLightProgram.uniform1f(LLShaderMgr::LIGHT_FALLOFF, volume->getLightFalloff(DEFERRED_LIGHT_FALLOFF));
							gGL.syncMatrices();
							
							mCubeVB->drawRange(LLRender::TRIANGLE_FAN, 0, 7, 8, get_box_fan_indices(camera, center));
							stop_glerror();
						}
					}
					else
					{	
						if (volume->isLightSpotlight())
						{
							drawablep->getVOVolume()->updateSpotLightPriority();
							fullscreen_spot_lights.push_back(drawablep);
							continue;
						}

						glh::vec3f tc(c);
						mat.mult_matrix_vec(tc);
					
						fullscreen_lights.push_back(LLVector4(tc.v[0], tc.v[1], tc.v[2], s));
                        light_colors.push_back(LLVector4(col.mV[0], col.mV[1], col.mV[2], volume->getLightFalloff(DEFERRED_LIGHT_FALLOFF)));
					}
				}
				unbindDeferredShader(gDeferredLightProgram);
			}

			if (!spot_lights.empty())
			{
				LLGLDepthTest depth(GL_TRUE, GL_FALSE);
				bindDeferredShader(gDeferredSpotLightProgram);

				mCubeVB->setBuffer(LLVertexBuffer::MAP_VERTEX);

				gDeferredSpotLightProgram.enableTexture(LLShaderMgr::DEFERRED_PROJECTION);

				for (LLDrawable::drawable_list_t::iterator iter = spot_lights.begin(); iter != spot_lights.end(); ++iter)
				{
					LL_RECORD_BLOCK_TIME(FTM_PROJECTORS);
					LLDrawable* drawablep = *iter;

					LLVOVolume* volume = drawablep->getVOVolume();

					LLVector4a center;
					center.load3(drawablep->getPositionAgent().mV);
					const F32* c = center.getF32ptr();
					F32 s = volume->getLightRadius()*1.5f;

					sVisibleLightCount++;

					setupSpotLight(gDeferredSpotLightProgram, drawablep);
					
                    //send light color to shader in linear space
                    LLColor3 col = volume->getLightLinearColor();
					
					gDeferredSpotLightProgram.uniform3fv(LLShaderMgr::LIGHT_CENTER, 1, c);
					gDeferredSpotLightProgram.uniform1f(LLShaderMgr::LIGHT_SIZE, s);
					gDeferredSpotLightProgram.uniform3fv(LLShaderMgr::DIFFUSE_COLOR, 1, col.mV);
                    gDeferredSpotLightProgram.uniform1f(LLShaderMgr::LIGHT_FALLOFF, volume->getLightFalloff(DEFERRED_LIGHT_FALLOFF));
					gGL.syncMatrices();
										
					mCubeVB->drawRange(LLRender::TRIANGLE_FAN, 0, 7, 8, get_box_fan_indices(camera, center));
				}
				gDeferredSpotLightProgram.disableTexture(LLShaderMgr::DEFERRED_PROJECTION);
				unbindDeferredShader(gDeferredSpotLightProgram);
			}

			//reset mDeferredVB to fullscreen triangle
			mDeferredVB->getVertexStrider(vert);
			vert[0].set(-1,1,0);
			vert[1].set(-1,-3,0);
			vert[2].set(3,1,0);

			{
				LLGLDepthTest depth(GL_FALSE);

				//full screen blit
				gGL.pushMatrix();
				gGL.loadIdentity();
				gGL.matrixMode(LLRender::MM_PROJECTION);
				gGL.pushMatrix();
				gGL.loadIdentity();

				U32 count = 0;

				const U32 max_count = LL_DEFERRED_MULTI_LIGHT_COUNT;
				LLVector4 light[max_count];
				LLVector4 col[max_count];

				F32 far_z = 0.f;

				while (!fullscreen_lights.empty())
				{
					LL_RECORD_BLOCK_TIME(FTM_FULLSCREEN_LIGHTS);
					light[count] = fullscreen_lights.front();
					fullscreen_lights.pop_front();
					col[count] = light_colors.front();
					light_colors.pop_front();

					far_z = llmin(light[count].mV[2]-light[count].mV[3], far_z);
					count++;
					if (count == max_count || fullscreen_lights.empty())
					{
						U32 idx = count-1;
						bindDeferredShader(gDeferredMultiLightProgram[idx]);
						gDeferredMultiLightProgram[idx].uniform1i(LLShaderMgr::MULTI_LIGHT_COUNT, count);
						gDeferredMultiLightProgram[idx].uniform4fv(LLShaderMgr::MULTI_LIGHT, count, (GLfloat*) light);
						gDeferredMultiLightProgram[idx].uniform4fv(LLShaderMgr::MULTI_LIGHT_COL, count, (GLfloat*) col);
						gDeferredMultiLightProgram[idx].uniform1f(LLShaderMgr::MULTI_LIGHT_FAR_Z, far_z);
						far_z = 0.f;
						count = 0; 
      mDeferredVB->setBuffer(LLVertexBuffer::MAP_VERTEX);
						mDeferredVB->drawArrays(LLRender::TRIANGLES, 0, 3);
						unbindDeferredShader(gDeferredMultiLightProgram[idx]);
					}
				}
				
				bindDeferredShader(gDeferredMultiSpotLightProgram);

				gDeferredMultiSpotLightProgram.enableTexture(LLShaderMgr::DEFERRED_PROJECTION);

				mDeferredVB->setBuffer(LLVertexBuffer::MAP_VERTEX);

				for (LLDrawable::drawable_list_t::iterator iter = fullscreen_spot_lights.begin(); iter != fullscreen_spot_lights.end(); ++iter)
				{
					LL_RECORD_BLOCK_TIME(FTM_PROJECTORS);
					LLDrawable* drawablep = *iter;
					
					LLVOVolume* volume = drawablep->getVOVolume();

					LLVector3 center = drawablep->getPositionAgent();
					F32* c = center.mV;
                    F32 light_size_final = volume->getLightRadius()*1.5f;
                    F32 light_falloff_final = volume->getLightFalloff(DEFERRED_LIGHT_FALLOFF);

					sVisibleLightCount++;

					glh::vec3f tc(c);
					mat.mult_matrix_vec(tc);
					
					setupSpotLight(gDeferredMultiSpotLightProgram, drawablep);

                    //send light color to shader in linear space
                    LLColor3 col = volume->getLightLinearColor();
					
					gDeferredMultiSpotLightProgram.uniform3fv(LLShaderMgr::LIGHT_CENTER, 1, tc.v);
                    gDeferredMultiSpotLightProgram.uniform1f(LLShaderMgr::LIGHT_SIZE, light_size_final);
					gDeferredMultiSpotLightProgram.uniform3fv(LLShaderMgr::DIFFUSE_COLOR, 1, col.mV);
                    gDeferredMultiSpotLightProgram.uniform1f(LLShaderMgr::LIGHT_FALLOFF, light_falloff_final);
					mDeferredVB->drawArrays(LLRender::TRIANGLES, 0, 3);
				}

				gDeferredMultiSpotLightProgram.disableTexture(LLShaderMgr::DEFERRED_PROJECTION);
				unbindDeferredShader(gDeferredMultiSpotLightProgram);

				gGL.popMatrix();
				gGL.matrixMode(LLRender::MM_MODELVIEW);
				gGL.popMatrix();
			}
		}

		gGL.setColorMask(true, true);
	}

    screen_target->flush();

	//gamma correct lighting
	gGL.matrixMode(LLRender::MM_PROJECTION);
	gGL.pushMatrix();
	gGL.loadIdentity();
	gGL.matrixMode(LLRender::MM_MODELVIEW);
	gGL.pushMatrix();
	gGL.loadIdentity();

	{
		LLGLDepthTest depth(GL_FALSE, GL_FALSE);

		LLVector2 tc1(0,0);
        LLVector2 tc2((F32) screen_target->getWidth()*2,
                  (F32) screen_target->getHeight()*2);

        screen_target->bindTarget();
		// Apply gamma correction to the frame here.
		gDeferredPostGammaCorrectProgram.bind();
		//mDeferredVB->setBuffer(LLVertexBuffer::MAP_VERTEX);
		S32 channel = 0;
        channel = gDeferredPostGammaCorrectProgram.enableTexture(LLShaderMgr::DEFERRED_DIFFUSE, screen_target->getUsage());
		if (channel > -1)
		{
            screen_target->bindTexture(0, channel, LLTexUnit::TFO_POINT);
		}
		
        gDeferredPostGammaCorrectProgram.uniform2f(LLShaderMgr::DEFERRED_SCREEN_RES, screen_target->getWidth(), screen_target->getHeight());
		
		//F32 gamma = gSavedSettings.getF32("RenderDeferredDisplayGamma");
		static LLCachedControl<F32> gamma(gSavedSettings, "RenderDeferredDisplayGamma");

		gDeferredPostGammaCorrectProgram.uniform1f(LLShaderMgr::DISPLAY_GAMMA, (gamma > 0.1f) ? 1.0f / gamma : (1.0f/2.2f));
		
		// <FS:Ansariel> FIRE-16829: Visual Artifacts with ALM enabled on AMD graphics
		//gGL.begin(LLRender::TRIANGLE_STRIP);
		//gGL.texCoord2f(tc1.mV[0], tc1.mV[1]);
		//gGL.vertex2f(-1,-1);
		//
		//gGL.texCoord2f(tc1.mV[0], tc2.mV[1]);
		//gGL.vertex2f(-1,3);
		//
		//gGL.texCoord2f(tc2.mV[0], tc1.mV[1]);
		//gGL.vertex2f(3,-1);
		//
		//gGL.end();
		drawAuxiliaryVB(tc1, tc2);
		// </FS:Ansariel>
		
        gGL.getTexUnit(channel)->unbind(screen_target->getUsage());
		gDeferredPostGammaCorrectProgram.unbind();
        screen_target->flush();
	}

	gGL.matrixMode(LLRender::MM_PROJECTION);
	gGL.popMatrix();
	gGL.matrixMode(LLRender::MM_MODELVIEW);
	gGL.popMatrix();	

    screen_target->bindTarget();

	{ //render non-deferred geometry (alpha, fullbright, glow)
		LLGLDisable blend(GL_BLEND);
		LLGLDisable stencil(GL_STENCIL_TEST);

		pushRenderTypeMask();
		andRenderTypeMask(LLPipeline::RENDER_TYPE_ALPHA,
						 LLPipeline::RENDER_TYPE_FULLBRIGHT,
						 LLPipeline::RENDER_TYPE_VOLUME,
						 LLPipeline::RENDER_TYPE_GLOW,
						 LLPipeline::RENDER_TYPE_BUMP,
						 LLPipeline::RENDER_TYPE_PASS_SIMPLE,
						 LLPipeline::RENDER_TYPE_PASS_ALPHA,
						 LLPipeline::RENDER_TYPE_PASS_ALPHA_MASK,
						 LLPipeline::RENDER_TYPE_PASS_BUMP,
						 LLPipeline::RENDER_TYPE_PASS_POST_BUMP,
						 LLPipeline::RENDER_TYPE_PASS_FULLBRIGHT,
						 LLPipeline::RENDER_TYPE_PASS_FULLBRIGHT_ALPHA_MASK,
						 LLPipeline::RENDER_TYPE_PASS_FULLBRIGHT_SHINY,
						 LLPipeline::RENDER_TYPE_PASS_GLOW,
						 LLPipeline::RENDER_TYPE_PASS_GRASS,
						 LLPipeline::RENDER_TYPE_PASS_SHINY,
						 LLPipeline::RENDER_TYPE_PASS_INVISIBLE,
						 LLPipeline::RENDER_TYPE_PASS_INVISI_SHINY,
						 LLPipeline::RENDER_TYPE_AVATAR,
						 LLPipeline::RENDER_TYPE_CONTROL_AV,
						 LLPipeline::RENDER_TYPE_ALPHA_MASK,
						 LLPipeline::RENDER_TYPE_FULLBRIGHT_ALPHA_MASK,
						 END_RENDER_TYPES);
		
		renderGeomPostDeferred(*LLViewerCamera::getInstance());
		popRenderTypeMask();
	}

	{
		//render highlights, etc.
		renderHighlights();
		mHighlightFaces.clear();

		renderDebug();

		LLVertexBuffer::unbind();

		if (gPipeline.hasRenderDebugFeatureMask(LLPipeline::RENDER_DEBUG_FEATURE_UI))
		{
			// Render debugging beacons.
			gObjectList.renderObjectBeacons();
			gObjectList.resetObjectBeacons();
            gSky.addSunMoonBeacons();
		}
	}

	screen_target->flush();                        
}

void LLPipeline::setupSpotLight(LLGLSLShader& shader, LLDrawable* drawablep)
{
	//construct frustum
	LLVOVolume* volume = drawablep->getVOVolume();
	LLVector3 params = volume->getSpotLightParams();

	F32 fov = params.mV[0];
	F32 focus = params.mV[1];

	LLVector3 pos = drawablep->getPositionAgent();
	LLQuaternion quat = volume->getRenderRotation();
	LLVector3 scale = volume->getScale();
	
	//get near clip plane
	LLVector3 at_axis(0,0,-scale.mV[2]*0.5f);
	at_axis *= quat;

	LLVector3 np = pos+at_axis;
	at_axis.normVec();

	//get origin that has given fov for plane np, at_axis, and given scale
	F32 dist = (scale.mV[1]*0.5f)/tanf(fov*0.5f);

	LLVector3 origin = np - at_axis*dist;

	//matrix from volume space to agent space
	LLMatrix4 light_mat(quat, LLVector4(origin,1.f));

	glh::matrix4f light_to_agent((F32*) light_mat.mMatrix);
	glh::matrix4f light_to_screen = get_current_modelview() * light_to_agent;

	glh::matrix4f screen_to_light = light_to_screen.inverse();

	F32 s = volume->getLightRadius()*1.5f;
	F32 near_clip = dist;
	F32 width = scale.mV[VX];
	F32 height = scale.mV[VY];
	F32 far_clip = s+dist-scale.mV[VZ];

	F32 fovy = fov * RAD_TO_DEG;
	F32 aspect = width/height;

	glh::matrix4f trans(0.5f, 0.f, 0.f, 0.5f,
				0.f, 0.5f, 0.f, 0.5f,
				0.f, 0.f, 0.5f, 0.5f,
				0.f, 0.f, 0.f, 1.f);

	glh::vec3f p1(0, 0, -(near_clip+0.01f));
	glh::vec3f p2(0, 0, -(near_clip+1.f));

	glh::vec3f screen_origin(0, 0, 0);

	light_to_screen.mult_matrix_vec(p1);
	light_to_screen.mult_matrix_vec(p2);
	light_to_screen.mult_matrix_vec(screen_origin);

	glh::vec3f n = p2-p1;
	n.normalize();
	
	F32 proj_range = far_clip - near_clip;
	glh::matrix4f light_proj = gl_perspective(fovy, aspect, near_clip, far_clip);
	screen_to_light = trans * light_proj * screen_to_light;
	shader.uniformMatrix4fv(LLShaderMgr::PROJECTOR_MATRIX, 1, FALSE, screen_to_light.m);
	shader.uniform1f(LLShaderMgr::PROJECTOR_NEAR, near_clip);
	shader.uniform3fv(LLShaderMgr::PROJECTOR_P, 1, p1.v);
	shader.uniform3fv(LLShaderMgr::PROJECTOR_N, 1, n.v);
	shader.uniform3fv(LLShaderMgr::PROJECTOR_ORIGIN, 1, screen_origin.v);
	shader.uniform1f(LLShaderMgr::PROJECTOR_RANGE, proj_range);
	shader.uniform1f(LLShaderMgr::PROJECTOR_AMBIANCE, params.mV[2]);
	S32 s_idx = -1;

	for (U32 i = 0; i < 2; i++)
	{
		if (mShadowSpotLight[i] == drawablep)
		{
			s_idx = i;
		}
	}

	shader.uniform1i(LLShaderMgr::PROJECTOR_SHADOW_INDEX, s_idx);

	if (s_idx >= 0)
	{
		shader.uniform1f(LLShaderMgr::PROJECTOR_SHADOW_FADE, 1.f-mSpotLightFade[s_idx]);
	}
	else
	{
		shader.uniform1f(LLShaderMgr::PROJECTOR_SHADOW_FADE, 1.f);
	}

	{
		LLDrawable* potential = drawablep;
		//determine if this is a good light for casting shadows
		F32 m_pri = volume->getSpotLightPriority();

		for (U32 i = 0; i < 2; i++)
		{
			F32 pri = 0.f;

			if (mTargetShadowSpotLight[i].notNull())
			{
				pri = mTargetShadowSpotLight[i]->getVOVolume()->getSpotLightPriority();			
			}

			if (m_pri > pri)
			{
				LLDrawable* temp = mTargetShadowSpotLight[i];
				mTargetShadowSpotLight[i] = potential;
				potential = temp;
				m_pri = pri;
			}
		}
	}

	LLViewerTexture* img = volume->getLightTexture();

	if (img == NULL)
	{
		img = LLViewerFetchedTexture::sWhiteImagep;
	}

	S32 channel = shader.enableTexture(LLShaderMgr::DEFERRED_PROJECTION);

	if (channel > -1)
	{
		if (img)
		{
			gGL.getTexUnit(channel)->bind(img);

			F32 lod_range = logf(img->getWidth())/logf(2.f);

			shader.uniform1f(LLShaderMgr::PROJECTOR_FOCUS, focus);
			shader.uniform1f(LLShaderMgr::PROJECTOR_LOD, lod_range);
			shader.uniform1f(LLShaderMgr::PROJECTOR_AMBIENT_LOD, llclamp((proj_range-focus)/proj_range*lod_range, 0.f, 1.f));
		}
	}
		
}

void LLPipeline::unbindDeferredShader(LLGLSLShader &shader)
{
    LLRenderTarget* deferred_target       = &mDeferredScreen;
    LLRenderTarget* deferred_depth_target = &mDeferredDepth;
    LLRenderTarget* deferred_light_target = &mDeferredLight;

	stop_glerror();
    shader.disableTexture(LLShaderMgr::DEFERRED_NORMAL, deferred_target->getUsage());
    shader.disableTexture(LLShaderMgr::DEFERRED_DIFFUSE, deferred_target->getUsage());
    shader.disableTexture(LLShaderMgr::DEFERRED_SPECULAR, deferred_target->getUsage());
    shader.disableTexture(LLShaderMgr::DEFERRED_DEPTH, deferred_depth_target->getUsage());
    shader.disableTexture(LLShaderMgr::DEFERRED_LIGHT, deferred_light_target->getUsage());
	shader.disableTexture(LLShaderMgr::DIFFUSE_MAP);
	shader.disableTexture(LLShaderMgr::DEFERRED_BLOOM);

	for (U32 i = 0; i < 4; i++)
	{
		if (shader.disableTexture(LLShaderMgr::DEFERRED_SHADOW0+i) > -1)
		{
			glTexParameteri(GL_TEXTURE_2D, GL_TEXTURE_COMPARE_MODE_ARB, GL_NONE);
		}
	}

	for (U32 i = 4; i < 6; i++)
	{
		if (shader.disableTexture(LLShaderMgr::DEFERRED_SHADOW0+i) > -1)
		{
			glTexParameteri(GL_TEXTURE_2D, GL_TEXTURE_COMPARE_MODE_ARB, GL_NONE);
		}
	}

	shader.disableTexture(LLShaderMgr::DEFERRED_NOISE);
	shader.disableTexture(LLShaderMgr::DEFERRED_LIGHTFUNC);

	S32 channel = shader.disableTexture(LLShaderMgr::ENVIRONMENT_MAP, LLTexUnit::TT_CUBE_MAP);
	if (channel > -1)
	{
		LLCubeMap* cube_map = gSky.mVOSkyp ? gSky.mVOSkyp->getCubeMap() : NULL;
		if (cube_map)
		{
			cube_map->disable();
		}
	}
	gGL.getTexUnit(0)->unbind(LLTexUnit::TT_TEXTURE);
	gGL.getTexUnit(0)->activate();
	shader.unbind();
}

inline float sgn(float a)
{
    if (a > 0.0F) return (1.0F);
    if (a < 0.0F) return (-1.0F);
    return (0.0F);
}

void LLPipeline::generateWaterReflection(LLCamera& camera_in)
{	
	if (LLPipeline::sWaterReflections && assertInitialized() && LLDrawPoolWater::sNeedsReflectionUpdate)
	{
		bool skip_avatar_update = false;
		if (!isAgentAvatarValid() || gAgentCamera.getCameraAnimating() || gAgentCamera.getCameraMode() != CAMERA_MODE_MOUSELOOK || !LLVOAvatar::sVisibleInFirstPerson)
		{
			skip_avatar_update = true;
		}
		
        LLCamera camera = camera_in;

        camera.setFar(camera_in.getFar() * 0.75f);

        bool camera_is_underwater = LLViewerCamera::getInstance()->cameraUnderWater();

		LLPipeline::sReflectionRender = true;
		
		gPipeline.pushRenderTypeMask();

        glh::matrix4f projection = get_current_projection();
		glh::matrix4f mat;

        S32 detail = RenderReflectionDetail;

        F32 water_height      = gAgent.getRegion()->getWaterHeight(); 
        F32 camera_height     = camera_in.getOrigin().mV[VZ];
        F32 distance_to_water = (water_height < camera_height) ? (camera_height - water_height) : (water_height - camera_height);

        LLVector3 reflection_offset      = LLVector3(0, 0, distance_to_water * 2.0f);
        LLVector3 camera_look_at         = camera_in.getAtAxis();
        LLVector3 reflection_look_at     = LLVector3(camera_look_at.mV[VX], camera_look_at.mV[VY], -camera_look_at.mV[VZ]);
        LLVector3 reflect_origin         = camera_in.getOrigin() - reflection_offset;
        LLVector3 reflect_interest_point = reflect_origin + (reflection_look_at * 5.0f);

        camera.setOriginAndLookAt(reflect_origin, LLVector3::z_axis, reflect_interest_point);

		//plane params
        LLPlane plane;
		LLVector3 pnorm;
		S32 water_clip = 0;
        if (!camera_is_underwater)
		{ //camera is above water, clip plane points up
			pnorm.setVec(0,0,1);
            plane.setVec(pnorm, -water_height);
            water_clip = 1;
		}
		else
		{	//camera is below water, clip plane points down
			pnorm = LLVector3(0,0,-1);
            plane.setVec(pnorm, water_height);
            water_clip = -1;
		}

        S32 occlusion = LLPipeline::sUseOcclusion;

			//disable occlusion culling for reflection map for now
			LLPipeline::sUseOcclusion = 0;

        glh::matrix4f current = get_current_modelview();

        if (!camera_is_underwater)
        {   //generate planar reflection map

			LLViewerCamera::sCurCameraID = LLViewerCamera::CAMERA_WATER0;

            gGL.matrixMode(LLRender::MM_MODELVIEW);
            gGL.pushMatrix();

            glh::matrix4f mat;
            camera.getOpenGLTransform(mat.m);

            glh::matrix4f scal;
            scal.set_scale(glh::vec3f(1, 1, -1));
            mat = scal * mat;

            // convert from CFR to OGL coord sys...
            mat = glh::matrix4f((GLfloat*) OGL_TO_CFR_ROTATION) * mat;

            mReflectionModelView = mat;

            set_current_modelview(mat);
			gGL.loadMatrix(mat.m);

			LLViewerCamera::updateFrustumPlanes(camera, FALSE, TRUE);

			glCullFace(GL_FRONT);

			if (LLDrawPoolWater::sNeedsReflectionUpdate)
			{
                gGL.getTexUnit(0)->unbind(LLTexUnit::TT_TEXTURE);
                glClearColor(0,0,0,0);
                mWaterRef.bindTarget();

                gGL.setColorMask(true, true);
                mWaterRef.clear();
                gGL.setColorMask(true, false);
                mWaterRef.getViewport(gGLViewport);

				//initial sky pass (no user clip plane)
				{ //mask out everything but the sky
					gPipeline.pushRenderTypeMask();
					gPipeline.andRenderTypeMask(LLPipeline::RENDER_TYPE_SKY,
						LLPipeline::RENDER_TYPE_WL_SKY,
						LLPipeline::RENDER_TYPE_CLOUDS,
						LLPipeline::END_RENDER_TYPES);

                    updateCull(camera, mSky);
                    stateSort(camera, mSky);
						renderGeom(camera, TRUE);

					gPipeline.popRenderTypeMask();
				}

				gPipeline.pushRenderTypeMask();

				clearRenderTypeMask(LLPipeline::RENDER_TYPE_WATER,
					LLPipeline::RENDER_TYPE_VOIDWATER,
					LLPipeline::RENDER_TYPE_GROUND,
					LLPipeline::RENDER_TYPE_SKY,
					LLPipeline::RENDER_TYPE_CLOUDS,
					LLPipeline::END_RENDER_TYPES);	

				if (detail > 0)
				{ //mask out selected geometry based on reflection detail
					if (detail < 4)
					{
						clearRenderTypeMask(LLPipeline::RENDER_TYPE_PARTICLES, END_RENDER_TYPES);
						if (detail < 3)
						{
                            clearRenderTypeMask(LLPipeline::RENDER_TYPE_AVATAR, LLPipeline::RENDER_TYPE_CONTROL_AV, END_RENDER_TYPES);
							if (detail < 2)
							{
								clearRenderTypeMask(LLPipeline::RENDER_TYPE_VOLUME, END_RENDER_TYPES);
							}
						}
					}

                    LLGLUserClipPlane clip_plane(plane, mReflectionModelView, projection);
					LLGLDisable cull(GL_CULL_FACE);
                    updateCull(camera, mReflectedObjects, -water_clip, &plane);
                    stateSort(camera, mReflectedObjects);
							renderGeom(camera);
						}
                gPipeline.popRenderTypeMask();
                mWaterRef.flush();
				}

			glCullFace(GL_BACK);
            gGL.matrixMode(LLRender::MM_MODELVIEW);
			gGL.popMatrix();
            
            set_current_modelview(current);         
		}

        //LLPipeline::sUseOcclusion = occlusion;

		camera.setOrigin(camera_in.getOrigin());
		//render distortion map
		static bool last_update = true;
		if (last_update)
		{
            gPipeline.pushRenderTypeMask();

			camera.setFar(camera_in.getFar());
			clearRenderTypeMask(LLPipeline::RENDER_TYPE_WATER,
								LLPipeline::RENDER_TYPE_VOIDWATER,
								LLPipeline::RENDER_TYPE_GROUND,
								END_RENDER_TYPES);	

            // intentionally inverted so that distortion map contents (objects under the water when we're above it)
            // will properly include water fog effects
            LLPipeline::sUnderWaterRender = !camera_is_underwater;

			if (LLPipeline::sUnderWaterRender)
			{
                clearRenderTypeMask(
                                    LLPipeline::RENDER_TYPE_GROUND,
									LLPipeline::RENDER_TYPE_SKY,
									LLPipeline::RENDER_TYPE_CLOUDS,
									LLPipeline::RENDER_TYPE_WL_SKY,
									END_RENDER_TYPES);		
			}
			LLViewerCamera::updateFrustumPlanes(camera);

			gGL.getTexUnit(0)->unbind(LLTexUnit::TT_TEXTURE);
			
            if (LLPipeline::sUnderWaterRender || LLDrawPoolWater::sNeedsDistortionUpdate)
            {
                LLPipeline::sDistortionRender = true;

                LLColor3 col = LLEnvironment::instance().getCurrentWater()->getWaterFogColor();
			glClearColor(col.mV[0], col.mV[1], col.mV[2], 0.f);

			LLViewerCamera::sCurCameraID = LLViewerCamera::CAMERA_WATER1;
			
                mWaterDis.bindTarget();
			mWaterDis.getViewport(gGLViewport);
			
                gGL.setColorMask(true, true);
                mWaterDis.clear();
                gGL.setColorMask(true, false);

                F32 water_dist = water_height * LLPipeline::sDistortionWaterClipPlaneMargin;

                //clip out geometry on the same side of water as the camera w/ enough margin to not include the water geo itself,
                // but not so much as to clip out parts of avatars that should be seen under the water in the distortion map
                LLPlane plane(-pnorm, water_dist);
                LLGLUserClipPlane clip_plane(plane, current, projection);

				gGL.setColorMask(true, true);
				mWaterDis.clear();
				gGL.setColorMask(true, false);

                // ignore clip plane if we're underwater and viewing distortion map of objects above waterline
                if (camera_is_underwater)
				{
                    clip_plane.disable();
				}

                updateCull(camera, mRefractedObjects, water_clip, &plane);
                stateSort(camera, mRefractedObjects);
					renderGeom(camera);

					if (LLGLSLShader::sNoFixedFunction)
					{
						gUIProgram.bind();
					}
					
					LLWorld::getInstance()->renderPropertyLines();
					
					if (LLGLSLShader::sNoFixedFunction)
					{
						gUIProgram.unbind();
					}

                mWaterDis.flush();
			}

            LLPipeline::sDistortionRender = false;
			
            gPipeline.popRenderTypeMask();
		}
		last_update = LLDrawPoolWater::sNeedsReflectionUpdate && LLDrawPoolWater::sNeedsDistortionUpdate;

        gPipeline.popRenderTypeMask();

        LLPipeline::sUseOcclusion     = occlusion;
        LLPipeline::sUnderWaterRender = false;
		LLPipeline::sReflectionRender = false;

        LLDrawPoolWater::sNeedsReflectionUpdate = FALSE;
        LLDrawPoolWater::sNeedsDistortionUpdate = FALSE;

		if (!LLRenderTarget::sUseFBO)
		{
			glClear(GL_DEPTH_BUFFER_BIT);
		}
		glClearColor(0.f, 0.f, 0.f, 0.f);
		gViewerWindow->setup3DViewport();
		
		LLGLState::checkStates();

		if (!skip_avatar_update)
		{
			gAgentAvatarp->updateAttachmentVisibility(gAgentCamera.getCameraMode());
		}

		LLViewerCamera::sCurCameraID = LLViewerCamera::CAMERA_WORLD;
	}
}

glh::matrix4f look(const LLVector3 pos, const LLVector3 dir, const LLVector3 up)
{
	glh::matrix4f ret;

	LLVector3 dirN;
	LLVector3 upN;
	LLVector3 lftN;

	lftN = dir % up;
	lftN.normVec();
	
	upN = lftN % dir;
	upN.normVec();
	
	dirN = dir;
	dirN.normVec();

	ret.m[ 0] = lftN[0];
	ret.m[ 1] = upN[0];
	ret.m[ 2] = -dirN[0];
	ret.m[ 3] = 0.f;

	ret.m[ 4] = lftN[1];
	ret.m[ 5] = upN[1];
	ret.m[ 6] = -dirN[1];
	ret.m[ 7] = 0.f;

	ret.m[ 8] = lftN[2];
	ret.m[ 9] = upN[2];
	ret.m[10] = -dirN[2];
	ret.m[11] = 0.f;

	ret.m[12] = -(lftN*pos);
	ret.m[13] = -(upN*pos);
	ret.m[14] = dirN*pos;
	ret.m[15] = 1.f;

	return ret;
}

glh::matrix4f scale_translate_to_fit(const LLVector3 min, const LLVector3 max)
{
	glh::matrix4f ret;
	ret.m[ 0] = 2/(max[0]-min[0]);
	ret.m[ 4] = 0;
	ret.m[ 8] = 0;
	ret.m[12] = -(max[0]+min[0])/(max[0]-min[0]);

	ret.m[ 1] = 0;
	ret.m[ 5] = 2/(max[1]-min[1]);
	ret.m[ 9] = 0;
	ret.m[13] = -(max[1]+min[1])/(max[1]-min[1]);

	ret.m[ 2] = 0;
	ret.m[ 6] = 0;
	ret.m[10] = 2/(max[2]-min[2]);
	ret.m[14] = -(max[2]+min[2])/(max[2]-min[2]);

	ret.m[ 3] = 0;
	ret.m[ 7] = 0;
	ret.m[11] = 0;
	ret.m[15] = 1;

	return ret;
}

static LLTrace::BlockTimerStatHandle FTM_SHADOW_RENDER("Render Shadows");
static LLTrace::BlockTimerStatHandle FTM_SHADOW_ALPHA("Alpha Shadow");
static LLTrace::BlockTimerStatHandle FTM_SHADOW_SIMPLE("Simple Shadow");
static LLTrace::BlockTimerStatHandle FTM_SHADOW_GEOM("Shadow Geom");

static LLTrace::BlockTimerStatHandle FTM_SHADOW_ALPHA_MASKED("Alpha Masked");
static LLTrace::BlockTimerStatHandle FTM_SHADOW_ALPHA_BLEND("Alpha Blend");
static LLTrace::BlockTimerStatHandle FTM_SHADOW_ALPHA_TREE("Alpha Tree");
static LLTrace::BlockTimerStatHandle FTM_SHADOW_ALPHA_GRASS("Alpha Grass");
static LLTrace::BlockTimerStatHandle FTM_SHADOW_FULLBRIGHT_ALPHA_MASKED("Fullbright Alpha Masked");

void LLPipeline::renderShadow(glh::matrix4f& view, glh::matrix4f& proj, LLCamera& shadow_cam, LLCullResult &result, bool use_shader, bool use_occlusion, U32 target_width)
{
	LL_RECORD_BLOCK_TIME(FTM_SHADOW_RENDER);

	//clip out geometry on the same side of water as the camera
	S32 occlude = LLPipeline::sUseOcclusion;
	if (!use_occlusion)
	{
		LLPipeline::sUseOcclusion = 0;
	}
	LLPipeline::sShadowRender = true;
	
	static const U32 types[] = { 
		LLRenderPass::PASS_SIMPLE, 
		LLRenderPass::PASS_FULLBRIGHT, 
		LLRenderPass::PASS_SHINY, 
		LLRenderPass::PASS_BUMP, 
		LLRenderPass::PASS_FULLBRIGHT_SHINY ,
		LLRenderPass::PASS_MATERIAL,
		LLRenderPass::PASS_MATERIAL_ALPHA_EMISSIVE,
		LLRenderPass::PASS_SPECMAP,
		LLRenderPass::PASS_SPECMAP_EMISSIVE,
		LLRenderPass::PASS_NORMMAP,
		LLRenderPass::PASS_NORMMAP_EMISSIVE,
		LLRenderPass::PASS_NORMSPEC,
		LLRenderPass::PASS_NORMSPEC_EMISSIVE,
	};

	LLGLEnable cull(GL_CULL_FACE);

	//enable depth clamping if available
	LLGLEnable depth_clamp(gGLManager.mHasDepthClamp ? GL_DEPTH_CLAMP : 0);

	if (use_shader)
	{
		gDeferredShadowCubeProgram.bind();
	}

	LLRenderTarget& occlusion_target = mShadowOcclusion[LLViewerCamera::sCurCameraID-1];

	occlusion_target.bindTarget();
	updateCull(shadow_cam, result);
	occlusion_target.flush();

	stateSort(shadow_cam, result);
	
	
	//generate shadow map
	gGL.matrixMode(LLRender::MM_PROJECTION);
	gGL.pushMatrix();
	gGL.loadMatrix(proj.m);
	gGL.matrixMode(LLRender::MM_MODELVIEW);
	gGL.pushMatrix();
	gGL.loadMatrix(view.m);

	stop_glerror();
	gGLLastMatrix = NULL;

	gGL.getTexUnit(0)->unbind(LLTexUnit::TT_TEXTURE);
	
	stop_glerror();
	
    LLEnvironment& environment = LLEnvironment::instance();

	LLVertexBuffer::unbind();

	{
		if (!use_shader)
		{ //occlusion program is general purpose depth-only no-textures
			gOcclusionProgram.bind();
		}
		else
		{
			gDeferredShadowProgram.bind();
            gDeferredShadowProgram.uniform1i(LLShaderMgr::SUN_UP_FACTOR, environment.getIsSunUp() ? 1 : 0);
		}

		gGL.diffuseColor4f(1,1,1,1);

        S32 shadow_detail = gSavedSettings.getS32("RenderShadowDetail");

        // if not using VSM, disable color writes
        if (shadow_detail <= 2)
        {
		gGL.setColorMask(false, false);
        }
	
		LL_RECORD_BLOCK_TIME(FTM_SHADOW_SIMPLE);
		
		gGL.getTexUnit(0)->disable();
		for (U32 i = 0; i < sizeof(types)/sizeof(U32); ++i)
		{
			renderObjects(types[i], LLVertexBuffer::MAP_VERTEX, FALSE);
		}
		gGL.getTexUnit(0)->enable(LLTexUnit::TT_TEXTURE);
		if (!use_shader)
		{
			gOcclusionProgram.unbind();
		}
	}
	
	if (use_shader)
	{
        LL_RECORD_BLOCK_TIME(FTM_SHADOW_GEOM);

		gDeferredShadowProgram.unbind();
		renderGeomShadow(shadow_cam);
		gDeferredShadowProgram.bind();
        gDeferredShadowProgram.uniform1i(LLShaderMgr::SUN_UP_FACTOR, environment.getIsSunUp() ? 1 : 0);
	}
	else
	{
        LL_RECORD_BLOCK_TIME(FTM_SHADOW_GEOM);

		renderGeomShadow(shadow_cam);
	}

	{
		LL_RECORD_BLOCK_TIME(FTM_SHADOW_ALPHA);

		gDeferredShadowAlphaMaskProgram.bind();
		gDeferredShadowAlphaMaskProgram.uniform1f(LLShaderMgr::DEFERRED_SHADOW_TARGET_WIDTH, (float)target_width);
        gDeferredShadowAlphaMaskProgram.uniform1i(LLShaderMgr::SUN_UP_FACTOR, environment.getIsSunUp() ? 1 : 0);

		U32 mask =	LLVertexBuffer::MAP_VERTEX | 
					LLVertexBuffer::MAP_TEXCOORD0 | 
					LLVertexBuffer::MAP_COLOR | 
					LLVertexBuffer::MAP_TEXTURE_INDEX;

        {
            LL_RECORD_BLOCK_TIME(FTM_SHADOW_ALPHA_MASKED);
		renderMaskedObjects(LLRenderPass::PASS_ALPHA_MASK, mask, TRUE, TRUE);
        }

        {
            LL_RECORD_BLOCK_TIME(FTM_SHADOW_ALPHA_BLEND);
		gDeferredShadowAlphaMaskProgram.setMinimumAlpha(0.598f);
		renderObjects(LLRenderPass::PASS_ALPHA, mask, TRUE, TRUE);
        }

        {
            LL_RECORD_BLOCK_TIME(FTM_SHADOW_FULLBRIGHT_ALPHA_MASKED);
            gDeferredShadowFullbrightAlphaMaskProgram.bind();
            gDeferredShadowFullbrightAlphaMaskProgram.uniform1f(LLShaderMgr::DEFERRED_SHADOW_TARGET_WIDTH, (float)target_width);
            gDeferredShadowFullbrightAlphaMaskProgram.uniform1i(LLShaderMgr::SUN_UP_FACTOR, environment.getIsSunUp() ? 1 : 0);
            renderFullbrightMaskedObjects(LLRenderPass::PASS_FULLBRIGHT_ALPHA_MASK, mask, TRUE, TRUE);
        }

		mask = mask & ~LLVertexBuffer::MAP_TEXTURE_INDEX;

        {
            LL_RECORD_BLOCK_TIME(FTM_SHADOW_ALPHA_TREE);
		gDeferredTreeShadowProgram.bind();
            gDeferredTreeShadowProgram.uniform1i(LLShaderMgr::SUN_UP_FACTOR, environment.getIsSunUp() ? 1 : 0);
		renderMaskedObjects(LLRenderPass::PASS_NORMSPEC_MASK, mask);
		renderMaskedObjects(LLRenderPass::PASS_MATERIAL_ALPHA_MASK, mask);
		renderMaskedObjects(LLRenderPass::PASS_SPECMAP_MASK, mask);
		renderMaskedObjects(LLRenderPass::PASS_NORMMAP_MASK, mask);
        }
		
        {
            LL_RECORD_BLOCK_TIME(FTM_SHADOW_ALPHA_GRASS);
		gDeferredTreeShadowProgram.setMinimumAlpha(0.598f);
		renderObjects(LLRenderPass::PASS_GRASS, LLVertexBuffer::MAP_VERTEX | LLVertexBuffer::MAP_TEXCOORD0, TRUE);
	}
    }

	//glCullFace(GL_BACK);

	gDeferredShadowCubeProgram.bind();
	gGLLastMatrix = NULL;
	gGL.loadMatrix(gGLModelView);

	LLRenderTarget& occlusion_source = mShadow[LLViewerCamera::sCurCameraID-1];

	doOcclusion(shadow_cam, occlusion_source, occlusion_target);

	if (use_shader)
	{
		gDeferredShadowProgram.unbind();
	}
	
	gGL.setColorMask(true, true);
			
	gGL.matrixMode(LLRender::MM_PROJECTION);
	gGL.popMatrix();
	gGL.matrixMode(LLRender::MM_MODELVIEW);
	gGL.popMatrix();
	gGLLastMatrix = NULL;

	LLPipeline::sUseOcclusion = occlude;
	LLPipeline::sShadowRender = false;
}

static LLTrace::BlockTimerStatHandle FTM_VISIBLE_CLOUD("Visible Cloud");
bool LLPipeline::getVisiblePointCloud(LLCamera& camera, LLVector3& min, LLVector3& max, std::vector<LLVector3>& fp, LLVector3 light_dir)
{
	LL_RECORD_BLOCK_TIME(FTM_VISIBLE_CLOUD);
	//get point cloud of intersection of frust and min, max

	if (getVisibleExtents(camera, min, max))
	{
		return false;
	}

	//get set of planes on bounding box
	LLPlane bp[] = { 
		LLPlane(min, LLVector3(-1,0,0)),
		LLPlane(min, LLVector3(0,-1,0)),
		LLPlane(min, LLVector3(0,0,-1)),
		LLPlane(max, LLVector3(1,0,0)),
		LLPlane(max, LLVector3(0,1,0)),
		LLPlane(max, LLVector3(0,0,1))};
	
	//potential points
	std::vector<LLVector3> pp;

	//add corners of AABB
	pp.push_back(LLVector3(min.mV[0], min.mV[1], min.mV[2]));
	pp.push_back(LLVector3(max.mV[0], min.mV[1], min.mV[2]));
	pp.push_back(LLVector3(min.mV[0], max.mV[1], min.mV[2]));
	pp.push_back(LLVector3(max.mV[0], max.mV[1], min.mV[2]));
	pp.push_back(LLVector3(min.mV[0], min.mV[1], max.mV[2]));
	pp.push_back(LLVector3(max.mV[0], min.mV[1], max.mV[2]));
	pp.push_back(LLVector3(min.mV[0], max.mV[1], max.mV[2]));
	pp.push_back(LLVector3(max.mV[0], max.mV[1], max.mV[2]));

	//add corners of camera frustum
	for (U32 i = 0; i < LLCamera::AGENT_FRUSTRUM_NUM; i++)
	{
		pp.push_back(camera.mAgentFrustum[i]);
	}


	//bounding box line segments
	U32 bs[] = 
			{
		0,1,
		1,3,
		3,2,
		2,0,

		4,5,
		5,7,
		7,6,
		6,4,

		0,4,
		1,5,
		3,7,
		2,6
	};

	for (U32 i = 0; i < 12; i++)
	{ //for each line segment in bounding box
		for (U32 j = 0; j < LLCamera::AGENT_PLANE_NO_USER_CLIP_NUM; j++) 
		{ //for each plane in camera frustum
			const LLPlane& cp = camera.getAgentPlane(j);
			const LLVector3& v1 = pp[bs[i*2+0]];
			const LLVector3& v2 = pp[bs[i*2+1]];
			LLVector3 n;
			cp.getVector3(n);

			LLVector3 line = v1-v2;

			F32 d1 = line*n;
			F32 d2 = -cp.dist(v2);

			F32 t = d2/d1;

			if (t > 0.f && t < 1.f)
			{
				LLVector3 intersect = v2+line*t;
				pp.push_back(intersect);
			}
		}
	}
			
	//camera frustum line segments
	const U32 fs[] =
	{
		0,1,
		1,2,
		2,3,
		3,0,

		4,5,
		5,6,
		6,7,
		7,4,
	
		0,4,
		1,5,
		2,6,
		3,7	
	};

	for (U32 i = 0; i < 12; i++)
	{
		for (U32 j = 0; j < 6; ++j)
		{
			const LLVector3& v1 = pp[fs[i*2+0]+8];
			const LLVector3& v2 = pp[fs[i*2+1]+8];
			const LLPlane& cp = bp[j];
			LLVector3 n;
			cp.getVector3(n);

			LLVector3 line = v1-v2;

			F32 d1 = line*n;
			F32 d2 = -cp.dist(v2);

			F32 t = d2/d1;

			if (t > 0.f && t < 1.f)
			{
				LLVector3 intersect = v2+line*t;
				pp.push_back(intersect);
			}	
		}
	}

	LLVector3 ext[] = { min-LLVector3(0.05f,0.05f,0.05f),
		max+LLVector3(0.05f,0.05f,0.05f) };

	for (U32 i = 0; i < pp.size(); ++i)
	{
		bool found = true;

		const F32* p = pp[i].mV;
			
		for (U32 j = 0; j < 3; ++j)
		{
			if (p[j] < ext[0].mV[j] ||
				p[j] > ext[1].mV[j])
			{
				found = false;
				break;
			}
		}
				
		for (U32 j = 0; j < LLCamera::AGENT_PLANE_NO_USER_CLIP_NUM; ++j)
		{
			const LLPlane& cp = camera.getAgentPlane(j);
			F32 dist = cp.dist(pp[i]);
			if (dist > 0.05f) //point is above some plane, not contained
			{
				found = false;
				break;
			}
		}

		if (found)
		{
			fp.push_back(pp[i]);
		}
	}
	
	if (fp.empty())
	{
		return false;
	}
	
	return true;
}

void LLPipeline::renderHighlight(const LLViewerObject* obj, F32 fade)
{
	if (obj && obj->getVolume())
	{
		for (LLViewerObject::child_list_t::const_iterator iter = obj->getChildren().begin(); iter != obj->getChildren().end(); ++iter)
		{
			renderHighlight(*iter, fade);
		}

		LLDrawable* drawable = obj->mDrawable;
		if (drawable)
		{
			for (S32 i = 0; i < drawable->getNumFaces(); ++i)
			{
				LLFace* face = drawable->getFace(i);
				if (face)
				{
					face->renderSelected(LLViewerTexture::sNullImagep, LLColor4(1,1,1,fade));
				}
			}
		}
	}
}

void LLPipeline::generateHighlight(LLCamera& camera)
{
	//render highlighted object as white into offscreen render target
	if (mHighlightObject.notNull())
	{
		mHighlightSet.insert(HighlightItem(mHighlightObject));
	}
	
	if (!mHighlightSet.empty())
	{
		F32 transition = gFrameIntervalSeconds.value()/RenderHighlightFadeTime;

		LLGLDisable test(GL_ALPHA_TEST);
		LLGLDepthTest depth(GL_FALSE);
		mHighlight.bindTarget();
		disableLights();
		gGL.setColorMask(true, true);
		mHighlight.clear();

        if (LLGLSLShader::sNoFixedFunction)
        {
            gHighlightProgram.bind();
        }

		gGL.getTexUnit(0)->bind(LLViewerFetchedTexture::sWhiteImagep);
		for (std::set<HighlightItem>::iterator iter = mHighlightSet.begin(); iter != mHighlightSet.end(); )
		{
			std::set<HighlightItem>::iterator cur_iter = iter++;

			if (cur_iter->mItem.isNull())
			{
				mHighlightSet.erase(cur_iter);
				continue;
			}

			if (cur_iter->mItem == mHighlightObject)
			{
				cur_iter->incrFade(transition); 
			}
			else
			{
				cur_iter->incrFade(-transition);
				if (cur_iter->mFade <= 0.f)
				{
					mHighlightSet.erase(cur_iter);
					continue;
				}
			}

			renderHighlight(cur_iter->mItem->getVObj(), cur_iter->mFade);
		}

		mHighlight.flush();
		gGL.setColorMask(true, false);
		gViewerWindow->setup3DViewport();
	}
}

LLRenderTarget* LLPipeline::getShadowTarget(U32 i)
{
    return &mShadow[i];
}

static LLTrace::BlockTimerStatHandle FTM_GEN_SUN_SHADOW("Gen Sun Shadow");
static LLTrace::BlockTimerStatHandle FTM_GEN_SUN_SHADOW_SETUP("Sun Shadow Setup");
static LLTrace::BlockTimerStatHandle FTM_GEN_SUN_SHADOW_RENDER_DIRECTIONAL("Render Dir");
static LLTrace::BlockTimerStatHandle FTM_GEN_SUN_SHADOW_SPOT_SETUP("Spot Shadow Setup");
static LLTrace::BlockTimerStatHandle FTM_GEN_SUN_SHADOW_SPOT_RENDER("Spot Shadow Render");

void LLPipeline::generateSunShadow(LLCamera& camera)
{
	if (!sRenderDeferred || RenderShadowDetail <= 0)
	{
		return;
	}

	LL_RECORD_BLOCK_TIME(FTM_GEN_SUN_SHADOW);

	bool skip_avatar_update = false;
	if (!isAgentAvatarValid() || gAgentCamera.getCameraAnimating() || gAgentCamera.getCameraMode() != CAMERA_MODE_MOUSELOOK || !LLVOAvatar::sVisibleInFirstPerson)
	{

		skip_avatar_update = true;
	}

	if (!skip_avatar_update)
	{
		gAgentAvatarp->updateAttachmentVisibility(CAMERA_MODE_THIRD_PERSON);
	}

	F64 last_modelview[16];
	F64 last_projection[16];
	for (U32 i = 0; i < 16; i++)
	{ //store last_modelview of world camera
		last_modelview[i] = gGLLastModelView[i];
		last_projection[i] = gGLLastProjection[i];
	}

	pushRenderTypeMask();
	andRenderTypeMask(LLPipeline::RENDER_TYPE_SIMPLE,
					LLPipeline::RENDER_TYPE_ALPHA,
					LLPipeline::RENDER_TYPE_GRASS,
					LLPipeline::RENDER_TYPE_FULLBRIGHT,
					LLPipeline::RENDER_TYPE_BUMP,
					LLPipeline::RENDER_TYPE_VOLUME,
					LLPipeline::RENDER_TYPE_AVATAR,
					LLPipeline::RENDER_TYPE_CONTROL_AV,
					LLPipeline::RENDER_TYPE_TREE, 
					LLPipeline::RENDER_TYPE_TERRAIN,
					LLPipeline::RENDER_TYPE_WATER,
					LLPipeline::RENDER_TYPE_VOIDWATER,
					LLPipeline::RENDER_TYPE_PASS_ALPHA,
					LLPipeline::RENDER_TYPE_PASS_ALPHA_MASK,
					LLPipeline::RENDER_TYPE_PASS_FULLBRIGHT_ALPHA_MASK,
					LLPipeline::RENDER_TYPE_PASS_GRASS,
					LLPipeline::RENDER_TYPE_PASS_SIMPLE,
					LLPipeline::RENDER_TYPE_PASS_BUMP,
					LLPipeline::RENDER_TYPE_PASS_FULLBRIGHT,
					LLPipeline::RENDER_TYPE_PASS_SHINY,
					LLPipeline::RENDER_TYPE_PASS_FULLBRIGHT_SHINY,
					LLPipeline::RENDER_TYPE_PASS_MATERIAL,
					LLPipeline::RENDER_TYPE_PASS_MATERIAL_ALPHA,
					LLPipeline::RENDER_TYPE_PASS_MATERIAL_ALPHA_MASK,
					LLPipeline::RENDER_TYPE_PASS_MATERIAL_ALPHA_EMISSIVE,
					LLPipeline::RENDER_TYPE_PASS_SPECMAP,
					LLPipeline::RENDER_TYPE_PASS_SPECMAP_BLEND,
					LLPipeline::RENDER_TYPE_PASS_SPECMAP_MASK,
					LLPipeline::RENDER_TYPE_PASS_SPECMAP_EMISSIVE,
					LLPipeline::RENDER_TYPE_PASS_NORMMAP,
					LLPipeline::RENDER_TYPE_PASS_NORMMAP_BLEND,
					LLPipeline::RENDER_TYPE_PASS_NORMMAP_MASK,
					LLPipeline::RENDER_TYPE_PASS_NORMMAP_EMISSIVE,
					LLPipeline::RENDER_TYPE_PASS_NORMSPEC,
					LLPipeline::RENDER_TYPE_PASS_NORMSPEC_BLEND,
					LLPipeline::RENDER_TYPE_PASS_NORMSPEC_MASK,
					LLPipeline::RENDER_TYPE_PASS_NORMSPEC_EMISSIVE,
					END_RENDER_TYPES);

	gGL.setColorMask(false, false);

    LLEnvironment& environment = LLEnvironment::instance();

	//get sun view matrix
	
	//store current projection/modelview matrix
	glh::matrix4f saved_proj = get_current_projection();
	glh::matrix4f saved_view = get_current_modelview();
	glh::matrix4f inv_view = saved_view.inverse();

	glh::matrix4f view[6];
	glh::matrix4f proj[6];
	
	//clip contains parallel split distances for 3 splits
	LLVector3 clip = RenderShadowClipPlanes;

    LLVector3 caster_dir(environment.getIsSunUp() ? mSunDir : mMoonDir);

	//F32 slope_threshold = gSavedSettings.getF32("RenderShadowSlopeThreshold");

	//far clip on last split is minimum of camera view distance and 128
	mSunClipPlanes = LLVector4(clip, clip.mV[2] * clip.mV[2]/clip.mV[1]);

	clip = RenderShadowOrthoClipPlanes;
	mSunOrthoClipPlanes = LLVector4(clip, clip.mV[2]*clip.mV[2]/clip.mV[1]);

	//currently used for amount to extrude frusta corners for constructing shadow frusta
	//LLVector3 n = RenderShadowNearDist;
	//F32 nearDist[] = { n.mV[0], n.mV[1], n.mV[2], n.mV[2] };

	//put together a universal "near clip" plane for shadow frusta
	LLPlane shadow_near_clip;
	{
		LLVector3 p = gAgent.getPositionAgent();
		p += caster_dir * RenderFarClip*2.f;
		shadow_near_clip.setVec(p, caster_dir);
	}

	LLVector3 lightDir = -caster_dir;
	lightDir.normVec();

	glh::vec3f light_dir(lightDir.mV);

	//create light space camera matrix
	
	LLVector3 at = lightDir;

	LLVector3 up = camera.getAtAxis();

	if (fabsf(up*lightDir) > 0.75f)
	{
		up = camera.getUpAxis();
	}

	/*LLVector3 left = up%at;
	up = at%left;*/

	up.normVec();
	at.normVec();
	
	
	LLCamera main_camera = camera;
	
	F32 near_clip = 0.f;
	{
		//get visible point cloud
		std::vector<LLVector3> fp;

		main_camera.calcAgentFrustumPlanes(main_camera.mAgentFrustum);
		
		LLVector3 min,max;
		getVisiblePointCloud(main_camera,min,max,fp);

		if (fp.empty())
		{
			if (!hasRenderDebugMask(RENDER_DEBUG_SHADOW_FRUSTA))
			{
				mShadowCamera[0] = main_camera;
				mShadowExtents[0][0] = min;
				mShadowExtents[0][1] = max;

				mShadowFrustPoints[0].clear();
				mShadowFrustPoints[1].clear();
				mShadowFrustPoints[2].clear();
				mShadowFrustPoints[3].clear();
			}
			popRenderTypeMask();

			if (!skip_avatar_update)
			{
				gAgentAvatarp->updateAttachmentVisibility(gAgentCamera.getCameraMode());
			}

			return;
		}

		//get good split distances for frustum
		for (U32 i = 0; i < fp.size(); ++i)
		{
			glh::vec3f v(fp[i].mV);
			saved_view.mult_matrix_vec(v);
			fp[i].setVec(v.v);
		}

		min = fp[0];
		max = fp[0];

		//get camera space bounding box
		for (U32 i = 1; i < fp.size(); ++i)
		{
			update_min_max(min, max, fp[i]);
		}

		near_clip    = llclamp(-max.mV[2], 0.01f, 4.0f);
		F32 far_clip = llclamp(-min.mV[2]*2.f, 16.0f, 512.0f);

		//far_clip = llmin(far_clip, 128.f);
		far_clip = llmin(far_clip, camera.getFar());

		F32 range = far_clip-near_clip;

		LLVector3 split_exp = RenderShadowSplitExponent;

		F32 da = 1.f-llmax( fabsf(lightDir*up), fabsf(lightDir*camera.getLeftAxis()) );
		
		da = powf(da, split_exp.mV[2]);

		F32 sxp = split_exp.mV[1] + (split_exp.mV[0]-split_exp.mV[1])*da;
		
		for (U32 i = 0; i < 4; ++i)
		{
			F32 x = (F32)(i+1)/4.f;
			x = powf(x, sxp);
			mSunClipPlanes.mV[i] = near_clip+range*x;
		}

		mSunClipPlanes.mV[0] *= 1.25f; //bump back first split for transition padding
	}

	// convenience array of 4 near clip plane distances
	F32 dist[] = { near_clip, mSunClipPlanes.mV[0], mSunClipPlanes.mV[1], mSunClipPlanes.mV[2], mSunClipPlanes.mV[3] };
	

	if (mSunDiffuse == LLColor4::black)
	{ //sun diffuse is totally black, shadows don't matter
		LLGLDepthTest depth(GL_TRUE);

		for (S32 j = 0; j < 4; j++)
		{
			mShadow[j].bindTarget();
			mShadow[j].clear();
			mShadow[j].flush();
		}
	}
	else
	{
		for (S32 j = 0; j < 4; j++)
		{
			if (!hasRenderDebugMask(RENDER_DEBUG_SHADOW_FRUSTA))
			{
				mShadowFrustPoints[j].clear();
			}

			LLViewerCamera::sCurCameraID = (LLViewerCamera::eCameraID)(LLViewerCamera::CAMERA_SHADOW0+j);

			//restore render matrices
			set_current_modelview(saved_view);
			set_current_projection(saved_proj);

			LLVector3 eye = camera.getOrigin();

			//camera used for shadow cull/render
			LLCamera shadow_cam;
		
			//create world space camera frustum for this split
			shadow_cam = camera;
			shadow_cam.setFar(16.f);
	
			LLViewerCamera::updateFrustumPlanes(shadow_cam, FALSE, FALSE, TRUE);

			LLVector3* frust = shadow_cam.mAgentFrustum;

			LLVector3 pn = shadow_cam.getAtAxis();
		
			LLVector3 min, max;

			//construct 8 corners of split frustum section
			for (U32 i = 0; i < 4; i++)
			{
				LLVector3 delta = frust[i+4]-eye;
				delta += (frust[i+4]-frust[(i+2)%4+4])*0.05f;
				delta.normVec();
				F32 dp = delta*pn;
				frust[i] = eye + (delta*dist[j]*0.75f)/dp;
				frust[i+4] = eye + (delta*dist[j+1]*1.25f)/dp;
			}
						
			shadow_cam.calcAgentFrustumPlanes(frust);
			shadow_cam.mFrustumCornerDist = 0.f;
		
			if (!gPipeline.hasRenderDebugMask(LLPipeline::RENDER_DEBUG_SHADOW_FRUSTA))
			{
				mShadowCamera[j] = shadow_cam;
			}

			std::vector<LLVector3> fp;

			if (!gPipeline.getVisiblePointCloud(shadow_cam, min, max, fp, lightDir))
			{
				//no possible shadow receivers
				if (!gPipeline.hasRenderDebugMask(LLPipeline::RENDER_DEBUG_SHADOW_FRUSTA))
				{
					mShadowExtents[j][0] = LLVector3();
					mShadowExtents[j][1] = LLVector3();
					mShadowCamera[j+4] = shadow_cam;
				}

				mShadow[j].bindTarget();
				{
					LLGLDepthTest depth(GL_TRUE);
					mShadow[j].clear();
				}
				mShadow[j].flush();

				mShadowError.mV[j] = 0.f;
				mShadowFOV.mV[j] = 0.f;

				continue;
			}

			if (!gPipeline.hasRenderDebugMask(LLPipeline::RENDER_DEBUG_SHADOW_FRUSTA))
			{
				mShadowExtents[j][0] = min;
				mShadowExtents[j][1] = max;
				mShadowFrustPoints[j] = fp;
			}
				

			//find a good origin for shadow projection
			LLVector3 origin;

			//get a temporary view projection
			view[j] = look(camera.getOrigin(), lightDir, -up);

			std::vector<LLVector3> wpf;

			for (U32 i = 0; i < fp.size(); i++)
			{
				glh::vec3f p = glh::vec3f(fp[i].mV);
				view[j].mult_matrix_vec(p);
				wpf.push_back(LLVector3(p.v));
			}

			min = wpf[0];
			max = wpf[0];

			for (U32 i = 0; i < fp.size(); ++i)
			{ //get AABB in camera space
				update_min_max(min, max, wpf[i]);
			}

			// Construct a perspective transform with perspective along y-axis that contains
			// points in wpf
			//Known:
			// - far clip plane
			// - near clip plane
			// - points in frustum
			//Find:
			// - origin

			//get some "interesting" points of reference
			LLVector3 center = (min+max)*0.5f;
			LLVector3 size = (max-min)*0.5f;
			LLVector3 near_center = center;
			near_center.mV[1] += size.mV[1]*2.f;
		
		
			//put all points in wpf in quadrant 0, reletive to center of min/max
			//get the best fit line using least squares
			F32 bfm = 0.f;
			F32 bfb = 0.f;

			for (U32 i = 0; i < wpf.size(); ++i)
			{
				wpf[i] -= center;
				wpf[i].mV[0] = fabsf(wpf[i].mV[0]);
				wpf[i].mV[2] = fabsf(wpf[i].mV[2]);
			}

			if (!wpf.empty())
			{ 
				F32 sx = 0.f;
				F32 sx2 = 0.f;
				F32 sy = 0.f;
				F32 sxy = 0.f;
			
				for (U32 i = 0; i < wpf.size(); ++i)
				{		
					sx += wpf[i].mV[0];
					sx2 += wpf[i].mV[0]*wpf[i].mV[0];
					sy += wpf[i].mV[1];
					sxy += wpf[i].mV[0]*wpf[i].mV[1]; 
				}

				bfm = (sy*sx-wpf.size()*sxy)/(sx*sx-wpf.size()*sx2);
				bfb = (sx*sxy-sy*sx2)/(sx*sx-bfm*sx2);
			}
		
			{
				// best fit line is y=bfm*x+bfb
		
				//find point that is furthest to the right of line
				F32 off_x = -1.f;
				LLVector3 lp;

				for (U32 i = 0; i < wpf.size(); ++i)
				{
					//y = bfm*x+bfb
					//x = (y-bfb)/bfm
					F32 lx = (wpf[i].mV[1]-bfb)/bfm;

					lx = wpf[i].mV[0]-lx;
				
					if (off_x < lx)
					{
						off_x = lx;
						lp = wpf[i];
					}
				}

				//get line with slope bfm through lp
				// bfb = y-bfm*x
				bfb = lp.mV[1]-bfm*lp.mV[0];

				//calculate error
				mShadowError.mV[j] = 0.f;

				for (U32 i = 0; i < wpf.size(); ++i)
				{
					F32 lx = (wpf[i].mV[1]-bfb)/bfm;
					mShadowError.mV[j] += fabsf(wpf[i].mV[0]-lx);
				}

				mShadowError.mV[j] /= wpf.size();
				mShadowError.mV[j] /= size.mV[0];

				if (mShadowError.mV[j] > RenderShadowErrorCutoff)
				{ //just use ortho projection
					mShadowFOV.mV[j] = -1.f;
					origin.clearVec();
					proj[j] = gl_ortho(min.mV[0], max.mV[0],
										min.mV[1], max.mV[1],
										-max.mV[2], -min.mV[2]);
				}
				else
				{
					//origin is where line x = 0;
					origin.setVec(0,bfb,0);

					F32 fovz = 1.f;
					F32 fovx = 1.f;
				
					LLVector3 zp;
					LLVector3 xp;

					for (U32 i = 0; i < wpf.size(); ++i)
					{
						LLVector3 atz = wpf[i]-origin;
						atz.mV[0] = 0.f;
						atz.normVec();
						if (fovz > -atz.mV[1])
						{
							zp = wpf[i];
							fovz = -atz.mV[1];
						}
					
						LLVector3 atx = wpf[i]-origin;
						atx.mV[2] = 0.f;
						atx.normVec();
						if (fovx > -atx.mV[1])
						{
							fovx = -atx.mV[1];
							xp = wpf[i];
						}
					}

					fovx = acos(fovx);
					fovz = acos(fovz);

					F32 cutoff = llmin((F32) RenderShadowFOVCutoff, 1.4f);
				
					mShadowFOV.mV[j] = fovx;
				
					if (fovx < cutoff && fovz > cutoff)
					{
						//x is a good fit, but z is too big, move away from zp enough so that fovz matches cutoff
						F32 d = zp.mV[2]/tan(cutoff);
						F32 ny = zp.mV[1] + fabsf(d);

						origin.mV[1] = ny;

						fovz = 1.f;
						fovx = 1.f;

						for (U32 i = 0; i < wpf.size(); ++i)
						{
							LLVector3 atz = wpf[i]-origin;
							atz.mV[0] = 0.f;
							atz.normVec();
							fovz = llmin(fovz, -atz.mV[1]);

							LLVector3 atx = wpf[i]-origin;
							atx.mV[2] = 0.f;
							atx.normVec();
							fovx = llmin(fovx, -atx.mV[1]);
						}

						fovx = acos(fovx);
						fovz = acos(fovz);

						mShadowFOV.mV[j] = cutoff;
					}

				
					origin += center;
			
					F32 ynear = -(max.mV[1]-origin.mV[1]);
					F32 yfar = -(min.mV[1]-origin.mV[1]);
				
					if (ynear < 0.1f) //keep a sensible near clip plane
					{
						F32 diff = 0.1f-ynear;
						origin.mV[1] += diff;
						ynear += diff;
						yfar += diff;
					}
								
					if (fovx > cutoff)
					{ //just use ortho projection
						origin.clearVec();
						mShadowError.mV[j] = -1.f;
						proj[j] = gl_ortho(min.mV[0], max.mV[0],
								min.mV[1], max.mV[1],
								-max.mV[2], -min.mV[2]);
					}
					else
					{
						//get perspective projection
						view[j] = view[j].inverse();

						glh::vec3f origin_agent(origin.mV);
					
						//translate view to origin
						view[j].mult_matrix_vec(origin_agent);

						eye = LLVector3(origin_agent.v);

						if (!hasRenderDebugMask(LLPipeline::RENDER_DEBUG_SHADOW_FRUSTA))
						{
							mShadowFrustOrigin[j] = eye;
						}
				
						view[j] = look(LLVector3(origin_agent.v), lightDir, -up);

						F32 fx = 1.f/tanf(fovx);
						F32 fz = 1.f/tanf(fovz);

						proj[j] = glh::matrix4f(-fx, 0, 0, 0,
												0, (yfar+ynear)/(ynear-yfar), 0, (2.f*yfar*ynear)/(ynear-yfar),
												0, 0, -fz, 0,
												0, -1.f, 0, 0);
					}
				}
			}

			//shadow_cam.setFar(128.f);
			shadow_cam.setOriginAndLookAt(eye, up, center);

			shadow_cam.setOrigin(0,0,0);

			set_current_modelview(view[j]);
			set_current_projection(proj[j]);

			LLViewerCamera::updateFrustumPlanes(shadow_cam, FALSE, FALSE, TRUE);

			//shadow_cam.ignoreAgentFrustumPlane(LLCamera::AGENT_PLANE_NEAR);
			shadow_cam.getAgentPlane(LLCamera::AGENT_PLANE_NEAR).set(shadow_near_clip);

			//translate and scale to from [-1, 1] to [0, 1]
			glh::matrix4f trans(0.5f, 0.f, 0.f, 0.5f,
							0.f, 0.5f, 0.f, 0.5f,
							0.f, 0.f, 0.5f, 0.5f,
							0.f, 0.f, 0.f, 1.f);

			set_current_modelview(view[j]);
			set_current_projection(proj[j]);

			for (U32 i = 0; i < 16; i++)
			{
				gGLLastModelView[i] = mShadowModelview[j].m[i];
				gGLLastProjection[i] = mShadowProjection[j].m[i];
			}

			mShadowModelview[j] = view[j];
			mShadowProjection[j] = proj[j];
			mSunShadowMatrix[j] = trans*proj[j]*view[j]*inv_view;
		
			stop_glerror();

			mShadow[j].bindTarget();
			mShadow[j].getViewport(gGLViewport);
			mShadow[j].clear();
		
			U32 target_width = mShadow[j].getWidth();

			{
				static LLCullResult result[4];
				renderShadow(view[j], proj[j], shadow_cam, result[j], TRUE, FALSE, target_width);
			}

			mShadow[j].flush();
 
			if (!gPipeline.hasRenderDebugMask(LLPipeline::RENDER_DEBUG_SHADOW_FRUSTA))
			{
				mShadowCamera[j+4] = shadow_cam;
			}
		}
	}

	
	//hack to disable projector shadows 
	bool gen_shadow = RenderShadowDetail > 1;

	if (gen_shadow)
	{
		LLTrace::CountStatHandle<>* velocity_stat = LLViewerCamera::getVelocityStat();
		F32 fade_amt = gFrameIntervalSeconds.value() 
			* llmax(LLTrace::get_frame_recording().getLastRecording().getSum(*velocity_stat) / LLTrace::get_frame_recording().getLastRecording().getDuration().value(), 1.0);

		//update shadow targets
		for (U32 i = 0; i < 2; i++)
		{ //for each current shadow
			LLViewerCamera::sCurCameraID = (LLViewerCamera::eCameraID)(LLViewerCamera::CAMERA_SHADOW4+i);

			if (mShadowSpotLight[i].notNull() && 
				(mShadowSpotLight[i] == mTargetShadowSpotLight[0] ||
				mShadowSpotLight[i] == mTargetShadowSpotLight[1]))
			{ //keep this spotlight
				mSpotLightFade[i] = llmin(mSpotLightFade[i]+fade_amt, 1.f);
			}
			else
			{ //fade out this light
				mSpotLightFade[i] = llmax(mSpotLightFade[i]-fade_amt, 0.f);
				
				if (mSpotLightFade[i] == 0.f || mShadowSpotLight[i].isNull())
				{ //faded out, grab one of the pending spots (whichever one isn't already taken)
					if (mTargetShadowSpotLight[0] != mShadowSpotLight[(i+1)%2])
					{
						mShadowSpotLight[i] = mTargetShadowSpotLight[0];
					}
					else
					{
						mShadowSpotLight[i] = mTargetShadowSpotLight[1];
					}
				}
			}
		}

		for (S32 i = 0; i < 2; i++)
		{
			set_current_modelview(saved_view);
			set_current_projection(saved_proj);

			if (mShadowSpotLight[i].isNull())
			{
				continue;
			}

			LLVOVolume* volume = mShadowSpotLight[i]->getVOVolume();

			if (!volume)
			{
				mShadowSpotLight[i] = NULL;
				continue;
			}

			LLDrawable* drawable = mShadowSpotLight[i];

			LLVector3 params = volume->getSpotLightParams();
			F32 fov = params.mV[0];

			//get agent->light space matrix (modelview)
			LLVector3 center = drawable->getPositionAgent();
			LLQuaternion quat = volume->getRenderRotation();

			//get near clip plane
			LLVector3 scale = volume->getScale();
			LLVector3 at_axis(0,0,-scale.mV[2]*0.5f);
			at_axis *= quat;

			LLVector3 np = center+at_axis;
			at_axis.normVec();

			//get origin that has given fov for plane np, at_axis, and given scale
			F32 dist = (scale.mV[1]*0.5f)/tanf(fov*0.5f);

			LLVector3 origin = np - at_axis*dist;

			LLMatrix4 mat(quat, LLVector4(origin, 1.f));

			view[i+4] = glh::matrix4f((F32*) mat.mMatrix);

			view[i+4] = view[i+4].inverse();

			//get perspective matrix
			F32 near_clip = dist+0.01f;
			F32 width = scale.mV[VX];
			F32 height = scale.mV[VY];
			F32 far_clip = dist+volume->getLightRadius()*1.5f;

			F32 fovy = fov * RAD_TO_DEG;
			F32 aspect = width/height;
			
			proj[i+4] = gl_perspective(fovy, aspect, near_clip, far_clip);

			//translate and scale to from [-1, 1] to [0, 1]
			glh::matrix4f trans(0.5f, 0.f, 0.f, 0.5f,
							0.f, 0.5f, 0.f, 0.5f,
							0.f, 0.f, 0.5f, 0.5f,
							0.f, 0.f, 0.f, 1.f);

			set_current_modelview(view[i+4]);
			set_current_projection(proj[i+4]);

			mSunShadowMatrix[i+4] = trans*proj[i+4]*view[i+4]*inv_view;
			
			for (U32 j = 0; j < 16; j++)
			{
				gGLLastModelView[j] = mShadowModelview[i+4].m[j];
				gGLLastProjection[j] = mShadowProjection[i+4].m[j];
			}

			mShadowModelview[i+4] = view[i+4];
			mShadowProjection[i+4] = proj[i+4];

			LLCamera shadow_cam = camera;
			shadow_cam.setFar(far_clip);
			shadow_cam.setOrigin(origin);

			LLViewerCamera::updateFrustumPlanes(shadow_cam, FALSE, FALSE, TRUE);

			stop_glerror();

			mShadow[i+4].bindTarget();
			mShadow[i+4].getViewport(gGLViewport);
			mShadow[i+4].clear();

			U32 target_width = mShadow[i+4].getWidth();

			static LLCullResult result[2];

			LLViewerCamera::sCurCameraID = (LLViewerCamera::eCameraID)(LLViewerCamera::CAMERA_SHADOW0 + i + 4);

            RenderSpotLight = drawable;            

			renderShadow(view[i+4], proj[i+4], shadow_cam, result[i], FALSE, FALSE, target_width);

            RenderSpotLight = nullptr;

			mShadow[i+4].flush();
 		}
	}
	else
	{ //no spotlight shadows
		mShadowSpotLight[0] = mShadowSpotLight[1] = NULL;
	}


	if (!CameraOffset)
	{
		set_current_modelview(saved_view);
		set_current_projection(saved_proj);
	}
	else
	{
		set_current_modelview(view[1]);
		set_current_projection(proj[1]);
		gGL.loadMatrix(view[1].m);
		gGL.matrixMode(LLRender::MM_PROJECTION);
		gGL.loadMatrix(proj[1].m);
		gGL.matrixMode(LLRender::MM_MODELVIEW);
	}
	gGL.setColorMask(true, false);

	for (U32 i = 0; i < 16; i++)
	{
		gGLLastModelView[i] = last_modelview[i];
		gGLLastProjection[i] = last_projection[i];
	}

	popRenderTypeMask();

	if (!skip_avatar_update)
	{
		gAgentAvatarp->updateAttachmentVisibility(gAgentCamera.getCameraMode());
	}
}

void LLPipeline::renderGroups(LLRenderPass* pass, U32 type, U32 mask, bool texture)
{
	for (LLCullResult::sg_iterator i = sCull->beginVisibleGroups(); i != sCull->endVisibleGroups(); ++i)
	{
		LLSpatialGroup* group = *i;
		if (!group->isDead() &&
			(!sUseOcclusion || !group->isOcclusionState(LLSpatialGroup::OCCLUDED)) &&
			gPipeline.hasRenderType(group->getSpatialPartition()->mDrawableType) &&
			group->mDrawMap.find(type) != group->mDrawMap.end())
		{
			pass->renderGroup(group,type,mask,texture);
		}
	}
}

static LLTrace::BlockTimerStatHandle FTM_IMPOSTOR_MARK_VISIBLE("Impostor Mark Visible");
static LLTrace::BlockTimerStatHandle FTM_IMPOSTOR_SETUP("Impostor Setup");
static LLTrace::BlockTimerStatHandle FTM_IMPOSTOR_BACKGROUND("Impostor Background");
static LLTrace::BlockTimerStatHandle FTM_IMPOSTOR_ALLOCATE("Impostor Allocate");
static LLTrace::BlockTimerStatHandle FTM_IMPOSTOR_RESIZE("Impostor Resize");

void LLPipeline::generateImpostor(LLVOAvatar* avatar)
{
	LLGLState::checkStates();
	LLGLState::checkTextureChannels();
	LLGLState::checkClientArrays();

	static LLCullResult result;
	result.clear();
	grabReferences(result);
	
	if (!avatar || !avatar->mDrawable)
	{
        LL_WARNS_ONCE("AvatarRenderPipeline") << "Avatar is " << (avatar ? "not drawable" : "null") << LL_ENDL;
		return;
	}
    LL_DEBUGS_ONCE("AvatarRenderPipeline") << "Avatar " << avatar->getID() << " is drawable" << LL_ENDL;

	assertInitialized();

	bool visually_muted = avatar->isVisuallyMuted();		
    LL_DEBUGS_ONCE("AvatarRenderPipeline") << "Avatar " << avatar->getID()
                              << " is " << ( visually_muted ? "" : "not ") << "visually muted"
                              << LL_ENDL;
	bool too_complex = avatar->isTooComplex();		
    LL_DEBUGS_ONCE("AvatarRenderPipeline") << "Avatar " << avatar->getID()
                              << " is " << ( too_complex ? "" : "not ") << "too complex"
                              << LL_ENDL;

	pushRenderTypeMask();
	
	if (visually_muted || too_complex)
	{
		andRenderTypeMask(LLPipeline::RENDER_TYPE_AVATAR,
							LLPipeline::RENDER_TYPE_CONTROL_AV,
							END_RENDER_TYPES);
	}
	else
	{
		andRenderTypeMask(LLPipeline::RENDER_TYPE_ALPHA,
			LLPipeline::RENDER_TYPE_FULLBRIGHT,
			LLPipeline::RENDER_TYPE_VOLUME,
			LLPipeline::RENDER_TYPE_GLOW,
						LLPipeline::RENDER_TYPE_BUMP,
						LLPipeline::RENDER_TYPE_PASS_SIMPLE,
						LLPipeline::RENDER_TYPE_PASS_ALPHA,
						LLPipeline::RENDER_TYPE_PASS_ALPHA_MASK,
			LLPipeline::RENDER_TYPE_PASS_BUMP,
			LLPipeline::RENDER_TYPE_PASS_POST_BUMP,
						LLPipeline::RENDER_TYPE_PASS_FULLBRIGHT,
						LLPipeline::RENDER_TYPE_PASS_FULLBRIGHT_ALPHA_MASK,
						LLPipeline::RENDER_TYPE_PASS_FULLBRIGHT_SHINY,
			LLPipeline::RENDER_TYPE_PASS_GLOW,
			LLPipeline::RENDER_TYPE_PASS_GRASS,
						LLPipeline::RENDER_TYPE_PASS_SHINY,
						LLPipeline::RENDER_TYPE_PASS_INVISIBLE,
						LLPipeline::RENDER_TYPE_PASS_INVISI_SHINY,
			LLPipeline::RENDER_TYPE_AVATAR,
			LLPipeline::RENDER_TYPE_CONTROL_AV,
			LLPipeline::RENDER_TYPE_ALPHA_MASK,
			LLPipeline::RENDER_TYPE_FULLBRIGHT_ALPHA_MASK,
			LLPipeline::RENDER_TYPE_INVISIBLE,
			LLPipeline::RENDER_TYPE_SIMPLE,
						END_RENDER_TYPES);
	}
	
	S32 occlusion = sUseOcclusion;
	sUseOcclusion = 0;

	sReflectionRender = ! sRenderDeferred;

	sShadowRender = true;
	sImpostorRender = true;

	LLViewerCamera* viewer_camera = LLViewerCamera::getInstance();

	{
		LL_RECORD_BLOCK_TIME(FTM_IMPOSTOR_MARK_VISIBLE);
		markVisible(avatar->mDrawable, *viewer_camera);
		LLVOAvatar::sUseImpostors = false; // @TODO ???

		LLVOAvatar::attachment_map_t::iterator iter;
		for (iter = avatar->mAttachmentPoints.begin();
			iter != avatar->mAttachmentPoints.end();
			++iter)
		{
			LLViewerJointAttachment *attachment = iter->second;
			for (LLViewerJointAttachment::attachedobjs_vec_t::iterator attachment_iter = attachment->mAttachedObjects.begin();
				 attachment_iter != attachment->mAttachedObjects.end();
				 ++attachment_iter)
			{
				if (LLViewerObject* attached_object = attachment_iter->get())
				{
					markVisible(attached_object->mDrawable->getSpatialBridge(), *viewer_camera);
				}
			}
		}
	}

	stateSort(*LLViewerCamera::getInstance(), result);
	
	LLCamera camera = *viewer_camera;
	LLVector2 tdim;
	U32 resY = 0;
	U32 resX = 0;

	{
		LL_RECORD_BLOCK_TIME(FTM_IMPOSTOR_SETUP);
		const LLVector4a* ext = avatar->mDrawable->getSpatialExtents();
		LLVector3 pos(avatar->getRenderPosition()+avatar->getImpostorOffset());

		camera.lookAt(viewer_camera->getOrigin(), pos, viewer_camera->getUpAxis());
	
		LLVector4a half_height;
		half_height.setSub(ext[1], ext[0]);
		half_height.mul(0.5f);

		LLVector4a left;
		left.load3(camera.getLeftAxis().mV);
		left.mul(left);
		llassert(left.dot3(left).getF32() > F_APPROXIMATELY_ZERO);
		left.normalize3fast();

		LLVector4a up;
		up.load3(camera.getUpAxis().mV);
		up.mul(up);
		llassert(up.dot3(up).getF32() > F_APPROXIMATELY_ZERO);
		up.normalize3fast();

		tdim.mV[0] = fabsf(half_height.dot3(left).getF32());
		tdim.mV[1] = fabsf(half_height.dot3(up).getF32());

		gGL.matrixMode(LLRender::MM_PROJECTION);
		gGL.pushMatrix();
	
		F32 distance = (pos-camera.getOrigin()).length();
		F32 fov = atanf(tdim.mV[1]/distance)*2.f*RAD_TO_DEG;
		F32 aspect = tdim.mV[0]/tdim.mV[1];
		glh::matrix4f persp = gl_perspective(fov, aspect, 1.f, 256.f);
		set_current_projection(persp);
		gGL.loadMatrix(persp.m);

		gGL.matrixMode(LLRender::MM_MODELVIEW);
		gGL.pushMatrix();
		glh::matrix4f mat;
		camera.getOpenGLTransform(mat.m);

		mat = glh::matrix4f((GLfloat*) OGL_TO_CFR_ROTATION) * mat;

		gGL.loadMatrix(mat.m);
		set_current_modelview(mat);

		glClearColor(0.0f,0.0f,0.0f,0.0f);
		gGL.setColorMask(true, true);
	
		// get the number of pixels per angle
		F32 pa = gViewerWindow->getWindowHeightRaw() / (RAD_TO_DEG * viewer_camera->getView());

		//get resolution based on angle width and height of impostor (double desired resolution to prevent aliasing)
		resY = llmin(nhpo2((U32) (fov*pa)), (U32) 512);
		resX = llmin(nhpo2((U32) (atanf(tdim.mV[0]/distance)*2.f*RAD_TO_DEG*pa)), (U32) 512);

		if (!avatar->mImpostor.isComplete())
		{
			LL_RECORD_BLOCK_TIME(FTM_IMPOSTOR_ALLOCATE);
			

			if (LLPipeline::sRenderDeferred)
			{
				avatar->mImpostor.allocate(resX,resY,GL_SRGB8_ALPHA8,TRUE,FALSE);
				addDeferredAttachments(avatar->mImpostor);
			}
			else
			{
				avatar->mImpostor.allocate(resX,resY,GL_RGBA,TRUE,FALSE);
			}
		
			gGL.getTexUnit(0)->bind(&avatar->mImpostor);
			gGL.getTexUnit(0)->setTextureFilteringOption(LLTexUnit::TFO_POINT);
			gGL.getTexUnit(0)->unbind(LLTexUnit::TT_TEXTURE);
		}
		else if(resX != avatar->mImpostor.getWidth() || resY != avatar->mImpostor.getHeight())
		{
			LL_RECORD_BLOCK_TIME(FTM_IMPOSTOR_RESIZE);
			avatar->mImpostor.resize(resX,resY);
		}

		avatar->mImpostor.bindTarget();
	}

	F32 old_alpha = LLDrawPoolAvatar::sMinimumAlpha;

	if (visually_muted || too_complex)
	{ //disable alpha masking for muted avatars (get whole skin silhouette)
		LLDrawPoolAvatar::sMinimumAlpha = 0.f;
	}

	if (LLPipeline::sRenderDeferred)
	{
		avatar->mImpostor.clear();
		renderGeomDeferred(camera);

		renderGeomPostDeferred(camera);		

		// Shameless hack time: render it all again,
		// this time writing the depth
		// values we need to generate the alpha mask below
		// while preserving the alpha-sorted color rendering
		// from the previous pass
		//
		sImpostorRenderAlphaDepthPass = true;
		// depth-only here...
		//
		gGL.setColorMask(false,false);
		renderGeomPostDeferred(camera);

		sImpostorRenderAlphaDepthPass = false;

	}
	else
	{
		LLGLEnable scissor(GL_SCISSOR_TEST);
		glScissor(0, 0, resX, resY);
		avatar->mImpostor.clear();
		renderGeom(camera);

		// Shameless hack time: render it all again,
		// this time writing the depth
		// values we need to generate the alpha mask below
		// while preserving the alpha-sorted color rendering
		// from the previous pass
		//
		sImpostorRenderAlphaDepthPass = true;

		// depth-only here...
		//
		gGL.setColorMask(false,false);
		renderGeom(camera);

		sImpostorRenderAlphaDepthPass = false;
	}

	LLDrawPoolAvatar::sMinimumAlpha = old_alpha;

	{ //create alpha mask based on depth buffer (grey out if muted)
		LL_RECORD_BLOCK_TIME(FTM_IMPOSTOR_BACKGROUND);
		if (LLPipeline::sRenderDeferred)
		{
			GLuint buff = GL_COLOR_ATTACHMENT0;
			glDrawBuffersARB(1, &buff);
		}

		LLGLDisable blend(GL_BLEND);

		if (visually_muted || too_complex)
		{
			gGL.setColorMask(true, true);
		}
		else
		{
			gGL.setColorMask(false, true);
		}
		
		gGL.getTexUnit(0)->unbind(LLTexUnit::TT_TEXTURE);

		LLGLDepthTest depth(GL_TRUE, GL_FALSE, GL_GREATER);

		gGL.flush();

		gGL.pushMatrix();
		gGL.loadIdentity();
		gGL.matrixMode(LLRender::MM_PROJECTION);
		gGL.pushMatrix();
		gGL.loadIdentity();

		static const F32 clip_plane = 0.99999f;

		if (LLGLSLShader::sNoFixedFunction)
		{
			gDebugProgram.bind();
		}


		if (visually_muted)
		{	// Visually muted avatar
            LLColor4 muted_color(avatar->getMutedAVColor());
            LL_DEBUGS_ONCE("AvatarRenderPipeline") << "Avatar " << avatar->getID() << " MUTED set solid color " << muted_color << LL_ENDL;
			gGL.diffuseColor4fv( muted_color.mV );
		}
		else
		{ //grey muted avatar
            LL_DEBUGS_ONCE("AvatarRenderPipeline") << "Avatar " << avatar->getID() << " MUTED set grey" << LL_ENDL;
			gGL.diffuseColor4fv(LLColor4::pink.mV );
		}

		{
		// <FS:Ansariel> Remove QUADS rendering mode
		//gGL.begin(LLRender::QUADS);
		//gGL.vertex3f(-1, -1, clip_plane);
		//gGL.vertex3f(1, -1, clip_plane);
		//gGL.vertex3f(1, 1, clip_plane);
		//gGL.vertex3f(-1, 1, clip_plane);
		//gGL.end();
		gGL.begin(LLRender::TRIANGLES);
		{
			gGL.vertex3f(-1.f, -1.f, clip_plane);
			gGL.vertex3f(1.f, -1.f, clip_plane);
			gGL.vertex3f(1.f, 1.f, clip_plane);

			gGL.vertex3f(-1.f, -1.f, clip_plane);
			gGL.vertex3f(1.f, 1.f, clip_plane);
			gGL.vertex3f(-1.f, 1.f, clip_plane);
		}
		gGL.end();
		// </FS:Ansariel>
		gGL.flush();
		}

		if (LLGLSLShader::sNoFixedFunction)
		{
			gDebugProgram.unbind();
		}

		gGL.popMatrix();
		gGL.matrixMode(LLRender::MM_MODELVIEW);
		gGL.popMatrix();
	}

	avatar->mImpostor.flush();

	avatar->setImpostorDim(tdim);

	LLVOAvatar::sUseImpostors = (0 != LLVOAvatar::sMaxNonImpostors);
	sUseOcclusion = occlusion;
	sReflectionRender = false;
	sImpostorRender = false;
	sShadowRender = false;
	popRenderTypeMask();

	gGL.matrixMode(LLRender::MM_PROJECTION);
	gGL.popMatrix();
	gGL.matrixMode(LLRender::MM_MODELVIEW);
	gGL.popMatrix();

	avatar->mNeedsImpostorUpdate = FALSE;
	avatar->cacheImpostorValues();
	avatar->mLastImpostorUpdateFrameTime = gFrameTimeSeconds;

	LLVertexBuffer::unbind();
	LLGLState::checkStates();
	LLGLState::checkTextureChannels();
	LLGLState::checkClientArrays();
}

bool LLPipeline::hasRenderBatches(const U32 type) const
{
	return sCull->getRenderMapSize(type) > 0;
}

LLCullResult::drawinfo_iterator LLPipeline::beginRenderMap(U32 type)
{
	return sCull->beginRenderMap(type);
}

LLCullResult::drawinfo_iterator LLPipeline::endRenderMap(U32 type)
{
	return sCull->endRenderMap(type);
}

LLCullResult::sg_iterator LLPipeline::beginAlphaGroups()
{
	return sCull->beginAlphaGroups();
}

LLCullResult::sg_iterator LLPipeline::endAlphaGroups()
{
	return sCull->endAlphaGroups();
}

bool LLPipeline::hasRenderType(const U32 type) const
{
    // STORM-365 : LLViewerJointAttachment::setAttachmentVisibility() is setting type to 0 to actually mean "do not render"
    // We then need to test that value here and return false to prevent attachment to render (in mouselook for instance)
    // TODO: reintroduce RENDER_TYPE_NONE in LLRenderTypeMask and initialize its mRenderTypeEnabled[RENDER_TYPE_NONE] to false explicitely
	return (type == 0 ? false : mRenderTypeEnabled[type]);
}

void LLPipeline::setRenderTypeMask(U32 type, ...)
{
	va_list args;

	va_start(args, type);
	while (type < END_RENDER_TYPES)
	{
		mRenderTypeEnabled[type] = true;
		type = va_arg(args, U32);
	}
	va_end(args);

	if (type > END_RENDER_TYPES)
	{
		LL_ERRS() << "Invalid render type." << LL_ENDL;
	}
}

bool LLPipeline::hasAnyRenderType(U32 type, ...) const
{
	va_list args;

	va_start(args, type);
	while (type < END_RENDER_TYPES)
	{
		if (mRenderTypeEnabled[type])
		{
			va_end(args); // <FS:ND/> Need to end varargs being returning.
			return true;
		}
		type = va_arg(args, U32);
	}
	va_end(args);

	if (type > END_RENDER_TYPES)
	{
		LL_ERRS() << "Invalid render type." << LL_ENDL;
	}

	return false;
}

void LLPipeline::pushRenderTypeMask()
{
	std::string cur_mask;
	cur_mask.assign((const char*) mRenderTypeEnabled, sizeof(mRenderTypeEnabled));
	mRenderTypeEnableStack.push(cur_mask);
}

void LLPipeline::popRenderTypeMask()
{
	if (mRenderTypeEnableStack.empty())
	{
		LL_ERRS() << "Depleted render type stack." << LL_ENDL;
	}

	memcpy(mRenderTypeEnabled, mRenderTypeEnableStack.top().data(), sizeof(mRenderTypeEnabled));
	mRenderTypeEnableStack.pop();
}

void LLPipeline::andRenderTypeMask(U32 type, ...)
{
	va_list args;

	bool tmp[NUM_RENDER_TYPES];
	for (U32 i = 0; i < NUM_RENDER_TYPES; ++i)
	{
		tmp[i] = false;
	}

	va_start(args, type);
	while (type < END_RENDER_TYPES)
	{
		if (mRenderTypeEnabled[type]) 
		{
			tmp[type] = true;
		}

		type = va_arg(args, U32);
	}
	va_end(args);

	if (type > END_RENDER_TYPES)
	{
		LL_ERRS() << "Invalid render type." << LL_ENDL;
	}

	for (U32 i = 0; i < LLPipeline::NUM_RENDER_TYPES; ++i)
	{
		mRenderTypeEnabled[i] = tmp[i];
	}

}

void LLPipeline::clearRenderTypeMask(U32 type, ...)
{
	va_list args;

	va_start(args, type);
	while (type < END_RENDER_TYPES)
	{
		mRenderTypeEnabled[type] = false;
		
		type = va_arg(args, U32);
	}
	va_end(args);

	if (type > END_RENDER_TYPES)
	{
		LL_ERRS() << "Invalid render type." << LL_ENDL;
	}
}

void LLPipeline::setAllRenderTypes()
{
	for (U32 i = 0; i < NUM_RENDER_TYPES; ++i)
	{
		mRenderTypeEnabled[i] = true;
	}
}

void LLPipeline::clearAllRenderTypes()
{
	for (U32 i = 0; i < NUM_RENDER_TYPES; ++i)
	{
		mRenderTypeEnabled[i] = false;
	}
}

void LLPipeline::addDebugBlip(const LLVector3& position, const LLColor4& color)
{
	DebugBlip blip(position, color);
	mDebugBlips.push_back(blip);
}

void LLPipeline::hidePermanentObjects( std::vector<U32>& restoreList )
{
	//This method is used to hide any vo's from the object list that may have
	//the permanent flag set.
	
	U32 objCnt = gObjectList.getNumObjects();
	for (U32 i = 0; i < objCnt; ++i)
	{
		LLViewerObject* pObject = gObjectList.getObject(i);
		if ( pObject && pObject->flagObjectPermanent() )
		{
			LLDrawable *pDrawable = pObject->mDrawable;
		
			if ( pDrawable )
			{
				restoreList.push_back( i );
				hideDrawable( pDrawable );			
			}
		}
	}

	skipRenderingOfTerrain( true );
}

void LLPipeline::restorePermanentObjects( const std::vector<U32>& restoreList )
{
	//This method is used to restore(unhide) any vo's from the object list that may have
	//been hidden because their permanency flag was set.

	std::vector<U32>::const_iterator itCurrent	= restoreList.begin();
	std::vector<U32>::const_iterator itEnd		= restoreList.end();
	
	U32 objCnt = gObjectList.getNumObjects();

	while ( itCurrent != itEnd )
	{
		U32 index = *itCurrent;
		LLViewerObject* pObject = NULL;
		if ( index < objCnt ) 
		{
			pObject = gObjectList.getObject( index );
		}
		if ( pObject )
		{
			LLDrawable *pDrawable = pObject->mDrawable;
			if ( pDrawable )
			{
				pDrawable->clearState( LLDrawable::FORCE_INVISIBLE );
				unhideDrawable( pDrawable );				
			}
		}
		++itCurrent;
	}
	
	skipRenderingOfTerrain( false );
}

void LLPipeline::skipRenderingOfTerrain( bool flag )
{
	pool_set_t::iterator iter = mPools.begin();
	while ( iter != mPools.end() )
	{
		LLDrawPool* pPool = *iter;		
		U32 poolType = pPool->getType();					
		if ( hasRenderType( pPool->getType() ) && poolType == LLDrawPool::POOL_TERRAIN )
		{
			pPool->setSkipRenderFlag( flag );			
		}
		++iter;
	}
}

void LLPipeline::hideObject( const LLUUID& id )
{
	LLViewerObject *pVO = gObjectList.findObject( id );
	
	if ( pVO )
	{
		LLDrawable *pDrawable = pVO->mDrawable;
		
		if ( pDrawable )
		{
			hideDrawable( pDrawable );		
		}		
	}
}

void LLPipeline::hideDrawable( LLDrawable *pDrawable )
{
	pDrawable->setState( LLDrawable::FORCE_INVISIBLE );
	markRebuild( pDrawable, LLDrawable::REBUILD_ALL, TRUE );
	//hide the children
	LLViewerObject::const_child_list_t& child_list = pDrawable->getVObj()->getChildren();
	for ( LLViewerObject::child_list_t::const_iterator iter = child_list.begin();
		  iter != child_list.end(); iter++ )
	{
		LLViewerObject* child = *iter;
		LLDrawable* drawable = child->mDrawable;					
		if ( drawable )
		{
			drawable->setState( LLDrawable::FORCE_INVISIBLE );
			markRebuild( drawable, LLDrawable::REBUILD_ALL, TRUE );
		}
	}
}
void LLPipeline::unhideDrawable( LLDrawable *pDrawable )
{
	pDrawable->clearState( LLDrawable::FORCE_INVISIBLE );
	markRebuild( pDrawable, LLDrawable::REBUILD_ALL, TRUE );
	//restore children
	LLViewerObject::const_child_list_t& child_list = pDrawable->getVObj()->getChildren();
	for ( LLViewerObject::child_list_t::const_iterator iter = child_list.begin();
		  iter != child_list.end(); iter++)
	{
		LLViewerObject* child = *iter;
		LLDrawable* drawable = child->mDrawable;					
		if ( drawable )
		{
			drawable->clearState( LLDrawable::FORCE_INVISIBLE );
			markRebuild( drawable, LLDrawable::REBUILD_ALL, TRUE );
		}
	}
}
void LLPipeline::restoreHiddenObject( const LLUUID& id )
{
	LLViewerObject *pVO = gObjectList.findObject( id );
	
	if ( pVO )
	{
		LLDrawable *pDrawable = pVO->mDrawable;
		if ( pDrawable )
		{
			unhideDrawable( pDrawable );			
		}
	}
}

// <FS:Ansariel> Reset VB during TP
void LLPipeline::initDeferredVB()
{
	mDeferredVB = new LLVertexBuffer(DEFERRED_VB_MASK, 0);
	if (!mDeferredVB->allocateBuffer(8, 0, true))
	{
		// Most likely going to crash...
		LL_WARNS() << "Failed to allocate Vertex Buffer for deferred rendering" << LL_ENDL;
	}
}
// </FS:Ansariel>

// <FS:Ansariel> FIRE-16829: Visual Artifacts with ALM enabled on AMD graphics
void LLPipeline::initAuxiliaryVB()
{
	mAuxiliaryVB = new LLVertexBuffer(LLVertexBuffer::MAP_VERTEX | LLVertexBuffer::MAP_TEXCOORD0 | LLVertexBuffer::MAP_COLOR, 0);
	if (!mAuxiliaryVB->allocateBuffer(3, 0, true))
	{
		LL_WARNS() << "Failed to allocate auxiliary Vertex Buffer" << LL_ENDL;
		mAuxiliaryVB = NULL;
		return;
	}

	LLStrider<LLVector3> verts;
	mAuxiliaryVB->getVertexStrider(verts);
	verts[0].set(-1.f, -1.f, 0.f);
	verts[1].set(-1.f, 3.f, 0.f);
	verts[2].set(3.f, -1.f, 0.f);
}

void LLPipeline::drawAuxiliaryVB(U32 mask /*= 0*/)
{
	if (!mAuxiliaryVB)
	{
		return;
	}
	mAuxiliaryVB->setBuffer(LLVertexBuffer::MAP_VERTEX | mask);
	mAuxiliaryVB->drawArrays(LLRender::TRIANGLES, 0, 3);
}

void LLPipeline::drawAuxiliaryVB(const LLVector2& tc1, const LLVector2& tc2, U32 mask /*= 0*/)
{
	if (!mAuxiliaryVB)
	{
		return;
	}
	LLStrider<LLVector2> tc;
	mAuxiliaryVB->getTexCoord0Strider(tc);
	tc[0].set(tc1.mV[0], tc1.mV[1]);
	tc[1].set(tc1.mV[0], tc2.mV[1]);
	tc[2].set(tc2.mV[0], tc1.mV[1]);

	drawAuxiliaryVB(LLVertexBuffer::MAP_TEXCOORD0 | mask);
}

void LLPipeline::drawAuxiliaryVB(const LLVector2& tc1, const LLVector2& tc2, const LLColor4& color)
{
	if (!mAuxiliaryVB)
	{
		return;
	}
	LLStrider<LLColor4U> col;
	mAuxiliaryVB->getColorStrider(col);
	col[0].set(color);
	col[1].set(color);
	col[2].set(color);

	drawAuxiliaryVB(tc1, tc2, LLVertexBuffer::MAP_COLOR);
}
// </FS:Ansariel><|MERGE_RESOLUTION|>--- conflicted
+++ resolved
@@ -7761,38 +7761,22 @@
 
             mScreen.bindTexture(0, 0, LLTexUnit::TFO_POINT);
 
-<<<<<<< HEAD
-        gGL.color4f(1, 1, 1, 1);
-        gPipeline.enableLightsFullbright();
-        // <FS:Ansariel> FIRE-16829: Visual Artifacts with ALM enabled on AMD graphics
-        //gGL.begin(LLRender::TRIANGLE_STRIP);
-        //gGL.texCoord2f(tc1.mV[0], tc1.mV[1]);
-        //gGL.vertex2f(-1,-1);
-        //
-        //gGL.texCoord2f(tc1.mV[0], tc2.mV[1]);
-        //gGL.vertex2f(-1,3);
-        //
-        //gGL.texCoord2f(tc2.mV[0], tc1.mV[1]);
-        //gGL.vertex2f(3,-1);
-        //
-        //gGL.end();
-        drawAuxiliaryVB(tc1, tc2);
-        // </FS:Ansariel>
-=======
             gGL.color4f(1, 1, 1, 1);
             gPipeline.enableLightsFullbright();
-            gGL.begin(LLRender::TRIANGLE_STRIP);
-            gGL.texCoord2f(tc1.mV[0], tc1.mV[1]);
-            gGL.vertex2f(-1, -1);
-
-            gGL.texCoord2f(tc1.mV[0], tc2.mV[1]);
-            gGL.vertex2f(-1, 3);
-
-            gGL.texCoord2f(tc2.mV[0], tc1.mV[1]);
-            gGL.vertex2f(3, -1);
-
-            gGL.end();
->>>>>>> df85976a
+            // <FS:Ansariel> FIRE-16829: Visual Artifacts with ALM enabled on AMD graphics
+            //gGL.begin(LLRender::TRIANGLE_STRIP);
+            //gGL.texCoord2f(tc1.mV[0], tc1.mV[1]);
+            //gGL.vertex2f(-1, -1);
+
+            //gGL.texCoord2f(tc1.mV[0], tc2.mV[1]);
+            //gGL.vertex2f(-1, 3);
+
+            //gGL.texCoord2f(tc2.mV[0], tc1.mV[1]);
+            //gGL.vertex2f(3, -1);
+
+            //gGL.end();
+            drawAuxiliaryVB(tc1, tc2);
+            // </FS:Ansariel>
 
             gGL.getTexUnit(0)->unbind(mScreen.getUsage());
 
