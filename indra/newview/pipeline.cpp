--- conflicted
+++ resolved
@@ -360,16 +360,13 @@
 S32		LLPipeline::sVisibleLightCount = 0;
 F32		LLPipeline::sMinRenderSize = 0.f;
 bool	LLPipeline::sRenderingHUDs;
-<<<<<<< HEAD
+F32     LLPipeline::sDistortionWaterClipPlaneMargin = 1.0001f;
 F32	LLPipeline::sVolumeSAFrame = 0.f; // ZK LBG
 
 bool	LLPipeline::sRenderParticles; // <FS:LO> flag to hold correct, user selected, status of particles
 // [SL:KB] - Patch: Render-TextureToggle (Catznip-4.0)
 bool	LLPipeline::sRenderTextures = true;
 // [/SL:KB]
-=======
-F32     LLPipeline::sDistortionWaterClipPlaneMargin = 1.0001f;
->>>>>>> 9246be07
 
 // EventHost API LLPipeline listener.
 static LLPipelineListener sPipelineListener;
@@ -9458,552 +9455,6 @@
 
 	glh::vec3f screen_origin(0, 0, 0);
 
-<<<<<<< HEAD
-            bool sun_is_primary = sun_up || !moon_up;            
-            if (sun_is_primary)
-            {
-                mTransformedSunDir.set(tc.v);
-                mTransformedSunDir.normalize();
-            }
-            else
-            {
-                mTransformedSunDir.set(tc_moon.v);
-                mTransformedSunDir.normalize();
-            }
-		}
-
-		gGL.pushMatrix();
-		gGL.loadIdentity();
-		gGL.matrixMode(LLRender::MM_PROJECTION);
-		gGL.pushMatrix();
-		gGL.loadIdentity();
-
-		if (RenderDeferredSSAO || RenderShadowDetail > 0)
-		{
-			mDeferredLight.bindTarget();
-			{ //paint shadow/SSAO light map (direct lighting lightmap)
-				LL_RECORD_BLOCK_TIME(FTM_SUN_SHADOW);
-				bindDeferredShader(gDeferredSunProgram);
-				mDeferredVB->setBuffer(LLVertexBuffer::MAP_VERTEX);
-				glClearColor(1,1,1,1);
-				mDeferredLight.clear(GL_COLOR_BUFFER_BIT);
-				glClearColor(0,0,0,0);
-
-				glh::matrix4f inv_trans = get_current_modelview().inverse().transpose();
-
-				const U32 slice = 32;
-				F32 offset[slice*3];
-				for (U32 i = 0; i < 4; i++)
-				{
-					for (U32 j = 0; j < 8; j++)
-					{
-						glh::vec3f v;
-						v.set_value(sinf(6.284f/8*j), cosf(6.284f/8*j), -(F32) i);
-						v.normalize();
-						inv_trans.mult_matrix_vec(v);
-						v.normalize();
-						offset[(i*8+j)*3+0] = v.v[0];
-						offset[(i*8+j)*3+1] = v.v[2];
-						offset[(i*8+j)*3+2] = v.v[1];
-					}
-				}
-
-// pretty sure this doesn't work as expected since the shaders using 'shadow_offset' all declare it as a single uniform float, no array or vec
-				gDeferredSunProgram.uniform3fv(LLShaderMgr::DEFERRED_SHADOW_OFFSET, slice, offset);
-				gDeferredSunProgram.uniform2f(LLShaderMgr::DEFERRED_SCREEN_RES, mDeferredLight.getWidth(), mDeferredLight.getHeight());
-				
-				{
-					LLGLDisable blend(GL_BLEND);
-					LLGLDepthTest depth(GL_TRUE, GL_FALSE, GL_ALWAYS);
-					stop_glerror();
-					mDeferredVB->drawArrays(LLRender::TRIANGLES, 0, 3);
-					stop_glerror();
-				}
-				
-				unbindDeferredShader(gDeferredSunProgram);
-			}
-			mDeferredLight.flush();
-		}
-				
-		stop_glerror();
-		gGL.popMatrix();
-		stop_glerror();
-		gGL.matrixMode(LLRender::MM_MODELVIEW);
-		stop_glerror();
-		gGL.popMatrix();
-		stop_glerror();
-
-		target->bindTarget();
-
-		//clear color buffer here - zeroing alpha (glow) is important or it will accumulate against sky
-		glClearColor(0,0,0,0);
-		target->clear(GL_COLOR_BUFFER_BIT);
-		
-		if (RenderDeferredAtmospheric)
-		{ //apply sunlight contribution 
-			LL_RECORD_BLOCK_TIME(FTM_ATMOSPHERICS);
-			bindDeferredShader(gDeferredSoftenProgram);	
-			{
-				LLGLDepthTest depth(GL_FALSE);
-				LLGLDisable blend(GL_BLEND);
-				LLGLDisable test(GL_ALPHA_TEST);
-
-				//full screen blit
-				gGL.pushMatrix();
-				gGL.loadIdentity();
-				gGL.matrixMode(LLRender::MM_PROJECTION);
-				gGL.pushMatrix();
-				gGL.loadIdentity();
-
-				mDeferredVB->setBuffer(LLVertexBuffer::MAP_VERTEX);
-				
-				mDeferredVB->drawArrays(LLRender::TRIANGLES, 0, 3);
-
-				gGL.popMatrix();
-				gGL.matrixMode(LLRender::MM_MODELVIEW);
-				gGL.popMatrix();
-			}
-
-			unbindDeferredShader(gDeferredSoftenProgram);
-		}
-
-		{ //render non-deferred geometry (fullbright, alpha, etc)
-			LLGLDisable blend(GL_BLEND);
-			LLGLDisable stencil(GL_STENCIL_TEST);
-			gGL.setSceneBlendType(LLRender::BT_ALPHA);
-
-			gPipeline.pushRenderTypeMask();
-			
-			gPipeline.andRenderTypeMask(LLPipeline::RENDER_TYPE_SKY,
-										LLPipeline::RENDER_TYPE_CLOUDS,
-										LLPipeline::RENDER_TYPE_WL_SKY,
-										LLPipeline::END_RENDER_TYPES);
-								
-			
-			renderGeomPostDeferred(*LLViewerCamera::getInstance(), false);
-			gPipeline.popRenderTypeMask();
-		}
-
-		bool render_local = RenderLocalLights;
-				
-		if (render_local)
-		{
-			gGL.setSceneBlendType(LLRender::BT_ADD);
-			std::list<LLVector4> fullscreen_lights;
-			LLDrawable::drawable_list_t spot_lights;
-			LLDrawable::drawable_list_t fullscreen_spot_lights;
-
-			for (U32 i = 0; i < 2; i++)
-			{
-				mTargetShadowSpotLight[i] = NULL;
-			}
-
-			std::list<LLVector4> light_colors;
-
-			LLVertexBuffer::unbind();
-
-			{
-				bindDeferredShader(gDeferredLightProgram);
-				
-				if (mCubeVB.isNull())
-				{
-					mCubeVB = ll_create_cube_vb(LLVertexBuffer::MAP_VERTEX, GL_STATIC_DRAW_ARB);
-				}
-
-				mCubeVB->setBuffer(LLVertexBuffer::MAP_VERTEX);
-				
-				LLGLDepthTest depth(GL_TRUE, GL_FALSE);
-				for (LLDrawable::drawable_set_t::iterator iter = mLights.begin(); iter != mLights.end(); ++iter)
-				{
-					LLDrawable* drawablep = *iter;
-					
-					LLVOVolume* volume = drawablep->getVOVolume();
-					if (!volume)
-					{
-						continue;
-					}
-
-					if (volume->isAttachment())
-					{
-						if (!sRenderAttachedLights)
-						{
-							continue;
-						}
-					}
-
-
-					LLVector4a center;
-					center.load3(drawablep->getPositionAgent().mV);
-					const F32* c = center.getF32ptr();
-					F32 s = volume->getLightRadius()*1.5f;
-
-					LLColor3 col = volume->getLightColor();
-					
-					if (col.magVecSquared() < 0.001f)
-					{
-						continue;
-					}
-
-					if (s <= 0.001f)
-					{
-						continue;
-					}
-
-					LLVector4a sa;
-					sa.splat(s);
-					if (camera->AABBInFrustumNoFarClip(center, sa) == 0)
-					{
-						continue;
-					}
-
-					sVisibleLightCount++;
-										
-					if (camera->getOrigin().mV[0] > c[0] + s + 0.2f ||
-						camera->getOrigin().mV[0] < c[0] - s - 0.2f ||
-						camera->getOrigin().mV[1] > c[1] + s + 0.2f ||
-						camera->getOrigin().mV[1] < c[1] - s - 0.2f ||
-						camera->getOrigin().mV[2] > c[2] + s + 0.2f ||
-						camera->getOrigin().mV[2] < c[2] - s - 0.2f)
-					{ //draw box if camera is outside box
-						if (render_local)
-						{
-							if (volume->isLightSpotlight())
-							{
-								drawablep->getVOVolume()->updateSpotLightPriority();
-								spot_lights.push_back(drawablep);
-								continue;
-							}
-							
-							/*col.mV[0] = powf(col.mV[0], 2.2f);
-							col.mV[1] = powf(col.mV[1], 2.2f);
-							col.mV[2] = powf(col.mV[2], 2.2f);*/
-							
-							LL_RECORD_BLOCK_TIME(FTM_LOCAL_LIGHTS);
-							gDeferredLightProgram.uniform3fv(LLShaderMgr::LIGHT_CENTER, 1, c);
-							gDeferredLightProgram.uniform1f(LLShaderMgr::LIGHT_SIZE, s);
-							gDeferredLightProgram.uniform3fv(LLShaderMgr::DIFFUSE_COLOR, 1, col.mV);
-							gDeferredLightProgram.uniform1f(LLShaderMgr::LIGHT_FALLOFF, volume->getLightFalloff()*0.5f);
-							gGL.syncMatrices();
-							
-							mCubeVB->drawRange(LLRender::TRIANGLE_FAN, 0, 7, 8, get_box_fan_indices(camera, center));
-							stop_glerror();
-						}
-					}
-					else
-					{	
-						if (volume->isLightSpotlight())
-						{
-							drawablep->getVOVolume()->updateSpotLightPriority();
-							fullscreen_spot_lights.push_back(drawablep);
-							continue;
-						}
-
-						glh::vec3f tc(c);
-						mat.mult_matrix_vec(tc);
-					
-						fullscreen_lights.push_back(LLVector4(tc.v[0], tc.v[1], tc.v[2], s));
-						light_colors.push_back(LLVector4(col.mV[0], col.mV[1], col.mV[2], volume->getLightFalloff()*0.5f));
-					}
-				}
-				unbindDeferredShader(gDeferredLightProgram);
-			}
-
-			if (!spot_lights.empty())
-			{
-				LLGLDepthTest depth(GL_TRUE, GL_FALSE);
-				bindDeferredShader(gDeferredSpotLightProgram);
-
-				mCubeVB->setBuffer(LLVertexBuffer::MAP_VERTEX);
-
-				gDeferredSpotLightProgram.enableTexture(LLShaderMgr::DEFERRED_PROJECTION);
-
-				for (LLDrawable::drawable_list_t::iterator iter = spot_lights.begin(); iter != spot_lights.end(); ++iter)
-				{
-					LL_RECORD_BLOCK_TIME(FTM_PROJECTORS);
-					LLDrawable* drawablep = *iter;
-
-					LLVOVolume* volume = drawablep->getVOVolume();
-
-					LLVector4a center;
-					center.load3(drawablep->getPositionAgent().mV);
-					const F32* c = center.getF32ptr();
-					F32 s = volume->getLightRadius()*1.5f;
-
-					sVisibleLightCount++;
-
-					setupSpotLight(gDeferredSpotLightProgram, drawablep);
-					
-					LLColor3 col = volume->getLightColor();
-					/*col.mV[0] = powf(col.mV[0], 2.2f);
-					col.mV[1] = powf(col.mV[1], 2.2f);
-					col.mV[2] = powf(col.mV[2], 2.2f);*/
-					
-					gDeferredSpotLightProgram.uniform3fv(LLShaderMgr::LIGHT_CENTER, 1, c);
-					gDeferredSpotLightProgram.uniform1f(LLShaderMgr::LIGHT_SIZE, s);
-					gDeferredSpotLightProgram.uniform3fv(LLShaderMgr::DIFFUSE_COLOR, 1, col.mV);
-					gDeferredSpotLightProgram.uniform1f(LLShaderMgr::LIGHT_FALLOFF, volume->getLightFalloff()*0.5f);
-					gGL.syncMatrices();
-										
-					mCubeVB->drawRange(LLRender::TRIANGLE_FAN, 0, 7, 8, get_box_fan_indices(camera, center));
-				}
-				gDeferredSpotLightProgram.disableTexture(LLShaderMgr::DEFERRED_PROJECTION);
-				unbindDeferredShader(gDeferredSpotLightProgram);
-			}
-
-			//reset mDeferredVB to fullscreen triangle
-			mDeferredVB->getVertexStrider(vert);
-			vert[0].set(-1,1,0);
-			vert[1].set(-1,-3,0);
-			vert[2].set(3,1,0);
-
-			{
-				LLGLDepthTest depth(GL_FALSE);
-
-				//full screen blit
-				gGL.pushMatrix();
-				gGL.loadIdentity();
-				gGL.matrixMode(LLRender::MM_PROJECTION);
-				gGL.pushMatrix();
-				gGL.loadIdentity();
-
-				U32 count = 0;
-
-				const U32 max_count = LL_DEFERRED_MULTI_LIGHT_COUNT;
-				LLVector4 light[max_count];
-				LLVector4 col[max_count];
-
-				F32 far_z = 0.f;
-
-				while (!fullscreen_lights.empty())
-				{
-					LL_RECORD_BLOCK_TIME(FTM_FULLSCREEN_LIGHTS);
-					light[count] = fullscreen_lights.front();
-					fullscreen_lights.pop_front();
-					col[count] = light_colors.front();
-					light_colors.pop_front();
-					
-					/*col[count].mV[0] = powf(col[count].mV[0], 2.2f);
-					col[count].mV[1] = powf(col[count].mV[1], 2.2f);
-					col[count].mV[2] = powf(col[count].mV[2], 2.2f);*/
-					
-					far_z = llmin(light[count].mV[2]-light[count].mV[3], far_z);
-					//col[count] = pow4fsrgb(col[count], 2.2f);
-					count++;
-					if (count == max_count || fullscreen_lights.empty())
-					{
-						U32 idx = count-1;
-						bindDeferredShader(gDeferredMultiLightProgram[idx]);
-						gDeferredMultiLightProgram[idx].uniform1i(LLShaderMgr::MULTI_LIGHT_COUNT, count);
-						gDeferredMultiLightProgram[idx].uniform4fv(LLShaderMgr::MULTI_LIGHT, count, (GLfloat*) light);
-						gDeferredMultiLightProgram[idx].uniform4fv(LLShaderMgr::MULTI_LIGHT_COL, count, (GLfloat*) col);
-						gDeferredMultiLightProgram[idx].uniform1f(LLShaderMgr::MULTI_LIGHT_FAR_Z, far_z);
-						far_z = 0.f;
-						count = 0; 
-						mDeferredVB->setBuffer(LLVertexBuffer::MAP_VERTEX);
-						mDeferredVB->drawArrays(LLRender::TRIANGLES, 0, 3);
-					}
-				}
-				
-				unbindDeferredShader(gDeferredMultiLightProgram[0]);
-
-				bindDeferredShader(gDeferredMultiSpotLightProgram);
-
-				gDeferredMultiSpotLightProgram.enableTexture(LLShaderMgr::DEFERRED_PROJECTION);
-
-				mDeferredVB->setBuffer(LLVertexBuffer::MAP_VERTEX);
-
-				for (LLDrawable::drawable_list_t::iterator iter = fullscreen_spot_lights.begin(); iter != fullscreen_spot_lights.end(); ++iter)
-				{
-					LL_RECORD_BLOCK_TIME(FTM_PROJECTORS);
-					LLDrawable* drawablep = *iter;
-					
-					LLVOVolume* volume = drawablep->getVOVolume();
-
-					LLVector3 center = drawablep->getPositionAgent();
-					F32* c = center.mV;
-					F32 s = volume->getLightRadius()*1.5f;
-
-					sVisibleLightCount++;
-
-					glh::vec3f tc(c);
-					mat.mult_matrix_vec(tc);
-					
-					setupSpotLight(gDeferredMultiSpotLightProgram, drawablep);
-
-					LLColor3 col = volume->getLightColor();
-					
-					/*col.mV[0] = powf(col.mV[0], 2.2f);
-					col.mV[1] = powf(col.mV[1], 2.2f);
-					col.mV[2] = powf(col.mV[2], 2.2f);*/
-					
-					gDeferredMultiSpotLightProgram.uniform3fv(LLShaderMgr::LIGHT_CENTER, 1, tc.v);
-					gDeferredMultiSpotLightProgram.uniform1f(LLShaderMgr::LIGHT_SIZE, s);
-					gDeferredMultiSpotLightProgram.uniform3fv(LLShaderMgr::DIFFUSE_COLOR, 1, col.mV);
-					gDeferredMultiSpotLightProgram.uniform1f(LLShaderMgr::LIGHT_FALLOFF, volume->getLightFalloff()*0.5f);
-					mDeferredVB->drawArrays(LLRender::TRIANGLES, 0, 3);
-				}
-
-				gDeferredMultiSpotLightProgram.disableTexture(LLShaderMgr::DEFERRED_PROJECTION);
-				unbindDeferredShader(gDeferredMultiSpotLightProgram);
-
-				gGL.popMatrix();
-				gGL.matrixMode(LLRender::MM_MODELVIEW);
-				gGL.popMatrix();
-			}
-		}
-
-		gGL.setColorMask(true, true);
-	}
-
-	/*target->flush();
-
-	//gamma correct lighting
-	gGL.matrixMode(LLRender::MM_PROJECTION);
-	gGL.pushMatrix();
-	gGL.loadIdentity();
-	gGL.matrixMode(LLRender::MM_MODELVIEW);
-	gGL.pushMatrix();
-	gGL.loadIdentity();
-
-	{
-		LLGLDepthTest depth(GL_FALSE, GL_FALSE);
-
-		LLVector2 tc1(0,0);
-		LLVector2 tc2((F32) target->getWidth()*2,
-				  (F32) target->getHeight()*2);
-
-		target->bindTarget();
-		// Apply gamma correction to the frame here.
-		gDeferredPostGammaCorrectProgram.bind();
-		//mDeferredVB->setBuffer(LLVertexBuffer::MAP_VERTEX);
-		S32 channel = 0;
-		channel = gDeferredPostGammaCorrectProgram.enableTexture(LLShaderMgr::DEFERRED_DIFFUSE, target->getUsage());
-		if (channel > -1)
-		{
-			target->bindTexture(0,channel);
-			gGL.getTexUnit(channel)->setTextureFilteringOption(LLTexUnit::TFO_POINT);
-		}
-		
-		gDeferredPostGammaCorrectProgram.uniform2f(LLShaderMgr::DEFERRED_SCREEN_RES, target->getWidth(), target->getHeight());
-		
-		//F32 gamma = gSavedSettings.getF32("RenderDeferredDisplayGamma");
-		static LLCachedControl<F32> gamma(gSavedSettings, "RenderDeferredDisplayGamma");
-
-		gDeferredPostGammaCorrectProgram.uniform1f(LLShaderMgr::DISPLAY_GAMMA, (gamma > 0.1f) ? 1.0f / gamma : (1.0f/2.2f));
-		
-		gGL.begin(LLRender::TRIANGLE_STRIP);
-		gGL.texCoord2f(tc1.mV[0], tc1.mV[1]);
-		gGL.vertex2f(-1,-1);
-		
-		gGL.texCoord2f(tc1.mV[0], tc2.mV[1]);
-		gGL.vertex2f(-1,3);
-		
-		gGL.texCoord2f(tc2.mV[0], tc1.mV[1]);
-		gGL.vertex2f(3,-1);
-		
-		gGL.end();
-		
-		gGL.getTexUnit(channel)->unbind(target->getUsage());
-		gDeferredPostGammaCorrectProgram.unbind();
-		target->flush();
-	}
-
-	gGL.matrixMode(LLRender::MM_PROJECTION);
-	gGL.popMatrix();
-	gGL.matrixMode(LLRender::MM_MODELVIEW);
-	gGL.popMatrix();	
-
-	target->bindTarget();*/
-
-	{ //render non-deferred geometry (alpha, fullbright, glow)
-		LLGLDisable blend(GL_BLEND);
-		LLGLDisable stencil(GL_STENCIL_TEST);
-
-		pushRenderTypeMask();
-		andRenderTypeMask(LLPipeline::RENDER_TYPE_ALPHA,
-						 LLPipeline::RENDER_TYPE_FULLBRIGHT,
-						 LLPipeline::RENDER_TYPE_VOLUME,
-						 LLPipeline::RENDER_TYPE_GLOW,
-						 LLPipeline::RENDER_TYPE_BUMP,
-						 LLPipeline::RENDER_TYPE_PASS_SIMPLE,
-						 LLPipeline::RENDER_TYPE_PASS_ALPHA,
-						 LLPipeline::RENDER_TYPE_PASS_ALPHA_MASK,
-						 LLPipeline::RENDER_TYPE_PASS_BUMP,
-						 LLPipeline::RENDER_TYPE_PASS_POST_BUMP,
-						 LLPipeline::RENDER_TYPE_PASS_FULLBRIGHT,
-						 LLPipeline::RENDER_TYPE_PASS_FULLBRIGHT_ALPHA_MASK,
-						 LLPipeline::RENDER_TYPE_PASS_FULLBRIGHT_SHINY,
-						 LLPipeline::RENDER_TYPE_PASS_GLOW,
-						 LLPipeline::RENDER_TYPE_PASS_GRASS,
-						 LLPipeline::RENDER_TYPE_PASS_SHINY,
-						 LLPipeline::RENDER_TYPE_PASS_INVISIBLE,
-						 LLPipeline::RENDER_TYPE_PASS_INVISI_SHINY,
-						 LLPipeline::RENDER_TYPE_AVATAR,
-						 LLPipeline::RENDER_TYPE_ALPHA_MASK,
-						 LLPipeline::RENDER_TYPE_FULLBRIGHT_ALPHA_MASK,
-						 END_RENDER_TYPES);
-		
-		renderGeomPostDeferred(*LLViewerCamera::getInstance());
-		popRenderTypeMask();
-	}
-
-	//target->flush();				
-}
-
-void LLPipeline::setupSpotLight(LLGLSLShader& shader, LLDrawable* drawablep)
-{
-	//construct frustum
-	LLVOVolume* volume = drawablep->getVOVolume();
-	LLVector3 params = volume->getSpotLightParams();
-
-	F32 fov = params.mV[0];
-	F32 focus = params.mV[1];
-
-	LLVector3 pos = drawablep->getPositionAgent();
-	LLQuaternion quat = volume->getRenderRotation();
-	LLVector3 scale = volume->getScale();
-	
-	//get near clip plane
-	LLVector3 at_axis(0,0,-scale.mV[2]*0.5f);
-	at_axis *= quat;
-
-	LLVector3 np = pos+at_axis;
-	at_axis.normVec();
-
-	//get origin that has given fov for plane np, at_axis, and given scale
-	F32 dist = (scale.mV[1]*0.5f)/tanf(fov*0.5f);
-
-	LLVector3 origin = np - at_axis*dist;
-
-	//matrix from volume space to agent space
-	LLMatrix4 light_mat(quat, LLVector4(origin,1.f));
-
-	glh::matrix4f light_to_agent((F32*) light_mat.mMatrix);
-	glh::matrix4f light_to_screen = get_current_modelview() * light_to_agent;
-
-	glh::matrix4f screen_to_light = light_to_screen.inverse();
-
-	F32 s = volume->getLightRadius()*1.5f;
-	F32 near_clip = dist;
-	F32 width = scale.mV[VX];
-	F32 height = scale.mV[VY];
-	F32 far_clip = s+dist-scale.mV[VZ];
-
-	F32 fovy = fov * RAD_TO_DEG;
-	F32 aspect = width/height;
-
-	glh::matrix4f trans(0.5f, 0.f, 0.f, 0.5f,
-				0.f, 0.5f, 0.f, 0.5f,
-				0.f, 0.f, 0.5f, 0.5f,
-				0.f, 0.f, 0.f, 1.f);
-
-	glh::vec3f p1(0, 0, -(near_clip+0.01f));
-	glh::vec3f p2(0, 0, -(near_clip+1.f));
-
-	glh::vec3f screen_origin(0, 0, 0);
-
-=======
->>>>>>> 9246be07
 	light_to_screen.mult_matrix_vec(p1);
 	light_to_screen.mult_matrix_vec(p2);
 	light_to_screen.mult_matrix_vec(screen_origin);
