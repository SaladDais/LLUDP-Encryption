/** 
 * @file pipeline.cpp
 * @brief Rendering pipeline.
 *
 * $LicenseInfo:firstyear=2005&license=viewerlgpl$
 * Second Life Viewer Source Code
 * Copyright (C) 2010, Linden Research, Inc.
 * 
 * This library is free software; you can redistribute it and/or
 * modify it under the terms of the GNU Lesser General Public
 * License as published by the Free Software Foundation;
 * version 2.1 of the License only.
 * 
 * This library is distributed in the hope that it will be useful,
 * but WITHOUT ANY WARRANTY; without even the implied warranty of
 * MERCHANTABILITY or FITNESS FOR A PARTICULAR PURPOSE.  See the GNU
 * Lesser General Public License for more details.
 * 
 * You should have received a copy of the GNU Lesser General Public
 * License along with this library; if not, write to the Free Software
 * Foundation, Inc., 51 Franklin Street, Fifth Floor, Boston, MA  02110-1301  USA
 * 
 * Linden Research, Inc., 945 Battery Street, San Francisco, CA  94111  USA
 * $/LicenseInfo$
 */

#include "llviewerprecompiledheaders.h"

#include "pipeline.h"

// library includes
#include "llaudioengine.h" // For debugging.
#include "llerror.h"
#include "llviewercontrol.h"
#include "llfasttimer.h"
#include "llfontgl.h"
#include "llnamevalue.h"
#include "llpointer.h"
#include "llprimitive.h"
#include "llvolume.h"
#include "material_codes.h"
#include "v3color.h"
#include "llui.h" 
#include "llglheaders.h"
#include "llrender.h"
#include "llwindow.h"	// swapBuffers()

// newview includes
#include "llagent.h"
#include "llagentcamera.h"
#include "llappviewer.h"
#include "lltexturecache.h"
#include "lltexturefetch.h"
#include "llimageworker.h"
#include "lldrawable.h"
#include "lldrawpoolalpha.h"
#include "lldrawpoolavatar.h"
#include "lldrawpoolground.h"
#include "lldrawpoolbump.h"
#include "lldrawpooltree.h"
#include "lldrawpoolwater.h"
#include "llface.h"
#include "llfeaturemanager.h"
#include "llfloatertelehub.h"
#include "llfloaterreg.h"
#include "llgldbg.h"
#include "llhudmanager.h"
#include "llhudnametag.h"
#include "llhudtext.h"
#include "lllightconstants.h"
#include "llmeshrepository.h"
#include "llpipelinelistener.h"
#include "llresmgr.h"
#include "llselectmgr.h"
#include "llsky.h"
#include "lltracker.h"
#include "lltool.h"
#include "lltoolmgr.h"
#include "llviewercamera.h"
#include "llviewermediafocus.h"
#include "llviewertexturelist.h"
#include "llviewerobject.h"
#include "llviewerobjectlist.h"
#include "llviewerparcelmgr.h"
#include "llviewerregion.h" // for audio debugging.
#include "llviewerwindow.h" // For getSpinAxis
#include "llvoavatarself.h"
#include "llvocache.h"
#include "llvoground.h"
#include "llvosky.h"
#include "llvotree.h"
#include "llvovolume.h"
#include "llvosurfacepatch.h"
#include "llvowater.h"
#include "llvotree.h"
#include "llvopartgroup.h"
#include "llworld.h"
#include "llcubemap.h"
#include "llviewershadermgr.h"
#include "llviewerstats.h"
#include "llviewerjoystick.h"
#include "llviewerdisplay.h"
#include "llwlparammanager.h"
#include "llwaterparammanager.h"
#include "llspatialpartition.h"
#include "llmutelist.h"
#include "lltoolpie.h"
#include "llnotifications.h"
#include "llpathinglib.h"
#include "llfloaterpathfindingconsole.h"
#include "llfloaterpathfindingcharacters.h"
#include "llfloatertools.h"
#include "llpanelface.h"
#include "llpathfindingpathtool.h"
#include "llscenemonitor.h"
#include "llprogressview.h"
#include "llcleanup.h"
// [RLVa:KB] - Checked: RLVa-2.0.0
#include "rlvactions.h"
#include "rlvlocks.h"
// [/RLVa:KB]
#include "exopostprocess.h"	// <FS:CR> Import Vignette from Exodus

#ifdef _DEBUG
// Debug indices is disabled for now for debug performance - djs 4/24/02
//#define DEBUG_INDICES
#else
//#define DEBUG_INDICES
#endif

// Expensive and currently broken
//
#define MATERIALS_IN_REFLECTIONS 0

bool gShiftFrame = false;

//cached settings
bool LLPipeline::RenderAvatarVP;
bool LLPipeline::VertexShaderEnable;
bool LLPipeline::WindLightUseAtmosShaders;
bool LLPipeline::RenderDeferred;
F32 LLPipeline::RenderDeferredSunWash;
U32 LLPipeline::RenderFSAASamples;
U32 LLPipeline::RenderResolutionDivisor;
// [SL:KB] - Patch: Settings-RenderResolutionMultiplier | Checked: Catznip-5.4
F32 LLPipeline::RenderResolutionMultiplier;
// [/SL:KB]
bool LLPipeline::RenderUIBuffer;
S32 LLPipeline::RenderShadowDetail;
bool LLPipeline::RenderDeferredSSAO;
F32 LLPipeline::RenderShadowResolutionScale;
bool LLPipeline::RenderLocalLights;
bool LLPipeline::RenderDelayCreation;
//bool LLPipeline::RenderAnimateRes; <FS:Beq> FIRE-23122 BUG-225920 Remove broken RenderAnimateRes functionality.
bool LLPipeline::FreezeTime;
S32 LLPipeline::DebugBeaconLineWidth;
F32 LLPipeline::RenderHighlightBrightness;
LLColor4 LLPipeline::RenderHighlightColor;
F32 LLPipeline::RenderHighlightThickness;
bool LLPipeline::RenderSpotLightsInNondeferred;
LLColor4 LLPipeline::PreviewAmbientColor;
LLColor4 LLPipeline::PreviewDiffuse0;
LLColor4 LLPipeline::PreviewSpecular0;
LLColor4 LLPipeline::PreviewDiffuse1;
LLColor4 LLPipeline::PreviewSpecular1;
LLColor4 LLPipeline::PreviewDiffuse2;
LLColor4 LLPipeline::PreviewSpecular2;
LLVector3 LLPipeline::PreviewDirection0;
LLVector3 LLPipeline::PreviewDirection1;
LLVector3 LLPipeline::PreviewDirection2;
F32 LLPipeline::RenderGlowMinLuminance;
F32 LLPipeline::RenderGlowMaxExtractAlpha;
F32 LLPipeline::RenderGlowWarmthAmount;
LLVector3 LLPipeline::RenderGlowLumWeights;
LLVector3 LLPipeline::RenderGlowWarmthWeights;
S32 LLPipeline::RenderGlowResolutionPow;
S32 LLPipeline::RenderGlowIterations;
F32 LLPipeline::RenderGlowWidth;
F32 LLPipeline::RenderGlowStrength;
bool LLPipeline::RenderDepthOfField;
bool LLPipeline::RenderDepthOfFieldInEditMode;
//<FS:TS> FIRE-16251: Depth of field does not work underwater
bool LLPipeline::FSRenderDepthOfFieldUnderwater;
//</FS:TS> FIRE-16251
F32 LLPipeline::CameraFocusTransitionTime;
F32 LLPipeline::CameraFNumber;
F32 LLPipeline::CameraFocalLength;
F32 LLPipeline::CameraFieldOfView;
F32 LLPipeline::RenderShadowNoise;
F32 LLPipeline::RenderShadowBlurSize;
F32 LLPipeline::RenderSSAOScale;
U32 LLPipeline::RenderSSAOMaxScale;
F32 LLPipeline::RenderSSAOFactor;
LLVector3 LLPipeline::RenderSSAOEffect;
F32 LLPipeline::RenderShadowOffsetError;
F32 LLPipeline::RenderShadowBiasError;
F32 LLPipeline::RenderShadowOffset;
F32 LLPipeline::RenderShadowBias;
F32 LLPipeline::RenderSpotShadowOffset;
F32 LLPipeline::RenderSpotShadowBias;
F32 LLPipeline::RenderEdgeDepthCutoff;
F32 LLPipeline::RenderEdgeNormCutoff;
LLVector3 LLPipeline::RenderShadowGaussian;
F32 LLPipeline::RenderShadowBlurDistFactor;
bool LLPipeline::RenderDeferredAtmospheric;
S32 LLPipeline::RenderReflectionDetail;
F32 LLPipeline::RenderHighlightFadeTime;
LLVector3 LLPipeline::RenderShadowClipPlanes;
LLVector3 LLPipeline::RenderShadowOrthoClipPlanes;
LLVector3 LLPipeline::RenderShadowNearDist;
F32 LLPipeline::RenderFarClip;
LLVector3 LLPipeline::RenderShadowSplitExponent;
F32 LLPipeline::RenderShadowErrorCutoff;
F32 LLPipeline::RenderShadowFOVCutoff;
bool LLPipeline::CameraOffset;
F32 LLPipeline::CameraMaxCoF;
F32 LLPipeline::CameraDoFResScale;
F32 LLPipeline::RenderAutoHideSurfaceAreaLimit;
LLTrace::EventStatHandle<S64> LLPipeline::sStatBatchSize("renderbatchsize");

const F32 BACKLIGHT_DAY_MAGNITUDE_OBJECT = 0.1f;
const F32 BACKLIGHT_NIGHT_MAGNITUDE_OBJECT = 0.08f;
const U32 DEFERRED_VB_MASK = LLVertexBuffer::MAP_VERTEX | LLVertexBuffer::MAP_TEXCOORD0 | LLVertexBuffer::MAP_TEXCOORD1;

extern S32 gBoxFrame;
//extern BOOL gHideSelectedObjects;
extern BOOL gDisplaySwapBuffers;
extern BOOL gDebugGL;

bool	gAvatarBacklight = false;

bool	gDebugPipeline = false;
LLPipeline gPipeline;
const LLMatrix4* gGLLastMatrix = NULL;

LLTrace::BlockTimerStatHandle FTM_RENDER_GEOMETRY("Render Geometry");
LLTrace::BlockTimerStatHandle FTM_RENDER_GRASS("Grass");
LLTrace::BlockTimerStatHandle FTM_RENDER_INVISIBLE("Invisible");
LLTrace::BlockTimerStatHandle FTM_RENDER_OCCLUSION("Occlusion");
LLTrace::BlockTimerStatHandle FTM_RENDER_SHINY("Shiny");
LLTrace::BlockTimerStatHandle FTM_RENDER_SIMPLE("Simple");
LLTrace::BlockTimerStatHandle FTM_RENDER_TERRAIN("Terrain");
LLTrace::BlockTimerStatHandle FTM_RENDER_TREES("Trees");
LLTrace::BlockTimerStatHandle FTM_RENDER_UI("UI");
LLTrace::BlockTimerStatHandle FTM_RENDER_WATER("Water");
LLTrace::BlockTimerStatHandle FTM_RENDER_WL_SKY("Windlight Sky");
LLTrace::BlockTimerStatHandle FTM_RENDER_ALPHA("Alpha Objects");
LLTrace::BlockTimerStatHandle FTM_RENDER_CHARACTERS("Avatars");
LLTrace::BlockTimerStatHandle FTM_RENDER_BUMP("Bump");
LLTrace::BlockTimerStatHandle FTM_RENDER_MATERIALS("Render Materials");
LLTrace::BlockTimerStatHandle FTM_RENDER_FULLBRIGHT("Fullbright");
LLTrace::BlockTimerStatHandle FTM_RENDER_GLOW("Glow");
LLTrace::BlockTimerStatHandle FTM_GEO_UPDATE("Geo Update");
LLTrace::BlockTimerStatHandle FTM_PIPELINE_CREATE("Pipeline Create");
LLTrace::BlockTimerStatHandle FTM_POOLRENDER("RenderPool");
LLTrace::BlockTimerStatHandle FTM_POOLS("Pools");
LLTrace::BlockTimerStatHandle FTM_DEFERRED_POOLRENDER("RenderPool (Deferred)");
LLTrace::BlockTimerStatHandle FTM_DEFERRED_POOLS("Pools (Deferred)");
LLTrace::BlockTimerStatHandle FTM_POST_DEFERRED_POOLRENDER("RenderPool (Post)");
LLTrace::BlockTimerStatHandle FTM_POST_DEFERRED_POOLS("Pools (Post)");
LLTrace::BlockTimerStatHandle FTM_RENDER_BLOOM_FBO("First FBO");
LLTrace::BlockTimerStatHandle FTM_STATESORT("Sort Draw State");
LLTrace::BlockTimerStatHandle FTM_PIPELINE("Pipeline");
LLTrace::BlockTimerStatHandle FTM_CLIENT_COPY("Client Copy");
LLTrace::BlockTimerStatHandle FTM_RENDER_DEFERRED("Deferred Shading");


static LLTrace::BlockTimerStatHandle FTM_STATESORT_DRAWABLE("Sort Drawables");
static LLTrace::BlockTimerStatHandle FTM_STATESORT_POSTSORT("Post Sort");

static LLStaticHashedString sTint("tint");
static LLStaticHashedString sAmbiance("ambiance");
static LLStaticHashedString sAlphaScale("alpha_scale");
static LLStaticHashedString sNormMat("norm_mat");
static LLStaticHashedString sOffset("offset");
static LLStaticHashedString sScreenRes("screenRes");
static LLStaticHashedString sDelta("delta");
static LLStaticHashedString sDistFactor("dist_factor");
static LLStaticHashedString sKern("kern");
static LLStaticHashedString sKernScale("kern_scale");

//----------------------------------------
std::string gPoolNames[] = 
{
	// Correspond to LLDrawpool enum render type
	"NONE",
	"POOL_SIMPLE",
	"POOL_GROUND",
	"POOL_FULLBRIGHT",
	"POOL_BUMP",
	"POOL_MATERIALS",
	"POOL_TERRAIN,"	
	"POOL_SKY",
	"POOL_WL_SKY",
	"POOL_TREE",
	"POOL_ALPHA_MASK",
	"POOL_FULLBRIGHT_ALPHA_MASK",
	"POOL_GRASS",
	"POOL_INVISIBLE",
	"POOL_AVATAR",
	"POOL_VOIDWATER",
	"POOL_WATER",
	"POOL_GLOW",
	"POOL_ALPHA"
};

void drawBox(const LLVector4a& c, const LLVector4a& r);
void drawBoxOutline(const LLVector3& pos, const LLVector3& size);
U32 nhpo2(U32 v);
LLVertexBuffer* ll_create_cube_vb(U32 type_mask, U32 usage);

glh::matrix4f glh_copy_matrix(F32* src)
{
	glh::matrix4f ret;
	ret.set_value(src);
	return ret;
}

glh::matrix4f glh_get_current_modelview()
{
	return glh_copy_matrix(gGLModelView);
}

glh::matrix4f glh_get_current_projection()
{
	return glh_copy_matrix(gGLProjection);
}

glh::matrix4f glh_get_last_modelview()
{
	return glh_copy_matrix(gGLLastModelView);
}

glh::matrix4f glh_get_last_projection()
{
	return glh_copy_matrix(gGLLastProjection);
}

void glh_copy_matrix(const glh::matrix4f& src, F32* dst)
{
	for (U32 i = 0; i < 16; i++)
	{
		dst[i] = src.m[i];
	}
}

void glh_set_current_modelview(const glh::matrix4f& mat)
{
	glh_copy_matrix(mat, gGLModelView);
}

void glh_set_current_projection(glh::matrix4f& mat)
{
	glh_copy_matrix(mat, gGLProjection);
}

glh::matrix4f gl_ortho(GLfloat left, GLfloat right, GLfloat bottom, GLfloat top, GLfloat znear, GLfloat zfar)
{
	glh::matrix4f ret(
		2.f/(right-left), 0.f, 0.f, -(right+left)/(right-left),
		0.f, 2.f/(top-bottom), 0.f, -(top+bottom)/(top-bottom),
		0.f, 0.f, -2.f/(zfar-znear),  -(zfar+znear)/(zfar-znear),
		0.f, 0.f, 0.f, 1.f);

	return ret;
}

void display_update_camera();
//----------------------------------------

S32		LLPipeline::sCompiles = 0;

bool	LLPipeline::sPickAvatar = true;
bool	LLPipeline::sDynamicLOD = true;
bool	LLPipeline::sShowHUDAttachments = true;
bool	LLPipeline::sRenderMOAPBeacons = false;
bool	LLPipeline::sRenderPhysicalBeacons = true;
bool	LLPipeline::sRenderScriptedBeacons = false;
bool	LLPipeline::sRenderScriptedTouchBeacons = true;
bool	LLPipeline::sRenderParticleBeacons = false;
bool	LLPipeline::sRenderSoundBeacons = false;
bool	LLPipeline::sRenderBeacons = false;
bool	LLPipeline::sRenderHighlight = true;
LLRender::eTexIndex LLPipeline::sRenderHighlightTextureChannel = LLRender::DIFFUSE_MAP;
bool	LLPipeline::sForceOldBakedUpload = false;
S32		LLPipeline::sUseOcclusion = 0;
bool	LLPipeline::sDelayVBUpdate = true;
bool	LLPipeline::sAutoMaskAlphaDeferred = true;
bool	LLPipeline::sAutoMaskAlphaNonDeferred = false;
bool	LLPipeline::sDisableShaders = false;
bool	LLPipeline::sRenderBump = true;
bool	LLPipeline::sBakeSunlight = false;
bool	LLPipeline::sNoAlpha = false;
bool	LLPipeline::sUseTriStrips = true;
bool	LLPipeline::sUseFarClip = true;
bool	LLPipeline::sShadowRender = false;
bool	LLPipeline::sWaterReflections = false;
bool	LLPipeline::sRenderGlow = false;
bool	LLPipeline::sReflectionRender = false;
bool	LLPipeline::sImpostorRender = false;
bool	LLPipeline::sImpostorRenderAlphaDepthPass = false;
bool	LLPipeline::sUnderWaterRender = false;
bool	LLPipeline::sTextureBindTest = false;
bool	LLPipeline::sRenderFrameTest = false;
bool	LLPipeline::sRenderAttachedLights = true;
bool	LLPipeline::sRenderAttachedParticles = true;
bool	LLPipeline::sRenderDeferred = false;
bool    LLPipeline::sMemAllocationThrottled = false;
S32		LLPipeline::sVisibleLightCount = 0;
F32		LLPipeline::sMinRenderSize = 0.f;
bool	LLPipeline::sRenderingHUDs;
F32	LLPipeline::sVolumeSAFrame = 0.f; // ZK LBG

bool	LLPipeline::sRenderParticles; // <FS:LO> flag to hold correct, user selected, status of particles
// [SL:KB] - Patch: Render-TextureToggle (Catznip-4.0)
bool	LLPipeline::sRenderTextures = true;
// [/SL:KB]

// EventHost API LLPipeline listener.
static LLPipelineListener sPipelineListener;

static LLCullResult* sCull = NULL;

void validate_framebuffer_object();


bool addDeferredAttachments(LLRenderTarget& target)
{
	return target.addColorAttachment(GL_SRGB8_ALPHA8) && //specular
			target.addColorAttachment(GL_RGB10_A2); //normal+z
}

LLPipeline::LLPipeline() :
	mBackfaceCull(false),
	mMatrixOpCount(0),
	mTextureMatrixOps(0),
	mNumVisibleNodes(0),
	mNumVisibleFaces(0),

	mInitialized(false),
	mVertexShadersEnabled(false),
	mVertexShadersLoaded(0),
	mTransformFeedbackPrimitives(0),
	mRenderDebugFeatureMask(0),
	mRenderDebugMask(0),
	mOldRenderDebugMask(0),
	mMeshDirtyQueryObject(0),
	mGroupQ1Locked(false),
	mGroupQ2Locked(false),
	mResetVertexBuffers(false),
	mLastRebuildPool(NULL),
	mAlphaPool(NULL),
	mSkyPool(NULL),
	mTerrainPool(NULL),
	mWaterPool(NULL),
	mGroundPool(NULL),
	mSimplePool(NULL),
	mGrassPool(NULL),
	mAlphaMaskPool(NULL),
	mFullbrightAlphaMaskPool(NULL),
	mFullbrightPool(NULL),
	mInvisiblePool(NULL),
	mGlowPool(NULL),
	mBumpPool(NULL),
	mMaterialsPool(NULL),
	mWLSkyPool(NULL),
	mLightMask(0),
	mLightMovingMask(0),
	mLightingDetail(0),
	mScreenWidth(0),
	mScreenHeight(0)
{
	mNoiseMap = 0;
	mTrueNoiseMap = 0;
	mLightFunc = 0;
}

void LLPipeline::connectRefreshCachedSettingsSafe(const std::string name)
{
	LLPointer<LLControlVariable> cntrl_ptr = gSavedSettings.getControl(name);
	if ( cntrl_ptr.isNull() )
	{
		LL_WARNS() << "Global setting name not found:" << name << LL_ENDL;
	}
	else
	{
		cntrl_ptr->getCommitSignal()->connect(boost::bind(&LLPipeline::refreshCachedSettings));
	}
}

void LLPipeline::init()
{
	refreshCachedSettings();

	gOctreeMaxCapacity = gSavedSettings.getU32("OctreeMaxNodeCapacity");
	gOctreeMinSize = gSavedSettings.getF32("OctreeMinimumNodeSize");
	sDynamicLOD = gSavedSettings.getBOOL("RenderDynamicLOD");
	sRenderBump = gSavedSettings.getBOOL("RenderObjectBump");
	sUseTriStrips = gSavedSettings.getBOOL("RenderUseTriStrips");
	LLVertexBuffer::sUseStreamDraw = gSavedSettings.getBOOL("RenderUseStreamVBO");
	// <FS:Ansariel> Vertex Array Objects are required in OpenGL core profile
	//LLVertexBuffer::sUseVAO = gSavedSettings.getBOOL("RenderUseVAO");
	LLVertexBuffer::sUseVAO = LLRender::sGLCoreProfile ? TRUE : gSavedSettings.getBOOL("RenderUseVAO");
	// </FS:Ansariel>
	LLVertexBuffer::sPreferStreamDraw = gSavedSettings.getBOOL("RenderPreferStreamDraw");
	sRenderAttachedLights = gSavedSettings.getBOOL("RenderAttachedLights");
	sRenderAttachedParticles = gSavedSettings.getBOOL("RenderAttachedParticles");

	sRenderMOAPBeacons = gSavedSettings.getBOOL("moapbeacon");
	sRenderPhysicalBeacons = gSavedSettings.getBOOL("physicalbeacon");
	sRenderScriptedBeacons = gSavedSettings.getBOOL("scriptsbeacon");
	sRenderScriptedTouchBeacons = gSavedSettings.getBOOL("scripttouchbeacon");
	sRenderParticleBeacons = gSavedSettings.getBOOL("particlesbeacon");
	sRenderSoundBeacons = gSavedSettings.getBOOL("soundsbeacon");
	sRenderBeacons = gSavedSettings.getBOOL("renderbeacons");
	sRenderHighlight = gSavedSettings.getBOOL("renderhighlights");

	mInitialized = true;
	
	stop_glerror();

	//create render pass pools
	getPool(LLDrawPool::POOL_ALPHA);
	getPool(LLDrawPool::POOL_SIMPLE);
	getPool(LLDrawPool::POOL_ALPHA_MASK);
	getPool(LLDrawPool::POOL_FULLBRIGHT_ALPHA_MASK);
	getPool(LLDrawPool::POOL_GRASS);
	getPool(LLDrawPool::POOL_FULLBRIGHT);
	getPool(LLDrawPool::POOL_INVISIBLE);
	getPool(LLDrawPool::POOL_BUMP);
	getPool(LLDrawPool::POOL_MATERIALS);
	getPool(LLDrawPool::POOL_GLOW);

	resetFrameStats();

	if (gSavedSettings.getBOOL("DisableAllRenderFeatures"))
	{
		clearAllRenderDebugFeatures();
	}
	else
	{
		setAllRenderDebugFeatures(); // By default, all debugging features on
	}
	clearAllRenderDebugDisplays(); // All debug displays off

	sRenderParticles = true; // <FS:LO> flag to hold correct, user selected, status of particles

	if (gSavedSettings.getBOOL("DisableAllRenderTypes"))
	{
		clearAllRenderTypes();
	}
	else
	{
		setAllRenderTypes(); // By default, all rendering types start enabled
		// Don't turn on ground when this is set
		// Mac Books with intel 950s need this
		if(!gSavedSettings.getBOOL("RenderGround"))
		{
			toggleRenderType(RENDER_TYPE_GROUND);
		}
	}

	// make sure RenderPerformanceTest persists (hackity hack hack)
	// disables non-object rendering (UI, sky, water, etc)
	if (gSavedSettings.getBOOL("RenderPerformanceTest"))
	{
		gSavedSettings.setBOOL("RenderPerformanceTest", FALSE);
		gSavedSettings.setBOOL("RenderPerformanceTest", TRUE);
	}

	mOldRenderDebugMask = mRenderDebugMask;

	mBackfaceCull = true;

	stop_glerror();
	
	// Enable features
		
	LLViewerShaderMgr::instance()->setShaders();

	stop_glerror();

	for (U32 i = 0; i < 2; ++i)
	{
		mSpotLightFade[i] = 1.f;
	}

	if (mCubeVB.isNull())
	{
		mCubeVB = ll_create_cube_vb(LLVertexBuffer::MAP_VERTEX, GL_STATIC_DRAW_ARB);
	}

	// <FS:Ansariel> Reset VB during TP
	//mDeferredVB = new LLVertexBuffer(DEFERRED_VB_MASK, 0);
	//mDeferredVB->allocateBuffer(8, 0, true);
	initDeferredVB();
	// </FS:Ansariel>
	setLightingDetail(-1);

	// <FS:Ansariel> FIRE-16829: Visual Artifacts with ALM enabled on AMD graphics
	initAuxiliaryVB();
	// </FS:Ansariel>

	
	//
	// Update all settings to trigger a cached settings refresh
	//
	connectRefreshCachedSettingsSafe("RenderAutoMaskAlphaDeferred");
	connectRefreshCachedSettingsSafe("RenderAutoMaskAlphaNonDeferred");
	connectRefreshCachedSettingsSafe("RenderUseFarClip");
	connectRefreshCachedSettingsSafe("RenderAvatarMaxNonImpostors");
	connectRefreshCachedSettingsSafe("RenderDelayVBUpdate");
	connectRefreshCachedSettingsSafe("UseOcclusion");
	connectRefreshCachedSettingsSafe("VertexShaderEnable");
	connectRefreshCachedSettingsSafe("RenderAvatarVP");
	connectRefreshCachedSettingsSafe("WindLightUseAtmosShaders");
	connectRefreshCachedSettingsSafe("RenderDeferred");
	connectRefreshCachedSettingsSafe("RenderDeferredSunWash");
	connectRefreshCachedSettingsSafe("RenderFSAASamples");
	connectRefreshCachedSettingsSafe("RenderResolutionDivisor");
// [SL:KB] - Patch: Settings-RenderResolutionMultiplier | Checked: Catznip-5.4
	connectRefreshCachedSettingsSafe("RenderResolutionMultiplier");
// [/SL:KB]
	connectRefreshCachedSettingsSafe("RenderUIBuffer");
	connectRefreshCachedSettingsSafe("RenderShadowDetail");
	connectRefreshCachedSettingsSafe("RenderDeferredSSAO");
	connectRefreshCachedSettingsSafe("RenderShadowResolutionScale");
	connectRefreshCachedSettingsSafe("RenderLocalLights");
	connectRefreshCachedSettingsSafe("RenderDelayCreation");
//	connectRefreshCachedSettingsSafe("RenderAnimateRes"); <FS:Beq> FIRE-23122 BUG-225920 Remove broken RenderAnimateRes functionality.
	connectRefreshCachedSettingsSafe("FreezeTime");
	connectRefreshCachedSettingsSafe("DebugBeaconLineWidth");
	connectRefreshCachedSettingsSafe("RenderHighlightBrightness");
	connectRefreshCachedSettingsSafe("RenderHighlightColor");
	connectRefreshCachedSettingsSafe("RenderHighlightThickness");
	connectRefreshCachedSettingsSafe("RenderSpotLightsInNondeferred");
	connectRefreshCachedSettingsSafe("PreviewAmbientColor");
	connectRefreshCachedSettingsSafe("PreviewDiffuse0");
	connectRefreshCachedSettingsSafe("PreviewSpecular0");
	connectRefreshCachedSettingsSafe("PreviewDiffuse1");
	connectRefreshCachedSettingsSafe("PreviewSpecular1");
	connectRefreshCachedSettingsSafe("PreviewDiffuse2");
	connectRefreshCachedSettingsSafe("PreviewSpecular2");
	connectRefreshCachedSettingsSafe("PreviewDirection0");
	connectRefreshCachedSettingsSafe("PreviewDirection1");
	connectRefreshCachedSettingsSafe("PreviewDirection2");
	connectRefreshCachedSettingsSafe("RenderGlowMinLuminance");
	connectRefreshCachedSettingsSafe("RenderGlowMaxExtractAlpha");
	connectRefreshCachedSettingsSafe("RenderGlowWarmthAmount");
	connectRefreshCachedSettingsSafe("RenderGlowLumWeights");
	connectRefreshCachedSettingsSafe("RenderGlowWarmthWeights");
	connectRefreshCachedSettingsSafe("RenderGlowResolutionPow");
	connectRefreshCachedSettingsSafe("RenderGlowIterations");
	connectRefreshCachedSettingsSafe("RenderGlowWidth");
	connectRefreshCachedSettingsSafe("RenderGlowStrength");
	connectRefreshCachedSettingsSafe("RenderDepthOfField");
	connectRefreshCachedSettingsSafe("RenderDepthOfFieldInEditMode");
	//<FS:TS> FIRE-16251: Depth of Field does not work underwater
	connectRefreshCachedSettingsSafe("FSRenderDoFUnderwater");
	//</FS:TS> FIRE-16251
	connectRefreshCachedSettingsSafe("CameraFocusTransitionTime");
	connectRefreshCachedSettingsSafe("CameraFNumber");
	connectRefreshCachedSettingsSafe("CameraFocalLength");
	connectRefreshCachedSettingsSafe("CameraFieldOfView");
	connectRefreshCachedSettingsSafe("RenderShadowNoise");
	connectRefreshCachedSettingsSafe("RenderShadowBlurSize");
	connectRefreshCachedSettingsSafe("RenderSSAOScale");
	connectRefreshCachedSettingsSafe("RenderSSAOMaxScale");
	connectRefreshCachedSettingsSafe("RenderSSAOFactor");
	connectRefreshCachedSettingsSafe("RenderSSAOEffect");
	connectRefreshCachedSettingsSafe("RenderShadowOffsetError");
	connectRefreshCachedSettingsSafe("RenderShadowBiasError");
	connectRefreshCachedSettingsSafe("RenderShadowOffset");
	connectRefreshCachedSettingsSafe("RenderShadowBias");
	connectRefreshCachedSettingsSafe("RenderSpotShadowOffset");
	connectRefreshCachedSettingsSafe("RenderSpotShadowBias");
	connectRefreshCachedSettingsSafe("RenderEdgeDepthCutoff");
	connectRefreshCachedSettingsSafe("RenderEdgeNormCutoff");
	connectRefreshCachedSettingsSafe("RenderShadowGaussian");
	connectRefreshCachedSettingsSafe("RenderShadowBlurDistFactor");
	connectRefreshCachedSettingsSafe("RenderDeferredAtmospheric");
	connectRefreshCachedSettingsSafe("RenderReflectionDetail");
	connectRefreshCachedSettingsSafe("RenderHighlightFadeTime");
	connectRefreshCachedSettingsSafe("RenderShadowClipPlanes");
	connectRefreshCachedSettingsSafe("RenderShadowOrthoClipPlanes");
	connectRefreshCachedSettingsSafe("RenderShadowNearDist");
	connectRefreshCachedSettingsSafe("RenderFarClip");
	connectRefreshCachedSettingsSafe("RenderShadowSplitExponent");
	connectRefreshCachedSettingsSafe("RenderShadowErrorCutoff");
	connectRefreshCachedSettingsSafe("RenderShadowFOVCutoff");
	connectRefreshCachedSettingsSafe("CameraOffset");
	connectRefreshCachedSettingsSafe("CameraMaxCoF");
	connectRefreshCachedSettingsSafe("CameraDoFResScale");
	connectRefreshCachedSettingsSafe("RenderAutoHideSurfaceAreaLimit");
	gSavedSettings.getControl("RenderAutoHideSurfaceAreaLimit")->getCommitSignal()->connect(boost::bind(&LLPipeline::refreshCachedSettings));
	connectRefreshCachedSettingsSafe("FSRenderVignette");	// <FS:CR> Import Vignette from Exodus
	// <FS:Ansariel> Make change to RenderAttachedLights & RenderAttachedParticles instant
	connectRefreshCachedSettingsSafe("RenderAttachedLights");
	connectRefreshCachedSettingsSafe("RenderAttachedParticles");
	// </FS:Ansariel>
}

LLPipeline::~LLPipeline()
{

}

void LLPipeline::cleanup()
{
	assertInitialized();

	mGroupQ1.clear() ;
	mGroupQ2.clear() ;

	for(pool_set_t::iterator iter = mPools.begin();
		iter != mPools.end(); )
	{
		pool_set_t::iterator curiter = iter++;
		LLDrawPool* poolp = *curiter;
		if (poolp->isFacePool())
		{
			LLFacePool* face_pool = (LLFacePool*) poolp;
			if (face_pool->mReferences.empty())
			{
				mPools.erase(curiter);
				removeFromQuickLookup( poolp );
				delete poolp;
			}
		}
		else
		{
			mPools.erase(curiter);
			removeFromQuickLookup( poolp );
			delete poolp;
		}
	}
	
	if (!mTerrainPools.empty())
	{
		LL_WARNS() << "Terrain Pools not cleaned up" << LL_ENDL;
	}
	if (!mTreePools.empty())
	{
		LL_WARNS() << "Tree Pools not cleaned up" << LL_ENDL;
	}
		
	delete mAlphaPool;
	mAlphaPool = NULL;
	delete mSkyPool;
	mSkyPool = NULL;
	delete mTerrainPool;
	mTerrainPool = NULL;
	delete mWaterPool;
	mWaterPool = NULL;
	delete mGroundPool;
	mGroundPool = NULL;
	delete mSimplePool;
	mSimplePool = NULL;
	delete mFullbrightPool;
	mFullbrightPool = NULL;
	delete mInvisiblePool;
	mInvisiblePool = NULL;
	delete mGlowPool;
	mGlowPool = NULL;
	delete mBumpPool;
	mBumpPool = NULL;
	// don't delete wl sky pool it was handled above in the for loop
	//delete mWLSkyPool;
	mWLSkyPool = NULL;

	releaseGLBuffers();

	mFaceSelectImagep = NULL;

	mMovedBridge.clear();

	mInitialized = false;

	// <FS:Ansariel> FIRE-16829: Visual Artifacts with ALM enabled on AMD graphics
	mAuxiliaryVB = NULL;

	mDeferredVB = NULL;

	mCubeVB = NULL;
}

//============================================================================

void LLPipeline::destroyGL() 
{
	stop_glerror();
	unloadShaders();
	mHighlightFaces.clear();
	
	resetDrawOrders();

	resetVertexBuffers();

	releaseGLBuffers();

	if (LLVertexBuffer::sEnableVBOs)
	{
		LLVertexBuffer::sEnableVBOs = FALSE;
	}

	if (mMeshDirtyQueryObject)
	{
		glDeleteQueriesARB(1, &mMeshDirtyQueryObject);
		mMeshDirtyQueryObject = 0;
	}
}

static LLTrace::BlockTimerStatHandle FTM_RESIZE_SCREEN_TEXTURE("Resize Screen Texture");

//static
void LLPipeline::throttleNewMemoryAllocation(bool disable)
{
	if(sMemAllocationThrottled != disable)
	{
		sMemAllocationThrottled = disable ;

		if(sMemAllocationThrottled)
		{
			//send out notification
			// <FS:Ansariel> Disable annoying notification
			//LLNotification::Params params("LowMemory");
			//LLNotifications::instance().add(params);
			// </FS:Ansariel>

			//release some memory.
		}
	}
}

void LLPipeline::resizeScreenTexture()
{
	LL_RECORD_BLOCK_TIME(FTM_RESIZE_SCREEN_TEXTURE);
	if (gPipeline.canUseVertexShaders() && assertInitialized())
	{
		GLuint resX = gViewerWindow->getWorldViewWidthRaw();
		GLuint resY = gViewerWindow->getWorldViewHeightRaw();
	
// [SL:KB] - Patch: Settings-RenderResolutionMultiplier | Checked: Catznip-5.4
		if ( (RenderResolutionDivisor > 1) && (RenderResolutionDivisor < resX) && (RenderResolutionDivisor < resY) )
		{
			resX /= RenderResolutionDivisor;
			resY /= RenderResolutionDivisor;
		}
		else if (RenderResolutionMultiplier > 0.f && RenderResolutionMultiplier < 1.f)
		{
			resX *= RenderResolutionMultiplier;
			resY *= RenderResolutionMultiplier;
		}
// [/SL:KB]

		if ((resX != mScreen.getWidth()) || (resY != mScreen.getHeight()))
		{
			releaseScreenBuffers();
		if (!allocateScreenBuffer(resX,resY))
			{
#if PROBABLE_FALSE_DISABLES_OF_ALM_HERE
				//FAILSAFE: screen buffer allocation failed, disable deferred rendering if it's enabled
				//NOTE: if the session closes successfully after this call, deferred rendering will be 
				// disabled on future sessions
				if (LLPipeline::sRenderDeferred)
				{
					// <FS:ND>FIRE-9943; resizeScreenTexture will try to disable deferred mode in low memory situations.
					// Depending on 	the state of the pipeline. this can trigger illegal deletion of drawables.
					// To work around that, resizeScreen	Texture will just set a flag, which then later does trigger the change
					// in shaders.	
<<<<<<< HEAD

					// gSavedSettings.setBOOL("RenderDeferred", FALSE);
					// LLPipeline::refreshCachedSettings();

=======

					// gSavedSettings.setBOOL("RenderDeferred", FALSE);
					// LLPipeline::refreshCachedSettings();

>>>>>>> c33f949d
					TriggeredDisabledDeferred = true;

					// </FS:ND>
				}
#endif
			}
		}
	}
}

void LLPipeline::allocatePhysicsBuffer()
{
	GLuint resX = gViewerWindow->getWorldViewWidthRaw();
	GLuint resY = gViewerWindow->getWorldViewHeightRaw();

	if (mPhysicsDisplay.getWidth() != resX || mPhysicsDisplay.getHeight() != resY)
	{
		mPhysicsDisplay.allocate(resX, resY, GL_RGBA, TRUE, FALSE, LLTexUnit::TT_RECT_TEXTURE, FALSE);
	}
}

bool LLPipeline::allocateScreenBuffer(U32 resX, U32 resY)
{
	refreshCachedSettings();
	
	bool save_settings = sRenderDeferred;
	if (save_settings)
	{
		// Set this flag in case we crash while resizing window or allocating space for deferred rendering targets
		gSavedSettings.setBOOL("RenderInitError", TRUE);
		gSavedSettings.saveToFile( gSavedSettings.getString("ClientSettingsFile"), TRUE );
	}

	eFBOStatus ret = doAllocateScreenBuffer(resX, resY);

	if (save_settings)
	{
		// don't disable shaders on next session
		gSavedSettings.setBOOL("RenderInitError", FALSE);
		gSavedSettings.saveToFile( gSavedSettings.getString("ClientSettingsFile"), TRUE );
	}
	
	if (ret == FBO_FAILURE)
	{ //FAILSAFE: screen buffer allocation failed, disable deferred rendering if it's enabled
		//NOTE: if the session closes successfully after this call, deferred rendering will be 
		// disabled on future sessions
		if (LLPipeline::sRenderDeferred)
		{
			LL_WARNS() << "Couldn't allocate screen buffer - Deferred rendering disabled" << LL_ENDL; // FS:Ansariel> FIRE-20305: Debug output
			gSavedSettings.setBOOL("RenderDeferred", FALSE);
			LLPipeline::refreshCachedSettings();
		}
	}

	return ret == FBO_SUCCESS_FULLRES;
}


LLPipeline::eFBOStatus LLPipeline::doAllocateScreenBuffer(U32 resX, U32 resY)
{
	// try to allocate screen buffers at requested resolution and samples
	// - on failure, shrink number of samples and try again
	// - if not multisampled, shrink resolution and try again (favor X resolution over Y)
	// Make sure to call "releaseScreenBuffers" after each failure to cleanup the partially loaded state

	U32 samples = RenderFSAASamples;

	eFBOStatus ret = FBO_SUCCESS_FULLRES;
	if (!allocateScreenBuffer(resX, resY, samples))
	{
		//failed to allocate at requested specification, return false
		ret = FBO_FAILURE;

		releaseScreenBuffers();
		//reduce number of samples 
		while (samples > 0)
		{
			samples /= 2;
			if (allocateScreenBuffer(resX, resY, samples))
			{ //success
				return FBO_SUCCESS_LOWRES;
			}
			releaseScreenBuffers();
		}

		samples = 0;

		//reduce resolution
		while (resY > 0 && resX > 0)
		{
			resY /= 2;
			if (allocateScreenBuffer(resX, resY, samples))
			{
				return FBO_SUCCESS_LOWRES;
			}
			releaseScreenBuffers();

			resX /= 2;
			if (allocateScreenBuffer(resX, resY, samples))
			{
				return FBO_SUCCESS_LOWRES;
			}
			releaseScreenBuffers();
		}

		LL_WARNS() << "Unable to allocate screen buffer at any resolution!" << LL_ENDL;
	}

	return ret;
}

bool LLPipeline::allocateScreenBuffer(U32 resX, U32 resY, U32 samples)
{
	refreshCachedSettings();

	// remember these dimensions
	mScreenWidth = resX;
	mScreenHeight = resY;
	
	U32 res_mod = RenderResolutionDivisor;

	//<FS:TS> FIRE-7066: RenderResolutionDivisor broken if higher than
	//		smallest screen dimension
	if (res_mod >= resX)
	{
		res_mod = resX - 1;
	}
	if (res_mod >= resY)
	{
		res_mod = resY - 1;
	}
	//</FS:TS> FIRE-7066

	if (res_mod > 1 && res_mod < resX && res_mod < resY)
	{
		resX /= res_mod;
		resY /= res_mod;
	}
// [SL:KB] - Patch: Settings-RenderResolutionMultiplier | Checked: Catznip-5.4
	else if (RenderResolutionMultiplier > 0.f && RenderResolutionMultiplier < 1.f)
	{
		resX *= RenderResolutionMultiplier;
		resY *= RenderResolutionMultiplier;
	}
// [/SL:KB]

	if (RenderUIBuffer)
	{
		if (!mUIScreen.allocate(resX,resY, GL_RGBA, FALSE, FALSE, LLTexUnit::TT_RECT_TEXTURE, FALSE))
		{
			return false;
		}
	}	

	if (LLPipeline::sRenderDeferred)
	{
		S32 shadow_detail = RenderShadowDetail;
		bool ssao = RenderDeferredSSAO;
		
		const U32 occlusion_divisor = 3;

		//allocate deferred rendering color buffers
		if (!mDeferredScreen.allocate(resX, resY, GL_SRGB8_ALPHA8, TRUE, TRUE, LLTexUnit::TT_RECT_TEXTURE, FALSE, samples)) return false;
		if (!mDeferredDepth.allocate(resX, resY, 0, TRUE, FALSE, LLTexUnit::TT_RECT_TEXTURE, FALSE, samples)) return false;
		if (!mOcclusionDepth.allocate(resX/occlusion_divisor, resY/occlusion_divisor, 0, TRUE, FALSE, LLTexUnit::TT_RECT_TEXTURE, FALSE, samples)) return false;
		if (!addDeferredAttachments(mDeferredScreen)) return false;
	
		GLuint screenFormat = GL_RGBA16;
		if (gGLManager.mIsATI)
		{
			screenFormat = GL_RGBA12;
		}

		if (gGLManager.mGLVersion < 4.f && gGLManager.mIsNVIDIA)
		{
			screenFormat = GL_RGBA16F_ARB;
		}
        
		if (!mScreen.allocate(resX, resY, screenFormat, FALSE, FALSE, LLTexUnit::TT_RECT_TEXTURE, FALSE, samples)) return false;
		if (samples > 0)
		{
			if (!mFXAABuffer.allocate(resX, resY, GL_RGBA, FALSE, FALSE, LLTexUnit::TT_TEXTURE, FALSE, samples)) return false;
		}
		else
		{
			mFXAABuffer.release();
		}
		
		if (shadow_detail > 0 || ssao || RenderDepthOfField || samples > 0)
		{ //only need mDeferredLight for shadows OR ssao OR dof OR fxaa
			if (!mDeferredLight.allocate(resX, resY, GL_RGBA, FALSE, FALSE, LLTexUnit::TT_RECT_TEXTURE, FALSE)) return false;
		}
		else
		{
			mDeferredLight.release();
		}

		F32 scale = llmax(0.f, RenderShadowResolutionScale);

		if (shadow_detail > 0)
		{ //allocate 4 sun shadow maps
			U32 sun_shadow_map_width = ((U32(resX*scale)+1)&~1); // must be even to avoid a stripe in the horizontal shadow blur
			for (U32 i = 0; i < 4; i++)
			{
				if (!mShadow[i].allocate(sun_shadow_map_width,U32(resY*scale), 0, TRUE, FALSE, LLTexUnit::TT_TEXTURE)) return false;
				if (!mShadowOcclusion[i].allocate(mShadow[i].getWidth()/occlusion_divisor, mShadow[i].getHeight()/occlusion_divisor, 0, TRUE, FALSE, LLTexUnit::TT_TEXTURE)) return false;
			}
		}
		else
		{
			for (U32 i = 0; i < 4; i++)
			{
				mShadow[i].release();
				mShadowOcclusion[i].release();
			}
		}

		U32 width = (U32) (resX*scale);
		U32 height = width;

		if (shadow_detail > 1)
		{ //allocate two spot shadow maps
			U32 spot_shadow_map_width = width;
			for (U32 i = 4; i < 6; i++)
			{
				if (!mShadow[i].allocate(spot_shadow_map_width, height, 0, TRUE, FALSE)) return false;
				if (!mShadowOcclusion[i].allocate(mShadow[i].getWidth()/occlusion_divisor, mShadow[i].getHeight()/occlusion_divisor, 0, TRUE, FALSE)) return false;
			}
		}
		else
		{
			for (U32 i = 4; i < 6; i++)
			{
				mShadow[i].release();
				mShadowOcclusion[i].release();
			}
		}

		//HACK make screenbuffer allocations start failing after 30 seconds
		if (gSavedSettings.getBOOL("SimulateFBOFailure"))
		{
			return false;
		}
	}
	else
	{
		mDeferredLight.release();
				
		for (U32 i = 0; i < 6; i++)
		{
			mShadow[i].release();
			mShadowOcclusion[i].release();
		}
		mFXAABuffer.release();
		mScreen.release();
		mDeferredScreen.release(); //make sure to release any render targets that share a depth buffer with mDeferredScreen first
		mDeferredDepth.release();
		mOcclusionDepth.release();
						
		if (!mScreen.allocate(resX, resY, GL_RGBA, TRUE, TRUE, LLTexUnit::TT_RECT_TEXTURE, FALSE)) return false;		
	}
	
	if (LLPipeline::sRenderDeferred)
	{ //share depth buffer between deferred targets
		mDeferredScreen.shareDepthBuffer(mScreen);
	}

	gGL.getTexUnit(0)->disable();

	stop_glerror();

	return true;
}

//static
void LLPipeline::updateRenderBump()
{
	sRenderBump = gSavedSettings.getBOOL("RenderObjectBump");
}

//static
void LLPipeline::updateRenderDeferred()
{
	bool deferred = (bool(RenderDeferred && 
					 LLRenderTarget::sUseFBO &&
					 LLFeatureManager::getInstance()->isFeatureAvailable("RenderDeferred") &&	 
					 LLPipeline::sRenderBump &&
					 VertexShaderEnable && 
					 RenderAvatarVP &&
					 WindLightUseAtmosShaders)) &&
					!gUseWireframe;

	sRenderDeferred = deferred;
	exoPostProcess::instance().ExodusRenderPostUpdate(); // <FS:CR> Import Vignette from Exodus
	if (deferred)
	{ //must render glow when rendering deferred since post effect pass is needed to present any lighting at all
		sRenderGlow = true;
	}
}

//static
void LLPipeline::refreshCachedSettings()
{
	LLPipeline::sAutoMaskAlphaDeferred = gSavedSettings.getBOOL("RenderAutoMaskAlphaDeferred");
	LLPipeline::sAutoMaskAlphaNonDeferred = gSavedSettings.getBOOL("RenderAutoMaskAlphaNonDeferred");
	LLPipeline::sUseFarClip = gSavedSettings.getBOOL("RenderUseFarClip");
	LLVOAvatar::sMaxNonImpostors = gSavedSettings.getU32("RenderAvatarMaxNonImpostors");
	LLVOAvatar::updateImpostorRendering(LLVOAvatar::sMaxNonImpostors);
	LLPipeline::sDelayVBUpdate = gSavedSettings.getBOOL("RenderDelayVBUpdate");
	// <FS:Ansariel> Make change to RenderAttachedLights & RenderAttachedParticles instant
	LLPipeline::sRenderAttachedLights = gSavedSettings.getBOOL("RenderAttachedLights");
	LLPipeline::sRenderAttachedParticles = gSavedSettings.getBOOL("RenderAttachedParticles");
	// </FS:Ansariel>

	LLPipeline::sUseOcclusion = 
			(!gUseWireframe
			&& LLGLSLShader::sNoFixedFunction
			&& LLFeatureManager::getInstance()->isFeatureAvailable("UseOcclusion") 
			&& gSavedSettings.getBOOL("UseOcclusion") 
			&& gGLManager.mHasOcclusionQuery) ? 2 : 0;
	
	VertexShaderEnable = gSavedSettings.getBOOL("VertexShaderEnable");
	RenderAvatarVP = gSavedSettings.getBOOL("RenderAvatarVP");
	WindLightUseAtmosShaders = gSavedSettings.getBOOL("WindLightUseAtmosShaders");
	RenderDeferred = gSavedSettings.getBOOL("RenderDeferred");
	RenderDeferredSunWash = gSavedSettings.getF32("RenderDeferredSunWash");
	RenderFSAASamples = gSavedSettings.getU32("RenderFSAASamples");
	RenderResolutionDivisor = gSavedSettings.getU32("RenderResolutionDivisor");
// [SL:KB] - Patch: Settings-RenderResolutionMultiplier | Checked: Catznip-5.4
	RenderResolutionMultiplier = gSavedSettings.getF32("RenderResolutionMultiplier");
// [/SL:KB]
	RenderUIBuffer = gSavedSettings.getBOOL("RenderUIBuffer");
	RenderShadowDetail = gSavedSettings.getS32("RenderShadowDetail");
	RenderDeferredSSAO = gSavedSettings.getBOOL("RenderDeferredSSAO");
	RenderShadowResolutionScale = gSavedSettings.getF32("RenderShadowResolutionScale");
	RenderLocalLights = gSavedSettings.getBOOL("RenderLocalLights");
	RenderDelayCreation = gSavedSettings.getBOOL("RenderDelayCreation");
//	RenderAnimateRes = gSavedSettings.getBOOL("RenderAnimateRes"); <FS:Beq> FIRE-23122 BUG-225920 Remove broken RenderAnimateRes functionality.
	FreezeTime = gSavedSettings.getBOOL("FreezeTime");
	DebugBeaconLineWidth = gSavedSettings.getS32("DebugBeaconLineWidth");
	RenderHighlightBrightness = gSavedSettings.getF32("RenderHighlightBrightness");
	RenderHighlightColor = gSavedSettings.getColor4("RenderHighlightColor");
	RenderHighlightThickness = gSavedSettings.getF32("RenderHighlightThickness");
	RenderSpotLightsInNondeferred = gSavedSettings.getBOOL("RenderSpotLightsInNondeferred");
	PreviewAmbientColor = gSavedSettings.getColor4("PreviewAmbientColor");
	PreviewDiffuse0 = gSavedSettings.getColor4("PreviewDiffuse0");
	PreviewSpecular0 = gSavedSettings.getColor4("PreviewSpecular0");
	PreviewDiffuse1 = gSavedSettings.getColor4("PreviewDiffuse1");
	PreviewSpecular1 = gSavedSettings.getColor4("PreviewSpecular1");
	PreviewDiffuse2 = gSavedSettings.getColor4("PreviewDiffuse2");
	PreviewSpecular2 = gSavedSettings.getColor4("PreviewSpecular2");
	PreviewDirection0 = gSavedSettings.getVector3("PreviewDirection0");
	PreviewDirection1 = gSavedSettings.getVector3("PreviewDirection1");
	PreviewDirection2 = gSavedSettings.getVector3("PreviewDirection2");
	RenderGlowMinLuminance = gSavedSettings.getF32("RenderGlowMinLuminance");
	RenderGlowMaxExtractAlpha = gSavedSettings.getF32("RenderGlowMaxExtractAlpha");
	RenderGlowWarmthAmount = gSavedSettings.getF32("RenderGlowWarmthAmount");
	RenderGlowLumWeights = gSavedSettings.getVector3("RenderGlowLumWeights");
	RenderGlowWarmthWeights = gSavedSettings.getVector3("RenderGlowWarmthWeights");
	RenderGlowResolutionPow = gSavedSettings.getS32("RenderGlowResolutionPow");
	RenderGlowIterations = gSavedSettings.getS32("RenderGlowIterations");
	RenderGlowWidth = gSavedSettings.getF32("RenderGlowWidth");
	RenderGlowStrength = gSavedSettings.getF32("RenderGlowStrength");
	RenderDepthOfField = gSavedSettings.getBOOL("RenderDepthOfField");
	RenderDepthOfFieldInEditMode = gSavedSettings.getBOOL("RenderDepthOfFieldInEditMode");
	//<FS:TS> FIRE-16251: Depth of Field does not work underwater
	FSRenderDepthOfFieldUnderwater = gSavedSettings.getBOOL("FSRenderDoFUnderwater");
	//</FS:TS> FIRE-16251
	CameraFocusTransitionTime = gSavedSettings.getF32("CameraFocusTransitionTime");
	CameraFNumber = gSavedSettings.getF32("CameraFNumber");
	CameraFocalLength = gSavedSettings.getF32("CameraFocalLength");
	CameraFieldOfView = gSavedSettings.getF32("CameraFieldOfView");
	RenderShadowNoise = gSavedSettings.getF32("RenderShadowNoise");
	RenderShadowBlurSize = gSavedSettings.getF32("RenderShadowBlurSize");
	RenderSSAOScale = gSavedSettings.getF32("RenderSSAOScale");
	RenderSSAOMaxScale = gSavedSettings.getU32("RenderSSAOMaxScale");
	RenderSSAOFactor = gSavedSettings.getF32("RenderSSAOFactor");
	RenderSSAOEffect = gSavedSettings.getVector3("RenderSSAOEffect");
	RenderShadowOffsetError = gSavedSettings.getF32("RenderShadowOffsetError");
	RenderShadowBiasError = gSavedSettings.getF32("RenderShadowBiasError");
	RenderShadowOffset = gSavedSettings.getF32("RenderShadowOffset");
	RenderShadowBias = gSavedSettings.getF32("RenderShadowBias");
	RenderSpotShadowOffset = gSavedSettings.getF32("RenderSpotShadowOffset");
	RenderSpotShadowBias = gSavedSettings.getF32("RenderSpotShadowBias");
	RenderEdgeDepthCutoff = gSavedSettings.getF32("RenderEdgeDepthCutoff");
	RenderEdgeNormCutoff = gSavedSettings.getF32("RenderEdgeNormCutoff");
	RenderShadowGaussian = gSavedSettings.getVector3("RenderShadowGaussian");
	RenderShadowBlurDistFactor = gSavedSettings.getF32("RenderShadowBlurDistFactor");
	RenderDeferredAtmospheric = gSavedSettings.getBOOL("RenderDeferredAtmospheric");
	RenderReflectionDetail = gSavedSettings.getS32("RenderReflectionDetail");
	RenderHighlightFadeTime = gSavedSettings.getF32("RenderHighlightFadeTime");
	RenderShadowClipPlanes = gSavedSettings.getVector3("RenderShadowClipPlanes");
	RenderShadowOrthoClipPlanes = gSavedSettings.getVector3("RenderShadowOrthoClipPlanes");
	RenderShadowNearDist = gSavedSettings.getVector3("RenderShadowNearDist");
	RenderFarClip = gSavedSettings.getF32("RenderFarClip");
	RenderShadowSplitExponent = gSavedSettings.getVector3("RenderShadowSplitExponent");
	RenderShadowErrorCutoff = gSavedSettings.getF32("RenderShadowErrorCutoff");
	RenderShadowFOVCutoff = gSavedSettings.getF32("RenderShadowFOVCutoff");
	CameraOffset = gSavedSettings.getBOOL("CameraOffset");
	CameraMaxCoF = gSavedSettings.getF32("CameraMaxCoF");
	CameraDoFResScale = gSavedSettings.getF32("CameraDoFResScale");
	exoPostProcess::instance().ExodusRenderPostSettingsUpdate();	// <FS:CR> Import Vignette from Exodus

	RenderAutoHideSurfaceAreaLimit = gSavedSettings.getF32("RenderAutoHideSurfaceAreaLimit");
	
	updateRenderDeferred();
}

void LLPipeline::releaseGLBuffers()
{
	assertInitialized();
	
	if (mNoiseMap)
	{
		LLImageGL::deleteTextures(1, &mNoiseMap);
		mNoiseMap = 0;
	}

	if (mTrueNoiseMap)
	{
		LLImageGL::deleteTextures(1, &mTrueNoiseMap);
		mTrueNoiseMap = 0;
	}

	releaseLUTBuffers();

	mWaterRef.release();
	mWaterDis.release();
	mHighlight.release();
	
	for (U32 i = 0; i < 3; i++)
	{
		mGlow[i].release();
	}

	releaseScreenBuffers();

	gBumpImageList.destroyGL();
	LLVOAvatar::resetImpostors();
}

void LLPipeline::releaseLUTBuffers()
{
	if (mLightFunc)
	{
		LLImageGL::deleteTextures(1, &mLightFunc);
		mLightFunc = 0;
	}
}

void LLPipeline::releaseScreenBuffers()
{
	mUIScreen.release();
	mScreen.release();
	mFXAABuffer.release();
	mPhysicsDisplay.release();
	mDeferredScreen.release();
	mDeferredDepth.release();
	mDeferredLight.release();
	mOcclusionDepth.release();
		
	for (U32 i = 0; i < 6; i++)
	{
		mShadow[i].release();
		mShadowOcclusion[i].release();
	}
}


void LLPipeline::createGLBuffers()
{
	stop_glerror();
	assertInitialized();

	updateRenderDeferred();

	bool materials_in_water = false;

#if MATERIALS_IN_REFLECTIONS
	materials_in_water = gSavedSettings.getS32("RenderWaterMaterials");
#endif

	if (LLPipeline::sWaterReflections)
	{ //water reflection texture
		U32 res = (U32) llmax(gSavedSettings.getS32("RenderWaterRefResolution"), 512);
			
		// Set up SRGB targets if we're doing deferred-path reflection rendering
		//
		if (LLPipeline::sRenderDeferred && materials_in_water)
		{
			mWaterRef.allocate(res,res,GL_SRGB8_ALPHA8,TRUE,FALSE);
			//always use FBO for mWaterDis so it can be used for avatar texture bakes
			mWaterDis.allocate(res,res,GL_SRGB8_ALPHA8,TRUE,FALSE,LLTexUnit::TT_TEXTURE, true);
		}
		else
		{
		mWaterRef.allocate(res,res,GL_RGBA,TRUE,FALSE);
		//always use FBO for mWaterDis so it can be used for avatar texture bakes
		mWaterDis.allocate(res,res,GL_RGBA,TRUE,FALSE,LLTexUnit::TT_TEXTURE, true);
	}
	}

	mHighlight.allocate(256,256,GL_RGBA, FALSE, FALSE);

	stop_glerror();

	GLuint resX = gViewerWindow->getWorldViewWidthRaw();
	GLuint resY = gViewerWindow->getWorldViewHeightRaw();
	
	if (LLPipeline::sRenderGlow)
	{ //screen space glow buffers
		const U32 glow_res = llmax(1, 
			llmin(512, 1 << gSavedSettings.getS32("RenderGlowResolutionPow")));

		for (U32 i = 0; i < 3; i++)
		{
			mGlow[i].allocate(512,glow_res,GL_RGBA,FALSE,FALSE);
		}

		allocateScreenBuffer(resX,resY);
		mScreenWidth = 0;
		mScreenHeight = 0;
	}
	
	if (sRenderDeferred)
	{
		if (!mNoiseMap)
		{
			const U32 noiseRes = 128;
			LLVector3 noise[noiseRes*noiseRes];

			F32 scaler = gSavedSettings.getF32("RenderDeferredNoise")/100.f;
			for (U32 i = 0; i < noiseRes*noiseRes; ++i)
			{
				noise[i] = LLVector3(ll_frand()-0.5f, ll_frand()-0.5f, 0.f);
				noise[i].normVec();
				noise[i].mV[2] = ll_frand()*scaler+1.f-scaler/2.f;
			}

			LLImageGL::generateTextures(1, &mNoiseMap);
			
			gGL.getTexUnit(0)->bindManual(LLTexUnit::TT_TEXTURE, mNoiseMap);
			LLImageGL::setManualImage(LLTexUnit::getInternalType(LLTexUnit::TT_TEXTURE), 0, GL_RGB16F_ARB, noiseRes, noiseRes, GL_RGB, GL_FLOAT, noise, false);
			gGL.getTexUnit(0)->setTextureFilteringOption(LLTexUnit::TFO_POINT);
		}

		if (!mTrueNoiseMap)
		{
			const U32 noiseRes = 128;
			F32 noise[noiseRes*noiseRes*3];
			for (U32 i = 0; i < noiseRes*noiseRes*3; i++)
			{
				noise[i] = ll_frand()*2.0-1.0;
			}

			LLImageGL::generateTextures(1, &mTrueNoiseMap);
			gGL.getTexUnit(0)->bindManual(LLTexUnit::TT_TEXTURE, mTrueNoiseMap);
			LLImageGL::setManualImage(LLTexUnit::getInternalType(LLTexUnit::TT_TEXTURE), 0, GL_RGB16F_ARB, noiseRes, noiseRes, GL_RGB,GL_FLOAT, noise, false);
			gGL.getTexUnit(0)->setTextureFilteringOption(LLTexUnit::TFO_POINT);
		}

		createLUTBuffers();
	}

	gBumpImageList.restoreGL();
}

F32 lerpf(F32 a, F32 b, F32 w)
{
	return a + w * (b - a);
}

void LLPipeline::createLUTBuffers()
{
	if (sRenderDeferred)
	{
		if (!mLightFunc)
		{
			U32 lightResX = gSavedSettings.getU32("RenderSpecularResX");
			U32 lightResY = gSavedSettings.getU32("RenderSpecularResY");
			F32* ls = new F32[lightResX*lightResY];
			F32 specExp = gSavedSettings.getF32("RenderSpecularExponent");
            // Calculate the (normalized) blinn-phong specular lookup texture. (with a few tweaks)
			for (U32 y = 0; y < lightResY; ++y)
			{
				for (U32 x = 0; x < lightResX; ++x)
				{
					ls[y*lightResX+x] = 0;
					F32 sa = (F32) x/(lightResX-1);
					F32 spec = (F32) y/(lightResY-1);
					F32 n = spec * spec * specExp;
					
					// Nothing special here.  Just your typical blinn-phong term.
					spec = powf(sa, n);
					
					// Apply our normalization function.
					// Note: This is the full equation that applies the full normalization curve, not an approximation.
					// This is fine, given we only need to create our LUT once per buffer initialization.
					spec *= (((n + 2) * (n + 4)) / (8 * F_PI * (powf(2, -n/2) + n)));

					// Since we use R16F, we no longer have a dynamic range issue we need to work around here.
					// Though some older drivers may not like this, newer drivers shouldn't have this problem.
					ls[y*lightResX+x] = spec;
				}
			}
			
			U32 pix_format = GL_R16F;
#if LL_DARWIN
			// Need to work around limited precision with 10.6.8 and older drivers
			//
			pix_format = GL_R32F;
#endif
			LLImageGL::generateTextures(1, &mLightFunc);
			gGL.getTexUnit(0)->bindManual(LLTexUnit::TT_TEXTURE, mLightFunc);
			LLImageGL::setManualImage(LLTexUnit::getInternalType(LLTexUnit::TT_TEXTURE), 0, pix_format, lightResX, lightResY, GL_RED, GL_FLOAT, ls, false);
			gGL.getTexUnit(0)->setTextureAddressMode(LLTexUnit::TAM_CLAMP);
			gGL.getTexUnit(0)->setTextureFilteringOption(LLTexUnit::TFO_TRILINEAR);
			glTexParameteri(GL_TEXTURE_2D, GL_TEXTURE_MAG_FILTER, GL_LINEAR);
			glTexParameteri(GL_TEXTURE_2D, GL_TEXTURE_MIN_FILTER, GL_NEAREST);
			
			delete [] ls;
		}
	}
}


void LLPipeline::restoreGL()
{
	assertInitialized();

	if (mVertexShadersEnabled)
	{
		LLViewerShaderMgr::instance()->setShaders();
	}

	for (LLWorld::region_list_t::const_iterator iter = LLWorld::getInstance()->getRegionList().begin(); 
			iter != LLWorld::getInstance()->getRegionList().end(); ++iter)
	{
		LLViewerRegion* region = *iter;
		for (U32 i = 0; i < LLViewerRegion::NUM_PARTITIONS; i++)
		{
			LLSpatialPartition* part = region->getSpatialPartition(i);
			if (part)
			{
				part->restoreGL();
			}
		}
	}
}


bool LLPipeline::canUseVertexShaders()
{
	static const std::string vertex_shader_enable_feature_string = "VertexShaderEnable";

	if (sDisableShaders ||
		!gGLManager.mHasVertexShader ||
		!gGLManager.mHasFragmentShader ||
		!LLFeatureManager::getInstance()->isFeatureAvailable(vertex_shader_enable_feature_string) ||
		(assertInitialized() && mVertexShadersLoaded != 1) )
	{
		return false;
	}
	else
	{
		return true;
	}
}

bool LLPipeline::canUseWindLightShaders() const
{
	return (!LLPipeline::sDisableShaders &&
			gWLSkyProgram.mProgramObject != 0 &&
			LLViewerShaderMgr::instance()->getVertexShaderLevel(LLViewerShaderMgr::SHADER_WINDLIGHT) > 1);
}

bool LLPipeline::canUseWindLightShadersOnObjects() const
{
	return (canUseWindLightShaders() 
		&& LLViewerShaderMgr::instance()->getVertexShaderLevel(LLViewerShaderMgr::SHADER_OBJECT) > 0);
}

bool LLPipeline::canUseAntiAliasing() const
{
	return true;
}

void LLPipeline::unloadShaders()
{
	LLViewerShaderMgr::instance()->unloadShaders();

	mVertexShadersLoaded = 0;
}

void LLPipeline::assertInitializedDoError()
{
	LL_ERRS() << "LLPipeline used when uninitialized." << LL_ENDL;
}

//============================================================================

void LLPipeline::enableShadows(const bool enable_shadows)
{
	//should probably do something here to wrangle shadows....	
}

S32 LLPipeline::getMaxLightingDetail() const
{
	/*if (mVertexShaderLevel[SHADER_OBJECT] >= LLDrawPoolSimple::SHADER_LEVEL_LOCAL_LIGHTS)
	{
		return 3;
	}
	else*/
	{
		return 1;
	}
}

S32 LLPipeline::setLightingDetail(S32 level)
{
	refreshCachedSettings();

	if (level < 0)
	{
		if (RenderLocalLights)
		{
			level = 1;
		}
		else
		{
			level = 0;
		}
	}
	level = llclamp(level, 0, getMaxLightingDetail());
	mLightingDetail = level;
	
	return mLightingDetail;
}

class LLOctreeDirtyTexture : public OctreeTraveler
{
public:
	const std::set<LLViewerFetchedTexture*>& mTextures;

	LLOctreeDirtyTexture(const std::set<LLViewerFetchedTexture*>& textures) : mTextures(textures) { }

	virtual void visit(const OctreeNode* node)
	{
		LLSpatialGroup* group = (LLSpatialGroup*) node->getListener(0);

		if (!group->hasState(LLSpatialGroup::GEOM_DIRTY) && !group->isEmpty())
		{
			for (LLSpatialGroup::draw_map_t::iterator i = group->mDrawMap.begin(); i != group->mDrawMap.end(); ++i)
			{
				for (LLSpatialGroup::drawmap_elem_t::iterator j = i->second.begin(); j != i->second.end(); ++j) 
				{
					LLDrawInfo* params = *j;
					LLViewerFetchedTexture* tex = LLViewerTextureManager::staticCastToFetchedTexture(params->mTexture);
					if (tex && mTextures.find(tex) != mTextures.end())
					{ 
						group->setState(LLSpatialGroup::GEOM_DIRTY);
					}
				}
			}
		}

		for (LLSpatialGroup::bridge_list_t::iterator i = group->mBridgeList.begin(); i != group->mBridgeList.end(); ++i)
		{
			LLSpatialBridge* bridge = *i;
			traverse(bridge->mOctree);
		}
	}
};

// Called when a texture changes # of channels (causes faces to move to alpha pool)
void LLPipeline::dirtyPoolObjectTextures(const std::set<LLViewerFetchedTexture*>& textures)
{
	assertInitialized();

	// *TODO: This is inefficient and causes frame spikes; need a better way to do this
	//        Most of the time is spent in dirty.traverse.

	for (pool_set_t::iterator iter = mPools.begin(); iter != mPools.end(); ++iter)
	{
		LLDrawPool *poolp = *iter;
		if (poolp->isFacePool())
		{
			((LLFacePool*) poolp)->dirtyTextures(textures);
		}
	}
	
	LLOctreeDirtyTexture dirty(textures);
	for (LLWorld::region_list_t::const_iterator iter = LLWorld::getInstance()->getRegionList().begin(); 
			iter != LLWorld::getInstance()->getRegionList().end(); ++iter)
	{
		LLViewerRegion* region = *iter;
		for (U32 i = 0; i < LLViewerRegion::NUM_PARTITIONS; i++)
		{
			LLSpatialPartition* part = region->getSpatialPartition(i);
			if (part)
			{
				dirty.traverse(part->mOctree);
			}
		}
	}
}

LLDrawPool *LLPipeline::findPool(const U32 type, LLViewerTexture *tex0)
{
	assertInitialized();

	LLDrawPool *poolp = NULL;
	switch( type )
	{
	case LLDrawPool::POOL_SIMPLE:
		poolp = mSimplePool;
		break;

	case LLDrawPool::POOL_GRASS:
		poolp = mGrassPool;
		break;

	case LLDrawPool::POOL_ALPHA_MASK:
		poolp = mAlphaMaskPool;
		break;

	case LLDrawPool::POOL_FULLBRIGHT_ALPHA_MASK:
		poolp = mFullbrightAlphaMaskPool;
		break;

	case LLDrawPool::POOL_FULLBRIGHT:
		poolp = mFullbrightPool;
		break;

	case LLDrawPool::POOL_INVISIBLE:
		poolp = mInvisiblePool;
		break;

	case LLDrawPool::POOL_GLOW:
		poolp = mGlowPool;
		break;

	case LLDrawPool::POOL_TREE:
		poolp = get_if_there(mTreePools, (uintptr_t)tex0, (LLDrawPool*)0 );
		break;

	case LLDrawPool::POOL_TERRAIN:
		poolp = get_if_there(mTerrainPools, (uintptr_t)tex0, (LLDrawPool*)0 );
		break;

	case LLDrawPool::POOL_BUMP:
		poolp = mBumpPool;
		break;
	case LLDrawPool::POOL_MATERIALS:
		poolp = mMaterialsPool;
		break;
	case LLDrawPool::POOL_ALPHA:
		poolp = mAlphaPool;
		break;

	case LLDrawPool::POOL_AVATAR:
		break; // Do nothing

	case LLDrawPool::POOL_SKY:
		poolp = mSkyPool;
		break;

	case LLDrawPool::POOL_WATER:
		poolp = mWaterPool;
		break;

	case LLDrawPool::POOL_GROUND:
		poolp = mGroundPool;
		break;

	case LLDrawPool::POOL_WL_SKY:
		poolp = mWLSkyPool;
		break;

	default:
		llassert(0);
		LL_ERRS() << "Invalid Pool Type in  LLPipeline::findPool() type=" << type << LL_ENDL;
		break;
	}

	return poolp;
}


LLDrawPool *LLPipeline::getPool(const U32 type,	LLViewerTexture *tex0)
{
	LLDrawPool *poolp = findPool(type, tex0);
	if (poolp)
	{
		return poolp;
	}

	LLDrawPool *new_poolp = LLDrawPool::createPool(type, tex0);
	addPool( new_poolp );

	return new_poolp;
}


// static
LLDrawPool* LLPipeline::getPoolFromTE(const LLTextureEntry* te, LLViewerTexture* imagep)
{
	U32 type = getPoolTypeFromTE(te, imagep);
	return gPipeline.getPool(type, imagep);
}

//static 
U32 LLPipeline::getPoolTypeFromTE(const LLTextureEntry* te, LLViewerTexture* imagep)
{
	if (!te || !imagep)
	{
		return 0;
	}
		
	LLMaterial* mat = te->getMaterialParams().get();

	bool color_alpha = te->getColor().mV[3] < 0.999f;
	bool alpha = color_alpha;
	if (imagep)
	{
		alpha = alpha || (imagep->getComponents() == 4 && imagep->getType() != LLViewerTexture::MEDIA_TEXTURE) || (imagep->getComponents() == 2);
	}

	if (alpha && mat)
	{
		switch (mat->getDiffuseAlphaMode())
		{
			case 1:
				alpha = true; // Material's alpha mode is set to blend.  Toss it into the alpha draw pool.
				break;
			case 0: //alpha mode set to none, never go to alpha pool
			case 3: //alpha mode set to emissive, never go to alpha pool
				alpha = color_alpha;
				break;
			default: //alpha mode set to "mask", go to alpha pool if fullbright
				alpha = color_alpha; // Material's alpha mode is set to none, mask, or emissive.  Toss it into the opaque material draw pool.
				break;
		}
	}
	
	if (alpha)
	{
		return LLDrawPool::POOL_ALPHA;
	}
	else if ((te->getBumpmap() || te->getShiny()) && (!mat || mat->getNormalID().isNull()))
	{
		return LLDrawPool::POOL_BUMP;
	}
	else if (mat && !alpha)
	{
		return LLDrawPool::POOL_MATERIALS;
	}
	else
	{
		return LLDrawPool::POOL_SIMPLE;
	}
}


void LLPipeline::addPool(LLDrawPool *new_poolp)
{
	assertInitialized();
	mPools.insert(new_poolp);
	addToQuickLookup( new_poolp );
}

void LLPipeline::allocDrawable(LLViewerObject *vobj)
{
	LLDrawable *drawable = new LLDrawable(vobj);
	vobj->mDrawable = drawable;
	
	//encompass completely sheared objects by taking 
	//the most extreme point possible (<1,1,0.5>)
	drawable->setRadius(LLVector3(1,1,0.5f).scaleVec(vobj->getScale()).length());
	if (vobj->isOrphaned())
	{
		drawable->setState(LLDrawable::FORCE_INVISIBLE);
	}
	drawable->updateXform(TRUE);
}


static LLTrace::BlockTimerStatHandle FTM_UNLINK("Unlink");
static LLTrace::BlockTimerStatHandle FTM_REMOVE_FROM_MOVE_LIST("Movelist");
static LLTrace::BlockTimerStatHandle FTM_REMOVE_FROM_SPATIAL_PARTITION("Spatial Partition");
static LLTrace::BlockTimerStatHandle FTM_REMOVE_FROM_LIGHT_SET("Light Set");
static LLTrace::BlockTimerStatHandle FTM_REMOVE_FROM_HIGHLIGHT_SET("Highlight Set");

void LLPipeline::unlinkDrawable(LLDrawable *drawable)
{
	LL_RECORD_BLOCK_TIME(FTM_UNLINK);

	assertInitialized();

	LLPointer<LLDrawable> drawablep = drawable; // make sure this doesn't get deleted before we are done
	
	// Based on flags, remove the drawable from the queues that it's on.
	if (drawablep->isState(LLDrawable::ON_MOVE_LIST))
	{
		LL_RECORD_BLOCK_TIME(FTM_REMOVE_FROM_MOVE_LIST);
		LLDrawable::drawable_vector_t::iterator iter = std::find(mMovedList.begin(), mMovedList.end(), drawablep);
		if (iter != mMovedList.end())
		{
			mMovedList.erase(iter);
		}
	}

	if (drawablep->getSpatialGroup())
	{
		LL_RECORD_BLOCK_TIME(FTM_REMOVE_FROM_SPATIAL_PARTITION);
		if (!drawablep->getSpatialGroup()->getSpatialPartition()->remove(drawablep, drawablep->getSpatialGroup()))
		{
#ifdef LL_RELEASE_FOR_DOWNLOAD
			LL_WARNS() << "Couldn't remove object from spatial group!" << LL_ENDL;
#else
			LL_ERRS() << "Couldn't remove object from spatial group!" << LL_ENDL;
#endif
		}
	}

	{
		LL_RECORD_BLOCK_TIME(FTM_REMOVE_FROM_LIGHT_SET);
		mLights.erase(drawablep);

		for (light_set_t::iterator iter = mNearbyLights.begin();
					iter != mNearbyLights.end(); iter++)
		{
			if (iter->drawable == drawablep)
			{
				mNearbyLights.erase(iter);
				break;
			}
		}
	}

	{
		LL_RECORD_BLOCK_TIME(FTM_REMOVE_FROM_HIGHLIGHT_SET);
		HighlightItem item(drawablep);
		mHighlightSet.erase(item);

		if (mHighlightObject == drawablep)
		{
			mHighlightObject = NULL;
		}
	}

	for (U32 i = 0; i < 2; ++i)
	{
		if (mShadowSpotLight[i] == drawablep)
		{
			mShadowSpotLight[i] = NULL;
		}

		if (mTargetShadowSpotLight[i] == drawablep)
		{
			mTargetShadowSpotLight[i] = NULL;
		}
	}


}

//static
void LLPipeline::removeMutedAVsLights(LLVOAvatar* muted_avatar)
{
	LL_RECORD_BLOCK_TIME(FTM_REMOVE_FROM_LIGHT_SET);
	for (light_set_t::iterator iter = gPipeline.mNearbyLights.begin();
		 iter != gPipeline.mNearbyLights.end(); iter++)
	{
		if (iter->drawable->getVObj()->isAttachment() && iter->drawable->getVObj()->getAvatar() == muted_avatar)
		{
			gPipeline.mLights.erase(iter->drawable);
			gPipeline.mNearbyLights.erase(iter);
		}
	}
}

U32 LLPipeline::addObject(LLViewerObject *vobj)
{
	if (RenderDelayCreation)
	{
		mCreateQ.push_back(vobj);
	}
	else
	{
		createObject(vobj);
	}

	return 1;
}

void LLPipeline::createObjects(F32 max_dtime)
{
	LL_RECORD_BLOCK_TIME(FTM_PIPELINE_CREATE);

	LLTimer update_timer;

	while (!mCreateQ.empty() && update_timer.getElapsedTimeF32() < max_dtime)
	{
		LLViewerObject* vobj = mCreateQ.front();
		if (!vobj->isDead())
		{
			createObject(vobj);
		}
		mCreateQ.pop_front();
	}
	
	//for (LLViewerObject::vobj_list_t::iterator iter = mCreateQ.begin(); iter != mCreateQ.end(); ++iter)
	//{
	//	createObject(*iter);
	//}

	//mCreateQ.clear();
}

void LLPipeline::createObject(LLViewerObject* vobj)
{
	LLDrawable* drawablep = vobj->mDrawable;

	if (!drawablep)
	{
		drawablep = vobj->createDrawable(this);
	}
	else
	{
		LL_ERRS() << "Redundant drawable creation!" << LL_ENDL;
	}
		
	llassert(drawablep);

	if (vobj->getParent())
	{
		vobj->setDrawableParent(((LLViewerObject*)vobj->getParent())->mDrawable); // LLPipeline::addObject 1
	}
	else
	{
		vobj->setDrawableParent(NULL); // LLPipeline::addObject 2
	}

	markRebuild(drawablep, LLDrawable::REBUILD_ALL, TRUE);

	// <FS:Beq> FIRE-23122 BUG-225920 Remove broken RenderAnimateRes functionality.
	//if (drawablep->getVOVolume() && RenderAnimateRes)
	//{
	//	// fun animated res
	//	drawablep->updateXform(TRUE);
	//	drawablep->clearState(LLDrawable::MOVE_UNDAMPED);
	//	drawablep->setScale(LLVector3(0,0,0));
	//	drawablep->makeActive();
	//}
}


void LLPipeline::resetFrameStats()
{
	assertInitialized();

	sCompiles        = 0;
	mNumVisibleFaces = 0;

	if (mOldRenderDebugMask != mRenderDebugMask)
	{
		gObjectList.clearDebugText();
		mOldRenderDebugMask = mRenderDebugMask;
	}
}

//external functions for asynchronous updating
void LLPipeline::updateMoveDampedAsync(LLDrawable* drawablep)
{
	if (FreezeTime)
	{
		return;
	}
	if (!drawablep)
	{
		LL_ERRS() << "updateMove called with NULL drawablep" << LL_ENDL;
		return;
	}
	if (drawablep->isState(LLDrawable::EARLY_MOVE))
	{
		return;
	}

	assertInitialized();

	// update drawable now
	drawablep->clearState(LLDrawable::MOVE_UNDAMPED); // force to DAMPED
	drawablep->updateMove(); // returns done
	drawablep->setState(LLDrawable::EARLY_MOVE); // flag says we already did an undamped move this frame
	// Put on move list so that EARLY_MOVE gets cleared
	if (!drawablep->isState(LLDrawable::ON_MOVE_LIST))
	{
		mMovedList.push_back(drawablep);
		drawablep->setState(LLDrawable::ON_MOVE_LIST);
	}
}

void LLPipeline::updateMoveNormalAsync(LLDrawable* drawablep)
{
	if (FreezeTime)
	{
		return;
	}
	if (!drawablep)
	{
		LL_ERRS() << "updateMove called with NULL drawablep" << LL_ENDL;
		return;
	}
	if (drawablep->isState(LLDrawable::EARLY_MOVE))
	{
		return;
	}

	assertInitialized();

	// update drawable now
	drawablep->setState(LLDrawable::MOVE_UNDAMPED); // force to UNDAMPED
	drawablep->updateMove();
	drawablep->setState(LLDrawable::EARLY_MOVE); // flag says we already did an undamped move this frame
	// Put on move list so that EARLY_MOVE gets cleared
	if (!drawablep->isState(LLDrawable::ON_MOVE_LIST))
	{
		mMovedList.push_back(drawablep);
		drawablep->setState(LLDrawable::ON_MOVE_LIST);
	}
}

void LLPipeline::updateMovedList(LLDrawable::drawable_vector_t& moved_list)
{
	LLDrawable::drawable_vector_t newList; // <FS:ND> removing elements in the middle of a vector is a really bad idea. I'll just create a new one and swap it at the end.

	for (LLDrawable::drawable_vector_t::iterator iter = moved_list.begin();
		 iter != moved_list.end(); )
	{
		LLDrawable::drawable_vector_t::iterator curiter = iter++;
		LLDrawable *drawablep = *curiter;
		bool done = true;
		if (!drawablep->isDead() && (!drawablep->isState(LLDrawable::EARLY_MOVE)))
		{
			done = drawablep->updateMove();
		}
		drawablep->clearState(LLDrawable::EARLY_MOVE | LLDrawable::MOVE_UNDAMPED);
		if (done)
		{
			if (drawablep->isRoot())
			{
				drawablep->makeStatic();
			}
			drawablep->clearState(LLDrawable::ON_MOVE_LIST);
			if (drawablep->isState(LLDrawable::ANIMATED_CHILD))
			{ //will likely not receive any future world matrix updates
				// -- this keeps attachments from getting stuck in space and falling off your avatar
				drawablep->clearState(LLDrawable::ANIMATED_CHILD);
				markRebuild(drawablep, LLDrawable::REBUILD_VOLUME, TRUE);
				if (drawablep->getVObj())
				{
					drawablep->getVObj()->dirtySpatialGroup(TRUE);
				}
			}
		// <FS:ND> removing elements in the middle of a vector is a really bad idea. I'll just create a new one and swap it at the end.
			// iter = moved_list.erase(curiter); // <FS:ND> removing elements in the middle of a vector is a really bad idea. I'll just create a new one and swap it at the end.
		}
		else
			newList.push_back( drawablep );
		// </FS:ND>
	}

	moved_list.swap( newList ); // <FS:ND> removing elements in the middle of a vector is a really bad idea. I'll just create a new one and swap it at the end.
}

static LLTrace::BlockTimerStatHandle FTM_OCTREE_BALANCE("Balance Octree");
static LLTrace::BlockTimerStatHandle FTM_UPDATE_MOVE("Update Move");
static LLTrace::BlockTimerStatHandle FTM_RETEXTURE("Retexture");
static LLTrace::BlockTimerStatHandle FTM_MOVED_LIST("Moved List");

void LLPipeline::updateMove()
{
	LL_RECORD_BLOCK_TIME(FTM_UPDATE_MOVE);

	if (FreezeTime)
	{
		return;
	}

	assertInitialized();

	{
		LL_RECORD_BLOCK_TIME(FTM_RETEXTURE);

		for (LLDrawable::drawable_set_t::iterator iter = mRetexturedList.begin();
			 iter != mRetexturedList.end(); ++iter)
		{
			LLDrawable* drawablep = *iter;
			if (drawablep && !drawablep->isDead())
			{
				drawablep->updateTexture();
			}
		}
		mRetexturedList.clear();
	}

	{
		LL_RECORD_BLOCK_TIME(FTM_MOVED_LIST);
		updateMovedList(mMovedList);
	}

	//balance octrees
	{
 		LL_RECORD_BLOCK_TIME(FTM_OCTREE_BALANCE);

		for (LLWorld::region_list_t::const_iterator iter = LLWorld::getInstance()->getRegionList().begin(); 
			iter != LLWorld::getInstance()->getRegionList().end(); ++iter)
		{
			LLViewerRegion* region = *iter;
			for (U32 i = 0; i < LLViewerRegion::NUM_PARTITIONS; i++)
			{
				LLSpatialPartition* part = region->getSpatialPartition(i);
				if (part)
				{
					part->mOctree->balance();
				}
			}

			//balance the VO Cache tree
			LLVOCachePartition* vo_part = region->getVOCachePartition();
			if(vo_part)
			{
				vo_part->mOctree->balance();
			}
		}
	}
}

/////////////////////////////////////////////////////////////////////////////
// Culling and occlusion testing
/////////////////////////////////////////////////////////////////////////////

//static
F32 LLPipeline::calcPixelArea(LLVector3 center, LLVector3 size, LLCamera &camera)
{
	LLVector3 lookAt = center - camera.getOrigin();
	F32 dist = lookAt.length();

	//ramp down distance for nearby objects
	//shrink dist by dist/16.
	if (dist < 16.f)
	{
		dist /= 16.f;
		dist *= dist;
		dist *= 16.f;
	}

	//get area of circle around node
	F32 app_angle = atanf(size.length()/dist);
	F32 radius = app_angle*LLDrawable::sCurPixelAngle;
	return radius*radius * F_PI;
}

//static
F32 LLPipeline::calcPixelArea(const LLVector4a& center, const LLVector4a& size, LLCamera &camera)
{
	LLVector4a origin;
	origin.load3(camera.getOrigin().mV);

	LLVector4a lookAt;
	lookAt.setSub(center, origin);
	F32 dist = lookAt.getLength3().getF32();

	//ramp down distance for nearby objects
	//shrink dist by dist/16.
	if (dist < 16.f)
	{
		dist /= 16.f;
		dist *= dist;
		dist *= 16.f;
	}

	//get area of circle around node
	F32 app_angle = atanf(size.getLength3().getF32()/dist);
	F32 radius = app_angle*LLDrawable::sCurPixelAngle;
	return radius*radius * F_PI;
}

void LLPipeline::grabReferences(LLCullResult& result)
{
	sCull = &result;
}

void LLPipeline::clearReferences()
{
	sCull = NULL;
	mGroupSaveQ1.clear();
}

void check_references(LLSpatialGroup* group, LLDrawable* drawable)
{
	for (LLSpatialGroup::element_iter i = group->getDataBegin(); i != group->getDataEnd(); ++i)
	{
		if (drawable == (LLDrawable*)(*i)->getDrawable())
		{
			LL_ERRS() << "LLDrawable deleted while actively reference by LLPipeline." << LL_ENDL;
		}
	}			
}

void check_references(LLDrawable* drawable, LLFace* face)
{
	for (S32 i = 0; i < drawable->getNumFaces(); ++i)
	{
		if (drawable->getFace(i) == face)
		{
			LL_ERRS() << "LLFace deleted while actively referenced by LLPipeline." << LL_ENDL;
		}
	}
}

void check_references(LLSpatialGroup* group, LLFace* face)
{
	for (LLSpatialGroup::element_iter i = group->getDataBegin(); i != group->getDataEnd(); ++i)
	{
		LLDrawable* drawable = (LLDrawable*)(*i)->getDrawable();
		if(drawable)
		{
		check_references(drawable, face);
	}			
}
}

void LLPipeline::checkReferences(LLFace* face)
{
#if 0
	if (sCull)
	{
		for (LLCullResult::sg_iterator iter = sCull->beginVisibleGroups(); iter != sCull->endVisibleGroups(); ++iter)
		{
			LLSpatialGroup* group = *iter;
			check_references(group, face);
		}

		for (LLCullResult::sg_iterator iter = sCull->beginAlphaGroups(); iter != sCull->endAlphaGroups(); ++iter)
		{
			LLSpatialGroup* group = *iter;
			check_references(group, face);
		}

		for (LLCullResult::sg_iterator iter = sCull->beginDrawableGroups(); iter != sCull->endDrawableGroups(); ++iter)
		{
			LLSpatialGroup* group = *iter;
			check_references(group, face);
		}

		for (LLCullResult::drawable_iterator iter = sCull->beginVisibleList(); iter != sCull->endVisibleList(); ++iter)
		{
			LLDrawable* drawable = *iter;
			check_references(drawable, face);	
		}
	}
#endif
}

void LLPipeline::checkReferences(LLDrawable* drawable)
{
#if 0
	if (sCull)
	{
		for (LLCullResult::sg_iterator iter = sCull->beginVisibleGroups(); iter != sCull->endVisibleGroups(); ++iter)
		{
			LLSpatialGroup* group = *iter;
			check_references(group, drawable);
		}

		for (LLCullResult::sg_iterator iter = sCull->beginAlphaGroups(); iter != sCull->endAlphaGroups(); ++iter)
		{
			LLSpatialGroup* group = *iter;
			check_references(group, drawable);
		}

		for (LLCullResult::sg_iterator iter = sCull->beginDrawableGroups(); iter != sCull->endDrawableGroups(); ++iter)
		{
			LLSpatialGroup* group = *iter;
			check_references(group, drawable);
		}

		for (LLCullResult::drawable_iterator iter = sCull->beginVisibleList(); iter != sCull->endVisibleList(); ++iter)
		{
			if (drawable == *iter)
			{
				LL_ERRS() << "LLDrawable deleted while actively referenced by LLPipeline." << LL_ENDL;
			}
		}
	}
#endif
}

void check_references(LLSpatialGroup* group, LLDrawInfo* draw_info)
{
	for (LLSpatialGroup::draw_map_t::iterator i = group->mDrawMap.begin(); i != group->mDrawMap.end(); ++i)
	{
		LLSpatialGroup::drawmap_elem_t& draw_vec = i->second;
		for (LLSpatialGroup::drawmap_elem_t::iterator j = draw_vec.begin(); j != draw_vec.end(); ++j)
		{
			LLDrawInfo* params = *j;
			if (params == draw_info)
			{
				LL_ERRS() << "LLDrawInfo deleted while actively referenced by LLPipeline." << LL_ENDL;
			}
		}
	}
}


void LLPipeline::checkReferences(LLDrawInfo* draw_info)
{
#if 0
	if (sCull)
	{
		for (LLCullResult::sg_iterator iter = sCull->beginVisibleGroups(); iter != sCull->endVisibleGroups(); ++iter)
		{
			LLSpatialGroup* group = *iter;
			check_references(group, draw_info);
		}

		for (LLCullResult::sg_iterator iter = sCull->beginAlphaGroups(); iter != sCull->endAlphaGroups(); ++iter)
		{
			LLSpatialGroup* group = *iter;
			check_references(group, draw_info);
		}

		for (LLCullResult::sg_iterator iter = sCull->beginDrawableGroups(); iter != sCull->endDrawableGroups(); ++iter)
		{
			LLSpatialGroup* group = *iter;
			check_references(group, draw_info);
		}
	}
#endif
}

void LLPipeline::checkReferences(LLSpatialGroup* group)
{
#if 0
	if (sCull)
	{
		for (LLCullResult::sg_iterator iter = sCull->beginVisibleGroups(); iter != sCull->endVisibleGroups(); ++iter)
		{
			if (group == *iter)
			{
				LL_ERRS() << "LLSpatialGroup deleted while actively referenced by LLPipeline." << LL_ENDL;
			}
		}

		for (LLCullResult::sg_iterator iter = sCull->beginAlphaGroups(); iter != sCull->endAlphaGroups(); ++iter)
		{
			if (group == *iter)
			{
				LL_ERRS() << "LLSpatialGroup deleted while actively referenced by LLPipeline." << LL_ENDL;
			}
		}

		for (LLCullResult::sg_iterator iter = sCull->beginDrawableGroups(); iter != sCull->endDrawableGroups(); ++iter)
		{
			if (group == *iter)
			{
				LL_ERRS() << "LLSpatialGroup deleted while actively referenced by LLPipeline." << LL_ENDL;
			}
		}
	}
#endif
}


bool LLPipeline::visibleObjectsInFrustum(LLCamera& camera)
{
	for (LLWorld::region_list_t::const_iterator iter = LLWorld::getInstance()->getRegionList().begin(); 
			iter != LLWorld::getInstance()->getRegionList().end(); ++iter)
	{
		LLViewerRegion* region = *iter;

		for (U32 i = 0; i < LLViewerRegion::NUM_PARTITIONS; i++)
		{
			LLSpatialPartition* part = region->getSpatialPartition(i);
			if (part)
			{
				if (hasRenderType(part->mDrawableType))
				{
					if (part->visibleObjectsInFrustum(camera))
					{
						return true;
					}
				}
			}
		}
	}

	return false;
}

bool LLPipeline::getVisibleExtents(LLCamera& camera, LLVector3& min, LLVector3& max)
{
	const F32 X = 65536.f;

	min = LLVector3(X,X,X);
	max = LLVector3(-X,-X,-X);

	LLViewerCamera::eCameraID saved_camera_id = LLViewerCamera::sCurCameraID;
	LLViewerCamera::sCurCameraID = LLViewerCamera::CAMERA_WORLD;

	bool res = true;

	for (LLWorld::region_list_t::const_iterator iter = LLWorld::getInstance()->getRegionList().begin(); 
			iter != LLWorld::getInstance()->getRegionList().end(); ++iter)
	{
		LLViewerRegion* region = *iter;

		for (U32 i = 0; i < LLViewerRegion::NUM_PARTITIONS; i++)
		{
			LLSpatialPartition* part = region->getSpatialPartition(i);
			if (part)
			{
				if (hasRenderType(part->mDrawableType))
				{
					if (!part->getVisibleExtents(camera, min, max))
					{
						res = false;
					}
				}
			}
		}
	}

	LLViewerCamera::sCurCameraID = saved_camera_id;

	return res;
}

static LLTrace::BlockTimerStatHandle FTM_CULL("Object Culling");

void LLPipeline::updateCull(LLCamera& camera, LLCullResult& result, S32 water_clip, LLPlane* planep)
{
	static LLCachedControl<bool> use_occlusion(gSavedSettings,"UseOcclusion");
	static bool can_use_occlusion = LLGLSLShader::sNoFixedFunction
									&& LLFeatureManager::getInstance()->isFeatureAvailable("UseOcclusion") 
									&& gGLManager.mHasOcclusionQuery;

	LL_RECORD_BLOCK_TIME(FTM_CULL);

	grabReferences(result);

	sCull->clear();

	bool to_texture =	LLPipeline::sUseOcclusion > 1 &&
						!hasRenderType(LLPipeline::RENDER_TYPE_HUD) && 
						LLViewerCamera::sCurCameraID == LLViewerCamera::CAMERA_WORLD &&
						gPipeline.canUseVertexShaders() &&
						sRenderGlow;

	if (to_texture)
	{
		if (LLPipeline::sRenderDeferred)
		{
			mOcclusionDepth.bindTarget();
		}
		else
		{
			mScreen.bindTarget();
		}
	}

	if (sUseOcclusion > 1)
	{
		gGL.setColorMask(false, false);
	}

	gGL.matrixMode(LLRender::MM_PROJECTION);
	gGL.pushMatrix();
	gGL.loadMatrix(gGLLastProjection);
	gGL.matrixMode(LLRender::MM_MODELVIEW);
	gGL.pushMatrix();
	gGLLastMatrix = NULL;
	gGL.loadMatrix(gGLLastModelView);

	LLGLDisable blend(GL_BLEND);
	LLGLDisable test(GL_ALPHA_TEST);
	gGL.getTexUnit(0)->unbind(LLTexUnit::TT_TEXTURE);


	//setup a clip plane in projection matrix for reflection renders (prevents flickering from occlusion culling)
	LLViewerRegion* region = gAgent.getRegion();
	LLPlane plane;

	if (planep)
	{
		plane = *planep;
	}
	else 
	{
		if (region)
		{
			LLVector3 pnorm;
			F32 height = region->getWaterHeight();
			if (water_clip < 0)
			{ //camera is above water, clip plane points up
				pnorm.setVec(0,0,1);
				plane.setVec(pnorm, -height);
			}
			else if (water_clip > 0)
			{	//camera is below water, clip plane points down
				pnorm = LLVector3(0,0,-1);
				plane.setVec(pnorm, height);
			}
		}
	}
	
	glh::matrix4f modelview = glh_get_last_modelview();
	glh::matrix4f proj = glh_get_last_projection();
	LLGLUserClipPlane clip(plane, modelview, proj, water_clip != 0 && LLPipeline::sReflectionRender);

	LLGLDepthTest depth(GL_TRUE, GL_FALSE);

	bool bound_shader = false;
	if (gPipeline.canUseVertexShaders() && LLGLSLShader::sCurBoundShader == 0)
	{ //if no shader is currently bound, use the occlusion shader instead of fixed function if we can
		// (shadow render uses a special shader that clamps to clip planes)
		bound_shader = true;
		gOcclusionCubeProgram.bind();
	}
	
	if (sUseOcclusion > 1)
	{
		if (mCubeVB.isNull())
		{ //cube VB will be used for issuing occlusion queries
			mCubeVB = ll_create_cube_vb(LLVertexBuffer::MAP_VERTEX, GL_STATIC_DRAW_ARB);
		}
		mCubeVB->setBuffer(LLVertexBuffer::MAP_VERTEX);
	}
	
	for (LLWorld::region_list_t::const_iterator iter = LLWorld::getInstance()->getRegionList().begin(); 
			iter != LLWorld::getInstance()->getRegionList().end(); ++iter)
	{
		LLViewerRegion* region = *iter;
		if (water_clip != 0)
		{
			LLPlane plane(LLVector3(0,0, (F32) -water_clip), (F32) water_clip*region->getWaterHeight());
			camera.setUserClipPlane(plane);
		}
		else
		{
			camera.disableUserClipPlane();
		}

		for (U32 i = 0; i < LLViewerRegion::NUM_PARTITIONS; i++)
		{
			LLSpatialPartition* part = region->getSpatialPartition(i);
			if (part)
			{
				if (hasRenderType(part->mDrawableType))
				{
					part->cull(camera);
				}
			}
		}

		//scan the VO Cache tree
		LLVOCachePartition* vo_part = region->getVOCachePartition();
		if(vo_part)
		{
			bool do_occlusion_cull = can_use_occlusion && use_occlusion && !gUseWireframe && 0 > water_clip /* && !gViewerWindow->getProgressView()->getVisible()*/;
			vo_part->cull(camera, do_occlusion_cull);
		}
	}

	if (bound_shader)
	{
		gOcclusionCubeProgram.unbind();
	}

	camera.disableUserClipPlane();

	if (hasRenderType(LLPipeline::RENDER_TYPE_SKY) && 
		gSky.mVOSkyp.notNull() && 
		gSky.mVOSkyp->mDrawable.notNull())
	{
		gSky.mVOSkyp->mDrawable->setVisible(camera);
		sCull->pushDrawable(gSky.mVOSkyp->mDrawable);
		gSky.updateCull();
		stop_glerror();
	}

	if (hasRenderType(LLPipeline::RENDER_TYPE_GROUND) && 
		!gPipeline.canUseWindLightShaders() &&
		gSky.mVOGroundp.notNull() && 
		gSky.mVOGroundp->mDrawable.notNull() &&
		!LLPipeline::sWaterReflections)
	{
		gSky.mVOGroundp->mDrawable->setVisible(camera);
		sCull->pushDrawable(gSky.mVOGroundp->mDrawable);
	}
	
	
	gGL.matrixMode(LLRender::MM_PROJECTION);
	gGL.popMatrix();
	gGL.matrixMode(LLRender::MM_MODELVIEW);
	gGL.popMatrix();

	if (sUseOcclusion > 1)
	{
		gGL.setColorMask(true, false);
	}

	if (to_texture)
	{
		if (LLPipeline::sRenderDeferred)
		{
			mOcclusionDepth.flush();
		}
		else
		{
			mScreen.flush();
		}
	}
}

void LLPipeline::markNotCulled(LLSpatialGroup* group, LLCamera& camera)
{
	if (group->isEmpty())
	{ 
		return;
	}
	
	group->setVisible();

	if (LLViewerCamera::sCurCameraID == LLViewerCamera::CAMERA_WORLD)
	{
		group->updateDistance(camera);
	}
	
	const F32 MINIMUM_PIXEL_AREA = 16.f;

	if (group->mPixelArea < MINIMUM_PIXEL_AREA)
	{
		return;
	}

	const LLVector4a* bounds = group->getBounds();
	if (sMinRenderSize > 0.f && 
			llmax(llmax(bounds[1][0], bounds[1][1]), bounds[1][2]) < sMinRenderSize)
	{
		return;
	}

	assertInitialized();
	
	if (!group->getSpatialPartition()->mRenderByGroup)
	{ //render by drawable
		sCull->pushDrawableGroup(group);
	}
	else
	{   //render by group
		sCull->pushVisibleGroup(group);
	}

	mNumVisibleNodes++;
}

void LLPipeline::markOccluder(LLSpatialGroup* group)
{
	if (sUseOcclusion > 1 && group && !group->isOcclusionState(LLSpatialGroup::ACTIVE_OCCLUSION))
	{
		LLSpatialGroup* parent = group->getParent();

		if (!parent || !parent->isOcclusionState(LLSpatialGroup::OCCLUDED))
		{ //only mark top most occluders as active occlusion
			sCull->pushOcclusionGroup(group);
			group->setOcclusionState(LLSpatialGroup::ACTIVE_OCCLUSION);
				
			if (parent && 
				!parent->isOcclusionState(LLSpatialGroup::ACTIVE_OCCLUSION) &&
				parent->getElementCount() == 0 &&
				parent->needsUpdate())
			{
				sCull->pushOcclusionGroup(group);
				parent->setOcclusionState(LLSpatialGroup::ACTIVE_OCCLUSION);
			}
		}
	}
}

void LLPipeline::downsampleDepthBuffer(LLRenderTarget& source, LLRenderTarget& dest, LLRenderTarget* scratch_space)
{
	LLGLSLShader* last_shader = LLGLSLShader::sCurBoundShaderPtr;

	LLGLSLShader* shader = NULL;

	if (scratch_space)
	{
        GLint bits = 0;
        bits |= (source.hasStencil() && dest.hasStencil()) ? GL_STENCIL_BUFFER_BIT : 0;
        bits |= GL_DEPTH_BUFFER_BIT;
		scratch_space->copyContents(source, 
									0, 0, source.getWidth(), source.getHeight(), 
									0, 0, scratch_space->getWidth(), scratch_space->getHeight(), bits, GL_NEAREST);
	}

	dest.bindTarget();
	dest.clear(GL_DEPTH_BUFFER_BIT);

	LLStrider<LLVector3> vert; 
	mDeferredVB->getVertexStrider(vert);
	LLStrider<LLVector2> tc0;
		
	vert[0].set(-1,1,0);
	vert[1].set(-1,-3,0);
	vert[2].set(3,1,0);
	
	if (source.getUsage() == LLTexUnit::TT_RECT_TEXTURE)
	{
		shader = &gDownsampleDepthRectProgram;
		shader->bind();
		shader->uniform2f(sDelta, 1.f, 1.f);
		shader->uniform2f(LLShaderMgr::DEFERRED_SCREEN_RES, source.getWidth(), source.getHeight());
	}
	else
	{
		shader = &gDownsampleDepthProgram;
		shader->bind();
		shader->uniform2f(sDelta, 1.f/source.getWidth(), 1.f/source.getHeight());
		shader->uniform2f(LLShaderMgr::DEFERRED_SCREEN_RES, 1.f, 1.f);
	}

	gGL.getTexUnit(0)->bind(scratch_space ? scratch_space : &source, TRUE);

	{
		LLGLDepthTest depth(GL_TRUE, GL_TRUE, GL_ALWAYS);
		mDeferredVB->setBuffer(LLVertexBuffer::MAP_VERTEX);
		mDeferredVB->drawArrays(LLRender::TRIANGLES, 0, 3);
	}
	
	dest.flush();
	
	if (last_shader)
	{
		last_shader->bind();
	}
	else
	{
		shader->unbind();
	}
}

void LLPipeline::doOcclusion(LLCamera& camera, LLRenderTarget& source, LLRenderTarget& dest, LLRenderTarget* scratch_space)
{
	downsampleDepthBuffer(source, dest, scratch_space);
	dest.bindTarget();
	doOcclusion(camera);
	dest.flush();
}

void LLPipeline::doOcclusion(LLCamera& camera)
{
	if (LLPipeline::sUseOcclusion > 1 && !LLSpatialPartition::sTeleportRequested && 
		(sCull->hasOcclusionGroups() || LLVOCachePartition::sNeedsOcclusionCheck))
	{
		LLVertexBuffer::unbind();

		if (hasRenderDebugMask(LLPipeline::RENDER_DEBUG_OCCLUSION))
		{
			gGL.setColorMask(true, false, false, false);
		}
		else
		{
			gGL.setColorMask(false, false);
		}
		LLGLDisable blend(GL_BLEND);
		LLGLDisable test(GL_ALPHA_TEST);
		gGL.getTexUnit(0)->unbind(LLTexUnit::TT_TEXTURE);
		LLGLDepthTest depth(GL_TRUE, GL_FALSE);

		LLGLDisable cull(GL_CULL_FACE);

		
		bool bind_shader = LLGLSLShader::sNoFixedFunction && LLGLSLShader::sCurBoundShader == 0;
		if (bind_shader)
		{
			if (LLPipeline::sShadowRender)
			{
				gDeferredShadowCubeProgram.bind();
			}
			else
			{
				gOcclusionCubeProgram.bind();
			}
		}

		if (mCubeVB.isNull())
		{ //cube VB will be used for issuing occlusion queries
			mCubeVB = ll_create_cube_vb(LLVertexBuffer::MAP_VERTEX, GL_STATIC_DRAW_ARB);
		}
		mCubeVB->setBuffer(LLVertexBuffer::MAP_VERTEX);

		for (LLCullResult::sg_iterator iter = sCull->beginOcclusionGroups(); iter != sCull->endOcclusionGroups(); ++iter)
		{
			LLSpatialGroup* group = *iter;
			group->doOcclusion(&camera);
			group->clearOcclusionState(LLSpatialGroup::ACTIVE_OCCLUSION);
		}
	
		//apply occlusion culling to object cache tree
		for (LLWorld::region_list_t::const_iterator iter = LLWorld::getInstance()->getRegionList().begin(); 
			iter != LLWorld::getInstance()->getRegionList().end(); ++iter)
		{
			LLVOCachePartition* vo_part = (*iter)->getVOCachePartition();
			if(vo_part)
			{
				vo_part->processOccluders(&camera);
			}
		}

		if (bind_shader)
		{
			if (LLPipeline::sShadowRender)
			{
				gDeferredShadowCubeProgram.unbind();
			}
			else
			{
				gOcclusionCubeProgram.unbind();
			}
		}

		gGL.setColorMask(true, false);
	}
}
	
bool LLPipeline::updateDrawableGeom(LLDrawable* drawablep, bool priority)
{
	bool update_complete = drawablep->updateGeometry(priority);
	if (update_complete && assertInitialized())
	{
		drawablep->setState(LLDrawable::BUILT);
	}
	return update_complete;
}

static LLTrace::BlockTimerStatHandle FTM_SEED_VBO_POOLS("Seed VBO Pool");

static LLTrace::BlockTimerStatHandle FTM_UPDATE_GL("Update GL");

void LLPipeline::updateGL()
{
	{
		LL_RECORD_BLOCK_TIME(FTM_UPDATE_GL);
		while (!LLGLUpdate::sGLQ.empty())
		{
			LLGLUpdate* glu = LLGLUpdate::sGLQ.front();
			glu->updateGL();
			glu->mInQ = FALSE;
			LLGLUpdate::sGLQ.pop_front();
		}
	}

	{ //seed VBO Pools
		LL_RECORD_BLOCK_TIME(FTM_SEED_VBO_POOLS);
		LLVertexBuffer::seedPools();
	}
}

static LLTrace::BlockTimerStatHandle FTM_REBUILD_PRIORITY_GROUPS("Rebuild Priority Groups");

void LLPipeline::clearRebuildGroups()
{
	LLSpatialGroup::sg_vector_t	hudGroups;

	mGroupQ1Locked = true;
	// Iterate through all drawables on the priority build queue,
	for (LLSpatialGroup::sg_vector_t::iterator iter = mGroupQ1.begin();
		 iter != mGroupQ1.end(); ++iter)
	{
		LLSpatialGroup* group = *iter;

		// If the group contains HUD objects, save the group
		if (group->isHUDGroup())
		{
			hudGroups.push_back(group);
		}
		// Else, no HUD objects so clear the build state
		else
		{
			group->clearState(LLSpatialGroup::IN_BUILD_Q1);
		}
	}

	// Clear the group
	mGroupQ1.clear();

	// Copy the saved HUD groups back in
	mGroupQ1.assign(hudGroups.begin(), hudGroups.end());
	mGroupQ1Locked = false;

	// Clear the HUD groups
	hudGroups.clear();

	mGroupQ2Locked = true;
	for (LLSpatialGroup::sg_vector_t::iterator iter = mGroupQ2.begin();
		 iter != mGroupQ2.end(); ++iter)
	{
		LLSpatialGroup* group = *iter;

		// If the group contains HUD objects, save the group
		if (group->isHUDGroup())
		{
			hudGroups.push_back(group);
		}
		// Else, no HUD objects so clear the build state
		else
		{
			group->clearState(LLSpatialGroup::IN_BUILD_Q2);
		}
	}	
	// Clear the group
	mGroupQ2.clear();

	// Copy the saved HUD groups back in
	mGroupQ2.assign(hudGroups.begin(), hudGroups.end());
	mGroupQ2Locked = false;
}

void LLPipeline::clearRebuildDrawables()
{
	// Clear all drawables on the priority build queue,
	for (LLDrawable::drawable_list_t::iterator iter = mBuildQ1.begin();
		 iter != mBuildQ1.end(); ++iter)
	{
		LLDrawable* drawablep = *iter;
		if (drawablep && !drawablep->isDead())
		{
			drawablep->clearState(LLDrawable::IN_REBUILD_Q2);
			drawablep->clearState(LLDrawable::IN_REBUILD_Q1);
		}
	}
	mBuildQ1.clear();

	// clear drawables on the non-priority build queue
	for (LLDrawable::drawable_list_t::iterator iter = mBuildQ2.begin();
		 iter != mBuildQ2.end(); ++iter)
	{
		LLDrawable* drawablep = *iter;
		if (!drawablep->isDead())
		{
			drawablep->clearState(LLDrawable::IN_REBUILD_Q2);
		}
	}	
	mBuildQ2.clear();
	
	//clear all moving bridges
	for (LLDrawable::drawable_vector_t::iterator iter = mMovedBridge.begin();
		 iter != mMovedBridge.end(); ++iter)
	{
		LLDrawable *drawablep = *iter;
		drawablep->clearState(LLDrawable::EARLY_MOVE | LLDrawable::MOVE_UNDAMPED | LLDrawable::ON_MOVE_LIST | LLDrawable::ANIMATED_CHILD);
	}
	mMovedBridge.clear();

	//clear all moving drawables
	for (LLDrawable::drawable_vector_t::iterator iter = mMovedList.begin();
		 iter != mMovedList.end(); ++iter)
	{
		LLDrawable *drawablep = *iter;
		drawablep->clearState(LLDrawable::EARLY_MOVE | LLDrawable::MOVE_UNDAMPED | LLDrawable::ON_MOVE_LIST | LLDrawable::ANIMATED_CHILD);
	}
	mMovedList.clear();
}

void LLPipeline::rebuildPriorityGroups()
{
	LL_RECORD_BLOCK_TIME(FTM_REBUILD_PRIORITY_GROUPS);
	LLTimer update_timer;
	assertInitialized();

	gMeshRepo.notifyLoadedMeshes();

	mGroupQ1Locked = true;
	// Iterate through all drawables on the priority build queue,
	for (LLSpatialGroup::sg_vector_t::iterator iter = mGroupQ1.begin();
		 iter != mGroupQ1.end(); ++iter)
	{
		LLSpatialGroup* group = *iter;
		group->rebuildGeom();
		group->clearState(LLSpatialGroup::IN_BUILD_Q1);
	}

	mGroupSaveQ1 = mGroupQ1;
	mGroupQ1.clear();
	mGroupQ1Locked = false;

}

static LLTrace::BlockTimerStatHandle FTM_REBUILD_GROUPS("Rebuild Groups");

void LLPipeline::rebuildGroups()
{
	if (mGroupQ2.empty())
	{
		return;
	}

	LL_RECORD_BLOCK_TIME(FTM_REBUILD_GROUPS);
	mGroupQ2Locked = true;
	// Iterate through some drawables on the non-priority build queue
	S32 size = (S32) mGroupQ2.size();
	S32 min_count = llclamp((S32) ((F32) (size * size)/4096*0.25f), 1, size);
			
	S32 count = 0;
	
	std::sort(mGroupQ2.begin(), mGroupQ2.end(), LLSpatialGroup::CompareUpdateUrgency());

	LLSpatialGroup::sg_vector_t::iterator iter;
	LLSpatialGroup::sg_vector_t::iterator last_iter = mGroupQ2.begin();

	for (iter = mGroupQ2.begin();
		 iter != mGroupQ2.end() && count <= min_count; ++iter)
	{
		LLSpatialGroup* group = *iter;
		last_iter = iter;

		if (!group->isDead())
		{
			group->rebuildGeom();
			
			if (group->getSpatialPartition()->mRenderByGroup)
			{
				count++;
			}
		}

		group->clearState(LLSpatialGroup::IN_BUILD_Q2);
	}	

	mGroupQ2.erase(mGroupQ2.begin(), ++last_iter);

	mGroupQ2Locked = false;

	updateMovedList(mMovedBridge);
}

void LLPipeline::updateGeom(F32 max_dtime)
{
	LLTimer update_timer;
	LLPointer<LLDrawable> drawablep;

	LL_RECORD_BLOCK_TIME(FTM_GEO_UPDATE);

	assertInitialized();

	// notify various object types to reset internal cost metrics, etc.
	// for now, only LLVOVolume does this to throttle LOD changes
	LLVOVolume::preUpdateGeom();

	// Iterate through all drawables on the priority build queue,
	for (LLDrawable::drawable_list_t::iterator iter = mBuildQ1.begin();
		 iter != mBuildQ1.end();)
	{
		LLDrawable::drawable_list_t::iterator curiter = iter++;
		LLDrawable* drawablep = *curiter;
		if (drawablep && !drawablep->isDead())
		{
			if (drawablep->isState(LLDrawable::IN_REBUILD_Q2))
			{
				drawablep->clearState(LLDrawable::IN_REBUILD_Q2);
				LLDrawable::drawable_list_t::iterator find = std::find(mBuildQ2.begin(), mBuildQ2.end(), drawablep);
				if (find != mBuildQ2.end())
				{
					mBuildQ2.erase(find);
				}
			}

			if (drawablep->isUnload())
			{
				drawablep->unload();
				drawablep->clearState(LLDrawable::FOR_UNLOAD);
			}

			if (updateDrawableGeom(drawablep, TRUE))
			{
				drawablep->clearState(LLDrawable::IN_REBUILD_Q1);
				mBuildQ1.erase(curiter);
			}
		}
		else
		{
			mBuildQ1.erase(curiter);
		}
	}
		
	// Iterate through some drawables on the non-priority build queue
	S32 min_count = 16;
	S32 size = (S32) mBuildQ2.size();
	if (size > 1024)
	{
		min_count = llclamp((S32) (size * (F32) size/4096), 16, size);
	}
		
	S32 count = 0;
	
	max_dtime = llmax(update_timer.getElapsedTimeF32()+0.001f, F32SecondsImplicit(max_dtime));
	LLSpatialGroup* last_group = NULL;
	LLSpatialBridge* last_bridge = NULL;

	for (LLDrawable::drawable_list_t::iterator iter = mBuildQ2.begin();
		 iter != mBuildQ2.end(); )
	{
		LLDrawable::drawable_list_t::iterator curiter = iter++;
		LLDrawable* drawablep = *curiter;

		LLSpatialBridge* bridge = drawablep->isRoot() ? drawablep->getSpatialBridge() :
									drawablep->getParent()->getSpatialBridge();

		if (drawablep->getSpatialGroup() != last_group && 
			(!last_bridge || bridge != last_bridge) &&
			(update_timer.getElapsedTimeF32() >= max_dtime) && count > min_count)
		{
			break;
		}

		//make sure updates don't stop in the middle of a spatial group
		//to avoid thrashing (objects are enqueued by group)
		last_group = drawablep->getSpatialGroup();
		last_bridge = bridge;

		bool update_complete = true;
		if (!drawablep->isDead())
		{
			update_complete = updateDrawableGeom(drawablep, FALSE);
			count++;
		}
		if (update_complete)
		{
			drawablep->clearState(LLDrawable::IN_REBUILD_Q2);
			mBuildQ2.erase(curiter);
		}
	}	

	updateMovedList(mMovedBridge);
}

void LLPipeline::markVisible(LLDrawable *drawablep, LLCamera& camera)
{
	if(drawablep && !drawablep->isDead())
	{
		if (drawablep->isSpatialBridge())
		{
			const LLDrawable* root = ((LLSpatialBridge*) drawablep)->mDrawable;
			llassert(root); // trying to catch a bad assumption
					
			if (root && //  // this test may not be needed, see above
					root->getVObj()->isAttachment())
			{
				LLDrawable* rootparent = root->getParent();
				if (rootparent) // this IS sometimes NULL
				{
					LLViewerObject *vobj = rootparent->getVObj();
					llassert(vobj); // trying to catch a bad assumption
					if (vobj) // this test may not be needed, see above
					{
						LLVOAvatar* av = vobj->asAvatar();
						// <FS:Ansariel> Fix LL impostor hacking; Don't render impostored avatars unless it needs an update
						//if (av && (av->isImpostor() 
						//	|| av->isInMuteList()
						//	|| (LLVOAvatar::AV_DO_NOT_RENDER == av->getVisualMuteSettings() && !av->needsImpostorUpdate()) ))
						if (av && av->isImpostor() && !av->needsImpostorUpdate())
						// </FS:Ansariel>
						{
							return;
						}
					}
				}
			}
			sCull->pushBridge((LLSpatialBridge*) drawablep);
		}
		else
		{
		
			sCull->pushDrawable(drawablep);
		}

		drawablep->setVisible(camera);
	}
}

void LLPipeline::markMoved(LLDrawable *drawablep, bool damped_motion)
{
	if (!drawablep)
	{
		//LL_ERRS() << "Sending null drawable to moved list!" << LL_ENDL;
		return;
	}
	
	if (drawablep->isDead())
	{
		LL_WARNS() << "Marking NULL or dead drawable moved!" << LL_ENDL;
		return;
	}
	
	if (drawablep->getParent()) 
	{
		//ensure that parent drawables are moved first
		markMoved(drawablep->getParent(), damped_motion);
	}

	assertInitialized();

	if (!drawablep->isState(LLDrawable::ON_MOVE_LIST))
	{
		if (drawablep->isSpatialBridge())
		{
			mMovedBridge.push_back(drawablep);
		}
		else
		{
			mMovedList.push_back(drawablep);
		}
		drawablep->setState(LLDrawable::ON_MOVE_LIST);
	}
	if (! damped_motion)
	{
		drawablep->setState(LLDrawable::MOVE_UNDAMPED); // UNDAMPED trumps DAMPED
	}
	else if (drawablep->isState(LLDrawable::MOVE_UNDAMPED))
	{
		drawablep->clearState(LLDrawable::MOVE_UNDAMPED);
	}
}

void LLPipeline::markShift(LLDrawable *drawablep)
{
	if (!drawablep || drawablep->isDead())
	{
		return;
	}

	assertInitialized();

	if (!drawablep->isState(LLDrawable::ON_SHIFT_LIST))
	{
		drawablep->getVObj()->setChanged(LLXform::SHIFTED | LLXform::SILHOUETTE);
		if (drawablep->getParent()) 
		{
			markShift(drawablep->getParent());
		}
		mShiftList.push_back(drawablep);
		drawablep->setState(LLDrawable::ON_SHIFT_LIST);
	}
}

static LLTrace::BlockTimerStatHandle FTM_SHIFT_DRAWABLE("Shift Drawable");
static LLTrace::BlockTimerStatHandle FTM_SHIFT_OCTREE("Shift Octree");
static LLTrace::BlockTimerStatHandle FTM_SHIFT_HUD("Shift HUD");

void LLPipeline::shiftObjects(const LLVector3 &offset)
{
	assertInitialized();

	glClear(GL_DEPTH_BUFFER_BIT);
	gDepthDirty = true;
		
	LLVector4a offseta;
	offseta.load3(offset.mV);

	{
		LL_RECORD_BLOCK_TIME(FTM_SHIFT_DRAWABLE);

		for (LLDrawable::drawable_vector_t::iterator iter = mShiftList.begin();
			 iter != mShiftList.end(); iter++)
		{
			LLDrawable *drawablep = *iter;
			if (drawablep->isDead())
			{
				continue;
			}	
			drawablep->shiftPos(offseta);	
			drawablep->clearState(LLDrawable::ON_SHIFT_LIST);
		}
		mShiftList.resize(0);
	}

	
	{
		LL_RECORD_BLOCK_TIME(FTM_SHIFT_OCTREE);
		for (LLWorld::region_list_t::const_iterator iter = LLWorld::getInstance()->getRegionList().begin(); 
				iter != LLWorld::getInstance()->getRegionList().end(); ++iter)
		{
			LLViewerRegion* region = *iter;
			for (U32 i = 0; i < LLViewerRegion::NUM_PARTITIONS; i++)
			{
				LLSpatialPartition* part = region->getSpatialPartition(i);
				if (part)
				{
					part->shift(offseta);
				}
			}
		}
	}

	{
		LL_RECORD_BLOCK_TIME(FTM_SHIFT_HUD);
		LLHUDText::shiftAll(offset);
		LLHUDNameTag::shiftAll(offset);
	}
	display_update_camera();
}

void LLPipeline::markTextured(LLDrawable *drawablep)
{
	if (drawablep && !drawablep->isDead() && assertInitialized())
	{
		mRetexturedList.insert(drawablep);
	}
}

void LLPipeline::markGLRebuild(LLGLUpdate* glu)
{
	if (glu && !glu->mInQ)
	{
		LLGLUpdate::sGLQ.push_back(glu);
		glu->mInQ = TRUE;
	}
}

void LLPipeline::markPartitionMove(LLDrawable* drawable)
{
	if (!drawable->isState(LLDrawable::PARTITION_MOVE) && 
		!drawable->getPositionGroup().equals3(LLVector4a::getZero()))
	{
		drawable->setState(LLDrawable::PARTITION_MOVE);
		mPartitionQ.push_back(drawable);
	}
}

static LLTrace::BlockTimerStatHandle FTM_PROCESS_PARTITIONQ("PartitionQ");
void LLPipeline::processPartitionQ()
{
	LL_RECORD_BLOCK_TIME(FTM_PROCESS_PARTITIONQ);

	// <FS:ND> A vector is much better suited for the use case of mPartitionQ
	// for (LLDrawable::drawable_list_t::iterator iter = mPartitionQ.begin(); iter != mPartitionQ.end(); ++iter)
	for (LLDrawable::drawable_vector_t::iterator iter = mPartitionQ.begin(); iter != mPartitionQ.end(); ++iter)
	// </FS:ND>
	{
		LLDrawable* drawable = *iter;
		if (!drawable->isDead())
		{
			drawable->updateBinRadius();
			drawable->movePartition();
		}
		drawable->clearState(LLDrawable::PARTITION_MOVE);
	}

	mPartitionQ.clear();
}

void LLPipeline::markMeshDirty(LLSpatialGroup* group)
{
	mMeshDirtyGroup.push_back(group);
}

void LLPipeline::markRebuild(LLSpatialGroup* group, bool priority)
{
	if (group && !group->isDead() && group->getSpatialPartition())
	{
		if (group->getSpatialPartition()->mPartitionType == LLViewerRegion::PARTITION_HUD)
		{
			priority = true;
		}

		if (priority)
		{
			if (!group->hasState(LLSpatialGroup::IN_BUILD_Q1))
			{
				llassert_always(!mGroupQ1Locked);

				mGroupQ1.push_back(group);
				group->setState(LLSpatialGroup::IN_BUILD_Q1);

				if (group->hasState(LLSpatialGroup::IN_BUILD_Q2))
				{
					LLSpatialGroup::sg_vector_t::iterator iter = std::find(mGroupQ2.begin(), mGroupQ2.end(), group);
					if (iter != mGroupQ2.end())
					{
						mGroupQ2.erase(iter);
					}
					group->clearState(LLSpatialGroup::IN_BUILD_Q2);
				}
			}
		}
		else if (!group->hasState(LLSpatialGroup::IN_BUILD_Q2 | LLSpatialGroup::IN_BUILD_Q1))
		{
			llassert_always(!mGroupQ2Locked);
			mGroupQ2.push_back(group);
			group->setState(LLSpatialGroup::IN_BUILD_Q2);

		}
	}
}

void LLPipeline::markRebuild(LLDrawable *drawablep, LLDrawable::EDrawableFlags flag, bool priority)
{
	if (drawablep && !drawablep->isDead() && assertInitialized())
	{
		//<FS:Beq> avoid unfortunate sleep during trylock by static check
		//if(debugLoggingEnabled("AnimatedObjectsLinkset"))
		static auto debug_logging_on = debugLoggingEnabled("AnimatedObjectsLinkset");
		if (debug_logging_on)
		//</FS:Beq>
		{
            LLVOVolume *vol_obj = drawablep->getVOVolume();
            if (vol_obj && vol_obj->isAnimatedObject() && vol_obj->isRiggedMesh())
            {
                std::string vobj_name = llformat("Vol%p", vol_obj);
                F32 est_tris = vol_obj->getEstTrianglesMax();
                LL_DEBUGS("AnimatedObjectsLinkset") << vobj_name << " markRebuild, tris " << est_tris 
                                                    << " priority " << (S32) priority << " flag " << std::hex << flag << LL_ENDL; 
            }
        }
    
		if (!drawablep->isState(LLDrawable::BUILT))
		{
			priority = true;
		}
		if (priority)
		{
			if (!drawablep->isState(LLDrawable::IN_REBUILD_Q1))
			{
				mBuildQ1.push_back(drawablep);
				drawablep->setState(LLDrawable::IN_REBUILD_Q1); // mark drawable as being in priority queue
			}
		}
		else if (!drawablep->isState(LLDrawable::IN_REBUILD_Q2))
		{
			mBuildQ2.push_back(drawablep);
			drawablep->setState(LLDrawable::IN_REBUILD_Q2); // need flag here because it is just a list
		}
		// <FS:Ansariel> FIRE-16485: Crash when calling texture refresh on an object that has a blacklisted copy
		//if (flag & (LLDrawable::REBUILD_VOLUME | LLDrawable::REBUILD_POSITION))
		if ((flag & (LLDrawable::REBUILD_VOLUME | LLDrawable::REBUILD_POSITION)) && drawablep->getVObj().notNull())
		// </FS:Ansariel>
		{
			drawablep->getVObj()->setChanged(LLXform::SILHOUETTE);
		}
		drawablep->setState(flag);
	}
}

static LLTrace::BlockTimerStatHandle FTM_RESET_DRAWORDER("Reset Draw Order");

void LLPipeline::stateSort(LLCamera& camera, LLCullResult &result)
{
	if (hasAnyRenderType(LLPipeline::RENDER_TYPE_AVATAR,
					  LLPipeline::RENDER_TYPE_GROUND,
					  LLPipeline::RENDER_TYPE_TERRAIN,
					  LLPipeline::RENDER_TYPE_TREE,
					  LLPipeline::RENDER_TYPE_SKY,
					  LLPipeline::RENDER_TYPE_VOIDWATER,
					  LLPipeline::RENDER_TYPE_WATER,
					  LLPipeline::END_RENDER_TYPES))
	{
		//clear faces from face pools
		LL_RECORD_BLOCK_TIME(FTM_RESET_DRAWORDER);
		gPipeline.resetDrawOrders();
	}

	LL_RECORD_BLOCK_TIME(FTM_STATESORT);

	//LLVertexBuffer::unbind();

	grabReferences(result);
	for (LLCullResult::sg_iterator iter = sCull->beginDrawableGroups(); iter != sCull->endDrawableGroups(); ++iter)
	{
		LLSpatialGroup* group = *iter;
		group->checkOcclusion();
		if (sUseOcclusion > 1 && group->isOcclusionState(LLSpatialGroup::OCCLUDED))
		{
			markOccluder(group);
		}
		else
		{
			group->setVisible();
			for (LLSpatialGroup::element_iter i = group->getDataBegin(); i != group->getDataEnd(); ++i)
			{
				markVisible((LLDrawable*)(*i)->getDrawable(), camera);
			}

			if (!sDelayVBUpdate)
			{ //rebuild mesh as soon as we know it's visible
				group->rebuildMesh();
			}
		}
	}

	if (LLViewerCamera::sCurCameraID == LLViewerCamera::CAMERA_WORLD)
	{
		LLSpatialGroup* last_group = NULL;
		BOOL fov_changed = LLViewerCamera::getInstance()->isDefaultFOVChanged();
		for (LLCullResult::bridge_iterator i = sCull->beginVisibleBridge(); i != sCull->endVisibleBridge(); ++i)
		{
			LLCullResult::bridge_iterator cur_iter = i;
			LLSpatialBridge* bridge = *cur_iter;
			LLSpatialGroup* group = bridge->getSpatialGroup();

			if (last_group == NULL)
			{
				last_group = group;
			}

			if (!bridge->isDead() && group && !group->isOcclusionState(LLSpatialGroup::OCCLUDED))
			{
				stateSort(bridge, camera, fov_changed);
			}

			if (LLViewerCamera::sCurCameraID == LLViewerCamera::CAMERA_WORLD &&
				last_group != group && last_group->changeLOD())
			{
				last_group->mLastUpdateDistance = last_group->mDistance;
			}

			last_group = group;
		}

		if (LLViewerCamera::sCurCameraID == LLViewerCamera::CAMERA_WORLD &&
			last_group && last_group->changeLOD())
		{
			last_group->mLastUpdateDistance = last_group->mDistance;
		}
	}

	for (LLCullResult::sg_iterator iter = sCull->beginVisibleGroups(); iter != sCull->endVisibleGroups(); ++iter)
	{
		LLSpatialGroup* group = *iter;
		group->checkOcclusion();
		if (sUseOcclusion > 1 && group->isOcclusionState(LLSpatialGroup::OCCLUDED))
		{
			markOccluder(group);
		}
		else
		{
			group->setVisible();
			stateSort(group, camera);

			if (!sDelayVBUpdate)
			{ //rebuild mesh as soon as we know it's visible
				group->rebuildMesh();
			}
		}
	}
	
	{
		LL_RECORD_BLOCK_TIME(FTM_STATESORT_DRAWABLE);
		for (LLCullResult::drawable_iterator iter = sCull->beginVisibleList();
			 iter != sCull->endVisibleList(); ++iter)
		{
			LLDrawable *drawablep = *iter;
			if (!drawablep->isDead())
			{
				stateSort(drawablep, camera);
			}
		}
	}
		
	postSort(camera);	
}

void LLPipeline::stateSort(LLSpatialGroup* group, LLCamera& camera)
{
	if (group->changeLOD())
	{
		for (LLSpatialGroup::element_iter i = group->getDataBegin(); i != group->getDataEnd(); ++i)
		{
			stateSort((LLDrawable*)(*i)->getDrawable(), camera);
		}

		if (LLViewerCamera::sCurCameraID == LLViewerCamera::CAMERA_WORLD)
		{ //avoid redundant stateSort calls
			group->mLastUpdateDistance = group->mDistance;
		}
	}

}

void LLPipeline::stateSort(LLSpatialBridge* bridge, LLCamera& camera, BOOL fov_changed)
{
	if (bridge->getSpatialGroup()->changeLOD() || fov_changed)
	{
		bool force_update = false;
		bridge->updateDistance(camera, force_update);
	}
}

void LLPipeline::stateSort(LLDrawable* drawablep, LLCamera& camera)
{
	if (!drawablep
		|| drawablep->isDead() 
		|| !hasRenderType(drawablep->getRenderType()))
	{
		return;
	}
	
	if (LLSelectMgr::getInstance()->mHideSelectedObjects)
	{
//		if (drawablep->getVObj().notNull() &&
//			drawablep->getVObj()->isSelected())
// [RLVa:KB] - Checked: 2010-09-28 (RLVa-1.2.1f) | Modified: RLVa-1.2.1f
		const LLViewerObject* pObj = drawablep->getVObj();
		if ( (pObj) && (pObj->isSelected()) && 
			 ( (!RlvActions::isRlvEnabled()) || 
			   ( ((!pObj->isHUDAttachment()) || (!gRlvAttachmentLocks.isLockedAttachment(pObj->getRootEdit()))) && 
			     (RlvActions::canEdit(pObj)) ) ) )
// [/RVLa:KB]
		{
			return;
		}
	}

	if (drawablep->isAvatar())
	{ //don't draw avatars beyond render distance or if we don't have a spatial group.
		if ((drawablep->getSpatialGroup() == NULL) || 
			(drawablep->getSpatialGroup()->mDistance > LLVOAvatar::sRenderDistance))
		{
			return;
		}

		LLVOAvatar* avatarp = (LLVOAvatar*) drawablep->getVObj().get();
		if (!avatarp->isVisible())
		{
			return;
		}
	}

	assertInitialized();

	if (hasRenderType(drawablep->mRenderType))
	{
		if (!drawablep->isState(LLDrawable::INVISIBLE|LLDrawable::FORCE_INVISIBLE))
		{
			drawablep->setVisible(camera, NULL, FALSE);
		}
	}

	if (LLViewerCamera::sCurCameraID == LLViewerCamera::CAMERA_WORLD)
	{
		//if (drawablep->isVisible()) isVisible() check here is redundant, if it wasn't visible, it wouldn't be here
		{
			if (!drawablep->isActive())
			{
				bool force_update = false;
				drawablep->updateDistance(camera, force_update);
			}
			else if (drawablep->isAvatar())
			{
				bool force_update = false;
				drawablep->updateDistance(camera, force_update); // calls vobj->updateLOD() which calls LLVOAvatar::updateVisibility()
			}
		}
	}

	if (!drawablep->getVOVolume())
	{
		for (LLDrawable::face_list_t::iterator iter = drawablep->mFaces.begin();
				iter != drawablep->mFaces.end(); iter++)
		{
			LLFace* facep = *iter;

			if (facep->hasGeometry())
			{
				if (facep->getPool())
				{
					facep->getPool()->enqueue(facep);
				}
				else
				{
					break;
				}
			}
		}
	}
	
	mNumVisibleFaces += drawablep->getNumFaces();
}


void forAllDrawables(LLCullResult::sg_iterator begin, 
					 LLCullResult::sg_iterator end,
					 void (*func)(LLDrawable*))
{
	for (LLCullResult::sg_iterator i = begin; i != end; ++i)
	{
		for (LLSpatialGroup::element_iter j = (*i)->getDataBegin(); j != (*i)->getDataEnd(); ++j)
		{
			if((*j)->hasDrawable())
			{
				func((LLDrawable*)(*j)->getDrawable());	
			}
		}
	}
}

void LLPipeline::forAllVisibleDrawables(void (*func)(LLDrawable*))
{
	forAllDrawables(sCull->beginDrawableGroups(), sCull->endDrawableGroups(), func);
	forAllDrawables(sCull->beginVisibleGroups(), sCull->endVisibleGroups(), func);
}

//function for creating scripted beacons
void renderScriptedBeacons(LLDrawable* drawablep)
{
	LLViewerObject *vobj = drawablep->getVObj();
	if (vobj 
		&& !vobj->isAvatar() 
		&& !vobj->getParent()
		&& vobj->flagScripted())
	{
		if (gPipeline.sRenderBeacons)
		{
			gObjectList.addDebugBeacon(vobj->getPositionAgent(), "", LLColor4(1.f, 0.f, 0.f, 0.5f), LLColor4(1.f, 1.f, 1.f, 0.5f), LLPipeline::DebugBeaconLineWidth);
		}

		if (gPipeline.sRenderHighlight)
		{
			S32 face_id;
			S32 count = drawablep->getNumFaces();
			for (face_id = 0; face_id < count; face_id++)
			{
				LLFace * facep = drawablep->getFace(face_id);
				if (facep) 
				{
					gPipeline.mHighlightFaces.push_back(facep);
				}
			}
		}
	}
}

void renderScriptedTouchBeacons(LLDrawable* drawablep)
{
	LLViewerObject *vobj = drawablep->getVObj();
	if (vobj 
		&& !vobj->isAvatar() 
		&& !vobj->getParent()
		&& vobj->flagScripted()
		&& vobj->flagHandleTouch())
	{
		if (gPipeline.sRenderBeacons)
		{
			gObjectList.addDebugBeacon(vobj->getPositionAgent(), "", LLColor4(1.f, 0.f, 0.f, 0.5f), LLColor4(1.f, 1.f, 1.f, 0.5f), LLPipeline::DebugBeaconLineWidth);
		}

		if (gPipeline.sRenderHighlight)
		{
			S32 face_id;
			S32 count = drawablep->getNumFaces();
			for (face_id = 0; face_id < count; face_id++)
			{
				LLFace * facep = drawablep->getFace(face_id);
				if (facep)
				{
					gPipeline.mHighlightFaces.push_back(facep);
			}
		}
	}
}
}

void renderPhysicalBeacons(LLDrawable* drawablep)
{
	LLViewerObject *vobj = drawablep->getVObj();
	if (vobj 
		&& !vobj->isAvatar() 
		//&& !vobj->getParent()
		&& vobj->flagUsePhysics())
	{
		if (gPipeline.sRenderBeacons)
		{
			gObjectList.addDebugBeacon(vobj->getPositionAgent(), "", LLColor4(0.f, 1.f, 0.f, 0.5f), LLColor4(1.f, 1.f, 1.f, 0.5f), LLPipeline::DebugBeaconLineWidth);
		}

		if (gPipeline.sRenderHighlight)
		{
			S32 face_id;
			S32 count = drawablep->getNumFaces();
			for (face_id = 0; face_id < count; face_id++)
			{
				LLFace * facep = drawablep->getFace(face_id);
				if (facep)
				{
					gPipeline.mHighlightFaces.push_back(facep);
			}
		}
	}
}
}

void renderMOAPBeacons(LLDrawable* drawablep)
{
	LLViewerObject *vobj = drawablep->getVObj();

	if(!vobj || vobj->isAvatar())
		return;

	bool beacon=false;
	U8 tecount=vobj->getNumTEs();
	for(int x=0;x<tecount;x++)
	{
		if(vobj->getTEref(x).hasMedia())
		{
			beacon=true;
			break;
		}
	}
	if(beacon)
	{
		if (gPipeline.sRenderBeacons)
		{
			gObjectList.addDebugBeacon(vobj->getPositionAgent(), "", LLColor4(1.f, 1.f, 1.f, 0.5f), LLColor4(1.f, 1.f, 1.f, 0.5f), LLPipeline::DebugBeaconLineWidth);
		}

		if (gPipeline.sRenderHighlight)
		{
			S32 face_id;
			S32 count = drawablep->getNumFaces();
			for (face_id = 0; face_id < count; face_id++)
			{
				LLFace * facep = drawablep->getFace(face_id);
				if (facep)
				{
					gPipeline.mHighlightFaces.push_back(facep);
			}
		}
	}
}
}

void renderParticleBeacons(LLDrawable* drawablep)
{
	// Look for attachments, objects, etc.
	LLViewerObject *vobj = drawablep->getVObj();
	if (vobj 
		&& vobj->isParticleSource())
	{
		if (gPipeline.sRenderBeacons)
		{
			LLColor4 light_blue(0.5f, 0.5f, 1.f, 0.5f);
			gObjectList.addDebugBeacon(vobj->getPositionAgent(), "", light_blue, LLColor4(1.f, 1.f, 1.f, 0.5f), LLPipeline::DebugBeaconLineWidth);
		}

		if (gPipeline.sRenderHighlight)
		{
			S32 face_id;
			S32 count = drawablep->getNumFaces();
			for (face_id = 0; face_id < count; face_id++)
			{
				LLFace * facep = drawablep->getFace(face_id);
				if (facep)
				{
					gPipeline.mHighlightFaces.push_back(facep);
			}
		}
	}
}
}

void renderSoundHighlights(LLDrawable* drawablep)
{
	// Look for attachments, objects, etc.
	LLViewerObject *vobj = drawablep->getVObj();
	if (vobj && vobj->isAudioSource())
	{
		if (gPipeline.sRenderHighlight)
		{
			S32 face_id;
			S32 count = drawablep->getNumFaces();
			for (face_id = 0; face_id < count; face_id++)
			{
				LLFace * facep = drawablep->getFace(face_id);
				if (facep)
				{
					gPipeline.mHighlightFaces.push_back(facep);
			}
		}
	}
}
}

void LLPipeline::postSort(LLCamera& camera)
{
	LL_RECORD_BLOCK_TIME(FTM_STATESORT_POSTSORT);

	assertInitialized();
	sVolumeSAFrame = 0.f; //ZK LBG

	LL_PUSH_CALLSTACKS();
	//rebuild drawable geometry
	for (LLCullResult::sg_iterator i = sCull->beginDrawableGroups(); i != sCull->endDrawableGroups(); ++i)
	{
		LLSpatialGroup* group = *i;
		if (!sUseOcclusion || 
			!group->isOcclusionState(LLSpatialGroup::OCCLUDED))
		{
			group->rebuildGeom();
		}
	}
	LL_PUSH_CALLSTACKS();
	//rebuild groups
	sCull->assertDrawMapsEmpty();

	rebuildPriorityGroups();
	LL_PUSH_CALLSTACKS();

	
	//build render map
	for (LLCullResult::sg_iterator i = sCull->beginVisibleGroups(); i != sCull->endVisibleGroups(); ++i)
	{
		LLSpatialGroup* group = *i;
		if ((sUseOcclusion && 
			group->isOcclusionState(LLSpatialGroup::OCCLUDED)) ||
			(RenderAutoHideSurfaceAreaLimit > 0.f && 
			group->mSurfaceArea > RenderAutoHideSurfaceAreaLimit*llmax(group->mObjectBoxSize, 10.f)))
		{
			continue;
		}

		if (group->hasState(LLSpatialGroup::NEW_DRAWINFO) && group->hasState(LLSpatialGroup::GEOM_DIRTY))
		{ //no way this group is going to be drawable without a rebuild
			group->rebuildGeom();
		}

		for (LLSpatialGroup::draw_map_t::iterator j = group->mDrawMap.begin(); j != group->mDrawMap.end(); ++j)
		{
			LLSpatialGroup::drawmap_elem_t& src_vec = j->second;	
			if (!hasRenderType(j->first))
			{
				continue;
			}
			
			for (LLSpatialGroup::drawmap_elem_t::iterator k = src_vec.begin(); k != src_vec.end(); ++k)
			{
				if (sMinRenderSize > 0.f)
				{
					LLVector4a bounds;
					bounds.setSub((*k)->mExtents[1],(*k)->mExtents[0]);

					if (llmax(llmax(bounds[0], bounds[1]), bounds[2]) > sMinRenderSize)
					{
						sCull->pushDrawInfo(j->first, *k);
					}
				}
				else
				{
					sCull->pushDrawInfo(j->first, *k);
				}
			}
		}

		if (hasRenderType(LLPipeline::RENDER_TYPE_PASS_ALPHA))
		{
			LLSpatialGroup::draw_map_t::iterator alpha = group->mDrawMap.find(LLRenderPass::PASS_ALPHA);
			
			if (alpha != group->mDrawMap.end())
			{ //store alpha groups for sorting
				LLSpatialBridge* bridge = group->getSpatialPartition()->asBridge();
				if (LLViewerCamera::sCurCameraID == LLViewerCamera::CAMERA_WORLD)
				{
					if (bridge)
					{
						LLCamera trans_camera = bridge->transformCamera(camera);
						group->updateDistance(trans_camera);
					}
					else
					{
						group->updateDistance(camera);
					}
				}
							
				if (hasRenderType(LLDrawPool::POOL_ALPHA))
				{
					sCull->pushAlphaGroup(group);
				}
			}
		}
	}
	
	//flush particle VB
	if (LLVOPartGroup::sVB)
	{
		LLVOPartGroup::sVB->flush();
	}
	else
	{
		LL_WARNS_ONCE() << "Missing particle buffer" << LL_ENDL;
	}

	/*bool use_transform_feedback = gTransformPositionProgram.mProgramObject && !mMeshDirtyGroup.empty();

	if (use_transform_feedback)
	{ //place a query around potential transform feedback code for synchronization
		mTransformFeedbackPrimitives = 0;

		if (!mMeshDirtyQueryObject)
		{
			glGenQueriesARB(1, &mMeshDirtyQueryObject);
		}

		
		glBeginQueryARB(GL_TRANSFORM_FEEDBACK_PRIMITIVES_WRITTEN, mMeshDirtyQueryObject);
	}*/

	//pack vertex buffers for groups that chose to delay their updates
	for (LLSpatialGroup::sg_vector_t::iterator iter = mMeshDirtyGroup.begin(); iter != mMeshDirtyGroup.end(); ++iter)
	{
		(*iter)->rebuildMesh();
	}

	/*if (use_transform_feedback)
	{
		glEndQueryARB(GL_TRANSFORM_FEEDBACK_PRIMITIVES_WRITTEN);
	}*/
	
	mMeshDirtyGroup.clear();

	if (!sShadowRender)
	{
		std::sort(sCull->beginAlphaGroups(), sCull->endAlphaGroups(), LLSpatialGroup::CompareDepthGreater());
	}

	LL_PUSH_CALLSTACKS();
	// only render if the flag is set. The flag is only set if we are in edit mode or the toggle is set in the menus
	// Ansariel: Make beacons also show when beacons floater is closed.
	if (/*LLFloaterReg::instanceVisible("beacons") &&*/ !sShadowRender)
	{
		if (sRenderScriptedTouchBeacons)
		{
			// Only show the beacon on the root object.
			forAllVisibleDrawables(renderScriptedTouchBeacons);
		}
		else
		if (sRenderScriptedBeacons)
		{
			// Only show the beacon on the root object.
			forAllVisibleDrawables(renderScriptedBeacons);
		}

		if (sRenderPhysicalBeacons)
		{
			// Only show the beacon on the root object.
			forAllVisibleDrawables(renderPhysicalBeacons);
		}

		if(sRenderMOAPBeacons)
		{
			forAllVisibleDrawables(renderMOAPBeacons);
		}

		if (sRenderParticleBeacons)
		{
			forAllVisibleDrawables(renderParticleBeacons);
		}

		// If god mode, also show audio cues
		if (sRenderSoundBeacons && gAudiop)
		{
			// Walk all sound sources and render out beacons for them. Note, this isn't done in the ForAllVisibleDrawables function, because some are not visible.
			LLAudioEngine::source_map::iterator iter;
			for (iter = gAudiop->mAllSources.begin(); iter != gAudiop->mAllSources.end(); ++iter)
			{
				LLAudioSource *sourcep = iter->second;

				LLVector3d pos_global = sourcep->getPositionGlobal();
				LLVector3 pos = gAgent.getPosAgentFromGlobal(pos_global);
				if (gPipeline.sRenderBeacons)
				{
					//pos += LLVector3(0.f, 0.f, 0.2f);
					gObjectList.addDebugBeacon(pos, "", LLColor4(1.f, 1.f, 0.f, 0.5f), LLColor4(1.f, 1.f, 1.f, 0.5f), DebugBeaconLineWidth);
				}
			}
			// now deal with highlights for all those seeable sound sources
			forAllVisibleDrawables(renderSoundHighlights);
		}
	}
	LL_PUSH_CALLSTACKS();
	// If managing your telehub, draw beacons at telehub and currently selected spawnpoint.
	if (LLFloaterTelehub::renderBeacons())
	{
		LLFloaterTelehub::addBeacons();
	}

	if (!sShadowRender)
	{
		mSelectedFaces.clear();

		LLPipeline::setRenderHighlightTextureChannel(gFloaterTools->getPanelFace()->getTextureChannelToEdit());

		// Draw face highlights for selected faces.
		if (LLSelectMgr::getInstance()->getTEMode())
		{
			struct f : public LLSelectedTEFunctor
			{
				virtual bool apply(LLViewerObject* object, S32 te)
				{
					if (object->mDrawable)
					{
						LLFace * facep = object->mDrawable->getFace(te);
						if (facep)
						{
							gPipeline.mSelectedFaces.push_back(facep);
					}
					}
					return true;
				}
			} func;
			LLSelectMgr::getInstance()->getSelection()->applyToTEs(&func);
		}
	}

	//LLSpatialGroup::sNoDelete = FALSE;
	LL_PUSH_CALLSTACKS();
}


void render_hud_elements()
{
	gPipeline.disableLights();		
	
	LLGLDisable fog(GL_FOG);
	LLGLSUIDefault gls_ui;

	LLGLEnable stencil(GL_STENCIL_TEST);
	glStencilFunc(GL_ALWAYS, 255, 0xFFFFFFFF);
	glStencilMask(0xFFFFFFFF);
	glStencilOp(GL_KEEP, GL_KEEP, GL_REPLACE);
	
	gGL.color4f(1,1,1,1);
	
	if (LLGLSLShader::sNoFixedFunction)
	{
		gUIProgram.bind();
	}
	LLGLDepthTest depth(GL_TRUE, GL_FALSE);

	if (!LLPipeline::sReflectionRender && gPipeline.hasRenderDebugFeatureMask(LLPipeline::RENDER_DEBUG_FEATURE_UI))
	{
		LLGLEnable multisample(LLPipeline::RenderFSAASamples > 0 ? GL_MULTISAMPLE_ARB : 0);
		gViewerWindow->renderSelections(FALSE, FALSE, FALSE); // For HUD version in render_ui_3d()
	
		// Draw the tracking overlays
		LLTracker::render3D();
		
		// Show the property lines
		LLWorld::getInstance()->renderPropertyLines();
		LLViewerParcelMgr::getInstance()->render();
		LLViewerParcelMgr::getInstance()->renderParcelCollision();
	
		// Render name tags.
		LLHUDObject::renderAll();
	}
	else if (gForceRenderLandFence)
	{
		// This is only set when not rendering the UI, for parcel snapshots
		LLViewerParcelMgr::getInstance()->render();
	}
	else if (gPipeline.hasRenderType(LLPipeline::RENDER_TYPE_HUD))
	{
		LLHUDText::renderAllHUD();
	}

	if (LLGLSLShader::sNoFixedFunction)
	{
		gUIProgram.unbind();
	}
	gGL.flush();
}

void LLPipeline::renderHighlights()
{
	assertInitialized();

	// Draw 3D UI elements here (before we clear the Z buffer in POOL_HUD)
	// Render highlighted faces.
	LLGLSPipelineAlpha gls_pipeline_alpha;
	LLColor4 color(1.f, 1.f, 1.f, 0.5f);
	LLGLEnable color_mat(GL_COLOR_MATERIAL);
	disableLights();

	if (!hasRenderType(LLPipeline::RENDER_TYPE_HUD) && !mHighlightSet.empty())
	{ //draw blurry highlight image over screen
		LLGLEnable blend(GL_BLEND);
		LLGLDepthTest depth(GL_TRUE, GL_FALSE, GL_ALWAYS);
		LLGLDisable test(GL_ALPHA_TEST);

		LLGLEnable stencil(GL_STENCIL_TEST);
		gGL.flush();
		glStencilMask(0xFFFFFFFF);
		glClearStencil(1);
		glClear(GL_STENCIL_BUFFER_BIT);

		glStencilFunc(GL_ALWAYS, 0, 0xFFFFFFFF);
		glStencilOp(GL_REPLACE, GL_REPLACE, GL_REPLACE);

        if (canUseVertexShaders())
        {
            gHighlightProgram.bind();
        }

		gGL.setColorMask(false, false);
		for (std::set<HighlightItem>::iterator iter = mHighlightSet.begin(); iter != mHighlightSet.end(); ++iter)
		{
			renderHighlight(iter->mItem->getVObj(), 1.f);
		}
		gGL.setColorMask(true, false);

		glStencilOp(GL_KEEP, GL_KEEP, GL_KEEP);
		glStencilFunc(GL_NOTEQUAL, 0, 0xFFFFFFFF);
		
		//gGL.setSceneBlendType(LLRender::BT_ADD_WITH_ALPHA);

		gGL.pushMatrix();
		gGL.loadIdentity();
		gGL.matrixMode(LLRender::MM_PROJECTION);
		gGL.pushMatrix();
		gGL.loadIdentity();

		gGL.getTexUnit(0)->bind(&mHighlight);

		LLVector2 tc1;
		LLVector2 tc2;

		tc1.setVec(0,0);
		tc2.setVec(2,2);

		gGL.begin(LLRender::TRIANGLES);
				
		F32 scale = RenderHighlightBrightness;
		LLColor4 color = RenderHighlightColor;
		F32 thickness = RenderHighlightThickness;

		for (S32 pass = 0; pass < 2; ++pass)
		{
			if (pass == 0)
			{
				gGL.setSceneBlendType(LLRender::BT_ADD_WITH_ALPHA);
			}
			else
			{
				gGL.setSceneBlendType(LLRender::BT_ALPHA);
			}

			for (S32 i = 0; i < 8; ++i)
			{
				for (S32 j = 0; j < 8; ++j)
				{
					LLVector2 tc(i-4+0.5f, j-4+0.5f);

					F32 dist = 1.f-(tc.length()/sqrtf(32.f));
					dist *= scale/64.f;

					tc *= thickness;
					tc.mV[0] = (tc.mV[0])/mHighlight.getWidth();
					tc.mV[1] = (tc.mV[1])/mHighlight.getHeight();

					gGL.color4f(color.mV[0],
								color.mV[1],
								color.mV[2],
								color.mV[3]*dist);
					
					gGL.texCoord2f(tc.mV[0]+tc1.mV[0], tc.mV[1]+tc2.mV[1]);
					gGL.vertex2f(-1,3);
					
					gGL.texCoord2f(tc.mV[0]+tc1.mV[0], tc.mV[1]+tc1.mV[1]);
					gGL.vertex2f(-1,-1);
					
					gGL.texCoord2f(tc.mV[0]+tc2.mV[0], tc.mV[1]+tc1.mV[1]);
					gGL.vertex2f(3,-1);
				}
			}
		}

		gGL.end();

		gGL.popMatrix();
		gGL.matrixMode(LLRender::MM_MODELVIEW);
		gGL.popMatrix();
		
		//gGL.setSceneBlendType(LLRender::BT_ALPHA);
	}

	if ((LLViewerShaderMgr::instance()->getVertexShaderLevel(LLViewerShaderMgr::SHADER_INTERFACE) > 0))
	{
		gHighlightProgram.bind();
		gGL.diffuseColor4f(1,1,1,0.5f);
	}
	
	if (hasRenderDebugFeatureMask(RENDER_DEBUG_FEATURE_SELECTED) && !mFaceSelectImagep)
		{
			mFaceSelectImagep = LLViewerTextureManager::getFetchedTexture(IMG_FACE_SELECT);
		}

	if (hasRenderDebugFeatureMask(RENDER_DEBUG_FEATURE_SELECTED) && (sRenderHighlightTextureChannel == LLRender::DIFFUSE_MAP))
	{
		// Make sure the selection image gets downloaded and decoded
		mFaceSelectImagep->addTextureStats((F32)MAX_IMAGE_AREA);

		U32 count = mSelectedFaces.size();
		for (U32 i = 0; i < count; i++)
		{
			LLFace *facep = mSelectedFaces[i];
			if (!facep || facep->getDrawable()->isDead())
			{
				LL_ERRS() << "Bad face on selection" << LL_ENDL;
				return;
			}
			
			facep->renderSelected(mFaceSelectImagep, color);
		}
	}

	if (hasRenderDebugFeatureMask(RENDER_DEBUG_FEATURE_SELECTED))
	{
		// Paint 'em red!
		color.setVec(1.f, 0.f, 0.f, 0.5f);
		
		int count = mHighlightFaces.size();
		for (S32 i = 0; i < count; i++)
		{
			LLFace* facep = mHighlightFaces[i];
			facep->renderSelected(LLViewerTexture::sNullImagep, color);
		}
	}

	// Contains a list of the faces of objects that are physical or
	// have touch-handlers.
	mHighlightFaces.clear();

	if (LLViewerShaderMgr::instance()->getVertexShaderLevel(LLViewerShaderMgr::SHADER_INTERFACE) > 0)
	{
		gHighlightProgram.unbind();
	}


	if (hasRenderDebugFeatureMask(RENDER_DEBUG_FEATURE_SELECTED) && (sRenderHighlightTextureChannel == LLRender::NORMAL_MAP))
	{
		color.setVec(1.0f, 0.5f, 0.5f, 0.5f);
		if ((LLViewerShaderMgr::instance()->getVertexShaderLevel(LLViewerShaderMgr::SHADER_INTERFACE) > 0))
		{
			gHighlightNormalProgram.bind();
			gGL.diffuseColor4f(1,1,1,0.5f);
		}

		mFaceSelectImagep->addTextureStats((F32)MAX_IMAGE_AREA);

		U32 count = mSelectedFaces.size();
		for (U32 i = 0; i < count; i++)
		{
			LLFace *facep = mSelectedFaces[i];
			if (!facep || facep->getDrawable()->isDead())
			{
				LL_ERRS() << "Bad face on selection" << LL_ENDL;
				return;
			}

			facep->renderSelected(mFaceSelectImagep, color);
		}

		if ((LLViewerShaderMgr::instance()->getVertexShaderLevel(LLViewerShaderMgr::SHADER_INTERFACE) > 0))
		{
			gHighlightNormalProgram.unbind();
		}
	}

	if (hasRenderDebugFeatureMask(RENDER_DEBUG_FEATURE_SELECTED) && (sRenderHighlightTextureChannel == LLRender::SPECULAR_MAP))
	{
		color.setVec(0.0f, 0.3f, 1.0f, 0.8f);
		if ((LLViewerShaderMgr::instance()->getVertexShaderLevel(LLViewerShaderMgr::SHADER_INTERFACE) > 0))
		{
			gHighlightSpecularProgram.bind();
			gGL.diffuseColor4f(1,1,1,0.5f);
		}

		mFaceSelectImagep->addTextureStats((F32)MAX_IMAGE_AREA);

		U32 count = mSelectedFaces.size();
		for (U32 i = 0; i < count; i++)
		{
			LLFace *facep = mSelectedFaces[i];
			if (!facep || facep->getDrawable()->isDead())
			{
				LL_ERRS() << "Bad face on selection" << LL_ENDL;
				return;
			}

			facep->renderSelected(mFaceSelectImagep, color);
		}

		if ((LLViewerShaderMgr::instance()->getVertexShaderLevel(LLViewerShaderMgr::SHADER_INTERFACE) > 0))
		{
			gHighlightSpecularProgram.unbind();
		}
	}
}

//debug use
U32 LLPipeline::sCurRenderPoolType = 0 ;

void LLPipeline::renderGeom(LLCamera& camera, bool forceVBOUpdate)
{
	LL_RECORD_BLOCK_TIME(FTM_RENDER_GEOMETRY);

	assertInitialized();

	F32 saved_modelview[16];
	F32 saved_projection[16];

	//HACK: preserve/restore matrices around HUD render
	if (gPipeline.hasRenderType(LLPipeline::RENDER_TYPE_HUD))
	{
		for (U32 i = 0; i < 16; i++)
		{
			saved_modelview[i] = gGLModelView[i];
			saved_projection[i] = gGLProjection[i];
		}
	}

	///////////////////////////////////////////
	//
	// Sync and verify GL state
	//
	//

	stop_glerror();

	LLVertexBuffer::unbind();

	// Do verification of GL state
	LLGLState::checkStates();
	LLGLState::checkTextureChannels();
	LLGLState::checkClientArrays();
	if (mRenderDebugMask & RENDER_DEBUG_VERIFY)
	{
		if (!verify())
		{
			LL_ERRS() << "Pipeline verification failed!" << LL_ENDL;
		}
	}

	LLAppViewer::instance()->pingMainloopTimeout("Pipeline:ForceVBO");
	
	// Initialize lots of GL state to "safe" values
	gGL.getTexUnit(0)->unbind(LLTexUnit::TT_TEXTURE);
	gGL.matrixMode(LLRender::MM_TEXTURE);
	gGL.loadIdentity();
	gGL.matrixMode(LLRender::MM_MODELVIEW);

	LLGLSPipeline gls_pipeline;
	LLGLEnable multisample(RenderFSAASamples > 0 ? GL_MULTISAMPLE_ARB : 0);

	LLGLState gls_color_material(GL_COLOR_MATERIAL, mLightingDetail < 2);
				
	// Toggle backface culling for debugging
	LLGLEnable cull_face(mBackfaceCull ? GL_CULL_FACE : 0);
	// Set fog
	bool use_fog = hasRenderDebugFeatureMask(LLPipeline::RENDER_DEBUG_FEATURE_FOG);
	LLGLEnable fog_enable(use_fog &&
						  !gPipeline.canUseWindLightShadersOnObjects() ? GL_FOG : 0);
	gSky.updateFog(camera.getFar());
	if (!use_fog)
	{
		sUnderWaterRender = false;
	}

	gGL.getTexUnit(0)->bind(LLViewerFetchedTexture::sDefaultImagep);
	LLViewerFetchedTexture::sDefaultImagep->setAddressMode(LLTexUnit::TAM_WRAP);
	

	//////////////////////////////////////////////
	//
	// Actually render all of the geometry
	//
	//	
	stop_glerror();
	
	LLAppViewer::instance()->pingMainloopTimeout("Pipeline:RenderDrawPools");

	for (pool_set_t::iterator iter = mPools.begin(); iter != mPools.end(); ++iter)
	{
		LLDrawPool *poolp = *iter;
		if (hasRenderType(poolp->getType()))
		{
			poolp->prerender();
		}
	}

	{
		LL_RECORD_BLOCK_TIME(FTM_POOLS);
		
		// HACK: don't calculate local lights if we're rendering the HUD!
		//    Removing this check will cause bad flickering when there are 
		//    HUD elements being rendered AND the user is in flycam mode  -nyx
		if (!gPipeline.hasRenderType(LLPipeline::RENDER_TYPE_HUD))
		{
			calcNearbyLights(camera);
			setupHWLights(NULL);
		}

		bool occlude = sUseOcclusion > 1;
		U32 cur_type = 0;

		pool_set_t::iterator iter1 = mPools.begin();
		while ( iter1 != mPools.end() )
		{
			LLDrawPool *poolp = *iter1;
			
			cur_type = poolp->getType();

			//debug use
			sCurRenderPoolType = cur_type ;

			if (occlude && cur_type >= LLDrawPool::POOL_GRASS)
			{
				occlude = false;
				gGLLastMatrix = NULL;
				gGL.loadMatrix(gGLModelView);
				LLGLSLShader::bindNoShader();
				doOcclusion(camera);
			}

			pool_set_t::iterator iter2 = iter1;
			if (hasRenderType(poolp->getType()) && poolp->getNumPasses() > 0)
			{
				LL_RECORD_BLOCK_TIME(FTM_POOLRENDER);

				gGLLastMatrix = NULL;
				gGL.loadMatrix(gGLModelView);
			
				for( S32 i = 0; i < poolp->getNumPasses(); i++ )
				{
					LLVertexBuffer::unbind();
					poolp->beginRenderPass(i);
					for (iter2 = iter1; iter2 != mPools.end(); iter2++)
					{
						LLDrawPool *p = *iter2;
						if (p->getType() != cur_type)
						{
							break;
						}
						
						if ( !p->getSkipRenderFlag() ) { p->render(i); }
					}
					poolp->endRenderPass(i);
					LLVertexBuffer::unbind();
					if (gDebugGL)
					{
						std::string msg = llformat("pass %d", i);
						LLGLState::checkStates(msg);
						//LLGLState::checkTextureChannels(msg);
						//LLGLState::checkClientArrays(msg);
					}
				}
			}
			else
			{
				// Skip all pools of this type
				for (iter2 = iter1; iter2 != mPools.end(); iter2++)
				{
					LLDrawPool *p = *iter2;
					if (p->getType() != cur_type)
					{
						break;
					}
				}
			}
			iter1 = iter2;
			stop_glerror();
		}
		
		LLAppViewer::instance()->pingMainloopTimeout("Pipeline:RenderDrawPoolsEnd");

		LLVertexBuffer::unbind();
			
		gGLLastMatrix = NULL;
		gGL.loadMatrix(gGLModelView);

		if (occlude)
		{
			occlude = false;
			gGLLastMatrix = NULL;
			gGL.loadMatrix(gGLModelView);
			LLGLSLShader::bindNoShader();
			doOcclusion(camera);
		}
	}

	LLVertexBuffer::unbind();
	LLGLState::checkStates();

	if (!LLPipeline::sImpostorRender)
	{
		LLAppViewer::instance()->pingMainloopTimeout("Pipeline:RenderHighlights");

		if (!sReflectionRender)
		{
			renderHighlights();
		}

		// Contains a list of the faces of objects that are physical or
		// have touch-handlers.
		mHighlightFaces.clear();

		LLAppViewer::instance()->pingMainloopTimeout("Pipeline:RenderDebug");
	
		renderDebug();

		LLVertexBuffer::unbind();
	
		if (!LLPipeline::sReflectionRender && !LLPipeline::sRenderDeferred)
		{
			if (gPipeline.hasRenderDebugFeatureMask(LLPipeline::RENDER_DEBUG_FEATURE_UI))
			{
				// Render debugging beacons.
				gObjectList.renderObjectBeacons();
				gObjectList.resetObjectBeacons();
			}
			else
			{
				// Make sure particle effects disappear
				LLHUDObject::renderAllForTimer();
			}
		}
		else
		{
			// Make sure particle effects disappear
			LLHUDObject::renderAllForTimer();
		}

		LLAppViewer::instance()->pingMainloopTimeout("Pipeline:RenderGeomEnd");

		//HACK: preserve/restore matrices around HUD render
		if (gPipeline.hasRenderType(LLPipeline::RENDER_TYPE_HUD))
		{
			for (U32 i = 0; i < 16; i++)
			{
				gGLModelView[i] = saved_modelview[i];
				gGLProjection[i] = saved_projection[i];
			}
		}
	}

	LLVertexBuffer::unbind();

	LLGLState::checkStates();
//	LLGLState::checkTextureChannels();
//	LLGLState::checkClientArrays();
}

void LLPipeline::renderGeomDeferred(LLCamera& camera)
{
	LLAppViewer::instance()->pingMainloopTimeout("Pipeline:RenderGeomDeferred");

	LL_RECORD_BLOCK_TIME(FTM_RENDER_GEOMETRY);

	LL_RECORD_BLOCK_TIME(FTM_DEFERRED_POOLS);

	LLGLEnable cull(GL_CULL_FACE);

	for (pool_set_t::iterator iter = mPools.begin(); iter != mPools.end(); ++iter)
	{
		LLDrawPool *poolp = *iter;
		if (hasRenderType(poolp->getType()))
		{
			poolp->prerender();
		}
	}

	LLGLEnable multisample(RenderFSAASamples > 0 ? GL_MULTISAMPLE_ARB : 0);

	LLVertexBuffer::unbind();

	LLGLState::checkStates();
	LLGLState::checkTextureChannels();
	LLGLState::checkClientArrays();

	U32 cur_type = 0;

	gGL.setColorMask(true, true);
	
	pool_set_t::iterator iter1 = mPools.begin();

	while ( iter1 != mPools.end() )
	{
		LLDrawPool *poolp = *iter1;
		
		cur_type = poolp->getType();

		pool_set_t::iterator iter2 = iter1;
		if (hasRenderType(poolp->getType()) && poolp->getNumDeferredPasses() > 0)
		{
			LL_RECORD_BLOCK_TIME(FTM_DEFERRED_POOLRENDER);

			gGLLastMatrix = NULL;
			gGL.loadMatrix(gGLModelView);
		
			for( S32 i = 0; i < poolp->getNumDeferredPasses(); i++ )
			{
				LLVertexBuffer::unbind();
				poolp->beginDeferredPass(i);
				for (iter2 = iter1; iter2 != mPools.end(); iter2++)
				{
					LLDrawPool *p = *iter2;
					if (p->getType() != cur_type)
					{
						break;
					}
										
					if ( !p->getSkipRenderFlag() ) { p->renderDeferred(i); }
				}
				poolp->endDeferredPass(i);
				LLVertexBuffer::unbind();

				if (gDebugGL || gDebugPipeline)
				{
					LLGLState::checkStates();
				}
			}
		}
		else
		{
			// Skip all pools of this type
			for (iter2 = iter1; iter2 != mPools.end(); iter2++)
			{
				LLDrawPool *p = *iter2;
				if (p->getType() != cur_type)
				{
					break;
				}
			}
		}
		iter1 = iter2;
		stop_glerror();
	}

	gGLLastMatrix = NULL;
	gGL.loadMatrix(gGLModelView);

	gGL.setColorMask(true, false);
}

void LLPipeline::renderGeomPostDeferred(LLCamera& camera, bool do_occlusion)
{
	LL_RECORD_BLOCK_TIME(FTM_POST_DEFERRED_POOLS);
	U32 cur_type = 0;

	LLGLEnable cull(GL_CULL_FACE);

	LLGLEnable multisample(RenderFSAASamples > 0 ? GL_MULTISAMPLE_ARB : 0);

	calcNearbyLights(camera);
	setupHWLights(NULL);

	gGL.setColorMask(true, false);

	pool_set_t::iterator iter1 = mPools.begin();
	bool occlude = LLPipeline::sUseOcclusion > 1 && do_occlusion;

	while ( iter1 != mPools.end() )
	{
		LLDrawPool *poolp = *iter1;
		
		cur_type = poolp->getType();

		if (occlude && cur_type >= LLDrawPool::POOL_GRASS)
		{
			occlude = false;
			gGLLastMatrix = NULL;
			gGL.loadMatrix(gGLModelView);
			LLGLSLShader::bindNoShader();
			doOcclusion(camera, mScreen, mOcclusionDepth, &mDeferredDepth);
			gGL.setColorMask(true, false);
		}

		pool_set_t::iterator iter2 = iter1;
		if (hasRenderType(poolp->getType()) && poolp->getNumPostDeferredPasses() > 0)
		{
			LL_RECORD_BLOCK_TIME(FTM_POST_DEFERRED_POOLRENDER);

			gGLLastMatrix = NULL;
			gGL.loadMatrix(gGLModelView);
		
			for( S32 i = 0; i < poolp->getNumPostDeferredPasses(); i++ )
			{
				LLVertexBuffer::unbind();
				poolp->beginPostDeferredPass(i);
				for (iter2 = iter1; iter2 != mPools.end(); iter2++)
				{
					LLDrawPool *p = *iter2;
					if (p->getType() != cur_type)
					{
						break;
					}
										
					p->renderPostDeferred(i);
				}
				poolp->endPostDeferredPass(i);
				LLVertexBuffer::unbind();

				if (gDebugGL || gDebugPipeline)
				{
					LLGLState::checkStates();
				}
			}
		}
		else
		{
			// Skip all pools of this type
			for (iter2 = iter1; iter2 != mPools.end(); iter2++)
			{
				LLDrawPool *p = *iter2;
				if (p->getType() != cur_type)
				{
					break;
				}
			}
		}
		iter1 = iter2;
		stop_glerror();
	}

	gGLLastMatrix = NULL;
	gGL.loadMatrix(gGLModelView);

	if (occlude)
	{
		occlude = false;
		gGLLastMatrix = NULL;
		gGL.loadMatrix(gGLModelView);
		LLGLSLShader::bindNoShader();
		doOcclusion(camera);
		gGLLastMatrix = NULL;
		gGL.loadMatrix(gGLModelView);
	}
}

void LLPipeline::renderGeomShadow(LLCamera& camera)
{
	U32 cur_type = 0;
	
	LLGLEnable cull(GL_CULL_FACE);

	LLVertexBuffer::unbind();

	pool_set_t::iterator iter1 = mPools.begin();
	
	while ( iter1 != mPools.end() )
	{
		LLDrawPool *poolp = *iter1;
		
		cur_type = poolp->getType();

		pool_set_t::iterator iter2 = iter1;
		if (hasRenderType(poolp->getType()) && poolp->getNumShadowPasses() > 0)
		{
			poolp->prerender() ;

			gGLLastMatrix = NULL;
			gGL.loadMatrix(gGLModelView);
		
			for( S32 i = 0; i < poolp->getNumShadowPasses(); i++ )
			{
				LLVertexBuffer::unbind();
				poolp->beginShadowPass(i);
				for (iter2 = iter1; iter2 != mPools.end(); iter2++)
				{
					LLDrawPool *p = *iter2;
					if (p->getType() != cur_type)
					{
						break;
					}
										
					p->renderShadow(i);
				}
				poolp->endShadowPass(i);
				LLVertexBuffer::unbind();

				LLGLState::checkStates();
			}
		}
		else
		{
			// Skip all pools of this type
			for (iter2 = iter1; iter2 != mPools.end(); iter2++)
			{
				LLDrawPool *p = *iter2;
				if (p->getType() != cur_type)
				{
					break;
				}
			}
		}
		iter1 = iter2;
		stop_glerror();
	}

	gGLLastMatrix = NULL;
	gGL.loadMatrix(gGLModelView);
}


void LLPipeline::addTrianglesDrawn(S32 index_count, U32 render_type)
{
	assertInitialized();
	S32 count = 0;
	if (render_type == LLRender::TRIANGLE_STRIP)
	{
		count = index_count-2;
	}
	else
	{
		count = index_count/3;
	}

	record(sStatBatchSize, count);
	add(LLStatViewer::TRIANGLES_DRAWN, LLUnits::Triangles::fromValue(count));

	if (LLPipeline::sRenderFrameTest)
	{
		gViewerWindow->getWindow()->swapBuffers();
		ms_sleep(16);
	}
}

void LLPipeline::renderPhysicsDisplay()
{
	if (!hasRenderDebugMask(LLPipeline::RENDER_DEBUG_PHYSICS_SHAPES))
	{
		return;
	}

	allocatePhysicsBuffer();

	gGL.flush();
	mPhysicsDisplay.bindTarget();
	glClearColor(0,0,0,1);
	gGL.setColorMask(true, true);
	mPhysicsDisplay.clear();
	glClearColor(0,0,0,0);

	gGL.setColorMask(true, false);

	if (LLGLSLShader::sNoFixedFunction)
	{
		gDebugProgram.bind();
	}

	for (LLWorld::region_list_t::const_iterator iter = LLWorld::getInstance()->getRegionList().begin(); 
			iter != LLWorld::getInstance()->getRegionList().end(); ++iter)
	{
		LLViewerRegion* region = *iter;
		for (U32 i = 0; i < LLViewerRegion::NUM_PARTITIONS; i++)
		{
			LLSpatialPartition* part = region->getSpatialPartition(i);
			if (part)
			{
				if (hasRenderType(part->mDrawableType))
				{
					part->renderPhysicsShapes();
				}
			}
		}
	}

	gGL.flush();

	if (LLGLSLShader::sNoFixedFunction)
	{
		gDebugProgram.unbind();
	}

	mPhysicsDisplay.flush();
}

extern std::set<LLSpatialGroup*> visible_selected_groups;

void LLPipeline::renderDebug()
{
	assertInitialized();

	bool hud_only = hasRenderType(LLPipeline::RENDER_TYPE_HUD);

	if (!hud_only )
	{
		//Render any navmesh geometry	
		LLPathingLib *llPathingLibInstance = LLPathingLib::getInstance();
		if ( llPathingLibInstance != NULL ) 
		{
			//character floater renderables
			
			LLHandle<LLFloaterPathfindingCharacters> pathfindingCharacterHandle = LLFloaterPathfindingCharacters::getInstanceHandle();
			if ( !pathfindingCharacterHandle.isDead() )
			{
				LLFloaterPathfindingCharacters *pathfindingCharacter = pathfindingCharacterHandle.get();

				if ( pathfindingCharacter->getVisible() || gAgentCamera.cameraMouselook() )			
				{	
					if (LLGLSLShader::sNoFixedFunction)
					{					
						gPathfindingProgram.bind();			
						gPathfindingProgram.uniform1f(sTint, 1.f);
						gPathfindingProgram.uniform1f(sAmbiance, 1.f);
						gPathfindingProgram.uniform1f(sAlphaScale, 1.f);
					}

					//Requried character physics capsule render parameters
					LLUUID id;					
					LLVector3 pos;
					LLQuaternion rot;
				
					if ( pathfindingCharacter->isPhysicsCapsuleEnabled( id, pos, rot ) )
					{
						if (LLGLSLShader::sNoFixedFunction)
						{					
							//remove blending artifacts
							gGL.setColorMask(false, false);
							llPathingLibInstance->renderSimpleShapeCapsuleID( gGL, id, pos, rot );				
							gGL.setColorMask(true, false);
							LLGLEnable blend(GL_BLEND);
							gPathfindingProgram.uniform1f(sAlphaScale, 0.90f);
							llPathingLibInstance->renderSimpleShapeCapsuleID( gGL, id, pos, rot );
							gPathfindingProgram.bind();
						}
						else
						{
							llPathingLibInstance->renderSimpleShapeCapsuleID( gGL, id, pos, rot );
						}
					}
				}
			}
			

			//pathing console renderables
			LLHandle<LLFloaterPathfindingConsole> pathfindingConsoleHandle = LLFloaterPathfindingConsole::getInstanceHandle();
			if (!pathfindingConsoleHandle.isDead())
			{
				LLFloaterPathfindingConsole *pathfindingConsole = pathfindingConsoleHandle.get();

				if ( pathfindingConsole->getVisible() || gAgentCamera.cameraMouselook() )
				{				
					F32 ambiance = gSavedSettings.getF32("PathfindingAmbiance");

					if (LLGLSLShader::sNoFixedFunction)
					{					
						gPathfindingProgram.bind();
			
						gPathfindingProgram.uniform1f(sTint, 1.f);
						gPathfindingProgram.uniform1f(sAmbiance, ambiance);
						gPathfindingProgram.uniform1f(sAlphaScale, 1.f);
					}

					if ( !pathfindingConsole->isRenderWorld() )
					{
						const LLColor4 clearColor = gSavedSettings.getColor4("PathfindingNavMeshClear");
						gGL.setColorMask(true, true);
						glClearColor(clearColor.mV[0],clearColor.mV[1],clearColor.mV[2],0);
						glClear(GL_DEPTH_BUFFER_BIT | GL_COLOR_BUFFER_BIT | GL_STENCIL_BUFFER_BIT);					
						gGL.setColorMask(true, false);
						glPolygonMode( GL_FRONT_AND_BACK, GL_FILL );	
					}

					//NavMesh
					if ( pathfindingConsole->isRenderNavMesh() )
					{	
						gGL.flush();
						glLineWidth(2.0f);	
						LLGLEnable cull(GL_CULL_FACE);
						LLGLDisable blend(GL_BLEND);
						
						if ( pathfindingConsole->isRenderWorld() )
						{					
							LLGLEnable blend(GL_BLEND);
							gPathfindingProgram.uniform1f(sAlphaScale, 0.66f);
							llPathingLibInstance->renderNavMesh();
						}
						else
						{
							llPathingLibInstance->renderNavMesh();
						}
						
						//render edges
						if (LLGLSLShader::sNoFixedFunction)
						{
							gPathfindingNoNormalsProgram.bind();
							gPathfindingNoNormalsProgram.uniform1f(sTint, 1.f);
							gPathfindingNoNormalsProgram.uniform1f(sAlphaScale, 1.f);
							llPathingLibInstance->renderNavMeshEdges();
							gPathfindingProgram.bind();
						}
						else
						{
							llPathingLibInstance->renderNavMeshEdges();
						}

						gGL.flush();
						glPolygonMode( GL_FRONT_AND_BACK, GL_FILL );	
						glLineWidth(1.0f);	
						gGL.flush();
					}
					//User designated path
					if ( LLPathfindingPathTool::getInstance()->isRenderPath() )
					{
						//The path
						if (LLGLSLShader::sNoFixedFunction)
						{
							gUIProgram.bind();
							gGL.getTexUnit(0)->bind(LLViewerFetchedTexture::sWhiteImagep);
							llPathingLibInstance->renderPath();
							gPathfindingProgram.bind();
						}
						else
						{
							llPathingLibInstance->renderPath();
						}
						//The bookends
						if (LLGLSLShader::sNoFixedFunction)
						{
							//remove blending artifacts
							gGL.setColorMask(false, false);
							llPathingLibInstance->renderPathBookend( gGL, LLPathingLib::LLPL_START );
							llPathingLibInstance->renderPathBookend( gGL, LLPathingLib::LLPL_END );
						
							gGL.setColorMask(true, false);
							//render the bookends
							LLGLEnable blend(GL_BLEND);
							gPathfindingProgram.uniform1f(sAlphaScale, 0.90f);
							llPathingLibInstance->renderPathBookend( gGL, LLPathingLib::LLPL_START );
							llPathingLibInstance->renderPathBookend( gGL, LLPathingLib::LLPL_END );
							gPathfindingProgram.bind();
						}
						else
						{
							llPathingLibInstance->renderPathBookend( gGL, LLPathingLib::LLPL_START );
							llPathingLibInstance->renderPathBookend( gGL, LLPathingLib::LLPL_END );
						}
					
					}
				
					if ( pathfindingConsole->isRenderWaterPlane() )
					{	
						if (LLGLSLShader::sNoFixedFunction)
						{
							LLGLEnable blend(GL_BLEND);
							gPathfindingProgram.uniform1f(sAlphaScale, 0.90f);
							llPathingLibInstance->renderSimpleShapes( gGL, gAgent.getRegion()->getWaterHeight() );
						}
						else
						{
							llPathingLibInstance->renderSimpleShapes( gGL, gAgent.getRegion()->getWaterHeight() );					
						}
					}
				//physics/exclusion shapes
				if ( pathfindingConsole->isRenderAnyShapes() )
				{					
						U32 render_order[] = {
							1 << LLPathingLib::LLST_ObstacleObjects,
							1 << LLPathingLib::LLST_WalkableObjects,
							1 << LLPathingLib::LLST_ExclusionPhantoms,	
							1 << LLPathingLib::LLST_MaterialPhantoms,
						};

						U32 flags = pathfindingConsole->getRenderShapeFlags();

						for (U32 i = 0; i < 4; i++)
						{
							if (!(flags & render_order[i]))
							{
								continue;
							}

							//turn off backface culling for volumes so they are visible when camera is inside volume
							LLGLDisable cull(i >= 2 ? GL_CULL_FACE : 0);
						
							gGL.flush();
							glPolygonMode( GL_FRONT_AND_BACK, GL_FILL );	
				
							//get rid of some z-fighting
							LLGLEnable polyOffset(GL_POLYGON_OFFSET_FILL);
							glPolygonOffset(1.0f, 1.0f);

							//render to depth first to avoid blending artifacts
							gGL.setColorMask(false, false);
							llPathingLibInstance->renderNavMeshShapesVBO( render_order[i] );		
							gGL.setColorMask(true, false);

							//get rid of some z-fighting
							glPolygonOffset(0.f, 0.f);

							LLGLEnable blend(GL_BLEND);
				
							{
								gPathfindingProgram.uniform1f(sAmbiance, ambiance);

								{ //draw solid overlay
									LLGLDepthTest depth(GL_TRUE, GL_FALSE, GL_LEQUAL);
									llPathingLibInstance->renderNavMeshShapesVBO( render_order[i] );				
									gGL.flush();				
								}
				
								LLGLEnable lineOffset(GL_POLYGON_OFFSET_LINE);
								glPolygonMode( GL_FRONT_AND_BACK, GL_LINE );	
						
								F32 offset = gSavedSettings.getF32("PathfindingLineOffset");

								if (pathfindingConsole->isRenderXRay())
								{
									gPathfindingProgram.uniform1f(sTint, gSavedSettings.getF32("PathfindingXRayTint"));
									gPathfindingProgram.uniform1f(sAlphaScale, gSavedSettings.getF32("PathfindingXRayOpacity"));
									LLGLEnable blend(GL_BLEND);
									LLGLDepthTest depth(GL_TRUE, GL_FALSE, GL_GREATER);
								
									glPolygonOffset(offset, -offset);
								
									if (gSavedSettings.getBOOL("PathfindingXRayWireframe"))
									{ //draw hidden wireframe as darker and less opaque
										gPathfindingProgram.uniform1f(sAmbiance, 1.f);
										llPathingLibInstance->renderNavMeshShapesVBO( render_order[i] );				
									}
									else
									{
										glPolygonMode( GL_FRONT_AND_BACK, GL_FILL );	
										gPathfindingProgram.uniform1f(sAmbiance, ambiance);
										llPathingLibInstance->renderNavMeshShapesVBO( render_order[i] );				
										glPolygonMode(GL_FRONT_AND_BACK, GL_LINE);
									}
								}

								{ //draw visible wireframe as brighter, thicker and more opaque
									glPolygonOffset(offset, offset);
									gPathfindingProgram.uniform1f(sAmbiance, 1.f);
									gPathfindingProgram.uniform1f(sTint, 1.f);
									gPathfindingProgram.uniform1f(sAlphaScale, 1.f);

									glLineWidth(gSavedSettings.getF32("PathfindingLineWidth"));
									LLGLDisable blendOut(GL_BLEND);
									llPathingLibInstance->renderNavMeshShapesVBO( render_order[i] );				
									gGL.flush();
									glLineWidth(1.f);
								}
				
								glPolygonMode( GL_FRONT_AND_BACK, GL_FILL );
							}
						}
					}

					glPolygonOffset(0.f, 0.f);

					if ( pathfindingConsole->isRenderNavMesh() && pathfindingConsole->isRenderXRay() )
					{	//render navmesh xray
						F32 ambiance = gSavedSettings.getF32("PathfindingAmbiance");

						LLGLEnable lineOffset(GL_POLYGON_OFFSET_LINE);
						LLGLEnable polyOffset(GL_POLYGON_OFFSET_FILL);
											
						F32 offset = gSavedSettings.getF32("PathfindingLineOffset");
						glPolygonOffset(offset, -offset);

						LLGLEnable blend(GL_BLEND);
						LLGLDepthTest depth(GL_TRUE, GL_FALSE, GL_GREATER);
						gGL.flush();				
						glLineWidth(2.0f);	
						LLGLEnable cull(GL_CULL_FACE);
																		
						gPathfindingProgram.uniform1f(sTint, gSavedSettings.getF32("PathfindingXRayTint"));
						gPathfindingProgram.uniform1f(sAlphaScale, gSavedSettings.getF32("PathfindingXRayOpacity"));
								
						if (gSavedSettings.getBOOL("PathfindingXRayWireframe"))
						{ //draw hidden wireframe as darker and less opaque
							glPolygonMode( GL_FRONT_AND_BACK, GL_LINE );	
							gPathfindingProgram.uniform1f(sAmbiance, 1.f);
							llPathingLibInstance->renderNavMesh();
							glPolygonMode( GL_FRONT_AND_BACK, GL_FILL );	
						}	
						else
						{
							gPathfindingProgram.uniform1f(sAmbiance, ambiance);
							llPathingLibInstance->renderNavMesh();
						}

						//render edges
						if (LLGLSLShader::sNoFixedFunction)
						{
							gPathfindingNoNormalsProgram.bind();
							gPathfindingNoNormalsProgram.uniform1f(sTint, gSavedSettings.getF32("PathfindingXRayTint"));
							gPathfindingNoNormalsProgram.uniform1f(sAlphaScale, gSavedSettings.getF32("PathfindingXRayOpacity"));
							llPathingLibInstance->renderNavMeshEdges();
							gPathfindingProgram.bind();
						}
						else
						{
							llPathingLibInstance->renderNavMeshEdges();
						}
					
						gGL.flush();
						glLineWidth(1.0f);	
					}
			
					glPolygonOffset(0.f, 0.f);

					gGL.flush();
					if (LLGLSLShader::sNoFixedFunction)
					{
						gPathfindingProgram.unbind();
					}
				}
			}
		}
	}

	gGL.color4f(1,1,1,1);

	gGLLastMatrix = NULL;
	gGL.loadMatrix(gGLModelView);
	gGL.setColorMask(true, false);

	
	if (!hud_only && !mDebugBlips.empty())
	{ //render debug blips
		if (LLGLSLShader::sNoFixedFunction)
		{
			gUIProgram.bind();
		}

		gGL.getTexUnit(0)->bind(LLViewerFetchedTexture::sWhiteImagep, true);

		glPointSize(8.f);
		LLGLDepthTest depth(GL_TRUE, GL_TRUE, GL_ALWAYS);

		gGL.begin(LLRender::POINTS);
		for (std::list<DebugBlip>::iterator iter = mDebugBlips.begin(); iter != mDebugBlips.end(); )
		{
			DebugBlip& blip = *iter;

			blip.mAge += gFrameIntervalSeconds.value();
			if (blip.mAge > 2.f)
			{
				mDebugBlips.erase(iter++);
			}
			else
			{
				iter++;
			}

			blip.mPosition.mV[2] += gFrameIntervalSeconds.value()*2.f;

			gGL.color4fv(blip.mColor.mV);
			gGL.vertex3fv(blip.mPosition.mV);
		}
		gGL.end();
		gGL.flush();
		glPointSize(1.f);
	}


	// Debug stuff.
	for (LLWorld::region_list_t::const_iterator iter = LLWorld::getInstance()->getRegionList().begin(); 
			iter != LLWorld::getInstance()->getRegionList().end(); ++iter)
	{
		LLViewerRegion* region = *iter;
		for (U32 i = 0; i < LLViewerRegion::NUM_PARTITIONS; i++)
		{
			LLSpatialPartition* part = region->getSpatialPartition(i);
			if (part)
			{
				if ( (hud_only && (part->mDrawableType == RENDER_TYPE_HUD || part->mDrawableType == RENDER_TYPE_HUD_PARTICLES)) ||
					 (!hud_only && hasRenderType(part->mDrawableType)) )
				{
					part->renderDebug();
				}
			}
		}
	}

	for (LLCullResult::bridge_iterator i = sCull->beginVisibleBridge(); i != sCull->endVisibleBridge(); ++i)
	{
		LLSpatialBridge* bridge = *i;
		if (!bridge->isDead() && hasRenderType(bridge->mDrawableType))
		{
			gGL.pushMatrix();
			gGL.multMatrix((F32*)bridge->mDrawable->getRenderMatrix().mMatrix);
			bridge->renderDebug();
			gGL.popMatrix();
		}
	}

	if (gPipeline.hasRenderDebugMask(LLPipeline::RENDER_DEBUG_OCCLUSION) && LLGLSLShader::sNoFixedFunction)
	{ //render visible selected group occlusion geometry
		gDebugProgram.bind();
		LLGLDepthTest depth(GL_TRUE, GL_FALSE);
		gGL.diffuseColor3f(1,0,1);
		for (std::set<LLSpatialGroup*>::iterator iter = visible_selected_groups.begin(); iter != visible_selected_groups.end(); ++iter)
		{
			LLSpatialGroup* group = *iter;

			LLVector4a fudge;
			fudge.splat(0.25f); //SG_OCCLUSION_FUDGE

			LLVector4a size;
			const LLVector4a* bounds = group->getBounds();
			size.setAdd(fudge, bounds[1]);
			
			drawBox(bounds[0], size);
		}
	}

	visible_selected_groups.clear();

	if (LLGLSLShader::sNoFixedFunction)
	{
		gUIProgram.bind();
	}

	if (hasRenderDebugMask(LLPipeline::RENDER_DEBUG_RAYCAST) && !hud_only)
	{ //draw crosshairs on particle intersection
		if (gDebugRaycastParticle)
		{
			if (LLGLSLShader::sNoFixedFunction)
			{ //this debug display requires shaders
				gDebugProgram.bind();

				gGL.getTexUnit(0)->unbind(LLTexUnit::TT_TEXTURE);

				LLVector3 center(gDebugRaycastParticleIntersection.getF32ptr());
				LLVector3 size(0.1f, 0.1f, 0.1f);

				LLVector3 p[6];

				p[0] = center + size.scaledVec(LLVector3(1,0,0));
				p[1] = center + size.scaledVec(LLVector3(-1,0,0));
				p[2] = center + size.scaledVec(LLVector3(0,1,0));
				p[3] = center + size.scaledVec(LLVector3(0,-1,0));
				p[4] = center + size.scaledVec(LLVector3(0,0,1));
				p[5] = center + size.scaledVec(LLVector3(0,0,-1));
				
				gGL.begin(LLRender::LINES);
				gGL.diffuseColor3f(1.f, 1.f, 0.f);
				for (U32 i = 0; i < 6; i++)
				{
					gGL.vertex3fv(p[i].mV);
				}
				gGL.end();
				gGL.flush();

				gDebugProgram.unbind();
			}
		}
	}

	if (hasRenderDebugMask(LLPipeline::RENDER_DEBUG_SHADOW_FRUSTA))
	{
		LLVertexBuffer::unbind();

		LLGLEnable blend(GL_BLEND);
		LLGLDepthTest depth(TRUE, FALSE);
		LLGLDisable cull(GL_CULL_FACE);

		gGL.color4f(1,1,1,1);
		gGL.getTexUnit(0)->unbind(LLTexUnit::TT_TEXTURE);
				
		F32 a = 0.1f;

		F32 col[] =
		{
			1,0,0,a,
			0,1,0,a,
			0,0,1,a,
			1,0,1,a,
			
			1,1,0,a,
			0,1,1,a,
			1,1,1,a,
			1,0,1,a,
		};

		for (U32 i = 0; i < 8; i++)
		{
			LLVector3* frust = mShadowCamera[i].mAgentFrustum;

			if (i > 3)
			{ //render shadow frusta as volumes
				if (mShadowFrustPoints[i-4].empty())
				{
					continue;
				}

				gGL.color4fv(col+(i-4)*4);	
			
				gGL.begin(LLRender::TRIANGLE_STRIP);
				gGL.vertex3fv(frust[0].mV); gGL.vertex3fv(frust[4].mV);
				gGL.vertex3fv(frust[1].mV); gGL.vertex3fv(frust[5].mV);
				gGL.vertex3fv(frust[2].mV); gGL.vertex3fv(frust[6].mV);
				gGL.vertex3fv(frust[3].mV); gGL.vertex3fv(frust[7].mV);
				gGL.vertex3fv(frust[0].mV); gGL.vertex3fv(frust[4].mV);
				gGL.end();
				
				
				gGL.begin(LLRender::TRIANGLE_STRIP);
				gGL.vertex3fv(frust[0].mV);
				gGL.vertex3fv(frust[1].mV);
				gGL.vertex3fv(frust[3].mV);
				gGL.vertex3fv(frust[2].mV);
				gGL.end();
				
				gGL.begin(LLRender::TRIANGLE_STRIP);
				gGL.vertex3fv(frust[4].mV);
				gGL.vertex3fv(frust[5].mV);
				gGL.vertex3fv(frust[7].mV);
				gGL.vertex3fv(frust[6].mV);
				gGL.end();		
			}

	
			if (i < 4)
			{
				
				//if (i == 0 || !mShadowFrustPoints[i].empty())
				{
					//render visible point cloud
					gGL.flush();
					glPointSize(8.f);
					gGL.begin(LLRender::POINTS);
					
					F32* c = col+i*4;
					gGL.color3fv(c);

					for (U32 j = 0; j < mShadowFrustPoints[i].size(); ++j)
						{
							gGL.vertex3fv(mShadowFrustPoints[i][j].mV);
						
						}
					gGL.end();

					gGL.flush();
					glPointSize(1.f);

					LLVector3* ext = mShadowExtents[i]; 
					LLVector3 pos = (ext[0]+ext[1])*0.5f;
					LLVector3 size = (ext[1]-ext[0])*0.5f;
					drawBoxOutline(pos, size);

					//render camera frustum splits as outlines
					gGL.begin(LLRender::LINES);
					gGL.vertex3fv(frust[0].mV); gGL.vertex3fv(frust[1].mV);
					gGL.vertex3fv(frust[1].mV); gGL.vertex3fv(frust[2].mV);
					gGL.vertex3fv(frust[2].mV); gGL.vertex3fv(frust[3].mV);
					gGL.vertex3fv(frust[3].mV); gGL.vertex3fv(frust[0].mV);
					gGL.vertex3fv(frust[4].mV); gGL.vertex3fv(frust[5].mV);
					gGL.vertex3fv(frust[5].mV); gGL.vertex3fv(frust[6].mV);
					gGL.vertex3fv(frust[6].mV); gGL.vertex3fv(frust[7].mV);
					gGL.vertex3fv(frust[7].mV); gGL.vertex3fv(frust[4].mV);
					gGL.vertex3fv(frust[0].mV); gGL.vertex3fv(frust[4].mV);
					gGL.vertex3fv(frust[1].mV); gGL.vertex3fv(frust[5].mV);
					gGL.vertex3fv(frust[2].mV); gGL.vertex3fv(frust[6].mV);
					gGL.vertex3fv(frust[3].mV); gGL.vertex3fv(frust[7].mV);
					gGL.end();
				}
			}

			/*gGL.flush();
			glLineWidth(16-i*2);
			for (LLWorld::region_list_t::const_iterator iter = LLWorld::getInstance()->getRegionList().begin(); 
					iter != LLWorld::getInstance()->getRegionList().end(); ++iter)
			{
				LLViewerRegion* region = *iter;
				for (U32 j = 0; j < LLViewerRegion::NUM_PARTITIONS; j++)
				{
					LLSpatialPartition* part = region->getSpatialPartition(j);
					if (part)
					{
						if (hasRenderType(part->mDrawableType))
						{
							part->renderIntersectingBBoxes(&mShadowCamera[i]);
						}
					}
				}
			}
			gGL.flush();
			glLineWidth(1.f);*/
		}
	}

	if (mRenderDebugMask & RENDER_DEBUG_WIND_VECTORS)
	{
		gAgent.getRegion()->mWind.renderVectors();
	}
	
	if (mRenderDebugMask & RENDER_DEBUG_COMPOSITION)
	{
		// Debug composition layers
		F32 x, y;

		gGL.getTexUnit(0)->unbind(LLTexUnit::TT_TEXTURE);

		if (gAgent.getRegion())
		{
			gGL.begin(LLRender::POINTS);
			// Draw the composition layer for the region that I'm in.
			for (x = 0; x <= 260; x++)
			{
				for (y = 0; y <= 260; y++)
				{
					if ((x > 255) || (y > 255))
					{
						gGL.color4f(1.f, 0.f, 0.f, 1.f);
					}
					else
					{
						gGL.color4f(0.f, 0.f, 1.f, 1.f);
					}
					F32 z = gAgent.getRegion()->getCompositionXY((S32)x, (S32)y);
					z *= 5.f;
					z += 50.f;
					gGL.vertex3f(x, y, z);
				}
			}
			gGL.end();
		}
	}

	if (mRenderDebugMask & LLPipeline::RENDER_DEBUG_BUILD_QUEUE)
	{
		U32 count = 0;
		U32 size = mGroupQ2.size();
		LLColor4 col;

		LLVertexBuffer::unbind();
		LLGLEnable blend(GL_BLEND);
		gGL.setSceneBlendType(LLRender::BT_ALPHA);
		LLGLDepthTest depth(GL_TRUE, GL_FALSE);
		gGL.getTexUnit(0)->bind(LLViewerFetchedTexture::sWhiteImagep);
		
		gGL.pushMatrix();
		gGL.loadMatrix(gGLModelView);
		gGLLastMatrix = NULL;

		for (LLSpatialGroup::sg_vector_t::iterator iter = mGroupQ2.begin(); iter != mGroupQ2.end(); ++iter)
		{
			LLSpatialGroup* group = *iter;
			if (group->isDead())
			{
				continue;
			}

			LLSpatialBridge* bridge = group->getSpatialPartition()->asBridge();

			if (bridge && (!bridge->mDrawable || bridge->mDrawable->isDead()))
			{
				continue;
			}

			if (bridge)
			{
				gGL.pushMatrix();
				gGL.multMatrix((F32*)bridge->mDrawable->getRenderMatrix().mMatrix);
			}

			F32 alpha = llclamp((F32) (size-count)/size, 0.f, 1.f);

			
			LLVector2 c(1.f-alpha, alpha);
			c.normVec();

			
			++count;
			col.set(c.mV[0], c.mV[1], 0, alpha*0.5f+0.5f);
			group->drawObjectBox(col);

			if (bridge)
			{
				gGL.popMatrix();
			}
		}

		gGL.popMatrix();
	}

	gGL.flush();
	if (LLGLSLShader::sNoFixedFunction)
	{
		gUIProgram.unbind();
	}
}

static LLTrace::BlockTimerStatHandle FTM_REBUILD_POOLS("Rebuild Pools");

void LLPipeline::rebuildPools()
{
	LL_RECORD_BLOCK_TIME(FTM_REBUILD_POOLS);

	assertInitialized();

	S32 max_count = mPools.size();
	pool_set_t::iterator iter1 = mPools.upper_bound(mLastRebuildPool);
	while(max_count > 0 && mPools.size() > 0) // && num_rebuilds < MAX_REBUILDS)
	{
		if (iter1 == mPools.end())
		{
			iter1 = mPools.begin();
		}
		LLDrawPool* poolp = *iter1;

		if (poolp->isDead())
		{
			mPools.erase(iter1++);
			removeFromQuickLookup( poolp );
			if (poolp == mLastRebuildPool)
			{
				mLastRebuildPool = NULL;
			}
			delete poolp;
		}
		else
		{
			mLastRebuildPool = poolp;
			iter1++;
		}
		max_count--;
	}
}

void LLPipeline::addToQuickLookup( LLDrawPool* new_poolp )
{
	assertInitialized();

	switch( new_poolp->getType() )
	{
	case LLDrawPool::POOL_SIMPLE:
		if (mSimplePool)
		{
			llassert(0);
			LL_WARNS() << "Ignoring duplicate simple pool." << LL_ENDL;
		}
		else
		{
			mSimplePool = (LLRenderPass*) new_poolp;
		}
		break;

	case LLDrawPool::POOL_ALPHA_MASK:
		if (mAlphaMaskPool)
		{
			llassert(0);
			LL_WARNS() << "Ignoring duplicate alpha mask pool." << LL_ENDL;
			break;
		}
		else
		{
			mAlphaMaskPool = (LLRenderPass*) new_poolp;
		}
		break;

	case LLDrawPool::POOL_FULLBRIGHT_ALPHA_MASK:
		if (mFullbrightAlphaMaskPool)
		{
			llassert(0);
			LL_WARNS() << "Ignoring duplicate alpha mask pool." << LL_ENDL;
			break;
		}
		else
		{
			mFullbrightAlphaMaskPool = (LLRenderPass*) new_poolp;
		}
		break;
		
	case LLDrawPool::POOL_GRASS:
		if (mGrassPool)
		{
			llassert(0);
			LL_WARNS() << "Ignoring duplicate grass pool." << LL_ENDL;
		}
		else
		{
			mGrassPool = (LLRenderPass*) new_poolp;
		}
		break;

	case LLDrawPool::POOL_FULLBRIGHT:
		if (mFullbrightPool)
		{
			llassert(0);
			LL_WARNS() << "Ignoring duplicate simple pool." << LL_ENDL;
		}
		else
		{
			mFullbrightPool = (LLRenderPass*) new_poolp;
		}
		break;

	case LLDrawPool::POOL_INVISIBLE:
		if (mInvisiblePool)
		{
			llassert(0);
			LL_WARNS() << "Ignoring duplicate simple pool." << LL_ENDL;
		}
		else
		{
			mInvisiblePool = (LLRenderPass*) new_poolp;
		}
		break;

	case LLDrawPool::POOL_GLOW:
		if (mGlowPool)
		{
			llassert(0);
			LL_WARNS() << "Ignoring duplicate glow pool." << LL_ENDL;
		}
		else
		{
			mGlowPool = (LLRenderPass*) new_poolp;
		}
		break;

	case LLDrawPool::POOL_TREE:
		mTreePools[ uintptr_t(new_poolp->getTexture()) ] = new_poolp ;
		break;
 
	case LLDrawPool::POOL_TERRAIN:
		mTerrainPools[ uintptr_t(new_poolp->getTexture()) ] = new_poolp ;
		break;

	case LLDrawPool::POOL_BUMP:
		if (mBumpPool)
		{
			llassert(0);
			LL_WARNS() << "Ignoring duplicate bump pool." << LL_ENDL;
		}
		else
		{
			mBumpPool = new_poolp;
		}
		break;
	case LLDrawPool::POOL_MATERIALS:
		if (mMaterialsPool)
		{
			llassert(0);
			LL_WARNS() << "Ignorning duplicate materials pool." << LL_ENDL;
		}
		else
		{
			mMaterialsPool = new_poolp;
		}
		break;
	case LLDrawPool::POOL_ALPHA:
		if( mAlphaPool )
		{
			llassert(0);
			LL_WARNS() << "LLPipeline::addPool(): Ignoring duplicate Alpha pool" << LL_ENDL;
		}
		else
		{
			mAlphaPool = (LLDrawPoolAlpha*) new_poolp;
		}
		break;

	case LLDrawPool::POOL_AVATAR:
		break; // Do nothing

	case LLDrawPool::POOL_SKY:
		if( mSkyPool )
		{
			llassert(0);
			LL_WARNS() << "LLPipeline::addPool(): Ignoring duplicate Sky pool" << LL_ENDL;
		}
		else
		{
			mSkyPool = new_poolp;
		}
		break;
	
	case LLDrawPool::POOL_WATER:
		if( mWaterPool )
		{
			llassert(0);
			LL_WARNS() << "LLPipeline::addPool(): Ignoring duplicate Water pool" << LL_ENDL;
		}
		else
		{
			mWaterPool = new_poolp;
		}
		break;

	case LLDrawPool::POOL_GROUND:
		if( mGroundPool )
		{
			llassert(0);
			LL_WARNS() << "LLPipeline::addPool(): Ignoring duplicate Ground Pool" << LL_ENDL;
		}
		else
		{ 
			mGroundPool = new_poolp;
		}
		break;

	case LLDrawPool::POOL_WL_SKY:
		if( mWLSkyPool )
		{
			llassert(0);
			LL_WARNS() << "LLPipeline::addPool(): Ignoring duplicate WLSky Pool" << LL_ENDL;
		}
		else
		{ 
			mWLSkyPool = new_poolp;
		}
		break;

	default:
		llassert(0);
		LL_WARNS() << "Invalid Pool Type in  LLPipeline::addPool()" << LL_ENDL;
		break;
	}
}

void LLPipeline::removePool( LLDrawPool* poolp )
{
	assertInitialized();
	removeFromQuickLookup(poolp);
	mPools.erase(poolp);
	delete poolp;
}

void LLPipeline::removeFromQuickLookup( LLDrawPool* poolp )
{
	assertInitialized();
	switch( poolp->getType() )
	{
	case LLDrawPool::POOL_SIMPLE:
		llassert(mSimplePool == poolp);
		mSimplePool = NULL;
		break;

	case LLDrawPool::POOL_ALPHA_MASK:
		llassert(mAlphaMaskPool == poolp);
		mAlphaMaskPool = NULL;
		break;

	case LLDrawPool::POOL_FULLBRIGHT_ALPHA_MASK:
		llassert(mFullbrightAlphaMaskPool == poolp);
		mFullbrightAlphaMaskPool = NULL;
		break;

	case LLDrawPool::POOL_GRASS:
		llassert(mGrassPool == poolp);
		mGrassPool = NULL;
		break;

	case LLDrawPool::POOL_FULLBRIGHT:
		llassert(mFullbrightPool == poolp);
		mFullbrightPool = NULL;
		break;

	case LLDrawPool::POOL_INVISIBLE:
		llassert(mInvisiblePool == poolp);
		mInvisiblePool = NULL;
		break;

	case LLDrawPool::POOL_WL_SKY:
		llassert(mWLSkyPool == poolp);
		mWLSkyPool = NULL;
		break;

	case LLDrawPool::POOL_GLOW:
		llassert(mGlowPool == poolp);
		mGlowPool = NULL;
		break;

	case LLDrawPool::POOL_TREE:
		#ifdef _DEBUG
			{
				bool found = mTreePools.erase( (uintptr_t)poolp->getTexture() );
				llassert( found );
			}
		#else
			mTreePools.erase( (uintptr_t)poolp->getTexture() );
		#endif
		break;

	case LLDrawPool::POOL_TERRAIN:
		#ifdef _DEBUG
			{
				bool found = mTerrainPools.erase( (uintptr_t)poolp->getTexture() );
				llassert( found );
			}
		#else
			mTerrainPools.erase( (uintptr_t)poolp->getTexture() );
		#endif
		break;

	case LLDrawPool::POOL_BUMP:
		llassert( poolp == mBumpPool );
		mBumpPool = NULL;
		break;
	
	case LLDrawPool::POOL_MATERIALS:
		llassert(poolp == mMaterialsPool);
		mMaterialsPool = NULL;
		break;
			
	case LLDrawPool::POOL_ALPHA:
		llassert( poolp == mAlphaPool );
		mAlphaPool = NULL;
		break;

	case LLDrawPool::POOL_AVATAR:
		break; // Do nothing

	case LLDrawPool::POOL_SKY:
		llassert( poolp == mSkyPool );
		mSkyPool = NULL;
		break;

	case LLDrawPool::POOL_WATER:
		llassert( poolp == mWaterPool );
		mWaterPool = NULL;
		break;

	case LLDrawPool::POOL_GROUND:
		llassert( poolp == mGroundPool );
		mGroundPool = NULL;
		break;

	default:
		llassert(0);
		LL_WARNS() << "Invalid Pool Type in  LLPipeline::removeFromQuickLookup() type=" << poolp->getType() << LL_ENDL;
		break;
	}
}

void LLPipeline::resetDrawOrders()
{
	assertInitialized();
	// Iterate through all of the draw pools and rebuild them.
	for (pool_set_t::iterator iter = mPools.begin(); iter != mPools.end(); ++iter)
	{
		LLDrawPool *poolp = *iter;
		poolp->resetDrawOrders();
	}
}

//============================================================================
// Once-per-frame setup of hardware lights,
// including sun/moon, avatar backlight, and up to 6 local lights

void LLPipeline::setupAvatarLights(bool for_edit)
{
	assertInitialized();

	if (for_edit)
	{
		LLColor4 diffuse(1.f, 1.f, 1.f, 0.f);
		LLVector4 light_pos_cam(-8.f, 0.25f, 10.f, 0.f);  // w==0 => directional light
		LLMatrix4 camera_mat = LLViewerCamera::getInstance()->getModelview();
		LLMatrix4 camera_rot(camera_mat.getMat3());
		camera_rot.invert();
		LLVector4 light_pos = light_pos_cam * camera_rot;
		
		light_pos.normalize();

		LLLightState* light = gGL.getLight(1);

		if (LLPipeline::sRenderDeferred)
		{
			/*diffuse.mV[0] = powf(diffuse.mV[0], 2.2f);
			diffuse.mV[1] = powf(diffuse.mV[1], 2.2f);
			diffuse.mV[2] = powf(diffuse.mV[2], 2.2f);*/
		}

		mHWLightColors[1] = diffuse;

		light->setDiffuse(diffuse);
		light->setAmbient(LLColor4::black);
		light->setSpecular(LLColor4::black);
		light->setPosition(light_pos);
		light->setConstantAttenuation(1.f);
		light->setLinearAttenuation(0.f);
		light->setQuadraticAttenuation(0.f);
		light->setSpotExponent(0.f);
		light->setSpotCutoff(180.f);
	}
	else if (gAvatarBacklight) // Always true (unless overridden in a devs .ini)
	{
		LLVector3 opposite_pos = -1.f * mSunDir;
		LLVector3 orthog_light_pos = mSunDir % LLVector3::z_axis;
		LLVector4 backlight_pos = LLVector4(lerp(opposite_pos, orthog_light_pos, 0.3f), 0.0f);
		backlight_pos.normalize();
			
		LLColor4 light_diffuse = mSunDiffuse;
		LLColor4 backlight_diffuse(1.f - light_diffuse.mV[VRED], 1.f - light_diffuse.mV[VGREEN], 1.f - light_diffuse.mV[VBLUE], 1.f);
		F32 max_component = 0.001f;
		for (S32 i = 0; i < 3; i++)
		{
			if (backlight_diffuse.mV[i] > max_component)
			{
				max_component = backlight_diffuse.mV[i];
			}
		}
		F32 backlight_mag;
		if (gSky.getSunDirection().mV[2] >= LLSky::NIGHTTIME_ELEVATION_COS)
		{
			backlight_mag = BACKLIGHT_DAY_MAGNITUDE_OBJECT;
		}
		else
		{
			backlight_mag = BACKLIGHT_NIGHT_MAGNITUDE_OBJECT;
		}
		backlight_diffuse *= backlight_mag / max_component;

		if (LLPipeline::sRenderDeferred)
		{
			/*backlight_diffuse.mV[0] = powf(backlight_diffuse.mV[0], 2.2f);
			backlight_diffuse.mV[1] = powf(backlight_diffuse.mV[1], 2.2f);
			backlight_diffuse.mV[2] = powf(backlight_diffuse.mV[2], 2.2f);*/
		}

		mHWLightColors[1] = backlight_diffuse;

		LLLightState* light = gGL.getLight(1);

		light->setPosition(backlight_pos);
		light->setDiffuse(backlight_diffuse);
		light->setAmbient(LLColor4::black);
		light->setSpecular(LLColor4::black);
		light->setConstantAttenuation(1.f);
		light->setLinearAttenuation(0.f);
		light->setQuadraticAttenuation(0.f);
		light->setSpotExponent(0.f);
		light->setSpotCutoff(180.f);
	}
	else
	{
		LLLightState* light = gGL.getLight(1);

		mHWLightColors[1] = LLColor4::black;

		light->setDiffuse(LLColor4::black);
		light->setAmbient(LLColor4::black);
		light->setSpecular(LLColor4::black);
	}
}

static F32 calc_light_dist(LLVOVolume* light, const LLVector3& cam_pos, F32 max_dist)
{
	F32 inten = light->getLightIntensity();
	if (inten < .001f)
	{
		return max_dist;
	}
	F32 radius = light->getLightRadius();
	bool selected = light->isSelected();
	LLVector3 dpos = light->getRenderPosition() - cam_pos;
	F32 dist2 = dpos.lengthSquared();
	if (!selected && dist2 > (max_dist + radius)*(max_dist + radius))
	{
		return max_dist;
	}
	F32 dist = (F32) sqrt(dist2);
	dist *= 1.f / inten;
	dist -= radius;
	if (selected)
	{
		dist -= 10000.f; // selected lights get highest priority
	}
	if (light->mDrawable.notNull() && light->mDrawable->isState(LLDrawable::ACTIVE))
	{
		// moving lights get a little higher priority (too much causes artifacts)
		dist -= light->getLightRadius()*0.25f;
	}
	return dist;
}

void LLPipeline::calcNearbyLights(LLCamera& camera)
{
	assertInitialized();

	if (LLPipeline::sReflectionRender)
	{
		return;
	}

	if (mLightingDetail >= 1)
	{
		// mNearbyLight (and all light_set_t's) are sorted such that
		// begin() == the closest light and rbegin() == the farthest light
		const S32 MAX_LOCAL_LIGHTS = 6;
// 		LLVector3 cam_pos = gAgent.getCameraPositionAgent();
		LLVector3 cam_pos = LLViewerJoystick::getInstance()->getOverrideCamera() ?
						camera.getOrigin() : 
						gAgent.getPositionAgent();

		F32 max_dist = LIGHT_MAX_RADIUS * 4.f; // ignore enitrely lights > 4 * max light rad
		
		// UPDATE THE EXISTING NEARBY LIGHTS
		light_set_t cur_nearby_lights;
		for (light_set_t::iterator iter = mNearbyLights.begin();
			iter != mNearbyLights.end(); iter++)
		{
			const Light* light = &(*iter);
			LLDrawable* drawable = light->drawable;
            const LLViewerObject *vobj = light->drawable->getVObj();
            if(vobj && vobj->getAvatar()
               && (vobj->getAvatar()->isTooComplex() || vobj->getAvatar()->isInMuteList())
               )
            {
                drawable->clearState(LLDrawable::NEARBY_LIGHT);
                continue;
            }

			LLVOVolume* volight = drawable->getVOVolume();
			if (!volight || !drawable->isState(LLDrawable::LIGHT))
			{
				drawable->clearState(LLDrawable::NEARBY_LIGHT);
				continue;
			}
			if (light->fade <= -LIGHT_FADE_TIME)
			{
				drawable->clearState(LLDrawable::NEARBY_LIGHT);
				continue;
			}
			if (!sRenderAttachedLights && volight && volight->isAttachment())
			{
				drawable->clearState(LLDrawable::NEARBY_LIGHT);
				continue;
			}

			F32 dist = calc_light_dist(volight, cam_pos, max_dist);
			cur_nearby_lights.insert(Light(drawable, dist, light->fade));
		}
		mNearbyLights = cur_nearby_lights;
				
		// FIND NEW LIGHTS THAT ARE IN RANGE
		light_set_t new_nearby_lights;
		for (LLDrawable::drawable_set_t::iterator iter = mLights.begin();
			 iter != mLights.end(); ++iter)
		{
			LLDrawable* drawable = *iter;
			LLVOVolume* light = drawable->getVOVolume();
			if (!light || drawable->isState(LLDrawable::NEARBY_LIGHT))
			{
				continue;
			}
			if (light->isHUDAttachment())
			{
				continue; // no lighting from HUD objects
			}
			F32 dist = calc_light_dist(light, cam_pos, max_dist);
			if (dist >= max_dist)
			{
				continue;
			}
			if (!sRenderAttachedLights && light && light->isAttachment())
			{
				continue;
			}
			new_nearby_lights.insert(Light(drawable, dist, 0.f));
			if (new_nearby_lights.size() > (U32)MAX_LOCAL_LIGHTS)
			{
				new_nearby_lights.erase(--new_nearby_lights.end());
				const Light& last = *new_nearby_lights.rbegin();
				max_dist = last.dist;
			}
		}

		// INSERT ANY NEW LIGHTS
		for (light_set_t::iterator iter = new_nearby_lights.begin();
			 iter != new_nearby_lights.end(); iter++)
		{
			const Light* light = &(*iter);
			if (mNearbyLights.size() < (U32)MAX_LOCAL_LIGHTS)
			{
				mNearbyLights.insert(*light);
				((LLDrawable*) light->drawable)->setState(LLDrawable::NEARBY_LIGHT);
			}
			else
			{
				// crazy cast so that we can overwrite the fade value
				// even though gcc enforces sets as const
				// (fade value doesn't affect sort so this is safe)
				Light* farthest_light = (const_cast<Light*>(&(*(mNearbyLights.rbegin()))));
				if (light->dist < farthest_light->dist)
				{
					if (farthest_light->fade >= 0.f)
					{
						farthest_light->fade = -(gFrameIntervalSeconds.value());
					}
				}
				else
				{
					break; // none of the other lights are closer
				}
			}
		}
		
		//mark nearby lights not-removable.
		for (light_set_t::iterator iter = mNearbyLights.begin();
			 iter != mNearbyLights.end(); iter++)
		{
			const Light* light = &(*iter);
			((LLViewerOctreeEntryData*) light->drawable)->setVisible();
		}
	}
}

void LLPipeline::setupHWLights(LLDrawPool* pool)
{
	assertInitialized();
	
	// Ambient
	if (!LLGLSLShader::sNoFixedFunction)
	{
		gGL.syncMatrices();
		LLColor4 ambient = gSky.getTotalAmbientColor();
		gGL.setAmbientLightColor(ambient);
	}

	// Light 0 = Sun or Moon (All objects)
	{
		if (gSky.getSunDirection().mV[2] >= LLSky::NIGHTTIME_ELEVATION_COS)
		{
			mSunDir.setVec(gSky.getSunDirection());
			mSunDiffuse.setVec(gSky.getSunDiffuseColor());
		}
		else
		{
			mSunDir.setVec(gSky.getMoonDirection());
			mSunDiffuse.setVec(gSky.getMoonDiffuseColor());
		}

		F32 max_color = llmax(mSunDiffuse.mV[0], mSunDiffuse.mV[1], mSunDiffuse.mV[2]);
		if (max_color > 1.f)
		{
			mSunDiffuse *= 1.f/max_color;
		}
		mSunDiffuse.clamp();

		LLVector4 light_pos(mSunDir, 0.0f);
		LLColor4 light_diffuse = mSunDiffuse;

		if (LLPipeline::sRenderDeferred)
		{
			/*light_diffuse.mV[0] = powf(light_diffuse.mV[0], 2.2f);
			light_diffuse.mV[1] = powf(light_diffuse.mV[1], 2.2f);
			light_diffuse.mV[2] = powf(light_diffuse.mV[2], 2.2f);*/
		}

		mHWLightColors[0] = light_diffuse;

		LLLightState* light = gGL.getLight(0);
		light->setPosition(light_pos);
		light->setDiffuse(light_diffuse);
		light->setAmbient(LLColor4::black);
		light->setSpecular(LLColor4::black);
		light->setConstantAttenuation(1.f);
		light->setLinearAttenuation(0.f);
		light->setQuadraticAttenuation(0.f);
		light->setSpotExponent(0.f);
		light->setSpotCutoff(180.f);
	}
	
	// Light 1 = Backlight (for avatars)
	// (set by enableLightsAvatar)
	
	S32 cur_light = 2;
	
	// Nearby lights = LIGHT 2-7

	mLightMovingMask = 0;
	
	if (mLightingDetail >= 1)
	{
		for (light_set_t::iterator iter = mNearbyLights.begin();
			 iter != mNearbyLights.end(); ++iter)
		{
			LLDrawable* drawable = iter->drawable;
			LLVOVolume* light = drawable->getVOVolume();
			if (!light)
			{
				continue;
			}
			if (drawable->isState(LLDrawable::ACTIVE))
			{
				mLightMovingMask |= (1<<cur_light);
			}
			
			LLColor4  light_color = light->getLightColor();
			light_color.mV[3] = 0.0f;

			F32 fade = iter->fade;
			if (fade < LIGHT_FADE_TIME)
			{
				// fade in/out light
				if (fade >= 0.f)
				{
					fade = fade / LIGHT_FADE_TIME;
					((Light*) (&(*iter)))->fade += gFrameIntervalSeconds.value();
				}
				else
				{
					fade = 1.f + fade / LIGHT_FADE_TIME;
					((Light*) (&(*iter)))->fade -= gFrameIntervalSeconds.value();
				}
				fade = llclamp(fade,0.f,1.f);
				light_color *= fade;
			}

			LLVector3 light_pos(light->getRenderPosition());
			LLVector4 light_pos_gl(light_pos, 1.0f);
	
			F32 light_radius = llmax(light->getLightRadius(), 0.001f);

			F32 x = (3.f * (1.f + light->getLightFalloff())); // why this magic?  probably trying to match a historic behavior.
			float linatten = x / (light_radius); // % of brightness at radius

			mHWLightColors[cur_light] = light_color;
			LLLightState* light_state = gGL.getLight(cur_light);
			
			light_state->setPosition(light_pos_gl);
			light_state->setDiffuse(light_color);
			light_state->setAmbient(LLColor4::black);
			light_state->setConstantAttenuation(0.f);
			if (sRenderDeferred)
			{
				F32 size = light_radius*1.5f;
				light_state->setLinearAttenuation(size);
				light_state->setQuadraticAttenuation(light->getLightFalloff()*0.5f+1.f);
			}
			else
			{
				light_state->setLinearAttenuation(linatten);
				light_state->setQuadraticAttenuation(0.f);
			}
			

			if (light->isLightSpotlight() // directional (spot-)light
			    && (LLPipeline::sRenderDeferred || RenderSpotLightsInNondeferred)) // these are only rendered as GL spotlights if we're in deferred rendering mode *or* the setting forces them on
			{
				LLQuaternion quat = light->getRenderRotation();
				LLVector3 at_axis(0,0,-1); // this matches deferred rendering's object light direction
				at_axis *= quat;

				light_state->setSpotDirection(at_axis);
				light_state->setSpotCutoff(90.f);
				light_state->setSpotExponent(2.f);
	
				const LLColor4 specular(0.f, 0.f, 0.f, 0.f);
				light_state->setSpecular(specular);
			}
			else // omnidirectional (point) light
			{
				light_state->setSpotExponent(0.f);
				light_state->setSpotCutoff(180.f);
				
				// we use specular.w = 1.0 as a cheap hack for the shaders to know that this is omnidirectional rather than a spotlight
				const LLColor4 specular(0.f, 0.f, 0.f, 1.f);
				light_state->setSpecular(specular);				
			}
			cur_light++;
			if (cur_light >= 8)
			{
				break; // safety
			}
		}
	}
	for ( ; cur_light < 8 ; cur_light++)
	{
		mHWLightColors[cur_light] = LLColor4::black;
		LLLightState* light = gGL.getLight(cur_light);

		light->setDiffuse(LLColor4::black);
		light->setAmbient(LLColor4::black);
		light->setSpecular(LLColor4::black);
	}
	if (gAgentAvatarp &&
		gAgentAvatarp->mSpecialRenderMode == 3)
	{
		LLColor4  light_color = LLColor4::white;
		light_color.mV[3] = 0.0f;

		LLVector3 light_pos(LLViewerCamera::getInstance()->getOrigin());
		LLVector4 light_pos_gl(light_pos, 1.0f);

		F32 light_radius = 16.f;

			F32 x = 3.f;
		float linatten = x / (light_radius); // % of brightness at radius

		if (LLPipeline::sRenderDeferred)
		{
			/*light_color.mV[0] = powf(light_color.mV[0], 2.2f);
			light_color.mV[1] = powf(light_color.mV[1], 2.2f);
			light_color.mV[2] = powf(light_color.mV[2], 2.2f);*/
		}

		mHWLightColors[2] = light_color;
		LLLightState* light = gGL.getLight(2);

		light->setPosition(light_pos_gl);
		light->setDiffuse(light_color);
		light->setAmbient(LLColor4::black);
		light->setSpecular(LLColor4::black);
		light->setQuadraticAttenuation(0.f);
		light->setConstantAttenuation(0.f);
		light->setLinearAttenuation(linatten);
		light->setSpotExponent(0.f);
		light->setSpotCutoff(180.f);
	}

	// Init GL state
	if (!LLGLSLShader::sNoFixedFunction)
	{
		glDisable(GL_LIGHTING);
	}

	for (S32 i = 0; i < 8; ++i)
	{
		gGL.getLight(i)->disable();
	}
	mLightMask = 0;
}

void LLPipeline::enableLights(U32 mask)
{
	assertInitialized();

	if (mLightingDetail == 0)
	{
		mask &= 0xf003; // sun and backlight only (and fullbright bit)
	}
	if (mLightMask != mask)
	{
		stop_glerror();
		if (!mLightMask)
		{
			if (!LLGLSLShader::sNoFixedFunction)
			{
				glEnable(GL_LIGHTING);
			}
		}
		if (mask)
		{
			stop_glerror();
			for (S32 i=0; i<8; i++)
			{
				LLLightState* light = gGL.getLight(i);
				if (mask & (1<<i))
				{
					light->enable();
					light->setDiffuse(mHWLightColors[i]);
				}
				else
				{
					light->disable();
					light->setDiffuse(LLColor4::black);
				}
			}
			stop_glerror();
		}
		else
		{
			if (!LLGLSLShader::sNoFixedFunction)
			{
				glDisable(GL_LIGHTING);
			}
		}
		mLightMask = mask;
		stop_glerror();

		LLColor4 ambient = gSky.getTotalAmbientColor();
		gGL.setAmbientLightColor(ambient);
	}
}

void LLPipeline::enableLightsStatic()
{
	assertInitialized();
	U32 mask = 0x01; // Sun
	if (mLightingDetail >= 2)
	{
		mask |= mLightMovingMask; // Hardware moving lights
	}
	else
	{
		mask |= 0xff & (~2); // Hardware local lights
	}
	enableLights(mask);
}

void LLPipeline::enableLightsDynamic()
{
	assertInitialized();
	U32 mask = 0xff & (~2); // Local lights
	enableLights(mask);
	
	if (isAgentAvatarValid() && getLightingDetail() <= 0)
	{
		if (gAgentAvatarp->mSpecialRenderMode == 0) // normal
		{
			gPipeline.enableLightsAvatar();
		}
		else if (gAgentAvatarp->mSpecialRenderMode >= 1)  // anim preview
		{
			gPipeline.enableLightsAvatarEdit(LLColor4(0.7f, 0.6f, 0.3f, 1.f));
		}
	}
}

void LLPipeline::enableLightsAvatar()
{
	U32 mask = 0xff; // All lights
	setupAvatarLights(FALSE);
	enableLights(mask);
}

void LLPipeline::enableLightsPreview()
{
	disableLights();

	if (!LLGLSLShader::sNoFixedFunction)
	{
		glEnable(GL_LIGHTING);
	}

	LLColor4 ambient = PreviewAmbientColor;
	gGL.setAmbientLightColor(ambient);

	LLColor4 diffuse0 = PreviewDiffuse0;
	LLColor4 specular0 = PreviewSpecular0;
	LLColor4 diffuse1 = PreviewDiffuse1;
	LLColor4 specular1 = PreviewSpecular1;
	LLColor4 diffuse2 = PreviewDiffuse2;
	LLColor4 specular2 = PreviewSpecular2;

	LLVector3 dir0 = PreviewDirection0;
	LLVector3 dir1 = PreviewDirection1;
	LLVector3 dir2 = PreviewDirection2;

	dir0.normVec();
	dir1.normVec();
	dir2.normVec();
	
	LLVector4 light_pos(dir0, 0.0f);

	LLLightState* light = gGL.getLight(1);

	light->enable();
	light->setPosition(light_pos);
	light->setDiffuse(diffuse0);
	light->setAmbient(ambient);
	light->setSpecular(specular0);
	light->setSpotExponent(0.f);
	light->setSpotCutoff(180.f);

	light_pos = LLVector4(dir1, 0.f);

	light = gGL.getLight(2);
	light->enable();
	light->setPosition(light_pos);
	light->setDiffuse(diffuse1);
	light->setAmbient(ambient);
	light->setSpecular(specular1);
	light->setSpotExponent(0.f);
	light->setSpotCutoff(180.f);

	light_pos = LLVector4(dir2, 0.f);
	light = gGL.getLight(3);
	light->enable();
	light->setPosition(light_pos);
	light->setDiffuse(diffuse2);
	light->setAmbient(ambient);
	light->setSpecular(specular2);
	light->setSpotExponent(0.f);
	light->setSpotCutoff(180.f);
}


void LLPipeline::enableLightsAvatarEdit(const LLColor4& color)
{
	U32 mask = 0x2002; // Avatar backlight only, set ambient
	setupAvatarLights(TRUE);
	enableLights(mask);

	gGL.setAmbientLightColor(color);
}

void LLPipeline::enableLightsFullbright(const LLColor4& color)
{
	assertInitialized();
	U32 mask = 0x1000; // Non-0 mask, set ambient
	enableLights(mask);

	gGL.setAmbientLightColor(color);
}

void LLPipeline::disableLights()
{
	enableLights(0); // no lighting (full bright)
}

//============================================================================

class LLMenuItemGL;
class LLInvFVBridge;
struct cat_folder_pair;
class LLVOBranch;
class LLVOLeaf;

void LLPipeline::findReferences(LLDrawable *drawablep)
{
	assertInitialized();
	if (mLights.find(drawablep) != mLights.end())
	{
		LL_INFOS() << "In mLights" << LL_ENDL;
	}
	if (std::find(mMovedList.begin(), mMovedList.end(), drawablep) != mMovedList.end())
	{
		LL_INFOS() << "In mMovedList" << LL_ENDL;
	}
	if (std::find(mShiftList.begin(), mShiftList.end(), drawablep) != mShiftList.end())
	{
		LL_INFOS() << "In mShiftList" << LL_ENDL;
	}
	if (mRetexturedList.find(drawablep) != mRetexturedList.end())
	{
		LL_INFOS() << "In mRetexturedList" << LL_ENDL;
	}
	
	if (std::find(mBuildQ1.begin(), mBuildQ1.end(), drawablep) != mBuildQ1.end())
	{
		LL_INFOS() << "In mBuildQ1" << LL_ENDL;
	}
	if (std::find(mBuildQ2.begin(), mBuildQ2.end(), drawablep) != mBuildQ2.end())
	{
		LL_INFOS() << "In mBuildQ2" << LL_ENDL;
	}

	S32 count;
	
	count = gObjectList.findReferences(drawablep);
	if (count)
	{
		LL_INFOS() << "In other drawables: " << count << " references" << LL_ENDL;
	}
}

bool LLPipeline::verify()
{
	bool ok = assertInitialized();
	if (ok) 
	{
		for (pool_set_t::iterator iter = mPools.begin(); iter != mPools.end(); ++iter)
		{
			LLDrawPool *poolp = *iter;
			if (!poolp->verify())
			{
				ok = false;
			}
		}
	}

	if (!ok)
	{
		LL_WARNS() << "Pipeline verify failed!" << LL_ENDL;
	}
	return ok;
}

//////////////////////////////
//
// Collision detection
//
//

///////////////////////////////////////////////////////////////////////////////////////////////////////////////////////////////////////////////////////////////////////////////////////////////////////
/**
 *	A method to compute a ray-AABB intersection.
 *	Original code by Andrew Woo, from "Graphics Gems", Academic Press, 1990
 *	Optimized code by Pierre Terdiman, 2000 (~20-30% faster on my Celeron 500)
 *	Epsilon value added by Klaus Hartmann. (discarding it saves a few cycles only)
 *
 *	Hence this version is faster as well as more robust than the original one.
 *
 *	Should work provided:
 *	1) the integer representation of 0.0f is 0x00000000
 *	2) the sign bit of the float is the most significant one
 *
 *	Report bugs: p.terdiman@codercorner.com
 *
 *	\param		aabb		[in] the axis-aligned bounding box
 *	\param		origin		[in] ray origin
 *	\param		dir			[in] ray direction
 *	\param		coord		[out] impact coordinates
 *	\return		true if ray intersects AABB
 */
///////////////////////////////////////////////////////////////////////////////////////////////////////////////////////////////////////////////////////////////////////////////////////////////////////
//#define RAYAABB_EPSILON 0.00001f
#define IR(x)	((U32&)x)

bool LLRayAABB(const LLVector3 &center, const LLVector3 &size, const LLVector3& origin, const LLVector3& dir, LLVector3 &coord, F32 epsilon)
{
	bool Inside = true;
	LLVector3 MinB = center - size;
	LLVector3 MaxB = center + size;
	LLVector3 MaxT;
	MaxT.mV[VX]=MaxT.mV[VY]=MaxT.mV[VZ]=-1.0f;

	// Find candidate planes.
	for(U32 i=0;i<3;i++)
	{
		if(origin.mV[i] < MinB.mV[i])
		{
			coord.mV[i]	= MinB.mV[i];
			Inside		= false;

			// Calculate T distances to candidate planes
			if(IR(dir.mV[i]))	MaxT.mV[i] = (MinB.mV[i] - origin.mV[i]) / dir.mV[i];
		}
		else if(origin.mV[i] > MaxB.mV[i])
		{
			coord.mV[i]	= MaxB.mV[i];
			Inside		= false;

			// Calculate T distances to candidate planes
			if(IR(dir.mV[i]))	MaxT.mV[i] = (MaxB.mV[i] - origin.mV[i]) / dir.mV[i];
		}
	}

	// Ray origin inside bounding box
	if(Inside)
	{
		coord = origin;
		return true;
	}

	// Get largest of the maxT's for final choice of intersection
	U32 WhichPlane = 0;
	if(MaxT.mV[1] > MaxT.mV[WhichPlane])	WhichPlane = 1;
	if(MaxT.mV[2] > MaxT.mV[WhichPlane])	WhichPlane = 2;

	// Check final candidate actually inside box
	if(IR(MaxT.mV[WhichPlane])&0x80000000) return false;

	for(U32 i=0;i<3;i++)
	{
		if(i!=WhichPlane)
		{
			coord.mV[i] = origin.mV[i] + MaxT.mV[WhichPlane] * dir.mV[i];
			if (epsilon > 0)
			{
				if(coord.mV[i] < MinB.mV[i] - epsilon || coord.mV[i] > MaxB.mV[i] + epsilon)	return false;
			}
			else
			{
				if(coord.mV[i] < MinB.mV[i] || coord.mV[i] > MaxB.mV[i])	return false;
			}
		}
	}
	return true;	// ray hits box
}

//////////////////////////////
//
// Macros, functions, and inline methods from other classes
//
//

void LLPipeline::setLight(LLDrawable *drawablep, bool is_light)
{
	if (drawablep && assertInitialized())
	{
		if (is_light)
		{
			mLights.insert(drawablep);
			drawablep->setState(LLDrawable::LIGHT);
		}
		else
		{
			drawablep->clearState(LLDrawable::LIGHT);
			mLights.erase(drawablep);
		}
	}
}

//static
void LLPipeline::toggleRenderType(U32 type)
{
	gPipeline.mRenderTypeEnabled[type] = !gPipeline.mRenderTypeEnabled[type];
	if (type == LLPipeline::RENDER_TYPE_WATER)
	{
		gPipeline.mRenderTypeEnabled[LLPipeline::RENDER_TYPE_VOIDWATER] = !gPipeline.mRenderTypeEnabled[LLPipeline::RENDER_TYPE_VOIDWATER];
	}
}

//static
void LLPipeline::toggleRenderTypeControl(U32 type)
{
	U32 bit = (1<<type);
	if (gPipeline.hasRenderType(type))
	{
		LL_INFOS() << "Toggling render type mask " << std::hex << bit << " off" << std::dec << LL_ENDL;
	}
	else
	{
		LL_INFOS() << "Toggling render type mask " << std::hex << bit << " on" << std::dec << LL_ENDL;
	}
	gPipeline.toggleRenderType(type);
}

//static
bool LLPipeline::hasRenderTypeControl(U32 type)
{
	return gPipeline.hasRenderType(type);
}

// Allows UI items labeled "Hide foo" instead of "Show foo"
//static
bool LLPipeline::toggleRenderTypeControlNegated(S32 type)
{
	return !gPipeline.hasRenderType(type);
}

//static
void LLPipeline::toggleRenderDebug(U64 bit)
{
	if (gPipeline.hasRenderDebugMask(bit))
	{
		LL_INFOS() << "Toggling render debug mask " << std::hex << bit << " off" << std::dec << LL_ENDL;
	}
	else
	{
		LL_INFOS() << "Toggling render debug mask " << std::hex << bit << " on" << std::dec << LL_ENDL;
	}
	gPipeline.mRenderDebugMask ^= bit;
}


//static
bool LLPipeline::toggleRenderDebugControl(U64 bit)
{
	return gPipeline.hasRenderDebugMask(bit);
}

//static
void LLPipeline::toggleRenderDebugFeature(U32 bit)
{
	gPipeline.mRenderDebugFeatureMask ^= bit;
}


//static
bool LLPipeline::toggleRenderDebugFeatureControl(U32 bit)
{
	return gPipeline.hasRenderDebugFeatureMask(bit);
}

void LLPipeline::setRenderDebugFeatureControl(U32 bit, bool value)
{
	if (value)
	{
		gPipeline.mRenderDebugFeatureMask |= bit;
	}
	else
	{
		gPipeline.mRenderDebugFeatureMask &= !bit;
	}
}

void LLPipeline::pushRenderDebugFeatureMask()
{
	mRenderDebugFeatureStack.push(mRenderDebugFeatureMask);
}

void LLPipeline::popRenderDebugFeatureMask()
{
	if (mRenderDebugFeatureStack.empty())
	{
		LL_ERRS() << "Depleted render feature stack." << LL_ENDL;
	}

	mRenderDebugFeatureMask = mRenderDebugFeatureStack.top();
	mRenderDebugFeatureStack.pop();
}

// static
void LLPipeline::setRenderScriptedBeacons(bool val)
{
	sRenderScriptedBeacons = val;
}

// static
void LLPipeline::toggleRenderScriptedBeacons()
{
	sRenderScriptedBeacons = !sRenderScriptedBeacons;
}

// static
bool LLPipeline::getRenderScriptedBeacons()
{
	return sRenderScriptedBeacons;
}

// static
void LLPipeline::setRenderScriptedTouchBeacons(bool val)
{
	sRenderScriptedTouchBeacons = val;
}

// static
void LLPipeline::toggleRenderScriptedTouchBeacons()
{
	sRenderScriptedTouchBeacons = !sRenderScriptedTouchBeacons;
}

// static
bool LLPipeline::getRenderScriptedTouchBeacons()
{
	return sRenderScriptedTouchBeacons;
}

// static
void LLPipeline::setRenderMOAPBeacons(bool val)
{
	sRenderMOAPBeacons = val;
}

// static
void LLPipeline::toggleRenderMOAPBeacons()
{
	sRenderMOAPBeacons = !sRenderMOAPBeacons;
}

// static
bool LLPipeline::getRenderMOAPBeacons()
{
	return sRenderMOAPBeacons;
}

// static
void LLPipeline::setRenderPhysicalBeacons(bool val)
{
	sRenderPhysicalBeacons = val;
}

// static
void LLPipeline::toggleRenderPhysicalBeacons()
{
	sRenderPhysicalBeacons = !sRenderPhysicalBeacons;
}

// static
bool LLPipeline::getRenderPhysicalBeacons()
{
	return sRenderPhysicalBeacons;
}

// static
void LLPipeline::setRenderParticleBeacons(bool val)
{
	sRenderParticleBeacons = val;
}

// static
void LLPipeline::toggleRenderParticleBeacons()
{
	sRenderParticleBeacons = !sRenderParticleBeacons;
}

// static
bool LLPipeline::getRenderParticleBeacons()
{
	return sRenderParticleBeacons;
}

// static
void LLPipeline::setRenderSoundBeacons(bool val)
{
	sRenderSoundBeacons = val;
}

// static
void LLPipeline::toggleRenderSoundBeacons()
{
	sRenderSoundBeacons = !sRenderSoundBeacons;
}

// static
bool LLPipeline::getRenderSoundBeacons()
{
	return sRenderSoundBeacons;
}

// static
void LLPipeline::setRenderBeacons(bool val)
{
	sRenderBeacons = val;
}

// static
void LLPipeline::toggleRenderBeacons()
{
	sRenderBeacons = !sRenderBeacons;
}

// static
bool LLPipeline::getRenderBeacons()
{
	return sRenderBeacons;
}

// static
void LLPipeline::setRenderHighlights(bool val)
{
	sRenderHighlight = val;
}

// static
void LLPipeline::toggleRenderHighlights()
{
	sRenderHighlight = !sRenderHighlight;
}

// static
bool LLPipeline::getRenderHighlights()
{
	return sRenderHighlight;
}

// static
void LLPipeline::setRenderHighlightTextureChannel(LLRender::eTexIndex channel)
{
	sRenderHighlightTextureChannel = channel;
}

LLVOPartGroup* LLPipeline::lineSegmentIntersectParticle(const LLVector4a& start, const LLVector4a& end, LLVector4a* intersection,
														S32* face_hit)
{
	LLVector4a local_end = end;

	LLVector4a position;

	LLDrawable* drawable = NULL;

	for (LLWorld::region_list_t::const_iterator iter = LLWorld::getInstance()->getRegionList().begin(); 
			iter != LLWorld::getInstance()->getRegionList().end(); ++iter)
	{
		LLViewerRegion* region = *iter;

		LLSpatialPartition* part = region->getSpatialPartition(LLViewerRegion::PARTITION_PARTICLE);
		if (part && hasRenderType(part->mDrawableType))
		{
			LLDrawable* hit = part->lineSegmentIntersect(start, local_end, TRUE, FALSE, face_hit, &position, NULL, NULL, NULL);
			if (hit)
			{
				drawable = hit;
				local_end = position;						
			}
		}
	}

	LLVOPartGroup* ret = NULL;
	if (drawable)
	{
		//make sure we're returning an LLVOPartGroup
		llassert(drawable->getVObj()->getPCode() == LLViewerObject::LL_VO_PART_GROUP);
		ret = (LLVOPartGroup*) drawable->getVObj().get();
	}
		
	if (intersection)
	{
		*intersection = position;
	}

	return ret;
}

LLViewerObject* LLPipeline::lineSegmentIntersectInWorld(const LLVector4a& start, const LLVector4a& end,
														bool pick_transparent,
														bool pick_rigged,
														S32* face_hit,
														LLVector4a* intersection,         // return the intersection point
														LLVector2* tex_coord,            // return the texture coordinates of the intersection point
														LLVector4a* normal,               // return the surface normal at the intersection point
														LLVector4a* tangent             // return the surface tangent at the intersection point
	)
{
	LLDrawable* drawable = NULL;

	LLVector4a local_end = end;

	LLVector4a position;

	sPickAvatar = false; //! LLToolMgr::getInstance()->inBuildMode();
	
	for (LLWorld::region_list_t::const_iterator iter = LLWorld::getInstance()->getRegionList().begin(); 
			iter != LLWorld::getInstance()->getRegionList().end(); ++iter)
	{
		LLViewerRegion* region = *iter;

		for (U32 j = 0; j < LLViewerRegion::NUM_PARTITIONS; j++)
		{
			if ((j == LLViewerRegion::PARTITION_VOLUME) || 
				(j == LLViewerRegion::PARTITION_BRIDGE) || 
				(j == LLViewerRegion::PARTITION_TERRAIN) ||
				(j == LLViewerRegion::PARTITION_TREE) ||
				(j == LLViewerRegion::PARTITION_GRASS))  // only check these partitions for now
			{
				LLSpatialPartition* part = region->getSpatialPartition(j);
				if (part && hasRenderType(part->mDrawableType))
				{
					LLDrawable* hit = part->lineSegmentIntersect(start, local_end, pick_transparent, pick_rigged, face_hit, &position, tex_coord, normal, tangent);
					if (hit)
					{
						drawable = hit;
						local_end = position;						
					}
				}
			}
		}
	}
	
	if (!sPickAvatar)
	{
		//save hit info in case we need to restore
		//due to attachment override
		LLVector4a local_normal;
		LLVector4a local_tangent;
		LLVector2 local_texcoord;
		S32 local_face_hit = -1;

		if (face_hit)
		{ 
			local_face_hit = *face_hit;
		}
		if (tex_coord)
		{
			local_texcoord = *tex_coord;
		}
		if (tangent)
		{
			local_tangent = *tangent;
		}
		else
		{
			local_tangent.clear();
		}
		if (normal)
		{
			local_normal = *normal;
		}
		else
		{
			local_normal.clear();
		}
				
		const F32 ATTACHMENT_OVERRIDE_DIST = 0.1f;

		//check against avatars
		sPickAvatar = true;
		for (LLWorld::region_list_t::const_iterator iter = LLWorld::getInstance()->getRegionList().begin(); 
				iter != LLWorld::getInstance()->getRegionList().end(); ++iter)
		{
			LLViewerRegion* region = *iter;

			LLSpatialPartition* part = region->getSpatialPartition(LLViewerRegion::PARTITION_BRIDGE);
			if (part && hasRenderType(part->mDrawableType))
			{
				LLDrawable* hit = part->lineSegmentIntersect(start, local_end, pick_transparent, pick_rigged, face_hit, &position, tex_coord, normal, tangent);
				if (hit)
				{
					LLVector4a delta;
					delta.setSub(position, local_end);

					if (!drawable || 
						!drawable->getVObj()->isAttachment() ||
						delta.getLength3().getF32() > ATTACHMENT_OVERRIDE_DIST)
					{ //avatar overrides if previously hit drawable is not an attachment or 
					  //attachment is far enough away from detected intersection
						drawable = hit;
						local_end = position;						
					}
					else
					{ //prioritize attachments over avatars
						position = local_end;

						if (face_hit)
						{
							*face_hit = local_face_hit;
						}
						if (tex_coord)
						{
							*tex_coord = local_texcoord;
						}
						if (tangent)
						{
							*tangent = local_tangent;
						}
						if (normal)
						{
							*normal = local_normal;
						}
					}
				}
			}
		}
	}

	//check all avatar nametags (silly, isn't it?)
	for (std::vector< LLCharacter* >::iterator iter = LLCharacter::sInstances.begin();
		iter != LLCharacter::sInstances.end();
		++iter)
	{
		LLVOAvatar* av = (LLVOAvatar*) *iter;
		if (av->mNameText.notNull()
			&& av->mNameText->lineSegmentIntersect(start, local_end, position))
		{
			drawable = av->mDrawable;
			local_end = position;
		}
	}

	if (intersection)
	{
		*intersection = position;
	}

	return drawable ? drawable->getVObj().get() : NULL;
}

LLViewerObject* LLPipeline::lineSegmentIntersectInHUD(const LLVector4a& start, const LLVector4a& end,
													  bool pick_transparent,													
													  S32* face_hit,
													  LLVector4a* intersection,         // return the intersection point
													  LLVector2* tex_coord,            // return the texture coordinates of the intersection point
													  LLVector4a* normal,               // return the surface normal at the intersection point
													  LLVector4a* tangent				// return the surface tangent at the intersection point
	)
{
	LLDrawable* drawable = NULL;

	for (LLWorld::region_list_t::const_iterator iter = LLWorld::getInstance()->getRegionList().begin(); 
			iter != LLWorld::getInstance()->getRegionList().end(); ++iter)
	{
		LLViewerRegion* region = *iter;

		bool toggle = false;
		if (!hasRenderType(LLPipeline::RENDER_TYPE_HUD))
		{
			toggleRenderType(LLPipeline::RENDER_TYPE_HUD);
			toggle = true;
		}

		LLSpatialPartition* part = region->getSpatialPartition(LLViewerRegion::PARTITION_HUD);
		if (part)
		{
			LLDrawable* hit = part->lineSegmentIntersect(start, end, pick_transparent, FALSE, face_hit, intersection, tex_coord, normal, tangent);
			if (hit)
			{
				drawable = hit;
			}
		}

		if (toggle)
		{
			toggleRenderType(LLPipeline::RENDER_TYPE_HUD);
		}
	}
	return drawable ? drawable->getVObj().get() : NULL;
}

LLSpatialPartition* LLPipeline::getSpatialPartition(LLViewerObject* vobj)
{
	if (vobj)
	{
		LLViewerRegion* region = vobj->getRegion();
		if (region)
		{
			return region->getSpatialPartition(vobj->getPartitionType());
		}
	}
	return NULL;
}

void LLPipeline::resetVertexBuffers(LLDrawable* drawable)
{
	if (!drawable)
	{
		return;
	}

	for (S32 i = 0; i < drawable->getNumFaces(); i++)
	{
		LLFace* facep = drawable->getFace(i);
		if (facep)
		{
			facep->clearVertexBuffer();
		}
	}
}

void LLPipeline::resetVertexBuffers()
{	
	mResetVertexBuffers = true;
}

static LLTrace::BlockTimerStatHandle FTM_RESET_VB("Reset VB");

void LLPipeline::doResetVertexBuffers(bool forced)
{
	if (!mResetVertexBuffers)
	{
		return;
	}
	if(!forced && LLSpatialPartition::sTeleportRequested)
	{
		if(gAgent.getTeleportState() != LLAgent::TELEPORT_NONE)
		{
			return; //wait for teleporting to finish
		}
		else
		{
			//teleporting aborted
			LLSpatialPartition::sTeleportRequested = FALSE;
			mResetVertexBuffers = false;
			return;
		}
	}

	LL_RECORD_BLOCK_TIME(FTM_RESET_VB);
	mResetVertexBuffers = false;

	mCubeVB = NULL;

	mDeferredVB = NULL;
	mAuxiliaryVB = NULL;
	exoPostProcess::instance().destroyVB(); // Will be re-created via updateRenderDeferred()
	gGL.destroyVB();

	for (LLWorld::region_list_t::const_iterator iter = LLWorld::getInstance()->getRegionList().begin(); 
			iter != LLWorld::getInstance()->getRegionList().end(); ++iter)
	{
		LLViewerRegion* region = *iter;
		for (U32 i = 0; i < LLViewerRegion::NUM_PARTITIONS; i++)
		{
			LLSpatialPartition* part = region->getSpatialPartition(i);
			if (part)
			{
				part->resetVertexBuffers();
			}
		}
	}
	if(LLSpatialPartition::sTeleportRequested)
	{
		LLSpatialPartition::sTeleportRequested = FALSE;

		LLWorld::getInstance()->clearAllVisibleObjects();
		clearRebuildDrawables();
	}

	resetDrawOrders();

	gSky.resetVertexBuffers();

	LLVOPartGroup::destroyGL();

	if ( LLPathingLib::getInstance() )
	{
		LLPathingLib::getInstance()->cleanupVBOManager();
	}
	LLVOPartGroup::destroyGL();

	SUBSYSTEM_CLEANUP(LLVertexBuffer);
	
	//delete all name pool caches
	LLGLNamePool::cleanupPools();

	

	if (LLVertexBuffer::sGLCount > 0)
	{
		LL_WARNS() << "VBO wipe failed -- " << LLVertexBuffer::sGLCount << " buffers remaining." << LL_ENDL;
	}

	LLVertexBuffer::unbind();	
	
	updateRenderBump();
	//updateRenderDeferred(); // <FS:Ansariel> Moved further down because of exoPostProcess creating a new VB

	sUseTriStrips = gSavedSettings.getBOOL("RenderUseTriStrips");
	LLVertexBuffer::sUseStreamDraw = gSavedSettings.getBOOL("RenderUseStreamVBO");
	// <FS:Ansariel> Vertex Array Objects are required in OpenGL core profile
	//LLVertexBuffer::sUseVAO = gSavedSettings.getBOOL("RenderUseVAO");
	LLVertexBuffer::sUseVAO = LLRender::sGLCoreProfile ? TRUE : gSavedSettings.getBOOL("RenderUseVAO");
	// </FS:Ansariel>
	LLVertexBuffer::sPreferStreamDraw = gSavedSettings.getBOOL("RenderPreferStreamDraw");
	LLVertexBuffer::sEnableVBOs = gSavedSettings.getBOOL("RenderVBOEnable");
	LLVertexBuffer::sDisableVBOMapping = LLVertexBuffer::sEnableVBOs && gSavedSettings.getBOOL("RenderVBOMappingDisable") ;
	sBakeSunlight = gSavedSettings.getBOOL("RenderBakeSunlight");
	sNoAlpha = gSavedSettings.getBOOL("RenderNoAlpha");
	LLPipeline::sTextureBindTest = gSavedSettings.getBOOL("RenderDebugTextureBind");

	LLVertexBuffer::initClass(LLVertexBuffer::sEnableVBOs, LLVertexBuffer::sDisableVBOMapping);

	LLVOPartGroup::restoreGL();

	// <FS:Ansariel> Reset VB during TP
	updateRenderDeferred(); // Moved further down because of exoPostProcess creating a new VB

	gGL.initVB();

	initDeferredVB();
	initAuxiliaryVB();
	// </FS:Ansariel>
}

void LLPipeline::renderObjects(U32 type, U32 mask, bool texture, bool batch_texture)
{
	assertInitialized();
	gGL.loadMatrix(gGLModelView);
	gGLLastMatrix = NULL;
	mSimplePool->pushBatches(type, mask, texture, batch_texture);
	gGL.loadMatrix(gGLModelView);
	gGLLastMatrix = NULL;		
}

void LLPipeline::renderMaskedObjects(U32 type, U32 mask, bool texture, bool batch_texture)
{
	assertInitialized();
	gGL.loadMatrix(gGLModelView);
	gGLLastMatrix = NULL;
	mAlphaMaskPool->pushMaskBatches(type, mask, texture, batch_texture);
	gGL.loadMatrix(gGLModelView);
	gGLLastMatrix = NULL;		
}


void apply_cube_face_rotation(U32 face)
{
	switch (face)
	{
		case 0: 
			gGL.rotatef(90.f, 0, 1, 0);
			gGL.rotatef(180.f, 1, 0, 0);
		break;
		case 2: 
			gGL.rotatef(-90.f, 1, 0, 0);
		break;
		case 4:
			gGL.rotatef(180.f, 0, 1, 0);
			gGL.rotatef(180.f, 0, 0, 1);
		break;
		case 1: 
			gGL.rotatef(-90.f, 0, 1, 0);
			gGL.rotatef(180.f, 1, 0, 0);
		break;
		case 3:
			gGL.rotatef(90, 1, 0, 0);
		break;
		case 5: 
			gGL.rotatef(180, 0, 0, 1);
		break;
	}
}

void validate_framebuffer_object()
{                                                           
	GLenum status;                                            
	status = glCheckFramebufferStatus(GL_FRAMEBUFFER_EXT); 
	switch(status) 
	{                                          
		case GL_FRAMEBUFFER_COMPLETE:                       
			//framebuffer OK, no error.
			break;
		case GL_FRAMEBUFFER_INCOMPLETE_MISSING_ATTACHMENT:
			// frame buffer not OK: probably means unsupported depth buffer format
			LL_ERRS() << "Framebuffer Incomplete Missing Attachment." << LL_ENDL;
			break;
		case GL_FRAMEBUFFER_INCOMPLETE_ATTACHMENT:
			// frame buffer not OK: probably means unsupported depth buffer format
			LL_ERRS() << "Framebuffer Incomplete Attachment." << LL_ENDL;
			break; 
		case GL_FRAMEBUFFER_UNSUPPORTED:                    
			/* choose different formats */                        
			LL_ERRS() << "Framebuffer unsupported." << LL_ENDL;
			break;                                                
		default:                                                
			LL_ERRS() << "Unknown framebuffer status." << LL_ENDL;
			break;
	}
}

void LLPipeline::bindScreenToTexture() 
{
	
}

static LLTrace::BlockTimerStatHandle FTM_RENDER_BLOOM("Bloom");

void LLPipeline::renderBloom(bool for_snapshot, F32 zoom_factor, int subfield)
{
	if (!(gPipeline.canUseVertexShaders() &&
		sRenderGlow))
	{
		return;
	}

	LLVertexBuffer::unbind();
	LLGLState::checkStates();
	LLGLState::checkTextureChannels();

	assertInitialized();

	if (gUseWireframe)
	{
		glPolygonMode(GL_FRONT_AND_BACK, GL_FILL);
	}

	LLVector2 tc1(0,0);
	LLVector2 tc2((F32) mScreen.getWidth()*2,
				  (F32) mScreen.getHeight()*2);

	LL_RECORD_BLOCK_TIME(FTM_RENDER_BLOOM);
	gGL.color4f(1,1,1,1);
	LLGLDepthTest depth(GL_FALSE);
	LLGLDisable blend(GL_BLEND);
	LLGLDisable cull(GL_CULL_FACE);
	
	enableLightsFullbright(LLColor4(1,1,1,1));

	gGL.matrixMode(LLRender::MM_PROJECTION);
	gGL.pushMatrix();
	gGL.loadIdentity();
	gGL.matrixMode(LLRender::MM_MODELVIEW);
	gGL.pushMatrix();
	gGL.loadIdentity();

	LLGLDisable test(GL_ALPHA_TEST);

	gGL.setColorMask(true, true);
	glClearColor(0,0,0,0);
	exoPostProcess::instance().ExodusRenderPostStack(&mScreen, &mScreen); // <FS:CR> Import Vignette from Exodus
		
	{
		{
			LL_RECORD_BLOCK_TIME(FTM_RENDER_BLOOM_FBO);
			mGlow[2].bindTarget();
			mGlow[2].clear();
		}
		
		gGlowExtractProgram.bind();
		F32 minLum = llmax((F32) RenderGlowMinLuminance, 0.0f);
		F32 maxAlpha = RenderGlowMaxExtractAlpha;		
		F32 warmthAmount = RenderGlowWarmthAmount;	
		LLVector3 lumWeights = RenderGlowLumWeights;
		LLVector3 warmthWeights = RenderGlowWarmthWeights;


		gGlowExtractProgram.uniform1f(LLShaderMgr::GLOW_MIN_LUMINANCE, minLum);
		gGlowExtractProgram.uniform1f(LLShaderMgr::GLOW_MAX_EXTRACT_ALPHA, maxAlpha);
		gGlowExtractProgram.uniform3f(LLShaderMgr::GLOW_LUM_WEIGHTS, lumWeights.mV[0], lumWeights.mV[1], lumWeights.mV[2]);
		gGlowExtractProgram.uniform3f(LLShaderMgr::GLOW_WARMTH_WEIGHTS, warmthWeights.mV[0], warmthWeights.mV[1], warmthWeights.mV[2]);
		gGlowExtractProgram.uniform1f(LLShaderMgr::GLOW_WARMTH_AMOUNT, warmthAmount);
		LLGLEnable blend_on(GL_BLEND);
		LLGLEnable test(GL_ALPHA_TEST);
		
		gGL.setSceneBlendType(LLRender::BT_ADD_WITH_ALPHA);
		
		mScreen.bindTexture(0, 0);
		
		gGL.color4f(1,1,1,1);
		gPipeline.enableLightsFullbright(LLColor4(1,1,1,1));
		// <FS:Ansariel> FIRE-16829: Visual Artifacts with ALM enabled on AMD graphics
		//gGL.begin(LLRender::TRIANGLE_STRIP);
		//gGL.texCoord2f(tc1.mV[0], tc1.mV[1]);
		//gGL.vertex2f(-1,-1);
		//
		//gGL.texCoord2f(tc1.mV[0], tc2.mV[1]);
		//gGL.vertex2f(-1,3);
		//
		//gGL.texCoord2f(tc2.mV[0], tc1.mV[1]);
		//gGL.vertex2f(3,-1);
		//
		//gGL.end();
		drawAuxiliaryVB(tc1, tc2);
		// </FS:Ansariel>
		
		gGL.getTexUnit(0)->unbind(mScreen.getUsage());

		mGlow[2].flush();
	}

	tc1.setVec(0,0);
	tc2.setVec(2,2);

	// power of two between 1 and 1024
	U32 glowResPow = RenderGlowResolutionPow;
	const U32 glow_res = llmax(1, 
		llmin(1024, 1 << glowResPow));

	S32 kernel = RenderGlowIterations*2;
	F32 delta = RenderGlowWidth / glow_res;
	// Use half the glow width if we have the res set to less than 9 so that it looks
	// almost the same in either case.
	if (glowResPow < 9)
	{
		delta *= 0.5f;
	}
	F32 strength = RenderGlowStrength;

	gGlowProgram.bind();
	gGlowProgram.uniform1f(LLShaderMgr::GLOW_STRENGTH, strength);

	for (S32 i = 0; i < kernel; i++)
	{
		{
			LL_RECORD_BLOCK_TIME(FTM_RENDER_BLOOM_FBO);
			mGlow[i%2].bindTarget();
			mGlow[i%2].clear();
		}
			
		if (i == 0)
		{
			gGL.getTexUnit(0)->bind(&mGlow[2]);
		}
		else
		{
			gGL.getTexUnit(0)->bind(&mGlow[(i-1)%2]);
		}

		if (i%2 == 0)
		{
			gGlowProgram.uniform2f(LLShaderMgr::GLOW_DELTA, delta, 0);
		}
		else
		{
			gGlowProgram.uniform2f(LLShaderMgr::GLOW_DELTA, 0, delta);
		}

		// <FS:Ansariel> FIRE-16829: Visual Artifacts with ALM enabled on AMD graphics
		//gGL.begin(LLRender::TRIANGLE_STRIP);
		//gGL.texCoord2f(tc1.mV[0], tc1.mV[1]);
		//gGL.vertex2f(-1,-1);
		//
		//gGL.texCoord2f(tc1.mV[0], tc2.mV[1]);
		//gGL.vertex2f(-1,3);
		//
		//gGL.texCoord2f(tc2.mV[0], tc1.mV[1]);
		//gGL.vertex2f(3,-1);
		//
		//gGL.end();
		drawAuxiliaryVB(tc1, tc2);
		// </FS:Ansariel>
		
		mGlow[i%2].flush();
	}

	gGlowProgram.unbind();

	/*if (LLRenderTarget::sUseFBO)
	{
		LL_RECORD_BLOCK_TIME(FTM_RENDER_BLOOM_FBO);
		glBindFramebuffer(GL_FRAMEBUFFER, 0);
	}*/

	gGLViewport[0] = gViewerWindow->getWorldViewRectRaw().mLeft;
	gGLViewport[1] = gViewerWindow->getWorldViewRectRaw().mBottom;
	gGLViewport[2] = gViewerWindow->getWorldViewRectRaw().getWidth();
	gGLViewport[3] = gViewerWindow->getWorldViewRectRaw().getHeight();
	glViewport(gGLViewport[0], gGLViewport[1], gGLViewport[2], gGLViewport[3]);

	tc2.setVec((F32) mScreen.getWidth(),
			(F32) mScreen.getHeight());

	gGL.flush();
	
	LLVertexBuffer::unbind();

	if (LLPipeline::sRenderDeferred)
	{

		//<FS:TS> FIRE-16251: Depth of Field does not work underwater
		//bool dof_enabled = !LLViewerCamera::getInstance()->cameraUnderWater() &&
		bool dof_enabled = (FSRenderDepthOfFieldUnderwater || !LLViewerCamera::getInstance()->cameraUnderWater()) &&
			(RenderDepthOfFieldInEditMode || !LLToolMgr::getInstance()->inBuildMode()) &&
							RenderDepthOfField;
                //</FS:TS> FIRE-16251


		bool multisample = RenderFSAASamples > 1 && mFXAABuffer.isComplete();
		exoPostProcess::instance().multisample = multisample;	// <FS:CR> Import Vignette from Exodus

		gViewerWindow->setup3DViewport();
				
		if (dof_enabled)
		{
			LLGLSLShader* shader = &gDeferredPostProgram;
			LLGLDisable blend(GL_BLEND);

			//depth of field focal plane calculations
			static F32 current_distance = 16.f;
			static F32 start_distance = 16.f;
			static F32 transition_time = 1.f;

			LLVector3 focus_point;

			LLViewerObject* obj = LLViewerMediaFocus::getInstance()->getFocusedObject();
			if (obj && obj->mDrawable && obj->isSelected())
			{ //focus on selected media object
				S32 face_idx = LLViewerMediaFocus::getInstance()->getFocusedFace();
				if (obj && obj->mDrawable)
				{
					LLFace* face = obj->mDrawable->getFace(face_idx);
					if (face)
					{
						focus_point = face->getPositionAgent();
					}
				}
			}
		
			if (focus_point.isExactlyZero())
			{
				if (LLViewerJoystick::getInstance()->getOverrideCamera())
				{ //focus on point under cursor
					focus_point.set(gDebugRaycastIntersection.getF32ptr());
				}
				else if (gAgentCamera.cameraMouselook())
				{ //focus on point under mouselook crosshairs
					LLVector4a result;
					result.clear();

					gViewerWindow->cursorIntersect(-1, -1, 512.f, NULL, -1, FALSE, FALSE,
													NULL,
													&result);

					focus_point.set(result.getF32ptr());
				}
				else
				{
					//focus on alt-zoom target
					LLViewerRegion* region = gAgent.getRegion();
					if (region)
					{
						focus_point = LLVector3(gAgentCamera.getFocusGlobal()-region->getOriginGlobal());
					}
				}
			}

			LLVector3 eye = LLViewerCamera::getInstance()->getOrigin();
			F32 target_distance = 16.f;
			if (!focus_point.isExactlyZero())
			{
				target_distance = LLViewerCamera::getInstance()->getAtAxis() * (focus_point-eye);
			}

			if (transition_time >= 1.f &&
				fabsf(current_distance-target_distance)/current_distance > 0.01f)
			{ //large shift happened, interpolate smoothly to new target distance
				transition_time = 0.f;
				start_distance = current_distance;
			}
			else if (transition_time < 1.f)
			{ //currently in a transition, continue interpolating
				transition_time += 1.f/CameraFocusTransitionTime*gFrameIntervalSeconds.value();
				transition_time = llmin(transition_time, 1.f);

				F32 t = cosf(transition_time*F_PI+F_PI)*0.5f+0.5f;
				current_distance = start_distance + (target_distance-start_distance)*t;
			}
			else
			{ //small or no change, just snap to target distance
				current_distance = target_distance;
			}

			//convert to mm
			F32 subject_distance = current_distance*1000.f;
			F32 fnumber = CameraFNumber;
			F32 default_focal_length = CameraFocalLength;

			F32 fov = LLViewerCamera::getInstance()->getView();
		
			const F32 default_fov = CameraFieldOfView * F_PI/180.f;
		
			//F32 aspect_ratio = (F32) mScreen.getWidth()/(F32)mScreen.getHeight();
		
			F32 dv = 2.f*default_focal_length * tanf(default_fov/2.f);

			F32 focal_length = dv/(2*tanf(fov/2.f));
		 
			//F32 tan_pixel_angle = tanf(LLDrawable::sCurPixelAngle);
	
			// from wikipedia -- c = |s2-s1|/s2 * f^2/(N(S1-f))
			// where	 N = fnumber
			//			 s2 = dot distance
			//			 s1 = subject distance
			//			 f = focal length
			//	

			F32 blur_constant = focal_length*focal_length/(fnumber*(subject_distance-focal_length));
			blur_constant /= 1000.f; //convert to meters for shader
			F32 magnification = focal_length/(subject_distance-focal_length);

			{ //build diffuse+bloom+CoF
				mDeferredLight.bindTarget();
				shader = &gDeferredCoFProgram;

				bindDeferredShader(*shader);

				S32 channel = shader->enableTexture(LLShaderMgr::DEFERRED_DIFFUSE, mScreen.getUsage());
				if (channel > -1)
				{
					mScreen.bindTexture(0, channel);
				}

				shader->uniform1f(LLShaderMgr::DOF_FOCAL_DISTANCE, -subject_distance/1000.f);
				shader->uniform1f(LLShaderMgr::DOF_BLUR_CONSTANT, blur_constant);
				shader->uniform1f(LLShaderMgr::DOF_TAN_PIXEL_ANGLE, tanf(1.f/LLDrawable::sCurPixelAngle));
				shader->uniform1f(LLShaderMgr::DOF_MAGNIFICATION, magnification);
				shader->uniform1f(LLShaderMgr::DOF_MAX_COF, CameraMaxCoF);
				shader->uniform1f(LLShaderMgr::DOF_RES_SCALE, CameraDoFResScale);

				// <FS:Ansariel> FIRE-16829: Visual Artifacts with ALM enabled on AMD graphics
				//gGL.begin(LLRender::TRIANGLE_STRIP);
				//gGL.texCoord2f(tc1.mV[0], tc1.mV[1]);
				//gGL.vertex2f(-1,-1);
		
				//gGL.texCoord2f(tc1.mV[0], tc2.mV[1]);
				//gGL.vertex2f(-1,3);
		
				//gGL.texCoord2f(tc2.mV[0], tc1.mV[1]);
				//gGL.vertex2f(3,-1);
		
				//gGL.end();
				drawAuxiliaryVB(tc1, tc2);
				// </FS:Ansariel>

				unbindDeferredShader(*shader);
				mDeferredLight.flush();
			}

			U32 dof_width = (U32) (mScreen.getWidth()*CameraDoFResScale);
			U32 dof_height = (U32) (mScreen.getHeight()*CameraDoFResScale);
			
			{ //perform DoF sampling at half-res (preserve alpha channel)
				mScreen.bindTarget();
				glViewport(0,0, dof_width, dof_height);
				gGL.setColorMask(true, false);

				shader = &gDeferredPostProgram;
				bindDeferredShader(*shader);
				S32 channel = shader->enableTexture(LLShaderMgr::DEFERRED_DIFFUSE, mDeferredLight.getUsage());
				if (channel > -1)
				{
					mDeferredLight.bindTexture(0, channel);
				}

				shader->uniform1f(LLShaderMgr::DOF_MAX_COF, CameraMaxCoF);
				shader->uniform1f(LLShaderMgr::DOF_RES_SCALE, CameraDoFResScale);
				
				// <FS:Ansariel> FIRE-16829: Visual Artifacts with ALM enabled on AMD graphics
				//gGL.begin(LLRender::TRIANGLE_STRIP);
				//gGL.texCoord2f(tc1.mV[0], tc1.mV[1]);
				//gGL.vertex2f(-1,-1);
		
				//gGL.texCoord2f(tc1.mV[0], tc2.mV[1]);
				//gGL.vertex2f(-1,3);
		
				//gGL.texCoord2f(tc2.mV[0], tc1.mV[1]);
				//gGL.vertex2f(3,-1);
		
				//gGL.end();
				drawAuxiliaryVB(tc1, tc2);
				// </FS:Ansariel>

				unbindDeferredShader(*shader);
				mScreen.flush();
				gGL.setColorMask(true, true);
			}
	
			{ //combine result based on alpha
				if (multisample)
				{
					mDeferredLight.bindTarget();
					glViewport(0, 0, mDeferredScreen.getWidth(), mDeferredScreen.getHeight());
				}
				else
				{
					gGLViewport[0] = gViewerWindow->getWorldViewRectRaw().mLeft;
					gGLViewport[1] = gViewerWindow->getWorldViewRectRaw().mBottom;
					gGLViewport[2] = gViewerWindow->getWorldViewRectRaw().getWidth();
					gGLViewport[3] = gViewerWindow->getWorldViewRectRaw().getHeight();
					glViewport(gGLViewport[0], gGLViewport[1], gGLViewport[2], gGLViewport[3]);
				}

				shader = &gDeferredDoFCombineProgram;
				bindDeferredShader(*shader);
				
				S32 channel = shader->enableTexture(LLShaderMgr::DEFERRED_DIFFUSE, mScreen.getUsage());
				if (channel > -1)
				{
					mScreen.bindTexture(0, channel);
					gGL.getTexUnit(channel)->setTextureFilteringOption(LLTexUnit::TFO_BILINEAR);
				}

				if (!LLViewerCamera::getInstance()->cameraUnderWater())
				{
					shader->uniform1f(LLShaderMgr::GLOBAL_GAMMA, 2.2f);
				} else {
					shader->uniform1f(LLShaderMgr::GLOBAL_GAMMA, 1.0f);
				}

				shader->uniform1f(LLShaderMgr::DOF_MAX_COF, CameraMaxCoF);
				shader->uniform1f(LLShaderMgr::DOF_RES_SCALE, CameraDoFResScale);
				shader->uniform1f(LLShaderMgr::DOF_WIDTH, dof_width-1);
				shader->uniform1f(LLShaderMgr::DOF_HEIGHT, dof_height-1);

				// <FS:Ansariel> FIRE-16829: Visual Artifacts with ALM enabled on AMD graphics
				//gGL.begin(LLRender::TRIANGLE_STRIP);
				//gGL.texCoord2f(tc1.mV[0], tc1.mV[1]);
				//gGL.vertex2f(-1,-1);
		
				//gGL.texCoord2f(tc1.mV[0], tc2.mV[1]);
				//gGL.vertex2f(-1,3);
		
				//gGL.texCoord2f(tc2.mV[0], tc1.mV[1]);
				//gGL.vertex2f(3,-1);
		
				//gGL.end();
				drawAuxiliaryVB(tc1, tc2);
				// </FS:Ansariel>

				unbindDeferredShader(*shader);

				if (multisample)
				{
					mDeferredLight.flush();
				}
			}
		}
		else
		{
			if (multisample)
			{
				mDeferredLight.bindTarget();
			}
			LLGLSLShader* shader = &gDeferredPostNoDoFProgram;
			
			bindDeferredShader(*shader);
							
			S32 channel = shader->enableTexture(LLShaderMgr::DEFERRED_DIFFUSE, mScreen.getUsage());
			if (channel > -1)
			{
				mScreen.bindTexture(0, channel);
			}

			if (!LLViewerCamera::getInstance()->cameraUnderWater())
			{
				shader->uniform1f(LLShaderMgr::GLOBAL_GAMMA, 2.2f);
			} else {
				shader->uniform1f(LLShaderMgr::GLOBAL_GAMMA, 1.0f);
			}

			// <FS:Ansariel> FIRE-16829: Visual Artifacts with ALM enabled on AMD graphics
			//gGL.begin(LLRender::TRIANGLE_STRIP);
			//gGL.texCoord2f(tc1.mV[0], tc1.mV[1]);
			//gGL.vertex2f(-1,-1);
		
			//gGL.texCoord2f(tc1.mV[0], tc2.mV[1]);
			//gGL.vertex2f(-1,3);
		
			//gGL.texCoord2f(tc2.mV[0], tc1.mV[1]);
			//gGL.vertex2f(3,-1);
		
			//gGL.end();
			drawAuxiliaryVB(tc1, tc2);
			// </FS:Ansariel>

			unbindDeferredShader(*shader);

			if (multisample)
			{
				mDeferredLight.flush();
			}
		}

		if (multisample)
		{
			//bake out texture2D with RGBL for FXAA shader
			mFXAABuffer.bindTarget();
			
			S32 width = mScreen.getWidth();
			S32 height = mScreen.getHeight();
			glViewport(0, 0, width, height);

			LLGLSLShader* shader = &gGlowCombineFXAAProgram;

			shader->bind();
			shader->uniform2f(LLShaderMgr::DEFERRED_SCREEN_RES, width, height);

			S32 channel = shader->enableTexture(LLShaderMgr::DEFERRED_DIFFUSE, mDeferredLight.getUsage());
			if (channel > -1)
			{
				mDeferredLight.bindTexture(0, channel);
			}
						
			// <FS:Ansariel> FIRE-16829: Visual Artifacts with ALM enabled on AMD graphics
			//gGL.begin(LLRender::TRIANGLE_STRIP);
			//gGL.vertex2f(-1,-1);
			//gGL.vertex2f(-1,3);
			//gGL.vertex2f(3,-1);
			//gGL.end();

			//gGL.flush();
			drawAuxiliaryVB();
			// </FS:Ansariel>

			shader->disableTexture(LLShaderMgr::DEFERRED_DIFFUSE, mDeferredLight.getUsage());
			shader->unbind();
			
			mFXAABuffer.flush();

			shader = &gFXAAProgram;
			shader->bind();

			channel = shader->enableTexture(LLShaderMgr::DIFFUSE_MAP, mFXAABuffer.getUsage());
			if (channel > -1)
			{
				mFXAABuffer.bindTexture(0, channel);
				gGL.getTexUnit(channel)->setTextureFilteringOption(LLTexUnit::TFO_BILINEAR);
			}
			
			gGLViewport[0] = gViewerWindow->getWorldViewRectRaw().mLeft;
			gGLViewport[1] = gViewerWindow->getWorldViewRectRaw().mBottom;
			gGLViewport[2] = gViewerWindow->getWorldViewRectRaw().getWidth();
			gGLViewport[3] = gViewerWindow->getWorldViewRectRaw().getHeight();
			glViewport(gGLViewport[0], gGLViewport[1], gGLViewport[2], gGLViewport[3]);

			F32 scale_x = (F32) width/mFXAABuffer.getWidth();
			F32 scale_y = (F32) height/mFXAABuffer.getHeight();
			shader->uniform2f(LLShaderMgr::FXAA_TC_SCALE, scale_x, scale_y);
			shader->uniform2f(LLShaderMgr::FXAA_RCP_SCREEN_RES, 1.f/width*scale_x, 1.f/height*scale_y);
			shader->uniform4f(LLShaderMgr::FXAA_RCP_FRAME_OPT, -0.5f/width*scale_x, -0.5f/height*scale_y, 0.5f/width*scale_x, 0.5f/height*scale_y);
			shader->uniform4f(LLShaderMgr::FXAA_RCP_FRAME_OPT2, -2.f/width*scale_x, -2.f/height*scale_y, 2.f/width*scale_x, 2.f/height*scale_y);
			
			// <FS:Ansariel> FIRE-16829: Visual Artifacts with ALM enabled on AMD graphics
			//gGL.begin(LLRender::TRIANGLE_STRIP);
			//gGL.vertex2f(-1,-1);
			//gGL.vertex2f(-1,3);
			//gGL.vertex2f(3,-1);
			//gGL.end();

			//gGL.flush();
			drawAuxiliaryVB();
			// </FS:Ansariel>
			shader->unbind();
		}
	}
	else
	{
		U32 mask = LLVertexBuffer::MAP_VERTEX | LLVertexBuffer::MAP_TEXCOORD0 | LLVertexBuffer::MAP_TEXCOORD1;
		LLPointer<LLVertexBuffer> buff = new LLVertexBuffer(mask, 0);
		buff->allocateBuffer(3,0,TRUE);

		LLStrider<LLVector3> v;
		LLStrider<LLVector2> uv1;
		LLStrider<LLVector2> uv2;

		buff->getVertexStrider(v);
		buff->getTexCoord0Strider(uv1);
		buff->getTexCoord1Strider(uv2);
		
		uv1[0] = LLVector2(0, 0);
		uv1[1] = LLVector2(0, 2);
		uv1[2] = LLVector2(2, 0);
		
		uv2[0] = LLVector2(0, 0);
		uv2[1] = LLVector2(0, tc2.mV[1]*2.f);
		uv2[2] = LLVector2(tc2.mV[0]*2.f, 0);
		
		v[0] = LLVector3(-1,-1,0);
		v[1] = LLVector3(-1,3,0);
		v[2] = LLVector3(3,-1,0);
				
		buff->flush();

		LLGLDisable blend(GL_BLEND);

		if (LLGLSLShader::sNoFixedFunction)
		{
			gGlowCombineProgram.bind();
			gGlowCombineProgram.uniform3fv(LLShaderMgr::EXO_RENDER_VIGNETTE, 1, exoPostProcess::sExodusRenderVignette.mV); // Work around for ExodusRenderVignette in non-deferred.
		}
		else
		{
			//tex unit 0
			gGL.getTexUnit(0)->setTextureColorBlend(LLTexUnit::TBO_REPLACE, LLTexUnit::TBS_TEX_COLOR);
			//tex unit 1
			gGL.getTexUnit(1)->setTextureColorBlend(LLTexUnit::TBO_ADD, LLTexUnit::TBS_TEX_COLOR, LLTexUnit::TBS_PREV_COLOR);
		}
		
		gGL.getTexUnit(0)->bind(&mGlow[1]);
		gGL.getTexUnit(1)->bind(&mScreen);
		
		LLGLEnable multisample(RenderFSAASamples > 0 ? GL_MULTISAMPLE_ARB : 0);
		
		buff->setBuffer(mask);
		buff->drawArrays(LLRender::TRIANGLE_STRIP, 0, 3);
		
		if (LLGLSLShader::sNoFixedFunction)
		{
			gGlowCombineProgram.unbind();
		}
		else
		{
			gGL.getTexUnit(1)->disable();
			gGL.getTexUnit(1)->setTextureBlendType(LLTexUnit::TB_MULT);

			gGL.getTexUnit(0)->activate();
			gGL.getTexUnit(0)->setTextureBlendType(LLTexUnit::TB_MULT);
		}
		
	}

	gGL.setSceneBlendType(LLRender::BT_ALPHA);

	if (hasRenderDebugMask(LLPipeline::RENDER_DEBUG_PHYSICS_SHAPES))
	{
		if (LLGLSLShader::sNoFixedFunction)
		{
			gSplatTextureRectProgram.bind();
		}

		gGL.setColorMask(true, false);

		LLVector2 tc1(0,0);
		LLVector2 tc2((F32) gViewerWindow->getWorldViewWidthRaw()*2,
				  (F32) gViewerWindow->getWorldViewHeightRaw()*2);

		LLGLEnable blend(GL_BLEND);
		//gGL.color4f(1,1,1,0.75f); // <FS:Ansariel> FIRE-16829: Visual Artifacts with ALM enabled on AMD graphics

		gGL.getTexUnit(0)->bind(&mPhysicsDisplay);

		// <FS:Ansariel> FIRE-16829: Visual Artifacts with ALM enabled on AMD graphics
		//gGL.begin(LLRender::TRIANGLES);
		//gGL.texCoord2f(tc1.mV[0], tc1.mV[1]);
		//gGL.vertex2f(-1,-1);
		//
		//gGL.texCoord2f(tc1.mV[0], tc2.mV[1]);
		//gGL.vertex2f(-1,3);
		//
		//gGL.texCoord2f(tc2.mV[0], tc1.mV[1]);
		//gGL.vertex2f(3,-1);
		//
		//gGL.end();
		//gGL.flush();
		drawAuxiliaryVB(tc1, tc2, LLColor4(1.f, 1.f, 1.f, 0.75f));
		// </FS:Ansariel>

		if (LLGLSLShader::sNoFixedFunction)
		{
			gSplatTextureRectProgram.unbind();
		}
	}

	
	if (LLRenderTarget::sUseFBO)
	{ //copy depth buffer from mScreen to framebuffer
		LLRenderTarget::copyContentsToFramebuffer(mScreen, 0, 0, mScreen.getWidth(), mScreen.getHeight(), 
			0, 0, mScreen.getWidth(), mScreen.getHeight(), GL_DEPTH_BUFFER_BIT | GL_STENCIL_BUFFER_BIT, GL_NEAREST);
	}
	

	gGL.matrixMode(LLRender::MM_PROJECTION);
	gGL.popMatrix();
	gGL.matrixMode(LLRender::MM_MODELVIEW);
	gGL.popMatrix();

	LLVertexBuffer::unbind();

	LLGLState::checkStates();
	LLGLState::checkTextureChannels();

}

static LLTrace::BlockTimerStatHandle FTM_BIND_DEFERRED("Bind Deferred");

void LLPipeline::bindDeferredShader(LLGLSLShader& shader, U32 light_index, U32 noise_map)
{
	LL_RECORD_BLOCK_TIME(FTM_BIND_DEFERRED);

	if (noise_map == 0xFFFFFFFF)
	{
		noise_map = mNoiseMap;
	}

	shader.bind();
	S32 channel = 0;
	channel = shader.enableTexture(LLShaderMgr::DEFERRED_DIFFUSE, mDeferredScreen.getUsage());
	if (channel > -1)
	{
		mDeferredScreen.bindTexture(0,channel);
		gGL.getTexUnit(channel)->setTextureFilteringOption(LLTexUnit::TFO_POINT);
	}

	channel = shader.enableTexture(LLShaderMgr::DEFERRED_SPECULAR, mDeferredScreen.getUsage());
	if (channel > -1)
	{
		mDeferredScreen.bindTexture(1, channel);
		gGL.getTexUnit(channel)->setTextureFilteringOption(LLTexUnit::TFO_POINT);
	}

	channel = shader.enableTexture(LLShaderMgr::DEFERRED_NORMAL, mDeferredScreen.getUsage());
	if (channel > -1)
	{
		mDeferredScreen.bindTexture(2, channel);
		gGL.getTexUnit(channel)->setTextureFilteringOption(LLTexUnit::TFO_POINT);
	}

	channel = shader.enableTexture(LLShaderMgr::DEFERRED_DEPTH, mDeferredDepth.getUsage());
	if (channel > -1)
	{
		gGL.getTexUnit(channel)->bind(&mDeferredDepth, TRUE);
		stop_glerror();
		
		//glTexParameteri(LLTexUnit::getInternalType(mDeferredDepth.getUsage()), GL_TEXTURE_COMPARE_MODE_ARB, GL_NONE);		
		//glTexParameteri(LLTexUnit::getInternalType(mDeferredDepth.getUsage()), GL_DEPTH_TEXTURE_MODE_ARB, GL_ALPHA);		

		stop_glerror();

		glh::matrix4f projection = glh_get_current_projection();
		glh::matrix4f inv_proj = projection.inverse();
		
		shader.uniformMatrix4fv(LLShaderMgr::INVERSE_PROJECTION_MATRIX, 1, FALSE, inv_proj.m);
		shader.uniform4f(LLShaderMgr::VIEWPORT, (F32) gGLViewport[0],
									(F32) gGLViewport[1],
									(F32) gGLViewport[2],
									(F32) gGLViewport[3]);
	}

	channel = shader.enableTexture(LLShaderMgr::DEFERRED_NOISE);
	if (channel > -1)
	{
		gGL.getTexUnit(channel)->bindManual(LLTexUnit::TT_TEXTURE, noise_map);
		gGL.getTexUnit(channel)->setTextureFilteringOption(LLTexUnit::TFO_POINT);
	}

	channel = shader.enableTexture(LLShaderMgr::DEFERRED_LIGHTFUNC);
	if (channel > -1)
	{
		gGL.getTexUnit(channel)->bindManual(LLTexUnit::TT_TEXTURE, mLightFunc);
	}

	stop_glerror();

	channel = shader.enableTexture(LLShaderMgr::DEFERRED_LIGHT, mDeferredLight.getUsage());
	if (channel > -1)
	{
		if (light_index > 0)
		{
			mScreen.bindTexture(0, channel);
		}
		else
		{
			mDeferredLight.bindTexture(0, channel);
		}
		gGL.getTexUnit(channel)->setTextureFilteringOption(LLTexUnit::TFO_POINT);
	}

	channel = shader.enableTexture(LLShaderMgr::DEFERRED_BLOOM);
	if (channel > -1)
	{
		mGlow[1].bindTexture(0, channel);
	}

	stop_glerror();

	for (U32 i = 0; i < 4; i++)
	{
		channel = shader.enableTexture(LLShaderMgr::DEFERRED_SHADOW0+i, LLTexUnit::TT_TEXTURE);
		stop_glerror();
		if (channel > -1)
		{
			stop_glerror();
			gGL.getTexUnit(channel)->bind(&mShadow[i], TRUE);
			gGL.getTexUnit(channel)->setTextureFilteringOption(LLTexUnit::TFO_BILINEAR);
			gGL.getTexUnit(channel)->setTextureAddressMode(LLTexUnit::TAM_CLAMP);
			stop_glerror();
			
			glTexParameteri(GL_TEXTURE_2D, GL_TEXTURE_COMPARE_MODE_ARB, GL_COMPARE_R_TO_TEXTURE_ARB);
			glTexParameteri(GL_TEXTURE_2D, GL_TEXTURE_COMPARE_FUNC_ARB, GL_LEQUAL);
			stop_glerror();
		}
	}

	for (U32 i = 4; i < 6; i++)
	{
		channel = shader.enableTexture(LLShaderMgr::DEFERRED_SHADOW0+i);
		stop_glerror();
		if (channel > -1)
		{
			stop_glerror();
			gGL.getTexUnit(channel)->bind(&mShadow[i], TRUE);
			gGL.getTexUnit(channel)->setTextureFilteringOption(LLTexUnit::TFO_BILINEAR);
			gGL.getTexUnit(channel)->setTextureAddressMode(LLTexUnit::TAM_CLAMP);
			stop_glerror();
			
			glTexParameteri(GL_TEXTURE_2D, GL_TEXTURE_COMPARE_MODE_ARB, GL_COMPARE_R_TO_TEXTURE_ARB);
			glTexParameteri(GL_TEXTURE_2D, GL_TEXTURE_COMPARE_FUNC_ARB, GL_LEQUAL);
			stop_glerror();
		}
	}

	stop_glerror();

	F32 mat[16*6];
	for (U32 i = 0; i < 16; i++)
	{
		mat[i] = mSunShadowMatrix[0].m[i];
		mat[i+16] = mSunShadowMatrix[1].m[i];
		mat[i+32] = mSunShadowMatrix[2].m[i];
		mat[i+48] = mSunShadowMatrix[3].m[i];
		mat[i+64] = mSunShadowMatrix[4].m[i];
		mat[i+80] = mSunShadowMatrix[5].m[i];
	}

	shader.uniformMatrix4fv(LLShaderMgr::DEFERRED_SHADOW_MATRIX, 6, FALSE, mat);

	stop_glerror();

	channel = shader.enableTexture(LLShaderMgr::ENVIRONMENT_MAP, LLTexUnit::TT_CUBE_MAP);
	if (channel > -1)
	{
		LLCubeMap* cube_map = gSky.mVOSkyp ? gSky.mVOSkyp->getCubeMap() : NULL;
		if (cube_map)
		{
			cube_map->enable(channel);
			cube_map->bind();
			F32* m = gGLModelView;
						
			F32 mat[] = { m[0], m[1], m[2],
						  m[4], m[5], m[6],
						  m[8], m[9], m[10] };
		
			shader.uniformMatrix3fv(LLShaderMgr::DEFERRED_ENV_MAT, 1, TRUE, mat);
		}
	}

	shader.uniform4fv(LLShaderMgr::DEFERRED_SHADOW_CLIP, 1, mSunClipPlanes.mV);
	shader.uniform1f(LLShaderMgr::DEFERRED_SUN_WASH, RenderDeferredSunWash);
	shader.uniform1f(LLShaderMgr::DEFERRED_SHADOW_NOISE, RenderShadowNoise);
	shader.uniform1f(LLShaderMgr::DEFERRED_BLUR_SIZE, RenderShadowBlurSize);

	shader.uniform1f(LLShaderMgr::DEFERRED_SSAO_RADIUS, RenderSSAOScale);
	shader.uniform1f(LLShaderMgr::DEFERRED_SSAO_MAX_RADIUS, RenderSSAOMaxScale);

	F32 ssao_factor = RenderSSAOFactor;
	shader.uniform1f(LLShaderMgr::DEFERRED_SSAO_FACTOR, ssao_factor);
	shader.uniform1f(LLShaderMgr::DEFERRED_SSAO_FACTOR_INV, 1.0/ssao_factor);

	LLVector3 ssao_effect = RenderSSAOEffect;
	F32 matrix_diag = (ssao_effect[0] + 2.0*ssao_effect[1])/3.0;
	F32 matrix_nondiag = (ssao_effect[0] - ssao_effect[1])/3.0;
	// This matrix scales (proj of color onto <1/rt(3),1/rt(3),1/rt(3)>) by
	// value factor, and scales remainder by saturation factor
	F32 ssao_effect_mat[] = {	matrix_diag, matrix_nondiag, matrix_nondiag,
								matrix_nondiag, matrix_diag, matrix_nondiag,
								matrix_nondiag, matrix_nondiag, matrix_diag};
	shader.uniformMatrix3fv(LLShaderMgr::DEFERRED_SSAO_EFFECT_MAT, 1, GL_FALSE, ssao_effect_mat);

	//F32 shadow_offset_error = 1.f + RenderShadowOffsetError * fabsf(LLViewerCamera::getInstance()->getOrigin().mV[2]);
	F32 shadow_bias_error = RenderShadowBiasError * fabsf(LLViewerCamera::getInstance()->getOrigin().mV[2])/3000.f;

	shader.uniform2f(LLShaderMgr::DEFERRED_SCREEN_RES, mDeferredScreen.getWidth(), mDeferredScreen.getHeight());
	shader.uniform1f(LLShaderMgr::DEFERRED_NEAR_CLIP, LLViewerCamera::getInstance()->getNear()*2.f);
	shader.uniform1f (LLShaderMgr::DEFERRED_SHADOW_OFFSET, RenderShadowOffset); //*shadow_offset_error);
	shader.uniform1f(LLShaderMgr::DEFERRED_SHADOW_BIAS, RenderShadowBias+shadow_bias_error);
	shader.uniform1f(LLShaderMgr::DEFERRED_SPOT_SHADOW_OFFSET, RenderSpotShadowOffset);
	shader.uniform1f(LLShaderMgr::DEFERRED_SPOT_SHADOW_BIAS, RenderSpotShadowBias);	

	shader.uniform3fv(LLShaderMgr::DEFERRED_SUN_DIR, 1, mTransformedSunDir.mV);
	shader.uniform2f(LLShaderMgr::DEFERRED_SHADOW_RES, mShadow[0].getWidth(), mShadow[0].getHeight());
	shader.uniform2f(LLShaderMgr::DEFERRED_PROJ_SHADOW_RES, mShadow[4].getWidth(), mShadow[4].getHeight());
	shader.uniform1f(LLShaderMgr::DEFERRED_DEPTH_CUTOFF, RenderEdgeDepthCutoff);
	shader.uniform1f(LLShaderMgr::DEFERRED_NORM_CUTOFF, RenderEdgeNormCutoff);
	

	if (shader.getUniformLocation(LLShaderMgr::DEFERRED_NORM_MATRIX) >= 0)
	{
		glh::matrix4f norm_mat = glh_get_current_modelview().inverse().transpose();
		shader.uniformMatrix4fv(LLShaderMgr::DEFERRED_NORM_MATRIX, 1, FALSE, norm_mat.m);
	}
}

LLColor3 pow3f(LLColor3 v, F32 f)
{
	v.mV[0] = powf(v.mV[0], f);
	v.mV[1] = powf(v.mV[1], f);
	v.mV[2] = powf(v.mV[2], f);
	return v;
}

LLVector4 pow4fsrgb(LLVector4 v, F32 f)
{
	v.mV[0] = powf(v.mV[0], f);
	v.mV[1] = powf(v.mV[1], f);
	v.mV[2] = powf(v.mV[2], f);
	return v;
}

static LLTrace::BlockTimerStatHandle FTM_GI_TRACE("Trace");
static LLTrace::BlockTimerStatHandle FTM_GI_GATHER("Gather");
static LLTrace::BlockTimerStatHandle FTM_SUN_SHADOW("Shadow Map");
static LLTrace::BlockTimerStatHandle FTM_SOFTEN_SHADOW("Shadow Soften");
static LLTrace::BlockTimerStatHandle FTM_EDGE_DETECTION("Find Edges");
static LLTrace::BlockTimerStatHandle FTM_LOCAL_LIGHTS("Local Lights");
static LLTrace::BlockTimerStatHandle FTM_ATMOSPHERICS("Atmospherics");
static LLTrace::BlockTimerStatHandle FTM_FULLSCREEN_LIGHTS("Fullscreen Lights");
static LLTrace::BlockTimerStatHandle FTM_PROJECTORS("Projectors");
static LLTrace::BlockTimerStatHandle FTM_POST("Post");


void LLPipeline::renderDeferredLighting()
{
	if (!sCull)
	{
		return;
	}

	{
		LL_RECORD_BLOCK_TIME(FTM_RENDER_DEFERRED);

		LLViewerCamera* camera = LLViewerCamera::getInstance();
		{
			LLGLDepthTest depth(GL_TRUE);
			mDeferredDepth.copyContents(mDeferredScreen, 0, 0, mDeferredScreen.getWidth(), mDeferredScreen.getHeight(),
							0, 0, mDeferredDepth.getWidth(), mDeferredDepth.getHeight(), GL_DEPTH_BUFFER_BIT, GL_NEAREST);	
		}

		LLGLEnable multisample(RenderFSAASamples > 0 ? GL_MULTISAMPLE_ARB : 0);

		if (gPipeline.hasRenderType(LLPipeline::RENDER_TYPE_HUD))
		{
			gPipeline.toggleRenderType(LLPipeline::RENDER_TYPE_HUD);
		}

		//ati doesn't seem to love actually using the stencil buffer on FBO's
		LLGLDisable stencil(GL_STENCIL_TEST);
		//glStencilFunc(GL_EQUAL, 1, 0xFFFFFFFF);
		//glStencilOp(GL_KEEP, GL_KEEP, GL_KEEP);

		gGL.setColorMask(true, true);
		
		//draw a cube around every light
		LLVertexBuffer::unbind();

		LLGLEnable cull(GL_CULL_FACE);
		LLGLEnable blend(GL_BLEND);

		glh::matrix4f mat = glh_copy_matrix(gGLModelView);

		LLStrider<LLVector3> vert; 
		mDeferredVB->getVertexStrider(vert);
		
		vert[0].set(-1,1,0);
		vert[1].set(-1,-3,0);
		vert[2].set(3,1,0);
		
		{
			setupHWLights(NULL); //to set mSunDir;
			LLVector4 dir(mSunDir, 0.f);
			glh::vec4f tc(dir.mV);
			mat.mult_matrix_vec(tc);
			mTransformedSunDir.set(tc.v);
		}

		gGL.pushMatrix();
		gGL.loadIdentity();
		gGL.matrixMode(LLRender::MM_PROJECTION);
		gGL.pushMatrix();
		gGL.loadIdentity();

		if (RenderDeferredSSAO || RenderShadowDetail > 0)
		{
			mDeferredLight.bindTarget();
			{ //paint shadow/SSAO light map (direct lighting lightmap)
				LL_RECORD_BLOCK_TIME(FTM_SUN_SHADOW);
				bindDeferredShader(gDeferredSunProgram, 0);
				mDeferredVB->setBuffer(LLVertexBuffer::MAP_VERTEX);
				glClearColor(1,1,1,1);
				mDeferredLight.clear(GL_COLOR_BUFFER_BIT);
				glClearColor(0,0,0,0);

				glh::matrix4f inv_trans = glh_get_current_modelview().inverse().transpose();

				const U32 slice = 32;
				F32 offset[slice*3];
				for (U32 i = 0; i < 4; i++)
				{
					for (U32 j = 0; j < 8; j++)
					{
						glh::vec3f v;
						v.set_value(sinf(6.284f/8*j), cosf(6.284f/8*j), -(F32) i);
						v.normalize();
						inv_trans.mult_matrix_vec(v);
						v.normalize();
						offset[(i*8+j)*3+0] = v.v[0];
						offset[(i*8+j)*3+1] = v.v[2];
						offset[(i*8+j)*3+2] = v.v[1];
					}
				}

				gDeferredSunProgram.uniform3fv(sOffset, slice, offset);
				gDeferredSunProgram.uniform2f(LLShaderMgr::DEFERRED_SCREEN_RES, mDeferredLight.getWidth(), mDeferredLight.getHeight());
				
				{
					LLGLDisable blend(GL_BLEND);
					LLGLDepthTest depth(GL_TRUE, GL_FALSE, GL_ALWAYS);
					stop_glerror();
					mDeferredVB->drawArrays(LLRender::TRIANGLES, 0, 3);
					stop_glerror();
				}
				
				unbindDeferredShader(gDeferredSunProgram);
			}
			mDeferredLight.flush();
		}
		
		if (RenderDeferredSSAO)
		{ //soften direct lighting lightmap
			LL_RECORD_BLOCK_TIME(FTM_SOFTEN_SHADOW);
			//blur lightmap
			mScreen.bindTarget();
			glClearColor(1,1,1,1);
			mScreen.clear(GL_COLOR_BUFFER_BIT);
			glClearColor(0,0,0,0);
			
			bindDeferredShader(gDeferredBlurLightProgram);
			mDeferredVB->setBuffer(LLVertexBuffer::MAP_VERTEX);
			LLVector3 go = RenderShadowGaussian;
			const U32 kern_length = 4;
			F32 blur_size = RenderShadowBlurSize;
			F32 dist_factor = RenderShadowBlurDistFactor;

			// sample symmetrically with the middle sample falling exactly on 0.0
			F32 x = 0.f;

			LLVector3 gauss[32]; // xweight, yweight, offset

			for (U32 i = 0; i < kern_length; i++)
			{
				gauss[i].mV[0] = llgaussian(x, go.mV[0]);
				gauss[i].mV[1] = llgaussian(x, go.mV[1]);
				gauss[i].mV[2] = x;
				x += 1.f;
			}

			gDeferredBlurLightProgram.uniform2f(sDelta, 1.f, 0.f);
			gDeferredBlurLightProgram.uniform1f(sDistFactor, dist_factor);
			gDeferredBlurLightProgram.uniform3fv(sKern, kern_length, gauss[0].mV);
			gDeferredBlurLightProgram.uniform1f(sKernScale, blur_size * (kern_length/2.f - 0.5f));
		
			{
				LLGLDisable blend(GL_BLEND);
				LLGLDepthTest depth(GL_TRUE, GL_FALSE, GL_ALWAYS);
				stop_glerror();
				mDeferredVB->drawArrays(LLRender::TRIANGLES, 0, 3);
				stop_glerror();
			}
			
			mScreen.flush();
			unbindDeferredShader(gDeferredBlurLightProgram);

			bindDeferredShader(gDeferredBlurLightProgram, 1);
			mDeferredVB->setBuffer(LLVertexBuffer::MAP_VERTEX);
			mDeferredLight.bindTarget();

			gDeferredBlurLightProgram.uniform2f(sDelta, 0.f, 1.f);

			{
				LLGLDisable blend(GL_BLEND);
				LLGLDepthTest depth(GL_TRUE, GL_FALSE, GL_ALWAYS);
				stop_glerror();
				mDeferredVB->drawArrays(LLRender::TRIANGLES, 0, 3);
				stop_glerror();
			}
			mDeferredLight.flush();
			unbindDeferredShader(gDeferredBlurLightProgram);
		}

		stop_glerror();
		gGL.popMatrix();
		stop_glerror();
		gGL.matrixMode(LLRender::MM_MODELVIEW);
		stop_glerror();
		gGL.popMatrix();
		stop_glerror();

		mScreen.bindTarget();
		// clear color buffer here - zeroing alpha (glow) is important or it will accumulate against sky
		glClearColor(0,0,0,0);
		mScreen.clear(GL_COLOR_BUFFER_BIT);
		
		if (RenderDeferredAtmospheric)
		{ //apply sunlight contribution 
			LL_RECORD_BLOCK_TIME(FTM_ATMOSPHERICS);
			bindDeferredShader(LLPipeline::sUnderWaterRender ? gDeferredSoftenWaterProgram : gDeferredSoftenProgram);	
			{
				LLGLDepthTest depth(GL_FALSE);
				LLGLDisable blend(GL_BLEND);
				LLGLDisable test(GL_ALPHA_TEST);

				//full screen blit
				gGL.pushMatrix();
				gGL.loadIdentity();
				gGL.matrixMode(LLRender::MM_PROJECTION);
				gGL.pushMatrix();
				gGL.loadIdentity();

				mDeferredVB->setBuffer(LLVertexBuffer::MAP_VERTEX);
				
				mDeferredVB->drawArrays(LLRender::TRIANGLES, 0, 3);

				gGL.popMatrix();
				gGL.matrixMode(LLRender::MM_MODELVIEW);
				gGL.popMatrix();
			}

			unbindDeferredShader(LLPipeline::sUnderWaterRender ? gDeferredSoftenWaterProgram : gDeferredSoftenProgram);
		}

		{ //render non-deferred geometry (fullbright, alpha, etc)
			LLGLDisable blend(GL_BLEND);
			LLGLDisable stencil(GL_STENCIL_TEST);
			gGL.setSceneBlendType(LLRender::BT_ALPHA);

			gPipeline.pushRenderTypeMask();
			
			gPipeline.andRenderTypeMask(LLPipeline::RENDER_TYPE_SKY,
										LLPipeline::RENDER_TYPE_CLOUDS,
										LLPipeline::RENDER_TYPE_WL_SKY,
										LLPipeline::END_RENDER_TYPES);
								
			
			renderGeomPostDeferred(*LLViewerCamera::getInstance(), false);
			gPipeline.popRenderTypeMask();
		}

		bool render_local = RenderLocalLights;
				
		if (render_local)
		{
			gGL.setSceneBlendType(LLRender::BT_ADD);
			std::list<LLVector4> fullscreen_lights;
			LLDrawable::drawable_list_t spot_lights;
			LLDrawable::drawable_list_t fullscreen_spot_lights;

			for (U32 i = 0; i < 2; i++)
			{
				mTargetShadowSpotLight[i] = NULL;
			}

			std::list<LLVector4> light_colors;

			LLVertexBuffer::unbind();

			{
				bindDeferredShader(gDeferredLightProgram);
				
				if (mCubeVB.isNull())
				{
					mCubeVB = ll_create_cube_vb(LLVertexBuffer::MAP_VERTEX, GL_STATIC_DRAW_ARB);
				}

				mCubeVB->setBuffer(LLVertexBuffer::MAP_VERTEX);
				
				LLGLDepthTest depth(GL_TRUE, GL_FALSE);
				for (LLDrawable::drawable_set_t::iterator iter = mLights.begin(); iter != mLights.end(); ++iter)
				{
					LLDrawable* drawablep = *iter;
					
					LLVOVolume* volume = drawablep->getVOVolume();
					if (!volume)
					{
						continue;
					}

					if (volume->isAttachment())
					{
						if (!sRenderAttachedLights)
						{
							continue;
						}
					}

                    const LLViewerObject *vobj = drawablep->getVObj();
                    if (vobj)
                    {
                        LLVOAvatar *av = vobj->getAvatar();
                        if (av && (av->isTooComplex() || av->isInMuteList()))
                        {
                            continue;
                        }
                    }

                    const LLVector3 position = drawablep->getPositionAgent();
                    if (dist_vec(position, LLViewerCamera::getInstance()->getOrigin()) > RenderFarClip + volume->getLightRadius())
                    {
                        continue;
                    }

					LLVector4a center;
					center.load3(position.mV);
					const F32* c = center.getF32ptr();
					F32 s = volume->getLightRadius()*1.5f;

					LLColor3 col = volume->getLightColor();
					
					if (col.magVecSquared() < 0.001f)
					{
						continue;
					}

					if (s <= 0.001f)
					{
						continue;
					}

					LLVector4a sa;
					sa.splat(s);
					if (camera->AABBInFrustumNoFarClip(center, sa) == 0)
					{
						continue;
					}

					sVisibleLightCount++;
										
					if (camera->getOrigin().mV[0] > c[0] + s + 0.2f ||
						camera->getOrigin().mV[0] < c[0] - s - 0.2f ||
						camera->getOrigin().mV[1] > c[1] + s + 0.2f ||
						camera->getOrigin().mV[1] < c[1] - s - 0.2f ||
						camera->getOrigin().mV[2] > c[2] + s + 0.2f ||
						camera->getOrigin().mV[2] < c[2] - s - 0.2f)
					{ //draw box if camera is outside box
						if (render_local)
						{
							if (volume->isLightSpotlight())
							{
								drawablep->getVOVolume()->updateSpotLightPriority();
								spot_lights.push_back(drawablep);
								continue;
							}
							
							/*col.mV[0] = powf(col.mV[0], 2.2f);
							col.mV[1] = powf(col.mV[1], 2.2f);
							col.mV[2] = powf(col.mV[2], 2.2f);*/
							
							LL_RECORD_BLOCK_TIME(FTM_LOCAL_LIGHTS);
							gDeferredLightProgram.uniform3fv(LLShaderMgr::LIGHT_CENTER, 1, c);
							gDeferredLightProgram.uniform1f(LLShaderMgr::LIGHT_SIZE, s);
							gDeferredLightProgram.uniform3fv(LLShaderMgr::DIFFUSE_COLOR, 1, col.mV);
							gDeferredLightProgram.uniform1f(LLShaderMgr::LIGHT_FALLOFF, volume->getLightFalloff()*0.5f);
							gGL.syncMatrices();
							
							mCubeVB->drawRange(LLRender::TRIANGLE_FAN, 0, 7, 8, get_box_fan_indices(camera, center));
							stop_glerror();
						}
					}
					else
					{	
						if (volume->isLightSpotlight())
						{
							drawablep->getVOVolume()->updateSpotLightPriority();
							fullscreen_spot_lights.push_back(drawablep);
							continue;
						}

						glh::vec3f tc(c);
						mat.mult_matrix_vec(tc);
					
						fullscreen_lights.push_back(LLVector4(tc.v[0], tc.v[1], tc.v[2], s));
						light_colors.push_back(LLVector4(col.mV[0], col.mV[1], col.mV[2], volume->getLightFalloff()*0.5f));
					}
				}
				unbindDeferredShader(gDeferredLightProgram);
			}

			if (!spot_lights.empty())
			{
				LLGLDepthTest depth(GL_TRUE, GL_FALSE);
				bindDeferredShader(gDeferredSpotLightProgram);

				mCubeVB->setBuffer(LLVertexBuffer::MAP_VERTEX);

				gDeferredSpotLightProgram.enableTexture(LLShaderMgr::DEFERRED_PROJECTION);

				for (LLDrawable::drawable_list_t::iterator iter = spot_lights.begin(); iter != spot_lights.end(); ++iter)
				{
					LL_RECORD_BLOCK_TIME(FTM_PROJECTORS);
					LLDrawable* drawablep = *iter;

					LLVOVolume* volume = drawablep->getVOVolume();

					LLVector4a center;
					center.load3(drawablep->getPositionAgent().mV);
					const F32* c = center.getF32ptr();
					F32 s = volume->getLightRadius()*1.5f;

					sVisibleLightCount++;

					setupSpotLight(gDeferredSpotLightProgram, drawablep);
					
					LLColor3 col = volume->getLightColor();
					/*col.mV[0] = powf(col.mV[0], 2.2f);
					col.mV[1] = powf(col.mV[1], 2.2f);
					col.mV[2] = powf(col.mV[2], 2.2f);*/
					
					gDeferredSpotLightProgram.uniform3fv(LLShaderMgr::LIGHT_CENTER, 1, c);
					gDeferredSpotLightProgram.uniform1f(LLShaderMgr::LIGHT_SIZE, s);
					gDeferredSpotLightProgram.uniform3fv(LLShaderMgr::DIFFUSE_COLOR, 1, col.mV);
					gDeferredSpotLightProgram.uniform1f(LLShaderMgr::LIGHT_FALLOFF, volume->getLightFalloff()*0.5f);
					gGL.syncMatrices();
										
					mCubeVB->drawRange(LLRender::TRIANGLE_FAN, 0, 7, 8, get_box_fan_indices(camera, center));
				}
				gDeferredSpotLightProgram.disableTexture(LLShaderMgr::DEFERRED_PROJECTION);
				unbindDeferredShader(gDeferredSpotLightProgram);
			}

			//reset mDeferredVB to fullscreen triangle
			mDeferredVB->getVertexStrider(vert);
			vert[0].set(-1,1,0);
			vert[1].set(-1,-3,0);
			vert[2].set(3,1,0);

			{
				LLGLDepthTest depth(GL_FALSE);

				//full screen blit
				gGL.pushMatrix();
				gGL.loadIdentity();
				gGL.matrixMode(LLRender::MM_PROJECTION);
				gGL.pushMatrix();
				gGL.loadIdentity();

				U32 count = 0;

				const U32 max_count = LL_DEFERRED_MULTI_LIGHT_COUNT;
				LLVector4 light[max_count];
				LLVector4 col[max_count];

				F32 far_z = 0.f;

				while (!fullscreen_lights.empty())
				{
					LL_RECORD_BLOCK_TIME(FTM_FULLSCREEN_LIGHTS);
					light[count] = fullscreen_lights.front();
					fullscreen_lights.pop_front();
					col[count] = light_colors.front();
					light_colors.pop_front();

					/*col[count].mV[0] = powf(col[count].mV[0], 2.2f);
					col[count].mV[1] = powf(col[count].mV[1], 2.2f);
					col[count].mV[2] = powf(col[count].mV[2], 2.2f);*/
					
					far_z = llmin(light[count].mV[2]-light[count].mV[3], far_z);
					//col[count] = pow4fsrgb(col[count], 2.2f);
					count++;
					if (count == max_count || fullscreen_lights.empty())
					{
						U32 idx = count-1;
						bindDeferredShader(gDeferredMultiLightProgram[idx]);
						gDeferredMultiLightProgram[idx].uniform1i(LLShaderMgr::MULTI_LIGHT_COUNT, count);
						gDeferredMultiLightProgram[idx].uniform4fv(LLShaderMgr::MULTI_LIGHT, count, (GLfloat*) light);
						gDeferredMultiLightProgram[idx].uniform4fv(LLShaderMgr::MULTI_LIGHT_COL, count, (GLfloat*) col);
						gDeferredMultiLightProgram[idx].uniform1f(LLShaderMgr::MULTI_LIGHT_FAR_Z, far_z);
						far_z = 0.f;
						count = 0; 
      mDeferredVB->setBuffer(LLVertexBuffer::MAP_VERTEX);
						mDeferredVB->drawArrays(LLRender::TRIANGLES, 0, 3);
						unbindDeferredShader(gDeferredMultiLightProgram[idx]);
					}
				}
				
				bindDeferredShader(gDeferredMultiSpotLightProgram);

				gDeferredMultiSpotLightProgram.enableTexture(LLShaderMgr::DEFERRED_PROJECTION);

				mDeferredVB->setBuffer(LLVertexBuffer::MAP_VERTEX);

				for (LLDrawable::drawable_list_t::iterator iter = fullscreen_spot_lights.begin(); iter != fullscreen_spot_lights.end(); ++iter)
				{
					LL_RECORD_BLOCK_TIME(FTM_PROJECTORS);
					LLDrawable* drawablep = *iter;
					
					LLVOVolume* volume = drawablep->getVOVolume();

					LLVector3 center = drawablep->getPositionAgent();
					F32* c = center.mV;
					F32 s = volume->getLightRadius()*1.5f;

					sVisibleLightCount++;

					glh::vec3f tc(c);
					mat.mult_matrix_vec(tc);
					
					setupSpotLight(gDeferredMultiSpotLightProgram, drawablep);

					LLColor3 col = volume->getLightColor();
					
					/*col.mV[0] = powf(col.mV[0], 2.2f);
					col.mV[1] = powf(col.mV[1], 2.2f);
					col.mV[2] = powf(col.mV[2], 2.2f);*/
					
					gDeferredMultiSpotLightProgram.uniform3fv(LLShaderMgr::LIGHT_CENTER, 1, tc.v);
					gDeferredMultiSpotLightProgram.uniform1f(LLShaderMgr::LIGHT_SIZE, s);
					gDeferredMultiSpotLightProgram.uniform3fv(LLShaderMgr::DIFFUSE_COLOR, 1, col.mV);
					gDeferredMultiSpotLightProgram.uniform1f(LLShaderMgr::LIGHT_FALLOFF, volume->getLightFalloff()*0.5f);
					mDeferredVB->drawArrays(LLRender::TRIANGLES, 0, 3);
				}

				gDeferredMultiSpotLightProgram.disableTexture(LLShaderMgr::DEFERRED_PROJECTION);
				unbindDeferredShader(gDeferredMultiSpotLightProgram);

				gGL.popMatrix();
				gGL.matrixMode(LLRender::MM_MODELVIEW);
				gGL.popMatrix();
			}
		}

		gGL.setColorMask(true, true);
	}

	mScreen.flush();

	//gamma correct lighting
	gGL.matrixMode(LLRender::MM_PROJECTION);
	gGL.pushMatrix();
	gGL.loadIdentity();
	gGL.matrixMode(LLRender::MM_MODELVIEW);
	gGL.pushMatrix();
	gGL.loadIdentity();

	{
		LLGLDepthTest depth(GL_FALSE, GL_FALSE);

		LLVector2 tc1(0,0);
		LLVector2 tc2((F32) mScreen.getWidth()*2,
				  (F32) mScreen.getHeight()*2);

		mScreen.bindTarget();
		// Apply gamma correction to the frame here.
		gDeferredPostGammaCorrectProgram.bind();
		//mDeferredVB->setBuffer(LLVertexBuffer::MAP_VERTEX);
		S32 channel = 0;
		channel = gDeferredPostGammaCorrectProgram.enableTexture(LLShaderMgr::DEFERRED_DIFFUSE, mScreen.getUsage());
		if (channel > -1)
		{
			mScreen.bindTexture(0,channel);
			gGL.getTexUnit(channel)->setTextureFilteringOption(LLTexUnit::TFO_POINT);
		}
		
		gDeferredPostGammaCorrectProgram.uniform2f(LLShaderMgr::DEFERRED_SCREEN_RES, mScreen.getWidth(), mScreen.getHeight());
		
		//F32 gamma = gSavedSettings.getF32("RenderDeferredDisplayGamma");
		static LLCachedControl<F32> gamma(gSavedSettings, "RenderDeferredDisplayGamma");

		gDeferredPostGammaCorrectProgram.uniform1f(LLShaderMgr::DISPLAY_GAMMA, (gamma > 0.1f) ? 1.0f / gamma : (1.0f/2.2f));
		
		// <FS:Ansariel> FIRE-16829: Visual Artifacts with ALM enabled on AMD graphics
		//gGL.begin(LLRender::TRIANGLE_STRIP);
		//gGL.texCoord2f(tc1.mV[0], tc1.mV[1]);
		//gGL.vertex2f(-1,-1);
		//
		//gGL.texCoord2f(tc1.mV[0], tc2.mV[1]);
		//gGL.vertex2f(-1,3);
		//
		//gGL.texCoord2f(tc2.mV[0], tc1.mV[1]);
		//gGL.vertex2f(3,-1);
		//
		//gGL.end();
		drawAuxiliaryVB(tc1, tc2);
		// </FS:Ansariel>
		
		gGL.getTexUnit(channel)->unbind(mScreen.getUsage());
		gDeferredPostGammaCorrectProgram.unbind();
		mScreen.flush();
	}

	gGL.matrixMode(LLRender::MM_PROJECTION);
	gGL.popMatrix();
	gGL.matrixMode(LLRender::MM_MODELVIEW);
	gGL.popMatrix();	

	mScreen.bindTarget();

	{ //render non-deferred geometry (alpha, fullbright, glow)
		LLGLDisable blend(GL_BLEND);
		LLGLDisable stencil(GL_STENCIL_TEST);

		pushRenderTypeMask();
		andRenderTypeMask(LLPipeline::RENDER_TYPE_ALPHA,
						 LLPipeline::RENDER_TYPE_FULLBRIGHT,
						 LLPipeline::RENDER_TYPE_VOLUME,
						 LLPipeline::RENDER_TYPE_GLOW,
						 LLPipeline::RENDER_TYPE_BUMP,
						 LLPipeline::RENDER_TYPE_PASS_SIMPLE,
						 LLPipeline::RENDER_TYPE_PASS_ALPHA,
						 LLPipeline::RENDER_TYPE_PASS_ALPHA_MASK,
						 LLPipeline::RENDER_TYPE_PASS_BUMP,
						 LLPipeline::RENDER_TYPE_PASS_POST_BUMP,
						 LLPipeline::RENDER_TYPE_PASS_FULLBRIGHT,
						 LLPipeline::RENDER_TYPE_PASS_FULLBRIGHT_ALPHA_MASK,
						 LLPipeline::RENDER_TYPE_PASS_FULLBRIGHT_SHINY,
						 LLPipeline::RENDER_TYPE_PASS_GLOW,
						 LLPipeline::RENDER_TYPE_PASS_GRASS,
						 LLPipeline::RENDER_TYPE_PASS_SHINY,
						 LLPipeline::RENDER_TYPE_PASS_INVISIBLE,
						 LLPipeline::RENDER_TYPE_PASS_INVISI_SHINY,
						 LLPipeline::RENDER_TYPE_AVATAR,
						 LLPipeline::RENDER_TYPE_ALPHA_MASK,
						 LLPipeline::RENDER_TYPE_FULLBRIGHT_ALPHA_MASK,
						 END_RENDER_TYPES);
		
		renderGeomPostDeferred(*LLViewerCamera::getInstance());
		popRenderTypeMask();
	}

	{
		//render highlights, etc.
		renderHighlights();
		mHighlightFaces.clear();

		renderDebug();

		LLVertexBuffer::unbind();

		if (gPipeline.hasRenderDebugFeatureMask(LLPipeline::RENDER_DEBUG_FEATURE_UI))
		{
			// Render debugging beacons.
			gObjectList.renderObjectBeacons();
			gObjectList.resetObjectBeacons();
		}
	}

	mScreen.flush();
						
}

void LLPipeline::renderDeferredLightingToRT(LLRenderTarget* target)
{
	if (!sCull)
	{
		return;
	}

	{
		LL_RECORD_BLOCK_TIME(FTM_RENDER_DEFERRED);

		LLViewerCamera* camera = LLViewerCamera::getInstance();

		{
			LLGLDepthTest depth(GL_TRUE);
			mDeferredDepth.copyContents(mDeferredScreen, 0, 0, mDeferredScreen.getWidth(), mDeferredScreen.getHeight(),
							0, 0, mDeferredDepth.getWidth(), mDeferredDepth.getHeight(), GL_DEPTH_BUFFER_BIT | GL_STENCIL_BUFFER_BIT, GL_NEAREST);	
		}

		LLGLEnable multisample(RenderFSAASamples > 0 ? GL_MULTISAMPLE_ARB : 0);

		if (gPipeline.hasRenderType(LLPipeline::RENDER_TYPE_HUD))
		{
			gPipeline.toggleRenderType(LLPipeline::RENDER_TYPE_HUD);
		}

		//ati doesn't seem to love actually using the stencil buffer on FBO's
		LLGLDisable stencil(GL_STENCIL_TEST);
		//glStencilFunc(GL_EQUAL, 1, 0xFFFFFFFF);
		//glStencilOp(GL_KEEP, GL_KEEP, GL_KEEP);

		gGL.setColorMask(true, true);
		
		//draw a cube around every light
		LLVertexBuffer::unbind();

		LLGLEnable cull(GL_CULL_FACE);
		LLGLEnable blend(GL_BLEND);

		glh::matrix4f mat = glh_copy_matrix(gGLModelView);

		LLStrider<LLVector3> vert; 
		mDeferredVB->getVertexStrider(vert);
		
		vert[0].set(-1,1,0);
		vert[1].set(-1,-3,0);
		vert[2].set(3,1,0);
		
		{
			setupHWLights(NULL); //to set mSunDir;
			LLVector4 dir(mSunDir, 0.f);
			glh::vec4f tc(dir.mV);
			mat.mult_matrix_vec(tc);
			mTransformedSunDir.set(tc.v);
		}

		gGL.pushMatrix();
		gGL.loadIdentity();
		gGL.matrixMode(LLRender::MM_PROJECTION);
		gGL.pushMatrix();
		gGL.loadIdentity();

		if (RenderDeferredSSAO || RenderShadowDetail > 0)
		{
			mDeferredLight.bindTarget();
			{ //paint shadow/SSAO light map (direct lighting lightmap)
				LL_RECORD_BLOCK_TIME(FTM_SUN_SHADOW);
				bindDeferredShader(gDeferredSunProgram);
				mDeferredVB->setBuffer(LLVertexBuffer::MAP_VERTEX);
				glClearColor(1,1,1,1);
				mDeferredLight.clear(GL_COLOR_BUFFER_BIT);
				glClearColor(0,0,0,0);

				glh::matrix4f inv_trans = glh_get_current_modelview().inverse().transpose();

				const U32 slice = 32;
				F32 offset[slice*3];
				for (U32 i = 0; i < 4; i++)
				{
					for (U32 j = 0; j < 8; j++)
					{
						glh::vec3f v;
						v.set_value(sinf(6.284f/8*j), cosf(6.284f/8*j), -(F32) i);
						v.normalize();
						inv_trans.mult_matrix_vec(v);
						v.normalize();
						offset[(i*8+j)*3+0] = v.v[0];
						offset[(i*8+j)*3+1] = v.v[2];
						offset[(i*8+j)*3+2] = v.v[1];
					}
				}

				gDeferredSunProgram.uniform3fv(LLShaderMgr::DEFERRED_SHADOW_OFFSET, slice, offset);
				gDeferredSunProgram.uniform2f(LLShaderMgr::DEFERRED_SCREEN_RES, mDeferredLight.getWidth(), mDeferredLight.getHeight());
				
				{
					LLGLDisable blend(GL_BLEND);
					LLGLDepthTest depth(GL_TRUE, GL_FALSE, GL_ALWAYS);
					stop_glerror();
					mDeferredVB->drawArrays(LLRender::TRIANGLES, 0, 3);
					stop_glerror();
				}
				
				unbindDeferredShader(gDeferredSunProgram);
			}
			mDeferredLight.flush();
		}
				
		stop_glerror();
		gGL.popMatrix();
		stop_glerror();
		gGL.matrixMode(LLRender::MM_MODELVIEW);
		stop_glerror();
		gGL.popMatrix();
		stop_glerror();

		target->bindTarget();

		//clear color buffer here - zeroing alpha (glow) is important or it will accumulate against sky
		glClearColor(0,0,0,0);
		target->clear(GL_COLOR_BUFFER_BIT);
		
		if (RenderDeferredAtmospheric)
		{ //apply sunlight contribution 
			LL_RECORD_BLOCK_TIME(FTM_ATMOSPHERICS);
			bindDeferredShader(gDeferredSoftenProgram);	
			{
				LLGLDepthTest depth(GL_FALSE);
				LLGLDisable blend(GL_BLEND);
				LLGLDisable test(GL_ALPHA_TEST);

				//full screen blit
				gGL.pushMatrix();
				gGL.loadIdentity();
				gGL.matrixMode(LLRender::MM_PROJECTION);
				gGL.pushMatrix();
				gGL.loadIdentity();

				mDeferredVB->setBuffer(LLVertexBuffer::MAP_VERTEX);
				
				mDeferredVB->drawArrays(LLRender::TRIANGLES, 0, 3);

				gGL.popMatrix();
				gGL.matrixMode(LLRender::MM_MODELVIEW);
				gGL.popMatrix();
			}

			unbindDeferredShader(gDeferredSoftenProgram);
		}

		{ //render non-deferred geometry (fullbright, alpha, etc)
			LLGLDisable blend(GL_BLEND);
			LLGLDisable stencil(GL_STENCIL_TEST);
			gGL.setSceneBlendType(LLRender::BT_ALPHA);

			gPipeline.pushRenderTypeMask();
			
			gPipeline.andRenderTypeMask(LLPipeline::RENDER_TYPE_SKY,
										LLPipeline::RENDER_TYPE_CLOUDS,
										LLPipeline::RENDER_TYPE_WL_SKY,
										LLPipeline::END_RENDER_TYPES);
								
			
			renderGeomPostDeferred(*LLViewerCamera::getInstance(), false);
			gPipeline.popRenderTypeMask();
		}

		bool render_local = RenderLocalLights;
				
		if (render_local)
		{
			gGL.setSceneBlendType(LLRender::BT_ADD);
			std::list<LLVector4> fullscreen_lights;
			LLDrawable::drawable_list_t spot_lights;
			LLDrawable::drawable_list_t fullscreen_spot_lights;

			for (U32 i = 0; i < 2; i++)
			{
				mTargetShadowSpotLight[i] = NULL;
			}

			std::list<LLVector4> light_colors;

			LLVertexBuffer::unbind();

			{
				bindDeferredShader(gDeferredLightProgram);
				
				if (mCubeVB.isNull())
				{
					mCubeVB = ll_create_cube_vb(LLVertexBuffer::MAP_VERTEX, GL_STATIC_DRAW_ARB);
				}

				mCubeVB->setBuffer(LLVertexBuffer::MAP_VERTEX);
				
				LLGLDepthTest depth(GL_TRUE, GL_FALSE);
				for (LLDrawable::drawable_set_t::iterator iter = mLights.begin(); iter != mLights.end(); ++iter)
				{
					LLDrawable* drawablep = *iter;
					
					LLVOVolume* volume = drawablep->getVOVolume();
					if (!volume)
					{
						continue;
					}

					if (volume->isAttachment())
					{
						if (!sRenderAttachedLights)
						{
							continue;
						}
					}


					LLVector4a center;
					center.load3(drawablep->getPositionAgent().mV);
					const F32* c = center.getF32ptr();
					F32 s = volume->getLightRadius()*1.5f;

					LLColor3 col = volume->getLightColor();
					
					if (col.magVecSquared() < 0.001f)
					{
						continue;
					}

					if (s <= 0.001f)
					{
						continue;
					}

					LLVector4a sa;
					sa.splat(s);
					if (camera->AABBInFrustumNoFarClip(center, sa) == 0)
					{
						continue;
					}

					sVisibleLightCount++;
										
					if (camera->getOrigin().mV[0] > c[0] + s + 0.2f ||
						camera->getOrigin().mV[0] < c[0] - s - 0.2f ||
						camera->getOrigin().mV[1] > c[1] + s + 0.2f ||
						camera->getOrigin().mV[1] < c[1] - s - 0.2f ||
						camera->getOrigin().mV[2] > c[2] + s + 0.2f ||
						camera->getOrigin().mV[2] < c[2] - s - 0.2f)
					{ //draw box if camera is outside box
						if (render_local)
						{
							if (volume->isLightSpotlight())
							{
								drawablep->getVOVolume()->updateSpotLightPriority();
								spot_lights.push_back(drawablep);
								continue;
							}
							
							/*col.mV[0] = powf(col.mV[0], 2.2f);
							col.mV[1] = powf(col.mV[1], 2.2f);
							col.mV[2] = powf(col.mV[2], 2.2f);*/
							
							LL_RECORD_BLOCK_TIME(FTM_LOCAL_LIGHTS);
							gDeferredLightProgram.uniform3fv(LLShaderMgr::LIGHT_CENTER, 1, c);
							gDeferredLightProgram.uniform1f(LLShaderMgr::LIGHT_SIZE, s);
							gDeferredLightProgram.uniform3fv(LLShaderMgr::DIFFUSE_COLOR, 1, col.mV);
							gDeferredLightProgram.uniform1f(LLShaderMgr::LIGHT_FALLOFF, volume->getLightFalloff()*0.5f);
							gGL.syncMatrices();
							
							mCubeVB->drawRange(LLRender::TRIANGLE_FAN, 0, 7, 8, get_box_fan_indices(camera, center));
							stop_glerror();
						}
					}
					else
					{	
						if (volume->isLightSpotlight())
						{
							drawablep->getVOVolume()->updateSpotLightPriority();
							fullscreen_spot_lights.push_back(drawablep);
							continue;
						}

						glh::vec3f tc(c);
						mat.mult_matrix_vec(tc);
					
						fullscreen_lights.push_back(LLVector4(tc.v[0], tc.v[1], tc.v[2], s));
						light_colors.push_back(LLVector4(col.mV[0], col.mV[1], col.mV[2], volume->getLightFalloff()*0.5f));
					}
				}
				unbindDeferredShader(gDeferredLightProgram);
			}

			if (!spot_lights.empty())
			{
				LLGLDepthTest depth(GL_TRUE, GL_FALSE);
				bindDeferredShader(gDeferredSpotLightProgram);

				mCubeVB->setBuffer(LLVertexBuffer::MAP_VERTEX);

				gDeferredSpotLightProgram.enableTexture(LLShaderMgr::DEFERRED_PROJECTION);

				for (LLDrawable::drawable_list_t::iterator iter = spot_lights.begin(); iter != spot_lights.end(); ++iter)
				{
					LL_RECORD_BLOCK_TIME(FTM_PROJECTORS);
					LLDrawable* drawablep = *iter;

					LLVOVolume* volume = drawablep->getVOVolume();

					LLVector4a center;
					center.load3(drawablep->getPositionAgent().mV);
					const F32* c = center.getF32ptr();
					F32 s = volume->getLightRadius()*1.5f;

					sVisibleLightCount++;

					setupSpotLight(gDeferredSpotLightProgram, drawablep);
					
					LLColor3 col = volume->getLightColor();
					/*col.mV[0] = powf(col.mV[0], 2.2f);
					col.mV[1] = powf(col.mV[1], 2.2f);
					col.mV[2] = powf(col.mV[2], 2.2f);*/
					
					gDeferredSpotLightProgram.uniform3fv(LLShaderMgr::LIGHT_CENTER, 1, c);
					gDeferredSpotLightProgram.uniform1f(LLShaderMgr::LIGHT_SIZE, s);
					gDeferredSpotLightProgram.uniform3fv(LLShaderMgr::DIFFUSE_COLOR, 1, col.mV);
					gDeferredSpotLightProgram.uniform1f(LLShaderMgr::LIGHT_FALLOFF, volume->getLightFalloff()*0.5f);
					gGL.syncMatrices();
										
					mCubeVB->drawRange(LLRender::TRIANGLE_FAN, 0, 7, 8, get_box_fan_indices(camera, center));
				}
				gDeferredSpotLightProgram.disableTexture(LLShaderMgr::DEFERRED_PROJECTION);
				unbindDeferredShader(gDeferredSpotLightProgram);
			}

			//reset mDeferredVB to fullscreen triangle
			mDeferredVB->getVertexStrider(vert);
			vert[0].set(-1,1,0);
			vert[1].set(-1,-3,0);
			vert[2].set(3,1,0);

			{
				LLGLDepthTest depth(GL_FALSE);

				//full screen blit
				gGL.pushMatrix();
				gGL.loadIdentity();
				gGL.matrixMode(LLRender::MM_PROJECTION);
				gGL.pushMatrix();
				gGL.loadIdentity();

				U32 count = 0;

				const U32 max_count = LL_DEFERRED_MULTI_LIGHT_COUNT;
				LLVector4 light[max_count];
				LLVector4 col[max_count];

				F32 far_z = 0.f;

				while (!fullscreen_lights.empty())
				{
					LL_RECORD_BLOCK_TIME(FTM_FULLSCREEN_LIGHTS);
					light[count] = fullscreen_lights.front();
					fullscreen_lights.pop_front();
					col[count] = light_colors.front();
					light_colors.pop_front();
					
					/*col[count].mV[0] = powf(col[count].mV[0], 2.2f);
					col[count].mV[1] = powf(col[count].mV[1], 2.2f);
					col[count].mV[2] = powf(col[count].mV[2], 2.2f);*/
					
					far_z = llmin(light[count].mV[2]-light[count].mV[3], far_z);
					//col[count] = pow4fsrgb(col[count], 2.2f);
					count++;
					if (count == max_count || fullscreen_lights.empty())
					{
						U32 idx = count-1;
						bindDeferredShader(gDeferredMultiLightProgram[idx]);
						gDeferredMultiLightProgram[idx].uniform1i(LLShaderMgr::MULTI_LIGHT_COUNT, count);
						gDeferredMultiLightProgram[idx].uniform4fv(LLShaderMgr::MULTI_LIGHT, count, (GLfloat*) light);
						gDeferredMultiLightProgram[idx].uniform4fv(LLShaderMgr::MULTI_LIGHT_COL, count, (GLfloat*) col);
						gDeferredMultiLightProgram[idx].uniform1f(LLShaderMgr::MULTI_LIGHT_FAR_Z, far_z);
						far_z = 0.f;
						count = 0; 
						mDeferredVB->setBuffer(LLVertexBuffer::MAP_VERTEX);
						mDeferredVB->drawArrays(LLRender::TRIANGLES, 0, 3);
					}
				}
				
				unbindDeferredShader(gDeferredMultiLightProgram[0]);

				bindDeferredShader(gDeferredMultiSpotLightProgram);

				gDeferredMultiSpotLightProgram.enableTexture(LLShaderMgr::DEFERRED_PROJECTION);

				mDeferredVB->setBuffer(LLVertexBuffer::MAP_VERTEX);

				for (LLDrawable::drawable_list_t::iterator iter = fullscreen_spot_lights.begin(); iter != fullscreen_spot_lights.end(); ++iter)
				{
					LL_RECORD_BLOCK_TIME(FTM_PROJECTORS);
					LLDrawable* drawablep = *iter;
					
					LLVOVolume* volume = drawablep->getVOVolume();

					LLVector3 center = drawablep->getPositionAgent();
					F32* c = center.mV;
					F32 s = volume->getLightRadius()*1.5f;

					sVisibleLightCount++;

					glh::vec3f tc(c);
					mat.mult_matrix_vec(tc);
					
					setupSpotLight(gDeferredMultiSpotLightProgram, drawablep);

					LLColor3 col = volume->getLightColor();
					
					/*col.mV[0] = powf(col.mV[0], 2.2f);
					col.mV[1] = powf(col.mV[1], 2.2f);
					col.mV[2] = powf(col.mV[2], 2.2f);*/
					
					gDeferredMultiSpotLightProgram.uniform3fv(LLShaderMgr::LIGHT_CENTER, 1, tc.v);
					gDeferredMultiSpotLightProgram.uniform1f(LLShaderMgr::LIGHT_SIZE, s);
					gDeferredMultiSpotLightProgram.uniform3fv(LLShaderMgr::DIFFUSE_COLOR, 1, col.mV);
					gDeferredMultiSpotLightProgram.uniform1f(LLShaderMgr::LIGHT_FALLOFF, volume->getLightFalloff()*0.5f);
					mDeferredVB->drawArrays(LLRender::TRIANGLES, 0, 3);
				}

				gDeferredMultiSpotLightProgram.disableTexture(LLShaderMgr::DEFERRED_PROJECTION);
				unbindDeferredShader(gDeferredMultiSpotLightProgram);

				gGL.popMatrix();
				gGL.matrixMode(LLRender::MM_MODELVIEW);
				gGL.popMatrix();
			}
		}

		gGL.setColorMask(true, true);
	}

	/*target->flush();

	//gamma correct lighting
	gGL.matrixMode(LLRender::MM_PROJECTION);
	gGL.pushMatrix();
	gGL.loadIdentity();
	gGL.matrixMode(LLRender::MM_MODELVIEW);
	gGL.pushMatrix();
	gGL.loadIdentity();

	{
		LLGLDepthTest depth(GL_FALSE, GL_FALSE);

		LLVector2 tc1(0,0);
		LLVector2 tc2((F32) target->getWidth()*2,
				  (F32) target->getHeight()*2);

		target->bindTarget();
		// Apply gamma correction to the frame here.
		gDeferredPostGammaCorrectProgram.bind();
		//mDeferredVB->setBuffer(LLVertexBuffer::MAP_VERTEX);
		S32 channel = 0;
		channel = gDeferredPostGammaCorrectProgram.enableTexture(LLShaderMgr::DEFERRED_DIFFUSE, target->getUsage());
		if (channel > -1)
		{
			target->bindTexture(0,channel);
			gGL.getTexUnit(channel)->setTextureFilteringOption(LLTexUnit::TFO_POINT);
		}
		
		gDeferredPostGammaCorrectProgram.uniform2f(LLShaderMgr::DEFERRED_SCREEN_RES, target->getWidth(), target->getHeight());
		
		//F32 gamma = gSavedSettings.getF32("RenderDeferredDisplayGamma");
		static LLCachedControl<F32> gamma(gSavedSettings, "RenderDeferredDisplayGamma");

		gDeferredPostGammaCorrectProgram.uniform1f(LLShaderMgr::DISPLAY_GAMMA, (gamma > 0.1f) ? 1.0f / gamma : (1.0f/2.2f));
		
		gGL.begin(LLRender::TRIANGLE_STRIP);
		gGL.texCoord2f(tc1.mV[0], tc1.mV[1]);
		gGL.vertex2f(-1,-1);
		
		gGL.texCoord2f(tc1.mV[0], tc2.mV[1]);
		gGL.vertex2f(-1,3);
		
		gGL.texCoord2f(tc2.mV[0], tc1.mV[1]);
		gGL.vertex2f(3,-1);
		
		gGL.end();
		
		gGL.getTexUnit(channel)->unbind(target->getUsage());
		gDeferredPostGammaCorrectProgram.unbind();
		target->flush();
	}

	gGL.matrixMode(LLRender::MM_PROJECTION);
	gGL.popMatrix();
	gGL.matrixMode(LLRender::MM_MODELVIEW);
	gGL.popMatrix();	

	target->bindTarget();*/

	{ //render non-deferred geometry (alpha, fullbright, glow)
		LLGLDisable blend(GL_BLEND);
		LLGLDisable stencil(GL_STENCIL_TEST);

		pushRenderTypeMask();
		andRenderTypeMask(LLPipeline::RENDER_TYPE_ALPHA,
						 LLPipeline::RENDER_TYPE_FULLBRIGHT,
						 LLPipeline::RENDER_TYPE_VOLUME,
						 LLPipeline::RENDER_TYPE_GLOW,
						 LLPipeline::RENDER_TYPE_BUMP,
						 LLPipeline::RENDER_TYPE_PASS_SIMPLE,
						 LLPipeline::RENDER_TYPE_PASS_ALPHA,
						 LLPipeline::RENDER_TYPE_PASS_ALPHA_MASK,
						 LLPipeline::RENDER_TYPE_PASS_BUMP,
						 LLPipeline::RENDER_TYPE_PASS_POST_BUMP,
						 LLPipeline::RENDER_TYPE_PASS_FULLBRIGHT,
						 LLPipeline::RENDER_TYPE_PASS_FULLBRIGHT_ALPHA_MASK,
						 LLPipeline::RENDER_TYPE_PASS_FULLBRIGHT_SHINY,
						 LLPipeline::RENDER_TYPE_PASS_GLOW,
						 LLPipeline::RENDER_TYPE_PASS_GRASS,
						 LLPipeline::RENDER_TYPE_PASS_SHINY,
						 LLPipeline::RENDER_TYPE_PASS_INVISIBLE,
						 LLPipeline::RENDER_TYPE_PASS_INVISI_SHINY,
						 LLPipeline::RENDER_TYPE_AVATAR,
						 LLPipeline::RENDER_TYPE_ALPHA_MASK,
						 LLPipeline::RENDER_TYPE_FULLBRIGHT_ALPHA_MASK,
						 END_RENDER_TYPES);
		
		renderGeomPostDeferred(*LLViewerCamera::getInstance());
		popRenderTypeMask();
	}

	//target->flush();				
}

void LLPipeline::setupSpotLight(LLGLSLShader& shader, LLDrawable* drawablep)
{
	//construct frustum
	LLVOVolume* volume = drawablep->getVOVolume();
	LLVector3 params = volume->getSpotLightParams();

	F32 fov = params.mV[0];
	F32 focus = params.mV[1];

	LLVector3 pos = drawablep->getPositionAgent();
	LLQuaternion quat = volume->getRenderRotation();
	LLVector3 scale = volume->getScale();
	
	//get near clip plane
	LLVector3 at_axis(0,0,-scale.mV[2]*0.5f);
	at_axis *= quat;

	LLVector3 np = pos+at_axis;
	at_axis.normVec();

	//get origin that has given fov for plane np, at_axis, and given scale
	F32 dist = (scale.mV[1]*0.5f)/tanf(fov*0.5f);

	LLVector3 origin = np - at_axis*dist;

	//matrix from volume space to agent space
	LLMatrix4 light_mat(quat, LLVector4(origin,1.f));

	glh::matrix4f light_to_agent((F32*) light_mat.mMatrix);
	glh::matrix4f light_to_screen = glh_get_current_modelview() * light_to_agent;

	glh::matrix4f screen_to_light = light_to_screen.inverse();

	F32 s = volume->getLightRadius()*1.5f;
	F32 near_clip = dist;
	F32 width = scale.mV[VX];
	F32 height = scale.mV[VY];
	F32 far_clip = s+dist-scale.mV[VZ];

	F32 fovy = fov * RAD_TO_DEG;
	F32 aspect = width/height;

	glh::matrix4f trans(0.5f, 0.f, 0.f, 0.5f,
				0.f, 0.5f, 0.f, 0.5f,
				0.f, 0.f, 0.5f, 0.5f,
				0.f, 0.f, 0.f, 1.f);

	glh::vec3f p1(0, 0, -(near_clip+0.01f));
	glh::vec3f p2(0, 0, -(near_clip+1.f));

	glh::vec3f screen_origin(0, 0, 0);

	light_to_screen.mult_matrix_vec(p1);
	light_to_screen.mult_matrix_vec(p2);
	light_to_screen.mult_matrix_vec(screen_origin);

	glh::vec3f n = p2-p1;
	n.normalize();
	
	F32 proj_range = far_clip - near_clip;
	glh::matrix4f light_proj = gl_perspective(fovy, aspect, near_clip, far_clip);
	screen_to_light = trans * light_proj * screen_to_light;
	shader.uniformMatrix4fv(LLShaderMgr::PROJECTOR_MATRIX, 1, FALSE, screen_to_light.m);
	shader.uniform1f(LLShaderMgr::PROJECTOR_NEAR, near_clip);
	shader.uniform3fv(LLShaderMgr::PROJECTOR_P, 1, p1.v);
	shader.uniform3fv(LLShaderMgr::PROJECTOR_N, 1, n.v);
	shader.uniform3fv(LLShaderMgr::PROJECTOR_ORIGIN, 1, screen_origin.v);
	shader.uniform1f(LLShaderMgr::PROJECTOR_RANGE, proj_range);
	shader.uniform1f(LLShaderMgr::PROJECTOR_AMBIANCE, params.mV[2]);
	S32 s_idx = -1;

	for (U32 i = 0; i < 2; i++)
	{
		if (mShadowSpotLight[i] == drawablep)
		{
			s_idx = i;
		}
	}

	shader.uniform1i(LLShaderMgr::PROJECTOR_SHADOW_INDEX, s_idx);

	if (s_idx >= 0)
	{
		shader.uniform1f(LLShaderMgr::PROJECTOR_SHADOW_FADE, 1.f-mSpotLightFade[s_idx]);
	}
	else
	{
		shader.uniform1f(LLShaderMgr::PROJECTOR_SHADOW_FADE, 1.f);
	}

	{
		LLDrawable* potential = drawablep;
		//determine if this is a good light for casting shadows
		F32 m_pri = volume->getSpotLightPriority();

		for (U32 i = 0; i < 2; i++)
		{
			F32 pri = 0.f;

			if (mTargetShadowSpotLight[i].notNull())
			{
				pri = mTargetShadowSpotLight[i]->getVOVolume()->getSpotLightPriority();			
			}

			if (m_pri > pri)
			{
				LLDrawable* temp = mTargetShadowSpotLight[i];
				mTargetShadowSpotLight[i] = potential;
				potential = temp;
				m_pri = pri;
			}
		}
	}

	LLViewerTexture* img = volume->getLightTexture();

	if (img == NULL)
	{
		img = LLViewerFetchedTexture::sWhiteImagep;
	}

	S32 channel = shader.enableTexture(LLShaderMgr::DEFERRED_PROJECTION);

	if (channel > -1)
	{
		if (img)
		{
			gGL.getTexUnit(channel)->bind(img);

			F32 lod_range = logf(img->getWidth())/logf(2.f);

			shader.uniform1f(LLShaderMgr::PROJECTOR_FOCUS, focus);
			shader.uniform1f(LLShaderMgr::PROJECTOR_LOD, lod_range);
			shader.uniform1f(LLShaderMgr::PROJECTOR_AMBIENT_LOD, llclamp((proj_range-focus)/proj_range*lod_range, 0.f, 1.f));
		}
	}
		
}

void LLPipeline::unbindDeferredShader(LLGLSLShader &shader)
{
	stop_glerror();
	shader.disableTexture(LLShaderMgr::DEFERRED_NORMAL, mDeferredScreen.getUsage());
	shader.disableTexture(LLShaderMgr::DEFERRED_DIFFUSE, mDeferredScreen.getUsage());
	shader.disableTexture(LLShaderMgr::DEFERRED_SPECULAR, mDeferredScreen.getUsage());
	shader.disableTexture(LLShaderMgr::DEFERRED_DEPTH, mDeferredScreen.getUsage());
	shader.disableTexture(LLShaderMgr::DEFERRED_LIGHT, mDeferredLight.getUsage());
	shader.disableTexture(LLShaderMgr::DIFFUSE_MAP);
	shader.disableTexture(LLShaderMgr::DEFERRED_BLOOM);

	for (U32 i = 0; i < 4; i++)
	{
		if (shader.disableTexture(LLShaderMgr::DEFERRED_SHADOW0+i) > -1)
		{
			glTexParameteri(GL_TEXTURE_2D, GL_TEXTURE_COMPARE_MODE_ARB, GL_NONE);
		}
	}

	for (U32 i = 4; i < 6; i++)
	{
		if (shader.disableTexture(LLShaderMgr::DEFERRED_SHADOW0+i) > -1)
		{
			glTexParameteri(GL_TEXTURE_2D, GL_TEXTURE_COMPARE_MODE_ARB, GL_NONE);
		}
	}

	shader.disableTexture(LLShaderMgr::DEFERRED_NOISE);
	shader.disableTexture(LLShaderMgr::DEFERRED_LIGHTFUNC);

	S32 channel = shader.disableTexture(LLShaderMgr::ENVIRONMENT_MAP, LLTexUnit::TT_CUBE_MAP);
	if (channel > -1)
	{
		LLCubeMap* cube_map = gSky.mVOSkyp ? gSky.mVOSkyp->getCubeMap() : NULL;
		if (cube_map)
		{
			cube_map->disable();
		}
	}
	gGL.getTexUnit(0)->unbind(LLTexUnit::TT_TEXTURE);
	gGL.getTexUnit(0)->activate();
	shader.unbind();
}

inline float sgn(float a)
{
    if (a > 0.0F) return (1.0F);
    if (a < 0.0F) return (-1.0F);
    return (0.0F);
}

void LLPipeline::generateWaterReflection(LLCamera& camera_in)
{	
	if (LLPipeline::sWaterReflections && assertInitialized() && LLDrawPoolWater::sNeedsReflectionUpdate)
	{
		bool skip_avatar_update = false;
		if (!isAgentAvatarValid() || gAgentCamera.getCameraAnimating() || gAgentCamera.getCameraMode() != CAMERA_MODE_MOUSELOOK || !LLVOAvatar::sVisibleInFirstPerson)
		{
			skip_avatar_update = true;
		}
		
		if (!skip_avatar_update)
		{
			gAgentAvatarp->updateAttachmentVisibility(CAMERA_MODE_THIRD_PERSON);
		}
		LLVertexBuffer::unbind();

		LLGLState::checkStates();
		LLGLState::checkTextureChannels();
		LLGLState::checkClientArrays();

		LLCamera camera = camera_in;
		camera.setFar(camera.getFar()*0.87654321f);
		LLPipeline::sReflectionRender = true;
		
		gPipeline.pushRenderTypeMask();

		glh::matrix4f projection = glh_get_current_projection();
		glh::matrix4f mat;

		stop_glerror();
		LLPlane plane;

		F32 height = gAgent.getRegion()->getWaterHeight(); 
		F32 to_clip = fabsf(camera.getOrigin().mV[2]-height);
		F32 pad = -to_clip*0.05f; //amount to "pad" clip plane by

		//plane params
		LLVector3 pnorm;
		F32 pd;

		S32 water_clip = 0;
		if (!LLViewerCamera::getInstance()->cameraUnderWater())
		{ //camera is above water, clip plane points up
			pnorm.setVec(0,0,1);
			pd = -height;
			plane.setVec(pnorm, pd);
			water_clip = -1;
		}
		else
		{	//camera is below water, clip plane points down
			pnorm = LLVector3(0,0,-1);
			pd = height;
			plane.setVec(pnorm, pd);
			water_clip = 1;
		}

		bool materials_in_water = false;

#if MATERIALS_IN_REFLECTIONS
		materials_in_water = gSavedSettings.getS32("RenderWaterMaterials");
#endif

		if (!LLViewerCamera::getInstance()->cameraUnderWater())
		{	//generate planar reflection map

			//disable occlusion culling for reflection map for now
			S32 occlusion = LLPipeline::sUseOcclusion;
			LLPipeline::sUseOcclusion = 0;
			gGL.getTexUnit(0)->unbind(LLTexUnit::TT_TEXTURE);
			glClearColor(0,0,0,0);

			mWaterRef.bindTarget();

			LLViewerCamera::sCurCameraID = LLViewerCamera::CAMERA_WATER0;
			gGL.setColorMask(true, true);
			mWaterRef.clear();
			gGL.setColorMask(true, false);

			mWaterRef.getViewport(gGLViewport);

			stop_glerror();

			gGL.pushMatrix();

			mat.set_scale(glh::vec3f(1,1,-1));
			mat.set_translate(glh::vec3f(0,0,height*2.f));

			glh::matrix4f current = glh_get_current_modelview();

			mat = current * mat;

			glh_set_current_modelview(mat);
			gGL.loadMatrix(mat.m);

			LLViewerCamera::updateFrustumPlanes(camera, FALSE, TRUE);

			glh::matrix4f inv_mat = mat.inverse();

			glh::vec3f origin(0,0,0);
			inv_mat.mult_matrix_vec(origin);

			camera.setOrigin(origin.v);

			glCullFace(GL_FRONT);

			static LLCullResult ref_result;

			if (LLDrawPoolWater::sNeedsReflectionUpdate)
			{
				//initial sky pass (no user clip plane)
				{ //mask out everything but the sky
					gPipeline.pushRenderTypeMask();
					gPipeline.andRenderTypeMask(LLPipeline::RENDER_TYPE_SKY,
						LLPipeline::RENDER_TYPE_WL_SKY,
						LLPipeline::RENDER_TYPE_CLOUDS,
						LLPipeline::END_RENDER_TYPES);

					static LLCullResult result;
					updateCull(camera, result);
					stateSort(camera, result);

					if (LLPipeline::sRenderDeferred && materials_in_water)
					{
						mWaterRef.flush();

						gPipeline.grabReferences(result);
						gPipeline.mDeferredScreen.bindTarget();
						gGL.setColorMask(true, true);
						glClearColor(0,0,0,0);
						gPipeline.mDeferredScreen.clear();

						renderGeomDeferred(camera);
					}
					else
					{
						renderGeom(camera, TRUE);
					}

					gPipeline.popRenderTypeMask();
				}

				gGL.setColorMask(true, false);
				gPipeline.pushRenderTypeMask();

				clearRenderTypeMask(LLPipeline::RENDER_TYPE_WATER,
					LLPipeline::RENDER_TYPE_VOIDWATER,
					LLPipeline::RENDER_TYPE_GROUND,
					LLPipeline::RENDER_TYPE_SKY,
					LLPipeline::RENDER_TYPE_CLOUDS,
					LLPipeline::END_RENDER_TYPES);	

				S32 detail = RenderReflectionDetail;
				if (detail > 0)
				{ //mask out selected geometry based on reflection detail

					if (detail < 4)
					{
						clearRenderTypeMask(LLPipeline::RENDER_TYPE_PARTICLES, END_RENDER_TYPES);
						if (detail < 3)
						{
							clearRenderTypeMask(LLPipeline::RENDER_TYPE_AVATAR, END_RENDER_TYPES);
							if (detail < 2)
							{
								clearRenderTypeMask(LLPipeline::RENDER_TYPE_VOLUME, END_RENDER_TYPES);
							}
						}
					}


					LLGLUserClipPlane clip_plane(plane, mat, projection);
					LLGLDisable cull(GL_CULL_FACE);
					updateCull(camera, ref_result, -water_clip, &plane);
					stateSort(camera, ref_result);
				}	

				if (LLDrawPoolWater::sNeedsDistortionUpdate)
				{
					if (RenderReflectionDetail > 0)
					{
						gPipeline.grabReferences(ref_result);
						LLGLUserClipPlane clip_plane(plane, mat, projection);

						if (LLPipeline::sRenderDeferred && materials_in_water)
						{
							renderGeomDeferred(camera);
						}
						else
						{
							renderGeom(camera);
						}
					}
				}

				if (LLPipeline::sRenderDeferred && materials_in_water)
				{
					gPipeline.mDeferredScreen.flush();
					renderDeferredLightingToRT(&mWaterRef);
				}

				gPipeline.popRenderTypeMask();
			}	
			glCullFace(GL_BACK);
			gGL.popMatrix();
			mWaterRef.flush();
			glh_set_current_modelview(current);
			LLPipeline::sUseOcclusion = occlusion;
		}

		camera.setOrigin(camera_in.getOrigin());
		//render distortion map
		static bool last_update = true;
		if (last_update)
		{
			camera.setFar(camera_in.getFar());
			clearRenderTypeMask(LLPipeline::RENDER_TYPE_WATER,
								LLPipeline::RENDER_TYPE_VOIDWATER,
								LLPipeline::RENDER_TYPE_GROUND,
								END_RENDER_TYPES);	
			stop_glerror();

			LLPipeline::sUnderWaterRender = ! LLViewerCamera::getInstance()->cameraUnderWater();

			if (LLPipeline::sUnderWaterRender)
			{
				clearRenderTypeMask(LLPipeline::RENDER_TYPE_GROUND,
									LLPipeline::RENDER_TYPE_SKY,
									LLPipeline::RENDER_TYPE_CLOUDS,
									LLPipeline::RENDER_TYPE_WL_SKY,
									END_RENDER_TYPES);		
			}
			LLViewerCamera::updateFrustumPlanes(camera);

			gGL.getTexUnit(0)->unbind(LLTexUnit::TT_TEXTURE);
			
			LLColor4& col = LLDrawPoolWater::sWaterFogColor;
			glClearColor(col.mV[0], col.mV[1], col.mV[2], 0.f);
			mWaterDis.bindTarget();
			LLViewerCamera::sCurCameraID = LLViewerCamera::CAMERA_WATER1;
			
			mWaterDis.getViewport(gGLViewport);
			
			if (!LLPipeline::sUnderWaterRender || LLDrawPoolWater::sNeedsReflectionUpdate)
			{
				//clip out geometry on the same side of water as the camera
				mat = glh_get_current_modelview();
				LLPlane plane(-pnorm, -(pd+pad));

				LLGLUserClipPlane clip_plane(plane, mat, projection);
				static LLCullResult result;
				updateCull(camera, result, water_clip, &plane);
				stateSort(camera, result);

				gGL.setColorMask(true, true);
				mWaterDis.clear();
				

				gGL.setColorMask(true, false);

				
				if (LLPipeline::sRenderDeferred && materials_in_water)
				{
					mWaterDis.flush();
					gPipeline.mDeferredScreen.bindTarget();
					gGL.setColorMask(true, true);
					glClearColor(0,0,0,0);
					gPipeline.mDeferredScreen.clear();
					gPipeline.grabReferences(result);
					renderGeomDeferred(camera);
				}
				else
				{
					renderGeom(camera);

					if (LLGLSLShader::sNoFixedFunction)
					{
						gUIProgram.bind();
					}
					
					LLWorld::getInstance()->renderPropertyLines();
					
					if (LLGLSLShader::sNoFixedFunction)
					{
						gUIProgram.unbind();
					}
				}

				if (LLPipeline::sRenderDeferred && materials_in_water)
				{
					gPipeline.mDeferredScreen.flush();
					renderDeferredLightingToRT(&mWaterDis);
				}
			}

			mWaterDis.flush();
			LLPipeline::sUnderWaterRender = false;
			
		}
		last_update = LLDrawPoolWater::sNeedsReflectionUpdate && LLDrawPoolWater::sNeedsDistortionUpdate;

		LLPipeline::sReflectionRender = false;

		if (!LLRenderTarget::sUseFBO)
		{
			glClear(GL_DEPTH_BUFFER_BIT);
		}
		glClearColor(0.f, 0.f, 0.f, 0.f);
		gViewerWindow->setup3DViewport();
		gPipeline.popRenderTypeMask();
		LLDrawPoolWater::sNeedsReflectionUpdate = FALSE;
		LLDrawPoolWater::sNeedsDistortionUpdate = FALSE;
		LLPlane npnorm(-pnorm, -pd);
		LLViewerCamera::getInstance()->setUserClipPlane(npnorm);
		
		LLGLState::checkStates();

		if (!skip_avatar_update)
		{
			gAgentAvatarp->updateAttachmentVisibility(gAgentCamera.getCameraMode());
		}

		LLViewerCamera::sCurCameraID = LLViewerCamera::CAMERA_WORLD;
	}
}

glh::matrix4f look(const LLVector3 pos, const LLVector3 dir, const LLVector3 up)
{
	glh::matrix4f ret;

	LLVector3 dirN;
	LLVector3 upN;
	LLVector3 lftN;

	lftN = dir % up;
	lftN.normVec();
	
	upN = lftN % dir;
	upN.normVec();
	
	dirN = dir;
	dirN.normVec();

	ret.m[ 0] = lftN[0];
	ret.m[ 1] = upN[0];
	ret.m[ 2] = -dirN[0];
	ret.m[ 3] = 0.f;

	ret.m[ 4] = lftN[1];
	ret.m[ 5] = upN[1];
	ret.m[ 6] = -dirN[1];
	ret.m[ 7] = 0.f;

	ret.m[ 8] = lftN[2];
	ret.m[ 9] = upN[2];
	ret.m[10] = -dirN[2];
	ret.m[11] = 0.f;

	ret.m[12] = -(lftN*pos);
	ret.m[13] = -(upN*pos);
	ret.m[14] = dirN*pos;
	ret.m[15] = 1.f;

	return ret;
}

glh::matrix4f scale_translate_to_fit(const LLVector3 min, const LLVector3 max)
{
	glh::matrix4f ret;
	ret.m[ 0] = 2/(max[0]-min[0]);
	ret.m[ 4] = 0;
	ret.m[ 8] = 0;
	ret.m[12] = -(max[0]+min[0])/(max[0]-min[0]);

	ret.m[ 1] = 0;
	ret.m[ 5] = 2/(max[1]-min[1]);
	ret.m[ 9] = 0;
	ret.m[13] = -(max[1]+min[1])/(max[1]-min[1]);

	ret.m[ 2] = 0;
	ret.m[ 6] = 0;
	ret.m[10] = 2/(max[2]-min[2]);
	ret.m[14] = -(max[2]+min[2])/(max[2]-min[2]);

	ret.m[ 3] = 0;
	ret.m[ 7] = 0;
	ret.m[11] = 0;
	ret.m[15] = 1;

	return ret;
}

static LLTrace::BlockTimerStatHandle FTM_SHADOW_RENDER("Render Shadows");
static LLTrace::BlockTimerStatHandle FTM_SHADOW_ALPHA("Alpha Shadow");
static LLTrace::BlockTimerStatHandle FTM_SHADOW_SIMPLE("Simple Shadow");

void LLPipeline::renderShadow(glh::matrix4f& view, glh::matrix4f& proj, LLCamera& shadow_cam, LLCullResult &result, bool use_shader, bool use_occlusion, U32 target_width)
{
	LL_RECORD_BLOCK_TIME(FTM_SHADOW_RENDER);

	//clip out geometry on the same side of water as the camera
	S32 occlude = LLPipeline::sUseOcclusion;
	if (!use_occlusion)
	{
		LLPipeline::sUseOcclusion = 0;
	}
	LLPipeline::sShadowRender = true;
	
	static const U32 types[] = { 
		LLRenderPass::PASS_SIMPLE, 
		LLRenderPass::PASS_FULLBRIGHT, 
		LLRenderPass::PASS_SHINY, 
		LLRenderPass::PASS_BUMP, 
		LLRenderPass::PASS_FULLBRIGHT_SHINY ,
		LLRenderPass::PASS_MATERIAL,
		LLRenderPass::PASS_MATERIAL_ALPHA_EMISSIVE,
		LLRenderPass::PASS_SPECMAP,
		LLRenderPass::PASS_SPECMAP_EMISSIVE,
		LLRenderPass::PASS_NORMMAP,
		LLRenderPass::PASS_NORMMAP_EMISSIVE,
		LLRenderPass::PASS_NORMSPEC,
		LLRenderPass::PASS_NORMSPEC_EMISSIVE,
	};

	LLGLEnable cull(GL_CULL_FACE);

	//enable depth clamping if available
	LLGLEnable depth_clamp(gGLManager.mHasDepthClamp ? GL_DEPTH_CLAMP : 0);

	if (use_shader)
	{
		gDeferredShadowCubeProgram.bind();
	}

	LLRenderTarget& occlusion_target = mShadowOcclusion[LLViewerCamera::sCurCameraID-1];

	occlusion_target.bindTarget();
	updateCull(shadow_cam, result);
	occlusion_target.flush();

	stateSort(shadow_cam, result);
	
	
	//generate shadow map
	gGL.matrixMode(LLRender::MM_PROJECTION);
	gGL.pushMatrix();
	gGL.loadMatrix(proj.m);
	gGL.matrixMode(LLRender::MM_MODELVIEW);
	gGL.pushMatrix();
	gGL.loadMatrix(gGLModelView);

	stop_glerror();
	gGLLastMatrix = NULL;

	gGL.getTexUnit(0)->unbind(LLTexUnit::TT_TEXTURE);
	
	stop_glerror();
	
	LLVertexBuffer::unbind();

	{
		if (!use_shader)
		{ //occlusion program is general purpose depth-only no-textures
			gOcclusionProgram.bind();
		}
		else
		{
			gDeferredShadowProgram.bind();
		}

		gGL.diffuseColor4f(1,1,1,1);
		gGL.setColorMask(false, false);
	
		LL_RECORD_BLOCK_TIME(FTM_SHADOW_SIMPLE);
		
		gGL.getTexUnit(0)->disable();
		for (U32 i = 0; i < sizeof(types)/sizeof(U32); ++i)
		{
			renderObjects(types[i], LLVertexBuffer::MAP_VERTEX, FALSE);
		}
		gGL.getTexUnit(0)->enable(LLTexUnit::TT_TEXTURE);
		if (!use_shader)
		{
			gOcclusionProgram.unbind();
		}
	}
	
	if (use_shader)
	{
		gDeferredShadowProgram.unbind();
		renderGeomShadow(shadow_cam);
		gDeferredShadowProgram.bind();
	}
	else
	{
		renderGeomShadow(shadow_cam);
	}

	{
		LL_RECORD_BLOCK_TIME(FTM_SHADOW_ALPHA);
		gDeferredShadowAlphaMaskProgram.bind();
		gDeferredShadowAlphaMaskProgram.uniform1f(LLShaderMgr::DEFERRED_SHADOW_TARGET_WIDTH, (float)target_width);

		U32 mask =	LLVertexBuffer::MAP_VERTEX | 
					LLVertexBuffer::MAP_TEXCOORD0 | 
					LLVertexBuffer::MAP_COLOR | 
					LLVertexBuffer::MAP_TEXTURE_INDEX;

		renderMaskedObjects(LLRenderPass::PASS_ALPHA_MASK, mask, TRUE, TRUE);
		renderMaskedObjects(LLRenderPass::PASS_FULLBRIGHT_ALPHA_MASK, mask, TRUE, TRUE);
		gDeferredShadowAlphaMaskProgram.setMinimumAlpha(0.598f);
		renderObjects(LLRenderPass::PASS_ALPHA, mask, TRUE, TRUE);

		mask = mask & ~LLVertexBuffer::MAP_TEXTURE_INDEX;

		gDeferredTreeShadowProgram.bind();
		renderMaskedObjects(LLRenderPass::PASS_NORMSPEC_MASK, mask);
		renderMaskedObjects(LLRenderPass::PASS_MATERIAL_ALPHA_MASK, mask);
		renderMaskedObjects(LLRenderPass::PASS_SPECMAP_MASK, mask);
		renderMaskedObjects(LLRenderPass::PASS_NORMMAP_MASK, mask);
		
		gDeferredTreeShadowProgram.setMinimumAlpha(0.598f);
		renderObjects(LLRenderPass::PASS_GRASS, LLVertexBuffer::MAP_VERTEX | LLVertexBuffer::MAP_TEXCOORD0, TRUE);
	}

	//glCullFace(GL_BACK);

	gDeferredShadowCubeProgram.bind();
	gGLLastMatrix = NULL;
	gGL.loadMatrix(gGLModelView);

	LLRenderTarget& occlusion_source = mShadow[LLViewerCamera::sCurCameraID-1];

	doOcclusion(shadow_cam, occlusion_source, occlusion_target);

	if (use_shader)
	{
		gDeferredShadowProgram.unbind();
	}
	
	gGL.setColorMask(true, true);
			
	gGL.matrixMode(LLRender::MM_PROJECTION);
	gGL.popMatrix();
	gGL.matrixMode(LLRender::MM_MODELVIEW);
	gGL.popMatrix();
	gGLLastMatrix = NULL;

	LLPipeline::sUseOcclusion = occlude;
	LLPipeline::sShadowRender = false;
}

static LLTrace::BlockTimerStatHandle FTM_VISIBLE_CLOUD("Visible Cloud");
bool LLPipeline::getVisiblePointCloud(LLCamera& camera, LLVector3& min, LLVector3& max, std::vector<LLVector3>& fp, LLVector3 light_dir)
{
	LL_RECORD_BLOCK_TIME(FTM_VISIBLE_CLOUD);
	//get point cloud of intersection of frust and min, max

	if (getVisibleExtents(camera, min, max))
	{
		return false;
	}

	//get set of planes on bounding box
	LLPlane bp[] = { 
		LLPlane(min, LLVector3(-1,0,0)),
		LLPlane(min, LLVector3(0,-1,0)),
		LLPlane(min, LLVector3(0,0,-1)),
		LLPlane(max, LLVector3(1,0,0)),
		LLPlane(max, LLVector3(0,1,0)),
		LLPlane(max, LLVector3(0,0,1))};
	
	//potential points
	std::vector<LLVector3> pp;

	//add corners of AABB
	pp.push_back(LLVector3(min.mV[0], min.mV[1], min.mV[2]));
	pp.push_back(LLVector3(max.mV[0], min.mV[1], min.mV[2]));
	pp.push_back(LLVector3(min.mV[0], max.mV[1], min.mV[2]));
	pp.push_back(LLVector3(max.mV[0], max.mV[1], min.mV[2]));
	pp.push_back(LLVector3(min.mV[0], min.mV[1], max.mV[2]));
	pp.push_back(LLVector3(max.mV[0], min.mV[1], max.mV[2]));
	pp.push_back(LLVector3(min.mV[0], max.mV[1], max.mV[2]));
	pp.push_back(LLVector3(max.mV[0], max.mV[1], max.mV[2]));

	//add corners of camera frustum
	for (U32 i = 0; i < LLCamera::AGENT_FRUSTRUM_NUM; i++)
	{
		pp.push_back(camera.mAgentFrustum[i]);
	}


	//bounding box line segments
	U32 bs[] = 
			{
		0,1,
		1,3,
		3,2,
		2,0,

		4,5,
		5,7,
		7,6,
		6,4,

		0,4,
		1,5,
		3,7,
		2,6
	};

	for (U32 i = 0; i < 12; i++)
	{ //for each line segment in bounding box
		for (U32 j = 0; j < LLCamera::AGENT_PLANE_NO_USER_CLIP_NUM; j++) 
		{ //for each plane in camera frustum
			const LLPlane& cp = camera.getAgentPlane(j);
			const LLVector3& v1 = pp[bs[i*2+0]];
			const LLVector3& v2 = pp[bs[i*2+1]];
			LLVector3 n;
			cp.getVector3(n);

			LLVector3 line = v1-v2;

			F32 d1 = line*n;
			F32 d2 = -cp.dist(v2);

			F32 t = d2/d1;

			if (t > 0.f && t < 1.f)
			{
				LLVector3 intersect = v2+line*t;
				pp.push_back(intersect);
			}
		}
	}
			
	//camera frustum line segments
	const U32 fs[] =
	{
		0,1,
		1,2,
		2,3,
		3,0,

		4,5,
		5,6,
		6,7,
		7,4,
	
		0,4,
		1,5,
		2,6,
		3,7	
	};

	for (U32 i = 0; i < 12; i++)
	{
		for (U32 j = 0; j < 6; ++j)
		{
			const LLVector3& v1 = pp[fs[i*2+0]+8];
			const LLVector3& v2 = pp[fs[i*2+1]+8];
			const LLPlane& cp = bp[j];
			LLVector3 n;
			cp.getVector3(n);

			LLVector3 line = v1-v2;

			F32 d1 = line*n;
			F32 d2 = -cp.dist(v2);

			F32 t = d2/d1;

			if (t > 0.f && t < 1.f)
			{
				LLVector3 intersect = v2+line*t;
				pp.push_back(intersect);
			}	
		}
	}

	LLVector3 ext[] = { min-LLVector3(0.05f,0.05f,0.05f),
		max+LLVector3(0.05f,0.05f,0.05f) };

	for (U32 i = 0; i < pp.size(); ++i)
	{
		bool found = true;

		const F32* p = pp[i].mV;
			
		for (U32 j = 0; j < 3; ++j)
		{
			if (p[j] < ext[0].mV[j] ||
				p[j] > ext[1].mV[j])
			{
				found = false;
				break;
			}
		}
				
		for (U32 j = 0; j < LLCamera::AGENT_PLANE_NO_USER_CLIP_NUM; ++j)
		{
			const LLPlane& cp = camera.getAgentPlane(j);
			F32 dist = cp.dist(pp[i]);
			if (dist > 0.05f) //point is above some plane, not contained
			{
				found = false;
				break;
			}
		}

		if (found)
		{
			fp.push_back(pp[i]);
		}
	}
	
	if (fp.empty())
	{
		return false;
	}
	
	return true;
}

void LLPipeline::renderHighlight(const LLViewerObject* obj, F32 fade)
{
	if (obj && obj->getVolume())
	{
		for (LLViewerObject::child_list_t::const_iterator iter = obj->getChildren().begin(); iter != obj->getChildren().end(); ++iter)
		{
			renderHighlight(*iter, fade);
		}

		LLDrawable* drawable = obj->mDrawable;
		if (drawable)
		{
			for (S32 i = 0; i < drawable->getNumFaces(); ++i)
			{
				LLFace* face = drawable->getFace(i);
				if (face)
				{
					face->renderSelected(LLViewerTexture::sNullImagep, LLColor4(1,1,1,fade));
				}
			}
		}
	}
}

void LLPipeline::generateHighlight(LLCamera& camera)
{
	//render highlighted object as white into offscreen render target
	if (mHighlightObject.notNull())
	{
		mHighlightSet.insert(HighlightItem(mHighlightObject));
	}
	
	if (!mHighlightSet.empty())
	{
		F32 transition = gFrameIntervalSeconds.value()/RenderHighlightFadeTime;

		LLGLDisable test(GL_ALPHA_TEST);
		LLGLDepthTest depth(GL_FALSE);
		mHighlight.bindTarget();
		disableLights();
		gGL.setColorMask(true, true);
		mHighlight.clear();

        if (canUseVertexShaders())
        {
            gHighlightProgram.bind();
        }

		gGL.getTexUnit(0)->bind(LLViewerFetchedTexture::sWhiteImagep);
		for (std::set<HighlightItem>::iterator iter = mHighlightSet.begin(); iter != mHighlightSet.end(); )
		{
			std::set<HighlightItem>::iterator cur_iter = iter++;

			if (cur_iter->mItem.isNull())
			{
				mHighlightSet.erase(cur_iter);
				continue;
			}

			if (cur_iter->mItem == mHighlightObject)
			{
				cur_iter->incrFade(transition); 
			}
			else
			{
				cur_iter->incrFade(-transition);
				if (cur_iter->mFade <= 0.f)
				{
					mHighlightSet.erase(cur_iter);
					continue;
				}
			}

			renderHighlight(cur_iter->mItem->getVObj(), cur_iter->mFade);
		}

		mHighlight.flush();
		gGL.setColorMask(true, false);
		gViewerWindow->setup3DViewport();
	}
}


static LLTrace::BlockTimerStatHandle FTM_GEN_SUN_SHADOW("Gen Sun Shadow");

void LLPipeline::generateSunShadow(LLCamera& camera)
{
	if (!sRenderDeferred || RenderShadowDetail <= 0)
	{
		return;
	}

	LL_RECORD_BLOCK_TIME(FTM_GEN_SUN_SHADOW);

	bool skip_avatar_update = false;
	if (!isAgentAvatarValid() || gAgentCamera.getCameraAnimating() || gAgentCamera.getCameraMode() != CAMERA_MODE_MOUSELOOK || !LLVOAvatar::sVisibleInFirstPerson)
	{

		skip_avatar_update = true;
	}

	if (!skip_avatar_update)
	{
		gAgentAvatarp->updateAttachmentVisibility(CAMERA_MODE_THIRD_PERSON);
	}

	F64 last_modelview[16];
	F64 last_projection[16];
	for (U32 i = 0; i < 16; i++)
	{ //store last_modelview of world camera
		last_modelview[i] = gGLLastModelView[i];
		last_projection[i] = gGLLastProjection[i];
	}

	pushRenderTypeMask();
	andRenderTypeMask(LLPipeline::RENDER_TYPE_SIMPLE,
					LLPipeline::RENDER_TYPE_ALPHA,
					LLPipeline::RENDER_TYPE_GRASS,
					LLPipeline::RENDER_TYPE_FULLBRIGHT,
					LLPipeline::RENDER_TYPE_BUMP,
					LLPipeline::RENDER_TYPE_VOLUME,
					LLPipeline::RENDER_TYPE_AVATAR,
					LLPipeline::RENDER_TYPE_TREE, 
					LLPipeline::RENDER_TYPE_TERRAIN,
					LLPipeline::RENDER_TYPE_WATER,
					LLPipeline::RENDER_TYPE_VOIDWATER,
					LLPipeline::RENDER_TYPE_PASS_ALPHA,
					LLPipeline::RENDER_TYPE_PASS_ALPHA_MASK,
					LLPipeline::RENDER_TYPE_PASS_FULLBRIGHT_ALPHA_MASK,
					LLPipeline::RENDER_TYPE_PASS_GRASS,
					LLPipeline::RENDER_TYPE_PASS_SIMPLE,
					LLPipeline::RENDER_TYPE_PASS_BUMP,
					LLPipeline::RENDER_TYPE_PASS_FULLBRIGHT,
					LLPipeline::RENDER_TYPE_PASS_SHINY,
					LLPipeline::RENDER_TYPE_PASS_FULLBRIGHT_SHINY,
					LLPipeline::RENDER_TYPE_PASS_MATERIAL,
					LLPipeline::RENDER_TYPE_PASS_MATERIAL_ALPHA,
					LLPipeline::RENDER_TYPE_PASS_MATERIAL_ALPHA_MASK,
					LLPipeline::RENDER_TYPE_PASS_MATERIAL_ALPHA_EMISSIVE,
					LLPipeline::RENDER_TYPE_PASS_SPECMAP,
					LLPipeline::RENDER_TYPE_PASS_SPECMAP_BLEND,
					LLPipeline::RENDER_TYPE_PASS_SPECMAP_MASK,
					LLPipeline::RENDER_TYPE_PASS_SPECMAP_EMISSIVE,
					LLPipeline::RENDER_TYPE_PASS_NORMMAP,
					LLPipeline::RENDER_TYPE_PASS_NORMMAP_BLEND,
					LLPipeline::RENDER_TYPE_PASS_NORMMAP_MASK,
					LLPipeline::RENDER_TYPE_PASS_NORMMAP_EMISSIVE,
					LLPipeline::RENDER_TYPE_PASS_NORMSPEC,
					LLPipeline::RENDER_TYPE_PASS_NORMSPEC_BLEND,
					LLPipeline::RENDER_TYPE_PASS_NORMSPEC_MASK,
					LLPipeline::RENDER_TYPE_PASS_NORMSPEC_EMISSIVE,
					END_RENDER_TYPES);

	gGL.setColorMask(false, false);

	//get sun view matrix
	
	//store current projection/modelview matrix
	glh::matrix4f saved_proj = glh_get_current_projection();
	glh::matrix4f saved_view = glh_get_current_modelview();
	glh::matrix4f inv_view = saved_view.inverse();

	glh::matrix4f view[6];
	glh::matrix4f proj[6];
	
	//clip contains parallel split distances for 3 splits
	LLVector3 clip = RenderShadowClipPlanes;

	//F32 slope_threshold = gSavedSettings.getF32("RenderShadowSlopeThreshold");

	//far clip on last split is minimum of camera view distance and 128
	mSunClipPlanes = LLVector4(clip, clip.mV[2] * clip.mV[2]/clip.mV[1]);

	clip = RenderShadowOrthoClipPlanes;
	mSunOrthoClipPlanes = LLVector4(clip, clip.mV[2]*clip.mV[2]/clip.mV[1]);

	//currently used for amount to extrude frusta corners for constructing shadow frusta
	//LLVector3 n = RenderShadowNearDist;
	//F32 nearDist[] = { n.mV[0], n.mV[1], n.mV[2], n.mV[2] };

	//put together a universal "near clip" plane for shadow frusta
	LLPlane shadow_near_clip;
	{
		LLVector3 p = gAgent.getPositionAgent();
		p += mSunDir * RenderFarClip*2.f;
		shadow_near_clip.setVec(p, mSunDir);
	}

	LLVector3 lightDir = -mSunDir;
	lightDir.normVec();

	glh::vec3f light_dir(lightDir.mV);

	//create light space camera matrix
	
	LLVector3 at = lightDir;

	LLVector3 up = camera.getAtAxis();

	if (fabsf(up*lightDir) > 0.75f)
	{
		up = camera.getUpAxis();
	}

	/*LLVector3 left = up%at;
	up = at%left;*/

	up.normVec();
	at.normVec();
	
	
	LLCamera main_camera = camera;
	
	F32 near_clip = 0.f;
	{
		//get visible point cloud
		std::vector<LLVector3> fp;

		main_camera.calcAgentFrustumPlanes(main_camera.mAgentFrustum);
		
		LLVector3 min,max;
		getVisiblePointCloud(main_camera,min,max,fp);

		if (fp.empty())
		{
			if (!hasRenderDebugMask(RENDER_DEBUG_SHADOW_FRUSTA))
			{
				mShadowCamera[0] = main_camera;
				mShadowExtents[0][0] = min;
				mShadowExtents[0][1] = max;

				mShadowFrustPoints[0].clear();
				mShadowFrustPoints[1].clear();
				mShadowFrustPoints[2].clear();
				mShadowFrustPoints[3].clear();
			}
			popRenderTypeMask();

			if (!skip_avatar_update)
			{
				gAgentAvatarp->updateAttachmentVisibility(gAgentCamera.getCameraMode());
			}

			return;
		}

		//get good split distances for frustum
		for (U32 i = 0; i < fp.size(); ++i)
		{
			glh::vec3f v(fp[i].mV);
			saved_view.mult_matrix_vec(v);
			fp[i].setVec(v.v);
		}

		min = fp[0];
		max = fp[0];

		//get camera space bounding box
		for (U32 i = 1; i < fp.size(); ++i)
		{
			update_min_max(min, max, fp[i]);
		}

		near_clip = -max.mV[2];
		F32 far_clip = -min.mV[2]*2.f;

		//far_clip = llmin(far_clip, 128.f);
		far_clip = llmin(far_clip, camera.getFar());

		F32 range = far_clip-near_clip;

		LLVector3 split_exp = RenderShadowSplitExponent;

		F32 da = 1.f-llmax( fabsf(lightDir*up), fabsf(lightDir*camera.getLeftAxis()) );
		
		da = powf(da, split_exp.mV[2]);

		F32 sxp = split_exp.mV[1] + (split_exp.mV[0]-split_exp.mV[1])*da;
		
		for (U32 i = 0; i < 4; ++i)
		{
			F32 x = (F32)(i+1)/4.f;
			x = powf(x, sxp);
			mSunClipPlanes.mV[i] = near_clip+range*x;
		}

		mSunClipPlanes.mV[0] *= 1.25f; //bump back first split for transition padding
	}

	// convenience array of 4 near clip plane distances
	F32 dist[] = { near_clip, mSunClipPlanes.mV[0], mSunClipPlanes.mV[1], mSunClipPlanes.mV[2], mSunClipPlanes.mV[3] };
	

	if (mSunDiffuse == LLColor4::black)
	{ //sun diffuse is totally black, shadows don't matter
		LLGLDepthTest depth(GL_TRUE);

		for (S32 j = 0; j < 4; j++)
		{
			mShadow[j].bindTarget();
			mShadow[j].clear();
			mShadow[j].flush();
		}
	}
	else
	{
		for (S32 j = 0; j < 4; j++)
		{
			if (!hasRenderDebugMask(RENDER_DEBUG_SHADOW_FRUSTA))
			{
				mShadowFrustPoints[j].clear();
			}

			LLViewerCamera::sCurCameraID = (LLViewerCamera::eCameraID)(LLViewerCamera::CAMERA_SHADOW0+j);

			//restore render matrices
			glh_set_current_modelview(saved_view);
			glh_set_current_projection(saved_proj);

			LLVector3 eye = camera.getOrigin();

			//camera used for shadow cull/render
			LLCamera shadow_cam;
		
			//create world space camera frustum for this split
			shadow_cam = camera;
			shadow_cam.setFar(16.f);
	
			LLViewerCamera::updateFrustumPlanes(shadow_cam, FALSE, FALSE, TRUE);

			LLVector3* frust = shadow_cam.mAgentFrustum;

			LLVector3 pn = shadow_cam.getAtAxis();
		
			LLVector3 min, max;

			//construct 8 corners of split frustum section
			for (U32 i = 0; i < 4; i++)
			{
				LLVector3 delta = frust[i+4]-eye;
				delta += (frust[i+4]-frust[(i+2)%4+4])*0.05f;
				delta.normVec();
				F32 dp = delta*pn;
				frust[i] = eye + (delta*dist[j]*0.75f)/dp;
				frust[i+4] = eye + (delta*dist[j+1]*1.25f)/dp;
			}
						
			shadow_cam.calcAgentFrustumPlanes(frust);
			shadow_cam.mFrustumCornerDist = 0.f;
		
			if (!gPipeline.hasRenderDebugMask(LLPipeline::RENDER_DEBUG_SHADOW_FRUSTA))
			{
				mShadowCamera[j] = shadow_cam;
			}

			std::vector<LLVector3> fp;

			if (!gPipeline.getVisiblePointCloud(shadow_cam, min, max, fp, lightDir))
			{
				//no possible shadow receivers
				if (!gPipeline.hasRenderDebugMask(LLPipeline::RENDER_DEBUG_SHADOW_FRUSTA))
				{
					mShadowExtents[j][0] = LLVector3();
					mShadowExtents[j][1] = LLVector3();
					mShadowCamera[j+4] = shadow_cam;
				}

				mShadow[j].bindTarget();
				{
					LLGLDepthTest depth(GL_TRUE);
					mShadow[j].clear();
				}
				mShadow[j].flush();

				mShadowError.mV[j] = 0.f;
				mShadowFOV.mV[j] = 0.f;

				continue;
			}

			if (!gPipeline.hasRenderDebugMask(LLPipeline::RENDER_DEBUG_SHADOW_FRUSTA))
			{
				mShadowExtents[j][0] = min;
				mShadowExtents[j][1] = max;
				mShadowFrustPoints[j] = fp;
			}
				

			//find a good origin for shadow projection
			LLVector3 origin;

			//get a temporary view projection
			view[j] = look(camera.getOrigin(), lightDir, -up);

			std::vector<LLVector3> wpf;

			for (U32 i = 0; i < fp.size(); i++)
			{
				glh::vec3f p = glh::vec3f(fp[i].mV);
				view[j].mult_matrix_vec(p);
				wpf.push_back(LLVector3(p.v));
			}

			min = wpf[0];
			max = wpf[0];

			for (U32 i = 0; i < fp.size(); ++i)
			{ //get AABB in camera space
				update_min_max(min, max, wpf[i]);
			}

			// Construct a perspective transform with perspective along y-axis that contains
			// points in wpf
			//Known:
			// - far clip plane
			// - near clip plane
			// - points in frustum
			//Find:
			// - origin

			//get some "interesting" points of reference
			LLVector3 center = (min+max)*0.5f;
			LLVector3 size = (max-min)*0.5f;
			LLVector3 near_center = center;
			near_center.mV[1] += size.mV[1]*2.f;
		
		
			//put all points in wpf in quadrant 0, reletive to center of min/max
			//get the best fit line using least squares
			F32 bfm = 0.f;
			F32 bfb = 0.f;

			for (U32 i = 0; i < wpf.size(); ++i)
			{
				wpf[i] -= center;
				wpf[i].mV[0] = fabsf(wpf[i].mV[0]);
				wpf[i].mV[2] = fabsf(wpf[i].mV[2]);
			}

			if (!wpf.empty())
			{ 
				F32 sx = 0.f;
				F32 sx2 = 0.f;
				F32 sy = 0.f;
				F32 sxy = 0.f;
			
				for (U32 i = 0; i < wpf.size(); ++i)
				{		
					sx += wpf[i].mV[0];
					sx2 += wpf[i].mV[0]*wpf[i].mV[0];
					sy += wpf[i].mV[1];
					sxy += wpf[i].mV[0]*wpf[i].mV[1]; 
				}

				bfm = (sy*sx-wpf.size()*sxy)/(sx*sx-wpf.size()*sx2);
				bfb = (sx*sxy-sy*sx2)/(sx*sx-bfm*sx2);
			}
		
			{
				// best fit line is y=bfm*x+bfb
		
				//find point that is furthest to the right of line
				F32 off_x = -1.f;
				LLVector3 lp;

				for (U32 i = 0; i < wpf.size(); ++i)
				{
					//y = bfm*x+bfb
					//x = (y-bfb)/bfm
					F32 lx = (wpf[i].mV[1]-bfb)/bfm;

					lx = wpf[i].mV[0]-lx;
				
					if (off_x < lx)
					{
						off_x = lx;
						lp = wpf[i];
					}
				}

				//get line with slope bfm through lp
				// bfb = y-bfm*x
				bfb = lp.mV[1]-bfm*lp.mV[0];

				//calculate error
				mShadowError.mV[j] = 0.f;

				for (U32 i = 0; i < wpf.size(); ++i)
				{
					F32 lx = (wpf[i].mV[1]-bfb)/bfm;
					mShadowError.mV[j] += fabsf(wpf[i].mV[0]-lx);
				}

				mShadowError.mV[j] /= wpf.size();
				mShadowError.mV[j] /= size.mV[0];

				if (mShadowError.mV[j] > RenderShadowErrorCutoff)
				{ //just use ortho projection
					mShadowFOV.mV[j] = -1.f;
					origin.clearVec();
					proj[j] = gl_ortho(min.mV[0], max.mV[0],
										min.mV[1], max.mV[1],
										-max.mV[2], -min.mV[2]);
				}
				else
				{
					//origin is where line x = 0;
					origin.setVec(0,bfb,0);

					F32 fovz = 1.f;
					F32 fovx = 1.f;
				
					LLVector3 zp;
					LLVector3 xp;

					for (U32 i = 0; i < wpf.size(); ++i)
					{
						LLVector3 atz = wpf[i]-origin;
						atz.mV[0] = 0.f;
						atz.normVec();
						if (fovz > -atz.mV[1])
						{
							zp = wpf[i];
							fovz = -atz.mV[1];
						}
					
						LLVector3 atx = wpf[i]-origin;
						atx.mV[2] = 0.f;
						atx.normVec();
						if (fovx > -atx.mV[1])
						{
							fovx = -atx.mV[1];
							xp = wpf[i];
						}
					}

					fovx = acos(fovx);
					fovz = acos(fovz);

					F32 cutoff = llmin((F32) RenderShadowFOVCutoff, 1.4f);
				
					mShadowFOV.mV[j] = fovx;
				
					if (fovx < cutoff && fovz > cutoff)
					{
						//x is a good fit, but z is too big, move away from zp enough so that fovz matches cutoff
						F32 d = zp.mV[2]/tan(cutoff);
						F32 ny = zp.mV[1] + fabsf(d);

						origin.mV[1] = ny;

						fovz = 1.f;
						fovx = 1.f;

						for (U32 i = 0; i < wpf.size(); ++i)
						{
							LLVector3 atz = wpf[i]-origin;
							atz.mV[0] = 0.f;
							atz.normVec();
							fovz = llmin(fovz, -atz.mV[1]);

							LLVector3 atx = wpf[i]-origin;
							atx.mV[2] = 0.f;
							atx.normVec();
							fovx = llmin(fovx, -atx.mV[1]);
						}

						fovx = acos(fovx);
						fovz = acos(fovz);

						mShadowFOV.mV[j] = cutoff;
					}

				
					origin += center;
			
					F32 ynear = -(max.mV[1]-origin.mV[1]);
					F32 yfar = -(min.mV[1]-origin.mV[1]);
				
					if (ynear < 0.1f) //keep a sensible near clip plane
					{
						F32 diff = 0.1f-ynear;
						origin.mV[1] += diff;
						ynear += diff;
						yfar += diff;
					}
								
					if (fovx > cutoff)
					{ //just use ortho projection
						origin.clearVec();
						mShadowError.mV[j] = -1.f;
						proj[j] = gl_ortho(min.mV[0], max.mV[0],
								min.mV[1], max.mV[1],
								-max.mV[2], -min.mV[2]);
					}
					else
					{
						//get perspective projection
						view[j] = view[j].inverse();

						glh::vec3f origin_agent(origin.mV);
					
						//translate view to origin
						view[j].mult_matrix_vec(origin_agent);

						eye = LLVector3(origin_agent.v);

						if (!hasRenderDebugMask(LLPipeline::RENDER_DEBUG_SHADOW_FRUSTA))
						{
							mShadowFrustOrigin[j] = eye;
						}
				
						view[j] = look(LLVector3(origin_agent.v), lightDir, -up);

						F32 fx = 1.f/tanf(fovx);
						F32 fz = 1.f/tanf(fovz);

						proj[j] = glh::matrix4f(-fx, 0, 0, 0,
												0, (yfar+ynear)/(ynear-yfar), 0, (2.f*yfar*ynear)/(ynear-yfar),
												0, 0, -fz, 0,
												0, -1.f, 0, 0);
					}
				}
			}

			//shadow_cam.setFar(128.f);
			shadow_cam.setOriginAndLookAt(eye, up, center);

			shadow_cam.setOrigin(0,0,0);

			glh_set_current_modelview(view[j]);
			glh_set_current_projection(proj[j]);

			LLViewerCamera::updateFrustumPlanes(shadow_cam, FALSE, FALSE, TRUE);

			//shadow_cam.ignoreAgentFrustumPlane(LLCamera::AGENT_PLANE_NEAR);
			shadow_cam.getAgentPlane(LLCamera::AGENT_PLANE_NEAR).set(shadow_near_clip);

			//translate and scale to from [-1, 1] to [0, 1]
			glh::matrix4f trans(0.5f, 0.f, 0.f, 0.5f,
							0.f, 0.5f, 0.f, 0.5f,
							0.f, 0.f, 0.5f, 0.5f,
							0.f, 0.f, 0.f, 1.f);

			glh_set_current_modelview(view[j]);
			glh_set_current_projection(proj[j]);

			for (U32 i = 0; i < 16; i++)
			{
				gGLLastModelView[i] = mShadowModelview[j].m[i];
				gGLLastProjection[i] = mShadowProjection[j].m[i];
			}

			mShadowModelview[j] = view[j];
			mShadowProjection[j] = proj[j];

	
			mSunShadowMatrix[j] = trans*proj[j]*view[j]*inv_view;
		
			stop_glerror();

			mShadow[j].bindTarget();
			mShadow[j].getViewport(gGLViewport);
			mShadow[j].clear();
		
			U32 target_width = mShadow[j].getWidth();

			{
				static LLCullResult result[4];

				renderShadow(view[j], proj[j], shadow_cam, result[j], TRUE, TRUE, target_width);
			}

			mShadow[j].flush();
 
			if (!gPipeline.hasRenderDebugMask(LLPipeline::RENDER_DEBUG_SHADOW_FRUSTA))
			{
				LLViewerCamera::updateFrustumPlanes(shadow_cam, FALSE, FALSE, TRUE);
				mShadowCamera[j+4] = shadow_cam;
			}
		}
	}

	
	//hack to disable projector shadows 
	bool gen_shadow = RenderShadowDetail > 1;

	if (gen_shadow)
	{
		LLTrace::CountStatHandle<>* velocity_stat = LLViewerCamera::getVelocityStat();
		F32 fade_amt = gFrameIntervalSeconds.value() 
			* llmax(LLTrace::get_frame_recording().getLastRecording().getSum(*velocity_stat) / LLTrace::get_frame_recording().getLastRecording().getDuration().value(), 1.0);

		//update shadow targets
		for (U32 i = 0; i < 2; i++)
		{ //for each current shadow
			LLViewerCamera::sCurCameraID = (LLViewerCamera::eCameraID)(LLViewerCamera::CAMERA_SHADOW4+i);

			if (mShadowSpotLight[i].notNull() && 
				(mShadowSpotLight[i] == mTargetShadowSpotLight[0] ||
				mShadowSpotLight[i] == mTargetShadowSpotLight[1]))
			{ //keep this spotlight
				mSpotLightFade[i] = llmin(mSpotLightFade[i]+fade_amt, 1.f);
			}
			else
			{ //fade out this light
				mSpotLightFade[i] = llmax(mSpotLightFade[i]-fade_amt, 0.f);
				
				if (mSpotLightFade[i] == 0.f || mShadowSpotLight[i].isNull())
				{ //faded out, grab one of the pending spots (whichever one isn't already taken)
					if (mTargetShadowSpotLight[0] != mShadowSpotLight[(i+1)%2])
					{
						mShadowSpotLight[i] = mTargetShadowSpotLight[0];
					}
					else
					{
						mShadowSpotLight[i] = mTargetShadowSpotLight[1];
					}
				}
			}
		}

		for (S32 i = 0; i < 2; i++)
		{
			glh_set_current_modelview(saved_view);
			glh_set_current_projection(saved_proj);

			if (mShadowSpotLight[i].isNull())
			{
				continue;
			}

			LLVOVolume* volume = mShadowSpotLight[i]->getVOVolume();

			if (!volume)
			{
				mShadowSpotLight[i] = NULL;
				continue;
			}

			LLDrawable* drawable = mShadowSpotLight[i];

			LLVector3 params = volume->getSpotLightParams();
			F32 fov = params.mV[0];

			//get agent->light space matrix (modelview)
			LLVector3 center = drawable->getPositionAgent();
			LLQuaternion quat = volume->getRenderRotation();

			//get near clip plane
			LLVector3 scale = volume->getScale();
			LLVector3 at_axis(0,0,-scale.mV[2]*0.5f);
			at_axis *= quat;

			LLVector3 np = center+at_axis;
			at_axis.normVec();

			//get origin that has given fov for plane np, at_axis, and given scale
			F32 dist = (scale.mV[1]*0.5f)/tanf(fov*0.5f);

			LLVector3 origin = np - at_axis*dist;

			LLMatrix4 mat(quat, LLVector4(origin, 1.f));

			view[i+4] = glh::matrix4f((F32*) mat.mMatrix);

			view[i+4] = view[i+4].inverse();

			//get perspective matrix
			F32 near_clip = dist+0.01f;
			F32 width = scale.mV[VX];
			F32 height = scale.mV[VY];
			F32 far_clip = dist+volume->getLightRadius()*1.5f;

			F32 fovy = fov * RAD_TO_DEG;
			F32 aspect = width/height;
			
			proj[i+4] = gl_perspective(fovy, aspect, near_clip, far_clip);

			//translate and scale to from [-1, 1] to [0, 1]
			glh::matrix4f trans(0.5f, 0.f, 0.f, 0.5f,
							0.f, 0.5f, 0.f, 0.5f,
							0.f, 0.f, 0.5f, 0.5f,
							0.f, 0.f, 0.f, 1.f);

			glh_set_current_modelview(view[i+4]);
			glh_set_current_projection(proj[i+4]);

			mSunShadowMatrix[i+4] = trans*proj[i+4]*view[i+4]*inv_view;
			
			for (U32 j = 0; j < 16; j++)
			{
				gGLLastModelView[j] = mShadowModelview[i+4].m[j];
				gGLLastProjection[j] = mShadowProjection[i+4].m[j];
			}

			mShadowModelview[i+4] = view[i+4];
			mShadowProjection[i+4] = proj[i+4];

			LLCamera shadow_cam = camera;
			shadow_cam.setFar(far_clip);
			shadow_cam.setOrigin(origin);

			LLViewerCamera::updateFrustumPlanes(shadow_cam, FALSE, FALSE, TRUE);

			stop_glerror();

			mShadow[i+4].bindTarget();
			mShadow[i+4].getViewport(gGLViewport);
			mShadow[i+4].clear();

			U32 target_width = mShadow[i+4].getWidth();

			static LLCullResult result[2];

			LLViewerCamera::sCurCameraID = (LLViewerCamera::eCameraID)(LLViewerCamera::CAMERA_SHADOW0 + i + 4);

			renderShadow(view[i+4], proj[i+4], shadow_cam, result[i], FALSE, FALSE, target_width);

			mShadow[i+4].flush();
 		}
	}
	else
	{ //no spotlight shadows
		mShadowSpotLight[0] = mShadowSpotLight[1] = NULL;
	}


	if (!CameraOffset)
	{
		glh_set_current_modelview(saved_view);
		glh_set_current_projection(saved_proj);
	}
	else
	{
		glh_set_current_modelview(view[1]);
		glh_set_current_projection(proj[1]);
		gGL.loadMatrix(view[1].m);
		gGL.matrixMode(LLRender::MM_PROJECTION);
		gGL.loadMatrix(proj[1].m);
		gGL.matrixMode(LLRender::MM_MODELVIEW);
	}
	gGL.setColorMask(true, false);

	for (U32 i = 0; i < 16; i++)
	{
		gGLLastModelView[i] = last_modelview[i];
		gGLLastProjection[i] = last_projection[i];
	}

	popRenderTypeMask();

	if (!skip_avatar_update)
	{
		gAgentAvatarp->updateAttachmentVisibility(gAgentCamera.getCameraMode());
	}
}

void LLPipeline::renderGroups(LLRenderPass* pass, U32 type, U32 mask, bool texture)
{
	for (LLCullResult::sg_iterator i = sCull->beginVisibleGroups(); i != sCull->endVisibleGroups(); ++i)
	{
		LLSpatialGroup* group = *i;
		if (!group->isDead() &&
			(!sUseOcclusion || !group->isOcclusionState(LLSpatialGroup::OCCLUDED)) &&
			gPipeline.hasRenderType(group->getSpatialPartition()->mDrawableType) &&
			group->mDrawMap.find(type) != group->mDrawMap.end())
		{
			pass->renderGroup(group,type,mask,texture);
		}
	}
}

static LLTrace::BlockTimerStatHandle FTM_IMPOSTOR_MARK_VISIBLE("Impostor Mark Visible");
static LLTrace::BlockTimerStatHandle FTM_IMPOSTOR_SETUP("Impostor Setup");
static LLTrace::BlockTimerStatHandle FTM_IMPOSTOR_BACKGROUND("Impostor Background");
static LLTrace::BlockTimerStatHandle FTM_IMPOSTOR_ALLOCATE("Impostor Allocate");
static LLTrace::BlockTimerStatHandle FTM_IMPOSTOR_RESIZE("Impostor Resize");

void LLPipeline::generateImpostor(LLVOAvatar* avatar)
{
	LLGLState::checkStates();
	LLGLState::checkTextureChannels();
	LLGLState::checkClientArrays();

	static LLCullResult result;
	result.clear();
	grabReferences(result);
	
	if (!avatar || !avatar->mDrawable)
	{
        LL_WARNS_ONCE("AvatarRenderPipeline") << "Avatar is " << (avatar ? "not drawable" : "null") << LL_ENDL;
		return;
	}
    LL_DEBUGS_ONCE("AvatarRenderPipeline") << "Avatar " << avatar->getID() << " is drawable" << LL_ENDL;

	assertInitialized();

	bool visually_muted = avatar->isVisuallyMuted();		
    LL_DEBUGS_ONCE("AvatarRenderPipeline") << "Avatar " << avatar->getID()
                              << " is " << ( visually_muted ? "" : "not ") << "visually muted"
                              << LL_ENDL;
	bool too_complex = avatar->isTooComplex();		
    LL_DEBUGS_ONCE("AvatarRenderPipeline") << "Avatar " << avatar->getID()
                              << " is " << ( too_complex ? "" : "not ") << "too complex"
                              << LL_ENDL;

	pushRenderTypeMask();
	
	if (visually_muted || too_complex)
	{
		andRenderTypeMask(LLPipeline::RENDER_TYPE_AVATAR, END_RENDER_TYPES);
	}
	else
	{
		andRenderTypeMask(LLPipeline::RENDER_TYPE_ALPHA,
			LLPipeline::RENDER_TYPE_FULLBRIGHT,
			LLPipeline::RENDER_TYPE_VOLUME,
			LLPipeline::RENDER_TYPE_GLOW,
						LLPipeline::RENDER_TYPE_BUMP,
						LLPipeline::RENDER_TYPE_PASS_SIMPLE,
						LLPipeline::RENDER_TYPE_PASS_ALPHA,
						LLPipeline::RENDER_TYPE_PASS_ALPHA_MASK,
			LLPipeline::RENDER_TYPE_PASS_BUMP,
			LLPipeline::RENDER_TYPE_PASS_POST_BUMP,
						LLPipeline::RENDER_TYPE_PASS_FULLBRIGHT,
						LLPipeline::RENDER_TYPE_PASS_FULLBRIGHT_ALPHA_MASK,
						LLPipeline::RENDER_TYPE_PASS_FULLBRIGHT_SHINY,
			LLPipeline::RENDER_TYPE_PASS_GLOW,
			LLPipeline::RENDER_TYPE_PASS_GRASS,
						LLPipeline::RENDER_TYPE_PASS_SHINY,
						LLPipeline::RENDER_TYPE_PASS_INVISIBLE,
						LLPipeline::RENDER_TYPE_PASS_INVISI_SHINY,
			LLPipeline::RENDER_TYPE_AVATAR,
			LLPipeline::RENDER_TYPE_ALPHA_MASK,
			LLPipeline::RENDER_TYPE_FULLBRIGHT_ALPHA_MASK,
			LLPipeline::RENDER_TYPE_INVISIBLE,
			LLPipeline::RENDER_TYPE_SIMPLE,
						END_RENDER_TYPES);
	}
	
	S32 occlusion = sUseOcclusion;
	sUseOcclusion = 0;

	sReflectionRender = ! sRenderDeferred;

	sShadowRender = true;
	sImpostorRender = true;

	LLViewerCamera* viewer_camera = LLViewerCamera::getInstance();

	{
		LL_RECORD_BLOCK_TIME(FTM_IMPOSTOR_MARK_VISIBLE);
		markVisible(avatar->mDrawable, *viewer_camera);
		LLVOAvatar::sUseImpostors = false; // @TODO ???

		LLVOAvatar::attachment_map_t::iterator iter;
		for (iter = avatar->mAttachmentPoints.begin();
			iter != avatar->mAttachmentPoints.end();
			++iter)
		{
			LLViewerJointAttachment *attachment = iter->second;
			for (LLViewerJointAttachment::attachedobjs_vec_t::iterator attachment_iter = attachment->mAttachedObjects.begin();
				 attachment_iter != attachment->mAttachedObjects.end();
				 ++attachment_iter)
			{
				if (LLViewerObject* attached_object = attachment_iter->get())
				{
					markVisible(attached_object->mDrawable->getSpatialBridge(), *viewer_camera);
				}
			}
		}
	}

	stateSort(*LLViewerCamera::getInstance(), result);
	
	LLCamera camera = *viewer_camera;
	LLVector2 tdim;
	U32 resY = 0;
	U32 resX = 0;

	{
		LL_RECORD_BLOCK_TIME(FTM_IMPOSTOR_SETUP);
		const LLVector4a* ext = avatar->mDrawable->getSpatialExtents();
		LLVector3 pos(avatar->getRenderPosition()+avatar->getImpostorOffset());

		camera.lookAt(viewer_camera->getOrigin(), pos, viewer_camera->getUpAxis());
	
		LLVector4a half_height;
		half_height.setSub(ext[1], ext[0]);
		half_height.mul(0.5f);

		LLVector4a left;
		left.load3(camera.getLeftAxis().mV);
		left.mul(left);
		llassert(left.dot3(left).getF32() > F_APPROXIMATELY_ZERO);
		left.normalize3fast();

		LLVector4a up;
		up.load3(camera.getUpAxis().mV);
		up.mul(up);
		llassert(up.dot3(up).getF32() > F_APPROXIMATELY_ZERO);
		up.normalize3fast();

		tdim.mV[0] = fabsf(half_height.dot3(left).getF32());
		tdim.mV[1] = fabsf(half_height.dot3(up).getF32());

		gGL.matrixMode(LLRender::MM_PROJECTION);
		gGL.pushMatrix();
	
		F32 distance = (pos-camera.getOrigin()).length();
		F32 fov = atanf(tdim.mV[1]/distance)*2.f*RAD_TO_DEG;
		F32 aspect = tdim.mV[0]/tdim.mV[1];
		glh::matrix4f persp = gl_perspective(fov, aspect, 1.f, 256.f);
		glh_set_current_projection(persp);
		gGL.loadMatrix(persp.m);

		gGL.matrixMode(LLRender::MM_MODELVIEW);
		gGL.pushMatrix();
		glh::matrix4f mat;
		camera.getOpenGLTransform(mat.m);

		mat = glh::matrix4f((GLfloat*) OGL_TO_CFR_ROTATION) * mat;

		gGL.loadMatrix(mat.m);
		glh_set_current_modelview(mat);

		glClearColor(0.0f,0.0f,0.0f,0.0f);
		gGL.setColorMask(true, true);
	
		// get the number of pixels per angle
		F32 pa = gViewerWindow->getWindowHeightRaw() / (RAD_TO_DEG * viewer_camera->getView());

		//get resolution based on angle width and height of impostor (double desired resolution to prevent aliasing)
		resY = llmin(nhpo2((U32) (fov*pa)), (U32) 512);
		resX = llmin(nhpo2((U32) (atanf(tdim.mV[0]/distance)*2.f*RAD_TO_DEG*pa)), (U32) 512);

		if (!avatar->mImpostor.isComplete())
		{
			LL_RECORD_BLOCK_TIME(FTM_IMPOSTOR_ALLOCATE);
			

			if (LLPipeline::sRenderDeferred)
			{
				avatar->mImpostor.allocate(resX,resY,GL_SRGB8_ALPHA8,TRUE,FALSE);
				addDeferredAttachments(avatar->mImpostor);
			}
			else
			{
				avatar->mImpostor.allocate(resX,resY,GL_RGBA,TRUE,FALSE);
			}
		
			gGL.getTexUnit(0)->bind(&avatar->mImpostor);
			gGL.getTexUnit(0)->setTextureFilteringOption(LLTexUnit::TFO_POINT);
			gGL.getTexUnit(0)->unbind(LLTexUnit::TT_TEXTURE);
		}
		else if(resX != avatar->mImpostor.getWidth() || resY != avatar->mImpostor.getHeight())
		{
			LL_RECORD_BLOCK_TIME(FTM_IMPOSTOR_RESIZE);
			avatar->mImpostor.resize(resX,resY);
		}

		avatar->mImpostor.bindTarget();
	}

	F32 old_alpha = LLDrawPoolAvatar::sMinimumAlpha;

	if (visually_muted || too_complex)
	{ //disable alpha masking for muted avatars (get whole skin silhouette)
		LLDrawPoolAvatar::sMinimumAlpha = 0.f;
	}

	if (LLPipeline::sRenderDeferred)
	{
		avatar->mImpostor.clear();
		renderGeomDeferred(camera);

		renderGeomPostDeferred(camera);		

		// Shameless hack time: render it all again,
		// this time writing the depth
		// values we need to generate the alpha mask below
		// while preserving the alpha-sorted color rendering
		// from the previous pass
		//
		sImpostorRenderAlphaDepthPass = true;
		// depth-only here...
		//
		gGL.setColorMask(false,false);
		renderGeomPostDeferred(camera);

		sImpostorRenderAlphaDepthPass = false;

	}
	else
	{
		LLGLEnable scissor(GL_SCISSOR_TEST);
		glScissor(0, 0, resX, resY);
		avatar->mImpostor.clear();
		renderGeom(camera);

		// Shameless hack time: render it all again,
		// this time writing the depth
		// values we need to generate the alpha mask below
		// while preserving the alpha-sorted color rendering
		// from the previous pass
		//
		sImpostorRenderAlphaDepthPass = true;

		// depth-only here...
		//
		gGL.setColorMask(false,false);
		renderGeom(camera);

		sImpostorRenderAlphaDepthPass = false;
	}

	LLDrawPoolAvatar::sMinimumAlpha = old_alpha;

	{ //create alpha mask based on depth buffer (grey out if muted)
		LL_RECORD_BLOCK_TIME(FTM_IMPOSTOR_BACKGROUND);
		if (LLPipeline::sRenderDeferred)
		{
			GLuint buff = GL_COLOR_ATTACHMENT0;
			glDrawBuffersARB(1, &buff);
		}

		LLGLDisable blend(GL_BLEND);

		if (visually_muted || too_complex)
		{
			gGL.setColorMask(true, true);
		}
		else
		{
			gGL.setColorMask(false, true);
		}
		
		gGL.getTexUnit(0)->unbind(LLTexUnit::TT_TEXTURE);

		LLGLDepthTest depth(GL_TRUE, GL_FALSE, GL_GREATER);

		gGL.flush();

		gGL.pushMatrix();
		gGL.loadIdentity();
		gGL.matrixMode(LLRender::MM_PROJECTION);
		gGL.pushMatrix();
		gGL.loadIdentity();

		static const F32 clip_plane = 0.99999f;

		if (LLGLSLShader::sNoFixedFunction)
		{
			gDebugProgram.bind();
		}


		if (visually_muted)
		{	// Visually muted avatar
            LLColor4 muted_color(avatar->getMutedAVColor());
            LL_DEBUGS_ONCE("AvatarRenderPipeline") << "Avatar " << avatar->getID() << " MUTED set solid color " << muted_color << LL_ENDL;
			gGL.diffuseColor4fv( muted_color.mV );
		}
		else
		{ //grey muted avatar
            LL_DEBUGS_ONCE("AvatarRenderPipeline") << "Avatar " << avatar->getID() << " MUTED set grey" << LL_ENDL;
			gGL.diffuseColor4fv(LLColor4::pink.mV );
		}

		{
		// <FS:Ansariel> Remove QUADS rendering mode
		//gGL.begin(LLRender::QUADS);
		//gGL.vertex3f(-1, -1, clip_plane);
		//gGL.vertex3f(1, -1, clip_plane);
		//gGL.vertex3f(1, 1, clip_plane);
		//gGL.vertex3f(-1, 1, clip_plane);
		//gGL.end();
		gGL.begin(LLRender::TRIANGLES);
		{
			gGL.vertex3f(-1.f, -1.f, clip_plane);
			gGL.vertex3f(1.f, -1.f, clip_plane);
			gGL.vertex3f(1.f, 1.f, clip_plane);

			gGL.vertex3f(-1.f, -1.f, clip_plane);
			gGL.vertex3f(1.f, 1.f, clip_plane);
			gGL.vertex3f(-1.f, 1.f, clip_plane);
		}
		gGL.end();
		// </FS:Ansariel>
		gGL.flush();
		}

		if (LLGLSLShader::sNoFixedFunction)
		{
			gDebugProgram.unbind();
		}

		gGL.popMatrix();
		gGL.matrixMode(LLRender::MM_MODELVIEW);
		gGL.popMatrix();
	}

	avatar->mImpostor.flush();

	avatar->setImpostorDim(tdim);

	LLVOAvatar::sUseImpostors = (0 != LLVOAvatar::sMaxNonImpostors);
	sUseOcclusion = occlusion;
	sReflectionRender = false;
	sImpostorRender = false;
	sShadowRender = false;
	popRenderTypeMask();

	gGL.matrixMode(LLRender::MM_PROJECTION);
	gGL.popMatrix();
	gGL.matrixMode(LLRender::MM_MODELVIEW);
	gGL.popMatrix();

	avatar->mNeedsImpostorUpdate = FALSE;
	avatar->cacheImpostorValues();
	avatar->mLastImpostorUpdateFrameTime = gFrameTimeSeconds;

	LLVertexBuffer::unbind();
	LLGLState::checkStates();
	LLGLState::checkTextureChannels();
	LLGLState::checkClientArrays();
}

bool LLPipeline::hasRenderBatches(const U32 type) const
{
	return sCull->getRenderMapSize(type) > 0;
}

LLCullResult::drawinfo_iterator LLPipeline::beginRenderMap(U32 type)
{
	return sCull->beginRenderMap(type);
}

LLCullResult::drawinfo_iterator LLPipeline::endRenderMap(U32 type)
{
	return sCull->endRenderMap(type);
}

LLCullResult::sg_iterator LLPipeline::beginAlphaGroups()
{
	return sCull->beginAlphaGroups();
}

LLCullResult::sg_iterator LLPipeline::endAlphaGroups()
{
	return sCull->endAlphaGroups();
}

bool LLPipeline::hasRenderType(const U32 type) const
{
    // STORM-365 : LLViewerJointAttachment::setAttachmentVisibility() is setting type to 0 to actually mean "do not render"
    // We then need to test that value here and return false to prevent attachment to render (in mouselook for instance)
    // TODO: reintroduce RENDER_TYPE_NONE in LLRenderTypeMask and initialize its mRenderTypeEnabled[RENDER_TYPE_NONE] to false explicitely
	return (type == 0 ? false : mRenderTypeEnabled[type]);
}

void LLPipeline::setRenderTypeMask(U32 type, ...)
{
	va_list args;

	va_start(args, type);
	while (type < END_RENDER_TYPES)
	{
		mRenderTypeEnabled[type] = true;
		type = va_arg(args, U32);
	}
	va_end(args);

	if (type > END_RENDER_TYPES)
	{
		LL_ERRS() << "Invalid render type." << LL_ENDL;
	}
}

bool LLPipeline::hasAnyRenderType(U32 type, ...) const
{
	va_list args;

	va_start(args, type);
	while (type < END_RENDER_TYPES)
	{
		if (mRenderTypeEnabled[type])
		{
			va_end(args); // <FS:ND/> Need to end varargs being returning.
			return true;
		}
		type = va_arg(args, U32);
	}
	va_end(args);

	if (type > END_RENDER_TYPES)
	{
		LL_ERRS() << "Invalid render type." << LL_ENDL;
	}

	return false;
}

void LLPipeline::pushRenderTypeMask()
{
	std::string cur_mask;
	cur_mask.assign((const char*) mRenderTypeEnabled, sizeof(mRenderTypeEnabled));
	mRenderTypeEnableStack.push(cur_mask);
}

void LLPipeline::popRenderTypeMask()
{
	if (mRenderTypeEnableStack.empty())
	{
		LL_ERRS() << "Depleted render type stack." << LL_ENDL;
	}

	memcpy(mRenderTypeEnabled, mRenderTypeEnableStack.top().data(), sizeof(mRenderTypeEnabled));
	mRenderTypeEnableStack.pop();
}

void LLPipeline::andRenderTypeMask(U32 type, ...)
{
	va_list args;

	bool tmp[NUM_RENDER_TYPES];
	for (U32 i = 0; i < NUM_RENDER_TYPES; ++i)
	{
		tmp[i] = false;
	}

	va_start(args, type);
	while (type < END_RENDER_TYPES)
	{
		if (mRenderTypeEnabled[type]) 
		{
			tmp[type] = true;
		}

		type = va_arg(args, U32);
	}
	va_end(args);

	if (type > END_RENDER_TYPES)
	{
		LL_ERRS() << "Invalid render type." << LL_ENDL;
	}

	for (U32 i = 0; i < LLPipeline::NUM_RENDER_TYPES; ++i)
	{
		mRenderTypeEnabled[i] = tmp[i];
	}

}

void LLPipeline::clearRenderTypeMask(U32 type, ...)
{
	va_list args;

	va_start(args, type);
	while (type < END_RENDER_TYPES)
	{
		mRenderTypeEnabled[type] = false;
		
		type = va_arg(args, U32);
	}
	va_end(args);

	if (type > END_RENDER_TYPES)
	{
		LL_ERRS() << "Invalid render type." << LL_ENDL;
	}
}

void LLPipeline::setAllRenderTypes()
{
	for (U32 i = 0; i < NUM_RENDER_TYPES; ++i)
	{
		mRenderTypeEnabled[i] = true;
	}
}

void LLPipeline::clearAllRenderTypes()
{
	for (U32 i = 0; i < NUM_RENDER_TYPES; ++i)
	{
		mRenderTypeEnabled[i] = false;
	}
}

void LLPipeline::addDebugBlip(const LLVector3& position, const LLColor4& color)
{
	DebugBlip blip(position, color);
	mDebugBlips.push_back(blip);
}

void LLPipeline::hidePermanentObjects( std::vector<U32>& restoreList )
{
	//This method is used to hide any vo's from the object list that may have
	//the permanent flag set.
	
	U32 objCnt = gObjectList.getNumObjects();
	for (U32 i = 0; i < objCnt; ++i)
	{
		LLViewerObject* pObject = gObjectList.getObject(i);
		if ( pObject && pObject->flagObjectPermanent() )
		{
			LLDrawable *pDrawable = pObject->mDrawable;
		
			if ( pDrawable )
			{
				restoreList.push_back( i );
				hideDrawable( pDrawable );			
			}
		}
	}

	skipRenderingOfTerrain( true );
}

void LLPipeline::restorePermanentObjects( const std::vector<U32>& restoreList )
{
	//This method is used to restore(unhide) any vo's from the object list that may have
	//been hidden because their permanency flag was set.

	std::vector<U32>::const_iterator itCurrent	= restoreList.begin();
	std::vector<U32>::const_iterator itEnd		= restoreList.end();
	
	U32 objCnt = gObjectList.getNumObjects();

	while ( itCurrent != itEnd )
	{
		U32 index = *itCurrent;
		LLViewerObject* pObject = NULL;
		if ( index < objCnt ) 
		{
			pObject = gObjectList.getObject( index );
		}
		if ( pObject )
		{
			LLDrawable *pDrawable = pObject->mDrawable;
			if ( pDrawable )
			{
				pDrawable->clearState( LLDrawable::FORCE_INVISIBLE );
				unhideDrawable( pDrawable );				
			}
		}
		++itCurrent;
	}
	
	skipRenderingOfTerrain( false );
}

void LLPipeline::skipRenderingOfTerrain( bool flag )
{
	pool_set_t::iterator iter = mPools.begin();
	while ( iter != mPools.end() )
	{
		LLDrawPool* pPool = *iter;		
		U32 poolType = pPool->getType();					
		if ( hasRenderType( pPool->getType() ) && poolType == LLDrawPool::POOL_TERRAIN )
		{
			pPool->setSkipRenderFlag( flag );			
		}
		++iter;
	}
}

void LLPipeline::hideObject( const LLUUID& id )
{
	LLViewerObject *pVO = gObjectList.findObject( id );
	
	if ( pVO )
	{
		LLDrawable *pDrawable = pVO->mDrawable;
		
		if ( pDrawable )
		{
			hideDrawable( pDrawable );		
		}		
	}
}

void LLPipeline::hideDrawable( LLDrawable *pDrawable )
{
	pDrawable->setState( LLDrawable::FORCE_INVISIBLE );
	markRebuild( pDrawable, LLDrawable::REBUILD_ALL, TRUE );
	//hide the children
	LLViewerObject::const_child_list_t& child_list = pDrawable->getVObj()->getChildren();
	for ( LLViewerObject::child_list_t::const_iterator iter = child_list.begin();
		  iter != child_list.end(); iter++ )
	{
		LLViewerObject* child = *iter;
		LLDrawable* drawable = child->mDrawable;					
		if ( drawable )
		{
			drawable->setState( LLDrawable::FORCE_INVISIBLE );
			markRebuild( drawable, LLDrawable::REBUILD_ALL, TRUE );
		}
	}
}
void LLPipeline::unhideDrawable( LLDrawable *pDrawable )
{
	pDrawable->clearState( LLDrawable::FORCE_INVISIBLE );
	markRebuild( pDrawable, LLDrawable::REBUILD_ALL, TRUE );
	//restore children
	LLViewerObject::const_child_list_t& child_list = pDrawable->getVObj()->getChildren();
	for ( LLViewerObject::child_list_t::const_iterator iter = child_list.begin();
		  iter != child_list.end(); iter++)
	{
		LLViewerObject* child = *iter;
		LLDrawable* drawable = child->mDrawable;					
		if ( drawable )
		{
			drawable->clearState( LLDrawable::FORCE_INVISIBLE );
			markRebuild( drawable, LLDrawable::REBUILD_ALL, TRUE );
		}
	}
}
void LLPipeline::restoreHiddenObject( const LLUUID& id )
{
	LLViewerObject *pVO = gObjectList.findObject( id );
	
	if ( pVO )
	{
		LLDrawable *pDrawable = pVO->mDrawable;
		if ( pDrawable )
		{
			unhideDrawable( pDrawable );			
		}
	}
}

// <FS:ND>FIRE-9943; resizeScreenTexture will try to disable deferred mode in low memory situations.
// Depending on the state of the pipeline. this can trigger illegal deletion of drawables.
// To work around that, resizeScreenTexture will just set a flag, which then later does trigger the change
// in shaders.
bool LLPipeline::TriggeredDisabledDeferred;

void LLPipeline::disableDeferredOnLowMemory()
{
	if ( TriggeredDisabledDeferred )
	{
		TriggeredDisabledDeferred = false;
		gSavedSettings.setBOOL("RenderDeferred", FALSE);
		LLPipeline::refreshCachedSettings();
	}
}
// </FS:ND>

// <FS:Ansariel> Reset VB during TP
void LLPipeline::initDeferredVB()
{
	mDeferredVB = new LLVertexBuffer(DEFERRED_VB_MASK, 0);
	if (!mDeferredVB->allocateBuffer(8, 0, true))
	{
		// Most likely going to crash...
		LL_WARNS() << "Failed to allocate Vertex Buffer for deferred rendering" << LL_ENDL;
	}
}
// </FS:Ansariel>

// <FS:Ansariel> FIRE-16829: Visual Artifacts with ALM enabled on AMD graphics
void LLPipeline::initAuxiliaryVB()
{
	mAuxiliaryVB = new LLVertexBuffer(LLVertexBuffer::MAP_VERTEX | LLVertexBuffer::MAP_TEXCOORD0 | LLVertexBuffer::MAP_COLOR, 0);
	if (!mAuxiliaryVB->allocateBuffer(3, 0, true))
	{
		LL_WARNS() << "Failed to allocate auxiliary Vertex Buffer" << LL_ENDL;
		mAuxiliaryVB = NULL;
		return;
	}

	LLStrider<LLVector3> verts;
	mAuxiliaryVB->getVertexStrider(verts);
	verts[0].set(-1.f, -1.f, 0.f);
	verts[1].set(-1.f, 3.f, 0.f);
	verts[2].set(3.f, -1.f, 0.f);
}

void LLPipeline::drawAuxiliaryVB(U32 mask /*= 0*/)
{
	if (!mAuxiliaryVB)
	{
		return;
	}
	mAuxiliaryVB->setBuffer(LLVertexBuffer::MAP_VERTEX | mask);
	mAuxiliaryVB->drawArrays(LLRender::TRIANGLES, 0, 3);
}

void LLPipeline::drawAuxiliaryVB(const LLVector2& tc1, const LLVector2& tc2, U32 mask /*= 0*/)
{
	if (!mAuxiliaryVB)
	{
		return;
	}
	LLStrider<LLVector2> tc;
	mAuxiliaryVB->getTexCoord0Strider(tc);
	tc[0].set(tc1.mV[0], tc1.mV[1]);
	tc[1].set(tc1.mV[0], tc2.mV[1]);
	tc[2].set(tc2.mV[0], tc1.mV[1]);

	drawAuxiliaryVB(LLVertexBuffer::MAP_TEXCOORD0 | mask);
}

void LLPipeline::drawAuxiliaryVB(const LLVector2& tc1, const LLVector2& tc2, const LLColor4& color)
{
	if (!mAuxiliaryVB)
	{
		return;
	}
	LLStrider<LLColor4U> col;
	mAuxiliaryVB->getColorStrider(col);
	col[0].set(color);
	col[1].set(color);
	col[2].set(color);

	drawAuxiliaryVB(tc1, tc2, LLVertexBuffer::MAP_COLOR);
}
// </FS:Ansariel><|MERGE_RESOLUTION|>--- conflicted
+++ resolved
@@ -868,17 +868,10 @@
 					// Depending on 	the state of the pipeline. this can trigger illegal deletion of drawables.
 					// To work around that, resizeScreen	Texture will just set a flag, which then later does trigger the change
 					// in shaders.	
-<<<<<<< HEAD
 
 					// gSavedSettings.setBOOL("RenderDeferred", FALSE);
 					// LLPipeline::refreshCachedSettings();
 
-=======
-
-					// gSavedSettings.setBOOL("RenderDeferred", FALSE);
-					// LLPipeline::refreshCachedSettings();
-
->>>>>>> c33f949d
 					TriggeredDisabledDeferred = true;
 
 					// </FS:ND>
