/** 
 * @file llcallingcard.cpp
 * @brief Implementation of the LLPreviewCallingCard class
 *
 * $LicenseInfo:firstyear=2002&license=viewerlgpl$
 * Second Life Viewer Source Code
 * Copyright (C) 2010, Linden Research, Inc.
 * 
 * This library is free software; you can redistribute it and/or
 * modify it under the terms of the GNU Lesser General Public
 * License as published by the Free Software Foundation;
 * version 2.1 of the License only.
 * 
 * This library is distributed in the hope that it will be useful,
 * but WITHOUT ANY WARRANTY; without even the implied warranty of
 * MERCHANTABILITY or FITNESS FOR A PARTICULAR PURPOSE.  See the GNU
 * Lesser General Public License for more details.
 * 
 * You should have received a copy of the GNU Lesser General Public
 * License along with this library; if not, write to the Free Software
 * Foundation, Inc., 51 Franklin Street, Fifth Floor, Boston, MA  02110-1301  USA
 * 
 * Linden Research, Inc., 945 Battery Street, San Francisco, CA  94111  USA
 * $/LicenseInfo$
 */

#include "llviewerprecompiledheaders.h"

#if LL_WINDOWS
#pragma warning( disable : 4800 ) // performance warning in <functional>
#endif

#include "llcallingcard.h"

#include <vector>
#include <algorithm>
//#include <iterator>

#include "indra_constants.h"
#include "llavatarnamecache.h"
#include "llcachename.h"
#include "llstl.h"
#include "lltimer.h"
#include "lluuid.h"
#include "message.h"

#include "llagent.h"
#include "llavatarnamecache.h"
#include "llbutton.h"
#include "llinventoryobserver.h"
#include "llinventorymodel.h"
#include "llnotifications.h"
#include "llnotificationsutil.h"
#include "llresmgr.h"
#include "llslurl.h"
#include "llimview.h"
#include "lltrans.h"
#include "llviewercontrol.h"
#include "llviewernetwork.h"
#include "llviewerobjectlist.h"
#include "llviewerwindow.h"
#include "llvoavatar.h"
#include "llavataractions.h"

#include "lggcontactsets.h"
// <FS:Zi> Remove floating chat bar
// #include "llnearbychat.h"
// <FS:Ansariel> [FS communication UI]
//#include "llfloaternearbychat.h"
#include "fsfloaternearbychat.h"
// <FS:Ansariel> [FS communication UI]
// </FS:Zi>
#include "llfloaterreg.h"
#include "llnotificationmanager.h"
// <FS:Ansariel> [FS communication UI]
//#include "llimfloater.h"
#include "fsfloaterim.h"
// <FS:Ansariel>

///----------------------------------------------------------------------------
/// Local function declarations, constants, enums, and typedefs
///----------------------------------------------------------------------------

class LLTrackingData
{
public:
	LLTrackingData(const LLUUID& avatar_id, const std::string& name);
	bool haveTrackingInfo();
	void setTrackedCoarseLocation(const LLVector3d& global_pos);
	void agentFound(const LLUUID& prey,
					const LLVector3d& estimated_global_pos);
	
public:
	LLUUID mAvatarID;
	std::string mName;
	LLVector3d mGlobalPositionEstimate;
	bool mHaveInfo;
	bool mHaveCoarseInfo;
	LLTimer mCoarseLocationTimer;
	LLTimer mUpdateTimer;
	LLTimer mAgentGone;
};

const F32 COARSE_FREQUENCY = 2.2f;
const F32 FIND_FREQUENCY = 29.7f;	// This results in a database query, so cut these back
const F32 OFFLINE_SECONDS = FIND_FREQUENCY + 8.0f;

// static
LLAvatarTracker LLAvatarTracker::sInstance;

static void on_avatar_name_cache_notify(const LLUUID& agent_id,
										const LLAvatarName& av_name,
										bool online,
										LLSD payload);

///----------------------------------------------------------------------------
/// Class LLAvatarTracker
///----------------------------------------------------------------------------

LLAvatarTracker::LLAvatarTracker() :
	mTrackingData(NULL),
	mTrackedAgentValid(false),
	//mInventory(NULL),
	//mInventoryObserver(NULL),
	mModifyMask(0x0)	
{
}

LLAvatarTracker::~LLAvatarTracker()
{
	deleteTrackingData();
	std::for_each(mObservers.begin(), mObservers.end(), DeletePointer());
	std::for_each(mBuddyInfo.begin(), mBuddyInfo.end(), DeletePairedPointer());
}

void LLAvatarTracker::track(const LLUUID& avatar_id, const std::string& name)
{
	deleteTrackingData();
	mTrackedAgentValid = false;
	mTrackingData = new LLTrackingData(avatar_id, name);
	findAgent();

	// We track here because findAgent() is called on a timer (for now).
	if(avatar_id.notNull())
	{
		LLMessageSystem* msg = gMessageSystem;
		msg->newMessageFast(_PREHASH_TrackAgent);
		msg->nextBlockFast(_PREHASH_AgentData);
		msg->addUUIDFast(_PREHASH_AgentID, gAgent.getID());
		msg->addUUIDFast(_PREHASH_SessionID, gAgent.getSessionID());
		msg->nextBlockFast(_PREHASH_TargetData);
		msg->addUUIDFast(_PREHASH_PreyID, avatar_id);
		gAgent.sendReliableMessage();
	}
}

void LLAvatarTracker::untrack(const LLUUID& avatar_id)
{
	if (mTrackingData && mTrackingData->mAvatarID == avatar_id)
	{
		deleteTrackingData();
		mTrackedAgentValid = false;
		LLMessageSystem* msg = gMessageSystem;
		msg->newMessageFast(_PREHASH_TrackAgent);
		msg->nextBlockFast(_PREHASH_AgentData);
		msg->addUUIDFast(_PREHASH_AgentID, gAgent.getID());
		msg->addUUIDFast(_PREHASH_SessionID, gAgent.getSessionID());
		msg->nextBlockFast(_PREHASH_TargetData);
		msg->addUUIDFast(_PREHASH_PreyID, LLUUID::null);
		gAgent.sendReliableMessage();
	}
}

void LLAvatarTracker::setTrackedCoarseLocation(const LLVector3d& global_pos)
{
	if(mTrackingData)
	{
		mTrackingData->setTrackedCoarseLocation(global_pos);
	}
}

bool LLAvatarTracker::haveTrackingInfo()
{
	if(mTrackingData)
	{
		return mTrackingData->haveTrackingInfo();
	}
	return false;
}

LLVector3d LLAvatarTracker::getGlobalPos()
{
	if(!mTrackedAgentValid || !mTrackingData) return LLVector3d();
	LLVector3d global_pos;
	
	LLViewerObject* object = gObjectList.findObject(mTrackingData->mAvatarID);
	if(object && !object->isDead())
	{
		global_pos = object->getPositionGlobal();
		// HACK - for making the tracker point above the avatar's head
		// rather than its groin
		LLVOAvatar* av = (LLVOAvatar*)object;
		global_pos.mdV[VZ] += 0.7f * (av->mBodySize.mV[VZ] + av->mAvatarOffset.mV[VZ]);

		mTrackingData->mGlobalPositionEstimate = global_pos;
	}
	else
	{
		global_pos = mTrackingData->mGlobalPositionEstimate;
	}

	return global_pos;
}

void LLAvatarTracker::getDegreesAndDist(F32& rot,
										F64& horiz_dist,
										F64& vert_dist)
{
	if(!mTrackingData) return;

	LLVector3d global_pos;

	LLViewerObject* object = gObjectList.findObject(mTrackingData->mAvatarID);
	if(object && !object->isDead())
	{
		global_pos = object->getPositionGlobal();
		mTrackingData->mGlobalPositionEstimate = global_pos;
	}
	else
	{
		global_pos = mTrackingData->mGlobalPositionEstimate;
	}
	LLVector3d to_vec = global_pos - gAgent.getPositionGlobal();
	horiz_dist = sqrt(to_vec.mdV[VX] * to_vec.mdV[VX] + to_vec.mdV[VY] * to_vec.mdV[VY]);
	vert_dist = to_vec.mdV[VZ];
	rot = F32(RAD_TO_DEG * atan2(to_vec.mdV[VY], to_vec.mdV[VX]));
}

const std::string& LLAvatarTracker::getName()
{
	if(mTrackingData)
	{
		return mTrackingData->mName;
	}
	else
	{
		return LLStringUtil::null;
	}
}

const LLUUID& LLAvatarTracker::getAvatarID()
{
	if(mTrackingData)
	{
		return mTrackingData->mAvatarID;
	}
	else
	{
		return LLUUID::null;
	}
}

S32 LLAvatarTracker::addBuddyList(const LLAvatarTracker::buddy_map_t& buds)
{
	using namespace std;

	U32 new_buddy_count = 0;
	std::string full_name;
	LLUUID agent_id;
	for(buddy_map_t::const_iterator itr = buds.begin(); itr != buds.end(); ++itr)
	{
		agent_id = (*itr).first;
		buddy_map_t::const_iterator existing_buddy = mBuddyInfo.find(agent_id);
		if(existing_buddy == mBuddyInfo.end())
		{
			++new_buddy_count;
			mBuddyInfo[agent_id] = (*itr).second;
			// IDEVO: is this necessary?  name is unused?
			gCacheName->getFullName(agent_id, full_name);
			addChangedMask(LLFriendObserver::ADD, agent_id);
			lldebugs << "Added buddy " << agent_id
					<< ", " << (mBuddyInfo[agent_id]->isOnline() ? "Online" : "Offline")
					<< ", TO: " << mBuddyInfo[agent_id]->getRightsGrantedTo()
					<< ", FROM: " << mBuddyInfo[agent_id]->getRightsGrantedFrom()
					<< llendl;
		}
		else
		{
			LLRelationship* e_r = (*existing_buddy).second;
			LLRelationship* n_r = (*itr).second;
			llwarns << "!! Add buddy for existing buddy: " << agent_id
					<< " [" << (e_r->isOnline() ? "Online" : "Offline") << "->" << (n_r->isOnline() ? "Online" : "Offline")
					<< ", " <<  e_r->getRightsGrantedTo() << "->" << n_r->getRightsGrantedTo()
					<< ", " <<  e_r->getRightsGrantedTo() << "->" << n_r->getRightsGrantedTo()
					<< "]" << llendl;
		}
	}
	notifyObservers();
	
	return new_buddy_count;
}


void LLAvatarTracker::copyBuddyList(buddy_map_t& buddies) const
{
	buddy_map_t::const_iterator it = mBuddyInfo.begin();
	buddy_map_t::const_iterator end = mBuddyInfo.end();
	for(; it != end; ++it)
	{
		buddies[(*it).first] = (*it).second;
	}
}

void LLAvatarTracker::terminateBuddy(const LLUUID& id)
{
	lldebugs << "LLAvatarTracker::terminateBuddy()" << llendl;
	LLRelationship* buddy = get_ptr_in_map(mBuddyInfo, id);
	if(!buddy) return;
	mBuddyInfo.erase(id);
	LLMessageSystem* msg = gMessageSystem;
	msg->newMessage("TerminateFriendship");
	msg->nextBlock("AgentData");
	msg->addUUID("AgentID", gAgent.getID());
	msg->addUUID("SessionID", gAgent.getSessionID());
	msg->nextBlock("ExBlock");
	msg->addUUID("OtherID", id);
	gAgent.sendReliableMessage();
	 
	addChangedMask(LLFriendObserver::REMOVE, id);
	delete buddy;
}

// get all buddy info
const LLRelationship* LLAvatarTracker::getBuddyInfo(const LLUUID& id) const
{
	if(id.isNull()) return NULL;
	return get_ptr_in_map(mBuddyInfo, id);
}

bool LLAvatarTracker::isBuddy(const LLUUID& id) const
{
	LLRelationship* info = get_ptr_in_map(mBuddyInfo, id);
	return (info != NULL);
}

// online status
void LLAvatarTracker::setBuddyOnline(const LLUUID& id, bool is_online)
{
	LLRelationship* info = get_ptr_in_map(mBuddyInfo, id);
	if(info)
	{
		info->online(is_online);
		addChangedMask(LLFriendObserver::ONLINE, id);
		lldebugs << "Set buddy " << id << (is_online ? " Online" : " Offline") << llendl;
	}
	else
	{
		//<FS:LO> Fix possable log spam with a large friendslist when SL messes up.
		//lldebugs << "!! No buddy info found for " << id 
		lldebugs << "!! No buddy info found for " << id 
				<< ", setting to " << (is_online ? "Online" : "Offline") << llendl;
		//</FS:LO>
	}
}

bool LLAvatarTracker::isBuddyOnline(const LLUUID& id) const
{
	LLRelationship* info = get_ptr_in_map(mBuddyInfo, id);
	if(info)
	{
		return info->isOnline();
	}
	return false;
}

// empowered status
void LLAvatarTracker::setBuddyEmpowered(const LLUUID& id, bool is_empowered)
{
	LLRelationship* info = get_ptr_in_map(mBuddyInfo, id);
	if(info)
	{
		info->grantRights(LLRelationship::GRANT_MODIFY_OBJECTS, 0);
		mModifyMask |= LLFriendObserver::POWERS;
	}
}

bool LLAvatarTracker::isBuddyEmpowered(const LLUUID& id) const
{
	LLRelationship* info = get_ptr_in_map(mBuddyInfo, id);
	if(info)
	{
		return info->isRightGrantedTo(LLRelationship::GRANT_MODIFY_OBJECTS);
	}
	return false;
}

void LLAvatarTracker::empower(const LLUUID& id, bool grant)
{
	// wrapper for ease of use in some situations.
	buddy_map_t list;
	/*
	list.insert(id);
	empowerList(list, grant);
	*/
}

void LLAvatarTracker::empowerList(const buddy_map_t& list, bool grant)
{
	llwarns << "LLAvatarTracker::empowerList() not implemented." << llendl;
/*
	LLMessageSystem* msg = gMessageSystem;
	const char* message_name;
	const char* block_name;
	const char* field_name;
	if(grant)
	{
		message_name = _PREHASH_GrantModification;
		block_name = _PREHASH_EmpoweredBlock;
		field_name = _PREHASH_EmpoweredID;
	}
	else
	{
		message_name = _PREHASH_RevokeModification;
		block_name = _PREHASH_RevokedBlock;
		field_name = _PREHASH_RevokedID;
	}

	std::string name;
	gAgent.buildFullnameAndTitle(name);

	bool start_new_message = true;
	buddy_list_t::const_iterator it = list.begin();
	buddy_list_t::const_iterator end = list.end();
	for(; it != end; ++it)
	{
		if(NULL == get_ptr_in_map(mBuddyInfo, (*it))) continue;
		setBuddyEmpowered((*it), grant);
		if(start_new_message)
		{
			start_new_message = false;
			msg->newMessageFast(message_name);
			msg->nextBlockFast(_PREHASH_AgentData);
			msg->addUUIDFast(_PREHASH_AgentID, gAgent.getID());
			msg->addUUIDFast(_PREHASH_SessionID, gAgent.getSessionID());
			msg->addStringFast(_PREHASH_GranterName, name);
		}
		msg->nextBlockFast(block_name);
		msg->addUUIDFast(field_name, (*it));
		if(msg->isSendFullFast(block_name))
		{
			start_new_message = true;
			gAgent.sendReliableMessage();
		}
	}
	if(!start_new_message)
	{
		gAgent.sendReliableMessage();
	}
*/
}

void LLAvatarTracker::deleteTrackingData()
{
	//make sure mTrackingData never points to freed memory
	LLTrackingData* tmp = mTrackingData;
	mTrackingData = NULL;
	delete tmp;
}

void LLAvatarTracker::findAgent()
{
	if (!mTrackingData) return;
	if (mTrackingData->mAvatarID.isNull()) return;
	LLMessageSystem* msg = gMessageSystem;
	msg->newMessageFast(_PREHASH_FindAgent); // Request
	msg->nextBlockFast(_PREHASH_AgentBlock);
	msg->addUUIDFast(_PREHASH_Hunter, gAgentID);
	msg->addUUIDFast(_PREHASH_Prey, mTrackingData->mAvatarID);
	msg->addU32Fast(_PREHASH_SpaceIP, 0); // will get filled in by simulator
	msg->nextBlockFast(_PREHASH_LocationBlock);
	const F64 NO_LOCATION = 0.0;
	msg->addF64Fast(_PREHASH_GlobalX, NO_LOCATION);
	msg->addF64Fast(_PREHASH_GlobalY, NO_LOCATION);
	gAgent.sendReliableMessage();
}

void LLAvatarTracker::addObserver(LLFriendObserver* observer)
{
	if(observer)
	{
		mObservers.push_back(observer);
	}
}

void LLAvatarTracker::removeObserver(LLFriendObserver* observer)
{
	mObservers.erase(
		std::remove(mObservers.begin(), mObservers.end(), observer),
		mObservers.end());
}

void LLAvatarTracker::notifyObservers()
{
	observer_list_t observers(mObservers);
	observer_list_t::iterator it = observers.begin();
	observer_list_t::iterator end = observers.end();
	for(; it != end; ++it)
	{
		(*it)->changed(mModifyMask);
	}

	for (changed_buddy_t::iterator it = mChangedBuddyIDs.begin(); it != mChangedBuddyIDs.end(); it++)
	{
		notifyParticularFriendObservers(*it);
	}

	mModifyMask = LLFriendObserver::NONE;
	mChangedBuddyIDs.clear();
}

void LLAvatarTracker::addParticularFriendObserver(const LLUUID& buddy_id, LLFriendObserver* observer)
{
	if (buddy_id.notNull() && observer)
		mParticularFriendObserverMap[buddy_id].insert(observer);
}

void LLAvatarTracker::removeParticularFriendObserver(const LLUUID& buddy_id, LLFriendObserver* observer)
{
	if (buddy_id.isNull() || !observer)
		return;

    observer_map_t::iterator obs_it = mParticularFriendObserverMap.find(buddy_id);
    if(obs_it == mParticularFriendObserverMap.end())
        return;

    obs_it->second.erase(observer);

    // purge empty sets from the map
	// AO: Remove below check as last resort to resolve a crash from dangling pointer.
	// TODO: clean up all observers and don't leave dangling pointers here.
    if (obs_it->second.size() == 0)
    	mParticularFriendObserverMap.erase(obs_it);
}

void LLAvatarTracker::notifyParticularFriendObservers(const LLUUID& buddy_id)
{
    observer_map_t::iterator obs_it = mParticularFriendObserverMap.find(buddy_id);
    if(obs_it == mParticularFriendObserverMap.end())
        return;

    // Notify observers interested in buddy_id.
	
	// <FS:ND> FIRE-6077; FIRE-6227; FIRE-6431; SUP-9654; make a copy of observer_set. Just in case some implementation of changed() calls add/remove...Observer
	
	//    observer_set_t& obs = obs_it->second;
    observer_set_t obs = obs_it->second;

	// </FS:ND:

    for (observer_set_t::iterator ob_it = obs.begin(); ob_it != obs.end(); ob_it++)
    {
		(*ob_it)->changed(mModifyMask);

		// <FS:ND/> Paranoia check. Of course someone could add x observer than add the same amount of x. That won't be found by comparing size alone, but it is good enough for a quick test 
		llassert( obs.size() == obs_it->second.size() );
    }
}


void LLAvatarTracker::addFriendPermissionObserver(const LLUUID& buddy_id, LLFriendObserver* observer)
{
	if (buddy_id.notNull() && observer)
	{
		mFriendPermissionObserverMap[buddy_id].insert(observer);
	}
}

void LLAvatarTracker::removeFriendPermissionObserver(const LLUUID& buddy_id, LLFriendObserver* observer)
{
	if (buddy_id.isNull() || !observer)
		return;
	
    observer_map_t::iterator obs_it = mFriendPermissionObserverMap.find(buddy_id);
    if(obs_it == mFriendPermissionObserverMap.end())
        return;
	
    obs_it->second.erase(observer);
	
    // purge empty sets from the map
    if (obs_it->second.size() == 0)
    	mFriendPermissionObserverMap.erase(obs_it);
}

void LLAvatarTracker::notifyFriendPermissionObservers(const LLUUID& buddy_id)
{
    observer_map_t::iterator obs_it = mFriendPermissionObserverMap.find(buddy_id);
    if(obs_it == mFriendPermissionObserverMap.end())
	{
		return;
	}
    // Notify observers interested in buddy_id.

	// <FS:ND> FIRE-6077; FIRE-6227; FIRE-6431; SUP-9654; make a copy of observer_set. Just in case some implementation of changed() calls add/remove...Observer

	//    observer_set_t& obs = obs_it->second;
    observer_set_t obs = obs_it->second;

	// </FS:ND>

    for (observer_set_t::iterator ob_it = obs.begin(); ob_it != obs.end(); ob_it++)
    {
		(*ob_it)->changed(LLFriendObserver::PERMS);
		
		// <FS:ND/> Paranoia check. Of course someone could add x observer than add the same amount of x. That won't be found by comparing size alone, but it is good enough for a quick test 
		llassert( obs.size() == obs_it->second.size() );
    }
}

// store flag for change
// and id of object change applies to
void LLAvatarTracker::addChangedMask(U32 mask, const LLUUID& referent)
{ 
	mModifyMask |= mask; 
	if (referent.notNull())
	{
		mChangedBuddyIDs.insert(referent);
	}
}

void LLAvatarTracker::applyFunctor(LLRelationshipFunctor& f)
{
	buddy_map_t::iterator it = mBuddyInfo.begin();
	buddy_map_t::iterator end = mBuddyInfo.end();
	for(; it != end; ++it)
	{
		f((*it).first, (*it).second);
	}
}

void LLAvatarTracker::registerCallbacks(LLMessageSystem* msg)
{
	msg->setHandlerFuncFast(_PREHASH_FindAgent, processAgentFound);
	msg->setHandlerFuncFast(_PREHASH_OnlineNotification,
						processOnlineNotification);
	msg->setHandlerFuncFast(_PREHASH_OfflineNotification,
						processOfflineNotification);
	//msg->setHandlerFuncFast(_PREHASH_GrantedProxies,
	//					processGrantedProxies);
	msg->setHandlerFunc("TerminateFriendship", processTerminateFriendship);
	msg->setHandlerFunc(_PREHASH_ChangeUserRights, processChangeUserRights);
}

// static
void LLAvatarTracker::processAgentFound(LLMessageSystem* msg, void**)
{
	LLUUID id;

	
	msg->getUUIDFast(_PREHASH_AgentBlock, _PREHASH_Hunter, id);
	msg->getUUIDFast(_PREHASH_AgentBlock, _PREHASH_Prey, id);
	// *FIX: should make sure prey id matches.
	LLVector3d estimated_global_pos;
	msg->getF64Fast(_PREHASH_LocationBlock, _PREHASH_GlobalX,
				 estimated_global_pos.mdV[VX]);
	msg->getF64Fast(_PREHASH_LocationBlock, _PREHASH_GlobalY,
				 estimated_global_pos.mdV[VY]);
	LLAvatarTracker::instance().agentFound(id, estimated_global_pos);
}

void LLAvatarTracker::agentFound(const LLUUID& prey,
								 const LLVector3d& estimated_global_pos)
{
	if(!mTrackingData) return;
	//if we get a valid reply from the server, that means the agent
	//is our friend and mappable, so enable interest list based updates
	LLAvatarTracker::instance().setTrackedAgentValid(true);
	mTrackingData->agentFound(prey, estimated_global_pos);
}

// 	static
void LLAvatarTracker::processOnlineNotification(LLMessageSystem* msg, void**)
{
	lldebugs << "LLAvatarTracker::processOnlineNotification()" << llendl;
	instance().processNotify(msg, true);
	make_ui_sound("UISndFriendOnline"); // <FS:PP> FIRE-2731: Online/offline sound alert for friends
}

// 	static
void LLAvatarTracker::processOfflineNotification(LLMessageSystem* msg, void**)
{
	lldebugs << "LLAvatarTracker::processOfflineNotification()" << llendl;
	instance().processNotify(msg, false);
	make_ui_sound("UISndFriendOffline"); // <FS:PP> FIRE-2731: Online/offline sound alert for friends
}

void LLAvatarTracker::processChange(LLMessageSystem* msg)
{
	S32 count = msg->getNumberOfBlocksFast(_PREHASH_Rights);
	LLUUID agent_id, agent_related;
	S32 new_rights;
	msg->getUUIDFast(_PREHASH_AgentData, _PREHASH_AgentID, agent_id);
	for(int i = 0; i < count; ++i)
	{
		msg->getUUIDFast(_PREHASH_Rights, _PREHASH_AgentRelated, agent_related, i);
		msg->getS32Fast(_PREHASH_Rights,_PREHASH_RelatedRights, new_rights, i);
		if(agent_id == gAgent.getID())
		{
			if(mBuddyInfo.find(agent_related) != mBuddyInfo.end())
			{
				(mBuddyInfo[agent_related])->setRightsTo(new_rights);

				// I'm not totally sure why it adds the agents id to the changed list
				// nor why it doesn't add the friends's ID.
				// Add the friend's id to the changed list for contacts list -KC
				mChangedBuddyIDs.insert(agent_related);
			}
		}
		else
		{
			if(mBuddyInfo.find(agent_id) != mBuddyInfo.end())
			{
				if((mBuddyInfo[agent_id]->getRightsGrantedFrom() ^  new_rights) & LLRelationship::GRANT_MODIFY_OBJECTS)
				{
					LLSD args;
					args["NAME"] = LLSLURL("agent", agent_id, "displayname").getSLURLString();
					
					LLSD payload;
					payload["from_id"] = agent_id;
					if(LLRelationship::GRANT_MODIFY_OBJECTS & new_rights)
					{
						LLNotificationsUtil::add("GrantedModifyRights",args, payload);
					}
					else
					{
						LLNotificationsUtil::add("RevokedModifyRights",args, payload);
					}
				}
				(mBuddyInfo[agent_id])->setRightsFrom(new_rights);
			}
		}
	}

	addChangedMask(LLFriendObserver::POWERS, agent_id);
	notifyObservers();
	notifyFriendPermissionObservers(agent_related);
}

void LLAvatarTracker::processChangeUserRights(LLMessageSystem* msg, void**)
{
	lldebugs << "LLAvatarTracker::processChangeUserRights()" << llendl;
	instance().processChange(msg);
}

void LLAvatarTracker::processNotify(LLMessageSystem* msg, bool online)
{
	S32 count = msg->getNumberOfBlocksFast(_PREHASH_AgentBlock);

	// <FS:PP> Attempt to speed up things a little
	// 	BOOL chat_notify = gSavedSettings.getBOOL("ChatOnlineNotification");
	static LLCachedControl<bool> ChatOnlineNotification(gSavedSettings, "ChatOnlineNotification");
	BOOL chat_notify = ChatOnlineNotification;
	// </FS:PP>

	lldebugs << "Received " << count << " online notifications **** " << llendl;
	if(count > 0)
	{
		LLUUID agent_id;
		const LLRelationship* info = NULL;
		LLUUID tracking_id;
		if(mTrackingData)
		{
			tracking_id = mTrackingData->mAvatarID;
		}
		LLSD payload;
		for(S32 i = 0; i < count; ++i)
		{
			msg->getUUIDFast(_PREHASH_AgentBlock, _PREHASH_AgentID, agent_id, i);
			payload["FROM_ID"] = agent_id;
			info = getBuddyInfo(agent_id);
			if(info)
			{
				setBuddyOnline(agent_id,online);
			}
			else
			{
				llwarns << "Received online notification for unknown buddy: " 
					<< agent_id << " is " << (online ? "ONLINE" : "OFFLINE") << llendl;
			}

			if(tracking_id == agent_id)
			{
				// we were tracking someone who went offline
				deleteTrackingData();
			}
			// *TODO: get actual inventory id
			gInventory.addChangedMask(LLInventoryObserver::CALLING_CARD, LLUUID::null);
		}
		//[FIX FIRE-3522 : SJ] Notify Online/Offline to Nearby Chat even if chat_notify isnt true
		
		// <FS:PP> Attempt to speed up things a little
		// if(chat_notify||LGGContactSets::getInstance()->notifyForFriend(agent_id)||gSavedSettings.getBOOL("OnlineOfflinetoNearbyChat"))
		static LLCachedControl<bool> OnlineOfflinetoNearbyChat(gSavedSettings, "OnlineOfflinetoNearbyChat");
		if(chat_notify || LGGContactSets::getInstance()->notifyForFriend(agent_id) || OnlineOfflinetoNearbyChat)
		// </FS:PP>
		{
			// Look up the name of this agent for the notification
			LLAvatarNameCache::get(agent_id,boost::bind(&on_avatar_name_cache_notify,_1, _2, online, payload));
		}

		mModifyMask |= LLFriendObserver::ONLINE;
		instance().notifyObservers();
		gInventory.notifyObservers();
	}
}

static void on_avatar_name_cache_notify(const LLUUID& agent_id,
										const LLAvatarName& av_name,
										bool online,
										LLSD payload)
{
	// Popup a notify box with online status of this agent
	// Use display name only because this user is your friend
	// Ansariel: No please! Take preference settings into account!
	LLSD args;
<<<<<<< HEAD

	// <FS:PP> Attempt to speed up things a little
	// if ((gSavedSettings.getBOOL("NameTagShowUsernames")) && (gSavedSettings.getBOOL("UseDisplayNames")))
	static LLCachedControl<bool> NameTagShowUsernames(gSavedSettings, "NameTagShowUsernames");
	static LLCachedControl<bool> UseDisplayNames(gSavedSettings, "UseDisplayNames");
	if ((NameTagShowUsernames) && (UseDisplayNames))
	// </FS:PP>
	{
		args["NAME"] = av_name.getCompleteName();
	}
	// <FS:PP> Attempt to speed up things a little
	// else if (gSavedSettings.getBOOL("UseDisplayNames"))
	else if (UseDisplayNames)
	// </FS:PP>
	{
		args["NAME"] = av_name.mDisplayName;
	}
	else
	{
		args["NAME"] = av_name.getLegacyName();
	}

	args["AGENT-ID"] = agent_id;
=======
	args["NAME"] = av_name.getDisplayName();
	args["STATUS"] = online ? LLTrans::getString("OnlineStatus") : LLTrans::getString("OfflineStatus");
>>>>>>> fe8b4bf1

	LLNotificationPtr notification;


	if (online)
	{
		notification =
			LLNotificationsUtil::add("FriendOnlineOffline",
									 args,
									 payload.with("respond_on_mousedown", TRUE),
									 boost::bind(&LLAvatarActions::startIM, agent_id));
	}
	else
	{
		notification =
			LLNotificationsUtil::add("FriendOnlineOffline", args, payload);
	}

	// If there's an open IM session with this agent, send a notification there too.
	LLUUID session_id = LLIMMgr::computeSessionID(IM_NOTHING_SPECIAL, agent_id);
	std::string notify_msg = notification->getMessage();

	// <FS:PP> FIRE-7625: Option to display group chats, IM sessions and nearby chat always in uppercase
	static LLCachedControl<bool> oFSChatsUppercase(gSavedSettings, "FSChatsUppercase");
	if (oFSChatsUppercase)
	{
		LLStringUtil::toUpper(notify_msg);
	}
	// </FS:PP>

	LLIMModel::instance().proccessOnlineOfflineNotification(session_id, notify_msg);
	// If desired, also send it to nearby chat, this allows friends'
	// online/offline times to be referenced in chat & logged.
	// [FIRE-3522 : SJ] Only show Online/Offline toast for groups which have enabled "Show notice for this set" and in the settingpage of CS is checked that the messages need to be in Toasts
	//                  or for groups which have enabled "Show notice for this set" and in the settingpage of CS is checked that the messages need to be in Nearby Chat
	
	// <FS:PP> Attempt to speed up things a little
	// if ((gSavedSettings.getBOOL("OnlineOfflinetoNearbyChat")) || (gSavedSettings.getBOOL("FSContactSetsNotificationNearbyChat") && LGGContactSets::getInstance()->notifyForFriend(agent_id)))
	static LLCachedControl<bool> OnlineOfflinetoNearbyChat(gSavedSettings, "OnlineOfflinetoNearbyChat");
	static LLCachedControl<bool> FSContactSetsNotificationNearbyChat(gSavedSettings, "FSContactSetsNotificationNearbyChat");
	if ((OnlineOfflinetoNearbyChat) || (FSContactSetsNotificationNearbyChat && LGGContactSets::getInstance()->notifyForFriend(agent_id)))
	// </FS:PP>
	{
		static LLCachedControl<bool> history_only(gSavedSettings, "OnlineOfflinetoNearbyChatHistory"); // LO - Adding a setting to show online/offline notices only in chat history. Helps prevent your screen from being filled with online notices on login.
		LLChat chat;
		chat.mText = notify_msg;
		chat.mSourceType = CHAT_SOURCE_SYSTEM;
		args["type"] = LLNotificationsUI::NT_NEARBYCHAT;
		if (history_only)
		{
			// <FS:Ansariel> [FS communication UI]
			//LLFloaterNearbyChat* nearby_chat = LLFloaterReg::getTypedInstance<LLFloaterNearbyChat>("nearby_chat", LLSD());
			FSFloaterNearbyChat* nearby_chat = LLFloaterReg::getTypedInstance<FSFloaterNearbyChat>("fs_nearby_chat", LLSD());
			// </FS:Ansariel> [FS communication UI]
			nearby_chat->addMessage(chat, true, LLSD());
		}
		else
		{
			LLNotificationsUI::LLNotificationManager::instance().onChat(chat, args);
		}
	}
}

void LLAvatarTracker::formFriendship(const LLUUID& id)
{
	if(id.notNull())
	{
		LLRelationship* buddy_info = get_ptr_in_map(instance().mBuddyInfo, id);
		if(!buddy_info)
		{
			LLAvatarTracker& at = LLAvatarTracker::instance();
			//The default for relationship establishment is to have both parties
			//visible online to each other.
			buddy_info = new LLRelationship(LLRelationship::GRANT_ONLINE_STATUS,LLRelationship::GRANT_ONLINE_STATUS, false);
			at.mBuddyInfo[id] = buddy_info;
			at.addChangedMask(LLFriendObserver::ADD, id);
			at.notifyObservers();

			// <FS:Ansariel> FIRE-3248: Disable add friend button on IM floater if friendship request accepted
			LLUUID im_session_id = LLIMMgr::computeSessionID(IM_NOTHING_SPECIAL, id);
			// <FS:Ansariel> [FS communication UI]
			//LLIMFloater* im_floater = LLIMFloater::findInstance(im_session_id);
			FSFloaterIM* im_floater = FSFloaterIM::findInstance(im_session_id);
			// </FS:Ansariel> [FS communication UI]
			if (im_floater)
			{
				im_floater->setEnableAddFriendButton(FALSE);
			}
			// </FS:Ansariel>
		}
	}
}

void LLAvatarTracker::processTerminateFriendship(LLMessageSystem* msg, void**)
{
	LLUUID id;
	msg->getUUID("ExBlock", "OtherID", id);
	if(id.notNull())
	{
		LLAvatarTracker& at = LLAvatarTracker::instance();
		LLRelationship* buddy = get_ptr_in_map(at.mBuddyInfo, id);
		if(!buddy) return;
		at.mBuddyInfo.erase(id);
		at.addChangedMask(LLFriendObserver::REMOVE, id);
		delete buddy;
		at.notifyObservers();

		// <FS:Ansariel> FIRE-3248: Disable add friend button on IM floater if friendship request accepted
		LLUUID im_session_id = LLIMMgr::computeSessionID(IM_NOTHING_SPECIAL, id);
		// <FS:Ansariel> [FS communication UI]
		//LLIMFloater* im_floater = LLIMFloater::findInstance(im_session_id);
		FSFloaterIM* im_floater = FSFloaterIM::findInstance(im_session_id);
		// </FS:Ansariel> [FS communication UI]
		if (im_floater)
		{
			im_floater->setEnableAddFriendButton(TRUE);
		}
		// </FS:Ansariel>
	}
}

///----------------------------------------------------------------------------
/// Tracking Data
///----------------------------------------------------------------------------

LLTrackingData::LLTrackingData(const LLUUID& avatar_id, const std::string& name)
:	mAvatarID(avatar_id),
	mHaveInfo(false),
	mHaveCoarseInfo(false)
{
	mCoarseLocationTimer.setTimerExpirySec(COARSE_FREQUENCY);
	mUpdateTimer.setTimerExpirySec(FIND_FREQUENCY);
	mAgentGone.setTimerExpirySec(OFFLINE_SECONDS);
	if(!name.empty())
	{
		mName = name;
	}
}

void LLTrackingData::agentFound(const LLUUID& prey,
								const LLVector3d& estimated_global_pos)
{
	if(prey != mAvatarID)
	{
		llwarns << "LLTrackingData::agentFound() - found " << prey
				<< " but looking for " << mAvatarID << llendl;
	}
	mHaveInfo = true;
	mAgentGone.setTimerExpirySec(OFFLINE_SECONDS);
	mGlobalPositionEstimate = estimated_global_pos;
}

bool LLTrackingData::haveTrackingInfo()
{
	LLViewerObject* object = gObjectList.findObject(mAvatarID);
	if(object && !object->isDead())
	{
		mCoarseLocationTimer.checkExpirationAndReset(COARSE_FREQUENCY);
		mUpdateTimer.setTimerExpirySec(FIND_FREQUENCY);
		mAgentGone.setTimerExpirySec(OFFLINE_SECONDS);
		mHaveInfo = true;
		return true;
	}
	if(mHaveCoarseInfo &&
	   !mCoarseLocationTimer.checkExpirationAndReset(COARSE_FREQUENCY))
	{
		// if we reach here, then we have a 'recent' coarse update
		mUpdateTimer.setTimerExpirySec(FIND_FREQUENCY);
		mAgentGone.setTimerExpirySec(OFFLINE_SECONDS);
		return true;
	}
	if(mUpdateTimer.checkExpirationAndReset(FIND_FREQUENCY))
	{
		LLAvatarTracker::instance().findAgent();
		mHaveCoarseInfo = false;
	}
	if(mAgentGone.checkExpirationAndReset(OFFLINE_SECONDS))
	{
		mHaveInfo = false;
		mHaveCoarseInfo = false;
	}
	return mHaveInfo;
}

void LLTrackingData::setTrackedCoarseLocation(const LLVector3d& global_pos)
{
	mCoarseLocationTimer.setTimerExpirySec(COARSE_FREQUENCY);
	mGlobalPositionEstimate = global_pos;
	mHaveInfo = true;
	mHaveCoarseInfo = true;
}

///----------------------------------------------------------------------------
// various buddy functors
///----------------------------------------------------------------------------

bool LLCollectProxyBuddies::operator()(const LLUUID& buddy_id, LLRelationship* buddy)
{
	if(buddy->isRightGrantedFrom(LLRelationship::GRANT_MODIFY_OBJECTS))
	{
		mProxy.insert(buddy_id);
	}
	return true;
}

bool LLCollectMappableBuddies::operator()(const LLUUID& buddy_id, LLRelationship* buddy)
{
	LLAvatarName av_name;
	LLAvatarNameCache::get( buddy_id, &av_name);
<<<<<<< HEAD
	// <FS:Ansariel> Friend names on worldmap should respect display name settings
	//buddy_map_t::value_type value(av_name.mDisplayName, buddy_id);
=======
	buddy_map_t::value_type value(av_name.getDisplayName(), buddy_id);
>>>>>>> fe8b4bf1
	if(buddy->isOnline() && buddy->isRightGrantedFrom(LLRelationship::GRANT_MAP_LOCATION))
	{
		// <FS:Ansariel> Friend names on worldmap should respect display name settings
		//mMappable.insert(value);
		
		// <FS:PP> Attempt to speed up things a little
		// if (LLAvatarNameCache::useDisplayNames() && gSavedSettings.getBOOL("NameTagShowUsernames"))
		static LLCachedControl<bool> NameTagShowUsernames(gSavedSettings, "NameTagShowUsernames");
		if (LLAvatarNameCache::useDisplayNames() && NameTagShowUsernames)
		// </FS:PP>
		{
			buddy_map_t::value_type value(av_name.getCompleteName(), buddy_id);
			mMappable.insert(value);
		}
		else
		{
			buddy_map_t::value_type value(av_name.mDisplayName, buddy_id);
			mMappable.insert(value);
		}
		// </FS:Ansariel>
	}
	return true;
}

bool LLCollectOnlineBuddies::operator()(const LLUUID& buddy_id, LLRelationship* buddy)
{
	gCacheName->getFullName(buddy_id, mFullName);
	buddy_map_t::value_type value(mFullName, buddy_id);
	if(buddy->isOnline())
	{
		mOnline.insert(value);
	}
	return true;
}

bool LLCollectAllBuddies::operator()(const LLUUID& buddy_id, LLRelationship* buddy)
{
	LLAvatarName av_name;
	LLAvatarNameCache::get(buddy_id, &av_name);
	mFullName = av_name.getDisplayName();
	buddy_map_t::value_type value(mFullName, buddy_id);
	if(buddy->isOnline())
	{
		mOnline.insert(value);
	}
	else
	{
		mOffline.insert(value);
	}
	return true;
}<|MERGE_RESOLUTION|>--- conflicted
+++ resolved
@@ -63,15 +63,16 @@
 #include "llavataractions.h"
 
 #include "lggcontactsets.h"
+//<FS:TM> CHUI Merge varify if any of the below are still needed
 // <FS:Zi> Remove floating chat bar
 // #include "llnearbychat.h"
 // <FS:Ansariel> [FS communication UI]
 //#include "llfloaternearbychat.h"
-#include "fsfloaternearbychat.h"
+#include "fsfloaternearbychat.h" //<FS:TM> CHUI Merge can we get rid if this? line 903
 // <FS:Ansariel> [FS communication UI]
 // </FS:Zi>
-#include "llfloaterreg.h"
-#include "llnotificationmanager.h"
+//#include "llfloaterreg.h"
+//#include "llnotificationmanager.h"
 // <FS:Ansariel> [FS communication UI]
 //#include "llimfloater.h"
 #include "fsfloaterim.h"
@@ -822,7 +823,6 @@
 	// Use display name only because this user is your friend
 	// Ansariel: No please! Take preference settings into account!
 	LLSD args;
-<<<<<<< HEAD
 
 	// <FS:PP> Attempt to speed up things a little
 	// if ((gSavedSettings.getBOOL("NameTagShowUsernames")) && (gSavedSettings.getBOOL("UseDisplayNames")))
@@ -838,18 +838,16 @@
 	else if (UseDisplayNames)
 	// </FS:PP>
 	{
-		args["NAME"] = av_name.mDisplayName;
+		args["NAME"] = av_name.getDisplayName();
 	}
 	else
 	{
 		args["NAME"] = av_name.getLegacyName();
 	}
+	
+	args["STATUS"] = online ? LLTrans::getString("OnlineStatus") : LLTrans::getString("OfflineStatus"); // <FS:TM> CHUI merge check location, is right under 'args["NAME"] = av_name.getDisplayName();' in LL
 
 	args["AGENT-ID"] = agent_id;
-=======
-	args["NAME"] = av_name.getDisplayName();
-	args["STATUS"] = online ? LLTrans::getString("OnlineStatus") : LLTrans::getString("OfflineStatus");
->>>>>>> fe8b4bf1
 
 	LLNotificationPtr notification;
 
@@ -897,7 +895,7 @@
 		LLChat chat;
 		chat.mText = notify_msg;
 		chat.mSourceType = CHAT_SOURCE_SYSTEM;
-		args["type"] = LLNotificationsUI::NT_NEARBYCHAT;
+		args["type"] = LLNotificationsUI::NT_NEARBYCHAT; //<FS:TM> CHUI Merge error- has no member NT_NEARBYCHAT
 		if (history_only)
 		{
 			// <FS:Ansariel> [FS communication UI]
@@ -1059,33 +1057,29 @@
 {
 	LLAvatarName av_name;
 	LLAvatarNameCache::get( buddy_id, &av_name);
-<<<<<<< HEAD
 	// <FS:Ansariel> Friend names on worldmap should respect display name settings
-	//buddy_map_t::value_type value(av_name.mDisplayName, buddy_id);
-=======
 	buddy_map_t::value_type value(av_name.getDisplayName(), buddy_id);
->>>>>>> fe8b4bf1
 	if(buddy->isOnline() && buddy->isRightGrantedFrom(LLRelationship::GRANT_MAP_LOCATION))
-	{
-		// <FS:Ansariel> Friend names on worldmap should respect display name settings
-		//mMappable.insert(value);
-		
-		// <FS:PP> Attempt to speed up things a little
-		// if (LLAvatarNameCache::useDisplayNames() && gSavedSettings.getBOOL("NameTagShowUsernames"))
+	{ 
+	//	// <FS:Ansariel> Friend names on worldmap should respect display name settings
+	//	//mMappable.insert(value);
+	//	
+	//	// <FS:PP> Attempt to speed up things a little
+	//	// if (LLAvatarNameCache::useDisplayNames() && gSavedSettings.getBOOL("NameTagShowUsernames"))
 		static LLCachedControl<bool> NameTagShowUsernames(gSavedSettings, "NameTagShowUsernames");
-		if (LLAvatarNameCache::useDisplayNames() && NameTagShowUsernames)
-		// </FS:PP>
+		if (LLAvatarName::useDisplayNames() && NameTagShowUsernames) 
+	//	// </FS:PP>
 		{
 			buddy_map_t::value_type value(av_name.getCompleteName(), buddy_id);
 			mMappable.insert(value);
 		}
 		else
 		{
-			buddy_map_t::value_type value(av_name.mDisplayName, buddy_id);
+			buddy_map_t::value_type value(av_name.getDisplayName(), buddy_id);
 			mMappable.insert(value);
 		}
-		// </FS:Ansariel>
-	}
+	//	// </FS:Ansariel>
+	//}
 	return true;
 }
 
