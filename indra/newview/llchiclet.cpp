/** 
 * @file llchiclet.cpp
 * @brief LLChiclet class implementation
 *
 * $LicenseInfo:firstyear=2002&license=viewerlgpl$
 * Second Life Viewer Source Code
 * Copyright (C) 2010, Linden Research, Inc.
 * 
 * This library is free software; you can redistribute it and/or
 * modify it under the terms of the GNU Lesser General Public
 * License as published by the Free Software Foundation;
 * version 2.1 of the License only.
 * 
 * This library is distributed in the hope that it will be useful,
 * but WITHOUT ANY WARRANTY; without even the implied warranty of
 * MERCHANTABILITY or FITNESS FOR A PARTICULAR PURPOSE.  See the GNU
 * Lesser General Public License for more details.
 * 
 * You should have received a copy of the GNU Lesser General Public
 * License along with this library; if not, write to the Free Software
 * Foundation, Inc., 51 Franklin Street, Fifth Floor, Boston, MA  02110-1301  USA
 * 
 * Linden Research, Inc., 945 Battery Street, San Francisco, CA  94111  USA
 * $/LicenseInfo$
 */

#include "llviewerprecompiledheaders.h" // must be first include
#include "llchiclet.h"

#include "llchicletbar.h"
// <FS:Ansariel> [FS communication UI]
//#include "llfloaterimsession.h"
//#include "llfloaterimcontainer.h"
// </FS:Ansariel> [FS communication UI]
#include "llfloaterreg.h"
#include "lllocalcliprect.h"
#include "llscriptfloater.h"
#include "llsingleton.h"
#include "llsyswellwindow.h"

// Firestorm includes
#include "fsfloaterim.h"
#include "llagent.h"
#include "llavataractions.h"
#include "llgroupactions.h"
#include "llgroupmgr.h"
#include "llmenugl.h"
#include "lloutputmonitorctrl.h"
#include "llspeakers.h"
#include "lltransientfloatermgr.h"
#include "llvoiceclient.h"

static LLDefaultChildRegistry::Register<LLChicletPanel> t1("chiclet_panel");
static LLDefaultChildRegistry::Register<LLNotificationChiclet> t2("chiclet_notification");
static LLDefaultChildRegistry::Register<LLScriptChiclet> t6("chiclet_script");
static LLDefaultChildRegistry::Register<LLInvOfferChiclet> t7("chiclet_offer");

// <FS:Ansariel> [FS communication UI]
static LLDefaultChildRegistry::Register<LLIMWellChiclet> t2_0("fs_chiclet_im_well");
static LLDefaultChildRegistry::Register<LLIMP2PChiclet> t3("fs_chiclet_im_p2p");
static LLDefaultChildRegistry::Register<LLIMGroupChiclet> t4("fs_chiclet_im_group");
static LLDefaultChildRegistry::Register<LLAdHocChiclet> t5("fs_chiclet_im_adhoc");
// </FS:Ansariel> [FS communication UI]

boost::signals2::signal<LLChiclet* (const LLUUID&),
		LLIMChiclet::CollectChicletCombiner<std::list<LLChiclet*> > >
		LLIMChiclet::sFindChicletsSignal;
//////////////////////////////////////////////////////////////////////////
//////////////////////////////////////////////////////////////////////////
//////////////////////////////////////////////////////////////////////////

LLSysWellChiclet::Params::Params()
	: button("button")
	, unread_notifications("unread_notifications")
	, max_displayed_count("max_displayed_count", 99)
{
	button.name = "button";
	button.tab_stop = FALSE;
	button.label = LLStringUtil::null;
}

LLSysWellChiclet::LLSysWellChiclet(const Params& p)
	: LLChiclet(p)
	, mButton(NULL)
	, mCounter(0)
	, mMaxDisplayedCount(p.max_displayed_count)
	, mIsNewMessagesState(false)
	, mFlashToLitTimer(NULL)
	, mContextMenu(NULL)
{
	LLButton::Params button_params = p.button;
	mButton = LLUICtrlFactory::create<LLButton>(button_params);
	addChild(mButton);

	mFlashToLitTimer = new LLFlashTimer(boost::bind(&LLSysWellChiclet::changeLitState, this, _1));
}

LLSysWellChiclet::~LLSysWellChiclet()
{
	mFlashToLitTimer->unset();
}

void LLSysWellChiclet::setCounter(S32 counter)
{
	// do nothing if the same counter is coming. EXT-3678.
	if (counter == mCounter) return;

	// note same code in LLChicletNotificationCounterCtrl::setCounter(S32 counter)
	std::string s_count;
	if(counter != 0)
	{
		static std::string more_messages_exist("+");
		std::string more_messages(counter > mMaxDisplayedCount ? more_messages_exist : "");
		s_count = llformat("%d%s"
			, llmin(counter, mMaxDisplayedCount)
			, more_messages.c_str()
			);
	}

	mButton->setLabel(s_count);

	mCounter = counter;
}

boost::signals2::connection LLSysWellChiclet::setClickCallback(
	const commit_callback_t& cb)
{
	return mButton->setClickedCallback(cb);
}

void LLSysWellChiclet::setToggleState(BOOL toggled) {
	mButton->setToggleState(toggled);
}

void LLSysWellChiclet::changeLitState(bool blink)
{
	setNewMessagesState(!mIsNewMessagesState);
}

void LLSysWellChiclet::setNewMessagesState(bool new_messages)
{
	/*
	Emulate 4 states of button by background images, see detains in EXT-3147
	xml attribute           Description
	image_unselected        "Unlit" - there are no new messages
	image_selected          "Unlit" + "Selected" - there are no new messages and the Well is open
	image_pressed           "Lit" - there are new messages
	image_pressed_selected  "Lit" + "Selected" - there are new messages and the Well is open
	*/
	mButton->setForcePressedState(new_messages);

	mIsNewMessagesState = new_messages;
}

void LLSysWellChiclet::updateWidget(bool is_window_empty)
{
	mButton->setEnabled(!is_window_empty);

	if (LLChicletBar::instanceExists())
	{
		LLChicletBar::getInstance()->showWellButton(getName(), !is_window_empty);
	}
}
// virtual
BOOL LLSysWellChiclet::handleRightMouseDown(S32 x, S32 y, MASK mask)
{
	if(!mContextMenu)
	{
		createMenu();
	}
	if (mContextMenu)
	{
		mContextMenu->show(x, y);
		LLMenuGL::showPopup(this, mContextMenu, x, y);
	}
	return TRUE;
}

// <FS:Ansariel> [FS communication UI]
/************************************************************************/
/*               LLIMWellChiclet implementation                         */
/************************************************************************/
LLIMWellChiclet::LLIMWellChiclet(const Params& p)
: LLSysWellChiclet(p)
{
	LLIMModel::instance().addNewMsgCallback(boost::bind(&LLIMWellChiclet::messageCountChanged, this, _1));
	LLIMModel::instance().addNoUnreadMsgsCallback(boost::bind(&LLIMWellChiclet::messageCountChanged, this, _1));

	LLIMMgr::getInstance()->addSessionObserver(this);

	LLIMWellWindow::getInstance()->setSysWellChiclet(this);
}

LLIMWellChiclet::~LLIMWellChiclet()
{
	LLIMWellWindow* im_well_window = LLIMWellWindow::findInstance();
	if (im_well_window)
	{
		im_well_window->setSysWellChiclet(NULL);
	}

	LLIMMgr::getInstance()->removeSessionObserver(this);
}

void LLIMWellChiclet::onMenuItemClicked(const LLSD& user_data)
{
	std::string action = user_data.asString();
	if("close all" == action)
	{
		LLIMWellWindow::getInstance()->closeAll();
	}
}

bool LLIMWellChiclet::enableMenuItem(const LLSD& user_data)
{
	std::string item = user_data.asString();
	if (item == "can close all")
	{
		return !LLIMWellWindow::getInstance()->isWindowEmpty();
	}
	return true;
}

void LLIMWellChiclet::createMenu()
{
	if(mContextMenu)
	{
		llwarns << "Menu already exists" << llendl;
		return;
	}

	LLUICtrl::CommitCallbackRegistry::ScopedRegistrar registrar;
	registrar.add("IMWellChicletMenu.Action",
		boost::bind(&LLIMWellChiclet::onMenuItemClicked, this, _2));

	LLUICtrl::EnableCallbackRegistry::ScopedRegistrar enable_registrar;
	enable_registrar.add("IMWellChicletMenu.EnableItem",
		boost::bind(&LLIMWellChiclet::enableMenuItem, this, _2));

	mContextMenu = LLUICtrlFactory::getInstance()->createFromFile<LLContextMenu>
		("menu_fs_im_well_button.xml",
		 LLMenuGL::sMenuContainer,
		 LLViewerMenuHolderGL::child_registry_t::instance());
}

void LLIMWellChiclet::messageCountChanged(const LLSD& session_data)
{
	// The singleton class LLChicletBar instance might be already deleted
	// so don't create a new one.
	if (!LLChicletBar::instanceExists())
	{
		return;
	}

	const LLUUID& session_id = session_data["session_id"];
	const S32 counter = LLChicletBar::getInstance()->getTotalUnreadIMCount();
	const bool im_not_visible = !LLFloaterReg::instanceVisible("fs_im_container")
		&& !LLFloaterReg::instanceVisible("fs_impanel", session_id);

	setNewMessagesState(counter > mCounter	&& im_not_visible);

	// we have to flash to 'Lit' state each time new unread message is coming.
	if (counter > mCounter && im_not_visible)
	{
		mFlashToLitTimer->startFlashing();
	}
	else if (counter == 0)
	{
		// if notification is resolved while well is flashing it can leave in the 'Lit' state
		// when flashing finishes itself. Let break flashing here.
		mFlashToLitTimer->stopFlashing();
	}

	setCounter(counter);
}
// </FS:Ansariel> [FS communication UI]

/************************************************************************/
/*               LLNotificationChiclet implementation                   */
/************************************************************************/
LLNotificationChiclet::LLNotificationChiclet(const Params& p)
:	LLSysWellChiclet(p),
	mUreadSystemNotifications(0)
{
	mNotificationChannel.reset(new ChicletNotificationChannel(this));
	// ensure that notification well window exists, to synchronously
	// handle toast add/delete events.
	LLNotificationWellWindow::getInstance()->setSysWellChiclet(this);
}

void LLNotificationChiclet::onMenuItemClicked(const LLSD& user_data)
{
	std::string action = user_data.asString();
	if("close all" == action)
	{
		LLNotificationWellWindow::getInstance()->closeAll();
		// <FS:Ansariel> [FS communication UI] - We have our own IM well button again
		//LLIMWellWindow::getInstance()->closeAll();
	}
}

bool LLNotificationChiclet::enableMenuItem(const LLSD& user_data)
{
	std::string item = user_data.asString();
	if (item == "can close all")
	{
		return mUreadSystemNotifications != 0;
	}
	return true;
}

void LLNotificationChiclet::createMenu()
{
	if(mContextMenu)
	{
		llwarns << "Menu already exists" << llendl;
		return;
	}

	LLUICtrl::CommitCallbackRegistry::ScopedRegistrar registrar;
	registrar.add("NotificationWellChicletMenu.Action",
		boost::bind(&LLNotificationChiclet::onMenuItemClicked, this, _2));

	LLUICtrl::EnableCallbackRegistry::ScopedRegistrar enable_registrar;
	enable_registrar.add("NotificationWellChicletMenu.EnableItem",
		boost::bind(&LLNotificationChiclet::enableMenuItem, this, _2));

	mContextMenu = LLUICtrlFactory::getInstance()->createFromFile<LLContextMenu>
		("menu_notification_well_button.xml",
		 LLMenuGL::sMenuContainer,
		 LLViewerMenuHolderGL::child_registry_t::instance());
}

/*virtual*/
void LLNotificationChiclet::setCounter(S32 counter)
{
	LLSysWellChiclet::setCounter(counter);
	updateWidget(getCounter() == 0);
	
}

bool LLNotificationChiclet::ChicletNotificationChannel::filterNotification( LLNotificationPtr notification )
{
<<<<<<< HEAD
	bool display_notification;
=======
	bool displayNotification;
>>>>>>> ba7a5647
	if (   (notification->getName() == "ScriptDialog") // special case for scripts
		// if there is no toast window for the notification, filter it
		|| (!LLNotificationWellWindow::getInstance()->findItemByID(notification->getID()))
		)
	{
<<<<<<< HEAD
		display_notification = false;
=======
		displayNotification = false;
>>>>>>> ba7a5647
	}
	else if( !(notification->canLogToIM() && notification->hasFormElements())
			&& (!notification->getPayload().has("give_inventory_notification")
				|| notification->getPayload()["give_inventory_notification"]))
	{
<<<<<<< HEAD
		display_notification = true;
	}
	else
	{
		display_notification = false;
	}
	return display_notification;
=======
		displayNotification = true;
	}
	else
	{
		displayNotification = false;
	}
	return displayNotification;
>>>>>>> ba7a5647
}

//////////////////////////////////////////////////////////////////////////
//////////////////////////////////////////////////////////////////////////
//////////////////////////////////////////////////////////////////////////

LLChiclet::Params::Params()
 : show_counter("show_counter", true)
 , enable_counter("enable_counter", false)
{
}

LLChiclet::LLChiclet(const Params& p)
: LLUICtrl(p)
, mSessionId(LLUUID::null)
, mShowCounter(p.show_counter)
{
}

boost::signals2::connection LLChiclet::setLeftButtonClickCallback(
	const commit_callback_t& cb)
{
	return setCommitCallback(cb);
}

BOOL LLChiclet::handleMouseDown(S32 x, S32 y, MASK mask)
{
	onCommit();
	childrenHandleMouseDown(x,y,mask);
	return TRUE;
}

boost::signals2::connection LLChiclet::setChicletSizeChangedCallback(
	const chiclet_size_changed_callback_t& cb)
{
	return mChicletSizeChangedSignal.connect(cb);
}

void LLChiclet::onChicletSizeChanged()
{
	mChicletSizeChangedSignal(this, getValue());
}

LLSD LLChiclet::getValue() const
{
	return LLSD(getSessionId());
}

void LLChiclet::setValue(const LLSD& value)
{
	if(value.isUUID())
	{
		setSessionId(value.asUUID());
	}
}

//////////////////////////////////////////////////////////////////////////
//////////////////////////////////////////////////////////////////////////
//////////////////////////////////////////////////////////////////////////

LLIMChiclet::LLIMChiclet(const LLIMChiclet::Params& p)
: LLChiclet(p)
, mShowSpeaker(false)
, mDefaultWidth(p.rect().getWidth())
, mNewMessagesIcon(NULL)
// <FS:Ansariel> [FS communication UI]
, mSpeakerCtrl(NULL)
, mCounterCtrl(NULL)
// </FS:Ansariel> [FS communication UI]
, mChicletButton(NULL)
, mPopupMenu(NULL)
{
	// <FS:Ansariel> [FS communication UI]
	enableCounterControl(p.enable_counter);
}

/* virtual*/
BOOL LLIMChiclet::postBuild()
{
	mChicletButton = getChild<LLButton>("chiclet_button");
	mChicletButton->setCommitCallback(boost::bind(&LLIMChiclet::onMouseDown, this));
	mChicletButton->setDoubleClickCallback(boost::bind(&LLIMChiclet::onMouseDown, this));
	return TRUE;
}

void LLIMChiclet::enableCounterControl(bool enable) 
{
	mCounterEnabled = enable;
	if(!enable)
	{
		LLChiclet::setShowCounter(false);
	}
}

void LLIMChiclet::setRequiredWidth()
{
	S32 required_width = mDefaultWidth;

	// <FS:Ansariel> [FS communication UI]
	if (getShowCounter())
	{
		required_width += mCounterCtrl->getRect().getWidth();
	}
	if (getShowSpeaker())
	{
		required_width += mSpeakerCtrl->getRect().getWidth();
	}
	// </FS:Ansariel> [FS communication UI]

	reshape(required_width, getRect().getHeight());
	onChicletSizeChanged();
}

void LLIMChiclet::setShowNewMessagesIcon(bool show)
{
	if(mNewMessagesIcon)
	{
		mNewMessagesIcon->setVisible(show);
	}
	setRequiredWidth();
}

bool LLIMChiclet::getShowNewMessagesIcon()
{
	return mNewMessagesIcon->getVisible();
}

void LLIMChiclet::onMouseDown()
{
	// <FS:Ansariel> [FS communication UI]
	//LLFloaterIMSession::toggle(getSessionId());
	FSFloaterIM::toggle(getSessionId());
	setCounter(0);
	// </FS:Ansariel> [FS communication UI]
}

void LLIMChiclet::setToggleState(bool toggle)
{
	mChicletButton->setToggleState(toggle);
}

// <FS:Ansariel> [FS communication UI]
void LLIMChiclet::setShowSpeaker(bool show)
{
	bool needs_resize = getShowSpeaker() != show;
	if(needs_resize)
	{		
		mShowSpeaker = show;
	}

	toggleSpeakerControl();
}

void LLIMChiclet::setShowCounter(bool show)
{
	if(!mCounterEnabled)
	{
		return;
	}

	bool needs_resize = getShowCounter() != show;
	if(needs_resize)
	{		
		LLChiclet::setShowCounter(show);
		toggleCounterControl();
	}
}

void LLIMChiclet::initSpeakerControl()
{
	// virtual
}

void LLIMChiclet::draw()
{
	LLUICtrl::draw();
}

void LLIMChiclet::toggleSpeakerControl()
{
	if(getShowSpeaker())
	{
		// move speaker to the right of chiclet icon
		LLRect speaker_rc = mSpeakerCtrl->getRect();
		speaker_rc.setLeftTopAndSize(mDefaultWidth, speaker_rc.mTop, speaker_rc.getWidth(), speaker_rc.getHeight());
		mSpeakerCtrl->setRect(speaker_rc);

		if(getShowCounter())
		{
			// move speaker to the right of counter
			mSpeakerCtrl->translate(mCounterCtrl->getRect().getWidth(), 0);
		}

		initSpeakerControl();		
	}

	setRequiredWidth();
	mSpeakerCtrl->setSpeakerId(LLUUID::null);
	mSpeakerCtrl->setVisible(getShowSpeaker());
}

void LLIMChiclet::setCounter(S32 counter)
{
	if (mCounterCtrl->getCounter() == counter)
	{
		return;
	}

	mCounterCtrl->setCounter(counter);
	setShowCounter(counter);
	setShowNewMessagesIcon(counter);
}

void LLIMChiclet::toggleCounterControl()
{
	setRequiredWidth();
	mCounterCtrl->setVisible(getShowCounter());
}

// static
LLIMChiclet::EType LLIMChiclet::getIMSessionType(const LLUUID& session_id)
{
	EType				type	= TYPE_UNKNOWN;

	if(session_id.isNull())
		return type;

	EInstantMessage im_type = LLIMModel::getInstance()->getType(session_id);
	if (IM_COUNT == im_type)
	{
		llassert_always(0 && "IM session not found"); // should never happen
		return type;
	}

	switch(im_type)
	{
	case IM_NOTHING_SPECIAL:
	case IM_SESSION_P2P_INVITE:
		type = TYPE_IM;
		break;
	case IM_SESSION_GROUP_START:
	case IM_SESSION_INVITE:
		if (gAgent.isInGroup(session_id))
		{
			type = TYPE_GROUP;
		}
		else
		{
			type = TYPE_AD_HOC;
		}
		break;
	case IM_SESSION_CONFERENCE_START:
		type = TYPE_AD_HOC;
	default:
		break;
	}

	return type;
}
// </FS:Ansariel> [FS communication UI]

BOOL LLIMChiclet::handleRightMouseDown(S32 x, S32 y, MASK mask)
{
	if(!mPopupMenu)
	{
		createPopupMenu();
	}

	if (mPopupMenu)
	{
		updateMenuItems();
		mPopupMenu->arrangeAndClear();
		LLMenuGL::showPopup(this, mPopupMenu, x, y);
	}

	return TRUE;
}

bool LLIMChiclet::canCreateMenu()
{
	if(mPopupMenu)
	{
		llwarns << "Menu already exists" << llendl;
		return false;
	}
	if(getSessionId().isNull())
	{
		return false;
	}
	return true;
}

// <FS:Ansariel> [FS communication UI]
//////////////////////////////////////////////////////////////////////////
//////////////////////////////////////////////////////////////////////////
//////////////////////////////////////////////////////////////////////////

LLIMP2PChiclet::Params::Params()
: avatar_icon("avatar_icon")
, chiclet_button("chiclet_button")
, unread_notifications("unread_notifications")
, speaker("speaker")
, new_message_icon("new_message_icon")
, show_speaker("show_speaker")
{
}

LLIMP2PChiclet::LLIMP2PChiclet(const Params& p)
: LLIMChiclet(p)
, mChicletIconCtrl(NULL)
{
	LLButton::Params button_params = p.chiclet_button;
	mChicletButton = LLUICtrlFactory::create<LLButton>(button_params);
	addChild(mChicletButton);

	LLIconCtrl::Params new_msg_params = p.new_message_icon;
	mNewMessagesIcon = LLUICtrlFactory::create<LLIconCtrl>(new_msg_params);
	addChild(mNewMessagesIcon);

	LLChicletAvatarIconCtrl::Params avatar_params = p.avatar_icon;
	mChicletIconCtrl = LLUICtrlFactory::create<LLChicletAvatarIconCtrl>(avatar_params);
	addChild(mChicletIconCtrl);

	LLChicletNotificationCounterCtrl::Params unread_params = p.unread_notifications;
	mCounterCtrl = LLUICtrlFactory::create<LLChicletNotificationCounterCtrl>(unread_params);
	addChild(mCounterCtrl);

	setCounter(getCounter());
	setShowCounter(getShowCounter());

	LLChicletSpeakerCtrl::Params speaker_params = p.speaker;
	mSpeakerCtrl = LLUICtrlFactory::create<LLChicletSpeakerCtrl>(speaker_params);
	addChild(mSpeakerCtrl);

	sendChildToFront(mNewMessagesIcon);
	setShowSpeaker(p.show_speaker);
}

void LLIMP2PChiclet::initSpeakerControl()
{
	mSpeakerCtrl->setSpeakerId(getOtherParticipantId());
}

void LLIMP2PChiclet::setOtherParticipantId(const LLUUID& other_participant_id)
{
	LLIMChiclet::setOtherParticipantId(other_participant_id);
	mChicletIconCtrl->setValue(getOtherParticipantId());
}

void LLIMP2PChiclet::updateMenuItems()
{
	if(!mPopupMenu)
		return;
	if(getSessionId().isNull())
		return;

	FSFloaterIM* open_im_floater = FSFloaterIM::findInstance(getSessionId());
	bool open_window_exists = open_im_floater && open_im_floater->getVisible();
	mPopupMenu->getChild<LLUICtrl>("Send IM")->setEnabled(!open_window_exists);
	
	bool is_friend = LLAvatarActions::isFriend(getOtherParticipantId());
	mPopupMenu->getChild<LLUICtrl>("Add Friend")->setEnabled(!is_friend);
}

void LLIMP2PChiclet::createPopupMenu()
{
	if(!canCreateMenu())
		return;

	LLUICtrl::CommitCallbackRegistry::ScopedRegistrar registrar;
	registrar.add("IMChicletMenu.Action", boost::bind(&LLIMP2PChiclet::onMenuItemClicked, this, _2));

	mPopupMenu = LLUICtrlFactory::getInstance()->createFromFile<LLMenuGL>
		("menu_fs_imchiclet_p2p.xml", gMenuHolder, LLViewerMenuHolderGL::child_registry_t::instance());
}

void LLIMP2PChiclet::onMenuItemClicked(const LLSD& user_data)
{
	std::string level = user_data.asString();
	LLUUID other_participant_id = getOtherParticipantId();

	if("profile" == level)
	{
		LLAvatarActions::showProfile(other_participant_id);
	}
	else if("im" == level)
	{
		LLAvatarActions::startIM(other_participant_id);
	}
	else if("add" == level)
	{
		LLAvatarActions::requestFriendshipDialog(other_participant_id);
	}
	else if("end" == level)
	{
		LLAvatarActions::endIM(other_participant_id);
	}
}

//////////////////////////////////////////////////////////////////////////
//////////////////////////////////////////////////////////////////////////
//////////////////////////////////////////////////////////////////////////

LLAdHocChiclet::Params::Params()
: avatar_icon("avatar_icon")
, chiclet_button("chiclet_button")
, unread_notifications("unread_notifications")
, speaker("speaker")
, new_message_icon("new_message_icon")
, show_speaker("show_speaker")
, avatar_icon_color("avatar_icon_color", LLColor4::green)
{
}

LLAdHocChiclet::LLAdHocChiclet(const Params& p)
: LLIMChiclet(p)
, mChicletIconCtrl(NULL)
{
	LLButton::Params button_params = p.chiclet_button;
	mChicletButton = LLUICtrlFactory::create<LLButton>(button_params);
	addChild(mChicletButton);

	LLIconCtrl::Params new_msg_params = p.new_message_icon;
	mNewMessagesIcon = LLUICtrlFactory::create<LLIconCtrl>(new_msg_params);
	addChild(mNewMessagesIcon);

	LLChicletAvatarIconCtrl::Params avatar_params = p.avatar_icon;
	mChicletIconCtrl = LLUICtrlFactory::create<LLChicletAvatarIconCtrl>(avatar_params);
	//Make the avatar modified
	mChicletIconCtrl->setColor(p.avatar_icon_color);
	addChild(mChicletIconCtrl);

	LLChicletNotificationCounterCtrl::Params unread_params = p.unread_notifications;
	mCounterCtrl = LLUICtrlFactory::create<LLChicletNotificationCounterCtrl>(unread_params);
	addChild(mCounterCtrl);

	setCounter(getCounter());
	setShowCounter(getShowCounter());

	LLChicletSpeakerCtrl::Params speaker_params = p.speaker;
	mSpeakerCtrl = LLUICtrlFactory::create<LLChicletSpeakerCtrl>(speaker_params);
	addChild(mSpeakerCtrl);

	sendChildToFront(mNewMessagesIcon);
	setShowSpeaker(p.show_speaker);
}

void LLAdHocChiclet::setSessionId(const LLUUID& session_id)
{
	LLChiclet::setSessionId(session_id);
	LLIMModel::LLIMSession* im_session = LLIMModel::getInstance()->findIMSession(session_id);
	mChicletIconCtrl->setValue(im_session->mOtherParticipantID);
}

void LLAdHocChiclet::draw()
{
	switchToCurrentSpeaker();
	LLIMChiclet::draw();
}

void LLAdHocChiclet::initSpeakerControl()
{
	switchToCurrentSpeaker();
}

void LLAdHocChiclet::switchToCurrentSpeaker()
{
	LLUUID speaker_id;
	LLSpeakerMgr::speaker_list_t speaker_list;

	LLIMModel::getInstance()->findIMSession(getSessionId())->mSpeakers->getSpeakerList(&speaker_list, FALSE);
	for (LLSpeakerMgr::speaker_list_t::iterator i = speaker_list.begin(); i != speaker_list.end(); ++i)
	{
		LLPointer<LLSpeaker> s = *i;
		if (s->mSpeechVolume > 0 || s->mStatus == LLSpeaker::STATUS_SPEAKING)
		{
			speaker_id = s->mID;
			break;
		}
	}

	mSpeakerCtrl->setSpeakerId(speaker_id);
}

void LLAdHocChiclet::createPopupMenu()
{
	if(!canCreateMenu())
		return;

	LLUICtrl::CommitCallbackRegistry::ScopedRegistrar registrar;
	registrar.add("IMChicletMenu.Action", boost::bind(&LLAdHocChiclet::onMenuItemClicked, this, _2));

	mPopupMenu = LLUICtrlFactory::getInstance()->createFromFile<LLMenuGL>
		("menu_fs_imchiclet_adhoc.xml", gMenuHolder, LLViewerMenuHolderGL::child_registry_t::instance());
}

void LLAdHocChiclet::onMenuItemClicked(const LLSD& user_data)
{
	std::string level = user_data.asString();
	LLUUID group_id = getSessionId();

	if("end" == level)
	{
		LLGroupActions::endIM(group_id);
	}
}

//////////////////////////////////////////////////////////////////////////
//////////////////////////////////////////////////////////////////////////
//////////////////////////////////////////////////////////////////////////

LLIMGroupChiclet::Params::Params()
: group_icon("group_icon")
, chiclet_button("chiclet_button")
, unread_notifications("unread_notifications")
, speaker("speaker")
, new_message_icon("new_message_icon")
, show_speaker("show_speaker")
{
}

LLIMGroupChiclet::LLIMGroupChiclet(const Params& p)
: LLIMChiclet(p)
, LLGroupMgrObserver(LLUUID::null)
, mChicletIconCtrl(NULL)
{
	LLButton::Params button_params = p.chiclet_button;
	mChicletButton = LLUICtrlFactory::create<LLButton>(button_params);
	addChild(mChicletButton);

	LLIconCtrl::Params new_msg_params = p.new_message_icon;
	mNewMessagesIcon = LLUICtrlFactory::create<LLIconCtrl>(new_msg_params);
	addChild(mNewMessagesIcon);

	LLChicletGroupIconCtrl::Params avatar_params = p.group_icon;
	mChicletIconCtrl = LLUICtrlFactory::create<LLChicletGroupIconCtrl>(avatar_params);
	addChild(mChicletIconCtrl);

	LLChicletNotificationCounterCtrl::Params unread_params = p.unread_notifications;
	mCounterCtrl = LLUICtrlFactory::create<LLChicletNotificationCounterCtrl>(unread_params);
	addChild(mCounterCtrl);

	setCounter(getCounter());
	setShowCounter(getShowCounter());

	LLChicletSpeakerCtrl::Params speaker_params = p.speaker;
	mSpeakerCtrl = LLUICtrlFactory::create<LLChicletSpeakerCtrl>(speaker_params);
	addChild(mSpeakerCtrl);

	sendChildToFront(mNewMessagesIcon);
	setShowSpeaker(p.show_speaker);
}

LLIMGroupChiclet::~LLIMGroupChiclet()
{
	LLGroupMgr::getInstance()->removeObserver(this);
}

void LLIMGroupChiclet::draw()
{
	if(getShowSpeaker())
	{
		switchToCurrentSpeaker();
	}
	LLIMChiclet::draw();
}

void LLIMGroupChiclet::initSpeakerControl()
{
	switchToCurrentSpeaker();
}

void LLIMGroupChiclet::switchToCurrentSpeaker()
{
	LLUUID speaker_id;
	LLSpeakerMgr::speaker_list_t speaker_list;

	LLIMModel::getInstance()->findIMSession(getSessionId())->mSpeakers->getSpeakerList(&speaker_list, FALSE);
	for (LLSpeakerMgr::speaker_list_t::iterator i = speaker_list.begin(); i != speaker_list.end(); ++i)
	{
		LLPointer<LLSpeaker> s = *i;
		if (s->mSpeechVolume > 0 || s->mStatus == LLSpeaker::STATUS_SPEAKING)
		{
			speaker_id = s->mID;
			break;
		}
	}

	mSpeakerCtrl->setSpeakerId(speaker_id);
}

void LLIMGroupChiclet::setSessionId(const LLUUID& session_id)
{
	LLChiclet::setSessionId(session_id);

	LLGroupMgr* grp_mgr = LLGroupMgr::getInstance();
	LLGroupMgrGroupData* group_data = grp_mgr->getGroupData(session_id);
	if (group_data && group_data->mInsigniaID.notNull())
	{
		mChicletIconCtrl->setValue(group_data->mInsigniaID);
	}
	else
	{
		if(getSessionId() != mID)
		{
			grp_mgr->removeObserver(this);
			mID = getSessionId();
			grp_mgr->addObserver(this);
		}
		grp_mgr->sendGroupPropertiesRequest(session_id);
	}
}

void LLIMGroupChiclet::changed(LLGroupChange gc)
{
	if (GC_PROPERTIES == gc)
	{
		LLGroupMgrGroupData* group_data = LLGroupMgr::getInstance()->getGroupData(getSessionId());
		if (group_data)
		{
			mChicletIconCtrl->setValue(group_data->mInsigniaID);
		}
	}
}

void LLIMGroupChiclet::updateMenuItems()
{
	if(!mPopupMenu)
		return;
	if(getSessionId().isNull())
		return;

	FSFloaterIM* open_im_floater = FSFloaterIM::findInstance(getSessionId());
	bool open_window_exists = open_im_floater && open_im_floater->getVisible();
	mPopupMenu->getChild<LLUICtrl>("Chat")->setEnabled(!open_window_exists);
}

void LLIMGroupChiclet::createPopupMenu()
{
	if(!canCreateMenu())
		return;

	LLUICtrl::CommitCallbackRegistry::ScopedRegistrar registrar;
	registrar.add("IMChicletMenu.Action", boost::bind(&LLIMGroupChiclet::onMenuItemClicked, this, _2));

	mPopupMenu = LLUICtrlFactory::getInstance()->createFromFile<LLMenuGL>
		("menu_fs_imchiclet_group.xml", gMenuHolder, LLViewerMenuHolderGL::child_registry_t::instance());
}

void LLIMGroupChiclet::onMenuItemClicked(const LLSD& user_data)
{
	std::string level = user_data.asString();
	LLUUID group_id = getSessionId();

	if("group chat" == level)
	{
		LLGroupActions::startIM(group_id);
	}
	else if("info" == level)
	{
		LLGroupActions::show(group_id);
	}
	else if("end" == level)
	{
		LLGroupActions::endIM(group_id);
	}
}
// <FS:Ansariel> [FS communication UI]

//////////////////////////////////////////////////////////////////////////
//////////////////////////////////////////////////////////////////////////
//////////////////////////////////////////////////////////////////////////

LLChicletPanel::Params::Params()
: chiclet_padding("chiclet_padding")
, scrolling_offset("scrolling_offset")
, scroll_button_hpad("scroll_button_hpad")
, scroll_ratio("scroll_ratio")
, min_width("min_width")
{
};

LLChicletPanel::LLChicletPanel(const Params&p)
: LLPanel(p)
, mScrollArea(NULL)
, mLeftScrollButton(NULL)
, mRightScrollButton(NULL)
, mChicletPadding(p.chiclet_padding)
, mScrollingOffset(p.scrolling_offset)
, mScrollButtonHPad(p.scroll_button_hpad)
, mScrollRatio(p.scroll_ratio)
, mMinWidth(p.min_width)
, mShowControls(true)
{
	LLPanel::Params panel_params;
	panel_params.follows.flags(FOLLOWS_LEFT | FOLLOWS_RIGHT);
	mScrollArea = LLUICtrlFactory::create<LLPanel>(panel_params,this);

	// important for Show/Hide Camera and Move controls menu in bottom tray to work properly
	mScrollArea->setMouseOpaque(false);

	addChild(mScrollArea);
}

LLChicletPanel::~LLChicletPanel()
{
	if(LLTransientFloaterMgr::instanceExists())
	{
		LLTransientFloaterMgr::getInstance()->removeControlView(mLeftScrollButton);
		LLTransientFloaterMgr::getInstance()->removeControlView(mRightScrollButton);
	}
}

void LLChicletPanel::onMessageCountChanged(const LLSD& data)
{
    // *TODO : we either suppress this method or return a value. Right now, it servers no purpose.
    /*

	//LLFloaterIMSession* im_floater = LLFloaterIMSession::findInstance(session_id);
	//if (im_floater && im_floater->getVisible() && im_floater->hasFocus())
	//{
	//	unread = 0;
	//}
    */

	// <FS:Ansariel> [FS communication UI]
	LLUUID session_id = data["session_id"].asUUID();
	S32 unread = data["participant_unread"].asInteger();

	FSFloaterIM* im_floater = FSFloaterIM::findInstance(session_id);
	if (im_floater && im_floater->getVisible() && im_floater->hasFocus())
	{
		unread = 0;
	}

	std::list<LLChiclet*> chiclets = LLIMChiclet::sFindChicletsSignal(session_id);
	std::list<LLChiclet *>::iterator iter;
	for (iter = chiclets.begin(); iter != chiclets.end(); iter++)
	{
		LLChiclet* chiclet = *iter;
		if (chiclet != NULL)
		{
			chiclet->setCounter(unread);
		}
		else
		{
			llwarns << "Unable to set counter for chiclet " << session_id << llendl;
		}
	}
	// </FS:Ansariel> [FS communication UI]
}

void LLChicletPanel::objectChicletCallback(const LLSD& data)
{
	LLUUID notification_id = data["notification_id"];
	bool new_message = data["new_message"];

	std::list<LLChiclet*> chiclets = LLIMChiclet::sFindChicletsSignal(notification_id);
	std::list<LLChiclet *>::iterator iter;
	for (iter = chiclets.begin(); iter != chiclets.end(); iter++)
	{
		LLIMChiclet* chiclet = dynamic_cast<LLIMChiclet*>(*iter);
		if (chiclet != NULL)
		{
			// <FS:Ansariel> [FS communication UI]
			if(data.has("unread"))
			{
				chiclet->setCounter(data["unread"]);
			}
			// </FS:Ansariel> [FS communication UI]
			chiclet->setShowNewMessagesIcon(new_message);
		}
	}
}

BOOL LLChicletPanel::postBuild()
{
	LLPanel::postBuild();
	LLIMModel::instance().addNewMsgCallback(boost::bind(&LLChicletPanel::onMessageCountChanged, this, _1));
	LLIMModel::instance().addNoUnreadMsgsCallback(boost::bind(&LLChicletPanel::onMessageCountChanged, this, _1));
	LLScriptFloaterManager::getInstance()->addNewObjectCallback(boost::bind(&LLChicletPanel::objectChicletCallback, this, _1));
	LLScriptFloaterManager::getInstance()->addToggleObjectFloaterCallback(boost::bind(&LLChicletPanel::objectChicletCallback, this, _1));
	LLIMChiclet::sFindChicletsSignal.connect(boost::bind(&LLChicletPanel::findChiclet<LLChiclet>, this, _1));
	LLVoiceChannel::setCurrentVoiceChannelChangedCallback(boost::bind(&LLChicletPanel::onCurrentVoiceChannelChanged, this, _1));

	mLeftScrollButton=getChild<LLButton>("chicklet_left_scroll_button");
	LLTransientFloaterMgr::getInstance()->addControlView(mLeftScrollButton);
	mLeftScrollButton->setMouseDownCallback(boost::bind(&LLChicletPanel::onLeftScrollClick,this));
	mLeftScrollButton->setHeldDownCallback(boost::bind(&LLChicletPanel::onLeftScrollHeldDown,this));
	mLeftScrollButton->setEnabled(false);

	mRightScrollButton=getChild<LLButton>("chicklet_right_scroll_button");
	LLTransientFloaterMgr::getInstance()->addControlView(mRightScrollButton);
	mRightScrollButton->setMouseDownCallback(boost::bind(&LLChicletPanel::onRightScrollClick,this));
	mRightScrollButton->setHeldDownCallback(boost::bind(&LLChicletPanel::onRightScrollHeldDown,this));
	mRightScrollButton->setEnabled(false);	

	return TRUE;
}

void LLChicletPanel::onCurrentVoiceChannelChanged(const LLUUID& session_id)
{
	static LLUUID s_previous_active_voice_session_id;

	std::list<LLChiclet*> chiclets = LLIMChiclet::sFindChicletsSignal(session_id);

	for(std::list<LLChiclet *>::iterator it = chiclets.begin(); it != chiclets.end(); ++it)
	{
		LLIMChiclet* chiclet = dynamic_cast<LLIMChiclet*>(*it);
		if(chiclet)
		{
			// <FS:Ansariel> [FS communication UI]
			chiclet->setShowSpeaker(true);
			// </FS:Ansariel> [FS communication UI]
			if (gSavedSettings.getBOOL("OpenIMOnVoice"))
			{
				// <FS:Ansariel> [FS communication UI]
				//LLFloaterIMContainer::getInstance()->showConversation(session_id);
				FSFloaterIM::show(chiclet->getSessionId());
				// </FS:Ansariel> [FS communication UI]
			}
		}
	}

	// <FS:Ansariel> [FS communication UI]
	if(!s_previous_active_voice_session_id.isNull() && s_previous_active_voice_session_id != session_id)
	{
		chiclets = LLIMChiclet::sFindChicletsSignal(s_previous_active_voice_session_id);

		for(std::list<LLChiclet *>::iterator it = chiclets.begin(); it != chiclets.end(); ++it)
		{
			LLIMChiclet* chiclet = dynamic_cast<LLIMChiclet*>(*it);
			if(chiclet)
			{
				chiclet->setShowSpeaker(false);
			}
		}		
	}
	// </FS:Ansariel> [FS communication UI]

	s_previous_active_voice_session_id = session_id;
}

bool LLChicletPanel::addChiclet(LLChiclet* chiclet, S32 index)
{
	if(mScrollArea->addChild(chiclet))
	{
		// chiclets should be aligned to right edge of scroll panel
		S32 left_shift = 0;

		if (!canScrollLeft())
		{
			// init left shift for the first chiclet in the list...
			if (mChicletList.empty())
			{
				// ...start from the right border of the scroll area for the first added chiclet 
				left_shift = mScrollArea->getRect().getWidth();
			}
			else
			{
				// ... start from the left border of the first chiclet minus padding
				left_shift = getChiclet(0)->getRect().mLeft - getChicletPadding();
			}

			// take into account width of the being added chiclet
			left_shift -= chiclet->getRequiredRect().getWidth();

			// if we overflow the scroll area we do not need to shift chiclets
			if (left_shift < 0)
			{
				left_shift = 0;
			}
		}

		mChicletList.insert(mChicletList.begin() + index, chiclet);

		// shift first chiclet to place it in correct position. 
		// rest ones will be placed in arrange()
		if (!canScrollLeft())
		{
			getChiclet(0)->translate(left_shift - getChiclet(0)->getRect().mLeft, 0);
		}

		chiclet->setLeftButtonClickCallback(boost::bind(&LLChicletPanel::onChicletClick, this, _1, _2));
		chiclet->setChicletSizeChangedCallback(boost::bind(&LLChicletPanel::onChicletSizeChanged, this, _1, index));

		arrange();
		LLTransientFloaterMgr::getInstance()->addControlView(LLTransientFloaterMgr::IM, chiclet);

		return true;
	}

	return false;
}

void LLChicletPanel::onChicletSizeChanged(LLChiclet* ctrl, const LLSD& param)
{
	arrange();
}

void LLChicletPanel::onChicletClick(LLUICtrl*ctrl,const LLSD&param)
{
	if (mCommitSignal)
	{
		(*mCommitSignal)(ctrl,param);
	}
}

void LLChicletPanel::removeChiclet(chiclet_list_t::iterator it)
{
	LLChiclet* chiclet = *it;
	mScrollArea->removeChild(chiclet);
	mChicletList.erase(it);
	
	arrange();
	LLTransientFloaterMgr::getInstance()->removeControlView(LLTransientFloaterMgr::IM, chiclet);
	chiclet->die();
}

void LLChicletPanel::removeChiclet(S32 index)
{
	if(index >= 0 && index < getChicletCount())
	{
		removeChiclet(mChicletList.begin() + index);
	}
}

S32 LLChicletPanel::getChicletIndex(const LLChiclet* chiclet)
{
	if(mChicletList.empty())
		return -1;

	S32 size = getChicletCount();
	for(int n = 0; n < size; ++n)
	{
		if(chiclet == mChicletList[n])
			return n;
	}

	return -1;
}

void LLChicletPanel::removeChiclet(LLChiclet*chiclet)
{
	chiclet_list_t::iterator it = mChicletList.begin();
	for( ; mChicletList.end() != it; ++it)
	{
		LLChiclet* temp = *it;
		if(temp == chiclet)
		{
			removeChiclet(it);
			return;
		}
	}
}

void LLChicletPanel::removeChiclet(const LLUUID& im_session_id)
{
	chiclet_list_t::iterator it = mChicletList.begin();
	for( ; mChicletList.end() != it; ++it)
	{
		LLIMChiclet* chiclet = dynamic_cast<LLIMChiclet*>(*it);

		if(chiclet->getSessionId() == im_session_id)
		{
			removeChiclet(it);
			return;
		}
	}
}

void LLChicletPanel::removeAll()
{
	S32 size = getChicletCount();
	for(S32 n = 0; n < size; ++n)
	{
		mScrollArea->removeChild(mChicletList[n]);
	}

	mChicletList.erase(mChicletList.begin(), mChicletList.end());

	showScrollButtonsIfNeeded();
}

void LLChicletPanel::scrollToChiclet(const LLChiclet* chiclet)
{
	const LLRect& rect = chiclet->getRect();

	if (rect.mLeft < 0)
	{
		scroll(llabs(rect.mLeft));
		showScrollButtonsIfNeeded();
	}
	else
	{
		S32 scrollWidth = mScrollArea->getRect().getWidth();

		if (rect.mRight > scrollWidth)
		{
			scroll(-llabs(rect.mRight - scrollWidth));
			showScrollButtonsIfNeeded();
		}
	}
}

void LLChicletPanel::reshape(S32 width, S32 height, BOOL called_from_parent )
{
	LLPanel::reshape(width,height,called_from_parent);

	//Needed once- to avoid error at first call of reshape() before postBuild()
	if(!mLeftScrollButton||!mRightScrollButton)
		return;
	
	LLRect scroll_button_rect = mLeftScrollButton->getRect();
	mLeftScrollButton->setRect(LLRect(0,scroll_button_rect.mTop,scroll_button_rect.getWidth(),
		scroll_button_rect.mBottom));
	scroll_button_rect = mRightScrollButton->getRect();
	mRightScrollButton->setRect(LLRect(width - scroll_button_rect.getWidth(),scroll_button_rect.mTop,
		width, scroll_button_rect.mBottom));
	

	bool need_show_scroll = needShowScroll();
	if(need_show_scroll)
	{
		mScrollArea->setRect(LLRect(scroll_button_rect.getWidth() + mScrollButtonHPad,
			height, width - scroll_button_rect.getWidth() - mScrollButtonHPad, 0));
	}
	else
	{
		mScrollArea->setRect(LLRect(0,height, width, 0));
	}
	
	mShowControls = width >= mMinWidth;
	
	mScrollArea->setVisible(mShowControls);

	trimChiclets();
	showScrollButtonsIfNeeded();

}

S32	LLChicletPanel::notifyParent(const LLSD& info)
{
	if(info.has("notification"))
	{
		std::string str_notification = info["notification"];
		if(str_notification == "size_changes")
		{
			arrange();
			return 1;
		}
	}
	return LLPanel::notifyParent(info);
}

void LLChicletPanel::setChicletToggleState(const LLUUID& session_id, bool toggle)
{
	if(session_id.isNull())
	{
		llwarns << "Null Session ID" << llendl;
	}

	// toggle off all chiclets, except specified
	S32 size = getChicletCount();
	for(int n = 0; n < size; ++n)
	{
		LLIMChiclet* chiclet = getChiclet<LLIMChiclet>(n);
		if(chiclet && chiclet->getSessionId() != session_id)
		{
			chiclet->setToggleState(false);
		}
	}

	// toggle specified chiclet
	LLIMChiclet* chiclet = findChiclet<LLIMChiclet>(session_id);
	if(chiclet)
	{
		chiclet->setToggleState(toggle);
	}
}

void LLChicletPanel::arrange()
{
	if(mChicletList.empty())
		return;

	//initial arrange of chicklets positions
	S32 chiclet_left = getChiclet(0)->getRect().mLeft;
	S32 size = getChicletCount();
	for( int n = 0; n < size; ++n)
	{
		LLChiclet* chiclet = getChiclet(n);

		S32 chiclet_width = chiclet->getRequiredRect().getWidth();
		LLRect rect = chiclet->getRect();
		rect.set(chiclet_left, rect.mTop, chiclet_left + chiclet_width, rect.mBottom);

		chiclet->setRect(rect);

		chiclet_left += chiclet_width + getChicletPadding();
	}

	//reset size and pos on mScrollArea
	LLRect rect = getRect();
	LLRect scroll_button_rect = mLeftScrollButton->getRect();
	
	bool need_show_scroll = needShowScroll();
	if(need_show_scroll)
	{
		mScrollArea->setRect(LLRect(scroll_button_rect.getWidth() + mScrollButtonHPad,
			rect.getHeight(), rect.getWidth() - scroll_button_rect.getWidth() - mScrollButtonHPad, 0));
	}
	else
	{
		mScrollArea->setRect(LLRect(0,rect.getHeight(), rect.getWidth(), 0));
	}
	
	trimChiclets();
	showScrollButtonsIfNeeded();
}

void LLChicletPanel::trimChiclets()
{
	// trim right
	if(!mChicletList.empty())
	{
		S32 last_chiclet_right = (*mChicletList.rbegin())->getRect().mRight;
		S32 first_chiclet_left = getChiclet(0)->getRect().mLeft;
		S32 scroll_width = mScrollArea->getRect().getWidth();
		if(last_chiclet_right < scroll_width || first_chiclet_left > 0)
		{
			shiftChiclets(scroll_width - last_chiclet_right);
		}
	}
}

bool LLChicletPanel::needShowScroll()
{
	if(mChicletList.empty())
		return false;
	
	S32 chicklet_width  = (*mChicletList.rbegin())->getRect().mRight - (*mChicletList.begin())->getRect().mLeft;

	return chicklet_width>getRect().getWidth();
}


void LLChicletPanel::showScrollButtonsIfNeeded()
{
	bool can_scroll_left = canScrollLeft();
	bool can_scroll_right = canScrollRight();

	mLeftScrollButton->setEnabled(can_scroll_left);
	mRightScrollButton->setEnabled(can_scroll_right);

	bool show_scroll_buttons = (can_scroll_left || can_scroll_right) && mShowControls;

	mLeftScrollButton->setVisible(show_scroll_buttons);
	mRightScrollButton->setVisible(show_scroll_buttons);
}

void LLChicletPanel::draw()
{
	child_list_const_iter_t it = getChildList()->begin();
	for( ; getChildList()->end() != it; ++it)
	{
		LLView* child = *it;
		if(child == dynamic_cast<LLView*>(mScrollArea))
		{
			LLLocalClipRect clip(mScrollArea->getRect());
			drawChild(mScrollArea);
		}
		else
		{
			drawChild(child);
		}
	}
}

bool LLChicletPanel::canScrollRight()
{
	if(mChicletList.empty())
		return false;

	S32 scroll_width = mScrollArea->getRect().getWidth();
	S32 last_chiclet_right = (*mChicletList.rbegin())->getRect().mRight;

	if(last_chiclet_right > scroll_width)
		return true;

	return false;
}

bool LLChicletPanel::canScrollLeft()
{
	if(mChicletList.empty())
		return false;

	return getChiclet(0)->getRect().mLeft < 0;
}

void LLChicletPanel::scroll(S32 offset)
{
	shiftChiclets(offset);
}

void LLChicletPanel::shiftChiclets(S32 offset, S32 start_index /* = 0 */)
{
	if(start_index < 0 || start_index >= getChicletCount())
	{
		return;
	}

	chiclet_list_t::const_iterator it = mChicletList.begin() + start_index;
	for(;mChicletList.end() != it; ++it)
	{
		LLChiclet* chiclet = *it;
		chiclet->translate(offset,0);
	}
}

void LLChicletPanel::scrollLeft()
{
	if(canScrollLeft())
	{
		S32 offset = getScrollingOffset();
		LLRect first_chiclet_rect = getChiclet(0)->getRect();

		// shift chiclets in case first chiclet is partially visible
		if(first_chiclet_rect.mLeft < 0 && first_chiclet_rect.mRight > 0)
		{
			offset = llabs(first_chiclet_rect.mLeft);
		}

		scroll(offset);
		
		showScrollButtonsIfNeeded();
	}
}

void LLChicletPanel::scrollRight()
{
	if(canScrollRight())
	{
		S32 offset = - getScrollingOffset();

		S32 last_chiclet_right = (*mChicletList.rbegin())->getRect().mRight;
		S32 scroll_rect_width = mScrollArea->getRect().getWidth();
		// if after scrolling, the last chiclet will not be aligned to 
		// scroll area right side - align it.
		if( last_chiclet_right + offset < scroll_rect_width )
		{
			offset = scroll_rect_width - last_chiclet_right;
		}

		scroll(offset);
		
		showScrollButtonsIfNeeded();
	}
}

void LLChicletPanel::onLeftScrollClick()
{
	scrollLeft();
}

void LLChicletPanel::onRightScrollClick()
{
	scrollRight();
}

void LLChicletPanel::onLeftScrollHeldDown()
{
	S32 offset = mScrollingOffset;
	mScrollingOffset = mScrollingOffset / mScrollRatio;
	scrollLeft();
	mScrollingOffset = offset;
}

void LLChicletPanel::onRightScrollHeldDown()
{
	S32 offset = mScrollingOffset;
	mScrollingOffset = mScrollingOffset / mScrollRatio;
	scrollRight();
	mScrollingOffset = offset;
}

boost::signals2::connection LLChicletPanel::setChicletClickedCallback(
	const commit_callback_t& cb)
{
	return setCommitCallback(cb);
}

BOOL LLChicletPanel::handleScrollWheel(S32 x, S32 y, S32 clicks)
{
	if(clicks > 0)
	{
		scrollRight();
	}
	else
	{
		scrollLeft();
	}
	return TRUE;
}

bool LLChicletPanel::isAnyIMFloaterDoked()
{
	bool res = false;
	for (chiclet_list_t::iterator it = mChicletList.begin(); it
			!= mChicletList.end(); it++)
	{
		// <FS:Ansariel> [FS communication UI]
		//LLFloaterIMSession* im_floater = LLFloaterReg::findTypedInstance<LLFloaterIMSession>(
		//		"impanel", (*it)->getSessionId());
		FSFloaterIM* im_floater = LLFloaterReg::findTypedInstance<FSFloaterIM>(
				"fs_impanel", (*it)->getSessionId());
		// </FS:Ansariel> [FS communication UI]
		if (im_floater != NULL && im_floater->getVisible()
				&& !im_floater->isMinimized() && im_floater->isDocked())
		{
			res = true;
			break;
		}
	}

	return res;
}

// <FS:Ansariel> [FS communication UI]
S32 LLChicletPanel::getTotalUnreadIMCount()
{
	S32 count = 0;
	chiclet_list_t::const_iterator it = mChicletList.begin();
	for( ; mChicletList.end() != it; ++it)
	{
		LLIMChiclet* chiclet = dynamic_cast<LLIMChiclet*>(*it);
		if(chiclet)
		{
			count += chiclet->getCounter();
		}
	}
	return count;
}
// </FS:Ansariel> [FS communication UI]

//////////////////////////////////////////////////////////////////////////
//////////////////////////////////////////////////////////////////////////
//////////////////////////////////////////////////////////////////////////
LLChicletNotificationCounterCtrl::Params::Params()
	: max_displayed_count("max_displayed_count", 99)
{
}

// <FS:Ansariel> [FS communication UI]
LLChicletNotificationCounterCtrl::LLChicletNotificationCounterCtrl(const Params& p)
 : LLTextBox(p)
 , mCounter(0)
 , mInitialWidth(0)
 , mMaxDisplayedCount(p.max_displayed_count)
{
	mInitialWidth = getRect().getWidth();
}

void LLChicletNotificationCounterCtrl::setCounter(S32 counter)
{
	mCounter = counter;

	// note same code in LLSysWellChiclet::setCounter(S32 counter)
	std::string s_count;
	if(counter != 0)
	{
		static std::string more_messages_exist("+");
		std::string more_messages(counter > mMaxDisplayedCount ? more_messages_exist : "");
		s_count = llformat("%d%s"
			, llmin(counter, mMaxDisplayedCount)
			, more_messages.c_str()
			);
	}

	if(mCounter != 0)
	{
		setText(s_count);
	}
	else
	{
		setText(std::string(""));
	}
}

LLRect LLChicletNotificationCounterCtrl::getRequiredRect()
{
	LLRect rc;
	S32 text_width = getTextPixelWidth();

	rc.mRight = rc.mLeft + llmax(text_width, mInitialWidth);
	
	return rc;
}

void LLChicletNotificationCounterCtrl::setValue(const LLSD& value)
{
	if(value.isInteger())
		setCounter(value.asInteger());
}

LLSD LLChicletNotificationCounterCtrl::getValue() const
{
	return LLSD(getCounter());
}
// </FS:Ansariel> [FS communication UI]

//////////////////////////////////////////////////////////////////////////
//////////////////////////////////////////////////////////////////////////
//////////////////////////////////////////////////////////////////////////
LLChicletAvatarIconCtrl::LLChicletAvatarIconCtrl(const Params& p)
 : LLAvatarIconCtrl(p)
{
}

//////////////////////////////////////////////////////////////////////////
//////////////////////////////////////////////////////////////////////////
//////////////////////////////////////////////////////////////////////////

// <FS:Ansariel> [FS communication UI]
LLChicletGroupIconCtrl::LLChicletGroupIconCtrl(const Params& p)
: LLIconCtrl(p)
, mDefaultIcon(p.default_icon)
{
	setValue(LLUUID::null);
}

void LLChicletGroupIconCtrl::setValue(const LLSD& value )
{
	if(value.asUUID().isNull())
	{
		LLIconCtrl::setValue(mDefaultIcon);
	}
	else
	{
		LLIconCtrl::setValue(value);
	}
}
// </FS:Ansariel> [FS communication UI]

//////////////////////////////////////////////////////////////////////////
//////////////////////////////////////////////////////////////////////////
//////////////////////////////////////////////////////////////////////////

LLChicletInvOfferIconCtrl::LLChicletInvOfferIconCtrl(const Params& p)
: LLChicletAvatarIconCtrl(p)
 , mDefaultIcon(p.default_icon)
{
}

void LLChicletInvOfferIconCtrl::setValue(const LLSD& value )
{
	if(value.asUUID().isNull())
	{
		LLIconCtrl::setValue(mDefaultIcon);
	}
	else
	{
		LLChicletAvatarIconCtrl::setValue(value);
	}
}

//////////////////////////////////////////////////////////////////////////
//////////////////////////////////////////////////////////////////////////
//////////////////////////////////////////////////////////////////////////

// <FS:Ansariel> [FS communication UI]
LLChicletSpeakerCtrl::LLChicletSpeakerCtrl(const Params&p)
 : LLOutputMonitorCtrl(p)
{
}

//////////////////////////////////////////////////////////////////////////
//////////////////////////////////////////////////////////////////////////
//////////////////////////////////////////////////////////////////////////
// </FS:Ansariel> [FS communication UI]

LLScriptChiclet::Params::Params()
 : icon("icon")
 , chiclet_button("chiclet_button")
 , new_message_icon("new_message_icon")
{
}

LLScriptChiclet::LLScriptChiclet(const Params&p)
 : LLIMChiclet(p)
 , mChicletIconCtrl(NULL)
{
	LLButton::Params button_params = p.chiclet_button;
	mChicletButton = LLUICtrlFactory::create<LLButton>(button_params);
	addChild(mChicletButton);

	LLIconCtrl::Params new_msg_params = p.new_message_icon;
	mNewMessagesIcon = LLUICtrlFactory::create<LLIconCtrl>(new_msg_params);
	addChild(mNewMessagesIcon);

	LLIconCtrl::Params icon_params = p.icon;
	mChicletIconCtrl = LLUICtrlFactory::create<LLIconCtrl>(icon_params);
	addChild(mChicletIconCtrl);

	sendChildToFront(mNewMessagesIcon);
}

void LLScriptChiclet::setSessionId(const LLUUID& session_id)
{
	setShowNewMessagesIcon( getSessionId() != session_id );

	LLIMChiclet::setSessionId(session_id);

	setToolTip(LLScriptFloaterManager::getObjectName(session_id));
}

// <FS:Ansariel> [FS communication UI]
void LLScriptChiclet::setCounter(S32 counter)
{
	setShowNewMessagesIcon( counter > 0 );
}
// </FS:Ansariel> [FS communication UI]

void LLScriptChiclet::onMouseDown()
{
	LLScriptFloaterManager::getInstance()->toggleScriptFloater(getSessionId());
}

void LLScriptChiclet::onMenuItemClicked(const LLSD& user_data)
{
	std::string action = user_data.asString();

	if("end" == action)
	{
		LLScriptFloaterManager::instance().removeNotification(getSessionId());
	}
}

void LLScriptChiclet::createPopupMenu()
{
	if(!canCreateMenu())
		return;

	LLUICtrl::CommitCallbackRegistry::ScopedRegistrar registrar;
	registrar.add("ScriptChiclet.Action", boost::bind(&LLScriptChiclet::onMenuItemClicked, this, _2));

	mPopupMenu = LLUICtrlFactory::getInstance()->createFromFile<LLMenuGL>
		("menu_script_chiclet.xml", gMenuHolder, LLViewerMenuHolderGL::child_registry_t::instance());
}

//////////////////////////////////////////////////////////////////////////
//////////////////////////////////////////////////////////////////////////
//////////////////////////////////////////////////////////////////////////

static const std::string INVENTORY_USER_OFFER	("UserGiveItem");

LLInvOfferChiclet::Params::Params()
 : icon("icon")
 , chiclet_button("chiclet_button")
 , new_message_icon("new_message_icon")
{
}

LLInvOfferChiclet::LLInvOfferChiclet(const Params&p)
 : LLIMChiclet(p)
 , mChicletIconCtrl(NULL)
{
	LLButton::Params button_params = p.chiclet_button;
	mChicletButton = LLUICtrlFactory::create<LLButton>(button_params);
	addChild(mChicletButton);

	LLIconCtrl::Params new_msg_params = p.new_message_icon;
	mNewMessagesIcon = LLUICtrlFactory::create<LLIconCtrl>(new_msg_params);
	addChild(mNewMessagesIcon);

	LLChicletInvOfferIconCtrl::Params icon_params = p.icon;
	mChicletIconCtrl = LLUICtrlFactory::create<LLChicletInvOfferIconCtrl>(icon_params);
	addChild(mChicletIconCtrl);

	sendChildToFront(mNewMessagesIcon);
}

void LLInvOfferChiclet::setSessionId(const LLUUID& session_id)
{
	setShowNewMessagesIcon( getSessionId() != session_id );

	setToolTip(LLScriptFloaterManager::getObjectName(session_id));

	LLIMChiclet::setSessionId(session_id);
	LLNotificationPtr notification = LLNotifications::getInstance()->find(session_id);

	if ( notification && notification->getName() == INVENTORY_USER_OFFER )
	{
		mChicletIconCtrl->setValue(notification->getPayload()["from_id"]);
	}
	else
	{
		mChicletIconCtrl->setValue(LLUUID::null);
	}
}

// <FS:Ansariel> [FS communication UI]
void LLInvOfferChiclet::setCounter(S32 counter)
{
	setShowNewMessagesIcon( counter > 0 );
}
// </FS:Ansariel> [FS communication UI]

void LLInvOfferChiclet::onMouseDown()
{
	LLScriptFloaterManager::instance().toggleScriptFloater(getSessionId());
}

void LLInvOfferChiclet::onMenuItemClicked(const LLSD& user_data)
{
	std::string action = user_data.asString();

	if("end" == action)
	{
		LLScriptFloaterManager::instance().removeNotification(getSessionId());
	}
}

void LLInvOfferChiclet::createPopupMenu()
{
	if(!canCreateMenu())
		return;

	LLUICtrl::CommitCallbackRegistry::ScopedRegistrar registrar;
	registrar.add("InvOfferChiclet.Action", boost::bind(&LLInvOfferChiclet::onMenuItemClicked, this, _2));

	mPopupMenu = LLUICtrlFactory::getInstance()->createFromFile<LLMenuGL>
		("menu_inv_offer_chiclet.xml", gMenuHolder, LLViewerMenuHolderGL::child_registry_t::instance());
}

// EOF<|MERGE_RESOLUTION|>--- conflicted
+++ resolved
@@ -341,43 +341,25 @@
 
 bool LLNotificationChiclet::ChicletNotificationChannel::filterNotification( LLNotificationPtr notification )
 {
-<<<<<<< HEAD
-	bool display_notification;
-=======
 	bool displayNotification;
->>>>>>> ba7a5647
 	if (   (notification->getName() == "ScriptDialog") // special case for scripts
 		// if there is no toast window for the notification, filter it
 		|| (!LLNotificationWellWindow::getInstance()->findItemByID(notification->getID()))
 		)
 	{
-<<<<<<< HEAD
-		display_notification = false;
-=======
 		displayNotification = false;
->>>>>>> ba7a5647
 	}
 	else if( !(notification->canLogToIM() && notification->hasFormElements())
 			&& (!notification->getPayload().has("give_inventory_notification")
 				|| notification->getPayload()["give_inventory_notification"]))
 	{
-<<<<<<< HEAD
-		display_notification = true;
+		displayNotification = true;
 	}
 	else
 	{
-		display_notification = false;
-	}
-	return display_notification;
-=======
-		displayNotification = true;
-	}
-	else
-	{
 		displayNotification = false;
 	}
 	return displayNotification;
->>>>>>> ba7a5647
 }
 
 //////////////////////////////////////////////////////////////////////////
