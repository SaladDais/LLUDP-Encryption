--- conflicted
+++ resolved
@@ -324,15 +324,11 @@
 										  U32 block_num, EObjectUpdateType update_type,
 										  LLDataPacker *dp)
 {
-<<<<<<< HEAD
-	 	
-=======
 	// <FS:Ansariel> Improved bad object handling
 	static LLCachedControl<bool> fsEnforceStrictObjectCheck(gSavedSettings, "FSEnforceStrictObjectCheck");
 	bool enfore_strict_object_check = LLGridManager::instance().isInSecondLife() && fsEnforceStrictObjectCheck;
 	// </FS:Ansariel>
 
->>>>>>> ab097826
 	LLColor4U color;
 	const S32 teDirtyBits = (TEM_CHANGE_TEXTURE|TEM_CHANGE_COLOR|TEM_CHANGE_MEDIA);
 
