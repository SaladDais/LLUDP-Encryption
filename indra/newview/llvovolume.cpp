/** 
 * @file llvovolume.cpp
 * @brief LLVOVolume class implementation
 *
 * $LicenseInfo:firstyear=2001&license=viewerlgpl$
 * Second Life Viewer Source Code
 * Copyright (C) 2010, Linden Research, Inc.
 * 
 * This library is free software; you can redistribute it and/or
 * modify it under the terms of the GNU Lesser General Public
 * License as published by the Free Software Foundation;
 * version 2.1 of the License only.
 * 
 * This library is distributed in the hope that it will be useful,
 * but WITHOUT ANY WARRANTY; without even the implied warranty of
 * MERCHANTABILITY or FITNESS FOR A PARTICULAR PURPOSE.  See the GNU
 * Lesser General Public License for more details.
 * 
 * You should have received a copy of the GNU Lesser General Public
 * License along with this library; if not, write to the Free Software
 * Foundation, Inc., 51 Franklin Street, Fifth Floor, Boston, MA  02110-1301  USA
 * 
 * Linden Research, Inc., 945 Battery Street, San Francisco, CA  94111  USA
 * $/LicenseInfo$
 */

// A "volume" is a box, cylinder, sphere, or other primitive shape.

#include "llviewerprecompiledheaders.h"

#include "llvovolume.h"

#include <sstream>

#include "llviewercontrol.h"
#include "lldir.h"
#include "llflexibleobject.h"
#include "llfloatertools.h"
#include "llmaterialid.h"
#include "llmaterialtable.h"
#include "llprimitive.h"
#include "llvolume.h"
#include "llvolumeoctree.h"
#include "llvolumemgr.h"
#include "llvolumemessage.h"
#include "material_codes.h"
#include "message.h"
#include "llpluginclassmedia.h" // for code in the mediaEvent handler
#include "object_flags.h"
#include "llagentconstants.h"
#include "lldrawable.h"
#include "lldrawpoolavatar.h"
#include "lldrawpoolbump.h"
#include "llface.h"
#include "llspatialpartition.h"
#include "llhudmanager.h"
#include "llflexibleobject.h"
#include "llsky.h"
#include "lltexturefetch.h"
#include "llvector4a.h"
#include "llviewercamera.h"
#include "llviewertexturelist.h"
#include "llviewerobjectlist.h"
#include "llviewerregion.h"
#include "llviewertextureanim.h"
#include "llworld.h"
#include "llselectmgr.h"
#include "pipeline.h"
#include "llsdutil.h"
#include "llmatrix4a.h"
#include "llmediaentry.h"
#include "llmediadataclient.h"
#include "llmeshrepository.h"
#include "llagent.h"
#include "llviewermediafocus.h"
// [RLVa:KB] - Checked: 2011-05-22 (RLVa-1.3.1a)
#include "rlvhandler.h"
#include "rlvlocks.h"
// [/RLVa:KB]
#include "lldatapacker.h"
#include "llviewershadermgr.h"
#include "llvoavatar.h"
#include "llvocache.h"
<<<<<<< HEAD
// [RLVa:KB] - Checked: 2011-05-22 (RLVa-1.3.1a)
#include "rlvhandler.h"
#include "rlvlocks.h"
// [/RLVa:KB]
=======
#include "llmaterialmgr.h"
>>>>>>> b2db719f

const S32 MIN_QUIET_FRAMES_COALESCE = 30;
const F32 FORCE_SIMPLE_RENDER_AREA = 512.f;
const F32 FORCE_CULL_AREA = 8.f;
const F32 MAX_LOD_DISTANCE = 24.f;


BOOL gAnimateTextures = TRUE;
//extern BOOL gHideSelectedObjects;

F32 LLVOVolume::sLODFactor = 1.f;
F32	LLVOVolume::sLODSlopDistanceFactor = 0.5f; //Changing this to zero, effectively disables the LOD transition slop 
F32 LLVOVolume::sDistanceFactor = 1.0f;
S32 LLVOVolume::sNumLODChanges = 0;
S32 LLVOVolume::mRenderComplexity_last = 0;
S32 LLVOVolume::mRenderComplexity_current = 0;
LLPointer<LLObjectMediaDataClient> LLVOVolume::sObjectMediaClient = NULL;
LLPointer<LLObjectMediaNavigateClient> LLVOVolume::sObjectMediaNavigateClient = NULL;

static LLFastTimer::DeclareTimer FTM_GEN_TRIANGLES("Generate Triangles");
static LLFastTimer::DeclareTimer FTM_GEN_VOLUME("Generate Volumes");
static LLFastTimer::DeclareTimer FTM_VOLUME_TEXTURES("Volume Textures");

static bool enableVolumeSAPProtection()
{
	static LLCachedControl<bool> protect(gSavedSettings,"RenderVolumeSAProtection");
	return protect;
}

// Implementation class of LLMediaDataClientObject.  See llmediadataclient.h
class LLMediaDataClientObjectImpl : public LLMediaDataClientObject
{
public:
	LLMediaDataClientObjectImpl(LLVOVolume *obj, bool isNew) : mObject(obj), mNew(isNew) 
	{
		mObject->addMDCImpl();
	}
	~LLMediaDataClientObjectImpl()
	{
		mObject->removeMDCImpl();
	}
	
	virtual U8 getMediaDataCount() const 
		{ return mObject->getNumTEs(); }

	virtual LLSD getMediaDataLLSD(U8 index) const 
		{
			LLSD result;
			LLTextureEntry *te = mObject->getTE(index); 
			if (NULL != te)
			{
				llassert((te->getMediaData() != NULL) == te->hasMedia());
				if (te->getMediaData() != NULL)
				{
					result = te->getMediaData()->asLLSD();
					// XXX HACK: workaround bug in asLLSD() where whitelist is not set properly
					// See DEV-41949
					if (!result.has(LLMediaEntry::WHITELIST_KEY))
					{
						result[LLMediaEntry::WHITELIST_KEY] = LLSD::emptyArray();
					}
				}
			}
			return result;
		}
	virtual bool isCurrentMediaUrl(U8 index, const std::string &url) const
		{
			LLTextureEntry *te = mObject->getTE(index); 
			if (te)
			{
				if (te->getMediaData())
				{
					return (te->getMediaData()->getCurrentURL() == url);
				}
			}
			return url.empty();
		}

	virtual LLUUID getID() const
		{ return mObject->getID(); }

	virtual void mediaNavigateBounceBack(U8 index)
		{ mObject->mediaNavigateBounceBack(index); }
	
	virtual bool hasMedia() const
		{ return mObject->hasMedia(); }
	
	virtual void updateObjectMediaData(LLSD const &data, const std::string &version_string) 
		{ mObject->updateObjectMediaData(data, version_string); }
	
	virtual F64 getMediaInterest() const 
		{ 
			F64 interest = mObject->getTotalMediaInterest();
			if (interest < (F64)0.0)
			{
				// media interest not valid yet, try pixel area
				interest = mObject->getPixelArea();
				// HACK: force recalculation of pixel area if interest is the "magic default" of 1024.
				if (interest == 1024.f)
				{
					const_cast<LLVOVolume*>(static_cast<LLVOVolume*>(mObject))->setPixelAreaAndAngle(gAgent);
					interest = mObject->getPixelArea();
				}
			}
			return interest; 
		}
	
	virtual bool isInterestingEnough() const
		{
			return LLViewerMedia::isInterestingEnough(mObject, getMediaInterest());
		}

	virtual std::string getCapabilityUrl(const std::string &name) const
		{ return mObject->getRegion()->getCapability(name); }
	
	virtual bool isDead() const
		{ return mObject->isDead(); }
	
	virtual U32 getMediaVersion() const
		{ return LLTextureEntry::getVersionFromMediaVersionString(mObject->getMediaURL()); }
	
	virtual bool isNew() const
		{ return mNew; }

private:
	LLPointer<LLVOVolume> mObject;
	bool mNew;
};


LLVOVolume::LLVOVolume(const LLUUID &id, const LLPCode pcode, LLViewerRegion *regionp)
	: LLViewerObject(id, pcode, regionp),
	// NaCl - Graphics crasher protection
	  mVolumeImpl(NULL),
	  mVolumeSurfaceArea(-1.0)
	// NaCl End
{
	mTexAnimMode = 0;
	mRelativeXform.setIdentity();
	mRelativeXformInvTrans.setIdentity();

	mFaceMappingChanged = FALSE;
	mLOD = MIN_LOD;
	mTextureAnimp = NULL;
	mVolumeChanged = FALSE;
	mVObjRadius = LLVector3(1,1,0.5f).length();
	mNumFaces = 0;
	mLODChanged = FALSE;
	mSculptChanged = FALSE;
	mSpotLightPriority = 0.f;

	mMediaImplList.resize(getNumTEs());
	mLastFetchedMediaVersion = -1;
	mIndexInTex = 0;
	mMDCImplCount = 0;
}

LLVOVolume::~LLVOVolume()
{
	delete mTextureAnimp;
	mTextureAnimp = NULL;
	delete mVolumeImpl;
	mVolumeImpl = NULL;

	if(!mMediaImplList.empty())
	{
		for(U32 i = 0 ; i < mMediaImplList.size() ; i++)
		{
			if(mMediaImplList[i].notNull())
			{
				mMediaImplList[i]->removeObject(this) ;
			}
		}
	}
}

void LLVOVolume::markDead()
{
	if (!mDead)
	{
		if(getMDCImplCount() > 0)
		{
			LLMediaDataClientObject::ptr_t obj = new LLMediaDataClientObjectImpl(const_cast<LLVOVolume*>(this), false);
			if (sObjectMediaClient) sObjectMediaClient->removeFromQueue(obj);
			if (sObjectMediaNavigateClient) sObjectMediaNavigateClient->removeFromQueue(obj);
		}
		
		// Detach all media impls from this object
		for(U32 i = 0 ; i < mMediaImplList.size() ; i++)
		{
			removeMediaImpl(i);
		}

		if (mSculptTexture.notNull())
		{
			mSculptTexture->removeVolume(this);
		}
	}
	
	LLViewerObject::markDead();
}


// static
void LLVOVolume::initClass()
{
	// gSavedSettings better be around
	if (gSavedSettings.getBOOL("PrimMediaMasterEnabled"))
	{
		const F32 queue_timer_delay = gSavedSettings.getF32("PrimMediaRequestQueueDelay");
		const F32 retry_timer_delay = gSavedSettings.getF32("PrimMediaRetryTimerDelay");
		const U32 max_retries = gSavedSettings.getU32("PrimMediaMaxRetries");
		const U32 max_sorted_queue_size = gSavedSettings.getU32("PrimMediaMaxSortedQueueSize");
		const U32 max_round_robin_queue_size = gSavedSettings.getU32("PrimMediaMaxRoundRobinQueueSize");
		sObjectMediaClient = new LLObjectMediaDataClient(queue_timer_delay, retry_timer_delay, max_retries, 
														 max_sorted_queue_size, max_round_robin_queue_size);
		sObjectMediaNavigateClient = new LLObjectMediaNavigateClient(queue_timer_delay, retry_timer_delay, 
																	 max_retries, max_sorted_queue_size, max_round_robin_queue_size);
	}
}

// static
void LLVOVolume::cleanupClass()
{
    sObjectMediaClient = NULL;
    sObjectMediaNavigateClient = NULL;
}

U32 LLVOVolume::processUpdateMessage(LLMessageSystem *mesgsys,
										  void **user_data,
										  U32 block_num, EObjectUpdateType update_type,
										  LLDataPacker *dp)
{
	LLColor4U color;
	const S32 teDirtyBits = (TEM_CHANGE_TEXTURE|TEM_CHANGE_COLOR|TEM_CHANGE_MEDIA);

	// Do base class updates...
	U32 retval = LLViewerObject::processUpdateMessage(mesgsys, user_data, block_num, update_type, dp);

	LLUUID sculpt_id;
	U8 sculpt_type = 0;
	if (isSculpted())
	{
		LLSculptParams *sculpt_params = (LLSculptParams *)getParameterEntry(LLNetworkData::PARAMS_SCULPT);
		sculpt_id = sculpt_params->getSculptTexture();
		sculpt_type = sculpt_params->getSculptType();
	}

	if (!dp)
	{
		if (update_type == OUT_FULL)
		{
			////////////////////////////////
			//
			// Unpack texture animation data
			//
			//

			if (mesgsys->getSizeFast(_PREHASH_ObjectData, block_num, _PREHASH_TextureAnim))
			{
				if (!mTextureAnimp)
				{
					mTextureAnimp = new LLViewerTextureAnim(this);
				}
				else
				{
					if (!(mTextureAnimp->mMode & LLTextureAnim::SMOOTH))
					{
						mTextureAnimp->reset();
					}
				}
				mTexAnimMode = 0;
				mTextureAnimp->unpackTAMessage(mesgsys, block_num);
			}
			else
			{
				if (mTextureAnimp)
				{
					delete mTextureAnimp;
					mTextureAnimp = NULL;
					gPipeline.markTextured(mDrawable);
					mFaceMappingChanged = TRUE;
					mTexAnimMode = 0;
				}
			}

			// Unpack volume data
			LLVolumeParams volume_params;
			LLVolumeMessage::unpackVolumeParams(&volume_params, mesgsys, _PREHASH_ObjectData, block_num);
			volume_params.setSculptID(sculpt_id, sculpt_type);

			if (setVolume(volume_params, 0))
			{
				markForUpdate(TRUE);
			}
		}

		// Sigh, this needs to be done AFTER the volume is set as well, otherwise bad stuff happens...
		////////////////////////////
		//
		// Unpack texture entry data
		//

		S32 result = unpackTEMessage(mesgsys, _PREHASH_ObjectData, (S32) block_num);
		if (result & teDirtyBits)
		{
			updateTEData();
		}
		if (result & TEM_CHANGE_MEDIA)
		{
			retval |= MEDIA_FLAGS_CHANGED;
		}
	}
	else
	{
		// CORY TO DO: Figure out how to get the value here
		if (update_type != OUT_TERSE_IMPROVED)
		{
			LLVolumeParams volume_params;
			BOOL res = LLVolumeMessage::unpackVolumeParams(&volume_params, *dp);
			if (!res)
			{
				llwarns << "Bogus volume parameters in object " << getID() << llendl;
				llwarns << getRegion()->getOriginGlobal() << llendl;
			}

			volume_params.setSculptID(sculpt_id, sculpt_type);

			if (setVolume(volume_params, 0))
			{
				markForUpdate(TRUE);
			}
			S32 res2 = unpackTEMessage(*dp);
			if (TEM_INVALID == res2)
			{
				// There's something bogus in the data that we're unpacking.
				dp->dumpBufferToLog();
				llwarns << "Flushing cache files" << llendl;

				if(LLVOCache::hasInstance() && getRegion())
				{
					LLVOCache::getInstance()->removeEntry(getRegion()->getHandle()) ;
				}
				
				llwarns << "Bogus TE data in " << getID() << llendl;
			}
			else 
			{
				if (res2 & teDirtyBits) 
				{
					updateTEData();
				}
				if (res2 & TEM_CHANGE_MEDIA)
				{
					retval |= MEDIA_FLAGS_CHANGED;
				}
			}

			U32 value = dp->getPassFlags();

			if (value & 0x40)
			{
				if (!mTextureAnimp)
				{
					mTextureAnimp = new LLViewerTextureAnim(this);
				}
				else
				{
					if (!(mTextureAnimp->mMode & LLTextureAnim::SMOOTH))
					{
						mTextureAnimp->reset();
					}
				}
				mTexAnimMode = 0;
				mTextureAnimp->unpackTAMessage(*dp);
			}
			else if (mTextureAnimp)
			{
				delete mTextureAnimp;
				mTextureAnimp = NULL;
				gPipeline.markTextured(mDrawable);
				mFaceMappingChanged = TRUE;
				mTexAnimMode = 0;
			}
		}
		else
		{
			S32 texture_length = mesgsys->getSizeFast(_PREHASH_ObjectData, block_num, _PREHASH_TextureEntry);
			if (texture_length)
			{
				U8							tdpbuffer[1024];
				LLDataPackerBinaryBuffer	tdp(tdpbuffer, 1024);
				mesgsys->getBinaryDataFast(_PREHASH_ObjectData, _PREHASH_TextureEntry, tdpbuffer, 0, block_num);
				S32 result = unpackTEMessage(tdp);
				if (result & teDirtyBits)
				{
					updateTEData();
				}
				if (result & TEM_CHANGE_MEDIA)
				{
					retval |= MEDIA_FLAGS_CHANGED;
				}
			}
		}
	}
// <FS:CR> OpenSim returns a zero. Don't request MediaData where MOAP isn't supported
	//if (retval & (MEDIA_URL_REMOVED | MEDIA_URL_ADDED | MEDIA_URL_UPDATED | MEDIA_FLAGS_CHANGED))
	if (retval != 0 && retval & (MEDIA_URL_REMOVED | MEDIA_URL_ADDED | MEDIA_URL_UPDATED | MEDIA_FLAGS_CHANGED))
// </FS:CR>
	{
		// If only the media URL changed, and it isn't a media version URL,
		// ignore it
		if ( ! ( retval & (MEDIA_URL_ADDED | MEDIA_URL_UPDATED) &&
				 mMedia && ! mMedia->mMediaURL.empty() &&
				 ! LLTextureEntry::isMediaVersionString(mMedia->mMediaURL) ) )
		{
			// If the media changed at all, request new media data
			LL_DEBUGS("MediaOnAPrim") << "Media update: " << getID() << ": retval=" << retval << " Media URL: " <<
                ((mMedia) ?  mMedia->mMediaURL : std::string("")) << LL_ENDL;
			requestMediaDataUpdate(retval & MEDIA_FLAGS_CHANGED);
		}
        else {
            LL_INFOS("MediaOnAPrim") << "Ignoring media update for: " << getID() << " Media URL: " <<
                ((mMedia) ?  mMedia->mMediaURL : std::string("")) << LL_ENDL;
        }
	}
	// ...and clean up any media impls
	cleanUpMediaImpls();

	return retval;
}


void LLVOVolume::animateTextures()
{
	if (!mDead)
	{
		F32 off_s = 0.f, off_t = 0.f, scale_s = 1.f, scale_t = 1.f, rot = 0.f;
		S32 result = mTextureAnimp->animateTextures(off_s, off_t, scale_s, scale_t, rot);
	
		if (result)
		{
			if (!mTexAnimMode)
			{
				mFaceMappingChanged = TRUE;
				gPipeline.markTextured(mDrawable);
			}
			mTexAnimMode = result | mTextureAnimp->mMode;
				
			S32 start=0, end=mDrawable->getNumFaces()-1;
			if (mTextureAnimp->mFace >= 0 && mTextureAnimp->mFace <= end)
			{
				start = end = mTextureAnimp->mFace;
			}
		
			for (S32 i = start; i <= end; i++)
			{
				LLFace* facep = mDrawable->getFace(i);
				if (!facep) continue;
				if(facep->getVirtualSize() <= MIN_TEX_ANIM_SIZE && facep->mTextureMatrix) continue;

				const LLTextureEntry* te = facep->getTextureEntry();
			
				if (!te)
				{
					continue;
				}
		
				if (!(result & LLViewerTextureAnim::ROTATE))
				{
					te->getRotation(&rot);
				}
				if (!(result & LLViewerTextureAnim::TRANSLATE))
				{
					te->getOffset(&off_s,&off_t);
				}			
				if (!(result & LLViewerTextureAnim::SCALE))
				{
					te->getScale(&scale_s, &scale_t);
				}

				if (!facep->mTextureMatrix)
				{
					facep->mTextureMatrix = new LLMatrix4();
				}

				LLMatrix4& tex_mat = *facep->mTextureMatrix;
				tex_mat.setIdentity();
				LLVector3 trans ;

				trans.set(LLVector3(off_s+0.5f, off_t+0.5f, 0.f));			
				tex_mat.translate(LLVector3(-0.5f, -0.5f, 0.f));
				
				LLVector3 scale(scale_s, scale_t, 1.f);			
				LLQuaternion quat;
				quat.setQuat(rot, 0, 0, -1.f);
		
				tex_mat.rotate(quat);				

				LLMatrix4 mat;
				mat.initAll(scale, LLQuaternion(), LLVector3());
				tex_mat *= mat;
		
				tex_mat.translate(trans);
			}
		}
		else
		{
			if (mTexAnimMode && mTextureAnimp->mRate == 0)
			{
				U8 start, count;

				if (mTextureAnimp->mFace == -1)
				{
					start = 0;
					count = getNumTEs();
				}
				else
				{
					start = (U8) mTextureAnimp->mFace;
					count = 1;
				}

				for (S32 i = start; i < start + count; i++)
				{
					if (mTexAnimMode & LLViewerTextureAnim::TRANSLATE)
					{
						setTEOffset(i, mTextureAnimp->mOffS, mTextureAnimp->mOffT);				
					}
					if (mTexAnimMode & LLViewerTextureAnim::SCALE)
					{
						setTEScale(i, mTextureAnimp->mScaleS, mTextureAnimp->mScaleT);	
					}
					if (mTexAnimMode & LLViewerTextureAnim::ROTATE)
					{
						setTERotation(i, mTextureAnimp->mRot);
					}
				}

				gPipeline.markTextured(mDrawable);
				mFaceMappingChanged = TRUE;
				mTexAnimMode = 0;
			}
		}
	}
}

void LLVOVolume::updateTextures()
{
	const F32 TEXTURE_AREA_REFRESH_TIME = 5.f; // seconds
	if (mTextureUpdateTimer.getElapsedTimeF32() > TEXTURE_AREA_REFRESH_TIME)
	{
		updateTextureVirtualSize();

		if (mDrawable.notNull() && !isVisible() && !mDrawable->isActive())
		{ //delete vertex buffer to free up some VRAM
			LLSpatialGroup* group  = mDrawable->getSpatialGroup();
			if (group)
			{
				group->destroyGL(true);

				//flag the group as having changed geometry so it gets a rebuild next time
				//it becomes visible
				group->setState(LLSpatialGroup::GEOM_DIRTY | LLSpatialGroup::MESH_DIRTY | LLSpatialGroup::NEW_DRAWINFO);
			}
		}


    }
}

BOOL LLVOVolume::isVisible() const 
{
	if(mDrawable.notNull() && mDrawable->isVisible())
	{
		return TRUE ;
	}

	if(isAttachment())
	{
		LLViewerObject* objp = (LLViewerObject*)getParent() ;
		while(objp && !objp->isAvatar())
		{
			objp = (LLViewerObject*)objp->getParent() ;
		}

		return objp && objp->mDrawable.notNull() && objp->mDrawable->isVisible() ;
	}

	return FALSE ;
}

void LLVOVolume::updateTextureVirtualSize(bool forced)
{
	LLFastTimer ftm(FTM_VOLUME_TEXTURES);
	// Update the pixel area of all faces

	if(!forced)
	{
		if(!isVisible())
		{ //don't load textures for non-visible faces
			const S32 num_faces = mDrawable->getNumFaces();
			for (S32 i = 0; i < num_faces; i++)
			{
				LLFace* face = mDrawable->getFace(i);
				if (face)
				{
					face->setPixelArea(0.f); 
					face->setVirtualSize(0.f);
				}
			}

			return ;
		}

		if (!gPipeline.hasRenderType(LLPipeline::RENDER_TYPE_SIMPLE))
		{
			return;
		}
	}

	static LLCachedControl<bool> dont_load_textures(gSavedSettings,"TextureDisable");
		
	if (dont_load_textures || LLAppViewer::getTextureFetch()->mDebugPause) // || !mDrawable->isVisible())
	{
		return;
	}

	mTextureUpdateTimer.reset();
	
	F32 old_area = mPixelArea;
	mPixelArea = 0.f;

	const S32 num_faces = mDrawable->getNumFaces();
	F32 min_vsize=999999999.f, max_vsize=0.f;
	LLViewerCamera* camera = LLViewerCamera::getInstance();
	for (S32 i = 0; i < num_faces; i++)
	{
		LLFace* face = mDrawable->getFace(i);
		if (!face) continue;
		const LLTextureEntry *te = face->getTextureEntry();
		LLViewerTexture *imagep = face->getTexture();
		if (!imagep || !te ||			
			face->mExtents[0].equals3(face->mExtents[1]))
		{
			continue;
		}
		
		F32 vsize;
		F32 old_size = face->getVirtualSize();

		if (isHUDAttachment())
		{
			F32 area = (F32) camera->getScreenPixelArea();
			vsize = area;
			imagep->setBoostLevel(LLGLTexture::BOOST_HUD);
 			face->setPixelArea(area); // treat as full screen
			face->setVirtualSize(vsize);
		}
		else
		{
			vsize = face->getTextureVirtualSize();
		}

		mPixelArea = llmax(mPixelArea, face->getPixelArea());		

		if (face->mTextureMatrix != NULL)
		{
			if ((vsize < MIN_TEX_ANIM_SIZE && old_size > MIN_TEX_ANIM_SIZE) ||
				(vsize > MIN_TEX_ANIM_SIZE && old_size < MIN_TEX_ANIM_SIZE))
			{
				gPipeline.markRebuild(mDrawable, LLDrawable::REBUILD_TCOORD, FALSE);
			}
		}
				
		if (gPipeline.hasRenderDebugMask(LLPipeline::RENDER_DEBUG_TEXTURE_AREA))
		{
			if (vsize < min_vsize) min_vsize = vsize;
			if (vsize > max_vsize) max_vsize = vsize;
		}
		else if (gPipeline.hasRenderDebugMask(LLPipeline::RENDER_DEBUG_TEXTURE_PRIORITY))
		{
			LLViewerFetchedTexture* img = LLViewerTextureManager::staticCastToFetchedTexture(imagep) ;
			if(img)
			{
				F32 pri = img->getDecodePriority();
				pri = llmax(pri, 0.0f);
				if (pri < min_vsize) min_vsize = pri;
				if (pri > max_vsize) max_vsize = pri;
			}
		}
		else if (gPipeline.hasRenderDebugMask(LLPipeline::RENDER_DEBUG_FACE_AREA))
		{
			F32 pri = mPixelArea;
			if (pri < min_vsize) min_vsize = pri;
			if (pri > max_vsize) max_vsize = pri;
		}	
	}
	
	if (isSculpted())
	{
		LLSculptParams *sculpt_params = (LLSculptParams *)getParameterEntry(LLNetworkData::PARAMS_SCULPT);
		LLUUID id =  sculpt_params->getSculptTexture();
		
		updateSculptTexture();
		
		

		if (mSculptTexture.notNull())
		{
			mSculptTexture->setBoostLevel(llmax((S32)mSculptTexture->getBoostLevel(),
												(S32)LLGLTexture::BOOST_SCULPTED));
			mSculptTexture->setForSculpt() ;
			
			if(!mSculptTexture->isCachedRawImageReady())
			{
				S32 lod = llmin(mLOD, 3);
				F32 lodf = ((F32)(lod + 1.0f)/4.f);
				F32 tex_size = lodf * LLViewerTexture::sMaxSculptRez ;
				mSculptTexture->addTextureStats(2.f * tex_size * tex_size, FALSE);
			
				//if the sculpty very close to the view point, load first
				{				
					LLVector3 lookAt = getPositionAgent() - camera->getOrigin();
					F32 dist = lookAt.normVec() ;
					F32 cos_angle_to_view_dir = lookAt * camera->getXAxis() ;				
					mSculptTexture->setAdditionalDecodePriority(0.8f * LLFace::calcImportanceToCamera(cos_angle_to_view_dir, dist)) ;
				}
			}
	
			S32 texture_discard = mSculptTexture->getCachedRawImageLevel(); //try to match the texture
			S32 current_discard = getVolume() ? getVolume()->getSculptLevel() : -2 ;

			if (texture_discard >= 0 && //texture has some data available
				(texture_discard < current_discard || //texture has more data than last rebuild
				current_discard < 0)) //no previous rebuild
			{
				gPipeline.markRebuild(mDrawable, LLDrawable::REBUILD_VOLUME, FALSE);
				mSculptChanged = TRUE;
			}

			if (gPipeline.hasRenderDebugMask(LLPipeline::RENDER_DEBUG_SCULPTED))
			{
				setDebugText(llformat("T%d C%d V%d\n%dx%d",
										  texture_discard, current_discard, getVolume()->getSculptLevel(),
										  mSculptTexture->getHeight(), mSculptTexture->getWidth()));
			}
		}

	}

	if (getLightTextureID().notNull())
	{
		LLLightImageParams* params = (LLLightImageParams*) getParameterEntry(LLNetworkData::PARAMS_LIGHT_IMAGE);
		LLUUID id = params->getLightTexture();
		mLightTexture = LLViewerTextureManager::getFetchedTexture(id);
		if (mLightTexture.notNull())
		{
			F32 rad = getLightRadius();
			mLightTexture->addTextureStats(gPipeline.calcPixelArea(getPositionAgent(), 
																	LLVector3(rad,rad,rad),
																	*camera));
		}	
	}
	
	if (gPipeline.hasRenderDebugMask(LLPipeline::RENDER_DEBUG_TEXTURE_AREA))
	{
		setDebugText(llformat("%.0f:%.0f", (F32) sqrt(min_vsize),(F32) sqrt(max_vsize)));
	}
 	else if (gPipeline.hasRenderDebugMask(LLPipeline::RENDER_DEBUG_TEXTURE_PRIORITY))
 	{
 		setDebugText(llformat("%.0f:%.0f", (F32) sqrt(min_vsize),(F32) sqrt(max_vsize)));
 	}
	else if (gPipeline.hasRenderDebugMask(LLPipeline::RENDER_DEBUG_FACE_AREA))
	{
		setDebugText(llformat("%.0f:%.0f", (F32) sqrt(min_vsize),(F32) sqrt(max_vsize)));
	}
	else if (gPipeline.hasRenderDebugMask(LLPipeline::RENDER_DEBUG_TEXTURE_SIZE))
	{
		mDrawable->getNumFaces();
		std::set<LLViewerFetchedTexture*> tex_list;
		std::string output="";
		for(S32 i = 0 ; i < num_faces; i++)
		{
			LLFace* facep = mDrawable->getFace(i) ;
			if(facep)
			{						
				LLViewerFetchedTexture* tex = dynamic_cast<LLViewerFetchedTexture*>(facep->getTexture()) ;
				if(tex)
				{
					if(tex_list.find(tex) != tex_list.end())
					{
						continue ; //already displayed.
					}
					tex_list.insert(tex);
					S32 width= tex->getWidth();
					S32 height= tex->getHeight();
					output+=llformat("%dx%d\n",width,height);
				}
			}
		}
		setDebugText(output);
	}

	if (mPixelArea == 0)
	{ //flexi phasing issues make this happen
		mPixelArea = old_area;
	}
}

BOOL LLVOVolume::isActive() const
{
	return !mStatic;
}

BOOL LLVOVolume::setMaterial(const U8 material)
{
	BOOL res = LLViewerObject::setMaterial(material);
	
	return res;
}

void LLVOVolume::setTexture(const S32 face)
{
	llassert(face < getNumTEs());
	gGL.getTexUnit(0)->bind(getTEImage(face));
}

void LLVOVolume::setScale(const LLVector3 &scale, BOOL damped)
{
	if (scale != getScale())
	{
		// store local radius
		LLViewerObject::setScale(scale);

		if (mVolumeImpl)
		{
			mVolumeImpl->onSetScale(scale, damped);
		}
		
		updateRadius();

		//since drawable transforms do not include scale, changing volume scale
		//requires an immediate rebuild of volume verts.
		gPipeline.markRebuild(mDrawable, LLDrawable::REBUILD_POSITION, TRUE);
	}
}

LLFace* LLVOVolume::addFace(S32 f)
{
	const LLTextureEntry* te = getTE(f);
	LLViewerTexture* imagep = getTEImage(f);
	if (te->getMaterialParams().notNull())
	{
		LLViewerTexture* normalp = getTENormalMap(f);
		LLViewerTexture* specularp = getTESpecularMap(f);
		return mDrawable->addFace(te, imagep, normalp, specularp);
	}
	return mDrawable->addFace(te, imagep);
}

LLDrawable *LLVOVolume::createDrawable(LLPipeline *pipeline)
{
	pipeline->allocDrawable(this);
		
	mDrawable->setRenderType(LLPipeline::RENDER_TYPE_VOLUME);

	S32 max_tes_to_set = getNumTEs();
	for (S32 i = 0; i < max_tes_to_set; i++)
	{
		addFace(i);
	}
	mNumFaces = max_tes_to_set;

	if (isAttachment())
	{
		mDrawable->makeActive();
	}

	if (getIsLight())
	{
		// Add it to the pipeline mLightSet
		gPipeline.setLight(mDrawable, TRUE);
	}
	
	updateRadius();
	bool force_update = true; // avoid non-alpha mDistance update being optimized away
	mDrawable->updateDistance(*LLViewerCamera::getInstance(), force_update);

	return mDrawable;
}

BOOL LLVOVolume::setVolume(const LLVolumeParams &params_in, const S32 detail, bool unique_volume)
{
	LLVolumeParams volume_params = params_in;

	S32 last_lod = mVolumep.notNull() ? LLVolumeLODGroup::getVolumeDetailFromScale(mVolumep->getDetail()) : -1;
	S32 lod = mLOD;

	BOOL is404 = FALSE;
	
	if (isSculpted())
	{
		// if it's a mesh
		if ((volume_params.getSculptType() & LL_SCULPT_TYPE_MASK) == LL_SCULPT_TYPE_MESH)
		{ //meshes might not have all LODs, get the force detail to best existing LOD
			LLUUID mesh_id = volume_params.getSculptID();

			lod = gMeshRepo.getActualMeshLOD(volume_params, lod);
			if (lod == -1)
			{
				is404 = TRUE;
				lod = 0;
			}
		}
	}

	// Check if we need to change implementations
	bool is_flexible = (volume_params.getPathParams().getCurveType() == LL_PCODE_PATH_FLEXIBLE);
	if (is_flexible)
	{
		setParameterEntryInUse(LLNetworkData::PARAMS_FLEXIBLE, TRUE, false);
		if (!mVolumeImpl)
		{
			LLFlexibleObjectData* data = (LLFlexibleObjectData*)getParameterEntry(LLNetworkData::PARAMS_FLEXIBLE);
			mVolumeImpl = new LLVolumeImplFlexible(this, data);
		}
	}
	else
	{
		// Mark the parameter not in use
		setParameterEntryInUse(LLNetworkData::PARAMS_FLEXIBLE, FALSE, false);
		if (mVolumeImpl)
		{
			delete mVolumeImpl;
			mVolumeImpl = NULL;
			if (mDrawable.notNull())
			{
				// Undo the damage we did to this matrix
				mDrawable->updateXform(FALSE);
			}
		}
	}
	
	if (is404)
	{
		setIcon(LLViewerTextureManager::getFetchedTextureFromFile("icons/Inv_Mesh.png", FTT_LOCAL_FILE, TRUE, LLGLTexture::BOOST_UI));
		//render prim proxy when mesh loading attempts give up
		volume_params.setSculptID(LLUUID::null, LL_SCULPT_TYPE_NONE);

	}

	if ((LLPrimitive::setVolume(volume_params, lod, (mVolumeImpl && mVolumeImpl->isVolumeUnique()))) || mSculptChanged)
	{
		mFaceMappingChanged = TRUE;
		
		if (mVolumeImpl)
		{
			mVolumeImpl->onSetVolume(volume_params, mLOD);
		}
	
		updateSculptTexture();
		// NaCl - Graphics crasher protection
		getVolume()->calcSurfaceArea();
		// NaCl End

		if (isSculpted())
		{
			updateSculptTexture();
			// if it's a mesh
			if ((volume_params.getSculptType() & LL_SCULPT_TYPE_MASK) == LL_SCULPT_TYPE_MESH)
			{
				if (!getVolume()->isMeshAssetLoaded())
				{ 
					//load request not yet issued, request pipeline load this mesh
					LLUUID asset_id = volume_params.getSculptID();
					S32 available_lod = gMeshRepo.loadMesh(this, volume_params, lod, last_lod);
					if (available_lod != lod)
					{
						LLPrimitive::setVolume(volume_params, available_lod);
					}
				}
				
			}
			else // otherwise is sculptie
			{
				if (mSculptTexture.notNull())
				{
					sculpt();
				}
			}
		}


		static LLCachedControl<bool> use_transform_feedback(gSavedSettings, "RenderUseTransformFeedback");

		bool cache_in_vram = use_transform_feedback && gTransformPositionProgram.mProgramObject &&
			(!mVolumeImpl || !mVolumeImpl->isVolumeUnique());

		if (cache_in_vram)
		{ //this volume might be used as source data for a transform object, put it in vram
			LLVolume* volume = getVolume();
			for (S32 i = 0; i < volume->getNumFaces(); ++i)
			{
				const LLVolumeFace& face = volume->getVolumeFace(i);
				if (face.mVertexBuffer.notNull())
				{ //already cached
					break;
				}
				volume->genTangents(i);
				LLFace::cacheFaceInVRAM(face);
			}
		}
		

		return TRUE;
	}



	return FALSE;
}

void LLVOVolume::updateSculptTexture()
{
	LLPointer<LLViewerFetchedTexture> old_sculpt = mSculptTexture;

	if (isSculpted() && !isMesh())
	{
		LLSculptParams *sculpt_params = (LLSculptParams *)getParameterEntry(LLNetworkData::PARAMS_SCULPT);
		LLUUID id =  sculpt_params->getSculptTexture();
		if (id.notNull())
		{
			mSculptTexture = LLViewerTextureManager::getFetchedTexture(id, FTT_DEFAULT, TRUE, LLGLTexture::BOOST_NONE, LLViewerTexture::LOD_TEXTURE);
		}
	}
	else
	{
		mSculptTexture = NULL;
	}

	if (mSculptTexture != old_sculpt)
	{
		if (old_sculpt.notNull())
		{
			old_sculpt->removeVolume(this);
		}
		if (mSculptTexture.notNull())
		{
			mSculptTexture->addVolume(this);
		}
	}
	
}

void LLVOVolume::notifyMeshLoaded()
{ 
	mSculptChanged = TRUE;
	gPipeline.markRebuild(mDrawable, LLDrawable::REBUILD_GEOMETRY, TRUE);
}

// sculpt replaces generate() for sculpted surfaces
void LLVOVolume::sculpt()
{	
	if (mSculptTexture.notNull())
	{				
		U16 sculpt_height = 0;
		U16 sculpt_width = 0;
		S8 sculpt_components = 0;
		const U8* sculpt_data = NULL;
	
		S32 discard_level = mSculptTexture->getCachedRawImageLevel() ;
		LLImageRaw* raw_image = mSculptTexture->getCachedRawImage() ;
		
		S32 max_discard = mSculptTexture->getMaxDiscardLevel();
		if (discard_level > max_discard)
			discard_level = max_discard;    // clamp to the best we can do

		// <FS:ND> force discard level down to max MAX_DISCARD_LEVEL. There's a lot of log spam otherwise
		discard_level = llmin( discard_level, MAX_DISCARD_LEVEL );
		// </FS:ND>

		S32 current_discard = getVolume()->getSculptLevel() ;
		if(current_discard < -2)
		{
			static S32 low_sculpty_discard_warning_count = 100;
			if (++low_sculpty_discard_warning_count >= 100)
			{	// Log first time, then every 100 afterwards otherwise this can flood the logs
				llwarns << "WARNING!!: Current discard for sculpty " << mSculptTexture->getID() 
					<< " at " << current_discard 
					<< " is less than -2." << llendl;
				low_sculpty_discard_warning_count = 0;
			}
			
			// corrupted volume... don't update the sculpty
			return;
		}
		else if (current_discard > MAX_DISCARD_LEVEL)
		{
			static S32 high_sculpty_discard_warning_count = 100;
			if (++high_sculpty_discard_warning_count >= 100)
			{	// Log first time, then every 100 afterwards otherwise this can flood the logs
				llwarns << "WARNING!!: Current discard for sculpty " << mSculptTexture->getID() 
					<< " at " << current_discard 
					<< " is more than than allowed max of " << MAX_DISCARD_LEVEL << llendl;
				high_sculpty_discard_warning_count = 0;
			}

			// corrupted volume... don't update the sculpty			
			return;
		}

		if (current_discard == discard_level)  // no work to do here
			return;
		
		if(!raw_image)
		{
			llassert(discard_level < 0) ;

			sculpt_width = 0;
			sculpt_height = 0;
			sculpt_data = NULL ;

			if(LLViewerTextureManager::sTesterp)
			{
				LLViewerTextureManager::sTesterp->updateGrayTextureBinding();
			}
		}
		else
		{					
			sculpt_height = raw_image->getHeight();
			sculpt_width = raw_image->getWidth();
			sculpt_components = raw_image->getComponents();		
					   
			sculpt_data = raw_image->getData();

			if(LLViewerTextureManager::sTesterp)
			{
				mSculptTexture->updateBindStatsForTester() ;
			}
		}
		getVolume()->sculpt(sculpt_width, sculpt_height, sculpt_components, sculpt_data, discard_level);

		//notify rebuild any other VOVolumes that reference this sculpty volume
		for (S32 i = 0; i < mSculptTexture->getNumVolumes(); ++i)
		{
			LLVOVolume* volume = (*(mSculptTexture->getVolumeList()))[i];
			if (volume != this && volume->getVolume() == getVolume())
			{
				gPipeline.markRebuild(volume->mDrawable, LLDrawable::REBUILD_GEOMETRY, FALSE);
			}
		}
	}
}

S32	LLVOVolume::computeLODDetail(F32 distance, F32 radius)
{
	S32	cur_detail;
	if (LLPipeline::sDynamicLOD)
	{
		// We've got LOD in the profile, and in the twist.  Use radius.
		F32 tan_angle = (LLVOVolume::sLODFactor*radius)/distance;
		cur_detail = LLVolumeLODGroup::getDetailFromTan(llround(tan_angle, 0.01f));
	}
	else
	{
		cur_detail = llclamp((S32) (sqrtf(radius)*LLVOVolume::sLODFactor*4.f), 0, 3);		
	}
	return cur_detail;
}

BOOL LLVOVolume::calcLOD()
{
	if (mDrawable.isNull())
	{
		return FALSE;
	}

	S32 cur_detail = 0;
	
	F32 radius;
	F32 distance;

	if (mDrawable->isState(LLDrawable::RIGGED))
	{
		LLVOAvatar* avatar = getAvatar(); 
		
		// Not sure how this can really happen, but alas it does. Better exit here than crashing.
		if( !avatar || !avatar->mDrawable )
		{
			return FALSE;
		}

		distance = avatar->mDrawable->mDistanceWRTCamera;
		radius = avatar->getBinRadius();
	}
	else
	{
		distance = mDrawable->mDistanceWRTCamera;
		radius = getVolume()->mLODScaleBias.scaledVec(getScale()).length();
	}
	
	//hold onto unmodified distance for debugging
	//F32 debug_distance = distance;
	
	distance *= sDistanceFactor;

	F32 rampDist = LLVOVolume::sLODFactor * 2;
	
	if (distance < rampDist)
	{
		// Boost LOD when you're REALLY close
		distance *= 1.0f/rampDist;
		distance *= distance;
		distance *= rampDist;
	}
	
	// DON'T Compensate for field of view changing on FOV zoom.
	distance *= F_PI/3.f;

	cur_detail = computeLODDetail(llround(distance, 0.01f), 
									llround(radius, 0.01f));


	if (gPipeline.hasRenderDebugMask(LLPipeline::RENDER_DEBUG_LOD_INFO) &&
		mDrawable->getFace(0))
	{
		//setDebugText(llformat("%.2f:%.2f, %d", debug_distance, radius, cur_detail));

		setDebugText(llformat("%d", mDrawable->getFace(0)->getTextureIndex()));
	}

	if (cur_detail != mLOD)
	{
		mAppAngle = llround((F32) atan2( mDrawable->getRadius(), mDrawable->mDistanceWRTCamera) * RAD_TO_DEG, 0.01f);
		mLOD = cur_detail;		
		return TRUE;
	}
	else
	{
		return FALSE;
	}
}

BOOL LLVOVolume::updateLOD()
{
	if (mDrawable.isNull())
	{
		return FALSE;
	}
	
	BOOL lod_changed = calcLOD();

	if (lod_changed)
	{
		gPipeline.markRebuild(mDrawable, LLDrawable::REBUILD_VOLUME, FALSE);
		mLODChanged = TRUE;
	}
	else
	{
		F32 new_radius = getBinRadius();
		F32 old_radius = mDrawable->getBinRadius();
		if (new_radius < old_radius * 0.9f || new_radius > old_radius*1.1f)
		{
			gPipeline.markPartitionMove(mDrawable);
		}
	}

	lod_changed = lod_changed || LLViewerObject::updateLOD();
	
	return lod_changed;
}

BOOL LLVOVolume::setDrawableParent(LLDrawable* parentp)
{
	if (!LLViewerObject::setDrawableParent(parentp))
	{
		// no change in drawable parent
		return FALSE;
	}

	if (!mDrawable->isRoot())
	{
		// rebuild vertices in parent relative space
		gPipeline.markRebuild(mDrawable, LLDrawable::REBUILD_VOLUME, TRUE);

		if (mDrawable->isActive() && !parentp->isActive())
		{
			parentp->makeActive();
		}
		else if (mDrawable->isStatic() && parentp->isActive())
		{
			mDrawable->makeActive();
		}
	}
	
	return TRUE;
}

void LLVOVolume::updateFaceFlags()
{
	// There's no guarantee that getVolume()->getNumFaces() == mDrawable->getNumFaces()
	for (S32 i = 0; i < getVolume()->getNumFaces() && i < mDrawable->getNumFaces(); i++)
	{
		// <FS:ND> There's no guarantee that getVolume()->getNumFaces() == mDrawable->getNumFaces()
		if( mDrawable->getNumFaces() <= i || getNumTEs() <= i )
			return;
		// </FS:ND>

		LLFace *face = mDrawable->getFace(i);
		if (face)
		{
			BOOL fullbright = getTE(i)->getFullbright();
			face->clearState(LLFace::FULLBRIGHT | LLFace::HUD_RENDER | LLFace::LIGHT);

			if (fullbright || (mMaterial == LL_MCODE_LIGHT))
			{
				face->setState(LLFace::FULLBRIGHT);
			}
			if (mDrawable->isLight())
			{
				face->setState(LLFace::LIGHT);
			}
			if (isHUDAttachment())
			{
				face->setState(LLFace::HUD_RENDER);
			}
		}
	}
}

BOOL LLVOVolume::setParent(LLViewerObject* parent)
{
	BOOL ret = FALSE ;
	if (parent != getParent())
	{
		ret = LLViewerObject::setParent(parent);
		if (ret && mDrawable)
		{
			gPipeline.markMoved(mDrawable);
			gPipeline.markRebuild(mDrawable, LLDrawable::REBUILD_VOLUME, TRUE);
		}
	}

	return ret ;
}

// NOTE: regenFaces() MUST be followed by genTriangles()!
void LLVOVolume::regenFaces()
{
	// remove existing faces
	BOOL count_changed = mNumFaces != getNumTEs();
	
	if (count_changed)
	{
		deleteFaces();		
		// add new faces
		mNumFaces = getNumTEs();
	}
		
	for (S32 i = 0; i < mNumFaces; i++)
	{
		LLFace* facep = count_changed ? addFace(i) : mDrawable->getFace(i);
		if (!facep) continue;

		facep->setTEOffset(i);
		facep->setTexture(getTEImage(i));
		if (facep->getTextureEntry()->getMaterialParams().notNull())
		{
			facep->setNormalMap(getTENormalMap(i));
			facep->setSpecularMap(getTESpecularMap(i));
		}
		facep->setViewerObject(this);
		
		// If the face had media on it, this will have broken the link between the LLViewerMediaTexture and the face.
		// Re-establish the link.
		if((int)mMediaImplList.size() > i)
		{
			if(mMediaImplList[i])
			{
				LLViewerMediaTexture* media_tex = LLViewerTextureManager::findMediaTexture(mMediaImplList[i]->getMediaTextureID()) ;
				if(media_tex)
				{
					media_tex->addMediaToFace(facep) ;
				}
			}
		}
	}
	
	if (!count_changed)
	{
		updateFaceFlags();
	}
}

BOOL LLVOVolume::genBBoxes(BOOL force_global)
{
	BOOL res = TRUE;

	LLVector4a min,max;

	min.clear();
	max.clear();

	BOOL rebuild = mDrawable->isState(LLDrawable::REBUILD_VOLUME | LLDrawable::REBUILD_POSITION | LLDrawable::REBUILD_RIGGED);

	//	bool rigged = false;
	LLVolume* volume = mRiggedVolume;
	if (!volume)
	{
		volume = getVolume();
	}

	// There's no guarantee that getVolume()->getNumFaces() == mDrawable->getNumFaces()
	for (S32 i = 0;
		 i < getVolume()->getNumVolumeFaces() && i < mDrawable->getNumFaces() && i < getNumTEs();
		 i++)
	{
		// <FS:ND> There's no guarantee that getVolume()->getNumFaces() == mDrawable->getNumFaces()
		if( mDrawable->getNumFaces() <= i )
			break;
		// </FS:ND>

		LLFace *face = mDrawable->getFace(i);
		if (!face)
		{
			continue;
		}
		res &= face->genVolumeBBoxes(*volume, i,
										mRelativeXform, mRelativeXformInvTrans,
										(mVolumeImpl && mVolumeImpl->isVolumeGlobal()) || force_global);
		
		if (rebuild)
		{
			if (i == 0)
			{
				min = face->mExtents[0];
				max = face->mExtents[1];
			}
			else
			{
				min.setMin(min, face->mExtents[0]);
				max.setMax(max, face->mExtents[1]);
			}
		}
	}
	
	if (rebuild)
	{
		mDrawable->setSpatialExtents(min,max);
		min.add(max);
		min.mul(0.5f);
		mDrawable->setPositionGroup(min);	
	}

	updateRadius();
	mDrawable->movePartition();
				
	return res;
}

void LLVOVolume::preRebuild()
{
	if (mVolumeImpl != NULL)
	{
		mVolumeImpl->preRebuild();
	}
}

void LLVOVolume::updateRelativeXform(bool force_identity)
{
	if (mVolumeImpl)
	{
		mVolumeImpl->updateRelativeXform(force_identity);
		return;
	}
	
	LLDrawable* drawable = mDrawable;
	
	if (drawable->isState(LLDrawable::RIGGED) && mRiggedVolume.notNull())
	{ //rigged volume (which is in agent space) is used for generating bounding boxes etc
	  //inverse of render matrix should go to partition space
		mRelativeXform = getRenderMatrix();

		F32* dst = (F32*) mRelativeXformInvTrans.mMatrix;
		F32* src = (F32*) mRelativeXform.mMatrix;
		dst[0] = src[0]; dst[1] = src[1]; dst[2] = src[2];
		dst[3] = src[4]; dst[4] = src[5]; dst[5] = src[6];
		dst[6] = src[8]; dst[7] = src[9]; dst[8] = src[10];
		
		mRelativeXform.invert();
		mRelativeXformInvTrans.transpose();
	}
	else if (drawable->isActive() || force_identity)
	{				
		// setup relative transforms
		LLQuaternion delta_rot;
		LLVector3 delta_pos, delta_scale;
		
		//matrix from local space to parent relative/global space
		bool use_identity = force_identity || drawable->isSpatialRoot();
		delta_rot = use_identity ? LLQuaternion() : mDrawable->getRotation();
		delta_pos = use_identity ? LLVector3(0,0,0) : mDrawable->getPosition();
		delta_scale = mDrawable->getScale();

		// Vertex transform (4x4)
		LLVector3 x_axis = LLVector3(delta_scale.mV[VX], 0.f, 0.f) * delta_rot;
		LLVector3 y_axis = LLVector3(0.f, delta_scale.mV[VY], 0.f) * delta_rot;
		LLVector3 z_axis = LLVector3(0.f, 0.f, delta_scale.mV[VZ]) * delta_rot;

		mRelativeXform.initRows(LLVector4(x_axis, 0.f),
								LLVector4(y_axis, 0.f),
								LLVector4(z_axis, 0.f),
								LLVector4(delta_pos, 1.f));

		
		// compute inverse transpose for normals
		// mRelativeXformInvTrans.setRows(x_axis, y_axis, z_axis);
		// mRelativeXformInvTrans.invert(); 
		// mRelativeXformInvTrans.setRows(x_axis, y_axis, z_axis);
		// grumble - invert is NOT a matrix invert, so we do it by hand:

		LLMatrix3 rot_inverse = LLMatrix3(~delta_rot);

		LLMatrix3 scale_inverse;
		scale_inverse.setRows(LLVector3(1.0, 0.0, 0.0) / delta_scale.mV[VX],
							  LLVector3(0.0, 1.0, 0.0) / delta_scale.mV[VY],
							  LLVector3(0.0, 0.0, 1.0) / delta_scale.mV[VZ]);
							   
		
		mRelativeXformInvTrans = rot_inverse * scale_inverse;

		mRelativeXformInvTrans.transpose();
	}
	else
	{
		LLVector3 pos = getPosition();
		LLVector3 scale = getScale();
		LLQuaternion rot = getRotation();
	
		if (mParent)
		{
			pos *= mParent->getRotation();
			pos += mParent->getPosition();
			rot *= mParent->getRotation();
		}
		
		//LLViewerRegion* region = getRegion();
		//pos += region->getOriginAgent();
		
		LLVector3 x_axis = LLVector3(scale.mV[VX], 0.f, 0.f) * rot;
		LLVector3 y_axis = LLVector3(0.f, scale.mV[VY], 0.f) * rot;
		LLVector3 z_axis = LLVector3(0.f, 0.f, scale.mV[VZ]) * rot;

		mRelativeXform.initRows(LLVector4(x_axis, 0.f),
								LLVector4(y_axis, 0.f),
								LLVector4(z_axis, 0.f),
								LLVector4(pos, 1.f));

		// compute inverse transpose for normals
		LLMatrix3 rot_inverse = LLMatrix3(~rot);

		LLMatrix3 scale_inverse;
		scale_inverse.setRows(LLVector3(1.0, 0.0, 0.0) / scale.mV[VX],
							  LLVector3(0.0, 1.0, 0.0) / scale.mV[VY],
							  LLVector3(0.0, 0.0, 1.0) / scale.mV[VZ]);
							   
		
		mRelativeXformInvTrans = rot_inverse * scale_inverse;

		mRelativeXformInvTrans.transpose();
	}
}

static LLFastTimer::DeclareTimer FTM_GEN_FLEX("Generate Flexies");
static LLFastTimer::DeclareTimer FTM_UPDATE_PRIMITIVES("Update Primitives");
static LLFastTimer::DeclareTimer FTM_UPDATE_RIGGED_VOLUME("Update Rigged");

BOOL LLVOVolume::updateGeometry(LLDrawable *drawable)
{
	LLFastTimer t(FTM_UPDATE_PRIMITIVES);
	
	if (mDrawable->isState(LLDrawable::REBUILD_RIGGED))
	{
		{
			LLFastTimer t(FTM_UPDATE_RIGGED_VOLUME);
			updateRiggedVolume();
		}
		genBBoxes(FALSE);
		mDrawable->clearState(LLDrawable::REBUILD_RIGGED);
	}

	if (mVolumeImpl != NULL)
	{
		BOOL res;
		{
			LLFastTimer t(FTM_GEN_FLEX);
			res = mVolumeImpl->doUpdateGeometry(drawable);
		}
		// NaCl - Graphics crasher protection
		if( enableVolumeSAPProtection() )
			mVolumeSurfaceArea = getVolume()->getSurfaceArea();
		// NaCl End
		updateFaceFlags();
		return res;
	}
	
	LLSpatialGroup* group = drawable->getSpatialGroup();
	if (group)
	{
		group->dirtyMesh();
	}

	BOOL compiled = FALSE;
			
	updateRelativeXform();
	
	if (mDrawable.isNull()) // Not sure why this is happening, but it is...
	{
		return TRUE; // No update to complete
	}

	if (mVolumeChanged || mFaceMappingChanged )
	{
		dirtySpatialGroup(drawable->isState(LLDrawable::IN_REBUILD_Q1));

		compiled = TRUE;

		if (mVolumeChanged)
		{
			LLFastTimer ftm(FTM_GEN_VOLUME);
			LLVolumeParams volume_params = getVolume()->getParams();
			setVolume(volume_params, 0);
			drawable->setState(LLDrawable::REBUILD_VOLUME);
		}

		{
			LLFastTimer t(FTM_GEN_TRIANGLES);
			regenFaces();
			genBBoxes(FALSE);
		}
	}
	else if ((mLODChanged) || (mSculptChanged))
	{
		dirtySpatialGroup(drawable->isState(LLDrawable::IN_REBUILD_Q1));

		LLVolume *old_volumep, *new_volumep;
		F32 old_lod, new_lod;
		S32 old_num_faces, new_num_faces ;

		old_volumep = getVolume();
		old_lod = old_volumep->getDetail();
		old_num_faces = old_volumep->getNumFaces() ;
		old_volumep = NULL ;

		{
			LLFastTimer ftm(FTM_GEN_VOLUME);
			LLVolumeParams volume_params = getVolume()->getParams();
			setVolume(volume_params, 0);
		}

		new_volumep = getVolume();
		new_lod = new_volumep->getDetail();
		new_num_faces = new_volumep->getNumFaces() ;
		new_volumep = NULL ;

		if ((new_lod != old_lod) || mSculptChanged)
		{
			compiled = TRUE;
			sNumLODChanges += new_num_faces ;
	
			if((S32)getNumTEs() != getVolume()->getNumFaces())
			{
				setNumTEs(getVolume()->getNumFaces()); //mesh loading may change number of faces.
			}

			drawable->setState(LLDrawable::REBUILD_VOLUME); // for face->genVolumeTriangles()

			{
				LLFastTimer t(FTM_GEN_TRIANGLES);
				if (new_num_faces != old_num_faces || mNumFaces != (S32)getNumTEs())
				{
					regenFaces();
				}
				genBBoxes(FALSE);

				if (mSculptChanged)
				{ //changes in sculpt maps can thrash an object bounding box without 
				  //triggering a spatial group bounding box update -- force spatial group
				  //to update bounding boxes
					LLSpatialGroup* group = mDrawable->getSpatialGroup();
					if (group)
					{
						group->unbound();
					}
				}
			}
		}
	}
	// it has its own drawable (it's moved) or it has changed UVs or it has changed xforms from global<->local
	else
	{
		compiled = TRUE;
		// All it did was move or we changed the texture coordinate offset
		LLFastTimer t(FTM_GEN_TRIANGLES);
		genBBoxes(FALSE);
	}
	// NaCl - Graphics crasher protection
	if( enableVolumeSAPProtection() )
		mVolumeSurfaceArea = getVolume()->getSurfaceArea();
	// NaCl End
	// Update face flags
	updateFaceFlags();
	
	if(compiled)
	{
		LLPipeline::sCompiles++;
	}
		
	mVolumeChanged = FALSE;
	mLODChanged = FALSE;
	mSculptChanged = FALSE;
	mFaceMappingChanged = FALSE;
	
	return LLViewerObject::updateGeometry(drawable);
}

void LLVOVolume::updateFaceSize(S32 idx)
{
	if( mDrawable->getNumFaces() <= idx )
	{
		return;
	}

	LLFace* facep = mDrawable->getFace(idx);
	if (facep)
	{
		if (idx >= getVolume()->getNumVolumeFaces())
		{
			facep->setSize(0,0, true);
		}
		else
		{
			const LLVolumeFace& vol_face = getVolume()->getVolumeFace(idx);
			facep->setSize(vol_face.mNumVertices, vol_face.mNumIndices, 
							true); // <--- volume faces should be padded for 16-byte alignment
		
		}
	}
}

BOOL LLVOVolume::isRootEdit() const
{
	if (mParent && !((LLViewerObject*)mParent)->isAvatar())
	{
		return FALSE;
	}
	return TRUE;
}

//virtual
void LLVOVolume::setNumTEs(const U8 num_tes)
{
	const U8 old_num_tes = getNumTEs() ;
	
	if(old_num_tes && old_num_tes < num_tes) //new faces added
	{
		LLViewerObject::setNumTEs(num_tes) ;

		if(mMediaImplList.size() >= old_num_tes && mMediaImplList[old_num_tes -1].notNull())//duplicate the last media textures if exists.
		{
			mMediaImplList.resize(num_tes) ;
			const LLTextureEntry* te = getTE(old_num_tes - 1) ;
			for(U8 i = old_num_tes; i < num_tes ; i++)
			{
				setTE(i, *te) ;
				mMediaImplList[i] = mMediaImplList[old_num_tes -1] ;
			}
			mMediaImplList[old_num_tes -1]->setUpdated(TRUE) ;
		}
	}
	else if(old_num_tes > num_tes && mMediaImplList.size() > num_tes) //old faces removed
	{
		U8 end = mMediaImplList.size() ;
		for(U8 i = num_tes; i < end ; i++)
		{
			removeMediaImpl(i) ;				
		}
		mMediaImplList.resize(num_tes) ;

		LLViewerObject::setNumTEs(num_tes) ;
	}
	else
	{
		LLViewerObject::setNumTEs(num_tes) ;
	}

	return ;
}

//virtual     
void LLVOVolume::changeTEImage(S32 index, LLViewerTexture* imagep)
{
	BOOL changed = (mTEImages[index] != imagep);
	LLViewerObject::changeTEImage(index, imagep);
	if (changed)
	{
		gPipeline.markTextured(mDrawable);
		mFaceMappingChanged = TRUE;
	}
}

void LLVOVolume::setTEImage(const U8 te, LLViewerTexture *imagep)
{
	BOOL changed = (mTEImages[te] != imagep);
	LLViewerObject::setTEImage(te, imagep);
	if (changed)
	{
		gPipeline.markTextured(mDrawable);
		mFaceMappingChanged = TRUE;
	}
}

S32 LLVOVolume::setTETexture(const U8 te, const LLUUID &uuid)
{
	S32 res = LLViewerObject::setTETexture(te, uuid);
	if (res)
	{
		gPipeline.markTextured(mDrawable);
		mFaceMappingChanged = TRUE;
	}
	return res;
}

S32 LLVOVolume::setTEColor(const U8 te, const LLColor3& color)
{
	return setTEColor(te, LLColor4(color));
}

S32 LLVOVolume::setTEColor(const U8 te, const LLColor4& color)
{
	S32 retval = 0;
	const LLTextureEntry *tep = getTE(te);
	if (!tep)
	{
		LL_WARNS("MaterialTEs") << "No texture entry for te " << (S32)te << ", object " << mID << LL_ENDL;
	}
	else if (color != tep->getColor())
	{
		F32 old_alpha = tep->getColor().mV[3];
		if (color.mV[3] != old_alpha)
		{
			gPipeline.markTextured(mDrawable);
			//treat this alpha change as an LoD update since render batches may need to get rebuilt
			mLODChanged = TRUE;
			gPipeline.markRebuild(mDrawable, LLDrawable::REBUILD_VOLUME, FALSE);
		}
		retval = LLPrimitive::setTEColor(te, color);
		if (mDrawable.notNull() && retval)
		{
			// These should only happen on updates which are not the initial update.
			mDrawable->setState(LLDrawable::REBUILD_COLOR);
			dirtyMesh();
		}
	}

	return  retval;
}

S32 LLVOVolume::setTEBumpmap(const U8 te, const U8 bumpmap)
{
	S32 res = LLViewerObject::setTEBumpmap(te, bumpmap);
	if (res)
	{
		gPipeline.markTextured(mDrawable);
		mFaceMappingChanged = TRUE;
	}
	return  res;
}

S32 LLVOVolume::setTETexGen(const U8 te, const U8 texgen)
{
	S32 res = LLViewerObject::setTETexGen(te, texgen);
	if (res)
	{
		gPipeline.markTextured(mDrawable);
		mFaceMappingChanged = TRUE;
	}
	return  res;
}

S32 LLVOVolume::setTEMediaTexGen(const U8 te, const U8 media)
{
	S32 res = LLViewerObject::setTEMediaTexGen(te, media);
	if (res)
	{
		gPipeline.markTextured(mDrawable);
		mFaceMappingChanged = TRUE;
	}
	return  res;
}

S32 LLVOVolume::setTEShiny(const U8 te, const U8 shiny)
{
	S32 res = LLViewerObject::setTEShiny(te, shiny);
	if (res)
	{
		gPipeline.markTextured(mDrawable);
		mFaceMappingChanged = TRUE;
	}
	return  res;
}

S32 LLVOVolume::setTEFullbright(const U8 te, const U8 fullbright)
{
	S32 res = LLViewerObject::setTEFullbright(te, fullbright);
	if (res)
	{
		gPipeline.markTextured(mDrawable);
		mFaceMappingChanged = TRUE;
	}
	return  res;
}

S32 LLVOVolume::setTEBumpShinyFullbright(const U8 te, const U8 bump)
{
	S32 res = LLViewerObject::setTEBumpShinyFullbright(te, bump);
	if (res)
	{
		gPipeline.markTextured(mDrawable);
		mFaceMappingChanged = TRUE;
	}
	return res;
}

S32 LLVOVolume::setTEMediaFlags(const U8 te, const U8 media_flags)
{
	S32 res = LLViewerObject::setTEMediaFlags(te, media_flags);
	if (res)
	{
		gPipeline.markTextured(mDrawable);
		mFaceMappingChanged = TRUE;
	}
	return  res;
}

S32 LLVOVolume::setTEGlow(const U8 te, const F32 glow)
{
	S32 res = LLViewerObject::setTEGlow(te, glow);
	if (res)
	{
		gPipeline.markTextured(mDrawable);
		mFaceMappingChanged = TRUE;
	}
	return  res;
}

void LLVOVolume::setTEMaterialParamsCallbackTE(const LLUUID& objectID, const LLMaterialID &pMaterialID, const LLMaterialPtr pMaterialParams, U32 te)
{
	LLVOVolume* pVol = (LLVOVolume*)gObjectList.findObject(objectID);
	if (pVol)
	{
		LL_DEBUGS("MaterialTEs") << "materialid " << pMaterialID.asString() << " to TE " << te << LL_ENDL;
		if (te >= pVol->getNumTEs())
			return;

		LLTextureEntry* texture_entry = pVol->getTE(te);
		if (texture_entry && (texture_entry->getMaterialID() == pMaterialID))
		{
			pVol->setTEMaterialParams(te, pMaterialParams);
		}
	}
}

S32 LLVOVolume::setTEMaterialID(const U8 te, const LLMaterialID& pMaterialID)
{
	S32 res = LLViewerObject::setTEMaterialID(te, pMaterialID);
	LL_DEBUGS("MaterialTEs") << "te "<< (S32)te << " materialid " << pMaterialID.asString() << " res " << res
								<< ( LLSelectMgr::getInstance()->getSelection()->contains(const_cast<LLVOVolume*>(this), te) ? " selected" : " not selected" )
								<< LL_ENDL;
		
	LL_DEBUGS("MaterialTEs") << " " << pMaterialID.asString() << LL_ENDL;
	if (res)
	{
		LLMaterialMgr::instance().getTE(getRegion()->getRegionID(), pMaterialID, te, boost::bind(&LLVOVolume::setTEMaterialParamsCallbackTE, getID(), _1, _2, _3));

		setChanged(ALL_CHANGED);
		if (!mDrawable.isNull())
		{
			gPipeline.markTextured(mDrawable);
			gPipeline.markRebuild(mDrawable,LLDrawable::REBUILD_ALL);
		}
		mFaceMappingChanged = TRUE;
	}
	return res;
}

S32 LLVOVolume::setTEMaterialParams(const U8 te, const LLMaterialPtr pMaterialParams)
{
	S32 res = LLViewerObject::setTEMaterialParams(te, pMaterialParams);
	LL_DEBUGS("MaterialTEs") << "te " << (S32)te << " material " << ((pMaterialParams) ? pMaterialParams->asLLSD() : LLSD("null")) << " res " << res
							 << ( LLSelectMgr::getInstance()->getSelection()->contains(const_cast<LLVOVolume*>(this), te) ? " selected" : " not selected" )
							 << LL_ENDL;
	setChanged(ALL_CHANGED);
	if (!mDrawable.isNull())
	{
		gPipeline.markTextured(mDrawable);
		gPipeline.markRebuild(mDrawable,LLDrawable::REBUILD_ALL);
	}
	mFaceMappingChanged = TRUE;
	return TEM_CHANGE_TEXTURE;
}

S32 LLVOVolume::setTEScale(const U8 te, const F32 s, const F32 t)
{
	S32 res = LLViewerObject::setTEScale(te, s, t);
	if (res)
	{
		gPipeline.markTextured(mDrawable);
		mFaceMappingChanged = TRUE;
	}
	return res;
}

S32 LLVOVolume::setTEScaleS(const U8 te, const F32 s)
{
	S32 res = LLViewerObject::setTEScaleS(te, s);
	if (res)
	{
		gPipeline.markTextured(mDrawable);
		mFaceMappingChanged = TRUE;
	}
	return res;
}

S32 LLVOVolume::setTEScaleT(const U8 te, const F32 t)
{
	S32 res = LLViewerObject::setTEScaleT(te, t);
	if (res)
	{
		gPipeline.markTextured(mDrawable);
		mFaceMappingChanged = TRUE;
	}
	return res;
}

void LLVOVolume::updateTEData()
{
	/*if (mDrawable.notNull())
	{
		mFaceMappingChanged = TRUE;
		gPipeline.markRebuild(mDrawable, LLDrawable::REBUILD_MATERIAL, TRUE);
	}*/
}

bool LLVOVolume::hasMedia() const
{
	bool result = false;
	const U8 numTEs = getNumTEs();
	for (U8 i = 0; i < numTEs; i++)
	{
		const LLTextureEntry* te = getTE(i);
		if(te->hasMedia())
		{
			result = true;
			break;
		}
	}
	return result;
}

LLVector3 LLVOVolume::getApproximateFaceNormal(U8 face_id)
{
	LLVolume* volume = getVolume();
	LLVector4a result;
	result.clear();

	LLVector3 ret;

	if (volume && face_id < volume->getNumVolumeFaces())
	{
		const LLVolumeFace& face = volume->getVolumeFace(face_id);
		for (S32 i = 0; i < (S32)face.mNumVertices; ++i)
		{
			result.add(face.mNormals[i]);
		}

		LLVector3 ret(result.getF32ptr());
		ret = volumeDirectionToAgent(ret);
		ret.normVec();
	}
	
	return ret;
}

void LLVOVolume::requestMediaDataUpdate(bool isNew)
{
    if (sObjectMediaClient)
		sObjectMediaClient->fetchMedia(new LLMediaDataClientObjectImpl(this, isNew));
}

bool LLVOVolume::isMediaDataBeingFetched() const
{
	// I know what I'm doing by const_casting this away: this is just 
	// a wrapper class that is only going to do a lookup.
	return (sObjectMediaClient) ? sObjectMediaClient->isInQueue(new LLMediaDataClientObjectImpl(const_cast<LLVOVolume*>(this), false)) : false;
}

void LLVOVolume::cleanUpMediaImpls()
{
	// Iterate through our TEs and remove any Impls that are no longer used
	const U8 numTEs = getNumTEs();
	for (U8 i = 0; i < numTEs; i++)
	{
		const LLTextureEntry* te = getTE(i);
		if( ! te->hasMedia())
		{
			// Delete the media IMPL!
			removeMediaImpl(i) ;
		}
	}
}

void LLVOVolume::updateObjectMediaData(const LLSD &media_data_array, const std::string &media_version)
{
	// media_data_array is an array of media entry maps
	// media_version is the version string in the response.
	U32 fetched_version = LLTextureEntry::getVersionFromMediaVersionString(media_version);

	// Only update it if it is newer!
	if ( (S32)fetched_version > mLastFetchedMediaVersion)
	{
		mLastFetchedMediaVersion = fetched_version;
		//llinfos << "updating:" << this->getID() << " " << ll_pretty_print_sd(media_data_array) << llendl;
		
		LLSD::array_const_iterator iter = media_data_array.beginArray();
		LLSD::array_const_iterator end = media_data_array.endArray();
		U8 texture_index = 0;
		for (; iter != end; ++iter, ++texture_index)
		{
			syncMediaData(texture_index, *iter, false/*merge*/, false/*ignore_agent*/);
		}
	}
}

void LLVOVolume::syncMediaData(S32 texture_index, const LLSD &media_data, bool merge, bool ignore_agent)
{
	if(mDead)
	{
		// If the object has been marked dead, don't process media updates.
		return;
	}
	
	LLTextureEntry *te = getTE(texture_index);
	if(!te)
	{
		return ;
	}

	LL_DEBUGS("MediaOnAPrim") << "BEFORE: texture_index = " << texture_index
		<< " hasMedia = " << te->hasMedia() << " : " 
		<< ((NULL == te->getMediaData()) ? "NULL MEDIA DATA" : ll_pretty_print_sd(te->getMediaData()->asLLSD())) << llendl;

	std::string previous_url;
	LLMediaEntry* mep = te->getMediaData();
	if(mep)
	{
		// Save the "current url" from before the update so we can tell if
		// it changes. 
		previous_url = mep->getCurrentURL();
	}

	if (merge)
	{
		te->mergeIntoMediaData(media_data);
	}
	else {
		// XXX Question: what if the media data is undefined LLSD, but the
		// update we got above said that we have media flags??	Here we clobber
		// that, assuming the data from the service is more up-to-date. 
		te->updateMediaData(media_data);
	}

	mep = te->getMediaData();
	if(mep)
	{
		bool update_from_self = false;
		if (!ignore_agent) 
		{
			LLUUID updating_agent = LLTextureEntry::getAgentIDFromMediaVersionString(getMediaURL());
			update_from_self = (updating_agent == gAgent.getID());
		}
		viewer_media_t media_impl = LLViewerMedia::updateMediaImpl(mep, previous_url, update_from_self);
			
		addMediaImpl(media_impl, texture_index) ;
	}
	else
	{
		removeMediaImpl(texture_index);
	}

	LL_DEBUGS("MediaOnAPrim") << "AFTER: texture_index = " << texture_index
		<< " hasMedia = " << te->hasMedia() << " : " 
		<< ((NULL == te->getMediaData()) ? "NULL MEDIA DATA" : ll_pretty_print_sd(te->getMediaData()->asLLSD())) << llendl;
}

void LLVOVolume::mediaNavigateBounceBack(U8 texture_index)
{
	// Find the media entry for this navigate
	const LLMediaEntry* mep = NULL;
	viewer_media_t impl = getMediaImpl(texture_index);
	LLTextureEntry *te = getTE(texture_index);
	if(te)
	{
		mep = te->getMediaData();
	}
	
	if (mep && impl)
	{
        std::string url = mep->getCurrentURL();
		// Look for a ":", if not there, assume "http://"
		if (!url.empty() && std::string::npos == url.find(':')) 
		{
			url = "http://" + url;
		}
		// If the url we're trying to "bounce back" to is either empty or not
		// allowed by the whitelist, try the home url.  If *that* doesn't work,
		// set the media as failed and unload it
        if (url.empty() || !mep->checkCandidateUrl(url))
        {
            url = mep->getHomeURL();
			// Look for a ":", if not there, assume "http://"
			if (!url.empty() && std::string::npos == url.find(':')) 
			{
				url = "http://" + url;
			}
        }
        if (url.empty() || !mep->checkCandidateUrl(url))
		{
			// The url to navigate back to is not good, and we have nowhere else
			// to go.
			LL_WARNS("MediaOnAPrim") << "FAILED to bounce back URL \"" << url << "\" -- unloading impl" << LL_ENDL;
			impl->setMediaFailed(true);
		}
		else {
			// Okay, navigate now
            LL_INFOS("MediaOnAPrim") << "bouncing back to URL: " << url << LL_ENDL;
            impl->navigateTo(url, "", false, true);
        }
    }
}

bool LLVOVolume::hasMediaPermission(const LLMediaEntry* media_entry, MediaPermType perm_type)
{
    // NOTE: This logic ALMOST duplicates the logic in the server (in particular, in llmediaservice.cpp).
    if (NULL == media_entry ) return false; // XXX should we assert here?
    
    // The agent has permissions if:
    // - world permissions are on, or
    // - group permissions are on, and agent_id is in the group, or
    // - agent permissions are on, and agent_id is the owner
    
	// *NOTE: We *used* to check for modify permissions here (i.e. permissions were
	// granted if permModify() was true).  However, this doesn't make sense in the
	// viewer: we don't want to show controls or allow interaction if the author
	// has deemed it so.  See DEV-42115.
	
    U8 media_perms = (perm_type == MEDIA_PERM_INTERACT) ? media_entry->getPermsInteract() : media_entry->getPermsControl();
    
    // World permissions
    if (0 != (media_perms & LLMediaEntry::PERM_ANYONE)) 
    {
        return true;
    }
    
    // Group permissions
    else if (0 != (media_perms & LLMediaEntry::PERM_GROUP))
    {
		LLPermissions* obj_perm = LLSelectMgr::getInstance()->findObjectPermissions(this);
		if (obj_perm && gAgent.isInGroup(obj_perm->getGroup()))
		{
			return true;
		}
    }
    
    // Owner permissions
    else if (0 != (media_perms & LLMediaEntry::PERM_OWNER) && permYouOwner()) 
    {
        return true;
    }
    
    return false;
    
}

void LLVOVolume::mediaNavigated(LLViewerMediaImpl *impl, LLPluginClassMedia* plugin, std::string new_location)
{
	bool block_navigation = false;
	// FIXME: if/when we allow the same media impl to be used by multiple faces, the logic here will need to be fixed
	// to deal with multiple face indices.
	int face_index = getFaceIndexWithMediaImpl(impl, -1);
	
	// Find the media entry for this navigate
	LLMediaEntry* mep = NULL;
	LLTextureEntry *te = getTE(face_index);
	if(te)
	{
		mep = te->getMediaData();
	}
	
	if(mep)
	{
		if(!mep->checkCandidateUrl(new_location))
		{
			block_navigation = true;
		}
		if (!block_navigation && !hasMediaPermission(mep, MEDIA_PERM_INTERACT))
		{
			block_navigation = true;
		}
	}
	else
	{
		LL_WARNS("MediaOnAPrim") << "Couldn't find media entry!" << LL_ENDL;
	}
						
	if(block_navigation)
	{
		LL_INFOS("MediaOnAPrim") << "blocking navigate to URI " << new_location << LL_ENDL;

		// "bounce back" to the current URL from the media entry
		mediaNavigateBounceBack(face_index);
	}
	else if (sObjectMediaNavigateClient)
	{
		
		LL_DEBUGS("MediaOnAPrim") << "broadcasting navigate with URI " << new_location << LL_ENDL;

		sObjectMediaNavigateClient->navigate(new LLMediaDataClientObjectImpl(this, false), face_index, new_location);
	}
}

void LLVOVolume::mediaEvent(LLViewerMediaImpl *impl, LLPluginClassMedia* plugin, LLViewerMediaObserver::EMediaEvent event)
{
	switch(event)
	{
		
		case LLViewerMediaObserver::MEDIA_EVENT_LOCATION_CHANGED:
		{			
			switch(impl->getNavState())
			{
				case LLViewerMediaImpl::MEDIANAVSTATE_FIRST_LOCATION_CHANGED:
				{
					// This is the first location changed event after the start of a non-server-directed nav.  It may need to be broadcast or bounced back.
					mediaNavigated(impl, plugin, plugin->getLocation());
				}
				break;
				
				case LLViewerMediaImpl::MEDIANAVSTATE_FIRST_LOCATION_CHANGED_SPURIOUS:
					// This navigate didn't change the current URL.  
					LL_DEBUGS("MediaOnAPrim") << "	NOT broadcasting navigate (spurious)" << LL_ENDL;
				break;
				
				case LLViewerMediaImpl::MEDIANAVSTATE_SERVER_FIRST_LOCATION_CHANGED:
					// This is the first location changed event after the start of a server-directed nav.  Don't broadcast it.
					LL_INFOS("MediaOnAPrim") << "	NOT broadcasting navigate (server-directed)" << LL_ENDL;
				break;
				
				default:
					// This is a subsequent location-changed due to a redirect.	 Don't broadcast.
					LL_INFOS("MediaOnAPrim") << "	NOT broadcasting navigate (redirect)" << LL_ENDL;
				break;
			}
		}
		break;
		
		case LLViewerMediaObserver::MEDIA_EVENT_NAVIGATE_COMPLETE:
		{
			switch(impl->getNavState())
			{
				case LLViewerMediaImpl::MEDIANAVSTATE_COMPLETE_BEFORE_LOCATION_CHANGED:
				{
					// This is the first location changed event after the start of a non-server-directed nav.  It may need to be broadcast or bounced back.
					mediaNavigated(impl, plugin, plugin->getNavigateURI());
				}
				break;
				
				case LLViewerMediaImpl::MEDIANAVSTATE_COMPLETE_BEFORE_LOCATION_CHANGED_SPURIOUS:
					// This navigate didn't change the current URL.  
					LL_DEBUGS("MediaOnAPrim") << "	NOT broadcasting navigate (spurious)" << LL_ENDL;
				break;

				case LLViewerMediaImpl::MEDIANAVSTATE_SERVER_COMPLETE_BEFORE_LOCATION_CHANGED:
					// This is the the navigate complete event from a server-directed nav.  Don't broadcast it.
					LL_INFOS("MediaOnAPrim") << "	NOT broadcasting navigate (server-directed)" << LL_ENDL;
				break;
				
				default:
					// For all other states, the navigate should have been handled by LOCATION_CHANGED events already.
				break;
			}
		}
		break;
		
		default:
		break;
	}

}

void LLVOVolume::sendMediaDataUpdate()
{
    if (sObjectMediaClient)
		sObjectMediaClient->updateMedia(new LLMediaDataClientObjectImpl(this, false));
}

void LLVOVolume::removeMediaImpl(S32 texture_index)
{
	if(mMediaImplList.size() <= (U32)texture_index || mMediaImplList[texture_index].isNull())
	{
		return ;
	}

	//make the face referencing to mMediaImplList[texture_index] to point back to the old texture.
	if(mDrawable && texture_index < mDrawable->getNumFaces())
	{
		LLFace* facep = mDrawable->getFace(texture_index) ;
		if(facep)
		{
			LLViewerMediaTexture* media_tex = LLViewerTextureManager::findMediaTexture(mMediaImplList[texture_index]->getMediaTextureID()) ;
			if(media_tex)
			{
				media_tex->removeMediaFromFace(facep) ;
			}
		}
	}		
	
	//check if some other face(s) of this object reference(s)to this media impl.
	S32 i ;
	S32 end = (S32)mMediaImplList.size() ;
	for(i = 0; i < end ; i++)
	{
		if( i != texture_index && mMediaImplList[i] == mMediaImplList[texture_index])
		{
			break ;
		}
	}

	if(i == end) //this object does not need this media impl.
	{
		mMediaImplList[texture_index]->removeObject(this) ;
	}

	mMediaImplList[texture_index] = NULL ;
	return ;
}

void LLVOVolume::addMediaImpl(LLViewerMediaImpl* media_impl, S32 texture_index)
{
	if((S32)mMediaImplList.size() < texture_index + 1)
	{
		mMediaImplList.resize(texture_index + 1) ;
	}
	
	if(mMediaImplList[texture_index].notNull())
	{
		if(mMediaImplList[texture_index] == media_impl)
		{
			return ;
		}

		removeMediaImpl(texture_index) ;
	}

	mMediaImplList[texture_index] = media_impl;
	media_impl->addObject(this) ;	

	//add the face to show the media if it is in playing
	if(mDrawable)
	{
		LLFace* facep(NULL);
		if( texture_index < mDrawable->getNumFaces() )
		{
			facep = mDrawable->getFace(texture_index) ;
		}

		if(facep)
		{
			LLViewerMediaTexture* media_tex = LLViewerTextureManager::findMediaTexture(mMediaImplList[texture_index]->getMediaTextureID()) ;
			if(media_tex)
			{
				media_tex->addMediaToFace(facep) ;
			}
		}
		else //the face is not available now, start media on this face later.
		{
			media_impl->setUpdated(TRUE) ;
		}
	}
	return ;
}

viewer_media_t LLVOVolume::getMediaImpl(U8 face_id) const
{
	if(mMediaImplList.size() > face_id)
	{
		return mMediaImplList[face_id];
	}
	return NULL;
}

F64 LLVOVolume::getTotalMediaInterest() const
{
	// If this object is currently focused, this object has "high" interest
	if (LLViewerMediaFocus::getInstance()->getFocusedObjectID() == getID())
		return F64_MAX;
	
	F64 interest = (F64)-1.0;  // means not interested;
    
	// If this object is selected, this object has "high" interest, but since 
	// there can be more than one, we still add in calculated impl interest
	// XXX Sadly, 'contains()' doesn't take a const :(
	if (LLSelectMgr::getInstance()->getSelection()->contains(const_cast<LLVOVolume*>(this)))
		interest = F64_MAX / 2.0;
	
	int i = 0;
	const int end = getNumTEs();
	for ( ; i < end; ++i)
	{
		const viewer_media_t &impl = getMediaImpl(i);
		if (!impl.isNull())
		{
			if (interest == (F64)-1.0) interest = (F64)0.0;
			interest += impl->getInterest();
		}
	}
	return interest;
}

S32 LLVOVolume::getFaceIndexWithMediaImpl(const LLViewerMediaImpl* media_impl, S32 start_face_id)
{
	S32 end = (S32)mMediaImplList.size() ;
	for(S32 face_id = start_face_id + 1; face_id < end; face_id++)
	{
		if(mMediaImplList[face_id] == media_impl)
		{
			return face_id ;
		}
	}
	return -1 ;
}

//----------------------------------------------------------------------------

void LLVOVolume::setLightTextureID(LLUUID id)
{
	if (id.notNull())
	{
		if (!hasLightTexture())
		{
			setParameterEntryInUse(LLNetworkData::PARAMS_LIGHT_IMAGE, TRUE, true);
		}
		LLLightImageParams* param_block = (LLLightImageParams*) getParameterEntry(LLNetworkData::PARAMS_LIGHT_IMAGE);
		if (param_block && param_block->getLightTexture() != id)
		{
			param_block->setLightTexture(id);
			parameterChanged(LLNetworkData::PARAMS_LIGHT_IMAGE, true);
		}
	}
	else
	{
		if (hasLightTexture())
		{
			setParameterEntryInUse(LLNetworkData::PARAMS_LIGHT_IMAGE, FALSE, true);
			mLightTexture = NULL;
		}
	}		
}

void LLVOVolume::setSpotLightParams(LLVector3 params)
{
	LLLightImageParams* param_block = (LLLightImageParams*) getParameterEntry(LLNetworkData::PARAMS_LIGHT_IMAGE);
	if (param_block && param_block->getParams() != params)
	{
		param_block->setParams(params);
		parameterChanged(LLNetworkData::PARAMS_LIGHT_IMAGE, true);
	}
}
		
void LLVOVolume::setIsLight(BOOL is_light)
{
	if (is_light != getIsLight())
	{
		if (is_light)
		{
			setParameterEntryInUse(LLNetworkData::PARAMS_LIGHT, TRUE, true);
		}
		else
		{
			setParameterEntryInUse(LLNetworkData::PARAMS_LIGHT, FALSE, true);
		}

		if (is_light)
		{
			// Add it to the pipeline mLightSet
			gPipeline.setLight(mDrawable, TRUE);
		}
		else
		{
			// Not a light.  Remove it from the pipeline's light set.
			gPipeline.setLight(mDrawable, FALSE);
		}
	}
}

void LLVOVolume::setLightColor(const LLColor3& color)
{
	LLLightParams *param_block = (LLLightParams *)getParameterEntry(LLNetworkData::PARAMS_LIGHT);
	if (param_block)
	{
		if (param_block->getColor() != color)
		{
			param_block->setColor(LLColor4(color, param_block->getColor().mV[3]));
			parameterChanged(LLNetworkData::PARAMS_LIGHT, true);
			gPipeline.markTextured(mDrawable);
			mFaceMappingChanged = TRUE;
		}
	}
}

void LLVOVolume::setLightIntensity(F32 intensity)
{
	LLLightParams *param_block = (LLLightParams *)getParameterEntry(LLNetworkData::PARAMS_LIGHT);
	if (param_block)
	{
		if (param_block->getColor().mV[3] != intensity)
		{
			param_block->setColor(LLColor4(LLColor3(param_block->getColor()), intensity));
			parameterChanged(LLNetworkData::PARAMS_LIGHT, true);
		}
	}
}

void LLVOVolume::setLightRadius(F32 radius)
{
	LLLightParams *param_block = (LLLightParams *)getParameterEntry(LLNetworkData::PARAMS_LIGHT);
	if (param_block)
	{
		if (param_block->getRadius() != radius)
		{
			param_block->setRadius(radius);
			parameterChanged(LLNetworkData::PARAMS_LIGHT, true);
		}
	}
}

void LLVOVolume::setLightFalloff(F32 falloff)
{
	LLLightParams *param_block = (LLLightParams *)getParameterEntry(LLNetworkData::PARAMS_LIGHT);
	if (param_block)
	{
		if (param_block->getFalloff() != falloff)
		{
			param_block->setFalloff(falloff);
			parameterChanged(LLNetworkData::PARAMS_LIGHT, true);
		}
	}
}

void LLVOVolume::setLightCutoff(F32 cutoff)
{
	LLLightParams *param_block = (LLLightParams *)getParameterEntry(LLNetworkData::PARAMS_LIGHT);
	if (param_block)
	{
		if (param_block->getCutoff() != cutoff)
		{
			param_block->setCutoff(cutoff);
			parameterChanged(LLNetworkData::PARAMS_LIGHT, true);
		}
	}
}

//----------------------------------------------------------------------------

BOOL LLVOVolume::getIsLight() const
{
	return getParameterEntryInUse(LLNetworkData::PARAMS_LIGHT);
}

LLColor3 LLVOVolume::getLightBaseColor() const
{
	const LLLightParams *param_block = (const LLLightParams *)getParameterEntry(LLNetworkData::PARAMS_LIGHT);
	if (param_block)
	{
		return LLColor3(param_block->getColor());
	}
	else
	{
		return LLColor3(1,1,1);
	}
}

LLColor3 LLVOVolume::getLightColor() const
{
	const LLLightParams *param_block = (const LLLightParams *)getParameterEntry(LLNetworkData::PARAMS_LIGHT);
	if (param_block)
	{
		return LLColor3(param_block->getColor()) * param_block->getColor().mV[3];
	}
	else
	{
		return LLColor3(1,1,1);
	}
}

LLUUID LLVOVolume::getLightTextureID() const
{
	if (getParameterEntryInUse(LLNetworkData::PARAMS_LIGHT_IMAGE))
	{
		const LLLightImageParams *param_block = (const LLLightImageParams *)getParameterEntry(LLNetworkData::PARAMS_LIGHT_IMAGE);
		if (param_block)
		{
			return param_block->getLightTexture();
		}
	}
	
	return LLUUID::null;
}


LLVector3 LLVOVolume::getSpotLightParams() const
{
	if (getParameterEntryInUse(LLNetworkData::PARAMS_LIGHT_IMAGE))
	{
		const LLLightImageParams *param_block = (const LLLightImageParams *)getParameterEntry(LLNetworkData::PARAMS_LIGHT_IMAGE);
		if (param_block)
		{
			return param_block->getParams();
		}
	}
	
	return LLVector3();
}

F32 LLVOVolume::getSpotLightPriority() const
{
	return mSpotLightPriority;
}

void LLVOVolume::updateSpotLightPriority()
{
	LLVector3 pos = mDrawable->getPositionAgent();
	LLVector3 at(0,0,-1);
	at *= getRenderRotation();

	F32 r = getLightRadius()*0.5f;

	pos += at * r;

	at = LLViewerCamera::getInstance()->getAtAxis();

	pos -= at * r;
	
	mSpotLightPriority = gPipeline.calcPixelArea(pos, LLVector3(r,r,r), *LLViewerCamera::getInstance());

	if (mLightTexture.notNull())
	{
		mLightTexture->addTextureStats(mSpotLightPriority);
		mLightTexture->setBoostLevel(LLGLTexture::BOOST_CLOUDS);
	}
}


bool LLVOVolume::isLightSpotlight() const
{
	LLLightImageParams* params = (LLLightImageParams*) getParameterEntry(LLNetworkData::PARAMS_LIGHT_IMAGE);
	if (params)
	{
		return params->isLightSpotlight();
	}
	return false;
}


LLViewerTexture* LLVOVolume::getLightTexture()
{
	LLUUID id = getLightTextureID();

	if (id.notNull())
	{
		if (mLightTexture.isNull() || id != mLightTexture->getID())
		{
			mLightTexture = LLViewerTextureManager::getFetchedTexture(id);
		}
	}
	else
	{
		mLightTexture = NULL;
	}

	return mLightTexture;
}

F32 LLVOVolume::getLightIntensity() const
{
	const LLLightParams *param_block = (const LLLightParams *)getParameterEntry(LLNetworkData::PARAMS_LIGHT);
	if (param_block)
	{
		return param_block->getColor().mV[3];
	}
	else
	{
		return 1.f;
	}
}

F32 LLVOVolume::getLightRadius() const
{
	const LLLightParams *param_block = (const LLLightParams *)getParameterEntry(LLNetworkData::PARAMS_LIGHT);
	if (param_block)
	{
		return param_block->getRadius();
	}
	else
	{
		return 0.f;
	}
}

F32 LLVOVolume::getLightFalloff() const
{
	const LLLightParams *param_block = (const LLLightParams *)getParameterEntry(LLNetworkData::PARAMS_LIGHT);
	if (param_block)
	{
		return param_block->getFalloff();
	}
	else
	{
		return 0.f;
	}
}

F32 LLVOVolume::getLightCutoff() const
{
	const LLLightParams *param_block = (const LLLightParams *)getParameterEntry(LLNetworkData::PARAMS_LIGHT);
	if (param_block)
	{
		return param_block->getCutoff();
	}
	else
	{
		return 0.f;
	}
}

U32 LLVOVolume::getVolumeInterfaceID() const
{
	if (mVolumeImpl)
	{
		return mVolumeImpl->getID();
	}

	return 0;
}

BOOL LLVOVolume::isFlexible() const
{
	if (getParameterEntryInUse(LLNetworkData::PARAMS_FLEXIBLE))
	{
		LLVolume* volume = getVolume();
		if (volume && volume->getParams().getPathParams().getCurveType() != LL_PCODE_PATH_FLEXIBLE)
		{
			LLVolumeParams volume_params = getVolume()->getParams();
			U8 profile_and_hole = volume_params.getProfileParams().getCurveType();
			volume_params.setType(profile_and_hole, LL_PCODE_PATH_FLEXIBLE);
		}
		return TRUE;
	}
	else
	{
		return FALSE;
	}
}

BOOL LLVOVolume::isSculpted() const
{
	if (getParameterEntryInUse(LLNetworkData::PARAMS_SCULPT))
	{
		return TRUE;
	}
	
	return FALSE;
}

BOOL LLVOVolume::isMesh() const
{
	if (isSculpted())
	{
		LLSculptParams *sculpt_params = (LLSculptParams *)getParameterEntry(LLNetworkData::PARAMS_SCULPT);
		U8 sculpt_type = sculpt_params->getSculptType();

		if ((sculpt_type & LL_SCULPT_TYPE_MASK) == LL_SCULPT_TYPE_MESH)
			// mesh is a mesh
		{
			return TRUE;	
		}
	}

	return FALSE;
}

BOOL LLVOVolume::hasLightTexture() const
{
	if (getParameterEntryInUse(LLNetworkData::PARAMS_LIGHT_IMAGE))
	{
		return TRUE;
	}

	return FALSE;
}

BOOL LLVOVolume::isVolumeGlobal() const
{
	if (mVolumeImpl)
	{
		return mVolumeImpl->isVolumeGlobal() ? TRUE : FALSE;
	}
	else if (mRiggedVolume.notNull())
	{
		return TRUE;
	}

	return FALSE;
}

BOOL LLVOVolume::canBeFlexible() const
{
	U8 path = getVolume()->getParams().getPathParams().getCurveType();
	return (path == LL_PCODE_PATH_FLEXIBLE || path == LL_PCODE_PATH_LINE);
}

BOOL LLVOVolume::setIsFlexible(BOOL is_flexible)
{
	BOOL res = FALSE;
	BOOL was_flexible = isFlexible();
	LLVolumeParams volume_params;
	if (is_flexible)
	{
		if (!was_flexible)
		{
			volume_params = getVolume()->getParams();
			U8 profile_and_hole = volume_params.getProfileParams().getCurveType();
			volume_params.setType(profile_and_hole, LL_PCODE_PATH_FLEXIBLE);
			res = TRUE;
			setFlags(FLAGS_USE_PHYSICS, FALSE);
			setFlags(FLAGS_PHANTOM, TRUE);
			setParameterEntryInUse(LLNetworkData::PARAMS_FLEXIBLE, TRUE, true);
			if (mDrawable)
			{
				mDrawable->makeActive();
			}
		}
	}
	else
	{
		if (was_flexible)
		{
			volume_params = getVolume()->getParams();
			U8 profile_and_hole = volume_params.getProfileParams().getCurveType();
			volume_params.setType(profile_and_hole, LL_PCODE_PATH_LINE);
			res = TRUE;
			setFlags(FLAGS_PHANTOM, FALSE);
			setParameterEntryInUse(LLNetworkData::PARAMS_FLEXIBLE, FALSE, true);
		}
	}
	if (res)
	{
		res = setVolume(volume_params, 1);
		if (res)
		{
			markForUpdate(TRUE);
		}
	}
	return res;
}

//----------------------------------------------------------------------------

void LLVOVolume::generateSilhouette(LLSelectNode* nodep, const LLVector3& view_point)
{
	LLVolume *volume = getVolume();

	if (volume)
	{
		LLVector3 view_vector;
		view_vector = view_point; 

		//transform view vector into volume space
		view_vector -= getRenderPosition();
		mDrawable->mDistanceWRTCamera = view_vector.length();
		LLQuaternion worldRot = getRenderRotation();
		view_vector = view_vector * ~worldRot;
		if (!isVolumeGlobal())
		{
			LLVector3 objScale = getScale();
			LLVector3 invObjScale(1.f / objScale.mV[VX], 1.f / objScale.mV[VY], 1.f / objScale.mV[VZ]);
			view_vector.scaleVec(invObjScale);
		}
		
		updateRelativeXform();
		LLMatrix4 trans_mat = mRelativeXform;
		if (mDrawable->isStatic())
		{
			trans_mat.translate(getRegion()->getOriginAgent());
		}

		volume->generateSilhouetteVertices(nodep->mSilhouetteVertices, nodep->mSilhouetteNormals, view_vector, trans_mat, mRelativeXformInvTrans, nodep->getTESelectMask());

		nodep->mSilhouetteExists = TRUE;
	}
}

void LLVOVolume::deleteFaces()
{
	S32 face_count = mNumFaces;
	if (mDrawable.notNull())
	{
		mDrawable->deleteFaces(0, face_count);
	}

	mNumFaces = 0;
}

void LLVOVolume::updateRadius()
{
	if (mDrawable.isNull())
	{
		return;
	}
	
	mVObjRadius = getScale().length();
	mDrawable->setRadius(mVObjRadius);
}


BOOL LLVOVolume::isAttachment() const
{
	return mState != 0 ;
}

BOOL LLVOVolume::isHUDAttachment() const
{
	// *NOTE: we assume hud attachment points are in defined range
	// since this range is constant for backwards compatibility
	// reasons this is probably a reasonable assumption to make
	S32 attachment_id = ATTACHMENT_ID_FROM_STATE(mState);
	return ( attachment_id >= 31 && attachment_id <= 38 );
}


const LLMatrix4 LLVOVolume::getRenderMatrix() const
{
	if (mDrawable->isActive() && !mDrawable->isRoot())
	{
		return mDrawable->getParent()->getWorldMatrix();
	}
	return mDrawable->getWorldMatrix();
}

// Returns a base cost and adds textures to passed in set.
// total cost is returned value + 5 * size of the resulting set.
// Cannot include cost of textures, as they may be re-used in linked
// children, and cost should only be increased for unique textures  -Nyx
U32 LLVOVolume::getRenderCost(texture_cost_t &textures) const
{
	// Get access to params we'll need at various points.  
	// Skip if this is object doesn't have a volume (e.g. is an avatar).
	BOOL has_volume = (getVolume() != NULL);
	LLVolumeParams volume_params;
	LLPathParams path_params;
	LLProfileParams profile_params;

	U32 num_triangles = 0;

	// per-prim costs
	static const U32 ARC_PARTICLE_COST = 1; // determined experimentally
	static const U32 ARC_PARTICLE_MAX = 2048; // default values
	static const U32 ARC_TEXTURE_COST = 16; // multiplier for texture resolution - performance tested
	static const U32 ARC_LIGHT_COST = 500; // static cost for light-producing prims 
	static const U32 ARC_MEDIA_FACE_COST = 1500; // static cost per media-enabled face 


	// per-prim multipliers
	static const F32 ARC_GLOW_MULT = 1.5f; // tested based on performance
	static const F32 ARC_BUMP_MULT = 1.25f; // tested based on performance
	static const F32 ARC_FLEXI_MULT = 5; // tested based on performance
	static const F32 ARC_SHINY_MULT = 1.6f; // tested based on performance
	static const F32 ARC_INVISI_COST = 1.2f; // tested based on performance
	static const F32 ARC_WEIGHTED_MESH = 1.2f; // tested based on performance

	static const F32 ARC_PLANAR_COST = 1.0f; // tested based on performance to have negligible impact
	static const F32 ARC_ANIM_TEX_COST = 4.f; // tested based on performance
	static const F32 ARC_ALPHA_COST = 4.f; // 4x max - based on performance

	F32 shame = 0;

	U32 invisi = 0;
	U32 shiny = 0;
	U32 glow = 0;
	U32 alpha = 0;
	U32 flexi = 0;
	U32 animtex = 0;
	U32 particles = 0;
	U32 bump = 0;
	U32 planar = 0;
	U32 weighted_mesh = 0;
	U32 produces_light = 0;
	U32 media_faces = 0;

	const LLDrawable* drawablep = mDrawable;
	U32 num_faces = drawablep->getNumFaces();

	if (has_volume)
	{
		volume_params = getVolume()->getParams();
		path_params = volume_params.getPathParams();
		profile_params = volume_params.getProfileParams();

		F32 weighted_triangles = -1.0;
		getStreamingCost(NULL, NULL, &weighted_triangles);

		if (weighted_triangles > 0.0)
		{
			num_triangles = (U32)(weighted_triangles); 
		}
	}

	if (num_triangles == 0)
	{
		num_triangles = 4;
	}

	if (isSculpted())
	{
		if (isMesh())
		{
			// base cost is dependent on mesh complexity
			// note that 3 is the highest LOD as of the time of this coding.
			S32 size = gMeshRepo.getMeshSize(volume_params.getSculptID(),3);
			if ( size > 0)
			{
				if (gMeshRepo.getSkinInfo(volume_params.getSculptID(), this))
				{
					// weighted attachment - 1 point for every 3 bytes
					weighted_mesh = 1;
				}

			}
			else
			{
				// something went wrong - user should know their content isn't render-free
				return 0;
			}
		}
		else
		{
			const LLSculptParams *sculpt_params = (LLSculptParams *) getParameterEntry(LLNetworkData::PARAMS_SCULPT);
			LLUUID sculpt_id = sculpt_params->getSculptTexture();
			if (textures.find(sculpt_id) == textures.end())
			{
				LLViewerFetchedTexture *texture = LLViewerTextureManager::getFetchedTexture(sculpt_id);
				if (texture)
				{
					S32 texture_cost = 256 + (S32)(ARC_TEXTURE_COST * (texture->getFullHeight() / 128.f + texture->getFullWidth() / 128.f));
					textures.insert(texture_cost_t::value_type(sculpt_id, texture_cost));
				}
			}
		}
	}

	if (isFlexible())
	{
		flexi = 1;
	}
	if (isParticleSource())
	{
		particles = 1;
	}

	if (getIsLight())
	{
		produces_light = 1;
	}

	for (S32 i = 0; i < num_faces; ++i)
	{
		const LLFace* face = drawablep->getFace(i);
		if (!face) continue;
		const LLTextureEntry* te = face->getTextureEntry();
		const LLViewerTexture* img = face->getTexture();

		if (img)
		{
			if (textures.find(img->getID()) == textures.end())
			{
				S32 texture_cost = 256 + (S32)(ARC_TEXTURE_COST * (img->getFullHeight() / 128.f + img->getFullWidth() / 128.f));
				textures.insert(texture_cost_t::value_type(img->getID(), texture_cost));
			}
		}

		if (face->getPoolType() == LLDrawPool::POOL_ALPHA)
		{
			alpha = 1;
		}
		else if (img && img->getPrimaryFormat() == GL_ALPHA)
		{
			invisi = 1;
		}
		if (face->hasMedia())
		{
			media_faces++;
		}

		if (te)
		{
			if (te->getBumpmap())
			{
				// bump is a multiplier, don't add per-face
				bump = 1;
			}
			if (te->getShiny())
			{
				// shiny is a multiplier, don't add per-face
				shiny = 1;
			}
			if (te->getGlow() > 0.f)
			{
				// glow is a multiplier, don't add per-face
				glow = 1;
			}
			if (face->mTextureMatrix != NULL)
			{
				animtex = 1;
			}
			if (te->getTexGen())
			{
				planar = 1;
			}
		}
	}

	// shame currently has the "base" cost of 1 point per 15 triangles, min 2.
	shame = num_triangles  * 5.f;
	shame = shame < 2.f ? 2.f : shame;

	// multiply by per-face modifiers
	if (planar)
	{
		shame *= planar * ARC_PLANAR_COST;
	}

	if (animtex)
	{
		shame *= animtex * ARC_ANIM_TEX_COST;
	}

	if (alpha)
	{
		shame *= alpha * ARC_ALPHA_COST;
	}

	if(invisi)
	{
		shame *= invisi * ARC_INVISI_COST;
	}

	if (glow)
	{
		shame *= glow * ARC_GLOW_MULT;
	}

	if (bump)
	{
		shame *= bump * ARC_BUMP_MULT;
	}

	if (shiny)
	{
		shame *= shiny * ARC_SHINY_MULT;
	}


	// multiply shame by multipliers
	if (weighted_mesh)
	{
		shame *= weighted_mesh * ARC_WEIGHTED_MESH;
	}

	if (flexi)
	{
		shame *= flexi * ARC_FLEXI_MULT;
	}


	// add additional costs
	if (particles)
	{
		const LLPartSysData *part_sys_data = &(mPartSourcep->mPartSysData);
		const LLPartData *part_data = &(part_sys_data->mPartData);
		U32 num_particles = (U32)(part_sys_data->mBurstPartCount * llceil( part_data->mMaxAge / part_sys_data->mBurstRate));
		num_particles = num_particles > ARC_PARTICLE_MAX ? ARC_PARTICLE_MAX : num_particles;
		F32 part_size = (llmax(part_data->mStartScale[0], part_data->mEndScale[0]) + llmax(part_data->mStartScale[1], part_data->mEndScale[1])) / 2.f;
		shame += num_particles * part_size * ARC_PARTICLE_COST;
	}

	if (produces_light)
	{
		shame += ARC_LIGHT_COST;
	}

	if (media_faces)
	{
		shame += media_faces * ARC_MEDIA_FACE_COST;
	}

	if (shame > mRenderComplexity_current)
	{
		mRenderComplexity_current = (S32)shame;
	}

	return (U32)shame;
}

F32 LLVOVolume::getStreamingCost(S32* bytes, S32* visible_bytes, F32* unscaled_value) const
{
	F32 radius = getScale().length()*0.5f;

	if (isMesh())
	{	
		LLSD& header = gMeshRepo.getMeshHeader(getVolume()->getParams().getSculptID());

		return LLMeshRepository::getStreamingCost(header, radius, bytes, visible_bytes, mLOD, unscaled_value);
	}
	else
	{
		LLVolume* volume = getVolume();
		S32 counts[4];

		// <FS:ND> try to cache calcuated triangles instead of calculating them over and over again
		//		LLVolume::getLoDTriangleCounts(volume->getParams(), counts);
		LLVolume::getLoDTriangleCounts(volume->getParams(), counts, volume);
		// </FS:ND>

		LLSD header;
		header["lowest_lod"]["size"] = counts[0] * 10;
		header["low_lod"]["size"] = counts[1] * 10;
		header["medium_lod"]["size"] = counts[2] * 10;
		header["high_lod"]["size"] = counts[3] * 10;

		return LLMeshRepository::getStreamingCost(header, radius, NULL, NULL, -1, unscaled_value);
	}	
}

//static 
void LLVOVolume::updateRenderComplexity()
{
	mRenderComplexity_last = mRenderComplexity_current;
	mRenderComplexity_current = 0;
}

U32 LLVOVolume::getTriangleCount(S32* vcount) const
{
	U32 count = 0;
	LLVolume* volume = getVolume();
	if (volume)
	{
		count = volume->getNumTriangles(vcount);
	}

	return count;
}

U32 LLVOVolume::getHighLODTriangleCount()
{
	U32 ret = 0;

	LLVolume* volume = getVolume();

	if (!isSculpted())
	{
		LLVolume* ref = LLPrimitive::getVolumeManager()->refVolume(volume->getParams(), 3);
		ret = ref->getNumTriangles();
		LLPrimitive::getVolumeManager()->unrefVolume(ref);
	}
	else if (isMesh())
	{
		LLVolume* ref = LLPrimitive::getVolumeManager()->refVolume(volume->getParams(), 3);
		if (!ref->isMeshAssetLoaded() || ref->getNumVolumeFaces() == 0)
		{
			gMeshRepo.loadMesh(this, volume->getParams(), LLModel::LOD_HIGH);
		}
		ret = ref->getNumTriangles();
		LLPrimitive::getVolumeManager()->unrefVolume(ref);
	}
	else
	{ //default sculpts have a constant number of triangles
		ret = 31*2*31;  //31 rows of 31 columns of quads for a 32x32 vertex patch
	}

	return ret;
}

//static
void LLVOVolume::preUpdateGeom()
{
	sNumLODChanges = 0;
}

void LLVOVolume::parameterChanged(U16 param_type, bool local_origin)
{
	LLViewerObject::parameterChanged(param_type, local_origin);
}

void LLVOVolume::parameterChanged(U16 param_type, LLNetworkData* data, BOOL in_use, bool local_origin)
{
	LLViewerObject::parameterChanged(param_type, data, in_use, local_origin);
	if (mVolumeImpl)
	{
		mVolumeImpl->onParameterChanged(param_type, data, in_use, local_origin);
	}
	if (mDrawable.notNull())
	{
		BOOL is_light = getIsLight();
		if (is_light != mDrawable->isState(LLDrawable::LIGHT))
		{
			gPipeline.setLight(mDrawable, is_light);
		}
	}
}

void LLVOVolume::setSelected(BOOL sel)
{
	LLViewerObject::setSelected(sel);
	if (mDrawable.notNull())
	{
		markForUpdate(TRUE);
	}
}

void LLVOVolume::updateSpatialExtents(LLVector4a& newMin, LLVector4a& newMax)
{		
}

F32 LLVOVolume::getBinRadius()
{
	F32 radius;
	
	F32 scale = 1.f;

	// <FS:Ansariel> Use faster LLCachedControls for frequently visited locations
	//S32 size_factor = llmax(gSavedSettings.getS32("OctreeStaticObjectSizeFactor"), 1);
	//S32 attachment_size_factor = llmax(gSavedSettings.getS32("OctreeAttachmentSizeFactor"), 1);
	//LLVector3 distance_factor = gSavedSettings.getVector3("OctreeDistanceFactor");
	//LLVector3 alpha_distance_factor = gSavedSettings.getVector3("OctreeAlphaDistanceFactor");

	static LLCachedControl<S32> octreeStaticObjectSizeFactor(gSavedSettings, "OctreeStaticObjectSizeFactor");
	static LLCachedControl<S32> octreeAttachmentSizeFactor(gSavedSettings, "OctreeAttachmentSizeFactor");
	static LLCachedControl<LLVector3> octreeDistanceFactor(gSavedSettings, "OctreeDistanceFactor");
	static LLCachedControl<LLVector3> octreeAlphaDistanceFactor(gSavedSettings, "OctreeAlphaDistanceFactor");

	S32 size_factor = (S32)octreeStaticObjectSizeFactor;
	S32 attachment_size_factor = (S32)octreeAttachmentSizeFactor;
	LLVector3 distance_factor = (LLVector3)octreeDistanceFactor;
	LLVector3 alpha_distance_factor = (LLVector3)octreeAlphaDistanceFactor;
	// </FS:Ansariel>
	const LLVector4a* ext = mDrawable->getSpatialExtents();
	
	BOOL shrink_wrap = mDrawable->isAnimating();
	BOOL alpha_wrap = FALSE;

	if (!isHUDAttachment())
	{
		for (S32 i = 0; i < mDrawable->getNumFaces(); i++)
		{
			LLFace* face = mDrawable->getFace(i);
			if (!face) continue;
			if (face->getPoolType() == LLDrawPool::POOL_ALPHA &&
			    !face->canRenderAsMask())
			{
				alpha_wrap = TRUE;
				break;
			}
		}
	}
	else
	{
		shrink_wrap = FALSE;
	}

	if (alpha_wrap)
	{
		LLVector3 bounds = getScale();
		radius = llmin(bounds.mV[1], bounds.mV[2]);
		radius = llmin(radius, bounds.mV[0]);
		radius *= 0.5f;
		radius *= 1.f+mDrawable->mDistanceWRTCamera*alpha_distance_factor[1];
		radius += mDrawable->mDistanceWRTCamera*alpha_distance_factor[0];
	}
	else if (shrink_wrap)
	{
		LLVector4a rad;
		rad.setSub(ext[1], ext[0]);
		
		radius = rad.getLength3().getF32()*0.5f;
	}
	else if (mDrawable->isStatic())
	{
		F32 szf = size_factor;

		radius = llmax(mDrawable->getRadius(), szf);
		
		radius = powf(radius, 1.f+szf/radius);

		radius *= 1.f + mDrawable->mDistanceWRTCamera * distance_factor[1];
		radius += mDrawable->mDistanceWRTCamera * distance_factor[0];
	}
	else if (mDrawable->getVObj()->isAttachment())
	{
		radius = llmax((S32) mDrawable->getRadius(),1)*attachment_size_factor;
	}
	else
	{
		radius = mDrawable->getRadius();
		radius *= 1.f + mDrawable->mDistanceWRTCamera * distance_factor[1];
		radius += mDrawable->mDistanceWRTCamera * distance_factor[0];
	}

	return llclamp(radius*scale, 0.5f, 256.f);
}

const LLVector3 LLVOVolume::getPivotPositionAgent() const
{
	if (mVolumeImpl)
	{
		return mVolumeImpl->getPivotPosition();
	}
	return LLViewerObject::getPivotPositionAgent();
}

void LLVOVolume::onShift(const LLVector4a &shift_vector)
{
	if (mVolumeImpl)
	{
		mVolumeImpl->onShift(shift_vector);
	}

	updateRelativeXform();
}

const LLMatrix4& LLVOVolume::getWorldMatrix(LLXformMatrix* xform) const
{
	if (mVolumeImpl)
	{
		return mVolumeImpl->getWorldMatrix(xform);
	}
	return xform->getWorldMatrix();
}

LLVector3 LLVOVolume::agentPositionToVolume(const LLVector3& pos) const
{
	LLVector3 ret = pos - getRenderPosition();
	ret = ret * ~getRenderRotation();
	if (!isVolumeGlobal())
	{
		LLVector3 objScale = getScale();
		LLVector3 invObjScale(1.f / objScale.mV[VX], 1.f / objScale.mV[VY], 1.f / objScale.mV[VZ]);
		ret.scaleVec(invObjScale);
	}
	
	return ret;
}

LLVector3 LLVOVolume::agentDirectionToVolume(const LLVector3& dir) const
{
	LLVector3 ret = dir * ~getRenderRotation();
	
	LLVector3 objScale = isVolumeGlobal() ? LLVector3(1,1,1) : getScale();
	ret.scaleVec(objScale);

	return ret;
}

LLVector3 LLVOVolume::volumePositionToAgent(const LLVector3& dir) const
{
	LLVector3 ret = dir;
	if (!isVolumeGlobal())
	{
		LLVector3 objScale = getScale();
		ret.scaleVec(objScale);
	}

	ret = ret * getRenderRotation();
	ret += getRenderPosition();
	
	return ret;
}

LLVector3 LLVOVolume::volumeDirectionToAgent(const LLVector3& dir) const
{
	LLVector3 ret = dir;
	LLVector3 objScale = isVolumeGlobal() ? LLVector3(1,1,1) : getScale();
	LLVector3 invObjScale(1.f / objScale.mV[VX], 1.f / objScale.mV[VY], 1.f / objScale.mV[VZ]);
	ret.scaleVec(invObjScale);
	ret = ret * getRenderRotation();

	return ret;
}


<<<<<<< HEAD
//BOOL LLVOVolume::lineSegmentIntersect(const LLVector3& start, const LLVector3& end, S32 face, BOOL pick_transparent, S32 *face_hitp,
//									  LLVector3* intersection,LLVector2* tex_coord, LLVector3* normal, LLVector3* bi_normal)
// [SL:KB] - Patch: UI-PickRiggedAttachment | Checked: 2012-07-12 (Catznip-3.3)
BOOL LLVOVolume::lineSegmentIntersect(const LLVector3& start, const LLVector3& end, S32 face, BOOL pick_transparent, BOOL pick_rigged, S32 *face_hitp,
									  LLVector3* intersection,LLVector2* tex_coord, LLVector3* normal, LLVector3* bi_normal)
									  
// [/SL:KB]
=======
BOOL LLVOVolume::lineSegmentIntersect(const LLVector4a& start, const LLVector4a& end, S32 face, BOOL pick_transparent, S32 *face_hitp,
									  LLVector4a* intersection,LLVector2* tex_coord, LLVector4a* normal, LLVector4a* tangent)
	
>>>>>>> b2db719f
{
	if (!mbCanSelect 
		|| mDrawable->isDead() 
		|| !gPipeline.hasRenderType(mDrawable->getRenderType()))
	{
		return FALSE;
	}

	BOOL ret = FALSE;

	LLVolume* volume = getVolume();

	bool transform = true;

	if (mDrawable->isState(LLDrawable::RIGGED))
	{
//		if (LLFloater::isVisible(gFloaterTools) && getAvatar()->isSelf())
// [SL:KB] - Patch: UI-PickRiggedAttachment | Checked: 2012-07-12 (Catznip-3.3)
		if ( (pick_rigged) || ( getAvatar() && getAvatar()->isSelf() && (LLFloater::isVisible(gFloaterTools)))  )
// [/SL:KB]
		{
//			updateRiggedVolume();
// [SL:KB] - Patch: UI-PickRiggedAttachment | Checked: 2012-07-12 (Catznip-3.3)
			updateRiggedVolume(true);
// [/SL:KB]
			volume = mRiggedVolume;
			transform = false;
		}
		else
		{ //cannot pick rigged attachments on other avatars or when not in build mode
			return FALSE;
		}
	}
	
	if (volume)
	{	
		LLVector4a local_start = start;
		LLVector4a local_end = end;
		
		if (transform)
		{
			LLVector3 v_start(start.getF32ptr());
			LLVector3 v_end(end.getF32ptr());
		
			v_start = agentPositionToVolume(v_start);
			v_end = agentPositionToVolume(v_end);

			local_start.load3(v_start.mV);
			local_end.load3(v_end.mV);
		}
				
		LLVector4a p;
		LLVector4a n;
		LLVector2 tc;
		LLVector4a tn;

		if (intersection != NULL)
		{
			p = *intersection;
		}

		if (tex_coord != NULL)
		{
			tc = *tex_coord;
		}

		if (normal != NULL)
		{
			n = *normal;
		}

		if (tangent != NULL)
		{
			tn = *tangent;
		}

		S32 face_hit = -1;

		S32 start_face, end_face;
		if (face == -1)
		{
			start_face = 0;
			end_face = volume->getNumVolumeFaces();
		}
		else
		{
			start_face = face;
			end_face = face+1;
		}

		bool special_cursor = specialHoverCursor();
		for (S32 i = start_face; i < end_face; ++i)
		{
			if (!special_cursor && !pick_transparent && getTE(i) && getTE(i)->getColor().mV[3] == 0.f)
			{ //don't attempt to pick completely transparent faces unless
				//pick_transparent is true
				continue;
			}

			face_hit = volume->lineSegmentIntersect(local_start, local_end, i,
													&p, &tc, &n, &tn);
			
			if (face_hit >= 0 && mDrawable->getNumFaces() > face_hit)
			{
				LLFace* face = mDrawable->getFace(face_hit);				

				if (face &&
					(pick_transparent || !face->getTexture() || !face->getTexture()->hasGLTexture() || face->getTexture()->getMask(face->surfaceToTexture(tc, p, n))))
				{
					local_end = p;
					if (face_hitp != NULL)
					{
						*face_hitp = face_hit;
					}
					
					if (intersection != NULL)
					{
						if (transform)
						{
							LLVector3 v_p(p.getF32ptr());

							intersection->load3(volumePositionToAgent(v_p).mV);  // must map back to agent space
						}
						else
						{
							*intersection = p;
						}
					}

					if (normal != NULL)
					{
						if (transform)
						{
							LLVector3 v_n(n.getF32ptr());
							normal->load3(volumeDirectionToAgent(v_n).mV);
						}
						else
						{
							*normal = n;
						}
						(*normal).normalize3fast();
					}

					if (tangent != NULL)
					{
						if (transform)
						{
							LLVector3 v_tn(tn.getF32ptr());

							LLVector4a trans_tangent;
							trans_tangent.load3(volumeDirectionToAgent(v_tn).mV);

							LLVector4Logical mask;
							mask.clear();
							mask.setElement<3>();

							tangent->setSelectWithMask(mask, tn, trans_tangent);
						}
						else
						{
							*tangent = tn;
						}
						(*tangent).normalize3fast();
					}

					if (tex_coord != NULL)
					{
						*tex_coord = tc;
					}
					
					ret = TRUE;
				}
			}
		}
	}
		
	return ret;
}

bool LLVOVolume::treatAsRigged()
{
//	return LLFloater::isVisible(gFloaterTools) && 
// [SL:KB] - Patch: UI-PickRiggedAttachment | Checked: 2012-07-12 (Catznip-3.3)
	return isSelected() &&
// [/SL:KB]
			isAttachment() && 
//			getAvatar() &&
//			getAvatar()->isSelf() &&
			mDrawable.notNull() &&
			mDrawable->isState(LLDrawable::RIGGED);
}

LLRiggedVolume* LLVOVolume::getRiggedVolume()
{
	return mRiggedVolume;
}

void LLVOVolume::clearRiggedVolume()
{
	if (mRiggedVolume.notNull())
	{
		mRiggedVolume = NULL;
		updateRelativeXform();
	}
}

//void LLVOVolume::updateRiggedVolume()
// [SL:KB]
void LLVOVolume::updateRiggedVolume(bool force_update)
// [/SL:KB]
{
	//Update mRiggedVolume to match current animation frame of avatar. 
	//Also update position/size in octree.  

//	if (!treatAsRigged())
// [SL:KB]
	if ( (!force_update) && (!treatAsRigged()) )
// [/SL:KB]
	{
		clearRiggedVolume();
		
		return;
	}

	LLVolume* volume = getVolume();

	const LLMeshSkinInfo* skin = gMeshRepo.getSkinInfo(volume->getParams().getSculptID(), this);

	if (!skin)
	{
		clearRiggedVolume();
		return;
	}

	LLVOAvatar* avatar = getAvatar();

	if (!avatar)
	{
		clearRiggedVolume();
		return;
	}

	if (!mRiggedVolume)
	{
		LLVolumeParams p;
		mRiggedVolume = new LLRiggedVolume(p);
		updateRelativeXform();
	}

	mRiggedVolume->update(skin, avatar, volume);

}

static LLFastTimer::DeclareTimer FTM_SKIN_RIGGED("Skin");
static LLFastTimer::DeclareTimer FTM_RIGGED_OCTREE("Octree");

void LLRiggedVolume::update(const LLMeshSkinInfo* skin, LLVOAvatar* avatar, const LLVolume* volume)
{
	bool copy = false;
	if (volume->getNumVolumeFaces() != getNumVolumeFaces())
	{ 
		copy = true;
	}

	for (S32 i = 0; i < volume->getNumVolumeFaces() && !copy; ++i)
	{
		const LLVolumeFace& src_face = volume->getVolumeFace(i);
		const LLVolumeFace& dst_face = getVolumeFace(i);

		if (src_face.mNumIndices != dst_face.mNumIndices ||
			src_face.mNumVertices != dst_face.mNumVertices)
		{
			copy = true;
		}
	}

	if (copy)
	{
		copyVolumeFaces(volume);	
	}

	//build matrix palette
	LLMatrix4a mp[64];
	LLMatrix4* mat = (LLMatrix4*) mp;
	
	for (U32 j = 0; j < skin->mJointNames.size(); ++j)
	{
		LLJoint* joint = avatar->getJoint(skin->mJointNames[j]);
		if (joint)
		{
			mat[j] = skin->mInvBindMatrix[j];
			mat[j] *= joint->getWorldMatrix();
		}
	}

	for (S32 i = 0; i < volume->getNumVolumeFaces(); ++i)
	{
		const LLVolumeFace& vol_face = volume->getVolumeFace(i);
		
		LLVolumeFace& dst_face = mVolumeFaces[i];
		
		LLVector4a* weight = vol_face.mWeights;

		if ( weight )
		{
			LLMatrix4a bind_shape_matrix;
			bind_shape_matrix.loadu(skin->mBindShapeMatrix);

			LLVector4a* pos = dst_face.mPositions;

			if( pos && weight && dst_face.mExtents )
			{
				LLFastTimer t(FTM_SKIN_RIGGED);

				for (U32 j = 0; j < dst_face.mNumVertices; ++j)
				{
					LLMatrix4a final_mat;
					final_mat.clear();

					S32 idx[4];

					LLVector4 wght;

					F32 scale = 0.f;
					for (U32 k = 0; k < 4; k++)
					{
						F32 w = weight[j][k];

						idx[k] = (S32) floorf(w);
						wght[k] = w - floorf(w);
						scale += wght[k];
					}

					wght *= 1.f/scale;

					for (U32 k = 0; k < 4; k++)
					{
						F32 w = wght[k];

						LLMatrix4a src;
						src.setMul(mp[idx[k]], w);

						final_mat.add(src);
					}

				
					LLVector4a& v = vol_face.mPositions[j];
					LLVector4a t;
					LLVector4a dst;
					bind_shape_matrix.affineTransform(v, t);
					final_mat.affineTransform(t, dst);
					pos[j] = dst;
				}

				//update bounding box
				LLVector4a& min = dst_face.mExtents[0];
				LLVector4a& max = dst_face.mExtents[1];

				min = pos[0];
				max = pos[1];

				for (U32 j = 1; j < dst_face.mNumVertices; ++j)
				{
					min.setMin(min, pos[j]);
					max.setMax(max, pos[j]);
				}

				dst_face.mCenter->setAdd(dst_face.mExtents[0], dst_face.mExtents[1]);
				dst_face.mCenter->mul(0.5f);

			}

		// <FS:ND> Crashfix if mExtents is 0
		if( dst_face.mExtents )
		// </FS:ND>

			{
				LLFastTimer t(FTM_RIGGED_OCTREE);
				delete dst_face.mOctree;
				dst_face.mOctree = NULL;

				LLVector4a size;
				size.setSub(dst_face.mExtents[1], dst_face.mExtents[0]);
				size.splat(size.getLength3().getF32()*0.5f);
			
				dst_face.createOctree(1.f);
			}
		}
	}
}

U32 LLVOVolume::getPartitionType() const
{
	if (isHUDAttachment())
	{
		return LLViewerRegion::PARTITION_HUD;
	}

	return LLViewerRegion::PARTITION_VOLUME;
}

LLVolumePartition::LLVolumePartition()
: LLSpatialPartition(LLVOVolume::VERTEX_DATA_MASK, TRUE, GL_DYNAMIC_DRAW_ARB)
{
	mLODPeriod = 32;
	mDepthMask = FALSE;
	mDrawableType = LLPipeline::RENDER_TYPE_VOLUME;
	mPartitionType = LLViewerRegion::PARTITION_VOLUME;
	mSlopRatio = 0.25f;
	mBufferUsage = GL_DYNAMIC_DRAW_ARB;
}

LLVolumeBridge::LLVolumeBridge(LLDrawable* drawablep)
: LLSpatialBridge(drawablep, TRUE, LLVOVolume::VERTEX_DATA_MASK)
{
	mDepthMask = FALSE;
	mLODPeriod = 32;
	mDrawableType = LLPipeline::RENDER_TYPE_VOLUME;
	mPartitionType = LLViewerRegion::PARTITION_BRIDGE;
	
	mBufferUsage = GL_DYNAMIC_DRAW_ARB;

	mSlopRatio = 0.25f;
}

bool can_batch_texture(LLFace* facep)
{
	if (facep->getTextureEntry()->getBumpmap())
	{ //bump maps aren't worked into texture batching yet
		return false;
	}

	if (facep->getTextureEntry()->getMaterialParams().notNull())
	{ //materials don't work with texture batching yet
		return false;
	}

	if (facep->getTexture() && facep->getTexture()->getPrimaryFormat() == GL_ALPHA)
	{ //can't batch invisiprims
		return false;
	}

	if (facep->isState(LLFace::TEXTURE_ANIM) && facep->getVirtualSize() > MIN_TEX_ANIM_SIZE)
	{ //texture animation breaks batches
		return false;
	}
	
	return true;
}

static LLFastTimer::DeclareTimer FTM_REGISTER_FACE("Register Face");

void LLVolumeGeometryManager::registerFace(LLSpatialGroup* group, LLFace* facep, U32 type)
{
	LLFastTimer t(FTM_REGISTER_FACE);
<<<<<<< HEAD

//	if (facep->getViewerObject()->isSelected() && LLSelectMgr::getInstance()->mHideSelectedObjects)
// [RLVa:KB] - Checked: 2010-11-29 (RLVa-1.3.0c) | Modified: RLVa-1.3.0c
	const LLViewerObject* pObj = facep->getViewerObject();
	if ( (pObj->isSelected() && LLSelectMgr::getInstance()->mHideSelectedObjects) && 
		 ( (!rlv_handler_t::isEnabled()) || 
		   ( ((!pObj->isHUDAttachment()) || (!gRlvAttachmentLocks.isLockedAttachment(pObj->getRootEdit()))) && 
		     (gRlvHandler.canEdit(pObj)) ) ) )
// [/RVLa:KB]
=======
	if (type == LLRenderPass::PASS_ALPHA && facep->getTextureEntry()->getMaterialParams().notNull() && !facep->getVertexBuffer()->hasDataType(LLVertexBuffer::TYPE_TANGENT))
	{
		LL_WARNS("RenderMaterials") << "Oh no! No binormals for this alpha blended face!" << LL_ENDL;
	}
	
	if (facep->getViewerObject()->isSelected() && LLSelectMgr::getInstance()->mHideSelectedObjects)
>>>>>>> b2db719f
	{
		return;
	}

	//add face to drawmap
	LLSpatialGroup::drawmap_elem_t& draw_vec = group->mDrawMap[type];	

	S32 idx = draw_vec.size()-1;

	BOOL fullbright = (type == LLRenderPass::PASS_FULLBRIGHT) ||
		(type == LLRenderPass::PASS_INVISIBLE) ||
		(type == LLRenderPass::PASS_FULLBRIGHT_ALPHA_MASK) ||
		(type == LLRenderPass::PASS_ALPHA && facep->isState(LLFace::FULLBRIGHT)) ||
		(facep->getTextureEntry()->getFullbright());
	
	if (!fullbright && type != LLRenderPass::PASS_GLOW && !facep->getVertexBuffer()->hasDataType(LLVertexBuffer::TYPE_NORMAL))
	{
		llwarns << "Non fullbright face has no normals!" << llendl;
		return;
	}

	const LLMatrix4* tex_mat = NULL;
	if (facep->isState(LLFace::TEXTURE_ANIM) && facep->getVirtualSize() > MIN_TEX_ANIM_SIZE)
	{
		tex_mat = facep->mTextureMatrix;	
	}

	const LLMatrix4* model_mat = NULL;

	LLDrawable* drawable = facep->getDrawable();
	
	if (drawable->isState(LLDrawable::ANIMATED_CHILD))
	{
		model_mat = &drawable->getWorldMatrix();
	}
	else if (drawable->isActive())
	{
		model_mat = &drawable->getRenderMatrix();
	}
	else
	{
		model_mat = &(drawable->getRegion()->mRenderMatrix);
	}

	//drawable->getVObj()->setDebugText(llformat("%d", drawable->isState(LLDrawable::ANIMATED_CHILD)));

	U8 bump = (type == LLRenderPass::PASS_BUMP || type == LLRenderPass::PASS_POST_BUMP) ? facep->getTextureEntry()->getBumpmap() : 0;
	U8 shiny = facep->getTextureEntry()->getShiny();

	LLViewerTexture* tex = facep->getTexture();

	U8 index = facep->getTextureIndex();
	
	LLMaterial* mat = facep->getTextureEntry()->getMaterialParams().get(); 
	LLMaterialID mat_id = facep->getTextureEntry()->getMaterialID();

	bool batchable = false;

	U32 shader_mask = 0xFFFFFFFF; //no shader

	if (mat)
	{
		if (type == LLRenderPass::PASS_ALPHA)
		{
			shader_mask = mat->getShaderMask(LLMaterial::DIFFUSE_ALPHA_MODE_BLEND);
		}
		else
		{
			shader_mask = mat->getShaderMask();
		}
	}


	if (index < 255 && idx >= 0)
	{
		if (mat || draw_vec[idx]->mMaterial)
		{ //can't batch textures when materials are present (yet)
			batchable = false;
		}
		else if (index < draw_vec[idx]->mTextureList.size())
		{
			if (draw_vec[idx]->mTextureList[index].isNull())
			{
				batchable = true;
				draw_vec[idx]->mTextureList[index] = tex;
			}
			else if (draw_vec[idx]->mTextureList[index] == tex)
			{ //this face's texture index can be used with this batch
				batchable = true;
			}
		}
		else
		{ //texture list can be expanded to fit this texture index
			batchable = true;
		}
	}
	
	if (idx >= 0 && 
		draw_vec[idx]->mVertexBuffer == facep->getVertexBuffer() &&
		draw_vec[idx]->mEnd == facep->getGeomIndex()-1 &&
		(LLPipeline::sTextureBindTest || draw_vec[idx]->mTexture == tex || batchable) &&
#if LL_DARWIN
		draw_vec[idx]->mEnd - draw_vec[idx]->mStart + facep->getGeomCount() <= (U32) gGLManager.mGLMaxVertexRange &&
		draw_vec[idx]->mCount + facep->getIndicesCount() <= (U32) gGLManager.mGLMaxIndexRange &&
#endif
		draw_vec[idx]->mMaterial == mat &&
		draw_vec[idx]->mMaterialID == mat_id &&
		draw_vec[idx]->mFullbright == fullbright &&
		draw_vec[idx]->mBump  == bump  &&
		(!mat || (draw_vec[idx]->mShiny == shiny)) && // need to break batches when a material is shared, but legacy settings are different
		draw_vec[idx]->mTextureMatrix == tex_mat &&
		draw_vec[idx]->mModelMatrix == model_mat &&
		draw_vec[idx]->mShaderMask == shader_mask)
	{
		draw_vec[idx]->mCount += facep->getIndicesCount();
		draw_vec[idx]->mEnd += facep->getGeomCount();
		draw_vec[idx]->mVSize = llmax(draw_vec[idx]->mVSize, facep->getVirtualSize());

		if (index < 255 && index >= draw_vec[idx]->mTextureList.size())
		{
			draw_vec[idx]->mTextureList.resize(index+1);
			draw_vec[idx]->mTextureList[index] = tex;
		}
		draw_vec[idx]->validate();
		update_min_max(draw_vec[idx]->mExtents[0], draw_vec[idx]->mExtents[1], facep->mExtents[0]);
		update_min_max(draw_vec[idx]->mExtents[0], draw_vec[idx]->mExtents[1], facep->mExtents[1]);
	}
	else
	{
		U32 start = facep->getGeomIndex();
		U32 end = start + facep->getGeomCount()-1;
		U32 offset = facep->getIndicesStart();
		U32 count = facep->getIndicesCount();
		LLPointer<LLDrawInfo> draw_info = new LLDrawInfo(start,end,count,offset, tex, 
			facep->getVertexBuffer(), fullbright, bump);
		draw_info->mGroup = group;
		draw_info->mVSize = facep->getVirtualSize();
		draw_vec.push_back(draw_info);
		draw_info->mTextureMatrix = tex_mat;
		draw_info->mModelMatrix = model_mat;
		
		draw_info->mBump  = bump;
		draw_info->mShiny = shiny;

		float alpha[4] =
		{
			0.00f,
			0.25f,
			0.5f,
			0.75f
		};
		float spec = alpha[shiny & TEM_SHINY_MASK];
		LLVector4 specColor(spec, spec, spec, spec);
		draw_info->mSpecColor = specColor;
		draw_info->mEnvIntensity = spec;
		draw_info->mSpecularMap = NULL;
		draw_info->mMaterial = mat;
		draw_info->mShaderMask = shader_mask;

		if (mat)
		{
				draw_info->mMaterialID = mat_id;

				// We have a material.  Update our draw info accordingly.
				
				if (!mat->getSpecularID().isNull())
				{
					LLVector4 specColor;
					specColor.mV[0] = mat->getSpecularLightColor().mV[0] * (1.f / 255.f);
					specColor.mV[1] = mat->getSpecularLightColor().mV[1] * (1.f / 255.f);
					specColor.mV[2] = mat->getSpecularLightColor().mV[2] * (1.f / 255.f);
					specColor.mV[3] = mat->getSpecularLightExponent() * (1.f / 255.f);
					draw_info->mSpecColor = specColor;
					draw_info->mEnvIntensity = mat->getEnvironmentIntensity() * (1.f / 255.f);
					draw_info->mSpecularMap = facep->getViewerObject()->getTESpecularMap(facep->getTEOffset());
				}

				draw_info->mAlphaMaskCutoff = mat->getAlphaMaskCutoff() * (1.f / 255.f);
				draw_info->mDiffuseAlphaMode = mat->getDiffuseAlphaMode();
				draw_info->mNormalMap = facep->getViewerObject()->getTENormalMap(facep->getTEOffset());
				
		}
		else 
		{
			if (type == LLRenderPass::PASS_GRASS)
			{
				draw_info->mAlphaMaskCutoff = 0.5f;
			}
			else
			{
				draw_info->mAlphaMaskCutoff = 0.33f;
			}
		}
		
		if (type == LLRenderPass::PASS_ALPHA)
		{ //for alpha sorting
			facep->setDrawInfo(draw_info);
		}
		draw_info->mExtents[0] = facep->mExtents[0];
		draw_info->mExtents[1] = facep->mExtents[1];

		if (LLPipeline::sUseTriStrips)
		{
			draw_info->mDrawMode = LLRender::TRIANGLE_STRIP;
		}

		if (index < 255)
		{ //initialize texture list for texture batching
			draw_info->mTextureList.resize(index+1);
			draw_info->mTextureList[index] = tex;
		}
		draw_info->validate();
	}
}

void LLVolumeGeometryManager::getGeometry(LLSpatialGroup* group)
{

}

static LLFastTimer::DeclareTimer FTM_REBUILD_VOLUME_VB("Volume VB");
static LLFastTimer::DeclareTimer FTM_REBUILD_VOLUME_FACE_LIST("Build Face List");
static LLFastTimer::DeclareTimer FTM_REBUILD_VOLUME_GEN_DRAW_INFO("Gen Draw Info");

static LLDrawPoolAvatar* get_avatar_drawpool(LLViewerObject* vobj)
{
	LLVOAvatar* avatar = vobj->getAvatar();
					
	if (avatar)
	{
		LLDrawable* drawable = avatar->mDrawable;
		if (drawable && drawable->getNumFaces() > 0)
		{
			LLFace* face = drawable->getFace(0);
			if (face)
			{
				LLDrawPool* drawpool = face->getPool();
				if (drawpool)
				{
					if (drawpool->getType() == LLDrawPool::POOL_AVATAR)
					{
						return (LLDrawPoolAvatar*) drawpool;
					}
				}
			}
		}
	}

	return NULL;
}

void LLVolumeGeometryManager::rebuildGeom(LLSpatialGroup* group)
{
	

	if (group->changeLOD())
	{
		group->mLastUpdateDistance = group->mDistance;
	}

	group->mLastUpdateViewAngle = group->mViewAngle;

	if (!group->isState(LLSpatialGroup::GEOM_DIRTY | LLSpatialGroup::ALPHA_DIRTY))
	{
		if (group->isState(LLSpatialGroup::MESH_DIRTY) && !LLPipeline::sDelayVBUpdate)
		{
			rebuildMesh(group);
		}
		return;
	}

	LLFastTimer ftm(FTM_REBUILD_VOLUME_VB);

	group->mBuilt = 1.f;
	
	LLVOAvatar* pAvatarVO = NULL;

	LLSpatialBridge* bridge = group->mSpatialPartition->asBridge();
	if (bridge)
	{
		if (bridge->mAvatar.isNull())
		{
			LLViewerObject* vobj = bridge->mDrawable->getVObj();
			if (vobj)
			{
				bridge->mAvatar = vobj->getAvatar();
			}
		}

		pAvatarVO = bridge->mAvatar;
	}

	if (pAvatarVO)
	{
		pAvatarVO->mAttachmentGeometryBytes -= group->mGeometryBytes;
		pAvatarVO->mAttachmentSurfaceArea -= group->mSurfaceArea;
	}

	group->mGeometryBytes = 0;
	group->mSurfaceArea = 0;
	
	//cache object box size since it might be used for determining visibility
	group->mObjectBoxSize = group->mObjectBounds[1].getLength3().getF32();

	group->clearDrawMap();

	mFaceList.clear();

	std::vector<LLFace*> fullbright_faces;
	std::vector<LLFace*> bump_faces;
	std::vector<LLFace*> norm_faces;
	std::vector<LLFace*> spec_faces;
	std::vector<LLFace*> normspec_faces;
	std::vector<LLFace*> simple_faces;

	std::vector<LLFace*> alpha_faces;
	U32 useage = group->mSpatialPartition->mBufferUsage;

	// <FS:ND> replace frequent calls to saved settings with LLCachedControl
	// U32 max_vertices = (gSavedSettings.getS32("RenderMaxVBOSize")*1024)/LLVertexBuffer::calcVertexSize(group->mSpatialPartition->mVertexDataMask);
	// U32 max_total = (gSavedSettings.getS32("RenderMaxNodeSize")*1024)/LLVertexBuffer::calcVertexSize(group->mSpatialPartition->mVertexDataMask);

	static LLCachedControl< S32 > RenderMaxVBOSize( gSavedSettings, "RenderMaxVBOSize");
	static LLCachedControl< S32 > RenderMaxNodeSize( gSavedSettings, "RenderMaxNodeSize");

	U32 max_vertices = (RenderMaxVBOSize*1024)/LLVertexBuffer::calcVertexSize(group->mSpatialPartition->mVertexDataMask);
	U32 max_total = (RenderMaxNodeSize*1024)/LLVertexBuffer::calcVertexSize(group->mSpatialPartition->mVertexDataMask);

	// </FS:ND>

	max_vertices = llmin(max_vertices, (U32) 65535);

	U32 cur_total = 0;

	bool emissive = false;

	{
		LLFastTimer t(FTM_REBUILD_VOLUME_FACE_LIST);

		//get all the faces into a list
		for (LLSpatialGroup::element_iter drawable_iter = group->getDataBegin(); drawable_iter != group->getDataEnd(); ++drawable_iter)
		{
			LLDrawable* drawablep = *drawable_iter;
		
			if (drawablep->isDead() || drawablep->isState(LLDrawable::FORCE_INVISIBLE) )
			{
				continue;
			}
	
			if (drawablep->isAnimating())
			{ //fall back to stream draw for animating verts
				useage = GL_STREAM_DRAW_ARB;
			}

			LLVOVolume* vobj = drawablep->getVOVolume();

			if (!vobj)
			{
				continue;
			}

			if (vobj->isMesh() &&
				((vobj->getVolume() && !vobj->getVolume()->isMeshAssetLoaded()) || !gMeshRepo.meshRezEnabled()))
			{
				continue;
			}

			LLVolume* volume = vobj->getVolume();
			if (volume)
			{
				const LLVector3& scale = vobj->getScale();
				group->mSurfaceArea += volume->getSurfaceArea() * llmax(llmax(scale.mV[0], scale.mV[1]), scale.mV[2]);
			}

			llassert_always(vobj);

		// AO:  Z's protection auto-derender code
		if (enableVolumeSAPProtection())
		{
			// NaCl - Graphics crasher protection
	   		static LLCachedControl<F32> volume_sa_thresh(gSavedSettings,"RenderVolumeSAThreshold");
			static LLCachedControl<F32> sculpt_sa_thresh(gSavedSettings, "RenderSculptSAThreshold");
			static LLCachedControl<F32> volume_sa_max_frame(gSavedSettings, "RenderVolumeSAFrameMax");
			F32 max_for_this_vol = (vobj->isSculpted()) ? sculpt_sa_thresh : volume_sa_thresh;

			if (vobj->mVolumeSurfaceArea > max_for_this_vol)
			{
				LLPipeline::sVolumeSAFrame += vobj->mVolumeSurfaceArea;
				if(LLPipeline::sVolumeSAFrame > volume_sa_max_frame)
				{
					continue;
				}
			}
			// NaCl End
		}
		// </AO>

			vobj->updateTextureVirtualSize(true);
			vobj->preRebuild();

			drawablep->clearState(LLDrawable::HAS_ALPHA);

			bool rigged = vobj->isAttachment() && 
						vobj->isMesh() && 
						gMeshRepo.getSkinInfo(vobj->getVolume()->getParams().getSculptID(), vobj);

			bool bake_sunlight = LLPipeline::sBakeSunlight && drawablep->isStatic();

			bool is_rigged = false;

			//for each face
			for (S32 i = 0; i < drawablep->getNumFaces(); i++)
			{
				LLFace* facep = drawablep->getFace(i);
				if (!facep)
				{
					continue;
				}

				//ALWAYS null out vertex buffer on rebuild -- if the face lands in a render
				// batch, it will recover its vertex buffer reference from the spatial group
				facep->setVertexBuffer(NULL);
			
				//sum up face verts and indices
				drawablep->updateFaceSize(i);
			
			

				if (rigged) 
				{
					if (!facep->isState(LLFace::RIGGED))
					{ //completely reset vertex buffer
						facep->clearVertexBuffer();
					}
		
					facep->setState(LLFace::RIGGED);
					is_rigged = true;
				
					//get drawpool of avatar with rigged face
					LLDrawPoolAvatar* pool = get_avatar_drawpool(vobj);
				
					//Determine if we've received skininfo that contains an
					//alternate bind matrix - if it does then apply the translational component
					//to the joints of the avatar.
					bool pelvisGotSet = false;

					if ( pAvatarVO )
					{
						LLUUID currentId = vobj->getVolume()->getParams().getSculptID();
						const LLMeshSkinInfo*  pSkinData = gMeshRepo.getSkinInfo( currentId, vobj );
					
						if ( pSkinData )
						{
							const int bindCnt = pSkinData->mAlternateBindMatrix.size();								
							if ( bindCnt > 0 )
							{					
								const int jointCnt = pSkinData->mJointNames.size();
								const F32 pelvisZOffset = pSkinData->mPelvisOffset;
								bool fullRig = (jointCnt>=20) ? true : false;
								if ( fullRig )
								{
									for ( int i=0; i<jointCnt; ++i )
									{
										std::string lookingForJoint = pSkinData->mJointNames[i].c_str();
										//llinfos<<"joint name "<<lookingForJoint.c_str()<<llendl;
										LLJoint* pJoint = pAvatarVO->getJoint( lookingForJoint );
										if ( pJoint && pJoint->getId() != currentId )
										{   									
											pJoint->setId( currentId );
											const LLVector3& jointPos = pSkinData->mAlternateBindMatrix[i].getTranslation();									
											//Set the joint position
											pJoint->storeCurrentXform( jointPos );																																
											//If joint is a pelvis then handle old/new pelvis to foot values
											if ( lookingForJoint == "mPelvis" )
											{	
												pJoint->storeCurrentXform( jointPos );																																
												if ( !pAvatarVO->hasPelvisOffset() )
												{										
													pAvatarVO->setPelvisOffset( true, jointPos, pelvisZOffset );
													//Trigger to rebuild viewer AV
													pelvisGotSet = true;											
												}										
											}										
										}
									}
								}							
							}
						}
					}
					//If we've set the pelvis to a new position we need to also rebuild some information that the
					//viewer does at launch (e.g. body size etc.)
					if ( pelvisGotSet )
					{
						pAvatarVO->postPelvisSetRecalc();
					}

					if (pool)
					{
						const LLTextureEntry* te = facep->getTextureEntry();

						//remove face from old pool if it exists
						LLDrawPool* old_pool = facep->getPool();
						if (old_pool && old_pool->getType() == LLDrawPool::POOL_AVATAR)
						{
							((LLDrawPoolAvatar*) old_pool)->removeRiggedFace(facep);
						}

						//add face to new pool
						LLViewerTexture* tex = facep->getTexture();
						U32 type = gPipeline.getPoolTypeFromTE(te, tex);


						if (te->getGlow())
						{
							pool->addRiggedFace(facep, LLDrawPoolAvatar::RIGGED_GLOW);
						}

						LLMaterial* mat = te->getMaterialParams().get();

						if (mat && LLPipeline::sRenderDeferred)
						{
							U8 alpha_mode = mat->getDiffuseAlphaMode();

							bool is_alpha = type == LLDrawPool::POOL_ALPHA &&
								(alpha_mode == LLMaterial::DIFFUSE_ALPHA_MODE_BLEND ||
								te->getColor().mV[3] < 0.999f);

							if (is_alpha)
							{ //this face needs alpha blending, override alpha mode
								alpha_mode = LLMaterial::DIFFUSE_ALPHA_MODE_BLEND;
							}

							if (!is_alpha || te->getColor().mV[3] > 0.f)  // //only add the face if it will actually be visible
							{ 
								U32 mask = mat->getShaderMask(alpha_mode);
								pool->addRiggedFace(facep, mask);
							}
						}
						else if (mat)
						{
							bool fullbright = te->getFullbright();
							bool is_alpha = type == LLDrawPool::POOL_ALPHA;
							U8 mode = mat->getDiffuseAlphaMode();
							bool can_be_shiny = mode == LLMaterial::DIFFUSE_ALPHA_MODE_NONE ||
												mode == LLMaterial::DIFFUSE_ALPHA_MODE_EMISSIVE;
							
							if (mode == LLMaterial::DIFFUSE_ALPHA_MODE_MASK && te->getColor().mV[3] >= 0.999f)
							{
								pool->addRiggedFace(facep, fullbright ? LLDrawPoolAvatar::RIGGED_FULLBRIGHT : LLDrawPoolAvatar::RIGGED_SIMPLE);
							}
							else if (is_alpha || (te->getColor().mV[3] < 0.999f))
							{
								if (te->getColor().mV[3] > 0.f)
								{
									pool->addRiggedFace(facep, fullbright ? LLDrawPoolAvatar::RIGGED_FULLBRIGHT_ALPHA : LLDrawPoolAvatar::RIGGED_ALPHA);
								}
							}
							else if (gPipeline.canUseVertexShaders()
								&& LLPipeline::sRenderBump 
								&& te->getShiny() 
								&& can_be_shiny)
							{
								pool->addRiggedFace(facep, fullbright ? LLDrawPoolAvatar::RIGGED_FULLBRIGHT_SHINY : LLDrawPoolAvatar::RIGGED_SHINY);
							}
							else
							{
								pool->addRiggedFace(facep, fullbright ? LLDrawPoolAvatar::RIGGED_FULLBRIGHT : LLDrawPoolAvatar::RIGGED_SIMPLE);
							}
						}
						else
						{
							if (type == LLDrawPool::POOL_ALPHA)
							{
								if (te->getColor().mV[3] > 0.f)
								{
									if (te->getFullbright())
									{
										pool->addRiggedFace(facep, LLDrawPoolAvatar::RIGGED_FULLBRIGHT_ALPHA);
									}
									else
									{
										pool->addRiggedFace(facep, LLDrawPoolAvatar::RIGGED_ALPHA);
									}
								}
							}
							else if (te->getShiny())
							{
								if (te->getFullbright())
								{
									pool->addRiggedFace(facep, LLDrawPoolAvatar::RIGGED_FULLBRIGHT_SHINY);
								}
								else
								{
									if (LLPipeline::sRenderDeferred)
									{
										pool->addRiggedFace(facep, LLDrawPoolAvatar::RIGGED_SIMPLE);
									}
									else
									{
										pool->addRiggedFace(facep, LLDrawPoolAvatar::RIGGED_SHINY);
									}
								}
							}
							else
							{
								if (te->getFullbright())
								{
									pool->addRiggedFace(facep, LLDrawPoolAvatar::RIGGED_FULLBRIGHT);
								}
								else
								{
									pool->addRiggedFace(facep, LLDrawPoolAvatar::RIGGED_SIMPLE);
								}
							}

						
							if (LLPipeline::sRenderDeferred)
							{
								if (type != LLDrawPool::POOL_ALPHA && !te->getFullbright())
								{
									if (te->getBumpmap())
									{
										pool->addRiggedFace(facep, LLDrawPoolAvatar::RIGGED_DEFERRED_BUMP);
									}
									else
									{
										pool->addRiggedFace(facep, LLDrawPoolAvatar::RIGGED_DEFERRED_SIMPLE);
									}
								}
							}
						}
					}

					continue;
				}
				else
				{
					if (facep->isState(LLFace::RIGGED))
					{ //face is not rigged but used to be, remove from rigged face pool
						LLDrawPoolAvatar* pool = (LLDrawPoolAvatar*) facep->getPool();
						if (pool)
						{
							pool->removeRiggedFace(facep);
						}
						facep->clearState(LLFace::RIGGED);
					}
				}


				if (cur_total > max_total || facep->getIndicesCount() <= 0 || facep->getGeomCount() <= 0)
				{
					facep->clearVertexBuffer();
					continue;
				}

				cur_total += facep->getGeomCount();

				if (facep->hasGeometry() && facep->getPixelArea() > FORCE_CULL_AREA)
				{
					const LLTextureEntry* te = facep->getTextureEntry();
					LLViewerTexture* tex = facep->getTexture();

					if (te->getGlow() >= 1.f/255.f)
					{
						emissive = true;
					}

					if (facep->isState(LLFace::TEXTURE_ANIM))
					{
						if (!vobj->mTexAnimMode)
						{
							facep->clearState(LLFace::TEXTURE_ANIM);
						}
					}

					BOOL force_simple = (facep->getPixelArea() < FORCE_SIMPLE_RENDER_AREA);
					U32 type = gPipeline.getPoolTypeFromTE(te, tex);
					if (type != LLDrawPool::POOL_ALPHA && force_simple)
					{
						type = LLDrawPool::POOL_SIMPLE;
					}
					facep->setPoolType(type);

					if (vobj->isHUDAttachment())
					{
						facep->setState(LLFace::FULLBRIGHT);
					}

					if (vobj->mTextureAnimp && vobj->mTexAnimMode)
					{
						if (vobj->mTextureAnimp->mFace <= -1)
						{
							S32 face;
							for (face = 0; face < vobj->getNumTEs(); face++)
							{
								LLFace * facep = drawablep->getFace(face);
								if (facep)
								{
									facep->setState(LLFace::TEXTURE_ANIM);
								}
							}
						}
						else if (vobj->mTextureAnimp->mFace < vobj->getNumTEs())
						{
							LLFace * facep = drawablep->getFace(vobj->mTextureAnimp->mFace);
							if (facep)
							{
								facep->setState(LLFace::TEXTURE_ANIM);
							}
						}
					}

					if (type == LLDrawPool::POOL_ALPHA)
					{
						if (facep->canRenderAsMask())
						{ //can be treated as alpha mask
							simple_faces.push_back(facep);
						}
						else
						{
							if (te->getColor().mV[3] > 0.f)
							{ //only treat as alpha in the pipeline if < 100% transparent
								drawablep->setState(LLDrawable::HAS_ALPHA);
							}
							alpha_faces.push_back(facep);
						}
					}
					else
					{
						if (drawablep->isState(LLDrawable::REBUILD_VOLUME))
						{
							facep->mLastUpdateTime = gFrameTimeSeconds;
						}

						if (gPipeline.canUseWindLightShadersOnObjects()
							&& LLPipeline::sRenderBump)
						{
							if (LLPipeline::sRenderDeferred && te->getMaterialParams().notNull()  && !te->getMaterialID().isNull())
							{
								LLMaterial* mat = te->getMaterialParams().get();
								if (mat->getNormalID().notNull())
								{
									if (mat->getSpecularID().notNull())
									{ //has normal and specular maps (needs texcoord1, texcoord2, and tangent)
										normspec_faces.push_back(facep);
									}
									else
									{ //has normal map (needs texcoord1 and tangent)
										norm_faces.push_back(facep);
									}
								}
								else if (mat->getSpecularID().notNull())
								{ //has specular map but no normal map, needs texcoord2
									spec_faces.push_back(facep);
								}
								else
								{ //has neither specular map nor normal map, only needs texcoord0
									simple_faces.push_back(facep);
								}									
							}
							else if (te->getBumpmap())
							{ //needs normal + tangent
								bump_faces.push_back(facep);
							}
							else if (te->getShiny() || !te->getFullbright())
							{ //needs normal
								simple_faces.push_back(facep);
							}
							else 
							{ //doesn't need normal
								facep->setState(LLFace::FULLBRIGHT);
								fullbright_faces.push_back(facep);
							}
						}
						else
						{
							if (te->getBumpmap() && LLPipeline::sRenderBump)
							{ //needs normal + tangent
								bump_faces.push_back(facep);
							}
							else if ((te->getShiny() && LLPipeline::sRenderBump) ||
								!(te->getFullbright() || bake_sunlight))
							{ //needs normal
								simple_faces.push_back(facep);
							}
							else 
							{ //doesn't need normal
								facep->setState(LLFace::FULLBRIGHT);
								fullbright_faces.push_back(facep);
							}
						}
					}
				}
				else
				{	//face has no renderable geometry
					facep->clearVertexBuffer();
				}		
			}

			if (is_rigged)
			{
				drawablep->setState(LLDrawable::RIGGED);
			}
			else
			{
				drawablep->clearState(LLDrawable::RIGGED);
			}
		}
	}

	group->mBufferUsage = useage;

	//PROCESS NON-ALPHA FACES
	U32 simple_mask = LLVertexBuffer::MAP_TEXCOORD0 | LLVertexBuffer::MAP_NORMAL | LLVertexBuffer::MAP_VERTEX | LLVertexBuffer::MAP_COLOR;
	U32 alpha_mask = simple_mask | 0x80000000; //hack to give alpha verts their own VBO
	U32 bump_mask = LLVertexBuffer::MAP_TEXCOORD0 | LLVertexBuffer::MAP_TEXCOORD1 | LLVertexBuffer::MAP_NORMAL | LLVertexBuffer::MAP_VERTEX | LLVertexBuffer::MAP_COLOR;
	U32 fullbright_mask = LLVertexBuffer::MAP_TEXCOORD0 | LLVertexBuffer::MAP_VERTEX | LLVertexBuffer::MAP_COLOR;

	U32 norm_mask = simple_mask | LLVertexBuffer::MAP_TEXCOORD1 | LLVertexBuffer::MAP_TANGENT;
	U32 normspec_mask = norm_mask | LLVertexBuffer::MAP_TEXCOORD2;
	U32 spec_mask = simple_mask | LLVertexBuffer::MAP_TEXCOORD2;

	if (emissive)
	{ //emissive faces are present, include emissive byte to preserve batching
		simple_mask = simple_mask | LLVertexBuffer::MAP_EMISSIVE;
		alpha_mask = alpha_mask | LLVertexBuffer::MAP_EMISSIVE;
		bump_mask = bump_mask | LLVertexBuffer::MAP_EMISSIVE;
		fullbright_mask = fullbright_mask | LLVertexBuffer::MAP_EMISSIVE;
		norm_mask = norm_mask | LLVertexBuffer::MAP_EMISSIVE;
		normspec_mask = normspec_mask | LLVertexBuffer::MAP_EMISSIVE;
		spec_mask = spec_mask | LLVertexBuffer::MAP_EMISSIVE;
	}

	BOOL batch_textures = LLViewerShaderMgr::instance()->getVertexShaderLevel(LLViewerShaderMgr::SHADER_OBJECT) > 1;

	if (batch_textures)
	{
		bump_mask = bump_mask | LLVertexBuffer::MAP_TANGENT;
		simple_mask = simple_mask | LLVertexBuffer::MAP_TEXTURE_INDEX;
		alpha_mask = alpha_mask | LLVertexBuffer::MAP_TEXTURE_INDEX | LLVertexBuffer::MAP_TANGENT | LLVertexBuffer::MAP_TEXCOORD1 | LLVertexBuffer::MAP_TEXCOORD2;
		fullbright_mask = fullbright_mask | LLVertexBuffer::MAP_TEXTURE_INDEX;
	}

	genDrawInfo(group, simple_mask | LLVertexBuffer::MAP_TEXTURE_INDEX, simple_faces, FALSE, batch_textures, FALSE);
	genDrawInfo(group, fullbright_mask | LLVertexBuffer::MAP_TEXTURE_INDEX, fullbright_faces, FALSE, batch_textures);
	genDrawInfo(group, alpha_mask | LLVertexBuffer::MAP_TEXTURE_INDEX, alpha_faces, TRUE, batch_textures);
	genDrawInfo(group, bump_mask | LLVertexBuffer::MAP_TEXTURE_INDEX, bump_faces, FALSE, FALSE);
	genDrawInfo(group, norm_mask | LLVertexBuffer::MAP_TEXTURE_INDEX, norm_faces, FALSE, FALSE);
	genDrawInfo(group, spec_mask | LLVertexBuffer::MAP_TEXTURE_INDEX, spec_faces, FALSE, FALSE);
	genDrawInfo(group, normspec_mask | LLVertexBuffer::MAP_TEXTURE_INDEX, normspec_faces, FALSE, FALSE);

	if (!LLPipeline::sDelayVBUpdate)
	{
		//drawables have been rebuilt, clear rebuild status
		for (LLSpatialGroup::element_iter drawable_iter = group->getDataBegin(); drawable_iter != group->getDataEnd(); ++drawable_iter)
		{
			LLDrawable* drawablep = *drawable_iter;
			drawablep->clearState(LLDrawable::REBUILD_ALL);
		}
	}

	group->mLastUpdateTime = gFrameTimeSeconds;
	group->mBuilt = 1.f;
	group->clearState(LLSpatialGroup::GEOM_DIRTY | LLSpatialGroup::ALPHA_DIRTY);

	if (LLPipeline::sDelayVBUpdate)
	{
		group->setState(LLSpatialGroup::MESH_DIRTY | LLSpatialGroup::NEW_DRAWINFO);
	}

	mFaceList.clear();

	if (pAvatarVO)
	{
		pAvatarVO->mAttachmentGeometryBytes += group->mGeometryBytes;
		pAvatarVO->mAttachmentSurfaceArea += group->mSurfaceArea;
	}
}


void LLVolumeGeometryManager::rebuildMesh(LLSpatialGroup* group)
{
	llassert(group);
	if (group && group->isState(LLSpatialGroup::MESH_DIRTY) && !group->isState(LLSpatialGroup::GEOM_DIRTY))
	{
		LLFastTimer ftm(FTM_REBUILD_VOLUME_VB);
		LLFastTimer t(FTM_REBUILD_VOLUME_GEN_DRAW_INFO); //make sure getgeometryvolume shows up in the right place in timers

		S32 num_mapped_veretx_buffer = LLVertexBuffer::sMappedCount ;

		group->mBuilt = 1.f;
		
		std::set<LLVertexBuffer*> mapped_buffers;

		for (LLSpatialGroup::element_iter drawable_iter = group->getDataBegin(); drawable_iter != group->getDataEnd(); ++drawable_iter)
		{
			LLDrawable* drawablep = *drawable_iter;

			if (!drawablep->isDead() && drawablep->isState(LLDrawable::REBUILD_ALL) && !drawablep->isState(LLDrawable::RIGGED) )
			{
				LLVOVolume* vobj = drawablep->getVOVolume();
				vobj->preRebuild();

				if (drawablep->isState(LLDrawable::ANIMATED_CHILD))
				{
					vobj->updateRelativeXform(true);
				}

				LLVolume* volume = vobj->getVolume();
				for (S32 i = 0; i < drawablep->getNumFaces(); ++i)
				{
					LLFace* face = drawablep->getFace(i);
					if (face)
					{
						LLVertexBuffer* buff = face->getVertexBuffer();
						if (buff)
						{
							llassert(!face->isState(LLFace::RIGGED));

							if (!face->getGeometryVolume(*volume, face->getTEOffset(), 
								vobj->getRelativeXform(), vobj->getRelativeXformInvTrans(), face->getGeomIndex()))
							{ //something's gone wrong with the vertex buffer accounting, rebuild this group 
								group->dirtyGeom();
								gPipeline.markRebuild(group, TRUE);
							}


							if (buff->isLocked())
							{
								mapped_buffers.insert(buff);
							}
						}
					}
				}

				if (drawablep->isState(LLDrawable::ANIMATED_CHILD))
				{
					vobj->updateRelativeXform();
				}

				
				drawablep->clearState(LLDrawable::REBUILD_ALL);
			}
		}
		
		for (std::set<LLVertexBuffer*>::iterator iter = mapped_buffers.begin(); iter != mapped_buffers.end(); ++iter)
		{
			(*iter)->flush();
		}

		// don't forget alpha
		if(group != NULL && 
		   !group->mVertexBuffer.isNull() && 
		   group->mVertexBuffer->isLocked())
		{
			group->mVertexBuffer->flush();
		}

		//if not all buffers are unmapped
		if(num_mapped_veretx_buffer != LLVertexBuffer::sMappedCount) 
		{
			llwarns << "Not all mapped vertex buffers are unmapped!" << llendl ; 
			for (LLSpatialGroup::element_iter drawable_iter = group->getDataBegin(); drawable_iter != group->getDataEnd(); ++drawable_iter)
			{
				LLDrawable* drawablep = *drawable_iter;
				for (S32 i = 0; i < drawablep->getNumFaces(); ++i)
				{
					LLFace* face = drawablep->getFace(i);
					if (face)
					{
						LLVertexBuffer* buff = face->getVertexBuffer();
						if (buff && buff->isLocked())
						{
							buff->flush();
						}
					}
				}
			} 
		}

		group->clearState(LLSpatialGroup::MESH_DIRTY | LLSpatialGroup::NEW_DRAWINFO);
	}

//	llassert(!group || !group->isState(LLSpatialGroup::NEW_DRAWINFO));
}

struct CompareBatchBreakerModified
{
	bool operator()(const LLFace* const& lhs, const LLFace* const& rhs)
	{
		const LLTextureEntry* lte = lhs->getTextureEntry();
		const LLTextureEntry* rte = rhs->getTextureEntry();

		if (lte->getBumpmap() != rte->getBumpmap())
		{
			return lte->getBumpmap() < rte->getBumpmap();
		}
		else if (lte->getFullbright() != rte->getFullbright())
		{
			return lte->getFullbright() < rte->getFullbright();
		}
		else if (LLPipeline::sRenderDeferred && lte->getMaterialParams() != rte->getMaterialParams())
		{
			return lte->getMaterialParams() < rte->getMaterialParams();
		}
		else if (LLPipeline::sRenderDeferred && (lte->getMaterialParams() == rte->getMaterialParams()) && (lte->getShiny() != rte->getShiny()))
		{
			return lte->getShiny() < rte->getShiny();
		}
		else
		{
			return lhs->getTexture() < rhs->getTexture();
		}
	}
};

static LLFastTimer::DeclareTimer FTM_GEN_DRAW_INFO_SORT("Draw Info Face Sort");
static LLFastTimer::DeclareTimer FTM_GEN_DRAW_INFO_FACE_SIZE("Face Sizing");
static LLFastTimer::DeclareTimer FTM_GEN_DRAW_INFO_ALLOCATE("Allocate VB");
static LLFastTimer::DeclareTimer FTM_GEN_DRAW_INFO_FIND_VB("Find VB");
static LLFastTimer::DeclareTimer FTM_GEN_DRAW_INFO_RESIZE_VB("Resize VB");





void LLVolumeGeometryManager::genDrawInfo(LLSpatialGroup* group, U32 mask, std::vector<LLFace*>& faces, BOOL distance_sort, BOOL batch_textures, BOOL no_materials)
{
	LLFastTimer t(FTM_REBUILD_VOLUME_GEN_DRAW_INFO);

	U32 buffer_usage = group->mBufferUsage;
	
#if LL_DARWIN
	// HACK from Leslie:
	// Disable VBO usage for alpha on Mac OS X because it kills the framerate
	// due to implicit calls to glTexSubImage that are beyond our control.
	// (this works because the only calls here that sort by distance are alpha)
	if (distance_sort)
	{
		buffer_usage = 0x0;
	}
#endif
	

	// <FS:ND> replace frequent calls to saved settings with LLCachedControl
	// U32 max_vertices = (gSavedSettings.getS32("RenderMaxVBOSize")*1024)/LLVertexBuffer::calcVertexSize(group->mSpatialPartition->mVertexDataMask);

	static LLCachedControl< S32 > RenderMaxVBOSize( gSavedSettings, "RenderMaxVBOSize");
	U32 max_vertices = (RenderMaxVBOSize*1024)/LLVertexBuffer::calcVertexSize(group->mSpatialPartition->mVertexDataMask);

	// </FS:ND>

	max_vertices = llmin(max_vertices, (U32) 65535);

	{
		LLFastTimer t(FTM_GEN_DRAW_INFO_SORT);
		if (!distance_sort)
		{
			//sort faces by things that break batches
			std::sort(faces.begin(), faces.end(), CompareBatchBreakerModified());
		}
		else
		{
			//sort faces by distance
			std::sort(faces.begin(), faces.end(), LLFace::CompareDistanceGreater());
		}
	}
				
	bool hud_group = group->isHUDGroup() ;
	std::vector<LLFace*>::iterator face_iter = faces.begin();
	
	LLSpatialGroup::buffer_map_t buffer_map;

	LLViewerTexture* last_tex = NULL;
	S32 buffer_index = 0;

	if (distance_sort)
	{
		buffer_index = -1;
	}

	S32 texture_index_channels = 1;
	
	if (gGLManager.mGLSLVersionMajor > 1 || gGLManager.mGLSLVersionMinor >= 30)
	{
		texture_index_channels = LLGLSLShader::sIndexedTextureChannels-1; //always reserve one for shiny for now just for simplicity;
	}

	if (LLPipeline::sRenderDeferred && distance_sort)
	{
		texture_index_channels = gDeferredAlphaProgram.mFeatures.mIndexedTextureChannels;
	}

	// <FS:ND> replace frequent calls to saved settings with LLCachedControl
	// texture_index_channels = llmin(texture_index_channels, (S32) gSavedSettings.getU32("RenderMaxTextureIndex"));

	static LLCachedControl< U32 > RenderMaxTextureIndex( gSavedSettings, "RenderMaxTextureIndex");
	texture_index_channels = llmin(texture_index_channels, (S32) RenderMaxTextureIndex);

	// </FS:ND>
	
	//NEVER use more than 16 texture index channels (workaround for prevalent driver bug)
	texture_index_channels = llmin(texture_index_channels, 16);

	while (face_iter != faces.end())
	{
		//pull off next face
		LLFace* facep = *face_iter;
		LLViewerTexture* tex = facep->getTexture();
		LLMaterialPtr mat = facep->getTextureEntry()->getMaterialParams();

		if (distance_sort)
		{
			tex = NULL;
		}

		if (last_tex == tex)
		{
			buffer_index++;
		}
		else
		{
			last_tex = tex;
			buffer_index = 0;
		}

		bool bake_sunlight = LLPipeline::sBakeSunlight && facep->getDrawable()->isStatic(); 

		U32 index_count = facep->getIndicesCount();
		U32 geom_count = facep->getGeomCount();

		//sum up vertices needed for this render batch
		std::vector<LLFace*>::iterator i = face_iter;
		++i;
		
		std::vector<LLViewerTexture*> texture_list;

		{
			LLFastTimer t(FTM_GEN_DRAW_INFO_FACE_SIZE);
			if (batch_textures)
			{
				U8 cur_tex = 0;
				facep->setTextureIndex(cur_tex);
				texture_list.push_back(tex);

				if (can_batch_texture(facep))
				{ //populate texture_list with any textures that can be batched
				  //move i to the next unbatchable face
					while (i != faces.end())
					{
						facep = *i;
						
						if (!can_batch_texture(facep))
						{ //face is bump mapped or has an animated texture matrix -- can't 
							//batch more than 1 texture at a time
							facep->setTextureIndex(0);
							break;
						}

						if (facep->getTexture() != tex)
						{
							if (distance_sort)
							{ //textures might be out of order, see if texture exists in current batch
								bool found = false;
								for (U32 tex_idx = 0; tex_idx < texture_list.size(); ++tex_idx)
								{
									if (facep->getTexture() == texture_list[tex_idx])
									{
										cur_tex = tex_idx;
										found = true;
										break;
									}
								}

								if (!found)
								{
									cur_tex = texture_list.size();
								}
							}
							else
							{
								cur_tex++;
							}

							if (cur_tex >= texture_index_channels)
							{ //cut batches when index channels are depleted
								break;
							}

							tex = facep->getTexture();

							texture_list.push_back(tex);
						}

						if (geom_count + facep->getGeomCount() > max_vertices)
						{ //cut batches on geom count too big
							break;
						}

						++i;
						index_count += facep->getIndicesCount();
						geom_count += facep->getGeomCount();

						facep->setTextureIndex(cur_tex);
					}
				}
				else
				{
					facep->setTextureIndex(0);
				}

				tex = texture_list[0];
			}
			else
			{
				while (i != faces.end() && 
					(LLPipeline::sTextureBindTest || 
						(distance_sort || 
							((*i)->getTexture() == tex &&
							((*i)->getTextureEntry()->getMaterialParams() == mat)))))
				{
					facep = *i;
			

					//face has no texture index
					facep->mDrawInfo = NULL;
					facep->setTextureIndex(255);

					if (geom_count + facep->getGeomCount() > max_vertices)
					{ //cut batches on geom count too big
						break;
					}

					++i;
					index_count += facep->getIndicesCount();
					geom_count += facep->getGeomCount();
				}
			}
		}

		//create vertex buffer
		LLVertexBuffer* buffer = NULL;

		{
			LLFastTimer t(FTM_GEN_DRAW_INFO_ALLOCATE);
			buffer = createVertexBuffer(mask, buffer_usage);
			buffer->allocateBuffer(geom_count, index_count, TRUE);
		}

		group->mGeometryBytes += buffer->getSize() + buffer->getIndicesSize();


		buffer_map[mask][*face_iter].push_back(buffer);

		//add face geometry

		U32 indices_index = 0;
		U16 index_offset = 0;

		while (face_iter < i)
		{ //update face indices for new buffer
			facep = *face_iter;
			facep->setIndicesIndex(indices_index);
			facep->setGeomIndex(index_offset);
			facep->setVertexBuffer(buffer);	
			
			if (batch_textures && facep->getTextureIndex() == 255)
			{
				llerrs << "Invalid texture index." << llendl;
			}
			
			{
				//for debugging, set last time face was updated vs moved
				facep->updateRebuildFlags();

				if (!LLPipeline::sDelayVBUpdate)
				{ //copy face geometry into vertex buffer
					LLDrawable* drawablep = facep->getDrawable();
					LLVOVolume* vobj = drawablep->getVOVolume();
					LLVolume* volume = vobj->getVolume();

					if (drawablep->isState(LLDrawable::ANIMATED_CHILD))
					{
						vobj->updateRelativeXform(true);
					}

					U32 te_idx = facep->getTEOffset();

					llassert(!facep->isState(LLFace::RIGGED));

					if (!facep->getGeometryVolume(*volume, te_idx, 
						vobj->getRelativeXform(), vobj->getRelativeXformInvTrans(), index_offset,true))
					{
						llwarns << "Failed to get geometry for face!" << llendl;
					}

					if (drawablep->isState(LLDrawable::ANIMATED_CHILD))
					{
						vobj->updateRelativeXform(false);
					}
				}
			}

			index_offset += facep->getGeomCount();
			indices_index += facep->getIndicesCount();
			
			//append face to appropriate render batch

			BOOL force_simple = facep->getPixelArea() < FORCE_SIMPLE_RENDER_AREA;
			BOOL fullbright = facep->isState(LLFace::FULLBRIGHT);
			if ((mask & LLVertexBuffer::MAP_NORMAL) == 0)
			{ //paranoia check to make sure GL doesn't try to read non-existant normals
				fullbright = TRUE;
			}

			if (hud_group)
			{ //all hud attachments are fullbright
				fullbright = TRUE;
			}

			const LLTextureEntry* te = facep->getTextureEntry();
			tex = facep->getTexture();

			BOOL is_alpha = (facep->getPoolType() == LLDrawPool::POOL_ALPHA) ? TRUE : FALSE;
		
			LLMaterial* mat = te->getMaterialParams().get();

			bool can_be_shiny = true;
			if (mat)
			{
				U8 mode = mat->getDiffuseAlphaMode();
				can_be_shiny = mode == LLMaterial::DIFFUSE_ALPHA_MODE_NONE ||
								mode == LLMaterial::DIFFUSE_ALPHA_MODE_EMISSIVE;
			}

			bool use_legacy_bump = te->getBumpmap() && (!mat || mat->getNormalID().isNull());

			if (mat && LLPipeline::sRenderDeferred && !hud_group)
			{
				bool material_pass = false;

				if (fullbright)
				{
					if (mat->getDiffuseAlphaMode() == LLMaterial::DIFFUSE_ALPHA_MODE_MASK)
					{
						if (te->getColor().mV[3] >= 0.999f)
						{
							material_pass = true;
						}
						else
						{
							registerFace(group, facep, LLRenderPass::PASS_ALPHA);
						}
					}
					else if (is_alpha)
					{
						registerFace(group, facep, LLRenderPass::PASS_ALPHA);
					}
					else
					{
						if (mat->getEnvironmentIntensity() > 0 ||
							te->getShiny() > 0)
						{
							material_pass = true;
						}
						else
						{
							registerFace(group, facep, LLRenderPass::PASS_FULLBRIGHT);
						}
					}
				}
				else if (no_materials)
				{
					registerFace(group, facep, LLRenderPass::PASS_SIMPLE);
				}
				else if (te->getColor().mV[3] < 0.999f)
				{
					registerFace(group, facep, LLRenderPass::PASS_ALPHA);
				}
				else if (use_legacy_bump)
				{
					// we have a material AND legacy bump settings, but no normal map
					registerFace(group, facep, LLRenderPass::PASS_BUMP);
				}
				else
				{
					material_pass = true;
				}

				if (material_pass)
				{
					U32 pass[] = 
					{
						LLRenderPass::PASS_MATERIAL,
						LLRenderPass::PASS_ALPHA, //LLRenderPass::PASS_MATERIAL_ALPHA,
						LLRenderPass::PASS_MATERIAL_ALPHA_MASK,
						LLRenderPass::PASS_MATERIAL_ALPHA_EMISSIVE,
						LLRenderPass::PASS_SPECMAP,
						LLRenderPass::PASS_ALPHA, //LLRenderPass::PASS_SPECMAP_BLEND,
						LLRenderPass::PASS_SPECMAP_MASK,
						LLRenderPass::PASS_SPECMAP_EMISSIVE,
						LLRenderPass::PASS_NORMMAP,
						LLRenderPass::PASS_ALPHA, //LLRenderPass::PASS_NORMMAP_BLEND,
						LLRenderPass::PASS_NORMMAP_MASK,
						LLRenderPass::PASS_NORMMAP_EMISSIVE,
						LLRenderPass::PASS_NORMSPEC,
						LLRenderPass::PASS_ALPHA, //LLRenderPass::PASS_NORMSPEC_BLEND,
						LLRenderPass::PASS_NORMSPEC_MASK,
						LLRenderPass::PASS_NORMSPEC_EMISSIVE,
					};

					U32 mask = mat->getShaderMask();

					llassert(mask < sizeof(pass)/sizeof(U32));

					mask = llmin(mask, (U32)(sizeof(pass)/sizeof(U32)-1));

					registerFace(group, facep, pass[mask]);
				}
			}
			else if (mat)
			{
				U8 mode = mat->getDiffuseAlphaMode();
				if (te->getColor().mV[3] < 0.999f)
				{
					mode = LLMaterial::DIFFUSE_ALPHA_MODE_BLEND;
				}

				if (mode == LLMaterial::DIFFUSE_ALPHA_MODE_MASK)
				{
					registerFace(group, facep, fullbright ? LLRenderPass::PASS_FULLBRIGHT_ALPHA_MASK : LLRenderPass::PASS_ALPHA_MASK);
				}
				else if (is_alpha || (te->getColor().mV[3] < 0.999f))
				{
					registerFace(group, facep, LLRenderPass::PASS_ALPHA);
				}
				else if (gPipeline.canUseVertexShaders()
					&& LLPipeline::sRenderBump 
					&& te->getShiny() 
					&& can_be_shiny)
				{
					registerFace(group, facep, fullbright ? LLRenderPass::PASS_FULLBRIGHT_SHINY : LLRenderPass::PASS_SHINY);
				}
				else
				{
					registerFace(group, facep, fullbright ? LLRenderPass::PASS_FULLBRIGHT : LLRenderPass::PASS_SIMPLE);
				}
			}
			else if (is_alpha)
			{
				// can we safely treat this as an alpha mask?
				if (facep->getFaceColor().mV[3] <= 0.f)
				{ //100% transparent, don't render unless we're highlighting transparent
					registerFace(group, facep, LLRenderPass::PASS_ALPHA_INVISIBLE);
				}
				else if (facep->canRenderAsMask())
				{
					if (te->getFullbright() || LLPipeline::sNoAlpha)
					{
						registerFace(group, facep, LLRenderPass::PASS_FULLBRIGHT_ALPHA_MASK);
					}
					else
					{
						registerFace(group, facep, LLRenderPass::PASS_ALPHA_MASK);
					}
				}
				else
				{
					registerFace(group, facep, LLRenderPass::PASS_ALPHA);
				}
			}
			else if (gPipeline.canUseVertexShaders()
				&& LLPipeline::sRenderBump 
				&& te->getShiny() 
				&& can_be_shiny)
			{ //shiny
				if (tex->getPrimaryFormat() == GL_ALPHA)
				{ //invisiprim+shiny
					registerFace(group, facep, LLRenderPass::PASS_INVISI_SHINY);
					registerFace(group, facep, LLRenderPass::PASS_INVISIBLE);
				}
				else if (LLPipeline::sRenderDeferred && !hud_group)
				{ //deferred rendering
					if (te->getFullbright())
					{ //register in post deferred fullbright shiny pass
						registerFace(group, facep, LLRenderPass::PASS_FULLBRIGHT_SHINY);
						if (te->getBumpmap())
						{ //register in post deferred bump pass
							registerFace(group, facep, LLRenderPass::PASS_POST_BUMP);
						}
					}
					else if (use_legacy_bump)
					{ //register in deferred bump pass
						registerFace(group, facep, LLRenderPass::PASS_BUMP);
					}
					else
					{ //register in deferred simple pass (deferred simple includes shiny)
						llassert(mask & LLVertexBuffer::MAP_NORMAL);
						registerFace(group, facep, LLRenderPass::PASS_SIMPLE);
					}
				}
				else if (fullbright)
				{	//not deferred, register in standard fullbright shiny pass					
					registerFace(group, facep, LLRenderPass::PASS_FULLBRIGHT_SHINY);
				}
				else
				{ //not deferred or fullbright, register in standard shiny pass
					registerFace(group, facep, LLRenderPass::PASS_SHINY);
				}
			}
			else
			{ //not alpha and not shiny
				if (!is_alpha && tex->getPrimaryFormat() == GL_ALPHA)
				{ //invisiprim
					registerFace(group, facep, LLRenderPass::PASS_INVISIBLE);
				}
				else if (fullbright || bake_sunlight)
				{ //fullbright
					if (mat && mat->getDiffuseAlphaMode() == LLMaterial::DIFFUSE_ALPHA_MODE_MASK)
					{
						registerFace(group, facep, LLRenderPass::PASS_FULLBRIGHT_ALPHA_MASK);
					}
					else
					{
						registerFace(group, facep, LLRenderPass::PASS_FULLBRIGHT);
					}
					if (LLPipeline::sRenderDeferred && !hud_group && LLPipeline::sRenderBump && use_legacy_bump)
					{ //if this is the deferred render and a bump map is present, register in post deferred bump
						registerFace(group, facep, LLRenderPass::PASS_POST_BUMP);
					}
				}
				else
				{
					if (LLPipeline::sRenderDeferred && LLPipeline::sRenderBump && use_legacy_bump)
					{ //non-shiny or fullbright deferred bump
						registerFace(group, facep, LLRenderPass::PASS_BUMP);
					}
					else
					{ //all around simple
						llassert(mask & LLVertexBuffer::MAP_NORMAL);
						if (mat && mat->getDiffuseAlphaMode() == LLMaterial::DIFFUSE_ALPHA_MODE_MASK)
						{ //material alpha mask can be respected in non-deferred
							registerFace(group, facep, LLRenderPass::PASS_ALPHA_MASK);
						}
						else
						{
							registerFace(group, facep, LLRenderPass::PASS_SIMPLE);
						}
					}
				}
				
				
				if (!gPipeline.canUseVertexShaders() && 
					!is_alpha && 
					te->getShiny() && 
					LLPipeline::sRenderBump)
				{ //shiny as an extra pass when shaders are disabled
					registerFace(group, facep, LLRenderPass::PASS_SHINY);
				}
			}
			
			//not sure why this is here, and looks like it might cause bump mapped objects to get rendered redundantly -- davep 5/11/2010
			if (!is_alpha && (hud_group || !LLPipeline::sRenderDeferred))
			{
				llassert((mask & LLVertexBuffer::MAP_NORMAL) || fullbright);
				facep->setPoolType((fullbright) ? LLDrawPool::POOL_FULLBRIGHT : LLDrawPool::POOL_SIMPLE);
				
				if (!force_simple && LLPipeline::sRenderBump && use_legacy_bump)
				{
					registerFace(group, facep, LLRenderPass::PASS_BUMP);
				}
			}

			if (!is_alpha && LLPipeline::sRenderGlow && te->getGlow() > 0.f)
			{
				registerFace(group, facep, LLRenderPass::PASS_GLOW);
			}
						
			++face_iter;
		}

		buffer->flush();
	}

	group->mBufferMap[mask].clear();
	for (LLSpatialGroup::buffer_texture_map_t::iterator i = buffer_map[mask].begin(); i != buffer_map[mask].end(); ++i)
	{
		group->mBufferMap[mask][i->first] = i->second;
	}
}

void LLGeometryManager::addGeometryCount(LLSpatialGroup* group, U32 &vertex_count, U32 &index_count)
{	
	//initialize to default usage for this partition
	U32 usage = group->mSpatialPartition->mBufferUsage;
	
	//clear off any old faces
	mFaceList.clear();

	//for each drawable

	for (LLSpatialGroup::element_iter drawable_iter = group->getDataBegin(); drawable_iter != group->getDataEnd(); ++drawable_iter)
	{
		LLDrawable* drawablep = *drawable_iter;
		
		if (drawablep->isDead())
		{
			continue;
		}
	
		if (drawablep->isAnimating())
		{ //fall back to stream draw for animating verts
			usage = GL_STREAM_DRAW_ARB;
		}

		//for each face
		for (S32 i = 0; i < drawablep->getNumFaces(); i++)
		{
			//sum up face verts and indices
			drawablep->updateFaceSize(i);
			LLFace* facep = drawablep->getFace(i);
			if (facep)
			{
				if (facep->hasGeometry() && facep->getPixelArea() > FORCE_CULL_AREA && 
					facep->getGeomCount() + vertex_count <= 65536)
				{
					vertex_count += facep->getGeomCount();
					index_count += facep->getIndicesCount();
				
					//remember face (for sorting)
					mFaceList.push_back(facep);
				}
				else
				{
					facep->clearVertexBuffer();
				}
			}
		}
	}
	
	group->mBufferUsage = usage;
}

LLHUDPartition::LLHUDPartition()
{
	mPartitionType = LLViewerRegion::PARTITION_HUD;
	mDrawableType = LLPipeline::RENDER_TYPE_HUD;
	mSlopRatio = 0.f;
	mLODPeriod = 1;
}

void LLHUDPartition::shift(const LLVector4a &offset)
{
	//HUD objects don't shift with region crossing.  That would be silly.
}
<|MERGE_RESOLUTION|>--- conflicted
+++ resolved
@@ -73,22 +73,15 @@
 #include "llmeshrepository.h"
 #include "llagent.h"
 #include "llviewermediafocus.h"
+#include "lldatapacker.h"
+#include "llviewershadermgr.h"
+#include "llvoavatar.h"
+#include "llvocache.h"
+#include "llmaterialmgr.h"
 // [RLVa:KB] - Checked: 2011-05-22 (RLVa-1.3.1a)
 #include "rlvhandler.h"
 #include "rlvlocks.h"
 // [/RLVa:KB]
-#include "lldatapacker.h"
-#include "llviewershadermgr.h"
-#include "llvoavatar.h"
-#include "llvocache.h"
-<<<<<<< HEAD
-// [RLVa:KB] - Checked: 2011-05-22 (RLVa-1.3.1a)
-#include "rlvhandler.h"
-#include "rlvlocks.h"
-// [/RLVa:KB]
-=======
-#include "llmaterialmgr.h"
->>>>>>> b2db719f
 
 const S32 MIN_QUIET_FRAMES_COALESCE = 30;
 const F32 FORCE_SIMPLE_RENDER_AREA = 512.f;
@@ -3708,19 +3701,13 @@
 }
 
 
-<<<<<<< HEAD
-//BOOL LLVOVolume::lineSegmentIntersect(const LLVector3& start, const LLVector3& end, S32 face, BOOL pick_transparent, S32 *face_hitp,
-//									  LLVector3* intersection,LLVector2* tex_coord, LLVector3* normal, LLVector3* bi_normal)
+//BOOL LLVOVolume::lineSegmentIntersect(const LLVector4a& start, const LLVector4a& end, S32 face, BOOL pick_transparent, S32 *face_hitp,
+//									  LLVector4a* intersection,LLVector2* tex_coord, LLVector4a* normal, LLVector4a* tangent)
 // [SL:KB] - Patch: UI-PickRiggedAttachment | Checked: 2012-07-12 (Catznip-3.3)
-BOOL LLVOVolume::lineSegmentIntersect(const LLVector3& start, const LLVector3& end, S32 face, BOOL pick_transparent, BOOL pick_rigged, S32 *face_hitp,
-									  LLVector3* intersection,LLVector2* tex_coord, LLVector3* normal, LLVector3* bi_normal)
+BOOL LLVOVolume::lineSegmentIntersect(const LLVector4a& start, const LLVector4a& end, S32 face, BOOL pick_transparent, BOOL pick_rigged, S32 *face_hitp,
+									  LLVector4a* intersection,LLVector2* tex_coord, LLVector4a* normal, LLVector4a* tangent)
 									  
 // [/SL:KB]
-=======
-BOOL LLVOVolume::lineSegmentIntersect(const LLVector4a& start, const LLVector4a& end, S32 face, BOOL pick_transparent, S32 *face_hitp,
-									  LLVector4a* intersection,LLVector2* tex_coord, LLVector4a* normal, LLVector4a* tangent)
-	
->>>>>>> b2db719f
 {
 	if (!mbCanSelect 
 		|| mDrawable->isDead() 
@@ -4176,8 +4163,11 @@
 void LLVolumeGeometryManager::registerFace(LLSpatialGroup* group, LLFace* facep, U32 type)
 {
 	LLFastTimer t(FTM_REGISTER_FACE);
-<<<<<<< HEAD
-
+	if (type == LLRenderPass::PASS_ALPHA && facep->getTextureEntry()->getMaterialParams().notNull() && !facep->getVertexBuffer()->hasDataType(LLVertexBuffer::TYPE_TANGENT))
+	{
+		LL_WARNS("RenderMaterials") << "Oh no! No binormals for this alpha blended face!" << LL_ENDL;
+	}
+	
 //	if (facep->getViewerObject()->isSelected() && LLSelectMgr::getInstance()->mHideSelectedObjects)
 // [RLVa:KB] - Checked: 2010-11-29 (RLVa-1.3.0c) | Modified: RLVa-1.3.0c
 	const LLViewerObject* pObj = facep->getViewerObject();
@@ -4186,14 +4176,6 @@
 		   ( ((!pObj->isHUDAttachment()) || (!gRlvAttachmentLocks.isLockedAttachment(pObj->getRootEdit()))) && 
 		     (gRlvHandler.canEdit(pObj)) ) ) )
 // [/RVLa:KB]
-=======
-	if (type == LLRenderPass::PASS_ALPHA && facep->getTextureEntry()->getMaterialParams().notNull() && !facep->getVertexBuffer()->hasDataType(LLVertexBuffer::TYPE_TANGENT))
-	{
-		LL_WARNS("RenderMaterials") << "Oh no! No binormals for this alpha blended face!" << LL_ENDL;
-	}
-	
-	if (facep->getViewerObject()->isSelected() && LLSelectMgr::getInstance()->mHideSelectedObjects)
->>>>>>> b2db719f
 	{
 		return;
 	}
