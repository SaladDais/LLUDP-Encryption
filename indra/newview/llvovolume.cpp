/** 
 * @file llvovolume.cpp
 * @brief LLVOVolume class implementation
 *
 * $LicenseInfo:firstyear=2001&license=viewerlgpl$
 * Second Life Viewer Source Code
 * Copyright (C) 2010, Linden Research, Inc.
 * 
 * This library is free software; you can redistribute it and/or
 * modify it under the terms of the GNU Lesser General Public
 * License as published by the Free Software Foundation;
 * version 2.1 of the License only.
 * 
 * This library is distributed in the hope that it will be useful,
 * but WITHOUT ANY WARRANTY; without even the implied warranty of
 * MERCHANTABILITY or FITNESS FOR A PARTICULAR PURPOSE.  See the GNU
 * Lesser General Public License for more details.
 * 
 * You should have received a copy of the GNU Lesser General Public
 * License along with this library; if not, write to the Free Software
 * Foundation, Inc., 51 Franklin Street, Fifth Floor, Boston, MA  02110-1301  USA
 * 
 * Linden Research, Inc., 945 Battery Street, San Francisco, CA  94111  USA
 * $/LicenseInfo$
 */

// A "volume" is a box, cylinder, sphere, or other primitive shape.

#include "llviewerprecompiledheaders.h"

#include "llvovolume.h"

#include <sstream>

#include "llviewercontrol.h"
#include "lldir.h"
#include "llflexibleobject.h"
#include "llfloatertools.h"
#include "llmaterialid.h"
#include "llmaterialtable.h"
#include "llprimitive.h"
#include "llvolume.h"
#include "llvolumeoctree.h"
#include "llvolumemgr.h"
#include "llvolumemessage.h"
#include "material_codes.h"
#include "message.h"
#include "llpluginclassmedia.h" // for code in the mediaEvent handler
#include "object_flags.h"
#include "lldrawable.h"
#include "lldrawpoolavatar.h"
#include "lldrawpoolbump.h"
#include "llface.h"
#include "llspatialpartition.h"
#include "llhudmanager.h"
#include "llflexibleobject.h"
#include "llsky.h"
#include "lltexturefetch.h"
#include "llvector4a.h"
#include "llviewercamera.h"
#include "llviewertexturelist.h"
#include "llviewerobjectlist.h"
#include "llviewerregion.h"
#include "llviewertextureanim.h"
#include "llworld.h"
#include "llselectmgr.h"
#include "pipeline.h"
#include "llsdutil.h"
#include "llmatrix4a.h"
#include "llmediaentry.h"
#include "llmediadataclient.h"
#include "llmeshrepository.h"
#include "llagent.h"
#include "llviewermediafocus.h"
#include "lldatapacker.h"
#include "llviewershadermgr.h"
#include "llvoavatar.h"
#include "llvocache.h"
#include "llmaterialmgr.h"

const S32 MIN_QUIET_FRAMES_COALESCE = 30;
const F32 FORCE_SIMPLE_RENDER_AREA = 512.f;
const F32 FORCE_CULL_AREA = 8.f;
const F32 MAX_LOD_DISTANCE = 24.f;
U32 JOINT_COUNT_REQUIRED_FOR_FULLRIG = 20;

BOOL gAnimateTextures = TRUE;
//extern BOOL gHideSelectedObjects;

F32 LLVOVolume::sLODFactor = 1.f;
F32	LLVOVolume::sLODSlopDistanceFactor = 0.5f; //Changing this to zero, effectively disables the LOD transition slop 
F32 LLVOVolume::sDistanceFactor = 1.0f;
S32 LLVOVolume::sNumLODChanges = 0;
S32 LLVOVolume::mRenderComplexity_last = 0;
S32 LLVOVolume::mRenderComplexity_current = 0;
LLPointer<LLObjectMediaDataClient> LLVOVolume::sObjectMediaClient = NULL;
LLPointer<LLObjectMediaNavigateClient> LLVOVolume::sObjectMediaNavigateClient = NULL;

static LLTrace::BlockTimerStatHandle FTM_GEN_TRIANGLES("Generate Triangles");
static LLTrace::BlockTimerStatHandle FTM_GEN_VOLUME("Generate Volumes");
static LLTrace::BlockTimerStatHandle FTM_VOLUME_TEXTURES("Volume Textures");

extern BOOL gGLDebugLoggingEnabled;

// Implementation class of LLMediaDataClientObject.  See llmediadataclient.h
class LLMediaDataClientObjectImpl : public LLMediaDataClientObject
{
public:
	LLMediaDataClientObjectImpl(LLVOVolume *obj, bool isNew) : mObject(obj), mNew(isNew) 
	{
		mObject->addMDCImpl();
	}
	~LLMediaDataClientObjectImpl()
	{
		mObject->removeMDCImpl();
	}
	
	virtual U8 getMediaDataCount() const 
		{ return mObject->getNumTEs(); }

	virtual LLSD getMediaDataLLSD(U8 index) const 
		{
			LLSD result;
			LLTextureEntry *te = mObject->getTE(index); 
			if (NULL != te)
			{
				llassert((te->getMediaData() != NULL) == te->hasMedia());
				if (te->getMediaData() != NULL)
				{
					result = te->getMediaData()->asLLSD();
					// XXX HACK: workaround bug in asLLSD() where whitelist is not set properly
					// See DEV-41949
					if (!result.has(LLMediaEntry::WHITELIST_KEY))
					{
						result[LLMediaEntry::WHITELIST_KEY] = LLSD::emptyArray();
					}
				}
			}
			return result;
		}
	virtual bool isCurrentMediaUrl(U8 index, const std::string &url) const
		{
			LLTextureEntry *te = mObject->getTE(index); 
			if (te)
			{
				if (te->getMediaData())
				{
					return (te->getMediaData()->getCurrentURL() == url);
				}
			}
			return url.empty();
		}

	virtual LLUUID getID() const
		{ return mObject->getID(); }

	virtual void mediaNavigateBounceBack(U8 index)
		{ mObject->mediaNavigateBounceBack(index); }
	
	virtual bool hasMedia() const
		{ return mObject->hasMedia(); }
	
	virtual void updateObjectMediaData(LLSD const &data, const std::string &version_string) 
		{ mObject->updateObjectMediaData(data, version_string); }
	
	virtual F64 getMediaInterest() const 
		{ 
			F64 interest = mObject->getTotalMediaInterest();
			if (interest < (F64)0.0)
			{
				// media interest not valid yet, try pixel area
				interest = mObject->getPixelArea();
				// HACK: force recalculation of pixel area if interest is the "magic default" of 1024.
				if (interest == 1024.f)
				{
					const_cast<LLVOVolume*>(static_cast<LLVOVolume*>(mObject))->setPixelAreaAndAngle(gAgent);
					interest = mObject->getPixelArea();
				}
			}
			return interest; 
		}
	
	virtual bool isInterestingEnough() const
		{
			return LLViewerMedia::isInterestingEnough(mObject, getMediaInterest());
		}

	virtual std::string getCapabilityUrl(const std::string &name) const
		{ return mObject->getRegion()->getCapability(name); }
	
	virtual bool isDead() const
		{ return mObject->isDead(); }
	
	virtual U32 getMediaVersion() const
		{ return LLTextureEntry::getVersionFromMediaVersionString(mObject->getMediaURL()); }
	
	virtual bool isNew() const
		{ return mNew; }

private:
	LLPointer<LLVOVolume> mObject;
	bool mNew;
};


LLVOVolume::LLVOVolume(const LLUUID &id, const LLPCode pcode, LLViewerRegion *regionp)
	: LLViewerObject(id, pcode, regionp),
	  mVolumeImpl(NULL)
{
	mTexAnimMode = 0;
	mRelativeXform.setIdentity();
	mRelativeXformInvTrans.setIdentity();

	mFaceMappingChanged = FALSE;
	mLOD = MIN_LOD;
	mTextureAnimp = NULL;
	mVolumeChanged = FALSE;
	mVObjRadius = LLVector3(1,1,0.5f).length();
	mNumFaces = 0;
	mLODChanged = FALSE;
	mSculptChanged = FALSE;
	mSpotLightPriority = 0.f;

	mMediaImplList.resize(getNumTEs());
	mLastFetchedMediaVersion = -1;
	mIndexInTex = 0;
	mMDCImplCount = 0;
}

LLVOVolume::~LLVOVolume()
{
	delete mTextureAnimp;
	mTextureAnimp = NULL;
	delete mVolumeImpl;
	mVolumeImpl = NULL;

	if(!mMediaImplList.empty())
	{
		for(U32 i = 0 ; i < mMediaImplList.size() ; i++)
		{
			if(mMediaImplList[i].notNull())
			{
				mMediaImplList[i]->removeObject(this) ;
			}
		}
	}
}

void LLVOVolume::markDead()
{
	if (!mDead)
	{
		if(getMDCImplCount() > 0)
		{
			LLMediaDataClientObject::ptr_t obj = new LLMediaDataClientObjectImpl(const_cast<LLVOVolume*>(this), false);
			if (sObjectMediaClient) sObjectMediaClient->removeFromQueue(obj);
			if (sObjectMediaNavigateClient) sObjectMediaNavigateClient->removeFromQueue(obj);
		}
		
		// Detach all media impls from this object
		for(U32 i = 0 ; i < mMediaImplList.size() ; i++)
		{
			removeMediaImpl(i);
		}

		if (mSculptTexture.notNull())
		{
			mSculptTexture->removeVolume(this);
		}
	}
	
	LLViewerObject::markDead();
}


// static
void LLVOVolume::initClass()
{
	// gSavedSettings better be around
	if (gSavedSettings.getBOOL("PrimMediaMasterEnabled"))
	{
		const F32 queue_timer_delay = gSavedSettings.getF32("PrimMediaRequestQueueDelay");
		const F32 retry_timer_delay = gSavedSettings.getF32("PrimMediaRetryTimerDelay");
		const U32 max_retries = gSavedSettings.getU32("PrimMediaMaxRetries");
		const U32 max_sorted_queue_size = gSavedSettings.getU32("PrimMediaMaxSortedQueueSize");
		const U32 max_round_robin_queue_size = gSavedSettings.getU32("PrimMediaMaxRoundRobinQueueSize");
		sObjectMediaClient = new LLObjectMediaDataClient(queue_timer_delay, retry_timer_delay, max_retries, 
														 max_sorted_queue_size, max_round_robin_queue_size);
		sObjectMediaNavigateClient = new LLObjectMediaNavigateClient(queue_timer_delay, retry_timer_delay, 
																	 max_retries, max_sorted_queue_size, max_round_robin_queue_size);
	}
}

// static
void LLVOVolume::cleanupClass()
{
    sObjectMediaClient = NULL;
    sObjectMediaNavigateClient = NULL;
}

U32 LLVOVolume::processUpdateMessage(LLMessageSystem *mesgsys,
										  void **user_data,
										  U32 block_num, EObjectUpdateType update_type,
										  LLDataPacker *dp)
{
	LLColor4U color;
	const S32 teDirtyBits = (TEM_CHANGE_TEXTURE|TEM_CHANGE_COLOR|TEM_CHANGE_MEDIA);

	// Do base class updates...
	U32 retval = LLViewerObject::processUpdateMessage(mesgsys, user_data, block_num, update_type, dp);

	LLUUID sculpt_id;
	U8 sculpt_type = 0;
	if (isSculpted())
	{
		LLSculptParams *sculpt_params = (LLSculptParams *)getParameterEntry(LLNetworkData::PARAMS_SCULPT);
		sculpt_id = sculpt_params->getSculptTexture();
		sculpt_type = sculpt_params->getSculptType();
	}

	if (!dp)
	{
		if (update_type == OUT_FULL)
		{
			////////////////////////////////
			//
			// Unpack texture animation data
			//
			//

			if (mesgsys->getSizeFast(_PREHASH_ObjectData, block_num, _PREHASH_TextureAnim))
			{
				if (!mTextureAnimp)
				{
					mTextureAnimp = new LLViewerTextureAnim(this);
				}
				else
				{
					if (!(mTextureAnimp->mMode & LLTextureAnim::SMOOTH))
					{
						mTextureAnimp->reset();
					}
				}
				mTexAnimMode = 0;
				
				mTextureAnimp->unpackTAMessage(mesgsys, block_num);
			}
			else
			{
				if (mTextureAnimp)
				{
					delete mTextureAnimp;
					mTextureAnimp = NULL;
					gPipeline.markTextured(mDrawable);
					mFaceMappingChanged = TRUE;
					mTexAnimMode = 0;
				}
			}

			// Unpack volume data
			LLVolumeParams volume_params;
			LLVolumeMessage::unpackVolumeParams(&volume_params, mesgsys, _PREHASH_ObjectData, block_num);
			volume_params.setSculptID(sculpt_id, sculpt_type);

			if (setVolume(volume_params, 0))
			{
				markForUpdate(TRUE);
			}
		}

		// Sigh, this needs to be done AFTER the volume is set as well, otherwise bad stuff happens...
		////////////////////////////
		//
		// Unpack texture entry data
		//

		S32 result = unpackTEMessage(mesgsys, _PREHASH_ObjectData, (S32) block_num);
		if (result & teDirtyBits)
		{
			updateTEData();
		}
		if (result & TEM_CHANGE_MEDIA)
		{
			retval |= MEDIA_FLAGS_CHANGED;
		}
	}
	else
	{
		if (update_type != OUT_TERSE_IMPROVED)
		{
			LLVolumeParams volume_params;
			BOOL res = LLVolumeMessage::unpackVolumeParams(&volume_params, *dp);
			if (!res)
			{
				LL_WARNS() << "Bogus volume parameters in object " << getID() << LL_ENDL;
				LL_WARNS() << getRegion()->getOriginGlobal() << LL_ENDL;
			}

			volume_params.setSculptID(sculpt_id, sculpt_type);

			if (setVolume(volume_params, 0))
			{
				markForUpdate(TRUE);
			}
			S32 res2 = unpackTEMessage(*dp);
			if (TEM_INVALID == res2)
			{
				// There's something bogus in the data that we're unpacking.
				dp->dumpBufferToLog();
				LL_WARNS() << "Flushing cache files" << LL_ENDL;

				if(LLVOCache::instanceExists() && getRegion())
				{
					LLVOCache::getInstance()->removeEntry(getRegion()->getHandle()) ;
				}
				
				LL_WARNS() << "Bogus TE data in " << getID() << LL_ENDL;
			}
			else 
			{
				if (res2 & teDirtyBits) 
				{
					updateTEData();
				}
				if (res2 & TEM_CHANGE_MEDIA)
				{
					retval |= MEDIA_FLAGS_CHANGED;
				}
			}

			U32 value = dp->getPassFlags();

			if (value & 0x40)
			{
				if (!mTextureAnimp)
				{
					mTextureAnimp = new LLViewerTextureAnim(this);
				}
				else
				{
					if (!(mTextureAnimp->mMode & LLTextureAnim::SMOOTH))
					{
						mTextureAnimp->reset();
					}
				}
				mTexAnimMode = 0;
				mTextureAnimp->unpackTAMessage(*dp);
			}
			else if (mTextureAnimp)
			{
				delete mTextureAnimp;
				mTextureAnimp = NULL;
				gPipeline.markTextured(mDrawable);
				mFaceMappingChanged = TRUE;
				mTexAnimMode = 0;
			}

			if (value & 0x400)
			{ //particle system (new)
				unpackParticleSource(*dp, mOwnerID, false);
			}
		}
		else
		{
			S32 texture_length = mesgsys->getSizeFast(_PREHASH_ObjectData, block_num, _PREHASH_TextureEntry);
			if (texture_length)
			{
				U8							tdpbuffer[1024];
				LLDataPackerBinaryBuffer	tdp(tdpbuffer, 1024);
				mesgsys->getBinaryDataFast(_PREHASH_ObjectData, _PREHASH_TextureEntry, tdpbuffer, 0, block_num);
				S32 result = unpackTEMessage(tdp);
				if (result & teDirtyBits)
				{
					updateTEData();
				}
				if (result & TEM_CHANGE_MEDIA)
				{
					retval |= MEDIA_FLAGS_CHANGED;
				}
			}
		}
	}
	if (retval & (MEDIA_URL_REMOVED | MEDIA_URL_ADDED | MEDIA_URL_UPDATED | MEDIA_FLAGS_CHANGED)) 
	{
		// If only the media URL changed, and it isn't a media version URL,
		// ignore it
		if ( ! ( retval & (MEDIA_URL_ADDED | MEDIA_URL_UPDATED) &&
				 mMedia && ! mMedia->mMediaURL.empty() &&
				 ! LLTextureEntry::isMediaVersionString(mMedia->mMediaURL) ) )
		{
			// If the media changed at all, request new media data
			LL_DEBUGS("MediaOnAPrim") << "Media update: " << getID() << ": retval=" << retval << " Media URL: " <<
                ((mMedia) ?  mMedia->mMediaURL : std::string("")) << LL_ENDL;
			requestMediaDataUpdate(retval & MEDIA_FLAGS_CHANGED);
		}
        else {
            LL_INFOS("MediaOnAPrim") << "Ignoring media update for: " << getID() << " Media URL: " <<
                ((mMedia) ?  mMedia->mMediaURL : std::string("")) << LL_ENDL;
        }
	}
	// ...and clean up any media impls
	cleanUpMediaImpls();

	return retval;
}


void LLVOVolume::animateTextures()
{
	if (!mDead)
	{
		F32 off_s = 0.f, off_t = 0.f, scale_s = 1.f, scale_t = 1.f, rot = 0.f;
		S32 result = mTextureAnimp->animateTextures(off_s, off_t, scale_s, scale_t, rot);
	
		if (result)
		{
			if (!mTexAnimMode)
			{
				mFaceMappingChanged = TRUE;
				gPipeline.markTextured(mDrawable);
			}
			mTexAnimMode = result | mTextureAnimp->mMode;
				
			S32 start=0, end=mDrawable->getNumFaces()-1;
			if (mTextureAnimp->mFace >= 0 && mTextureAnimp->mFace <= end)
			{
				start = end = mTextureAnimp->mFace;
			}
		
			for (S32 i = start; i <= end; i++)
			{
				LLFace* facep = mDrawable->getFace(i);
				if (!facep) continue;
				if(facep->getVirtualSize() <= MIN_TEX_ANIM_SIZE && facep->mTextureMatrix) continue;

				const LLTextureEntry* te = facep->getTextureEntry();
			
				if (!te)
				{
					continue;
				}
		
				if (!(result & LLViewerTextureAnim::ROTATE))
				{
					te->getRotation(&rot);
				}
				if (!(result & LLViewerTextureAnim::TRANSLATE))
				{
					te->getOffset(&off_s,&off_t);
				}			
				if (!(result & LLViewerTextureAnim::SCALE))
				{
					te->getScale(&scale_s, &scale_t);
				}

				if (!facep->mTextureMatrix)
				{
					facep->mTextureMatrix = new LLMatrix4();
				}

				LLMatrix4& tex_mat = *facep->mTextureMatrix;
				tex_mat.setIdentity();
				LLVector3 trans ;

					trans.set(LLVector3(off_s+0.5f, off_t+0.5f, 0.f));			
					tex_mat.translate(LLVector3(-0.5f, -0.5f, 0.f));

				LLVector3 scale(scale_s, scale_t, 1.f);			
				LLQuaternion quat;
				quat.setQuat(rot, 0, 0, -1.f);
		
				tex_mat.rotate(quat);				

				LLMatrix4 mat;
				mat.initAll(scale, LLQuaternion(), LLVector3());
				tex_mat *= mat;
		
				tex_mat.translate(trans);
			}
		}
		else
		{
			if (mTexAnimMode && mTextureAnimp->mRate == 0)
			{
				U8 start, count;

				if (mTextureAnimp->mFace == -1)
				{
					start = 0;
					count = getNumTEs();
				}
				else
				{
					start = (U8) mTextureAnimp->mFace;
					count = 1;
				}

				for (S32 i = start; i < start + count; i++)
				{
					if (mTexAnimMode & LLViewerTextureAnim::TRANSLATE)
					{
						setTEOffset(i, mTextureAnimp->mOffS, mTextureAnimp->mOffT);				
					}
					if (mTexAnimMode & LLViewerTextureAnim::SCALE)
					{
						setTEScale(i, mTextureAnimp->mScaleS, mTextureAnimp->mScaleT);	
					}
					if (mTexAnimMode & LLViewerTextureAnim::ROTATE)
					{
						setTERotation(i, mTextureAnimp->mRot);
					}
				}

				gPipeline.markTextured(mDrawable);
				mFaceMappingChanged = TRUE;
				mTexAnimMode = 0;
			}
		}
	}
}

void LLVOVolume::updateTextures()
{
	const F32 TEXTURE_AREA_REFRESH_TIME = 5.f; // seconds
	if (mTextureUpdateTimer.getElapsedTimeF32() > TEXTURE_AREA_REFRESH_TIME)
	{
		updateTextureVirtualSize();

		if (mDrawable.notNull() && !isVisible() && !mDrawable->isActive())
		{ //delete vertex buffer to free up some VRAM
			LLSpatialGroup* group  = mDrawable->getSpatialGroup();
			if (group)
			{
				group->destroyGL(true);

				//flag the group as having changed geometry so it gets a rebuild next time
				//it becomes visible
				group->setState(LLSpatialGroup::GEOM_DIRTY | LLSpatialGroup::MESH_DIRTY | LLSpatialGroup::NEW_DRAWINFO);
			}
		}


    }
}

BOOL LLVOVolume::isVisible() const 
{
	if(mDrawable.notNull() && mDrawable->isVisible())
	{
		return TRUE ;
	}

	if(isAttachment())
	{
		LLViewerObject* objp = (LLViewerObject*)getParent() ;
		while(objp && !objp->isAvatar())
		{
			objp = (LLViewerObject*)objp->getParent() ;
		}

		return objp && objp->mDrawable.notNull() && objp->mDrawable->isVisible() ;
	}

	return FALSE ;
}

void LLVOVolume::updateTextureVirtualSize(bool forced)
{
	LL_RECORD_BLOCK_TIME(FTM_VOLUME_TEXTURES);
	// Update the pixel area of all faces

	if(!forced)
	{
		if(!isVisible())
		{ //don't load textures for non-visible faces
			const S32 num_faces = mDrawable->getNumFaces();
			for (S32 i = 0; i < num_faces; i++)
			{
				LLFace* face = mDrawable->getFace(i);
				if (face)
				{
					face->setPixelArea(0.f); 
					face->setVirtualSize(0.f);
				}
			}

			return ;
		}

		if (!gPipeline.hasRenderType(LLPipeline::RENDER_TYPE_SIMPLE))
		{
			return;
		}
	}

	static LLCachedControl<bool> dont_load_textures(gSavedSettings,"TextureDisable", false);
		
	if (dont_load_textures || LLAppViewer::getTextureFetch()->mDebugPause) // || !mDrawable->isVisible())
	{
		return;
	}

	mTextureUpdateTimer.reset();
	
	F32 old_area = mPixelArea;
	mPixelArea = 0.f;

	const S32 num_faces = mDrawable->getNumFaces();
	F32 min_vsize=999999999.f, max_vsize=0.f;
	LLViewerCamera* camera = LLViewerCamera::getInstance();
	for (S32 i = 0; i < num_faces; i++)
	{
		LLFace* face = mDrawable->getFace(i);
		if (!face) continue;
		const LLTextureEntry *te = face->getTextureEntry();
		LLViewerTexture *imagep = face->getTexture();
		if (!imagep || !te ||			
			face->mExtents[0].equals3(face->mExtents[1]))
		{
			continue;
		}
		
		F32 vsize;
		F32 old_size = face->getVirtualSize();

		if (isHUDAttachment())
		{
			F32 area = (F32) camera->getScreenPixelArea();
			vsize = area;
			imagep->setBoostLevel(LLGLTexture::BOOST_HUD);
 			face->setPixelArea(area); // treat as full screen
			face->setVirtualSize(vsize);
		}
		else
		{
			vsize = face->getTextureVirtualSize();
		}

		mPixelArea = llmax(mPixelArea, face->getPixelArea());		

		if (face->mTextureMatrix != NULL)
		{
			if ((vsize < MIN_TEX_ANIM_SIZE && old_size > MIN_TEX_ANIM_SIZE) ||
				(vsize > MIN_TEX_ANIM_SIZE && old_size < MIN_TEX_ANIM_SIZE))
			{
				gPipeline.markRebuild(mDrawable, LLDrawable::REBUILD_TCOORD, FALSE);
			}
		}
				
		if (gPipeline.hasRenderDebugMask(LLPipeline::RENDER_DEBUG_TEXTURE_AREA))
		{
			if (vsize < min_vsize) min_vsize = vsize;
			if (vsize > max_vsize) max_vsize = vsize;
		}
		else if (gPipeline.hasRenderDebugMask(LLPipeline::RENDER_DEBUG_TEXTURE_PRIORITY))
		{
			LLViewerFetchedTexture* img = LLViewerTextureManager::staticCastToFetchedTexture(imagep) ;
			if(img)
			{
				F32 pri = img->getDecodePriority();
				pri = llmax(pri, 0.0f);
				if (pri < min_vsize) min_vsize = pri;
				if (pri > max_vsize) max_vsize = pri;
			}
		}
		else if (gPipeline.hasRenderDebugMask(LLPipeline::RENDER_DEBUG_FACE_AREA))
		{
			F32 pri = mPixelArea;
			if (pri < min_vsize) min_vsize = pri;
			if (pri > max_vsize) max_vsize = pri;
		}	
	}
	
	if (isSculpted())
	{
		LLSculptParams *sculpt_params = (LLSculptParams *)getParameterEntry(LLNetworkData::PARAMS_SCULPT);
		LLUUID id =  sculpt_params->getSculptTexture();
		
		updateSculptTexture();
		
		

		if (mSculptTexture.notNull())
		{
			mSculptTexture->setBoostLevel(llmax((S32)mSculptTexture->getBoostLevel(),
												(S32)LLGLTexture::BOOST_SCULPTED));
			mSculptTexture->setForSculpt() ;
			
			if(!mSculptTexture->isCachedRawImageReady())
			{
				S32 lod = llmin(mLOD, 3);
				F32 lodf = ((F32)(lod + 1.0f)/4.f);
				F32 tex_size = lodf * LLViewerTexture::sMaxSculptRez ;
				mSculptTexture->addTextureStats(2.f * tex_size * tex_size, FALSE);
			
				//if the sculpty very close to the view point, load first
				{				
					LLVector3 lookAt = getPositionAgent() - camera->getOrigin();
					F32 dist = lookAt.normVec() ;
					F32 cos_angle_to_view_dir = lookAt * camera->getXAxis() ;				
					mSculptTexture->setAdditionalDecodePriority(0.8f * LLFace::calcImportanceToCamera(cos_angle_to_view_dir, dist)) ;
				}
			}
	
			S32 texture_discard = mSculptTexture->getCachedRawImageLevel(); //try to match the texture
			S32 current_discard = getVolume() ? getVolume()->getSculptLevel() : -2 ;

			if (texture_discard >= 0 && //texture has some data available
				(texture_discard < current_discard || //texture has more data than last rebuild
				current_discard < 0)) //no previous rebuild
			{
				gPipeline.markRebuild(mDrawable, LLDrawable::REBUILD_VOLUME, FALSE);
				mSculptChanged = TRUE;
			}

			if (gPipeline.hasRenderDebugMask(LLPipeline::RENDER_DEBUG_SCULPTED))
			{
				setDebugText(llformat("T%d C%d V%d\n%dx%d",
										  texture_discard, current_discard, getVolume()->getSculptLevel(),
										  mSculptTexture->getHeight(), mSculptTexture->getWidth()));
			}
		}

	}

	if (getLightTextureID().notNull())
	{
		LLLightImageParams* params = (LLLightImageParams*) getParameterEntry(LLNetworkData::PARAMS_LIGHT_IMAGE);
		LLUUID id = params->getLightTexture();
		mLightTexture = LLViewerTextureManager::getFetchedTexture(id);
		if (mLightTexture.notNull())
		{
			F32 rad = getLightRadius();
			mLightTexture->addTextureStats(gPipeline.calcPixelArea(getPositionAgent(), 
																	LLVector3(rad,rad,rad),
																	*camera));
		}	
	}
	
	if (gPipeline.hasRenderDebugMask(LLPipeline::RENDER_DEBUG_TEXTURE_AREA))
	{
		setDebugText(llformat("%.0f:%.0f", (F32) sqrt(min_vsize),(F32) sqrt(max_vsize)));
	}
 	else if (gPipeline.hasRenderDebugMask(LLPipeline::RENDER_DEBUG_TEXTURE_PRIORITY))
 	{
 		setDebugText(llformat("%.0f:%.0f", (F32) sqrt(min_vsize),(F32) sqrt(max_vsize)));
 	}
	else if (gPipeline.hasRenderDebugMask(LLPipeline::RENDER_DEBUG_FACE_AREA))
	{
		setDebugText(llformat("%.0f:%.0f", (F32) sqrt(min_vsize),(F32) sqrt(max_vsize)));
	}

	if (mPixelArea == 0)
	{ //flexi phasing issues make this happen
		mPixelArea = old_area;
	}
}

BOOL LLVOVolume::isActive() const
{
	return !mStatic;
}

BOOL LLVOVolume::setMaterial(const U8 material)
{
	BOOL res = LLViewerObject::setMaterial(material);
	
	return res;
}

void LLVOVolume::setTexture(const S32 face)
{
	llassert(face < getNumTEs());
	gGL.getTexUnit(0)->bind(getTEImage(face));
}

void LLVOVolume::setScale(const LLVector3 &scale, BOOL damped)
{
	if (scale != getScale())
	{
		// store local radius
		LLViewerObject::setScale(scale);

		if (mVolumeImpl)
		{
			mVolumeImpl->onSetScale(scale, damped);
		}
		
		updateRadius();

		//since drawable transforms do not include scale, changing volume scale
		//requires an immediate rebuild of volume verts.
		gPipeline.markRebuild(mDrawable, LLDrawable::REBUILD_POSITION, TRUE);
	}
}

LLFace* LLVOVolume::addFace(S32 f)
{
	const LLTextureEntry* te = getTE(f);
	LLViewerTexture* imagep = getTEImage(f);
	if (te->getMaterialParams().notNull())
	{
		LLViewerTexture* normalp = getTENormalMap(f);
		LLViewerTexture* specularp = getTESpecularMap(f);
		return mDrawable->addFace(te, imagep, normalp, specularp);
	}
	return mDrawable->addFace(te, imagep);
}

LLDrawable *LLVOVolume::createDrawable(LLPipeline *pipeline)
{
	pipeline->allocDrawable(this);
		
	mDrawable->setRenderType(LLPipeline::RENDER_TYPE_VOLUME);

	S32 max_tes_to_set = getNumTEs();
	for (S32 i = 0; i < max_tes_to_set; i++)
	{
		addFace(i);
	}
	mNumFaces = max_tes_to_set;

	if (isAttachment())
	{
		mDrawable->makeActive();
	}

	if (getIsLight())
	{
		// Add it to the pipeline mLightSet
		gPipeline.setLight(mDrawable, TRUE);
	}
	
	updateRadius();
	bool force_update = true; // avoid non-alpha mDistance update being optimized away
	mDrawable->updateDistance(*LLViewerCamera::getInstance(), force_update);

	return mDrawable;
}

BOOL LLVOVolume::setVolume(const LLVolumeParams &params_in, const S32 detail, bool unique_volume)
{
	LLVolumeParams volume_params = params_in;

	S32 last_lod = mVolumep.notNull() ? LLVolumeLODGroup::getVolumeDetailFromScale(mVolumep->getDetail()) : -1;
	S32 lod = mLOD;

	BOOL is404 = FALSE;
	
	if (isSculpted())
	{
		// if it's a mesh
		if ((volume_params.getSculptType() & LL_SCULPT_TYPE_MASK) == LL_SCULPT_TYPE_MESH)
		{ //meshes might not have all LODs, get the force detail to best existing LOD
			LLUUID mesh_id = volume_params.getSculptID();

			lod = gMeshRepo.getActualMeshLOD(volume_params, lod);
			if (lod == -1)
			{
				is404 = TRUE;
				lod = 0;
			}
		}
	}

	// Check if we need to change implementations
	bool is_flexible = (volume_params.getPathParams().getCurveType() == LL_PCODE_PATH_FLEXIBLE);
	if (is_flexible)
	{
		setParameterEntryInUse(LLNetworkData::PARAMS_FLEXIBLE, TRUE, false);
		if (!mVolumeImpl)
		{
			LLFlexibleObjectData* data = (LLFlexibleObjectData*)getParameterEntry(LLNetworkData::PARAMS_FLEXIBLE);
			mVolumeImpl = new LLVolumeImplFlexible(this, data);
		}
	}
	else
	{
		// Mark the parameter not in use
		setParameterEntryInUse(LLNetworkData::PARAMS_FLEXIBLE, FALSE, false);
		if (mVolumeImpl)
		{
			delete mVolumeImpl;
			mVolumeImpl = NULL;
			if (mDrawable.notNull())
			{
				// Undo the damage we did to this matrix
				mDrawable->updateXform(FALSE);
			}
		}
	}
	
	if (is404)
	{
		setIcon(LLViewerTextureManager::getFetchedTextureFromFile("icons/Inv_Mesh.png", FTT_LOCAL_FILE, TRUE, LLGLTexture::BOOST_UI));
		//render prim proxy when mesh loading attempts give up
		volume_params.setSculptID(LLUUID::null, LL_SCULPT_TYPE_NONE);

	}

	if ((LLPrimitive::setVolume(volume_params, lod, (mVolumeImpl && mVolumeImpl->isVolumeUnique()))) || mSculptChanged)
	{
		mFaceMappingChanged = TRUE;
		
		if (mVolumeImpl)
		{
			mVolumeImpl->onSetVolume(volume_params, mLOD);
		}
	
		updateSculptTexture();

		if (isSculpted())
		{
			updateSculptTexture();
			// if it's a mesh
			if ((volume_params.getSculptType() & LL_SCULPT_TYPE_MASK) == LL_SCULPT_TYPE_MESH)
			{
				if (!getVolume()->isMeshAssetLoaded())
				{ 
					//load request not yet issued, request pipeline load this mesh
					LLUUID asset_id = volume_params.getSculptID();
					S32 available_lod = gMeshRepo.loadMesh(this, volume_params, lod, last_lod);
					if (available_lod != lod)
					{
						LLPrimitive::setVolume(volume_params, available_lod);
					}
				}
				
			}
			else // otherwise is sculptie
			{
				if (mSculptTexture.notNull())
				{
					sculpt();
				}
			}
		}

		static LLCachedControl<bool> use_transform_feedback(gSavedSettings, "RenderUseTransformFeedback", false);

		bool cache_in_vram = use_transform_feedback && gTransformPositionProgram.mProgramObject &&
			(!mVolumeImpl || !mVolumeImpl->isVolumeUnique());

		if (cache_in_vram)
		{ //this volume might be used as source data for a transform object, put it in vram
			LLVolume* volume = getVolume();
			for (S32 i = 0; i < volume->getNumFaces(); ++i)
			{
				const LLVolumeFace& face = volume->getVolumeFace(i);
				if (face.mVertexBuffer.notNull())
				{ //already cached
					break;
				}
				volume->genTangents(i);
				LLFace::cacheFaceInVRAM(face);
			}
		}
		

		return TRUE;
	}



	return FALSE;
}

void LLVOVolume::updateSculptTexture()
{
	LLPointer<LLViewerFetchedTexture> old_sculpt = mSculptTexture;

	if (isSculpted() && !isMesh())
	{
		LLSculptParams *sculpt_params = (LLSculptParams *)getParameterEntry(LLNetworkData::PARAMS_SCULPT);
		LLUUID id =  sculpt_params->getSculptTexture();
		if (id.notNull())
		{
			mSculptTexture = LLViewerTextureManager::getFetchedTexture(id, FTT_DEFAULT, TRUE, LLGLTexture::BOOST_NONE, LLViewerTexture::LOD_TEXTURE);
		}
	}
	else
	{
		mSculptTexture = NULL;
	}

	if (mSculptTexture != old_sculpt)
	{
		if (old_sculpt.notNull())
		{
			old_sculpt->removeVolume(this);
		}
		if (mSculptTexture.notNull())
		{
			mSculptTexture->addVolume(this);
		}
	}
	
}

void LLVOVolume::notifyMeshLoaded()
{ 
	mSculptChanged = TRUE;
	gPipeline.markRebuild(mDrawable, LLDrawable::REBUILD_GEOMETRY, TRUE);

	LLVOAvatar* avatar = getAvatar();
	if (avatar)
	{
		avatar->updateVisualComplexity();
	}
}

// sculpt replaces generate() for sculpted surfaces
void LLVOVolume::sculpt()
{	
	if (mSculptTexture.notNull())
	{				
		U16 sculpt_height = 0;
		U16 sculpt_width = 0;
		S8 sculpt_components = 0;
		const U8* sculpt_data = NULL;
	
		S32 discard_level = mSculptTexture->getCachedRawImageLevel() ;
		LLImageRaw* raw_image = mSculptTexture->getCachedRawImage() ;
		
		S32 max_discard = mSculptTexture->getMaxDiscardLevel();
		if (discard_level > max_discard)
		{
			discard_level = max_discard;    // clamp to the best we can do			
		}
		if(discard_level > MAX_DISCARD_LEVEL)
		{
			return; //we think data is not ready yet.
		}

		S32 current_discard = getVolume()->getSculptLevel() ;
		if(current_discard < -2)
		{
			static S32 low_sculpty_discard_warning_count = 1;
			S32 exponent = llmax(1, llfloor( log10((F64) low_sculpty_discard_warning_count) ));
			S32 interval = pow(10.0, exponent);
			if ( low_sculpty_discard_warning_count < 10 ||
				(low_sculpty_discard_warning_count % interval) == 0)
			{	// Log first 10 time, then decreasing intervals afterwards otherwise this can flood the logs
				LL_WARNS() << "WARNING!!: Current discard for sculpty " << mSculptTexture->getID() 
					<< " at " << current_discard 
					<< " is less than -2." 
					<< " Hit this " << low_sculpty_discard_warning_count << " times"
					<< LL_ENDL;
			}
			low_sculpty_discard_warning_count++;
			
			// corrupted volume... don't update the sculpty
			return;
		}
		else if (current_discard > MAX_DISCARD_LEVEL)
		{
			static S32 high_sculpty_discard_warning_count = 1;
			S32 exponent = llmax(1, llfloor( log10((F64) high_sculpty_discard_warning_count) ));
			S32 interval = pow(10.0, exponent);
			if ( high_sculpty_discard_warning_count < 10 ||
				(high_sculpty_discard_warning_count % interval) == 0)
			{	// Log first 10 time, then decreasing intervals afterwards otherwise this can flood the logs
				LL_WARNS() << "WARNING!!: Current discard for sculpty " << mSculptTexture->getID() 
					<< " at " << current_discard 
					<< " is more than than allowed max of " << MAX_DISCARD_LEVEL
					<< ".  Hit this " << high_sculpty_discard_warning_count << " times"
					<< LL_ENDL;
			}
			high_sculpty_discard_warning_count++;

			// corrupted volume... don't update the sculpty			
			return;
		}

		if (current_discard == discard_level)  // no work to do here
			return;
		
		if(!raw_image)
		{
			llassert(discard_level < 0) ;

			sculpt_width = 0;
			sculpt_height = 0;
			sculpt_data = NULL ;

			if(LLViewerTextureManager::sTesterp)
			{
				LLViewerTextureManager::sTesterp->updateGrayTextureBinding();
			}
		}
		else
		{					
			sculpt_height = raw_image->getHeight();
			sculpt_width = raw_image->getWidth();
			sculpt_components = raw_image->getComponents();		
					   
			sculpt_data = raw_image->getData();

			if(LLViewerTextureManager::sTesterp)
			{
				mSculptTexture->updateBindStatsForTester() ;
			}
		}
		getVolume()->sculpt(sculpt_width, sculpt_height, sculpt_components, sculpt_data, discard_level);

		//notify rebuild any other VOVolumes that reference this sculpty volume
		for (S32 i = 0; i < mSculptTexture->getNumVolumes(); ++i)
		{
			LLVOVolume* volume = (*(mSculptTexture->getVolumeList()))[i];
			if (volume != this && volume->getVolume() == getVolume())
			{
				gPipeline.markRebuild(volume->mDrawable, LLDrawable::REBUILD_GEOMETRY, FALSE);
			}
		}
	}
}

S32	LLVOVolume::computeLODDetail(F32 distance, F32 radius)
{
	S32	cur_detail;
	if (LLPipeline::sDynamicLOD)
	{
		// We've got LOD in the profile, and in the twist.  Use radius.
		F32 tan_angle = (LLVOVolume::sLODFactor*radius)/distance;
		cur_detail = LLVolumeLODGroup::getDetailFromTan(llround(tan_angle, 0.01f));
	}
	else
	{
		cur_detail = llclamp((S32) (sqrtf(radius)*LLVOVolume::sLODFactor*4.f), 0, 3);		
	}
	return cur_detail;
}

BOOL LLVOVolume::calcLOD()
{
	if (mDrawable.isNull())
	{
		return FALSE;
	}

	S32 cur_detail = 0;
	
	F32 radius;
	F32 distance;

	if (mDrawable->isState(LLDrawable::RIGGED))
	{
		LLVOAvatar* avatar = getAvatar(); 
		
		// Not sure how this can really happen, but alas it does. Better exit here than crashing.
		if( !avatar || !avatar->mDrawable )
		{
			return FALSE;
		}

		distance = avatar->mDrawable->mDistanceWRTCamera;
		radius = avatar->getBinRadius();
	}
	else
	{
		distance = mDrawable->mDistanceWRTCamera;
		radius = getVolume() ? getVolume()->mLODScaleBias.scaledVec(getScale()).length() : getScale().length();
	}
	
	//hold onto unmodified distance for debugging
	//F32 debug_distance = distance;
	
	distance *= sDistanceFactor;

	F32 rampDist = LLVOVolume::sLODFactor * 2;
	
	if (distance < rampDist)
	{
		// Boost LOD when you're REALLY close
		distance *= 1.0f/rampDist;
		distance *= distance;
		distance *= rampDist;
	}
	
	// DON'T Compensate for field of view changing on FOV zoom.
	distance *= F_PI/3.f;

	cur_detail = computeLODDetail(llround(distance, 0.01f), 
									llround(radius, 0.01f));


	if (gPipeline.hasRenderDebugMask(LLPipeline::RENDER_DEBUG_LOD_INFO) &&
		mDrawable->getFace(0))
	{
		//setDebugText(llformat("%.2f:%.2f, %d", mDrawable->mDistanceWRTCamera, radius, cur_detail));

		setDebugText(llformat("%d", mDrawable->getFace(0)->getTextureIndex()));
	}

	if (cur_detail != mLOD)
	{
		mAppAngle = llround((F32) atan2( mDrawable->getRadius(), mDrawable->mDistanceWRTCamera) * RAD_TO_DEG, 0.01f);
		mLOD = cur_detail;		
		return TRUE;
	}

	return FALSE;
}

BOOL LLVOVolume::updateLOD()
{
	if (mDrawable.isNull())
	{
		return FALSE;
	}
	
	BOOL lod_changed = calcLOD();

	if (lod_changed)
	{
		gPipeline.markRebuild(mDrawable, LLDrawable::REBUILD_VOLUME, FALSE);
		mLODChanged = TRUE;
	}
	else
	{
		F32 new_radius = getBinRadius();
		F32 old_radius = mDrawable->getBinRadius();
		if (new_radius < old_radius * 0.9f || new_radius > old_radius*1.1f)
		{
			gPipeline.markPartitionMove(mDrawable);
		}
	}

	lod_changed = lod_changed || LLViewerObject::updateLOD();
	
	return lod_changed;
}

BOOL LLVOVolume::setDrawableParent(LLDrawable* parentp)
{
	if (!LLViewerObject::setDrawableParent(parentp))
	{
		// no change in drawable parent
		return FALSE;
	}

	if (!mDrawable->isRoot())
	{
		// rebuild vertices in parent relative space
		gPipeline.markRebuild(mDrawable, LLDrawable::REBUILD_VOLUME, TRUE);

		if (mDrawable->isActive() && !parentp->isActive())
		{
			parentp->makeActive();
		}
		else if (mDrawable->isStatic() && parentp->isActive())
		{
			mDrawable->makeActive();
		}
	}
	
	return TRUE;
}

void LLVOVolume::updateFaceFlags()
{
	// There's no guarantee that getVolume()->getNumFaces() == mDrawable->getNumFaces()
	for (S32 i = 0; i < getVolume()->getNumFaces() && i < mDrawable->getNumFaces(); i++)
	{
		LLFace *face = mDrawable->getFace(i);
		if (face)
		{
			BOOL fullbright = getTE(i)->getFullbright();
			face->clearState(LLFace::FULLBRIGHT | LLFace::HUD_RENDER | LLFace::LIGHT);

			if (fullbright || (mMaterial == LL_MCODE_LIGHT))
			{
				face->setState(LLFace::FULLBRIGHT);
			}
			if (mDrawable->isLight())
			{
				face->setState(LLFace::LIGHT);
			}
			if (isHUDAttachment())
			{
				face->setState(LLFace::HUD_RENDER);
			}
		}
	}
}

BOOL LLVOVolume::setParent(LLViewerObject* parent)
{
	BOOL ret = FALSE ;
	if (parent != getParent())
	{
		ret = LLViewerObject::setParent(parent);
		if (ret && mDrawable)
		{
			gPipeline.markMoved(mDrawable);
			gPipeline.markRebuild(mDrawable, LLDrawable::REBUILD_VOLUME, TRUE);
		}
	}

	return ret ;
}

// NOTE: regenFaces() MUST be followed by genTriangles()!
void LLVOVolume::regenFaces()
{
	// remove existing faces
	BOOL count_changed = mNumFaces != getNumTEs();
	
	if (count_changed)
	{
		deleteFaces();		
		// add new faces
		mNumFaces = getNumTEs();
	}
		
	for (S32 i = 0; i < mNumFaces; i++)
	{
		LLFace* facep = count_changed ? addFace(i) : mDrawable->getFace(i);
		if (!facep) continue;

		facep->setTEOffset(i);
		facep->setTexture(getTEImage(i));
		if (facep->getTextureEntry()->getMaterialParams().notNull())
		{
			facep->setNormalMap(getTENormalMap(i));
			facep->setSpecularMap(getTESpecularMap(i));
		}
		facep->setViewerObject(this);
		
		// If the face had media on it, this will have broken the link between the LLViewerMediaTexture and the face.
		// Re-establish the link.
		if((int)mMediaImplList.size() > i)
		{
			if(mMediaImplList[i])
			{
				LLViewerMediaTexture* media_tex = LLViewerTextureManager::findMediaTexture(mMediaImplList[i]->getMediaTextureID()) ;
				if(media_tex)
				{
					media_tex->addMediaToFace(facep) ;
				}
			}
		}
	}
	
	if (!count_changed)
	{
		updateFaceFlags();
	}
}

BOOL LLVOVolume::genBBoxes(BOOL force_global)
{
	BOOL res = TRUE;

	LLVector4a min,max;

	min.clear();
	max.clear();

	BOOL rebuild = mDrawable->isState(LLDrawable::REBUILD_VOLUME | LLDrawable::REBUILD_POSITION | LLDrawable::REBUILD_RIGGED);

	//	bool rigged = false;
	LLVolume* volume = mRiggedVolume;
	if (!volume)
	{
		volume = getVolume();
	}

	// There's no guarantee that getVolume()->getNumFaces() == mDrawable->getNumFaces()
	for (S32 i = 0;
		 i < getVolume()->getNumVolumeFaces() && i < mDrawable->getNumFaces() && i < getNumTEs();
		 i++)
	{
		LLFace *face = mDrawable->getFace(i);
		if (!face)
		{
			continue;
		}
		res &= face->genVolumeBBoxes(*volume, i,
										mRelativeXform, 
										(mVolumeImpl && mVolumeImpl->isVolumeGlobal()) || force_global);
		
		if (rebuild)
		{
			if (i == 0)
			{
				min = face->mExtents[0];
				max = face->mExtents[1];
			}
			else
			{
				min.setMin(min, face->mExtents[0]);
				max.setMax(max, face->mExtents[1]);
			}
		}
	}
	
	if (rebuild)
	{
		mDrawable->setSpatialExtents(min,max);
		min.add(max);
		min.mul(0.5f);
		mDrawable->setPositionGroup(min);	
	}

	updateRadius();
	mDrawable->movePartition();
				
	return res;
}

void LLVOVolume::preRebuild()
{
	if (mVolumeImpl != NULL)
	{
		mVolumeImpl->preRebuild();
	}
}

void LLVOVolume::updateRelativeXform(bool force_identity)
{
	if (mVolumeImpl)
	{
		mVolumeImpl->updateRelativeXform(force_identity);
		return;
	}
	
	LLDrawable* drawable = mDrawable;
	
	if (drawable->isState(LLDrawable::RIGGED) && mRiggedVolume.notNull())
	{ //rigged volume (which is in agent space) is used for generating bounding boxes etc
	  //inverse of render matrix should go to partition space
		mRelativeXform = getRenderMatrix();

		F32* dst = (F32*) mRelativeXformInvTrans.mMatrix;
		F32* src = (F32*) mRelativeXform.mMatrix;
		dst[0] = src[0]; dst[1] = src[1]; dst[2] = src[2];
		dst[3] = src[4]; dst[4] = src[5]; dst[5] = src[6];
		dst[6] = src[8]; dst[7] = src[9]; dst[8] = src[10];
		
		mRelativeXform.invert();
		mRelativeXformInvTrans.transpose();
	}
	else if (drawable->isActive() || force_identity)
	{				
		// setup relative transforms
		LLQuaternion delta_rot;
		LLVector3 delta_pos, delta_scale;
		
		//matrix from local space to parent relative/global space
		bool use_identity = force_identity || drawable->isSpatialRoot();
		delta_rot = use_identity ? LLQuaternion() : mDrawable->getRotation();
		delta_pos = use_identity ? LLVector3(0,0,0) : mDrawable->getPosition();
		delta_scale = mDrawable->getScale();

		// Vertex transform (4x4)
		LLVector3 x_axis = LLVector3(delta_scale.mV[VX], 0.f, 0.f) * delta_rot;
		LLVector3 y_axis = LLVector3(0.f, delta_scale.mV[VY], 0.f) * delta_rot;
		LLVector3 z_axis = LLVector3(0.f, 0.f, delta_scale.mV[VZ]) * delta_rot;

		mRelativeXform.initRows(LLVector4(x_axis, 0.f),
								LLVector4(y_axis, 0.f),
								LLVector4(z_axis, 0.f),
								LLVector4(delta_pos, 1.f));

		
		// compute inverse transpose for normals
		// mRelativeXformInvTrans.setRows(x_axis, y_axis, z_axis);
		// mRelativeXformInvTrans.invert(); 
		// mRelativeXformInvTrans.setRows(x_axis, y_axis, z_axis);
		// grumble - invert is NOT a matrix invert, so we do it by hand:

		LLMatrix3 rot_inverse = LLMatrix3(~delta_rot);

		LLMatrix3 scale_inverse;
		scale_inverse.setRows(LLVector3(1.0, 0.0, 0.0) / delta_scale.mV[VX],
							  LLVector3(0.0, 1.0, 0.0) / delta_scale.mV[VY],
							  LLVector3(0.0, 0.0, 1.0) / delta_scale.mV[VZ]);
							   
		
		mRelativeXformInvTrans = rot_inverse * scale_inverse;

		mRelativeXformInvTrans.transpose();
	}
	else
	{
		LLVector3 pos = getPosition();
		LLVector3 scale = getScale();
		LLQuaternion rot = getRotation();
	
		if (mParent)
		{
			pos *= mParent->getRotation();
			pos += mParent->getPosition();
			rot *= mParent->getRotation();
		}
		
		//LLViewerRegion* region = getRegion();
		//pos += region->getOriginAgent();
		
		LLVector3 x_axis = LLVector3(scale.mV[VX], 0.f, 0.f) * rot;
		LLVector3 y_axis = LLVector3(0.f, scale.mV[VY], 0.f) * rot;
		LLVector3 z_axis = LLVector3(0.f, 0.f, scale.mV[VZ]) * rot;

		mRelativeXform.initRows(LLVector4(x_axis, 0.f),
								LLVector4(y_axis, 0.f),
								LLVector4(z_axis, 0.f),
								LLVector4(pos, 1.f));

		// compute inverse transpose for normals
		LLMatrix3 rot_inverse = LLMatrix3(~rot);

		LLMatrix3 scale_inverse;
		scale_inverse.setRows(LLVector3(1.0, 0.0, 0.0) / scale.mV[VX],
							  LLVector3(0.0, 1.0, 0.0) / scale.mV[VY],
							  LLVector3(0.0, 0.0, 1.0) / scale.mV[VZ]);
							   
		
		mRelativeXformInvTrans = rot_inverse * scale_inverse;

		mRelativeXformInvTrans.transpose();
	}
}

static LLTrace::BlockTimerStatHandle FTM_GEN_FLEX("Generate Flexies");
static LLTrace::BlockTimerStatHandle FTM_UPDATE_PRIMITIVES("Update Primitives");
static LLTrace::BlockTimerStatHandle FTM_UPDATE_RIGGED_VOLUME("Update Rigged");

BOOL LLVOVolume::updateGeometry(LLDrawable *drawable)
{
	LL_RECORD_BLOCK_TIME(FTM_UPDATE_PRIMITIVES);
	
	if (mDrawable->isState(LLDrawable::REBUILD_RIGGED))
	{
		{
			LL_RECORD_BLOCK_TIME(FTM_UPDATE_RIGGED_VOLUME);
			updateRiggedVolume();
		}
		genBBoxes(FALSE);
		mDrawable->clearState(LLDrawable::REBUILD_RIGGED);
	}

	if (mVolumeImpl != NULL)
	{
		BOOL res;
		{
			LL_RECORD_BLOCK_TIME(FTM_GEN_FLEX);
			res = mVolumeImpl->doUpdateGeometry(drawable);
		}
		updateFaceFlags();
		return res;
	}
	
	LLSpatialGroup* group = drawable->getSpatialGroup();
	if (group)
	{
		group->dirtyMesh();
	}

	BOOL compiled = FALSE;
			
	updateRelativeXform();
	
	if (mDrawable.isNull()) // Not sure why this is happening, but it is...
	{
		return TRUE; // No update to complete
	}

	if (mVolumeChanged || mFaceMappingChanged )
	{
		dirtySpatialGroup(drawable->isState(LLDrawable::IN_REBUILD_Q1));

		compiled = TRUE;

		if (mVolumeChanged)
		{
			LL_RECORD_BLOCK_TIME(FTM_GEN_VOLUME);
			LLVolumeParams volume_params = getVolume()->getParams();
			setVolume(volume_params, 0);
			drawable->setState(LLDrawable::REBUILD_VOLUME);
		}

		{
			LL_RECORD_BLOCK_TIME(FTM_GEN_TRIANGLES);
			regenFaces();
			genBBoxes(FALSE);
		}
	}
	else if ((mLODChanged) || (mSculptChanged))
	{
		dirtySpatialGroup(drawable->isState(LLDrawable::IN_REBUILD_Q1));

		LLVolume *old_volumep, *new_volumep;
		F32 old_lod, new_lod;
		S32 old_num_faces, new_num_faces ;

		old_volumep = getVolume();
		old_lod = old_volumep->getDetail();
		old_num_faces = old_volumep->getNumFaces() ;
		old_volumep = NULL ;

		{
			LL_RECORD_BLOCK_TIME(FTM_GEN_VOLUME);
			LLVolumeParams volume_params = getVolume()->getParams();
			setVolume(volume_params, 0);
		}

		new_volumep = getVolume();
		new_lod = new_volumep->getDetail();
		new_num_faces = new_volumep->getNumFaces() ;
		new_volumep = NULL ;

		if ((new_lod != old_lod) || mSculptChanged)
		{
			compiled = TRUE;
			sNumLODChanges += new_num_faces ;
	
			if((S32)getNumTEs() != getVolume()->getNumFaces())
			{
				setNumTEs(getVolume()->getNumFaces()); //mesh loading may change number of faces.
			}

			drawable->setState(LLDrawable::REBUILD_VOLUME); // for face->genVolumeTriangles()

			{
				LL_RECORD_BLOCK_TIME(FTM_GEN_TRIANGLES);
				if (new_num_faces != old_num_faces || mNumFaces != (S32)getNumTEs())
				{
					regenFaces();
				}
				genBBoxes(FALSE);

				if (mSculptChanged)
				{ //changes in sculpt maps can thrash an object bounding box without 
				  //triggering a spatial group bounding box update -- force spatial group
				  //to update bounding boxes
					LLSpatialGroup* group = mDrawable->getSpatialGroup();
					if (group)
					{
						group->unbound();
					}
				}
			}
		}
	}
	// it has its own drawable (it's moved) or it has changed UVs or it has changed xforms from global<->local
	else
	{
		compiled = TRUE;
		// All it did was move or we changed the texture coordinate offset
		LL_RECORD_BLOCK_TIME(FTM_GEN_TRIANGLES);
		genBBoxes(FALSE);
	}

	// Update face flags
	updateFaceFlags();
	
	if(compiled)
	{
		LLPipeline::sCompiles++;
	}
		
	mVolumeChanged = FALSE;
	mLODChanged = FALSE;
	mSculptChanged = FALSE;
	mFaceMappingChanged = FALSE;
	
	return LLViewerObject::updateGeometry(drawable);
}

void LLVOVolume::updateFaceSize(S32 idx)
{
	if( mDrawable->getNumFaces() <= idx )
	{
		return;
	}

	LLFace* facep = mDrawable->getFace(idx);
	if (facep)
	{
		if (idx >= getVolume()->getNumVolumeFaces())
		{
			facep->setSize(0,0, true);
		}
		else
		{
			const LLVolumeFace& vol_face = getVolume()->getVolumeFace(idx);
			facep->setSize(vol_face.mNumVertices, vol_face.mNumIndices, 
							true); // <--- volume faces should be padded for 16-byte alignment
		
		}
	}
}

BOOL LLVOVolume::isRootEdit() const
{
	if (mParent && !((LLViewerObject*)mParent)->isAvatar())
	{
		return FALSE;
	}
	return TRUE;
}

//virtual
void LLVOVolume::setNumTEs(const U8 num_tes)
{
	const U8 old_num_tes = getNumTEs() ;
	
	if(old_num_tes && old_num_tes < num_tes) //new faces added
	{
		LLViewerObject::setNumTEs(num_tes) ;

		if(mMediaImplList.size() >= old_num_tes && mMediaImplList[old_num_tes -1].notNull())//duplicate the last media textures if exists.
		{
			mMediaImplList.resize(num_tes) ;
			const LLTextureEntry* te = getTE(old_num_tes - 1) ;
			for(U8 i = old_num_tes; i < num_tes ; i++)
			{
				setTE(i, *te) ;
				mMediaImplList[i] = mMediaImplList[old_num_tes -1] ;
			}
			mMediaImplList[old_num_tes -1]->setUpdated(TRUE) ;
		}
	}
	else if(old_num_tes > num_tes && mMediaImplList.size() > num_tes) //old faces removed
	{
		U8 end = mMediaImplList.size() ;
		for(U8 i = num_tes; i < end ; i++)
		{
			removeMediaImpl(i) ;				
		}
		mMediaImplList.resize(num_tes) ;

		LLViewerObject::setNumTEs(num_tes) ;
	}
	else
	{
		LLViewerObject::setNumTEs(num_tes) ;
	}

	return ;
}

//virtual     
void LLVOVolume::changeTEImage(S32 index, LLViewerTexture* imagep)
{
	BOOL changed = (mTEImages[index] != imagep);
	LLViewerObject::changeTEImage(index, imagep);
	if (changed)
	{
		gPipeline.markTextured(mDrawable);
		mFaceMappingChanged = TRUE;
	}
}

void LLVOVolume::setTEImage(const U8 te, LLViewerTexture *imagep)
{
	BOOL changed = (mTEImages[te] != imagep);
	LLViewerObject::setTEImage(te, imagep);
	if (changed)
	{
		gPipeline.markTextured(mDrawable);
		mFaceMappingChanged = TRUE;
	}
}

S32 LLVOVolume::setTETexture(const U8 te, const LLUUID &uuid)
{
	S32 res = LLViewerObject::setTETexture(te, uuid);
	if (res)
	{
		gPipeline.markTextured(mDrawable);
		mFaceMappingChanged = TRUE;
	}
	return res;
}

S32 LLVOVolume::setTEColor(const U8 te, const LLColor3& color)
{
	return setTEColor(te, LLColor4(color));
}

S32 LLVOVolume::setTEColor(const U8 te, const LLColor4& color)
{
	S32 retval = 0;
	const LLTextureEntry *tep = getTE(te);
	if (!tep)
	{
		LL_WARNS("MaterialTEs") << "No texture entry for te " << (S32)te << ", object " << mID << LL_ENDL;
	}
	else if (color != tep->getColor())
	{
		F32 old_alpha = tep->getColor().mV[3];
		if (color.mV[3] != old_alpha)
		{
			gPipeline.markTextured(mDrawable);
			//treat this alpha change as an LoD update since render batches may need to get rebuilt
			mLODChanged = TRUE;
			gPipeline.markRebuild(mDrawable, LLDrawable::REBUILD_VOLUME, FALSE);
		}
		retval = LLPrimitive::setTEColor(te, color);
		if (mDrawable.notNull() && retval)
		{
			// These should only happen on updates which are not the initial update.
			mDrawable->setState(LLDrawable::REBUILD_COLOR);
			dirtyMesh();
		}
	}

	return  retval;
}

S32 LLVOVolume::setTEBumpmap(const U8 te, const U8 bumpmap)
{
	S32 res = LLViewerObject::setTEBumpmap(te, bumpmap);
	if (res)
	{
		gPipeline.markTextured(mDrawable);
		mFaceMappingChanged = TRUE;
	}
	return  res;
}

S32 LLVOVolume::setTETexGen(const U8 te, const U8 texgen)
{
	S32 res = LLViewerObject::setTETexGen(te, texgen);
	if (res)
	{
		gPipeline.markTextured(mDrawable);
		mFaceMappingChanged = TRUE;
	}
	return  res;
}

S32 LLVOVolume::setTEMediaTexGen(const U8 te, const U8 media)
{
	S32 res = LLViewerObject::setTEMediaTexGen(te, media);
	if (res)
	{
		gPipeline.markTextured(mDrawable);
		mFaceMappingChanged = TRUE;
	}
	return  res;
}

S32 LLVOVolume::setTEShiny(const U8 te, const U8 shiny)
{
	S32 res = LLViewerObject::setTEShiny(te, shiny);
	if (res)
	{
		gPipeline.markTextured(mDrawable);
		mFaceMappingChanged = TRUE;
	}
	return  res;
}

S32 LLVOVolume::setTEFullbright(const U8 te, const U8 fullbright)
{
	S32 res = LLViewerObject::setTEFullbright(te, fullbright);
	if (res)
	{
		gPipeline.markTextured(mDrawable);
		mFaceMappingChanged = TRUE;
	}
	return  res;
}

S32 LLVOVolume::setTEBumpShinyFullbright(const U8 te, const U8 bump)
{
	S32 res = LLViewerObject::setTEBumpShinyFullbright(te, bump);
	if (res)
	{
		gPipeline.markTextured(mDrawable);
		mFaceMappingChanged = TRUE;
	}
	return res;
}

S32 LLVOVolume::setTEMediaFlags(const U8 te, const U8 media_flags)
{
	S32 res = LLViewerObject::setTEMediaFlags(te, media_flags);
	if (res)
	{
		gPipeline.markTextured(mDrawable);
		mFaceMappingChanged = TRUE;
	}
	return  res;
}

S32 LLVOVolume::setTEGlow(const U8 te, const F32 glow)
{
	S32 res = LLViewerObject::setTEGlow(te, glow);
	if (res)
	{
		gPipeline.markTextured(mDrawable);
		mFaceMappingChanged = TRUE;
	}
	return  res;
}

void LLVOVolume::setTEMaterialParamsCallbackTE(const LLUUID& objectID, const LLMaterialID &pMaterialID, const LLMaterialPtr pMaterialParams, U32 te)
{
	LLVOVolume* pVol = (LLVOVolume*)gObjectList.findObject(objectID);
	if (pVol)
	{
		LL_DEBUGS("MaterialTEs") << "materialid " << pMaterialID.asString() << " to TE " << te << LL_ENDL;
		if (te >= pVol->getNumTEs())
			return;

		LLTextureEntry* texture_entry = pVol->getTE(te);
		if (texture_entry && (texture_entry->getMaterialID() == pMaterialID))
		{
			pVol->setTEMaterialParams(te, pMaterialParams);
		}
	}
}

S32 LLVOVolume::setTEMaterialID(const U8 te, const LLMaterialID& pMaterialID)
{
	S32 res = LLViewerObject::setTEMaterialID(te, pMaterialID);
	LL_DEBUGS("MaterialTEs") << "te "<< (S32)te << " materialid " << pMaterialID.asString() << " res " << res
								<< ( LLSelectMgr::getInstance()->getSelection()->contains(const_cast<LLVOVolume*>(this), te) ? " selected" : " not selected" )
								<< LL_ENDL;
		
	LL_DEBUGS("MaterialTEs") << " " << pMaterialID.asString() << LL_ENDL;
	if (res)
	{
		LLMaterialMgr::instance().getTE(getRegion()->getRegionID(), pMaterialID, te, boost::bind(&LLVOVolume::setTEMaterialParamsCallbackTE, getID(), _1, _2, _3));

		setChanged(ALL_CHANGED);
		if (!mDrawable.isNull())
		{
			gPipeline.markTextured(mDrawable);
			gPipeline.markRebuild(mDrawable,LLDrawable::REBUILD_ALL);
		}
		mFaceMappingChanged = TRUE;
	}
	return res;
}

S32 LLVOVolume::setTEMaterialParams(const U8 te, const LLMaterialPtr pMaterialParams)
{
	S32 res = 0;
	
	if (pMaterialParams && getTEImage(te) && 3 == getTEImage(te)->getComponents() && pMaterialParams->getDiffuseAlphaMode()) 
	{
		LLViewerObject::setTEMaterialID(te, LLMaterialID::null);
		res = LLViewerObject::setTEMaterialParams(te, NULL);
	}
	else 
	{
		res = LLViewerObject::setTEMaterialParams(te, pMaterialParams);
	}

	LL_DEBUGS("MaterialTEs") << "te " << (S32)te << " material " << ((pMaterialParams) ? pMaterialParams->asLLSD() : LLSD("null")) << " res " << res
							 << ( LLSelectMgr::getInstance()->getSelection()->contains(const_cast<LLVOVolume*>(this), te) ? " selected" : " not selected" )
							 << LL_ENDL;
	setChanged(ALL_CHANGED);
	if (!mDrawable.isNull())
	{
		gPipeline.markTextured(mDrawable);
		gPipeline.markRebuild(mDrawable,LLDrawable::REBUILD_ALL);
	}
	mFaceMappingChanged = TRUE;
	return TEM_CHANGE_TEXTURE;
}

S32 LLVOVolume::setTEScale(const U8 te, const F32 s, const F32 t)
{
	S32 res = LLViewerObject::setTEScale(te, s, t);
	if (res)
	{
		gPipeline.markTextured(mDrawable);
		mFaceMappingChanged = TRUE;
	}
	return res;
}

S32 LLVOVolume::setTEScaleS(const U8 te, const F32 s)
{
	S32 res = LLViewerObject::setTEScaleS(te, s);
	if (res)
	{
		gPipeline.markTextured(mDrawable);
		mFaceMappingChanged = TRUE;
	}
	return res;
}

S32 LLVOVolume::setTEScaleT(const U8 te, const F32 t)
{
	S32 res = LLViewerObject::setTEScaleT(te, t);
	if (res)
	{
		gPipeline.markTextured(mDrawable);
		mFaceMappingChanged = TRUE;
	}
	return res;
}

void LLVOVolume::updateTEData()
{
	/*if (mDrawable.notNull())
	{
		mFaceMappingChanged = TRUE;
		gPipeline.markRebuild(mDrawable, LLDrawable::REBUILD_MATERIAL, TRUE);
	}*/
}

bool LLVOVolume::hasMedia() const
{
	bool result = false;
	const U8 numTEs = getNumTEs();
	for (U8 i = 0; i < numTEs; i++)
	{
		const LLTextureEntry* te = getTE(i);
		if(te->hasMedia())
		{
			result = true;
			break;
		}
	}
	return result;
}

LLVector3 LLVOVolume::getApproximateFaceNormal(U8 face_id)
{
	LLVolume* volume = getVolume();
	LLVector4a result;
	result.clear();

	LLVector3 ret;

	if (volume && face_id < volume->getNumVolumeFaces())
	{
		const LLVolumeFace& face = volume->getVolumeFace(face_id);
		for (S32 i = 0; i < (S32)face.mNumVertices; ++i)
		{
			result.add(face.mNormals[i]);
		}

		LLVector3 ret(result.getF32ptr());
		ret = volumeDirectionToAgent(ret);
		ret.normVec();
	}
	
	return ret;
}

void LLVOVolume::requestMediaDataUpdate(bool isNew)
{
    if (sObjectMediaClient)
		sObjectMediaClient->fetchMedia(new LLMediaDataClientObjectImpl(this, isNew));
}

bool LLVOVolume::isMediaDataBeingFetched() const
{
	// I know what I'm doing by const_casting this away: this is just 
	// a wrapper class that is only going to do a lookup.
	return (sObjectMediaClient) ? sObjectMediaClient->isInQueue(new LLMediaDataClientObjectImpl(const_cast<LLVOVolume*>(this), false)) : false;
}

void LLVOVolume::cleanUpMediaImpls()
{
	// Iterate through our TEs and remove any Impls that are no longer used
	const U8 numTEs = getNumTEs();
	for (U8 i = 0; i < numTEs; i++)
	{
		const LLTextureEntry* te = getTE(i);
		if( ! te->hasMedia())
		{
			// Delete the media IMPL!
			removeMediaImpl(i) ;
		}
	}
}

void LLVOVolume::updateObjectMediaData(const LLSD &media_data_array, const std::string &media_version)
{
	// media_data_array is an array of media entry maps
	// media_version is the version string in the response.
	U32 fetched_version = LLTextureEntry::getVersionFromMediaVersionString(media_version);

	// Only update it if it is newer!
	if ( (S32)fetched_version > mLastFetchedMediaVersion)
	{
		mLastFetchedMediaVersion = fetched_version;
		//LL_INFOS() << "updating:" << this->getID() << " " << ll_pretty_print_sd(media_data_array) << LL_ENDL;
		
		LLSD::array_const_iterator iter = media_data_array.beginArray();
		LLSD::array_const_iterator end = media_data_array.endArray();
		U8 texture_index = 0;
		for (; iter != end; ++iter, ++texture_index)
		{
			syncMediaData(texture_index, *iter, false/*merge*/, false/*ignore_agent*/);
		}
	}
}

void LLVOVolume::syncMediaData(S32 texture_index, const LLSD &media_data, bool merge, bool ignore_agent)
{
	if(mDead)
	{
		// If the object has been marked dead, don't process media updates.
		return;
	}
	
	LLTextureEntry *te = getTE(texture_index);
	if(!te)
	{
		return ;
	}

	LL_DEBUGS("MediaOnAPrim") << "BEFORE: texture_index = " << texture_index
		<< " hasMedia = " << te->hasMedia() << " : " 
		<< ((NULL == te->getMediaData()) ? "NULL MEDIA DATA" : ll_pretty_print_sd(te->getMediaData()->asLLSD())) << LL_ENDL;

	std::string previous_url;
	LLMediaEntry* mep = te->getMediaData();
	if(mep)
	{
		// Save the "current url" from before the update so we can tell if
		// it changes. 
		previous_url = mep->getCurrentURL();
	}

	if (merge)
	{
		te->mergeIntoMediaData(media_data);
	}
	else {
		// XXX Question: what if the media data is undefined LLSD, but the
		// update we got above said that we have media flags??	Here we clobber
		// that, assuming the data from the service is more up-to-date. 
		te->updateMediaData(media_data);
	}

	mep = te->getMediaData();
	if(mep)
	{
		bool update_from_self = false;
		if (!ignore_agent) 
		{
			LLUUID updating_agent = LLTextureEntry::getAgentIDFromMediaVersionString(getMediaURL());
			update_from_self = (updating_agent == gAgent.getID());
		}
		viewer_media_t media_impl = LLViewerMedia::updateMediaImpl(mep, previous_url, update_from_self);
			
		addMediaImpl(media_impl, texture_index) ;
	}
	else
	{
		removeMediaImpl(texture_index);
	}

	LL_DEBUGS("MediaOnAPrim") << "AFTER: texture_index = " << texture_index
		<< " hasMedia = " << te->hasMedia() << " : " 
		<< ((NULL == te->getMediaData()) ? "NULL MEDIA DATA" : ll_pretty_print_sd(te->getMediaData()->asLLSD())) << LL_ENDL;
}

void LLVOVolume::mediaNavigateBounceBack(U8 texture_index)
{
	// Find the media entry for this navigate
	const LLMediaEntry* mep = NULL;
	viewer_media_t impl = getMediaImpl(texture_index);
	LLTextureEntry *te = getTE(texture_index);
	if(te)
	{
		mep = te->getMediaData();
	}
	
	if (mep && impl)
	{
        std::string url = mep->getCurrentURL();
		// Look for a ":", if not there, assume "http://"
		if (!url.empty() && std::string::npos == url.find(':')) 
		{
			url = "http://" + url;
		}
		// If the url we're trying to "bounce back" to is either empty or not
		// allowed by the whitelist, try the home url.  If *that* doesn't work,
		// set the media as failed and unload it
        if (url.empty() || !mep->checkCandidateUrl(url))
        {
            url = mep->getHomeURL();
			// Look for a ":", if not there, assume "http://"
			if (!url.empty() && std::string::npos == url.find(':')) 
			{
				url = "http://" + url;
			}
        }
        if (url.empty() || !mep->checkCandidateUrl(url))
		{
			// The url to navigate back to is not good, and we have nowhere else
			// to go.
			LL_WARNS("MediaOnAPrim") << "FAILED to bounce back URL \"" << url << "\" -- unloading impl" << LL_ENDL;
			impl->setMediaFailed(true);
		}
		else {
			// Okay, navigate now
            LL_INFOS("MediaOnAPrim") << "bouncing back to URL: " << url << LL_ENDL;
            impl->navigateTo(url, "", false, true);
        }
    }
}

bool LLVOVolume::hasMediaPermission(const LLMediaEntry* media_entry, MediaPermType perm_type)
{
    // NOTE: This logic ALMOST duplicates the logic in the server (in particular, in llmediaservice.cpp).
    if (NULL == media_entry ) return false; // XXX should we assert here?
    
    // The agent has permissions if:
    // - world permissions are on, or
    // - group permissions are on, and agent_id is in the group, or
    // - agent permissions are on, and agent_id is the owner
    
	// *NOTE: We *used* to check for modify permissions here (i.e. permissions were
	// granted if permModify() was true).  However, this doesn't make sense in the
	// viewer: we don't want to show controls or allow interaction if the author
	// has deemed it so.  See DEV-42115.
	
    U8 media_perms = (perm_type == MEDIA_PERM_INTERACT) ? media_entry->getPermsInteract() : media_entry->getPermsControl();
    
    // World permissions
    if (0 != (media_perms & LLMediaEntry::PERM_ANYONE)) 
    {
        return true;
    }
    
    // Group permissions
    else if (0 != (media_perms & LLMediaEntry::PERM_GROUP))
    {
		LLPermissions* obj_perm = LLSelectMgr::getInstance()->findObjectPermissions(this);
		if (obj_perm && gAgent.isInGroup(obj_perm->getGroup()))
		{
			return true;
		}
    }
    
    // Owner permissions
    else if (0 != (media_perms & LLMediaEntry::PERM_OWNER) && permYouOwner()) 
    {
        return true;
    }
    
    return false;
    
}

void LLVOVolume::mediaNavigated(LLViewerMediaImpl *impl, LLPluginClassMedia* plugin, std::string new_location)
{
	bool block_navigation = false;
	// FIXME: if/when we allow the same media impl to be used by multiple faces, the logic here will need to be fixed
	// to deal with multiple face indices.
	int face_index = getFaceIndexWithMediaImpl(impl, -1);
	
	// Find the media entry for this navigate
	LLMediaEntry* mep = NULL;
	LLTextureEntry *te = getTE(face_index);
	if(te)
	{
		mep = te->getMediaData();
	}
	
	if(mep)
	{
		if(!mep->checkCandidateUrl(new_location))
		{
			block_navigation = true;
		}
		if (!block_navigation && !hasMediaPermission(mep, MEDIA_PERM_INTERACT))
		{
			block_navigation = true;
		}
	}
	else
	{
		LL_WARNS("MediaOnAPrim") << "Couldn't find media entry!" << LL_ENDL;
	}
						
	if(block_navigation)
	{
		LL_INFOS("MediaOnAPrim") << "blocking navigate to URI " << new_location << LL_ENDL;

		// "bounce back" to the current URL from the media entry
		mediaNavigateBounceBack(face_index);
	}
	else if (sObjectMediaNavigateClient)
	{
		
		LL_DEBUGS("MediaOnAPrim") << "broadcasting navigate with URI " << new_location << LL_ENDL;

		sObjectMediaNavigateClient->navigate(new LLMediaDataClientObjectImpl(this, false), face_index, new_location);
	}
}

void LLVOVolume::mediaEvent(LLViewerMediaImpl *impl, LLPluginClassMedia* plugin, LLViewerMediaObserver::EMediaEvent event)
{
	switch(event)
	{
		
		case LLViewerMediaObserver::MEDIA_EVENT_LOCATION_CHANGED:
		{			
			switch(impl->getNavState())
			{
				case LLViewerMediaImpl::MEDIANAVSTATE_FIRST_LOCATION_CHANGED:
				{
					// This is the first location changed event after the start of a non-server-directed nav.  It may need to be broadcast or bounced back.
					mediaNavigated(impl, plugin, plugin->getLocation());
				}
				break;
				
				case LLViewerMediaImpl::MEDIANAVSTATE_FIRST_LOCATION_CHANGED_SPURIOUS:
					// This navigate didn't change the current URL.  
					LL_DEBUGS("MediaOnAPrim") << "	NOT broadcasting navigate (spurious)" << LL_ENDL;
				break;
				
				case LLViewerMediaImpl::MEDIANAVSTATE_SERVER_FIRST_LOCATION_CHANGED:
					// This is the first location changed event after the start of a server-directed nav.  Don't broadcast it.
					LL_INFOS("MediaOnAPrim") << "	NOT broadcasting navigate (server-directed)" << LL_ENDL;
				break;
				
				default:
					// This is a subsequent location-changed due to a redirect.	 Don't broadcast.
					LL_INFOS("MediaOnAPrim") << "	NOT broadcasting navigate (redirect)" << LL_ENDL;
				break;
			}
		}
		break;
		
		case LLViewerMediaObserver::MEDIA_EVENT_NAVIGATE_COMPLETE:
		{
			switch(impl->getNavState())
			{
				case LLViewerMediaImpl::MEDIANAVSTATE_COMPLETE_BEFORE_LOCATION_CHANGED:
				{
					// This is the first location changed event after the start of a non-server-directed nav.  It may need to be broadcast or bounced back.
					mediaNavigated(impl, plugin, plugin->getNavigateURI());
				}
				break;
				
				case LLViewerMediaImpl::MEDIANAVSTATE_COMPLETE_BEFORE_LOCATION_CHANGED_SPURIOUS:
					// This navigate didn't change the current URL.  
					LL_DEBUGS("MediaOnAPrim") << "	NOT broadcasting navigate (spurious)" << LL_ENDL;
				break;

				case LLViewerMediaImpl::MEDIANAVSTATE_SERVER_COMPLETE_BEFORE_LOCATION_CHANGED:
					// This is the the navigate complete event from a server-directed nav.  Don't broadcast it.
					LL_INFOS("MediaOnAPrim") << "	NOT broadcasting navigate (server-directed)" << LL_ENDL;
				break;
				
				default:
					// For all other states, the navigate should have been handled by LOCATION_CHANGED events already.
				break;
			}
		}
		break;
		
		default:
		break;
	}

}

void LLVOVolume::sendMediaDataUpdate()
{
    if (sObjectMediaClient)
		sObjectMediaClient->updateMedia(new LLMediaDataClientObjectImpl(this, false));
}

void LLVOVolume::removeMediaImpl(S32 texture_index)
{
	if(mMediaImplList.size() <= (U32)texture_index || mMediaImplList[texture_index].isNull())
	{
		return ;
	}

	//make the face referencing to mMediaImplList[texture_index] to point back to the old texture.
	if(mDrawable && texture_index < mDrawable->getNumFaces())
	{
		LLFace* facep = mDrawable->getFace(texture_index) ;
		if(facep)
		{
			LLViewerMediaTexture* media_tex = LLViewerTextureManager::findMediaTexture(mMediaImplList[texture_index]->getMediaTextureID()) ;
			if(media_tex)
			{
				media_tex->removeMediaFromFace(facep) ;
			}
		}
	}		
	
	//check if some other face(s) of this object reference(s)to this media impl.
	S32 i ;
	S32 end = (S32)mMediaImplList.size() ;
	for(i = 0; i < end ; i++)
	{
		if( i != texture_index && mMediaImplList[i] == mMediaImplList[texture_index])
		{
			break ;
		}
	}

	if(i == end) //this object does not need this media impl.
	{
		mMediaImplList[texture_index]->removeObject(this) ;
	}

	mMediaImplList[texture_index] = NULL ;
	return ;
}

void LLVOVolume::addMediaImpl(LLViewerMediaImpl* media_impl, S32 texture_index)
{
	if((S32)mMediaImplList.size() < texture_index + 1)
	{
		mMediaImplList.resize(texture_index + 1) ;
	}
	
	if(mMediaImplList[texture_index].notNull())
	{
		if(mMediaImplList[texture_index] == media_impl)
		{
			return ;
		}

		removeMediaImpl(texture_index) ;
	}

	mMediaImplList[texture_index] = media_impl;
	media_impl->addObject(this) ;	

	//add the face to show the media if it is in playing
	if(mDrawable)
	{
		LLFace* facep(NULL);
		if( texture_index < mDrawable->getNumFaces() )
		{
			facep = mDrawable->getFace(texture_index) ;
		}

		if(facep)
		{
			LLViewerMediaTexture* media_tex = LLViewerTextureManager::findMediaTexture(mMediaImplList[texture_index]->getMediaTextureID()) ;
			if(media_tex)
			{
				media_tex->addMediaToFace(facep) ;
			}
		}
		else //the face is not available now, start media on this face later.
		{
			media_impl->setUpdated(TRUE) ;
		}
	}
	return ;
}

viewer_media_t LLVOVolume::getMediaImpl(U8 face_id) const
{
	if(mMediaImplList.size() > face_id)
	{
		return mMediaImplList[face_id];
	}
	return NULL;
}

F64 LLVOVolume::getTotalMediaInterest() const
{
	// If this object is currently focused, this object has "high" interest
	if (LLViewerMediaFocus::getInstance()->getFocusedObjectID() == getID())
		return F64_MAX;
	
	F64 interest = (F64)-1.0;  // means not interested;
    
	// If this object is selected, this object has "high" interest, but since 
	// there can be more than one, we still add in calculated impl interest
	// XXX Sadly, 'contains()' doesn't take a const :(
	if (LLSelectMgr::getInstance()->getSelection()->contains(const_cast<LLVOVolume*>(this)))
		interest = F64_MAX / 2.0;
	
	int i = 0;
	const int end = getNumTEs();
	for ( ; i < end; ++i)
	{
		const viewer_media_t &impl = getMediaImpl(i);
		if (!impl.isNull())
		{
			if (interest == (F64)-1.0) interest = (F64)0.0;
			interest += impl->getInterest();
		}
	}
	return interest;
}

S32 LLVOVolume::getFaceIndexWithMediaImpl(const LLViewerMediaImpl* media_impl, S32 start_face_id)
{
	S32 end = (S32)mMediaImplList.size() ;
	for(S32 face_id = start_face_id + 1; face_id < end; face_id++)
	{
		if(mMediaImplList[face_id] == media_impl)
		{
			return face_id ;
		}
	}
	return -1 ;
}

//----------------------------------------------------------------------------

void LLVOVolume::setLightTextureID(LLUUID id)
{
	if (id.notNull())
	{
		if (!hasLightTexture())
		{
			setParameterEntryInUse(LLNetworkData::PARAMS_LIGHT_IMAGE, TRUE, true);
		}
		LLLightImageParams* param_block = (LLLightImageParams*) getParameterEntry(LLNetworkData::PARAMS_LIGHT_IMAGE);
		if (param_block && param_block->getLightTexture() != id)
		{
			param_block->setLightTexture(id);
			parameterChanged(LLNetworkData::PARAMS_LIGHT_IMAGE, true);
		}
	}
	else
	{
		if (hasLightTexture())
		{
			setParameterEntryInUse(LLNetworkData::PARAMS_LIGHT_IMAGE, FALSE, true);
			parameterChanged(LLNetworkData::PARAMS_LIGHT_IMAGE, true);
			mLightTexture = NULL;
		}
	}		
}

void LLVOVolume::setSpotLightParams(LLVector3 params)
{
	LLLightImageParams* param_block = (LLLightImageParams*) getParameterEntry(LLNetworkData::PARAMS_LIGHT_IMAGE);
	if (param_block && param_block->getParams() != params)
	{
		param_block->setParams(params);
		parameterChanged(LLNetworkData::PARAMS_LIGHT_IMAGE, true);
	}
}
		
void LLVOVolume::setIsLight(BOOL is_light)
{
	BOOL was_light = getIsLight();
	if (is_light != was_light)
	{
		if (is_light)
		{
			setParameterEntryInUse(LLNetworkData::PARAMS_LIGHT, TRUE, true);
		}
		else
		{
			setParameterEntryInUse(LLNetworkData::PARAMS_LIGHT, FALSE, true);
		}

		if (is_light)
		{
			// Add it to the pipeline mLightSet
			gPipeline.setLight(mDrawable, TRUE);
		}
		else
		{
			// Not a light.  Remove it from the pipeline's light set.
			gPipeline.setLight(mDrawable, FALSE);
		}
	}
}

void LLVOVolume::setLightColor(const LLColor3& color)
{
	LLLightParams *param_block = (LLLightParams *)getParameterEntry(LLNetworkData::PARAMS_LIGHT);
	if (param_block)
	{
		if (param_block->getColor() != color)
		{
			param_block->setColor(LLColor4(color, param_block->getColor().mV[3]));
			parameterChanged(LLNetworkData::PARAMS_LIGHT, true);
			gPipeline.markTextured(mDrawable);
			mFaceMappingChanged = TRUE;
		}
	}
}

void LLVOVolume::setLightIntensity(F32 intensity)
{
	LLLightParams *param_block = (LLLightParams *)getParameterEntry(LLNetworkData::PARAMS_LIGHT);
	if (param_block)
	{
		if (param_block->getColor().mV[3] != intensity)
		{
			param_block->setColor(LLColor4(LLColor3(param_block->getColor()), intensity));
			parameterChanged(LLNetworkData::PARAMS_LIGHT, true);
		}
	}
}

void LLVOVolume::setLightRadius(F32 radius)
{
	LLLightParams *param_block = (LLLightParams *)getParameterEntry(LLNetworkData::PARAMS_LIGHT);
	if (param_block)
	{
		if (param_block->getRadius() != radius)
		{
			param_block->setRadius(radius);
			parameterChanged(LLNetworkData::PARAMS_LIGHT, true);
		}
	}
}

void LLVOVolume::setLightFalloff(F32 falloff)
{
	LLLightParams *param_block = (LLLightParams *)getParameterEntry(LLNetworkData::PARAMS_LIGHT);
	if (param_block)
	{
		if (param_block->getFalloff() != falloff)
		{
			param_block->setFalloff(falloff);
			parameterChanged(LLNetworkData::PARAMS_LIGHT, true);
		}
	}
}

void LLVOVolume::setLightCutoff(F32 cutoff)
{
	LLLightParams *param_block = (LLLightParams *)getParameterEntry(LLNetworkData::PARAMS_LIGHT);
	if (param_block)
	{
		if (param_block->getCutoff() != cutoff)
		{
			param_block->setCutoff(cutoff);
			parameterChanged(LLNetworkData::PARAMS_LIGHT, true);
		}
	}
}

//----------------------------------------------------------------------------

BOOL LLVOVolume::getIsLight() const
{
	return getParameterEntryInUse(LLNetworkData::PARAMS_LIGHT);
}

LLColor3 LLVOVolume::getLightBaseColor() const
{
	const LLLightParams *param_block = (const LLLightParams *)getParameterEntry(LLNetworkData::PARAMS_LIGHT);
	if (param_block)
	{
		return LLColor3(param_block->getColor());
	}
	else
	{
		return LLColor3(1,1,1);
	}
}

LLColor3 LLVOVolume::getLightColor() const
{
	const LLLightParams *param_block = (const LLLightParams *)getParameterEntry(LLNetworkData::PARAMS_LIGHT);
	if (param_block)
	{
		return LLColor3(param_block->getColor()) * param_block->getColor().mV[3];
	}
	else
	{
		return LLColor3(1,1,1);
	}
}

LLUUID LLVOVolume::getLightTextureID() const
{
	if (getParameterEntryInUse(LLNetworkData::PARAMS_LIGHT_IMAGE))
	{
		const LLLightImageParams *param_block = (const LLLightImageParams *)getParameterEntry(LLNetworkData::PARAMS_LIGHT_IMAGE);
		if (param_block)
		{
			return param_block->getLightTexture();
		}
	}
	
	return LLUUID::null;
}


LLVector3 LLVOVolume::getSpotLightParams() const
{
	if (getParameterEntryInUse(LLNetworkData::PARAMS_LIGHT_IMAGE))
	{
		const LLLightImageParams *param_block = (const LLLightImageParams *)getParameterEntry(LLNetworkData::PARAMS_LIGHT_IMAGE);
		if (param_block)
		{
			return param_block->getParams();
		}
	}
	
	return LLVector3();
}

F32 LLVOVolume::getSpotLightPriority() const
{
	return mSpotLightPriority;
}

void LLVOVolume::updateSpotLightPriority()
{
	LLVector3 pos = mDrawable->getPositionAgent();
	LLVector3 at(0,0,-1);
	at *= getRenderRotation();

	F32 r = getLightRadius()*0.5f;

	pos += at * r;

	at = LLViewerCamera::getInstance()->getAtAxis();

	pos -= at * r;
	
	mSpotLightPriority = gPipeline.calcPixelArea(pos, LLVector3(r,r,r), *LLViewerCamera::getInstance());

	if (mLightTexture.notNull())
	{
		mLightTexture->addTextureStats(mSpotLightPriority);
		mLightTexture->setBoostLevel(LLGLTexture::BOOST_CLOUDS);
	}
}


bool LLVOVolume::isLightSpotlight() const
{
	LLLightImageParams* params = (LLLightImageParams*) getParameterEntry(LLNetworkData::PARAMS_LIGHT_IMAGE);
	if (params && getParameterEntryInUse(LLNetworkData::PARAMS_LIGHT_IMAGE))
	{
		return params->isLightSpotlight();
	}
	return false;
}


LLViewerTexture* LLVOVolume::getLightTexture()
{
	LLUUID id = getLightTextureID();

	if (id.notNull())
	{
		if (mLightTexture.isNull() || id != mLightTexture->getID())
		{
			mLightTexture = LLViewerTextureManager::getFetchedTexture(id);
		}
	}
	else
	{
		mLightTexture = NULL;
	}

	return mLightTexture;
}

F32 LLVOVolume::getLightIntensity() const
{
	const LLLightParams *param_block = (const LLLightParams *)getParameterEntry(LLNetworkData::PARAMS_LIGHT);
	if (param_block)
	{
		return param_block->getColor().mV[3];
	}
	else
	{
		return 1.f;
	}
}

F32 LLVOVolume::getLightRadius() const
{
	const LLLightParams *param_block = (const LLLightParams *)getParameterEntry(LLNetworkData::PARAMS_LIGHT);
	if (param_block)
	{
		return param_block->getRadius();
	}
	else
	{
		return 0.f;
	}
}

F32 LLVOVolume::getLightFalloff() const
{
	const LLLightParams *param_block = (const LLLightParams *)getParameterEntry(LLNetworkData::PARAMS_LIGHT);
	if (param_block)
	{
		return param_block->getFalloff();
	}
	else
	{
		return 0.f;
	}
}

F32 LLVOVolume::getLightCutoff() const
{
	const LLLightParams *param_block = (const LLLightParams *)getParameterEntry(LLNetworkData::PARAMS_LIGHT);
	if (param_block)
	{
		return param_block->getCutoff();
	}
	else
	{
		return 0.f;
	}
}

U32 LLVOVolume::getVolumeInterfaceID() const
{
	if (mVolumeImpl)
	{
		return mVolumeImpl->getID();
	}

	return 0;
}

BOOL LLVOVolume::isFlexible() const
{
	if (getParameterEntryInUse(LLNetworkData::PARAMS_FLEXIBLE))
	{
		LLVolume* volume = getVolume();
		if (volume && volume->getParams().getPathParams().getCurveType() != LL_PCODE_PATH_FLEXIBLE)
		{
			LLVolumeParams volume_params = getVolume()->getParams();
			U8 profile_and_hole = volume_params.getProfileParams().getCurveType();
			volume_params.setType(profile_and_hole, LL_PCODE_PATH_FLEXIBLE);
		}
		return TRUE;
	}
	else
	{
		return FALSE;
	}
}

BOOL LLVOVolume::isSculpted() const
{
	if (getParameterEntryInUse(LLNetworkData::PARAMS_SCULPT))
	{
		return TRUE;
	}
	
	return FALSE;
}

BOOL LLVOVolume::isMesh() const
{
	if (isSculpted())
	{
		LLSculptParams *sculpt_params = (LLSculptParams *)getParameterEntry(LLNetworkData::PARAMS_SCULPT);
		U8 sculpt_type = sculpt_params->getSculptType();

		if ((sculpt_type & LL_SCULPT_TYPE_MASK) == LL_SCULPT_TYPE_MESH)
			// mesh is a mesh
		{
			return TRUE;	
		}
	}

	return FALSE;
}

BOOL LLVOVolume::hasLightTexture() const
{
	if (getParameterEntryInUse(LLNetworkData::PARAMS_LIGHT_IMAGE))
	{
		return TRUE;
	}

	return FALSE;
}

BOOL LLVOVolume::isVolumeGlobal() const
{
	if (mVolumeImpl)
	{
		return mVolumeImpl->isVolumeGlobal() ? TRUE : FALSE;
	}
	else if (mRiggedVolume.notNull())
	{
		return TRUE;
	}

	return FALSE;
}

BOOL LLVOVolume::canBeFlexible() const
{
	U8 path = getVolume()->getParams().getPathParams().getCurveType();
	return (path == LL_PCODE_PATH_FLEXIBLE || path == LL_PCODE_PATH_LINE);
}

BOOL LLVOVolume::setIsFlexible(BOOL is_flexible)
{
	BOOL res = FALSE;
	BOOL was_flexible = isFlexible();
	LLVolumeParams volume_params;
	if (is_flexible)
	{
		if (!was_flexible)
		{
			volume_params = getVolume()->getParams();
			U8 profile_and_hole = volume_params.getProfileParams().getCurveType();
			volume_params.setType(profile_and_hole, LL_PCODE_PATH_FLEXIBLE);
			res = TRUE;
			setFlags(FLAGS_USE_PHYSICS, FALSE);
			setFlags(FLAGS_PHANTOM, TRUE);
			setParameterEntryInUse(LLNetworkData::PARAMS_FLEXIBLE, TRUE, true);
			if (mDrawable)
			{
				mDrawable->makeActive();
			}
		}
	}
	else
	{
		if (was_flexible)
		{
			volume_params = getVolume()->getParams();
			U8 profile_and_hole = volume_params.getProfileParams().getCurveType();
			volume_params.setType(profile_and_hole, LL_PCODE_PATH_LINE);
			res = TRUE;
			setFlags(FLAGS_PHANTOM, FALSE);
			setParameterEntryInUse(LLNetworkData::PARAMS_FLEXIBLE, FALSE, true);
		}
	}
	if (res)
	{
		res = setVolume(volume_params, 1);
		if (res)
		{
			markForUpdate(TRUE);
		}
	}
	return res;
}

//----------------------------------------------------------------------------

void LLVOVolume::generateSilhouette(LLSelectNode* nodep, const LLVector3& view_point)
{
	LLVolume *volume = getVolume();

	if (volume)
	{
		LLVector3 view_vector;
		view_vector = view_point; 

		//transform view vector into volume space
		view_vector -= getRenderPosition();
		//mDrawable->mDistanceWRTCamera = view_vector.length();
		LLQuaternion worldRot = getRenderRotation();
		view_vector = view_vector * ~worldRot;
		if (!isVolumeGlobal())
		{
			LLVector3 objScale = getScale();
			LLVector3 invObjScale(1.f / objScale.mV[VX], 1.f / objScale.mV[VY], 1.f / objScale.mV[VZ]);
			view_vector.scaleVec(invObjScale);
		}
		
		updateRelativeXform();
		LLMatrix4 trans_mat = mRelativeXform;
		if (mDrawable->isStatic())
		{
			trans_mat.translate(getRegion()->getOriginAgent());
		}

		volume->generateSilhouetteVertices(nodep->mSilhouetteVertices, nodep->mSilhouetteNormals, view_vector, trans_mat, mRelativeXformInvTrans, nodep->getTESelectMask());

		nodep->mSilhouetteExists = TRUE;
	}
}

void LLVOVolume::deleteFaces()
{
	S32 face_count = mNumFaces;
	if (mDrawable.notNull())
	{
		mDrawable->deleteFaces(0, face_count);
	}

	mNumFaces = 0;
}

void LLVOVolume::updateRadius()
{
	if (mDrawable.isNull())
	{
		return;
	}
	
	mVObjRadius = getScale().length();
	mDrawable->setRadius(mVObjRadius);
}


BOOL LLVOVolume::isAttachment() const
{
	return mState != 0 ;
}

BOOL LLVOVolume::isHUDAttachment() const
{
	// *NOTE: we assume hud attachment points are in defined range
	// since this range is constant for backwards compatibility
	// reasons this is probably a reasonable assumption to make
	S32 attachment_id = ATTACHMENT_ID_FROM_STATE(mState);
	return ( attachment_id >= 31 && attachment_id <= 38 );
}


const LLMatrix4 LLVOVolume::getRenderMatrix() const
{
	if (mDrawable->isActive() && !mDrawable->isRoot())
	{
		return mDrawable->getParent()->getWorldMatrix();
	}
	return mDrawable->getWorldMatrix();
}

// Returns a base cost and adds textures to passed in set.
// total cost is returned value + 5 * size of the resulting set.
// Cannot include cost of textures, as they may be re-used in linked
// children, and cost should only be increased for unique textures  -Nyx
U32 LLVOVolume::getRenderCost(texture_cost_t &textures) const
{
	// Get access to params we'll need at various points.  
	// Skip if this is object doesn't have a volume (e.g. is an avatar).
	BOOL has_volume = (getVolume() != NULL);
	LLVolumeParams volume_params;
	LLPathParams path_params;
	LLProfileParams profile_params;

	U32 num_triangles = 0;

	// per-prim costs
	static const U32 ARC_PARTICLE_COST = 1; // determined experimentally
	static const U32 ARC_PARTICLE_MAX = 2048; // default values
	static const U32 ARC_TEXTURE_COST = 16; // multiplier for texture resolution - performance tested
	static const U32 ARC_LIGHT_COST = 500; // static cost for light-producing prims 
	static const U32 ARC_MEDIA_FACE_COST = 1500; // static cost per media-enabled face 


	// per-prim multipliers
	static const F32 ARC_GLOW_MULT = 1.5f; // tested based on performance
	static const F32 ARC_BUMP_MULT = 1.25f; // tested based on performance
	static const F32 ARC_FLEXI_MULT = 5; // tested based on performance
	static const F32 ARC_SHINY_MULT = 1.6f; // tested based on performance
	static const F32 ARC_INVISI_COST = 1.2f; // tested based on performance
	static const F32 ARC_WEIGHTED_MESH = 1.2f; // tested based on performance

	static const F32 ARC_PLANAR_COST = 1.0f; // tested based on performance to have negligible impact
	static const F32 ARC_ANIM_TEX_COST = 4.f; // tested based on performance
	static const F32 ARC_ALPHA_COST = 4.f; // 4x max - based on performance

	F32 shame = 0;

	U32 invisi = 0;
	U32 shiny = 0;
	U32 glow = 0;
	U32 alpha = 0;
	U32 flexi = 0;
	U32 animtex = 0;
	U32 particles = 0;
	U32 bump = 0;
	U32 planar = 0;
	U32 weighted_mesh = 0;
	U32 produces_light = 0;
	U32 media_faces = 0;

	const LLDrawable* drawablep = mDrawable;
	U32 num_faces = drawablep->getNumFaces();

	if (has_volume)
	{
		volume_params = getVolume()->getParams();
		path_params = volume_params.getPathParams();
		profile_params = volume_params.getProfileParams();

		F32 weighted_triangles = -1.0;
		getStreamingCost(NULL, NULL, &weighted_triangles);

		if (weighted_triangles > 0.0)
		{
			num_triangles = (U32)(weighted_triangles); 
		}
	}

	if (num_triangles == 0)
	{
		num_triangles = 4;
	}

	if (isSculpted())
	{
		if (isMesh())
		{
			// base cost is dependent on mesh complexity
			// note that 3 is the highest LOD as of the time of this coding.
			S32 size = gMeshRepo.getMeshSize(volume_params.getSculptID(),3);
			if ( size > 0)
			{
				if (gMeshRepo.getSkinInfo(volume_params.getSculptID(), this))
				{
					// weighted attachment - 1 point for every 3 bytes
					weighted_mesh = 1;
				}

			}
			else
			{
				// something went wrong - user should know their content isn't render-free
				return 0;
			}
		}
		else
		{
			const LLSculptParams *sculpt_params = (LLSculptParams *) getParameterEntry(LLNetworkData::PARAMS_SCULPT);
			LLUUID sculpt_id = sculpt_params->getSculptTexture();
			if (textures.find(sculpt_id) == textures.end())
			{
				LLViewerFetchedTexture *texture = LLViewerTextureManager::getFetchedTexture(sculpt_id);
				if (texture)
				{
					S32 texture_cost = 256 + (S32)(ARC_TEXTURE_COST * (texture->getFullHeight() / 128.f + texture->getFullWidth() / 128.f));
					textures.insert(texture_cost_t::value_type(sculpt_id, texture_cost));
				}
			}
		}
	}

	if (isFlexible())
	{
		flexi = 1;
	}
	if (isParticleSource())
	{
		particles = 1;
	}

	if (getIsLight())
	{
		produces_light = 1;
	}

	for (S32 i = 0; i < num_faces; ++i)
	{
		const LLFace* face = drawablep->getFace(i);
		if (!face) continue;
		const LLTextureEntry* te = face->getTextureEntry();
		const LLViewerTexture* img = face->getTexture();

		if (img)
		{
			if (textures.find(img->getID()) == textures.end())
			{
				S32 texture_cost = 256 + (S32)(ARC_TEXTURE_COST * (img->getFullHeight() / 128.f + img->getFullWidth() / 128.f));
				textures.insert(texture_cost_t::value_type(img->getID(), texture_cost));
			}
		}

		if (face->getPoolType() == LLDrawPool::POOL_ALPHA)
		{
			alpha = 1;
		}
		else if (img && img->getPrimaryFormat() == GL_ALPHA)
		{
			invisi = 1;
		}
		if (face->hasMedia())
		{
			media_faces++;
		}

		if (te)
		{
			if (te->getBumpmap())
			{
				// bump is a multiplier, don't add per-face
				bump = 1;
			}
			if (te->getShiny())
			{
				// shiny is a multiplier, don't add per-face
				shiny = 1;
			}
			if (te->getGlow() > 0.f)
			{
				// glow is a multiplier, don't add per-face
				glow = 1;
			}
			if (face->mTextureMatrix != NULL)
			{
				animtex = 1;
			}
			if (te->getTexGen())
			{
				planar = 1;
			}
		}
	}

	// shame currently has the "base" cost of 1 point per 15 triangles, min 2.
	shame = num_triangles  * 5.f;
	shame = shame < 2.f ? 2.f : shame;

	// multiply by per-face modifiers
	if (planar)
	{
		shame *= planar * ARC_PLANAR_COST;
	}

	if (animtex)
	{
		shame *= animtex * ARC_ANIM_TEX_COST;
	}

	if (alpha)
	{
		shame *= alpha * ARC_ALPHA_COST;
	}

	if(invisi)
	{
		shame *= invisi * ARC_INVISI_COST;
	}

	if (glow)
	{
		shame *= glow * ARC_GLOW_MULT;
	}

	if (bump)
	{
		shame *= bump * ARC_BUMP_MULT;
	}

	if (shiny)
	{
		shame *= shiny * ARC_SHINY_MULT;
	}


	// multiply shame by multipliers
	if (weighted_mesh)
	{
		shame *= weighted_mesh * ARC_WEIGHTED_MESH;
	}

	if (flexi)
	{
		shame *= flexi * ARC_FLEXI_MULT;
	}


	// add additional costs
	if (particles)
	{
		const LLPartSysData *part_sys_data = &(mPartSourcep->mPartSysData);
		const LLPartData *part_data = &(part_sys_data->mPartData);
		U32 num_particles = (U32)(part_sys_data->mBurstPartCount * llceil( part_data->mMaxAge / part_sys_data->mBurstRate));
		num_particles = num_particles > ARC_PARTICLE_MAX ? ARC_PARTICLE_MAX : num_particles;
		F32 part_size = (llmax(part_data->mStartScale[0], part_data->mEndScale[0]) + llmax(part_data->mStartScale[1], part_data->mEndScale[1])) / 2.f;
		shame += num_particles * part_size * ARC_PARTICLE_COST;
	}

	if (produces_light)
	{
		shame += ARC_LIGHT_COST;
	}

	if (media_faces)
	{
		shame += media_faces * ARC_MEDIA_FACE_COST;
	}

	if (shame > mRenderComplexity_current)
	{
		mRenderComplexity_current = (S32)shame;
	}

	return (U32)shame;
}

F32 LLVOVolume::getStreamingCost(S32* bytes, S32* visible_bytes, F32* unscaled_value) const
{
	F32 radius = getScale().length()*0.5f;

	if (isMesh())
	{	
		LLSD& header = gMeshRepo.getMeshHeader(getVolume()->getParams().getSculptID());

		return LLMeshRepository::getStreamingCost(header, radius, bytes, visible_bytes, mLOD, unscaled_value);
	}
	else
	{
		LLVolume* volume = getVolume();
		S32 counts[4];
		LLVolume::getLoDTriangleCounts(volume->getParams(), counts);

		LLSD header;
		header["lowest_lod"]["size"] = counts[0] * 10;
		header["low_lod"]["size"] = counts[1] * 10;
		header["medium_lod"]["size"] = counts[2] * 10;
		header["high_lod"]["size"] = counts[3] * 10;

		return LLMeshRepository::getStreamingCost(header, radius, NULL, NULL, -1, unscaled_value);
	}	
}

//static 
void LLVOVolume::updateRenderComplexity()
{
	mRenderComplexity_last = mRenderComplexity_current;
	mRenderComplexity_current = 0;
}

U32 LLVOVolume::getTriangleCount(S32* vcount) const
{
	U32 count = 0;
	LLVolume* volume = getVolume();
	if (volume)
	{
		count = volume->getNumTriangles(vcount);
	}

	return count;
}

U32 LLVOVolume::getHighLODTriangleCount()
{
	U32 ret = 0;

	LLVolume* volume = getVolume();

	if (!isSculpted())
	{
		LLVolume* ref = LLPrimitive::getVolumeManager()->refVolume(volume->getParams(), 3);
		ret = ref->getNumTriangles();
		LLPrimitive::getVolumeManager()->unrefVolume(ref);
	}
	else if (isMesh())
	{
		LLVolume* ref = LLPrimitive::getVolumeManager()->refVolume(volume->getParams(), 3);
		if (!ref->isMeshAssetLoaded() || ref->getNumVolumeFaces() == 0)
		{
			gMeshRepo.loadMesh(this, volume->getParams(), LLModel::LOD_HIGH);
		}
		ret = ref->getNumTriangles();
		LLPrimitive::getVolumeManager()->unrefVolume(ref);
	}
	else
	{ //default sculpts have a constant number of triangles
		ret = 31*2*31;  //31 rows of 31 columns of quads for a 32x32 vertex patch
	}

	return ret;
}

//static
void LLVOVolume::preUpdateGeom()
{
	sNumLODChanges = 0;
}

void LLVOVolume::parameterChanged(U16 param_type, bool local_origin)
{
	LLViewerObject::parameterChanged(param_type, local_origin);
}

void LLVOVolume::parameterChanged(U16 param_type, LLNetworkData* data, BOOL in_use, bool local_origin)
{
	LLViewerObject::parameterChanged(param_type, data, in_use, local_origin);
	if (mVolumeImpl)
	{
		mVolumeImpl->onParameterChanged(param_type, data, in_use, local_origin);
	}
	if (mDrawable.notNull())
	{
		BOOL is_light = getIsLight();
		if (is_light != mDrawable->isState(LLDrawable::LIGHT))
		{
			gPipeline.setLight(mDrawable, is_light);
		}
	}
}

void LLVOVolume::setSelected(BOOL sel)
{
	LLViewerObject::setSelected(sel);
	if (mDrawable.notNull())
	{
		markForUpdate(TRUE);
	}
}

void LLVOVolume::updateSpatialExtents(LLVector4a& newMin, LLVector4a& newMax)
{		
}

F32 LLVOVolume::getBinRadius()
{
	F32 radius;
	
	F32 scale = 1.f;

	S32 size_factor = llmax(gSavedSettings.getS32("OctreeStaticObjectSizeFactor"), 1);
	S32 attachment_size_factor = llmax(gSavedSettings.getS32("OctreeAttachmentSizeFactor"), 1);
	LLVector3 distance_factor = gSavedSettings.getVector3("OctreeDistanceFactor");
	LLVector3 alpha_distance_factor = gSavedSettings.getVector3("OctreeAlphaDistanceFactor");
	const LLVector4a* ext = mDrawable->getSpatialExtents();
	
	BOOL shrink_wrap = mDrawable->isAnimating();
	BOOL alpha_wrap = FALSE;

	if (!isHUDAttachment())
	{
		for (S32 i = 0; i < mDrawable->getNumFaces(); i++)
		{
			LLFace* face = mDrawable->getFace(i);
			if (!face) continue;
			if (face->getPoolType() == LLDrawPool::POOL_ALPHA &&
			    !face->canRenderAsMask())
			{
				alpha_wrap = TRUE;
				break;
			}
		}
	}
	else
	{
		shrink_wrap = FALSE;
	}

	if (alpha_wrap)
	{
		LLVector3 bounds = getScale();
		radius = llmin(bounds.mV[1], bounds.mV[2]);
		radius = llmin(radius, bounds.mV[0]);
		radius *= 0.5f;
		radius *= 1.f+mDrawable->mDistanceWRTCamera*alpha_distance_factor[1];
		radius += mDrawable->mDistanceWRTCamera*alpha_distance_factor[0];
	}
	else if (shrink_wrap)
	{
		LLVector4a rad;
		rad.setSub(ext[1], ext[0]);
		
		radius = rad.getLength3().getF32()*0.5f;
	}
	else if (mDrawable->isStatic())
	{
		F32 szf = size_factor;

		radius = llmax(mDrawable->getRadius(), szf);
		
		radius = powf(radius, 1.f+szf/radius);

		radius *= 1.f + mDrawable->mDistanceWRTCamera * distance_factor[1];
		radius += mDrawable->mDistanceWRTCamera * distance_factor[0];
	}
	else if (mDrawable->getVObj()->isAttachment())
	{
		radius = llmax((S32) mDrawable->getRadius(),1)*attachment_size_factor;
	}
	else
	{
		radius = mDrawable->getRadius();
		radius *= 1.f + mDrawable->mDistanceWRTCamera * distance_factor[1];
		radius += mDrawable->mDistanceWRTCamera * distance_factor[0];
	}

	return llclamp(radius*scale, 0.5f, 256.f);
}

const LLVector3 LLVOVolume::getPivotPositionAgent() const
{
	if (mVolumeImpl)
	{
		return mVolumeImpl->getPivotPosition();
	}
	return LLViewerObject::getPivotPositionAgent();
}

void LLVOVolume::onShift(const LLVector4a &shift_vector)
{
	if (mVolumeImpl)
	{
		mVolumeImpl->onShift(shift_vector);
	}

	updateRelativeXform();
}

const LLMatrix4& LLVOVolume::getWorldMatrix(LLXformMatrix* xform) const
{
	if (mVolumeImpl)
	{
		return mVolumeImpl->getWorldMatrix(xform);
	}
	return xform->getWorldMatrix();
}

LLVector3 LLVOVolume::agentPositionToVolume(const LLVector3& pos) const
{
	LLVector3 ret = pos - getRenderPosition();
	ret = ret * ~getRenderRotation();
	if (!isVolumeGlobal())
	{
		LLVector3 objScale = getScale();
		LLVector3 invObjScale(1.f / objScale.mV[VX], 1.f / objScale.mV[VY], 1.f / objScale.mV[VZ]);
		ret.scaleVec(invObjScale);
	}
	
	return ret;
}

LLVector3 LLVOVolume::agentDirectionToVolume(const LLVector3& dir) const
{
	LLVector3 ret = dir * ~getRenderRotation();
	
	LLVector3 objScale = isVolumeGlobal() ? LLVector3(1,1,1) : getScale();
	ret.scaleVec(objScale);

	return ret;
}

LLVector3 LLVOVolume::volumePositionToAgent(const LLVector3& dir) const
{
	LLVector3 ret = dir;
	if (!isVolumeGlobal())
	{
		LLVector3 objScale = getScale();
		ret.scaleVec(objScale);
	}

	ret = ret * getRenderRotation();
	ret += getRenderPosition();
	
	return ret;
}

LLVector3 LLVOVolume::volumeDirectionToAgent(const LLVector3& dir) const
{
	LLVector3 ret = dir;
	LLVector3 objScale = isVolumeGlobal() ? LLVector3(1,1,1) : getScale();
	LLVector3 invObjScale(1.f / objScale.mV[VX], 1.f / objScale.mV[VY], 1.f / objScale.mV[VZ]);
	ret.scaleVec(invObjScale);
	ret = ret * getRenderRotation();

	return ret;
}


BOOL LLVOVolume::lineSegmentIntersect(const LLVector4a& start, const LLVector4a& end, S32 face, BOOL pick_transparent, S32 *face_hitp,
									  LLVector4a* intersection,LLVector2* tex_coord, LLVector4a* normal, LLVector4a* tangent)
	
{
	if (!mbCanSelect 
		|| mDrawable->isDead() 
		|| !gPipeline.hasRenderType(mDrawable->getRenderType()))
	{
		return FALSE;
	}

	BOOL ret = FALSE;

	LLVolume* volume = getVolume();

	bool transform = true;

	if (mDrawable->isState(LLDrawable::RIGGED))
	{
		if (LLFloater::isVisible(gFloaterTools) && getAvatar()->isSelf())
		{
			updateRiggedVolume();
			volume = mRiggedVolume;
			transform = false;
		}
		else
		{ //cannot pick rigged attachments on other avatars or when not in build mode
			return FALSE;
		}
	}
	
	if (volume)
	{	
		LLVector4a local_start = start;
		LLVector4a local_end = end;
	
		if (transform)
		{
			LLVector3 v_start(start.getF32ptr());
			LLVector3 v_end(end.getF32ptr());
		
			v_start = agentPositionToVolume(v_start);
			v_end = agentPositionToVolume(v_end);

			local_start.load3(v_start.mV);
			local_end.load3(v_end.mV);
		}
		
		LLVector4a p;
		LLVector4a n;
		LLVector2 tc;
		LLVector4a tn;

		if (intersection != NULL)
		{
			p = *intersection;
		}

		if (tex_coord != NULL)
		{
			tc = *tex_coord;
		}

		if (normal != NULL)
		{
			n = *normal;
		}

		if (tangent != NULL)
		{
			tn = *tangent;
		}

		S32 face_hit = -1;

		S32 start_face, end_face;
		if (face == -1)
		{
			start_face = 0;
			end_face = volume->getNumVolumeFaces();
		}
		else
		{
			start_face = face;
			end_face = face+1;
		}

		bool special_cursor = specialHoverCursor();
		for (S32 i = start_face; i < end_face; ++i)
		{
			if (!special_cursor && !pick_transparent && getTE(i) && getTE(i)->getColor().mV[3] == 0.f)
			{ //don't attempt to pick completely transparent faces unless
				//pick_transparent is true
				continue;
			}

			face_hit = volume->lineSegmentIntersect(local_start, local_end, i,
													&p, &tc, &n, &tn);
			
			if (face_hit >= 0 && mDrawable->getNumFaces() > face_hit)
			{
				LLFace* face = mDrawable->getFace(face_hit);				

				bool ignore_alpha = false;

				const LLTextureEntry* te = face->getTextureEntry();
				if (te)
				{
					LLMaterial* mat = te->getMaterialParams();
					if (mat)
					{
						U8 mode = mat->getDiffuseAlphaMode();

						if (mode == LLMaterial::DIFFUSE_ALPHA_MODE_EMISSIVE ||
							mode == LLMaterial::DIFFUSE_ALPHA_MODE_NONE)
						{
							ignore_alpha = true;
						}
					}
				}

				if (face &&
					(ignore_alpha ||
					pick_transparent || 
					!face->getTexture() || 
					!face->getTexture()->hasGLTexture() || 
					face->getTexture()->getMask(face->surfaceToTexture(tc, p, n))))
				{
					local_end = p;
					if (face_hitp != NULL)
					{
						*face_hitp = face_hit;
					}
					
					if (intersection != NULL)
					{
						if (transform)
						{
							LLVector3 v_p(p.getF32ptr());

							intersection->load3(volumePositionToAgent(v_p).mV);  // must map back to agent space
						}
						else
						{
							*intersection = p;
						}
					}

					if (normal != NULL)
					{
						if (transform)
						{
							LLVector3 v_n(n.getF32ptr());
							normal->load3(volumeDirectionToAgent(v_n).mV);
						}
						else
						{
							*normal = n;
						}
						(*normal).normalize3fast();
					}

					if (tangent != NULL)
					{
						if (transform)
						{
							LLVector3 v_tn(tn.getF32ptr());

							LLVector4a trans_tangent;
							trans_tangent.load3(volumeDirectionToAgent(v_tn).mV);

							LLVector4Logical mask;
							mask.clear();
							mask.setElement<3>();

							tangent->setSelectWithMask(mask, tn, trans_tangent);
						}
						else
						{
							*tangent = tn;
						}
						(*tangent).normalize3fast();
					}

					if (tex_coord != NULL)
					{
						*tex_coord = tc;
					}
					
					ret = TRUE;
				}
			}
		}
	}
		
	return ret;
}

bool LLVOVolume::treatAsRigged()
{
	return LLFloater::isVisible(gFloaterTools) && 
			isAttachment() && 
			getAvatar() &&
			getAvatar()->isSelf() &&
			mDrawable.notNull() &&
			mDrawable->isState(LLDrawable::RIGGED);
}

LLRiggedVolume* LLVOVolume::getRiggedVolume()
{
	return mRiggedVolume;
}

void LLVOVolume::clearRiggedVolume()
{
	if (mRiggedVolume.notNull())
	{
		mRiggedVolume = NULL;
		updateRelativeXform();
	}
}

void LLVOVolume::updateRiggedVolume()
{
	//Update mRiggedVolume to match current animation frame of avatar. 
	//Also update position/size in octree.  

	if (!treatAsRigged())
	{
		clearRiggedVolume();
		
		return;
	}

	LLVolume* volume = getVolume();

	const LLMeshSkinInfo* skin = gMeshRepo.getSkinInfo(volume->getParams().getSculptID(), this);

	if (!skin)
	{
		clearRiggedVolume();
		return;
	}

	LLVOAvatar* avatar = getAvatar();

	if (!avatar)
	{
		clearRiggedVolume();
		return;
	}

	if (!mRiggedVolume)
	{
		LLVolumeParams p;
		mRiggedVolume = new LLRiggedVolume(p);
		updateRelativeXform();
	}

	mRiggedVolume->update(skin, avatar, volume);

}

static LLTrace::BlockTimerStatHandle FTM_SKIN_RIGGED("Skin");
static LLTrace::BlockTimerStatHandle FTM_RIGGED_OCTREE("Octree");

void LLRiggedVolume::update(const LLMeshSkinInfo* skin, LLVOAvatar* avatar, const LLVolume* volume)
{
	bool copy = false;
	if (volume->getNumVolumeFaces() != getNumVolumeFaces())
	{ 
		copy = true;
	}

	for (S32 i = 0; i < volume->getNumVolumeFaces() && !copy; ++i)
	{
		const LLVolumeFace& src_face = volume->getVolumeFace(i);
		const LLVolumeFace& dst_face = getVolumeFace(i);

		if (src_face.mNumIndices != dst_face.mNumIndices ||
			src_face.mNumVertices != dst_face.mNumVertices)
		{
			copy = true;
		}
	}

	if (copy)
	{
		copyVolumeFaces(volume);	
	}

	//build matrix palette
	static const size_t kMaxJoints = 64;

	LLMatrix4a mp[kMaxJoints];
	LLMatrix4* mat = (LLMatrix4*) mp;
	
	U32 maxJoints = llmin(skin->mJointNames.size(), kMaxJoints);
	for (U32 j = 0; j < maxJoints; ++j)
	{
		LLJoint* joint = avatar->getJoint(skin->mJointNames[j]);
		if (joint)
		{
			mat[j] = skin->mInvBindMatrix[j];
			mat[j] *= joint->getWorldMatrix();
		}
	}

	for (S32 i = 0; i < volume->getNumVolumeFaces(); ++i)
	{
		const LLVolumeFace& vol_face = volume->getVolumeFace(i);
		
		LLVolumeFace& dst_face = mVolumeFaces[i];
		
		LLVector4a* weight = vol_face.mWeights;

		if ( weight )
		{
			LLMatrix4a bind_shape_matrix;
			bind_shape_matrix.loadu(skin->mBindShapeMatrix);

			LLVector4a* pos = dst_face.mPositions;

			if( pos && weight && dst_face.mExtents )
			{
				LL_RECORD_BLOCK_TIME(FTM_SKIN_RIGGED);

				for (U32 j = 0; j < dst_face.mNumVertices; ++j)
				{
					LLMatrix4a final_mat;
					final_mat.clear();

					S32 idx[4];

					LLVector4 wght;

					F32 scale = 0.f;
					for (U32 k = 0; k < 4; k++)
					{
						F32 w = weight[j][k];

						idx[k] = (S32) floorf(w);
						wght[k] = w - floorf(w);
						scale += wght[k];
					}

					wght *= 1.f/scale;

					for (U32 k = 0; k < 4; k++)
					{
						F32 w = wght[k];

						LLMatrix4a src;
						// Insure ref'd bone is in our clamped array of mats
						llassert(idx[k] < kMaxJoints);
						// clamp k to kMaxJoints to avoid reading garbage off stack in release
						src.setMul(mp[idx[(k < kMaxJoints) ? k : 0]], w);
						final_mat.add(src);
					}

				
					LLVector4a& v = vol_face.mPositions[j];
					LLVector4a t;
					LLVector4a dst;
					bind_shape_matrix.affineTransform(v, t);
					final_mat.affineTransform(t, dst);
					pos[j] = dst;
				}

				//update bounding box
				LLVector4a& min = dst_face.mExtents[0];
				LLVector4a& max = dst_face.mExtents[1];

				min = pos[0];
				max = pos[1];

				for (U32 j = 1; j < dst_face.mNumVertices; ++j)
				{
					min.setMin(min, pos[j]);
					max.setMax(max, pos[j]);
				}

				dst_face.mCenter->setAdd(dst_face.mExtents[0], dst_face.mExtents[1]);
				dst_face.mCenter->mul(0.5f);

			}

			{
				LL_RECORD_BLOCK_TIME(FTM_RIGGED_OCTREE);
				delete dst_face.mOctree;
				dst_face.mOctree = NULL;

				LLVector4a size;
				size.setSub(dst_face.mExtents[1], dst_face.mExtents[0]);
				size.splat(size.getLength3().getF32()*0.5f);
			
				dst_face.createOctree(1.f);
			}
		}
	}
}

U32 LLVOVolume::getPartitionType() const
{
	if (isHUDAttachment())
	{
		return LLViewerRegion::PARTITION_HUD;
	}

	return LLViewerRegion::PARTITION_VOLUME;
}

LLVolumePartition::LLVolumePartition(LLViewerRegion* regionp)
: LLSpatialPartition(LLVOVolume::VERTEX_DATA_MASK, TRUE, GL_DYNAMIC_DRAW_ARB, regionp),
LLVolumeGeometryManager()
{
	mLODPeriod = 32;
	mDepthMask = FALSE;
	mDrawableType = LLPipeline::RENDER_TYPE_VOLUME;
	mPartitionType = LLViewerRegion::PARTITION_VOLUME;
	mSlopRatio = 0.25f;
	mBufferUsage = GL_DYNAMIC_DRAW_ARB;
}

LLVolumeBridge::LLVolumeBridge(LLDrawable* drawablep, LLViewerRegion* regionp)
: LLSpatialBridge(drawablep, TRUE, LLVOVolume::VERTEX_DATA_MASK, regionp),
LLVolumeGeometryManager()
{
	mDepthMask = FALSE;
	mLODPeriod = 32;
	mDrawableType = LLPipeline::RENDER_TYPE_VOLUME;
	mPartitionType = LLViewerRegion::PARTITION_BRIDGE;
	
	mBufferUsage = GL_DYNAMIC_DRAW_ARB;

	mSlopRatio = 0.25f;
}

bool can_batch_texture(LLFace* facep)
{
	if (facep->getTextureEntry()->getBumpmap())
	{ //bump maps aren't worked into texture batching yet
		return false;
	}

	if (facep->getTextureEntry()->getMaterialParams().notNull())
	{ //materials don't work with texture batching yet
		return false;
	}

	if (facep->getTexture() && facep->getTexture()->getPrimaryFormat() == GL_ALPHA)
	{ //can't batch invisiprims
		return false;
	}

	if (facep->isState(LLFace::TEXTURE_ANIM) && facep->getVirtualSize() > MIN_TEX_ANIM_SIZE)
	{ //texture animation breaks batches
		return false;
	}
	
	return true;
}

const static U32 MAX_FACE_COUNT = 4096U;
int32_t LLVolumeGeometryManager::sInstanceCount = 0;
LLFace** LLVolumeGeometryManager::sFullbrightFaces = NULL;
LLFace** LLVolumeGeometryManager::sBumpFaces = NULL;
LLFace** LLVolumeGeometryManager::sSimpleFaces = NULL;
LLFace** LLVolumeGeometryManager::sNormFaces = NULL;
LLFace** LLVolumeGeometryManager::sSpecFaces = NULL;
LLFace** LLVolumeGeometryManager::sNormSpecFaces = NULL;
LLFace** LLVolumeGeometryManager::sAlphaFaces = NULL;

LLVolumeGeometryManager::LLVolumeGeometryManager()
	: LLGeometryManager()
{
	llassert(sInstanceCount >= 0);
	if (sInstanceCount == 0)
	{
		allocateFaces(MAX_FACE_COUNT);
	}

	++sInstanceCount;
}

LLVolumeGeometryManager::~LLVolumeGeometryManager()
{
	llassert(sInstanceCount > 0);
	--sInstanceCount;

	if (sInstanceCount <= 0)
	{
		freeFaces();
		sInstanceCount = 0;
	}
}

void LLVolumeGeometryManager::allocateFaces(U32 pMaxFaceCount)
{
	sFullbrightFaces = static_cast<LLFace**>(ll_aligned_malloc<64>(pMaxFaceCount*sizeof(LLFace*)));
	sBumpFaces = static_cast<LLFace**>(ll_aligned_malloc<64>(pMaxFaceCount*sizeof(LLFace*)));
	sSimpleFaces = static_cast<LLFace**>(ll_aligned_malloc<64>(pMaxFaceCount*sizeof(LLFace*)));
	sNormFaces = static_cast<LLFace**>(ll_aligned_malloc<64>(pMaxFaceCount*sizeof(LLFace*)));
	sSpecFaces = static_cast<LLFace**>(ll_aligned_malloc<64>(pMaxFaceCount*sizeof(LLFace*)));
	sNormSpecFaces = static_cast<LLFace**>(ll_aligned_malloc<64>(pMaxFaceCount*sizeof(LLFace*)));
	sAlphaFaces = static_cast<LLFace**>(ll_aligned_malloc<64>(pMaxFaceCount*sizeof(LLFace*)));
}

void LLVolumeGeometryManager::freeFaces()
{
	ll_aligned_free<64>(sFullbrightFaces);
	ll_aligned_free<64>(sBumpFaces);
	ll_aligned_free<64>(sSimpleFaces);
	ll_aligned_free<64>(sNormFaces);
	ll_aligned_free<64>(sSpecFaces);
	ll_aligned_free<64>(sNormSpecFaces);
	ll_aligned_free<64>(sAlphaFaces);

	sFullbrightFaces = NULL;
	sBumpFaces = NULL;
	sSimpleFaces = NULL;
	sNormFaces = NULL;
	sSpecFaces = NULL;
	sNormSpecFaces = NULL;
	sAlphaFaces = NULL;
}

static LLTrace::BlockTimerStatHandle FTM_REGISTER_FACE("Register Face");

void LLVolumeGeometryManager::registerFace(LLSpatialGroup* group, LLFace* facep, U32 type)
{
	LL_RECORD_BLOCK_TIME(FTM_REGISTER_FACE);
	if (type == LLRenderPass::PASS_ALPHA && facep->getTextureEntry()->getMaterialParams().notNull() && !facep->getVertexBuffer()->hasDataType(LLVertexBuffer::TYPE_TANGENT))
	{
		LL_WARNS("RenderMaterials") << "Oh no! No binormals for this alpha blended face!" << LL_ENDL;
	}

	if (facep->getViewerObject()->isSelected() && LLSelectMgr::getInstance()->mHideSelectedObjects)
	{
		return;
	}

	//add face to drawmap
	LLSpatialGroup::drawmap_elem_t& draw_vec = group->mDrawMap[type];	

	S32 idx = draw_vec.size()-1;

	BOOL fullbright = (type == LLRenderPass::PASS_FULLBRIGHT) ||
		(type == LLRenderPass::PASS_INVISIBLE) ||
		(type == LLRenderPass::PASS_FULLBRIGHT_ALPHA_MASK) ||
		(type == LLRenderPass::PASS_ALPHA && facep->isState(LLFace::FULLBRIGHT)) ||
		(facep->getTextureEntry()->getFullbright());
	
	if (!fullbright && type != LLRenderPass::PASS_GLOW && !facep->getVertexBuffer()->hasDataType(LLVertexBuffer::TYPE_NORMAL))
	{
		LL_WARNS() << "Non fullbright face has no normals!" << LL_ENDL;
		return;
	}

	const LLMatrix4* tex_mat = NULL;
	if (facep->isState(LLFace::TEXTURE_ANIM) && facep->getVirtualSize() > MIN_TEX_ANIM_SIZE)
	{
		tex_mat = facep->mTextureMatrix;	
	}

	const LLMatrix4* model_mat = NULL;

	LLDrawable* drawable = facep->getDrawable();
	
	if (drawable->isState(LLDrawable::ANIMATED_CHILD))
	{
		model_mat = &drawable->getWorldMatrix();
	}
	else if (drawable->isActive())
	{
		model_mat = &drawable->getRenderMatrix();
	}
	else
	{
		model_mat = &(drawable->getRegion()->mRenderMatrix);
	}

	//drawable->getVObj()->setDebugText(llformat("%d", drawable->isState(LLDrawable::ANIMATED_CHILD)));

	U8 bump = (type == LLRenderPass::PASS_BUMP || type == LLRenderPass::PASS_POST_BUMP) ? facep->getTextureEntry()->getBumpmap() : 0;
	U8 shiny = facep->getTextureEntry()->getShiny();
	
	LLViewerTexture* tex = facep->getTexture();

	U8 index = facep->getTextureIndex();

	LLMaterial* mat = facep->getTextureEntry()->getMaterialParams().get(); 
	LLMaterialID mat_id = facep->getTextureEntry()->getMaterialID();

	bool batchable = false;

	U32 shader_mask = 0xFFFFFFFF; //no shader

	if (mat)
	{
		if (type == LLRenderPass::PASS_ALPHA)
		{
			shader_mask = mat->getShaderMask(LLMaterial::DIFFUSE_ALPHA_MODE_BLEND);
		}
		else
		{
			shader_mask = mat->getShaderMask();
		}
	}


	if (index < 255 && idx >= 0)
	{
		if (mat || draw_vec[idx]->mMaterial)
		{ //can't batch textures when materials are present (yet)
			batchable = false;
		}
		else if (index < draw_vec[idx]->mTextureList.size())
		{
			if (draw_vec[idx]->mTextureList[index].isNull())
			{
				batchable = true;
				draw_vec[idx]->mTextureList[index] = tex;
			}
			else if (draw_vec[idx]->mTextureList[index] == tex)
			{ //this face's texture index can be used with this batch
				batchable = true;
			}
		}
		else
		{ //texture list can be expanded to fit this texture index
			batchable = true;
		}
	}
	
	if (idx >= 0 && 
		draw_vec[idx]->mVertexBuffer == facep->getVertexBuffer() &&
		draw_vec[idx]->mEnd == facep->getGeomIndex()-1 &&
		(LLPipeline::sTextureBindTest || draw_vec[idx]->mTexture == tex || batchable) &&
#if LL_DARWIN
		draw_vec[idx]->mEnd - draw_vec[idx]->mStart + facep->getGeomCount() <= (U32) gGLManager.mGLMaxVertexRange &&
		draw_vec[idx]->mCount + facep->getIndicesCount() <= (U32) gGLManager.mGLMaxIndexRange &&
#endif
		draw_vec[idx]->mMaterial == mat &&
		draw_vec[idx]->mMaterialID == mat_id &&
		draw_vec[idx]->mFullbright == fullbright &&
		draw_vec[idx]->mBump == bump &&
		(!mat || (draw_vec[idx]->mShiny == shiny)) && // need to break batches when a material is shared, but legacy settings are different
		draw_vec[idx]->mTextureMatrix == tex_mat &&
		draw_vec[idx]->mModelMatrix == model_mat &&
		draw_vec[idx]->mShaderMask == shader_mask)
	{
		draw_vec[idx]->mCount += facep->getIndicesCount();
		draw_vec[idx]->mEnd += facep->getGeomCount();
		draw_vec[idx]->mVSize = llmax(draw_vec[idx]->mVSize, facep->getVirtualSize());

		if (index < 255 && index >= draw_vec[idx]->mTextureList.size())
		{
			draw_vec[idx]->mTextureList.resize(index+1);
			draw_vec[idx]->mTextureList[index] = tex;
		}
		draw_vec[idx]->validate();
		update_min_max(draw_vec[idx]->mExtents[0], draw_vec[idx]->mExtents[1], facep->mExtents[0]);
		update_min_max(draw_vec[idx]->mExtents[0], draw_vec[idx]->mExtents[1], facep->mExtents[1]);
	}
	else
	{
		U32 start = facep->getGeomIndex();
		U32 end = start + facep->getGeomCount()-1;
		U32 offset = facep->getIndicesStart();
		U32 count = facep->getIndicesCount();
		LLPointer<LLDrawInfo> draw_info = new LLDrawInfo(start,end,count,offset, tex, 
			facep->getVertexBuffer(), fullbright, bump); 
		draw_info->mGroup = group;
		draw_info->mVSize = facep->getVirtualSize();
		draw_vec.push_back(draw_info);
		draw_info->mTextureMatrix = tex_mat;
		draw_info->mModelMatrix = model_mat;
		
		draw_info->mBump  = bump;
		draw_info->mShiny = shiny;

		static const float alpha[4] =
		{
			0.00f,
			0.25f,
			0.5f,
			0.75f
		};
		float spec = alpha[shiny & TEM_SHINY_MASK];
		LLVector4 specColor(spec, spec, spec, spec);
		draw_info->mSpecColor = specColor;
		draw_info->mEnvIntensity = spec;
		draw_info->mSpecularMap = NULL;
		draw_info->mMaterial = mat;
		draw_info->mShaderMask = shader_mask;

		if (mat)
		{
				draw_info->mMaterialID = mat_id;

				// We have a material.  Update our draw info accordingly.
				
				if (!mat->getSpecularID().isNull())
				{
					LLVector4 specColor;
					specColor.mV[0] = mat->getSpecularLightColor().mV[0] * (1.f / 255.f);
					specColor.mV[1] = mat->getSpecularLightColor().mV[1] * (1.f / 255.f);
					specColor.mV[2] = mat->getSpecularLightColor().mV[2] * (1.f / 255.f);
					specColor.mV[3] = mat->getSpecularLightExponent() * (1.f / 255.f);
					draw_info->mSpecColor = specColor;
					draw_info->mEnvIntensity = mat->getEnvironmentIntensity() * (1.f / 255.f);
					draw_info->mSpecularMap = facep->getViewerObject()->getTESpecularMap(facep->getTEOffset());
				}

				draw_info->mAlphaMaskCutoff = mat->getAlphaMaskCutoff() * (1.f / 255.f);
				draw_info->mDiffuseAlphaMode = mat->getDiffuseAlphaMode();
				draw_info->mNormalMap = facep->getViewerObject()->getTENormalMap(facep->getTEOffset());
				
		}
		else 
		{
			if (type == LLRenderPass::PASS_GRASS)
			{
				draw_info->mAlphaMaskCutoff = 0.5f;
			}
			else
			{
				draw_info->mAlphaMaskCutoff = 0.33f;
			}
		}
		
		if (type == LLRenderPass::PASS_ALPHA)
		{ //for alpha sorting
			facep->setDrawInfo(draw_info);
		}
		draw_info->mExtents[0] = facep->mExtents[0];
		draw_info->mExtents[1] = facep->mExtents[1];

		if (LLPipeline::sUseTriStrips)
		{
			draw_info->mDrawMode = LLRender::TRIANGLE_STRIP;
		}

		if (index < 255)
		{ //initialize texture list for texture batching
			draw_info->mTextureList.resize(index+1);
			draw_info->mTextureList[index] = tex;
		}
		draw_info->validate();
	}
}

void LLVolumeGeometryManager::getGeometry(LLSpatialGroup* group)
{

}

static LLTrace::BlockTimerStatHandle FTM_REBUILD_VOLUME_VB("Volume VB");
static LLTrace::BlockTimerStatHandle FTM_REBUILD_VOLUME_FACE_LIST("Build Face List");
static LLTrace::BlockTimerStatHandle FTM_REBUILD_VOLUME_GEN_DRAW_INFO("Gen Draw Info");

static LLDrawPoolAvatar* get_avatar_drawpool(LLViewerObject* vobj)
{
	LLVOAvatar* avatar = vobj->getAvatar();
					
	if (avatar)
	{
		LLDrawable* drawable = avatar->mDrawable;
		if (drawable && drawable->getNumFaces() > 0)
		{
			LLFace* face = drawable->getFace(0);
			if (face)
			{
				LLDrawPool* drawpool = face->getPool();
				if (drawpool)
				{
					if (drawpool->getType() == LLDrawPool::POOL_AVATAR)
					{
						return (LLDrawPoolAvatar*) drawpool;
					}
				}
			}
		}
	}

	return NULL;
}

void LLVolumeGeometryManager::rebuildGeom(LLSpatialGroup* group)
{
	

	if (group->changeLOD())
	{
		group->mLastUpdateDistance = group->mDistance;
	}

	group->mLastUpdateViewAngle = group->mViewAngle;

	if (!group->hasState(LLSpatialGroup::GEOM_DIRTY | LLSpatialGroup::ALPHA_DIRTY))
	{
		if (group->hasState(LLSpatialGroup::MESH_DIRTY) && !LLPipeline::sDelayVBUpdate)
		{
			rebuildMesh(group);
		}
		return;
	}

	LL_RECORD_BLOCK_TIME(FTM_REBUILD_VOLUME_VB);

	group->mBuilt = 1.f;
	
	LLVOAvatar* pAvatarVO = NULL;

	LLSpatialBridge* bridge = group->getSpatialPartition()->asBridge();
	if (bridge)
	{
		if (bridge->mAvatar.isNull())
		{
			LLViewerObject* vobj = bridge->mDrawable->getVObj();
			if (vobj)
			{
				bridge->mAvatar = vobj->getAvatar();
			}
		}

		pAvatarVO = bridge->mAvatar;
	}

	if (pAvatarVO)
	{
		pAvatarVO->mAttachmentGeometryBytes -= group->mGeometryBytes;
		pAvatarVO->mAttachmentGeometryBytes = llmax(pAvatarVO->mAttachmentGeometryBytes, 0);
		pAvatarVO->mAttachmentSurfaceArea -= group->mSurfaceArea;
		pAvatarVO->mAttachmentSurfaceArea = llmax(pAvatarVO->mAttachmentSurfaceArea, 0.f);
	}

	group->mGeometryBytes = 0;
	group->mSurfaceArea = 0;
	
	//cache object box size since it might be used for determining visibility
	const LLVector4a* bounds = group->getObjectBounds();
	group->mObjectBoxSize = bounds[1].getLength3().getF32();

	group->clearDrawMap();

	mFaceList.clear();

	U32 fullbright_count = 0;
	U32 bump_count = 0;
	U32 simple_count = 0;
	U32 alpha_count = 0;
	U32 norm_count = 0;
	U32 spec_count = 0;
	U32 normspec_count = 0;


	U32 useage = group->getSpatialPartition()->mBufferUsage;

	U32 max_vertices = (gSavedSettings.getS32("RenderMaxVBOSize")*1024)/LLVertexBuffer::calcVertexSize(group->getSpatialPartition()->mVertexDataMask);
	U32 max_total = (gSavedSettings.getS32("RenderMaxNodeSize")*1024)/LLVertexBuffer::calcVertexSize(group->getSpatialPartition()->mVertexDataMask);
	max_vertices = llmin(max_vertices, (U32) 65535);

	U32 cur_total = 0;

	bool emissive = false;

	//Determine if we've received skininfo that contains an
	//alternate bind matrix - if it does then apply the translational component
	//to the joints of the avatar.
#if 0
	bool pelvisGotSet = false;
#endif

	{
		LL_RECORD_BLOCK_TIME(FTM_REBUILD_VOLUME_FACE_LIST);

		//get all the faces into a list
		for (LLSpatialGroup::element_iter drawable_iter = group->getDataBegin(); drawable_iter != group->getDataEnd(); ++drawable_iter)
		{
			LLDrawable* drawablep = (LLDrawable*)(*drawable_iter)->getDrawable();
		
			if (!drawablep || drawablep->isDead() || drawablep->isState(LLDrawable::FORCE_INVISIBLE) )
			{
				continue;
			}
	
			if (drawablep->isAnimating())
			{ //fall back to stream draw for animating verts
				useage = GL_STREAM_DRAW_ARB;
			}

			LLVOVolume* vobj = drawablep->getVOVolume();

			if (!vobj)
			{
				continue;
			}

			if (vobj->isMesh() &&
				((vobj->getVolume() && !vobj->getVolume()->isMeshAssetLoaded()) || !gMeshRepo.meshRezEnabled()))
			{
				continue;
			}

			LLVolume* volume = vobj->getVolume();
			if (volume)
			{
				const LLVector3& scale = vobj->getScale();
				group->mSurfaceArea += volume->getSurfaceArea() * llmax(llmax(scale.mV[0], scale.mV[1]), scale.mV[2]);
			}

			llassert_always(vobj);
			vobj->updateTextureVirtualSize(true);
			vobj->preRebuild();

			drawablep->clearState(LLDrawable::HAS_ALPHA);

			bool rigged = vobj->isAttachment() && 
						vobj->isMesh() && 
						gMeshRepo.getSkinInfo(vobj->getVolume()->getParams().getSculptID(), vobj);

			bool bake_sunlight = LLPipeline::sBakeSunlight && drawablep->isStatic();

			bool is_rigged = false;

			//for each face
			for (S32 i = 0; i < drawablep->getNumFaces(); i++)
			{
				LLFace* facep = drawablep->getFace(i);
				if (!facep)
				{
					continue;
				}

				//ALWAYS null out vertex buffer on rebuild -- if the face lands in a render
				// batch, it will recover its vertex buffer reference from the spatial group
				facep->setVertexBuffer(NULL);
			
				//sum up face verts and indices
				drawablep->updateFaceSize(i);
			
			

				if (rigged) 
				{
					if (!facep->isState(LLFace::RIGGED))
					{ //completely reset vertex buffer
						facep->clearVertexBuffer();
					}
		
					facep->setState(LLFace::RIGGED);
					is_rigged = true;
				
					//get drawpool of avatar with rigged face
					LLDrawPoolAvatar* pool = get_avatar_drawpool(vobj);				
					
					// FIXME should this be inside the face loop?
					// doesn't seem to depend on any per-face state.
					if ( pAvatarVO )
					{
<<<<<<< HEAD
						pAvatarVO->addAttachmentPosOverridesForObject(vobj);
=======
						LLUUID currentId = vobj->getVolume()->getParams().getSculptID();						
						const LLMeshSkinInfo*  pSkinData = gMeshRepo.getSkinInfo( currentId, vobj );
						if ( pSkinData )
						{
							const int bindCnt = pSkinData->mAlternateBindMatrix.size();								
							if ( bindCnt > 0 )
							{					
								const int jointCnt = pSkinData->mJointNames.size();
								const F32 pelvisZOffset = pSkinData->mPelvisOffset;
								bool fullRig = (jointCnt>=JOINT_COUNT_REQUIRED_FOR_FULLRIG) ? true : false;								
								if ( fullRig )
								{								
									for ( int i=0; i<jointCnt; ++i )
									{
										std::string lookingForJoint = pSkinData->mJointNames[i].c_str();
										LLJoint* pJoint = pAvatarVO->getJoint( lookingForJoint );
										if ( pJoint && pJoint->getId() != currentId )
										{   									
											pJoint->setId( currentId );
											const LLVector3& jointPos = pSkinData->mAlternateBindMatrix[i].getTranslation();									
											
											//Set the joint position
											const std::string& attachment_name = drawablep->getVObj()->getAttachmentItemName();				
											pJoint->addAttachmentPosOverride( jointPos, attachment_name );
									
											//If joint is a pelvis then handle old/new pelvis to foot values
											if ( lookingForJoint == "mPelvis" )
											{	
												if ( !pAvatarVO->hasPelvisOffset() )
												{										
													pAvatarVO->setPelvisOffset( true, jointPos, pelvisZOffset );
													pelvisGotSet = true;											
												}										
											}										
										}										
									}																
								}							
							}
						}
>>>>>>> fa9097b6
					}

					if (pool)
					{
						const LLTextureEntry* te = facep->getTextureEntry();

						//remove face from old pool if it exists
						LLDrawPool* old_pool = facep->getPool();
						if (old_pool && old_pool->getType() == LLDrawPool::POOL_AVATAR)
						{
							((LLDrawPoolAvatar*) old_pool)->removeRiggedFace(facep);
						}

						//add face to new pool
						LLViewerTexture* tex = facep->getTexture();
						U32 type = gPipeline.getPoolTypeFromTE(te, tex);


						if (te->getGlow())
						{
							pool->addRiggedFace(facep, LLDrawPoolAvatar::RIGGED_GLOW);
						}

						LLMaterial* mat = te->getMaterialParams().get();

						if (mat && LLPipeline::sRenderDeferred)
						{
							U8 alpha_mode = mat->getDiffuseAlphaMode();

							bool is_alpha = type == LLDrawPool::POOL_ALPHA &&
								(alpha_mode == LLMaterial::DIFFUSE_ALPHA_MODE_BLEND ||
								te->getColor().mV[3] < 0.999f);

							if (is_alpha)
							{ //this face needs alpha blending, override alpha mode
								alpha_mode = LLMaterial::DIFFUSE_ALPHA_MODE_BLEND;
							}

							if (!is_alpha || te->getColor().mV[3] > 0.f)  // //only add the face if it will actually be visible
							{ 
								U32 mask = mat->getShaderMask(alpha_mode);
								pool->addRiggedFace(facep, mask);
							}
						}
						else if (mat)
						{
							bool fullbright = te->getFullbright();
							bool is_alpha = type == LLDrawPool::POOL_ALPHA;
							U8 mode = mat->getDiffuseAlphaMode();
							bool can_be_shiny = mode == LLMaterial::DIFFUSE_ALPHA_MODE_NONE ||
												mode == LLMaterial::DIFFUSE_ALPHA_MODE_EMISSIVE;
							
							if (mode == LLMaterial::DIFFUSE_ALPHA_MODE_MASK && te->getColor().mV[3] >= 0.999f)
							{
								pool->addRiggedFace(facep, fullbright ? LLDrawPoolAvatar::RIGGED_FULLBRIGHT : LLDrawPoolAvatar::RIGGED_SIMPLE);
							}
							else if (is_alpha || (te->getColor().mV[3] < 0.999f))
							{
								if (te->getColor().mV[3] > 0.f)
								{
									pool->addRiggedFace(facep, fullbright ? LLDrawPoolAvatar::RIGGED_FULLBRIGHT_ALPHA : LLDrawPoolAvatar::RIGGED_ALPHA);
								}
							}
							else if (gPipeline.canUseVertexShaders()
								&& LLPipeline::sRenderBump 
								&& te->getShiny() 
								&& can_be_shiny)
							{
								pool->addRiggedFace(facep, fullbright ? LLDrawPoolAvatar::RIGGED_FULLBRIGHT_SHINY : LLDrawPoolAvatar::RIGGED_SHINY);
							}
							else
							{
								pool->addRiggedFace(facep, fullbright ? LLDrawPoolAvatar::RIGGED_FULLBRIGHT : LLDrawPoolAvatar::RIGGED_SIMPLE);
							}
						}
						else
						{
						if (type == LLDrawPool::POOL_ALPHA)
						{
							if (te->getColor().mV[3] > 0.f)
							{
								if (te->getFullbright())
								{
									pool->addRiggedFace(facep, LLDrawPoolAvatar::RIGGED_FULLBRIGHT_ALPHA);
								}
								else
								{
									pool->addRiggedFace(facep, LLDrawPoolAvatar::RIGGED_ALPHA);
								}
							}
						}
						else if (te->getShiny())
						{
							if (te->getFullbright())
							{
								pool->addRiggedFace(facep, LLDrawPoolAvatar::RIGGED_FULLBRIGHT_SHINY);
							}
							else
							{
								if (LLPipeline::sRenderDeferred)
								{
									pool->addRiggedFace(facep, LLDrawPoolAvatar::RIGGED_SIMPLE);
								}
								else
								{
									pool->addRiggedFace(facep, LLDrawPoolAvatar::RIGGED_SHINY);
								}
							}
						}
						else
						{
							if (te->getFullbright())
							{
								pool->addRiggedFace(facep, LLDrawPoolAvatar::RIGGED_FULLBRIGHT);
							}
							else
							{
								pool->addRiggedFace(facep, LLDrawPoolAvatar::RIGGED_SIMPLE);
							}
						}


						if (LLPipeline::sRenderDeferred)
						{
							if (type != LLDrawPool::POOL_ALPHA && !te->getFullbright())
							{
								if (te->getBumpmap())
								{
									pool->addRiggedFace(facep, LLDrawPoolAvatar::RIGGED_DEFERRED_BUMP);
								}
								else
								{
									pool->addRiggedFace(facep, LLDrawPoolAvatar::RIGGED_DEFERRED_SIMPLE);
								}
							}
						}
					}
					}

					continue;
				}
				else
				{
					if (facep->isState(LLFace::RIGGED))
					{ //face is not rigged but used to be, remove from rigged face pool
						LLDrawPoolAvatar* pool = (LLDrawPoolAvatar*) facep->getPool();
						if (pool)
						{
							pool->removeRiggedFace(facep);
						}
						facep->clearState(LLFace::RIGGED);
					}
				}


				if (cur_total > max_total || facep->getIndicesCount() <= 0 || facep->getGeomCount() <= 0)
				{
					facep->clearVertexBuffer();
					continue;
				}

				cur_total += facep->getGeomCount();

				if (facep->hasGeometry() && facep->getPixelArea() > FORCE_CULL_AREA)
				{
					const LLTextureEntry* te = facep->getTextureEntry();
					LLViewerTexture* tex = facep->getTexture();

					if (te->getGlow() >= 1.f/255.f)
					{
						emissive = true;
					}

					if (facep->isState(LLFace::TEXTURE_ANIM))
					{
						if (!vobj->mTexAnimMode)
						{
							facep->clearState(LLFace::TEXTURE_ANIM);
						}
					}

					BOOL force_simple = (facep->getPixelArea() < FORCE_SIMPLE_RENDER_AREA);
					U32 type = gPipeline.getPoolTypeFromTE(te, tex);
					if (type != LLDrawPool::POOL_ALPHA && force_simple)
					{
						type = LLDrawPool::POOL_SIMPLE;
					}
					facep->setPoolType(type);

					if (vobj->isHUDAttachment())
					{
						facep->setState(LLFace::FULLBRIGHT);
					}

					if (vobj->mTextureAnimp && vobj->mTexAnimMode)
					{
						if (vobj->mTextureAnimp->mFace <= -1)
						{
							S32 face;
							for (face = 0; face < vobj->getNumTEs(); face++)
							{
								LLFace * facep = drawablep->getFace(face);
								if (facep)
								{
									facep->setState(LLFace::TEXTURE_ANIM);
								}
							}
						}
						else if (vobj->mTextureAnimp->mFace < vobj->getNumTEs())
						{
							LLFace * facep = drawablep->getFace(vobj->mTextureAnimp->mFace);
							if (facep)
							{
								facep->setState(LLFace::TEXTURE_ANIM);
							}
						}
					}

					if (type == LLDrawPool::POOL_ALPHA)
					{
						if (facep->canRenderAsMask())
						{ //can be treated as alpha mask
							if (simple_count < MAX_FACE_COUNT)
							{
								sSimpleFaces[simple_count++] = facep;
							}
						}
						else
						{
							if (te->getColor().mV[3] > 0.f)
							{ //only treat as alpha in the pipeline if < 100% transparent
								drawablep->setState(LLDrawable::HAS_ALPHA);
							}
							if (alpha_count < MAX_FACE_COUNT)
							{
								sAlphaFaces[alpha_count++] = facep;
							}
						}
					}
					else
					{
						if (drawablep->isState(LLDrawable::REBUILD_VOLUME))
						{
							facep->mLastUpdateTime = gFrameTimeSeconds;
						}

						if (gPipeline.canUseWindLightShadersOnObjects()
							&& LLPipeline::sRenderBump)
						{
							if (LLPipeline::sRenderDeferred && te->getMaterialParams().notNull()  && !te->getMaterialID().isNull())
							{
								LLMaterial* mat = te->getMaterialParams().get();
								if (mat->getNormalID().notNull())
								{
									if (mat->getSpecularID().notNull())
									{ //has normal and specular maps (needs texcoord1, texcoord2, and tangent)
										if (normspec_count < MAX_FACE_COUNT)
										{
											sNormSpecFaces[normspec_count++] = facep;
										}
									}
									else
									{ //has normal map (needs texcoord1 and tangent)
										if (norm_count < MAX_FACE_COUNT)
										{
											sNormFaces[norm_count++] = facep;
										}
									}
								}
								else if (mat->getSpecularID().notNull())
								{ //has specular map but no normal map, needs texcoord2
									if (spec_count < MAX_FACE_COUNT)
									{
										sSpecFaces[spec_count++] = facep;
									}
								}
								else
								{ //has neither specular map nor normal map, only needs texcoord0
									if (simple_count < MAX_FACE_COUNT)
									{
										sSimpleFaces[simple_count++] = facep;
									}
								}									
							}
							else if (te->getBumpmap())
							{ //needs normal + tangent
								if (bump_count < MAX_FACE_COUNT)
								{
									sBumpFaces[bump_count++] = facep;
								}
							}
							else if (te->getShiny() || !te->getFullbright())
							{ //needs normal
								if (simple_count < MAX_FACE_COUNT)
								{
									sSimpleFaces[simple_count++] = facep;
								}
							}
							else 
							{ //doesn't need normal
								facep->setState(LLFace::FULLBRIGHT);
								if (fullbright_count < MAX_FACE_COUNT)
								{
									sFullbrightFaces[fullbright_count++] = facep;
								}
							}
						}
						else
						{
							if (te->getBumpmap() && LLPipeline::sRenderBump)
							{ //needs normal + tangent
								if (bump_count < MAX_FACE_COUNT)
								{
									sBumpFaces[bump_count++] = facep;
								}
							}
							else if ((te->getShiny() && LLPipeline::sRenderBump) ||
								!(te->getFullbright() || bake_sunlight))
							{ //needs normal
								if (simple_count < MAX_FACE_COUNT)
								{
									sSimpleFaces[simple_count++] = facep;
								}
							}
							else 
							{ //doesn't need normal
								facep->setState(LLFace::FULLBRIGHT);
								if (fullbright_count < MAX_FACE_COUNT)
								{
									sFullbrightFaces[fullbright_count++] = facep;
								}
							}
						}
					}
				}
				else
				{	//face has no renderable geometry
					facep->clearVertexBuffer();
				}		
			}

			if (is_rigged)
			{
				if (!drawablep->isState(LLDrawable::RIGGED))
				{
					drawablep->setState(LLDrawable::RIGGED);

					//first time this is drawable is being marked as rigged,
					// do another LoD update to use avatar bounding box
					vobj->updateLOD();
				}
			}
			else
			{
				drawablep->clearState(LLDrawable::RIGGED);
			}
			
		}
	}

	group->mBufferUsage = useage;

	//PROCESS NON-ALPHA FACES
	U32 simple_mask = LLVertexBuffer::MAP_TEXCOORD0 | LLVertexBuffer::MAP_NORMAL | LLVertexBuffer::MAP_VERTEX | LLVertexBuffer::MAP_COLOR;
	U32 alpha_mask = simple_mask | 0x80000000; //hack to give alpha verts their own VBO
	U32 bump_mask = LLVertexBuffer::MAP_TEXCOORD0 | LLVertexBuffer::MAP_TEXCOORD1 | LLVertexBuffer::MAP_NORMAL | LLVertexBuffer::MAP_VERTEX | LLVertexBuffer::MAP_COLOR;
	U32 fullbright_mask = LLVertexBuffer::MAP_TEXCOORD0 | LLVertexBuffer::MAP_VERTEX | LLVertexBuffer::MAP_COLOR;

	U32 norm_mask = simple_mask | LLVertexBuffer::MAP_TEXCOORD1 | LLVertexBuffer::MAP_TANGENT;
	U32 normspec_mask = norm_mask | LLVertexBuffer::MAP_TEXCOORD2;
	U32 spec_mask = simple_mask | LLVertexBuffer::MAP_TEXCOORD2;

	if (emissive)
	{ //emissive faces are present, include emissive byte to preserve batching
		simple_mask = simple_mask | LLVertexBuffer::MAP_EMISSIVE;
		alpha_mask = alpha_mask | LLVertexBuffer::MAP_EMISSIVE;
		bump_mask = bump_mask | LLVertexBuffer::MAP_EMISSIVE;
		fullbright_mask = fullbright_mask | LLVertexBuffer::MAP_EMISSIVE;
		norm_mask = norm_mask | LLVertexBuffer::MAP_EMISSIVE;
		normspec_mask = normspec_mask | LLVertexBuffer::MAP_EMISSIVE;
		spec_mask = spec_mask | LLVertexBuffer::MAP_EMISSIVE;
	}

	BOOL batch_textures = LLViewerShaderMgr::instance()->getVertexShaderLevel(LLViewerShaderMgr::SHADER_OBJECT) > 1;

	if (batch_textures)
	{
		bump_mask = bump_mask | LLVertexBuffer::MAP_TANGENT;
		simple_mask = simple_mask | LLVertexBuffer::MAP_TEXTURE_INDEX;
		alpha_mask = alpha_mask | LLVertexBuffer::MAP_TEXTURE_INDEX | LLVertexBuffer::MAP_TANGENT | LLVertexBuffer::MAP_TEXCOORD1 | LLVertexBuffer::MAP_TEXCOORD2;
		fullbright_mask = fullbright_mask | LLVertexBuffer::MAP_TEXTURE_INDEX;
	}

	genDrawInfo(group, simple_mask | LLVertexBuffer::MAP_TEXTURE_INDEX, sSimpleFaces, simple_count, FALSE, batch_textures, FALSE);
	genDrawInfo(group, fullbright_mask | LLVertexBuffer::MAP_TEXTURE_INDEX, sFullbrightFaces, fullbright_count, FALSE, batch_textures);
	genDrawInfo(group, alpha_mask | LLVertexBuffer::MAP_TEXTURE_INDEX, sAlphaFaces, alpha_count, TRUE, batch_textures);
	genDrawInfo(group, bump_mask | LLVertexBuffer::MAP_TEXTURE_INDEX, sBumpFaces, bump_count, FALSE, FALSE);
	genDrawInfo(group, norm_mask | LLVertexBuffer::MAP_TEXTURE_INDEX, sNormFaces, norm_count, FALSE, FALSE);
	genDrawInfo(group, spec_mask | LLVertexBuffer::MAP_TEXTURE_INDEX, sSpecFaces, spec_count, FALSE, FALSE);
	genDrawInfo(group, normspec_mask | LLVertexBuffer::MAP_TEXTURE_INDEX, sNormSpecFaces, normspec_count, FALSE, FALSE);

	if (!LLPipeline::sDelayVBUpdate)
	{
		//drawables have been rebuilt, clear rebuild status
		for (LLSpatialGroup::element_iter drawable_iter = group->getDataBegin(); drawable_iter != group->getDataEnd(); ++drawable_iter)
		{
			LLDrawable* drawablep = (LLDrawable*)(*drawable_iter)->getDrawable();
			if(drawablep)
			{
			drawablep->clearState(LLDrawable::REBUILD_ALL);
		}
	}
	}

	group->mLastUpdateTime = gFrameTimeSeconds;
	group->mBuilt = 1.f;
	group->clearState(LLSpatialGroup::GEOM_DIRTY | LLSpatialGroup::ALPHA_DIRTY);

	if (LLPipeline::sDelayVBUpdate)
	{
		group->setState(LLSpatialGroup::MESH_DIRTY | LLSpatialGroup::NEW_DRAWINFO);
	}

	mFaceList.clear();

	if (pAvatarVO)
	{
		if (pAvatarVO->mAttachmentGeometryBytes < 0)
		{	// First time through value is -1
			pAvatarVO->mAttachmentGeometryBytes = group->mGeometryBytes;
		}
		else
		{
		pAvatarVO->mAttachmentGeometryBytes += group->mGeometryBytes;
		}
		if (pAvatarVO->mAttachmentSurfaceArea < 0.f)
		{	// First time through value is -1
			pAvatarVO->mAttachmentSurfaceArea = group->mSurfaceArea;
		}
		else
		{
		pAvatarVO->mAttachmentSurfaceArea += group->mSurfaceArea;
	}
}
}

static LLTrace::BlockTimerStatHandle FTM_REBUILD_MESH_FLUSH("Flush Mesh");

void LLVolumeGeometryManager::rebuildMesh(LLSpatialGroup* group)
{
	llassert(group);
	if (group && group->hasState(LLSpatialGroup::MESH_DIRTY) && !group->hasState(LLSpatialGroup::GEOM_DIRTY))
	{
		LL_RECORD_BLOCK_TIME(FTM_REBUILD_VOLUME_VB);
		LL_RECORD_BLOCK_TIME(FTM_REBUILD_VOLUME_GEN_DRAW_INFO); //make sure getgeometryvolume shows up in the right place in timers

		group->mBuilt = 1.f;
		
		S32 num_mapped_vertex_buffer = LLVertexBuffer::sMappedCount ;

		const U32 MAX_BUFFER_COUNT = 4096;
		LLVertexBuffer* locked_buffer[MAX_BUFFER_COUNT];
		
		U32 buffer_count = 0;

		for (LLSpatialGroup::element_iter drawable_iter = group->getDataBegin(); drawable_iter != group->getDataEnd(); ++drawable_iter)
		{
			LLDrawable* drawablep = (LLDrawable*)(*drawable_iter)->getDrawable();

			if (drawablep && !drawablep->isDead() && drawablep->isState(LLDrawable::REBUILD_ALL) && !drawablep->isState(LLDrawable::RIGGED) )
			{
				LLVOVolume* vobj = drawablep->getVOVolume();
				vobj->preRebuild();

				if (drawablep->isState(LLDrawable::ANIMATED_CHILD))
				{
					vobj->updateRelativeXform(true);
				}

				LLVolume* volume = vobj->getVolume();
				for (S32 i = 0; i < drawablep->getNumFaces(); ++i)
				{
					LLFace* face = drawablep->getFace(i);
					if (face)
					{
						LLVertexBuffer* buff = face->getVertexBuffer();
						if (buff)
						{
							llassert(!face->isState(LLFace::RIGGED));

							if (!face->getGeometryVolume(*volume, face->getTEOffset(), 
								vobj->getRelativeXform(), vobj->getRelativeXformInvTrans(), face->getGeomIndex()))
							{ //something's gone wrong with the vertex buffer accounting, rebuild this group 
								group->dirtyGeom();
								gPipeline.markRebuild(group, TRUE);
							}


							if (buff->isLocked() && buffer_count < MAX_BUFFER_COUNT)
							{
								locked_buffer[buffer_count++] = buff;
							}
						}
					}
				}

				if (drawablep->isState(LLDrawable::ANIMATED_CHILD))
				{
					vobj->updateRelativeXform();
				}

				
				drawablep->clearState(LLDrawable::REBUILD_ALL);
			}
		}
		
		{
			LL_RECORD_BLOCK_TIME(FTM_REBUILD_MESH_FLUSH);
			for (LLVertexBuffer** iter = locked_buffer, ** end_iter = locked_buffer+buffer_count; iter != end_iter; ++iter)
		{
			(*iter)->flush();
		}

		// don't forget alpha
		if(group != NULL && 
		   !group->mVertexBuffer.isNull() && 
		   group->mVertexBuffer->isLocked())
		{
			group->mVertexBuffer->flush();
		}
		}

		//if not all buffers are unmapped
		if(num_mapped_vertex_buffer != LLVertexBuffer::sMappedCount) 
		{
			LL_WARNS() << "Not all mapped vertex buffers are unmapped!" << LL_ENDL ; 
			for (LLSpatialGroup::element_iter drawable_iter = group->getDataBegin(); drawable_iter != group->getDataEnd(); ++drawable_iter)
			{
				LLDrawable* drawablep = (LLDrawable*)(*drawable_iter)->getDrawable();
				if(!drawablep)
				{
					continue;
				}
				for (S32 i = 0; i < drawablep->getNumFaces(); ++i)
				{
					LLFace* face = drawablep->getFace(i);
					if (face)
					{
						LLVertexBuffer* buff = face->getVertexBuffer();
						if (buff && buff->isLocked())
						{
							buff->flush();
						}
					}
				}
			} 
		}

		group->clearState(LLSpatialGroup::MESH_DIRTY | LLSpatialGroup::NEW_DRAWINFO);
	}

//	llassert(!group || !group->isState(LLSpatialGroup::NEW_DRAWINFO));
}

struct CompareBatchBreakerModified
{
	bool operator()(const LLFace* const& lhs, const LLFace* const& rhs)
	{
		const LLTextureEntry* lte = lhs->getTextureEntry();
		const LLTextureEntry* rte = rhs->getTextureEntry();

		if (lte->getBumpmap() != rte->getBumpmap())
		{
			return lte->getBumpmap() < rte->getBumpmap();
		}
		else if (lte->getFullbright() != rte->getFullbright())
		{
			return lte->getFullbright() < rte->getFullbright();
		}
		else if (LLPipeline::sRenderDeferred && lte->getMaterialParams() != rte->getMaterialParams())
		{
			return lte->getMaterialParams() < rte->getMaterialParams();
		}
		else if (LLPipeline::sRenderDeferred && (lte->getMaterialParams() == rte->getMaterialParams()) && (lte->getShiny() != rte->getShiny()))
		{
			return lte->getShiny() < rte->getShiny();
		}
		else
		{
			return lhs->getTexture() < rhs->getTexture();
		}
	}
};

static LLTrace::BlockTimerStatHandle FTM_GEN_DRAW_INFO_SORT("Draw Info Face Sort");
static LLTrace::BlockTimerStatHandle FTM_GEN_DRAW_INFO_FACE_SIZE("Face Sizing");
static LLTrace::BlockTimerStatHandle FTM_GEN_DRAW_INFO_ALLOCATE("Allocate VB");
static LLTrace::BlockTimerStatHandle FTM_GEN_DRAW_INFO_FIND_VB("Find VB");
static LLTrace::BlockTimerStatHandle FTM_GEN_DRAW_INFO_RESIZE_VB("Resize VB");





void LLVolumeGeometryManager::genDrawInfo(LLSpatialGroup* group, U32 mask, LLFace** faces, U32 face_count, BOOL distance_sort, BOOL batch_textures, BOOL no_materials)
{
	LL_RECORD_BLOCK_TIME(FTM_REBUILD_VOLUME_GEN_DRAW_INFO);

	U32 buffer_usage = group->mBufferUsage;
	
	static LLCachedControl<bool> use_transform_feedback(gSavedSettings, "RenderUseTransformFeedback", false);

	if (use_transform_feedback &&
		gTransformPositionProgram.mProgramObject && //transform shaders are loaded
		buffer_usage == GL_DYNAMIC_DRAW_ARB && //target buffer is in VRAM
		!(mask & LLVertexBuffer::MAP_WEIGHT4)) //TODO: add support for weights
	{
		buffer_usage = GL_DYNAMIC_COPY_ARB;
	}

#if LL_DARWIN
	// HACK from Leslie:
	// Disable VBO usage for alpha on Mac OS X because it kills the framerate
	// due to implicit calls to glTexSubImage that are beyond our control.
	// (this works because the only calls here that sort by distance are alpha)
	if (distance_sort)
	{
		buffer_usage = 0x0;
	}
#endif
	
	//calculate maximum number of vertices to store in a single buffer
	U32 max_vertices = (gSavedSettings.getS32("RenderMaxVBOSize")*1024)/LLVertexBuffer::calcVertexSize(group->getSpatialPartition()->mVertexDataMask);
	max_vertices = llmin(max_vertices, (U32) 65535);

	{
		LL_RECORD_BLOCK_TIME(FTM_GEN_DRAW_INFO_SORT);
		if (!distance_sort)
		{
			//sort faces by things that break batches
			std::sort(faces, faces+face_count, CompareBatchBreakerModified());
		}
		else
		{
			//sort faces by distance
			std::sort(faces, faces+face_count, LLFace::CompareDistanceGreater());
		}
	}
				
	bool hud_group = group->isHUDGroup() ;
	LLFace** face_iter = faces;
	LLFace** end_faces = faces+face_count;
	
	LLSpatialGroup::buffer_map_t buffer_map;

	LLViewerTexture* last_tex = NULL;
	S32 buffer_index = 0;

	if (distance_sort)
	{
		buffer_index = -1;
	}

	S32 texture_index_channels = 1;
	
	if (gGLManager.mGLSLVersionMajor > 1 || gGLManager.mGLSLVersionMinor >= 30)
	{
		texture_index_channels = LLGLSLShader::sIndexedTextureChannels-1; //always reserve one for shiny for now just for simplicity;
	}

	if (LLPipeline::sRenderDeferred && distance_sort)
	{
		texture_index_channels = gDeferredAlphaProgram.mFeatures.mIndexedTextureChannels;
	}

	texture_index_channels = llmin(texture_index_channels, (S32) gSavedSettings.getU32("RenderMaxTextureIndex"));
	
	//NEVER use more than 16 texture index channels (workaround for prevalent driver bug)
	texture_index_channels = llmin(texture_index_channels, 16);

	bool flexi = false;

	while (face_iter != end_faces)
	{
		//pull off next face
		LLFace* facep = *face_iter;
		LLViewerTexture* tex = facep->getTexture();
		LLMaterialPtr mat = facep->getTextureEntry()->getMaterialParams();

		if (distance_sort)
		{
			tex = NULL;
		}

		if (last_tex == tex)
		{
			buffer_index++;
		}
		else
		{
			last_tex = tex;
			buffer_index = 0;
		}

		bool bake_sunlight = LLPipeline::sBakeSunlight && facep->getDrawable()->isStatic(); 

		U32 index_count = facep->getIndicesCount();
		U32 geom_count = facep->getGeomCount();

		flexi = flexi || facep->getViewerObject()->getVolume()->isUnique();

		//sum up vertices needed for this render batch
		LLFace** i = face_iter;
		++i;
		
		const U32 MAX_TEXTURE_COUNT = 32;
		LLViewerTexture* texture_list[MAX_TEXTURE_COUNT];
		
		U32 texture_count = 0;

		{
			LL_RECORD_BLOCK_TIME(FTM_GEN_DRAW_INFO_FACE_SIZE);
			if (batch_textures)
			{
				U8 cur_tex = 0;
				facep->setTextureIndex(cur_tex);
				if (texture_count < MAX_TEXTURE_COUNT)
				{
					texture_list[texture_count++] = tex;
				}

				if (can_batch_texture(facep))
				{ //populate texture_list with any textures that can be batched
				  //move i to the next unbatchable face
					while (i != end_faces)
					{
						facep = *i;
						
						if (!can_batch_texture(facep))
						{ //face is bump mapped or has an animated texture matrix -- can't 
							//batch more than 1 texture at a time
							facep->setTextureIndex(0);
							break;
						}

						if (facep->getTexture() != tex)
						{
							if (distance_sort)
							{ //textures might be out of order, see if texture exists in current batch
								bool found = false;
								for (U32 tex_idx = 0; tex_idx < texture_count; ++tex_idx)
								{
									if (facep->getTexture() == texture_list[tex_idx])
									{
										cur_tex = tex_idx;
										found = true;
										break;
									}
								}

								if (!found)
								{
									cur_tex = texture_count;
								}
							}
							else
							{
								cur_tex++;
							}

							if (cur_tex >= texture_index_channels)
							{ //cut batches when index channels are depleted
								break;
							}

							tex = facep->getTexture();

							if (texture_count < MAX_TEXTURE_COUNT)
							{
								texture_list[texture_count++] = tex;
							}
						}

						if (geom_count + facep->getGeomCount() > max_vertices)
						{ //cut batches on geom count too big
							break;
						}

						++i;

						flexi = flexi || facep->getViewerObject()->getVolume()->isUnique();

						index_count += facep->getIndicesCount();
						geom_count += facep->getGeomCount();

						facep->setTextureIndex(cur_tex);
					}
				}
				else
				{
					facep->setTextureIndex(0);
				}

				tex = texture_list[0];
			}
			else
			{
				while (i != end_faces && 
					(LLPipeline::sTextureBindTest || 
						(distance_sort || 
							((*i)->getTexture() == tex &&
							((*i)->getTextureEntry()->getMaterialParams() == mat)))))
				{
					facep = *i;
			

					//face has no texture index
					facep->mDrawInfo = NULL;
					facep->setTextureIndex(255);

					if (geom_count + facep->getGeomCount() > max_vertices)
					{ //cut batches on geom count too big
						break;
					}

					++i;
					index_count += facep->getIndicesCount();
					geom_count += facep->getGeomCount();

					flexi = flexi || facep->getViewerObject()->getVolume()->isUnique();
				}
				}
			}


		if (flexi && buffer_usage && buffer_usage != GL_STREAM_DRAW_ARB)
		{
			buffer_usage = GL_STREAM_DRAW_ARB;
		}

		//create vertex buffer
		LLVertexBuffer* buffer = NULL;

		{
			LL_RECORD_BLOCK_TIME(FTM_GEN_DRAW_INFO_ALLOCATE);
			buffer = createVertexBuffer(mask, buffer_usage);
			buffer->allocateBuffer(geom_count, index_count, TRUE);
		}

		group->mGeometryBytes += buffer->getSize() + buffer->getIndicesSize();


		buffer_map[mask][*face_iter].push_back(buffer);

		//add face geometry

		U32 indices_index = 0;
		U16 index_offset = 0;

		while (face_iter < i)
		{ //update face indices for new buffer
			facep = *face_iter;
			facep->setIndicesIndex(indices_index);
			facep->setGeomIndex(index_offset);
			facep->setVertexBuffer(buffer);	
			
			if (batch_textures && facep->getTextureIndex() == 255)
			{
				LL_ERRS() << "Invalid texture index." << LL_ENDL;
			}
			
			{
				//for debugging, set last time face was updated vs moved
				facep->updateRebuildFlags();

				if (!LLPipeline::sDelayVBUpdate)
				{ //copy face geometry into vertex buffer
					LLDrawable* drawablep = facep->getDrawable();
					LLVOVolume* vobj = drawablep->getVOVolume();
					LLVolume* volume = vobj->getVolume();

					if (drawablep->isState(LLDrawable::ANIMATED_CHILD))
					{
						vobj->updateRelativeXform(true);
					}

					U32 te_idx = facep->getTEOffset();

					llassert(!facep->isState(LLFace::RIGGED));

					if (!facep->getGeometryVolume(*volume, te_idx, 
						vobj->getRelativeXform(), vobj->getRelativeXformInvTrans(), index_offset,true))
					{
						LL_WARNS() << "Failed to get geometry for face!" << LL_ENDL;
					}

					if (drawablep->isState(LLDrawable::ANIMATED_CHILD))
					{
						vobj->updateRelativeXform(false);
					}
				}
			}

			index_offset += facep->getGeomCount();
			indices_index += facep->getIndicesCount();

			//append face to appropriate render batch

			BOOL force_simple = facep->getPixelArea() < FORCE_SIMPLE_RENDER_AREA;
			BOOL fullbright = facep->isState(LLFace::FULLBRIGHT);
			if ((mask & LLVertexBuffer::MAP_NORMAL) == 0)
			{ //paranoia check to make sure GL doesn't try to read non-existant normals
				fullbright = TRUE;
			}

			if (hud_group)
			{ //all hud attachments are fullbright
				fullbright = TRUE;
			}

			const LLTextureEntry* te = facep->getTextureEntry();
			tex = facep->getTexture();

			BOOL is_alpha = (facep->getPoolType() == LLDrawPool::POOL_ALPHA) ? TRUE : FALSE;
		
			LLMaterial* mat = te->getMaterialParams().get();

			bool can_be_shiny = true;
			if (mat)
			{
				U8 mode = mat->getDiffuseAlphaMode();
				can_be_shiny = mode == LLMaterial::DIFFUSE_ALPHA_MODE_NONE ||
								mode == LLMaterial::DIFFUSE_ALPHA_MODE_EMISSIVE;
			}

			bool use_legacy_bump = te->getBumpmap() && (te->getBumpmap() < 18) && (!mat || mat->getNormalID().isNull());
			bool opaque = te->getColor().mV[3] >= 0.999f;

			if (mat && LLPipeline::sRenderDeferred && !hud_group)
			{
				bool material_pass = false;

				// do NOT use 'fullbright' for this logic or you risk sending
				// things without normals down the materials pipeline and will
				// render poorly if not crash NORSPEC-240,314
				//
				if (te->getFullbright())
				{
					if (mat->getDiffuseAlphaMode() == LLMaterial::DIFFUSE_ALPHA_MODE_MASK)
					{
						if (opaque)
						{
							registerFace(group, facep, LLRenderPass::PASS_FULLBRIGHT_ALPHA_MASK);
						}
						else
						{
							registerFace(group, facep, LLRenderPass::PASS_ALPHA);
						}
					}
					else if (is_alpha)
					{
						registerFace(group, facep, LLRenderPass::PASS_ALPHA);
					}
					else
					{
						if (mat->getEnvironmentIntensity() > 0 ||
							te->getShiny() > 0)
						{
							material_pass = true;
						}
						else
						{
							registerFace(group, facep, LLRenderPass::PASS_FULLBRIGHT);
						}
					}
				}
				else if (no_materials)
				{
					registerFace(group, facep, LLRenderPass::PASS_SIMPLE);
				}
				else if (te->getColor().mV[3] < 0.999f)
				{
					registerFace(group, facep, LLRenderPass::PASS_ALPHA);
				}
				else if (use_legacy_bump)
				{
					// we have a material AND legacy bump settings, but no normal map
					registerFace(group, facep, LLRenderPass::PASS_BUMP);
				}
				else
				{
					material_pass = true;
				}

				if (material_pass)
				{
					static const U32 pass[] = 
					{
						LLRenderPass::PASS_MATERIAL,
						LLRenderPass::PASS_ALPHA, //LLRenderPass::PASS_MATERIAL_ALPHA,
						LLRenderPass::PASS_MATERIAL_ALPHA_MASK,
						LLRenderPass::PASS_MATERIAL_ALPHA_EMISSIVE,
						LLRenderPass::PASS_SPECMAP,
						LLRenderPass::PASS_ALPHA, //LLRenderPass::PASS_SPECMAP_BLEND,
						LLRenderPass::PASS_SPECMAP_MASK,
						LLRenderPass::PASS_SPECMAP_EMISSIVE,
						LLRenderPass::PASS_NORMMAP,
						LLRenderPass::PASS_ALPHA, //LLRenderPass::PASS_NORMMAP_BLEND,
						LLRenderPass::PASS_NORMMAP_MASK,
						LLRenderPass::PASS_NORMMAP_EMISSIVE,
						LLRenderPass::PASS_NORMSPEC,
						LLRenderPass::PASS_ALPHA, //LLRenderPass::PASS_NORMSPEC_BLEND,
						LLRenderPass::PASS_NORMSPEC_MASK,
						LLRenderPass::PASS_NORMSPEC_EMISSIVE,
					};

					U32 mask = mat->getShaderMask();

					llassert(mask < sizeof(pass)/sizeof(U32));

					mask = llmin(mask, (U32)(sizeof(pass)/sizeof(U32)-1));

					registerFace(group, facep, pass[mask]);
				}
			}
			else if (mat)
			{
				U8 mode = mat->getDiffuseAlphaMode();
				if (te->getColor().mV[3] < 0.999f)
				{
					mode = LLMaterial::DIFFUSE_ALPHA_MODE_BLEND;
				}

				if (mode == LLMaterial::DIFFUSE_ALPHA_MODE_MASK)
				{
					registerFace(group, facep, fullbright ? LLRenderPass::PASS_FULLBRIGHT_ALPHA_MASK : LLRenderPass::PASS_ALPHA_MASK);
				}
				else if (is_alpha || (te->getColor().mV[3] < 0.999f))
				{
					registerFace(group, facep, LLRenderPass::PASS_ALPHA);
				}
				else if (gPipeline.canUseVertexShaders()
					&& LLPipeline::sRenderBump 
					&& te->getShiny() 
					&& can_be_shiny)
				{
					registerFace(group, facep, fullbright ? LLRenderPass::PASS_FULLBRIGHT_SHINY : LLRenderPass::PASS_SHINY);
				}
				else
				{
					registerFace(group, facep, fullbright ? LLRenderPass::PASS_FULLBRIGHT : LLRenderPass::PASS_SIMPLE);
				}
			}
			else if (is_alpha)
			{
				// can we safely treat this as an alpha mask?
				if (facep->getFaceColor().mV[3] <= 0.f)
				{ //100% transparent, don't render unless we're highlighting transparent
					registerFace(group, facep, LLRenderPass::PASS_ALPHA_INVISIBLE);
				}
				else if (facep->canRenderAsMask())
				{
					if (te->getFullbright() || LLPipeline::sNoAlpha)
					{
						registerFace(group, facep, LLRenderPass::PASS_FULLBRIGHT_ALPHA_MASK);
					}
					else
					{
						registerFace(group, facep, LLRenderPass::PASS_ALPHA_MASK);
					}
				}
				else
				{
					registerFace(group, facep, LLRenderPass::PASS_ALPHA);
				}
			}
			else if (gPipeline.canUseVertexShaders()
				&& LLPipeline::sRenderBump 
				&& te->getShiny() 
				&& can_be_shiny)
			{ //shiny
				if (tex->getPrimaryFormat() == GL_ALPHA)
				{ //invisiprim+shiny
					registerFace(group, facep, LLRenderPass::PASS_INVISI_SHINY);
					registerFace(group, facep, LLRenderPass::PASS_INVISIBLE);
				}
				else if (LLPipeline::sRenderDeferred && !hud_group)
				{ //deferred rendering
					if (te->getFullbright())
					{ //register in post deferred fullbright shiny pass
						registerFace(group, facep, LLRenderPass::PASS_FULLBRIGHT_SHINY);
						if (te->getBumpmap())
						{ //register in post deferred bump pass
							registerFace(group, facep, LLRenderPass::PASS_POST_BUMP);
						}
					}
					else if (use_legacy_bump)
					{ //register in deferred bump pass
						registerFace(group, facep, LLRenderPass::PASS_BUMP);
					}
					else
					{ //register in deferred simple pass (deferred simple includes shiny)
						llassert(mask & LLVertexBuffer::MAP_NORMAL);
						registerFace(group, facep, LLRenderPass::PASS_SIMPLE);
					}
				}
				else if (fullbright)
				{	//not deferred, register in standard fullbright shiny pass					
					registerFace(group, facep, LLRenderPass::PASS_FULLBRIGHT_SHINY);
				}
				else
				{ //not deferred or fullbright, register in standard shiny pass
					registerFace(group, facep, LLRenderPass::PASS_SHINY);
				}
			}
			else
			{ //not alpha and not shiny
				if (!is_alpha && tex->getPrimaryFormat() == GL_ALPHA)
				{ //invisiprim
					registerFace(group, facep, LLRenderPass::PASS_INVISIBLE);
				}
				else if (fullbright || bake_sunlight)
				{ //fullbright
					if (mat && mat->getDiffuseAlphaMode() == LLMaterial::DIFFUSE_ALPHA_MODE_MASK)
					{
						registerFace(group, facep, LLRenderPass::PASS_FULLBRIGHT_ALPHA_MASK);
					}
					else
					{
					registerFace(group, facep, LLRenderPass::PASS_FULLBRIGHT);
					}
					if (LLPipeline::sRenderDeferred && !hud_group && LLPipeline::sRenderBump && use_legacy_bump)
					{ //if this is the deferred render and a bump map is present, register in post deferred bump
						registerFace(group, facep, LLRenderPass::PASS_POST_BUMP);
					}
				}
				else
				{
					if (LLPipeline::sRenderDeferred && LLPipeline::sRenderBump && use_legacy_bump)
					{ //non-shiny or fullbright deferred bump
						registerFace(group, facep, LLRenderPass::PASS_BUMP);
					}
					else
					{ //all around simple
						llassert(mask & LLVertexBuffer::MAP_NORMAL);
						if (mat && mat->getDiffuseAlphaMode() == LLMaterial::DIFFUSE_ALPHA_MODE_MASK)
						{ //material alpha mask can be respected in non-deferred
							registerFace(group, facep, LLRenderPass::PASS_ALPHA_MASK);
						}
						else
						{
						registerFace(group, facep, LLRenderPass::PASS_SIMPLE);
					}
				}
				}
				
				
				if (!gPipeline.canUseVertexShaders() && 
					!is_alpha && 
					te->getShiny() && 
					LLPipeline::sRenderBump)
				{ //shiny as an extra pass when shaders are disabled
					registerFace(group, facep, LLRenderPass::PASS_SHINY);
				}
			}
			
			//not sure why this is here, and looks like it might cause bump mapped objects to get rendered redundantly -- davep 5/11/2010
			if (!is_alpha && (hud_group || !LLPipeline::sRenderDeferred))
			{
				llassert((mask & LLVertexBuffer::MAP_NORMAL) || fullbright);
				facep->setPoolType((fullbright) ? LLDrawPool::POOL_FULLBRIGHT : LLDrawPool::POOL_SIMPLE);
				
				if (!force_simple && LLPipeline::sRenderBump && use_legacy_bump)
				{
					registerFace(group, facep, LLRenderPass::PASS_BUMP);
				}
			}

			if (!is_alpha && LLPipeline::sRenderGlow && te->getGlow() > 0.f)
			{
				registerFace(group, facep, LLRenderPass::PASS_GLOW);
			}
						
			++face_iter;
		}

		buffer->flush();
	}

	group->mBufferMap[mask].clear();
	for (LLSpatialGroup::buffer_texture_map_t::iterator i = buffer_map[mask].begin(); i != buffer_map[mask].end(); ++i)
	{
		group->mBufferMap[mask][i->first] = i->second;
	}
}

void LLGeometryManager::addGeometryCount(LLSpatialGroup* group, U32 &vertex_count, U32 &index_count)
{	
	//initialize to default usage for this partition
	U32 usage = group->getSpatialPartition()->mBufferUsage;
	
	//clear off any old faces
	mFaceList.clear();

	//for each drawable

	for (LLSpatialGroup::element_iter drawable_iter = group->getDataBegin(); drawable_iter != group->getDataEnd(); ++drawable_iter)
	{
		LLDrawable* drawablep = (LLDrawable*)(*drawable_iter)->getDrawable();
		
		if (!drawablep || drawablep->isDead())
		{
			continue;
		}
	
		if (drawablep->isAnimating())
		{ //fall back to stream draw for animating verts
			usage = GL_STREAM_DRAW_ARB;
		}

		//for each face
		for (S32 i = 0; i < drawablep->getNumFaces(); i++)
		{
			//sum up face verts and indices
			drawablep->updateFaceSize(i);
			LLFace* facep = drawablep->getFace(i);
			if (facep)
			{
				if (facep->hasGeometry() && facep->getPixelArea() > FORCE_CULL_AREA && 
					facep->getGeomCount() + vertex_count <= 65536)
				{
					vertex_count += facep->getGeomCount();
					index_count += facep->getIndicesCount();
				
					//remember face (for sorting)
					mFaceList.push_back(facep);
				}
				else
				{
					facep->clearVertexBuffer();
				}
			}
		}
	}
	
	group->mBufferUsage = usage;
}

LLHUDPartition::LLHUDPartition(LLViewerRegion* regionp) : LLBridgePartition(regionp)
{
	mPartitionType = LLViewerRegion::PARTITION_HUD;
	mDrawableType = LLPipeline::RENDER_TYPE_HUD;
	mSlopRatio = 0.f;
	mLODPeriod = 1;
}

void LLHUDPartition::shift(const LLVector4a &offset)
{
	//HUD objects don't shift with region crossing.  That would be silly.
}
<|MERGE_RESOLUTION|>--- conflicted
+++ resolved
@@ -4619,49 +4619,7 @@
 					// doesn't seem to depend on any per-face state.
 					if ( pAvatarVO )
 					{
-<<<<<<< HEAD
 						pAvatarVO->addAttachmentPosOverridesForObject(vobj);
-=======
-						LLUUID currentId = vobj->getVolume()->getParams().getSculptID();						
-						const LLMeshSkinInfo*  pSkinData = gMeshRepo.getSkinInfo( currentId, vobj );
-						if ( pSkinData )
-						{
-							const int bindCnt = pSkinData->mAlternateBindMatrix.size();								
-							if ( bindCnt > 0 )
-							{					
-								const int jointCnt = pSkinData->mJointNames.size();
-								const F32 pelvisZOffset = pSkinData->mPelvisOffset;
-								bool fullRig = (jointCnt>=JOINT_COUNT_REQUIRED_FOR_FULLRIG) ? true : false;								
-								if ( fullRig )
-								{								
-									for ( int i=0; i<jointCnt; ++i )
-									{
-										std::string lookingForJoint = pSkinData->mJointNames[i].c_str();
-										LLJoint* pJoint = pAvatarVO->getJoint( lookingForJoint );
-										if ( pJoint && pJoint->getId() != currentId )
-										{   									
-											pJoint->setId( currentId );
-											const LLVector3& jointPos = pSkinData->mAlternateBindMatrix[i].getTranslation();									
-											
-											//Set the joint position
-											const std::string& attachment_name = drawablep->getVObj()->getAttachmentItemName();				
-											pJoint->addAttachmentPosOverride( jointPos, attachment_name );
-									
-											//If joint is a pelvis then handle old/new pelvis to foot values
-											if ( lookingForJoint == "mPelvis" )
-											{	
-												if ( !pAvatarVO->hasPelvisOffset() )
-												{										
-													pAvatarVO->setPelvisOffset( true, jointPos, pelvisZOffset );
-													pelvisGotSet = true;											
-												}										
-											}										
-										}										
-									}																
-								}							
-							}
-						}
->>>>>>> fa9097b6
 					}
 
 					if (pool)
