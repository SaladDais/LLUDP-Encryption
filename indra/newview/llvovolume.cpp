/** 
 * @file llvovolume.cpp
 * @brief LLVOVolume class implementation
 *
 * $LicenseInfo:firstyear=2001&license=viewerlgpl$
 * Second Life Viewer Source Code
 * Copyright (C) 2010, Linden Research, Inc.
 * 
 * This library is free software; you can redistribute it and/or
 * modify it under the terms of the GNU Lesser General Public
 * License as published by the Free Software Foundation;
 * version 2.1 of the License only.
 * 
 * This library is distributed in the hope that it will be useful,
 * but WITHOUT ANY WARRANTY; without even the implied warranty of
 * MERCHANTABILITY or FITNESS FOR A PARTICULAR PURPOSE.  See the GNU
 * Lesser General Public License for more details.
 * 
 * You should have received a copy of the GNU Lesser General Public
 * License along with this library; if not, write to the Free Software
 * Foundation, Inc., 51 Franklin Street, Fifth Floor, Boston, MA  02110-1301  USA
 * 
 * Linden Research, Inc., 945 Battery Street, San Francisco, CA  94111  USA
 * $/LicenseInfo$
 */

// A "volume" is a box, cylinder, sphere, or other primitive shape.

#include "llviewerprecompiledheaders.h"

#include "llvovolume.h"

#include <sstream>

#include "llviewercontrol.h"
#include "lldir.h"
#include "llflexibleobject.h"
#include "llfloatertools.h"
#include "llmaterialtable.h"
#include "llprimitive.h"
#include "llvolume.h"
#include "llvolumeoctree.h"
#include "llvolumemgr.h"
#include "llvolumemessage.h"
#include "material_codes.h"
#include "message.h"
#include "llpluginclassmedia.h" // for code in the mediaEvent handler
#include "object_flags.h"
#include "llagentconstants.h"
#include "lldrawable.h"
#include "lldrawpoolavatar.h"
#include "lldrawpoolbump.h"
#include "llface.h"
#include "llspatialpartition.h"
#include "llhudmanager.h"
#include "llflexibleobject.h"
#include "llsky.h"
#include "lltexturefetch.h"
#include "llvector4a.h"
#include "llviewercamera.h"
#include "llviewertexturelist.h"
#include "llviewerobjectlist.h"
#include "llviewerregion.h"
#include "llviewertextureanim.h"
#include "llworld.h"
#include "llselectmgr.h"
#include "pipeline.h"
#include "llsdutil.h"
#include "llmatrix4a.h"
#include "llmediaentry.h"
#include "llmediadataclient.h"
#include "llmeshrepository.h"
#include "llagent.h"
#include "llviewermediafocus.h"
// [RLVa:KB] - Checked: 2011-05-22 (RLVa-1.3.1a)
#include "rlvhandler.h"
#include "rlvlocks.h"
// [/RLVa:KB]
#include "lldatapacker.h"
#include "llviewershadermgr.h"
#include "llvoavatar.h"
#include "llvocache.h"
// [RLVa:KB] - Checked: 2011-05-22 (RLVa-1.3.1a)
#include "rlvhandler.h"
#include "rlvlocks.h"
// [/RLVa:KB]

const S32 MIN_QUIET_FRAMES_COALESCE = 30;
const F32 FORCE_SIMPLE_RENDER_AREA = 512.f;
const F32 FORCE_CULL_AREA = 8.f;
const F32 MAX_LOD_DISTANCE = 24.f;


BOOL gAnimateTextures = TRUE;
//extern BOOL gHideSelectedObjects;

F32 LLVOVolume::sLODFactor = 1.f;
F32	LLVOVolume::sLODSlopDistanceFactor = 0.5f; //Changing this to zero, effectively disables the LOD transition slop 
F32 LLVOVolume::sDistanceFactor = 1.0f;
S32 LLVOVolume::sNumLODChanges = 0;
S32 LLVOVolume::mRenderComplexity_last = 0;
S32 LLVOVolume::mRenderComplexity_current = 0;
LLPointer<LLObjectMediaDataClient> LLVOVolume::sObjectMediaClient = NULL;
LLPointer<LLObjectMediaNavigateClient> LLVOVolume::sObjectMediaNavigateClient = NULL;

static LLFastTimer::DeclareTimer FTM_GEN_TRIANGLES("Generate Triangles");
static LLFastTimer::DeclareTimer FTM_GEN_VOLUME("Generate Volumes");
static LLFastTimer::DeclareTimer FTM_VOLUME_TEXTURES("Volume Textures");

static bool enableVolumeSAPProtection()
{
	static LLCachedControl<bool> protect(gSavedSettings,"RenderVolumeSAProtection");
	return protect;
}

// Implementation class of LLMediaDataClientObject.  See llmediadataclient.h
class LLMediaDataClientObjectImpl : public LLMediaDataClientObject
{
public:
	LLMediaDataClientObjectImpl(LLVOVolume *obj, bool isNew) : mObject(obj), mNew(isNew) 
	{
		mObject->addMDCImpl();
	}
	~LLMediaDataClientObjectImpl()
	{
		mObject->removeMDCImpl();
	}
	
	virtual U8 getMediaDataCount() const 
		{ return mObject->getNumTEs(); }

	virtual LLSD getMediaDataLLSD(U8 index) const 
		{
			LLSD result;
			LLTextureEntry *te = mObject->getTE(index); 
			if (NULL != te)
			{
				llassert((te->getMediaData() != NULL) == te->hasMedia());
				if (te->getMediaData() != NULL)
				{
					result = te->getMediaData()->asLLSD();
					// XXX HACK: workaround bug in asLLSD() where whitelist is not set properly
					// See DEV-41949
					if (!result.has(LLMediaEntry::WHITELIST_KEY))
					{
						result[LLMediaEntry::WHITELIST_KEY] = LLSD::emptyArray();
					}
				}
			}
			return result;
		}
	virtual bool isCurrentMediaUrl(U8 index, const std::string &url) const
		{
			LLTextureEntry *te = mObject->getTE(index); 
			if (te)
			{
				if (te->getMediaData())
				{
					return (te->getMediaData()->getCurrentURL() == url);
				}
			}
			return url.empty();
		}

	virtual LLUUID getID() const
		{ return mObject->getID(); }

	virtual void mediaNavigateBounceBack(U8 index)
		{ mObject->mediaNavigateBounceBack(index); }
	
	virtual bool hasMedia() const
		{ return mObject->hasMedia(); }
	
	virtual void updateObjectMediaData(LLSD const &data, const std::string &version_string) 
		{ mObject->updateObjectMediaData(data, version_string); }
	
	virtual F64 getMediaInterest() const 
		{ 
			F64 interest = mObject->getTotalMediaInterest();
			if (interest < (F64)0.0)
			{
				// media interest not valid yet, try pixel area
				interest = mObject->getPixelArea();
				// HACK: force recalculation of pixel area if interest is the "magic default" of 1024.
				if (interest == 1024.f)
				{
					const_cast<LLVOVolume*>(static_cast<LLVOVolume*>(mObject))->setPixelAreaAndAngle(gAgent);
					interest = mObject->getPixelArea();
				}
			}
			return interest; 
		}
	
	virtual bool isInterestingEnough() const
		{
			return LLViewerMedia::isInterestingEnough(mObject, getMediaInterest());
		}

	virtual std::string getCapabilityUrl(const std::string &name) const
		{ return mObject->getRegion()->getCapability(name); }
	
	virtual bool isDead() const
		{ return mObject->isDead(); }
	
	virtual U32 getMediaVersion() const
		{ return LLTextureEntry::getVersionFromMediaVersionString(mObject->getMediaURL()); }
	
	virtual bool isNew() const
		{ return mNew; }

private:
	LLPointer<LLVOVolume> mObject;
	bool mNew;
};


LLVOVolume::LLVOVolume(const LLUUID &id, const LLPCode pcode, LLViewerRegion *regionp)
	: LLViewerObject(id, pcode, regionp),
	  mVolumeImpl(NULL),
	  mVolumeSurfaceArea(-1.0)
{
	mTexAnimMode = 0;
	mRelativeXform.setIdentity();
	mRelativeXformInvTrans.setIdentity();

	mFaceMappingChanged = FALSE;
	mLOD = MIN_LOD;
	mTextureAnimp = NULL;
	mVolumeChanged = FALSE;
	mVObjRadius = LLVector3(1,1,0.5f).length();
	mNumFaces = 0;
	mLODChanged = FALSE;
	mSculptChanged = FALSE;
	mSpotLightPriority = 0.f;

	mMediaImplList.resize(getNumTEs());
	mLastFetchedMediaVersion = -1;
	mIndexInTex = 0;
	mMDCImplCount = 0;
}

LLVOVolume::~LLVOVolume()
{
	delete mTextureAnimp;
	mTextureAnimp = NULL;
	delete mVolumeImpl;
	mVolumeImpl = NULL;

	if(!mMediaImplList.empty())
	{
		for(U32 i = 0 ; i < mMediaImplList.size() ; i++)
		{
			if(mMediaImplList[i].notNull())
			{
				mMediaImplList[i]->removeObject(this) ;
			}
		}
	}
}

void LLVOVolume::markDead()
{
	if (!mDead)
	{
		if(getMDCImplCount() > 0)
		{
			LLMediaDataClientObject::ptr_t obj = new LLMediaDataClientObjectImpl(const_cast<LLVOVolume*>(this), false);
			if (sObjectMediaClient) sObjectMediaClient->removeFromQueue(obj);
			if (sObjectMediaNavigateClient) sObjectMediaNavigateClient->removeFromQueue(obj);
		}
		
		// Detach all media impls from this object
		for(U32 i = 0 ; i < mMediaImplList.size() ; i++)
		{
			removeMediaImpl(i);
		}

		if (mSculptTexture.notNull())
		{
			mSculptTexture->removeVolume(this);
		}
	}
	
	LLViewerObject::markDead();
}


// static
void LLVOVolume::initClass()
{
	// gSavedSettings better be around
	if (gSavedSettings.getBOOL("PrimMediaMasterEnabled"))
	{
		const F32 queue_timer_delay = gSavedSettings.getF32("PrimMediaRequestQueueDelay");
		const F32 retry_timer_delay = gSavedSettings.getF32("PrimMediaRetryTimerDelay");
		const U32 max_retries = gSavedSettings.getU32("PrimMediaMaxRetries");
		const U32 max_sorted_queue_size = gSavedSettings.getU32("PrimMediaMaxSortedQueueSize");
		const U32 max_round_robin_queue_size = gSavedSettings.getU32("PrimMediaMaxRoundRobinQueueSize");
		sObjectMediaClient = new LLObjectMediaDataClient(queue_timer_delay, retry_timer_delay, max_retries, 
														 max_sorted_queue_size, max_round_robin_queue_size);
		sObjectMediaNavigateClient = new LLObjectMediaNavigateClient(queue_timer_delay, retry_timer_delay, 
																	 max_retries, max_sorted_queue_size, max_round_robin_queue_size);
	}
}

// static
void LLVOVolume::cleanupClass()
{
    sObjectMediaClient = NULL;
    sObjectMediaNavigateClient = NULL;
}

U32 LLVOVolume::processUpdateMessage(LLMessageSystem *mesgsys,
										  void **user_data,
										  U32 block_num, EObjectUpdateType update_type,
										  LLDataPacker *dp)
{
	LLColor4U color;
	const S32 teDirtyBits = (TEM_CHANGE_TEXTURE|TEM_CHANGE_COLOR|TEM_CHANGE_MEDIA);

	// Do base class updates...
	U32 retval = LLViewerObject::processUpdateMessage(mesgsys, user_data, block_num, update_type, dp);

	LLUUID sculpt_id;
	U8 sculpt_type = 0;
	if (isSculpted())
	{
		LLSculptParams *sculpt_params = (LLSculptParams *)getParameterEntry(LLNetworkData::PARAMS_SCULPT);
		sculpt_id = sculpt_params->getSculptTexture();
		sculpt_type = sculpt_params->getSculptType();
	}

	if (!dp)
	{
		if (update_type == OUT_FULL)
		{
			////////////////////////////////
			//
			// Unpack texture animation data
			//
			//

			if (mesgsys->getSizeFast(_PREHASH_ObjectData, block_num, _PREHASH_TextureAnim))
			{
				if (!mTextureAnimp)
				{
					mTextureAnimp = new LLViewerTextureAnim(this);
				}
				else
				{
					if (!(mTextureAnimp->mMode & LLTextureAnim::SMOOTH))
					{
						mTextureAnimp->reset();
					}
				}
				mTexAnimMode = 0;
				mTextureAnimp->unpackTAMessage(mesgsys, block_num);
			}
			else
			{
				if (mTextureAnimp)
				{
					delete mTextureAnimp;
					mTextureAnimp = NULL;
					gPipeline.markTextured(mDrawable);
					mFaceMappingChanged = TRUE;
					mTexAnimMode = 0;
				}
			}

			// Unpack volume data
			LLVolumeParams volume_params;
			LLVolumeMessage::unpackVolumeParams(&volume_params, mesgsys, _PREHASH_ObjectData, block_num);
			volume_params.setSculptID(sculpt_id, sculpt_type);

			if (setVolume(volume_params, 0))
			{
				markForUpdate(TRUE);
			}
		}

		// Sigh, this needs to be done AFTER the volume is set as well, otherwise bad stuff happens...
		////////////////////////////
		//
		// Unpack texture entry data
		//

		S32 result = unpackTEMessage(mesgsys, _PREHASH_ObjectData, block_num);
		if (result & teDirtyBits)
		{
			updateTEData();
		}
		if (result & TEM_CHANGE_MEDIA)
		{
			retval |= MEDIA_FLAGS_CHANGED;
		}
	}
	else
	{
		// CORY TO DO: Figure out how to get the value here
		if (update_type != OUT_TERSE_IMPROVED)
		{
			LLVolumeParams volume_params;
			BOOL res = LLVolumeMessage::unpackVolumeParams(&volume_params, *dp);
			if (!res)
			{
				llwarns << "Bogus volume parameters in object " << getID() << llendl;
				llwarns << getRegion()->getOriginGlobal() << llendl;
			}

			volume_params.setSculptID(sculpt_id, sculpt_type);

			if (setVolume(volume_params, 0))
			{
				markForUpdate(TRUE);
			}
			S32 res2 = unpackTEMessage(*dp);
			if (TEM_INVALID == res2)
			{
				// There's something bogus in the data that we're unpacking.
				dp->dumpBufferToLog();
				llwarns << "Flushing cache files" << llendl;

				if(LLVOCache::hasInstance() && getRegion())
				{
					LLVOCache::getInstance()->removeEntry(getRegion()->getHandle()) ;
				}
				
				llwarns << "Bogus TE data in " << getID() << llendl;
			}
			else 
			{
				if (res2 & teDirtyBits) 
				{
					updateTEData();
				}
				if (res2 & TEM_CHANGE_MEDIA)
				{
					retval |= MEDIA_FLAGS_CHANGED;
				}
			}

			U32 value = dp->getPassFlags();

			if (value & 0x40)
			{
				if (!mTextureAnimp)
				{
					mTextureAnimp = new LLViewerTextureAnim(this);
				}
				else
				{
					if (!(mTextureAnimp->mMode & LLTextureAnim::SMOOTH))
					{
						mTextureAnimp->reset();
					}
				}
				mTexAnimMode = 0;
				mTextureAnimp->unpackTAMessage(*dp);
			}
			else if (mTextureAnimp)
			{
				delete mTextureAnimp;
				mTextureAnimp = NULL;
				gPipeline.markTextured(mDrawable);
				mFaceMappingChanged = TRUE;
				mTexAnimMode = 0;
			}
		}
		else
		{
			S32 texture_length = mesgsys->getSizeFast(_PREHASH_ObjectData, block_num, _PREHASH_TextureEntry);
			if (texture_length)
			{
				U8							tdpbuffer[1024];
				LLDataPackerBinaryBuffer	tdp(tdpbuffer, 1024);
				mesgsys->getBinaryDataFast(_PREHASH_ObjectData, _PREHASH_TextureEntry, tdpbuffer, 0, block_num);
				S32 result = unpackTEMessage(tdp);
				if (result & teDirtyBits)
				{
					updateTEData();
				}
				if (result & TEM_CHANGE_MEDIA)
				{
					retval |= MEDIA_FLAGS_CHANGED;
				}
			}
		}
	}
// <FS:CR> OpenSim returns a zero. Don't request MediaData where MOAP isn't supported
	//if (retval & (MEDIA_URL_REMOVED | MEDIA_URL_ADDED | MEDIA_URL_UPDATED | MEDIA_FLAGS_CHANGED))
	if (retval != 0 && retval & (MEDIA_URL_REMOVED | MEDIA_URL_ADDED | MEDIA_URL_UPDATED | MEDIA_FLAGS_CHANGED))
// </FS:CR>
	{
		// If only the media URL changed, and it isn't a media version URL,
		// ignore it
		if ( ! ( retval & (MEDIA_URL_ADDED | MEDIA_URL_UPDATED) &&
				 mMedia && ! mMedia->mMediaURL.empty() &&
				 ! LLTextureEntry::isMediaVersionString(mMedia->mMediaURL) ) )
		{
			// If the media changed at all, request new media data
			LL_DEBUGS("MediaOnAPrim") << "Media update: " << getID() << ": retval=" << retval << " Media URL: " <<
                ((mMedia) ?  mMedia->mMediaURL : std::string("")) << LL_ENDL;
			requestMediaDataUpdate(retval & MEDIA_FLAGS_CHANGED);
		}
        else {
            LL_INFOS("MediaOnAPrim") << "Ignoring media update for: " << getID() << " Media URL: " <<
                ((mMedia) ?  mMedia->mMediaURL : std::string("")) << LL_ENDL;
        }
	}
	// ...and clean up any media impls
	cleanUpMediaImpls();

	return retval;
}


void LLVOVolume::animateTextures()
{
	if (!mDead)
	{
		F32 off_s = 0.f, off_t = 0.f, scale_s = 1.f, scale_t = 1.f, rot = 0.f;
		S32 result = mTextureAnimp->animateTextures(off_s, off_t, scale_s, scale_t, rot);
	
		if (result)
		{
			if (!mTexAnimMode)
			{
				mFaceMappingChanged = TRUE;
				gPipeline.markTextured(mDrawable);
			}
			mTexAnimMode = result | mTextureAnimp->mMode;
				
			S32 start=0, end=mDrawable->getNumFaces()-1;
			if (mTextureAnimp->mFace >= 0 && mTextureAnimp->mFace <= end)
			{
				start = end = mTextureAnimp->mFace;
			}
		
			for (S32 i = start; i <= end; i++)
			{
				LLFace* facep = mDrawable->getFace(i);
				if (!facep) continue;
				if(facep->getVirtualSize() <= MIN_TEX_ANIM_SIZE && facep->mTextureMatrix) continue;

				const LLTextureEntry* te = facep->getTextureEntry();
			
				if (!te)
				{
					continue;
				}
		
				if (!(result & LLViewerTextureAnim::ROTATE))
				{
					te->getRotation(&rot);
				}
				if (!(result & LLViewerTextureAnim::TRANSLATE))
				{
					te->getOffset(&off_s,&off_t);
				}			
				if (!(result & LLViewerTextureAnim::SCALE))
				{
					te->getScale(&scale_s, &scale_t);
				}
<<<<<<< HEAD

				if (!facep->mTextureMatrix)
				{
					facep->mTextureMatrix = new LLMatrix4();
				}

=======

				if (!facep->mTextureMatrix)
				{
					facep->mTextureMatrix = new LLMatrix4();
				}

>>>>>>> d56a98de
				LLMatrix4& tex_mat = *facep->mTextureMatrix;
				tex_mat.setIdentity();
				LLVector3 trans ;

				if(facep->isAtlasInUse())
				{
					//
					//if use atlas for animated texture
					//apply the following transform to the animation matrix.
					//

					F32 tcoord_xoffset = 0.f ;
					F32 tcoord_yoffset = 0.f ;
					F32 tcoord_xscale = 1.f ;
					F32 tcoord_yscale = 1.f ;			
					if(facep->isAtlasInUse())
					{
						const LLVector2* tmp = facep->getTexCoordOffset() ;
						tcoord_xoffset = tmp->mV[0] ; 
						tcoord_yoffset = tmp->mV[1] ;

						tmp = facep->getTexCoordScale() ;
						tcoord_xscale = tmp->mV[0] ; 
						tcoord_yscale = tmp->mV[1] ;	
					}
					trans.set(LLVector3(tcoord_xoffset + tcoord_xscale * (off_s+0.5f), tcoord_yoffset + tcoord_yscale * (off_t+0.5f), 0.f));

					tex_mat.translate(LLVector3(-(tcoord_xoffset + tcoord_xscale * 0.5f), -(tcoord_yoffset + tcoord_yscale * 0.5f), 0.f));
				}
				else	//non atlas
				{
					trans.set(LLVector3(off_s+0.5f, off_t+0.5f, 0.f));			
					tex_mat.translate(LLVector3(-0.5f, -0.5f, 0.f));
				}

				LLVector3 scale(scale_s, scale_t, 1.f);			
				LLQuaternion quat;
				quat.setQuat(rot, 0, 0, -1.f);
		
				tex_mat.rotate(quat);				

				LLMatrix4 mat;
				mat.initAll(scale, LLQuaternion(), LLVector3());
				tex_mat *= mat;
		
				tex_mat.translate(trans);
			}
		}
		else
		{
			if (mTexAnimMode && mTextureAnimp->mRate == 0)
			{
				U8 start, count;

				if (mTextureAnimp->mFace == -1)
				{
					start = 0;
					count = getNumTEs();
				}
				else
				{
					start = (U8) mTextureAnimp->mFace;
					count = 1;
				}

				for (S32 i = start; i < start + count; i++)
				{
					if (mTexAnimMode & LLViewerTextureAnim::TRANSLATE)
					{
						setTEOffset(i, mTextureAnimp->mOffS, mTextureAnimp->mOffT);				
					}
					if (mTexAnimMode & LLViewerTextureAnim::SCALE)
					{
						setTEScale(i, mTextureAnimp->mScaleS, mTextureAnimp->mScaleT);	
					}
					if (mTexAnimMode & LLViewerTextureAnim::ROTATE)
					{
						setTERotation(i, mTextureAnimp->mRot);
					}
				}

				gPipeline.markTextured(mDrawable);
				mFaceMappingChanged = TRUE;
				mTexAnimMode = 0;
			}
		}
	}
}

void LLVOVolume::updateTextures()
{
	const F32 TEXTURE_AREA_REFRESH_TIME = 5.f; // seconds
	if (mTextureUpdateTimer.getElapsedTimeF32() > TEXTURE_AREA_REFRESH_TIME)
	{
		updateTextureVirtualSize();

		if (mDrawable.notNull() && !isVisible() && !mDrawable->isActive())
		{ //delete vertex buffer to free up some VRAM
			LLSpatialGroup* group  = mDrawable->getSpatialGroup();
			if (group)
			{
				group->destroyGL(true);

				//flag the group as having changed geometry so it gets a rebuild next time
				//it becomes visible
				group->setState(LLSpatialGroup::GEOM_DIRTY | LLSpatialGroup::MESH_DIRTY | LLSpatialGroup::NEW_DRAWINFO);
			}
		}


    }
}

BOOL LLVOVolume::isVisible() const 
{
	if(mDrawable.notNull() && mDrawable->isVisible())
	{
		return TRUE ;
	}

	if(isAttachment())
	{
		LLViewerObject* objp = (LLViewerObject*)getParent() ;
		while(objp && !objp->isAvatar())
		{
			objp = (LLViewerObject*)objp->getParent() ;
		}

		return objp && objp->mDrawable.notNull() && objp->mDrawable->isVisible() ;
	}

	return FALSE ;
}

void LLVOVolume::updateTextureVirtualSize(bool forced)
{
	LLFastTimer ftm(FTM_VOLUME_TEXTURES);
	// Update the pixel area of all faces

	if(!forced)
	{
		if(!isVisible())
		{ //don't load textures for non-visible faces
			const S32 num_faces = mDrawable->getNumFaces();
			for (S32 i = 0; i < num_faces; i++)
			{
				LLFace* face = mDrawable->getFace(i);
				if (face)
				{
					face->setPixelArea(0.f); 
					face->setVirtualSize(0.f);
				}
			}

			return ;
		}

		if (!gPipeline.hasRenderType(LLPipeline::RENDER_TYPE_SIMPLE))
		{
			return;
		}
	}

	static LLCachedControl<bool> dont_load_textures(gSavedSettings,"TextureDisable");
		
	if (dont_load_textures || LLAppViewer::getTextureFetch()->mDebugPause) // || !mDrawable->isVisible())
	{
		return;
	}

	mTextureUpdateTimer.reset();
	
	F32 old_area = mPixelArea;
	mPixelArea = 0.f;

	const S32 num_faces = mDrawable->getNumFaces();
	F32 min_vsize=999999999.f, max_vsize=0.f;
	LLViewerCamera* camera = LLViewerCamera::getInstance();
	for (S32 i = 0; i < num_faces; i++)
	{
		LLFace* face = mDrawable->getFace(i);
		if (!face) continue;
		const LLTextureEntry *te = face->getTextureEntry();
		LLViewerTexture *imagep = face->getTexture();
		if (!imagep || !te ||			
			face->mExtents[0].equals3(face->mExtents[1]))
		{
			continue;
		}
		
		F32 vsize;
		F32 old_size = face->getVirtualSize();

		if (isHUDAttachment())
		{
			F32 area = (F32) camera->getScreenPixelArea();
			vsize = area;
			imagep->setBoostLevel(LLViewerTexture::BOOST_HUD);
 			face->setPixelArea(area); // treat as full screen
			face->setVirtualSize(vsize);
		}
		else
		{
			vsize = face->getTextureVirtualSize();
		}

		mPixelArea = llmax(mPixelArea, face->getPixelArea());		

		if (face->mTextureMatrix != NULL)
		{
			if ((vsize < MIN_TEX_ANIM_SIZE && old_size > MIN_TEX_ANIM_SIZE) ||
				(vsize > MIN_TEX_ANIM_SIZE && old_size < MIN_TEX_ANIM_SIZE))
			{
				gPipeline.markRebuild(mDrawable, LLDrawable::REBUILD_TCOORD, FALSE);
			}
		}
				
		if (gPipeline.hasRenderDebugMask(LLPipeline::RENDER_DEBUG_TEXTURE_AREA))
		{
			if (vsize < min_vsize) min_vsize = vsize;
			if (vsize > max_vsize) max_vsize = vsize;
		}
		else if (gPipeline.hasRenderDebugMask(LLPipeline::RENDER_DEBUG_TEXTURE_PRIORITY))
		{
			LLViewerFetchedTexture* img = LLViewerTextureManager::staticCastToFetchedTexture(imagep) ;
			if(img)
			{
				F32 pri = img->getDecodePriority();
				pri = llmax(pri, 0.0f);
				if (pri < min_vsize) min_vsize = pri;
				if (pri > max_vsize) max_vsize = pri;
			}
		}
		else if (gPipeline.hasRenderDebugMask(LLPipeline::RENDER_DEBUG_FACE_AREA))
		{
			F32 pri = mPixelArea;
			if (pri < min_vsize) min_vsize = pri;
			if (pri > max_vsize) max_vsize = pri;
		}	
	}
	
	if (isSculpted())
	{
		LLSculptParams *sculpt_params = (LLSculptParams *)getParameterEntry(LLNetworkData::PARAMS_SCULPT);
		LLUUID id =  sculpt_params->getSculptTexture();
		
		updateSculptTexture();
		
		

		if (mSculptTexture.notNull())
		{
			mSculptTexture->setBoostLevel(llmax((S32)mSculptTexture->getBoostLevel(),
												(S32)LLViewerTexture::BOOST_SCULPTED));
			mSculptTexture->setForSculpt() ;
			
			if(!mSculptTexture->isCachedRawImageReady())
			{
				S32 lod = llmin(mLOD, 3);
				F32 lodf = ((F32)(lod + 1.0f)/4.f);
				F32 tex_size = lodf * LLViewerTexture::sMaxSculptRez ;
				mSculptTexture->addTextureStats(2.f * tex_size * tex_size, FALSE);
			
				//if the sculpty very close to the view point, load first
				{				
					LLVector3 lookAt = getPositionAgent() - camera->getOrigin();
					F32 dist = lookAt.normVec() ;
					F32 cos_angle_to_view_dir = lookAt * camera->getXAxis() ;				
					mSculptTexture->setAdditionalDecodePriority(0.8f * LLFace::calcImportanceToCamera(cos_angle_to_view_dir, dist)) ;
				}
			}
	
			S32 texture_discard = mSculptTexture->getCachedRawImageLevel(); //try to match the texture
			S32 current_discard = getVolume() ? getVolume()->getSculptLevel() : -2 ;

			if (texture_discard >= 0 && //texture has some data available
				(texture_discard < current_discard || //texture has more data than last rebuild
				current_discard < 0)) //no previous rebuild
			{
				gPipeline.markRebuild(mDrawable, LLDrawable::REBUILD_VOLUME, FALSE);
				mSculptChanged = TRUE;
			}

			if (gPipeline.hasRenderDebugMask(LLPipeline::RENDER_DEBUG_SCULPTED))
			{
				setDebugText(llformat("T%d C%d V%d\n%dx%d",
										  texture_discard, current_discard, getVolume()->getSculptLevel(),
										  mSculptTexture->getHeight(), mSculptTexture->getWidth()));
			}
		}

	}

	if (getLightTextureID().notNull())
	{
		LLLightImageParams* params = (LLLightImageParams*) getParameterEntry(LLNetworkData::PARAMS_LIGHT_IMAGE);
		LLUUID id = params->getLightTexture();
		mLightTexture = LLViewerTextureManager::getFetchedTexture(id);
		if (mLightTexture.notNull())
		{
			F32 rad = getLightRadius();
			mLightTexture->addTextureStats(gPipeline.calcPixelArea(getPositionAgent(), 
																	LLVector3(rad,rad,rad),
																	*camera));
		}	
	}
	
	if (gPipeline.hasRenderDebugMask(LLPipeline::RENDER_DEBUG_TEXTURE_AREA))
	{
		setDebugText(llformat("%.0f:%.0f", (F32) sqrt(min_vsize),(F32) sqrt(max_vsize)));
	}
 	else if (gPipeline.hasRenderDebugMask(LLPipeline::RENDER_DEBUG_TEXTURE_PRIORITY))
 	{
 		setDebugText(llformat("%.0f:%.0f", (F32) sqrt(min_vsize),(F32) sqrt(max_vsize)));
 	}
	else if (gPipeline.hasRenderDebugMask(LLPipeline::RENDER_DEBUG_FACE_AREA))
	{
		setDebugText(llformat("%.0f:%.0f", (F32) sqrt(min_vsize),(F32) sqrt(max_vsize)));
	}
	else if (gPipeline.hasRenderDebugMask(LLPipeline::RENDER_DEBUG_TEXTURE_SIZE))
	{
		mDrawable->getNumFaces();
		std::set<LLViewerFetchedTexture*> tex_list;
		std::string output="";
		for(S32 i = 0 ; i < num_faces; i++)
		{
			LLFace* facep = mDrawable->getFace(i) ;
			if(facep)
			{						
				LLViewerFetchedTexture* tex = dynamic_cast<LLViewerFetchedTexture*>(facep->getTexture()) ;
				if(tex)
				{
					if(tex_list.find(tex) != tex_list.end())
					{
						continue ; //already displayed.
					}
					tex_list.insert(tex);
					S32 width= tex->getWidth();
					S32 height= tex->getWidth();
					output+=llformat("%dx%d\n",width,height);
				}
			}
		}
		setDebugText(output);
	}

	if (mPixelArea == 0)
	{ //flexi phasing issues make this happen
		mPixelArea = old_area;
	}
}

BOOL LLVOVolume::isActive() const
{
	return !mStatic;
}

BOOL LLVOVolume::setMaterial(const U8 material)
{
	BOOL res = LLViewerObject::setMaterial(material);
	
	return res;
}

void LLVOVolume::setTexture(const S32 face)
{
	llassert(face < getNumTEs());
	gGL.getTexUnit(0)->bind(getTEImage(face));
}

void LLVOVolume::setScale(const LLVector3 &scale, BOOL damped)
{
	if (scale != getScale())
	{
		// store local radius
		LLViewerObject::setScale(scale);

		if (mVolumeImpl)
		{
			mVolumeImpl->onSetScale(scale, damped);
		}
		
		updateRadius();

		//since drawable transforms do not include scale, changing volume scale
		//requires an immediate rebuild of volume verts.
		gPipeline.markRebuild(mDrawable, LLDrawable::REBUILD_POSITION, TRUE);
	}
}

LLFace* LLVOVolume::addFace(S32 f)
{
	const LLTextureEntry* te = getTE(f);
	LLViewerTexture* imagep = getTEImage(f);
	return mDrawable->addFace(te, imagep);
}

LLDrawable *LLVOVolume::createDrawable(LLPipeline *pipeline)
{
	pipeline->allocDrawable(this);
		
	mDrawable->setRenderType(LLPipeline::RENDER_TYPE_VOLUME);

	S32 max_tes_to_set = getNumTEs();
	for (S32 i = 0; i < max_tes_to_set; i++)
	{
		addFace(i);
	}
	mNumFaces = max_tes_to_set;

	if (isAttachment())
	{
		mDrawable->makeActive();
	}

	if (getIsLight())
	{
		// Add it to the pipeline mLightSet
		gPipeline.setLight(mDrawable, TRUE);
	}
	
	updateRadius();
	bool force_update = true; // avoid non-alpha mDistance update being optimized away
	mDrawable->updateDistance(*LLViewerCamera::getInstance(), force_update);

	return mDrawable;
}

BOOL LLVOVolume::setVolume(const LLVolumeParams &params_in, const S32 detail, bool unique_volume)
{
	LLVolumeParams volume_params = params_in;

	S32 last_lod = mVolumep.notNull() ? LLVolumeLODGroup::getVolumeDetailFromScale(mVolumep->getDetail()) : -1;
	S32 lod = mLOD;

	BOOL is404 = FALSE;
	
	if (isSculpted())
	{
		// if it's a mesh
		if ((volume_params.getSculptType() & LL_SCULPT_TYPE_MASK) == LL_SCULPT_TYPE_MESH)
		{ //meshes might not have all LODs, get the force detail to best existing LOD
			LLUUID mesh_id = volume_params.getSculptID();

			lod = gMeshRepo.getActualMeshLOD(volume_params, lod);
			if (lod == -1)
			{
				is404 = TRUE;
				lod = 0;
			}
		}
	}

	// Check if we need to change implementations
	bool is_flexible = (volume_params.getPathParams().getCurveType() == LL_PCODE_PATH_FLEXIBLE);
	if (is_flexible)
	{
		setParameterEntryInUse(LLNetworkData::PARAMS_FLEXIBLE, TRUE, false);
		if (!mVolumeImpl)
		{
			LLFlexibleObjectData* data = (LLFlexibleObjectData*)getParameterEntry(LLNetworkData::PARAMS_FLEXIBLE);
			mVolumeImpl = new LLVolumeImplFlexible(this, data);
		}
	}
	else
	{
		// Mark the parameter not in use
		setParameterEntryInUse(LLNetworkData::PARAMS_FLEXIBLE, FALSE, false);
		if (mVolumeImpl)
		{
			delete mVolumeImpl;
			mVolumeImpl = NULL;
			if (mDrawable.notNull())
			{
				// Undo the damage we did to this matrix
				mDrawable->updateXform(FALSE);
			}
		}
	}
	
	if (is404)
	{
		setIcon(LLViewerTextureManager::getFetchedTextureFromFile("icons/Inv_Mesh.png", TRUE, LLViewerTexture::BOOST_UI));
		//render prim proxy when mesh loading attempts give up
		volume_params.setSculptID(LLUUID::null, LL_SCULPT_TYPE_NONE);

	}

	if ((LLPrimitive::setVolume(volume_params, lod, (mVolumeImpl && mVolumeImpl->isVolumeUnique()))) || mSculptChanged)
	{
		mFaceMappingChanged = TRUE;
		
		if (mVolumeImpl)
		{
			mVolumeImpl->onSetVolume(volume_params, mLOD);
		}
	
		updateSculptTexture();

		if (isSculpted())
		{
			updateSculptTexture();
			// if it's a mesh
			if ((volume_params.getSculptType() & LL_SCULPT_TYPE_MASK) == LL_SCULPT_TYPE_MESH)
			{
				if (!getVolume()->isMeshAssetLoaded())
				{ 
					//load request not yet issued, request pipeline load this mesh
					LLUUID asset_id = volume_params.getSculptID();
					S32 available_lod = gMeshRepo.loadMesh(this, volume_params, lod, last_lod);
					if (available_lod != lod)
					{
						LLPrimitive::setVolume(volume_params, available_lod);
					}
				}
				
			}
			else // otherwise is sculptie
			{
				if (mSculptTexture.notNull())
				{
					sculpt();
				}
			}
		}


		static LLCachedControl<bool> use_transform_feedback(gSavedSettings, "RenderUseTransformFeedback");

		bool cache_in_vram = use_transform_feedback && gTransformPositionProgram.mProgramObject &&
			(!mVolumeImpl || !mVolumeImpl->isVolumeUnique());

		if (cache_in_vram)
		{ //this volume might be used as source data for a transform object, put it in vram
			LLVolume* volume = getVolume();
			for (S32 i = 0; i < volume->getNumFaces(); ++i)
			{
				const LLVolumeFace& face = volume->getVolumeFace(i);
				if (face.mVertexBuffer.notNull())
				{ //already cached
					break;
				}
				volume->genBinormals(i);
				LLFace::cacheFaceInVRAM(face);
			}
		}
		

		return TRUE;
	}



	return FALSE;
}

void LLVOVolume::updateSculptTexture()
{
	LLPointer<LLViewerFetchedTexture> old_sculpt = mSculptTexture;

	if (isSculpted() && !isMesh())
	{
		LLSculptParams *sculpt_params = (LLSculptParams *)getParameterEntry(LLNetworkData::PARAMS_SCULPT);
		LLUUID id =  sculpt_params->getSculptTexture();
		if (id.notNull())
		{
			mSculptTexture = LLViewerTextureManager::getFetchedTexture(id, TRUE, LLViewerTexture::BOOST_NONE, LLViewerTexture::LOD_TEXTURE);
		}
	}
	else
	{
		mSculptTexture = NULL;
	}

	if (mSculptTexture != old_sculpt)
	{
		if (old_sculpt.notNull())
		{
			old_sculpt->removeVolume(this);
		}
		if (mSculptTexture.notNull())
		{
			mSculptTexture->addVolume(this);
		}
	}
	
}

void LLVOVolume::notifyMeshLoaded()
{ 
	mSculptChanged = TRUE;
	gPipeline.markRebuild(mDrawable, LLDrawable::REBUILD_GEOMETRY, TRUE);
}

// sculpt replaces generate() for sculpted surfaces
void LLVOVolume::sculpt()
{	
	if (mSculptTexture.notNull())
	{				
		U16 sculpt_height = 0;
		U16 sculpt_width = 0;
		S8 sculpt_components = 0;
		const U8* sculpt_data = NULL;
	
		S32 discard_level = mSculptTexture->getCachedRawImageLevel() ;
		LLImageRaw* raw_image = mSculptTexture->getCachedRawImage() ;
		
		S32 max_discard = mSculptTexture->getMaxDiscardLevel();
		if (discard_level > max_discard)
			discard_level = max_discard;    // clamp to the best we can do

		S32 current_discard = getVolume()->getSculptLevel() ;
		if(current_discard < -2)
		{
			llwarns << "WARNING!!: Current discard of sculpty at " << current_discard 
				<< " is less than -2." << llendl;
			
			// corrupted volume... don't update the sculpty
			return;
		}
		else if (current_discard > MAX_DISCARD_LEVEL)
		{
			llwarns << "WARNING!!: Current discard of sculpty at " << current_discard 
				<< " is more than than allowed max of " << MAX_DISCARD_LEVEL << llendl;
			
			// corrupted volume... don't update the sculpty			
			return;
		}

		if (current_discard == discard_level)  // no work to do here
			return;
		
		if(!raw_image)
		{
			llassert(discard_level < 0) ;

			sculpt_width = 0;
			sculpt_height = 0;
			sculpt_data = NULL ;

			if(LLViewerTextureManager::sTesterp)
			{
				LLViewerTextureManager::sTesterp->updateGrayTextureBinding();
			}
		}
		else
		{					
			sculpt_height = raw_image->getHeight();
			sculpt_width = raw_image->getWidth();
			sculpt_components = raw_image->getComponents();		
					   
			sculpt_data = raw_image->getData();

			if(LLViewerTextureManager::sTesterp)
			{
				mSculptTexture->updateBindStatsForTester() ;
			}
		}
		getVolume()->sculpt(sculpt_width, sculpt_height, sculpt_components, sculpt_data, discard_level);

		//notify rebuild any other VOVolumes that reference this sculpty volume
		for (S32 i = 0; i < mSculptTexture->getNumVolumes(); ++i)
		{
			LLVOVolume* volume = (*(mSculptTexture->getVolumeList()))[i];
			if (volume != this && volume->getVolume() == getVolume())
			{
				gPipeline.markRebuild(volume->mDrawable, LLDrawable::REBUILD_GEOMETRY, FALSE);
			}
		}
	}
}

S32	LLVOVolume::computeLODDetail(F32 distance, F32 radius)
{
	S32	cur_detail;
	if (LLPipeline::sDynamicLOD)
	{
		// We've got LOD in the profile, and in the twist.  Use radius.
		F32 tan_angle = (LLVOVolume::sLODFactor*radius)/distance;
		cur_detail = LLVolumeLODGroup::getDetailFromTan(llround(tan_angle, 0.01f));
	}
	else
	{
		cur_detail = llclamp((S32) (sqrtf(radius)*LLVOVolume::sLODFactor*4.f), 0, 3);		
	}
	return cur_detail;
}

BOOL LLVOVolume::calcLOD()
{
	if (mDrawable.isNull())
	{
		return FALSE;
	}

	S32 cur_detail = 0;
	
	F32 radius;
	F32 distance;

	if (mDrawable->isState(LLDrawable::RIGGED))
	{
		LLVOAvatar* avatar = getAvatar(); 
		
		// <FS:ND> Crashfix: Not sure how this can really happen, but alas it does. Better exit here than crashing.
		if( !avatar || !avatar->mDrawable )
			return FALSE;
		// </FS:ND>

		distance = avatar->mDrawable->mDistanceWRTCamera;
		radius = avatar->getBinRadius();
	}
	else
	{
		distance = mDrawable->mDistanceWRTCamera;
		radius = getVolume()->mLODScaleBias.scaledVec(getScale()).length();
	}
	
	//hold onto unmodified distance for debugging
	//F32 debug_distance = distance;
	
	distance *= sDistanceFactor;

	F32 rampDist = LLVOVolume::sLODFactor * 2;
	
	if (distance < rampDist)
	{
		// Boost LOD when you're REALLY close
		distance *= 1.0f/rampDist;
		distance *= distance;
		distance *= rampDist;
	}
	
	// DON'T Compensate for field of view changing on FOV zoom.
	distance *= F_PI/3.f;

	cur_detail = computeLODDetail(llround(distance, 0.01f), 
									llround(radius, 0.01f));


	if (gPipeline.hasRenderDebugMask(LLPipeline::RENDER_DEBUG_LOD_INFO) &&
		mDrawable->getFace(0))
	{
		//setDebugText(llformat("%.2f:%.2f, %d", debug_distance, radius, cur_detail));

		setDebugText(llformat("%d", mDrawable->getFace(0)->getTextureIndex()));
	}

	if (cur_detail != mLOD)
	{
		mAppAngle = llround((F32) atan2( mDrawable->getRadius(), mDrawable->mDistanceWRTCamera) * RAD_TO_DEG, 0.01f);
		mLOD = cur_detail;		
		return TRUE;
	}
	else
	{
		return FALSE;
	}
}

BOOL LLVOVolume::updateLOD()
{
	if (mDrawable.isNull())
	{
		return FALSE;
	}
	
	BOOL lod_changed = calcLOD();

	if (lod_changed)
	{
		gPipeline.markRebuild(mDrawable, LLDrawable::REBUILD_VOLUME, FALSE);
		mLODChanged = TRUE;
	}
	else
	{
		F32 new_radius = getBinRadius();
		F32 old_radius = mDrawable->getBinRadius();
		if (new_radius < old_radius * 0.9f || new_radius > old_radius*1.1f)
		{
			gPipeline.markPartitionMove(mDrawable);
		}
	}

	lod_changed = lod_changed || LLViewerObject::updateLOD();
	
	return lod_changed;
}

BOOL LLVOVolume::setDrawableParent(LLDrawable* parentp)
{
	if (!LLViewerObject::setDrawableParent(parentp))
	{
		// no change in drawable parent
		return FALSE;
	}

	if (!mDrawable->isRoot())
	{
		// rebuild vertices in parent relative space
		gPipeline.markRebuild(mDrawable, LLDrawable::REBUILD_VOLUME, TRUE);

		if (mDrawable->isActive() && !parentp->isActive())
		{
			parentp->makeActive();
		}
		else if (mDrawable->isStatic() && parentp->isActive())
		{
			mDrawable->makeActive();
		}
	}
	
	return TRUE;
}

void LLVOVolume::updateFaceFlags()
{
	for (S32 i = 0; i < getVolume()->getNumFaces(); i++)
	{
		// <FS:ND> There's no guarantee that getVolume()->getNumFaces() == mDrawable->getNumFaces()
		if( mDrawable->getNumFaces() <= i || getNumTEs() <= i )
			return;
		// </FS:ND>

		LLFace *face = mDrawable->getFace(i);
		if (face)
		{
			BOOL fullbright = getTE(i)->getFullbright();
			face->clearState(LLFace::FULLBRIGHT | LLFace::HUD_RENDER | LLFace::LIGHT);

			if (fullbright || (mMaterial == LL_MCODE_LIGHT))
			{
				face->setState(LLFace::FULLBRIGHT);
			}
			if (mDrawable->isLight())
			{
				face->setState(LLFace::LIGHT);
			}
			if (isHUDAttachment())
			{
				face->setState(LLFace::HUD_RENDER);
			}
		}
	}
}

BOOL LLVOVolume::setParent(LLViewerObject* parent)
{
	BOOL ret = FALSE ;
	if (parent != getParent())
	{
		ret = LLViewerObject::setParent(parent);
		if (ret && mDrawable)
		{
			gPipeline.markMoved(mDrawable);
			gPipeline.markRebuild(mDrawable, LLDrawable::REBUILD_VOLUME, TRUE);
		}
	}

	return ret ;
}

// NOTE: regenFaces() MUST be followed by genTriangles()!
void LLVOVolume::regenFaces()
{
	// remove existing faces
	BOOL count_changed = mNumFaces != getNumTEs();
	
	if (count_changed)
	{
		deleteFaces();		
		// add new faces
		mNumFaces = getNumTEs();
	}
		
	for (S32 i = 0; i < mNumFaces; i++)
	{
		LLFace* facep = count_changed ? addFace(i) : mDrawable->getFace(i);
		if (!facep) continue;

		facep->setTEOffset(i);
		facep->setTexture(getTEImage(i));
		facep->setViewerObject(this);
		
		// If the face had media on it, this will have broken the link between the LLViewerMediaTexture and the face.
		// Re-establish the link.
		if((int)mMediaImplList.size() > i)
		{
			if(mMediaImplList[i])
			{
				LLViewerMediaTexture* media_tex = LLViewerTextureManager::findMediaTexture(mMediaImplList[i]->getMediaTextureID()) ;
				if(media_tex)
				{
					media_tex->addMediaToFace(facep) ;
				}
			}
		}
	}
	
	if (!count_changed)
	{
		updateFaceFlags();
	}
}

BOOL LLVOVolume::genBBoxes(BOOL force_global)
{
	BOOL res = TRUE;

	LLVector4a min,max;

	min.clear();
	max.clear();

	BOOL rebuild = mDrawable->isState(LLDrawable::REBUILD_VOLUME | LLDrawable::REBUILD_POSITION | LLDrawable::REBUILD_RIGGED);

	//	bool rigged = false;
	LLVolume* volume = mRiggedVolume;
	if (!volume)
	{
		volume = getVolume();
	}

	for (S32 i = 0; i < getVolume()->getNumVolumeFaces(); i++)
	{
		// <FS:ND> There's no guarantee that getVolume()->getNumFaces() == mDrawable->getNumFaces()
		if( mDrawable->getNumFaces() <= i )
			break;
		// </FS:ND>

		LLFace *face = mDrawable->getFace(i);
		if (!face)
		{
			continue;
		}
		res &= face->genVolumeBBoxes(*volume, i,
										mRelativeXform, mRelativeXformInvTrans,
										(mVolumeImpl && mVolumeImpl->isVolumeGlobal()) || force_global);
		
		if (rebuild)
		{
			if (i == 0)
			{
				min = face->mExtents[0];
				max = face->mExtents[1];
			}
			else
			{
				min.setMin(min, face->mExtents[0]);
				max.setMax(max, face->mExtents[1]);
			}
		}
	}
	
	if (rebuild)
	{
		mDrawable->setSpatialExtents(min,max);
		min.add(max);
		min.mul(0.5f);
		mDrawable->setPositionGroup(min);	
	}

	updateRadius();
	mDrawable->movePartition();
			
	return res;
}

void LLVOVolume::preRebuild()
{
	if (mVolumeImpl != NULL)
	{
		mVolumeImpl->preRebuild();
	}
}

void LLVOVolume::updateRelativeXform(bool force_identity)
{
	if (mVolumeImpl)
	{
		mVolumeImpl->updateRelativeXform(force_identity);
		return;
	}
	
	LLDrawable* drawable = mDrawable;
	
	if (drawable->isState(LLDrawable::RIGGED) && mRiggedVolume.notNull())
	{ //rigged volume (which is in agent space) is used for generating bounding boxes etc
	  //inverse of render matrix should go to partition space
		mRelativeXform = getRenderMatrix();

		F32* dst = (F32*) mRelativeXformInvTrans.mMatrix;
		F32* src = (F32*) mRelativeXform.mMatrix;
		dst[0] = src[0]; dst[1] = src[1]; dst[2] = src[2];
		dst[3] = src[4]; dst[4] = src[5]; dst[5] = src[6];
		dst[6] = src[8]; dst[7] = src[9]; dst[8] = src[10];
		
		mRelativeXform.invert();
		mRelativeXformInvTrans.transpose();
	}
	else if (drawable->isActive() || force_identity)
	{				
		// setup relative transforms
		LLQuaternion delta_rot;
		LLVector3 delta_pos, delta_scale;
		
		//matrix from local space to parent relative/global space
		bool use_identity = force_identity || drawable->isSpatialRoot();
		delta_rot = use_identity ? LLQuaternion() : mDrawable->getRotation();
		delta_pos = use_identity ? LLVector3(0,0,0) : mDrawable->getPosition();
		delta_scale = mDrawable->getScale();

		// Vertex transform (4x4)
		LLVector3 x_axis = LLVector3(delta_scale.mV[VX], 0.f, 0.f) * delta_rot;
		LLVector3 y_axis = LLVector3(0.f, delta_scale.mV[VY], 0.f) * delta_rot;
		LLVector3 z_axis = LLVector3(0.f, 0.f, delta_scale.mV[VZ]) * delta_rot;

		mRelativeXform.initRows(LLVector4(x_axis, 0.f),
								LLVector4(y_axis, 0.f),
								LLVector4(z_axis, 0.f),
								LLVector4(delta_pos, 1.f));

		
		// compute inverse transpose for normals
		// mRelativeXformInvTrans.setRows(x_axis, y_axis, z_axis);
		// mRelativeXformInvTrans.invert(); 
		// mRelativeXformInvTrans.setRows(x_axis, y_axis, z_axis);
		// grumble - invert is NOT a matrix invert, so we do it by hand:

		LLMatrix3 rot_inverse = LLMatrix3(~delta_rot);

		LLMatrix3 scale_inverse;
		scale_inverse.setRows(LLVector3(1.0, 0.0, 0.0) / delta_scale.mV[VX],
							  LLVector3(0.0, 1.0, 0.0) / delta_scale.mV[VY],
							  LLVector3(0.0, 0.0, 1.0) / delta_scale.mV[VZ]);
							   
		
		mRelativeXformInvTrans = rot_inverse * scale_inverse;

		mRelativeXformInvTrans.transpose();
	}
	else
	{
		LLVector3 pos = getPosition();
		LLVector3 scale = getScale();
		LLQuaternion rot = getRotation();
	
		if (mParent)
		{
			pos *= mParent->getRotation();
			pos += mParent->getPosition();
			rot *= mParent->getRotation();
		}
		
		//LLViewerRegion* region = getRegion();
		//pos += region->getOriginAgent();
		
		LLVector3 x_axis = LLVector3(scale.mV[VX], 0.f, 0.f) * rot;
		LLVector3 y_axis = LLVector3(0.f, scale.mV[VY], 0.f) * rot;
		LLVector3 z_axis = LLVector3(0.f, 0.f, scale.mV[VZ]) * rot;

		mRelativeXform.initRows(LLVector4(x_axis, 0.f),
								LLVector4(y_axis, 0.f),
								LLVector4(z_axis, 0.f),
								LLVector4(pos, 1.f));

		// compute inverse transpose for normals
		LLMatrix3 rot_inverse = LLMatrix3(~rot);

		LLMatrix3 scale_inverse;
		scale_inverse.setRows(LLVector3(1.0, 0.0, 0.0) / scale.mV[VX],
							  LLVector3(0.0, 1.0, 0.0) / scale.mV[VY],
							  LLVector3(0.0, 0.0, 1.0) / scale.mV[VZ]);
							   
		
		mRelativeXformInvTrans = rot_inverse * scale_inverse;

		mRelativeXformInvTrans.transpose();
	}
}

static LLFastTimer::DeclareTimer FTM_GEN_FLEX("Generate Flexies");
static LLFastTimer::DeclareTimer FTM_UPDATE_PRIMITIVES("Update Primitives");
static LLFastTimer::DeclareTimer FTM_UPDATE_RIGGED_VOLUME("Update Rigged");

BOOL LLVOVolume::updateGeometry(LLDrawable *drawable)
{
	LLFastTimer t(FTM_UPDATE_PRIMITIVES);
	
	if (mDrawable->isState(LLDrawable::REBUILD_RIGGED))
	{
		{
			LLFastTimer t(FTM_UPDATE_RIGGED_VOLUME);
			updateRiggedVolume();
		}
		genBBoxes(FALSE);
		mDrawable->clearState(LLDrawable::REBUILD_RIGGED);
	}

	if (mVolumeImpl != NULL)
	{
		BOOL res;
		{
			LLFastTimer t(FTM_GEN_FLEX);
			res = mVolumeImpl->doUpdateGeometry(drawable);
		}

		if( enableVolumeSAPProtection() )
			mVolumeSurfaceArea = getVolume()->sculptGetSurfaceArea();
		
		updateFaceFlags();
		return res;
	}
	
	LLSpatialGroup* group = drawable->getSpatialGroup();
	if (group)
	{
		group->dirtyMesh();
	}

	BOOL compiled = FALSE;
			
	updateRelativeXform();
	
	if (mDrawable.isNull()) // Not sure why this is happening, but it is...
	{
		return TRUE; // No update to complete
	}

	if (mVolumeChanged || mFaceMappingChanged )
	{
		dirtySpatialGroup(drawable->isState(LLDrawable::IN_REBUILD_Q1));

		compiled = TRUE;

		if (mVolumeChanged)
		{
			LLFastTimer ftm(FTM_GEN_VOLUME);
			LLVolumeParams volume_params = getVolume()->getParams();
			setVolume(volume_params, 0);
			drawable->setState(LLDrawable::REBUILD_VOLUME);
		}

		{
			LLFastTimer t(FTM_GEN_TRIANGLES);
			regenFaces();
			genBBoxes(FALSE);
		}
	}
	else if ((mLODChanged) || (mSculptChanged))
	{
		dirtySpatialGroup(drawable->isState(LLDrawable::IN_REBUILD_Q1));

		LLVolume *old_volumep, *new_volumep;
		F32 old_lod, new_lod;
		S32 old_num_faces, new_num_faces ;

		old_volumep = getVolume();
		old_lod = old_volumep->getDetail();
		old_num_faces = old_volumep->getNumFaces() ;
		old_volumep = NULL ;

		{
			LLFastTimer ftm(FTM_GEN_VOLUME);
			LLVolumeParams volume_params = getVolume()->getParams();
			setVolume(volume_params, 0);
		}

		new_volumep = getVolume();
		new_lod = new_volumep->getDetail();
		new_num_faces = new_volumep->getNumFaces() ;
		new_volumep = NULL ;

		if ((new_lod != old_lod) || mSculptChanged)
		{
			compiled = TRUE;
			sNumLODChanges += new_num_faces ;
	
			if((S32)getNumTEs() != getVolume()->getNumFaces())
			{
				setNumTEs(getVolume()->getNumFaces()); //mesh loading may change number of faces.
			}

			drawable->setState(LLDrawable::REBUILD_VOLUME); // for face->genVolumeTriangles()

			{
				LLFastTimer t(FTM_GEN_TRIANGLES);
				if (new_num_faces != old_num_faces || mNumFaces != (S32)getNumTEs())
				{
					regenFaces();
				}
				genBBoxes(FALSE);

				if (mSculptChanged)
				{ //changes in sculpt maps can thrash an object bounding box without 
				  //triggering a spatial group bounding box update -- force spatial group
				  //to update bounding boxes
					LLSpatialGroup* group = mDrawable->getSpatialGroup();
					if (group)
					{
						group->unbound();
					}
				}
			}
		}
	}
	// it has its own drawable (it's moved) or it has changed UVs or it has changed xforms from global<->local
	else
	{
		compiled = TRUE;
		// All it did was move or we changed the texture coordinate offset
		LLFastTimer t(FTM_GEN_TRIANGLES);
		genBBoxes(FALSE);
	}

	if( enableVolumeSAPProtection() )
		mVolumeSurfaceArea = getVolume()->sculptGetSurfaceArea();

	// Update face flags
	updateFaceFlags();
	
	if(compiled)
	{
		LLPipeline::sCompiles++;
	}
		
	mVolumeChanged = FALSE;
	mLODChanged = FALSE;
	mSculptChanged = FALSE;
	mFaceMappingChanged = FALSE;
	
	return LLViewerObject::updateGeometry(drawable);
}

void LLVOVolume::updateFaceSize(S32 idx)
{
	// <FS:ND>
	if( mDrawable->getNumFaces() <= idx )
		return;
	// </FS:ND>

	LLFace* facep = mDrawable->getFace(idx);
	if (facep)
	{
		if (idx >= getVolume()->getNumVolumeFaces())
		{
			facep->setSize(0,0, true);
		}
		else
		{
			const LLVolumeFace& vol_face = getVolume()->getVolumeFace(idx);
			facep->setSize(vol_face.mNumVertices, vol_face.mNumIndices, 
							true); // <--- volume faces should be padded for 16-byte alignment
		
		}
	}
}

BOOL LLVOVolume::isRootEdit() const
{
	if (mParent && !((LLViewerObject*)mParent)->isAvatar())
	{
		return FALSE;
	}
	return TRUE;
}

//virtual
void LLVOVolume::setNumTEs(const U8 num_tes)
{
	const U8 old_num_tes = getNumTEs() ;
	
	if(old_num_tes && old_num_tes < num_tes) //new faces added
	{
		LLViewerObject::setNumTEs(num_tes) ;

		if(mMediaImplList.size() >= old_num_tes && mMediaImplList[old_num_tes -1].notNull())//duplicate the last media textures if exists.
		{
			mMediaImplList.resize(num_tes) ;
			const LLTextureEntry* te = getTE(old_num_tes - 1) ;
			for(U8 i = old_num_tes; i < num_tes ; i++)
			{
				setTE(i, *te) ;
				mMediaImplList[i] = mMediaImplList[old_num_tes -1] ;
			}
			mMediaImplList[old_num_tes -1]->setUpdated(TRUE) ;
		}
	}
	else if(old_num_tes > num_tes && mMediaImplList.size() > num_tes) //old faces removed
	{
		U8 end = mMediaImplList.size() ;
		for(U8 i = num_tes; i < end ; i++)
		{
			removeMediaImpl(i) ;				
		}
		mMediaImplList.resize(num_tes) ;

		LLViewerObject::setNumTEs(num_tes) ;
	}
	else
	{
		LLViewerObject::setNumTEs(num_tes) ;
	}

	return ;
}

//virtual     
void LLVOVolume::changeTEImage(S32 index, LLViewerTexture* imagep)
{
	BOOL changed = (mTEImages[index] != imagep);
	LLViewerObject::changeTEImage(index, imagep);
	if (changed)
	{
		gPipeline.markTextured(mDrawable);
		mFaceMappingChanged = TRUE;
	}
}

void LLVOVolume::setTEImage(const U8 te, LLViewerTexture *imagep)
{
	BOOL changed = (mTEImages[te] != imagep);
	LLViewerObject::setTEImage(te, imagep);
	if (changed)
	{
		gPipeline.markTextured(mDrawable);
		mFaceMappingChanged = TRUE;
	}
}

S32 LLVOVolume::setTETexture(const U8 te, const LLUUID &uuid)
{
	S32 res = LLViewerObject::setTETexture(te, uuid);
	if (res)
	{
		gPipeline.markTextured(mDrawable);
		mFaceMappingChanged = TRUE;
	}
	return res;
}

S32 LLVOVolume::setTEColor(const U8 te, const LLColor3& color)
{
	return setTEColor(te, LLColor4(color));
}

S32 LLVOVolume::setTEColor(const U8 te, const LLColor4& color)
{
	S32 retval = 0;
	const LLTextureEntry *tep = getTE(te);
	if (!tep)
	{
		llwarns << "No texture entry for te " << (S32)te << ", object " << mID << llendl;
	}
	else if (color != tep->getColor())
	{
		F32 old_alpha = tep->getColor().mV[3];
		if (color.mV[3] != old_alpha)
		{
			gPipeline.markTextured(mDrawable);
			//treat this alpha change as an LoD update since render batches may need to get rebuilt
			mLODChanged = TRUE;
			gPipeline.markRebuild(mDrawable, LLDrawable::REBUILD_VOLUME, FALSE);
		}
		retval = LLPrimitive::setTEColor(te, color);
		if (mDrawable.notNull() && retval)
		{
			// These should only happen on updates which are not the initial update.
			mDrawable->setState(LLDrawable::REBUILD_COLOR);
			dirtyMesh();
		}
	}

	return  retval;
}

S32 LLVOVolume::setTEBumpmap(const U8 te, const U8 bumpmap)
{
	S32 res = LLViewerObject::setTEBumpmap(te, bumpmap);
	if (res)
	{
		gPipeline.markTextured(mDrawable);
		mFaceMappingChanged = TRUE;
	}
	return  res;
}

S32 LLVOVolume::setTETexGen(const U8 te, const U8 texgen)
{
	S32 res = LLViewerObject::setTETexGen(te, texgen);
	if (res)
	{
		gPipeline.markTextured(mDrawable);
		mFaceMappingChanged = TRUE;
	}
	return  res;
}

S32 LLVOVolume::setTEMediaTexGen(const U8 te, const U8 media)
{
	S32 res = LLViewerObject::setTEMediaTexGen(te, media);
	if (res)
	{
		gPipeline.markTextured(mDrawable);
		mFaceMappingChanged = TRUE;
	}
	return  res;
}

S32 LLVOVolume::setTEShiny(const U8 te, const U8 shiny)
{
	S32 res = LLViewerObject::setTEShiny(te, shiny);
	if (res)
	{
		gPipeline.markTextured(mDrawable);
		mFaceMappingChanged = TRUE;
	}
	return  res;
}

S32 LLVOVolume::setTEFullbright(const U8 te, const U8 fullbright)
{
	S32 res = LLViewerObject::setTEFullbright(te, fullbright);
	if (res)
	{
		gPipeline.markTextured(mDrawable);
		mFaceMappingChanged = TRUE;
	}
	return  res;
}

S32 LLVOVolume::setTEBumpShinyFullbright(const U8 te, const U8 bump)
{
	S32 res = LLViewerObject::setTEBumpShinyFullbright(te, bump);
	if (res)
	{
		gPipeline.markTextured(mDrawable);
		mFaceMappingChanged = TRUE;
	}
	return res;
}

S32 LLVOVolume::setTEMediaFlags(const U8 te, const U8 media_flags)
{
	S32 res = LLViewerObject::setTEMediaFlags(te, media_flags);
	if (res)
	{
		gPipeline.markTextured(mDrawable);
		mFaceMappingChanged = TRUE;
	}
	return  res;
}

S32 LLVOVolume::setTEGlow(const U8 te, const F32 glow)
{
	S32 res = LLViewerObject::setTEGlow(te, glow);
	if (res)
	{
		gPipeline.markTextured(mDrawable);
		mFaceMappingChanged = TRUE;
	}
	return  res;
}

S32 LLVOVolume::setTEScale(const U8 te, const F32 s, const F32 t)
{
	S32 res = LLViewerObject::setTEScale(te, s, t);
	if (res)
	{
		gPipeline.markTextured(mDrawable);
		mFaceMappingChanged = TRUE;
	}
	return res;
}

S32 LLVOVolume::setTEScaleS(const U8 te, const F32 s)
{
	S32 res = LLViewerObject::setTEScaleS(te, s);
	if (res)
	{
		gPipeline.markTextured(mDrawable);
		mFaceMappingChanged = TRUE;
	}
	return res;
}

S32 LLVOVolume::setTEScaleT(const U8 te, const F32 t)
{
	S32 res = LLViewerObject::setTEScaleT(te, t);
	if (res)
	{
		gPipeline.markTextured(mDrawable);
		mFaceMappingChanged = TRUE;
	}
	return res;
}

void LLVOVolume::updateTEData()
{
	/*if (mDrawable.notNull())
	{
		mFaceMappingChanged = TRUE;
		gPipeline.markRebuild(mDrawable, LLDrawable::REBUILD_MATERIAL, TRUE);
	}*/
}

bool LLVOVolume::hasMedia() const
{
	bool result = false;
	const U8 numTEs = getNumTEs();
	for (U8 i = 0; i < numTEs; i++)
	{
		const LLTextureEntry* te = getTE(i);
		if(te->hasMedia())
		{
			result = true;
			break;
		}
	}
	return result;
}

LLVector3 LLVOVolume::getApproximateFaceNormal(U8 face_id)
{
	LLVolume* volume = getVolume();
	LLVector4a result;
	result.clear();

	LLVector3 ret;

	if (volume && face_id < volume->getNumVolumeFaces())
	{
		const LLVolumeFace& face = volume->getVolumeFace(face_id);
		for (S32 i = 0; i < (S32)face.mNumVertices; ++i)
		{
			result.add(face.mNormals[i]);
		}

		LLVector3 ret(result.getF32ptr());
		ret = volumeDirectionToAgent(ret);
		ret.normVec();
	}
	
	return ret;
}

void LLVOVolume::requestMediaDataUpdate(bool isNew)
{
    if (sObjectMediaClient)
		sObjectMediaClient->fetchMedia(new LLMediaDataClientObjectImpl(this, isNew));
}

bool LLVOVolume::isMediaDataBeingFetched() const
{
	// I know what I'm doing by const_casting this away: this is just 
	// a wrapper class that is only going to do a lookup.
	return (sObjectMediaClient) ? sObjectMediaClient->isInQueue(new LLMediaDataClientObjectImpl(const_cast<LLVOVolume*>(this), false)) : false;
}

void LLVOVolume::cleanUpMediaImpls()
{
	// Iterate through our TEs and remove any Impls that are no longer used
	const U8 numTEs = getNumTEs();
	for (U8 i = 0; i < numTEs; i++)
	{
		const LLTextureEntry* te = getTE(i);
		if( ! te->hasMedia())
		{
			// Delete the media IMPL!
			removeMediaImpl(i) ;
		}
	}
}

void LLVOVolume::updateObjectMediaData(const LLSD &media_data_array, const std::string &media_version)
{
	// media_data_array is an array of media entry maps
	// media_version is the version string in the response.
	U32 fetched_version = LLTextureEntry::getVersionFromMediaVersionString(media_version);

	// Only update it if it is newer!
	if ( (S32)fetched_version > mLastFetchedMediaVersion)
	{
		mLastFetchedMediaVersion = fetched_version;
		//llinfos << "updating:" << this->getID() << " " << ll_pretty_print_sd(media_data_array) << llendl;
		
		LLSD::array_const_iterator iter = media_data_array.beginArray();
		LLSD::array_const_iterator end = media_data_array.endArray();
		U8 texture_index = 0;
		for (; iter != end; ++iter, ++texture_index)
		{
			syncMediaData(texture_index, *iter, false/*merge*/, false/*ignore_agent*/);
		}
	}
}

void LLVOVolume::syncMediaData(S32 texture_index, const LLSD &media_data, bool merge, bool ignore_agent)
{
	if(mDead)
	{
		// If the object has been marked dead, don't process media updates.
		return;
	}
	
	LLTextureEntry *te = getTE(texture_index);
	if(!te)
	{
		return ;
	}

	LL_DEBUGS("MediaOnAPrim") << "BEFORE: texture_index = " << texture_index
		<< " hasMedia = " << te->hasMedia() << " : " 
		<< ((NULL == te->getMediaData()) ? "NULL MEDIA DATA" : ll_pretty_print_sd(te->getMediaData()->asLLSD())) << llendl;

	std::string previous_url;
	LLMediaEntry* mep = te->getMediaData();
	if(mep)
	{
		// Save the "current url" from before the update so we can tell if
		// it changes. 
		previous_url = mep->getCurrentURL();
	}

	if (merge)
	{
		te->mergeIntoMediaData(media_data);
	}
	else {
		// XXX Question: what if the media data is undefined LLSD, but the
		// update we got above said that we have media flags??	Here we clobber
		// that, assuming the data from the service is more up-to-date. 
		te->updateMediaData(media_data);
	}

	mep = te->getMediaData();
	if(mep)
	{
		bool update_from_self = false;
		if (!ignore_agent) 
		{
			LLUUID updating_agent = LLTextureEntry::getAgentIDFromMediaVersionString(getMediaURL());
			update_from_self = (updating_agent == gAgent.getID());
		}
		viewer_media_t media_impl = LLViewerMedia::updateMediaImpl(mep, previous_url, update_from_self);
			
		addMediaImpl(media_impl, texture_index) ;
	}
	else
	{
		removeMediaImpl(texture_index);
	}

	LL_DEBUGS("MediaOnAPrim") << "AFTER: texture_index = " << texture_index
		<< " hasMedia = " << te->hasMedia() << " : " 
		<< ((NULL == te->getMediaData()) ? "NULL MEDIA DATA" : ll_pretty_print_sd(te->getMediaData()->asLLSD())) << llendl;
}

void LLVOVolume::mediaNavigateBounceBack(U8 texture_index)
{
	// Find the media entry for this navigate
	const LLMediaEntry* mep = NULL;
	viewer_media_t impl = getMediaImpl(texture_index);
	LLTextureEntry *te = getTE(texture_index);
	if(te)
	{
		mep = te->getMediaData();
	}
	
	if (mep && impl)
	{
        std::string url = mep->getCurrentURL();
		// Look for a ":", if not there, assume "http://"
		if (!url.empty() && std::string::npos == url.find(':')) 
		{
			url = "http://" + url;
		}
		// If the url we're trying to "bounce back" to is either empty or not
		// allowed by the whitelist, try the home url.  If *that* doesn't work,
		// set the media as failed and unload it
        if (url.empty() || !mep->checkCandidateUrl(url))
        {
            url = mep->getHomeURL();
			// Look for a ":", if not there, assume "http://"
			if (!url.empty() && std::string::npos == url.find(':')) 
			{
				url = "http://" + url;
			}
        }
        if (url.empty() || !mep->checkCandidateUrl(url))
		{
			// The url to navigate back to is not good, and we have nowhere else
			// to go.
			LL_WARNS("MediaOnAPrim") << "FAILED to bounce back URL \"" << url << "\" -- unloading impl" << LL_ENDL;
			impl->setMediaFailed(true);
		}
		else {
			// Okay, navigate now
            LL_INFOS("MediaOnAPrim") << "bouncing back to URL: " << url << LL_ENDL;
            impl->navigateTo(url, "", false, true);
        }
    }
}

bool LLVOVolume::hasMediaPermission(const LLMediaEntry* media_entry, MediaPermType perm_type)
{
    // NOTE: This logic ALMOST duplicates the logic in the server (in particular, in llmediaservice.cpp).
    if (NULL == media_entry ) return false; // XXX should we assert here?
    
    // The agent has permissions if:
    // - world permissions are on, or
    // - group permissions are on, and agent_id is in the group, or
    // - agent permissions are on, and agent_id is the owner
    
	// *NOTE: We *used* to check for modify permissions here (i.e. permissions were
	// granted if permModify() was true).  However, this doesn't make sense in the
	// viewer: we don't want to show controls or allow interaction if the author
	// has deemed it so.  See DEV-42115.
	
    U8 media_perms = (perm_type == MEDIA_PERM_INTERACT) ? media_entry->getPermsInteract() : media_entry->getPermsControl();
    
    // World permissions
    if (0 != (media_perms & LLMediaEntry::PERM_ANYONE)) 
    {
        return true;
    }
    
    // Group permissions
    else if (0 != (media_perms & LLMediaEntry::PERM_GROUP))
    {
		LLPermissions* obj_perm = LLSelectMgr::getInstance()->findObjectPermissions(this);
		if (obj_perm && gAgent.isInGroup(obj_perm->getGroup()))
		{
			return true;
		}
    }
    
    // Owner permissions
    else if (0 != (media_perms & LLMediaEntry::PERM_OWNER) && permYouOwner()) 
    {
        return true;
    }
    
    return false;
    
}

void LLVOVolume::mediaNavigated(LLViewerMediaImpl *impl, LLPluginClassMedia* plugin, std::string new_location)
{
	bool block_navigation = false;
	// FIXME: if/when we allow the same media impl to be used by multiple faces, the logic here will need to be fixed
	// to deal with multiple face indices.
	int face_index = getFaceIndexWithMediaImpl(impl, -1);
	
	// Find the media entry for this navigate
	LLMediaEntry* mep = NULL;
	LLTextureEntry *te = getTE(face_index);
	if(te)
	{
		mep = te->getMediaData();
	}
	
	if(mep)
	{
		if(!mep->checkCandidateUrl(new_location))
		{
			block_navigation = true;
		}
		if (!block_navigation && !hasMediaPermission(mep, MEDIA_PERM_INTERACT))
		{
			block_navigation = true;
		}
	}
	else
	{
		LL_WARNS("MediaOnAPrim") << "Couldn't find media entry!" << LL_ENDL;
	}
						
	if(block_navigation)
	{
		LL_INFOS("MediaOnAPrim") << "blocking navigate to URI " << new_location << LL_ENDL;

		// "bounce back" to the current URL from the media entry
		mediaNavigateBounceBack(face_index);
	}
	else if (sObjectMediaNavigateClient)
	{
		
		LL_DEBUGS("MediaOnAPrim") << "broadcasting navigate with URI " << new_location << LL_ENDL;

		sObjectMediaNavigateClient->navigate(new LLMediaDataClientObjectImpl(this, false), face_index, new_location);
	}
}

void LLVOVolume::mediaEvent(LLViewerMediaImpl *impl, LLPluginClassMedia* plugin, LLViewerMediaObserver::EMediaEvent event)
{
	switch(event)
	{
		
		case LLViewerMediaObserver::MEDIA_EVENT_LOCATION_CHANGED:
		{			
			switch(impl->getNavState())
			{
				case LLViewerMediaImpl::MEDIANAVSTATE_FIRST_LOCATION_CHANGED:
				{
					// This is the first location changed event after the start of a non-server-directed nav.  It may need to be broadcast or bounced back.
					mediaNavigated(impl, plugin, plugin->getLocation());
				}
				break;
				
				case LLViewerMediaImpl::MEDIANAVSTATE_FIRST_LOCATION_CHANGED_SPURIOUS:
					// This navigate didn't change the current URL.  
					LL_DEBUGS("MediaOnAPrim") << "	NOT broadcasting navigate (spurious)" << LL_ENDL;
				break;
				
				case LLViewerMediaImpl::MEDIANAVSTATE_SERVER_FIRST_LOCATION_CHANGED:
					// This is the first location changed event after the start of a server-directed nav.  Don't broadcast it.
					LL_INFOS("MediaOnAPrim") << "	NOT broadcasting navigate (server-directed)" << LL_ENDL;
				break;
				
				default:
					// This is a subsequent location-changed due to a redirect.	 Don't broadcast.
					LL_INFOS("MediaOnAPrim") << "	NOT broadcasting navigate (redirect)" << LL_ENDL;
				break;
			}
		}
		break;
		
		case LLViewerMediaObserver::MEDIA_EVENT_NAVIGATE_COMPLETE:
		{
			switch(impl->getNavState())
			{
				case LLViewerMediaImpl::MEDIANAVSTATE_COMPLETE_BEFORE_LOCATION_CHANGED:
				{
					// This is the first location changed event after the start of a non-server-directed nav.  It may need to be broadcast or bounced back.
					mediaNavigated(impl, plugin, plugin->getNavigateURI());
				}
				break;
				
				case LLViewerMediaImpl::MEDIANAVSTATE_COMPLETE_BEFORE_LOCATION_CHANGED_SPURIOUS:
					// This navigate didn't change the current URL.  
					LL_DEBUGS("MediaOnAPrim") << "	NOT broadcasting navigate (spurious)" << LL_ENDL;
				break;

				case LLViewerMediaImpl::MEDIANAVSTATE_SERVER_COMPLETE_BEFORE_LOCATION_CHANGED:
					// This is the the navigate complete event from a server-directed nav.  Don't broadcast it.
					LL_INFOS("MediaOnAPrim") << "	NOT broadcasting navigate (server-directed)" << LL_ENDL;
				break;
				
				default:
					// For all other states, the navigate should have been handled by LOCATION_CHANGED events already.
				break;
			}
		}
		break;
		
		default:
		break;
	}

}

void LLVOVolume::sendMediaDataUpdate()
{
    if (sObjectMediaClient)
		sObjectMediaClient->updateMedia(new LLMediaDataClientObjectImpl(this, false));
}

void LLVOVolume::removeMediaImpl(S32 texture_index)
{
	if(mMediaImplList.size() <= (U32)texture_index || mMediaImplList[texture_index].isNull())
	{
		return ;
	}

	//make the face referencing to mMediaImplList[texture_index] to point back to the old texture.
	if(mDrawable && texture_index < mDrawable->getNumFaces())
	{
		LLFace* facep = mDrawable->getFace(texture_index) ;
		if(facep)
		{
			LLViewerMediaTexture* media_tex = LLViewerTextureManager::findMediaTexture(mMediaImplList[texture_index]->getMediaTextureID()) ;
			if(media_tex)
			{
				media_tex->removeMediaFromFace(facep) ;
			}
		}
	}		
	
	//check if some other face(s) of this object reference(s)to this media impl.
	S32 i ;
	S32 end = (S32)mMediaImplList.size() ;
	for(i = 0; i < end ; i++)
	{
		if( i != texture_index && mMediaImplList[i] == mMediaImplList[texture_index])
		{
			break ;
		}
	}

	if(i == end) //this object does not need this media impl.
	{
		mMediaImplList[texture_index]->removeObject(this) ;
	}

	mMediaImplList[texture_index] = NULL ;
	return ;
}

void LLVOVolume::addMediaImpl(LLViewerMediaImpl* media_impl, S32 texture_index)
{
	if((S32)mMediaImplList.size() < texture_index + 1)
	{
		mMediaImplList.resize(texture_index + 1) ;
	}
	
	if(mMediaImplList[texture_index].notNull())
	{
		if(mMediaImplList[texture_index] == media_impl)
		{
			return ;
		}

		removeMediaImpl(texture_index) ;
	}

	mMediaImplList[texture_index] = media_impl;
	media_impl->addObject(this) ;	

	//add the face to show the media if it is in playing
	if(mDrawable)
	{
		// <FS:ND> Make sure to not access faces that are out of array bounds.
		// LLFace* facep = mDrawable->getFace(texture_index) ;
		LLFace* facep(0);

		if( texture_index < mDrawable->getNumFaces() )
			facep = mDrawable->getFace(texture_index) ;
		// </FS:ND>

		if(facep)
		{
			LLViewerMediaTexture* media_tex = LLViewerTextureManager::findMediaTexture(mMediaImplList[texture_index]->getMediaTextureID()) ;
			if(media_tex)
			{
				media_tex->addMediaToFace(facep) ;
			}
		}
		else //the face is not available now, start media on this face later.
		{
			media_impl->setUpdated(TRUE) ;
		}
	}
	return ;
}

viewer_media_t LLVOVolume::getMediaImpl(U8 face_id) const
{
	if(mMediaImplList.size() > face_id)
	{
		return mMediaImplList[face_id];
	}
	return NULL;
}

F64 LLVOVolume::getTotalMediaInterest() const
{
	// If this object is currently focused, this object has "high" interest
	if (LLViewerMediaFocus::getInstance()->getFocusedObjectID() == getID())
		return F64_MAX;
	
	F64 interest = (F64)-1.0;  // means not interested;
    
	// If this object is selected, this object has "high" interest, but since 
	// there can be more than one, we still add in calculated impl interest
	// XXX Sadly, 'contains()' doesn't take a const :(
	if (LLSelectMgr::getInstance()->getSelection()->contains(const_cast<LLVOVolume*>(this)))
		interest = F64_MAX / 2.0;
	
	int i = 0;
	const int end = getNumTEs();
	for ( ; i < end; ++i)
	{
		const viewer_media_t &impl = getMediaImpl(i);
		if (!impl.isNull())
		{
			if (interest == (F64)-1.0) interest = (F64)0.0;
			interest += impl->getInterest();
		}
	}
	return interest;
}

S32 LLVOVolume::getFaceIndexWithMediaImpl(const LLViewerMediaImpl* media_impl, S32 start_face_id)
{
	S32 end = (S32)mMediaImplList.size() ;
	for(S32 face_id = start_face_id + 1; face_id < end; face_id++)
	{
		if(mMediaImplList[face_id] == media_impl)
		{
			return face_id ;
		}
	}
	return -1 ;
}

//----------------------------------------------------------------------------

void LLVOVolume::setLightTextureID(LLUUID id)
{
	if (id.notNull())
	{
		if (!hasLightTexture())
		{
			setParameterEntryInUse(LLNetworkData::PARAMS_LIGHT_IMAGE, TRUE, true);
		}
		LLLightImageParams* param_block = (LLLightImageParams*) getParameterEntry(LLNetworkData::PARAMS_LIGHT_IMAGE);
		if (param_block && param_block->getLightTexture() != id)
		{
			param_block->setLightTexture(id);
			parameterChanged(LLNetworkData::PARAMS_LIGHT_IMAGE, true);
		}
	}
	else
	{
		if (hasLightTexture())
		{
			setParameterEntryInUse(LLNetworkData::PARAMS_LIGHT_IMAGE, FALSE, true);
			mLightTexture = NULL;
		}
	}		
}

void LLVOVolume::setSpotLightParams(LLVector3 params)
{
	LLLightImageParams* param_block = (LLLightImageParams*) getParameterEntry(LLNetworkData::PARAMS_LIGHT_IMAGE);
	if (param_block && param_block->getParams() != params)
	{
		param_block->setParams(params);
		parameterChanged(LLNetworkData::PARAMS_LIGHT_IMAGE, true);
	}
}
		
void LLVOVolume::setIsLight(BOOL is_light)
{
	if (is_light != getIsLight())
	{
		if (is_light)
		{
			setParameterEntryInUse(LLNetworkData::PARAMS_LIGHT, TRUE, true);
		}
		else
		{
			setParameterEntryInUse(LLNetworkData::PARAMS_LIGHT, FALSE, true);
		}

		if (is_light)
		{
			// Add it to the pipeline mLightSet
			gPipeline.setLight(mDrawable, TRUE);
		}
		else
		{
			// Not a light.  Remove it from the pipeline's light set.
			gPipeline.setLight(mDrawable, FALSE);
		}
	}
}

void LLVOVolume::setLightColor(const LLColor3& color)
{
	LLLightParams *param_block = (LLLightParams *)getParameterEntry(LLNetworkData::PARAMS_LIGHT);
	if (param_block)
	{
		if (param_block->getColor() != color)
		{
			param_block->setColor(LLColor4(color, param_block->getColor().mV[3]));
			parameterChanged(LLNetworkData::PARAMS_LIGHT, true);
			gPipeline.markTextured(mDrawable);
			mFaceMappingChanged = TRUE;
		}
	}
}

void LLVOVolume::setLightIntensity(F32 intensity)
{
	LLLightParams *param_block = (LLLightParams *)getParameterEntry(LLNetworkData::PARAMS_LIGHT);
	if (param_block)
	{
		if (param_block->getColor().mV[3] != intensity)
		{
			param_block->setColor(LLColor4(LLColor3(param_block->getColor()), intensity));
			parameterChanged(LLNetworkData::PARAMS_LIGHT, true);
		}
	}
}

void LLVOVolume::setLightRadius(F32 radius)
{
	LLLightParams *param_block = (LLLightParams *)getParameterEntry(LLNetworkData::PARAMS_LIGHT);
	if (param_block)
	{
		if (param_block->getRadius() != radius)
		{
			param_block->setRadius(radius);
			parameterChanged(LLNetworkData::PARAMS_LIGHT, true);
		}
	}
}

void LLVOVolume::setLightFalloff(F32 falloff)
{
	LLLightParams *param_block = (LLLightParams *)getParameterEntry(LLNetworkData::PARAMS_LIGHT);
	if (param_block)
	{
		if (param_block->getFalloff() != falloff)
		{
			param_block->setFalloff(falloff);
			parameterChanged(LLNetworkData::PARAMS_LIGHT, true);
		}
	}
}

void LLVOVolume::setLightCutoff(F32 cutoff)
{
	LLLightParams *param_block = (LLLightParams *)getParameterEntry(LLNetworkData::PARAMS_LIGHT);
	if (param_block)
	{
		if (param_block->getCutoff() != cutoff)
		{
			param_block->setCutoff(cutoff);
			parameterChanged(LLNetworkData::PARAMS_LIGHT, true);
		}
	}
}

//----------------------------------------------------------------------------

BOOL LLVOVolume::getIsLight() const
{
	return getParameterEntryInUse(LLNetworkData::PARAMS_LIGHT);
}

LLColor3 LLVOVolume::getLightBaseColor() const
{
	const LLLightParams *param_block = (const LLLightParams *)getParameterEntry(LLNetworkData::PARAMS_LIGHT);
	if (param_block)
	{
		return LLColor3(param_block->getColor());
	}
	else
	{
		return LLColor3(1,1,1);
	}
}

LLColor3 LLVOVolume::getLightColor() const
{
	const LLLightParams *param_block = (const LLLightParams *)getParameterEntry(LLNetworkData::PARAMS_LIGHT);
	if (param_block)
	{
		return LLColor3(param_block->getColor()) * param_block->getColor().mV[3];
	}
	else
	{
		return LLColor3(1,1,1);
	}
}

LLUUID LLVOVolume::getLightTextureID() const
{
	if (getParameterEntryInUse(LLNetworkData::PARAMS_LIGHT_IMAGE))
	{
		const LLLightImageParams *param_block = (const LLLightImageParams *)getParameterEntry(LLNetworkData::PARAMS_LIGHT_IMAGE);
		if (param_block)
		{
			return param_block->getLightTexture();
		}
	}
	
	return LLUUID::null;
}


LLVector3 LLVOVolume::getSpotLightParams() const
{
	if (getParameterEntryInUse(LLNetworkData::PARAMS_LIGHT_IMAGE))
	{
		const LLLightImageParams *param_block = (const LLLightImageParams *)getParameterEntry(LLNetworkData::PARAMS_LIGHT_IMAGE);
		if (param_block)
		{
			return param_block->getParams();
		}
	}
	
	return LLVector3();
}

F32 LLVOVolume::getSpotLightPriority() const
{
	return mSpotLightPriority;
}

void LLVOVolume::updateSpotLightPriority()
{
	LLVector3 pos = mDrawable->getPositionAgent();
	LLVector3 at(0,0,-1);
	at *= getRenderRotation();

	F32 r = getLightRadius()*0.5f;

	pos += at * r;

	at = LLViewerCamera::getInstance()->getAtAxis();

	pos -= at * r;
	
	mSpotLightPriority = gPipeline.calcPixelArea(pos, LLVector3(r,r,r), *LLViewerCamera::getInstance());

	if (mLightTexture.notNull())
	{
		mLightTexture->addTextureStats(mSpotLightPriority);
		mLightTexture->setBoostLevel(LLViewerTexture::BOOST_CLOUDS);
	}
}


bool LLVOVolume::isLightSpotlight() const
{
	LLLightImageParams* params = (LLLightImageParams*) getParameterEntry(LLNetworkData::PARAMS_LIGHT_IMAGE);
	if (params)
	{
		return params->isLightSpotlight();
	}
	return false;
}


LLViewerTexture* LLVOVolume::getLightTexture()
{
	LLUUID id = getLightTextureID();

	if (id.notNull())
	{
		if (mLightTexture.isNull() || id != mLightTexture->getID())
		{
			mLightTexture = LLViewerTextureManager::getFetchedTexture(id);
		}
	}
	else
	{
		mLightTexture = NULL;
	}

	return mLightTexture;
}

F32 LLVOVolume::getLightIntensity() const
{
	const LLLightParams *param_block = (const LLLightParams *)getParameterEntry(LLNetworkData::PARAMS_LIGHT);
	if (param_block)
	{
		return param_block->getColor().mV[3];
	}
	else
	{
		return 1.f;
	}
}

F32 LLVOVolume::getLightRadius() const
{
	const LLLightParams *param_block = (const LLLightParams *)getParameterEntry(LLNetworkData::PARAMS_LIGHT);
	if (param_block)
	{
		return param_block->getRadius();
	}
	else
	{
		return 0.f;
	}
}

F32 LLVOVolume::getLightFalloff() const
{
	const LLLightParams *param_block = (const LLLightParams *)getParameterEntry(LLNetworkData::PARAMS_LIGHT);
	if (param_block)
	{
		return param_block->getFalloff();
	}
	else
	{
		return 0.f;
	}
}

F32 LLVOVolume::getLightCutoff() const
{
	const LLLightParams *param_block = (const LLLightParams *)getParameterEntry(LLNetworkData::PARAMS_LIGHT);
	if (param_block)
	{
		return param_block->getCutoff();
	}
	else
	{
		return 0.f;
	}
}

U32 LLVOVolume::getVolumeInterfaceID() const
{
	if (mVolumeImpl)
	{
		return mVolumeImpl->getID();
	}

	return 0;
}

BOOL LLVOVolume::isFlexible() const
{
	if (getParameterEntryInUse(LLNetworkData::PARAMS_FLEXIBLE))
	{
		LLVolume* volume = getVolume();
		if (volume && volume->getParams().getPathParams().getCurveType() != LL_PCODE_PATH_FLEXIBLE)
		{
			LLVolumeParams volume_params = getVolume()->getParams();
			U8 profile_and_hole = volume_params.getProfileParams().getCurveType();
			volume_params.setType(profile_and_hole, LL_PCODE_PATH_FLEXIBLE);
		}
		return TRUE;
	}
	else
	{
		return FALSE;
	}
}

BOOL LLVOVolume::isSculpted() const
{
	if (getParameterEntryInUse(LLNetworkData::PARAMS_SCULPT))
	{
		return TRUE;
	}
	
	return FALSE;
}

BOOL LLVOVolume::isMesh() const
{
	if (isSculpted())
	{
		LLSculptParams *sculpt_params = (LLSculptParams *)getParameterEntry(LLNetworkData::PARAMS_SCULPT);
		U8 sculpt_type = sculpt_params->getSculptType();

		if ((sculpt_type & LL_SCULPT_TYPE_MASK) == LL_SCULPT_TYPE_MESH)
			// mesh is a mesh
		{
			return TRUE;	
		}
	}

	return FALSE;
}

BOOL LLVOVolume::hasLightTexture() const
{
	if (getParameterEntryInUse(LLNetworkData::PARAMS_LIGHT_IMAGE))
	{
		return TRUE;
	}

	return FALSE;
}

BOOL LLVOVolume::isVolumeGlobal() const
{
	if (mVolumeImpl)
	{
		return mVolumeImpl->isVolumeGlobal() ? TRUE : FALSE;
	}
	else if (mRiggedVolume.notNull())
	{
		return TRUE;
	}

	return FALSE;
}

BOOL LLVOVolume::canBeFlexible() const
{
	U8 path = getVolume()->getParams().getPathParams().getCurveType();
	return (path == LL_PCODE_PATH_FLEXIBLE || path == LL_PCODE_PATH_LINE);
}

BOOL LLVOVolume::setIsFlexible(BOOL is_flexible)
{
	BOOL res = FALSE;
	BOOL was_flexible = isFlexible();
	LLVolumeParams volume_params;
	if (is_flexible)
	{
		if (!was_flexible)
		{
			volume_params = getVolume()->getParams();
			U8 profile_and_hole = volume_params.getProfileParams().getCurveType();
			volume_params.setType(profile_and_hole, LL_PCODE_PATH_FLEXIBLE);
			res = TRUE;
			setFlags(FLAGS_USE_PHYSICS, FALSE);
			setFlags(FLAGS_PHANTOM, TRUE);
			setParameterEntryInUse(LLNetworkData::PARAMS_FLEXIBLE, TRUE, true);
			if (mDrawable)
			{
				mDrawable->makeActive();
			}
		}
	}
	else
	{
		if (was_flexible)
		{
			volume_params = getVolume()->getParams();
			U8 profile_and_hole = volume_params.getProfileParams().getCurveType();
			volume_params.setType(profile_and_hole, LL_PCODE_PATH_LINE);
			res = TRUE;
			setFlags(FLAGS_PHANTOM, FALSE);
			setParameterEntryInUse(LLNetworkData::PARAMS_FLEXIBLE, FALSE, true);
		}
	}
	if (res)
	{
		res = setVolume(volume_params, 1);
		if (res)
		{
			markForUpdate(TRUE);
		}
	}
	return res;
}

//----------------------------------------------------------------------------

void LLVOVolume::generateSilhouette(LLSelectNode* nodep, const LLVector3& view_point)
{
	LLVolume *volume = getVolume();

	if (volume)
	{
		LLVector3 view_vector;
		view_vector = view_point; 

		//transform view vector into volume space
		view_vector -= getRenderPosition();
		mDrawable->mDistanceWRTCamera = view_vector.length();
		LLQuaternion worldRot = getRenderRotation();
		view_vector = view_vector * ~worldRot;
		if (!isVolumeGlobal())
		{
			LLVector3 objScale = getScale();
			LLVector3 invObjScale(1.f / objScale.mV[VX], 1.f / objScale.mV[VY], 1.f / objScale.mV[VZ]);
			view_vector.scaleVec(invObjScale);
		}
		
		updateRelativeXform();
		LLMatrix4 trans_mat = mRelativeXform;
		if (mDrawable->isStatic())
		{
			trans_mat.translate(getRegion()->getOriginAgent());
		}

		volume->generateSilhouetteVertices(nodep->mSilhouetteVertices, nodep->mSilhouetteNormals, view_vector, trans_mat, mRelativeXformInvTrans, nodep->getTESelectMask());

		nodep->mSilhouetteExists = TRUE;
	}
}

void LLVOVolume::deleteFaces()
{
	S32 face_count = mNumFaces;
	if (mDrawable.notNull())
	{
		mDrawable->deleteFaces(0, face_count);
	}

	mNumFaces = 0;
}

void LLVOVolume::updateRadius()
{
	if (mDrawable.isNull())
	{
		return;
	}
	
	mVObjRadius = getScale().length();
	mDrawable->setRadius(mVObjRadius);
}


BOOL LLVOVolume::isAttachment() const
{
	return mState != 0 ;
}

BOOL LLVOVolume::isHUDAttachment() const
{
	// *NOTE: we assume hud attachment points are in defined range
	// since this range is constant for backwards compatibility
	// reasons this is probably a reasonable assumption to make
	S32 attachment_id = ATTACHMENT_ID_FROM_STATE(mState);
	return ( attachment_id >= 31 && attachment_id <= 38 );
}


const LLMatrix4 LLVOVolume::getRenderMatrix() const
{
	if (mDrawable->isActive() && !mDrawable->isRoot())
	{
		return mDrawable->getParent()->getWorldMatrix();
	}
	return mDrawable->getWorldMatrix();
}

// Returns a base cost and adds textures to passed in set.
// total cost is returned value + 5 * size of the resulting set.
// Cannot include cost of textures, as they may be re-used in linked
// children, and cost should only be increased for unique textures  -Nyx
U32 LLVOVolume::getRenderCost(texture_cost_t &textures) const
{
	// Get access to params we'll need at various points.  
	// Skip if this is object doesn't have a volume (e.g. is an avatar).
	BOOL has_volume = (getVolume() != NULL);
	LLVolumeParams volume_params;
	LLPathParams path_params;
	LLProfileParams profile_params;

	U32 num_triangles = 0;

	// per-prim costs
	static const U32 ARC_PARTICLE_COST = 1; // determined experimentally
	static const U32 ARC_PARTICLE_MAX = 2048; // default values
	static const U32 ARC_TEXTURE_COST = 16; // multiplier for texture resolution - performance tested
	static const U32 ARC_LIGHT_COST = 500; // static cost for light-producing prims 
	static const U32 ARC_MEDIA_FACE_COST = 1500; // static cost per media-enabled face 


	// per-prim multipliers
	static const F32 ARC_GLOW_MULT = 1.5f; // tested based on performance
	static const F32 ARC_BUMP_MULT = 1.25f; // tested based on performance
	static const F32 ARC_FLEXI_MULT = 5; // tested based on performance
	static const F32 ARC_SHINY_MULT = 1.6f; // tested based on performance
	static const F32 ARC_INVISI_COST = 1.2f; // tested based on performance
	static const F32 ARC_WEIGHTED_MESH = 1.2f; // tested based on performance

	static const F32 ARC_PLANAR_COST = 1.0f; // tested based on performance to have negligible impact
	static const F32 ARC_ANIM_TEX_COST = 4.f; // tested based on performance
	static const F32 ARC_ALPHA_COST = 4.f; // 4x max - based on performance

	F32 shame = 0;

	U32 invisi = 0;
	U32 shiny = 0;
	U32 glow = 0;
	U32 alpha = 0;
	U32 flexi = 0;
	U32 animtex = 0;
	U32 particles = 0;
	U32 bump = 0;
	U32 planar = 0;
	U32 weighted_mesh = 0;
	U32 produces_light = 0;
	U32 media_faces = 0;

	const LLDrawable* drawablep = mDrawable;
	U32 num_faces = drawablep->getNumFaces();

	if (has_volume)
	{
		volume_params = getVolume()->getParams();
		path_params = volume_params.getPathParams();
		profile_params = volume_params.getProfileParams();

		F32 weighted_triangles = -1.0;
		getStreamingCost(NULL, NULL, &weighted_triangles);

		if (weighted_triangles > 0.0)
		{
			num_triangles = (U32)(weighted_triangles); 
		}
	}

	if (num_triangles == 0)
	{
		num_triangles = 4;
	}

	if (isSculpted())
	{
		if (isMesh())
		{
			// base cost is dependent on mesh complexity
			// note that 3 is the highest LOD as of the time of this coding.
			S32 size = gMeshRepo.getMeshSize(volume_params.getSculptID(),3);
			if ( size > 0)
			{
				if (gMeshRepo.getSkinInfo(volume_params.getSculptID(), this))
				{
					// weighted attachment - 1 point for every 3 bytes
					weighted_mesh = 1;
				}

			}
			else
			{
				// something went wrong - user should know their content isn't render-free
				return 0;
			}
		}
		else
		{
			const LLSculptParams *sculpt_params = (LLSculptParams *) getParameterEntry(LLNetworkData::PARAMS_SCULPT);
			LLUUID sculpt_id = sculpt_params->getSculptTexture();
			if (textures.find(sculpt_id) == textures.end())
			{
				LLViewerFetchedTexture *texture = LLViewerTextureManager::getFetchedTexture(sculpt_id);
				if (texture)
				{
					S32 texture_cost = 256 + (S32)(ARC_TEXTURE_COST * (texture->getFullHeight() / 128.f + texture->getFullWidth() / 128.f));
					textures.insert(texture_cost_t::value_type(sculpt_id, texture_cost));
				}
			}
		}
	}

	if (isFlexible())
	{
		flexi = 1;
	}
	if (isParticleSource())
	{
		particles = 1;
	}

	if (getIsLight())
	{
		produces_light = 1;
	}

	for (S32 i = 0; i < num_faces; ++i)
	{
		const LLFace* face = drawablep->getFace(i);
		if (!face) continue;
		const LLTextureEntry* te = face->getTextureEntry();
		const LLViewerTexture* img = face->getTexture();

		if (img)
		{
			if (textures.find(img->getID()) == textures.end())
			{
				S32 texture_cost = 256 + (S32)(ARC_TEXTURE_COST * (img->getFullHeight() / 128.f + img->getFullWidth() / 128.f));
				textures.insert(texture_cost_t::value_type(img->getID(), texture_cost));
			}
		}

		if (face->getPoolType() == LLDrawPool::POOL_ALPHA)
		{
			alpha = 1;
		}
		else if (img && img->getPrimaryFormat() == GL_ALPHA)
		{
			invisi = 1;
		}
		if (face->hasMedia())
		{
			media_faces++;
		}

		if (te)
		{
			if (te->getBumpmap())
			{
				// bump is a multiplier, don't add per-face
				bump = 1;
			}
			if (te->getShiny())
			{
				// shiny is a multiplier, don't add per-face
				shiny = 1;
			}
			if (te->getGlow() > 0.f)
			{
				// glow is a multiplier, don't add per-face
				glow = 1;
			}
			if (face->mTextureMatrix != NULL)
			{
				animtex = 1;
			}
			if (te->getTexGen())
			{
				planar = 1;
			}
		}
	}

	// shame currently has the "base" cost of 1 point per 15 triangles, min 2.
	shame = num_triangles  * 5.f;
	shame = shame < 2.f ? 2.f : shame;

	// multiply by per-face modifiers
	if (planar)
	{
		shame *= planar * ARC_PLANAR_COST;
	}

	if (animtex)
	{
		shame *= animtex * ARC_ANIM_TEX_COST;
	}

	if (alpha)
	{
		shame *= alpha * ARC_ALPHA_COST;
	}

	if(invisi)
	{
		shame *= invisi * ARC_INVISI_COST;
	}

	if (glow)
	{
		shame *= glow * ARC_GLOW_MULT;
	}

	if (bump)
	{
		shame *= bump * ARC_BUMP_MULT;
	}

	if (shiny)
	{
		shame *= shiny * ARC_SHINY_MULT;
	}


	// multiply shame by multipliers
	if (weighted_mesh)
	{
		shame *= weighted_mesh * ARC_WEIGHTED_MESH;
	}

	if (flexi)
	{
		shame *= flexi * ARC_FLEXI_MULT;
	}


	// add additional costs
	if (particles)
	{
		const LLPartSysData *part_sys_data = &(mPartSourcep->mPartSysData);
		const LLPartData *part_data = &(part_sys_data->mPartData);
		U32 num_particles = (U32)(part_sys_data->mBurstPartCount * llceil( part_data->mMaxAge / part_sys_data->mBurstRate));
		num_particles = num_particles > ARC_PARTICLE_MAX ? ARC_PARTICLE_MAX : num_particles;
		F32 part_size = (llmax(part_data->mStartScale[0], part_data->mEndScale[0]) + llmax(part_data->mStartScale[1], part_data->mEndScale[1])) / 2.f;
		shame += num_particles * part_size * ARC_PARTICLE_COST;
	}

	if (produces_light)
	{
		shame += ARC_LIGHT_COST;
	}

	if (media_faces)
	{
		shame += media_faces * ARC_MEDIA_FACE_COST;
	}

	if (shame > mRenderComplexity_current)
	{
		mRenderComplexity_current = (S32)shame;
	}

	return (U32)shame;
}

F32 LLVOVolume::getStreamingCost(S32* bytes, S32* visible_bytes, F32* unscaled_value) const
{
	F32 radius = getScale().length()*0.5f;

	if (isMesh())
	{	
		LLSD& header = gMeshRepo.getMeshHeader(getVolume()->getParams().getSculptID());

		return LLMeshRepository::getStreamingCost(header, radius, bytes, visible_bytes, mLOD, unscaled_value);
	}
	else
	{
		LLVolume* volume = getVolume();
		S32 counts[4];

		// <FS:ND> try to cache calcuated triangles instead of calculating them over and over again
		//		LLVolume::getLoDTriangleCounts(volume->getParams(), counts);
		LLVolume::getLoDTriangleCounts(volume->getParams(), counts, volume);
		// </FS:ND>

		LLSD header;
		header["lowest_lod"]["size"] = counts[0] * 10;
		header["low_lod"]["size"] = counts[1] * 10;
		header["medium_lod"]["size"] = counts[2] * 10;
		header["high_lod"]["size"] = counts[3] * 10;

		return LLMeshRepository::getStreamingCost(header, radius, NULL, NULL, -1, unscaled_value);
	}	
}

//static 
void LLVOVolume::updateRenderComplexity()
{
	mRenderComplexity_last = mRenderComplexity_current;
	mRenderComplexity_current = 0;
}

U32 LLVOVolume::getTriangleCount(S32* vcount) const
{
	U32 count = 0;
	LLVolume* volume = getVolume();
	if (volume)
	{
		count = volume->getNumTriangles(vcount);
	}

	return count;
}

U32 LLVOVolume::getHighLODTriangleCount()
{
	U32 ret = 0;

	LLVolume* volume = getVolume();

	if (!isSculpted())
	{
		LLVolume* ref = LLPrimitive::getVolumeManager()->refVolume(volume->getParams(), 3);
		ret = ref->getNumTriangles();
		LLPrimitive::getVolumeManager()->unrefVolume(ref);
	}
	else if (isMesh())
	{
		LLVolume* ref = LLPrimitive::getVolumeManager()->refVolume(volume->getParams(), 3);
		if (!ref->isMeshAssetLoaded() || ref->getNumVolumeFaces() == 0)
		{
			gMeshRepo.loadMesh(this, volume->getParams(), LLModel::LOD_HIGH);
		}
		ret = ref->getNumTriangles();
		LLPrimitive::getVolumeManager()->unrefVolume(ref);
	}
	else
	{ //default sculpts have a constant number of triangles
		ret = 31*2*31;  //31 rows of 31 columns of quads for a 32x32 vertex patch
	}

	return ret;
}

//static
void LLVOVolume::preUpdateGeom()
{
	sNumLODChanges = 0;
}

void LLVOVolume::parameterChanged(U16 param_type, bool local_origin)
{
	LLViewerObject::parameterChanged(param_type, local_origin);
}

void LLVOVolume::parameterChanged(U16 param_type, LLNetworkData* data, BOOL in_use, bool local_origin)
{
	LLViewerObject::parameterChanged(param_type, data, in_use, local_origin);
	if (mVolumeImpl)
	{
		mVolumeImpl->onParameterChanged(param_type, data, in_use, local_origin);
	}
	if (mDrawable.notNull())
	{
		BOOL is_light = getIsLight();
		if (is_light != mDrawable->isState(LLDrawable::LIGHT))
		{
			gPipeline.setLight(mDrawable, is_light);
		}
	}
}

void LLVOVolume::setSelected(BOOL sel)
{
	LLViewerObject::setSelected(sel);
	if (mDrawable.notNull())
	{
		markForUpdate(TRUE);
	}
}

void LLVOVolume::updateSpatialExtents(LLVector4a& newMin, LLVector4a& newMax)
{		
}

F32 LLVOVolume::getBinRadius()
{
	F32 radius;
	
	F32 scale = 1.f;

	// <FS:Ansariel> Use faster LLCachedControls for frequently visited locations
	//S32 size_factor = llmax(gSavedSettings.getS32("OctreeStaticObjectSizeFactor"), 1);
	//S32 attachment_size_factor = llmax(gSavedSettings.getS32("OctreeAttachmentSizeFactor"), 1);
	//LLVector3 distance_factor = gSavedSettings.getVector3("OctreeDistanceFactor");
	//LLVector3 alpha_distance_factor = gSavedSettings.getVector3("OctreeAlphaDistanceFactor");

	static LLCachedControl<S32> octreeStaticObjectSizeFactor(gSavedSettings, "OctreeStaticObjectSizeFactor");
	static LLCachedControl<S32> octreeAttachmentSizeFactor(gSavedSettings, "OctreeAttachmentSizeFactor");
	static LLCachedControl<LLVector3> octreeDistanceFactor(gSavedSettings, "OctreeDistanceFactor");
	static LLCachedControl<LLVector3> octreeAlphaDistanceFactor(gSavedSettings, "OctreeAlphaDistanceFactor");

	S32 size_factor = (S32)octreeStaticObjectSizeFactor;
	S32 attachment_size_factor = (S32)octreeAttachmentSizeFactor;
	LLVector3 distance_factor = (LLVector3)octreeDistanceFactor;
	LLVector3 alpha_distance_factor = (LLVector3)octreeAlphaDistanceFactor;
	// </FS:Ansariel>
	const LLVector4a* ext = mDrawable->getSpatialExtents();
	
	BOOL shrink_wrap = mDrawable->isAnimating();
	BOOL alpha_wrap = FALSE;

	if (!isHUDAttachment())
	{
		for (S32 i = 0; i < mDrawable->getNumFaces(); i++)
		{
			LLFace* face = mDrawable->getFace(i);
			if (!face) continue;
			if (face->getPoolType() == LLDrawPool::POOL_ALPHA &&
			    !face->canRenderAsMask())
			{
				alpha_wrap = TRUE;
				break;
			}
		}
	}
	else
	{
		shrink_wrap = FALSE;
	}

	if (alpha_wrap)
	{
		LLVector3 bounds = getScale();
		radius = llmin(bounds.mV[1], bounds.mV[2]);
		radius = llmin(radius, bounds.mV[0]);
		radius *= 0.5f;
		radius *= 1.f+mDrawable->mDistanceWRTCamera*alpha_distance_factor[1];
		radius += mDrawable->mDistanceWRTCamera*alpha_distance_factor[0];
	}
	else if (shrink_wrap)
	{
		LLVector4a rad;
		rad.setSub(ext[1], ext[0]);
		
		radius = rad.getLength3().getF32()*0.5f;
	}
	else if (mDrawable->isStatic())
	{
		radius = llmax((S32) mDrawable->getRadius(), 1)*size_factor;
		radius *= 1.f + mDrawable->mDistanceWRTCamera * distance_factor[1];
		radius += mDrawable->mDistanceWRTCamera * distance_factor[0];
	}
	else if (mDrawable->getVObj()->isAttachment())
	{
		radius = llmax((S32) mDrawable->getRadius(),1)*attachment_size_factor;
	}
	else
	{
		radius = mDrawable->getRadius();
		radius *= 1.f + mDrawable->mDistanceWRTCamera * distance_factor[1];
		radius += mDrawable->mDistanceWRTCamera * distance_factor[0];
	}

	return llclamp(radius*scale, 0.5f, 256.f);
}

const LLVector3 LLVOVolume::getPivotPositionAgent() const
{
	if (mVolumeImpl)
	{
		return mVolumeImpl->getPivotPosition();
	}
	return LLViewerObject::getPivotPositionAgent();
}

void LLVOVolume::onShift(const LLVector4a &shift_vector)
{
	if (mVolumeImpl)
	{
		mVolumeImpl->onShift(shift_vector);
	}

	updateRelativeXform();
}

const LLMatrix4& LLVOVolume::getWorldMatrix(LLXformMatrix* xform) const
{
	if (mVolumeImpl)
	{
		return mVolumeImpl->getWorldMatrix(xform);
	}
	return xform->getWorldMatrix();
}

LLVector3 LLVOVolume::agentPositionToVolume(const LLVector3& pos) const
{
	LLVector3 ret = pos - getRenderPosition();
	ret = ret * ~getRenderRotation();
	if (!isVolumeGlobal())
	{
		LLVector3 objScale = getScale();
		LLVector3 invObjScale(1.f / objScale.mV[VX], 1.f / objScale.mV[VY], 1.f / objScale.mV[VZ]);
		ret.scaleVec(invObjScale);
	}
	
	return ret;
}

LLVector3 LLVOVolume::agentDirectionToVolume(const LLVector3& dir) const
{
	LLVector3 ret = dir * ~getRenderRotation();
	
	LLVector3 objScale = isVolumeGlobal() ? LLVector3(1,1,1) : getScale();
	ret.scaleVec(objScale);

	return ret;
}

LLVector3 LLVOVolume::volumePositionToAgent(const LLVector3& dir) const
{
	LLVector3 ret = dir;
	if (!isVolumeGlobal())
	{
		LLVector3 objScale = getScale();
		ret.scaleVec(objScale);
	}

	ret = ret * getRenderRotation();
	ret += getRenderPosition();
	
	return ret;
}

LLVector3 LLVOVolume::volumeDirectionToAgent(const LLVector3& dir) const
{
	LLVector3 ret = dir;
	LLVector3 objScale = isVolumeGlobal() ? LLVector3(1,1,1) : getScale();
	LLVector3 invObjScale(1.f / objScale.mV[VX], 1.f / objScale.mV[VY], 1.f / objScale.mV[VZ]);
	ret.scaleVec(invObjScale);
	ret = ret * getRenderRotation();

	return ret;
}


BOOL LLVOVolume::lineSegmentIntersect(const LLVector3& start, const LLVector3& end, S32 face, BOOL pick_transparent, S32 *face_hitp,
									  LLVector3* intersection,LLVector2* tex_coord, LLVector3* normal, LLVector3* bi_normal)
	
{
	if (!mbCanSelect 
		|| mDrawable->isDead() 
		|| !gPipeline.hasRenderType(mDrawable->getRenderType()))
	{
		return FALSE;
	}

	BOOL ret = FALSE;

	LLVolume* volume = getVolume();

	bool transform = true;

	if (mDrawable->isState(LLDrawable::RIGGED))
	{
		if (LLFloater::isVisible(gFloaterTools) && getAvatar()->isSelf())
		{
			updateRiggedVolume();
			genBBoxes(FALSE);
			volume = mRiggedVolume;
			transform = false;
		}
		else
		{ //cannot pick rigged attachments on other avatars or when not in build mode
			return FALSE;
		}
	}
	
	if (volume)
	{	
		LLVector3 v_start, v_end, v_dir;
	
		if (transform)
		{
			v_start = agentPositionToVolume(start);
			v_end = agentPositionToVolume(end);
		}
		else
		{
			v_start = start;
			v_end = end;
		}
		
		LLVector3 p;
		LLVector3 n;
		LLVector2 tc;
		LLVector3 bn;

		if (intersection != NULL)
		{
			p = *intersection;
		}

		if (tex_coord != NULL)
		{
			tc = *tex_coord;
		}

		if (normal != NULL)
		{
			n = *normal;
		}

		if (bi_normal != NULL)
		{
			bn = *bi_normal;
		}

		S32 face_hit = -1;

		S32 start_face, end_face;
		if (face == -1)
		{
			start_face = 0;
			end_face = volume->getNumVolumeFaces();
		}
		else
		{
			start_face = face;
			end_face = face+1;
		}

		bool special_cursor = specialHoverCursor();
		for (S32 i = start_face; i < end_face; ++i)
		{
			if (!special_cursor && !pick_transparent && getTE(i) && getTE(i)->getColor().mV[3] == 0.f)
			{ //don't attempt to pick completely transparent faces unless
				//pick_transparent is true
				continue;
			}

			face_hit = volume->lineSegmentIntersect(v_start, v_end, i,
													&p, &tc, &n, &bn);
			
			if (face_hit >= 0 && mDrawable->getNumFaces() > face_hit)
			{
				LLFace* face = mDrawable->getFace(face_hit);				

				if (face &&
					(pick_transparent || !face->getTexture() || !face->getTexture()->hasGLTexture() || face->getTexture()->getMask(face->surfaceToTexture(tc, p, n))))
				{
					v_end = p;
					if (face_hitp != NULL)
					{
						*face_hitp = face_hit;
					}
					
					if (intersection != NULL)
					{
						if (transform)
						{
							*intersection = volumePositionToAgent(p);  // must map back to agent space
						}
						else
						{
							*intersection = p;
						}
					}

					if (normal != NULL)
					{
						if (transform)
						{
							*normal = volumeDirectionToAgent(n);
						}
						else
						{
							*normal = n;
						}

						(*normal).normVec();
					}

					if (bi_normal != NULL)
					{
						if (transform)
						{
							*bi_normal = volumeDirectionToAgent(bn);
						}
						else
						{
							*bi_normal = bn;
						}
						(*bi_normal).normVec();
					}

					if (tex_coord != NULL)
					{
						*tex_coord = tc;
					}
					
					ret = TRUE;
				}
			}
		}
	}
		
	return ret;
}

bool LLVOVolume::treatAsRigged()
{
	return LLFloater::isVisible(gFloaterTools) && 
			isAttachment() && 
			getAvatar() &&
			getAvatar()->isSelf() &&
			mDrawable.notNull() &&
			mDrawable->isState(LLDrawable::RIGGED);
}

LLRiggedVolume* LLVOVolume::getRiggedVolume()
{
	return mRiggedVolume;
}

void LLVOVolume::clearRiggedVolume()
{
	if (mRiggedVolume.notNull())
	{
		mRiggedVolume = NULL;
		updateRelativeXform();
	}
}

void LLVOVolume::updateRiggedVolume()
{
	//Update mRiggedVolume to match current animation frame of avatar. 
	//Also update position/size in octree.  

	if (!treatAsRigged())
	{
		clearRiggedVolume();
		
		return;
	}

	LLVolume* volume = getVolume();

	const LLMeshSkinInfo* skin = gMeshRepo.getSkinInfo(volume->getParams().getSculptID(), this);

	if (!skin)
	{
		clearRiggedVolume();
		return;
	}

	LLVOAvatar* avatar = getAvatar();

	if (!avatar)
	{
		clearRiggedVolume();
		return;
	}

	if (!mRiggedVolume)
	{
		LLVolumeParams p;
		mRiggedVolume = new LLRiggedVolume(p);
		updateRelativeXform();
	}

	mRiggedVolume->update(skin, avatar, volume);

}

static LLFastTimer::DeclareTimer FTM_SKIN_RIGGED("Skin");
static LLFastTimer::DeclareTimer FTM_RIGGED_OCTREE("Octree");

void LLRiggedVolume::update(const LLMeshSkinInfo* skin, LLVOAvatar* avatar, const LLVolume* volume)
{
	bool copy = false;
	if (volume->getNumVolumeFaces() != getNumVolumeFaces())
	{ 
		copy = true;
	}

	for (S32 i = 0; i < volume->getNumVolumeFaces() && !copy; ++i)
	{
		const LLVolumeFace& src_face = volume->getVolumeFace(i);
		const LLVolumeFace& dst_face = getVolumeFace(i);

		if (src_face.mNumIndices != dst_face.mNumIndices ||
			src_face.mNumVertices != dst_face.mNumVertices)
		{
			copy = true;
		}
	}

	if (copy)
	{
		copyVolumeFaces(volume);	
	}

	//build matrix palette
	LLMatrix4a mp[64];
	LLMatrix4* mat = (LLMatrix4*) mp;
	
	for (U32 j = 0; j < skin->mJointNames.size(); ++j)
	{
		LLJoint* joint = avatar->getJoint(skin->mJointNames[j]);
		if (joint)
		{
			mat[j] = skin->mInvBindMatrix[j];
			mat[j] *= joint->getWorldMatrix();
		}
	}

	for (S32 i = 0; i < volume->getNumVolumeFaces(); ++i)
	{
		const LLVolumeFace& vol_face = volume->getVolumeFace(i);
		
		LLVolumeFace& dst_face = mVolumeFaces[i];
		
		LLVector4a* weight = vol_face.mWeights;

		if ( weight )
		{
			LLMatrix4a bind_shape_matrix;
			bind_shape_matrix.loadu(skin->mBindShapeMatrix);

			LLVector4a* pos = dst_face.mPositions;

		// <FS:ND> Crashfix if weight or pos or mExtents is 0
		if( pos && weight && dst_face.mExtents )
		// </FS:ND>

			{
				LLFastTimer t(FTM_SKIN_RIGGED);

				for (U32 j = 0; j < dst_face.mNumVertices; ++j)
				{
					LLMatrix4a final_mat;
					final_mat.clear();

					S32 idx[4];

					LLVector4 wght;

					F32 scale = 0.f;
					for (U32 k = 0; k < 4; k++)
					{
						F32 w = weight[j][k];

						idx[k] = (S32) floorf(w);
						wght[k] = w - floorf(w);
						scale += wght[k];
					}

					wght *= 1.f/scale;

					for (U32 k = 0; k < 4; k++)
					{
						F32 w = wght[k];

						LLMatrix4a src;
						src.setMul(mp[idx[k]], w);

						final_mat.add(src);
					}

				
					LLVector4a& v = vol_face.mPositions[j];
					LLVector4a t;
					LLVector4a dst;
					bind_shape_matrix.affineTransform(v, t);
					final_mat.affineTransform(t, dst);
					pos[j] = dst;
				}

				//update bounding box
				LLVector4a& min = dst_face.mExtents[0];
				LLVector4a& max = dst_face.mExtents[1];

				min = pos[0];
				max = pos[1];

				for (U32 j = 1; j < dst_face.mNumVertices; ++j)
				{
					min.setMin(min, pos[j]);
					max.setMax(max, pos[j]);
				}

				dst_face.mCenter->setAdd(dst_face.mExtents[0], dst_face.mExtents[1]);
				dst_face.mCenter->mul(0.5f);

			}

		// <FS:ND> Crashfix if mExtents is 0
		if( dst_face.mExtents )
		// </FS:ND>

			{
				LLFastTimer t(FTM_RIGGED_OCTREE);
				delete dst_face.mOctree;
				dst_face.mOctree = NULL;

				LLVector4a size;
				size.setSub(dst_face.mExtents[1], dst_face.mExtents[0]);
				size.splat(size.getLength3().getF32()*0.5f);
			
				dst_face.createOctree(1.f);
			}
		}
	}
}

U32 LLVOVolume::getPartitionType() const
{
	if (isHUDAttachment())
	{
		return LLViewerRegion::PARTITION_HUD;
	}

	return LLViewerRegion::PARTITION_VOLUME;
}

LLVolumePartition::LLVolumePartition()
: LLSpatialPartition(LLVOVolume::VERTEX_DATA_MASK, TRUE, GL_DYNAMIC_DRAW_ARB)
{
	mLODPeriod = 32;
	mDepthMask = FALSE;
	mDrawableType = LLPipeline::RENDER_TYPE_VOLUME;
	mPartitionType = LLViewerRegion::PARTITION_VOLUME;
	mSlopRatio = 0.25f;
	mBufferUsage = GL_DYNAMIC_DRAW_ARB;
}

LLVolumeBridge::LLVolumeBridge(LLDrawable* drawablep)
: LLSpatialBridge(drawablep, TRUE, LLVOVolume::VERTEX_DATA_MASK)
{
	mDepthMask = FALSE;
	mLODPeriod = 32;
	mDrawableType = LLPipeline::RENDER_TYPE_VOLUME;
	mPartitionType = LLViewerRegion::PARTITION_BRIDGE;
	
	mBufferUsage = GL_DYNAMIC_DRAW_ARB;

	mSlopRatio = 0.25f;
}

bool can_batch_texture(LLFace* facep)
{
	if (facep->getTextureEntry()->getBumpmap())
	{ //bump maps aren't worked into texture batching yet
		return false;
	}

	if (facep->getTexture() && facep->getTexture()->getPrimaryFormat() == GL_ALPHA)
	{ //can't batch invisiprims
		return false;
	}

	if (facep->isState(LLFace::TEXTURE_ANIM) && facep->getVirtualSize() > MIN_TEX_ANIM_SIZE)
	{ //texture animation breaks batches
		return false;
	}
	
	return true;
}

static LLFastTimer::DeclareTimer FTM_REGISTER_FACE("Register Face");

void LLVolumeGeometryManager::registerFace(LLSpatialGroup* group, LLFace* facep, U32 type)
{
	LLFastTimer t(FTM_REGISTER_FACE);
	LLMemType mt(LLMemType::MTYPE_SPACE_PARTITION);

//	if (facep->getViewerObject()->isSelected() && LLSelectMgr::getInstance()->mHideSelectedObjects)
// [RLVa:KB] - Checked: 2010-11-29 (RLVa-1.3.0c) | Modified: RLVa-1.3.0c
	const LLViewerObject* pObj = facep->getViewerObject();
	if ( (pObj->isSelected() && LLSelectMgr::getInstance()->mHideSelectedObjects) && 
		 ( (!rlv_handler_t::isEnabled()) || 
		   ( ((!pObj->isHUDAttachment()) || (!gRlvAttachmentLocks.isLockedAttachment(pObj->getRootEdit()))) && 
		     (gRlvHandler.canEdit(pObj)) ) ) )
// [/RVLa:KB]
	{
		return;
	}

	//add face to drawmap
	LLSpatialGroup::drawmap_elem_t& draw_vec = group->mDrawMap[type];	

	S32 idx = draw_vec.size()-1;

	BOOL fullbright = (type == LLRenderPass::PASS_FULLBRIGHT) ||
		(type == LLRenderPass::PASS_INVISIBLE) ||
		(type == LLRenderPass::PASS_ALPHA && facep->isState(LLFace::FULLBRIGHT));
	
	if (!fullbright && type != LLRenderPass::PASS_GLOW && !facep->getVertexBuffer()->hasDataType(LLVertexBuffer::TYPE_NORMAL))
	{
		llwarns << "Non fullbright face has no normals!" << llendl;
		return;
	}

	const LLMatrix4* tex_mat = NULL;
	if (facep->isState(LLFace::TEXTURE_ANIM) && facep->getVirtualSize() > MIN_TEX_ANIM_SIZE)
	{
		tex_mat = facep->mTextureMatrix;	
	}

	const LLMatrix4* model_mat = NULL;

	LLDrawable* drawable = facep->getDrawable();
	
	if (drawable->isState(LLDrawable::ANIMATED_CHILD))
	{
		model_mat = &drawable->getWorldMatrix();
	}
	else if (drawable->isActive())
	{
		model_mat = &drawable->getRenderMatrix();
	}
	else
	{
		model_mat = &(drawable->getRegion()->mRenderMatrix);
		if (model_mat->isIdentity())
		{
			model_mat = NULL;
		}
	}

	//drawable->getVObj()->setDebugText(llformat("%d", drawable->isState(LLDrawable::ANIMATED_CHILD)));

	U8 bump = (type == LLRenderPass::PASS_BUMP || type == LLRenderPass::PASS_POST_BUMP) ? facep->getTextureEntry()->getBumpmap() : 0;
	
	LLViewerTexture* tex = facep->getTexture();

	U8 index = facep->getTextureIndex();

	bool batchable = false;

	if (index < 255 && idx >= 0)
	{
		if (index < draw_vec[idx]->mTextureList.size())
		{
			if (draw_vec[idx]->mTextureList[index].isNull())
			{
				batchable = true;
				draw_vec[idx]->mTextureList[index] = tex;
			}
			else if (draw_vec[idx]->mTextureList[index] == tex)
			{ //this face's texture index can be used with this batch
				batchable = true;
			}
		}
		else
		{ //texture list can be expanded to fit this texture index
			batchable = true;
		}
	}
	
	if (idx >= 0 && 
		draw_vec[idx]->mVertexBuffer == facep->getVertexBuffer() &&
		draw_vec[idx]->mEnd == facep->getGeomIndex()-1 &&
		(LLPipeline::sTextureBindTest || draw_vec[idx]->mTexture == tex || batchable) &&
#if LL_DARWIN
		draw_vec[idx]->mEnd - draw_vec[idx]->mStart + facep->getGeomCount() <= (U32) gGLManager.mGLMaxVertexRange &&
		draw_vec[idx]->mCount + facep->getIndicesCount() <= (U32) gGLManager.mGLMaxIndexRange &&
#endif
		draw_vec[idx]->mFullbright == fullbright &&
		draw_vec[idx]->mBump == bump &&
		draw_vec[idx]->mTextureMatrix == tex_mat &&
		draw_vec[idx]->mModelMatrix == model_mat)
	{
		draw_vec[idx]->mCount += facep->getIndicesCount();
		draw_vec[idx]->mEnd += facep->getGeomCount();
		draw_vec[idx]->mVSize = llmax(draw_vec[idx]->mVSize, facep->getVirtualSize());

		if (index >= draw_vec[idx]->mTextureList.size())
		{
			draw_vec[idx]->mTextureList.resize(index+1);
			draw_vec[idx]->mTextureList[index] = tex;
		}
		draw_vec[idx]->validate();
		update_min_max(draw_vec[idx]->mExtents[0], draw_vec[idx]->mExtents[1], facep->mExtents[0]);
		update_min_max(draw_vec[idx]->mExtents[0], draw_vec[idx]->mExtents[1], facep->mExtents[1]);
	}
	else
	{
		U32 start = facep->getGeomIndex();
		U32 end = start + facep->getGeomCount()-1;
		U32 offset = facep->getIndicesStart();
		U32 count = facep->getIndicesCount();
		LLPointer<LLDrawInfo> draw_info = new LLDrawInfo(start,end,count,offset, tex, 
			facep->getVertexBuffer(), fullbright, bump); 
		draw_info->mGroup = group;
		draw_info->mVSize = facep->getVirtualSize();
		draw_vec.push_back(draw_info);
		draw_info->mTextureMatrix = tex_mat;
		draw_info->mModelMatrix = model_mat;
		if (type == LLRenderPass::PASS_ALPHA)
		{ //for alpha sorting
			facep->setDrawInfo(draw_info);
		}
		draw_info->mExtents[0] = facep->mExtents[0];
		draw_info->mExtents[1] = facep->mExtents[1];

		if (LLPipeline::sUseTriStrips)
		{
			draw_info->mDrawMode = LLRender::TRIANGLE_STRIP;
		}

		if (index < 255)
		{ //initialize texture list for texture batching
			draw_info->mTextureList.resize(index+1);
			draw_info->mTextureList[index] = tex;
		}
		draw_info->validate();
	}
}

void LLVolumeGeometryManager::getGeometry(LLSpatialGroup* group)
{

}

static LLFastTimer::DeclareTimer FTM_REBUILD_VOLUME_VB("Volume VB");
static LLFastTimer::DeclareTimer FTM_REBUILD_VOLUME_FACE_LIST("Build Face List");
static LLFastTimer::DeclareTimer FTM_REBUILD_VOLUME_GEN_DRAW_INFO("Gen Draw Info");

static LLDrawPoolAvatar* get_avatar_drawpool(LLViewerObject* vobj)
{
	LLVOAvatar* avatar = vobj->getAvatar();
					
	if (avatar)
	{
		LLDrawable* drawable = avatar->mDrawable;
		if (drawable && drawable->getNumFaces() > 0)
		{
			LLFace* face = drawable->getFace(0);
			if (face)
			{
				LLDrawPool* drawpool = face->getPool();
				if (drawpool)
				{
					if (drawpool->getType() == LLDrawPool::POOL_AVATAR)
					{
						return (LLDrawPoolAvatar*) drawpool;
					}
				}
			}
		}
	}

	return NULL;
}

void LLVolumeGeometryManager::rebuildGeom(LLSpatialGroup* group)
{
	

	if (group->changeLOD())
	{
		group->mLastUpdateDistance = group->mDistance;
	}

	group->mLastUpdateViewAngle = group->mViewAngle;

	if (!group->isState(LLSpatialGroup::GEOM_DIRTY | LLSpatialGroup::ALPHA_DIRTY))
	{
		if (group->isState(LLSpatialGroup::MESH_DIRTY) && !LLPipeline::sDelayVBUpdate)
		{
			rebuildMesh(group);
		}
		return;
	}

	LLFastTimer ftm(FTM_REBUILD_VOLUME_VB);

	group->mBuilt = 1.f;
	
	LLVOAvatar* pAvatarVO = NULL;

	LLSpatialBridge* bridge = group->mSpatialPartition->asBridge();
	if (bridge)
	{
		if (bridge->mAvatar.isNull())
		{
			LLViewerObject* vobj = bridge->mDrawable->getVObj();
			if (vobj)
			{
				bridge->mAvatar = vobj->getAvatar();
			}
		}

		pAvatarVO = bridge->mAvatar;
	}

	if (pAvatarVO)
	{
		pAvatarVO->mAttachmentGeometryBytes -= group->mGeometryBytes;
		pAvatarVO->mAttachmentSurfaceArea -= group->mSurfaceArea;
	}

	group->mGeometryBytes = 0;
	group->mSurfaceArea = 0;
	
	//cache object box size since it might be used for determining visibility
	group->mObjectBoxSize = group->mObjectBounds[1].getLength3().getF32();

	group->clearDrawMap();

	mFaceList.clear();

	std::vector<LLFace*> fullbright_faces;
	std::vector<LLFace*> bump_faces;
	std::vector<LLFace*> simple_faces;

	std::vector<LLFace*> alpha_faces;
	U32 useage = group->mSpatialPartition->mBufferUsage;

	// <FS:ND> replace frequent calls to saved settings with LLCachedControl
	// U32 max_vertices = (gSavedSettings.getS32("RenderMaxVBOSize")*1024)/LLVertexBuffer::calcVertexSize(group->mSpatialPartition->mVertexDataMask);
	// U32 max_total = (gSavedSettings.getS32("RenderMaxNodeSize")*1024)/LLVertexBuffer::calcVertexSize(group->mSpatialPartition->mVertexDataMask);

	static LLCachedControl< S32 > RenderMaxVBOSize( gSavedSettings, "RenderMaxVBOSize");
	static LLCachedControl< S32 > RenderMaxNodeSize( gSavedSettings, "RenderMaxNodeSize");

	U32 max_vertices = (RenderMaxVBOSize*1024)/LLVertexBuffer::calcVertexSize(group->mSpatialPartition->mVertexDataMask);
	U32 max_total = (RenderMaxNodeSize*1024)/LLVertexBuffer::calcVertexSize(group->mSpatialPartition->mVertexDataMask);

	// </FS:ND>

	max_vertices = llmin(max_vertices, (U32) 65535);

	U32 cur_total = 0;

	bool emissive = false;

	{
		LLFastTimer t(FTM_REBUILD_VOLUME_FACE_LIST);

		//get all the faces into a list
		for (LLSpatialGroup::element_iter drawable_iter = group->getDataBegin(); drawable_iter != group->getDataEnd(); ++drawable_iter)
		{
			LLDrawable* drawablep = *drawable_iter;
		
			if (drawablep->isDead() || drawablep->isState(LLDrawable::FORCE_INVISIBLE) )
			{
				continue;
			}
	
			if (drawablep->isAnimating())
			{ //fall back to stream draw for animating verts
				useage = GL_STREAM_DRAW_ARB;
			}

			LLVOVolume* vobj = drawablep->getVOVolume();

			if (!vobj)
			{
				continue;
			}

			if (vobj->isMesh() &&
				(vobj->getVolume() && !vobj->getVolume()->isMeshAssetLoaded() || !gMeshRepo.meshRezEnabled()))
			{
				continue;
			}

			LLVolume* volume = vobj->getVolume();
			if (volume)
			{
				const LLVector3& scale = vobj->getScale();
				group->mSurfaceArea += volume->getSurfaceArea() * llmax(llmax(scale.mV[0], scale.mV[1]), scale.mV[2]);
			}

			llassert_always(vobj);

		// AO:  Z's protection auto-derender code
		if (enableVolumeSAPProtection())
		{
	   		static LLCachedControl<F32> volume_sa_thresh(gSavedSettings,"RenderVolumeSAThreshold");
			static LLCachedControl<F32> sculpt_sa_thresh(gSavedSettings, "RenderSculptSAThreshold");
			static LLCachedControl<F32> volume_sa_max_frame(gSavedSettings, "RenderVolumeSAFrameMax");
			F32 max_for_this_vol = (vobj->isSculpted()) ? sculpt_sa_thresh : volume_sa_thresh;

			if (vobj->mVolumeSurfaceArea > max_for_this_vol)
			{
				LLPipeline::sVolumeSAFrame += vobj->mVolumeSurfaceArea;
				if(LLPipeline::sVolumeSAFrame > volume_sa_max_frame)
				{
					continue;
				}
			}
		}
		// </AO>

			vobj->updateTextureVirtualSize(true);
			vobj->preRebuild();

			drawablep->clearState(LLDrawable::HAS_ALPHA);

			bool rigged = vobj->isAttachment() && 
						vobj->isMesh() && 
						gMeshRepo.getSkinInfo(vobj->getVolume()->getParams().getSculptID(), vobj);

			bool bake_sunlight = LLPipeline::sBakeSunlight && drawablep->isStatic();

			bool is_rigged = false;

			//for each face
			for (S32 i = 0; i < drawablep->getNumFaces(); i++)
			{
				LLFace* facep = drawablep->getFace(i);
				if (!facep)
				{
					continue;
				}

				//ALWAYS null out vertex buffer on rebuild -- if the face lands in a render
				// batch, it will recover its vertex buffer reference from the spatial group
				facep->setVertexBuffer(NULL);
			
				//sum up face verts and indices
				drawablep->updateFaceSize(i);
			
			

				if (rigged) 
				{
					if (!facep->isState(LLFace::RIGGED))
					{ //completely reset vertex buffer
						facep->clearVertexBuffer();
					}
		
					facep->setState(LLFace::RIGGED);
					is_rigged = true;
				
					//get drawpool of avatar with rigged face
					LLDrawPoolAvatar* pool = get_avatar_drawpool(vobj);
				
					//Determine if we've received skininfo that contains an
					//alternate bind matrix - if it does then apply the translational component
					//to the joints of the avatar.
					bool pelvisGotSet = false;

					if ( pAvatarVO )
					{
						LLUUID currentId = vobj->getVolume()->getParams().getSculptID();
						const LLMeshSkinInfo*  pSkinData = gMeshRepo.getSkinInfo( currentId, vobj );
					
						if ( pSkinData )
						{
							const int bindCnt = pSkinData->mAlternateBindMatrix.size();								
							if ( bindCnt > 0 )
							{					
								const int jointCnt = pSkinData->mJointNames.size();
								const F32 pelvisZOffset = pSkinData->mPelvisOffset;
								bool fullRig = (jointCnt>=20) ? true : false;
								if ( fullRig )
								{
									for ( int i=0; i<jointCnt; ++i )
									{
										std::string lookingForJoint = pSkinData->mJointNames[i].c_str();
										//llinfos<<"joint name "<<lookingForJoint.c_str()<<llendl;
										LLJoint* pJoint = pAvatarVO->getJoint( lookingForJoint );
										if ( pJoint && pJoint->getId() != currentId )
										{   									
											pJoint->setId( currentId );
											const LLVector3& jointPos = pSkinData->mAlternateBindMatrix[i].getTranslation();									
											//Set the joint position
											pJoint->storeCurrentXform( jointPos );																																
											//If joint is a pelvis then handle old/new pelvis to foot values
											if ( lookingForJoint == "mPelvis" )
											{	
												pJoint->storeCurrentXform( jointPos );																																
												if ( !pAvatarVO->hasPelvisOffset() )
												{										
													pAvatarVO->setPelvisOffset( true, jointPos, pelvisZOffset );
													//Trigger to rebuild viewer AV
													pelvisGotSet = true;											
												}										
											}										
										}
									}
								}							
							}
						}
					}
					//If we've set the pelvis to a new position we need to also rebuild some information that the
					//viewer does at launch (e.g. body size etc.)
					if ( pelvisGotSet )
					{
						pAvatarVO->postPelvisSetRecalc();
					}

					if (pool)
					{
						const LLTextureEntry* te = facep->getTextureEntry();

						//remove face from old pool if it exists
						LLDrawPool* old_pool = facep->getPool();
						if (old_pool && old_pool->getType() == LLDrawPool::POOL_AVATAR)
						{
							((LLDrawPoolAvatar*) old_pool)->removeRiggedFace(facep);
						}

						//add face to new pool
						LLViewerTexture* tex = facep->getTexture();
						U32 type = gPipeline.getPoolTypeFromTE(te, tex);

						if (type == LLDrawPool::POOL_ALPHA)
						{
							if (te->getColor().mV[3] > 0.f)
							{
								if (te->getFullbright())
								{
									pool->addRiggedFace(facep, LLDrawPoolAvatar::RIGGED_FULLBRIGHT_ALPHA);
								}
								else
								{
									pool->addRiggedFace(facep, LLDrawPoolAvatar::RIGGED_ALPHA);
								}
							}
						}
						else if (te->getShiny())
						{
							if (te->getFullbright())
							{
								pool->addRiggedFace(facep, LLDrawPoolAvatar::RIGGED_FULLBRIGHT_SHINY);
							}
							else
							{
								if (LLPipeline::sRenderDeferred)
								{
									pool->addRiggedFace(facep, LLDrawPoolAvatar::RIGGED_SIMPLE);
								}
								else
								{
									pool->addRiggedFace(facep, LLDrawPoolAvatar::RIGGED_SHINY);
								}
							}
						}
						else
						{
							if (te->getFullbright())
							{
								pool->addRiggedFace(facep, LLDrawPoolAvatar::RIGGED_FULLBRIGHT);
							}
							else
							{
								pool->addRiggedFace(facep, LLDrawPoolAvatar::RIGGED_SIMPLE);
							}
						}

						if (te->getGlow())
						{
							pool->addRiggedFace(facep, LLDrawPoolAvatar::RIGGED_GLOW);
						}

						if (LLPipeline::sRenderDeferred)
						{
							if (type != LLDrawPool::POOL_ALPHA && !te->getFullbright())
							{
								if (te->getBumpmap())
								{
									pool->addRiggedFace(facep, LLDrawPoolAvatar::RIGGED_DEFERRED_BUMP);
								}
								else
								{
									pool->addRiggedFace(facep, LLDrawPoolAvatar::RIGGED_DEFERRED_SIMPLE);
								}
							}
						}
					}

					continue;
				}
				else
				{
					if (facep->isState(LLFace::RIGGED))
					{ //face is not rigged but used to be, remove from rigged face pool
						LLDrawPoolAvatar* pool = (LLDrawPoolAvatar*) facep->getPool();
						if (pool)
						{
							pool->removeRiggedFace(facep);
						}
						facep->clearState(LLFace::RIGGED);
					}
				}


				if (cur_total > max_total || facep->getIndicesCount() <= 0 || facep->getGeomCount() <= 0)
				{
					facep->clearVertexBuffer();
					continue;
				}

				cur_total += facep->getGeomCount();

				if (facep->hasGeometry() && facep->getPixelArea() > FORCE_CULL_AREA)
				{
					const LLTextureEntry* te = facep->getTextureEntry();
					LLViewerTexture* tex = facep->getTexture();

					if (te->getGlow() >= 1.f/255.f)
					{
						emissive = true;
					}

					if (facep->isState(LLFace::TEXTURE_ANIM))
					{
						if (!vobj->mTexAnimMode)
						{
							facep->clearState(LLFace::TEXTURE_ANIM);
						}
					}

					BOOL force_simple = (facep->getPixelArea() < FORCE_SIMPLE_RENDER_AREA);
					U32 type = gPipeline.getPoolTypeFromTE(te, tex);
					if (type != LLDrawPool::POOL_ALPHA && force_simple)
					{
						type = LLDrawPool::POOL_SIMPLE;
					}
					facep->setPoolType(type);

					if (vobj->isHUDAttachment())
					{
						facep->setState(LLFace::FULLBRIGHT);
					}

					if (vobj->mTextureAnimp && vobj->mTexAnimMode)
					{
						if (vobj->mTextureAnimp->mFace <= -1)
						{
							S32 face;
							for (face = 0; face < vobj->getNumTEs(); face++)
							{
								LLFace * facep = drawablep->getFace(face);
								if (facep)
								{
									facep->setState(LLFace::TEXTURE_ANIM);
								}
							}
						}
						else if (vobj->mTextureAnimp->mFace < vobj->getNumTEs())
						{
							LLFace * facep = drawablep->getFace(vobj->mTextureAnimp->mFace);
							if (facep)
							{
								facep->setState(LLFace::TEXTURE_ANIM);
							}
						}
					}

					if (type == LLDrawPool::POOL_ALPHA)
					{
						if (facep->canRenderAsMask())
						{ //can be treated as alpha mask
							simple_faces.push_back(facep);
						}
						else
						{
							if (te->getColor().mV[3] > 0.f)
							{ //only treat as alpha in the pipeline if < 100% transparent
								drawablep->setState(LLDrawable::HAS_ALPHA);
							}
							alpha_faces.push_back(facep);
						}
					}
					else
					{
						if (drawablep->isState(LLDrawable::REBUILD_VOLUME))
						{
							facep->mLastUpdateTime = gFrameTimeSeconds;
						}

						if (gPipeline.canUseWindLightShadersOnObjects()
							&& LLPipeline::sRenderBump)
						{
							if (te->getBumpmap())
							{ //needs normal + binormal
								bump_faces.push_back(facep);
							}
							else if (te->getShiny() || !te->getFullbright())
							{ //needs normal
								simple_faces.push_back(facep);
							}
							else 
							{ //doesn't need normal
								facep->setState(LLFace::FULLBRIGHT);
								fullbright_faces.push_back(facep);
							}
						}
						else
						{
							if (te->getBumpmap() && LLPipeline::sRenderBump)
							{ //needs normal + binormal
								bump_faces.push_back(facep);
							}
							else if ((te->getShiny() && LLPipeline::sRenderBump) ||
								!(te->getFullbright() || bake_sunlight))
							{ //needs normal
								simple_faces.push_back(facep);
							}
							else 
							{ //doesn't need normal
								facep->setState(LLFace::FULLBRIGHT);
								fullbright_faces.push_back(facep);
							}
						}
					}
				}
				else
				{	//face has no renderable geometry
					facep->clearVertexBuffer();
				}		
			}

			if (is_rigged)
			{
				drawablep->setState(LLDrawable::RIGGED);
			}
			else
			{
				drawablep->clearState(LLDrawable::RIGGED);
			}
		}
	}

	group->mBufferUsage = useage;

	//PROCESS NON-ALPHA FACES
	U32 simple_mask = LLVertexBuffer::MAP_TEXCOORD0 | LLVertexBuffer::MAP_NORMAL | LLVertexBuffer::MAP_VERTEX | LLVertexBuffer::MAP_COLOR;
	U32 alpha_mask = simple_mask | 0x80000000; //hack to give alpha verts their own VBO
	U32 bump_mask = LLVertexBuffer::MAP_TEXCOORD0 | LLVertexBuffer::MAP_TEXCOORD1 | LLVertexBuffer::MAP_NORMAL | LLVertexBuffer::MAP_VERTEX | LLVertexBuffer::MAP_COLOR;
	U32 fullbright_mask = LLVertexBuffer::MAP_TEXCOORD0 | LLVertexBuffer::MAP_VERTEX | LLVertexBuffer::MAP_COLOR;

	if (emissive)
	{ //emissive faces are present, include emissive byte to preserve batching
		simple_mask = simple_mask | LLVertexBuffer::MAP_EMISSIVE;
		alpha_mask = alpha_mask | LLVertexBuffer::MAP_EMISSIVE;
		bump_mask = bump_mask | LLVertexBuffer::MAP_EMISSIVE;
		fullbright_mask = fullbright_mask | LLVertexBuffer::MAP_EMISSIVE;
	}

	bool batch_textures = LLViewerShaderMgr::instance()->getVertexShaderLevel(LLViewerShaderMgr::SHADER_OBJECT) > 1;

	if (batch_textures)
	{
		bump_mask |= LLVertexBuffer::MAP_BINORMAL;
		genDrawInfo(group, simple_mask | LLVertexBuffer::MAP_TEXTURE_INDEX, simple_faces, FALSE, TRUE);
		genDrawInfo(group, fullbright_mask | LLVertexBuffer::MAP_TEXTURE_INDEX, fullbright_faces, FALSE, TRUE);
		genDrawInfo(group, bump_mask | LLVertexBuffer::MAP_TEXTURE_INDEX, bump_faces, FALSE, TRUE);
		genDrawInfo(group, alpha_mask | LLVertexBuffer::MAP_TEXTURE_INDEX, alpha_faces, TRUE, TRUE);
	}
	else
	{
		genDrawInfo(group, simple_mask, simple_faces);
		genDrawInfo(group, fullbright_mask, fullbright_faces);
		genDrawInfo(group, bump_mask, bump_faces, FALSE, TRUE);
		genDrawInfo(group, alpha_mask, alpha_faces, TRUE);
	}
	

	if (!LLPipeline::sDelayVBUpdate)
	{
		//drawables have been rebuilt, clear rebuild status
		for (LLSpatialGroup::element_iter drawable_iter = group->getDataBegin(); drawable_iter != group->getDataEnd(); ++drawable_iter)
		{
			LLDrawable* drawablep = *drawable_iter;
			drawablep->clearState(LLDrawable::REBUILD_ALL);
		}
	}

	group->mLastUpdateTime = gFrameTimeSeconds;
	group->mBuilt = 1.f;
	group->clearState(LLSpatialGroup::GEOM_DIRTY | LLSpatialGroup::ALPHA_DIRTY);

	if (LLPipeline::sDelayVBUpdate)
	{
		group->setState(LLSpatialGroup::MESH_DIRTY | LLSpatialGroup::NEW_DRAWINFO);
	}

	mFaceList.clear();

	if (pAvatarVO)
	{
		pAvatarVO->mAttachmentGeometryBytes += group->mGeometryBytes;
		pAvatarVO->mAttachmentSurfaceArea += group->mSurfaceArea;
	}
}


void LLVolumeGeometryManager::rebuildMesh(LLSpatialGroup* group)
{
	llassert(group);
	if (group && group->isState(LLSpatialGroup::MESH_DIRTY) && !group->isState(LLSpatialGroup::GEOM_DIRTY))
	{
		LLFastTimer ftm(FTM_REBUILD_VOLUME_VB);
		LLFastTimer t(FTM_REBUILD_VOLUME_GEN_DRAW_INFO); //make sure getgeometryvolume shows up in the right place in timers

		S32 num_mapped_veretx_buffer = LLVertexBuffer::sMappedCount ;

		group->mBuilt = 1.f;
		
		std::set<LLVertexBuffer*> mapped_buffers;

		for (LLSpatialGroup::element_iter drawable_iter = group->getDataBegin(); drawable_iter != group->getDataEnd(); ++drawable_iter)
		{
			LLDrawable* drawablep = *drawable_iter;

			if (!drawablep->isDead() && drawablep->isState(LLDrawable::REBUILD_ALL) && !drawablep->isState(LLDrawable::RIGGED) )
			{
				LLVOVolume* vobj = drawablep->getVOVolume();
				vobj->preRebuild();

				if (drawablep->isState(LLDrawable::ANIMATED_CHILD))
				{
					vobj->updateRelativeXform(true);
				}

				LLVolume* volume = vobj->getVolume();
				for (S32 i = 0; i < drawablep->getNumFaces(); ++i)
				{
					LLFace* face = drawablep->getFace(i);
					if (face)
					{
						LLVertexBuffer* buff = face->getVertexBuffer();
						if (buff)
						{
							llassert(!face->isState(LLFace::RIGGED));

							if (!face->getGeometryVolume(*volume, face->getTEOffset(), 
								vobj->getRelativeXform(), vobj->getRelativeXformInvTrans(), face->getGeomIndex()))
							{ //something's gone wrong with the vertex buffer accounting, rebuild this group 
								group->dirtyGeom();
								gPipeline.markRebuild(group, TRUE);
							}


							if (buff->isLocked())
							{
								mapped_buffers.insert(buff);
							}
						}
					}
				}

				if (drawablep->isState(LLDrawable::ANIMATED_CHILD))
				{
					vobj->updateRelativeXform();
				}

				
				drawablep->clearState(LLDrawable::REBUILD_ALL);
			}
		}
		
		for (std::set<LLVertexBuffer*>::iterator iter = mapped_buffers.begin(); iter != mapped_buffers.end(); ++iter)
		{
			(*iter)->flush();
		}

		// don't forget alpha
		if(group != NULL && 
		   !group->mVertexBuffer.isNull() && 
		   group->mVertexBuffer->isLocked())
		{
			group->mVertexBuffer->flush();
		}

		//if not all buffers are unmapped
		if(num_mapped_veretx_buffer != LLVertexBuffer::sMappedCount) 
		{
			llwarns << "Not all mapped vertex buffers are unmapped!" << llendl ; 
			for (LLSpatialGroup::element_iter drawable_iter = group->getDataBegin(); drawable_iter != group->getDataEnd(); ++drawable_iter)
			{
				LLDrawable* drawablep = *drawable_iter;
				for (S32 i = 0; i < drawablep->getNumFaces(); ++i)
				{
					LLFace* face = drawablep->getFace(i);
					if (face)
					{
						LLVertexBuffer* buff = face->getVertexBuffer();
						if (buff && buff->isLocked())
						{
							buff->flush();
						}
					}
				}
			} 
		}

		group->clearState(LLSpatialGroup::MESH_DIRTY | LLSpatialGroup::NEW_DRAWINFO);
	}

//	llassert(!group || !group->isState(LLSpatialGroup::NEW_DRAWINFO));
}

struct CompareBatchBreakerModified
{
	bool operator()(const LLFace* const& lhs, const LLFace* const& rhs)
	{
		const LLTextureEntry* lte = lhs->getTextureEntry();
		const LLTextureEntry* rte = rhs->getTextureEntry();

		if (lte->getBumpmap() != rte->getBumpmap())
		{
			return lte->getBumpmap() < rte->getBumpmap();
		}
		else if (lte->getFullbright() != rte->getFullbright())
		{
			return lte->getFullbright() < rte->getFullbright();
		}
		else
		{
			return lhs->getTexture() < rhs->getTexture();
		}
		
	}
};

static LLFastTimer::DeclareTimer FTM_GEN_DRAW_INFO_SORT("Draw Info Face Sort");
static LLFastTimer::DeclareTimer FTM_GEN_DRAW_INFO_FACE_SIZE("Face Sizing");
static LLFastTimer::DeclareTimer FTM_GEN_DRAW_INFO_ALLOCATE("Allocate VB");
static LLFastTimer::DeclareTimer FTM_GEN_DRAW_INFO_FIND_VB("Find VB");
static LLFastTimer::DeclareTimer FTM_GEN_DRAW_INFO_RESIZE_VB("Resize VB");





void LLVolumeGeometryManager::genDrawInfo(LLSpatialGroup* group, U32 mask, std::vector<LLFace*>& faces, BOOL distance_sort, BOOL batch_textures)
{
	LLFastTimer t(FTM_REBUILD_VOLUME_GEN_DRAW_INFO);

	U32 buffer_usage = group->mBufferUsage;
	
#if LL_DARWIN
	// HACK from Leslie:
	// Disable VBO usage for alpha on Mac OS X because it kills the framerate
	// due to implicit calls to glTexSubImage that are beyond our control.
	// (this works because the only calls here that sort by distance are alpha)
	if (distance_sort)
	{
		buffer_usage = 0x0;
	}
#endif
	

	// <FS:ND> replace frequent calls to saved settings with LLCachedControl
	// U32 max_vertices = (gSavedSettings.getS32("RenderMaxVBOSize")*1024)/LLVertexBuffer::calcVertexSize(group->mSpatialPartition->mVertexDataMask);

	static LLCachedControl< S32 > RenderMaxVBOSize( gSavedSettings, "RenderMaxVBOSize");
	U32 max_vertices = (RenderMaxVBOSize*1024)/LLVertexBuffer::calcVertexSize(group->mSpatialPartition->mVertexDataMask);

	// </FS:ND>

	max_vertices = llmin(max_vertices, (U32) 65535);

	{
		LLFastTimer t(FTM_GEN_DRAW_INFO_SORT);
		if (!distance_sort)
		{
			//sort faces by things that break batches
			std::sort(faces.begin(), faces.end(), CompareBatchBreakerModified());
		}
		else
		{
			//sort faces by distance
			std::sort(faces.begin(), faces.end(), LLFace::CompareDistanceGreater());
		}
	}
				
	bool hud_group = group->isHUDGroup() ;
	std::vector<LLFace*>::iterator face_iter = faces.begin();
	
	LLSpatialGroup::buffer_map_t buffer_map;

	LLViewerTexture* last_tex = NULL;
	S32 buffer_index = 0;

	if (distance_sort)
	{
		buffer_index = -1;
	}

	S32 texture_index_channels = 1;
	
	if (gGLManager.mGLSLVersionMajor > 1 || gGLManager.mGLSLVersionMinor >= 30)
	{
		texture_index_channels = LLGLSLShader::sIndexedTextureChannels-1; //always reserve one for shiny for now just for simplicity;
	}

	if (LLPipeline::sRenderDeferred && distance_sort)
	{
		texture_index_channels = gDeferredAlphaProgram.mFeatures.mIndexedTextureChannels;
	}

	// <FS:ND> replace frequent calls to saved settings with LLCachedControl
	// texture_index_channels = llmin(texture_index_channels, (S32) gSavedSettings.getU32("RenderMaxTextureIndex"));

	static LLCachedControl< U32 > RenderMaxTextureIndex( gSavedSettings, "RenderMaxTextureIndex");
	texture_index_channels = llmin(texture_index_channels, (S32) RenderMaxTextureIndex);

	// </FS:ND>
	
	//NEVER use more than 16 texture index channels (workaround for prevalent driver bug)
	texture_index_channels = llmin(texture_index_channels, 16);

	while (face_iter != faces.end())
	{
		//pull off next face
		LLFace* facep = *face_iter;
		LLViewerTexture* tex = facep->getTexture();

		if (distance_sort)
		{
			tex = NULL;
		}

		if (last_tex == tex)
		{
			buffer_index++;
		}
		else
		{
			last_tex = tex;
			buffer_index = 0;
		}

		bool bake_sunlight = LLPipeline::sBakeSunlight && facep->getDrawable()->isStatic(); 

		U32 index_count = facep->getIndicesCount();
		U32 geom_count = facep->getGeomCount();

		//sum up vertices needed for this render batch
		std::vector<LLFace*>::iterator i = face_iter;
		++i;
		
		std::vector<LLViewerTexture*> texture_list;

		{
			LLFastTimer t(FTM_GEN_DRAW_INFO_FACE_SIZE);
			if (batch_textures)
			{
				U8 cur_tex = 0;
				facep->setTextureIndex(cur_tex);
				texture_list.push_back(tex);

				//if (can_batch_texture(facep))
				{
					while (i != faces.end())
					{
						facep = *i;
						if (facep->getTexture() != tex)
						{
							if (distance_sort)
							{ //textures might be out of order, see if texture exists in current batch
								bool found = false;
								for (U32 tex_idx = 0; tex_idx < texture_list.size(); ++tex_idx)
								{
									if (facep->getTexture() == texture_list[tex_idx])
									{
										cur_tex = tex_idx;
										found = true;
										break;
									}
								}

								if (!found)
								{
									cur_tex = texture_list.size();
								}
							}
							else
							{
								cur_tex++;
							}

							if (!can_batch_texture(facep))
							{ //face is bump mapped or has an animated texture matrix -- can't 
								//batch more than 1 texture at a time
								break;
							}

							if (cur_tex >= texture_index_channels)
							{ //cut batches when index channels are depleted
								break;
							}

							tex = facep->getTexture();

							texture_list.push_back(tex);
						}

						if (geom_count + facep->getGeomCount() > max_vertices)
						{ //cut batches on geom count too big
							break;
						}

						++i;
						index_count += facep->getIndicesCount();
						geom_count += facep->getGeomCount();

						facep->setTextureIndex(cur_tex);
					}
				}

				tex = texture_list[0];
			}
			else
			{
				while (i != faces.end() && 
					(LLPipeline::sTextureBindTest || (distance_sort || (*i)->getTexture() == tex)))
				{
					facep = *i;
			

					//face has no texture index
					facep->mDrawInfo = NULL;
					facep->setTextureIndex(255);

					if (geom_count + facep->getGeomCount() > max_vertices)
					{ //cut batches on geom count too big
						break;
					}

					++i;
					index_count += facep->getIndicesCount();
					geom_count += facep->getGeomCount();
				}
			}
		}

		//create vertex buffer
		LLVertexBuffer* buffer = NULL;

		{
			LLFastTimer t(FTM_GEN_DRAW_INFO_ALLOCATE);
			buffer = createVertexBuffer(mask, buffer_usage);
			buffer->allocateBuffer(geom_count, index_count, TRUE);
		}

		group->mGeometryBytes += buffer->getSize() + buffer->getIndicesSize();


		buffer_map[mask][*face_iter].push_back(buffer);

		//add face geometry

		U32 indices_index = 0;
		U16 index_offset = 0;

		while (face_iter < i)
		{ //update face indices for new buffer
			facep = *face_iter;
			facep->setIndicesIndex(indices_index);
			facep->setGeomIndex(index_offset);
			facep->setVertexBuffer(buffer);	
			
			if (batch_textures && facep->getTextureIndex() == 255)
			{
				llerrs << "Invalid texture index." << llendl;
			}
			
			{
				//for debugging, set last time face was updated vs moved
				facep->updateRebuildFlags();

				if (!LLPipeline::sDelayVBUpdate)
				{ //copy face geometry into vertex buffer
					LLDrawable* drawablep = facep->getDrawable();
					LLVOVolume* vobj = drawablep->getVOVolume();
					LLVolume* volume = vobj->getVolume();

					if (drawablep->isState(LLDrawable::ANIMATED_CHILD))
					{
						vobj->updateRelativeXform(true);
					}

					U32 te_idx = facep->getTEOffset();

					llassert(!facep->isState(LLFace::RIGGED));

					if (!facep->getGeometryVolume(*volume, te_idx, 
						vobj->getRelativeXform(), vobj->getRelativeXformInvTrans(), index_offset,true))
					{
						llwarns << "Failed to get geometry for face!" << llendl;
					}

					if (drawablep->isState(LLDrawable::ANIMATED_CHILD))
					{
						vobj->updateRelativeXform(false);
					}
				}
			}

			index_offset += facep->getGeomCount();
			indices_index += facep->getIndicesCount();


			//append face to appropriate render batch

			BOOL force_simple = facep->getPixelArea() < FORCE_SIMPLE_RENDER_AREA;
			BOOL fullbright = facep->isState(LLFace::FULLBRIGHT);
			if ((mask & LLVertexBuffer::MAP_NORMAL) == 0)
			{ //paranoia check to make sure GL doesn't try to read non-existant normals
				fullbright = TRUE;
			}

			if (hud_group)
			{ //all hud attachments are fullbright
				fullbright = TRUE;
			}

			const LLTextureEntry* te = facep->getTextureEntry();
			tex = facep->getTexture();

			BOOL is_alpha = (facep->getPoolType() == LLDrawPool::POOL_ALPHA) ? TRUE : FALSE;
		
			if (is_alpha)
			{
				// can we safely treat this as an alpha mask?
				if (facep->getFaceColor().mV[3] <= 0.f)
				{ //100% transparent, don't render unless we're highlighting transparent
					registerFace(group, facep, LLRenderPass::PASS_ALPHA_INVISIBLE);
				}
				else if (facep->canRenderAsMask())
				{
					if (te->getFullbright() || LLPipeline::sNoAlpha)
					{
						registerFace(group, facep, LLRenderPass::PASS_FULLBRIGHT_ALPHA_MASK);
					}
					else
					{
						registerFace(group, facep, LLRenderPass::PASS_ALPHA_MASK);
					}
				}
				else
				{
					registerFace(group, facep, LLRenderPass::PASS_ALPHA);
				}
			}
			else if (gPipeline.canUseVertexShaders()
				&& LLPipeline::sRenderBump 
				&& te->getShiny())
			{ //shiny
				if (tex->getPrimaryFormat() == GL_ALPHA)
				{ //invisiprim+shiny
					registerFace(group, facep, LLRenderPass::PASS_INVISI_SHINY);
					registerFace(group, facep, LLRenderPass::PASS_INVISIBLE);
				}
				else if (LLPipeline::sRenderDeferred && !hud_group)
				{ //deferred rendering
					if (te->getFullbright())
					{ //register in post deferred fullbright shiny pass
						registerFace(group, facep, LLRenderPass::PASS_FULLBRIGHT_SHINY);
						if (te->getBumpmap())
						{ //register in post deferred bump pass
							registerFace(group, facep, LLRenderPass::PASS_POST_BUMP);
						}
					}
					else if (te->getBumpmap())
					{ //register in deferred bump pass
						registerFace(group, facep, LLRenderPass::PASS_BUMP);
					}
					else
					{ //register in deferred simple pass (deferred simple includes shiny)
						llassert(mask & LLVertexBuffer::MAP_NORMAL);
						registerFace(group, facep, LLRenderPass::PASS_SIMPLE);
					}
				}
				else if (fullbright)
				{	//not deferred, register in standard fullbright shiny pass					
					registerFace(group, facep, LLRenderPass::PASS_FULLBRIGHT_SHINY);
				}
				else
				{ //not deferred or fullbright, register in standard shiny pass
					registerFace(group, facep, LLRenderPass::PASS_SHINY);
				}
			}
			else
			{ //not alpha and not shiny
				if (!is_alpha && tex->getPrimaryFormat() == GL_ALPHA)
				{ //invisiprim
					registerFace(group, facep, LLRenderPass::PASS_INVISIBLE);
				}
				else if (fullbright || bake_sunlight)
				{ //fullbright
					registerFace(group, facep, LLRenderPass::PASS_FULLBRIGHT);
					if (LLPipeline::sRenderDeferred && !hud_group && LLPipeline::sRenderBump && te->getBumpmap())
					{ //if this is the deferred render and a bump map is present, register in post deferred bump
						registerFace(group, facep, LLRenderPass::PASS_POST_BUMP);
					}
				}
				else
				{
					if (LLPipeline::sRenderDeferred && LLPipeline::sRenderBump && te->getBumpmap())
					{ //non-shiny or fullbright deferred bump
						registerFace(group, facep, LLRenderPass::PASS_BUMP);
					}
					else
					{ //all around simple
						llassert(mask & LLVertexBuffer::MAP_NORMAL);
						registerFace(group, facep, LLRenderPass::PASS_SIMPLE);
					}
				}
				
				
				if (!gPipeline.canUseVertexShaders() && 
					!is_alpha && 
					te->getShiny() && 
					LLPipeline::sRenderBump)
				{ //shiny as an extra pass when shaders are disabled
					registerFace(group, facep, LLRenderPass::PASS_SHINY);
				}
			}
			
			//not sure why this is here, and looks like it might cause bump mapped objects to get rendered redundantly -- davep 5/11/2010
			if (!is_alpha && (hud_group || !LLPipeline::sRenderDeferred))
			{
				llassert((mask & LLVertexBuffer::MAP_NORMAL) || fullbright);
				facep->setPoolType((fullbright) ? LLDrawPool::POOL_FULLBRIGHT : LLDrawPool::POOL_SIMPLE);
				
				if (!force_simple && te->getBumpmap() && LLPipeline::sRenderBump)
				{
					registerFace(group, facep, LLRenderPass::PASS_BUMP);
				}
			}

			if (!is_alpha && LLPipeline::sRenderGlow && te->getGlow() > 0.f)
			{
				registerFace(group, facep, LLRenderPass::PASS_GLOW);
			}
						
			++face_iter;
		}

		buffer->flush();
	}

	group->mBufferMap[mask].clear();
	for (LLSpatialGroup::buffer_texture_map_t::iterator i = buffer_map[mask].begin(); i != buffer_map[mask].end(); ++i)
	{
		group->mBufferMap[mask][i->first] = i->second;
	}
}

void LLGeometryManager::addGeometryCount(LLSpatialGroup* group, U32 &vertex_count, U32 &index_count)
{	
	//initialize to default usage for this partition
	U32 usage = group->mSpatialPartition->mBufferUsage;
	
	//clear off any old faces
	mFaceList.clear();

	//for each drawable

	for (LLSpatialGroup::element_iter drawable_iter = group->getDataBegin(); drawable_iter != group->getDataEnd(); ++drawable_iter)
	{
		LLDrawable* drawablep = *drawable_iter;
		
		if (drawablep->isDead())
		{
			continue;
		}
	
		if (drawablep->isAnimating())
		{ //fall back to stream draw for animating verts
			usage = GL_STREAM_DRAW_ARB;
		}

		//for each face
		for (S32 i = 0; i < drawablep->getNumFaces(); i++)
		{
			//sum up face verts and indices
			drawablep->updateFaceSize(i);
			LLFace* facep = drawablep->getFace(i);
			if (facep)
			{
				if (facep->hasGeometry() && facep->getPixelArea() > FORCE_CULL_AREA && 
					facep->getGeomCount() + vertex_count <= 65536)
				{
					vertex_count += facep->getGeomCount();
					index_count += facep->getIndicesCount();
				
					//remember face (for sorting)
					mFaceList.push_back(facep);
				}
				else
				{
					facep->clearVertexBuffer();
				}
			}
		}
	}
	
	group->mBufferUsage = usage;
}

LLHUDPartition::LLHUDPartition()
{
	mPartitionType = LLViewerRegion::PARTITION_HUD;
	mDrawableType = LLPipeline::RENDER_TYPE_HUD;
	mSlopRatio = 0.f;
	mLODPeriod = 1;
}

void LLHUDPartition::shift(const LLVector4a &offset)
{
	//HUD objects don't shift with region crossing.  That would be silly.
}

<|MERGE_RESOLUTION|>--- conflicted
+++ resolved
@@ -562,21 +562,12 @@
 				{
 					te->getScale(&scale_s, &scale_t);
 				}
-<<<<<<< HEAD
 
 				if (!facep->mTextureMatrix)
 				{
 					facep->mTextureMatrix = new LLMatrix4();
 				}
 
-=======
-
-				if (!facep->mTextureMatrix)
-				{
-					facep->mTextureMatrix = new LLMatrix4();
-				}
-
->>>>>>> d56a98de
 				LLMatrix4& tex_mat = *facep->mTextureMatrix;
 				tex_mat.setIdentity();
 				LLVector3 trans ;
