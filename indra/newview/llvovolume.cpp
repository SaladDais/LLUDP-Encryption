/** 
 * @file llvovolume.cpp
 * @brief LLVOVolume class implementation
 *
 * $LicenseInfo:firstyear=2001&license=viewergpl$
 * 
 * Copyright (c) 2001-2009, Linden Research, Inc.
 * 
 * Second Life Viewer Source Code
 * The source code in this file ("Source Code") is provided by Linden Lab
 * to you under the terms of the GNU General Public License, version 2.0
 * ("GPL"), unless you have obtained a separate licensing agreement
 * ("Other License"), formally executed by you and Linden Lab.  Terms of
 * the GPL can be found in doc/GPL-license.txt in this distribution, or
 * online at http://secondlifegrid.net/programs/open_source/licensing/gplv2
 * 
 * There are special exceptions to the terms and conditions of the GPL as
 * it is applied to this Source Code. View the full text of the exception
 * in the file doc/FLOSS-exception.txt in this software distribution, or
 * online at
 * http://secondlifegrid.net/programs/open_source/licensing/flossexception
 * 
 * By copying, modifying or distributing this software, you acknowledge
 * that you have read and understood your obligations described above,
 * and agree to abide by those obligations.
 * 
 * ALL LINDEN LAB SOURCE CODE IS PROVIDED "AS IS." LINDEN LAB MAKES NO
 * WARRANTIES, EXPRESS, IMPLIED OR OTHERWISE, REGARDING ITS ACCURACY,
 * COMPLETENESS OR PERFORMANCE.
 * $/LicenseInfo$
 */

// A "volume" is a box, cylinder, sphere, or other primitive shape.

#include "llviewerprecompiledheaders.h"

#include "llvovolume.h"

#include "llviewercontrol.h"
#include "lldir.h"
#include "llflexibleobject.h"
#include "llmaterialtable.h"
#include "llprimitive.h"
#include "llvolume.h"
#include "llvolumemgr.h"
#include "llvolumemessage.h"
#include "material_codes.h"
#include "message.h"
#include "llpluginclassmedia.h" // for code in the mediaEvent handler
#include "object_flags.h"
#include "llagentconstants.h"
#include "lldrawable.h"
#include "lldrawpoolbump.h"
#include "llface.h"
#include "llspatialpartition.h"
#include "llhudmanager.h"
#include "llflexibleobject.h"
#include "llsky.h"
#include "lltexturefetch.h"
#include "llviewercamera.h"
#include "llviewertexturelist.h"
#include "llviewerregion.h"
#include "llviewertextureanim.h"
#include "llworld.h"
#include "llselectmgr.h"
#include "pipeline.h"
#include "llsdutil.h"
#include "llmediaentry.h"
#include "llmediadataclient.h"
#include "llagent.h"

const S32 MIN_QUIET_FRAMES_COALESCE = 30;
const F32 FORCE_SIMPLE_RENDER_AREA = 512.f;
const F32 FORCE_CULL_AREA = 8.f;
const F32 MAX_LOD_DISTANCE = 24.f;


BOOL gAnimateTextures = TRUE;
//extern BOOL gHideSelectedObjects;

F32 LLVOVolume::sLODFactor = 1.f;
F32	LLVOVolume::sLODSlopDistanceFactor = 0.5f; //Changing this to zero, effectively disables the LOD transition slop 
F32 LLVOVolume::sDistanceFactor = 1.0f;
S32 LLVOVolume::sNumLODChanges = 0;
LLPointer<LLObjectMediaDataClient> LLVOVolume::sObjectMediaClient = NULL;
LLPointer<LLObjectMediaNavigateClient> LLVOVolume::sObjectMediaNavigateClient = NULL;

static LLFastTimer::DeclareTimer FTM_GEN_TRIANGLES("Generate Triangles");
static LLFastTimer::DeclareTimer FTM_GEN_VOLUME("Generate Volumes");

// Implementation class of LLMediaDataClientObject.  See llmediadataclient.h
class LLMediaDataClientObjectImpl : public LLMediaDataClientObject
{
public:
	LLMediaDataClientObjectImpl(LLVOVolume *obj) : mObject(obj) {}
	LLMediaDataClientObjectImpl() { mObject = NULL; }
	
	virtual U8 getMediaDataCount() const 
		{ return mObject->getNumTEs(); }

	virtual LLSD getMediaDataLLSD(U8 index) const 
		{
			LLSD result;
			LLTextureEntry *te = mObject->getTE(index); 
			if (NULL != te)
			{
				llassert((te->getMediaData() != NULL) == te->hasMedia());
				if (te->getMediaData() != NULL)
				{
					result = te->getMediaData()->asLLSD();
				}
			}
			return result;
		}

	virtual LLUUID getID() const
		{ return mObject->getID(); }

	virtual void mediaNavigateBounceBack(U8 index)
		{ mObject->mediaNavigateBounceBack(index); }
	
	virtual bool hasMedia() const
		{ return mObject->hasMedia(); }
	
	virtual void updateObjectMediaData(LLSD const &data) 
		{ mObject->updateObjectMediaData(data); }

	virtual F64 getDistanceFromAvatar() const
		{ return mObject->getRenderPosition().length(); }
	
	virtual F64 getTotalMediaInterest() const 
		{ return mObject->getTotalMediaInterest(); }

	virtual std::string getCapabilityUrl(const std::string &name) const
		{ return mObject->getRegion()->getCapability(name); }
	
private:
	LLPointer<LLVOVolume> mObject;
};


LLVOVolume::LLVOVolume(const LLUUID &id, const LLPCode pcode, LLViewerRegion *regionp)
	: LLViewerObject(id, pcode, regionp),
	  mVolumeImpl(NULL)
{
	mTexAnimMode = 0;
	mRelativeXform.setIdentity();
	mRelativeXformInvTrans.setIdentity();

	mLOD = MIN_LOD;
	mTextureAnimp = NULL;
	mVObjRadius = LLVector3(1,1,0.5f).length();
	mNumFaces = 0;
	mLODChanged = FALSE;
	mSculptChanged = FALSE;
	mSpotLightPriority = 0.f;

	mMediaImplList.resize(getNumTEs());
}

LLVOVolume::~LLVOVolume()
{
	delete mTextureAnimp;
	mTextureAnimp = NULL;
	delete mVolumeImpl;
	mVolumeImpl = NULL;

	if(!mMediaImplList.empty())
	{
		for(U32 i = 0 ; i < mMediaImplList.size() ; i++)
		{
			if(mMediaImplList[i].notNull())
			{
				mMediaImplList[i]->removeObject(this) ;
			}
		}
	}
}


// static
void LLVOVolume::initClass()
{
	// gSavedSettings better be around
	const F32 queue_timer_delay = gSavedSettings.getF32("PrimMediaRequestQueueDelay");
	const F32 retry_timer_delay = gSavedSettings.getF32("PrimMediaRetryTimerDelay");
	const U32 max_retries = gSavedSettings.getU32("PrimMediaMaxRetries");
    sObjectMediaClient = new LLObjectMediaDataClient(queue_timer_delay, retry_timer_delay, max_retries);
    sObjectMediaNavigateClient = new LLObjectMediaNavigateClient(queue_timer_delay, retry_timer_delay, max_retries);
}

// static
void LLVOVolume::cleanupClass()
{
    sObjectMediaClient = NULL;
    sObjectMediaNavigateClient = NULL;
}

U32 LLVOVolume::processUpdateMessage(LLMessageSystem *mesgsys,
										  void **user_data,
										  U32 block_num, EObjectUpdateType update_type,
										  LLDataPacker *dp)
{
	LLColor4U color;
	const S32 teDirtyBits = (TEM_CHANGE_TEXTURE|TEM_CHANGE_COLOR|TEM_CHANGE_MEDIA);

	// Do base class updates...
	U32 retval = LLViewerObject::processUpdateMessage(mesgsys, user_data, block_num, update_type, dp);

	LLUUID sculpt_id;
	U8 sculpt_type = 0;
	if (isSculpted())
	{
		LLSculptParams *sculpt_params = (LLSculptParams *)getParameterEntry(LLNetworkData::PARAMS_SCULPT);
		sculpt_id = sculpt_params->getSculptTexture();
		sculpt_type = sculpt_params->getSculptType();
	}

	if (!dp)
	{
		if (update_type == OUT_FULL)
		{
			////////////////////////////////
			//
			// Unpack texture animation data
			//
			//

			if (mesgsys->getSizeFast(_PREHASH_ObjectData, block_num, _PREHASH_TextureAnim))
			{
				if (!mTextureAnimp)
				{
					mTextureAnimp = new LLViewerTextureAnim();
				}
				else
				{
					if (!(mTextureAnimp->mMode & LLTextureAnim::SMOOTH))
					{
						mTextureAnimp->reset();
					}
				}
				mTexAnimMode = 0;
				mTextureAnimp->unpackTAMessage(mesgsys, block_num);
			}
			else
			{
				if (mTextureAnimp)
				{
					delete mTextureAnimp;
					mTextureAnimp = NULL;
					gPipeline.markTextured(mDrawable);
					mFaceMappingChanged = TRUE;
					mTexAnimMode = 0;
				}
			}

			// Unpack volume data
			LLVolumeParams volume_params;
			LLVolumeMessage::unpackVolumeParams(&volume_params, mesgsys, _PREHASH_ObjectData, block_num);
			volume_params.setSculptID(sculpt_id, sculpt_type);

			if (setVolume(volume_params, 0))
			{
				markForUpdate(TRUE);
			}
		}

		// Sigh, this needs to be done AFTER the volume is set as well, otherwise bad stuff happens...
		////////////////////////////
		//
		// Unpack texture entry data
		//
		S32 result = unpackTEMessage(mesgsys, _PREHASH_ObjectData, block_num);
		if (result & teDirtyBits)
		{
			updateTEData();
		}
		if (result & TEM_CHANGE_MEDIA)
		{
			retval |= MEDIA_FLAGS_CHANGED;
		}
	}
	else
	{
		// CORY TO DO: Figure out how to get the value here
		if (update_type != OUT_TERSE_IMPROVED)
		{
			LLVolumeParams volume_params;
			BOOL res = LLVolumeMessage::unpackVolumeParams(&volume_params, *dp);
			if (!res)
			{
				llwarns << "Bogus volume parameters in object " << getID() << llendl;
				llwarns << getRegion()->getOriginGlobal() << llendl;
			}

			volume_params.setSculptID(sculpt_id, sculpt_type);

			if (setVolume(volume_params, 0))
			{
				markForUpdate(TRUE);
			}
			S32 res2 = unpackTEMessage(*dp);
			if (TEM_INVALID == res2)
			{
				// Well, crap, there's something bogus in the data that we're unpacking.
				dp->dumpBufferToLog();
				llwarns << "Flushing cache files" << llendl;
				std::string mask;
				mask = gDirUtilp->getDirDelimiter() + "*.slc";
				gDirUtilp->deleteFilesInDir(gDirUtilp->getExpandedFilename(LL_PATH_CACHE,""), mask);
// 				llerrs << "Bogus TE data in " << getID() << ", crashing!" << llendl;
				llwarns << "Bogus TE data in " << getID() << llendl;
			}
			else 
			{
				if (res2 & teDirtyBits) 
				{
					updateTEData();
				}
				if (res2 & TEM_CHANGE_MEDIA)
				{
					retval |= MEDIA_FLAGS_CHANGED;
				}
			}

			U32 value = dp->getPassFlags();

			if (value & 0x40)
			{
				if (!mTextureAnimp)
				{
					mTextureAnimp = new LLViewerTextureAnim();
				}
				else
				{
					if (!(mTextureAnimp->mMode & LLTextureAnim::SMOOTH))
					{
						mTextureAnimp->reset();
					}
				}
				mTexAnimMode = 0;
				mTextureAnimp->unpackTAMessage(*dp);
			}
			else if (mTextureAnimp)
			{
				delete mTextureAnimp;
				mTextureAnimp = NULL;
				gPipeline.markTextured(mDrawable);
				mFaceMappingChanged = TRUE;
				mTexAnimMode = 0;
			}
		}
		else
		{
			S32 texture_length = mesgsys->getSizeFast(_PREHASH_ObjectData, block_num, _PREHASH_TextureEntry);
			if (texture_length)
			{
				U8							tdpbuffer[1024];
				LLDataPackerBinaryBuffer	tdp(tdpbuffer, 1024);
				mesgsys->getBinaryDataFast(_PREHASH_ObjectData, _PREHASH_TextureEntry, tdpbuffer, 0, block_num);
				S32 result = unpackTEMessage(tdp);
				if (result & teDirtyBits)
				{
					updateTEData();
				}
				if (result & TEM_CHANGE_MEDIA)
				{
					retval |= MEDIA_FLAGS_CHANGED;
				}
			}
		}
	}
	if (retval & (MEDIA_URL_REMOVED | MEDIA_URL_ADDED | MEDIA_URL_UPDATED | MEDIA_FLAGS_CHANGED)) 
	{
		// If only the media URL changed, and it isn't a media version URL,
		// ignore it
		if ( ! ( retval & (MEDIA_URL_ADDED | MEDIA_URL_UPDATED) &&
				 mMedia && ! mMedia->mMediaURL.empty() &&
				 ! LLTextureEntry::isMediaVersionString(mMedia->mMediaURL) ) )
		{
			// If the media changed at all, request new media data
			LL_DEBUGS("MediaOnAPrim") << "Media update: " << getID() << ": retval=" << retval << " Media URL: " <<
                ((mMedia) ?  mMedia->mMediaURL : std::string("")) << LL_ENDL;
			requestMediaDataUpdate();
		}
        else {
            LL_INFOS("MediaOnAPrim") << "Ignoring media update for: " << getID() << " Media URL: " <<
                ((mMedia) ?  mMedia->mMediaURL : std::string("")) << LL_ENDL;
        }
	}
	// ...and clean up any media impls
	cleanUpMediaImpls();

	return retval;
}


void LLVOVolume::animateTextures()
{
	F32 off_s = 0.f, off_t = 0.f, scale_s = 1.f, scale_t = 1.f, rot = 0.f;
	S32 result = mTextureAnimp->animateTextures(off_s, off_t, scale_s, scale_t, rot);
	
	if (result)
	{
		if (!mTexAnimMode)
		{
			mFaceMappingChanged = TRUE;
			gPipeline.markTextured(mDrawable);
		}
		mTexAnimMode = result | mTextureAnimp->mMode;
				
		S32 start=0, end=mDrawable->getNumFaces()-1;
		if (mTextureAnimp->mFace >= 0 && mTextureAnimp->mFace <= end)
		{
			start = end = mTextureAnimp->mFace;
		}
		
		for (S32 i = start; i <= end; i++)
		{
			LLFace* facep = mDrawable->getFace(i);
			if(facep->getVirtualSize() <= MIN_TEX_ANIM_SIZE && facep->mTextureMatrix) continue;

			const LLTextureEntry* te = facep->getTextureEntry();
			
			if (!te)
			{
				continue;
			}
		
			if (!(result & LLViewerTextureAnim::ROTATE))
			{
				te->getRotation(&rot);
			}
			if (!(result & LLViewerTextureAnim::TRANSLATE))
			{
				te->getOffset(&off_s,&off_t);
			}			
			if (!(result & LLViewerTextureAnim::SCALE))
			{
				te->getScale(&scale_s, &scale_t);
			}

			if (!facep->mTextureMatrix)
			{
				facep->mTextureMatrix = new LLMatrix4();
			}

			LLMatrix4& tex_mat = *facep->mTextureMatrix;
			tex_mat.setIdentity();
			LLVector3 trans ;

			if(facep->isAtlasInUse())
			{
				//
				//if use atlas for animated texture
				//apply the following transform to the animation matrix.
				//

				F32 tcoord_xoffset = 0.f ;
				F32 tcoord_yoffset = 0.f ;
				F32 tcoord_xscale = 1.f ;
				F32 tcoord_yscale = 1.f ;			
				if(facep->isAtlasInUse())
				{
					const LLVector2* tmp = facep->getTexCoordOffset() ;
					tcoord_xoffset = tmp->mV[0] ; 
					tcoord_yoffset = tmp->mV[1] ;

					tmp = facep->getTexCoordScale() ;
					tcoord_xscale = tmp->mV[0] ; 
					tcoord_yscale = tmp->mV[1] ;	
				}
				trans.set(LLVector3(tcoord_xoffset + tcoord_xscale * (off_s+0.5f), tcoord_yoffset + tcoord_yscale * (off_t+0.5f), 0.f));

				tex_mat.translate(LLVector3(-(tcoord_xoffset + tcoord_xscale * 0.5f), -(tcoord_yoffset + tcoord_yscale * 0.5f), 0.f));
			}
			else	//non atlas
			{
				trans.set(LLVector3(off_s+0.5f, off_t+0.5f, 0.f));			
				tex_mat.translate(LLVector3(-0.5f, -0.5f, 0.f));
			}

			LLVector3 scale(scale_s, scale_t, 1.f);			
			LLQuaternion quat;
			quat.setQuat(rot, 0, 0, -1.f);
		
			tex_mat.rotate(quat);				

			LLMatrix4 mat;
			mat.initAll(scale, LLQuaternion(), LLVector3());
			tex_mat *= mat;
		
			tex_mat.translate(trans);
		}
	}
	else
	{
		if (mTexAnimMode && mTextureAnimp->mRate == 0)
		{
			U8 start, count;

			if (mTextureAnimp->mFace == -1)
			{
				start = 0;
				count = getNumTEs();
			}
			else
			{
				start = (U8) mTextureAnimp->mFace;
				count = 1;
			}

			for (S32 i = start; i < start + count; i++)
			{
				if (mTexAnimMode & LLViewerTextureAnim::TRANSLATE)
				{
					setTEOffset(i, mTextureAnimp->mOffS, mTextureAnimp->mOffT);				
				}
				if (mTexAnimMode & LLViewerTextureAnim::SCALE)
				{
					setTEScale(i, mTextureAnimp->mScaleS, mTextureAnimp->mScaleT);	
				}
				if (mTexAnimMode & LLViewerTextureAnim::ROTATE)
				{
					setTERotation(i, mTextureAnimp->mRot);
				}
			}

			gPipeline.markTextured(mDrawable);
			mFaceMappingChanged = TRUE;
			mTexAnimMode = 0;
		}
	}
}
BOOL LLVOVolume::idleUpdate(LLAgent &agent, LLWorld &world, const F64 &time)
{
	LLViewerObject::idleUpdate(agent, world, time);

	if (mDead || mDrawable.isNull())
	{
		return TRUE;
	}
	
	///////////////////////
	//
	// Do texture animation stuff
	//

	if (mTextureAnimp && gAnimateTextures)
	{
		animateTextures();
	}

	// Dispatch to implementation
	if (mVolumeImpl)
	{
		mVolumeImpl->doIdleUpdate(agent, world, time);
	}

	return TRUE;
}

void LLVOVolume::updateTextures()
{
	const F32 TEXTURE_AREA_REFRESH_TIME = 5.f; // seconds
	if (mTextureUpdateTimer.getElapsedTimeF32() > TEXTURE_AREA_REFRESH_TIME)
	{
		updateTextureVirtualSize();		
	}
}

void LLVOVolume::updateTextureVirtualSize()
{
	// Update the pixel area of all faces

	if(mDrawable.isNull() || !mDrawable->isVisible())
	{
		return ;
	}

	if (!gPipeline.hasRenderType(LLPipeline::RENDER_TYPE_SIMPLE))
	{
		return;
	}

	static LLCachedControl<bool> dont_load_textures(gSavedSettings,"TextureDisable");
		
	if (dont_load_textures || LLAppViewer::getTextureFetch()->mDebugPause) // || !mDrawable->isVisible())
	{
		return;
	}

	mTextureUpdateTimer.reset();
	
	F32 old_area = mPixelArea;
	mPixelArea = 0.f;

	const S32 num_faces = mDrawable->getNumFaces();
	F32 min_vsize=999999999.f, max_vsize=0.f;
	for (S32 i = 0; i < num_faces; i++)
	{
		LLFace* face = mDrawable->getFace(i);
		const LLTextureEntry *te = face->getTextureEntry();
		LLViewerTexture *imagep = face->getTexture();
		if (!imagep || !te ||			
			face->mExtents[0] == face->mExtents[1])
		{
			continue;
		}
		
		F32 vsize;
		F32 old_size = face->getVirtualSize();

		if (isHUDAttachment())
		{
			F32 area = (F32) LLViewerCamera::getInstance()->getScreenPixelArea();
			vsize = area;
			imagep->setBoostLevel(LLViewerTexture::BOOST_HUD);
 			face->setPixelArea(area); // treat as full screen
		}
		else
		{
			vsize = face->getTextureVirtualSize();
		}

		mPixelArea = llmax(mPixelArea, face->getPixelArea());		

		if (face->mTextureMatrix != NULL)
		{
			if ((vsize < MIN_TEX_ANIM_SIZE && old_size > MIN_TEX_ANIM_SIZE) ||
				(vsize > MIN_TEX_ANIM_SIZE && old_size < MIN_TEX_ANIM_SIZE))
			{
				gPipeline.markRebuild(mDrawable, LLDrawable::REBUILD_TCOORD, FALSE);
			}
		}
		
		face->setVirtualSize(vsize);
		if (gPipeline.hasRenderDebugMask(LLPipeline::RENDER_DEBUG_TEXTURE_AREA))
		{
			if (vsize < min_vsize) min_vsize = vsize;
			if (vsize > max_vsize) max_vsize = vsize;
		}
		else if (gPipeline.hasRenderDebugMask(LLPipeline::RENDER_DEBUG_TEXTURE_PRIORITY))
		{
			LLViewerFetchedTexture* img = LLViewerTextureManager::staticCastToFetchedTexture(imagep) ;
			if(img)
			{
				F32 pri = img->getDecodePriority();
				pri = llmax(pri, 0.0f);
				if (pri < min_vsize) min_vsize = pri;
				if (pri > max_vsize) max_vsize = pri;
			}
		}
		else if (gPipeline.hasRenderDebugMask(LLPipeline::RENDER_DEBUG_FACE_AREA))
		{
			F32 pri = mPixelArea;
			if (pri < min_vsize) min_vsize = pri;
			if (pri > max_vsize) max_vsize = pri;
		}	
	}
	
	if (isSculpted())
	{
		LLSculptParams *sculpt_params = (LLSculptParams *)getParameterEntry(LLNetworkData::PARAMS_SCULPT);
		LLUUID id =  sculpt_params->getSculptTexture(); 
		mSculptTexture = LLViewerTextureManager::getFetchedTexture(id, TRUE, LLViewerTexture::BOOST_NONE, LLViewerTexture::LOD_TEXTURE);
		if (mSculptTexture.notNull())
		{
			mSculptTexture->setBoostLevel(llmax((S32)mSculptTexture->getBoostLevel(),
												(S32)LLViewerTexture::BOOST_SCULPTED));
			mSculptTexture->setForSculpt() ;
			
			if(!mSculptTexture->isCachedRawImageReady())
			{
				S32 lod = llmin(mLOD, 3);
				F32 lodf = ((F32)(lod + 1.0f)/4.f);
				F32 tex_size = lodf * LLViewerTexture::sMaxSculptRez ;
				mSculptTexture->addTextureStats(2.f * tex_size * tex_size, FALSE);
			
				//if the sculpty very close to the view point, load first
				{				
					LLVector3 lookAt = getPositionAgent() - LLViewerCamera::getInstance()->getOrigin();
					F32 dist = lookAt.normVec() ;
					F32 cos_angle_to_view_dir = lookAt * LLViewerCamera::getInstance()->getXAxis() ;				
					mSculptTexture->setAdditionalDecodePriority(0.8f * LLFace::calcImportanceToCamera(cos_angle_to_view_dir, dist)) ;
				}
			}
	
			S32 texture_discard = mSculptTexture->getDiscardLevel(); //try to match the texture
			S32 current_discard = getVolume() ? getVolume()->getSculptLevel() : -2 ;

			if (texture_discard >= 0 && //texture has some data available
				(texture_discard < current_discard || //texture has more data than last rebuild
				current_discard < 0)) //no previous rebuild
			{
				gPipeline.markRebuild(mDrawable, LLDrawable::REBUILD_VOLUME, FALSE);
				mSculptChanged = TRUE;
			}

			if (gPipeline.hasRenderDebugMask(LLPipeline::RENDER_DEBUG_SCULPTED))
			{
				setDebugText(llformat("T%d C%d V%d\n%dx%d",
										  texture_discard, current_discard, getVolume()->getSculptLevel(),
										  mSculptTexture->getHeight(), mSculptTexture->getWidth()));
			}
		}
	}

	if (getLightTextureID().notNull())
	{
		LLLightImageParams* params = (LLLightImageParams*) getParameterEntry(LLNetworkData::PARAMS_LIGHT_IMAGE);
		LLUUID id = params->getLightTexture();
		mLightTexture = LLViewerTextureManager::getFetchedTexture(id);
		if (mLightTexture.notNull())
		{
			F32 rad = getLightRadius();
			mLightTexture->addTextureStats(gPipeline.calcPixelArea(getPositionAgent(), 
																	LLVector3(rad,rad,rad),
																	*LLViewerCamera::getInstance()));
		}	
	}

	if (gPipeline.hasRenderDebugMask(LLPipeline::RENDER_DEBUG_TEXTURE_AREA))
	{
		setDebugText(llformat("%.0f:%.0f", fsqrtf(min_vsize),fsqrtf(max_vsize)));
	}
 	else if (gPipeline.hasRenderDebugMask(LLPipeline::RENDER_DEBUG_TEXTURE_PRIORITY))
 	{
 		setDebugText(llformat("%.0f:%.0f", fsqrtf(min_vsize),fsqrtf(max_vsize)));
 	}
	else if (gPipeline.hasRenderDebugMask(LLPipeline::RENDER_DEBUG_FACE_AREA))
	{
		setDebugText(llformat("%.0f:%.0f", fsqrtf(min_vsize),fsqrtf(max_vsize)));
	}

	if (mPixelArea == 0)
	{ //flexi phasing issues make this happen
		mPixelArea = old_area;
	}
}

<<<<<<< HEAD
F32 LLVOVolume::getTextureVirtualSize(LLFace* face)
{
	//get area of circle around face
	LLVector3 center = face->getPositionAgent();
	LLVector3 size = (face->mExtents[1] - face->mExtents[0]) * 0.5f;
	
	F32 face_area = LLPipeline::calcPixelArea(center, size, *LLViewerCamera::getInstance());

	face->setPixelArea(face_area);

	if (face_area <= 0.f)
	{
		return 0.f;
	}

	//get area of circle in texture space
	LLVector2 tdim = face->mTexExtents[1] - face->mTexExtents[0];
	F32 texel_area = (tdim * 0.5f).lengthSquared()*F_PI;
	if (texel_area <= 0.f)
	{
		// Probably animated, use default
		texel_area = 1.f;
	}

	//apply texel area to face area to get accurate ratio
	face_area /= llclamp(texel_area, 1.f/64.f, 16.f);

	return face_area;
}

=======
>>>>>>> afe63501
BOOL LLVOVolume::isActive() const
{
	return !mStatic || mTextureAnimp || (mVolumeImpl && mVolumeImpl->isActive());
}

BOOL LLVOVolume::setMaterial(const U8 material)
{
	BOOL res = LLViewerObject::setMaterial(material);
	
	return res;
}

void LLVOVolume::setTexture(const S32 face)
{
	llassert(face < getNumTEs());
	gGL.getTexUnit(0)->bind(getTEImage(face));
}

void LLVOVolume::setScale(const LLVector3 &scale, BOOL damped)
{
	if (scale != getScale())
	{
		// store local radius
		LLViewerObject::setScale(scale);

		if (mVolumeImpl)
		{
			mVolumeImpl->onSetScale(scale, damped);
		}
		
		updateRadius();

		//since drawable transforms do not include scale, changing volume scale
		//requires an immediate rebuild of volume verts.
		gPipeline.markRebuild(mDrawable, LLDrawable::REBUILD_POSITION, TRUE);
	}
}

LLFace* LLVOVolume::addFace(S32 f)
{
	const LLTextureEntry* te = getTE(f);
	LLViewerTexture* imagep = getTEImage(f);
	return mDrawable->addFace(te, imagep);
}

LLDrawable *LLVOVolume::createDrawable(LLPipeline *pipeline)
{
	pipeline->allocDrawable(this);
		
	mDrawable->setRenderType(LLPipeline::RENDER_TYPE_VOLUME);

	S32 max_tes_to_set = getNumTEs();
	for (S32 i = 0; i < max_tes_to_set; i++)
	{
		addFace(i);
	}
	mNumFaces = max_tes_to_set;

	if (isAttachment())
	{
		mDrawable->makeActive();
	}

	if (getIsLight())
	{
		// Add it to the pipeline mLightSet
		gPipeline.setLight(mDrawable, TRUE);
	}
	
	updateRadius();
	bool force_update = true; // avoid non-alpha mDistance update being optimized away
	mDrawable->updateDistance(*LLViewerCamera::getInstance(), force_update);

	return mDrawable;
}

BOOL LLVOVolume::setVolume(const LLVolumeParams &volume_params, const S32 detail, bool unique_volume)
{
	// Check if we need to change implementations
	bool is_flexible = (volume_params.getPathParams().getCurveType() == LL_PCODE_PATH_FLEXIBLE);
	if (is_flexible)
	{
		setParameterEntryInUse(LLNetworkData::PARAMS_FLEXIBLE, TRUE, false);
		if (!mVolumeImpl)
		{
			LLFlexibleObjectData* data = (LLFlexibleObjectData*)getParameterEntry(LLNetworkData::PARAMS_FLEXIBLE);
			mVolumeImpl = new LLVolumeImplFlexible(this, data);
		}
	}
	else
	{
		// Mark the parameter not in use
		setParameterEntryInUse(LLNetworkData::PARAMS_FLEXIBLE, FALSE, false);
		if (mVolumeImpl)
		{
			delete mVolumeImpl;
			mVolumeImpl = NULL;
			if (mDrawable.notNull())
			{
				// Undo the damage we did to this matrix
				mDrawable->updateXform(FALSE);
			}
		}
	}
	
	if ((LLPrimitive::setVolume(volume_params, mLOD, (mVolumeImpl && mVolumeImpl->isVolumeUnique()))) || mSculptChanged)
	{
		mFaceMappingChanged = TRUE;
		
		if (mVolumeImpl)
		{
			mVolumeImpl->onSetVolume(volume_params, detail);
		}
		
		if (isSculpted())
		{
			mSculptTexture = LLViewerTextureManager::getFetchedTexture(volume_params.getSculptID(), TRUE, LLViewerTexture::BOOST_NONE, LLViewerTexture::LOD_TEXTURE);
			if (mSculptTexture.notNull())
			{
				//ignore sculpt GL usage since bao fixed this in a separate branch
				if (!gGLActive)
				{
					gGLActive = TRUE;
					sculpt();
					gGLActive = FALSE;
				}
				else
				{
					sculpt();
				}
			}
		}
		else
		{
			mSculptTexture = NULL;
		}

		return TRUE;
	}
	return FALSE;
}

// sculpt replaces generate() for sculpted surfaces
void LLVOVolume::sculpt()
{	
	if (mSculptTexture.notNull())
	{				
		U16 sculpt_height = 0;
		U16 sculpt_width = 0;
		S8 sculpt_components = 0;
		const U8* sculpt_data = NULL;
	
		S32 discard_level = mSculptTexture->getDiscardLevel() ;
		LLImageRaw* raw_image = mSculptTexture->getCachedRawImage() ;
		
		S32 max_discard = mSculptTexture->getMaxDiscardLevel();
		if (discard_level > max_discard)
			discard_level = max_discard;    // clamp to the best we can do

		S32 current_discard = getVolume()->getSculptLevel() ;
		if(current_discard < -2)
		{
			llwarns << "WARNING!!: Current discard of sculpty at " << current_discard 
				<< " is less than -2." << llendl;
			
			// corrupted volume... don't update the sculpty
			return;
		}
		else if (current_discard > MAX_DISCARD_LEVEL)
		{
			llwarns << "WARNING!!: Current discard of sculpty at " << current_discard 
				<< " is more than than allowed max of " << MAX_DISCARD_LEVEL << llendl;
			
			// corrupted volume... don't update the sculpty			
			return;
		}

		if (current_discard == discard_level)  // no work to do here
			return;
		
		if(!raw_image)
		{
			sculpt_width = 0;
			sculpt_height = 0;
			sculpt_data = NULL ;

			if(LLViewerTextureManager::sTesterp)
			{
				LLViewerTextureManager::sTesterp->updateGrayTextureBinding();
			}
		}
		else
		{					
			sculpt_height = raw_image->getHeight();
			sculpt_width = raw_image->getWidth();
			sculpt_components = raw_image->getComponents();		
					   
			sculpt_data = raw_image->getData();

			if(LLViewerTextureManager::sTesterp)
			{
				mSculptTexture->updateBindStatsForTester() ;
			}
		}
		getVolume()->sculpt(sculpt_width, sculpt_height, sculpt_components, sculpt_data, discard_level);
	}
}

S32	LLVOVolume::computeLODDetail(F32 distance, F32 radius)
{
	S32	cur_detail;
	if (LLPipeline::sDynamicLOD)
	{
		// We've got LOD in the profile, and in the twist.  Use radius.
		F32 tan_angle = (LLVOVolume::sLODFactor*radius)/distance;
		cur_detail = LLVolumeLODGroup::getDetailFromTan(llround(tan_angle, 0.01f));
	}
	else
	{
		cur_detail = llclamp((S32) (sqrtf(radius)*LLVOVolume::sLODFactor*4.f), 0, 3);		
	}
	return cur_detail;
}

BOOL LLVOVolume::calcLOD()
{
	if (mDrawable.isNull())
	{
		return FALSE;
	}

	S32 cur_detail = 0;
	
	F32 radius = getVolume()->mLODScaleBias.scaledVec(getScale()).length();
	F32 distance = llmin(mDrawable->mDistanceWRTCamera, MAX_LOD_DISTANCE);
	distance *= sDistanceFactor;
			
	F32 rampDist = LLVOVolume::sLODFactor * 2;
	
	if (distance < rampDist)
	{
		// Boost LOD when you're REALLY close
		distance *= 1.0f/rampDist;
		distance *= distance;
		distance *= rampDist;
	}
	
	// DON'T Compensate for field of view changing on FOV zoom.
	distance *= F_PI/3.f;

	cur_detail = computeLODDetail(llround(distance, 0.01f), 
									llround(radius, 0.01f));

	if (cur_detail != mLOD)
	{
		mAppAngle = llround((F32) atan2( mDrawable->getRadius(), mDrawable->mDistanceWRTCamera) * RAD_TO_DEG, 0.01f);
		mLOD = cur_detail;		
		return TRUE;
	}
	else
	{
		return FALSE;
	}
}

BOOL LLVOVolume::updateLOD()
{
	if (mDrawable.isNull())
	{
		return FALSE;
	}
	
	BOOL lod_changed = calcLOD();

	if (lod_changed)
	{
		gPipeline.markRebuild(mDrawable, LLDrawable::REBUILD_VOLUME, FALSE);
		mLODChanged = TRUE;
	}

	lod_changed |= LLViewerObject::updateLOD();
	
	return lod_changed;
}

BOOL LLVOVolume::setDrawableParent(LLDrawable* parentp)
{
	if (!LLViewerObject::setDrawableParent(parentp))
	{
		// no change in drawable parent
		return FALSE;
	}

	if (!mDrawable->isRoot())
	{
		// rebuild vertices in parent relative space
		gPipeline.markRebuild(mDrawable, LLDrawable::REBUILD_VOLUME, TRUE);

		if (mDrawable->isActive() && !parentp->isActive())
		{
			parentp->makeActive();
		}
		else if (mDrawable->isStatic() && parentp->isActive())
		{
			mDrawable->makeActive();
		}
	}
	
	return TRUE;
}

void LLVOVolume::updateFaceFlags()
{
	for (S32 i = 0; i < getVolume()->getNumFaces(); i++)
	{
		LLFace *face = mDrawable->getFace(i);
		BOOL fullbright = getTE(i)->getFullbright();
		face->clearState(LLFace::FULLBRIGHT | LLFace::HUD_RENDER | LLFace::LIGHT);

		if (fullbright || (mMaterial == LL_MCODE_LIGHT))
		{
			face->setState(LLFace::FULLBRIGHT);
		}
		if (mDrawable->isLight())
		{
			face->setState(LLFace::LIGHT);
		}
		if (isHUDAttachment())
		{
			face->setState(LLFace::HUD_RENDER);
		}
	}
}

BOOL LLVOVolume::setParent(LLViewerObject* parent)
{
	BOOL ret = FALSE ;
	if (parent != getParent())
	{
		ret = LLViewerObject::setParent(parent);
		if (ret && mDrawable)
		{
			gPipeline.markMoved(mDrawable);
			gPipeline.markRebuild(mDrawable, LLDrawable::REBUILD_VOLUME, TRUE);
		}
	}

	return ret ;
}

// NOTE: regenFaces() MUST be followed by genTriangles()!
void LLVOVolume::regenFaces()
{
	// remove existing faces
	BOOL count_changed = mNumFaces != getNumTEs();
	
	if (count_changed)
	{
		deleteFaces();		
		// add new faces
		mNumFaces = getNumTEs();
	}
		
	for (S32 i = 0; i < mNumFaces; i++)
	{
		LLFace* facep = count_changed ? addFace(i) : mDrawable->getFace(i);
		facep->setTEOffset(i);
		facep->setTexture(getTEImage(i));
		facep->setViewerObject(this);
	}
	
	if (!count_changed)
	{
		updateFaceFlags();
	}
}

BOOL LLVOVolume::genBBoxes(BOOL force_global)
{
	BOOL res = TRUE;

	LLVector3 min,max;

	BOOL rebuild = mDrawable->isState(LLDrawable::REBUILD_VOLUME | LLDrawable::REBUILD_POSITION);

	for (S32 i = 0; i < getVolume()->getNumFaces(); i++)
	{
		LLFace *face = mDrawable->getFace(i);
		res &= face->genVolumeBBoxes(*getVolume(), i,
										mRelativeXform, mRelativeXformInvTrans,
										(mVolumeImpl && mVolumeImpl->isVolumeGlobal()) || force_global);
		
		if (rebuild)
		{
			if (i == 0)
			{
				min = face->mExtents[0];
				max = face->mExtents[1];
			}
			else
			{
				for (U32 i = 0; i < 3; i++)
				{
					if (face->mExtents[0].mV[i] < min.mV[i])
					{
						min.mV[i] = face->mExtents[0].mV[i];
					}
					if (face->mExtents[1].mV[i] > max.mV[i])
					{
						max.mV[i] = face->mExtents[1].mV[i];
					}
				}
			}
		}
	}
	
	if (rebuild)
	{
		mDrawable->setSpatialExtents(min,max);
		mDrawable->setPositionGroup((min+max)*0.5f);	
	}

	updateRadius();
	mDrawable->movePartition();
			
	return res;
}

void LLVOVolume::preRebuild()
{
	if (mVolumeImpl != NULL)
	{
		mVolumeImpl->preRebuild();
	}
}

void LLVOVolume::updateRelativeXform()
{
	if (mVolumeImpl)
	{
		mVolumeImpl->updateRelativeXform();
		return;
	}
	
	LLDrawable* drawable = mDrawable;
	
	if (drawable->isActive())
	{				
		// setup relative transforms
		LLQuaternion delta_rot;
		LLVector3 delta_pos, delta_scale;
		
		//matrix from local space to parent relative/global space
		delta_rot = drawable->isSpatialRoot() ? LLQuaternion() : mDrawable->getRotation();
		delta_pos = drawable->isSpatialRoot() ? LLVector3(0,0,0) : mDrawable->getPosition();
		delta_scale = mDrawable->getScale();

		// Vertex transform (4x4)
		LLVector3 x_axis = LLVector3(delta_scale.mV[VX], 0.f, 0.f) * delta_rot;
		LLVector3 y_axis = LLVector3(0.f, delta_scale.mV[VY], 0.f) * delta_rot;
		LLVector3 z_axis = LLVector3(0.f, 0.f, delta_scale.mV[VZ]) * delta_rot;

		mRelativeXform.initRows(LLVector4(x_axis, 0.f),
								LLVector4(y_axis, 0.f),
								LLVector4(z_axis, 0.f),
								LLVector4(delta_pos, 1.f));

		
		// compute inverse transpose for normals
		// mRelativeXformInvTrans.setRows(x_axis, y_axis, z_axis);
		// mRelativeXformInvTrans.invert(); 
		// mRelativeXformInvTrans.setRows(x_axis, y_axis, z_axis);
		// grumble - invert is NOT a matrix invert, so we do it by hand:

		LLMatrix3 rot_inverse = LLMatrix3(~delta_rot);

		LLMatrix3 scale_inverse;
		scale_inverse.setRows(LLVector3(1.0, 0.0, 0.0) / delta_scale.mV[VX],
							  LLVector3(0.0, 1.0, 0.0) / delta_scale.mV[VY],
							  LLVector3(0.0, 0.0, 1.0) / delta_scale.mV[VZ]);
							   
		
		mRelativeXformInvTrans = rot_inverse * scale_inverse;

		mRelativeXformInvTrans.transpose();
	}
	else
	{
		LLVector3 pos = getPosition();
		LLVector3 scale = getScale();
		LLQuaternion rot = getRotation();
	
		if (mParent)
		{
			pos *= mParent->getRotation();
			pos += mParent->getPosition();
			rot *= mParent->getRotation();
		}
		
		//LLViewerRegion* region = getRegion();
		//pos += region->getOriginAgent();
		
		LLVector3 x_axis = LLVector3(scale.mV[VX], 0.f, 0.f) * rot;
		LLVector3 y_axis = LLVector3(0.f, scale.mV[VY], 0.f) * rot;
		LLVector3 z_axis = LLVector3(0.f, 0.f, scale.mV[VZ]) * rot;

		mRelativeXform.initRows(LLVector4(x_axis, 0.f),
								LLVector4(y_axis, 0.f),
								LLVector4(z_axis, 0.f),
								LLVector4(pos, 1.f));

		// compute inverse transpose for normals
		LLMatrix3 rot_inverse = LLMatrix3(~rot);

		LLMatrix3 scale_inverse;
		scale_inverse.setRows(LLVector3(1.0, 0.0, 0.0) / scale.mV[VX],
							  LLVector3(0.0, 1.0, 0.0) / scale.mV[VY],
							  LLVector3(0.0, 0.0, 1.0) / scale.mV[VZ]);
							   
		
		mRelativeXformInvTrans = rot_inverse * scale_inverse;

		mRelativeXformInvTrans.transpose();
	}
}

static LLFastTimer::DeclareTimer FTM_GEN_FLEX("Generate Flexies");
static LLFastTimer::DeclareTimer FTM_UPDATE_PRIMITIVES("Update Primitives");

BOOL LLVOVolume::updateGeometry(LLDrawable *drawable)
{
	LLFastTimer t(FTM_UPDATE_PRIMITIVES);
	
	if (mVolumeImpl != NULL)
	{
		BOOL res;
		{
			LLFastTimer t(FTM_GEN_FLEX);
			res = mVolumeImpl->doUpdateGeometry(drawable);
		}
		updateFaceFlags();
		return res;
	}
	
	dirtySpatialGroup();

	BOOL compiled = FALSE;
			
	updateRelativeXform();
	
	if (mDrawable.isNull()) // Not sure why this is happening, but it is...
	{
		return TRUE; // No update to complete
	}

	if (mVolumeChanged || mFaceMappingChanged )
	{
		compiled = TRUE;

		if (mVolumeChanged)
		{
			LLFastTimer ftm(FTM_GEN_VOLUME);
			LLVolumeParams volume_params = getVolume()->getParams();
			setVolume(volume_params, 0);
			drawable->setState(LLDrawable::REBUILD_VOLUME);
		}

		{
			LLFastTimer t(FTM_GEN_TRIANGLES);
			regenFaces();
			genBBoxes(FALSE);
		}
	}
	else if ((mLODChanged) || (mSculptChanged))
	{
		LLVolume *old_volumep, *new_volumep;
		F32 old_lod, new_lod;
		S32 old_num_faces, new_num_faces ;

		old_volumep = getVolume();
		old_lod = old_volumep->getDetail();
		old_num_faces = old_volumep->getNumFaces() ;
		old_volumep = NULL ;

		{
			LLFastTimer ftm(FTM_GEN_VOLUME);
			LLVolumeParams volume_params = getVolume()->getParams();
			setVolume(volume_params, 0);
		}

		new_volumep = getVolume();
		new_lod = new_volumep->getDetail();
		new_num_faces = new_volumep->getNumFaces() ;
		new_volumep = NULL ;

		if ((new_lod != old_lod) || mSculptChanged)
		{
			compiled = TRUE;
			sNumLODChanges += new_num_faces ;
	
			drawable->setState(LLDrawable::REBUILD_VOLUME); // for face->genVolumeTriangles()

			{
				LLFastTimer t(FTM_GEN_TRIANGLES);
				if (new_num_faces != old_num_faces)
				{
					regenFaces();
				}
				genBBoxes(FALSE);
			}
		}
	}
	// it has its own drawable (it's moved) or it has changed UVs or it has changed xforms from global<->local
	else
	{
		compiled = TRUE;
		// All it did was move or we changed the texture coordinate offset
		LLFastTimer t(FTM_GEN_TRIANGLES);
		genBBoxes(FALSE);
	}

	// Update face flags
	updateFaceFlags();
	
	if(compiled)
	{
		LLPipeline::sCompiles++;
	}
	
	mVolumeChanged = FALSE;
	mLODChanged = FALSE;
	mSculptChanged = FALSE;
	mFaceMappingChanged = FALSE;

	return LLViewerObject::updateGeometry(drawable);
}

void LLVOVolume::updateFaceSize(S32 idx)
{
	LLFace* facep = mDrawable->getFace(idx);
	if (idx >= getVolume()->getNumVolumeFaces())
	{
		facep->setSize(0,0);
	}
	else
	{
		const LLVolumeFace& vol_face = getVolume()->getVolumeFace(idx);
		facep->setSize(vol_face.mVertices.size(), vol_face.mIndices.size());
	}
}

BOOL LLVOVolume::isRootEdit() const
{
	if (mParent && !((LLViewerObject*)mParent)->isAvatar())
	{
		return FALSE;
	}
	return TRUE;
}

//virtual
void LLVOVolume::setNumTEs(const U8 num_tes)
{
	const U8 old_num_tes = getNumTEs() ;
	
	if(old_num_tes && old_num_tes < num_tes) //new faces added
	{
		LLViewerObject::setNumTEs(num_tes) ;

		if(mMediaImplList.size() >= old_num_tes && mMediaImplList[old_num_tes -1].notNull())//duplicate the last media textures if exists.
		{
			mMediaImplList.resize(num_tes) ;
			const LLTextureEntry* te = getTE(old_num_tes - 1) ;
			for(U8 i = old_num_tes; i < num_tes ; i++)
			{
				setTE(i, *te) ;
				mMediaImplList[i] = mMediaImplList[old_num_tes -1] ;
			}
			mMediaImplList[old_num_tes -1]->setUpdated(TRUE) ;
		}
	}
	else if(old_num_tes > num_tes && mMediaImplList.size() > num_tes) //old faces removed
	{
		U8 end = mMediaImplList.size() ;
		for(U8 i = num_tes; i < end ; i++)
		{
			removeMediaImpl(i) ;				
		}
		mMediaImplList.resize(num_tes) ;

		LLViewerObject::setNumTEs(num_tes) ;
	}
	else
	{
		LLViewerObject::setNumTEs(num_tes) ;
	}

	return ;
}

void LLVOVolume::setTEImage(const U8 te, LLViewerTexture *imagep)
{
	BOOL changed = (mTEImages[te] != imagep);
	LLViewerObject::setTEImage(te, imagep);
	if (changed)
	{
		gPipeline.markTextured(mDrawable);
		mFaceMappingChanged = TRUE;
	}
}

S32 LLVOVolume::setTETexture(const U8 te, const LLUUID &uuid)
{
	S32 res = LLViewerObject::setTETexture(te, uuid);
	if (res)
	{
		gPipeline.markTextured(mDrawable);
		mFaceMappingChanged = TRUE;
	}
	return res;
}

S32 LLVOVolume::setTEColor(const U8 te, const LLColor3& color)
{
	return setTEColor(te, LLColor4(color));
}

S32 LLVOVolume::setTEColor(const U8 te, const LLColor4& color)
{
	S32 retval = 0;
	const LLTextureEntry *tep = getTE(te);
	if (!tep)
	{
		llwarns << "No texture entry for te " << (S32)te << ", object " << mID << llendl;
	}
	else if (color != tep->getColor())
	{
		if (color.mV[3] != tep->getColor().mV[3])
		{
			gPipeline.markTextured(mDrawable);
		}
		retval = LLPrimitive::setTEColor(te, color);
		if (mDrawable.notNull() && retval)
		{
			// These should only happen on updates which are not the initial update.
			mDrawable->setState(LLDrawable::REBUILD_COLOR);
			dirtyMesh();
		}
	}

	return  retval;
}

S32 LLVOVolume::setTEBumpmap(const U8 te, const U8 bumpmap)
{
	S32 res = LLViewerObject::setTEBumpmap(te, bumpmap);
	if (res)
	{
		gPipeline.markTextured(mDrawable);
		mFaceMappingChanged = TRUE;
	}
	return  res;
}

S32 LLVOVolume::setTETexGen(const U8 te, const U8 texgen)
{
	S32 res = LLViewerObject::setTETexGen(te, texgen);
	if (res)
	{
		gPipeline.markTextured(mDrawable);
		mFaceMappingChanged = TRUE;
	}
	return  res;
}

S32 LLVOVolume::setTEMediaTexGen(const U8 te, const U8 media)
{
	S32 res = LLViewerObject::setTEMediaTexGen(te, media);
	if (res)
	{
		gPipeline.markTextured(mDrawable);
		mFaceMappingChanged = TRUE;
	}
	return  res;
}

S32 LLVOVolume::setTEShiny(const U8 te, const U8 shiny)
{
	S32 res = LLViewerObject::setTEShiny(te, shiny);
	if (res)
	{
		gPipeline.markTextured(mDrawable);
		mFaceMappingChanged = TRUE;
	}
	return  res;
}

S32 LLVOVolume::setTEFullbright(const U8 te, const U8 fullbright)
{
	S32 res = LLViewerObject::setTEFullbright(te, fullbright);
	if (res)
	{
		gPipeline.markTextured(mDrawable);
		mFaceMappingChanged = TRUE;
	}
	return  res;
}

S32 LLVOVolume::setTEBumpShinyFullbright(const U8 te, const U8 bump)
{
	S32 res = LLViewerObject::setTEBumpShinyFullbright(te, bump);
	if (res)
	{
		gPipeline.markTextured(mDrawable);
		mFaceMappingChanged = TRUE;
	}
	return res;
}

S32 LLVOVolume::setTEMediaFlags(const U8 te, const U8 media_flags)
{
	S32 res = LLViewerObject::setTEMediaFlags(te, media_flags);
	if (res)
	{
		gPipeline.markTextured(mDrawable);
		mFaceMappingChanged = TRUE;
	}
	return  res;
}

S32 LLVOVolume::setTEGlow(const U8 te, const F32 glow)
{
	S32 res = LLViewerObject::setTEGlow(te, glow);
	if (res)
	{
		gPipeline.markTextured(mDrawable);
		mFaceMappingChanged = TRUE;
	}
	return  res;
}

S32 LLVOVolume::setTEScale(const U8 te, const F32 s, const F32 t)
{
	S32 res = LLViewerObject::setTEScale(te, s, t);
	if (res)
	{
		gPipeline.markTextured(mDrawable);
		mFaceMappingChanged = TRUE;
	}
	return res;
}

S32 LLVOVolume::setTEScaleS(const U8 te, const F32 s)
{
	S32 res = LLViewerObject::setTEScaleS(te, s);
	if (res)
	{
		gPipeline.markTextured(mDrawable);
		mFaceMappingChanged = TRUE;
	}
	return res;
}

S32 LLVOVolume::setTEScaleT(const U8 te, const F32 t)
{
	S32 res = LLViewerObject::setTEScaleT(te, t);
	if (res)
	{
		gPipeline.markTextured(mDrawable);
		mFaceMappingChanged = TRUE;
	}
	return res;
}

void LLVOVolume::updateTEData()
{
	/*if (mDrawable.notNull())
	{
		mFaceMappingChanged = TRUE;
		gPipeline.markRebuild(mDrawable, LLDrawable::REBUILD_MATERIAL, TRUE);
	}*/
}

bool LLVOVolume::hasMedia() const
{
	bool result = false;
	const U8 numTEs = getNumTEs();
	for (U8 i = 0; i < numTEs; i++)
	{
		const LLTextureEntry* te = getTE(i);
		if(te->hasMedia())
		{
			result = true;
			break;
		}
	}
	return result;
}

void LLVOVolume::requestMediaDataUpdate()
{
    sObjectMediaClient->fetchMedia(new LLMediaDataClientObjectImpl(this));
}

void LLVOVolume::cleanUpMediaImpls()
{
	// Iterate through our TEs and remove any Impls that are no longer used
	const U8 numTEs = getNumTEs();
	for (U8 i = 0; i < numTEs; i++)
	{
		const LLTextureEntry* te = getTE(i);
		if( ! te->hasMedia())
		{
			// Delete the media IMPL!
			removeMediaImpl(i) ;
		}
	}
}

void LLVOVolume::updateObjectMediaData(const LLSD &media_data_array)
{
	// media_data_array is an array of media entry maps

	//llinfos << "updating:" << this->getID() << " " << ll_pretty_print_sd(media_data_array) << llendl;

	LLSD::array_const_iterator iter = media_data_array.beginArray();
	LLSD::array_const_iterator end = media_data_array.endArray();
	U8 texture_index = 0;
	for (; iter != end; ++iter, ++texture_index)
	{
		syncMediaData(texture_index, *iter, false/*merge*/, false/*ignore_agent*/);
	}
}

void LLVOVolume::syncMediaData(S32 texture_index, const LLSD &media_data, bool merge, bool ignore_agent)
{
	LLTextureEntry *te = getTE(texture_index);
	//llinfos << "BEFORE: texture_index = " << texture_index
	//	<< " hasMedia = " << te->hasMedia() << " : " 
	//	<< ((NULL == te->getMediaData()) ? "NULL MEDIA DATA" : ll_pretty_print_sd(te->getMediaData()->asLLSD())) << llendl;

	std::string previous_url;
	LLMediaEntry* mep = te->getMediaData();
	if(mep)
	{
		// Save the "current url" from before the update so we can tell if
		// it changes. 
		previous_url = mep->getCurrentURL();
	}

	if (merge)
	{
		te->mergeIntoMediaData(media_data);
	}
	else {
		// XXX Question: what if the media data is undefined LLSD, but the
		// update we got above said that we have media flags??	Here we clobber
		// that, assuming the data from the service is more up-to-date. 
		te->updateMediaData(media_data);
	}

	mep = te->getMediaData();
	if(mep)
	{
		bool update_from_self = false;
		if (!ignore_agent) 
		{
			LLUUID updating_agent = LLTextureEntry::getAgentIDFromMediaVersionString(getMediaURL());
			update_from_self = (updating_agent == gAgent.getID());
		}
		viewer_media_t media_impl = LLViewerMedia::updateMediaImpl(mep, previous_url, update_from_self);
			
		addMediaImpl(media_impl, texture_index) ;
	}

	//llinfos << "AFTER: texture_index = " << texture_index
	//	<< " hasMedia = " << te->hasMedia() << " : " 
	//	<< ((NULL == te->getMediaData()) ? "NULL MEDIA DATA" : ll_pretty_print_sd(te->getMediaData()->asLLSD())) << llendl;
}

void LLVOVolume::mediaNavigateBounceBack(U8 texture_index)
{
	// Find the media entry for this navigate
	const LLMediaEntry* mep = NULL;
	viewer_media_t impl = getMediaImpl(texture_index);
	LLTextureEntry *te = getTE(texture_index);
	if(te)
	{
		mep = te->getMediaData();
	}
	
	if (mep && impl)
	{
        std::string url = mep->getCurrentURL();
        if (url.empty())
        {
            url = mep->getHomeURL();
        }
        if (! url.empty())
        {
            LL_INFOS("LLMediaDataClient") << "bouncing back to URL: " << url << LL_ENDL;
            impl->navigateTo(url, "", false, true);
        }
    }
}

bool LLVOVolume::hasMediaPermission(const LLMediaEntry* media_entry, MediaPermType perm_type)
{
    // NOTE: This logic ALMOST duplicates the logic in the server (in particular, in llmediaservice.cpp).
    if (NULL == media_entry ) return false; // XXX should we assert here?
    
    // The agent has permissions if:
    // - world permissions are on, or
    // - group permissions are on, and agent_id is in the group, or
    // - agent permissions are on, and agent_id is the owner
    
	// *NOTE: We *used* to check for modify permissions here (i.e. permissions were
	// granted if permModify() was true).  However, this doesn't make sense in the
	// viewer: we don't want to show controls or allow interaction if the author
	// has deemed it so.  See DEV-42115.
	
    U8 media_perms = (perm_type == MEDIA_PERM_INTERACT) ? media_entry->getPermsInteract() : media_entry->getPermsControl();
    
    // World permissions
    if (0 != (media_perms & LLMediaEntry::PERM_ANYONE)) 
    {
        return true;
    }
    
    // Group permissions
    else if (0 != (media_perms & LLMediaEntry::PERM_GROUP) && permGroupOwner())
    {
        return true;
    }
    
    // Owner permissions
    else if (0 != (media_perms & LLMediaEntry::PERM_OWNER) && permYouOwner()) 
    {
        return true;
    }
    
    return false;
    
}

void LLVOVolume::mediaNavigated(LLViewerMediaImpl *impl, LLPluginClassMedia* plugin, std::string new_location)
{
	bool block_navigation = false;
	// FIXME: if/when we allow the same media impl to be used by multiple faces, the logic here will need to be fixed
	// to deal with multiple face indices.
	int face_index = getFaceIndexWithMediaImpl(impl, -1);
	
	// Find the media entry for this navigate
	LLMediaEntry* mep = NULL;
	LLTextureEntry *te = getTE(face_index);
	if(te)
	{
		mep = te->getMediaData();
	}
	
	if(mep)
	{
		if(!mep->checkCandidateUrl(new_location))
		{
			block_navigation = true;
		}
		if (!block_navigation && !hasMediaPermission(mep, MEDIA_PERM_INTERACT))
		{
			block_navigation = true;
		}
	}
	else
	{
		llwarns << "Couldn't find media entry!" << llendl;
	}
						
	if(block_navigation)
	{
		llinfos << "blocking navigate to URI " << new_location << llendl;

		// "bounce back" to the current URL from the media entry
		mediaNavigateBounceBack(face_index);
	}
	else
	{
		
		llinfos << "broadcasting navigate with URI " << new_location << llendl;

		sObjectMediaNavigateClient->navigate(new LLMediaDataClientObjectImpl(this), face_index, new_location);
	}
}

void LLVOVolume::mediaEvent(LLViewerMediaImpl *impl, LLPluginClassMedia* plugin, LLViewerMediaObserver::EMediaEvent event)
{
	switch(event)
	{
		
		case LLViewerMediaObserver::MEDIA_EVENT_LOCATION_CHANGED:
		{			
			switch(impl->getNavState())
			{
				case LLViewerMediaImpl::MEDIANAVSTATE_FIRST_LOCATION_CHANGED:
				{
					// This is the first location changed event after the start of a non-server-directed nav.  It may need to be broadcast or bounced back.
					mediaNavigated(impl, plugin, plugin->getLocation());
				}
				break;
				
				case LLViewerMediaImpl::MEDIANAVSTATE_SERVER_FIRST_LOCATION_CHANGED:
					// This is the first location changed event after the start of a server-directed nav.  Don't broadcast it.
					llinfos << "	NOT broadcasting navigate (server-directed)" << llendl;
				break;
				
				default:
					// This is a subsequent location-changed due to a redirect.	 Don't broadcast.
					llinfos << "	NOT broadcasting navigate (redirect)" << llendl;
				break;
			}
		}
		break;
		
		case LLViewerMediaObserver::MEDIA_EVENT_NAVIGATE_COMPLETE:
		{
			switch(impl->getNavState())
			{
				case LLViewerMediaImpl::MEDIANAVSTATE_COMPLETE_BEFORE_LOCATION_CHANGED:
				{
					// This is the first location changed event after the start of a non-server-directed nav.  It may need to be broadcast or bounced back.
					mediaNavigated(impl, plugin, plugin->getNavigateURI());
				}
				break;
				
				case LLViewerMediaImpl::MEDIANAVSTATE_SERVER_COMPLETE_BEFORE_LOCATION_CHANGED:
					// This is the the navigate complete event from a server-directed nav.  Don't broadcast it.
					llinfos << "	NOT broadcasting navigate (server-directed)" << llendl;
				break;
				
				default:
					// For all other states, the navigate should have been handled by LOCATION_CHANGED events already.
				break;
			}
		}
		break;
		
		default:
		break;
	}

}

void LLVOVolume::sendMediaDataUpdate()
{
    sObjectMediaClient->updateMedia(new LLMediaDataClientObjectImpl(this));
}

void LLVOVolume::removeMediaImpl(S32 texture_index)
{
	if(mMediaImplList.size() <= (U32)texture_index || mMediaImplList[texture_index].isNull())
	{
		return ;
	}

	//make the face referencing to mMediaImplList[texture_index] to point back to the old texture.
	if(mDrawable)
	{
		LLFace* facep = mDrawable->getFace(texture_index) ;
		if(facep)
		{
			LLViewerMediaTexture* media_tex = LLViewerTextureManager::findMediaTexture(mMediaImplList[texture_index]->getMediaTextureID()) ;
			if(media_tex)
			{
				media_tex->removeMediaFromFace(facep) ;
			}
		}
	}		
	
	//check if some other face(s) of this object reference(s)to this media impl.
	S32 i ;
	S32 end = (S32)mMediaImplList.size() ;
	for(i = 0; i < end ; i++)
	{
		if( i != texture_index && mMediaImplList[i] == mMediaImplList[texture_index])
		{
			break ;
		}
	}

	if(i == end) //this object does not need this media impl.
	{
		mMediaImplList[texture_index]->removeObject(this) ;
	}

	mMediaImplList[texture_index] = NULL ;
	return ;
}

void LLVOVolume::addMediaImpl(LLViewerMediaImpl* media_impl, S32 texture_index)
{
	if((S32)mMediaImplList.size() < texture_index + 1)
	{
		mMediaImplList.resize(texture_index + 1) ;
	}
	
	if(mMediaImplList[texture_index].notNull())
	{
		if(mMediaImplList[texture_index] == media_impl)
		{
			return ;
		}

		removeMediaImpl(texture_index) ;
	}

	mMediaImplList[texture_index] = media_impl;
	media_impl->addObject(this) ;	

	//add the face to show the media if it is in playing
	if(mDrawable)
	{
		LLFace* facep = mDrawable->getFace(texture_index) ;
		if(facep)
		{
			LLViewerMediaTexture* media_tex = LLViewerTextureManager::findMediaTexture(mMediaImplList[texture_index]->getMediaTextureID()) ;
			if(media_tex)
			{
				media_tex->addMediaToFace(facep) ;
			}
		}
		else //the face is not available now, start media on this face later.
		{
			media_impl->setUpdated(TRUE) ;
		}
	}
	return ;
}

viewer_media_t LLVOVolume::getMediaImpl(U8 face_id) const
{
	if(mMediaImplList.size() > face_id)
	{
		return mMediaImplList[face_id];
	}
	return NULL;
}

F64 LLVOVolume::getTotalMediaInterest() const
{
	F64 interest = (F64)0.0;
    int i = 0;
	const int end = getNumTEs();
	for ( ; i < end; ++i)
	{
		const viewer_media_t &impl = getMediaImpl(i);
		if (!impl.isNull())
		{
			interest += impl->getInterest();
		}
	}
	return interest;
}

S32 LLVOVolume::getFaceIndexWithMediaImpl(const LLViewerMediaImpl* media_impl, S32 start_face_id)
{
	S32 end = (S32)mMediaImplList.size() ;
	for(S32 face_id = start_face_id + 1; face_id < end; face_id++)
	{
		if(mMediaImplList[face_id] == media_impl)
		{
			return face_id ;
		}
	}
	return -1 ;
}

//----------------------------------------------------------------------------

void LLVOVolume::setLightTextureID(LLUUID id)
{
	if (id.notNull())
	{
		if (!hasLightTexture())
		{
			setParameterEntryInUse(LLNetworkData::PARAMS_LIGHT_IMAGE, TRUE, true);
		}
		LLLightImageParams* param_block = (LLLightImageParams*) getParameterEntry(LLNetworkData::PARAMS_LIGHT_IMAGE);
		if (param_block && param_block->getLightTexture() != id)
		{
			param_block->setLightTexture(id);
			parameterChanged(LLNetworkData::PARAMS_LIGHT_IMAGE, true);
		}
	}
	else
	{
		if (hasLightTexture())
		{
			setParameterEntryInUse(LLNetworkData::PARAMS_LIGHT_IMAGE, FALSE, true);
			mLightTexture = NULL;
		}
	}		
}

void LLVOVolume::setSpotLightParams(LLVector3 params)
{
	LLLightImageParams* param_block = (LLLightImageParams*) getParameterEntry(LLNetworkData::PARAMS_LIGHT_IMAGE);
	if (param_block && param_block->getParams() != params)
	{
		param_block->setParams(params);
		parameterChanged(LLNetworkData::PARAMS_LIGHT_IMAGE, true);
	}
}
		
void LLVOVolume::setIsLight(BOOL is_light)
{
	if (is_light != getIsLight())
	{
		if (is_light)
		{
			setParameterEntryInUse(LLNetworkData::PARAMS_LIGHT, TRUE, true);
		}
		else
		{
			setParameterEntryInUse(LLNetworkData::PARAMS_LIGHT, FALSE, true);
		}

		if (is_light)
		{
			// Add it to the pipeline mLightSet
			gPipeline.setLight(mDrawable, TRUE);
		}
		else
		{
			// Not a light.  Remove it from the pipeline's light set.
			gPipeline.setLight(mDrawable, FALSE);
		}
	}
}

void LLVOVolume::setLightColor(const LLColor3& color)
{
	LLLightParams *param_block = (LLLightParams *)getParameterEntry(LLNetworkData::PARAMS_LIGHT);
	if (param_block)
	{
		if (param_block->getColor() != color)
		{
			param_block->setColor(LLColor4(color, param_block->getColor().mV[3]));
			parameterChanged(LLNetworkData::PARAMS_LIGHT, true);
			gPipeline.markTextured(mDrawable);
			mFaceMappingChanged = TRUE;
		}
	}
}

void LLVOVolume::setLightIntensity(F32 intensity)
{
	LLLightParams *param_block = (LLLightParams *)getParameterEntry(LLNetworkData::PARAMS_LIGHT);
	if (param_block)
	{
		if (param_block->getColor().mV[3] != intensity)
		{
			param_block->setColor(LLColor4(LLColor3(param_block->getColor()), intensity));
			parameterChanged(LLNetworkData::PARAMS_LIGHT, true);
		}
	}
}

void LLVOVolume::setLightRadius(F32 radius)
{
	LLLightParams *param_block = (LLLightParams *)getParameterEntry(LLNetworkData::PARAMS_LIGHT);
	if (param_block)
	{
		if (param_block->getRadius() != radius)
		{
			param_block->setRadius(radius);
			parameterChanged(LLNetworkData::PARAMS_LIGHT, true);
		}
	}
}

void LLVOVolume::setLightFalloff(F32 falloff)
{
	LLLightParams *param_block = (LLLightParams *)getParameterEntry(LLNetworkData::PARAMS_LIGHT);
	if (param_block)
	{
		if (param_block->getFalloff() != falloff)
		{
			param_block->setFalloff(falloff);
			parameterChanged(LLNetworkData::PARAMS_LIGHT, true);
		}
	}
}

void LLVOVolume::setLightCutoff(F32 cutoff)
{
	LLLightParams *param_block = (LLLightParams *)getParameterEntry(LLNetworkData::PARAMS_LIGHT);
	if (param_block)
	{
		if (param_block->getCutoff() != cutoff)
		{
			param_block->setCutoff(cutoff);
			parameterChanged(LLNetworkData::PARAMS_LIGHT, true);
		}
	}
}

//----------------------------------------------------------------------------

BOOL LLVOVolume::getIsLight() const
{
	return getParameterEntryInUse(LLNetworkData::PARAMS_LIGHT);
}

LLColor3 LLVOVolume::getLightBaseColor() const
{
	const LLLightParams *param_block = (const LLLightParams *)getParameterEntry(LLNetworkData::PARAMS_LIGHT);
	if (param_block)
	{
		return LLColor3(param_block->getColor());
	}
	else
	{
		return LLColor3(1,1,1);
	}
}

LLColor3 LLVOVolume::getLightColor() const
{
	const LLLightParams *param_block = (const LLLightParams *)getParameterEntry(LLNetworkData::PARAMS_LIGHT);
	if (param_block)
	{
		return LLColor3(param_block->getColor()) * param_block->getColor().mV[3];
	}
	else
	{
		return LLColor3(1,1,1);
	}
}

LLUUID LLVOVolume::getLightTextureID() const
{
	if (getParameterEntryInUse(LLNetworkData::PARAMS_LIGHT_IMAGE))
	{
		const LLLightImageParams *param_block = (const LLLightImageParams *)getParameterEntry(LLNetworkData::PARAMS_LIGHT_IMAGE);
		if (param_block)
		{
			return param_block->getLightTexture();
		}
	}
	
	return LLUUID::null;
}


LLVector3 LLVOVolume::getSpotLightParams() const
{
	if (getParameterEntryInUse(LLNetworkData::PARAMS_LIGHT_IMAGE))
	{
		const LLLightImageParams *param_block = (const LLLightImageParams *)getParameterEntry(LLNetworkData::PARAMS_LIGHT_IMAGE);
		if (param_block)
		{
			return param_block->getParams();
		}
	}
	
	return LLVector3();
}

F32 LLVOVolume::getSpotLightPriority() const
{
	return mSpotLightPriority;
}

void LLVOVolume::updateSpotLightPriority()
{
	LLVector3 pos = mDrawable->getPositionAgent();
	LLVector3 at(0,0,-1);
	at *= getRenderRotation();

	F32 r = getLightRadius()*0.5f;

	pos += at * r;

	at = LLViewerCamera::getInstance()->getAtAxis();

	pos -= at * r;
	
	mSpotLightPriority = gPipeline.calcPixelArea(pos, LLVector3(r,r,r), *LLViewerCamera::getInstance());

	if (mLightTexture.notNull())
	{
		mLightTexture->addTextureStats(mSpotLightPriority);
		mLightTexture->setBoostLevel(LLViewerTexture::BOOST_CLOUDS);
	}
}


LLViewerTexture* LLVOVolume::getLightTexture()
{
	LLUUID id = getLightTextureID();

	if (id.notNull())
	{
		if (mLightTexture.isNull() || id != mLightTexture->getID())
		{
			mLightTexture = LLViewerTextureManager::getFetchedTexture(id);
		}
	}
	else
	{
		mLightTexture = NULL;
	}

	return mLightTexture;
}

F32 LLVOVolume::getLightIntensity() const
{
	const LLLightParams *param_block = (const LLLightParams *)getParameterEntry(LLNetworkData::PARAMS_LIGHT);
	if (param_block)
	{
		return param_block->getColor().mV[3];
	}
	else
	{
		return 1.f;
	}
}

F32 LLVOVolume::getLightRadius() const
{
	const LLLightParams *param_block = (const LLLightParams *)getParameterEntry(LLNetworkData::PARAMS_LIGHT);
	if (param_block)
	{
		return param_block->getRadius();
	}
	else
	{
		return 0.f;
	}
}

F32 LLVOVolume::getLightFalloff() const
{
	const LLLightParams *param_block = (const LLLightParams *)getParameterEntry(LLNetworkData::PARAMS_LIGHT);
	if (param_block)
	{
		return param_block->getFalloff();
	}
	else
	{
		return 0.f;
	}
}

F32 LLVOVolume::getLightCutoff() const
{
	const LLLightParams *param_block = (const LLLightParams *)getParameterEntry(LLNetworkData::PARAMS_LIGHT);
	if (param_block)
	{
		return param_block->getCutoff();
	}
	else
	{
		return 0.f;
	}
}

U32 LLVOVolume::getVolumeInterfaceID() const
{
	if (mVolumeImpl)
	{
		return mVolumeImpl->getID();
	}

	return 0;
}

BOOL LLVOVolume::isFlexible() const
{
	if (getParameterEntryInUse(LLNetworkData::PARAMS_FLEXIBLE))
	{
		LLVolume* volume = getVolume();
		if (volume && volume->getParams().getPathParams().getCurveType() != LL_PCODE_PATH_FLEXIBLE)
		{
			LLVolumeParams volume_params = getVolume()->getParams();
			U8 profile_and_hole = volume_params.getProfileParams().getCurveType();
			volume_params.setType(profile_and_hole, LL_PCODE_PATH_FLEXIBLE);
		}
		return TRUE;
	}
	else
	{
		return FALSE;
	}
}

BOOL LLVOVolume::isSculpted() const
{
	if (getParameterEntryInUse(LLNetworkData::PARAMS_SCULPT))
	{
		return TRUE;
	}
	
	return FALSE;
}

BOOL LLVOVolume::hasLightTexture() const
{
	if (getParameterEntryInUse(LLNetworkData::PARAMS_LIGHT_IMAGE))
	{
		return TRUE;
	}

	return FALSE;
}

BOOL LLVOVolume::isVolumeGlobal() const
{
	if (mVolumeImpl)
	{
		return mVolumeImpl->isVolumeGlobal() ? TRUE : FALSE;
	}
	return FALSE;
}

BOOL LLVOVolume::canBeFlexible() const
{
	U8 path = getVolume()->getParams().getPathParams().getCurveType();
	return (path == LL_PCODE_PATH_FLEXIBLE || path == LL_PCODE_PATH_LINE);
}

BOOL LLVOVolume::setIsFlexible(BOOL is_flexible)
{
	BOOL res = FALSE;
	BOOL was_flexible = isFlexible();
	LLVolumeParams volume_params;
	if (is_flexible)
	{
		if (!was_flexible)
		{
			volume_params = getVolume()->getParams();
			U8 profile_and_hole = volume_params.getProfileParams().getCurveType();
			volume_params.setType(profile_and_hole, LL_PCODE_PATH_FLEXIBLE);
			res = TRUE;
			setFlags(FLAGS_USE_PHYSICS, FALSE);
			setFlags(FLAGS_PHANTOM, TRUE);
			setParameterEntryInUse(LLNetworkData::PARAMS_FLEXIBLE, TRUE, true);
			if (mDrawable)
			{
				mDrawable->makeActive();
			}
		}
	}
	else
	{
		if (was_flexible)
		{
			volume_params = getVolume()->getParams();
			U8 profile_and_hole = volume_params.getProfileParams().getCurveType();
			volume_params.setType(profile_and_hole, LL_PCODE_PATH_LINE);
			res = TRUE;
			setFlags(FLAGS_PHANTOM, FALSE);
			setParameterEntryInUse(LLNetworkData::PARAMS_FLEXIBLE, FALSE, true);
		}
	}
	if (res)
	{
		res = setVolume(volume_params, 1);
		if (res)
		{
			markForUpdate(TRUE);
		}
	}
	return res;
}

//----------------------------------------------------------------------------

void LLVOVolume::generateSilhouette(LLSelectNode* nodep, const LLVector3& view_point)
{
	LLVolume *volume = getVolume();

	if (volume)
	{
		LLVector3 view_vector;
		view_vector = view_point; 

		//transform view vector into volume space
		view_vector -= getRenderPosition();
		mDrawable->mDistanceWRTCamera = view_vector.length();
		LLQuaternion worldRot = getRenderRotation();
		view_vector = view_vector * ~worldRot;
		if (!isVolumeGlobal())
		{
			LLVector3 objScale = getScale();
			LLVector3 invObjScale(1.f / objScale.mV[VX], 1.f / objScale.mV[VY], 1.f / objScale.mV[VZ]);
			view_vector.scaleVec(invObjScale);
		}
		
		updateRelativeXform();
		LLMatrix4 trans_mat = mRelativeXform;
		if (mDrawable->isStatic())
		{
			trans_mat.translate(getRegion()->getOriginAgent());
		}

		volume->generateSilhouetteVertices(nodep->mSilhouetteVertices, nodep->mSilhouetteNormals, nodep->mSilhouetteSegments, view_vector, trans_mat, mRelativeXformInvTrans, nodep->getTESelectMask());

		nodep->mSilhouetteExists = TRUE;
	}
}

void LLVOVolume::deleteFaces()
{
	S32 face_count = mNumFaces;
	if (mDrawable.notNull())
	{
		mDrawable->deleteFaces(0, face_count);
	}

	mNumFaces = 0;
}

void LLVOVolume::updateRadius()
{
	if (mDrawable.isNull())
	{
		return;
	}
	
	mVObjRadius = getScale().length();
	mDrawable->setRadius(mVObjRadius);
}


BOOL LLVOVolume::isAttachment() const
{
	if (mState == 0)
	{
		return FALSE;
	}
	else
	{
		return TRUE;
	}
}

BOOL LLVOVolume::isHUDAttachment() const
{
	// *NOTE: we assume hud attachment points are in defined range
	// since this range is constant for backwards compatibility
	// reasons this is probably a reasonable assumption to make
	S32 attachment_id = ATTACHMENT_ID_FROM_STATE(mState);
	return ( attachment_id >= 31 && attachment_id <= 38 );
}


const LLMatrix4 LLVOVolume::getRenderMatrix() const
{
	if (mDrawable->isActive() && !mDrawable->isRoot())
	{
		return mDrawable->getParent()->getWorldMatrix();
	}
	return mDrawable->getWorldMatrix();
}

//static
void LLVOVolume::preUpdateGeom()
{
	sNumLODChanges = 0;
}

void LLVOVolume::parameterChanged(U16 param_type, bool local_origin)
{
	LLViewerObject::parameterChanged(param_type, local_origin);
}

void LLVOVolume::parameterChanged(U16 param_type, LLNetworkData* data, BOOL in_use, bool local_origin)
{
	LLViewerObject::parameterChanged(param_type, data, in_use, local_origin);
	if (mVolumeImpl)
	{
		mVolumeImpl->onParameterChanged(param_type, data, in_use, local_origin);
	}
	if (mDrawable.notNull())
	{
		BOOL is_light = getIsLight();
		if (is_light != mDrawable->isState(LLDrawable::LIGHT))
		{
			gPipeline.setLight(mDrawable, is_light);
		}
	}
}

void LLVOVolume::setSelected(BOOL sel)
{
	LLViewerObject::setSelected(sel);
	if (mDrawable.notNull())
	{
		markForUpdate(TRUE);
	}
}

void LLVOVolume::updateSpatialExtents(LLVector3& newMin, LLVector3& newMax)
{		
}

F32 LLVOVolume::getBinRadius()
{
	F32 radius;
	
	const LLVector3* ext = mDrawable->getSpatialExtents();
	
	BOOL shrink_wrap = mDrawable->isAnimating();
	BOOL alpha_wrap = FALSE;

	if (!isHUDAttachment())
	{
		for (S32 i = 0; i < mDrawable->getNumFaces(); i++)
		{
			LLFace* face = mDrawable->getFace(i);
			if (face->getPoolType() == LLDrawPool::POOL_ALPHA &&
				(!LLPipeline::sFastAlpha || 
				face->getFaceColor().mV[3] != 1.f ||
				!face->getTexture()->getIsAlphaMask()))
			{
				alpha_wrap = TRUE;
				break;
			}
		}
	}
	else
	{
		shrink_wrap = FALSE;
	}

	if (alpha_wrap)
	{
		LLVector3 bounds = getScale();
		radius = llmin(bounds.mV[1], bounds.mV[2]);
		radius = llmin(radius, bounds.mV[0]);
		radius *= 0.5f;
	}
	else if (shrink_wrap)
	{
		radius = (ext[1]-ext[0]).length()*0.5f;
	}
	else if (mDrawable->isStatic())
	{
		/*if (mDrawable->getRadius() < 2.0f)
		{
			radius = 16.f;
		}
		else
		{
			radius = llmax(mDrawable->getRadius(), 32.f);
		}*/

		radius = (((S32) mDrawable->getRadius())/2+1)*8;
	}
	else if (mDrawable->getVObj()->isAttachment())
	{
		radius = (((S32) (mDrawable->getRadius()*4)+1))*2;
	}
	else
	{
		radius = 8.f;
	}

	return llclamp(radius, 0.5f, 256.f);
}

const LLVector3 LLVOVolume::getPivotPositionAgent() const
{
	if (mVolumeImpl)
	{
		return mVolumeImpl->getPivotPosition();
	}
	return LLViewerObject::getPivotPositionAgent();
}

void LLVOVolume::onShift(const LLVector3 &shift_vector)
{
	if (mVolumeImpl)
	{
		mVolumeImpl->onShift(shift_vector);
	}

	updateRelativeXform();
}

const LLMatrix4& LLVOVolume::getWorldMatrix(LLXformMatrix* xform) const
{
	if (mVolumeImpl)
	{
		return mVolumeImpl->getWorldMatrix(xform);
	}
	return xform->getWorldMatrix();
}

LLVector3 LLVOVolume::agentPositionToVolume(const LLVector3& pos) const
{
	LLVector3 ret = pos - getRenderPosition();
	ret = ret * ~getRenderRotation();
	LLVector3 objScale = isVolumeGlobal() ? LLVector3(1,1,1) : getScale();
	LLVector3 invObjScale(1.f / objScale.mV[VX], 1.f / objScale.mV[VY], 1.f / objScale.mV[VZ]);
	ret.scaleVec(invObjScale);
	
	return ret;
}

LLVector3 LLVOVolume::agentDirectionToVolume(const LLVector3& dir) const
{
	LLVector3 ret = dir * ~getRenderRotation();
	
	LLVector3 objScale = isVolumeGlobal() ? LLVector3(1,1,1) : getScale();
	ret.scaleVec(objScale);

	return ret;
}

LLVector3 LLVOVolume::volumePositionToAgent(const LLVector3& dir) const
{
	LLVector3 ret = dir;
	LLVector3 objScale = isVolumeGlobal() ? LLVector3(1,1,1) : getScale();
	ret.scaleVec(objScale);
	ret = ret * getRenderRotation();
	ret += getRenderPosition();
	
	return ret;
}

LLVector3 LLVOVolume::volumeDirectionToAgent(const LLVector3& dir) const
{
	LLVector3 ret = dir;
	LLVector3 objScale = isVolumeGlobal() ? LLVector3(1,1,1) : getScale();
	LLVector3 invObjScale(1.f / objScale.mV[VX], 1.f / objScale.mV[VY], 1.f / objScale.mV[VZ]);
	ret.scaleVec(invObjScale);
	ret = ret * getRenderRotation();

	return ret;
}


BOOL LLVOVolume::lineSegmentIntersect(const LLVector3& start, const LLVector3& end, S32 face, BOOL pick_transparent, S32 *face_hitp,
									  LLVector3* intersection,LLVector2* tex_coord, LLVector3* normal, LLVector3* bi_normal)
	
{
	if (!mbCanSelect 
		|| mDrawable->isDead() 
		|| !gPipeline.hasRenderType(mDrawable->getRenderType()))
	{
		return FALSE;
	}

	BOOL ret = FALSE;

	LLVolume* volume = getVolume();
	if (volume)
	{	
		LLVector3 v_start, v_end, v_dir;
	
		v_start = agentPositionToVolume(start);
		v_end = agentPositionToVolume(end);
		
		LLVector3 p;
		LLVector3 n;
		LLVector2 tc;
		LLVector3 bn;

		if (intersection != NULL)
		{
			p = *intersection;
		}

		if (tex_coord != NULL)
		{
			tc = *tex_coord;
		}

		if (normal != NULL)
		{
			n = *normal;
		}

		if (bi_normal != NULL)
		{
			bn = *bi_normal;
		}

		S32 face_hit = -1;

		S32 start_face, end_face;
		if (face == -1)
		{
			start_face = 0;
			end_face = volume->getNumVolumeFaces();
		}
		else
		{
			start_face = face;
			end_face = face+1;
		}

		for (S32 i = start_face; i < end_face; ++i)
		{
			face_hit = volume->lineSegmentIntersect(v_start, v_end, i,
													&p, &tc, &n, &bn);
			
			if (face_hit >= 0 && mDrawable->getNumFaces() > face_hit)
			{
				LLFace* face = mDrawable->getFace(face_hit);				

				if (pick_transparent || !face->getTexture() || !face->getTexture()->hasGLTexture() || face->getTexture()->getMask(face->surfaceToTexture(tc, p, n)))
				{
					v_end = p;
					if (face_hitp != NULL)
					{
						*face_hitp = face_hit;
					}
					
					if (intersection != NULL)
					{
						*intersection = volumePositionToAgent(p);  // must map back to agent space
					}

					if (normal != NULL)
					{
						*normal = volumeDirectionToAgent(n);
						(*normal).normVec();
					}

					if (bi_normal != NULL)
					{
						*bi_normal = volumeDirectionToAgent(bn);
						(*bi_normal).normVec();
					}

					if (tex_coord != NULL)
					{
						*tex_coord = tc;
					}
					
					ret = TRUE;
				}
			}
		}
	}
		
	return ret;
}

U32 LLVOVolume::getPartitionType() const
{
	if (isHUDAttachment())
	{
		return LLViewerRegion::PARTITION_HUD;
	}

	return LLViewerRegion::PARTITION_VOLUME;
}

LLVolumePartition::LLVolumePartition()
: LLSpatialPartition(LLVOVolume::VERTEX_DATA_MASK, TRUE, GL_DYNAMIC_DRAW_ARB)
{
	mLODPeriod = 32;
	mDepthMask = FALSE;
	mDrawableType = LLPipeline::RENDER_TYPE_VOLUME;
	mPartitionType = LLViewerRegion::PARTITION_VOLUME;
	mSlopRatio = 0.25f;
	mBufferUsage = GL_DYNAMIC_DRAW_ARB;
}

LLVolumeBridge::LLVolumeBridge(LLDrawable* drawablep)
: LLSpatialBridge(drawablep, TRUE, LLVOVolume::VERTEX_DATA_MASK)
{
	mDepthMask = FALSE;
	mLODPeriod = 32;
	mDrawableType = LLPipeline::RENDER_TYPE_VOLUME;
	mPartitionType = LLViewerRegion::PARTITION_BRIDGE;
	
	mBufferUsage = GL_DYNAMIC_DRAW_ARB;

	mSlopRatio = 0.25f;
}

void LLVolumeGeometryManager::registerFace(LLSpatialGroup* group, LLFace* facep, U32 type)
{
	LLMemType mt(LLMemType::MTYPE_SPACE_PARTITION);

	if (facep->getViewerObject()->isSelected() && LLSelectMgr::getInstance()->mHideSelectedObjects)
	{
		return;
	}

	//add face to drawmap
	LLSpatialGroup::drawmap_elem_t& draw_vec = group->mDrawMap[type];	

	S32 idx = draw_vec.size()-1;


	BOOL fullbright = (type == LLRenderPass::PASS_FULLBRIGHT) ||
					  (type == LLRenderPass::PASS_INVISIBLE) ||
					  (type == LLRenderPass::PASS_ALPHA ? facep->isState(LLFace::FULLBRIGHT) : FALSE);

	if (!fullbright && type != LLRenderPass::PASS_GLOW && !facep->mVertexBuffer->hasDataType(LLVertexBuffer::TYPE_NORMAL))
	{
		llwarns << "Non fullbright face has no normals!" << llendl;
		return;
	}

	const LLMatrix4* tex_mat = NULL;
	if (facep->isState(LLFace::TEXTURE_ANIM) && facep->getVirtualSize() > MIN_TEX_ANIM_SIZE)
	{
		tex_mat = facep->mTextureMatrix;	
	}

	const LLMatrix4* model_mat = NULL;

	LLDrawable* drawable = facep->getDrawable();
	if (drawable->isActive())
	{
		model_mat = &(drawable->getRenderMatrix());
	}
	else
	{
		model_mat = &(drawable->getRegion()->mRenderMatrix);
	}

	U8 bump = (type == LLRenderPass::PASS_BUMP ? facep->getTextureEntry()->getBumpmap() : 0);
	
	LLViewerTexture* tex = facep->getTexture();

	U8 glow = 0;
		
	if (type == LLRenderPass::PASS_GLOW)
	{
		glow = (U8) (facep->getTextureEntry()->getGlow() * 255);
	}

	if (facep->mVertexBuffer.isNull())
	{
		llerrs << "WTF?" << llendl;
	}

	if (idx >= 0 && 
		draw_vec[idx]->mVertexBuffer == facep->mVertexBuffer &&
		draw_vec[idx]->mEnd == facep->getGeomIndex()-1 &&
		(LLPipeline::sTextureBindTest || draw_vec[idx]->mTexture == tex) &&
#if LL_DARWIN
		draw_vec[idx]->mEnd - draw_vec[idx]->mStart + facep->getGeomCount() <= (U32) gGLManager.mGLMaxVertexRange &&
		draw_vec[idx]->mCount + facep->getIndicesCount() <= (U32) gGLManager.mGLMaxIndexRange &&
#endif
		draw_vec[idx]->mGlowColor.mV[3] == glow &&
		draw_vec[idx]->mFullbright == fullbright &&
		draw_vec[idx]->mBump == bump &&
		draw_vec[idx]->mTextureMatrix == tex_mat &&
		draw_vec[idx]->mModelMatrix == model_mat)
	{
		draw_vec[idx]->mCount += facep->getIndicesCount();
		draw_vec[idx]->mEnd += facep->getGeomCount();
		draw_vec[idx]->mVSize = llmax(draw_vec[idx]->mVSize, facep->getVirtualSize());
		validate_draw_info(*draw_vec[idx]);
		update_min_max(draw_vec[idx]->mExtents[0], draw_vec[idx]->mExtents[1], facep->mExtents[0]);
		update_min_max(draw_vec[idx]->mExtents[0], draw_vec[idx]->mExtents[1], facep->mExtents[1]);
	}
	else
	{
		U32 start = facep->getGeomIndex();
		U32 end = start + facep->getGeomCount()-1;
		U32 offset = facep->getIndicesStart();
		U32 count = facep->getIndicesCount();
		LLPointer<LLDrawInfo> draw_info = new LLDrawInfo(start,end,count,offset, tex, 
			facep->mVertexBuffer, fullbright, bump); 
		draw_info->mGroup = group;
		draw_info->mVSize = facep->getVirtualSize();
		draw_vec.push_back(draw_info);
		draw_info->mTextureMatrix = tex_mat;
		draw_info->mModelMatrix = model_mat;
		draw_info->mGlowColor.setVec(0,0,0,glow);
		if (type == LLRenderPass::PASS_ALPHA)
		{ //for alpha sorting
			facep->setDrawInfo(draw_info);
		}
		draw_info->mExtents[0] = facep->mExtents[0];
		draw_info->mExtents[1] = facep->mExtents[1];
		validate_draw_info(*draw_info);
	}
}

void LLVolumeGeometryManager::getGeometry(LLSpatialGroup* group)
{

}

static LLFastTimer::DeclareTimer FTM_REBUILD_VOLUME_VB("Volume");
static LLFastTimer::DeclareTimer FTM_REBUILD_VBO("VBO Rebuilt");

void LLVolumeGeometryManager::rebuildGeom(LLSpatialGroup* group)
{
	llpushcallstacks ;
	if (group->changeLOD())
	{
		group->mLastUpdateDistance = group->mDistance;
	}

	group->mLastUpdateViewAngle = group->mViewAngle;

	if (!group->isState(LLSpatialGroup::GEOM_DIRTY | LLSpatialGroup::ALPHA_DIRTY))
	{
		if (group->isState(LLSpatialGroup::MESH_DIRTY) && !LLPipeline::sDelayVBUpdate)
		{
			LLFastTimer ftm(FTM_REBUILD_VBO);	
			LLFastTimer ftm2(FTM_REBUILD_VOLUME_VB);
		
			rebuildMesh(group);
		}
		return;
	}

	group->mBuilt = 1.f;
	LLFastTimer ftm(FTM_REBUILD_VBO);	

	LLFastTimer ftm2(FTM_REBUILD_VOLUME_VB);

	group->clearDrawMap();

	mFaceList.clear();

	std::vector<LLFace*> fullbright_faces;
	std::vector<LLFace*> bump_faces;
	std::vector<LLFace*> simple_faces;

	std::vector<LLFace*> alpha_faces;
	U32 useage = group->mSpatialPartition->mBufferUsage;

	U32 max_vertices = (gSavedSettings.getS32("RenderMaxVBOSize")*1024)/LLVertexBuffer::calcStride(group->mSpatialPartition->mVertexDataMask);
	U32 max_total = (gSavedSettings.getS32("RenderMaxNodeSize")*1024)/LLVertexBuffer::calcStride(group->mSpatialPartition->mVertexDataMask);
	max_vertices = llmin(max_vertices, (U32) 65535);

	U32 cur_total = 0;

	//get all the faces into a list
	for (LLSpatialGroup::element_iter drawable_iter = group->getData().begin(); drawable_iter != group->getData().end(); ++drawable_iter)
	{
		LLDrawable* drawablep = *drawable_iter;
		
		if (drawablep->isDead() || drawablep->isState(LLDrawable::FORCE_INVISIBLE) )
		{
			continue;
		}
	
		if (drawablep->isAnimating())
		{ //fall back to stream draw for animating verts
			useage = GL_STREAM_DRAW_ARB;
		}

		LLVOVolume* vobj = drawablep->getVOVolume();
		llassert_always(vobj);
		vobj->updateTextureVirtualSize();
		vobj->preRebuild();

		drawablep->clearState(LLDrawable::HAS_ALPHA);

		//for each face
		for (S32 i = 0; i < drawablep->getNumFaces(); i++)
		{
			//sum up face verts and indices
			drawablep->updateFaceSize(i);
			LLFace* facep = drawablep->getFace(i);

			if (cur_total > max_total)
			{
				facep->mVertexBuffer = NULL;
				facep->mLastVertexBuffer = NULL;
				continue;
			}

			cur_total += facep->getGeomCount();

			if (facep->hasGeometry() && facep->mPixelArea > FORCE_CULL_AREA)
			{
				const LLTextureEntry* te = facep->getTextureEntry();
				LLViewerTexture* tex = facep->getTexture();

				if (facep->isState(LLFace::TEXTURE_ANIM))
				{
					if (!vobj->mTexAnimMode)
					{
						facep->clearState(LLFace::TEXTURE_ANIM);
					}
				}

				BOOL force_simple = (facep->mPixelArea < FORCE_SIMPLE_RENDER_AREA);
				U32 type = gPipeline.getPoolTypeFromTE(te, tex);
				if (type != LLDrawPool::POOL_ALPHA && force_simple)
				{
					type = LLDrawPool::POOL_SIMPLE;
				}
				facep->setPoolType(type);

				if (vobj->isHUDAttachment())
				{
					facep->setState(LLFace::FULLBRIGHT);
				}

				if (vobj->mTextureAnimp && vobj->mTexAnimMode)
				{
					if (vobj->mTextureAnimp->mFace <= -1)
					{
						S32 face;
						for (face = 0; face < vobj->getNumTEs(); face++)
						{
							drawablep->getFace(face)->setState(LLFace::TEXTURE_ANIM);
						}
					}
					else if (vobj->mTextureAnimp->mFace < vobj->getNumTEs())
					{
						drawablep->getFace(vobj->mTextureAnimp->mFace)->setState(LLFace::TEXTURE_ANIM);
					}
				}

				if (type == LLDrawPool::POOL_ALPHA)
				{
					if (LLPipeline::sFastAlpha &&
					    (te->getColor().mV[VW] == 1.0f) &&
					    (!te->getFullbright()) && // hack: alpha masking renders fullbright faces invisible, need to figure out why - for now, avoid
					    facep->getTexture()->getIsAlphaMask())
					{ //can be treated as alpha mask
						simple_faces.push_back(facep);
					}
					else
					{
						drawablep->setState(LLDrawable::HAS_ALPHA);
						alpha_faces.push_back(facep);
					}
				}
				else
				{
					if (drawablep->isState(LLDrawable::REBUILD_VOLUME))
					{
						facep->mLastUpdateTime = gFrameTimeSeconds;
					}

					if (gPipeline.canUseWindLightShadersOnObjects()
						&& LLPipeline::sRenderBump)
					{
						if (te->getBumpmap())
						{ //needs normal + binormal
							bump_faces.push_back(facep);
						}
						else if (te->getShiny() || !te->getFullbright())
						{ //needs normal
							simple_faces.push_back(facep);
						}
						else 
						{ //doesn't need normal
							facep->setState(LLFace::FULLBRIGHT);
							fullbright_faces.push_back(facep);
						}
					}
					else
					{
						if (te->getBumpmap() && LLPipeline::sRenderBump)
						{ //needs normal + binormal
							bump_faces.push_back(facep);
						}
						else if ((te->getShiny() && LLPipeline::sRenderBump) ||
							!te->getFullbright())
						{ //needs normal
							simple_faces.push_back(facep);
						}
						else 
						{ //doesn't need normal
							facep->setState(LLFace::FULLBRIGHT);
							fullbright_faces.push_back(facep);
						}
					}
				}
			}
			else
			{	//face has no renderable geometry
				facep->mVertexBuffer = NULL;
				facep->mLastVertexBuffer = NULL;
			}		
		}
	}

	group->mBufferUsage = useage;

	//PROCESS NON-ALPHA FACES
	U32 simple_mask = LLVertexBuffer::MAP_TEXCOORD0 | LLVertexBuffer::MAP_NORMAL | LLVertexBuffer::MAP_VERTEX | LLVertexBuffer::MAP_COLOR;
	U32 alpha_mask = simple_mask | 0x80000000; //hack to give alpha verts their own VBO
	U32 bump_mask = LLVertexBuffer::MAP_TEXCOORD0 | LLVertexBuffer::MAP_TEXCOORD1 | LLVertexBuffer::MAP_NORMAL | LLVertexBuffer::MAP_VERTEX | LLVertexBuffer::MAP_COLOR;
	U32 fullbright_mask = LLVertexBuffer::MAP_TEXCOORD0 | LLVertexBuffer::MAP_VERTEX | LLVertexBuffer::MAP_COLOR;

	if (LLPipeline::sRenderDeferred)
	{
		bump_mask |= LLVertexBuffer::MAP_BINORMAL;
	}

	genDrawInfo(group, simple_mask, simple_faces);
	genDrawInfo(group, bump_mask, bump_faces);
	genDrawInfo(group, fullbright_mask, fullbright_faces);
	genDrawInfo(group, alpha_mask, alpha_faces, TRUE);

	if (!LLPipeline::sDelayVBUpdate)
	{
		//drawables have been rebuilt, clear rebuild status
		for (LLSpatialGroup::element_iter drawable_iter = group->getData().begin(); drawable_iter != group->getData().end(); ++drawable_iter)
		{
			LLDrawable* drawablep = *drawable_iter;
			drawablep->clearState(LLDrawable::REBUILD_ALL);
		}
	}

	group->mLastUpdateTime = gFrameTimeSeconds;
	group->mBuilt = 1.f;
	group->clearState(LLSpatialGroup::GEOM_DIRTY | LLSpatialGroup::ALPHA_DIRTY);

	if (LLPipeline::sDelayVBUpdate)
	{
		group->setState(LLSpatialGroup::MESH_DIRTY | LLSpatialGroup::NEW_DRAWINFO);
	}

	mFaceList.clear();
}

static LLFastTimer::DeclareTimer FTM_VOLUME_GEOM("Volume Geometry");
void LLVolumeGeometryManager::rebuildMesh(LLSpatialGroup* group)
{
	llpushcallstacks ;
	if (group->isState(LLSpatialGroup::MESH_DIRTY) && !group->isState(LLSpatialGroup::GEOM_DIRTY))
	{
		LLFastTimer tm(FTM_VOLUME_GEOM);
		S32 num_mapped_veretx_buffer = LLVertexBuffer::sMappedCount ;

		group->mBuilt = 1.f;
		
		for (LLSpatialGroup::element_iter drawable_iter = group->getData().begin(); drawable_iter != group->getData().end(); ++drawable_iter)
		{
			LLDrawable* drawablep = *drawable_iter;

			if (drawablep->isDead() || drawablep->isState(LLDrawable::FORCE_INVISIBLE) )
			{
				continue;
			}

			if (drawablep->isState(LLDrawable::REBUILD_ALL))
			{
				LLVOVolume* vobj = drawablep->getVOVolume();
				vobj->preRebuild();
				LLVolume* volume = vobj->getVolume();
				for (S32 i = 0; i < drawablep->getNumFaces(); ++i)
				{
					LLFace* face = drawablep->getFace(i);
					if (face && face->mVertexBuffer.notNull())
					{
						face->getGeometryVolume(*volume, face->getTEOffset(), 
							vobj->getRelativeXform(), vobj->getRelativeXformInvTrans(), face->getGeomIndex());
					}
				}

				drawablep->clearState(LLDrawable::REBUILD_ALL);
			}
		}
		
		//unmap all the buffers
		for (LLSpatialGroup::buffer_map_t::iterator i = group->mBufferMap.begin(); i != group->mBufferMap.end(); ++i)
		{
			LLSpatialGroup::buffer_texture_map_t& map = i->second;
			for (LLSpatialGroup::buffer_texture_map_t::iterator j = map.begin(); j != map.end(); ++j)
			{
				LLSpatialGroup::buffer_list_t& list = j->second;
				for (LLSpatialGroup::buffer_list_t::iterator k = list.begin(); k != list.end(); ++k)
				{
					LLVertexBuffer* buffer = *k;
					if (buffer->isLocked())
					{
						buffer->setBuffer(0);
					}
				}
			}
		}
		
		// don't forget alpha
		if(	group != NULL && 
			!group->mVertexBuffer.isNull() && 
			group->mVertexBuffer->isLocked())
		{
			group->mVertexBuffer->setBuffer(0);
		}

		//if not all buffers are unmapped
		if(num_mapped_veretx_buffer != LLVertexBuffer::sMappedCount) 
		{
			llwarns << "Not all mapped vertex buffers are unmapped!" << llendl ; 
			for (LLSpatialGroup::element_iter drawable_iter = group->getData().begin(); drawable_iter != group->getData().end(); ++drawable_iter)
			{
				LLDrawable* drawablep = *drawable_iter;
				for (S32 i = 0; i < drawablep->getNumFaces(); ++i)
				{
					LLFace* face = drawablep->getFace(i);
					if (face && face->mVertexBuffer.notNull() && face->mVertexBuffer->isLocked())
					{
						face->mVertexBuffer->setBuffer(0) ;
					}
				}
			} 
		}

		group->clearState(LLSpatialGroup::MESH_DIRTY | LLSpatialGroup::NEW_DRAWINFO);
	}

	if (group->isState(LLSpatialGroup::NEW_DRAWINFO))
	{
		llerrs << "WTF?" << llendl;
	}
}

void LLVolumeGeometryManager::genDrawInfo(LLSpatialGroup* group, U32 mask, std::vector<LLFace*>& faces, BOOL distance_sort)
{
	llpushcallstacks ;
	//calculate maximum number of vertices to store in a single buffer
	U32 max_vertices = (gSavedSettings.getS32("RenderMaxVBOSize")*1024)/LLVertexBuffer::calcStride(group->mSpatialPartition->mVertexDataMask);
	max_vertices = llmin(max_vertices, (U32) 65535);

	if (!distance_sort)
	{
		//sort faces by things that break batches
		std::sort(faces.begin(), faces.end(), LLFace::CompareBatchBreaker());
	}
	else
	{
		//sort faces by distance
		std::sort(faces.begin(), faces.end(), LLFace::CompareDistanceGreater());
	}
				
	std::vector<LLFace*>::iterator face_iter = faces.begin();
	
	LLSpatialGroup::buffer_map_t buffer_map;

	LLViewerTexture* last_tex = NULL;
	S32 buffer_index = 0;

	if (distance_sort)
	{
		buffer_index = -1;
	}

	while (face_iter != faces.end())
	{
		//pull off next face
		LLFace* facep = *face_iter;
		LLViewerTexture* tex = facep->getTexture();

		if (distance_sort)
		{
			tex = NULL;
		}

		if (last_tex == tex)
		{
			buffer_index++;
		}
		else
		{
			last_tex = tex;
			buffer_index = 0;
		}

		U32 index_count = facep->getIndicesCount();
		U32 geom_count = facep->getGeomCount();

		//sum up vertices needed for this texture
		std::vector<LLFace*>::iterator i = face_iter;
		++i;
		
		while (i != faces.end() && 
			(LLPipeline::sTextureBindTest || (distance_sort || (*i)->getTexture() == tex)))
		{
			facep = *i;
			
			if (geom_count + facep->getGeomCount() > max_vertices)
			{ //cut vertex buffers on geom count too big
				break;
			}

			++i;
			index_count += facep->getIndicesCount();
			geom_count += facep->getGeomCount();
		}
	
		//create/delete/resize vertex buffer if needed
		LLVertexBuffer* buffer = NULL;
		LLSpatialGroup::buffer_texture_map_t::iterator found_iter = group->mBufferMap[mask].find(tex);
		
		if (found_iter != group->mBufferMap[mask].end())
		{
			if ((U32) buffer_index < found_iter->second.size())
			{
				buffer = found_iter->second[buffer_index];
			}
		}
						
		if (!buffer)
		{ //create new buffer if needed
			buffer = createVertexBuffer(mask, 
											group->mBufferUsage);
			buffer->allocateBuffer(geom_count, index_count, TRUE);
		}
		else 
		{
			if (LLVertexBuffer::sEnableVBOs && buffer->getUsage() != group->mBufferUsage)
			{
				buffer = createVertexBuffer(group->mSpatialPartition->mVertexDataMask, 
											group->mBufferUsage);
				buffer->allocateBuffer(geom_count, index_count, TRUE);
			}
			else
			{
				buffer->resizeBuffer(geom_count, index_count);
			}
		}

		buffer_map[mask][tex].push_back(buffer);

		//add face geometry

		U32 indices_index = 0;
		U16 index_offset = 0;

		while (face_iter < i)
		{
			facep = *face_iter;
			facep->mIndicesIndex = indices_index;
			facep->mGeomIndex = index_offset;
			facep->mVertexBuffer = buffer;
			{
				facep->updateRebuildFlags();
				if (!LLPipeline::sDelayVBUpdate)
				{
					LLDrawable* drawablep = facep->getDrawable();
					LLVOVolume* vobj = drawablep->getVOVolume();
					LLVolume* volume = vobj->getVolume();

					U32 te_idx = facep->getTEOffset();

					if (facep->getGeometryVolume(*volume, te_idx, 
						vobj->getRelativeXform(), vobj->getRelativeXformInvTrans(), index_offset))
					{
						buffer->markDirty(facep->getGeomIndex(), facep->getGeomCount(), 
							facep->getIndicesStart(), facep->getIndicesCount());
					}
				}
			}

			index_offset += facep->getGeomCount();
			indices_index += facep->mIndicesCount;

			BOOL force_simple = facep->mPixelArea < FORCE_SIMPLE_RENDER_AREA;
			BOOL fullbright = facep->isState(LLFace::FULLBRIGHT);
			if ((mask & LLVertexBuffer::MAP_NORMAL) == 0)
			{ //paranoia check to make sure GL doesn't try to read non-existant normals
				fullbright = TRUE;
			}

			const LLTextureEntry* te = facep->getTextureEntry();

			BOOL is_alpha = facep->getPoolType() == LLDrawPool::POOL_ALPHA ? TRUE : FALSE;
		
			if (is_alpha)
			{
				// can we safely treat this as an alpha mask?
				if (LLPipeline::sFastAlpha &&
				    (te->getColor().mV[VW] == 1.0f) &&
				    (!te->getFullbright()) && // hack: alpha masking renders fullbright faces invisible, need to figure out why - for now, avoid
				    facep->getTexture()->getIsAlphaMask())
				{
					if (te->getFullbright())
					{
						registerFace(group, facep, LLRenderPass::PASS_FULLBRIGHT_ALPHA_MASK);
					}
					else
					{
						registerFace(group, facep, LLRenderPass::PASS_ALPHA_MASK);
					}
				}
				else
				{
					registerFace(group, facep, LLRenderPass::PASS_ALPHA);
				}

				if (LLPipeline::sRenderDeferred)
				{
					registerFace(group, facep, LLRenderPass::PASS_ALPHA_SHADOW);
				}
			}
			else if (gPipeline.canUseVertexShaders()
				&& group->mSpatialPartition->mPartitionType != LLViewerRegion::PARTITION_HUD 
				&& LLPipeline::sRenderBump 
				&& te->getShiny())
			{
				if (tex->getPrimaryFormat() == GL_ALPHA)
				{
					registerFace(group, facep, LLRenderPass::PASS_INVISI_SHINY);
					registerFace(group, facep, LLRenderPass::PASS_INVISIBLE);
				}
				else if (LLPipeline::sRenderDeferred)
				{
					if (te->getBumpmap())
					{
						registerFace(group, facep, LLRenderPass::PASS_BUMP);
					}
					else if (te->getFullbright())
					{
						registerFace(group, facep, LLRenderPass::PASS_FULLBRIGHT_SHINY);
					}
					else
					{
						llassert(mask & LLVertexBuffer::MAP_NORMAL);
						registerFace(group, facep, LLRenderPass::PASS_SIMPLE);
					}
				}
				else if (fullbright)
				{						
					registerFace(group, facep, LLRenderPass::PASS_FULLBRIGHT_SHINY);
				}
				else
				{
					registerFace(group, facep, LLRenderPass::PASS_SHINY);
				}
			}
			else
			{
				if (!is_alpha && tex->getPrimaryFormat() == GL_ALPHA)
				{
					registerFace(group, facep, LLRenderPass::PASS_INVISIBLE);
				}
				else if (fullbright)
				{
					registerFace(group, facep, LLRenderPass::PASS_FULLBRIGHT);
				}
				else
				{
					if (LLPipeline::sRenderDeferred && te->getBumpmap())
					{
						registerFace(group, facep, LLRenderPass::PASS_BUMP);
					}
					else
					{
						llassert(mask & LLVertexBuffer::MAP_NORMAL);
						registerFace(group, facep, LLRenderPass::PASS_SIMPLE);
					}
				}
				
				if (!is_alpha && te->getShiny() && LLPipeline::sRenderBump)
				{
					registerFace(group, facep, LLRenderPass::PASS_SHINY);
				}
			}
			
			if (!is_alpha && !LLPipeline::sRenderDeferred)
			{
				llassert((mask & LLVertexBuffer::MAP_NORMAL) || fullbright);
				facep->setPoolType((fullbright) ? LLDrawPool::POOL_FULLBRIGHT : LLDrawPool::POOL_SIMPLE);
				
				if (!force_simple && te->getBumpmap() && LLPipeline::sRenderBump)
				{
					registerFace(group, facep, LLRenderPass::PASS_BUMP);
				}
			}

			if (LLPipeline::sRenderGlow && te->getGlow() > 0.f)
			{
				registerFace(group, facep, LLRenderPass::PASS_GLOW);
			}
						
			++face_iter;
		}

		buffer->setBuffer(0);
	}

	group->mBufferMap[mask].clear();
	for (LLSpatialGroup::buffer_texture_map_t::iterator i = buffer_map[mask].begin(); i != buffer_map[mask].end(); ++i)
	{
		group->mBufferMap[mask][i->first] = i->second;
	}
}

void LLGeometryManager::addGeometryCount(LLSpatialGroup* group, U32 &vertex_count, U32 &index_count)
{	
	//initialize to default usage for this partition
	U32 usage = group->mSpatialPartition->mBufferUsage;
	
	//clear off any old faces
	mFaceList.clear();

	//for each drawable
	for (LLSpatialGroup::element_iter drawable_iter = group->getData().begin(); drawable_iter != group->getData().end(); ++drawable_iter)
	{
		LLDrawable* drawablep = *drawable_iter;
		
		if (drawablep->isDead())
		{
			continue;
		}
	
		if (drawablep->isAnimating())
		{ //fall back to stream draw for animating verts
			usage = GL_STREAM_DRAW_ARB;
		}

		//for each face
		for (S32 i = 0; i < drawablep->getNumFaces(); i++)
		{
			//sum up face verts and indices
			drawablep->updateFaceSize(i);
			LLFace* facep = drawablep->getFace(i);
			if (facep->hasGeometry() && facep->mPixelArea > FORCE_CULL_AREA)
			{
				vertex_count += facep->getGeomCount();
				index_count += facep->getIndicesCount();

				//remember face (for sorting)
				mFaceList.push_back(facep);
			}
			else
			{
				facep->mVertexBuffer = NULL;
				facep->mLastVertexBuffer = NULL;
			}
		}
	}
	
	group->mBufferUsage = usage;
}

LLHUDPartition::LLHUDPartition()
{
	mPartitionType = LLViewerRegion::PARTITION_HUD;
	mDrawableType = LLPipeline::RENDER_TYPE_HUD;
	mSlopRatio = 0.f;
	mLODPeriod = 1;
}

void LLHUDPartition::shift(const LLVector3 &offset)
{
	//HUD objects don't shift with region crossing.  That would be silly.
}

<|MERGE_RESOLUTION|>--- conflicted
+++ resolved
@@ -739,39 +739,6 @@
 	}
 }
 
-<<<<<<< HEAD
-F32 LLVOVolume::getTextureVirtualSize(LLFace* face)
-{
-	//get area of circle around face
-	LLVector3 center = face->getPositionAgent();
-	LLVector3 size = (face->mExtents[1] - face->mExtents[0]) * 0.5f;
-	
-	F32 face_area = LLPipeline::calcPixelArea(center, size, *LLViewerCamera::getInstance());
-
-	face->setPixelArea(face_area);
-
-	if (face_area <= 0.f)
-	{
-		return 0.f;
-	}
-
-	//get area of circle in texture space
-	LLVector2 tdim = face->mTexExtents[1] - face->mTexExtents[0];
-	F32 texel_area = (tdim * 0.5f).lengthSquared()*F_PI;
-	if (texel_area <= 0.f)
-	{
-		// Probably animated, use default
-		texel_area = 1.f;
-	}
-
-	//apply texel area to face area to get accurate ratio
-	face_area /= llclamp(texel_area, 1.f/64.f, 16.f);
-
-	return face_area;
-}
-
-=======
->>>>>>> afe63501
 BOOL LLVOVolume::isActive() const
 {
 	return !mStatic || mTextureAnimp || (mVolumeImpl && mVolumeImpl->isActive());
