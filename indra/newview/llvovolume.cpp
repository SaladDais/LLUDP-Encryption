--- conflicted
+++ resolved
@@ -4158,19 +4158,11 @@
         bool was_enabled = (getControlAvatar() != NULL);
         if (enabled != was_enabled)
         {
-<<<<<<< HEAD
             LL_INFOS("AXON") << (uintptr_t) this
-                       << " calling onSetExtendedMeshFlags, enabled " << (U32) enabled
-                       << " was_enabled " << (U32) was_enabled
-                       << " local_origin " << (U32) local_origin
-                       << LL_ENDL;
-=======
-            LL_DEBUGS("AXON") << (U32) this
                               << " calling onSetExtendedMeshFlags, enabled " << (U32) enabled
                               << " was_enabled " << (U32) was_enabled
                               << " local_origin " << (U32) local_origin
                               << LL_ENDL;
->>>>>>> 84b6bce4
             onSetExtendedMeshFlags(extended_mesh_flags);
         }
     }
