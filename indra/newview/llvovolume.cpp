/** 
 * @file llvovolume.cpp
 * @brief LLVOVolume class implementation
 *
 * $LicenseInfo:firstyear=2001&license=viewerlgpl$
 * Second Life Viewer Source Code
 * Copyright (C) 2010, Linden Research, Inc.
 * 
 * This library is free software; you can redistribute it and/or
 * modify it under the terms of the GNU Lesser General Public
 * License as published by the Free Software Foundation;
 * version 2.1 of the License only.
 * 
 * This library is distributed in the hope that it will be useful,
 * but WITHOUT ANY WARRANTY; without even the implied warranty of
 * MERCHANTABILITY or FITNESS FOR A PARTICULAR PURPOSE.  See the GNU
 * Lesser General Public License for more details.
 * 
 * You should have received a copy of the GNU Lesser General Public
 * License along with this library; if not, write to the Free Software
 * Foundation, Inc., 51 Franklin Street, Fifth Floor, Boston, MA  02110-1301  USA
 * 
 * Linden Research, Inc., 945 Battery Street, San Francisco, CA  94111  USA
 * $/LicenseInfo$
 */

// A "volume" is a box, cylinder, sphere, or other primitive shape.

#include "llviewerprecompiledheaders.h"

#include "llvovolume.h"

#include <sstream>

#include "llviewercontrol.h"
#include "lldir.h"
#include "llflexibleobject.h"
#include "llfloatertools.h"
#include "llmaterialid.h"
#include "llmaterialtable.h"
#include "llprimitive.h"
#include "llvolume.h"
#include "llvolumeoctree.h"
#include "llvolumemgr.h"
#include "llvolumemessage.h"
#include "material_codes.h"
#include "message.h"
#include "llpluginclassmedia.h" // for code in the mediaEvent handler
#include "object_flags.h"
#include "lldrawable.h"
#include "lldrawpoolavatar.h"
#include "lldrawpoolbump.h"
#include "llface.h"
#include "llspatialpartition.h"
#include "llhudmanager.h"
#include "llflexibleobject.h"
#include "llskinningutil.h"
#include "llsky.h"
#include "lltexturefetch.h"
#include "llvector4a.h"
#include "llviewercamera.h"
#include "llviewertexturelist.h"
#include "llviewerobjectlist.h"
#include "llviewerregion.h"
#include "llviewertextureanim.h"
#include "llworld.h"
#include "llselectmgr.h"
#include "pipeline.h"
#include "llsdutil.h"
#include "llmatrix4a.h"
#include "llmediaentry.h"
#include "llmediadataclient.h"
#include "llmeshrepository.h"
#include "llagent.h"
#include "llviewermediafocus.h"
#include "lldatapacker.h"
#include "llviewershadermgr.h"
#include "llvoavatar.h"
#include "llvocache.h"
#include "llmaterialmgr.h"
// [RLVa:KB] - Checked: RLVa-2.0.0
#include "rlvactions.h"
#include "rlvlocks.h"
// [/RLVa:KB]

const F32 FORCE_SIMPLE_RENDER_AREA = 512.f;
const F32 FORCE_CULL_AREA = 8.f;
U32 JOINT_COUNT_REQUIRED_FOR_FULLRIG = 1;

BOOL gAnimateTextures = TRUE;
//extern BOOL gHideSelectedObjects;

F32 LLVOVolume::sLODFactor = 1.f;
F32	LLVOVolume::sLODSlopDistanceFactor = 0.5f; //Changing this to zero, effectively disables the LOD transition slop 
F32 LLVOVolume::sDistanceFactor = 1.0f;
S32 LLVOVolume::sNumLODChanges = 0;
S32 LLVOVolume::mRenderComplexity_last = 0;
S32 LLVOVolume::mRenderComplexity_current = 0;
LLPointer<LLObjectMediaDataClient> LLVOVolume::sObjectMediaClient = NULL;
LLPointer<LLObjectMediaNavigateClient> LLVOVolume::sObjectMediaNavigateClient = NULL;

static LLTrace::BlockTimerStatHandle FTM_GEN_TRIANGLES("Generate Triangles");
static LLTrace::BlockTimerStatHandle FTM_GEN_VOLUME("Generate Volumes");
static LLTrace::BlockTimerStatHandle FTM_VOLUME_TEXTURES("Volume Textures");

extern BOOL gGLDebugLoggingEnabled;

// NaCl - Graphics crasher protection
static bool enableVolumeSAPProtection()
{
	static LLCachedControl<bool> protect(gSavedSettings, "RenderVolumeSAProtection");
	return protect;
}
// NaCl End

// Implementation class of LLMediaDataClientObject.  See llmediadataclient.h
class LLMediaDataClientObjectImpl : public LLMediaDataClientObject
{
public:
	LLMediaDataClientObjectImpl(LLVOVolume *obj, bool isNew) : mObject(obj), mNew(isNew) 
	{
		mObject->addMDCImpl();
	}
	~LLMediaDataClientObjectImpl()
	{
		mObject->removeMDCImpl();
	}
	
	virtual U8 getMediaDataCount() const 
		{ return mObject->getNumTEs(); }

	virtual LLSD getMediaDataLLSD(U8 index) const 
		{
			LLSD result;
			LLTextureEntry *te = mObject->getTE(index); 
			if (NULL != te)
			{
				llassert((te->getMediaData() != NULL) == te->hasMedia());
				if (te->getMediaData() != NULL)
				{
					result = te->getMediaData()->asLLSD();
					// XXX HACK: workaround bug in asLLSD() where whitelist is not set properly
					// See DEV-41949
					if (!result.has(LLMediaEntry::WHITELIST_KEY))
					{
						result[LLMediaEntry::WHITELIST_KEY] = LLSD::emptyArray();
					}
				}
			}
			return result;
		}
	virtual bool isCurrentMediaUrl(U8 index, const std::string &url) const
		{
			LLTextureEntry *te = mObject->getTE(index); 
			if (te)
			{
				if (te->getMediaData())
				{
					return (te->getMediaData()->getCurrentURL() == url);
				}
			}
			return url.empty();
		}

	virtual LLUUID getID() const
		{ return mObject->getID(); }

	virtual void mediaNavigateBounceBack(U8 index)
		{ mObject->mediaNavigateBounceBack(index); }
	
	virtual bool hasMedia() const
		{ return mObject->hasMedia(); }
	
	virtual void updateObjectMediaData(LLSD const &data, const std::string &version_string) 
		{ mObject->updateObjectMediaData(data, version_string); }
	
	virtual F64 getMediaInterest() const 
		{ 
			F64 interest = mObject->getTotalMediaInterest();
			if (interest < (F64)0.0)
			{
				// media interest not valid yet, try pixel area
				interest = mObject->getPixelArea();
				// HACK: force recalculation of pixel area if interest is the "magic default" of 1024.
				if (interest == 1024.f)
				{
					const_cast<LLVOVolume*>(static_cast<LLVOVolume*>(mObject))->setPixelAreaAndAngle(gAgent);
					interest = mObject->getPixelArea();
				}
			}
			return interest; 
		}
	
	virtual bool isInterestingEnough() const
		{
			return LLViewerMedia::isInterestingEnough(mObject, getMediaInterest());
		}

	virtual std::string getCapabilityUrl(const std::string &name) const
		{ return mObject->getRegion()->getCapability(name); }
	
	virtual bool isDead() const
		{ return mObject->isDead(); }
	
	virtual U32 getMediaVersion() const
		{ return LLTextureEntry::getVersionFromMediaVersionString(mObject->getMediaURL()); }
	
	virtual bool isNew() const
		{ return mNew; }

private:
	LLPointer<LLVOVolume> mObject;
	bool mNew;
};


LLVOVolume::LLVOVolume(const LLUUID &id, const LLPCode pcode, LLViewerRegion *regionp)
	: LLViewerObject(id, pcode, regionp),
	// NaCl - Graphics crasher protection
	  mVolumeImpl(NULL),
	  mVolumeSurfaceArea(-1.f)
	// NaCl End
{
	mTexAnimMode = 0;
	mRelativeXform.setIdentity();
	mRelativeXformInvTrans.setIdentity();

	mFaceMappingChanged = FALSE;
	mLOD = MIN_LOD;
	mTextureAnimp = NULL;
	mVolumeChanged = FALSE;
	mVObjRadius = LLVector3(1,1,0.5f).length();
	mNumFaces = 0;
	mLODChanged = FALSE;
	mSculptChanged = FALSE;
	mSpotLightPriority = 0.f;

	mMediaImplList.resize(getNumTEs());
	mLastFetchedMediaVersion = -1;
	mIndexInTex = 0;
	mMDCImplCount = 0;
}

LLVOVolume::~LLVOVolume()
{
	delete mTextureAnimp;
	mTextureAnimp = NULL;
	delete mVolumeImpl;
	mVolumeImpl = NULL;

	if(!mMediaImplList.empty())
	{
		for(U32 i = 0 ; i < mMediaImplList.size() ; i++)
		{
			if(mMediaImplList[i].notNull())
			{
				mMediaImplList[i]->removeObject(this) ;
			}
		}
	}
}

void LLVOVolume::markDead()
{
	if (!mDead)
	{
		if(getMDCImplCount() > 0)
		{
			LLMediaDataClientObject::ptr_t obj = new LLMediaDataClientObjectImpl(const_cast<LLVOVolume*>(this), false);
			if (sObjectMediaClient) sObjectMediaClient->removeFromQueue(obj);
			if (sObjectMediaNavigateClient) sObjectMediaNavigateClient->removeFromQueue(obj);
		}
		
		// Detach all media impls from this object
		for(U32 i = 0 ; i < mMediaImplList.size() ; i++)
		{
			removeMediaImpl(i);
		}

		if (mSculptTexture.notNull())
		{
			mSculptTexture->removeVolume(this);
		}
	}
	
	LLViewerObject::markDead();
}


// static
void LLVOVolume::initClass()
{
	// gSavedSettings better be around
	if (gSavedSettings.getBOOL("PrimMediaMasterEnabled"))
	{
		const F32 queue_timer_delay = gSavedSettings.getF32("PrimMediaRequestQueueDelay");
		const F32 retry_timer_delay = gSavedSettings.getF32("PrimMediaRetryTimerDelay");
		const U32 max_retries = gSavedSettings.getU32("PrimMediaMaxRetries");
		const U32 max_sorted_queue_size = gSavedSettings.getU32("PrimMediaMaxSortedQueueSize");
		const U32 max_round_robin_queue_size = gSavedSettings.getU32("PrimMediaMaxRoundRobinQueueSize");
		sObjectMediaClient = new LLObjectMediaDataClient(queue_timer_delay, retry_timer_delay, max_retries, 
														 max_sorted_queue_size, max_round_robin_queue_size);
		sObjectMediaNavigateClient = new LLObjectMediaNavigateClient(queue_timer_delay, retry_timer_delay, 
																	 max_retries, max_sorted_queue_size, max_round_robin_queue_size);
	}
}

// static
void LLVOVolume::cleanupClass()
{
    sObjectMediaClient = NULL;
    sObjectMediaNavigateClient = NULL;
}

U32 LLVOVolume::processUpdateMessage(LLMessageSystem *mesgsys,
										  void **user_data,
										  U32 block_num, EObjectUpdateType update_type,
										  LLDataPacker *dp)
{
	LLColor4U color;
	const S32 teDirtyBits = (TEM_CHANGE_TEXTURE|TEM_CHANGE_COLOR|TEM_CHANGE_MEDIA);

	// Do base class updates...
	U32 retval = LLViewerObject::processUpdateMessage(mesgsys, user_data, block_num, update_type, dp);

	LLUUID sculpt_id;
	U8 sculpt_type = 0;
	if (isSculpted())
	{
		LLSculptParams *sculpt_params = (LLSculptParams *)getParameterEntry(LLNetworkData::PARAMS_SCULPT);
		sculpt_id = sculpt_params->getSculptTexture();
		sculpt_type = sculpt_params->getSculptType();
	}

	if (!dp)
	{
		if (update_type == OUT_FULL)
		{
			////////////////////////////////
			//
			// Unpack texture animation data
			//
			//

			if (mesgsys->getSizeFast(_PREHASH_ObjectData, block_num, _PREHASH_TextureAnim))
			{
				if (!mTextureAnimp)
				{
					mTextureAnimp = new LLViewerTextureAnim(this);
				}
				else
				{
					if (!(mTextureAnimp->mMode & LLTextureAnim::SMOOTH))
					{
						mTextureAnimp->reset();
					}
				}
				mTexAnimMode = 0;
				
				mTextureAnimp->unpackTAMessage(mesgsys, block_num);
			}
			else
			{
				if (mTextureAnimp)
				{
					delete mTextureAnimp;
					mTextureAnimp = NULL;
					gPipeline.markTextured(mDrawable);
					mFaceMappingChanged = TRUE;
					mTexAnimMode = 0;
				}
			}

			// Unpack volume data
			LLVolumeParams volume_params;
			// <FS:Beq> Extend the bogus volume error handling to the other code path
			//LLVolumeMessage::unpackVolumeParams(&volume_params, mesgsys, _PREHASH_ObjectData, block_num);
			BOOL res = LLVolumeMessage::unpackVolumeParams(&volume_params, mesgsys, _PREHASH_ObjectData, block_num);
			if (!res)
			{
				//<FS:Beq> Improved bad object handling courtesy of Drake.
				std::string region_name = "unknown region";
				if (getRegion())
				{
					region_name = getRegion()->getName();
					if (gSavedSettings.getBOOL("FSEnforceStrictObjectCheck"))
					{
						LL_WARNS() << "An invalid object (" << getID() << ") has been removed (FSEnforceStrictObjectCheck)" << LL_ENDL;
						getRegion()->addCacheMissFull(getLocalID()); // force cache skip the object
					}
				}
				LL_WARNS() << "Bogus volume parameters in object " << getID() << " @ " << getPositionRegion()
					<< " in " << region_name << LL_ENDL;
				
				if (gSavedSettings.getBOOL("FSEnforceStrictObjectCheck"))
				{
					gObjectList.killObject(this);
					return (INVALID_UPDATE);
				}
				// </FS:Beq>
			}

			volume_params.setSculptID(sculpt_id, sculpt_type);

			if (setVolume(volume_params, 0))
			{
				markForUpdate(TRUE);
			}
		}

		// Sigh, this needs to be done AFTER the volume is set as well, otherwise bad stuff happens...
		////////////////////////////
		//
		// Unpack texture entry data
		//

		S32 result = unpackTEMessage(mesgsys, _PREHASH_ObjectData, (S32) block_num);
		//<FS:Beq> Improved bad object handling courtesy of Drake.
		if (TEM_INVALID == result)
		{
			// There's something bogus in the data that we're unpacking.
			dp->dumpBufferToLog();
			std::string region_name = "unknown region";
			if (getRegion())
			{
				region_name = getRegion()->getName();
				if (gSavedSettings.getBOOL("FSEnforceStrictObjectCheck"))
				{
					LL_WARNS() << "An invalid object (" << getID() << ") has been removed (FSEnforceStrictObjectCheck)" << LL_ENDL;
					getRegion()->addCacheMissFull(getLocalID()); // force cache skip
				}
			}

			LL_WARNS() << "Bogus TE data in object " << getID() << " @ " << getPositionRegion()
				<< " in " << region_name << LL_ENDL;
			if (gSavedSettings.getBOOL("FSEnforceStrictObjectCheck"))
			{
				gObjectList.killObject(this);
				return (INVALID_UPDATE);
			}
		}
		// </FS:Beq>
		if (result & teDirtyBits)
		{
			updateTEData();
		}
		if (result & TEM_CHANGE_MEDIA)
		{
			retval |= MEDIA_FLAGS_CHANGED;
		}
	}
	else
	{
		if (update_type != OUT_TERSE_IMPROVED)
		{
			LLVolumeParams volume_params;
			BOOL res = LLVolumeMessage::unpackVolumeParams(&volume_params, *dp);
			if (!res)
			{
				//<FS:Beq> Improved bad object handling courtesy of Drake.
				//LL_WARNS() << "Bogus volume parameters in object " << getID() << LL_ENDL;
				//LL_WARNS() << getRegion()->getOriginGlobal() << LL_ENDL;
				std::string region_name = "unknown region";
				if (getRegion())
				{
					region_name = getRegion()->getName();
					if (gSavedSettings.getBOOL("FSEnforceStrictObjectCheck"))
					{
						LL_WARNS() << "An invalid object (" << getID() << ") has been removed (FSEnforceStrictObjectCheck)" << LL_ENDL;
						getRegion()->addCacheMissFull(getLocalID()); // force cache skip the object
					}
				}
				LL_WARNS() << "Bogus volume parameters in object " << getID() << " @ " << getPositionRegion() 
							<< " in " << region_name << LL_ENDL;
				// <FS:Beq> [FIRE-16995] [CRASH] Continuous crashing upon entering 3 adjacent sims incl. Hathian, D8, Devil's Pocket
				// A bad object entry in a .slc simobject cache can result in an unreadable/unusable volume 
				// This leaves the volume in an uncertain state and can result in a crash when later code access an uninitialised pointer
				// return an INVALID_UPDATE instead
				// <FS:Beq> July 2017 Change backed out due to side effects. FIRE-16995 still an exposure. 
				// return(INVALID_UPDATE);
				// NOTE: An option here would be to correctly return the media status using "retval |= INVALID_UPDATE"
				if (gSavedSettings.getBOOL("FSEnforceStrictObjectCheck"))
				{
					gObjectList.killObject(this);
					return (INVALID_UPDATE);
				}
				// </FS:Beq>
			}

			volume_params.setSculptID(sculpt_id, sculpt_type);

			if (setVolume(volume_params, 0))
			{
				markForUpdate(TRUE);
			}
			S32 res2 = unpackTEMessage(*dp);
			if (TEM_INVALID == res2)
			{
				// There's something bogus in the data that we're unpacking.
				dp->dumpBufferToLog();
				//<FS:Beq> Improved bad object handling courtesy of Drake.
				//LL_WARNS() << "Flushing cache files" << LL_ENDL;

				//if(LLVOCache::instanceExists() && getRegion())
				//{
				//	LLVOCache::getInstance()->removeEntry(getRegion()->getHandle()) ;
				//}
				//
				//LL_WARNS() << "Bogus TE data in " << getID() << LL_ENDL;
				std::string region_name = "unknown region";
				if (getRegion())
				{
					region_name = getRegion()->getName();
					if (gSavedSettings.getBOOL("FSEnforceStrictObjectCheck"))
					{
						LL_WARNS() << "An invalid object (" << getID() << ") has been removed (FSEnforceStrictObjectCheck)" << LL_ENDL;
						getRegion()->addCacheMissFull(getLocalID()); // force cache skip
					}
				}
						
				LL_WARNS() << "Bogus TE data in object " << getID() << " @ " << getPositionRegion()
					<< " in " << region_name << LL_ENDL;
				if (gSavedSettings.getBOOL("FSEnforceStrictObjectCheck"))
				{
					gObjectList.killObject(this);
					return (INVALID_UPDATE);
				}
				// </FS:Beq>
			}
			else 
			{
				if (res2 & teDirtyBits) 
				{
					updateTEData();
				}
				if (res2 & TEM_CHANGE_MEDIA)
				{
					retval |= MEDIA_FLAGS_CHANGED;
				}
			}

			U32 value = dp->getPassFlags();

			if (value & 0x40)
			{
				if (!mTextureAnimp)
				{
					mTextureAnimp = new LLViewerTextureAnim(this);
				}
				else
				{
					if (!(mTextureAnimp->mMode & LLTextureAnim::SMOOTH))
					{
						mTextureAnimp->reset();
					}
				}
				mTexAnimMode = 0;
				mTextureAnimp->unpackTAMessage(*dp);
			}
			else if (mTextureAnimp)
			{
				delete mTextureAnimp;
				mTextureAnimp = NULL;
				gPipeline.markTextured(mDrawable);
				mFaceMappingChanged = TRUE;
				mTexAnimMode = 0;
			}

			if (value & 0x400)
			{ //particle system (new)
				unpackParticleSource(*dp, mOwnerID, false);
			}
		}
		else
		{
			S32 texture_length = mesgsys->getSizeFast(_PREHASH_ObjectData, block_num, _PREHASH_TextureEntry);
			if (texture_length)
			{
				U8							tdpbuffer[1024];
				LLDataPackerBinaryBuffer	tdp(tdpbuffer, 1024);
				mesgsys->getBinaryDataFast(_PREHASH_ObjectData, _PREHASH_TextureEntry, tdpbuffer, 0, block_num);
				S32 result = unpackTEMessage(tdp);
				if (result & teDirtyBits)
				{
					updateTEData();
				}
				if (result & TEM_CHANGE_MEDIA)
				{
					retval |= MEDIA_FLAGS_CHANGED;
				}
			}
		}
	}
// <FS:CR> OpenSim returns a zero. Don't request MediaData where MOAP isn't supported
	//if (retval & (MEDIA_URL_REMOVED | MEDIA_URL_ADDED | MEDIA_URL_UPDATED | MEDIA_FLAGS_CHANGED))
	if (retval != 0 && retval & (MEDIA_URL_REMOVED | MEDIA_URL_ADDED | MEDIA_URL_UPDATED | MEDIA_FLAGS_CHANGED))
// </FS:CR>
	{
		// If only the media URL changed, and it isn't a media version URL,
		// ignore it
		if ( ! ( retval & (MEDIA_URL_ADDED | MEDIA_URL_UPDATED) &&
				 mMedia && ! mMedia->mMediaURL.empty() &&
				 ! LLTextureEntry::isMediaVersionString(mMedia->mMediaURL) ) )
		{
			// If the media changed at all, request new media data
			LL_DEBUGS("MediaOnAPrim") << "Media update: " << getID() << ": retval=" << retval << " Media URL: " <<
                ((mMedia) ?  mMedia->mMediaURL : std::string("")) << LL_ENDL;
			requestMediaDataUpdate(retval & MEDIA_FLAGS_CHANGED);
		}
        else {
            LL_INFOS("MediaOnAPrim") << "Ignoring media update for: " << getID() << " Media URL: " <<
                ((mMedia) ?  mMedia->mMediaURL : std::string("")) << LL_ENDL;
        }
	}
	// ...and clean up any media impls
	cleanUpMediaImpls();

	return retval;
}


void LLVOVolume::animateTextures()
{
	if (!mDead)
	{
		F32 off_s = 0.f, off_t = 0.f, scale_s = 1.f, scale_t = 1.f, rot = 0.f;
		S32 result = mTextureAnimp->animateTextures(off_s, off_t, scale_s, scale_t, rot);
	
		if (result)
		{
			if (!mTexAnimMode)
			{
				mFaceMappingChanged = TRUE;
				gPipeline.markTextured(mDrawable);
			}
			mTexAnimMode = result | mTextureAnimp->mMode;
				
			S32 start=0, end=mDrawable->getNumFaces()-1;
			if (mTextureAnimp->mFace >= 0 && mTextureAnimp->mFace <= end)
			{
				start = end = mTextureAnimp->mFace;
			}
		
			for (S32 i = start; i <= end; i++)
			{
				LLFace* facep = mDrawable->getFace(i);
				if (!facep) continue;
				if(facep->getVirtualSize() <= MIN_TEX_ANIM_SIZE && facep->mTextureMatrix) continue;

				const LLTextureEntry* te = facep->getTextureEntry();
			
				if (!te)
				{
					continue;
				}
		
				if (!(result & LLViewerTextureAnim::ROTATE))
				{
					te->getRotation(&rot);
				}
				if (!(result & LLViewerTextureAnim::TRANSLATE))
				{
					te->getOffset(&off_s,&off_t);
				}			
				if (!(result & LLViewerTextureAnim::SCALE))
				{
					te->getScale(&scale_s, &scale_t);
				}

				if (!facep->mTextureMatrix)
				{
					facep->mTextureMatrix = new LLMatrix4();
				}

				LLMatrix4& tex_mat = *facep->mTextureMatrix;
				tex_mat.setIdentity();
				LLVector3 trans ;

					trans.set(LLVector3(off_s+0.5f, off_t+0.5f, 0.f));			
					tex_mat.translate(LLVector3(-0.5f, -0.5f, 0.f));

				LLVector3 scale(scale_s, scale_t, 1.f);			
				LLQuaternion quat;
				quat.setQuat(rot, 0, 0, -1.f);
		
				tex_mat.rotate(quat);				

				LLMatrix4 mat;
				mat.initAll(scale, LLQuaternion(), LLVector3());
				tex_mat *= mat;
		
				tex_mat.translate(trans);
			}
		}
		else
		{
			if (mTexAnimMode && mTextureAnimp->mRate == 0)
			{
				U8 start, count;

				if (mTextureAnimp->mFace == -1)
				{
					start = 0;
					count = getNumTEs();
				}
				else
				{
					start = (U8) mTextureAnimp->mFace;
					count = 1;
				}

				for (S32 i = start; i < start + count; i++)
				{
					if (mTexAnimMode & LLViewerTextureAnim::TRANSLATE)
					{
						setTEOffset(i, mTextureAnimp->mOffS, mTextureAnimp->mOffT);				
					}
					if (mTexAnimMode & LLViewerTextureAnim::SCALE)
					{
						setTEScale(i, mTextureAnimp->mScaleS, mTextureAnimp->mScaleT);	
					}
					if (mTexAnimMode & LLViewerTextureAnim::ROTATE)
					{
						setTERotation(i, mTextureAnimp->mRot);
					}
				}

				gPipeline.markTextured(mDrawable);
				mFaceMappingChanged = TRUE;
				mTexAnimMode = 0;
			}
		}
	}
}

void LLVOVolume::updateTextures()
{
	const F32 TEXTURE_AREA_REFRESH_TIME = 5.f; // seconds
	if (mTextureUpdateTimer.getElapsedTimeF32() > TEXTURE_AREA_REFRESH_TIME)
	{
		updateTextureVirtualSize();

		if (mDrawable.notNull() && !isVisible() && !mDrawable->isActive())
		{ //delete vertex buffer to free up some VRAM
			LLSpatialGroup* group  = mDrawable->getSpatialGroup();
			if (group)
			{
				group->destroyGL(true);

				//flag the group as having changed geometry so it gets a rebuild next time
				//it becomes visible
				group->setState(LLSpatialGroup::GEOM_DIRTY | LLSpatialGroup::MESH_DIRTY | LLSpatialGroup::NEW_DRAWINFO);
			}
		}


    }
}

BOOL LLVOVolume::isVisible() const 
{
	if(mDrawable.notNull() && mDrawable->isVisible())
	{
		return TRUE ;
	}

	if(isAttachment())
	{
		LLViewerObject* objp = (LLViewerObject*)getParent() ;
		while(objp && !objp->isAvatar())
		{
			objp = (LLViewerObject*)objp->getParent() ;
		}

		return objp && objp->mDrawable.notNull() && objp->mDrawable->isVisible() ;
	}

	return FALSE ;
}

void LLVOVolume::updateTextureVirtualSize(bool forced)
{
	LL_RECORD_BLOCK_TIME(FTM_VOLUME_TEXTURES);
	// Update the pixel area of all faces

	if(!forced)
	{
		if(!isVisible())
		{ //don't load textures for non-visible faces
			const S32 num_faces = mDrawable->getNumFaces();
			for (S32 i = 0; i < num_faces; i++)
			{
				LLFace* face = mDrawable->getFace(i);
				if (face)
				{
					face->setPixelArea(0.f); 
					face->setVirtualSize(0.f);
				}
			}

			return ;
		}

		if (!gPipeline.hasRenderType(LLPipeline::RENDER_TYPE_SIMPLE))
		{
			return;
		}
	}

	static LLCachedControl<bool> dont_load_textures(gSavedSettings,"TextureDisable", false);
		
	if (dont_load_textures || LLAppViewer::getTextureFetch()->mDebugPause) // || !mDrawable->isVisible())
	{
		return;
	}

	mTextureUpdateTimer.reset();
	
	F32 old_area = mPixelArea;
	mPixelArea = 0.f;

	const S32 num_faces = mDrawable->getNumFaces();
	F32 min_vsize=999999999.f, max_vsize=0.f;
	LLViewerCamera* camera = LLViewerCamera::getInstance();
	for (S32 i = 0; i < num_faces; i++)
	{
		LLFace* face = mDrawable->getFace(i);
		if (!face) continue;
		const LLTextureEntry *te = face->getTextureEntry();
		LLViewerTexture *imagep = face->getTexture();
		if (!imagep || !te ||			
			face->mExtents[0].equals3(face->mExtents[1]))
		{
			continue;
		}
		
		F32 vsize;
		F32 old_size = face->getVirtualSize();

		if (isHUDAttachment())
		{
			F32 area = (F32) camera->getScreenPixelArea();
			vsize = area;
			imagep->setBoostLevel(LLGLTexture::BOOST_HUD);
 			face->setPixelArea(area); // treat as full screen
			face->setVirtualSize(vsize);
		}
		else
		{
			vsize = face->getTextureVirtualSize();
		}

		mPixelArea = llmax(mPixelArea, face->getPixelArea());		

		if (face->mTextureMatrix != NULL)
		{
			if ((vsize < MIN_TEX_ANIM_SIZE && old_size > MIN_TEX_ANIM_SIZE) ||
				(vsize > MIN_TEX_ANIM_SIZE && old_size < MIN_TEX_ANIM_SIZE))
			{
				gPipeline.markRebuild(mDrawable, LLDrawable::REBUILD_TCOORD, FALSE);
			}
		}
				
		if (gPipeline.hasRenderDebugMask(LLPipeline::RENDER_DEBUG_TEXTURE_AREA))
		{
			if (vsize < min_vsize) min_vsize = vsize;
			if (vsize > max_vsize) max_vsize = vsize;
		}
		else if (gPipeline.hasRenderDebugMask(LLPipeline::RENDER_DEBUG_TEXTURE_PRIORITY))
		{
			LLViewerFetchedTexture* img = LLViewerTextureManager::staticCastToFetchedTexture(imagep) ;
			if(img)
			{
				F32 pri = img->getDecodePriority();
				pri = llmax(pri, 0.0f);
				if (pri < min_vsize) min_vsize = pri;
				if (pri > max_vsize) max_vsize = pri;
			}
		}
		else if (gPipeline.hasRenderDebugMask(LLPipeline::RENDER_DEBUG_FACE_AREA))
		{
			F32 pri = mPixelArea;
			if (pri < min_vsize) min_vsize = pri;
			if (pri > max_vsize) max_vsize = pri;
		}	
	}
	
	if (isSculpted())
	{
		LLSculptParams *sculpt_params = (LLSculptParams *)getParameterEntry(LLNetworkData::PARAMS_SCULPT);
		LLUUID id =  sculpt_params->getSculptTexture();
		
		updateSculptTexture();
		
		

		if (mSculptTexture.notNull())
		{
			mSculptTexture->setBoostLevel(llmax((S32)mSculptTexture->getBoostLevel(),
												(S32)LLGLTexture::BOOST_SCULPTED));
			mSculptTexture->setForSculpt() ;
			
			if(!mSculptTexture->isCachedRawImageReady())
			{
				S32 lod = llmin(mLOD, 3);
				F32 lodf = ((F32)(lod + 1.0f)/4.f);
				F32 tex_size = lodf * LLViewerTexture::sMaxSculptRez ;
				mSculptTexture->addTextureStats(2.f * tex_size * tex_size, FALSE);
			
				//if the sculpty very close to the view point, load first
				{				
					LLVector3 lookAt = getPositionAgent() - camera->getOrigin();
					F32 dist = lookAt.normVec() ;
					F32 cos_angle_to_view_dir = lookAt * camera->getXAxis() ;				
					mSculptTexture->setAdditionalDecodePriority(0.8f * LLFace::calcImportanceToCamera(cos_angle_to_view_dir, dist)) ;
				}
			}
	
			S32 texture_discard = mSculptTexture->getCachedRawImageLevel(); //try to match the texture
			S32 current_discard = getVolume() ? getVolume()->getSculptLevel() : -2 ;

			if (texture_discard >= 0 && //texture has some data available
				(texture_discard < current_discard || //texture has more data than last rebuild
				current_discard < 0)) //no previous rebuild
			{
				gPipeline.markRebuild(mDrawable, LLDrawable::REBUILD_VOLUME, FALSE);
				mSculptChanged = TRUE;
			}

			if (gPipeline.hasRenderDebugMask(LLPipeline::RENDER_DEBUG_SCULPTED))
			{
				setDebugText(llformat("T%d C%d V%d\n%dx%d",
										  texture_discard, current_discard, getVolume()->getSculptLevel(),
										  mSculptTexture->getHeight(), mSculptTexture->getWidth()));
			}
		}

	}

	if (getLightTextureID().notNull())
	{
		LLLightImageParams* params = (LLLightImageParams*) getParameterEntry(LLNetworkData::PARAMS_LIGHT_IMAGE);
		LLUUID id = params->getLightTexture();
		mLightTexture = LLViewerTextureManager::getFetchedTexture(id);
		if (mLightTexture.notNull())
		{
			F32 rad = getLightRadius();
			mLightTexture->addTextureStats(gPipeline.calcPixelArea(getPositionAgent(), 
																	LLVector3(rad,rad,rad),
																	*camera));
		}	
	}
	
	if (gPipeline.hasRenderDebugMask(LLPipeline::RENDER_DEBUG_TEXTURE_AREA))
	{
		setDebugText(llformat("%.0f:%.0f", (F32) sqrt(min_vsize),(F32) sqrt(max_vsize)));
	}
 	else if (gPipeline.hasRenderDebugMask(LLPipeline::RENDER_DEBUG_TEXTURE_PRIORITY))
 	{
 		setDebugText(llformat("%.0f:%.0f", (F32) sqrt(min_vsize),(F32) sqrt(max_vsize)));
 	}
	else if (gPipeline.hasRenderDebugMask(LLPipeline::RENDER_DEBUG_FACE_AREA))
	{
		setDebugText(llformat("%.0f:%.0f", (F32) sqrt(min_vsize),(F32) sqrt(max_vsize)));
	}
	else if (gPipeline.hasRenderDebugMask(LLPipeline::RENDER_DEBUG_TEXTURE_SIZE))
	{
		// mDrawable->getNumFaces();
		std::set<LLViewerFetchedTexture*> tex_list;
		std::string output="";
		for(S32 i = 0 ; i < num_faces; i++)
		{
			LLFace* facep = mDrawable->getFace(i) ;
			if(facep)
			{						
				LLViewerFetchedTexture* tex = dynamic_cast<LLViewerFetchedTexture*>(facep->getTexture()) ;
				if(tex)
				{
					if(tex_list.find(tex) != tex_list.end())
					{
						continue ; //already displayed.
					}
					tex_list.insert(tex);
					S32 width= tex->getWidth();
					S32 height= tex->getHeight();
					output+=llformat("%dx%d\n",width,height);
				}
			}
		}
		setDebugText(output);
	}

	if (mPixelArea == 0)
	{ //flexi phasing issues make this happen
		mPixelArea = old_area;
	}
}

BOOL LLVOVolume::isActive() const
{
	return !mStatic;
}

BOOL LLVOVolume::setMaterial(const U8 material)
{
	BOOL res = LLViewerObject::setMaterial(material);
	
	return res;
}

void LLVOVolume::setTexture(const S32 face)
{
	llassert(face < getNumTEs());
	gGL.getTexUnit(0)->bind(getTEImage(face));
}

void LLVOVolume::setScale(const LLVector3 &scale, BOOL damped)
{
	if (scale != getScale())
	{
		// store local radius
		LLViewerObject::setScale(scale);

		if (mVolumeImpl)
		{
			mVolumeImpl->onSetScale(scale, damped);
		}
		
		updateRadius();

		//since drawable transforms do not include scale, changing volume scale
		//requires an immediate rebuild of volume verts.
		gPipeline.markRebuild(mDrawable, LLDrawable::REBUILD_POSITION, TRUE);
	}
}

LLFace* LLVOVolume::addFace(S32 f)
{
	const LLTextureEntry* te = getTE(f);
	LLViewerTexture* imagep = getTEImage(f);
	if (te->getMaterialParams().notNull())
	{
		LLViewerTexture* normalp = getTENormalMap(f);
		LLViewerTexture* specularp = getTESpecularMap(f);
		return mDrawable->addFace(te, imagep, normalp, specularp);
	}
	return mDrawable->addFace(te, imagep);
}

LLDrawable *LLVOVolume::createDrawable(LLPipeline *pipeline)
{
	pipeline->allocDrawable(this);
		
	mDrawable->setRenderType(LLPipeline::RENDER_TYPE_VOLUME);

	S32 max_tes_to_set = getNumTEs();
	for (S32 i = 0; i < max_tes_to_set; i++)
	{
		addFace(i);
	}
	mNumFaces = max_tes_to_set;

	if (isAttachment())
	{
		mDrawable->makeActive();
	}

	if (getIsLight())
	{
		// Add it to the pipeline mLightSet
		gPipeline.setLight(mDrawable, TRUE);
	}
	
	updateRadius();
	bool force_update = true; // avoid non-alpha mDistance update being optimized away
	mDrawable->updateDistance(*LLViewerCamera::getInstance(), force_update);

	return mDrawable;
}

BOOL LLVOVolume::setVolume(const LLVolumeParams &params_in, const S32 detail, bool unique_volume)
{
	LLVolumeParams volume_params = params_in;

	S32 last_lod = mVolumep.notNull() ? LLVolumeLODGroup::getVolumeDetailFromScale(mVolumep->getDetail()) : -1;
	S32 lod = mLOD;

	BOOL is404 = FALSE;
	
	if (isSculpted())
	{
		// if it's a mesh
		if ((volume_params.getSculptType() & LL_SCULPT_TYPE_MASK) == LL_SCULPT_TYPE_MESH)
		{ //meshes might not have all LODs, get the force detail to best existing LOD
			LLUUID mesh_id = volume_params.getSculptID();

			lod = gMeshRepo.getActualMeshLOD(volume_params, lod);
			if (lod == -1)
			{
				is404 = TRUE;
				lod = 0;
			}
		}
	}

	// Check if we need to change implementations
	bool is_flexible = (volume_params.getPathParams().getCurveType() == LL_PCODE_PATH_FLEXIBLE);
	if (is_flexible)
	{
		setParameterEntryInUse(LLNetworkData::PARAMS_FLEXIBLE, TRUE, false);
		if (!mVolumeImpl)
		{
			LLFlexibleObjectData* data = (LLFlexibleObjectData*)getParameterEntry(LLNetworkData::PARAMS_FLEXIBLE);
			mVolumeImpl = new LLVolumeImplFlexible(this, data);
		}
	}
	else
	{
		// Mark the parameter not in use
		setParameterEntryInUse(LLNetworkData::PARAMS_FLEXIBLE, FALSE, false);
		if (mVolumeImpl)
		{
			delete mVolumeImpl;
			mVolumeImpl = NULL;
			if (mDrawable.notNull())
			{
				// Undo the damage we did to this matrix
				mDrawable->updateXform(FALSE);
			}
		}
	}
	
	if (is404)
	{
		setIcon(LLViewerTextureManager::getFetchedTextureFromFile("icons/Inv_Mesh.png", FTT_LOCAL_FILE, TRUE, LLGLTexture::BOOST_UI));
		//render prim proxy when mesh loading attempts give up
		volume_params.setSculptID(LLUUID::null, LL_SCULPT_TYPE_NONE);

	}

	if ((LLPrimitive::setVolume(volume_params, lod, (mVolumeImpl && mVolumeImpl->isVolumeUnique()))) || mSculptChanged)
	{
		mFaceMappingChanged = TRUE;
		
		if (mVolumeImpl)
		{
			mVolumeImpl->onSetVolume(volume_params, mLOD);
		}
	
		updateSculptTexture();
		// NaCl - Graphics crasher protection
		getVolume()->calcSurfaceArea();
		// NaCl End

		if (isSculpted())
		{
			updateSculptTexture();
			// if it's a mesh
			if ((volume_params.getSculptType() & LL_SCULPT_TYPE_MASK) == LL_SCULPT_TYPE_MESH)
			{
				if (!getVolume()->isMeshAssetLoaded())
				{ 
					//load request not yet issued, request pipeline load this mesh
					LLUUID asset_id = volume_params.getSculptID();
					S32 available_lod = gMeshRepo.loadMesh(this, volume_params, lod, last_lod);
					if (available_lod != lod)
					{
						LLPrimitive::setVolume(volume_params, available_lod);
					}
				}
				
			}
			else // otherwise is sculptie
			{
				if (mSculptTexture.notNull())
				{
					sculpt();
				}
			}
		}

		static LLCachedControl<bool> use_transform_feedback(gSavedSettings, "RenderUseTransformFeedback", false);

		bool cache_in_vram = use_transform_feedback && gTransformPositionProgram.mProgramObject &&
			(!mVolumeImpl || !mVolumeImpl->isVolumeUnique());

		if (cache_in_vram)
		{ //this volume might be used as source data for a transform object, put it in vram
			LLVolume* volume = getVolume();
			for (S32 i = 0; i < volume->getNumFaces(); ++i)
			{
				const LLVolumeFace& face = volume->getVolumeFace(i);
				if (face.mVertexBuffer.notNull())
				{ //already cached
					break;
				}
				volume->genTangents(i);
				LLFace::cacheFaceInVRAM(face);
			}
		}
		

		return TRUE;
	}



	return FALSE;
}

void LLVOVolume::updateSculptTexture()
{
	LLPointer<LLViewerFetchedTexture> old_sculpt = mSculptTexture;

	if (isSculpted() && !isMesh())
	{
		LLSculptParams *sculpt_params = (LLSculptParams *)getParameterEntry(LLNetworkData::PARAMS_SCULPT);
		LLUUID id =  sculpt_params->getSculptTexture();
		if (id.notNull())
		{
			mSculptTexture = LLViewerTextureManager::getFetchedTexture(id, FTT_DEFAULT, TRUE, LLGLTexture::BOOST_NONE, LLViewerTexture::LOD_TEXTURE);
		}
	}
	else
	{
		mSculptTexture = NULL;
	}

	if (mSculptTexture != old_sculpt)
	{
		if (old_sculpt.notNull())
		{
			old_sculpt->removeVolume(this);
		}
		if (mSculptTexture.notNull())
		{
			mSculptTexture->addVolume(this);
		}
	}
	
}

void LLVOVolume::notifyMeshLoaded()
{ 
	mSculptChanged = TRUE;
	gPipeline.markRebuild(mDrawable, LLDrawable::REBUILD_GEOMETRY, TRUE);

	LLVOAvatar* avatar = getAvatar();
	if (avatar)
	{
		avatar->updateVisualComplexity();
	}
}

// sculpt replaces generate() for sculpted surfaces
void LLVOVolume::sculpt()
{	
	if (mSculptTexture.notNull())
	{				
		U16 sculpt_height = 0;
		U16 sculpt_width = 0;
		S8 sculpt_components = 0;
		const U8* sculpt_data = NULL;
	
		S32 discard_level = mSculptTexture->getCachedRawImageLevel() ;
		LLImageRaw* raw_image = mSculptTexture->getCachedRawImage() ;
		
		S32 max_discard = mSculptTexture->getMaxDiscardLevel();
		if (discard_level > max_discard)
		{
			discard_level = max_discard;    // clamp to the best we can do			
		}
		if(discard_level > MAX_DISCARD_LEVEL)
		{
			return; //we think data is not ready yet.
		}

		S32 current_discard = getVolume()->getSculptLevel() ;
		if(current_discard < -2)
		{
			static S32 low_sculpty_discard_warning_count = 1;
			S32 exponent = llmax(1, llfloor( log10((F64) low_sculpty_discard_warning_count) ));
			S32 interval = pow(10.0, exponent);
			if ( low_sculpty_discard_warning_count < 10 ||
				(low_sculpty_discard_warning_count % interval) == 0)
			{	// Log first 10 time, then decreasing intervals afterwards otherwise this can flood the logs
				LL_WARNS() << "WARNING!!: Current discard for sculpty " << mSculptTexture->getID() 
					<< " at " << current_discard 
					<< " is less than -2." 
					<< " Hit this " << low_sculpty_discard_warning_count << " times"
					<< LL_ENDL;
			}
			low_sculpty_discard_warning_count++;
			
			// corrupted volume... don't update the sculpty
			return;
		}
		else if (current_discard > MAX_DISCARD_LEVEL)
		{
			static S32 high_sculpty_discard_warning_count = 1;
			S32 exponent = llmax(1, llfloor( log10((F64) high_sculpty_discard_warning_count) ));
			S32 interval = pow(10.0, exponent);
			if ( high_sculpty_discard_warning_count < 10 ||
				(high_sculpty_discard_warning_count % interval) == 0)
			{	// Log first 10 time, then decreasing intervals afterwards otherwise this can flood the logs
				LL_WARNS() << "WARNING!!: Current discard for sculpty " << mSculptTexture->getID() 
					<< " at " << current_discard 
					<< " is more than than allowed max of " << MAX_DISCARD_LEVEL
					<< ".  Hit this " << high_sculpty_discard_warning_count << " times"
					<< LL_ENDL;
			}
			high_sculpty_discard_warning_count++;

			// corrupted volume... don't update the sculpty			
			return;
		}

		if (current_discard == discard_level)  // no work to do here
			return;
		
		if(!raw_image)
		{
			llassert(discard_level < 0) ;

			sculpt_width = 0;
			sculpt_height = 0;
			sculpt_data = NULL ;

			if(LLViewerTextureManager::sTesterp)
			{
				LLViewerTextureManager::sTesterp->updateGrayTextureBinding();
			}
		}
		else
		{					
			sculpt_height = raw_image->getHeight();
			sculpt_width = raw_image->getWidth();
			sculpt_components = raw_image->getComponents();		
					   
			sculpt_data = raw_image->getData();

			if(LLViewerTextureManager::sTesterp)
			{
				mSculptTexture->updateBindStatsForTester() ;
			}
		}
		getVolume()->sculpt(sculpt_width, sculpt_height, sculpt_components, sculpt_data, discard_level);

		//notify rebuild any other VOVolumes that reference this sculpty volume
		for (S32 i = 0; i < mSculptTexture->getNumVolumes(); ++i)
		{
			LLVOVolume* volume = (*(mSculptTexture->getVolumeList()))[i];
			if (volume != this && volume->getVolume() == getVolume())
			{
				gPipeline.markRebuild(volume->mDrawable, LLDrawable::REBUILD_GEOMETRY, FALSE);
			}
		}
	}
}

S32	LLVOVolume::computeLODDetail(F32 distance, F32 radius)
{
	S32	cur_detail;
	if (LLPipeline::sDynamicLOD)
	{
		// We've got LOD in the profile, and in the twist.  Use radius.
		F32 tan_angle = (LLVOVolume::sLODFactor*radius)/distance;
		cur_detail = LLVolumeLODGroup::getDetailFromTan(ll_round(tan_angle, 0.01f));
	}
	else
	{
		cur_detail = llclamp((S32) (sqrtf(radius)*LLVOVolume::sLODFactor*4.f), 0, 3);		
	}
	return cur_detail;
}

BOOL LLVOVolume::calcLOD()
{
	if (mDrawable.isNull())
	{
		return FALSE;
	}

	S32 cur_detail = 0;
	
	F32 radius;
	F32 distance;

	if (mDrawable->isState(LLDrawable::RIGGED))
	{
		LLVOAvatar* avatar = getAvatar(); 
		
		// Not sure how this can really happen, but alas it does. Better exit here than crashing.
		if( !avatar || !avatar->mDrawable )
		{
			return FALSE;
		}

		distance = avatar->mDrawable->mDistanceWRTCamera;
		radius = avatar->getBinRadius();
	}
	else
	{
		distance = mDrawable->mDistanceWRTCamera;
		radius = getVolume() ? getVolume()->mLODScaleBias.scaledVec(getScale()).length() : getScale().length();
	}
	
	//hold onto unmodified distance for debugging
	//F32 debug_distance = distance;
	
	distance *= sDistanceFactor;

	F32 rampDist = LLVOVolume::sLODFactor * 2;
	
	if (distance < rampDist)
	{
		// Boost LOD when you're REALLY close
		distance *= 1.0f/rampDist;
		distance *= distance;
		distance *= rampDist;
	}
	
	// DON'T Compensate for field of view changing on FOV zoom.
	distance *= F_PI/3.f;

	cur_detail = computeLODDetail(ll_round(distance, 0.01f), 
									ll_round(radius, 0.01f));


	// <FS> FIRE-20191 / STORM-2139 Render Metadata->LOD Info is broken on all "recent" viewer versions
	//if (gPipeline.hasRenderDebugMask(LLPipeline::RENDER_DEBUG_LOD_INFO) &&
	//	mDrawable->getFace(0))
	//{
	//	//setDebugText(llformat("%.2f:%.2f, %d", mDrawable->mDistanceWRTCamera, radius, cur_detail));

	//	setDebugText(llformat("%d", mDrawable->getFace(0)->getTextureIndex()));
	//}
	if (gPipeline.hasRenderDebugMask(LLPipeline::RENDER_DEBUG_LOD_INFO))
	{
		// New LOD_INFO debug setting. Shows Distance to object the Biased Radius and the visual Radius
		setDebugText(llformat("Dist=%.2f:\nBiasedR=%.2f\nVisualR=%.2f\nLOD=%d", distance, radius, getScale().length(), cur_detail));
	}
	// </FS>

	if (cur_detail != mLOD)
	{
		mAppAngle = ll_round((F32) atan2( mDrawable->getRadius(), mDrawable->mDistanceWRTCamera) * RAD_TO_DEG, 0.01f);
		mLOD = cur_detail;		
		return TRUE;
	}

	return FALSE;
}

//<FS:Beq> FIRE-21445
void LLVOVolume::forceLOD(S32 lod)
{
	mLOD = lod;
	gPipeline.markRebuild(mDrawable, LLDrawable::REBUILD_VOLUME, FALSE);
	mLODChanged = true;
}
//</FS:Beq>

BOOL LLVOVolume::updateLOD()
{
	if (mDrawable.isNull())
	{
		return FALSE;
	}
	
	BOOL lod_changed = calcLOD();

	if (lod_changed)
	{
		gPipeline.markRebuild(mDrawable, LLDrawable::REBUILD_VOLUME, FALSE);
		mLODChanged = TRUE;
	}
	else
	{
		F32 new_radius = getBinRadius();
		F32 old_radius = mDrawable->getBinRadius();
		if (new_radius < old_radius * 0.9f || new_radius > old_radius*1.1f)
		{
			gPipeline.markPartitionMove(mDrawable);
		}
	}

	lod_changed = lod_changed || LLViewerObject::updateLOD();
	
	return lod_changed;
}

BOOL LLVOVolume::setDrawableParent(LLDrawable* parentp)
{
	if (!LLViewerObject::setDrawableParent(parentp))
	{
		// no change in drawable parent
		return FALSE;
	}

	if (!mDrawable->isRoot())
	{
		// rebuild vertices in parent relative space
		gPipeline.markRebuild(mDrawable, LLDrawable::REBUILD_VOLUME, TRUE);

		if (mDrawable->isActive() && !parentp->isActive())
		{
			parentp->makeActive();
		}
		else if (mDrawable->isStatic() && parentp->isActive())
		{
			mDrawable->makeActive();
		}
	}
	
	return TRUE;
}

void LLVOVolume::updateFaceFlags()
{
	// There's no guarantee that getVolume()->getNumFaces() == mDrawable->getNumFaces()
	for (S32 i = 0; i < getVolume()->getNumFaces() && i < mDrawable->getNumFaces(); i++)
	{
		// <FS:ND> There's no guarantee that getVolume()->getNumFaces() == mDrawable->getNumFaces()
		if( mDrawable->getNumFaces() <= i || getNumTEs() <= i )
			return;
		// </FS:ND>

		LLFace *face = mDrawable->getFace(i);
		if (face)
		{
			BOOL fullbright = getTE(i)->getFullbright();
			face->clearState(LLFace::FULLBRIGHT | LLFace::HUD_RENDER | LLFace::LIGHT);

			if (fullbright || (mMaterial == LL_MCODE_LIGHT))
			{
				face->setState(LLFace::FULLBRIGHT);
			}
			if (mDrawable->isLight())
			{
				face->setState(LLFace::LIGHT);
			}
			if (isHUDAttachment())
			{
				face->setState(LLFace::HUD_RENDER);
			}
		}
	}
}

BOOL LLVOVolume::setParent(LLViewerObject* parent)
{
	BOOL ret = FALSE ;
	if (parent != getParent())
	{
		ret = LLViewerObject::setParent(parent);
		if (ret && mDrawable)
		{
			gPipeline.markMoved(mDrawable);
			gPipeline.markRebuild(mDrawable, LLDrawable::REBUILD_VOLUME, TRUE);
		}
	}

	return ret ;
}

// NOTE: regenFaces() MUST be followed by genTriangles()!
void LLVOVolume::regenFaces()
{
	// remove existing faces
	BOOL count_changed = mNumFaces != getNumTEs();
	
	if (count_changed)
	{
		deleteFaces();		
		// add new faces
		mNumFaces = getNumTEs();
	}
		
	for (S32 i = 0; i < mNumFaces; i++)
	{
		LLFace* facep = count_changed ? addFace(i) : mDrawable->getFace(i);
		if (!facep) continue;

		facep->setTEOffset(i);
		facep->setTexture(getTEImage(i));
		if (facep->getTextureEntry()->getMaterialParams().notNull())
		{
			facep->setNormalMap(getTENormalMap(i));
			facep->setSpecularMap(getTESpecularMap(i));
		}
		facep->setViewerObject(this);
		
		// If the face had media on it, this will have broken the link between the LLViewerMediaTexture and the face.
		// Re-establish the link.
		if((int)mMediaImplList.size() > i)
		{
			if(mMediaImplList[i])
			{
				LLViewerMediaTexture* media_tex = LLViewerTextureManager::findMediaTexture(mMediaImplList[i]->getMediaTextureID()) ;
				if(media_tex)
				{
					media_tex->addMediaToFace(facep) ;
				}
			}
		}
	}
	
	if (!count_changed)
	{
		updateFaceFlags();
	}
}

BOOL LLVOVolume::genBBoxes(BOOL force_global)
{
	BOOL res = TRUE;

	LLVector4a min,max;

	min.clear();
	max.clear();

	BOOL rebuild = mDrawable->isState(LLDrawable::REBUILD_VOLUME | LLDrawable::REBUILD_POSITION | LLDrawable::REBUILD_RIGGED);

	//	bool rigged = false;
	LLVolume* volume = mRiggedVolume;
	if (!volume)
	{
		volume = getVolume();
	}

	// There's no guarantee that getVolume()->getNumFaces() == mDrawable->getNumFaces()
	for (S32 i = 0;
		 i < getVolume()->getNumVolumeFaces() && i < mDrawable->getNumFaces() && i < getNumTEs();
		 i++)
	{
		// <FS:ND> There's no guarantee that getVolume()->getNumFaces() == mDrawable->getNumFaces()
		if( mDrawable->getNumFaces() <= i )
			break;
		// </FS:ND>

		LLFace *face = mDrawable->getFace(i);
		if (!face)
		{
			continue;
		}
		res &= face->genVolumeBBoxes(*volume, i,
										mRelativeXform, 
										(mVolumeImpl && mVolumeImpl->isVolumeGlobal()) || force_global);
		
		if (rebuild)
		{
			if (i == 0)
			{
				min = face->mExtents[0];
				max = face->mExtents[1];
			}
			else
			{
				min.setMin(min, face->mExtents[0]);
				max.setMax(max, face->mExtents[1]);
			}
		}
	}
	
	if (rebuild)
	{
		mDrawable->setSpatialExtents(min,max);
		min.add(max);
		min.mul(0.5f);
		mDrawable->setPositionGroup(min);	
	}

	updateRadius();
	mDrawable->movePartition();
				
	return res;
}

void LLVOVolume::preRebuild()
{
	if (mVolumeImpl != NULL)
	{
		mVolumeImpl->preRebuild();
	}
}

void LLVOVolume::updateRelativeXform(bool force_identity)
{
	if (mVolumeImpl)
	{
		mVolumeImpl->updateRelativeXform(force_identity);
		return;
	}
	
	LLDrawable* drawable = mDrawable;
	
	if (drawable->isState(LLDrawable::RIGGED) && mRiggedVolume.notNull())
	{ //rigged volume (which is in agent space) is used for generating bounding boxes etc
	  //inverse of render matrix should go to partition space
		mRelativeXform = getRenderMatrix();

		F32* dst = (F32*) mRelativeXformInvTrans.mMatrix;
		F32* src = (F32*) mRelativeXform.mMatrix;
		dst[0] = src[0]; dst[1] = src[1]; dst[2] = src[2];
		dst[3] = src[4]; dst[4] = src[5]; dst[5] = src[6];
		dst[6] = src[8]; dst[7] = src[9]; dst[8] = src[10];
		
		mRelativeXform.invert();
		mRelativeXformInvTrans.transpose();
	}
	else if (drawable->isActive() || force_identity)
	{				
		// setup relative transforms
		LLQuaternion delta_rot;
		LLVector3 delta_pos, delta_scale;
		
		//matrix from local space to parent relative/global space
		bool use_identity = force_identity || drawable->isSpatialRoot();
		delta_rot = use_identity ? LLQuaternion() : mDrawable->getRotation();
		delta_pos = use_identity ? LLVector3(0,0,0) : mDrawable->getPosition();
		delta_scale = mDrawable->getScale();

		// Vertex transform (4x4)
		LLVector3 x_axis = LLVector3(delta_scale.mV[VX], 0.f, 0.f) * delta_rot;
		LLVector3 y_axis = LLVector3(0.f, delta_scale.mV[VY], 0.f) * delta_rot;
		LLVector3 z_axis = LLVector3(0.f, 0.f, delta_scale.mV[VZ]) * delta_rot;

		mRelativeXform.initRows(LLVector4(x_axis, 0.f),
								LLVector4(y_axis, 0.f),
								LLVector4(z_axis, 0.f),
								LLVector4(delta_pos, 1.f));

		
		// compute inverse transpose for normals
		// mRelativeXformInvTrans.setRows(x_axis, y_axis, z_axis);
		// mRelativeXformInvTrans.invert(); 
		// mRelativeXformInvTrans.setRows(x_axis, y_axis, z_axis);
		// grumble - invert is NOT a matrix invert, so we do it by hand:

		LLMatrix3 rot_inverse = LLMatrix3(~delta_rot);

		LLMatrix3 scale_inverse;
		scale_inverse.setRows(LLVector3(1.0, 0.0, 0.0) / delta_scale.mV[VX],
							  LLVector3(0.0, 1.0, 0.0) / delta_scale.mV[VY],
							  LLVector3(0.0, 0.0, 1.0) / delta_scale.mV[VZ]);
							   
		
		mRelativeXformInvTrans = rot_inverse * scale_inverse;

		mRelativeXformInvTrans.transpose();
	}
	else
	{
		LLVector3 pos = getPosition();
		LLVector3 scale = getScale();
		LLQuaternion rot = getRotation();
	
		if (mParent)
		{
			pos *= mParent->getRotation();
			pos += mParent->getPosition();
			rot *= mParent->getRotation();
		}
		
		//LLViewerRegion* region = getRegion();
		//pos += region->getOriginAgent();
		
		LLVector3 x_axis = LLVector3(scale.mV[VX], 0.f, 0.f) * rot;
		LLVector3 y_axis = LLVector3(0.f, scale.mV[VY], 0.f) * rot;
		LLVector3 z_axis = LLVector3(0.f, 0.f, scale.mV[VZ]) * rot;

		mRelativeXform.initRows(LLVector4(x_axis, 0.f),
								LLVector4(y_axis, 0.f),
								LLVector4(z_axis, 0.f),
								LLVector4(pos, 1.f));

		// compute inverse transpose for normals
		LLMatrix3 rot_inverse = LLMatrix3(~rot);

		LLMatrix3 scale_inverse;
		scale_inverse.setRows(LLVector3(1.0, 0.0, 0.0) / scale.mV[VX],
							  LLVector3(0.0, 1.0, 0.0) / scale.mV[VY],
							  LLVector3(0.0, 0.0, 1.0) / scale.mV[VZ]);
							   
		
		mRelativeXformInvTrans = rot_inverse * scale_inverse;

		mRelativeXformInvTrans.transpose();
	}
}

static LLTrace::BlockTimerStatHandle FTM_GEN_FLEX("Generate Flexies");
static LLTrace::BlockTimerStatHandle FTM_UPDATE_PRIMITIVES("Update Primitives");
static LLTrace::BlockTimerStatHandle FTM_UPDATE_RIGGED_VOLUME("Update Rigged");

bool LLVOVolume::lodOrSculptChanged(LLDrawable *drawable, BOOL &compiled)
{
	bool regen_faces = false;

	LLVolume *old_volumep, *new_volumep;
	F32 old_lod, new_lod;
	S32 old_num_faces, new_num_faces;

	old_volumep = getVolume();
	old_lod = old_volumep->getDetail();
	old_num_faces = old_volumep->getNumFaces();
	old_volumep = NULL;

	{
		LL_RECORD_BLOCK_TIME(FTM_GEN_VOLUME);
		const LLVolumeParams &volume_params = getVolume()->getParams();
		setVolume(volume_params, 0);
	}

	new_volumep = getVolume();
	new_lod = new_volumep->getDetail();
	new_num_faces = new_volumep->getNumFaces();
	new_volumep = NULL;

	if ((new_lod != old_lod) || mSculptChanged)
	{
		compiled = TRUE;
		sNumLODChanges += new_num_faces;

		if ((S32)getNumTEs() != getVolume()->getNumFaces())
		{
			setNumTEs(getVolume()->getNumFaces()); //mesh loading may change number of faces.
		}

		drawable->setState(LLDrawable::REBUILD_VOLUME); // for face->genVolumeTriangles()

		{
			LL_RECORD_BLOCK_TIME(FTM_GEN_TRIANGLES);
			regen_faces = new_num_faces != old_num_faces || mNumFaces != (S32)getNumTEs();
			if (regen_faces)
			{
				regenFaces();
			}

			if (mSculptChanged)
			{ //changes in sculpt maps can thrash an object bounding box without 
				//triggering a spatial group bounding box update -- force spatial group
				//to update bounding boxes
				LLSpatialGroup* group = mDrawable->getSpatialGroup();
				if (group)
				{
					group->unbound();
				}
			}
		}
	}

	return regen_faces;
}

BOOL LLVOVolume::updateGeometry(LLDrawable *drawable)
{
	LL_RECORD_BLOCK_TIME(FTM_UPDATE_PRIMITIVES);
	
	if (mDrawable->isState(LLDrawable::REBUILD_RIGGED))
	{
		{
			LL_RECORD_BLOCK_TIME(FTM_UPDATE_RIGGED_VOLUME);
			updateRiggedVolume();
		}
		genBBoxes(FALSE);
		mDrawable->clearState(LLDrawable::REBUILD_RIGGED);
	}

	if (mVolumeImpl != NULL)
	{
		BOOL res;
		{
			LL_RECORD_BLOCK_TIME(FTM_GEN_FLEX);
			res = mVolumeImpl->doUpdateGeometry(drawable);
		}
		// NaCl - Graphics crasher protection
		if (enableVolumeSAPProtection())
		{
			mVolumeSurfaceArea = getVolume()->getSurfaceArea();
		}
		// NaCl End
		updateFaceFlags();
		return res;
	}
	
	LLSpatialGroup* group = drawable->getSpatialGroup();
	if (group)
	{
		group->dirtyMesh();
	}

	BOOL compiled = FALSE;
			
	updateRelativeXform();
	
	if (mDrawable.isNull()) // Not sure why this is happening, but it is...
	{
		return TRUE; // No update to complete
	}

	if (mVolumeChanged || mFaceMappingChanged)
	{
		dirtySpatialGroup(drawable->isState(LLDrawable::IN_REBUILD_Q1));

		bool was_regen_faces = false;

		if (mVolumeChanged)
		{
			was_regen_faces = lodOrSculptChanged(drawable, compiled);
			drawable->setState(LLDrawable::REBUILD_VOLUME);
		}
		else if (mSculptChanged || mLODChanged)
		{
			compiled = TRUE;
			was_regen_faces = lodOrSculptChanged(drawable, compiled);
		}

		if (!was_regen_faces) {
			LL_RECORD_BLOCK_TIME(FTM_GEN_TRIANGLES);
			regenFaces();
		}

		genBBoxes(FALSE);
	}
	else if (mLODChanged || mSculptChanged)
	{
		dirtySpatialGroup(drawable->isState(LLDrawable::IN_REBUILD_Q1));
		compiled = TRUE;
		lodOrSculptChanged(drawable, compiled);
		// <FS:Ansariel> Pull fix for MAINT-MAINT-6125 - Mesh avatar deforms constantly
		if(drawable->isState(LLDrawable::REBUILD_RIGGED | LLDrawable::RIGGED)) 
		{
			updateRiggedVolume(false);
		}
		// </FS:Ansariel>
		genBBoxes(FALSE);
	}
	// it has its own drawable (it's moved) or it has changed UVs or it has changed xforms from global<->local
	else
	{
		compiled = TRUE;
		// All it did was move or we changed the texture coordinate offset
		LL_RECORD_BLOCK_TIME(FTM_GEN_TRIANGLES);
		genBBoxes(FALSE);
	}
	// NaCl - Graphics crasher protection
	if (enableVolumeSAPProtection())
	{
		mVolumeSurfaceArea = getVolume()->getSurfaceArea();
	}
	// NaCl End
	// Update face flags
	updateFaceFlags();
	
	if(compiled)
	{
		LLPipeline::sCompiles++;
	}
		
	mVolumeChanged = FALSE;
	mLODChanged = FALSE;
	mSculptChanged = FALSE;
	mFaceMappingChanged = FALSE;
	
	return LLViewerObject::updateGeometry(drawable);
}

void LLVOVolume::updateFaceSize(S32 idx)
{
	if( mDrawable->getNumFaces() <= idx )
	{
		return;
	}

	LLFace* facep = mDrawable->getFace(idx);
	if (facep)
	{
		if (idx >= getVolume()->getNumVolumeFaces())
		{
			facep->setSize(0,0, true);
		}
		else
		{
			const LLVolumeFace& vol_face = getVolume()->getVolumeFace(idx);
			facep->setSize(vol_face.mNumVertices, vol_face.mNumIndices, 
							true); // <--- volume faces should be padded for 16-byte alignment
		
		}
	}
}

BOOL LLVOVolume::isRootEdit() const
{
	if (mParent && !((LLViewerObject*)mParent)->isAvatar())
	{
		return FALSE;
	}
	return TRUE;
}

//virtual
void LLVOVolume::setNumTEs(const U8 num_tes)
{
	const U8 old_num_tes = getNumTEs() ;
	
	if(old_num_tes && old_num_tes < num_tes) //new faces added
	{
		LLViewerObject::setNumTEs(num_tes) ;

		if(mMediaImplList.size() >= old_num_tes && mMediaImplList[old_num_tes -1].notNull())//duplicate the last media textures if exists.
		{
			mMediaImplList.resize(num_tes) ;
			const LLTextureEntry* te = getTE(old_num_tes - 1) ;
			for(U8 i = old_num_tes; i < num_tes ; i++)
			{
				setTE(i, *te) ;
				mMediaImplList[i] = mMediaImplList[old_num_tes -1] ;
			}
			mMediaImplList[old_num_tes -1]->setUpdated(TRUE) ;
		}
	}
	else if(old_num_tes > num_tes && mMediaImplList.size() > num_tes) //old faces removed
	{
		U8 end = mMediaImplList.size() ;
		for(U8 i = num_tes; i < end ; i++)
		{
			removeMediaImpl(i) ;				
		}
		mMediaImplList.resize(num_tes) ;

		LLViewerObject::setNumTEs(num_tes) ;
	}
	else
	{
		LLViewerObject::setNumTEs(num_tes) ;
	}

	return ;
}

//virtual     
void LLVOVolume::changeTEImage(S32 index, LLViewerTexture* imagep)
{
	BOOL changed = (mTEImages[index] != imagep);
	LLViewerObject::changeTEImage(index, imagep);
	if (changed)
	{
		gPipeline.markTextured(mDrawable);
		mFaceMappingChanged = TRUE;
	}
}

void LLVOVolume::setTEImage(const U8 te, LLViewerTexture *imagep)
{
	BOOL changed = (mTEImages[te] != imagep);
	LLViewerObject::setTEImage(te, imagep);
	if (changed)
	{
		gPipeline.markTextured(mDrawable);
		mFaceMappingChanged = TRUE;
	}
}

S32 LLVOVolume::setTETexture(const U8 te, const LLUUID &uuid)
{
	S32 res = LLViewerObject::setTETexture(te, uuid);
	if (res)
	{
		gPipeline.markTextured(mDrawable);
		mFaceMappingChanged = TRUE;
	}
	return res;
}

S32 LLVOVolume::setTEColor(const U8 te, const LLColor3& color)
{
	return setTEColor(te, LLColor4(color));
}

S32 LLVOVolume::setTEColor(const U8 te, const LLColor4& color)
{
	S32 retval = 0;
	const LLTextureEntry *tep = getTE(te);
	if (!tep)
	{
		LL_WARNS("MaterialTEs") << "No texture entry for te " << (S32)te << ", object " << mID << LL_ENDL;
	}
	else if (color != tep->getColor())
	{
		F32 old_alpha = tep->getColor().mV[3];
		if (color.mV[3] != old_alpha)
		{
			gPipeline.markTextured(mDrawable);
			//treat this alpha change as an LoD update since render batches may need to get rebuilt
			mLODChanged = TRUE;
			gPipeline.markRebuild(mDrawable, LLDrawable::REBUILD_VOLUME, FALSE);
		}
		retval = LLPrimitive::setTEColor(te, color);
		if (mDrawable.notNull() && retval)
		{
			// These should only happen on updates which are not the initial update.
			mDrawable->setState(LLDrawable::REBUILD_COLOR);
			dirtyMesh();
		}
	}

	return  retval;
}

S32 LLVOVolume::setTEBumpmap(const U8 te, const U8 bumpmap)
{
	S32 res = LLViewerObject::setTEBumpmap(te, bumpmap);
	if (res)
	{
		gPipeline.markTextured(mDrawable);
		mFaceMappingChanged = TRUE;
	}
	return  res;
}

S32 LLVOVolume::setTETexGen(const U8 te, const U8 texgen)
{
	S32 res = LLViewerObject::setTETexGen(te, texgen);
	if (res)
	{
		gPipeline.markTextured(mDrawable);
		mFaceMappingChanged = TRUE;
	}
	return  res;
}

S32 LLVOVolume::setTEMediaTexGen(const U8 te, const U8 media)
{
	S32 res = LLViewerObject::setTEMediaTexGen(te, media);
	if (res)
	{
		gPipeline.markTextured(mDrawable);
		mFaceMappingChanged = TRUE;
	}
	return  res;
}

S32 LLVOVolume::setTEShiny(const U8 te, const U8 shiny)
{
	S32 res = LLViewerObject::setTEShiny(te, shiny);
	if (res)
	{
		gPipeline.markTextured(mDrawable);
		mFaceMappingChanged = TRUE;
	}
	return  res;
}

S32 LLVOVolume::setTEFullbright(const U8 te, const U8 fullbright)
{
	S32 res = LLViewerObject::setTEFullbright(te, fullbright);
	if (res)
	{
		gPipeline.markTextured(mDrawable);
		mFaceMappingChanged = TRUE;
	}
	return  res;
}

S32 LLVOVolume::setTEBumpShinyFullbright(const U8 te, const U8 bump)
{
	S32 res = LLViewerObject::setTEBumpShinyFullbright(te, bump);
	if (res)
	{
		gPipeline.markTextured(mDrawable);
		mFaceMappingChanged = TRUE;
	}
	return res;
}

S32 LLVOVolume::setTEMediaFlags(const U8 te, const U8 media_flags)
{
	S32 res = LLViewerObject::setTEMediaFlags(te, media_flags);
	if (res)
	{
		gPipeline.markTextured(mDrawable);
		mFaceMappingChanged = TRUE;
	}
	return  res;
}

S32 LLVOVolume::setTEGlow(const U8 te, const F32 glow)
{
	S32 res = LLViewerObject::setTEGlow(te, glow);
	if (res)
	{
		gPipeline.markTextured(mDrawable);
		mFaceMappingChanged = TRUE;
	}
	return  res;
}

void LLVOVolume::setTEMaterialParamsCallbackTE(const LLUUID& objectID, const LLMaterialID &pMaterialID, const LLMaterialPtr pMaterialParams, U32 te)
{
	LLVOVolume* pVol = (LLVOVolume*)gObjectList.findObject(objectID);
	if (pVol)
	{
		LL_DEBUGS("MaterialTEs") << "materialid " << pMaterialID.asString() << " to TE " << te << LL_ENDL;
		if (te >= pVol->getNumTEs())
			return;

		LLTextureEntry* texture_entry = pVol->getTE(te);
		if (texture_entry && (texture_entry->getMaterialID() == pMaterialID))
		{
			pVol->setTEMaterialParams(te, pMaterialParams);
		}
	}
}

S32 LLVOVolume::setTEMaterialID(const U8 te, const LLMaterialID& pMaterialID)
{
	S32 res = LLViewerObject::setTEMaterialID(te, pMaterialID);
	LL_DEBUGS("MaterialTEs") << "te "<< (S32)te << " materialid " << pMaterialID.asString() << " res " << res
								<< ( LLSelectMgr::getInstance()->getSelection()->contains(const_cast<LLVOVolume*>(this), te) ? " selected" : " not selected" )
								<< LL_ENDL;
		
	LL_DEBUGS("MaterialTEs") << " " << pMaterialID.asString() << LL_ENDL;
	if (res)
	{
		LLMaterialMgr::instance().getTE(getRegion()->getRegionID(), pMaterialID, te, boost::bind(&LLVOVolume::setTEMaterialParamsCallbackTE, getID(), _1, _2, _3));

		setChanged(ALL_CHANGED);
		if (!mDrawable.isNull())
		{
			gPipeline.markTextured(mDrawable);
			gPipeline.markRebuild(mDrawable,LLDrawable::REBUILD_ALL);
		}
		mFaceMappingChanged = TRUE;
	}
	return res;
}

<<<<<<< HEAD
=======
bool LLVOVolume::notifyAboutCreatingTexture(LLViewerTexture *texture)
{
	// Texture was created, process it and remove from wait list

	std::pair<mmap_UUID_MAP_t::iterator, mmap_UUID_MAP_t::iterator> range = mWaitingTextureInfo.equal_range(texture->getID());
	if(range.first == range.second) return false;

	bool needs_update = false;

	for(mmap_UUID_MAP_t::iterator range_it = range.first; range_it != range.second; ++range_it)
	{
		LLMaterialPtr cur_material = getTEMaterialParams(range_it->second.te);
		if (cur_material.isNull())
		{
			continue;
		}

		if (LLRender::DIFFUSE_MAP == range_it->second.map
			&& GL_RGBA != texture->getPrimaryFormat()
			&& cur_material->getDiffuseAlphaMode() != LLMaterial::DIFFUSE_ALPHA_MODE_NONE
			&& cur_material->getDiffuseAlphaMode() != LLMaterial::DIFFUSE_ALPHA_MODE_DEFAULT)
		{
			// We have non 32 bit texture with alpha, it is invalid

			cur_material->setDiffuseAlphaInvalid(true);
			needs_update = true;
		}
	}

	//clear wait-list
	mWaitingTextureInfo.erase(range.first, range.second);

	return needs_update;
}

bool LLVOVolume::notifyAboutMissingAsset(LLViewerTexture *texture)
{
	// Texture was marked as missing, process it and remove from wait list

	std::pair<mmap_UUID_MAP_t::iterator, mmap_UUID_MAP_t::iterator> range = mWaitingTextureInfo.equal_range(texture->getID());
	if(range.first == range.second) return false;
	
	for(mmap_UUID_MAP_t::iterator range_it = range.first; range_it != range.second; ++range_it)
	{
		LLMaterialPtr cur_material = getTEMaterialParams(range_it->second.te);
		if (cur_material.isNull())
		{
			continue;
		}

		switch (range_it->second.map)
		{
		case LLRender::DIFFUSE_MAP:
			{
				cur_material->setDiffuseAlphaInvalid(true);
				break;
			}
		case LLRender::NORMAL_MAP:
			{
				cur_material->setNormalInvalid(true);
				break;
			}
		case LLRender::SPECULAR_MAP:
			{
				cur_material->setSpecularInvalid(true);
				break;
			}
		default:
			break;
		}
	}

	//clear wait-list
	mWaitingTextureInfo.erase(range.first, range.second);

	return true;
}

>>>>>>> e7eed473
S32 LLVOVolume::setTEMaterialParams(const U8 te, const LLMaterialPtr pMaterialParams)
{
	LLMaterialPtr pMaterial = const_cast<LLMaterialPtr&>(pMaterialParams);

	if(pMaterialParams)
<<<<<<< HEAD
	{
		LLViewerTexture* image = getTEImage(te);
		LLGLenum image_format = image ? image->getPrimaryFormat() : GL_RGB;
		LLMaterialPtr current_material = getTEMaterialParams(te);
=======
	{ //check all of them according to material settings

		LLViewerTexture *img_diffuse = getTEImage(te);
		LLViewerTexture *img_normal = getTENormalMap(te);
		LLViewerTexture *img_specular = getTESpecularMap(te);

		llassert(NULL != img_diffuse);

		//diffuse
		if(NULL != img_diffuse)
		{
			if(0 == img_diffuse->getPrimaryFormat() && !img_diffuse->isMissingAsset())
			{
				// Texture information is missing, wait for it
				mWaitingTextureInfo.insert(mmap_UUID_MAP_t::value_type(img_diffuse->getID(), material_info(LLRender::DIFFUSE_MAP, te)));
			}
			else
			{
				if(img_diffuse->isMissingAsset())
				{
					pMaterial->setDiffuseAlphaInvalid(true);
				}
				else if (GL_RGBA != img_diffuse->getPrimaryFormat()
						&& pMaterialParams->getDiffuseAlphaMode() != LLMaterial::DIFFUSE_ALPHA_MODE_NONE
						&& pMaterialParams->getDiffuseAlphaMode() != LLMaterial::DIFFUSE_ALPHA_MODE_DEFAULT)
				{
					pMaterial->setDiffuseAlphaInvalid(true);
				}
			}
		}

		//normal
		if(LLUUID::null != pMaterialParams->getNormalID())
		{
			if(img_normal && img_normal->isMissingAsset() && img_normal->getID() == pMaterialParams->getNormalID())
			{
				pMaterial->setNormalInvalid(true);
			}
			else if(NULL == img_normal || 0 == img_normal->getPrimaryFormat())
			{
				// Texture information is missing, wait for it
				mWaitingTextureInfo.insert(mmap_UUID_MAP_t::value_type(pMaterialParams->getNormalID(), material_info(LLRender::NORMAL_MAP,te)));
			}

		}
>>>>>>> e7eed473

		U8 new_diffuse_alpha_mode = pMaterialParams->getDiffuseAlphaMode();

		if(new_diffuse_alpha_mode == LLMaterial::DIFFUSE_ALPHA_MODE_BLEND)
		{
<<<<<<< HEAD
			new_diffuse_alpha_mode = (GL_RGB == image_format || 0 == image_format ? LLMaterial::DIFFUSE_ALPHA_MODE_NONE : new_diffuse_alpha_mode);
		}

		if(pMaterialParams->getDiffuseAlphaMode() != new_diffuse_alpha_mode) {
			//create new material
			pMaterial = new LLMaterial(pMaterialParams->asLLSD());
			pMaterial->setDiffuseAlphaMode(new_diffuse_alpha_mode);
			LLMaterialMgr::getInstance()->put(getID(),te,*pMaterial);
		}
=======
			if(img_specular && img_specular->isMissingAsset() && img_specular->getID() == pMaterialParams->getSpecularID())
			{
				pMaterial->setSpecularInvalid(true);
			}
			else if(NULL == img_specular || 0 == img_specular->getPrimaryFormat())
			{
				// Texture information is missing, wait for it
				mWaitingTextureInfo.insert(mmap_UUID_MAP_t::value_type(pMaterialParams->getSpecularID(), material_info(LLRender::SPECULAR_MAP, te)));
			}
		}
>>>>>>> e7eed473
	}

	S32 res = LLViewerObject::setTEMaterialParams(te, pMaterial);

	LL_DEBUGS("MaterialTEs") << "te " << (S32)te << " material " << ((pMaterial) ? pMaterial->asLLSD() : LLSD("null")) << " res " << res
							 << ( LLSelectMgr::getInstance()->getSelection()->contains(const_cast<LLVOVolume*>(this), te) ? " selected" : " not selected" )
							 << LL_ENDL;
	setChanged(ALL_CHANGED);
	if (!mDrawable.isNull())
	{
		gPipeline.markTextured(mDrawable);
		gPipeline.markRebuild(mDrawable,LLDrawable::REBUILD_ALL);
	}
	mFaceMappingChanged = TRUE;
	return TEM_CHANGE_TEXTURE;
}

S32 LLVOVolume::setTEScale(const U8 te, const F32 s, const F32 t)
{
	S32 res = LLViewerObject::setTEScale(te, s, t);
	if (res)
	{
		gPipeline.markTextured(mDrawable);
		mFaceMappingChanged = TRUE;
	}
	return res;
}

S32 LLVOVolume::setTEScaleS(const U8 te, const F32 s)
{
	S32 res = LLViewerObject::setTEScaleS(te, s);
	if (res)
	{
		gPipeline.markTextured(mDrawable);
		mFaceMappingChanged = TRUE;
	}
	return res;
}

S32 LLVOVolume::setTEScaleT(const U8 te, const F32 t)
{
	S32 res = LLViewerObject::setTEScaleT(te, t);
	if (res)
	{
		gPipeline.markTextured(mDrawable);
		mFaceMappingChanged = TRUE;
	}
	return res;
}

void LLVOVolume::updateTEData()
{
	/*if (mDrawable.notNull())
	{
		mFaceMappingChanged = TRUE;
		gPipeline.markRebuild(mDrawable, LLDrawable::REBUILD_MATERIAL, TRUE);
	}*/
}

bool LLVOVolume::hasMedia() const
{
	bool result = false;
	const U8 numTEs = getNumTEs();
	for (U8 i = 0; i < numTEs; i++)
	{
		const LLTextureEntry* te = getTE(i);
		if(te->hasMedia())
		{
			result = true;
			break;
		}
	}
	return result;
}

LLVector3 LLVOVolume::getApproximateFaceNormal(U8 face_id)
{
	LLVolume* volume = getVolume();
	LLVector4a result;
	result.clear();

	LLVector3 ret;

	if (volume && face_id < volume->getNumVolumeFaces())
	{
		const LLVolumeFace& face = volume->getVolumeFace(face_id);
		for (S32 i = 0; i < (S32)face.mNumVertices; ++i)
		{
			result.add(face.mNormals[i]);
		}

		LLVector3 ret(result.getF32ptr());
		ret = volumeDirectionToAgent(ret);
		ret.normVec();
	}
	
	return ret;
}

void LLVOVolume::requestMediaDataUpdate(bool isNew)
{
    if (sObjectMediaClient)
		sObjectMediaClient->fetchMedia(new LLMediaDataClientObjectImpl(this, isNew));
}

bool LLVOVolume::isMediaDataBeingFetched() const
{
	// I know what I'm doing by const_casting this away: this is just 
	// a wrapper class that is only going to do a lookup.
	return (sObjectMediaClient) ? sObjectMediaClient->isInQueue(new LLMediaDataClientObjectImpl(const_cast<LLVOVolume*>(this), false)) : false;
}

void LLVOVolume::cleanUpMediaImpls()
{
	// Iterate through our TEs and remove any Impls that are no longer used
	const U8 numTEs = getNumTEs();
	for (U8 i = 0; i < numTEs; i++)
	{
		const LLTextureEntry* te = getTE(i);
		if( ! te->hasMedia())
		{
			// Delete the media IMPL!
			removeMediaImpl(i) ;
		}
	}
}

void LLVOVolume::updateObjectMediaData(const LLSD &media_data_array, const std::string &media_version)
{
	// media_data_array is an array of media entry maps
	// media_version is the version string in the response.
	U32 fetched_version = LLTextureEntry::getVersionFromMediaVersionString(media_version);

	// Only update it if it is newer!
	if ( (S32)fetched_version > mLastFetchedMediaVersion)
	{
		mLastFetchedMediaVersion = fetched_version;
		//LL_INFOS() << "updating:" << this->getID() << " " << ll_pretty_print_sd(media_data_array) << LL_ENDL;
		
		LLSD::array_const_iterator iter = media_data_array.beginArray();
		LLSD::array_const_iterator end = media_data_array.endArray();
		U8 texture_index = 0;
		for (; iter != end; ++iter, ++texture_index)
		{
			syncMediaData(texture_index, *iter, false/*merge*/, false/*ignore_agent*/);
		}
	}
}

void LLVOVolume::syncMediaData(S32 texture_index, const LLSD &media_data, bool merge, bool ignore_agent)
{
	if(mDead)
	{
		// If the object has been marked dead, don't process media updates.
		return;
	}
	
	LLTextureEntry *te = getTE(texture_index);
	if(!te)
	{
		return ;
	}

	LL_DEBUGS("MediaOnAPrim") << "BEFORE: texture_index = " << texture_index
		<< " hasMedia = " << te->hasMedia() << " : " 
		<< ((NULL == te->getMediaData()) ? "NULL MEDIA DATA" : ll_pretty_print_sd(te->getMediaData()->asLLSD())) << LL_ENDL;

	std::string previous_url;
	LLMediaEntry* mep = te->getMediaData();
	if(mep)
	{
		// Save the "current url" from before the update so we can tell if
		// it changes. 
		previous_url = mep->getCurrentURL();
	}

	if (merge)
	{
		te->mergeIntoMediaData(media_data);
	}
	else {
		// XXX Question: what if the media data is undefined LLSD, but the
		// update we got above said that we have media flags??	Here we clobber
		// that, assuming the data from the service is more up-to-date. 
		te->updateMediaData(media_data);
	}

	mep = te->getMediaData();
	if(mep)
	{
		bool update_from_self = false;
		if (!ignore_agent) 
		{
			LLUUID updating_agent = LLTextureEntry::getAgentIDFromMediaVersionString(getMediaURL());
			update_from_self = (updating_agent == gAgent.getID());
		}
		viewer_media_t media_impl = LLViewerMedia::updateMediaImpl(mep, previous_url, update_from_self);
			
		addMediaImpl(media_impl, texture_index) ;
	}
	else
	{
		removeMediaImpl(texture_index);
	}

	LL_DEBUGS("MediaOnAPrim") << "AFTER: texture_index = " << texture_index
		<< " hasMedia = " << te->hasMedia() << " : " 
		<< ((NULL == te->getMediaData()) ? "NULL MEDIA DATA" : ll_pretty_print_sd(te->getMediaData()->asLLSD())) << LL_ENDL;
}

void LLVOVolume::mediaNavigateBounceBack(U8 texture_index)
{
	// Find the media entry for this navigate
	const LLMediaEntry* mep = NULL;
	viewer_media_t impl = getMediaImpl(texture_index);
	LLTextureEntry *te = getTE(texture_index);
	if(te)
	{
		mep = te->getMediaData();
	}
	
	if (mep && impl)
	{
        std::string url = mep->getCurrentURL();
		// Look for a ":", if not there, assume "http://"
		if (!url.empty() && std::string::npos == url.find(':')) 
		{
			url = "http://" + url;
		}
		// If the url we're trying to "bounce back" to is either empty or not
		// allowed by the whitelist, try the home url.  If *that* doesn't work,
		// set the media as failed and unload it
        if (url.empty() || !mep->checkCandidateUrl(url))
        {
            url = mep->getHomeURL();
			// Look for a ":", if not there, assume "http://"
			if (!url.empty() && std::string::npos == url.find(':')) 
			{
				url = "http://" + url;
			}
        }
        if (url.empty() || !mep->checkCandidateUrl(url))
		{
			// The url to navigate back to is not good, and we have nowhere else
			// to go.
			LL_WARNS("MediaOnAPrim") << "FAILED to bounce back URL \"" << url << "\" -- unloading impl" << LL_ENDL;
			impl->setMediaFailed(true);
		}
		else {
			// Okay, navigate now
            LL_INFOS("MediaOnAPrim") << "bouncing back to URL: " << url << LL_ENDL;
            impl->navigateTo(url, "", false, true);
        }
    }
}

bool LLVOVolume::hasMediaPermission(const LLMediaEntry* media_entry, MediaPermType perm_type)
{
    // NOTE: This logic ALMOST duplicates the logic in the server (in particular, in llmediaservice.cpp).
    if (NULL == media_entry ) return false; // XXX should we assert here?
    
    // The agent has permissions if:
    // - world permissions are on, or
    // - group permissions are on, and agent_id is in the group, or
    // - agent permissions are on, and agent_id is the owner
    
	// *NOTE: We *used* to check for modify permissions here (i.e. permissions were
	// granted if permModify() was true).  However, this doesn't make sense in the
	// viewer: we don't want to show controls or allow interaction if the author
	// has deemed it so.  See DEV-42115.
	
    U8 media_perms = (perm_type == MEDIA_PERM_INTERACT) ? media_entry->getPermsInteract() : media_entry->getPermsControl();
    
    // World permissions
    if (0 != (media_perms & LLMediaEntry::PERM_ANYONE)) 
    {
        return true;
    }
    
    // Group permissions
    else if (0 != (media_perms & LLMediaEntry::PERM_GROUP))
    {
		LLPermissions* obj_perm = LLSelectMgr::getInstance()->findObjectPermissions(this);
		if (obj_perm && gAgent.isInGroup(obj_perm->getGroup()))
		{
			return true;
		}
    }
    
    // Owner permissions
    else if (0 != (media_perms & LLMediaEntry::PERM_OWNER) && permYouOwner()) 
    {
        return true;
    }
    
    return false;
    
}

void LLVOVolume::mediaNavigated(LLViewerMediaImpl *impl, LLPluginClassMedia* plugin, std::string new_location)
{
	bool block_navigation = false;
	// FIXME: if/when we allow the same media impl to be used by multiple faces, the logic here will need to be fixed
	// to deal with multiple face indices.
	int face_index = getFaceIndexWithMediaImpl(impl, -1);
	
	// Find the media entry for this navigate
	LLMediaEntry* mep = NULL;
	LLTextureEntry *te = getTE(face_index);
	if(te)
	{
		mep = te->getMediaData();
	}
	
	if(mep)
	{
		if(!mep->checkCandidateUrl(new_location))
		{
			block_navigation = true;
		}
		if (!block_navigation && !hasMediaPermission(mep, MEDIA_PERM_INTERACT))
		{
			block_navigation = true;
		}
	}
	else
	{
		LL_WARNS("MediaOnAPrim") << "Couldn't find media entry!" << LL_ENDL;
	}
						
	if(block_navigation)
	{
		LL_INFOS("MediaOnAPrim") << "blocking navigate to URI " << new_location << LL_ENDL;

		// "bounce back" to the current URL from the media entry
		mediaNavigateBounceBack(face_index);
	}
	else if (sObjectMediaNavigateClient)
	{
		
		LL_DEBUGS("MediaOnAPrim") << "broadcasting navigate with URI " << new_location << LL_ENDL;

		sObjectMediaNavigateClient->navigate(new LLMediaDataClientObjectImpl(this, false), face_index, new_location);
	}
}

void LLVOVolume::mediaEvent(LLViewerMediaImpl *impl, LLPluginClassMedia* plugin, LLViewerMediaObserver::EMediaEvent event)
{
	switch(event)
	{
		
		case LLViewerMediaObserver::MEDIA_EVENT_LOCATION_CHANGED:
		{			
			switch(impl->getNavState())
			{
				case LLViewerMediaImpl::MEDIANAVSTATE_FIRST_LOCATION_CHANGED:
				{
					// This is the first location changed event after the start of a non-server-directed nav.  It may need to be broadcast or bounced back.
					mediaNavigated(impl, plugin, plugin->getLocation());
				}
				break;
				
				case LLViewerMediaImpl::MEDIANAVSTATE_FIRST_LOCATION_CHANGED_SPURIOUS:
					// This navigate didn't change the current URL.  
					LL_DEBUGS("MediaOnAPrim") << "	NOT broadcasting navigate (spurious)" << LL_ENDL;
				break;
				
				case LLViewerMediaImpl::MEDIANAVSTATE_SERVER_FIRST_LOCATION_CHANGED:
					// This is the first location changed event after the start of a server-directed nav.  Don't broadcast it.
					LL_INFOS("MediaOnAPrim") << "	NOT broadcasting navigate (server-directed)" << LL_ENDL;
				break;
				
				default:
					// This is a subsequent location-changed due to a redirect.	 Don't broadcast.
					LL_INFOS("MediaOnAPrim") << "	NOT broadcasting navigate (redirect)" << LL_ENDL;
				break;
			}
		}
		break;
		
		case LLViewerMediaObserver::MEDIA_EVENT_NAVIGATE_COMPLETE:
		{
			switch(impl->getNavState())
			{
				case LLViewerMediaImpl::MEDIANAVSTATE_COMPLETE_BEFORE_LOCATION_CHANGED:
				{
					// This is the first location changed event after the start of a non-server-directed nav.  It may need to be broadcast or bounced back.
					mediaNavigated(impl, plugin, plugin->getNavigateURI());
				}
				break;
				
				case LLViewerMediaImpl::MEDIANAVSTATE_COMPLETE_BEFORE_LOCATION_CHANGED_SPURIOUS:
					// This navigate didn't change the current URL.  
					LL_DEBUGS("MediaOnAPrim") << "	NOT broadcasting navigate (spurious)" << LL_ENDL;
				break;

				case LLViewerMediaImpl::MEDIANAVSTATE_SERVER_COMPLETE_BEFORE_LOCATION_CHANGED:
					// This is the the navigate complete event from a server-directed nav.  Don't broadcast it.
					LL_INFOS("MediaOnAPrim") << "	NOT broadcasting navigate (server-directed)" << LL_ENDL;
				break;
				
				default:
					// For all other states, the navigate should have been handled by LOCATION_CHANGED events already.
				break;
			}
		}
		break;
		
		default:
		break;
	}

}

void LLVOVolume::sendMediaDataUpdate()
{
    if (sObjectMediaClient)
		sObjectMediaClient->updateMedia(new LLMediaDataClientObjectImpl(this, false));
}

void LLVOVolume::removeMediaImpl(S32 texture_index)
{
	if(mMediaImplList.size() <= (U32)texture_index || mMediaImplList[texture_index].isNull())
	{
		return ;
	}

	//make the face referencing to mMediaImplList[texture_index] to point back to the old texture.
	if(mDrawable && texture_index < mDrawable->getNumFaces())
	{
		LLFace* facep = mDrawable->getFace(texture_index) ;
		if(facep)
		{
			LLViewerMediaTexture* media_tex = LLViewerTextureManager::findMediaTexture(mMediaImplList[texture_index]->getMediaTextureID()) ;
			if(media_tex)
			{
				media_tex->removeMediaFromFace(facep) ;
			}
		}
	}		
	
	//check if some other face(s) of this object reference(s)to this media impl.
	S32 i ;
	S32 end = (S32)mMediaImplList.size() ;
	for(i = 0; i < end ; i++)
	{
		if( i != texture_index && mMediaImplList[i] == mMediaImplList[texture_index])
		{
			break ;
		}
	}

	if(i == end) //this object does not need this media impl.
	{
		mMediaImplList[texture_index]->removeObject(this) ;
	}

	mMediaImplList[texture_index] = NULL ;
	return ;
}

void LLVOVolume::addMediaImpl(LLViewerMediaImpl* media_impl, S32 texture_index)
{
	if((S32)mMediaImplList.size() < texture_index + 1)
	{
		mMediaImplList.resize(texture_index + 1) ;
	}
	
	if(mMediaImplList[texture_index].notNull())
	{
		if(mMediaImplList[texture_index] == media_impl)
		{
			return ;
		}

		removeMediaImpl(texture_index) ;
	}

	mMediaImplList[texture_index] = media_impl;
	media_impl->addObject(this) ;	

	//add the face to show the media if it is in playing
	if(mDrawable)
	{
		LLFace* facep(NULL);
		if( texture_index < mDrawable->getNumFaces() )
		{
			facep = mDrawable->getFace(texture_index) ;
		}

		if(facep)
		{
			LLViewerMediaTexture* media_tex = LLViewerTextureManager::findMediaTexture(mMediaImplList[texture_index]->getMediaTextureID()) ;
			if(media_tex)
			{
				media_tex->addMediaToFace(facep) ;
			}
		}
		else //the face is not available now, start media on this face later.
		{
			media_impl->setUpdated(TRUE) ;
		}
	}
	return ;
}

viewer_media_t LLVOVolume::getMediaImpl(U8 face_id) const
{
	if(mMediaImplList.size() > face_id)
	{
		return mMediaImplList[face_id];
	}
	return NULL;
}

F64 LLVOVolume::getTotalMediaInterest() const
{
	// If this object is currently focused, this object has "high" interest
	if (LLViewerMediaFocus::getInstance()->getFocusedObjectID() == getID())
		return F64_MAX;
	
	F64 interest = (F64)-1.0;  // means not interested;
    
	// If this object is selected, this object has "high" interest, but since 
	// there can be more than one, we still add in calculated impl interest
	// XXX Sadly, 'contains()' doesn't take a const :(
	if (LLSelectMgr::getInstance()->getSelection()->contains(const_cast<LLVOVolume*>(this)))
		interest = F64_MAX / 2.0;
	
	int i = 0;
	const int end = getNumTEs();
	for ( ; i < end; ++i)
	{
		const viewer_media_t &impl = getMediaImpl(i);
		if (!impl.isNull())
		{
			if (interest == (F64)-1.0) interest = (F64)0.0;
			interest += impl->getInterest();
		}
	}
	return interest;
}

S32 LLVOVolume::getFaceIndexWithMediaImpl(const LLViewerMediaImpl* media_impl, S32 start_face_id)
{
	S32 end = (S32)mMediaImplList.size() ;
	for(S32 face_id = start_face_id + 1; face_id < end; face_id++)
	{
		if(mMediaImplList[face_id] == media_impl)
		{
			return face_id ;
		}
	}
	return -1 ;
}

//----------------------------------------------------------------------------

void LLVOVolume::setLightTextureID(LLUUID id)
{
	if (id.notNull())
	{
		if (!hasLightTexture())
		{
			setParameterEntryInUse(LLNetworkData::PARAMS_LIGHT_IMAGE, TRUE, true);
		}
		LLLightImageParams* param_block = (LLLightImageParams*) getParameterEntry(LLNetworkData::PARAMS_LIGHT_IMAGE);
		if (param_block && param_block->getLightTexture() != id)
		{
			param_block->setLightTexture(id);
			parameterChanged(LLNetworkData::PARAMS_LIGHT_IMAGE, true);
		}
	}
	else
	{
		if (hasLightTexture())
		{
			setParameterEntryInUse(LLNetworkData::PARAMS_LIGHT_IMAGE, FALSE, true);
			parameterChanged(LLNetworkData::PARAMS_LIGHT_IMAGE, true);
			mLightTexture = NULL;
		}
	}		
}

void LLVOVolume::setSpotLightParams(LLVector3 params)
{
	LLLightImageParams* param_block = (LLLightImageParams*) getParameterEntry(LLNetworkData::PARAMS_LIGHT_IMAGE);
	if (param_block && param_block->getParams() != params)
	{
		param_block->setParams(params);
		parameterChanged(LLNetworkData::PARAMS_LIGHT_IMAGE, true);
	}
}
		
void LLVOVolume::setIsLight(BOOL is_light)
{
	BOOL was_light = getIsLight();
	if (is_light != was_light)
	{
		if (is_light)
		{
			setParameterEntryInUse(LLNetworkData::PARAMS_LIGHT, TRUE, true);
		}
		else
		{
			setParameterEntryInUse(LLNetworkData::PARAMS_LIGHT, FALSE, true);
		}

		if (is_light)
		{
			// Add it to the pipeline mLightSet
			gPipeline.setLight(mDrawable, TRUE);
		}
		else
		{
			// Not a light.  Remove it from the pipeline's light set.
			gPipeline.setLight(mDrawable, FALSE);
		}
	}
}

void LLVOVolume::setLightColor(const LLColor3& color)
{
	LLLightParams *param_block = (LLLightParams *)getParameterEntry(LLNetworkData::PARAMS_LIGHT);
	if (param_block)
	{
		if (param_block->getColor() != color)
		{
			param_block->setColor(LLColor4(color, param_block->getColor().mV[3]));
			parameterChanged(LLNetworkData::PARAMS_LIGHT, true);
			gPipeline.markTextured(mDrawable);
			mFaceMappingChanged = TRUE;
		}
	}
}

void LLVOVolume::setLightIntensity(F32 intensity)
{
	LLLightParams *param_block = (LLLightParams *)getParameterEntry(LLNetworkData::PARAMS_LIGHT);
	if (param_block)
	{
		if (param_block->getColor().mV[3] != intensity)
		{
			param_block->setColor(LLColor4(LLColor3(param_block->getColor()), intensity));
			parameterChanged(LLNetworkData::PARAMS_LIGHT, true);
		}
	}
}

void LLVOVolume::setLightRadius(F32 radius)
{
	LLLightParams *param_block = (LLLightParams *)getParameterEntry(LLNetworkData::PARAMS_LIGHT);
	if (param_block)
	{
		if (param_block->getRadius() != radius)
		{
			param_block->setRadius(radius);
			parameterChanged(LLNetworkData::PARAMS_LIGHT, true);
		}
	}
}

void LLVOVolume::setLightFalloff(F32 falloff)
{
	LLLightParams *param_block = (LLLightParams *)getParameterEntry(LLNetworkData::PARAMS_LIGHT);
	if (param_block)
	{
		if (param_block->getFalloff() != falloff)
		{
			param_block->setFalloff(falloff);
			parameterChanged(LLNetworkData::PARAMS_LIGHT, true);
		}
	}
}

void LLVOVolume::setLightCutoff(F32 cutoff)
{
	LLLightParams *param_block = (LLLightParams *)getParameterEntry(LLNetworkData::PARAMS_LIGHT);
	if (param_block)
	{
		if (param_block->getCutoff() != cutoff)
		{
			param_block->setCutoff(cutoff);
			parameterChanged(LLNetworkData::PARAMS_LIGHT, true);
		}
	}
}

//----------------------------------------------------------------------------

BOOL LLVOVolume::getIsLight() const
{
	return getParameterEntryInUse(LLNetworkData::PARAMS_LIGHT);
}

LLColor3 LLVOVolume::getLightBaseColor() const
{
	const LLLightParams *param_block = (const LLLightParams *)getParameterEntry(LLNetworkData::PARAMS_LIGHT);
	if (param_block)
	{
		return LLColor3(param_block->getColor());
	}
	else
	{
		return LLColor3(1,1,1);
	}
}

LLColor3 LLVOVolume::getLightColor() const
{
	const LLLightParams *param_block = (const LLLightParams *)getParameterEntry(LLNetworkData::PARAMS_LIGHT);
	if (param_block)
	{
		return LLColor3(param_block->getColor()) * param_block->getColor().mV[3];
	}
	else
	{
		return LLColor3(1,1,1);
	}
}

LLUUID LLVOVolume::getLightTextureID() const
{
	if (getParameterEntryInUse(LLNetworkData::PARAMS_LIGHT_IMAGE))
	{
		const LLLightImageParams *param_block = (const LLLightImageParams *)getParameterEntry(LLNetworkData::PARAMS_LIGHT_IMAGE);
		if (param_block)
		{
			return param_block->getLightTexture();
		}
	}
	
	return LLUUID::null;
}


LLVector3 LLVOVolume::getSpotLightParams() const
{
	if (getParameterEntryInUse(LLNetworkData::PARAMS_LIGHT_IMAGE))
	{
		const LLLightImageParams *param_block = (const LLLightImageParams *)getParameterEntry(LLNetworkData::PARAMS_LIGHT_IMAGE);
		if (param_block)
		{
			return param_block->getParams();
		}
	}
	
	return LLVector3();
}

F32 LLVOVolume::getSpotLightPriority() const
{
	return mSpotLightPriority;
}

void LLVOVolume::updateSpotLightPriority()
{
	LLVector3 pos = mDrawable->getPositionAgent();
	LLVector3 at(0,0,-1);
	at *= getRenderRotation();

	F32 r = getLightRadius()*0.5f;

	pos += at * r;

	at = LLViewerCamera::getInstance()->getAtAxis();

	pos -= at * r;
	
	mSpotLightPriority = gPipeline.calcPixelArea(pos, LLVector3(r,r,r), *LLViewerCamera::getInstance());

	if (mLightTexture.notNull())
	{
		mLightTexture->addTextureStats(mSpotLightPriority);
		mLightTexture->setBoostLevel(LLGLTexture::BOOST_CLOUDS);
	}
}


bool LLVOVolume::isLightSpotlight() const
{
	LLLightImageParams* params = (LLLightImageParams*) getParameterEntry(LLNetworkData::PARAMS_LIGHT_IMAGE);
	if (params && getParameterEntryInUse(LLNetworkData::PARAMS_LIGHT_IMAGE))
	{
		return params->isLightSpotlight();
	}
	return false;
}


LLViewerTexture* LLVOVolume::getLightTexture()
{
	LLUUID id = getLightTextureID();

	if (id.notNull())
	{
		if (mLightTexture.isNull() || id != mLightTexture->getID())
		{
			mLightTexture = LLViewerTextureManager::getFetchedTexture(id);
		}
	}
	else
	{
		mLightTexture = NULL;
	}

	return mLightTexture;
}

F32 LLVOVolume::getLightIntensity() const
{
	const LLLightParams *param_block = (const LLLightParams *)getParameterEntry(LLNetworkData::PARAMS_LIGHT);
	if (param_block)
	{
		return param_block->getColor().mV[3];
	}
	else
	{
		return 1.f;
	}
}

F32 LLVOVolume::getLightRadius() const
{
	const LLLightParams *param_block = (const LLLightParams *)getParameterEntry(LLNetworkData::PARAMS_LIGHT);
	if (param_block)
	{
		return param_block->getRadius();
	}
	else
	{
		return 0.f;
	}
}

F32 LLVOVolume::getLightFalloff() const
{
	const LLLightParams *param_block = (const LLLightParams *)getParameterEntry(LLNetworkData::PARAMS_LIGHT);
	if (param_block)
	{
		return param_block->getFalloff();
	}
	else
	{
		return 0.f;
	}
}

F32 LLVOVolume::getLightCutoff() const
{
	const LLLightParams *param_block = (const LLLightParams *)getParameterEntry(LLNetworkData::PARAMS_LIGHT);
	if (param_block)
	{
		return param_block->getCutoff();
	}
	else
	{
		return 0.f;
	}
}

U32 LLVOVolume::getVolumeInterfaceID() const
{
	if (mVolumeImpl)
	{
		return mVolumeImpl->getID();
	}

	return 0;
}

BOOL LLVOVolume::isFlexible() const
{
	if (getParameterEntryInUse(LLNetworkData::PARAMS_FLEXIBLE))
	{
		LLVolume* volume = getVolume();
		if (volume && volume->getParams().getPathParams().getCurveType() != LL_PCODE_PATH_FLEXIBLE)
		{
			LLVolumeParams volume_params = getVolume()->getParams();
			U8 profile_and_hole = volume_params.getProfileParams().getCurveType();
			volume_params.setType(profile_and_hole, LL_PCODE_PATH_FLEXIBLE);
		}
		return TRUE;
	}
	else
	{
		return FALSE;
	}
}

BOOL LLVOVolume::isSculpted() const
{
	if (getParameterEntryInUse(LLNetworkData::PARAMS_SCULPT))
	{
		return TRUE;
	}
	
	return FALSE;
}

BOOL LLVOVolume::isMesh() const
{
	if (isSculpted())
	{
		LLSculptParams *sculpt_params = (LLSculptParams *)getParameterEntry(LLNetworkData::PARAMS_SCULPT);
		U8 sculpt_type = sculpt_params->getSculptType();

		if ((sculpt_type & LL_SCULPT_TYPE_MASK) == LL_SCULPT_TYPE_MESH)
			// mesh is a mesh
		{
			return TRUE;	
		}
	}

	return FALSE;
}

BOOL LLVOVolume::hasLightTexture() const
{
	if (getParameterEntryInUse(LLNetworkData::PARAMS_LIGHT_IMAGE))
	{
		return TRUE;
	}

	return FALSE;
}

BOOL LLVOVolume::isVolumeGlobal() const
{
	if (mVolumeImpl)
	{
		return mVolumeImpl->isVolumeGlobal() ? TRUE : FALSE;
	}
	else if (mRiggedVolume.notNull())
	{
		return TRUE;
	}

	return FALSE;
}

BOOL LLVOVolume::canBeFlexible() const
{
	U8 path = getVolume()->getParams().getPathParams().getCurveType();
	return (path == LL_PCODE_PATH_FLEXIBLE || path == LL_PCODE_PATH_LINE);
}

BOOL LLVOVolume::setIsFlexible(BOOL is_flexible)
{
	BOOL res = FALSE;
	BOOL was_flexible = isFlexible();
	LLVolumeParams volume_params;
	if (is_flexible)
	{
		if (!was_flexible)
		{
			volume_params = getVolume()->getParams();
			U8 profile_and_hole = volume_params.getProfileParams().getCurveType();
			volume_params.setType(profile_and_hole, LL_PCODE_PATH_FLEXIBLE);
			res = TRUE;
			setFlags(FLAGS_USE_PHYSICS, FALSE);
			setFlags(FLAGS_PHANTOM, TRUE);
			setParameterEntryInUse(LLNetworkData::PARAMS_FLEXIBLE, TRUE, true);
			if (mDrawable)
			{
				mDrawable->makeActive();
			}
		}
	}
	else
	{
		if (was_flexible)
		{
			volume_params = getVolume()->getParams();
			U8 profile_and_hole = volume_params.getProfileParams().getCurveType();
			volume_params.setType(profile_and_hole, LL_PCODE_PATH_LINE);
			res = TRUE;
			setFlags(FLAGS_PHANTOM, FALSE);
			setParameterEntryInUse(LLNetworkData::PARAMS_FLEXIBLE, FALSE, true);
		}
	}
	if (res)
	{
		res = setVolume(volume_params, 1);
		if (res)
		{
			markForUpdate(TRUE);
		}
	}
	return res;
}

//----------------------------------------------------------------------------

void LLVOVolume::generateSilhouette(LLSelectNode* nodep, const LLVector3& view_point)
{
	LLVolume *volume = getVolume();

	if (volume)
	{
		LLVector3 view_vector;
		view_vector = view_point; 

		//transform view vector into volume space
		view_vector -= getRenderPosition();
		//mDrawable->mDistanceWRTCamera = view_vector.length();
		LLQuaternion worldRot = getRenderRotation();
		view_vector = view_vector * ~worldRot;
		if (!isVolumeGlobal())
		{
			LLVector3 objScale = getScale();
			LLVector3 invObjScale(1.f / objScale.mV[VX], 1.f / objScale.mV[VY], 1.f / objScale.mV[VZ]);
			view_vector.scaleVec(invObjScale);
		}
		
		updateRelativeXform();
		LLMatrix4 trans_mat = mRelativeXform;
		if (mDrawable->isStatic())
		{
			trans_mat.translate(getRegion()->getOriginAgent());
		}

		volume->generateSilhouetteVertices(nodep->mSilhouetteVertices, nodep->mSilhouetteNormals, view_vector, trans_mat, mRelativeXformInvTrans, nodep->getTESelectMask());

		nodep->mSilhouetteExists = TRUE;
	}
}

void LLVOVolume::deleteFaces()
{
	S32 face_count = mNumFaces;
	if (mDrawable.notNull())
	{
		mDrawable->deleteFaces(0, face_count);
	}

	mNumFaces = 0;
}

void LLVOVolume::updateRadius()
{
	if (mDrawable.isNull())
	{
		return;
	}
	
	mVObjRadius = getScale().length();
	mDrawable->setRadius(mVObjRadius);
}


BOOL LLVOVolume::isAttachment() const
{
	return mState != 0 ;
}

BOOL LLVOVolume::isHUDAttachment() const
{
	// *NOTE: we assume hud attachment points are in defined range
	// since this range is constant for backwards compatibility
	// reasons this is probably a reasonable assumption to make
	S32 attachment_id = ATTACHMENT_ID_FROM_STATE(mState);
	return ( attachment_id >= 31 && attachment_id <= 38 );
}


const LLMatrix4 LLVOVolume::getRenderMatrix() const
{
	if (mDrawable->isActive() && !mDrawable->isRoot())
	{
		return mDrawable->getParent()->getWorldMatrix();
	}
	return mDrawable->getWorldMatrix();
}

// Returns a base cost and adds textures to passed in set.
// total cost is returned value + 5 * size of the resulting set.
// Cannot include cost of textures, as they may be re-used in linked
// children, and cost should only be increased for unique textures  -Nyx
U32 LLVOVolume::getRenderCost(texture_cost_t &textures) const
{
    /*****************************************************************
     * This calculation should not be modified by third party viewers,
     * since it is used to limit rendering and should be uniform for
     * everyone. If you have suggested improvements, submit them to
     * the official viewer for consideration.
     *****************************************************************/

	// Get access to params we'll need at various points.  
	// Skip if this is object doesn't have a volume (e.g. is an avatar).
	BOOL has_volume = (getVolume() != NULL);
	LLVolumeParams volume_params;
	LLPathParams path_params;
	LLProfileParams profile_params;

	U32 num_triangles = 0;

	// per-prim costs
	static const U32 ARC_PARTICLE_COST = 1; // determined experimentally
	static const U32 ARC_PARTICLE_MAX = 2048; // default values
	static const U32 ARC_TEXTURE_COST = 16; // multiplier for texture resolution - performance tested
	static const U32 ARC_LIGHT_COST = 500; // static cost for light-producing prims 
	static const U32 ARC_MEDIA_FACE_COST = 1500; // static cost per media-enabled face 


	// per-prim multipliers
	static const F32 ARC_GLOW_MULT = 1.5f; // tested based on performance
	static const F32 ARC_BUMP_MULT = 1.25f; // tested based on performance
	static const F32 ARC_FLEXI_MULT = 5; // tested based on performance
	static const F32 ARC_SHINY_MULT = 1.6f; // tested based on performance
	static const F32 ARC_INVISI_COST = 1.2f; // tested based on performance
	static const F32 ARC_WEIGHTED_MESH = 1.2f; // tested based on performance

	static const F32 ARC_PLANAR_COST = 1.0f; // tested based on performance to have negligible impact
	static const F32 ARC_ANIM_TEX_COST = 4.f; // tested based on performance
	static const F32 ARC_ALPHA_COST = 4.f; // 4x max - based on performance

	F32 shame = 0;

	U32 invisi = 0;
	U32 shiny = 0;
	U32 glow = 0;
	U32 alpha = 0;
	U32 flexi = 0;
	U32 animtex = 0;
	U32 particles = 0;
	U32 bump = 0;
	U32 planar = 0;
	U32 weighted_mesh = 0;
	U32 produces_light = 0;
	U32 media_faces = 0;

	const LLDrawable* drawablep = mDrawable;
	U32 num_faces = drawablep->getNumFaces();

	if (has_volume)
	{
		volume_params = getVolume()->getParams();
		path_params = volume_params.getPathParams();
		profile_params = volume_params.getProfileParams();

		F32 weighted_triangles = -1.0;
		getStreamingCost(NULL, NULL, &weighted_triangles);

		if (weighted_triangles > 0.0)
		{
			num_triangles = (U32)(weighted_triangles); 
		}
	}

	if (num_triangles == 0)
	{
		num_triangles = 4;
	}

	if (isSculpted())
	{
		if (isMesh())
		{
			// base cost is dependent on mesh complexity
			// note that 3 is the highest LOD as of the time of this coding.
			S32 size = gMeshRepo.getMeshSize(volume_params.getSculptID(), getLOD());
			if ( size > 0)
			{
				if (gMeshRepo.getSkinInfo(volume_params.getSculptID(), this))
				{
					// weighted attachment - 1 point for every 3 bytes
					weighted_mesh = 1;
				}

			}
			else
			{
				// something went wrong - user should know their content isn't render-free
				return 0;
			}
		}
		else
		{
			const LLSculptParams *sculpt_params = (LLSculptParams *) getParameterEntry(LLNetworkData::PARAMS_SCULPT);
			LLUUID sculpt_id = sculpt_params->getSculptTexture();
			if (textures.find(sculpt_id) == textures.end())
			{
				LLViewerFetchedTexture *texture = LLViewerTextureManager::getFetchedTexture(sculpt_id);
				if (texture)
				{
					S32 texture_cost = 256 + (S32)(ARC_TEXTURE_COST * (texture->getFullHeight() / 128.f + texture->getFullWidth() / 128.f));
					textures.insert(texture_cost_t::value_type(sculpt_id, texture_cost));
				}
			}
		}
	}

	if (isFlexible())
	{
		flexi = 1;
	}
	if (isParticleSource())
	{
		particles = 1;
	}

	if (getIsLight())
	{
		produces_light = 1;
	}

	for (S32 i = 0; i < num_faces; ++i)
	{
		const LLFace* face = drawablep->getFace(i);
		if (!face) continue;
		const LLTextureEntry* te = face->getTextureEntry();
		const LLViewerTexture* img = face->getTexture();

		if (img)
		{
			if (textures.find(img->getID()) == textures.end())
			{
				S32 texture_cost = 256 + (S32)(ARC_TEXTURE_COST * (img->getFullHeight() / 128.f + img->getFullWidth() / 128.f));
				textures.insert(texture_cost_t::value_type(img->getID(), texture_cost));
			}
		}

		if (face->getPoolType() == LLDrawPool::POOL_ALPHA)
		{
			alpha = 1;
		}
		else if (img && img->getPrimaryFormat() == GL_ALPHA)
		{
			invisi = 1;
		}
		if (face->hasMedia())
		{
			media_faces++;
		}

		if (te)
		{
			if (te->getBumpmap())
			{
				// bump is a multiplier, don't add per-face
				bump = 1;
			}
			if (te->getShiny())
			{
				// shiny is a multiplier, don't add per-face
				shiny = 1;
			}
			if (te->getGlow() > 0.f)
			{
				// glow is a multiplier, don't add per-face
				glow = 1;
			}
			if (face->mTextureMatrix != NULL)
			{
				animtex = 1;
			}
			if (te->getTexGen())
			{
				planar = 1;
			}
		}
	}

	// shame currently has the "base" cost of 1 point per 15 triangles, min 2.
	shame = num_triangles  * 5.f;
	shame = shame < 2.f ? 2.f : shame;

	// multiply by per-face modifiers
	if (planar)
	{
		shame *= planar * ARC_PLANAR_COST;
	}

	if (animtex)
	{
		shame *= animtex * ARC_ANIM_TEX_COST;
	}

	if (alpha)
	{
		shame *= alpha * ARC_ALPHA_COST;
	}

	if(invisi)
	{
		shame *= invisi * ARC_INVISI_COST;
	}

	if (glow)
	{
		shame *= glow * ARC_GLOW_MULT;
	}

	if (bump)
	{
		shame *= bump * ARC_BUMP_MULT;
	}

	if (shiny)
	{
		shame *= shiny * ARC_SHINY_MULT;
	}


	// multiply shame by multipliers
	if (weighted_mesh)
	{
		shame *= weighted_mesh * ARC_WEIGHTED_MESH;
	}

	if (flexi)
	{
		shame *= flexi * ARC_FLEXI_MULT;
	}


	// add additional costs
	if (particles)
	{
		const LLPartSysData *part_sys_data = &(mPartSourcep->mPartSysData);
		const LLPartData *part_data = &(part_sys_data->mPartData);
		U32 num_particles = (U32)(part_sys_data->mBurstPartCount * llceil( part_data->mMaxAge / part_sys_data->mBurstRate));
		num_particles = num_particles > ARC_PARTICLE_MAX ? ARC_PARTICLE_MAX : num_particles;
		F32 part_size = (llmax(part_data->mStartScale[0], part_data->mEndScale[0]) + llmax(part_data->mStartScale[1], part_data->mEndScale[1])) / 2.f;
		shame += num_particles * part_size * ARC_PARTICLE_COST;
	}

	if (produces_light)
	{
		shame += ARC_LIGHT_COST;
	}

	if (media_faces)
	{
		shame += media_faces * ARC_MEDIA_FACE_COST;
	}

	if (shame > mRenderComplexity_current)
	{
		mRenderComplexity_current = (S32)shame;
	}

	return (U32)shame;
}

F32 LLVOVolume::getStreamingCost(S32* bytes, S32* visible_bytes, F32* unscaled_value) const
{
	F32 radius = getScale().length()*0.5f;

	if (isMesh())
	{
		return gMeshRepo.getStreamingCost(getVolume()->getParams().getSculptID(), radius, bytes, visible_bytes, mLOD, unscaled_value);
	}
	else
	{
		LLVolume* volume = getVolume();
		S32 counts[4];

		// <FS:ND> try to cache calcuated triangles instead of calculating them over and over again
		//		LLVolume::getLoDTriangleCounts(volume->getParams(), counts);
		LLVolume::getLoDTriangleCounts(volume->getParams(), counts, volume);
		// </FS:ND>

		LLSD header;
		header["lowest_lod"]["size"] = counts[0] * 10;
		header["low_lod"]["size"] = counts[1] * 10;
		header["medium_lod"]["size"] = counts[2] * 10;
		header["high_lod"]["size"] = counts[3] * 10;

		return LLMeshRepository::getStreamingCost(header, radius, NULL, NULL, -1, unscaled_value);
	}	
}

//static 
void LLVOVolume::updateRenderComplexity()
{
	mRenderComplexity_last = mRenderComplexity_current;
	mRenderComplexity_current = 0;
}

U32 LLVOVolume::getTriangleCount(S32* vcount) const
{
	U32 count = 0;
	LLVolume* volume = getVolume();
	if (volume)
	{
		count = volume->getNumTriangles(vcount);
	}

	return count;
}
// <FS:Beq> Generalise TriangleCount
//U32 LLVOVolume::getHighLODTriangleCount()
//{
//	U32 ret = 0;
//
//	LLVolume* volume = getVolume();
//
//	if (!isSculpted())
//	{
//		LLVolume* ref = LLPrimitive::getVolumeManager()->refVolume(volume->getParams(), 3);
//		ret = ref->getNumTriangles();
//		LLPrimitive::getVolumeManager()->unrefVolume(ref);
//	}
//	else if (isMesh())
//	{
//		LLVolume* ref = LLPrimitive::getVolumeManager()->refVolume(volume->getParams(), 3);
//		if (!ref->isMeshAssetLoaded() || ref->getNumVolumeFaces() == 0)
//		{
//			gMeshRepo.loadMesh(this, volume->getParams(), LLModel::LOD_HIGH);
//		}
//		ret = ref->getNumTriangles();
//		LLPrimitive::getVolumeManager()->unrefVolume(ref);
//	}
//	else
//	{ //default sculpts have a constant number of triangles
//		ret = 31*2*31;  //31 rows of 31 columns of quads for a 32x32 vertex patch
//	}
//
//	return ret;
//}
U32 LLVOVolume::getHighLODTriangleCount()
{
	return (getLODTriangleCount(LLModel::LOD_HIGH));
}

U32 LLVOVolume::getLODTriangleCount(S32 lod)
{
	U32 ret = 0;

	LLVolume* volume = getVolume();

	if (!isSculpted())
	{
		LLVolume* ref = LLPrimitive::getVolumeManager()->refVolume(volume->getParams(), lod);
		ret = ref->getNumTriangles();
		LLPrimitive::getVolumeManager()->unrefVolume(ref);
	}
	else if (isMesh())
	{
		LLVolume* ref = LLPrimitive::getVolumeManager()->refVolume(volume->getParams(), lod);
		if (!ref->isMeshAssetLoaded() || ref->getNumVolumeFaces() == 0)
		{
			gMeshRepo.loadMesh(this, volume->getParams(), lod);
		}
		ret = ref->getNumTriangles();
		LLPrimitive::getVolumeManager()->unrefVolume(ref);
	}
	else
	{ //default sculpts have a constant number of triangles
		ret = (31 * 2 * 31)>>3*(3-lod);  //31 rows of 31 columns of quads for a 32x32 vertex patch (Beq: left shift by 2 for each lower LOD)
	}

	return ret;
}
//</FS:Beq>


//static
void LLVOVolume::preUpdateGeom()
{
	sNumLODChanges = 0;
}

void LLVOVolume::parameterChanged(U16 param_type, bool local_origin)
{
	LLViewerObject::parameterChanged(param_type, local_origin);
}

void LLVOVolume::parameterChanged(U16 param_type, LLNetworkData* data, BOOL in_use, bool local_origin)
{
	LLViewerObject::parameterChanged(param_type, data, in_use, local_origin);
	if (mVolumeImpl)
	{
		mVolumeImpl->onParameterChanged(param_type, data, in_use, local_origin);
	}
	if (mDrawable.notNull())
	{
		BOOL is_light = getIsLight();
		if (is_light != mDrawable->isState(LLDrawable::LIGHT))
		{
			gPipeline.setLight(mDrawable, is_light);
		}
	}
}

void LLVOVolume::setSelected(BOOL sel)
{
	LLViewerObject::setSelected(sel);
	if (mDrawable.notNull())
	{
		markForUpdate(TRUE);
	}
}

void LLVOVolume::updateSpatialExtents(LLVector4a& newMin, LLVector4a& newMax)
{		
}

F32 LLVOVolume::getBinRadius()
{
	F32 radius;
	
	F32 scale = 1.f;

	// <FS:Ansariel> Use faster LLCachedControls for frequently visited locations
	//S32 size_factor = llmax(gSavedSettings.getS32("OctreeStaticObjectSizeFactor"), 1);
	//S32 attachment_size_factor = llmax(gSavedSettings.getS32("OctreeAttachmentSizeFactor"), 1);
	//LLVector3 distance_factor = gSavedSettings.getVector3("OctreeDistanceFactor");
	//LLVector3 alpha_distance_factor = gSavedSettings.getVector3("OctreeAlphaDistanceFactor");

	static LLCachedControl<S32> octreeStaticObjectSizeFactor(gSavedSettings, "OctreeStaticObjectSizeFactor");
	static LLCachedControl<S32> octreeAttachmentSizeFactor(gSavedSettings, "OctreeAttachmentSizeFactor");
	static LLCachedControl<LLVector3> octreeDistanceFactor(gSavedSettings, "OctreeDistanceFactor");
	static LLCachedControl<LLVector3> octreeAlphaDistanceFactor(gSavedSettings, "OctreeAlphaDistanceFactor");

	S32 size_factor = (S32)octreeStaticObjectSizeFactor;
	S32 attachment_size_factor = (S32)octreeAttachmentSizeFactor;
	LLVector3 distance_factor = (LLVector3)octreeDistanceFactor;
	LLVector3 alpha_distance_factor = (LLVector3)octreeAlphaDistanceFactor;
	// </FS:Ansariel>
	const LLVector4a* ext = mDrawable->getSpatialExtents();
	
	BOOL shrink_wrap = mDrawable->isAnimating();
	BOOL alpha_wrap = FALSE;

	if (!isHUDAttachment())
	{
		for (S32 i = 0; i < mDrawable->getNumFaces(); i++)
		{
			LLFace* face = mDrawable->getFace(i);
			if (!face) continue;
			if (face->getPoolType() == LLDrawPool::POOL_ALPHA &&
			    !face->canRenderAsMask())
			{
				alpha_wrap = TRUE;
				break;
			}
		}
	}
	else
	{
		shrink_wrap = FALSE;
	}

	if (alpha_wrap)
	{
		LLVector3 bounds = getScale();
		radius = llmin(bounds.mV[1], bounds.mV[2]);
		radius = llmin(radius, bounds.mV[0]);
		radius *= 0.5f;
		radius *= 1.f+mDrawable->mDistanceWRTCamera*alpha_distance_factor[1];
		radius += mDrawable->mDistanceWRTCamera*alpha_distance_factor[0];
	}
	else if (shrink_wrap)
	{
		LLVector4a rad;
		rad.setSub(ext[1], ext[0]);
		
		radius = rad.getLength3().getF32()*0.5f;
	}
	else if (mDrawable->isStatic())
	{
		F32 szf = size_factor;

		radius = llmax(mDrawable->getRadius(), szf);
		
		radius = powf(radius, 1.f+szf/radius);

		radius *= 1.f + mDrawable->mDistanceWRTCamera * distance_factor[1];
		radius += mDrawable->mDistanceWRTCamera * distance_factor[0];
	}
	else if (mDrawable->getVObj()->isAttachment())
	{
		radius = llmax((S32) mDrawable->getRadius(),1)*attachment_size_factor;
	}
	else
	{
		radius = mDrawable->getRadius();
		radius *= 1.f + mDrawable->mDistanceWRTCamera * distance_factor[1];
		radius += mDrawable->mDistanceWRTCamera * distance_factor[0];
	}

	return llclamp(radius*scale, 0.5f, 256.f);
}

const LLVector3 LLVOVolume::getPivotPositionAgent() const
{
	if (mVolumeImpl)
	{
		return mVolumeImpl->getPivotPosition();
	}
	return LLViewerObject::getPivotPositionAgent();
}

void LLVOVolume::onShift(const LLVector4a &shift_vector)
{
	if (mVolumeImpl)
	{
		mVolumeImpl->onShift(shift_vector);
	}

	updateRelativeXform();
}

const LLMatrix4& LLVOVolume::getWorldMatrix(LLXformMatrix* xform) const
{
	if (mVolumeImpl)
	{
		return mVolumeImpl->getWorldMatrix(xform);
	}
	return xform->getWorldMatrix();
}

LLVector3 LLVOVolume::agentPositionToVolume(const LLVector3& pos) const
{
	LLVector3 ret = pos - getRenderPosition();
	ret = ret * ~getRenderRotation();
	if (!isVolumeGlobal())
	{
		LLVector3 objScale = getScale();
		LLVector3 invObjScale(1.f / objScale.mV[VX], 1.f / objScale.mV[VY], 1.f / objScale.mV[VZ]);
		ret.scaleVec(invObjScale);
	}
	
	return ret;
}

LLVector3 LLVOVolume::agentDirectionToVolume(const LLVector3& dir) const
{
	LLVector3 ret = dir * ~getRenderRotation();
	
	LLVector3 objScale = isVolumeGlobal() ? LLVector3(1,1,1) : getScale();
	ret.scaleVec(objScale);

	return ret;
}

LLVector3 LLVOVolume::volumePositionToAgent(const LLVector3& dir) const
{
	LLVector3 ret = dir;
	if (!isVolumeGlobal())
	{
		LLVector3 objScale = getScale();
		ret.scaleVec(objScale);
	}

	ret = ret * getRenderRotation();
	ret += getRenderPosition();
	
	return ret;
}

LLVector3 LLVOVolume::volumeDirectionToAgent(const LLVector3& dir) const
{
	LLVector3 ret = dir;
	LLVector3 objScale = isVolumeGlobal() ? LLVector3(1,1,1) : getScale();
	LLVector3 invObjScale(1.f / objScale.mV[VX], 1.f / objScale.mV[VY], 1.f / objScale.mV[VZ]);
	ret.scaleVec(invObjScale);
	ret = ret * getRenderRotation();

	return ret;
}


BOOL LLVOVolume::lineSegmentIntersect(const LLVector4a& start, const LLVector4a& end, S32 face, BOOL pick_transparent, BOOL pick_rigged, S32 *face_hitp,
									  LLVector4a* intersection,LLVector2* tex_coord, LLVector4a* normal, LLVector4a* tangent)
{
	if (!mbCanSelect 
		|| mDrawable->isDead() 
		|| !gPipeline.hasRenderType(mDrawable->getRenderType()))
	{
		return FALSE;
	}

	BOOL ret = FALSE;

	LLVolume* volume = getVolume();

	bool transform = true;

	if (mDrawable->isState(LLDrawable::RIGGED))
	{
		if ((pick_rigged) || (getAvatar() && (getAvatar()->isSelf()) && (LLFloater::isVisible(gFloaterTools))))
		{
			updateRiggedVolume(true);
			volume = mRiggedVolume;
			transform = false;
		}
		else
		{ //cannot pick rigged attachments on other avatars or when not in build mode
			return FALSE;
		}
	}
	
	if (volume)
	{	
		LLVector4a local_start = start;
		LLVector4a local_end = end;
	
		if (transform)
		{
			LLVector3 v_start(start.getF32ptr());
			LLVector3 v_end(end.getF32ptr());
		
			v_start = agentPositionToVolume(v_start);
			v_end = agentPositionToVolume(v_end);

			local_start.load3(v_start.mV);
			local_end.load3(v_end.mV);
		}
		
		LLVector4a p;
		LLVector4a n;
		LLVector2 tc;
		LLVector4a tn;

		if (intersection != NULL)
		{
			p = *intersection;
		}

		if (tex_coord != NULL)
		{
			tc = *tex_coord;
		}

		if (normal != NULL)
		{
			n = *normal;
		}

		if (tangent != NULL)
		{
			tn = *tangent;
		}

		S32 face_hit = -1;

		S32 start_face, end_face;
		if (face == -1)
		{
			start_face = 0;
			end_face = volume->getNumVolumeFaces();
		}
		else
		{
			start_face = face;
			end_face = face+1;
		}
		pick_transparent |= isHiglightedOrBeacon();
		bool special_cursor = specialHoverCursor();
		for (S32 i = start_face; i < end_face; ++i)
		{
			if (!special_cursor && !pick_transparent && getTE(i) && getTE(i)->getColor().mV[3] == 0.f)
			{ //don't attempt to pick completely transparent faces unless
				//pick_transparent is true
				continue;
			}

			face_hit = volume->lineSegmentIntersect(local_start, local_end, i,
													&p, &tc, &n, &tn);
			
			if (face_hit >= 0 && mDrawable->getNumFaces() > face_hit)
			{
				LLFace* face = mDrawable->getFace(face_hit);				

				bool ignore_alpha = false;

				const LLTextureEntry* te = face->getTextureEntry();
				if (te)
				{
					LLMaterial* mat = te->getMaterialParams();
					if (mat)
					{
						U8 mode = mat->getDiffuseAlphaMode();

						if (mode == LLMaterial::DIFFUSE_ALPHA_MODE_EMISSIVE ||
							mode == LLMaterial::DIFFUSE_ALPHA_MODE_NONE)
						{
							ignore_alpha = true;
						}
					}
				}

				if (face &&
					(ignore_alpha ||
					pick_transparent || 
					!face->getTexture() || 
					!face->getTexture()->hasGLTexture() || 
					face->getTexture()->getMask(face->surfaceToTexture(tc, p, n))))
				{
					local_end = p;
					if (face_hitp != NULL)
					{
						*face_hitp = face_hit;
					}
					
					if (intersection != NULL)
					{
						if (transform)
						{
							LLVector3 v_p(p.getF32ptr());

							intersection->load3(volumePositionToAgent(v_p).mV);  // must map back to agent space
						}
						else
						{
							*intersection = p;
						}
					}

					if (normal != NULL)
					{
						if (transform)
						{
							LLVector3 v_n(n.getF32ptr());
							normal->load3(volumeDirectionToAgent(v_n).mV);
						}
						else
						{
							*normal = n;
						}
						(*normal).normalize3fast();
					}

					if (tangent != NULL)
					{
						if (transform)
						{
							LLVector3 v_tn(tn.getF32ptr());

							LLVector4a trans_tangent;
							trans_tangent.load3(volumeDirectionToAgent(v_tn).mV);

							LLVector4Logical mask;
							mask.clear();
							mask.setElement<3>();

							tangent->setSelectWithMask(mask, tn, trans_tangent);
						}
						else
						{
							*tangent = tn;
						}
						(*tangent).normalize3fast();
					}

					if (tex_coord != NULL)
					{
						*tex_coord = tc;
					}
					
					ret = TRUE;
				}
			}
		}
	}
		
	return ret;
}

bool LLVOVolume::treatAsRigged()
{
	return isSelected() &&
			isAttachment() &&
			mDrawable.notNull() &&
			mDrawable->isState(LLDrawable::RIGGED);
}

LLRiggedVolume* LLVOVolume::getRiggedVolume()
{
	return mRiggedVolume;
}

void LLVOVolume::clearRiggedVolume()
{
	if (mRiggedVolume.notNull())
	{
		mRiggedVolume = NULL;
		updateRelativeXform();
	}
}

void LLVOVolume::updateRiggedVolume(bool force_update)
{
	//Update mRiggedVolume to match current animation frame of avatar. 
	//Also update position/size in octree.  

	if ((!force_update) && (!treatAsRigged()))
	{
		clearRiggedVolume();
		
		return;
	}

	LLVolume* volume = getVolume();

	const LLMeshSkinInfo* skin = gMeshRepo.getSkinInfo(volume->getParams().getSculptID(), this);

	if (!skin)
	{
		clearRiggedVolume();
		return;
	}

	LLVOAvatar* avatar = getAvatar();

	if (!avatar)
	{
		clearRiggedVolume();
		return;
	}

	if (!mRiggedVolume)
	{
		LLVolumeParams p;
		mRiggedVolume = new LLRiggedVolume(p);
		updateRelativeXform();
	}

	mRiggedVolume->update(skin, avatar, volume);

}

static LLTrace::BlockTimerStatHandle FTM_SKIN_RIGGED("Skin");
static LLTrace::BlockTimerStatHandle FTM_RIGGED_OCTREE("Octree");

void LLRiggedVolume::update(const LLMeshSkinInfo* skin, LLVOAvatar* avatar, const LLVolume* volume)
{
	bool copy = false;
	if (volume->getNumVolumeFaces() != getNumVolumeFaces())
	{ 
		copy = true;
	}

	for (S32 i = 0; i < volume->getNumVolumeFaces() && !copy; ++i)
	{
		const LLVolumeFace& src_face = volume->getVolumeFace(i);
		const LLVolumeFace& dst_face = getVolumeFace(i);

		if (src_face.mNumIndices != dst_face.mNumIndices ||
			src_face.mNumVertices != dst_face.mNumVertices)
		{
			copy = true;
		}
	}

	if (copy)
	{
		copyVolumeFaces(volume);	
	}

	//build matrix palette
	static const size_t kMaxJoints = LL_MAX_JOINTS_PER_MESH_OBJECT;

	LLMatrix4a mat[kMaxJoints];
	U32 maxJoints = LLSkinningUtil::getMeshJointCount(skin);
    LLSkinningUtil::initSkinningMatrixPalette((LLMatrix4*)mat, maxJoints, skin, avatar);

	for (S32 i = 0; i < volume->getNumVolumeFaces(); ++i)
	{
		const LLVolumeFace& vol_face = volume->getVolumeFace(i);
		
		LLVolumeFace& dst_face = mVolumeFaces[i];
		
		LLVector4a* weight = vol_face.mWeights;

		if ( weight )
		{
            LLSkinningUtil::checkSkinWeights(weight, dst_face.mNumVertices, skin);
			LLMatrix4a bind_shape_matrix;
			bind_shape_matrix.loadu(skin->mBindShapeMatrix);

			LLVector4a* pos = dst_face.mPositions;

			if( pos && weight && dst_face.mExtents )
			{
				LL_RECORD_BLOCK_TIME(FTM_SKIN_RIGGED);

                U32 max_joints = LLSkinningUtil::getMaxJointCount();
				for (U32 j = 0; j < dst_face.mNumVertices; ++j)
				{
					LLMatrix4a final_mat;
					
                    // <FS:ND> Use the SSE2 version
                    // LLSkinningUtil::getPerVertexSkinMatrix( weight[ j ].getF32ptr(), mat, false, final_mat, max_joints );
                    FSSkinningUtil::getPerVertexSkinMatrixSSE( weight[ j ], mat, false, final_mat, max_joints );
                    // </FS:ND>

					LLVector4a& v = vol_face.mPositions[j];
					LLVector4a t;
					LLVector4a dst;
					bind_shape_matrix.affineTransform(v, t);
					final_mat.affineTransform(t, dst);
					pos[j] = dst;
				}

				//update bounding box
				LLVector4a& min = dst_face.mExtents[0];
				LLVector4a& max = dst_face.mExtents[1];

				min = pos[0];
				max = pos[1];

				for (U32 j = 1; j < dst_face.mNumVertices; ++j)
				{
					min.setMin(min, pos[j]);
					max.setMax(max, pos[j]);
				}

				dst_face.mCenter->setAdd(dst_face.mExtents[0], dst_face.mExtents[1]);
				dst_face.mCenter->mul(0.5f);

			}

		// <FS:ND> Crashfix if mExtents is 0
		if( dst_face.mExtents )
		// </FS:ND>

			{
				LL_RECORD_BLOCK_TIME(FTM_RIGGED_OCTREE);
				delete dst_face.mOctree;
				dst_face.mOctree = NULL;

				LLVector4a size;
				size.setSub(dst_face.mExtents[1], dst_face.mExtents[0]);
				size.splat(size.getLength3().getF32()*0.5f);
			
				// <FS:ND> Create a debug log for octree insertions if requested.
				static LLCachedControl<bool> debugOctree(gSavedSettings,"FSCreateOctreeLog");
				bool _debugOT( debugOctree );
				if( _debugOT )
					nd::octree::debug::gOctreeDebug += 1;
				// </FS:ND>
				
				dst_face.createOctree(1.f);
			
				// <FS:ND> Reset octree log
				if( _debugOT )
					nd::octree::debug::gOctreeDebug -= 1;
				// </FS:ND>
			}
		}
	}
}

U32 LLVOVolume::getPartitionType() const
{
	if (isHUDAttachment())
	{
		return LLViewerRegion::PARTITION_HUD;
	}

	return LLViewerRegion::PARTITION_VOLUME;
}

LLVolumePartition::LLVolumePartition(LLViewerRegion* regionp)
: LLSpatialPartition(LLVOVolume::VERTEX_DATA_MASK, TRUE, GL_DYNAMIC_DRAW_ARB, regionp),
LLVolumeGeometryManager()
{
	mLODPeriod = 32;
	mDepthMask = FALSE;
	mDrawableType = LLPipeline::RENDER_TYPE_VOLUME;
	mPartitionType = LLViewerRegion::PARTITION_VOLUME;
	mSlopRatio = 0.25f;
	mBufferUsage = GL_DYNAMIC_DRAW_ARB;
}

LLVolumeBridge::LLVolumeBridge(LLDrawable* drawablep, LLViewerRegion* regionp)
: LLSpatialBridge(drawablep, TRUE, LLVOVolume::VERTEX_DATA_MASK, regionp),
LLVolumeGeometryManager()
{
	mDepthMask = FALSE;
	mLODPeriod = 32;
	mDrawableType = LLPipeline::RENDER_TYPE_VOLUME;
	mPartitionType = LLViewerRegion::PARTITION_BRIDGE;
	
	mBufferUsage = GL_DYNAMIC_DRAW_ARB;

	mSlopRatio = 0.25f;
}

bool can_batch_texture(LLFace* facep)
{
	if (facep->getTextureEntry()->getBumpmap())
	{ //bump maps aren't worked into texture batching yet
		return false;
	}

	if (facep->getTextureEntry()->getMaterialParams().notNull())
	{ //materials don't work with texture batching yet
		return false;
	}

	if (facep->getTexture() && facep->getTexture()->getPrimaryFormat() == GL_ALPHA)
	{ //can't batch invisiprims
		return false;
	}

	if (facep->isState(LLFace::TEXTURE_ANIM) && facep->getVirtualSize() > MIN_TEX_ANIM_SIZE)
	{ //texture animation breaks batches
		return false;
	}
	
	if( facep->mTextureMatrix &&
		( ( facep->getTextureEntry() && facep->getTextureEntry()->hasMedia() ) ||
		  ( facep->getTexture() && facep->getTexture()->getType()  == LLViewerTexture::MEDIA_TEXTURE ) ) )
		return false;

	return true;
}

const static U32 MAX_FACE_COUNT = 4096U;
int32_t LLVolumeGeometryManager::sInstanceCount = 0;
LLFace** LLVolumeGeometryManager::sFullbrightFaces = NULL;
LLFace** LLVolumeGeometryManager::sBumpFaces = NULL;
LLFace** LLVolumeGeometryManager::sSimpleFaces = NULL;
LLFace** LLVolumeGeometryManager::sNormFaces = NULL;
LLFace** LLVolumeGeometryManager::sSpecFaces = NULL;
LLFace** LLVolumeGeometryManager::sNormSpecFaces = NULL;
LLFace** LLVolumeGeometryManager::sAlphaFaces = NULL;

LLVolumeGeometryManager::LLVolumeGeometryManager()
	: LLGeometryManager()
{
	llassert(sInstanceCount >= 0);
	if (sInstanceCount == 0)
	{
		allocateFaces(MAX_FACE_COUNT);
	}

	++sInstanceCount;
}

LLVolumeGeometryManager::~LLVolumeGeometryManager()
{
	llassert(sInstanceCount > 0);
	--sInstanceCount;

	if (sInstanceCount <= 0)
	{
		freeFaces();
		sInstanceCount = 0;
	}
}

void LLVolumeGeometryManager::allocateFaces(U32 pMaxFaceCount)
{
	sFullbrightFaces = static_cast<LLFace**>(ll_aligned_malloc<64>(pMaxFaceCount*sizeof(LLFace*)));
	sBumpFaces = static_cast<LLFace**>(ll_aligned_malloc<64>(pMaxFaceCount*sizeof(LLFace*)));
	sSimpleFaces = static_cast<LLFace**>(ll_aligned_malloc<64>(pMaxFaceCount*sizeof(LLFace*)));
	sNormFaces = static_cast<LLFace**>(ll_aligned_malloc<64>(pMaxFaceCount*sizeof(LLFace*)));
	sSpecFaces = static_cast<LLFace**>(ll_aligned_malloc<64>(pMaxFaceCount*sizeof(LLFace*)));
	sNormSpecFaces = static_cast<LLFace**>(ll_aligned_malloc<64>(pMaxFaceCount*sizeof(LLFace*)));
	sAlphaFaces = static_cast<LLFace**>(ll_aligned_malloc<64>(pMaxFaceCount*sizeof(LLFace*)));
}

void LLVolumeGeometryManager::freeFaces()
{
	ll_aligned_free<64>(sFullbrightFaces);
	ll_aligned_free<64>(sBumpFaces);
	ll_aligned_free<64>(sSimpleFaces);
	ll_aligned_free<64>(sNormFaces);
	ll_aligned_free<64>(sSpecFaces);
	ll_aligned_free<64>(sNormSpecFaces);
	ll_aligned_free<64>(sAlphaFaces);

	sFullbrightFaces = NULL;
	sBumpFaces = NULL;
	sSimpleFaces = NULL;
	sNormFaces = NULL;
	sSpecFaces = NULL;
	sNormSpecFaces = NULL;
	sAlphaFaces = NULL;
}

static LLTrace::BlockTimerStatHandle FTM_REGISTER_FACE("Register Face");

void LLVolumeGeometryManager::registerFace(LLSpatialGroup* group, LLFace* facep, U32 type)
{
	LL_RECORD_BLOCK_TIME(FTM_REGISTER_FACE);
	if (type == LLRenderPass::PASS_ALPHA && facep->getTextureEntry()->getMaterialParams().notNull() && !facep->getVertexBuffer()->hasDataType(LLVertexBuffer::TYPE_TANGENT))
	{
		LL_WARNS_ONCE("RenderMaterials") << "Oh no! No binormals for this alpha blended face!" << LL_ENDL;
	}

//	if (facep->getViewerObject()->isSelected() && LLSelectMgr::getInstance()->mHideSelectedObjects)
// [RLVa:KB] - Checked: 2010-11-29 (RLVa-1.3.0c) | Modified: RLVa-1.3.0c
	const LLViewerObject* pObj = facep->getViewerObject();
	if ( (pObj->isSelected() && LLSelectMgr::getInstance()->mHideSelectedObjects) &&
		 ( (!RlvActions::isRlvEnabled()) ||
		   ( ((!pObj->isHUDAttachment()) || (!gRlvAttachmentLocks.isLockedAttachment(pObj->getRootEdit()))) &&
		     (RlvActions::canEdit(pObj)) ) ) )
// [/RVLa:KB]
	{
		return;
	}

	//add face to drawmap
	LLSpatialGroup::drawmap_elem_t& draw_vec = group->mDrawMap[type];	

	S32 idx = draw_vec.size()-1;

	BOOL fullbright = (type == LLRenderPass::PASS_FULLBRIGHT) ||
		(type == LLRenderPass::PASS_INVISIBLE) ||
		(type == LLRenderPass::PASS_FULLBRIGHT_ALPHA_MASK) ||
		(type == LLRenderPass::PASS_ALPHA && facep->isState(LLFace::FULLBRIGHT)) ||
		(facep->getTextureEntry()->getFullbright());
	
	if (!fullbright && type != LLRenderPass::PASS_GLOW && !facep->getVertexBuffer()->hasDataType(LLVertexBuffer::TYPE_NORMAL))
	{
		LL_WARNS() << "Non fullbright face has no normals!" << LL_ENDL;
		return;
	}

	const LLMatrix4* tex_mat = NULL;
	if (facep->isState(LLFace::TEXTURE_ANIM) && facep->getVirtualSize() > MIN_TEX_ANIM_SIZE)
	{
		tex_mat = facep->mTextureMatrix;	
	}

	// <FS:ND> CEF: if this is a face with media, then use the texture matrix to flip the texture
	if( facep->mTextureMatrix &&
		( ( facep->getTextureEntry() && facep->getTextureEntry()->hasMedia() ) ||
		  ( facep->getTexture() && facep->getTexture()->getType()  == LLViewerTexture::MEDIA_TEXTURE ) ) )
		tex_mat = facep->mTextureMatrix;
	// </FS:ND>
	
	const LLMatrix4* model_mat = NULL;

	LLDrawable* drawable = facep->getDrawable();
	
	if (drawable->isState(LLDrawable::ANIMATED_CHILD))
	{
		model_mat = &drawable->getWorldMatrix();
	}
	else if (drawable->isActive())
	{
		model_mat = &drawable->getRenderMatrix();
	}
	else
	{
		model_mat = &(drawable->getRegion()->mRenderMatrix);
	}

	//drawable->getVObj()->setDebugText(llformat("%d", drawable->isState(LLDrawable::ANIMATED_CHILD)));

	U8 bump = (type == LLRenderPass::PASS_BUMP || type == LLRenderPass::PASS_POST_BUMP) ? facep->getTextureEntry()->getBumpmap() : 0;
	U8 shiny = facep->getTextureEntry()->getShiny();
	
	LLViewerTexture* tex = facep->getTexture();

	U8 index = facep->getTextureIndex();

	LLMaterial* mat = facep->getTextureEntry()->getMaterialParams().get(); 
	LLMaterialID mat_id = facep->getTextureEntry()->getMaterialID();

	bool batchable = false;

	U32 shader_mask = 0xFFFFFFFF; //no shader

	if (mat)
	{
		if (type == LLRenderPass::PASS_ALPHA)
		{
			shader_mask = mat->getShaderMask(LLMaterial::DIFFUSE_ALPHA_MODE_BLEND);
		}
		else
		{
			shader_mask = mat->getShaderMask();
		}
	}


	if (index < 255 && idx >= 0)
	{
		if (mat || draw_vec[idx]->mMaterial)
		{ //can't batch textures when materials are present (yet)
			batchable = false;
		}
		else if (index < draw_vec[idx]->mTextureList.size())
		{
			if (draw_vec[idx]->mTextureList[index].isNull())
			{
				batchable = true;
				draw_vec[idx]->mTextureList[index] = tex;
			}
			else if (draw_vec[idx]->mTextureList[index] == tex)
			{ //this face's texture index can be used with this batch
				batchable = true;
			}
		}
		else
		{ //texture list can be expanded to fit this texture index
			batchable = true;
		}
	}
	
	if (idx >= 0 && 
		draw_vec[idx]->mVertexBuffer == facep->getVertexBuffer() &&
		draw_vec[idx]->mEnd == facep->getGeomIndex()-1 &&
		(LLPipeline::sTextureBindTest || draw_vec[idx]->mTexture == tex || batchable) &&
#if LL_DARWIN
		draw_vec[idx]->mEnd - draw_vec[idx]->mStart + facep->getGeomCount() <= (U32) gGLManager.mGLMaxVertexRange &&
		draw_vec[idx]->mCount + facep->getIndicesCount() <= (U32) gGLManager.mGLMaxIndexRange &&
#endif
		draw_vec[idx]->mMaterial == mat &&
		draw_vec[idx]->mMaterialID == mat_id &&
		draw_vec[idx]->mFullbright == fullbright &&
		draw_vec[idx]->mBump == bump &&
		(!mat || (draw_vec[idx]->mShiny == shiny)) && // need to break batches when a material is shared, but legacy settings are different
		draw_vec[idx]->mTextureMatrix == tex_mat &&
		draw_vec[idx]->mModelMatrix == model_mat &&
		draw_vec[idx]->mShaderMask == shader_mask)
	{
		draw_vec[idx]->mCount += facep->getIndicesCount();
		draw_vec[idx]->mEnd += facep->getGeomCount();
		draw_vec[idx]->mVSize = llmax(draw_vec[idx]->mVSize, facep->getVirtualSize());

		if (index < 255 && index >= draw_vec[idx]->mTextureList.size())
		{
			draw_vec[idx]->mTextureList.resize(index+1);
			draw_vec[idx]->mTextureList[index] = tex;
		}
		draw_vec[idx]->validate();
		update_min_max(draw_vec[idx]->mExtents[0], draw_vec[idx]->mExtents[1], facep->mExtents[0]);
		update_min_max(draw_vec[idx]->mExtents[0], draw_vec[idx]->mExtents[1], facep->mExtents[1]);
	}
	else
	{
		U32 start = facep->getGeomIndex();
		U32 end = start + facep->getGeomCount()-1;
		U32 offset = facep->getIndicesStart();
		U32 count = facep->getIndicesCount();
		LLPointer<LLDrawInfo> draw_info = new LLDrawInfo(start,end,count,offset, tex, 
			facep->getVertexBuffer(), fullbright, bump); 
		draw_info->mGroup = group;
		draw_info->mVSize = facep->getVirtualSize();
		draw_vec.push_back(draw_info);
		draw_info->mTextureMatrix = tex_mat;
		draw_info->mModelMatrix = model_mat;
		
		draw_info->mBump  = bump;
		draw_info->mShiny = shiny;

		static const float alpha[4] =
		{
			0.00f,
			0.25f,
			0.5f,
			0.75f
		};
		float spec = alpha[shiny & TEM_SHINY_MASK];
		LLVector4 specColor(spec, spec, spec, spec);
		draw_info->mSpecColor = specColor;
		draw_info->mEnvIntensity = spec;
		draw_info->mSpecularMap = NULL;
		draw_info->mMaterial = mat;
		draw_info->mShaderMask = shader_mask;

		if (mat)
		{
				draw_info->mMaterialID = mat_id;

				// We have a material.  Update our draw info accordingly.
				
				if (!mat->getSpecularID().isNull())
				{
					LLVector4 specColor;
					specColor.mV[0] = mat->getSpecularLightColor().mV[0] * (1.f / 255.f);
					specColor.mV[1] = mat->getSpecularLightColor().mV[1] * (1.f / 255.f);
					specColor.mV[2] = mat->getSpecularLightColor().mV[2] * (1.f / 255.f);
					specColor.mV[3] = mat->getSpecularLightExponent() * (1.f / 255.f);
					draw_info->mSpecColor = specColor;
					draw_info->mEnvIntensity = mat->getEnvironmentIntensity() * (1.f / 255.f);
					draw_info->mSpecularMap = facep->getViewerObject()->getTESpecularMap(facep->getTEOffset());
				}

				draw_info->mAlphaMaskCutoff = mat->getAlphaMaskCutoff() * (1.f / 255.f);
				draw_info->mDiffuseAlphaMode = mat->isDiffuseAlphaInvalid() ? LLMaterial::DIFFUSE_ALPHA_MODE_NONE : mat->getDiffuseAlphaMode();
				draw_info->mNormalMap = facep->getViewerObject()->getTENormalMap(facep->getTEOffset());
				
		}
		else 
		{
			if (type == LLRenderPass::PASS_GRASS)
			{
				draw_info->mAlphaMaskCutoff = 0.5f;
			}
			else
			{
				draw_info->mAlphaMaskCutoff = 0.33f;
			}
		}
		
		if (type == LLRenderPass::PASS_ALPHA)
		{ //for alpha sorting
			facep->setDrawInfo(draw_info);
		}
		draw_info->mExtents[0] = facep->mExtents[0];
		draw_info->mExtents[1] = facep->mExtents[1];

		if (LLPipeline::sUseTriStrips)
		{
			draw_info->mDrawMode = LLRender::TRIANGLE_STRIP;
		}

		if (index < 255)
		{ //initialize texture list for texture batching
			draw_info->mTextureList.resize(index+1);
			draw_info->mTextureList[index] = tex;
		}
		draw_info->validate();
	}
}

void LLVolumeGeometryManager::getGeometry(LLSpatialGroup* group)
{

}

static LLTrace::BlockTimerStatHandle FTM_REBUILD_VOLUME_VB("Volume VB");
static LLTrace::BlockTimerStatHandle FTM_REBUILD_VOLUME_FACE_LIST("Build Face List");
static LLTrace::BlockTimerStatHandle FTM_REBUILD_VOLUME_GEN_DRAW_INFO("Gen Draw Info");

static LLDrawPoolAvatar* get_avatar_drawpool(LLViewerObject* vobj)
{
	LLVOAvatar* avatar = vobj->getAvatar();
					
	if (avatar)
	{
		LLDrawable* drawable = avatar->mDrawable;
		if (drawable && drawable->getNumFaces() > 0)
		{
			LLFace* face = drawable->getFace(0);
			if (face)
			{
				LLDrawPool* drawpool = face->getPool();
				if (drawpool)
				{
					if (drawpool->getType() == LLDrawPool::POOL_AVATAR)
					{
						return (LLDrawPoolAvatar*) drawpool;
					}
				}
			}
		}
	}

	return NULL;
}

void LLVolumeGeometryManager::rebuildGeom(LLSpatialGroup* group)
{
	

	if (group->changeLOD())
	{
		group->mLastUpdateDistance = group->mDistance;
	}

	group->mLastUpdateViewAngle = group->mViewAngle;

	if (!group->hasState(LLSpatialGroup::GEOM_DIRTY | LLSpatialGroup::ALPHA_DIRTY))
	{
		if (group->hasState(LLSpatialGroup::MESH_DIRTY) && !LLPipeline::sDelayVBUpdate)
		{
			rebuildMesh(group);
		}
		return;
	}

	LL_RECORD_BLOCK_TIME(FTM_REBUILD_VOLUME_VB);

	group->mBuilt = 1.f;
	
	LLVOAvatar* pAvatarVO = NULL;

	LLSpatialBridge* bridge = group->getSpatialPartition()->asBridge();
	if (bridge)
	{
		if (bridge->mAvatar.isNull())
		{
			LLViewerObject* vobj = bridge->mDrawable->getVObj();
			if (vobj)
			{
				bridge->mAvatar = vobj->getAvatar();
			}
		}

		pAvatarVO = bridge->mAvatar;
	}

	if (pAvatarVO)
	{
		pAvatarVO->subtractAttachmentArea( group->mSurfaceArea );
	}

	group->mGeometryBytes = 0;
	group->mSurfaceArea = 0;
	
	//cache object box size since it might be used for determining visibility
	const LLVector4a* bounds = group->getObjectBounds();
	group->mObjectBoxSize = bounds[1].getLength3().getF32();

	group->clearDrawMap();

	mFaceList.clear();

	U32 fullbright_count = 0;
	U32 bump_count = 0;
	U32 simple_count = 0;
	U32 alpha_count = 0;
	U32 norm_count = 0;
	U32 spec_count = 0;
	U32 normspec_count = 0;


	U32 useage = group->getSpatialPartition()->mBufferUsage;

	// <FS:ND> replace frequent calls to saved settings with LLCachedControl
	//U32 max_vertices = (gSavedSettings.getS32("RenderMaxVBOSize")*1024)/LLVertexBuffer::calcVertexSize(group->getSpatialPartition()->mVertexDataMask);
	//U32 max_total = (gSavedSettings.getS32("RenderMaxNodeSize")*1024)/LLVertexBuffer::calcVertexSize(group->getSpatialPartition()->mVertexDataMask);

	static LLCachedControl< S32 > RenderMaxVBOSize( gSavedSettings, "RenderMaxVBOSize");
	static LLCachedControl< S32 > RenderMaxNodeSize( gSavedSettings, "RenderMaxNodeSize");

	U32 max_vertices = (RenderMaxVBOSize*1024)/LLVertexBuffer::calcVertexSize(group->getSpatialPartition()->mVertexDataMask);
	U32 max_total = (RenderMaxNodeSize*1024)/LLVertexBuffer::calcVertexSize(group->getSpatialPartition()->mVertexDataMask);

	// </FS:ND>

	max_vertices = llmin(max_vertices, (U32) 65535);

	U32 cur_total = 0;

	bool emissive = false;

	//Determine if we've received skininfo that contains an
	//alternate bind matrix - if it does then apply the translational component
	//to the joints of the avatar.
#if 0
	bool pelvisGotSet = false;
#endif

	{
		LL_RECORD_BLOCK_TIME(FTM_REBUILD_VOLUME_FACE_LIST);

		//get all the faces into a list
		for (LLSpatialGroup::element_iter drawable_iter = group->getDataBegin(); drawable_iter != group->getDataEnd(); ++drawable_iter)
		{
			LLDrawable* drawablep = (LLDrawable*)(*drawable_iter)->getDrawable();
		
			if (!drawablep || drawablep->isDead() || drawablep->isState(LLDrawable::FORCE_INVISIBLE) )
			{
				continue;
			}
	
			if (drawablep->isAnimating())
			{ //fall back to stream draw for animating verts
				useage = GL_STREAM_DRAW_ARB;
			}

			LLVOVolume* vobj = drawablep->getVOVolume();

			if (!vobj)
			{
				continue;
			}

			if (vobj->isMesh() &&
				((vobj->getVolume() && !vobj->getVolume()->isMeshAssetLoaded()) || !gMeshRepo.meshRezEnabled()))
			{
				continue;
			}

			LLVolume* volume = vobj->getVolume();
			if (volume)
			{
				const LLVector3& scale = vobj->getScale();
				group->mSurfaceArea += volume->getSurfaceArea() * llmax(llmax(scale.mV[0], scale.mV[1]), scale.mV[2]);
			}

			llassert_always(vobj);

			// <FS:AO> Z's protection auto-derender code
			if (enableVolumeSAPProtection())
			{
				static LLCachedControl<F32> volume_sa_thresh(gSavedSettings, "RenderVolumeSAThreshold");
				static LLCachedControl<F32> sculpt_sa_thresh(gSavedSettings, "RenderSculptSAThreshold");
				static LLCachedControl<F32> volume_sa_max_frame(gSavedSettings, "RenderVolumeSAFrameMax");
				F32 max_for_this_vol = (vobj->isSculpted()) ? sculpt_sa_thresh : volume_sa_thresh;

				if (vobj->mVolumeSurfaceArea > max_for_this_vol)
				{
					LLPipeline::sVolumeSAFrame += vobj->mVolumeSurfaceArea;
					if (LLPipeline::sVolumeSAFrame > volume_sa_max_frame)
					{
						continue;
					}
				}
			}
			// </FS:AO>

			vobj->updateTextureVirtualSize(true);
			vobj->preRebuild();

			drawablep->clearState(LLDrawable::HAS_ALPHA);

			bool rigged = vobj->isAttachment() && 
                          vobj->isMesh() && 
						  gMeshRepo.getSkinInfo(vobj->getVolume()->getParams().getSculptID(), vobj);

			bool bake_sunlight = LLPipeline::sBakeSunlight && drawablep->isStatic();

			bool is_rigged = false;

            if (rigged && pAvatarVO)
            {
                pAvatarVO->addAttachmentOverridesForObject(vobj);
				if (!LLApp::isExiting() && pAvatarVO->isSelf() && debugLoggingEnabled("AvatarAttachments"))
                {
                    bool verbose = true;
					pAvatarVO->showAttachmentOverrides(verbose);
				}
            }

			//for each face
			for (S32 i = 0; i < drawablep->getNumFaces(); i++)
			{
				LLFace* facep = drawablep->getFace(i);
				if (!facep)
				{
					continue;
				}

				//ALWAYS null out vertex buffer on rebuild -- if the face lands in a render
				// batch, it will recover its vertex buffer reference from the spatial group
				facep->setVertexBuffer(NULL);
			
				//sum up face verts and indices
				drawablep->updateFaceSize(i);
			
				if (rigged) 
				{
					if (!facep->isState(LLFace::RIGGED))
					{ //completely reset vertex buffer
						facep->clearVertexBuffer();
					}
		
					facep->setState(LLFace::RIGGED);
					is_rigged = true;
				
					//get drawpool of avatar with rigged face
					LLDrawPoolAvatar* pool = get_avatar_drawpool(vobj);				
					
					// <FS:ND> need an texture entry, or we crash
					// if (pool)
					if (pool && facep->getTextureEntry() )
					// </FS:ND>
					{
						const LLTextureEntry* te = facep->getTextureEntry();

						//remove face from old pool if it exists
						LLDrawPool* old_pool = facep->getPool();
						if (old_pool && old_pool->getType() == LLDrawPool::POOL_AVATAR)
						{
							((LLDrawPoolAvatar*) old_pool)->removeRiggedFace(facep);
						}

						//add face to new pool
						LLViewerTexture* tex = facep->getTexture();
						U32 type = gPipeline.getPoolTypeFromTE(te, tex);


						if (te->getGlow())
						{
							pool->addRiggedFace(facep, LLDrawPoolAvatar::RIGGED_GLOW);
						}

						LLMaterial* mat = te->getMaterialParams().get();
						U8 alpha_mode = LLMaterial::DIFFUSE_ALPHA_MODE_NONE;
						if (mat && !mat->isDiffuseAlphaInvalid())
						{
							alpha_mode = mat->getDiffuseAlphaMode();
						}

						if (mat && LLPipeline::sRenderDeferred)
						{
							bool is_alpha = type == LLDrawPool::POOL_ALPHA &&
								(alpha_mode == LLMaterial::DIFFUSE_ALPHA_MODE_BLEND ||
								te->getColor().mV[3] < 0.999f);

							if (is_alpha)
							{ //this face needs alpha blending, override alpha mode
								alpha_mode = LLMaterial::DIFFUSE_ALPHA_MODE_BLEND;
							}

							if (!is_alpha || te->getColor().mV[3] > 0.f)  // //only add the face if it will actually be visible
							{ 
								U32 mask = mat->getShaderMask(alpha_mode);
								pool->addRiggedFace(facep, mask);
							}
						}
						else if (mat)
						{
							bool fullbright = te->getFullbright();
							bool is_alpha = type == LLDrawPool::POOL_ALPHA;
							bool can_be_shiny = alpha_mode == LLMaterial::DIFFUSE_ALPHA_MODE_NONE ||
												alpha_mode == LLMaterial::DIFFUSE_ALPHA_MODE_EMISSIVE;
							
							if (alpha_mode == LLMaterial::DIFFUSE_ALPHA_MODE_MASK && te->getColor().mV[3] >= 0.999f)
							{
								pool->addRiggedFace(facep, fullbright ? LLDrawPoolAvatar::RIGGED_FULLBRIGHT : LLDrawPoolAvatar::RIGGED_SIMPLE);
							}
							else if (is_alpha || (te->getColor().mV[3] < 0.999f))
							{
								if (te->getColor().mV[3] > 0.f)
								{
									pool->addRiggedFace(facep, fullbright ? LLDrawPoolAvatar::RIGGED_FULLBRIGHT_ALPHA : LLDrawPoolAvatar::RIGGED_ALPHA);
								}
							}
							else if (gPipeline.canUseVertexShaders()
								&& LLPipeline::sRenderBump 
								&& te->getShiny() 
								&& can_be_shiny)
							{
								pool->addRiggedFace(facep, fullbright ? LLDrawPoolAvatar::RIGGED_FULLBRIGHT_SHINY : LLDrawPoolAvatar::RIGGED_SHINY);
							}
							else
							{
								pool->addRiggedFace(facep, fullbright ? LLDrawPoolAvatar::RIGGED_FULLBRIGHT : LLDrawPoolAvatar::RIGGED_SIMPLE);
							}
						}
						else
						{
						if (type == LLDrawPool::POOL_ALPHA)
						{
							if (te->getColor().mV[3] > 0.f)
							{
								if (te->getFullbright())
								{
									pool->addRiggedFace(facep, LLDrawPoolAvatar::RIGGED_FULLBRIGHT_ALPHA);
								}
								else
								{
									pool->addRiggedFace(facep, LLDrawPoolAvatar::RIGGED_ALPHA);
								}
							}
						}
						else if (te->getShiny())
						{
							if (te->getFullbright())
							{
								pool->addRiggedFace(facep, LLDrawPoolAvatar::RIGGED_FULLBRIGHT_SHINY);
							}
							else
							{
								if (LLPipeline::sRenderDeferred)
								{
									pool->addRiggedFace(facep, LLDrawPoolAvatar::RIGGED_SIMPLE);
								}
								else
								{
									pool->addRiggedFace(facep, LLDrawPoolAvatar::RIGGED_SHINY);
								}
							}
						}
						else
						{
							if (te->getFullbright())
							{
								pool->addRiggedFace(facep, LLDrawPoolAvatar::RIGGED_FULLBRIGHT);
							}
							else
							{
								pool->addRiggedFace(facep, LLDrawPoolAvatar::RIGGED_SIMPLE);
							}
						}


						if (LLPipeline::sRenderDeferred)
						{
							if (type != LLDrawPool::POOL_ALPHA && !te->getFullbright())
							{
								if (te->getBumpmap())
								{
									pool->addRiggedFace(facep, LLDrawPoolAvatar::RIGGED_DEFERRED_BUMP);
								}
								else
								{
									pool->addRiggedFace(facep, LLDrawPoolAvatar::RIGGED_DEFERRED_SIMPLE);
								}
							}
						}
					}
					}

					continue;
				}
				else
				{
					if (facep->isState(LLFace::RIGGED))
					{ //face is not rigged but used to be, remove from rigged face pool
						LLDrawPoolAvatar* pool = (LLDrawPoolAvatar*) facep->getPool();
						if (pool)
						{
							pool->removeRiggedFace(facep);
						}
						facep->clearState(LLFace::RIGGED);
					}
				}


				if (cur_total > max_total || facep->getIndicesCount() <= 0 || facep->getGeomCount() <= 0)
				{
					facep->clearVertexBuffer();
					continue;
				}

				cur_total += facep->getGeomCount();

				if (facep->hasGeometry() && facep->getPixelArea() > FORCE_CULL_AREA)
				{
					const LLTextureEntry* te = facep->getTextureEntry();
					LLViewerTexture* tex = facep->getTexture();

					// <FS:ND> More crash avoding ...
					// if (te->getGlow() >= 1.f/255.f)
					if (te && te->getGlow() >= 1.f/255.f)
					// </FS:ND>
					{
						emissive = true;
					}

					if (facep->isState(LLFace::TEXTURE_ANIM))
					{
						if (!vobj->mTexAnimMode)
						{
							facep->clearState(LLFace::TEXTURE_ANIM);
						}
					}

					BOOL force_simple = (facep->getPixelArea() < FORCE_SIMPLE_RENDER_AREA);
					U32 type = gPipeline.getPoolTypeFromTE(te, tex);
					if (type != LLDrawPool::POOL_ALPHA && force_simple)
					{
						type = LLDrawPool::POOL_SIMPLE;
					}
					facep->setPoolType(type);

					if (vobj->isHUDAttachment())
					{
						facep->setState(LLFace::FULLBRIGHT);
					}

					if (vobj->mTextureAnimp && vobj->mTexAnimMode)
					{
						if (vobj->mTextureAnimp->mFace <= -1)
						{
							S32 face;
							for (face = 0; face < vobj->getNumTEs(); face++)
							{
								LLFace * facep = drawablep->getFace(face);
								if (facep)
								{
									facep->setState(LLFace::TEXTURE_ANIM);
								}
							}
						}
						else if (vobj->mTextureAnimp->mFace < vobj->getNumTEs())
						{
							LLFace * facep = drawablep->getFace(vobj->mTextureAnimp->mFace);
							if (facep)
							{
								facep->setState(LLFace::TEXTURE_ANIM);
							}
						}
					}

					if (type == LLDrawPool::POOL_ALPHA)
					{
						if (facep->canRenderAsMask())
						{ //can be treated as alpha mask
							if (simple_count < MAX_FACE_COUNT)
							{
								sSimpleFaces[simple_count++] = facep;
							}
						}
						else
						{
							// <FS:ND> Even more crash avoidance ...
							// if (te->getColor().mV[3] > 0.f)
							if (te && te->getColor().mV[3] > 0.f)
							// </FS:ND>
							{ //only treat as alpha in the pipeline if < 100% transparent
								drawablep->setState(LLDrawable::HAS_ALPHA);
							}
							if (alpha_count < MAX_FACE_COUNT)
							{
								sAlphaFaces[alpha_count++] = facep;
							}
						}
					}
					else
					{
						if (drawablep->isState(LLDrawable::REBUILD_VOLUME))
						{
							facep->mLastUpdateTime = gFrameTimeSeconds;
						}

						if (gPipeline.canUseWindLightShadersOnObjects()
							&& LLPipeline::sRenderBump)
						{
							// <FS:ND> We just skip all of this is there is no te entry. This might get some funny results (which would be a face without te anyway).
							// if (LLPipeline::sRenderDeferred && te->getMaterialParams().notNull()  && !te->getMaterialID().isNull())
							if (LLPipeline::sRenderDeferred && te && te->getMaterialParams().notNull()  && !te->getMaterialID().isNull())
							// </FS:ND>
							{
								LLMaterial* mat = te->getMaterialParams().get();
								if (mat->getNormalID().notNull() && !mat->isNormalInvalid())
								{
									if (mat->getSpecularID().notNull() && !mat->isSpecularInvalid())
									{ //has normal and specular maps (needs texcoord1, texcoord2, and tangent)
										if (normspec_count < MAX_FACE_COUNT)
										{
											sNormSpecFaces[normspec_count++] = facep;
										}
									}
									else
									{ //has normal map (needs texcoord1 and tangent)
										if (norm_count < MAX_FACE_COUNT)
										{
											sNormFaces[norm_count++] = facep;
										}
									}
								}
								else if (mat->getSpecularID().notNull() && !mat->isSpecularInvalid())
								{ //has specular map but no normal map, needs texcoord2
									if (spec_count < MAX_FACE_COUNT)
									{
										sSpecFaces[spec_count++] = facep;
									}
								}
								else
								{ //has neither specular map nor normal map, only needs texcoord0
									if (simple_count < MAX_FACE_COUNT)
									{
										sSimpleFaces[simple_count++] = facep;
									}
								}									
							}
							else if (te->getBumpmap())
							{ //needs normal + tangent
								if (bump_count < MAX_FACE_COUNT)
								{
									sBumpFaces[bump_count++] = facep;
								}
							}
							else if (te->getShiny() || !te->getFullbright())
							{ //needs normal
								if (simple_count < MAX_FACE_COUNT)
								{
									sSimpleFaces[simple_count++] = facep;
								}
							}
							else 
							{ //doesn't need normal
								facep->setState(LLFace::FULLBRIGHT);
								if (fullbright_count < MAX_FACE_COUNT)
								{
									sFullbrightFaces[fullbright_count++] = facep;
								}
							}
						}
						else
						{
							if (te->getBumpmap() && LLPipeline::sRenderBump)
							{ //needs normal + tangent
								if (bump_count < MAX_FACE_COUNT)
								{
									sBumpFaces[bump_count++] = facep;
								}
							}
							else if ((te->getShiny() && LLPipeline::sRenderBump) ||
								!(te->getFullbright() || bake_sunlight))
							{ //needs normal
								if (simple_count < MAX_FACE_COUNT)
								{
									sSimpleFaces[simple_count++] = facep;
								}
							}
							else 
							{ //doesn't need normal
								facep->setState(LLFace::FULLBRIGHT);
								if (fullbright_count < MAX_FACE_COUNT)
								{
									sFullbrightFaces[fullbright_count++] = facep;
								}
							}
						}
					}
				}
				else
				{	//face has no renderable geometry
					facep->clearVertexBuffer();
				}		
			}
			
			if (is_rigged)
			{
				if (!drawablep->isState(LLDrawable::RIGGED))
				{
					drawablep->setState(LLDrawable::RIGGED);

					//first time this is drawable is being marked as rigged,
					// do another LoD update to use avatar bounding box
					vobj->updateLOD();
				}
			}
			else
			{
				drawablep->clearState(LLDrawable::RIGGED);
			}
		}
	}

	group->mBufferUsage = useage;

	//PROCESS NON-ALPHA FACES
	U32 simple_mask = LLVertexBuffer::MAP_TEXCOORD0 | LLVertexBuffer::MAP_NORMAL | LLVertexBuffer::MAP_VERTEX | LLVertexBuffer::MAP_COLOR;
	U32 alpha_mask = simple_mask | 0x80000000; //hack to give alpha verts their own VBO
	U32 bump_mask = LLVertexBuffer::MAP_TEXCOORD0 | LLVertexBuffer::MAP_TEXCOORD1 | LLVertexBuffer::MAP_NORMAL | LLVertexBuffer::MAP_VERTEX | LLVertexBuffer::MAP_COLOR;
	U32 fullbright_mask = LLVertexBuffer::MAP_TEXCOORD0 | LLVertexBuffer::MAP_VERTEX | LLVertexBuffer::MAP_COLOR;

	U32 norm_mask = simple_mask | LLVertexBuffer::MAP_TEXCOORD1 | LLVertexBuffer::MAP_TANGENT;
	U32 normspec_mask = norm_mask | LLVertexBuffer::MAP_TEXCOORD2;
	U32 spec_mask = simple_mask | LLVertexBuffer::MAP_TEXCOORD2;

	if (emissive)
	{ //emissive faces are present, include emissive byte to preserve batching
		simple_mask = simple_mask | LLVertexBuffer::MAP_EMISSIVE;
		alpha_mask = alpha_mask | LLVertexBuffer::MAP_EMISSIVE;
		bump_mask = bump_mask | LLVertexBuffer::MAP_EMISSIVE;
		fullbright_mask = fullbright_mask | LLVertexBuffer::MAP_EMISSIVE;
		norm_mask = norm_mask | LLVertexBuffer::MAP_EMISSIVE;
		normspec_mask = normspec_mask | LLVertexBuffer::MAP_EMISSIVE;
		spec_mask = spec_mask | LLVertexBuffer::MAP_EMISSIVE;
	}

	BOOL batch_textures = LLViewerShaderMgr::instance()->getVertexShaderLevel(LLViewerShaderMgr::SHADER_OBJECT) > 1;

	if (batch_textures)
	{
		bump_mask = bump_mask | LLVertexBuffer::MAP_TANGENT;
		simple_mask = simple_mask | LLVertexBuffer::MAP_TEXTURE_INDEX;
		alpha_mask = alpha_mask | LLVertexBuffer::MAP_TEXTURE_INDEX | LLVertexBuffer::MAP_TANGENT | LLVertexBuffer::MAP_TEXCOORD1 | LLVertexBuffer::MAP_TEXCOORD2;
		fullbright_mask = fullbright_mask | LLVertexBuffer::MAP_TEXTURE_INDEX;
	}

	genDrawInfo(group, simple_mask | LLVertexBuffer::MAP_TEXTURE_INDEX, sSimpleFaces, simple_count, FALSE, batch_textures, FALSE);
	genDrawInfo(group, fullbright_mask | LLVertexBuffer::MAP_TEXTURE_INDEX, sFullbrightFaces, fullbright_count, FALSE, batch_textures);
	genDrawInfo(group, alpha_mask | LLVertexBuffer::MAP_TEXTURE_INDEX, sAlphaFaces, alpha_count, TRUE, batch_textures);
	genDrawInfo(group, bump_mask | LLVertexBuffer::MAP_TEXTURE_INDEX, sBumpFaces, bump_count, FALSE, FALSE);
	genDrawInfo(group, norm_mask | LLVertexBuffer::MAP_TEXTURE_INDEX, sNormFaces, norm_count, FALSE, FALSE);
	genDrawInfo(group, spec_mask | LLVertexBuffer::MAP_TEXTURE_INDEX, sSpecFaces, spec_count, FALSE, FALSE);
	genDrawInfo(group, normspec_mask | LLVertexBuffer::MAP_TEXTURE_INDEX, sNormSpecFaces, normspec_count, FALSE, FALSE);

	if (!LLPipeline::sDelayVBUpdate)
	{
		//drawables have been rebuilt, clear rebuild status
		for (LLSpatialGroup::element_iter drawable_iter = group->getDataBegin(); drawable_iter != group->getDataEnd(); ++drawable_iter)
		{
			LLDrawable* drawablep = (LLDrawable*)(*drawable_iter)->getDrawable();
			if(drawablep)
			{
			drawablep->clearState(LLDrawable::REBUILD_ALL);
		}
	}
	}

	group->mLastUpdateTime = gFrameTimeSeconds;
	group->mBuilt = 1.f;
	group->clearState(LLSpatialGroup::GEOM_DIRTY | LLSpatialGroup::ALPHA_DIRTY);

	if (LLPipeline::sDelayVBUpdate)
	{
		group->setState(LLSpatialGroup::MESH_DIRTY | LLSpatialGroup::NEW_DRAWINFO);
	}

	mFaceList.clear();

	if (pAvatarVO)
	{
        pAvatarVO->addAttachmentArea( group->mSurfaceArea );
	}
}

static LLTrace::BlockTimerStatHandle FTM_REBUILD_MESH_FLUSH("Flush Mesh");

void LLVolumeGeometryManager::rebuildMesh(LLSpatialGroup* group)
{
	llassert(group);
	if (group && group->hasState(LLSpatialGroup::MESH_DIRTY) && !group->hasState(LLSpatialGroup::GEOM_DIRTY))
	{
		LL_RECORD_BLOCK_TIME(FTM_REBUILD_VOLUME_VB);
		LL_RECORD_BLOCK_TIME(FTM_REBUILD_VOLUME_GEN_DRAW_INFO); //make sure getgeometryvolume shows up in the right place in timers

		group->mBuilt = 1.f;
		
		S32 num_mapped_vertex_buffer = LLVertexBuffer::sMappedCount ;

		const U32 MAX_BUFFER_COUNT = 4096;
		LLVertexBuffer* locked_buffer[MAX_BUFFER_COUNT];
		
		U32 buffer_count = 0;

		for (LLSpatialGroup::element_iter drawable_iter = group->getDataBegin(); drawable_iter != group->getDataEnd(); ++drawable_iter)
		{
			LLDrawable* drawablep = (LLDrawable*)(*drawable_iter)->getDrawable();

			if (drawablep && !drawablep->isDead() && drawablep->isState(LLDrawable::REBUILD_ALL) && !drawablep->isState(LLDrawable::RIGGED) )
			{
				LLVOVolume* vobj = drawablep->getVOVolume();
				vobj->preRebuild();

				if (drawablep->isState(LLDrawable::ANIMATED_CHILD))
				{
					vobj->updateRelativeXform(true);
				}

				LLVolume* volume = vobj->getVolume();
				for (S32 i = 0; i < drawablep->getNumFaces(); ++i)
				{
					LLFace* face = drawablep->getFace(i);
					if (face)
					{
						LLVertexBuffer* buff = face->getVertexBuffer();
						if (buff)
						{
							llassert(!face->isState(LLFace::RIGGED));

							if (!face->getGeometryVolume(*volume, face->getTEOffset(), 
								vobj->getRelativeXform(), vobj->getRelativeXformInvTrans(), face->getGeomIndex()))
							{ //something's gone wrong with the vertex buffer accounting, rebuild this group 
								group->dirtyGeom();
								gPipeline.markRebuild(group, TRUE);
							}


							if (buff->isLocked() && buffer_count < MAX_BUFFER_COUNT)
							{
								locked_buffer[buffer_count++] = buff;
							}
						}
					}
				}

				if (drawablep->isState(LLDrawable::ANIMATED_CHILD))
				{
					vobj->updateRelativeXform();
				}

				
				drawablep->clearState(LLDrawable::REBUILD_ALL);
			}
		}
		
		{
			LL_RECORD_BLOCK_TIME(FTM_REBUILD_MESH_FLUSH);
			for (LLVertexBuffer** iter = locked_buffer, ** end_iter = locked_buffer+buffer_count; iter != end_iter; ++iter)
		{
			(*iter)->flush();
		}

		// don't forget alpha
		if(group != NULL && 
		   !group->mVertexBuffer.isNull() && 
		   group->mVertexBuffer->isLocked())
		{
			group->mVertexBuffer->flush();
		}
		}

		//if not all buffers are unmapped
		if(num_mapped_vertex_buffer != LLVertexBuffer::sMappedCount) 
		{
			LL_WARNS() << "Not all mapped vertex buffers are unmapped!" << LL_ENDL ; 
			for (LLSpatialGroup::element_iter drawable_iter = group->getDataBegin(); drawable_iter != group->getDataEnd(); ++drawable_iter)
			{
				LLDrawable* drawablep = (LLDrawable*)(*drawable_iter)->getDrawable();
				if(!drawablep)
				{
					continue;
				}
				for (S32 i = 0; i < drawablep->getNumFaces(); ++i)
				{
					LLFace* face = drawablep->getFace(i);
					if (face)
					{
						LLVertexBuffer* buff = face->getVertexBuffer();
						if (buff && buff->isLocked())
						{
							buff->flush();
						}
					}
				}
			} 
		}

		group->clearState(LLSpatialGroup::MESH_DIRTY | LLSpatialGroup::NEW_DRAWINFO);
	}

//	llassert(!group || !group->isState(LLSpatialGroup::NEW_DRAWINFO));
}

struct CompareBatchBreakerModified
{
	bool operator()(const LLFace* const& lhs, const LLFace* const& rhs)
	{
		const LLTextureEntry* lte = lhs->getTextureEntry();
		const LLTextureEntry* rte = rhs->getTextureEntry();

		if (lte->getBumpmap() != rte->getBumpmap())
		{
			return lte->getBumpmap() < rte->getBumpmap();
		}
		else if (lte->getFullbright() != rte->getFullbright())
		{
			return lte->getFullbright() < rte->getFullbright();
		}
		else if (LLPipeline::sRenderDeferred && lte->getMaterialParams() != rte->getMaterialParams())
		{
			return lte->getMaterialParams() < rte->getMaterialParams();
		}
		else if (LLPipeline::sRenderDeferred && (lte->getMaterialParams() == rte->getMaterialParams()) && (lte->getShiny() != rte->getShiny()))
		{
			return lte->getShiny() < rte->getShiny();
		}
		else
		{
			return lhs->getTexture() < rhs->getTexture();
		}
	}
};

static LLTrace::BlockTimerStatHandle FTM_GEN_DRAW_INFO_SORT("Draw Info Face Sort");
static LLTrace::BlockTimerStatHandle FTM_GEN_DRAW_INFO_FACE_SIZE("Face Sizing");
static LLTrace::BlockTimerStatHandle FTM_GEN_DRAW_INFO_ALLOCATE("Allocate VB");
static LLTrace::BlockTimerStatHandle FTM_GEN_DRAW_INFO_FIND_VB("Find VB");
static LLTrace::BlockTimerStatHandle FTM_GEN_DRAW_INFO_RESIZE_VB("Resize VB");





void LLVolumeGeometryManager::genDrawInfo(LLSpatialGroup* group, U32 mask, LLFace** faces, U32 face_count, BOOL distance_sort, BOOL batch_textures, BOOL no_materials)
{
	LL_RECORD_BLOCK_TIME(FTM_REBUILD_VOLUME_GEN_DRAW_INFO);

	U32 buffer_usage = group->mBufferUsage;
	
	static LLCachedControl<bool> use_transform_feedback(gSavedSettings, "RenderUseTransformFeedback", false);

	if (use_transform_feedback &&
		gTransformPositionProgram.mProgramObject && //transform shaders are loaded
		buffer_usage == GL_DYNAMIC_DRAW_ARB && //target buffer is in VRAM
		!(mask & LLVertexBuffer::MAP_WEIGHT4)) //TODO: add support for weights
	{
		buffer_usage = GL_DYNAMIC_COPY_ARB;
	}

#if LL_DARWIN
	// HACK from Leslie:
	// Disable VBO usage for alpha on Mac OS X because it kills the framerate
	// due to implicit calls to glTexSubImage that are beyond our control.
	// (this works because the only calls here that sort by distance are alpha)
	if (distance_sort)
	{
		buffer_usage = 0x0;
	}
#endif
	

	// <FS:ND> replace frequent calls to saved settings with LLCachedControl
	//U32 max_vertices = (gSavedSettings.getS32("RenderMaxVBOSize")*1024)/LLVertexBuffer::calcVertexSize(group->getSpatialPartition()->mVertexDataMask);

	static LLCachedControl< S32 > RenderMaxVBOSize( gSavedSettings, "RenderMaxVBOSize");
	U32 max_vertices = (RenderMaxVBOSize*1024)/LLVertexBuffer::calcVertexSize(group->getSpatialPartition()->mVertexDataMask);

	// </FS:ND>

	max_vertices = llmin(max_vertices, (U32) 65535);

	{
		LL_RECORD_BLOCK_TIME(FTM_GEN_DRAW_INFO_SORT);
		if (!distance_sort)
		{
			//sort faces by things that break batches
			std::sort(faces, faces+face_count, CompareBatchBreakerModified());
		}
		else
		{
			//sort faces by distance
			std::sort(faces, faces+face_count, LLFace::CompareDistanceGreater());
		}
	}
				
	bool hud_group = group->isHUDGroup() ;
	LLFace** face_iter = faces;
	LLFace** end_faces = faces+face_count;
	
	LLSpatialGroup::buffer_map_t buffer_map;

	LLViewerTexture* last_tex = NULL;
	S32 buffer_index = 0;

	if (distance_sort)
	{
		buffer_index = -1;
	}

	S32 texture_index_channels = 1;
	
	if (gGLManager.mGLSLVersionMajor > 1 || gGLManager.mGLSLVersionMinor >= 30)
	{
		texture_index_channels = LLGLSLShader::sIndexedTextureChannels-1; //always reserve one for shiny for now just for simplicity;
	}

	if (LLPipeline::sRenderDeferred && distance_sort)
	{
		texture_index_channels = gDeferredAlphaProgram.mFeatures.mIndexedTextureChannels;
	}

	// <FS:ND> replace frequent calls to saved settings with LLCachedControl
	// texture_index_channels = llmin(texture_index_channels, (S32) gSavedSettings.getU32("RenderMaxTextureIndex"));

	static LLCachedControl< U32 > RenderMaxTextureIndex( gSavedSettings, "RenderMaxTextureIndex");
	texture_index_channels = llmin(texture_index_channels, (S32) RenderMaxTextureIndex);

	// </FS:ND>
	
	//NEVER use more than 16 texture index channels (workaround for prevalent driver bug)
	texture_index_channels = llmin(texture_index_channels, 16);

	bool flexi = false;

	while (face_iter != end_faces)
	{
		//pull off next face
		LLFace* facep = *face_iter;
		LLViewerTexture* tex = facep->getTexture();
		LLMaterialPtr mat = facep->getTextureEntry()->getMaterialParams();

		if (distance_sort)
		{
			tex = NULL;
		}

		if (last_tex == tex)
		{
			buffer_index++;
		}
		else
		{
			last_tex = tex;
			buffer_index = 0;
		}

		bool bake_sunlight = LLPipeline::sBakeSunlight && facep->getDrawable()->isStatic(); 

		U32 index_count = facep->getIndicesCount();
		U32 geom_count = facep->getGeomCount();

		flexi = flexi || facep->getViewerObject()->getVolume()->isUnique();

		//sum up vertices needed for this render batch
		LLFace** i = face_iter;
		++i;
		
		const U32 MAX_TEXTURE_COUNT = 32;
		LLViewerTexture* texture_list[MAX_TEXTURE_COUNT];
		
		U32 texture_count = 0;

		{
			LL_RECORD_BLOCK_TIME(FTM_GEN_DRAW_INFO_FACE_SIZE);
			if (batch_textures)
			{
				U8 cur_tex = 0;
				facep->setTextureIndex(cur_tex);
				if (texture_count < MAX_TEXTURE_COUNT)
				{
					texture_list[texture_count++] = tex;
				}

				if (can_batch_texture(facep))
				{ //populate texture_list with any textures that can be batched
				  //move i to the next unbatchable face
					while (i != end_faces)
					{
						facep = *i;
						
						if (!can_batch_texture(facep))
						{ //face is bump mapped or has an animated texture matrix -- can't 
							//batch more than 1 texture at a time
							facep->setTextureIndex(0);
							break;
						}

						if (facep->getTexture() != tex)
						{
							if (distance_sort)
							{ //textures might be out of order, see if texture exists in current batch
								bool found = false;
								for (U32 tex_idx = 0; tex_idx < texture_count; ++tex_idx)
								{
									if (facep->getTexture() == texture_list[tex_idx])
									{
										cur_tex = tex_idx;
										found = true;
										break;
									}
								}

								if (!found)
								{
									cur_tex = texture_count;
								}
							}
							else
							{
								cur_tex++;
							}

							if (cur_tex >= texture_index_channels)
							{ //cut batches when index channels are depleted
								break;
							}

							tex = facep->getTexture();

							if (texture_count < MAX_TEXTURE_COUNT)
							{
								texture_list[texture_count++] = tex;
							}
						}

						if (geom_count + facep->getGeomCount() > max_vertices)
						{ //cut batches on geom count too big
							break;
						}

						++i;

						flexi = flexi || facep->getViewerObject()->getVolume()->isUnique();

						index_count += facep->getIndicesCount();
						geom_count += facep->getGeomCount();

						facep->setTextureIndex(cur_tex);
					}
				}
				else
				{
					facep->setTextureIndex(0);
				}

				tex = texture_list[0];
			}
			else
			{
				while (i != end_faces && 
					(LLPipeline::sTextureBindTest || 
						(distance_sort || 
							((*i)->getTexture() == tex &&
							((*i)->getTextureEntry()->getMaterialParams() == mat)))))
				{
					facep = *i;
			

					//face has no texture index
					facep->mDrawInfo = NULL;
					facep->setTextureIndex(255);

					if (geom_count + facep->getGeomCount() > max_vertices)
					{ //cut batches on geom count too big
						break;
					}

					++i;
					index_count += facep->getIndicesCount();
					geom_count += facep->getGeomCount();

					flexi = flexi || facep->getViewerObject()->getVolume()->isUnique();
				}
			}
		}


		if (flexi && buffer_usage && buffer_usage != GL_STREAM_DRAW_ARB)
		{
			buffer_usage = GL_STREAM_DRAW_ARB;
		}

		//create vertex buffer
		LLPointer<LLVertexBuffer> buffer;

		{
			LL_RECORD_BLOCK_TIME(FTM_GEN_DRAW_INFO_ALLOCATE);
			buffer = createVertexBuffer(mask, buffer_usage);
			if(!buffer->allocateBuffer(geom_count, index_count, TRUE))
			{
				LL_WARNS() << "Failed to allocate group Vertex Buffer to "
					<< geom_count << " vertices and "
					<< index_count << " indices" << LL_ENDL;
				buffer = NULL;
			}
		}

		if (buffer)
		{
			group->mGeometryBytes += buffer->getSize() + buffer->getIndicesSize();
			buffer_map[mask][*face_iter].push_back(buffer);
		}

		//add face geometry

		U32 indices_index = 0;
		U16 index_offset = 0;

		while (face_iter < i)
		{
			//update face indices for new buffer
			facep = *face_iter;
			if (buffer.isNull())
			{
				// Bulk allocation failed
				facep->setVertexBuffer(buffer);
				facep->setSize(0, 0); // mark as no geometry
				++face_iter;
				continue;
			}
			facep->setIndicesIndex(indices_index);
			facep->setGeomIndex(index_offset);
			facep->setVertexBuffer(buffer);	
			
			if (batch_textures && facep->getTextureIndex() == 255)
			{
				LL_ERRS() << "Invalid texture index." << LL_ENDL;
			}
			
			{
				//for debugging, set last time face was updated vs moved
				facep->updateRebuildFlags();

				if (!LLPipeline::sDelayVBUpdate)
				{ //copy face geometry into vertex buffer
					LLDrawable* drawablep = facep->getDrawable();
					LLVOVolume* vobj = drawablep->getVOVolume();
					LLVolume* volume = vobj->getVolume();

					if (drawablep->isState(LLDrawable::ANIMATED_CHILD))
					{
						vobj->updateRelativeXform(true);
					}

					U32 te_idx = facep->getTEOffset();

					llassert(!facep->isState(LLFace::RIGGED));

					if (!facep->getGeometryVolume(*volume, te_idx, 
						vobj->getRelativeXform(), vobj->getRelativeXformInvTrans(), index_offset,true))
					{
						LL_WARNS() << "Failed to get geometry for face!" << LL_ENDL;
					}

					if (drawablep->isState(LLDrawable::ANIMATED_CHILD))
					{
						vobj->updateRelativeXform(false);
					}
				}
			}

			index_offset += facep->getGeomCount();
			indices_index += facep->getIndicesCount();

			//append face to appropriate render batch

			BOOL force_simple = facep->getPixelArea() < FORCE_SIMPLE_RENDER_AREA;
			BOOL fullbright = facep->isState(LLFace::FULLBRIGHT);
			if ((mask & LLVertexBuffer::MAP_NORMAL) == 0)
			{ //paranoia check to make sure GL doesn't try to read non-existant normals
				fullbright = TRUE;
			}

			if (hud_group)
			{ //all hud attachments are fullbright
				fullbright = TRUE;
			}

			const LLTextureEntry* te = facep->getTextureEntry();
			tex = facep->getTexture();

			BOOL is_alpha = (facep->getPoolType() == LLDrawPool::POOL_ALPHA) ? TRUE : FALSE;
		
			LLMaterial* mat = te->getMaterialParams().get();
			U8 diffuse_mode = LLMaterial::DIFFUSE_ALPHA_MODE_NONE;
			bool can_be_shiny = true;

			if (mat)
			{
				diffuse_mode = mat->isDiffuseAlphaInvalid() ? LLMaterial::DIFFUSE_ALPHA_MODE_NONE : mat->getDiffuseAlphaMode();
				can_be_shiny = diffuse_mode == LLMaterial::DIFFUSE_ALPHA_MODE_NONE ||
						diffuse_mode == LLMaterial::DIFFUSE_ALPHA_MODE_EMISSIVE;
			}

			bool use_legacy_bump = te->getBumpmap() && (te->getBumpmap() < 18) && (!mat || mat->getNormalID().isNull());
			bool opaque = te->getColor().mV[3] >= 0.999f;

			if (mat && LLPipeline::sRenderDeferred && !hud_group)
			{
				bool material_pass = false;

				// do NOT use 'fullbright' for this logic or you risk sending
				// things without normals down the materials pipeline and will
				// render poorly if not crash NORSPEC-240,314
				//
				if (te->getFullbright())
				{
					if (diffuse_mode == LLMaterial::DIFFUSE_ALPHA_MODE_MASK)
					{
						if (opaque)
						{
							registerFace(group, facep, LLRenderPass::PASS_FULLBRIGHT_ALPHA_MASK);
						}
						else
						{
							registerFace(group, facep, LLRenderPass::PASS_ALPHA);
						}
					}
					else if (is_alpha)
					{
						registerFace(group, facep, LLRenderPass::PASS_ALPHA);
					}
					else
					{
						if (mat->getEnvironmentIntensity() > 0 ||
							te->getShiny() > 0)
						{
							material_pass = true;
						}
						else
						{
							registerFace(group, facep, LLRenderPass::PASS_FULLBRIGHT);
						}
					}
				}
				else if (no_materials)
				{
					registerFace(group, facep, LLRenderPass::PASS_SIMPLE);
				}
				else if (te->getColor().mV[3] < 0.999f)
				{
					registerFace(group, facep, LLRenderPass::PASS_ALPHA);
				}
				else if (use_legacy_bump)
				{
					// we have a material AND legacy bump settings, but no normal map
					registerFace(group, facep, LLRenderPass::PASS_BUMP);
				}
				else
				{
					material_pass = true;
				}

				if (material_pass)
				{
					static const U32 pass[] = 
					{
						LLRenderPass::PASS_MATERIAL,
						LLRenderPass::PASS_ALPHA, //LLRenderPass::PASS_MATERIAL_ALPHA,
						LLRenderPass::PASS_MATERIAL_ALPHA_MASK,
						LLRenderPass::PASS_MATERIAL_ALPHA_EMISSIVE,
						LLRenderPass::PASS_SPECMAP,
						LLRenderPass::PASS_ALPHA, //LLRenderPass::PASS_SPECMAP_BLEND,
						LLRenderPass::PASS_SPECMAP_MASK,
						LLRenderPass::PASS_SPECMAP_EMISSIVE,
						LLRenderPass::PASS_NORMMAP,
						LLRenderPass::PASS_ALPHA, //LLRenderPass::PASS_NORMMAP_BLEND,
						LLRenderPass::PASS_NORMMAP_MASK,
						LLRenderPass::PASS_NORMMAP_EMISSIVE,
						LLRenderPass::PASS_NORMSPEC,
						LLRenderPass::PASS_ALPHA, //LLRenderPass::PASS_NORMSPEC_BLEND,
						LLRenderPass::PASS_NORMSPEC_MASK,
						LLRenderPass::PASS_NORMSPEC_EMISSIVE,
					};

					U32 mask = mat->getShaderMask();

					llassert(mask < sizeof(pass)/sizeof(U32));

					mask = llmin(mask, (U32)(sizeof(pass)/sizeof(U32)-1));

					registerFace(group, facep, pass[mask]);
				}
			}
			else if (mat)
			{
				U8 mode = diffuse_mode;
				if (te->getColor().mV[3] < 0.999f)
				{
					mode = LLMaterial::DIFFUSE_ALPHA_MODE_BLEND;
				}

				if (mode == LLMaterial::DIFFUSE_ALPHA_MODE_MASK)
				{
					registerFace(group, facep, fullbright ? LLRenderPass::PASS_FULLBRIGHT_ALPHA_MASK : LLRenderPass::PASS_ALPHA_MASK);
				}
				else if (is_alpha || (te->getColor().mV[3] < 0.999f))
				{
					registerFace(group, facep, LLRenderPass::PASS_ALPHA);
				}
				else if (gPipeline.canUseVertexShaders()
					&& LLPipeline::sRenderBump 
					&& te->getShiny() 
					&& can_be_shiny)
				{
					registerFace(group, facep, fullbright ? LLRenderPass::PASS_FULLBRIGHT_SHINY : LLRenderPass::PASS_SHINY);
				}
				else
				{
					registerFace(group, facep, fullbright ? LLRenderPass::PASS_FULLBRIGHT : LLRenderPass::PASS_SIMPLE);
				}
			}
			else if (is_alpha)
			{
				// can we safely treat this as an alpha mask?
				if (facep->getFaceColor().mV[3] <= 0.f)
				{ //100% transparent, don't render unless we're highlighting transparent
					registerFace(group, facep, LLRenderPass::PASS_ALPHA_INVISIBLE);
				}
				else if (facep->canRenderAsMask())
				{
					if (te->getFullbright() || LLPipeline::sNoAlpha)
					{
						registerFace(group, facep, LLRenderPass::PASS_FULLBRIGHT_ALPHA_MASK);
					}
					else
					{
						registerFace(group, facep, LLRenderPass::PASS_ALPHA_MASK);
					}
				}
				else
				{
					registerFace(group, facep, LLRenderPass::PASS_ALPHA);
				}
			}
			else if (gPipeline.canUseVertexShaders()
				&& LLPipeline::sRenderBump 
				&& te->getShiny() 
				&& can_be_shiny)
			{ //shiny
				if (tex->getPrimaryFormat() == GL_ALPHA)
				{ //invisiprim+shiny
					registerFace(group, facep, LLRenderPass::PASS_INVISI_SHINY);
					registerFace(group, facep, LLRenderPass::PASS_INVISIBLE);
				}
				else if (LLPipeline::sRenderDeferred && !hud_group)
				{ //deferred rendering
					if (te->getFullbright())
					{ //register in post deferred fullbright shiny pass
						registerFace(group, facep, LLRenderPass::PASS_FULLBRIGHT_SHINY);
						if (te->getBumpmap())
						{ //register in post deferred bump pass
							registerFace(group, facep, LLRenderPass::PASS_POST_BUMP);
						}
					}
					else if (use_legacy_bump)
					{ //register in deferred bump pass
						registerFace(group, facep, LLRenderPass::PASS_BUMP);
					}
					else
					{ //register in deferred simple pass (deferred simple includes shiny)
						llassert(mask & LLVertexBuffer::MAP_NORMAL);
						registerFace(group, facep, LLRenderPass::PASS_SIMPLE);
					}
				}
				else if (fullbright)
				{	//not deferred, register in standard fullbright shiny pass					
					registerFace(group, facep, LLRenderPass::PASS_FULLBRIGHT_SHINY);
				}
				else
				{ //not deferred or fullbright, register in standard shiny pass
					registerFace(group, facep, LLRenderPass::PASS_SHINY);
				}
			}
			else
			{ //not alpha and not shiny
				if (!is_alpha && tex->getPrimaryFormat() == GL_ALPHA)
				{ //invisiprim
					registerFace(group, facep, LLRenderPass::PASS_INVISIBLE);
				}
				else if (fullbright || bake_sunlight)
				{ //fullbright
					if (mat && diffuse_mode == LLMaterial::DIFFUSE_ALPHA_MODE_MASK)
					{
						registerFace(group, facep, LLRenderPass::PASS_FULLBRIGHT_ALPHA_MASK);
					}
					else
					{
					registerFace(group, facep, LLRenderPass::PASS_FULLBRIGHT);
					}
					if (LLPipeline::sRenderDeferred && !hud_group && LLPipeline::sRenderBump && use_legacy_bump)
					{ //if this is the deferred render and a bump map is present, register in post deferred bump
						registerFace(group, facep, LLRenderPass::PASS_POST_BUMP);
					}
				}
				else
				{
					if (LLPipeline::sRenderDeferred && LLPipeline::sRenderBump && use_legacy_bump)
					{ //non-shiny or fullbright deferred bump
						registerFace(group, facep, LLRenderPass::PASS_BUMP);
					}
					else
					{ //all around simple
						llassert(mask & LLVertexBuffer::MAP_NORMAL);
						if (mat && diffuse_mode == LLMaterial::DIFFUSE_ALPHA_MODE_MASK)
						{ //material alpha mask can be respected in non-deferred
							registerFace(group, facep, LLRenderPass::PASS_ALPHA_MASK);
						}
						else
						{
						registerFace(group, facep, LLRenderPass::PASS_SIMPLE);
					}
				}
				}
				
				
				if (!gPipeline.canUseVertexShaders() && 
					!is_alpha && 
					te->getShiny() && 
					LLPipeline::sRenderBump)
				{ //shiny as an extra pass when shaders are disabled
					registerFace(group, facep, LLRenderPass::PASS_SHINY);
				}
			}
			
			//not sure why this is here, and looks like it might cause bump mapped objects to get rendered redundantly -- davep 5/11/2010
			if (!is_alpha && (hud_group || !LLPipeline::sRenderDeferred))
			{
				llassert((mask & LLVertexBuffer::MAP_NORMAL) || fullbright);
				facep->setPoolType((fullbright) ? LLDrawPool::POOL_FULLBRIGHT : LLDrawPool::POOL_SIMPLE);
				
				if (!force_simple && LLPipeline::sRenderBump && use_legacy_bump)
				{
					registerFace(group, facep, LLRenderPass::PASS_BUMP);
				}
			}

			if (!is_alpha && LLPipeline::sRenderGlow && te->getGlow() > 0.f)
			{
				registerFace(group, facep, LLRenderPass::PASS_GLOW);
			}
						
			++face_iter;
		}

		if (buffer)
		{
			buffer->flush();
		}
	}

	group->mBufferMap[mask].clear();
	for (LLSpatialGroup::buffer_texture_map_t::iterator i = buffer_map[mask].begin(); i != buffer_map[mask].end(); ++i)
	{
		group->mBufferMap[mask][i->first] = i->second;
	}
}

void LLGeometryManager::addGeometryCount(LLSpatialGroup* group, U32 &vertex_count, U32 &index_count)
{	
	//initialize to default usage for this partition
	U32 usage = group->getSpatialPartition()->mBufferUsage;
	
	//clear off any old faces
	mFaceList.clear();

	//for each drawable

	for (LLSpatialGroup::element_iter drawable_iter = group->getDataBegin(); drawable_iter != group->getDataEnd(); ++drawable_iter)
	{
		LLDrawable* drawablep = (LLDrawable*)(*drawable_iter)->getDrawable();
		
		if (!drawablep || drawablep->isDead())
		{
			continue;
		}
	
		if (drawablep->isAnimating())
		{ //fall back to stream draw for animating verts
			usage = GL_STREAM_DRAW_ARB;
		}

		//for each face
		for (S32 i = 0; i < drawablep->getNumFaces(); i++)
		{
			//sum up face verts and indices
			drawablep->updateFaceSize(i);
			LLFace* facep = drawablep->getFace(i);
			if (facep)
			{
				if (facep->hasGeometry() && facep->getPixelArea() > FORCE_CULL_AREA && 
					facep->getGeomCount() + vertex_count <= 65536)
				{
					vertex_count += facep->getGeomCount();
					index_count += facep->getIndicesCount();
				
					//remember face (for sorting)
					mFaceList.push_back(facep);
				}
				else
				{
					facep->clearVertexBuffer();
				}
			}
		}
	}
	
	group->mBufferUsage = usage;
}

LLHUDPartition::LLHUDPartition(LLViewerRegion* regionp) : LLBridgePartition(regionp)
{
	mPartitionType = LLViewerRegion::PARTITION_HUD;
	mDrawableType = LLPipeline::RENDER_TYPE_HUD;
	mSlopRatio = 0.f;
	mLODPeriod = 1;
}

void LLHUDPartition::shift(const LLVector4a &offset)
{
	//HUD objects don't shift with region crossing.  That would be silly.
}
<|MERGE_RESOLUTION|>--- conflicted
+++ resolved
@@ -2238,8 +2238,6 @@
 	return res;
 }
 
-<<<<<<< HEAD
-=======
 bool LLVOVolume::notifyAboutCreatingTexture(LLViewerTexture *texture)
 {
 	// Texture was created, process it and remove from wait list
@@ -2318,18 +2316,11 @@
 	return true;
 }
 
->>>>>>> e7eed473
 S32 LLVOVolume::setTEMaterialParams(const U8 te, const LLMaterialPtr pMaterialParams)
 {
 	LLMaterialPtr pMaterial = const_cast<LLMaterialPtr&>(pMaterialParams);
 
 	if(pMaterialParams)
-<<<<<<< HEAD
-	{
-		LLViewerTexture* image = getTEImage(te);
-		LLGLenum image_format = image ? image->getPrimaryFormat() : GL_RGB;
-		LLMaterialPtr current_material = getTEMaterialParams(te);
-=======
 	{ //check all of them according to material settings
 
 		LLViewerTexture *img_diffuse = getTEImage(te);
@@ -2375,23 +2366,11 @@
 			}
 
 		}
->>>>>>> e7eed473
-
-		U8 new_diffuse_alpha_mode = pMaterialParams->getDiffuseAlphaMode();
-
-		if(new_diffuse_alpha_mode == LLMaterial::DIFFUSE_ALPHA_MODE_BLEND)
-		{
-<<<<<<< HEAD
-			new_diffuse_alpha_mode = (GL_RGB == image_format || 0 == image_format ? LLMaterial::DIFFUSE_ALPHA_MODE_NONE : new_diffuse_alpha_mode);
-		}
-
-		if(pMaterialParams->getDiffuseAlphaMode() != new_diffuse_alpha_mode) {
-			//create new material
-			pMaterial = new LLMaterial(pMaterialParams->asLLSD());
-			pMaterial->setDiffuseAlphaMode(new_diffuse_alpha_mode);
-			LLMaterialMgr::getInstance()->put(getID(),te,*pMaterial);
-		}
-=======
+
+
+		//specular
+		if(LLUUID::null != pMaterialParams->getSpecularID())
+		{
 			if(img_specular && img_specular->isMissingAsset() && img_specular->getID() == pMaterialParams->getSpecularID())
 			{
 				pMaterial->setSpecularInvalid(true);
@@ -2402,7 +2381,6 @@
 				mWaitingTextureInfo.insert(mmap_UUID_MAP_t::value_type(pMaterialParams->getSpecularID(), material_info(LLRender::SPECULAR_MAP, te)));
 			}
 		}
->>>>>>> e7eed473
 	}
 
 	S32 res = LLViewerObject::setTEMaterialParams(te, pMaterial);
