/** 
 * @file llfasttimerview.cpp
 * @brief LLFastTimerView class implementation
 *
 * $LicenseInfo:firstyear=2004&license=viewerlgpl$
 * Second Life Viewer Source Code
 * Copyright (C) 2010, Linden Research, Inc.
 * 
 * This library is free software; you can redistribute it and/or
 * modify it under the terms of the GNU Lesser General Public
 * License as published by the Free Software Foundation;
 * version 2.1 of the License only.
 * 
 * This library is distributed in the hope that it will be useful,
 * but WITHOUT ANY WARRANTY; without even the implied warranty of
 * MERCHANTABILITY or FITNESS FOR A PARTICULAR PURPOSE.  See the GNU
 * Lesser General Public License for more details.
 * 
 * You should have received a copy of the GNU Lesser General Public
 * License along with this library; if not, write to the Free Software
 * Foundation, Inc., 51 Franklin Street, Fifth Floor, Boston, MA  02110-1301  USA
 * 
 * Linden Research, Inc., 945 Battery Street, San Francisco, CA  94111  USA
 * $/LicenseInfo$
 */

#include "llviewerprecompiledheaders.h"

#include "llfasttimerview.h"

#include "llviewerwindow.h"
#include "llrect.h"
#include "llcombobox.h"
#include "llerror.h"
#include "llgl.h"
#include "llimagepng.h"
#include "llrender.h"
#include "llrendertarget.h"
#include "lllocalcliprect.h"
#include "lllayoutstack.h"
#include "llmath.h"
#include "llfontgl.h"
#include "llsdserialize.h"
#include "lltooltip.h"
#include "llbutton.h"

#include "llappviewer.h"
#include "llviewertexturelist.h"
#include "llui.h"
#include "llviewercontrol.h"

#include "llfasttimer.h"
#include "lltreeiterators.h"
#include "llmetricperformancetester.h"
#include "llviewerstats.h"

//////////////////////////////////////////////////////////////////////////////

using namespace LLTrace;

static const S32 MAX_VISIBLE_HISTORY = 12;
static const S32 LINE_GRAPH_HEIGHT = 240;
static const S32 MIN_BAR_HEIGHT = 3;
static const S32 RUNNING_AVERAGE_WIDTH = 100;
static const S32 NUM_FRAMES_HISTORY = 200;

std::vector<BlockTimerStatHandle*> ft_display_idx; // line of table entry for display purposes (for collapse)

BOOL LLFastTimerView::sAnalyzePerformance = FALSE;

S32 get_depth(const BlockTimerStatHandle* blockp)
{
	S32 depth = 0;
	BlockTimerStatHandle* timerp = blockp->getParent();
	while(timerp)
	{
		depth++;
		if (timerp->getParent() == timerp) break;
		timerp = timerp->getParent();
	}
	return depth;
}

LLFastTimerView::LLFastTimerView(const LLSD& key)
:	LLFloater(key),
	mHoverTimer(NULL),
	mDisplayMode(0),
	mDisplayType(DISPLAY_TIME),
	mScrollIndex(0),
	mHoverID(NULL),
	mHoverBarIndex(-1),
	mStatsIndex(-1),
	mPauseHistory(false),
	mRecording(NUM_FRAMES_HISTORY)
{
	mTimerBarRows.resize(NUM_FRAMES_HISTORY);
}

LLFastTimerView::~LLFastTimerView()
{
<<<<<<< HEAD
	mDisplayMode = 0;
	mAvgCountTotal = 0;
	mMaxCountTotal = 0;
	mDisplayCenter = ALIGN_CENTER;
	mDisplayCalls = 0;
	mDisplayHz = 0;
	mScrollIndex = 0;
	mHoverID = NULL;
	mHoverBarIndex = -1;
	FTV_NUM_TIMERS = LLFastTimer::NamedTimer::instanceCount();
	mPrintStats = -1;	
	// <FS:LO> Making the ledgend part of fast timers scrollable
	mOverLegend = false;
	mScrollOffset = 0;
	// </FS:LO>
=======
>>>>>>> d0ef02c2
}

void LLFastTimerView::onPause()
{
	setPauseState(!mPauseHistory);
}

void LLFastTimerView::setPauseState(bool pause_state)
{
	if (pause_state == mPauseHistory) return;

	// reset scroll to bottom when unpausing
	if (!pause_state)
	{
		
		getChild<LLButton>("pause_btn")->setLabel(getString("pause"));
	}
	else
	{
		mScrollIndex = 0;

		getChild<LLButton>("pause_btn")->setLabel(getString("run"));
	}

	mPauseHistory = pause_state;
}

BOOL LLFastTimerView::postBuild()
{
	LLButton& pause_btn = getChildRef<LLButton>("pause_btn");
	
	pause_btn.setCommitCallback(boost::bind(&LLFastTimerView::onPause, this));
	return TRUE;
}

BOOL LLFastTimerView::handleRightMouseDown(S32 x, S32 y, MASK mask)
{
	if (mHoverTimer )
	{
		// right click collapses timers
		if (!mHoverTimer->getTreeNode().mCollapsed)
		{
			mHoverTimer->getTreeNode().mCollapsed = true;
		}
		else if (mHoverTimer->getParent())
		{
			mHoverTimer->getParent()->getTreeNode().mCollapsed = true;
		}
		return TRUE;
	}
	else if (mBarRect.pointInRect(x, y))
	{
		S32 bar_idx = MAX_VISIBLE_HISTORY - ((y - mBarRect.mBottom) * (MAX_VISIBLE_HISTORY + 2) / mBarRect.getHeight());
		bar_idx = llclamp(bar_idx, 0, MAX_VISIBLE_HISTORY);
		mStatsIndex = mScrollIndex + bar_idx;
		return TRUE;
	}
	return LLFloater::handleRightMouseDown(x, y, mask);
}

BlockTimerStatHandle* LLFastTimerView::getLegendID(S32 y)
{
	S32 idx = (mLegendRect.mTop - y) / (LLFontGL::getFontMonospace()->getLineHeight() + 2);

	if (idx >= 0 && idx < (S32)ft_display_idx.size())
	{
		return ft_display_idx[idx];
	}
	
	return NULL;
}

BOOL LLFastTimerView::handleDoubleClick(S32 x, S32 y, MASK mask)
{
	for(LLTrace::block_timer_tree_df_iterator_t it = LLTrace::begin_block_timer_tree_df(FTM_FRAME);
		it != LLTrace::end_block_timer_tree_df();
		++it)
	{
		(*it)->getTreeNode().mCollapsed = false;
	}
	return TRUE;
}

BOOL LLFastTimerView::handleMouseDown(S32 x, S32 y, MASK mask)
{
	if (x < mBarRect.mLeft) 
	{
		BlockTimerStatHandle* idp = getLegendID(y);
		if (idp)
		{
			idp->getTreeNode().mCollapsed = !idp->getTreeNode().mCollapsed;
		}
	}
	else if (mHoverTimer)
	{
		//left click drills down by expanding timers
		mHoverTimer->getTreeNode().mCollapsed = false;
	}
	else if (mGraphRect.pointInRect(x, y))
	{
		gFocusMgr.setMouseCapture(this);
		return TRUE;
	}

	return LLFloater::handleMouseDown(x, y, mask);
}

BOOL LLFastTimerView::handleMouseUp(S32 x, S32 y, MASK mask)
{
	if (hasMouseCapture())
	{
		gFocusMgr.setMouseCapture(NULL);
	}
	return LLFloater::handleMouseUp(x, y, mask);;
}

BOOL LLFastTimerView::handleHover(S32 x, S32 y, MASK mask)
{
	if (hasMouseCapture())
	{
		F32 lerp = llclamp(1.f - (F32) (x - mGraphRect.mLeft) / (F32) mGraphRect.getWidth(), 0.f, 1.f);
		mScrollIndex = llround( lerp * (F32)(mRecording.getNumRecordedPeriods() - MAX_VISIBLE_HISTORY));
		mScrollIndex = llclamp(	mScrollIndex, 0, (S32)mRecording.getNumRecordedPeriods());
		return TRUE;
	}
	mHoverTimer = NULL;
	mHoverID = NULL;
	mOverLegend = false; // <FS:LO> Making the ledgend part of fast timers scrollable

	if(mPauseHistory && mBarRect.pointInRect(x, y))
	{
		//const S32 bars_top = mBarRect.mTop;
		const S32 bars_top = mBarRect.mTop - ((S32)LLFontGL::getFontMonospace()->getLineHeight() + 4);

		mHoverBarIndex = llmin((bars_top - y) / (mBarRect.getHeight() / (MAX_VISIBLE_HISTORY + 2)) - 1,
								(S32)mRecording.getNumRecordedPeriods() - 1,
								MAX_VISIBLE_HISTORY);
		if (mHoverBarIndex == 0)
		{
			return TRUE;
		}
		else if (mHoverBarIndex == -1)
		{
			mHoverBarIndex = 0;
		}

		TimerBarRow& row = mHoverBarIndex == 0 ? mAverageTimerRow : mTimerBarRows[mScrollIndex + mHoverBarIndex - 1];

		TimerBar* hover_bar = NULL;
		F32Seconds mouse_time_offset = ((F32)(x - mBarRect.mLeft) / (F32)mBarRect.getWidth()) * mTotalTimeDisplay;
		for (int bar_index = 0, end_index = LLTrace::BlockTimerStatHandle::instance_tracker_t::instanceCount(); 
			bar_index < end_index; 
			++bar_index)
		{
			TimerBar& bar = row.mBars[bar_index];
			if (bar.mSelfStart > mouse_time_offset)
			{
				break;
			}
			if (bar.mSelfEnd > mouse_time_offset)
			{
				hover_bar = &bar;
				if (bar.mTimeBlock->getTreeNode().mCollapsed)
		{
					// stop on first collapsed BlockTimerStatHandle, since we can't select any children
					break;
				}
			}
		}

		if (hover_bar)
		{
			mHoverID = hover_bar->mTimeBlock;
			if (mHoverTimer != mHoverID)
			{
				// could be that existing tooltip is for a parent and is thus
				// covering region for this new timer, go ahead and unblock 
				// so we can create a new tooltip
				LLToolTipMgr::instance().unblockToolTips();
				mHoverTimer = mHoverID;
				mToolTipRect.set(mBarRect.mLeft + (hover_bar->mSelfStart / mTotalTimeDisplay) * mBarRect.getWidth(),
								row.mTop,
								mBarRect.mLeft + (hover_bar->mSelfEnd / mTotalTimeDisplay) * mBarRect.getWidth(),
								row.mBottom);
			}
		}
	}
	else if (x < mBarRect.mLeft) 
	{
		BlockTimerStatHandle* timer_id = getLegendID(y);
		if (timer_id)
		{
			mHoverID = timer_id;
		}
		mOverLegend = true; // <FS:LO> Making the ledgend part of fast timers scrollable
	}
	
	return LLFloater::handleHover(x, y, mask);
}


static std::string get_tooltip(BlockTimerStatHandle& timer, S32 history_index, PeriodicRecording& frame_recording)
{
	std::string tooltip;
	if (history_index == 0)
	{
		// by default, show average number of call
		tooltip = llformat("%s (%d ms, %d calls)", timer.getName().c_str(), (S32)F64Milliseconds(frame_recording.getPeriodMean (timer, RUNNING_AVERAGE_WIDTH)).value(), (S32)frame_recording.getPeriodMean(timer.callCount(), RUNNING_AVERAGE_WIDTH));
	}
	else
	{
		tooltip = llformat("%s (%d ms, %d calls)", timer.getName().c_str(), (S32)F64Milliseconds(frame_recording.getPrevRecording(history_index).getSum(timer)).value(), (S32)frame_recording.getPrevRecording(history_index).getSum(timer.callCount()));
	}
	return tooltip;
}

BOOL LLFastTimerView::handleToolTip(S32 x, S32 y, MASK mask)
{
	if(mPauseHistory && mBarRect.pointInRect(x, y))
	{
		// tooltips for timer bars
		if (mHoverTimer)
		{
			LLRect screen_rect;
			localRectToScreen(mToolTipRect, &screen_rect);

			std::string tooltip = get_tooltip(*mHoverTimer, mHoverBarIndex > 0 ? mScrollIndex + mHoverBarIndex : 0, mRecording);

			LLToolTipMgr::instance().show(LLToolTip::Params()
				.message(tooltip)
				.sticky_rect(screen_rect)
				.delay_time(0.f));

			return TRUE;
		}
	}
	else
	{
		// tooltips for timer legend
		if (x < mBarRect.mLeft) 
		{
			BlockTimerStatHandle* idp = getLegendID(y);
			if (idp)
			{
				LLToolTipMgr::instance().show(get_tooltip(*idp, 0, mRecording));

				return TRUE;
			}
		}
	}

	return LLFloater::handleToolTip(x, y, mask);
}

BOOL LLFastTimerView::handleScrollWheel(S32 x, S32 y, S32 clicks)
{
<<<<<<< HEAD
	//LLFastTimer::sPauseHistory = TRUE;
	//mScrollIndex = llclamp(	mScrollIndex + clicks,
							//0,
							//llmin(LLFastTimer::getLastFrameIndex(), (S32)LLFastTimer::NamedTimer::HISTORY_NUM - MAX_VISIBLE_HISTORY));
	// <FS:LO> Making the ledgend part of fast timers scrollable
	if(mOverLegend)
	{
		mScrollOffset += clicks;
		S32 count = 0;
		for (timer_tree_iterator_t it = begin_timer_tree(getFrameTimer());
			it != timer_tree_iterator_t();
			++it)
		{
			count++;
			LLFastTimer::NamedTimer* idp = (*it);
			if (idp->getCollapsed()) 
			{
				it.skipDescendants();
			}
		}
		mScrollOffset = llclamp(mScrollOffset,0,count-5);
	}
	else
	{
		LLFastTimer::sPauseHistory = TRUE;
		mScrollIndex = llclamp(	mScrollIndex + clicks,
								0,
								llmin(LLFastTimer::getLastFrameIndex(), (S32)LLFastTimer::NamedTimer::HISTORY_NUM - MAX_VISIBLE_HISTORY));
	}
	// </FS:LO>
=======
	setPauseState(true);
	mScrollIndex = llclamp(	mScrollIndex + clicks,
							0,
							llmin((S32)mRecording.getNumRecordedPeriods(), (S32)mRecording.getNumRecordedPeriods() - MAX_VISIBLE_HISTORY));
>>>>>>> d0ef02c2
	return TRUE;
}

static BlockTimerStatHandle FTM_RENDER_TIMER("Timers");
static const S32 MARGIN = 10;
static const S32 LEGEND_WIDTH = 220;

static std::vector<LLColor4> sTimerColors;

void LLFastTimerView::draw()
{
	LL_RECORD_BLOCK_TIME(FTM_RENDER_TIMER);
	
	if (!mPauseHistory)
	{
		mRecording.appendRecording(LLTrace::get_frame_recording().getLastRecording());
		mTimerBarRows.pop_back();
		mTimerBarRows.push_front(TimerBarRow());
	}

	mDisplayMode = llclamp(getChild<LLComboBox>("time_scale_combo")->getCurrentIndex(), 0, 3);
	mDisplayType = (EDisplayType)llclamp(getChild<LLComboBox>("metric_combo")->getCurrentIndex(), 0, 2);
		
	generateUniqueColors();

	LLView::drawChildren();
	//getChild<LLLayoutStack>("timer_bars_stack")->updateLayout();
	//getChild<LLLayoutStack>("legend_stack")->updateLayout();
	LLView* bars_panel = getChildView("bars_panel");
	bars_panel->localRectToOtherView(bars_panel->getLocalRect(), &mBarRect, this);

	LLView* lines_panel = getChildView("lines_panel");
	lines_panel->localRectToOtherView(lines_panel->getLocalRect(), &mGraphRect, this);

	LLView* legend_panel = getChildView("legend");
	legend_panel->localRectToOtherView(legend_panel->getLocalRect(), &mLegendRect, this);

	// Draw the window background
			gGL.getTexUnit(0)->unbind(LLTexUnit::TT_TEXTURE);
	gl_rect_2d(getLocalRect(), LLColor4(0.f, 0.f, 0.f, 0.25f));

	drawHelp(getRect().getHeight() - MARGIN);
	drawLegend();
			
	//mBarRect.mLeft = MARGIN + LEGEND_WIDTH + 8;
	//mBarRect.mTop = y;
	//mBarRect.mRight = getRect().getWidth() - MARGIN;
	//mBarRect.mBottom = MARGIN + LINE_GRAPH_HEIGHT;

	drawBars();
	drawLineGraph();
	printLineStats();
	LLView::draw();

	mAllTimeMax = llmax(mAllTimeMax, mRecording.getLastRecording().getSum(FTM_FRAME));
	mHoverID = NULL;
	mHoverBarIndex = -1;
}

void LLFastTimerView::onOpen(const LLSD& key)
{
	setPauseState(false);
	mRecording.reset();
	mRecording.appendPeriodicRecording(LLTrace::get_frame_recording());
	for(std::deque<TimerBarRow>::iterator it = mTimerBarRows.begin(), end_it = mTimerBarRows.end();
		it != end_it; 
		++it)
	{
		delete []it->mBars;
		it->mBars = NULL;
	}
}
										
void LLFastTimerView::onClose(bool app_quitting)
{
	setVisible(FALSE);
}

<<<<<<< HEAD
	const S32 LEGEND_WIDTH = 220;
	{
		LLLocalClipRect clip(LLRect(margin, y, LEGEND_WIDTH, margin));
		S32 cur_line = 0;
		ft_display_idx.clear();
		std::map<LLFastTimer::NamedTimer*, S32> display_line;
		S32 mScrollOffset_tmp = mScrollOffset; // <FS:LO> Making the ledgend part of fast timers scrollable
		for (timer_tree_iterator_t it = begin_timer_tree(getFrameTimer());
			it != timer_tree_iterator_t();
			++it)
		{
			LLFastTimer::NamedTimer* idp = (*it);
			// <FS:LO> Making the ledgend part of fast timers scrollable
			if(mScrollOffset_tmp)
			{
				--mScrollOffset_tmp;
				if (idp->getCollapsed()) 
				{
					it.skipDescendants();
				}
				continue;
			}
			// </FS:LO>
			display_line[idp] = cur_line;
			ft_display_idx.push_back(idp);
			cur_line++;
=======
void saveChart(const std::string& label, const char* suffix, LLImageRaw* scratch)
{
	//read result back into raw image
	glReadPixels(0, 0, 1024, 512, GL_RGB, GL_UNSIGNED_BYTE, scratch->getData());
>>>>>>> d0ef02c2

	//write results to disk
	LLPointer<LLImagePNG> result = new LLImagePNG();
	result->encode(scratch, 0.f);

	std::string ext = result->getExtension();
	std::string filename = llformat("%s_%s.%s", label.c_str(), suffix, ext.c_str());
	
	std::string out_file = gDirUtilp->getExpandedFilename(LL_PATH_LOGS, filename);
	result->save(out_file);
}

//static
void LLFastTimerView::exportCharts(const std::string& base, const std::string& target)
{
	//allocate render target for drawing charts 
	LLRenderTarget buffer;
	buffer.allocate(1024,512, GL_RGB, FALSE, FALSE);
	

	LLSD cur;

	LLSD base_data;

	{ //read base log into memory
		S32 i = 0;
		std::ifstream is(base.c_str());
		while (!is.eof() && LLSDParser::PARSE_FAILURE != LLSDSerialize::fromXML(cur, is))
		{
			base_data[i++] = cur;
		}
		is.close();
	}

	LLSD cur_data;
	std::set<std::string> chart_names;

	{ //read current log into memory
		S32 i = 0;
		std::ifstream is(target.c_str());
		while (!is.eof() && LLSDParser::PARSE_FAILURE != LLSDSerialize::fromXML(cur, is))
		{
			cur_data[i++] = cur;

			for (LLSD::map_iterator iter = cur.beginMap(); iter != cur.endMap(); ++iter)
			{
				std::string label = iter->first;
				chart_names.insert(label);
			}
		}
		is.close();
	}

	//get time domain
	LLSD::Real cur_total_time = 0.0;

	for (U32 i = 0; i < cur_data.size(); ++i)
	{
		cur_total_time += cur_data[i]["Total"]["Time"].asReal();
	}

	LLSD::Real base_total_time = 0.0;
	for (U32 i = 0; i < base_data.size(); ++i)
	{
		base_total_time += base_data[i]["Total"]["Time"].asReal();
	}

	//allocate raw scratch space
	LLPointer<LLImageRaw> scratch = new LLImageRaw(1024, 512, 3);

	gGL.pushMatrix();
	gGL.loadIdentity();
	gGL.matrixMode(LLRender::MM_PROJECTION);
	gGL.loadIdentity();
	gGL.ortho(-0.05f, 1.05f, -0.05f, 1.05f, -1.0f, 1.0f);

	//render charts
	gGL.getTexUnit(0)->unbind(LLTexUnit::TT_TEXTURE);
	
	buffer.bindTarget();

	for (std::set<std::string>::iterator iter = chart_names.begin(); iter != chart_names.end(); ++iter)
	{
		std::string label = *iter;
	
		LLSD::Real max_time = 0.0;
		LLSD::Integer max_calls = 0;
		LLSD::Real max_execution = 0.0;

		std::vector<LLSD::Real> cur_execution;
		std::vector<LLSD::Real> cur_times;
		std::vector<LLSD::Integer> cur_calls;

		std::vector<LLSD::Real> base_execution;
		std::vector<LLSD::Real> base_times;
		std::vector<LLSD::Integer> base_calls;

		for (U32 i = 0; i < cur_data.size(); ++i)
		{
			LLSD::Real time = cur_data[i][label]["Time"].asReal();
			LLSD::Integer calls = cur_data[i][label]["Calls"].asInteger();

			LLSD::Real execution = 0.0;
			if (calls > 0)
			{
				execution = time/calls;
				cur_execution.push_back(execution);
				cur_times.push_back(time);
			}

			cur_calls.push_back(calls);
		}

		for (U32 i = 0; i < base_data.size(); ++i)
		{
			LLSD::Real time = base_data[i][label]["Time"].asReal();
			LLSD::Integer calls = base_data[i][label]["Calls"].asInteger();

			LLSD::Real execution = 0.0;
			if (calls > 0)
			{
				execution = time/calls;
				base_execution.push_back(execution);
				base_times.push_back(time);
			}

			base_calls.push_back(calls);
		}

		std::sort(base_calls.begin(), base_calls.end());
		std::sort(base_times.begin(), base_times.end());
		std::sort(base_execution.begin(), base_execution.end());

		std::sort(cur_calls.begin(), cur_calls.end());
		std::sort(cur_times.begin(), cur_times.end());
		std::sort(cur_execution.begin(), cur_execution.end());

		//remove outliers
		const U32 OUTLIER_CUTOFF = 512;
		if (base_times.size() > OUTLIER_CUTOFF)
		{ 
			ll_remove_outliers(base_times, 1.f);
		}

		if (base_execution.size() > OUTLIER_CUTOFF)
		{ 
			ll_remove_outliers(base_execution, 1.f);
		}

		if (cur_times.size() > OUTLIER_CUTOFF)
		{ 
			ll_remove_outliers(cur_times, 1.f);
		}

		if (cur_execution.size() > OUTLIER_CUTOFF)
		{ 
			ll_remove_outliers(cur_execution, 1.f);
		}


		max_time = llmax(base_times.empty() ? 0.0 : *base_times.rbegin(), cur_times.empty() ? 0.0 : *cur_times.rbegin());
		max_calls = llmax(base_calls.empty() ? 0 : *base_calls.rbegin(), cur_calls.empty() ? 0 : *cur_calls.rbegin());
		max_execution = llmax(base_execution.empty() ? 0.0 : *base_execution.rbegin(), cur_execution.empty() ? 0.0 : *cur_execution.rbegin());


		LLVector3 last_p;

		//====================================
		// basic
		//====================================
		buffer.clear();

		last_p.clear();

		LLGLDisable cull(GL_CULL_FACE);

		LLVector3 base_col(0, 0.7f, 0.f);
		LLVector3 cur_col(1.f, 0.f, 0.f);

		gGL.setSceneBlendType(LLRender::BT_ADD);

		gGL.color3fv(base_col.mV);
		for (U32 i = 0; i < base_times.size(); ++i)
		{
			gGL.begin(LLRender::TRIANGLE_STRIP);
			gGL.vertex3fv(last_p.mV);
			gGL.vertex3f(last_p.mV[0], 0.f, 0.f);
			last_p.set((F32)i/(F32) base_times.size(), base_times[i]/max_time, 0.f);
			gGL.vertex3fv(last_p.mV);
			gGL.vertex3f(last_p.mV[0], 0.f, 0.f);
			gGL.end();
		}
		
		gGL.flush();

		
		last_p.clear();
		{
			LLGLEnable blend(GL_BLEND);
						
			gGL.color3fv(cur_col.mV);
			for (U32 i = 0; i < cur_times.size(); ++i)
			{
				gGL.begin(LLRender::TRIANGLE_STRIP);
				gGL.vertex3f(last_p.mV[0], 0.f, 0.f);
				gGL.vertex3fv(last_p.mV);
				last_p.set((F32) i / (F32) cur_times.size(), cur_times[i]/max_time, 0.f);
				gGL.vertex3f(last_p.mV[0], 0.f, 0.f);
				gGL.vertex3fv(last_p.mV);
				gGL.end();
			}
			
			gGL.flush();
		}

		saveChart(label, "time", scratch);
		
		//======================================
		// calls
		//======================================
		buffer.clear();

		last_p.clear();

		gGL.color3fv(base_col.mV);
		for (U32 i = 0; i < base_calls.size(); ++i)
		{
			gGL.begin(LLRender::TRIANGLE_STRIP);
			gGL.vertex3fv(last_p.mV);
			gGL.vertex3f(last_p.mV[0], 0.f, 0.f);
			last_p.set((F32) i / (F32) base_calls.size(), (F32)base_calls[i]/max_calls, 0.f);
			gGL.vertex3fv(last_p.mV);
			gGL.vertex3f(last_p.mV[0], 0.f, 0.f);
			gGL.end();
		}
		
		gGL.flush();

		{
			LLGLEnable blend(GL_BLEND);
			gGL.color3fv(cur_col.mV);
			last_p.clear();

			for (U32 i = 0; i < cur_calls.size(); ++i)
			{
				gGL.begin(LLRender::TRIANGLE_STRIP);
				gGL.vertex3f(last_p.mV[0], 0.f, 0.f);
				gGL.vertex3fv(last_p.mV);
				last_p.set((F32) i / (F32) cur_calls.size(), (F32) cur_calls[i]/max_calls, 0.f);
				gGL.vertex3f(last_p.mV[0], 0.f, 0.f);
				gGL.vertex3fv(last_p.mV);
				gGL.end();
				
			}
			
			gGL.flush();
		}

		saveChart(label, "calls", scratch);

		//======================================
		// execution
		//======================================
		buffer.clear();


		gGL.color3fv(base_col.mV);
		U32 count = 0;
		U32 total_count = base_execution.size();

		last_p.clear();

		for (std::vector<LLSD::Real>::iterator iter = base_execution.begin(); iter != base_execution.end(); ++iter)
		{
			gGL.begin(LLRender::TRIANGLE_STRIP);
			gGL.vertex3fv(last_p.mV);
			gGL.vertex3f(last_p.mV[0], 0.f, 0.f);
			last_p.set((F32)count/(F32)total_count, *iter/max_execution, 0.f);
			gGL.vertex3fv(last_p.mV);
			gGL.vertex3f(last_p.mV[0], 0.f, 0.f);
			gGL.end();
			count++;
		}

		last_p.clear();
				
		{
			LLGLEnable blend(GL_BLEND);
			gGL.color3fv(cur_col.mV);
			count = 0;
			total_count = cur_execution.size();

			for (std::vector<LLSD::Real>::iterator iter = cur_execution.begin(); iter != cur_execution.end(); ++iter)
			{
				gGL.begin(LLRender::TRIANGLE_STRIP);
				gGL.vertex3f(last_p.mV[0], 0.f, 0.f);
				gGL.vertex3fv(last_p.mV);
				last_p.set((F32)count/(F32)total_count, *iter/max_execution, 0.f);			
				gGL.vertex3f(last_p.mV[0], 0.f, 0.f);
				gGL.vertex3fv(last_p.mV);
				gGL.end();
				count++;
			}

			gGL.flush();
		}

		saveChart(label, "execution", scratch);
	}

	buffer.flush();

	gGL.popMatrix();
	gGL.matrixMode(LLRender::MM_MODELVIEW);
	gGL.popMatrix();
}

//static
LLSD LLFastTimerView::analyzePerformanceLogDefault(std::istream& is)
{
	LLSD ret;

	LLSD cur;

	LLSD::Real total_time = 0.0;
	LLSD::Integer total_frames = 0;

	typedef std::map<std::string,LLViewerStats::StatsAccumulator> stats_map_t;
	stats_map_t time_stats;
	stats_map_t sample_stats;

	while (!is.eof() && LLSDParser::PARSE_FAILURE != LLSDSerialize::fromXML(cur, is))
	{
		for (LLSD::map_iterator iter = cur.beginMap(); iter != cur.endMap(); ++iter)
		{
			std::string label = iter->first;

			F64 time = iter->second["Time"].asReal();

			// Skip the total figure
			if(label.compare("Total") != 0)
			{
				total_time += time;
			}			

			if (time > 0.0)
			{
				LLSD::Integer samples = iter->second["Calls"].asInteger();

				time_stats[label].push(time);
				sample_stats[label].push(samples);
			}
		}
		total_frames++;
	}

	for(stats_map_t::iterator it = time_stats.begin(); it != time_stats.end(); ++it)
	{
		std::string label = it->first;
		ret[label]["TotalTime"] = time_stats[label].mSum;
		ret[label]["MeanTime"] = time_stats[label].getMean();
		ret[label]["MaxTime"] = time_stats[label].getMaxValue();
		ret[label]["MinTime"] = time_stats[label].getMinValue();
		ret[label]["StdDevTime"] = time_stats[label].getStdDev();
		
		ret[label]["Samples"] = sample_stats[label].mSum;
		ret[label]["MaxSamples"] = sample_stats[label].getMaxValue();
		ret[label]["MinSamples"] = sample_stats[label].getMinValue();
		ret[label]["StdDevSamples"] = sample_stats[label].getStdDev();

		ret[label]["Frames"] = (LLSD::Integer)time_stats[label].getCount();
	}
		
	ret["SessionTime"] = total_time;
	ret["FrameCount"] = total_frames;

	return ret;

}

//static
void LLFastTimerView::doAnalysisDefault(std::string baseline, std::string target, std::string output)
{
	// Open baseline and current target, exit if one is inexistent
	std::ifstream base_is(baseline.c_str());
	std::ifstream target_is(target.c_str());
	if (!base_is.is_open() || !target_is.is_open())
	{
		LL_WARNS() << "'-analyzeperformance' error : baseline or current target file inexistent" << LL_ENDL;
		base_is.close();
		target_is.close();
		return;
	}

	//analyze baseline
	LLSD base = analyzePerformanceLogDefault(base_is);
	base_is.close();

	//analyze current
	LLSD current = analyzePerformanceLogDefault(target_is);
	target_is.close();

	//output comparison
	std::ofstream os(output.c_str());

	LLSD::Real session_time = current["SessionTime"].asReal();
	os <<
		"Label, "
		"% Change, "
		"% of Session, "
		"Cur Min, "
		"Cur Max, "
		"Cur Mean/sample, "
		"Cur Mean/frame, "
		"Cur StdDev/frame, "
		"Cur Total, "
		"Cur Frames, "
		"Cur Samples, "
		"Base Min, "
		"Base Max, "
		"Base Mean/sample, "
		"Base Mean/frame, "
		"Base StdDev/frame, "
		"Base Total, "
		"Base Frames, "
		"Base Samples\n"; 

	for (LLSD::map_iterator iter = base.beginMap();  iter != base.endMap(); ++iter)
	{
		LLSD::String label = iter->first;

		if (current[label]["Samples"].asInteger() == 0 ||
			base[label]["Samples"].asInteger() == 0)
		{
			//cannot compare
			continue;
		}	
		LLSD::Real a = base[label]["TotalTime"].asReal() / base[label]["Samples"].asReal();
		LLSD::Real b = current[label]["TotalTime"].asReal() / current[label]["Samples"].asReal();
			
		LLSD::Real diff = b-a;

		LLSD::Real perc = diff/a * 100;

		os << llformat("%s, %.2f, %.4f, %.4f, %.4f, %.4f, %.4f, %.4f, %.4f, %d, %d, %.4f, %.4f, %.4f, %.4f, %.4f, %.4f, %d, %d\n",
			label.c_str(), 
			(F32) perc, 
			(F32) (current[label]["TotalTime"].asReal()/session_time * 100.0), 

			(F32) current[label]["MinTime"].asReal(), 
			(F32) current[label]["MaxTime"].asReal(), 
			(F32) b, 
			(F32) current[label]["MeanTime"].asReal(), 
			(F32) current[label]["StdDevTime"].asReal(),
			(F32) current[label]["TotalTime"].asReal(), 
			current[label]["Frames"].asInteger(),
			current[label]["Samples"].asInteger(),
			(F32) base[label]["MinTime"].asReal(), 
			(F32) base[label]["MaxTime"].asReal(), 
			(F32) a, 
			(F32) base[label]["MeanTime"].asReal(), 
			(F32) base[label]["StdDevTime"].asReal(),
			(F32) base[label]["TotalTime"].asReal(), 
			base[label]["Frames"].asInteger(),
			base[label]["Samples"].asInteger());			
	}

	exportCharts(baseline, target);

	os.flush();
	os.close();
}

//static
void LLFastTimerView::outputAllMetrics()
{
	if (LLMetricPerformanceTesterBasic::hasMetricPerformanceTesters())
	{
		for (LLMetricPerformanceTesterBasic::name_tester_map_t::iterator iter = LLMetricPerformanceTesterBasic::sTesterMap.begin(); 
			iter != LLMetricPerformanceTesterBasic::sTesterMap.end(); ++iter)
		{
			LLMetricPerformanceTesterBasic* tester = ((LLMetricPerformanceTesterBasic*)iter->second);	
			tester->outputTestResults();
		}
	}
}

//static
void LLFastTimerView::doAnalysis(std::string baseline, std::string target, std::string output)
{
	if(BlockTimer::sLog)
	{
		doAnalysisDefault(baseline, target, output) ;
		return ;
	}

	if(BlockTimer::sMetricLog)
	{
		LLMetricPerformanceTesterBasic::doAnalysisMetrics(baseline, target, output) ;
		return ;
	}
}


void LLFastTimerView::printLineStats()
{
	// Output stats for clicked bar to log
	if (mStatsIndex >= 0)
	{
		std::string legend_stat;
		bool first = true;
		for(block_timer_tree_df_iterator_t it = LLTrace::begin_block_timer_tree_df(FTM_FRAME);
			it != LLTrace::end_block_timer_tree_df();
			++it)
		{
			BlockTimerStatHandle* idp = (*it);

			if (!first)
			{
				legend_stat += ", ";
			}
			first = false;
			legend_stat += idp->getName();

			//if (idp->getTreeNode().mCollapsed)
			//{
			//	it.skipDescendants();
			//}
		}
		LL_INFOS() << legend_stat << LL_ENDL;

		std::string timer_stat;
		first = true;
		for(block_timer_tree_df_iterator_t it = LLTrace::begin_block_timer_tree_df(FTM_FRAME);
			it != LLTrace::end_block_timer_tree_df();
			++it)
		{
			BlockTimerStatHandle* idp = (*it);

			if (!first)
			{
				timer_stat += ", ";
			}
			first = false;

			F32Seconds ticks;
			if (mStatsIndex == 0)
			{
				ticks = mRecording.getPeriodMean(*idp, RUNNING_AVERAGE_WIDTH);
			}
			else
			{
				ticks = mRecording.getPrevRecording(mStatsIndex).getSum(*idp);
			}
			F32Milliseconds ms = ticks;

			timer_stat += llformat("%.1f",ms.value());

			//if (idp->getTreeNode().mCollapsed)
			//{
			//	it.skipDescendants();
			//}
		}
		LL_INFOS() << timer_stat << LL_ENDL;
		mStatsIndex = -1;
	}
}

static LLTrace::BlockTimerStatHandle FTM_DRAW_LINE_GRAPH("Draw line graph");

void LLFastTimerView::drawLineGraph()
{
	LL_RECORD_BLOCK_TIME(FTM_DRAW_LINE_GRAPH);
	//draw line graph history
	gGL.getTexUnit(0)->unbind(LLTexUnit::TT_TEXTURE);
	LLLocalClipRect clip(mGraphRect);

	//normalize based on last frame's maximum
	static F32Seconds max_time(0.000001);
	static U32 max_calls = 0;
	static F32 alpha_interp = 0.f;

	//highlight visible range
	{
		S32 first_frame = mRecording.getNumRecordedPeriods() - mScrollIndex;
		S32 last_frame = first_frame - MAX_VISIBLE_HISTORY;

		F32 frame_delta = ((F32) (mGraphRect.getWidth()))/(mRecording.getNumRecordedPeriods()-1);

		F32 right = (F32) mGraphRect.mLeft + frame_delta*first_frame;
		F32 left = (F32) mGraphRect.mLeft + frame_delta*last_frame;

		gGL.color4f(0.5f,0.5f,0.5f,0.3f);
		gl_rect_2d((S32) left, mGraphRect.mTop, (S32) right, mGraphRect.mBottom);

		if (mHoverBarIndex > 0)
		{
			S32 bar_frame = first_frame - (mScrollIndex + mHoverBarIndex) - 1;
			F32 bar = (F32) mGraphRect.mLeft + frame_delta*bar_frame;

			gGL.color4f(0.5f,0.5f,0.5f,1);

			gGL.begin(LLRender::LINES);
			gGL.vertex2i((S32)bar, mGraphRect.mBottom);
			gGL.vertex2i((S32)bar, mGraphRect.mTop);
			gGL.end();
		}
	}

	F32Seconds cur_max(0);
	U32 cur_max_calls = 0;
	for(block_timer_tree_df_iterator_t it = LLTrace::begin_block_timer_tree_df(FTM_FRAME);
		it != LLTrace::end_block_timer_tree_df();
		++it)
	{
		BlockTimerStatHandle* idp = (*it);

		//fatten highlighted timer
		if (mHoverID == idp)
		{
			gGL.flush();
			glLineWidth(3);
		}

		llassert(idp->getIndex() < sTimerColors.size());
		const F32 * col = sTimerColors[idp->getIndex()].mV;// ft_display_table[idx].color->mV;

		F32 alpha = 1.f;
		bool is_hover_timer = true;

		if (mHoverID != NULL &&
			mHoverID != idp)
		{	//fade out non-highlighted timers
			if (idp->getParent() != mHoverID)
			{
				alpha = alpha_interp;
				is_hover_timer = false;
			}
		}

		gGL.color4f(col[0], col[1], col[2], alpha);				
		gGL.begin(LLRender::TRIANGLE_STRIP);
		F32 call_scale_factor = (F32)mGraphRect.getHeight() / (F32)max_calls;
		F32 time_scale_factor = (F32)mGraphRect.getHeight() / max_time.value();
		F32 hz_scale_factor = (F32) mGraphRect.getHeight() / (1.f / max_time.value());
		for (U32 j = mRecording.getNumRecordedPeriods();
			j > 0;
			j--)
		{
			LLTrace::Recording& recording = mRecording.getPrevRecording(j);
			F32Seconds time = llmax(recording.getSum(*idp), F64Seconds(0.000001));
			U32 calls = recording.getSum(idp->callCount());

			if (is_hover_timer)
			{ 
				//normalize to highlighted timer
				cur_max = llmax(cur_max, time);
				cur_max_calls = llmax(cur_max_calls, calls);
			}
			F32 x = mGraphRect.mRight - j * (F32)(mGraphRect.getWidth())/(mRecording.getNumRecordedPeriods()-1);
			F32 y;
			switch(mDisplayType)
{
			case DISPLAY_TIME:
				y = mGraphRect.mBottom + time.value() * time_scale_factor;
				break;
			case DISPLAY_CALLS:
				y = mGraphRect.mBottom + (F32)calls * call_scale_factor;
				break;
			case DISPLAY_HZ:
				y = mGraphRect.mBottom + (1.f / time.value()) * hz_scale_factor;
				break;
			}
			gGL.vertex2f(x,y);
			gGL.vertex2f(x,mGraphRect.mBottom);
		}
		gGL.end();

		if (mHoverID == idp)
		{
			gGL.flush();
			glLineWidth(1);
		}

		if (idp->getTreeNode().mCollapsed)
		{	
			//skip hidden timers
			it.skipDescendants();
		}
	}
	
	//interpolate towards new maximum
	max_time = (F32Seconds)lerp(max_time.value(), cur_max.value(), LLSmoothInterpolation::getInterpolant(0.1f));
	if (llabs((max_time - cur_max).value()) <= 1)
	{
		max_time = llmax(F32Microseconds(1.f), F32Microseconds(cur_max));
	}

	max_calls = llround(lerp((F32)max_calls, (F32) cur_max_calls, LLSmoothInterpolation::getInterpolant(0.1f)));
	if (llabs((S32)(max_calls - cur_max_calls)) <= 1)
	{
		max_calls = cur_max_calls;
	}

	// TODO: make sure alpha is correct in DisplayHz mode
	F32 alpha_target = (max_time > cur_max)
		? llmin(max_time / cur_max - 1.f,1.f) 
		: llmin(cur_max/ max_time - 1.f,1.f);
	alpha_interp = lerp(alpha_interp, alpha_target, LLSmoothInterpolation::getInterpolant(0.1f));

	if (mHoverID != NULL)
	{
		S32 x = (mGraphRect.mRight + mGraphRect.mLeft)/2;
		S32 y = mGraphRect.mBottom + 8;

		LLFontGL::getFontMonospace()->renderUTF8(
			mHoverID->getName(), 
			0, 
			x, y, 
			LLColor4::white,
			LLFontGL::LEFT, LLFontGL::BOTTOM);
	}

	//display y-axis range
	std::string axis_label;
	switch(mDisplayType)
	{
	case DISPLAY_TIME:
		axis_label = llformat("%4.2f ms", F32Milliseconds(max_time).value());
		break;
	case DISPLAY_CALLS:
		axis_label = llformat("%d calls", (int)max_calls);
		break;
	case DISPLAY_HZ:
		axis_label = llformat("%4.2f Hz", max_time.value() ? 1.f / max_time.value() : 0.f);
		break;
	}

	LLFontGL* font = LLFontGL::getFontMonospace();
	S32 x = mGraphRect.mRight - font->getWidth(axis_label)-5;
	S32 y = mGraphRect.mTop - font->getLineHeight();;

	font->renderUTF8(axis_label, 0, x, y, LLColor4::white, LLFontGL::LEFT, LLFontGL::TOP);
}

void LLFastTimerView::drawLegend()
{
	// draw legend
	S32 dx;
	S32 x = mLegendRect.mLeft;
	S32 y = mLegendRect.mTop;
	const S32 TEXT_HEIGHT = (S32)LLFontGL::getFontMonospace()->getLineHeight();

	{
		LLLocalClipRect clip(mLegendRect);
		S32 cur_line = 0;
		ft_display_idx.clear();
		std::map<BlockTimerStatHandle*, S32> display_line;
		for (block_timer_tree_df_iterator_t it = LLTrace::begin_block_timer_tree_df(FTM_FRAME);
			it != block_timer_tree_df_iterator_t();
			++it)
		{
			BlockTimerStatHandle* idp = (*it);
			display_line[idp] = cur_line;
			ft_display_idx.push_back(idp);
			cur_line++;

			x = MARGIN;

			LLRect bar_rect(x, y, x + TEXT_HEIGHT, y - TEXT_HEIGHT);
			S32 scale_offset = 0;
			if (idp == mHoverID)
			{
				scale_offset = llfloor(sinf(mHighlightTimer.getElapsedTimeF32() * 6.f) * 2.f);
			}
			bar_rect.stretch(scale_offset);
			llassert(idp->getIndex() < sTimerColors.size());
			gl_rect_2d(bar_rect, sTimerColors[idp->getIndex()]);

			F32Milliseconds ms(0);
			S32 calls = 0;
			if (mHoverBarIndex > 0 && mHoverID)
			{
				S32 hidx = mScrollIndex + mHoverBarIndex;
				ms = mRecording.getPrevRecording(hidx).getSum(*idp);
				calls = mRecording.getPrevRecording(hidx).getSum(idp->callCount());
			}
			else
			{
				ms = F64Seconds(mRecording.getPeriodMean(*idp, RUNNING_AVERAGE_WIDTH));
				calls = (S32)mRecording.getPeriodMean(idp->callCount(), RUNNING_AVERAGE_WIDTH);
			}

			std::string timer_label;
			switch(mDisplayType)
			{
			case DISPLAY_TIME:
				timer_label = llformat("%s [%.1f]",idp->getName().c_str(),ms.value());
				break;
			case DISPLAY_CALLS:
				timer_label = llformat("%s (%d)",idp->getName().c_str(),calls);
				break;
			case DISPLAY_HZ:
				timer_label = llformat("%.1f", ms.value() ? (1.f / ms.value()) : 0.f);
				break;
			}
			dx = (TEXT_HEIGHT+4) + get_depth(idp)*8;

			LLColor4 color = LLColor4::white;
			if (get_depth(idp) > 0)
			{
				S32 line_start_y = bar_rect.getCenterY();
				S32 line_end_y = line_start_y + ((TEXT_HEIGHT + 2) * (cur_line - display_line[idp->getParent()])) - TEXT_HEIGHT;
				gl_line_2d(x + dx - 8, line_start_y, x + dx, line_start_y, color);
				S32 line_x = x + (TEXT_HEIGHT + 4) + ((get_depth(idp) - 1) * 8);
				gl_line_2d(line_x, line_start_y, line_x, line_end_y, color);
				if (idp->getTreeNode().mCollapsed && !idp->getChildren().empty())
				{
					gl_line_2d(line_x+4, line_start_y-3, line_x+4, line_start_y+4, color);
				}
			}

			x += dx;
			BOOL is_child_of_hover_item = (idp == mHoverID);
			BlockTimerStatHandle* next_parent = idp->getParent();
			while(!is_child_of_hover_item && next_parent)
			{
				is_child_of_hover_item = (mHoverID == next_parent);
				if (next_parent->getParent() == next_parent) break;
				next_parent = next_parent->getParent();
			}

			LLFontGL::getFontMonospace()->renderUTF8(timer_label, 0, 
				x, y, 
				color, 
				LLFontGL::LEFT, LLFontGL::TOP, 
				is_child_of_hover_item ? LLFontGL::BOLD : LLFontGL::NORMAL);

			y -= (TEXT_HEIGHT + 2);

			if (idp->getTreeNode().mCollapsed) 
			{
				it.skipDescendants();
			}
		}
	}
}

void LLFastTimerView::generateUniqueColors()
{
	// generate unique colors
	{
		sTimerColors.resize(LLTrace::BlockTimerStatHandle::getNumIndices());
		sTimerColors[FTM_FRAME.getIndex()] = LLColor4::grey;

		F32 hue = 0.f;

		for (block_timer_tree_df_iterator_t it = LLTrace::begin_block_timer_tree_df(FTM_FRAME);
			it != block_timer_tree_df_iterator_t();
			++it)
		{
			BlockTimerStatHandle* idp = (*it);

			const F32 HUE_INCREMENT = 0.23f;
			hue = fmodf(hue + HUE_INCREMENT, 1.f);
			// saturation increases with depth
			F32 saturation = clamp_rescale((F32)get_depth(idp), 0.f, 3.f, 0.f, 1.f);
			// lightness alternates with depth
			F32 lightness = get_depth(idp) % 2 ? 0.5f : 0.6f;

			LLColor4 child_color;
			child_color.setHSL(hue, saturation, lightness);

			llassert(idp->getIndex() < sTimerColors.size());
			sTimerColors[idp->getIndex()] = child_color;
		}
	}
}

void LLFastTimerView::drawHelp( S32 y )
{
	// Draw some help
	const S32 texth = (S32)LLFontGL::getFontMonospace()->getLineHeight();

	y -= (texth + 2);
	y -= (texth + 2);

	LLFontGL::getFontMonospace()->renderUTF8(std::string("[Right-Click log selected]"),
		0, MARGIN, y, LLColor4::white, LLFontGL::LEFT, LLFontGL::TOP);
}

void LLFastTimerView::drawTicks()
{
	// Draw MS ticks
	{
		U32Milliseconds ms = mTotalTimeDisplay;
		std::string tick_label;
		S32 x;
		S32 barw = mBarRect.getWidth();

		tick_label = llformat("%.1f ms |", (F32)ms.value()*.25f);
		x = mBarRect.mLeft + barw/4 - LLFontGL::getFontMonospace()->getWidth(tick_label);
		LLFontGL::getFontMonospace()->renderUTF8(tick_label, 0, x, mBarRect.mTop, LLColor4::white,
			LLFontGL::LEFT, LLFontGL::TOP);

		tick_label = llformat("%.1f ms |", (F32)ms.value()*.50f);
		x = mBarRect.mLeft + barw/2 - LLFontGL::getFontMonospace()->getWidth(tick_label);
		LLFontGL::getFontMonospace()->renderUTF8(tick_label, 0, x, mBarRect.mTop, LLColor4::white,
			LLFontGL::LEFT, LLFontGL::TOP);

		tick_label = llformat("%.1f ms |", (F32)ms.value()*.75f);
		x = mBarRect.mLeft + (barw*3)/4 - LLFontGL::getFontMonospace()->getWidth(tick_label);
		LLFontGL::getFontMonospace()->renderUTF8(tick_label, 0, x, mBarRect.mTop, LLColor4::white,
			LLFontGL::LEFT, LLFontGL::TOP);

		tick_label = llformat( "%d ms |", (U32)ms.value());
		x = mBarRect.mLeft + barw - LLFontGL::getFontMonospace()->getWidth(tick_label);
		LLFontGL::getFontMonospace()->renderUTF8(tick_label, 0, x, mBarRect.mTop, LLColor4::white,
			LLFontGL::LEFT, LLFontGL::TOP);
	}
}

void LLFastTimerView::drawBorders( S32 y, const S32 x_start, S32 bar_height, S32 dy )
{
	// Draw borders
	{
		S32 by = y + 6 + (S32)LLFontGL::getFontMonospace()->getLineHeight();	

		//heading
		gl_rect_2d(x_start-5, by, getRect().getWidth()-5, y+5, LLColor4::grey, FALSE);

		//tree view
		gl_rect_2d(5, by, x_start-10, 5, LLColor4::grey, FALSE);

		by = y + 5;
		//average bar
		gl_rect_2d(x_start-5, by, getRect().getWidth()-5, by-bar_height-dy-5, LLColor4::grey, FALSE);

		by -= bar_height*2+dy;

		//current frame bar
		gl_rect_2d(x_start-5, by, getRect().getWidth()-5, by-bar_height-dy-2, LLColor4::grey, FALSE);

		by -= bar_height+dy+1;

		//history bars
		gl_rect_2d(x_start-5, by, getRect().getWidth()-5, LINE_GRAPH_HEIGHT-bar_height-dy-2, LLColor4::grey, FALSE);			

		by = LINE_GRAPH_HEIGHT-dy;

		//line graph
		//mGraphRect = LLRect(x_start-5, by, getRect().getWidth()-5, 5);

		gl_rect_2d(mGraphRect, FALSE);
	}
}

void LLFastTimerView::updateTotalTime()
{
	switch(mDisplayMode)
	{
	case 0:
		mTotalTimeDisplay = mRecording.getPeriodMean(FTM_FRAME, RUNNING_AVERAGE_WIDTH)*2;
		break;
	case 1:
		mTotalTimeDisplay = mRecording.getPeriodMax(FTM_FRAME);
		break;
	case 2:
		// Calculate the max total ticks for the current history
		mTotalTimeDisplay = mRecording.getPeriodMax(FTM_FRAME, 20);
		break;
	default:
		mTotalTimeDisplay = F64Milliseconds(100);
		break;
	}

	mTotalTimeDisplay = LLUnits::Milliseconds::fromValue(llceil(mTotalTimeDisplay.valueInUnits<LLUnits::Milliseconds>() / 20.f) * 20.f);
}

void LLFastTimerView::drawBars()
{
	LLLocalClipRect clip(mBarRect);

	S32 bar_height = mBarRect.getHeight() / (MAX_VISIBLE_HISTORY + 2);
	const S32 vpad = llmax(1, bar_height / 4); // spacing between bars
	bar_height -= vpad;

	updateTotalTime();
	if (mTotalTimeDisplay <= (F32Seconds)0.0) return;

	drawTicks();
	const S32 bars_top = mBarRect.mTop - ((S32)LLFontGL::getFontMonospace()->getLineHeight() + 4);
	drawBorders(bars_top, mBarRect.mLeft, bar_height, vpad);

	// Draw bars for each history entry
	// Special: 0 = show running average
	LLPointer<LLUIImage> bar_image = LLUI::getUIImage("Rounded_Square");

	const S32 image_width = bar_image->getTextureWidth();
	const S32 image_height = bar_image->getTextureHeight();

	gGL.getTexUnit(0)->bind(bar_image->getImage());
	{	
		const S32 histmax = (S32)mRecording.getNumRecordedPeriods();

		// update widths
		if (!mPauseHistory)
		{
			U32 bar_index = 0;
			if (!mAverageTimerRow.mBars)
			{
				mAverageTimerRow.mBars = new TimerBar[LLTrace::BlockTimerStatHandle::instance_tracker_t::instanceCount()];
			}
			updateTimerBarWidths(&FTM_FRAME, mAverageTimerRow, -1, bar_index);
			updateTimerBarOffsets(&FTM_FRAME, mAverageTimerRow);

			for (S32 history_index = 1; history_index <= histmax; history_index++)
			{
				llassert(history_index <= mTimerBarRows.size());
				TimerBarRow& row = mTimerBarRows[history_index - 1];
				bar_index = 0;
				if (!row.mBars)
				{
					row.mBars = new TimerBar[LLTrace::BlockTimerStatHandle::instance_tracker_t::instanceCount()];
					updateTimerBarWidths(&FTM_FRAME, row, history_index, bar_index);
					updateTimerBarOffsets(&FTM_FRAME, row);
				}
			}
		}

		// draw bars
		LLRect frame_bar_rect;
		frame_bar_rect.setLeftTopAndSize(mBarRect.mLeft, 
										bars_top, 
										llround((mAverageTimerRow.mBars[0].mTotalTime / mTotalTimeDisplay) * mBarRect.getWidth()), 
										bar_height);
		mAverageTimerRow.mTop = frame_bar_rect.mTop;
		mAverageTimerRow.mBottom = frame_bar_rect.mBottom;
		drawBar(frame_bar_rect, mAverageTimerRow, image_width, image_height);
		frame_bar_rect.translate(0, -(bar_height + vpad + bar_height));

		for(S32 bar_index = mScrollIndex; bar_index < llmin(histmax, mScrollIndex + MAX_VISIBLE_HISTORY); ++bar_index)
		{
			llassert(bar_index < mTimerBarRows.size());
			TimerBarRow& row = mTimerBarRows[bar_index];
			row.mTop = frame_bar_rect.mTop;
			row.mBottom = frame_bar_rect.mBottom;
			frame_bar_rect.mRight = frame_bar_rect.mLeft 
									+ llround((row.mBars[0].mTotalTime / mTotalTimeDisplay) * mBarRect.getWidth());
 			drawBar(frame_bar_rect, row, image_width, image_height);

			frame_bar_rect.translate(0, -(bar_height + vpad));
		}

	}	
	gGL.getTexUnit(0)->unbind(LLTexUnit::TT_TEXTURE);
}

static LLTrace::BlockTimerStatHandle FTM_UPDATE_TIMER_BAR_WIDTHS("Update timer bar widths");

F32Seconds LLFastTimerView::updateTimerBarWidths(LLTrace::BlockTimerStatHandle* time_block, TimerBarRow& row, S32 history_index, U32& bar_index)
{
	LL_RECORD_BLOCK_TIME(FTM_UPDATE_TIMER_BAR_WIDTHS);
	const F32Seconds self_time = history_index == -1
										? mRecording.getPeriodMean(time_block->selfTime(), RUNNING_AVERAGE_WIDTH) 
										: mRecording.getPrevRecording(history_index).getSum(time_block->selfTime());

	F32Seconds full_time = self_time;

	// reserve a spot for this bar to be rendered before its children
	// even though we don't know its size yet
	TimerBar& timer_bar = row.mBars[bar_index];
	bar_index++;

	for (BlockTimerStatHandle::child_iter it = time_block->beginChildren(), end_it = time_block->endChildren(); it != end_it; ++it)
	{
		full_time += updateTimerBarWidths(*it, row, history_index, bar_index);
	}

	timer_bar.mTotalTime  = full_time;
	timer_bar.mSelfTime   = self_time;
	timer_bar.mTimeBlock  = time_block;
	
	return full_time;
}

static LLTrace::BlockTimerStatHandle FTM_UPDATE_TIMER_BAR_FRACTIONS("Update timer bar fractions");

S32 LLFastTimerView::updateTimerBarOffsets(LLTrace::BlockTimerStatHandle* time_block, TimerBarRow& row, S32 timer_bar_index)
{
	LL_RECORD_BLOCK_TIME(FTM_UPDATE_TIMER_BAR_FRACTIONS);

	TimerBar& timer_bar = row.mBars[timer_bar_index];
	const F32Seconds bar_time = timer_bar.mTotalTime - timer_bar.mSelfTime;
	timer_bar.mChildrenStart = timer_bar.mSelfStart + timer_bar.mSelfTime / 2;
	timer_bar.mChildrenEnd = timer_bar.mChildrenStart + timer_bar.mTotalTime - timer_bar.mSelfTime;

	if (timer_bar_index == 0)
	{
		timer_bar.mSelfStart = F32Seconds(0.f);
		timer_bar.mSelfEnd = bar_time;
	}

	//now loop through children and figure out portion of bar image covered by each bar, now that we know the
	//sum of all children
	F32 bar_fraction_start = 0.f;
	TimerBar* last_child_timer_bar = NULL;

	bool first_child = true;
	for (BlockTimerStatHandle::child_iter it = time_block->beginChildren(), end_it = time_block->endChildren(); 
		it != end_it; 
		++it)
	{
		timer_bar_index++;
		
		TimerBar& child_timer_bar = row.mBars[timer_bar_index];
		BlockTimerStatHandle* child_time_block = *it;

		if (last_child_timer_bar)
		{
			last_child_timer_bar->mLastChild = false;
		}
		child_timer_bar.mLastChild = true;
		last_child_timer_bar = &child_timer_bar;

		child_timer_bar.mFirstChild = first_child;
		if (first_child)
		{
			first_child = false;
		}

		child_timer_bar.mStartFraction = bar_fraction_start;
		child_timer_bar.mEndFraction = bar_time > (S32Seconds)0
										? bar_fraction_start + child_timer_bar.mTotalTime / bar_time
										: 1.f;
		child_timer_bar.mSelfStart = timer_bar.mChildrenStart 
									+ child_timer_bar.mStartFraction 
										* (timer_bar.mChildrenEnd - timer_bar.mChildrenStart);
		child_timer_bar.mSelfEnd =	timer_bar.mChildrenStart 
									+ child_timer_bar.mEndFraction 
										* (timer_bar.mChildrenEnd - timer_bar.mChildrenStart);

		timer_bar_index = updateTimerBarOffsets(child_time_block, row, timer_bar_index);

		bar_fraction_start = child_timer_bar.mEndFraction;
	}
	return timer_bar_index;
}

S32 LLFastTimerView::drawBar(LLRect bar_rect, TimerBarRow& row, S32 image_width, S32 image_height, bool hovered, bool visible, S32 bar_index)
{
	TimerBar& timer_bar = row.mBars[bar_index];
	LLTrace::BlockTimerStatHandle* time_block = timer_bar.mTimeBlock;

	hovered |= mHoverID == time_block;

	// animate scale of bar when hovering over that particular timer
	if (visible && (F32)bar_rect.getWidth() * (timer_bar.mEndFraction - timer_bar.mStartFraction) > 2.f)
	{
		LLRect render_rect(bar_rect);
		S32 scale_offset = 0;
		if (mHoverID == time_block)
		{
			scale_offset = llfloor(sinf(mHighlightTimer.getElapsedTimeF32() * 6.f) * 3.f);
			render_rect.mTop += scale_offset;
			render_rect.mBottom -= scale_offset;
		}

		llassert(time_block->getIndex() < sTimerColors.size());
		LLColor4 color = sTimerColors[time_block->getIndex()];
		if (!hovered) color = lerp(color, LLColor4::grey, 0.2f);
		gGL.color4fv(color.mV);
		gl_segmented_rect_2d_fragment_tex(render_rect,
			image_width, image_height, 
			16, 
			timer_bar.mStartFraction, timer_bar.mEndFraction);
	}

	LLRect children_rect;
	children_rect.mLeft  = llround(timer_bar.mChildrenStart / mTotalTimeDisplay * (F32)mBarRect.getWidth()) + mBarRect.mLeft;
	children_rect.mRight = llround(timer_bar.mChildrenEnd   / mTotalTimeDisplay * (F32)mBarRect.getWidth()) + mBarRect.mLeft;

	if (bar_rect.getHeight() > MIN_BAR_HEIGHT)
	{
		// shrink as we go down a level
		children_rect.mTop = bar_rect.mTop - 1;
		children_rect.mBottom = bar_rect.mBottom + 1;
	}
	else
	{
		children_rect.mTop = bar_rect.mTop;
		children_rect.mBottom = bar_rect.mBottom;
	}

	bool children_visible = visible && !time_block->getTreeNode().mCollapsed;

	bar_index++;
	const U32 num_bars = LLTrace::BlockTimerStatHandle::instance_tracker_t::instanceCount();
	if (bar_index < num_bars && row.mBars[bar_index].mFirstChild)
	{
		bool is_last = false;
		do
		{
			is_last = row.mBars[bar_index].mLastChild;
			bar_index = drawBar(children_rect, row, image_width, image_height, hovered, children_visible, bar_index);
		}
		while(!is_last && bar_index < num_bars);
	}

	return bar_index;
}<|MERGE_RESOLUTION|>--- conflicted
+++ resolved
@@ -98,24 +98,6 @@
 
 LLFastTimerView::~LLFastTimerView()
 {
-<<<<<<< HEAD
-	mDisplayMode = 0;
-	mAvgCountTotal = 0;
-	mMaxCountTotal = 0;
-	mDisplayCenter = ALIGN_CENTER;
-	mDisplayCalls = 0;
-	mDisplayHz = 0;
-	mScrollIndex = 0;
-	mHoverID = NULL;
-	mHoverBarIndex = -1;
-	FTV_NUM_TIMERS = LLFastTimer::NamedTimer::instanceCount();
-	mPrintStats = -1;	
-	// <FS:LO> Making the ledgend part of fast timers scrollable
-	mOverLegend = false;
-	mScrollOffset = 0;
-	// </FS:LO>
-=======
->>>>>>> d0ef02c2
 }
 
 void LLFastTimerView::onPause()
@@ -243,7 +225,6 @@
 	}
 	mHoverTimer = NULL;
 	mHoverID = NULL;
-	mOverLegend = false; // <FS:LO> Making the ledgend part of fast timers scrollable
 
 	if(mPauseHistory && mBarRect.pointInRect(x, y))
 	{
@@ -310,7 +291,6 @@
 		{
 			mHoverID = timer_id;
 		}
-		mOverLegend = true; // <FS:LO> Making the ledgend part of fast timers scrollable
 	}
 	
 	return LLFloater::handleHover(x, y, mask);
@@ -372,43 +352,10 @@
 
 BOOL LLFastTimerView::handleScrollWheel(S32 x, S32 y, S32 clicks)
 {
-<<<<<<< HEAD
-	//LLFastTimer::sPauseHistory = TRUE;
-	//mScrollIndex = llclamp(	mScrollIndex + clicks,
-							//0,
-							//llmin(LLFastTimer::getLastFrameIndex(), (S32)LLFastTimer::NamedTimer::HISTORY_NUM - MAX_VISIBLE_HISTORY));
-	// <FS:LO> Making the ledgend part of fast timers scrollable
-	if(mOverLegend)
-	{
-		mScrollOffset += clicks;
-		S32 count = 0;
-		for (timer_tree_iterator_t it = begin_timer_tree(getFrameTimer());
-			it != timer_tree_iterator_t();
-			++it)
-		{
-			count++;
-			LLFastTimer::NamedTimer* idp = (*it);
-			if (idp->getCollapsed()) 
-			{
-				it.skipDescendants();
-			}
-		}
-		mScrollOffset = llclamp(mScrollOffset,0,count-5);
-	}
-	else
-	{
-		LLFastTimer::sPauseHistory = TRUE;
-		mScrollIndex = llclamp(	mScrollIndex + clicks,
-								0,
-								llmin(LLFastTimer::getLastFrameIndex(), (S32)LLFastTimer::NamedTimer::HISTORY_NUM - MAX_VISIBLE_HISTORY));
-	}
-	// </FS:LO>
-=======
 	setPauseState(true);
 	mScrollIndex = llclamp(	mScrollIndex + clicks,
 							0,
 							llmin((S32)mRecording.getNumRecordedPeriods(), (S32)mRecording.getNumRecordedPeriods() - MAX_VISIBLE_HISTORY));
->>>>>>> d0ef02c2
 	return TRUE;
 }
 
@@ -487,39 +434,10 @@
 	setVisible(FALSE);
 }
 
-<<<<<<< HEAD
-	const S32 LEGEND_WIDTH = 220;
-	{
-		LLLocalClipRect clip(LLRect(margin, y, LEGEND_WIDTH, margin));
-		S32 cur_line = 0;
-		ft_display_idx.clear();
-		std::map<LLFastTimer::NamedTimer*, S32> display_line;
-		S32 mScrollOffset_tmp = mScrollOffset; // <FS:LO> Making the ledgend part of fast timers scrollable
-		for (timer_tree_iterator_t it = begin_timer_tree(getFrameTimer());
-			it != timer_tree_iterator_t();
-			++it)
-		{
-			LLFastTimer::NamedTimer* idp = (*it);
-			// <FS:LO> Making the ledgend part of fast timers scrollable
-			if(mScrollOffset_tmp)
-			{
-				--mScrollOffset_tmp;
-				if (idp->getCollapsed()) 
-				{
-					it.skipDescendants();
-				}
-				continue;
-			}
-			// </FS:LO>
-			display_line[idp] = cur_line;
-			ft_display_idx.push_back(idp);
-			cur_line++;
-=======
 void saveChart(const std::string& label, const char* suffix, LLImageRaw* scratch)
 {
 	//read result back into raw image
 	glReadPixels(0, 0, 1024, 512, GL_RGB, GL_UNSIGNED_BYTE, scratch->getData());
->>>>>>> d0ef02c2
 
 	//write results to disk
 	LLPointer<LLImagePNG> result = new LLImagePNG();
