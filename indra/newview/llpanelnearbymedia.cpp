--- conflicted
+++ resolved
@@ -624,11 +624,7 @@
 		bool is_playing = media_inst->isParcelAudioPlaying();
 	
 		std::string url;
-<<<<<<< HEAD
-		url = LLViewerMedia::getParcelAudioURL();
-=======
 		url = media_inst->getParcelAudioURL();
->>>>>>> af5c5562
 
 		updateListItem(mParcelAudioItem,
 					   mParcelAudioName,
@@ -807,18 +803,14 @@
 {	
 	if ( ! LLViewerMedia::getInstance()->isParcelMediaPlaying() )
 	{
-<<<<<<< HEAD
 		if (gSavedSettings.getBOOL("MediaEnableFilter"))
 		{
-			LLViewerParcelMedia::filterMediaUrl(LLViewerParcelMgr::getInstance()->getAgentParcel());
+			LLViewerParcelMedia::getInstance()->filterMediaUrl(LLViewerParcelMgr::getInstance()->getAgentParcel());
 		}
 		else
 		{
-			LLViewerParcelMedia::play(LLViewerParcelMgr::getInstance()->getAgentParcel());
-		}
-=======
-		LLViewerParcelMedia::getInstance()->play(LLViewerParcelMgr::getInstance()->getAgentParcel());
->>>>>>> af5c5562
+			LLViewerParcelMedia::getInstance()->play(LLViewerParcelMgr::getInstance()->getAgentParcel());
+		}
 	}
 }
 
@@ -880,14 +872,9 @@
 		return
 			true;
 	}
-<<<<<<< HEAD
 	else
 	{
-		LLViewerMediaImpl* impl = LLViewerMedia::getMediaImplFromTextureID(row_id);
-=======
-	else {
 		LLViewerMediaImpl* impl = LLViewerMedia::getInstance()->getMediaImplFromTextureID(row_id);
->>>>>>> af5c5562
 		if(impl)
 		{
 			impl->setDisabled(disabled, true);
@@ -909,18 +896,14 @@
 
 void LLPanelNearByMedia::onClickParcelMediaPlay()
 {
-<<<<<<< HEAD
 	if (gSavedSettings.getBOOL("MediaEnableFilter"))
 	{
-		LLViewerParcelMedia::filterMediaUrl(LLViewerParcelMgr::getInstance()->getAgentParcel());
+		LLViewerParcelMedia::getInstance()->filterMediaUrl(LLViewerParcelMgr::getInstance()->getAgentParcel());
 	}
 	else
 	{
-		LLViewerParcelMedia::play(LLViewerParcelMgr::getInstance()->getAgentParcel());
-	}
-=======
-	LLViewerParcelMedia::getInstance()->play(LLViewerParcelMgr::getInstance()->getAgentParcel());
->>>>>>> af5c5562
+		LLViewerParcelMedia::getInstance()->play(LLViewerParcelMgr::getInstance()->getAgentParcel());
+	}
 }
 
 void LLPanelNearByMedia::onClickParcelMediaStop()
@@ -957,14 +940,10 @@
 	}
 	else
 	{
-<<<<<<< HEAD
 		if (gSavedSettings.getBOOL("MediaEnableFilter"))
-			LLViewerParcelMedia::filterAudioUrl(LLViewerMedia::getParcelAudioURL());
+			LLViewerParcelMedia::getInstance()->filterAudioUrl(LLViewerMedia::getParcelAudioURL());
 		else
 			LLViewerAudio::getInstance()->startInternetStreamWithAutoFade(LLViewerMedia::getParcelAudioURL());
-=======
-		LLViewerAudio::getInstance()->startInternetStreamWithAutoFade(LLViewerMedia::getInstance()->getParcelAudioURL());
->>>>>>> af5c5562
 	}
 }
 
@@ -1214,18 +1193,14 @@
 			}
 			else if (impl->isParcelMedia())
 			{
-<<<<<<< HEAD
 				if (gSavedSettings.getBOOL("MediaEnableFilter"))
 				{
-					LLViewerParcelMedia::filterMediaUrl(LLViewerParcelMgr::getInstance()->getAgentParcel());
+					LLViewerParcelMedia::getInstance()->filterMediaUrl(LLViewerParcelMgr::getInstance()->getAgentParcel());
 				}
 				else
 				{
-					LLViewerParcelMedia::play(LLViewerParcelMgr::getInstance()->getAgentParcel());
+					LLViewerParcelMedia::getInstance()->play(LLViewerParcelMgr::getInstance()->getAgentParcel());
 				}
-=======
-				LLViewerParcelMedia::getInstance()->play(LLViewerParcelMgr::getInstance()->getAgentParcel());
->>>>>>> af5c5562
 			}
 		}
 //	}	// ## Zi: Media/Stream separation
