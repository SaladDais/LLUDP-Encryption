version 28
// The version number above should be incremented IF AND ONLY IF some
// change has been made that is sufficiently important to justify
// resetting the graphics preferences of all users to the recommended
// defaults.  This should be as rare an event as we can manage.

// NOTE: This is mostly identical to featuretable_mac.txt with a few differences
// Should be combined into one table

//
// Generates lists of feature mask that can be applied on top of each other.
//
//		//		Begin comments
//		list <name>
//		Starts a feature list named <name>
//		<name> <available> <recommended>
//		<name> is the name of a feature
//		<available> is 0 or 1, whether the feature is available
//		<recommended> is an F32 which is the recommended value
//
// For now, the first list read sets up all of the default values
//


//
// All contains everything at their default settings for high end machines
// NOTE: All settings are set to the MIN of applied values, including 'all'!
//
list all
RenderAnisotropic			1	1
RenderAvatarCloth			1	1
RenderAvatarLODFactor		1	1.0
RenderAvatarPhysicsLODFactor 1	1.0
RenderAvatarMaxNonImpostors 1   16
RenderAvatarMaxComplexity          1	350000
RenderAvatarVP				1	1
RenderAutoMuteSurfaceAreaLimit     1	1000.0
RenderCubeMap				1	1
RenderDelayVBUpdate			1	0
RenderFarClip				1	256
RenderFlexTimeFactor		1	1.0
RenderFogRatio				1	4.0
RenderGamma					1	0
RenderGlowResolutionPow		1	9
RenderGround				1	1
RenderMaxPartCount			1	8192
RenderObjectBump			1	1
RenderLocalLights			1	1
RenderReflectionDetail		1	4
RenderTerrainDetail			1	1
RenderTerrainLODFactor		1	2.0
RenderTransparentWater		1	1
RenderTreeLODFactor			1	1.0
RenderVBOEnable				1	1
RenderVBOMappingDisable		1	1
RenderVolumeLODFactor		1	4.0
UseStartScreen				1	1
UseOcclusion				1	1
VertexShaderEnable			1	1
WindLightUseAtmosShaders	1	1
WLSkyDetail					1	128
Disregard128DefaultDrawDistance	1	1
Disregard96DefaultDrawDistance	1	1
RenderTextureMemoryMultiple		1	1.0
RenderCompressTextures		1	1
RenderShaderLightingMaxLevel	1	3
RenderDeferred				1	1
RenderDeferredSSAO			1	1
RenderUseAdvancedAtmospherics 1 0
RenderShadowDetail			1	2
RenderFSAASamples			1	16
RenderMaxTextureIndex		1	16

//
// Low Graphics Settings (fixed function)
//
list LowFixedFunction
RenderAnisotropic			1	0
RenderAvatarCloth			1	0
RenderAvatarLODFactor		1	0
RenderAvatarPhysicsLODFactor 1	0
RenderAvatarMaxNonImpostors 1   3
RenderAvatarMaxComplexity          1	25000
RenderAvatarVP				1	0
RenderFarClip				1	64
RenderFlexTimeFactor		1	0
RenderGlowResolutionPow		1	8
RenderLocalLights			1	0
RenderMaxPartCount			1	0
RenderObjectBump			1	0
RenderReflectionDetail		1	0
RenderTerrainDetail			1	0
RenderTerrainLODFactor		1	1
RenderTransparentWater		1	0
RenderTreeLODFactor			1	0
RenderVolumeLODFactor		1	1.125
VertexShaderEnable			1	1
WindLightUseAtmosShaders	1	0
RenderDeferred				1	0
RenderDeferredSSAO			1	0
RenderUseAdvancedAtmospherics 1 0
RenderShadowDetail			1	0
WLSkyDetail					1	48
RenderFSAASamples			1	0

//
// Low Graphics Settings
//
list Low
RenderAnisotropic			1	0
RenderAvatarCloth			1	0
RenderAvatarLODFactor		1	0
RenderAvatarPhysicsLODFactor 1	0
RenderAvatarMaxNonImpostors 1   3
RenderAvatarMaxComplexity          1	35000
RenderAvatarVP				1	0
RenderFarClip				1	64
RenderFlexTimeFactor		1	0
RenderGlowResolutionPow		1	8
RenderLocalLights			1	0
RenderMaxPartCount			1	256
RenderObjectBump			1	0
RenderReflectionDetail		1	0
RenderTerrainDetail			1	0
RenderTerrainLODFactor		1	1
RenderTransparentWater		1	0
RenderTreeLODFactor			1	0
RenderVolumeLODFactor		1	1.5
VertexShaderEnable			1	0
WindLightUseAtmosShaders	1	0
RenderDeferred				1	0
RenderDeferredSSAO			1	0
RenderUseAdvancedAtmospherics 1 0
RenderShadowDetail			1	0
WLSkyDetail					1	48
RenderFSAASamples			1	0

//
// Medium Low Graphics Settings
//
list LowMid
RenderAnisotropic			1	0
RenderAvatarCloth			1	0
RenderAvatarLODFactor		1	0.5
RenderAvatarMaxComplexity   1	100000
RenderAvatarPhysicsLODFactor 1	0.75
RenderAvatarVP				1	1
RenderFarClip				1	96
RenderFlexTimeFactor		1	1.0
RenderGlowResolutionPow		1	8
RenderMaxPartCount			1	2048
RenderObjectBump			1	1
RenderLocalLights			1	1
RenderReflectionDetail		1	0
RenderTerrainDetail			1	1
RenderTerrainLODFactor		1	1.0
RenderTransparentWater		1	1
RenderTreeLODFactor			1	0.5
RenderVolumeLODFactor		1	2.0
VertexShaderEnable			1	1
WindLightUseAtmosShaders	1	0
RenderDeferred				1	0
RenderDeferredSSAO			1	0
RenderUseAdvancedAtmospherics 1 0
RenderShadowDetail			1	0
WLSkyDetail					1	48
RenderFSAASamples			1	0

//
// Medium Graphics Settings (standard)
//
list Mid
RenderAnisotropic			1	1
RenderAvatarCloth			1	0
RenderAvatarLODFactor		1	1.0
RenderAvatarMaxComplexity   1	200000
RenderAvatarPhysicsLODFactor 1	1.0
RenderAvatarVP				1	1
RenderFarClip				1	128
RenderFlexTimeFactor		1	1.0
RenderGlowResolutionPow		1	9
RenderMaxPartCount			1	4096
RenderObjectBump			1	1
RenderLocalLights			1	1
RenderReflectionDetail		1	0
RenderTerrainDetail			1	1
RenderTerrainLODFactor		1	2.0
RenderTransparentWater		1	1
RenderTreeLODFactor			1	0.5
RenderVolumeLODFactor		1	2.0
VertexShaderEnable			1	1
WindLightUseAtmosShaders	1	1
RenderDeferred				1	0
RenderDeferredSSAO			1	0
RenderUseAdvancedAtmospherics 1 0
RenderShadowDetail			1	0
WLSkyDetail					1	48
RenderFSAASamples			1	2

//
// Medium High Graphics Settings
//
list MidHigh
RenderAnisotropic			1	1
RenderAvatarCloth			1	0
RenderAvatarLODFactor		1	1.0
RenderAvatarMaxComplexity   1	250000
RenderAvatarPhysicsLODFactor 1	1.0
RenderAvatarVP				1	1
RenderFarClip				1	128
RenderFlexTimeFactor		1	1.0
RenderGlowResolutionPow		1	9
RenderMaxPartCount			1	4096
RenderObjectBump			1	1
RenderLocalLights			1	1
RenderReflectionDetail		1	0
RenderTerrainDetail			1	1
RenderTerrainLODFactor		1	2.0
RenderTransparentWater		1	1
RenderTreeLODFactor			1	0.5
RenderVolumeLODFactor		1	2.0
VertexShaderEnable			1	1
WindLightUseAtmosShaders	1	1
<<<<<<< HEAD
RenderDeferred				1	0
=======
RenderDeferred				1	1
RenderUseAdvancedAtmospherics 1 0
>>>>>>> bc787063
RenderDeferredSSAO			1	0
RenderShadowDetail			1	0
WLSkyDetail					1	48
RenderFSAASamples			1	2

//
// High Graphics Settings
//
list High
RenderAnisotropic			1	1
RenderAvatarCloth			1	0
RenderAvatarLODFactor		1	1.0
RenderAvatarMaxComplexity   1	300000
RenderAvatarPhysicsLODFactor 1	1.0
RenderAvatarVP				1	1
RenderFarClip				1	128
RenderFlexTimeFactor		1	1.0
RenderGlowResolutionPow		1	9
RenderMaxPartCount			1	4096
RenderObjectBump			1	1
RenderLocalLights			1	1
RenderReflectionDetail		1	0
RenderTerrainDetail			1	1
RenderTerrainLODFactor		1	2.0
RenderTransparentWater		1	1
RenderTreeLODFactor			1	0.5
RenderVolumeLODFactor		1	2.0
VertexShaderEnable			1	1
WindLightUseAtmosShaders	1	1
<<<<<<< HEAD
RenderDeferred				1	0
RenderDeferredSSAO			1	0
=======
RenderDeferred				1	1
RenderDeferredSSAO			1	1
RenderUseAdvancedAtmospherics 1 0
>>>>>>> bc787063
RenderShadowDetail			1	0
WLSkyDetail					1	48
RenderFSAASamples			1	2

//
// High Ultra Graphics Settings (deferred)
//
list HighUltra
RenderAnisotropic			1	1
RenderAvatarCloth			1	0
RenderAvatarLODFactor		1	1.0
RenderAvatarMaxComplexity   1	350000
RenderAvatarPhysicsLODFactor 1	1.0
RenderAvatarVP				1	1
RenderFarClip				1	128
RenderFlexTimeFactor		1	1.0
RenderGlowResolutionPow		1	9
RenderMaxPartCount			1	4096
RenderObjectBump			1	1
RenderLocalLights			1	1
RenderReflectionDetail		1	0
RenderTerrainDetail			1	1
RenderTerrainLODFactor		1	2.0
RenderTransparentWater		1	1
RenderTreeLODFactor			1	0.5
RenderVolumeLODFactor		1	2.0
VertexShaderEnable			1	1
WindLightUseAtmosShaders	1	1
RenderDeferred				1	1
<<<<<<< HEAD
RenderDeferredSSAO			1	0
RenderShadowDetail			1	0
=======
RenderDeferredSSAO			1	1
RenderUseAdvancedAtmospherics 1 0
RenderShadowDetail			1	2
>>>>>>> bc787063
WLSkyDetail					1	48
RenderFSAASamples			1	2

//
// Ultra graphics (REALLY PURTY!)
//
list Ultra
RenderAnisotropic			1	1
RenderAvatarCloth			1	1
RenderAvatarLODFactor		1	1.0
RenderAvatarPhysicsLODFactor 1	1.0
RenderAvatarVP				1	1
RenderFarClip				1	256
RenderFlexTimeFactor		1	1.0
RenderGlowResolutionPow		1	9
RenderLocalLights			1	1
RenderMaxPartCount			1	8192
RenderObjectBump			1	1
RenderReflectionDetail		1	4
RenderTerrainDetail			1	1
RenderTerrainLODFactor		1	2.0
RenderTransparentWater		1	1
RenderTreeLODFactor			1	1.0
RenderVolumeLODFactor		1	3.0
VertexShaderEnable			1	1
WindLightUseAtmosShaders	1	1
WLSkyDetail					1	128
RenderDeferred				1	1
RenderDeferredSSAO			1	1
RenderUseAdvancedAtmospherics 1 0
RenderShadowDetail			1	2
RenderFSAASamples			1	2

//
// Class Unknown Hardware (unknown)
//
list Unknown
RenderVBOEnable				1	0
RenderShadowDetail			1	0
RenderDeferred				1	0
RenderDeferredSSAO			1	0
RenderUseAdvancedAtmospherics 1 0

//
// Class 0 Hardware (just old)
//
list Class0
RenderVBOEnable				1	1

//
// Class 1 Hardware
//
list Class1
RenderVBOEnable				1	1

//
// Class 2 Hardware
//
list Class2
RenderVBOEnable				1	1

//
// Class 3 Hardware
//
list Class3
RenderVBOEnable				1	1

//
// Class 4 Hardware
//
list Class4
RenderVBOEnable				1	1

//
// Class 5 Hardware
//
list Class5
RenderVBOEnable				1	1

//
// VRAM > 512MB
//
list VRAMGT512
RenderCompressTextures		1	0

//
// No Pixel Shaders available
//
list NoPixelShaders
RenderAvatarVP				0	0
RenderAvatarCloth			0	0
RenderReflectionDetail		0	0
VertexShaderEnable			0	0
WindLightUseAtmosShaders	0	0
RenderDeferred				0	0
RenderDeferredSSAO			0	0
RenderUseAdvancedAtmospherics 0 0
RenderShadowDetail			0	0

//
// No Vertex Shaders available
//
list NoVertexShaders
RenderAvatarVP				0	0
RenderAvatarCloth			0	0
RenderReflectionDetail		0	0
VertexShaderEnable			0	0
WindLightUseAtmosShaders	0	0
RenderDeferred				0	0
RenderDeferredSSAO			0	0
RenderUseAdvancedAtmospherics 0 0
RenderShadowDetail			0	0

//
// GL_ARB_map_buffer_range exists
//
list MapBufferRange
RenderVBOMappingDisable		1	1


//
// "Default" setups for safe, low, medium, high
//
list safe
RenderAnisotropic			1	0
RenderAvatarCloth			0	0
RenderAvatarVP				0	0
RenderAvatarMaxNonImpostors 1	16
RenderAvatarMaxComplexity          1	80000
RenderObjectBump			0	0
RenderLocalLights			1	0
RenderMaxPartCount			1	1024
RenderTerrainDetail 		1	0
RenderVBOEnable				1	0
RenderReflectionDetail		0	0
WindLightUseAtmosShaders	0	0
RenderDeferred				0	0
RenderDeferredSSAO			0	0
RenderUseAdvancedAtmospherics 0 0
RenderShadowDetail			0	0

//
// CPU based feature masks
//

// 1Ghz or less (equiv)
list CPUSlow
RenderMaxPartCount			1	1024

//
// RAM based feature masks
//
list RAM256MB
RenderObjectBump			0	0

//
// Graphics card based feature masks
//
list OpenGLPre15
RenderVBOEnable				1	0

list OpenGLPre30
RenderDeferred				0	0
RenderMaxTextureIndex		1	1

list Intel
RenderAnisotropic			1	0
// Avoid some Intel crashes on Linux
RenderCubeMap				0	0
RenderFSAASamples			1	0

list GeForce2
RenderAnisotropic			1	0
RenderMaxPartCount			1	2048
RenderTerrainDetail			1	0
RenderVBOEnable				1	1

list SiS
UseOcclusion				0	0


list Intel_830M
RenderTerrainDetail			1	0
RenderVBOEnable				1	0

list Intel_845G					
RenderTerrainDetail			1	0
RenderVBOEnable				1	0

list Intel_855GM				
RenderTerrainDetail			1	0
RenderVBOEnable				1	0

list Intel_865G			
RenderTerrainDetail			1	0
RenderVBOEnable				1	0

list Intel_900		
RenderTerrainDetail			1	0
RenderVBOEnable				1	0

list Intel_915GM	
RenderTerrainDetail			1	0
RenderVBOEnable				1	0

list Intel_915G					
RenderTerrainDetail			1	0
RenderVBOEnable				1	0

list Intel_945GM			
RenderTerrainDetail			1	0
RenderVBOEnable				1	0

list Intel_945G
RenderTerrainDetail			1	0
RenderVBOEnable				1	0

list Intel_950
RenderTerrainDetail			1	0
RenderVBOEnable				1	0

list Intel_965
RenderTerrainDetail			1	0
RenderVBOEnable				1	0
UseOcclusion				0	0

list Intel_G33
RenderTerrainDetail			1	0
RenderVBOEnable				1	0

list Intel_Bear_Lake	
RenderTerrainDetail			1	0
RenderVBOEnable				1	0

list Intel_Broadwater 
RenderTerrainDetail			1	0
RenderVBOEnable				1	0

list Intel_Brookdale	
RenderTerrainDetail			1	0
RenderVBOEnable				1	0

list Intel_Montara
RenderTerrainDetail			1	0
RenderVBOEnable				1	0

list Intel_Springdale
RenderTerrainDetail			1	0
RenderVBOEnable				1	0


list ATI_FireGL_5200
RenderVBOEnable				1	0
WindLightUseAtmosShaders	0	0


list ATI_Mobility_Radeon_7xxx
RenderVBOEnable				0	0

list ATI_Radeon_7xxx
RenderVBOEnable				0	0

list ATI_All-in-Wonder_Radeon
RenderVBOEnable				0	0

list ATI_All-in-Wonder_7500
RenderVBOEnable				0	0

list ATI_Mobility_Radeon_9600
Disregard96DefaultDrawDistance	1	0


/// tweaked ATI to 96 Draw distance

list ATI_Radeon_9000
Disregard96DefaultDrawDistance	1	0
list ATI_Radeon_9200
Disregard96DefaultDrawDistance	1	0
list ATI_Radeon_9500
Disregard96DefaultDrawDistance	1	0
list ATI_Radeon_9600
Disregard96DefaultDrawDistance	1	0

/// tweaked ATI to 128 draw distance

list ATI_Radeon_X300 
Disregard128DefaultDrawDistance	1	0
list ATI_Radeon_X400 
Disregard128DefaultDrawDistance	1	0
list ATI_Radeon_X500 
Disregard128DefaultDrawDistance	1	0
list ATI_Radeon_X600 
Disregard128DefaultDrawDistance	1	0
list ATI_Radeon_X700 
Disregard128DefaultDrawDistance	1	0
list ATI_Radeon_X1300 
Disregard128DefaultDrawDistance	1	0
UseStartScreen					0	0
list ATI_Radeon_X1400 
Disregard128DefaultDrawDistance	1	0
list ATI_Radeon_X1500 
Disregard128DefaultDrawDistance	1	0
UseStartScreen					0	0
list ATI_Radeon_X1600 
Disregard128DefaultDrawDistance	1	0
list ATI_Radeon_X1700 
Disregard128DefaultDrawDistance	1	0
list ATI_Mobility_Radeon_X1xxx
Disregard128DefaultDrawDistance	1	0
list ATI_Radeon_HD_2300
Disregard128DefaultDrawDistance	1	0
list ATI_Radeon_HD_2400
Disregard128DefaultDrawDistance	1	0
list ATI_ASUS_AH24xx
Disregard128DefaultDrawDistance	1	0


// Avatar hardware skinning causes invisible avatars
// on various ATI chipsets on drivers before 8.2

list ATIOldDriver
RenderAvatarVP				0	0
RenderAvatarCloth			0	0
// Avoid driver crashes with some features on Linux with old ATI drivers
UseOcclusion				0	0
WindLightUseAtmosShaders	0	0


/// Tweaked NVIDIA

list NVIDIA_GeForce_FX_5100
Disregard96DefaultDrawDistance	1	0
list NVIDIA_GeForce_FX_5200
Disregard96DefaultDrawDistance	1	0
list NVIDIA_GeForce_FX_5500
Disregard96DefaultDrawDistance	1	0
list NVIDIA_GeForce_FX_5600
Disregard96DefaultDrawDistance	1	0

list NVIDIA_GeForce_FX_Go5100
Disregard96DefaultDrawDistance	1	0
list NVIDIA_GeForce_FX_Go5200
Disregard96DefaultDrawDistance	1	0
list NVIDIA_GeForce_FX_Go5300
Disregard96DefaultDrawDistance	1	0
list NVIDIA_GeForce_FX_Go5500
Disregard96DefaultDrawDistance	1	0
list NVIDIA_GeForce_FX_Go5600
Disregard96DefaultDrawDistance	1	0

list NVIDIA_GeForce_6100
Disregard128DefaultDrawDistance	1	0
list NVIDIA_GeForce_6200
Disregard128DefaultDrawDistance	1	0
list NVIDIA_GeForce_6500
Disregard128DefaultDrawDistance	1	0
list NVIDIA_GeForce_6600
Disregard128DefaultDrawDistance	1	0

list NVIDIA_G73
Disregard128DefaultDrawDistance	1	0

list NVIDIA_GeForce_Go_6100
RenderVBOEnable				1	0
Disregard128DefaultDrawDistance	1	0
list NVIDIA_GeForce_Go_6200
RenderVBOEnable				1	0
Disregard128DefaultDrawDistance	1	0
list NVIDIA_GeForce_Go_6500
RenderVBOEnable				1	0
Disregard128DefaultDrawDistance	1	0
list NVIDIA_GeForce_Go_6600
RenderVBOEnable				1	0
Disregard128DefaultDrawDistance	1	0
list NVIDIA_GeForce_Go_6700
RenderVBOEnable				1	0
Disregard128DefaultDrawDistance	1	0
list NVIDIA_GeForce_Go_6800
RenderVBOEnable				1	0
Disregard128DefaultDrawDistance	1	0
list NVIDIA_GeForce_Go_6
RenderVBOEnable				1	0
Disregard128DefaultDrawDistance	1	0

list NVIDIA_GeForce_7000
RenderShaderLightingMaxLevel	1	2
list NVIDIA_GeForce_7100
RenderShaderLightingMaxLevel	1	2
list NVIDIA_GeForce_7200
Disregard128DefaultDrawDistance	1	0
RenderShaderLightingMaxLevel	1	2
list NVIDIA_GeForce_7300
Disregard128DefaultDrawDistance	1	0
RenderShaderLightingMaxLevel	1	2
list NVIDIA_GeForce_7400
Disregard128DefaultDrawDistance	1	0
RenderShaderLightingMaxLevel	1	2
list NVIDIA_GeForce_7500
RenderShaderLightingMaxLevel	1	2
list NVIDIA_GeForce_7600
RenderShaderLightingMaxLevel	1	2
list NVIDIA_GeForce_7700
RenderShaderLightingMaxLevel	1	2
list NVIDIA_GeForce_7800
RenderShaderLightingMaxLevel	1	2
list NVIDIA_GeForce_7900
RenderShaderLightingMaxLevel	1	2

list NVIDIA_GeForce_Go_7200
Disregard128DefaultDrawDistance	1	0
RenderShaderLightingMaxLevel	1	2
list NVIDIA_GeForce_Go_7300
Disregard128DefaultDrawDistance	1	0
RenderShaderLightingMaxLevel	1	2
list NVIDIA_GeForce_Go_7300_LE
RenderShaderLightingMaxLevel	1	2
list NVIDIA_GeForce_Go_7400
Disregard128DefaultDrawDistance	1	0
RenderShaderLightingMaxLevel	1	2
list NVIDIA_GeForce_Go_7600
RenderShaderLightingMaxLevel	1	2
list NVIDIA_GeForce_Go_7700
RenderShaderLightingMaxLevel	1	2
list NVIDIA_GeForce_Go_7800
RenderShaderLightingMaxLevel	1	2
list NVIDIA_GeForce_Go_7900
RenderShaderLightingMaxLevel	1	2
<|MERGE_RESOLUTION|>--- conflicted
+++ resolved
@@ -221,12 +221,8 @@
 RenderVolumeLODFactor		1	2.0
 VertexShaderEnable			1	1
 WindLightUseAtmosShaders	1	1
-<<<<<<< HEAD
 RenderDeferred				1	0
-=======
-RenderDeferred				1	1
-RenderUseAdvancedAtmospherics 1 0
->>>>>>> bc787063
+RenderUseAdvancedAtmospherics 1 0
 RenderDeferredSSAO			1	0
 RenderShadowDetail			1	0
 WLSkyDetail					1	48
@@ -256,14 +252,9 @@
 RenderVolumeLODFactor		1	2.0
 VertexShaderEnable			1	1
 WindLightUseAtmosShaders	1	1
-<<<<<<< HEAD
 RenderDeferred				1	0
 RenderDeferredSSAO			1	0
-=======
-RenderDeferred				1	1
-RenderDeferredSSAO			1	1
-RenderUseAdvancedAtmospherics 1 0
->>>>>>> bc787063
+RenderUseAdvancedAtmospherics 1 0
 RenderShadowDetail			1	0
 WLSkyDetail					1	48
 RenderFSAASamples			1	2
@@ -293,14 +284,9 @@
 VertexShaderEnable			1	1
 WindLightUseAtmosShaders	1	1
 RenderDeferred				1	1
-<<<<<<< HEAD
 RenderDeferredSSAO			1	0
+RenderUseAdvancedAtmospherics 1 0
 RenderShadowDetail			1	0
-=======
-RenderDeferredSSAO			1	1
-RenderUseAdvancedAtmospherics 1 0
-RenderShadowDetail			1	2
->>>>>>> bc787063
 WLSkyDetail					1	48
 RenderFSAASamples			1	2
 
