--- conflicted
+++ resolved
@@ -126,13 +126,6 @@
 	/*virtual*/ BOOL    getIsCloud();
 	void bakedTextureUpload(LLVOAvatarDefines::EBakedTextureIndex index, BOOL finished);
 	static void		onTimingLocalTexLoaded(BOOL success, LLViewerFetchedTexture *src_vi, LLImageRaw* src, LLImageRaw* aux_src, S32 discard_level, BOOL final, void* userdata);
-<<<<<<< HEAD
-	void wearablesLoaded() { mTimeWearablesLoaded = mSelfLoadTimer.getElapsedTimeF32(); }
-	void avatarVisible() { mTimeAvatarVisible = mSelfLoadTimer.getElapsedTimeF32(); }
-
-private:
-=======
->>>>>>> 13d2501c
 
 	//--------------------------------------------------------------------
 	// Region state
@@ -141,14 +134,6 @@
 	U64				mLastRegionHandle;
 	LLFrameTimer	mRegionCrossingTimer;
 	S32				mRegionCrossingCount;
-	LLFrameTimer    mSelfLoadTimer;
-	F32				mTimeWearablesLoaded;
-	F32 			mTimeAvatarVisible;
-	F32 			mTextureLoadTimes[LLVOAvatarDefines::TEX_NUM_INDICES][MAX_DISCARD_LEVEL+1]; // stores load time for each texture,
-																		  // at each discard level
-	F32 			mBakedTextureTimes[LLVOAvatarDefines::BAKED_NUM_INDICES][2]; // stores time to start upload and finish upload of each baked texture
-
-	void		timingLocalTexLoaded(BOOL success, LLViewerFetchedTexture *src_vi, LLImageRaw* src, LLImageRaw* aux_src, S32 discard_level, BOOL final, void* userdata);
 	
 /**                    State
  **                                                                            **
@@ -378,18 +363,8 @@
  **                                                                            **
  *******************************************************************************/
 
-struct LLAvatarTexData
-{
-	LLAvatarTexData(const LLUUID& id, LLVOAvatarDefines::ETextureIndex index) : 
-		mAvatarID(id), 
-		mIndex(index) 
-	{}
-	LLUUID			mAvatarID;
-	LLVOAvatarDefines::ETextureIndex	mIndex;
 };
 
-};
-
 extern LLVOAvatarSelf *gAgentAvatarp;
 
 BOOL isAgentAvatarValid();
