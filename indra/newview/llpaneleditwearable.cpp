--- conflicted
+++ resolved
@@ -256,39 +256,13 @@
         LLDictionaryEntry(title),
         mWearableType(type),
         mTitle(title),
-<<<<<<< HEAD
-        mDescTitle(desc_title)
-{
-        va_list argp;
-        va_start(argp, num_subparts);
-
-        for (U8 i = 0; i < num_color_swatches; ++i)
-        {
-                ETextureIndex index = (ETextureIndex)va_arg(argp,int);
-                mColorSwatchCtrls.push_back(index);
-        }
-
-        for (U8 i = 0; i < num_texture_pickers; ++i)
-        {
-                ETextureIndex index = (ETextureIndex)va_arg(argp,int);
-                mTextureCtrls.push_back(index);
-        }
-
-        for (U8 i = 0; i < num_subparts; ++i)
-        {
-                ESubpart part = (ESubpart)va_arg(argp,int);
-                mSubparts.push_back(part);
-        }
-
-		va_end( argp ); // <FS:ND/> Need to clean up
-}
-=======
         mDescTitle(desc_title),
         mSubparts(subparts),
         mColorSwatchCtrls(color_swatches),
         mTextureCtrls(texture_pickers)
 {}
->>>>>>> aa62145e
+
+		va_end( argp ); // <FS:ND/> Need to clean up
 
 LLEditWearableDictionary::Subparts::Subparts()
 {
