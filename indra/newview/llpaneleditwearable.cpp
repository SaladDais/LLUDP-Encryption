--- conflicted
+++ resolved
@@ -992,26 +992,19 @@
                         }
                         if (getWearable())
                         {
-<<<<<<< HEAD
-                                U32 index = gAgentWearables.getWearableIndex(getWearable());
-                                gAgentAvatarp->setLocalTexture(entry->mTextureIndex, image, FALSE, index);
-                                LLVisualParamHint::requestHintUpdates();
-                                // <FS:Ansariel> [Legacy Bake]
-                                //gAgentAvatarp->wearableUpdated(type);
-                                gAgentAvatarp->wearableUpdated(type, FALSE);
-=======
 							U32 index;
 							if (gAgentWearables.getWearableIndex(getWearable(), index))
 							{
 								gAgentAvatarp->setLocalTexture(entry->mTextureIndex, image, FALSE, index);
 								LLVisualParamHint::requestHintUpdates();
-								gAgentAvatarp->wearableUpdated(type);
+								// <FS:Ansariel> [Legacy Bake]
+								//gAgentAvatarp->wearableUpdated(type);
+								gAgentAvatarp->wearableUpdated(type, FALSE);
 							}
 							else
 							{
 								LL_WARNS() << "wearable not found in gAgentWearables" << LL_ENDL;
 							}
->>>>>>> f3c58f76
                         }
                 }
                 else
@@ -1637,16 +1630,10 @@
                 mPreviousAlphaTexture[te] = lto->getID();
                 
                 LLViewerFetchedTexture* image = LLViewerTextureManager::getFetchedTexture( IMG_INVISIBLE );
-<<<<<<< HEAD
-                U32 index = gAgentWearables.getWearableIndex(getWearable());
-                gAgentAvatarp->setLocalTexture(te, image, FALSE, index);
-                // <FS:Ansariel> [Legacy Bake]
-                //gAgentAvatarp->wearableUpdated(getWearable()->getType());
-                gAgentAvatarp->wearableUpdated(getWearable()->getType(), FALSE);
-=======
 				gAgentAvatarp->setLocalTexture(te, image, FALSE, index);
-				gAgentAvatarp->wearableUpdated(getWearable()->getType());
->>>>>>> f3c58f76
+				// <FS:Ansariel> [Legacy Bake]
+				//gAgentAvatarp->wearableUpdated(getWearable()->getType());
+				gAgentAvatarp->wearableUpdated(getWearable()->getType(), FALSE);
         }
         else
         {
