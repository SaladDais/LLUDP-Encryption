--- conflicted
+++ resolved
@@ -915,18 +915,11 @@
 		// this startup phase more than once.
 		if (gLoginMenuBarView == NULL)
 		{
-<<<<<<< HEAD
 			// <FS:Zi> Moved this to initBase() in llviewerwindow.cpp to get the edit menu set up
 			//         before any text widget uses it
 			// initialize_spellcheck_menu();
 			// initialize_edit_menu();
 			// </FS:Zi>
-=======
-			LL_DEBUGS("AppInit") << "initializing menu bar" << LL_ENDL;
-			display_startup();
-			initialize_edit_menu();
-			initialize_spellcheck_menu();
->>>>>>> 981190cf
 			display_startup();
 			init_menus();
 			display_startup();
@@ -957,17 +950,10 @@
 			login_show();
 			display_startup();
 			// connect dialog is already shown, so fill in the names
-<<<<<<< HEAD
-			if (gUserCredential.notNull())                                                                         
-			{                                                                                                      
-				LLPanelLogin::setFields( gUserCredential );                                  
-			}     
-=======
 			if (gUserCredential.notNull())
 			{
-				LLPanelLogin::setFields( gUserCredential, gRememberPassword);
-			}
->>>>>>> 981190cf
+				LLPanelLogin::setFields( gUserCredential );
+			}
 			display_startup();
 			LLPanelLogin::giveFocus();
 
