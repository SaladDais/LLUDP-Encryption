--- conflicted
+++ resolved
@@ -1410,14 +1410,8 @@
 				LLVoiceClient::getInstance()->userAuthorized(gUserCredential->userID(), gAgentID);
 				// create the default proximal channel
 				LLVoiceChannel::initClass();
-<<<<<<< HEAD
-// <AW: opensim>
-				// Not used anymore
-				//LLGridManager::getInstance()->setFavorite();
- // </AW: opensim>
-				gSecAPIHandler->saveCredential(gUserCredential, gRememberPassword);  
-=======
->>>>>>> 7f4f600c
+				
+				gSecAPIHandler->saveCredential(gUserCredential, gRememberPassword);
 				LLStartUp::setStartupState( STATE_WORLD_INIT);
 			}
 			else
@@ -2493,13 +2487,21 @@
 {
 	LL_INFOS("AppInit") << "Initializing Login Screen" << LL_ENDL;
 
+#ifdef LL_RELEASE_FOR_DOWNLOAD
+	BOOL bUseDebugLogin = gSavedSettings.getBOOL("UseDebugLogin");
+#else
+	BOOL bUseDebugLogin = TRUE;
+#endif
 	// Hide the toolbars: may happen to come back here if login fails after login agent but before login in region
 	if (gToolBarView)
 	{
 		gToolBarView->setVisible(FALSE);
 	}
 	
-	LLPanelLogin::show(	gViewerWindow->getWindowRectScaled(), login_callback, NULL );
+	LLPanelLogin::show(	gViewerWindow->getWindowRectScaled(),
+						bUseDebugLogin || gSavedSettings.getBOOL("SecondLifeEnterprise"),
+						login_callback, NULL );
+
 }
 
 // Callback for when login screen is closed.  Option 0 = connect, option 1 = quit.
@@ -3142,18 +3144,21 @@
 void LLStartUp::setStartSLURL(const LLSLURL& slurl) 
 {
   sStartSLURL = slurl;
-  LL_DEBUGS("AppInit")<<slurl.asString()<<LL_ENDL;
-
   switch(slurl.getType())
     {
     case LLSLURL::HOME_LOCATION:
+      {
+		  gSavedSettings.setString("LoginLocation", LLSLURL::SIM_LOCATION_HOME);
+	break;
+      }
     case LLSLURL::LAST_LOCATION:
-    case LLSLURL::LOCATION:
-		gSavedSettings.setString("LoginLocation", LLSLURL::SIM_LOCATION_HOME);
-		LLPanelLogin::onUpdateStartSLURL(slurl); // updates grid if needed
-		break;
+      {
+	gSavedSettings.setString("LoginLocation", LLSLURL::SIM_LOCATION_LAST);
+	break;
+      }
     default:
-		break;
+			LLGridManager::getInstance()->setGridChoice(slurl.getGrid());
+			break;
     }
 }
 
