/**
 * @file lleventpoll.cpp
 * @brief Implementation of the LLEventPoll class.
 *
 * $LicenseInfo:firstyear=2006&license=viewerlgpl$
 * Second Life Viewer Source Code
 * Copyright (C) 2010, Linden Research, Inc.
 * 
 * This library is free software; you can redistribute it and/or
 * modify it under the terms of the GNU Lesser General Public
 * License as published by the Free Software Foundation;
 * version 2.1 of the License only.
 * 
 * This library is distributed in the hope that it will be useful,
 * but WITHOUT ANY WARRANTY; without even the implied warranty of
 * MERCHANTABILITY or FITNESS FOR A PARTICULAR PURPOSE.  See the GNU
 * Lesser General Public License for more details.
 * 
 * You should have received a copy of the GNU Lesser General Public
 * License along with this library; if not, write to the Free Software
 * Foundation, Inc., 51 Franklin Street, Fifth Floor, Boston, MA  02110-1301  USA
 * 
 * Linden Research, Inc., 945 Battery Street, San Francisco, CA  94111  USA
 * $/LicenseInfo$
 */

#include "llviewerprecompiledheaders.h"

#include "lleventpoll.h"
#include "llappviewer.h"
#include "llagent.h"

#include "llsdserialize.h"
#include "lleventtimer.h"
#include "llviewerregion.h"
#include "message.h"
#include "lltrans.h"
#include "llcoros.h"
#include "lleventcoro.h"
#include "llcorehttputil.h"
#include "lleventfilter.h"

namespace LLEventPolling
{
namespace Details
{

    class LLEventPollImpl
    {
    public:
        LLEventPollImpl(const LLHost &sender);

        void start(const std::string &url);
        void stop();

    private:
        // We will wait RETRY_SECONDS + (errorCount * RETRY_SECONDS_INC) before retrying after an error.
        // This means we attempt to recover relatively quickly but back off giving more time to recover
        // until we finally give up after MAX_EVENT_POLL_HTTP_ERRORS attempts.
        static const F32                EVENT_POLL_ERROR_RETRY_SECONDS;
        static const F32                EVENT_POLL_ERROR_RETRY_SECONDS_INC;
        static const S32                MAX_EVENT_POLL_HTTP_ERRORS;

        void                            eventPollCoro(std::string url);

        void                            handleMessage(const LLSD &content);

        bool                            mDone;
        LLCore::HttpRequest::ptr_t      mHttpRequest;
        LLCore::HttpRequest::policy_t   mHttpPolicy;
        std::string                     mSenderIp;
        int                             mCounter;
        LLCoreHttpUtil::HttpCoroutineAdapter::wptr_t mAdapter;

        static int                      sNextCounter;
    };


    const F32 LLEventPollImpl::EVENT_POLL_ERROR_RETRY_SECONDS = 15.f; // ~ half of a normal timeout.
    const F32 LLEventPollImpl::EVENT_POLL_ERROR_RETRY_SECONDS_INC = 5.f; // ~ half of a normal timeout.
    const S32 LLEventPollImpl::MAX_EVENT_POLL_HTTP_ERRORS = 10; // ~5 minutes, by the above rules.

    int LLEventPollImpl::sNextCounter = 1;


    LLEventPollImpl::LLEventPollImpl(const LLHost &sender) :
        mDone(false),
        mHttpRequest(),
        mHttpPolicy(LLCore::HttpRequest::DEFAULT_POLICY_ID),
        mSenderIp(),
        mCounter(sNextCounter++)

    {
        LLAppCoreHttp & app_core_http(LLAppViewer::instance()->getAppCoreHttp());

        mHttpRequest = LLCore::HttpRequest::ptr_t(new LLCore::HttpRequest);
        mHttpPolicy = app_core_http.getPolicy(LLAppCoreHttp::AP_LONG_POLL);
        mSenderIp = sender.getIPandPort();
    }

    void LLEventPollImpl::handleMessage(const LLSD& content)
    {
        std::string	msg_name = content["message"];
        LLSD message;
        message["sender"] = mSenderIp;
        message["body"] = content["body"];
        LLMessageSystem::dispatch(msg_name, message);
    }

    void LLEventPollImpl::start(const std::string &url)
    {
        if (!url.empty())
        {
            std::string coroname =
                LLCoros::instance().launch("LLEventPollImpl::eventPollCoro",
                boost::bind(&LLEventPollImpl::eventPollCoro, this, url));
            LL_INFOS("LLEventPollImpl") << coroname << " with  url '" << url << LL_ENDL;
        }
    }

    void LLEventPollImpl::stop()
    {
        mDone = true;

        LLCoreHttpUtil::HttpCoroutineAdapter::ptr_t adapter = mAdapter.lock();
        if (adapter)
        {
            LL_INFOS() << "requesting stop for event poll coroutine <" << mCounter << ">" << LL_ENDL;
            // cancel the yielding operation if any.
            adapter->cancelSuspendedOperation();
        }
        else
        {
            LL_INFOS() << "Coroutine for poll <" << mCounter << "> previously stopped.  No action taken." << LL_ENDL;
        }
    }

    void LLEventPollImpl::eventPollCoro(std::string url)
    {
        LLCoreHttpUtil::HttpCoroutineAdapter::ptr_t httpAdapter(new LLCoreHttpUtil::HttpCoroutineAdapter("EventPoller", mHttpPolicy));
        LLSD acknowledge;
        int errorCount = 0;
        int counter = mCounter; // saved on the stack for logging. 

        LL_INFOS("LLEventPollImpl") << " <" << counter << "> entering coroutine." << LL_ENDL;

        mAdapter = httpAdapter;

        // continually poll for a server update until we've been flagged as 
        // finished 
        while (!mDone)
        {
            LLSD request;
            request["ack"] = acknowledge;
            request["done"] = mDone;

//          LL_DEBUGS("LLEventPollImpl::eventPollCoro") << "<" << counter << "> request = "
//              << LLSDXMLStreamer(request) << LL_ENDL;

            LL_DEBUGS("LLEventPollImpl") << " <" << counter << "> posting and yielding." << LL_ENDL;
            LLSD result = httpAdapter->postAndSuspend(mHttpRequest, url, request);

//          LL_DEBUGS("LLEventPollImpl::eventPollCoro") << "<" << counter << "> result = "
//              << LLSDXMLStreamer(result) << LL_ENDL;

            LLSD httpResults = result["http_result"];
            LLCore::HttpStatus status = LLCoreHttpUtil::HttpCoroutineAdapter::getStatusFromLLSD(httpResults);

            if (!status)
            {
                if (status == LLCore::HttpStatus(LLCore::HttpStatus::EXT_CURL_EASY, CURLE_OPERATION_TIMEDOUT))
                {   // A standard timeout response we get this when there are no events.
                    LL_INFOS("LLEventPollImpl") << "All is very quiet on target server. It may have gone idle?" << LL_ENDL;
                    errorCount = 0;
                    continue;
                }
                else if ((status == LLCore::HttpStatus(LLCore::HttpStatus::LLCORE, LLCore::HE_OP_CANCELED)) || 
                        (status == LLCore::HttpStatus(HTTP_NOT_FOUND)))
                {   // Event polling for this server has been canceled.  In 
                    // some cases the server gets ahead of the viewer and will 
                    // return a 404 error (Not Found) before the cancel event
                    // comes back in the queue
                    LL_WARNS("LLEventPollImpl") << "Canceling coroutine" << LL_ENDL;
                    break;
                }
                else if (!status.isHttpStatus())
                {
                    /// Some LLCore or LIBCurl error was returned.  This is unlikely to be recoverable
                    LL_WARNS("LLEventPollImpl") << "Critical error from poll request returned from libraries.  Canceling coroutine." << LL_ENDL;
                    break;
                }
                LL_WARNS("LLEventPollImpl") << "<" << counter << "> Error result from LLCoreHttpUtil::HttpCoroHandler. Code "
                    << status.toTerseString() << ": '" << httpResults["message"] << "'" << LL_ENDL;

                if (errorCount < MAX_EVENT_POLL_HTTP_ERRORS)
                {   // An unanticipated error has been received from our poll 
                    // request. Calculate a timeout and wait for it to expire(sleep)
                    // before trying again.  The sleep time is increased by 5 seconds
                    // for each consecutive error.
<<<<<<< HEAD
                    LLEventTimeout timeout;
=======
>>>>>>> 5ae42992
                    ++errorCount;

                    F32 waitToRetry = EVENT_POLL_ERROR_RETRY_SECONDS
                        + errorCount * EVENT_POLL_ERROR_RETRY_SECONDS_INC;

                    LL_WARNS("LLEventPollImpl") << "<" << counter << "> Retrying in " << waitToRetry <<
                        " seconds, error count is now " << errorCount << LL_ENDL;

<<<<<<< HEAD
                    timeout.eventAfter(waitToRetry, LLSD());
                    llcoro::suspendUntilEventOn(timeout);
=======
                    llcoro::suspendUntilTimeout(waitToRetry);
>>>>>>> 5ae42992
                    
                    if (mDone)
                        break;
                    LL_INFOS("LLEventPollImpl") << "<" << counter << "> About to retry request." << LL_ENDL;
                    continue;
                }
                else
                {
                    // At this point we have given up and the viewer will not receive HTTP messages from the simulator.
                    // IMs, teleports, about land, selecting land, region crossing and more will all fail.
                    // They are essentially disconnected from the region even though some things may still work.
                    // Since things won't get better until they relog we force a disconnect now.
                    mDone = true;

                    // *NOTE:Mani - The following condition check to see if this failing event poll
                    // is attached to the Agent's main region. If so we disconnect the viewer.
                    // Else... its a child region and we just leave the dead event poll stopped and 
                    // continue running.
                    if (gAgent.getRegion() && gAgent.getRegion()->getHost().getIPandPort() == mSenderIp)
                    {
                        LL_WARNS("LLEventPollImpl") << "< " << counter << "> Forcing disconnect due to stalled main region event poll." << LL_ENDL;
                        LLAppViewer::instance()->forceDisconnect(LLTrans::getString("AgentLostConnection"));
                    }
                    break;
                }
            }

            errorCount = 0;

            if (!result.isMap() ||
                !result.get("events") ||
                !result.get("id"))
            {
                LL_WARNS("LLEventPollImpl") << " <" << counter << "> received event poll with no events or id key: " << LLSDXMLStreamer(result) << LL_ENDL;
                continue;
            }

            acknowledge = result["id"];
            LLSD events = result["events"];

            if (acknowledge.isUndefined())
            {
                LL_WARNS("LLEventPollImpl") << " id undefined" << LL_ENDL;
            }

            // was LL_INFOS() but now that CoarseRegionUpdate is TCP @ 1/second, it'd be too verbose for viewer logs. -MG
            LL_DEBUGS("LLEventPollImpl") << " <" << counter << "> " << events.size() << "events (id " << LLSDXMLStreamer(acknowledge) << ")" << LL_ENDL;

            LLSD::array_const_iterator i = events.beginArray();
            LLSD::array_const_iterator end = events.endArray();
            for (; i != end; ++i)
            {
                if (i->has("message"))
                {
                    handleMessage(*i);
                }
            }
        }
        LL_INFOS("LLEventPollImpl") << " <" << counter << "> Leaving coroutine." << LL_ENDL;
    }

}
}

LLEventPoll::LLEventPoll(const std::string&	poll_url, const LLHost& sender):
    mImpl()
{ 
    mImpl = boost::unique_ptr<LLEventPolling::Details::LLEventPollImpl>
            (new LLEventPolling::Details::LLEventPollImpl(sender));
    mImpl->start(poll_url);
}

LLEventPoll::~LLEventPoll()
{
    mImpl->stop();

}<|MERGE_RESOLUTION|>--- conflicted
+++ resolved
@@ -197,10 +197,6 @@
                     // request. Calculate a timeout and wait for it to expire(sleep)
                     // before trying again.  The sleep time is increased by 5 seconds
                     // for each consecutive error.
-<<<<<<< HEAD
-                    LLEventTimeout timeout;
-=======
->>>>>>> 5ae42992
                     ++errorCount;
 
                     F32 waitToRetry = EVENT_POLL_ERROR_RETRY_SECONDS
@@ -209,12 +205,7 @@
                     LL_WARNS("LLEventPollImpl") << "<" << counter << "> Retrying in " << waitToRetry <<
                         " seconds, error count is now " << errorCount << LL_ENDL;
 
-<<<<<<< HEAD
-                    timeout.eventAfter(waitToRetry, LLSD());
-                    llcoro::suspendUntilEventOn(timeout);
-=======
                     llcoro::suspendUntilTimeout(waitToRetry);
->>>>>>> 5ae42992
                     
                     if (mDone)
                         break;
