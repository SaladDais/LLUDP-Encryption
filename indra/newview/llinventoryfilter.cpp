/** 
* @file llinventoryfilter.cpp
* @brief Support for filtering your inventory to only display a subset of the
* available items.
*
* $LicenseInfo:firstyear=2005&license=viewerlgpl$
* Second Life Viewer Source Code
* Copyright (C) 2010, Linden Research, Inc.
* 
* This library is free software; you can redistribute it and/or
* modify it under the terms of the GNU Lesser General Public
* License as published by the Free Software Foundation;
* version 2.1 of the License only.
* 
* This library is distributed in the hope that it will be useful,
* but WITHOUT ANY WARRANTY; without even the implied warranty of
* MERCHANTABILITY or FITNESS FOR A PARTICULAR PURPOSE.  See the GNU
* Lesser General Public License for more details.
* 
* You should have received a copy of the GNU Lesser General Public
* License along with this library; if not, write to the Free Software
* Foundation, Inc., 51 Franklin Street, Fifth Floor, Boston, MA  02110-1301  USA
* 
* Linden Research, Inc., 945 Battery Street, San Francisco, CA  94111  USA
* $/LicenseInfo$
*/
#include "llviewerprecompiledheaders.h"

#include "llinventoryfilter.h"

// viewer includes
#include "llfolderviewmodel.h"
#include "llfolderviewitem.h"
#include "llinventorymodel.h"
#include "llinventorymodelbackgroundfetch.h"
#include "llinventoryfunctions.h"
#include "llmarketplacefunctions.h"
#include "llviewercontrol.h"
#include "llfolderview.h"
#include "llinventorybridge.h"
#include "llviewerfoldertype.h"
#include "llradiogroup.h"

// linden library includes
#include "llclipboard.h"
#include "lltrans.h"

// Firestorm includes
#include "llappearancemgr.h" // needed to query whether we are in COF

LLTrace::BlockTimerStatHandle FT_FILTER_CLIPBOARD("Filter Clipboard");

LLInventoryFilter::FilterOps::FilterOps(const Params& p)
:	mFilterObjectTypes(p.object_types),
	mFilterCategoryTypes(p.category_types),
	mFilterWearableTypes(p.wearable_types),
	mMinDate(p.date_range.min_date),
	mMaxDate(p.date_range.max_date),
	mHoursAgo(p.hours_ago),
	mDateSearchDirection(p.date_search_direction),
	mShowFolderState(p.show_folder_state),
	mPermissions(p.permissions),
	mFilterTypes(p.types),
	mFilterUUID(p.uuid),
	mFilterLinks(p.links)
{
}

///----------------------------------------------------------------------------
/// Class LLInventoryFilter
///----------------------------------------------------------------------------
LLInventoryFilter::LLInventoryFilter(const Params& p)
:	mName(p.name),
	mFilterModified(FILTER_NONE),
	mEmptyLookupMessage("InventoryNoMatchingItems"),
	mFilterSubStringTarget(SUBST_TARGET_NAME),	// <FS:Zi> Extended Inventory Search
	mFilterOps(p.filter_ops),
	mBackupFilterOps(mFilterOps),
	mFilterSubString(p.substring),
	mCurrentGeneration(0),
	mFirstRequiredGeneration(0),
	mFirstSuccessGeneration(0)
{
	// <FS:Zi> Begin Multi-substring inventory search
	mSubStringMatchOffsets.clear();
	mFilterSubStrings.clear();
	// </FS:Zi> End Multi-substring inventory search

	// copy mFilterOps into mDefaultFilterOps
	markDefault();
}

// <FS:Zi> Extended Inventory Search
void LLInventoryFilter::setFilterSubStringTarget(const std::string& targetName)
{
	if (targetName == "name")
		mFilterSubStringTarget = SUBST_TARGET_NAME;
	else if (targetName == "creator")
		mFilterSubStringTarget = SUBST_TARGET_CREATOR;
	else if (targetName == "description")
		mFilterSubStringTarget = SUBST_TARGET_DESCRIPTION;
	else if (targetName == "uuid")
		mFilterSubStringTarget = SUBST_TARGET_UUID;
	else if (targetName == "all")
		mFilterSubStringTarget = SUBST_TARGET_ALL;
	else
		LL_WARNS("LLInventoryFilter") << "Unknown sub string target: " << targetName << LL_ENDL;
}

LLInventoryFilter::EFilterSubstringTarget LLInventoryFilter::getFilterSubStringTarget() const
{
	return mFilterSubStringTarget;
}
// </FS:Zi> Extended Inventory Search

bool LLInventoryFilter::check(const LLFolderViewModelItem* item) 
{
	const LLFolderViewModelItemInventory* listener = dynamic_cast<const LLFolderViewModelItemInventory*>(item);

<<<<<<< HEAD
=======

>>>>>>> 6527ee15
	// If it's a folder and we're showing all folders, return automatically.
	const BOOL is_folder = listener->getInventoryType() == LLInventoryType::IT_CATEGORY;
	if (is_folder && (mFilterOps.mShowFolderState == LLInventoryFilter::SHOW_ALL_FOLDERS))
	{
		return true;
	}
	
	// <FS:Zi> Multi-substring inventory search
	//bool passed = (mFilterSubString.size() ? listener->getSearchableName().find(mFilterSubString) != std::string::npos : true);
	std::string::size_type string_offset = std::string::npos;
	if (mFilterSubStrings.size())
	{
		std::string searchLabel;
		switch (mFilterSubStringTarget)
		{
			case SUBST_TARGET_NAME:
				searchLabel = listener->getSearchableName();
				break;
			case SUBST_TARGET_CREATOR:
				searchLabel = listener->getSearchableCreator();
				break;
			case SUBST_TARGET_DESCRIPTION:
				searchLabel = listener->getSearchableDescription();
				break;
			case SUBST_TARGET_UUID:
				searchLabel = listener->getSearchableUUID();
				break;
			case SUBST_TARGET_ALL:
				searchLabel = listener->getSearchableAll();
				break;
			default:
				LL_WARNS("LLInventoryFilter") << "Unknown search substring target: " << mFilterSubStringTarget << LL_ENDL;
				searchLabel = listener->getSearchableName();
				break;
		}

		U32 index = 0;
		for (std::vector<std::string>::iterator it = mFilterSubStrings.begin();
			it < mFilterSubStrings.end(); it++, index++)
		{
			std::string::size_type sub_string_offset = searchLabel.find(*it);

			mSubStringMatchOffsets[index] = sub_string_offset;

			if (sub_string_offset == std::string::npos)
			{
				string_offset = std::string::npos;
				for (std::vector<std::string::size_type>::iterator it = mSubStringMatchOffsets.begin();
					it < mSubStringMatchOffsets.end(); it++)
				{
					*it = std::string::npos;
				}
				break;
			}
			else if (string_offset == std::string::npos)
			{
				string_offset = sub_string_offset;
			}
		}
	}
	bool passed = (mFilterSubString.size() == 0 || string_offset != std::string::npos);
	// </FS:Zi> Multi-substring inventory search

	passed = passed && checkAgainstFilterType(listener);
	passed = passed && checkAgainstPermissions(listener);
	passed = passed && checkAgainstFilterLinks(listener);

	return passed;
}

bool LLInventoryFilter::check(const LLInventoryItem* item)
{
	const bool passed_string = (mFilterSubString.size() ? item->getName().find(mFilterSubString) != std::string::npos : true);
	const bool passed_filtertype = checkAgainstFilterType(item);
	const bool passed_permissions = checkAgainstPermissions(item);

	return passed_filtertype && passed_permissions && passed_string;
}

bool LLInventoryFilter::checkFolder(const LLFolderViewModelItem* item) const
{
	const LLFolderViewModelItemInventory* listener = dynamic_cast<const LLFolderViewModelItemInventory*>(item);
	if (!listener)
	{
		LL_ERRS() << "Folder view event listener not found." << LL_ENDL;
		return false;
	}

	const LLUUID folder_id = listener->getUUID();

	return checkFolder(folder_id);
}

bool LLInventoryFilter::checkFolder(const LLUUID& folder_id) const
{
	// we're showing all folders, overriding filter
	if (mFilterOps.mShowFolderState == LLInventoryFilter::SHOW_ALL_FOLDERS)
	{
		return true;
	}

	// when applying a filter, matching folders get their contents downloaded first
	if (isNotDefault()
		&& !gInventory.isCategoryComplete(folder_id))
	{
		LLInventoryModelBackgroundFetch::instance().start(folder_id);
	}

	// Marketplace folder filtering
    const U32 filterTypes = mFilterOps.mFilterTypes;
    const U32 marketplace_filter = FILTERTYPE_MARKETPLACE_ACTIVE | FILTERTYPE_MARKETPLACE_INACTIVE |
                                   FILTERTYPE_MARKETPLACE_UNASSOCIATED | FILTERTYPE_MARKETPLACE_LISTING_FOLDER |
                                   FILTERTYPE_NO_MARKETPLACE_ITEMS;
    if (filterTypes & marketplace_filter)
    {
        S32 depth = depth_nesting_in_marketplace(folder_id);

        if (filterTypes & FILTERTYPE_NO_MARKETPLACE_ITEMS)
        {
            if (depth >= 0)
            {
                return false;
            }
        }

        if (filterTypes & FILTERTYPE_MARKETPLACE_LISTING_FOLDER)
        {
            if (depth > 1)
            {
                return false;
            }
        }
        
        if (depth > 0)
        {
            LLUUID listing_uuid = nested_parent_id(folder_id, depth);
            if (filterTypes & FILTERTYPE_MARKETPLACE_ACTIVE)
            {
                if (!LLMarketplaceData::instance().getActivationState(listing_uuid))
                {
                    return false;
                }
            }
            else if (filterTypes & FILTERTYPE_MARKETPLACE_INACTIVE)
            {
                if (!LLMarketplaceData::instance().isListed(listing_uuid) || LLMarketplaceData::instance().getActivationState(listing_uuid))
                {
                    return false;
                }
            }
            else if (filterTypes & FILTERTYPE_MARKETPLACE_UNASSOCIATED)
            {
                if (LLMarketplaceData::instance().isListed(listing_uuid))
                {
                    return false;
                }
            }
        }
    }
    
	// show folder links
	LLViewerInventoryItem* item = gInventory.getItem(folder_id);
	if (item && item->getActualType() == LLAssetType::AT_LINK_FOLDER)
	{
		return true;
	}

	if (mFilterOps.mFilterTypes & FILTERTYPE_CATEGORY)
	{
		// Can only filter categories for items in your inventory
		// (e.g. versus in-world object contents).
		const LLViewerInventoryCategory *cat = gInventory.getCategory(folder_id);
		if (!cat)
			return folder_id.isNull();
		LLFolderType::EType cat_type = cat->getPreferredType();
		if (cat_type != LLFolderType::FT_NONE && (1LL << cat_type & mFilterOps.mFilterCategoryTypes) == U64(0))
			return false;
	}

	return true;
}

bool LLInventoryFilter::checkAgainstFilterType(const LLFolderViewModelItemInventory* listener) const
{
	if (!listener) return FALSE;

	LLInventoryType::EType object_type = listener->getInventoryType();
	const LLUUID object_id = listener->getUUID();
	const LLInventoryObject *object = gInventory.getObject(object_id);

	const U32 filterTypes = mFilterOps.mFilterTypes;

	////////////////////////////////////////////////////////////////////////////////
	// FILTERTYPE_OBJECT
	// Pass if this item's type is of the correct filter type
	if (filterTypes & FILTERTYPE_OBJECT)
	{

		// If it has no type, pass it, unless it's a link.
		if (object_type == LLInventoryType::IT_NONE)
		{
			if (object && object->getIsLinkType())
			{
				return FALSE;
			}
		}
		else if ((1LL << object_type & mFilterOps.mFilterObjectTypes) == U64(0))
		{
			return FALSE;
		}
	}
	
	////////////////////////////////////////////////////////////////////////////////
	// FILTERTYPE_UUID
	// Pass if this item is the target UUID or if it links to the target UUID
	if (filterTypes & FILTERTYPE_UUID)
	{
		if (!object) return FALSE;

		if (object->getLinkedUUID() != mFilterOps.mFilterUUID)
			return FALSE;
	}

	////////////////////////////////////////////////////////////////////////////////
	// FILTERTYPE_DATE
	// Pass if this item is within the date range.
	if (filterTypes & FILTERTYPE_DATE)
	{
		const U16 HOURS_TO_SECONDS = 3600;
		time_t earliest = time_corrected() - mFilterOps.mHoursAgo * HOURS_TO_SECONDS;

		if (mFilterOps.mMinDate > time_min() && mFilterOps.mMinDate < earliest)
		{
			earliest = mFilterOps.mMinDate;
		}
		else if (!mFilterOps.mHoursAgo)
		{
			earliest = 0;
		}

		if (FILTERDATEDIRECTION_NEWER == mFilterOps.mDateSearchDirection || isSinceLogoff())
		{
			if (listener->getCreationDate() < earliest ||
				listener->getCreationDate() > mFilterOps.mMaxDate)
				return FALSE;
		}
		else
		{
			if (listener->getCreationDate() > earliest ||
				listener->getCreationDate() > mFilterOps.mMaxDate)
				return FALSE;
		}
	}

	////////////////////////////////////////////////////////////////////////////////
	// FILTERTYPE_WEARABLE
	// Pass if this item is a wearable of the appropriate type
	if (filterTypes & FILTERTYPE_WEARABLE)
	{
		LLWearableType::EType type = listener->getWearableType();
		if ((0x1LL << type & mFilterOps.mFilterWearableTypes) == 0)
		{
			return FALSE;
		}
	}

	// <FS:Ansariel> FIRE-19340: search inventory by transferable permission
	////////////////////////////////////////////////////////////////////////////////
	// FILTERTYPE_TRANSFERABLE
	// Pass if this item is transferable
	if (filterTypes & FILTERTYPE_TRANSFERABLE)
	{
		if ((listener->getPermissionMask() & PERM_TRANSFER) == 0)
		{
			return FALSE;
		}
	}
	// </FS:Ansariel>

	// <FS>
	////////////////////////////////////////////////////////////////////////////////
	// FILTERTYPE_WORN
	// Pass if this item is worn (hiding COF and Outfits folders)
	if (filterTypes & FILTERTYPE_WORN)
	{
		if (!object)
		{
			return FALSE;
		}
		const LLUUID& cat_id = object->getParentUUID();
		const LLViewerInventoryCategory* cat = gInventory.getCategory(cat_id);
		return !LLAppearanceMgr::instance().getIsInCOF(object_id)           // Not a link in COF
			&& (!cat || cat->getPreferredType() != LLFolderType::FT_OUTFIT) // Not a link in an outfit folder
			&& get_is_item_worn(object_id);
	}
	// </FS>

	////////////////////////////////////////////////////////////////////////////////
	// FILTERTYPE_EMPTYFOLDERS
	// Pass if this item is a folder and is not a system folder that should be hidden
	if (filterTypes & FILTERTYPE_EMPTYFOLDERS)
	{
		if (object_type == LLInventoryType::IT_CATEGORY)
		{
			bool is_hidden_if_empty = LLViewerFolderType::lookupIsHiddenIfEmpty(listener->getPreferredType());
			if (is_hidden_if_empty)
			{
				// Force the fetching of those folders so they are hidden if they really are empty...
				gInventory.fetchDescendentsOf(object_id);

				LLInventoryModel::cat_array_t* cat_array = NULL;
				LLInventoryModel::item_array_t* item_array = NULL;
				gInventory.getDirectDescendentsOf(object_id,cat_array,item_array);
				S32 descendents_actual = 0;
				if(cat_array && item_array)
				{
					descendents_actual = cat_array->size() + item_array->size();
				}
				if (descendents_actual == 0)
				{
					return FALSE;
				}
			}
		}
	}

	return TRUE;
}

bool LLInventoryFilter::checkAgainstFilterType(const LLInventoryItem* item) const
{
	LLInventoryType::EType object_type = item->getInventoryType();
	const LLUUID object_id = item->getUUID();

	const U32 filterTypes = mFilterOps.mFilterTypes;

	////////////////////////////////////////////////////////////////////////////////
	// FILTERTYPE_OBJECT
	// Pass if this item's type is of the correct filter type
	if (filterTypes & FILTERTYPE_OBJECT)
	{
		// If it has no type, pass it, unless it's a link.
		if (object_type == LLInventoryType::IT_NONE)
		{
			if (item && item->getIsLinkType())
			{
				return false;
			}
		}
		else if ((1LL << object_type & mFilterOps.mFilterObjectTypes) == U64(0))
		{
			return false;
		}
	}

	////////////////////////////////////////////////////////////////////////////////
	// FILTERTYPE_UUID
	// Pass if this item is the target UUID or if it links to the target UUID
	if (filterTypes & FILTERTYPE_UUID)
	{
		if (!item) return false;

		if (item->getLinkedUUID() != mFilterOps.mFilterUUID)
			return false;
	}

	////////////////////////////////////////////////////////////////////////////////
	// FILTERTYPE_DATE
	// Pass if this item is within the date range.
	if (filterTypes & FILTERTYPE_DATE)
	{
		// We don't get the updated item creation date for the task inventory or
		// a notecard embedded item. See LLTaskInvFVBridge::getCreationDate().
		return false;
	}

	return true;
}

// Items and folders that are on the clipboard or, recursively, in a folder which  
// is on the clipboard must be filtered out if the clipboard is in the "cut" mode.
bool LLInventoryFilter::checkAgainstClipboard(const LLUUID& object_id) const
{
	if (LLClipboard::instance().isCutMode())
	{
		LL_RECORD_BLOCK_TIME(FT_FILTER_CLIPBOARD);
		LLUUID current_id = object_id;
		LLInventoryObject *current_object = gInventory.getObject(object_id);
		while (current_id.notNull() && current_object)
		{
			if (LLClipboard::instance().isOnClipboard(current_id))
			{
				return false;
			}
			current_id = current_object->getParentUUID();
			if (current_id.notNull())
			{
				current_object = gInventory.getObject(current_id);
			}
		}
	}
	return true;
}

bool LLInventoryFilter::checkAgainstPermissions(const LLFolderViewModelItemInventory* listener) const
{
	if (!listener) return FALSE;

	PermissionMask perm = listener->getPermissionMask();
	const LLInvFVBridge *bridge = dynamic_cast<const LLInvFVBridge *>(listener);
	if (bridge && bridge->isLink())
	{
		const LLUUID& linked_uuid = gInventory.getLinkedItemID(bridge->getUUID());
		const LLViewerInventoryItem *linked_item = gInventory.getItem(linked_uuid);
		if (linked_item)
			perm = linked_item->getPermissionMask();
	}
	return (perm & mFilterOps.mPermissions) == mFilterOps.mPermissions;
}

bool LLInventoryFilter::checkAgainstPermissions(const LLInventoryItem* item) const
{
	if (!item) return false;

	LLPointer<LLViewerInventoryItem> new_item = new LLViewerInventoryItem(item);
	PermissionMask perm = new_item->getPermissionMask();
	new_item = NULL;

	return (perm & mFilterOps.mPermissions) == mFilterOps.mPermissions;
}

bool LLInventoryFilter::checkAgainstFilterLinks(const LLFolderViewModelItemInventory* listener) const
{
	if (!listener) return TRUE;

	const LLUUID object_id = listener->getUUID();
	const LLInventoryObject *object = gInventory.getObject(object_id);
	if (!object) return TRUE;

	const BOOL is_link = object->getIsLinkType();
	if (is_link && (mFilterOps.mFilterLinks == FILTERLINK_EXCLUDE_LINKS))
		return FALSE;
	if (!is_link && (mFilterOps.mFilterLinks == FILTERLINK_ONLY_LINKS))
		return FALSE;
	return TRUE;
}

const std::string& LLInventoryFilter::getFilterSubString(BOOL trim) const
{
	return mFilterSubString;
}

std::string::size_type LLInventoryFilter::getStringMatchOffset(LLFolderViewModelItem* item) const
{
	return mFilterSubString.size() ? item->getSearchableName().find(mFilterSubString) : std::string::npos;
}

bool LLInventoryFilter::isDefault() const
{
	return !isNotDefault();
}

// has user modified default filter params?
bool LLInventoryFilter::isNotDefault() const
{
	S32 not_default = 0;

	not_default |= (mFilterOps.mFilterObjectTypes != mDefaultFilterOps.mFilterObjectTypes);
	not_default |= (mFilterOps.mFilterCategoryTypes != mDefaultFilterOps.mFilterCategoryTypes);
	not_default |= (mFilterOps.mFilterWearableTypes != mDefaultFilterOps.mFilterWearableTypes);
	not_default |= (mFilterOps.mFilterTypes != mDefaultFilterOps.mFilterTypes);
	not_default |= (mFilterOps.mFilterLinks != mDefaultFilterOps.mFilterLinks);
	not_default |= (mFilterSubString.size());
	not_default |= (mFilterOps.mPermissions != mDefaultFilterOps.mPermissions);
	not_default |= (mFilterOps.mMinDate != mDefaultFilterOps.mMinDate);
	not_default |= (mFilterOps.mMaxDate != mDefaultFilterOps.mMaxDate);
	not_default |= (mFilterOps.mHoursAgo != mDefaultFilterOps.mHoursAgo);

	return not_default != 0;
}

bool LLInventoryFilter::isActive() const
{
	return mFilterOps.mFilterObjectTypes != 0xffffffffffffffffULL
		|| mFilterOps.mFilterCategoryTypes != 0xffffffffffffffffULL
		|| mFilterOps.mFilterWearableTypes != 0xffffffffffffffffULL
		|| mFilterOps.mFilterTypes != FILTERTYPE_OBJECT
		|| mFilterOps.mFilterLinks != FILTERLINK_INCLUDE_LINKS
		|| mFilterSubString.size() 
		|| mFilterOps.mPermissions != PERM_NONE 
		|| mFilterOps.mMinDate != time_min()
		|| mFilterOps.mMaxDate != time_max()
		|| mFilterOps.mHoursAgo != 0;
}

bool LLInventoryFilter::isModified() const
{
	return mFilterModified != FILTER_NONE;
}

void LLInventoryFilter::updateFilterTypes(U64 types, U64& current_types)
{
	if (current_types != types)
	{
		// keep current items only if no type bits getting turned off
		bool fewer_bits_set = (current_types & ~types) != 0;
		bool more_bits_set = (~current_types & types) != 0;

		current_types = types;
		if (more_bits_set && fewer_bits_set)
		{
			// neither less or more restrictive, both simultaneously
			// so we need to filter from scratch
			setModified(FILTER_RESTART);
		}
		else if (more_bits_set)
		{
			// target is only one of all requested types so more type bits == less restrictive
			setModified(FILTER_LESS_RESTRICTIVE);
		}
		else if (fewer_bits_set)
		{
			setModified(FILTER_MORE_RESTRICTIVE);
		}
	}
}

void LLInventoryFilter::setFilterObjectTypes(U64 types)
{
	updateFilterTypes(types, mFilterOps.mFilterObjectTypes);
	mFilterOps.mFilterTypes |= FILTERTYPE_OBJECT;
}

void LLInventoryFilter::setFilterCategoryTypes(U64 types)
{
	updateFilterTypes(types, mFilterOps.mFilterCategoryTypes);
	mFilterOps.mFilterTypes |= FILTERTYPE_CATEGORY;
}

void LLInventoryFilter::setFilterWearableTypes(U64 types)
{
	updateFilterTypes(types, mFilterOps.mFilterWearableTypes);
	mFilterOps.mFilterTypes |= FILTERTYPE_WEARABLE;
}

void LLInventoryFilter::setFilterEmptySystemFolders()
{
	mFilterOps.mFilterTypes |= FILTERTYPE_EMPTYFOLDERS;
}

void LLInventoryFilter::setFilterMarketplaceActiveFolders()
{
	mFilterOps.mFilterTypes |= FILTERTYPE_MARKETPLACE_ACTIVE;
}

void LLInventoryFilter::setFilterMarketplaceInactiveFolders()
{
	mFilterOps.mFilterTypes |= FILTERTYPE_MARKETPLACE_INACTIVE;
}

void LLInventoryFilter::setFilterMarketplaceUnassociatedFolders()
{
	mFilterOps.mFilterTypes |= FILTERTYPE_MARKETPLACE_UNASSOCIATED;
}

void LLInventoryFilter::setFilterMarketplaceListingFolders(bool select_only_listing_folders)
{
    if (select_only_listing_folders)
    {
        mFilterOps.mFilterTypes |= FILTERTYPE_MARKETPLACE_LISTING_FOLDER;
        setModified(FILTER_MORE_RESTRICTIVE);
    }
    else
    {
        mFilterOps.mFilterTypes &= ~FILTERTYPE_MARKETPLACE_LISTING_FOLDER;
        setModified(FILTER_LESS_RESTRICTIVE);
    }
}

void LLInventoryFilter::setFilterNoMarketplaceFolder()
{
    mFilterOps.mFilterTypes |= FILTERTYPE_NO_MARKETPLACE_ITEMS;
}

// <FS:Ansariel> Optional hiding of empty system folders
void LLInventoryFilter::removeFilterEmptySystemFolders()
{
	mFilterOps.mFilterTypes &= ~FILTERTYPE_EMPTYFOLDERS;
}
// </FS:Ansariel> Optional hiding of empty system folders

void LLInventoryFilter::setFilterUUID(const LLUUID& object_id)
{
	if (mFilterOps.mFilterUUID == LLUUID::null)
	{
		setModified(FILTER_MORE_RESTRICTIVE);
	}
	else
	{
		setModified(FILTER_RESTART);
	}
	mFilterOps.mFilterUUID = object_id;
	mFilterOps.mFilterTypes = FILTERTYPE_UUID;
}

void LLInventoryFilter::setFilterSubString(const std::string& string)
{
	std::string filter_sub_string_new = string;
	mFilterSubStringOrig = string;
	LLStringUtil::trimHead(filter_sub_string_new);
	LLStringUtil::toUpper(filter_sub_string_new);
	
	// <FS:Zi> Multi-substring inventory search
	//	Cut filter string into several substrings, separated by +
	{
		mFilterSubStrings.clear();
		mSubStringMatchOffsets.clear();
		std::string::size_type frm = 0;
		std::string::size_type to;
		do
		{
			to = filter_sub_string_new.find_first_of('+',frm);

			std::string subSubString = (to == std::string::npos) ? filter_sub_string_new.substr(frm, to) : filter_sub_string_new.substr(frm, to-frm);
		
			if (subSubString.size())
			{
				mFilterSubStrings.push_back(subSubString);
				mSubStringMatchOffsets.push_back(std::string::npos);
			}

			frm = to+1;
		}
		while (to != std::string::npos);
	}
	// </FS:Zi> Multi-substring inventory search

	if (mFilterSubString != filter_sub_string_new)
	{
		// hitting BACKSPACE, for example
		const BOOL less_restrictive = mFilterSubString.size() >= filter_sub_string_new.size()
			&& !mFilterSubString.substr(0, filter_sub_string_new.size()).compare(filter_sub_string_new);

		// appending new characters
		const BOOL more_restrictive = mFilterSubString.size() < filter_sub_string_new.size()
			&& !filter_sub_string_new.substr(0, mFilterSubString.size()).compare(mFilterSubString);

		mFilterSubString = filter_sub_string_new;
		if (less_restrictive)
		{
			setModified(FILTER_LESS_RESTRICTIVE);
		}
		else if (more_restrictive)
		{
			setModified(FILTER_MORE_RESTRICTIVE);
		}
		else
		{
			setModified(FILTER_RESTART);
		}

		// Cancel out filter links once the search string is modified
		// <FS:Zi> Filter Links Menu
		//if (mFilterOps.mFilterLinks == FILTERLINK_ONLY_LINKS)
		//{
		//	if (mBackupFilterOps.mFilterLinks == FILTERLINK_ONLY_LINKS)
		//	{
		//		// we started viewer/floater in 'only links' mode
		//		mFilterOps.mFilterLinks = FILTERLINK_INCLUDE_LINKS;
		//	}
		//	else
		//	{
		//		mFilterOps = mBackupFilterOps;
		//		setModified(FILTER_RESTART);
		//	}
		//}
		// </FS:Zi>

		// Cancel out UUID once the search string is modified
		if (mFilterOps.mFilterTypes == FILTERTYPE_UUID)
		{
			mFilterOps.mFilterTypes &= ~FILTERTYPE_UUID;
			mFilterOps.mFilterUUID = LLUUID::null;
			setModified(FILTER_RESTART);
		}
	}
}

void LLInventoryFilter::setFilterPermissions(PermissionMask perms)
{
	if (mFilterOps.mPermissions != perms)
	{
		// keep current items only if no perm bits getting turned off
		BOOL fewer_bits_set = (mFilterOps.mPermissions & ~perms);
		BOOL more_bits_set = (~mFilterOps.mPermissions & perms);
		mFilterOps.mPermissions = perms;

		if (more_bits_set && fewer_bits_set)
		{
			setModified(FILTER_RESTART);
		}
		else if (more_bits_set)
		{
			// target must have all requested permission bits, so more bits == more restrictive
			setModified(FILTER_MORE_RESTRICTIVE);
		}
		else if (fewer_bits_set)
		{
			setModified(FILTER_LESS_RESTRICTIVE);
		}
	}
}

void LLInventoryFilter::setDateRange(time_t min_date, time_t max_date)
{
	mFilterOps.mHoursAgo = 0;
	if (mFilterOps.mMinDate != min_date)
	{
		mFilterOps.mMinDate = min_date;
		setModified();
	}
	if (mFilterOps.mMaxDate != llmax(mFilterOps.mMinDate, max_date))
	{
		mFilterOps.mMaxDate = llmax(mFilterOps.mMinDate, max_date);
		setModified();
	}

	if (areDateLimitsSet())
	{
		mFilterOps.mFilterTypes |= FILTERTYPE_DATE;
	}
	else
	{
		mFilterOps.mFilterTypes &= ~FILTERTYPE_DATE;
	}
}

void LLInventoryFilter::setDateRangeLastLogoff(BOOL sl)
{
	static LLCachedControl<U32> s_last_logoff(gSavedPerAccountSettings, "LastLogoff", 0);
	if (sl && !isSinceLogoff())
	{
		setDateRange(s_last_logoff(), time_max());
		setModified();
	}
	if (!sl && isSinceLogoff())
	{
		setDateRange(time_min(), time_max());
		setModified();
	}

	if (areDateLimitsSet())
	{
		mFilterOps.mFilterTypes |= FILTERTYPE_DATE;
	}
	else
	{
		mFilterOps.mFilterTypes &= ~FILTERTYPE_DATE;
	}
}

bool LLInventoryFilter::isSinceLogoff() const
{
	static LLCachedControl<U32> s_last_logoff(gSavedSettings, "LastLogoff", 0);

	return (mFilterOps.mMinDate == (time_t)s_last_logoff()) &&
		(mFilterOps.mMaxDate == time_max()) &&
		(mFilterOps.mFilterTypes & FILTERTYPE_DATE);
}

void LLInventoryFilter::clearModified()
{
	mFilterModified = FILTER_NONE;
}

void LLInventoryFilter::setHoursAgo(U32 hours)
{
	if (mFilterOps.mHoursAgo != hours)
	{
		bool are_date_limits_valid = mFilterOps.mMinDate == time_min() && mFilterOps.mMaxDate == time_max();

		bool is_increasing = hours > mFilterOps.mHoursAgo;
		bool is_decreasing = hours < mFilterOps.mHoursAgo;
		bool is_increasing_from_zero = is_increasing && !mFilterOps.mHoursAgo && !isSinceLogoff();

		// *NOTE: need to cache last filter time, in case filter goes stale
		BOOL less_restrictive;
		BOOL more_restrictive;
		if (FILTERDATEDIRECTION_NEWER == mFilterOps.mDateSearchDirection)
		{
			less_restrictive = ((are_date_limits_valid && ((is_increasing && mFilterOps.mHoursAgo))) || !hours);
			more_restrictive = ((are_date_limits_valid && (!is_increasing && hours)) || is_increasing_from_zero);
		}
		else
		{
			less_restrictive = ((are_date_limits_valid && ((is_decreasing && mFilterOps.mHoursAgo))) || !hours);
			more_restrictive = ((are_date_limits_valid && (!is_decreasing && hours)) || is_increasing_from_zero);
		}

		mFilterOps.mHoursAgo = hours;
		mFilterOps.mMinDate = time_min();
		mFilterOps.mMaxDate = time_max();
		if (less_restrictive)
		{
			setModified(FILTER_LESS_RESTRICTIVE);
		}
		else if (more_restrictive)
		{
			setModified(FILTER_MORE_RESTRICTIVE);
		}
		else
		{
			setModified(FILTER_RESTART);
		}
	}

	if (areDateLimitsSet())
	{
		mFilterOps.mFilterTypes |= FILTERTYPE_DATE;
	}
	else
	{
		mFilterOps.mFilterTypes &= ~FILTERTYPE_DATE;
	}
}

void LLInventoryFilter::setDateSearchDirection(U32 direction)
{
	if (direction != mFilterOps.mDateSearchDirection)
	{
		mFilterOps.mDateSearchDirection = direction;
		setModified(FILTER_RESTART);
	}
}

U32 LLInventoryFilter::getDateSearchDirection() const
{
	return mFilterOps.mDateSearchDirection;
}

void LLInventoryFilter::setFilterLinks(U64 filter_links)
{
	// <FS:Zi> Filter Links Menu
	// if (mFilterOps.mFilterLinks != filter_links)
	// {
	// 	if (mFilterOps.mFilterLinks == FILTERLINK_EXCLUDE_LINKS ||
	// 		mFilterOps.mFilterLinks == FILTERLINK_ONLY_LINKS)
	// 		setModified(FILTER_MORE_RESTRICTIVE);
	// 	else
	// 		setModified(FILTER_LESS_RESTRICTIVE);
	// }
	// mFilterOps.mFilterLinks = filter_links;
	if (mFilterOps.mFilterLinks != filter_links)
	{
		LLInventoryFilter::EFilterModified modifyMode = FILTER_RESTART;

		if (filter_links == FILTERLINK_INCLUDE_LINKS)
		{
			modifyMode = FILTER_LESS_RESTRICTIVE;
		}
		else if (mFilterOps.mFilterLinks == FILTERLINK_INCLUDE_LINKS)
		{
			modifyMode = FILTER_MORE_RESTRICTIVE;
		}
		else if (filter_links == FILTERLINK_EXCLUDE_LINKS && mFilterOps.mFilterLinks == FILTERLINK_INCLUDE_LINKS)
		{
			modifyMode = FILTER_MORE_RESTRICTIVE;
		}
		else if (filter_links == FILTERLINK_ONLY_LINKS && mFilterOps.mFilterLinks == FILTERLINK_INCLUDE_LINKS)
		{
			modifyMode = FILTER_MORE_RESTRICTIVE;
		}

		mFilterOps.mFilterLinks = filter_links;
		setModified(modifyMode);
	}
	// </FS:Zi>
}

void LLInventoryFilter::setShowFolderState(EFolderShow state)
{
	if (mFilterOps.mShowFolderState != state)
	{
		mFilterOps.mShowFolderState = state;
		if (state == SHOW_NON_EMPTY_FOLDERS)
		{
			// showing fewer folders than before
			setModified(FILTER_MORE_RESTRICTIVE);
		}
		else if (state == SHOW_ALL_FOLDERS)
		{
			// showing same folders as before and then some
			setModified(FILTER_LESS_RESTRICTIVE);
		}
		else
		{
			setModified();
		}
	}
}

void LLInventoryFilter::setFindAllLinksMode(const std::string &search_name, const LLUUID& search_id)
{
	// Save a copy of settings so that we will be able to restore it later
	// but make sure we are not searching for links already
	if(mFilterOps.mFilterLinks != FILTERLINK_ONLY_LINKS)
	{
		mBackupFilterOps = mFilterOps;
	}
	
	// set search options
	setFilterSubString(search_name);
	setFilterUUID(search_id);
	setShowFolderState(SHOW_NON_EMPTY_FOLDERS);
	setFilterLinks(FILTERLINK_ONLY_LINKS);
}

// <FS>
void LLInventoryFilter::setFilterWorn(BOOL worn)
{
	setModified();
	if (worn)
	{
		mFilterOps.mFilterTypes |= FILTERTYPE_WORN;
	}
	else
	{
		mFilterOps.mFilterTypes &= ~FILTERTYPE_WORN;
	}
}
// </FS>

// <FS:Ansariel> FIRE-19340: search inventory by transferable permission
void LLInventoryFilter::setFilterTransferable(BOOL transferable)
{
	BOOL current = (mFilterOps.mFilterTypes & FILTERTYPE_TRANSFERABLE) != 0;

	if (current != transferable)
	{
		setModified();
		if (transferable)
		{
			mFilterOps.mFilterTypes |= FILTERTYPE_TRANSFERABLE;
		}
		else
		{
			mFilterOps.mFilterTypes &= ~FILTERTYPE_TRANSFERABLE;
		}
	}
}
// </FS:Ansariel>

void LLInventoryFilter::markDefault()
{
	mDefaultFilterOps = mFilterOps;
}

void LLInventoryFilter::resetDefault()
{
	mFilterOps = mDefaultFilterOps;
	setModified();
}

void LLInventoryFilter::setModified(EFilterModified behavior)
{
	mFilterText.clear();
	mCurrentGeneration++;

	if (mFilterModified == FILTER_NONE)
	{
		mFilterModified = behavior;
	}
	else if (mFilterModified != behavior)
	{
		// trying to do both less restrictive and more restrictive filter
		// basically means restart from scratch
		mFilterModified = FILTER_RESTART;
	}

	// if not keeping current filter results, update last valid as well
	switch(mFilterModified)
	{
		case FILTER_RESTART:
			mFirstRequiredGeneration = mCurrentGeneration;
			mFirstSuccessGeneration = mCurrentGeneration;
			break;
		case FILTER_LESS_RESTRICTIVE:
			mFirstRequiredGeneration = mCurrentGeneration;
			break;
		case FILTER_MORE_RESTRICTIVE:
			mFirstSuccessGeneration = mCurrentGeneration;
			break;
		default:
			LL_ERRS() << "Bad filter behavior specified" << LL_ENDL;
	}
}

bool LLInventoryFilter::isFilterObjectTypesWith(LLInventoryType::EType t) const
{
	return mFilterOps.mFilterObjectTypes & (1LL << t);
}

const std::string& LLInventoryFilter::getFilterText()
{
	if (!mFilterText.empty())
	{
		return mFilterText;
	}

	std::string filtered_types;
	std::string not_filtered_types;
	BOOL filtered_by_type = FALSE;
	BOOL filtered_by_all_types = TRUE;
	S32 num_filter_types = 0;

	mFilterText.clear();

	if (isFilterObjectTypesWith(LLInventoryType::IT_ANIMATION))
	{
		filtered_types += LLTrans::getString("Animations");
		filtered_by_type = TRUE;
		num_filter_types++;
	}
	else
	{
		not_filtered_types += LLTrans::getString("Animations");

		filtered_by_all_types = FALSE;
	}

	if (isFilterObjectTypesWith(LLInventoryType::IT_CALLINGCARD))
	{
		filtered_types += LLTrans::getString("Calling Cards");
		filtered_by_type = TRUE;
		num_filter_types++;
	}
	else
	{
		not_filtered_types += LLTrans::getString("Calling Cards");
		filtered_by_all_types = FALSE;
	}

	if (isFilterObjectTypesWith(LLInventoryType::IT_WEARABLE))
	{
		filtered_types +=  LLTrans::getString("Clothing");
		filtered_by_type = TRUE;
		num_filter_types++;
	}
	else
	{
		not_filtered_types +=  LLTrans::getString("Clothing");
		filtered_by_all_types = FALSE;
	}

	if (isFilterObjectTypesWith(LLInventoryType::IT_GESTURE))
	{
		filtered_types +=  LLTrans::getString("Gestures");
		filtered_by_type = TRUE;
		num_filter_types++;
	}
	else
	{
		not_filtered_types +=  LLTrans::getString("Gestures");
		filtered_by_all_types = FALSE;
	}

	if (isFilterObjectTypesWith(LLInventoryType::IT_LANDMARK))
	{
		filtered_types +=  LLTrans::getString("Landmarks");
		filtered_by_type = TRUE;
		num_filter_types++;
	}
	else
	{
		not_filtered_types +=  LLTrans::getString("Landmarks");
		filtered_by_all_types = FALSE;
	}

	if (isFilterObjectTypesWith(LLInventoryType::IT_NOTECARD))
	{
		filtered_types +=  LLTrans::getString("Notecards");
		filtered_by_type = TRUE;
		num_filter_types++;
	}
	else
	{
		not_filtered_types +=  LLTrans::getString("Notecards");
		filtered_by_all_types = FALSE;
	}

	if (isFilterObjectTypesWith(LLInventoryType::IT_OBJECT) && isFilterObjectTypesWith(LLInventoryType::IT_ATTACHMENT))
	{
		filtered_types +=  LLTrans::getString("Objects");
		filtered_by_type = TRUE;
		num_filter_types++;
	}
	else
	{
		not_filtered_types +=  LLTrans::getString("Objects");
		filtered_by_all_types = FALSE;
	}

	if (isFilterObjectTypesWith(LLInventoryType::IT_LSL))
	{
		filtered_types +=  LLTrans::getString("Scripts");
		filtered_by_type = TRUE;
		num_filter_types++;
	}
	else
	{
		not_filtered_types +=  LLTrans::getString("Scripts");
		filtered_by_all_types = FALSE;
	}

	if (isFilterObjectTypesWith(LLInventoryType::IT_SOUND))
	{
		filtered_types +=  LLTrans::getString("Sounds");
		filtered_by_type = TRUE;
		num_filter_types++;
	}
	else
	{
		not_filtered_types +=  LLTrans::getString("Sounds");
		filtered_by_all_types = FALSE;
	}

	if (isFilterObjectTypesWith(LLInventoryType::IT_TEXTURE))
	{
		filtered_types +=  LLTrans::getString("Textures");
		filtered_by_type = TRUE;
		num_filter_types++;
	}
	else
	{
		not_filtered_types +=  LLTrans::getString("Textures");
		filtered_by_all_types = FALSE;
	}

	if (isFilterObjectTypesWith(LLInventoryType::IT_SNAPSHOT))
	{
		filtered_types +=  LLTrans::getString("Snapshots");
		filtered_by_type = TRUE;
		num_filter_types++;
	}
	else
	{
		not_filtered_types +=  LLTrans::getString("Snapshots");
		filtered_by_all_types = FALSE;
	}

	if (!LLInventoryModelBackgroundFetch::instance().folderFetchActive()
		&& filtered_by_type
		&& !filtered_by_all_types)
	{
		mFilterText += " - ";
		if (num_filter_types < 5)
		{
			mFilterText += filtered_types;
		}
		else
		{
			mFilterText += LLTrans::getString("No Filters");
			mFilterText += not_filtered_types;
		}
		// remove the ',' at the end
		mFilterText.erase(mFilterText.size() - 1, 1);
	}

	// <FS:Ansariel> FIRE-19340: search inventory by transferable permission
	if (getFilterTransferable())
	{
		mFilterText += LLTrans::getString("Transfer Only");
	}
	// </FS:Ansariel>

	if (isSinceLogoff())
	{
		mFilterText += LLTrans::getString("Since Logoff");
	}
	return mFilterText;
}


LLInventoryFilter& LLInventoryFilter::operator=( const  LLInventoryFilter&  other )
{
	setFilterObjectTypes(other.getFilterObjectTypes());
	setDateRange(other.getMinDate(), other.getMaxDate());
	setHoursAgo(other.getHoursAgo());
	setDateSearchDirection(other.getDateSearchDirection());
	setShowFolderState(other.getShowFolderState());
	setFilterPermissions(other.getFilterPermissions());
	setFilterSubString(other.getFilterSubString());
	setDateRangeLastLogoff(other.isSinceLogoff());
	setFilterWorn(other.getFilterWorn());
	// <FS:Ansariel> FIRE-19340: search inventory by transferable permission
	setFilterTransferable(other.getFilterTransferable());
	return *this;
}


void LLInventoryFilter::toParams(Params& params) const
{
	params.filter_ops.types = getFilterObjectTypes();
	params.filter_ops.category_types = getFilterCategoryTypes();
	if (getFilterObjectTypes() & FILTERTYPE_WEARABLE)
	{
		params.filter_ops.wearable_types = getFilterWearableTypes();
	}
	params.filter_ops.date_range.min_date = getMinDate();
	params.filter_ops.date_range.max_date = getMaxDate();
	params.filter_ops.hours_ago = getHoursAgo();
	params.filter_ops.date_search_direction = getDateSearchDirection();
	params.filter_ops.show_folder_state = getShowFolderState();
	params.filter_ops.permissions = getFilterPermissions();
	// <FS:Ansariel> FIRE-19340: search inventory by transferable permission
	params.filter_ops.transferable = getFilterTransferable();
	params.substring = getFilterSubString();
	params.since_logoff = isSinceLogoff();
}

void LLInventoryFilter::fromParams(const Params& params)
{
	if (!params.validateBlock())
	{
		return;
	}

	// <FS:Ansariel> FIRE-12418: Only apply filter params if they are really provided
	//setFilterObjectTypes(params.filter_ops.types);
	//setFilterCategoryTypes(params.filter_ops.category_types);
	//setFilterWearableTypes(params.filter_ops.wearable_types);
	//setDateRange(params.filter_ops.date_range.min_date,   params.filter_ops.date_range.max_date);
	//setHoursAgo(params.filter_ops.hours_ago);
	//setDateSearchDirection(params.filter_ops.date_search_direction);
	//setShowFolderState(params.filter_ops.show_folder_state);
	//setFilterPermissions(params.filter_ops.permissions);
	//setFilterSubString(params.substring);
	//setDateRangeLastLogoff(params.since_logoff);
	if (params.filter_ops.types.isProvided())
	{
		setFilterObjectTypes(params.filter_ops.types);
	}
	if (params.filter_ops.category_types.isProvided())
	{
		setFilterCategoryTypes(params.filter_ops.category_types);
	}
	if (params.filter_ops.wearable_types.isProvided())
	{
		setFilterWearableTypes(params.filter_ops.wearable_types);
	}
	if (params.filter_ops.date_range.min_date.isProvided() && params.filter_ops.date_range.max_date.isProvided())
	{
		setDateRange(params.filter_ops.date_range.min_date,   params.filter_ops.date_range.max_date);
	}
	if (params.filter_ops.hours_ago.isProvided())
	{
		setHoursAgo(params.filter_ops.hours_ago);
	}
	if (params.filter_ops.date_search_direction.isProvided())
	{
		setDateSearchDirection(params.filter_ops.date_search_direction);
	}
	if (params.filter_ops.show_folder_state.isProvided())
	{
		setShowFolderState(params.filter_ops.show_folder_state);
	}
	if (params.filter_ops.permissions.isProvided())
	{
		setFilterPermissions(params.filter_ops.permissions);
	}
	// <FS:Ansariel> FIRE-19340: search inventory by transferable permission
	if (params.filter_ops.transferable.isProvided())
	{
		setFilterTransferable(params.filter_ops.transferable);
	}
	// </FS:Ansariel>
	// <FS:Ansariel> FIRE-8947: Don't restore filter string on relog
	//if (params.substring.isProvided())
	//{
	//	setFilterSubString(params.substring);
	//}
	if (params.since_logoff.isProvided())
	{
		setDateRangeLastLogoff(params.since_logoff);
	}
	// </FS:Ansariel>
}

U64 LLInventoryFilter::getFilterTypes() const
{
	return mFilterOps.mFilterTypes;
}

U64 LLInventoryFilter::getFilterObjectTypes() const
{
	return mFilterOps.mFilterObjectTypes;
}

U64 LLInventoryFilter::getFilterCategoryTypes() const
{
	return mFilterOps.mFilterCategoryTypes;
}

U64 LLInventoryFilter::getFilterWearableTypes() const
{
	return mFilterOps.mFilterWearableTypes;
}

bool LLInventoryFilter::hasFilterString() const
{
	return mFilterSubString.size() > 0;
}

std::string::size_type LLInventoryFilter::getFilterStringSize() const
{
	return mFilterSubString.size();
}

PermissionMask LLInventoryFilter::getFilterPermissions() const
{
	return mFilterOps.mPermissions;
}

time_t LLInventoryFilter::getMinDate() const
{
	return mFilterOps.mMinDate;
}

time_t LLInventoryFilter::getMaxDate() const 
{ 
	return mFilterOps.mMaxDate; 
}
U32 LLInventoryFilter::getHoursAgo() const 
{ 
	return mFilterOps.mHoursAgo; 
}
U64 LLInventoryFilter::getFilterLinks() const
{
	return mFilterOps.mFilterLinks;
}
LLInventoryFilter::EFolderShow LLInventoryFilter::getShowFolderState() const
{ 
	return mFilterOps.mShowFolderState; 
}

bool LLInventoryFilter::isTimedOut()
{
	return mFilterTime.hasExpired();
}

void LLInventoryFilter::resetTime(S32 timeout)
{
	mFilterTime.reset();
    F32 time_in_sec = (F32)(timeout)/1000.0;
	mFilterTime.setTimerExpirySec(time_in_sec);
}

S32 LLInventoryFilter::getCurrentGeneration() const
{ 
	return mCurrentGeneration;
}
S32 LLInventoryFilter::getFirstSuccessGeneration() const
{ 
	return mFirstSuccessGeneration; 
}
S32 LLInventoryFilter::getFirstRequiredGeneration() const
{ 
	return mFirstRequiredGeneration; 
}

void LLInventoryFilter::setEmptyLookupMessage(const std::string& message)
{
	mEmptyLookupMessage = message;
}

std::string LLInventoryFilter::getEmptyLookupMessage() const
{
	LLStringUtil::format_map_t args;
	args["[SEARCH_TERM]"] = LLURI::escape(getFilterSubStringOrig());

	return LLTrans::getString(mEmptyLookupMessage, args);

}

bool LLInventoryFilter::areDateLimitsSet()
{
	return     mFilterOps.mMinDate != time_min()
			|| mFilterOps.mMaxDate != time_max()
			|| mFilterOps.mHoursAgo != 0;
}

bool LLInventoryFilter::showAllResults() const
{
	return hasFilterString();
}



bool LLInventoryFilter::FilterOps::DateRange::validateBlock( bool   emit_errors /*= true*/ ) const
{
	bool valid = LLInitParam::Block<DateRange>::validateBlock(emit_errors);
	if (valid)
	{
		if (max_date() < min_date())
		{
			if (emit_errors)
			{
				LL_WARNS() << "max_date should be greater or equal to min_date" <<   LL_ENDL;
			}
			valid = false;
		}
	}
	return valid;
}

// <FS:Zi> Multi-substring inventory search

//	For use by LLFolderViewItem for highlighting

U32	LLInventoryFilter::getFilterSubStringCount() const 
{
	return mFilterSubStrings.size();
}

std::string::size_type LLInventoryFilter::getFilterSubStringPos(U32 index) const
{
	if (index < 0 || index >= mSubStringMatchOffsets.size()) return std::string::npos;
	return mSubStringMatchOffsets[index];
}

std::string::size_type LLInventoryFilter::getFilterSubStringLen(U32 index) const
{
	if (index < 0 || index >= mFilterSubStrings.size()) return 0;
	return mFilterSubStrings[index].size();
}
// </FS:Zi> Multi-substring inventory search<|MERGE_RESOLUTION|>--- conflicted
+++ resolved
@@ -117,10 +117,6 @@
 {
 	const LLFolderViewModelItemInventory* listener = dynamic_cast<const LLFolderViewModelItemInventory*>(item);
 
-<<<<<<< HEAD
-=======
-
->>>>>>> 6527ee15
 	// If it's a folder and we're showing all folders, return automatically.
 	const BOOL is_folder = listener->getInventoryType() == LLInventoryType::IT_CATEGORY;
 	if (is_folder && (mFilterOps.mShowFolderState == LLInventoryFilter::SHOW_ALL_FOLDERS))
