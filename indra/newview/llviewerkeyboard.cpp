/** 
 * @file llviewerkeyboard.cpp
 * @brief LLViewerKeyboard class implementation
 *
 * $LicenseInfo:firstyear=2005&license=viewerlgpl$
 * Second Life Viewer Source Code
 * Copyright (C) 2010, Linden Research, Inc.
 * 
 * This library is free software; you can redistribute it and/or
 * modify it under the terms of the GNU Lesser General Public
 * License as published by the Free Software Foundation;
 * version 2.1 of the License only.
 * 
 * This library is distributed in the hope that it will be useful,
 * but WITHOUT ANY WARRANTY; without even the implied warranty of
 * MERCHANTABILITY or FITNESS FOR A PARTICULAR PURPOSE.  See the GNU
 * Lesser General Public License for more details.
 * 
 * You should have received a copy of the GNU Lesser General Public
 * License along with this library; if not, write to the Free Software
 * Foundation, Inc., 51 Franklin Street, Fifth Floor, Boston, MA  02110-1301  USA
 * 
 * Linden Research, Inc., 945 Battery Street, San Francisco, CA  94111  USA
 * $/LicenseInfo$
 */

#include "llviewerprecompiledheaders.h"

#include "llappviewer.h"
#include "llfloaterreg.h"
#include "llviewerkeyboard.h"
#include "llmath.h"
#include "llagent.h"
#include "llagentcamera.h"
// <FS:Ansariel> [FS Communication UI]
// #include "llfloaterimnearbychat.h"
#include "fsnearbychathub.h"
#include "lllineeditor.h"
// </FS:Ansariel> [FS Communication UI]
#include "llviewercontrol.h"
#include "llfocusmgr.h"
#include "llmorphview.h"
#include "llmoveview.h"
#include "lltoolfocus.h"
#include "llviewerwindow.h"
#include "llvoavatarself.h"
#include "llfloatercamera.h"
#include "llinitparam.h"
// [RLVa:KB] - Checked: 2011-05-11 (RLVa-1.3.0i) | Added: RLVa-1.3.0i
#include "rlvhandler.h"
// [/RLVa:KB]
#include "llfloaterwebcontent.h"

//
// Constants
//

const F32 FLY_TIME = 0.5f;
const F32 FLY_FRAMES = 4;

const F32 NUDGE_TIME = 0.25f;  // in seconds
const S32 NUDGE_FRAMES = 2;
const F32 ORBIT_NUDGE_RATE = 0.05f;  // fraction of normal speed
const F32 YAW_NUDGE_RATE = 0.05f;  // fraction of normal speed

struct LLKeyboardActionRegistry 
:	public LLRegistrySingleton<std::string, boost::function<void (EKeystate keystate)>, LLKeyboardActionRegistry>
{
};

LLViewerKeyboard gViewerKeyboard;

void agent_jump( EKeystate s )
{
	if( KEYSTATE_UP == s  ) return;
	F32 time = gKeyboard->getCurKeyElapsedTime();
	S32 frame_count = llround(gKeyboard->getCurKeyElapsedFrameCount());

	// <FS:Ansariel> Chalice Yao's crouch toggle
	if (gSavedSettings.getBOOL("FSCrouchToggleStatus"))
	{
		gSavedSettings.setBOOL("FSCrouchToggleStatus", FALSE);
	}
	// </FS:Ansariel>

	if( time < FLY_TIME 
		|| frame_count <= FLY_FRAMES 
		|| gAgent.upGrabbed()
		|| !gSavedSettings.getBOOL("AutomaticFly"))
	{
		gAgent.moveUp(1);
	}
	else
	{
		gAgent.setFlying(TRUE);
		gAgent.moveUp(1);
	}
}

void agent_push_down( EKeystate s )
{
	if( KEYSTATE_UP == s  ) return;
	// <FS:Ansariel> Chalice Yao's crouch toggle
	//gAgent.moveUp(-1);
	else if (KEYSTATE_DOWN == s && !gAgent.getFlying() && !gAgentAvatarp->isSitting() && gSavedSettings.getBOOL("FSCrouchToggle"))
	{
		if (gSavedSettings.getBOOL("FSCrouchToggleStatus"))
		{
			gSavedSettings.setBOOL("FSCrouchToggleStatus", FALSE);
		}
		else
		{
			gSavedSettings.setBOOL("FSCrouchToggleStatus", TRUE);
			gAgent.moveUp(-1);
		}
	}
	else
	{
		gAgent.moveUp(-1);
	}
	// </FS:Ansariel>
}

static void agent_check_temporary_run(LLAgent::EDoubleTapRunMode mode)
{
	if (gAgent.mDoubleTapRunMode == mode &&
		gAgent.getRunning() &&
		!gAgent.getAlwaysRun())
	{
		// Turn off temporary running.
		gAgent.clearRunning();
		gAgent.sendWalkRun(gAgent.getRunning());
	}
}

static void agent_handle_doubletap_run(EKeystate s, LLAgent::EDoubleTapRunMode mode)
{
	if (KEYSTATE_UP == s)
	{
<<<<<<< HEAD
//		if (gAgent.mDoubleTapRunMode == mode &&
//		    gAgent.getRunning() &&
//		    !gAgent.getAlwaysRun())
//		{
//			// Turn off temporary running.
//			gAgent.clearRunning();
//			gAgent.sendWalkRun(gAgent.getRunning());
//		}
// [RLVa:KB] - Checked: 2011-05-11 (RLVa-1.3.0i) | Added: RLVa-1.3.0i
		if ( (gAgent.mDoubleTapRunMode == mode) && (gAgent.getTempRun()) )
			gAgent.clearTempRun();
// [/RLVa:KB]
=======
		// Note: in case shift is already released, slide left/right run
		// will be released in agent_turn_left()/agent_turn_right()
		agent_check_temporary_run(mode);
>>>>>>> ff64d736
	}
	else if (gSavedSettings.getBOOL("AllowTapTapHoldRun") &&
		 KEYSTATE_DOWN == s &&
		 !gAgent.getRunning())
	{
		if (gAgent.mDoubleTapRunMode == mode &&
		    gAgent.mDoubleTapRunTimer.getElapsedTimeF32() < NUDGE_TIME)
		{
			// Same walk-key was pushed again quickly; this is a
			// double-tap so engage temporary running.
//			gAgent.setRunning();
//			gAgent.sendWalkRun(gAgent.getRunning());
// [RLVa:KB] - Checked: 2011-05-11 (RLVa-1.3.0i) | Added: RLVa-1.3.0i
			gAgent.setTempRun();
// [/RLVa:KB]
		}

		// Pressing any walk-key resets the double-tap timer
		gAgent.mDoubleTapRunTimer.reset();
		gAgent.mDoubleTapRunMode = mode;
	}
}

static void agent_push_forwardbackward( EKeystate s, S32 direction, LLAgent::EDoubleTapRunMode mode )
{
	agent_handle_doubletap_run(s, mode);
	if (KEYSTATE_UP == s) return;

	F32 time = gKeyboard->getCurKeyElapsedTime();
	S32 frame_count = llround(gKeyboard->getCurKeyElapsedFrameCount());

	if( time < NUDGE_TIME || frame_count <= NUDGE_FRAMES)
	{
		gAgent.moveAtNudge(direction);
	}
	else
	{
		gAgent.moveAt(direction);
	}
}

void camera_move_forward( EKeystate s );

void agent_push_forward( EKeystate s )
{
	//in free camera control mode we need to intercept keyboard events for avatar movements
	if (LLFloaterCamera::inFreeCameraMode())
	{
		camera_move_forward(s);
	}
	else
	{
		agent_push_forwardbackward(s, 1, LLAgent::DOUBLETAP_FORWARD);
	}
}

void camera_move_backward( EKeystate s );

void agent_push_backward( EKeystate s )
{
	//in free camera control mode we need to intercept keyboard events for avatar movements
	if (LLFloaterCamera::inFreeCameraMode())
	{
		camera_move_backward(s);
	}
	else if (!gAgent.backwardGrabbed() && gAgentAvatarp->isSitting() && gSavedSettings.getBOOL("LeaveMouselook"))
	{
		gAgentCamera.changeCameraToThirdPerson();
	}
	else
	{
		agent_push_forwardbackward(s, -1, LLAgent::DOUBLETAP_BACKWARD);
	}
}

static void agent_slide_leftright( EKeystate s, S32 direction, LLAgent::EDoubleTapRunMode mode )
{
	agent_handle_doubletap_run(s, mode);
	if( KEYSTATE_UP == s ) return;
	F32 time = gKeyboard->getCurKeyElapsedTime();
	S32 frame_count = llround(gKeyboard->getCurKeyElapsedFrameCount());

	if( time < NUDGE_TIME || frame_count <= NUDGE_FRAMES)
	{
		gAgent.moveLeftNudge(direction);
	}
	else
	{
		gAgent.moveLeft(direction);
	}
}


void agent_slide_left( EKeystate s )
{
	agent_slide_leftright(s, 1, LLAgent::DOUBLETAP_SLIDELEFT);
}


void agent_slide_right( EKeystate s )
{
	agent_slide_leftright(s, -1, LLAgent::DOUBLETAP_SLIDERIGHT);
}

void camera_spin_around_cw( EKeystate s );

void agent_turn_left( EKeystate s )
{
	//in free camera control mode we need to intercept keyboard events for avatar movements
	if (LLFloaterCamera::inFreeCameraMode())
	{
		camera_spin_around_cw(s);
		return;
	}

	if (LLToolCamera::getInstance()->mouseSteerMode())
	{
		agent_slide_left(s);
	}
	else
	{
		if (KEYSTATE_UP == s)
		{
			// Check temporary running. In case user released 'left' key with shift already released.
			agent_check_temporary_run(LLAgent::DOUBLETAP_SLIDELEFT);
			return;
		}
		F32 time = gKeyboard->getCurKeyElapsedTime();
		gAgent.moveYaw( LLFloaterMove::getYawRate( time ) );
	}
}

void camera_spin_around_ccw( EKeystate s );

void agent_turn_right( EKeystate s )
{
	//in free camera control mode we need to intercept keyboard events for avatar movements
	if (LLFloaterCamera::inFreeCameraMode())
	{
		camera_spin_around_ccw(s);
		return;
	}

	if (LLToolCamera::getInstance()->mouseSteerMode())
	{
		agent_slide_right(s);
	}
	else
	{
		if (KEYSTATE_UP == s)
		{
			// Check temporary running. In case user released 'right' key with shift already released.
			agent_check_temporary_run(LLAgent::DOUBLETAP_SLIDERIGHT);
			return;
		}
		F32 time = gKeyboard->getCurKeyElapsedTime();
		gAgent.moveYaw( -LLFloaterMove::getYawRate( time ) );
	}
}

void agent_look_up( EKeystate s )
{
	if( KEYSTATE_UP == s  ) return;
	gAgent.movePitch(-1);
	//gAgent.rotate(-2.f * DEG_TO_RAD, gAgent.getFrame().getLeftAxis() );
}


void agent_look_down( EKeystate s )
{
	if( KEYSTATE_UP == s  ) return;
	gAgent.movePitch(1);
	//gAgent.rotate(2.f * DEG_TO_RAD, gAgent.getFrame().getLeftAxis() );
}

void agent_toggle_fly( EKeystate s )
{
	// Only catch the edge
	if (KEYSTATE_DOWN == s )
	{
		LLAgent::toggleFlying();
	}
}

F32 get_orbit_rate()
{
	F32 time = gKeyboard->getCurKeyElapsedTime();
	if( time < NUDGE_TIME )
	{
		F32 rate = ORBIT_NUDGE_RATE + time * (1 - ORBIT_NUDGE_RATE)/ NUDGE_TIME;
		//LL_INFOS() << rate << LL_ENDL;
		return rate;
	}
	else
	{
		return 1;
	}
}

void camera_spin_around_ccw( EKeystate s )
{
	if( KEYSTATE_UP == s  ) return;
	gAgentCamera.unlockView();
	gAgentCamera.setOrbitLeftKey( get_orbit_rate() );
}


void camera_spin_around_cw( EKeystate s )
{
	if( KEYSTATE_UP == s  ) return;
	gAgentCamera.unlockView();
	gAgentCamera.setOrbitRightKey( get_orbit_rate() );
}

void camera_spin_around_ccw_sitting( EKeystate s )
{
	if( KEYSTATE_UP == s ) return;
	if (gAgent.rotateGrabbed() || gAgentCamera.sitCameraEnabled())
	{
		//send keystrokes, but do not change camera
		agent_turn_right(s);
	}
	else
	{
		//change camera but do not send keystrokes
		gAgentCamera.setOrbitLeftKey( get_orbit_rate() );
	}
}


void camera_spin_around_cw_sitting( EKeystate s )
{
	if( KEYSTATE_UP == s  ) return;
	if (gAgent.rotateGrabbed() || gAgentCamera.sitCameraEnabled())
	{
		//send keystrokes, but do not change camera
		agent_turn_left(s);
	}
	else
	{
		//change camera but do not send keystrokes
		gAgentCamera.setOrbitRightKey( get_orbit_rate() );
	}
}


void camera_spin_over( EKeystate s )
{
	if( KEYSTATE_UP == s  ) return;
	gAgentCamera.unlockView();
	gAgentCamera.setOrbitUpKey( get_orbit_rate() );
}


void camera_spin_under( EKeystate s )
{
	if( KEYSTATE_UP == s  ) return;
	gAgentCamera.unlockView();
	gAgentCamera.setOrbitDownKey( get_orbit_rate() );
}

void camera_spin_over_sitting( EKeystate s )
{
	if( KEYSTATE_UP == s  ) return;
	if (gAgent.upGrabbed() || gAgentCamera.sitCameraEnabled())
	{
		//send keystrokes, but do not change camera
		agent_jump(s);
	}
	else
	{
		//change camera but do not send keystrokes
		gAgentCamera.setOrbitUpKey( get_orbit_rate() );
	}
}


void camera_spin_under_sitting( EKeystate s )
{
	if( KEYSTATE_UP == s  ) return;
	if (gAgent.downGrabbed() || gAgentCamera.sitCameraEnabled())
	{
		//send keystrokes, but do not change camera
		agent_push_down(s);
	}
	else
	{
		//change camera but do not send keystrokes
		gAgentCamera.setOrbitDownKey( get_orbit_rate() );
	}
}

void camera_move_forward( EKeystate s )
{
	if( KEYSTATE_UP == s  ) return;
	gAgentCamera.unlockView();
	gAgentCamera.setOrbitInKey( get_orbit_rate() );
}


void camera_move_backward( EKeystate s )
{
	if( KEYSTATE_UP == s  ) return;
	gAgentCamera.unlockView();
	gAgentCamera.setOrbitOutKey( get_orbit_rate() );
}

void camera_move_forward_sitting( EKeystate s )
{
	if( KEYSTATE_UP == s  ) return;
	if (gAgent.forwardGrabbed() || gAgentCamera.sitCameraEnabled())
	{
		agent_push_forward(s);
	}
	else
	{
		gAgentCamera.setOrbitInKey( get_orbit_rate() );
	}
}


void camera_move_backward_sitting( EKeystate s )
{
	if( KEYSTATE_UP == s  ) return;

	if (gAgent.backwardGrabbed() || gAgentCamera.sitCameraEnabled())
	{
		agent_push_backward(s);
	}
	else
	{
		gAgentCamera.setOrbitOutKey( get_orbit_rate() );
	}
}

void camera_pan_up( EKeystate s )
{
	if( KEYSTATE_UP == s  ) return;
	gAgentCamera.unlockView();
	gAgentCamera.setPanUpKey( get_orbit_rate() );
}

void camera_pan_down( EKeystate s )
{
	if( KEYSTATE_UP == s  ) return;
	gAgentCamera.unlockView();
	gAgentCamera.setPanDownKey( get_orbit_rate() );
}

void camera_pan_left( EKeystate s )
{
	if( KEYSTATE_UP == s  ) return;
	gAgentCamera.unlockView();
	gAgentCamera.setPanLeftKey( get_orbit_rate() );
}

void camera_pan_right( EKeystate s )
{
	if( KEYSTATE_UP == s  ) return;
	gAgentCamera.unlockView();
	gAgentCamera.setPanRightKey( get_orbit_rate() );
}

void camera_pan_in( EKeystate s )
{
	if( KEYSTATE_UP == s  ) return;
	gAgentCamera.unlockView();
	gAgentCamera.setPanInKey( get_orbit_rate() );
}

void camera_pan_out( EKeystate s )
{
	if( KEYSTATE_UP == s  ) return;
	gAgentCamera.unlockView();
	gAgentCamera.setPanOutKey( get_orbit_rate() );
}

void camera_move_forward_fast( EKeystate s )
{
	if( KEYSTATE_UP == s  ) return;
	gAgentCamera.unlockView();
	gAgentCamera.setOrbitInKey(2.5f);
}

void camera_move_backward_fast( EKeystate s )
{
	if( KEYSTATE_UP == s  ) return;
	gAgentCamera.unlockView();
	gAgentCamera.setOrbitOutKey(2.5f);
}


void edit_avatar_spin_ccw( EKeystate s )
{
	if( KEYSTATE_UP == s  ) return;
	gMorphView->setCameraDrivenByKeys( TRUE );
	gAgentCamera.setOrbitLeftKey( get_orbit_rate() );
	//gMorphView->orbitLeft( get_orbit_rate() );
}


void edit_avatar_spin_cw( EKeystate s )
{
	if( KEYSTATE_UP == s  ) return;
	gMorphView->setCameraDrivenByKeys( TRUE );
	gAgentCamera.setOrbitRightKey( get_orbit_rate() );
	//gMorphView->orbitRight( get_orbit_rate() );
}

void edit_avatar_spin_over( EKeystate s )
{
	if( KEYSTATE_UP == s  ) return;
	gMorphView->setCameraDrivenByKeys( TRUE );
	gAgentCamera.setOrbitUpKey( get_orbit_rate() );
	//gMorphView->orbitUp( get_orbit_rate() );
}


void edit_avatar_spin_under( EKeystate s )
{
	if( KEYSTATE_UP == s  ) return;
	gMorphView->setCameraDrivenByKeys( TRUE );
	gAgentCamera.setOrbitDownKey( get_orbit_rate() );
	//gMorphView->orbitDown( get_orbit_rate() );
}

void edit_avatar_move_forward( EKeystate s )
{
	if( KEYSTATE_UP == s  ) return;
	gMorphView->setCameraDrivenByKeys( TRUE );
	gAgentCamera.setOrbitInKey( get_orbit_rate() );
	//gMorphView->orbitIn();
}


void edit_avatar_move_backward( EKeystate s )
{
	if( KEYSTATE_UP == s  ) return;
	gMorphView->setCameraDrivenByKeys( TRUE );
	gAgentCamera.setOrbitOutKey( get_orbit_rate() );
	//gMorphView->orbitOut();
}

void stop_moving( EKeystate s )
{
	if( KEYSTATE_UP == s  ) return;
	// stop agent
	gAgent.setControlFlags(AGENT_CONTROL_STOP);

	// cancel autopilot
	gAgent.stopAutoPilot();
}

void start_chat( EKeystate s )
{
    if (LLAppViewer::instance()->quitRequested())
    {
        return; // can't talk, gotta go, kthxbye!
    }
    
	// start chat
	// <FS:Ansariel> [FS Communication UI]
	//LLFloaterIMNearbyChat::startChat(NULL);
	FSNearbyChat::instance().showDefaultChatBar(TRUE);
	// </FS:Ansariel> [FS Communication UI]
}

void start_gesture( EKeystate s )
{
	// Ansariel: If avatar is pointing at something, don't start
	//           gesture. This works around the bug with Shared
	//           Media prims.
	if (gAgentCamera.mPointAtObject)
	{
		return;
	}

	// Ansariel: FIRE-4167: Don't start gesture if a floater with
	//           web content has focus
	LLFloater* focused_floater = gFloaterView->getFocusedFloater();
	if (focused_floater && dynamic_cast<LLFloaterWebContent*>(focused_floater))
	{
		return;
	}

	LLUICtrl* focus_ctrlp = dynamic_cast<LLUICtrl*>(gFocusMgr.getKeyboardFocus());
	if (KEYSTATE_UP == s &&
		! (focus_ctrlp && focus_ctrlp->acceptsTextInput()))
	{
		// <FS:Ansariel> Changed for new chatbar
 		// ((LLFloaterReg::getTypedInstance<LLFloaterIMNearbyChat>("nearby_chat"))->getCurrentChat().empty()) <FS:TM> CHUI Merge new
 		//{
 		//	// No existing chat in chat editor, insert '/'
 		//	LLFloaterIMNearbyChat::startChat("/"); <FS:TM> CHUI Merge new
 		//}
 		//else
 		//{
 		//	// Don't overwrite existing text in chat editor
 		//	LLFloaterIMNearbyChat::startChat(NULL); <FS:TM> CHUI Merge new
 		//}

		FSNearbyChat::instance().showDefaultChatBar(TRUE,"/"); // <FS:TM> CHUI Merge Check this
 		// </FS:Ansariel>
	}
}

#define REGISTER_KEYBOARD_ACTION(KEY, ACTION) LLREGISTER_STATIC(LLKeyboardActionRegistry, KEY, ACTION);
REGISTER_KEYBOARD_ACTION("jump", agent_jump);
REGISTER_KEYBOARD_ACTION("push_down", agent_push_down);
REGISTER_KEYBOARD_ACTION("push_forward", agent_push_forward);
REGISTER_KEYBOARD_ACTION("push_backward", agent_push_backward);
REGISTER_KEYBOARD_ACTION("look_up", agent_look_up);
REGISTER_KEYBOARD_ACTION("look_down", agent_look_down);
REGISTER_KEYBOARD_ACTION("toggle_fly", agent_toggle_fly);
REGISTER_KEYBOARD_ACTION("turn_left", agent_turn_left);
REGISTER_KEYBOARD_ACTION("turn_right", agent_turn_right);
REGISTER_KEYBOARD_ACTION("slide_left", agent_slide_left);
REGISTER_KEYBOARD_ACTION("slide_right", agent_slide_right);
REGISTER_KEYBOARD_ACTION("spin_around_ccw", camera_spin_around_ccw);
REGISTER_KEYBOARD_ACTION("spin_around_cw", camera_spin_around_cw);
REGISTER_KEYBOARD_ACTION("spin_around_ccw_sitting", camera_spin_around_ccw_sitting);
REGISTER_KEYBOARD_ACTION("spin_around_cw_sitting", camera_spin_around_cw_sitting);
REGISTER_KEYBOARD_ACTION("spin_over", camera_spin_over);
REGISTER_KEYBOARD_ACTION("spin_under", camera_spin_under);
REGISTER_KEYBOARD_ACTION("spin_over_sitting", camera_spin_over_sitting);
REGISTER_KEYBOARD_ACTION("spin_under_sitting", camera_spin_under_sitting);
REGISTER_KEYBOARD_ACTION("move_forward", camera_move_forward);
REGISTER_KEYBOARD_ACTION("move_backward", camera_move_backward);
REGISTER_KEYBOARD_ACTION("move_forward_sitting", camera_move_forward_sitting);
REGISTER_KEYBOARD_ACTION("move_backward_sitting", camera_move_backward_sitting);
REGISTER_KEYBOARD_ACTION("pan_up", camera_pan_up);
REGISTER_KEYBOARD_ACTION("pan_down", camera_pan_down);
REGISTER_KEYBOARD_ACTION("pan_left", camera_pan_left);
REGISTER_KEYBOARD_ACTION("pan_right", camera_pan_right);
REGISTER_KEYBOARD_ACTION("pan_in", camera_pan_in);
REGISTER_KEYBOARD_ACTION("pan_out", camera_pan_out);
REGISTER_KEYBOARD_ACTION("move_forward_fast", camera_move_forward_fast);
REGISTER_KEYBOARD_ACTION("move_backward_fast", camera_move_backward_fast);
REGISTER_KEYBOARD_ACTION("edit_avatar_spin_ccw", edit_avatar_spin_ccw);
REGISTER_KEYBOARD_ACTION("edit_avatar_spin_cw", edit_avatar_spin_cw);
REGISTER_KEYBOARD_ACTION("edit_avatar_spin_over", edit_avatar_spin_over);
REGISTER_KEYBOARD_ACTION("edit_avatar_spin_under", edit_avatar_spin_under);
REGISTER_KEYBOARD_ACTION("edit_avatar_move_forward", edit_avatar_move_forward);
REGISTER_KEYBOARD_ACTION("edit_avatar_move_backward", edit_avatar_move_backward);
REGISTER_KEYBOARD_ACTION("stop_moving", stop_moving);
REGISTER_KEYBOARD_ACTION("start_chat", start_chat);
REGISTER_KEYBOARD_ACTION("start_gesture", start_gesture);
#undef REGISTER_KEYBOARD_ACTION

LLViewerKeyboard::LLViewerKeyboard()
{
	for (S32 i = 0; i < MODE_COUNT; i++)
	{
		mBindingCount[i] = 0;
	}

	for (S32 i = 0; i < KEY_COUNT; i++)
	{
		mKeyHandledByUI[i] = FALSE;
	}
	// we want the UI to never see these keys so that they can always control the avatar/camera
	for(KEY k = KEY_PAD_UP; k <= KEY_PAD_DIVIDE; k++) 
	{
		mKeysSkippedByUI.insert(k);	
	}
}

BOOL LLViewerKeyboard::modeFromString(const std::string& string, S32 *mode)
{
	if (string == "FIRST_PERSON")
	{
		*mode = MODE_FIRST_PERSON;
		return TRUE;
	}
	else if (string == "THIRD_PERSON")
	{
		*mode = MODE_THIRD_PERSON;
		return TRUE;
	}
	else if (string == "EDIT")
	{
		*mode = MODE_EDIT;
		return TRUE;
	}
	else if (string == "EDIT_AVATAR")
	{
		*mode = MODE_EDIT_AVATAR;
		return TRUE;
	}
	else if (string == "SITTING")
	{
		*mode = MODE_SITTING;
		return TRUE;
	}
	else
	{
		*mode = MODE_THIRD_PERSON;
		return FALSE;
	}
}

BOOL LLViewerKeyboard::handleKey(KEY translated_key,  MASK translated_mask, BOOL repeated)
{
	// check for re-map
	EKeyboardMode mode = gViewerKeyboard.getMode();
	U32 keyidx = (translated_mask<<16) | translated_key;
	key_remap_t::iterator iter = mRemapKeys[mode].find(keyidx);
	if (iter != mRemapKeys[mode].end())
	{
		translated_key = (iter->second) & 0xff;
		translated_mask = (iter->second)>>16;
	}

	// No repeats of F-keys
	BOOL repeatable_key = (translated_key < KEY_F1 || translated_key > KEY_F12);
	if (!repeatable_key && repeated)
	{
		return FALSE;
	}

	LL_DEBUGS("UserInput") << "keydown -" << translated_key << "-" << LL_ENDL;
	// skip skipped keys
	if(mKeysSkippedByUI.find(translated_key) != mKeysSkippedByUI.end()) 
	{
		mKeyHandledByUI[translated_key] = FALSE;
		LL_INFOS("Keyboard Handling") << "Key wasn't handled by UI!" << LL_ENDL;
	}
	else
	{
		// it is sufficient to set this value once per call to handlekey
		// without clearing it, as it is only used in the subsequent call to scanKey
		mKeyHandledByUI[translated_key] = gViewerWindow->handleKey(translated_key, translated_mask); 
		// mKeyHandledByUI is not what you think ... this indicates whether the UI has handled this keypress yet (any keypress)
		// NOT whether some UI shortcut wishes to handle the keypress
	  
	}
	return mKeyHandledByUI[translated_key];
}



BOOL LLViewerKeyboard::bindKey(const S32 mode, const KEY key, const MASK mask, const std::string& function_name)
{
	S32 index;
	typedef boost::function<void(EKeystate)> function_t;
	function_t function = NULL;
	std::string name;

	// Allow remapping of F2-F12
	if (function_name[0] == 'F')
	{
		int c1 = function_name[1] - '0';
		int c2 = function_name[2] ? function_name[2] - '0' : -1;
		if (c1 >= 0 && c1 <= 9 && c2 >= -1 && c2 <= 9)
		{
			int idx = c1;
			if (c2 >= 0)
				idx = idx*10 + c2;
			if (idx >=2 && idx <= 12)
			{
				U32 keyidx = ((mask<<16)|key);
				(mRemapKeys[mode])[keyidx] = ((0<<16)|(KEY_F1+(idx-1)));
				return TRUE;
			}
		}
	}

	// Not remapped, look for a function
	
	function_t* result = LLKeyboardActionRegistry::getValue(function_name);
	if (result)
	{
		function = *result;
	}

	if (!function)
	{
		LL_ERRS() << "Can't bind key to function " << function_name << ", no function with this name found" << LL_ENDL;
		return FALSE;
	}

	// check for duplicate first and overwrite
	for (index = 0; index < mBindingCount[mode]; index++)
	{
		if (key == mBindings[mode][index].mKey && mask == mBindings[mode][index].mMask)
			break;
	}

	if (index >= MAX_KEY_BINDINGS)
	{
		LL_ERRS() << "LLKeyboard::bindKey() - too many keys for mode " << mode << LL_ENDL;
		return FALSE;
	}

	if (mode >= MODE_COUNT)
	{
		LL_ERRS() << "LLKeyboard::bindKey() - unknown mode passed" << mode << LL_ENDL;
		return FALSE;
	}

	mBindings[mode][index].mKey = key;
	mBindings[mode][index].mMask = mask;
	mBindings[mode][index].mFunction = function;

	if (index == mBindingCount[mode])
		mBindingCount[mode]++;

	return TRUE;
}

LLViewerKeyboard::KeyBinding::KeyBinding()
:	key("key"),
	mask("mask"),
	command("command")
{}

LLViewerKeyboard::KeyMode::KeyMode(EKeyboardMode _mode)
:	bindings("binding"),
	mode(_mode)
{}

LLViewerKeyboard::Keys::Keys()
:	first_person("first_person", KeyMode(MODE_FIRST_PERSON)),
	third_person("third_person", KeyMode(MODE_THIRD_PERSON)),
	edit("edit", KeyMode(MODE_EDIT)),
	sitting("sitting", KeyMode(MODE_SITTING)),
	edit_avatar("edit_avatar", KeyMode(MODE_EDIT_AVATAR))
{}

S32 LLViewerKeyboard::loadBindingsXML(const std::string& filename)
{
	S32 binding_count = 0;
	Keys keys;
	LLSimpleXUIParser parser;

	if (parser.readXUI(filename, keys) 
		&& keys.validateBlock())
	{
		binding_count += loadBindingMode(keys.first_person);
		binding_count += loadBindingMode(keys.third_person);
		binding_count += loadBindingMode(keys.edit);
		binding_count += loadBindingMode(keys.sitting);
		binding_count += loadBindingMode(keys.edit_avatar);
	}
	return binding_count;
}

S32 LLViewerKeyboard::loadBindingMode(const LLViewerKeyboard::KeyMode& keymode)
{
	S32 binding_count = 0;
	for (LLInitParam::ParamIterator<KeyBinding>::const_iterator it = keymode.bindings.begin(), 
			end_it = keymode.bindings.end();
		it != end_it;
		++it)
	{
		KEY key;
		MASK mask;
		LLKeyboard::keyFromString(it->key, &key);
		LLKeyboard::maskFromString(it->mask, &mask);
		bindKey(keymode.mode, key, mask, it->command);
		binding_count++;
	}

	return binding_count;
}

S32 LLViewerKeyboard::loadBindings(const std::string& filename)
{
	LLFILE *fp;
	const S32 BUFFER_SIZE = 2048;
	char buffer[BUFFER_SIZE];	/* Flawfinder: ignore */
	// *NOTE: This buffer size is hard coded into scanf() below.
	char mode_string[MAX_STRING] = "";	/* Flawfinder: ignore */
	char key_string[MAX_STRING] = "";	/* Flawfinder: ignore */
	char mask_string[MAX_STRING] = "";	/* Flawfinder: ignore */
	char function_string[MAX_STRING] = "";	/* Flawfinder: ignore */
	S32 mode = MODE_THIRD_PERSON;
	KEY key = 0;
	MASK mask = 0;
	S32 tokens_read;
	S32 binding_count = 0;
	S32 line_count = 0;

	if(filename.empty())
	{
		LL_ERRS() << " No filename specified" << LL_ENDL;
		return 0;
	}

	fp = LLFile::fopen(filename, "r");

	if (!fp)
	{
		return 0;
	}


	while (!feof(fp))
	{
		line_count++;
		if (!fgets(buffer, BUFFER_SIZE, fp))
			break;

		// skip over comments, blank lines
		if (buffer[0] == '#' || buffer[0] == '\n') continue;

		// grab the binding strings
		tokens_read = sscanf(	/* Flawfinder: ignore */
			buffer,
			"%254s %254s %254s %254s",
			mode_string,
			key_string,
			mask_string,
			function_string);

		if (tokens_read == EOF)
		{
			LL_INFOS() << "Unexpected end-of-file at line " << line_count << " of key binding file " << filename << LL_ENDL;
			fclose(fp);
			return 0;
		}
		else if (tokens_read < 4)
		{
			LL_INFOS() << "Can't read line " << line_count << " of key binding file " << filename << LL_ENDL;
			continue;
		}

		// convert mode
		if (!modeFromString(mode_string, &mode))
		{
			LL_INFOS() << "Unknown mode on line " << line_count << " of key binding file " << filename << LL_ENDL;
			LL_INFOS() << "Mode must be one of FIRST_PERSON, THIRD_PERSON, EDIT, EDIT_AVATAR" << LL_ENDL;
			continue;
		}

		// convert key
		if (!LLKeyboard::keyFromString(key_string, &key))
		{
			LL_INFOS() << "Can't interpret key on line " << line_count << " of key binding file " << filename << LL_ENDL;
			continue;
		}

		// convert mask
		if (!LLKeyboard::maskFromString(mask_string, &mask))
		{
			LL_INFOS() << "Can't interpret mask on line " << line_count << " of key binding file " << filename << LL_ENDL;
			continue;
		}

		// bind key
		if (bindKey(mode, key, mask, function_string))
		{
			binding_count++;
		}
	}

	fclose(fp);

	return binding_count;
}


EKeyboardMode LLViewerKeyboard::getMode()
{
	if ( gAgentCamera.cameraMouselook() )
	{
		return MODE_FIRST_PERSON;
	}
	else if ( gMorphView && gMorphView->getVisible())
	{
		return MODE_EDIT_AVATAR;
	}
	else if (isAgentAvatarValid() && gAgentAvatarp->isSitting())
	{
		return MODE_SITTING;
	}
	else
	{
		return MODE_THIRD_PERSON;
	}
}


// Called from scanKeyboard.
void LLViewerKeyboard::scanKey(KEY key, BOOL key_down, BOOL key_up, BOOL key_level)
{
	S32 mode = getMode();
	// Consider keyboard scanning as NOT mouse event. JC
	MASK mask = gKeyboard->currentMask(FALSE);

	LLKeyBinding* binding = mBindings[mode];
	S32 binding_count = mBindingCount[mode];


	if (mKeyHandledByUI[key])
	{
		return;
	}

	// don't process key down on repeated keys
	BOOL repeat = gKeyboard->getKeyRepeated(key);

	for (S32 i = 0; i < binding_count; i++)
	{
		//for (S32 key = 0; key < KEY_COUNT; key++)
		if (binding[i].mKey == key)
		{
			//if (binding[i].mKey == key && binding[i].mMask == mask)
			if (binding[i].mMask == mask)
			{
				if (key_down && !repeat)
				{
					// ...key went down this frame, call function
					binding[i].mFunction( KEYSTATE_DOWN );
				}
				else if (key_up)
				{
					// ...key went down this frame, call function
					binding[i].mFunction( KEYSTATE_UP );
				}
				else if (key_level)
				{
					// ...key held down from previous frame
					// Not windows, just call the function.
					binding[i].mFunction( KEYSTATE_LEVEL );
				}//if
			}//if
		}//for
	}//for
}<|MERGE_RESOLUTION|>--- conflicted
+++ resolved
@@ -123,38 +123,27 @@
 
 static void agent_check_temporary_run(LLAgent::EDoubleTapRunMode mode)
 {
-	if (gAgent.mDoubleTapRunMode == mode &&
-		gAgent.getRunning() &&
-		!gAgent.getAlwaysRun())
-	{
-		// Turn off temporary running.
-		gAgent.clearRunning();
-		gAgent.sendWalkRun(gAgent.getRunning());
-	}
+//	if (gAgent.mDoubleTapRunMode == mode &&
+//		gAgent.getRunning() &&
+//		!gAgent.getAlwaysRun())
+//	{
+//		// Turn off temporary running.
+//		gAgent.clearRunning();
+//		gAgent.sendWalkRun(gAgent.getRunning());
+//	}
+// [RLVa:KB] - Checked: 2011-05-11 (RLVa-1.3.0i) | Added: RLVa-1.3.0i
+	if ( (gAgent.mDoubleTapRunMode == mode) && (gAgent.getTempRun()) )
+		gAgent.clearTempRun();
+// [/RLVa:KB]
 }
 
 static void agent_handle_doubletap_run(EKeystate s, LLAgent::EDoubleTapRunMode mode)
 {
 	if (KEYSTATE_UP == s)
 	{
-<<<<<<< HEAD
-//		if (gAgent.mDoubleTapRunMode == mode &&
-//		    gAgent.getRunning() &&
-//		    !gAgent.getAlwaysRun())
-//		{
-//			// Turn off temporary running.
-//			gAgent.clearRunning();
-//			gAgent.sendWalkRun(gAgent.getRunning());
-//		}
-// [RLVa:KB] - Checked: 2011-05-11 (RLVa-1.3.0i) | Added: RLVa-1.3.0i
-		if ( (gAgent.mDoubleTapRunMode == mode) && (gAgent.getTempRun()) )
-			gAgent.clearTempRun();
-// [/RLVa:KB]
-=======
 		// Note: in case shift is already released, slide left/right run
 		// will be released in agent_turn_left()/agent_turn_right()
 		agent_check_temporary_run(mode);
->>>>>>> ff64d736
 	}
 	else if (gSavedSettings.getBOOL("AllowTapTapHoldRun") &&
 		 KEYSTATE_DOWN == s &&
