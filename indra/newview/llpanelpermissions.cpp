/** 
 * @file llpanelpermissions.cpp
 * @brief LLPanelPermissions class implementation
 * This class represents the panel in the build view for
 * viewing/editing object names, owners, permissions, etc.
 *
 * $LicenseInfo:firstyear=2002&license=viewerlgpl$
 * Second Life Viewer Source Code
 * Copyright (C) 2010, Linden Research, Inc.
 * 
 * This library is free software; you can redistribute it and/or
 * modify it under the terms of the GNU Lesser General Public
 * License as published by the Free Software Foundation;
 * version 2.1 of the License only.
 * 
 * This library is distributed in the hope that it will be useful,
 * but WITHOUT ANY WARRANTY; without even the implied warranty of
 * MERCHANTABILITY or FITNESS FOR A PARTICULAR PURPOSE.  See the GNU
 * Lesser General Public License for more details.
 * 
 * You should have received a copy of the GNU Lesser General Public
 * License along with this library; if not, write to the Free Software
 * Foundation, Inc., 51 Franklin Street, Fifth Floor, Boston, MA  02110-1301  USA
 * 
 * Linden Research, Inc., 945 Battery Street, San Francisco, CA  94111  USA
 * $/LicenseInfo$
 */

#include "llviewerprecompiledheaders.h"

#include "llpanelpermissions.h"

// library includes
#include "lluuid.h"
#include "llpermissions.h"
#include "llcategory.h"
#include "llclickaction.h"
#include "llfocusmgr.h"
#include "llnotificationsutil.h"
#include "llstring.h"

// project includes
#include "llviewerwindow.h"
#include "llresmgr.h"
#include "lltextbox.h"
#include "llbutton.h"
#include "llcheckboxctrl.h"
#include "llviewerobject.h"
#include "llselectmgr.h"
#include "llagent.h"
#include "llstatusbar.h"		// for getBalance()
#include "lllineeditor.h"
#include "llcombobox.h"
#include "lluiconstants.h"
#include "lldbstrings.h"
#include "llfloatergroups.h"
#include "llfloaterreg.h"
#include "llavataractions.h"
#include "llnamebox.h"
#include "llviewercontrol.h"
#include "lluictrlfactory.h"
#include "llspinctrl.h"
#include "roles_constants.h"
#include "llgroupactions.h"
<<<<<<< HEAD
// [RLVa:KB] - Checked: 2010-08-25 (RLVa-1.2.2a)
#include "llslurl.h"
#include "rlvhandler.h"
// [/RLVa:KB]
=======
#include "lltrans.h"

>>>>>>> 7f4f600c

U8 string_value_to_click_action(std::string p_value);
std::string click_action_to_string_value( U8 action);

U8 string_value_to_click_action(std::string p_value)
{
	if(p_value == "Touch")
	{
		return CLICK_ACTION_TOUCH;
	}
	if(p_value == "Sit")
	{
		return CLICK_ACTION_SIT;
	}
	if(p_value == "Buy")
	{
		return CLICK_ACTION_BUY;
	}
	if(p_value == "Pay")
	{
		return CLICK_ACTION_PAY;
	}
	if(p_value == "Open")
	{
		return CLICK_ACTION_OPEN;
	}
	if(p_value == "Zoom")
	{
		return CLICK_ACTION_ZOOM;
	}
	return CLICK_ACTION_TOUCH;
}

std::string click_action_to_string_value( U8 action)
{
	switch (action) 
	{
		case CLICK_ACTION_TOUCH:
		default:	
			return "Touch";
			break;
		case CLICK_ACTION_SIT:
			return "Sit";
			break;
		case CLICK_ACTION_BUY:
			return "Buy";
			break;
		case CLICK_ACTION_PAY:
			return "Pay";
			break;
		case CLICK_ACTION_OPEN:
			return "Open";
			break;
		case CLICK_ACTION_ZOOM:
			return "Zoom";
			break;
	}
}

///----------------------------------------------------------------------------
/// Class llpanelpermissions
///----------------------------------------------------------------------------

// Default constructor
LLPanelPermissions::LLPanelPermissions() :
	LLPanel()
{
	setMouseOpaque(FALSE);
}

BOOL LLPanelPermissions::postBuild()
{
	childSetCommitCallback("Object Name",LLPanelPermissions::onCommitName,this);
	getChild<LLLineEditor>("Object Name")->setPrevalidate(LLTextValidate::validateASCIIPrintableNoPipe);
	childSetCommitCallback("Object Description",LLPanelPermissions::onCommitDesc,this);
	getChild<LLLineEditor>("Object Description")->setPrevalidate(LLTextValidate::validateASCIIPrintableNoPipe);

	
	getChild<LLUICtrl>("button set group")->setCommitCallback(boost::bind(&LLPanelPermissions::onClickGroup,this));

	childSetCommitCallback("checkbox share with group",LLPanelPermissions::onCommitGroupShare,this);

	childSetAction("button deed",LLPanelPermissions::onClickDeedToGroup,this);

	childSetCommitCallback("checkbox allow everyone move",LLPanelPermissions::onCommitEveryoneMove,this);

	childSetCommitCallback("checkbox allow everyone copy",LLPanelPermissions::onCommitEveryoneCopy,this);
	
	getChild<LLUICtrl>("checkbox for sale")->setCommitCallback( boost::bind(&LLPanelPermissions::onCommitForSale, this));

	getChild<LLUICtrl>("sale type")->setCommitCallback( boost::bind(&LLPanelPermissions::onCommitSaleInfo, this));

	getChild<LLUICtrl>("Edit Cost")->setCommitCallback( boost::bind(&LLPanelPermissions::onCommitSaleInfo, this));

	getChild<LLUICtrl>("button mark for sale")->setCommitCallback( boost::bind(&LLPanelPermissions::setAllSaleInfo, this));

	childSetCommitCallback("checkbox next owner can modify",LLPanelPermissions::onCommitNextOwnerModify,this);
	childSetCommitCallback("checkbox next owner can copy",LLPanelPermissions::onCommitNextOwnerCopy,this);
	childSetCommitCallback("checkbox next owner can transfer",LLPanelPermissions::onCommitNextOwnerTransfer,this);
	childSetCommitCallback("clickaction",LLPanelPermissions::onCommitClickAction,this);
	childSetCommitCallback("search_check",LLPanelPermissions::onCommitIncludeInSearch,this);
	
	// mLabelGroupName = getChild<LLNameBox>("Group Name Proxy");

	return TRUE;
}


LLPanelPermissions::~LLPanelPermissions()
{
	// base class will take care of everything
}


void LLPanelPermissions::disableAll()
{
	getChildView("perm_modify")->setEnabled(FALSE);
	getChild<LLUICtrl>("perm_modify")->setValue(LLStringUtil::null);

	getChildView("pathfinding_attributes_value")->setEnabled(FALSE);
	getChild<LLUICtrl>("pathfinding_attributes_value")->setValue(LLStringUtil::null);

	getChildView("Creator:")->setEnabled(FALSE);
	getChild<LLUICtrl>("Creator Name")->setValue(LLStringUtil::null);
	getChildView("Creator Name")->setEnabled(FALSE);

	getChildView("Owner:")->setEnabled(FALSE);
	getChild<LLUICtrl>("Owner Name")->setValue(LLStringUtil::null);
	getChildView("Owner Name")->setEnabled(FALSE);

	getChildView("Last Owner:")->setEnabled(FALSE);
	getChild<LLUICtrl>("Last Owner Name")->setValue(LLStringUtil::null);
	getChildView("Last Owner Name")->setEnabled(FALSE);

	getChildView("Group:")->setEnabled(FALSE);
	//getChild<LLUICtrl>("Group Name Proxy")->setValue(LLStringUtil::null);
	//getChildView("Group Name Proxy")->setEnabled(FALSE);
	getChild<LLUICtrl>("Group Name")->setValue(LLStringUtil::null);
	getChildView("Group Name")->setEnabled(FALSE);
	getChildView("button set group")->setEnabled(FALSE);

	getChild<LLUICtrl>("Object Name")->setValue(LLStringUtil::null);
	getChildView("Object Name")->setEnabled(FALSE);
	getChildView("Name:")->setEnabled(FALSE);
	getChild<LLUICtrl>("Group Name")->setValue(LLStringUtil::null);
	getChildView("Group Name")->setEnabled(FALSE);
	getChildView("Description:")->setEnabled(FALSE);
	getChild<LLUICtrl>("Object Description")->setValue(LLStringUtil::null);
	getChildView("Object Description")->setEnabled(FALSE);

	getChildView("Permissions:")->setEnabled(FALSE);
		
	getChild<LLUICtrl>("checkbox share with group")->setValue(FALSE);
	getChildView("checkbox share with group")->setEnabled(FALSE);
	getChildView("button deed")->setEnabled(FALSE);

	getChild<LLUICtrl>("checkbox allow everyone move")->setValue(FALSE);
	getChildView("checkbox allow everyone move")->setEnabled(FALSE);
	getChild<LLUICtrl>("checkbox allow everyone copy")->setValue(FALSE);
	getChildView("checkbox allow everyone copy")->setEnabled(FALSE);

	//Next owner can:
	getChildView("Next owner can:")->setEnabled(FALSE);
	getChild<LLUICtrl>("checkbox next owner can modify")->setValue(FALSE);
	getChildView("checkbox next owner can modify")->setEnabled(FALSE);
	getChild<LLUICtrl>("checkbox next owner can copy")->setValue(FALSE);
	getChildView("checkbox next owner can copy")->setEnabled(FALSE);
	getChild<LLUICtrl>("checkbox next owner can transfer")->setValue(FALSE);
	getChildView("checkbox next owner can transfer")->setEnabled(FALSE);

	//checkbox for sale
	getChild<LLUICtrl>("checkbox for sale")->setValue(FALSE);
	getChildView("checkbox for sale")->setEnabled(FALSE);

	//checkbox include in search
	getChild<LLUICtrl>("search_check")->setValue(FALSE);
	getChildView("search_check")->setEnabled(FALSE);
		
	LLComboBox*	combo_sale_type = getChild<LLComboBox>("sale type");
	combo_sale_type->setValue(LLSaleInfo::FS_COPY);
	combo_sale_type->setEnabled(FALSE);
		
	getChildView("Cost")->setEnabled(FALSE);
	getChild<LLUICtrl>("Cost")->setValue(getString("Cost Default"));
	getChild<LLUICtrl>("Edit Cost")->setValue(LLStringUtil::null);
	getChildView("Edit Cost")->setEnabled(FALSE);
		
	showMarkForSale(FALSE);

	getChildView("label click action")->setEnabled(FALSE);
	LLComboBox*	combo_click_action = getChild<LLComboBox>("clickaction");
	if (combo_click_action)
	{
		combo_click_action->setEnabled(FALSE);
		combo_click_action->clear();
	}
	getChildView("B:")->setVisible(								FALSE);
	getChildView("O:")->setVisible(								FALSE);
	getChildView("G:")->setVisible(								FALSE);
	getChildView("E:")->setVisible(								FALSE);
	getChildView("N:")->setVisible(								FALSE);
	getChildView("F:")->setVisible(								FALSE);
}

void LLPanelPermissions::refresh()
{
	LLButton*	BtnDeedToGroup = getChild<LLButton>("button deed");
	if(BtnDeedToGroup)
	{	
		std::string deedText;
		if (gWarningSettings.getBOOL("DeedObject"))
		{
			deedText = getString("text deed continued");
		}
		else
		{
			deedText = getString("text deed");
		}
		BtnDeedToGroup->setLabelSelected(deedText);
		BtnDeedToGroup->setLabelUnselected(deedText);
	}
	BOOL root_selected = TRUE;
	LLSelectNode* nodep = LLSelectMgr::getInstance()->getSelection()->getFirstRootNode();
	S32 object_count = LLSelectMgr::getInstance()->getSelection()->getRootObjectCount();
	if(!nodep || 0 == object_count)
	{
		nodep = LLSelectMgr::getInstance()->getSelection()->getFirstNode();
		object_count = LLSelectMgr::getInstance()->getSelection()->getObjectCount();
		root_selected = FALSE;
	}

	//BOOL attachment_selected = LLSelectMgr::getInstance()->getSelection()->isAttachment();
	//attachment_selected = false;
	LLViewerObject* objectp = NULL;
	if(nodep) objectp = nodep->getObject();
	if(!nodep || !objectp)// || attachment_selected)
	{
		// ...nothing selected
		disableAll();
		mLastSelectedObject = NULL;
		return;
	}

	// figure out a few variables
	const BOOL is_one_object = (object_count == 1);
	
	// BUG: fails if a root and non-root are both single-selected.
	BOOL is_perm_modify = (LLSelectMgr::getInstance()->getSelection()->getFirstRootNode() 
						   && LLSelectMgr::getInstance()->selectGetRootsModify())
		|| LLSelectMgr::getInstance()->selectGetModify();
	BOOL is_nonpermanent_enforced = (LLSelectMgr::getInstance()->getSelection()->getFirstRootNode() 
						   && LLSelectMgr::getInstance()->selectGetRootsNonPermanentEnforced())
		|| LLSelectMgr::getInstance()->selectGetNonPermanentEnforced();
	const LLFocusableElement* keyboard_focus_view = gFocusMgr.getKeyboardFocus();

	S32 string_index = 0;
	std::string MODIFY_INFO_STRINGS[] =
		{
			getString("text modify info 1"),
			getString("text modify info 2"),
			getString("text modify info 3"),
			getString("text modify info 4"),
			getString("text modify info 5"),
			getString("text modify info 6")
		};
	if (!is_perm_modify)
	{
		string_index += 2;
	}
	else if (!is_nonpermanent_enforced)
	{
		string_index += 4;
	}
	if (!is_one_object)
	{
		++string_index;
	}
	getChildView("perm_modify")->setEnabled(TRUE);
	getChild<LLUICtrl>("perm_modify")->setValue(MODIFY_INFO_STRINGS[string_index]);

	std::string pfAttrName;

	if ((LLSelectMgr::getInstance()->getSelection()->getFirstRootNode() 
		&& LLSelectMgr::getInstance()->selectGetRootsNonPathfinding())
		|| LLSelectMgr::getInstance()->selectGetNonPathfinding())
	{
		pfAttrName = "Pathfinding_Object_Attr_None";
	}
	else if ((LLSelectMgr::getInstance()->getSelection()->getFirstRootNode() 
		&& LLSelectMgr::getInstance()->selectGetRootsPermanent())
		|| LLSelectMgr::getInstance()->selectGetPermanent())
	{
		pfAttrName = "Pathfinding_Object_Attr_Permanent";
	}
	else if ((LLSelectMgr::getInstance()->getSelection()->getFirstRootNode() 
		&& LLSelectMgr::getInstance()->selectGetRootsCharacter())
		|| LLSelectMgr::getInstance()->selectGetCharacter())
	{
		pfAttrName = "Pathfinding_Object_Attr_Character";
	}
	else
	{
		pfAttrName = "Pathfinding_Object_Attr_MultiSelect";
	}

	getChildView("pathfinding_attributes_value")->setEnabled(TRUE);
	getChild<LLUICtrl>("pathfinding_attributes_value")->setValue(LLTrans::getString(pfAttrName));

	getChildView("Permissions:")->setEnabled(TRUE);
	
	// Update creator text field
	getChildView("Creator:")->setEnabled(TRUE);
	BOOL creators_identical;
	std::string creator_name;
	creators_identical = LLSelectMgr::getInstance()->selectGetCreator(mCreatorID,
																	  creator_name);

//	getChild<LLUICtrl>("Creator Name")->setValue(creator_name);
//	getChildView("Creator Name")->setEnabled(TRUE);
// [RLVa:KB] - Moved further down to avoid an annoying flicker when the text is set twice in a row

	// Update owner text field
	getChildView("Owner:")->setEnabled(TRUE);
	getChildView("Last Owner:")->setEnabled(TRUE);

	std::string owner_name;
	const BOOL owners_identical = LLSelectMgr::getInstance()->selectGetOwner(mOwnerID, owner_name);
	//KC: Always show last owner
	// if (mOwnerID.isNull())
	// {
		// if (LLSelectMgr::getInstance()->selectIsGroupOwned())
		// {
			// Group owned already displayed by selectGetOwner
		// }
		// else
		// {
			// Display last owner if public
			std::string last_owner_name;
			const BOOL last_owners_identical = LLSelectMgr::getInstance()->selectGetLastOwner(mLastOwnerID, last_owner_name);

			// It should never happen that the last owner is null and the owner
			// is null, but it seems to be a bug in the simulator right now. JC
			// if (!mLastOwnerID.isNull() && !last_owner_name.empty())
			// {
				// owner_name.append(", last ");
				// owner_name.append(last_owner_name);
			// }
		// }
	// }
//	getChild<LLUICtrl>("Owner Name")->setValue(owner_name);
//	getChildView("Owner Name")->setEnabled(TRUE);
// [RLVa:KB] - Moved further down to avoid an annoying flicker when the text is set twice in a row

// [RLVa:KB] - Checked: 2010-11-02 (RLVa-1.2.2a) | Modified: RLVa-1.2.2a
	if (gRlvHandler.hasBehaviour(RLV_BHVR_SHOWNAMES))
	{
		// Only anonymize the creator if all of the selection was created by the same avie who's also the owner or they're a nearby avie
		if ( (creators_identical) && (mCreatorID != gAgent.getID()) && ((mCreatorID == mOwnerID) || (RlvUtil::isNearbyAgent(mCreatorID))) )
			creator_name = LLSLURL("agent", mCreatorID, "rlvanonym").getSLURLString();

		// Only anonymize the owner name if all of the selection is owned by the same avie and isn't group owned
		if ( (owners_identical) && (!LLSelectMgr::getInstance()->selectIsGroupOwned()) && (mOwnerID != gAgent.getID()) )
			owner_name = LLSLURL("agent", mOwnerID, "rlvanonym").getSLURLString();

		// Only anonymize the last owner name if all of the selection was last owned by the same avie
		if ( (last_owners_identical) && (mLastOwnerID != gAgent.getID()) )
			last_owner_name = LLSLURL("agent", mLastOwnerID, "rlvanonym").getSLURLString();
	}

	getChild<LLUICtrl>("Creator Name")->setValue(creator_name);
	getChildView("Creator Name")->setEnabled(TRUE);

	getChild<LLUICtrl>("Owner Name")->setValue(owner_name);
	getChildView("Owner Name")->setEnabled(TRUE);
// [/RLVa:KB]
	
	getChild<LLUICtrl>("Last Owner Name")->setValue(last_owner_name);
	getChildView("Last Owner Name")->setEnabled(TRUE);

	// update group text field
	getChildView("Group:")->setEnabled(TRUE);
	getChild<LLUICtrl>("Group Name")->setValue(LLStringUtil::null);
	LLUUID group_id;
	BOOL groups_identical = LLSelectMgr::getInstance()->selectGetGroup(group_id);
	if (groups_identical)
	{
		getChild<LLUICtrl>("Group Name")->setValue(LLSLURL("group", group_id, "inspect").getSLURLString());
		getChild<LLUICtrl>("Group Name")->setEnabled(TRUE);
		// if (mLabelGroupName)
		// {
			// mLabelGroupName->setNameID(group_id,TRUE);
			// mLabelGroupName->setValue();
			// mLabelGroupName->setEnabled(TRUE);
		// }
	}
	// else
	// {
		// if (mLabelGroupName)
		// {
			// mLabelGroupName->setNameID(LLUUID::null, TRUE);
			// mLabelGroupName->refresh(LLUUID::null, std::string(), true);
			// mLabelGroupName->setEnabled(FALSE);
		// }
	// }
	
	getChildView("button set group")->setEnabled(owners_identical && (mOwnerID == gAgent.getID()) && is_nonpermanent_enforced);

	getChildView("Name:")->setEnabled(TRUE);
	LLLineEditor* LineEditorObjectName = getChild<LLLineEditor>("Object Name");
	getChildView("Description:")->setEnabled(TRUE);
	LLLineEditor* LineEditorObjectDesc = getChild<LLLineEditor>("Object Description");

	if (is_one_object)
	{
		if (keyboard_focus_view != LineEditorObjectName)
		{
			getChild<LLUICtrl>("Object Name")->setValue(nodep->mName);
		}

		if (LineEditorObjectDesc)
		{
			if (keyboard_focus_view != LineEditorObjectDesc)
			{
				LineEditorObjectDesc->setText(nodep->mDescription);
			}
		}
	}
	else
	{
// FIRE-777: allow batch edit for name and description
//		getChild<LLUICtrl>("Object Name")->setValue(LLStringUtil::null);
//		LineEditorObjectDesc->setText(LLStringUtil::null);
		if (keyboard_focus_view != LineEditorObjectName)
		{
			getChild<LLUICtrl>("Object Name")->setValue(getString("multiple selection"));
		}

		if (LineEditorObjectDesc)
		{
			if (keyboard_focus_view != LineEditorObjectDesc)
			{
				LineEditorObjectDesc->setText(getString("multiple selection"));
			}
		}
// /FIRE-777
	}

	// figure out the contents of the name, description, & category
	BOOL edit_name_desc = FALSE;
<<<<<<< HEAD
// FIRE-777: allow batch edit for name and description
//	if (is_one_object && objectp->permModify())
	if (objectp->permModify())
// /FIRE-777
=======
	if (is_one_object && objectp->permModify() && !objectp->isPermanentEnforced())
>>>>>>> 7f4f600c
	{
		edit_name_desc = TRUE;
	}
	if (edit_name_desc)
	{
		getChildView("Object Name")->setEnabled(TRUE);
		getChildView("Object Description")->setEnabled(TRUE);
	}
	else
	{
		getChildView("Object Name")->setEnabled(FALSE);
		getChildView("Object Description")->setEnabled(FALSE);
	}

	//Check if the object selection has changed and that there is pending sale info changes
	//Prevents clearing the unsaved input on idle refresh
	BOOL selection_changed = FALSE;
	if (mLastSelectedObject != objectp)
	{
		mLastSelectedObject = objectp;
		selection_changed = TRUE;
	}
	BOOL update_sale_info = selection_changed || !getChild<LLButton>("button mark for sale")->getEnabled();

	S32 total_sale_price = 0;
	S32 individual_sale_price = 0;
	BOOL is_for_sale_mixed = FALSE;
	BOOL is_sale_price_mixed = FALSE;
	U32 num_for_sale = FALSE;
    LLSelectMgr::getInstance()->selectGetAggregateSaleInfo(num_for_sale,
														   is_for_sale_mixed,
														   is_sale_price_mixed,
														   total_sale_price,
														   individual_sale_price);

	const BOOL self_owned = (gAgent.getID() == mOwnerID);
	const BOOL group_owned = LLSelectMgr::getInstance()->selectIsGroupOwned() ;
	const BOOL public_owned = (mOwnerID.isNull() && !LLSelectMgr::getInstance()->selectIsGroupOwned());
	const BOOL can_transfer = LLSelectMgr::getInstance()->selectGetRootsTransfer();
	const BOOL can_copy = LLSelectMgr::getInstance()->selectGetRootsCopy();

	if (!owners_identical)
	{
		getChildView("Cost")->setEnabled(FALSE);
		getChild<LLUICtrl>("Edit Cost")->setValue(LLStringUtil::null);
		getChildView("Edit Cost")->setEnabled(FALSE);
	}
	// You own these objects.
	else if (self_owned || (group_owned && gAgent.hasPowerInGroup(group_id,GP_OBJECT_SET_SALE)))
	{
		// If there are multiple items for sale then set text to PRICE PER UNIT.
		if (num_for_sale > 1)
		{
			getChild<LLUICtrl>("Cost")->setValue(getString("Cost Per Unit"));
		}
		else
		{
			getChild<LLUICtrl>("Cost")->setValue(getString("Cost Default"));
		}
		// The edit fields are only enabled if you can sell this object
		// and the sale price is not mixed.
		//BOOL enable_edit = (num_for_sale && can_transfer) ? !is_for_sale_mixed : FALSE;
		BOOL enable_edit = can_transfer ? !is_for_sale_mixed : FALSE;
		getChildView("Cost")->setEnabled(enable_edit);
		
		// Dont update and clear the price if change is pending
		if (update_sale_info)
		{
			LLSpinCtrl *edit_price = getChild<LLSpinCtrl>("Edit Cost");
			if (!edit_price->hasFocus())
			{
				// If the sale price is mixed then set the cost to MIXED, otherwise
				// set to the actual cost.
				if ((num_for_sale > 0) && is_for_sale_mixed)
				{
					edit_price->setTentative(TRUE);
				}
				else if ((num_for_sale > 0) && is_sale_price_mixed)
				{
					edit_price->setTentative(TRUE);
				}
				else 
				{
					edit_price->setValue(individual_sale_price);
				}
			}
			getChildView("Edit Cost")->setEnabled(enable_edit);
		}
	}
	// Someone, not you, owns these objects.
	else if (!public_owned)
	{
		getChildView("Cost")->setEnabled(FALSE);
		getChildView("Edit Cost")->setEnabled(FALSE);
		
		// Don't show a price if none of the items are for sale.
		if (num_for_sale)
			getChild<LLUICtrl>("Edit Cost")->setValue(llformat("%d",total_sale_price));
		else
			getChild<LLUICtrl>("Edit Cost")->setValue(LLStringUtil::null);

		// If multiple items are for sale, set text to TOTAL PRICE.
		if (num_for_sale > 1)
			getChild<LLUICtrl>("Cost")->setValue(getString("Cost Total"));
		else
			getChild<LLUICtrl>("Cost")->setValue(getString("Cost Default"));
	}
	// This is a public object.
	else
	{
		getChildView("Cost")->setEnabled(FALSE);
		getChild<LLUICtrl>("Cost")->setValue(getString("Cost Default"));
		
		getChild<LLUICtrl>("Edit Cost")->setValue(LLStringUtil::null);
		getChildView("Edit Cost")->setEnabled(FALSE);
	}

	// Enable and disable the permissions checkboxes
	// based on who owns the object.
	// TODO: Creator permissions

	U32 base_mask_on 			= 0;
	U32 base_mask_off		 	= 0;
	U32 owner_mask_off			= 0;
	U32 owner_mask_on 			= 0;
	U32 group_mask_on 			= 0;
	U32 group_mask_off 			= 0;
	U32 everyone_mask_on 		= 0;
	U32 everyone_mask_off 		= 0;
	U32 next_owner_mask_on 		= 0;
	U32 next_owner_mask_off		= 0;

	BOOL valid_base_perms 		= LLSelectMgr::getInstance()->selectGetPerm(PERM_BASE,
																			&base_mask_on,
																			&base_mask_off);
	//BOOL valid_owner_perms =//
	LLSelectMgr::getInstance()->selectGetPerm(PERM_OWNER,
											  &owner_mask_on,
											  &owner_mask_off);
	BOOL valid_group_perms 		= LLSelectMgr::getInstance()->selectGetPerm(PERM_GROUP,
																			&group_mask_on,
																			&group_mask_off);
	
	BOOL valid_everyone_perms 	= LLSelectMgr::getInstance()->selectGetPerm(PERM_EVERYONE,
																			&everyone_mask_on,
																			&everyone_mask_off);
	
	BOOL valid_next_perms 		= LLSelectMgr::getInstance()->selectGetPerm(PERM_NEXT_OWNER,
																			&next_owner_mask_on,
																			&next_owner_mask_off);

	
	if (gSavedSettings.getBOOL("DebugPermissions") )
	{
		if (valid_base_perms)
		{
			getChild<LLUICtrl>("B:")->setValue("B: " + mask_to_string(base_mask_on));
			getChildView("B:")->setVisible(							TRUE);
			
			getChild<LLUICtrl>("O:")->setValue("O: " + mask_to_string(owner_mask_on));
			getChildView("O:")->setVisible(							TRUE);
			
			getChild<LLUICtrl>("G:")->setValue("G: " + mask_to_string(group_mask_on));
			getChildView("G:")->setVisible(							TRUE);
			
			getChild<LLUICtrl>("E:")->setValue("E: " + mask_to_string(everyone_mask_on));
			getChildView("E:")->setVisible(							TRUE);
			
			getChild<LLUICtrl>("N:")->setValue("N: " + mask_to_string(next_owner_mask_on));
			getChildView("N:")->setVisible(							TRUE);
		}

		U32 flag_mask = 0x0;
		if (objectp->permMove()) 		flag_mask |= PERM_MOVE;
		if (objectp->permModify()) 		flag_mask |= PERM_MODIFY;
		if (objectp->permCopy()) 		flag_mask |= PERM_COPY;
		if (objectp->permTransfer()) 	flag_mask |= PERM_TRANSFER;

		getChild<LLUICtrl>("F:")->setValue("F:" + mask_to_string(flag_mask));
		getChildView("F:")->setVisible(								TRUE);
	}
	else
	{
		getChildView("B:")->setVisible(								FALSE);
		getChildView("O:")->setVisible(								FALSE);
		getChildView("G:")->setVisible(								FALSE);
		getChildView("E:")->setVisible(								FALSE);
		getChildView("N:")->setVisible(								FALSE);
		getChildView("F:")->setVisible(								FALSE);
	}

	BOOL has_change_perm_ability = FALSE;
	BOOL has_change_sale_ability = FALSE;

	if (valid_base_perms && is_nonpermanent_enforced &&
		(self_owned || (group_owned && gAgent.hasPowerInGroup(group_id, GP_OBJECT_MANIPULATE))))
	{
		has_change_perm_ability = TRUE;
	}
	if (valid_base_perms && is_nonpermanent_enforced &&
	   (self_owned || (group_owned && gAgent.hasPowerInGroup(group_id, GP_OBJECT_SET_SALE))))
	{
		has_change_sale_ability = TRUE;
	}

	if (!has_change_perm_ability && !has_change_sale_ability && !root_selected)
	{
		// ...must select root to choose permissions
		getChild<LLUICtrl>("perm_modify")->setValue(getString("text modify warning"));
	}

	if (has_change_perm_ability)
	{
		getChildView("checkbox share with group")->setEnabled(TRUE);
		getChildView("checkbox allow everyone move")->setEnabled(owner_mask_on & PERM_MOVE);
		getChildView("checkbox allow everyone copy")->setEnabled(owner_mask_on & PERM_COPY && owner_mask_on & PERM_TRANSFER);
	}
	else
	{
		getChildView("checkbox share with group")->setEnabled(FALSE);
		getChildView("checkbox allow everyone move")->setEnabled(FALSE);
		getChildView("checkbox allow everyone copy")->setEnabled(FALSE);
	}

	//Do not update and clear sale info if changes are pending
	if (update_sale_info)
	{
		if (has_change_sale_ability && (owner_mask_on & PERM_TRANSFER))
		{
			getChildView("checkbox for sale")->setEnabled(can_transfer || (!can_transfer && num_for_sale));
			// Set the checkbox to tentative if the prices of each object selected
			// are not the same.
			getChild<LLUICtrl>("checkbox for sale")->setTentative( 				is_for_sale_mixed);
			getChildView("sale type")->setEnabled(num_for_sale && can_transfer && !is_sale_price_mixed);
	
			getChildView("Next owner can:")->setEnabled(TRUE);
			getChildView("checkbox next owner can modify")->setEnabled(base_mask_on & PERM_MODIFY);
			getChildView("checkbox next owner can copy")->setEnabled(base_mask_on & PERM_COPY);
			getChildView("checkbox next owner can transfer")->setEnabled(next_owner_mask_on & PERM_COPY);
		}
		else 
		{
			getChildView("checkbox for sale")->setEnabled(FALSE);
			getChildView("sale type")->setEnabled(FALSE);
	
			getChildView("Next owner can:")->setEnabled(FALSE);
			getChildView("checkbox next owner can modify")->setEnabled(FALSE);
			getChildView("checkbox next owner can copy")->setEnabled(FALSE);
			getChildView("checkbox next owner can transfer")->setEnabled(FALSE);
		}
	}

	if (valid_group_perms)
	{
		if ((group_mask_on & PERM_COPY) && (group_mask_on & PERM_MODIFY) && (group_mask_on & PERM_MOVE))
		{
			getChild<LLUICtrl>("checkbox share with group")->setValue(TRUE);
			getChild<LLUICtrl>("checkbox share with group")->setTentative(	FALSE);
			getChildView("button deed")->setEnabled(gAgent.hasPowerInGroup(group_id, GP_OBJECT_DEED) && (owner_mask_on & PERM_TRANSFER) && !group_owned && can_transfer);
		}
		else if ((group_mask_off & PERM_COPY) && (group_mask_off & PERM_MODIFY) && (group_mask_off & PERM_MOVE))
		{
			getChild<LLUICtrl>("checkbox share with group")->setValue(FALSE);
			getChild<LLUICtrl>("checkbox share with group")->setTentative(	FALSE);
			getChildView("button deed")->setEnabled(FALSE);
		}
		else
		{
			getChild<LLUICtrl>("checkbox share with group")->setValue(TRUE);
			getChild<LLUICtrl>("checkbox share with group")->setTentative(	TRUE);
			getChildView("button deed")->setEnabled(gAgent.hasPowerInGroup(group_id, GP_OBJECT_DEED) && (group_mask_on & PERM_MOVE) && (owner_mask_on & PERM_TRANSFER) && !group_owned && can_transfer);
		}
	}			

	if (valid_everyone_perms)
	{
		// Move
		if (everyone_mask_on & PERM_MOVE)
		{
			getChild<LLUICtrl>("checkbox allow everyone move")->setValue(TRUE);
			getChild<LLUICtrl>("checkbox allow everyone move")->setTentative( 	FALSE);
		}
		else if (everyone_mask_off & PERM_MOVE)
		{
			getChild<LLUICtrl>("checkbox allow everyone move")->setValue(FALSE);
			getChild<LLUICtrl>("checkbox allow everyone move")->setTentative( 	FALSE);
		}
		else
		{
			getChild<LLUICtrl>("checkbox allow everyone move")->setValue(TRUE);
			getChild<LLUICtrl>("checkbox allow everyone move")->setTentative( 	TRUE);
		}

		// Copy == everyone can't copy
		if (everyone_mask_on & PERM_COPY)
		{
			getChild<LLUICtrl>("checkbox allow everyone copy")->setValue(TRUE);
			getChild<LLUICtrl>("checkbox allow everyone copy")->setTentative( 	!can_copy || !can_transfer);
		}
		else if (everyone_mask_off & PERM_COPY)
		{
			getChild<LLUICtrl>("checkbox allow everyone copy")->setValue(FALSE);
			getChild<LLUICtrl>("checkbox allow everyone copy")->setTentative(	FALSE);
		}
		else
		{
			getChild<LLUICtrl>("checkbox allow everyone copy")->setValue(TRUE);
			getChild<LLUICtrl>("checkbox allow everyone copy")->setTentative(	TRUE);
		}
	}

	if (valid_next_perms)
	{
		// Modify == next owner canot modify
		if (next_owner_mask_on & PERM_MODIFY)
		{
			getChild<LLUICtrl>("checkbox next owner can modify")->setValue(TRUE);
			getChild<LLUICtrl>("checkbox next owner can modify")->setTentative(	FALSE);
		}
		else if (next_owner_mask_off & PERM_MODIFY)
		{
			getChild<LLUICtrl>("checkbox next owner can modify")->setValue(FALSE);
			getChild<LLUICtrl>("checkbox next owner can modify")->setTentative(	FALSE);
		}
		else
		{
			getChild<LLUICtrl>("checkbox next owner can modify")->setValue(TRUE);
			getChild<LLUICtrl>("checkbox next owner can modify")->setTentative(	TRUE);
		}

		// Copy == next owner cannot copy
		if (next_owner_mask_on & PERM_COPY)
		{			
			getChild<LLUICtrl>("checkbox next owner can copy")->setValue(TRUE);
			getChild<LLUICtrl>("checkbox next owner can copy")->setTentative(	!can_copy);
		}
		else if (next_owner_mask_off & PERM_COPY)
		{
			getChild<LLUICtrl>("checkbox next owner can copy")->setValue(FALSE);
			getChild<LLUICtrl>("checkbox next owner can copy")->setTentative(	FALSE);
		}
		else
		{
			getChild<LLUICtrl>("checkbox next owner can copy")->setValue(TRUE);
			getChild<LLUICtrl>("checkbox next owner can copy")->setTentative(	TRUE);
		}

		// Transfer == next owner cannot transfer
		if (next_owner_mask_on & PERM_TRANSFER)
		{
			getChild<LLUICtrl>("checkbox next owner can transfer")->setValue(TRUE);
			getChild<LLUICtrl>("checkbox next owner can transfer")->setTentative( !can_transfer);
		}
		else if (next_owner_mask_off & PERM_TRANSFER)
		{
			getChild<LLUICtrl>("checkbox next owner can transfer")->setValue(FALSE);
			getChild<LLUICtrl>("checkbox next owner can transfer")->setTentative( FALSE);
		}
		else
		{
			getChild<LLUICtrl>("checkbox next owner can transfer")->setValue(TRUE);
			getChild<LLUICtrl>("checkbox next owner can transfer")->setTentative( TRUE);
		}
	}

	//Do not update and clear sale info if changes are pending
	if (update_sale_info)
	{
		// reflect sale information
		LLSaleInfo sale_info;
		BOOL valid_sale_info = LLSelectMgr::getInstance()->selectGetSaleInfo(sale_info);
		LLSaleInfo::EForSale sale_type = sale_info.getSaleType();

		LLComboBox* combo_sale_type = getChild<LLComboBox>("sale type");
		if (valid_sale_info)
		{
			combo_sale_type->setValue(					sale_type == LLSaleInfo::FS_NOT ? LLSaleInfo::FS_COPY : sale_type);
			combo_sale_type->setTentative(				FALSE); // unfortunately this doesn't do anything at the moment.
		}
		else
		{
			// default option is sell copy, determined to be safest
			combo_sale_type->setValue(					LLSaleInfo::FS_COPY);
			combo_sale_type->setTentative(				TRUE); // unfortunately this doesn't do anything at the moment.
		}

		getChild<LLUICtrl>("checkbox for sale")->setValue((num_for_sale != 0));

		// HACK: There are some old objects in world that are set for sale,
		// but are no-transfer.  We need to let users turn for-sale off, but only
		// if for-sale is set.
		bool cannot_actually_sell = !can_transfer || (!can_copy && sale_type == LLSaleInfo::FS_COPY);
		if (cannot_actually_sell)
		{
			if (num_for_sale && has_change_sale_ability)
			{
				getChildView("checkbox for sale")->setEnabled(true);
			}
		}
		
		showMarkForSale(FALSE);
	}
	
	// Check search status of objects
	const BOOL all_volume = LLSelectMgr::getInstance()->selectionAllPCode( LL_PCODE_VOLUME );
	bool include_in_search;
	const BOOL all_include_in_search = LLSelectMgr::getInstance()->selectionGetIncludeInSearch(&include_in_search);
	getChildView("search_check")->setEnabled(has_change_sale_ability && all_volume);
	getChild<LLUICtrl>("search_check")->setValue(include_in_search);
	getChild<LLUICtrl>("search_check")->setTentative( 				!all_include_in_search);

	// Click action (touch, sit, buy)
	U8 click_action = 0;
	if (LLSelectMgr::getInstance()->selectionGetClickAction(&click_action))
	{
		LLComboBox*	combo_click_action = getChild<LLComboBox>("clickaction");
		if(combo_click_action)
		{
			const std::string combo_value = click_action_to_string_value(click_action);
			combo_click_action->setValue(LLSD(combo_value));
		}
	}
	getChildView("label click action")->setEnabled(is_perm_modify && is_nonpermanent_enforced  && all_volume);
	getChildView("clickaction")->setEnabled(is_perm_modify && is_nonpermanent_enforced && all_volume);
}


// static
void LLPanelPermissions::onClickClaim(void*)
{
	// try to claim ownership
	LLSelectMgr::getInstance()->sendOwner(gAgent.getID(), gAgent.getGroupID());
}

// static
void LLPanelPermissions::onClickRelease(void*)
{
	// try to release ownership
	LLSelectMgr::getInstance()->sendOwner(LLUUID::null, LLUUID::null);
}

void LLPanelPermissions::onClickGroup()
{
	LLUUID owner_id;
	std::string name;
	BOOL owners_identical = LLSelectMgr::getInstance()->selectGetOwner(owner_id, name);
	LLFloater* parent_floater = gFloaterView->getParentFloater(this);

	if(owners_identical && (owner_id == gAgent.getID()))
	{
		LLFloaterGroupPicker* fg = 	LLFloaterReg::showTypedInstance<LLFloaterGroupPicker>("group_picker", LLSD(gAgent.getID()));
		if (fg)
		{
			fg->setSelectGroupCallback( boost::bind(&LLPanelPermissions::cbGroupID, this, _1) );

			if (parent_floater)
			{
				LLRect new_rect = gFloaterView->findNeighboringPosition(parent_floater, fg);
				fg->setOrigin(new_rect.mLeft, new_rect.mBottom);
				parent_floater->addDependentFloater(fg);
			}
		}
	}
}

void LLPanelPermissions::cbGroupID(LLUUID group_id)
{
	// if(mLabelGroupName)
	// {
		// mLabelGroupName->setNameID(group_id, TRUE);
	// }
	getChild<LLUICtrl>("Group Name")->setValue(LLSLURL("group", group_id, "inspect").getSLURLString());
	LLSelectMgr::getInstance()->sendGroup(group_id);
}

bool callback_deed_to_group(const LLSD& notification, const LLSD& response)
{
	S32 option = LLNotificationsUtil::getSelectedOption(notification, response);
	if (0 == option)
	{
		LLUUID group_id;
		BOOL groups_identical = LLSelectMgr::getInstance()->selectGetGroup(group_id);
		if(group_id.notNull() && groups_identical && (gAgent.hasPowerInGroup(group_id, GP_OBJECT_DEED)))
		{
			LLSelectMgr::getInstance()->sendOwner(LLUUID::null, group_id, FALSE);
//			LLViewerStats::getInstance()->incStat(LLViewerStats::ST_RELEASE_COUNT);
		}
	}
	return false;
}

void LLPanelPermissions::onClickDeedToGroup(void* data)
{
	LLNotificationsUtil::add( "DeedObjectToGroup", LLSD(), LLSD(), callback_deed_to_group);
}

///----------------------------------------------------------------------------
/// Permissions checkboxes
///----------------------------------------------------------------------------

// static
void LLPanelPermissions::onCommitPerm(LLUICtrl *ctrl, void *data, U8 field, U32 perm)
{
	LLViewerObject* object = LLSelectMgr::getInstance()->getSelection()->getFirstRootObject();
	if(!object) return;

	// Checkbox will have toggled itself
	// LLPanelPermissions* self = (LLPanelPermissions*)data;
	LLCheckBoxCtrl *check = (LLCheckBoxCtrl *)ctrl;
	BOOL new_state = check->get();
	
	LLSelectMgr::getInstance()->selectionSetObjectPermissions(field, new_state, perm);
}

// static
void LLPanelPermissions::onCommitGroupShare(LLUICtrl *ctrl, void *data)
{
	onCommitPerm(ctrl, data, PERM_GROUP, PERM_MODIFY | PERM_MOVE | PERM_COPY);
}

// static
void LLPanelPermissions::onCommitEveryoneMove(LLUICtrl *ctrl, void *data)
{
	onCommitPerm(ctrl, data, PERM_EVERYONE, PERM_MOVE);
}


// static
void LLPanelPermissions::onCommitEveryoneCopy(LLUICtrl *ctrl, void *data)
{
	onCommitPerm(ctrl, data, PERM_EVERYONE, PERM_COPY);
}

// static
void LLPanelPermissions::onCommitNextOwnerModify(LLUICtrl* ctrl, void* data)
{
	//llinfos << "LLPanelPermissions::onCommitNextOwnerModify" << llendl;
	onCommitPerm(ctrl, data, PERM_NEXT_OWNER, PERM_MODIFY);
}

// static
void LLPanelPermissions::onCommitNextOwnerCopy(LLUICtrl* ctrl, void* data)
{
	//llinfos << "LLPanelPermissions::onCommitNextOwnerCopy" << llendl;
	onCommitPerm(ctrl, data, PERM_NEXT_OWNER, PERM_COPY);
}

// static
void LLPanelPermissions::onCommitNextOwnerTransfer(LLUICtrl* ctrl, void* data)
{
	//llinfos << "LLPanelPermissions::onCommitNextOwnerTransfer" << llendl;
	onCommitPerm(ctrl, data, PERM_NEXT_OWNER, PERM_TRANSFER);
}

// static
void LLPanelPermissions::onCommitName(LLUICtrl*, void* data)
{
	//llinfos << "LLPanelPermissions::onCommitName()" << llendl;
	LLPanelPermissions* self = (LLPanelPermissions*)data;
	LLLineEditor*	tb = self->getChild<LLLineEditor>("Object Name");
	if(tb)
	{
		LLSelectMgr::getInstance()->selectionSetObjectName(tb->getText());
//		LLSelectMgr::getInstance()->selectionSetObjectName(self->mLabelObjectName->getText());
	}
}


// static
void LLPanelPermissions::onCommitDesc(LLUICtrl*, void* data)
{
	//llinfos << "LLPanelPermissions::onCommitDesc()" << llendl;
	LLPanelPermissions* self = (LLPanelPermissions*)data;
	LLLineEditor*	le = self->getChild<LLLineEditor>("Object Description");
	if(le)
	{
		LLSelectMgr::getInstance()->selectionSetObjectDescription(le->getText());
	}
}

void LLPanelPermissions::onCommitForSale()
{
	//Don't commit sale info on change (STORM-1453)
	//but allow it to be cleared instantly by unchecking for sale
	LLCheckBoxCtrl *checkPurchase = getChild<LLCheckBoxCtrl>("checkbox for sale");
	if(!gSavedSettings.getBOOL("FSCommitForSaleOnChange") && checkPurchase && checkPurchase->get())
	{
		getChildView("sale type")->setEnabled(TRUE);
		getChildView("Edit Cost")->setEnabled(TRUE);
		showMarkForSale(TRUE); 
	}
	else
	{
		setAllSaleInfo();
	}
}

void LLPanelPermissions::onCommitSaleInfo()
{
	//Don't commit sale info on change (STORM-1453)
	if (gSavedSettings.getBOOL("FSCommitForSaleOnChange"))
	{
		setAllSaleInfo();
	}
	else
	{
		showMarkForSale(TRUE);
	}
}

void LLPanelPermissions::setAllSaleInfo()
{
	llinfos << "LLPanelPermissions::setAllSaleInfo()" << llendl;
	LLSaleInfo::EForSale sale_type = LLSaleInfo::FS_NOT;

	LLCheckBoxCtrl *checkPurchase = getChild<LLCheckBoxCtrl>("checkbox for sale");
	
	// Set the sale type if the object(s) are for sale.
	if(checkPurchase && checkPurchase->get())
	{
		sale_type = static_cast<LLSaleInfo::EForSale>(getChild<LLComboBox>("sale type")->getValue().asInteger());
	}

	S32 price = -1;
	
	LLSpinCtrl *edit_price = getChild<LLSpinCtrl>("Edit Cost");
	//price = (edit_price->getTentative()) ? DEFAULT_PRICE : edit_price->getValue().asInteger();
	price = edit_price->getValue().asInteger();

	// If somehow an invalid price, turn the sale off.
	if (price < 0)
		sale_type = LLSaleInfo::FS_NOT;

	LLSaleInfo old_sale_info;
	LLSelectMgr::getInstance()->selectGetSaleInfo(old_sale_info);

	LLSaleInfo new_sale_info(sale_type, price);
	LLSelectMgr::getInstance()->selectionSetObjectSaleInfo(new_sale_info);
	
	U8 old_click_action = 0;
	LLSelectMgr::getInstance()->selectionGetClickAction(&old_click_action);

	if (old_sale_info.isForSale()
		&& !new_sale_info.isForSale()
		&& old_click_action == CLICK_ACTION_BUY)
	{
		// If turned off for-sale, make sure click-action buy is turned
		// off as well
		LLSelectMgr::getInstance()->
			selectionSetClickAction(CLICK_ACTION_TOUCH);
	}
	else if (new_sale_info.isForSale()
		&& !old_sale_info.isForSale()
		&& old_click_action == CLICK_ACTION_TOUCH)
	{
		// If just turning on for-sale, preemptively turn on one-click buy
		// unless user have a different click action set
		LLSelectMgr::getInstance()->
			selectionSetClickAction(CLICK_ACTION_BUY);
	}
	showMarkForSale(FALSE);
}

void LLPanelPermissions::showMarkForSale(BOOL show)
{
	LLButton* button_mark_for_sale = getChild<LLButton>("button mark for sale");
	button_mark_for_sale->setEnabled(show);
	button_mark_for_sale->setFlashing(show);
	LLColor4 shadow_dark = LLUIColorTable::instance().getColor("DefaultShadowDark");
	LLColor4 highlight_light;
	if (show)
	{
		//shadow_dark = LLUIColorTable::instance().getColor("EmphasisColor");
		highlight_light = LLUIColorTable::instance().getColor("EmphasisColor");
	}
	else
	{
		//shadow_dark = LLUIColorTable::instance().getColor("DefaultShadowDark");
		highlight_light = LLUIColorTable::instance().getColor("DefaultHighlightLight");
	}
	getChild<LLViewBorder>("SaleBorder")->setColors(shadow_dark, highlight_light);
}

struct LLSelectionPayable : public LLSelectedObjectFunctor
{
	virtual bool apply(LLViewerObject* obj)
	{
		// can pay if you or your parent has money() event in script
		LLViewerObject* parent = (LLViewerObject*)obj->getParent();
		return (obj->flagTakesMoney() 
			   || (parent && parent->flagTakesMoney()));
	}
};

// static
void LLPanelPermissions::onCommitClickAction(LLUICtrl* ctrl, void*)
{
	LLComboBox* box = (LLComboBox*)ctrl;
	if (!box) return;
	std::string value = box->getValue().asString();
	U8 click_action = string_value_to_click_action(value);
	
	if (click_action == CLICK_ACTION_BUY)
	{
		LLSaleInfo sale_info;
		LLSelectMgr::getInstance()->selectGetSaleInfo(sale_info);
		if (!sale_info.isForSale())
		{
			LLNotificationsUtil::add("CantSetBuyObject");

			// Set click action back to its old value
			U8 click_action = 0;
			LLSelectMgr::getInstance()->selectionGetClickAction(&click_action);
			std::string item_value = click_action_to_string_value(click_action);
			box->setValue(LLSD(item_value));
			return;
		}
	}
	else if (click_action == CLICK_ACTION_PAY)
	{
		// Verify object has script with money() handler
		LLSelectionPayable payable;
		bool can_pay = LLSelectMgr::getInstance()->getSelection()->applyToObjects(&payable);
		if (!can_pay)
		{
			// Warn, but do it anyway.
			LLNotificationsUtil::add("ClickActionNotPayable");
		}
	}
	LLSelectMgr::getInstance()->selectionSetClickAction(click_action);
}

// static
void LLPanelPermissions::onCommitIncludeInSearch(LLUICtrl* ctrl, void*)
{
	LLCheckBoxCtrl* box = (LLCheckBoxCtrl*)ctrl;
	llassert(box);

	LLSelectMgr::getInstance()->selectionSetIncludeInSearch(box->get());
}
<|MERGE_RESOLUTION|>--- conflicted
+++ resolved
@@ -62,15 +62,11 @@
 #include "llspinctrl.h"
 #include "roles_constants.h"
 #include "llgroupactions.h"
-<<<<<<< HEAD
+#include "lltrans.h"
 // [RLVa:KB] - Checked: 2010-08-25 (RLVa-1.2.2a)
 #include "llslurl.h"
 #include "rlvhandler.h"
 // [/RLVa:KB]
-=======
-#include "lltrans.h"
-
->>>>>>> 7f4f600c
 
 U8 string_value_to_click_action(std::string p_value);
 std::string click_action_to_string_value( U8 action);
@@ -520,14 +516,10 @@
 
 	// figure out the contents of the name, description, & category
 	BOOL edit_name_desc = FALSE;
-<<<<<<< HEAD
 // FIRE-777: allow batch edit for name and description
-//	if (is_one_object && objectp->permModify())
+//	if (is_one_object && objectp->permModify() && !objectp->isPermanentEnforced())
 	if (objectp->permModify())
 // /FIRE-777
-=======
-	if (is_one_object && objectp->permModify() && !objectp->isPermanentEnforced())
->>>>>>> 7f4f600c
 	{
 		edit_name_desc = TRUE;
 	}
