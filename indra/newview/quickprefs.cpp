/** 
 * @file quickprefs.cpp
 * @brief Quick preferences access panel for bottomtray
 *
 * $LicenseInfo:firstyear=2011&license=viewerlgpl$
 * Phoenix Firestorm Viewer Source Code
 * Copyright (C) 2011, WoLf Loonie @ Second Life
 * Copyright (C) 2013, Zi Ree @ Second Life
 * Copyright (C) 2013, Ansariel Hiller @ Second Life
 * Copyright (C) 2013, Cinder Biscuits @ Me too
 * 
 * This library is free software; you can redistribute it and/or
 * modify it under the terms of the GNU Lesser General Public
 * License as published by the Free Software Foundation;
 * version 2.1 of the License only.
 * 
 * This library is distributed in the hope that it will be useful,
 * but WITHOUT ANY WARRANTY; without even the implied warranty of
 * MERCHANTABILITY or FITNESS FOR A PARTICULAR PURPOSE.  See the GNU
 * Lesser General Public License for more details.
 * 
 * You should have received a copy of the GNU Lesser General Public
 * License along with this library; if not, write to the Free Software
 * Foundation, Inc., 51 Franklin Street, Fifth Floor, Boston, MA  02110-1301  USA
 * 
 * Linden Research, Inc., 945 Battery Street, San Francisco, CA  94111  USA
 * http://www.firestormviewer.org
 * $/LicenseInfo$
 */

#include "llviewerprecompiledheaders.h"

#include "quickprefs.h"

#include "fscommon.h"
#include "llagent.h"
#include "llappviewer.h"
#include "llcallbacklist.h"
#include "llcheckboxctrl.h"
#include "llcolorswatch.h"
#include "llcombobox.h"
#include "llcubemap.h"
#include "llenvironment.h"
#include "llf32uictrl.h"
#include "llfeaturemanager.h"
#include "llfloaterpreference.h" // for LLAvatarComplexityControls
#include "llfloaterreg.h"
#include "llinventoryfunctions.h"
#include "lllayoutstack.h"
#include "llnotificationsutil.h"
#include "llsliderctrl.h"
#include "llspinctrl.h"
#include "lltoolbarview.h"
#include "llviewercontrol.h"
#include "llviewerregion.h"
#include "llvoavatar.h"
#include "llvoavatarself.h"
#include "rlvhandler.h"

std::string unescape_name(const std::string& name);
class FSSettingsCollector : public LLInventoryCollectFunctor
{
public:
<<<<<<< HEAD
	FSSettingsCollector() { LL_INFOS() << "EEP: Inventory read: " << (gInventory.isInventoryUsable() ? "yes" : "no") << LL_ENDL;}
=======
	FSSettingsCollector() {}
>>>>>>> d6147f3d
	virtual ~FSSettingsCollector() {}

	bool operator()(LLInventoryCategory* cat, LLInventoryItem* item)
	{
		if (item && item->getType() == LLAssetType::AT_SETTINGS &&
			mSeen.find(item->getAssetUUID()) == mSeen.end())
		{
<<<<<<< HEAD
			LL_INFOS() << "EEP: Found " << item->getName() << LL_ENDL;
=======
>>>>>>> d6147f3d
			mSeen.insert(item->getAssetUUID());
			return true;
		}
		else
		{
			return false;
		}
	}

protected:
	std::set<LLUUID> mSeen;
};


FloaterQuickPrefs::QuickPrefsXML::QuickPrefsXML()
:	entries("entries")
{}

FloaterQuickPrefs::QuickPrefsXMLEntry::QuickPrefsXMLEntry()
:	control_name("control_name"),
	label("label"),
	translation_id("translation_id"),
	control_type("control_type"),
	integer("integer"),
	min_value("min"),		// "min" is frowned upon by a braindead windows include
	max_value("max"),		// "max" see "min"
	increment("increment")
{}
// </FS:Zi>

FloaterQuickPrefs::FloaterQuickPrefs(const LLSD& key)
:	LLTransientDockableFloater(NULL, false, key),
	mAvatarZOffsetSlider(NULL),
	mRlvBehaviorCallbackConnection(),
	mEnvChangedConnection(),
	mRegionChangedSlot()
{
	// For Phototools
	mCommitCallbackRegistrar.add("Quickprefs.ShaderChanged", boost::bind(&handleSetShaderChanged, LLSD()));

	if (!getIsPhototools() && !FSCommon::isLegacySkin())
	{
		LLTransientFloaterMgr::getInstance()->addControlView(this);
	}
}

FloaterQuickPrefs::~FloaterQuickPrefs()
{
	if (mRlvBehaviorCallbackConnection.connected())
	{
		mRlvBehaviorCallbackConnection.disconnect();
	}

	if (mRegionChangedSlot.connected())
	{
		mRegionChangedSlot.disconnect();
	}

	if (mEnvChangedConnection.connected())
	{
		mEnvChangedConnection.disconnect();
	}

	if (!getIsPhototools() && !FSCommon::isLegacySkin())
	{
		LLTransientFloaterMgr::getInstance()->removeControlView(this);
	}
}

void FloaterQuickPrefs::onOpen(const LLSD& key)
{
	loadPresets();
	setSelectedEnvironment();

	// Make sure IndirectMaxNonImpostors gets set properly
	LLAvatarComplexityControls::setIndirectMaxNonImpostors();

	// bail out here if this is a reused Phototools floater
	if (getIsPhototools())
	{
		return;
	}

	// Make sure IndirectMaxComplexity gets set properly
	LLAvatarComplexityControls::setIndirectMaxArc();
	LLAvatarComplexityControls::setText(gSavedSettings.getU32("RenderAvatarMaxComplexity"), mMaxComplexityLabel);

	gSavedSettings.setBOOL("QuickPrefsEditMode", FALSE);

	// Scan widgets and reapply control variables because some control types
	// (LLSliderCtrl for example) don't update their GUI when hidden
	control_list_t::iterator it;
	for (it = mControlsList.begin(); it != mControlsList.end(); ++it)
	{
		const ControlEntry& entry = it->second;

		LLUICtrl* current_widget = entry.widget;
		if (!current_widget)
		{
			LL_WARNS() << "missing widget for control " << it->first << LL_ENDL;
			continue;
		}

		LLControlVariable* var = current_widget->getControlVariable();
		if (var)
		{
			current_widget->setValue(var->getValue());
		}
	}

	dockToToolbarButton();
}


void FloaterQuickPrefs::initCallbacks()
{
	getChild<LLUICtrl>("WaterPresetsCombo")->setCommitCallback(boost::bind(&FloaterQuickPrefs::onChangeWaterPreset, this));
	getChild<LLUICtrl>("WLPresetsCombo")->setCommitCallback(boost::bind(&FloaterQuickPrefs::onChangeSkyPreset, this));
	getChild<LLUICtrl>("DCPresetsCombo")->setCommitCallback(boost::bind(&FloaterQuickPrefs::onChangeDayCyclePreset, this));
	getChild<LLUICtrl>("WLPrevPreset")->setCommitCallback(boost::bind(&FloaterQuickPrefs::onClickSkyPrev, this));
	getChild<LLUICtrl>("WLNextPreset")->setCommitCallback(boost::bind(&FloaterQuickPrefs::onClickSkyNext, this));
	getChild<LLUICtrl>("WWPrevPreset")->setCommitCallback(boost::bind(&FloaterQuickPrefs::onClickWaterPrev, this));
	getChild<LLUICtrl>("WWNextPreset")->setCommitCallback(boost::bind(&FloaterQuickPrefs::onClickWaterNext, this));
	getChild<LLUICtrl>("DCPrevPreset")->setCommitCallback(boost::bind(&FloaterQuickPrefs::onClickDayCyclePrev, this));
	getChild<LLUICtrl>("DCNextPreset")->setCommitCallback(boost::bind(&FloaterQuickPrefs::onClickDayCycleNext, this));
	getChild<LLUICtrl>("ResetToRegionDefault")->setCommitCallback(boost::bind(&FloaterQuickPrefs::onClickResetToRegionDefault, this));

	// Phototools additions
	if (getIsPhototools())
	{
		gSavedSettings.getControl("RenderObjectBump")->getSignal()->connect(boost::bind(&FloaterQuickPrefs::refreshSettings, this));
		gSavedSettings.getControl("WindLightUseAtmosShaders")->getSignal()->connect(boost::bind(&FloaterQuickPrefs::refreshSettings, this));
		gSavedSettings.getControl("RenderDeferred")->getSignal()->connect(boost::bind(&FloaterQuickPrefs::refreshSettings, this));
		gSavedSettings.getControl("RenderAvatarVP")->getSignal()->connect(boost::bind(&FloaterQuickPrefs::refreshSettings, this));
		gSavedSettings.getControl("RenderShadowDetail")->getSignal()->connect(boost::bind(&FloaterQuickPrefs::refreshSettings, this));
		gSavedSettings.getControl("FSRenderVignette")->getSignal()->connect(boost::bind(&FloaterQuickPrefs::refreshSettings, this));
		gSavedSettings.getControl("RenderShadowSplitExponent")->getSignal()->connect(boost::bind(&FloaterQuickPrefs::refreshSettings, this));
		gSavedSettings.getControl("RenderShadowGaussian")->getSignal()->connect(boost::bind(&FloaterQuickPrefs::refreshSettings, this));
		gSavedSettings.getControl("RenderSSAOEffect")->getSignal()->connect(boost::bind(&FloaterQuickPrefs::refreshSettings, this));

		// Vignette UI controls
		getChild<LLSpinCtrl>("VignetteSpinnerX")->setCommitCallback(boost::bind(&FloaterQuickPrefs::onChangeVignetteSpinnerX, this));
		getChild<LLSlider>("VignetteSliderX")->setCommitCallback(boost::bind(&FloaterQuickPrefs::onChangeVignetteX, this));
		getChild<LLButton>("Reset_VignetteX")->setCommitCallback(boost::bind(&FloaterQuickPrefs::onClickResetVignetteX, this));
		getChild<LLSpinCtrl>("VignetteSpinnerY")->setCommitCallback(boost::bind(&FloaterQuickPrefs::onChangeVignetteSpinnerY, this));
		getChild<LLSlider>("VignetteSliderY")->setCommitCallback(boost::bind(&FloaterQuickPrefs::onChangeVignetteY, this));
		getChild<LLButton>("Reset_VignetteY")->setCommitCallback(boost::bind(&FloaterQuickPrefs::onClickResetVignetteY, this));
		getChild<LLSpinCtrl>("VignetteSpinnerZ")->setCommitCallback(boost::bind(&FloaterQuickPrefs::onChangeVignetteSpinnerZ, this));
		getChild<LLSlider>("VignetteSliderZ")->setCommitCallback(boost::bind(&FloaterQuickPrefs::onChangeVignetteZ, this));
		getChild<LLButton>("Reset_VignetteZ")->setCommitCallback(boost::bind(&FloaterQuickPrefs::onClickResetVignetteZ, this));

		getChild<LLSlider>("SB_Shd_Clarity")->setCommitCallback(boost::bind(&FloaterQuickPrefs::onChangeRenderShadowSplitExponentSlider, this));
		getChild<LLSpinCtrl>("S_Shd_Clarity")->setCommitCallback(boost::bind(&FloaterQuickPrefs::onChangeRenderShadowSplitExponentSpinner, this));
		getChild<LLButton>("Shd_Clarity_Reset")->setCommitCallback(boost::bind(&FloaterQuickPrefs::onClickResetRenderShadowSplitExponentY, this));

		getChild<LLSlider>("SB_Shd_Soften")->setCommitCallback(boost::bind(&FloaterQuickPrefs::onChangeRenderShadowGaussianSlider, this));
		getChild<LLSlider>("SB_AO_Soften")->setCommitCallback(boost::bind(&FloaterQuickPrefs::onChangeRenderShadowGaussianSlider, this));
		getChild<LLSpinCtrl>("S_Shd_Soften")->setCommitCallback(boost::bind(&FloaterQuickPrefs::onChangeRenderShadowGaussianSpinner, this));
		getChild<LLSpinCtrl>("S_AO_Soften")->setCommitCallback(boost::bind(&FloaterQuickPrefs::onChangeRenderShadowGaussianSpinner, this));
		getChild<LLButton>("Shd_Soften_Reset")->setCommitCallback(boost::bind(&FloaterQuickPrefs::onClickResetRenderShadowGaussianX, this));
		getChild<LLButton>("Reset_AO_Soften")->setCommitCallback(boost::bind(&FloaterQuickPrefs::onClickResetRenderShadowGaussianY, this));

		getChild<LLSlider>("SB_Effect")->setCommitCallback(boost::bind(&FloaterQuickPrefs::onChangeRenderSSAOEffectSlider, this));
		getChild<LLSpinCtrl>("S_Effect")->setCommitCallback(boost::bind(&FloaterQuickPrefs::onChangeRenderSSAOEffectSpinner, this));
		getChild<LLButton>("Reset_Effect")->setCommitCallback(boost::bind(&FloaterQuickPrefs::onClickResetRenderSSAOEffectX, this));
	}
	else
	{
		getChild<LLButton>("Restore_Btn")->setCommitCallback(boost::bind(&FloaterQuickPrefs::onClickRestoreDefaults, this));
		gSavedSettings.getControl("QuickPrefsEditMode")->getSignal()->connect(boost::bind(&FloaterQuickPrefs::onEditModeChanged, this));	// <FS:Zi> Dynamic Quickprefs

		mAvatarZOffsetSlider->setSliderMouseUpCallback(boost::bind(&FloaterQuickPrefs::onAvatarZOffsetFinalCommit, this));
		mAvatarZOffsetSlider->setSliderEditorCommitCallback(boost::bind(&FloaterQuickPrefs::onAvatarZOffsetFinalCommit, this));
		mAvatarZOffsetSlider->setCommitCallback(boost::bind(&FloaterQuickPrefs::onAvatarZOffsetSliderMoved, this));

		mMaxComplexitySlider->setCommitCallback(boost::bind(&FloaterQuickPrefs::updateMaxComplexity, this));
		gSavedSettings.getControl("RenderAvatarMaxComplexity")->getCommitSignal()->connect(boost::bind(&FloaterQuickPrefs::updateMaxComplexityLabel, this, _2));

		syncAvatarZOffsetFromPreferenceSetting();
		// Update slider on future pref changes.
		if (gSavedPerAccountSettings.getControl("AvatarHoverOffsetZ"))
		{
			gSavedPerAccountSettings.getControl("AvatarHoverOffsetZ")->getCommitSignal()->connect(boost::bind(&FloaterQuickPrefs::syncAvatarZOffsetFromPreferenceSetting, this));
		}
		else
		{
			LL_WARNS() << "Control not found for AvatarHoverOffsetZ" << LL_ENDL;
		}

		if (!mRegionChangedSlot.connected())
		{
			mRegionChangedSlot = gAgent.addRegionChangedCallback(boost::bind(&FloaterQuickPrefs::onRegionChanged, this));
		}
	}

	mRlvBehaviorCallbackConnection = gRlvHandler.setBehaviourCallback(boost::bind(&FloaterQuickPrefs::updateRlvRestrictions, this, _1, _2));
	gSavedSettings.getControl("IndirectMaxNonImpostors")->getCommitSignal()->connect(boost::bind(&FloaterQuickPrefs::updateMaxNonImpostors, this, _2));

	mEnvChangedConnection = LLEnvironment::instance().setEnvironmentChanged([this](LLEnvironment::EnvSelection_t env, S32 version){ setSelectedEnvironment(); });
}

void FloaterQuickPrefs::loadDayCyclePresets(const std::multimap<std::string, LLUUID>& daycycle_map)
{
	mDayCyclePresetsCombo->operateOnAll(LLComboBox::OP_DELETE);
	mDayCyclePresetsCombo->add(LLTrans::getString("QP_WL_Region_Default"), LLSD(PRESET_NAME_REGION_DEFAULT));
	mDayCyclePresetsCombo->add(LLTrans::getString("QP_WL_None"), LLSD(PRESET_NAME_NONE));
	mDayCyclePresetsCombo->addSeparator();

	// Add setting presets.
	for (std::multimap<std::string, LLUUID>::const_iterator it = daycycle_map.begin(); it != daycycle_map.end(); ++it)
	{
		const std::string& preset_name = (*it).first;
		const LLUUID& asset_id = (*it).second;

		if (!preset_name.empty())
		{
			mDayCyclePresetsCombo->add(preset_name, LLSD(asset_id));
		}
	}
}

void FloaterQuickPrefs::loadSkyPresets(const std::multimap<std::string, LLUUID>& sky_map)
{
	mWLPresetsCombo->operateOnAll(LLComboBox::OP_DELETE);
	mWLPresetsCombo->add(LLTrans::getString("QP_WL_Region_Default"), LLSD(PRESET_NAME_REGION_DEFAULT));
	mWLPresetsCombo->add(LLTrans::getString("QP_WL_Day_Cycle_Based"), LLSD(PRESET_NAME_DAY_CYCLE));
	mWLPresetsCombo->addSeparator();

	// Add setting presets.
	for (std::multimap<std::string, LLUUID>::const_iterator it = sky_map.begin(); it != sky_map.end(); ++it)
	{
		const std::string& preset_name = (*it).first;
		const LLUUID& asset_id = (*it).second;

		if (!preset_name.empty())
		{
			mWLPresetsCombo->add(preset_name, LLSD(asset_id));
		}
	}
}

void FloaterQuickPrefs::loadWaterPresets(const std::multimap<std::string, LLUUID>& water_map)
{
	mWaterPresetsCombo->operateOnAll(LLComboBox::OP_DELETE);
	mWaterPresetsCombo->add(LLTrans::getString("QP_WL_Region_Default"), LLSD(PRESET_NAME_REGION_DEFAULT));
	mWaterPresetsCombo->add(LLTrans::getString("QP_WL_Day_Cycle_Based"), LLSD(PRESET_NAME_DAY_CYCLE));
	mWaterPresetsCombo->addSeparator();

	// Add setting presets.
	for (std::multimap<std::string, LLUUID>::const_iterator it = water_map.begin(); it != water_map.end(); ++it)
	{
		const std::string& preset_name = (*it).first;
		const LLUUID& asset_id = (*it).second;

		if (!preset_name.empty())
		{
			mWaterPresetsCombo->add(preset_name, LLSD(asset_id));
		}
	}
}

void FloaterQuickPrefs::loadPresets()
{
	LLInventoryModel::cat_array_t cats;
<<<<<<< HEAD
	LLInventoryModel::item_array_t items, libitems;
	FSSettingsCollector collector;
	gInventory.collectDescendentsIf(gInventory.getRootFolderID(),
=======
	LLInventoryModel::item_array_t items;
	FSSettingsCollector collector;
	gInventory.collectDescendentsIf(LLUUID::null,
>>>>>>> d6147f3d
									cats,
									items,
									LLInventoryModel::EXCLUDE_TRASH,
									collector);
<<<<<<< HEAD
	gInventory.collectDescendentsIf(gInventory.getLibraryRootFolderID(),
									cats,
									libitems,
									LLInventoryModel::EXCLUDE_TRASH,
									collector);
	items.insert(items.end(), libitems.begin(), libitems.end());
=======
>>>>>>> d6147f3d

	std::multimap<std::string, LLUUID> sky_map;
	std::multimap<std::string, LLUUID> water_map;
	std::multimap<std::string, LLUUID> daycycle_map;

	for (LLInventoryModel::item_array_t::const_iterator it = items.begin(); it != items.end(); ++it)
	{
		LLInventoryItem* item = *it;

		LLSettingsType::type_e type = LLSettingsType::fromInventoryFlags(item->getFlags());
		switch (type)
		{
			case LLSettingsType::ST_SKY:
				sky_map.insert(std::make_pair(item->getName(), item->getAssetUUID()));
				break;
			case LLSettingsType::ST_WATER:
				water_map.insert(std::make_pair(item->getName(), item->getAssetUUID()));
				break;
			case LLSettingsType::ST_DAYCYCLE:
				daycycle_map.insert(std::make_pair(item->getName(), item->getAssetUUID()));
				break;
			default:
				LL_WARNS() << "Found invalid setting: " << item->getName() << LL_ENDL;
				break;
		}
	}

	loadWaterPresets(water_map);
	loadSkyPresets(sky_map);
	loadDayCyclePresets(daycycle_map);
}

void FloaterQuickPrefs::setSelectedEnvironment()
{
	//LL_INFOS() << "EEP: getSelectedEnvironment: " << LLEnvironment::instance().getSelectedEnvironment() << LL_ENDL;

	mWLPresetsCombo->selectByValue(LLSD(PRESET_NAME_REGION_DEFAULT));
	mWaterPresetsCombo->selectByValue(LLSD(PRESET_NAME_REGION_DEFAULT));
	mDayCyclePresetsCombo->selectByValue(LLSD(PRESET_NAME_REGION_DEFAULT));

	if (LLEnvironment::instance().getSelectedEnvironment() == LLEnvironment::ENV_LOCAL)
	{
		// Day cycle, fixed sky and fixed water may all be set at the same time
		// Check and set day cycle first. Fixed sky and water both override
		// the sky and water settings in a day cycle, so check them after the
		// day cycle. If no fixed sky or fixed water is set, they are either
		// defined in the day cycle or inherited from a higher environment level.
		LLSettingsDay::ptr_t day = LLEnvironment::instance().getEnvironmentDay(LLEnvironment::ENV_LOCAL);
		if (day && day->getAssetId().notNull())
		{
			//LL_INFOS() << "EEP: day name = " << day->getName() << " - asset id = " << day->getAssetId() << LL_ENDL;

			mDayCyclePresetsCombo->selectByValue(LLSD(day->getAssetId()));

			// Water is part of a day cycle
			mWLPresetsCombo->selectByValue(LLSD(PRESET_NAME_DAY_CYCLE));
			mWaterPresetsCombo->selectByValue(LLSD(PRESET_NAME_DAY_CYCLE));
		}

		LLSettingsSky::ptr_t sky = LLEnvironment::instance().getEnvironmentFixedSky(LLEnvironment::ENV_LOCAL);
		if (sky && sky->getAssetId().notNull())
		{
			//LL_INFOS() << "EEP: sky name = " << sky->getName() << " - asset id = " << sky->getAssetId() << LL_ENDL;

			mWLPresetsCombo->selectByValue(LLSD(sky->getAssetId()));
		}

		LLSettingsWater::ptr_t water = LLEnvironment::instance().getEnvironmentFixedWater(LLEnvironment::ENV_LOCAL);
		if (water && water->getAssetId().notNull())
		{
			//LL_INFOS() << "EEP: water name = " << water->getName() << " - asset id = " << water->getAssetId() << LL_ENDL;

			mWaterPresetsCombo->selectByValue(LLSD(water->getAssetId()));
		}
	}
}

BOOL FloaterQuickPrefs::postBuild()
{
	// Phototools additions
	if (getIsPhototools())
	{
		mCtrlWindLight = getChild<LLCheckBoxCtrl>("WindLightUseAtmosShaders");
		mCtrlDeferred = getChild<LLCheckBoxCtrl>("RenderDeferred");
		mCtrlUseSSAO = getChild<LLCheckBoxCtrl>("UseSSAO");
		mCtrlUseDoF = getChild<LLCheckBoxCtrl>("UseDepthofField");
		mCtrlShadowDetail = getChild<LLComboBox>("ShadowDetail");
		mCtrlReflectionDetail = getChild<LLComboBox>("Reflections");

		// Vignette UI controls
		mSpinnerVignetteX = getChild<LLSpinCtrl>("VignetteSpinnerX");
		mSpinnerVignetteY = getChild<LLSpinCtrl>("VignetteSpinnerY");
		mSpinnerVignetteZ = getChild<LLSpinCtrl>("VignetteSpinnerZ");
		mSliderVignetteX = getChild<LLSlider>("VignetteSliderX");
		mSliderVignetteY = getChild<LLSlider>("VignetteSliderY");
		mSliderVignetteZ = getChild<LLSlider>("VignetteSliderZ");

		mSliderRenderShadowSplitExponentY = getChild<LLSlider>("SB_Shd_Clarity");
		mSpinnerRenderShadowSplitExponentY = getChild<LLSpinCtrl>("S_Shd_Clarity");

		mSliderRenderShadowGaussianX = getChild<LLSlider>("SB_Shd_Soften");
		mSliderRenderShadowGaussianY = getChild<LLSlider>("SB_AO_Soften");
		mSpinnerRenderShadowGaussianX = getChild<LLSpinCtrl>("S_Shd_Soften");
		mSpinnerRenderShadowGaussianY = getChild<LLSpinCtrl>("S_AO_Soften");

		mSliderRenderSSAOEffectX = getChild<LLSlider>("SB_Effect");
		mSpinnerRenderSSAOEffectX = getChild<LLSpinCtrl>("S_Effect");

		refreshSettings();
	}
	else
	{
		mBtnResetDefaults = getChild<LLButton>("Restore_Btn");

		mAvatarZOffsetSlider = getChild<LLSliderCtrl>("HoverHeightSlider");
		mAvatarZOffsetSlider->setMinValue(MIN_HOVER_Z);
		mAvatarZOffsetSlider->setMaxValue(MAX_HOVER_Z);

		mMaxComplexitySlider = getChild<LLSliderCtrl>("IndirectMaxComplexity");
		mMaxComplexityLabel = getChild<LLTextBox>("IndirectMaxComplexityText");
	}

	mWaterPresetsCombo = getChild<LLComboBox>("WaterPresetsCombo");
	mWLPresetsCombo = getChild<LLComboBox>("WLPresetsCombo");
	mDayCyclePresetsCombo = getChild<LLComboBox>("DCPresetsCombo");

	initCallbacks();

	if (gRlvHandler.isEnabled())
	{
		enableWindlightButtons(!gRlvHandler.hasBehaviour(RLV_BHVR_SETENV));
	}

	// <FS:Zi> Dynamic quick prefs

	// bail out here if this is a reused Phototools floater
	if (getIsPhototools())
	{
		return LLTransientDockableFloater::postBuild();
	}

	// find the layout_stack to insert the controls into
	mOptionsStack = getChild<LLLayoutStack>("options_stack");

	// get the path to the user defined or default quick preferences settings
	loadSavedSettingsFromFile(getSettingsPath(false));
	
	// get edit widget pointers
	mControlLabelEdit = getChild<LLLineEditor>("label_edit");
	mControlNameCombo = getChild<LLComboBox>("control_name_combo");
	mControlTypeCombo = getChild<LLComboBox>("control_type_combo_box");
	mControlIntegerCheckbox = getChild<LLCheckBoxCtrl>("control_integer_checkbox");
	mControlMinSpinner = getChild<LLSpinCtrl>("control_min_edit");
	mControlMaxSpinner = getChild<LLSpinCtrl>("control_max_edit");
	mControlIncrementSpinner = getChild<LLSpinCtrl>("control_increment_edit");

	// wire up callbacks for changed values
	mControlLabelEdit->setCommitCallback(boost::bind(&FloaterQuickPrefs::onValuesChanged, this));
	mControlNameCombo->setCommitCallback(boost::bind(&FloaterQuickPrefs::onValuesChanged, this));
	mControlTypeCombo->setCommitCallback(boost::bind(&FloaterQuickPrefs::onValuesChanged, this));
	mControlIntegerCheckbox->setCommitCallback(boost::bind(&FloaterQuickPrefs::onValuesChanged, this));
	mControlMinSpinner->setCommitCallback(boost::bind(&FloaterQuickPrefs::onValuesChanged, this));
	mControlMaxSpinner->setCommitCallback(boost::bind(&FloaterQuickPrefs::onValuesChanged, this));
	mControlIncrementSpinner->setCommitCallback(boost::bind(&FloaterQuickPrefs::onValuesChanged, this));

	// wire up ordering and adding buttons
	getChild<LLButton>("move_up_button")->setCommitCallback(boost::bind(&FloaterQuickPrefs::onMoveUpClicked, this));
	getChild<LLButton>("move_down_button")->setCommitCallback(boost::bind(&FloaterQuickPrefs::onMoveDownClicked, this));
	getChild<LLButton>("add_new_button")->setCommitCallback(boost::bind(&FloaterQuickPrefs::onAddNewClicked, this));

	// functor to add debug settings to the editor dropdown
	struct f : public LLControlGroup::ApplyFunctor
	{
		LLComboBox* combo;
		f(LLComboBox* c) : combo(c) {}
		virtual void apply(const std::string& name, LLControlVariable* control)
		{
			// do not add things that are hidden in the debug settings floater
			if (!control->isHiddenFromSettingsEditor())
			{
				// don't add floater positions, sizes or visibility values
				if (name.find("floater_") != 0)
				{
					(*combo).addSimpleElement(name);
				}
			}
		}
	} func(mControlNameCombo);

	// add global and per account settings to the dropdown
	gSavedSettings.applyToAll(&func);
	gSavedPerAccountSettings.applyToAll(&func);
	mControlNameCombo->sortByName();
	// </FS:Zi>

	updateAvatarZOffsetEditEnabled();
	onRegionChanged();

	return LLTransientDockableFloater::postBuild();
}

void FloaterQuickPrefs::loadSavedSettingsFromFile(const std::string& settings_path)
{
	QuickPrefsXML xml;
	LLXMLNodePtr root;
	
	if (!LLXMLNode::parseFile(settings_path, root, NULL))
	{
		LL_WARNS() << "Unable to load quick preferences from file: " << settings_path << LL_ENDL;
	}
	else if (!root->hasName("quickprefs"))
	{
		LL_WARNS() << settings_path << " is not a valid quick preferences definition file" << LL_ENDL;
	}
	else
	{
		// Parse the quick preferences settings
		LLXUIParser parser;
		parser.readXUI(root, xml, settings_path);
		
		if (!xml.validateBlock())
		{
			LL_WARNS() << "Unable to validate quick preferences from file: " << settings_path << LL_ENDL;
		}
		else
		{
			bool save_settings = false;

			// add the elements from the XML file to the internal list of controls
			for (const QuickPrefsXMLEntry& xml_entry : xml.entries)
			{
				// get the label
				std::string label = xml_entry.label;

				if (xml_entry.translation_id.isProvided())
				{
					// replace label with translated version, if available
					LLTrans::findString(label, xml_entry.translation_id);
				}

				// Convert old RenderAvatarMaxVisible setting to IndirectMaxNonImpostors
				if (xml_entry.control_name.getValue() != "RenderAvatarMaxVisible")
				{
					U32 type = xml_entry.control_type;
					addControl(
						xml_entry.control_name,
						label,
						NULL,
						(ControlType)type,
						xml_entry.integer,
						xml_entry.min_value,
						xml_entry.max_value,
						xml_entry.increment
						);

					// put it at the bottom of the ordering stack
					mControlsOrder.push_back(xml_entry.control_name);
				}
				else
				{
					U32 type = xml_entry.control_type;
					addControl(
						"IndirectMaxNonImpostors",
						label,
						NULL,
						(ControlType)type,
						xml_entry.integer,
						1,
						66,
						1
						);

					// put it at the bottom of the ordering stack
					mControlsOrder.push_back("IndirectMaxNonImpostors");

					save_settings = true;
				}
			}

			if (save_settings)
			{
				// Saves settings
				onEditModeChanged();
			}
		}
	}
}


bool FloaterQuickPrefs::isValidPreset(const LLSD& preset)
{
	return (!preset.asString().empty() &&
		!preset.asUUID().isNull() &&
		preset.asString() != PRESET_NAME_REGION_DEFAULT &&
		preset.asString() != PRESET_NAME_DAY_CYCLE &&
		preset.asString() != PRESET_NAME_NONE);
}

void FloaterQuickPrefs::stepComboBox(LLComboBox* ctrl, bool forward)
{
	S32 increment = (forward ? 1 : -1);
	S32 lastitem = ctrl->getItemCount() - 1;
	S32 curid = ctrl->getCurrentIndex();
	S32 startid = curid;

	do
	{
		curid += increment;
		if (curid < 0)
		{
			curid = lastitem;
		}
		else if (curid > lastitem)
		{
			curid = 0;
		}
		ctrl->setCurrentByIndex(curid);
	}
	while (!isValidPreset(ctrl->getSelectedValue()) && curid != startid);
}

void FloaterQuickPrefs::selectSkyPreset(const LLSD& preset)
{
	LLEnvironment::instance().setEnvironment(LLEnvironment::ENV_LOCAL, preset.asUUID());
	LLEnvironment::instance().setSelectedEnvironment(LLEnvironment::ENV_LOCAL);
	LLEnvironment::instance().updateEnvironment(LLEnvironment::TRANSITION_FAST, true);
}

void FloaterQuickPrefs::selectWaterPreset(const LLSD& preset)
{
	LLEnvironment::instance().setEnvironment(LLEnvironment::ENV_LOCAL, preset.asUUID());
	LLEnvironment::instance().setSelectedEnvironment(LLEnvironment::ENV_LOCAL);
	LLEnvironment::instance().updateEnvironment(LLEnvironment::TRANSITION_FAST, true);
}

void FloaterQuickPrefs::selectDayCyclePreset(const LLSD& preset)
{
	LLEnvironment::instance().setEnvironment(LLEnvironment::ENV_LOCAL, preset.asUUID());
	LLEnvironment::instance().setSelectedEnvironment(LLEnvironment::ENV_LOCAL);
	LLEnvironment::instance().updateEnvironment(LLEnvironment::TRANSITION_FAST, true);
}

void FloaterQuickPrefs::onChangeWaterPreset()
{
	if (!isValidPreset(mWaterPresetsCombo->getSelectedValue()))
	{
		stepComboBox(mWaterPresetsCombo, true);
	}

	if (isValidPreset(mWaterPresetsCombo->getSelectedValue()))
	{
		selectWaterPreset(mWaterPresetsCombo->getSelectedValue());
	}
	else
	{
		LLNotificationsUtil::add("NoValidEnvSettingFound");
	}
}

void FloaterQuickPrefs::onChangeSkyPreset()
{
	if (!isValidPreset(mWLPresetsCombo->getSelectedValue()))
<<<<<<< HEAD
	{
		stepComboBox(mWLPresetsCombo, true);
	}

	if (isValidPreset(mWLPresetsCombo->getSelectedValue()))
	{
		selectSkyPreset(mWLPresetsCombo->getSelectedValue());
	}
	else
	{
=======
	{
		stepComboBox(mWLPresetsCombo, true);
	}

	if (isValidPreset(mWLPresetsCombo->getSelectedValue()))
	{
		selectSkyPreset(mWLPresetsCombo->getSelectedValue());
	}
	else
	{
>>>>>>> d6147f3d
		LLNotificationsUtil::add("NoValidEnvSettingFound");
	}
}

void FloaterQuickPrefs::onChangeDayCyclePreset()
{
	if (!isValidPreset(mDayCyclePresetsCombo->getSelectedValue()))
	{
		stepComboBox(mDayCyclePresetsCombo, true);
	}

	if (isValidPreset(mDayCyclePresetsCombo->getSelectedValue()))
	{
		selectDayCyclePreset(mDayCyclePresetsCombo->getSelectedValue());
	}
	else
	{
		LLNotificationsUtil::add("NoValidEnvSettingFound");
	}
}

void FloaterQuickPrefs::onClickWaterPrev()
{
	stepComboBox(mWaterPresetsCombo, false);
	selectWaterPreset(mWaterPresetsCombo->getSelectedValue());
}

void FloaterQuickPrefs::onClickWaterNext()
{
	stepComboBox(mWaterPresetsCombo, true);
	selectWaterPreset(mWaterPresetsCombo->getSelectedValue());
}

void FloaterQuickPrefs::onClickSkyPrev()
{
	stepComboBox(mWLPresetsCombo, false);
	selectSkyPreset(mWLPresetsCombo->getSelectedValue());
}

void FloaterQuickPrefs::onClickSkyNext()
{
	stepComboBox(mWLPresetsCombo, true);
	selectSkyPreset(mWLPresetsCombo->getSelectedValue());
}

void FloaterQuickPrefs::onClickDayCyclePrev()
{
	stepComboBox(mDayCyclePresetsCombo, false);
	selectDayCyclePreset(mDayCyclePresetsCombo->getSelectedValue());
}

void FloaterQuickPrefs::onClickDayCycleNext()
{
	stepComboBox(mDayCyclePresetsCombo, true);
	selectDayCyclePreset(mDayCyclePresetsCombo->getSelectedValue());
}

void FloaterQuickPrefs::onClickResetToRegionDefault()
{
	mWLPresetsCombo->setValue(LLSD(PRESET_NAME_REGION_DEFAULT));
	mWaterPresetsCombo->setValue(LLSD(PRESET_NAME_REGION_DEFAULT));
	LLEnvironment::instance().setSharedEnvironment();
}

void FloaterQuickPrefs::setSelectedSky(const std::string& preset_name)
{
	mWLPresetsCombo->setValue(LLSD(preset_name));
}

void FloaterQuickPrefs::setSelectedWater(const std::string& preset_name)
{
	mWaterPresetsCombo->setValue(LLSD(preset_name));
}

void FloaterQuickPrefs::setSelectedDayCycle(const std::string& preset_name)
{
	mDayCyclePresetsCombo->setValue(LLSD(preset_name));
	mWLPresetsCombo->setValue(LLSD(PRESET_NAME_DAY_CYCLE));
	mWaterPresetsCombo->setValue(LLSD(PRESET_NAME_DAY_CYCLE));
}

// Phototools additions
void FloaterQuickPrefs::refreshSettings()
{
	BOOL reflections = gGLManager.mHasCubeMap && LLCubeMap::sUseCubeMaps;
	mCtrlReflectionDetail->setEnabled(reflections);

	mCtrlWindLight->setEnabled((!gRlvHandler.hasBehaviour(RLV_BHVR_SETENV)) || (!gSavedSettings.getBOOL("WindLightUseAtmosShaders")) );

	LLTextBox* sky_label = getChild<LLTextBox>("T_Sky_Detail");
	LLSlider* sky_slider = getChild<LLSlider>("SB_Sky_Detail");
	LLSpinCtrl* sky_spinner = getChild<LLSpinCtrl>("S_Sky_Detail");
	LLButton* sky_default_button = getChild<LLButton>("Reset_Sky_Detail");

	sky_label->setEnabled(TRUE);
	sky_slider->setEnabled(TRUE);
	sky_spinner->setEnabled(TRUE);
	sky_default_button->setEnabled(TRUE);

	BOOL enabled = LLFeatureManager::getInstance()->isFeatureAvailable("RenderDeferred") &&
						gSavedSettings.getBOOL("RenderObjectBump") &&
						gGLManager.mHasFramebufferObject &&
						gSavedSettings.getBOOL("RenderAvatarVP") &&
						(mCtrlWindLight->get()) ? TRUE : FALSE;

	mCtrlDeferred->setEnabled(enabled);

	enabled = enabled && LLFeatureManager::getInstance()->isFeatureAvailable("RenderDeferredSSAO") && (mCtrlDeferred->get() ? TRUE : FALSE);

	mCtrlUseSSAO->setEnabled(enabled);
	mCtrlUseDoF->setEnabled(enabled);

	enabled = enabled && LLFeatureManager::getInstance()->isFeatureAvailable("RenderShadowDetail");

	mCtrlShadowDetail->setEnabled(enabled);

	// disabled windlight
	if (!LLFeatureManager::getInstance()->isFeatureAvailable("WindLightUseAtmosShaders"))
	{
		mCtrlWindLight->setEnabled(FALSE);
		mCtrlWindLight->setValue(FALSE);

		sky_label->setEnabled(FALSE);
		sky_slider->setEnabled(FALSE);
		sky_spinner->setEnabled(FALSE);
		sky_default_button->setEnabled(FALSE);

		//deferred needs windlight, disable deferred
		mCtrlShadowDetail->setEnabled(FALSE);
		mCtrlShadowDetail->setValue(0);

		mCtrlUseSSAO->setEnabled(FALSE);
		mCtrlUseSSAO->setValue(FALSE);

		mCtrlUseDoF->setEnabled(FALSE);
		mCtrlUseDoF->setValue(FALSE);

		mCtrlDeferred->setEnabled(FALSE);
		mCtrlDeferred->setValue(FALSE);
	}

	// disabled deferred
	if (!LLFeatureManager::getInstance()->isFeatureAvailable("RenderDeferred") ||
		!gGLManager.mHasFramebufferObject)
	{
		mCtrlShadowDetail->setEnabled(FALSE);
		mCtrlShadowDetail->setValue(0);

		mCtrlUseSSAO->setEnabled(FALSE);
		mCtrlUseSSAO->setValue(FALSE);

		mCtrlUseDoF->setEnabled(FALSE);
		mCtrlUseDoF->setValue(FALSE);

		mCtrlDeferred->setEnabled(FALSE);
		mCtrlDeferred->setValue(FALSE);
	}

	// disabled deferred SSAO
	if (!LLFeatureManager::getInstance()->isFeatureAvailable("RenderDeferredSSAO"))
	{
		mCtrlUseSSAO->setEnabled(FALSE);
		mCtrlUseSSAO->setValue(FALSE);
	}

	// disabled deferred shadows
	if (!LLFeatureManager::getInstance()->isFeatureAvailable("RenderShadowDetail"))
	{
		mCtrlShadowDetail->setEnabled(FALSE);
		mCtrlShadowDetail->setValue(0);
	}

	// disabled reflections
	if (!LLFeatureManager::getInstance()->isFeatureAvailable("RenderReflectionDetail"))
	{
		mCtrlReflectionDetail->setEnabled(FALSE);
		mCtrlReflectionDetail->setValue(FALSE);
	}

	// disabled av
	if (!LLFeatureManager::getInstance()->isFeatureAvailable("RenderAvatarVP"))
	{
		//deferred needs AvatarVP, disable deferred
		mCtrlShadowDetail->setEnabled(FALSE);
		mCtrlShadowDetail->setValue(0);

		mCtrlUseSSAO->setEnabled(FALSE);
		mCtrlUseSSAO->setValue(FALSE);

		mCtrlUseDoF->setEnabled(FALSE);
		mCtrlUseDoF->setValue(FALSE);

		mCtrlDeferred->setEnabled(FALSE);
		mCtrlDeferred->setValue(FALSE);
	}

	// <FS:CR> FIRE-9630 - Vignette UI controls
	if (getIsPhototools())
	{
		LLVector3 vignette = gSavedSettings.getVector3("FSRenderVignette");
		mSpinnerVignetteX->setValue(vignette.mV[VX]);
		mSpinnerVignetteY->setValue(vignette.mV[VY]);
		mSpinnerVignetteZ->setValue(vignette.mV[VZ]);
		mSliderVignetteX->setValue(vignette.mV[VX]);
		mSliderVignetteY->setValue(vignette.mV[VY]);
		mSliderVignetteZ->setValue(vignette.mV[VZ]);

		LLVector3 renderShadowSplitExponent = gSavedSettings.getVector3("RenderShadowSplitExponent");
		mSpinnerRenderShadowSplitExponentY->setValue(renderShadowSplitExponent.mV[VY]);
		mSliderRenderShadowSplitExponentY->setValue(renderShadowSplitExponent.mV[VY]);

		LLVector3 renderRenderShadowGaussian = gSavedSettings.getVector3("RenderShadowGaussian");
		mSpinnerRenderShadowGaussianX->setValue(renderRenderShadowGaussian.mV[VX]);
		mSpinnerRenderShadowGaussianY->setValue(renderRenderShadowGaussian.mV[VY]);
		mSliderRenderShadowGaussianX->setValue(renderRenderShadowGaussian.mV[VX]);
		mSliderRenderShadowGaussianY->setValue(renderRenderShadowGaussian.mV[VY]);

		LLVector3 renderSSAOEffect = gSavedSettings.getVector3("RenderSSAOEffect");
		mSpinnerRenderSSAOEffectX->setValue(renderSSAOEffect.mV[VX]);
		mSliderRenderSSAOEffectX->setValue(renderSSAOEffect.mV[VX]);
	}
	// </FS:CR>
}

void FloaterQuickPrefs::updateRlvRestrictions(ERlvBehaviour behavior, ERlvParamType type)
{
	if (behavior == RLV_BHVR_SETENV)
	{
		if (type == RLV_TYPE_ADD)
		{
			enableWindlightButtons(FALSE);
		}
		else
		{
			enableWindlightButtons(TRUE);
		}
	}
}

void FloaterQuickPrefs::enableWindlightButtons(BOOL enable)
{
	childSetEnabled("WLPresetsCombo", enable);
	childSetEnabled("WLPrevPreset", enable);
	childSetEnabled("WLNextPreset", enable);
	childSetEnabled("WaterPresetsCombo", enable);
	childSetEnabled("WWPrevPreset", enable);
	childSetEnabled("WWNextPreset", enable);
	childSetEnabled("ResetToRegionDefault", enable);
	childSetEnabled("DCPresetsCombo", enable);
	childSetEnabled("DCPrevPreset", enable);
	childSetEnabled("DCNextPreset", enable);
	childSetEnabled("btn_personal_lighting", enable);

	if (getIsPhototools())
	{
		childSetEnabled("Sunrise", enable);
		childSetEnabled("Noon", enable);
		childSetEnabled("Sunset", enable);
		childSetEnabled("Midnight", enable);
		childSetEnabled("Revert to Region Default", enable);
		childSetEnabled("new_sky_preset", enable);
		childSetEnabled("edit_sky_preset", enable);
		childSetEnabled("new_water_preset", enable);
		childSetEnabled("edit_water_preset", enable);
		childSetEnabled("PauseClouds", enable);
	}
}

// <FS:Zi> Dynamic quick prefs
std::string FloaterQuickPrefs::getSettingsPath(bool save_mode)
{
	// get the settings file name
	std::string settings_file = LLAppViewer::instance()->getSettingsFilename("Default", "QuickPreferences");
	// expand to user defined path
	std::string settings_path = gDirUtilp->getExpandedFilename(LL_PATH_USER_SETTINGS, settings_file);

	// if not in save mode, and the file was not found, use the default path
	if (!save_mode && !LLFile::isfile(settings_path))
	{
		settings_path = gDirUtilp->getExpandedFilename(LL_PATH_APP_SETTINGS, settings_file);
	}
	return settings_path;
}

void FloaterQuickPrefs::updateControl(const std::string& controlName, ControlEntry& entry)
{
	// rename the panel to contain the control's name, for identification later
	entry.panel->setName(controlName);

	// build a list of all possible control widget types
	std::map<ControlType, std::string> typeMap;
	std::map<ControlType, std::string>::iterator it;

	typeMap[ControlTypeCheckbox]	= "option_checkbox_control";
	typeMap[ControlTypeText]		= "option_text_control";
	typeMap[ControlTypeSpinner]		= "option_spinner_control";
	typeMap[ControlTypeSlider]		= "option_slider_control";
	typeMap[ControlTypeRadio]		= "option_radio_control";
	typeMap[ControlTypeColor3]		= "option_color3_control";
	typeMap[ControlTypeColor4]		= "option_color4_control";

	// hide all widget types except for the one the user wants
	LLUICtrl* widget;
	for (it = typeMap.begin(); it != typeMap.end(); ++it)
	{
		if (entry.type != it->first)
		{
			widget = entry.panel->getChild<LLUICtrl>(it->second);

			if (widget)
			{
				// dummy to disable old control
				widget->setControlName("QuickPrefsEditMode");
				widget->setVisible(FALSE);
				widget->setEnabled(FALSE);
			}
		}
	}

	// get the widget type the user wanted from the panel
	widget = entry.panel->getChild<LLUICtrl>(typeMap[entry.type]);

	// use 3 decimal places by default
	S32 decimals = 3;

	// save pointer to the widget in our internal list
	entry.widget = widget;

	// add the settings control to the widget and enable/show it
	widget->setControlName(controlName);
	widget->setVisible(TRUE);
	widget->setEnabled(TRUE);

	// if no increment is given, try to guess a good number
	if (entry.increment == 0.0f)
	{
		// finer grained for sliders
		if (entry.type == ControlTypeSlider)
		{
			entry.increment = (entry.max_value - entry.min_value) / 100.0f;
		}
		// a little less for spinners
		else if (entry.type == ControlTypeSpinner)
		{
			entry.increment = (entry.max_value - entry.min_value) / 20.0f;
		}
	}

	// if it's an integer entry, round the numbers
	if (entry.integer)
	{
		entry.min_value = ll_round(entry.min_value);
		entry.max_value = ll_round(entry.max_value);

		// recalculate increment
		entry.increment = ll_round(entry.increment);
		if (entry.increment == 0.f)
		{
			entry.increment = 1.f;
		}

		// no decimal places for integers
		decimals = 0;
	}

	// set up values for special case control widget types
	LLUICtrl* alpha_widget = entry.panel->getChild<LLUICtrl>("option_color_alpha_control");
	alpha_widget->setVisible(FALSE);

	// sadly, using LLF32UICtrl does not work properly, so we have to use a branch
	// for each floating point type
	if (entry.type == ControlTypeSpinner)
	{
		LLSpinCtrl* spinner = (LLSpinCtrl*)widget;
		spinner->setPrecision(decimals);
		spinner->setMinValue(entry.min_value);
		spinner->setMaxValue(entry.max_value);
		spinner->setIncrement(entry.increment);
	}
	else if (entry.type == ControlTypeSlider)
	{
		LLSliderCtrl* slider = (LLSliderCtrl*)widget;
		slider->setPrecision(decimals);
		slider->setMinValue(entry.min_value);
		slider->setMaxValue(entry.max_value);
		slider->setIncrement(entry.increment);
	}
	else if (entry.type == ControlTypeColor4)
	{
		LLColorSwatchCtrl* color_widget = (LLColorSwatchCtrl*)widget;
		alpha_widget->setVisible(TRUE);
		alpha_widget->setValue(color_widget->get().mV[VALPHA]);
	}

	// reuse a previously created text label if possible
	LLTextBox* label_textbox = entry.label_textbox;
	// if the text label is not known yet, this is a brand new control panel
	if (!label_textbox)
	{
		// otherwise, get the pointer to the new label
		label_textbox = entry.panel->getChild<LLTextBox>("option_label");

		// add double click and single click callbacks on the text label
		label_textbox->setDoubleClickCallback(boost::bind(&FloaterQuickPrefs::onDoubleClickLabel, this, _1, entry.panel));
		label_textbox->setMouseUpCallback(boost::bind(&FloaterQuickPrefs::onClickLabel, this, _1, entry.panel));

		// since this is a new control, wire up the remove button signal, too
		LLButton* remove_button = entry.panel->getChild<LLButton>("remove_button");
		remove_button->setCommitCallback(boost::bind(&FloaterQuickPrefs::onRemoveClicked, this, _1, entry.panel));

		// and the commit signal for the alpha value in a color4 control
		alpha_widget->setCommitCallback(boost::bind(&FloaterQuickPrefs::onAlphaChanged, this, _1, widget));

		// save the text label pointer in the internal list
		entry.label_textbox = label_textbox;
	}
	// set the value(visible text) for the text label
	label_textbox->setValue(entry.label + ":");

	// get the named control variable from global or per account settings
	LLControlVariable* var = gSavedSettings.getControl(controlName);
	if (!var)
	{
		var = gSavedPerAccountSettings.getControl(controlName);
	}

	// if we found the control, set up the chosen widget to use it
	if (var)
	{
		widget->setValue(var->getValue());
		widget->setToolTip(var->getComment());
		label_textbox->setToolTip(var->getComment());
	}
	else
	{
		LL_WARNS() << "Could not find control variable " << controlName << LL_ENDL;
	}
}

LLUICtrl* FloaterQuickPrefs::addControl(const std::string& controlName, const std::string& controlLabel, LLView* slot, ControlType type, BOOL integer, F32 min_value, F32 max_value, F32 increment)
{
	// create a new controls panel
	LLLayoutPanel* panel = LLUICtrlFactory::createFromFile<LLLayoutPanel>("panel_quickprefs_item.xml", NULL, LLLayoutStack::child_registry_t::instance());
	if (!panel)
	{
		LL_WARNS() << "could not add panel" << LL_ENDL;
		return NULL;
	}

	// sanity checks
	if (max_value < min_value)
	{
		max_value = min_value;
	}

	// 0.0 will make updateControl calculate the increment itself
	if (increment < 0.0f)
	{
		increment = 0.0f;
	}

	// create a new internal entry for this control
	ControlEntry newControl;
	newControl.panel = panel->getChild<LLPanel>("option_ordering_panel");
	newControl.widget = NULL;
	newControl.label_textbox = NULL;
	newControl.label = controlLabel;
	newControl.type = type;
	newControl.integer = integer;
	newControl.min_value = min_value;
	newControl.max_value = max_value;
	newControl.increment = increment;

	// update the new control
	updateControl(controlName, newControl);

	// add the control to the internal list
	mControlsList[controlName] = newControl;

	// if we have a slot already, reparent our new ordering panel and delete the old layout_panel
	if (slot)
	{
		// add the ordering panel to the slot
		slot->addChild(newControl.panel);
		// make sure the panel moves to the top left corner
		newControl.panel->setOrigin(0, 0);
		// resize it to make it fill the slot
		newControl.panel->reshape(slot->getRect().getWidth(), slot->getRect().getHeight());
		// remove the old layout panel from memory
		delete panel;
	}
	// otherwise create a new slot
	else
	{
		// add a new layout_panel to the stack
		mOptionsStack->addPanel(panel, LLLayoutStack::NO_ANIMATE);
		// add the panel to the list of ordering slots
		mOrderingSlots.push_back(panel);
		// make the floater fit the newly added control panel
		reshape(getRect().getWidth(), getRect().getHeight() + panel->getRect().getHeight());
		// show the panel
		panel->setVisible(TRUE);
	}

	// hide the border
	newControl.panel->setBorderVisible(FALSE);

	return newControl.widget;
}

void FloaterQuickPrefs::removeControl(const std::string& controlName, bool remove_slot)
{
	// find the control panel to remove
	const control_list_t::iterator it = mControlsList.find(controlName);
	if (it == mControlsList.end())
	{
		LL_WARNS() << "Couldn't find control entry " << controlName << LL_ENDL;
		return;
	}

	// get a pointer to the panel to remove
	LLPanel* panel = it->second.panel;
	// remember the panel's height because it will be deleted by removeChild() later
	S32 height = panel->getRect().getHeight();

	// remove the panel from the internal list
	mControlsList.erase(it);

	// get a pointer to the layout slot used
	LLLayoutPanel* slot = (LLLayoutPanel*)panel->getParent();
	// remove the panel from the slot
	slot->removeChild(panel);
	// clear the panel from memory
	delete panel;

	// remove the layout_panel if desired
	if (remove_slot)
	{
		// remove the slot from our list
		mOrderingSlots.remove(slot);
		// and delete it from the user interface stack
		mOptionsStack->removeChild(slot);

		// make the floater shrink to its new size
		reshape(getRect().getWidth(), getRect().getHeight() - height);
	}
}

void FloaterQuickPrefs::selectControl(std::string controlName)
{
	// remove previously selected marker, if any
	if (!mSelectedControl.empty() && hasControl(mSelectedControl))
	{
		mControlsList[mSelectedControl].panel->setBorderVisible(FALSE);
	}

	// save the currently selected name in a volatile settings control to
	// enable/disable the editor widgets
	mSelectedControl = controlName;
	gSavedSettings.setString("QuickPrefsSelectedControl", controlName);

	if (mSelectedControl.size() && !hasControl(mSelectedControl))
	{
		mSelectedControl = "";
		return;
	}

	// if we are not in edit mode, we can stop here
	if (!gSavedSettings.getBOOL("QuickPrefsEditMode"))
	{
		return;
	}

	// select the topmost entry in the name dropdown, in case we don't find the name
	mControlNameCombo->selectNthItem(0);

	// assume we don't need the min/max/increment/integer widgets by default
	BOOL enable_floating_point = FALSE;

	// if actually a selection is present, set up the editor widgets
	if (!mSelectedControl.empty())
	{
		// draw the new selection border
		mControlsList[mSelectedControl].panel->setBorderVisible(TRUE);

		// set up editor values
		mControlLabelEdit->setValue(LLSD(mControlsList[mSelectedControl].label));
		mControlNameCombo->setValue(LLSD(mSelectedControl));
		mControlTypeCombo->setValue(mControlsList[mSelectedControl].type);
		mControlIntegerCheckbox->setValue(LLSD(mControlsList[mSelectedControl].integer));
		mControlMinSpinner->setValue(LLSD(mControlsList[mSelectedControl].min_value));
		mControlMaxSpinner->setValue(LLSD(mControlsList[mSelectedControl].max_value));
		mControlIncrementSpinner->setValue(LLSD(mControlsList[mSelectedControl].increment));

		// special handling to enable min/max/integer/increment widgets
		switch (mControlsList[mSelectedControl].type)
		{
			// enable floating point widgets for these types
			case ControlTypeSpinner:	// fall through
			case ControlTypeSlider:		// fall through
			{
				enable_floating_point = TRUE;

				// assume we have floating point widgets
				mControlIncrementSpinner->setIncrement(0.1f);
				// use 3 decimal places by default
				S32 decimals = 3;
				// unless we have an integer control
				if (mControlsList[mSelectedControl].integer)
				{
					decimals = 0;
					mControlIncrementSpinner->setIncrement(1.0f);
				}
				// set up floating point widgets
				mControlMinSpinner->setPrecision(decimals);
				mControlMaxSpinner->setPrecision(decimals);
				mControlIncrementSpinner->setPrecision(decimals);
				break;
			}
			// the rest will not need them
			default:
			{
			}
		}
	}

	// enable/disable floating point widgets
	mControlMinSpinner->setEnabled(enable_floating_point);
	mControlMaxSpinner->setEnabled(enable_floating_point);
	mControlIntegerCheckbox->setEnabled(enable_floating_point);
	mControlIncrementSpinner->setEnabled(enable_floating_point);
}

void FloaterQuickPrefs::onClickLabel(LLUICtrl* ctrl, void* userdata)
{
	// don't do anything when we are not in edit mode
	if (!gSavedSettings.getBOOL("QuickPrefsEditMode"))
	{
		return;
	}
	// get the associated panel from the submitted userdata
	LLUICtrl* panel = (LLUICtrl*)userdata;
	// select the clicked control, identified by its name
	selectControl(panel->getName());
}

void FloaterQuickPrefs::onDoubleClickLabel(LLUICtrl* ctrl, void* userdata)
{
	// toggle edit mode
	BOOL edit_mode = !gSavedSettings.getBOOL("QuickPrefsEditMode");
	gSavedSettings.setBOOL("QuickPrefsEditMode", edit_mode);

	// select the double clicked control if we toggled edit on
	if (edit_mode)
	{
		// get the associated widget from the submitted userdata
		LLUICtrl* panel = (LLUICtrl*)userdata;
		selectControl(panel->getName());
	}
}

void FloaterQuickPrefs::onEditModeChanged()
{
	// if edit mode was enabled, stop here
	if (gSavedSettings.getBOOL("QuickPrefsEditMode"))
	{
		return;
	}

	// deselect the current control
	selectControl("");

	QuickPrefsXML xml;
	std::string settings_path = getSettingsPath(true);

	// loop through the list of controls, in the displayed order
	std::list<std::string>::iterator it;
	for (it = mControlsOrder.begin(); it != mControlsOrder.end(); ++it)
	{
		const ControlEntry& entry = mControlsList[*it];
		QuickPrefsXMLEntry xml_entry;

		// add control values to the XML entry
		xml_entry.control_name = *it;
		xml_entry.label = entry.label;
		xml_entry.control_type = (U32)entry.type;
		xml_entry.integer = entry.integer;
		xml_entry.min_value = entry.min_value;
		xml_entry.max_value = entry.max_value;
		xml_entry.increment = entry.increment;

		// add the XML entry to the overall XML container
		xml.entries.add(xml_entry);
	}

	// Serialize the parameter tree
	LLXMLNodePtr output_node = new LLXMLNode("quickprefs", false);
	LLXUIParser parser;
	parser.writeXUI(output_node, xml);

	// Write the resulting XML to file
	if (!output_node->isNull())
	{
		LLFILE* fp = LLFile::fopen(settings_path, "w");
		if (fp)
		{
			LLXMLNode::writeHeaderToFile(fp);
			output_node->writeToFile(fp);
			fclose(fp);
		}
	}
}

void FloaterQuickPrefs::onValuesChanged()
{
	// safety, do nothing if we are not in edit mode
	if (!gSavedSettings.getBOOL("QuickPrefsEditMode"))
	{
		return;
	}

	// don't crash when we try to update values without having a control selected
	if (mSelectedControl.empty())
	{
		return;
	}

	// remember the current and possibly new control names
	std::string old_control_name = mSelectedControl;
	std::string new_control_name = mControlNameCombo->getValue().asString();

	// if we changed the control's variable, rebuild the user interface
	if (!new_control_name.empty() && old_control_name != new_control_name)
	{
		if (mControlsList.find(new_control_name) != mControlsList.end())
		{
			LL_WARNS() << "Selected control has already been added" << LL_ENDL;
			LLNotificationsUtil::add("QuickPrefsDuplicateControl");
			return;
		}

		// remember the old control parameters so we can restore them later
		ControlEntry old_parameters = mControlsList[mSelectedControl];
		// disable selection so the border doesn't cause a crash
		selectControl("");
		// rename the old ordering entry
		std::list<std::string>::iterator it;
		for (it = mControlsOrder.begin(); it != mControlsOrder.end(); ++it)
		{
			if (*it == old_control_name)
			{
				*it = new_control_name;
				break;
			}
		}

		// remember the old slot
		LLView* slot = old_parameters.panel->getParent();
		// remove the old control name from the internal list but keep the slot available
		removeControl(old_control_name, false);
		// add new control with the old slot
		addControl(new_control_name, new_control_name, slot);
		// grab the new values and make the selection border go to the right panel
		selectControl(new_control_name);
		// restore the old UI settings
		mControlsList[mSelectedControl].label = old_parameters.label;
		// find the control variable in global or per account settings
		LLControlVariable* var = gSavedSettings.getControl(mSelectedControl);
		if (!var)
		{
			var = gSavedPerAccountSettings.getControl(mSelectedControl);
		}

		if (var && hasControl(mSelectedControl))
		{
			// choose sane defaults for floating point controls, so the control value won't be destroyed
			// start with these
			F32 min_value = 0.0f;
			F32 max_value = 1.0f;
			F32 value = var->getValue().asReal();

			// if the value was negative and smaller than the current minimum
			if (value < 0.0f)
			{
				// make the minimum even smaller
				min_value = value * 2.0f;
			}
			// if the value is above zero, set max to double of the current value
			else if (value > 0.0f)
			{
				max_value = value * 2.0f;
			}

			// do a best guess on variable types and control widgets
			ControlType type;
			switch (var->type())
			{
				// Boolean gets the full set
				case TYPE_BOOLEAN:
				{
					// increment will be calculated below
					min_value = 0.0f;
					max_value = 1.0f;
					type = ControlTypeRadio;
					break;
				}
				// LLColor3/4 are just colors
				case TYPE_COL3:
				{
					type = ControlTypeColor3;
					break;
				}
				case TYPE_COL4:
				{
					type = ControlTypeColor4;
					break;
				}
				// U32 can never be negative
				case TYPE_U32:
				{
					min_value = 0.0f;
				}
				// Fallthrough, S32 and U32 are integer values
				case TYPE_S32:
				// Fallthrough, S32, U32 and F32 should use sliders
				case TYPE_F32:
				{
					type = ControlTypeSlider;
					break;
				}
				// Everything else gets a text widget for now
				default:
				{
					type=ControlTypeText;
				}
			}

			// choose a sane increment
			F32 increment = 0.1f;
			if (mControlsList[mSelectedControl].type == ControlTypeSlider)
			{
				// fine grained control for sliders
				increment = (max_value - min_value) / 100.0f;
			}
			else if (mControlsList[mSelectedControl].type == ControlTypeSpinner)
			{
				// not as fine grained for spinners
				increment = (max_value - min_value) / 20.0f;
			}

			// don't let values go too small
			if (increment < 0.1f)
			{
				increment = 0.1f;
			}

			// save calculated values to the edit widgets
			mControlsList[mSelectedControl].min_value = min_value;
			mControlsList[mSelectedControl].max_value = max_value;
			mControlsList[mSelectedControl].increment = increment;
			mControlsList[mSelectedControl].type = type; // old_parameters.type;
			mControlsList[mSelectedControl].widget->setValue(var->getValue());
		}
		// rebuild controls UI (probably not needed)
		// updateControls();
		// update our new control
		updateControl(mSelectedControl, mControlsList[mSelectedControl]);
	}
	// the control's setting variable is still the same, so just update the values
	else if (hasControl(mSelectedControl))
	{
		mControlsList[mSelectedControl].label = mControlLabelEdit->getValue().asString();
		mControlsList[mSelectedControl].type = (ControlType)mControlTypeCombo->getValue().asInteger();
		mControlsList[mSelectedControl].integer = mControlIntegerCheckbox->getValue().asBoolean();
		mControlsList[mSelectedControl].min_value = mControlMinSpinner->getValue().asReal();
		mControlsList[mSelectedControl].max_value = mControlMaxSpinner->getValue().asReal();
		mControlsList[mSelectedControl].increment = mControlIncrementSpinner->getValue().asReal();
		// and update the user interface
		updateControl(mSelectedControl, mControlsList[mSelectedControl]);
	}
	// select the control
	selectControl(mSelectedControl);
}

void FloaterQuickPrefs::onAddNewClicked()
{
	// count a number to keep control names unique
	static S32 sCount = 0;
	std::string new_control_name = "NewControl" + llformat("%d", sCount);
	// add the new control to the internal list and user interface
	addControl(new_control_name, new_control_name);
	// put it at the bottom of the ordering stack
	mControlsOrder.push_back(new_control_name);
	sCount++;
	// select the newly created control
	selectControl(new_control_name);
}

void FloaterQuickPrefs::onRemoveClicked(LLUICtrl* ctrl, void* userdata)
{
	// get the associated panel from the submitted userdata
	LLUICtrl* panel = (LLUICtrl*)userdata;
	// deselect the current entry
	selectControl("");
	// first remove the control from the ordering list
	mControlsOrder.remove(panel->getName());
	// then remove it from the internal list and from memory
	removeControl(panel->getName());
	// reinstate focus in case we lost it
	setFocus(TRUE);
}

void FloaterQuickPrefs::onAlphaChanged(LLUICtrl* ctrl, void* userdata)
{
	// get the associated color swatch from the submitted userdata
	LLColorSwatchCtrl* color_swatch = (LLColorSwatchCtrl*)userdata;
	// get the current color
	LLColor4 color = color_swatch->get();
	// replace the alpha value of the color with the value in the alpha spinner
	color.setAlpha(ctrl->getValue().asReal());
	// save the color back into the color swatch
	color_swatch->getControlVariable()->setValue(color.getValue());
}

void FloaterQuickPrefs::swapControls(const std::string& control1, const std::string& control2)
{
	// get the control entries of both controls
	ControlEntry temp_entry_1 = mControlsList[control1];
	ControlEntry temp_entry_2 = mControlsList[control2];

	// find the respective ordering slots
	LLView* temp_slot_1 = temp_entry_1.panel->getParent();
	LLView* temp_slot_2 = temp_entry_2.panel->getParent();

	// swap the controls around
	temp_slot_1->addChild(temp_entry_2.panel);
	temp_slot_2->addChild(temp_entry_1.panel);
}

void FloaterQuickPrefs::onMoveUpClicked()
{
	// find the control in the ordering list
	std::list<std::string>::iterator it;
	for (it = mControlsOrder.begin(); it != mControlsOrder.end(); ++it)
	{
		if (*it == mSelectedControl)
		{
			// if it's already on top of the list, do nothing
			if (it == mControlsOrder.begin())
			{
				return;
			}

			// get the iterator of the previous item
			std::list<std::string>::iterator previous = it;
			--previous;

			// copy the previous item to the one we want to move
			*it = *previous;
			// copy the moving item to previous
			*previous = mSelectedControl;
			// update the user interface
			swapControls(mSelectedControl, *it);
			return;
		}
	}
	return;
}

void FloaterQuickPrefs::onMoveDownClicked()
{
	// find the control in the ordering list
	std::list<std::string>::iterator it;
	for (it = mControlsOrder.begin(); it != mControlsOrder.end(); ++it)
	{
		if (*it == mSelectedControl)
		{
			// if it's already at the end of the list, do nothing
			if (*it == mControlsOrder.back())
			{
				return;
			}

			// get the iterator of the next item
			std::list<std::string>::iterator next = it;
			++next;

			// copy the next item to the one we want to move
			*it = *next;
			// copy the moving item to next
			*next = mSelectedControl;
			// update the user interface
			swapControls(mSelectedControl, *it);
			return;
		}
	}
	return;
}

void FloaterQuickPrefs::onClose(bool app_quitting)
{
	// bail out here if this is a reused Phototools floater
	if (getIsPhototools())
	{
		return;
	}

	// close edit mode and save settings
	gSavedSettings.setBOOL("QuickPrefsEditMode", FALSE);
}
// </FS:Zi>

// <FS:CR> FIRE-9630 - Vignette UI callbacks
void FloaterQuickPrefs::onChangeVignetteX()
{
	LLVector3 vignette = gSavedSettings.getVector3("FSRenderVignette");
	vignette.mV[VX] = mSliderVignetteX->getValueF32();
	mSpinnerVignetteX->setValue(vignette.mV[VX]);
	gSavedSettings.setVector3("FSRenderVignette", vignette);
}

void FloaterQuickPrefs::onChangeVignetteY()
{
	LLVector3 vignette = gSavedSettings.getVector3("FSRenderVignette");
	vignette.mV[VY] = mSliderVignetteY->getValueF32();
	mSpinnerVignetteY->setValue(vignette.mV[VY]);
	gSavedSettings.setVector3("FSRenderVignette", vignette);
}

void FloaterQuickPrefs::onChangeVignetteZ()
{
	LLVector3 vignette = gSavedSettings.getVector3("FSRenderVignette");
	vignette.mV[VZ] = mSliderVignetteZ->getValueF32();
	mSpinnerVignetteZ->setValue(vignette.mV[VZ]);
	gSavedSettings.setVector3("FSRenderVignette", vignette);
}

void FloaterQuickPrefs::onChangeVignetteSpinnerX()
{
	LLVector3 vignette = gSavedSettings.getVector3("FSRenderVignette");
	vignette.mV[VX] = mSpinnerVignetteX->getValueF32();
	mSliderVignetteX->setValue(vignette.mV[VX]);
	gSavedSettings.setVector3("FSRenderVignette", vignette);
}

void FloaterQuickPrefs::onChangeVignetteSpinnerY()
{
	LLVector3 vignette = gSavedSettings.getVector3("FSRenderVignette");
	vignette.mV[VY] = mSpinnerVignetteY->getValueF32();
	mSliderVignetteY->setValue(vignette.mV[VY]);
	gSavedSettings.setVector3("FSRenderVignette", vignette);
}

void FloaterQuickPrefs::onChangeVignetteSpinnerZ()
{
	LLVector3 vignette = gSavedSettings.getVector3("FSRenderVignette");
	vignette.mV[VZ] = mSpinnerVignetteZ->getValueF32();
	mSliderVignetteZ->setValue(vignette.mV[VZ]);
	gSavedSettings.setVector3("FSRenderVignette", vignette);
}

void FloaterQuickPrefs::onClickResetVignetteX()
{
	LLVector3 vignette_default = LLVector3(gSavedSettings.getControl("FSRenderVignette")->getDefault());
	LLVector3 vignette = gSavedSettings.getVector3("FSRenderVignette");
	vignette.mV[VX] = vignette_default.mV[VX];
	mSliderVignetteX->setValue(vignette.mV[VX]);
	mSpinnerVignetteX->setValue(vignette.mV[VX]);
	gSavedSettings.setVector3("FSRenderVignette", vignette);
}

void FloaterQuickPrefs::onClickResetVignetteY()
{
	LLVector3 vignette_default = LLVector3(gSavedSettings.getControl("FSRenderVignette")->getDefault());
	LLVector3 vignette = gSavedSettings.getVector3("FSRenderVignette");
	vignette.mV[VY] = vignette_default.mV[VY];
	mSliderVignetteY->setValue(vignette.mV[VY]);
	mSpinnerVignetteY->setValue(vignette.mV[VY]);
	gSavedSettings.setVector3("FSRenderVignette", vignette);
}

void FloaterQuickPrefs::onClickResetVignetteZ()
{
	LLVector3 vignette_default = LLVector3(gSavedSettings.getControl("FSRenderVignette")->getDefault());
	LLVector3 vignette = gSavedSettings.getVector3("FSRenderVignette");
	vignette.mV[VZ] = vignette_default.mV[VZ];
	mSliderVignetteZ->setValue(vignette.mV[VZ]);
	mSpinnerVignetteZ->setValue(vignette.mV[VZ]);
	gSavedSettings.setVector3("FSRenderVignette", vignette);
}
// </FS:CR> FIRE-9630 - Vignette UI callbacks


void FloaterQuickPrefs::onChangeRenderShadowSplitExponentSlider()
{
	LLVector3 renderShadowSplitExponent = gSavedSettings.getVector3("RenderShadowSplitExponent");
	renderShadowSplitExponent.mV[VY] = mSliderRenderShadowSplitExponentY->getValueF32();
	mSpinnerRenderShadowSplitExponentY->setValue(renderShadowSplitExponent.mV[VY]);
	gSavedSettings.setVector3("RenderShadowSplitExponent", renderShadowSplitExponent);
}

void FloaterQuickPrefs::onChangeRenderShadowSplitExponentSpinner()
{
	LLVector3 renderShadowSplitExponent = gSavedSettings.getVector3("RenderShadowSplitExponent");
	renderShadowSplitExponent.mV[VY] = mSpinnerRenderShadowSplitExponentY->getValueF32();
	mSliderRenderShadowSplitExponentY->setValue(renderShadowSplitExponent.mV[VY]);
	gSavedSettings.setVector3("RenderShadowSplitExponent", renderShadowSplitExponent);
}

void FloaterQuickPrefs::onClickResetRenderShadowSplitExponentY()
{
	LLVector3 renderShadowSplitExponentDefault = LLVector3(gSavedSettings.getControl("RenderShadowSplitExponent")->getDefault());
	LLVector3 renderShadowSplitExponent = gSavedSettings.getVector3("RenderShadowSplitExponent");
	renderShadowSplitExponent.mV[VY] = renderShadowSplitExponentDefault.mV[VY];
	mSpinnerRenderShadowSplitExponentY->setValue(renderShadowSplitExponent.mV[VY]);
	mSliderRenderShadowSplitExponentY->setValue(renderShadowSplitExponent.mV[VY]);
	gSavedSettings.setVector3("RenderShadowSplitExponent", renderShadowSplitExponent);
}

void FloaterQuickPrefs::onChangeRenderShadowGaussianSlider()
{
	LLVector3 renderShadowGaussian = gSavedSettings.getVector3("RenderShadowGaussian");
	renderShadowGaussian.mV[VX] = mSliderRenderShadowGaussianX->getValueF32();
	renderShadowGaussian.mV[VY] = mSliderRenderShadowGaussianY->getValueF32();
	mSpinnerRenderShadowGaussianX->setValue(renderShadowGaussian.mV[VX]);
	mSpinnerRenderShadowGaussianY->setValue(renderShadowGaussian.mV[VY]);
	gSavedSettings.setVector3("RenderShadowGaussian", renderShadowGaussian);
}

void FloaterQuickPrefs::onChangeRenderShadowGaussianSpinner()
{
	LLVector3 renderShadowGaussian = gSavedSettings.getVector3("RenderShadowGaussian");
	renderShadowGaussian.mV[VX] = mSpinnerRenderShadowGaussianX->getValueF32();
	renderShadowGaussian.mV[VY] = mSpinnerRenderShadowGaussianY->getValueF32();
	mSliderRenderShadowGaussianX->setValue(renderShadowGaussian.mV[VX]);
	mSliderRenderShadowGaussianY->setValue(renderShadowGaussian.mV[VY]);
	gSavedSettings.setVector3("RenderShadowGaussian", renderShadowGaussian);
}

void FloaterQuickPrefs::onClickResetRenderShadowGaussianX()
{
	LLVector3 renderShadowGaussianDefault = LLVector3(gSavedSettings.getControl("RenderShadowGaussian")->getDefault());
	LLVector3 renderShadowGaussian = gSavedSettings.getVector3("RenderShadowGaussian");
	renderShadowGaussian.mV[VX] = renderShadowGaussianDefault.mV[VX];
	mSpinnerRenderShadowGaussianX->setValue(renderShadowGaussian.mV[VX]);
	mSliderRenderShadowGaussianX->setValue(renderShadowGaussian.mV[VX]);
	gSavedSettings.setVector3("RenderShadowGaussian", renderShadowGaussian);
}

void FloaterQuickPrefs::onClickResetRenderShadowGaussianY()
{
	LLVector3 renderShadowGaussianDefault = LLVector3(gSavedSettings.getControl("RenderShadowGaussian")->getDefault());
	LLVector3 renderShadowGaussian = gSavedSettings.getVector3("RenderShadowGaussian");
	renderShadowGaussian.mV[VY] = renderShadowGaussianDefault.mV[VY];
	mSpinnerRenderShadowGaussianY->setValue(renderShadowGaussian.mV[VY]);
	mSliderRenderShadowGaussianY->setValue(renderShadowGaussian.mV[VY]);
	gSavedSettings.setVector3("RenderShadowGaussian", renderShadowGaussian);
}

void FloaterQuickPrefs::onChangeRenderSSAOEffectSlider()
{
	LLVector3 renderSSAOEffect = gSavedSettings.getVector3("RenderSSAOEffect");
	renderSSAOEffect.mV[VX] = mSliderRenderSSAOEffectX->getValueF32();
	mSpinnerRenderSSAOEffectX->setValue(renderSSAOEffect.mV[VX]);
	gSavedSettings.setVector3("RenderSSAOEffect", renderSSAOEffect);
}

void FloaterQuickPrefs::onChangeRenderSSAOEffectSpinner()
{
	LLVector3 renderSSAOEffect = gSavedSettings.getVector3("RenderSSAOEffect");
	renderSSAOEffect.mV[VX] = mSpinnerRenderSSAOEffectX->getValueF32();
	mSliderRenderSSAOEffectX->setValue(renderSSAOEffect.mV[VX]);
	gSavedSettings.setVector3("RenderSSAOEffect", renderSSAOEffect);
}

void FloaterQuickPrefs::onClickResetRenderSSAOEffectX()
{
	LLVector3 renderSSAOEffectDefault = LLVector3(gSavedSettings.getControl("RenderSSAOEffect")->getDefault());
	LLVector3 renderSSAOEffect = gSavedSettings.getVector3("RenderSSAOEffect");
	renderSSAOEffect.mV[VX] = renderSSAOEffectDefault.mV[VX];
	mSpinnerRenderSSAOEffectX->setValue(renderSSAOEffect.mV[VX]);
	mSliderRenderSSAOEffectX->setValue(renderSSAOEffect.mV[VX]);
	gSavedSettings.setVector3("RenderSSAOEffect", renderSSAOEffect);
}

void FloaterQuickPrefs::callbackRestoreDefaults(const LLSD& notification, const LLSD& response)
{
	S32 option = LLNotificationsUtil::getSelectedOption(notification, response);
	if ( option == 0 ) // YES
	{
		selectControl("");
		for (const auto& control : mControlsOrder)
		{
			removeControl(control);
		}
		mControlsOrder.clear();
		std::string settings_file = LLAppViewer::instance()->getSettingsFilename("Default", "QuickPreferences");
		LLFile::remove(gDirUtilp->getExpandedFilename(LL_PATH_USER_SETTINGS, settings_file));
		loadSavedSettingsFromFile(gDirUtilp->getExpandedFilename(LL_PATH_APP_SETTINGS, settings_file));
		gSavedSettings.setBOOL("QuickPrefsEditMode", FALSE);
	}
	else
	{
		LL_INFOS() << "User cancelled the reset." << LL_ENDL;
	}
}

void FloaterQuickPrefs::onClickRestoreDefaults()
{
	LLNotificationsUtil::add("ConfirmRestoreQuickPrefsDefaults", LLSD(), LLSD(), boost::bind(&FloaterQuickPrefs::callbackRestoreDefaults, this, _1, _2));
}

void FloaterQuickPrefs::dockToToolbarButton()
{
	LLCommandId command_id("quickprefs");
	S32 toolbar_loc = gToolBarView->hasCommand(command_id);
	
	if (toolbar_loc != LLToolBarEnums::TOOLBAR_NONE && !FSCommon::isLegacySkin())
	{
		LLDockControl::DocAt doc_at = LLDockControl::TOP;
		switch (toolbar_loc)
		{
			case LLToolBarEnums::TOOLBAR_LEFT:
				doc_at = LLDockControl::RIGHT;
				break;
			
			case LLToolBarEnums::TOOLBAR_RIGHT:
				doc_at = LLDockControl::LEFT;
				break;
		}
		setCanDock(true);
		LLView* anchor_panel = gToolBarView->findChildView("quickprefs");
		setUseTongue(anchor_panel);
		// Garbage collected by std::auto_ptr
		// Do the actions from setDockControl here, but call setDock with pop_on_undock = false
		// or we will translate the floater 12px up on the y-axis
		mDockControl.reset(new LLDockControl(anchor_panel, this, getDockTongue(doc_at), doc_at));
		setDocked(isDocked(), false);
	}
	else
	{
		setUseTongue(false);
		setDocked(false, false);
		setCanDock(false);
		setDockControl(NULL);
	}
}

void FloaterQuickPrefs::onAvatarZOffsetSliderMoved()
{
	F32 value = mAvatarZOffsetSlider->getValueF32();
	LLVector3 offset(0.0f, 0.0f, llclamp(value, MIN_HOVER_Z, MAX_HOVER_Z));
	LL_INFOS("Avatar") << "setting hover from slider moved" << offset[VZ] << LL_ENDL;
	if (gAgent.getRegion() && gAgent.getRegion()->avatarHoverHeightEnabled())
	{
		if (mAvatarZOffsetSlider->isMouseHeldDown())
		{
			gAgentAvatarp->setHoverOffset(offset, false);
		}
		else
		{
			gSavedPerAccountSettings.setF32("AvatarHoverOffsetZ", value);
		}
	}
	else if (!gAgentAvatarp->isUsingServerBakes())
	{
		gSavedPerAccountSettings.setF32("AvatarHoverOffsetZ", value);
	}
}

void FloaterQuickPrefs::onAvatarZOffsetFinalCommit()
{
	F32 value = mAvatarZOffsetSlider->getValueF32();
	LLVector3 offset(0.0f, 0.0f, llclamp(value,MIN_HOVER_Z,MAX_HOVER_Z));
	gSavedPerAccountSettings.setF32("AvatarHoverOffsetZ",value);

	LL_INFOS("Avatar") << "setting hover from slider final commit " << offset[VZ] << LL_ENDL;
}

void FloaterQuickPrefs::updateAvatarZOffsetEditEnabled()
{
	bool enabled = gAgent.getRegion() && gAgent.getRegion()->avatarHoverHeightEnabled();
	if (!enabled && isAgentAvatarValid() && !gAgentAvatarp->isUsingServerBakes())
	{
		enabled = true;
	}
	mAvatarZOffsetSlider->setEnabled(enabled);
	if (enabled)
	{
		syncAvatarZOffsetFromPreferenceSetting();
	}
}

void FloaterQuickPrefs::onRegionChanged()
{
	LLViewerRegion* region = gAgent.getRegion();
	if (region && region->simulatorFeaturesReceived())
	{
		updateAvatarZOffsetEditEnabled();
	}
	else if (region)
	{
		region->setSimulatorFeaturesReceivedCallback(boost::bind(&FloaterQuickPrefs::onSimulatorFeaturesReceived, this, _1));
	}
}

void FloaterQuickPrefs::onSimulatorFeaturesReceived(const LLUUID &region_id)
{
	LLViewerRegion *region = gAgent.getRegion();
	if (region && (region->getRegionID() == region_id))
	{
		updateAvatarZOffsetEditEnabled();
	}
}

void FloaterQuickPrefs::syncAvatarZOffsetFromPreferenceSetting()
{
	F32 value = gSavedPerAccountSettings.getF32("AvatarHoverOffsetZ");
	mAvatarZOffsetSlider->setValue(value, FALSE);
}

void FloaterQuickPrefs::updateMaxNonImpostors(const LLSD& newvalue)
{
	// Called when the IndirectMaxNonImpostors control changes
	// Responsible for fixing the setting RenderAvatarMaxNonImpostors
	U32 value = newvalue.asInteger();

	if (0 == value || LLVOAvatar::IMPOSTORS_OFF <= value)
	{
		value=0;
	}
	gSavedSettings.setU32("RenderAvatarMaxNonImpostors", value);
	LLVOAvatar::updateImpostorRendering(value); // make it effective immediately
}

void FloaterQuickPrefs::updateMaxComplexity()
{
	// Called when the IndirectMaxComplexity control changes
	LLAvatarComplexityControls::updateMax(mMaxComplexitySlider, mMaxComplexityLabel);
}

void FloaterQuickPrefs::updateMaxComplexityLabel(const LLSD& newvalue)
{
	U32 value = newvalue.asInteger();

	LLAvatarComplexityControls::setText(value, mMaxComplexityLabel);
}<|MERGE_RESOLUTION|>--- conflicted
+++ resolved
@@ -61,11 +61,7 @@
 class FSSettingsCollector : public LLInventoryCollectFunctor
 {
 public:
-<<<<<<< HEAD
-	FSSettingsCollector() { LL_INFOS() << "EEP: Inventory read: " << (gInventory.isInventoryUsable() ? "yes" : "no") << LL_ENDL;}
-=======
 	FSSettingsCollector() {}
->>>>>>> d6147f3d
 	virtual ~FSSettingsCollector() {}
 
 	bool operator()(LLInventoryCategory* cat, LLInventoryItem* item)
@@ -73,10 +69,6 @@
 		if (item && item->getType() == LLAssetType::AT_SETTINGS &&
 			mSeen.find(item->getAssetUUID()) == mSeen.end())
 		{
-<<<<<<< HEAD
-			LL_INFOS() << "EEP: Found " << item->getName() << LL_ENDL;
-=======
->>>>>>> d6147f3d
 			mSeen.insert(item->getAssetUUID());
 			return true;
 		}
@@ -341,28 +333,13 @@
 void FloaterQuickPrefs::loadPresets()
 {
 	LLInventoryModel::cat_array_t cats;
-<<<<<<< HEAD
-	LLInventoryModel::item_array_t items, libitems;
-	FSSettingsCollector collector;
-	gInventory.collectDescendentsIf(gInventory.getRootFolderID(),
-=======
 	LLInventoryModel::item_array_t items;
 	FSSettingsCollector collector;
 	gInventory.collectDescendentsIf(LLUUID::null,
->>>>>>> d6147f3d
 									cats,
 									items,
 									LLInventoryModel::EXCLUDE_TRASH,
 									collector);
-<<<<<<< HEAD
-	gInventory.collectDescendentsIf(gInventory.getLibraryRootFolderID(),
-									cats,
-									libitems,
-									LLInventoryModel::EXCLUDE_TRASH,
-									collector);
-	items.insert(items.end(), libitems.begin(), libitems.end());
-=======
->>>>>>> d6147f3d
 
 	std::multimap<std::string, LLUUID> sky_map;
 	std::multimap<std::string, LLUUID> water_map;
@@ -725,7 +702,6 @@
 void FloaterQuickPrefs::onChangeSkyPreset()
 {
 	if (!isValidPreset(mWLPresetsCombo->getSelectedValue()))
-<<<<<<< HEAD
 	{
 		stepComboBox(mWLPresetsCombo, true);
 	}
@@ -736,18 +712,6 @@
 	}
 	else
 	{
-=======
-	{
-		stepComboBox(mWLPresetsCombo, true);
-	}
-
-	if (isValidPreset(mWLPresetsCombo->getSelectedValue()))
-	{
-		selectSkyPreset(mWLPresetsCombo->getSelectedValue());
-	}
-	else
-	{
->>>>>>> d6147f3d
 		LLNotificationsUtil::add("NoValidEnvSettingFound");
 	}
 }
