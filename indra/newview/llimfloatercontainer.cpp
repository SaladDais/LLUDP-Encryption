--- conflicted
+++ resolved
@@ -98,29 +98,19 @@
 
 void LLIMFloaterContainer::sessionAdded(const LLUUID& session_id, const std::string& name, const LLUUID& other_participant_id)
 {
-<<<<<<< HEAD
-	addConversationListItem(session_id, true);
-	LLIMFloater::addToHost(session_id, true);
-=======
+	addConversationListItem(session_id);
 	LLIMFloater::addToHost(session_id);
+}
+
+void LLIMFloaterContainer::sessionActivated(const LLUUID& session_id, const std::string& name, const LLUUID& other_participant_id)
+{
+    selectConversation(session_id);
+}
+
+void LLIMFloaterContainer::sessionVoiceOrIMStarted(const LLUUID& session_id)
+{
 	addConversationListItem(session_id);
->>>>>>> 1a1a0b91
-}
-
-void LLIMFloaterContainer::sessionActivated(const LLUUID& session_id, const std::string& name, const LLUUID& other_participant_id)
-{
-    selectConversation(session_id);
-}
-
-void LLIMFloaterContainer::sessionVoiceOrIMStarted(const LLUUID& session_id)
-{
-<<<<<<< HEAD
-	addConversationListItem(session_id, true);
-	LLIMFloater::addToHost(session_id, true);
-=======
 	LLIMFloater::addToHost(session_id);
-	addConversationListItem(session_id);
->>>>>>> 1a1a0b91
 }
 
 void LLIMFloaterContainer::sessionIDUpdated(const LLUUID& old_session_id, const LLUUID& new_session_id)
@@ -1118,55 +1108,22 @@
     return false;
 }
 
-<<<<<<< HEAD
-// Will select only the conversation item
-void LLIMFloaterContainer::setConvItemSelect(const LLUUID& session_id)
-{
-	LLFolderViewItem* widget = get_ptr_in_map(mConversationsWidgets,session_id);
-	if (widget && (mSelectedSession != session_id))
-=======
 void LLIMFloaterContainer::showConversation(const LLUUID& session_id)
 {
     setVisibleAndFrontmost(false);
     selectConversation(session_id);    
 }
 
-//Will select only the conversation item
+// Will select only the conversation item
 void LLIMFloaterContainer::selectConversation(const LLUUID& session_id)
 {
-	LLFolderViewItem* widget = mConversationsWidgets[session_id];
+	LLFolderViewItem* widget = get_ptr_in_map(mConversationsWidgets,session_id);
 	if (widget)
->>>>>>> 1a1a0b91
 	{
 		(widget->getRoot())->setSelection(widget, FALSE, FALSE);
 	}
 }
 
-<<<<<<< HEAD
-// Will select the conversation/participant item
-void LLIMFloaterContainer::setItemSelect(const LLUUID& session_id)
-{
-
-    if(mConversationsRoot->getCurSelectedItem() && mConversationsRoot->getCurSelectedItem()->getParentFolder())
-    {
-        //Retreive the conversation id. When a participant is selected, then have to to get the converation id from the parent.
-        LLConversationItem* vmi = dynamic_cast<LLConversationItem*>(mConversationsRoot->getCurSelectedItem()->getParentFolder()->getViewModelItem());
-
-        //Will allow selection/highlighting of the conversation/participant
-        if(session_id != vmi->getUUID())
-        {
-            mSelectedSession = session_id;
-			LLFolderViewItem* widget = get_ptr_in_map(mConversationsWidgets,session_id);
-            (widget->getRoot())->setSelection(widget, FALSE, FALSE);
-
-			// Scroll to selected item
-			mConversationsRoot->scrollToShowSelection();
-        }
-    }
-}
-
-=======
->>>>>>> 1a1a0b91
 
 void LLIMFloaterContainer::setTimeNow(const LLUUID& session_id, const LLUUID& participant_id)
 {
