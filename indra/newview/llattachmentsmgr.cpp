/** 
 * @file llattachmentsmgr.cpp
 * @brief Manager for initiating attachments changes on the viewer
 *
 * $LicenseInfo:firstyear=2004&license=viewerlgpl$
 * Second Life Viewer Source Code
 * Copyright (C) 2010, Linden Research, Inc.
 * 
 * This library is free software; you can redistribute it and/or
 * modify it under the terms of the GNU Lesser General Public
 * License as published by the Free Software Foundation;
 * version 2.1 of the License only.
 * 
 * This library is distributed in the hope that it will be useful,
 * but WITHOUT ANY WARRANTY; without even the implied warranty of
 * MERCHANTABILITY or FITNESS FOR A PARTICULAR PURPOSE.  See the GNU
 * Lesser General Public License for more details.
 * 
 * You should have received a copy of the GNU Lesser General Public
 * License along with this library; if not, write to the Free Software
 * Foundation, Inc., 51 Franklin Street, Fifth Floor, Boston, MA  02110-1301  USA
 * 
 * Linden Research, Inc., 945 Battery Street, San Francisco, CA  94111  USA
 * $/LicenseInfo$
 */

#include "llviewerprecompiledheaders.h"
#include "llattachmentsmgr.h"

#include "llvoavatarself.h"
#include "llagent.h"
#include "llappearancemgr.h"
#include "llinventorymodel.h"
#include "lltooldraganddrop.h" // pack_permissions_slam
#include "llviewerinventory.h"
#include "llviewerregion.h"
#include "message.h"
// [RLVa:KB] - Checked: 2011-05-22 (RLVa-1.3.1a)
#include "rlvactions.h"
#include "rlvlocks.h"
// [/RLVa:KB]

const F32 COF_LINK_BATCH_TIME = 5.0F;
const F32 MAX_ATTACHMENT_REQUEST_LIFETIME = 30.0F;
const F32 MIN_RETRY_REQUEST_TIME = 5.0F;
const F32 MAX_BAD_COF_TIME = 30.0F;

// [SL:KB] - Patch: Appearance-SyncAttach | Checked: Catznip-3.7
class LLRegisterAttachmentCallback : public LLRequestServerAppearanceUpdateOnDestroy
{
public:
	LLRegisterAttachmentCallback()
		: LLRequestServerAppearanceUpdateOnDestroy()
	{
	}

	~LLRegisterAttachmentCallback() override
	{
	}

	void fire(const LLUUID& idItem) override
	{
		LLAttachmentsMgr::instance().onRegisterAttachmentComplete(idItem);
		LLRequestServerAppearanceUpdateOnDestroy::fire(idItem);
	}
};
// [/SL:KB]

LLAttachmentsMgr::LLAttachmentsMgr():
    mAttachmentRequests("attach",MIN_RETRY_REQUEST_TIME),
    mDetachRequests("detach",MIN_RETRY_REQUEST_TIME)
//  ,  mQuestionableCOFLinks("badcof",MAX_BAD_COF_TIME)
{
}

LLAttachmentsMgr::~LLAttachmentsMgr()
{
}

//void LLAttachmentsMgr::addAttachmentRequest(const LLUUID& item_id,
//                                            const U8 attachment_pt,
//                                            const BOOL add)
// [RLVa:KB] - Checked: 2010-09-13 (RLVa-1.2.1)
void LLAttachmentsMgr::addAttachmentRequest(const LLUUID& item_id,
                                            const U8 attachment_pt,
                                            const BOOL add, const BOOL fRlvForce /*=FALSE*/)
// [/RLVa:KB]
{
	LLViewerInventoryItem *item = gInventory.getItem(item_id);

    if (mAttachmentRequests.wasRequestedRecently(item_id))
    {
        LL_DEBUGS("Avatar") << "ATT not adding attachment to mPendingAttachments, recent request is already pending: "
                            << (item ? item->getName() : "UNKNOWN") << " id " << item_id << LL_ENDL;
        return;
    }

	LL_DEBUGS("Avatar") << "ATT adding attachment to mPendingAttachments "
						<< (item ? item->getName() : "UNKNOWN") << " id " << item_id << LL_ENDL;

	AttachmentsInfo attachment;
	attachment.mItemID = item_id;
	attachment.mAttachmentPt = attachment_pt;
	attachment.mAdd = add;

// [RLVa:KB] - Checked: 2010-09-23 (RLVa-1.2.1)
	if ( (RlvActions::isRlvEnabled()) && (!fRlvForce) && (gRlvAttachmentLocks.hasLockedAttachmentPoint(RLV_LOCK_ANY)) && (gAgentWearables.areInitialAttachmentsRequested()) )
	{
		const LLInventoryItem* pItem = gInventory.getItem(item_id); 
		if (!pItem)
			return;

		LLViewerJointAttachment* pAttachPt = NULL;
		ERlvWearMask eWearMask = gRlvAttachmentLocks.canAttach(pItem, &pAttachPt);
		if ( ((add) && ((RLV_WEAR_ADD & eWearMask) == 0)) || ((!add) && ((RLV_WEAR_REPLACE & eWearMask) == 0)) )
			return;

		if ( (0 == attachment_pt) && (NULL != pAttachPt) )
			attachment.mAttachmentPt = RlvAttachPtLookup::getAttachPointIndex(pAttachPt);
		RlvAttachmentLockWatchdog::instance().onWearAttachment(pItem, (add) ? RLV_WEAR_ADD : RLV_WEAR_REPLACE);
		attachment.mAdd = true;
	}
// [/RLVa:KB]

	mPendingAttachments.push_back(attachment);

    mAttachmentRequests.addTime(item_id);
}

void LLAttachmentsMgr::onAttachmentRequested(const LLUUID& item_id)
{
// [SL:KB] - Patch: Appearance-SyncAttach | Checked: Catznip-3.7
	if (item_id.isNull())
		return;
// [/SL:KB]

	LLViewerInventoryItem *item = gInventory.getItem(item_id);
	LL_DEBUGS("Avatar") << "ATT attachment was requested "
						<< (item ? item->getName() : "UNKNOWN") << " id " << item_id << LL_ENDL;
    mAttachmentRequests.addTime(item_id);
}

// static
void LLAttachmentsMgr::onIdle(void *)
{
	LLAttachmentsMgr::instance().onIdle();
}

void LLAttachmentsMgr::onIdle()
{
	// Make sure we got a region before trying anything else
	if( !gAgent.getRegion() )
	{
		return;
	}

    if (LLApp::isExiting())
    {
        return;
    }

	requestPendingAttachments();

    linkRecentlyArrivedAttachments();

    expireOldAttachmentRequests();

    expireOldDetachRequests();

//    checkInvalidCOFLinks();
    
    spamStatusInfo();
}

void LLAttachmentsMgr::requestPendingAttachments()
{
	if (mPendingAttachments.size())
	{
		requestAttachments(mPendingAttachments);
	}
}

// Send request(s) for a group of attachments. As coded, this can
// request at most 40 attachments and the rest will be
// ignored. Currently the max attachments per avatar is 38, so the 40
// limit should not be hit in practice.
void LLAttachmentsMgr::requestAttachments(attachments_vec_t& attachment_requests)
{
	// Make sure we got a region before trying anything else
	if( !gAgent.getRegion() )
	{
		return;
	}

    // For unknown reasons, requesting many attachments at once causes
    // frequent server-side failures. Here we're limiting the number
    // of attachments requested per idle loop.
    const S32 max_objects_per_request = 5;
	S32 obj_count = llmin((S32)attachment_requests.size(),max_objects_per_request);
	if (obj_count == 0)
	{
		return;
	}

	// Limit number of packets to send
	const S32 MAX_PACKETS_TO_SEND = 10;
	const S32 OBJECTS_PER_PACKET = 4;
	const S32 MAX_OBJECTS_TO_SEND = MAX_PACKETS_TO_SEND * OBJECTS_PER_PACKET;
	if( obj_count > MAX_OBJECTS_TO_SEND )
	{
        LL_WARNS() << "ATT Too many attachments requested: " << obj_count
                   << " exceeds limit of " << MAX_OBJECTS_TO_SEND << LL_ENDL;

		obj_count = MAX_OBJECTS_TO_SEND;
	}

	LL_DEBUGS("Avatar") << "ATT [RezMultipleAttachmentsFromInv] attaching multiple from attachment_requests,"
		" total obj_count " << obj_count << LL_ENDL;

	LLUUID compound_msg_id;
	compound_msg_id.generate();
	LLMessageSystem* msg = gMessageSystem;

    // by construction above, obj_count <= attachment_requests.size(), so no
    // check against attachment_requests.empty() is needed.
    llassert(obj_count <= attachment_requests.size());

    for (S32 i=0; i<obj_count; i++)
    {
		if( 0 == (i % OBJECTS_PER_PACKET) )
		{
			// Start a new message chunk
			msg->newMessageFast(_PREHASH_RezMultipleAttachmentsFromInv);
			msg->nextBlockFast(_PREHASH_AgentData);
			msg->addUUIDFast(_PREHASH_AgentID, gAgent.getID());
			msg->addUUIDFast(_PREHASH_SessionID, gAgent.getSessionID());
			msg->nextBlockFast(_PREHASH_HeaderData);
			msg->addUUIDFast(_PREHASH_CompoundMsgID, compound_msg_id );
			msg->addU8Fast(_PREHASH_TotalObjects, obj_count );
			msg->addBOOLFast(_PREHASH_FirstDetachAll, false );
		}

		const AttachmentsInfo& attachment = attachment_requests.front();
		LLViewerInventoryItem* item = gInventory.getItem(attachment.mItemID);
		if (item)
        {
            LL_DEBUGS("Avatar") << "ATT requesting from attachment_requests " << item->getName()
                                << " " << item->getLinkedUUID() << LL_ENDL;
            S32 attachment_pt = attachment.mAttachmentPt;
            if (attachment.mAdd) 
                attachment_pt |= ATTACHMENT_ADD;
            
            msg->nextBlockFast(_PREHASH_ObjectData );
            msg->addUUIDFast(_PREHASH_ItemID, item->getLinkedUUID());
            msg->addUUIDFast(_PREHASH_OwnerID, item->getPermissions().getOwner());
            msg->addU8Fast(_PREHASH_AttachmentPt, attachment_pt);
            pack_permissions_slam(msg, item->getFlags(), item->getPermissions());
            msg->addStringFast(_PREHASH_Name, item->getName());
            msg->addStringFast(_PREHASH_Description, item->getDescription());
        }
        else
		{
			LL_WARNS("Avatar") << "ATT Attempted to add non-existent item ID:" << attachment.mItemID << LL_ENDL;
		}

		if( (i+1 == obj_count) || ((OBJECTS_PER_PACKET-1) == (i % OBJECTS_PER_PACKET)) )
		{
			// End of message chunk
			msg->sendReliable( gAgent.getRegion()->getHost() );
		}
        attachment_requests.pop_front();
	}
}

void LLAttachmentsMgr::linkRecentlyArrivedAttachments()
{
    if (mRecentlyArrivedAttachments.size())
    {
 // [SL:KB] - Patch: Appearance-SyncAttach | Checked: Catznip-3.7
		if (!LLAppearanceMgr::instance().getAttachmentInvLinkEnable())
		{
			return;
		}
// [/SL:KB]

        // One or more attachments have arrived but have not yet been
        // processed for COF links
        if (mAttachmentRequests.empty())
        {
            // Not waiting for any more.
            LL_DEBUGS("Avatar") << "ATT all pending attachments have arrived after "
                                << mCOFLinkBatchTimer.getElapsedTimeF32() << " seconds" << LL_ENDL;
        }
        else if (mCOFLinkBatchTimer.getElapsedTimeF32() > COF_LINK_BATCH_TIME)
        {
            LL_DEBUGS("Avatar") << "ATT " << mAttachmentRequests.size()
                                << " pending attachments have not arrived, but wait time exceeded" << LL_ENDL;
        }
        else
        {
            return;
        }

        LL_DEBUGS("Avatar") << "ATT checking COF linkability for " << mRecentlyArrivedAttachments.size()
                            << " recently arrived items" << LL_ENDL;

        uuid_vec_t ids_to_link;
        for (std::set<LLUUID>::iterator it = mRecentlyArrivedAttachments.begin();
             it != mRecentlyArrivedAttachments.end(); ++it)
        {
            if (isAgentAvatarValid() &&
                gAgentAvatarp->isWearingAttachment(*it) &&
                !gAgentAvatarp->getWornAttachment(*it)->isTempAttachment() && // <FS:Ansariel> Don't link temp attachments in COF!
                !LLAppearanceMgr::instance().isLinkedInCOF(*it))
            {
                LLUUID item_id = *it;
                LLViewerInventoryItem *item = gInventory.getItem(item_id);
                LL_DEBUGS("Avatar") << "ATT adding COF link for attachment "
                                    << (item ? item->getName() : "UNKNOWN") << " " << item_id << LL_ENDL;
                ids_to_link.push_back(item_id);
            }
        }
        if (ids_to_link.size())
        {
// [SL:KB] - Patch: Appearance-SyncAttach | Checked: Catznip-3.7
<<<<<<< HEAD
			LLPointer<LLInventoryCallback> cb = NULL;
			for (uuid_vec_t::const_iterator itAttach = ids_to_link.begin(); itAttach != ids_to_link.end(); ++itAttach)
=======
			LLPointer<LLInventoryCallback> cb = new LLRegisterAttachmentCallback();
			for (const LLUUID& idAttach : ids_to_link)
>>>>>>> 0581c474
			{
				const LLUUID& idAttach = *itAttach;
				if (std::find(mPendingAttachLinks.begin(), mPendingAttachLinks.end(), idAttach) == mPendingAttachLinks.end())
				{
					if (cb.isNull())
					{
						cb = new LLRegisterAttachmentCallback();
					}
					LLAppearanceMgr::instance().addCOFItemLink(idAttach, cb);
					mPendingAttachLinks.insert(idAttach);
				}
			}
// [/SL:KB]
//            LLPointer<LLInventoryCallback> cb = new LLRequestServerAppearanceUpdateOnDestroy();
//            for (uuid_vec_t::const_iterator uuid_it = ids_to_link.begin();
//                 uuid_it != ids_to_link.end(); ++uuid_it)
//            {
//                LLAppearanceMgr::instance().addCOFItemLink(*uuid_it, cb);
//            }
        }
        mRecentlyArrivedAttachments.clear();
    }
}

// [SL:KB] - Patch: Appearance-SyncAttach | Checked: Catznip-2.2
bool LLAttachmentsMgr::getPendingAttachments(std::set<LLUUID>& ids) const
{
	ids.clear();

	// Returns the union of the LL maintained list of attachments that are waiting for link creation and our maintained list of attachments that are pending link creation
	set_union(mRecentlyArrivedAttachments.begin(), mRecentlyArrivedAttachments.end(), mPendingAttachLinks.begin(), mPendingAttachLinks.end(), std::inserter(ids, ids.begin()));

	return !ids.empty();
}

void LLAttachmentsMgr::clearPendingAttachmentLink(const LLUUID& idItem)
{
	mPendingAttachLinks.erase(idItem);
}

void LLAttachmentsMgr::onRegisterAttachmentComplete(const LLUUID& idAttachLink)
{
	const LLViewerInventoryItem* pAttachLink = gInventory.getItem(idAttachLink);
	if (!pAttachLink)
		return;

	const LLUUID& idAttachBase = pAttachLink->getLinkedUUID();

	// Remove the attachment from the pending list
	clearPendingAttachmentLink(idAttachBase);

	// It may have been detached already in which case we should remove the COF link
	if ( (isAgentAvatarValid()) && (!gAgentAvatarp->isWearingAttachment(idAttachBase)) )
	{
		LLAppearanceMgr::instance().removeCOFItemLinks(idAttachBase, NULL, true);
	}
}
// [/SL:KB]

LLAttachmentsMgr::LLItemRequestTimes::LLItemRequestTimes(const std::string& op_name, F32 timeout):
    mOpName(op_name),
    mTimeout(timeout)
{
}

void LLAttachmentsMgr::LLItemRequestTimes::addTime(const LLUUID& inv_item_id)
{
    LLInventoryItem *item = gInventory.getItem(inv_item_id);
    LL_DEBUGS("Avatar") << "ATT " << mOpName << " adding request time " << (item ? item->getName() : "UNKNOWN") << " " << inv_item_id << LL_ENDL;
	LLTimer current_time;
	(*this)[inv_item_id] = current_time;
}

void LLAttachmentsMgr::LLItemRequestTimes::removeTime(const LLUUID& inv_item_id)
{
    LLInventoryItem *item = gInventory.getItem(inv_item_id);
	S32 remove_count = (*this).erase(inv_item_id);
    if (remove_count)
    {
        LL_DEBUGS("Avatar") << "ATT " << mOpName << " removing request time "
                            << (item ? item->getName() : "UNKNOWN") << " " << inv_item_id << LL_ENDL;
    }
}

BOOL LLAttachmentsMgr::LLItemRequestTimes::getTime(const LLUUID& inv_item_id, LLTimer& timer) const
{
	std::map<LLUUID,LLTimer>::const_iterator it = (*this).find(inv_item_id);
	if (it != (*this).end())
	{
        timer = it->second;
        return TRUE;
    }
    return FALSE;
}

BOOL LLAttachmentsMgr::LLItemRequestTimes::wasRequestedRecently(const LLUUID& inv_item_id) const
{
    LLTimer request_time;
    if (getTime(inv_item_id, request_time))
    {
		F32 request_time_elapsed = request_time.getElapsedTimeF32();
        return request_time_elapsed < mTimeout;
    }
    else
    {
        return FALSE;
    }
}

// If we've been waiting for an attachment a long time, we want to
// forget the request, because if the request is invalid (say the
// object does not exist), the existence of a request that never goes
// away will gum up the COF batch logic, causing it to always wait for
// the timeout. Expiring a request means if the item does show up
// late, the COF link request may not get properly batched up, but
// behavior will be no worse than before we had the batching mechanism
// in place; the COF link will still be created, but extra
// requestServerAppearanceUpdate() calls may occur.
void LLAttachmentsMgr::expireOldAttachmentRequests()
{
	for (std::map<LLUUID,LLTimer>::iterator it = mAttachmentRequests.begin();
         it != mAttachmentRequests.end(); )
    {
        std::map<LLUUID,LLTimer>::iterator curr_it = it;
        ++it;
        if (curr_it->second.getElapsedTimeF32() > MAX_ATTACHMENT_REQUEST_LIFETIME)
        {
            LLInventoryItem *item = gInventory.getItem(curr_it->first);
            LL_WARNS("Avatar") << "ATT expiring request for attachment "
                                << (item ? item->getName() : "UNKNOWN") << " item_id " << curr_it->first
                                << " after " << MAX_ATTACHMENT_REQUEST_LIFETIME << " seconds" << LL_ENDL;
            mAttachmentRequests.erase(curr_it);
        }
    }
}

void LLAttachmentsMgr::expireOldDetachRequests()
{
	for (std::map<LLUUID,LLTimer>::iterator it = mDetachRequests.begin();
         it != mDetachRequests.end(); )
    {
        std::map<LLUUID,LLTimer>::iterator curr_it = it;
        ++it;
        if (curr_it->second.getElapsedTimeF32() > MAX_ATTACHMENT_REQUEST_LIFETIME)
        {
            LLInventoryItem *item = gInventory.getItem(curr_it->first);
            LL_WARNS("Avatar") << "ATT expiring request for detach "
                                << (item ? item->getName() : "UNKNOWN") << " item_id " << curr_it->first
                                << " after " << MAX_ATTACHMENT_REQUEST_LIFETIME << " seconds" << LL_ENDL;
            mDetachRequests.erase(curr_it);
        }
    }
}

// When an attachment arrives, we want to stop waiting for it, and add
// it to the set of recently arrived items.
void LLAttachmentsMgr::onAttachmentArrived(const LLUUID& inv_item_id)
{
    LLTimer timer;
    bool expected = mAttachmentRequests.getTime(inv_item_id, timer);
    if (!expected)
    {
        LLInventoryItem *item = gInventory.getItem(inv_item_id);
        LL_WARNS() << "ATT Attachment was unexpected or arrived after " << MAX_ATTACHMENT_REQUEST_LIFETIME << " seconds: "
                   << (item ? item->getName() : "UNKNOWN") << " id " << inv_item_id << LL_ENDL;
    }
    mAttachmentRequests.removeTime(inv_item_id);
    if (expected && mAttachmentRequests.empty())
    {
        // mAttachmentRequests just emptied out
        LL_DEBUGS("Avatar") << "ATT all active attachment requests have completed" << LL_ENDL;
    }
    if (mRecentlyArrivedAttachments.empty())
    {
        // Start the timer for sending off a COF link batch.
        mCOFLinkBatchTimer.reset();
    }
    mRecentlyArrivedAttachments.insert(inv_item_id);
}

void LLAttachmentsMgr::onDetachRequested(const LLUUID& inv_item_id)
{
    mDetachRequests.addTime(inv_item_id);
}

void LLAttachmentsMgr::onDetachCompleted(const LLUUID& inv_item_id)
{
// [SL:KB] - Patch: Appearance-SyncAttach | Checked: Catznip-2.2
	// (mRecentlyArrivedAttachments doesn't need pruning since it'll check the attachment is actually worn before linking)
	clearPendingAttachmentLink(inv_item_id);
// [/SL:KB]

    LLTimer timer;
    LLInventoryItem *item = gInventory.getItem(inv_item_id);
    if (mDetachRequests.getTime(inv_item_id, timer))
    {
        LL_DEBUGS("Avatar") << "ATT detach completed after " << timer.getElapsedTimeF32()
                            << " seconds for " << (item ? item->getName() : "UNKNOWN") << " " << inv_item_id << LL_ENDL;
        mDetachRequests.removeTime(inv_item_id);
        if (mDetachRequests.empty())
        {
            LL_DEBUGS("Avatar") << "ATT all detach requests have completed" << LL_ENDL;
        }
    }
    else
    {
        LL_WARNS() << "ATT unexpected detach for "
                   << (item ? item->getName() : "UNKNOWN") << " id " << inv_item_id << LL_ENDL;
    }

//    LL_DEBUGS("Avatar") << "ATT detached item flagging as questionable for COF link checking "
//                        << (item ? item->getName() : "UNKNOWN") << " id " << inv_item_id << LL_ENDL;
//    mQuestionableCOFLinks.addTime(inv_item_id);
}

bool LLAttachmentsMgr::isAttachmentStateComplete() const
{
// [SL:KB] - Patch: Appearance-Misc | Checked: Catznip-4.3
	return  mPendingAttachments.empty()
		&& mAttachmentRequests.empty()
		&& mDetachRequests.empty()
		&& mRecentlyArrivedAttachments.empty()
		&& mPendingAttachLinks.empty();
// [/SL:KB]
//    return  mPendingAttachments.empty()
//        && mAttachmentRequests.empty()
//        && mDetachRequests.empty()
//        && mRecentlyArrivedAttachments.empty()
//        && mQuestionableCOFLinks.empty();
}

// Check for attachments that are (a) linked in COF and (b) not
// attached to the avatar.  This is a rotten function to have to
// include, because it runs the risk of either repeatedly spamming out
// COF link removals if they're failing for some reason, or getting
// into a tug of war with some other sequence of events that's in the
// process of adding the attachment in question. However, it's needed
// because we have no definitive source of authority for what things
// are actually supposed to be attached. Scripts, run on the server
// side, can remove an attachment without our expecting it. If this
// happens to an attachment that's just been added, then the COF link
// creation may still be in flight, and we will have to delete the
// link after it shows up.
//
// Note that we only flag items for possible link removal if they have
// been previously detached. This means that an attachment failure
// will leave the link in the COF, where it will hopefully resolve
// correctly on relog.
//
// See related: MAINT-5070, MAINT-4409
//
//void LLAttachmentsMgr::checkInvalidCOFLinks()
//{
//        LLInventoryModel::cat_array_t cat_array;
//        LLInventoryModel::item_array_t item_array;
//        gInventory.collectDescendents(LLAppearanceMgr::instance().getCOF(),
//                                      cat_array,item_array,LLInventoryModel::EXCLUDE_TRASH);
//        for (S32 i=0; i<item_array.size(); i++)
//        {
//            const LLViewerInventoryItem* inv_item = item_array.at(i).get();
//            const LLUUID& item_id = inv_item->getLinkedUUID();
//            if (inv_item->getType() == LLAssetType::AT_OBJECT)
//            {
//                LLTimer timer;
//                bool is_flagged_questionable = mQuestionableCOFLinks.getTime(item_id,timer);
//                bool is_wearing_attachment = isAgentAvatarValid() && gAgentAvatarp->isWearingAttachment(item_id);
//                if (is_wearing_attachment && is_flagged_questionable)
//                {
//                    LL_DEBUGS("Avatar") << "ATT was flagged questionable but is now " 
//                                        << (is_wearing_attachment ? "attached " : "") 
//                                        <<"removing flag after "
//                                        << timer.getElapsedTimeF32() << " item "
//                                        << inv_item->getName() << " id " << item_id << LL_ENDL;
//                    mQuestionableCOFLinks.removeTime(item_id);
//                }
//            }
//        }
//
//        for(LLItemRequestTimes::iterator it = mQuestionableCOFLinks.begin();
//            it != mQuestionableCOFLinks.end(); )
//        {
//            LLItemRequestTimes::iterator curr_it = it;
//            ++it;
//            const LLUUID& item_id = curr_it->first;
//            LLViewerInventoryItem *inv_item = gInventory.getItem(item_id);
//            if (curr_it->second.getElapsedTimeF32() > MAX_BAD_COF_TIME)
//            {
//                if (LLAppearanceMgr::instance().isLinkedInCOF(item_id))
//                {
//                    LL_DEBUGS("Avatar") << "ATT Linked in COF but not attached or requested, deleting link after "
//                                        << curr_it->second.getElapsedTimeF32() << " seconds for " 
//                                        << (inv_item ? inv_item->getName() : "UNKNOWN") << " id " << item_id << LL_ENDL;
//                    LLAppearanceMgr::instance().removeCOFItemLinks(item_id);
//                }
//				mQuestionableCOFLinks.erase(curr_it);
//                continue;
//            }
//        }
//}

void LLAttachmentsMgr::spamStatusInfo()
{
#if 0
    static LLTimer spam_timer;
    const F32 spam_frequency = 100.0F;

    if (spam_timer.getElapsedTimeF32() > spam_frequency)
    {
        spam_timer.reset();
        
        LLInventoryModel::cat_array_t cat_array;
        LLInventoryModel::item_array_t item_array;
        gInventory.collectDescendents(LLAppearanceMgr::instance().getCOF(),
                                      cat_array,item_array,LLInventoryModel::EXCLUDE_TRASH);
        for (S32 i=0; i<item_array.size(); i++)
        {
            const LLViewerInventoryItem* inv_item = item_array.at(i).get();
            if (inv_item->getType() == LLAssetType::AT_OBJECT)
            {
                LL_DEBUGS("Avatar") << "item_id: " << inv_item->getUUID()
                                    << " linked_item_id: " << inv_item->getLinkedUUID()
                                    << " name: " << inv_item->getName()
                                    << " parent: " << inv_item->getParentUUID()
                                    << LL_ENDL;
            }
        }
    }
#endif
}

// [SL:KB] - Patch: Appearance-PhantomAttach | Checked: Catznip-5.0
void LLAttachmentsMgr::refreshAttachments()
{
	if (!isAgentAvatarValid())
		return;

	for (const auto& kvpAttachPt : gAgentAvatarp->mAttachmentPoints)
	{
		for (const LLViewerObject* pAttachObj : kvpAttachPt.second->mAttachedObjects)
		{
			const LLUUID& idItem = pAttachObj->getAttachmentItemID();
			if ( (mAttachmentRequests.wasRequestedRecently(idItem)) || (pAttachObj->isTempAttachment()) )
				continue;

			AttachmentsInfo attachment;
			attachment.mItemID = idItem;
			attachment.mAttachmentPt = kvpAttachPt.first;
			attachment.mAdd = true;
			mPendingAttachments.push_back(attachment);
			mAttachmentRequests.addTime(idItem);
		}
	}
}
// [/SL:KB]<|MERGE_RESOLUTION|>--- conflicted
+++ resolved
@@ -323,13 +323,8 @@
         if (ids_to_link.size())
         {
 // [SL:KB] - Patch: Appearance-SyncAttach | Checked: Catznip-3.7
-<<<<<<< HEAD
 			LLPointer<LLInventoryCallback> cb = NULL;
 			for (uuid_vec_t::const_iterator itAttach = ids_to_link.begin(); itAttach != ids_to_link.end(); ++itAttach)
-=======
-			LLPointer<LLInventoryCallback> cb = new LLRegisterAttachmentCallback();
-			for (const LLUUID& idAttach : ids_to_link)
->>>>>>> 0581c474
 			{
 				const LLUUID& idAttach = *itAttach;
 				if (std::find(mPendingAttachLinks.begin(), mPendingAttachLinks.end(), idAttach) == mPendingAttachLinks.end())
