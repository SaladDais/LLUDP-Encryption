--- conflicted
+++ resolved
@@ -35,18 +35,15 @@
 #include "llviewerinventory.h"
 #include "llviewerregion.h"
 #include "message.h"
-<<<<<<< HEAD
 // [RLVa:KB] - Checked: 2011-05-22 (RLVa-1.3.1a)
 #include "rlvhandler.h"
 #include "rlvlocks.h"
 // [/RLVa:KB]
-=======
 
 const F32 COF_LINK_BATCH_TIME = 5.0F;
 const F32 MAX_ATTACHMENT_REQUEST_LIFETIME = 30.0F;
 const F32 MIN_RETRY_REQUEST_TIME = 5.0F;
 const F32 MAX_BAD_COF_TIME = 30.0F;
->>>>>>> b8ded05f
 
 LLAttachmentsMgr::LLAttachmentsMgr():
     mAttachmentRequests("attach",MIN_RETRY_REQUEST_TIME),
@@ -59,18 +56,12 @@
 {
 }
 
-<<<<<<< HEAD
-void LLAttachmentsMgr::addAttachment(const LLUUID& item_id,
-									 const U8 attachment_pt,
-//									 const BOOL add)
-// [RLVa:KB] - Checked: 2010-09-13 (RLVa-1.2.1c) | Added: RLVa-1.2.1c
-									 const BOOL add, const BOOL fRlvForce /*=FALSE*/)
-// [/RLVa:KB]
-=======
 void LLAttachmentsMgr::addAttachmentRequest(const LLUUID& item_id,
                                             const U8 attachment_pt,
-                                            const BOOL add)
->>>>>>> b8ded05f
+//                                            const BOOL add)
+// [RLVa:KB] - Checked: 2010-09-13 (RLVa-1.2.1c) | Added: RLVa-1.2.1c
+                                            const BOOL add, const BOOL fRlvForce /*=FALSE*/)
+// [/RLVa:KB]
 {
 	LLViewerInventoryItem *item = gInventory.getItem(item_id);
 
@@ -167,6 +158,25 @@
 // limit should not be hit in practice.
 void LLAttachmentsMgr::requestAttachments(attachments_vec_t& attachment_requests)
 {
+// [RLVa:KB] - Checked: 2011-05-22 (RLVa-1.3.1)
+	static bool sInitialAttachmentsRequested = false;
+
+	// RELEASE-RLVa: [SL-3.4] Check our callers and verify that erasing elements from the passed vector won't break random things
+	if ( (rlv_handler_t::isEnabled()) && (sInitialAttachmentsRequested) && (gRlvAttachmentLocks.hasLockedAttachmentPoint(RLV_LOCK_ANY)) )
+	{
+		// Fall-back code: everything should really already have been pruned before we get this far
+		for (S32 idxItem = attachment_requests.size() - 1; idxItem >= 0; idxItem--)
+		{
+			const LLInventoryItem* pItem = gInventory.getItem(attachment_requests.at(idxItem).mItemID);
+			if (!gRlvAttachmentLocks.canAttach(pItem))
+			{
+				attachment_requests.erase( attachment_requests.begin()+idxItem );
+				RLV_ASSERT(false);
+			}
+		}
+	}
+// [/RLVa:KB]
+
 	// Make sure we got a region before trying anything else
 	if( !gAgent.getRegion() )
 	{
@@ -235,6 +245,12 @@
             msg->addUUIDFast(_PREHASH_ItemID, item->getLinkedUUID());
             msg->addUUIDFast(_PREHASH_OwnerID, item->getPermissions().getOwner());
             msg->addU8Fast(_PREHASH_AttachmentPt, attachment_pt);
+// [RLVa:KB] - Checked: 2011-05-22 (RLVa-1.3.1)
+		if ( (rlv_handler_t::isEnabled()) && (sInitialAttachmentsRequested) && (gRlvAttachmentLocks.hasLockedAttachmentPoint(RLV_LOCK_ANY)) )
+		{
+			RlvAttachmentLockWatchdog::instance().onWearAttachment(item, RLV_WEAR_ADD);
+		}
+// [/RLVa:KB]
             pack_permissions_slam(msg, item->getFlags(), item->getPermissions());
             msg->addStringFast(_PREHASH_Name, item->getName());
             msg->addStringFast(_PREHASH_Description, item->getDescription());
