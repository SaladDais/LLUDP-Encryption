/** 
 * @file llviewerregion.h
 * @brief Description of the LLViewerRegion class.
 *
 * $LicenseInfo:firstyear=2001&license=viewerlgpl$
 * Second Life Viewer Source Code
 * Copyright (C) 2010, Linden Research, Inc.
 * 
 * This library is free software; you can redistribute it and/or
 * modify it under the terms of the GNU Lesser General Public
 * License as published by the Free Software Foundation;
 * version 2.1 of the License only.
 * 
 * This library is distributed in the hope that it will be useful,
 * but WITHOUT ANY WARRANTY; without even the implied warranty of
 * MERCHANTABILITY or FITNESS FOR A PARTICULAR PURPOSE.  See the GNU
 * Lesser General Public License for more details.
 * 
 * You should have received a copy of the GNU Lesser General Public
 * License along with this library; if not, write to the Free Software
 * Foundation, Inc., 51 Franklin Street, Fifth Floor, Boston, MA  02110-1301  USA
 * 
 * Linden Research, Inc., 945 Battery Street, San Francisco, CA  94111  USA
 * $/LicenseInfo$
 */

#ifndef LL_LLVIEWERREGION_H
#define LL_LLVIEWERREGION_H

// A ViewerRegion is a class that contains a bunch of objects and surfaces
// that are in to a particular region.
#include <string>
#include <boost/signals2.hpp>

#include "llwind.h"
#include "v3dmath.h"
#include "llstring.h"
#include "llregionflags.h"
#include "lluuid.h"
#include "llweb.h"
#include "llcapabilityprovider.h"
#include "m4math.h"					// LLMatrix4
#include "llhttpclient.h"
#include "llframetimer.h"

// Surface id's
#define LAND  1
#define WATER 2
const U32	MAX_OBJECT_CACHE_ENTRIES = 50000;

// Region handshake flags
const U32 REGION_HANDSHAKE_SUPPORTS_SELF_APPEARANCE = 1U << 2;

class LLEventPoll;
class LLVLComposition;
class LLViewerObject;
class LLMessageSystem;
class LLNetMap;
class LLViewerParcelOverlay;
class LLSurface;
class LLVOCache;
class LLVOCacheEntry;
class LLSpatialPartition;
class LLEventPump;
class LLCapabilityListener;
class LLDataPacker;
class LLDataPackerBinaryBuffer;
class LLHost;
class LLBBox;
class LLSpatialGroup;
class LLDrawable;
// [SL:KB] - Patch: World-MinimapOverlay | Checked: 2012-07-26 (Catznip-3.3)
class LLViewerTexture;
// [/SL:KB]
class LLViewerRegionImpl;
class LLViewerOctreeGroup;
class LLVOCachePartition;

class LLViewerRegion: public LLCapabilityProvider // implements this interface
{
public:
	//MUST MATCH THE ORDER OF DECLARATION IN CONSTRUCTOR
	typedef enum 
	{
		PARTITION_HUD=0,
		PARTITION_TERRAIN,
		PARTITION_VOIDWATER,
		PARTITION_WATER,
		PARTITION_TREE,
		PARTITION_PARTICLE,
		PARTITION_GRASS,
		PARTITION_VOLUME,
		PARTITION_BRIDGE,
		PARTITION_HUD_PARTICLE,
		PARTITION_VO_CACHE,
		PARTITION_NONE,
		NUM_PARTITIONS
	} eObjectPartitions;

	typedef boost::signals2::signal<void(const LLUUID& region_id)> caps_received_signal_t;

	LLViewerRegion(const U64 &handle,
				   const LLHost &host,
				   const U32 surface_grid_width,
				   const U32 patch_grid_width,
				   const F32 region_width_meters);
	~LLViewerRegion();

	// Call this after you have the region name and handle.
	void loadObjectCache();
	void saveObjectCache();

	void sendMessage(); // Send the current message to this region's simulator
	void sendReliableMessage(); // Send the current message to this region's simulator

	void setOriginGlobal(const LLVector3d &origin);
	//void setAgentOffset(const LLVector3d &offset);
	void updateRenderMatrix();

	void setAllowDamage(BOOL b) { setRegionFlag(REGION_FLAGS_ALLOW_DAMAGE, b); }
	void setAllowLandmark(BOOL b) { setRegionFlag(REGION_FLAGS_ALLOW_LANDMARK, b); }
	void setAllowSetHome(BOOL b) { setRegionFlag(REGION_FLAGS_ALLOW_SET_HOME, b); }
	void setResetHomeOnTeleport(BOOL b) { setRegionFlag(REGION_FLAGS_RESET_HOME_ON_TELEPORT, b); }
	void setSunFixed(BOOL b) { setRegionFlag(REGION_FLAGS_SUN_FIXED, b); }
	//void setBlockFly(BOOL b) { setRegionFlag(REGION_FLAGS_BLOCK_FLY, b); }		Never used
	void setAllowDirectTeleport(BOOL b) { setRegionFlag(REGION_FLAGS_ALLOW_DIRECT_TELEPORT, b); }


	inline BOOL getAllowDamage()			const;
	inline BOOL getAllowLandmark()			const;
	inline BOOL getAllowSetHome()			const;
	inline BOOL getResetHomeOnTeleport()	const;
	inline BOOL getSunFixed()				const;
	inline BOOL getBlockFly()				const;
	inline BOOL getAllowDirectTeleport()	const;
	inline BOOL isPrelude()					const;
	inline BOOL getAllowTerraform() 		const;
	inline BOOL getRestrictPushObject()		const;
	inline BOOL getReleaseNotesRequested()		const;

//	bool isAlive(); // can become false if circuit disconnects
// [SL:KB] - Patch: World-MinimapOverlay | Checked: 2012-06-20 (Catznip-3.3)
	bool isAlive() const; // can become false if circuit disconnects

	LLViewerTexture* getWorldMapTile() const;
// [/SL:KB]

	void setWaterHeight(F32 water_level);
	F32 getWaterHeight() const;
// <FS:CR> Aurora Sim
	void rebuildWater();
// </FS:CR> Aurora Sim

	BOOL isVoiceEnabled() const;

	void setBillableFactor(F32 billable_factor) { mBillableFactor = billable_factor; }
	F32 getBillableFactor() 		const 	{ return mBillableFactor; }

	// Maximum number of primitives allowed, regardless of object
	// bonus factor.
	U32 getMaxTasks() const { return mMaxTasks; }
	void setMaxTasks(U32 max_tasks) { mMaxTasks = max_tasks; }

	// Draw lines in the dirt showing ownership. Return number of 
	// vertices drawn.
	S32 renderPropertyLines();

	// Call this whenever you change the height data in the region.
	// (Automatically called by LLSurfacePatch's update routine)
	void dirtyHeights();

	LLViewerParcelOverlay *getParcelOverlay() const
			{ return mParcelOverlay; }

	inline void setRegionFlag(U64 flag, BOOL on);
	inline BOOL getRegionFlag(U64 flag) const;
	void setRegionFlags(U64 flags);
	U64 getRegionFlags() const					{ return mRegionFlags; }

	inline void setRegionProtocol(U64 protocol, BOOL on);
	BOOL getRegionProtocol(U64 protocol) const;
	void setRegionProtocols(U64 protocols)			{ mRegionProtocols = protocols; }
	U64 getRegionProtocols() const					{ return mRegionProtocols; }

	void setTimeDilation(F32 time_dilation);
	F32  getTimeDilation() const				{ return mTimeDilation; }

	// Origin height is at zero.
	const LLVector3d &getOriginGlobal() const;
	LLVector3 getOriginAgent() const;

	// Center is at the height of the water table.
	const LLVector3d &getCenterGlobal() const;
	LLVector3 getCenterAgent() const;

	void setRegionNameAndZone(const std::string& name_and_zone);
	const std::string& getName() const				{ return mName; }
	const std::string& getZoning() const			{ return mZoning; }

	void setOwner(const LLUUID& owner_id);
	const LLUUID& getOwner() const;

	// Is the current agent on the estate manager list for this region?
	void setIsEstateManager(BOOL b) { mIsEstateManager = b; }
	BOOL isEstateManager() const { return mIsEstateManager; }
	BOOL canManageEstate() const;

	void setSimAccess(U8 sim_access)			{ mSimAccess = sim_access; }
	U8 getSimAccess() const						{ return mSimAccess; }
	const std::string getSimAccessString() const;
	
	// Homestead-related getters; there are no setters as nobody should be
	// setting them other than the individual message handler which is a member
	S32 getSimClassID()                    const { return mClassID; }
	S32 getSimCPURatio()                   const { return mCPURatio; }
	const std::string& getSimColoName()    const { return mColoName; }
	const std::string& getSimProductSKU()  const { return mProductSKU; }
	std::string getLocalizedSimProductName() const;

	// Returns "Sandbox", "Expensive", etc.
	static std::string regionFlagsToString(U64 flags);

	// Returns translated version of "Mature", "PG", "Adult", etc.
	static std::string accessToString(U8 sim_access);

	// Returns "M", "PG", "A" etc.
	static std::string accessToShortString(U8 sim_access);
	static U8          shortStringToAccess(const std::string &sim_access);

	// Return access icon name
	static std::string getAccessIcon(U8 sim_access);
	
	// helper function which just makes sure all interested parties
	// can process the message.
	static void processRegionInfo(LLMessageSystem* msg, void**);

	//check if the viewer camera is static
	static BOOL isViewerCameraStatic();
	static void calcNewObjectCreationThrottle();

	void setCacheID(const LLUUID& id);

	F32	getWidth() const						{ return mWidth; }

	void idleUpdate(F32 max_update_time);
	void lightIdleUpdate();
	bool addVisibleGroup(LLViewerOctreeGroup* group);
	void addVisibleChildCacheEntry(LLVOCacheEntry* parent, LLVOCacheEntry* child);
	void addActiveCacheEntry(LLVOCacheEntry* entry);
	void removeActiveCacheEntry(LLVOCacheEntry* entry, LLDrawable* drawablep);	
	void killCacheEntry(U32 local_id); //physically delete the cache entry	

	// Like idleUpdate, but forces everything to complete regardless of
	// how long it takes.
	void forceUpdate();

	void connectNeighbor(LLViewerRegion *neighborp, U32 direction);

	void updateNetStats();

	U32	getPacketsLost() const;

	S32 getHttpResponderID() const;

	// Get/set named capability URLs for this region.
	void setSeedCapability(const std::string& url);
	void failedSeedCapability();
	S32 getNumSeedCapRetries();
	void setCapability(const std::string& name, const std::string& url);
	void setCapabilityDebug(const std::string& name, const std::string& url);
	bool isCapabilityAvailable(const std::string& name) const;
	// implements LLCapabilityProvider
    virtual std::string getCapability(const std::string& name) const;

	// has region received its final (not seed) capability list?
	bool capabilitiesReceived() const;
	void setCapabilitiesReceived(bool received);
	boost::signals2::connection setCapabilitiesReceivedCallback(const caps_received_signal_t::slot_type& cb);

	static bool isSpecialCapabilityName(const std::string &name);
	void logActiveCapabilities() const;

    /// Get LLEventPump on which we listen for capability requests
    /// (https://wiki.lindenlab.com/wiki/Viewer:Messaging/Messaging_Notes#Capabilities)
    LLEventPump& getCapAPI() const;

    /// implements LLCapabilityProvider
	/*virtual*/ const LLHost& getHost() const;
	const U64 		&getHandle() const 			{ return mHandle; }

	LLSurface		&getLand() const;

	// set and get the region id
	const LLUUID& getRegionID() const;
	void setRegionID(const LLUUID& region_id);

	BOOL pointInRegionGlobal(const LLVector3d &point_global) const;
	LLVector3	getPosRegionFromGlobal(const LLVector3d &point_global) const;
	LLVector3	getPosRegionFromAgent(const LLVector3 &agent_pos) const;
	LLVector3	getPosAgentFromRegion(const LLVector3 &region_pos) const;
	LLVector3d	getPosGlobalFromRegion(const LLVector3 &offset) const;

	LLVLComposition *getComposition() const;
	F32 getCompositionXY(const S32 x, const S32 y) const;

	//	BOOL isOwnedSelf(const LLVector3& pos);
	//
	//	// Owned by a group you belong to?  (officer OR member)
	//	BOOL isOwnedGroup(const LLVector3& pos);
	// [SL:KB] - Patch: UI-SidepanelPeople | Checked: 2010-12-02 (Catznip-2.4.0g) | Added: Catznip-2.4.0g
	BOOL isOwnedSelf(const LLVector3& pos) const;

	// Owned by a group you belong to?  (officer OR member)
	BOOL isOwnedGroup(const LLVector3& pos) const;
	// [/SL:KB]

	// deal with map object updates in the world.
	void updateCoarseLocations(LLMessageSystem* msg);

	F32 getLandHeightRegion(const LLVector3& region_pos);

	U8 getCentralBakeVersion() { return mCentralBakeVersion; }

	void getInfo(LLSD& info);
	
	bool meshRezEnabled() const;
	bool meshUploadEnabled() const;

	// has region received its simulator features list? Requires an additional query after caps received.
	void setSimulatorFeaturesReceived(bool);
	bool simulatorFeaturesReceived() const;
	boost::signals2::connection setSimulatorFeaturesReceivedCallback(const caps_received_signal_t::slot_type& cb);
	
	void getSimulatorFeatures(LLSD& info) const;	
	void setSimulatorFeatures(const LLSD& info);

	
	bool dynamicPathfindingEnabled() const;

<<<<<<< HEAD
// </FS:CR>
#ifdef OPENSIM
	std::set<std::string> getGods() { return mGodNames; };	
#endif // OPENSIM
// </FS:CR>
=======
	bool avatarHoverHeightEnabled() const;
>>>>>>> c489f1f8

	typedef enum
	{
		CACHE_MISS_TYPE_FULL = 0,
		CACHE_MISS_TYPE_CRC,
		CACHE_MISS_TYPE_NONE
	} eCacheMissType;

	typedef enum
	{
		CACHE_UPDATE_DUPE = 0,
		CACHE_UPDATE_CHANGED,
		CACHE_UPDATE_ADDED,
		CACHE_UPDATE_REPLACED
	} eCacheUpdateResult;

	// handle a full update message
	eCacheUpdateResult cacheFullUpdate(LLDataPackerBinaryBuffer &dp, U32 flags);
	eCacheUpdateResult cacheFullUpdate(LLViewerObject* objectp, LLDataPackerBinaryBuffer &dp, U32 flags);	
	LLVOCacheEntry* getCacheEntryForOctree(U32 local_id);
	LLVOCacheEntry* getCacheEntry(U32 local_id, bool valid = true);
	bool probeCache(U32 local_id, U32 crc, U32 flags, U8 &cache_miss_type);
	void requestCacheMisses();
	void addCacheMissFull(const U32 local_id);
	//update object cache if the object receives a full-update or terse update
	LLViewerObject* updateCacheEntry(U32 local_id, LLViewerObject* objectp, U32 update_type);
	void findOrphans(U32 parent_id);
	void clearCachedVisibleObjects();
	void dumpCache();

	void unpackRegionHandshake();

	void calculateCenterGlobal();
	void calculateCameraDistance();

	friend std::ostream& operator<<(std::ostream &s, const LLViewerRegion &region);
    /// implements LLCapabilityProvider
    virtual std::string getDescription() const;
	std::string getHttpUrl() const { return mHttpUrl ;}

	U32 getNumOfVisibleGroups() const;
	U32 getNumOfActiveCachedObjects() const;
	LLSpatialPartition* getSpatialPartition(U32 type);
	LLVOCachePartition* getVOCachePartition();

	bool objectIsReturnable(const LLVector3& pos, const std::vector<LLBBox>& boxes) const;
	bool childrenObjectReturnable( const std::vector<LLBBox>& boxes ) const;
	bool objectsCrossParcel(const std::vector<LLBBox>& boxes) const;

	void getNeighboringRegions( std::vector<LLViewerRegion*>& uniqueRegions );
	void getNeighboringRegionsStatus( std::vector<S32>& regions );
	const LLViewerRegionImpl * getRegionImpl() const { return mImpl; }
	LLViewerRegionImpl * getRegionImplNC() { return mImpl; }

	// implements the materials capability throttle
	bool materialsCapThrottled() const { return !mMaterialsCapThrottleTimer.hasExpired(); }
	void resetMaterialsCapThrottle();
	
	U32 getMaxMaterialsPerTransaction() const;

	void removeFromCreatedList(U32 local_id);
	void addToCreatedList(U32 local_id);	

	BOOL isPaused() const {return mPaused;}
	S32  getLastUpdate() const {return mLastUpdate;}

	static BOOL isNewObjectCreationThrottleDisabled() {return sNewObjectCreationThrottle < 0;}

private:
	void addToVOCacheTree(LLVOCacheEntry* entry);
	LLViewerObject* addNewObject(LLVOCacheEntry* entry);
	void killObject(LLVOCacheEntry* entry, std::vector<LLDrawable*>& delete_list); //adds entry into list if it is safe to move into cache
	void removeFromVOCacheTree(LLVOCacheEntry* entry);
	void killCacheEntry(LLVOCacheEntry* entry, bool for_rendering = false); //physically delete the cache entry	
	void killInvisibleObjects(F32 max_time);
	void createVisibleObjects(F32 max_time);
	void updateVisibleEntries(F32 max_time); //update visible entries

	void addCacheMiss(U32 id, LLViewerRegion::eCacheMissType miss_type);
	void decodeBoundingInfo(LLVOCacheEntry* entry);
	bool isNonCacheableObjectCreated(U32 local_id);	

public:
	struct CompareDistance
	{
		bool operator()(const LLViewerRegion* const& lhs, const LLViewerRegion* const& rhs)
		{
			return lhs->mCameraDistanceSquared < rhs->mCameraDistanceSquared; 
		}
	};

	void showReleaseNotes();
	void reInitPartitions();	// <FS:CR> FIRE-11593: Opensim "4096 Bug" Fix by Latif Khalifa

protected:
	void disconnectAllNeighbors();
	void initStats();
	void initPartitions();	// <FS:CR> FIRE-11593: Opensim "4096 Bug" Fix by Latif Khalifa

public:
	LLWind  mWind;
	LLViewerParcelOverlay	*mParcelOverlay;

	F32Bits	mBitsReceived;
	F32		mPacketsReceived;

	LLMatrix4 mRenderMatrix;

	// These arrays are maintained in parallel. Ideally they'd be combined into a
	// single array of an aggrigate data type but for compatibility with the old
	// messaging system in which the previous message only sends and parses the 
	// positions stored in the first array so they're maintained separately until 
	// we stop supporting the old CoarseLocationUpdate message.
	std::vector<U32> mMapAvatars;
	std::vector<LLUUID> mMapAvatarIDs;

	static BOOL sVOCacheCullingEnabled; //vo cache culling enabled or not.
	static S32  sLastCameraUpdated;

	LLFrameTimer &	getRenderInfoRequestTimer()			{ return mRenderInfoRequestTimer;		};

	struct CompareRegionByLastUpdate
	{
		bool operator()(const LLViewerRegion* const& lhs, const LLViewerRegion* const& rhs)
		{
			S32 lpa = lhs->getLastUpdate();
			S32 rpa = rhs->getLastUpdate();

			//small mLastUpdate first
			if(lpa < rpa)		
			{
				return true;
			}
			else if(lpa > rpa)
			{
				return false;
			}
			else
			{
				return lhs < rhs;
			}			
		}
	};
	typedef std::set<LLViewerRegion*, CompareRegionByLastUpdate> region_priority_list_t;

private:
	static S32  sNewObjectCreationThrottle;
	LLViewerRegionImpl * mImpl;
	LLFrameTimer         mRegionTimer;

	F32			mWidth;			// Width of region on a side (meters)
	U64			mHandle;
	F32			mTimeDilation;	// time dilation of physics simulation on simulator
	S32         mLastUpdate; //last time called idleUpdate()

	// simulator name
	std::string mName;
	std::string mZoning;

	// Is this agent on the estate managers list for this region?
	BOOL mIsEstateManager;

	U32		mPacketsIn;
	U32Bits	mBitsIn,
			mLastBitsIn;
	U32		mLastPacketsIn;
	U32		mPacketsOut;
	U32		mLastPacketsOut;
	S32		mPacketsLost;
	S32		mLastPacketsLost;
	U32Milliseconds		mPingDelay;
	F32		mDeltaTime;				// Time since last measurement of lastPackets, Bits, etc

	U64		mRegionFlags;			// includes damage flags
	U64		mRegionProtocols;		// protocols supported by this region
	U8		mSimAccess;
	F32 	mBillableFactor;
	U32		mMaxTasks;				// max prim count
	F32		mCameraDistanceSquared;	// updated once per frame
	U8		mCentralBakeVersion;
	
	LLVOCacheEntry* mLastVisitedEntry;
	U32				mInvisibilityCheckHistory;	

	// Information for Homestead / CR-53
	S32 mClassID;
	S32 mCPURatio;

	std::string mColoName;
	std::string mProductSKU;
	std::string mProductName;
	std::string mHttpUrl ;
	
	// Maps local ids to cache entries.
	// Regions can have order 10,000 objects, so assume
	// a structure of size 2^14 = 16,000
	BOOL									mCacheLoaded;
	BOOL                                    mCacheDirty;
	BOOL	mAlive;					// can become false if circuit disconnects
	BOOL	mCapabilitiesReceived;
	BOOL	mSimulatorFeaturesReceived;
	BOOL    mReleaseNotesRequested;
	BOOL    mDead;  //if true, this region is in the process of deleting.
	BOOL    mPaused; //pause processing the objects in the region

	typedef std::map<U32, std::vector<U32> > orphan_list_t;
	orphan_list_t mOrphanMap;
			
	// <FS:CR> Opensim region capabilities
#ifdef OPENSIM
	std::set<std::string> mGodNames;
#endif
	// </FS:CR>

// [SL:KB] - Patch: World-MinimapOverlay | Checked: 2012-07-26 (Catznip-3.3)
	mutable LLPointer<LLViewerTexture>		mWorldMapTile;
// [/SL:KB]

	class CacheMissItem
	{
	public:
		CacheMissItem(U32 id, LLViewerRegion::eCacheMissType miss_type) : mID(id), mType(miss_type){}

		U32                            mID;     //local object id
		LLViewerRegion::eCacheMissType mType;   //cache miss type

		typedef std::list<CacheMissItem> cache_miss_list_t;
	};
	CacheMissItem::cache_miss_list_t   mCacheMissList;
	
	caps_received_signal_t mCapabilitiesReceivedSignal;		
	caps_received_signal_t mSimulatorFeaturesReceivedSignal;		

	LLSD mSimulatorFeatures;

	// the materials capability throttle
	LLFrameTimer mMaterialsCapThrottleTimer;
	LLFrameTimer mRenderInfoRequestTimer;
};

inline BOOL LLViewerRegion::getRegionProtocol(U64 protocol) const
{
	return ((mRegionProtocols & protocol) != 0);
}

inline void LLViewerRegion::setRegionProtocol(U64 protocol, BOOL on)
{
	if (on)
	{
		mRegionProtocols |= protocol;
	}
	else
	{
		mRegionProtocols &= ~protocol;
	}
}

inline BOOL LLViewerRegion::getRegionFlag(U64 flag) const
{
	return ((mRegionFlags & flag) != 0);
}

inline void LLViewerRegion::setRegionFlag(U64 flag, BOOL on)
{
	if (on)
	{
		mRegionFlags |= flag;
	}
	else
	{
		mRegionFlags &= ~flag;
	}
}

inline BOOL LLViewerRegion::getAllowDamage() const
{
	return ((mRegionFlags & REGION_FLAGS_ALLOW_DAMAGE) !=0);
}

inline BOOL LLViewerRegion::getAllowLandmark() const
{
	return ((mRegionFlags & REGION_FLAGS_ALLOW_LANDMARK) !=0);
}

inline BOOL LLViewerRegion::getAllowSetHome() const
{
	return ((mRegionFlags & REGION_FLAGS_ALLOW_SET_HOME) != 0);
}

inline BOOL LLViewerRegion::getResetHomeOnTeleport() const
{
	return ((mRegionFlags & REGION_FLAGS_RESET_HOME_ON_TELEPORT) !=0);
}

inline BOOL LLViewerRegion::getSunFixed() const
{
	return ((mRegionFlags & REGION_FLAGS_SUN_FIXED) !=0);
}

inline BOOL LLViewerRegion::getBlockFly() const
{
	return ((mRegionFlags & REGION_FLAGS_BLOCK_FLY) !=0);
}

inline BOOL LLViewerRegion::getAllowDirectTeleport() const
{
	return ((mRegionFlags & REGION_FLAGS_ALLOW_DIRECT_TELEPORT) !=0);
}

inline BOOL LLViewerRegion::isPrelude() const
{
	return is_prelude( mRegionFlags );
}

inline BOOL LLViewerRegion::getAllowTerraform() const
{
	return ((mRegionFlags & REGION_FLAGS_BLOCK_TERRAFORM) == 0);
}

inline BOOL LLViewerRegion::getRestrictPushObject() const
{
	return ((mRegionFlags & REGION_FLAGS_RESTRICT_PUSHOBJECT) != 0);
}

inline BOOL LLViewerRegion::getReleaseNotesRequested() const
{
	return mReleaseNotesRequested;
}

#endif<|MERGE_RESOLUTION|>--- conflicted
+++ resolved
@@ -337,15 +337,13 @@
 	
 	bool dynamicPathfindingEnabled() const;
 
-<<<<<<< HEAD
+	bool avatarHoverHeightEnabled() const;
+
 // </FS:CR>
 #ifdef OPENSIM
 	std::set<std::string> getGods() { return mGodNames; };	
 #endif // OPENSIM
 // </FS:CR>
-=======
-	bool avatarHoverHeightEnabled() const;
->>>>>>> c489f1f8
 
 	typedef enum
 	{
