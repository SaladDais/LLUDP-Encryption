--- conflicted
+++ resolved
@@ -59,13 +59,10 @@
 	void handleShowProfile();
 	void handleStartTracking();
 
-<<<<<<< HEAD
-	void stretchMiniMap(S32 width,S32 height);
-	
+	void setMinimized( BOOL );
+
 	LLMenuGL*		mPopupMenu;
 
-=======
->>>>>>> f6b8bfd3
 	LLTextBox*		mTextBoxEast;
 	LLTextBox*		mTextBoxNorth;
 	LLTextBox*		mTextBoxWest;
