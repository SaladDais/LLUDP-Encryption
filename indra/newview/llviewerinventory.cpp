--- conflicted
+++ resolved
@@ -954,11 +954,7 @@
 }
 
 //RezAttachmentCallback::RezAttachmentCallback(LLViewerJointAttachment *attachmentp)
-<<<<<<< HEAD
-// [SL:KB] - Patch: Appearance-Misc | Checked: 2010-09-28 (Catznip-2.5.0a) | Added: Catznip-2.2.0a
-=======
 // [SL:KB] - Patch: Appearance-Misc | Checked: 2010-09-28 (Catznip-2.6.0a) | Added: Catznip-2.2.0a
->>>>>>> 15b5c119
 RezAttachmentCallback::RezAttachmentCallback(LLViewerJointAttachment *attachmentp, bool replace)
 	: mAttach(attachmentp), mReplace(replace)
 // [/SL:KB]
@@ -978,11 +974,7 @@
 	if (item)
 	{
 //		rez_attachment(item, mAttach);
-<<<<<<< HEAD
-// [SL:KB] - Patch: Appearance-Misc | Checked: 2010-09-28 (Catznip-2.5.0a) | Added: Catznip-2.2.0a
-=======
 // [SL:KB] - Patch: Appearance-Misc | Checked: 2010-09-28 (Catznip-2.6.0a) | Added: Catznip-2.2.0a
->>>>>>> 15b5c119
 		rez_attachment(item, mAttach, mReplace);
 // [/SL:KB]
 	}
