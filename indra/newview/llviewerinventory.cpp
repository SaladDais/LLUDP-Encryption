--- conflicted
+++ resolved
@@ -70,13 +70,10 @@
 #include "llfloaterperms.h"
 #include "llclipboard.h"
 #include "llhttpretrypolicy.h"
-<<<<<<< HEAD
+#include "llsettingsvo.h"
 // [RLVa:KB] - Checked: 2014-11-02 (RLVa-1.4.11)
 #include "rlvcommon.h"
 // [/RLVa:KB]
-=======
-#include "llsettingsvo.h"
->>>>>>> bc787063
 
 // do-nothing ops for use in callbacks.
 void no_op_inventory_func(const LLUUID&) {} 
@@ -1249,16 +1246,11 @@
 	LLAvatarName av_name;
 	LLAvatarNameCache::get(avatar_id, &av_name);
 	create_inventory_item(gAgent.getID(), gAgent.getSessionID(),
-<<<<<<< HEAD
 						  // <FS:Ansariel> Must provide a parent LLUUID; Default to calling card folder
 						  //parent, LLTransactionID::tnull, av_name.getUserName(), item_desc, LLAssetType::AT_CALLINGCARD,
 						  (parent.isNull() ? gInventory.findCategoryUUIDForType(LLFolderType::FT_CALLINGCARD) : parent), LLTransactionID::tnull, av_name.getUserName(), item_desc, LLAssetType::AT_CALLINGCARD,
 						  // </FS:Ansariel>
-						  LLInventoryType::IT_CALLINGCARD, NOT_WEARABLE, PERM_MOVE | PERM_TRANSFER, cb);
-=======
-						  parent, LLTransactionID::tnull, av_name.getUserName(), item_desc, LLAssetType::AT_CALLINGCARD,
                           LLInventoryType::IT_CALLINGCARD, NO_INV_SUBTYPE, PERM_MOVE | PERM_TRANSFER, cb);
->>>>>>> bc787063
 }
 
 void create_inventory_wearable(const LLUUID& agent_id, const LLUUID& session_id,
