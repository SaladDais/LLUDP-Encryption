/** 
 * @file llxmlrpctransaction.cpp
 * @brief LLXMLRPCTransaction and related class implementations 
 *
 * $LicenseInfo:firstyear=2006&license=viewerlgpl$
 * Second Life Viewer Source Code
 * Copyright (C) 2010, Linden Research, Inc.
 * 
 * This library is free software; you can redistribute it and/or
 * modify it under the terms of the GNU Lesser General Public
 * License as published by the Free Software Foundation;
 * version 2.1 of the License only.
 * 
 * This library is distributed in the hope that it will be useful,
 * but WITHOUT ANY WARRANTY; without even the implied warranty of
 * MERCHANTABILITY or FITNESS FOR A PARTICULAR PURPOSE.  See the GNU
 * Lesser General Public License for more details.
 * 
 * You should have received a copy of the GNU Lesser General Public
 * License along with this library; if not, write to the Free Software
 * Foundation, Inc., 51 Franklin Street, Fifth Floor, Boston, MA  02110-1301  USA
 * 
 * Linden Research, Inc., 945 Battery Street, San Francisco, CA  94111  USA
 * $/LicenseInfo$
 */

#include "llviewerprecompiledheaders.h"
// include this to get winsock2 because openssl attempts to include winsock1
#include "llwin32headerslean.h"
#include <openssl/x509_vfy.h>
#include <openssl/ssl.h>
#include "llsecapi.h"

#include "llxmlrpctransaction.h"
#include "llxmlrpclistener.h"

#include "httpcommon.h"
#include "llhttpconstants.h"
#include "httprequest.h"
#include "httpoptions.h"
#include "httpheaders.h"
#include "bufferarray.h"
#include "llviewercontrol.h"

// Have to include these last to avoid queue redefinition!
#include <xmlrpc-epi/xmlrpc.h>

#include "llappviewer.h"
#include "lltrans.h"

#include "boost/move/unique_ptr.hpp"

namespace boost
{
	using ::boost::movelib::unique_ptr; // move unique_ptr into the boost namespace.
}

// Static instance of LLXMLRPCListener declared here so that every time we
// bring in this code, we instantiate a listener. If we put the static
// instance of LLXMLRPCListener into llxmlrpclistener.cpp, the linker would
// simply omit llxmlrpclistener.o, and shouting on the LLEventPump would do
// nothing.
static LLXMLRPCListener listener("LLXMLRPCTransaction");

LLXMLRPCValue LLXMLRPCValue::operator[](const char* id) const
{
	return LLXMLRPCValue(XMLRPC_VectorGetValueWithID(mV, id));
}

std::string LLXMLRPCValue::asString() const
{
	const char* s = XMLRPC_GetValueString(mV);
	return s ? s : "";
}

int		LLXMLRPCValue::asInt() const	{ return XMLRPC_GetValueInt(mV); }
bool	LLXMLRPCValue::asBool() const	{ return XMLRPC_GetValueBoolean(mV) != 0; }
double	LLXMLRPCValue::asDouble() const	{ return XMLRPC_GetValueDouble(mV); }

LLXMLRPCValue LLXMLRPCValue::rewind()
{
	return LLXMLRPCValue(XMLRPC_VectorRewind(mV));
}

LLXMLRPCValue LLXMLRPCValue::next()
{
	return LLXMLRPCValue(XMLRPC_VectorNext(mV));
}

bool LLXMLRPCValue::isValid() const
{
	return mV != NULL;
}

LLXMLRPCValue LLXMLRPCValue::createArray()
{
	return LLXMLRPCValue(XMLRPC_CreateVector(NULL, xmlrpc_vector_array));
}

LLXMLRPCValue LLXMLRPCValue::createStruct()
{
	return LLXMLRPCValue(XMLRPC_CreateVector(NULL, xmlrpc_vector_struct));
}


void LLXMLRPCValue::append(LLXMLRPCValue& v)
{
	XMLRPC_AddValueToVector(mV, v.mV);
}

void LLXMLRPCValue::appendString(const std::string& v)
{
	XMLRPC_AddValueToVector(mV, XMLRPC_CreateValueString(NULL, v.c_str(), 0));
}

void LLXMLRPCValue::appendInt(int v)
{
	XMLRPC_AddValueToVector(mV, XMLRPC_CreateValueInt(NULL, v));
}

void LLXMLRPCValue::appendBool(bool v)
{
	XMLRPC_AddValueToVector(mV, XMLRPC_CreateValueBoolean(NULL, v));
}

void LLXMLRPCValue::appendDouble(double v)
{
	XMLRPC_AddValueToVector(mV, XMLRPC_CreateValueDouble(NULL, v));
}


void LLXMLRPCValue::append(const char* id, LLXMLRPCValue& v)
{
	XMLRPC_SetValueID(v.mV, id, 0);
	XMLRPC_AddValueToVector(mV, v.mV);
}

void LLXMLRPCValue::appendString(const char* id, const std::string& v)
{
	XMLRPC_AddValueToVector(mV, XMLRPC_CreateValueString(id, v.c_str(), 0));
}

void LLXMLRPCValue::appendInt(const char* id, int v)
{
	XMLRPC_AddValueToVector(mV, XMLRPC_CreateValueInt(id, v));
}

void LLXMLRPCValue::appendBool(const char* id, bool v)
{
	XMLRPC_AddValueToVector(mV, XMLRPC_CreateValueBoolean(id, v));
}

void LLXMLRPCValue::appendDouble(const char* id, double v)
{
	XMLRPC_AddValueToVector(mV, XMLRPC_CreateValueDouble(id, v));
}

void LLXMLRPCValue::cleanup()
{
	XMLRPC_CleanupValue(mV);
	mV = NULL;
}

XMLRPC_VALUE LLXMLRPCValue::getValue() const
{
	return mV;
}


class LLXMLRPCTransaction::Handler : public LLCore::HttpHandler
{
public: 
	Handler(LLCore::HttpRequest::ptr_t &request, LLXMLRPCTransaction::Impl *impl);
	virtual ~Handler();

	virtual void onCompleted(LLCore::HttpHandle handle, LLCore::HttpResponse * response);

	typedef boost::shared_ptr<LLXMLRPCTransaction::Handler> ptr_t;

private:

	LLXMLRPCTransaction::Impl *mImpl;
	LLCore::HttpRequest::ptr_t mRequest;
};

class LLXMLRPCTransaction::Impl
{
public:
	typedef LLXMLRPCTransaction::EStatus	EStatus;

	LLCore::HttpRequest::ptr_t	mHttpRequest;


	EStatus				mStatus;
	CURLcode			mCurlCode;
	std::string			mStatusMessage;
	std::string			mStatusURI;
	LLCore::HttpResponse::TransferStats::ptr_t	mTransferStats;
	Handler::ptr_t		mHandler;
	LLCore::HttpHandle	mPostH;

	std::string			mURI;

	std::string			mProxyAddress;

	std::string			mResponseText;
	XMLRPC_REQUEST		mResponse;
	std::string         mCertStore;
	LLPointer<LLCertificate> mErrorCert;

	Impl(const std::string& uri, XMLRPC_REQUEST request, bool useGzip);
	Impl(const std::string& uri,
		const std::string& method, LLXMLRPCValue params, bool useGzip);
	~Impl();

	bool process();

	void setStatus(EStatus code, const std::string& message = "", const std::string& uri = "");
	void setHttpStatus(const LLCore::HttpStatus &status);

private:
	void init(XMLRPC_REQUEST request, bool useGzip);
};

LLXMLRPCTransaction::Handler::Handler(LLCore::HttpRequest::ptr_t &request, 
		LLXMLRPCTransaction::Impl *impl) :
	mImpl(impl),
	mRequest(request)
{
}

LLXMLRPCTransaction::Handler::~Handler()
{
}

void LLXMLRPCTransaction::Handler::onCompleted(LLCore::HttpHandle handle, 
	LLCore::HttpResponse * response)
{
	LLCore::HttpStatus status = response->getStatus();

	if (!status)
	{
		if ((status.toULong() != CURLE_SSL_PEER_CERTIFICATE) &&
			(status.toULong() != CURLE_SSL_CACERT))
		{
			// if we have a curl error that's not already been handled
			// (a non cert error), then generate the error message as
			// appropriate
			mImpl->setHttpStatus(status);
			LLCertificate *errordata = static_cast<LLCertificate *>(status.getErrorData());

			if (errordata)
			{
				mImpl->mErrorCert = LLPointer<LLCertificate>(errordata);
				status.setErrorData(NULL);
				errordata->unref();
			}

			LL_WARNS() << "LLXMLRPCTransaction error "
				<< status.toHex() << ": " << status.toString() << LL_ENDL;
			LL_WARNS() << "LLXMLRPCTransaction request URI: "
				<< mImpl->mURI << LL_ENDL;
		}

		return;
	}

	mImpl->setStatus(LLXMLRPCTransaction::StatusComplete);
	mImpl->mTransferStats = response->getTransferStats();

	// the contents of a buffer array are potentially noncontiguous, so we
	// will need to copy them into an contiguous block of memory for XMLRPC.
	LLCore::BufferArray *body = response->getBody();
	char * bodydata = new char[body->size()];

	body->read(0, bodydata, body->size());

	mImpl->mResponse = XMLRPC_REQUEST_FromXML(bodydata, body->size(), 0);

	delete[] bodydata;

	bool		hasError = false;
	bool		hasFault = false;
	int			faultCode = 0;
	std::string	faultString;

	LLXMLRPCValue error(XMLRPC_RequestGetError(mImpl->mResponse));
	if (error.isValid())
	{
		hasError = true;
		faultCode = error["faultCode"].asInt();
		faultString = error["faultString"].asString();
	}
	else if (XMLRPC_ResponseIsFault(mImpl->mResponse))
	{
		hasFault = true;
		faultCode = XMLRPC_GetResponseFaultCode(mImpl->mResponse);
		faultString = XMLRPC_GetResponseFaultString(mImpl->mResponse);
	}

	if (hasError || hasFault)
	{
		mImpl->setStatus(LLXMLRPCTransaction::StatusXMLRPCError);

		LL_WARNS() << "LLXMLRPCTransaction XMLRPC "
			<< (hasError ? "error " : "fault ")
			<< faultCode << ": "
			<< faultString << LL_ENDL;
		LL_WARNS() << "LLXMLRPCTransaction request URI: "
			<< mImpl->mURI << LL_ENDL;
	}

}

//=========================================================================

LLXMLRPCTransaction::Impl::Impl(const std::string& uri,
		XMLRPC_REQUEST request, bool useGzip)
	: mHttpRequest(),
	  mStatus(LLXMLRPCTransaction::StatusNotStarted),
	  mURI(uri),
	  mResponse(0)
{
	init(request, useGzip);
}


LLXMLRPCTransaction::Impl::Impl(const std::string& uri,
		const std::string& method, LLXMLRPCValue params, bool useGzip)
	: mHttpRequest(),
	  mStatus(LLXMLRPCTransaction::StatusNotStarted),
	  mURI(uri),
	  mResponse(0)
{
	XMLRPC_REQUEST request = XMLRPC_RequestNew();
	XMLRPC_RequestSetMethodName(request, method.c_str());
	XMLRPC_RequestSetRequestType(request, xmlrpc_request_call);
	XMLRPC_RequestSetData(request, params.getValue());
	
	init(request, useGzip);
    // DEV-28398: without this XMLRPC_RequestFree() call, it looks as though
    // the 'request' object is simply leaked. It's less clear to me whether we
    // should also ask to free request value data (second param 1), since the
    // data come from 'params'.
    XMLRPC_RequestFree(request, 1);
}

void LLXMLRPCTransaction::Impl::init(XMLRPC_REQUEST request, bool useGzip)
{
	LLCore::HttpOptions::ptr_t httpOpts;
	LLCore::HttpHeaders::ptr_t httpHeaders;

<<<<<<< HEAD
// _sslCtxFunction
// Callback function called when an SSL Context is created via CURL
// used to configure the context for custom cert validate(<, <#const & xs#>, <#T * #>, <#long #>)tion
// based on SECAPI

CURLcode LLXMLRPCTransaction::Impl::_sslCtxFunction(CURL * curl, void *sslctx, void *param)
{
	SSL_CTX * ctx = (SSL_CTX *) sslctx;
	// disable any default verification for server certs
	SSL_CTX_set_verify(ctx, SSL_VERIFY_NONE, NULL);
	// set the verification callback.
	SSL_CTX_set_cert_verify_callback(ctx, _sslCertVerifyCallback, param);
	// the calls are void


	// <FS:ND> FIRE-11406
	// Some server at LL don't like it at all when curl/openssl try to speak TLSv1.2 to them, instead
	// of renegotiating to SSLv3 they clamp up and don't talk to us at all anywmore, not even dropping the connection.
	// This then leads to unfun timeouts and failed transactions.

#ifdef SSL_TXT_TLSV1_2
	SSL_CTX_set_options( ctx, SSL_OP_ALL | SSL_OP_NO_TLSv1_2 );
#endif

	// </FS:ND>

	return CURLE_OK;
	
}
=======
>>>>>>> abf9ccb0

	if (!mHttpRequest)
	{
		mHttpRequest = LLCore::HttpRequest::ptr_t(new LLCore::HttpRequest);
	}

	// LLRefCounted starts with a 1 ref, so don't add a ref in the smart pointer
	httpOpts = LLCore::HttpOptions::ptr_t(new LLCore::HttpOptions()); 

	httpOpts->setTimeout(40L);

	bool vefifySSLCert = !gSavedSettings.getBOOL("NoVerifySSLCert");
	mCertStore = gSavedSettings.getString("CertStore");

	httpOpts->setSSLVerifyPeer( vefifySSLCert );
	httpOpts->setSSLVerifyHost( vefifySSLCert ? 2 : 0);

	// LLRefCounted starts with a 1 ref, so don't add a ref in the smart pointer
	httpHeaders = LLCore::HttpHeaders::ptr_t(new LLCore::HttpHeaders());

	httpHeaders->append(HTTP_OUT_HEADER_CONTENT_TYPE, HTTP_CONTENT_TEXT_XML);

	///* Setting the DNS cache timeout to -1 disables it completely.
	//This might help with bug #503 */
	//httpOpts->setDNSCacheTimeout(-1);

	LLCore::BufferArray::ptr_t body = LLCore::BufferArray::ptr_t(new LLCore::BufferArray());

	// TODO: See if there is a way to serialize to a preallocated buffer I'm 
	// not fond of the copy here.
	int	requestSize(0);
	char * requestText = XMLRPC_REQUEST_ToXML(request, &requestSize);

	body->append(requestText, requestSize);
	
	XMLRPC_Free(requestText);

	mHandler = LLXMLRPCTransaction::Handler::ptr_t(new Handler( mHttpRequest, this ));

	mPostH = mHttpRequest->requestPost(LLCore::HttpRequest::DEFAULT_POLICY_ID, 0, 
		mURI, body.get(), httpOpts, httpHeaders, mHandler);

<<<<<<< HEAD

	mCurlRequest->sendRequest(mURI);
=======
>>>>>>> abf9ccb0
}


LLXMLRPCTransaction::Impl::~Impl()
{
	if (mResponse)
	{
		XMLRPC_RequestFree(mResponse, 1);
	}
}

bool LLXMLRPCTransaction::Impl::process()
{
	if (!mPostH || !mHttpRequest)
	{
		LL_WARNS() << "transaction failed." << LL_ENDL;
		return true; //failed, quit.
	}

	switch (mStatus)
	{
		case LLXMLRPCTransaction::StatusComplete:
		case LLXMLRPCTransaction::StatusCURLError:
		case LLXMLRPCTransaction::StatusXMLRPCError:
		case LLXMLRPCTransaction::StatusOtherError:
		{
			return true;
		}

		case LLXMLRPCTransaction::StatusNotStarted:
		{
			setStatus(LLXMLRPCTransaction::StatusStarted);
			break;
		}

		default:
			break;
	}

	LLCore::HttpStatus status = mHttpRequest->update(0);

	status = mHttpRequest->getStatus();
	if (!status) 
	{
		return false;
	}

	return false;
}

void LLXMLRPCTransaction::Impl::setStatus(EStatus status,
	const std::string& message, const std::string& uri)
{
	mStatus = status;
	mStatusMessage = message;
	mStatusURI = uri;

	if (mStatusMessage.empty())
	{
		switch (mStatus)
		{
			case StatusNotStarted:
				mStatusMessage = "(not started)";
				break;
				
			case StatusStarted:
				mStatusMessage = "(waiting for server response)";
				break;
				
			case StatusDownloading:
				mStatusMessage = "(reading server response)";
				break;
				
			case StatusComplete:
				mStatusMessage = "(done)";
				break;
			default:
				// Usually this means that there's a problem with the login server,
				// not with the client.  Direct user to status page.
				mStatusMessage = LLTrans::getString("server_is_down");
				mStatusURI = "http://status.secondlifegrid.net/";
		}
	}
}

void LLXMLRPCTransaction::Impl::setHttpStatus(const LLCore::HttpStatus &status)
{
	CURLcode code = static_cast<CURLcode>(status.toULong());
	std::string message;
	std::string uri = "http://secondlife.com/community/support.php";
	LLURI failuri(mURI);


	switch (code)
	{
	case CURLE_COULDNT_RESOLVE_HOST:
		message =
			std::string("DNS could not resolve the host name(") + failuri.hostName() + ").\n"
			"Please verify that you can connect to the www.secondlife.com\n"
			"web site.  If you can, but continue to receive this error,\n"
			"please go to the support section and report this problem.";
		break;

	case CURLE_SSL_PEER_CERTIFICATE:
		message =
			"The login server couldn't verify itself via SSL.\n"
			"If you continue to receive this error, please go\n"
			"to the Support section of the SecondLife.com web site\n"
			"and report the problem.";
		break;

	case CURLE_SSL_CACERT:
	case CURLE_SSL_CONNECT_ERROR:
		message =
			"Often this means that your computer\'s clock is set incorrectly.\n"
			"Please go to Control Panels and make sure the time and date\n"
			"are set correctly.\n"
			"Also check that your network and firewall are set up correctly.\n"
			"If you continue to receive this error, please go\n"
			"to the Support section of the SecondLife.com web site\n"
			"and report the problem.";
		break;

	default:
		break;
	}

	mCurlCode = code;
	setStatus(StatusCURLError, message, uri);

}


LLXMLRPCTransaction::LLXMLRPCTransaction(
	const std::string& uri, XMLRPC_REQUEST request, bool useGzip)
: impl(* new Impl(uri, request, useGzip))
{ }


LLXMLRPCTransaction::LLXMLRPCTransaction(
	const std::string& uri,
	const std::string& method, LLXMLRPCValue params, bool useGzip)
: impl(* new Impl(uri, method, params, useGzip))
{ }

LLXMLRPCTransaction::~LLXMLRPCTransaction()
{
	delete &impl;
}

bool LLXMLRPCTransaction::process()
{
	return impl.process();
}

LLXMLRPCTransaction::EStatus LLXMLRPCTransaction::status(int* curlCode)
{
	if (curlCode)
	{
		*curlCode = 
			(impl.mStatus == StatusCURLError)
				? impl.mCurlCode
				: CURLE_OK;
	}
		
	return impl.mStatus;
}

std::string LLXMLRPCTransaction::statusMessage()
{
	return impl.mStatusMessage;
}

LLPointer<LLCertificate> LLXMLRPCTransaction::getErrorCert()
{
	return impl.mErrorCert;
}

std::string LLXMLRPCTransaction::statusURI()
{
	return impl.mStatusURI;
}

XMLRPC_REQUEST LLXMLRPCTransaction::response()
{
	return impl.mResponse;
}

LLXMLRPCValue LLXMLRPCTransaction::responseValue()
{
	return LLXMLRPCValue(XMLRPC_RequestGetData(impl.mResponse));
}


F64 LLXMLRPCTransaction::transferRate()
{
	if (impl.mStatus != StatusComplete)
	{
		return 0.0L;
	}
	
	double rate_bits_per_sec = impl.mTransferStats->mSpeedDownload * 8.0;
	
	LL_INFOS("AppInit") << "Buffer size:   " << impl.mResponseText.size() << " B" << LL_ENDL;
	LL_DEBUGS("AppInit") << "Transfer size: " << impl.mTransferStats->mSizeDownload << " B" << LL_ENDL;
	LL_DEBUGS("AppInit") << "Transfer time: " << impl.mTransferStats->mTotalTime << " s" << LL_ENDL;
	LL_INFOS("AppInit") << "Transfer rate: " << rate_bits_per_sec / 1000.0 << " Kb/s" << LL_ENDL;

	return rate_bits_per_sec;
}<|MERGE_RESOLUTION|>--- conflicted
+++ resolved
@@ -350,38 +350,6 @@
 	LLCore::HttpOptions::ptr_t httpOpts;
 	LLCore::HttpHeaders::ptr_t httpHeaders;
 
-<<<<<<< HEAD
-// _sslCtxFunction
-// Callback function called when an SSL Context is created via CURL
-// used to configure the context for custom cert validate(<, <#const & xs#>, <#T * #>, <#long #>)tion
-// based on SECAPI
-
-CURLcode LLXMLRPCTransaction::Impl::_sslCtxFunction(CURL * curl, void *sslctx, void *param)
-{
-	SSL_CTX * ctx = (SSL_CTX *) sslctx;
-	// disable any default verification for server certs
-	SSL_CTX_set_verify(ctx, SSL_VERIFY_NONE, NULL);
-	// set the verification callback.
-	SSL_CTX_set_cert_verify_callback(ctx, _sslCertVerifyCallback, param);
-	// the calls are void
-
-
-	// <FS:ND> FIRE-11406
-	// Some server at LL don't like it at all when curl/openssl try to speak TLSv1.2 to them, instead
-	// of renegotiating to SSLv3 they clamp up and don't talk to us at all anywmore, not even dropping the connection.
-	// This then leads to unfun timeouts and failed transactions.
-
-#ifdef SSL_TXT_TLSV1_2
-	SSL_CTX_set_options( ctx, SSL_OP_ALL | SSL_OP_NO_TLSv1_2 );
-#endif
-
-	// </FS:ND>
-
-	return CURLE_OK;
-	
-}
-=======
->>>>>>> abf9ccb0
 
 	if (!mHttpRequest)
 	{
@@ -424,11 +392,6 @@
 	mPostH = mHttpRequest->requestPost(LLCore::HttpRequest::DEFAULT_POLICY_ID, 0, 
 		mURI, body.get(), httpOpts, httpHeaders, mHandler);
 
-<<<<<<< HEAD
-
-	mCurlRequest->sendRequest(mURI);
-=======
->>>>>>> abf9ccb0
 }
 
 
