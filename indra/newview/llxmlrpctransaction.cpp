/** 
 * @file llxmlrpctransaction.cpp
 * @brief LLXMLRPCTransaction and related class implementations 
 *
 * $LicenseInfo:firstyear=2006&license=viewergpl$
 * 
 * Copyright (c) 2006-2009, Linden Research, Inc.
 * 
 * Second Life Viewer Source Code
 * The source code in this file ("Source Code") is provided by Linden Lab
 * to you under the terms of the GNU General Public License, version 2.0
 * ("GPL"), unless you have obtained a separate licensing agreement
 * ("Other License"), formally executed by you and Linden Lab.  Terms of
 * the GPL can be found in doc/GPL-license.txt in this distribution, or
 * online at http://secondlifegrid.net/programs/open_source/licensing/gplv2
 * 
 * There are special exceptions to the terms and conditions of the GPL as
 * it is applied to this Source Code. View the full text of the exception
 * in the file doc/FLOSS-exception.txt in this software distribution, or
 * online at
 * http://secondlifegrid.net/programs/open_source/licensing/flossexception
 * 
 * By copying, modifying or distributing this software, you acknowledge
 * that you have read and understood your obligations described above,
 * and agree to abide by those obligations.
 * 
 * ALL LINDEN LAB SOURCE CODE IS PROVIDED "AS IS." LINDEN LAB MAKES NO
 * WARRANTIES, EXPRESS, IMPLIED OR OTHERWISE, REGARDING ITS ACCURACY,
 * COMPLETENESS OR PERFORMANCE.
 * $/LicenseInfo$
 */

#include "llviewerprecompiledheaders.h"
#include <openssl/x509_vfy.h>
#include <openssl/ssl.h>
#include "llsecapi.h"

#include "llxmlrpctransaction.h"
#include "llxmlrpclistener.h"

#include "llcurl.h"
#include "llviewercontrol.h"

// Have to include these last to avoid queue redefinition!
#include <xmlrpc-epi/xmlrpc.h>

#include "llappviewer.h"
#include "lltrans.h"

// Static instance of LLXMLRPCListener declared here so that every time we
// bring in this code, we instantiate a listener. If we put the static
// instance of LLXMLRPCListener into llxmlrpclistener.cpp, the linker would
// simply omit llxmlrpclistener.o, and shouting on the LLEventPump would do
// nothing.
static LLXMLRPCListener listener("LLXMLRPCTransaction");

LLXMLRPCValue LLXMLRPCValue::operator[](const char* id) const
{
	return LLXMLRPCValue(XMLRPC_VectorGetValueWithID(mV, id));
}

std::string LLXMLRPCValue::asString() const
{
	const char* s = XMLRPC_GetValueString(mV);
	return s ? s : "";
}

int		LLXMLRPCValue::asInt() const	{ return XMLRPC_GetValueInt(mV); }
bool	LLXMLRPCValue::asBool() const	{ return XMLRPC_GetValueBoolean(mV) != 0; }
double	LLXMLRPCValue::asDouble() const	{ return XMLRPC_GetValueDouble(mV); }

LLXMLRPCValue LLXMLRPCValue::rewind()
{
	return LLXMLRPCValue(XMLRPC_VectorRewind(mV));
}

LLXMLRPCValue LLXMLRPCValue::next()
{
	return LLXMLRPCValue(XMLRPC_VectorNext(mV));
}

bool LLXMLRPCValue::isValid() const
{
	return mV != NULL;
}

LLXMLRPCValue LLXMLRPCValue::createArray()
{
	return LLXMLRPCValue(XMLRPC_CreateVector(NULL, xmlrpc_vector_array));
}

LLXMLRPCValue LLXMLRPCValue::createStruct()
{
	return LLXMLRPCValue(XMLRPC_CreateVector(NULL, xmlrpc_vector_struct));
}


void LLXMLRPCValue::append(LLXMLRPCValue& v)
{
	XMLRPC_AddValueToVector(mV, v.mV);
}

void LLXMLRPCValue::appendString(const std::string& v)
{
	XMLRPC_AddValueToVector(mV, XMLRPC_CreateValueString(NULL, v.c_str(), 0));
}

void LLXMLRPCValue::appendInt(int v)
{
	XMLRPC_AddValueToVector(mV, XMLRPC_CreateValueInt(NULL, v));
}

void LLXMLRPCValue::appendBool(bool v)
{
	XMLRPC_AddValueToVector(mV, XMLRPC_CreateValueBoolean(NULL, v));
}

void LLXMLRPCValue::appendDouble(double v)
{
	XMLRPC_AddValueToVector(mV, XMLRPC_CreateValueDouble(NULL, v));
}


void LLXMLRPCValue::append(const char* id, LLXMLRPCValue& v)
{
	XMLRPC_SetValueID(v.mV, id, 0);
	XMLRPC_AddValueToVector(mV, v.mV);
}

void LLXMLRPCValue::appendString(const char* id, const std::string& v)
{
	XMLRPC_AddValueToVector(mV, XMLRPC_CreateValueString(id, v.c_str(), 0));
}

void LLXMLRPCValue::appendInt(const char* id, int v)
{
	XMLRPC_AddValueToVector(mV, XMLRPC_CreateValueInt(id, v));
}

void LLXMLRPCValue::appendBool(const char* id, bool v)
{
	XMLRPC_AddValueToVector(mV, XMLRPC_CreateValueBoolean(id, v));
}

void LLXMLRPCValue::appendDouble(const char* id, double v)
{
	XMLRPC_AddValueToVector(mV, XMLRPC_CreateValueDouble(id, v));
}

void LLXMLRPCValue::cleanup()
{
	XMLRPC_CleanupValue(mV);
	mV = NULL;
}

XMLRPC_VALUE LLXMLRPCValue::getValue() const
{
	return mV;
}


class LLXMLRPCTransaction::Impl
{
public:
	typedef LLXMLRPCTransaction::EStatus	EStatus;

	LLCurlEasyRequest* mCurlRequest;

	EStatus		mStatus;
	CURLcode	mCurlCode;
	std::string	mStatusMessage;
	std::string	mStatusURI;
	LLCurl::TransferInfo mTransferInfo;
	
	std::string			mURI;
	char*				mRequestText;
	int					mRequestTextSize;
	
	std::string			mProxyAddress;

	std::string			mResponseText;
	XMLRPC_REQUEST		mResponse;
	std::string         mCertStore;
	LLPointer<LLCertificate> mErrorCert;
	
	Impl(const std::string& uri, XMLRPC_REQUEST request, bool useGzip);
	Impl(const std::string& uri,
		 const std::string& method, LLXMLRPCValue params, bool useGzip);
	~Impl();
	
	bool process();
	
	void setStatus(EStatus code,
				   const std::string& message = "", const std::string& uri = "");
	void setCurlStatus(CURLcode);

private:
	void init(XMLRPC_REQUEST request, bool useGzip);
	static int _sslCertVerifyCallback(X509_STORE_CTX *ctx, void *param);
	static CURLcode _sslCtxFunction(CURL * curl, void *sslctx, void *param);
	static size_t curlDownloadCallback(
		char* data, size_t size, size_t nmemb, void* user_data);
};

LLXMLRPCTransaction::Impl::Impl(const std::string& uri,
		XMLRPC_REQUEST request, bool useGzip)
	: mCurlRequest(0),
	  mStatus(LLXMLRPCTransaction::StatusNotStarted),
	  mURI(uri),
	  mRequestText(0), 
	  mResponse(0)
{
	init(request, useGzip);
}


LLXMLRPCTransaction::Impl::Impl(const std::string& uri,
		const std::string& method, LLXMLRPCValue params, bool useGzip)
	: mCurlRequest(0),
	  mStatus(LLXMLRPCTransaction::StatusNotStarted),
	  mURI(uri),
	  mRequestText(0), 
	  mResponse(0)
{
	XMLRPC_REQUEST request = XMLRPC_RequestNew();
	XMLRPC_RequestSetMethodName(request, method.c_str());
	XMLRPC_RequestSetRequestType(request, xmlrpc_request_call);
	XMLRPC_RequestSetData(request, params.getValue());
	
	init(request, useGzip);
    // DEV-28398: without this XMLRPC_RequestFree() call, it looks as though
    // the 'request' object is simply leaked. It's less clear to me whether we
    // should also ask to free request value data (second param 1), since the
    // data come from 'params'.
    XMLRPC_RequestFree(request, 1);
}

// _sslCertVerifyCallback
// callback called when a cert verification is requested.
// calls SECAPI to validate the context
int LLXMLRPCTransaction::Impl::_sslCertVerifyCallback(X509_STORE_CTX *ctx, void *param)
{
	LLXMLRPCTransaction::Impl *transaction = (LLXMLRPCTransaction::Impl *)param;
	LLPointer<LLCertificateStore> store = gSecAPIHandler->getCertificateStore(transaction->mCertStore);
	LLPointer<LLCertificateChain> chain = gSecAPIHandler->getCertificateChain(ctx);
	LLSD validation_params = LLSD::emptyMap();
	LLURI uri(transaction->mURI);
	validation_params[CERT_HOSTNAME] = uri.hostName();
	try
	{
		// don't validate hostname.  Let libcurl do it instead.  That way, it'll handle redirects
		store->validate(VALIDATION_POLICY_SSL & (~VALIDATION_POLICY_HOSTNAME), chain, validation_params);
	}
	catch (LLCertValidationTrustException& cert_exception)
	{
		// this exception is is handled differently than the general cert
		// exceptions, as we allow the user to actually add the certificate
		// for trust.
		// therefore we pass back a different error code
		// NOTE: We're currently 'wired' to pass around CURL error codes.  This is
		// somewhat clumsy, as we may run into errors that do not map directly to curl
		// error codes.  Should be refactored with login refactoring, perhaps.
		transaction->mCurlCode = CURLE_SSL_CACERT;
		// set the status directly.  set curl status generates error messages and we want
		// to use the fixed ones from the exceptions
		transaction->setStatus(StatusCURLError, cert_exception.getMessage(), std::string());
		// We should probably have a more generic way of passing information
		// back to the error handlers.
		transaction->mErrorCert = cert_exception.getCert();
		return 0;		
	}
	catch (LLCertException& cert_exception)
	{
		transaction->mCurlCode = CURLE_SSL_PEER_CERTIFICATE;
		// set the status directly.  set curl status generates error messages and we want
		// to use the fixed ones from the exceptions
		transaction->setStatus(StatusCURLError, cert_exception.getMessage(), std::string());
		transaction->mErrorCert = cert_exception.getCert();
		return 0;
	}
	catch (...)
	{
		// any other odd error, we just handle as a connect error.
		transaction->mCurlCode = CURLE_SSL_CONNECT_ERROR;
		transaction->setCurlStatus(CURLE_SSL_CONNECT_ERROR);
		return 0;
	}
	return 1;
}

// _sslCtxFunction
// Callback function called when an SSL Context is created via CURL
// used to configure the context for custom cert validate(<, <#const & xs#>, <#T * #>, <#long #>)tion
// based on SECAPI

CURLcode LLXMLRPCTransaction::Impl::_sslCtxFunction(CURL * curl, void *sslctx, void *param)
{
	SSL_CTX * ctx = (SSL_CTX *) sslctx;
	// disable any default verification for server certs
	SSL_CTX_set_verify(ctx, SSL_VERIFY_NONE, NULL);
	// set the verification callback.
	SSL_CTX_set_cert_verify_callback(ctx, _sslCertVerifyCallback, param);
	// the calls are void
	return CURLE_OK;
	
}

void LLXMLRPCTransaction::Impl::init(XMLRPC_REQUEST request, bool useGzip)
{
	if (!mCurlRequest)
	{
		mCurlRequest = new LLCurlEasyRequest();
	}
	mErrorCert = NULL;
	
	if (gSavedSettings.getBOOL("BrowserProxyEnabled"))
	{
		mProxyAddress = gSavedSettings.getString("BrowserProxyAddress");
		S32 port = gSavedSettings.getS32 ( "BrowserProxyPort" );

		// tell curl about the settings
		mCurlRequest->setoptString(CURLOPT_PROXY, mProxyAddress);
		mCurlRequest->setopt(CURLOPT_PROXYPORT, port);
		mCurlRequest->setopt(CURLOPT_PROXYTYPE, CURLPROXY_HTTP);
	}

//	mCurlRequest->setopt(CURLOPT_VERBOSE, 1); // usefull for debugging
	mCurlRequest->setopt(CURLOPT_NOSIGNAL, 1);
	mCurlRequest->setWriteCallback(&curlDownloadCallback, (void*)this);
	BOOL vefifySSLCert = !gSavedSettings.getBOOL("NoVerifySSLCert");
	mCertStore = gSavedSettings.getString("CertStore");
	mCurlRequest->setopt(CURLOPT_SSL_VERIFYPEER, vefifySSLCert);
	mCurlRequest->setopt(CURLOPT_SSL_VERIFYHOST, vefifySSLCert ? 2 : 0);
	// Be a little impatient about establishing connections.
	mCurlRequest->setopt(CURLOPT_CONNECTTIMEOUT, 40L);
	mCurlRequest->setSSLCtxCallback(_sslCtxFunction, (void *)this);

	/* Setting the DNS cache timeout to -1 disables it completely.
	   This might help with bug #503 */
	mCurlRequest->setopt(CURLOPT_DNS_CACHE_TIMEOUT, -1);

    mCurlRequest->slist_append("Content-Type: text/xml");

	if (useGzip)
	{
		mCurlRequest->setoptString(CURLOPT_ENCODING, "");
	}
	
	mRequestText = XMLRPC_REQUEST_ToXML(request, &mRequestTextSize);
	if (mRequestText)
	{
		mCurlRequest->setoptString(CURLOPT_POSTFIELDS, mRequestText);
		mCurlRequest->setopt(CURLOPT_POSTFIELDSIZE, mRequestTextSize);
	}
	else
	{
		setStatus(StatusOtherError);
	}

	mCurlRequest->sendRequest(mURI);
}


LLXMLRPCTransaction::Impl::~Impl()
{
	if (mResponse)
	{
		XMLRPC_RequestFree(mResponse, 1);
	}
	
	if (mRequestText)
	{
		XMLRPC_Free(mRequestText);
	}
	
	delete mCurlRequest;
}

bool LLXMLRPCTransaction::Impl::process()
{
	switch(mStatus)
	{
		case LLXMLRPCTransaction::StatusComplete:
		case LLXMLRPCTransaction::StatusCURLError:
		case LLXMLRPCTransaction::StatusXMLRPCError:
		case LLXMLRPCTransaction::StatusOtherError:
		{
			return true;
		}
		
		case LLXMLRPCTransaction::StatusNotStarted:
		{
			setStatus(LLXMLRPCTransaction::StatusStarted);
			break;
		}
		
		default:
		{
			// continue onward
		}
	}
	
	const F32 MAX_PROCESSING_TIME = 0.05f;
	LLTimer timer;

	while (mCurlRequest->perform() > 0)
	{
		if (timer.getElapsedTimeF32() >= MAX_PROCESSING_TIME)
		{
			return false;
		}
	}

	while(1)
	{
		CURLcode result;
		bool newmsg = mCurlRequest->getResult(&result, &mTransferInfo);
		if (newmsg)
		{
			if (result != CURLE_OK)
			{
				if ((result != CURLE_SSL_PEER_CERTIFICATE) &&
					(result != CURLE_SSL_CACERT))
				{
					// if we have a curl error that's not already been handled
					// (a non cert error), then generate the error message as
					// appropriate
					setCurlStatus(result);
				
					llwarns << "LLXMLRPCTransaction CURL error "
					<< mCurlCode << ": " << mCurlRequest->getErrorString() << llendl;
					llwarns << "LLXMLRPCTransaction request URI: "
					<< mURI << llendl;
				}
					
				return true;
			}
			
			setStatus(LLXMLRPCTransaction::StatusComplete);

			mResponse = XMLRPC_REQUEST_FromXML(
					mResponseText.data(), mResponseText.size(), NULL);

			bool		hasError = false;
			bool		hasFault = false;
			int			faultCode = 0;
			std::string	faultString;

			LLXMLRPCValue error(XMLRPC_RequestGetError(mResponse));
			if (error.isValid())
			{
				hasError = true;
				faultCode = error["faultCode"].asInt();
				faultString = error["faultString"].asString();
			}
			else if (XMLRPC_ResponseIsFault(mResponse))
			{
				hasFault = true;
				faultCode = XMLRPC_GetResponseFaultCode(mResponse);
				faultString = XMLRPC_GetResponseFaultString(mResponse);
			}

			if (hasError || hasFault)
			{
				setStatus(LLXMLRPCTransaction::StatusXMLRPCError);
				
				llwarns << "LLXMLRPCTransaction XMLRPC "
						<< (hasError ? "error " : "fault ")
						<< faultCode << ": "
						<< faultString << llendl;
				llwarns << "LLXMLRPCTransaction request URI: "
						<< mURI << llendl;
			}
			
			return true;
		}
		else
		{
			break; // done
		}
	}
	
	return false;
}

void LLXMLRPCTransaction::Impl::setStatus(EStatus status,
	const std::string& message, const std::string& uri)
{
	mStatus = status;
	mStatusMessage = message;
	mStatusURI = uri;

	if (mStatusMessage.empty())
	{
		switch (mStatus)
		{
			case StatusNotStarted:
				mStatusMessage = "(not started)";
				break;
				
			case StatusStarted:
				mStatusMessage = "(waiting for server response)";
				break;
				
			case StatusDownloading:
				mStatusMessage = "(reading server response)";
				break;
				
			case StatusComplete:
				mStatusMessage = "(done)";
				break;
			default:
				// Usually this means that there's a problem with the login server,
				// not with the client.  Direct user to status page.
<<<<<<< HEAD
				mStatusMessage = LLTrans::getString("server_is_down");
=======
				mStatusMessage =
					"Despite our best efforts, something unexpected has gone wrong. \n"
					" \n"
					"Please check secondlife.com/status \n"
					"to see if there is a known problem with the service.\n"
					"If you continue to experience problems,"
					"Please check your network and firewall setup.\n";
>>>>>>> 495f6229

				mStatusURI = "http://secondlife.com/status/";
		}
	}
}

void LLXMLRPCTransaction::Impl::setCurlStatus(CURLcode code)
{
	std::string message;
	std::string uri = "http://secondlife.com/community/support.php";
	
	switch (code)
	{
		case CURLE_COULDNT_RESOLVE_HOST:
			message =
				"DNS could not resolve the host name.\n"
				"Please verify that you can connect to the www.secondlife.com\n"
				"web site.  If you can, but continue to receive this error,\n"
				"please go to the support section and report this problem.";
			break;
			
		case CURLE_SSL_PEER_CERTIFICATE:
			message =
				"The login server couldn't verify itself via SSL.\n"
				"If you continue to receive this error, please go\n"
				"to the Support section of the SecondLife.com web site\n"
				"and report the problem.";
			break;
			
		case CURLE_SSL_CACERT:
		case CURLE_SSL_CONNECT_ERROR:
			message =
				"Often this means that your computer\'s clock is set incorrectly.\n"
				"Please go to Control Panels and make sure the time and date\n"
				"are set correctly.\n"
				"Also check that your network and firewall are setup correctly.\n"
				"If you continue to receive this error, please go\n"
				"to the Support section of the SecondLife.com web site\n"
				"and report the problem.";
			break;
			
		default:
				break;
	}
	
	mCurlCode = code;
	setStatus(StatusCURLError, message, uri);
}

size_t LLXMLRPCTransaction::Impl::curlDownloadCallback(
		char* data, size_t size, size_t nmemb, void* user_data)
{
	Impl& impl(*(Impl*)user_data);
	
	size_t n = size * nmemb;

	impl.mResponseText.append(data, n);
	
	if (impl.mStatus == LLXMLRPCTransaction::StatusStarted)
	{
		impl.setStatus(LLXMLRPCTransaction::StatusDownloading);
	}
	
	return n;
}


LLXMLRPCTransaction::LLXMLRPCTransaction(
	const std::string& uri, XMLRPC_REQUEST request, bool useGzip)
: impl(* new Impl(uri, request, useGzip))
{ }


LLXMLRPCTransaction::LLXMLRPCTransaction(
	const std::string& uri,
	const std::string& method, LLXMLRPCValue params, bool useGzip)
: impl(* new Impl(uri, method, params, useGzip))
{ }

LLXMLRPCTransaction::~LLXMLRPCTransaction()
{
	delete &impl;
}

bool LLXMLRPCTransaction::process()
{
	return impl.process();
}

LLXMLRPCTransaction::EStatus LLXMLRPCTransaction::status(int* curlCode)
{
	if (curlCode)
	{
		*curlCode = 
			(impl.mStatus == StatusCURLError)
				? impl.mCurlCode
				: CURLE_OK;
	}
		
	return impl.mStatus;
}

std::string LLXMLRPCTransaction::statusMessage()
{
	return impl.mStatusMessage;
}

LLPointer<LLCertificate> LLXMLRPCTransaction::getErrorCert()
{
	return impl.mErrorCert;
}

std::string LLXMLRPCTransaction::statusURI()
{
	return impl.mStatusURI;
}

XMLRPC_REQUEST LLXMLRPCTransaction::response()
{
	return impl.mResponse;
}

LLXMLRPCValue LLXMLRPCTransaction::responseValue()
{
	return LLXMLRPCValue(XMLRPC_RequestGetData(impl.mResponse));
}


F64 LLXMLRPCTransaction::transferRate()
{
	if (impl.mStatus != StatusComplete)
	{
		return 0.0L;
	}
	
	double rate_bits_per_sec = impl.mTransferInfo.mSpeedDownload * 8.0;
	
	LL_INFOS("AppInit") << "Buffer size:   " << impl.mResponseText.size() << " B" << LL_ENDL;
	LL_DEBUGS("AppInit") << "Transfer size: " << impl.mTransferInfo.mSizeDownload << " B" << LL_ENDL;
	LL_DEBUGS("AppInit") << "Transfer time: " << impl.mTransferInfo.mTotalTime << " s" << LL_ENDL;
	LL_INFOS("AppInit") << "Transfer rate: " << rate_bits_per_sec / 1000.0 << " Kb/s" << LL_ENDL;

	return rate_bits_per_sec;
}<|MERGE_RESOLUTION|>--- conflicted
+++ resolved
@@ -512,18 +512,7 @@
 			default:
 				// Usually this means that there's a problem with the login server,
 				// not with the client.  Direct user to status page.
-<<<<<<< HEAD
 				mStatusMessage = LLTrans::getString("server_is_down");
-=======
-				mStatusMessage =
-					"Despite our best efforts, something unexpected has gone wrong. \n"
-					" \n"
-					"Please check secondlife.com/status \n"
-					"to see if there is a known problem with the service.\n"
-					"If you continue to experience problems,"
-					"Please check your network and firewall setup.\n";
->>>>>>> 495f6229
-
 				mStatusURI = "http://secondlife.com/status/";
 		}
 	}
@@ -558,7 +547,7 @@
 				"Often this means that your computer\'s clock is set incorrectly.\n"
 				"Please go to Control Panels and make sure the time and date\n"
 				"are set correctly.\n"
-				"Also check that your network and firewall are setup correctly.\n"
+				"Also check that your network and firewall are set up correctly.\n"
 				"If you continue to receive this error, please go\n"
 				"to the Support section of the SecondLife.com web site\n"
 				"and report the problem.";
