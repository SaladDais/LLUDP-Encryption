--- conflicted
+++ resolved
@@ -48,13 +48,6 @@
 #include "llagentcamera.h"
 #include "llfocusmgr.h"
 #include "llmoveview.h"
-
-#if LL_WINDOWS && !LL_MESA_HEADLESS
-// Require DirectInput version 8
-#define DIRECTINPUT_VERSION 0x0800
-
-#include <dinput.h>
-#endif
 
 #if LL_WINDOWS && !LL_MESA_HEADLESS
 // Require DirectInput version 8
@@ -123,13 +116,8 @@
 }
 #endif // LIB_NDOF
 
-<<<<<<< HEAD
+
 #if LL_WINDOWS && !LL_MESA_HEADLESS
-
-=======
-
-#if LL_WINDOWS && !LL_MESA_HEADLESS
->>>>>>> 90978393
 // this should reflect ndof and set axises, see ndofdev_win.cpp from ndof package
 BOOL CALLBACK EnumObjectsCallback(const DIDEVICEOBJECTINSTANCE* inst, VOID* user_data)
 {
@@ -294,18 +282,14 @@
 	LLViewerJoystick* joystick(LLViewerJoystick::getInstance());
 	if (joystick->mDriverState == JDS_UNINITIALIZED)
 	{
-<<<<<<< HEAD
-        LL_INFOS("Joystick") << "HotPlugAddCallback: will use device:" << LL_ENDL;
+		LL_INFOS("Joystick") << "HotPlugAddCallback: will use device:" << LL_ENDL;
 
 		// <FS:ND> Disable for Linux till vs017 gets merged in to no having to support multiple version of libndofdev
 #ifndef LL_LINUX
-=======
-		LL_INFOS("Joystick") << "HotPlugAddCallback: will use device:" << LL_ENDL;
->>>>>>> 90978393
 		ndof_dump(stderr, dev);
 #endif
 		// </FS:ND>
-		
+
 		joystick->mNdofDev = dev;
 		joystick->mDriverState = JDS_INITIALIZED;
 		res = NDOF_KEEP_HOTPLUGGED;
