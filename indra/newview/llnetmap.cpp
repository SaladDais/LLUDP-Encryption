--- conflicted
+++ resolved
@@ -575,78 +575,20 @@
 	{
 		return FALSE;
 	}
-
-<<<<<<< HEAD
+	
+	// <RLVa AO>
+	if (gRlvHandler.hasBehaviour(RLV_BHVR_SHOWNAMES))
+	{
+		return FALSE;
+	}
+	// </RLVa>
+		
 	// If the cursor is near an avatar on the minimap, a mini-inspector will be
 	// shown for the avatar, instead of the normal map tooltip.
 	if (handleToolTipAgent(mClosestAgentToCursor))
 	{
 		return TRUE;
-=======
-	LLStringUtil::format_map_t args;
-	std::string avatar_name;
-	if(mClosestAgentToCursor.notNull() && gCacheName->getFullName(mClosestAgentToCursor, avatar_name))
-	{
-// [RLVa:KB] - Checked: 2010-08-08 (RLVa-1.2.0h) | Added: RLVa-1.2.0h | RLVa-1.2.0-final
-		if (!gRlvHandler.hasBehaviour(RLV_BHVR_SHOWNAMES))
-		{
-// [/RLVa:KB]
-			// only show tooltip if same inspector not already open
-			LLFloater* existing_inspector = LLFloaterReg::findInstance("inspect_avatar");
-			if (!existing_inspector 
-				|| !existing_inspector->getVisible()
-				|| existing_inspector->getKey()["avatar_id"].asUUID() != mClosestAgentToCursor)
-			{
-				LLInspector::Params p;
-				p.fillFrom(LLUICtrlFactory::instance().getDefaultParams<LLInspector>());
-				p.message(avatar_name);
-				p.image.name("Inspector_I");
-				p.click_callback(boost::bind(showAvatarInspector, mClosestAgentToCursor));
-				p.visible_time_near(6.f);
-				p.visible_time_far(3.f);
-				p.delay_time(0.35f);
-				p.wrap(false);
-
-				LLToolTipMgr::instance().show(p);
-			}
-			return TRUE;
-// [RLVa:KB] - Checked: 2010-08-08 (RLVa-1.2.0h) | Added: RLVa-1.2.0h | RLVa-1.2.0-final
-		}
-		else
-		{
-			args["[AGENT]"] = RlvStrings::getAnonym(avatar_name) + "\n";
-		}
-// [/RLVa:KB]
- 	}
-// [RLVa:KB] - Checked: 2010-08-08 (RLVa-1.2.0h) | Added: RLVa-1.2.0h | RLVa-1.2.0-final
-	else
-	{
-		args["[AGENT]"] = "";
->>>>>>> c851748c
-	}
-// [/RLVa:KB]
-
-<<<<<<< HEAD
-=======
-//	LLStringUtil::format_map_t args;
-	LLViewerRegion*	region = LLWorld::getInstance()->getRegionFromPosGlobal( viewPosToGlobal( x, y ) );
-	if( region )
-	{
-// [RLVa:KB] - Checked: 2010-04-19 (RLVa-1.2.0f) | Modified: RLVa-1.2.0f
-		args["[REGION]"] = 
-			((!gRlvHandler.hasBehaviour(RLV_BHVR_SHOWLOC)) ? region->getName() : RlvStrings::getString(RLV_STRING_HIDDEN_REGION)) + "\n";
-// [/RLVa:KB]
-//		args["[REGION]"] = region->getName() + "\n";
-	}
-	else
-	{
-		args["[REGION]"] = "";
-	}
-
-	std::string msg = mToolTipMsg;
-	LLStringUtil::format(msg, args);
-
->>>>>>> c851748c
+	}
 	LLRect sticky_rect;
 	std::string region_name;
 	LLViewerRegion*	region = LLWorld::getInstance()->getRegionFromPosGlobal( viewPosToGlobal( x, y ) );
@@ -657,24 +599,24 @@
 		localPointToScreen(x - SLOP, y - SLOP, &(sticky_rect.mLeft), &(sticky_rect.mBottom));
 		sticky_rect.mRight = sticky_rect.mLeft + 2 * SLOP;
 		sticky_rect.mTop = sticky_rect.mBottom + 2 * SLOP;
-
+		
 		region_name = region->getName();
 		if (!region_name.empty())
 		{
 			region_name += "\n";
 		}
 	}
-
+	
 	LLStringUtil::format_map_t args;
 	args["[REGION]"] = region_name;
 	std::string msg = mToolTipMsg;
 	LLStringUtil::format(msg, args);
-
+	
 	LLToolTipMgr::instance().show(LLToolTip::Params()
-		.message(msg)
-		.sticky_rect(sticky_rect));
-		
-	return TRUE;
+								  .message(msg)
+								  .sticky_rect(sticky_rect));
+	
+	return TRUE;	
 }
 
 BOOL LLNetMap::handleToolTipAgent(const LLUUID& avatar_id)
