--- conflicted
+++ resolved
@@ -136,7 +136,8 @@
 		//	   	+LLTrans::getString("TimeDay")+"]/["
 		//		+LLTrans::getString("TimeYear")+"] ["
 		//		+LLTrans::getString("TimeHour")+"]:["
-		//		+LLTrans::getString("TimeMin")+"]";
+		//		+LLTrans::getString("TimeMin")+"] ["
+		//		+LLTrans::getString("TimeTimezone")+"]";
 		//	break;
 		case Local:
 			timeStr = LLTrans::getString("NotificationItemDateStringLocal");
@@ -146,16 +147,7 @@
 			break;
 		case SLT:
 		default:
-<<<<<<< HEAD
 			timeStr = LLTrans::getString("NotificationItemDateStringSLT");
-=======
-			timeStr = "[" + LLTrans::getString("TimeMonth") + "]/["
-			   	+LLTrans::getString("TimeDay")+"]/["
-				+LLTrans::getString("TimeYear")+"] ["
-				+LLTrans::getString("TimeHour")+"]:["
-				+LLTrans::getString("TimeMin")+"] ["
-				+LLTrans::getString("TimeTimezone")+"]";
->>>>>>> d9fdb948
 			break;
 		// </FS:Ansariel>
 	}
@@ -397,24 +389,6 @@
     mTitleBoxExp->setValue(mParams.subject);
     mNoticeTextExp->setValue(mParams.message);
 
-<<<<<<< HEAD
-	// <FS:Ansariel> FIRE-17313: Display group notices in SLT
-    //mTimeBox->setValue(buildNotificationDate(mParams.time_stamp, UTC));
-    //mTimeBoxExp->setValue(buildNotificationDate(mParams.time_stamp, UTC));
-    ////Workaround: in case server timestamp is 0 - we use the time when notification was actually received
-    //if (mParams.time_stamp.isNull())
-    //{
-    //    mTimeBox->setValue(buildNotificationDate(mParams.received_time, UTC));
-    //    mTimeBoxExp->setValue(buildNotificationDate(mParams.received_time, UTC));
-    //}
-    mTimeBox->setValue(buildNotificationDate(mParams.time_stamp, SLT));
-    mTimeBoxExp->setValue(buildNotificationDate(mParams.time_stamp, SLT));
-    //Workaround: in case server timestamp is 0 - we use the time when notification was actually received
-    if (mParams.time_stamp.isNull())
-    {
-        mTimeBox->setValue(buildNotificationDate(mParams.received_time, SLT));
-        mTimeBoxExp->setValue(buildNotificationDate(mParams.received_time, SLT));
-=======
     mTimeBox->setValue(buildNotificationDate(mParams.time_stamp));
     mTimeBoxExp->setValue(buildNotificationDate(mParams.time_stamp));
     //Workaround: in case server timestamp is 0 - we use the time when notification was actually received
@@ -422,9 +396,7 @@
     {
         mTimeBox->setValue(buildNotificationDate(mParams.received_time));
         mTimeBoxExp->setValue(buildNotificationDate(mParams.received_time));
->>>>>>> d9fdb948
-    }
-	// </FS:Ansariel>
+    }
     setSender(mParams.sender);
 
     if (mInventoryOffer != NULL)
