--- conflicted
+++ resolved
@@ -190,12 +190,6 @@
 	{
 		if ( HTTP_FOUND == getStatus() )
 		{
-<<<<<<< HEAD
-            toast_user_for_facebook_success();
-			LL_DEBUGS("FacebookConnect") << "Post successful. content: " << content << LL_ENDL;
-			
-			LLFacebookConnect::instance().setConnectionState(LLFacebookConnect::FB_POSTED);
-=======
 			const std::string& location = getResponseHeader(HTTP_IN_HEADER_LOCATION);
 			if (location.empty())
 			{
@@ -206,7 +200,6 @@
 			{
 				LLFacebookConnect::instance().openFacebookWeb(location);
 			}
->>>>>>> 97747617
 		}
 		else if ( HTTP_NOT_FOUND == getStatus() )
 		{
