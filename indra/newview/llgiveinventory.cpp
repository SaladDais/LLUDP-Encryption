/**
 * @file llgiveinventory.cpp
 * @brief LLGiveInventory class implementation
 *
 * $LicenseInfo:firstyear=2010&license=viewerlgpl$
 * Second Life Viewer Source Code
 * Copyright (C) 2010, Linden Research, Inc.
 * 
 * This library is free software; you can redistribute it and/or
 * modify it under the terms of the GNU Lesser General Public
 * License as published by the Free Software Foundation;
 * version 2.1 of the License only.
 * 
 * This library is distributed in the hope that it will be useful,
 * but WITHOUT ANY WARRANTY; without even the implied warranty of
 * MERCHANTABILITY or FITNESS FOR A PARTICULAR PURPOSE.  See the GNU
 * Lesser General Public License for more details.
 * 
 * You should have received a copy of the GNU Lesser General Public
 * License along with this library; if not, write to the Free Software
 * Foundation, Inc., 51 Franklin Street, Fifth Floor, Boston, MA  02110-1301  USA
 * 
 * Linden Research, Inc., 945 Battery Street, San Francisco, CA  94111  USA
 * $/LicenseInfo$
 */

#include "llviewerprecompiledheaders.h"
#include "llgiveinventory.h"

// library includes
#include "llnotificationsutil.h"
#include "lltrans.h"

// newview includes
#include "llagent.h"
#include "llagentdata.h"
#include "llagentui.h"
#include "llagentwearables.h"
#include "llfloatertools.h" // for gFloaterTool
#include "llhudeffecttrail.h"
#include "llhudmanager.h"
#include "llimview.h"
#include "llinventory.h"
#include "llinventoryfunctions.h"
#include "llmutelist.h"
#include "llrecentpeople.h"
#include "llviewerobjectlist.h"
#include "llvoavatarself.h"
// [RLVa:KB] - Checked: 2010-03-04 (RLVa-1.2.2a)
#include "llavatarnamecache.h"
#include "rlvhandler.h"
#include "rlvui.h"
// [/RLVa:KB]
#include "llworld.h"	// <FS:CR> Aurora Sim

// MAX ITEMS is based on (sizeof(uuid)+2) * count must be < MTUBYTES
// or 18 * count < 1200 => count < 1200/18 => 66. I've cut it down a
// bit from there to give some pad.
const S32 MAX_ITEMS = 42;

class LLGiveable : public LLInventoryCollectFunctor
{
public:
	LLGiveable() : mCountLosing(0) {}
	virtual ~LLGiveable() {}
	virtual bool operator()(LLInventoryCategory* cat, LLInventoryItem* item);

	S32 countNoCopy() const { return mCountLosing; }
protected:
	S32 mCountLosing;
};

bool LLGiveable::operator()(LLInventoryCategory* cat, LLInventoryItem* item)
{
	// All categories can be given.
	if (cat)
		return true;

	bool allowed = false;
	if (item)
	{
		allowed = itemTransferCommonlyAllowed(item);
		if (allowed &&
		   !item->getPermissions().allowOperationBy(PERM_TRANSFER,
							    gAgent.getID()))
		{
			allowed = FALSE;
		}
		if (allowed &&
		   !item->getPermissions().allowCopyBy(gAgent.getID()))
		{
			++mCountLosing;
		}
	}
	return allowed;
}

class LLUncopyableItems : public LLInventoryCollectFunctor
{
public:
	LLUncopyableItems() {}
	virtual ~LLUncopyableItems() {}
	virtual bool operator()(LLInventoryCategory* cat, LLInventoryItem* item);
};

bool LLUncopyableItems::operator()(LLInventoryCategory* cat,
								   LLInventoryItem* item)
{
	bool uncopyable = false;
	if (item)
	{
		if (itemTransferCommonlyAllowed(item) &&
			!item->getPermissions().allowCopyBy(gAgent.getID()))
		{
			uncopyable = true;
		}
	}
	return uncopyable;
}

// static
bool LLGiveInventory::isInventoryGiveAcceptable(const LLInventoryItem* item)
{
	if (!item) return false;

	if (!isAgentAvatarValid()) return false;

	if (!item->getPermissions().allowOperationBy(PERM_TRANSFER, gAgentID))
	{
		return false;
	}

	bool acceptable = true;
	switch(item->getType())
	{
	case LLAssetType::AT_OBJECT:
		if (get_is_item_worn(item->getUUID()))
		{
			acceptable = false;
		}
		break;
	case LLAssetType::AT_BODYPART:
	case LLAssetType::AT_CLOTHING:
		{
			BOOL copyable = false;
			if (item->getPermissions().allowCopyBy(gAgentID)) copyable = true;

			if (!copyable && get_is_item_worn(item->getUUID()))
			{
				acceptable = false;
			}
		}
		break;
	default:
		break;
	}
	return acceptable;
}

// static
bool LLGiveInventory::isInventoryGroupGiveAcceptable(const LLInventoryItem* item)
{
	if (!item) return false;

	if (!isAgentAvatarValid()) return false;

	// These permissions are double checked in the simulator in
	// LLGroupNoticeInventoryItemFetch::result().
	if (!item->getPermissions().allowOperationBy(PERM_TRANSFER, gAgentID))
	{
		return false;
	}
	if (!item->getPermissions().allowCopyBy(gAgent.getID()))
	{
		return false;
	}


	bool acceptable = true;
	switch(item->getType())
	{
	case LLAssetType::AT_OBJECT:
		if (gAgentAvatarp->isWearingAttachment(item->getUUID()))
		{
			acceptable = false;
		}
		break;
	default:
		break;
	}
	return acceptable;
}

// static
bool LLGiveInventory::doGiveInventoryItem(const LLUUID& to_agent,
									  const LLInventoryItem* item,
									  const LLUUID& im_session_id/* = LLUUID::null*/)

{
	bool res = true;
	LL_INFOS() << "LLGiveInventory::giveInventory()" << LL_ENDL;
	if (!isInventoryGiveAcceptable(item))
	{
		return false;
	}
	if (item->getPermissions().allowCopyBy(gAgentID))
	{
		// just give it away.
		LLGiveInventory::commitGiveInventoryItem(to_agent, item, im_session_id);
	}
	else
	{
		// ask if the agent is sure.
		LLSD substitutions;
		substitutions["ITEMS"] = item->getName();
		LLSD payload;
		payload["agent_id"] = to_agent;
		LLSD items = LLSD::emptyArray();
		items.append(item->getUUID());
		payload["items"] = items;
		LLNotificationsUtil::add("CannotCopyWarning", substitutions, payload,
			&LLGiveInventory::handleCopyProtectedItem);
		res = false;
	}

	return res;
}

bool LLGiveInventory::doGiveInventoryCategory(const LLUUID& to_agent,
											  const LLInventoryCategory* cat,
											  const LLUUID& im_session_id,
											  const std::string& notification_name)

{
	if (!cat)
	{
		return false;
	}
	LL_INFOS() << "LLGiveInventory::giveInventoryCategory() - "
		<< cat->getUUID() << LL_ENDL;

	if (!isAgentAvatarValid())
	{
		return false;
	}

	bool give_successful = true;
	// Test out how many items are being given.
	LLViewerInventoryCategory::cat_array_t cats;
	LLViewerInventoryItem::item_array_t items;
	LLGiveable giveable;
	gInventory.collectDescendentsIf (cat->getUUID(),
		cats,
		items,
		LLInventoryModel::EXCLUDE_TRASH,
		giveable);
	S32 count = cats.size();
	bool complete = true;
	for(S32 i = 0; i < count; ++i)
	{
		if (!gInventory.isCategoryComplete(cats.at(i)->getUUID()))
		{
			complete = false;
			break;
		}
	}
	if (!complete)
	{
		LLNotificationsUtil::add("IncompleteInventory");
		give_successful = false;
	}
<<<<<<< HEAD
	count = items.count() + cats.count();
// <FS:CR> Aurora Sim
	//if (count > MAX_ITEMS)
	if (count > LLWorld::getInstance()->getMaxInventoryItemsTransfer())
// </FS:CR> Aurora Sim
=======
	count = items.size() + cats.size();
	if (count > MAX_ITEMS)
>>>>>>> d0ef02c2
	{
		LLNotificationsUtil::add("TooManyItems");
		give_successful = false;
	}
	else if (count == 0)
	{
		LLNotificationsUtil::add("NoItems");
		give_successful = false;
	}
	else if (give_successful)
	{
		if (0 == giveable.countNoCopy())
		{
			give_successful = LLGiveInventory::commitGiveInventoryCategory(to_agent, cat, im_session_id);
		}
		else
		{
			LLSD args;
			args["COUNT"] = llformat("%d",giveable.countNoCopy());
			LLSD payload;
			payload["agent_id"] = to_agent;
			payload["folder_id"] = cat->getUUID();
			if (!notification_name.empty())
			{
				payload["success_notification"] = notification_name;
			}
			LLNotificationsUtil::add("CannotCopyCountItems", args, payload, &LLGiveInventory::handleCopyProtectedCategory);
			give_successful = false;
		}
	}

	return give_successful;
}

//////////////////////////////////////////////////////////////////////////
//     PRIVATE METHODS
//////////////////////////////////////////////////////////////////////////

//static
void LLGiveInventory::logInventoryOffer(const LLUUID& to_agent, const LLUUID &im_session_id)
{
	// compute id of possible IM session with agent that has "to_agent" id
	LLUUID session_id = LLIMMgr::computeSessionID(IM_NOTHING_SPECIAL, to_agent);
	// If this item was given by drag-and-drop into an IM panel, log this action in the IM panel chat.
	LLSD args;
	args["user_id"] = to_agent;
	if (im_session_id.notNull())
	{
		gIMMgr->addSystemMessage(im_session_id, "inventory_item_offered", args);
	}
// [RLVa:KB] - Checked: 2010-05-26 (RLVa-1.2.2a) | Modified: RLVa-1.2.0h
	else if ( (gRlvHandler.hasBehaviour(RLV_BHVR_SHOWNAMES)) && (RlvUtil::isNearbyAgent(to_agent)) &&
		      (!RlvUIEnabler::hasOpenProfile(to_agent)) )
	{
		// Log to chat history if the user didn't drop on an IM session or a profile to avoid revealing the name of the recipient
		std::string strMsgName = "inventory_item_offered-im"; LLSD args; LLAvatarName avName;
		if (LLAvatarNameCache::get(to_agent, &avName))
		{
			args["NAME"] = RlvStrings::getAnonym(avName);
			strMsgName = "inventory_item_offered_rlv";
		}
		gIMMgr->addSystemMessage(LLUUID::null, strMsgName, args);
	}
// [/RLVa:KB]
	// If this item was given by drag-and-drop on avatar while IM panel was open, log this action in the IM panel chat.
	else if (LLIMModel::getInstance()->findIMSession(session_id))
	{
		gIMMgr->addSystemMessage(session_id, "inventory_item_offered", args);
	}
	// If this item was given by drag-and-drop on avatar while IM panel wasn't open, log this action to IM history.
	else
	{
		std::string full_name;
		if (gCacheName->getFullName(to_agent, full_name))
		{
			// Build a new format username or firstname_lastname for legacy names
			// to use it for a history log filename.
			// <FS:Ansariel> [Legacy IM logfile names]
			//full_name = LLCacheName::buildUsername(full_name);
			if (gSavedSettings.getBOOL("UseLegacyIMLogNames"))
			{
				full_name = full_name.substr(0, full_name.find(" Resident"));;
			}
			else
			{
				full_name = LLCacheName::buildUsername(full_name);
			}
			// </FS:Ansariel> [Legacy IM logfile names]
			LLIMModel::instance().logToFile(full_name, LLTrans::getString("SECOND_LIFE"), im_session_id, LLTrans::getString("inventory_item_offered-im"));
		}
	}
}

// static
bool LLGiveInventory::handleCopyProtectedItem(const LLSD& notification, const LLSD& response)
{
	S32 option = LLNotificationsUtil::getSelectedOption(notification, response);
	LLSD itmes = notification["payload"]["items"];
	LLInventoryItem* item = NULL;
	bool give_successful = true;
	switch(option)
	{
	case 0:  // "Yes"
		for (LLSD::array_iterator it = itmes.beginArray(); it != itmes.endArray(); it++)
		{
			item = gInventory.getItem((*it).asUUID());
			if (item)
			{
				LLGiveInventory::commitGiveInventoryItem(notification["payload"]["agent_id"].asUUID(),
					item);
				// delete it for now - it will be deleted on the server
				// quickly enough.
				gInventory.deleteObject(item->getUUID());
				gInventory.notifyObservers();
			}
			else
			{
				LLNotificationsUtil::add("CannotGiveItem");
				give_successful = false;
			}
		}
		if (give_successful && notification["payload"]["success_notification"].isDefined())
		{
			LLNotificationsUtil::add(notification["payload"]["success_notification"].asString());
		}
		break;

	default: // no, cancel, whatever, who cares, not yes.
		LLNotificationsUtil::add("TransactionCancelled");
		give_successful = false;
		break;
	}
	return give_successful;
}

// static
void LLGiveInventory::commitGiveInventoryItem(const LLUUID& to_agent,
												const LLInventoryItem* item,
												const LLUUID& im_session_id)
{
	if (!item) return;
	std::string name;
	LLAgentUI::buildFullname(name);
	LLUUID transaction_id;
	transaction_id.generate();
	const S32 BUCKET_SIZE = sizeof(U8) + UUID_BYTES;
	U8 bucket[BUCKET_SIZE];
	bucket[0] = (U8)item->getType();
	memcpy(&bucket[1], &(item->getUUID().mData), UUID_BYTES);		/* Flawfinder: ignore */
	pack_instant_message(
		gMessageSystem,
		gAgentID,
		FALSE,
		gAgentSessionID,
		to_agent,
		name,
		item->getName(),
		IM_ONLINE,
		IM_INVENTORY_OFFERED,
		transaction_id,
		0,
		LLUUID::null,
		gAgent.getPositionAgent(),
		NO_TIMESTAMP,
		bucket,
		BUCKET_SIZE);
	gAgent.sendReliableMessage();

	// VEFFECT: giveInventory
	// <FS:Ansariel> Make the particle effect optional
	if (gSavedSettings.getBOOL("FSCreateGiveInventoryParticleEffect"))
	{
		LLHUDEffectSpiral *effectp = (LLHUDEffectSpiral *)LLHUDManager::getInstance()->createViewerEffect(LLHUDObject::LL_HUD_EFFECT_BEAM, TRUE);
		effectp->setSourceObject(gAgentAvatarp);
		effectp->setTargetObject(gObjectList.findObject(to_agent));
		effectp->setDuration(LL_HUD_DUR_SHORT);
		effectp->setColor(LLColor4U(gAgent.getEffectColor()));
	}
	gFloaterTools->dirty();

	LLMuteList::getInstance()->autoRemove(to_agent, LLMuteList::AR_INVENTORY);

	logInventoryOffer(to_agent, im_session_id);

	// add buddy to recent people list
//	LLRecentPeople::instance().add(to_agent);
// [RLVa:KB] - Checked: 2010-04-21 (RLVa-1.2.2a) | Added: RLVa-1.2.0f
	// Block the recent activity update if this was an in-world drop on an avatar (as opposed to a drop on an IM session or on a profile)
	if ( (!gRlvHandler.hasBehaviour(RLV_BHVR_SHOWNAMES)) || (im_session_id.notNull()) || (!RlvUtil::isNearbyAgent(to_agent)) ||
		 (RlvUIEnabler::hasOpenProfile(to_agent)) )
	{
		LLRecentPeople::instance().add(to_agent);
	}
// [/RLVa:KB]
}

// static
bool LLGiveInventory::handleCopyProtectedCategory(const LLSD& notification, const LLSD& response)
{
	S32 option = LLNotificationsUtil::getSelectedOption(notification, response);
	LLInventoryCategory* cat = NULL;
	bool give_successful = true;
	switch(option)
	{
	case 0:  // "Yes"
		cat = gInventory.getCategory(notification["payload"]["folder_id"].asUUID());
		if (cat)
		{
			give_successful = LLGiveInventory::commitGiveInventoryCategory(notification["payload"]["agent_id"].asUUID(),
				cat);
			LLViewerInventoryCategory::cat_array_t cats;
			LLViewerInventoryItem::item_array_t items;
			LLUncopyableItems remove;
			gInventory.collectDescendentsIf (cat->getUUID(),
				cats,
				items,
				LLInventoryModel::EXCLUDE_TRASH,
				remove);
			S32 count = items.size();
			for(S32 i = 0; i < count; ++i)
			{
				gInventory.deleteObject(items.at(i)->getUUID());
			}
			gInventory.notifyObservers();

			if (give_successful && notification["payload"]["success_notification"].isDefined())
			{
				LLNotificationsUtil::add(notification["payload"]["success_notification"].asString());
			}
		}
		else
		{
			LLNotificationsUtil::add("CannotGiveCategory");
			give_successful = false;
		}
		break;

	default: // no, cancel, whatever, who cares, not yes.
		LLNotificationsUtil::add("TransactionCancelled");
		give_successful = false;
		break;
	}
	return give_successful;
}

// static
bool LLGiveInventory::commitGiveInventoryCategory(const LLUUID& to_agent,
													const LLInventoryCategory* cat,
													const LLUUID& im_session_id)

{
	if (!cat)
	{
		return false;
	}
	LL_INFOS() << "LLGiveInventory::commitGiveInventoryCategory() - "
		<< cat->getUUID() << LL_ENDL;

	// add buddy to recent people list
//	LLRecentPeople::instance().add(to_agent);
// [RLVa:KB] - Checked: 2010-04-20 (RLVa-1.2.2a) | Added: RLVa-1.2.0f
	// Block the recent activity update if this was an in-world drop on an avatar (as opposed to a drop on an IM session or on a profile)
	if ( (!gRlvHandler.hasBehaviour(RLV_BHVR_SHOWNAMES)) || (im_session_id.notNull()) || (!RlvUtil::isNearbyAgent(to_agent)) ||
		 (RlvUIEnabler::hasOpenProfile(to_agent)) )
	{
		LLRecentPeople::instance().add(to_agent);
	}
// [/RLVa:KB]

	// Test out how many items are being given.
	LLViewerInventoryCategory::cat_array_t cats;
	LLViewerInventoryItem::item_array_t items;
	LLGiveable giveable;
	gInventory.collectDescendentsIf (cat->getUUID(),
		cats,
		items,
		LLInventoryModel::EXCLUDE_TRASH,
		giveable);

	bool give_successful = true;
	// MAX ITEMS is based on (sizeof(uuid)+2) * count must be <
	// MTUBYTES or 18 * count < 1200 => count < 1200/18 =>
	// 66. I've cut it down a bit from there to give some pad.
<<<<<<< HEAD
	S32 count = items.count() + cats.count();
// <FS:CR> Aurora Sim>
	//if (count > MAX_ITEMS)
	if (count > LLWorld::getInstance()->getMaxInventoryItemsTransfer())
// <FS:CR> Aurora Sim
=======
	S32 count = items.size() + cats.size();
	if (count > MAX_ITEMS)
>>>>>>> d0ef02c2
	{
		LLNotificationsUtil::add("TooManyItems");
		give_successful = false;
	}
	else if (count == 0)
	{
		LLNotificationsUtil::add("NoItems");
		give_successful = false;
	}
	else
	{
		std::string name;
		LLAgentUI::buildFullname(name);
		LLUUID transaction_id;
		transaction_id.generate();
		S32 bucket_size = (sizeof(U8) + UUID_BYTES) * (count + 1);
		U8* bucket = new U8[bucket_size];
		U8* pos = bucket;
		U8 type = (U8)cat->getType();
		memcpy(pos, &type, sizeof(U8));		/* Flawfinder: ignore */
		pos += sizeof(U8);
		memcpy(pos, &(cat->getUUID()), UUID_BYTES);		/* Flawfinder: ignore */
		pos += UUID_BYTES;
		S32 i;
		count = cats.size();
		for(i = 0; i < count; ++i)
		{
			memcpy(pos, &type, sizeof(U8));		/* Flawfinder: ignore */
			pos += sizeof(U8);
			memcpy(pos, &(cats.at(i)->getUUID()), UUID_BYTES);		/* Flawfinder: ignore */
			pos += UUID_BYTES;
		}
		count = items.size();
		for(i = 0; i < count; ++i)
		{
			type = (U8)items.at(i)->getType();
			memcpy(pos, &type, sizeof(U8));		/* Flawfinder: ignore */
			pos += sizeof(U8);
			memcpy(pos, &(items.at(i)->getUUID()), UUID_BYTES);		/* Flawfinder: ignore */
			pos += UUID_BYTES;
		}
		pack_instant_message(
			gMessageSystem,
			gAgent.getID(),
			FALSE,
			gAgent.getSessionID(),
			to_agent,
			name,
			cat->getName(),
			IM_ONLINE,
			IM_INVENTORY_OFFERED,
			transaction_id,
			0,
			LLUUID::null,
			gAgent.getPositionAgent(),
			NO_TIMESTAMP,
			bucket,
			bucket_size);
		gAgent.sendReliableMessage();
		delete[] bucket;

		// VEFFECT: giveInventoryCategory
		// <FS:Ansariel> Make the particle effect optional
		if (gSavedSettings.getBOOL("FSCreateGiveInventoryParticleEffect"))
		{
			LLHUDEffectSpiral *effectp = (LLHUDEffectSpiral *)LLHUDManager::getInstance()->createViewerEffect(LLHUDObject::LL_HUD_EFFECT_BEAM, TRUE);
			effectp->setSourceObject(gAgentAvatarp);
			effectp->setTargetObject(gObjectList.findObject(to_agent));
			effectp->setDuration(LL_HUD_DUR_SHORT);
			effectp->setColor(LLColor4U(gAgent.getEffectColor()));
		}
		gFloaterTools->dirty();

		LLMuteList::getInstance()->autoRemove(to_agent, LLMuteList::AR_INVENTORY);

		logInventoryOffer(to_agent, im_session_id);
	}

	return give_successful;
}

// EOF<|MERGE_RESOLUTION|>--- conflicted
+++ resolved
@@ -269,16 +269,11 @@
 		LLNotificationsUtil::add("IncompleteInventory");
 		give_successful = false;
 	}
-<<<<<<< HEAD
-	count = items.count() + cats.count();
+	count = items.size() + cats.size();
 // <FS:CR> Aurora Sim
 	//if (count > MAX_ITEMS)
 	if (count > LLWorld::getInstance()->getMaxInventoryItemsTransfer())
 // </FS:CR> Aurora Sim
-=======
-	count = items.size() + cats.size();
-	if (count > MAX_ITEMS)
->>>>>>> d0ef02c2
 	{
 		LLNotificationsUtil::add("TooManyItems");
 		give_successful = false;
@@ -562,16 +557,11 @@
 	// MAX ITEMS is based on (sizeof(uuid)+2) * count must be <
 	// MTUBYTES or 18 * count < 1200 => count < 1200/18 =>
 	// 66. I've cut it down a bit from there to give some pad.
-<<<<<<< HEAD
-	S32 count = items.count() + cats.count();
+	S32 count = items.size() + cats.size();
 // <FS:CR> Aurora Sim>
 	//if (count > MAX_ITEMS)
 	if (count > LLWorld::getInstance()->getMaxInventoryItemsTransfer())
 // <FS:CR> Aurora Sim
-=======
-	S32 count = items.size() + cats.size();
-	if (count > MAX_ITEMS)
->>>>>>> d0ef02c2
 	{
 		LLNotificationsUtil::add("TooManyItems");
 		give_successful = false;
