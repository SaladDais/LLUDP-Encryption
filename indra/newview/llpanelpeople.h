/** 
 * @file llpanelpeople.h
 * @brief Side tray "People" panel
 *
 * $LicenseInfo:firstyear=2009&license=viewerlgpl$
 * Second Life Viewer Source Code
 * Copyright (C) 2010, Linden Research, Inc.
 * 
 * This library is free software; you can redistribute it and/or
 * modify it under the terms of the GNU Lesser General Public
 * License as published by the Free Software Foundation;
 * version 2.1 of the License only.
 * 
 * This library is distributed in the hope that it will be useful,
 * but WITHOUT ANY WARRANTY; without even the implied warranty of
 * MERCHANTABILITY or FITNESS FOR A PARTICULAR PURPOSE.  See the GNU
 * Lesser General Public License for more details.
 * 
 * You should have received a copy of the GNU Lesser General Public
 * License along with this library; if not, write to the Free Software
 * Foundation, Inc., 51 Franklin Street, Fifth Floor, Boston, MA  02110-1301  USA
 * 
 * Linden Research, Inc., 945 Battery Street, San Francisco, CA  94111  USA
 * $/LicenseInfo$
 */ 

#ifndef LL_LLPANELPEOPLE_H
#define LL_LLPANELPEOPLE_H

#include <llpanel.h>

#include "llcallingcard.h" // for avatar tracker
#include "llfloaterwebcontent.h"
#include "llvoiceclient.h"

class LLAvatarList;
class LLAvatarName;
class LLFilterEditor;
class LLGroupList;
class LLMenuButton;
class LLTabContainer;
class LLNetMap;

class LLPanelPeople 
	: public LLPanel
	, public LLVoiceClientStatusObserver
{
	LOG_CLASS(LLPanelPeople);
public:
	LLPanelPeople();
	virtual ~LLPanelPeople();

	/*virtual*/ BOOL 	postBuild();
	/*virtual*/ void	onOpen(const LLSD& key);
	/*virtual*/ bool	notifyChildren(const LLSD& info);
	// Implements LLVoiceClientStatusObserver::onChange() to enable call buttons
	// when voice is available
	/*virtual*/ void onChange(EStatusType status, const std::string &channelURI, bool proximal);

<<<<<<< HEAD
    bool mTryToConnectToFacebook;

// [RLVa:KB] - Checked: RLVa-1.2.0
	LLAvatarList* getNearbyList() { return mNearbyList; }
	void          updateNearbyList();
// [/RLVa:KB]

=======
>>>>>>> 82e378ce
	// internals
	class Updater;

	bool updateNearbyArrivalTime();

private:

	typedef enum e_sort_oder {
		E_SORT_BY_NAME = 0,
		E_SORT_BY_STATUS = 1,
		E_SORT_BY_MOST_RECENT = 2,
		E_SORT_BY_DISTANCE = 3,
		E_SORT_BY_RECENT_SPEAKERS = 4,
		E_SORT_BY_RECENT_ARRIVAL = 5
	} ESortOrder;

    void				    removePicker();

	// methods indirectly called by the updaters
	void					updateFriendListHelpText();
	void					updateFriendList();
<<<<<<< HEAD
	bool					updateSuggestedFriendList();
//	void					updateNearbyList();
=======
	void					updateNearbyList();
>>>>>>> 82e378ce
	void					updateRecentList();

	bool					isItemsFreeOfFriends(const uuid_vec_t& uuids);

	void					updateButtons();
	std::string				getActiveTabName() const;
	LLUUID					getCurrentItemID() const;
	void					getCurrentItemIDs(uuid_vec_t& selected_uuids) const;
	void					showGroupMenu(LLMenuGL* menu);
	void					setSortOrder(LLAvatarList* list, ESortOrder order, bool save = true);

	// UI callbacks
	void					onFilterEdit(const std::string& search_string);
	void					onGroupLimitInfo();
	void					onTabSelected(const LLSD& param);
	void					onAddFriendButtonClicked();
	void					onAddFriendWizButtonClicked();
	void					onDeleteFriendButtonClicked();
	void					onChatButtonClicked();
	void					onGearButtonClicked(LLUICtrl* btn);
	void					onImButtonClicked();
	void					onMoreButtonClicked();
	void					onAvatarListDoubleClicked(LLUICtrl* ctrl);
	void					onAvatarListCommitted(LLAvatarList* list);
	bool					onGroupPlusButtonValidate();
	void					onGroupMinusButtonClicked();
	void					onGroupPlusMenuItemClicked(const LLSD& userdata);

	void					onFriendsViewSortMenuItemClicked(const LLSD& userdata);
	void					onNearbyViewSortMenuItemClicked(const LLSD& userdata);
	void					onGroupsViewSortMenuItemClicked(const LLSD& userdata);
	void					onRecentViewSortMenuItemClicked(const LLSD& userdata);

	bool					onFriendsViewSortMenuItemCheck(const LLSD& userdata);
	bool					onRecentViewSortMenuItemCheck(const LLSD& userdata);
	bool					onNearbyViewSortMenuItemCheck(const LLSD& userdata);

	// misc callbacks
	static void				onAvatarPicked(const uuid_vec_t& ids, const std::vector<LLAvatarName> names);

	void					onFriendsAccordionExpandedCollapsed(LLUICtrl* ctrl, const LLSD& param, LLAvatarList* avatar_list);

	void					showAccordion(const std::string name, bool show);

	void					showFriendsAccordionsIfNeeded();

	void					onFriendListRefreshComplete(LLUICtrl*ctrl, const LLSD& param);

	void					setAccordionCollapsedByUser(LLUICtrl* acc_tab, bool collapsed);
	void					setAccordionCollapsedByUser(const std::string& name, bool collapsed);
	bool					isAccordionCollapsedByUser(LLUICtrl* acc_tab);
	bool					isAccordionCollapsedByUser(const std::string& name);

	LLTabContainer*			mTabContainer;
	LLAvatarList*			mOnlineFriendList;
	LLAvatarList*			mAllFriendList;
	LLAvatarList*			mNearbyList;
	LLAvatarList*			mRecentList;
	LLGroupList*			mGroupList;
	LLNetMap*				mMiniMap;

	std::vector<std::string> mSavedOriginalFilters;
	std::vector<std::string> mSavedFilters;

	Updater*				mFriendListUpdater;
	Updater*				mNearbyListUpdater;
	Updater*				mRecentListUpdater;
	Updater*				mButtonsUpdater;
    LLHandle< LLFloater >	mPicker;
};

#endif //LL_LLPANELPEOPLE_H<|MERGE_RESOLUTION|>--- conflicted
+++ resolved
@@ -57,16 +57,11 @@
 	// when voice is available
 	/*virtual*/ void onChange(EStatusType status, const std::string &channelURI, bool proximal);
 
-<<<<<<< HEAD
-    bool mTryToConnectToFacebook;
-
 // [RLVa:KB] - Checked: RLVa-1.2.0
 	LLAvatarList* getNearbyList() { return mNearbyList; }
 	void          updateNearbyList();
 // [/RLVa:KB]
 
-=======
->>>>>>> 82e378ce
 	// internals
 	class Updater;
 
@@ -88,12 +83,7 @@
 	// methods indirectly called by the updaters
 	void					updateFriendListHelpText();
 	void					updateFriendList();
-<<<<<<< HEAD
-	bool					updateSuggestedFriendList();
 //	void					updateNearbyList();
-=======
-	void					updateNearbyList();
->>>>>>> 82e378ce
 	void					updateRecentList();
 
 	bool					isItemsFreeOfFriends(const uuid_vec_t& uuids);
