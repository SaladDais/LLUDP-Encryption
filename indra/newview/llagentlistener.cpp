/**
 * @file   llagentlistener.cpp
 * @author Brad Kittenbrink
 * @date   2009-07-10
 * @brief  Implementation for llagentlistener.
 * 
 * $LicenseInfo:firstyear=2009&license=viewerlgpl$
 * Second Life Viewer Source Code
 * Copyright (C) 2010, Linden Research, Inc.
 * 
 * This library is free software; you can redistribute it and/or
 * modify it under the terms of the GNU Lesser General Public
 * License as published by the Free Software Foundation;
 * version 2.1 of the License only.
 * 
 * This library is distributed in the hope that it will be useful,
 * but WITHOUT ANY WARRANTY; without even the implied warranty of
 * MERCHANTABILITY or FITNESS FOR A PARTICULAR PURPOSE.  See the GNU
 * Lesser General Public License for more details.
 * 
 * You should have received a copy of the GNU Lesser General Public
 * License along with this library; if not, write to the Free Software
 * Foundation, Inc., 51 Franklin Street, Fifth Floor, Boston, MA  02110-1301  USA
 * 
 * Linden Research, Inc., 945 Battery Street, San Francisco, CA  94111  USA
 * $/LicenseInfo$
 */

#include "llviewerprecompiledheaders.h"

#include "llagentlistener.h"

#include "llagent.h"
#include "llcommandhandler.h"
#include "llslurl.h"
#include "llurldispatcher.h"
#include "llviewerobject.h"
#include "llviewerobjectlist.h"
#include "llviewerregion.h"
#include "llsdutil.h"
#include "llsdutil_math.h"

LLAgentListener::LLAgentListener(LLAgent &agent)
  : LLEventAPI("LLAgent",
               "LLAgent listener to (e.g.) teleport, sit, stand, etc."),
    mAgent(agent)
{
    add("requestTeleport",
        "Teleport: [\"regionname\"], [\"x\"], [\"y\"], [\"z\"]\n"
        "If [\"skip_confirmation\"] is true, use LLURLDispatcher rather than LLCommandDispatcher.",
        &LLAgentListener::requestTeleport);
    add("requestSit",
        "Ask to sit on the object specified in [\"obj_uuid\"]",
        &LLAgentListener::requestSit);
    add("requestStand",
        "Ask to stand up",
        &LLAgentListener::requestStand);
    add("resetAxes",
        "Set the agent to a fixed orientation (optionally specify [\"lookat\"] = array of [x, y, z])",
        &LLAgentListener::resetAxes);
    add("getAxes",
        "Obsolete - use getPosition instead\n"
        "Send information about the agent's orientation on [\"reply\"]:\n"
        "[\"euler\"]: map of {roll, pitch, yaw}\n"
        "[\"quat\"]:  array of [x, y, z, w] quaternion values",
        &LLAgentListener::getAxes,
        LLSDMap("reply", LLSD()));
    add("getPosition",
        "Send information about the agent's position and orientation on [\"reply\"]:\n"
        "[\"region\"]: array of region {x, y, z} position\n"
        "[\"global\"]: array of global {x, y, z} position\n"
        "[\"euler\"]: map of {roll, pitch, yaw}\n"
        "[\"quat\"]:  array of [x, y, z, w] quaternion values",
        &LLAgentListener::getPosition,
        LLSDMap("reply", LLSD()));
    add("startAutoPilot",
        "Start the autopilot system using the following parameters:\n"
        "[\"target_global\"]: array of target global {x, y, z} position\n"
        "[\"stop_distance\"]: target maxiumum distance from target [default: autopilot guess]\n"
        "[\"target_rotation\"]: array of [x, y, z, w] quaternion values [default: no target]\n"
        "[\"rotation_threshold\"]: target maximum angle from target facing rotation [default: 0.03 radians]\n"
        "[\"behavior_name\"]: name of the autopilot behavior [default: \"\"]",
        //"[\"callback_pump\"]: pump to send success/failure and callback data to [default: none]\n"
        //"[\"callback_data\"]: data to send back during a callback [default: none]",
        &LLAgentListener::startAutoPilot);
    add("getAutoPilot",
        "Send information about current state of the autopilot system to [\"reply\"]:\n"
        "[\"enabled\"]: boolean indicating whether or not autopilot is enabled\n"
        "[\"target_global\"]: array of target global {x, y, z} position\n"
        "[\"leader_id\"]: uuid of target autopilot is following\n"
        "[\"stop_distance\"]: target maximum distance from target\n"
        "[\"target_distance\"]: last known distance from target\n"
        "[\"use_rotation\"]: boolean indicating if autopilot has a target facing rotation\n"
        "[\"target_facing\"]: array of {x, y} target direction to face\n"
        "[\"rotation_threshold\"]: target maximum angle from target facing rotation\n"
        "[\"behavior_name\"]: name of the autopilot behavior",
        &LLAgentListener::getAutoPilot,
        LLSDMap("reply", LLSD()));
    add("startFollowPilot",
        "Follow [\"leader_id\"] using the autopilot system.",
        &LLAgentListener::startFollowPilot);
    add("setAutoPilotTarget",
        "Update target for currently running autopilot:\n"
        "[\"target_global\"]: array of target global {x, y, z} position",
        &LLAgentListener::setAutoPilotTarget);
    add("stopAutoPilot",
        "Stop the autopilot system:\n"
        "[\"user_cancel\"] indicates whether or not to act as though user canceled autopilot [default: false]",
        &LLAgentListener::stopAutoPilot);

}

void LLAgentListener::requestTeleport(LLSD const & event_data) const
{
    if(event_data["skip_confirmation"].asBoolean())
    {
        LLSD params(LLSD::emptyArray());
        params.append(event_data["regionname"]);
        params.append(event_data["x"]);
        params.append(event_data["y"]);
        params.append(event_data["z"]);
        LLCommandDispatcher::dispatch("teleport", params, LLSD(), NULL, true);
        // *TODO - lookup other LLCommandHandlers for "agent", "classified", "event", "group", "floater", "parcel", "login", login_refresh", "balance", "chat"
        // should we just compose LLCommandHandler and LLDispatchListener?
    }
    else
    {
        std::string url = LLSLURL(event_data["regionname"], 
                                  LLVector3(event_data["x"].asReal(), 
                                            event_data["y"].asReal(), 
                                            event_data["z"].asReal())).getSLURLString();
        LLURLDispatcher::dispatch(url, NULL, false);
    }
}

void LLAgentListener::requestSit(LLSD const & event_data) const
{
<<<<<<< HEAD
	//mAgent.getAvatarObject()->sitOnObject();
	// shamelessly ripped from llviewermenu.cpp:handle_sit_or_stand()
	// *TODO - find a permanent place to share this code properly.
	LLViewerObject *object = gObjectList.findObject(event_data["obj_uuid"]);

	if (object && object->getPCode() == LL_PCODE_VOLUME)
	{
		gMessageSystem->newMessageFast(_PREHASH_AgentRequestSit);
		gMessageSystem->nextBlockFast(_PREHASH_AgentData);
		gMessageSystem->addUUIDFast(_PREHASH_AgentID, mAgent.getID());
		gMessageSystem->addUUIDFast(_PREHASH_SessionID, mAgent.getSessionID());
		gMessageSystem->nextBlockFast(_PREHASH_TargetObject);
		gMessageSystem->addUUIDFast(_PREHASH_TargetID, object->mID);
		gMessageSystem->addVector3Fast(_PREHASH_Offset, LLVector3(0,0,0));

		object->getRegion()->sendReliableMessage();
	}
	else
	{
		llwarns << "LLAgent requestSit could not find the sit target " 
			<< event_data["obj_uuid"].asUUID() << llendl;
	}
=======
    //mAgent.getAvatarObject()->sitOnObject();
    // shamelessly ripped from llviewermenu.cpp:handle_sit_or_stand()
    // *TODO - find a permanent place to share this code properly.
    LLViewerObject *object = gObjectList.findObject(event_data["obj_uuid"]);

    if (object && object->getPCode() == LL_PCODE_VOLUME)
    {
        gMessageSystem->newMessageFast(_PREHASH_AgentRequestSit);
        gMessageSystem->nextBlockFast(_PREHASH_AgentData);
        gMessageSystem->addUUIDFast(_PREHASH_AgentID, mAgent.getID());
        gMessageSystem->addUUIDFast(_PREHASH_SessionID, mAgent.getSessionID());
        gMessageSystem->nextBlockFast(_PREHASH_TargetObject);
        gMessageSystem->addUUIDFast(_PREHASH_TargetID, object->mID);
        gMessageSystem->addVector3Fast(_PREHASH_Offset, LLVector3(0,0,0));

        object->getRegion()->sendReliableMessage();
    }
>>>>>>> bc0833d5
}

void LLAgentListener::requestStand(LLSD const & event_data) const
{
    mAgent.setControlFlags(AGENT_CONTROL_STAND_UP);
}

void LLAgentListener::resetAxes(const LLSD& event) const
{
    if (event.has("lookat"))
    {
        mAgent.resetAxes(ll_vector3_from_sd(event["lookat"]));
    }
    else
    {
        // no "lookat", default call
        mAgent.resetAxes();
    }
}

void LLAgentListener::getAxes(const LLSD& event) const
{
    LLQuaternion quat(mAgent.getQuat());
    F32 roll, pitch, yaw;
    quat.getEulerAngles(&roll, &pitch, &yaw);
    // The official query API for LLQuaternion's [x, y, z, w] values is its
    // public member mQ...
    sendReply(LLSDMap
              ("quat", llsd_copy_array(boost::begin(quat.mQ), boost::end(quat.mQ)))
              ("euler", LLSDMap("roll", roll)("pitch", pitch)("yaw", yaw)),
              event);
}


void LLAgentListener::getPosition(const LLSD& event) const
{
    F32 roll, pitch, yaw;
    LLQuaternion quat(mAgent.getQuat());
    quat.getEulerAngles(&roll, &pitch, &yaw);
    sendReply(LLSDMap
              ("region", ll_sd_from_vector3(mAgent.getPositionAgent()))
              ("global", ll_sd_from_vector3d(mAgent.getPositionGlobal()))
              ("quat", ll_sd_from_quaternion(quat))
              ("euler", LLSDMap("roll", roll)("pitch", pitch)("yaw", yaw)),
              event);
}


void LLAgentListener::startAutoPilot(LLSD const & event) const
{
    LLQuaternion target_rotation_value;
    LLQuaternion* target_rotation = NULL;
    if (event.has("target_rotation"))
    {
        target_rotation_value = ll_quaternion_from_sd(event["target_rotation"]);
        target_rotation = &target_rotation_value;
    }
    // *TODO: Use callback_pump and callback_data
    F32 rotation_threshold = 0.03f;
    if (event.has("rotation_threshold"))
    {
        rotation_threshold = event["rotation_threshold"].asReal();
    }
    mAgent.startAutoPilotGlobal(ll_vector3d_from_sd(event["target_global"]),
                                event["behavior_name"],
                                target_rotation,
                                NULL, NULL,
                                event["stop_distance"].asReal(),
                                rotation_threshold);
}

void LLAgentListener::getAutoPilot(const LLSD& event) const
{
    sendReply(LLSDMap
              ("enabled", (LLSD::Boolean) mAgent.getAutoPilot())
              ("target_global", ll_sd_from_vector3d(mAgent.getAutoPilotTargetGlobal()))
              ("leader_id", mAgent.getAutoPilotLeaderID())
              ("stop_distance", mAgent.getAutoPilotStopDistance())
              ("target_distance", mAgent.getAutoPilotTargetDist())
              ("use_rotation", (LLSD::Boolean) mAgent.getAutoPilotUseRotation())
              ("target_facing", ll_sd_from_vector3(mAgent.getAutoPilotTargetFacing()))
              ("rotation_threshold", mAgent.getAutoPilotRotationThreshold())
              ("behavior_name", mAgent.getAutoPilotBehaviorName()),
              event);
}

void LLAgentListener::startFollowPilot(LLSD const & event) const
{
    mAgent.startFollowPilot(event["leader_id"]);
}

void LLAgentListener::setAutoPilotTarget(LLSD const & event) const
{
    LLVector3d target_global(ll_vector3d_from_sd(event["target_global"]));
    mAgent.setAutoPilotTargetGlobal(target_global);
}

void LLAgentListener::stopAutoPilot(LLSD const & event) const
{
    mAgent.stopAutoPilot(event["user_cancel"]);
}
<|MERGE_RESOLUTION|>--- conflicted
+++ resolved
@@ -135,30 +135,6 @@
 
 void LLAgentListener::requestSit(LLSD const & event_data) const
 {
-<<<<<<< HEAD
-	//mAgent.getAvatarObject()->sitOnObject();
-	// shamelessly ripped from llviewermenu.cpp:handle_sit_or_stand()
-	// *TODO - find a permanent place to share this code properly.
-	LLViewerObject *object = gObjectList.findObject(event_data["obj_uuid"]);
-
-	if (object && object->getPCode() == LL_PCODE_VOLUME)
-	{
-		gMessageSystem->newMessageFast(_PREHASH_AgentRequestSit);
-		gMessageSystem->nextBlockFast(_PREHASH_AgentData);
-		gMessageSystem->addUUIDFast(_PREHASH_AgentID, mAgent.getID());
-		gMessageSystem->addUUIDFast(_PREHASH_SessionID, mAgent.getSessionID());
-		gMessageSystem->nextBlockFast(_PREHASH_TargetObject);
-		gMessageSystem->addUUIDFast(_PREHASH_TargetID, object->mID);
-		gMessageSystem->addVector3Fast(_PREHASH_Offset, LLVector3(0,0,0));
-
-		object->getRegion()->sendReliableMessage();
-	}
-	else
-	{
-		llwarns << "LLAgent requestSit could not find the sit target " 
-			<< event_data["obj_uuid"].asUUID() << llendl;
-	}
-=======
     //mAgent.getAvatarObject()->sitOnObject();
     // shamelessly ripped from llviewermenu.cpp:handle_sit_or_stand()
     // *TODO - find a permanent place to share this code properly.
@@ -176,7 +152,11 @@
 
         object->getRegion()->sendReliableMessage();
     }
->>>>>>> bc0833d5
+	else
+	{
+		llwarns << "LLAgent requestSit could not find the sit target " 
+			<< event_data["obj_uuid"].asUUID() << llendl;
+	}
 }
 
 void LLAgentListener::requestStand(LLSD const & event_data) const
