/**
 * @file   llagentlistener.cpp
 * @author Brad Kittenbrink
 * @date   2009-07-10
 * @brief  Implementation for llagentlistener.
 * 
 * $LicenseInfo:firstyear=2009&license=viewerlgpl$
 * Second Life Viewer Source Code
 * Copyright (C) 2010, Linden Research, Inc.
 * 
 * This library is free software; you can redistribute it and/or
 * modify it under the terms of the GNU Lesser General Public
 * License as published by the Free Software Foundation;
 * version 2.1 of the License only.
 * 
 * This library is distributed in the hope that it will be useful,
 * but WITHOUT ANY WARRANTY; without even the implied warranty of
 * MERCHANTABILITY or FITNESS FOR A PARTICULAR PURPOSE.  See the GNU
 * Lesser General Public License for more details.
 * 
 * You should have received a copy of the GNU Lesser General Public
 * License along with this library; if not, write to the Free Software
 * Foundation, Inc., 51 Franklin Street, Fifth Floor, Boston, MA  02110-1301  USA
 * 
 * Linden Research, Inc., 945 Battery Street, San Francisco, CA  94111  USA
 * $/LicenseInfo$
 */

#include "llviewerprecompiledheaders.h"

#include "llagentlistener.h"

#include "llagent.h"
#include "llvoavatar.h"
#include "llcommandhandler.h"
#include "llslurl.h"
#include "llurldispatcher.h"
#include "llviewerobject.h"
#include "llviewerobjectlist.h"
#include "llviewerregion.h"
#include "llsdutil.h"
#include "llsdutil_math.h"
<<<<<<< HEAD
#include "lltoolgrab.h"
=======
>>>>>>> 88a72623

LLAgentListener::LLAgentListener(LLAgent &agent)
  : LLEventAPI("LLAgent",
               "LLAgent listener to (e.g.) teleport, sit, stand, etc."),
    mAgent(agent)
{
    add("requestTeleport",
        "Teleport: [\"regionname\"], [\"x\"], [\"y\"], [\"z\"]\n"
        "If [\"skip_confirmation\"] is true, use LLURLDispatcher rather than LLCommandDispatcher.",
        &LLAgentListener::requestTeleport);
    add("requestSit",
		"[\"obj_uuid\"]: id of object to sit on, use this or [\"position\"] to indicate the sit target"
		"[\"position\"]: region position {x, y, z} where to find closest object to sit on",
        &LLAgentListener::requestSit);
    add("requestStand",
        "Ask to stand up",
        &LLAgentListener::requestStand);
<<<<<<< HEAD
    add("requestTouch",
		"[\"obj_uuid\"]: id of object to touch, use this or [\"position\"] to indicate the object to touch"
		"[\"position\"]: region position {x, y, z} where to find closest object to touch"
		"[\"face\"]: optional object face number to touch[Default: 0]",
        &LLAgentListener::requestTouch);
=======
>>>>>>> 88a72623
    add("resetAxes",
        "Set the agent to a fixed orientation (optionally specify [\"lookat\"] = array of [x, y, z])",
        &LLAgentListener::resetAxes);
    add("getAxes",
<<<<<<< HEAD
        "Obsolete - use getPosition instead\n"
=======
>>>>>>> 88a72623
        "Send information about the agent's orientation on [\"reply\"]:\n"
        "[\"euler\"]: map of {roll, pitch, yaw}\n"
        "[\"quat\"]:  array of [x, y, z, w] quaternion values",
        &LLAgentListener::getAxes,
        LLSDMap("reply", LLSD()));
<<<<<<< HEAD
    add("getPosition",
        "Send information about the agent's position and orientation on [\"reply\"]:\n"
        "[\"region\"]: array of region {x, y, z} position\n"
        "[\"global\"]: array of global {x, y, z} position\n"
        "[\"euler\"]: map of {roll, pitch, yaw}\n"
        "[\"quat\"]:  array of [x, y, z, w] quaternion values",
        &LLAgentListener::getPosition,
        LLSDMap("reply", LLSD()));
    add("startAutoPilot",
        "Start the autopilot system using the following parameters:\n"
        "[\"target_global\"]: array of target global {x, y, z} position\n"
        "[\"stop_distance\"]: target maxiumum distance from target [default: autopilot guess]\n"
        "[\"target_rotation\"]: array of [x, y, z, w] quaternion values [default: no target]\n"
        "[\"rotation_threshold\"]: target maximum angle from target facing rotation [default: 0.03 radians]\n"
        "[\"behavior_name\"]: name of the autopilot behavior [default: \"\"]"
        "[\"allow_flying\"]: allow flying during autopilot [default: True]",
        //"[\"callback_pump\"]: pump to send success/failure and callback data to [default: none]\n"
        //"[\"callback_data\"]: data to send back during a callback [default: none]",
        &LLAgentListener::startAutoPilot);
    add("getAutoPilot",
        "Send information about current state of the autopilot system to [\"reply\"]:\n"
        "[\"enabled\"]: boolean indicating whether or not autopilot is enabled\n"
        "[\"target_global\"]: array of target global {x, y, z} position\n"
        "[\"leader_id\"]: uuid of target autopilot is following\n"
        "[\"stop_distance\"]: target maximum distance from target\n"
        "[\"target_distance\"]: last known distance from target\n"
        "[\"use_rotation\"]: boolean indicating if autopilot has a target facing rotation\n"
        "[\"target_facing\"]: array of {x, y} target direction to face\n"
        "[\"rotation_threshold\"]: target maximum angle from target facing rotation\n"
        "[\"behavior_name\"]: name of the autopilot behavior",
        &LLAgentListener::getAutoPilot,
        LLSDMap("reply", LLSD()));
    add("startFollowPilot",
		"[\"leader_id\"]: uuid of target to follow using the autopilot system (optional with avatar_name)\n"
		"[\"avatar_name\"]: avatar name to follow using the autopilot system (optional with leader_id)\n"
        "[\"allow_flying\"]: allow flying during autopilot [default: True]\n"
        "[\"stop_distance\"]: target maxiumum distance from target [default: autopilot guess]",
        &LLAgentListener::startFollowPilot);
    add("setAutoPilotTarget",
        "Update target for currently running autopilot:\n"
        "[\"target_global\"]: array of target global {x, y, z} position",
        &LLAgentListener::setAutoPilotTarget);
    add("stopAutoPilot",
        "Stop the autopilot system:\n"
        "[\"user_cancel\"] indicates whether or not to act as though user canceled autopilot [default: false]",
        &LLAgentListener::stopAutoPilot);

=======
>>>>>>> 88a72623
}

void LLAgentListener::requestTeleport(LLSD const & event_data) const
{
    if(event_data["skip_confirmation"].asBoolean())
    {
        LLSD params(LLSD::emptyArray());
        params.append(event_data["regionname"]);
        params.append(event_data["x"]);
        params.append(event_data["y"]);
        params.append(event_data["z"]);
        LLCommandDispatcher::dispatch("teleport", params, LLSD(), NULL, true);
        // *TODO - lookup other LLCommandHandlers for "agent", "classified", "event", "group", "floater", "parcel", "login", login_refresh", "balance", "chat"
        // should we just compose LLCommandHandler and LLDispatchListener?
    }
    else
    {
        std::string url = LLSLURL(event_data["regionname"], 
                                  LLVector3(event_data["x"].asReal(), 
                                            event_data["y"].asReal(), 
                                            event_data["z"].asReal())).getSLURLString();
        LLURLDispatcher::dispatch(url, NULL, false);
    }
}

void LLAgentListener::requestSit(LLSD const & event_data) const
{
    //mAgent.getAvatarObject()->sitOnObject();
    // shamelessly ripped from llviewermenu.cpp:handle_sit_or_stand()
    // *TODO - find a permanent place to share this code properly.

	LLViewerObject *object = NULL;
	if (event_data.has("obj_uuid"))
	{
<<<<<<< HEAD
		object = gObjectList.findObject(event_data["obj_uuid"]);
=======
		LLSD params(LLSD::emptyArray());
		params.append(event_data["regionname"]);
		params.append(event_data["x"]);
		params.append(event_data["y"]);
		params.append(event_data["z"]);
		LLCommandDispatcher::dispatch("teleport", params, LLSD(), NULL, "clicked", true);
		// *TODO - lookup other LLCommandHandlers for "agent", "classified", "event", "group", "floater", "parcel", "login", login_refresh", "balance", "chat"
		// should we just compose LLCommandHandler and LLDispatchListener?
>>>>>>> 88a72623
	}
	else if (event_data.has("position"))
	{
		LLVector3 target_position = ll_vector3_from_sd(event_data["position"]);
		object = findObjectClosestTo(target_position);
	}

    if (object && object->getPCode() == LL_PCODE_VOLUME)
    {
        gMessageSystem->newMessageFast(_PREHASH_AgentRequestSit);
        gMessageSystem->nextBlockFast(_PREHASH_AgentData);
        gMessageSystem->addUUIDFast(_PREHASH_AgentID, mAgent.getID());
        gMessageSystem->addUUIDFast(_PREHASH_SessionID, mAgent.getSessionID());
        gMessageSystem->nextBlockFast(_PREHASH_TargetObject);
        gMessageSystem->addUUIDFast(_PREHASH_TargetID, object->mID);
        gMessageSystem->addVector3Fast(_PREHASH_Offset, LLVector3(0,0,0));

        object->getRegion()->sendReliableMessage();
    }
	else
	{
<<<<<<< HEAD
		llwarns << "LLAgent requestSit could not find the sit target: " 
			<< event_data << llendl;
=======
		std::string url = LLSLURL(event_data["regionname"], 
								  LLVector3(event_data["x"].asReal(), 
											event_data["y"].asReal(), 
											event_data["z"].asReal())).getSLURLString();
		LLURLDispatcher::dispatch(url, "clicked", NULL, false);
>>>>>>> 88a72623
	}
}

void LLAgentListener::requestStand(LLSD const & event_data) const
{
    mAgent.setControlFlags(AGENT_CONTROL_STAND_UP);
}


LLViewerObject * LLAgentListener::findObjectClosestTo( const LLVector3 & position ) const
{
	LLViewerObject *object = NULL;

	// Find the object closest to that position
	F32 min_distance = 10000.0f;		// Start big
	S32 num_objects = gObjectList.getNumObjects();
	S32 cur_index = 0;
	while (cur_index < num_objects)
	{
		LLViewerObject * cur_object = gObjectList.getObject(cur_index++);
		if (cur_object)
		{	// Calculate distance from the target position
			LLVector3 target_diff = cur_object->getPositionRegion() - position;
			F32 distance_to_target = target_diff.length();
			if (distance_to_target < min_distance)
			{	// Found an object closer
				min_distance = distance_to_target;
				object = cur_object;
			}
		}
	}

	return object;
}


void LLAgentListener::requestTouch(LLSD const & event_data) const
{
	LLViewerObject *object = NULL;
	
	if (event_data.has("obj_uuid"))
	{
		object = gObjectList.findObject(event_data["obj_uuid"]);
	}
	else if (event_data.has("position"))
	{
		LLVector3 target_position = ll_vector3_from_sd(event_data["position"]);
		object = findObjectClosestTo(target_position);
	}

	S32 face = 0;
	if (event_data.has("face"))
	{
		face = event_data["face"].asInteger();
	}

    if (object && object->getPCode() == LL_PCODE_VOLUME)
    {
		// Fake enough pick info to get it to (hopefully) work
		LLPickInfo pick;
		pick.mObjectFace = face;

		/*
		These values are sent to the simulator, but face seems to be easiest to use

		pick.mUVCoords	 "UVCoord"
		pick.mSTCoords	"STCoord"	
		pick.mObjectFace	"FaceIndex"
		pick.mIntersection	"Position"
		pick.mNormal	"Normal"
		pick.mBinormal	"Binormal"
		*/

		// A touch is a sketchy message sequence ... send a grab, immediately
		// followed by un-grabbing, crossing fingers and hoping packets arrive in
		// the correct order
		send_ObjectGrab_message(object, pick, LLVector3::zero);
		send_ObjectDeGrab_message(object, pick);
    }
	else
	{
		llwarns << "LLAgent requestTouch could not find the touch target " 
			<< event_data["obj_uuid"].asUUID() << llendl;
	}
}


void LLAgentListener::resetAxes(const LLSD& event) const
{
    if (event.has("lookat"))
    {
        mAgent.resetAxes(ll_vector3_from_sd(event["lookat"]));
    }
    else
    {
        // no "lookat", default call
        mAgent.resetAxes();
    }
}

void LLAgentListener::getAxes(const LLSD& event) const
{
    LLQuaternion quat(mAgent.getQuat());
    F32 roll, pitch, yaw;
    quat.getEulerAngles(&roll, &pitch, &yaw);
    // The official query API for LLQuaternion's [x, y, z, w] values is its
    // public member mQ...
	LLSD reply = LLSD::emptyMap();
	reply["quat"] = llsd_copy_array(boost::begin(quat.mQ), boost::end(quat.mQ));
	reply["euler"] = LLSD::emptyMap();
	reply["euler"]["roll"] = roll;
	reply["euler"]["pitch"] = pitch;
	reply["euler"]["yaw"] = yaw;
    sendReply(reply, event);
}


void LLAgentListener::getPosition(const LLSD& event) const
{
    F32 roll, pitch, yaw;
    LLQuaternion quat(mAgent.getQuat());
    quat.getEulerAngles(&roll, &pitch, &yaw);

	LLSD reply = LLSD::emptyMap();
	reply["quat"] = llsd_copy_array(boost::begin(quat.mQ), boost::end(quat.mQ));
	reply["euler"] = LLSD::emptyMap();
	reply["euler"]["roll"] = roll;
	reply["euler"]["pitch"] = pitch;
	reply["euler"]["yaw"] = yaw;
    reply["region"] = ll_sd_from_vector3(mAgent.getPositionAgent());
    reply["global"] = ll_sd_from_vector3d(mAgent.getPositionGlobal());

	sendReply(reply, event);
}


void LLAgentListener::startAutoPilot(LLSD const & event)
{
    LLQuaternion target_rotation_value;
    LLQuaternion* target_rotation = NULL;
    if (event.has("target_rotation"))
    {
        target_rotation_value = ll_quaternion_from_sd(event["target_rotation"]);
        target_rotation = &target_rotation_value;
    }
    // *TODO: Use callback_pump and callback_data
    F32 rotation_threshold = 0.03f;
    if (event.has("rotation_threshold"))
    {
        rotation_threshold = event["rotation_threshold"].asReal();
    }
	
	BOOL allow_flying = TRUE;
	if (event.has("allow_flying"))
	{
		allow_flying = (BOOL) event["allow_flying"].asBoolean();
		if (!allow_flying)
		{
			mAgent.setFlying(FALSE);
		}
	}

	F32 stop_distance = 0.f;
	if (event.has("stop_distance"))
	{
		stop_distance = event["stop_distance"].asReal();
	}

	// Clear follow target, this is doing a path
	mFollowTarget.setNull();

    mAgent.startAutoPilotGlobal(ll_vector3d_from_sd(event["target_global"]),
                                event["behavior_name"],
                                target_rotation,
                                NULL, NULL,
                                stop_distance,
                                rotation_threshold,
								allow_flying);
}

void LLAgentListener::getAutoPilot(const LLSD& event) const
{
	LLSD reply = LLSD::emptyMap();
	
	LLSD::Boolean enabled = mAgent.getAutoPilot();
	reply["enabled"] = enabled;
	
	reply["target_global"] = ll_sd_from_vector3d(mAgent.getAutoPilotTargetGlobal());
	
	reply["leader_id"] = mAgent.getAutoPilotLeaderID();
	
	reply["stop_distance"] = mAgent.getAutoPilotStopDistance();

	reply["target_distance"] = mAgent.getAutoPilotTargetDist();
	if (!enabled &&
		mFollowTarget.notNull())
	{	// Get an actual distance from the target object we were following
		LLViewerObject * target = gObjectList.findObject(mFollowTarget);
		if (target)
		{	// Found the target AV, return the actual distance to them as well as their ID
			LLVector3 difference = target->getPositionRegion() - mAgent.getPositionAgent();
			reply["target_distance"] = difference.length();
			reply["leader_id"] = mFollowTarget;
		}
	}

	reply["use_rotation"] = (LLSD::Boolean) mAgent.getAutoPilotUseRotation();
	reply["target_facing"] = ll_sd_from_vector3(mAgent.getAutoPilotTargetFacing());
	reply["rotation_threshold"] = mAgent.getAutoPilotRotationThreshold();
	reply["behavior_name"] = mAgent.getAutoPilotBehaviorName();
	reply["fly"] = (LLSD::Boolean) mAgent.getFlying();

	sendReply(reply, event);
}

void LLAgentListener::startFollowPilot(LLSD const & event)
{
	LLUUID target_id;

	BOOL allow_flying = TRUE;
	if (event.has("allow_flying"))
	{
		allow_flying = (BOOL) event["allow_flying"].asBoolean();
	}

	if (event.has("leader_id"))
	{
		target_id = event["leader_id"];
	}
	else if (event.has("avatar_name"))
	{	// Find the avatar with matching name
		std::string target_name = event["avatar_name"].asString();

		if (target_name.length() > 0)
		{
			S32 num_objects = gObjectList.getNumObjects();
			S32 cur_index = 0;
			while (cur_index < num_objects)
			{
				LLViewerObject * cur_object = gObjectList.getObject(cur_index++);
				if (cur_object &&
					cur_object->asAvatar() &&
					cur_object->asAvatar()->getFullname() == target_name)
				{	// Found avatar with matching name, extract id and break out of loop
					target_id = cur_object->getID();
					break;
				}
			}
		}
	}

	F32 stop_distance = 0.f;
	if (event.has("stop_distance"))
	{
		stop_distance = event["stop_distance"].asReal();
	}

	if (target_id.notNull())
	{
		if (!allow_flying)
		{
			mAgent.setFlying(FALSE);
		}
		mFollowTarget = target_id;	// Save follow target so we can report distance later

	    mAgent.startFollowPilot(target_id, allow_flying, stop_distance);
	}
}

void LLAgentListener::setAutoPilotTarget(LLSD const & event) const
{
	if (event.has("target_global"))
	{
		LLVector3d target_global(ll_vector3d_from_sd(event["target_global"]));
		mAgent.setAutoPilotTargetGlobal(target_global);
	}
}

void LLAgentListener::stopAutoPilot(LLSD const & event) const
{
	BOOL user_cancel = FALSE;
	if (event.has("user_cancel"))
	{
		user_cancel = event["user_cancel"].asBoolean();
	}
    mAgent.stopAutoPilot(user_cancel);
}

void LLAgentListener::resetAxes(const LLSD& event) const
{
    if (event.has("lookat"))
    {
        mAgent.resetAxes(ll_vector3_from_sd(event["lookat"]));
    }
    else
    {
        // no "lookat", default call
        mAgent.resetAxes();
    }
}

void LLAgentListener::getAxes(const LLSD& event) const
{
    LLQuaternion quat(mAgent.getQuat());
    F32 roll, pitch, yaw;
    quat.getEulerAngles(&roll, &pitch, &yaw);
    // The official query API for LLQuaternion's [x, y, z, w] values is its
    // public member mQ...
    sendReply(LLSDMap
              ("quat", llsd_copy_array(boost::begin(quat.mQ), boost::end(quat.mQ)))
              ("euler", LLSDMap("roll", roll)("pitch", pitch)("yaw", yaw)),
              event);
}<|MERGE_RESOLUTION|>--- conflicted
+++ resolved
@@ -40,10 +40,7 @@
 #include "llviewerregion.h"
 #include "llsdutil.h"
 #include "llsdutil_math.h"
-<<<<<<< HEAD
 #include "lltoolgrab.h"
-=======
->>>>>>> 88a72623
 
 LLAgentListener::LLAgentListener(LLAgent &agent)
   : LLEventAPI("LLAgent",
@@ -61,28 +58,21 @@
     add("requestStand",
         "Ask to stand up",
         &LLAgentListener::requestStand);
-<<<<<<< HEAD
     add("requestTouch",
 		"[\"obj_uuid\"]: id of object to touch, use this or [\"position\"] to indicate the object to touch"
 		"[\"position\"]: region position {x, y, z} where to find closest object to touch"
 		"[\"face\"]: optional object face number to touch[Default: 0]",
         &LLAgentListener::requestTouch);
-=======
->>>>>>> 88a72623
     add("resetAxes",
         "Set the agent to a fixed orientation (optionally specify [\"lookat\"] = array of [x, y, z])",
         &LLAgentListener::resetAxes);
     add("getAxes",
-<<<<<<< HEAD
         "Obsolete - use getPosition instead\n"
-=======
->>>>>>> 88a72623
         "Send information about the agent's orientation on [\"reply\"]:\n"
         "[\"euler\"]: map of {roll, pitch, yaw}\n"
         "[\"quat\"]:  array of [x, y, z, w] quaternion values",
         &LLAgentListener::getAxes,
         LLSDMap("reply", LLSD()));
-<<<<<<< HEAD
     add("getPosition",
         "Send information about the agent's position and orientation on [\"reply\"]:\n"
         "[\"region\"]: array of region {x, y, z} position\n"
@@ -130,8 +120,6 @@
         "[\"user_cancel\"] indicates whether or not to act as though user canceled autopilot [default: false]",
         &LLAgentListener::stopAutoPilot);
 
-=======
->>>>>>> 88a72623
 }
 
 void LLAgentListener::requestTeleport(LLSD const & event_data) const
@@ -143,7 +131,7 @@
         params.append(event_data["x"]);
         params.append(event_data["y"]);
         params.append(event_data["z"]);
-        LLCommandDispatcher::dispatch("teleport", params, LLSD(), NULL, true);
+        LLCommandDispatcher::dispatch("teleport", params, LLSD(), NULL, "clicked", true);
         // *TODO - lookup other LLCommandHandlers for "agent", "classified", "event", "group", "floater", "parcel", "login", login_refresh", "balance", "chat"
         // should we just compose LLCommandHandler and LLDispatchListener?
     }
@@ -153,7 +141,7 @@
                                   LLVector3(event_data["x"].asReal(), 
                                             event_data["y"].asReal(), 
                                             event_data["z"].asReal())).getSLURLString();
-        LLURLDispatcher::dispatch(url, NULL, false);
+        LLURLDispatcher::dispatch(url, "clicked", NULL, false);
     }
 }
 
@@ -166,18 +154,7 @@
 	LLViewerObject *object = NULL;
 	if (event_data.has("obj_uuid"))
 	{
-<<<<<<< HEAD
 		object = gObjectList.findObject(event_data["obj_uuid"]);
-=======
-		LLSD params(LLSD::emptyArray());
-		params.append(event_data["regionname"]);
-		params.append(event_data["x"]);
-		params.append(event_data["y"]);
-		params.append(event_data["z"]);
-		LLCommandDispatcher::dispatch("teleport", params, LLSD(), NULL, "clicked", true);
-		// *TODO - lookup other LLCommandHandlers for "agent", "classified", "event", "group", "floater", "parcel", "login", login_refresh", "balance", "chat"
-		// should we just compose LLCommandHandler and LLDispatchListener?
->>>>>>> 88a72623
 	}
 	else if (event_data.has("position"))
 	{
@@ -199,16 +176,8 @@
     }
 	else
 	{
-<<<<<<< HEAD
 		llwarns << "LLAgent requestSit could not find the sit target: " 
 			<< event_data << llendl;
-=======
-		std::string url = LLSLURL(event_data["regionname"], 
-								  LLVector3(event_data["x"].asReal(), 
-											event_data["y"].asReal(), 
-											event_data["z"].asReal())).getSLURLString();
-		LLURLDispatcher::dispatch(url, "clicked", NULL, false);
->>>>>>> 88a72623
 	}
 }
 
@@ -324,7 +293,6 @@
 	reply["euler"]["yaw"] = yaw;
     sendReply(reply, event);
 }
-
 
 void LLAgentListener::getPosition(const LLSD& event) const
 {
@@ -496,29 +464,3 @@
 	}
     mAgent.stopAutoPilot(user_cancel);
 }
-
-void LLAgentListener::resetAxes(const LLSD& event) const
-{
-    if (event.has("lookat"))
-    {
-        mAgent.resetAxes(ll_vector3_from_sd(event["lookat"]));
-    }
-    else
-    {
-        // no "lookat", default call
-        mAgent.resetAxes();
-    }
-}
-
-void LLAgentListener::getAxes(const LLSD& event) const
-{
-    LLQuaternion quat(mAgent.getQuat());
-    F32 roll, pitch, yaw;
-    quat.getEulerAngles(&roll, &pitch, &yaw);
-    // The official query API for LLQuaternion's [x, y, z, w] values is its
-    // public member mQ...
-    sendReply(LLSDMap
-              ("quat", llsd_copy_array(boost::begin(quat.mQ), boost::end(quat.mQ)))
-              ("euler", LLSDMap("roll", roll)("pitch", pitch)("yaw", yaw)),
-              event);
-}