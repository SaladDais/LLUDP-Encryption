/** 
 * @file llviewerassetstorage.cpp
 * @brief Subclass capable of loading asset data to/from an external source.
 *
 * $LicenseInfo:firstyear=2003&license=viewerlgpl$
 * Second Life Viewer Source Code
 * Copyright (C) 2010, Linden Research, Inc.
 * 
 * This library is free software; you can redistribute it and/or
 * modify it under the terms of the GNU Lesser General Public
 * License as published by the Free Software Foundation;
 * version 2.1 of the License only.
 * 
 * This library is distributed in the hope that it will be useful,
 * but WITHOUT ANY WARRANTY; without even the implied warranty of
 * MERCHANTABILITY or FITNESS FOR A PARTICULAR PURPOSE.  See the GNU
 * Lesser General Public License for more details.
 * 
 * You should have received a copy of the GNU Lesser General Public
 * License along with this library; if not, write to the Free Software
 * Foundation, Inc., 51 Franklin Street, Fifth Floor, Boston, MA  02110-1301  USA
 * 
 * Linden Research, Inc., 945 Battery Street, San Francisco, CA  94111  USA
 * $/LicenseInfo$
 */

#include "llviewerprecompiledheaders.h"

#include "llviewerassetstorage.h"

#include "llvfile.h"
#include "llvfs.h"
#include "message.h"

#include "llagent.h"
#include "llappcorehttp.h"
#include "llviewerregion.h"

#include "lltransfersourceasset.h"
#include "lltransfertargetvfile.h"
#include "llviewerassetstats.h"
#include "llcoros.h"
#include "lleventcoro.h"
#include "llsdutil.h"
#include "llworld.h"
<<<<<<< HEAD

#include "llviewernetwork.h" // <FS:Ansariel> [UDP Assets]
=======
>>>>>>> de5cbddf

///----------------------------------------------------------------------------
/// LLViewerAssetRequest
///----------------------------------------------------------------------------

/**
 * @brief Local class to encapsulate asset fetch requests with a timestamp.
 *
 * Derived from the common LLAssetRequest class, this is currently used
 * only for fetch/get operations and its only function is to wrap remote
 * asset fetch requests so that they can be timed.
 */
class LLViewerAssetRequest : public LLAssetRequest
{
public:
    LLViewerAssetRequest(const LLUUID &uuid, const LLAssetType::EType type, bool with_http)
        : LLAssetRequest(uuid, type),
          mMetricsStartTime(0),
          mWithHTTP(with_http)
    {
    }
    
    LLViewerAssetRequest & operator=(const LLViewerAssetRequest &); // Not defined
    // Default assignment operator valid
    
    // virtual
    ~LLViewerAssetRequest()
    {
        recordMetrics();
    }

protected:
    void recordMetrics()
    {
        if (mMetricsStartTime.value())
        {
            // Okay, it appears this request was used for useful things.  Record
            // the expected dequeue and duration of request processing.
            LLViewerAssetStatsFF::record_dequeue(mType, mWithHTTP, false);
            LLViewerAssetStatsFF::record_response(mType, mWithHTTP, false,
                                                  (LLViewerAssetStatsFF::get_timestamp()
                                                   - mMetricsStartTime),
                                                  mBytesFetched);
            mMetricsStartTime = (U32Seconds)0;
        }
    }
    
public:
    LLViewerAssetStats::duration_t      mMetricsStartTime;
    bool mWithHTTP;
};

///----------------------------------------------------------------------------
/// LLViewerAssetStorage
///----------------------------------------------------------------------------

LLViewerAssetStorage::LLViewerAssetStorage(LLMessageSystem *msg, LLXferManager *xfer,
                                           LLVFS *vfs, LLVFS *static_vfs, 
                                           const LLHost &upstream_host)
    : LLAssetStorage(msg, xfer, vfs, static_vfs, upstream_host)
{
}


LLViewerAssetStorage::LLViewerAssetStorage(LLMessageSystem *msg, LLXferManager *xfer,
                                           LLVFS *vfs, LLVFS *static_vfs)
    : LLAssetStorage(msg, xfer, vfs, static_vfs)
{
}

// virtual 
void LLViewerAssetStorage::storeAssetData(
    const LLTransactionID& tid,
    LLAssetType::EType asset_type,
    LLStoreAssetCallback callback,
    void* user_data,
    bool temp_file,
    bool is_priority,
    bool store_local,
    bool user_waiting,
    F64Seconds timeout)
{
    LLAssetID asset_id = tid.makeAssetID(gAgent.getSecureSessionID());
    LL_DEBUGS("AssetStorage") << "LLViewerAssetStorage::storeAssetData (legacy) " << tid << ":" << LLAssetType::lookup(asset_type)
                              << " ASSET_ID: " << asset_id << LL_ENDL;
    
    if (mUpstreamHost.isOk())
    {
        if (mVFS->getExists(asset_id, asset_type))
        {
            // Pack data into this packet if we can fit it.
            U8 buffer[MTUBYTES];
            buffer[0] = 0;

            LLVFile vfile(mVFS, asset_id, asset_type, LLVFile::READ);
            S32 asset_size = vfile.getSize();

            LLAssetRequest *req = new LLAssetRequest(asset_id, asset_type);
            req->mUpCallback = callback;
            req->mUserData = user_data;

            if (asset_size < 1)
            {
                // This can happen if there's a bug in our code or if the VFS has been corrupted.
<<<<<<< HEAD
                LL_WARNS() << "LLViewerAssetStorage::storeAssetData()  Data _should_ already be in the VFS, but it's not! " << asset_id << LL_ENDL;
=======
                LL_WARNS("AssetStorage") << "LLViewerAssetStorage::storeAssetData()  Data _should_ already be in the VFS, but it's not! " << asset_id << LL_ENDL;
>>>>>>> de5cbddf
                // LLAssetStorage metric: Zero size VFS
                reportMetric( asset_id, asset_type, LLStringUtil::null, LLUUID::null, 0, MR_ZERO_SIZE, __FILE__, __LINE__, "The file didn't exist or was zero length (VFS - can't tell which)" );

                delete req;
                if (callback)
                {
                    callback(asset_id, user_data, LL_ERR_ASSET_REQUEST_FAILED, LL_EXSTAT_VFS_CORRUPT);
                }
                return;
            }
            else
            {
                // LLAssetStorage metric: Successful Request
                S32 size = mVFS->getSize(asset_id, asset_type);
                const char *message = "Added to upload queue";
                reportMetric( asset_id, asset_type, LLStringUtil::null, LLUUID::null, size, MR_OKAY, __FILE__, __LINE__, message );

                if(is_priority)
                {
                    mPendingUploads.push_front(req);
                }
                else
                {
                    mPendingUploads.push_back(req);
                }
            }

            // Read the data from the VFS if it'll fit in this packet.
            if (asset_size + 100 < MTUBYTES)
            {
                BOOL res = vfile.read(buffer, asset_size);      /* Flawfinder: ignore */
                S32 bytes_read = res ? vfile.getLastBytesRead() : 0;
                
                if( bytes_read == asset_size )
                {
                    req->mDataSentInFirstPacket = TRUE;
                    //LL_INFOS() << "LLViewerAssetStorage::createAsset sending data in first packet" << LL_ENDL;
                }
                else
                {
<<<<<<< HEAD
                    LL_WARNS() << "Probable corruption in VFS file, aborting store asset data" << LL_ENDL;
=======
                    LL_WARNS("AssetStorage") << "Probable corruption in VFS file, aborting store asset data" << LL_ENDL;
>>>>>>> de5cbddf

                    // LLAssetStorage metric: VFS corrupt - bogus size
                    reportMetric( asset_id, asset_type, LLStringUtil::null, LLUUID::null, asset_size, MR_VFS_CORRUPTION, __FILE__, __LINE__, "VFS corruption" );

                    if (callback)
                    {
                        callback(asset_id, user_data, LL_ERR_ASSET_REQUEST_NONEXISTENT_FILE, LL_EXSTAT_VFS_CORRUPT);
                    }
                    return;
                }
            }
            else
            {
                // Too big, do an xfer
                buffer[0] = 0;
                asset_size = 0;
            }
            mMessageSys->newMessageFast(_PREHASH_AssetUploadRequest);
            mMessageSys->nextBlockFast(_PREHASH_AssetBlock);
            mMessageSys->addUUIDFast(_PREHASH_TransactionID, tid);
            mMessageSys->addS8Fast(_PREHASH_Type, (S8)asset_type);
            mMessageSys->addBOOLFast(_PREHASH_Tempfile, temp_file);
            mMessageSys->addBOOLFast(_PREHASH_StoreLocal, store_local);
            mMessageSys->addBinaryDataFast( _PREHASH_AssetData, buffer, asset_size );
            mMessageSys->sendReliable(mUpstreamHost);
        }
        else
        {
<<<<<<< HEAD
            LL_WARNS() << "AssetStorage: attempt to upload non-existent vfile " << asset_id << ":" << LLAssetType::lookup(asset_type) << LL_ENDL;
=======
            LL_WARNS("AssetStorage") << "AssetStorage: attempt to upload non-existent vfile " << asset_id << ":" << LLAssetType::lookup(asset_type) << LL_ENDL;
>>>>>>> de5cbddf
            // LLAssetStorage metric: Zero size VFS
            reportMetric( asset_id, asset_type, LLStringUtil::null, LLUUID::null, 0, MR_ZERO_SIZE, __FILE__, __LINE__, "The file didn't exist or was zero length (VFS - can't tell which)" );
            if (callback)
            {
                callback(asset_id, user_data,  LL_ERR_ASSET_REQUEST_NONEXISTENT_FILE, LL_EXSTAT_NONEXISTENT_FILE);
            }
        }
    }
    else
    {
<<<<<<< HEAD
        LL_WARNS() << "Attempt to move asset store request upstream w/o valid upstream provider" << LL_ENDL;
=======
        LL_WARNS("AssetStorage") << "Attempt to move asset store request upstream w/o valid upstream provider" << LL_ENDL;
>>>>>>> de5cbddf
        // LLAssetStorage metric: Upstream provider dead
        reportMetric( asset_id, asset_type, LLStringUtil::null, LLUUID::null, 0, MR_NO_UPSTREAM, __FILE__, __LINE__, "No upstream provider" );
        if (callback)
        {
            callback(asset_id, user_data, LL_ERR_CIRCUIT_GONE, LL_EXSTAT_NO_UPSTREAM);
        }
    }
}

void LLViewerAssetStorage::storeAssetData(
    const std::string& filename,
    const LLTransactionID& tid,
    LLAssetType::EType asset_type,
    LLStoreAssetCallback callback,
    void* user_data,
    bool temp_file,
    bool is_priority,
    bool user_waiting,
    F64Seconds timeout)
{
    if(filename.empty())
    {
        // LLAssetStorage metric: no filename
        reportMetric( LLUUID::null, asset_type, LLStringUtil::null, LLUUID::null, 0, MR_VFS_CORRUPTION, __FILE__, __LINE__, "Filename missing" );
        LL_ERRS() << "No filename specified" << LL_ENDL;
        return;
    }
    
    LLAssetID asset_id = tid.makeAssetID(gAgent.getSecureSessionID());
    LL_DEBUGS("AssetStorage") << "LLViewerAssetStorage::storeAssetData (legacy)" << asset_id << ":" << LLAssetType::lookup(asset_type) << LL_ENDL;

    LL_DEBUGS("AssetStorage") << "ASSET_ID: " << asset_id << LL_ENDL;

    S32 size = 0;
    LLFILE* fp = LLFile::fopen(filename, "rb");
    if (fp)
    {
        fseek(fp, 0, SEEK_END);
        size = ftell(fp);
        fseek(fp, 0, SEEK_SET);
    }
    if( size )
    {
        LLLegacyAssetRequest *legacy = new LLLegacyAssetRequest;
        
        legacy->mUpCallback = callback;
        legacy->mUserData = user_data;

        LLVFile file(mVFS, asset_id, asset_type, LLVFile::WRITE);

        file.setMaxSize(size);

        const S32 buf_size = 65536;
        U8 copy_buf[buf_size];
        while ((size = (S32)fread(copy_buf, 1, buf_size, fp)))
        {
            file.write(copy_buf, size);
        }
        fclose(fp);

        // if this upload fails, the caller needs to setup a new tempfile for us
        if (temp_file)
        {
            LLFile::remove(filename);
        }

        // LLAssetStorage metric: Success not needed; handled in the overloaded method here:

        LLViewerAssetStorage::storeAssetData(
            tid,
            asset_type,
            legacyStoreDataCallback,
            (void**)legacy,
            temp_file,
            is_priority);
    }
    else // size == 0 (but previous block changes size)
    {
        if( fp )
        {
            // LLAssetStorage metric: Zero size
            reportMetric( asset_id, asset_type, filename, LLUUID::null, 0, MR_ZERO_SIZE, __FILE__, __LINE__, "The file was zero length" );
<<<<<<< HEAD
            fclose(fp); // <FS:ND/> Do not leak the file handle.
=======
>>>>>>> de5cbddf
        }
        else
        {
            // LLAssetStorage metric: Missing File
            reportMetric( asset_id, asset_type, filename, LLUUID::null, 0, MR_FILE_NONEXIST, __FILE__, __LINE__, "The file didn't exist" );
        }
        if (callback)
        {
            callback(asset_id, user_data, LL_ERR_CANNOT_OPEN_FILE, LL_EXSTAT_BLOCKED_FILE);
        }
    }
}


/**
 * @brief Allocate and queue an asset fetch request for the viewer
 *
 * This is a nearly-verbatim copy of the base class's implementation
 * with the following changes:
 *  -  Use a locally-derived request class
 *  -  Start timing for metrics when request is queued
 *
 * This is an unfortunate implementation choice but it's forced by
 * current conditions.  A refactoring that might clean up the layers
 * of responsibility or introduce factories or more virtualization
 * of methods would enable a more attractive solution.
 *
 * If LLAssetStorage::_queueDataRequest changes, this must change
 * as well.
 */

// virtual
void LLViewerAssetStorage::_queueDataRequest(
    const LLUUID& uuid,
    LLAssetType::EType atype,
    LLGetAssetCallback callback,
    void *user_data,
    BOOL duplicate,
    BOOL is_priority)
<<<<<<< HEAD
{
    queueRequestHttp(uuid, atype, callback, user_data, duplicate, is_priority);
}

void LLViewerAssetStorage::queueRequestHttp(
    const LLUUID& uuid,
    LLAssetType::EType atype,
    LLGetAssetCallback callback,
    void *user_data,
    BOOL duplicate,
    BOOL is_priority)
{
    LL_DEBUGS("ViewerAsset") << "Request asset via HTTP " << uuid << " type " << LLAssetType::lookup(atype) << LL_ENDL;

    bool with_http = true;
    LLViewerAssetRequest *req = new LLViewerAssetRequest(uuid, atype, with_http);
    req->mDownCallback = callback;
    req->mUserData = user_data;
    req->mIsPriority = is_priority;
    if (!duplicate)
    {
        // Only collect metrics for non-duplicate requests.  Others 
        // are piggy-backing and will artificially lower averages.
        req->mMetricsStartTime = LLViewerAssetStatsFF::get_timestamp();
    }
    mPendingDownloads.push_back(req);

    // This is the same as the current UDP logic - don't re-request a duplicate.
    if (!duplicate)
    {
        // <FS:Ansariel> [UDP Assets]
        //bool with_http = true;
        //bool is_temp = false;
        //LLViewerAssetStatsFF::record_enqueue(atype, with_http, is_temp);
        // <FS:Ansariel> [UDP Assets]

        LLCoros::instance().launch("LLViewerAssetStorage::assetRequestCoro",
                                   boost::bind(&LLViewerAssetStorage::assetRequestCoro, this, req, uuid, atype, callback, user_data));
    }
}

void LLViewerAssetStorage::capsRecvForRegion(const LLUUID& region_id, std::string pumpname)
{
    LLViewerRegion *regionp = LLWorld::instance().getRegionFromID(region_id);
    mViewerAssetUrl = regionp->getViewerAssetUrl();

    LLEventPumps::instance().obtain(pumpname).post(LLSD());
}

=======
{
    queueRequestHttp(uuid, atype, callback, user_data, duplicate, is_priority);
}

void LLViewerAssetStorage::queueRequestHttp(
    const LLUUID& uuid,
    LLAssetType::EType atype,
    LLGetAssetCallback callback,
    void *user_data,
    BOOL duplicate,
    BOOL is_priority)
{
    LL_DEBUGS("ViewerAsset") << "Request asset via HTTP " << uuid << " type " << LLAssetType::lookup(atype) << LL_ENDL;

    bool with_http = true;
    LLViewerAssetRequest *req = new LLViewerAssetRequest(uuid, atype, with_http);
    req->mDownCallback = callback;
    req->mUserData = user_data;
    req->mIsPriority = is_priority;
    if (!duplicate)
    {
        // Only collect metrics for non-duplicate requests.  Others 
        // are piggy-backing and will artificially lower averages.
        req->mMetricsStartTime = LLViewerAssetStatsFF::get_timestamp();
    }
    mPendingDownloads.push_back(req);

    // This is the same as the current UDP logic - don't re-request a duplicate.
    if (!duplicate)
    {
        bool with_http = true;
        bool is_temp = false;
        LLViewerAssetStatsFF::record_enqueue(atype, with_http, is_temp);

        LLCoros::instance().launch("LLViewerAssetStorage::assetRequestCoro",
                                   boost::bind(&LLViewerAssetStorage::assetRequestCoro, this, req, uuid, atype, callback, user_data));
    }
}

void LLViewerAssetStorage::capsRecvForRegion(const LLUUID& region_id, std::string pumpname)
{
    LLViewerRegion *regionp = LLWorld::instance().getRegionFromID(region_id);
    if (!regionp)
    {
        LL_WARNS("ViewerAsset") << "region not found for region_id " << region_id << LL_ENDL;
    }
    else
    {
        mViewerAssetUrl = regionp->getViewerAssetUrl();
    }

    LLEventPumps::instance().obtain(pumpname).post(LLSD());
}

>>>>>>> de5cbddf
void LLViewerAssetStorage::assetRequestCoro(
    LLViewerAssetRequest *req,
    const LLUUID& uuid,
    LLAssetType::EType atype,
    LLGetAssetCallback callback,
    void *user_data)
{
    S32 result_code = LL_ERR_NOERR;
    LLExtStat ext_status = LL_EXSTAT_NONE;

    if (!gAgent.getRegion())
    {
<<<<<<< HEAD
        LL_WARNS_ONCE() << "Asset request fails: no region set" << LL_ENDL;
=======
        LL_WARNS_ONCE("ViewerAsset") << "Asset request fails: no region set" << LL_ENDL;
>>>>>>> de5cbddf
        result_code = LL_ERR_ASSET_REQUEST_FAILED;
        ext_status = LL_EXSTAT_NONE;
        removeAndCallbackPendingDownloads(uuid, atype, uuid, atype, result_code, ext_status);
		return;
    }
    else if (!gAgent.getRegion()->capabilitiesReceived())
    {
<<<<<<< HEAD
=======
        LL_WARNS_ONCE("ViewerAsset") << "Waiting for capabilities" << LL_ENDL;

>>>>>>> de5cbddf
        LLEventStream capsRecv("waitForCaps", true);

        gAgent.getRegion()->setCapabilitiesReceivedCallback(
            boost::bind(&LLViewerAssetStorage::capsRecvForRegion, this, _1, capsRecv.getName()));
        
        llcoro::suspendUntilEventOn(capsRecv);
<<<<<<< HEAD
    }
    else
    {
        if (mViewerAssetUrl.empty())
        {
            mViewerAssetUrl = gAgent.getRegion()->getViewerAssetUrl();
        }
    }
    if (mViewerAssetUrl.empty())
    {
        // <FS:Ansariel> [UDP Assets]
        if (!LLGridManager::instance().isInSecondLife() && mUpstreamHost.isOk())
        {
            req->mWithHTTP = false;

            // send request message to our upstream data provider
            // Create a new asset transfer.
            LLTransferSourceParamsAsset spa;
            spa.setAsset(uuid, atype);

            // Set our destination file, and the completion callback.
            LLTransferTargetParamsVFile tpvf;
            tpvf.setAsset(uuid, atype);
            tpvf.setCallback(downloadCompleteCallback, *req);

            LL_DEBUGS("AssetStorage") << "Starting transfer for " << uuid << LL_ENDL;
            LLTransferTargetChannel *ttcp = gTransferManager.getTargetChannel(mUpstreamHost, LLTCT_ASSET);
            ttcp->requestTransfer(spa, tpvf, 100.f + (req->mIsPriority ? 1.f : 0.f));

            bool with_http = false;
            bool is_temp = false;
            LLViewerAssetStatsFF::record_enqueue(atype, with_http, is_temp);
        }
        else
        {
        // <FS:Ansariel> [UDP Assets]
        LL_WARNS_ONCE() << "asset request fails: caps received but no viewer asset cap found" << LL_ENDL;
        result_code = LL_ERR_ASSET_REQUEST_FAILED;
        ext_status = LL_EXSTAT_NONE;
        removeAndCallbackPendingDownloads(uuid, atype, uuid, atype, result_code, ext_status);
        // <FS:Ansariel> [UDP Assets]
        }
        // </FS:Ansariel> [UDP Assets]
		return;
    }

    // <FS:Ansariel> [UDP Assets]
    bool with_http = false;
    bool is_temp = false;
    LLViewerAssetStatsFF::record_enqueue(atype, with_http, is_temp);
    // </FS:Ansariel> [UDP Assets]

=======
        LL_WARNS_ONCE("ViewerAsset") << "capsRecv got event" << LL_ENDL;
        LL_WARNS_ONCE("ViewerAsset") << "region " << gAgent.getRegion() << " mViewerAssetUrl " << mViewerAssetUrl << LL_ENDL;
    }
    if (mViewerAssetUrl.empty() && gAgent.getRegion())
    {
        mViewerAssetUrl = gAgent.getRegion()->getViewerAssetUrl();
    }
    if (mViewerAssetUrl.empty())
    {
        LL_WARNS_ONCE("ViewerAsset") << "asset request fails: caps received but no viewer asset cap found" << LL_ENDL;
        result_code = LL_ERR_ASSET_REQUEST_FAILED;
        ext_status = LL_EXSTAT_NONE;
        removeAndCallbackPendingDownloads(uuid, atype, uuid, atype, result_code, ext_status);
		return;
    }
>>>>>>> de5cbddf
    std::string url = getAssetURL(mViewerAssetUrl, uuid,atype);
    LL_DEBUGS("ViewerAsset") << "request url: " << url << LL_ENDL;

    LLCore::HttpRequest::policy_t httpPolicy(LLAppCoreHttp::AP_TEXTURE);
    LLCoreHttpUtil::HttpCoroutineAdapter::ptr_t
        httpAdapter(new LLCoreHttpUtil::HttpCoroutineAdapter("assetRequestCoro", httpPolicy));
    LLCore::HttpRequest::ptr_t httpRequest(new LLCore::HttpRequest);
    LLCore::HttpOptions::ptr_t httpOpts = LLCore::HttpOptions::ptr_t(new LLCore::HttpOptions);

    LLSD result = httpAdapter->getRawAndSuspend(httpRequest, url, httpOpts);

    LLSD httpResults = result[LLCoreHttpUtil::HttpCoroutineAdapter::HTTP_RESULTS];
    LLCore::HttpStatus status = LLCoreHttpUtil::HttpCoroutineAdapter::getStatusFromLLSD(httpResults);
    if (!status)
    {
<<<<<<< HEAD
        // TODO asset-http: handle failures
        LL_DEBUGS("ViewerAsset") << "request failed, status " << status.toTerseString() << ", now what?" << LL_ENDL;
=======
        LL_DEBUGS("ViewerAsset") << "request failed, status " << status.toTerseString() << LL_ENDL;
>>>>>>> de5cbddf
        result_code = LL_ERR_ASSET_REQUEST_FAILED;
        ext_status = LL_EXSTAT_NONE;
    }
    else
    {
        LL_DEBUGS("ViewerAsset") << "request succeeded, url " << url << LL_ENDL;

        const LLSD::Binary &raw = result[LLCoreHttpUtil::HttpCoroutineAdapter::HTTP_RESULTS_RAW].asBinary();

        S32 size = raw.size();
        if (size > 0)
        {
<<<<<<< HEAD
			// This create-then-rename flow is modeled on LLTransferTargetVFile, which is what's used in the UDP case.
=======
			// This create-then-rename flow is modeled on
			// LLTransferTargetVFile, which is what was used in the UDP
			// case.
>>>>>>> de5cbddf
            LLUUID temp_id;
            temp_id.generate();
            LLVFile vf(gAssetStorage->mVFS, temp_id, atype, LLVFile::WRITE);
            vf.setMaxSize(size);
            req->mBytesFetched = size;
            if (!vf.write(raw.data(),size))
            {
                // TODO asset-http: handle error
<<<<<<< HEAD
                LL_WARNS() << "Failure in vf.write()" << LL_ENDL;
=======
                LL_WARNS("ViewerAsset") << "Failure in vf.write()" << LL_ENDL;
>>>>>>> de5cbddf
                result_code = LL_ERR_ASSET_REQUEST_FAILED;
                ext_status = LL_EXSTAT_VFS_CORRUPT;
            }
            if (!vf.rename(uuid, atype))
            {
<<<<<<< HEAD
                LL_WARNS() << "rename failed" << LL_ENDL;
=======
                LL_WARNS("ViewerAsset") << "rename failed" << LL_ENDL;
>>>>>>> de5cbddf
                result_code = LL_ERR_ASSET_REQUEST_FAILED;
                ext_status = LL_EXSTAT_VFS_CORRUPT;
            }
        }
        else
        {
            // TODO asset-http: handle invalid size case
<<<<<<< HEAD
			LL_WARNS() << "bad size" << LL_ENDL;
=======
			LL_WARNS("ViewerAsset") << "bad size" << LL_ENDL;
>>>>>>> de5cbddf
            result_code = LL_ERR_ASSET_REQUEST_FAILED;
            ext_status = LL_EXSTAT_NONE;
        }
    }

    // Clean up pending downloads and trigger callbacks
    removeAndCallbackPendingDownloads(uuid, atype, uuid, atype, result_code, ext_status);
}

std::string LLViewerAssetStorage::getAssetURL(const std::string& cap_url, const LLUUID& uuid, LLAssetType::EType atype)
{
    std::string type_name = LLAssetType::lookup(atype);
    std::string url = cap_url + "/?" + type_name + "_id=" + uuid.asString();
    return url;
}<|MERGE_RESOLUTION|>--- conflicted
+++ resolved
@@ -43,11 +43,8 @@
 #include "lleventcoro.h"
 #include "llsdutil.h"
 #include "llworld.h"
-<<<<<<< HEAD
 
 #include "llviewernetwork.h" // <FS:Ansariel> [UDP Assets]
-=======
->>>>>>> de5cbddf
 
 ///----------------------------------------------------------------------------
 /// LLViewerAssetRequest
@@ -152,11 +149,7 @@
             if (asset_size < 1)
             {
                 // This can happen if there's a bug in our code or if the VFS has been corrupted.
-<<<<<<< HEAD
-                LL_WARNS() << "LLViewerAssetStorage::storeAssetData()  Data _should_ already be in the VFS, but it's not! " << asset_id << LL_ENDL;
-=======
                 LL_WARNS("AssetStorage") << "LLViewerAssetStorage::storeAssetData()  Data _should_ already be in the VFS, but it's not! " << asset_id << LL_ENDL;
->>>>>>> de5cbddf
                 // LLAssetStorage metric: Zero size VFS
                 reportMetric( asset_id, asset_type, LLStringUtil::null, LLUUID::null, 0, MR_ZERO_SIZE, __FILE__, __LINE__, "The file didn't exist or was zero length (VFS - can't tell which)" );
 
@@ -197,11 +190,7 @@
                 }
                 else
                 {
-<<<<<<< HEAD
-                    LL_WARNS() << "Probable corruption in VFS file, aborting store asset data" << LL_ENDL;
-=======
                     LL_WARNS("AssetStorage") << "Probable corruption in VFS file, aborting store asset data" << LL_ENDL;
->>>>>>> de5cbddf
 
                     // LLAssetStorage metric: VFS corrupt - bogus size
                     reportMetric( asset_id, asset_type, LLStringUtil::null, LLUUID::null, asset_size, MR_VFS_CORRUPTION, __FILE__, __LINE__, "VFS corruption" );
@@ -230,11 +219,7 @@
         }
         else
         {
-<<<<<<< HEAD
-            LL_WARNS() << "AssetStorage: attempt to upload non-existent vfile " << asset_id << ":" << LLAssetType::lookup(asset_type) << LL_ENDL;
-=======
             LL_WARNS("AssetStorage") << "AssetStorage: attempt to upload non-existent vfile " << asset_id << ":" << LLAssetType::lookup(asset_type) << LL_ENDL;
->>>>>>> de5cbddf
             // LLAssetStorage metric: Zero size VFS
             reportMetric( asset_id, asset_type, LLStringUtil::null, LLUUID::null, 0, MR_ZERO_SIZE, __FILE__, __LINE__, "The file didn't exist or was zero length (VFS - can't tell which)" );
             if (callback)
@@ -245,11 +230,7 @@
     }
     else
     {
-<<<<<<< HEAD
-        LL_WARNS() << "Attempt to move asset store request upstream w/o valid upstream provider" << LL_ENDL;
-=======
         LL_WARNS("AssetStorage") << "Attempt to move asset store request upstream w/o valid upstream provider" << LL_ENDL;
->>>>>>> de5cbddf
         // LLAssetStorage metric: Upstream provider dead
         reportMetric( asset_id, asset_type, LLStringUtil::null, LLUUID::null, 0, MR_NO_UPSTREAM, __FILE__, __LINE__, "No upstream provider" );
         if (callback)
@@ -332,10 +313,7 @@
         {
             // LLAssetStorage metric: Zero size
             reportMetric( asset_id, asset_type, filename, LLUUID::null, 0, MR_ZERO_SIZE, __FILE__, __LINE__, "The file was zero length" );
-<<<<<<< HEAD
             fclose(fp); // <FS:ND/> Do not leak the file handle.
-=======
->>>>>>> de5cbddf
         }
         else
         {
@@ -375,7 +353,6 @@
     void *user_data,
     BOOL duplicate,
     BOOL is_priority)
-<<<<<<< HEAD
 {
     queueRequestHttp(uuid, atype, callback, user_data, duplicate, is_priority);
 }
@@ -420,67 +397,18 @@
 void LLViewerAssetStorage::capsRecvForRegion(const LLUUID& region_id, std::string pumpname)
 {
     LLViewerRegion *regionp = LLWorld::instance().getRegionFromID(region_id);
-    mViewerAssetUrl = regionp->getViewerAssetUrl();
+    if (!regionp)
+    {
+        LL_WARNS("AssetStorage") << "region not found for region_id " << region_id << LL_ENDL;
+    }
+    else
+    {
+        mViewerAssetUrl = regionp->getViewerAssetUrl();
+    }
 
     LLEventPumps::instance().obtain(pumpname).post(LLSD());
 }
 
-=======
-{
-    queueRequestHttp(uuid, atype, callback, user_data, duplicate, is_priority);
-}
-
-void LLViewerAssetStorage::queueRequestHttp(
-    const LLUUID& uuid,
-    LLAssetType::EType atype,
-    LLGetAssetCallback callback,
-    void *user_data,
-    BOOL duplicate,
-    BOOL is_priority)
-{
-    LL_DEBUGS("ViewerAsset") << "Request asset via HTTP " << uuid << " type " << LLAssetType::lookup(atype) << LL_ENDL;
-
-    bool with_http = true;
-    LLViewerAssetRequest *req = new LLViewerAssetRequest(uuid, atype, with_http);
-    req->mDownCallback = callback;
-    req->mUserData = user_data;
-    req->mIsPriority = is_priority;
-    if (!duplicate)
-    {
-        // Only collect metrics for non-duplicate requests.  Others 
-        // are piggy-backing and will artificially lower averages.
-        req->mMetricsStartTime = LLViewerAssetStatsFF::get_timestamp();
-    }
-    mPendingDownloads.push_back(req);
-
-    // This is the same as the current UDP logic - don't re-request a duplicate.
-    if (!duplicate)
-    {
-        bool with_http = true;
-        bool is_temp = false;
-        LLViewerAssetStatsFF::record_enqueue(atype, with_http, is_temp);
-
-        LLCoros::instance().launch("LLViewerAssetStorage::assetRequestCoro",
-                                   boost::bind(&LLViewerAssetStorage::assetRequestCoro, this, req, uuid, atype, callback, user_data));
-    }
-}
-
-void LLViewerAssetStorage::capsRecvForRegion(const LLUUID& region_id, std::string pumpname)
-{
-    LLViewerRegion *regionp = LLWorld::instance().getRegionFromID(region_id);
-    if (!regionp)
-    {
-        LL_WARNS("ViewerAsset") << "region not found for region_id " << region_id << LL_ENDL;
-    }
-    else
-    {
-        mViewerAssetUrl = regionp->getViewerAssetUrl();
-    }
-
-    LLEventPumps::instance().obtain(pumpname).post(LLSD());
-}
-
->>>>>>> de5cbddf
 void LLViewerAssetStorage::assetRequestCoro(
     LLViewerAssetRequest *req,
     const LLUUID& uuid,
@@ -493,11 +421,7 @@
 
     if (!gAgent.getRegion())
     {
-<<<<<<< HEAD
-        LL_WARNS_ONCE() << "Asset request fails: no region set" << LL_ENDL;
-=======
-        LL_WARNS_ONCE("ViewerAsset") << "Asset request fails: no region set" << LL_ENDL;
->>>>>>> de5cbddf
+        LL_WARNS_ONCE("AssetStorage") << "Asset request fails: no region set" << LL_ENDL;
         result_code = LL_ERR_ASSET_REQUEST_FAILED;
         ext_status = LL_EXSTAT_NONE;
         removeAndCallbackPendingDownloads(uuid, atype, uuid, atype, result_code, ext_status);
@@ -505,25 +429,20 @@
     }
     else if (!gAgent.getRegion()->capabilitiesReceived())
     {
-<<<<<<< HEAD
-=======
-        LL_WARNS_ONCE("ViewerAsset") << "Waiting for capabilities" << LL_ENDL;
-
->>>>>>> de5cbddf
+        LL_WARNS_ONCE("AssetStorage") << "Waiting for capabilities" << LL_ENDL;
+
         LLEventStream capsRecv("waitForCaps", true);
 
         gAgent.getRegion()->setCapabilitiesReceivedCallback(
             boost::bind(&LLViewerAssetStorage::capsRecvForRegion, this, _1, capsRecv.getName()));
         
         llcoro::suspendUntilEventOn(capsRecv);
-<<<<<<< HEAD
-    }
-    else
-    {
-        if (mViewerAssetUrl.empty())
-        {
-            mViewerAssetUrl = gAgent.getRegion()->getViewerAssetUrl();
-        }
+        LL_WARNS_ONCE("AssetStorage") << "capsRecv got event" << LL_ENDL;
+        LL_WARNS_ONCE("AssetStorage") << "region " << gAgent.getRegion() << " mViewerAssetUrl " << mViewerAssetUrl << LL_ENDL;
+    }
+    if (mViewerAssetUrl.empty() && gAgent.getRegion())
+    {
+        mViewerAssetUrl = gAgent.getRegion()->getViewerAssetUrl();
     }
     if (mViewerAssetUrl.empty())
     {
@@ -553,7 +472,7 @@
         else
         {
         // <FS:Ansariel> [UDP Assets]
-        LL_WARNS_ONCE() << "asset request fails: caps received but no viewer asset cap found" << LL_ENDL;
+        LL_WARNS_ONCE("AssetStorage") << "asset request fails: caps received but no viewer asset cap found" << LL_ENDL;
         result_code = LL_ERR_ASSET_REQUEST_FAILED;
         ext_status = LL_EXSTAT_NONE;
         removeAndCallbackPendingDownloads(uuid, atype, uuid, atype, result_code, ext_status);
@@ -569,23 +488,6 @@
     LLViewerAssetStatsFF::record_enqueue(atype, with_http, is_temp);
     // </FS:Ansariel> [UDP Assets]
 
-=======
-        LL_WARNS_ONCE("ViewerAsset") << "capsRecv got event" << LL_ENDL;
-        LL_WARNS_ONCE("ViewerAsset") << "region " << gAgent.getRegion() << " mViewerAssetUrl " << mViewerAssetUrl << LL_ENDL;
-    }
-    if (mViewerAssetUrl.empty() && gAgent.getRegion())
-    {
-        mViewerAssetUrl = gAgent.getRegion()->getViewerAssetUrl();
-    }
-    if (mViewerAssetUrl.empty())
-    {
-        LL_WARNS_ONCE("ViewerAsset") << "asset request fails: caps received but no viewer asset cap found" << LL_ENDL;
-        result_code = LL_ERR_ASSET_REQUEST_FAILED;
-        ext_status = LL_EXSTAT_NONE;
-        removeAndCallbackPendingDownloads(uuid, atype, uuid, atype, result_code, ext_status);
-		return;
-    }
->>>>>>> de5cbddf
     std::string url = getAssetURL(mViewerAssetUrl, uuid,atype);
     LL_DEBUGS("ViewerAsset") << "request url: " << url << LL_ENDL;
 
@@ -601,12 +503,7 @@
     LLCore::HttpStatus status = LLCoreHttpUtil::HttpCoroutineAdapter::getStatusFromLLSD(httpResults);
     if (!status)
     {
-<<<<<<< HEAD
-        // TODO asset-http: handle failures
-        LL_DEBUGS("ViewerAsset") << "request failed, status " << status.toTerseString() << ", now what?" << LL_ENDL;
-=======
         LL_DEBUGS("ViewerAsset") << "request failed, status " << status.toTerseString() << LL_ENDL;
->>>>>>> de5cbddf
         result_code = LL_ERR_ASSET_REQUEST_FAILED;
         ext_status = LL_EXSTAT_NONE;
     }
@@ -619,13 +516,9 @@
         S32 size = raw.size();
         if (size > 0)
         {
-<<<<<<< HEAD
-			// This create-then-rename flow is modeled on LLTransferTargetVFile, which is what's used in the UDP case.
-=======
 			// This create-then-rename flow is modeled on
-			// LLTransferTargetVFile, which is what was used in the UDP
+			// LLTransferTargetVFile, which is what's used in the UDP
 			// case.
->>>>>>> de5cbddf
             LLUUID temp_id;
             temp_id.generate();
             LLVFile vf(gAssetStorage->mVFS, temp_id, atype, LLVFile::WRITE);
@@ -634,21 +527,13 @@
             if (!vf.write(raw.data(),size))
             {
                 // TODO asset-http: handle error
-<<<<<<< HEAD
-                LL_WARNS() << "Failure in vf.write()" << LL_ENDL;
-=======
-                LL_WARNS("ViewerAsset") << "Failure in vf.write()" << LL_ENDL;
->>>>>>> de5cbddf
+                LL_WARNS("AssetStorage") << "Failure in vf.write()" << LL_ENDL;
                 result_code = LL_ERR_ASSET_REQUEST_FAILED;
                 ext_status = LL_EXSTAT_VFS_CORRUPT;
             }
             if (!vf.rename(uuid, atype))
             {
-<<<<<<< HEAD
-                LL_WARNS() << "rename failed" << LL_ENDL;
-=======
-                LL_WARNS("ViewerAsset") << "rename failed" << LL_ENDL;
->>>>>>> de5cbddf
+                LL_WARNS("AssetStorage") << "rename failed" << LL_ENDL;
                 result_code = LL_ERR_ASSET_REQUEST_FAILED;
                 ext_status = LL_EXSTAT_VFS_CORRUPT;
             }
@@ -656,11 +541,7 @@
         else
         {
             // TODO asset-http: handle invalid size case
-<<<<<<< HEAD
-			LL_WARNS() << "bad size" << LL_ENDL;
-=======
-			LL_WARNS("ViewerAsset") << "bad size" << LL_ENDL;
->>>>>>> de5cbddf
+			LL_WARNS("AssetStorage") << "bad size" << LL_ENDL;
             result_code = LL_ERR_ASSET_REQUEST_FAILED;
             ext_status = LL_EXSTAT_NONE;
         }
