--- conflicted
+++ resolved
@@ -2995,7 +2995,6 @@
 	}
 
 }
-<<<<<<< HEAD
 
 // [SL:KB] - Patch: Viewer-CrashReporting | Checked: 2010-11-16 (Catznip-2.6.0a) | Added: Catznip-2.4.0b
 static LLRegisterPanelClassWrapper<LLPanelPreferenceCrashReports> t_pref_crashreports("panel_preference_crashreports");
@@ -3964,5 +3963,3 @@
 
 #endif // OPENSIM
 // <FS:AW optional opensim support>
-=======
->>>>>>> b2db719f
