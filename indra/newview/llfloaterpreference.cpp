--- conflicted
+++ resolved
@@ -734,7 +734,29 @@
 	mFilterEdit = getChild<LLSearchEditor>("search_prefs_edit");
 	mFilterEdit->setKeystrokeCallback(boost::bind(&LLFloaterPreference::onUpdateFilterTerm, this, false));
 
-<<<<<<< HEAD
+	// Load and assign label for 'default language'
+	std::string user_filename = gDirUtilp->getExpandedFilename(LL_PATH_DEFAULT_SKIN, "default_languages.xml");
+	std::map<std::string, std::string> labels;
+	if (loadFromFilename(user_filename, labels))
+	{
+		std::string system_lang = gSavedSettings.getString("SystemLanguage");
+		std::map<std::string, std::string>::iterator iter = labels.find(system_lang);
+		if (iter != labels.end())
+		{
+			getChild<LLComboBox>("language_combobox")->add(iter->second, LLSD("default"), ADD_TOP, true);
+		}
+		else
+		{
+			LL_WARNS() << "Language \"" << system_lang << "\" is not in default_languages.xml" << LL_ENDL;
+			getChild<LLComboBox>("language_combobox")->add("System default", LLSD("default"), ADD_TOP, true);
+		}
+	}
+	else
+	{
+		LL_WARNS() << "Failed to load labels from " << user_filename << ". Using default." << LL_ENDL;
+		getChild<LLComboBox>("language_combobox")->add("System default", LLSD("default"), ADD_TOP, true);
+	}
+
 // [SL:KB] - Patch: Viewer-CrashReporting | Checked: 2011-06-11 (Catznip-2.6.c) | Added: Catznip-2.6.0c
 #ifndef LL_SEND_CRASH_REPORTS
 	// Hide the crash report tab if crash reporting isn't enabled
@@ -816,30 +838,6 @@
 	childSetEnabled("FSRemapLinuxShortcuts", FALSE);
 #endif
 	// </FS:Ansariel>
-=======
-	// Load and assign label for 'default language'
-	std::string user_filename = gDirUtilp->getExpandedFilename(LL_PATH_DEFAULT_SKIN, "default_languages.xml");
-	std::map<std::string, std::string> labels;
-	if (loadFromFilename(user_filename, labels))
-	{
-		std::string system_lang = gSavedSettings.getString("SystemLanguage");
-		std::map<std::string, std::string>::iterator iter = labels.find(system_lang);
-		if (iter != labels.end())
-		{
-			getChild<LLComboBox>("language_combobox")->add(iter->second, LLSD("default"), ADD_TOP, true);
-		}
-		else
-		{
-			LL_WARNS() << "Language \"" << system_lang << "\" is not in default_languages.xml" << LL_ENDL;
-			getChild<LLComboBox>("language_combobox")->add("System default", LLSD("default"), ADD_TOP, true);
-		}
-	}
-	else
-	{
-		LL_WARNS() << "Failed to load labels from " << user_filename << ". Using default." << LL_ENDL;
-		getChild<LLComboBox>("language_combobox")->add("System default", LLSD("default"), ADD_TOP, true);
-	}
->>>>>>> 344a3a04
 
 	return TRUE;
 }
@@ -3134,9 +3132,117 @@
 {
 	U32 value = newvalue.asInteger();
 
-<<<<<<< HEAD
 	LLAvatarComplexityControls::setText(value, getChild<LLTextBox>("IndirectMaxComplexityText"));
-=======
+}
+// </FS:Ansariel>
+
+void LLFloaterPreferenceGraphicsAdvanced::updateSliderText(LLSliderCtrl* ctrl, LLTextBox* text_box)
+{
+	if (text_box == NULL || ctrl== NULL)
+		return;
+
+	// get range and points when text should change
+	F32 value = (F32)ctrl->getValue().asReal();
+	F32 min = ctrl->getMinValue();
+	F32 max = ctrl->getMaxValue();
+	F32 range = max - min;
+	llassert(range > 0);
+	F32 midPoint = min + range / 3.0f;
+	F32 highPoint = min + (2.0f * range / 3.0f);
+
+	// choose the right text
+	if (value < midPoint)
+	{
+		text_box->setText(LLTrans::getString("GraphicsQualityLow"));
+	} 
+	else if (value < highPoint)
+	{
+		text_box->setText(LLTrans::getString("GraphicsQualityMid"));
+	}
+	else
+	{
+		text_box->setText(LLTrans::getString("GraphicsQualityHigh"));
+	}
+}
+
+void LLFloaterPreferenceGraphicsAdvanced::updateMaxNonImpostors()
+{
+	// Called when the IndirectMaxNonImpostors control changes
+	// Responsible for fixing the slider label (IndirectMaxNonImpostorsText) and setting RenderAvatarMaxNonImpostors
+	LLSliderCtrl* ctrl = getChild<LLSliderCtrl>("IndirectMaxNonImpostors",true);
+	U32 value = ctrl->getValue().asInteger();
+
+	if (0 == value || LLVOAvatar::IMPOSTORS_OFF <= value)
+	{
+		value=0;
+	}
+	gSavedSettings.setU32("RenderAvatarMaxNonImpostors", value);
+	LLVOAvatar::updateImpostorRendering(value); // make it effective immediately
+	setMaxNonImpostorsText(value, getChild<LLTextBox>("IndirectMaxNonImpostorsText"));
+}
+
+void LLFloaterPreferenceGraphicsAdvanced::setMaxNonImpostorsText(U32 value, LLTextBox* text_box)
+{
+	if (0 == value)
+	{
+		text_box->setText(LLTrans::getString("no_limit"));
+	}
+	else
+	{
+		text_box->setText(llformat("%d", value));
+	}
+}
+
+void LLAvatarComplexityControls::updateMax(LLSliderCtrl* slider, LLTextBox* value_label)
+{
+	// Called when the IndirectMaxComplexity control changes
+	// Responsible for fixing the slider label (IndirectMaxComplexityText) and setting RenderAvatarMaxComplexity
+	U32 indirect_value = slider->getValue().asInteger();
+	U32 max_arc;
+	
+	if (INDIRECT_MAX_ARC_OFF == indirect_value)
+	{
+		// The 'off' position is when the slider is all the way to the right, 
+		// which is a value of INDIRECT_MAX_ARC_OFF,
+		// so it is necessary to set max_arc to 0 disable muted avatars.
+		max_arc = 0;
+	}
+	else
+	{
+		// if this is changed, the inverse calculation in setIndirectMaxArc
+		// must be changed to match
+		max_arc = (U32)ll_round(exp(MIN_ARC_LOG + (ARC_LIMIT_MAP_SCALE * (indirect_value - MIN_INDIRECT_ARC_LIMIT))));
+	}
+
+	gSavedSettings.setU32("RenderAvatarMaxComplexity", (U32)max_arc);
+	setText(max_arc, value_label);
+}
+
+void LLAvatarComplexityControls::setText(U32 value, LLTextBox* text_box)
+{
+	if (0 == value)
+	{
+		text_box->setText(LLTrans::getString("no_limit"));
+	}
+	else
+	{
+		// <FS:Ansariel> Proper number formatting with delimiter
+		//text_box->setText(llformat("%d", value));
+		std::string output_string;
+		LLLocale locale("");
+		LLResMgr::getInstance()->getIntegerString(output_string, value);
+		text_box->setText(output_string);
+	}
+}
+
+void LLFloaterPreference::updateMaxComplexity()
+{
+	// Called when the IndirectMaxComplexity control changes
+    LLAvatarComplexityControls::updateMax(
+        getChild<LLSliderCtrl>("IndirectMaxComplexity"),
+        getChild<LLTextBox>("IndirectMaxComplexityText"));
+}
+
 bool LLFloaterPreference::loadFromFilename(const std::string& filename, std::map<std::string, std::string> &label_map)
 {
     LLXMLNodePtr root;
@@ -3174,123 +3280,6 @@
     }
 
     return true;
-}
-
-void LLFloaterPreferenceGraphicsAdvanced::updateMaxComplexity()
-{
-	// Called when the IndirectMaxComplexity control changes
-    LLAvatarComplexityControls::updateMax(
-        getChild<LLSliderCtrl>("IndirectMaxComplexity"),
-        getChild<LLTextBox>("IndirectMaxComplexityText"));
->>>>>>> 344a3a04
-}
-// </FS:Ansariel>
-
-void LLFloaterPreferenceGraphicsAdvanced::updateSliderText(LLSliderCtrl* ctrl, LLTextBox* text_box)
-{
-	if (text_box == NULL || ctrl== NULL)
-		return;
-
-	// get range and points when text should change
-	F32 value = (F32)ctrl->getValue().asReal();
-	F32 min = ctrl->getMinValue();
-	F32 max = ctrl->getMaxValue();
-	F32 range = max - min;
-	llassert(range > 0);
-	F32 midPoint = min + range / 3.0f;
-	F32 highPoint = min + (2.0f * range / 3.0f);
-
-	// choose the right text
-	if (value < midPoint)
-	{
-		text_box->setText(LLTrans::getString("GraphicsQualityLow"));
-	} 
-	else if (value < highPoint)
-	{
-		text_box->setText(LLTrans::getString("GraphicsQualityMid"));
-	}
-	else
-	{
-		text_box->setText(LLTrans::getString("GraphicsQualityHigh"));
-	}
-}
-
-void LLFloaterPreferenceGraphicsAdvanced::updateMaxNonImpostors()
-{
-	// Called when the IndirectMaxNonImpostors control changes
-	// Responsible for fixing the slider label (IndirectMaxNonImpostorsText) and setting RenderAvatarMaxNonImpostors
-	LLSliderCtrl* ctrl = getChild<LLSliderCtrl>("IndirectMaxNonImpostors",true);
-	U32 value = ctrl->getValue().asInteger();
-
-	if (0 == value || LLVOAvatar::IMPOSTORS_OFF <= value)
-	{
-		value=0;
-	}
-	gSavedSettings.setU32("RenderAvatarMaxNonImpostors", value);
-	LLVOAvatar::updateImpostorRendering(value); // make it effective immediately
-	setMaxNonImpostorsText(value, getChild<LLTextBox>("IndirectMaxNonImpostorsText"));
-}
-
-void LLFloaterPreferenceGraphicsAdvanced::setMaxNonImpostorsText(U32 value, LLTextBox* text_box)
-{
-	if (0 == value)
-	{
-		text_box->setText(LLTrans::getString("no_limit"));
-	}
-	else
-	{
-		text_box->setText(llformat("%d", value));
-	}
-}
-
-void LLAvatarComplexityControls::updateMax(LLSliderCtrl* slider, LLTextBox* value_label)
-{
-	// Called when the IndirectMaxComplexity control changes
-	// Responsible for fixing the slider label (IndirectMaxComplexityText) and setting RenderAvatarMaxComplexity
-	U32 indirect_value = slider->getValue().asInteger();
-	U32 max_arc;
-	
-	if (INDIRECT_MAX_ARC_OFF == indirect_value)
-	{
-		// The 'off' position is when the slider is all the way to the right, 
-		// which is a value of INDIRECT_MAX_ARC_OFF,
-		// so it is necessary to set max_arc to 0 disable muted avatars.
-		max_arc = 0;
-	}
-	else
-	{
-		// if this is changed, the inverse calculation in setIndirectMaxArc
-		// must be changed to match
-		max_arc = (U32)ll_round(exp(MIN_ARC_LOG + (ARC_LIMIT_MAP_SCALE * (indirect_value - MIN_INDIRECT_ARC_LIMIT))));
-	}
-
-	gSavedSettings.setU32("RenderAvatarMaxComplexity", (U32)max_arc);
-	setText(max_arc, value_label);
-}
-
-void LLAvatarComplexityControls::setText(U32 value, LLTextBox* text_box)
-{
-	if (0 == value)
-	{
-		text_box->setText(LLTrans::getString("no_limit"));
-	}
-	else
-	{
-		// <FS:Ansariel> Proper number formatting with delimiter
-		//text_box->setText(llformat("%d", value));
-		std::string output_string;
-		LLLocale locale("");
-		LLResMgr::getInstance()->getIntegerString(output_string, value);
-		text_box->setText(output_string);
-	}
-}
-
-void LLFloaterPreference::updateMaxComplexity()
-{
-	// Called when the IndirectMaxComplexity control changes
-    LLAvatarComplexityControls::updateMax(
-        getChild<LLSliderCtrl>("IndirectMaxComplexity"),
-        getChild<LLTextBox>("IndirectMaxComplexityText"));
 }
 
 void LLFloaterPreferenceGraphicsAdvanced::updateMaxComplexity()
