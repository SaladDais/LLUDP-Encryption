--- conflicted
+++ resolved
@@ -1855,7 +1855,6 @@
 		clear_file_name = gDirUtilp->getExpandedFilename(LL_PATH_LOGS,"CLEAR");
 		LL_INFOS() << "Creating clear settings marker file " << clear_file_name << LL_ENDL;
 		
-<<<<<<< HEAD
 		LLAPRFile clear_file ;
 		clear_file.open(clear_file_name, LL_APR_W);
 		if (clear_file.getFileHandle())
@@ -1868,11 +1867,6 @@
 		{
 			LL_WARNS("MarkerFile") << "Cannot clear settings marker file " << clear_file_name << LL_ENDL;
 		}
-=======
-		LLNotificationForm::EIgnoreType ignore = formp->getIgnoreType();
-		if (ignore <= LLNotificationForm::IGNORE_NO)
-			continue;
->>>>>>> e29b3605
 		
 		return true;
 	}
@@ -2037,7 +2031,7 @@
 		LLNotificationFormPtr formp = templatep->mForm;
 		
 		LLNotificationForm::EIgnoreType ignore = formp->getIgnoreType();
-		if (ignore == LLNotificationForm::IGNORE_NO)
+		if (ignore <= LLNotificationForm::IGNORE_NO)
 			continue;
 		
 		LLSD row;
