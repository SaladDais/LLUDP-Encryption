/** 
 * @file llfloaterpreference.cpp
 * @brief Global preferences with and without persistence.
 *
 * $LicenseInfo:firstyear=2002&license=viewerlgpl$
 * Second Life Viewer Source Code
 * Copyright (C) 2010, Linden Research, Inc.
 * 
 * This library is free software; you can redistribute it and/or
 * modify it under the terms of the GNU Lesser General Public
 * License as published by the Free Software Foundation;
 * version 2.1 of the License only.
 * 
 * This library is distributed in the hope that it will be useful,
 * but WITHOUT ANY WARRANTY; without even the implied warranty of
 * MERCHANTABILITY or FITNESS FOR A PARTICULAR PURPOSE.  See the GNU
 * Lesser General Public License for more details.
 * 
 * You should have received a copy of the GNU Lesser General Public
 * License along with this library; if not, write to the Free Software
 * Foundation, Inc., 51 Franklin Street, Fifth Floor, Boston, MA  02110-1301  USA
 * 
 * Linden Research, Inc., 945 Battery Street, San Francisco, CA  94111  USA
 * $/LicenseInfo$
 */

/*
 * App-wide preferences.  Note that these are not per-user,
 * because we need to load many preferences before we have
 * a login name.
 */

#include "llviewerprecompiledheaders.h"

#include "llfloaterpreference.h"

#include "message.h"

#include "llagent.h"
#include "llavatarconstants.h"
#include "llcheckboxctrl.h"
#include "llcolorswatch.h"
#include "llcombobox.h"
#include "llcommandhandler.h"
#include "lldirpicker.h"
#include "lleventtimer.h"
#include "llfeaturemanager.h"
#include "llfocusmgr.h"
//#include "llfirstuse.h"
#include "llfloaterreg.h"
#include "llfloaterabout.h"
#include "llfloaterhardwaresettings.h"
#include "llimfloater.h"
#include "llkeyboard.h"
#include "llmodaldialog.h"
#include "llnavigationbar.h"
#include "llnearbychat.h"
#include "llnotifications.h"
#include "llnotificationsutil.h"
#include "llnotificationtemplate.h"
#include "llpanellogin.h"
#include "llpanelvoicedevicesettings.h"
#include "llradiogroup.h"
#include "llsearchcombobox.h"
#include "llsky.h"
#include "llscrolllistctrl.h"
#include "llscrolllistitem.h"
#include "llsliderctrl.h"
#include "llsidetray.h"
#include "lltabcontainer.h"
#include "lltrans.h"
#include "llviewercontrol.h"
#include "llviewercamera.h"
#include "llviewerwindow.h"
#include "llviewermessage.h"
#include "llviewershadermgr.h"
#include "llviewerthrottle.h"
#include "llvotree.h"
#include "llvosky.h"

// linden library includes
#include "llavatarnamecache.h"
#include "llerror.h"
#include "llfontgl.h"
#include "llrect.h"
#include "llstring.h"

// project includes

#include "llbutton.h"
#include "llflexibleobject.h"
#include "lllineeditor.h"
#include "llresmgr.h"
#include "llspinctrl.h"
#include "llstartup.h"
#include "lltextbox.h"
#include "llui.h"
#include "llviewerobjectlist.h"
#include "llvoavatar.h"
#include "llvovolume.h"
#include "llwindow.h"
#include "llworld.h"
#include "pipeline.h"
#include "lluictrlfactory.h"
#include "llviewermedia.h"
#include "llpluginclassmedia.h"
#include "llteleporthistorystorage.h"
// [RLVa:KB] - Checked: 2010-03-18 (RLVa-1.2.0a)
#include "rlvhandler.h"
// [/RLVa:KB]

#include "lllogininstance.h"        // to check if logged in yet
#include "llsdserialize.h"

const F32 MAX_USER_FAR_CLIP = 512.f;
const F32 MIN_USER_FAR_CLIP = 64.f;
const F32 BANDWIDTH_UPDATER_TIMEOUT = 0.5f;

//control value for middle mouse as talk2push button
const static std::string MIDDLE_MOUSE_CV = "MiddleMouse";

class LLVoiceSetKeyDialog : public LLModalDialog
{
public:
	LLVoiceSetKeyDialog(const LLSD& key);
	~LLVoiceSetKeyDialog();
	
	/*virtual*/ BOOL postBuild();
	
	void setParent(LLFloaterPreference* parent) { mParent = parent; }
	
	BOOL handleKeyHere(KEY key, MASK mask);
	static void onCancel(void* user_data);
		
private:
	LLFloaterPreference* mParent;
};

LLVoiceSetKeyDialog::LLVoiceSetKeyDialog(const LLSD& key)
  : LLModalDialog(key),
	mParent(NULL)
{
}

//virtual
BOOL LLVoiceSetKeyDialog::postBuild()
{
	childSetAction("Cancel", onCancel, this);
	getChild<LLUICtrl>("Cancel")->setFocus(TRUE);
	
	gFocusMgr.setKeystrokesOnly(TRUE);
	
	return TRUE;
}

LLVoiceSetKeyDialog::~LLVoiceSetKeyDialog()
{
}

BOOL LLVoiceSetKeyDialog::handleKeyHere(KEY key, MASK mask)
{
	BOOL result = TRUE;
	
	if(key == 'Q' && mask == MASK_CONTROL)
	{
		result = FALSE;
	}
	else if (mParent)
	{
		mParent->setKey(key);
	}
	closeFloater();
	return result;
}

//static
void LLVoiceSetKeyDialog::onCancel(void* user_data)
{
	LLVoiceSetKeyDialog* self = (LLVoiceSetKeyDialog*)user_data;
	self->closeFloater();
}


// global functions 

// helper functions for getting/freeing the web browser media
// if creating/destroying these is too slow, we'll need to create
// a static member and update all our static callbacks

void handleNameTagOptionChanged(const LLSD& newvalue);	
void handleDisplayNamesOptionChanged(const LLSD& newvalue);	
bool callback_clear_browser_cache(const LLSD& notification, const LLSD& response);
bool callback_clear_cache(const LLSD& notification, const LLSD& response);

//bool callback_skip_dialogs(const LLSD& notification, const LLSD& response, LLFloaterPreference* floater);
//bool callback_reset_dialogs(const LLSD& notification, const LLSD& response, LLFloaterPreference* floater);

void fractionFromDecimal(F32 decimal_val, S32& numerator, S32& denominator);

bool callback_clear_cache(const LLSD& notification, const LLSD& response)
{
	S32 option = LLNotificationsUtil::getSelectedOption(notification, response);
	if ( option == 0 ) // YES
	{
		// flag client texture cache for clearing next time the client runs
		gSavedSettings.setBOOL("PurgeCacheOnNextStartup", TRUE);
		LLNotificationsUtil::add("CacheWillClear");
	}

	return false;
}

bool callback_clear_browser_cache(const LLSD& notification, const LLSD& response)
{
	S32 option = LLNotificationsUtil::getSelectedOption(notification, response);
	if ( option == 0 ) // YES
	{
		// clean web
		LLViewerMedia::clearAllCaches();
		LLViewerMedia::clearAllCookies();
		
		// clean nav bar history
		LLNavigationBar::getInstance()->clearHistoryCache();
		
		// flag client texture cache for clearing next time the client runs
		gSavedSettings.setBOOL("PurgeCacheOnNextStartup", TRUE);
		LLNotificationsUtil::add("CacheWillClear");

		LLSearchHistory::getInstance()->clearHistory();
		LLSearchHistory::getInstance()->save();
		LLSearchComboBox* search_ctrl = LLNavigationBar::getInstance()->getChild<LLSearchComboBox>("search_combo_box");
		search_ctrl->clearHistory();

		LLTeleportHistoryStorage::getInstance()->purgeItems();
		LLTeleportHistoryStorage::getInstance()->save();
	}
	
	return false;
}

void handleNameTagOptionChanged(const LLSD& newvalue)
{
	LLVOAvatar::invalidateNameTags();
}

void handleDisplayNamesOptionChanged(const LLSD& newvalue)
{
	LLAvatarNameCache::setUseDisplayNames(newvalue.asBoolean());
	LLVOAvatar::invalidateNameTags();
}


/*bool callback_skip_dialogs(const LLSD& notification, const LLSD& response, LLFloaterPreference* floater)
{
	S32 option = LLNotificationsUtil::getSelectedOption(notification, response);
	if (0 == option && floater )
	{
		if ( floater )
		{
			floater->setAllIgnored();
		//	LLFirstUse::disableFirstUse();
			floater->buildPopupLists();
		}
	}
	return false;
}

bool callback_reset_dialogs(const LLSD& notification, const LLSD& response, LLFloaterPreference* floater)
{
	S32 option = LLNotificationsUtil::getSelectedOption(notification, response);
	if ( 0 == option && floater )
	{
		if ( floater )
		{
			floater->resetAllIgnored();
			//LLFirstUse::resetFirstUse();
			floater->buildPopupLists();
		}
	}
	return false;
}
*/

void fractionFromDecimal(F32 decimal_val, S32& numerator, S32& denominator)
{
	numerator = 0;
	denominator = 0;
	for (F32 test_denominator = 1.f; test_denominator < 30.f; test_denominator += 1.f)
	{
		if (fmodf((decimal_val * test_denominator) + 0.01f, 1.f) < 0.02f)
		{
			numerator = llround(decimal_val * test_denominator);
			denominator = llround(test_denominator);
			break;
		}
	}
}
// static
std::string LLFloaterPreference::sSkin = "";
//////////////////////////////////////////////
// LLFloaterPreference

LLFloaterPreference::LLFloaterPreference(const LLSD& key)
	: LLFloater(key),
	mGotPersonalInfo(false),
	mOriginalIMViaEmail(false),
	mLanguageChanged(false),
	mAvatarDataInitialized(false),
	mDoubleClickActionDirty(false)
{
	
	//Build Floater is now Called from 	LLFloaterReg::add("preferences", "floater_preferences.xml", (LLFloaterBuildFunc)&LLFloaterReg::build<LLFloaterPreference>);
	
	static bool registered_dialog = false;
	if (!registered_dialog)
	{
		LLFloaterReg::add("voice_set_key", "floater_select_key.xml", (LLFloaterBuildFunc)&LLFloaterReg::build<LLVoiceSetKeyDialog>);
		registered_dialog = true;
	}
	
	mCommitCallbackRegistrar.add("Pref.Apply",				boost::bind(&LLFloaterPreference::onBtnApply, this));
	mCommitCallbackRegistrar.add("Pref.Cancel",				boost::bind(&LLFloaterPreference::onBtnCancel, this));
	mCommitCallbackRegistrar.add("Pref.OK",					boost::bind(&LLFloaterPreference::onBtnOK, this));
	
	mCommitCallbackRegistrar.add("Pref.ClearCache",				boost::bind(&LLFloaterPreference::onClickClearCache, this));
	mCommitCallbackRegistrar.add("Pref.WebClearCache",			boost::bind(&LLFloaterPreference::onClickBrowserClearCache, this));
	mCommitCallbackRegistrar.add("Pref.SetCache",				boost::bind(&LLFloaterPreference::onClickSetCache, this));
	mCommitCallbackRegistrar.add("Pref.ResetCache",				boost::bind(&LLFloaterPreference::onClickResetCache, this));
	mCommitCallbackRegistrar.add("Pref.ClickSkin",				boost::bind(&LLFloaterPreference::onClickSkin, this,_1, _2));
	mCommitCallbackRegistrar.add("Pref.SelectSkin",				boost::bind(&LLFloaterPreference::onSelectSkin, this));
	mCommitCallbackRegistrar.add("Pref.VoiceSetKey",			boost::bind(&LLFloaterPreference::onClickSetKey, this));
	mCommitCallbackRegistrar.add("Pref.VoiceSetMiddleMouse",	boost::bind(&LLFloaterPreference::onClickSetMiddleMouse, this));
	mCommitCallbackRegistrar.add("Pref.SetSounds",				boost::bind(&LLFloaterPreference::onClickSetSounds, this));
//	mCommitCallbackRegistrar.add("Pref.ClickSkipDialogs",		boost::bind(&LLFloaterPreference::onClickSkipDialogs, this));
//	mCommitCallbackRegistrar.add("Pref.ClickResetDialogs",		boost::bind(&LLFloaterPreference::onClickResetDialogs, this));
	mCommitCallbackRegistrar.add("Pref.ClickEnablePopup",		boost::bind(&LLFloaterPreference::onClickEnablePopup, this));
	mCommitCallbackRegistrar.add("Pref.ClickDisablePopup",		boost::bind(&LLFloaterPreference::onClickDisablePopup, this));	
	mCommitCallbackRegistrar.add("Pref.LogPath",				boost::bind(&LLFloaterPreference::onClickLogPath, this));
	mCommitCallbackRegistrar.add("Pref.HardwareSettings",       boost::bind(&LLFloaterPreference::onOpenHardwareSettings, this));	
	mCommitCallbackRegistrar.add("Pref.HardwareDefaults",       boost::bind(&LLFloaterPreference::setHardwareDefaults, this));	
	mCommitCallbackRegistrar.add("Pref.VertexShaderEnable",     boost::bind(&LLFloaterPreference::onVertexShaderEnable, this));	
	mCommitCallbackRegistrar.add("Pref.WindowedMod",            boost::bind(&LLFloaterPreference::onCommitWindowedMode, this));	
	mCommitCallbackRegistrar.add("Pref.UpdateSliderText",       boost::bind(&LLFloaterPreference::onUpdateSliderText,this, _1,_2));	
	mCommitCallbackRegistrar.add("Pref.QualityPerformance",     boost::bind(&LLFloaterPreference::onChangeQuality, this, _2));	
	mCommitCallbackRegistrar.add("Pref.applyUIColor",			boost::bind(&LLFloaterPreference::applyUIColor, this ,_1, _2));
	mCommitCallbackRegistrar.add("Pref.getUIColor",				boost::bind(&LLFloaterPreference::getUIColor, this ,_1, _2));
	mCommitCallbackRegistrar.add("Pref.MaturitySettings",		boost::bind(&LLFloaterPreference::onChangeMaturity, this));
	mCommitCallbackRegistrar.add("Pref.BlockList",				boost::bind(&LLFloaterPreference::onClickBlockList, this));
	
	sSkin = gSavedSettings.getString("SkinCurrent");

	mCommitCallbackRegistrar.add("Pref.CommitDoubleClickChekbox",	boost::bind(&LLFloaterPreference::onDoubleClickCheckBox, this, _1));
	mCommitCallbackRegistrar.add("Pref.CommitRadioDoubleClick",	boost::bind(&LLFloaterPreference::onDoubleClickRadio, this));

	gSavedSettings.getControl("NameTagShowUsernames")->getCommitSignal()->connect(boost::bind(&handleNameTagOptionChanged,  _2));	
	gSavedSettings.getControl("NameTagShowFriends")->getCommitSignal()->connect(boost::bind(&handleNameTagOptionChanged,  _2));	
	gSavedSettings.getControl("UseDisplayNames")->getCommitSignal()->connect(boost::bind(&handleDisplayNamesOptionChanged,  _2));

	LLAvatarPropertiesProcessor::getInstance()->addObserver( gAgent.getID(), this );
}

void LLFloaterPreference::processProperties( void* pData, EAvatarProcessorType type )
{
	if ( APT_PROPERTIES == type )
	{
		const LLAvatarData* pAvatarData = static_cast<const LLAvatarData*>( pData );
		if (pAvatarData && (gAgent.getID() == pAvatarData->avatar_id) && (pAvatarData->avatar_id != LLUUID::null))
		{
			storeAvatarProperties( pAvatarData );
			processProfileProperties( pAvatarData );
		}
	}	
}

void LLFloaterPreference::storeAvatarProperties( const LLAvatarData* pAvatarData )
{
	if (LLStartUp::getStartupState() == STATE_STARTED)
	{
		mAvatarProperties.avatar_id		= pAvatarData->avatar_id;
		mAvatarProperties.image_id		= pAvatarData->image_id;
		mAvatarProperties.fl_image_id   = pAvatarData->fl_image_id;
		mAvatarProperties.about_text	= pAvatarData->about_text;
		mAvatarProperties.fl_about_text = pAvatarData->fl_about_text;
		mAvatarProperties.profile_url   = pAvatarData->profile_url;
		mAvatarProperties.flags		    = pAvatarData->flags;
		mAvatarProperties.allow_publish	= pAvatarData->flags & AVATAR_ALLOW_PUBLISH;

		mAvatarDataInitialized = true;
	}
}

void LLFloaterPreference::processProfileProperties(const LLAvatarData* pAvatarData )
{
	getChild<LLUICtrl>("online_searchresults")->setValue( (bool)(pAvatarData->flags & AVATAR_ALLOW_PUBLISH) );	
}

void LLFloaterPreference::saveAvatarProperties( void )
{
	const BOOL allowPublish = getChild<LLUICtrl>("online_searchresults")->getValue();

	if (allowPublish)
	{
		mAvatarProperties.flags |= AVATAR_ALLOW_PUBLISH;
	}

	//
	// NOTE: We really don't want to send the avatar properties unless we absolutely
	//       need to so we can avoid the accidental profile reset bug, so, if we're
	//       logged in, the avatar data has been initialized and we have a state change
	//       for the "allow publish" flag, then set the flag to its new value and send
	//       the properties update.
	//
	// NOTE: The only reason we can not remove this update altogether is because of the
	//       "allow publish" flag, the last remaining profile setting in the viewer
	//       that doesn't exist in the web profile.
	//
	if ((LLStartUp::getStartupState() == STATE_STARTED) && mAvatarDataInitialized && (allowPublish != mAvatarProperties.allow_publish))
	{
		mAvatarProperties.allow_publish = allowPublish;

		LLAvatarPropertiesProcessor::getInstance()->sendAvatarPropertiesUpdate( &mAvatarProperties );
	}
}

BOOL LLFloaterPreference::postBuild()
{
	gSavedSettings.getControl("PlainTextChatHistory")->getSignal()->connect(boost::bind(&LLIMFloater::processChatHistoryStyleUpdate, _2));

	gSavedSettings.getControl("PlainTextChatHistory")->getSignal()->connect(boost::bind(&LLNearbyChat::processChatHistoryStyleUpdate, _2));

	gSavedSettings.getControl("ChatFontSize")->getSignal()->connect(boost::bind(&LLIMFloater::processChatHistoryStyleUpdate, _2));

	gSavedSettings.getControl("ChatFontSize")->getSignal()->connect(boost::bind(&LLNearbyChat::processChatHistoryStyleUpdate, _2));

	gSavedSettings.getControl("ChatFontSize")->getSignal()->connect(boost::bind(&LLViewerChat::signalChatFontChanged));

	gSavedSettings.getControl("ChatBubbleOpacity")->getSignal()->connect(boost::bind(&LLFloaterPreference::onNameTagOpacityChange, this, _2));

	LLTabContainer* tabcontainer = getChild<LLTabContainer>("pref core");
	if (!tabcontainer->selectTab(gSavedSettings.getS32("LastPrefTab")))
		tabcontainer->selectFirstTab();

	updateDoubleClickControls();

	getChild<LLUICtrl>("cache_location")->setEnabled(FALSE); // make it read-only but selectable (STORM-227)
	std::string cache_location = gDirUtilp->getExpandedFilename(LL_PATH_CACHE, "");
	setCacheLocation(cache_location);

	getChild<LLComboBox>("language_combobox")->setCommitCallback(boost::bind(&LLFloaterPreference::onLanguageChange, this));

	// if floater is opened before login set default localized busy message
	if (LLStartUp::getStartupState() < STATE_STARTED)
	{
		gSavedPerAccountSettings.setString("BusyModeResponse", LLTrans::getString("BusyModeResponseDefault"));
	}

	return TRUE;
}

void LLFloaterPreference::onBusyResponseChanged()
{
	// set "BusyResponseChanged" TRUE if user edited message differs from default, FALSE otherwise
	if(LLTrans::getString("BusyModeResponseDefault") != getChild<LLUICtrl>("busy_response")->getValue().asString())
	{
		gSavedPerAccountSettings.setBOOL("BusyResponseChanged", TRUE );
	}
	else
	{
		gSavedPerAccountSettings.setBOOL("BusyResponseChanged", FALSE );
	}
}

LLFloaterPreference::~LLFloaterPreference()
{
	// clean up user data
	LLComboBox* ctrl_window_size = getChild<LLComboBox>("windowsize combo");
	for (S32 i = 0; i < ctrl_window_size->getItemCount(); i++)
	{
		ctrl_window_size->setCurrentByIndex(i);
	}
}

void LLFloaterPreference::draw()
{
	BOOL has_first_selected = (getChildRef<LLScrollListCtrl>("disabled_popups").getFirstSelected()!=NULL);
	gSavedSettings.setBOOL("FirstSelectedDisabledPopups", has_first_selected);
	
	has_first_selected = (getChildRef<LLScrollListCtrl>("enabled_popups").getFirstSelected()!=NULL);
	gSavedSettings.setBOOL("FirstSelectedEnabledPopups", has_first_selected);
	
	LLFloater::draw();
}

void LLFloaterPreference::saveSettings()
{
	LLTabContainer* tabcontainer = getChild<LLTabContainer>("pref core");
	child_list_t::const_iterator iter = tabcontainer->getChildList()->begin();
	child_list_t::const_iterator end = tabcontainer->getChildList()->end();
	for ( ; iter != end; ++iter)
	{
		LLView* view = *iter;
		LLPanelPreference* panel = dynamic_cast<LLPanelPreference*>(view);
		if (panel)
			panel->saveSettings();
	}
}	

void LLFloaterPreference::apply()
{
	LLAvatarPropertiesProcessor::getInstance()->addObserver( gAgent.getID(), this );
	
	LLTabContainer* tabcontainer = getChild<LLTabContainer>("pref core");
	if (sSkin != gSavedSettings.getString("SkinCurrent"))
	{
		LLNotificationsUtil::add("ChangeSkin");
		refreshSkin(this);
	}
	// Call apply() on all panels that derive from LLPanelPreference
	for (child_list_t::const_iterator iter = tabcontainer->getChildList()->begin();
		 iter != tabcontainer->getChildList()->end(); ++iter)
	{
		LLView* view = *iter;
		LLPanelPreference* panel = dynamic_cast<LLPanelPreference*>(view);
		if (panel)
			panel->apply();
	}
	// hardware menu apply
	LLFloaterHardwareSettings* hardware_settings = LLFloaterReg::getTypedInstance<LLFloaterHardwareSettings>("prefs_hardware_settings");
	if (hardware_settings)
	{
		hardware_settings->apply();
	}
	
	gViewerWindow->requestResolutionUpdate(); // for UIScaleFactor

	LLSliderCtrl* fov_slider = getChild<LLSliderCtrl>("camera_fov");
	fov_slider->setMinValue(LLViewerCamera::getInstance()->getMinView());
	fov_slider->setMaxValue(LLViewerCamera::getInstance()->getMaxView());
	
	std::string cache_location = gDirUtilp->getExpandedFilename(LL_PATH_CACHE, "");
	setCacheLocation(cache_location);
	
	LLViewerMedia::setCookiesEnabled(getChild<LLUICtrl>("cookies_enabled")->getValue());
	
	if(hasChild("web_proxy_enabled") &&hasChild("web_proxy_editor") && hasChild("web_proxy_port"))
	{
		bool proxy_enable = getChild<LLUICtrl>("web_proxy_enabled")->getValue();
		std::string proxy_address = getChild<LLUICtrl>("web_proxy_editor")->getValue();
		int proxy_port = getChild<LLUICtrl>("web_proxy_port")->getValue();
		LLViewerMedia::setProxyConfig(proxy_enable, proxy_address, proxy_port);
	}
	
//	LLWString busy_response = utf8str_to_wstring(getChild<LLUICtrl>("busy_response")->getValue().asString());
//	LLWStringUtil::replaceTabsWithSpaces(busy_response, 4);

	gSavedSettings.setBOOL("PlainTextChatHistory", getChild<LLUICtrl>("plain_text_chat_history")->getValue().asBoolean());
	
	if(mGotPersonalInfo)
	{ 
//		gSavedSettings.setString("BusyModeResponse2", std::string(wstring_to_utf8str(busy_response)));
		bool new_im_via_email = getChild<LLUICtrl>("send_im_to_email")->getValue().asBoolean();
		bool new_hide_online = getChild<LLUICtrl>("online_visibility")->getValue().asBoolean();		
	
		if((new_im_via_email != mOriginalIMViaEmail)
			||(new_hide_online != mOriginalHideOnlineStatus))
		{
			// This hack is because we are representing several different 	 
			// possible strings with a single checkbox. Since most users 	 
			// can only select between 2 values, we represent it as a 	 
			// checkbox. This breaks down a little bit for liaisons, but 	 
			// works out in the end. 	 
			if(new_hide_online != mOriginalHideOnlineStatus) 	 
			{ 	 
				if(new_hide_online) mDirectoryVisibility = VISIBILITY_HIDDEN;
				else mDirectoryVisibility = VISIBILITY_DEFAULT;
			 //Update showonline value, otherwise multiple applys won't work
				mOriginalHideOnlineStatus = new_hide_online;
			} 	 
			gAgent.sendAgentUpdateUserInfo(new_im_via_email,mDirectoryVisibility);
		}
	}

	saveAvatarProperties();

	if (mDoubleClickActionDirty)
	{
		updateDoubleClickSettings();
		mDoubleClickActionDirty = false;
	}
}

void LLFloaterPreference::cancel()
{
	LLTabContainer* tabcontainer = getChild<LLTabContainer>("pref core");
	// Call cancel() on all panels that derive from LLPanelPreference
	for (child_list_t::const_iterator iter = tabcontainer->getChildList()->begin();
		iter != tabcontainer->getChildList()->end(); ++iter)
	{
		LLView* view = *iter;
		LLPanelPreference* panel = dynamic_cast<LLPanelPreference*>(view);
		if (panel)
			panel->cancel();
	}
	// hide joystick pref floater
	LLFloaterReg::hideInstance("pref_joystick");
	
	// cancel hardware menu
	LLFloaterHardwareSettings* hardware_settings = LLFloaterReg::getTypedInstance<LLFloaterHardwareSettings>("prefs_hardware_settings");
	if (hardware_settings)
	{
		hardware_settings->cancel();
	}
	
	// reverts any changes to current skin
	gSavedSettings.setString("SkinCurrent", sSkin);

	if (mDoubleClickActionDirty)
	{
		updateDoubleClickControls();
		mDoubleClickActionDirty = false;
	}
}

void LLFloaterPreference::onOpen(const LLSD& key)
{
	
	// this variable and if that follows it are used to properly handle busy mode response message
	static bool initialized = FALSE;
	// if user is logged in and we haven't initialized busy_response yet, do it
	if (!initialized && LLStartUp::getStartupState() == STATE_STARTED)
	{
		// Special approach is used for busy response localization, because "BusyModeResponse" is
		// in non-localizable xml, and also because it may be changed by user and in this case it shouldn't be localized.
		// To keep track of whether busy response is default or changed by user additional setting BusyResponseChanged
		// was added into per account settings.

		// initialization should happen once,so setting variable to TRUE
		initialized = TRUE;
		// this connection is needed to properly set "BusyResponseChanged" setting when user makes changes in
		// busy response message.
		gSavedPerAccountSettings.getControl("BusyModeResponse")->getSignal()->connect(boost::bind(&LLFloaterPreference::onBusyResponseChanged, this));
	}
	gAgent.sendAgentUserInfoRequest();

	/////////////////////////// From LLPanelGeneral //////////////////////////
	// if we have no agent, we can't let them choose anything
	// if we have an agent, then we only let them choose if they have a choice
	bool can_choose_maturity =
		gAgent.getID().notNull() &&
		(gAgent.isMature() || gAgent.isGodlike());
	
	LLComboBox* maturity_combo = getChild<LLComboBox>("maturity_desired_combobox");
	LLAvatarPropertiesProcessor::getInstance()->sendAvatarPropertiesRequest( gAgent.getID() );
	if (can_choose_maturity)
	{		
		// if they're not adult or a god, they shouldn't see the adult selection, so delete it
		if (!gAgent.isAdult() && !gAgent.isGodlikeWithoutAdminMenuFakery())
		{
			// we're going to remove the adult entry from the combo
			LLScrollListCtrl* maturity_list = maturity_combo->findChild<LLScrollListCtrl>("ComboBox");
			if (maturity_list)
			{
				maturity_list->deleteItems(LLSD(SIM_ACCESS_ADULT));
			}
		}
		getChildView("maturity_desired_combobox")->setVisible( true);
		getChildView("maturity_desired_textbox")->setVisible( false);
	}
	else
	{
		getChild<LLUICtrl>("maturity_desired_textbox")->setValue(maturity_combo->getSelectedItemLabel());
		getChildView("maturity_desired_combobox")->setVisible( false);
	}

	// Forget previous language changes.
	mLanguageChanged = false;

	// Display selected maturity icons.
	onChangeMaturity();
	
	// Enabled/disabled popups, might have been changed by user actions
	// while preferences floater was closed.
	buildPopupLists();

	LLPanelLogin::setAlwaysRefresh(true);
	refresh();
	
	// Make sure the current state of prefs are saved away when
	// when the floater is opened.  That will make cancel do its
	// job
	saveSettings();
}

void LLFloaterPreference::onVertexShaderEnable()
{
	refreshEnabledGraphics();
}

//static
void LLFloaterPreference::initBusyResponse()
	{
		if (!gSavedPerAccountSettings.getBOOL("BusyResponseChanged"))
		{
			//LLTrans::getString("BusyModeResponseDefault") is used here for localization (EXT-5885)
			gSavedPerAccountSettings.setString("BusyModeResponse", LLTrans::getString("BusyModeResponseDefault"));
		}
	}

void LLFloaterPreference::setHardwareDefaults()
{
	LLFeatureManager::getInstance()->applyRecommendedSettings();
	refreshEnabledGraphics();
	LLTabContainer* tabcontainer = getChild<LLTabContainer>("pref core");
	child_list_t::const_iterator iter = tabcontainer->getChildList()->begin();
	child_list_t::const_iterator end = tabcontainer->getChildList()->end();
	for ( ; iter != end; ++iter)
	{
		LLView* view = *iter;
		LLPanelPreference* panel = dynamic_cast<LLPanelPreference*>(view);
		if (panel)
			panel->setHardwareDefaults();
	}
}

//virtual
void LLFloaterPreference::onClose(bool app_quitting)
{
	gSavedSettings.setS32("LastPrefTab", getChild<LLTabContainer>("pref core")->getCurrentPanelIndex());
	LLPanelLogin::setAlwaysRefresh(false);
	cancel();
}

void LLFloaterPreference::onOpenHardwareSettings()
{
	LLFloaterReg::showInstance("prefs_hardware_settings");
}
// static 
void LLFloaterPreference::onBtnOK()
{
	// commit any outstanding text entry
	if (hasFocus())
	{
		LLUICtrl* cur_focus = dynamic_cast<LLUICtrl*>(gFocusMgr.getKeyboardFocus());
		if (cur_focus && cur_focus->acceptsTextInput())
		{
			cur_focus->onCommit();
		}
	}

	if (canClose())
	{
		saveSettings();
		apply();
		closeFloater(false);

		LLUIColorTable::instance().saveUserSettings();
		gSavedSettings.saveToFile(gSavedSettings.getString("ClientSettingsFile"), TRUE);
	}
	else
	{
		// Show beep, pop up dialog, etc.
		llinfos << "Can't close preferences!" << llendl;
	}

	LLPanelLogin::updateLocationCombo( false );
}

// static 
void LLFloaterPreference::onBtnApply( )
{
	if (hasFocus())
	{
		LLUICtrl* cur_focus = dynamic_cast<LLUICtrl*>(gFocusMgr.getKeyboardFocus());
		if (cur_focus && cur_focus->acceptsTextInput())
		{
			cur_focus->onCommit();
		}
	}
	apply();
	saveSettings();

	LLPanelLogin::updateLocationCombo( false );
}

// static 
void LLFloaterPreference::onBtnCancel()
{
	if (hasFocus())
	{
		LLUICtrl* cur_focus = dynamic_cast<LLUICtrl*>(gFocusMgr.getKeyboardFocus());
		if (cur_focus && cur_focus->acceptsTextInput())
		{
			cur_focus->onCommit();
		}
		refresh();
	}
	cancel();
	closeFloater();
}

// static 
void LLFloaterPreference::updateUserInfo(const std::string& visibility, bool im_via_email, const std::string& email)
{
	LLFloaterPreference* instance = LLFloaterReg::findTypedInstance<LLFloaterPreference>("preferences");
	if(instance)
	{
		instance->setPersonalInfo(visibility, im_via_email, email);	
	}
}


void LLFloaterPreference::refreshEnabledGraphics()
{
	LLFloaterPreference* instance = LLFloaterReg::findTypedInstance<LLFloaterPreference>("preferences");
	if(instance)
	{
		instance->refresh();
		//instance->refreshEnabledState();
	}
	LLFloaterHardwareSettings* hardware_settings = LLFloaterReg::getTypedInstance<LLFloaterHardwareSettings>("prefs_hardware_settings");
	if (hardware_settings)
	{
		hardware_settings->refreshEnabledState();
	}
}

void LLFloaterPreference::onClickClearCache()
{
	LLNotificationsUtil::add("ConfirmClearCache", LLSD(), LLSD(), callback_clear_cache);
}

void LLFloaterPreference::onClickBrowserClearCache()
{
	LLNotificationsUtil::add("ConfirmClearBrowserCache", LLSD(), LLSD(), callback_clear_browser_cache);
}

// Called when user changes language via the combobox.
void LLFloaterPreference::onLanguageChange()
{
	// Let the user know that the change will only take effect after restart.
	// Do it only once so that we're not too irritating.
	if (!mLanguageChanged)
	{
		LLNotificationsUtil::add("ChangeLanguage");
		mLanguageChanged = true;
	}
}

void LLFloaterPreference::onNameTagOpacityChange(const LLSD& newvalue)
{
	LLColorSwatchCtrl* color_swatch = findChild<LLColorSwatchCtrl>("background");
	if (color_swatch)
	{
		LLColor4 new_color = color_swatch->get();
		color_swatch->set( new_color.setAlpha(newvalue.asReal()) );
	}
}

void LLFloaterPreference::onClickSetCache()
{
	std::string cur_name(gSavedSettings.getString("CacheLocation"));
//	std::string cur_top_folder(gDirUtilp->getBaseFileName(cur_name));
	
	std::string proposed_name(cur_name);

	LLDirPicker& picker = LLDirPicker::instance();
	if (! picker.getDir(&proposed_name ) )
	{
		return; //Canceled!
	}

	std::string dir_name = picker.getDirName();
	if (!dir_name.empty() && dir_name != cur_name)
	{
		std::string new_top_folder(gDirUtilp->getBaseFileName(dir_name));	
		LLNotificationsUtil::add("CacheWillBeMoved");
		gSavedSettings.setString("NewCacheLocation", dir_name);
		gSavedSettings.setString("NewCacheLocationTopFolder", new_top_folder);
	}
	else
	{
		std::string cache_location = gDirUtilp->getCacheDir();
		gSavedSettings.setString("CacheLocation", cache_location);
		std::string top_folder(gDirUtilp->getBaseFileName(cache_location));
		gSavedSettings.setString("CacheLocationTopFolder", top_folder);
	}
}

void LLFloaterPreference::onClickResetCache()
{
	if (gDirUtilp->getCacheDir(false) == gDirUtilp->getCacheDir(true))
	{
		// The cache location was already the default.
		return;
	}
	gSavedSettings.setString("NewCacheLocation", "");
	gSavedSettings.setString("NewCacheLocationTopFolder", "");
	LLNotificationsUtil::add("CacheWillBeMoved");
	std::string cache_location = gDirUtilp->getCacheDir(false);
	gSavedSettings.setString("CacheLocation", cache_location);
	std::string top_folder(gDirUtilp->getBaseFileName(cache_location));
	gSavedSettings.setString("CacheLocationTopFolder", top_folder);
}

void LLFloaterPreference::onClickSkin(LLUICtrl* ctrl, const LLSD& userdata)
{
	gSavedSettings.setString("SkinCurrent", userdata.asString());
	ctrl->setValue(userdata.asString());
}

void LLFloaterPreference::onSelectSkin()
{
	std::string skin_selection = getChild<LLRadioGroup>("skin_selection")->getValue().asString();
	gSavedSettings.setString("SkinCurrent", skin_selection);
}

void LLFloaterPreference::refreshSkin(void* data)
{
	LLPanel*self = (LLPanel*)data;
	sSkin = gSavedSettings.getString("SkinCurrent");
	self->getChild<LLRadioGroup>("skin_selection", true)->setValue(sSkin);
}


void LLFloaterPreference::buildPopupLists()
{
	LLScrollListCtrl& disabled_popups =
		getChildRef<LLScrollListCtrl>("disabled_popups");
	LLScrollListCtrl& enabled_popups =
		getChildRef<LLScrollListCtrl>("enabled_popups");
	
	disabled_popups.deleteAllItems();
	enabled_popups.deleteAllItems();
	
	for (LLNotifications::TemplateMap::const_iterator iter = LLNotifications::instance().templatesBegin();
		 iter != LLNotifications::instance().templatesEnd();
		 ++iter)
	{
		LLNotificationTemplatePtr templatep = iter->second;
		LLNotificationFormPtr formp = templatep->mForm;
		
		LLNotificationForm::EIgnoreType ignore = formp->getIgnoreType();
		if (ignore == LLNotificationForm::IGNORE_NO)
			continue;
		
		LLSD row;
		row["columns"][0]["value"] = formp->getIgnoreMessage();
		row["columns"][0]["font"] = "SANSSERIF_SMALL";
		row["columns"][0]["width"] = 400;
		
		LLScrollListItem* item = NULL;
		
		bool show_popup = !formp->getIgnored();
		if (!show_popup)
		{
			if (ignore == LLNotificationForm::IGNORE_WITH_LAST_RESPONSE)
			{
				LLSD last_response = LLUI::sSettingGroups["config"]->getLLSD("Default" + templatep->mName);
				if (!last_response.isUndefined())
				{
					for (LLSD::map_const_iterator it = last_response.beginMap();
						 it != last_response.endMap();
						 ++it)
					{
						if (it->second.asBoolean())
						{
							row["columns"][1]["value"] = formp->getElement(it->first)["ignore"].asString();
							break;
						}
					}
				}
				row["columns"][1]["font"] = "SANSSERIF_SMALL";
				row["columns"][1]["width"] = 360;
			}
			item = disabled_popups.addElement(row);
		}
		else
		{
			item = enabled_popups.addElement(row);
		}
		
		if (item)
		{
			item->setUserdata((void*)&iter->first);
		}
	}
}

void LLFloaterPreference::refreshEnabledState()
{	
	LLComboBox* ctrl_reflections = getChild<LLComboBox>("Reflections");
	LLRadioGroup* radio_reflection_detail = getChild<LLRadioGroup>("ReflectionDetailRadio");
	
// [RLVa:KB] - Checked: 2010-04-09 (RLVa-1.2.0e) | Modified: RLVa-1.2.0e
	if (rlv_handler_t::isEnabled())
		childSetEnabled("busy_response", !gRlvHandler.hasBehaviour(RLV_BHVR_SENDIM));
// [/RLVa:KB]

	// Reflections
	BOOL reflections = gSavedSettings.getBOOL("VertexShaderEnable") 
		&& gGLManager.mHasCubeMap
		&& LLCubeMap::sUseCubeMaps;
	ctrl_reflections->setEnabled(reflections);
	
	// Bump & Shiny	
	bool bumpshiny = gGLManager.mHasCubeMap && LLCubeMap::sUseCubeMaps && LLFeatureManager::getInstance()->isFeatureAvailable("RenderObjectBump");
	getChild<LLCheckBoxCtrl>("BumpShiny")->setEnabled(bumpshiny ? TRUE : FALSE);
	
	radio_reflection_detail->setEnabled(reflections);
	
	// Avatar Mode
	// Enable Avatar Shaders
	LLCheckBoxCtrl* ctrl_avatar_vp = getChild<LLCheckBoxCtrl>("AvatarVertexProgram");
	// Avatar Render Mode
	LLCheckBoxCtrl* ctrl_avatar_cloth = getChild<LLCheckBoxCtrl>("AvatarCloth");
	
	bool avatar_vp_enabled = LLFeatureManager::getInstance()->isFeatureAvailable("RenderAvatarVP");
	if (LLViewerShaderMgr::sInitialized)
	{
		S32 max_avatar_shader = LLViewerShaderMgr::instance()->mMaxAvatarShaderLevel;
		avatar_vp_enabled = (max_avatar_shader > 0) ? TRUE : FALSE;
	}

	ctrl_avatar_vp->setEnabled(avatar_vp_enabled);
	
	if (gSavedSettings.getBOOL("VertexShaderEnable") == FALSE || 
		gSavedSettings.getBOOL("RenderAvatarVP") == FALSE)
	{
		ctrl_avatar_cloth->setEnabled(false);
	} 
	else
	{
		ctrl_avatar_cloth->setEnabled(true);
	}
	
	// Vertex Shaders
	// Global Shader Enable
	LLCheckBoxCtrl* ctrl_shader_enable   = getChild<LLCheckBoxCtrl>("BasicShaders");
	// radio set for terrain detail mode
	LLRadioGroup*   mRadioTerrainDetail = getChild<LLRadioGroup>("TerrainDetailRadio");   // can be linked with control var
<<<<<<< HEAD
	
	ctrl_shader_enable->setEnabled(LLFeatureManager::getInstance()->isFeatureAvailable("VertexShaderEnable"));
	
=======

//	ctrl_shader_enable->setEnabled(LLFeatureManager::getInstance()->isFeatureAvailable("VertexShaderEnable"));
// [RLVa:KB] - Checked: 2010-03-18 (RLVa-1.2.0a) | Modified: RLVa-0.2.0a
	// "Basic Shaders" can't be disabled - but can be enabled - under @setenv=n
	bool fCtrlShaderEnable = LLFeatureManager::getInstance()->isFeatureAvailable("VertexShaderEnable");
	ctrl_shader_enable->setEnabled(
		fCtrlShaderEnable && ((!gRlvHandler.hasBehaviour(RLV_BHVR_SETENV)) || (!gSavedSettings.getBOOL("VertexShaderEnable"))) );
// [/RLVa:KB]

>>>>>>> d9392b23
	BOOL shaders = ctrl_shader_enable->get();
	if (shaders)
	{
		mRadioTerrainDetail->setValue(1);
		mRadioTerrainDetail->setEnabled(FALSE);
	}
	else
	{
		mRadioTerrainDetail->setEnabled(TRUE);		
	}
	
	// WindLight
	LLCheckBoxCtrl* ctrl_wind_light = getChild<LLCheckBoxCtrl>("WindLightUseAtmosShaders");
	
	// *HACK just checks to see if we can use shaders... 
	// maybe some cards that use shaders, but don't support windlight
//	ctrl_wind_light->setEnabled(ctrl_shader_enable->getEnabled() && shaders);
// [RLVa:KB] - Checked: 2010-03-18 (RLVa-1.2.0a) | Modified: RLVa-0.2.0a
	// "Atmospheric Shaders" can't be disabled - but can be enabled - under @setenv=n
	bool fCtrlWindLightEnable = fCtrlShaderEnable && shaders;
	ctrl_wind_light->setEnabled(
		fCtrlWindLightEnable && ((!gRlvHandler.hasBehaviour(RLV_BHVR_SETENV)) || (!gSavedSettings.getBOOL("WindLightUseAtmosShaders"))) );
// [/RLVa:KB]

	//Deferred/SSAO/Shadows
	LLCheckBoxCtrl* ctrl_deferred = getChild<LLCheckBoxCtrl>("UseLightShaders");
	
	BOOL enabled = LLFeatureManager::getInstance()->isFeatureAvailable("RenderDeferred") && 
						shaders && 
						gGLManager.mHasFramebufferObject &&
						gSavedSettings.getBOOL("RenderAvatarVP") &&
						(ctrl_wind_light->get()) ? TRUE : FALSE;

	ctrl_deferred->setEnabled(enabled);
	
	LLCheckBoxCtrl* ctrl_ssao = getChild<LLCheckBoxCtrl>("UseSSAO");
	LLCheckBoxCtrl* ctrl_dof = getChild<LLCheckBoxCtrl>("UseDoF");
	LLComboBox* ctrl_shadow = getChild<LLComboBox>("ShadowDetail");

	enabled = enabled && LLFeatureManager::getInstance()->isFeatureAvailable("RenderDeferredSSAO") && (ctrl_deferred->get() ? TRUE : FALSE);
		
	ctrl_ssao->setEnabled(enabled);
	ctrl_dof->setEnabled(enabled);

	enabled = enabled && LLFeatureManager::getInstance()->isFeatureAvailable("RenderShadowDetail");

	ctrl_shadow->setEnabled(enabled);
	

	// now turn off any features that are unavailable
	disableUnavailableSettings();

	getChildView("block_list")->setEnabled(LLLoginInstance::getInstance()->authSuccess());
}

void LLFloaterPreference::disableUnavailableSettings()
{	
	LLComboBox* ctrl_reflections   = getChild<LLComboBox>("Reflections");
	LLCheckBoxCtrl* ctrl_avatar_vp     = getChild<LLCheckBoxCtrl>("AvatarVertexProgram");
	LLCheckBoxCtrl* ctrl_avatar_cloth  = getChild<LLCheckBoxCtrl>("AvatarCloth");
	LLCheckBoxCtrl* ctrl_shader_enable = getChild<LLCheckBoxCtrl>("BasicShaders");
	LLCheckBoxCtrl* ctrl_wind_light    = getChild<LLCheckBoxCtrl>("WindLightUseAtmosShaders");
	LLCheckBoxCtrl* ctrl_avatar_impostors = getChild<LLCheckBoxCtrl>("AvatarImpostors");
	LLCheckBoxCtrl* ctrl_deferred = getChild<LLCheckBoxCtrl>("UseLightShaders");
	LLComboBox* ctrl_shadows = getChild<LLComboBox>("ShadowDetail");
	LLCheckBoxCtrl* ctrl_ssao = getChild<LLCheckBoxCtrl>("UseSSAO");
	LLCheckBoxCtrl* ctrl_dof = getChild<LLCheckBoxCtrl>("UseDoF");

	// if vertex shaders off, disable all shader related products
	if(!LLFeatureManager::getInstance()->isFeatureAvailable("VertexShaderEnable"))
	{
		ctrl_shader_enable->setEnabled(FALSE);
		ctrl_shader_enable->setValue(FALSE);
		
		ctrl_wind_light->setEnabled(FALSE);
		ctrl_wind_light->setValue(FALSE);
		
		ctrl_reflections->setEnabled(FALSE);
		ctrl_reflections->setValue(0);
		
		ctrl_avatar_vp->setEnabled(FALSE);
		ctrl_avatar_vp->setValue(FALSE);
		
		ctrl_avatar_cloth->setEnabled(FALSE);
		ctrl_avatar_cloth->setValue(FALSE);

		ctrl_shadows->setEnabled(FALSE);
		ctrl_shadows->setValue(0);
		
		ctrl_ssao->setEnabled(FALSE);
		ctrl_ssao->setValue(FALSE);

		ctrl_dof->setEnabled(FALSE);
		ctrl_dof->setValue(FALSE);

		ctrl_deferred->setEnabled(FALSE);
		ctrl_deferred->setValue(FALSE);
	}
	
	// disabled windlight
	if(!LLFeatureManager::getInstance()->isFeatureAvailable("WindLightUseAtmosShaders"))
	{
		ctrl_wind_light->setEnabled(FALSE);
		ctrl_wind_light->setValue(FALSE);

		//deferred needs windlight, disable deferred
		ctrl_shadows->setEnabled(FALSE);
		ctrl_shadows->setValue(0);
		
		ctrl_ssao->setEnabled(FALSE);
		ctrl_ssao->setValue(FALSE);

		ctrl_dof->setEnabled(FALSE);
		ctrl_dof->setValue(FALSE);

		ctrl_deferred->setEnabled(FALSE);
		ctrl_deferred->setValue(FALSE);
	}

	// disabled deferred
	if (!LLFeatureManager::getInstance()->isFeatureAvailable("RenderDeferred") ||
		!gGLManager.mHasFramebufferObject)
	{
		ctrl_shadows->setEnabled(FALSE);
		ctrl_shadows->setValue(0);
		
		ctrl_ssao->setEnabled(FALSE);
		ctrl_ssao->setValue(FALSE);

		ctrl_dof->setEnabled(FALSE);
		ctrl_dof->setValue(FALSE);

		ctrl_deferred->setEnabled(FALSE);
		ctrl_deferred->setValue(FALSE);
	}
	
	// disabled deferred SSAO
	if(!LLFeatureManager::getInstance()->isFeatureAvailable("RenderDeferredSSAO"))
	{
		ctrl_ssao->setEnabled(FALSE);
		ctrl_ssao->setValue(FALSE);
	}
	
	// disabled deferred shadows
	if(!LLFeatureManager::getInstance()->isFeatureAvailable("RenderShadowDetail"))
	{
		ctrl_shadows->setEnabled(FALSE);
		ctrl_shadows->setValue(0);
	}

	// disabled reflections
	if(!LLFeatureManager::getInstance()->isFeatureAvailable("RenderReflectionDetail"))
	{
		ctrl_reflections->setEnabled(FALSE);
		ctrl_reflections->setValue(FALSE);
	}
	
	// disabled av
	if(!LLFeatureManager::getInstance()->isFeatureAvailable("RenderAvatarVP"))
	{
		ctrl_avatar_vp->setEnabled(FALSE);
		ctrl_avatar_vp->setValue(FALSE);
		
		ctrl_avatar_cloth->setEnabled(FALSE);
		ctrl_avatar_cloth->setValue(FALSE);

		//deferred needs AvatarVP, disable deferred
		ctrl_shadows->setEnabled(FALSE);
		ctrl_shadows->setValue(0);
		
		ctrl_ssao->setEnabled(FALSE);
		ctrl_ssao->setValue(FALSE);

		ctrl_dof->setEnabled(FALSE);
		ctrl_dof->setValue(FALSE);

		ctrl_deferred->setEnabled(FALSE);
		ctrl_deferred->setValue(FALSE);
	}

	// disabled cloth
	if(!LLFeatureManager::getInstance()->isFeatureAvailable("RenderAvatarCloth"))
	{
		ctrl_avatar_cloth->setEnabled(FALSE);
		ctrl_avatar_cloth->setValue(FALSE);
	}

	// disabled impostors
	if(!LLFeatureManager::getInstance()->isFeatureAvailable("RenderUseImpostors"))
	{
		ctrl_avatar_impostors->setEnabled(FALSE);
		ctrl_avatar_impostors->setValue(FALSE);
	}
}

void LLFloaterPreference::refresh()
{
	LLPanel::refresh();

	// sliders and their text boxes
	//	mPostProcess = gSavedSettings.getS32("RenderGlowResolutionPow");
	// slider text boxes
	updateSliderText(getChild<LLSliderCtrl>("ObjectMeshDetail",		true), getChild<LLTextBox>("ObjectMeshDetailText",		true));
	updateSliderText(getChild<LLSliderCtrl>("FlexibleMeshDetail",	true), getChild<LLTextBox>("FlexibleMeshDetailText",	true));
	updateSliderText(getChild<LLSliderCtrl>("TreeMeshDetail",		true), getChild<LLTextBox>("TreeMeshDetailText",		true));
	updateSliderText(getChild<LLSliderCtrl>("AvatarMeshDetail",		true), getChild<LLTextBox>("AvatarMeshDetailText",		true));
	updateSliderText(getChild<LLSliderCtrl>("AvatarPhysicsDetail",	true), getChild<LLTextBox>("AvatarPhysicsDetailText",		true));
	updateSliderText(getChild<LLSliderCtrl>("TerrainMeshDetail",	true), getChild<LLTextBox>("TerrainMeshDetailText",		true));
	updateSliderText(getChild<LLSliderCtrl>("RenderPostProcess",	true), getChild<LLTextBox>("PostProcessText",			true));
	updateSliderText(getChild<LLSliderCtrl>("SkyMeshDetail",		true), getChild<LLTextBox>("SkyMeshDetailText",			true));
	
	refreshEnabledState();
}

void LLFloaterPreference::onCommitWindowedMode()
{
	refresh();
}

void LLFloaterPreference::onChangeQuality(const LLSD& data)
{
	U32 level = (U32)(data.asReal());
	LLFeatureManager::getInstance()->setGraphicsLevel(level, true);
	refreshEnabledGraphics();
	refresh();
}

void LLFloaterPreference::onClickSetKey()
{
	LLVoiceSetKeyDialog* dialog = LLFloaterReg::showTypedInstance<LLVoiceSetKeyDialog>("voice_set_key", LLSD(), TRUE);
	if (dialog)
	{
		dialog->setParent(this);
	}
}

void LLFloaterPreference::setKey(KEY key)
{
	getChild<LLUICtrl>("modifier_combo")->setValue(LLKeyboard::stringFromKey(key));
	// update the control right away since we no longer wait for apply
	getChild<LLUICtrl>("modifier_combo")->onCommit();
}

void LLFloaterPreference::onClickSetMiddleMouse()
{
	LLUICtrl* p2t_line_editor = getChild<LLUICtrl>("modifier_combo");

	// update the control right away since we no longer wait for apply
	p2t_line_editor->setControlValue(MIDDLE_MOUSE_CV);

	//push2talk button "middle mouse" control value is in English, need to localize it for presentation
	LLPanel* advanced_preferences = dynamic_cast<LLPanel*>(p2t_line_editor->getParent());
	if (advanced_preferences)
	{
		p2t_line_editor->setValue(advanced_preferences->getString("middle_mouse"));
	}
}

void LLFloaterPreference::onClickSetSounds()
{
	// Disable Enable gesture sounds checkbox if the master sound is disabled 
	// or if sound effects are disabled.
	getChild<LLCheckBoxCtrl>("gesture_audio_play_btn")->setEnabled(!gSavedSettings.getBOOL("MuteSounds"));
}

/*
void LLFloaterPreference::onClickSkipDialogs()
{
	LLNotificationsUtil::add("SkipShowNextTimeDialogs", LLSD(), LLSD(), boost::bind(&callback_skip_dialogs, _1, _2, this));
}

void LLFloaterPreference::onClickResetDialogs()
{
	LLNotificationsUtil::add("ResetShowNextTimeDialogs", LLSD(), LLSD(), boost::bind(&callback_reset_dialogs, _1, _2, this));
}
 */

void LLFloaterPreference::onClickEnablePopup()
{	
	LLScrollListCtrl& disabled_popups = getChildRef<LLScrollListCtrl>("disabled_popups");
	
	std::vector<LLScrollListItem*> items = disabled_popups.getAllSelected();
	std::vector<LLScrollListItem*>::iterator itor;
	for (itor = items.begin(); itor != items.end(); ++itor)
	{
		LLNotificationTemplatePtr templatep = LLNotifications::instance().getTemplate(*(std::string*)((*itor)->getUserdata()));
		//gSavedSettings.setWarning(templatep->mName, TRUE);
		std::string notification_name = templatep->mName;
		LLUI::sSettingGroups["ignores"]->setBOOL(notification_name, TRUE);
	}
	
	buildPopupLists();
}

void LLFloaterPreference::onClickDisablePopup()
{	
	LLScrollListCtrl& enabled_popups = getChildRef<LLScrollListCtrl>("enabled_popups");
	
	std::vector<LLScrollListItem*> items = enabled_popups.getAllSelected();
	std::vector<LLScrollListItem*>::iterator itor;
	for (itor = items.begin(); itor != items.end(); ++itor)
	{
		LLNotificationTemplatePtr templatep = LLNotifications::instance().getTemplate(*(std::string*)((*itor)->getUserdata()));
		templatep->mForm->setIgnored(true);
	}
	
	buildPopupLists();
}

void LLFloaterPreference::resetAllIgnored()
{
	for (LLNotifications::TemplateMap::const_iterator iter = LLNotifications::instance().templatesBegin();
		 iter != LLNotifications::instance().templatesEnd();
		 ++iter)
	{
		if (iter->second->mForm->getIgnoreType() != LLNotificationForm::IGNORE_NO)
		{
			iter->second->mForm->setIgnored(false);
		}
	}
}

void LLFloaterPreference::setAllIgnored()
{
	for (LLNotifications::TemplateMap::const_iterator iter = LLNotifications::instance().templatesBegin();
		 iter != LLNotifications::instance().templatesEnd();
		 ++iter)
	{
		if (iter->second->mForm->getIgnoreType() != LLNotificationForm::IGNORE_NO)
		{
			iter->second->mForm->setIgnored(true);
		}
	}
}

void LLFloaterPreference::onClickLogPath()
{
	std::string proposed_name(gSavedPerAccountSettings.getString("InstantMessageLogPath"));	 
	
	LLDirPicker& picker = LLDirPicker::instance();
	if (!picker.getDir(&proposed_name ) )
	{
		return; //Canceled!
	}

	gSavedPerAccountSettings.setString("InstantMessageLogPath", picker.getDirName());
}

void LLFloaterPreference::setPersonalInfo(const std::string& visibility, bool im_via_email, const std::string& email)
{
	mGotPersonalInfo = true;
	mOriginalIMViaEmail = im_via_email;
	mDirectoryVisibility = visibility;
	
	if(visibility == VISIBILITY_DEFAULT)
	{
		mOriginalHideOnlineStatus = false;
		getChildView("online_visibility")->setEnabled(TRUE); 	 
	}
	else if(visibility == VISIBILITY_HIDDEN)
	{
		mOriginalHideOnlineStatus = true;
		getChildView("online_visibility")->setEnabled(TRUE); 	 
	}
	else
	{
		mOriginalHideOnlineStatus = true;
	}
	
	getChild<LLUICtrl>("online_searchresults")->setEnabled(TRUE);

	getChildView("include_im_in_chat_history")->setEnabled(TRUE);
	getChildView("show_timestamps_check_im")->setEnabled(TRUE);
	getChildView("friends_online_notify_checkbox")->setEnabled(TRUE);
	
	getChild<LLUICtrl>("online_visibility")->setValue(mOriginalHideOnlineStatus); 	 
	getChild<LLUICtrl>("online_visibility")->setLabelArg("[DIR_VIS]", mDirectoryVisibility);
	getChildView("send_im_to_email")->setEnabled(TRUE);
	getChild<LLUICtrl>("send_im_to_email")->setValue(im_via_email);
	getChildView("plain_text_chat_history")->setEnabled(TRUE);
	getChild<LLUICtrl>("plain_text_chat_history")->setValue(gSavedSettings.getBOOL("PlainTextChatHistory"));
	getChildView("log_instant_messages")->setEnabled(TRUE);
//	getChildView("log_chat")->setEnabled(TRUE);
//	getChildView("busy_response")->setEnabled(TRUE);
//	getChildView("log_instant_messages_timestamp")->setEnabled(TRUE);
//	getChildView("log_chat_timestamp")->setEnabled(TRUE);
	getChildView("log_chat_IM")->setEnabled(TRUE);
	getChildView("log_date_timestamp")->setEnabled(TRUE);
	
//	getChild<LLUICtrl>("busy_response")->setValue(gSavedSettings.getString("BusyModeResponse2"));
	
	getChildView("favorites_on_login_check")->setEnabled(TRUE);
	getChildView("log_nearby_chat")->setEnabled(TRUE);
	getChildView("log_instant_messages")->setEnabled(TRUE);
	getChildView("show_timestamps_check_im")->setEnabled(TRUE);
	getChildView("log_path_string")->setEnabled(FALSE);// LineEditor becomes readonly in this case.
	getChildView("log_path_button")->setEnabled(TRUE);
	childEnable("logfile_name_datestamp");	
	std::string display_email(email);
	getChild<LLUICtrl>("email_address")->setValue(display_email);

}

void LLFloaterPreference::onUpdateSliderText(LLUICtrl* ctrl, const LLSD& name)
{
	std::string ctrl_name = name.asString();
	
	if((ctrl_name =="" )|| !hasChild(ctrl_name, true))
		return;
	
	LLTextBox* text_box = getChild<LLTextBox>(name.asString());
	LLSliderCtrl* slider = dynamic_cast<LLSliderCtrl*>(ctrl);
	updateSliderText(slider, text_box);
}

void LLFloaterPreference::updateSliderText(LLSliderCtrl* ctrl, LLTextBox* text_box)
{
	if(text_box == NULL || ctrl== NULL)
		return;
	
	// get range and points when text should change
	F32 value = (F32)ctrl->getValue().asReal();
	F32 min = ctrl->getMinValue();
	F32 max = ctrl->getMaxValue();
	F32 range = max - min;
	llassert(range > 0);
	F32 midPoint = min + range / 3.0f;
	F32 highPoint = min + (2.0f * range / 3.0f);
	
	// choose the right text
	if(value < midPoint)
	{
		text_box->setText(LLTrans::getString("GraphicsQualityLow"));
	} 
	else if (value < highPoint)
	{
		text_box->setText(LLTrans::getString("GraphicsQualityMid"));
	}
	else
	{
		text_box->setText(LLTrans::getString("GraphicsQualityHigh"));
	}
}

void LLFloaterPreference::onChangeMaturity()
{
	U8 sim_access = gSavedSettings.getU32("PreferredMaturity");

	getChild<LLIconCtrl>("rating_icon_general")->setVisible(sim_access == SIM_ACCESS_PG
															|| sim_access == SIM_ACCESS_MATURE
															|| sim_access == SIM_ACCESS_ADULT);

	getChild<LLIconCtrl>("rating_icon_moderate")->setVisible(sim_access == SIM_ACCESS_MATURE
															|| sim_access == SIM_ACCESS_ADULT);

	getChild<LLIconCtrl>("rating_icon_adult")->setVisible(sim_access == SIM_ACCESS_ADULT);
}

// FIXME: this will stop you from spawning the sidetray from preferences dialog on login screen
// but the UI for this will still be enabled
void LLFloaterPreference::onClickBlockList()
{
	// don't create side tray on demand
	if (LLSideTray::instanceCreated())
	{
		LLSideTray::getInstance()->showPanel("panel_block_list_sidetray");
	}
}

void LLFloaterPreference::onDoubleClickCheckBox(LLUICtrl* ctrl)
{
	if (!ctrl) return;
	mDoubleClickActionDirty = true;
	LLRadioGroup* radio_double_click_action = getChild<LLRadioGroup>("double_click_action");
	if (!radio_double_click_action) return;
	// select default value("teleport") in radio-group.
	radio_double_click_action->setSelectedIndex(0);
	// set radio-group enabled depending on state of checkbox
	radio_double_click_action->setEnabled(ctrl->getValue());
}

void LLFloaterPreference::onDoubleClickRadio()
{
	mDoubleClickActionDirty = true;
}

void LLFloaterPreference::updateDoubleClickSettings()
{
	LLCheckBoxCtrl* double_click_action_cb = getChild<LLCheckBoxCtrl>("double_click_chkbox");
	if (!double_click_action_cb) return;
	bool enable = double_click_action_cb->getValue().asBoolean();

	LLRadioGroup* radio_double_click_action = getChild<LLRadioGroup>("double_click_action");
	if (!radio_double_click_action) return;
	
	// enable double click radio-group depending on state of checkbox
	radio_double_click_action->setEnabled(enable);
	
	if (!enable)
	{
		// set double click action settings values to false if checkbox was unchecked
		gSavedSettings.setBOOL("DoubleClickAutoPilot", false);
		gSavedSettings.setBOOL("DoubleClickTeleport", false);
	}
	else
	{
		std::string selected = radio_double_click_action->getValue().asString();
		bool teleport_selected = selected == "radio_teleport";
		// set double click action settings values depending on chosen radio-button
		gSavedSettings.setBOOL( "DoubleClickTeleport", teleport_selected );
		gSavedSettings.setBOOL( "DoubleClickAutoPilot", !teleport_selected );
	}
}

void LLFloaterPreference::updateDoubleClickControls()
{
	// check is one of double-click actions settings enabled
	bool double_click_action_enabled = gSavedSettings.getBOOL("DoubleClickAutoPilot") || gSavedSettings.getBOOL("DoubleClickTeleport");
	LLCheckBoxCtrl* double_click_action_cb = getChild<LLCheckBoxCtrl>("double_click_chkbox");
	if (double_click_action_cb)
	{
		// check checkbox if one of double-click actions settings enabled, uncheck otherwise
		double_click_action_cb->setValue(double_click_action_enabled);
	}
	LLRadioGroup* double_click_action_radio = getChild<LLRadioGroup>("double_click_action");
	if (!double_click_action_radio) return;
	// set radio-group enabled if one of double-click actions settings enabled
	double_click_action_radio->setEnabled(double_click_action_enabled);
	// select button in radio-group depending on setting
	double_click_action_radio->setSelectedIndex(gSavedSettings.getBOOL("DoubleClickAutoPilot"));
}

void LLFloaterPreference::applyUIColor(LLUICtrl* ctrl, const LLSD& param)
{
	LLUIColorTable::instance().setColor(param.asString(), LLColor4(ctrl->getValue()));
}

void LLFloaterPreference::getUIColor(LLUICtrl* ctrl, const LLSD& param)
{
	LLColorSwatchCtrl* color_swatch = (LLColorSwatchCtrl*) ctrl;
	color_swatch->setOriginal(LLUIColorTable::instance().getColor(param.asString()));
}

void LLFloaterPreference::setCacheLocation(const LLStringExplicit& location)
{
	LLUICtrl* cache_location_editor = getChild<LLUICtrl>("cache_location");
	cache_location_editor->setValue(location);
	cache_location_editor->setToolTip(location);
}

//------------------------------Updater---------------------------------------

static bool handleBandwidthChanged(const LLSD& newvalue)
{
	gViewerThrottle.setMaxBandwidth((F32) newvalue.asReal());
	return true;
}

class LLPanelPreference::Updater : public LLEventTimer
{

public:

	typedef boost::function<bool(const LLSD&)> callback_t;

	Updater(callback_t cb, F32 period)
	:LLEventTimer(period),
	 mCallback(cb)
	{
		mEventTimer.stop();
	}

	virtual ~Updater(){}

	void update(const LLSD& new_value)
	{
		mNewValue = new_value;
		mEventTimer.start();
	}

protected:

	BOOL tick()
	{
		mCallback(mNewValue);
		mEventTimer.stop();

		return FALSE;
	}

private:

	LLSD mNewValue;
	callback_t mCallback;
};
//----------------------------------------------------------------------------
static LLRegisterPanelClassWrapper<LLPanelPreference> t_places("panel_preference");
LLPanelPreference::LLPanelPreference()
: LLPanel(),
  mBandWidthUpdater(NULL)
{
	mCommitCallbackRegistrar.add("Pref.setControlFalse",	boost::bind(&LLPanelPreference::setControlFalse,this, _2));
	mCommitCallbackRegistrar.add("Pref.updateMediaAutoPlayCheckbox",	boost::bind(&LLPanelPreference::updateMediaAutoPlayCheckbox, this, _1));
}

//virtual
BOOL LLPanelPreference::postBuild()
{

	////////////////////// PanelVoice ///////////////////
	if(hasChild("voice_unavailable"))
	{
		BOOL voice_disabled = gSavedSettings.getBOOL("CmdLineDisableVoice");
		getChildView("voice_unavailable")->setVisible( voice_disabled);
		getChildView("enable_voice_check")->setVisible( !voice_disabled);
	}
	
	//////////////////////PanelSkins ///////////////////
	
	if (hasChild("skin_selection"))
	{
		LLFloaterPreference::refreshSkin(this);

		// if skin is set to a skin that no longer exists (silver) set back to default
		if (getChild<LLRadioGroup>("skin_selection")->getSelectedIndex() < 0)
		{
			gSavedSettings.setString("SkinCurrent", "default");
			LLFloaterPreference::refreshSkin(this);
		}

	}

	if(hasChild("online_visibility") && hasChild("send_im_to_email"))
	{
		getChild<LLUICtrl>("email_address")->setValue(getString("log_in_to_change") );
//		getChild<LLUICtrl>("busy_response")->setValue(getString("log_in_to_change"));		
	}
	
	//////////////////////PanelPrivacy ///////////////////
	if (hasChild("media_enabled"))
	{
		bool media_enabled = gSavedSettings.getBOOL("AudioStreamingMedia");
		
		getChild<LLCheckBoxCtrl>("media_enabled")->set(media_enabled);
		getChild<LLCheckBoxCtrl>("autoplay_enabled")->setEnabled(media_enabled);
	}
	if (hasChild("music_enabled"))
	{
		getChild<LLCheckBoxCtrl>("music_enabled")->set(gSavedSettings.getBOOL("AudioStreamingMusic"));
	}
	if (hasChild("voice_call_friends_only_check"))
	{
		getChild<LLCheckBoxCtrl>("voice_call_friends_only_check")->setCommitCallback(boost::bind(&showFriendsOnlyWarning, _1, _2));
	}
	if (hasChild("favorites_on_login_check"))
	{
		getChild<LLCheckBoxCtrl>("favorites_on_login_check")->setCommitCallback(boost::bind(&showFavoritesOnLoginWarning, _1, _2));
	}

	// Panel Advanced
	if (hasChild("modifier_combo"))
	{
		//localizing if push2talk button is set to middle mouse
		if (MIDDLE_MOUSE_CV == getChild<LLUICtrl>("modifier_combo")->getValue().asString())
		{
			getChild<LLUICtrl>("modifier_combo")->setValue(getString("middle_mouse"));
		}
	}

	//////////////////////PanelSetup ///////////////////
	if (hasChild("max_bandwidth"))
	{
		mBandWidthUpdater = new LLPanelPreference::Updater(boost::bind(&handleBandwidthChanged, _1), BANDWIDTH_UPDATER_TIMEOUT);
		gSavedSettings.getControl("ThrottleBandwidthKBPS")->getSignal()->connect(boost::bind(&LLPanelPreference::Updater::update, mBandWidthUpdater, _2));
	}

	apply();
	return true;
}

LLPanelPreference::~LLPanelPreference()
{
	if (mBandWidthUpdater)
	{
		delete mBandWidthUpdater;
	}
}
void LLPanelPreference::apply()
{
	// no-op
}

void LLPanelPreference::saveSettings()
{
	// Save the value of all controls in the hierarchy
	mSavedValues.clear();
	std::list<LLView*> view_stack;
	view_stack.push_back(this);
	while(!view_stack.empty())
	{
		// Process view on top of the stack
		LLView* curview = view_stack.front();
		view_stack.pop_front();

		LLColorSwatchCtrl* color_swatch = dynamic_cast<LLColorSwatchCtrl *>(curview);
		if (color_swatch)
		{
			mSavedColors[color_swatch->getName()] = color_swatch->get();
		}
		else
		{
			LLUICtrl* ctrl = dynamic_cast<LLUICtrl*>(curview);
			if (ctrl)
			{
				LLControlVariable* control = ctrl->getControlVariable();
				if (control)
				{
					mSavedValues[control] = control->getValue();
				}
			}
		}
			
		// Push children onto the end of the work stack
		for (child_list_t::const_iterator iter = curview->getChildList()->begin();
			 iter != curview->getChildList()->end(); ++iter)
		{
			view_stack.push_back(*iter);
		}
	}	
}

void LLPanelPreference::showFriendsOnlyWarning(LLUICtrl* checkbox, const LLSD& value)
{
	if (checkbox && checkbox->getValue())
	{
		LLNotificationsUtil::add("FriendsAndGroupsOnly");
	}
}

void LLPanelPreference::showFavoritesOnLoginWarning(LLUICtrl* checkbox, const LLSD& value)
{
	if (checkbox && checkbox->getValue())
	{
		LLNotificationsUtil::add("FavoritesOnLogin");
	}
}

void LLPanelPreference::cancel()
{
	for (control_values_map_t::iterator iter =  mSavedValues.begin();
		 iter !=  mSavedValues.end(); ++iter)
	{
		LLControlVariable* control = iter->first;
		LLSD ctrl_value = iter->second;
		control->set(ctrl_value);
	}

	for (string_color_map_t::iterator iter = mSavedColors.begin();
		 iter != mSavedColors.end(); ++iter)
	{
		LLColorSwatchCtrl* color_swatch = findChild<LLColorSwatchCtrl>(iter->first);
		if(color_swatch)
		{
			color_swatch->set(iter->second);
			color_swatch->onCommit();
		}
	}
}

void LLPanelPreference::setControlFalse(const LLSD& user_data)
{
	std::string control_name = user_data.asString();
	LLControlVariable* control = findControl(control_name);
	
	if (control)
		control->set(LLSD(FALSE));
}

void LLPanelPreference::updateMediaAutoPlayCheckbox(LLUICtrl* ctrl)
{
	std::string name = ctrl->getName();

	// Disable "Allow Media to auto play" only when both
	// "Streaming Music" and "Media" are unchecked. STORM-513.
	if ((name == "enable_music") || (name == "enable_media"))
	{
		bool music_enabled = getChild<LLCheckBoxCtrl>("enable_music")->get();
		bool media_enabled = getChild<LLCheckBoxCtrl>("enable_media")->get();

		getChild<LLCheckBoxCtrl>("media_auto_play_btn")->setEnabled(music_enabled || media_enabled);
	}
}

static LLRegisterPanelClassWrapper<LLPanelPreferenceGraphics> t_pref_graph("panel_preference_graphics");

BOOL LLPanelPreferenceGraphics::postBuild()
{
	return LLPanelPreference::postBuild();
}
void LLPanelPreferenceGraphics::draw()
{
	LLPanelPreference::draw();
	
	LLButton* button_apply = findChild<LLButton>("Apply");
	
	if(button_apply && button_apply->getVisible())
	{
		bool enable = hasDirtyChilds();

		button_apply->setEnabled(enable);
	}
}
bool LLPanelPreferenceGraphics::hasDirtyChilds()
{
	std::list<LLView*> view_stack;
	view_stack.push_back(this);
	while(!view_stack.empty())
	{
		// Process view on top of the stack
		LLView* curview = view_stack.front();
		view_stack.pop_front();

		LLUICtrl* ctrl = dynamic_cast<LLUICtrl*>(curview);
		if (ctrl)
		{
			if(ctrl->isDirty())
				return true;
		}
		// Push children onto the end of the work stack
		for (child_list_t::const_iterator iter = curview->getChildList()->begin();
			 iter != curview->getChildList()->end(); ++iter)
		{
			view_stack.push_back(*iter);
		}
	}	
	return false;
}

void LLPanelPreferenceGraphics::resetDirtyChilds()
{
	std::list<LLView*> view_stack;
	view_stack.push_back(this);
	while(!view_stack.empty())
	{
		// Process view on top of the stack
		LLView* curview = view_stack.front();
		view_stack.pop_front();

		LLUICtrl* ctrl = dynamic_cast<LLUICtrl*>(curview);
		if (ctrl)
		{
			ctrl->resetDirty();
		}
		// Push children onto the end of the work stack
		for (child_list_t::const_iterator iter = curview->getChildList()->begin();
			 iter != curview->getChildList()->end(); ++iter)
		{
			view_stack.push_back(*iter);
		}
	}	
}
void LLPanelPreferenceGraphics::apply()
{
	resetDirtyChilds();
	LLPanelPreference::apply();
}
void LLPanelPreferenceGraphics::cancel()
{
	resetDirtyChilds();
	LLPanelPreference::cancel();
}
void LLPanelPreferenceGraphics::saveSettings()
{
	resetDirtyChilds();
	LLPanelPreference::saveSettings();
}
void LLPanelPreferenceGraphics::setHardwareDefaults()
{
	resetDirtyChilds();
	LLPanelPreference::setHardwareDefaults();
}<|MERGE_RESOLUTION|>--- conflicted
+++ resolved
@@ -1038,12 +1038,7 @@
 	LLCheckBoxCtrl* ctrl_shader_enable   = getChild<LLCheckBoxCtrl>("BasicShaders");
 	// radio set for terrain detail mode
 	LLRadioGroup*   mRadioTerrainDetail = getChild<LLRadioGroup>("TerrainDetailRadio");   // can be linked with control var
-<<<<<<< HEAD
-	
-	ctrl_shader_enable->setEnabled(LLFeatureManager::getInstance()->isFeatureAvailable("VertexShaderEnable"));
-	
-=======
-
+	
 //	ctrl_shader_enable->setEnabled(LLFeatureManager::getInstance()->isFeatureAvailable("VertexShaderEnable"));
 // [RLVa:KB] - Checked: 2010-03-18 (RLVa-1.2.0a) | Modified: RLVa-0.2.0a
 	// "Basic Shaders" can't be disabled - but can be enabled - under @setenv=n
@@ -1052,7 +1047,6 @@
 		fCtrlShaderEnable && ((!gRlvHandler.hasBehaviour(RLV_BHVR_SETENV)) || (!gSavedSettings.getBOOL("VertexShaderEnable"))) );
 // [/RLVa:KB]
 
->>>>>>> d9392b23
 	BOOL shaders = ctrl_shader_enable->get();
 	if (shaders)
 	{
