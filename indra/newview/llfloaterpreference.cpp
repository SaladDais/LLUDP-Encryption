--- conflicted
+++ resolved
@@ -1017,11 +1017,7 @@
 
 void LLFloaterPreference::onOpen(const LLSD& key)
 {
-<<<<<<< HEAD
-
-=======
-	
->>>>>>> 69799b82
+
 	// this variable and if that follows it are used to properly handle do not disturb mode response message
 	static bool initialized = FALSE;
 	// if user is logged in and we haven't initialized do not disturb mode response yet, do it
@@ -2049,12 +2045,7 @@
 						(ctrl_wind_light->get()) ? TRUE : FALSE;
 
 	ctrl_deferred->setEnabled(enabled);
-<<<<<<< HEAD
-	
-=======
-	//ctrl_deferred2->setEnabled(enabled); <FS:Ansariel> We don't have that
-
->>>>>>> 69799b82
+
 	LLCheckBoxCtrl* ctrl_ssao = getChild<LLCheckBoxCtrl>("UseSSAO");
 	LLCheckBoxCtrl* ctrl_dof = getChild<LLCheckBoxCtrl>("UseDoF");
 	LLComboBox* ctrl_shadow = getChild<LLComboBox>("ShadowDetail");
@@ -2302,7 +2293,7 @@
 
 		ctrl_shadows->setEnabled(FALSE);
 		ctrl_shadows->setValue(0);
-
+		
 		ctrl_avatar_shadow->setEnabled(FALSE);
 		ctrl_avatar_shadow->setValue(0);
 
@@ -2347,7 +2338,7 @@
 	{
 		ctrl_shadows->setEnabled(FALSE);
 		ctrl_shadows->setValue(0);
-
+		
 		ctrl_avatar_shadow->setEnabled(FALSE);
 		ctrl_avatar_shadow->setValue(0);
 
@@ -2397,10 +2388,10 @@
 		//deferred needs AvatarVP, disable deferred
 		ctrl_shadows->setEnabled(FALSE);
 		ctrl_shadows->setValue(0);
-
+		
 		ctrl_avatar_shadow->setEnabled(FALSE);
 		ctrl_avatar_shadow->setValue(0);
-		
+
 		ctrl_ssao->setEnabled(FALSE);
 		ctrl_ssao->setValue(FALSE);
 
@@ -2459,17 +2450,8 @@
 
 		ctrl_shadows->setEnabled(FALSE);
 		ctrl_shadows->setValue(0);
-<<<<<<< HEAD
 		shadows_text->setEnabled(FALSE);
 		
-=======
-		
-		// <FS:Ansariel> Options for Chalice Yao's simple avatar shadows via Marine Kelley
-		ctrl_avatar_shadow->setEnabled(FALSE);
-		ctrl_avatar_shadow->setValue(0);
-		// </FS:Ansariel>
-
->>>>>>> 69799b82
 		ctrl_ssao->setEnabled(FALSE);
 		ctrl_ssao->setValue(FALSE);
 
@@ -2510,17 +2492,8 @@
 	{
 		ctrl_shadows->setEnabled(FALSE);
 		ctrl_shadows->setValue(0);
-<<<<<<< HEAD
 		shadows_text->setEnabled(FALSE);
 		
-=======
-		
-		// <FS:Ansariel> Options for Chalice Yao's simple avatar shadows via Marine Kelley
-		ctrl_avatar_shadow->setEnabled(FALSE);
-		ctrl_avatar_shadow->setValue(0);
-		// </FS:Ansariel>
-
->>>>>>> 69799b82
 		ctrl_ssao->setEnabled(FALSE);
 		ctrl_ssao->setValue(FALSE);
 
@@ -2566,17 +2539,8 @@
 		//deferred needs AvatarVP, disable deferred
 		ctrl_shadows->setEnabled(FALSE);
 		ctrl_shadows->setValue(0);
-<<<<<<< HEAD
 		shadows_text->setEnabled(FALSE);
 		
-=======
-		
-		// <FS:Ansariel> Options for Chalice Yao's simple avatar shadows via Marine Kelley
-		ctrl_avatar_shadow->setEnabled(FALSE);
-		ctrl_avatar_shadow->setValue(0);
-		// </FS:Ansariel>
-
->>>>>>> 69799b82
 		ctrl_ssao->setEnabled(FALSE);
 		ctrl_ssao->setValue(FALSE);
 
@@ -2629,17 +2593,11 @@
 	updateSliderText(getChild<LLSliderCtrl>("AvatarPhysicsDetail",	true), getChild<LLTextBox>("AvatarPhysicsDetailText",		true));
 	updateSliderText(getChild<LLSliderCtrl>("TerrainMeshDetail",	true), getChild<LLTextBox>("TerrainMeshDetailText",		true));
 	updateSliderText(getChild<LLSliderCtrl>("RenderPostProcess",	true), getChild<LLTextBox>("PostProcessText",			true));
-<<<<<<< HEAD
 	updateSliderText(getChild<LLSliderCtrl>("SkyMeshDetail",		true), getChild<LLTextBox>("SkyMeshDetailText",			true));
 	updateSliderText(getChild<LLSliderCtrl>("TerrainDetail",		true), getChild<LLTextBox>("TerrainDetailText",			true));	
 	setIndirectControls();
 	setMaxNonImpostorsText(gSavedSettings.getU32("RenderAvatarMaxNonImpostors"),getChild<LLTextBox>("IndirectMaxNonImpostorsText", true));
 	setMaxComplexityText(gSavedSettings.getU32("RenderAvatarMaxComplexity"),getChild<LLTextBox>("IndirectMaxComplexityText", true));
-=======
-	//updateSliderText(getChild<LLSliderCtrl>("SkyMeshDetail",		true), getChild<LLTextBox>("SkyMeshDetailText",			true));
-	// </FS:Ansariel>
-	
->>>>>>> 69799b82
 	refreshEnabledState();
 }
 
