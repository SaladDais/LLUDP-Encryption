--- conflicted
+++ resolved
@@ -72,8 +72,12 @@
 const S32 PREVIEW_BORDER_WIDTH = 2;
 const S32 PREVIEW_RESIZE_HANDLE_SIZE = S32(RESIZE_HANDLE_WIDTH * OO_SQRT2) + PREVIEW_BORDER_WIDTH;
 const S32 PREVIEW_HPAD = PREVIEW_RESIZE_HANDLE_SIZE;
-const S32 PREVIEW_VPAD = 35;
-const S32 PREF_BUTTON_HEIGHT = 16 + 35;
+// <FS:Ansariel> Fix preview window location
+//const S32 PREVIEW_VPAD = 35;
+//const S32 PREF_BUTTON_HEIGHT = 16 + 35;
+const S32 PREVIEW_VPAD = 70;
+const S32 PREF_BUTTON_HEIGHT = 16 + PREVIEW_VPAD;
+// </FS:Ansariel>
 const S32 PREVIEW_TEXTURE_HEIGHT = 300;
 
 const F32 PREVIEW_CAMERA_DISTANCE = 4.f;
@@ -231,7 +235,6 @@
 	childSetAction("reload_btn", onBtnReload, this);
 	childSetAction("ok_btn", onBtnOK, this);
 	setDefaultBtn();
-<<<<<<< HEAD
 	
 	// <FS> Preview on own avatar
 	//mPreviewRect.set(PREVIEW_HPAD, 
@@ -246,22 +249,13 @@
 		reshape(rect.getWidth(), rect.getHeight() + PREVIEW_TEXTURE_HEIGHT-30); 
 
 		mPreviewRect.set(PREVIEW_HPAD, 
-			PREVIEW_TEXTURE_HEIGHT,
+			PREVIEW_TEXTURE_HEIGHT + PREVIEW_VPAD,
 			getRect().getWidth() - PREVIEW_HPAD, 
 			PREVIEW_HPAD + PREF_BUTTON_HEIGHT + PREVIEW_HPAD);
 		mPreviewImageRect.set(0.f, 1.f, 1.f, 0.f); 
 	}
 	// </FS>
 	
-=======
-
-	mPreviewRect.set(PREVIEW_HPAD, 
-		PREVIEW_TEXTURE_HEIGHT + PREVIEW_VPAD,
-		getRect().getWidth() - PREVIEW_HPAD, 
-		PREVIEW_HPAD + PREF_BUTTON_HEIGHT + PREVIEW_HPAD);
-	mPreviewImageRect.set(0.f, 1.f, 1.f, 0.f);
-
->>>>>>> 31adfd75
 	mPlayButton = getChild<LLButton>( "play_btn");
 	mPlayButton->setClickedCallback(boost::bind(&LLFloaterBvhPreview::onBtnPlay, this));
 	// <FS> Reload animation from disk
@@ -560,7 +554,6 @@
 		// <FS> Preview on own avatar
 		if (!mUseOwnAvatar)
 		{
-<<<<<<< HEAD
 		// </FS>
 		gGL.color3f(1.f, 1.f, 1.f); 
 		gGL.getTexUnit(0)->bind(mAnimPreview); 
@@ -568,46 +561,36 @@
 		//gGL.begin( LLRender::QUADS ); 
 		//{ 
 		//	gGL.texCoord2f(0.f, 1.f); 
-		//	gGL.vertex2i(PREVIEW_HPAD, PREVIEW_TEXTURE_HEIGHT); 
+		//	gGL.vertex2i(PREVIEW_HPAD, PREVIEW_TEXTURE_HEIGHT + PREVIEW_VPAD); 
 		//	gGL.texCoord2f(0.f, 0.f); 
 		//	gGL.vertex2i(PREVIEW_HPAD, PREVIEW_HPAD + PREF_BUTTON_HEIGHT + PREVIEW_HPAD); 
 		//	gGL.texCoord2f(1.f, 0.f); 
 		//	gGL.vertex2i(r.getWidth() - PREVIEW_HPAD, PREVIEW_HPAD + PREF_BUTTON_HEIGHT + PREVIEW_HPAD); 
 		//	gGL.texCoord2f(1.f, 1.f); 
-		//	gGL.vertex2i(r.getWidth() - PREVIEW_HPAD, PREVIEW_TEXTURE_HEIGHT); 
+		//	gGL.vertex2i(r.getWidth() - PREVIEW_HPAD, PREVIEW_TEXTURE_HEIGHT + PREVIEW_VPAD); 
 		//} 
 		//gGL.end(); 
 		gGL.begin( LLRender::TRIANGLES ); 
 		{ 
 			gGL.texCoord2f(0.f, 1.f); 
-			gGL.vertex2i(PREVIEW_HPAD, PREVIEW_TEXTURE_HEIGHT); 
+			gGL.vertex2i(PREVIEW_HPAD, PREVIEW_TEXTURE_HEIGHT + PREVIEW_VPAD); 
 			gGL.texCoord2f(0.f, 0.f); 
 			gGL.vertex2i(PREVIEW_HPAD, PREVIEW_HPAD + PREF_BUTTON_HEIGHT + PREVIEW_HPAD); 
 			gGL.texCoord2f(1.f, 0.f); 
 			gGL.vertex2i(r.getWidth() - PREVIEW_HPAD, PREVIEW_HPAD + PREF_BUTTON_HEIGHT + PREVIEW_HPAD); 
 
 			gGL.texCoord2f(0.f, 1.f); 
-			gGL.vertex2i(PREVIEW_HPAD, PREVIEW_TEXTURE_HEIGHT); 
+			gGL.vertex2i(PREVIEW_HPAD, PREVIEW_TEXTURE_HEIGHT + PREVIEW_VPAD); 
 			gGL.texCoord2f(1.f, 0.f); 
 			gGL.vertex2i(r.getWidth() - PREVIEW_HPAD, PREVIEW_HPAD + PREF_BUTTON_HEIGHT + PREVIEW_HPAD); 
 			gGL.texCoord2f(1.f, 1.f); 
-			gGL.vertex2i(r.getWidth() - PREVIEW_HPAD, PREVIEW_TEXTURE_HEIGHT); 
+			gGL.vertex2i(r.getWidth() - PREVIEW_HPAD, PREVIEW_TEXTURE_HEIGHT + PREVIEW_VPAD); 
 		} 
 		gGL.end(); 
 		// </FS:Ansariel>
 		gGL.getTexUnit(0)->unbind(LLTexUnit::TT_TEXTURE); 
 		// <FS> Preview on own avatar
 		//LLVOAvatar* avatarp = mAnimPreview->getDummyAvatar();
-=======
-			gGL.texCoord2f(0.f, 1.f);
-			gGL.vertex2i(PREVIEW_HPAD, PREVIEW_TEXTURE_HEIGHT + PREVIEW_VPAD);
-			gGL.texCoord2f(0.f, 0.f);
-			gGL.vertex2i(PREVIEW_HPAD, PREVIEW_HPAD + PREF_BUTTON_HEIGHT + PREVIEW_HPAD);
-			gGL.texCoord2f(1.f, 0.f);
-			gGL.vertex2i(r.getWidth() - PREVIEW_HPAD, PREVIEW_HPAD + PREF_BUTTON_HEIGHT + PREVIEW_HPAD);
-			gGL.texCoord2f(1.f, 1.f);
-			gGL.vertex2i(r.getWidth() - PREVIEW_HPAD, PREVIEW_TEXTURE_HEIGHT + PREVIEW_VPAD);
->>>>>>> 31adfd75
 		}
 		LLVOAvatar* avatarp = mAnimPreview->getPreviewAvatar(this);
 		// </FS>
