/** 
 * @file llfloaterbvhpreview.cpp
 * @brief LLFloaterBvhPreview class implementation
 *
 * $LicenseInfo:firstyear=2004&license=viewerlgpl$
 * Second Life Viewer Source Code
 * Copyright (C) 2010, Linden Research, Inc.
 * 
 * This library is free software; you can redistribute it and/or
 * modify it under the terms of the GNU Lesser General Public
 * License as published by the Free Software Foundation;
 * version 2.1 of the License only.
 * 
 * This library is distributed in the hope that it will be useful,
 * but WITHOUT ANY WARRANTY; without even the implied warranty of
 * MERCHANTABILITY or FITNESS FOR A PARTICULAR PURPOSE.  See the GNU
 * Lesser General Public License for more details.
 * 
 * You should have received a copy of the GNU Lesser General Public
 * License along with this library; if not, write to the Free Software
 * Foundation, Inc., 51 Franklin Street, Fifth Floor, Boston, MA  02110-1301  USA
 * 
 * Linden Research, Inc., 945 Battery Street, San Francisco, CA  94111  USA
 * $/LicenseInfo$
 */

#include "llviewerprecompiledheaders.h"

#include "llfloaterbvhpreview.h"

#include "llbvhloader.h"
#include "lldatapacker.h"
#include "lldir.h"
#include "lleconomy.h"
#include "llnotificationsutil.h"
#include "llvfile.h"
#include "llapr.h"
#include "llstring.h"

#include "llagent.h"
#include "llanimationstates.h"
#include "llbbox.h"
#include "llbutton.h"
#include "llcheckboxctrl.h"
#include "llcombobox.h"
#include "lldrawable.h"
#include "lldrawpoolavatar.h"
#include "llrender.h"
#include "llface.h"
#include "llfocusmgr.h"
#include "llkeyframemotion.h"
#include "lllineeditor.h"
#include "llfloaterperms.h"
#include "llsliderctrl.h"
#include "llspinctrl.h"
#include "lltextbox.h"
#include "lltoolmgr.h"
#include "llui.h"
#include "llviewercamera.h"
#include "llviewerobjectlist.h"
#include "llviewerwindow.h"
#include "llviewermenufile.h"	// upload_new_resource()
#include "llvoavatar.h"
#include "pipeline.h"
#include "lluictrlfactory.h"
#include "lltrans.h"
#include "llviewercontrol.h" // for gSavedSettings 
#include "llvoavatarself.h" 

const S32 PREVIEW_BORDER_WIDTH = 2;
const S32 PREVIEW_RESIZE_HANDLE_SIZE = S32(RESIZE_HANDLE_WIDTH * OO_SQRT2) + PREVIEW_BORDER_WIDTH;
const S32 PREVIEW_HPAD = PREVIEW_RESIZE_HANDLE_SIZE;
const S32 PREF_BUTTON_HEIGHT = 16;
const S32 PREVIEW_TEXTURE_HEIGHT = 300;

const F32 PREVIEW_CAMERA_DISTANCE = 4.f;

const F32 MIN_CAMERA_ZOOM = 0.5f;
const F32 MAX_CAMERA_ZOOM = 10.f;

const F32 BASE_ANIM_TIME_OFFSET = 5.f;

std::string STATUS[] =
{
	"E_ST_OK",
	"E_ST_EOF",
	"E_ST_NO_CONSTRAINT",
	"E_ST_NO_FILE",
	"E_ST_NO_HIER",
	"E_ST_NO_JOINT",
	"E_ST_NO_NAME",
	"E_ST_NO_OFFSET",
	"E_ST_NO_CHANNELS",
	"E_ST_NO_ROTATION",
	"E_ST_NO_AXIS",
	"E_ST_NO_MOTION",
	"E_ST_NO_FRAMES",
	"E_ST_NO_FRAME_TIME",
	"E_ST_NO_POS",
	"E_ST_NO_ROT",
	"E_ST_NO_XLT_FILE",
	"E_ST_NO_XLT_HEADER",
	"E_ST_NO_XLT_NAME",
	"E_ST_NO_XLT_IGNORE",
	"E_ST_NO_XLT_RELATIVE",
	"E_ST_NO_XLT_OUTNAME",
	"E_ST_NO_XLT_MATRIX",
	"E_ST_NO_XLT_MERGECHILD",
	"E_ST_NO_XLT_MERGEPARENT",
	"E_ST_NO_XLT_PRIORITY",
	"E_ST_NO_XLT_LOOP",
	"E_ST_NO_XLT_EASEIN",
	"E_ST_NO_XLT_EASEOUT",
	"E_ST_NO_XLT_HAND",
	"E_ST_NO_XLT_EMOTE",
"E_ST_BAD_ROOT"
};
bool LLFloaterBvhPreview::sUseDummy = false;

//-----------------------------------------------------------------------------
// LLFloaterBvhPreview()
//-----------------------------------------------------------------------------
LLFloaterBvhPreview::LLFloaterBvhPreview(const std::string& filename) : 
	LLFloaterNameDesc(filename)
{
	mLastMouseX = 0;
	mLastMouseY = 0;

	sUseDummy = gSavedSettings.getBOOL("UploadAnimationPreviewUseDummy");

	mIDList["Standing"] = ANIM_AGENT_STAND;
	mIDList["Walking"] = ANIM_AGENT_FEMALE_WALK;
	mIDList["Sitting"] = ANIM_AGENT_SIT_FEMALE;
	mIDList["Flying"] = ANIM_AGENT_HOVER;

	mIDList["[None]"] = LLUUID::null;
	mIDList["Aaaaah"] = ANIM_AGENT_EXPRESS_OPEN_MOUTH;
	mIDList["Afraid"] = ANIM_AGENT_EXPRESS_AFRAID;
	mIDList["Angry"] = ANIM_AGENT_EXPRESS_ANGER;
	mIDList["Big Smile"] = ANIM_AGENT_EXPRESS_TOOTHSMILE;
	mIDList["Bored"] = ANIM_AGENT_EXPRESS_BORED;
	mIDList["Cry"] = ANIM_AGENT_EXPRESS_CRY;
	mIDList["Disdain"] = ANIM_AGENT_EXPRESS_DISDAIN;
	mIDList["Embarrassed"] = ANIM_AGENT_EXPRESS_EMBARRASSED;
	mIDList["Frown"] = ANIM_AGENT_EXPRESS_FROWN;
	mIDList["Kiss"] = ANIM_AGENT_EXPRESS_KISS;
	mIDList["Laugh"] = ANIM_AGENT_EXPRESS_LAUGH;
	mIDList["Plllppt"] = ANIM_AGENT_EXPRESS_TONGUE_OUT;
	mIDList["Repulsed"] = ANIM_AGENT_EXPRESS_REPULSED;
	mIDList["Sad"] = ANIM_AGENT_EXPRESS_SAD;
	mIDList["Shrug"] = ANIM_AGENT_EXPRESS_SHRUG;
	mIDList["Smile"] = ANIM_AGENT_EXPRESS_SMILE;
	mIDList["Surprise"] = ANIM_AGENT_EXPRESS_SURPRISE;
	mIDList["Wink"] = ANIM_AGENT_EXPRESS_WINK;
	mIDList["Worry"] = ANIM_AGENT_EXPRESS_WORRY;
}

//-----------------------------------------------------------------------------
// setAnimCallbacks()
//-----------------------------------------------------------------------------
void LLFloaterBvhPreview::setAnimCallbacks()
{
	getChild<LLUICtrl>("playback_slider")->setCommitCallback(boost::bind(&LLFloaterBvhPreview::onSliderMove, this));
	
	getChild<LLUICtrl>("preview_base_anim")->setCommitCallback(boost::bind(&LLFloaterBvhPreview::onCommitBaseAnim, this));
	getChild<LLUICtrl>("preview_base_anim")->setValue("Standing");

	getChild<LLUICtrl>("priority")->setCommitCallback(boost::bind(&LLFloaterBvhPreview::onCommitPriority, this));
	getChild<LLUICtrl>("loop_check")->setCommitCallback(boost::bind(&LLFloaterBvhPreview::onCommitLoop, this));
	getChild<LLUICtrl>("loop_in_point")->setCommitCallback(boost::bind(&LLFloaterBvhPreview::onCommitLoopIn, this));
	getChild<LLUICtrl>("loop_in_point")->setValidateBeforeCommit( boost::bind(&LLFloaterBvhPreview::validateLoopIn, this, _1));
	getChild<LLUICtrl>("loop_out_point")->setCommitCallback(boost::bind(&LLFloaterBvhPreview::onCommitLoopOut, this));
	getChild<LLUICtrl>("loop_out_point")->setValidateBeforeCommit( boost::bind(&LLFloaterBvhPreview::validateLoopOut, this, _1));

	getChild<LLUICtrl>("hand_pose_combo")->setCommitCallback(boost::bind(&LLFloaterBvhPreview::onCommitHandPose, this));
	
	getChild<LLUICtrl>("emote_combo")->setCommitCallback(boost::bind(&LLFloaterBvhPreview::onCommitEmote, this));
	getChild<LLUICtrl>("emote_combo")->setValue("[None]");

	getChild<LLUICtrl>("ease_in_time")->setCommitCallback(boost::bind(&LLFloaterBvhPreview::onCommitEaseIn, this));
	getChild<LLUICtrl>("ease_in_time")->setValidateBeforeCommit( boost::bind(&LLFloaterBvhPreview::validateEaseIn, this, _1));
	getChild<LLUICtrl>("ease_out_time")->setCommitCallback(boost::bind(&LLFloaterBvhPreview::onCommitEaseOut, this));
	getChild<LLUICtrl>("ease_out_time")->setValidateBeforeCommit( boost::bind(&LLFloaterBvhPreview::validateEaseOut, this, _1));
}

//-----------------------------------------------------------------------------
// postBuild()
//-----------------------------------------------------------------------------
BOOL LLFloaterBvhPreview::postBuild()
{
	if (!LLFloaterNameDesc::postBuild())
	{
		return FALSE;
	}

	getChild<LLUICtrl>("name_form")->setCommitCallback(boost::bind(&LLFloaterBvhPreview::onCommitName, this));

	childSetAction("reload_btn", onBtnReload, this);
	childSetAction("ok_btn", onBtnOK, this);
	setDefaultBtn();
	
	if (sUseDummy) 
	{ 
		LLRect rect = getRect(); 
		translate(0, PREVIEW_TEXTURE_HEIGHT-30); 
		reshape(rect.getWidth(), rect.getHeight() + PREVIEW_TEXTURE_HEIGHT-30); 

		mPreviewRect.set(PREVIEW_HPAD, PREVIEW_TEXTURE_HEIGHT, getRect().getWidth() - PREVIEW_HPAD, PREVIEW_HPAD + PREF_BUTTON_HEIGHT + PREVIEW_HPAD); 
		mPreviewImageRect.set(0.f, 1.f, 1.f, 0.f); 
	} 
	
	mPlayButton = getChild<LLButton>( "play_btn");
	mPlayButton->setClickedCallback(boost::bind(&LLFloaterBvhPreview::onBtnPlay, this));
//	mPlayButton->setVisible(true);

	mPauseButton = getChild<LLButton>( "pause_btn");
	mPauseButton->setClickedCallback(boost::bind(&LLFloaterBvhPreview::onBtnPause, this));
//	mPauseButton->setVisible(false);
	
	mStopButton = getChild<LLButton>( "stop_btn");
	mStopButton->setClickedCallback(boost::bind(&LLFloaterBvhPreview::onBtnStop, this));

	loadBVH();

	return TRUE;
}

//-----------------------------------------------------------------------------
// loadBVH()
//-----------------------------------------------------------------------------
BOOL LLFloaterBvhPreview::loadBVH()
{
	LLKeyframeMotion* motionp = NULL;
	LLBVHLoader* loaderp = NULL;

	mPlayButton->setVisible(true);
	mPauseButton->setVisible(false);
	
	getChildView("bad_animation_text")->setVisible(FALSE);

	std::string exten = gDirUtilp->getExtension(mFilename);
	if (exten == "bvh")
	{
		// loading a bvh file

		// now load bvh file
		S32 file_size;
		
		LLAPRFile infile ;
		infile.open(mFilenameAndPath, LL_APR_RB, NULL, &file_size);
		
		if (!infile.getFileHandle())
		{
			llwarns << "Can't open BVH file:" << mFilename << llendl;	
		}
		else
		{
			char*	file_buffer;

			file_buffer = new char[file_size + 1];

			if (file_size == infile.read(file_buffer, file_size))
			{
				file_buffer[file_size] = '\0';
				llinfos << "Loading BVH file " << mFilename << llendl;
				ELoadStatus load_status = E_ST_OK;
				S32 line_number = 0; 
				loaderp = new LLBVHLoader(file_buffer, load_status, line_number);
				std::string status = getString(STATUS[load_status]);
				
				if(load_status == E_ST_NO_XLT_FILE)
				{
					llwarns << "NOTE: No translation table found." << llendl;
				}
				else
				{
					llwarns << "ERROR: [line: " << line_number << "] " << status << llendl;
				}
			}

			infile.close() ;
			delete[] file_buffer;
		}
	}

	if (loaderp && loaderp->isInitialized() && loaderp->getDuration() <= MAX_ANIM_DURATION)
	{
		// generate unique id for this motion
		mTransactionID.generate();
		mMotionID = mTransactionID.makeAssetID(gAgent.getSecureSessionID());

		mAnimPreview = new LLPreviewAnimation(256, 256);

		// motion will be returned, but it will be in a load-pending state, as this is a new motion
		// this motion will not request an asset transfer until next update, so we have a chance to 
		// load the keyframe data locally
		motionp = (LLKeyframeMotion*)mAnimPreview->getPreviewAvatar()->createMotion(mMotionID);

		// create data buffer for keyframe initialization
		S32 buffer_size = loaderp->getOutputSize();
		U8* buffer = new U8[buffer_size];

		LLDataPackerBinaryBuffer dp(buffer, buffer_size);

		// pass animation data through memory buffer
		loaderp->serialize(dp);
		dp.reset();
		BOOL success = motionp && motionp->deserialize(dp);

		delete []buffer;

		if (success)
		{
			setAnimCallbacks() ;
			
			const LLBBoxLocal &pelvis_bbox = motionp->getPelvisBBox();

			LLVector3 temp = pelvis_bbox.getCenter();
			// only consider XY?
			//temp.mV[VZ] = 0.f;
			F32 pelvis_offset = temp.magVec();

			temp = pelvis_bbox.getExtent();
			//temp.mV[VZ] = 0.f;
			F32 pelvis_max_displacement = pelvis_offset + (temp.magVec() * 0.5f) + 1.f;
			
			F32 camera_zoom = LLViewerCamera::getInstance()->getDefaultFOV() / (2.f * atan(pelvis_max_displacement / PREVIEW_CAMERA_DISTANCE));
		
			mAnimPreview->setZoom(camera_zoom);

			motionp->setName(getChild<LLUICtrl>("name_form")->getValue().asString());
			mAnimPreview->getPreviewAvatar()->startMotion(mMotionID);
			
			getChild<LLSlider>("playback_slider")->setMinValue(0.0);
			getChild<LLSlider>("playback_slider")->setMaxValue(1.0);

			getChild<LLUICtrl>("loop_check")->setValue(LLSD(motionp->getLoop()));
			getChild<LLUICtrl>("loop_in_point")->setValue(LLSD(motionp->getLoopIn() / motionp->getDuration() * 100.f));
			getChild<LLUICtrl>("loop_out_point")->setValue(LLSD(motionp->getLoopOut() / motionp->getDuration() * 100.f));
			getChild<LLUICtrl>("priority")->setValue(LLSD((F32)motionp->getPriority()));
			getChild<LLUICtrl>("hand_pose_combo")->setValue(LLHandMotion::getHandPoseName(motionp->getHandPose()));
			getChild<LLUICtrl>("ease_in_time")->setValue(LLSD(motionp->getEaseInDuration()));
			getChild<LLUICtrl>("ease_out_time")->setValue(LLSD(motionp->getEaseOutDuration()));
			setEnabled(TRUE);
			std::string seconds_string;
			seconds_string = llformat(" - %.2f seconds", motionp->getDuration());

			setTitle(mFilename + std::string(seconds_string));
		}
		else
		{
			mAnimPreview = NULL;
			mMotionID.setNull();
			getChild<LLUICtrl>("bad_animation_text")->setValue(getString("failed_to_initialize"));
		}
	}
	else
	{
		if ( loaderp )
		{
			if (loaderp->getDuration() > MAX_ANIM_DURATION)
			{
				LLUIString out_str = getString("anim_too_long");
				out_str.setArg("[LENGTH]", llformat("%.1f", loaderp->getDuration()));
				out_str.setArg("[MAX_LENGTH]", llformat("%.1f", MAX_ANIM_DURATION));
				getChild<LLUICtrl>("bad_animation_text")->setValue(out_str.getString());
			}
			else
			{
				LLUIString out_str = getString("failed_file_read");
				out_str.setArg("[STATUS]", getString(STATUS[loaderp->getStatus()])); 
				getChild<LLUICtrl>("bad_animation_text")->setValue(out_str.getString());
			}
		}

		//setEnabled(FALSE);
		mMotionID.setNull();
		mAnimPreview = NULL;
	}

	refresh();

	delete loaderp;

	return TRUE;
}

//-----------------------------------------------------------------------------
// unloadMotion()
//-----------------------------------------------------------------------------
void LLFloaterBvhPreview::unloadMotion()
{
	if (mMotionID.notNull() && mAnimPreview && !sUseDummy) 
	{ 
		resetMotion(); 
		mAnimPreview->getPreviewAvatar()->removeMotion(mMotionID); 
		LLKeyframeDataCache::removeKeyframeData(mMotionID); 
	} 

	mMotionID.setNull(); 
	mAnimPreview = NULL;
}

//-----------------------------------------------------------------------------
// LLFloaterBvhPreview()
//-----------------------------------------------------------------------------
LLFloaterBvhPreview::~LLFloaterBvhPreview()
{
	unloadMotion();

	setEnabled(FALSE);
}

//-----------------------------------------------------------------------------
// draw()
//-----------------------------------------------------------------------------
void LLFloaterBvhPreview::draw()
{
	LLFloater::draw();
	LLRect r = getRect();

	refresh();

	if (mMotionID.notNull() && mAnimPreview)
	{
		if (sUseDummy)
		{
			gGL.color3f(1.f, 1.f, 1.f); 
			gGL.getTexUnit(0)->bind(mAnimPreview); 
			gGL.begin( LLRender::QUADS ); 
			{ 
				gGL.texCoord2f(0.f, 1.f); 
				gGL.vertex2i(PREVIEW_HPAD, PREVIEW_TEXTURE_HEIGHT); 
				gGL.texCoord2f(0.f, 0.f); 
				gGL.vertex2i(PREVIEW_HPAD, PREVIEW_HPAD + PREF_BUTTON_HEIGHT + PREVIEW_HPAD); 
				gGL.texCoord2f(1.f, 0.f); 
				gGL.vertex2i(r.getWidth() - PREVIEW_HPAD, PREVIEW_HPAD + PREF_BUTTON_HEIGHT + PREVIEW_HPAD); 
				gGL.texCoord2f(1.f, 1.f); 
				gGL.vertex2i(r.getWidth() - PREVIEW_HPAD, PREVIEW_TEXTURE_HEIGHT); 
			} 
		gGL.end(); 
		gGL.getTexUnit(0)->unbind(LLTexUnit::TT_TEXTURE); 
		}
		LLVOAvatar* avatarp = mAnimPreview->getPreviewAvatar();
		if (!avatarp->areAnimationsPaused())
		{
			mAnimPreview->requestUpdate();
		}
	}
}

//-----------------------------------------------------------------------------
// resetMotion()
//-----------------------------------------------------------------------------
void LLFloaterBvhPreview::resetMotion()
{
	if (!mAnimPreview)
		return;

	LLVOAvatar* avatarp = mAnimPreview->getPreviewAvatar();
	BOOL paused = avatarp->areAnimationsPaused();

<<<<<<< HEAD
	// <FS:ND> Fix awful cast

	// *TODO: Fix awful casting hack
	//	LLKeyframeMotion* motionp = (LLKeyframeMotion*)avatarp->findMotion(mMotionID);
	LLKeyframeMotion* motionp = dynamic_cast<LLKeyframeMotion*>(avatarp->findMotion(mMotionID));

	// </FS:ND>
	
	// <FS:ND> FIRE-7366; Crashfix if motionp is 0
=======
	LLKeyframeMotion* motionp = dynamic_cast<LLKeyframeMotion*>(avatarp->findMotion(mMotionID));
>>>>>>> 2206653f
	if( motionp )
	{
		// Set emotion
		std::string emote = getChild<LLUICtrl>("emote_combo")->getValue().asString();
		motionp->setEmote(mIDList[emote]);
<<<<<<< HEAD
	} // </FS:ND>
=======
	}
>>>>>>> 2206653f

	LLUUID base_id = mIDList[getChild<LLUICtrl>("preview_base_anim")->getValue().asString()];
	avatarp->deactivateAllMotions();
	avatarp->startMotion(mMotionID, 0.0f);
	avatarp->startMotion(base_id, BASE_ANIM_TIME_OFFSET);
	getChild<LLUICtrl>("playback_slider")->setValue(0.0f);

	// Set pose
	std::string handpose = getChild<LLUICtrl>("hand_pose_combo")->getValue().asString();
	avatarp->startMotion( ANIM_AGENT_HAND_MOTION, 0.0f );
<<<<<<< HEAD

	if( motionp ) // <FS:ND> FIRE-7366; Crashfix if motionp is 0
		motionp->setHandPose(LLHandMotion::getHandPose(handpose));
=======
>>>>>>> 2206653f

	if( motionp )
	{
		motionp->setHandPose(LLHandMotion::getHandPose(handpose));
	}
	
	if (paused)
	{
		mPauseRequest = avatarp->requestPause();
	}
	else
	{
		mPauseRequest = NULL;	
	}
}

//-----------------------------------------------------------------------------
// handleMouseDown()
//-----------------------------------------------------------------------------
BOOL LLFloaterBvhPreview::handleMouseDown(S32 x, S32 y, MASK mask)
{
	if (!sUseDummy) return LLFloater::handleMouseDown(x, y, mask);

	if (mPreviewRect.pointInRect(x, y))
	{
		bringToFront( x, y );
		gFocusMgr.setMouseCapture(this);
		gViewerWindow->hideCursor();
		mLastMouseX = x;
		mLastMouseY = y;
		return TRUE;
	}

	return LLFloater::handleMouseDown(x, y, mask);
}

//-----------------------------------------------------------------------------
// handleMouseUp()
//-----------------------------------------------------------------------------
BOOL LLFloaterBvhPreview::handleMouseUp(S32 x, S32 y, MASK mask)
{
	if (!sUseDummy) return LLFloater::handleMouseUp(x, y, mask);

	gFocusMgr.setMouseCapture(FALSE);
	gViewerWindow->showCursor();
	return LLFloater::handleMouseUp(x, y, mask);
}

//-----------------------------------------------------------------------------
// handleHover()
//-----------------------------------------------------------------------------
BOOL LLFloaterBvhPreview::handleHover(S32 x, S32 y, MASK mask)
{
	if (sUseDummy)
	{
		MASK local_mask = mask & ~MASK_ALT; 
	    if (mAnimPreview && hasMouseCapture()) 
		{
			if (local_mask == MASK_PAN) 
			{ 
				// pan here 
				mAnimPreview->pan((F32)(x - mLastMouseX) * -0.005f, (F32)(y - mLastMouseY) * -0.005f); 
			} 
			else if (local_mask == MASK_ORBIT) 
			{ 
				F32 yaw_radians = (F32)(x - mLastMouseX) * -0.01f; 
				F32 pitch_radians = (F32)(y - mLastMouseY) * 0.02f; 
				mAnimPreview->rotate(yaw_radians, pitch_radians); 
			} 
			else 
			{ 
				F32 yaw_radians = (F32)(x - mLastMouseX) * -0.01f; 
				F32 zoom_amt = (F32)(y - mLastMouseY) * 0.02f; 
				mAnimPreview->rotate(yaw_radians, 0.f); 
				mAnimPreview->zoom(zoom_amt); 
			} 
			mAnimPreview->requestUpdate(); 
			LLUI::setMousePositionLocal(this, mLastMouseX, mLastMouseY); 
		} 
		if (!mPreviewRect.pointInRect(x, y) || !mAnimPreview) 
		{
		return LLFloater::handleHover(x, y, mask); 
		}
		else if (local_mask == MASK_ORBIT)
		{
			gViewerWindow->setCursor(UI_CURSOR_TOOLCAMERA);
		}
		else if (local_mask == MASK_PAN)
		{
			gViewerWindow->setCursor(UI_CURSOR_TOOLPAN); 
		} 
		else 
		{ 
			gViewerWindow->setCursor(UI_CURSOR_TOOLZOOMIN); 
		}
	}
	return TRUE;
}

//-----------------------------------------------------------------------------
// handleScrollWheel()
//-----------------------------------------------------------------------------
BOOL LLFloaterBvhPreview::handleScrollWheel(S32 x, S32 y, S32 clicks)
{
	if (!sUseDummy)
		return false;

	mAnimPreview->zoom((F32)clicks * -0.2f);
	mAnimPreview->requestUpdate();

	return TRUE;
}

//-----------------------------------------------------------------------------
// onMouseCaptureLost()
//-----------------------------------------------------------------------------
void LLFloaterBvhPreview::onMouseCaptureLost()
{
	if (sUseDummy) gViewerWindow->showCursor();
}

//-----------------------------------------------------------------------------
// onBtnPlay()
//-----------------------------------------------------------------------------
void LLFloaterBvhPreview::onBtnPlay()
{
	if (!getEnabled())
		return;

	if (mMotionID.notNull() && mAnimPreview)
	{
		LLVOAvatar* avatarp = mAnimPreview->getPreviewAvatar();
		
		if (!avatarp->isMotionActive(mMotionID))
		{
			resetMotion();
			mPauseRequest = NULL;
		}
		else if (avatarp->areAnimationsPaused())
		{			
			mPauseRequest = NULL;
		}
	}
}

//-----------------------------------------------------------------------------
// onBtnPause()
//-----------------------------------------------------------------------------
void LLFloaterBvhPreview::onBtnPause()
{
	if (!getEnabled())
		return;
	
	if (mMotionID.notNull() && mAnimPreview)
	{
		LLVOAvatar* avatarp = mAnimPreview->getPreviewAvatar();

		if (avatarp->isMotionActive(mMotionID))
		{
			if (!avatarp->areAnimationsPaused())
			{
				mPauseRequest = avatarp->requestPause();
			}
		}
	}
}

//-----------------------------------------------------------------------------
// onBtnStop()
//-----------------------------------------------------------------------------
void LLFloaterBvhPreview::onBtnStop()
{
	if (!getEnabled())
		return;

	if (mMotionID.notNull() && mAnimPreview)
	{
		LLVOAvatar* avatarp = mAnimPreview->getPreviewAvatar();
		resetMotion();
		mPauseRequest = avatarp->requestPause();
	}
}

//-----------------------------------------------------------------------------
// onSliderMove()
//-----------------------------------------------------------------------------
void LLFloaterBvhPreview::onSliderMove()
{
	if (!getEnabled())
		return;

	if (mAnimPreview)
	{
		LLVOAvatar* avatarp = mAnimPreview->getPreviewAvatar();
		F32 slider_value = (F32)getChild<LLUICtrl>("playback_slider")->getValue().asReal();
		LLUUID base_id = mIDList[getChild<LLUICtrl>("preview_base_anim")->getValue().asString()];
		LLMotion* motionp = avatarp->findMotion(mMotionID);
		F32 duration = motionp->getDuration();// + motionp->getEaseOutDuration();
		F32 delta_time = duration * slider_value;
		avatarp->deactivateAllMotions();
		avatarp->startMotion(base_id, delta_time + BASE_ANIM_TIME_OFFSET);
		avatarp->startMotion(mMotionID, delta_time);
		mPauseRequest = avatarp->requestPause();
		refresh();
	}

}

//-----------------------------------------------------------------------------
// onCommitBaseAnim()
//-----------------------------------------------------------------------------
void LLFloaterBvhPreview::onCommitBaseAnim()
{
	if (!getEnabled())
		return;

	if (mAnimPreview)
	{
		LLVOAvatar* avatarp = mAnimPreview->getPreviewAvatar();

		BOOL paused = avatarp->areAnimationsPaused();

		// stop all other possible base motions
		avatarp->stopMotion(mIDList["Standing"], TRUE);
		avatarp->stopMotion(mIDList["Walking"], TRUE);
		avatarp->stopMotion(mIDList["Sitting"], TRUE);
		avatarp->stopMotion(mIDList["Flying"], TRUE);

		resetMotion();

		if (!paused)
		{
			mPauseRequest = NULL;
		}
	}
}

//-----------------------------------------------------------------------------
// onCommitLoop()
//-----------------------------------------------------------------------------
void LLFloaterBvhPreview::onCommitLoop()
{
	if (!getEnabled() || !mAnimPreview)
		return;
	
	LLVOAvatar* avatarp = mAnimPreview->getPreviewAvatar();
	LLKeyframeMotion* motionp = (LLKeyframeMotion*)avatarp->findMotion(mMotionID);

	if (motionp)
	{
		motionp->setLoop(getChild<LLUICtrl>("loop_check")->getValue().asBoolean());
		motionp->setLoopIn((F32)getChild<LLUICtrl>("loop_in_point")->getValue().asReal() * 0.01f * motionp->getDuration());
		motionp->setLoopOut((F32)getChild<LLUICtrl>("loop_out_point")->getValue().asReal() * 0.01f * motionp->getDuration());
	}
}

//-----------------------------------------------------------------------------
// onCommitLoopIn()
//-----------------------------------------------------------------------------
void LLFloaterBvhPreview::onCommitLoopIn()
{
	if (!getEnabled() || !mAnimPreview)
		return;

	LLVOAvatar* avatarp = mAnimPreview->getPreviewAvatar();
	LLKeyframeMotion* motionp = (LLKeyframeMotion*)avatarp->findMotion(mMotionID);

	if (motionp)
	{
		motionp->setLoopIn((F32)getChild<LLUICtrl>("loop_in_point")->getValue().asReal() / 100.f);
		resetMotion();
		getChild<LLUICtrl>("loop_check")->setValue(LLSD(TRUE));
		onCommitLoop();
	}
}

//-----------------------------------------------------------------------------
// onCommitLoopOut()
//-----------------------------------------------------------------------------
void LLFloaterBvhPreview::onCommitLoopOut()
{
	if (!getEnabled() || !mAnimPreview)
		return;

	LLVOAvatar* avatarp = mAnimPreview->getPreviewAvatar();
	LLKeyframeMotion* motionp = (LLKeyframeMotion*)avatarp->findMotion(mMotionID);

	if (motionp)
	{
		motionp->setLoopOut((F32)getChild<LLUICtrl>("loop_out_point")->getValue().asReal() * 0.01f * motionp->getDuration());
		resetMotion();
		getChild<LLUICtrl>("loop_check")->setValue(LLSD(TRUE));
		onCommitLoop();
	}
}

//-----------------------------------------------------------------------------
// onCommitName()
//-----------------------------------------------------------------------------
void LLFloaterBvhPreview::onCommitName()
{
	if (!getEnabled() || !mAnimPreview)
		return;

	LLVOAvatar* avatarp = mAnimPreview->getPreviewAvatar();
	LLKeyframeMotion* motionp = (LLKeyframeMotion*)avatarp->findMotion(mMotionID);

	if (motionp)
	{
		motionp->setName(getChild<LLUICtrl>("name_form")->getValue().asString());
	}

	doCommit();
}

//-----------------------------------------------------------------------------
// onCommitHandPose()
//-----------------------------------------------------------------------------
void LLFloaterBvhPreview::onCommitHandPose()
{
	if (!getEnabled())
		return;

	resetMotion(); // sets hand pose
}

//-----------------------------------------------------------------------------
// onCommitEmote()
//-----------------------------------------------------------------------------
void LLFloaterBvhPreview::onCommitEmote()
{
	if (!getEnabled())
		return;

	resetMotion(); // ssts emote
}

//-----------------------------------------------------------------------------
// onCommitPriority()
//-----------------------------------------------------------------------------
void LLFloaterBvhPreview::onCommitPriority()
{
	if (!getEnabled() || !mAnimPreview)
		return;

	LLVOAvatar* avatarp = mAnimPreview->getPreviewAvatar();
	LLKeyframeMotion* motionp = (LLKeyframeMotion*)avatarp->findMotion(mMotionID);

	motionp->setPriority(llfloor((F32)getChild<LLUICtrl>("priority")->getValue().asReal()));
}

//-----------------------------------------------------------------------------
// onCommitEaseIn()
//-----------------------------------------------------------------------------
void LLFloaterBvhPreview::onCommitEaseIn()
{
	if (!getEnabled() || !mAnimPreview)
		return;

	LLVOAvatar* avatarp = mAnimPreview->getPreviewAvatar();
	LLKeyframeMotion* motionp = (LLKeyframeMotion*)avatarp->findMotion(mMotionID);

	motionp->setEaseIn((F32)getChild<LLUICtrl>("ease_in_time")->getValue().asReal());
	resetMotion();
}

//-----------------------------------------------------------------------------
// onCommitEaseOut()
//-----------------------------------------------------------------------------
void LLFloaterBvhPreview::onCommitEaseOut()
{
	if (!getEnabled() || !mAnimPreview)
		return;

	LLVOAvatar* avatarp = mAnimPreview->getPreviewAvatar();
	LLKeyframeMotion* motionp = (LLKeyframeMotion*)avatarp->findMotion(mMotionID);

	motionp->setEaseOut((F32)getChild<LLUICtrl>("ease_out_time")->getValue().asReal());
	resetMotion();
}

//-----------------------------------------------------------------------------
// validateEaseIn()
//-----------------------------------------------------------------------------
bool LLFloaterBvhPreview::validateEaseIn(const LLSD& data)
{
	if (!getEnabled() || !mAnimPreview)
		return false;

	LLVOAvatar* avatarp = mAnimPreview->getPreviewAvatar();
	LLKeyframeMotion* motionp = (LLKeyframeMotion*)avatarp->findMotion(mMotionID);
	
	if (!motionp->getLoop())
	{
		F32 new_ease_in = llclamp((F32)getChild<LLUICtrl>("ease_in_time")->getValue().asReal(), 0.f, motionp->getDuration() - motionp->getEaseOutDuration());
		getChild<LLUICtrl>("ease_in_time")->setValue(LLSD(new_ease_in));
	}
	
	return true;
}

//-----------------------------------------------------------------------------
// validateEaseOut()
//-----------------------------------------------------------------------------
bool LLFloaterBvhPreview::validateEaseOut(const LLSD& data)
{
	if (!getEnabled() || !mAnimPreview)
		return false;

	LLVOAvatar* avatarp = mAnimPreview->getPreviewAvatar();
	LLKeyframeMotion* motionp = (LLKeyframeMotion*)avatarp->findMotion(mMotionID);
	
	if (!motionp->getLoop())
	{
		F32 new_ease_out = llclamp((F32)getChild<LLUICtrl>("ease_out_time")->getValue().asReal(), 0.f, motionp->getDuration() - motionp->getEaseInDuration());
		getChild<LLUICtrl>("ease_out_time")->setValue(LLSD(new_ease_out));
	}

	return true;
}

//-----------------------------------------------------------------------------
// validateLoopIn()
//-----------------------------------------------------------------------------
bool LLFloaterBvhPreview::validateLoopIn(const LLSD& data)
{
	if (!getEnabled())
		return false;

	F32 loop_in_value = (F32)getChild<LLUICtrl>("loop_in_point")->getValue().asReal();
	F32 loop_out_value = (F32)getChild<LLUICtrl>("loop_out_point")->getValue().asReal();

	if (loop_in_value < 0.f)
	{
		loop_in_value = 0.f;
	}
	else if (loop_in_value > 100.f)
	{
		loop_in_value = 100.f;
	}
	else if (loop_in_value > loop_out_value)
	{
		loop_in_value = loop_out_value;
	}

	getChild<LLUICtrl>("loop_in_point")->setValue(LLSD(loop_in_value));
	return true;
}

//-----------------------------------------------------------------------------
// validateLoopOut()
//-----------------------------------------------------------------------------
bool LLFloaterBvhPreview::validateLoopOut(const LLSD& data)
{
	if (!getEnabled())
		return false;

	F32 loop_out_value = (F32)getChild<LLUICtrl>("loop_out_point")->getValue().asReal();
	F32 loop_in_value = (F32)getChild<LLUICtrl>("loop_in_point")->getValue().asReal();

	if (loop_out_value < 0.f)
	{
		loop_out_value = 0.f;
	}
	else if (loop_out_value > 100.f)
	{
		loop_out_value = 100.f;
	}
	else if (loop_out_value < loop_in_value)
	{
		loop_out_value = loop_in_value;
	}

	getChild<LLUICtrl>("loop_out_point")->setValue(LLSD(loop_out_value));
	return true;
}


//-----------------------------------------------------------------------------
// refresh()
//-----------------------------------------------------------------------------
void LLFloaterBvhPreview::refresh()
{
	// Are we showing the play button (default) or the pause button?
	bool show_play = true;
	if (!mAnimPreview)
	{
		getChildView("bad_animation_text")->setVisible(TRUE);
		// play button visible but disabled
		mPlayButton->setEnabled(FALSE);
		mStopButton->setEnabled(FALSE);
		getChildView("ok_btn")->setEnabled(FALSE);
	}
	else
	{
		getChildView("bad_animation_text")->setVisible(FALSE);
		// re-enabled in case previous animation was bad
		mPlayButton->setEnabled(TRUE);
		mStopButton->setEnabled(TRUE);
		LLVOAvatar* avatarp = mAnimPreview->getPreviewAvatar();
		if (avatarp->isMotionActive(mMotionID))
		{
			mStopButton->setEnabled(TRUE);
			LLKeyframeMotion* motionp = (LLKeyframeMotion*)avatarp->findMotion(mMotionID);
			if (!avatarp->areAnimationsPaused())
			{
				// animation is playing
				if (motionp)
				{
					F32 fraction_complete = motionp->getLastUpdateTime() / motionp->getDuration();
					getChild<LLUICtrl>("playback_slider")->setValue(fraction_complete);
				}
				show_play = false;
			}
		}
		else
		{
			// Motion just finished playing
			mPauseRequest = avatarp->requestPause();
		}
		getChildView("ok_btn")->setEnabled(TRUE);
		mAnimPreview->requestUpdate();
	}
	mPlayButton->setVisible(show_play);
	mPauseButton->setVisible(!show_play);
}

//-----------------------------------------------------------------------------
// onBtnOK()
//-----------------------------------------------------------------------------
void LLFloaterBvhPreview::onBtnOK(void* userdata)
{
	LLFloaterBvhPreview* floaterp = (LLFloaterBvhPreview*)userdata;
	if (!floaterp->getEnabled()) return;

	if (floaterp->mAnimPreview)
	{
		LLKeyframeMotion* motionp = (LLKeyframeMotion*)floaterp->mAnimPreview->getPreviewAvatar()->findMotion(floaterp->mMotionID);

		S32 file_size = motionp->getFileSize();
		U8* buffer = new U8[file_size];

		LLDataPackerBinaryBuffer dp(buffer, file_size);
		if (motionp->serialize(dp))
		{
			LLVFile file(gVFS, motionp->getID(), LLAssetType::AT_ANIMATION, LLVFile::APPEND);

			S32 size = dp.getCurrentSize();
			file.setMaxSize(size);
			if (file.write((U8*)buffer, size))
			{
				std::string name = floaterp->getChild<LLUICtrl>("name_form")->getValue().asString();
				std::string desc = floaterp->getChild<LLUICtrl>("description_form")->getValue().asString();
				LLAssetStorage::LLStoreAssetCallback callback = NULL;
				S32 expected_upload_cost = LLGlobalEconomy::Singleton::getInstance()->getPriceUpload();
				void *userdata = NULL;
				upload_new_resource(floaterp->mTransactionID, // tid
						    LLAssetType::AT_ANIMATION,
						    name,
						    desc,
						    0,
						    LLFolderType::FT_NONE,
						    LLInventoryType::IT_ANIMATION,
						    LLFloaterPerms::getNextOwnerPerms(), LLFloaterPerms::getGroupPerms(), LLFloaterPerms::getEveryonePerms(),
						    name,
						    callback, expected_upload_cost, userdata);

			}
			else
			{
				llwarns << "Failure writing animation data." << llendl;
				LLNotificationsUtil::add("WriteAnimationFail");
			}
		}

		delete [] buffer;
		// clear out cache for motion data
		floaterp->resetMotion();
		floaterp->mAnimPreview->getPreviewAvatar()->removeMotion(floaterp->mMotionID);
		LLKeyframeDataCache::removeKeyframeData(floaterp->mMotionID);
		floaterp->mMotionID.setNull();
	}

	floaterp->closeFloater(false);
}

//-----------------------------------------------------------------------------
// onBtnReload()
//-----------------------------------------------------------------------------
void LLFloaterBvhPreview::onBtnReload(void* userdata)
{
	LLFloaterBvhPreview* floaterp = (LLFloaterBvhPreview*)userdata;
	if (!floaterp->getEnabled()) return;
	
	floaterp->unloadMotion();
	floaterp->loadBVH();
}

//-----------------------------------------------------------------------------
// LLPreviewAnimation
//-----------------------------------------------------------------------------
LLPreviewAnimation::LLPreviewAnimation(S32 width, S32 height) : LLViewerDynamicTexture(width, height, 3, ORDER_MIDDLE, FALSE)
{
	mNeedsUpdate = TRUE;
	mCameraDistance = PREVIEW_CAMERA_DISTANCE;
	mCameraYaw = 0.f;
	mCameraPitch = 0.f;
	mCameraZoom = 1.f;

	mDummyAvatar = (LLVOAvatar*)gObjectList.createObjectViewer(LL_PCODE_LEGACY_AVATAR, gAgent.getRegion());
	mDummyAvatar->createDrawable(&gPipeline);
	mDummyAvatar->mIsDummy = TRUE;
	mDummyAvatar->mSpecialRenderMode = 1;
	mDummyAvatar->setPositionAgent(LLVector3::zero);
	mDummyAvatar->slamPosition();
	mDummyAvatar->updateJointLODs();
	mDummyAvatar->updateGeometry(mDummyAvatar->mDrawable);
	mDummyAvatar->startMotion(ANIM_AGENT_STAND, BASE_ANIM_TIME_OFFSET);
	mDummyAvatar->hideSkirt();

	// stop extraneous animations
	mDummyAvatar->stopMotion( ANIM_AGENT_HEAD_ROT, TRUE );
	mDummyAvatar->stopMotion( ANIM_AGENT_EYE, TRUE );
	mDummyAvatar->stopMotion( ANIM_AGENT_BODY_NOISE, TRUE );
	mDummyAvatar->stopMotion( ANIM_AGENT_BREATHE_ROT, TRUE );
}

//-----------------------------------------------------------------------------
// LLPreviewAnimation()
//-----------------------------------------------------------------------------
LLPreviewAnimation::~LLPreviewAnimation()
{
	mDummyAvatar->markDead();
}

//virtual
S8 LLPreviewAnimation::getType() const
{
	return LLViewerDynamicTexture::LL_PREVIEW_ANIMATION ;
}
LLVOAvatar* LLPreviewAnimation::getPreviewAvatar()
{
	return LLFloaterBvhPreview::sUseDummy ? (LLVOAvatar*)mDummyAvatar : (LLVOAvatar*)gAgentAvatarp;
}

//-----------------------------------------------------------------------------
// update()
//-----------------------------------------------------------------------------
BOOL	LLPreviewAnimation::render()
{
	mNeedsUpdate = FALSE;
	LLVOAvatar* avatarp = mDummyAvatar;
	
	gGL.matrixMode(LLRender::MM_PROJECTION);
	gGL.pushMatrix();
	gGL.loadIdentity();
	gGL.ortho(0.0f, mFullWidth, 0.0f, mFullHeight, -1.0f, 1.0f);

	gGL.matrixMode(LLRender::MM_MODELVIEW);
	gGL.pushMatrix();
	gGL.loadIdentity();

	if (LLGLSLShader::sNoFixedFunction)
	{
		gUIProgram.bind();
	}

	LLGLSUIDefault def;
	gGL.getTexUnit(0)->unbind(LLTexUnit::TT_TEXTURE);
	gGL.color4f(0.15f, 0.2f, 0.3f, 1.f);

	gl_rect_2d_simple( mFullWidth, mFullHeight );

	gGL.matrixMode(LLRender::MM_PROJECTION);
	gGL.popMatrix();

	gGL.matrixMode(LLRender::MM_MODELVIEW);
	gGL.popMatrix();

	gGL.flush();

	LLVector3 target_pos = avatarp->mRoot.getWorldPosition();

	LLQuaternion camera_rot = LLQuaternion(mCameraPitch, LLVector3::y_axis) * 
		LLQuaternion(mCameraYaw, LLVector3::z_axis);

	LLQuaternion av_rot = avatarp->mRoot.getWorldRotation() * camera_rot;
	LLViewerCamera::getInstance()->setOriginAndLookAt(
		target_pos + ((LLVector3(mCameraDistance, 0.f, 0.f) + mCameraOffset) * av_rot),		// camera
		LLVector3::z_axis,																	// up
		target_pos + (mCameraOffset  * av_rot) );											// point of interest

	LLViewerCamera::getInstance()->setView(LLViewerCamera::getInstance()->getDefaultFOV() / mCameraZoom);
	LLViewerCamera::getInstance()->setPerspective(FALSE, mOrigin.mX, mOrigin.mY, mFullWidth, mFullHeight, FALSE);

	mCameraRelPos = LLViewerCamera::getInstance()->getOrigin() - avatarp->mHeadp->getWorldPosition();

	//avatarp->setAnimationData("LookAtPoint", (void *)&mCameraRelPos);

	//SJB: Animation is updated in LLVOAvatar::updateCharacter
	
	if (avatarp->mDrawable.notNull())
	{
		avatarp->updateLOD();
		
		LLVertexBuffer::unbind();
		LLGLDepthTest gls_depth(GL_TRUE);

		LLFace* face = avatarp->mDrawable->getFace(0);
		if (face)
		{
			LLDrawPoolAvatar *avatarPoolp = (LLDrawPoolAvatar *)face->getPool();
			avatarp->dirtyMesh();
			avatarPoolp->renderAvatars(avatarp);  // renders only one avatar
		}
	}

	gGL.color4f(1,1,1,1);
	return TRUE;
}

//-----------------------------------------------------------------------------
// requestUpdate()
//-----------------------------------------------------------------------------
void LLPreviewAnimation::requestUpdate()
{ 
	mNeedsUpdate = TRUE; 
}

//-----------------------------------------------------------------------------
// rotate()
//-----------------------------------------------------------------------------
void LLPreviewAnimation::rotate(F32 yaw_radians, F32 pitch_radians)
{
	mCameraYaw = mCameraYaw + yaw_radians;

	mCameraPitch = llclamp(mCameraPitch + pitch_radians, F_PI_BY_TWO * -0.8f, F_PI_BY_TWO * 0.8f);
}

//-----------------------------------------------------------------------------
// zoom()
//-----------------------------------------------------------------------------
void LLPreviewAnimation::zoom(F32 zoom_delta)
{
	setZoom(mCameraZoom + zoom_delta);
}

//-----------------------------------------------------------------------------
// setZoom()
//-----------------------------------------------------------------------------
void LLPreviewAnimation::setZoom(F32 zoom_amt)
{
	mCameraZoom	= llclamp(zoom_amt, MIN_CAMERA_ZOOM, MAX_CAMERA_ZOOM);
}

//-----------------------------------------------------------------------------
// pan()
//-----------------------------------------------------------------------------
void LLPreviewAnimation::pan(F32 right, F32 up)
{
	mCameraOffset.mV[VY] = llclamp(mCameraOffset.mV[VY] + right * mCameraDistance / mCameraZoom, -1.f, 1.f);
	mCameraOffset.mV[VZ] = llclamp(mCameraOffset.mV[VZ] + up * mCameraDistance / mCameraZoom, -1.f, 1.f);
}


<|MERGE_RESOLUTION|>--- conflicted
+++ resolved
@@ -460,29 +460,13 @@
 	LLVOAvatar* avatarp = mAnimPreview->getPreviewAvatar();
 	BOOL paused = avatarp->areAnimationsPaused();
 
-<<<<<<< HEAD
-	// <FS:ND> Fix awful cast
-
-	// *TODO: Fix awful casting hack
-	//	LLKeyframeMotion* motionp = (LLKeyframeMotion*)avatarp->findMotion(mMotionID);
 	LLKeyframeMotion* motionp = dynamic_cast<LLKeyframeMotion*>(avatarp->findMotion(mMotionID));
-
-	// </FS:ND>
-	
-	// <FS:ND> FIRE-7366; Crashfix if motionp is 0
-=======
-	LLKeyframeMotion* motionp = dynamic_cast<LLKeyframeMotion*>(avatarp->findMotion(mMotionID));
->>>>>>> 2206653f
 	if( motionp )
 	{
 		// Set emotion
 		std::string emote = getChild<LLUICtrl>("emote_combo")->getValue().asString();
 		motionp->setEmote(mIDList[emote]);
-<<<<<<< HEAD
-	} // </FS:ND>
-=======
-	}
->>>>>>> 2206653f
+	}
 
 	LLUUID base_id = mIDList[getChild<LLUICtrl>("preview_base_anim")->getValue().asString()];
 	avatarp->deactivateAllMotions();
@@ -493,12 +477,6 @@
 	// Set pose
 	std::string handpose = getChild<LLUICtrl>("hand_pose_combo")->getValue().asString();
 	avatarp->startMotion( ANIM_AGENT_HAND_MOTION, 0.0f );
-<<<<<<< HEAD
-
-	if( motionp ) // <FS:ND> FIRE-7366; Crashfix if motionp is 0
-		motionp->setHandPose(LLHandMotion::getHandPose(handpose));
-=======
->>>>>>> 2206653f
 
 	if( motionp )
 	{
