/** 
 * @file llfloaterbvhpreview.cpp
 * @brief LLFloaterBvhPreview class implementation
 *
 * $LicenseInfo:firstyear=2004&license=viewerlgpl$
 * Second Life Viewer Source Code
 * Copyright (C) 2010, Linden Research, Inc.
 * 
 * This library is free software; you can redistribute it and/or
 * modify it under the terms of the GNU Lesser General Public
 * License as published by the Free Software Foundation;
 * version 2.1 of the License only.
 * 
 * This library is distributed in the hope that it will be useful,
 * but WITHOUT ANY WARRANTY; without even the implied warranty of
 * MERCHANTABILITY or FITNESS FOR A PARTICULAR PURPOSE.  See the GNU
 * Lesser General Public License for more details.
 * 
 * You should have received a copy of the GNU Lesser General Public
 * License along with this library; if not, write to the Free Software
 * Foundation, Inc., 51 Franklin Street, Fifth Floor, Boston, MA  02110-1301  USA
 * 
 * Linden Research, Inc., 945 Battery Street, San Francisco, CA  94111  USA
 * $/LicenseInfo$
 */

#include "llviewerprecompiledheaders.h"

#include "llfloaterbvhpreview.h"

#include "llbvhloader.h"
#include "lldatapacker.h"
#include "lldir.h"
#include "lleconomy.h"
#include "llnotificationsutil.h"
#include "llvfile.h"
#include "llapr.h"
#include "llstring.h"

#include "llagent.h"
#include "llanimationstates.h"
#include "llbbox.h"
#include "llbutton.h"
#include "llcheckboxctrl.h"
#include "llcombobox.h"
#include "lldrawable.h"
#include "lldrawpoolavatar.h"
#include "llrender.h"
#include "llface.h"
#include "llfocusmgr.h"
#include "llkeyframemotion.h"
#include "lllineeditor.h"
#include "llfloaterperms.h"
#include "llsliderctrl.h"
#include "llspinctrl.h"
#include "lltextbox.h"
#include "lltoolmgr.h"
#include "llui.h"
#include "llviewercamera.h"
#include "llviewerobjectlist.h"
#include "llviewerwindow.h"
#include "llviewermenufile.h"	// upload_new_resource()
#include "llvoavatar.h"
#include "pipeline.h"
#include "lluictrlfactory.h"
#include "lltrans.h"
#include "llviewercontrol.h" // for gSavedSettings 
#include "llvoavatarself.h" 

const S32 PREVIEW_BORDER_WIDTH = 2;
const S32 PREVIEW_RESIZE_HANDLE_SIZE = S32(RESIZE_HANDLE_WIDTH * OO_SQRT2) + PREVIEW_BORDER_WIDTH;
const S32 PREVIEW_HPAD = PREVIEW_RESIZE_HANDLE_SIZE;
const S32 PREF_BUTTON_HEIGHT = 16;
const S32 PREVIEW_TEXTURE_HEIGHT = 300;

const F32 PREVIEW_CAMERA_DISTANCE = 4.f;

const F32 MIN_CAMERA_ZOOM = 0.5f;
const F32 MAX_CAMERA_ZOOM = 10.f;

const F32 BASE_ANIM_TIME_OFFSET = 5.f;

std::string STATUS[] =
{
	"E_ST_OK",
	"E_ST_EOF",
	"E_ST_NO_CONSTRAINT",
	"E_ST_NO_FILE",
	"E_ST_NO_HIER",
	"E_ST_NO_JOINT",
	"E_ST_NO_NAME",
	"E_ST_NO_OFFSET",
	"E_ST_NO_CHANNELS",
	"E_ST_NO_ROTATION",
	"E_ST_NO_AXIS",
	"E_ST_NO_MOTION",
	"E_ST_NO_FRAMES",
	"E_ST_NO_FRAME_TIME",
	"E_ST_NO_POS",
	"E_ST_NO_ROT",
	"E_ST_NO_XLT_FILE",
	"E_ST_NO_XLT_HEADER",
	"E_ST_NO_XLT_NAME",
	"E_ST_NO_XLT_IGNORE",
	"E_ST_NO_XLT_RELATIVE",
	"E_ST_NO_XLT_OUTNAME",
	"E_ST_NO_XLT_MATRIX",
	"E_ST_NO_XLT_MERGECHILD",
	"E_ST_NO_XLT_MERGEPARENT",
	"E_ST_NO_XLT_PRIORITY",
	"E_ST_NO_XLT_LOOP",
	"E_ST_NO_XLT_EASEIN",
	"E_ST_NO_XLT_EASEOUT",
	"E_ST_NO_XLT_HAND",
	"E_ST_NO_XLT_EMOTE",
"E_ST_BAD_ROOT"
};
bool LLFloaterBvhPreview::sUseDummy = false;

//-----------------------------------------------------------------------------
// LLFloaterBvhPreview()
//-----------------------------------------------------------------------------
LLFloaterBvhPreview::LLFloaterBvhPreview(const std::string& filename) : 
	LLFloaterNameDesc(filename)
{
	mLastMouseX = 0;
	mLastMouseY = 0;

	sUseDummy = gSavedSettings.getBOOL("UploadAnimationPreviewUseDummy");

	mIDList["Standing"] = ANIM_AGENT_STAND;
	mIDList["Walking"] = ANIM_AGENT_FEMALE_WALK;
	mIDList["Sitting"] = ANIM_AGENT_SIT_FEMALE;
	mIDList["Flying"] = ANIM_AGENT_HOVER;

	mIDList["[None]"] = LLUUID::null;
	mIDList["Aaaaah"] = ANIM_AGENT_EXPRESS_OPEN_MOUTH;
	mIDList["Afraid"] = ANIM_AGENT_EXPRESS_AFRAID;
	mIDList["Angry"] = ANIM_AGENT_EXPRESS_ANGER;
	mIDList["Big Smile"] = ANIM_AGENT_EXPRESS_TOOTHSMILE;
	mIDList["Bored"] = ANIM_AGENT_EXPRESS_BORED;
	mIDList["Cry"] = ANIM_AGENT_EXPRESS_CRY;
	mIDList["Disdain"] = ANIM_AGENT_EXPRESS_DISDAIN;
	mIDList["Embarrassed"] = ANIM_AGENT_EXPRESS_EMBARRASSED;
	mIDList["Frown"] = ANIM_AGENT_EXPRESS_FROWN;
	mIDList["Kiss"] = ANIM_AGENT_EXPRESS_KISS;
	mIDList["Laugh"] = ANIM_AGENT_EXPRESS_LAUGH;
	mIDList["Plllppt"] = ANIM_AGENT_EXPRESS_TONGUE_OUT;
	mIDList["Repulsed"] = ANIM_AGENT_EXPRESS_REPULSED;
	mIDList["Sad"] = ANIM_AGENT_EXPRESS_SAD;
	mIDList["Shrug"] = ANIM_AGENT_EXPRESS_SHRUG;
	mIDList["Smile"] = ANIM_AGENT_EXPRESS_SMILE;
	mIDList["Surprise"] = ANIM_AGENT_EXPRESS_SURPRISE;
	mIDList["Wink"] = ANIM_AGENT_EXPRESS_WINK;
	mIDList["Worry"] = ANIM_AGENT_EXPRESS_WORRY;
}

//-----------------------------------------------------------------------------
// setAnimCallbacks()
//-----------------------------------------------------------------------------
void LLFloaterBvhPreview::setAnimCallbacks()
{
	getChild<LLUICtrl>("playback_slider")->setCommitCallback(boost::bind(&LLFloaterBvhPreview::onSliderMove, this));
	
	getChild<LLUICtrl>("preview_base_anim")->setCommitCallback(boost::bind(&LLFloaterBvhPreview::onCommitBaseAnim, this));
	getChild<LLUICtrl>("preview_base_anim")->setValue("Standing");

	getChild<LLUICtrl>("priority")->setCommitCallback(boost::bind(&LLFloaterBvhPreview::onCommitPriority, this));
	getChild<LLUICtrl>("loop_check")->setCommitCallback(boost::bind(&LLFloaterBvhPreview::onCommitLoop, this));
	getChild<LLUICtrl>("loop_in_point")->setCommitCallback(boost::bind(&LLFloaterBvhPreview::onCommitLoopIn, this));
	getChild<LLUICtrl>("loop_in_point")->setValidateBeforeCommit( boost::bind(&LLFloaterBvhPreview::validateLoopIn, this, _1));
	getChild<LLUICtrl>("loop_out_point")->setCommitCallback(boost::bind(&LLFloaterBvhPreview::onCommitLoopOut, this));
	getChild<LLUICtrl>("loop_out_point")->setValidateBeforeCommit( boost::bind(&LLFloaterBvhPreview::validateLoopOut, this, _1));

	getChild<LLUICtrl>("hand_pose_combo")->setCommitCallback(boost::bind(&LLFloaterBvhPreview::onCommitHandPose, this));
	
	getChild<LLUICtrl>("emote_combo")->setCommitCallback(boost::bind(&LLFloaterBvhPreview::onCommitEmote, this));
	getChild<LLUICtrl>("emote_combo")->setValue("[None]");

	getChild<LLUICtrl>("ease_in_time")->setCommitCallback(boost::bind(&LLFloaterBvhPreview::onCommitEaseIn, this));
	getChild<LLUICtrl>("ease_in_time")->setValidateBeforeCommit( boost::bind(&LLFloaterBvhPreview::validateEaseIn, this, _1));
	getChild<LLUICtrl>("ease_out_time")->setCommitCallback(boost::bind(&LLFloaterBvhPreview::onCommitEaseOut, this));
	getChild<LLUICtrl>("ease_out_time")->setValidateBeforeCommit( boost::bind(&LLFloaterBvhPreview::validateEaseOut, this, _1));
}

//-----------------------------------------------------------------------------
// postBuild()
//-----------------------------------------------------------------------------
BOOL LLFloaterBvhPreview::postBuild()
{
	if (!LLFloaterNameDesc::postBuild())
	{
		return FALSE;
	}

	getChild<LLUICtrl>("name_form")->setCommitCallback(boost::bind(&LLFloaterBvhPreview::onCommitName, this));

	childSetAction("reload_btn", onBtnReload, this);
	childSetAction("ok_btn", onBtnOK, this);
	setDefaultBtn();
	
	if (sUseDummy) 
	{ 
		LLRect rect = getRect(); 
		translate(0, PREVIEW_TEXTURE_HEIGHT-30); 
		reshape(rect.getWidth(), rect.getHeight() + PREVIEW_TEXTURE_HEIGHT-30); 

		mPreviewRect.set(PREVIEW_HPAD, PREVIEW_TEXTURE_HEIGHT, getRect().getWidth() - PREVIEW_HPAD, PREVIEW_HPAD + PREF_BUTTON_HEIGHT + PREVIEW_HPAD); 
		mPreviewImageRect.set(0.f, 1.f, 1.f, 0.f); 
	} 
	
	mPlayButton = getChild<LLButton>( "play_btn");
	mPlayButton->setClickedCallback(boost::bind(&LLFloaterBvhPreview::onBtnPlay, this));
//	mPlayButton->setVisible(true);

	mPauseButton = getChild<LLButton>( "pause_btn");
	mPauseButton->setClickedCallback(boost::bind(&LLFloaterBvhPreview::onBtnPause, this));
//	mPauseButton->setVisible(false);
	
	mStopButton = getChild<LLButton>( "stop_btn");
	mStopButton->setClickedCallback(boost::bind(&LLFloaterBvhPreview::onBtnStop, this));

	loadBVH();

	return TRUE;
}

//-----------------------------------------------------------------------------
// loadBVH()
//-----------------------------------------------------------------------------
BOOL LLFloaterBvhPreview::loadBVH()
{
	LLKeyframeMotion* motionp = NULL;
	LLBVHLoader* loaderp = NULL;

	mPlayButton->setVisible(true);
	mPauseButton->setVisible(false);
	
	getChildView("bad_animation_text")->setVisible(FALSE);

	std::string exten = gDirUtilp->getExtension(mFilename);
	if (exten == "bvh")
	{
		// loading a bvh file

		// now load bvh file
		S32 file_size;
		
		LLAPRFile infile ;
		infile.open(mFilenameAndPath, LL_APR_RB, NULL, &file_size);
		
		if (!infile.getFileHandle())
		{
			llwarns << "Can't open BVH file:" << mFilename << llendl;	
		}
		else
		{
			char*	file_buffer;

			file_buffer = new char[file_size + 1];

			if (file_size == infile.read(file_buffer, file_size))
			{
				file_buffer[file_size] = '\0';
				llinfos << "Loading BVH file " << mFilename << llendl;
				ELoadStatus load_status = E_ST_OK;
				S32 line_number = 0; 
				loaderp = new LLBVHLoader(file_buffer, load_status, line_number);
				std::string status = getString(STATUS[load_status]);
				
				if(load_status == E_ST_NO_XLT_FILE)
				{
					llwarns << "NOTE: No translation table found." << llendl;
				}
				else
				{
					llwarns << "ERROR: [line: " << line_number << "] " << status << llendl;
				}
			}

			infile.close() ;
			delete[] file_buffer;
		}
	}

	if (loaderp && loaderp->isInitialized() && loaderp->getDuration() <= MAX_ANIM_DURATION)
	{
		// generate unique id for this motion
		mTransactionID.generate();
		mMotionID = mTransactionID.makeAssetID(gAgent.getSecureSessionID());

		mAnimPreview = new LLPreviewAnimation(256, 256);

		// motion will be returned, but it will be in a load-pending state, as this is a new motion
		// this motion will not request an asset transfer until next update, so we have a chance to 
		// load the keyframe data locally
		motionp = (LLKeyframeMotion*)mAnimPreview->getPreviewAvatar()->createMotion(mMotionID);

		// create data buffer for keyframe initialization
		S32 buffer_size = loaderp->getOutputSize();
		U8* buffer = new U8[buffer_size];

		LLDataPackerBinaryBuffer dp(buffer, buffer_size);

		// pass animation data through memory buffer
		loaderp->serialize(dp);
		dp.reset();
		BOOL success = motionp && motionp->deserialize(dp);

		delete []buffer;

		if (success)
		{
			setAnimCallbacks() ;
			
			const LLBBoxLocal &pelvis_bbox = motionp->getPelvisBBox();

			LLVector3 temp = pelvis_bbox.getCenter();
			// only consider XY?
			//temp.mV[VZ] = 0.f;
			F32 pelvis_offset = temp.magVec();

			temp = pelvis_bbox.getExtent();
			//temp.mV[VZ] = 0.f;
			F32 pelvis_max_displacement = pelvis_offset + (temp.magVec() * 0.5f) + 1.f;
			
			F32 camera_zoom = LLViewerCamera::getInstance()->getDefaultFOV() / (2.f * atan(pelvis_max_displacement / PREVIEW_CAMERA_DISTANCE));
		
			mAnimPreview->setZoom(camera_zoom);

			motionp->setName(getChild<LLUICtrl>("name_form")->getValue().asString());
			mAnimPreview->getPreviewAvatar()->startMotion(mMotionID);
			
			getChild<LLSlider>("playback_slider")->setMinValue(0.0);
			getChild<LLSlider>("playback_slider")->setMaxValue(1.0);

			getChild<LLUICtrl>("loop_check")->setValue(LLSD(motionp->getLoop()));
			getChild<LLUICtrl>("loop_in_point")->setValue(LLSD(motionp->getLoopIn() / motionp->getDuration() * 100.f));
			getChild<LLUICtrl>("loop_out_point")->setValue(LLSD(motionp->getLoopOut() / motionp->getDuration() * 100.f));
			getChild<LLUICtrl>("priority")->setValue(LLSD((F32)motionp->getPriority()));
			getChild<LLUICtrl>("hand_pose_combo")->setValue(LLHandMotion::getHandPoseName(motionp->getHandPose()));
			getChild<LLUICtrl>("ease_in_time")->setValue(LLSD(motionp->getEaseInDuration()));
			getChild<LLUICtrl>("ease_out_time")->setValue(LLSD(motionp->getEaseOutDuration()));
			setEnabled(TRUE);
			std::string seconds_string;
			seconds_string = llformat(" - %.2f seconds", motionp->getDuration());

			setTitle(mFilename + std::string(seconds_string));
		}
		else
		{
			mAnimPreview = NULL;
			mMotionID.setNull();
			getChild<LLUICtrl>("bad_animation_text")->setValue(getString("failed_to_initialize"));
		}
	}
	else
	{
		if ( loaderp )
		{
			if (loaderp->getDuration() > MAX_ANIM_DURATION)
			{
				LLUIString out_str = getString("anim_too_long");
				out_str.setArg("[LENGTH]", llformat("%.1f", loaderp->getDuration()));
				out_str.setArg("[MAX_LENGTH]", llformat("%.1f", MAX_ANIM_DURATION));
				getChild<LLUICtrl>("bad_animation_text")->setValue(out_str.getString());
			}
			else
			{
				LLUIString out_str = getString("failed_file_read");
				out_str.setArg("[STATUS]", getString(STATUS[loaderp->getStatus()])); 
				getChild<LLUICtrl>("bad_animation_text")->setValue(out_str.getString());
			}
		}

		//setEnabled(FALSE);
		mMotionID.setNull();
		mAnimPreview = NULL;
	}

	refresh();

	delete loaderp;

	return TRUE;
}

//-----------------------------------------------------------------------------
// unloadMotion()
//-----------------------------------------------------------------------------
void LLFloaterBvhPreview::unloadMotion()
{
	if (mMotionID.notNull() && mAnimPreview && !sUseDummy) 
	{ 
		resetMotion(); 
		mAnimPreview->getPreviewAvatar()->removeMotion(mMotionID); 
		LLKeyframeDataCache::removeKeyframeData(mMotionID); 
	} 

	mMotionID.setNull(); 
	mAnimPreview = NULL;
}

//-----------------------------------------------------------------------------
// LLFloaterBvhPreview()
//-----------------------------------------------------------------------------
LLFloaterBvhPreview::~LLFloaterBvhPreview()
{
	unloadMotion();

	setEnabled(FALSE);
}

//-----------------------------------------------------------------------------
// draw()
//-----------------------------------------------------------------------------
void LLFloaterBvhPreview::draw()
{
	LLFloater::draw();
	LLRect r = getRect();

	refresh();

	if (mMotionID.notNull() && mAnimPreview)
	{
		if (sUseDummy)
		{
			gGL.color3f(1.f, 1.f, 1.f); 
			gGL.getTexUnit(0)->bind(mAnimPreview); 
			gGL.begin( LLRender::QUADS ); 
			{ 
				gGL.texCoord2f(0.f, 1.f); 
				gGL.vertex2i(PREVIEW_HPAD, PREVIEW_TEXTURE_HEIGHT); 
				gGL.texCoord2f(0.f, 0.f); 
				gGL.vertex2i(PREVIEW_HPAD, PREVIEW_HPAD + PREF_BUTTON_HEIGHT + PREVIEW_HPAD); 
				gGL.texCoord2f(1.f, 0.f); 
				gGL.vertex2i(r.getWidth() - PREVIEW_HPAD, PREVIEW_HPAD + PREF_BUTTON_HEIGHT + PREVIEW_HPAD); 
				gGL.texCoord2f(1.f, 1.f); 
				gGL.vertex2i(r.getWidth() - PREVIEW_HPAD, PREVIEW_TEXTURE_HEIGHT); 
			} 
		gGL.end(); 
		gGL.getTexUnit(0)->unbind(LLTexUnit::TT_TEXTURE); 
		}
		LLVOAvatar* avatarp = mAnimPreview->getPreviewAvatar();
		if (!avatarp->areAnimationsPaused())
		{
			mAnimPreview->requestUpdate();
		}
	}
}

//-----------------------------------------------------------------------------
// resetMotion()
//-----------------------------------------------------------------------------
void LLFloaterBvhPreview::resetMotion()
{
<<<<<<< HEAD
	LLVOAvatar* avatarp = mAnimPreview->getPreviewAvatar();
=======
	if (!mAnimPreview)
		return;

	LLVOAvatar* avatarp = mAnimPreview->getDummyAvatar();
>>>>>>> c931c74f
	BOOL paused = avatarp->areAnimationsPaused();

	// *TODO: Fix awful casting hack
	LLKeyframeMotion* motionp = (LLKeyframeMotion*)avatarp->findMotion(mMotionID);
	
	// Set emotion
	std::string emote = getChild<LLUICtrl>("emote_combo")->getValue().asString();
	motionp->setEmote(mIDList[emote]);
	
	LLUUID base_id = mIDList[getChild<LLUICtrl>("preview_base_anim")->getValue().asString()];
	avatarp->deactivateAllMotions();
	avatarp->startMotion(mMotionID, 0.0f);
	avatarp->startMotion(base_id, BASE_ANIM_TIME_OFFSET);
	getChild<LLUICtrl>("playback_slider")->setValue(0.0f);

	// Set pose
	std::string handpose = getChild<LLUICtrl>("hand_pose_combo")->getValue().asString();
	avatarp->startMotion( ANIM_AGENT_HAND_MOTION, 0.0f );
	motionp->setHandPose(LLHandMotion::getHandPose(handpose));

	if (paused)
	{
		mPauseRequest = avatarp->requestPause();
	}
	else
	{
		mPauseRequest = NULL;	
	}
}

//-----------------------------------------------------------------------------
// handleMouseDown()
//-----------------------------------------------------------------------------
BOOL LLFloaterBvhPreview::handleMouseDown(S32 x, S32 y, MASK mask)
{
	if (!sUseDummy) return LLFloater::handleMouseDown(x, y, mask);

	if (mPreviewRect.pointInRect(x, y))
	{
		bringToFront( x, y );
		gFocusMgr.setMouseCapture(this);
		gViewerWindow->hideCursor();
		mLastMouseX = x;
		mLastMouseY = y;
		return TRUE;
	}

	return LLFloater::handleMouseDown(x, y, mask);
}

//-----------------------------------------------------------------------------
// handleMouseUp()
//-----------------------------------------------------------------------------
BOOL LLFloaterBvhPreview::handleMouseUp(S32 x, S32 y, MASK mask)
{
	if (!sUseDummy) return LLFloater::handleMouseUp(x, y, mask);

	gFocusMgr.setMouseCapture(FALSE);
	gViewerWindow->showCursor();
	return LLFloater::handleMouseUp(x, y, mask);
}

//-----------------------------------------------------------------------------
// handleHover()
//-----------------------------------------------------------------------------
BOOL LLFloaterBvhPreview::handleHover(S32 x, S32 y, MASK mask)
{
	if (sUseDummy)
	{
		MASK local_mask = mask & ~MASK_ALT; 
	    if (mAnimPreview && hasMouseCapture()) 
		{
			if (local_mask == MASK_PAN) 
			{ 
				// pan here 
				mAnimPreview->pan((F32)(x - mLastMouseX) * -0.005f, (F32)(y - mLastMouseY) * -0.005f); 
			} 
			else if (local_mask == MASK_ORBIT) 
			{ 
				F32 yaw_radians = (F32)(x - mLastMouseX) * -0.01f; 
				F32 pitch_radians = (F32)(y - mLastMouseY) * 0.02f; 
				mAnimPreview->rotate(yaw_radians, pitch_radians); 
			} 
			else 
			{ 
				F32 yaw_radians = (F32)(x - mLastMouseX) * -0.01f; 
				F32 zoom_amt = (F32)(y - mLastMouseY) * 0.02f; 
				mAnimPreview->rotate(yaw_radians, 0.f); 
				mAnimPreview->zoom(zoom_amt); 
			} 
			mAnimPreview->requestUpdate(); 
			LLUI::setMousePositionLocal(this, mLastMouseX, mLastMouseY); 
		} 
		if (!mPreviewRect.pointInRect(x, y) || !mAnimPreview) 
		{
		return LLFloater::handleHover(x, y, mask); 
		}
		else if (local_mask == MASK_ORBIT)
		{
			gViewerWindow->setCursor(UI_CURSOR_TOOLCAMERA);
		}
		else if (local_mask == MASK_PAN)
		{
			gViewerWindow->setCursor(UI_CURSOR_TOOLPAN); 
		} 
		else 
		{ 
			gViewerWindow->setCursor(UI_CURSOR_TOOLZOOMIN); 
		}
	}
	return TRUE;
}

//-----------------------------------------------------------------------------
// handleScrollWheel()
//-----------------------------------------------------------------------------
BOOL LLFloaterBvhPreview::handleScrollWheel(S32 x, S32 y, S32 clicks)
{
<<<<<<< HEAD
	if (!sUseDummy) return TRUE;
=======
	if (!mAnimPreview)
		return false;

>>>>>>> c931c74f
	mAnimPreview->zoom((F32)clicks * -0.2f);
	mAnimPreview->requestUpdate();

	return TRUE;
}

//-----------------------------------------------------------------------------
// onMouseCaptureLost()
//-----------------------------------------------------------------------------
void LLFloaterBvhPreview::onMouseCaptureLost()
{
	if (sUseDummy) gViewerWindow->showCursor();
}

//-----------------------------------------------------------------------------
// onBtnPlay()
//-----------------------------------------------------------------------------
void LLFloaterBvhPreview::onBtnPlay()
{
	if (!getEnabled())
		return;

	if (mMotionID.notNull() && mAnimPreview)
	{
		LLVOAvatar* avatarp = mAnimPreview->getPreviewAvatar();
		
		if (!avatarp->isMotionActive(mMotionID))
		{
			resetMotion();
			mPauseRequest = NULL;
		}
		else if (avatarp->areAnimationsPaused())
		{			
			mPauseRequest = NULL;
		}
	}
}

//-----------------------------------------------------------------------------
// onBtnPause()
//-----------------------------------------------------------------------------
void LLFloaterBvhPreview::onBtnPause()
{
	if (!getEnabled())
		return;
	
	if (mMotionID.notNull() && mAnimPreview)
	{
		LLVOAvatar* avatarp = mAnimPreview->getPreviewAvatar();

		if (avatarp->isMotionActive(mMotionID))
		{
			if (!avatarp->areAnimationsPaused())
			{
				mPauseRequest = avatarp->requestPause();
			}
		}
	}
}

//-----------------------------------------------------------------------------
// onBtnStop()
//-----------------------------------------------------------------------------
void LLFloaterBvhPreview::onBtnStop()
{
	if (!getEnabled())
		return;

	if (mMotionID.notNull() && mAnimPreview)
	{
		LLVOAvatar* avatarp = mAnimPreview->getPreviewAvatar();
		resetMotion();
		mPauseRequest = avatarp->requestPause();
	}
}

//-----------------------------------------------------------------------------
// onSliderMove()
//-----------------------------------------------------------------------------
void LLFloaterBvhPreview::onSliderMove()
{
	if (!getEnabled())
		return;

	if (mAnimPreview)
	{
		LLVOAvatar* avatarp = mAnimPreview->getPreviewAvatar();
		F32 slider_value = (F32)getChild<LLUICtrl>("playback_slider")->getValue().asReal();
		LLUUID base_id = mIDList[getChild<LLUICtrl>("preview_base_anim")->getValue().asString()];
		LLMotion* motionp = avatarp->findMotion(mMotionID);
		F32 duration = motionp->getDuration();// + motionp->getEaseOutDuration();
		F32 delta_time = duration * slider_value;
		avatarp->deactivateAllMotions();
		avatarp->startMotion(base_id, delta_time + BASE_ANIM_TIME_OFFSET);
		avatarp->startMotion(mMotionID, delta_time);
		mPauseRequest = avatarp->requestPause();
		refresh();
	}

}

//-----------------------------------------------------------------------------
// onCommitBaseAnim()
//-----------------------------------------------------------------------------
void LLFloaterBvhPreview::onCommitBaseAnim()
{
	if (!getEnabled())
		return;

	if (mAnimPreview)
	{
		LLVOAvatar* avatarp = mAnimPreview->getPreviewAvatar();

		BOOL paused = avatarp->areAnimationsPaused();

		// stop all other possible base motions
		avatarp->stopMotion(mIDList["Standing"], TRUE);
		avatarp->stopMotion(mIDList["Walking"], TRUE);
		avatarp->stopMotion(mIDList["Sitting"], TRUE);
		avatarp->stopMotion(mIDList["Flying"], TRUE);

		resetMotion();

		if (!paused)
		{
			mPauseRequest = NULL;
		}
	}
}

//-----------------------------------------------------------------------------
// onCommitLoop()
//-----------------------------------------------------------------------------
void LLFloaterBvhPreview::onCommitLoop()
{
	if (!getEnabled() || !mAnimPreview)
		return;
	
	LLVOAvatar* avatarp = mAnimPreview->getPreviewAvatar();
	LLKeyframeMotion* motionp = (LLKeyframeMotion*)avatarp->findMotion(mMotionID);

	if (motionp)
	{
		motionp->setLoop(getChild<LLUICtrl>("loop_check")->getValue().asBoolean());
		motionp->setLoopIn((F32)getChild<LLUICtrl>("loop_in_point")->getValue().asReal() * 0.01f * motionp->getDuration());
		motionp->setLoopOut((F32)getChild<LLUICtrl>("loop_out_point")->getValue().asReal() * 0.01f * motionp->getDuration());
	}
}

//-----------------------------------------------------------------------------
// onCommitLoopIn()
//-----------------------------------------------------------------------------
void LLFloaterBvhPreview::onCommitLoopIn()
{
	if (!getEnabled() || !mAnimPreview)
		return;

	LLVOAvatar* avatarp = mAnimPreview->getPreviewAvatar();
	LLKeyframeMotion* motionp = (LLKeyframeMotion*)avatarp->findMotion(mMotionID);

	if (motionp)
	{
		motionp->setLoopIn((F32)getChild<LLUICtrl>("loop_in_point")->getValue().asReal() / 100.f);
		resetMotion();
		getChild<LLUICtrl>("loop_check")->setValue(LLSD(TRUE));
		onCommitLoop();
	}
}

//-----------------------------------------------------------------------------
// onCommitLoopOut()
//-----------------------------------------------------------------------------
void LLFloaterBvhPreview::onCommitLoopOut()
{
	if (!getEnabled() || !mAnimPreview)
		return;

	LLVOAvatar* avatarp = mAnimPreview->getPreviewAvatar();
	LLKeyframeMotion* motionp = (LLKeyframeMotion*)avatarp->findMotion(mMotionID);

	if (motionp)
	{
		motionp->setLoopOut((F32)getChild<LLUICtrl>("loop_out_point")->getValue().asReal() * 0.01f * motionp->getDuration());
		resetMotion();
		getChild<LLUICtrl>("loop_check")->setValue(LLSD(TRUE));
		onCommitLoop();
	}
}

//-----------------------------------------------------------------------------
// onCommitName()
//-----------------------------------------------------------------------------
void LLFloaterBvhPreview::onCommitName()
{
	if (!getEnabled() || !mAnimPreview)
		return;

	LLVOAvatar* avatarp = mAnimPreview->getPreviewAvatar();
	LLKeyframeMotion* motionp = (LLKeyframeMotion*)avatarp->findMotion(mMotionID);

	if (motionp)
	{
		motionp->setName(getChild<LLUICtrl>("name_form")->getValue().asString());
	}

	doCommit();
}

//-----------------------------------------------------------------------------
// onCommitHandPose()
//-----------------------------------------------------------------------------
void LLFloaterBvhPreview::onCommitHandPose()
{
	if (!getEnabled())
		return;

	resetMotion(); // sets hand pose
}

//-----------------------------------------------------------------------------
// onCommitEmote()
//-----------------------------------------------------------------------------
void LLFloaterBvhPreview::onCommitEmote()
{
	if (!getEnabled())
		return;

	resetMotion(); // ssts emote
}

//-----------------------------------------------------------------------------
// onCommitPriority()
//-----------------------------------------------------------------------------
void LLFloaterBvhPreview::onCommitPriority()
{
	if (!getEnabled() || !mAnimPreview)
		return;

	LLVOAvatar* avatarp = mAnimPreview->getPreviewAvatar();
	LLKeyframeMotion* motionp = (LLKeyframeMotion*)avatarp->findMotion(mMotionID);

	motionp->setPriority(llfloor((F32)getChild<LLUICtrl>("priority")->getValue().asReal()));
}

//-----------------------------------------------------------------------------
// onCommitEaseIn()
//-----------------------------------------------------------------------------
void LLFloaterBvhPreview::onCommitEaseIn()
{
	if (!getEnabled() || !mAnimPreview)
		return;

	LLVOAvatar* avatarp = mAnimPreview->getPreviewAvatar();
	LLKeyframeMotion* motionp = (LLKeyframeMotion*)avatarp->findMotion(mMotionID);

	motionp->setEaseIn((F32)getChild<LLUICtrl>("ease_in_time")->getValue().asReal());
	resetMotion();
}

//-----------------------------------------------------------------------------
// onCommitEaseOut()
//-----------------------------------------------------------------------------
void LLFloaterBvhPreview::onCommitEaseOut()
{
	if (!getEnabled() || !mAnimPreview)
		return;

	LLVOAvatar* avatarp = mAnimPreview->getPreviewAvatar();
	LLKeyframeMotion* motionp = (LLKeyframeMotion*)avatarp->findMotion(mMotionID);

	motionp->setEaseOut((F32)getChild<LLUICtrl>("ease_out_time")->getValue().asReal());
	resetMotion();
}

//-----------------------------------------------------------------------------
// validateEaseIn()
//-----------------------------------------------------------------------------
bool LLFloaterBvhPreview::validateEaseIn(const LLSD& data)
{
	if (!getEnabled() || !mAnimPreview)
		return false;

	LLVOAvatar* avatarp = mAnimPreview->getPreviewAvatar();
	LLKeyframeMotion* motionp = (LLKeyframeMotion*)avatarp->findMotion(mMotionID);
	
	if (!motionp->getLoop())
	{
		F32 new_ease_in = llclamp((F32)getChild<LLUICtrl>("ease_in_time")->getValue().asReal(), 0.f, motionp->getDuration() - motionp->getEaseOutDuration());
		getChild<LLUICtrl>("ease_in_time")->setValue(LLSD(new_ease_in));
	}
	
	return true;
}

//-----------------------------------------------------------------------------
// validateEaseOut()
//-----------------------------------------------------------------------------
bool LLFloaterBvhPreview::validateEaseOut(const LLSD& data)
{
	if (!getEnabled() || !mAnimPreview)
		return false;

	LLVOAvatar* avatarp = mAnimPreview->getPreviewAvatar();
	LLKeyframeMotion* motionp = (LLKeyframeMotion*)avatarp->findMotion(mMotionID);
	
	if (!motionp->getLoop())
	{
		F32 new_ease_out = llclamp((F32)getChild<LLUICtrl>("ease_out_time")->getValue().asReal(), 0.f, motionp->getDuration() - motionp->getEaseInDuration());
		getChild<LLUICtrl>("ease_out_time")->setValue(LLSD(new_ease_out));
	}

	return true;
}

//-----------------------------------------------------------------------------
// validateLoopIn()
//-----------------------------------------------------------------------------
bool LLFloaterBvhPreview::validateLoopIn(const LLSD& data)
{
	if (!getEnabled())
		return false;

	F32 loop_in_value = (F32)getChild<LLUICtrl>("loop_in_point")->getValue().asReal();
	F32 loop_out_value = (F32)getChild<LLUICtrl>("loop_out_point")->getValue().asReal();

	if (loop_in_value < 0.f)
	{
		loop_in_value = 0.f;
	}
	else if (loop_in_value > 100.f)
	{
		loop_in_value = 100.f;
	}
	else if (loop_in_value > loop_out_value)
	{
		loop_in_value = loop_out_value;
	}

	getChild<LLUICtrl>("loop_in_point")->setValue(LLSD(loop_in_value));
	return true;
}

//-----------------------------------------------------------------------------
// validateLoopOut()
//-----------------------------------------------------------------------------
bool LLFloaterBvhPreview::validateLoopOut(const LLSD& data)
{
	if (!getEnabled())
		return false;

	F32 loop_out_value = (F32)getChild<LLUICtrl>("loop_out_point")->getValue().asReal();
	F32 loop_in_value = (F32)getChild<LLUICtrl>("loop_in_point")->getValue().asReal();

	if (loop_out_value < 0.f)
	{
		loop_out_value = 0.f;
	}
	else if (loop_out_value > 100.f)
	{
		loop_out_value = 100.f;
	}
	else if (loop_out_value < loop_in_value)
	{
		loop_out_value = loop_in_value;
	}

	getChild<LLUICtrl>("loop_out_point")->setValue(LLSD(loop_out_value));
	return true;
}


//-----------------------------------------------------------------------------
// refresh()
//-----------------------------------------------------------------------------
void LLFloaterBvhPreview::refresh()
{
	// Are we showing the play button (default) or the pause button?
	bool show_play = true;
	if (!mAnimPreview)
	{
		getChildView("bad_animation_text")->setVisible(TRUE);
		// play button visible but disabled
		mPlayButton->setEnabled(FALSE);
		mStopButton->setEnabled(FALSE);
		getChildView("ok_btn")->setEnabled(FALSE);
	}
	else
	{
		getChildView("bad_animation_text")->setVisible(FALSE);
		// re-enabled in case previous animation was bad
		mPlayButton->setEnabled(TRUE);
		mStopButton->setEnabled(TRUE);
		LLVOAvatar* avatarp = mAnimPreview->getPreviewAvatar();
		if (avatarp->isMotionActive(mMotionID))
		{
			mStopButton->setEnabled(TRUE);
			LLKeyframeMotion* motionp = (LLKeyframeMotion*)avatarp->findMotion(mMotionID);
			if (!avatarp->areAnimationsPaused())
			{
				// animation is playing
				if (motionp)
				{
					F32 fraction_complete = motionp->getLastUpdateTime() / motionp->getDuration();
					getChild<LLUICtrl>("playback_slider")->setValue(fraction_complete);
				}
				show_play = false;
			}
		}
		else
		{
			// Motion just finished playing
			mPauseRequest = avatarp->requestPause();
		}
		getChildView("ok_btn")->setEnabled(TRUE);
		mAnimPreview->requestUpdate();
	}
	mPlayButton->setVisible(show_play);
	mPauseButton->setVisible(!show_play);
}

//-----------------------------------------------------------------------------
// onBtnOK()
//-----------------------------------------------------------------------------
void LLFloaterBvhPreview::onBtnOK(void* userdata)
{
	LLFloaterBvhPreview* floaterp = (LLFloaterBvhPreview*)userdata;
	if (!floaterp->getEnabled()) return;

	if (floaterp->mAnimPreview)
	{
		LLKeyframeMotion* motionp = (LLKeyframeMotion*)floaterp->mAnimPreview->getPreviewAvatar()->findMotion(floaterp->mMotionID);

		S32 file_size = motionp->getFileSize();
		U8* buffer = new U8[file_size];

		LLDataPackerBinaryBuffer dp(buffer, file_size);
		if (motionp->serialize(dp))
		{
			LLVFile file(gVFS, motionp->getID(), LLAssetType::AT_ANIMATION, LLVFile::APPEND);

			S32 size = dp.getCurrentSize();
			file.setMaxSize(size);
			if (file.write((U8*)buffer, size))
			{
				std::string name = floaterp->getChild<LLUICtrl>("name_form")->getValue().asString();
				std::string desc = floaterp->getChild<LLUICtrl>("description_form")->getValue().asString();
				LLAssetStorage::LLStoreAssetCallback callback = NULL;
				S32 expected_upload_cost = LLGlobalEconomy::Singleton::getInstance()->getPriceUpload();
				void *userdata = NULL;
				upload_new_resource(floaterp->mTransactionID, // tid
						    LLAssetType::AT_ANIMATION,
						    name,
						    desc,
						    0,
						    LLFolderType::FT_NONE,
						    LLInventoryType::IT_ANIMATION,
						    LLFloaterPerms::getNextOwnerPerms(), LLFloaterPerms::getGroupPerms(), LLFloaterPerms::getEveryonePerms(),
						    name,
						    callback, expected_upload_cost, userdata);

			}
			else
			{
				llwarns << "Failure writing animation data." << llendl;
				LLNotificationsUtil::add("WriteAnimationFail");
			}
		}

		delete [] buffer;
		// clear out cache for motion data
		floaterp->resetMotion();
		floaterp->mAnimPreview->getPreviewAvatar()->removeMotion(floaterp->mMotionID);
		LLKeyframeDataCache::removeKeyframeData(floaterp->mMotionID);
		floaterp->mMotionID.setNull();
	}

	floaterp->closeFloater(false);
}

//-----------------------------------------------------------------------------
// onBtnReload()
//-----------------------------------------------------------------------------
void LLFloaterBvhPreview::onBtnReload(void* userdata)
{
	LLFloaterBvhPreview* floaterp = (LLFloaterBvhPreview*)userdata;
	if (!floaterp->getEnabled()) return;
	
	floaterp->unloadMotion();
	floaterp->loadBVH();
}

//-----------------------------------------------------------------------------
// LLPreviewAnimation
//-----------------------------------------------------------------------------
LLPreviewAnimation::LLPreviewAnimation(S32 width, S32 height) : LLViewerDynamicTexture(width, height, 3, ORDER_MIDDLE, FALSE)
{
	mNeedsUpdate = TRUE;
	mCameraDistance = PREVIEW_CAMERA_DISTANCE;
	mCameraYaw = 0.f;
	mCameraPitch = 0.f;
	mCameraZoom = 1.f;

	mDummyAvatar = (LLVOAvatar*)gObjectList.createObjectViewer(LL_PCODE_LEGACY_AVATAR, gAgent.getRegion());
	mDummyAvatar->createDrawable(&gPipeline);
	mDummyAvatar->mIsDummy = TRUE;
	mDummyAvatar->mSpecialRenderMode = 1;
	mDummyAvatar->setPositionAgent(LLVector3::zero);
	mDummyAvatar->slamPosition();
	mDummyAvatar->updateJointLODs();
	mDummyAvatar->updateGeometry(mDummyAvatar->mDrawable);
	mDummyAvatar->startMotion(ANIM_AGENT_STAND, BASE_ANIM_TIME_OFFSET);
	mDummyAvatar->hideSkirt();

	// stop extraneous animations
	mDummyAvatar->stopMotion( ANIM_AGENT_HEAD_ROT, TRUE );
	mDummyAvatar->stopMotion( ANIM_AGENT_EYE, TRUE );
	mDummyAvatar->stopMotion( ANIM_AGENT_BODY_NOISE, TRUE );
	mDummyAvatar->stopMotion( ANIM_AGENT_BREATHE_ROT, TRUE );
}

//-----------------------------------------------------------------------------
// LLPreviewAnimation()
//-----------------------------------------------------------------------------
LLPreviewAnimation::~LLPreviewAnimation()
{
	mDummyAvatar->markDead();
}

//virtual
S8 LLPreviewAnimation::getType() const
{
	return LLViewerDynamicTexture::LL_PREVIEW_ANIMATION ;
}
LLVOAvatar* LLPreviewAnimation::getPreviewAvatar()
{
	return LLFloaterBvhPreview::sUseDummy ? (LLVOAvatar*)mDummyAvatar : (LLVOAvatar*)gAgentAvatarp;
}

//-----------------------------------------------------------------------------
// update()
//-----------------------------------------------------------------------------
BOOL	LLPreviewAnimation::render()
{
	mNeedsUpdate = FALSE;
	LLVOAvatar* avatarp = mDummyAvatar;
	
	gGL.matrixMode(LLRender::MM_PROJECTION);
	gGL.pushMatrix();
	gGL.loadIdentity();
	gGL.ortho(0.0f, mFullWidth, 0.0f, mFullHeight, -1.0f, 1.0f);

	gGL.matrixMode(LLRender::MM_MODELVIEW);
	gGL.pushMatrix();
	gGL.loadIdentity();

	if (LLGLSLShader::sNoFixedFunction)
	{
		gUIProgram.bind();
	}

	LLGLSUIDefault def;
	gGL.getTexUnit(0)->unbind(LLTexUnit::TT_TEXTURE);
	gGL.color4f(0.15f, 0.2f, 0.3f, 1.f);

	gl_rect_2d_simple( mFullWidth, mFullHeight );

	gGL.matrixMode(LLRender::MM_PROJECTION);
	gGL.popMatrix();

	gGL.matrixMode(LLRender::MM_MODELVIEW);
	gGL.popMatrix();

	gGL.flush();

	LLVector3 target_pos = avatarp->mRoot.getWorldPosition();

	LLQuaternion camera_rot = LLQuaternion(mCameraPitch, LLVector3::y_axis) * 
		LLQuaternion(mCameraYaw, LLVector3::z_axis);

	LLQuaternion av_rot = avatarp->mRoot.getWorldRotation() * camera_rot;
	LLViewerCamera::getInstance()->setOriginAndLookAt(
		target_pos + ((LLVector3(mCameraDistance, 0.f, 0.f) + mCameraOffset) * av_rot),		// camera
		LLVector3::z_axis,																	// up
		target_pos + (mCameraOffset  * av_rot) );											// point of interest

	LLViewerCamera::getInstance()->setView(LLViewerCamera::getInstance()->getDefaultFOV() / mCameraZoom);
	LLViewerCamera::getInstance()->setPerspective(FALSE, mOrigin.mX, mOrigin.mY, mFullWidth, mFullHeight, FALSE);

	mCameraRelPos = LLViewerCamera::getInstance()->getOrigin() - avatarp->mHeadp->getWorldPosition();

	//avatarp->setAnimationData("LookAtPoint", (void *)&mCameraRelPos);

	//SJB: Animation is updated in LLVOAvatar::updateCharacter
	
	if (avatarp->mDrawable.notNull())
	{
		avatarp->updateLOD();
		
		LLVertexBuffer::unbind();
		LLGLDepthTest gls_depth(GL_TRUE);

		LLDrawPoolAvatar *avatarPoolp = (LLDrawPoolAvatar *)avatarp->mDrawable->getFace(0)->getPool();
		avatarp->dirtyMesh();
		avatarPoolp->renderAvatars(avatarp);  // renders only one avatar
	}

	gGL.color4f(1,1,1,1);
	return TRUE;
}

//-----------------------------------------------------------------------------
// requestUpdate()
//-----------------------------------------------------------------------------
void LLPreviewAnimation::requestUpdate()
{ 
	mNeedsUpdate = TRUE; 
}

//-----------------------------------------------------------------------------
// rotate()
//-----------------------------------------------------------------------------
void LLPreviewAnimation::rotate(F32 yaw_radians, F32 pitch_radians)
{
	mCameraYaw = mCameraYaw + yaw_radians;

	mCameraPitch = llclamp(mCameraPitch + pitch_radians, F_PI_BY_TWO * -0.8f, F_PI_BY_TWO * 0.8f);
}

//-----------------------------------------------------------------------------
// zoom()
//-----------------------------------------------------------------------------
void LLPreviewAnimation::zoom(F32 zoom_delta)
{
	setZoom(mCameraZoom + zoom_delta);
}

//-----------------------------------------------------------------------------
// setZoom()
//-----------------------------------------------------------------------------
void LLPreviewAnimation::setZoom(F32 zoom_amt)
{
	mCameraZoom	= llclamp(zoom_amt, MIN_CAMERA_ZOOM, MAX_CAMERA_ZOOM);
}

//-----------------------------------------------------------------------------
// pan()
//-----------------------------------------------------------------------------
void LLPreviewAnimation::pan(F32 right, F32 up)
{
	mCameraOffset.mV[VY] = llclamp(mCameraOffset.mV[VY] + right * mCameraDistance / mCameraZoom, -1.f, 1.f);
	mCameraOffset.mV[VZ] = llclamp(mCameraOffset.mV[VZ] + up * mCameraDistance / mCameraZoom, -1.f, 1.f);
}


<|MERGE_RESOLUTION|>--- conflicted
+++ resolved
@@ -454,14 +454,10 @@
 //-----------------------------------------------------------------------------
 void LLFloaterBvhPreview::resetMotion()
 {
-<<<<<<< HEAD
+	if (!mAnimPreview)
+		return;
+
 	LLVOAvatar* avatarp = mAnimPreview->getPreviewAvatar();
-=======
-	if (!mAnimPreview)
-		return;
-
-	LLVOAvatar* avatarp = mAnimPreview->getDummyAvatar();
->>>>>>> c931c74f
 	BOOL paused = avatarp->areAnimationsPaused();
 
 	// *TODO: Fix awful casting hack
@@ -580,13 +576,9 @@
 //-----------------------------------------------------------------------------
 BOOL LLFloaterBvhPreview::handleScrollWheel(S32 x, S32 y, S32 clicks)
 {
-<<<<<<< HEAD
-	if (!sUseDummy) return TRUE;
-=======
-	if (!mAnimPreview)
+	if (!sUseDummy)
 		return false;
 
->>>>>>> c931c74f
 	mAnimPreview->zoom((F32)clicks * -0.2f);
 	mAnimPreview->requestUpdate();
 
