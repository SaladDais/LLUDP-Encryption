/** 
 * @file llappearancemgr.h
 * @brief Manager for initiating appearance changes on the viewer
 *
 * $LicenseInfo:firstyear=2004&license=viewerlgpl$
 * Second Life Viewer Source Code
 * Copyright (C) 2010, Linden Research, Inc.
 * 
 * This library is free software; you can redistribute it and/or
 * modify it under the terms of the GNU Lesser General Public
 * License as published by the Free Software Foundation;
 * version 2.1 of the License only.
 * 
 * This library is distributed in the hope that it will be useful,
 * but WITHOUT ANY WARRANTY; without even the implied warranty of
 * MERCHANTABILITY or FITNESS FOR A PARTICULAR PURPOSE.  See the GNU
 * Lesser General Public License for more details.
 * 
 * You should have received a copy of the GNU Lesser General Public
 * License along with this library; if not, write to the Free Software
 * Foundation, Inc., 51 Franklin Street, Fifth Floor, Boston, MA  02110-1301  USA
 * 
 * Linden Research, Inc., 945 Battery Street, San Francisco, CA  94111  USA
 * $/LicenseInfo$
 */

#ifndef LL_LLAPPEARANCEMGR_H
#define LL_LLAPPEARANCEMGR_H

#include "llsingleton.h"

#include "llagentwearables.h"
#include "llcallbacklist.h"
#include "llinventorymodel.h"
#include "llinventoryobserver.h"
#include "llviewerinventory.h"
#include "llcorehttputil.h"

class LLWearableHoldingPattern;
class LLInventoryCallback;
class LLOutfitUnLockTimer;

class LLAppearanceMgr: public LLSingleton<LLAppearanceMgr>
{
	LOG_CLASS(LLAppearanceMgr);

	friend class LLSingleton<LLAppearanceMgr>;
	friend class LLOutfitUnLockTimer;
	
public:
	typedef std::vector<LLInventoryModel::item_array_t> wearables_by_type_t;

	void updateAppearanceFromCOF(bool enforce_item_restrictions = true,
								 bool enforce_ordering = true,
								 nullary_func_t post_update_func = no_op);
	void updateCOF(const LLUUID& category, bool append = false);
	void wearInventoryCategory(LLInventoryCategory* category, bool copy, bool append);
	void wearInventoryCategoryOnAvatar(LLInventoryCategory* category, bool append);
	void wearCategoryFinal(LLUUID& cat_id, bool copy_items, bool append);
	void wearOutfitByName(const std::string& name);
	void changeOutfit(bool proceed, const LLUUID& category, bool append);
	void replaceCurrentOutfit(const LLUUID& new_outfit);
	void renameOutfit(const LLUUID& outfit_id);
	void removeOutfitPhoto(const LLUUID& outfit_id);
	void takeOffOutfit(const LLUUID& cat_id);
	void addCategoryToCurrentOutfit(const LLUUID& cat_id);
	S32 findExcessOrDuplicateItems(const LLUUID& cat_id,
								   LLAssetType::EType type,
								   S32 max_items_per_type,
								   S32 max_items_total,
								   LLInventoryObject::object_list_t& items_to_kill);
	void findAllExcessOrDuplicateItems(const LLUUID& cat_id,
									  LLInventoryObject::object_list_t& items_to_kill);
	void enforceCOFItemRestrictions(LLPointer<LLInventoryCallback> cb);

	S32 getActiveCopyOperations() const;

	// Replace category contents with copied links via the slam_inventory_folder
	// command (single inventory operation where supported)
	void slamCategoryLinks(const LLUUID& src_id, const LLUUID& dst_id,
						   bool include_folder_links, LLPointer<LLInventoryCallback> cb);
 
	// Copy all items and the src category itself.
	void shallowCopyCategory(const LLUUID& src_id, const LLUUID& dst_id,
							 LLPointer<LLInventoryCallback> cb);

	// Return whether this folder contains minimal contents suitable for making a full outfit.
	BOOL getCanMakeFolderIntoOutfit(const LLUUID& folder_id);

	// Determine whether a given outfit can be removed.
	bool getCanRemoveOutfit(const LLUUID& outfit_cat_id);

	// Determine whether we're wearing any of the outfit contents (excluding body parts).
	static bool getCanRemoveFromCOF(const LLUUID& outfit_cat_id);

	// Determine whether we can add anything (but body parts) from the outfit contents to COF.
	static bool getCanAddToCOF(const LLUUID& outfit_cat_id);

	// Determine whether we can replace current outfit with the given one.
	bool getCanReplaceCOF(const LLUUID& outfit_cat_id);

    // Can we add all referenced items to the avatar?
    bool canAddWearables(const uuid_vec_t& item_ids);
    
	// Copy all items in a category.
	void shallowCopyCategoryContents(const LLUUID& src_id, const LLUUID& dst_id,
									 LLPointer<LLInventoryCallback> cb);

	// Find the Current Outfit folder.
	const LLUUID getCOF() const;
	S32 getCOFVersion() const;

	// Debugging - get truncated LLSD summary of COF contents.
	LLSD dumpCOF() const;

	// Finds the folder link to the currently worn outfit
	const LLViewerInventoryItem *getBaseOutfitLink();
	bool getBaseOutfitName(std::string &name);

	// find the UUID of the currently worn outfit (Base Outfit)
	const LLUUID getBaseOutfitUUID();

    void wearItemsOnAvatar(const uuid_vec_t& item_ids_to_wear,
                           bool do_update,
                           bool replace,
                           LLPointer<LLInventoryCallback> cb = NULL);

	// Wear/attach an item (from a user's inventory) on the agent
	void wearItemOnAvatar(const LLUUID& item_to_wear, bool do_update, bool replace = false,
						  LLPointer<LLInventoryCallback> cb = NULL);

	// Update the displayed outfit name in UI.
	void updatePanelOutfitName(const std::string& name);

	void purgeBaseOutfitLink(const LLUUID& category, LLPointer<LLInventoryCallback> cb = NULL);
	void createBaseOutfitLink(const LLUUID& category, LLPointer<LLInventoryCallback> link_waiter);

	void updateAgentWearables(LLWearableHoldingPattern* holder);

	S32 countActiveHoldingPatterns();

	// For debugging - could be moved elsewhere.
	void dumpCat(const LLUUID& cat_id, const std::string& msg);
	void dumpItemArray(const LLInventoryModel::item_array_t& items, const std::string& msg);

	// Attachment link management
	void unregisterAttachment(const LLUUID& item_id);
	void registerAttachment(const LLUUID& item_id);
// [SL:KB] - Patch: Appearance-SyncAttach | Checked: 2015-06-24 (Catznip-3.7)
	bool getAttachmentInvLinkEnable() { return mAttachmentInvLinkEnabled; }
// [/SL:KB]
	void setAttachmentInvLinkEnable(bool val);

	// Add COF link to individual item.
	void addCOFItemLink(const LLUUID& item_id, LLPointer<LLInventoryCallback> cb = NULL, const std::string description = "");
	void addCOFItemLink(const LLInventoryItem *item, LLPointer<LLInventoryCallback> cb = NULL, const std::string description = "");

	// Find COF entries referencing the given item.
	LLInventoryModel::item_array_t findCOFItemLinks(const LLUUID& item_id);
	bool isLinkedInCOF(const LLUUID& item_id);

	// Remove COF entries
//	void removeCOFItemLinks(const LLUUID& item_id, LLPointer<LLInventoryCallback> cb = NULL);
// [SL:KB] - Patch: Appearance-AISFilter | Checked: 2015-05-02 (Catznip-3.7)
	void removeCOFItemLinks(const LLUUID& item_id, LLPointer<LLInventoryCallback> cb = NULL, bool immediate_delete = false);
// [/SL:KB]
	void removeCOFLinksOfType(LLWearableType::EType type, LLPointer<LLInventoryCallback> cb = NULL);
	void removeAllClothesFromAvatar();
	void removeAllAttachmentsFromAvatar();

	// Special handling of temp attachments, which are not in the COF
	bool shouldRemoveTempAttachment(const LLUUID& item_id);

	//has the current outfit changed since it was loaded?
	bool isOutfitDirty() { return mOutfitIsDirty; }

	// set false if you just loaded the outfit, true otherwise
	void setOutfitDirty(bool isDirty) { mOutfitIsDirty = isDirty; }
	
	// manually compare ouftit folder link to COF to see if outfit has changed.
	// should only be necessary to do on initial login.
	void updateIsDirty();

	void setOutfitLocked(bool locked);

	// Called when self avatar is first fully visible.
	void onFirstFullyVisible();

	// Copy initial gestures from library.
	void copyLibraryGestures();
	
	void wearBaseOutfit();

	void setOutfitImage(const LLUUID& image_id) {mCOFImageID = image_id;}
	LLUUID getOutfitImage() {return mCOFImageID;}

	// Overrides the base outfit with the content from COF
	// @return false if there is no base outfit
	bool updateBaseOutfit();

	//Remove clothing or detach an object from the agent (a bodypart cannot be removed)
// [SL:KB] - Patch: Appearance-Misc | Checked: 2015-05-05 (Catznip-3.7)
	void removeItemFromAvatar(const LLUUID& id_to_remove) { removeItemFromAvatar(id_to_remove, NULL, false); }
	void removeItemFromAvatar(const LLUUID& id_to_remove, LLPointer<LLInventoryCallback> cb /*= NULL*/, bool immediate_delete /*= false*/);

	void removeItemsFromAvatar(const uuid_vec_t& ids_to_remove) { removeItemsFromAvatar(ids_to_remove, NULL, false); }
	void removeItemsFromAvatar(const uuid_vec_t& ids_to_remove, LLPointer<LLInventoryCallback> cb /*= NULL*/, bool immediate_delete /*= false*/);
// [/SL:KB]
//	void removeItemsFromAvatar(const uuid_vec_t& item_ids);
//	void removeItemFromAvatar(const LLUUID& item_id);


	void onOutfitFolderCreated(const LLUUID& folder_id, bool show_panel);
	void onOutfitFolderCreatedAndClothingOrdered(const LLUUID& folder_id, bool show_panel);

	void makeNewOutfitLinks(const std::string& new_folder_name,bool show_panel = true);

	bool moveWearable(LLViewerInventoryItem* item, bool closer_to_body);

	static void sortItemsByActualDescription(LLInventoryModel::item_array_t& items);

	//Divvy items into arrays by wearable type
	static void divvyWearablesByType(const LLInventoryModel::item_array_t& items, wearables_by_type_t& items_by_type);

	typedef std::map<LLUUID,std::string> desc_map_t;

	void getWearableOrderingDescUpdates(LLInventoryModel::item_array_t& wear_items, desc_map_t& desc_map);

	//Check ordering information on wearables stored in links' descriptions and update if it is invalid
	// COF is processed if cat_id is not specified
	bool validateClothingOrderingInfo(LLUUID cat_id = LLUUID::null);
	
	void updateClothingOrderingInfo(LLUUID cat_id = LLUUID::null,
									LLPointer<LLInventoryCallback> cb = NULL);

	bool isOutfitLocked() { return mOutfitLocked; }

	bool isInUpdateAppearanceFromCOF() { return mIsInUpdateAppearanceFromCOF; }

	void requestServerAppearanceUpdate();

<<<<<<< HEAD
=======
	void incrementCofVersion(LLHTTPClient::ResponderPtr responder_ptr = NULL);
// [SL:KB] - Patch: Appearance-Misc | Checked: 2015-06-27 (Catznip-3.7)
	void syncCofVersionAndRefresh();
// [/SL:KB]

	U32 getNumAttachmentsInCOF();

	// *HACK Remove this after server side texture baking is deployed on all sims.
	void incrementCofVersionLegacy();

>>>>>>> 2969550d
	void setAppearanceServiceURL(const std::string& url) { mAppearanceServiceURL = url; }
	std::string getAppearanceServiceURL() const;



private:
    void serverAppearanceUpdateCoro(LLCoreHttpUtil::HttpCoroutineAdapter::ptr_t &httpAdapter);

    static void debugAppearanceUpdateCOF(const LLSD& content);

	std::string		mAppearanceServiceURL;
	
protected:
	LLAppearanceMgr();
	~LLAppearanceMgr();

private:

	void filterWearableItems(LLInventoryModel::item_array_t& items, S32 max_per_type, S32 max_total);
	
	void getDescendentsOfAssetType(const LLUUID& category, 
										  LLInventoryModel::item_array_t& items,
										  LLAssetType::EType type);

	void getUserDescendents(const LLUUID& category, 
								   LLInventoryModel::item_array_t& wear_items,
								   LLInventoryModel::item_array_t& obj_items,
								   LLInventoryModel::item_array_t& gest_items);

	static void onOutfitRename(const LLSD& notification, const LLSD& response);

	bool mAttachmentInvLinkEnabled;
	bool mOutfitIsDirty;
	bool mIsInUpdateAppearanceFromCOF; // to detect recursive calls.
    bool mOutstandingAppearanceBakeRequest; // A bake request is outstanding.  Do not overlap.
    bool mRerequestAppearanceBake;

	/**
	 * Lock for blocking operations on outfit until server reply or timeout exceed
	 * to avoid unsynchronized outfit state or performing duplicate operations.
	 */
	bool mOutfitLocked;
	S32  mInFlightCounter;
	LLTimer mInFlightTimer;
	static bool mActive;

	LLUUID mCOFImageID;

	std::auto_ptr<LLOutfitUnLockTimer> mUnlockOutfitTimer;

	// Set of temp attachment UUIDs that should be removed
	typedef std::set<LLUUID> doomed_temp_attachments_t;
	doomed_temp_attachments_t	mDoomedTempAttachmentIDs;

	void addDoomedTempAttachment(const LLUUID& id_to_remove);

	//////////////////////////////////////////////////////////////////////////////////
	// Item-specific convenience functions 
public:
	// Is this in the COF?
	BOOL getIsInCOF(const LLUUID& obj_id) const;
	// Is this in the COF and can the user delete it from the COF?
	BOOL getIsProtectedCOFItem(const LLUUID& obj_id) const;
};

class LLUpdateAppearanceOnDestroy: public LLInventoryCallback
{
public:
	LLUpdateAppearanceOnDestroy(bool enforce_item_restrictions = true,
								bool enforce_ordering = true,
								nullary_func_t post_update_func = no_op);
	virtual ~LLUpdateAppearanceOnDestroy();
	/* virtual */ void fire(const LLUUID& inv_item);

private:
	U32 mFireCount;
	bool mEnforceItemRestrictions;
	bool mEnforceOrdering;
	nullary_func_t mPostUpdateFunc;
};

class LLUpdateAppearanceAndEditWearableOnDestroy: public LLInventoryCallback
{
public:
	LLUpdateAppearanceAndEditWearableOnDestroy(const LLUUID& item_id);

	/* virtual */ void fire(const LLUUID& item_id) {}

	~LLUpdateAppearanceAndEditWearableOnDestroy();
	
private:
	LLUUID mItemID;
};

class LLRequestServerAppearanceUpdateOnDestroy: public LLInventoryCallback
{
public:
	LLRequestServerAppearanceUpdateOnDestroy() {}
	~LLRequestServerAppearanceUpdateOnDestroy();

	/* virtual */ void fire(const LLUUID& item_id) {}
};

LLUUID findDescendentCategoryIDByName(const LLUUID& parent_id,const std::string& name);

// Invoke a given callable after category contents are fully fetched.
void callAfterCategoryFetch(const LLUUID& cat_id, nullary_func_t cb);

// Wear all items in a uuid vector.
void wear_multiple(const uuid_vec_t& ids, bool replace);

#endif<|MERGE_RESOLUTION|>--- conflicted
+++ resolved
@@ -239,19 +239,9 @@
 
 	void requestServerAppearanceUpdate();
 
-<<<<<<< HEAD
-=======
-	void incrementCofVersion(LLHTTPClient::ResponderPtr responder_ptr = NULL);
 // [SL:KB] - Patch: Appearance-Misc | Checked: 2015-06-27 (Catznip-3.7)
 	void syncCofVersionAndRefresh();
 // [/SL:KB]
-
-	U32 getNumAttachmentsInCOF();
-
-	// *HACK Remove this after server side texture baking is deployed on all sims.
-	void incrementCofVersionLegacy();
-
->>>>>>> 2969550d
 	void setAppearanceServiceURL(const std::string& url) { mAppearanceServiceURL = url; }
 	std::string getAppearanceServiceURL() const;
 
