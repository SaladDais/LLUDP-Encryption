--- conflicted
+++ resolved
@@ -220,21 +220,9 @@
 
 	std::auto_ptr<LLOutfitUnLockTimer> mUnlockOutfitTimer;
 
-<<<<<<< HEAD
-// [SL:KB] - Patch: Appearance-SyncAttach | Checked: 2010-08-31 (Catznip-2.1.2a) | Added: Catznip-2.1.2a
-public:
-	void onRegisterAttachmentComplete(const LLUUID& idItem)
-	{
-		const LLUUID& idItemBase = gInventory.getLinkedItemID(idItem);
-		uuid_vec_t::iterator itPendingObjLink = std::find(mPendingObjLinks.begin(), mPendingObjLinks.end(), idItemBase);
-		if (itPendingObjLink != mPendingObjLinks.end())
-			mPendingObjLinks.erase(itPendingObjLink);
-	}
-=======
 // [SL:KB] - Patch: Appearance-SyncAttach | Checked: 2010-09-18 (Catznip-2.2.0a) | Modified: Catznip-2.1.2e
 public:
 	void onRegisterAttachmentComplete(const LLUUID& idItem);
->>>>>>> 6c32648b
 private:
 	uuid_vec_t mPendingObjLinks;
 // [/SL:KB]
@@ -265,11 +253,7 @@
 	bool mUpdateBaseOrder;
 };
 
-<<<<<<< HEAD
-// [SL:KB] - Patch: Appearance-SyncAttach | Checked: 2010-08-31 (Catznip-2.1.2a) | Added: Catznip-2.1.2a
-=======
 // [SL:KB] - Patch: Appearance-SyncAttach | Checked: 2010-08-31 (Catznip-2.2.0a) | Added: Catznip-2.1.2a
->>>>>>> 6c32648b
 class LLRegisterAttachmentCallback : public LLInventoryCallback
 {
 public:
