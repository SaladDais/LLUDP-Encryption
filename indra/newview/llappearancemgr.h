--- conflicted
+++ resolved
@@ -34,10 +34,7 @@
 #include "llinventorymodel.h"
 #include "llinventoryobserver.h"
 #include "llviewerinventory.h"
-<<<<<<< HEAD
-=======
 #include "llcorehttputil.h"
->>>>>>> 9944e8d9
 
 class LLWearableHoldingPattern;
 class LLInventoryCallback;
@@ -249,11 +246,7 @@
 
 
 private:
-<<<<<<< HEAD
-    void serverAppearanceUpdateCoro();
-=======
     void serverAppearanceUpdateCoro(LLCoreHttpUtil::HttpCoroutineAdapter::ptr_t &httpAdapter);
->>>>>>> 9944e8d9
     static void debugAppearanceUpdateCOF(const LLSD& content);
 
 	std::string		mAppearanceServiceURL;
@@ -280,11 +273,6 @@
 	bool mAttachmentInvLinkEnabled;
 	bool mOutfitIsDirty;
 	bool mIsInUpdateAppearanceFromCOF; // to detect recursive calls.
-<<<<<<< HEAD
-    bool mIsServerBakeOutstanding;      // A server texture bake has been sent to the server and we are waiting on a response.
-    bool mNewServerBakeRequested;       // A server texture bake has been requested, but there is already one outstanding.
-=======
->>>>>>> 9944e8d9
 
 	/**
 	 * Lock for blocking operations on outfit until server reply or timeout exceed
