--- conflicted
+++ resolved
@@ -423,7 +423,6 @@
 	if(group_roles_tab) group_roles_tab->setGroupID(id);
 	if(group_actions_tab) group_actions_tab->setGroupID(id);
 	if(group_ban_tab) group_ban_tab->setGroupID(id);
-<<<<<<< HEAD
 
 	LLButton* button = getChild<LLButton>("member_invite");
 	if ( button )
@@ -440,20 +439,6 @@
 }
 
 
-=======
-
-	LLButton* button = getChild<LLButton>("member_invite");
-	if ( button )
-		button->setEnabled(gAgent.hasPowerInGroup(mGroupID, GP_MEMBER_INVITE));
-
-	if(mSubTabContainer)
-		mSubTabContainer->selectTab(1);
-	group_roles_tab->mFirstOpen = TRUE;
-	activate();
-}
-
-
->>>>>>> 66aeec75
 // LLPanelGroupSubTab ////////////////////////////////////////////////////
 LLPanelGroupSubTab::LLPanelGroupSubTab()
 :	LLPanelGroupTab(),
@@ -1841,7 +1826,6 @@
 	LLPanelGroupMembersSubTab* self = static_cast<LLPanelGroupMembersSubTab*>(user_data);
 	self->handleBanMember();
 }
-<<<<<<< HEAD
 
 // [FS:CR] FIRE-12276
 void LLPanelGroupMembersSubTab::onExportMembersToXML()
@@ -1914,40 +1898,6 @@
 }
 
 
-=======
-
-void LLPanelGroupMembersSubTab::handleBanMember()
-{
-	LLGroupMgrGroupData* gdatap	= LLGroupMgr::getInstance()->getGroupData(mGroupID);
-	if(!gdatap) 
-	{
-		LL_WARNS("Groups") << "Unable to get group data for group " << mGroupID << LL_ENDL;
-		return;
-	}
-
-	std::vector<LLScrollListItem*> selection = mMembersList->getAllSelected();
-	if(selection.empty())
-	{
-		return;
-	}
-
-	uuid_vec_t ban_ids;
-	std::vector<LLScrollListItem*>::iterator itor;
-	for(itor = selection.begin(); itor != selection.end(); ++itor)
-	{
-		LLUUID ban_id = (*itor)->getUUID();
-		ban_ids.push_back(ban_id);
-		
-		LLGroupBanData ban_data;
-		gdatap->createBanEntry(ban_id, ban_data);
-	}	
-
-	LLGroupMgr::getInstance()->sendGroupBanRequest(LLGroupMgr::REQUEST_POST, mGroupID, LLGroupMgr::BAN_CREATE, ban_ids);
-	handleEjectMembers();
-}
-
-
->>>>>>> 66aeec75
 // LLPanelGroupRolesSubTab ///////////////////////////////////////////////
 static LLPanelInjector<LLPanelGroupRolesSubTab> t_panel_group_roles_subtab("panel_group_roles_subtab");
 
@@ -2074,11 +2024,7 @@
 	LLGroupMgrGroupData* gdatap = LLGroupMgr::getInstance()->getGroupData(mGroupID);
 	if(!gdatap)
 	{
-<<<<<<< HEAD
-		LL_WARNS() << "Unable to get group data for group " << mGroupID << LL_ENDL;
-=======
 		llwarns << "Unable to get group data for group " << mGroupID << llendl;
->>>>>>> 66aeec75
 		return false;
 	}
 
@@ -2448,7 +2394,6 @@
 		// Uncheck the item, for now.  It will be
 		// checked if they click 'Yes', below.
 		check->set(FALSE);
-<<<<<<< HEAD
 
 		LLRoleData rd;
 		LLSD args;
@@ -2458,48 +2403,6 @@
 			args["ACTION_NAME"] = rap->mDescription;
 			args["ROLE_NAME"] = rd.mRoleName;
 			mHasModal = TRUE;
-			std::string warning = "AssignDangerousActionWarning";
-			if (GP_ROLE_CHANGE_ACTIONS == power)
-			{
-				warning = "AssignDangerousAbilityWarning";
-			}
-			LLNotificationsUtil::add(warning, args, LLSD(), boost::bind(&LLPanelGroupRolesSubTab::addActionCB, this, _1, _2, check));
-		}
-		else
-		{
-			LL_WARNS() << "Unable to look up role information for role id: "
-					<< role_id << LL_ENDL;
-		}
-	}
-
-	if(GP_GROUP_BAN_ACCESS == power)
-	{
-		std::string warning = isEnablingAbility ? "AssignBanAbilityWarning" : "RemoveBanAbilityWarning";
-
-		//////////////////////////////////////////////////////////////////////////
-		// Get role data for both GP_ROLE_REMOVE_MEMBER and GP_MEMBER_EJECT
-		// Add description and role name to LLSD
-		// Pop up dialog saying "Yo, you also granted these other abilities when you did this!"
-=======
-
-		LLRoleData rd;
-		LLSD args;
-
->>>>>>> 66aeec75
-		if ( gdatap->getRoleData(role_id, rd) )
-		{
-			args["ACTION_NAME"] = rap->mDescription;
-			args["ROLE_NAME"] = rd.mRoleName;
-			mHasModal = TRUE;
-<<<<<<< HEAD
-			
-			std::vector<LLScrollListItem*> all_data = mAllowedActionsList->getAllData();
-			std::vector<LLScrollListItem*>::iterator ad_it = all_data.begin();
-			std::vector<LLScrollListItem*>::iterator ad_end = all_data.end();
-			LLRoleAction* adp;
-			for( ; ad_it != ad_end; ++ad_it)
-			{
-=======
 			std::string warning = "AssignDangerousActionWarning";
 			if (GP_ROLE_CHANGE_ACTIONS == power)
 			{
@@ -2534,7 +2437,6 @@
 			LLRoleAction* adp;
 			for( ; ad_it != ad_end; ++ad_it)
 			{
->>>>>>> 66aeec75
 				adp = (LLRoleAction*)(*ad_it)->getUserdata();
 				if(adp->mPowerBit == GP_MEMBER_EJECT)
 				{
@@ -2550,10 +2452,8 @@
 		}
 		else
 		{
-<<<<<<< HEAD
-			LL_WARNS() << "Unable to look up role information for role id: "
-				<< role_id << 
-				LL_ENDL;
+			llwarns << "Unable to look up role information for role id: "
+				<< role_id << llendl;
 		}
 		
 		//////////////////////////////////////////////////////////////////////////
@@ -2570,26 +2470,6 @@
 			power |= (GP_ROLE_REMOVE_MEMBER | GP_MEMBER_EJECT);
 			current_role_powers |= power;
 		}
-=======
-			llwarns << "Unable to look up role information for role id: "
-				<< role_id << llendl;
-		}
-		
-		//////////////////////////////////////////////////////////////////////////
-
-		LLGroupMgrGroupData::role_list_t::iterator rit = gdatap->mRoles.find(role_id);
-		U64 current_role_powers = GP_NO_POWERS;
-		if (rit != gdatap->mRoles.end())
-		{
-			current_role_powers = ((*rit).second->getRoleData().mRolePowers);
-		}
-
-		if(isEnablingAbility)
-		{
-			power |= (GP_ROLE_REMOVE_MEMBER | GP_MEMBER_EJECT);
-			current_role_powers |= power;
-		}
->>>>>>> 66aeec75
 		else
 		{
 			current_role_powers &= ~GP_GROUP_BAN_ACCESS;
@@ -2823,8 +2703,6 @@
 	if(mRolesList) mRolesList->deleteAllItems();
 	if(mAssignedMembersList) mAssignedMembersList->deleteAllItems();
 	if(mAllowedActionsList) mAllowedActionsList->deleteAllItems();
-<<<<<<< HEAD
-=======
 
 	if(mRoleName) mRoleName->clear();
 	if(mRoleDescription) mRoleDescription->clear();
@@ -2836,22 +2714,7 @@
 
 	LLPanelGroupSubTab::setGroupID(id);
 }
->>>>>>> 66aeec75
-
-	if(mRoleName) mRoleName->clear();
-	if(mRoleDescription) mRoleDescription->clear();
-	if(mRoleTitle) mRoleTitle->clear();
-
-	mHasRoleChange = FALSE;
-
-	setFooterEnabled(FALSE);
-
-	LLPanelGroupSubTab::setGroupID(id);
-}
-
-
-// LLPanelGroupActionsSubTab /////////////////////////////////////////////
-static LLPanelInjector<LLPanelGroupActionsSubTab> t_panel_group_actions_subtab("panel_group_actions_subtab");
+
 
 // LLPanelGroupActionsSubTab /////////////////////////////////////////////
 static LLPanelInjector<LLPanelGroupActionsSubTab> t_panel_group_actions_subtab("panel_group_actions_subtab");
@@ -3039,10 +2902,7 @@
 	LLPanelGroupSubTab::setGroupID(id);
 }
 
-<<<<<<< HEAD
-=======
-
->>>>>>> 66aeec75
+
 // LLPanelGroupBanListSubTab /////////////////////////////////////////////
 static LLPanelInjector<LLPanelGroupBanListSubTab> t_panel_group_ban_subtab("panel_group_banlist_subtab");
 
@@ -3293,19 +3153,6 @@
 		
 		ban_entry.columns.add().column("name").font.name("SANSSERIF_SMALL").style("NORMAL");
 
-<<<<<<< HEAD
-		// Check out utc_to_pacific_time()
-
-		std::string ban_date_str = bd.mBanDate.toHTTPDateString("%Y/%m/%d");
-		time_t utc_time;
-		utc_time = time_corrected();
-		LLSD substitution;
-		substitution["datetime"] = (S32) utc_time;
-		LLStringUtil::format (ban_date_str, substitution);
-
-		LL_INFOS("BAKER") << "[BAKER] BAN_DATE: " << bd.mBanDate.toHTTPDateString("%Y/%m/%d") << LL_ENDL;
-		LL_INFOS("BAKER") << "[BAKER] BAN_DATE_MODIFIED: " << ban_date_str << LL_ENDL;
-=======
 		// Baker TODO: MAINT-
 		// Check out utc_to_pacific_time()
 
@@ -3318,7 +3165,6 @@
 
 		//LL_INFOS("BAKER") << "[BAKER] BAN_DATE: " << bd.mBanDate.toHTTPDateString("%Y/%m/%d") << LL_ENDL;
 		//LL_INFOS("BAKER") << "[BAKER] BAN_DATE_MODIFIED: " << ban_date_str << LL_ENDL;
->>>>>>> 66aeec75
 
 		//ban_entry.columns.add().column("ban_date").value(ban_date_str.font.name("SANSSERIF_SMALL").style("NORMAL");
 		ban_entry.columns.add().column("ban_date").value(bd.mBanDate.toHTTPDateString("%Y/%m/%d")).font.name("SANSSERIF_SMALL").style("NORMAL");
