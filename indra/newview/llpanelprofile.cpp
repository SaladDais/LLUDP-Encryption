/** 
* @file llpanelprofile.cpp
* @brief Profile panel implementation
*
* $LicenseInfo:firstyear=2009&license=viewerlgpl$
* Second Life Viewer Source Code
* Copyright (C) 2010, Linden Research, Inc.
* 
* This library is free software; you can redistribute it and/or
* modify it under the terms of the GNU Lesser General Public
* License as published by the Free Software Foundation;
* version 2.1 of the License only.
* 
* This library is distributed in the hope that it will be useful,
* but WITHOUT ANY WARRANTY; without even the implied warranty of
* MERCHANTABILITY or FITNESS FOR A PARTICULAR PURPOSE.  See the GNU
* Lesser General Public License for more details.
* 
* You should have received a copy of the GNU Lesser General Public
* License along with this library; if not, write to the Free Software
* Foundation, Inc., 51 Franklin Street, Fifth Floor, Boston, MA  02110-1301  USA
* 
* Linden Research, Inc., 945 Battery Street, San Francisco, CA  94111  USA
* $/LicenseInfo$
*/

#include "llviewerprecompiledheaders.h"
#include "llpanelprofile.h"

#include "llagent.h"
#include "llavataractions.h"
#include "llfloaterreg.h"
#include "llcommandhandler.h"
#include "llnotificationsutil.h"
#include "llpanelpicks.h"
#include "lltabcontainer.h"
#include "llviewercontrol.h"
#include "llviewernetwork.h"
#include "llmutelist.h"
#include "llpanelblockedlist.h"
#include "llweb.h"

static const std::string PANEL_PICKS = "panel_picks";

std::string getProfileURL(const std::string& agent_name)
{
	std::string url;

	if (LLGridManager::getInstance()->isInSLMain())
	{
		url = gSavedSettings.getString("WebProfileURL");
	}
	else if (LLGridManager::getInstance()->isInSLBeta())
	{
		url = gSavedSettings.getString("WebProfileNonProductionURL");
	}
	else
	{
#ifdef OPENSIM
// <FS:CR> FIRE-8063: Web profiles for aurora, opensim, and osgrid
		std::string match = "?name=[AGENT_NAME]";
		if (LLGridManager::getInstance()->isInAuroraSim()) {
			url = gSavedSettings.getString("WebProfileURL");
		}
		else if(LLGridManager::getInstance()->getGridId() == "osgrid") {
			url = "http://my.osgrid.org/?name=[AGENT_NAME]";
		}
		else {
			LLSD grid_info;
			LLGridManager::getInstance()->getGridData(grid_info);
			url = grid_info[GRID_PROFILE_URI_VALUE].asString();
			
			if (url.empty())
				url = gSavedSettings.getString("WebProfileURL");
		}

		if(std::string::npos == url.find(match))
		{
			url += match;
		}
		gSavedSettings.setString("WebProfileURL", url);
// </FS:CR> 
#endif
	}

	LLSD subs;
	subs["AGENT_NAME"] = agent_name;
	url = LLWeb::expandURLSubstitutions(url,subs);
	LLStringUtil::toLower(url);
	return url;
}

class LLProfileHandler : public LLCommandHandler
{
public:
	// requires trusted browser to trigger
	LLProfileHandler() : LLCommandHandler("profile", UNTRUSTED_THROTTLE) { }

	bool handle(const LLSD& params, const LLSD& query_map,
		LLMediaCtrl* web)
	{
		if (params.size() < 1) return false;
		std::string agent_name = params[0];
		LL_INFOS() << "Profile, agent_name " << agent_name << LL_ENDL;
		std::string url = getProfileURL(agent_name);
		LLWeb::loadURLInternal(url);

		return true;
	}
};
LLProfileHandler gProfileHandler;

class LLAgentHandler : public LLCommandHandler
{
public:
	// requires trusted browser to trigger
	LLAgentHandler() : LLCommandHandler("agent", UNTRUSTED_THROTTLE) { }

	bool handle(const LLSD& params, const LLSD& query_map,
		LLMediaCtrl* web)
	{
		if (params.size() < 2) return false;
		LLUUID avatar_id;
		if (!avatar_id.set(params[0], FALSE))
		{
			return false;
		}

		const std::string verb = params[1].asString();
		// <FS:Ansariel> FIRE-9045: Inspect links always open full profile
		//if (verb == "about")
		if (verb == "about" || (gSavedSettings.getBOOL("FSInspectAvatarSlurlOpensProfile") && verb == "inspect"))
		// </FS:Ansariel>
		{
			LLAvatarActions::showProfile(avatar_id);
			return true;
		}

		if (verb == "inspect")
		{
			LLFloaterReg::showInstance("inspect_avatar", LLSD().with("avatar_id", avatar_id));
			return true;
		}

		if (verb == "im")
		{
			LLAvatarActions::startIM(avatar_id);
			return true;
		}

		if (verb == "pay")
		{
			if (!LLUI::sSettingGroups["config"]->getBOOL("EnableAvatarPay"))
			{
				LLNotificationsUtil::add("NoAvatarPay", LLSD(), LLSD(), std::string("SwitchToStandardSkinAndQuit"));
				return true;
			}

			LLAvatarActions::pay(avatar_id);
			return true;
		}

		if (verb == "offerteleport")
		{
			LLAvatarActions::offerTeleport(avatar_id);
			return true;
		}

		if (verb == "requestfriend")
		{
			LLAvatarActions::requestFriendshipDialog(avatar_id);
			return true;
		}

		if (verb == "removefriend")
		{
			LLAvatarActions::removeFriendDialog(avatar_id);
			return true;
		}

		if (verb == "mute")
		{
			if (! LLAvatarActions::isBlocked(avatar_id))
			{
				LLAvatarActions::toggleBlock(avatar_id);
			}
			return true;
		}

		if (verb == "unmute")
		{
			if (LLAvatarActions::isBlocked(avatar_id))
			{
				LLAvatarActions::toggleBlock(avatar_id);
			}
			return true;
		}

		if (verb == "block")
		{
			if (params.size() > 2)
			{
<<<<<<< HEAD
				// <FS:Ansariel> FIRE-14987: Cannot mute objects with slashes in their name via V1 chat history
				//const std::string object_name = params[2].asString();
				const std::string object_name = LLURI::unescape(params[2].asString());
				// </FS:Ansariel>
=======
				const std::string object_name = LLURI::unescape(params[2].asString());
>>>>>>> 9367a378
				LLMute mute(avatar_id, object_name, LLMute::OBJECT);
				LLMuteList::getInstance()->add(mute);
				LLPanelBlockedList::showPanelAndSelect(mute.mID);
			}
			return true;
		}

		return false;
	}
};
LLAgentHandler gAgentHandler;


//-- LLPanelProfile::ChildStack begins ----------------------------------------
LLPanelProfile::ChildStack::ChildStack()
:	mParent(NULL)
{
}

LLPanelProfile::ChildStack::~ChildStack()
{
	while (mStack.size() != 0)
	{
		view_list_t& top = mStack.back();
		for (view_list_t::const_iterator it = top.begin(); it != top.end(); ++it)
		{
			LLView* viewp = *it;
			if (viewp)
			{
				viewp->die();
			}
		}
		mStack.pop_back();
	}
}

void LLPanelProfile::ChildStack::setParent(LLPanel* parent)
{
	llassert_always(parent != NULL);
	mParent = parent;
}

/// Save current parent's child views and remove them from the child list.
bool LLPanelProfile::ChildStack::push()
{
	view_list_t vlist = *mParent->getChildList();

	for (view_list_t::const_iterator it = vlist.begin(); it != vlist.end(); ++it)
	{
		LLView* viewp = *it;
		mParent->removeChild(viewp);
	}

	mStack.push_back(vlist);
	dump();
	return true;
}

/// Restore saved children (adding them back to the child list).
bool LLPanelProfile::ChildStack::pop()
{
	if (mStack.size() == 0)
	{
		LL_WARNS() << "Empty stack" << LL_ENDL;
		llassert(mStack.size() == 0);
		return false;
	}

	view_list_t& top = mStack.back();
	for (view_list_t::const_iterator it = top.begin(); it != top.end(); ++it)
	{
		LLView* viewp = *it;
		mParent->addChild(viewp);
	}

	mStack.pop_back();
	dump();
	return true;
}

/// Temporarily add all saved children back.
void LLPanelProfile::ChildStack::preParentReshape()
{
	mSavedStack = mStack;
	while(mStack.size() > 0)
	{
		pop();
	}
}

/// Add the temporarily saved children back.
void LLPanelProfile::ChildStack::postParentReshape()
{
	mStack = mSavedStack;
	mSavedStack = stack_t();

	for (stack_t::const_iterator stack_it = mStack.begin(); stack_it != mStack.end(); ++stack_it)
	{
		const view_list_t& vlist = (*stack_it);
		for (view_list_t::const_iterator list_it = vlist.begin(); list_it != vlist.end(); ++list_it)
		{
			LLView* viewp = *list_it;
			LL_DEBUGS() << "removing " << viewp->getName() << LL_ENDL;
			mParent->removeChild(viewp);
		}
	}
}

void LLPanelProfile::ChildStack::dump()
{
	unsigned lvl = 0;
	LL_DEBUGS() << "child stack dump:" << LL_ENDL;
	for (stack_t::const_iterator stack_it = mStack.begin(); stack_it != mStack.end(); ++stack_it, ++lvl)
	{
		std::ostringstream dbg_line;
		dbg_line << "lvl #" << lvl << ":";
		const view_list_t& vlist = (*stack_it);
		for (view_list_t::const_iterator list_it = vlist.begin(); list_it != vlist.end(); ++list_it)
		{
			dbg_line << " " << (*list_it)->getName();
		}
		LL_DEBUGS() << dbg_line.str() << LL_ENDL;
	}
}

//-- LLPanelProfile::ChildStack ends ------------------------------------------

LLPanelProfile::LLPanelProfile()
 : LLPanel()
 , mAvatarId(LLUUID::null)
{
	mChildStack.setParent(this);
}

BOOL LLPanelProfile::postBuild()
{
	LLPanelPicks* panel_picks = findChild<LLPanelPicks>(PANEL_PICKS);
	panel_picks->setProfilePanel(this);

	getTabContainer()[PANEL_PICKS] = panel_picks;

	return TRUE;
}

// virtual
void LLPanelProfile::reshape(S32 width, S32 height, BOOL called_from_parent)
{
	// Temporarily add saved children back and reshape them.
	mChildStack.preParentReshape();
	LLPanel::reshape(width, height, called_from_parent);
	mChildStack.postParentReshape();
}

void LLPanelProfile::onOpen(const LLSD& key)
{
	getTabContainer()[PANEL_PICKS]->onOpen(getAvatarId());

	// support commands to open further pieces of UI
	if (key.has("show_tab_panel"))
	{
		std::string panel = key["show_tab_panel"].asString();
		if (panel == "create_classified")
		{
			LLPanelPicks* picks = dynamic_cast<LLPanelPicks *>(getTabContainer()[PANEL_PICKS]);
			if (picks)
			{
				picks->createNewClassified();
			}
		}
		else if (panel == "classified_details")
		{
			LLPanelPicks* picks = dynamic_cast<LLPanelPicks *>(getTabContainer()[PANEL_PICKS]);
			if (picks)
			{
				LLSD params = key;
				params.erase("show_tab_panel");
				params.erase("open_tab_name");
				picks->openClassifiedInfo(params);
			}
		}
		else if (panel == "edit_classified")
		{
			LLPanelPicks* picks = dynamic_cast<LLPanelPicks *>(getTabContainer()[PANEL_PICKS]);
			if (picks)
			{
				LLSD params = key;
				params.erase("show_tab_panel");
				params.erase("open_tab_name");
				picks->openClassifiedEdit(params);
			}
		}
		else if (panel == "create_pick")
		{
			LLPanelPicks* picks = dynamic_cast<LLPanelPicks *>(getTabContainer()[PANEL_PICKS]);
			if (picks)
			{
				picks->createNewPick();
			}
		}
		else if (panel == "edit_pick")
		{
			LLPanelPicks* picks = dynamic_cast<LLPanelPicks *>(getTabContainer()[PANEL_PICKS]);
			if (picks)
			{
				LLSD params = key;
				params.erase("show_tab_panel");
				params.erase("open_tab_name");
				picks->openPickEdit(params);
			}
		}
	}
}

void LLPanelProfile::onTabSelected(const LLSD& param)
{
	std::string tab_name = param.asString();
	if (NULL != getTabContainer()[tab_name])
	{
		getTabContainer()[tab_name]->onOpen(getAvatarId());
	}
}

void LLPanelProfile::openPanel(LLPanel* panel, const LLSD& params)
{
	// Hide currently visible panel (STORM-690).
	mChildStack.push();

	// Add the panel or bring it to front.
	if (panel->getParent() != this)
	{
		addChild(panel);
	}
	else
	{
		sendChildToFront(panel);
	}

	panel->setVisible(TRUE);
	panel->setFocus(TRUE); // prevent losing focus by the floater
	panel->onOpen(params);

	LLRect new_rect = getRect();
	panel->reshape(new_rect.getWidth(), new_rect.getHeight());
	new_rect.setLeftTopAndSize(0, new_rect.getHeight(), new_rect.getWidth(), new_rect.getHeight());
	panel->setRect(new_rect);
}

void LLPanelProfile::closePanel(LLPanel* panel)
{
	panel->setVisible(FALSE);

	if (panel->getParent() == this) 
	{
		removeChild(panel);

		// Make the underlying panel visible.
		mChildStack.pop();

		// Prevent losing focus by the floater
		const child_list_t* child_list = getChildList();
		if (child_list->size() > 0)
		{
			child_list->front()->setFocus(TRUE);
		}
		else
		{
			LL_WARNS() << "No underlying panel to focus." << LL_ENDL;
		}
	}
}

S32 LLPanelProfile::notifyParent(const LLSD& info)
{
	std::string action = info["action"];
	// lets update Picks list after Pick was saved
	if("save_new_pick" == action)
	{
		onOpen(info);
		return 1;
	}

	return LLPanel::notifyParent(info);
}<|MERGE_RESOLUTION|>--- conflicted
+++ resolved
@@ -200,14 +200,7 @@
 		{
 			if (params.size() > 2)
 			{
-<<<<<<< HEAD
-				// <FS:Ansariel> FIRE-14987: Cannot mute objects with slashes in their name via V1 chat history
-				//const std::string object_name = params[2].asString();
 				const std::string object_name = LLURI::unescape(params[2].asString());
-				// </FS:Ansariel>
-=======
-				const std::string object_name = LLURI::unescape(params[2].asString());
->>>>>>> 9367a378
 				LLMute mute(avatar_id, object_name, LLMute::OBJECT);
 				LLMuteList::getInstance()->add(mute);
 				LLPanelBlockedList::showPanelAndSelect(mute.mID);
