/** 
 * @file llspatialpartition.h
 * @brief LLSpatialGroup header file including definitions for supporting functions
 *
 * $LicenseInfo:firstyear=2003&license=viewerlgpl$
 * Second Life Viewer Source Code
 * Copyright (C) 2010, Linden Research, Inc.
 * 
 * This library is free software; you can redistribute it and/or
 * modify it under the terms of the GNU Lesser General Public
 * License as published by the Free Software Foundation;
 * version 2.1 of the License only.
 * 
 * This library is distributed in the hope that it will be useful,
 * but WITHOUT ANY WARRANTY; without even the implied warranty of
 * MERCHANTABILITY or FITNESS FOR A PARTICULAR PURPOSE.  See the GNU
 * Lesser General Public License for more details.
 * 
 * You should have received a copy of the GNU Lesser General Public
 * License along with this library; if not, write to the Free Software
 * Foundation, Inc., 51 Franklin Street, Fifth Floor, Boston, MA  02110-1301  USA
 * 
 * Linden Research, Inc., 945 Battery Street, San Francisco, CA  94111  USA
 * $/LicenseInfo$
 */

#ifndef LL_LLSPATIALPARTITION_H
#define LL_LLSPATIALPARTITION_H

#define SG_MIN_DIST_RATIO 0.00001f

#include "lldrawable.h"
#include "lloctree.h"
#include "llpointer.h"
#include "llrefcount.h"
#include "llvertexbuffer.h"
#include "llgltypes.h"
#include "llcubemap.h"
#include "lldrawpool.h"
#include "llface.h"
#include "llviewercamera.h"
#include "llvector4a.h"
#include <queue>

#define SG_STATE_INHERIT_MASK (OCCLUDED)
#define SG_INITIAL_STATE_MASK (DIRTY | GEOM_DIRTY)

class LLSpatialPartition;
class LLSpatialBridge;
class LLSpatialGroup;
class LLTextureAtlas;
class LLTextureAtlasSlot;

S32 AABBSphereIntersect(const LLVector4a& min, const LLVector4a& max, const LLVector3 &origin, const F32 &rad);
S32 AABBSphereIntersectR2(const LLVector4a& min, const LLVector4a& max, const LLVector3 &origin, const F32 &radius_squared);

S32 AABBSphereIntersect(const LLVector3& min, const LLVector3& max, const LLVector3 &origin, const F32 &rad);
S32 AABBSphereIntersectR2(const LLVector3& min, const LLVector3& max, const LLVector3 &origin, const F32 &radius_squared);
void pushVerts(LLFace* face, U32 mask);

// get index buffer for binary encoded axis vertex buffer given a box at center being viewed by given camera
U32 get_box_fan_indices(LLCamera* camera, const LLVector4a& center);
U8* get_box_fan_indices_ptr(LLCamera* camera, const LLVector4a& center);

class LLDrawInfo : public LLRefCount 
{
protected:
	~LLDrawInfo();	
	
public:
<<<<<<< HEAD
	// <FS:ND> Make this non inline to use an object pool

	// void* operator new(size_t size)
	// {
	// 	return ll_aligned_malloc_16(size);
	// }

	// void operator delete(void* ptr)
	// {
	// 	ll_aligned_free_16(ptr);
	// }

	void* operator new(size_t size);
	void operator delete(void* ptr);
=======
	void* operator new(size_t size)
	{
		return ll_aligned_malloc(size,64);
	}

	void operator delete(void* ptr)
	{
		ll_aligned_free(ptr);
	}
>>>>>>> bd0a8c7e

	// </FS:ND>

	LLDrawInfo(const LLDrawInfo& rhs)
	{
		*this = rhs;
	}

	const LLDrawInfo& operator=(const LLDrawInfo& rhs)
	{
		llerrs << "Illegal operation!" << llendl;
		return *this;
	}

	LLDrawInfo(U16 start, U16 end, U32 count, U32 offset, 
				LLViewerTexture* image, LLVertexBuffer* buffer, 
				BOOL fullbright = FALSE, U8 bump = 0, BOOL particle = FALSE, F32 part_size = 0);
	

	void validate();

	LLVector4a mExtents[2];
	
	LLPointer<LLVertexBuffer> mVertexBuffer;
	LLPointer<LLViewerTexture>     mTexture;
	std::vector<LLPointer<LLViewerTexture> > mTextureList;

	S32 mDebugColor;
	const LLMatrix4* mTextureMatrix;
	const LLMatrix4* mModelMatrix;
	U16 mStart;
	U16 mEnd;
	U32 mCount;
	U32 mOffset;
	BOOL mFullbright;
	U8 mBump;
	U8 mShiny;
	BOOL mParticle;
	F32 mPartSize;
	F32 mVSize;
	LLSpatialGroup* mGroup;
	LL_ALIGN_16(LLFace* mFace); //associated face
	F32 mDistance;
	U32 mDrawMode;
	LLMaterialPtr mMaterial; // If this is null, the following parameters are unused.
	LLMaterialID mMaterialID;
	U32 mShaderMask;
	U32 mBlendFuncSrc;
	U32 mBlendFuncDst;
	BOOL mHasGlow;
	LLPointer<LLViewerTexture> mSpecularMap;
	const LLMatrix4* mSpecularMapMatrix;
	LLPointer<LLViewerTexture> mNormalMap;
	const LLMatrix4* mNormalMapMatrix;
	LLVector4 mSpecColor; // XYZ = Specular RGB, W = Specular Exponent
	F32  mEnvIntensity;
	F32  mAlphaMaskCutoff;
	U8   mDiffuseAlphaMode;


	struct CompareTexture
	{
		bool operator()(const LLDrawInfo& lhs, const LLDrawInfo& rhs)
		{
			return lhs.mTexture > rhs.mTexture;
		}
	};

	struct CompareTexturePtr
	{ //sort by texture
		bool operator()(const LLPointer<LLDrawInfo>& lhs, const LLPointer<LLDrawInfo>& rhs)	
		{
			// sort by pointer, sort NULL down to the end
			return lhs.get() != rhs.get() 
						&& (lhs.isNull() || (rhs.notNull() && lhs->mTexture.get() > rhs->mTexture.get()));
		}
	};

	struct CompareVertexBuffer
	{ //sort by texture
		bool operator()(const LLPointer<LLDrawInfo>& lhs, const LLPointer<LLDrawInfo>& rhs)	
		{
			// sort by pointer, sort NULL down to the end
			return lhs.get() != rhs.get() 
					&& (lhs.isNull() || (rhs.notNull() && lhs->mVertexBuffer.get() > rhs->mVertexBuffer.get()));
		}
	};

	struct CompareTexturePtrMatrix
	{
		bool operator()(const LLPointer<LLDrawInfo>& lhs, const LLPointer<LLDrawInfo>& rhs)	
		{
			return lhs.get() != rhs.get() 
						&& (lhs.isNull() || (rhs.notNull() && (lhs->mTexture.get() > rhs->mTexture.get() ||
															   (lhs->mTexture.get() == rhs->mTexture.get() && lhs->mModelMatrix > rhs->mModelMatrix))));
		}

	};

	struct CompareMatrixTexturePtr
	{
		bool operator()(const LLPointer<LLDrawInfo>& lhs, const LLPointer<LLDrawInfo>& rhs)	
		{
			return lhs.get() != rhs.get() 
				&& (lhs.isNull() || (rhs.notNull() && (lhs->mModelMatrix > rhs->mModelMatrix ||
													   (lhs->mModelMatrix == rhs->mModelMatrix && lhs->mTexture.get() > rhs->mTexture.get()))));
		}

	};
	
	struct CompareBump
	{
		bool operator()(const LLPointer<LLDrawInfo>& lhs, const LLPointer<LLDrawInfo>& rhs) 
		{
			// sort by mBump value, sort NULL down to the end
			return lhs.get() != rhs.get() 
						&& (lhs.isNull() || (rhs.notNull() && lhs->mBump > rhs->mBump));
		}
	};

	struct CompareDistanceGreater
	{
		bool operator()(const LLPointer<LLDrawInfo>& lhs, const LLPointer<LLDrawInfo>& rhs) 
		{
			// sort by mBump value, sort NULL down to the end
			return lhs.get() != rhs.get() 
						&& (lhs.isNull() || (rhs.notNull() && lhs->mDistance > rhs->mDistance));
		}
	};
};

LL_ALIGN_PREFIX(64)
class LLSpatialGroup : public LLOctreeListener<LLDrawable>
{
	friend class LLSpatialPartition;
	friend class LLOctreeStateCheck;
public:

	LLSpatialGroup(const LLSpatialGroup& rhs)
	{
		*this = rhs;
	}

	void* operator new(size_t size)
	{
		return ll_aligned_malloc_16(size);
	}

	void operator delete(void* ptr)
	{
		ll_aligned_free_16(ptr);
	}

	const LLSpatialGroup& operator=(const LLSpatialGroup& rhs)
	{
		llerrs << "Illegal operation!" << llendl;
		return *this;
	}

	static std::set<GLuint> sPendingQueries; //pending occlusion queries
	static U32 sNodeCount;
	static BOOL sNoDelete; //deletion of spatial groups and draw info not allowed if TRUE

	typedef std::vector<LLPointer<LLSpatialGroup> > sg_vector_t;
	typedef std::vector<LLPointer<LLSpatialBridge> > bridge_list_t;
	typedef std::vector<LLPointer<LLDrawInfo> > drawmap_elem_t; 
	typedef std::map<U32, drawmap_elem_t > draw_map_t;	
	typedef std::vector<LLPointer<LLVertexBuffer> > buffer_list_t;
	typedef std::map<LLFace*, buffer_list_t> buffer_texture_map_t;
	typedef std::map<U32, buffer_texture_map_t> buffer_map_t;

	typedef LLOctreeListener<LLDrawable>	BaseType;
	typedef LLOctreeListener<LLDrawable>	OctreeListener;
	typedef LLTreeNode<LLDrawable>			TreeNode;
	typedef LLOctreeNode<LLDrawable>		OctreeNode;
	typedef LLOctreeRoot<LLDrawable>		OctreeRoot;
	typedef LLOctreeTraveler<LLDrawable>	OctreeTraveler;
	typedef LLOctreeNode<LLDrawable>::element_iter element_iter;
	typedef LLOctreeNode<LLDrawable>::element_list element_list;

	struct CompareDistanceGreater
	{
		bool operator()(const LLSpatialGroup* const& lhs, const LLSpatialGroup* const& rhs)
		{
			return lhs->mDistance > rhs->mDistance;
		}
	};

	struct CompareUpdateUrgency
	{
		bool operator()(const LLPointer<LLSpatialGroup> lhs, const LLPointer<LLSpatialGroup> rhs)
		{
			return lhs->getUpdateUrgency() > rhs->getUpdateUrgency();
		}
	};

	struct CompareDepthGreater
	{
		bool operator()(const LLSpatialGroup* const& lhs, const LLSpatialGroup* const& rhs)
		{
			return lhs->mDepth > rhs->mDepth;
		}
	};

	typedef enum
	{
		OCCLUDED				= 0x00010000,
		QUERY_PENDING			= 0x00020000,
		ACTIVE_OCCLUSION		= 0x00040000,
		DISCARD_QUERY			= 0x00080000,
		EARLY_FAIL				= 0x00100000,
	} eOcclusionState;

	typedef enum
	{
		DEAD					= 0x00000001,
		DIRTY					= 0x00000002,
		OBJECT_DIRTY			= 0x00000004,
		GEOM_DIRTY				= 0x00000008,
		ALPHA_DIRTY				= 0x00000010,
		SKIP_FRUSTUM_CHECK		= 0x00000020,
		IN_IMAGE_QUEUE			= 0x00000040,
		IMAGE_DIRTY				= 0x00000080,
		MESH_DIRTY				= 0x00000100,
		NEW_DRAWINFO			= 0x00000200,
		IN_BUILD_Q1				= 0x00000400,
		IN_BUILD_Q2				= 0x00000800,
		STATE_MASK				= 0x0000FFFF,
	} eSpatialState;

	typedef enum
	{
		STATE_MODE_SINGLE = 0,		//set one node
		STATE_MODE_BRANCH,			//set entire branch
		STATE_MODE_DIFF,			//set entire branch as long as current state is different
		STATE_MODE_ALL_CAMERAS,		//used for occlusion state, set state for all cameras
	} eSetStateMode;

	LLSpatialGroup(OctreeNode* node, LLSpatialPartition* part);

	BOOL isHUDGroup() ;
	BOOL isDead()							{ return isState(DEAD); }
	BOOL isState(U32 state) const;	
	BOOL isOcclusionState(U32 state) const	{ return mOcclusionState[LLViewerCamera::sCurCameraID] & state ? TRUE : FALSE; }
	U32 getState()							{ return mState; }
	void setState(U32 state);	
	void clearState(U32 state);	
	
	void clearDrawMap();
	void validate();
	void checkStates();
	void validateDrawMap();
	
	void setState(U32 state, S32 mode);
	void clearState(U32 state, S32 mode);

	void setOcclusionState(U32 state, S32 mode = STATE_MODE_SINGLE);
	void clearOcclusionState(U32 state, S32 mode = STATE_MODE_SINGLE);

	LLSpatialGroup* getParent();

	
	BOOL addObject(LLDrawable *drawablep, BOOL add_all = FALSE, BOOL from_octree = FALSE);
	BOOL removeObject(LLDrawable *drawablep, BOOL from_octree = FALSE);
	BOOL updateInGroup(LLDrawable *drawablep, BOOL immediate = FALSE); // Update position if it's in the group
	BOOL isVisible() const;
	BOOL isRecentlyVisible() const;
	void setVisible();
	void shift(const LLVector4a &offset);
	BOOL boundObjects(BOOL empty, LLVector4a& newMin, LLVector4a& newMax);
	void unbound();
	BOOL rebound();
	void checkOcclusion(); //read back last occlusion query (if any)
	void doOcclusion(LLCamera* camera); //issue occlusion query
	void destroyGL(bool keep_occlusion = false);
	
	void updateDistance(LLCamera& camera);
	BOOL needsUpdate();
	F32 getUpdateUrgency() const;
	BOOL changeLOD();
	void rebuildGeom();
	void rebuildMesh();

	void dirtyGeom() { setState(GEOM_DIRTY); }
	void dirtyMesh() { setState(MESH_DIRTY); }

	//octree wrappers to make code more readable
	element_list& getData() { return mOctreeNode->getData(); }
	element_iter getDataBegin() { return mOctreeNode->getDataBegin(); }
	element_iter getDataEnd() { return mOctreeNode->getDataEnd(); }
	bool hasElement(LLDrawable* drawablep) { return std::find(mOctreeNode->getDataBegin(), mOctreeNode->getDataEnd(), drawablep) != mOctreeNode->getDataEnd(); }

	U32 getElementCount() const { return mOctreeNode->getElementCount(); }
	bool isEmpty() const { return mOctreeNode->isEmpty(); }

	void drawObjectBox(LLColor4 col);

	 //LISTENER FUNCTIONS
	virtual void handleInsertion(const TreeNode* node, LLDrawable* face);
	virtual void handleRemoval(const TreeNode* node, LLDrawable* face);
	virtual void handleDestruction(const TreeNode* node);
	virtual void handleStateChange(const TreeNode* node);
	virtual void handleChildAddition(const OctreeNode* parent, OctreeNode* child);
	virtual void handleChildRemoval(const OctreeNode* parent, const OctreeNode* child);

//-------------------
//for atlas use
//-------------------
	//atlas	
	void setCurUpdatingTime(U32 t) {mCurUpdatingTime = t ;}
	U32  getCurUpdatingTime() const { return mCurUpdatingTime ;}
	
	void setCurUpdatingSlot(LLTextureAtlasSlot* slotp) ;
	LLTextureAtlasSlot* getCurUpdatingSlot(LLViewerTexture* imagep, S8 recursive_level = 3) ;

	void setCurUpdatingTexture(LLViewerTexture* tex){ mCurUpdatingTexture = tex ;}
	LLViewerTexture* getCurUpdatingTexture() const { return mCurUpdatingTexture ;}
	
	BOOL hasAtlas(LLTextureAtlas* atlasp) ;
	LLTextureAtlas* getAtlas(S8 ncomponents, S8 to_be_reserved, S8 recursive_level = 3) ;
	void addAtlas(LLTextureAtlas* atlasp, S8 recursive_level = 3) ;
	void removeAtlas(LLTextureAtlas* atlasp, BOOL remove_group = TRUE, S8 recursive_level = 3) ;
	void clearAtlasList() ;

public:

	typedef enum
	{
		BOUNDS = 0,
		EXTENTS = 2,
		OBJECT_BOUNDS = 4,
		OBJECT_EXTENTS = 6,
		VIEW_ANGLE = 8,
		LAST_VIEW_ANGLE = 9,
		V4_COUNT = 10
	} eV4Index;

	LL_ALIGN_16(LLVector4a mBounds[2]); // bounding box (center, size) of this node and all its children (tight fit to objects)
	LL_ALIGN_16(LLVector4a mExtents[2]); // extents (min, max) of this node and all its children
	LL_ALIGN_16(LLVector4a mObjectExtents[2]); // extents (min, max) of objects in this node
	LL_ALIGN_16(LLVector4a mObjectBounds[2]); // bounding box (center, size) of objects in this node
	LL_ALIGN_16(LLVector4a mViewAngle);
	LL_ALIGN_16(LLVector4a mLastUpdateViewAngle);

	F32 mObjectBoxSize; //cached mObjectBounds[1].getLength3()
		
private:
	U32                     mCurUpdatingTime ;
	//do not make the below two to use LLPointer
	//because mCurUpdatingTime invalidates them automatically.
	LLTextureAtlasSlot* mCurUpdatingSlotp ;
	LLViewerTexture*          mCurUpdatingTexture ;

	std::vector< std::list<LLTextureAtlas*> > mAtlasList ; 
//-------------------
//end for atlas use
//-------------------

protected:
	virtual ~LLSpatialGroup();

	U32 mState;
	U32 mOcclusionState[LLViewerCamera::NUM_CAMERAS];
	U32 mOcclusionIssued[LLViewerCamera::NUM_CAMERAS];

	S32 mLODHash;
	static S32 sLODSeed;

public:
	bridge_list_t mBridgeList;
	buffer_map_t mBufferMap; //used by volume buffers to attempt to reuse vertex buffers

	U32 mGeometryBytes; //used by volumes to track how many bytes of geometry data are in this node
	F32 mSurfaceArea; //used by volumes to track estimated surface area of geometry in this node

	F32 mBuilt;
	OctreeNode* mOctreeNode;
	LLSpatialPartition* mSpatialPartition;
	
	LLPointer<LLVertexBuffer> mVertexBuffer;
	GLuint					mOcclusionQuery[LLViewerCamera::NUM_CAMERAS];

	U32 mBufferUsage;
	draw_map_t mDrawMap;
	
	S32 mVisible[LLViewerCamera::NUM_CAMERAS];
	F32 mDistance;
	F32 mDepth;
	F32 mLastUpdateDistance;
	F32 mLastUpdateTime;
	
	F32 mPixelArea;
	F32 mRadius;
} LL_ALIGN_POSTFIX(64);

class LLGeometryManager
{
public:
	std::vector<LLFace*> mFaceList;
	virtual ~LLGeometryManager() { }
	virtual void rebuildGeom(LLSpatialGroup* group) = 0;
	virtual void rebuildMesh(LLSpatialGroup* group) = 0;
	virtual void getGeometry(LLSpatialGroup* group) = 0;
	virtual void addGeometryCount(LLSpatialGroup* group, U32 &vertex_count, U32 &index_count);
	
	virtual LLVertexBuffer* createVertexBuffer(U32 type_mask, U32 usage);
};

class LLSpatialPartition: public LLGeometryManager
{
public:
	LLSpatialPartition(U32 data_mask,  BOOL render_by_group, U32 mBufferUsage);
	virtual ~LLSpatialPartition();

	LLSpatialGroup *put(LLDrawable *drawablep, BOOL was_visible = FALSE);
	BOOL remove(LLDrawable *drawablep, LLSpatialGroup *curp);
	
	LLDrawable* lineSegmentIntersect(const LLVector4a& start, const LLVector4a& end,
									 BOOL pick_transparent, 
// [SL:KB] - Patch: UI-PickRiggedAttachment | Checked: 2012-07-12 (Catznip-3.3)
									 BOOL pick_rigged,
// [/SL:KB]
									 S32* face_hit,                          // return the face hit
									 LLVector4a* intersection = NULL,         // return the intersection point
									 LLVector2* tex_coord = NULL,            // return the texture coordinates of the intersection point
									 LLVector4a* normal = NULL,               // return the surface normal at the intersection point
									 LLVector4a* tangent = NULL             // return the surface tangent at the intersection point
		);
	
	
	// If the drawable moves, move it here.
	virtual void move(LLDrawable *drawablep, LLSpatialGroup *curp, BOOL immediate = FALSE);
	virtual void shift(const LLVector4a &offset);

	virtual F32 calcDistance(LLSpatialGroup* group, LLCamera& camera);
	virtual F32 calcPixelArea(LLSpatialGroup* group, LLCamera& camera);

	virtual void rebuildGeom(LLSpatialGroup* group);
	virtual void rebuildMesh(LLSpatialGroup* group);

	BOOL visibleObjectsInFrustum(LLCamera& camera);
	S32 cull(LLCamera &camera, std::vector<LLDrawable *>* results = NULL, BOOL for_select = FALSE); // Cull on arbitrary frustum
	
	BOOL isVisible(const LLVector3& v);
	bool isHUDPartition() ;
	
	LLSpatialBridge* asBridge() { return mBridge; }
	BOOL isBridge() { return asBridge() != NULL; }

	void renderPhysicsShapes();
	void renderDebug();
	void renderIntersectingBBoxes(LLCamera* camera);
	void restoreGL();
	void resetVertexBuffers();
	BOOL isOcclusionEnabled();
	BOOL getVisibleExtents(LLCamera& camera, LLVector3& visMin, LLVector3& visMax);

public:
	LLSpatialGroup::OctreeNode* mOctree;
	LLSpatialBridge* mBridge; // NULL for non-LLSpatialBridge instances, otherwise, mBridge == this
							// use a pointer instead of making "isBridge" and "asBridge" virtual so it's safe
							// to call asBridge() from the destructor
	BOOL mOcclusionEnabled; // if TRUE, occlusion culling is performed
	BOOL mInfiniteFarClip; // if TRUE, frustum culling ignores far clip plane
	U32 mBufferUsage;
	const BOOL mRenderByGroup;
	U32 mLODSeed;
	U32 mLODPeriod;	//number of frames between LOD updates for a given spatial group (staggered by mLODSeed)
	U32 mVertexDataMask;
	F32 mSlopRatio; //percentage distance must change before drawables receive LOD update (default is 0.25);
	BOOL mDepthMask; //if TRUE, objects in this partition will be written to depth during alpha rendering
	U32 mDrawableType;
	U32 mPartitionType;
};

// class for creating bridges between spatial partitions
class LLSpatialBridge : public LLDrawable, public LLSpatialPartition
{
protected:
	~LLSpatialBridge();

public:
	typedef std::vector<LLPointer<LLSpatialBridge> > bridge_vector_t;
	
	LLSpatialBridge(LLDrawable* root, BOOL render_by_group, U32 data_mask);
	
	void destroyTree();

	virtual BOOL isSpatialBridge() const		{ return TRUE; }
	virtual void updateSpatialExtents();
	virtual void updateBinRadius();
	virtual void setVisible(LLCamera& camera_in, std::vector<LLDrawable*>* results = NULL, BOOL for_select = FALSE);
	virtual void updateDistance(LLCamera& camera_in, bool force_update);
	virtual void makeActive();
	virtual void move(LLDrawable *drawablep, LLSpatialGroup *curp, BOOL immediate = FALSE);
	virtual BOOL updateMove();
	virtual void shiftPos(const LLVector4a& vec);
	virtual void cleanupReferences();
	virtual LLSpatialPartition* asPartition()		{ return this; }
		
	virtual LLCamera transformCamera(LLCamera& camera);
	
	LLDrawable* mDrawable;
	LLPointer<LLVOAvatar> mAvatar;

};

class LLCullResult 
{
public:
	LLCullResult();

	typedef std::vector<LLSpatialGroup*> sg_list_t;
	typedef std::vector<LLDrawable*> drawable_list_t;
	typedef std::vector<LLSpatialBridge*> bridge_list_t;
	typedef std::vector<LLDrawInfo*> drawinfo_list_t;

	typedef LLSpatialGroup** sg_iterator;
	typedef LLSpatialBridge** bridge_iterator;
	typedef LLDrawInfo** drawinfo_iterator;
	typedef LLDrawable** drawable_iterator;

	void clear();
	
	sg_iterator beginVisibleGroups();
	sg_iterator endVisibleGroups();

	sg_iterator beginAlphaGroups();
	sg_iterator endAlphaGroups();

	bool hasOcclusionGroups() { return mOcclusionGroupsSize > 0; }
	sg_iterator beginOcclusionGroups();
	sg_iterator endOcclusionGroups();

	sg_iterator beginDrawableGroups();
	sg_iterator endDrawableGroups();

	drawable_iterator beginVisibleList();
	drawable_iterator endVisibleList();

	bridge_iterator beginVisibleBridge();
	bridge_iterator endVisibleBridge();

	drawinfo_iterator beginRenderMap(U32 type);
	drawinfo_iterator endRenderMap(U32 type);

	void pushVisibleGroup(LLSpatialGroup* group);
	void pushAlphaGroup(LLSpatialGroup* group);
	void pushOcclusionGroup(LLSpatialGroup* group);
	void pushDrawableGroup(LLSpatialGroup* group);
	void pushDrawable(LLDrawable* drawable);
	void pushBridge(LLSpatialBridge* bridge);
	void pushDrawInfo(U32 type, LLDrawInfo* draw_info);
	
	U32 getVisibleGroupsSize()		{ return mVisibleGroupsSize; }
	U32	getAlphaGroupsSize()		{ return mAlphaGroupsSize; }
	U32	getDrawableGroupsSize()		{ return mDrawableGroupsSize; }
	U32	getVisibleListSize()		{ return mVisibleListSize; }
	U32	getVisibleBridgeSize()		{ return mVisibleBridgeSize; }
	U32	getRenderMapSize(U32 type)	{ return mRenderMapSize[type]; }

	void assertDrawMapsEmpty();

private:

	template <class T, class V> void pushBack(T &head, U32& count, V* val);

	U32					mVisibleGroupsSize;
	U32					mAlphaGroupsSize;
	U32					mOcclusionGroupsSize;
	U32					mDrawableGroupsSize;
	U32					mVisibleListSize;
	U32					mVisibleBridgeSize;

	U32					mVisibleGroupsAllocated;
	U32					mAlphaGroupsAllocated;
	U32					mOcclusionGroupsAllocated;
	U32					mDrawableGroupsAllocated;
	U32					mVisibleListAllocated;
	U32					mVisibleBridgeAllocated;

	U32					mRenderMapSize[LLRenderPass::NUM_RENDER_TYPES];

	sg_list_t			mVisibleGroups;
	sg_iterator			mVisibleGroupsEnd;
	sg_list_t			mAlphaGroups;
	sg_iterator			mAlphaGroupsEnd;
	sg_list_t			mOcclusionGroups;
	sg_iterator			mOcclusionGroupsEnd;
	sg_list_t			mDrawableGroups;
	sg_iterator			mDrawableGroupsEnd;
	drawable_list_t		mVisibleList;
	drawable_iterator	mVisibleListEnd;
	bridge_list_t		mVisibleBridge;
	bridge_iterator		mVisibleBridgeEnd;
	drawinfo_list_t		mRenderMap[LLRenderPass::NUM_RENDER_TYPES];
	U32					mRenderMapAllocated[LLRenderPass::NUM_RENDER_TYPES];
	drawinfo_iterator mRenderMapEnd[LLRenderPass::NUM_RENDER_TYPES];

};


//spatial partition for water (implemented in LLVOWater.cpp)
class LLWaterPartition : public LLSpatialPartition
{
public:
	LLWaterPartition();
	virtual void getGeometry(LLSpatialGroup* group) {  }
	virtual void addGeometryCount(LLSpatialGroup* group, U32 &vertex_count, U32& index_count) { }
};

//spatial partition for hole and edge water (implemented in LLVOWater.cpp)
class LLVoidWaterPartition : public LLWaterPartition
{
public:
	LLVoidWaterPartition();
};

//spatial partition for terrain (impelmented in LLVOSurfacePatch.cpp)
class LLTerrainPartition : public LLSpatialPartition
{
public:
	LLTerrainPartition();
	virtual void getGeometry(LLSpatialGroup* group);
	virtual LLVertexBuffer* createVertexBuffer(U32 type_mask, U32 usage);
};

//spatial partition for trees
class LLTreePartition : public LLSpatialPartition
{
public:
	LLTreePartition();
	virtual void getGeometry(LLSpatialGroup* group) { }
	virtual void addGeometryCount(LLSpatialGroup* group, U32 &vertex_count, U32& index_count) { }

};

//spatial partition for particles (implemented in LLVOPartGroup.cpp)
class LLParticlePartition : public LLSpatialPartition
{
public:
	LLParticlePartition();
	virtual void rebuildGeom(LLSpatialGroup* group);
	virtual void getGeometry(LLSpatialGroup* group);
	virtual void addGeometryCount(LLSpatialGroup* group, U32 &vertex_count, U32& index_count);
	virtual F32 calcPixelArea(LLSpatialGroup* group, LLCamera& camera);
protected:
	U32 mRenderPass;
};

class LLHUDParticlePartition : public LLParticlePartition
{
public:
	LLHUDParticlePartition();
};

//spatial partition for grass (implemented in LLVOGrass.cpp)
class LLGrassPartition : public LLSpatialPartition
{
public:
	LLGrassPartition();
	virtual void getGeometry(LLSpatialGroup* group);
	virtual void addGeometryCount(LLSpatialGroup* group, U32 &vertex_count, U32& index_count);
protected:
	U32 mRenderPass;
};

//class for wrangling geometry out of volumes (implemented in LLVOVolume.cpp)
class LLVolumeGeometryManager: public LLGeometryManager
{
 public:
	typedef enum
	{
		NONE = 0,
		BATCH_SORT,
		DISTANCE_SORT
	} eSortType;

	virtual ~LLVolumeGeometryManager() { }
	virtual void rebuildGeom(LLSpatialGroup* group);
	virtual void rebuildMesh(LLSpatialGroup* group);
	virtual void getGeometry(LLSpatialGroup* group);
	void genDrawInfo(LLSpatialGroup* group, U32 mask, LLFace** faces, U32 face_count, BOOL distance_sort = FALSE, BOOL batch_textures = FALSE, BOOL no_materials = FALSE);
	void registerFace(LLSpatialGroup* group, LLFace* facep, U32 type);
};

//spatial partition that uses volume geometry manager (implemented in LLVOVolume.cpp)
class LLVolumePartition : public LLSpatialPartition, public LLVolumeGeometryManager
{
public:
	LLVolumePartition();
	virtual void rebuildGeom(LLSpatialGroup* group) { LLVolumeGeometryManager::rebuildGeom(group); }
	virtual void getGeometry(LLSpatialGroup* group) { LLVolumeGeometryManager::getGeometry(group); }
	virtual void rebuildMesh(LLSpatialGroup* group) { LLVolumeGeometryManager::rebuildMesh(group); }
	virtual void addGeometryCount(LLSpatialGroup* group, U32 &vertex_count, U32& index_count) { LLVolumeGeometryManager::addGeometryCount(group, vertex_count, index_count); }
};

//spatial bridge that uses volume geometry manager (implemented in LLVOVolume.cpp)
class LLVolumeBridge : public LLSpatialBridge, public LLVolumeGeometryManager
{
public:
	LLVolumeBridge(LLDrawable* drawable);
	virtual void rebuildGeom(LLSpatialGroup* group) { LLVolumeGeometryManager::rebuildGeom(group); }
	virtual void getGeometry(LLSpatialGroup* group) { LLVolumeGeometryManager::getGeometry(group); }
	virtual void rebuildMesh(LLSpatialGroup* group) { LLVolumeGeometryManager::rebuildMesh(group); }
	virtual void addGeometryCount(LLSpatialGroup* group, U32 &vertex_count, U32& index_count) { LLVolumeGeometryManager::addGeometryCount(group, vertex_count, index_count); }
};

class LLHUDBridge : public LLVolumeBridge
{
public:
	LLHUDBridge(LLDrawable* drawablep);
	virtual void shiftPos(const LLVector4a& vec);
	virtual F32 calcPixelArea(LLSpatialGroup* group, LLCamera& camera);
};

//spatial partition that holds nothing but spatial bridges
class LLBridgePartition : public LLSpatialPartition
{
public:
	LLBridgePartition();
	virtual void getGeometry(LLSpatialGroup* group) { }
	virtual void addGeometryCount(LLSpatialGroup* group, U32 &vertex_count, U32& index_count) {  }
};

class LLHUDPartition : public LLBridgePartition
{
public:
	LLHUDPartition();
	virtual void shift(const LLVector4a &offset);
};

extern const F32 SG_BOX_SIDE;
extern const F32 SG_BOX_OFFSET;
extern const F32 SG_BOX_RAD;

extern const F32 SG_OBJ_SIDE;
extern const F32 SG_MAX_OBJ_RAD;


#endif //LL_LLSPATIALPARTITION_H
<|MERGE_RESOLUTION|>--- conflicted
+++ resolved
@@ -68,32 +68,20 @@
 	~LLDrawInfo();	
 	
 public:
-<<<<<<< HEAD
 	// <FS:ND> Make this non inline to use an object pool
 
 	// void* operator new(size_t size)
 	// {
-	// 	return ll_aligned_malloc_16(size);
+	// 	return ll_aligned_malloc(size,64);
 	// }
 
 	// void operator delete(void* ptr)
 	// {
-	// 	ll_aligned_free_16(ptr);
+	// 	ll_aligned_free(ptr);
 	// }
 
 	void* operator new(size_t size);
 	void operator delete(void* ptr);
-=======
-	void* operator new(size_t size)
-	{
-		return ll_aligned_malloc(size,64);
-	}
-
-	void operator delete(void* ptr)
-	{
-		ll_aligned_free(ptr);
-	}
->>>>>>> bd0a8c7e
 
 	// </FS:ND>
 
