--- conflicted
+++ resolved
@@ -323,20 +323,7 @@
 
 	void setState(U32 state)       {mState |= state;}
 	void dirtyGeom() { setState(GEOM_DIRTY); }
-<<<<<<< HEAD
-	void dirtyMesh() { setState(MESH_DIRTY); }
-
-	//octree wrappers to make code more readable
-	element_list& getData() { return mOctreeNode->getData(); }
-	element_iter getDataBegin() { return mOctreeNode->getDataBegin(); }
-	element_iter getDataEnd() { return mOctreeNode->getDataEnd(); }
-	bool hasElement(LLDrawable* drawablep) { return std::find(mOctreeNode->getDataBegin(), mOctreeNode->getDataEnd(), drawablep) != mOctreeNode->getDataEnd(); }
-
-	U32 getElementCount() const { return mOctreeNode->getElementCount(); }
-	bool isEmpty() const { return mOctreeNode->isEmpty(); }
-=======
 	void dirtyMesh() { setState(MESH_DIRTY); }		
->>>>>>> 1fbd4567
 
 	void drawObjectBox(LLColor4 col);
 
