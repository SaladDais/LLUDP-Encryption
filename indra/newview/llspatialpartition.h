--- conflicted
+++ resolved
@@ -392,23 +392,14 @@
 		V4_COUNT = 10
 	} eV4Index;
 
-<<<<<<< HEAD
 	LL_ALIGN_16(LLVector4a mBounds[2]); // bounding box (center, size) of this node and all its children (tight fit to objects)
 	LL_ALIGN_16(LLVector4a mExtents[2]); // extents (min, max) of this node and all its children
 	LL_ALIGN_16(LLVector4a mObjectExtents[2]); // extents (min, max) of objects in this node
 	LL_ALIGN_16(LLVector4a mObjectBounds[2]); // bounding box (center, size) of objects in this node
 	LL_ALIGN_16(LLVector4a mViewAngle);
 	LL_ALIGN_16(LLVector4a mLastUpdateViewAngle);
-=======
-	LLVector4a mBounds[2]; // bounding box (center, size) of this node and all its children (tight fit to objects)
-	LLVector4a mExtents[2]; // extents (min, max) of this node and all its children
-	LLVector4a mObjectExtents[2]; // extents (min, max) of objects in this node
-	LLVector4a mObjectBounds[2]; // bounding box (center, size) of objects in this node
-	LLVector4a mViewAngle;
-	LLVector4a mLastUpdateViewAngle;
 
 	F32 mObjectBoxSize; //cached mObjectBounds[1].getLength3()
->>>>>>> 90547ff4
 		
 private:
 	U32                     mCurUpdatingTime ;
