<?xml version="1.0" encoding="utf-8" standalone="yes" ?>
<fonts>

  <font name="default" comment="default font files (global fallbacks)">
    <file>MobiSans.ttf</file>
    <os name="Windows">
      <file>YuGothR.ttc</file>
      <file>MSGOTHIC.TTC</file>
      <file>gulim.ttc</file>
      <file>simhei.ttf</file>
      <file>ArialUni.ttf</file>
      <file>seguisym.ttf</file>
    </os>
    <os name="Mac">
      <file>ヒラギノ角ゴシック W3.ttc</file>
      <file>ヒラギノ角ゴ Pro W3.otf</file>
      <file>ヒラギノ角ゴ ProN W3.otf</file>
<<<<<<< HEAD
      <file>ヒラギノ明朝 ProN W3.ttc</file>
      <file>AppleSDGothicNeo.ttc</file>
=======
      <!-- <FS:TS> FIRE-17481: Add El Capitan Korean font -->
      <file>AppleSDGothicNeo.ttc</file>
      <!-- </FS:TS> FIRE-17481 -->
>>>>>>> 721a4a8c
      <file>AppleGothic.dfont</file>
      <file>AppleGothic.ttf</file>
      <file>AppleSDGothicNeo-Regular.otf</file>
      <file>华文细黑.ttf</file>
    </os>
  </font>

  <font name="SansSerifBold"
	comment="Name of bold sans-serif font">
    <file>opendyslexic-bold.ttf</file>
    <os name="Windows">
      <file>arialbd.ttf</file>
      </os>
    <os name="Mac">
      <file>Helvetica.dfont</file>
      </os>
  </font>

  <font name="SansSerif" comment="Name of san-serif font (Truetype file name)">
    <file>opendyslexic.ttf</file>
    <os name="Windows">
      <file>arial.ttf</file>
      </os>
    <os name="Mac">
      <file>Helvetica.dfont</file>
      </os>
  </font>

  <font name="SansSerif"
	comment="Name of bold sans-serif font"
	font_style="BOLD">
    <file>opendyslexic-bold.ttf</file>
  </font>

  <font name="SansSerif"
	comment="Name of italic sans-serif font"
	font_style="ITALIC">
    <file>opendyslexic-italic.ttf</file>
  </font>

  <font name="SansSerif"
	comment="Name of bold italic sans-serif font"
	font_style="BOLD|ITALIC">
    <file>opendyslexic-bolditalic.ttf</file>
  </font>

  <font name="Monospace"
	comment="Name of monospace font">
    <file>SourceCodePro-Regular.ttf</file>
  </font>

  <font name="Scripting"
	comment="Name of an optional font used for the script editor">
    <file>SourceCodePro-Regular.ttf</file>
  </font>
	
  <font name="OCRA"
	comment="OCRA machine character recognition used in script editor compile errors">
	<file>ocra.ttf</file>
  </font>

  <font name="DejaVu"
    comment="Name of DejaVu font">
    <file>opendyslexic.ttf</file>
  </font>

  <font name="DejaVu"
	comment="Name of DejaVu font (bold)"
	font_style="BOLD">
    <file>opendyslexic-bold.ttf</file>
  </font>

  <font name="DejaVu"
	comment="Name of DejaVu font (italic)"
	font_style="ITALIC">
    <file>opendyslexic-italic.ttf</file>
  </font>

  <font name="DejaVu"
	comment="Name of DejaVu font (bold italic)"
	font_style="BOLD|ITALIC">
    <file>opendyslexic-bolditalic.ttf</file>
  </font>

  <font name="Helvetica"
	comment="Name of Helvetica font">
    <file>opendyslexic.ttf</file>
    <os name="Windows">
      <file>arial.ttf</file>
      </os>
    <os name="Mac">
      <file>arial.ttf</file>
      </os>
  </font>

  <font name="Helvetica"
	comment="Name of Helvetica font (bold)"
	font_style="BOLD">
    <file>opendyslexic-bold.ttf</file>
    <os name="Windows">
      <file>arialbd.ttf</file>
      </os>
    <os name="Mac">
      <file>arialbd.ttf</file>
      </os>
  </font>

  <font name="Helvetica"
	comment="Name of Helvetica font (italic)"
	font_style="ITALIC">
    <file>opendyslexic-italic.ttf</file>
    <os name="Windows">
      <file>ariali.ttf</file>
      </os>
    <os name="Mac">
      <file>ariali.ttf</file>
      </os>
  </font>

  <font name="Helvetica"
	comment="Name of Helvetica font (bold italic)"
	font_style="BOLD|ITALIC">
    <file>opendyslexic-bolditalic.ttf</file>
    <os name="Windows">
      <file>arialbi.ttf</file>
      </os>
    <os name="Mac">
      <file>arialbi.ttf</file>
      </os>
  </font>

  <font name="OverrideTest"
	comment="Name of font to test overriding">
    <file>times.ttf</file>
    <file>opendyslexic.ttf</file>
  </font>

  <font_size name="Scripting"
	     comment="Size of script editor font (points, or 1/72 of an inch)"
	     size="9.6"
	     />
  <font_size name="Monospace"
	     comment="Size for monospaced font (points, or 1/72 of an inch)"
	     size="8.0"
	     />
  <font_size name="Huge"
	     comment="Size of huge font (points, or 1/72 of an inch)"
	     size="16.0"
	     />
  <font_size name="Large"
	     comment="Size of large font (points, or 1/72 of an inch)"
	     size="11.0"
	     />
  <font_size name="Medium"
	     comment="Size of medium font (points, or 1/72 of an inch)"
	     size="10.0"
	     />
  <font_size name="Small"
	     comment="Size of small font (points, or 1/72 of an inch)"
	     size="8.0"
	     />
  <font_size name="Pie"
	     comment="Size of pie menu font (points, or 1/72 of an inch)"
	     size="7.5"
	     />
</fonts><|MERGE_RESOLUTION|>--- conflicted
+++ resolved
@@ -15,14 +15,10 @@
       <file>ヒラギノ角ゴシック W3.ttc</file>
       <file>ヒラギノ角ゴ Pro W3.otf</file>
       <file>ヒラギノ角ゴ ProN W3.otf</file>
-<<<<<<< HEAD
       <file>ヒラギノ明朝 ProN W3.ttc</file>
-      <file>AppleSDGothicNeo.ttc</file>
-=======
       <!-- <FS:TS> FIRE-17481: Add El Capitan Korean font -->
       <file>AppleSDGothicNeo.ttc</file>
       <!-- </FS:TS> FIRE-17481 -->
->>>>>>> 721a4a8c
       <file>AppleGothic.dfont</file>
       <file>AppleGothic.ttf</file>
       <file>AppleSDGothicNeo-Regular.otf</file>
