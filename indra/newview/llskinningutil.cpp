--- conflicted
+++ resolved
@@ -223,17 +223,12 @@
     
     
     // Apply the remap to mJointNames, mInvBindMatrix, and mAlternateBindMatrix
-<<<<<<< HEAD
-	//<FS:ND> Query by JointKey rather than just a string, the key can be a U32 index for faster lookup
-	// std::vector<std::string> new_joint_names;
-	std::vector< JointKey > new_joint_names;
-	// </FS:ND>
-	std::vector<LLMatrix4> new_inv_bind_matrix;
-=======
-    std::vector<std::string> new_joint_names;
+    //<FS:ND> Query by JointKey rather than just a string, the key can be a U32 index for faster lookup
+    // std::vector<std::string> new_joint_names;
+    std::vector< JointKey > new_joint_names;
+    // </FS:ND>
     std::vector<S32> new_joint_nums;
     std::vector<LLMatrix4> new_inv_bind_matrix;
->>>>>>> 801a628c
     std::vector<LLMatrix4> new_alternate_bind_matrix;
 
     for (U32 j = 0; j < skin->mJointNames.size(); ++j)
