/** 
 * @file llviewershadermgr.cpp
 * @brief Viewer shader manager implementation.
 *
 * $LicenseInfo:firstyear=2005&license=viewerlgpl$
 * Second Life Viewer Source Code
 * Copyright (C) 2010, Linden Research, Inc.
 * 
 * This library is free software; you can redistribute it and/or
 * modify it under the terms of the GNU Lesser General Public
 * License as published by the Free Software Foundation;
 * version 2.1 of the License only.
 * 
 * This library is distributed in the hope that it will be useful,
 * but WITHOUT ANY WARRANTY; without even the implied warranty of
 * MERCHANTABILITY or FITNESS FOR A PARTICULAR PURPOSE.  See the GNU
 * Lesser General Public License for more details.
 * 
 * You should have received a copy of the GNU Lesser General Public
 * License along with this library; if not, write to the Free Software
 * Foundation, Inc., 51 Franklin Street, Fifth Floor, Boston, MA  02110-1301  USA
 * 
 * Linden Research, Inc., 945 Battery Street, San Francisco, CA  94111  USA
 * $/LicenseInfo$
 */


#include "llviewerprecompiledheaders.h"

#include "llfeaturemanager.h"
#include "llviewershadermgr.h"

#include "llfile.h"
#include "llviewerwindow.h"
#include "llwindow.h"
#include "llviewercontrol.h"
#include "pipeline.h"
#include "llworld.h"
#include "llwlparammanager.h"
#include "llwaterparammanager.h"
#include "llsky.h"
#include "llvosky.h"
#include "llrender.h"

#ifdef LL_RELEASE_FOR_DOWNLOAD
#define UNIFORM_ERRS LL_WARNS_ONCE("Shader")
#else
#define UNIFORM_ERRS LL_ERRS("Shader")
#endif

static LLStaticHashedString sTexture0("texture0");
static LLStaticHashedString sTexture1("texture1");
static LLStaticHashedString sTex0("tex0");
static LLStaticHashedString sTex1("tex1");
static LLStaticHashedString sGlowMap("glowMap");
static LLStaticHashedString sScreenMap("screenMap");

// Lots of STL stuff in here, using namespace std to keep things more readable
using std::vector;
using std::pair;
using std::make_pair;
using std::string;

BOOL				LLViewerShaderMgr::sInitialized = FALSE;
bool				LLViewerShaderMgr::sSkipReload = false;

LLVector4			gShinyOrigin;

//transform shaders
LLGLSLShader			gTransformPositionProgram;
LLGLSLShader			gTransformTexCoordProgram;
LLGLSLShader			gTransformNormalProgram;
LLGLSLShader			gTransformColorProgram;
LLGLSLShader			gTransformTangentProgram;

//utility shaders
LLGLSLShader	gOcclusionProgram;
LLGLSLShader	gOcclusionCubeProgram;
LLGLSLShader	gCustomAlphaProgram;
LLGLSLShader	gGlowCombineProgram;
LLGLSLShader	gSplatTextureRectProgram;
LLGLSLShader	gGlowCombineFXAAProgram;
LLGLSLShader	gTwoTextureAddProgram;
LLGLSLShader	gOneTextureNoColorProgram;
LLGLSLShader	gDebugProgram;
LLGLSLShader	gClipProgram;
LLGLSLShader	gDownsampleDepthProgram;
LLGLSLShader	gDownsampleDepthRectProgram;
LLGLSLShader	gAlphaMaskProgram;

//object shaders
LLGLSLShader		gObjectSimpleProgram;
LLGLSLShader		gObjectSimpleImpostorProgram;
LLGLSLShader		gObjectPreviewProgram;
LLGLSLShader		gObjectSimpleWaterProgram;
LLGLSLShader		gObjectSimpleAlphaMaskProgram;
LLGLSLShader		gObjectSimpleWaterAlphaMaskProgram;
LLGLSLShader		gObjectFullbrightProgram;
LLGLSLShader		gObjectFullbrightWaterProgram;
LLGLSLShader		gObjectEmissiveProgram;
LLGLSLShader		gObjectEmissiveWaterProgram;
LLGLSLShader		gObjectFullbrightAlphaMaskProgram;
LLGLSLShader		gObjectFullbrightWaterAlphaMaskProgram;
LLGLSLShader		gObjectFullbrightShinyProgram;
LLGLSLShader		gObjectFullbrightShinyWaterProgram;
LLGLSLShader		gObjectShinyProgram;
LLGLSLShader		gObjectShinyWaterProgram;
LLGLSLShader		gObjectBumpProgram;
LLGLSLShader		gTreeProgram;
LLGLSLShader		gTreeWaterProgram;
LLGLSLShader		gObjectFullbrightNoColorProgram;
LLGLSLShader		gObjectFullbrightNoColorWaterProgram;

LLGLSLShader		gObjectSimpleNonIndexedProgram;
LLGLSLShader		gObjectSimpleNonIndexedTexGenProgram;
LLGLSLShader		gObjectSimpleNonIndexedTexGenWaterProgram;
LLGLSLShader		gObjectSimpleNonIndexedWaterProgram;
LLGLSLShader		gObjectAlphaMaskNonIndexedProgram;
LLGLSLShader		gObjectAlphaMaskNonIndexedWaterProgram;
LLGLSLShader		gObjectAlphaMaskNoColorProgram;
LLGLSLShader		gObjectAlphaMaskNoColorWaterProgram;
LLGLSLShader		gObjectFullbrightNonIndexedProgram;
LLGLSLShader		gObjectFullbrightNonIndexedWaterProgram;
LLGLSLShader		gObjectEmissiveNonIndexedProgram;
LLGLSLShader		gObjectEmissiveNonIndexedWaterProgram;
LLGLSLShader		gObjectFullbrightShinyNonIndexedProgram;
LLGLSLShader		gObjectFullbrightShinyNonIndexedWaterProgram;
LLGLSLShader		gObjectShinyNonIndexedProgram;
LLGLSLShader		gObjectShinyNonIndexedWaterProgram;

//object hardware skinning shaders
LLGLSLShader		gSkinnedObjectSimpleProgram;
LLGLSLShader		gSkinnedObjectFullbrightProgram;
LLGLSLShader		gSkinnedObjectEmissiveProgram;
LLGLSLShader		gSkinnedObjectFullbrightShinyProgram;
LLGLSLShader		gSkinnedObjectShinySimpleProgram;

LLGLSLShader		gSkinnedObjectSimpleWaterProgram;
LLGLSLShader		gSkinnedObjectFullbrightWaterProgram;
LLGLSLShader		gSkinnedObjectEmissiveWaterProgram;
LLGLSLShader		gSkinnedObjectFullbrightShinyWaterProgram;
LLGLSLShader		gSkinnedObjectShinySimpleWaterProgram;

//environment shaders
LLGLSLShader		gTerrainProgram;
LLGLSLShader		gTerrainWaterProgram;
LLGLSLShader		gWaterProgram;
LLGLSLShader		gUnderWaterProgram;

//interface shaders
LLGLSLShader		gHighlightProgram;
LLGLSLShader		gHighlightNormalProgram;
LLGLSLShader		gHighlightSpecularProgram;

LLGLSLShader		gPathfindingProgram;
LLGLSLShader		gPathfindingNoNormalsProgram;

//avatar shader handles
LLGLSLShader		gAvatarProgram;
LLGLSLShader		gAvatarWaterProgram;
LLGLSLShader		gAvatarEyeballProgram;
LLGLSLShader		gAvatarPickProgram;
LLGLSLShader		gImpostorProgram;

// WindLight shader handles
LLGLSLShader			gWLSkyProgram;
LLGLSLShader			gWLCloudProgram;


// Effects Shaders
LLGLSLShader			gGlowProgram;
LLGLSLShader			gGlowExtractProgram;
LLGLSLShader			gPostColorFilterProgram;
LLGLSLShader			gPostNightVisionProgram;
LLGLSLShader			gVignettePost;	// <FS:CR> Import Vignette from Exodus

// Deferred rendering shaders
LLGLSLShader			gDeferredImpostorProgram;
LLGLSLShader			gDeferredWaterProgram;
LLGLSLShader			gDeferredUnderWaterProgram;
LLGLSLShader			gDeferredDiffuseProgram;
LLGLSLShader			gDeferredDiffuseAlphaMaskProgram;
LLGLSLShader			gDeferredNonIndexedDiffuseProgram;
LLGLSLShader			gDeferredNonIndexedDiffuseAlphaMaskProgram;
LLGLSLShader			gDeferredNonIndexedDiffuseAlphaMaskNoColorProgram;
LLGLSLShader			gDeferredSkinnedDiffuseProgram;
LLGLSLShader			gDeferredSkinnedBumpProgram;
LLGLSLShader			gDeferredSkinnedAlphaProgram;
LLGLSLShader			gDeferredBumpProgram;
LLGLSLShader			gDeferredTerrainProgram;
LLGLSLShader			gDeferredTreeProgram;
LLGLSLShader			gDeferredTreeShadowProgram;
LLGLSLShader			gDeferredAvatarProgram;
LLGLSLShader			gDeferredAvatarAlphaProgram;
LLGLSLShader			gDeferredLightProgram;
LLGLSLShader			gDeferredMultiLightProgram[16];
LLGLSLShader			gDeferredSpotLightProgram;
LLGLSLShader			gDeferredMultiSpotLightProgram;
LLGLSLShader			gDeferredSunProgram;
LLGLSLShader			gDeferredBlurLightProgram;
LLGLSLShader			gDeferredSoftenProgram;
LLGLSLShader			gDeferredSoftenWaterProgram;
LLGLSLShader			gDeferredShadowProgram;
LLGLSLShader			gDeferredShadowCubeProgram;
LLGLSLShader			gDeferredShadowAlphaMaskProgram;
LLGLSLShader			gDeferredAvatarShadowProgram;
LLGLSLShader			gDeferredAttachmentShadowProgram;
LLGLSLShader			gDeferredAlphaProgram;
LLGLSLShader			gDeferredAlphaImpostorProgram;
LLGLSLShader			gDeferredAlphaWaterProgram;
LLGLSLShader			gDeferredAvatarEyesProgram;
LLGLSLShader			gDeferredFullbrightProgram;
LLGLSLShader			gDeferredFullbrightAlphaMaskProgram;
LLGLSLShader			gDeferredFullbrightWaterProgram;
LLGLSLShader			gDeferredFullbrightAlphaMaskWaterProgram;
LLGLSLShader			gDeferredEmissiveProgram;
LLGLSLShader			gDeferredPostProgram;
LLGLSLShader			gDeferredCoFProgram;
LLGLSLShader			gDeferredDoFCombineProgram;
LLGLSLShader			gDeferredPostGammaCorrectProgram;
LLGLSLShader			gFXAAProgram;
LLGLSLShader			gDeferredPostNoDoFProgram;
LLGLSLShader			gDeferredWLSkyProgram;
LLGLSLShader			gDeferredWLCloudProgram;
LLGLSLShader			gDeferredStarProgram;
LLGLSLShader			gDeferredFullbrightShinyProgram;
LLGLSLShader			gDeferredSkinnedFullbrightShinyProgram;
LLGLSLShader			gDeferredSkinnedFullbrightProgram;
LLGLSLShader			gNormalMapGenProgram;

// Deferred materials shaders
LLGLSLShader			gDeferredMaterialProgram[LLMaterial::SHADER_COUNT*2];
LLGLSLShader			gDeferredMaterialWaterProgram[LLMaterial::SHADER_COUNT*2];

LLViewerShaderMgr::LLViewerShaderMgr() :
	mVertexShaderLevel(SHADER_COUNT, 0),
	mMaxAvatarShaderLevel(0)
{	
	/// Make sure WL Sky is the first program
	//ONLY shaders that need WL Param management should be added here
	mShaderList.push_back(&gWLSkyProgram);
	mShaderList.push_back(&gWLCloudProgram);
	mShaderList.push_back(&gAvatarProgram);
	mShaderList.push_back(&gObjectShinyProgram);
	mShaderList.push_back(&gObjectShinyNonIndexedProgram);
	mShaderList.push_back(&gWaterProgram);
	mShaderList.push_back(&gAvatarEyeballProgram); 
	mShaderList.push_back(&gObjectSimpleProgram);
	mShaderList.push_back(&gObjectSimpleImpostorProgram);
	mShaderList.push_back(&gObjectPreviewProgram);
	mShaderList.push_back(&gImpostorProgram);
	mShaderList.push_back(&gObjectFullbrightNoColorProgram);
	mShaderList.push_back(&gObjectFullbrightNoColorWaterProgram);
	mShaderList.push_back(&gObjectSimpleAlphaMaskProgram);
	mShaderList.push_back(&gObjectBumpProgram);
	mShaderList.push_back(&gObjectEmissiveProgram);
	mShaderList.push_back(&gObjectEmissiveWaterProgram);
	mShaderList.push_back(&gObjectFullbrightProgram);
	mShaderList.push_back(&gObjectFullbrightAlphaMaskProgram);
	mShaderList.push_back(&gObjectFullbrightShinyProgram);
	mShaderList.push_back(&gObjectFullbrightShinyWaterProgram);
	mShaderList.push_back(&gObjectSimpleNonIndexedProgram);
	mShaderList.push_back(&gObjectSimpleNonIndexedTexGenProgram);
	mShaderList.push_back(&gObjectSimpleNonIndexedTexGenWaterProgram);
	mShaderList.push_back(&gObjectSimpleNonIndexedWaterProgram);
	mShaderList.push_back(&gObjectAlphaMaskNonIndexedProgram);
	mShaderList.push_back(&gObjectAlphaMaskNonIndexedWaterProgram);
	mShaderList.push_back(&gObjectAlphaMaskNoColorProgram);
	mShaderList.push_back(&gObjectAlphaMaskNoColorWaterProgram);
	mShaderList.push_back(&gTreeProgram);
	mShaderList.push_back(&gTreeWaterProgram);
	mShaderList.push_back(&gObjectFullbrightNonIndexedProgram);
	mShaderList.push_back(&gObjectFullbrightNonIndexedWaterProgram);
	mShaderList.push_back(&gObjectEmissiveNonIndexedProgram);
	mShaderList.push_back(&gObjectEmissiveNonIndexedWaterProgram);
	mShaderList.push_back(&gObjectFullbrightShinyNonIndexedProgram);
	mShaderList.push_back(&gObjectFullbrightShinyNonIndexedWaterProgram);
	mShaderList.push_back(&gSkinnedObjectSimpleProgram);
	mShaderList.push_back(&gSkinnedObjectFullbrightProgram);
	mShaderList.push_back(&gSkinnedObjectEmissiveProgram);
	mShaderList.push_back(&gSkinnedObjectFullbrightShinyProgram);
	mShaderList.push_back(&gSkinnedObjectShinySimpleProgram);
	mShaderList.push_back(&gSkinnedObjectSimpleWaterProgram);
	mShaderList.push_back(&gSkinnedObjectFullbrightWaterProgram);
	mShaderList.push_back(&gSkinnedObjectEmissiveWaterProgram);
	mShaderList.push_back(&gSkinnedObjectFullbrightShinyWaterProgram);
	mShaderList.push_back(&gSkinnedObjectShinySimpleWaterProgram);
	mShaderList.push_back(&gTerrainProgram);
	mShaderList.push_back(&gTerrainWaterProgram);
	mShaderList.push_back(&gObjectSimpleWaterProgram);
	mShaderList.push_back(&gObjectFullbrightWaterProgram);
	mShaderList.push_back(&gObjectSimpleWaterAlphaMaskProgram);
	mShaderList.push_back(&gObjectFullbrightWaterAlphaMaskProgram);
	mShaderList.push_back(&gAvatarWaterProgram);
	mShaderList.push_back(&gObjectShinyWaterProgram);
	mShaderList.push_back(&gObjectShinyNonIndexedWaterProgram);
	mShaderList.push_back(&gUnderWaterProgram);
	mShaderList.push_back(&gDeferredSunProgram);
	mShaderList.push_back(&gDeferredSoftenProgram);
	mShaderList.push_back(&gDeferredSoftenWaterProgram);
	mShaderList.push_back(&gDeferredMaterialProgram[1]);
	mShaderList.push_back(&gDeferredMaterialProgram[5]);
	mShaderList.push_back(&gDeferredMaterialProgram[9]);
	mShaderList.push_back(&gDeferredMaterialProgram[13]);
	mShaderList.push_back(&gDeferredMaterialProgram[1+LLMaterial::SHADER_COUNT]);
	mShaderList.push_back(&gDeferredMaterialProgram[5+LLMaterial::SHADER_COUNT]);
	mShaderList.push_back(&gDeferredMaterialProgram[9+LLMaterial::SHADER_COUNT]);
	mShaderList.push_back(&gDeferredMaterialProgram[13+LLMaterial::SHADER_COUNT]);	
	mShaderList.push_back(&gDeferredMaterialWaterProgram[1]);
	mShaderList.push_back(&gDeferredMaterialWaterProgram[5]);
	mShaderList.push_back(&gDeferredMaterialWaterProgram[9]);
	mShaderList.push_back(&gDeferredMaterialWaterProgram[13]);
	mShaderList.push_back(&gDeferredMaterialWaterProgram[1+LLMaterial::SHADER_COUNT]);
	mShaderList.push_back(&gDeferredMaterialWaterProgram[5+LLMaterial::SHADER_COUNT]);
	mShaderList.push_back(&gDeferredMaterialWaterProgram[9+LLMaterial::SHADER_COUNT]);
	mShaderList.push_back(&gDeferredMaterialWaterProgram[13+LLMaterial::SHADER_COUNT]);	
	mShaderList.push_back(&gDeferredAlphaProgram);
	mShaderList.push_back(&gDeferredAlphaProgram);
	mShaderList.push_back(&gDeferredAlphaImpostorProgram);
	mShaderList.push_back(&gDeferredAlphaWaterProgram);
	mShaderList.push_back(&gDeferredSkinnedAlphaProgram);
	mShaderList.push_back(&gDeferredFullbrightProgram);
	mShaderList.push_back(&gDeferredFullbrightAlphaMaskProgram);
	mShaderList.push_back(&gDeferredFullbrightWaterProgram);
	mShaderList.push_back(&gDeferredFullbrightAlphaMaskWaterProgram);	
	mShaderList.push_back(&gDeferredFullbrightShinyProgram);
	mShaderList.push_back(&gDeferredSkinnedFullbrightShinyProgram);
	mShaderList.push_back(&gDeferredSkinnedFullbrightProgram);
	mShaderList.push_back(&gDeferredEmissiveProgram);
	mShaderList.push_back(&gDeferredAvatarEyesProgram);
	mShaderList.push_back(&gDeferredWaterProgram);
	mShaderList.push_back(&gDeferredUnderWaterProgram);	
	mShaderList.push_back(&gDeferredAvatarAlphaProgram);
	mShaderList.push_back(&gDeferredWLSkyProgram);
	mShaderList.push_back(&gDeferredWLCloudProgram);
}

LLViewerShaderMgr::~LLViewerShaderMgr()
{
	mVertexShaderLevel.clear();
	mShaderList.clear();
}

// static
LLViewerShaderMgr * LLViewerShaderMgr::instance()
{
	if(NULL == sInstance)
	{
		sInstance = new LLViewerShaderMgr();
	}

	return static_cast<LLViewerShaderMgr*>(sInstance);
}

void LLViewerShaderMgr::initAttribsAndUniforms(void)
{
	if (mReservedAttribs.empty())
	{
		LLShaderMgr::initAttribsAndUniforms();
	}	
}
	

//============================================================================
// Set Levels

S32 LLViewerShaderMgr::getVertexShaderLevel(S32 type)
{
	return LLPipeline::sDisableShaders ? 0 : mVertexShaderLevel[type];
}

//============================================================================
// Shader Management

void LLViewerShaderMgr::setShaders()
{
	//setShaders might be called redundantly by gSavedSettings, so return on reentrance
	static bool reentrance = false;
	
	if (!gPipeline.mInitialized || !sInitialized || reentrance || sSkipReload)
	{
		return;
	}

	LLGLSLShader::sIndexedTextureChannels = llmax(llmin(gGLManager.mNumTextureImageUnits, (S32) gSavedSettings.getU32("RenderMaxTextureIndex")), 1);

	//NEVER use more than 16 texture channels (work around for prevalent driver bug)
	LLGLSLShader::sIndexedTextureChannels = llmin(LLGLSLShader::sIndexedTextureChannels, 16);

	if (gGLManager.mGLSLVersionMajor < 1 ||
		(gGLManager.mGLSLVersionMajor == 1 && gGLManager.mGLSLVersionMinor <= 20))
	{ //NEVER use indexed texture rendering when GLSL version is 1.20 or earlier
		LLGLSLShader::sIndexedTextureChannels = 1;
	}

	reentrance = true;

	if (LLRender::sGLCoreProfile)
	{  
		if (!gSavedSettings.getBOOL("VertexShaderEnable"))
		{ //vertex shaders MUST be enabled to use core profile
			gSavedSettings.setBOOL("VertexShaderEnable", TRUE);
		}
	}
	
	//setup preprocessor definitions
	LLShaderMgr::instance()->mDefinitions["NUM_TEX_UNITS"] = llformat("%d", gGLManager.mNumTextureImageUnits);
	
	// Make sure the compiled shader map is cleared before we recompile shaders.
	mShaderObjects.clear();
	
	initAttribsAndUniforms();
	gPipeline.releaseGLBuffers();

	if (gSavedSettings.getBOOL("VertexShaderEnable"))
	{
		LLPipeline::sWaterReflections = gGLManager.mHasCubeMap;
		LLPipeline::sRenderGlow = gSavedSettings.getBOOL("RenderGlow"); 
		LLPipeline::updateRenderDeferred();
	}
	else
	{
		LLPipeline::sRenderGlow = FALSE;
		LLPipeline::sWaterReflections = FALSE;
	}
	
	//hack to reset buffers that change behavior with shaders
	gPipeline.resetVertexBuffers();

	if (gViewerWindow)
	{
		gViewerWindow->setCursor(UI_CURSOR_WAIT);
	}

	// Lighting
	gPipeline.setLightingDetail(-1);

	// Shaders
	LL_INFOS("ShaderLoading") << "\n~~~~~~~~~~~~~~~~~~\n Loading Shaders:\n~~~~~~~~~~~~~~~~~~" << LL_ENDL;
	LL_INFOS("ShaderLoading") << llformat("Using GLSL %d.%d", gGLManager.mGLSLVersionMajor, gGLManager.mGLSLVersionMinor) << llendl;

	for (S32 i = 0; i < SHADER_COUNT; i++)
	{
		mVertexShaderLevel[i] = 0;
	}
	mMaxAvatarShaderLevel = 0;

	LLGLSLShader::sNoFixedFunction = false;
	LLVertexBuffer::unbind();
	if (LLFeatureManager::getInstance()->isFeatureAvailable("VertexShaderEnable") 
		&& (gGLManager.mGLSLVersionMajor > 1 || gGLManager.mGLSLVersionMinor >= 10)
		&& gSavedSettings.getBOOL("VertexShaderEnable"))
	{
		//using shaders, disable fixed function
		LLGLSLShader::sNoFixedFunction = true;

		S32 light_class = 2;
		S32 env_class = 2;
		S32 obj_class = 2;
		S32 effect_class = 2;
		S32 wl_class = 2;
		S32 water_class = 2;
		S32 deferred_class = 0;
		S32 transform_class = gGLManager.mHasTransformFeedback ? 1 : 0;

		static LLCachedControl<bool> use_transform_feedback(gSavedSettings, "RenderUseTransformFeedback");
		if (!use_transform_feedback)
		{
			transform_class = 0;
		}
		
		if (LLFeatureManager::getInstance()->isFeatureAvailable("RenderDeferred") &&
		    gSavedSettings.getBOOL("RenderDeferred") &&
			gSavedSettings.getBOOL("RenderAvatarVP") &&
			gSavedSettings.getBOOL("WindLightUseAtmosShaders"))
		{
			if (gSavedSettings.getS32("RenderShadowDetail") > 0)
			{ //shadows
				deferred_class = 2;
			}
			else
			{ //no shadows
				deferred_class = 1;
			}

			//make sure hardware skinning is enabled
			//gSavedSettings.setBOOL("RenderAvatarVP", TRUE);
			
			//make sure atmospheric shaders are enabled
			//gSavedSettings.setBOOL("WindLightUseAtmosShaders", TRUE);
		}


		if (!(LLFeatureManager::getInstance()->isFeatureAvailable("WindLightUseAtmosShaders")
			  && gSavedSettings.getBOOL("WindLightUseAtmosShaders")))
		{
			// user has disabled WindLight in their settings, downgrade
			// windlight shaders to stub versions.
			wl_class = 1;
		}

		
		// Trigger a full rebuild of the fallback skybox / cubemap if we've toggled windlight shaders
		if (mVertexShaderLevel[SHADER_WINDLIGHT] != wl_class && gSky.mVOSkyp.notNull())
		{
			gSky.mVOSkyp->forceSkyUpdate();
		}

		
		// Load lighting shaders
		mVertexShaderLevel[SHADER_LIGHTING] = light_class;
		mVertexShaderLevel[SHADER_INTERFACE] = light_class;
		mVertexShaderLevel[SHADER_ENVIRONMENT] = env_class;
		mVertexShaderLevel[SHADER_WATER] = water_class;
		mVertexShaderLevel[SHADER_OBJECT] = obj_class;
		mVertexShaderLevel[SHADER_EFFECT] = effect_class;
		mVertexShaderLevel[SHADER_WINDLIGHT] = wl_class;
		mVertexShaderLevel[SHADER_DEFERRED] = deferred_class;
		mVertexShaderLevel[SHADER_TRANSFORM] = transform_class;

		BOOL loaded = loadBasicShaders();

		if (loaded)
		{
			gPipeline.mVertexShadersEnabled = TRUE;
			gPipeline.mVertexShadersLoaded = 1;

			// Load all shaders to set max levels
			loaded = loadShadersEnvironment();

			if (loaded)
			{
				loaded = loadShadersWater();
			}

			if (loaded)
			{
				loaded = loadShadersWindLight();
			}

			if (loaded)
			{
				loaded = loadShadersEffects();
			}

			if (loaded)
			{
				loaded = loadShadersInterface();
			}

			if (loaded)

		    {
				loaded = loadTransformShaders();
			}

			if (loaded)
			{
				// Load max avatar shaders to set the max level
				mVertexShaderLevel[SHADER_AVATAR] = 3;
				mMaxAvatarShaderLevel = 3;
				
				if (gSavedSettings.getBOOL("RenderAvatarVP") && loadShadersObject())
				{ //hardware skinning is enabled and rigged attachment shaders loaded correctly
					BOOL avatar_cloth = gSavedSettings.getBOOL("RenderAvatarCloth");
					S32 avatar_class = 1;
				
					// cloth is a class3 shader
					if(avatar_cloth)
					{
						avatar_class = 3;
					}

					// Set the actual level
					mVertexShaderLevel[SHADER_AVATAR] = avatar_class;
					loadShadersAvatar();
					if (mVertexShaderLevel[SHADER_AVATAR] != avatar_class)
					{
						if (mVertexShaderLevel[SHADER_AVATAR] == 0)
						{
							gSavedSettings.setBOOL("RenderAvatarVP", FALSE);
						}
						if(llmax(mVertexShaderLevel[SHADER_AVATAR]-1,0) >= 3)
						{
							avatar_cloth = true;
						}
						else
						{
							avatar_cloth = false;
						}
						gSavedSettings.setBOOL("RenderAvatarCloth", avatar_cloth);
					}
				}
				else
				{ //hardware skinning not possible, neither is deferred rendering
					mVertexShaderLevel[SHADER_AVATAR] = 0;
					mVertexShaderLevel[SHADER_DEFERRED] = 0;

					if (gSavedSettings.getBOOL("RenderAvatarVP"))
					{
						gSavedSettings.setBOOL("RenderDeferred", FALSE);
						gSavedSettings.setBOOL("RenderAvatarCloth", FALSE);
						gSavedSettings.setBOOL("RenderAvatarVP", FALSE);
					}

					loadShadersAvatar(); // unloads

					loaded = loadShadersObject();
				}
			}

			if (!loaded)
			{ //some shader absolutely could not load, try to fall back to a simpler setting
				if (gSavedSettings.getBOOL("WindLightUseAtmosShaders"))
				{ //disable windlight and try again
					gSavedSettings.setBOOL("WindLightUseAtmosShaders", FALSE);
					reentrance = false;
					setShaders();
					return;
				}

				if (gSavedSettings.getBOOL("VertexShaderEnable"))
				{ //disable shaders outright and try again
					gSavedSettings.setBOOL("VertexShaderEnable", FALSE);
					reentrance = false;
					setShaders();
					return;
				}
			}		

			if (loaded && !loadShadersDeferred())
			{ //everything else succeeded but deferred failed, disable deferred and try again
				gSavedSettings.setBOOL("RenderDeferred", FALSE);
				reentrance = false;
				setShaders();
				return;
			}
		}
		else
		{
			LLGLSLShader::sNoFixedFunction = false;
			gPipeline.mVertexShadersEnabled = FALSE;
			gPipeline.mVertexShadersLoaded = 0;
			mVertexShaderLevel[SHADER_LIGHTING] = 0;
			mVertexShaderLevel[SHADER_INTERFACE] = 0;
			mVertexShaderLevel[SHADER_ENVIRONMENT] = 0;
			mVertexShaderLevel[SHADER_WATER] = 0;
			mVertexShaderLevel[SHADER_OBJECT] = 0;
			mVertexShaderLevel[SHADER_EFFECT] = 0;
			mVertexShaderLevel[SHADER_WINDLIGHT] = 0;
			mVertexShaderLevel[SHADER_AVATAR] = 0;
		}
	}
	else
	{
		LLGLSLShader::sNoFixedFunction = false;
		gPipeline.mVertexShadersEnabled = FALSE;
		gPipeline.mVertexShadersLoaded = 0;
		mVertexShaderLevel[SHADER_LIGHTING] = 0;
		mVertexShaderLevel[SHADER_INTERFACE] = 0;
		mVertexShaderLevel[SHADER_ENVIRONMENT] = 0;
		mVertexShaderLevel[SHADER_WATER] = 0;
		mVertexShaderLevel[SHADER_OBJECT] = 0;
		mVertexShaderLevel[SHADER_EFFECT] = 0;
		mVertexShaderLevel[SHADER_WINDLIGHT] = 0;
		mVertexShaderLevel[SHADER_AVATAR] = 0;
	}
	
	if (gViewerWindow)
	{
		gViewerWindow->setCursor(UI_CURSOR_ARROW);
	}
	gPipeline.createGLBuffers();

	reentrance = false;
}

void LLViewerShaderMgr::unloadShaders()
{
	gOcclusionProgram.unload();
	gOcclusionCubeProgram.unload();
	gDebugProgram.unload();
	gClipProgram.unload();
	gDownsampleDepthProgram.unload();
	gDownsampleDepthRectProgram.unload();
	gAlphaMaskProgram.unload();
	gUIProgram.unload();
	gPathfindingProgram.unload();
	gPathfindingNoNormalsProgram.unload();
	gCustomAlphaProgram.unload();
	gGlowCombineProgram.unload();
	gSplatTextureRectProgram.unload();
	gGlowCombineFXAAProgram.unload();
	gTwoTextureAddProgram.unload();
	gOneTextureNoColorProgram.unload();
	gSolidColorProgram.unload();

	gObjectFullbrightNoColorProgram.unload();
	gObjectFullbrightNoColorWaterProgram.unload();
	gObjectSimpleProgram.unload();
	gObjectSimpleImpostorProgram.unload();
	gObjectPreviewProgram.unload();
	gImpostorProgram.unload();
	gObjectSimpleAlphaMaskProgram.unload();
	gObjectBumpProgram.unload();
	gObjectSimpleWaterProgram.unload();
	gObjectSimpleWaterAlphaMaskProgram.unload();
	gObjectFullbrightProgram.unload();
	gObjectFullbrightWaterProgram.unload();
	gObjectEmissiveProgram.unload();
	gObjectEmissiveWaterProgram.unload();
	gObjectFullbrightAlphaMaskProgram.unload();
	gObjectFullbrightWaterAlphaMaskProgram.unload();

	gObjectShinyProgram.unload();
	gObjectFullbrightShinyProgram.unload();
	gObjectFullbrightShinyWaterProgram.unload();
	gObjectShinyWaterProgram.unload();

	gObjectSimpleNonIndexedProgram.unload();
	gObjectSimpleNonIndexedTexGenProgram.unload();
	gObjectSimpleNonIndexedTexGenWaterProgram.unload();
	gObjectSimpleNonIndexedWaterProgram.unload();
	gObjectAlphaMaskNonIndexedProgram.unload();
	gObjectAlphaMaskNonIndexedWaterProgram.unload();
	gObjectAlphaMaskNoColorProgram.unload();
	gObjectAlphaMaskNoColorWaterProgram.unload();
	gObjectFullbrightNonIndexedProgram.unload();
	gObjectFullbrightNonIndexedWaterProgram.unload();
	gObjectEmissiveNonIndexedProgram.unload();
	gObjectEmissiveNonIndexedWaterProgram.unload();
	gTreeProgram.unload();
	gTreeWaterProgram.unload();

	gObjectShinyNonIndexedProgram.unload();
	gObjectFullbrightShinyNonIndexedProgram.unload();
	gObjectFullbrightShinyNonIndexedWaterProgram.unload();
	gObjectShinyNonIndexedWaterProgram.unload();

	gSkinnedObjectSimpleProgram.unload();
	gSkinnedObjectFullbrightProgram.unload();
	gSkinnedObjectEmissiveProgram.unload();
	gSkinnedObjectFullbrightShinyProgram.unload();
	gSkinnedObjectShinySimpleProgram.unload();
	
	gSkinnedObjectSimpleWaterProgram.unload();
	gSkinnedObjectFullbrightWaterProgram.unload();
	gSkinnedObjectEmissiveWaterProgram.unload();
	gSkinnedObjectFullbrightShinyWaterProgram.unload();
	gSkinnedObjectShinySimpleWaterProgram.unload();
	

	gWaterProgram.unload();
	gUnderWaterProgram.unload();
	gTerrainProgram.unload();
	gTerrainWaterProgram.unload();
	gGlowProgram.unload();
	gGlowExtractProgram.unload();
	gAvatarProgram.unload();
	gAvatarWaterProgram.unload();
	gAvatarEyeballProgram.unload();
	gAvatarPickProgram.unload();
	gHighlightProgram.unload();
	gHighlightNormalProgram.unload();
	gHighlightSpecularProgram.unload();

	gWLSkyProgram.unload();
	gWLCloudProgram.unload();

	gPostColorFilterProgram.unload();
	gPostNightVisionProgram.unload();
	gVignettePost.unload();

	gDeferredDiffuseProgram.unload();
	gDeferredDiffuseAlphaMaskProgram.unload();
	gDeferredNonIndexedDiffuseAlphaMaskProgram.unload();
	gDeferredNonIndexedDiffuseAlphaMaskNoColorProgram.unload();
	gDeferredNonIndexedDiffuseProgram.unload();
	gDeferredSkinnedDiffuseProgram.unload();
	gDeferredSkinnedBumpProgram.unload();
	gDeferredSkinnedAlphaProgram.unload();

	gTransformPositionProgram.unload();
	gTransformTexCoordProgram.unload();
	gTransformNormalProgram.unload();
	gTransformColorProgram.unload();
	gTransformTangentProgram.unload();

	mVertexShaderLevel[SHADER_LIGHTING] = 0;
	mVertexShaderLevel[SHADER_OBJECT] = 0;
	mVertexShaderLevel[SHADER_AVATAR] = 0;
	mVertexShaderLevel[SHADER_ENVIRONMENT] = 0;
	mVertexShaderLevel[SHADER_WATER] = 0;
	mVertexShaderLevel[SHADER_INTERFACE] = 0;
	mVertexShaderLevel[SHADER_EFFECT] = 0;
	mVertexShaderLevel[SHADER_WINDLIGHT] = 0;
	mVertexShaderLevel[SHADER_TRANSFORM] = 0;

	gPipeline.mVertexShadersLoaded = 0;
}

BOOL LLViewerShaderMgr::loadBasicShaders()
{
	// Load basic dependency shaders first
	// All of these have to load for any shaders to function
	
	S32 sum_lights_class = 3;

	// class one cards will get the lower sum lights
	// class zero we're not going to think about
	// since a class zero card COULD be a ridiculous new card
	// and old cards should have the features masked
	if(LLFeatureManager::getInstance()->getGPUClass() == GPU_CLASS_1)
	{
		sum_lights_class = 2;
	}

	// If we have sun and moon only checked, then only sum those lights.
	if (gPipeline.getLightingDetail() == 0)
	{
		sum_lights_class = 1;
	}

#if LL_DARWIN
	// Work around driver crashes on older Macs when using deferred rendering
	// NORSPEC-59
	//
	if (gGLManager.mIsMobileGF)
		sum_lights_class = 3;
#endif
	
	// Use the feature table to mask out the max light level to use.  Also make sure it's at least 1.
	S32 max_light_class = gSavedSettings.getS32("RenderShaderLightingMaxLevel");
	sum_lights_class = llclamp(sum_lights_class, 1, max_light_class);

	// Load the Basic Vertex Shaders at the appropriate level. 
	// (in order of shader function call depth for reference purposes, deepest level first)

	vector< pair<string, S32> > shaders;
	shaders.push_back( make_pair( "windlight/atmosphericsVarsV.glsl",		mVertexShaderLevel[SHADER_WINDLIGHT] ) );
	shaders.push_back( make_pair( "windlight/atmosphericsVarsWaterV.glsl",	mVertexShaderLevel[SHADER_WINDLIGHT] ) );
	shaders.push_back( make_pair( "windlight/atmosphericsHelpersV.glsl",	mVertexShaderLevel[SHADER_WINDLIGHT] ) );
	shaders.push_back( make_pair( "lighting/lightFuncV.glsl",				mVertexShaderLevel[SHADER_LIGHTING] ) );
	shaders.push_back( make_pair( "lighting/sumLightsV.glsl",				sum_lights_class ) );
	shaders.push_back( make_pair( "lighting/lightV.glsl",					mVertexShaderLevel[SHADER_LIGHTING] ) );
	shaders.push_back( make_pair( "lighting/lightFuncSpecularV.glsl",		mVertexShaderLevel[SHADER_LIGHTING] ) );
	shaders.push_back( make_pair( "lighting/sumLightsSpecularV.glsl",		sum_lights_class ) );
	shaders.push_back( make_pair( "lighting/lightSpecularV.glsl",			mVertexShaderLevel[SHADER_LIGHTING] ) );
	shaders.push_back( make_pair( "windlight/atmosphericsV.glsl",			mVertexShaderLevel[SHADER_WINDLIGHT] ) );
	shaders.push_back( make_pair( "avatar/avatarSkinV.glsl",				1 ) );
	shaders.push_back( make_pair( "avatar/objectSkinV.glsl",				1 ) );
	if (gGLManager.mGLSLVersionMajor >= 2 || gGLManager.mGLSLVersionMinor >= 30)
	{
		shaders.push_back( make_pair( "objects/indexedTextureV.glsl",			1 ) );
	}
	shaders.push_back( make_pair( "objects/nonindexedTextureV.glsl",		1 ) );
	
	boost::unordered_map<std::string, std::string> attribs;
	
	// We no longer have to bind the shaders to global glhandles, they are automatically added to a map now.
	for (U32 i = 0; i < shaders.size(); i++)
	{
		// Note usage of GL_VERTEX_SHADER_ARB
		if (loadShaderFile(shaders[i].first, shaders[i].second, GL_VERTEX_SHADER_ARB, &attribs) == 0)
		{
			return FALSE;
		}
	}

	// Load the Basic Fragment Shaders at the appropriate level. 
	// (in order of shader function call depth for reference purposes, deepest level first)

	shaders.clear();
	S32 ch = 1;

	if (gGLManager.mGLSLVersionMajor > 1 || gGLManager.mGLSLVersionMinor >= 30)
	{ //use indexed texture rendering for GLSL >= 1.30
		ch = llmax(LLGLSLShader::sIndexedTextureChannels-1, 1);
	}

	std::vector<S32> index_channels;
	index_channels.push_back(-1);	 shaders.push_back( make_pair( "windlight/atmosphericsVarsF.glsl",		mVertexShaderLevel[SHADER_WINDLIGHT] ) );
	index_channels.push_back(-1);	 shaders.push_back( make_pair( "windlight/atmosphericsVarsWaterF.glsl",		mVertexShaderLevel[SHADER_WINDLIGHT] ) );
	index_channels.push_back(-1);	 shaders.push_back( make_pair( "windlight/gammaF.glsl",					mVertexShaderLevel[SHADER_WINDLIGHT]) );
	index_channels.push_back(-1);	 shaders.push_back( make_pair( "windlight/atmosphericsF.glsl",			mVertexShaderLevel[SHADER_WINDLIGHT] ) );
	index_channels.push_back(-1);	 shaders.push_back( make_pair( "windlight/transportF.glsl",				mVertexShaderLevel[SHADER_WINDLIGHT] ) );	
	index_channels.push_back(-1);	 shaders.push_back( make_pair( "environment/waterFogF.glsl",				mVertexShaderLevel[SHADER_WATER] ) );
	index_channels.push_back(-1);	 shaders.push_back( make_pair( "lighting/lightNonIndexedF.glsl",					mVertexShaderLevel[SHADER_LIGHTING] ) );
	index_channels.push_back(-1);	 shaders.push_back( make_pair( "lighting/lightAlphaMaskNonIndexedF.glsl",					mVertexShaderLevel[SHADER_LIGHTING] ) );
	index_channels.push_back(-1);	 shaders.push_back( make_pair( "lighting/lightFullbrightNonIndexedF.glsl",			mVertexShaderLevel[SHADER_LIGHTING] ) );
	index_channels.push_back(-1);	 shaders.push_back( make_pair( "lighting/lightFullbrightNonIndexedAlphaMaskF.glsl",			mVertexShaderLevel[SHADER_LIGHTING] ) );
	index_channels.push_back(-1);	 shaders.push_back( make_pair( "lighting/lightWaterNonIndexedF.glsl",				mVertexShaderLevel[SHADER_LIGHTING] ) );
	index_channels.push_back(-1);	 shaders.push_back( make_pair( "lighting/lightWaterAlphaMaskNonIndexedF.glsl",				mVertexShaderLevel[SHADER_LIGHTING] ) );
	index_channels.push_back(-1);	 shaders.push_back( make_pair( "lighting/lightFullbrightWaterNonIndexedF.glsl",	mVertexShaderLevel[SHADER_LIGHTING] ) );
	index_channels.push_back(-1);	 shaders.push_back( make_pair( "lighting/lightFullbrightWaterNonIndexedAlphaMaskF.glsl",	mVertexShaderLevel[SHADER_LIGHTING] ) );
	index_channels.push_back(-1);	 shaders.push_back( make_pair( "lighting/lightShinyNonIndexedF.glsl",				mVertexShaderLevel[SHADER_LIGHTING] ) );
	index_channels.push_back(-1);	 shaders.push_back( make_pair( "lighting/lightFullbrightShinyNonIndexedF.glsl",	mVertexShaderLevel[SHADER_LIGHTING] ) );
	index_channels.push_back(-1);	 shaders.push_back( make_pair( "lighting/lightShinyWaterNonIndexedF.glsl",			mVertexShaderLevel[SHADER_LIGHTING] ) );
	index_channels.push_back(-1);	 shaders.push_back( make_pair( "lighting/lightFullbrightShinyWaterNonIndexedF.glsl", mVertexShaderLevel[SHADER_LIGHTING] ) );
	index_channels.push_back(ch);	 shaders.push_back( make_pair( "lighting/lightF.glsl",					mVertexShaderLevel[SHADER_LIGHTING] ) );
	index_channels.push_back(ch);	 shaders.push_back( make_pair( "lighting/lightAlphaMaskF.glsl",					mVertexShaderLevel[SHADER_LIGHTING] ) );
	index_channels.push_back(ch);	 shaders.push_back( make_pair( "lighting/lightFullbrightF.glsl",			mVertexShaderLevel[SHADER_LIGHTING] ) );
	index_channels.push_back(ch);	 shaders.push_back( make_pair( "lighting/lightFullbrightAlphaMaskF.glsl",			mVertexShaderLevel[SHADER_LIGHTING] ) );
	index_channels.push_back(ch);	 shaders.push_back( make_pair( "lighting/lightWaterF.glsl",				mVertexShaderLevel[SHADER_LIGHTING] ) );
	index_channels.push_back(ch);	 shaders.push_back( make_pair( "lighting/lightWaterAlphaMaskF.glsl",	mVertexShaderLevel[SHADER_LIGHTING] ) );
	index_channels.push_back(ch);	 shaders.push_back( make_pair( "lighting/lightFullbrightWaterF.glsl",	mVertexShaderLevel[SHADER_LIGHTING] ) );
	index_channels.push_back(ch);	 shaders.push_back( make_pair( "lighting/lightFullbrightWaterAlphaMaskF.glsl",	mVertexShaderLevel[SHADER_LIGHTING] ) );
	index_channels.push_back(ch);	 shaders.push_back( make_pair( "lighting/lightShinyF.glsl",				mVertexShaderLevel[SHADER_LIGHTING] ) );
	index_channels.push_back(ch);	 shaders.push_back( make_pair( "lighting/lightFullbrightShinyF.glsl",	mVertexShaderLevel[SHADER_LIGHTING] ) );
	index_channels.push_back(ch);	 shaders.push_back( make_pair( "lighting/lightShinyWaterF.glsl",			mVertexShaderLevel[SHADER_LIGHTING] ) );
	index_channels.push_back(ch);	 shaders.push_back( make_pair( "lighting/lightFullbrightShinyWaterF.glsl", mVertexShaderLevel[SHADER_LIGHTING] ) );

	for (U32 i = 0; i < shaders.size(); i++)
	{
		// Note usage of GL_FRAGMENT_SHADER_ARB
		if (loadShaderFile(shaders[i].first, shaders[i].second, GL_FRAGMENT_SHADER_ARB, &attribs, index_channels[i]) == 0)
		{
			return FALSE;
		}
	}

	return TRUE;
}

BOOL LLViewerShaderMgr::loadShadersEnvironment()
{
	BOOL success = TRUE;

	if (mVertexShaderLevel[SHADER_ENVIRONMENT] == 0)
	{
		gTerrainProgram.unload();
		return TRUE;
	}

	if (success)
	{
		gTerrainProgram.mName = "Terrain Shader";
		gTerrainProgram.mFeatures.calculatesLighting = true;
		gTerrainProgram.mFeatures.calculatesAtmospherics = true;
		gTerrainProgram.mFeatures.hasAtmospherics = true;
		gTerrainProgram.mFeatures.mIndexedTextureChannels = 0;
		gTerrainProgram.mFeatures.disableTextureIndex = true;
		gTerrainProgram.mFeatures.hasGamma = true;
		gTerrainProgram.mShaderFiles.clear();
		gTerrainProgram.mShaderFiles.push_back(make_pair("environment/terrainV.glsl", GL_VERTEX_SHADER_ARB));
		gTerrainProgram.mShaderFiles.push_back(make_pair("environment/terrainF.glsl", GL_FRAGMENT_SHADER_ARB));
		gTerrainProgram.mShaderLevel = mVertexShaderLevel[SHADER_ENVIRONMENT];
		success = gTerrainProgram.createShader(NULL, NULL);
	}

	if (!success)
	{
		mVertexShaderLevel[SHADER_ENVIRONMENT] = 0;
		return FALSE;
	}
	
	LLWorld::getInstance()->updateWaterObjects();
	
	return TRUE;
}

BOOL LLViewerShaderMgr::loadShadersWater()
{
	BOOL success = TRUE;
	BOOL terrainWaterSuccess = TRUE;

	if (mVertexShaderLevel[SHADER_WATER] == 0)
	{
		gWaterProgram.unload();
		gUnderWaterProgram.unload();
		gTerrainWaterProgram.unload();
		return TRUE;
	}

	if (success)
	{
		// load water shader
		gWaterProgram.mName = "Water Shader";
		gWaterProgram.mFeatures.calculatesAtmospherics = true;
		gWaterProgram.mFeatures.hasGamma = true;
		gWaterProgram.mFeatures.hasTransport = true;
		gWaterProgram.mShaderFiles.clear();
		gWaterProgram.mShaderFiles.push_back(make_pair("environment/waterV.glsl", GL_VERTEX_SHADER_ARB));
		gWaterProgram.mShaderFiles.push_back(make_pair("environment/waterF.glsl", GL_FRAGMENT_SHADER_ARB));
		gWaterProgram.mShaderLevel = mVertexShaderLevel[SHADER_WATER];
		success = gWaterProgram.createShader(NULL, NULL);
	}

	if (success)
	{
		//load under water vertex shader
		gUnderWaterProgram.mName = "Underwater Shader";
		gUnderWaterProgram.mFeatures.calculatesAtmospherics = true;
		gUnderWaterProgram.mShaderFiles.clear();
		gUnderWaterProgram.mShaderFiles.push_back(make_pair("environment/waterV.glsl", GL_VERTEX_SHADER_ARB));
		gUnderWaterProgram.mShaderFiles.push_back(make_pair("environment/underWaterF.glsl", GL_FRAGMENT_SHADER_ARB));
		gUnderWaterProgram.mShaderLevel = mVertexShaderLevel[SHADER_WATER];
		gUnderWaterProgram.mShaderGroup = LLGLSLShader::SG_WATER;
		
		success = gUnderWaterProgram.createShader(NULL, NULL);
	}

	if (success)
	{
		//load terrain water shader
		gTerrainWaterProgram.mName = "Terrain Water Shader";
		gTerrainWaterProgram.mFeatures.calculatesLighting = true;
		gTerrainWaterProgram.mFeatures.calculatesAtmospherics = true;
		gTerrainWaterProgram.mFeatures.hasAtmospherics = true;
		gTerrainWaterProgram.mFeatures.hasWaterFog = true;
		gTerrainWaterProgram.mFeatures.mIndexedTextureChannels = 0;
		gTerrainWaterProgram.mFeatures.disableTextureIndex = true;
		gTerrainWaterProgram.mShaderFiles.clear();
		gTerrainWaterProgram.mShaderFiles.push_back(make_pair("environment/terrainV.glsl", GL_VERTEX_SHADER_ARB));
		gTerrainWaterProgram.mShaderFiles.push_back(make_pair("environment/terrainWaterF.glsl", GL_FRAGMENT_SHADER_ARB));
		gTerrainWaterProgram.mShaderLevel = mVertexShaderLevel[SHADER_ENVIRONMENT];
		gTerrainWaterProgram.mShaderGroup = LLGLSLShader::SG_WATER;
		terrainWaterSuccess = gTerrainWaterProgram.createShader(NULL, NULL);
	}	

	/// Keep track of water shader levels
	if (gWaterProgram.mShaderLevel != mVertexShaderLevel[SHADER_WATER]
		|| gUnderWaterProgram.mShaderLevel != mVertexShaderLevel[SHADER_WATER])
	{
		mVertexShaderLevel[SHADER_WATER] = llmin(gWaterProgram.mShaderLevel, gUnderWaterProgram.mShaderLevel);
	}

	if (!success)
	{
		mVertexShaderLevel[SHADER_WATER] = 0;
		return FALSE;
	}

	// if we failed to load the terrain water shaders and we need them (using class2 water),
	// then drop down to class1 water.
	if (mVertexShaderLevel[SHADER_WATER] > 1 && !terrainWaterSuccess)
	{
		mVertexShaderLevel[SHADER_WATER]--;
		return loadShadersWater();
	}
	
	LLWorld::getInstance()->updateWaterObjects();

	return TRUE;
}

BOOL LLViewerShaderMgr::loadShadersEffects()
{
	BOOL success = TRUE;

	if (mVertexShaderLevel[SHADER_EFFECT] == 0)
	{
		gGlowProgram.unload();
		gGlowExtractProgram.unload();
		gPostColorFilterProgram.unload();	
		gPostNightVisionProgram.unload();
		return TRUE;
	}

	if (success)
	{
		gGlowProgram.mName = "Glow Shader (Post)";
		gGlowProgram.mShaderFiles.clear();
		gGlowProgram.mShaderFiles.push_back(make_pair("effects/glowV.glsl", GL_VERTEX_SHADER_ARB));
		gGlowProgram.mShaderFiles.push_back(make_pair("effects/glowF.glsl", GL_FRAGMENT_SHADER_ARB));
		gGlowProgram.mShaderLevel = mVertexShaderLevel[SHADER_EFFECT];
		success = gGlowProgram.createShader(NULL, NULL);
		if (!success)
		{
			LLPipeline::sRenderGlow = FALSE;
		}
	}
	
	if (success)
	{
		gGlowExtractProgram.mName = "Glow Extract Shader (Post)";
		gGlowExtractProgram.mShaderFiles.clear();
		gGlowExtractProgram.mShaderFiles.push_back(make_pair("effects/glowExtractV.glsl", GL_VERTEX_SHADER_ARB));
		gGlowExtractProgram.mShaderFiles.push_back(make_pair("effects/glowExtractF.glsl", GL_FRAGMENT_SHADER_ARB));
		gGlowExtractProgram.mShaderLevel = mVertexShaderLevel[SHADER_EFFECT];
		success = gGlowExtractProgram.createShader(NULL, NULL);
		if (!success)
		{
			LLPipeline::sRenderGlow = FALSE;
		}
	}
	
// <FS:CR> Import Vignette from Exodus
	if (success)
	{
		gVignettePost.mName = "Exodus Vignette Post";
		gVignettePost.mShaderFiles.clear();
		gVignettePost.mShaderFiles.push_back(make_pair("post/exoPostBaseV.glsl", GL_VERTEX_SHADER_ARB));
		gVignettePost.mShaderFiles.push_back(make_pair("post/exoVignetteF.glsl", GL_FRAGMENT_SHADER_ARB));
		gVignettePost.mShaderLevel = mVertexShaderLevel[SHADER_EFFECT];
		success = gVignettePost.createShader(NULL, NULL);
	}
// </FS:CR>
	
	return success;

}

BOOL LLViewerShaderMgr::loadShadersDeferred()
{
	if (mVertexShaderLevel[SHADER_DEFERRED] == 0)
	{
		gDeferredTreeProgram.unload();
		gDeferredTreeShadowProgram.unload();
		gDeferredDiffuseProgram.unload();
		gDeferredDiffuseAlphaMaskProgram.unload();
		gDeferredNonIndexedDiffuseAlphaMaskProgram.unload();
		gDeferredNonIndexedDiffuseAlphaMaskNoColorProgram.unload();
		gDeferredNonIndexedDiffuseProgram.unload();
		gDeferredSkinnedDiffuseProgram.unload();
		gDeferredSkinnedBumpProgram.unload();
		gDeferredSkinnedAlphaProgram.unload();
		gDeferredBumpProgram.unload();
		gDeferredImpostorProgram.unload();
		gDeferredTerrainProgram.unload();
		gDeferredLightProgram.unload();
		for (U32 i = 0; i < LL_DEFERRED_MULTI_LIGHT_COUNT; ++i)
		{
			gDeferredMultiLightProgram[i].unload();
		}
		gDeferredSpotLightProgram.unload();
		gDeferredMultiSpotLightProgram.unload();
		gDeferredSunProgram.unload();
		gDeferredBlurLightProgram.unload();
		gDeferredSoftenProgram.unload();
		gDeferredSoftenWaterProgram.unload();
		gDeferredShadowProgram.unload();
		gDeferredShadowCubeProgram.unload();
		gDeferredShadowAlphaMaskProgram.unload();
		gDeferredAvatarShadowProgram.unload();
		gDeferredAttachmentShadowProgram.unload();
		gDeferredAvatarProgram.unload();
		gDeferredAvatarAlphaProgram.unload();
		gDeferredAlphaProgram.unload();
		gDeferredAlphaWaterProgram.unload();
		gDeferredFullbrightProgram.unload();
		gDeferredFullbrightAlphaMaskProgram.unload();
		gDeferredFullbrightWaterProgram.unload();
		gDeferredFullbrightAlphaMaskWaterProgram.unload();
		gDeferredEmissiveProgram.unload();
		gDeferredAvatarEyesProgram.unload();
		gDeferredPostProgram.unload();		
		gDeferredCoFProgram.unload();		
		gDeferredDoFCombineProgram.unload();
		gDeferredPostGammaCorrectProgram.unload();
		gFXAAProgram.unload();
		gDeferredWaterProgram.unload();
		gDeferredUnderWaterProgram.unload();
		gDeferredWLSkyProgram.unload();
		gDeferredWLCloudProgram.unload();
		gDeferredStarProgram.unload();
		gDeferredFullbrightShinyProgram.unload();
		gDeferredSkinnedFullbrightShinyProgram.unload();
		gDeferredSkinnedFullbrightProgram.unload();

		gNormalMapGenProgram.unload();
		for (U32 i = 0; i < LLMaterial::SHADER_COUNT*2; ++i)
		{
			gDeferredMaterialProgram[i].unload();
			gDeferredMaterialWaterProgram[i].unload();
		}
		return TRUE;
	}

	BOOL success = TRUE;

	if (success)
	{
		gDeferredDiffuseProgram.mName = "Deferred Diffuse Shader";
		gDeferredDiffuseProgram.mShaderFiles.clear();
		gDeferredDiffuseProgram.mShaderFiles.push_back(make_pair("deferred/diffuseV.glsl", GL_VERTEX_SHADER_ARB));
		gDeferredDiffuseProgram.mShaderFiles.push_back(make_pair("deferred/diffuseIndexedF.glsl", GL_FRAGMENT_SHADER_ARB));
		gDeferredDiffuseProgram.mFeatures.mIndexedTextureChannels = LLGLSLShader::sIndexedTextureChannels;
		gDeferredDiffuseProgram.mShaderLevel = mVertexShaderLevel[SHADER_DEFERRED];
		success = gDeferredDiffuseProgram.createShader(NULL, NULL);
	}

	if (success)
	{
		gDeferredDiffuseAlphaMaskProgram.mName = "Deferred Diffuse Alpha Mask Shader";
		gDeferredDiffuseAlphaMaskProgram.mShaderFiles.clear();
		gDeferredDiffuseAlphaMaskProgram.mShaderFiles.push_back(make_pair("deferred/diffuseV.glsl", GL_VERTEX_SHADER_ARB));
		gDeferredDiffuseAlphaMaskProgram.mShaderFiles.push_back(make_pair("deferred/diffuseAlphaMaskIndexedF.glsl", GL_FRAGMENT_SHADER_ARB));
		gDeferredDiffuseAlphaMaskProgram.mFeatures.mIndexedTextureChannels = LLGLSLShader::sIndexedTextureChannels;
		gDeferredDiffuseAlphaMaskProgram.mShaderLevel = mVertexShaderLevel[SHADER_DEFERRED];
		success = gDeferredDiffuseAlphaMaskProgram.createShader(NULL, NULL);
	}

	if (success)
	{
		gDeferredNonIndexedDiffuseAlphaMaskProgram.mName = "Deferred Diffuse Non-Indexed Alpha Mask Shader";
		gDeferredNonIndexedDiffuseAlphaMaskProgram.mShaderFiles.clear();
		gDeferredNonIndexedDiffuseAlphaMaskProgram.mShaderFiles.push_back(make_pair("deferred/diffuseV.glsl", GL_VERTEX_SHADER_ARB));
		gDeferredNonIndexedDiffuseAlphaMaskProgram.mShaderFiles.push_back(make_pair("deferred/diffuseAlphaMaskF.glsl", GL_FRAGMENT_SHADER_ARB));
		gDeferredNonIndexedDiffuseAlphaMaskProgram.mShaderLevel = mVertexShaderLevel[SHADER_DEFERRED];
		success = gDeferredNonIndexedDiffuseAlphaMaskProgram.createShader(NULL, NULL);
	}
	
	if (success)
	{
		gDeferredNonIndexedDiffuseAlphaMaskNoColorProgram.mName = "Deferred Diffuse Non-Indexed Alpha Mask Shader";
		gDeferredNonIndexedDiffuseAlphaMaskNoColorProgram.mShaderFiles.clear();
		gDeferredNonIndexedDiffuseAlphaMaskNoColorProgram.mShaderFiles.push_back(make_pair("deferred/diffuseNoColorV.glsl", GL_VERTEX_SHADER_ARB));
		gDeferredNonIndexedDiffuseAlphaMaskNoColorProgram.mShaderFiles.push_back(make_pair("deferred/diffuseAlphaMaskNoColorF.glsl", GL_FRAGMENT_SHADER_ARB));
		gDeferredNonIndexedDiffuseAlphaMaskNoColorProgram.mShaderLevel = mVertexShaderLevel[SHADER_DEFERRED];
		success = gDeferredNonIndexedDiffuseAlphaMaskNoColorProgram.createShader(NULL, NULL);
	}

	if (success)
	{
		gDeferredNonIndexedDiffuseProgram.mName = "Non Indexed Deferred Diffuse Shader";
		gDeferredNonIndexedDiffuseProgram.mShaderFiles.clear();
		gDeferredNonIndexedDiffuseProgram.mShaderFiles.push_back(make_pair("deferred/diffuseV.glsl", GL_VERTEX_SHADER_ARB));
		gDeferredNonIndexedDiffuseProgram.mShaderFiles.push_back(make_pair("deferred/diffuseF.glsl", GL_FRAGMENT_SHADER_ARB));
		gDeferredNonIndexedDiffuseProgram.mShaderLevel = mVertexShaderLevel[SHADER_DEFERRED];
		success = gDeferredNonIndexedDiffuseProgram.createShader(NULL, NULL);
	}
		

	if (success)
	{
		gDeferredSkinnedDiffuseProgram.mName = "Deferred Skinned Diffuse Shader";
		gDeferredSkinnedDiffuseProgram.mFeatures.hasObjectSkinning = true;
		gDeferredSkinnedDiffuseProgram.mShaderFiles.clear();
		gDeferredSkinnedDiffuseProgram.mShaderFiles.push_back(make_pair("deferred/diffuseSkinnedV.glsl", GL_VERTEX_SHADER_ARB));
		gDeferredSkinnedDiffuseProgram.mShaderFiles.push_back(make_pair("deferred/diffuseF.glsl", GL_FRAGMENT_SHADER_ARB));
		gDeferredSkinnedDiffuseProgram.mShaderLevel = mVertexShaderLevel[SHADER_DEFERRED];
		success = gDeferredSkinnedDiffuseProgram.createShader(NULL, NULL);
	}

	if (success)
	{
		gDeferredSkinnedBumpProgram.mName = "Deferred Skinned Bump Shader";
		gDeferredSkinnedBumpProgram.mFeatures.hasObjectSkinning = true;
		gDeferredSkinnedBumpProgram.mShaderFiles.clear();
		gDeferredSkinnedBumpProgram.mShaderFiles.push_back(make_pair("deferred/bumpSkinnedV.glsl", GL_VERTEX_SHADER_ARB));
		gDeferredSkinnedBumpProgram.mShaderFiles.push_back(make_pair("deferred/bumpF.glsl", GL_FRAGMENT_SHADER_ARB));
		gDeferredSkinnedBumpProgram.mShaderLevel = mVertexShaderLevel[SHADER_DEFERRED];
		success = gDeferredSkinnedBumpProgram.createShader(NULL, NULL);
	}

	if (success)
	{
		gDeferredSkinnedAlphaProgram.mName = "Deferred Skinned Alpha Shader";
		gDeferredSkinnedAlphaProgram.mFeatures.hasObjectSkinning = true;
		gDeferredSkinnedAlphaProgram.mFeatures.calculatesLighting = false;
		gDeferredSkinnedAlphaProgram.mFeatures.hasLighting = false;
		gDeferredSkinnedAlphaProgram.mFeatures.isAlphaLighting = true;
		gDeferredSkinnedAlphaProgram.mFeatures.disableTextureIndex = true;
		gDeferredSkinnedAlphaProgram.mShaderFiles.clear();
		gDeferredSkinnedAlphaProgram.mShaderFiles.push_back(make_pair("deferred/alphaV.glsl", GL_VERTEX_SHADER_ARB));
		gDeferredSkinnedAlphaProgram.mShaderFiles.push_back(make_pair("deferred/alphaF.glsl", GL_FRAGMENT_SHADER_ARB));
		gDeferredSkinnedAlphaProgram.mShaderLevel = mVertexShaderLevel[SHADER_DEFERRED];
		gDeferredSkinnedAlphaProgram.addPermutation("USE_DIFFUSE_TEX", "1");
		gDeferredSkinnedAlphaProgram.addPermutation("HAS_SKIN", "1");
		gDeferredSkinnedAlphaProgram.addPermutation("USE_VERTEX_COLOR", "1");
		gDeferredSkinnedAlphaProgram.addPermutation("HAS_SHADOW", mVertexShaderLevel[SHADER_DEFERRED] > 1 ? "1" : "0");
		success = gDeferredSkinnedAlphaProgram.createShader(NULL, NULL);
		
		// Hack to include uniforms for lighting without linking in lighting file
		gDeferredSkinnedAlphaProgram.mFeatures.calculatesLighting = true;
		gDeferredSkinnedAlphaProgram.mFeatures.hasLighting = true;
	}

	if (success)
	{
		gDeferredBumpProgram.mName = "Deferred Bump Shader";
		gDeferredBumpProgram.mShaderFiles.clear();
		gDeferredBumpProgram.mShaderFiles.push_back(make_pair("deferred/bumpV.glsl", GL_VERTEX_SHADER_ARB));
		gDeferredBumpProgram.mShaderFiles.push_back(make_pair("deferred/bumpF.glsl", GL_FRAGMENT_SHADER_ARB));
		gDeferredBumpProgram.mShaderLevel = mVertexShaderLevel[SHADER_DEFERRED];
		success = gDeferredBumpProgram.createShader(NULL, NULL);
	}
	
	gDeferredMaterialProgram[1].mFeatures.hasLighting = false;
	gDeferredMaterialProgram[5].mFeatures.hasLighting = false;
	gDeferredMaterialProgram[9].mFeatures.hasLighting = false;
	gDeferredMaterialProgram[13].mFeatures.hasLighting = false;
	gDeferredMaterialProgram[1+LLMaterial::SHADER_COUNT].mFeatures.hasLighting = false;
	gDeferredMaterialProgram[5+LLMaterial::SHADER_COUNT].mFeatures.hasLighting = false;
	gDeferredMaterialProgram[9+LLMaterial::SHADER_COUNT].mFeatures.hasLighting = false;
	gDeferredMaterialProgram[13+LLMaterial::SHADER_COUNT].mFeatures.hasLighting = false;

	gDeferredMaterialWaterProgram[1].mFeatures.hasLighting = false;
	gDeferredMaterialWaterProgram[5].mFeatures.hasLighting = false;
	gDeferredMaterialWaterProgram[9].mFeatures.hasLighting = false;
	gDeferredMaterialWaterProgram[13].mFeatures.hasLighting = false;
	gDeferredMaterialWaterProgram[1+LLMaterial::SHADER_COUNT].mFeatures.hasLighting = false;
	gDeferredMaterialWaterProgram[5+LLMaterial::SHADER_COUNT].mFeatures.hasLighting = false;
	gDeferredMaterialWaterProgram[9+LLMaterial::SHADER_COUNT].mFeatures.hasLighting = false;
	gDeferredMaterialWaterProgram[13+LLMaterial::SHADER_COUNT].mFeatures.hasLighting = false;

	for (U32 i = 0; i < LLMaterial::SHADER_COUNT*2; ++i)
	{
		if (success)
		{
			gDeferredMaterialProgram[i].mName = llformat("Deferred Material Shader %d", i);
			
			U32 alpha_mode = i & 0x3;

			gDeferredMaterialProgram[i].mShaderFiles.clear();
			gDeferredMaterialProgram[i].mShaderFiles.push_back(make_pair("deferred/materialV.glsl", GL_VERTEX_SHADER_ARB));
			gDeferredMaterialProgram[i].mShaderFiles.push_back(make_pair("deferred/materialF.glsl", GL_FRAGMENT_SHADER_ARB));
			gDeferredMaterialProgram[i].mShaderLevel = mVertexShaderLevel[SHADER_DEFERRED];
			gDeferredMaterialProgram[i].addPermutation("HAS_NORMAL_MAP", i & 0x8? "1" : "0");
			gDeferredMaterialProgram[i].addPermutation("HAS_SPECULAR_MAP", i & 0x4 ? "1" : "0");
			gDeferredMaterialProgram[i].addPermutation("DIFFUSE_ALPHA_MODE", llformat("%d", alpha_mode));
			gDeferredMaterialProgram[i].addPermutation("HAS_SUN_SHADOW", mVertexShaderLevel[SHADER_DEFERRED] > 1 ? "1" : "0");
			bool has_skin = i & 0x10;
			gDeferredMaterialProgram[i].addPermutation("HAS_SKIN",has_skin ? "1" : "0");

			if (has_skin)
			{
				gDeferredMaterialProgram[i].mFeatures.hasObjectSkinning = true;
			}

			success = gDeferredMaterialProgram[i].createShader(NULL, NULL);
		}

		if (success)
		{
			gDeferredMaterialWaterProgram[i].mName = llformat("Deferred Underwater Material Shader %d", i);

			U32 alpha_mode = i & 0x3;

			gDeferredMaterialWaterProgram[i].mShaderFiles.clear();
			gDeferredMaterialWaterProgram[i].mShaderFiles.push_back(make_pair("deferred/materialV.glsl", GL_VERTEX_SHADER_ARB));
			gDeferredMaterialWaterProgram[i].mShaderFiles.push_back(make_pair("deferred/materialF.glsl", GL_FRAGMENT_SHADER_ARB));
			gDeferredMaterialWaterProgram[i].mShaderLevel = mVertexShaderLevel[SHADER_DEFERRED];
			gDeferredMaterialWaterProgram[i].mShaderGroup = LLGLSLShader::SG_WATER;

			gDeferredMaterialWaterProgram[i].addPermutation("HAS_NORMAL_MAP", i & 0x8? "1" : "0");
			gDeferredMaterialWaterProgram[i].addPermutation("HAS_SPECULAR_MAP", i & 0x4 ? "1" : "0");
			gDeferredMaterialWaterProgram[i].addPermutation("DIFFUSE_ALPHA_MODE", llformat("%d", alpha_mode));
			gDeferredMaterialWaterProgram[i].addPermutation("HAS_SUN_SHADOW", mVertexShaderLevel[SHADER_DEFERRED] > 1 ? "1" : "0");
			bool has_skin = i & 0x10;
			gDeferredMaterialWaterProgram[i].addPermutation("HAS_SKIN",has_skin ? "1" : "0");
			gDeferredMaterialWaterProgram[i].addPermutation("WATER_FOG","1");

			if (has_skin)
			{
				gDeferredMaterialWaterProgram[i].mFeatures.hasObjectSkinning = true;
			}

			success = gDeferredMaterialWaterProgram[i].createShader(NULL, NULL);//&mWLUniforms);
		}
	}

	gDeferredMaterialProgram[1].mFeatures.hasLighting = true;
	gDeferredMaterialProgram[5].mFeatures.hasLighting = true;
	gDeferredMaterialProgram[9].mFeatures.hasLighting = true;
	gDeferredMaterialProgram[13].mFeatures.hasLighting = true;
	gDeferredMaterialProgram[1+LLMaterial::SHADER_COUNT].mFeatures.hasLighting = true;
	gDeferredMaterialProgram[5+LLMaterial::SHADER_COUNT].mFeatures.hasLighting = true;
	gDeferredMaterialProgram[9+LLMaterial::SHADER_COUNT].mFeatures.hasLighting = true;
	gDeferredMaterialProgram[13+LLMaterial::SHADER_COUNT].mFeatures.hasLighting = true;

	gDeferredMaterialWaterProgram[1].mFeatures.hasLighting = true;
	gDeferredMaterialWaterProgram[5].mFeatures.hasLighting = true;
	gDeferredMaterialWaterProgram[9].mFeatures.hasLighting = true;
	gDeferredMaterialWaterProgram[13].mFeatures.hasLighting = true;
	gDeferredMaterialWaterProgram[1+LLMaterial::SHADER_COUNT].mFeatures.hasLighting = true;
	gDeferredMaterialWaterProgram[5+LLMaterial::SHADER_COUNT].mFeatures.hasLighting = true;
	gDeferredMaterialWaterProgram[9+LLMaterial::SHADER_COUNT].mFeatures.hasLighting = true;
	gDeferredMaterialWaterProgram[13+LLMaterial::SHADER_COUNT].mFeatures.hasLighting = true;

	
	if (success)
	{
		gDeferredTreeProgram.mName = "Deferred Tree Shader";
		gDeferredTreeProgram.mShaderFiles.clear();
		gDeferredTreeProgram.mShaderFiles.push_back(make_pair("deferred/treeV.glsl", GL_VERTEX_SHADER_ARB));
		gDeferredTreeProgram.mShaderFiles.push_back(make_pair("deferred/treeF.glsl", GL_FRAGMENT_SHADER_ARB));
		gDeferredTreeProgram.mShaderLevel = mVertexShaderLevel[SHADER_DEFERRED];
		success = gDeferredTreeProgram.createShader(NULL, NULL);
	}

	if (success)
	{
		gDeferredTreeShadowProgram.mName = "Deferred Tree Shadow Shader";
		gDeferredTreeShadowProgram.mShaderFiles.clear();
		gDeferredTreeShadowProgram.mShaderFiles.push_back(make_pair("deferred/treeShadowV.glsl", GL_VERTEX_SHADER_ARB));
		gDeferredTreeShadowProgram.mShaderFiles.push_back(make_pair("deferred/treeShadowF.glsl", GL_FRAGMENT_SHADER_ARB));
		gDeferredTreeShadowProgram.mShaderLevel = mVertexShaderLevel[SHADER_DEFERRED];
		success = gDeferredTreeShadowProgram.createShader(NULL, NULL);
	}

	if (success)
	{
		gDeferredImpostorProgram.mName = "Deferred Impostor Shader";
		gDeferredImpostorProgram.mShaderFiles.clear();
		gDeferredImpostorProgram.mShaderFiles.push_back(make_pair("deferred/impostorV.glsl", GL_VERTEX_SHADER_ARB));
		gDeferredImpostorProgram.mShaderFiles.push_back(make_pair("deferred/impostorF.glsl", GL_FRAGMENT_SHADER_ARB));
		gDeferredImpostorProgram.mShaderLevel = mVertexShaderLevel[SHADER_DEFERRED];
		success = gDeferredImpostorProgram.createShader(NULL, NULL);
	}

	if (success)
	{		
		gDeferredLightProgram.mName = "Deferred Light Shader";
		gDeferredLightProgram.mShaderFiles.clear();
		gDeferredLightProgram.mShaderFiles.push_back(make_pair("deferred/pointLightV.glsl", GL_VERTEX_SHADER_ARB));
		gDeferredLightProgram.mShaderFiles.push_back(make_pair("deferred/pointLightF.glsl", GL_FRAGMENT_SHADER_ARB));
		gDeferredLightProgram.mShaderLevel = mVertexShaderLevel[SHADER_DEFERRED];

		success = gDeferredLightProgram.createShader(NULL, NULL);
	}

	for (U32 i = 0; i < LL_DEFERRED_MULTI_LIGHT_COUNT; i++)
	{
	if (success)
	{
			gDeferredMultiLightProgram[i].mName = llformat("Deferred MultiLight Shader %d", i);
			gDeferredMultiLightProgram[i].mShaderFiles.clear();
			gDeferredMultiLightProgram[i].mShaderFiles.push_back(make_pair("deferred/multiPointLightV.glsl", GL_VERTEX_SHADER_ARB));
			gDeferredMultiLightProgram[i].mShaderFiles.push_back(make_pair("deferred/multiPointLightF.glsl", GL_FRAGMENT_SHADER_ARB));
			gDeferredMultiLightProgram[i].mShaderLevel = mVertexShaderLevel[SHADER_DEFERRED];
			gDeferredMultiLightProgram[i].addPermutation("LIGHT_COUNT", llformat("%d", i+1));
			success = gDeferredMultiLightProgram[i].createShader(NULL, NULL);
		}
	}

	if (success)
	{
		gDeferredSpotLightProgram.mName = "Deferred SpotLight Shader";
		gDeferredSpotLightProgram.mShaderFiles.clear();
		gDeferredSpotLightProgram.mShaderFiles.push_back(make_pair("deferred/pointLightV.glsl", GL_VERTEX_SHADER_ARB));
		gDeferredSpotLightProgram.mShaderFiles.push_back(make_pair("deferred/spotLightF.glsl", GL_FRAGMENT_SHADER_ARB));
		gDeferredSpotLightProgram.mShaderLevel = mVertexShaderLevel[SHADER_DEFERRED];

		success = gDeferredSpotLightProgram.createShader(NULL, NULL);
	}

	if (success)
	{
		gDeferredMultiSpotLightProgram.mName = "Deferred MultiSpotLight Shader";
		gDeferredMultiSpotLightProgram.mShaderFiles.clear();
		gDeferredMultiSpotLightProgram.mShaderFiles.push_back(make_pair("deferred/multiPointLightV.glsl", GL_VERTEX_SHADER_ARB));
		gDeferredMultiSpotLightProgram.mShaderFiles.push_back(make_pair("deferred/multiSpotLightF.glsl", GL_FRAGMENT_SHADER_ARB));
		gDeferredMultiSpotLightProgram.mShaderLevel = mVertexShaderLevel[SHADER_DEFERRED];

		success = gDeferredMultiSpotLightProgram.createShader(NULL, NULL);
	}

	if (success)
	{
		std::string fragment;
		std::string vertex = "deferred/sunLightV.glsl";

		if (gSavedSettings.getBOOL("RenderDeferredSSAO"))
		{
			fragment = "deferred/sunLightSSAOF.glsl";
		}
		else
		{
			fragment = "deferred/sunLightF.glsl";
			if (mVertexShaderLevel[SHADER_DEFERRED] == 1)
			{ //no shadows, no SSAO, no frag coord
				vertex = "deferred/sunLightNoFragCoordV.glsl";
			}
		}

		gDeferredSunProgram.mName = "Deferred Sun Shader";
		gDeferredSunProgram.mShaderFiles.clear();
		gDeferredSunProgram.mShaderFiles.push_back(make_pair(vertex, GL_VERTEX_SHADER_ARB));
		gDeferredSunProgram.mShaderFiles.push_back(make_pair(fragment, GL_FRAGMENT_SHADER_ARB));
		gDeferredSunProgram.mShaderLevel = mVertexShaderLevel[SHADER_DEFERRED];

		success = gDeferredSunProgram.createShader(NULL, NULL);
	}

	if (success)
	{
		gDeferredBlurLightProgram.mName = "Deferred Blur Light Shader";
		gDeferredBlurLightProgram.mShaderFiles.clear();
		gDeferredBlurLightProgram.mShaderFiles.push_back(make_pair("deferred/blurLightV.glsl", GL_VERTEX_SHADER_ARB));
		gDeferredBlurLightProgram.mShaderFiles.push_back(make_pair("deferred/blurLightF.glsl", GL_FRAGMENT_SHADER_ARB));
		gDeferredBlurLightProgram.mShaderLevel = mVertexShaderLevel[SHADER_DEFERRED];

		success = gDeferredBlurLightProgram.createShader(NULL, NULL);
	}

	if (success)
	{
		gDeferredAlphaProgram.mName = "Deferred Alpha Shader";

		gDeferredAlphaProgram.mFeatures.calculatesLighting = false;
		gDeferredAlphaProgram.mFeatures.hasLighting = false;
		gDeferredAlphaProgram.mFeatures.isAlphaLighting = true;
		gDeferredAlphaProgram.mFeatures.disableTextureIndex = true; //hack to disable auto-setup of texture channels
		if (mVertexShaderLevel[SHADER_DEFERRED] < 1)
		{
			gDeferredAlphaProgram.mFeatures.mIndexedTextureChannels = LLGLSLShader::sIndexedTextureChannels;
		}
		else
		{ //shave off some texture units for shadow maps
			gDeferredAlphaProgram.mFeatures.mIndexedTextureChannels = llmax(LLGLSLShader::sIndexedTextureChannels - 6, 1);
		}
			
		gDeferredAlphaProgram.mShaderFiles.clear();
		gDeferredAlphaProgram.mShaderFiles.push_back(make_pair("deferred/alphaV.glsl", GL_VERTEX_SHADER_ARB));
		gDeferredAlphaProgram.mShaderFiles.push_back(make_pair("deferred/alphaF.glsl", GL_FRAGMENT_SHADER_ARB));
		gDeferredAlphaProgram.addPermutation("USE_INDEXED_TEX", "1");
		gDeferredAlphaProgram.addPermutation("HAS_SHADOW", mVertexShaderLevel[SHADER_DEFERRED] > 1 ? "1" : "0");
		gDeferredAlphaProgram.addPermutation("USE_VERTEX_COLOR", "1");
		gDeferredAlphaProgram.mShaderLevel = mVertexShaderLevel[SHADER_DEFERRED];

		success = gDeferredAlphaProgram.createShader(NULL, NULL);

		// Hack
		gDeferredAlphaProgram.mFeatures.calculatesLighting = true;
		gDeferredAlphaProgram.mFeatures.hasLighting = true;
	}

	if (success)
	{
		gDeferredAlphaImpostorProgram.mName = "Deferred Alpha Shader";

		gDeferredAlphaImpostorProgram.mFeatures.calculatesLighting = false;
		gDeferredAlphaImpostorProgram.mFeatures.hasLighting = false;
		gDeferredAlphaImpostorProgram.mFeatures.isAlphaLighting = true;
		gDeferredAlphaImpostorProgram.mFeatures.disableTextureIndex = true; //hack to disable auto-setup of texture channels
		if (mVertexShaderLevel[SHADER_DEFERRED] < 1)
		{
			gDeferredAlphaImpostorProgram.mFeatures.mIndexedTextureChannels = LLGLSLShader::sIndexedTextureChannels;
		}
		else
		{ //shave off some texture units for shadow maps
			gDeferredAlphaImpostorProgram.mFeatures.mIndexedTextureChannels = llmax(LLGLSLShader::sIndexedTextureChannels - 6, 1);
		}

		gDeferredAlphaImpostorProgram.mShaderFiles.clear();
		gDeferredAlphaImpostorProgram.mShaderFiles.push_back(make_pair("deferred/alphaV.glsl", GL_VERTEX_SHADER_ARB));
		gDeferredAlphaImpostorProgram.mShaderFiles.push_back(make_pair("deferred/alphaF.glsl", GL_FRAGMENT_SHADER_ARB));
		gDeferredAlphaImpostorProgram.addPermutation("USE_INDEXED_TEX", "1");
		gDeferredAlphaImpostorProgram.addPermutation("HAS_SHADOW", mVertexShaderLevel[SHADER_DEFERRED] > 1 ? "1" : "0");
		gDeferredAlphaImpostorProgram.addPermutation("USE_VERTEX_COLOR", "1");
		gDeferredAlphaImpostorProgram.addPermutation("FOR_IMPOSTOR", "1");

		gDeferredAlphaImpostorProgram.mShaderLevel = mVertexShaderLevel[SHADER_DEFERRED];

		success = gDeferredAlphaImpostorProgram.createShader(NULL, NULL);

		// Hack
		gDeferredAlphaImpostorProgram.mFeatures.calculatesLighting = true;
		gDeferredAlphaImpostorProgram.mFeatures.hasLighting = true;
	}

	if (success)
	{
		gDeferredAlphaWaterProgram.mName = "Deferred Alpha Underwater Shader";
		gDeferredAlphaWaterProgram.mFeatures.calculatesLighting = false;
		gDeferredAlphaWaterProgram.mFeatures.hasLighting = false;
		gDeferredAlphaWaterProgram.mFeatures.isAlphaLighting = true;
		gDeferredAlphaWaterProgram.mFeatures.disableTextureIndex = true; //hack to disable auto-setup of texture channels
		if (mVertexShaderLevel[SHADER_DEFERRED] < 1)
		{
			gDeferredAlphaWaterProgram.mFeatures.mIndexedTextureChannels = LLGLSLShader::sIndexedTextureChannels;
		}
		else
		{ //shave off some texture units for shadow maps
			gDeferredAlphaWaterProgram.mFeatures.mIndexedTextureChannels = llmax(LLGLSLShader::sIndexedTextureChannels - 6, 1);
		}
		gDeferredAlphaWaterProgram.mShaderGroup = LLGLSLShader::SG_WATER;
		gDeferredAlphaWaterProgram.mShaderFiles.clear();
		gDeferredAlphaWaterProgram.mShaderFiles.push_back(make_pair("deferred/alphaV.glsl", GL_VERTEX_SHADER_ARB));
		gDeferredAlphaWaterProgram.mShaderFiles.push_back(make_pair("deferred/alphaF.glsl", GL_FRAGMENT_SHADER_ARB));
		gDeferredAlphaWaterProgram.addPermutation("USE_INDEXED_TEX", "1");
		gDeferredAlphaWaterProgram.addPermutation("WATER_FOG", "1");
		gDeferredAlphaWaterProgram.addPermutation("USE_VERTEX_COLOR", "1");
		gDeferredAlphaWaterProgram.addPermutation("HAS_SHADOW", mVertexShaderLevel[SHADER_DEFERRED] > 1 ? "1" : "0");
		gDeferredAlphaWaterProgram.mShaderLevel = mVertexShaderLevel[SHADER_DEFERRED];

		success = gDeferredAlphaWaterProgram.createShader(NULL, NULL);

		// Hack
		gDeferredAlphaWaterProgram.mFeatures.calculatesLighting = true;
		gDeferredAlphaWaterProgram.mFeatures.hasLighting = true;
	}

	if (success)
	{
		gDeferredAvatarEyesProgram.mName = "Deferred Avatar Eyes Shader";
		gDeferredAvatarEyesProgram.mFeatures.calculatesAtmospherics = true;
		gDeferredAvatarEyesProgram.mFeatures.hasGamma = true;
		gDeferredAvatarEyesProgram.mFeatures.hasTransport = true;
		gDeferredAvatarEyesProgram.mFeatures.disableTextureIndex = true;
		gDeferredAvatarEyesProgram.mShaderFiles.clear();
		gDeferredAvatarEyesProgram.mShaderFiles.push_back(make_pair("deferred/avatarEyesV.glsl", GL_VERTEX_SHADER_ARB));
		gDeferredAvatarEyesProgram.mShaderFiles.push_back(make_pair("deferred/diffuseF.glsl", GL_FRAGMENT_SHADER_ARB));
		gDeferredAvatarEyesProgram.mShaderLevel = mVertexShaderLevel[SHADER_DEFERRED];
		success = gDeferredAvatarEyesProgram.createShader(NULL, NULL);
	}

	if (success)
	{
		gDeferredFullbrightProgram.mName = "Deferred Fullbright Shader";
		gDeferredFullbrightProgram.mFeatures.calculatesAtmospherics = true;
		gDeferredFullbrightProgram.mFeatures.hasGamma = true;
		gDeferredFullbrightProgram.mFeatures.hasTransport = true;
		gDeferredFullbrightProgram.mFeatures.mIndexedTextureChannels = LLGLSLShader::sIndexedTextureChannels;
		gDeferredFullbrightProgram.mShaderFiles.clear();
		gDeferredFullbrightProgram.mShaderFiles.push_back(make_pair("deferred/fullbrightV.glsl", GL_VERTEX_SHADER_ARB));
		gDeferredFullbrightProgram.mShaderFiles.push_back(make_pair("deferred/fullbrightF.glsl", GL_FRAGMENT_SHADER_ARB));
		gDeferredFullbrightProgram.mShaderLevel = mVertexShaderLevel[SHADER_DEFERRED];
		success = gDeferredFullbrightProgram.createShader(NULL, NULL);
	}

	if (success)
	{
		gDeferredFullbrightAlphaMaskProgram.mName = "Deferred Fullbright Alpha Masking Shader";
		gDeferredFullbrightAlphaMaskProgram.mFeatures.calculatesAtmospherics = true;
		gDeferredFullbrightAlphaMaskProgram.mFeatures.hasGamma = true;
		gDeferredFullbrightAlphaMaskProgram.mFeatures.hasTransport = true;
		gDeferredFullbrightAlphaMaskProgram.mFeatures.mIndexedTextureChannels = LLGLSLShader::sIndexedTextureChannels;
		gDeferredFullbrightAlphaMaskProgram.mShaderFiles.clear();
		gDeferredFullbrightAlphaMaskProgram.mShaderFiles.push_back(make_pair("deferred/fullbrightV.glsl", GL_VERTEX_SHADER_ARB));
		gDeferredFullbrightAlphaMaskProgram.mShaderFiles.push_back(make_pair("deferred/fullbrightF.glsl", GL_FRAGMENT_SHADER_ARB));
		gDeferredFullbrightAlphaMaskProgram.addPermutation("HAS_ALPHA_MASK","1");
		gDeferredFullbrightAlphaMaskProgram.mShaderLevel = mVertexShaderLevel[SHADER_DEFERRED];
		success = gDeferredFullbrightAlphaMaskProgram.createShader(NULL, NULL);
	}

	if (success)
	{
		gDeferredFullbrightWaterProgram.mName = "Deferred Fullbright Underwater Shader";
		gDeferredFullbrightWaterProgram.mFeatures.calculatesAtmospherics = true;
		gDeferredFullbrightWaterProgram.mFeatures.hasGamma = true;
		gDeferredFullbrightWaterProgram.mFeatures.hasTransport = true;
		gDeferredFullbrightWaterProgram.mFeatures.mIndexedTextureChannels = LLGLSLShader::sIndexedTextureChannels;
		gDeferredFullbrightWaterProgram.mShaderFiles.clear();
		gDeferredFullbrightWaterProgram.mShaderFiles.push_back(make_pair("deferred/fullbrightV.glsl", GL_VERTEX_SHADER_ARB));
		gDeferredFullbrightWaterProgram.mShaderFiles.push_back(make_pair("deferred/fullbrightF.glsl", GL_FRAGMENT_SHADER_ARB));
		gDeferredFullbrightWaterProgram.mShaderLevel = mVertexShaderLevel[SHADER_DEFERRED];
		gDeferredFullbrightWaterProgram.mShaderGroup = LLGLSLShader::SG_WATER;
		gDeferredFullbrightWaterProgram.addPermutation("WATER_FOG","1");
		success = gDeferredFullbrightWaterProgram.createShader(NULL, NULL);
	}

	if (success)
	{
		gDeferredFullbrightAlphaMaskWaterProgram.mName = "Deferred Fullbright Underwater Alpha Masking Shader";
		gDeferredFullbrightAlphaMaskWaterProgram.mFeatures.calculatesAtmospherics = true;
		gDeferredFullbrightAlphaMaskWaterProgram.mFeatures.hasGamma = true;
		gDeferredFullbrightAlphaMaskWaterProgram.mFeatures.hasTransport = true;
		gDeferredFullbrightAlphaMaskWaterProgram.mFeatures.mIndexedTextureChannels = LLGLSLShader::sIndexedTextureChannels;
		gDeferredFullbrightAlphaMaskWaterProgram.mShaderFiles.clear();
		gDeferredFullbrightAlphaMaskWaterProgram.mShaderFiles.push_back(make_pair("deferred/fullbrightV.glsl", GL_VERTEX_SHADER_ARB));
		gDeferredFullbrightAlphaMaskWaterProgram.mShaderFiles.push_back(make_pair("deferred/fullbrightF.glsl", GL_FRAGMENT_SHADER_ARB));
		gDeferredFullbrightAlphaMaskWaterProgram.mShaderLevel = mVertexShaderLevel[SHADER_DEFERRED];
		gDeferredFullbrightAlphaMaskWaterProgram.mShaderGroup = LLGLSLShader::SG_WATER;
		gDeferredFullbrightAlphaMaskWaterProgram.addPermutation("HAS_ALPHA_MASK","1");
		gDeferredFullbrightAlphaMaskWaterProgram.addPermutation("WATER_FOG","1");
		success = gDeferredFullbrightAlphaMaskWaterProgram.createShader(NULL, NULL);
	}

	if (success)
	{
		gDeferredFullbrightShinyProgram.mName = "Deferred FullbrightShiny Shader";
		gDeferredFullbrightShinyProgram.mFeatures.calculatesAtmospherics = true;
		gDeferredFullbrightShinyProgram.mFeatures.hasGamma = true;
		gDeferredFullbrightShinyProgram.mFeatures.hasTransport = true;
		gDeferredFullbrightShinyProgram.mFeatures.mIndexedTextureChannels = LLGLSLShader::sIndexedTextureChannels-1;
		gDeferredFullbrightShinyProgram.mShaderFiles.clear();
		gDeferredFullbrightShinyProgram.mShaderFiles.push_back(make_pair("deferred/fullbrightShinyV.glsl", GL_VERTEX_SHADER_ARB));
		gDeferredFullbrightShinyProgram.mShaderFiles.push_back(make_pair("deferred/fullbrightShinyF.glsl", GL_FRAGMENT_SHADER_ARB));
		gDeferredFullbrightShinyProgram.mShaderLevel = mVertexShaderLevel[SHADER_DEFERRED];
		success = gDeferredFullbrightShinyProgram.createShader(NULL, NULL);
	}

	if (success)
	{
		gDeferredSkinnedFullbrightProgram.mName = "Skinned Fullbright Shader";
		gDeferredSkinnedFullbrightProgram.mFeatures.calculatesAtmospherics = true;
		gDeferredSkinnedFullbrightProgram.mFeatures.hasGamma = true;
		gDeferredSkinnedFullbrightProgram.mFeatures.hasTransport = true;
		gDeferredSkinnedFullbrightProgram.mFeatures.hasObjectSkinning = true;
		gDeferredSkinnedFullbrightProgram.mFeatures.disableTextureIndex = true;
		gDeferredSkinnedFullbrightProgram.mShaderFiles.clear();
		gDeferredSkinnedFullbrightProgram.mShaderFiles.push_back(make_pair("objects/fullbrightSkinnedV.glsl", GL_VERTEX_SHADER_ARB));
		gDeferredSkinnedFullbrightProgram.mShaderFiles.push_back(make_pair("deferred/fullbrightF.glsl", GL_FRAGMENT_SHADER_ARB));
		gDeferredSkinnedFullbrightProgram.mShaderLevel = mVertexShaderLevel[SHADER_OBJECT];
		success = gDeferredSkinnedFullbrightProgram.createShader(NULL, NULL);
	}

	if (success)
	{
		gDeferredSkinnedFullbrightShinyProgram.mName = "Skinned Fullbright Shiny Shader";
		gDeferredSkinnedFullbrightShinyProgram.mFeatures.calculatesAtmospherics = true;
		gDeferredSkinnedFullbrightShinyProgram.mFeatures.hasGamma = true;
		gDeferredSkinnedFullbrightShinyProgram.mFeatures.hasTransport = true;
		gDeferredSkinnedFullbrightShinyProgram.mFeatures.hasObjectSkinning = true;
		gDeferredSkinnedFullbrightShinyProgram.mFeatures.disableTextureIndex = true;
		gDeferredSkinnedFullbrightShinyProgram.mShaderFiles.clear();
		gDeferredSkinnedFullbrightShinyProgram.mShaderFiles.push_back(make_pair("objects/fullbrightShinySkinnedV.glsl", GL_VERTEX_SHADER_ARB));
		gDeferredSkinnedFullbrightShinyProgram.mShaderFiles.push_back(make_pair("deferred/fullbrightShinyF.glsl", GL_FRAGMENT_SHADER_ARB));
		gDeferredSkinnedFullbrightShinyProgram.mShaderLevel = mVertexShaderLevel[SHADER_OBJECT];
		success = gDeferredSkinnedFullbrightShinyProgram.createShader(NULL, NULL);
	}

	if (success)
	{
		gDeferredEmissiveProgram.mName = "Deferred Emissive Shader";
		gDeferredEmissiveProgram.mFeatures.calculatesAtmospherics = true;
		gDeferredEmissiveProgram.mFeatures.hasGamma = true;
		gDeferredEmissiveProgram.mFeatures.hasTransport = true;
		gDeferredEmissiveProgram.mFeatures.mIndexedTextureChannels = LLGLSLShader::sIndexedTextureChannels;
		gDeferredEmissiveProgram.mShaderFiles.clear();
		gDeferredEmissiveProgram.mShaderFiles.push_back(make_pair("deferred/emissiveV.glsl", GL_VERTEX_SHADER_ARB));
		gDeferredEmissiveProgram.mShaderFiles.push_back(make_pair("deferred/emissiveF.glsl", GL_FRAGMENT_SHADER_ARB));
		gDeferredEmissiveProgram.mShaderLevel = mVertexShaderLevel[SHADER_DEFERRED];
		success = gDeferredEmissiveProgram.createShader(NULL, NULL);
	}

	if (success)
	{
		// load water shader
		gDeferredWaterProgram.mName = "Deferred Water Shader";
		gDeferredWaterProgram.mFeatures.calculatesAtmospherics = true;
		gDeferredWaterProgram.mFeatures.hasGamma = true;
		gDeferredWaterProgram.mFeatures.hasTransport = true;
		gDeferredWaterProgram.mShaderFiles.clear();
		gDeferredWaterProgram.mShaderFiles.push_back(make_pair("deferred/waterV.glsl", GL_VERTEX_SHADER_ARB));
		gDeferredWaterProgram.mShaderFiles.push_back(make_pair("deferred/waterF.glsl", GL_FRAGMENT_SHADER_ARB));
		gDeferredWaterProgram.mShaderLevel = mVertexShaderLevel[SHADER_DEFERRED];
		success = gDeferredWaterProgram.createShader(NULL, NULL);
	}

	if (success)
	{
<<<<<<< HEAD
		// load water shader
		gDeferredUnderWaterProgram.mName = "Deferred Under Water Shader";
		gDeferredUnderWaterProgram.mFeatures.calculatesAtmospherics = true;
		gDeferredUnderWaterProgram.mFeatures.hasGamma = true;
		gDeferredUnderWaterProgram.mFeatures.hasTransport = true;
		gDeferredUnderWaterProgram.mShaderFiles.clear();
		gDeferredUnderWaterProgram.mShaderFiles.push_back(make_pair("deferred/waterV.glsl", GL_VERTEX_SHADER_ARB));
		gDeferredUnderWaterProgram.mShaderFiles.push_back(make_pair("deferred/underWaterF.glsl", GL_FRAGMENT_SHADER_ARB));
		gDeferredUnderWaterProgram.mShaderLevel = mVertexShaderLevel[SHADER_DEFERRED];
		success = gDeferredUnderWaterProgram.createShader(NULL, NULL);
	}

	if (success)
	{
=======
		// <FS:Ansariel> Tofu's SSR
		std::string frag = "deferred/softenLightF.glsl";
		if (mVertexShaderLevel[SHADER_DEFERRED] == 2 && gSavedSettings.getBOOL("FSRenderSSR"))
		{
			frag = "deferred/softenLightSSRF.glsl";
		}
		// </FS:Ansariel>

>>>>>>> bf8dcc21
		gDeferredSoftenProgram.mName = "Deferred Soften Shader";
		gDeferredSoftenProgram.mShaderFiles.clear();
		gDeferredSoftenProgram.mShaderFiles.push_back(make_pair("deferred/softenLightV.glsl", GL_VERTEX_SHADER_ARB));
		// <FS:Ansariel> Tofu's SSR
		//gDeferredSoftenProgram.mShaderFiles.push_back(make_pair("deferred/softenLightF.glsl", GL_FRAGMENT_SHADER_ARB));
		gDeferredSoftenProgram.mShaderFiles.push_back(make_pair(frag, GL_FRAGMENT_SHADER_ARB));
		// </FS:Ansariel>

		gDeferredSoftenProgram.mShaderLevel = mVertexShaderLevel[SHADER_DEFERRED];

		if (gSavedSettings.getBOOL("RenderDeferredSSAO"))
		{ //if using SSAO, take screen space light map into account as if shadows are enabled
			gDeferredSoftenProgram.mShaderLevel = llmax(gDeferredSoftenProgram.mShaderLevel, 2);
		}
				
		success = gDeferredSoftenProgram.createShader(NULL, NULL);
	}

	if (success)
	{
		gDeferredSoftenWaterProgram.mName = "Deferred Soften Underwater Shader";
		gDeferredSoftenWaterProgram.mShaderFiles.clear();
		gDeferredSoftenWaterProgram.mShaderFiles.push_back(make_pair("deferred/softenLightV.glsl", GL_VERTEX_SHADER_ARB));
		gDeferredSoftenWaterProgram.mShaderFiles.push_back(make_pair("deferred/softenLightF.glsl", GL_FRAGMENT_SHADER_ARB));

		gDeferredSoftenWaterProgram.mShaderLevel = mVertexShaderLevel[SHADER_DEFERRED];
		gDeferredSoftenWaterProgram.addPermutation("WATER_FOG", "1");
		gDeferredSoftenWaterProgram.mShaderGroup = LLGLSLShader::SG_WATER;

		if (gSavedSettings.getBOOL("RenderDeferredSSAO"))
		{ //if using SSAO, take screen space light map into account as if shadows are enabled
			gDeferredSoftenWaterProgram.mShaderLevel = llmax(gDeferredSoftenWaterProgram.mShaderLevel, 2);
		}

		success = gDeferredSoftenWaterProgram.createShader(NULL, NULL);
	}

	if (success)
	{
		gDeferredShadowProgram.mName = "Deferred Shadow Shader";
		gDeferredShadowProgram.mShaderFiles.clear();
		gDeferredShadowProgram.mShaderFiles.push_back(make_pair("deferred/shadowV.glsl", GL_VERTEX_SHADER_ARB));
		gDeferredShadowProgram.mShaderFiles.push_back(make_pair("deferred/shadowF.glsl", GL_FRAGMENT_SHADER_ARB));
		gDeferredShadowProgram.mShaderLevel = mVertexShaderLevel[SHADER_DEFERRED];
		gDeferredShadowProgram.addPermutation("DEPTH_CLAMP", gGLManager.mHasDepthClamp ? "1" : "0");
		success = gDeferredShadowProgram.createShader(NULL, NULL);
	}

	if (success)
	{
		gDeferredShadowCubeProgram.mName = "Deferred Shadow Cube Shader";
		gDeferredShadowCubeProgram.mShaderFiles.clear();
		gDeferredShadowCubeProgram.mShaderFiles.push_back(make_pair("deferred/shadowCubeV.glsl", GL_VERTEX_SHADER_ARB));
		gDeferredShadowCubeProgram.mShaderFiles.push_back(make_pair("deferred/shadowF.glsl", GL_FRAGMENT_SHADER_ARB));
		gDeferredShadowCubeProgram.addPermutation("DEPTH_CLAMP", gGLManager.mHasDepthClamp ? "1" : "0");
		gDeferredShadowCubeProgram.mShaderLevel = mVertexShaderLevel[SHADER_DEFERRED];
		success = gDeferredShadowCubeProgram.createShader(NULL, NULL);
	}

	if (success)
	{
		gDeferredShadowAlphaMaskProgram.mName = "Deferred Shadow Alpha Mask Shader";
		gDeferredShadowAlphaMaskProgram.mFeatures.mIndexedTextureChannels = LLGLSLShader::sIndexedTextureChannels;
		gDeferredShadowAlphaMaskProgram.mShaderFiles.clear();
		gDeferredShadowAlphaMaskProgram.mShaderFiles.push_back(make_pair("deferred/shadowAlphaMaskV.glsl", GL_VERTEX_SHADER_ARB));
		gDeferredShadowAlphaMaskProgram.mShaderFiles.push_back(make_pair("deferred/shadowAlphaMaskF.glsl", GL_FRAGMENT_SHADER_ARB));
		gDeferredShadowAlphaMaskProgram.addPermutation("DEPTH_CLAMP", gGLManager.mHasDepthClamp ? "1" : "0");
		gDeferredShadowAlphaMaskProgram.mShaderLevel = mVertexShaderLevel[SHADER_DEFERRED];
		success = gDeferredShadowAlphaMaskProgram.createShader(NULL, NULL);
	}

	if (success)
	{
		gDeferredAvatarShadowProgram.mName = "Deferred Avatar Shadow Shader";
		gDeferredAvatarShadowProgram.mFeatures.hasSkinning = true;
		gDeferredAvatarShadowProgram.mShaderFiles.clear();
		gDeferredAvatarShadowProgram.mShaderFiles.push_back(make_pair("deferred/avatarShadowV.glsl", GL_VERTEX_SHADER_ARB));
		gDeferredAvatarShadowProgram.mShaderFiles.push_back(make_pair("deferred/avatarShadowF.glsl", GL_FRAGMENT_SHADER_ARB));
		gDeferredAvatarShadowProgram.addPermutation("DEPTH_CLAMP", gGLManager.mHasDepthClamp ? "1" : "0");
		gDeferredAvatarShadowProgram.mShaderLevel = mVertexShaderLevel[SHADER_DEFERRED];
		success = gDeferredAvatarShadowProgram.createShader(NULL, NULL);
	}

	if (success)
	{
		gDeferredAttachmentShadowProgram.mName = "Deferred Attachment Shadow Shader";
		gDeferredAttachmentShadowProgram.mFeatures.hasObjectSkinning = true;
		gDeferredAttachmentShadowProgram.mShaderFiles.clear();
		gDeferredAttachmentShadowProgram.mShaderFiles.push_back(make_pair("deferred/attachmentShadowV.glsl", GL_VERTEX_SHADER_ARB));
		gDeferredAttachmentShadowProgram.mShaderFiles.push_back(make_pair("deferred/attachmentShadowF.glsl", GL_FRAGMENT_SHADER_ARB));
		gDeferredAttachmentShadowProgram.addPermutation("DEPTH_CLAMP", gGLManager.mHasDepthClamp ? "1" : "0");
		gDeferredAttachmentShadowProgram.mShaderLevel = mVertexShaderLevel[SHADER_DEFERRED];
		success = gDeferredAttachmentShadowProgram.createShader(NULL, NULL);
	}

	if (success)
	{
		gTerrainProgram.mName = "Deferred Terrain Shader";
		gDeferredTerrainProgram.mShaderFiles.clear();
		gDeferredTerrainProgram.mShaderFiles.push_back(make_pair("deferred/terrainV.glsl", GL_VERTEX_SHADER_ARB));
		gDeferredTerrainProgram.mShaderFiles.push_back(make_pair("deferred/terrainF.glsl", GL_FRAGMENT_SHADER_ARB));
		gDeferredTerrainProgram.mShaderLevel = mVertexShaderLevel[SHADER_DEFERRED];
		success = gDeferredTerrainProgram.createShader(NULL, NULL);
	}

	if (success)
	{
		gDeferredAvatarProgram.mName = "Avatar Shader";
		gDeferredAvatarProgram.mFeatures.hasSkinning = true;
		gDeferredAvatarProgram.mShaderFiles.clear();
		gDeferredAvatarProgram.mShaderFiles.push_back(make_pair("deferred/avatarV.glsl", GL_VERTEX_SHADER_ARB));
		gDeferredAvatarProgram.mShaderFiles.push_back(make_pair("deferred/avatarF.glsl", GL_FRAGMENT_SHADER_ARB));
		gDeferredAvatarProgram.mShaderLevel = mVertexShaderLevel[SHADER_DEFERRED];
		success = gDeferredAvatarProgram.createShader(NULL, NULL);
	}

	if (success)
	{
		gDeferredAvatarAlphaProgram.mName = "Avatar Alpha Shader";
		gDeferredAvatarAlphaProgram.mFeatures.hasSkinning = true;
		gDeferredAvatarAlphaProgram.mFeatures.calculatesLighting = false;
		gDeferredAvatarAlphaProgram.mFeatures.hasLighting = false;
		gDeferredAvatarAlphaProgram.mFeatures.isAlphaLighting = true;
		gDeferredAvatarAlphaProgram.mFeatures.disableTextureIndex = true;
		gDeferredAvatarAlphaProgram.mShaderFiles.clear();
		gDeferredAvatarAlphaProgram.mShaderFiles.push_back(make_pair("deferred/alphaV.glsl", GL_VERTEX_SHADER_ARB));
		gDeferredAvatarAlphaProgram.mShaderFiles.push_back(make_pair("deferred/alphaF.glsl", GL_FRAGMENT_SHADER_ARB));
		gDeferredAvatarAlphaProgram.addPermutation("USE_DIFFUSE_TEX", "1");
		gDeferredAvatarAlphaProgram.addPermutation("IS_AVATAR_SKIN", "1");
		gDeferredAvatarAlphaProgram.addPermutation("HAS_SHADOW", mVertexShaderLevel[SHADER_DEFERRED] > 1 ? "1" : "0");
		gDeferredAvatarAlphaProgram.mShaderLevel = mVertexShaderLevel[SHADER_DEFERRED];

		success = gDeferredAvatarAlphaProgram.createShader(NULL, NULL);

		gDeferredAvatarAlphaProgram.mFeatures.calculatesLighting = true;
		gDeferredAvatarAlphaProgram.mFeatures.hasLighting = true;
	}
	
	if (success)
	{
		gDeferredPostGammaCorrectProgram.mName = "Deferred Gamma Correction Post Process";
		gDeferredPostGammaCorrectProgram.mShaderFiles.clear();
		gDeferredPostGammaCorrectProgram.mShaderFiles.push_back(make_pair("deferred/postDeferredNoTCV.glsl", GL_VERTEX_SHADER_ARB));
		gDeferredPostGammaCorrectProgram.mShaderFiles.push_back(make_pair("deferred/postDeferredGammaCorrect.glsl", GL_FRAGMENT_SHADER_ARB));
		gDeferredPostGammaCorrectProgram.mShaderLevel = mVertexShaderLevel[SHADER_DEFERRED];
		success = gDeferredPostGammaCorrectProgram.createShader(NULL, NULL);
	}

	if (success)
	{
		gFXAAProgram.mName = "FXAA Shader";
		gFXAAProgram.mShaderFiles.clear();
		gFXAAProgram.mShaderFiles.push_back(make_pair("deferred/postDeferredV.glsl", GL_VERTEX_SHADER_ARB));
		gFXAAProgram.mShaderFiles.push_back(make_pair("deferred/fxaaF.glsl", GL_FRAGMENT_SHADER_ARB));
		gFXAAProgram.mShaderLevel = mVertexShaderLevel[SHADER_DEFERRED];
		success = gFXAAProgram.createShader(NULL, NULL);
	}

	if (success)
	{
		gDeferredPostProgram.mName = "Deferred Post Shader";
		gDeferredPostProgram.mShaderFiles.clear();
		gDeferredPostProgram.mShaderFiles.push_back(make_pair("deferred/postDeferredNoTCV.glsl", GL_VERTEX_SHADER_ARB));
		gDeferredPostProgram.mShaderFiles.push_back(make_pair("deferred/postDeferredF.glsl", GL_FRAGMENT_SHADER_ARB));
		gDeferredPostProgram.mShaderLevel = mVertexShaderLevel[SHADER_DEFERRED];
		success = gDeferredPostProgram.createShader(NULL, NULL);
	}

	if (success)
	{
		gDeferredCoFProgram.mName = "Deferred CoF Shader";
		gDeferredCoFProgram.mShaderFiles.clear();
		gDeferredCoFProgram.mShaderFiles.push_back(make_pair("deferred/postDeferredNoTCV.glsl", GL_VERTEX_SHADER_ARB));
		gDeferredCoFProgram.mShaderFiles.push_back(make_pair("deferred/cofF.glsl", GL_FRAGMENT_SHADER_ARB));
		gDeferredCoFProgram.mShaderLevel = mVertexShaderLevel[SHADER_DEFERRED];
		success = gDeferredCoFProgram.createShader(NULL, NULL);
	}

	if (success)
	{
		gDeferredDoFCombineProgram.mName = "Deferred DoFCombine Shader";
		gDeferredDoFCombineProgram.mShaderFiles.clear();
		gDeferredDoFCombineProgram.mShaderFiles.push_back(make_pair("deferred/postDeferredNoTCV.glsl", GL_VERTEX_SHADER_ARB));
		gDeferredDoFCombineProgram.mShaderFiles.push_back(make_pair("deferred/dofCombineF.glsl", GL_FRAGMENT_SHADER_ARB));
		gDeferredDoFCombineProgram.mShaderLevel = mVertexShaderLevel[SHADER_DEFERRED];
		success = gDeferredDoFCombineProgram.createShader(NULL, NULL);
	}

	if (success)
	{
		gDeferredPostNoDoFProgram.mName = "Deferred Post Shader";
		gDeferredPostNoDoFProgram.mShaderFiles.clear();
		gDeferredPostNoDoFProgram.mShaderFiles.push_back(make_pair("deferred/postDeferredNoTCV.glsl", GL_VERTEX_SHADER_ARB));
		gDeferredPostNoDoFProgram.mShaderFiles.push_back(make_pair("deferred/postDeferredNoDoFF.glsl", GL_FRAGMENT_SHADER_ARB));
		gDeferredPostNoDoFProgram.mShaderLevel = mVertexShaderLevel[SHADER_DEFERRED];
		success = gDeferredPostNoDoFProgram.createShader(NULL, NULL);
	}

	if (success)
	{
		gDeferredWLSkyProgram.mName = "Deferred Windlight Sky Shader";
		//gWLSkyProgram.mFeatures.hasGamma = true;
		gDeferredWLSkyProgram.mShaderFiles.clear();
		gDeferredWLSkyProgram.mShaderFiles.push_back(make_pair("deferred/skyV.glsl", GL_VERTEX_SHADER_ARB));
		gDeferredWLSkyProgram.mShaderFiles.push_back(make_pair("deferred/skyF.glsl", GL_FRAGMENT_SHADER_ARB));
		gDeferredWLSkyProgram.mShaderLevel = mVertexShaderLevel[SHADER_DEFERRED];
		gDeferredWLSkyProgram.mShaderGroup = LLGLSLShader::SG_SKY;
		success = gDeferredWLSkyProgram.createShader(NULL, NULL);
	}

	if (success)
	{
		gDeferredWLCloudProgram.mName = "Deferred Windlight Cloud Program";
		gDeferredWLCloudProgram.mShaderFiles.clear();
		gDeferredWLCloudProgram.mShaderFiles.push_back(make_pair("deferred/cloudsV.glsl", GL_VERTEX_SHADER_ARB));
		gDeferredWLCloudProgram.mShaderFiles.push_back(make_pair("deferred/cloudsF.glsl", GL_FRAGMENT_SHADER_ARB));
		gDeferredWLCloudProgram.mShaderLevel = mVertexShaderLevel[SHADER_DEFERRED];
		gDeferredWLCloudProgram.mShaderGroup = LLGLSLShader::SG_SKY;
		success = gDeferredWLCloudProgram.createShader(NULL, NULL);
	}

	if (success)
	{
		gDeferredStarProgram.mName = "Deferred Star Program";
		gDeferredStarProgram.mShaderFiles.clear();
		gDeferredStarProgram.mShaderFiles.push_back(make_pair("deferred/starsV.glsl", GL_VERTEX_SHADER_ARB));
		gDeferredStarProgram.mShaderFiles.push_back(make_pair("deferred/starsF.glsl", GL_FRAGMENT_SHADER_ARB));
		gDeferredStarProgram.mShaderLevel = mVertexShaderLevel[SHADER_DEFERRED];
		gDeferredStarProgram.mShaderGroup = LLGLSLShader::SG_SKY;
		success = gDeferredStarProgram.createShader(NULL, NULL);
	}

	if (success)
	{
		gNormalMapGenProgram.mName = "Normal Map Generation Program";
		gNormalMapGenProgram.mShaderFiles.clear();
		gNormalMapGenProgram.mShaderFiles.push_back(make_pair("deferred/normgenV.glsl", GL_VERTEX_SHADER_ARB));
		gNormalMapGenProgram.mShaderFiles.push_back(make_pair("deferred/normgenF.glsl", GL_FRAGMENT_SHADER_ARB));
		gNormalMapGenProgram.mShaderLevel = mVertexShaderLevel[SHADER_DEFERRED];
		gNormalMapGenProgram.mShaderGroup = LLGLSLShader::SG_SKY;
		success = gNormalMapGenProgram.createShader(NULL, NULL);
	}

	return success;
}

BOOL LLViewerShaderMgr::loadShadersObject()
{
	BOOL success = TRUE;
	
	if (mVertexShaderLevel[SHADER_OBJECT] == 0)
	{
		gObjectShinyProgram.unload();
		gObjectFullbrightShinyProgram.unload();
		gObjectFullbrightShinyWaterProgram.unload();
		gObjectShinyWaterProgram.unload();
		gObjectFullbrightNoColorProgram.unload();
		gObjectFullbrightNoColorWaterProgram.unload();
		gObjectSimpleProgram.unload();
		gObjectSimpleImpostorProgram.unload();
		gObjectPreviewProgram.unload();
		gImpostorProgram.unload();
		gObjectSimpleAlphaMaskProgram.unload();
		gObjectBumpProgram.unload();
		gObjectSimpleWaterProgram.unload();
		gObjectSimpleWaterAlphaMaskProgram.unload();
		gObjectEmissiveProgram.unload();
		gObjectEmissiveWaterProgram.unload();
		gObjectFullbrightProgram.unload();
		gObjectFullbrightAlphaMaskProgram.unload();
		gObjectFullbrightWaterProgram.unload();
		gObjectFullbrightWaterAlphaMaskProgram.unload();
		gObjectShinyNonIndexedProgram.unload();
		gObjectFullbrightShinyNonIndexedProgram.unload();
		gObjectFullbrightShinyNonIndexedWaterProgram.unload();
		gObjectShinyNonIndexedWaterProgram.unload();
		gObjectSimpleNonIndexedTexGenProgram.unload();
		gObjectSimpleNonIndexedTexGenWaterProgram.unload();
		gObjectSimpleNonIndexedWaterProgram.unload();
		gObjectAlphaMaskNonIndexedProgram.unload();
		gObjectAlphaMaskNonIndexedWaterProgram.unload();
		gObjectAlphaMaskNoColorProgram.unload();
		gObjectAlphaMaskNoColorWaterProgram.unload();
		gObjectFullbrightNonIndexedProgram.unload();
		gObjectFullbrightNonIndexedWaterProgram.unload();
		gObjectEmissiveNonIndexedProgram.unload();
		gObjectEmissiveNonIndexedWaterProgram.unload();
		gSkinnedObjectSimpleProgram.unload();
		gSkinnedObjectFullbrightProgram.unload();
		gSkinnedObjectEmissiveProgram.unload();
		gSkinnedObjectFullbrightShinyProgram.unload();
		gSkinnedObjectShinySimpleProgram.unload();
		gSkinnedObjectSimpleWaterProgram.unload();
		gSkinnedObjectFullbrightWaterProgram.unload();
		gSkinnedObjectEmissiveWaterProgram.unload();
		gSkinnedObjectFullbrightShinyWaterProgram.unload();
		gSkinnedObjectShinySimpleWaterProgram.unload();
		gTreeProgram.unload();
		gTreeWaterProgram.unload();
	
		return TRUE;
	}

	if (success)
	{
		gObjectSimpleNonIndexedProgram.mName = "Non indexed Shader";
		gObjectSimpleNonIndexedProgram.mFeatures.calculatesLighting = true;
		gObjectSimpleNonIndexedProgram.mFeatures.calculatesAtmospherics = true;
		gObjectSimpleNonIndexedProgram.mFeatures.hasGamma = true;
		gObjectSimpleNonIndexedProgram.mFeatures.hasAtmospherics = true;
		gObjectSimpleNonIndexedProgram.mFeatures.hasLighting = true;
		gObjectSimpleNonIndexedProgram.mFeatures.disableTextureIndex = true;
		gObjectSimpleNonIndexedProgram.mShaderFiles.clear();
		gObjectSimpleNonIndexedProgram.mShaderFiles.push_back(make_pair("objects/simpleV.glsl", GL_VERTEX_SHADER_ARB));
		gObjectSimpleNonIndexedProgram.mShaderFiles.push_back(make_pair("objects/simpleF.glsl", GL_FRAGMENT_SHADER_ARB));
		gObjectSimpleNonIndexedProgram.mShaderLevel = mVertexShaderLevel[SHADER_OBJECT];
		success = gObjectSimpleNonIndexedProgram.createShader(NULL, NULL);
	}
	
	if (success)
	{
		gObjectSimpleNonIndexedTexGenProgram.mName = "Non indexed tex-gen Shader";
		gObjectSimpleNonIndexedTexGenProgram.mFeatures.calculatesLighting = true;
		gObjectSimpleNonIndexedTexGenProgram.mFeatures.calculatesAtmospherics = true;
		gObjectSimpleNonIndexedTexGenProgram.mFeatures.hasGamma = true;
		gObjectSimpleNonIndexedTexGenProgram.mFeatures.hasAtmospherics = true;
		gObjectSimpleNonIndexedTexGenProgram.mFeatures.hasLighting = true;
		gObjectSimpleNonIndexedTexGenProgram.mFeatures.disableTextureIndex = true;
		gObjectSimpleNonIndexedTexGenProgram.mShaderFiles.clear();
		gObjectSimpleNonIndexedTexGenProgram.mShaderFiles.push_back(make_pair("objects/simpleTexGenV.glsl", GL_VERTEX_SHADER_ARB));
		gObjectSimpleNonIndexedTexGenProgram.mShaderFiles.push_back(make_pair("objects/simpleF.glsl", GL_FRAGMENT_SHADER_ARB));
		gObjectSimpleNonIndexedTexGenProgram.mShaderLevel = mVertexShaderLevel[SHADER_OBJECT];
		success = gObjectSimpleNonIndexedTexGenProgram.createShader(NULL, NULL);
	}
	

	if (success)
	{
		gObjectSimpleNonIndexedWaterProgram.mName = "Non indexed Water Shader";
		gObjectSimpleNonIndexedWaterProgram.mFeatures.calculatesLighting = true;
		gObjectSimpleNonIndexedWaterProgram.mFeatures.calculatesAtmospherics = true;
		gObjectSimpleNonIndexedWaterProgram.mFeatures.hasWaterFog = true;
		gObjectSimpleNonIndexedWaterProgram.mFeatures.hasAtmospherics = true;
		gObjectSimpleNonIndexedWaterProgram.mFeatures.hasLighting = true;
		gObjectSimpleNonIndexedWaterProgram.mFeatures.disableTextureIndex = true;
		gObjectSimpleNonIndexedWaterProgram.mShaderFiles.clear();
		gObjectSimpleNonIndexedWaterProgram.mShaderFiles.push_back(make_pair("objects/simpleV.glsl", GL_VERTEX_SHADER_ARB));
		gObjectSimpleNonIndexedWaterProgram.mShaderFiles.push_back(make_pair("objects/simpleWaterF.glsl", GL_FRAGMENT_SHADER_ARB));
		gObjectSimpleNonIndexedWaterProgram.mShaderLevel = mVertexShaderLevel[SHADER_OBJECT];
		gObjectSimpleNonIndexedWaterProgram.mShaderGroup = LLGLSLShader::SG_WATER;
		success = gObjectSimpleNonIndexedWaterProgram.createShader(NULL, NULL);
	}

	if (success)
	{
		gObjectSimpleNonIndexedTexGenWaterProgram.mName = "Non indexed tex-gen Water Shader";
		gObjectSimpleNonIndexedTexGenWaterProgram.mFeatures.calculatesLighting = true;
		gObjectSimpleNonIndexedTexGenWaterProgram.mFeatures.calculatesAtmospherics = true;
		gObjectSimpleNonIndexedTexGenWaterProgram.mFeatures.hasWaterFog = true;
		gObjectSimpleNonIndexedTexGenWaterProgram.mFeatures.hasAtmospherics = true;
		gObjectSimpleNonIndexedTexGenWaterProgram.mFeatures.hasLighting = true;
		gObjectSimpleNonIndexedTexGenWaterProgram.mFeatures.disableTextureIndex = true;
		gObjectSimpleNonIndexedTexGenWaterProgram.mShaderFiles.clear();
		gObjectSimpleNonIndexedTexGenWaterProgram.mShaderFiles.push_back(make_pair("objects/simpleTexGenV.glsl", GL_VERTEX_SHADER_ARB));
		gObjectSimpleNonIndexedTexGenWaterProgram.mShaderFiles.push_back(make_pair("objects/simpleWaterF.glsl", GL_FRAGMENT_SHADER_ARB));
		gObjectSimpleNonIndexedTexGenWaterProgram.mShaderLevel = mVertexShaderLevel[SHADER_OBJECT];
		gObjectSimpleNonIndexedTexGenWaterProgram.mShaderGroup = LLGLSLShader::SG_WATER;
		success = gObjectSimpleNonIndexedTexGenWaterProgram.createShader(NULL, NULL);
	}

	if (success)
	{
		gObjectAlphaMaskNonIndexedProgram.mName = "Non indexed alpha mask Shader";
		gObjectAlphaMaskNonIndexedProgram.mFeatures.calculatesLighting = true;
		gObjectAlphaMaskNonIndexedProgram.mFeatures.calculatesAtmospherics = true;
		gObjectAlphaMaskNonIndexedProgram.mFeatures.hasGamma = true;
		gObjectAlphaMaskNonIndexedProgram.mFeatures.hasAtmospherics = true;
		gObjectAlphaMaskNonIndexedProgram.mFeatures.hasLighting = true;
		gObjectAlphaMaskNonIndexedProgram.mFeatures.disableTextureIndex = true;
		gObjectAlphaMaskNonIndexedProgram.mFeatures.hasAlphaMask = true;
		gObjectAlphaMaskNonIndexedProgram.mShaderFiles.clear();
		gObjectAlphaMaskNonIndexedProgram.mShaderFiles.push_back(make_pair("objects/simpleNonIndexedV.glsl", GL_VERTEX_SHADER_ARB));
		gObjectAlphaMaskNonIndexedProgram.mShaderFiles.push_back(make_pair("objects/simpleF.glsl", GL_FRAGMENT_SHADER_ARB));
		gObjectAlphaMaskNonIndexedProgram.mShaderLevel = mVertexShaderLevel[SHADER_OBJECT];
		success = gObjectAlphaMaskNonIndexedProgram.createShader(NULL, NULL);
	}
	
	if (success)
	{
		gObjectAlphaMaskNonIndexedWaterProgram.mName = "Non indexed alpha mask Water Shader";
		gObjectAlphaMaskNonIndexedWaterProgram.mFeatures.calculatesLighting = true;
		gObjectAlphaMaskNonIndexedWaterProgram.mFeatures.calculatesAtmospherics = true;
		gObjectAlphaMaskNonIndexedWaterProgram.mFeatures.hasWaterFog = true;
		gObjectAlphaMaskNonIndexedWaterProgram.mFeatures.hasAtmospherics = true;
		gObjectAlphaMaskNonIndexedWaterProgram.mFeatures.hasLighting = true;
		gObjectAlphaMaskNonIndexedWaterProgram.mFeatures.disableTextureIndex = true;
		gObjectAlphaMaskNonIndexedWaterProgram.mFeatures.hasAlphaMask = true;
		gObjectAlphaMaskNonIndexedWaterProgram.mShaderFiles.clear();
		gObjectAlphaMaskNonIndexedWaterProgram.mShaderFiles.push_back(make_pair("objects/simpleNonIndexedV.glsl", GL_VERTEX_SHADER_ARB));
		gObjectAlphaMaskNonIndexedWaterProgram.mShaderFiles.push_back(make_pair("objects/simpleWaterF.glsl", GL_FRAGMENT_SHADER_ARB));
		gObjectAlphaMaskNonIndexedWaterProgram.mShaderLevel = mVertexShaderLevel[SHADER_OBJECT];
		gObjectAlphaMaskNonIndexedWaterProgram.mShaderGroup = LLGLSLShader::SG_WATER;
		success = gObjectAlphaMaskNonIndexedWaterProgram.createShader(NULL, NULL);
	}

	if (success)
	{
		gObjectAlphaMaskNoColorProgram.mName = "No color alpha mask Shader";
		gObjectAlphaMaskNoColorProgram.mFeatures.calculatesLighting = true;
		gObjectAlphaMaskNoColorProgram.mFeatures.calculatesAtmospherics = true;
		gObjectAlphaMaskNoColorProgram.mFeatures.hasGamma = true;
		gObjectAlphaMaskNoColorProgram.mFeatures.hasAtmospherics = true;
		gObjectAlphaMaskNoColorProgram.mFeatures.hasLighting = true;
		gObjectAlphaMaskNoColorProgram.mFeatures.disableTextureIndex = true;
		gObjectAlphaMaskNoColorProgram.mFeatures.hasAlphaMask = true;
		gObjectAlphaMaskNoColorProgram.mShaderFiles.clear();
		gObjectAlphaMaskNoColorProgram.mShaderFiles.push_back(make_pair("objects/simpleNoColorV.glsl", GL_VERTEX_SHADER_ARB));
		gObjectAlphaMaskNoColorProgram.mShaderFiles.push_back(make_pair("objects/simpleF.glsl", GL_FRAGMENT_SHADER_ARB));
		gObjectAlphaMaskNoColorProgram.mShaderLevel = mVertexShaderLevel[SHADER_OBJECT];
		success = gObjectAlphaMaskNoColorProgram.createShader(NULL, NULL);
	}
	
	if (success)
	{
		gObjectAlphaMaskNoColorWaterProgram.mName = "No color alpha mask Water Shader";
		gObjectAlphaMaskNoColorWaterProgram.mFeatures.calculatesLighting = true;
		gObjectAlphaMaskNoColorWaterProgram.mFeatures.calculatesAtmospherics = true;
		gObjectAlphaMaskNoColorWaterProgram.mFeatures.hasWaterFog = true;
		gObjectAlphaMaskNoColorWaterProgram.mFeatures.hasAtmospherics = true;
		gObjectAlphaMaskNoColorWaterProgram.mFeatures.hasLighting = true;
		gObjectAlphaMaskNoColorWaterProgram.mFeatures.disableTextureIndex = true;
		gObjectAlphaMaskNoColorWaterProgram.mFeatures.hasAlphaMask = true;
		gObjectAlphaMaskNoColorWaterProgram.mShaderFiles.clear();
		gObjectAlphaMaskNoColorWaterProgram.mShaderFiles.push_back(make_pair("objects/simpleNoColorV.glsl", GL_VERTEX_SHADER_ARB));
		gObjectAlphaMaskNoColorWaterProgram.mShaderFiles.push_back(make_pair("objects/simpleWaterF.glsl", GL_FRAGMENT_SHADER_ARB));
		gObjectAlphaMaskNoColorWaterProgram.mShaderLevel = mVertexShaderLevel[SHADER_OBJECT];
		gObjectAlphaMaskNoColorWaterProgram.mShaderGroup = LLGLSLShader::SG_WATER;
		success = gObjectAlphaMaskNoColorWaterProgram.createShader(NULL, NULL);
	}

	if (success)
	{
		gTreeProgram.mName = "Tree Shader";
		gTreeProgram.mFeatures.calculatesLighting = true;
		gTreeProgram.mFeatures.calculatesAtmospherics = true;
		gTreeProgram.mFeatures.hasGamma = true;
		gTreeProgram.mFeatures.hasAtmospherics = true;
		gTreeProgram.mFeatures.hasLighting = true;
		gTreeProgram.mFeatures.disableTextureIndex = true;
		gTreeProgram.mFeatures.hasAlphaMask = true;
		gTreeProgram.mShaderFiles.clear();
		gTreeProgram.mShaderFiles.push_back(make_pair("objects/treeV.glsl", GL_VERTEX_SHADER_ARB));
		gTreeProgram.mShaderFiles.push_back(make_pair("objects/simpleF.glsl", GL_FRAGMENT_SHADER_ARB));
		gTreeProgram.mShaderLevel = mVertexShaderLevel[SHADER_OBJECT];
		success = gTreeProgram.createShader(NULL, NULL);
	}
	
	if (success)
	{
		gTreeWaterProgram.mName = "Tree Water Shader";
		gTreeWaterProgram.mFeatures.calculatesLighting = true;
		gTreeWaterProgram.mFeatures.calculatesAtmospherics = true;
		gTreeWaterProgram.mFeatures.hasWaterFog = true;
		gTreeWaterProgram.mFeatures.hasAtmospherics = true;
		gTreeWaterProgram.mFeatures.hasLighting = true;
		gTreeWaterProgram.mFeatures.disableTextureIndex = true;
		gTreeWaterProgram.mFeatures.hasAlphaMask = true;
		gTreeWaterProgram.mShaderFiles.clear();
		gTreeWaterProgram.mShaderFiles.push_back(make_pair("objects/treeV.glsl", GL_VERTEX_SHADER_ARB));
		gTreeWaterProgram.mShaderFiles.push_back(make_pair("objects/simpleWaterF.glsl", GL_FRAGMENT_SHADER_ARB));
		gTreeWaterProgram.mShaderLevel = mVertexShaderLevel[SHADER_OBJECT];
		gTreeWaterProgram.mShaderGroup = LLGLSLShader::SG_WATER;
		success = gTreeWaterProgram.createShader(NULL, NULL);
	}

	if (success)
	{
		gObjectFullbrightNonIndexedProgram.mName = "Non Indexed Fullbright Shader";
		gObjectFullbrightNonIndexedProgram.mFeatures.calculatesAtmospherics = true;
		gObjectFullbrightNonIndexedProgram.mFeatures.hasGamma = true;
		gObjectFullbrightNonIndexedProgram.mFeatures.hasTransport = true;
		gObjectFullbrightNonIndexedProgram.mFeatures.isFullbright = true;
		gObjectFullbrightNonIndexedProgram.mFeatures.disableTextureIndex = true;
		gObjectFullbrightNonIndexedProgram.mShaderFiles.clear();
		gObjectFullbrightNonIndexedProgram.mShaderFiles.push_back(make_pair("objects/fullbrightV.glsl", GL_VERTEX_SHADER_ARB));
		gObjectFullbrightNonIndexedProgram.mShaderFiles.push_back(make_pair("objects/fullbrightF.glsl", GL_FRAGMENT_SHADER_ARB));
		gObjectFullbrightNonIndexedProgram.mShaderLevel = mVertexShaderLevel[SHADER_OBJECT];
		success = gObjectFullbrightNonIndexedProgram.createShader(NULL, NULL);
	}

	if (success)
	{
		gObjectFullbrightNonIndexedWaterProgram.mName = "Non Indexed Fullbright Water Shader";
		gObjectFullbrightNonIndexedWaterProgram.mFeatures.calculatesAtmospherics = true;
		gObjectFullbrightNonIndexedWaterProgram.mFeatures.isFullbright = true;
		gObjectFullbrightNonIndexedWaterProgram.mFeatures.hasWaterFog = true;		
		gObjectFullbrightNonIndexedWaterProgram.mFeatures.hasTransport = true;
		gObjectFullbrightNonIndexedWaterProgram.mFeatures.disableTextureIndex = true;
		gObjectFullbrightNonIndexedWaterProgram.mShaderFiles.clear();
		gObjectFullbrightNonIndexedWaterProgram.mShaderFiles.push_back(make_pair("objects/fullbrightV.glsl", GL_VERTEX_SHADER_ARB));
		gObjectFullbrightNonIndexedWaterProgram.mShaderFiles.push_back(make_pair("objects/fullbrightWaterF.glsl", GL_FRAGMENT_SHADER_ARB));
		gObjectFullbrightNonIndexedWaterProgram.mShaderLevel = mVertexShaderLevel[SHADER_OBJECT];
		gObjectFullbrightNonIndexedWaterProgram.mShaderGroup = LLGLSLShader::SG_WATER;
		success = gObjectFullbrightNonIndexedWaterProgram.createShader(NULL, NULL);
	}

	if (success)
	{
		gObjectEmissiveNonIndexedProgram.mName = "Non Indexed Emissive Shader";
		gObjectEmissiveNonIndexedProgram.mFeatures.calculatesAtmospherics = true;
		gObjectEmissiveNonIndexedProgram.mFeatures.hasGamma = true;
		gObjectEmissiveNonIndexedProgram.mFeatures.hasTransport = true;
		gObjectEmissiveNonIndexedProgram.mFeatures.isFullbright = true;
		gObjectEmissiveNonIndexedProgram.mFeatures.disableTextureIndex = true;
		gObjectEmissiveNonIndexedProgram.mShaderFiles.clear();
		gObjectEmissiveNonIndexedProgram.mShaderFiles.push_back(make_pair("objects/emissiveV.glsl", GL_VERTEX_SHADER_ARB));
		gObjectEmissiveNonIndexedProgram.mShaderFiles.push_back(make_pair("objects/fullbrightF.glsl", GL_FRAGMENT_SHADER_ARB));
		gObjectEmissiveNonIndexedProgram.mShaderLevel = mVertexShaderLevel[SHADER_OBJECT];
		success = gObjectEmissiveNonIndexedProgram.createShader(NULL, NULL);
	}

	if (success)
	{
		gObjectEmissiveNonIndexedWaterProgram.mName = "Non Indexed Emissive Water Shader";
		gObjectEmissiveNonIndexedWaterProgram.mFeatures.calculatesAtmospherics = true;
		gObjectEmissiveNonIndexedWaterProgram.mFeatures.isFullbright = true;
		gObjectEmissiveNonIndexedWaterProgram.mFeatures.hasWaterFog = true;		
		gObjectEmissiveNonIndexedWaterProgram.mFeatures.hasTransport = true;
		gObjectEmissiveNonIndexedWaterProgram.mFeatures.disableTextureIndex = true;
		gObjectEmissiveNonIndexedWaterProgram.mShaderFiles.clear();
		gObjectEmissiveNonIndexedWaterProgram.mShaderFiles.push_back(make_pair("objects/emissiveV.glsl", GL_VERTEX_SHADER_ARB));
		gObjectEmissiveNonIndexedWaterProgram.mShaderFiles.push_back(make_pair("objects/fullbrightWaterF.glsl", GL_FRAGMENT_SHADER_ARB));
		gObjectEmissiveNonIndexedWaterProgram.mShaderLevel = mVertexShaderLevel[SHADER_OBJECT];
		gObjectEmissiveNonIndexedWaterProgram.mShaderGroup = LLGLSLShader::SG_WATER;
		success = gObjectEmissiveNonIndexedWaterProgram.createShader(NULL, NULL);
	}

	if (success)
	{
		gObjectFullbrightNoColorProgram.mName = "Non Indexed no color Fullbright Shader";
		gObjectFullbrightNoColorProgram.mFeatures.calculatesAtmospherics = true;
		gObjectFullbrightNoColorProgram.mFeatures.hasGamma = true;
		gObjectFullbrightNoColorProgram.mFeatures.hasTransport = true;
		gObjectFullbrightNoColorProgram.mFeatures.isFullbright = true;
		gObjectFullbrightNoColorProgram.mFeatures.disableTextureIndex = true;
		gObjectFullbrightNoColorProgram.mShaderFiles.clear();
		gObjectFullbrightNoColorProgram.mShaderFiles.push_back(make_pair("objects/fullbrightNoColorV.glsl", GL_VERTEX_SHADER_ARB));
		gObjectFullbrightNoColorProgram.mShaderFiles.push_back(make_pair("objects/fullbrightF.glsl", GL_FRAGMENT_SHADER_ARB));
		gObjectFullbrightNoColorProgram.mShaderLevel = mVertexShaderLevel[SHADER_OBJECT];
		success = gObjectFullbrightNoColorProgram.createShader(NULL, NULL);
	}

	if (success)
	{
		gObjectFullbrightNoColorWaterProgram.mName = "Non Indexed no color Fullbright Water Shader";
		gObjectFullbrightNoColorWaterProgram.mFeatures.calculatesAtmospherics = true;
		gObjectFullbrightNoColorWaterProgram.mFeatures.isFullbright = true;
		gObjectFullbrightNoColorWaterProgram.mFeatures.hasWaterFog = true;		
		gObjectFullbrightNoColorWaterProgram.mFeatures.hasTransport = true;
		gObjectFullbrightNoColorWaterProgram.mFeatures.disableTextureIndex = true;
		gObjectFullbrightNoColorWaterProgram.mShaderFiles.clear();
		gObjectFullbrightNoColorWaterProgram.mShaderFiles.push_back(make_pair("objects/fullbrightNoColorV.glsl", GL_VERTEX_SHADER_ARB));
		gObjectFullbrightNoColorWaterProgram.mShaderFiles.push_back(make_pair("objects/fullbrightWaterF.glsl", GL_FRAGMENT_SHADER_ARB));
		gObjectFullbrightNoColorWaterProgram.mShaderLevel = mVertexShaderLevel[SHADER_OBJECT];
		gObjectFullbrightNoColorWaterProgram.mShaderGroup = LLGLSLShader::SG_WATER;
		success = gObjectFullbrightNoColorWaterProgram.createShader(NULL, NULL);
	}

	if (success)
	{
		gObjectShinyNonIndexedProgram.mName = "Non Indexed Shiny Shader";
		gObjectShinyNonIndexedProgram.mFeatures.calculatesAtmospherics = true;
		gObjectShinyNonIndexedProgram.mFeatures.calculatesLighting = true;
		gObjectShinyNonIndexedProgram.mFeatures.hasGamma = true;
		gObjectShinyNonIndexedProgram.mFeatures.hasAtmospherics = true;
		gObjectShinyNonIndexedProgram.mFeatures.isShiny = true;
		gObjectShinyNonIndexedProgram.mFeatures.disableTextureIndex = true;
		gObjectShinyNonIndexedProgram.mShaderFiles.clear();
		gObjectShinyNonIndexedProgram.mShaderFiles.push_back(make_pair("objects/shinyV.glsl", GL_VERTEX_SHADER_ARB));
		gObjectShinyNonIndexedProgram.mShaderFiles.push_back(make_pair("objects/shinyF.glsl", GL_FRAGMENT_SHADER_ARB));		
		gObjectShinyNonIndexedProgram.mShaderLevel = mVertexShaderLevel[SHADER_OBJECT];
		success = gObjectShinyNonIndexedProgram.createShader(NULL, NULL);
	}

	if (success)
	{
		gObjectShinyNonIndexedWaterProgram.mName = "Non Indexed Shiny Water Shader";
		gObjectShinyNonIndexedWaterProgram.mFeatures.calculatesAtmospherics = true;
		gObjectShinyNonIndexedWaterProgram.mFeatures.calculatesLighting = true;
		gObjectShinyNonIndexedWaterProgram.mFeatures.isShiny = true;
		gObjectShinyNonIndexedWaterProgram.mFeatures.hasWaterFog = true;
		gObjectShinyNonIndexedWaterProgram.mFeatures.hasAtmospherics = true;
		gObjectShinyNonIndexedWaterProgram.mFeatures.disableTextureIndex = true;
		gObjectShinyNonIndexedWaterProgram.mShaderFiles.clear();
		gObjectShinyNonIndexedWaterProgram.mShaderFiles.push_back(make_pair("objects/shinyWaterF.glsl", GL_FRAGMENT_SHADER_ARB));
		gObjectShinyNonIndexedWaterProgram.mShaderFiles.push_back(make_pair("objects/shinyV.glsl", GL_VERTEX_SHADER_ARB));
		gObjectShinyNonIndexedWaterProgram.mShaderLevel = mVertexShaderLevel[SHADER_OBJECT];
		gObjectShinyNonIndexedWaterProgram.mShaderGroup = LLGLSLShader::SG_WATER;
		success = gObjectShinyNonIndexedWaterProgram.createShader(NULL, NULL);
	}
	
	if (success)
	{
		gObjectFullbrightShinyNonIndexedProgram.mName = "Non Indexed Fullbright Shiny Shader";
		gObjectFullbrightShinyNonIndexedProgram.mFeatures.calculatesAtmospherics = true;
		gObjectFullbrightShinyNonIndexedProgram.mFeatures.isFullbright = true;
		gObjectFullbrightShinyNonIndexedProgram.mFeatures.isShiny = true;
		gObjectFullbrightShinyNonIndexedProgram.mFeatures.hasGamma = true;
		gObjectFullbrightShinyNonIndexedProgram.mFeatures.hasTransport = true;
		gObjectFullbrightShinyNonIndexedProgram.mFeatures.disableTextureIndex = true;
		gObjectFullbrightShinyNonIndexedProgram.mShaderFiles.clear();
		gObjectFullbrightShinyNonIndexedProgram.mShaderFiles.push_back(make_pair("objects/fullbrightShinyV.glsl", GL_VERTEX_SHADER_ARB));
		gObjectFullbrightShinyNonIndexedProgram.mShaderFiles.push_back(make_pair("objects/fullbrightShinyF.glsl", GL_FRAGMENT_SHADER_ARB));
		gObjectFullbrightShinyNonIndexedProgram.mShaderLevel = mVertexShaderLevel[SHADER_OBJECT];
		success = gObjectFullbrightShinyNonIndexedProgram.createShader(NULL, NULL);
	}

	if (success)
	{
		gObjectFullbrightShinyNonIndexedWaterProgram.mName = "Non Indexed Fullbright Shiny Water Shader";
		gObjectFullbrightShinyNonIndexedWaterProgram.mFeatures.calculatesAtmospherics = true;
		gObjectFullbrightShinyNonIndexedWaterProgram.mFeatures.isFullbright = true;
		gObjectFullbrightShinyNonIndexedWaterProgram.mFeatures.isShiny = true;
		gObjectFullbrightShinyNonIndexedWaterProgram.mFeatures.hasGamma = true;
		gObjectFullbrightShinyNonIndexedWaterProgram.mFeatures.hasTransport = true;
		gObjectFullbrightShinyNonIndexedWaterProgram.mFeatures.hasWaterFog = true;
		gObjectFullbrightShinyNonIndexedWaterProgram.mFeatures.disableTextureIndex = true;
		gObjectFullbrightShinyNonIndexedWaterProgram.mShaderFiles.clear();
		gObjectFullbrightShinyNonIndexedWaterProgram.mShaderFiles.push_back(make_pair("objects/fullbrightShinyV.glsl", GL_VERTEX_SHADER_ARB));
		gObjectFullbrightShinyNonIndexedWaterProgram.mShaderFiles.push_back(make_pair("objects/fullbrightShinyWaterF.glsl", GL_FRAGMENT_SHADER_ARB));
		gObjectFullbrightShinyNonIndexedWaterProgram.mShaderLevel = mVertexShaderLevel[SHADER_OBJECT];
		gObjectFullbrightShinyNonIndexedWaterProgram.mShaderGroup = LLGLSLShader::SG_WATER;
		success = gObjectFullbrightShinyNonIndexedWaterProgram.createShader(NULL, NULL);
	}

	if (success)
	{
		gImpostorProgram.mName = "Impostor Shader";
		gImpostorProgram.mFeatures.disableTextureIndex = true;
		gImpostorProgram.mShaderFiles.clear();
		gImpostorProgram.mShaderFiles.push_back(make_pair("objects/impostorV.glsl", GL_VERTEX_SHADER_ARB));
		gImpostorProgram.mShaderFiles.push_back(make_pair("objects/impostorF.glsl", GL_FRAGMENT_SHADER_ARB));
		gImpostorProgram.mShaderLevel = mVertexShaderLevel[SHADER_OBJECT];
		success = gImpostorProgram.createShader(NULL, NULL);
	}

	if (success)
	{
		gObjectPreviewProgram.mName = "Simple Shader";
		gObjectPreviewProgram.mFeatures.calculatesLighting = false;
		gObjectPreviewProgram.mFeatures.calculatesAtmospherics = false;
		gObjectPreviewProgram.mFeatures.hasGamma = false;
		gObjectPreviewProgram.mFeatures.hasAtmospherics = false;
		gObjectPreviewProgram.mFeatures.hasLighting = false;
		gObjectPreviewProgram.mFeatures.mIndexedTextureChannels = 0;
		gObjectPreviewProgram.mFeatures.disableTextureIndex = true;
		gObjectPreviewProgram.mShaderFiles.clear();
		gObjectPreviewProgram.mShaderFiles.push_back(make_pair("objects/previewV.glsl", GL_VERTEX_SHADER_ARB));
		gObjectPreviewProgram.mShaderFiles.push_back(make_pair("objects/previewF.glsl", GL_FRAGMENT_SHADER_ARB));
		gObjectPreviewProgram.mShaderLevel = mVertexShaderLevel[SHADER_OBJECT];
		success = gObjectPreviewProgram.createShader(NULL, NULL);
		gObjectPreviewProgram.mFeatures.hasLighting = true;
	}

	if (success)
	{
		gObjectSimpleProgram.mName = "Simple Shader";
		gObjectSimpleProgram.mFeatures.calculatesLighting = true;
		gObjectSimpleProgram.mFeatures.calculatesAtmospherics = true;
		gObjectSimpleProgram.mFeatures.hasGamma = true;
		gObjectSimpleProgram.mFeatures.hasAtmospherics = true;
		gObjectSimpleProgram.mFeatures.hasLighting = true;
		gObjectSimpleProgram.mFeatures.mIndexedTextureChannels = 0;
		gObjectSimpleProgram.mShaderFiles.clear();
		gObjectSimpleProgram.mShaderFiles.push_back(make_pair("objects/simpleV.glsl", GL_VERTEX_SHADER_ARB));
		gObjectSimpleProgram.mShaderFiles.push_back(make_pair("objects/simpleF.glsl", GL_FRAGMENT_SHADER_ARB));
		gObjectSimpleProgram.mShaderLevel = mVertexShaderLevel[SHADER_OBJECT];
		success = gObjectSimpleProgram.createShader(NULL, NULL);
	}

	if (success)
	{
		gObjectSimpleImpostorProgram.mName = "Simple Impostor Shader";
		gObjectSimpleImpostorProgram.mFeatures.calculatesLighting = true;
		gObjectSimpleImpostorProgram.mFeatures.calculatesAtmospherics = true;
		gObjectSimpleImpostorProgram.mFeatures.hasGamma = true;
		gObjectSimpleImpostorProgram.mFeatures.hasAtmospherics = true;
		gObjectSimpleImpostorProgram.mFeatures.hasLighting = true;
		gObjectSimpleImpostorProgram.mFeatures.mIndexedTextureChannels = 0;
		// force alpha mask version of lighting so we can weed out
		// transparent pixels from impostor temp buffer
		//
		gObjectSimpleImpostorProgram.mFeatures.hasAlphaMask = true; 
		gObjectSimpleImpostorProgram.mShaderFiles.clear();
		gObjectSimpleImpostorProgram.mShaderFiles.push_back(make_pair("objects/simpleV.glsl", GL_VERTEX_SHADER_ARB));
		gObjectSimpleImpostorProgram.mShaderFiles.push_back(make_pair("objects/simpleF.glsl", GL_FRAGMENT_SHADER_ARB));
		gObjectSimpleImpostorProgram.mShaderLevel = mVertexShaderLevel[SHADER_OBJECT];
		
		success = gObjectSimpleImpostorProgram.createShader(NULL, NULL);
	}

	if (success)
	{
		gObjectSimpleWaterProgram.mName = "Simple Water Shader";
		gObjectSimpleWaterProgram.mFeatures.calculatesLighting = true;
		gObjectSimpleWaterProgram.mFeatures.calculatesAtmospherics = true;
		gObjectSimpleWaterProgram.mFeatures.hasWaterFog = true;
		gObjectSimpleWaterProgram.mFeatures.hasAtmospherics = true;
		gObjectSimpleWaterProgram.mFeatures.hasLighting = true;
		gObjectSimpleWaterProgram.mFeatures.mIndexedTextureChannels = 0;
		gObjectSimpleWaterProgram.mShaderFiles.clear();
		gObjectSimpleWaterProgram.mShaderFiles.push_back(make_pair("objects/simpleV.glsl", GL_VERTEX_SHADER_ARB));
		gObjectSimpleWaterProgram.mShaderFiles.push_back(make_pair("objects/simpleWaterF.glsl", GL_FRAGMENT_SHADER_ARB));
		gObjectSimpleWaterProgram.mShaderLevel = mVertexShaderLevel[SHADER_OBJECT];
		gObjectSimpleWaterProgram.mShaderGroup = LLGLSLShader::SG_WATER;
		success = gObjectSimpleWaterProgram.createShader(NULL, NULL);
	}
	
	if (success)
	{
		gObjectBumpProgram.mName = "Bump Shader";
		/*gObjectBumpProgram.mFeatures.calculatesLighting = true;
		gObjectBumpProgram.mFeatures.calculatesAtmospherics = true;
		gObjectBumpProgram.mFeatures.hasGamma = true;
		gObjectBumpProgram.mFeatures.hasAtmospherics = true;
		gObjectBumpProgram.mFeatures.hasLighting = true;
		gObjectBumpProgram.mFeatures.mIndexedTextureChannels = 0;*/
		gObjectBumpProgram.mShaderFiles.clear();
		gObjectBumpProgram.mShaderFiles.push_back(make_pair("objects/bumpV.glsl", GL_VERTEX_SHADER_ARB));
		gObjectBumpProgram.mShaderFiles.push_back(make_pair("objects/bumpF.glsl", GL_FRAGMENT_SHADER_ARB));
		gObjectBumpProgram.mShaderLevel = mVertexShaderLevel[SHADER_OBJECT];
		success = gObjectBumpProgram.createShader(NULL, NULL);
		if (success)
		{ //lldrawpoolbump assumes "texture0" has channel 0 and "texture1" has channel 1
			gObjectBumpProgram.bind();
			gObjectBumpProgram.uniform1i(sTexture0, 0);
			gObjectBumpProgram.uniform1i(sTexture1, 1);
			gObjectBumpProgram.unbind();
		}
	}
	
	
	if (success)
	{
		gObjectSimpleAlphaMaskProgram.mName = "Simple Alpha Mask Shader";
		gObjectSimpleAlphaMaskProgram.mFeatures.calculatesLighting = true;
		gObjectSimpleAlphaMaskProgram.mFeatures.calculatesAtmospherics = true;
		gObjectSimpleAlphaMaskProgram.mFeatures.hasGamma = true;
		gObjectSimpleAlphaMaskProgram.mFeatures.hasAtmospherics = true;
		gObjectSimpleAlphaMaskProgram.mFeatures.hasLighting = true;
		gObjectSimpleAlphaMaskProgram.mFeatures.hasAlphaMask = true;
		gObjectSimpleAlphaMaskProgram.mFeatures.mIndexedTextureChannels = 0;
		gObjectSimpleAlphaMaskProgram.mShaderFiles.clear();
		gObjectSimpleAlphaMaskProgram.mShaderFiles.push_back(make_pair("objects/simpleV.glsl", GL_VERTEX_SHADER_ARB));
		gObjectSimpleAlphaMaskProgram.mShaderFiles.push_back(make_pair("objects/simpleF.glsl", GL_FRAGMENT_SHADER_ARB));
		gObjectSimpleAlphaMaskProgram.mShaderLevel = mVertexShaderLevel[SHADER_OBJECT];
		success = gObjectSimpleAlphaMaskProgram.createShader(NULL, NULL);
	}

	if (success)
	{
		gObjectSimpleWaterAlphaMaskProgram.mName = "Simple Water Alpha Mask Shader";
		gObjectSimpleWaterAlphaMaskProgram.mFeatures.calculatesLighting = true;
		gObjectSimpleWaterAlphaMaskProgram.mFeatures.calculatesAtmospherics = true;
		gObjectSimpleWaterAlphaMaskProgram.mFeatures.hasWaterFog = true;
		gObjectSimpleWaterAlphaMaskProgram.mFeatures.hasAtmospherics = true;
		gObjectSimpleWaterAlphaMaskProgram.mFeatures.hasLighting = true;
		gObjectSimpleWaterAlphaMaskProgram.mFeatures.hasAlphaMask = true;
		gObjectSimpleWaterAlphaMaskProgram.mFeatures.mIndexedTextureChannels = 0;
		gObjectSimpleWaterAlphaMaskProgram.mShaderFiles.clear();
		gObjectSimpleWaterAlphaMaskProgram.mShaderFiles.push_back(make_pair("objects/simpleV.glsl", GL_VERTEX_SHADER_ARB));
		gObjectSimpleWaterAlphaMaskProgram.mShaderFiles.push_back(make_pair("objects/simpleWaterF.glsl", GL_FRAGMENT_SHADER_ARB));
		gObjectSimpleWaterAlphaMaskProgram.mShaderLevel = mVertexShaderLevel[SHADER_OBJECT];
		gObjectSimpleWaterAlphaMaskProgram.mShaderGroup = LLGLSLShader::SG_WATER;
		success = gObjectSimpleWaterAlphaMaskProgram.createShader(NULL, NULL);
	}

	if (success)
	{
		gObjectFullbrightProgram.mName = "Fullbright Shader";
		gObjectFullbrightProgram.mFeatures.calculatesAtmospherics = true;
		gObjectFullbrightProgram.mFeatures.hasGamma = true;
		gObjectFullbrightProgram.mFeatures.hasTransport = true;
		gObjectFullbrightProgram.mFeatures.isFullbright = true;
		gObjectFullbrightProgram.mFeatures.mIndexedTextureChannels = 0;
		gObjectFullbrightProgram.mShaderFiles.clear();
		gObjectFullbrightProgram.mShaderFiles.push_back(make_pair("objects/fullbrightV.glsl", GL_VERTEX_SHADER_ARB));
		gObjectFullbrightProgram.mShaderFiles.push_back(make_pair("objects/fullbrightF.glsl", GL_FRAGMENT_SHADER_ARB));
		gObjectFullbrightProgram.mShaderLevel = mVertexShaderLevel[SHADER_OBJECT];
		success = gObjectFullbrightProgram.createShader(NULL, NULL);
	}

	if (success)
	{
		gObjectFullbrightWaterProgram.mName = "Fullbright Water Shader";
		gObjectFullbrightWaterProgram.mFeatures.calculatesAtmospherics = true;
		gObjectFullbrightWaterProgram.mFeatures.isFullbright = true;
		gObjectFullbrightWaterProgram.mFeatures.hasWaterFog = true;		
		gObjectFullbrightWaterProgram.mFeatures.hasTransport = true;
		gObjectFullbrightWaterProgram.mFeatures.mIndexedTextureChannels = 0;
		gObjectFullbrightWaterProgram.mShaderFiles.clear();
		gObjectFullbrightWaterProgram.mShaderFiles.push_back(make_pair("objects/fullbrightV.glsl", GL_VERTEX_SHADER_ARB));
		gObjectFullbrightWaterProgram.mShaderFiles.push_back(make_pair("objects/fullbrightWaterF.glsl", GL_FRAGMENT_SHADER_ARB));
		gObjectFullbrightWaterProgram.mShaderLevel = mVertexShaderLevel[SHADER_OBJECT];
		gObjectFullbrightWaterProgram.mShaderGroup = LLGLSLShader::SG_WATER;
		success = gObjectFullbrightWaterProgram.createShader(NULL, NULL);
	}

	if (success)
	{
		gObjectEmissiveProgram.mName = "Emissive Shader";
		gObjectEmissiveProgram.mFeatures.calculatesAtmospherics = true;
		gObjectEmissiveProgram.mFeatures.hasGamma = true;
		gObjectEmissiveProgram.mFeatures.hasTransport = true;
		gObjectEmissiveProgram.mFeatures.isFullbright = true;
		gObjectEmissiveProgram.mFeatures.mIndexedTextureChannels = 0;
		gObjectEmissiveProgram.mShaderFiles.clear();
		gObjectEmissiveProgram.mShaderFiles.push_back(make_pair("objects/emissiveV.glsl", GL_VERTEX_SHADER_ARB));
		gObjectEmissiveProgram.mShaderFiles.push_back(make_pair("objects/fullbrightF.glsl", GL_FRAGMENT_SHADER_ARB));
		gObjectEmissiveProgram.mShaderLevel = mVertexShaderLevel[SHADER_OBJECT];
		success = gObjectEmissiveProgram.createShader(NULL, NULL);
	}

	if (success)
	{
		gObjectEmissiveWaterProgram.mName = "Emissive Water Shader";
		gObjectEmissiveWaterProgram.mFeatures.calculatesAtmospherics = true;
		gObjectEmissiveWaterProgram.mFeatures.isFullbright = true;
		gObjectEmissiveWaterProgram.mFeatures.hasWaterFog = true;		
		gObjectEmissiveWaterProgram.mFeatures.hasTransport = true;
		gObjectEmissiveWaterProgram.mFeatures.mIndexedTextureChannels = 0;
		gObjectEmissiveWaterProgram.mShaderFiles.clear();
		gObjectEmissiveWaterProgram.mShaderFiles.push_back(make_pair("objects/emissiveV.glsl", GL_VERTEX_SHADER_ARB));
		gObjectEmissiveWaterProgram.mShaderFiles.push_back(make_pair("objects/fullbrightWaterF.glsl", GL_FRAGMENT_SHADER_ARB));
		gObjectEmissiveWaterProgram.mShaderLevel = mVertexShaderLevel[SHADER_OBJECT];
		gObjectEmissiveWaterProgram.mShaderGroup = LLGLSLShader::SG_WATER;
		success = gObjectEmissiveWaterProgram.createShader(NULL, NULL);
	}

	if (success)
	{
		gObjectFullbrightAlphaMaskProgram.mName = "Fullbright Alpha Mask Shader";
		gObjectFullbrightAlphaMaskProgram.mFeatures.calculatesAtmospherics = true;
		gObjectFullbrightAlphaMaskProgram.mFeatures.hasGamma = true;
		gObjectFullbrightAlphaMaskProgram.mFeatures.hasTransport = true;
		gObjectFullbrightAlphaMaskProgram.mFeatures.isFullbright = true;
		gObjectFullbrightAlphaMaskProgram.mFeatures.hasAlphaMask = true;
		gObjectFullbrightAlphaMaskProgram.mFeatures.mIndexedTextureChannels = 0;
		gObjectFullbrightAlphaMaskProgram.mShaderFiles.clear();
		gObjectFullbrightAlphaMaskProgram.mShaderFiles.push_back(make_pair("objects/fullbrightV.glsl", GL_VERTEX_SHADER_ARB));
		gObjectFullbrightAlphaMaskProgram.mShaderFiles.push_back(make_pair("objects/fullbrightF.glsl", GL_FRAGMENT_SHADER_ARB));
		gObjectFullbrightAlphaMaskProgram.mShaderLevel = mVertexShaderLevel[SHADER_OBJECT];
		success = gObjectFullbrightAlphaMaskProgram.createShader(NULL, NULL);
	}

	if (success)
	{
		gObjectFullbrightWaterAlphaMaskProgram.mName = "Fullbright Water Shader";
		gObjectFullbrightWaterAlphaMaskProgram.mFeatures.calculatesAtmospherics = true;
		gObjectFullbrightWaterAlphaMaskProgram.mFeatures.isFullbright = true;
		gObjectFullbrightWaterAlphaMaskProgram.mFeatures.hasWaterFog = true;		
		gObjectFullbrightWaterAlphaMaskProgram.mFeatures.hasTransport = true;
		gObjectFullbrightWaterAlphaMaskProgram.mFeatures.hasAlphaMask = true;
		gObjectFullbrightWaterAlphaMaskProgram.mFeatures.mIndexedTextureChannels = 0;
		gObjectFullbrightWaterAlphaMaskProgram.mShaderFiles.clear();
		gObjectFullbrightWaterAlphaMaskProgram.mShaderFiles.push_back(make_pair("objects/fullbrightV.glsl", GL_VERTEX_SHADER_ARB));
		gObjectFullbrightWaterAlphaMaskProgram.mShaderFiles.push_back(make_pair("objects/fullbrightWaterF.glsl", GL_FRAGMENT_SHADER_ARB));
		gObjectFullbrightWaterAlphaMaskProgram.mShaderLevel = mVertexShaderLevel[SHADER_OBJECT];
		gObjectFullbrightWaterAlphaMaskProgram.mShaderGroup = LLGLSLShader::SG_WATER;
		success = gObjectFullbrightWaterAlphaMaskProgram.createShader(NULL, NULL);
	}

	if (success)
	{
		gObjectShinyProgram.mName = "Shiny Shader";
		gObjectShinyProgram.mFeatures.calculatesAtmospherics = true;
		gObjectShinyProgram.mFeatures.calculatesLighting = true;
		gObjectShinyProgram.mFeatures.hasGamma = true;
		gObjectShinyProgram.mFeatures.hasAtmospherics = true;
		gObjectShinyProgram.mFeatures.isShiny = true;
		gObjectShinyProgram.mFeatures.mIndexedTextureChannels = 0;
		gObjectShinyProgram.mShaderFiles.clear();
		gObjectShinyProgram.mShaderFiles.push_back(make_pair("objects/shinyV.glsl", GL_VERTEX_SHADER_ARB));
		gObjectShinyProgram.mShaderFiles.push_back(make_pair("objects/shinyF.glsl", GL_FRAGMENT_SHADER_ARB));		
		gObjectShinyProgram.mShaderLevel = mVertexShaderLevel[SHADER_OBJECT];
		success = gObjectShinyProgram.createShader(NULL, NULL);
	}

	if (success)
	{
		gObjectShinyWaterProgram.mName = "Shiny Water Shader";
		gObjectShinyWaterProgram.mFeatures.calculatesAtmospherics = true;
		gObjectShinyWaterProgram.mFeatures.calculatesLighting = true;
		gObjectShinyWaterProgram.mFeatures.isShiny = true;
		gObjectShinyWaterProgram.mFeatures.hasWaterFog = true;
		gObjectShinyWaterProgram.mFeatures.hasAtmospherics = true;
		gObjectShinyWaterProgram.mFeatures.mIndexedTextureChannels = 0;
		gObjectShinyWaterProgram.mShaderFiles.clear();
		gObjectShinyWaterProgram.mShaderFiles.push_back(make_pair("objects/shinyWaterF.glsl", GL_FRAGMENT_SHADER_ARB));
		gObjectShinyWaterProgram.mShaderFiles.push_back(make_pair("objects/shinyV.glsl", GL_VERTEX_SHADER_ARB));
		gObjectShinyWaterProgram.mShaderLevel = mVertexShaderLevel[SHADER_OBJECT];
		gObjectShinyWaterProgram.mShaderGroup = LLGLSLShader::SG_WATER;
		success = gObjectShinyWaterProgram.createShader(NULL, NULL);
	}
	
	if (success)
	{
		gObjectFullbrightShinyProgram.mName = "Fullbright Shiny Shader";
		gObjectFullbrightShinyProgram.mFeatures.calculatesAtmospherics = true;
		gObjectFullbrightShinyProgram.mFeatures.isFullbright = true;
		gObjectFullbrightShinyProgram.mFeatures.isShiny = true;
		gObjectFullbrightShinyProgram.mFeatures.hasGamma = true;
		gObjectFullbrightShinyProgram.mFeatures.hasTransport = true;
		gObjectFullbrightShinyProgram.mFeatures.mIndexedTextureChannels = 0;
		gObjectFullbrightShinyProgram.mShaderFiles.clear();
		gObjectFullbrightShinyProgram.mShaderFiles.push_back(make_pair("objects/fullbrightShinyV.glsl", GL_VERTEX_SHADER_ARB));
		gObjectFullbrightShinyProgram.mShaderFiles.push_back(make_pair("objects/fullbrightShinyF.glsl", GL_FRAGMENT_SHADER_ARB));
		gObjectFullbrightShinyProgram.mShaderLevel = mVertexShaderLevel[SHADER_OBJECT];
		success = gObjectFullbrightShinyProgram.createShader(NULL, NULL);
	}

	if (success)
	{
		gObjectFullbrightShinyWaterProgram.mName = "Fullbright Shiny Water Shader";
		gObjectFullbrightShinyWaterProgram.mFeatures.calculatesAtmospherics = true;
		gObjectFullbrightShinyWaterProgram.mFeatures.isFullbright = true;
		gObjectFullbrightShinyWaterProgram.mFeatures.isShiny = true;
		gObjectFullbrightShinyWaterProgram.mFeatures.hasGamma = true;
		gObjectFullbrightShinyWaterProgram.mFeatures.hasTransport = true;
		gObjectFullbrightShinyWaterProgram.mFeatures.hasWaterFog = true;
		gObjectFullbrightShinyWaterProgram.mFeatures.mIndexedTextureChannels = 0;
		gObjectFullbrightShinyWaterProgram.mShaderFiles.clear();
		gObjectFullbrightShinyWaterProgram.mShaderFiles.push_back(make_pair("objects/fullbrightShinyV.glsl", GL_VERTEX_SHADER_ARB));
		gObjectFullbrightShinyWaterProgram.mShaderFiles.push_back(make_pair("objects/fullbrightShinyWaterF.glsl", GL_FRAGMENT_SHADER_ARB));
		gObjectFullbrightShinyWaterProgram.mShaderLevel = mVertexShaderLevel[SHADER_OBJECT];
		gObjectFullbrightShinyWaterProgram.mShaderGroup = LLGLSLShader::SG_WATER;
		success = gObjectFullbrightShinyWaterProgram.createShader(NULL, NULL);
	}

	if (mVertexShaderLevel[SHADER_AVATAR] > 0)
	{ //load hardware skinned attachment shaders
		if (success)
		{
			gSkinnedObjectSimpleProgram.mName = "Skinned Simple Shader";
			gSkinnedObjectSimpleProgram.mFeatures.calculatesLighting = true;
			gSkinnedObjectSimpleProgram.mFeatures.calculatesAtmospherics = true;
			gSkinnedObjectSimpleProgram.mFeatures.hasGamma = true;
			gSkinnedObjectSimpleProgram.mFeatures.hasAtmospherics = true;
			gSkinnedObjectSimpleProgram.mFeatures.hasLighting = true;
			gSkinnedObjectSimpleProgram.mFeatures.hasObjectSkinning = true;
			gSkinnedObjectSimpleProgram.mFeatures.hasAlphaMask = true;
			gSkinnedObjectSimpleProgram.mFeatures.disableTextureIndex = true;
			gSkinnedObjectSimpleProgram.mShaderFiles.clear();
			gSkinnedObjectSimpleProgram.mShaderFiles.push_back(make_pair("objects/simpleSkinnedV.glsl", GL_VERTEX_SHADER_ARB));
			gSkinnedObjectSimpleProgram.mShaderFiles.push_back(make_pair("objects/simpleF.glsl", GL_FRAGMENT_SHADER_ARB));
			gSkinnedObjectSimpleProgram.mShaderLevel = mVertexShaderLevel[SHADER_OBJECT];
			success = gSkinnedObjectSimpleProgram.createShader(NULL, NULL);
		}

		if (success)
		{
			gSkinnedObjectFullbrightProgram.mName = "Skinned Fullbright Shader";
			gSkinnedObjectFullbrightProgram.mFeatures.calculatesAtmospherics = true;
			gSkinnedObjectFullbrightProgram.mFeatures.hasGamma = true;
			gSkinnedObjectFullbrightProgram.mFeatures.hasTransport = true;
			gSkinnedObjectFullbrightProgram.mFeatures.isFullbright = true;
			gSkinnedObjectFullbrightProgram.mFeatures.hasObjectSkinning = true;
			gSkinnedObjectFullbrightProgram.mFeatures.hasAlphaMask = true;			
			gSkinnedObjectFullbrightProgram.mFeatures.disableTextureIndex = true;
			gSkinnedObjectFullbrightProgram.mShaderFiles.clear();
			gSkinnedObjectFullbrightProgram.mShaderFiles.push_back(make_pair("objects/fullbrightSkinnedV.glsl", GL_VERTEX_SHADER_ARB));
			gSkinnedObjectFullbrightProgram.mShaderFiles.push_back(make_pair("objects/fullbrightF.glsl", GL_FRAGMENT_SHADER_ARB));
			gSkinnedObjectFullbrightProgram.mShaderLevel = mVertexShaderLevel[SHADER_OBJECT];
			success = gSkinnedObjectFullbrightProgram.createShader(NULL, NULL);
		}

		if (success)
		{
			gSkinnedObjectEmissiveProgram.mName = "Skinned Emissive Shader";
			gSkinnedObjectEmissiveProgram.mFeatures.calculatesAtmospherics = true;
			gSkinnedObjectEmissiveProgram.mFeatures.hasGamma = true;
			gSkinnedObjectEmissiveProgram.mFeatures.hasTransport = true;
			gSkinnedObjectEmissiveProgram.mFeatures.isFullbright = true;
			gSkinnedObjectEmissiveProgram.mFeatures.hasObjectSkinning = true;
			gSkinnedObjectEmissiveProgram.mFeatures.disableTextureIndex = true;
			gSkinnedObjectEmissiveProgram.mShaderFiles.clear();
			gSkinnedObjectEmissiveProgram.mShaderFiles.push_back(make_pair("objects/emissiveSkinnedV.glsl", GL_VERTEX_SHADER_ARB));
			gSkinnedObjectEmissiveProgram.mShaderFiles.push_back(make_pair("objects/fullbrightF.glsl", GL_FRAGMENT_SHADER_ARB));
			gSkinnedObjectEmissiveProgram.mShaderLevel = mVertexShaderLevel[SHADER_OBJECT];
			success = gSkinnedObjectEmissiveProgram.createShader(NULL, NULL);
		}

		if (success)
		{
			gSkinnedObjectEmissiveWaterProgram.mName = "Skinned Emissive Water Shader";
			gSkinnedObjectEmissiveWaterProgram.mFeatures.calculatesAtmospherics = true;
			gSkinnedObjectEmissiveWaterProgram.mFeatures.hasGamma = true;
			gSkinnedObjectEmissiveWaterProgram.mFeatures.hasTransport = true;
			gSkinnedObjectEmissiveWaterProgram.mFeatures.isFullbright = true;
			gSkinnedObjectEmissiveWaterProgram.mFeatures.hasObjectSkinning = true;
			gSkinnedObjectEmissiveWaterProgram.mFeatures.disableTextureIndex = true;
			gSkinnedObjectEmissiveWaterProgram.mFeatures.hasWaterFog = true;
			gSkinnedObjectEmissiveWaterProgram.mShaderFiles.clear();
			gSkinnedObjectEmissiveWaterProgram.mShaderFiles.push_back(make_pair("objects/emissiveSkinnedV.glsl", GL_VERTEX_SHADER_ARB));
			gSkinnedObjectEmissiveWaterProgram.mShaderFiles.push_back(make_pair("objects/fullbrightWaterF.glsl", GL_FRAGMENT_SHADER_ARB));
			gSkinnedObjectEmissiveWaterProgram.mShaderLevel = mVertexShaderLevel[SHADER_OBJECT];
			success = gSkinnedObjectEmissiveWaterProgram.createShader(NULL, NULL);
		}

		if (success)
		{
			gSkinnedObjectFullbrightShinyProgram.mName = "Skinned Fullbright Shiny Shader";
			gSkinnedObjectFullbrightShinyProgram.mFeatures.calculatesAtmospherics = true;
			gSkinnedObjectFullbrightShinyProgram.mFeatures.hasGamma = true;
			gSkinnedObjectFullbrightShinyProgram.mFeatures.hasTransport = true;
			gSkinnedObjectFullbrightShinyProgram.mFeatures.isShiny = true;
			gSkinnedObjectFullbrightShinyProgram.mFeatures.isFullbright = true;
			gSkinnedObjectFullbrightShinyProgram.mFeatures.hasObjectSkinning = true;
			gSkinnedObjectFullbrightShinyProgram.mFeatures.hasAlphaMask = true;
			gSkinnedObjectFullbrightShinyProgram.mFeatures.disableTextureIndex = true;
			gSkinnedObjectFullbrightShinyProgram.mShaderFiles.clear();
			gSkinnedObjectFullbrightShinyProgram.mShaderFiles.push_back(make_pair("objects/fullbrightShinySkinnedV.glsl", GL_VERTEX_SHADER_ARB));
			gSkinnedObjectFullbrightShinyProgram.mShaderFiles.push_back(make_pair("objects/fullbrightShinyF.glsl", GL_FRAGMENT_SHADER_ARB));
			gSkinnedObjectFullbrightShinyProgram.mShaderLevel = mVertexShaderLevel[SHADER_OBJECT];
			success = gSkinnedObjectFullbrightShinyProgram.createShader(NULL, NULL);
		}

		if (success)
		{
			gSkinnedObjectShinySimpleProgram.mName = "Skinned Shiny Simple Shader";
			gSkinnedObjectShinySimpleProgram.mFeatures.calculatesLighting = true;
			gSkinnedObjectShinySimpleProgram.mFeatures.calculatesAtmospherics = true;
			gSkinnedObjectShinySimpleProgram.mFeatures.hasGamma = true;
			gSkinnedObjectShinySimpleProgram.mFeatures.hasAtmospherics = true;
			gSkinnedObjectShinySimpleProgram.mFeatures.hasObjectSkinning = true;
			gSkinnedObjectShinySimpleProgram.mFeatures.hasAlphaMask = true;
			gSkinnedObjectShinySimpleProgram.mFeatures.isShiny = true;
			gSkinnedObjectShinySimpleProgram.mFeatures.disableTextureIndex = true;
			gSkinnedObjectShinySimpleProgram.mShaderFiles.clear();
			gSkinnedObjectShinySimpleProgram.mShaderFiles.push_back(make_pair("objects/shinySimpleSkinnedV.glsl", GL_VERTEX_SHADER_ARB));
			gSkinnedObjectShinySimpleProgram.mShaderFiles.push_back(make_pair("objects/shinyF.glsl", GL_FRAGMENT_SHADER_ARB));
			gSkinnedObjectShinySimpleProgram.mShaderLevel = mVertexShaderLevel[SHADER_OBJECT];
			success = gSkinnedObjectShinySimpleProgram.createShader(NULL, NULL);
		}

		if (success)
		{
			gSkinnedObjectSimpleWaterProgram.mName = "Skinned Simple Water Shader";
			gSkinnedObjectSimpleWaterProgram.mFeatures.calculatesLighting = true;
			gSkinnedObjectSimpleWaterProgram.mFeatures.calculatesAtmospherics = true;
			gSkinnedObjectSimpleWaterProgram.mFeatures.hasGamma = true;
			gSkinnedObjectSimpleWaterProgram.mFeatures.hasAtmospherics = true;
			gSkinnedObjectSimpleWaterProgram.mFeatures.hasLighting = true;
			gSkinnedObjectSimpleWaterProgram.mFeatures.disableTextureIndex = true;
			gSkinnedObjectSimpleWaterProgram.mFeatures.hasWaterFog = true;
			gSkinnedObjectSimpleWaterProgram.mShaderGroup = LLGLSLShader::SG_WATER;
			gSkinnedObjectSimpleWaterProgram.mFeatures.hasObjectSkinning = true;
			gSkinnedObjectSimpleWaterProgram.mFeatures.disableTextureIndex = true;
			gSkinnedObjectSimpleWaterProgram.mShaderFiles.clear();
			gSkinnedObjectSimpleWaterProgram.mShaderFiles.push_back(make_pair("objects/simpleSkinnedV.glsl", GL_VERTEX_SHADER_ARB));
			gSkinnedObjectSimpleWaterProgram.mShaderFiles.push_back(make_pair("objects/simpleWaterF.glsl", GL_FRAGMENT_SHADER_ARB));
			gSkinnedObjectSimpleWaterProgram.mShaderLevel = mVertexShaderLevel[SHADER_OBJECT];
			success = gSkinnedObjectSimpleWaterProgram.createShader(NULL, NULL);
		}

		if (success)
		{
			gSkinnedObjectFullbrightWaterProgram.mName = "Skinned Fullbright Water Shader";
			gSkinnedObjectFullbrightWaterProgram.mFeatures.calculatesAtmospherics = true;
			gSkinnedObjectFullbrightWaterProgram.mFeatures.hasGamma = true;
			gSkinnedObjectFullbrightWaterProgram.mFeatures.hasTransport = true;
			gSkinnedObjectFullbrightWaterProgram.mFeatures.isFullbright = true;
			gSkinnedObjectFullbrightWaterProgram.mFeatures.hasObjectSkinning = true;
			gSkinnedObjectFullbrightWaterProgram.mFeatures.hasAlphaMask = true;
			gSkinnedObjectFullbrightWaterProgram.mFeatures.hasWaterFog = true;
			gSkinnedObjectFullbrightWaterProgram.mFeatures.disableTextureIndex = true;
			gSkinnedObjectFullbrightWaterProgram.mShaderGroup = LLGLSLShader::SG_WATER;
			gSkinnedObjectFullbrightWaterProgram.mShaderFiles.clear();
			gSkinnedObjectFullbrightWaterProgram.mShaderFiles.push_back(make_pair("objects/fullbrightSkinnedV.glsl", GL_VERTEX_SHADER_ARB));
			gSkinnedObjectFullbrightWaterProgram.mShaderFiles.push_back(make_pair("objects/fullbrightWaterF.glsl", GL_FRAGMENT_SHADER_ARB));
			gSkinnedObjectFullbrightWaterProgram.mShaderLevel = mVertexShaderLevel[SHADER_OBJECT];
			success = gSkinnedObjectFullbrightWaterProgram.createShader(NULL, NULL);
		}

		if (success)
		{
			gSkinnedObjectFullbrightShinyWaterProgram.mName = "Skinned Fullbright Shiny Water Shader";
			gSkinnedObjectFullbrightShinyWaterProgram.mFeatures.calculatesAtmospherics = true;
			gSkinnedObjectFullbrightShinyWaterProgram.mFeatures.hasGamma = true;
			gSkinnedObjectFullbrightShinyWaterProgram.mFeatures.hasTransport = true;
			gSkinnedObjectFullbrightShinyWaterProgram.mFeatures.isShiny = true;
			gSkinnedObjectFullbrightShinyWaterProgram.mFeatures.isFullbright = true;
			gSkinnedObjectFullbrightShinyWaterProgram.mFeatures.hasObjectSkinning = true;
			gSkinnedObjectFullbrightShinyWaterProgram.mFeatures.hasAlphaMask = true;
			gSkinnedObjectFullbrightShinyWaterProgram.mFeatures.hasWaterFog = true;
			gSkinnedObjectFullbrightShinyWaterProgram.mFeatures.disableTextureIndex = true;
			gSkinnedObjectFullbrightShinyWaterProgram.mShaderGroup = LLGLSLShader::SG_WATER;
			gSkinnedObjectFullbrightShinyWaterProgram.mShaderFiles.clear();
			gSkinnedObjectFullbrightShinyWaterProgram.mShaderFiles.push_back(make_pair("objects/fullbrightShinySkinnedV.glsl", GL_VERTEX_SHADER_ARB));
			gSkinnedObjectFullbrightShinyWaterProgram.mShaderFiles.push_back(make_pair("objects/fullbrightShinyWaterF.glsl", GL_FRAGMENT_SHADER_ARB));
			gSkinnedObjectFullbrightShinyWaterProgram.mShaderLevel = mVertexShaderLevel[SHADER_OBJECT];
			success = gSkinnedObjectFullbrightShinyWaterProgram.createShader(NULL, NULL);
		}

		if (success)
		{
			gSkinnedObjectShinySimpleWaterProgram.mName = "Skinned Shiny Simple Water Shader";
			gSkinnedObjectShinySimpleWaterProgram.mFeatures.calculatesLighting = true;
			gSkinnedObjectShinySimpleWaterProgram.mFeatures.calculatesAtmospherics = true;
			gSkinnedObjectShinySimpleWaterProgram.mFeatures.hasGamma = true;
			gSkinnedObjectShinySimpleWaterProgram.mFeatures.hasAtmospherics = true;
			gSkinnedObjectShinySimpleWaterProgram.mFeatures.hasObjectSkinning = true;
			gSkinnedObjectShinySimpleWaterProgram.mFeatures.hasAlphaMask = true;
			gSkinnedObjectShinySimpleWaterProgram.mFeatures.isShiny = true;
			gSkinnedObjectShinySimpleWaterProgram.mFeatures.hasWaterFog = true;
			gSkinnedObjectShinySimpleWaterProgram.mFeatures.disableTextureIndex = true;
			gSkinnedObjectShinySimpleWaterProgram.mShaderGroup = LLGLSLShader::SG_WATER;
			gSkinnedObjectShinySimpleWaterProgram.mShaderFiles.clear();
			gSkinnedObjectShinySimpleWaterProgram.mShaderFiles.push_back(make_pair("objects/shinySimpleSkinnedV.glsl", GL_VERTEX_SHADER_ARB));
			gSkinnedObjectShinySimpleWaterProgram.mShaderFiles.push_back(make_pair("objects/shinyWaterF.glsl", GL_FRAGMENT_SHADER_ARB));
			gSkinnedObjectShinySimpleWaterProgram.mShaderLevel = mVertexShaderLevel[SHADER_OBJECT];
			success = gSkinnedObjectShinySimpleWaterProgram.createShader(NULL, NULL);
		}
	}

	if( !success )
	{
		mVertexShaderLevel[SHADER_OBJECT] = 0;
		return FALSE;
	}
	
	return TRUE;
}

BOOL LLViewerShaderMgr::loadShadersAvatar()
{
	BOOL success = TRUE;

	if (mVertexShaderLevel[SHADER_AVATAR] == 0)
	{
		gAvatarProgram.unload();
		gAvatarWaterProgram.unload();
		gAvatarEyeballProgram.unload();
		gAvatarPickProgram.unload();
		return TRUE;
	}

	if (success)
	{
		gAvatarProgram.mName = "Avatar Shader";
		gAvatarProgram.mFeatures.hasSkinning = true;
		gAvatarProgram.mFeatures.calculatesAtmospherics = true;
		gAvatarProgram.mFeatures.calculatesLighting = true;
		gAvatarProgram.mFeatures.hasGamma = true;
		gAvatarProgram.mFeatures.hasAtmospherics = true;
		gAvatarProgram.mFeatures.hasLighting = true;
		gAvatarProgram.mFeatures.hasAlphaMask = true;
		gAvatarProgram.mFeatures.disableTextureIndex = true;
		gAvatarProgram.mShaderFiles.clear();
		gAvatarProgram.mShaderFiles.push_back(make_pair("avatar/avatarV.glsl", GL_VERTEX_SHADER_ARB));
		gAvatarProgram.mShaderFiles.push_back(make_pair("avatar/avatarF.glsl", GL_FRAGMENT_SHADER_ARB));
		gAvatarProgram.mShaderLevel = mVertexShaderLevel[SHADER_AVATAR];
		success = gAvatarProgram.createShader(NULL, NULL);
			
		if (success)
		{
			gAvatarWaterProgram.mName = "Avatar Water Shader";
			gAvatarWaterProgram.mFeatures.hasSkinning = true;
			gAvatarWaterProgram.mFeatures.calculatesAtmospherics = true;
			gAvatarWaterProgram.mFeatures.calculatesLighting = true;
			gAvatarWaterProgram.mFeatures.hasWaterFog = true;
			gAvatarWaterProgram.mFeatures.hasAtmospherics = true;
			gAvatarWaterProgram.mFeatures.hasLighting = true;
			gAvatarWaterProgram.mFeatures.hasAlphaMask = true;
			gAvatarWaterProgram.mFeatures.disableTextureIndex = true;
			gAvatarWaterProgram.mShaderFiles.clear();
			gAvatarWaterProgram.mShaderFiles.push_back(make_pair("avatar/avatarV.glsl", GL_VERTEX_SHADER_ARB));
			gAvatarWaterProgram.mShaderFiles.push_back(make_pair("objects/simpleWaterF.glsl", GL_FRAGMENT_SHADER_ARB));
			// Note: no cloth under water:
			gAvatarWaterProgram.mShaderLevel = llmin(mVertexShaderLevel[SHADER_AVATAR], 1);	
			gAvatarWaterProgram.mShaderGroup = LLGLSLShader::SG_WATER;				
			success = gAvatarWaterProgram.createShader(NULL, NULL);
		}

		/// Keep track of avatar levels
		if (gAvatarProgram.mShaderLevel != mVertexShaderLevel[SHADER_AVATAR])
		{
			mMaxAvatarShaderLevel = mVertexShaderLevel[SHADER_AVATAR] = gAvatarProgram.mShaderLevel;
		}
	}

	if (success)
	{
		gAvatarPickProgram.mName = "Avatar Pick Shader";
		gAvatarPickProgram.mFeatures.hasSkinning = true;
		gAvatarPickProgram.mFeatures.disableTextureIndex = true;
		gAvatarPickProgram.mShaderFiles.clear();
		gAvatarPickProgram.mShaderFiles.push_back(make_pair("avatar/pickAvatarV.glsl", GL_VERTEX_SHADER_ARB));
		gAvatarPickProgram.mShaderFiles.push_back(make_pair("avatar/pickAvatarF.glsl", GL_FRAGMENT_SHADER_ARB));
		gAvatarPickProgram.mShaderLevel = mVertexShaderLevel[SHADER_AVATAR];
		success = gAvatarPickProgram.createShader(NULL, NULL);
	}

	if (success)
	{
		gAvatarEyeballProgram.mName = "Avatar Eyeball Program";
		gAvatarEyeballProgram.mFeatures.calculatesLighting = true;
		gAvatarEyeballProgram.mFeatures.isSpecular = true;
		gAvatarEyeballProgram.mFeatures.calculatesAtmospherics = true;
		gAvatarEyeballProgram.mFeatures.hasGamma = true;
		gAvatarEyeballProgram.mFeatures.hasAtmospherics = true;
		gAvatarEyeballProgram.mFeatures.hasLighting = true;
		gAvatarEyeballProgram.mFeatures.hasAlphaMask = true;
		gAvatarEyeballProgram.mFeatures.disableTextureIndex = true;
		gAvatarEyeballProgram.mShaderFiles.clear();
		gAvatarEyeballProgram.mShaderFiles.push_back(make_pair("avatar/eyeballV.glsl", GL_VERTEX_SHADER_ARB));
		gAvatarEyeballProgram.mShaderFiles.push_back(make_pair("avatar/eyeballF.glsl", GL_FRAGMENT_SHADER_ARB));
		gAvatarEyeballProgram.mShaderLevel = mVertexShaderLevel[SHADER_AVATAR];
		success = gAvatarEyeballProgram.createShader(NULL, NULL);
	}

	if( !success )
	{
		mVertexShaderLevel[SHADER_AVATAR] = 0;
		mMaxAvatarShaderLevel = 0;
		return FALSE;
	}
	
	return TRUE;
}

BOOL LLViewerShaderMgr::loadShadersInterface()
{
	BOOL success = TRUE;

	if (mVertexShaderLevel[SHADER_INTERFACE] == 0)
	{
		gHighlightProgram.unload();
		return TRUE;
	}
	
	if (success)
	{
		gHighlightProgram.mName = "Highlight Shader";
		gHighlightProgram.mShaderFiles.clear();
		gHighlightProgram.mShaderFiles.push_back(make_pair("interface/highlightV.glsl", GL_VERTEX_SHADER_ARB));
		gHighlightProgram.mShaderFiles.push_back(make_pair("interface/highlightF.glsl", GL_FRAGMENT_SHADER_ARB));
		gHighlightProgram.mShaderLevel = mVertexShaderLevel[SHADER_INTERFACE];		
		success = gHighlightProgram.createShader(NULL, NULL);
	}

	if (success)
	{
		gHighlightNormalProgram.mName = "Highlight Normals Shader";
		gHighlightNormalProgram.mShaderFiles.clear();
		gHighlightNormalProgram.mShaderFiles.push_back(make_pair("interface/highlightNormV.glsl", GL_VERTEX_SHADER_ARB));
		gHighlightNormalProgram.mShaderFiles.push_back(make_pair("interface/highlightF.glsl", GL_FRAGMENT_SHADER_ARB));
		gHighlightNormalProgram.mShaderLevel = mVertexShaderLevel[SHADER_INTERFACE];		
		success = gHighlightNormalProgram.createShader(NULL, NULL);
	}

	if (success)
	{
		gHighlightSpecularProgram.mName = "Highlight Spec Shader";
		gHighlightSpecularProgram.mShaderFiles.clear();
		gHighlightSpecularProgram.mShaderFiles.push_back(make_pair("interface/highlightSpecV.glsl", GL_VERTEX_SHADER_ARB));
		gHighlightSpecularProgram.mShaderFiles.push_back(make_pair("interface/highlightF.glsl", GL_FRAGMENT_SHADER_ARB));
		gHighlightSpecularProgram.mShaderLevel = mVertexShaderLevel[SHADER_INTERFACE];		
		success = gHighlightSpecularProgram.createShader(NULL, NULL);
	}

	if (success)
	{
		gUIProgram.mName = "UI Shader";
		gUIProgram.mShaderFiles.clear();
		gUIProgram.mShaderFiles.push_back(make_pair("interface/uiV.glsl", GL_VERTEX_SHADER_ARB));
		gUIProgram.mShaderFiles.push_back(make_pair("interface/uiF.glsl", GL_FRAGMENT_SHADER_ARB));
		gUIProgram.mShaderLevel = mVertexShaderLevel[SHADER_INTERFACE];
		success = gUIProgram.createShader(NULL, NULL);
	}

	if (success)
	{
		gPathfindingProgram.mName = "Pathfinding Shader";
		gPathfindingProgram.mShaderFiles.clear();
		gPathfindingProgram.mShaderFiles.push_back(make_pair("interface/pathfindingV.glsl", GL_VERTEX_SHADER_ARB));
		gPathfindingProgram.mShaderFiles.push_back(make_pair("interface/pathfindingF.glsl", GL_FRAGMENT_SHADER_ARB));
		gPathfindingProgram.mShaderLevel = mVertexShaderLevel[SHADER_INTERFACE];
		success = gPathfindingProgram.createShader(NULL, NULL);
	}

	if (success)
	{
		gPathfindingNoNormalsProgram.mName = "PathfindingNoNormals Shader";
		gPathfindingNoNormalsProgram.mShaderFiles.clear();
		gPathfindingNoNormalsProgram.mShaderFiles.push_back(make_pair("interface/pathfindingNoNormalV.glsl", GL_VERTEX_SHADER_ARB));
		gPathfindingNoNormalsProgram.mShaderFiles.push_back(make_pair("interface/pathfindingF.glsl", GL_FRAGMENT_SHADER_ARB));
		gPathfindingNoNormalsProgram.mShaderLevel = mVertexShaderLevel[SHADER_INTERFACE];
		success = gPathfindingNoNormalsProgram.createShader(NULL, NULL);
	}

	if (success)
	{
		gCustomAlphaProgram.mName = "Custom Alpha Shader";
		gCustomAlphaProgram.mShaderFiles.clear();
		gCustomAlphaProgram.mShaderFiles.push_back(make_pair("interface/customalphaV.glsl", GL_VERTEX_SHADER_ARB));
		gCustomAlphaProgram.mShaderFiles.push_back(make_pair("interface/customalphaF.glsl", GL_FRAGMENT_SHADER_ARB));
		gCustomAlphaProgram.mShaderLevel = mVertexShaderLevel[SHADER_INTERFACE];
		success = gCustomAlphaProgram.createShader(NULL, NULL);
	}

	if (success)
	{
		gSplatTextureRectProgram.mName = "Splat Texture Rect Shader";
		gSplatTextureRectProgram.mShaderFiles.clear();
		gSplatTextureRectProgram.mShaderFiles.push_back(make_pair("interface/splattexturerectV.glsl", GL_VERTEX_SHADER_ARB));
		gSplatTextureRectProgram.mShaderFiles.push_back(make_pair("interface/splattexturerectF.glsl", GL_FRAGMENT_SHADER_ARB));
		gSplatTextureRectProgram.mShaderLevel = mVertexShaderLevel[SHADER_INTERFACE];
		success = gSplatTextureRectProgram.createShader(NULL, NULL);
		if (success)
		{
			gSplatTextureRectProgram.bind();
			gSplatTextureRectProgram.uniform1i(sScreenMap, 0);
			gSplatTextureRectProgram.unbind();
		}
	}

	if (success)
	{
		gGlowCombineProgram.mName = "Glow Combine Shader";
		gGlowCombineProgram.mShaderFiles.clear();
		gGlowCombineProgram.mShaderFiles.push_back(make_pair("interface/glowcombineV.glsl", GL_VERTEX_SHADER_ARB));
		gGlowCombineProgram.mShaderFiles.push_back(make_pair("interface/glowcombineF.glsl", GL_FRAGMENT_SHADER_ARB));
		gGlowCombineProgram.mShaderLevel = mVertexShaderLevel[SHADER_INTERFACE];
		success = gGlowCombineProgram.createShader(NULL, NULL);
		if (success)
		{
			gGlowCombineProgram.bind();
			gGlowCombineProgram.uniform1i(sGlowMap, 0);
			gGlowCombineProgram.uniform1i(sScreenMap, 1);
			gGlowCombineProgram.unbind();
		}
	}

	if (success)
	{
		gGlowCombineFXAAProgram.mName = "Glow CombineFXAA Shader";
		gGlowCombineFXAAProgram.mShaderFiles.clear();
		gGlowCombineFXAAProgram.mShaderFiles.push_back(make_pair("interface/glowcombineFXAAV.glsl", GL_VERTEX_SHADER_ARB));
		gGlowCombineFXAAProgram.mShaderFiles.push_back(make_pair("interface/glowcombineFXAAF.glsl", GL_FRAGMENT_SHADER_ARB));
		gGlowCombineFXAAProgram.mShaderLevel = mVertexShaderLevel[SHADER_INTERFACE];
		success = gGlowCombineFXAAProgram.createShader(NULL, NULL);
		if (success)
		{
			gGlowCombineFXAAProgram.bind();
			gGlowCombineFXAAProgram.uniform1i(sGlowMap, 0);
			gGlowCombineFXAAProgram.uniform1i(sScreenMap, 1);
			gGlowCombineFXAAProgram.unbind();
		}
	}


	if (success)
	{
		gTwoTextureAddProgram.mName = "Two Texture Add Shader";
		gTwoTextureAddProgram.mShaderFiles.clear();
		gTwoTextureAddProgram.mShaderFiles.push_back(make_pair("interface/twotextureaddV.glsl", GL_VERTEX_SHADER_ARB));
		gTwoTextureAddProgram.mShaderFiles.push_back(make_pair("interface/twotextureaddF.glsl", GL_FRAGMENT_SHADER_ARB));
		gTwoTextureAddProgram.mShaderLevel = mVertexShaderLevel[SHADER_INTERFACE];
		success = gTwoTextureAddProgram.createShader(NULL, NULL);
		if (success)
		{
			gTwoTextureAddProgram.bind();
			gTwoTextureAddProgram.uniform1i(sTex0, 0);
			gTwoTextureAddProgram.uniform1i(sTex1, 1);
		}
	}

	if (success)
	{
		gOneTextureNoColorProgram.mName = "One Texture No Color Shader";
		gOneTextureNoColorProgram.mShaderFiles.clear();
		gOneTextureNoColorProgram.mShaderFiles.push_back(make_pair("interface/onetexturenocolorV.glsl", GL_VERTEX_SHADER_ARB));
		gOneTextureNoColorProgram.mShaderFiles.push_back(make_pair("interface/onetexturenocolorF.glsl", GL_FRAGMENT_SHADER_ARB));
		gOneTextureNoColorProgram.mShaderLevel = mVertexShaderLevel[SHADER_INTERFACE];
		success = gOneTextureNoColorProgram.createShader(NULL, NULL);
		if (success)
		{
			gOneTextureNoColorProgram.bind();
			gOneTextureNoColorProgram.uniform1i(sTex0, 0);
		}
	}

	if (success)
	{
		gSolidColorProgram.mName = "Solid Color Shader";
		gSolidColorProgram.mShaderFiles.clear();
		gSolidColorProgram.mShaderFiles.push_back(make_pair("interface/solidcolorV.glsl", GL_VERTEX_SHADER_ARB));
		gSolidColorProgram.mShaderFiles.push_back(make_pair("interface/solidcolorF.glsl", GL_FRAGMENT_SHADER_ARB));
		gSolidColorProgram.mShaderLevel = mVertexShaderLevel[SHADER_INTERFACE];
		success = gSolidColorProgram.createShader(NULL, NULL);
		if (success)
		{
			gSolidColorProgram.bind();
			gSolidColorProgram.uniform1i(sTex0, 0);
			gSolidColorProgram.unbind();
		}
	}

	// <FS:ND> FIRE-6855;  When running with a intel gfx card, do not use the solidcolorV.glsl files. Instead use a custom one for those cards. Passing color as a uniform and
	// not a shader attribute

	if (success)
	{
		gSolidColorProgramIntel.mName = "Solid Color Shader for Intel";
		gSolidColorProgramIntel.mShaderFiles.clear();
		gSolidColorProgramIntel.mShaderFiles.push_back(make_pair("interface/solidcolorIntelV.glsl", GL_VERTEX_SHADER_ARB));
		gSolidColorProgramIntel.mShaderFiles.push_back(make_pair("interface/solidcolorF.glsl", GL_FRAGMENT_SHADER_ARB)); // The standard fragment shader is just fine. So keep it.
		gSolidColorProgramIntel.mShaderLevel = mVertexShaderLevel[SHADER_INTERFACE];
		success = gSolidColorProgramIntel.createShader(NULL, NULL);
		if (success)
		{
			gSolidColorProgramIntel.bind();
			gSolidColorProgramIntel.uniform1i(sTex0, 0);
			gSolidColorProgramIntel.unbind();
		}
	}

	// </FS:ND>

	if (success)
	{
		gOcclusionProgram.mName = "Occlusion Shader";
		gOcclusionProgram.mShaderFiles.clear();
		gOcclusionProgram.mShaderFiles.push_back(make_pair("interface/occlusionV.glsl", GL_VERTEX_SHADER_ARB));
		gOcclusionProgram.mShaderFiles.push_back(make_pair("interface/occlusionF.glsl", GL_FRAGMENT_SHADER_ARB));
		gOcclusionProgram.mShaderLevel = mVertexShaderLevel[SHADER_INTERFACE];
		success = gOcclusionProgram.createShader(NULL, NULL);
	}

	if (success)
	{
		gOcclusionCubeProgram.mName = "Occlusion Cube Shader";
		gOcclusionCubeProgram.mShaderFiles.clear();
		gOcclusionCubeProgram.mShaderFiles.push_back(make_pair("interface/occlusionCubeV.glsl", GL_VERTEX_SHADER_ARB));
		gOcclusionCubeProgram.mShaderFiles.push_back(make_pair("interface/occlusionF.glsl", GL_FRAGMENT_SHADER_ARB));
		gOcclusionCubeProgram.mShaderLevel = mVertexShaderLevel[SHADER_INTERFACE];
		success = gOcclusionCubeProgram.createShader(NULL, NULL);
	}

	if (success)
	{
		gDebugProgram.mName = "Debug Shader";
		gDebugProgram.mShaderFiles.clear();
		gDebugProgram.mShaderFiles.push_back(make_pair("interface/debugV.glsl", GL_VERTEX_SHADER_ARB));
		gDebugProgram.mShaderFiles.push_back(make_pair("interface/debugF.glsl", GL_FRAGMENT_SHADER_ARB));
		gDebugProgram.mShaderLevel = mVertexShaderLevel[SHADER_INTERFACE];
		success = gDebugProgram.createShader(NULL, NULL);
	}

	if (success)
	{
		gClipProgram.mName = "Clip Shader";
		gClipProgram.mShaderFiles.clear();
		gClipProgram.mShaderFiles.push_back(make_pair("interface/clipV.glsl", GL_VERTEX_SHADER_ARB));
		gClipProgram.mShaderFiles.push_back(make_pair("interface/clipF.glsl", GL_FRAGMENT_SHADER_ARB));
		gClipProgram.mShaderLevel = mVertexShaderLevel[SHADER_INTERFACE];
		success = gClipProgram.createShader(NULL, NULL);
	}

	if (success)
	{
		gDownsampleDepthProgram.mName = "DownsampleDepth Shader";
		gDownsampleDepthProgram.mShaderFiles.clear();
		gDownsampleDepthProgram.mShaderFiles.push_back(make_pair("interface/downsampleDepthV.glsl", GL_VERTEX_SHADER_ARB));
		gDownsampleDepthProgram.mShaderFiles.push_back(make_pair("interface/downsampleDepthF.glsl", GL_FRAGMENT_SHADER_ARB));
		gDownsampleDepthProgram.mShaderLevel = mVertexShaderLevel[SHADER_INTERFACE];
		success = gDownsampleDepthProgram.createShader(NULL, NULL);
	}

	if (success)
	{
		gDownsampleDepthRectProgram.mName = "DownsampleDepthRect Shader";
		gDownsampleDepthRectProgram.mShaderFiles.clear();
		gDownsampleDepthRectProgram.mShaderFiles.push_back(make_pair("interface/downsampleDepthV.glsl", GL_VERTEX_SHADER_ARB));
		gDownsampleDepthRectProgram.mShaderFiles.push_back(make_pair("interface/downsampleDepthRectF.glsl", GL_FRAGMENT_SHADER_ARB));
		gDownsampleDepthRectProgram.mShaderLevel = mVertexShaderLevel[SHADER_INTERFACE];
		success = gDownsampleDepthRectProgram.createShader(NULL, NULL);
	}

	if (success)
	{
		gAlphaMaskProgram.mName = "Alpha Mask Shader";
		gAlphaMaskProgram.mShaderFiles.clear();
		gAlphaMaskProgram.mShaderFiles.push_back(make_pair("interface/alphamaskV.glsl", GL_VERTEX_SHADER_ARB));
		gAlphaMaskProgram.mShaderFiles.push_back(make_pair("interface/alphamaskF.glsl", GL_FRAGMENT_SHADER_ARB));
		gAlphaMaskProgram.mShaderLevel = mVertexShaderLevel[SHADER_INTERFACE];
		success = gAlphaMaskProgram.createShader(NULL, NULL);
	}

	if( !success )
	{
		mVertexShaderLevel[SHADER_INTERFACE] = 0;
		return FALSE;
	}
	
	return TRUE;
}

BOOL LLViewerShaderMgr::loadShadersWindLight()
{	
	BOOL success = TRUE;

	if (mVertexShaderLevel[SHADER_WINDLIGHT] < 2)
	{
		gWLSkyProgram.unload();
		gWLCloudProgram.unload();
		return TRUE;
	}

	if (success)
	{
		gWLSkyProgram.mName = "Windlight Sky Shader";
		//gWLSkyProgram.mFeatures.hasGamma = true;
		gWLSkyProgram.mShaderFiles.clear();
		gWLSkyProgram.mShaderFiles.push_back(make_pair("windlight/skyV.glsl", GL_VERTEX_SHADER_ARB));
		gWLSkyProgram.mShaderFiles.push_back(make_pair("windlight/skyF.glsl", GL_FRAGMENT_SHADER_ARB));
		gWLSkyProgram.mShaderLevel = mVertexShaderLevel[SHADER_WINDLIGHT];
		gWLSkyProgram.mShaderGroup = LLGLSLShader::SG_SKY;
		success = gWLSkyProgram.createShader(NULL, NULL);
	}

	if (success)
	{
		gWLCloudProgram.mName = "Windlight Cloud Program";
		//gWLCloudProgram.mFeatures.hasGamma = true;
		gWLCloudProgram.mShaderFiles.clear();
		gWLCloudProgram.mShaderFiles.push_back(make_pair("windlight/cloudsV.glsl", GL_VERTEX_SHADER_ARB));
		gWLCloudProgram.mShaderFiles.push_back(make_pair("windlight/cloudsF.glsl", GL_FRAGMENT_SHADER_ARB));
		gWLCloudProgram.mShaderLevel = mVertexShaderLevel[SHADER_WINDLIGHT];
		gWLCloudProgram.mShaderGroup = LLGLSLShader::SG_SKY;
		success = gWLCloudProgram.createShader(NULL, NULL);
	}

	return success;
}

BOOL LLViewerShaderMgr::loadTransformShaders()
{
	BOOL success = TRUE;
	
	if (mVertexShaderLevel[SHADER_TRANSFORM] < 1)
	{
		gTransformPositionProgram.unload();
		gTransformTexCoordProgram.unload();
		gTransformNormalProgram.unload();
		gTransformColorProgram.unload();
		gTransformTangentProgram.unload();
		return TRUE;
	}

	if (success)
	{
		gTransformPositionProgram.mName = "Position Transform Shader";
		gTransformPositionProgram.mShaderFiles.clear();
		gTransformPositionProgram.mShaderFiles.push_back(make_pair("transform/positionV.glsl", GL_VERTEX_SHADER_ARB));
		gTransformPositionProgram.mShaderLevel = mVertexShaderLevel[SHADER_TRANSFORM];

		const char* varyings[] = {
			"position_out",
			"texture_index_out",
		};
	
		success = gTransformPositionProgram.createShader(NULL, NULL, 2, varyings);
	}

	if (success)
	{
		gTransformTexCoordProgram.mName = "TexCoord Transform Shader";
		gTransformTexCoordProgram.mShaderFiles.clear();
		gTransformTexCoordProgram.mShaderFiles.push_back(make_pair("transform/texcoordV.glsl", GL_VERTEX_SHADER_ARB));
		gTransformTexCoordProgram.mShaderLevel = mVertexShaderLevel[SHADER_TRANSFORM];

		const char* varyings[] = {
			"texcoord_out",
		};
	
		success = gTransformTexCoordProgram.createShader(NULL, NULL, 1, varyings);
	}

	if (success)
	{
		gTransformNormalProgram.mName = "Normal Transform Shader";
		gTransformNormalProgram.mShaderFiles.clear();
		gTransformNormalProgram.mShaderFiles.push_back(make_pair("transform/normalV.glsl", GL_VERTEX_SHADER_ARB));
		gTransformNormalProgram.mShaderLevel = mVertexShaderLevel[SHADER_TRANSFORM];

		const char* varyings[] = {
			"normal_out",
		};
	
		success = gTransformNormalProgram.createShader(NULL, NULL, 1, varyings);
	}

	if (success)
	{
		gTransformColorProgram.mName = "Color Transform Shader";
		gTransformColorProgram.mShaderFiles.clear();
		gTransformColorProgram.mShaderFiles.push_back(make_pair("transform/colorV.glsl", GL_VERTEX_SHADER_ARB));
		gTransformColorProgram.mShaderLevel = mVertexShaderLevel[SHADER_TRANSFORM];

		const char* varyings[] = {
			"color_out",
		};
	
		success = gTransformColorProgram.createShader(NULL, NULL, 1, varyings);
	}

	if (success)
	{
		gTransformTangentProgram.mName = "Binormal Transform Shader";
		gTransformTangentProgram.mShaderFiles.clear();
		gTransformTangentProgram.mShaderFiles.push_back(make_pair("transform/binormalV.glsl", GL_VERTEX_SHADER_ARB));
		gTransformTangentProgram.mShaderLevel = mVertexShaderLevel[SHADER_TRANSFORM];

		const char* varyings[] = {
			"tangent_out",
		};
	
		success = gTransformTangentProgram.createShader(NULL, NULL, 1, varyings);
	}

	
	return success;
}

std::string LLViewerShaderMgr::getShaderDirPrefix(void)
{
	return gDirUtilp->getExpandedFilename(LL_PATH_APP_SETTINGS, "shaders/class");
}

void LLViewerShaderMgr::updateShaderUniforms(LLGLSLShader * shader)
{
	LLWLParamManager::getInstance()->updateShaderUniforms(shader);
	LLWaterParamManager::getInstance()->updateShaderUniforms(shader);
}

LLViewerShaderMgr::shader_iter LLViewerShaderMgr::beginShaders() const
{
	return mShaderList.begin();
}

LLViewerShaderMgr::shader_iter LLViewerShaderMgr::endShaders() const
{
	return mShaderList.end();
}
<|MERGE_RESOLUTION|>--- conflicted
+++ resolved
@@ -1733,7 +1733,6 @@
 
 	if (success)
 	{
-<<<<<<< HEAD
 		// load water shader
 		gDeferredUnderWaterProgram.mName = "Deferred Under Water Shader";
 		gDeferredUnderWaterProgram.mFeatures.calculatesAtmospherics = true;
@@ -1748,7 +1747,6 @@
 
 	if (success)
 	{
-=======
 		// <FS:Ansariel> Tofu's SSR
 		std::string frag = "deferred/softenLightF.glsl";
 		if (mVertexShaderLevel[SHADER_DEFERRED] == 2 && gSavedSettings.getBOOL("FSRenderSSR"))
@@ -1757,7 +1755,6 @@
 		}
 		// </FS:Ansariel>
 
->>>>>>> bf8dcc21
 		gDeferredSoftenProgram.mName = "Deferred Soften Shader";
 		gDeferredSoftenProgram.mShaderFiles.clear();
 		gDeferredSoftenProgram.mShaderFiles.push_back(make_pair("deferred/softenLightV.glsl", GL_VERTEX_SHADER_ARB));
