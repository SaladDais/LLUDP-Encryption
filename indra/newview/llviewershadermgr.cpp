--- conflicted
+++ resolved
@@ -63,204 +63,126 @@
 using std::make_pair;
 using std::string;
 
-BOOL                LLViewerShaderMgr::sInitialized = FALSE;
-bool                LLViewerShaderMgr::sSkipReload = false;
-
-LLVector4           gShinyOrigin;
+BOOL				LLViewerShaderMgr::sInitialized = FALSE;
+bool				LLViewerShaderMgr::sSkipReload = false;
+
+LLVector4			gShinyOrigin;
 
 //transform shaders
-LLGLSLShader            gTransformPositionProgram;
-LLGLSLShader            gTransformTexCoordProgram;
-LLGLSLShader            gTransformNormalProgram;
-LLGLSLShader            gTransformColorProgram;
-LLGLSLShader            gTransformTangentProgram;
+LLGLSLShader			gTransformPositionProgram;
+LLGLSLShader			gTransformTexCoordProgram;
+LLGLSLShader			gTransformNormalProgram;
+LLGLSLShader			gTransformColorProgram;
+LLGLSLShader			gTransformTangentProgram;
 
 //utility shaders
-LLGLSLShader    gOcclusionProgram;
-LLGLSLShader    gOcclusionCubeProgram;
-LLGLSLShader    gCustomAlphaProgram;
-LLGLSLShader    gGlowCombineProgram;
-LLGLSLShader    gSplatTextureRectProgram;
-LLGLSLShader    gGlowCombineFXAAProgram;
-LLGLSLShader    gTwoTextureAddProgram;
-LLGLSLShader    gTwoTextureCompareProgram;
-LLGLSLShader    gOneTextureFilterProgram;
-LLGLSLShader    gOneTextureNoColorProgram;
-LLGLSLShader    gDebugProgram;
-LLGLSLShader    gClipProgram;
-LLGLSLShader    gDownsampleDepthProgram;
-LLGLSLShader    gDownsampleDepthRectProgram;
-LLGLSLShader    gDownsampleMinMaxDepthRectProgram;
-LLGLSLShader    gInscatterRectProgram;
-LLGLSLShader    gAlphaMaskProgram;
-LLGLSLShader    gBenchmarkProgram;
+LLGLSLShader	gOcclusionProgram;
+LLGLSLShader	gOcclusionCubeProgram;
+LLGLSLShader	gCustomAlphaProgram;
+LLGLSLShader	gGlowCombineProgram;
+LLGLSLShader	gSplatTextureRectProgram;
+LLGLSLShader	gGlowCombineFXAAProgram;
+LLGLSLShader	gTwoTextureAddProgram;
+LLGLSLShader	gTwoTextureCompareProgram;
+LLGLSLShader	gOneTextureFilterProgram;
+LLGLSLShader	gOneTextureNoColorProgram;
+LLGLSLShader	gDebugProgram;
+LLGLSLShader	gClipProgram;
+LLGLSLShader	gDownsampleDepthProgram;
+LLGLSLShader	gDownsampleDepthRectProgram;
+LLGLSLShader	gAlphaMaskProgram;
+LLGLSLShader	gBenchmarkProgram;
 
 
 //object shaders
-LLGLSLShader        gObjectSimpleProgram;
-LLGLSLShader        gObjectSimpleImpostorProgram;
-LLGLSLShader        gObjectPreviewProgram;
-LLGLSLShader        gObjectSimpleWaterProgram;
-LLGLSLShader        gObjectSimpleAlphaMaskProgram;
-LLGLSLShader        gObjectSimpleWaterAlphaMaskProgram;
-LLGLSLShader        gObjectFullbrightProgram;
-LLGLSLShader        gObjectFullbrightWaterProgram;
-LLGLSLShader        gObjectEmissiveProgram;
-LLGLSLShader        gObjectEmissiveWaterProgram;
-LLGLSLShader        gObjectFullbrightAlphaMaskProgram;
-LLGLSLShader        gObjectFullbrightWaterAlphaMaskProgram;
-LLGLSLShader        gObjectFullbrightShinyProgram;
-LLGLSLShader        gObjectFullbrightShinyWaterProgram;
-LLGLSLShader        gObjectShinyProgram;
-LLGLSLShader        gObjectShinyWaterProgram;
-LLGLSLShader        gObjectBumpProgram;
-LLGLSLShader        gTreeProgram;
-LLGLSLShader        gTreeWaterProgram;
-LLGLSLShader        gObjectFullbrightNoColorProgram;
-LLGLSLShader        gObjectFullbrightNoColorWaterProgram;
-
-LLGLSLShader        gObjectSimpleNonIndexedProgram;
-LLGLSLShader        gObjectSimpleNonIndexedTexGenProgram;
-LLGLSLShader        gObjectSimpleNonIndexedTexGenWaterProgram;
-LLGLSLShader        gObjectSimpleNonIndexedWaterProgram;
-LLGLSLShader        gObjectAlphaMaskNonIndexedProgram;
-LLGLSLShader        gObjectAlphaMaskNonIndexedWaterProgram;
-LLGLSLShader        gObjectAlphaMaskNoColorProgram;
-LLGLSLShader        gObjectAlphaMaskNoColorWaterProgram;
-LLGLSLShader        gObjectFullbrightNonIndexedProgram;
-LLGLSLShader        gObjectFullbrightNonIndexedWaterProgram;
-LLGLSLShader        gObjectEmissiveNonIndexedProgram;
-LLGLSLShader        gObjectEmissiveNonIndexedWaterProgram;
-LLGLSLShader        gObjectFullbrightShinyNonIndexedProgram;
-LLGLSLShader        gObjectFullbrightShinyNonIndexedWaterProgram;
-LLGLSLShader        gObjectShinyNonIndexedProgram;
-LLGLSLShader        gObjectShinyNonIndexedWaterProgram;
+LLGLSLShader		gObjectSimpleProgram;
+LLGLSLShader		gObjectSimpleImpostorProgram;
+LLGLSLShader		gObjectPreviewProgram;
+LLGLSLShader		gObjectSimpleWaterProgram;
+LLGLSLShader		gObjectSimpleAlphaMaskProgram;
+LLGLSLShader		gObjectSimpleWaterAlphaMaskProgram;
+LLGLSLShader		gObjectFullbrightProgram;
+LLGLSLShader		gObjectFullbrightWaterProgram;
+LLGLSLShader		gObjectEmissiveProgram;
+LLGLSLShader		gObjectEmissiveWaterProgram;
+LLGLSLShader		gObjectFullbrightAlphaMaskProgram;
+LLGLSLShader		gObjectFullbrightWaterAlphaMaskProgram;
+LLGLSLShader		gObjectFullbrightShinyProgram;
+LLGLSLShader		gObjectFullbrightShinyWaterProgram;
+LLGLSLShader		gObjectShinyProgram;
+LLGLSLShader		gObjectShinyWaterProgram;
+LLGLSLShader		gObjectBumpProgram;
+LLGLSLShader		gTreeProgram;
+LLGLSLShader		gTreeWaterProgram;
+LLGLSLShader		gObjectFullbrightNoColorProgram;
+LLGLSLShader		gObjectFullbrightNoColorWaterProgram;
+
+LLGLSLShader		gObjectSimpleNonIndexedProgram;
+LLGLSLShader		gObjectSimpleNonIndexedTexGenProgram;
+LLGLSLShader		gObjectSimpleNonIndexedTexGenWaterProgram;
+LLGLSLShader		gObjectSimpleNonIndexedWaterProgram;
+LLGLSLShader		gObjectAlphaMaskNonIndexedProgram;
+LLGLSLShader		gObjectAlphaMaskNonIndexedWaterProgram;
+LLGLSLShader		gObjectAlphaMaskNoColorProgram;
+LLGLSLShader		gObjectAlphaMaskNoColorWaterProgram;
+LLGLSLShader		gObjectFullbrightNonIndexedProgram;
+LLGLSLShader		gObjectFullbrightNonIndexedWaterProgram;
+LLGLSLShader		gObjectEmissiveNonIndexedProgram;
+LLGLSLShader		gObjectEmissiveNonIndexedWaterProgram;
+LLGLSLShader		gObjectFullbrightShinyNonIndexedProgram;
+LLGLSLShader		gObjectFullbrightShinyNonIndexedWaterProgram;
+LLGLSLShader		gObjectShinyNonIndexedProgram;
+LLGLSLShader		gObjectShinyNonIndexedWaterProgram;
 
 //object hardware skinning shaders
-LLGLSLShader        gSkinnedObjectSimpleProgram;
-LLGLSLShader        gSkinnedObjectFullbrightProgram;
-LLGLSLShader        gSkinnedObjectEmissiveProgram;
-LLGLSLShader        gSkinnedObjectFullbrightShinyProgram;
-LLGLSLShader        gSkinnedObjectShinySimpleProgram;
-
-LLGLSLShader        gSkinnedObjectSimpleWaterProgram;
-LLGLSLShader        gSkinnedObjectFullbrightWaterProgram;
-LLGLSLShader        gSkinnedObjectEmissiveWaterProgram;
-LLGLSLShader        gSkinnedObjectFullbrightShinyWaterProgram;
-LLGLSLShader        gSkinnedObjectShinySimpleWaterProgram;
+LLGLSLShader		gSkinnedObjectSimpleProgram;
+LLGLSLShader		gSkinnedObjectFullbrightProgram;
+LLGLSLShader		gSkinnedObjectEmissiveProgram;
+LLGLSLShader		gSkinnedObjectFullbrightShinyProgram;
+LLGLSLShader		gSkinnedObjectShinySimpleProgram;
+
+LLGLSLShader		gSkinnedObjectSimpleWaterProgram;
+LLGLSLShader		gSkinnedObjectFullbrightWaterProgram;
+LLGLSLShader		gSkinnedObjectEmissiveWaterProgram;
+LLGLSLShader		gSkinnedObjectFullbrightShinyWaterProgram;
+LLGLSLShader		gSkinnedObjectShinySimpleWaterProgram;
 
 //environment shaders
-<<<<<<< HEAD
-LLGLSLShader        gTerrainProgram;
-LLGLSLShader        gTerrainWaterProgram;
-LLGLSLShader        gWaterProgram;
-LLGLSLShader        gWaterEdgeProgram;
-LLGLSLShader        gUnderWaterProgram;
-=======
 LLGLSLShader		gTerrainProgram;
 LLGLSLShader		gTerrainWaterProgram;
 LLGLSLShader		gWaterProgram;
 LLGLSLShader        gWaterEdgeProgram;
 LLGLSLShader		gUnderWaterProgram;
->>>>>>> fa6e4137
 
 //interface shaders
-LLGLSLShader        gHighlightProgram;
-LLGLSLShader        gHighlightNormalProgram;
-LLGLSLShader        gHighlightSpecularProgram;
-
-LLGLSLShader        gPathfindingProgram;
-LLGLSLShader        gPathfindingNoNormalsProgram;
+LLGLSLShader		gHighlightProgram;
+LLGLSLShader		gHighlightNormalProgram;
+LLGLSLShader		gHighlightSpecularProgram;
+
+LLGLSLShader		gPathfindingProgram;
+LLGLSLShader		gPathfindingNoNormalsProgram;
 
 //avatar shader handles
-LLGLSLShader        gAvatarProgram;
-LLGLSLShader        gAvatarWaterProgram;
-LLGLSLShader        gAvatarEyeballProgram;
-LLGLSLShader        gAvatarPickProgram;
-LLGLSLShader        gImpostorProgram;
+LLGLSLShader		gAvatarProgram;
+LLGLSLShader		gAvatarWaterProgram;
+LLGLSLShader		gAvatarEyeballProgram;
+LLGLSLShader		gAvatarPickProgram;
+LLGLSLShader		gImpostorProgram;
 
 // WindLight shader handles
-<<<<<<< HEAD
-LLGLSLShader            gWLSkyProgram;
-LLGLSLShader            gWLCloudProgram;
-LLGLSLShader            gWLCloudShadowProgram;
-=======
 LLGLSLShader			gWLSkyProgram;
 LLGLSLShader			gWLCloudProgram;
->>>>>>> fa6e4137
 LLGLSLShader            gWLSunProgram;
 LLGLSLShader            gWLMoonProgram;
 
 // Effects Shaders
-LLGLSLShader            gGlowProgram;
-LLGLSLShader            gGlowExtractProgram;
-LLGLSLShader            gPostColorFilterProgram;
-LLGLSLShader            gPostNightVisionProgram;
-LLGLSLShader            gPostVignetteProgram;   // <FS:CR> Import Vignette from Exodus
+LLGLSLShader			gGlowProgram;
+LLGLSLShader			gGlowExtractProgram;
+LLGLSLShader			gPostColorFilterProgram;
+LLGLSLShader			gPostNightVisionProgram;
+LLGLSLShader			gPostVignetteProgram;	// <FS:CR> Import Vignette from Exodus
 
 // Deferred rendering shaders
-<<<<<<< HEAD
-LLGLSLShader            gDeferredImpostorProgram;
-LLGLSLShader            gDeferredWaterProgram;
-LLGLSLShader            gDeferredUnderWaterProgram;
-LLGLSLShader            gDeferredDiffuseProgram;
-LLGLSLShader            gDeferredDiffuseAlphaMaskProgram;
-LLGLSLShader            gDeferredNonIndexedDiffuseProgram;
-LLGLSLShader            gDeferredNonIndexedDiffuseAlphaMaskProgram;
-LLGLSLShader            gDeferredNonIndexedDiffuseAlphaMaskNoColorProgram;
-LLGLSLShader            gDeferredSkinnedDiffuseProgram;
-LLGLSLShader            gDeferredSkinnedBumpProgram;
-LLGLSLShader            gDeferredSkinnedAlphaProgram;
-LLGLSLShader            gDeferredBumpProgram;
-LLGLSLShader            gDeferredTerrainProgram;
-LLGLSLShader            gDeferredTerrainWaterProgram;
-LLGLSLShader            gDeferredTreeProgram;
-LLGLSLShader            gDeferredTreeShadowProgram;
-LLGLSLShader            gDeferredAvatarProgram;
-LLGLSLShader            gDeferredAvatarAlphaProgram;
-LLGLSLShader            gDeferredLightProgram;
-LLGLSLShader            gDeferredMultiLightProgram[16];
-LLGLSLShader            gDeferredSpotLightProgram;
-LLGLSLShader            gDeferredMultiSpotLightProgram;
-LLGLSLShader            gDeferredSunProgram;
-LLGLSLShader            gDeferredBlurLightProgram;
-LLGLSLShader            gDeferredSoftenProgram;
-LLGLSLShader            gDeferredSoftenWaterProgram;
-LLGLSLShader            gDeferredShadowProgram;
-LLGLSLShader            gDeferredShadowCubeProgram;
-LLGLSLShader            gDeferredShadowAlphaMaskProgram;
-LLGLSLShader            gDeferredAvatarShadowProgram;
-LLGLSLShader            gDeferredAttachmentShadowProgram;
-LLGLSLShader            gDeferredAlphaProgram;
-LLGLSLShader            gDeferredAlphaImpostorProgram;
-LLGLSLShader            gDeferredAlphaWaterProgram;
-LLGLSLShader            gDeferredAvatarEyesProgram;
-LLGLSLShader            gDeferredFullbrightProgram;
-LLGLSLShader            gDeferredFullbrightAlphaMaskProgram;
-LLGLSLShader            gDeferredFullbrightWaterProgram;
-LLGLSLShader            gDeferredFullbrightAlphaMaskWaterProgram;
-LLGLSLShader            gDeferredEmissiveProgram;
-LLGLSLShader            gDeferredPostProgram;
-LLGLSLShader            gDeferredCoFProgram;
-LLGLSLShader            gDeferredDoFCombineProgram;
-LLGLSLShader            gDeferredPostGammaCorrectProgram;
-LLGLSLShader            gFXAAProgram;
-LLGLSLShader            gDeferredPostNoDoFProgram;
-LLGLSLShader            gDeferredWLSkyProgram;
-LLGLSLShader            gDeferredWLCloudProgram;
-LLGLSLShader            gDeferredWLCloudShadowProgram;
-LLGLSLShader            gDeferredWLSunProgram;
-LLGLSLShader            gDeferredWLMoonProgram;
-LLGLSLShader            gDeferredStarProgram;
-LLGLSLShader            gDeferredFullbrightShinyProgram;
-LLGLSLShader            gDeferredSkinnedFullbrightShinyProgram;
-LLGLSLShader            gDeferredSkinnedFullbrightProgram;
-LLGLSLShader            gNormalMapGenProgram;
-
-LLGLSLShader            gDeferredGenSkyShProgram;
-LLGLSLShader            gDeferredGatherSkyShProgram;
-LLGLSLShader            gDeferredShVisProgram;
-=======
 LLGLSLShader			gDeferredImpostorProgram;
 LLGLSLShader			gDeferredWaterProgram;
 LLGLSLShader			gDeferredUnderWaterProgram;
@@ -316,109 +238,12 @@
 LLGLSLShader			gDeferredSkinnedFullbrightShinyProgram;
 LLGLSLShader			gDeferredSkinnedFullbrightProgram;
 LLGLSLShader			gNormalMapGenProgram;
->>>>>>> fa6e4137
 
 // Deferred materials shaders
-LLGLSLShader            gDeferredMaterialProgram[LLMaterial::SHADER_COUNT*2];
-LLGLSLShader            gDeferredMaterialWaterProgram[LLMaterial::SHADER_COUNT*2];
+LLGLSLShader			gDeferredMaterialProgram[LLMaterial::SHADER_COUNT*2];
+LLGLSLShader			gDeferredMaterialWaterProgram[LLMaterial::SHADER_COUNT*2];
 
 LLViewerShaderMgr::LLViewerShaderMgr() :
-<<<<<<< HEAD
-    mShaderLevel(SHADER_COUNT, 0),
-    mMaxAvatarShaderLevel(0)
-{   
-    /// Make sure WL Sky is the first program
-    //ONLY shaders that need WL Param management should be added here
-    mShaderList.push_back(&gWLSkyProgram);
-    mShaderList.push_back(&gWLCloudProgram);
-    mShaderList.push_back(&gWLCloudShadowProgram);
-    mShaderList.push_back(&gWLSunProgram);
-    mShaderList.push_back(&gWLMoonProgram);
-    mShaderList.push_back(&gAvatarProgram);
-    mShaderList.push_back(&gObjectShinyProgram);
-    mShaderList.push_back(&gObjectShinyNonIndexedProgram);
-    mShaderList.push_back(&gWaterProgram);
-    mShaderList.push_back(&gWaterEdgeProgram);
-    mShaderList.push_back(&gAvatarEyeballProgram); 
-    mShaderList.push_back(&gObjectSimpleProgram);
-    mShaderList.push_back(&gObjectSimpleImpostorProgram);
-    mShaderList.push_back(&gObjectPreviewProgram);
-    mShaderList.push_back(&gImpostorProgram);
-    mShaderList.push_back(&gObjectFullbrightNoColorProgram);
-    mShaderList.push_back(&gObjectFullbrightNoColorWaterProgram);
-    mShaderList.push_back(&gObjectSimpleAlphaMaskProgram);
-    mShaderList.push_back(&gObjectBumpProgram);
-    mShaderList.push_back(&gObjectEmissiveProgram);
-    mShaderList.push_back(&gObjectEmissiveWaterProgram);
-    mShaderList.push_back(&gObjectFullbrightProgram);
-    mShaderList.push_back(&gObjectFullbrightAlphaMaskProgram);
-    mShaderList.push_back(&gObjectFullbrightShinyProgram);
-    mShaderList.push_back(&gObjectFullbrightShinyWaterProgram);
-    mShaderList.push_back(&gObjectSimpleNonIndexedProgram);
-    mShaderList.push_back(&gObjectSimpleNonIndexedTexGenProgram);
-    mShaderList.push_back(&gObjectSimpleNonIndexedTexGenWaterProgram);
-    mShaderList.push_back(&gObjectSimpleNonIndexedWaterProgram);
-    mShaderList.push_back(&gObjectAlphaMaskNonIndexedProgram);
-    mShaderList.push_back(&gObjectAlphaMaskNonIndexedWaterProgram);
-    mShaderList.push_back(&gObjectAlphaMaskNoColorProgram);
-    mShaderList.push_back(&gObjectAlphaMaskNoColorWaterProgram);
-    mShaderList.push_back(&gTreeProgram);
-    mShaderList.push_back(&gTreeWaterProgram);
-    mShaderList.push_back(&gObjectFullbrightNonIndexedProgram);
-    mShaderList.push_back(&gObjectFullbrightNonIndexedWaterProgram);
-    mShaderList.push_back(&gObjectEmissiveNonIndexedProgram);
-    mShaderList.push_back(&gObjectEmissiveNonIndexedWaterProgram);
-    mShaderList.push_back(&gObjectFullbrightShinyNonIndexedProgram);
-    mShaderList.push_back(&gObjectFullbrightShinyNonIndexedWaterProgram);
-    mShaderList.push_back(&gSkinnedObjectSimpleProgram);
-    mShaderList.push_back(&gSkinnedObjectFullbrightProgram);
-    mShaderList.push_back(&gSkinnedObjectEmissiveProgram);
-    mShaderList.push_back(&gSkinnedObjectFullbrightShinyProgram);
-    mShaderList.push_back(&gSkinnedObjectShinySimpleProgram);
-    mShaderList.push_back(&gSkinnedObjectSimpleWaterProgram);
-    mShaderList.push_back(&gSkinnedObjectFullbrightWaterProgram);
-    mShaderList.push_back(&gSkinnedObjectEmissiveWaterProgram);
-    mShaderList.push_back(&gSkinnedObjectFullbrightShinyWaterProgram);
-    mShaderList.push_back(&gSkinnedObjectShinySimpleWaterProgram);
-    mShaderList.push_back(&gTerrainProgram);
-    mShaderList.push_back(&gTerrainWaterProgram);
-    mShaderList.push_back(&gObjectSimpleWaterProgram);
-    mShaderList.push_back(&gObjectFullbrightWaterProgram);
-    mShaderList.push_back(&gObjectSimpleWaterAlphaMaskProgram);
-    mShaderList.push_back(&gObjectFullbrightWaterAlphaMaskProgram);
-    mShaderList.push_back(&gAvatarWaterProgram);
-    mShaderList.push_back(&gObjectShinyWaterProgram);
-    mShaderList.push_back(&gObjectShinyNonIndexedWaterProgram);
-    mShaderList.push_back(&gUnderWaterProgram);
-    mShaderList.push_back(&gDeferredSunProgram);
-    mShaderList.push_back(&gDeferredSoftenProgram);
-    mShaderList.push_back(&gDeferredSoftenWaterProgram);
-    mShaderList.push_back(&gDeferredAlphaProgram);
-    mShaderList.push_back(&gDeferredAlphaImpostorProgram);
-    mShaderList.push_back(&gDeferredAlphaWaterProgram);
-    mShaderList.push_back(&gDeferredSkinnedAlphaProgram);
-    mShaderList.push_back(&gDeferredFullbrightProgram);
-    mShaderList.push_back(&gDeferredFullbrightAlphaMaskProgram);
-    mShaderList.push_back(&gDeferredFullbrightWaterProgram);
-    mShaderList.push_back(&gDeferredFullbrightAlphaMaskWaterProgram);   
-    mShaderList.push_back(&gDeferredFullbrightShinyProgram);
-    mShaderList.push_back(&gDeferredSkinnedFullbrightShinyProgram);
-    mShaderList.push_back(&gDeferredSkinnedFullbrightProgram);
-    mShaderList.push_back(&gDeferredEmissiveProgram);
-    mShaderList.push_back(&gDeferredAvatarEyesProgram);
-    mShaderList.push_back(&gDeferredWaterProgram);
-    mShaderList.push_back(&gDeferredUnderWaterProgram); 
-    mShaderList.push_back(&gDeferredTerrainWaterProgram);
-    mShaderList.push_back(&gDeferredAvatarAlphaProgram);
-    mShaderList.push_back(&gDeferredWLSkyProgram);
-    mShaderList.push_back(&gDeferredWLCloudProgram);
-    mShaderList.push_back(&gDeferredWLCloudShadowProgram);
-    mShaderList.push_back(&gDeferredWLMoonProgram);
-    mShaderList.push_back(&gDeferredWLSunProgram);
-    mShaderList.push_back(&gDeferredGenSkyShProgram);
-    mShaderList.push_back(&gDeferredGatherSkyShProgram);
-    mShaderList.push_back(&gDeferredShVisProgram);
-=======
 	mShaderLevel(SHADER_COUNT, 0),
 	mMaxAvatarShaderLevel(0)
 {   
@@ -508,60 +333,50 @@
 	mShaderList.push_back(&gDeferredWLCloudProgram);
     mShaderList.push_back(&gDeferredWLMoonProgram);
     mShaderList.push_back(&gDeferredWLSunProgram);    
->>>>>>> fa6e4137
 }
 
 LLViewerShaderMgr::~LLViewerShaderMgr()
 {
-<<<<<<< HEAD
-    mShaderLevel.clear();
-    mShaderList.clear();
-=======
 	mShaderLevel.clear();
 	mShaderList.clear();
->>>>>>> fa6e4137
 }
 
 // static
 LLViewerShaderMgr * LLViewerShaderMgr::instance()
 {
-    if(NULL == sInstance)
-    {
-        sInstance = new LLViewerShaderMgr();
-    }
-
-    return static_cast<LLViewerShaderMgr*>(sInstance);
+	if(NULL == sInstance)
+	{
+		sInstance = new LLViewerShaderMgr();
+	}
+
+	return static_cast<LLViewerShaderMgr*>(sInstance);
 }
 
 // static
 void LLViewerShaderMgr::releaseInstance()
 {
-    if (sInstance != NULL)
-    {
-        delete sInstance;
-        sInstance = NULL;
-    }
+	if (sInstance != NULL)
+	{
+		delete sInstance;
+		sInstance = NULL;
+	}
 }
 
 void LLViewerShaderMgr::initAttribsAndUniforms(void)
 {
-    if (mReservedAttribs.empty())
-    {
-        LLShaderMgr::initAttribsAndUniforms();
-    }   
+	if (mReservedAttribs.empty())
+	{
+		LLShaderMgr::initAttribsAndUniforms();
+	}	
 }
-    
+	
 
 //============================================================================
 // Set Levels
 
 S32 LLViewerShaderMgr::getShaderLevel(S32 type)
 {
-<<<<<<< HEAD
-    return LLPipeline::sDisableShaders ? 0 : mShaderLevel[type];
-=======
 	return LLPipeline::sDisableShaders ? 0 : mShaderLevel[type];
->>>>>>> fa6e4137
 }
 
 //============================================================================
@@ -569,84 +384,6 @@
 
 void LLViewerShaderMgr::setShaders()
 {
-<<<<<<< HEAD
-    //setShaders might be called redundantly by gSavedSettings, so return on reentrance
-    static bool reentrance = false;
-    
-    if (!gPipeline.mInitialized || !sInitialized || reentrance || sSkipReload)
-    {
-        return;
-    }
-
-    LLGLSLShader::sIndexedTextureChannels = llmax(llmin(gGLManager.mNumTextureImageUnits, (S32) gSavedSettings.getU32("RenderMaxTextureIndex")), 1);
-
-    //NEVER use more than 16 texture channels (work around for prevalent driver bug)
-    LLGLSLShader::sIndexedTextureChannels = llmin(LLGLSLShader::sIndexedTextureChannels, 16);
-
-    if (gGLManager.mGLSLVersionMajor < 1 ||
-        (gGLManager.mGLSLVersionMajor == 1 && gGLManager.mGLSLVersionMinor <= 20))
-    { //NEVER use indexed texture rendering when GLSL version is 1.20 or earlier
-        LLGLSLShader::sIndexedTextureChannels = 1;
-    }
-
-    reentrance = true;
-
-    if (LLRender::sGLCoreProfile)
-    {  
-        if (!gSavedSettings.getBOOL("VertexShaderEnable"))
-        { //vertex shaders MUST be enabled to use core profile
-            gSavedSettings.setBOOL("VertexShaderEnable", TRUE);
-        }
-    }
-    
-    //setup preprocessor definitions
-    LLShaderMgr::instance()->mDefinitions["NUM_TEX_UNITS"] = llformat("%d", gGLManager.mNumTextureImageUnits);
-    
-    // Make sure the compiled shader map is cleared before we recompile shaders.
-    mShaderObjects.clear();
-    
-    initAttribsAndUniforms();
-    gPipeline.releaseGLBuffers();
-
-    if (gSavedSettings.getBOOL("VertexShaderEnable"))
-    {
-        LLPipeline::sWaterReflections = gGLManager.mHasCubeMap;
-        LLPipeline::sRenderGlow = gSavedSettings.getBOOL("RenderGlow"); 
-        LLPipeline::updateRenderDeferred();
-    }
-    else
-    {
-        LLPipeline::sRenderGlow = FALSE;
-        LLPipeline::sWaterReflections = FALSE;
-    }
-    
-    //hack to reset buffers that change behavior with shaders
-    gPipeline.resetVertexBuffers();
-
-    if (gViewerWindow)
-    {
-        gViewerWindow->setCursor(UI_CURSOR_WAIT);
-    }
-
-    // Lighting
-    gPipeline.setLightingDetail(-1);
-
-    // Shaders
-    LL_INFOS("ShaderLoading") << "\n~~~~~~~~~~~~~~~~~~\n Loading Shaders:\n~~~~~~~~~~~~~~~~~~" << LL_ENDL;
-    LL_INFOS("ShaderLoading") << llformat("Using GLSL %d.%d", gGLManager.mGLSLVersionMajor, gGLManager.mGLSLVersionMinor) << LL_ENDL;
-
-    for (S32 i = 0; i < SHADER_COUNT; i++)
-    {
-        mShaderLevel[i] = 0;
-    }
-    mMaxAvatarShaderLevel = 0;
-
-    LLGLSLShader::sNoFixedFunction = false;
-    LLVertexBuffer::unbind();
-    if (LLFeatureManager::getInstance()->isFeatureAvailable("VertexShaderEnable") 
-        && (gGLManager.mGLSLVersionMajor > 1 || gGLManager.mGLSLVersionMinor >= 10)
-        && gSavedSettings.getBOOL("VertexShaderEnable"))
-=======
 	//setShaders might be called redundantly by gSavedSettings, so return on reentrance
 	static bool reentrance = false;
 	
@@ -723,105 +460,12 @@
 	if (LLFeatureManager::getInstance()->isFeatureAvailable("VertexShaderEnable") 
 		&& (gGLManager.mGLSLVersionMajor > 1 || gGLManager.mGLSLVersionMinor >= 10)
 		&& gSavedSettings.getBOOL("VertexShaderEnable"))
->>>>>>> fa6e4137
     {
         bool canRenderDeferred       = LLFeatureManager::getInstance()->isFeatureAvailable("RenderDeferred");
         bool hasWindLightShaders     = LLFeatureManager::getInstance()->isFeatureAvailable("WindLightUseAtmosShaders");
         S32 shadow_detail            = gSavedSettings.getS32("RenderShadowDetail");
         bool useRenderDeferred       = canRenderDeferred && gSavedSettings.getBOOL("RenderDeferred") && gSavedSettings.getBOOL("RenderAvatarVP");
         bool doingWindLight          = hasWindLightShaders && gSavedSettings.getBOOL("WindLightUseAtmosShaders");
-<<<<<<< HEAD
-        
-
-        //using shaders, disable fixed function
-        LLGLSLShader::sNoFixedFunction = true;
-
-        S32 light_class = 2;
-        S32 env_class = 2;
-        S32 obj_class = 2;
-        S32 effect_class = 2;
-        S32 wl_class = 2;
-        S32 water_class = 2;
-        S32 deferred_class = 2;
-        S32 transform_class = gGLManager.mHasTransformFeedback ? 1 : 0;
-
-        static LLCachedControl<bool> use_transform_feedback(gSavedSettings, "RenderUseTransformFeedback", false);
-        if (!use_transform_feedback)
-        {
-            transform_class = 0;
-        }
-
-        if (useRenderDeferred && doingWindLight)
-        {
-            //shadows
-            switch (shadow_detail)
-            {
-                case 0: deferred_class = 1; break; // no shadows
-                case 1: deferred_class = 2; break; // PCF shadows
-                case 2: deferred_class = 2; break; // PCF shadows
-                default:
-                    break;
-            }
-        }
-        
-        if (!doingWindLight)
-        {
-            // user has disabled WindLight in their settings, downgrade
-            // windlight shaders to stub versions.
-            wl_class = 1;
-        }
-
-        // Trigger a full rebuild of the fallback skybox / cubemap if we've toggled windlight shaders
-        if (mShaderLevel[SHADER_WINDLIGHT] != wl_class && gSky.mVOSkyp.notNull())
-        {
-            gSky.mVOSkyp->forceSkyUpdate();
-        }
-
-        
-        // Load lighting shaders
-        mShaderLevel[SHADER_LIGHTING] = light_class;
-        mShaderLevel[SHADER_INTERFACE] = light_class;
-        mShaderLevel[SHADER_ENVIRONMENT] = env_class;
-        mShaderLevel[SHADER_WATER] = water_class;
-        mShaderLevel[SHADER_OBJECT] = obj_class;
-        mShaderLevel[SHADER_EFFECT] = effect_class;
-        mShaderLevel[SHADER_WINDLIGHT] = wl_class;
-        mShaderLevel[SHADER_DEFERRED] = deferred_class;
-        mShaderLevel[SHADER_TRANSFORM] = transform_class;
-
-        BOOL loaded = loadBasicShaders();
-        if (loaded)
-        {
-            LL_INFOS() << "Loaded basic shaders." << LL_ENDL;
-        }
-        else
-        {
-            LL_WARNS() << "Failed to load basic shaders." << LL_ENDL;
-            llassert(loaded);
-        }
-
-        if (loaded)
-        {
-            gPipeline.mVertexShadersEnabled = TRUE;
-            gPipeline.mVertexShadersLoaded = 1;
-
-            // Load all shaders to set max levels
-            loaded = loadShadersEnvironment();
-            
-            if (loaded)
-            {
-                LL_INFOS() << "Loaded environment shaders." << LL_ENDL;
-            }
-            else
-            {
-                LL_WARNS() << "Failed to load environment shaders." << LL_ENDL;
-                llassert(loaded);
-            }
-
-            if (loaded)
-            {
-                loaded = loadShadersWater();
-=======
 
 		//using shaders, disable fixed function
 		LLGLSLShader::sNoFixedFunction = true;
@@ -917,7 +561,6 @@
 			if (loaded)
 			{
 				loaded = loadShadersWater();
->>>>>>> fa6e4137
                 if (loaded)
                 {
                     LL_INFOS() << "Loaded water shaders." << LL_ENDL;
@@ -927,17 +570,10 @@
                     LL_WARNS() << "Failed to load water shaders." << LL_ENDL;
                     llassert(loaded);
                 }
-<<<<<<< HEAD
-            }
-
-            if (loaded)
-            {
-=======
 			}
 
 			if (loaded)
 			{
->>>>>>> fa6e4137
                 loaded = loadShadersWindLight();
                 if (loaded)
                 {
@@ -948,17 +584,10 @@
                     LL_WARNS() << "Failed to load windlight shaders." << LL_ENDL;
                     llassert(loaded);
                 }
-<<<<<<< HEAD
-            }
-
-            if (loaded)
-            {
-=======
 			}
 
 			if (loaded)
 			{
->>>>>>> fa6e4137
                 loaded = loadShadersEffects();
                 if (loaded)
                 {
@@ -969,27 +598,6 @@
                     LL_WARNS() << "Failed to load effects shaders." << LL_ENDL;
                     llassert(loaded);
                 }
-<<<<<<< HEAD
-            }
-
-            if (loaded)
-            {
-                loaded = loadShadersInterface();
-                if (loaded)
-                {
-                    LL_INFOS() << "Loaded interface shaders." << LL_ENDL;
-                }
-                else
-                {
-                    LL_WARNS() << "Failed to load interface shaders." << LL_ENDL;
-                    llassert(loaded);
-                }
-            }
-
-            if (loaded)
-
-            {
-=======
 			}
 
 			if (loaded)
@@ -1009,7 +617,6 @@
 			if (loaded)
 
 			{
->>>>>>> fa6e4137
                 loaded = loadTransformShaders();
                 if (loaded)
                 {
@@ -1065,10 +672,7 @@
 
                     if (gSavedSettings.getBOOL("RenderAvatarVP"))
                     {
-<<<<<<< HEAD
                         LL_WARNS() << "Couldn't load object shaders - Deferred rendering disabled" << LL_ENDL; // FS:Ansariel> FIRE-20305: Debug output
-=======
->>>>>>> fa6e4137
                         gSavedSettings.setBOOL("RenderDeferred", FALSE);
                         gSavedSettings.setBOOL("RenderAvatarCloth", FALSE);
                         gSavedSettings.setBOOL("RenderAvatarVP", FALSE);
@@ -1106,10 +710,6 @@
 
             if (loaded && !loadShadersDeferred())
             { //everything else succeeded but deferred failed, disable deferred and try again
-<<<<<<< HEAD
-                LL_WARNS() << "Couldn't load deferred shaders - Deferred rendering disabled" << LL_ENDL; // FS:Ansariel> FIRE-20305: Debug output
-=======
->>>>>>> fa6e4137
                 gSavedSettings.setBOOL("RenderDeferred", FALSE);
                 LL_WARNS() << "Falling back to no deferred shaders." << LL_ENDL;
                 reentrance = false;
@@ -1153,146 +753,11 @@
     }
     gPipeline.createGLBuffers();
 
-<<<<<<< HEAD
-    reentrance = false;
-=======
 	reentrance = false;
->>>>>>> fa6e4137
 }
 
 void LLViewerShaderMgr::unloadShaders()
 {
-<<<<<<< HEAD
-    gOcclusionProgram.unload();
-    gOcclusionCubeProgram.unload();
-    gDebugProgram.unload();
-    gClipProgram.unload();
-    gDownsampleDepthProgram.unload();
-    gDownsampleDepthRectProgram.unload();
-    gDownsampleMinMaxDepthRectProgram.unload();
-    gInscatterRectProgram.unload();
-    gBenchmarkProgram.unload();
-    gAlphaMaskProgram.unload();
-    gUIProgram.unload();
-    gPathfindingProgram.unload();
-    gPathfindingNoNormalsProgram.unload();
-    gCustomAlphaProgram.unload();
-    gGlowCombineProgram.unload();
-    gSplatTextureRectProgram.unload();
-    gGlowCombineFXAAProgram.unload();
-    gTwoTextureAddProgram.unload();
-    gTwoTextureCompareProgram.unload();
-    gOneTextureFilterProgram.unload();
-    gOneTextureNoColorProgram.unload();
-    gSolidColorProgram.unload();
-
-    gObjectFullbrightNoColorProgram.unload();
-    gObjectFullbrightNoColorWaterProgram.unload();
-    gObjectSimpleProgram.unload();
-    gObjectSimpleImpostorProgram.unload();
-    gObjectPreviewProgram.unload();
-    gImpostorProgram.unload();
-    gObjectSimpleAlphaMaskProgram.unload();
-    gObjectBumpProgram.unload();
-    gObjectSimpleWaterProgram.unload();
-    gObjectSimpleWaterAlphaMaskProgram.unload();
-    gObjectFullbrightProgram.unload();
-    gObjectFullbrightWaterProgram.unload();
-    gObjectEmissiveProgram.unload();
-    gObjectEmissiveWaterProgram.unload();
-    gObjectFullbrightAlphaMaskProgram.unload();
-    gObjectFullbrightWaterAlphaMaskProgram.unload();
-
-    gObjectShinyProgram.unload();
-    gObjectFullbrightShinyProgram.unload();
-    gObjectFullbrightShinyWaterProgram.unload();
-    gObjectShinyWaterProgram.unload();
-
-    gObjectSimpleNonIndexedProgram.unload();
-    gObjectSimpleNonIndexedTexGenProgram.unload();
-    gObjectSimpleNonIndexedTexGenWaterProgram.unload();
-    gObjectSimpleNonIndexedWaterProgram.unload();
-    gObjectAlphaMaskNonIndexedProgram.unload();
-    gObjectAlphaMaskNonIndexedWaterProgram.unload();
-    gObjectAlphaMaskNoColorProgram.unload();
-    gObjectAlphaMaskNoColorWaterProgram.unload();
-    gObjectFullbrightNonIndexedProgram.unload();
-    gObjectFullbrightNonIndexedWaterProgram.unload();
-    gObjectEmissiveNonIndexedProgram.unload();
-    gObjectEmissiveNonIndexedWaterProgram.unload();
-    gTreeProgram.unload();
-    gTreeWaterProgram.unload();
-
-    gObjectShinyNonIndexedProgram.unload();
-    gObjectFullbrightShinyNonIndexedProgram.unload();
-    gObjectFullbrightShinyNonIndexedWaterProgram.unload();
-    gObjectShinyNonIndexedWaterProgram.unload();
-
-    gSkinnedObjectSimpleProgram.unload();
-    gSkinnedObjectFullbrightProgram.unload();
-    gSkinnedObjectEmissiveProgram.unload();
-    gSkinnedObjectFullbrightShinyProgram.unload();
-    gSkinnedObjectShinySimpleProgram.unload();
-    
-    gSkinnedObjectSimpleWaterProgram.unload();
-    gSkinnedObjectFullbrightWaterProgram.unload();
-    gSkinnedObjectEmissiveWaterProgram.unload();
-    gSkinnedObjectFullbrightShinyWaterProgram.unload();
-    gSkinnedObjectShinySimpleWaterProgram.unload();
-    
-
-    gWaterProgram.unload();
-    gWaterEdgeProgram.unload();
-    gUnderWaterProgram.unload();
-    gTerrainProgram.unload();
-    gTerrainWaterProgram.unload();
-    gGlowProgram.unload();
-    gGlowExtractProgram.unload();
-    gAvatarProgram.unload();
-    gAvatarWaterProgram.unload();
-    gAvatarEyeballProgram.unload();
-    gAvatarPickProgram.unload();
-    gHighlightProgram.unload();
-    gHighlightNormalProgram.unload();
-    gHighlightSpecularProgram.unload();
-
-    gWLSkyProgram.unload();
-    gWLCloudProgram.unload();
-    gWLCloudShadowProgram.unload();
-    gWLSunProgram.unload();
-    gWLMoonProgram.unload();
-
-    gPostColorFilterProgram.unload();
-    gPostNightVisionProgram.unload();
-    gPostVignetteProgram.unload();
-
-    gDeferredDiffuseProgram.unload();
-    gDeferredDiffuseAlphaMaskProgram.unload();
-    gDeferredNonIndexedDiffuseAlphaMaskProgram.unload();
-    gDeferredNonIndexedDiffuseAlphaMaskNoColorProgram.unload();
-    gDeferredNonIndexedDiffuseProgram.unload();
-    gDeferredSkinnedDiffuseProgram.unload();
-    gDeferredSkinnedBumpProgram.unload();
-    gDeferredSkinnedAlphaProgram.unload();
-
-    gTransformPositionProgram.unload();
-    gTransformTexCoordProgram.unload();
-    gTransformNormalProgram.unload();
-    gTransformColorProgram.unload();
-    gTransformTangentProgram.unload();
-
-    mShaderLevel[SHADER_LIGHTING] = 0;
-    mShaderLevel[SHADER_OBJECT] = 0;
-    mShaderLevel[SHADER_AVATAR] = 0;
-    mShaderLevel[SHADER_ENVIRONMENT] = 0;
-    mShaderLevel[SHADER_WATER] = 0;
-    mShaderLevel[SHADER_INTERFACE] = 0;
-    mShaderLevel[SHADER_EFFECT] = 0;
-    mShaderLevel[SHADER_WINDLIGHT] = 0;
-    mShaderLevel[SHADER_TRANSFORM] = 0;
-
-    gPipeline.mVertexShadersLoaded = 0;
-=======
 	gOcclusionProgram.unload();
 	gOcclusionCubeProgram.unload();
 	gDebugProgram.unload();
@@ -1391,6 +856,7 @@
 
 	gPostColorFilterProgram.unload();
 	gPostNightVisionProgram.unload();
+	gPostVignetteProgram.unload();
 
 	gDeferredDiffuseProgram.unload();
 	gDeferredDiffuseAlphaMaskProgram.unload();
@@ -1418,143 +884,37 @@
 	mShaderLevel[SHADER_TRANSFORM] = 0;
 
 	gPipeline.mVertexShadersLoaded = 0;
->>>>>>> fa6e4137
 }
 
 BOOL LLViewerShaderMgr::loadBasicShaders()
 {
-    // Load basic dependency shaders first
-    // All of these have to load for any shaders to function
-    
-    S32 sum_lights_class = 3;
-
-    // class one cards will get the lower sum lights
-    // class zero we're not going to think about
-    // since a class zero card COULD be a ridiculous new card
-    // and old cards should have the features masked
-    if(LLFeatureManager::getInstance()->getGPUClass() == GPU_CLASS_1)
-    {
-        sum_lights_class = 2;
-    }
-
-    // If we have sun and moon only checked, then only sum those lights.
-    if (gPipeline.getLightingDetail() == 0)
-    {
-        sum_lights_class = 1;
-    }
+	// Load basic dependency shaders first
+	// All of these have to load for any shaders to function
+	
+	S32 sum_lights_class = 3;
+
+	// class one cards will get the lower sum lights
+	// class zero we're not going to think about
+	// since a class zero card COULD be a ridiculous new card
+	// and old cards should have the features masked
+	if(LLFeatureManager::getInstance()->getGPUClass() == GPU_CLASS_1)
+	{
+		sum_lights_class = 2;
+	}
+
+	// If we have sun and moon only checked, then only sum those lights.
+	if (gPipeline.getLightingDetail() == 0)
+	{
+		sum_lights_class = 1;
+	}
 
 #if LL_DARWIN
-    // Work around driver crashes on older Macs when using deferred rendering
-    // NORSPEC-59
-    //
-    if (gGLManager.mIsMobileGF)
-        sum_lights_class = 3;
+	// Work around driver crashes on older Macs when using deferred rendering
+	// NORSPEC-59
+	//
+	if (gGLManager.mIsMobileGF)
+		sum_lights_class = 3;
 #endif
-<<<<<<< HEAD
-    
-    // Use the feature table to mask out the max light level to use.  Also make sure it's at least 1.
-    S32 max_light_class = gSavedSettings.getS32("RenderShaderLightingMaxLevel");
-    sum_lights_class = llclamp(sum_lights_class, 1, max_light_class);
-
-    // Load the Basic Vertex Shaders at the appropriate level. 
-    // (in order of shader function call depth for reference purposes, deepest level first)
-
-    vector< pair<string, S32> > shaders;
-    shaders.push_back( make_pair( "windlight/atmosphericsVarsV.glsl",       mShaderLevel[SHADER_WINDLIGHT] ) );
-    shaders.push_back( make_pair( "windlight/atmosphericsVarsWaterV.glsl",  mShaderLevel[SHADER_WINDLIGHT] ) );
-    shaders.push_back( make_pair( "windlight/atmosphericsHelpersV.glsl",    mShaderLevel[SHADER_WINDLIGHT] ) );
-    shaders.push_back( make_pair( "lighting/lightFuncV.glsl",               mShaderLevel[SHADER_LIGHTING] ) );
-    shaders.push_back( make_pair( "lighting/sumLightsV.glsl",               sum_lights_class ) );
-    shaders.push_back( make_pair( "lighting/lightV.glsl",                   mShaderLevel[SHADER_LIGHTING] ) );
-    shaders.push_back( make_pair( "lighting/lightFuncSpecularV.glsl",       mShaderLevel[SHADER_LIGHTING] ) );
-    shaders.push_back( make_pair( "lighting/sumLightsSpecularV.glsl",       sum_lights_class ) );
-    shaders.push_back( make_pair( "lighting/lightSpecularV.glsl",           mShaderLevel[SHADER_LIGHTING] ) );
-    shaders.push_back( make_pair( "windlight/atmosphericsV.glsl",           mShaderLevel[SHADER_WINDLIGHT] ) );
-    shaders.push_back( make_pair( "avatar/avatarSkinV.glsl",                1 ) );
-    shaders.push_back( make_pair( "avatar/objectSkinV.glsl",                1 ) );
-    if (gGLManager.mGLSLVersionMajor >= 2 || gGLManager.mGLSLVersionMinor >= 30)
-    {
-        shaders.push_back( make_pair( "objects/indexedTextureV.glsl",           1 ) );
-    }
-    shaders.push_back( make_pair( "objects/nonindexedTextureV.glsl",        1 ) );
-
-    boost::unordered_map<std::string, std::string> attribs;
-    attribs["MAX_JOINTS_PER_MESH_OBJECT"] = 
-        boost::lexical_cast<std::string>(LLSkinningUtil::getMaxJointCount());
-
-    // We no longer have to bind the shaders to global glhandles, they are automatically added to a map now.
-    for (U32 i = 0; i < shaders.size(); i++)
-    {
-        // Note usage of GL_VERTEX_SHADER_ARB
-        if (loadShaderFile(shaders[i].first, shaders[i].second, GL_VERTEX_SHADER_ARB, &attribs) == 0)
-        {
-            LL_SHADER_LOADING_WARNS() << "Failed to load vertex shader " << shaders[i].first << LL_ENDL;
-            return FALSE;
-        }
-    }
-
-    // Load the Basic Fragment Shaders at the appropriate level. 
-    // (in order of shader function call depth for reference purposes, deepest level first)
-
-    shaders.clear();
-    S32 ch = 1;
-
-    if (gGLManager.mGLSLVersionMajor > 1 || gGLManager.mGLSLVersionMinor >= 30)
-    { //use indexed texture rendering for GLSL >= 1.30
-        ch = llmax(LLGLSLShader::sIndexedTextureChannels-1, 1);
-    }
-
-    std::vector<S32> index_channels;    
-    index_channels.push_back(-1);    shaders.push_back( make_pair( "windlight/atmosphericsVarsF.glsl",      mShaderLevel[SHADER_WINDLIGHT] ) );
-    index_channels.push_back(-1);    shaders.push_back( make_pair( "windlight/atmosphericsVarsWaterF.glsl",     mShaderLevel[SHADER_WINDLIGHT] ) );
-    index_channels.push_back(-1);    shaders.push_back( make_pair( "windlight/atmosphericsHelpersF.glsl",       mShaderLevel[SHADER_WINDLIGHT] ) );
-    index_channels.push_back(-1);    shaders.push_back( make_pair( "windlight/gammaF.glsl",                 mShaderLevel[SHADER_WINDLIGHT]) );
-    index_channels.push_back(-1);    shaders.push_back( make_pair( "windlight/atmosphericsF.glsl",          mShaderLevel[SHADER_WINDLIGHT] ) );
-    index_channels.push_back(-1);    shaders.push_back( make_pair( "windlight/transportF.glsl",             mShaderLevel[SHADER_WINDLIGHT] ) ); 
-    index_channels.push_back(-1);    shaders.push_back( make_pair( "environment/waterFogF.glsl",                mShaderLevel[SHADER_WATER] ) );
-    index_channels.push_back(-1);    shaders.push_back( make_pair( "environment/encodeNormF.glsl",                  mShaderLevel[SHADER_ENVIRONMENT] ) );
-    index_channels.push_back(-1);    shaders.push_back( make_pair( "environment/srgbF.glsl",                    mShaderLevel[SHADER_ENVIRONMENT] ) );
-    index_channels.push_back(-1);    shaders.push_back( make_pair( "deferred/deferredUtil.glsl",                    mShaderLevel[SHADER_DEFERRED] ) );
-    index_channels.push_back(-1);    shaders.push_back( make_pair( "deferred/shadowUtil.glsl",                  mShaderLevel[SHADER_DEFERRED] ) );
-    index_channels.push_back(-1);    shaders.push_back( make_pair( "deferred/aoUtil.glsl",                  mShaderLevel[SHADER_DEFERRED] ) );
-    index_channels.push_back(-1);    shaders.push_back( make_pair( "deferred/indirect.glsl",                    mShaderLevel[SHADER_DEFERRED] ) );
-    index_channels.push_back(-1);    shaders.push_back( make_pair( "lighting/lightNonIndexedF.glsl",                    mShaderLevel[SHADER_LIGHTING] ) );
-    index_channels.push_back(-1);    shaders.push_back( make_pair( "lighting/lightAlphaMaskNonIndexedF.glsl",                   mShaderLevel[SHADER_LIGHTING] ) );
-    index_channels.push_back(-1);    shaders.push_back( make_pair( "lighting/lightFullbrightNonIndexedF.glsl",          mShaderLevel[SHADER_LIGHTING] ) );
-    index_channels.push_back(-1);    shaders.push_back( make_pair( "lighting/lightFullbrightNonIndexedAlphaMaskF.glsl",         mShaderLevel[SHADER_LIGHTING] ) );
-    index_channels.push_back(-1);    shaders.push_back( make_pair( "lighting/lightWaterNonIndexedF.glsl",               mShaderLevel[SHADER_LIGHTING] ) );
-    index_channels.push_back(-1);    shaders.push_back( make_pair( "lighting/lightWaterAlphaMaskNonIndexedF.glsl",              mShaderLevel[SHADER_LIGHTING] ) );
-    index_channels.push_back(-1);    shaders.push_back( make_pair( "lighting/lightFullbrightWaterNonIndexedF.glsl", mShaderLevel[SHADER_LIGHTING] ) );
-    index_channels.push_back(-1);    shaders.push_back( make_pair( "lighting/lightFullbrightWaterNonIndexedAlphaMaskF.glsl",    mShaderLevel[SHADER_LIGHTING] ) );
-    index_channels.push_back(-1);    shaders.push_back( make_pair( "lighting/lightShinyNonIndexedF.glsl",               mShaderLevel[SHADER_LIGHTING] ) );
-    index_channels.push_back(-1);    shaders.push_back( make_pair( "lighting/lightFullbrightShinyNonIndexedF.glsl", mShaderLevel[SHADER_LIGHTING] ) );
-    index_channels.push_back(-1);    shaders.push_back( make_pair( "lighting/lightShinyWaterNonIndexedF.glsl",          mShaderLevel[SHADER_LIGHTING] ) );
-    index_channels.push_back(-1);    shaders.push_back( make_pair( "lighting/lightFullbrightShinyWaterNonIndexedF.glsl", mShaderLevel[SHADER_LIGHTING] ) );
-    index_channels.push_back(ch);    shaders.push_back( make_pair( "lighting/lightF.glsl",                  mShaderLevel[SHADER_LIGHTING] ) );
-    index_channels.push_back(ch);    shaders.push_back( make_pair( "lighting/lightAlphaMaskF.glsl",                 mShaderLevel[SHADER_LIGHTING] ) );
-    index_channels.push_back(ch);    shaders.push_back( make_pair( "lighting/lightFullbrightF.glsl",            mShaderLevel[SHADER_LIGHTING] ) );
-    index_channels.push_back(ch);    shaders.push_back( make_pair( "lighting/lightFullbrightAlphaMaskF.glsl",           mShaderLevel[SHADER_LIGHTING] ) );
-    index_channels.push_back(ch);    shaders.push_back( make_pair( "lighting/lightWaterF.glsl",             mShaderLevel[SHADER_LIGHTING] ) );
-    index_channels.push_back(ch);    shaders.push_back( make_pair( "lighting/lightWaterAlphaMaskF.glsl",    mShaderLevel[SHADER_LIGHTING] ) );
-    index_channels.push_back(ch);    shaders.push_back( make_pair( "lighting/lightFullbrightWaterF.glsl",   mShaderLevel[SHADER_LIGHTING] ) );
-    index_channels.push_back(ch);    shaders.push_back( make_pair( "lighting/lightFullbrightWaterAlphaMaskF.glsl",  mShaderLevel[SHADER_LIGHTING] ) );
-    index_channels.push_back(ch);    shaders.push_back( make_pair( "lighting/lightShinyF.glsl",             mShaderLevel[SHADER_LIGHTING] ) );
-    index_channels.push_back(ch);    shaders.push_back( make_pair( "lighting/lightFullbrightShinyF.glsl",   mShaderLevel[SHADER_LIGHTING] ) );
-    index_channels.push_back(ch);    shaders.push_back( make_pair( "lighting/lightShinyWaterF.glsl",            mShaderLevel[SHADER_LIGHTING] ) );
-    index_channels.push_back(ch);    shaders.push_back( make_pair( "lighting/lightFullbrightShinyWaterF.glsl", mShaderLevel[SHADER_LIGHTING] ) );
-    
-    for (U32 i = 0; i < shaders.size(); i++)
-    {
-        // Note usage of GL_FRAGMENT_SHADER_ARB
-        if (loadShaderFile(shaders[i].first, shaders[i].second, GL_FRAGMENT_SHADER_ARB, &attribs, index_channels[i]) == 0)
-        {
-            LL_SHADER_LOADING_WARNS() << "Failed to load fragment shader " << shaders[i].first << LL_ENDL;
-            return FALSE;
-        }
-    }
-
-    return TRUE;
-=======
 	
 	// Use the feature table to mask out the max light level to use.  Also make sure it's at least 1.
 	S32 max_light_class = gSavedSettings.getS32("RenderShaderLightingMaxLevel");
@@ -1657,33 +1017,10 @@
 	}
 
 	return TRUE;
->>>>>>> fa6e4137
 }
 
 BOOL LLViewerShaderMgr::loadShadersEnvironment()
 {
-<<<<<<< HEAD
-    BOOL success = TRUE;
-
-    if (mShaderLevel[SHADER_ENVIRONMENT] == 0)
-    {
-        gTerrainProgram.unload();
-        return TRUE;
-    }
-
-    if (success)
-    {
-        gTerrainProgram.mName = "Terrain Shader";
-        gTerrainProgram.mFeatures.calculatesLighting = true;
-        gTerrainProgram.mFeatures.calculatesAtmospherics = true;
-        gTerrainProgram.mFeatures.hasAtmospherics = true;
-        gTerrainProgram.mFeatures.hasTransport = true;
-        gTerrainProgram.mFeatures.hasGamma = true;
-        gTerrainProgram.mFeatures.hasSrgb = true;
-        gTerrainProgram.mFeatures.mIndexedTextureChannels = 0;
-        gTerrainProgram.mFeatures.disableTextureIndex = true;
-        gTerrainProgram.mFeatures.hasGamma = true;
-=======
 	BOOL success = TRUE;
 
 	if (mShaderLevel[SHADER_ENVIRONMENT] == 0)
@@ -1704,26 +1041,11 @@
 		gTerrainProgram.mFeatures.mIndexedTextureChannels = 0;
 		gTerrainProgram.mFeatures.disableTextureIndex = true;
 		gTerrainProgram.mFeatures.hasGamma = true;
->>>>>>> fa6e4137
         gTerrainProgram.mShaderFiles.clear();
         gTerrainProgram.mShaderFiles.push_back(make_pair("environment/terrainV.glsl", GL_VERTEX_SHADER_ARB));
         gTerrainProgram.mShaderFiles.push_back(make_pair("environment/terrainF.glsl", GL_FRAGMENT_SHADER_ARB));
         gTerrainProgram.mShaderLevel = mShaderLevel[SHADER_ENVIRONMENT];
         success = gTerrainProgram.createShader(NULL, NULL);
-<<<<<<< HEAD
-        llassert(success);
-    }
-
-    if (!success)
-    {
-        mShaderLevel[SHADER_ENVIRONMENT] = 0;
-        return FALSE;
-    }
-    
-    LLWorld::getInstance()->updateWaterObjects();
-    
-    return TRUE;
-=======
 		llassert(success);
 	}
 
@@ -1736,116 +1058,10 @@
 	LLWorld::getInstance()->updateWaterObjects();
 	
 	return TRUE;
->>>>>>> fa6e4137
 }
 
 BOOL LLViewerShaderMgr::loadShadersWater()
 {
-<<<<<<< HEAD
-    BOOL success = TRUE;
-    BOOL terrainWaterSuccess = TRUE;
-
-    if (mShaderLevel[SHADER_WATER] == 0)
-    {
-        gWaterProgram.unload();
-        gWaterEdgeProgram.unload();
-        gUnderWaterProgram.unload();
-        gTerrainWaterProgram.unload();
-        return TRUE;
-    }
-
-    if (success)
-    {
-        // load water shader
-        gWaterProgram.mName = "Water Shader";
-        gWaterProgram.mFeatures.calculatesAtmospherics = true;
-        gWaterProgram.mFeatures.hasGamma = true;
-        gWaterProgram.mFeatures.hasTransport = true;
-        gWaterProgram.mShaderFiles.clear();
-        gWaterProgram.mShaderFiles.push_back(make_pair("environment/waterV.glsl", GL_VERTEX_SHADER_ARB));
-        gWaterProgram.mShaderFiles.push_back(make_pair("environment/waterF.glsl", GL_FRAGMENT_SHADER_ARB));
-        gWaterProgram.mShaderGroup = LLGLSLShader::SG_WATER;
-        gWaterProgram.mShaderLevel = mShaderLevel[SHADER_WATER];
-        success = gWaterProgram.createShader(NULL, NULL);
-        llassert(success);
-    }
-
-    if (success)
-    {
-        // load water shader
-        gWaterEdgeProgram.mName = "Water Edge Shader";
-        gWaterEdgeProgram.mFeatures.calculatesAtmospherics = true;
-        gWaterEdgeProgram.mFeatures.hasGamma = true;
-        gWaterEdgeProgram.mFeatures.hasTransport = true;
-        gWaterEdgeProgram.mShaderFiles.clear();
-        gWaterEdgeProgram.mShaderFiles.push_back(make_pair("environment/waterV.glsl", GL_VERTEX_SHADER_ARB));
-        gWaterEdgeProgram.mShaderFiles.push_back(make_pair("environment/waterF.glsl", GL_FRAGMENT_SHADER_ARB));
-        gWaterEdgeProgram.addPermutation("WATER_EDGE", "1");
-        gWaterEdgeProgram.mShaderGroup = LLGLSLShader::SG_WATER;
-        gWaterEdgeProgram.mShaderLevel = mShaderLevel[SHADER_WATER];
-        success = gWaterEdgeProgram.createShader(NULL, NULL);
-        llassert(success);
-    }
-
-    if (success)
-    {
-        //load under water vertex shader
-        gUnderWaterProgram.mName = "Underwater Shader";
-        gUnderWaterProgram.mFeatures.calculatesAtmospherics = true;
-        gUnderWaterProgram.mFeatures.hasWaterFog = true;
-        gUnderWaterProgram.mShaderFiles.clear();
-        gUnderWaterProgram.mShaderFiles.push_back(make_pair("environment/waterV.glsl", GL_VERTEX_SHADER_ARB));
-        gUnderWaterProgram.mShaderFiles.push_back(make_pair("environment/underWaterF.glsl", GL_FRAGMENT_SHADER_ARB));
-        gUnderWaterProgram.mShaderLevel = mShaderLevel[SHADER_WATER];        
-        gUnderWaterProgram.mShaderGroup = LLGLSLShader::SG_WATER;       
-        success = gUnderWaterProgram.createShader(NULL, NULL);
-        llassert(success);
-    }
-
-    if (success)
-    {
-        //load terrain water shader
-        gTerrainWaterProgram.mName = "Terrain Water Shader";
-        gTerrainWaterProgram.mFeatures.calculatesLighting = true;
-        gTerrainWaterProgram.mFeatures.calculatesAtmospherics = true;
-        gTerrainWaterProgram.mFeatures.hasAtmospherics = true;
-        gTerrainWaterProgram.mFeatures.hasWaterFog = true;
-        gTerrainWaterProgram.mFeatures.mIndexedTextureChannels = 0;
-        gTerrainWaterProgram.mFeatures.disableTextureIndex = true;
-        gTerrainWaterProgram.mShaderFiles.clear();
-        gTerrainWaterProgram.mShaderFiles.push_back(make_pair("environment/terrainV.glsl", GL_VERTEX_SHADER_ARB));
-        gTerrainWaterProgram.mShaderFiles.push_back(make_pair("environment/terrainWaterF.glsl", GL_FRAGMENT_SHADER_ARB));
-        gTerrainWaterProgram.mShaderLevel = mShaderLevel[SHADER_ENVIRONMENT];
-        gTerrainWaterProgram.mShaderGroup = LLGLSLShader::SG_WATER;
-        terrainWaterSuccess = gTerrainWaterProgram.createShader(NULL, NULL);
-        llassert(terrainWaterSuccess);
-    }   
-
-    /// Keep track of water shader levels
-    if (gWaterProgram.mShaderLevel != mShaderLevel[SHADER_WATER]
-        || gUnderWaterProgram.mShaderLevel != mShaderLevel[SHADER_WATER])
-    {
-        mShaderLevel[SHADER_WATER] = llmin(gWaterProgram.mShaderLevel, gUnderWaterProgram.mShaderLevel);
-    }
-
-    if (!success)
-    {
-        mShaderLevel[SHADER_WATER] = 0;
-        return FALSE;
-    }
-
-    // if we failed to load the terrain water shaders and we need them (using class2 water),
-    // then drop down to class1 water.
-    if (mShaderLevel[SHADER_WATER] > 1 && !terrainWaterSuccess)
-    {
-        mShaderLevel[SHADER_WATER]--;
-        return loadShadersWater();
-    }
-    
-    LLWorld::getInstance()->updateWaterObjects();
-
-    return TRUE;
-=======
 	BOOL success = TRUE;
 	BOOL terrainWaterSuccess = TRUE;
 
@@ -1949,66 +1165,10 @@
 	LLWorld::getInstance()->updateWaterObjects();
 
 	return TRUE;
->>>>>>> fa6e4137
 }
 
 BOOL LLViewerShaderMgr::loadShadersEffects()
 {
-<<<<<<< HEAD
-    BOOL success = TRUE;
-
-    if (mShaderLevel[SHADER_EFFECT] == 0)
-    {
-        gGlowProgram.unload();
-        gGlowExtractProgram.unload();
-        gPostColorFilterProgram.unload();   
-        gPostNightVisionProgram.unload();
-        gPostVignetteProgram.unload();  // <FS:Ansariel> Import Vignette from Exodus
-        return TRUE;
-    }
-
-    if (success)
-    {
-        gGlowProgram.mName = "Glow Shader (Post)";
-        gGlowProgram.mShaderFiles.clear();
-        gGlowProgram.mShaderFiles.push_back(make_pair("effects/glowV.glsl", GL_VERTEX_SHADER_ARB));
-        gGlowProgram.mShaderFiles.push_back(make_pair("effects/glowF.glsl", GL_FRAGMENT_SHADER_ARB));
-        gGlowProgram.mShaderLevel = mShaderLevel[SHADER_EFFECT];
-        success = gGlowProgram.createShader(NULL, NULL);
-        if (!success)
-        {
-            LLPipeline::sRenderGlow = FALSE;
-        }
-    }
-    
-    if (success)
-    {
-        gGlowExtractProgram.mName = "Glow Extract Shader (Post)";
-        gGlowExtractProgram.mShaderFiles.clear();
-        gGlowExtractProgram.mShaderFiles.push_back(make_pair("effects/glowExtractV.glsl", GL_VERTEX_SHADER_ARB));
-        gGlowExtractProgram.mShaderFiles.push_back(make_pair("effects/glowExtractF.glsl", GL_FRAGMENT_SHADER_ARB));
-        gGlowExtractProgram.mShaderLevel = mShaderLevel[SHADER_EFFECT];
-        success = gGlowExtractProgram.createShader(NULL, NULL);
-        if (!success)
-        {
-            LLPipeline::sRenderGlow = FALSE;
-        }
-    }
-    
-// <FS:CR> Import Vignette from Exodus
-    if (success)
-    {
-        gPostVignetteProgram.mName = "Exodus Vignette Post";
-        gPostVignetteProgram.mShaderFiles.clear();
-        gPostVignetteProgram.mShaderFiles.push_back(make_pair("post/exoPostBaseV.glsl", GL_VERTEX_SHADER_ARB));
-        gPostVignetteProgram.mShaderFiles.push_back(make_pair("post/exoVignetteF.glsl", GL_FRAGMENT_SHADER_ARB));
-        gPostVignetteProgram.mShaderLevel = mShaderLevel[SHADER_EFFECT];
-        success = gPostVignetteProgram.createShader(NULL, NULL);
-    }
-// </FS:CR>
-    
-    return success;
-=======
 	BOOL success = TRUE;
 
 	if (mShaderLevel[SHADER_EFFECT] == 0)
@@ -2017,6 +1177,7 @@
 		gGlowExtractProgram.unload();
 		gPostColorFilterProgram.unload();	
 		gPostNightVisionProgram.unload();
+		gPostVignetteProgram.unload();	// <FS:Ansariel> Import Vignette from Exodus
 		return TRUE;
 	}
 
@@ -2048,8 +1209,19 @@
 		}
 	}
 	
+// <FS:CR> Import Vignette from Exodus
+	if (success)
+	{
+		gPostVignetteProgram.mName = "Exodus Vignette Post";
+		gPostVignetteProgram.mShaderFiles.clear();
+		gPostVignetteProgram.mShaderFiles.push_back(make_pair("post/exoPostBaseV.glsl", GL_VERTEX_SHADER_ARB));
+		gPostVignetteProgram.mShaderFiles.push_back(make_pair("post/exoVignetteF.glsl", GL_FRAGMENT_SHADER_ARB));
+		gPostVignetteProgram.mShaderLevel = mShaderLevel[SHADER_EFFECT];
+		success = gPostVignetteProgram.createShader(NULL, NULL);
+	}
+// </FS:CR>
+	
 	return success;
->>>>>>> fa6e4137
 
 }
 
@@ -2057,253 +1229,6 @@
 {
     bool use_sun_shadow = mShaderLevel[SHADER_DEFERRED] > 1;
 
-<<<<<<< HEAD
-    if (mShaderLevel[SHADER_DEFERRED] == 0)
-    {
-        gDeferredTreeProgram.unload();
-        gDeferredTreeShadowProgram.unload();
-        gDeferredDiffuseProgram.unload();
-        gDeferredDiffuseAlphaMaskProgram.unload();
-        gDeferredNonIndexedDiffuseAlphaMaskProgram.unload();
-        gDeferredNonIndexedDiffuseAlphaMaskNoColorProgram.unload();
-        gDeferredNonIndexedDiffuseProgram.unload();
-        gDeferredSkinnedDiffuseProgram.unload();
-        gDeferredSkinnedBumpProgram.unload();
-        gDeferredSkinnedAlphaProgram.unload();
-        gDeferredBumpProgram.unload();
-        gDeferredImpostorProgram.unload();
-        gDeferredTerrainProgram.unload();
-        gDeferredTerrainWaterProgram.unload();
-        gDeferredLightProgram.unload();
-        for (U32 i = 0; i < LL_DEFERRED_MULTI_LIGHT_COUNT; ++i)
-        {
-            gDeferredMultiLightProgram[i].unload();
-        }
-        gDeferredSpotLightProgram.unload();
-        gDeferredMultiSpotLightProgram.unload();
-        gDeferredSunProgram.unload();
-        gDeferredBlurLightProgram.unload();
-        gDeferredSoftenProgram.unload();
-        gDeferredSoftenWaterProgram.unload();
-        gDeferredShadowProgram.unload();
-        gDeferredShadowCubeProgram.unload();
-        gDeferredShadowAlphaMaskProgram.unload();
-        gDeferredAvatarShadowProgram.unload();
-        gDeferredAttachmentShadowProgram.unload();
-        gDeferredAvatarProgram.unload();
-        gDeferredAvatarAlphaProgram.unload();
-        gDeferredAlphaProgram.unload();
-        gDeferredAlphaWaterProgram.unload();
-        gDeferredFullbrightProgram.unload();
-        gDeferredFullbrightAlphaMaskProgram.unload();
-        gDeferredFullbrightWaterProgram.unload();
-        gDeferredFullbrightAlphaMaskWaterProgram.unload();
-        gDeferredEmissiveProgram.unload();
-        gDeferredAvatarEyesProgram.unload();
-        gDeferredPostProgram.unload();      
-        gDeferredCoFProgram.unload();       
-        gDeferredDoFCombineProgram.unload();
-        gDeferredPostGammaCorrectProgram.unload();
-        gFXAAProgram.unload();
-        gDeferredWaterProgram.unload();
-        gDeferredUnderWaterProgram.unload();
-        gDeferredWLSkyProgram.unload();
-        gDeferredWLCloudProgram.unload();
-        gDeferredWLCloudShadowProgram.unload();
-        gDeferredWLSunProgram.unload();
-        gDeferredWLMoonProgram.unload();
-        gDeferredStarProgram.unload();
-        gDeferredFullbrightShinyProgram.unload();
-        gDeferredSkinnedFullbrightShinyProgram.unload();
-        gDeferredSkinnedFullbrightProgram.unload();
-
-        gNormalMapGenProgram.unload();
-        for (U32 i = 0; i < LLMaterial::SHADER_COUNT*2; ++i)
-        {
-            gDeferredMaterialProgram[i].unload();
-            gDeferredMaterialWaterProgram[i].unload();
-        }
-
-        gDeferredGenSkyShProgram.unload();
-        gDeferredGatherSkyShProgram.unload();
-        gDeferredShVisProgram.unload();
-        return TRUE;
-    }
-
-    BOOL success = TRUE;
-
-    if (success)
-    {
-        gDeferredDiffuseProgram.mName = "Deferred Diffuse Shader";
-        gDeferredDiffuseProgram.mFeatures.encodesNormal = true;
-        gDeferredDiffuseProgram.mShaderFiles.clear();
-        gDeferredDiffuseProgram.mShaderFiles.push_back(make_pair("deferred/diffuseV.glsl", GL_VERTEX_SHADER_ARB));
-        gDeferredDiffuseProgram.mShaderFiles.push_back(make_pair("deferred/diffuseIndexedF.glsl", GL_FRAGMENT_SHADER_ARB));
-        gDeferredDiffuseProgram.mFeatures.mIndexedTextureChannels = LLGLSLShader::sIndexedTextureChannels;
-        gDeferredDiffuseProgram.mShaderLevel = mShaderLevel[SHADER_DEFERRED];
-        success = gDeferredDiffuseProgram.createShader(NULL, NULL);
-        llassert(success);
-    }
-
-    if (success)
-    {
-        gDeferredDiffuseAlphaMaskProgram.mName = "Deferred Diffuse Alpha Mask Shader";
-        gDeferredDiffuseAlphaMaskProgram.mFeatures.encodesNormal = true;
-        gDeferredDiffuseAlphaMaskProgram.mShaderFiles.clear();
-        gDeferredDiffuseAlphaMaskProgram.mShaderFiles.push_back(make_pair("deferred/diffuseV.glsl", GL_VERTEX_SHADER_ARB));
-        gDeferredDiffuseAlphaMaskProgram.mShaderFiles.push_back(make_pair("deferred/diffuseAlphaMaskIndexedF.glsl", GL_FRAGMENT_SHADER_ARB));
-        gDeferredDiffuseAlphaMaskProgram.mFeatures.mIndexedTextureChannels = LLGLSLShader::sIndexedTextureChannels;
-        gDeferredDiffuseAlphaMaskProgram.mShaderLevel = mShaderLevel[SHADER_DEFERRED];
-        success = gDeferredDiffuseAlphaMaskProgram.createShader(NULL, NULL);
-        llassert(success);
-    }
-
-    if (success)
-    {
-        gDeferredNonIndexedDiffuseAlphaMaskProgram.mName = "Deferred Diffuse Non-Indexed Alpha Mask Shader";
-        gDeferredNonIndexedDiffuseAlphaMaskProgram.mFeatures.encodesNormal = true;
-        gDeferredNonIndexedDiffuseAlphaMaskProgram.mShaderFiles.clear();
-        gDeferredNonIndexedDiffuseAlphaMaskProgram.mShaderFiles.push_back(make_pair("deferred/diffuseV.glsl", GL_VERTEX_SHADER_ARB));
-        gDeferredNonIndexedDiffuseAlphaMaskProgram.mShaderFiles.push_back(make_pair("deferred/diffuseAlphaMaskF.glsl", GL_FRAGMENT_SHADER_ARB));
-        gDeferredNonIndexedDiffuseAlphaMaskProgram.mShaderLevel = mShaderLevel[SHADER_DEFERRED];
-        success = gDeferredNonIndexedDiffuseAlphaMaskProgram.createShader(NULL, NULL);
-        llassert(success);
-    }
-    
-    if (success)
-    {
-        gDeferredNonIndexedDiffuseAlphaMaskNoColorProgram.mName = "Deferred Diffuse Non-Indexed Alpha Mask Shader";
-        gDeferredNonIndexedDiffuseAlphaMaskNoColorProgram.mFeatures.encodesNormal = true;
-        gDeferredNonIndexedDiffuseAlphaMaskNoColorProgram.mShaderFiles.clear();
-        gDeferredNonIndexedDiffuseAlphaMaskNoColorProgram.mShaderFiles.push_back(make_pair("deferred/diffuseNoColorV.glsl", GL_VERTEX_SHADER_ARB));
-        gDeferredNonIndexedDiffuseAlphaMaskNoColorProgram.mShaderFiles.push_back(make_pair("deferred/diffuseAlphaMaskNoColorF.glsl", GL_FRAGMENT_SHADER_ARB));
-        gDeferredNonIndexedDiffuseAlphaMaskNoColorProgram.mShaderLevel = mShaderLevel[SHADER_DEFERRED];
-        success = gDeferredNonIndexedDiffuseAlphaMaskNoColorProgram.createShader(NULL, NULL);
-        llassert(success);
-    }
-
-    if (success)
-    {
-        gDeferredNonIndexedDiffuseProgram.mName = "Non Indexed Deferred Diffuse Shader";
-        gDeferredNonIndexedDiffuseProgram.mFeatures.encodesNormal = true;
-        gDeferredNonIndexedDiffuseProgram.mShaderFiles.clear();
-        gDeferredNonIndexedDiffuseProgram.mShaderFiles.push_back(make_pair("deferred/diffuseV.glsl", GL_VERTEX_SHADER_ARB));
-        gDeferredNonIndexedDiffuseProgram.mShaderFiles.push_back(make_pair("deferred/diffuseF.glsl", GL_FRAGMENT_SHADER_ARB));
-        gDeferredNonIndexedDiffuseProgram.mShaderLevel = mShaderLevel[SHADER_DEFERRED];
-        success = gDeferredNonIndexedDiffuseProgram.createShader(NULL, NULL);
-        llassert(success);
-    }
-
-    if (success)
-    {
-        gDeferredSkinnedDiffuseProgram.mName = "Deferred Skinned Diffuse Shader";
-        gDeferredSkinnedDiffuseProgram.mFeatures.hasObjectSkinning = true;
-        gDeferredSkinnedDiffuseProgram.mFeatures.encodesNormal = true;
-        gDeferredSkinnedDiffuseProgram.mShaderFiles.clear();
-        gDeferredSkinnedDiffuseProgram.mShaderFiles.push_back(make_pair("deferred/diffuseSkinnedV.glsl", GL_VERTEX_SHADER_ARB));
-        gDeferredSkinnedDiffuseProgram.mShaderFiles.push_back(make_pair("deferred/diffuseF.glsl", GL_FRAGMENT_SHADER_ARB));
-        gDeferredSkinnedDiffuseProgram.mShaderLevel = mShaderLevel[SHADER_DEFERRED];
-        success = gDeferredSkinnedDiffuseProgram.createShader(NULL, NULL);
-        llassert(success);
-    }
-
-    if (success)
-    {
-        gDeferredSkinnedBumpProgram.mName = "Deferred Skinned Bump Shader";
-        gDeferredSkinnedBumpProgram.mFeatures.hasObjectSkinning = true;
-        gDeferredSkinnedBumpProgram.mFeatures.encodesNormal = true;
-        gDeferredSkinnedBumpProgram.mShaderFiles.clear();
-        gDeferredSkinnedBumpProgram.mShaderFiles.push_back(make_pair("deferred/bumpSkinnedV.glsl", GL_VERTEX_SHADER_ARB));
-        gDeferredSkinnedBumpProgram.mShaderFiles.push_back(make_pair("deferred/bumpF.glsl", GL_FRAGMENT_SHADER_ARB));
-        gDeferredSkinnedBumpProgram.mShaderLevel = mShaderLevel[SHADER_DEFERRED];
-        success = gDeferredSkinnedBumpProgram.createShader(NULL, NULL);
-        llassert(success);
-    }
-
-    if (success)
-    {
-        gDeferredSkinnedAlphaProgram.mName = "Deferred Skinned Alpha Shader";
-        gDeferredSkinnedAlphaProgram.mFeatures.hasObjectSkinning = true;
-        gDeferredSkinnedAlphaProgram.mFeatures.calculatesLighting = false;
-        gDeferredSkinnedAlphaProgram.mFeatures.hasLighting = false;
-        gDeferredSkinnedAlphaProgram.mFeatures.isAlphaLighting = true;
-        gDeferredSkinnedAlphaProgram.mFeatures.disableTextureIndex = true;
-        gDeferredSkinnedAlphaProgram.mFeatures.hasSrgb = true;
-        gDeferredSkinnedAlphaProgram.mFeatures.encodesNormal = true;
-        gDeferredSkinnedAlphaProgram.mFeatures.calculatesAtmospherics = true;
-        gDeferredSkinnedAlphaProgram.mFeatures.hasAtmospherics = true;
-        gDeferredSkinnedAlphaProgram.mFeatures.hasTransport = true;
-        gDeferredSkinnedAlphaProgram.mFeatures.hasGamma = true;
-        gDeferredSkinnedAlphaProgram.mFeatures.hasShadows = true;
-        
-        gDeferredSkinnedAlphaProgram.mShaderFiles.clear();
-        gDeferredSkinnedAlphaProgram.mShaderFiles.push_back(make_pair("deferred/alphaV.glsl", GL_VERTEX_SHADER_ARB));
-        gDeferredSkinnedAlphaProgram.mShaderFiles.push_back(make_pair("deferred/alphaF.glsl", GL_FRAGMENT_SHADER_ARB));
-        gDeferredSkinnedAlphaProgram.mShaderLevel = mShaderLevel[SHADER_DEFERRED];
-        gDeferredSkinnedAlphaProgram.addPermutation("USE_DIFFUSE_TEX", "1");
-        gDeferredSkinnedAlphaProgram.addPermutation("HAS_SKIN", "1");
-        gDeferredSkinnedAlphaProgram.addPermutation("USE_VERTEX_COLOR", "1");
-        gDeferredSkinnedAlphaProgram.addPermutation("HAS_SHADOW", use_sun_shadow ? "1" : "0");
-        success = gDeferredSkinnedAlphaProgram.createShader(NULL, NULL);
-        llassert(success);
-
-        // Hack to include uniforms for lighting without linking in lighting file
-        gDeferredSkinnedAlphaProgram.mFeatures.calculatesLighting = true;
-        gDeferredSkinnedAlphaProgram.mFeatures.hasLighting = true;
-    }
-
-    if (success)
-    {
-        gDeferredBumpProgram.mName = "Deferred Bump Shader";
-        gDeferredBumpProgram.mFeatures.encodesNormal = true;
-        gDeferredBumpProgram.mShaderFiles.clear();
-        gDeferredBumpProgram.mShaderFiles.push_back(make_pair("deferred/bumpV.glsl", GL_VERTEX_SHADER_ARB));
-        gDeferredBumpProgram.mShaderFiles.push_back(make_pair("deferred/bumpF.glsl", GL_FRAGMENT_SHADER_ARB));
-        gDeferredBumpProgram.mShaderLevel = mShaderLevel[SHADER_DEFERRED];
-        success = gDeferredBumpProgram.createShader(NULL, NULL);
-        llassert(success);
-    }
-
-    gDeferredMaterialProgram[1].mFeatures.hasLighting = false;
-    gDeferredMaterialProgram[5].mFeatures.hasLighting = false;
-    gDeferredMaterialProgram[9].mFeatures.hasLighting = false;
-    gDeferredMaterialProgram[13].mFeatures.hasLighting = false;
-    gDeferredMaterialProgram[1+LLMaterial::SHADER_COUNT].mFeatures.hasLighting = false;
-    gDeferredMaterialProgram[5+LLMaterial::SHADER_COUNT].mFeatures.hasLighting = false;
-    gDeferredMaterialProgram[9+LLMaterial::SHADER_COUNT].mFeatures.hasLighting = false;
-    gDeferredMaterialProgram[13+LLMaterial::SHADER_COUNT].mFeatures.hasLighting = false;
-
-    gDeferredMaterialWaterProgram[1].mFeatures.hasLighting = false;
-    gDeferredMaterialWaterProgram[5].mFeatures.hasLighting = false;
-    gDeferredMaterialWaterProgram[9].mFeatures.hasLighting = false;
-    gDeferredMaterialWaterProgram[13].mFeatures.hasLighting = false;
-    gDeferredMaterialWaterProgram[1+LLMaterial::SHADER_COUNT].mFeatures.hasLighting = false;
-    gDeferredMaterialWaterProgram[5+LLMaterial::SHADER_COUNT].mFeatures.hasLighting = false;
-    gDeferredMaterialWaterProgram[9+LLMaterial::SHADER_COUNT].mFeatures.hasLighting = false;
-    gDeferredMaterialWaterProgram[13+LLMaterial::SHADER_COUNT].mFeatures.hasLighting = false;
-
-    for (U32 i = 0; i < LLMaterial::SHADER_COUNT*2; ++i)
-    {
-        if (success)
-        {
-            mShaderList.push_back(&gDeferredMaterialProgram[i]);
-
-            gDeferredMaterialProgram[i].mName = llformat("Deferred Material Shader %d", i);
-            
-            U32 alpha_mode = i & 0x3;
-
-            gDeferredMaterialProgram[i].mShaderFiles.clear();
-            gDeferredMaterialProgram[i].mShaderFiles.push_back(make_pair("deferred/materialV.glsl", GL_VERTEX_SHADER_ARB));
-            gDeferredMaterialProgram[i].mShaderFiles.push_back(make_pair("deferred/materialF.glsl", GL_FRAGMENT_SHADER_ARB));
-            gDeferredMaterialProgram[i].mShaderLevel = mShaderLevel[SHADER_DEFERRED];
-            gDeferredMaterialProgram[i].addPermutation("HAS_NORMAL_MAP", i & 0x8? "1" : "0");
-            gDeferredMaterialProgram[i].addPermutation("HAS_SPECULAR_MAP", i & 0x4 ? "1" : "0");
-            gDeferredMaterialProgram[i].addPermutation("DIFFUSE_ALPHA_MODE", llformat("%d", alpha_mode));
-            gDeferredMaterialProgram[i].addPermutation("HAS_SUN_SHADOW", use_sun_shadow ? "1" : "0");
-            bool has_skin = i & 0x10;
-            gDeferredMaterialProgram[i].addPermutation("HAS_SKIN",has_skin ? "1" : "0");
-
-=======
 	if (mShaderLevel[SHADER_DEFERRED] == 0)
 	{
 		gDeferredTreeProgram.unload();
@@ -2564,41 +1489,26 @@
             }
 
             bool has_skin = i & 0x10;
->>>>>>> fa6e4137
             gDeferredMaterialProgram[i].mFeatures.hasSrgb = true;
             gDeferredMaterialProgram[i].mFeatures.hasTransport = true;
             gDeferredMaterialProgram[i].mFeatures.encodesNormal = true;
             gDeferredMaterialProgram[i].mFeatures.calculatesAtmospherics = true;
             gDeferredMaterialProgram[i].mFeatures.hasAtmospherics = true;
             gDeferredMaterialProgram[i].mFeatures.hasGamma = true;
-<<<<<<< HEAD
-            gDeferredMaterialProgram[i].mFeatures.hasShadows = true;
-            
-            if (has_skin)
-            {
-=======
             gDeferredMaterialProgram[i].mFeatures.hasShadows = use_sun_shadow;
             
             if (has_skin)
             {
                 gDeferredMaterialProgram[i].addPermutation("HAS_SKIN", "1");
->>>>>>> fa6e4137
                 gDeferredMaterialProgram[i].mFeatures.hasObjectSkinning = true;
             }
 
             success = gDeferredMaterialProgram[i].createShader(NULL, NULL);
             llassert(success);
-<<<<<<< HEAD
-        }
-
-        if (success)
-        {
-=======
 		}
 
 		if (success)
 		{
->>>>>>> fa6e4137
             mShaderList.push_back(&gDeferredMaterialWaterProgram[i]);
 
             gDeferredMaterialWaterProgram[i].mName = llformat("Deferred Underwater Material Shader %d", i);
@@ -2611,14 +1521,6 @@
             gDeferredMaterialWaterProgram[i].mShaderLevel = mShaderLevel[SHADER_DEFERRED];
             gDeferredMaterialWaterProgram[i].mShaderGroup = LLGLSLShader::SG_WATER;
 
-<<<<<<< HEAD
-            gDeferredMaterialWaterProgram[i].addPermutation("HAS_NORMAL_MAP", i & 0x8? "1" : "0");
-            gDeferredMaterialWaterProgram[i].addPermutation("HAS_SPECULAR_MAP", i & 0x4 ? "1" : "0");
-            gDeferredMaterialWaterProgram[i].addPermutation("DIFFUSE_ALPHA_MODE", llformat("%d", alpha_mode));
-            gDeferredMaterialWaterProgram[i].addPermutation("HAS_SUN_SHADOW", use_sun_shadow ? "1" : "0");
-            bool has_skin = i & 0x10;
-            gDeferredMaterialWaterProgram[i].addPermutation("HAS_SKIN",has_skin ? "1" : "0");
-=======
             gDeferredMaterialWaterProgram[i].clearPermutations();
 
             bool has_normal_map   = (i & 0x8) > 0;
@@ -2645,7 +1547,6 @@
             {
                 gDeferredMaterialWaterProgram[i].addPermutation("HAS_SKIN", "1");
             }
->>>>>>> fa6e4137
             gDeferredMaterialWaterProgram[i].addPermutation("WATER_FOG","1");
 
             gDeferredMaterialWaterProgram[i].mFeatures.hasWaterFog = true;
@@ -2656,11 +1557,7 @@
             gDeferredMaterialWaterProgram[i].mFeatures.hasGamma = true;
 
             gDeferredMaterialWaterProgram[i].mFeatures.hasTransport = true;
-<<<<<<< HEAD
-            gDeferredMaterialWaterProgram[i].mFeatures.hasShadows = true;
-=======
             gDeferredMaterialWaterProgram[i].mFeatures.hasShadows = use_sun_shadow;
->>>>>>> fa6e4137
             
             if (has_skin)
             {
@@ -2669,63 +1566,6 @@
 
             success = gDeferredMaterialWaterProgram[i].createShader(NULL, NULL);//&mWLUniforms);
             llassert(success);
-<<<<<<< HEAD
-        }
-    }
-
-    gDeferredMaterialProgram[1].mFeatures.hasLighting = true;
-    gDeferredMaterialProgram[5].mFeatures.hasLighting = true;
-    gDeferredMaterialProgram[9].mFeatures.hasLighting = true;
-    gDeferredMaterialProgram[13].mFeatures.hasLighting = true;
-    gDeferredMaterialProgram[1+LLMaterial::SHADER_COUNT].mFeatures.hasLighting = true;
-    gDeferredMaterialProgram[5+LLMaterial::SHADER_COUNT].mFeatures.hasLighting = true;
-    gDeferredMaterialProgram[9+LLMaterial::SHADER_COUNT].mFeatures.hasLighting = true;
-    gDeferredMaterialProgram[13+LLMaterial::SHADER_COUNT].mFeatures.hasLighting = true;
-
-    gDeferredMaterialWaterProgram[1].mFeatures.hasLighting = true;
-    gDeferredMaterialWaterProgram[5].mFeatures.hasLighting = true;
-    gDeferredMaterialWaterProgram[9].mFeatures.hasLighting = true;
-    gDeferredMaterialWaterProgram[13].mFeatures.hasLighting = true;
-    gDeferredMaterialWaterProgram[1+LLMaterial::SHADER_COUNT].mFeatures.hasLighting = true;
-    gDeferredMaterialWaterProgram[5+LLMaterial::SHADER_COUNT].mFeatures.hasLighting = true;
-    gDeferredMaterialWaterProgram[9+LLMaterial::SHADER_COUNT].mFeatures.hasLighting = true;
-    gDeferredMaterialWaterProgram[13+LLMaterial::SHADER_COUNT].mFeatures.hasLighting = true;
-
-    
-    if (success)
-    {
-        gDeferredTreeProgram.mName = "Deferred Tree Shader";
-        gDeferredTreeProgram.mShaderFiles.clear();
-        gDeferredTreeProgram.mFeatures.encodesNormal = true;
-        gDeferredTreeProgram.mShaderFiles.push_back(make_pair("deferred/treeV.glsl", GL_VERTEX_SHADER_ARB));
-        gDeferredTreeProgram.mShaderFiles.push_back(make_pair("deferred/treeF.glsl", GL_FRAGMENT_SHADER_ARB));
-        gDeferredTreeProgram.mShaderLevel = mShaderLevel[SHADER_DEFERRED];
-        success = gDeferredTreeProgram.createShader(NULL, NULL);
-        llassert(success);
-    }
-
-    if (success)
-    {
-        gDeferredTreeShadowProgram.mName = "Deferred Tree Shadow Shader";
-        gDeferredTreeShadowProgram.mShaderFiles.clear();
-        gDeferredTreeShadowProgram.mFeatures.isDeferred = true;
-        gDeferredTreeShadowProgram.mFeatures.hasShadows = true;
-        gDeferredTreeShadowProgram.mShaderFiles.push_back(make_pair("deferred/treeShadowV.glsl", GL_VERTEX_SHADER_ARB));
-        gDeferredTreeShadowProgram.mShaderFiles.push_back(make_pair("deferred/treeShadowF.glsl", GL_FRAGMENT_SHADER_ARB));
-        gDeferredTreeShadowProgram.mShaderLevel = mShaderLevel[SHADER_DEFERRED];
-        success = gDeferredTreeShadowProgram.createShader(NULL, NULL);
-        llassert(success);
-    }
-
-    if (success)
-    {
-        gDeferredImpostorProgram.mName = "Deferred Impostor Shader";
-        gDeferredImpostorProgram.mFeatures.hasSrgb = true;
-        gDeferredImpostorProgram.mFeatures.encodesNormal = true;
-        //gDeferredImpostorProgram.mFeatures.isDeferred = true;
-        gDeferredImpostorProgram.mShaderFiles.clear();
-        gDeferredImpostorProgram.mShaderFiles.push_back(make_pair("deferred/impostorV.glsl", GL_VERTEX_SHADER_ARB));
-=======
 		}
 	}
 
@@ -2780,84 +1620,10 @@
 		//gDeferredImpostorProgram.mFeatures.isDeferred = true;
 		gDeferredImpostorProgram.mShaderFiles.clear();
 		gDeferredImpostorProgram.mShaderFiles.push_back(make_pair("deferred/impostorV.glsl", GL_VERTEX_SHADER_ARB));
->>>>>>> fa6e4137
         gDeferredImpostorProgram.mShaderFiles.push_back(make_pair("deferred/impostorF.glsl", GL_FRAGMENT_SHADER_ARB));
         gDeferredImpostorProgram.mShaderLevel = mShaderLevel[SHADER_DEFERRED];
         success = gDeferredImpostorProgram.createShader(NULL, NULL);
         llassert(success);
-<<<<<<< HEAD
-    }
-
-    if (success)
-    {       
-        gDeferredLightProgram.mName = "Deferred Light Shader";
-        gDeferredLightProgram.mFeatures.isDeferred = true;
-        gDeferredLightProgram.mFeatures.hasShadows = true;
-
-        gDeferredLightProgram.mShaderFiles.clear();
-        gDeferredLightProgram.mShaderFiles.push_back(make_pair("deferred/pointLightV.glsl", GL_VERTEX_SHADER_ARB));
-        gDeferredLightProgram.mShaderFiles.push_back(make_pair("deferred/pointLightF.glsl", GL_FRAGMENT_SHADER_ARB));
-        gDeferredLightProgram.mShaderLevel = mShaderLevel[SHADER_DEFERRED];
-
-        success = gDeferredLightProgram.createShader(NULL, NULL);
-        llassert(success);
-    }
-
-    for (U32 i = 0; i < LL_DEFERRED_MULTI_LIGHT_COUNT; i++)
-    {
-    if (success)
-    {
-            gDeferredMultiLightProgram[i].mName = llformat("Deferred MultiLight Shader %d", i);
-            gDeferredMultiLightProgram[i].mFeatures.isDeferred = true;
-            gDeferredMultiLightProgram[i].mFeatures.hasShadows = true;
-
-            gDeferredMultiLightProgram[i].mShaderFiles.clear();
-            gDeferredMultiLightProgram[i].mShaderFiles.push_back(make_pair("deferred/multiPointLightV.glsl", GL_VERTEX_SHADER_ARB));
-            gDeferredMultiLightProgram[i].mShaderFiles.push_back(make_pair("deferred/multiPointLightF.glsl", GL_FRAGMENT_SHADER_ARB));
-            gDeferredMultiLightProgram[i].mShaderLevel = mShaderLevel[SHADER_DEFERRED];
-            gDeferredMultiLightProgram[i].addPermutation("LIGHT_COUNT", llformat("%d", i+1));
-            success = gDeferredMultiLightProgram[i].createShader(NULL, NULL);
-            llassert(success);
-        }
-    }
-
-    if (success)
-    {
-        gDeferredSpotLightProgram.mName = "Deferred SpotLight Shader";
-        gDeferredSpotLightProgram.mShaderFiles.clear();
-        gDeferredSpotLightProgram.mFeatures.hasSrgb = true;
-        gDeferredSpotLightProgram.mFeatures.isDeferred = true;
-        gDeferredSpotLightProgram.mFeatures.hasShadows = true;
-
-        gDeferredSpotLightProgram.mShaderFiles.push_back(make_pair("deferred/pointLightV.glsl", GL_VERTEX_SHADER_ARB));
-        gDeferredSpotLightProgram.mShaderFiles.push_back(make_pair("deferred/spotLightF.glsl", GL_FRAGMENT_SHADER_ARB));
-        gDeferredSpotLightProgram.mShaderLevel = mShaderLevel[SHADER_DEFERRED];
-
-        success = gDeferredSpotLightProgram.createShader(NULL, NULL);
-        llassert(success);
-    }
-
-    if (success)
-    {
-        gDeferredMultiSpotLightProgram.mName = "Deferred MultiSpotLight Shader";
-        gDeferredMultiSpotLightProgram.mFeatures.hasSrgb = true;
-        gDeferredMultiSpotLightProgram.mFeatures.isDeferred = true;
-        gDeferredMultiSpotLightProgram.mFeatures.hasShadows = true;
-
-        gDeferredMultiSpotLightProgram.mShaderFiles.clear();
-        gDeferredMultiSpotLightProgram.mShaderFiles.push_back(make_pair("deferred/multiPointLightV.glsl", GL_VERTEX_SHADER_ARB));
-        gDeferredMultiSpotLightProgram.mShaderFiles.push_back(make_pair("deferred/multiSpotLightF.glsl", GL_FRAGMENT_SHADER_ARB));
-        gDeferredMultiSpotLightProgram.mShaderLevel = mShaderLevel[SHADER_DEFERRED];
-
-        success = gDeferredMultiSpotLightProgram.createShader(NULL, NULL);
-        llassert(success);
-    }
-
-    if (success)
-    {
-        std::string fragment;
-        std::string vertex = "deferred/sunLightV.glsl";
-=======
 	}
 
 	if (success)
@@ -2929,7 +1695,6 @@
 	{
 		std::string fragment;
 		std::string vertex = "deferred/sunLightV.glsl";
->>>>>>> fa6e4137
 
         bool use_ao = gSavedSettings.getBOOL("RenderDeferredSSAO");
 
@@ -2951,46 +1716,6 @@
         gDeferredSunProgram.mFeatures.hasShadows    = true;
         gDeferredSunProgram.mFeatures.hasAmbientOcclusion = use_ao;
 
-<<<<<<< HEAD
-        gDeferredSunProgram.mShaderFiles.clear();
-        gDeferredSunProgram.mShaderFiles.push_back(make_pair(vertex, GL_VERTEX_SHADER_ARB));
-        gDeferredSunProgram.mShaderFiles.push_back(make_pair(fragment, GL_FRAGMENT_SHADER_ARB));
-        gDeferredSunProgram.mShaderLevel = mShaderLevel[SHADER_DEFERRED];
-
-        success = gDeferredSunProgram.createShader(NULL, NULL);
-        llassert(success);
-    }
-
-    if (success)
-    {
-        gDeferredBlurLightProgram.mName = "Deferred Blur Light Shader";
-        gDeferredBlurLightProgram.mFeatures.isDeferred = true;
-
-        gDeferredBlurLightProgram.mShaderFiles.clear();
-        gDeferredBlurLightProgram.mShaderFiles.push_back(make_pair("deferred/blurLightV.glsl", GL_VERTEX_SHADER_ARB));
-        gDeferredBlurLightProgram.mShaderFiles.push_back(make_pair("deferred/blurLightF.glsl", GL_FRAGMENT_SHADER_ARB));
-        gDeferredBlurLightProgram.mShaderLevel = mShaderLevel[SHADER_DEFERRED];
-
-        success = gDeferredBlurLightProgram.createShader(NULL, NULL);
-        llassert(success);
-    }
-
-    if (success)
-    {
-        gDeferredAlphaProgram.mName = "Deferred Alpha Shader";
-
-        gDeferredAlphaProgram.mFeatures.calculatesLighting = false;
-        gDeferredAlphaProgram.mFeatures.hasLighting = false;
-        gDeferredAlphaProgram.mFeatures.isAlphaLighting = true;
-        gDeferredAlphaProgram.mFeatures.disableTextureIndex = true; //hack to disable auto-setup of texture channels
-        gDeferredAlphaProgram.mFeatures.hasSrgb = true;
-        gDeferredAlphaProgram.mFeatures.encodesNormal = true;
-        gDeferredAlphaProgram.mFeatures.calculatesAtmospherics = true;
-        gDeferredAlphaProgram.mFeatures.hasAtmospherics = true;
-        gDeferredAlphaProgram.mFeatures.hasGamma = true;
-        gDeferredAlphaProgram.mFeatures.hasTransport = true;
-        gDeferredAlphaProgram.mFeatures.hasShadows = true;
-=======
         gDeferredSunProgram.mName = "Deferred Sun Shader";
 		gDeferredSunProgram.mShaderFiles.clear();
 		gDeferredSunProgram.mShaderFiles.push_back(make_pair(vertex, GL_VERTEX_SHADER_ARB));
@@ -3030,7 +1755,6 @@
         gDeferredAlphaProgram.mFeatures.hasGamma = true;
         gDeferredAlphaProgram.mFeatures.hasTransport = true;
         gDeferredAlphaProgram.mFeatures.hasShadows = use_sun_shadow;
->>>>>>> fa6e4137
 
         if (mShaderLevel[SHADER_DEFERRED] < 1)
         {
@@ -3044,10 +1768,6 @@
         gDeferredAlphaProgram.mShaderFiles.clear();
         gDeferredAlphaProgram.mShaderFiles.push_back(make_pair("deferred/alphaV.glsl", GL_VERTEX_SHADER_ARB));
         gDeferredAlphaProgram.mShaderFiles.push_back(make_pair("deferred/alphaF.glsl", GL_FRAGMENT_SHADER_ARB));
-<<<<<<< HEAD
-        gDeferredAlphaProgram.addPermutation("USE_INDEXED_TEX", "1");
-        gDeferredAlphaProgram.addPermutation("HAS_SHADOW", use_sun_shadow ? "1" : "0");
-=======
 
         gDeferredAlphaProgram.clearPermutations();
 
@@ -3056,7 +1776,6 @@
         {
             gDeferredAlphaProgram.addPermutation("HAS_SHADOW", "1");
         }
->>>>>>> fa6e4137
         gDeferredAlphaProgram.addPermutation("USE_VERTEX_COLOR", "1");
         gDeferredAlphaProgram.mShaderLevel = mShaderLevel[SHADER_DEFERRED];
 
@@ -3072,16 +1791,6 @@
     {
         gDeferredAlphaImpostorProgram.mName = "Deferred Alpha Impostor Shader";
 
-<<<<<<< HEAD
-        gDeferredAlphaImpostorProgram.mFeatures.calculatesLighting = false;
-        gDeferredAlphaImpostorProgram.mFeatures.hasLighting = false;
-        gDeferredAlphaImpostorProgram.mFeatures.isAlphaLighting = true;
-        gDeferredAlphaImpostorProgram.mFeatures.hasSrgb = true;
-        gDeferredAlphaImpostorProgram.mFeatures.encodesNormal = true;
-        gDeferredAlphaImpostorProgram.mFeatures.hasShadows = true;
-
-        gDeferredAlphaImpostorProgram.mFeatures.disableTextureIndex = true; //hack to disable auto-setup of texture channels
-=======
 		gDeferredAlphaImpostorProgram.mFeatures.calculatesLighting = false;
 		gDeferredAlphaImpostorProgram.mFeatures.hasLighting = false;
 		gDeferredAlphaImpostorProgram.mFeatures.isAlphaLighting = true;
@@ -3089,7 +1798,6 @@
         gDeferredAlphaImpostorProgram.mFeatures.encodesNormal = true;
         gDeferredAlphaImpostorProgram.mFeatures.hasShadows = use_sun_shadow;
 
->>>>>>> fa6e4137
         if (mShaderLevel[SHADER_DEFERRED] < 1)
         {
             gDeferredAlphaImpostorProgram.mFeatures.mIndexedTextureChannels = LLGLSLShader::sIndexedTextureChannels;
@@ -3102,13 +1810,6 @@
         gDeferredAlphaImpostorProgram.mShaderFiles.clear();
         gDeferredAlphaImpostorProgram.mShaderFiles.push_back(make_pair("deferred/alphaV.glsl", GL_VERTEX_SHADER_ARB));
         gDeferredAlphaImpostorProgram.mShaderFiles.push_back(make_pair("deferred/alphaF.glsl", GL_FRAGMENT_SHADER_ARB));
-<<<<<<< HEAD
-        gDeferredAlphaImpostorProgram.addPermutation("USE_INDEXED_TEX", "1");
-        gDeferredAlphaImpostorProgram.addPermutation("HAS_SHADOW", use_sun_shadow ? "1" : "0");
-        gDeferredAlphaImpostorProgram.addPermutation("USE_VERTEX_COLOR", "1");
-        gDeferredAlphaImpostorProgram.addPermutation("FOR_IMPOSTOR", "1");
-
-=======
 
         gDeferredAlphaImpostorProgram.clearPermutations();
         gDeferredAlphaImpostorProgram.addPermutation("USE_INDEXED_TEX", "1");
@@ -3120,7 +1821,6 @@
             gDeferredAlphaImpostorProgram.addPermutation("HAS_SHADOW", "1");
         }
 
->>>>>>> fa6e4137
         gDeferredAlphaImpostorProgram.mShaderLevel = mShaderLevel[SHADER_DEFERRED];
 
         success = gDeferredAlphaImpostorProgram.createShader(NULL, NULL);
@@ -3131,664 +1831,6 @@
         gDeferredAlphaImpostorProgram.mFeatures.hasLighting = true;
     }
 
-<<<<<<< HEAD
-    if (success)
-    {
-        gDeferredAlphaWaterProgram.mName = "Deferred Alpha Underwater Shader";
-        gDeferredAlphaWaterProgram.mFeatures.calculatesLighting = false;
-        gDeferredAlphaWaterProgram.mFeatures.hasLighting = false;
-        gDeferredAlphaWaterProgram.mFeatures.isAlphaLighting = true;
-        gDeferredAlphaWaterProgram.mFeatures.disableTextureIndex = true; //hack to disable auto-setup of texture channels
-        gDeferredAlphaWaterProgram.mFeatures.hasWaterFog = true;
-        gDeferredAlphaWaterProgram.mFeatures.hasSrgb = true;
-        gDeferredAlphaWaterProgram.mFeatures.encodesNormal = true;
-        gDeferredAlphaWaterProgram.mFeatures.calculatesAtmospherics = true;
-        gDeferredAlphaWaterProgram.mFeatures.hasAtmospherics = true;
-        gDeferredAlphaWaterProgram.mFeatures.hasGamma = true;
-        gDeferredAlphaWaterProgram.mFeatures.hasTransport = true;
-        gDeferredAlphaWaterProgram.mFeatures.hasShadows = true;
-
-        if (mShaderLevel[SHADER_DEFERRED] < 1)
-        {
-            gDeferredAlphaWaterProgram.mFeatures.mIndexedTextureChannels = LLGLSLShader::sIndexedTextureChannels;
-        }
-        else
-        { //shave off some texture units for shadow maps
-            gDeferredAlphaWaterProgram.mFeatures.mIndexedTextureChannels = llmax(LLGLSLShader::sIndexedTextureChannels - 6, 1);
-        }
-        gDeferredAlphaWaterProgram.mShaderGroup = LLGLSLShader::SG_WATER;
-        gDeferredAlphaWaterProgram.mShaderFiles.clear();
-        gDeferredAlphaWaterProgram.mShaderFiles.push_back(make_pair("deferred/alphaV.glsl", GL_VERTEX_SHADER_ARB));
-        gDeferredAlphaWaterProgram.mShaderFiles.push_back(make_pair("deferred/alphaF.glsl", GL_FRAGMENT_SHADER_ARB));
-        gDeferredAlphaWaterProgram.addPermutation("USE_INDEXED_TEX", "1");
-        gDeferredAlphaWaterProgram.addPermutation("WATER_FOG", "1");
-        gDeferredAlphaWaterProgram.addPermutation("USE_VERTEX_COLOR", "1");
-        gDeferredAlphaWaterProgram.addPermutation("HAS_SHADOW", use_sun_shadow ? "1" : "0");
-        gDeferredAlphaWaterProgram.mShaderLevel = mShaderLevel[SHADER_DEFERRED];
-
-        success = gDeferredAlphaWaterProgram.createShader(NULL, NULL);
-        llassert(success);
-
-        // Hack
-        gDeferredAlphaWaterProgram.mFeatures.calculatesLighting = true;
-        gDeferredAlphaWaterProgram.mFeatures.hasLighting = true;
-    }
-
-    if (success)
-    {
-        gDeferredAvatarEyesProgram.mName = "Deferred Avatar Eyes Shader";
-        gDeferredAvatarEyesProgram.mFeatures.calculatesAtmospherics = true;
-        gDeferredAvatarEyesProgram.mFeatures.hasGamma = true;
-        gDeferredAvatarEyesProgram.mFeatures.hasTransport = true;
-        gDeferredAvatarEyesProgram.mFeatures.disableTextureIndex = true;
-        gDeferredAvatarEyesProgram.mFeatures.hasSrgb = true;
-        gDeferredAvatarEyesProgram.mFeatures.encodesNormal = true;
-        gDeferredAvatarEyesProgram.mFeatures.hasShadows = true;
-
-        gDeferredAvatarEyesProgram.mShaderFiles.clear();
-        gDeferredAvatarEyesProgram.mShaderFiles.push_back(make_pair("deferred/avatarEyesV.glsl", GL_VERTEX_SHADER_ARB));
-        gDeferredAvatarEyesProgram.mShaderFiles.push_back(make_pair("deferred/diffuseF.glsl", GL_FRAGMENT_SHADER_ARB));
-        gDeferredAvatarEyesProgram.mShaderLevel = mShaderLevel[SHADER_DEFERRED];
-        success = gDeferredAvatarEyesProgram.createShader(NULL, NULL);
-        llassert(success);
-    }
-
-    if (success)
-    {
-        gDeferredFullbrightProgram.mName = "Deferred Fullbright Shader";
-        gDeferredFullbrightProgram.mFeatures.calculatesAtmospherics = true;
-        gDeferredFullbrightProgram.mFeatures.hasGamma = true;
-        gDeferredFullbrightProgram.mFeatures.hasTransport = true;
-        gDeferredFullbrightProgram.mFeatures.hasSrgb = true;
-        
-        gDeferredFullbrightProgram.mFeatures.mIndexedTextureChannels = LLGLSLShader::sIndexedTextureChannels;
-        gDeferredFullbrightProgram.mShaderFiles.clear();
-        gDeferredFullbrightProgram.mShaderFiles.push_back(make_pair("deferred/fullbrightV.glsl", GL_VERTEX_SHADER_ARB));
-        gDeferredFullbrightProgram.mShaderFiles.push_back(make_pair("deferred/fullbrightF.glsl", GL_FRAGMENT_SHADER_ARB));
-        gDeferredFullbrightProgram.mShaderLevel = mShaderLevel[SHADER_DEFERRED];
-        success = gDeferredFullbrightProgram.createShader(NULL, NULL);
-        llassert(success);
-    }
-
-    if (success)
-    {
-        gDeferredFullbrightAlphaMaskProgram.mName = "Deferred Fullbright Alpha Masking Shader";
-        gDeferredFullbrightAlphaMaskProgram.mFeatures.calculatesAtmospherics = true;
-        gDeferredFullbrightAlphaMaskProgram.mFeatures.hasGamma = true;
-        gDeferredFullbrightAlphaMaskProgram.mFeatures.hasTransport = true;
-        gDeferredFullbrightAlphaMaskProgram.mFeatures.hasSrgb = true;
-        
-        gDeferredFullbrightAlphaMaskProgram.mFeatures.mIndexedTextureChannels = LLGLSLShader::sIndexedTextureChannels;
-        gDeferredFullbrightAlphaMaskProgram.mShaderFiles.clear();
-        gDeferredFullbrightAlphaMaskProgram.mShaderFiles.push_back(make_pair("deferred/fullbrightV.glsl", GL_VERTEX_SHADER_ARB));
-        gDeferredFullbrightAlphaMaskProgram.mShaderFiles.push_back(make_pair("deferred/fullbrightF.glsl", GL_FRAGMENT_SHADER_ARB));
-        gDeferredFullbrightAlphaMaskProgram.addPermutation("HAS_ALPHA_MASK","1");
-        gDeferredFullbrightAlphaMaskProgram.mShaderLevel = mShaderLevel[SHADER_DEFERRED];
-        success = gDeferredFullbrightAlphaMaskProgram.createShader(NULL, NULL);
-        llassert(success);
-    }
-
-    if (success)
-    {
-        gDeferredFullbrightWaterProgram.mName = "Deferred Fullbright Underwater Shader";
-        gDeferredFullbrightWaterProgram.mFeatures.calculatesAtmospherics = true;
-        gDeferredFullbrightWaterProgram.mFeatures.hasGamma = true;
-        gDeferredFullbrightWaterProgram.mFeatures.hasTransport = true;
-        gDeferredFullbrightWaterProgram.mFeatures.hasWaterFog = true;
-        gDeferredFullbrightWaterProgram.mFeatures.hasSrgb = true;
-        gDeferredFullbrightWaterProgram.mFeatures.mIndexedTextureChannels = LLGLSLShader::sIndexedTextureChannels;
-        gDeferredFullbrightWaterProgram.mShaderFiles.clear();
-        gDeferredFullbrightWaterProgram.mShaderFiles.push_back(make_pair("deferred/fullbrightV.glsl", GL_VERTEX_SHADER_ARB));
-        gDeferredFullbrightWaterProgram.mShaderFiles.push_back(make_pair("deferred/fullbrightF.glsl", GL_FRAGMENT_SHADER_ARB));
-        gDeferredFullbrightWaterProgram.mShaderLevel = mShaderLevel[SHADER_DEFERRED];
-        gDeferredFullbrightWaterProgram.mShaderGroup = LLGLSLShader::SG_WATER;
-        gDeferredFullbrightWaterProgram.addPermutation("WATER_FOG","1");
-        success = gDeferredFullbrightWaterProgram.createShader(NULL, NULL);
-        llassert(success);
-    }
-
-    if (success)
-    {
-        gDeferredFullbrightAlphaMaskWaterProgram.mName = "Deferred Fullbright Underwater Alpha Masking Shader";
-        gDeferredFullbrightAlphaMaskWaterProgram.mFeatures.calculatesAtmospherics = true;
-        gDeferredFullbrightAlphaMaskWaterProgram.mFeatures.hasGamma = true;
-        gDeferredFullbrightAlphaMaskWaterProgram.mFeatures.hasTransport = true;
-        gDeferredFullbrightAlphaMaskWaterProgram.mFeatures.hasWaterFog = true;
-        gDeferredFullbrightAlphaMaskWaterProgram.mFeatures.hasSrgb = true;
-        gDeferredFullbrightAlphaMaskWaterProgram.mFeatures.mIndexedTextureChannels = LLGLSLShader::sIndexedTextureChannels;
-        gDeferredFullbrightAlphaMaskWaterProgram.mShaderFiles.clear();
-        gDeferredFullbrightAlphaMaskWaterProgram.mShaderFiles.push_back(make_pair("deferred/fullbrightV.glsl", GL_VERTEX_SHADER_ARB));
-        gDeferredFullbrightAlphaMaskWaterProgram.mShaderFiles.push_back(make_pair("deferred/fullbrightF.glsl", GL_FRAGMENT_SHADER_ARB));
-        gDeferredFullbrightAlphaMaskWaterProgram.mShaderLevel = mShaderLevel[SHADER_DEFERRED];
-        gDeferredFullbrightAlphaMaskWaterProgram.mShaderGroup = LLGLSLShader::SG_WATER;
-        gDeferredFullbrightAlphaMaskWaterProgram.addPermutation("HAS_ALPHA_MASK","1");
-        gDeferredFullbrightAlphaMaskWaterProgram.addPermutation("WATER_FOG","1");
-        success = gDeferredFullbrightAlphaMaskWaterProgram.createShader(NULL, NULL);
-        llassert(success);
-    }
-
-    if (success)
-    {
-        gDeferredFullbrightShinyProgram.mName = "Deferred FullbrightShiny Shader";
-        gDeferredFullbrightShinyProgram.mFeatures.calculatesAtmospherics = true;
-        gDeferredFullbrightShinyProgram.mFeatures.hasGamma = true;
-        gDeferredFullbrightShinyProgram.mFeatures.hasTransport = true;
-        gDeferredFullbrightShinyProgram.mFeatures.mIndexedTextureChannels = LLGLSLShader::sIndexedTextureChannels-1;
-        gDeferredFullbrightShinyProgram.mShaderFiles.clear();
-        gDeferredFullbrightShinyProgram.mShaderFiles.push_back(make_pair("deferred/fullbrightShinyV.glsl", GL_VERTEX_SHADER_ARB));
-        gDeferredFullbrightShinyProgram.mShaderFiles.push_back(make_pair("deferred/fullbrightShinyF.glsl", GL_FRAGMENT_SHADER_ARB));
-        gDeferredFullbrightShinyProgram.mShaderLevel = mShaderLevel[SHADER_DEFERRED];
-        success = gDeferredFullbrightShinyProgram.createShader(NULL, NULL);
-        llassert(success);
-    }
-
-    if (success)
-    {
-        gDeferredSkinnedFullbrightProgram.mName = "Skinned Fullbright Shader";
-        gDeferredSkinnedFullbrightProgram.mFeatures.calculatesAtmospherics = true;
-        gDeferredSkinnedFullbrightProgram.mFeatures.hasGamma = true;
-        gDeferredSkinnedFullbrightProgram.mFeatures.hasTransport = true;
-        gDeferredSkinnedFullbrightProgram.mFeatures.hasObjectSkinning = true;
-        gDeferredSkinnedFullbrightProgram.mFeatures.disableTextureIndex = true;
-        gDeferredSkinnedFullbrightProgram.mFeatures.hasSrgb = true;
-        gDeferredSkinnedFullbrightProgram.mShaderFiles.clear();
-        gDeferredSkinnedFullbrightProgram.mShaderFiles.push_back(make_pair("objects/fullbrightSkinnedV.glsl", GL_VERTEX_SHADER_ARB));
-        gDeferredSkinnedFullbrightProgram.mShaderFiles.push_back(make_pair("deferred/fullbrightF.glsl", GL_FRAGMENT_SHADER_ARB));
-        gDeferredSkinnedFullbrightProgram.mShaderLevel = mShaderLevel[SHADER_OBJECT];
-        success = gDeferredSkinnedFullbrightProgram.createShader(NULL, NULL);
-        llassert(success);
-    }
-
-    if (success)
-    {
-        gDeferredSkinnedFullbrightShinyProgram.mName = "Skinned Fullbright Shiny Shader";
-        gDeferredSkinnedFullbrightShinyProgram.mFeatures.calculatesAtmospherics = true;
-        gDeferredSkinnedFullbrightShinyProgram.mFeatures.hasGamma = true;
-        gDeferredSkinnedFullbrightShinyProgram.mFeatures.hasTransport = true;
-        gDeferredSkinnedFullbrightShinyProgram.mFeatures.hasObjectSkinning = true;
-        gDeferredSkinnedFullbrightShinyProgram.mFeatures.disableTextureIndex = true;
-        gDeferredSkinnedFullbrightShinyProgram.mShaderFiles.clear();
-        gDeferredSkinnedFullbrightShinyProgram.mShaderFiles.push_back(make_pair("objects/fullbrightShinySkinnedV.glsl", GL_VERTEX_SHADER_ARB));
-        gDeferredSkinnedFullbrightShinyProgram.mShaderFiles.push_back(make_pair("deferred/fullbrightShinyF.glsl", GL_FRAGMENT_SHADER_ARB));
-        gDeferredSkinnedFullbrightShinyProgram.mShaderLevel = mShaderLevel[SHADER_OBJECT];
-        success = gDeferredSkinnedFullbrightShinyProgram.createShader(NULL, NULL);
-        llassert(success);
-    }
-
-    if (success)
-    {
-        gDeferredEmissiveProgram.mName = "Deferred Emissive Shader";
-        gDeferredEmissiveProgram.mFeatures.calculatesAtmospherics = true;
-        gDeferredEmissiveProgram.mFeatures.hasGamma = true;
-        gDeferredEmissiveProgram.mFeatures.hasTransport = true;
-        gDeferredEmissiveProgram.mFeatures.mIndexedTextureChannels = LLGLSLShader::sIndexedTextureChannels;
-        gDeferredEmissiveProgram.mShaderFiles.clear();
-        gDeferredEmissiveProgram.mShaderFiles.push_back(make_pair("deferred/emissiveV.glsl", GL_VERTEX_SHADER_ARB));
-        gDeferredEmissiveProgram.mShaderFiles.push_back(make_pair("deferred/emissiveF.glsl", GL_FRAGMENT_SHADER_ARB));
-        gDeferredEmissiveProgram.mShaderLevel = mShaderLevel[SHADER_DEFERRED];
-        success = gDeferredEmissiveProgram.createShader(NULL, NULL);
-        llassert(success);
-    }
-
-    if (success)
-    {
-        // load water shader
-        gDeferredWaterProgram.mName = "Deferred Water Shader";
-        gDeferredWaterProgram.mFeatures.calculatesAtmospherics = true;
-        gDeferredWaterProgram.mFeatures.hasGamma = true;
-        gDeferredWaterProgram.mFeatures.hasTransport = true;
-        gDeferredWaterProgram.mFeatures.encodesNormal = true;
-        gDeferredWaterProgram.mFeatures.hasShadows = true;
-
-        gDeferredWaterProgram.mShaderFiles.clear();
-        gDeferredWaterProgram.mShaderFiles.push_back(make_pair("deferred/waterV.glsl", GL_VERTEX_SHADER_ARB));
-        gDeferredWaterProgram.mShaderFiles.push_back(make_pair("deferred/waterF.glsl", GL_FRAGMENT_SHADER_ARB));
-        gDeferredWaterProgram.mShaderLevel = mShaderLevel[SHADER_DEFERRED];
-        gDeferredWaterProgram.mShaderGroup = LLGLSLShader::SG_WATER;
-        success = gDeferredWaterProgram.createShader(NULL, NULL);
-        llassert(success);
-    }
-
-    if (success)
-    {
-        // load water shader
-        gDeferredUnderWaterProgram.mName = "Deferred Under Water Shader";
-        gDeferredUnderWaterProgram.mFeatures.calculatesAtmospherics = true;
-        gDeferredUnderWaterProgram.mFeatures.hasWaterFog = true;
-        gDeferredUnderWaterProgram.mFeatures.hasGamma = true;
-        gDeferredUnderWaterProgram.mFeatures.hasTransport = true;
-        gDeferredUnderWaterProgram.mFeatures.hasSrgb = true;
-        gDeferredUnderWaterProgram.mFeatures.encodesNormal = true;
-        gDeferredUnderWaterProgram.mFeatures.hasShadows = true;
-
-        gDeferredUnderWaterProgram.mShaderFiles.clear();
-        gDeferredUnderWaterProgram.mShaderFiles.push_back(make_pair("deferred/waterV.glsl", GL_VERTEX_SHADER_ARB));
-        gDeferredUnderWaterProgram.mShaderFiles.push_back(make_pair("deferred/underWaterF.glsl", GL_FRAGMENT_SHADER_ARB));
-        gDeferredUnderWaterProgram.mShaderLevel = mShaderLevel[SHADER_DEFERRED];
-        success = gDeferredUnderWaterProgram.createShader(NULL, NULL);
-        llassert(success);
-    }
-
-    if (success)
-    {
-        gDeferredSoftenProgram.mName = "Deferred Soften Shader";
-        gDeferredSoftenProgram.mShaderFiles.clear();
-        gDeferredSoftenProgram.mFeatures.hasSrgb = true;
-        gDeferredSoftenProgram.mFeatures.calculatesAtmospherics = true;
-        gDeferredSoftenProgram.mFeatures.hasAtmospherics = true;
-        gDeferredSoftenProgram.mFeatures.hasTransport = true;
-        gDeferredSoftenProgram.mFeatures.hasGamma = true;
-        gDeferredSoftenProgram.mFeatures.isDeferred = true;
-        gDeferredSoftenProgram.mFeatures.hasShadows = true;
-
-        gDeferredSoftenProgram.mShaderFiles.push_back(make_pair("deferred/softenLightV.glsl", GL_VERTEX_SHADER_ARB));
-        gDeferredSoftenProgram.mShaderFiles.push_back(make_pair("deferred/softenLightF.glsl", GL_FRAGMENT_SHADER_ARB));
-
-        gDeferredSoftenProgram.mShaderLevel = mShaderLevel[SHADER_DEFERRED];
-
-        if (gSavedSettings.getBOOL("RenderDeferredSSAO"))
-        { //if using SSAO, take screen space light map into account as if shadows are enabled
-            gDeferredSoftenProgram.mShaderLevel = llmax(gDeferredSoftenProgram.mShaderLevel, 2);
-        }
-
-        // insure we use class3/deferred version of softenLight for advanced atmo..
-        gDeferredSoftenProgram.mShaderLevel = gSavedSettings.getBOOL("RenderUseAdvancedAtmospherics") ? 3 : gDeferredSoftenProgram.mShaderLevel;
-        
-        if (gAtmosphere && gDeferredSoftenProgram.mShaderLevel > 2)
-        {
-            gDeferredSoftenProgram.mExtraLinkObject = gAtmosphere->getAtmosphericShaderForLink();
-        }
-                
-        success = gDeferredSoftenProgram.createShader(NULL, NULL);
-        llassert(success);
-    }
-
-    if (success)
-    {
-        gDeferredSoftenWaterProgram.mName = "Deferred Soften Underwater Shader";
-        gDeferredSoftenWaterProgram.mShaderFiles.clear();
-        gDeferredSoftenWaterProgram.mShaderFiles.push_back(make_pair("deferred/softenLightV.glsl", GL_VERTEX_SHADER_ARB));
-        gDeferredSoftenWaterProgram.mShaderFiles.push_back(make_pair("deferred/softenLightF.glsl", GL_FRAGMENT_SHADER_ARB));
-
-        gDeferredSoftenWaterProgram.mShaderLevel = mShaderLevel[SHADER_DEFERRED];
-        
-        gDeferredSoftenWaterProgram.addPermutation("WATER_FOG", "1");
-        gDeferredSoftenWaterProgram.mShaderGroup = LLGLSLShader::SG_WATER;
-        gDeferredSoftenWaterProgram.mFeatures.hasWaterFog = true;
-        gDeferredSoftenWaterProgram.mFeatures.hasSrgb = true;
-        gDeferredSoftenWaterProgram.mFeatures.calculatesAtmospherics = true;
-        gDeferredSoftenWaterProgram.mFeatures.hasAtmospherics = true;
-        gDeferredSoftenWaterProgram.mFeatures.hasTransport = true;
-        gDeferredSoftenWaterProgram.mFeatures.hasGamma = true;
-        gDeferredSoftenWaterProgram.mFeatures.isDeferred = true;
-        gDeferredSoftenWaterProgram.mFeatures.hasShadows = true;
-
-        if (gAtmosphere && gDeferredSoftenWaterProgram.mShaderLevel > 2)
-        {
-            gDeferredSoftenWaterProgram.mExtraLinkObject = gAtmosphere->getAtmosphericShaderForLink();
-        }
-
-        if (gSavedSettings.getBOOL("RenderDeferredSSAO"))
-        { //if using SSAO, take screen space light map into account as if shadows are enabled
-            gDeferredSoftenWaterProgram.mShaderLevel = llmax(gDeferredSoftenWaterProgram.mShaderLevel, 2);
-        }
-
-        success = gDeferredSoftenWaterProgram.createShader(NULL, NULL);
-        llassert(success);
-    }
-
-    if (success)
-    {
-        gDeferredShadowProgram.mName = "Deferred Shadow Shader";
-        gDeferredShadowProgram.mFeatures.isDeferred = true;
-        gDeferredShadowProgram.mFeatures.hasShadows = true;
-        gDeferredShadowProgram.mShaderFiles.clear();
-        gDeferredShadowProgram.mShaderFiles.push_back(make_pair("deferred/shadowV.glsl", GL_VERTEX_SHADER_ARB));
-        gDeferredShadowProgram.mShaderFiles.push_back(make_pair("deferred/shadowF.glsl", GL_FRAGMENT_SHADER_ARB));
-        gDeferredShadowProgram.mShaderLevel = mShaderLevel[SHADER_DEFERRED];
-        if (gGLManager.mHasDepthClamp)
-        {
-            gDeferredShadowProgram.addPermutation("DEPTH_CLAMP", "1");
-        }
-        success = gDeferredShadowProgram.createShader(NULL, NULL);
-        llassert(success);
-    }
-
-    if (success)
-    {
-        gDeferredShadowCubeProgram.mName = "Deferred Shadow Cube Shader";
-        gDeferredShadowCubeProgram.mFeatures.isDeferred = true;
-        gDeferredShadowCubeProgram.mFeatures.hasShadows = true;
-        gDeferredShadowCubeProgram.mShaderFiles.clear();
-        gDeferredShadowCubeProgram.mShaderFiles.push_back(make_pair("deferred/shadowCubeV.glsl", GL_VERTEX_SHADER_ARB));
-        gDeferredShadowCubeProgram.mShaderFiles.push_back(make_pair("deferred/shadowF.glsl", GL_FRAGMENT_SHADER_ARB));
-        if (gGLManager.mHasDepthClamp)
-        {
-            gDeferredShadowCubeProgram.addPermutation("DEPTH_CLAMP", "1");
-        }
-        gDeferredShadowCubeProgram.mShaderLevel = mShaderLevel[SHADER_DEFERRED];
-        success = gDeferredShadowCubeProgram.createShader(NULL, NULL);
-        llassert(success);
-    }
-
-    if (success)
-    {
-        gDeferredShadowAlphaMaskProgram.mName = "Deferred Shadow Alpha Mask Shader";
-        gDeferredShadowAlphaMaskProgram.mFeatures.mIndexedTextureChannels = LLGLSLShader::sIndexedTextureChannels;
-
-        gDeferredShadowAlphaMaskProgram.mShaderFiles.clear();
-        gDeferredShadowAlphaMaskProgram.mShaderFiles.push_back(make_pair("deferred/shadowAlphaMaskV.glsl", GL_VERTEX_SHADER_ARB));
-        gDeferredShadowAlphaMaskProgram.mShaderFiles.push_back(make_pair("deferred/shadowAlphaMaskF.glsl", GL_FRAGMENT_SHADER_ARB));
-        if (gGLManager.mHasDepthClamp)
-        {
-            gDeferredShadowAlphaMaskProgram.addPermutation("DEPTH_CLAMP", "1");
-        }
-        gDeferredShadowAlphaMaskProgram.mShaderLevel = mShaderLevel[SHADER_DEFERRED];
-        success = gDeferredShadowAlphaMaskProgram.createShader(NULL, NULL);
-        llassert(success);
-    }
-
-    if (success)
-    {
-        gDeferredAvatarShadowProgram.mName = "Deferred Avatar Shadow Shader";
-        gDeferredAvatarShadowProgram.mFeatures.hasSkinning = true;
-
-        gDeferredAvatarShadowProgram.mShaderFiles.clear();
-        gDeferredAvatarShadowProgram.mShaderFiles.push_back(make_pair("deferred/avatarShadowV.glsl", GL_VERTEX_SHADER_ARB));
-        gDeferredAvatarShadowProgram.mShaderFiles.push_back(make_pair("deferred/avatarShadowF.glsl", GL_FRAGMENT_SHADER_ARB));
-        if (gGLManager.mHasDepthClamp)
-        {
-            gDeferredAvatarShadowProgram.addPermutation("DEPTH_CLAMP", "1");
-        }
-        gDeferredAvatarShadowProgram.mShaderLevel = mShaderLevel[SHADER_DEFERRED];
-        success = gDeferredAvatarShadowProgram.createShader(NULL, NULL);
-        llassert(success);
-    }
-
-    if (success)
-    {
-        gDeferredAttachmentShadowProgram.mName = "Deferred Attachment Shadow Shader";
-        gDeferredAttachmentShadowProgram.mFeatures.hasObjectSkinning = true;
-
-        gDeferredAttachmentShadowProgram.mShaderFiles.clear();
-        gDeferredAttachmentShadowProgram.mShaderFiles.push_back(make_pair("deferred/attachmentShadowV.glsl", GL_VERTEX_SHADER_ARB));
-        gDeferredAttachmentShadowProgram.mShaderFiles.push_back(make_pair("deferred/attachmentShadowF.glsl", GL_FRAGMENT_SHADER_ARB));
-        if (gGLManager.mHasDepthClamp)
-        {
-            gDeferredAttachmentShadowProgram.addPermutation("DEPTH_CLAMP", "1");
-        }
-        gDeferredAttachmentShadowProgram.mShaderLevel = mShaderLevel[SHADER_DEFERRED];
-        success = gDeferredAttachmentShadowProgram.createShader(NULL, NULL);
-        llassert(success);
-    }
-
-    if (success)
-    {
-        gDeferredTerrainProgram.mName = "Deferred Terrain Shader";
-        gDeferredTerrainProgram.mFeatures.encodesNormal = true;
-        gDeferredTerrainProgram.mFeatures.hasSrgb = true;
-        gDeferredTerrainProgram.mFeatures.calculatesLighting = false;
-        gDeferredTerrainProgram.mFeatures.hasLighting = false;
-        gDeferredTerrainProgram.mFeatures.isAlphaLighting = true;
-        gDeferredTerrainProgram.mFeatures.disableTextureIndex = true; //hack to disable auto-setup of texture channels
-        gDeferredTerrainProgram.mFeatures.hasWaterFog = true;
-        gDeferredTerrainProgram.mFeatures.calculatesAtmospherics = true;
-        gDeferredTerrainProgram.mFeatures.hasAtmospherics = true;
-        gDeferredTerrainProgram.mFeatures.hasGamma = true;
-        gDeferredTerrainProgram.mFeatures.hasTransport = true;
-
-        gDeferredTerrainProgram.mShaderFiles.clear();
-        gDeferredTerrainProgram.mShaderFiles.push_back(make_pair("deferred/terrainV.glsl", GL_VERTEX_SHADER_ARB));
-        gDeferredTerrainProgram.mShaderFiles.push_back(make_pair("deferred/terrainF.glsl", GL_FRAGMENT_SHADER_ARB));
-        gDeferredTerrainProgram.mShaderLevel = mShaderLevel[SHADER_DEFERRED];
-        success = gDeferredTerrainProgram.createShader(NULL, NULL);
-        llassert(success);
-    }
-
-    if (success)
-    {
-        gDeferredTerrainWaterProgram.mName = "Deferred Terrain Underwater Shader";
-        gDeferredTerrainWaterProgram.mFeatures.encodesNormal = true;
-        gDeferredTerrainWaterProgram.mFeatures.hasSrgb = true;
-        gDeferredTerrainWaterProgram.mFeatures.calculatesLighting = false;
-        gDeferredTerrainWaterProgram.mFeatures.hasLighting = false;
-        gDeferredTerrainWaterProgram.mFeatures.isAlphaLighting = true;
-        gDeferredTerrainWaterProgram.mFeatures.disableTextureIndex = true; //hack to disable auto-setup of texture channels
-        gDeferredTerrainWaterProgram.mFeatures.hasWaterFog = true;
-        gDeferredTerrainWaterProgram.mFeatures.calculatesAtmospherics = true;
-        gDeferredTerrainWaterProgram.mFeatures.hasAtmospherics = true;
-        gDeferredTerrainWaterProgram.mFeatures.hasGamma = true;
-        gDeferredTerrainWaterProgram.mFeatures.hasTransport = true;
-
-        gDeferredTerrainWaterProgram.mShaderFiles.clear();
-        gDeferredTerrainWaterProgram.mShaderFiles.push_back(make_pair("deferred/terrainV.glsl", GL_VERTEX_SHADER_ARB));
-        gDeferredTerrainWaterProgram.mShaderFiles.push_back(make_pair("deferred/terrainF.glsl", GL_FRAGMENT_SHADER_ARB));
-        gDeferredTerrainWaterProgram.mShaderLevel = mShaderLevel[SHADER_DEFERRED];
-        gDeferredTerrainWaterProgram.mShaderGroup = LLGLSLShader::SG_WATER;
-        gDeferredTerrainWaterProgram.addPermutation("WATER_FOG", "1");
-        success = gDeferredTerrainWaterProgram.createShader(NULL, NULL);
-    }
-
-    if (success)
-    {
-        gDeferredAvatarProgram.mName = "Avatar Shader";
-        gDeferredAvatarProgram.mFeatures.hasSkinning = true;
-        gDeferredAvatarProgram.mFeatures.encodesNormal = true;
-        gDeferredAvatarProgram.mShaderFiles.clear();
-        gDeferredAvatarProgram.mShaderFiles.push_back(make_pair("deferred/avatarV.glsl", GL_VERTEX_SHADER_ARB));
-        gDeferredAvatarProgram.mShaderFiles.push_back(make_pair("deferred/avatarF.glsl", GL_FRAGMENT_SHADER_ARB));
-        gDeferredAvatarProgram.addPermutation("AVATAR_CLOTH", (mShaderLevel[SHADER_AVATAR] == 3) ? "1" : "0"); // <FS> Fix avatar cloth failing to work in deferred
-        gDeferredAvatarProgram.mShaderLevel = mShaderLevel[SHADER_DEFERRED];
-        success = gDeferredAvatarProgram.createShader(NULL, NULL);
-        llassert(success);
-    }
-
-    if (success)
-    {
-        gDeferredAvatarAlphaProgram.mName = "Avatar Alpha Shader";
-        gDeferredAvatarAlphaProgram.mFeatures.hasSkinning = true;
-        gDeferredAvatarAlphaProgram.mFeatures.calculatesLighting = false;
-        gDeferredAvatarAlphaProgram.mFeatures.hasLighting = false;
-        gDeferredAvatarAlphaProgram.mFeatures.isAlphaLighting = true;
-        gDeferredAvatarAlphaProgram.mFeatures.disableTextureIndex = true;
-        gDeferredAvatarAlphaProgram.mFeatures.hasSrgb = true;
-        gDeferredAvatarAlphaProgram.mFeatures.encodesNormal = true;
-        gDeferredAvatarAlphaProgram.mFeatures.calculatesAtmospherics = true;
-        gDeferredAvatarAlphaProgram.mFeatures.hasAtmospherics = true;
-        gDeferredAvatarAlphaProgram.mFeatures.hasTransport = true;
-        gDeferredAvatarAlphaProgram.mFeatures.hasGamma = true;
-        gDeferredAvatarAlphaProgram.mFeatures.isDeferred = true;
-        gDeferredAvatarAlphaProgram.mFeatures.hasShadows = true;
-
-        gDeferredAvatarAlphaProgram.mShaderFiles.clear();
-        gDeferredAvatarAlphaProgram.mShaderFiles.push_back(make_pair("deferred/alphaV.glsl", GL_VERTEX_SHADER_ARB));
-        gDeferredAvatarAlphaProgram.mShaderFiles.push_back(make_pair("deferred/alphaF.glsl", GL_FRAGMENT_SHADER_ARB));
-        gDeferredAvatarAlphaProgram.addPermutation("USE_DIFFUSE_TEX", "1");
-        gDeferredAvatarAlphaProgram.addPermutation("IS_AVATAR_SKIN", "1");
-        if (use_sun_shadow)
-        {
-            gDeferredAvatarAlphaProgram.addPermutation("HAS_SHADOW", "1");
-        }
-        gDeferredAvatarAlphaProgram.mShaderLevel = mShaderLevel[SHADER_DEFERRED];
-
-        success = gDeferredAvatarAlphaProgram.createShader(NULL, NULL);
-        llassert(success);
-
-        gDeferredAvatarAlphaProgram.mFeatures.calculatesLighting = true;
-        gDeferredAvatarAlphaProgram.mFeatures.hasLighting = true;
-    }
-
-    if (success)
-    {
-        gDeferredPostGammaCorrectProgram.mName = "Deferred Gamma Correction Post Process";
-        gDeferredPostGammaCorrectProgram.mFeatures.hasSrgb = true;
-        gDeferredPostGammaCorrectProgram.mFeatures.isDeferred = true;
-        gDeferredPostGammaCorrectProgram.mShaderFiles.clear();
-        gDeferredPostGammaCorrectProgram.mShaderFiles.push_back(make_pair("deferred/postDeferredNoTCV.glsl", GL_VERTEX_SHADER_ARB));
-        gDeferredPostGammaCorrectProgram.mShaderFiles.push_back(make_pair("deferred/postDeferredGammaCorrect.glsl", GL_FRAGMENT_SHADER_ARB));
-        gDeferredPostGammaCorrectProgram.mShaderLevel = mShaderLevel[SHADER_DEFERRED];
-        success = gDeferredPostGammaCorrectProgram.createShader(NULL, NULL);
-        llassert(success);
-    }
-
-    if (success)
-    {
-        gFXAAProgram.mName = "FXAA Shader";
-        gFXAAProgram.mFeatures.isDeferred = true;
-        gFXAAProgram.mShaderFiles.clear();
-        gFXAAProgram.mShaderFiles.push_back(make_pair("deferred/postDeferredV.glsl", GL_VERTEX_SHADER_ARB));
-        gFXAAProgram.mShaderFiles.push_back(make_pair("deferred/fxaaF.glsl", GL_FRAGMENT_SHADER_ARB));
-        gFXAAProgram.mShaderLevel = mShaderLevel[SHADER_DEFERRED];
-        success = gFXAAProgram.createShader(NULL, NULL);
-        llassert(success);
-    }
-
-    if (success)
-    {
-        gDeferredPostProgram.mName = "Deferred Post Shader";
-        gFXAAProgram.mFeatures.isDeferred = true;
-        gDeferredPostProgram.mShaderFiles.clear();
-        gDeferredPostProgram.mShaderFiles.push_back(make_pair("deferred/postDeferredNoTCV.glsl", GL_VERTEX_SHADER_ARB));
-        gDeferredPostProgram.mShaderFiles.push_back(make_pair("deferred/postDeferredF.glsl", GL_FRAGMENT_SHADER_ARB));
-        gDeferredPostProgram.mShaderLevel = mShaderLevel[SHADER_DEFERRED];
-        success = gDeferredPostProgram.createShader(NULL, NULL);
-        llassert(success);
-    }
-
-    if (success)
-    {
-        gDeferredCoFProgram.mName = "Deferred CoF Shader";
-        gDeferredCoFProgram.mShaderFiles.clear();
-        gDeferredCoFProgram.mFeatures.isDeferred = true;
-        gDeferredCoFProgram.mShaderFiles.push_back(make_pair("deferred/postDeferredNoTCV.glsl", GL_VERTEX_SHADER_ARB));
-        gDeferredCoFProgram.mShaderFiles.push_back(make_pair("deferred/cofF.glsl", GL_FRAGMENT_SHADER_ARB));
-        gDeferredCoFProgram.mShaderLevel = mShaderLevel[SHADER_DEFERRED];
-        success = gDeferredCoFProgram.createShader(NULL, NULL);
-        llassert(success);
-    }
-
-    if (success)
-    {
-        gDeferredDoFCombineProgram.mName = "Deferred DoFCombine Shader";
-        gDeferredDoFCombineProgram.mFeatures.isDeferred = true;
-        gDeferredDoFCombineProgram.mShaderFiles.clear();
-        gDeferredDoFCombineProgram.mShaderFiles.push_back(make_pair("deferred/postDeferredNoTCV.glsl", GL_VERTEX_SHADER_ARB));
-        gDeferredDoFCombineProgram.mShaderFiles.push_back(make_pair("deferred/dofCombineF.glsl", GL_FRAGMENT_SHADER_ARB));
-        gDeferredDoFCombineProgram.mShaderLevel = mShaderLevel[SHADER_DEFERRED];
-        success = gDeferredDoFCombineProgram.createShader(NULL, NULL);
-        llassert(success);
-    }
-
-    if (success)
-    {
-        gDeferredPostNoDoFProgram.mName = "Deferred Post Shader";
-        gDeferredPostNoDoFProgram.mFeatures.isDeferred = true;
-        gDeferredPostNoDoFProgram.mShaderFiles.clear();
-        gDeferredPostNoDoFProgram.mShaderFiles.push_back(make_pair("deferred/postDeferredNoTCV.glsl", GL_VERTEX_SHADER_ARB));
-        gDeferredPostNoDoFProgram.mShaderFiles.push_back(make_pair("deferred/postDeferredNoDoFF.glsl", GL_FRAGMENT_SHADER_ARB));
-        gDeferredPostNoDoFProgram.mShaderLevel = mShaderLevel[SHADER_DEFERRED];
-        success = gDeferredPostNoDoFProgram.createShader(NULL, NULL);
-        llassert(success);
-    }
-
-    if (success)
-    {
-        gDeferredWLSkyProgram.mName = "Deferred Windlight Sky Shader";
-        gDeferredWLSkyProgram.mShaderFiles.clear();
-        gDeferredWLSkyProgram.mFeatures.calculatesAtmospherics = true;
-        gDeferredWLSkyProgram.mFeatures.hasTransport = true;
-        gDeferredWLSkyProgram.mFeatures.hasGamma = true;
-        gDeferredWLSkyProgram.mFeatures.hasSrgb = true;
-        
-        gDeferredWLSkyProgram.mShaderFiles.push_back(make_pair("deferred/skyV.glsl", GL_VERTEX_SHADER_ARB));
-        gDeferredWLSkyProgram.mShaderFiles.push_back(make_pair("deferred/skyF.glsl", GL_FRAGMENT_SHADER_ARB));
-        gDeferredWLSkyProgram.mShaderLevel = mShaderLevel[SHADER_WINDLIGHT];
-        gDeferredWLSkyProgram.mShaderGroup = LLGLSLShader::SG_SKY;
-        if (gAtmosphere && gDeferredWLSkyProgram.mShaderLevel > 2)
-        {
-            gDeferredWLSkyProgram.mExtraLinkObject = gAtmosphere->getAtmosphericShaderForLink();
-        }
-        success = gDeferredWLSkyProgram.createShader(NULL, NULL);
-        llassert(success);
-    }
-
-    if (success)
-    {
-        gDeferredWLCloudProgram.mName = "Deferred Windlight Cloud Program";
-        gDeferredWLCloudProgram.mShaderFiles.clear();
-        gDeferredWLCloudProgram.mFeatures.calculatesAtmospherics = true;
-        gDeferredWLCloudProgram.mFeatures.hasTransport = true;
-        gDeferredWLCloudProgram.mFeatures.hasGamma = true;
-        gDeferredWLCloudProgram.mFeatures.hasSrgb = true;
-        
-        gDeferredWLCloudProgram.mShaderFiles.push_back(make_pair("deferred/cloudsV.glsl", GL_VERTEX_SHADER_ARB));
-        gDeferredWLCloudProgram.mShaderFiles.push_back(make_pair("deferred/cloudsF.glsl", GL_FRAGMENT_SHADER_ARB));
-        gDeferredWLCloudProgram.mShaderLevel = mShaderLevel[SHADER_WINDLIGHT];
-        gDeferredWLCloudProgram.mShaderGroup = LLGLSLShader::SG_SKY;
-        if (gAtmosphere && gDeferredWLCloudProgram.mShaderLevel > 2)
-        {
-            gDeferredWLCloudProgram.mExtraLinkObject = gAtmosphere->getAtmosphericShaderForLink();
-        }
-        success = gDeferredWLCloudProgram.createShader(NULL, NULL);
-        llassert(success);
-    }
-
-    if (success && (mShaderLevel[SHADER_DEFERRED] > 2))
-    {
-        gDeferredWLCloudShadowProgram.mName = "Deferred Cloud Shadow Program";
-        gDeferredWLCloudShadowProgram.mShaderFiles.clear();
-        gDeferredWLCloudShadowProgram.mFeatures.calculatesAtmospherics = true;
-        gDeferredWLCloudShadowProgram.mFeatures.hasTransport = true;
-        gDeferredWLCloudShadowProgram.mFeatures.hasGamma = true;
-        gDeferredWLCloudShadowProgram.mFeatures.hasSrgb = true;
-        gDeferredWLCloudShadowProgram.mFeatures.isDeferred = true;
-        gDeferredWLCloudShadowProgram.mFeatures.hasShadows = true;
-        gDeferredWLCloudShadowProgram.mShaderFiles.push_back(make_pair("deferred/cloudShadowV.glsl", GL_VERTEX_SHADER_ARB));
-        gDeferredWLCloudShadowProgram.mShaderFiles.push_back(make_pair("deferred/cloudShadowF.glsl", GL_FRAGMENT_SHADER_ARB));
-        gDeferredWLCloudShadowProgram.mShaderLevel = mShaderLevel[SHADER_DEFERRED];
-        gDeferredWLCloudShadowProgram.mShaderGroup = LLGLSLShader::SG_SKY;
-        success = gDeferredWLCloudShadowProgram.createShader(NULL, NULL);
-        llassert(success);
-    }
-
-    if (success && gAtmosphere && (mShaderLevel[SHADER_WINDLIGHT] > 2))
-    {
-        gDeferredGenSkyShProgram.mName = "Deferred Generate Sky Indirect SH Program";
-        gDeferredGenSkyShProgram.mShaderFiles.clear();
-        gDeferredGenSkyShProgram.mShaderFiles.push_back(make_pair("deferred/genSkyShV.glsl", GL_VERTEX_SHADER_ARB));
-        gDeferredGenSkyShProgram.mShaderFiles.push_back(make_pair("deferred/genSkyShF.glsl", GL_FRAGMENT_SHADER_ARB));
-        gDeferredGenSkyShProgram.mShaderLevel = mShaderLevel[SHADER_WINDLIGHT];
-        gDeferredGenSkyShProgram.mExtraLinkObject = gAtmosphere->getAtmosphericShaderForLink();
-        success = gDeferredGenSkyShProgram.createShader(NULL, NULL);
-        llassert(success);
-    }
-
-    if (success && gAtmosphere && (mShaderLevel[SHADER_WINDLIGHT] > 2))
-    {
-        gDeferredGatherSkyShProgram.mName = "Deferred Gather Sky Indirect SH Program";
-        gDeferredGatherSkyShProgram.mShaderFiles.clear();
-        gDeferredGatherSkyShProgram.mShaderFiles.push_back(make_pair("deferred/gatherSkyShV.glsl", GL_VERTEX_SHADER_ARB));
-        gDeferredGatherSkyShProgram.mShaderFiles.push_back(make_pair("deferred/gatherSkyShF.glsl", GL_FRAGMENT_SHADER_ARB));
-        gDeferredGatherSkyShProgram.mShaderLevel = 3;
-        success = gDeferredGatherSkyShProgram.createShader(NULL, NULL);
-        llassert(success);
-    }
-
-    if (success)
-    {
-        gDeferredShVisProgram.mName = "Deferred SH Vis Program";
-        gDeferredShVisProgram.mShaderFiles.clear();
-        gDeferredShVisProgram.mShaderFiles.push_back(make_pair("deferred/shVisV.glsl", GL_VERTEX_SHADER_ARB));
-        gDeferredShVisProgram.mShaderFiles.push_back(make_pair("deferred/shVisF.glsl", GL_FRAGMENT_SHADER_ARB));
-        gDeferredShVisProgram.mShaderLevel = 3;
-        success = gDeferredShVisProgram.createShader(NULL, NULL);
-        llassert(success);
-    }
-
-    if (success)
-    {
-        gDeferredWLSunProgram.mName = "Deferred Windlight Sun Program";
-=======
 	if (success)
 	{
 		gDeferredAlphaWaterProgram.mName = "Deferred Alpha Underwater Shader";
@@ -4223,6 +2265,7 @@
 		gDeferredAvatarProgram.mShaderFiles.clear();
 		gDeferredAvatarProgram.mShaderFiles.push_back(make_pair("deferred/avatarV.glsl", GL_VERTEX_SHADER_ARB));
 		gDeferredAvatarProgram.mShaderFiles.push_back(make_pair("deferred/avatarF.glsl", GL_FRAGMENT_SHADER_ARB));
+		gDeferredAvatarProgram.addPermutation("AVATAR_CLOTH", (mShaderLevel[SHADER_AVATAR] == 3) ? "1" : "0"); // <FS> Fix avatar cloth failing to work in deferred
 		gDeferredAvatarProgram.mShaderLevel = mShaderLevel[SHADER_DEFERRED];
 		success = gDeferredAvatarProgram.createShader(NULL, NULL);
 		llassert(success);
@@ -4376,7 +2419,6 @@
 	if (success)
 	{
 	    gDeferredWLSunProgram.mName = "Deferred Windlight Sun Program";
->>>>>>> fa6e4137
         gDeferredWLSunProgram.mFeatures.calculatesAtmospherics = true;
         gDeferredWLSunProgram.mFeatures.hasTransport = true;
         gDeferredWLSunProgram.mFeatures.hasGamma = true;
@@ -4407,37 +2449,6 @@
         gDeferredWLMoonProgram.mShaderFiles.push_back(make_pair("deferred/moonF.glsl", GL_FRAGMENT_SHADER_ARB));
         gDeferredWLMoonProgram.mShaderLevel = mShaderLevel[SHADER_DEFERRED];
         gDeferredWLMoonProgram.mShaderGroup = LLGLSLShader::SG_SKY;
-<<<<<<< HEAD
-        success = gDeferredWLMoonProgram.createShader(NULL, NULL);
-        llassert(success);
-    }
-
-    if (success)
-    {
-        gDeferredStarProgram.mName = "Deferred Star Program";
-        gDeferredStarProgram.mShaderFiles.clear();
-        gDeferredStarProgram.mShaderFiles.push_back(make_pair("deferred/starsV.glsl", GL_VERTEX_SHADER_ARB));
-        gDeferredStarProgram.mShaderFiles.push_back(make_pair("deferred/starsF.glsl", GL_FRAGMENT_SHADER_ARB));
-        gDeferredStarProgram.mShaderLevel = mShaderLevel[SHADER_DEFERRED];
-        gDeferredStarProgram.mShaderGroup = LLGLSLShader::SG_SKY;
-        success = gDeferredStarProgram.createShader(NULL, NULL);
-        llassert(success);
-    }
-
-    if (success)
-    {
-        gNormalMapGenProgram.mName = "Normal Map Generation Program";
-        gNormalMapGenProgram.mFeatures.isDeferred = true;
-        gNormalMapGenProgram.mShaderFiles.clear();
-        gNormalMapGenProgram.mShaderFiles.push_back(make_pair("deferred/normgenV.glsl", GL_VERTEX_SHADER_ARB));
-        gNormalMapGenProgram.mShaderFiles.push_back(make_pair("deferred/normgenF.glsl", GL_FRAGMENT_SHADER_ARB));
-        gNormalMapGenProgram.mShaderLevel = mShaderLevel[SHADER_DEFERRED];
-        gNormalMapGenProgram.mShaderGroup = LLGLSLShader::SG_SKY;
-        success = gNormalMapGenProgram.createShader(NULL, NULL);
-    }
-
-    return success;
-=======
  	 	success = gDeferredWLMoonProgram.createShader(NULL, NULL);
         llassert(success);
  	}
@@ -4466,909 +2477,10 @@
 	}
 
 	return success;
->>>>>>> fa6e4137
 }
 
 BOOL LLViewerShaderMgr::loadShadersObject()
 {
-<<<<<<< HEAD
-    BOOL success = TRUE;
-    
-    if (mShaderLevel[SHADER_OBJECT] == 0)
-    {
-        gObjectShinyProgram.unload();
-        gObjectFullbrightShinyProgram.unload();
-        gObjectFullbrightShinyWaterProgram.unload();
-        gObjectShinyWaterProgram.unload();
-        gObjectFullbrightNoColorProgram.unload();
-        gObjectFullbrightNoColorWaterProgram.unload();
-        gObjectSimpleProgram.unload();
-        gObjectSimpleImpostorProgram.unload();
-        gObjectPreviewProgram.unload();
-        gImpostorProgram.unload();
-        gObjectSimpleAlphaMaskProgram.unload();
-        gObjectBumpProgram.unload();
-        gObjectSimpleWaterProgram.unload();
-        gObjectSimpleWaterAlphaMaskProgram.unload();
-        gObjectEmissiveProgram.unload();
-        gObjectEmissiveWaterProgram.unload();
-        gObjectFullbrightProgram.unload();
-        gObjectFullbrightAlphaMaskProgram.unload();
-        gObjectFullbrightWaterProgram.unload();
-        gObjectFullbrightWaterAlphaMaskProgram.unload();
-        gObjectShinyNonIndexedProgram.unload();
-        gObjectFullbrightShinyNonIndexedProgram.unload();
-        gObjectFullbrightShinyNonIndexedWaterProgram.unload();
-        gObjectShinyNonIndexedWaterProgram.unload();
-        gObjectSimpleNonIndexedTexGenProgram.unload();
-        gObjectSimpleNonIndexedTexGenWaterProgram.unload();
-        gObjectSimpleNonIndexedWaterProgram.unload();
-        gObjectAlphaMaskNonIndexedProgram.unload();
-        gObjectAlphaMaskNonIndexedWaterProgram.unload();
-        gObjectAlphaMaskNoColorProgram.unload();
-        gObjectAlphaMaskNoColorWaterProgram.unload();
-        gObjectFullbrightNonIndexedProgram.unload();
-        gObjectFullbrightNonIndexedWaterProgram.unload();
-        gObjectEmissiveNonIndexedProgram.unload();
-        gObjectEmissiveNonIndexedWaterProgram.unload();
-        gSkinnedObjectSimpleProgram.unload();
-        gSkinnedObjectFullbrightProgram.unload();
-        gSkinnedObjectEmissiveProgram.unload();
-        gSkinnedObjectFullbrightShinyProgram.unload();
-        gSkinnedObjectShinySimpleProgram.unload();
-        gSkinnedObjectSimpleWaterProgram.unload();
-        gSkinnedObjectFullbrightWaterProgram.unload();
-        gSkinnedObjectEmissiveWaterProgram.unload();
-        gSkinnedObjectFullbrightShinyWaterProgram.unload();
-        gSkinnedObjectShinySimpleWaterProgram.unload();
-        gTreeProgram.unload();
-        gTreeWaterProgram.unload();
-    
-        return TRUE;
-    }
-
-    if (success)
-    {
-        gObjectSimpleNonIndexedProgram.mName = "Non indexed Shader";
-        gObjectSimpleNonIndexedProgram.mFeatures.calculatesLighting = true;
-        gObjectSimpleNonIndexedProgram.mFeatures.calculatesAtmospherics = true;
-        gObjectSimpleNonIndexedProgram.mFeatures.hasGamma = true;
-        gObjectSimpleNonIndexedProgram.mFeatures.hasAtmospherics = true;
-        gObjectSimpleNonIndexedProgram.mFeatures.hasLighting = true;
-        gObjectSimpleNonIndexedProgram.mFeatures.disableTextureIndex = true;
-        gObjectSimpleNonIndexedProgram.mShaderFiles.clear();
-        gObjectSimpleNonIndexedProgram.mShaderFiles.push_back(make_pair("objects/simpleV.glsl", GL_VERTEX_SHADER_ARB));
-        gObjectSimpleNonIndexedProgram.mShaderFiles.push_back(make_pair("objects/simpleF.glsl", GL_FRAGMENT_SHADER_ARB));
-        gObjectSimpleNonIndexedProgram.mShaderLevel = mShaderLevel[SHADER_OBJECT];
-        success = gObjectSimpleNonIndexedProgram.createShader(NULL, NULL);
-    }
-    
-    if (success)
-    {
-        gObjectSimpleNonIndexedTexGenProgram.mName = "Non indexed tex-gen Shader";
-        gObjectSimpleNonIndexedTexGenProgram.mFeatures.calculatesLighting = true;
-        gObjectSimpleNonIndexedTexGenProgram.mFeatures.calculatesAtmospherics = true;
-        gObjectSimpleNonIndexedTexGenProgram.mFeatures.hasGamma = true;
-        gObjectSimpleNonIndexedTexGenProgram.mFeatures.hasAtmospherics = true;
-        gObjectSimpleNonIndexedTexGenProgram.mFeatures.hasLighting = true;
-        gObjectSimpleNonIndexedTexGenProgram.mFeatures.disableTextureIndex = true;
-        gObjectSimpleNonIndexedTexGenProgram.mShaderFiles.clear();
-        gObjectSimpleNonIndexedTexGenProgram.mShaderFiles.push_back(make_pair("objects/simpleTexGenV.glsl", GL_VERTEX_SHADER_ARB));
-        gObjectSimpleNonIndexedTexGenProgram.mShaderFiles.push_back(make_pair("objects/simpleF.glsl", GL_FRAGMENT_SHADER_ARB));
-        gObjectSimpleNonIndexedTexGenProgram.mShaderLevel = mShaderLevel[SHADER_OBJECT];
-        success = gObjectSimpleNonIndexedTexGenProgram.createShader(NULL, NULL);
-    }
-    
-
-    if (success)
-    {
-        gObjectSimpleNonIndexedWaterProgram.mName = "Non indexed Water Shader";
-        gObjectSimpleNonIndexedWaterProgram.mFeatures.calculatesLighting = true;
-        gObjectSimpleNonIndexedWaterProgram.mFeatures.calculatesAtmospherics = true;
-        gObjectSimpleNonIndexedWaterProgram.mFeatures.hasWaterFog = true;
-        gObjectSimpleNonIndexedWaterProgram.mFeatures.hasAtmospherics = true;
-        gObjectSimpleNonIndexedWaterProgram.mFeatures.hasLighting = true;
-        gObjectSimpleNonIndexedWaterProgram.mFeatures.disableTextureIndex = true;
-        gObjectSimpleNonIndexedWaterProgram.mShaderFiles.clear();
-        gObjectSimpleNonIndexedWaterProgram.mShaderFiles.push_back(make_pair("objects/simpleV.glsl", GL_VERTEX_SHADER_ARB));
-        gObjectSimpleNonIndexedWaterProgram.mShaderFiles.push_back(make_pair("objects/simpleWaterF.glsl", GL_FRAGMENT_SHADER_ARB));
-        gObjectSimpleNonIndexedWaterProgram.mShaderLevel = mShaderLevel[SHADER_OBJECT];
-        gObjectSimpleNonIndexedWaterProgram.mShaderGroup = LLGLSLShader::SG_WATER;
-        success = gObjectSimpleNonIndexedWaterProgram.createShader(NULL, NULL);
-    }
-
-    if (success)
-    {
-        gObjectSimpleNonIndexedTexGenWaterProgram.mName = "Non indexed tex-gen Water Shader";
-        gObjectSimpleNonIndexedTexGenWaterProgram.mFeatures.calculatesLighting = true;
-        gObjectSimpleNonIndexedTexGenWaterProgram.mFeatures.calculatesAtmospherics = true;
-        gObjectSimpleNonIndexedTexGenWaterProgram.mFeatures.hasWaterFog = true;
-        gObjectSimpleNonIndexedTexGenWaterProgram.mFeatures.hasAtmospherics = true;
-        gObjectSimpleNonIndexedTexGenWaterProgram.mFeatures.hasLighting = true;
-        gObjectSimpleNonIndexedTexGenWaterProgram.mFeatures.disableTextureIndex = true;
-        gObjectSimpleNonIndexedTexGenWaterProgram.mShaderFiles.clear();
-        gObjectSimpleNonIndexedTexGenWaterProgram.mShaderFiles.push_back(make_pair("objects/simpleTexGenV.glsl", GL_VERTEX_SHADER_ARB));
-        gObjectSimpleNonIndexedTexGenWaterProgram.mShaderFiles.push_back(make_pair("objects/simpleWaterF.glsl", GL_FRAGMENT_SHADER_ARB));
-        gObjectSimpleNonIndexedTexGenWaterProgram.mShaderLevel = mShaderLevel[SHADER_OBJECT];
-        gObjectSimpleNonIndexedTexGenWaterProgram.mShaderGroup = LLGLSLShader::SG_WATER;
-        success = gObjectSimpleNonIndexedTexGenWaterProgram.createShader(NULL, NULL);
-    }
-
-    if (success)
-    {
-        gObjectAlphaMaskNonIndexedProgram.mName = "Non indexed alpha mask Shader";
-        gObjectAlphaMaskNonIndexedProgram.mFeatures.calculatesLighting = true;
-        gObjectAlphaMaskNonIndexedProgram.mFeatures.calculatesAtmospherics = true;
-        gObjectAlphaMaskNonIndexedProgram.mFeatures.hasGamma = true;
-        gObjectAlphaMaskNonIndexedProgram.mFeatures.hasAtmospherics = true;
-        gObjectAlphaMaskNonIndexedProgram.mFeatures.hasLighting = true;
-        gObjectAlphaMaskNonIndexedProgram.mFeatures.disableTextureIndex = true;
-        gObjectAlphaMaskNonIndexedProgram.mFeatures.hasAlphaMask = true;
-        gObjectAlphaMaskNonIndexedProgram.mShaderFiles.clear();
-        gObjectAlphaMaskNonIndexedProgram.mShaderFiles.push_back(make_pair("objects/simpleNonIndexedV.glsl", GL_VERTEX_SHADER_ARB));
-        gObjectAlphaMaskNonIndexedProgram.mShaderFiles.push_back(make_pair("objects/simpleF.glsl", GL_FRAGMENT_SHADER_ARB));
-        gObjectAlphaMaskNonIndexedProgram.mShaderLevel = mShaderLevel[SHADER_OBJECT];
-        success = gObjectAlphaMaskNonIndexedProgram.createShader(NULL, NULL);
-    }
-    
-    if (success)
-    {
-        gObjectAlphaMaskNonIndexedWaterProgram.mName = "Non indexed alpha mask Water Shader";
-        gObjectAlphaMaskNonIndexedWaterProgram.mFeatures.calculatesLighting = true;
-        gObjectAlphaMaskNonIndexedWaterProgram.mFeatures.calculatesAtmospherics = true;
-        gObjectAlphaMaskNonIndexedWaterProgram.mFeatures.hasWaterFog = true;
-        gObjectAlphaMaskNonIndexedWaterProgram.mFeatures.hasAtmospherics = true;
-        gObjectAlphaMaskNonIndexedWaterProgram.mFeatures.hasLighting = true;
-        gObjectAlphaMaskNonIndexedWaterProgram.mFeatures.disableTextureIndex = true;
-        gObjectAlphaMaskNonIndexedWaterProgram.mFeatures.hasAlphaMask = true;
-        gObjectAlphaMaskNonIndexedWaterProgram.mShaderFiles.clear();
-        gObjectAlphaMaskNonIndexedWaterProgram.mShaderFiles.push_back(make_pair("objects/simpleNonIndexedV.glsl", GL_VERTEX_SHADER_ARB));
-        gObjectAlphaMaskNonIndexedWaterProgram.mShaderFiles.push_back(make_pair("objects/simpleWaterF.glsl", GL_FRAGMENT_SHADER_ARB));
-        gObjectAlphaMaskNonIndexedWaterProgram.mShaderLevel = mShaderLevel[SHADER_OBJECT];
-        gObjectAlphaMaskNonIndexedWaterProgram.mShaderGroup = LLGLSLShader::SG_WATER;
-        success = gObjectAlphaMaskNonIndexedWaterProgram.createShader(NULL, NULL);
-    }
-
-    if (success)
-    {
-        gObjectAlphaMaskNoColorProgram.mName = "No color alpha mask Shader";
-        gObjectAlphaMaskNoColorProgram.mFeatures.calculatesLighting = true;
-        gObjectAlphaMaskNoColorProgram.mFeatures.calculatesAtmospherics = true;
-        gObjectAlphaMaskNoColorProgram.mFeatures.hasGamma = true;
-        gObjectAlphaMaskNoColorProgram.mFeatures.hasAtmospherics = true;
-        gObjectAlphaMaskNoColorProgram.mFeatures.hasLighting = true;
-        gObjectAlphaMaskNoColorProgram.mFeatures.disableTextureIndex = true;
-        gObjectAlphaMaskNoColorProgram.mFeatures.hasAlphaMask = true;
-        gObjectAlphaMaskNoColorProgram.mShaderFiles.clear();
-        gObjectAlphaMaskNoColorProgram.mShaderFiles.push_back(make_pair("objects/simpleNoColorV.glsl", GL_VERTEX_SHADER_ARB));
-        gObjectAlphaMaskNoColorProgram.mShaderFiles.push_back(make_pair("objects/simpleF.glsl", GL_FRAGMENT_SHADER_ARB));
-        gObjectAlphaMaskNoColorProgram.mShaderLevel = mShaderLevel[SHADER_OBJECT];
-        success = gObjectAlphaMaskNoColorProgram.createShader(NULL, NULL);
-    }
-    
-    if (success)
-    {
-        gObjectAlphaMaskNoColorWaterProgram.mName = "No color alpha mask Water Shader";
-        gObjectAlphaMaskNoColorWaterProgram.mFeatures.calculatesLighting = true;
-        gObjectAlphaMaskNoColorWaterProgram.mFeatures.calculatesAtmospherics = true;
-        gObjectAlphaMaskNoColorWaterProgram.mFeatures.hasWaterFog = true;
-        gObjectAlphaMaskNoColorWaterProgram.mFeatures.hasAtmospherics = true;
-        gObjectAlphaMaskNoColorWaterProgram.mFeatures.hasLighting = true;
-        gObjectAlphaMaskNoColorWaterProgram.mFeatures.disableTextureIndex = true;
-        gObjectAlphaMaskNoColorWaterProgram.mFeatures.hasAlphaMask = true;
-        gObjectAlphaMaskNoColorWaterProgram.mShaderFiles.clear();
-        gObjectAlphaMaskNoColorWaterProgram.mShaderFiles.push_back(make_pair("objects/simpleNoColorV.glsl", GL_VERTEX_SHADER_ARB));
-        gObjectAlphaMaskNoColorWaterProgram.mShaderFiles.push_back(make_pair("objects/simpleWaterF.glsl", GL_FRAGMENT_SHADER_ARB));
-        gObjectAlphaMaskNoColorWaterProgram.mShaderLevel = mShaderLevel[SHADER_OBJECT];
-        gObjectAlphaMaskNoColorWaterProgram.mShaderGroup = LLGLSLShader::SG_WATER;
-        success = gObjectAlphaMaskNoColorWaterProgram.createShader(NULL, NULL);
-    }
-
-    if (success)
-    {
-        gTreeProgram.mName = "Tree Shader";
-        gTreeProgram.mFeatures.calculatesLighting = true;
-        gTreeProgram.mFeatures.calculatesAtmospherics = true;
-        gTreeProgram.mFeatures.hasGamma = true;
-        gTreeProgram.mFeatures.hasAtmospherics = true;
-        gTreeProgram.mFeatures.hasLighting = true;
-        gTreeProgram.mFeatures.disableTextureIndex = true;
-        gTreeProgram.mFeatures.hasAlphaMask = true;
-        gTreeProgram.mShaderFiles.clear();
-        gTreeProgram.mShaderFiles.push_back(make_pair("objects/treeV.glsl", GL_VERTEX_SHADER_ARB));
-        gTreeProgram.mShaderFiles.push_back(make_pair("objects/simpleF.glsl", GL_FRAGMENT_SHADER_ARB));
-        gTreeProgram.mShaderLevel = mShaderLevel[SHADER_OBJECT];
-        success = gTreeProgram.createShader(NULL, NULL);
-    }
-    
-    if (success)
-    {
-        gTreeWaterProgram.mName = "Tree Water Shader";
-        gTreeWaterProgram.mFeatures.calculatesLighting = true;
-        gTreeWaterProgram.mFeatures.calculatesAtmospherics = true;
-        gTreeWaterProgram.mFeatures.hasWaterFog = true;
-        gTreeWaterProgram.mFeatures.hasAtmospherics = true;
-        gTreeWaterProgram.mFeatures.hasLighting = true;
-        gTreeWaterProgram.mFeatures.disableTextureIndex = true;
-        gTreeWaterProgram.mFeatures.hasAlphaMask = true;
-        gTreeWaterProgram.mShaderFiles.clear();
-        gTreeWaterProgram.mShaderFiles.push_back(make_pair("objects/treeV.glsl", GL_VERTEX_SHADER_ARB));
-        gTreeWaterProgram.mShaderFiles.push_back(make_pair("objects/simpleWaterF.glsl", GL_FRAGMENT_SHADER_ARB));
-        gTreeWaterProgram.mShaderLevel = mShaderLevel[SHADER_OBJECT];
-        gTreeWaterProgram.mShaderGroup = LLGLSLShader::SG_WATER;
-        success = gTreeWaterProgram.createShader(NULL, NULL);
-    }
-
-    if (success)
-    {
-        gObjectFullbrightNonIndexedProgram.mName = "Non Indexed Fullbright Shader";
-        gObjectFullbrightNonIndexedProgram.mFeatures.calculatesAtmospherics = true;
-        gObjectFullbrightNonIndexedProgram.mFeatures.hasGamma = true;
-        gObjectFullbrightNonIndexedProgram.mFeatures.hasTransport = true;
-        gObjectFullbrightNonIndexedProgram.mFeatures.isFullbright = true;
-        gObjectFullbrightNonIndexedProgram.mFeatures.disableTextureIndex = true;
-        gObjectFullbrightNonIndexedProgram.mFeatures.hasSrgb = true;
-        gObjectFullbrightNonIndexedProgram.mShaderFiles.clear();
-        gObjectFullbrightNonIndexedProgram.mShaderFiles.push_back(make_pair("objects/fullbrightV.glsl", GL_VERTEX_SHADER_ARB));
-        gObjectFullbrightNonIndexedProgram.mShaderFiles.push_back(make_pair("objects/fullbrightF.glsl", GL_FRAGMENT_SHADER_ARB));
-        gObjectFullbrightNonIndexedProgram.mShaderLevel = mShaderLevel[SHADER_OBJECT];
-        success = gObjectFullbrightNonIndexedProgram.createShader(NULL, NULL);
-    }
-
-    if (success)
-    {
-        gObjectFullbrightNonIndexedWaterProgram.mName = "Non Indexed Fullbright Water Shader";
-        gObjectFullbrightNonIndexedWaterProgram.mFeatures.calculatesAtmospherics = true;
-        gObjectFullbrightNonIndexedWaterProgram.mFeatures.isFullbright = true;
-        gObjectFullbrightNonIndexedWaterProgram.mFeatures.hasWaterFog = true;       
-        gObjectFullbrightNonIndexedWaterProgram.mFeatures.hasTransport = true;
-        gObjectFullbrightNonIndexedWaterProgram.mFeatures.disableTextureIndex = true;
-        gObjectFullbrightNonIndexedWaterProgram.mFeatures.hasSrgb = true;
-        gObjectFullbrightNonIndexedWaterProgram.mShaderFiles.clear();
-        gObjectFullbrightNonIndexedWaterProgram.mShaderFiles.push_back(make_pair("objects/fullbrightV.glsl", GL_VERTEX_SHADER_ARB));
-        gObjectFullbrightNonIndexedWaterProgram.mShaderFiles.push_back(make_pair("objects/fullbrightWaterF.glsl", GL_FRAGMENT_SHADER_ARB));
-        gObjectFullbrightNonIndexedWaterProgram.mShaderLevel = mShaderLevel[SHADER_OBJECT];
-        gObjectFullbrightNonIndexedWaterProgram.mShaderGroup = LLGLSLShader::SG_WATER;
-        success = gObjectFullbrightNonIndexedWaterProgram.createShader(NULL, NULL);
-    }
-
-    if (success)
-    {
-        gObjectEmissiveNonIndexedProgram.mName = "Non Indexed Emissive Shader";
-        gObjectEmissiveNonIndexedProgram.mFeatures.calculatesAtmospherics = true;
-        gObjectEmissiveNonIndexedProgram.mFeatures.hasGamma = true;
-        gObjectEmissiveNonIndexedProgram.mFeatures.hasTransport = true;
-        gObjectEmissiveNonIndexedProgram.mFeatures.isFullbright = true;
-        gObjectEmissiveNonIndexedProgram.mFeatures.disableTextureIndex = true;
-        gObjectEmissiveNonIndexedProgram.mFeatures.hasSrgb = true;
-        gObjectEmissiveNonIndexedProgram.mShaderFiles.clear();
-        gObjectEmissiveNonIndexedProgram.mShaderFiles.push_back(make_pair("objects/emissiveV.glsl", GL_VERTEX_SHADER_ARB));
-        gObjectEmissiveNonIndexedProgram.mShaderFiles.push_back(make_pair("objects/fullbrightF.glsl", GL_FRAGMENT_SHADER_ARB));
-        gObjectEmissiveNonIndexedProgram.mShaderLevel = mShaderLevel[SHADER_OBJECT];
-        success = gObjectEmissiveNonIndexedProgram.createShader(NULL, NULL);
-    }
-
-    if (success)
-    {
-        gObjectEmissiveNonIndexedWaterProgram.mName = "Non Indexed Emissive Water Shader";
-        gObjectEmissiveNonIndexedWaterProgram.mFeatures.calculatesAtmospherics = true;
-        gObjectEmissiveNonIndexedWaterProgram.mFeatures.isFullbright = true;
-        gObjectEmissiveNonIndexedWaterProgram.mFeatures.hasWaterFog = true;     
-        gObjectEmissiveNonIndexedWaterProgram.mFeatures.hasTransport = true;
-        gObjectEmissiveNonIndexedWaterProgram.mFeatures.disableTextureIndex = true;
-        gObjectEmissiveNonIndexedWaterProgram.mShaderFiles.clear();
-        gObjectEmissiveNonIndexedWaterProgram.mShaderFiles.push_back(make_pair("objects/emissiveV.glsl", GL_VERTEX_SHADER_ARB));
-        gObjectEmissiveNonIndexedWaterProgram.mShaderFiles.push_back(make_pair("objects/fullbrightWaterF.glsl", GL_FRAGMENT_SHADER_ARB));
-        gObjectEmissiveNonIndexedWaterProgram.mShaderLevel = mShaderLevel[SHADER_OBJECT];
-        gObjectEmissiveNonIndexedWaterProgram.mShaderGroup = LLGLSLShader::SG_WATER;
-        success = gObjectEmissiveNonIndexedWaterProgram.createShader(NULL, NULL);
-    }
-
-    if (success)
-    {
-        gObjectFullbrightNoColorProgram.mName = "Non Indexed no color Fullbright Shader";
-        gObjectFullbrightNoColorProgram.mFeatures.calculatesAtmospherics = true;
-        gObjectFullbrightNoColorProgram.mFeatures.hasGamma = true;
-        gObjectFullbrightNoColorProgram.mFeatures.hasTransport = true;
-        gObjectFullbrightNoColorProgram.mFeatures.isFullbright = true;
-        gObjectFullbrightNoColorProgram.mFeatures.hasSrgb = true;
-        gObjectFullbrightNoColorProgram.mFeatures.disableTextureIndex = true;
-        gObjectFullbrightNoColorProgram.mShaderFiles.clear();
-        gObjectFullbrightNoColorProgram.mShaderFiles.push_back(make_pair("objects/fullbrightNoColorV.glsl", GL_VERTEX_SHADER_ARB));
-        gObjectFullbrightNoColorProgram.mShaderFiles.push_back(make_pair("objects/fullbrightF.glsl", GL_FRAGMENT_SHADER_ARB));
-        gObjectFullbrightNoColorProgram.mShaderLevel = mShaderLevel[SHADER_OBJECT];
-        success = gObjectFullbrightNoColorProgram.createShader(NULL, NULL);
-    }
-
-    if (success)
-    {
-        gObjectFullbrightNoColorWaterProgram.mName = "Non Indexed no color Fullbright Water Shader";
-        gObjectFullbrightNoColorWaterProgram.mFeatures.calculatesAtmospherics = true;
-        gObjectFullbrightNoColorWaterProgram.mFeatures.isFullbright = true;
-        gObjectFullbrightNoColorWaterProgram.mFeatures.hasWaterFog = true;      
-        gObjectFullbrightNoColorWaterProgram.mFeatures.hasTransport = true;
-        gObjectFullbrightNoColorWaterProgram.mFeatures.disableTextureIndex = true;
-        gObjectFullbrightNoColorWaterProgram.mShaderFiles.clear();
-        gObjectFullbrightNoColorWaterProgram.mShaderFiles.push_back(make_pair("objects/fullbrightNoColorV.glsl", GL_VERTEX_SHADER_ARB));
-        gObjectFullbrightNoColorWaterProgram.mShaderFiles.push_back(make_pair("objects/fullbrightWaterF.glsl", GL_FRAGMENT_SHADER_ARB));
-        gObjectFullbrightNoColorWaterProgram.mShaderLevel = mShaderLevel[SHADER_OBJECT];
-        gObjectFullbrightNoColorWaterProgram.mShaderGroup = LLGLSLShader::SG_WATER;
-        success = gObjectFullbrightNoColorWaterProgram.createShader(NULL, NULL);
-    }
-
-    if (success)
-    {
-        gObjectShinyNonIndexedProgram.mName = "Non Indexed Shiny Shader";
-        gObjectShinyNonIndexedProgram.mFeatures.calculatesAtmospherics = true;
-        gObjectShinyNonIndexedProgram.mFeatures.calculatesLighting = true;
-        gObjectShinyNonIndexedProgram.mFeatures.hasGamma = true;
-        gObjectShinyNonIndexedProgram.mFeatures.hasAtmospherics = true;
-        gObjectShinyNonIndexedProgram.mFeatures.isShiny = true;
-        gObjectShinyNonIndexedProgram.mFeatures.disableTextureIndex = true;
-        gObjectShinyNonIndexedProgram.mShaderFiles.clear();
-        gObjectShinyNonIndexedProgram.mShaderFiles.push_back(make_pair("objects/shinyV.glsl", GL_VERTEX_SHADER_ARB));
-        gObjectShinyNonIndexedProgram.mShaderFiles.push_back(make_pair("objects/shinyF.glsl", GL_FRAGMENT_SHADER_ARB));     
-        gObjectShinyNonIndexedProgram.mShaderLevel = mShaderLevel[SHADER_OBJECT];
-        success = gObjectShinyNonIndexedProgram.createShader(NULL, NULL);
-    }
-
-    if (success)
-    {
-        gObjectShinyNonIndexedWaterProgram.mName = "Non Indexed Shiny Water Shader";
-        gObjectShinyNonIndexedWaterProgram.mFeatures.calculatesAtmospherics = true;
-        gObjectShinyNonIndexedWaterProgram.mFeatures.calculatesLighting = true;
-        gObjectShinyNonIndexedWaterProgram.mFeatures.isShiny = true;
-        gObjectShinyNonIndexedWaterProgram.mFeatures.hasWaterFog = true;
-        gObjectShinyNonIndexedWaterProgram.mFeatures.hasAtmospherics = true;
-        gObjectShinyNonIndexedWaterProgram.mFeatures.disableTextureIndex = true;
-        gObjectShinyNonIndexedWaterProgram.mShaderFiles.clear();
-        gObjectShinyNonIndexedWaterProgram.mShaderFiles.push_back(make_pair("objects/shinyWaterF.glsl", GL_FRAGMENT_SHADER_ARB));
-        gObjectShinyNonIndexedWaterProgram.mShaderFiles.push_back(make_pair("objects/shinyV.glsl", GL_VERTEX_SHADER_ARB));
-        gObjectShinyNonIndexedWaterProgram.mShaderLevel = mShaderLevel[SHADER_OBJECT];
-        gObjectShinyNonIndexedWaterProgram.mShaderGroup = LLGLSLShader::SG_WATER;
-        success = gObjectShinyNonIndexedWaterProgram.createShader(NULL, NULL);
-    }
-    
-    if (success)
-    {
-        gObjectFullbrightShinyNonIndexedProgram.mName = "Non Indexed Fullbright Shiny Shader";
-        gObjectFullbrightShinyNonIndexedProgram.mFeatures.calculatesAtmospherics = true;
-        gObjectFullbrightShinyNonIndexedProgram.mFeatures.isFullbright = true;
-        gObjectFullbrightShinyNonIndexedProgram.mFeatures.isShiny = true;
-        gObjectFullbrightShinyNonIndexedProgram.mFeatures.hasGamma = true;
-        gObjectFullbrightShinyNonIndexedProgram.mFeatures.hasTransport = true;
-        gObjectFullbrightShinyNonIndexedProgram.mFeatures.disableTextureIndex = true;
-        gObjectFullbrightShinyNonIndexedProgram.mShaderFiles.clear();
-        gObjectFullbrightShinyNonIndexedProgram.mShaderFiles.push_back(make_pair("objects/fullbrightShinyV.glsl", GL_VERTEX_SHADER_ARB));
-        gObjectFullbrightShinyNonIndexedProgram.mShaderFiles.push_back(make_pair("objects/fullbrightShinyF.glsl", GL_FRAGMENT_SHADER_ARB));
-        gObjectFullbrightShinyNonIndexedProgram.mShaderLevel = mShaderLevel[SHADER_OBJECT];
-        success = gObjectFullbrightShinyNonIndexedProgram.createShader(NULL, NULL);
-    }
-
-    if (success)
-    {
-        gObjectFullbrightShinyNonIndexedWaterProgram.mName = "Non Indexed Fullbright Shiny Water Shader";
-        gObjectFullbrightShinyNonIndexedWaterProgram.mFeatures.calculatesAtmospherics = true;
-        gObjectFullbrightShinyNonIndexedWaterProgram.mFeatures.isFullbright = true;
-        gObjectFullbrightShinyNonIndexedWaterProgram.mFeatures.isShiny = true;
-        gObjectFullbrightShinyNonIndexedWaterProgram.mFeatures.hasGamma = true;
-        gObjectFullbrightShinyNonIndexedWaterProgram.mFeatures.hasTransport = true;
-        gObjectFullbrightShinyNonIndexedWaterProgram.mFeatures.hasWaterFog = true;
-        gObjectFullbrightShinyNonIndexedWaterProgram.mFeatures.disableTextureIndex = true;
-        gObjectFullbrightShinyNonIndexedWaterProgram.mShaderFiles.clear();
-        gObjectFullbrightShinyNonIndexedWaterProgram.mShaderFiles.push_back(make_pair("objects/fullbrightShinyV.glsl", GL_VERTEX_SHADER_ARB));
-        gObjectFullbrightShinyNonIndexedWaterProgram.mShaderFiles.push_back(make_pair("objects/fullbrightShinyWaterF.glsl", GL_FRAGMENT_SHADER_ARB));
-        gObjectFullbrightShinyNonIndexedWaterProgram.mShaderLevel = mShaderLevel[SHADER_OBJECT];
-        gObjectFullbrightShinyNonIndexedWaterProgram.mShaderGroup = LLGLSLShader::SG_WATER;
-        success = gObjectFullbrightShinyNonIndexedWaterProgram.createShader(NULL, NULL);
-    }
-
-    if (success)
-    {
-        gImpostorProgram.mName = "Impostor Shader";
-        gImpostorProgram.mFeatures.disableTextureIndex = true;
-        gImpostorProgram.mFeatures.hasSrgb = true;
-        gImpostorProgram.mShaderFiles.clear();
-        gImpostorProgram.mShaderFiles.push_back(make_pair("objects/impostorV.glsl", GL_VERTEX_SHADER_ARB));
-        gImpostorProgram.mShaderFiles.push_back(make_pair("objects/impostorF.glsl", GL_FRAGMENT_SHADER_ARB));
-        gImpostorProgram.mShaderLevel = mShaderLevel[SHADER_OBJECT];
-        success = gImpostorProgram.createShader(NULL, NULL);
-    }
-
-    if (success)
-    {
-        gObjectPreviewProgram.mName = "Simple Shader";
-        gObjectPreviewProgram.mFeatures.calculatesLighting = false;
-        gObjectPreviewProgram.mFeatures.calculatesAtmospherics = false;
-        gObjectPreviewProgram.mFeatures.hasGamma = false;
-        gObjectPreviewProgram.mFeatures.hasAtmospherics = false;
-        gObjectPreviewProgram.mFeatures.hasLighting = false;
-        gObjectPreviewProgram.mFeatures.mIndexedTextureChannels = 0;
-        gObjectPreviewProgram.mFeatures.disableTextureIndex = true;
-        gObjectPreviewProgram.mShaderFiles.clear();
-        gObjectPreviewProgram.mShaderFiles.push_back(make_pair("objects/previewV.glsl", GL_VERTEX_SHADER_ARB));
-        gObjectPreviewProgram.mShaderFiles.push_back(make_pair("objects/previewF.glsl", GL_FRAGMENT_SHADER_ARB));
-        gObjectPreviewProgram.mShaderLevel = mShaderLevel[SHADER_OBJECT];
-        success = gObjectPreviewProgram.createShader(NULL, NULL);
-        gObjectPreviewProgram.mFeatures.hasLighting = true;
-    }
-
-    if (success)
-    {
-        gObjectSimpleProgram.mName = "Simple Shader";
-        gObjectSimpleProgram.mFeatures.calculatesLighting = true;
-        gObjectSimpleProgram.mFeatures.calculatesAtmospherics = true;
-        gObjectSimpleProgram.mFeatures.hasGamma = true;
-        gObjectSimpleProgram.mFeatures.hasAtmospherics = true;
-        gObjectSimpleProgram.mFeatures.hasLighting = true;
-        gObjectSimpleProgram.mFeatures.mIndexedTextureChannels = 0;
-        gObjectSimpleProgram.mShaderFiles.clear();
-        gObjectSimpleProgram.mShaderFiles.push_back(make_pair("objects/simpleV.glsl", GL_VERTEX_SHADER_ARB));
-        gObjectSimpleProgram.mShaderFiles.push_back(make_pair("objects/simpleF.glsl", GL_FRAGMENT_SHADER_ARB));
-        gObjectSimpleProgram.mShaderLevel = mShaderLevel[SHADER_OBJECT];
-        success = gObjectSimpleProgram.createShader(NULL, NULL);
-    }
-
-    if (success)
-    {
-        gObjectSimpleImpostorProgram.mName = "Simple Impostor Shader";
-        gObjectSimpleImpostorProgram.mFeatures.calculatesLighting = true;
-        gObjectSimpleImpostorProgram.mFeatures.calculatesAtmospherics = true;
-        gObjectSimpleImpostorProgram.mFeatures.hasGamma = true;
-        gObjectSimpleImpostorProgram.mFeatures.hasAtmospherics = true;
-        gObjectSimpleImpostorProgram.mFeatures.hasLighting = true;
-        gObjectSimpleImpostorProgram.mFeatures.mIndexedTextureChannels = 0;
-        // force alpha mask version of lighting so we can weed out
-        // transparent pixels from impostor temp buffer
-        //
-        gObjectSimpleImpostorProgram.mFeatures.hasAlphaMask = true; 
-        gObjectSimpleImpostorProgram.mShaderFiles.clear();
-        gObjectSimpleImpostorProgram.mShaderFiles.push_back(make_pair("objects/simpleV.glsl", GL_VERTEX_SHADER_ARB));
-        gObjectSimpleImpostorProgram.mShaderFiles.push_back(make_pair("objects/simpleF.glsl", GL_FRAGMENT_SHADER_ARB));
-        gObjectSimpleImpostorProgram.mShaderLevel = mShaderLevel[SHADER_OBJECT];
-        
-        success = gObjectSimpleImpostorProgram.createShader(NULL, NULL);
-    }
-
-    if (success)
-    {
-        gObjectSimpleWaterProgram.mName = "Simple Water Shader";
-        gObjectSimpleWaterProgram.mFeatures.calculatesLighting = true;
-        gObjectSimpleWaterProgram.mFeatures.calculatesAtmospherics = true;
-        gObjectSimpleWaterProgram.mFeatures.hasWaterFog = true;
-        gObjectSimpleWaterProgram.mFeatures.hasAtmospherics = true;
-        gObjectSimpleWaterProgram.mFeatures.hasLighting = true;
-        gObjectSimpleWaterProgram.mFeatures.mIndexedTextureChannels = 0;
-        gObjectSimpleWaterProgram.mShaderFiles.clear();
-        gObjectSimpleWaterProgram.mShaderFiles.push_back(make_pair("objects/simpleV.glsl", GL_VERTEX_SHADER_ARB));
-        gObjectSimpleWaterProgram.mShaderFiles.push_back(make_pair("objects/simpleWaterF.glsl", GL_FRAGMENT_SHADER_ARB));
-        gObjectSimpleWaterProgram.mShaderLevel = mShaderLevel[SHADER_OBJECT];
-        gObjectSimpleWaterProgram.mShaderGroup = LLGLSLShader::SG_WATER;
-        success = gObjectSimpleWaterProgram.createShader(NULL, NULL);
-    }
-    
-    if (success)
-    {
-        gObjectBumpProgram.mName = "Bump Shader";
-        /*gObjectBumpProgram.mFeatures.calculatesLighting = true;
-        gObjectBumpProgram.mFeatures.calculatesAtmospherics = true;
-        gObjectBumpProgram.mFeatures.hasGamma = true;
-        gObjectBumpProgram.mFeatures.hasAtmospherics = true;
-        gObjectBumpProgram.mFeatures.hasLighting = true;
-        gObjectBumpProgram.mFeatures.mIndexedTextureChannels = 0;*/
-        gObjectBumpProgram.mFeatures.encodesNormal = true;
-        gObjectBumpProgram.mShaderFiles.clear();
-        gObjectBumpProgram.mShaderFiles.push_back(make_pair("objects/bumpV.glsl", GL_VERTEX_SHADER_ARB));
-        gObjectBumpProgram.mShaderFiles.push_back(make_pair("objects/bumpF.glsl", GL_FRAGMENT_SHADER_ARB));
-        gObjectBumpProgram.mShaderLevel = mShaderLevel[SHADER_OBJECT];
-        success = gObjectBumpProgram.createShader(NULL, NULL);
-        if (success)
-        { //lldrawpoolbump assumes "texture0" has channel 0 and "texture1" has channel 1
-            gObjectBumpProgram.bind();
-            gObjectBumpProgram.uniform1i(sTexture0, 0);
-            gObjectBumpProgram.uniform1i(sTexture1, 1);
-            gObjectBumpProgram.unbind();
-        }
-    }
-    
-    
-    if (success)
-    {
-        gObjectSimpleAlphaMaskProgram.mName = "Simple Alpha Mask Shader";
-        gObjectSimpleAlphaMaskProgram.mFeatures.calculatesLighting = true;
-        gObjectSimpleAlphaMaskProgram.mFeatures.calculatesAtmospherics = true;
-        gObjectSimpleAlphaMaskProgram.mFeatures.hasGamma = true;
-        gObjectSimpleAlphaMaskProgram.mFeatures.hasAtmospherics = true;
-        gObjectSimpleAlphaMaskProgram.mFeatures.hasLighting = true;
-        gObjectSimpleAlphaMaskProgram.mFeatures.hasAlphaMask = true;
-        gObjectSimpleAlphaMaskProgram.mFeatures.mIndexedTextureChannels = 0;
-        gObjectSimpleAlphaMaskProgram.mShaderFiles.clear();
-        gObjectSimpleAlphaMaskProgram.mShaderFiles.push_back(make_pair("objects/simpleV.glsl", GL_VERTEX_SHADER_ARB));
-        gObjectSimpleAlphaMaskProgram.mShaderFiles.push_back(make_pair("objects/simpleF.glsl", GL_FRAGMENT_SHADER_ARB));
-        gObjectSimpleAlphaMaskProgram.mShaderLevel = mShaderLevel[SHADER_OBJECT];
-        success = gObjectSimpleAlphaMaskProgram.createShader(NULL, NULL);
-    }
-
-    if (success)
-    {
-        gObjectSimpleWaterAlphaMaskProgram.mName = "Simple Water Alpha Mask Shader";
-        gObjectSimpleWaterAlphaMaskProgram.mFeatures.calculatesLighting = true;
-        gObjectSimpleWaterAlphaMaskProgram.mFeatures.calculatesAtmospherics = true;
-        gObjectSimpleWaterAlphaMaskProgram.mFeatures.hasWaterFog = true;
-        gObjectSimpleWaterAlphaMaskProgram.mFeatures.hasAtmospherics = true;
-        gObjectSimpleWaterAlphaMaskProgram.mFeatures.hasLighting = true;
-        gObjectSimpleWaterAlphaMaskProgram.mFeatures.hasAlphaMask = true;
-        gObjectSimpleWaterAlphaMaskProgram.mFeatures.mIndexedTextureChannels = 0;
-        gObjectSimpleWaterAlphaMaskProgram.mShaderFiles.clear();
-        gObjectSimpleWaterAlphaMaskProgram.mShaderFiles.push_back(make_pair("objects/simpleV.glsl", GL_VERTEX_SHADER_ARB));
-        gObjectSimpleWaterAlphaMaskProgram.mShaderFiles.push_back(make_pair("objects/simpleWaterF.glsl", GL_FRAGMENT_SHADER_ARB));
-        gObjectSimpleWaterAlphaMaskProgram.mShaderLevel = mShaderLevel[SHADER_OBJECT];
-        gObjectSimpleWaterAlphaMaskProgram.mShaderGroup = LLGLSLShader::SG_WATER;
-        success = gObjectSimpleWaterAlphaMaskProgram.createShader(NULL, NULL);
-    }
-
-    if (success)
-    {
-        gObjectFullbrightProgram.mName = "Fullbright Shader";
-        gObjectFullbrightProgram.mFeatures.calculatesAtmospherics = true;
-        gObjectFullbrightProgram.mFeatures.hasGamma = true;
-        gObjectFullbrightProgram.mFeatures.hasTransport = true;
-        gObjectFullbrightProgram.mFeatures.isFullbright = true;
-        gObjectFullbrightProgram.mFeatures.hasSrgb = true;
-        gObjectFullbrightProgram.mFeatures.mIndexedTextureChannels = 0;
-        gObjectFullbrightProgram.mShaderFiles.clear();
-        gObjectFullbrightProgram.mShaderFiles.push_back(make_pair("objects/fullbrightV.glsl", GL_VERTEX_SHADER_ARB));
-        gObjectFullbrightProgram.mShaderFiles.push_back(make_pair("objects/fullbrightF.glsl", GL_FRAGMENT_SHADER_ARB));
-        gObjectFullbrightProgram.mShaderLevel = mShaderLevel[SHADER_OBJECT];
-        success = gObjectFullbrightProgram.createShader(NULL, NULL);
-    }
-
-    if (success)
-    {
-        gObjectFullbrightWaterProgram.mName = "Fullbright Water Shader";
-        gObjectFullbrightWaterProgram.mFeatures.calculatesAtmospherics = true;
-        gObjectFullbrightWaterProgram.mFeatures.isFullbright = true;
-        gObjectFullbrightWaterProgram.mFeatures.hasWaterFog = true;     
-        gObjectFullbrightWaterProgram.mFeatures.hasTransport = true;
-        gObjectFullbrightWaterProgram.mFeatures.mIndexedTextureChannels = 0;
-        gObjectFullbrightWaterProgram.mShaderFiles.clear();
-        gObjectFullbrightWaterProgram.mShaderFiles.push_back(make_pair("objects/fullbrightV.glsl", GL_VERTEX_SHADER_ARB));
-        gObjectFullbrightWaterProgram.mShaderFiles.push_back(make_pair("objects/fullbrightWaterF.glsl", GL_FRAGMENT_SHADER_ARB));
-        gObjectFullbrightWaterProgram.mShaderLevel = mShaderLevel[SHADER_OBJECT];
-        gObjectFullbrightWaterProgram.mShaderGroup = LLGLSLShader::SG_WATER;
-        success = gObjectFullbrightWaterProgram.createShader(NULL, NULL);
-    }
-
-    if (success)
-    {
-        gObjectEmissiveProgram.mName = "Emissive Shader";
-        gObjectEmissiveProgram.mFeatures.calculatesAtmospherics = true;
-        gObjectEmissiveProgram.mFeatures.hasGamma = true;
-        gObjectEmissiveProgram.mFeatures.hasTransport = true;
-        gObjectEmissiveProgram.mFeatures.isFullbright = true;
-        gObjectEmissiveProgram.mFeatures.hasSrgb = true;
-        gObjectEmissiveProgram.mFeatures.mIndexedTextureChannels = 0;
-        gObjectEmissiveProgram.mShaderFiles.clear();
-        gObjectEmissiveProgram.mShaderFiles.push_back(make_pair("objects/emissiveV.glsl", GL_VERTEX_SHADER_ARB));
-        gObjectEmissiveProgram.mShaderFiles.push_back(make_pair("objects/fullbrightF.glsl", GL_FRAGMENT_SHADER_ARB));
-        gObjectEmissiveProgram.mShaderLevel = mShaderLevel[SHADER_OBJECT];
-        success = gObjectEmissiveProgram.createShader(NULL, NULL);
-    }
-
-    if (success)
-    {
-        gObjectEmissiveWaterProgram.mName = "Emissive Water Shader";
-        gObjectEmissiveWaterProgram.mFeatures.calculatesAtmospherics = true;
-        gObjectEmissiveWaterProgram.mFeatures.isFullbright = true;
-        gObjectEmissiveWaterProgram.mFeatures.hasWaterFog = true;       
-        gObjectEmissiveWaterProgram.mFeatures.hasTransport = true;
-        gObjectEmissiveWaterProgram.mFeatures.mIndexedTextureChannels = 0;
-        gObjectEmissiveWaterProgram.mShaderFiles.clear();
-        gObjectEmissiveWaterProgram.mShaderFiles.push_back(make_pair("objects/emissiveV.glsl", GL_VERTEX_SHADER_ARB));
-        gObjectEmissiveWaterProgram.mShaderFiles.push_back(make_pair("objects/fullbrightWaterF.glsl", GL_FRAGMENT_SHADER_ARB));
-        gObjectEmissiveWaterProgram.mShaderLevel = mShaderLevel[SHADER_OBJECT];
-        gObjectEmissiveWaterProgram.mShaderGroup = LLGLSLShader::SG_WATER;
-        success = gObjectEmissiveWaterProgram.createShader(NULL, NULL);
-    }
-
-    if (success)
-    {
-        gObjectFullbrightAlphaMaskProgram.mName = "Fullbright Alpha Mask Shader";
-        gObjectFullbrightAlphaMaskProgram.mFeatures.calculatesAtmospherics = true;
-        gObjectFullbrightAlphaMaskProgram.mFeatures.hasGamma = true;
-        gObjectFullbrightAlphaMaskProgram.mFeatures.hasTransport = true;
-        gObjectFullbrightAlphaMaskProgram.mFeatures.isFullbright = true;
-        gObjectFullbrightAlphaMaskProgram.mFeatures.hasAlphaMask = true;
-        gObjectFullbrightAlphaMaskProgram.mFeatures.hasSrgb = true;
-        gObjectFullbrightAlphaMaskProgram.mFeatures.mIndexedTextureChannels = 0;
-        gObjectFullbrightAlphaMaskProgram.mShaderFiles.clear();
-        gObjectFullbrightAlphaMaskProgram.mShaderFiles.push_back(make_pair("objects/fullbrightV.glsl", GL_VERTEX_SHADER_ARB));
-        gObjectFullbrightAlphaMaskProgram.mShaderFiles.push_back(make_pair("objects/fullbrightF.glsl", GL_FRAGMENT_SHADER_ARB));
-        gObjectFullbrightAlphaMaskProgram.mShaderLevel = mShaderLevel[SHADER_OBJECT];
-        success = gObjectFullbrightAlphaMaskProgram.createShader(NULL, NULL);
-    }
-
-    if (success)
-    {
-        gObjectFullbrightWaterAlphaMaskProgram.mName = "Fullbright Water Shader";
-        gObjectFullbrightWaterAlphaMaskProgram.mFeatures.calculatesAtmospherics = true;
-        gObjectFullbrightWaterAlphaMaskProgram.mFeatures.isFullbright = true;
-        gObjectFullbrightWaterAlphaMaskProgram.mFeatures.hasWaterFog = true;        
-        gObjectFullbrightWaterAlphaMaskProgram.mFeatures.hasTransport = true;
-        gObjectFullbrightWaterAlphaMaskProgram.mFeatures.hasAlphaMask = true;
-        gObjectFullbrightWaterAlphaMaskProgram.mFeatures.mIndexedTextureChannels = 0;
-        gObjectFullbrightWaterAlphaMaskProgram.mShaderFiles.clear();
-        gObjectFullbrightWaterAlphaMaskProgram.mShaderFiles.push_back(make_pair("objects/fullbrightV.glsl", GL_VERTEX_SHADER_ARB));
-        gObjectFullbrightWaterAlphaMaskProgram.mShaderFiles.push_back(make_pair("objects/fullbrightWaterF.glsl", GL_FRAGMENT_SHADER_ARB));
-        gObjectFullbrightWaterAlphaMaskProgram.mShaderLevel = mShaderLevel[SHADER_OBJECT];
-        gObjectFullbrightWaterAlphaMaskProgram.mShaderGroup = LLGLSLShader::SG_WATER;
-        success = gObjectFullbrightWaterAlphaMaskProgram.createShader(NULL, NULL);
-    }
-
-    if (success)
-    {
-        gObjectShinyProgram.mName = "Shiny Shader";
-        gObjectShinyProgram.mFeatures.calculatesAtmospherics = true;
-        gObjectShinyProgram.mFeatures.calculatesLighting = true;
-        gObjectShinyProgram.mFeatures.hasGamma = true;
-        gObjectShinyProgram.mFeatures.hasAtmospherics = true;
-        gObjectShinyProgram.mFeatures.isShiny = true;
-        gObjectShinyProgram.mFeatures.mIndexedTextureChannels = 0;
-        gObjectShinyProgram.mShaderFiles.clear();
-        gObjectShinyProgram.mShaderFiles.push_back(make_pair("objects/shinyV.glsl", GL_VERTEX_SHADER_ARB));
-        gObjectShinyProgram.mShaderFiles.push_back(make_pair("objects/shinyF.glsl", GL_FRAGMENT_SHADER_ARB));       
-        gObjectShinyProgram.mShaderLevel = mShaderLevel[SHADER_OBJECT];
-        success = gObjectShinyProgram.createShader(NULL, NULL);
-    }
-
-    if (success)
-    {
-        gObjectShinyWaterProgram.mName = "Shiny Water Shader";
-        gObjectShinyWaterProgram.mFeatures.calculatesAtmospherics = true;
-        gObjectShinyWaterProgram.mFeatures.calculatesLighting = true;
-        gObjectShinyWaterProgram.mFeatures.isShiny = true;
-        gObjectShinyWaterProgram.mFeatures.hasWaterFog = true;
-        gObjectShinyWaterProgram.mFeatures.hasAtmospherics = true;
-        gObjectShinyWaterProgram.mFeatures.mIndexedTextureChannels = 0;
-        gObjectShinyWaterProgram.mShaderFiles.clear();
-        gObjectShinyWaterProgram.mShaderFiles.push_back(make_pair("objects/shinyWaterF.glsl", GL_FRAGMENT_SHADER_ARB));
-        gObjectShinyWaterProgram.mShaderFiles.push_back(make_pair("objects/shinyV.glsl", GL_VERTEX_SHADER_ARB));
-        gObjectShinyWaterProgram.mShaderLevel = mShaderLevel[SHADER_OBJECT];
-        gObjectShinyWaterProgram.mShaderGroup = LLGLSLShader::SG_WATER;
-        success = gObjectShinyWaterProgram.createShader(NULL, NULL);
-    }
-    
-    if (success)
-    {
-        gObjectFullbrightShinyProgram.mName = "Fullbright Shiny Shader";
-        gObjectFullbrightShinyProgram.mFeatures.calculatesAtmospherics = true;
-        gObjectFullbrightShinyProgram.mFeatures.isFullbright = true;
-        gObjectFullbrightShinyProgram.mFeatures.isShiny = true;
-        gObjectFullbrightShinyProgram.mFeatures.hasGamma = true;
-        gObjectFullbrightShinyProgram.mFeatures.hasTransport = true;
-        gObjectFullbrightShinyProgram.mFeatures.mIndexedTextureChannels = 0;
-        gObjectFullbrightShinyProgram.mShaderFiles.clear();
-        gObjectFullbrightShinyProgram.mShaderFiles.push_back(make_pair("objects/fullbrightShinyV.glsl", GL_VERTEX_SHADER_ARB));
-        gObjectFullbrightShinyProgram.mShaderFiles.push_back(make_pair("objects/fullbrightShinyF.glsl", GL_FRAGMENT_SHADER_ARB));
-        gObjectFullbrightShinyProgram.mShaderLevel = mShaderLevel[SHADER_OBJECT];
-        success = gObjectFullbrightShinyProgram.createShader(NULL, NULL);
-    }
-
-    if (success)
-    {
-        gObjectFullbrightShinyWaterProgram.mName = "Fullbright Shiny Water Shader";
-        gObjectFullbrightShinyWaterProgram.mFeatures.calculatesAtmospherics = true;
-        gObjectFullbrightShinyWaterProgram.mFeatures.isFullbright = true;
-        gObjectFullbrightShinyWaterProgram.mFeatures.isShiny = true;
-        gObjectFullbrightShinyWaterProgram.mFeatures.hasGamma = true;
-        gObjectFullbrightShinyWaterProgram.mFeatures.hasTransport = true;
-        gObjectFullbrightShinyWaterProgram.mFeatures.hasWaterFog = true;
-        gObjectFullbrightShinyWaterProgram.mFeatures.mIndexedTextureChannels = 0;
-        gObjectFullbrightShinyWaterProgram.mShaderFiles.clear();
-        gObjectFullbrightShinyWaterProgram.mShaderFiles.push_back(make_pair("objects/fullbrightShinyV.glsl", GL_VERTEX_SHADER_ARB));
-        gObjectFullbrightShinyWaterProgram.mShaderFiles.push_back(make_pair("objects/fullbrightShinyWaterF.glsl", GL_FRAGMENT_SHADER_ARB));
-        gObjectFullbrightShinyWaterProgram.mShaderLevel = mShaderLevel[SHADER_OBJECT];
-        gObjectFullbrightShinyWaterProgram.mShaderGroup = LLGLSLShader::SG_WATER;
-        success = gObjectFullbrightShinyWaterProgram.createShader(NULL, NULL);
-    }
-
-    if (mShaderLevel[SHADER_AVATAR] > 0)
-    { //load hardware skinned attachment shaders
-        if (success)
-        {
-            gSkinnedObjectSimpleProgram.mName = "Skinned Simple Shader";
-            gSkinnedObjectSimpleProgram.mFeatures.calculatesLighting = true;
-            gSkinnedObjectSimpleProgram.mFeatures.calculatesAtmospherics = true;
-            gSkinnedObjectSimpleProgram.mFeatures.hasGamma = true;
-            gSkinnedObjectSimpleProgram.mFeatures.hasAtmospherics = true;
-            gSkinnedObjectSimpleProgram.mFeatures.hasLighting = true;
-            gSkinnedObjectSimpleProgram.mFeatures.hasObjectSkinning = true;
-            gSkinnedObjectSimpleProgram.mFeatures.hasAlphaMask = true;
-            gSkinnedObjectSimpleProgram.mFeatures.disableTextureIndex = true;
-            gSkinnedObjectSimpleProgram.mShaderFiles.clear();
-            gSkinnedObjectSimpleProgram.mShaderFiles.push_back(make_pair("objects/simpleSkinnedV.glsl", GL_VERTEX_SHADER_ARB));
-            gSkinnedObjectSimpleProgram.mShaderFiles.push_back(make_pair("objects/simpleF.glsl", GL_FRAGMENT_SHADER_ARB));
-            gSkinnedObjectSimpleProgram.mShaderLevel = mShaderLevel[SHADER_OBJECT];
-            success = gSkinnedObjectSimpleProgram.createShader(NULL, NULL);
-        }
-
-        if (success)
-        {
-            gSkinnedObjectFullbrightProgram.mName = "Skinned Fullbright Shader";
-            gSkinnedObjectFullbrightProgram.mFeatures.calculatesAtmospherics = true;
-            gSkinnedObjectFullbrightProgram.mFeatures.hasGamma = true;
-            gSkinnedObjectFullbrightProgram.mFeatures.hasTransport = true;
-            gSkinnedObjectFullbrightProgram.mFeatures.isFullbright = true;
-            gSkinnedObjectFullbrightProgram.mFeatures.hasObjectSkinning = true;
-            gSkinnedObjectFullbrightProgram.mFeatures.hasAlphaMask = true;          
-            gSkinnedObjectFullbrightProgram.mFeatures.disableTextureIndex = true;
-            gSkinnedObjectFullbrightProgram.mFeatures.hasSrgb = true;
-            gSkinnedObjectFullbrightProgram.mShaderFiles.clear();
-            gSkinnedObjectFullbrightProgram.mShaderFiles.push_back(make_pair("objects/fullbrightSkinnedV.glsl", GL_VERTEX_SHADER_ARB));
-            gSkinnedObjectFullbrightProgram.mShaderFiles.push_back(make_pair("objects/fullbrightF.glsl", GL_FRAGMENT_SHADER_ARB));
-            gSkinnedObjectFullbrightProgram.mShaderLevel = mShaderLevel[SHADER_OBJECT];
-            success = gSkinnedObjectFullbrightProgram.createShader(NULL, NULL);
-        }
-
-        if (success)
-        {
-            gSkinnedObjectEmissiveProgram.mName = "Skinned Emissive Shader";
-            gSkinnedObjectEmissiveProgram.mFeatures.calculatesAtmospherics = true;
-            gSkinnedObjectEmissiveProgram.mFeatures.hasGamma = true;
-            gSkinnedObjectEmissiveProgram.mFeatures.hasTransport = true;
-            gSkinnedObjectEmissiveProgram.mFeatures.isFullbright = true;
-            gSkinnedObjectEmissiveProgram.mFeatures.hasObjectSkinning = true;
-            gSkinnedObjectEmissiveProgram.mFeatures.disableTextureIndex = true;
-            gSkinnedObjectEmissiveProgram.mFeatures.hasSrgb = true;
-            gSkinnedObjectEmissiveProgram.mShaderFiles.clear();
-            gSkinnedObjectEmissiveProgram.mShaderFiles.push_back(make_pair("objects/emissiveSkinnedV.glsl", GL_VERTEX_SHADER_ARB));
-            gSkinnedObjectEmissiveProgram.mShaderFiles.push_back(make_pair("objects/fullbrightF.glsl", GL_FRAGMENT_SHADER_ARB));
-            gSkinnedObjectEmissiveProgram.mShaderLevel = mShaderLevel[SHADER_OBJECT];
-            success = gSkinnedObjectEmissiveProgram.createShader(NULL, NULL);
-        }
-
-        if (success)
-        {
-            gSkinnedObjectEmissiveWaterProgram.mName = "Skinned Emissive Water Shader";
-            gSkinnedObjectEmissiveWaterProgram.mFeatures.calculatesAtmospherics = true;
-            gSkinnedObjectEmissiveWaterProgram.mFeatures.hasGamma = true;
-            gSkinnedObjectEmissiveWaterProgram.mFeatures.hasTransport = true;
-            gSkinnedObjectEmissiveWaterProgram.mFeatures.isFullbright = true;
-            gSkinnedObjectEmissiveWaterProgram.mFeatures.hasObjectSkinning = true;
-            gSkinnedObjectEmissiveWaterProgram.mFeatures.disableTextureIndex = true;
-            gSkinnedObjectEmissiveWaterProgram.mFeatures.hasWaterFog = true;
-            gSkinnedObjectEmissiveWaterProgram.mShaderFiles.clear();
-            gSkinnedObjectEmissiveWaterProgram.mShaderFiles.push_back(make_pair("objects/emissiveSkinnedV.glsl", GL_VERTEX_SHADER_ARB));
-            gSkinnedObjectEmissiveWaterProgram.mShaderFiles.push_back(make_pair("objects/fullbrightWaterF.glsl", GL_FRAGMENT_SHADER_ARB));
-            gSkinnedObjectEmissiveWaterProgram.mShaderLevel = mShaderLevel[SHADER_OBJECT];
-            success = gSkinnedObjectEmissiveWaterProgram.createShader(NULL, NULL);
-        }
-
-        if (success)
-        {
-            gSkinnedObjectFullbrightShinyProgram.mName = "Skinned Fullbright Shiny Shader";
-            gSkinnedObjectFullbrightShinyProgram.mFeatures.calculatesAtmospherics = true;
-            gSkinnedObjectFullbrightShinyProgram.mFeatures.hasGamma = true;
-            gSkinnedObjectFullbrightShinyProgram.mFeatures.hasTransport = true;
-            gSkinnedObjectFullbrightShinyProgram.mFeatures.isShiny = true;
-            gSkinnedObjectFullbrightShinyProgram.mFeatures.isFullbright = true;
-            gSkinnedObjectFullbrightShinyProgram.mFeatures.hasObjectSkinning = true;
-            gSkinnedObjectFullbrightShinyProgram.mFeatures.hasAlphaMask = true;
-            gSkinnedObjectFullbrightShinyProgram.mFeatures.disableTextureIndex = true;
-            gSkinnedObjectFullbrightShinyProgram.mShaderFiles.clear();
-            gSkinnedObjectFullbrightShinyProgram.mShaderFiles.push_back(make_pair("objects/fullbrightShinySkinnedV.glsl", GL_VERTEX_SHADER_ARB));
-            gSkinnedObjectFullbrightShinyProgram.mShaderFiles.push_back(make_pair("objects/fullbrightShinyF.glsl", GL_FRAGMENT_SHADER_ARB));
-            gSkinnedObjectFullbrightShinyProgram.mShaderLevel = mShaderLevel[SHADER_OBJECT];
-            success = gSkinnedObjectFullbrightShinyProgram.createShader(NULL, NULL);
-        }
-
-        if (success)
-        {
-            gSkinnedObjectShinySimpleProgram.mName = "Skinned Shiny Simple Shader";
-            gSkinnedObjectShinySimpleProgram.mFeatures.calculatesLighting = true;
-            gSkinnedObjectShinySimpleProgram.mFeatures.calculatesAtmospherics = true;
-            gSkinnedObjectShinySimpleProgram.mFeatures.hasGamma = true;
-            gSkinnedObjectShinySimpleProgram.mFeatures.hasAtmospherics = true;
-            gSkinnedObjectShinySimpleProgram.mFeatures.hasObjectSkinning = true;
-            gSkinnedObjectShinySimpleProgram.mFeatures.hasAlphaMask = true;
-            gSkinnedObjectShinySimpleProgram.mFeatures.isShiny = true;
-            gSkinnedObjectShinySimpleProgram.mFeatures.disableTextureIndex = true;
-            gSkinnedObjectShinySimpleProgram.mShaderFiles.clear();
-            gSkinnedObjectShinySimpleProgram.mShaderFiles.push_back(make_pair("objects/shinySimpleSkinnedV.glsl", GL_VERTEX_SHADER_ARB));
-            gSkinnedObjectShinySimpleProgram.mShaderFiles.push_back(make_pair("objects/shinyF.glsl", GL_FRAGMENT_SHADER_ARB));
-            gSkinnedObjectShinySimpleProgram.mShaderLevel = mShaderLevel[SHADER_OBJECT];
-            success = gSkinnedObjectShinySimpleProgram.createShader(NULL, NULL);
-        }
-
-        if (success)
-        {
-            gSkinnedObjectSimpleWaterProgram.mName = "Skinned Simple Water Shader";
-            gSkinnedObjectSimpleWaterProgram.mFeatures.calculatesLighting = true;
-            gSkinnedObjectSimpleWaterProgram.mFeatures.calculatesAtmospherics = true;
-            gSkinnedObjectSimpleWaterProgram.mFeatures.hasGamma = true;
-            gSkinnedObjectSimpleWaterProgram.mFeatures.hasAtmospherics = true;
-            gSkinnedObjectSimpleWaterProgram.mFeatures.hasLighting = true;
-            gSkinnedObjectSimpleWaterProgram.mFeatures.disableTextureIndex = true;
-            gSkinnedObjectSimpleWaterProgram.mFeatures.hasWaterFog = true;
-            gSkinnedObjectSimpleWaterProgram.mShaderGroup = LLGLSLShader::SG_WATER;
-            gSkinnedObjectSimpleWaterProgram.mFeatures.hasObjectSkinning = true;
-            gSkinnedObjectSimpleWaterProgram.mFeatures.disableTextureIndex = true;
-            gSkinnedObjectSimpleWaterProgram.mFeatures.hasAlphaMask = true;
-            gSkinnedObjectSimpleWaterProgram.mShaderFiles.clear();
-            gSkinnedObjectSimpleWaterProgram.mShaderFiles.push_back(make_pair("objects/simpleSkinnedV.glsl", GL_VERTEX_SHADER_ARB));
-            gSkinnedObjectSimpleWaterProgram.mShaderFiles.push_back(make_pair("objects/simpleWaterF.glsl", GL_FRAGMENT_SHADER_ARB));
-            gSkinnedObjectSimpleWaterProgram.mShaderLevel = mShaderLevel[SHADER_OBJECT];
-            success = gSkinnedObjectSimpleWaterProgram.createShader(NULL, NULL);
-        }
-
-        if (success)
-        {
-            gSkinnedObjectFullbrightWaterProgram.mName = "Skinned Fullbright Water Shader";
-            gSkinnedObjectFullbrightWaterProgram.mFeatures.calculatesAtmospherics = true;
-            gSkinnedObjectFullbrightWaterProgram.mFeatures.hasGamma = true;
-            gSkinnedObjectFullbrightWaterProgram.mFeatures.hasTransport = true;
-            gSkinnedObjectFullbrightWaterProgram.mFeatures.isFullbright = true;
-            gSkinnedObjectFullbrightWaterProgram.mFeatures.hasObjectSkinning = true;
-            gSkinnedObjectFullbrightWaterProgram.mFeatures.hasAlphaMask = true;
-            gSkinnedObjectFullbrightWaterProgram.mFeatures.hasWaterFog = true;
-            gSkinnedObjectFullbrightWaterProgram.mFeatures.disableTextureIndex = true;
-            gSkinnedObjectFullbrightWaterProgram.mShaderGroup = LLGLSLShader::SG_WATER;
-            gSkinnedObjectFullbrightWaterProgram.mShaderFiles.clear();
-            gSkinnedObjectFullbrightWaterProgram.mShaderFiles.push_back(make_pair("objects/fullbrightSkinnedV.glsl", GL_VERTEX_SHADER_ARB));
-            gSkinnedObjectFullbrightWaterProgram.mShaderFiles.push_back(make_pair("objects/fullbrightWaterF.glsl", GL_FRAGMENT_SHADER_ARB));
-            gSkinnedObjectFullbrightWaterProgram.mShaderLevel = mShaderLevel[SHADER_OBJECT];
-            success = gSkinnedObjectFullbrightWaterProgram.createShader(NULL, NULL);
-        }
-
-        if (success)
-        {
-            gSkinnedObjectFullbrightShinyWaterProgram.mName = "Skinned Fullbright Shiny Water Shader";
-            gSkinnedObjectFullbrightShinyWaterProgram.mFeatures.calculatesAtmospherics = true;
-            gSkinnedObjectFullbrightShinyWaterProgram.mFeatures.hasGamma = true;
-            gSkinnedObjectFullbrightShinyWaterProgram.mFeatures.hasTransport = true;
-            gSkinnedObjectFullbrightShinyWaterProgram.mFeatures.isShiny = true;
-            gSkinnedObjectFullbrightShinyWaterProgram.mFeatures.isFullbright = true;
-            gSkinnedObjectFullbrightShinyWaterProgram.mFeatures.hasObjectSkinning = true;
-            gSkinnedObjectFullbrightShinyWaterProgram.mFeatures.hasAlphaMask = true;
-            gSkinnedObjectFullbrightShinyWaterProgram.mFeatures.hasWaterFog = true;
-            gSkinnedObjectFullbrightShinyWaterProgram.mFeatures.disableTextureIndex = true;
-            gSkinnedObjectFullbrightShinyWaterProgram.mShaderGroup = LLGLSLShader::SG_WATER;
-            gSkinnedObjectFullbrightShinyWaterProgram.mShaderFiles.clear();
-            gSkinnedObjectFullbrightShinyWaterProgram.mShaderFiles.push_back(make_pair("objects/fullbrightShinySkinnedV.glsl", GL_VERTEX_SHADER_ARB));
-            gSkinnedObjectFullbrightShinyWaterProgram.mShaderFiles.push_back(make_pair("objects/fullbrightShinyWaterF.glsl", GL_FRAGMENT_SHADER_ARB));
-            gSkinnedObjectFullbrightShinyWaterProgram.mShaderLevel = mShaderLevel[SHADER_OBJECT];
-            success = gSkinnedObjectFullbrightShinyWaterProgram.createShader(NULL, NULL);
-        }
-
-        if (success)
-        {
-            gSkinnedObjectShinySimpleWaterProgram.mName = "Skinned Shiny Simple Water Shader";
-            gSkinnedObjectShinySimpleWaterProgram.mFeatures.calculatesLighting = true;
-            gSkinnedObjectShinySimpleWaterProgram.mFeatures.calculatesAtmospherics = true;
-            gSkinnedObjectShinySimpleWaterProgram.mFeatures.hasGamma = true;
-            gSkinnedObjectShinySimpleWaterProgram.mFeatures.hasAtmospherics = true;
-            gSkinnedObjectShinySimpleWaterProgram.mFeatures.hasObjectSkinning = true;
-            gSkinnedObjectShinySimpleWaterProgram.mFeatures.hasAlphaMask = true;
-            gSkinnedObjectShinySimpleWaterProgram.mFeatures.isShiny = true;
-            gSkinnedObjectShinySimpleWaterProgram.mFeatures.hasWaterFog = true;
-            gSkinnedObjectShinySimpleWaterProgram.mFeatures.disableTextureIndex = true;
-            gSkinnedObjectShinySimpleWaterProgram.mShaderGroup = LLGLSLShader::SG_WATER;
-            gSkinnedObjectShinySimpleWaterProgram.mShaderFiles.clear();
-            gSkinnedObjectShinySimpleWaterProgram.mShaderFiles.push_back(make_pair("objects/shinySimpleSkinnedV.glsl", GL_VERTEX_SHADER_ARB));
-            gSkinnedObjectShinySimpleWaterProgram.mShaderFiles.push_back(make_pair("objects/shinyWaterF.glsl", GL_FRAGMENT_SHADER_ARB));
-            gSkinnedObjectShinySimpleWaterProgram.mShaderLevel = mShaderLevel[SHADER_OBJECT];
-            success = gSkinnedObjectShinySimpleWaterProgram.createShader(NULL, NULL);
-        }
-    }
-
-    if( !success )
-    {
-        mShaderLevel[SHADER_OBJECT] = 0;
-        return FALSE;
-    }
-    
-    return TRUE;
-=======
 	BOOL success = TRUE;
 	
 	if (mShaderLevel[SHADER_OBJECT] == 0)
@@ -6264,106 +3376,10 @@
 	}
 	
 	return TRUE;
->>>>>>> fa6e4137
 }
 
 BOOL LLViewerShaderMgr::loadShadersAvatar()
 {
-<<<<<<< HEAD
-    BOOL success = TRUE;
-
-    if (mShaderLevel[SHADER_AVATAR] == 0)
-    {
-        gAvatarProgram.unload();
-        gAvatarWaterProgram.unload();
-        gAvatarEyeballProgram.unload();
-        gAvatarPickProgram.unload();
-        return TRUE;
-    }
-
-    if (success)
-    {
-        gAvatarProgram.mName = "Avatar Shader";
-        gAvatarProgram.mFeatures.hasSkinning = true;
-        gAvatarProgram.mFeatures.calculatesAtmospherics = true;
-        gAvatarProgram.mFeatures.calculatesLighting = true;
-        gAvatarProgram.mFeatures.hasGamma = true;
-        gAvatarProgram.mFeatures.hasAtmospherics = true;
-        gAvatarProgram.mFeatures.hasLighting = true;
-        gAvatarProgram.mFeatures.hasAlphaMask = true;
-        gAvatarProgram.mFeatures.disableTextureIndex = true;
-        gAvatarProgram.mShaderFiles.clear();
-        gAvatarProgram.mShaderFiles.push_back(make_pair("avatar/avatarV.glsl", GL_VERTEX_SHADER_ARB));
-        gAvatarProgram.mShaderFiles.push_back(make_pair("avatar/avatarF.glsl", GL_FRAGMENT_SHADER_ARB));
-        gAvatarProgram.mShaderLevel = mShaderLevel[SHADER_AVATAR];
-        success = gAvatarProgram.createShader(NULL, NULL);
-            
-        if (success)
-        {
-            gAvatarWaterProgram.mName = "Avatar Water Shader";
-            gAvatarWaterProgram.mFeatures.hasSkinning = true;
-            gAvatarWaterProgram.mFeatures.calculatesAtmospherics = true;
-            gAvatarWaterProgram.mFeatures.calculatesLighting = true;
-            gAvatarWaterProgram.mFeatures.hasWaterFog = true;
-            gAvatarWaterProgram.mFeatures.hasAtmospherics = true;
-            gAvatarWaterProgram.mFeatures.hasLighting = true;
-            gAvatarWaterProgram.mFeatures.hasAlphaMask = true;
-            gAvatarWaterProgram.mFeatures.disableTextureIndex = true;
-            gAvatarWaterProgram.mShaderFiles.clear();
-            gAvatarWaterProgram.mShaderFiles.push_back(make_pair("avatar/avatarV.glsl", GL_VERTEX_SHADER_ARB));
-            gAvatarWaterProgram.mShaderFiles.push_back(make_pair("objects/simpleWaterF.glsl", GL_FRAGMENT_SHADER_ARB));
-            // Note: no cloth under water:
-            gAvatarWaterProgram.mShaderLevel = llmin(mShaderLevel[SHADER_AVATAR], 1);   
-            gAvatarWaterProgram.mShaderGroup = LLGLSLShader::SG_WATER;              
-            success = gAvatarWaterProgram.createShader(NULL, NULL);
-        }
-
-        /// Keep track of avatar levels
-        if (gAvatarProgram.mShaderLevel != mShaderLevel[SHADER_AVATAR])
-        {
-            mMaxAvatarShaderLevel = mShaderLevel[SHADER_AVATAR] = gAvatarProgram.mShaderLevel;
-        }
-    }
-
-    if (success)
-    {
-        gAvatarPickProgram.mName = "Avatar Pick Shader";
-        gAvatarPickProgram.mFeatures.hasSkinning = true;
-        gAvatarPickProgram.mFeatures.disableTextureIndex = true;
-        gAvatarPickProgram.mShaderFiles.clear();
-        gAvatarPickProgram.mShaderFiles.push_back(make_pair("avatar/pickAvatarV.glsl", GL_VERTEX_SHADER_ARB));
-        gAvatarPickProgram.mShaderFiles.push_back(make_pair("avatar/pickAvatarF.glsl", GL_FRAGMENT_SHADER_ARB));
-        gAvatarPickProgram.mShaderLevel = mShaderLevel[SHADER_AVATAR];
-        success = gAvatarPickProgram.createShader(NULL, NULL);
-    }
-
-    if (success)
-    {
-        gAvatarEyeballProgram.mName = "Avatar Eyeball Program";
-        gAvatarEyeballProgram.mFeatures.calculatesLighting = true;
-        gAvatarEyeballProgram.mFeatures.isSpecular = true;
-        gAvatarEyeballProgram.mFeatures.calculatesAtmospherics = true;
-        gAvatarEyeballProgram.mFeatures.hasGamma = true;
-        gAvatarEyeballProgram.mFeatures.hasAtmospherics = true;
-        gAvatarEyeballProgram.mFeatures.hasLighting = true;
-        gAvatarEyeballProgram.mFeatures.hasAlphaMask = true;
-        gAvatarEyeballProgram.mFeatures.disableTextureIndex = true;
-        gAvatarEyeballProgram.mShaderFiles.clear();
-        gAvatarEyeballProgram.mShaderFiles.push_back(make_pair("avatar/eyeballV.glsl", GL_VERTEX_SHADER_ARB));
-        gAvatarEyeballProgram.mShaderFiles.push_back(make_pair("avatar/eyeballF.glsl", GL_FRAGMENT_SHADER_ARB));
-        gAvatarEyeballProgram.mShaderLevel = mShaderLevel[SHADER_AVATAR];
-        success = gAvatarEyeballProgram.createShader(NULL, NULL);
-    }
-
-    if( !success )
-    {
-        mShaderLevel[SHADER_AVATAR] = 0;
-        mMaxAvatarShaderLevel = 0;
-        return FALSE;
-    }
-    
-    return TRUE;
-=======
 	BOOL success = TRUE;
 
 	if (mShaderLevel[SHADER_AVATAR] == 0)
@@ -6457,327 +3473,10 @@
 	}
 	
 	return TRUE;
->>>>>>> fa6e4137
 }
 
 BOOL LLViewerShaderMgr::loadShadersInterface()
 {
-<<<<<<< HEAD
-    BOOL success = TRUE;
-
-    if (mShaderLevel[SHADER_INTERFACE] == 0)
-    {
-        gHighlightProgram.unload();
-        return TRUE;
-    }
-    
-    if (success)
-    {
-        gHighlightProgram.mName = "Highlight Shader";
-        gHighlightProgram.mShaderFiles.clear();
-        gHighlightProgram.mShaderFiles.push_back(make_pair("interface/highlightV.glsl", GL_VERTEX_SHADER_ARB));
-        gHighlightProgram.mShaderFiles.push_back(make_pair("interface/highlightF.glsl", GL_FRAGMENT_SHADER_ARB));
-        gHighlightProgram.mShaderLevel = mShaderLevel[SHADER_INTERFACE];        
-        success = gHighlightProgram.createShader(NULL, NULL);
-    }
-
-    if (success)
-    {
-        gHighlightNormalProgram.mName = "Highlight Normals Shader";
-        gHighlightNormalProgram.mShaderFiles.clear();
-        gHighlightNormalProgram.mShaderFiles.push_back(make_pair("interface/highlightNormV.glsl", GL_VERTEX_SHADER_ARB));
-        gHighlightNormalProgram.mShaderFiles.push_back(make_pair("interface/highlightF.glsl", GL_FRAGMENT_SHADER_ARB));
-        gHighlightNormalProgram.mShaderLevel = mShaderLevel[SHADER_INTERFACE];      
-        success = gHighlightNormalProgram.createShader(NULL, NULL);
-    }
-
-    if (success)
-    {
-        gHighlightSpecularProgram.mName = "Highlight Spec Shader";
-        gHighlightSpecularProgram.mShaderFiles.clear();
-        gHighlightSpecularProgram.mShaderFiles.push_back(make_pair("interface/highlightSpecV.glsl", GL_VERTEX_SHADER_ARB));
-        gHighlightSpecularProgram.mShaderFiles.push_back(make_pair("interface/highlightF.glsl", GL_FRAGMENT_SHADER_ARB));
-        gHighlightSpecularProgram.mShaderLevel = mShaderLevel[SHADER_INTERFACE];        
-        success = gHighlightSpecularProgram.createShader(NULL, NULL);
-    }
-
-    if (success)
-    {
-        gUIProgram.mName = "UI Shader";
-        gUIProgram.mShaderFiles.clear();
-        gUIProgram.mShaderFiles.push_back(make_pair("interface/uiV.glsl", GL_VERTEX_SHADER_ARB));
-        gUIProgram.mShaderFiles.push_back(make_pair("interface/uiF.glsl", GL_FRAGMENT_SHADER_ARB));
-        gUIProgram.mShaderLevel = mShaderLevel[SHADER_INTERFACE];
-        success = gUIProgram.createShader(NULL, NULL);
-    }
-
-    if (success)
-    {
-        gPathfindingProgram.mName = "Pathfinding Shader";
-        gPathfindingProgram.mShaderFiles.clear();
-        gPathfindingProgram.mShaderFiles.push_back(make_pair("interface/pathfindingV.glsl", GL_VERTEX_SHADER_ARB));
-        gPathfindingProgram.mShaderFiles.push_back(make_pair("interface/pathfindingF.glsl", GL_FRAGMENT_SHADER_ARB));
-        gPathfindingProgram.mShaderLevel = mShaderLevel[SHADER_INTERFACE];
-        success = gPathfindingProgram.createShader(NULL, NULL);
-    }
-
-    if (success)
-    {
-        gPathfindingNoNormalsProgram.mName = "PathfindingNoNormals Shader";
-        gPathfindingNoNormalsProgram.mShaderFiles.clear();
-        gPathfindingNoNormalsProgram.mShaderFiles.push_back(make_pair("interface/pathfindingNoNormalV.glsl", GL_VERTEX_SHADER_ARB));
-        gPathfindingNoNormalsProgram.mShaderFiles.push_back(make_pair("interface/pathfindingF.glsl", GL_FRAGMENT_SHADER_ARB));
-        gPathfindingNoNormalsProgram.mShaderLevel = mShaderLevel[SHADER_INTERFACE];
-        success = gPathfindingNoNormalsProgram.createShader(NULL, NULL);
-    }
-
-    if (success)
-    {
-        gCustomAlphaProgram.mName = "Custom Alpha Shader";
-        gCustomAlphaProgram.mShaderFiles.clear();
-        gCustomAlphaProgram.mShaderFiles.push_back(make_pair("interface/customalphaV.glsl", GL_VERTEX_SHADER_ARB));
-        gCustomAlphaProgram.mShaderFiles.push_back(make_pair("interface/customalphaF.glsl", GL_FRAGMENT_SHADER_ARB));
-        gCustomAlphaProgram.mShaderLevel = mShaderLevel[SHADER_INTERFACE];
-        success = gCustomAlphaProgram.createShader(NULL, NULL);
-    }
-
-    if (success)
-    {
-        gSplatTextureRectProgram.mName = "Splat Texture Rect Shader";
-        gSplatTextureRectProgram.mShaderFiles.clear();
-        gSplatTextureRectProgram.mShaderFiles.push_back(make_pair("interface/splattexturerectV.glsl", GL_VERTEX_SHADER_ARB));
-        gSplatTextureRectProgram.mShaderFiles.push_back(make_pair("interface/splattexturerectF.glsl", GL_FRAGMENT_SHADER_ARB));
-        gSplatTextureRectProgram.mShaderLevel = mShaderLevel[SHADER_INTERFACE];
-        success = gSplatTextureRectProgram.createShader(NULL, NULL);
-        if (success)
-        {
-            gSplatTextureRectProgram.bind();
-            gSplatTextureRectProgram.uniform1i(sScreenMap, 0);
-            gSplatTextureRectProgram.unbind();
-        }
-    }
-
-    if (success)
-    {
-        gGlowCombineProgram.mName = "Glow Combine Shader";
-        gGlowCombineProgram.mShaderFiles.clear();
-        gGlowCombineProgram.mShaderFiles.push_back(make_pair("interface/glowcombineV.glsl", GL_VERTEX_SHADER_ARB));
-        gGlowCombineProgram.mShaderFiles.push_back(make_pair("interface/glowcombineF.glsl", GL_FRAGMENT_SHADER_ARB));
-        gGlowCombineProgram.mShaderLevel = mShaderLevel[SHADER_INTERFACE];
-        success = gGlowCombineProgram.createShader(NULL, NULL);
-        if (success)
-        {
-            gGlowCombineProgram.bind();
-            gGlowCombineProgram.uniform1i(sGlowMap, 0);
-            gGlowCombineProgram.uniform1i(sScreenMap, 1);
-            gGlowCombineProgram.unbind();
-        }
-    }
-
-    if (success)
-    {
-        gGlowCombineFXAAProgram.mName = "Glow CombineFXAA Shader";
-        gGlowCombineFXAAProgram.mShaderFiles.clear();
-        gGlowCombineFXAAProgram.mShaderFiles.push_back(make_pair("interface/glowcombineFXAAV.glsl", GL_VERTEX_SHADER_ARB));
-        gGlowCombineFXAAProgram.mShaderFiles.push_back(make_pair("interface/glowcombineFXAAF.glsl", GL_FRAGMENT_SHADER_ARB));
-        gGlowCombineFXAAProgram.mShaderLevel = mShaderLevel[SHADER_INTERFACE];
-        success = gGlowCombineFXAAProgram.createShader(NULL, NULL);
-        if (success)
-        {
-            gGlowCombineFXAAProgram.bind();
-            gGlowCombineFXAAProgram.uniform1i(sGlowMap, 0);
-            gGlowCombineFXAAProgram.uniform1i(sScreenMap, 1);
-            gGlowCombineFXAAProgram.unbind();
-        }
-    }
-
-
-    if (success)
-    {
-        gTwoTextureAddProgram.mName = "Two Texture Add Shader";
-        gTwoTextureAddProgram.mShaderFiles.clear();
-        gTwoTextureAddProgram.mShaderFiles.push_back(make_pair("interface/twotextureaddV.glsl", GL_VERTEX_SHADER_ARB));
-        gTwoTextureAddProgram.mShaderFiles.push_back(make_pair("interface/twotextureaddF.glsl", GL_FRAGMENT_SHADER_ARB));
-        gTwoTextureAddProgram.mShaderLevel = mShaderLevel[SHADER_INTERFACE];
-        success = gTwoTextureAddProgram.createShader(NULL, NULL);
-        if (success)
-        {
-            gTwoTextureAddProgram.bind();
-            gTwoTextureAddProgram.uniform1i(sTex0, 0);
-            gTwoTextureAddProgram.uniform1i(sTex1, 1);
-        }
-    }
-
-#ifdef LL_WINDOWS
-    if (success)
-    {
-        gTwoTextureCompareProgram.mName = "Two Texture Compare Shader";
-        gTwoTextureCompareProgram.mShaderFiles.clear();
-        gTwoTextureCompareProgram.mShaderFiles.push_back(make_pair("interface/twotexturecompareV.glsl", GL_VERTEX_SHADER_ARB));
-        gTwoTextureCompareProgram.mShaderFiles.push_back(make_pair("interface/twotexturecompareF.glsl", GL_FRAGMENT_SHADER_ARB));
-        gTwoTextureCompareProgram.mShaderLevel = mShaderLevel[SHADER_INTERFACE];
-        success = gTwoTextureCompareProgram.createShader(NULL, NULL);
-        if (success)
-        {
-            gTwoTextureCompareProgram.bind();
-            gTwoTextureCompareProgram.uniform1i(sTex0, 0);
-            gTwoTextureCompareProgram.uniform1i(sTex1, 1);
-            gTwoTextureCompareProgram.uniform1i(sDitherTex, 2);
-        }
-    }
-
-    if (success)
-    {
-        gOneTextureFilterProgram.mName = "One Texture Filter Shader";
-        gOneTextureFilterProgram.mShaderFiles.clear();
-        gOneTextureFilterProgram.mShaderFiles.push_back(make_pair("interface/onetexturefilterV.glsl", GL_VERTEX_SHADER_ARB));
-        gOneTextureFilterProgram.mShaderFiles.push_back(make_pair("interface/onetexturefilterF.glsl", GL_FRAGMENT_SHADER_ARB));
-        gOneTextureFilterProgram.mShaderLevel = mShaderLevel[SHADER_INTERFACE];
-        success = gOneTextureFilterProgram.createShader(NULL, NULL);
-        if (success)
-        {
-            gOneTextureFilterProgram.bind();
-            gOneTextureFilterProgram.uniform1i(sTex0, 0);
-        }
-    }
-#endif
-
-    if (success)
-    {
-        gOneTextureNoColorProgram.mName = "One Texture No Color Shader";
-        gOneTextureNoColorProgram.mShaderFiles.clear();
-        gOneTextureNoColorProgram.mShaderFiles.push_back(make_pair("interface/onetexturenocolorV.glsl", GL_VERTEX_SHADER_ARB));
-        gOneTextureNoColorProgram.mShaderFiles.push_back(make_pair("interface/onetexturenocolorF.glsl", GL_FRAGMENT_SHADER_ARB));
-        gOneTextureNoColorProgram.mShaderLevel = mShaderLevel[SHADER_INTERFACE];
-        success = gOneTextureNoColorProgram.createShader(NULL, NULL);
-        if (success)
-        {
-            gOneTextureNoColorProgram.bind();
-            gOneTextureNoColorProgram.uniform1i(sTex0, 0);
-        }
-    }
-
-    if (success)
-    {
-        gSolidColorProgram.mName = "Solid Color Shader";
-        gSolidColorProgram.mShaderFiles.clear();
-        gSolidColorProgram.mShaderFiles.push_back(make_pair("interface/solidcolorV.glsl", GL_VERTEX_SHADER_ARB));
-        gSolidColorProgram.mShaderFiles.push_back(make_pair("interface/solidcolorF.glsl", GL_FRAGMENT_SHADER_ARB));
-        gSolidColorProgram.mShaderLevel = mShaderLevel[SHADER_INTERFACE];
-        success = gSolidColorProgram.createShader(NULL, NULL);
-        if (success)
-        {
-            gSolidColorProgram.bind();
-            gSolidColorProgram.uniform1i(sTex0, 0);
-            gSolidColorProgram.unbind();
-        }
-    }
-
-    if (success)
-    {
-        gOcclusionProgram.mName = "Occlusion Shader";
-        gOcclusionProgram.mShaderFiles.clear();
-        gOcclusionProgram.mShaderFiles.push_back(make_pair("interface/occlusionV.glsl", GL_VERTEX_SHADER_ARB));
-        gOcclusionProgram.mShaderFiles.push_back(make_pair("interface/occlusionF.glsl", GL_FRAGMENT_SHADER_ARB));
-        gOcclusionProgram.mShaderLevel = mShaderLevel[SHADER_INTERFACE];
-        success = gOcclusionProgram.createShader(NULL, NULL);
-    }
-
-    if (success)
-    {
-        gOcclusionCubeProgram.mName = "Occlusion Cube Shader";
-        gOcclusionCubeProgram.mShaderFiles.clear();
-        gOcclusionCubeProgram.mShaderFiles.push_back(make_pair("interface/occlusionCubeV.glsl", GL_VERTEX_SHADER_ARB));
-        gOcclusionCubeProgram.mShaderFiles.push_back(make_pair("interface/occlusionF.glsl", GL_FRAGMENT_SHADER_ARB));
-        gOcclusionCubeProgram.mShaderLevel = mShaderLevel[SHADER_INTERFACE];
-        success = gOcclusionCubeProgram.createShader(NULL, NULL);
-    }
-
-    if (success)
-    {
-        gDebugProgram.mName = "Debug Shader";
-        gDebugProgram.mShaderFiles.clear();
-        gDebugProgram.mShaderFiles.push_back(make_pair("interface/debugV.glsl", GL_VERTEX_SHADER_ARB));
-        gDebugProgram.mShaderFiles.push_back(make_pair("interface/debugF.glsl", GL_FRAGMENT_SHADER_ARB));
-        gDebugProgram.mShaderLevel = mShaderLevel[SHADER_INTERFACE];
-        success = gDebugProgram.createShader(NULL, NULL);
-    }
-
-    if (success)
-    {
-        gClipProgram.mName = "Clip Shader";
-        gClipProgram.mShaderFiles.clear();
-        gClipProgram.mShaderFiles.push_back(make_pair("interface/clipV.glsl", GL_VERTEX_SHADER_ARB));
-        gClipProgram.mShaderFiles.push_back(make_pair("interface/clipF.glsl", GL_FRAGMENT_SHADER_ARB));
-        gClipProgram.mShaderLevel = mShaderLevel[SHADER_INTERFACE];
-        success = gClipProgram.createShader(NULL, NULL);
-    }
-
-    if (success)
-    {
-        gDownsampleDepthProgram.mName = "DownsampleDepth Shader";
-        gDownsampleDepthProgram.mShaderFiles.clear();
-        gDownsampleDepthProgram.mShaderFiles.push_back(make_pair("interface/downsampleDepthV.glsl", GL_VERTEX_SHADER_ARB));
-        gDownsampleDepthProgram.mShaderFiles.push_back(make_pair("interface/downsampleDepthF.glsl", GL_FRAGMENT_SHADER_ARB));
-        gDownsampleDepthProgram.mShaderLevel = mShaderLevel[SHADER_INTERFACE];
-        success = gDownsampleDepthProgram.createShader(NULL, NULL);
-    }
-
-    if (success)
-    {
-        gBenchmarkProgram.mName = "Benchmark Shader";
-        gBenchmarkProgram.mShaderFiles.clear();
-        gBenchmarkProgram.mShaderFiles.push_back(make_pair("interface/benchmarkV.glsl", GL_VERTEX_SHADER_ARB));
-        gBenchmarkProgram.mShaderFiles.push_back(make_pair("interface/benchmarkF.glsl", GL_FRAGMENT_SHADER_ARB));
-        gBenchmarkProgram.mShaderLevel = mShaderLevel[SHADER_INTERFACE];
-        success = gBenchmarkProgram.createShader(NULL, NULL);
-    }
-
-    if (success)
-    {
-        gDownsampleDepthRectProgram.mName = "DownsampleDepthRect Shader";
-        gDownsampleDepthRectProgram.mShaderFiles.clear();
-        gDownsampleDepthRectProgram.mShaderFiles.push_back(make_pair("interface/downsampleDepthV.glsl", GL_VERTEX_SHADER_ARB));
-        gDownsampleDepthRectProgram.mShaderFiles.push_back(make_pair("interface/downsampleDepthRectF.glsl", GL_FRAGMENT_SHADER_ARB));
-        gDownsampleDepthRectProgram.mShaderLevel = mShaderLevel[SHADER_INTERFACE];
-        success = gDownsampleDepthRectProgram.createShader(NULL, NULL);
-    }
-
-    if (success)
-    {
-        gAlphaMaskProgram.mName = "Alpha Mask Shader";
-        gAlphaMaskProgram.mShaderFiles.clear();
-        gAlphaMaskProgram.mShaderFiles.push_back(make_pair("interface/alphamaskV.glsl", GL_VERTEX_SHADER_ARB));
-        gAlphaMaskProgram.mShaderFiles.push_back(make_pair("interface/alphamaskF.glsl", GL_FRAGMENT_SHADER_ARB));
-        gAlphaMaskProgram.mShaderLevel = mShaderLevel[SHADER_INTERFACE];
-        success = gAlphaMaskProgram.createShader(NULL, NULL);
-    }
-
-    if( !success )
-    {
-        mShaderLevel[SHADER_INTERFACE] = 0;
-        return FALSE;
-    }
-    
-    return TRUE;
-}
-
-BOOL LLViewerShaderMgr::loadShadersWindLight()
-{
-    BOOL success = TRUE;
-
-    if (mShaderLevel[SHADER_WINDLIGHT] < 2)
-    {
-        gWLSkyProgram.unload();
-        gWLCloudProgram.unload();
-        gWLCloudShadowProgram.unload();
-        gWLSunProgram.unload();
-        gWLMoonProgram.unload();
-        gDownsampleMinMaxDepthRectProgram.unload();
-        gInscatterRectProgram.unload();
-        return TRUE;
-    }
-=======
 	BOOL success = TRUE;
 
 	if (mShaderLevel[SHADER_INTERFACE] == 0)
@@ -7089,7 +3788,6 @@
 		gWLMoonProgram.unload();
 		return TRUE;
 	}
->>>>>>> fa6e4137
 
     if (success)
     {
@@ -7109,10 +3807,6 @@
     if (success)
     {
         gWLCloudProgram.mName = "Windlight Cloud Program";
-<<<<<<< HEAD
-        //gWLCloudProgram.mFeatures.hasGamma = true;
-=======
->>>>>>> fa6e4137
         gWLCloudProgram.mShaderFiles.clear();
         gWLCloudProgram.mFeatures.calculatesAtmospherics = true;
         gWLCloudProgram.mFeatures.hasTransport = true;
@@ -7124,24 +3818,6 @@
         success = gWLCloudProgram.createShader(NULL, NULL);
     }
 
-<<<<<<< HEAD
-    /* unused outside of ALM at the moment and failing to link on OSX for reasons only Timmy knows.
-    if (success)
-    {
-        gWLCloudShadowProgram.mName = "Windlight Cloud Shadow Program";
-        gWLCloudShadowProgram.mShaderFiles.clear();
-        gWLCloudShadowProgram.mFeatures.hasGamma = true;
-        gWLCloudShadowProgram.mFeatures.hasShadows = true;
-        gWLCloudShadowProgram.mFeatures.isDeferred = true;
-        gWLCloudShadowProgram.mShaderFiles.push_back(make_pair("windlight/cloudShadowV.glsl", GL_VERTEX_SHADER_ARB));
-        gWLCloudShadowProgram.mShaderFiles.push_back(make_pair("windlight/cloudShadowF.glsl", GL_FRAGMENT_SHADER_ARB));
-        gWLCloudShadowProgram.mShaderLevel = mShaderLevel[SHADER_WINDLIGHT];
-        gWLCloudShadowProgram.mShaderGroup = LLGLSLShader::SG_SKY;
-        success = gWLCloudShadowProgram.createShader(NULL, NULL);
-    }*/
-
-=======
->>>>>>> fa6e4137
     if (success)
     {
         gWLSunProgram.mName = "Windlight Sun Program";
@@ -7178,102 +3854,11 @@
         success = gWLMoonProgram.createShader(NULL, NULL);
     }
 
-<<<<<<< HEAD
-    return success;
-=======
 	return success;
->>>>>>> fa6e4137
 }
 
 BOOL LLViewerShaderMgr::loadTransformShaders()
 {
-<<<<<<< HEAD
-    BOOL success = TRUE;
-    
-    if (mShaderLevel[SHADER_TRANSFORM] < 1)
-    {
-        gTransformPositionProgram.unload();
-        gTransformTexCoordProgram.unload();
-        gTransformNormalProgram.unload();
-        gTransformColorProgram.unload();
-        gTransformTangentProgram.unload();
-        return TRUE;
-    }
-
-    if (success)
-    {
-        gTransformPositionProgram.mName = "Position Transform Shader";
-        gTransformPositionProgram.mShaderFiles.clear();
-        gTransformPositionProgram.mShaderFiles.push_back(make_pair("transform/positionV.glsl", GL_VERTEX_SHADER_ARB));
-        gTransformPositionProgram.mShaderLevel = mShaderLevel[SHADER_TRANSFORM];
-
-        const char* varyings[] = {
-            "position_out",
-            "texture_index_out",
-        };
-    
-        success = gTransformPositionProgram.createShader(NULL, NULL, 2, varyings);
-    }
-
-    if (success)
-    {
-        gTransformTexCoordProgram.mName = "TexCoord Transform Shader";
-        gTransformTexCoordProgram.mShaderFiles.clear();
-        gTransformTexCoordProgram.mShaderFiles.push_back(make_pair("transform/texcoordV.glsl", GL_VERTEX_SHADER_ARB));
-        gTransformTexCoordProgram.mShaderLevel = mShaderLevel[SHADER_TRANSFORM];
-
-        const char* varyings[] = {
-            "texcoord_out",
-        };
-    
-        success = gTransformTexCoordProgram.createShader(NULL, NULL, 1, varyings);
-    }
-
-    if (success)
-    {
-        gTransformNormalProgram.mName = "Normal Transform Shader";
-        gTransformNormalProgram.mShaderFiles.clear();
-        gTransformNormalProgram.mShaderFiles.push_back(make_pair("transform/normalV.glsl", GL_VERTEX_SHADER_ARB));
-        gTransformNormalProgram.mShaderLevel = mShaderLevel[SHADER_TRANSFORM];
-
-        const char* varyings[] = {
-            "normal_out",
-        };
-    
-        success = gTransformNormalProgram.createShader(NULL, NULL, 1, varyings);
-    }
-
-    if (success)
-    {
-        gTransformColorProgram.mName = "Color Transform Shader";
-        gTransformColorProgram.mShaderFiles.clear();
-        gTransformColorProgram.mShaderFiles.push_back(make_pair("transform/colorV.glsl", GL_VERTEX_SHADER_ARB));
-        gTransformColorProgram.mShaderLevel = mShaderLevel[SHADER_TRANSFORM];
-
-        const char* varyings[] = {
-            "color_out",
-        };
-    
-        success = gTransformColorProgram.createShader(NULL, NULL, 1, varyings);
-    }
-
-    if (success)
-    {
-        gTransformTangentProgram.mName = "Binormal Transform Shader";
-        gTransformTangentProgram.mShaderFiles.clear();
-        gTransformTangentProgram.mShaderFiles.push_back(make_pair("transform/binormalV.glsl", GL_VERTEX_SHADER_ARB));
-        gTransformTangentProgram.mShaderLevel = mShaderLevel[SHADER_TRANSFORM];
-
-        const char* varyings[] = {
-            "tangent_out",
-        };
-    
-        success = gTransformTangentProgram.createShader(NULL, NULL, 1, varyings);
-    }
-
-    
-    return success;
-=======
 	BOOL success = TRUE;
 	
 	if (mShaderLevel[SHADER_TRANSFORM] < 1)
@@ -7359,12 +3944,11 @@
 
 	
 	return success;
->>>>>>> fa6e4137
 }
 
 std::string LLViewerShaderMgr::getShaderDirPrefix(void)
 {
-    return gDirUtilp->getExpandedFilename(LL_PATH_APP_SETTINGS, "shaders/class");
+	return gDirUtilp->getExpandedFilename(LL_PATH_APP_SETTINGS, "shaders/class");
 }
 
 void LLViewerShaderMgr::updateShaderUniforms(LLGLSLShader * shader)
@@ -7374,10 +3958,10 @@
 
 LLViewerShaderMgr::shader_iter LLViewerShaderMgr::beginShaders() const
 {
-    return mShaderList.begin();
+	return mShaderList.begin();
 }
 
 LLViewerShaderMgr::shader_iter LLViewerShaderMgr::endShaders() const
 {
-    return mShaderList.end();
+	return mShaderList.end();
 }
