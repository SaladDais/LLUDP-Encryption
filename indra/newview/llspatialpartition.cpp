/** 
 * @file llspatialpartition.cpp
 * @brief LLSpatialGroup class implementation and supporting functions
 *
 * $LicenseInfo:firstyear=2003&license=viewerlgpl$
 * Second Life Viewer Source Code
 * Copyright (C) 2010, Linden Research, Inc.
 * 
 * This library is free software; you can redistribute it and/or
 * modify it under the terms of the GNU Lesser General Public
 * License as published by the Free Software Foundation;
 * version 2.1 of the License only.
 * 
 * This library is distributed in the hope that it will be useful,
 * but WITHOUT ANY WARRANTY; without even the implied warranty of
 * MERCHANTABILITY or FITNESS FOR A PARTICULAR PURPOSE.  See the GNU
 * Lesser General Public License for more details.
 * 
 * You should have received a copy of the GNU Lesser General Public
 * License along with this library; if not, write to the Free Software
 * Foundation, Inc., 51 Franklin Street, Fifth Floor, Boston, MA  02110-1301  USA
 * 
 * Linden Research, Inc., 945 Battery Street, San Francisco, CA  94111  USA
 * $/LicenseInfo$
 */

#include "llviewerprecompiledheaders.h"

#include "llspatialpartition.h"

#include "llappviewer.h"
#include "lltexturecache.h"
#include "lltexturefetch.h"
#include "llimageworker.h"
#include "llviewerwindow.h"
#include "llviewerobjectlist.h"
#include "llvovolume.h"
#include "llvolume.h"
#include "llvolumeoctree.h"
#include "llviewercamera.h"
#include "llface.h"
#include "llfloatertools.h"
#include "llviewercontrol.h"
#include "llviewerregion.h"
#include "llcamera.h"
#include "pipeline.h"
#include "llmeshrepository.h"
#include "llrender.h"
#include "lloctree.h"
#include "llphysicsshapebuilderutil.h"
#include "llvoavatar.h"
#include "llvolumemgr.h"
#include "lltextureatlas.h"
#include "llglslshader.h"
#include "llviewershadermgr.h"

static LLFastTimer::DeclareTimer FTM_FRUSTUM_CULL("Frustum Culling");
static LLFastTimer::DeclareTimer FTM_CULL_REBOUND("Cull Rebound");

const F32 SG_OCCLUSION_FUDGE = 0.25f;
#define SG_DISCARD_TOLERANCE 0.01f

#if LL_OCTREE_PARANOIA_CHECK
#define assert_octree_valid(x) x->validate()
#define assert_states_valid(x) ((LLSpatialGroup*) x->mSpatialPartition->mOctree->getListener(0))->checkStates()
#else
#define assert_octree_valid(x)
#define assert_states_valid(x)
#endif


// <FS:ND> helper to extract the tree data before iterating over it
bool extractDrawables( const LLSpatialGroup::OctreeNode* branch, std::vector< LLPointer< LLDrawable > >& );
bool extractChildNodes( const LLSpatialGroup::OctreeNode* node, std::vector< const LLSpatialGroup::OctreeNode* >& );
// </FS:ND>

static U32 sZombieGroups = 0;
U32 LLSpatialGroup::sNodeCount = 0;

#define LL_TRACK_PENDING_OCCLUSION_QUERIES 0

std::set<GLuint> LLSpatialGroup::sPendingQueries;

U32 gOctreeMaxCapacity;

BOOL LLSpatialGroup::sNoDelete = FALSE;

static F32 sLastMaxTexPriority = 1.f;
static F32 sCurMaxTexPriority = 1.f;

class LLOcclusionQueryPool : public LLGLNamePool
{
public:
	LLOcclusionQueryPool()
	{
		mCurQuery = 1;
	}

protected:

	std::list<GLuint> mAvailableName;
	GLuint mCurQuery;
		
	virtual GLuint allocateName()
	{
		GLuint ret = 0;

		if (!mAvailableName.empty())
		{
			ret = mAvailableName.front();
			mAvailableName.pop_front();
		}
		else
		{
			ret = mCurQuery++;
		}

		return ret;
	}

	virtual void releaseName(GLuint name)
	{
#if LL_TRACK_PENDING_OCCLUSION_QUERIES
		LLSpatialGroup::sPendingQueries.erase(name);
#endif
		llassert(std::find(mAvailableName.begin(), mAvailableName.end(), name) == mAvailableName.end());
		mAvailableName.push_back(name);
	}
};

static LLOcclusionQueryPool sQueryPool;

//static counter for frame to switch LOD on

void sg_assert(BOOL expr)
{
#if LL_OCTREE_PARANOIA_CHECK
	if (!expr)
	{
		llerrs << "Octree invalid!" << llendl;
	}
#endif
}

S32 AABBSphereIntersect(const LLVector3& min, const LLVector3& max, const LLVector3 &origin, const F32 &rad)
{
	return AABBSphereIntersectR2(min, max, origin, rad*rad);
}

S32 AABBSphereIntersectR2(const LLVector3& min, const LLVector3& max, const LLVector3 &origin, const F32 &r)
{
	F32 d = 0.f;
	F32 t;
	
	if ((min-origin).magVecSquared() < r &&
		(max-origin).magVecSquared() < r)
	{
		return 2;
	}

	for (U32 i = 0; i < 3; i++)
	{
		if (origin.mV[i] < min.mV[i])
		{
			t = min.mV[i] - origin.mV[i];
			d += t*t;
		}
		else if (origin.mV[i] > max.mV[i])
		{
			t = origin.mV[i] - max.mV[i];
			d += t*t;
		}

		if (d > r)
		{
			return 0;
		}
	}

	return 1;
}


S32 AABBSphereIntersect(const LLVector4a& min, const LLVector4a& max, const LLVector3 &origin, const F32 &rad)
{
	return AABBSphereIntersectR2(min, max, origin, rad*rad);
}

S32 AABBSphereIntersectR2(const LLVector4a& min, const LLVector4a& max, const LLVector3 &origin, const F32 &r)
{
	F32 d = 0.f;
	F32 t;
	
	LLVector4a origina;
	origina.load3(origin.mV);

	LLVector4a v;
	v.setSub(min, origina);
	
	if (v.dot3(v) < r)
	{
		v.setSub(max, origina);
		if (v.dot3(v) < r)
		{
			return 2;
		}
	}


	for (U32 i = 0; i < 3; i++)
	{
		if (origin.mV[i] < min[i])
		{
			t = min[i] - origin.mV[i];
			d += t*t;
		}
		else if (origin.mV[i] > max[i])
		{
			t = origin.mV[i] - max[i];
			d += t*t;
		}

		if (d > r)
		{
			return 0;
		}
	}

	return 1;
}


typedef enum
{
	b000 = 0x00,
	b001 = 0x01,
	b010 = 0x02,
	b011 = 0x03,
	b100 = 0x04,
	b101 = 0x05,
	b110 = 0x06,
	b111 = 0x07,
} eLoveTheBits;

//contact Runitai Linden for a copy of the SL object used to write this table
//basically, you give the table a bitmask of the look-at vector to a node and it
//gives you a triangle fan index array
static U16 sOcclusionIndices[] =
{
	 //000
		b111, b110, b010, b011, b001, b101, b100, b110,
	 //001 
		b011, b010, b000, b001, b101, b111, b110, b010,
	 //010
		b101, b100, b110, b111, b011, b001, b000, b100,
	 //011 
		b001, b000, b100, b101, b111, b011, b010, b000,
	 //100 
		b110, b000, b010, b011, b111, b101, b100, b000,
	 //101 
		b010, b100, b000, b001, b011, b111, b110, b100,
	 //110
		b100, b010, b110, b111, b101, b001, b000, b010,
	 //111
		b000, b110, b100, b101, b001, b011, b010, b110,
};

U32 get_box_fan_indices(LLCamera* camera, const LLVector4a& center)
{
	LLVector4a origin;
	origin.load3(camera->getOrigin().mV);

	S32 cypher = center.greaterThan(origin).getGatheredBits() & 0x7;
	
	return cypher*8;
}

U8* get_box_fan_indices_ptr(LLCamera* camera, const LLVector4a& center)
{
	LLVector4a origin;
	origin.load3(camera->getOrigin().mV);

	S32 cypher = center.greaterThan(origin).getGatheredBits() & 0x7;
	
	return (U8*) (sOcclusionIndices+cypher*8);
}

//create a vertex buffer for efficiently rendering cubes
LLVertexBuffer* ll_create_cube_vb(U32 type_mask, U32 usage)
{
	LLVertexBuffer* ret = new LLVertexBuffer(type_mask, usage);

	ret->allocateBuffer(8, 64, true);

	LLStrider<LLVector3> pos;
	LLStrider<U16> idx;

	ret->getVertexStrider(pos);
	ret->getIndexStrider(idx);

	pos[0] = LLVector3(-1,-1,-1);
	pos[1] = LLVector3(-1,-1, 1);
	pos[2] = LLVector3(-1, 1,-1);
	pos[3] = LLVector3(-1, 1, 1);
	pos[4] = LLVector3( 1,-1,-1);
	pos[5] = LLVector3( 1,-1, 1);
	pos[6] = LLVector3( 1, 1,-1);
	pos[7] = LLVector3( 1, 1, 1);

	for (U32 i = 0; i < 64; i++)
	{
		idx[i] = sOcclusionIndices[i];
	}

	ret->flush();

	return ret;
}

static LLFastTimer::DeclareTimer FTM_BUILD_OCCLUSION("Build Occlusion");

BOOL earlyFail(LLCamera* camera, LLSpatialGroup* group);

//returns:
//	0 if sphere and AABB are not intersecting 
//	1 if they are
//	2 if AABB is entirely inside sphere

S32 LLSphereAABB(const LLVector3& center, const LLVector3& size, const LLVector3& pos, const F32 &rad)
{
	S32 ret = 2;

	LLVector3 min = center - size;
	LLVector3 max = center + size;
	for (U32 i = 0; i < 3; i++)
	{
		if (min.mV[i] > pos.mV[i] + rad ||
			max.mV[i] < pos.mV[i] - rad)
		{	//totally outside
			return 0;
		}
		
		if (min.mV[i] < pos.mV[i] - rad ||
			max.mV[i] > pos.mV[i] + rad)
		{	//intersecting
			ret = 1;
		}
	}

	return ret;
}

LLSpatialGroup::~LLSpatialGroup()
{
	/*if (sNoDelete)
	{
		llerrs << "Illegal deletion of LLSpatialGroup!" << llendl;
	}*/

	if (gDebugGL)
	{
		gPipeline.checkReferences(this);
	}

	if (isState(DEAD))
	{
		sZombieGroups--;
	}
	
	sNodeCount--;

	if (gGLManager.mHasOcclusionQuery)
	{
		for (U32 i = 0; i < LLViewerCamera::NUM_CAMERAS; ++i)
		{
			if (mOcclusionQuery[i])
			{
				sQueryPool.release(mOcclusionQuery[i]);
			}
		}
	}

	LLMemType mt(LLMemType::MTYPE_SPACE_PARTITION);
	clearDrawMap();
	clearAtlasList() ;
}

BOOL LLSpatialGroup::hasAtlas(LLTextureAtlas* atlasp)
{
	S8 type = atlasp->getComponents() - 1 ;
	for(std::list<LLTextureAtlas*>::iterator iter = mAtlasList[type].begin(); iter != mAtlasList[type].end() ; ++iter)
	{
		if(atlasp == *iter)
		{
			return TRUE ;
		}
	}
	return FALSE ;
}

void LLSpatialGroup::addAtlas(LLTextureAtlas* atlasp, S8 recursive_level) 
{		
	if(!hasAtlas(atlasp))
	{
		mAtlasList[atlasp->getComponents() - 1].push_back(atlasp) ;
		atlasp->addSpatialGroup(this) ;
	}
	
	--recursive_level;
	if(recursive_level)//levels propagating up.
	{
		LLSpatialGroup* parent = getParent() ;
		if(parent)
		{
			parent->addAtlas(atlasp, recursive_level) ;
		}
	}	
}

void LLSpatialGroup::removeAtlas(LLTextureAtlas* atlasp, BOOL remove_group, S8 recursive_level) 
{
	mAtlasList[atlasp->getComponents() - 1].remove(atlasp) ;
	if(remove_group)
	{
		atlasp->removeSpatialGroup(this) ;
	}

	--recursive_level;
	if(recursive_level)//levels propagating up.
	{
		LLSpatialGroup* parent = getParent() ;
		if(parent)
		{
			parent->removeAtlas(atlasp, recursive_level) ;
		}
	}	
}

void LLSpatialGroup::clearAtlasList() 
{
	std::list<LLTextureAtlas*>::iterator iter ;
	for(S8 i = 0 ; i < 4 ; i++)
	{
		if(mAtlasList[i].size() > 0)
		{
			for(iter = mAtlasList[i].begin(); iter != mAtlasList[i].end() ; ++iter)
			{
				((LLTextureAtlas*)*iter)->removeSpatialGroup(this) ;			
			}
			mAtlasList[i].clear() ;
		}
	}
}

LLTextureAtlas* LLSpatialGroup::getAtlas(S8 ncomponents, S8 to_be_reserved, S8 recursive_level)
{
	S8 type = ncomponents - 1 ;
	if(mAtlasList[type].size() > 0)
	{
		for(std::list<LLTextureAtlas*>::iterator iter = mAtlasList[type].begin(); iter != mAtlasList[type].end() ; ++iter)
		{
			if(!((LLTextureAtlas*)*iter)->isFull(to_be_reserved))
			{
				return *iter ;
			}
		}
	}

	--recursive_level;
	if(recursive_level)
	{
		LLSpatialGroup* parent = getParent() ;
		if(parent)
		{
			return parent->getAtlas(ncomponents, to_be_reserved, recursive_level) ;
		}
	}
	return NULL ;
}

void LLSpatialGroup::setCurUpdatingSlot(LLTextureAtlasSlot* slotp) 
{ 
	mCurUpdatingSlotp = slotp;

	//if(!hasAtlas(mCurUpdatingSlotp->getAtlas()))
	//{
	//	addAtlas(mCurUpdatingSlotp->getAtlas()) ;
	//}
}

LLTextureAtlasSlot* LLSpatialGroup::getCurUpdatingSlot(LLViewerTexture* imagep, S8 recursive_level) 
{ 
	if(gFrameCount && mCurUpdatingTime == gFrameCount && mCurUpdatingTexture == imagep)
	{
		return mCurUpdatingSlotp ;
	}

	//--recursive_level ;
	//if(recursive_level)
	//{
	//	LLSpatialGroup* parent = getParent() ;
	//	if(parent)
	//	{
	//		return parent->getCurUpdatingSlot(imagep, recursive_level) ;
	//	}
	//}
	return NULL ;
}

void LLSpatialGroup::clearDrawMap()
{
	mDrawMap.clear();
}

BOOL LLSpatialGroup::isHUDGroup() 
{
	return mSpatialPartition && mSpatialPartition->isHUDPartition() ; 
}

BOOL LLSpatialGroup::isRecentlyVisible() const
{
	return (LLDrawable::getCurrentFrame() - mVisible[LLViewerCamera::sCurCameraID]) < LLDrawable::getMinVisFrameRange() ;
}

BOOL LLSpatialGroup::isVisible() const
{
	return mVisible[LLViewerCamera::sCurCameraID] >= LLDrawable::getCurrentFrame() ? TRUE : FALSE;
}

void LLSpatialGroup::setVisible()
{
	mVisible[LLViewerCamera::sCurCameraID] = LLDrawable::getCurrentFrame();
}

void LLSpatialGroup::validate()
{
#if LL_OCTREE_PARANOIA_CHECK

	sg_assert(!isState(DIRTY));
	sg_assert(!isDead());

	LLVector4a myMin;
	myMin.setSub(mBounds[0], mBounds[1]);
	LLVector4a myMax;
	myMax.setAdd(mBounds[0], mBounds[1]);

	validateDrawMap();

	for (element_iter i = getData().begin(); i != getData().end(); ++i)
	{
		LLDrawable* drawable = *i;
		sg_assert(drawable->getSpatialGroup() == this);
		if (drawable->getSpatialBridge())
		{
			sg_assert(drawable->getSpatialBridge() == mSpatialPartition->asBridge());
		}

		/*if (drawable->isSpatialBridge())
		{
			LLSpatialPartition* part = drawable->asPartition();
			if (!part)
			{
				llerrs << "Drawable reports it is a spatial bridge but not a partition." << llendl;
			}
			LLSpatialGroup* group = (LLSpatialGroup*) part->mOctree->getListener(0);
			group->validate();
		}*/
	}

	for (U32 i = 0; i < mOctreeNode->getChildCount(); ++i)
	{
		LLSpatialGroup* group = (LLSpatialGroup*) mOctreeNode->getChild(i)->getListener(0);

		group->validate();
		
		//ensure all children are enclosed in this node
		LLVector4a center = group->mBounds[0];
		LLVector4a size = group->mBounds[1];
		
		LLVector4a min;
		min.setSub(center, size);
		LLVector4a max;
		max.setAdd(center, size);
		
		for (U32 j = 0; j < 3; j++)
		{
			sg_assert(min[j] >= myMin[j]-0.02f);
			sg_assert(max[j] <= myMax[j]+0.02f);
		}
	}

#endif
}

void LLSpatialGroup::checkStates()
{
#if LL_OCTREE_PARANOIA_CHECK
	//LLOctreeStateCheck checker;
	//checker.traverse(mOctreeNode);
#endif
}

void LLSpatialGroup::validateDrawMap()
{
#if LL_OCTREE_PARANOIA_CHECK
	for (draw_map_t::iterator i = mDrawMap.begin(); i != mDrawMap.end(); ++i)
	{
		LLSpatialGroup::drawmap_elem_t& draw_vec = i->second;
		for (drawmap_elem_t::iterator j = draw_vec.begin(); j != draw_vec.end(); ++j)
		{
			LLDrawInfo& params = **j;
		
			params.validate();
		}
	}
#endif
}

BOOL LLSpatialGroup::updateInGroup(LLDrawable *drawablep, BOOL immediate)
{
	LLMemType mt(LLMemType::MTYPE_SPACE_PARTITION);
		
	drawablep->updateSpatialExtents();

	OctreeNode* parent = mOctreeNode->getOctParent();
	
	if (mOctreeNode->isInside(drawablep->getPositionGroup()) && 
		(mOctreeNode->contains(drawablep) ||
		 (drawablep->getBinRadius() > mOctreeNode->getSize()[0] &&
				parent && parent->getElementCount() >= gOctreeMaxCapacity)))
	{
		unbound();
		setState(OBJECT_DIRTY);
		//setState(GEOM_DIRTY);
		return TRUE;
	}
		
	return FALSE;
}


BOOL LLSpatialGroup::addObject(LLDrawable *drawablep, BOOL add_all, BOOL from_octree)
{
	LLMemType mt(LLMemType::MTYPE_SPACE_PARTITION);
	if (!from_octree)
	{
		mOctreeNode->insert(drawablep);
	}
	else
	{
		drawablep->setSpatialGroup(this);
		setState(OBJECT_DIRTY | GEOM_DIRTY);
		setOcclusionState(LLSpatialGroup::DISCARD_QUERY, LLSpatialGroup::STATE_MODE_ALL_CAMERAS);
		gPipeline.markRebuild(this, TRUE);
		if (drawablep->isSpatialBridge())
		{
			mBridgeList.push_back((LLSpatialBridge*) drawablep);
		}
		if (drawablep->getRadius() > 1.f)
		{
			setState(IMAGE_DIRTY);
		}
	}

	return TRUE;
}

void LLSpatialGroup::rebuildGeom()
{
	LLMemType mt(LLMemType::MTYPE_SPACE_PARTITION);
	if (!isDead())
	{
		mSpatialPartition->rebuildGeom(this);

		if (isState(LLSpatialGroup::MESH_DIRTY))
		{
			gPipeline.markMeshDirty(this);
		}
	}
}

void LLSpatialGroup::rebuildMesh()
{
	if (!isDead())
	{
		mSpatialPartition->rebuildMesh(this);
	}
}

static LLFastTimer::DeclareTimer FTM_REBUILD_VBO("VBO Rebuilt");
static LLFastTimer::DeclareTimer FTM_ADD_GEOMETRY_COUNT("Add Geometry");
static LLFastTimer::DeclareTimer FTM_CREATE_VB("Create VB");
static LLFastTimer::DeclareTimer FTM_GET_GEOMETRY("Get Geometry");

void LLSpatialPartition::rebuildGeom(LLSpatialGroup* group)
{
	if (group->isDead() || !group->isState(LLSpatialGroup::GEOM_DIRTY))
	{
		return;
	}

	if (group->changeLOD())
	{
		group->mLastUpdateDistance = group->mDistance;
		group->mLastUpdateViewAngle = group->mViewAngle;
	}
	
	LLFastTimer ftm(FTM_REBUILD_VBO);	

	group->clearDrawMap();
	
	//get geometry count
	U32 index_count = 0;
	U32 vertex_count = 0;

	{
		LLFastTimer t(FTM_ADD_GEOMETRY_COUNT);
		addGeometryCount(group, vertex_count, index_count);
	}

	if (vertex_count > 0 && index_count > 0)
	{ //create vertex buffer containing volume geometry for this node
		{
			LLFastTimer t(FTM_CREATE_VB);
			group->mBuilt = 1.f;
			if (group->mVertexBuffer.isNull() ||
				!group->mVertexBuffer->isWriteable() ||
				(group->mBufferUsage != group->mVertexBuffer->getUsage() && LLVertexBuffer::sEnableVBOs))
			{
				group->mVertexBuffer = createVertexBuffer(mVertexDataMask, group->mBufferUsage);
				group->mVertexBuffer->allocateBuffer(vertex_count, index_count, true);
				stop_glerror();
			}
			else
			{
				group->mVertexBuffer->resizeBuffer(vertex_count, index_count);
				stop_glerror();
			}
		}

		{
			LLFastTimer t(FTM_GET_GEOMETRY);
			getGeometry(group);
		}
	}
	else
	{
		group->mVertexBuffer = NULL;
		group->mBufferMap.clear();
	}

	group->mLastUpdateTime = gFrameTimeSeconds;
	group->clearState(LLSpatialGroup::GEOM_DIRTY);
}


void LLSpatialPartition::rebuildMesh(LLSpatialGroup* group)
{

}

BOOL LLSpatialGroup::boundObjects(BOOL empty, LLVector4a& minOut, LLVector4a& maxOut)
{	
	const OctreeNode* node = mOctreeNode;

	if (node->getData().empty())
	{	//don't do anything if there are no objects
		if (empty && mOctreeNode->getParent())
		{	//only root is allowed to be empty
			OCT_ERRS << "Empty leaf found in octree." << llendl;
		}
		return FALSE;
	}

	LLVector4a& newMin = mObjectExtents[0];
	LLVector4a& newMax = mObjectExtents[1];
	
	if (isState(OBJECT_DIRTY))
	{ //calculate new bounding box
		clearState(OBJECT_DIRTY);

		//initialize bounding box to first element
		OctreeNode::const_element_iter i = node->getData().begin();
		LLDrawable* drawablep = *i;
		const LLVector4a* minMax = drawablep->getSpatialExtents();

		newMin = minMax[0];
		newMax = minMax[1];

		for (++i; i != node->getData().end(); ++i)
		{
			drawablep = *i;
			minMax = drawablep->getSpatialExtents();
			
			update_min_max(newMin, newMax, minMax[0]);
			update_min_max(newMin, newMax, minMax[1]);

			//bin up the object
			/*for (U32 i = 0; i < 3; i++)
			{
				if (minMax[0].mV[i] < newMin.mV[i])
				{
					newMin.mV[i] = minMax[0].mV[i];
				}
				if (minMax[1].mV[i] > newMax.mV[i])
				{
					newMax.mV[i] = minMax[1].mV[i];
				}
			}*/
		}
		
		mObjectBounds[0].setAdd(newMin, newMax);
		mObjectBounds[0].mul(0.5f);
		mObjectBounds[1].setSub(newMax, newMin);
		mObjectBounds[1].mul(0.5f);
	}
	
	if (empty)
	{
		minOut = newMin;
		maxOut = newMax;
	}
	else
	{
		minOut.setMin(minOut, newMin);
		maxOut.setMax(maxOut, newMax);
	}
		
	return TRUE;
}

void LLSpatialGroup::unbound()
{
	if (isState(DIRTY))
	{
		return;
	}

	setState(DIRTY);
	
	//all the parent nodes need to rebound this child
	if (mOctreeNode)
	{
		OctreeNode* parent = (OctreeNode*) mOctreeNode->getParent();
		while (parent != NULL)
		{
			LLSpatialGroup* group = (LLSpatialGroup*) parent->getListener(0);
			if (group->isState(DIRTY))
			{
				return;
			}
			
			group->setState(DIRTY);
			parent = (OctreeNode*) parent->getParent();
		}
	}
}

LLSpatialGroup* LLSpatialGroup::getParent()
{
	if (isDead())
	{
		return NULL;
	}

	if(!mOctreeNode)
	{
		return NULL;
	}
	OctreeNode* parent = mOctreeNode->getOctParent();

	if (parent)
	{
		return (LLSpatialGroup*) parent->getListener(0);
	}

	return NULL;
}

BOOL LLSpatialGroup::removeObject(LLDrawable *drawablep, BOOL from_octree)
{
	LLMemType mt(LLMemType::MTYPE_SPACE_PARTITION);
	unbound();
	if (mOctreeNode && !from_octree)
	{
		if (!mOctreeNode->remove(drawablep))
		{
			OCT_ERRS << "Could not remove drawable from spatial group" << llendl;
		}
	}
	else
	{
		drawablep->setSpatialGroup(NULL);
		setState(GEOM_DIRTY);
		gPipeline.markRebuild(this, TRUE);

		if (drawablep->isSpatialBridge())
		{
			for (bridge_list_t::iterator i = mBridgeList.begin(); i != mBridgeList.end(); ++i)
			{
				if (*i == drawablep)
				{
					mBridgeList.erase(i);
					break;
				}
			}
		}

		if (getElementCount() == 0)
		{ //delete draw map on last element removal since a rebuild might never happen
			clearDrawMap();
		}
	}
	return TRUE;
}

void LLSpatialGroup::shift(const LLVector4a &offset)
{
	LLMemType mt(LLMemType::MTYPE_SPACE_PARTITION);
	LLVector4a t = mOctreeNode->getCenter();
	t.add(offset);	
	mOctreeNode->setCenter(t);
	mOctreeNode->updateMinMax();
	mBounds[0].add(offset);
	mExtents[0].add(offset);
	mExtents[1].add(offset);
	mObjectBounds[0].add(offset);
	mObjectExtents[0].add(offset);
	mObjectExtents[1].add(offset);

	//if (!mSpatialPartition->mRenderByGroup)
	{
		setState(GEOM_DIRTY);
		gPipeline.markRebuild(this, TRUE);
	}
}

class LLSpatialSetState : public LLSpatialGroup::OctreeTraveler
{
public:
	U32 mState;
	LLSpatialSetState(U32 state) : mState(state) { }
	virtual void visit(const LLSpatialGroup::OctreeNode* branch) { ((LLSpatialGroup*) branch->getListener(0))->setState(mState); }	
};

class LLSpatialSetStateDiff : public LLSpatialSetState
{
public:
	LLSpatialSetStateDiff(U32 state) : LLSpatialSetState(state) { }

	virtual void traverse(const LLSpatialGroup::OctreeNode* n)
	{
		LLSpatialGroup* group = (LLSpatialGroup*) n->getListener(0);
		
		if (!group->isState(mState))
		{
			LLSpatialGroup::OctreeTraveler::traverse(n);
		}
	}
};

void LLSpatialGroup::setState(U32 state) 
{ 
	mState |= state; 
	
	llassert(state <= LLSpatialGroup::STATE_MASK);
}	

void LLSpatialGroup::setState(U32 state, S32 mode) 
{
	LLMemType mt(LLMemType::MTYPE_SPACE_PARTITION);

	llassert(state <= LLSpatialGroup::STATE_MASK);
	
	if (mode > STATE_MODE_SINGLE)
	{
		if (mode == STATE_MODE_DIFF)
		{
			LLSpatialSetStateDiff setter(state);
			setter.traverse(mOctreeNode);
		}
		else
		{
			LLSpatialSetState setter(state);
			setter.traverse(mOctreeNode);
		}
	}
	else
	{
		mState |= state;
	}
}

class LLSpatialClearState : public LLSpatialGroup::OctreeTraveler
{
public:
	U32 mState;
	LLSpatialClearState(U32 state) : mState(state) { }
	virtual void visit(const LLSpatialGroup::OctreeNode* branch) { ((LLSpatialGroup*) branch->getListener(0))->clearState(mState); }
};

class LLSpatialClearStateDiff : public LLSpatialClearState
{
public:
	LLSpatialClearStateDiff(U32 state) : LLSpatialClearState(state) { }

	virtual void traverse(const LLSpatialGroup::OctreeNode* n)
	{
		LLSpatialGroup* group = (LLSpatialGroup*) n->getListener(0);
		
		if (group->isState(mState))
		{
			LLSpatialGroup::OctreeTraveler::traverse(n);
		}
	}
};

void LLSpatialGroup::clearState(U32 state)
{
	llassert(state <= LLSpatialGroup::STATE_MASK);

	mState &= ~state; 
}

void LLSpatialGroup::clearState(U32 state, S32 mode)
{
	llassert(state <= LLSpatialGroup::STATE_MASK);

	LLMemType mt(LLMemType::MTYPE_SPACE_PARTITION);
	
	if (mode > STATE_MODE_SINGLE)
	{
		if (mode == STATE_MODE_DIFF)
		{
			LLSpatialClearStateDiff clearer(state);
			clearer.traverse(mOctreeNode);
		}
		else
		{
			LLSpatialClearState clearer(state);
			clearer.traverse(mOctreeNode);
		}
	}
	else
	{
		mState &= ~state;
	}
}

BOOL LLSpatialGroup::isState(U32 state) const
{ 
	llassert(state <= LLSpatialGroup::STATE_MASK);

	return mState & state ? TRUE : FALSE; 
}

//=====================================
//		Occlusion State Set/Clear
//=====================================
class LLSpatialSetOcclusionState : public LLSpatialGroup::OctreeTraveler
{
public:
	U32 mState;
	LLSpatialSetOcclusionState(U32 state) : mState(state) { }
	virtual void visit(const LLSpatialGroup::OctreeNode* branch) { ((LLSpatialGroup*) branch->getListener(0))->setOcclusionState(mState); }	
};

class LLSpatialSetOcclusionStateDiff : public LLSpatialSetOcclusionState
{
public:
	LLSpatialSetOcclusionStateDiff(U32 state) : LLSpatialSetOcclusionState(state) { }

	virtual void traverse(const LLSpatialGroup::OctreeNode* n)
	{
		LLSpatialGroup* group = (LLSpatialGroup*) n->getListener(0);
		
		if (!group->isOcclusionState(mState))
		{
			LLSpatialGroup::OctreeTraveler::traverse(n);
		}
	}
};


void LLSpatialGroup::setOcclusionState(U32 state, S32 mode) 
{
	LLMemType mt(LLMemType::MTYPE_SPACE_PARTITION);
	
	if (mode > STATE_MODE_SINGLE)
	{
		if (mode == STATE_MODE_DIFF)
		{
			LLSpatialSetOcclusionStateDiff setter(state);
			setter.traverse(mOctreeNode);
		}
		else if (mode == STATE_MODE_BRANCH)
		{
			LLSpatialSetOcclusionState setter(state);
			setter.traverse(mOctreeNode);
		}
		else
		{
			for (U32 i = 0; i < LLViewerCamera::NUM_CAMERAS; i++)
			{
				mOcclusionState[i] |= state;

				if ((state & DISCARD_QUERY) && mOcclusionQuery[i])
				{
					sQueryPool.release(mOcclusionQuery[i]);
					mOcclusionQuery[i] = 0;
				}
			}
		}
	}
	else
	{
		mOcclusionState[LLViewerCamera::sCurCameraID] |= state;
		if ((state & DISCARD_QUERY) && mOcclusionQuery[LLViewerCamera::sCurCameraID])
		{
			sQueryPool.release(mOcclusionQuery[LLViewerCamera::sCurCameraID]);
			mOcclusionQuery[LLViewerCamera::sCurCameraID] = 0;
		}
	}
}

class LLSpatialClearOcclusionState : public LLSpatialGroup::OctreeTraveler
{
public:
	U32 mState;
	
	LLSpatialClearOcclusionState(U32 state) : mState(state) { }
	virtual void visit(const LLSpatialGroup::OctreeNode* branch) { ((LLSpatialGroup*) branch->getListener(0))->clearOcclusionState(mState); }
};

class LLSpatialClearOcclusionStateDiff : public LLSpatialClearOcclusionState
{
public:
	LLSpatialClearOcclusionStateDiff(U32 state) : LLSpatialClearOcclusionState(state) { }

	virtual void traverse(const LLSpatialGroup::OctreeNode* n)
	{
		LLSpatialGroup* group = (LLSpatialGroup*) n->getListener(0);
		
		if (group->isOcclusionState(mState))
		{
			LLSpatialGroup::OctreeTraveler::traverse(n);
		}
	}
};

void LLSpatialGroup::clearOcclusionState(U32 state, S32 mode)
{
	LLMemType mt(LLMemType::MTYPE_SPACE_PARTITION);
	
	if (mode > STATE_MODE_SINGLE)
	{
		if (mode == STATE_MODE_DIFF)
		{
			LLSpatialClearOcclusionStateDiff clearer(state);
			clearer.traverse(mOctreeNode);
		}
		else if (mode == STATE_MODE_BRANCH)
		{
			LLSpatialClearOcclusionState clearer(state);
			clearer.traverse(mOctreeNode);
		}
		else
		{
			for (U32 i = 0; i < LLViewerCamera::NUM_CAMERAS; i++)
			{
				mOcclusionState[i] &= ~state;
			}
		}
	}
	else
	{
		mOcclusionState[LLViewerCamera::sCurCameraID] &= ~state;
	}
}
//======================================
//		Octree Listener Implementation
//======================================

LLSpatialGroup::LLSpatialGroup(OctreeNode* node, LLSpatialPartition* part) :
	mObjectBoxSize(1.f),
	mState(0),
	mGeometryBytes(0),
	mSurfaceArea(0.f),
	mBuilt(0.f),
	mOctreeNode(node),
	mSpatialPartition(part),
	mVertexBuffer(NULL), 
	mBufferUsage(part->mBufferUsage),
	mDistance(0.f),
	mDepth(0.f),
	mLastUpdateDistance(-1.f), 
	mLastUpdateTime(gFrameTimeSeconds),
	mAtlasList(4),
	mCurUpdatingTime(0),
	mCurUpdatingSlotp(NULL),
	mCurUpdatingTexture (NULL)
{
	sNodeCount++;
	LLMemType mt(LLMemType::MTYPE_SPACE_PARTITION);

	mViewAngle.splat(0.f);
	mLastUpdateViewAngle.splat(-1.f);
	mExtents[0] = mExtents[1] = mObjectBounds[0] = mObjectBounds[0] = mObjectBounds[1] = 
		mObjectExtents[0] = mObjectExtents[1] = mViewAngle;

	sg_assert(mOctreeNode->getListenerCount() == 0);
	mOctreeNode->addListener(this);
	setState(SG_INITIAL_STATE_MASK);
	gPipeline.markRebuild(this, TRUE);

	mBounds[0] = node->getCenter();
	mBounds[1] = node->getSize();

	part->mLODSeed = (part->mLODSeed+1)%part->mLODPeriod;
	mLODHash = part->mLODSeed;

	OctreeNode* oct_parent = node->getOctParent();

	LLSpatialGroup* parent = oct_parent ? (LLSpatialGroup*) oct_parent->getListener(0) : NULL;

	for (U32 i = 0; i < LLViewerCamera::NUM_CAMERAS; i++)
	{
		mOcclusionQuery[i] = 0;
		mOcclusionIssued[i] = 0;
		mOcclusionState[i] = parent ? SG_STATE_INHERIT_MASK & parent->mOcclusionState[i] : 0;
		mVisible[i] = 0;
	}

	mRadius = 1;
	mPixelArea = 1024.f;
}

void LLSpatialGroup::updateDistance(LLCamera &camera)
{
	if (LLViewerCamera::sCurCameraID != LLViewerCamera::CAMERA_WORLD)
	{
		llwarns << "Attempted to update distance for camera other than world camera!" << llendl;
		return;
	}

#if !LL_RELEASE_FOR_DOWNLOAD
	if (isState(LLSpatialGroup::OBJECT_DIRTY))
	{
		llerrs << "Spatial group dirty on distance update." << llendl;
	}
#endif
	if (!getData().empty())
	{
		mRadius = mSpatialPartition->mRenderByGroup ? mObjectBounds[1].getLength3().getF32() :
						(F32) mOctreeNode->getSize().getLength3().getF32();
		mDistance = mSpatialPartition->calcDistance(this, camera);
		mPixelArea = mSpatialPartition->calcPixelArea(this, camera);
	}
}

F32 LLSpatialPartition::calcDistance(LLSpatialGroup* group, LLCamera& camera)
{
	LLVector4a eye;
	LLVector4a origin;
	origin.load3(camera.getOrigin().mV);

	eye.setSub(group->mObjectBounds[0], origin);

	F32 dist = 0.f;

	if (group->mDrawMap.find(LLRenderPass::PASS_ALPHA) != group->mDrawMap.end())
	{
		LLVector4a v = eye;

		dist = eye.getLength3().getF32();
		eye.normalize3fast();

		if (!group->isState(LLSpatialGroup::ALPHA_DIRTY))
		{
			if (!group->mSpatialPartition->isBridge())
			{
				LLVector4a view_angle = eye;

				LLVector4a diff;
				diff.setSub(view_angle, group->mLastUpdateViewAngle);

				if (diff.getLength3().getF32() > 0.64f)
				{
					group->mViewAngle = view_angle;
					group->mLastUpdateViewAngle = view_angle;
					//for occasional alpha sorting within the group
					//NOTE: If there is a trivial way to detect that alpha sorting here would not change the render order,
					//not setting this node to dirty would be a very good thing
					group->setState(LLSpatialGroup::ALPHA_DIRTY);
					gPipeline.markRebuild(group, FALSE);
				}
			}
		}

		//calculate depth of node for alpha sorting

		LLVector3 at = camera.getAtAxis();

		LLVector4a ata;
		ata.load3(at.mV);

		LLVector4a t = ata;
		//front of bounding box
		t.mul(0.25f);
		t.mul(group->mObjectBounds[1]);
		v.sub(t);
		
		group->mDepth = v.dot3(ata).getF32();
	}
	else
	{
		dist = eye.getLength3().getF32();
	}

	if (dist < 16.f)
	{
		dist /= 16.f;
		dist *= dist;
		dist *= 16.f;
	}

	return dist;
}

F32 LLSpatialPartition::calcPixelArea(LLSpatialGroup* group, LLCamera& camera)
{
	return LLPipeline::calcPixelArea(group->mObjectBounds[0], group->mObjectBounds[1], camera);
}

F32 LLSpatialGroup::getUpdateUrgency() const
{
	if (!isVisible())
	{
		return 0.f;
	}
	else
	{
		F32 time = gFrameTimeSeconds-mLastUpdateTime+4.f;
		return time + (mObjectBounds[1].dot3(mObjectBounds[1]).getF32()+1.f)/mDistance;
	}
}

BOOL LLSpatialGroup::needsUpdate()
{
	return (LLDrawable::getCurrentFrame()%mSpatialPartition->mLODPeriod == mLODHash) ? TRUE : FALSE;
}

BOOL LLSpatialGroup::changeLOD()
{
	if (isState(ALPHA_DIRTY | OBJECT_DIRTY))
	{ ///a rebuild is going to happen, update distance and LoD
		return TRUE;
	}

	if (mSpatialPartition->mSlopRatio > 0.f)
	{
		F32 ratio = (mDistance - mLastUpdateDistance)/(llmax(mLastUpdateDistance, mRadius));

		if (fabsf(ratio) >= mSpatialPartition->mSlopRatio)
		{
			return TRUE;
		}

		if (mDistance > mRadius*2.f)
		{
			return FALSE;
		}
	}
	
	if (needsUpdate())
	{
		return TRUE;
	}
	
	return FALSE;
}

void LLSpatialGroup::handleInsertion(const TreeNode* node, LLDrawable* drawablep)
{
	LLMemType mt(LLMemType::MTYPE_SPACE_PARTITION);
	addObject(drawablep, FALSE, TRUE);
	unbound();
	setState(OBJECT_DIRTY);
}

void LLSpatialGroup::handleRemoval(const TreeNode* node, LLDrawable* drawable)
{
	LLMemType mt(LLMemType::MTYPE_SPACE_PARTITION);
	removeObject(drawable, TRUE);
	setState(OBJECT_DIRTY);
}

void LLSpatialGroup::handleDestruction(const TreeNode* node)
{
	LLMemType mt(LLMemType::MTYPE_SPACE_PARTITION);
	setState(DEAD);
	
	for (element_iter i = getData().begin(); i != getData().end(); ++i)
	{
		LLDrawable* drawable = *i;
		if (drawable->getSpatialGroup() == this)
		{
			drawable->setSpatialGroup(NULL);
		}
	}
	
	//clean up avatar attachment stats
	LLSpatialBridge* bridge = mSpatialPartition->asBridge();
	if (bridge)
	{
		if (bridge->mAvatar.notNull())
		{
			bridge->mAvatar->mAttachmentGeometryBytes -= mGeometryBytes;
			bridge->mAvatar->mAttachmentSurfaceArea -= mSurfaceArea;
		}
	}

	clearDrawMap();
	mVertexBuffer = NULL;
	mBufferMap.clear();
	sZombieGroups++;
	mOctreeNode = NULL;
}

void LLSpatialGroup::handleStateChange(const TreeNode* node)
{
	//drop bounding box upon state change
	if (mOctreeNode != node)
	{
		mOctreeNode = (OctreeNode*) node;
	}
	unbound();
}

void LLSpatialGroup::handleChildAddition(const OctreeNode* parent, OctreeNode* child) 
{
	LLMemType mt(LLMemType::MTYPE_SPACE_PARTITION);
	if (child->getListenerCount() == 0)
	{
		new LLSpatialGroup(child, mSpatialPartition);
	}
	else
	{
		OCT_ERRS << "LLSpatialGroup redundancy detected." << llendl;
	}

	unbound();

	assert_states_valid(this);
}

void LLSpatialGroup::handleChildRemoval(const OctreeNode* parent, const OctreeNode* child)
{
	unbound();
}

void LLSpatialGroup::destroyGL(bool keep_occlusion) 
{
	setState(LLSpatialGroup::GEOM_DIRTY | LLSpatialGroup::IMAGE_DIRTY);

	if (!keep_occlusion)
	{ //going to need a rebuild
		gPipeline.markRebuild(this, TRUE);
	}

	mLastUpdateTime = gFrameTimeSeconds;
	mVertexBuffer = NULL;
	mBufferMap.clear();

	clearDrawMap();

	if (!keep_occlusion)
	{
		for (U32 i = 0; i < LLViewerCamera::NUM_CAMERAS; i++)
		{
			if (mOcclusionQuery[i])
			{
				sQueryPool.release(mOcclusionQuery[i]);
				mOcclusionQuery[i] = 0;
			}
		}
	}


	for (LLSpatialGroup::element_iter i = getData().begin(); i != getData().end(); ++i)
	{
		LLDrawable* drawable = *i;
		for (S32 j = 0; j < drawable->getNumFaces(); j++)
		{
			LLFace* facep = drawable->getFace(j);
			if (facep)
			{
				facep->clearVertexBuffer();
			}
		}
	}
}

BOOL LLSpatialGroup::rebound()
{
	if (!isState(DIRTY))
	{	//return TRUE if we're not empty
		return TRUE;
	}
	
	if (mOctreeNode->getChildCount() == 1 && mOctreeNode->getElementCount() == 0)
	{
		LLSpatialGroup* group = (LLSpatialGroup*) mOctreeNode->getChild(0)->getListener(0);
		group->rebound();
		
		//copy single child's bounding box
		mBounds[0] = group->mBounds[0];
		mBounds[1] = group->mBounds[1];
		mExtents[0] = group->mExtents[0];
		mExtents[1] = group->mExtents[1];
		
		group->setState(SKIP_FRUSTUM_CHECK);
	}
	else if (mOctreeNode->isLeaf())
	{ //copy object bounding box if this is a leaf
		boundObjects(TRUE, mExtents[0], mExtents[1]);
		mBounds[0] = mObjectBounds[0];
		mBounds[1] = mObjectBounds[1];
	}
	else
	{
		LLVector4a& newMin = mExtents[0];
		LLVector4a& newMax = mExtents[1];
		LLSpatialGroup* group = (LLSpatialGroup*) mOctreeNode->getChild(0)->getListener(0);
		group->clearState(SKIP_FRUSTUM_CHECK);
		group->rebound();
		//initialize to first child
		newMin = group->mExtents[0];
		newMax = group->mExtents[1];

		//first, rebound children
		for (U32 i = 1; i < mOctreeNode->getChildCount(); i++)
		{
			group = (LLSpatialGroup*) mOctreeNode->getChild(i)->getListener(0);
			group->clearState(SKIP_FRUSTUM_CHECK);
			group->rebound();
			const LLVector4a& max = group->mExtents[1];
			const LLVector4a& min = group->mExtents[0];

			newMax.setMax(newMax, max);
			newMin.setMin(newMin, min);
		}

		boundObjects(FALSE, newMin, newMax);
		
		mBounds[0].setAdd(newMin, newMax);
		mBounds[0].mul(0.5f);
		mBounds[1].setSub(newMax, newMin);
		mBounds[1].mul(0.5f);
	}
	
	clearState(DIRTY);

	return TRUE;
}

static LLFastTimer::DeclareTimer FTM_OCCLUSION_READBACK("Readback Occlusion");
static LLFastTimer::DeclareTimer FTM_OCCLUSION_WAIT("Occlusion Wait");

void LLSpatialGroup::checkOcclusion()
{
	if (LLPipeline::sUseOcclusion > 1)
	{
		LLFastTimer t(FTM_OCCLUSION_READBACK);
		LLSpatialGroup* parent = getParent();
		if (parent && parent->isOcclusionState(LLSpatialGroup::OCCLUDED))
		{	//if the parent has been marked as occluded, the child is implicitly occluded
			clearOcclusionState(QUERY_PENDING | DISCARD_QUERY);
		}
		else if (isOcclusionState(QUERY_PENDING))
		{	//otherwise, if a query is pending, read it back

			GLuint available = 0;
			if (mOcclusionQuery[LLViewerCamera::sCurCameraID])
			{
				glGetQueryObjectuivARB(mOcclusionQuery[LLViewerCamera::sCurCameraID], GL_QUERY_RESULT_AVAILABLE_ARB, &available);

				static LLCachedControl<bool> wait_for_query(gSavedSettings, "RenderSynchronousOcclusion");

				if (wait_for_query && mOcclusionIssued[LLViewerCamera::sCurCameraID] < gFrameCount)
				{ //query was issued last frame, wait until it's available
					S32 max_loop = 1024;
					LLFastTimer t(FTM_OCCLUSION_WAIT);
					while (!available && max_loop-- > 0)
					{
						F32 max_time = llmin(gFrameIntervalSeconds*10.f, 1.f);
						//do some usefu work while we wait
						LLAppViewer::getTextureCache()->update(max_time); // unpauses the texture cache thread
						LLAppViewer::getImageDecodeThread()->update(max_time); // unpauses the image thread
						LLAppViewer::getTextureFetch()->update(max_time); // unpauses the texture fetch thread
						
						glGetQueryObjectuivARB(mOcclusionQuery[LLViewerCamera::sCurCameraID], GL_QUERY_RESULT_AVAILABLE_ARB, &available);
					}
				}
			}
			else
			{
				available = 1;
			}

			if (available)
			{ //result is available, read it back, otherwise wait until next frame
				GLuint res = 1;
				if (!isOcclusionState(DISCARD_QUERY) && mOcclusionQuery[LLViewerCamera::sCurCameraID])
				{
					glGetQueryObjectuivARB(mOcclusionQuery[LLViewerCamera::sCurCameraID], GL_QUERY_RESULT_ARB, &res);	
#if LL_TRACK_PENDING_OCCLUSION_QUERIES
					sPendingQueries.erase(mOcclusionQuery[LLViewerCamera::sCurCameraID]);
#endif
				}
				else if (mOcclusionQuery[LLViewerCamera::sCurCameraID])
				{ //delete the query to avoid holding onto hundreds of pending queries
					sQueryPool.release(mOcclusionQuery[LLViewerCamera::sCurCameraID]);
					mOcclusionQuery[LLViewerCamera::sCurCameraID] = 0;
				}
				
				if (isOcclusionState(DISCARD_QUERY))
				{
					res = 2;
				}

				if (res > 0)
				{
					assert_states_valid(this);
					clearOcclusionState(LLSpatialGroup::OCCLUDED, LLSpatialGroup::STATE_MODE_DIFF);
					assert_states_valid(this);
				}
				else
				{
					assert_states_valid(this);
					
					setOcclusionState(LLSpatialGroup::OCCLUDED, LLSpatialGroup::STATE_MODE_DIFF);
					
					assert_states_valid(this);
				}

				clearOcclusionState(QUERY_PENDING | DISCARD_QUERY);
			}
		}
		else if (mSpatialPartition->isOcclusionEnabled() && isOcclusionState(LLSpatialGroup::OCCLUDED))
		{	//check occlusion has been issued for occluded node that has not had a query issued
			assert_states_valid(this);
			clearOcclusionState(LLSpatialGroup::OCCLUDED, LLSpatialGroup::STATE_MODE_DIFF);
			assert_states_valid(this);
		}
	}
}

static LLFastTimer::DeclareTimer FTM_PUSH_OCCLUSION_VERTS("Push Occlusion");
static LLFastTimer::DeclareTimer FTM_SET_OCCLUSION_STATE("Occlusion State");
static LLFastTimer::DeclareTimer FTM_OCCLUSION_EARLY_FAIL("Occlusion Early Fail");
static LLFastTimer::DeclareTimer FTM_OCCLUSION_ALLOCATE("Allocate");
static LLFastTimer::DeclareTimer FTM_OCCLUSION_BUILD("Build");
static LLFastTimer::DeclareTimer FTM_OCCLUSION_BEGIN_QUERY("Begin Query");
static LLFastTimer::DeclareTimer FTM_OCCLUSION_END_QUERY("End Query");
static LLFastTimer::DeclareTimer FTM_OCCLUSION_SET_BUFFER("Set Buffer");
static LLFastTimer::DeclareTimer FTM_OCCLUSION_DRAW_WATER("Draw Water");
static LLFastTimer::DeclareTimer FTM_OCCLUSION_DRAW("Draw");



void LLSpatialGroup::doOcclusion(LLCamera* camera)
{
	if (mSpatialPartition->isOcclusionEnabled() && LLPipeline::sUseOcclusion > 1)
	{
		// Don't cull hole/edge water, unless we have the GL_ARB_depth_clamp extension
		if (earlyFail(camera, this))
		{
			LLFastTimer t(FTM_OCCLUSION_EARLY_FAIL);
			setOcclusionState(LLSpatialGroup::DISCARD_QUERY);
			assert_states_valid(this);
			clearOcclusionState(LLSpatialGroup::OCCLUDED, LLSpatialGroup::STATE_MODE_DIFF);
			assert_states_valid(this);
		}
		else
		{
			if (!isOcclusionState(QUERY_PENDING) || isOcclusionState(DISCARD_QUERY))
			{
				{ //no query pending, or previous query to be discarded
					LLFastTimer t(FTM_RENDER_OCCLUSION);

					if (!mOcclusionQuery[LLViewerCamera::sCurCameraID])
					{
						LLFastTimer t(FTM_OCCLUSION_ALLOCATE);
						mOcclusionQuery[LLViewerCamera::sCurCameraID] = sQueryPool.allocate();
					}

					// Depth clamp all water to avoid it being culled as a result of being
					// behind the far clip plane, and in the case of edge water to avoid
					// it being culled while still visible.
					bool const use_depth_clamp = gGLManager.mHasDepthClamp &&
												(mSpatialPartition->mDrawableType == LLDrawPool::POOL_WATER ||						
												mSpatialPartition->mDrawableType == LLDrawPool::POOL_VOIDWATER);

					LLGLEnable clamp(use_depth_clamp ? GL_DEPTH_CLAMP : 0);				
						
#if !LL_DARWIN					
					U32 mode = gGLManager.mHasOcclusionQuery2 ? GL_ANY_SAMPLES_PASSED : GL_SAMPLES_PASSED_ARB;
#else
					U32 mode = GL_SAMPLES_PASSED_ARB;
#endif
					
#if LL_TRACK_PENDING_OCCLUSION_QUERIES
					sPendingQueries.insert(mOcclusionQuery[LLViewerCamera::sCurCameraID]);
#endif

					{
						LLFastTimer t(FTM_PUSH_OCCLUSION_VERTS);
						
						//store which frame this query was issued on
						mOcclusionIssued[LLViewerCamera::sCurCameraID] = gFrameCount;

						{
							LLFastTimer t(FTM_OCCLUSION_BEGIN_QUERY);
							glBeginQueryARB(mode, mOcclusionQuery[LLViewerCamera::sCurCameraID]);					
						}
					
						LLGLSLShader* shader = LLGLSLShader::sCurBoundShaderPtr;
						llassert(shader);

						shader->uniform3fv(LLShaderMgr::BOX_CENTER, 1, mBounds[0].getF32ptr());
						shader->uniform3f(LLShaderMgr::BOX_SIZE, mBounds[1][0]+SG_OCCLUSION_FUDGE, 
																 mBounds[1][1]+SG_OCCLUSION_FUDGE, 
																 mBounds[1][2]+SG_OCCLUSION_FUDGE);

						if (!use_depth_clamp && mSpatialPartition->mDrawableType == LLDrawPool::POOL_VOIDWATER)
						{
							LLFastTimer t(FTM_OCCLUSION_DRAW_WATER);

							LLGLSquashToFarClip squash(glh_get_current_projection(), 1);
							if (camera->getOrigin().isExactlyZero())
							{ //origin is invalid, draw entire box
								gPipeline.mCubeVB->drawRange(LLRender::TRIANGLE_FAN, 0, 7, 8, 0);
								gPipeline.mCubeVB->drawRange(LLRender::TRIANGLE_FAN, 0, 7, 8, b111*8);				
							}
							else
							{
								gPipeline.mCubeVB->drawRange(LLRender::TRIANGLE_FAN, 0, 7, 8, get_box_fan_indices(camera, mBounds[0]));
							}
						}
						else
						{
							LLFastTimer t(FTM_OCCLUSION_DRAW);
							if (camera->getOrigin().isExactlyZero())
							{ //origin is invalid, draw entire box
								gPipeline.mCubeVB->drawRange(LLRender::TRIANGLE_FAN, 0, 7, 8, 0);
								gPipeline.mCubeVB->drawRange(LLRender::TRIANGLE_FAN, 0, 7, 8, b111*8);				
							}
							else
							{
								gPipeline.mCubeVB->drawRange(LLRender::TRIANGLE_FAN, 0, 7, 8, get_box_fan_indices(camera, mBounds[0]));
							}
						}


						{
							LLFastTimer t(FTM_OCCLUSION_END_QUERY);
							glEndQueryARB(mode);
						}
					}
				}

				{
					LLFastTimer t(FTM_SET_OCCLUSION_STATE);
					setOcclusionState(LLSpatialGroup::QUERY_PENDING);
					clearOcclusionState(LLSpatialGroup::DISCARD_QUERY);
				}
			}
		}
	}
}

//==============================================

LLSpatialPartition::LLSpatialPartition(U32 data_mask, BOOL render_by_group, U32 buffer_usage)
: mRenderByGroup(render_by_group), mBridge(NULL)
{
	LLMemType mt(LLMemType::MTYPE_SPACE_PARTITION);
	mOcclusionEnabled = TRUE;
	mDrawableType = 0;
	mPartitionType = LLViewerRegion::PARTITION_NONE;
	mLODSeed = 0;
	mLODPeriod = 1;
	mVertexDataMask = data_mask;
	mBufferUsage = buffer_usage;
	mDepthMask = FALSE;
	mSlopRatio = 0.25f;
	mInfiniteFarClip = FALSE;

	LLVector4a center, size;
	center.splat(0.f);
	size.splat(1.f);

	mOctree = new LLSpatialGroup::OctreeRoot(center,size,
											NULL);
	new LLSpatialGroup(mOctree, this);
}


LLSpatialPartition::~LLSpatialPartition()
{
	LLMemType mt(LLMemType::MTYPE_SPACE_PARTITION);
	
	delete mOctree;
	mOctree = NULL;
}


LLSpatialGroup *LLSpatialPartition::put(LLDrawable *drawablep, BOOL was_visible)
{
	LLMemType mt(LLMemType::MTYPE_SPACE_PARTITION);
		
	drawablep->updateSpatialExtents();

	//keep drawable from being garbage collected
	LLPointer<LLDrawable> ptr = drawablep;
		
	assert_octree_valid(mOctree);
	mOctree->insert(drawablep);
	assert_octree_valid(mOctree);
	
	LLSpatialGroup* group = drawablep->getSpatialGroup();

	if (group && was_visible && group->isOcclusionState(LLSpatialGroup::QUERY_PENDING))
	{
		group->setOcclusionState(LLSpatialGroup::DISCARD_QUERY, LLSpatialGroup::STATE_MODE_ALL_CAMERAS);
	}

	return group;
}

BOOL LLSpatialPartition::remove(LLDrawable *drawablep, LLSpatialGroup *curp)
{
	LLMemType mt(LLMemType::MTYPE_SPACE_PARTITION);
	
	drawablep->setSpatialGroup(NULL);

	if (!curp->removeObject(drawablep))
	{
		OCT_ERRS << "Failed to remove drawable from octree!" << llendl;
	}

	assert_octree_valid(mOctree);
	
	return TRUE;
}

void LLSpatialPartition::move(LLDrawable *drawablep, LLSpatialGroup *curp, BOOL immediate)
{
	LLMemType mt(LLMemType::MTYPE_SPACE_PARTITION);
		
	// sanity check submitted by open source user bushing Spatula
	// who was seeing crashing here. (See VWR-424 reported by Bunny Mayne)
	if (!drawablep)
	{
		OCT_ERRS << "LLSpatialPartition::move was passed a bad drawable." << llendl;
		return;
	}
		
	BOOL was_visible = curp ? curp->isVisible() : FALSE;

	if (curp && curp->mSpatialPartition != this)
	{
		//keep drawable from being garbage collected
		LLPointer<LLDrawable> ptr = drawablep;
		if (curp->mSpatialPartition->remove(drawablep, curp))
		{
			put(drawablep, was_visible);
			return;
		}
		else
		{
			OCT_ERRS << "Drawable lost between spatial partitions on outbound transition." << llendl;
		}
	}
		
	if (curp && curp->updateInGroup(drawablep, immediate))
	{
		// Already updated, don't need to do anything
		assert_octree_valid(mOctree);
		return;
	}

	//keep drawable from being garbage collected
	LLPointer<LLDrawable> ptr = drawablep;
	if (curp && !remove(drawablep, curp))
	{
		OCT_ERRS << "Move couldn't find existing spatial group!" << llendl;
	}

	put(drawablep, was_visible);
}

class LLSpatialShift : public LLSpatialGroup::OctreeTraveler
{
public:
	const LLVector4a& mOffset;

	LLSpatialShift(const LLVector4a& offset) : mOffset(offset) { }
	virtual void visit(const LLSpatialGroup::OctreeNode* branch) 
	{ 
		((LLSpatialGroup*) branch->getListener(0))->shift(mOffset); 
	}
};

void LLSpatialPartition::shift(const LLVector4a &offset)
{ //shift octree node bounding boxes by offset
	LLMemType mt(LLMemType::MTYPE_SPACE_PARTITION);
	LLSpatialShift shifter(offset);
	shifter.traverse(mOctree);
}

class LLOctreeCull : public LLSpatialGroup::OctreeTraveler
{
public:
	LLOctreeCull(LLCamera* camera)
		: mCamera(camera), mRes(0) { }

	virtual bool earlyFail(LLSpatialGroup* group)
	{
		group->checkOcclusion();

		if (group->mOctreeNode->getParent() &&	//never occlusion cull the root node
		  	LLPipeline::sUseOcclusion &&			//ignore occlusion if disabled
			group->isOcclusionState(LLSpatialGroup::OCCLUDED))
		{
			gPipeline.markOccluder(group);
			return true;
		}
		
		return false;
	}
	
	virtual void traverse(const LLSpatialGroup::OctreeNode* n)
	{
		LLSpatialGroup* group = (LLSpatialGroup*) n->getListener(0);

		if (earlyFail(group))
		{
			return;
		}
		
		if (mRes == 2 || 
			(mRes && group->isState(LLSpatialGroup::SKIP_FRUSTUM_CHECK)))
		{	//fully in, just add everything
			LLSpatialGroup::OctreeTraveler::traverse(n);
		}
		else
		{
			mRes = frustumCheck(group);
				
			if (mRes)
			{ //at least partially in, run on down
				LLSpatialGroup::OctreeTraveler::traverse(n);
			}

			mRes = 0;
		}
	}
	
	virtual S32 frustumCheck(const LLSpatialGroup* group)
	{
		S32 res = mCamera->AABBInFrustumNoFarClip(group->mBounds[0], group->mBounds[1]);
		if (res != 0)
		{
			res = llmin(res, AABBSphereIntersect(group->mExtents[0], group->mExtents[1], mCamera->getOrigin(), mCamera->mFrustumCornerDist));
		}
		return res;
	}

	virtual S32 frustumCheckObjects(const LLSpatialGroup* group)
	{
		S32 res = mCamera->AABBInFrustumNoFarClip(group->mObjectBounds[0], group->mObjectBounds[1]);
		if (res != 0)
		{
			res = llmin(res, AABBSphereIntersect(group->mObjectExtents[0], group->mObjectExtents[1], mCamera->getOrigin(), mCamera->mFrustumCornerDist));
		}
		return res;
	}

	virtual bool checkObjects(const LLSpatialGroup::OctreeNode* branch, const LLSpatialGroup* group)
	{
		if (branch->getElementCount() == 0) //no elements
		{
			return false;
		}
		else if (branch->getChildCount() == 0) //leaf state, already checked tightest bounding box
		{
			return true;
		}
		else if (mRes == 1 && !frustumCheckObjects(group)) //no objects in frustum
		{
			return false;
		}
		
		return true;
	}

	virtual void preprocess(LLSpatialGroup* group)
	{
		
	}
	
	virtual void processGroup(LLSpatialGroup* group)
	{
		if (group->needsUpdate() ||
			group->mVisible[LLViewerCamera::sCurCameraID] < LLDrawable::getCurrentFrame() - 1)
		{
			group->doOcclusion(mCamera);
		}
		gPipeline.markNotCulled(group, *mCamera);
	}
	
	virtual void visit(const LLSpatialGroup::OctreeNode* branch) 
	{	
		LLSpatialGroup* group = (LLSpatialGroup*) branch->getListener(0);

		preprocess(group);
		
		if (checkObjects(branch, group))
		{
			processGroup(group);
		}
	}

	LLCamera *mCamera;
	S32 mRes;
};

class LLOctreeCullNoFarClip : public LLOctreeCull
{
public: 
	LLOctreeCullNoFarClip(LLCamera* camera) 
		: LLOctreeCull(camera) { }

	virtual S32 frustumCheck(const LLSpatialGroup* group)
	{
		return mCamera->AABBInFrustumNoFarClip(group->mBounds[0], group->mBounds[1]);
	}

	virtual S32 frustumCheckObjects(const LLSpatialGroup* group)
	{
		S32 res = mCamera->AABBInFrustumNoFarClip(group->mObjectBounds[0], group->mObjectBounds[1]);
		return res;
	}
};

class LLOctreeCullShadow : public LLOctreeCull
{
public:
	LLOctreeCullShadow(LLCamera* camera)
		: LLOctreeCull(camera) { }

	virtual S32 frustumCheck(const LLSpatialGroup* group)
	{
		return mCamera->AABBInFrustum(group->mBounds[0], group->mBounds[1]);
	}

	virtual S32 frustumCheckObjects(const LLSpatialGroup* group)
	{
		return mCamera->AABBInFrustum(group->mObjectBounds[0], group->mObjectBounds[1]);
	}
};

class LLOctreeCullVisExtents: public LLOctreeCullShadow
{
public:
	LLOctreeCullVisExtents(LLCamera* camera, LLVector4a& min, LLVector4a& max)
		: LLOctreeCullShadow(camera), mMin(min), mMax(max), mEmpty(TRUE) { }

	virtual bool earlyFail(LLSpatialGroup* group)
	{
		if (group->mOctreeNode->getParent() &&	//never occlusion cull the root node
			LLPipeline::sUseOcclusion &&			//ignore occlusion if disabled
			group->isOcclusionState(LLSpatialGroup::OCCLUDED))
		{
			return true;
		}
		
		return false;
	}

	virtual void traverse(const LLSpatialGroup::OctreeNode* n)
	{
		LLSpatialGroup* group = (LLSpatialGroup*) n->getListener(0);

		if (earlyFail(group))
		{
			return;
		}
		
		if ((mRes && group->isState(LLSpatialGroup::SKIP_FRUSTUM_CHECK)) ||
			mRes == 2)
		{	//don't need to do frustum check
			LLSpatialGroup::OctreeTraveler::traverse(n);
		}
		else
		{  
			mRes = frustumCheck(group);
				
			if (mRes)
			{ //at least partially in, run on down
				LLSpatialGroup::OctreeTraveler::traverse(n);
			}

			mRes = 0;
		}
	}

	virtual void processGroup(LLSpatialGroup* group)
	{
		llassert(!group->isState(LLSpatialGroup::DIRTY) && !group->getData().empty())
		
		if (mRes < 2)
		{
			if (mCamera->AABBInFrustum(group->mObjectBounds[0], group->mObjectBounds[1]) > 0)
			{
				mEmpty = FALSE;
				update_min_max(mMin, mMax, group->mObjectExtents[0]);
				update_min_max(mMin, mMax, group->mObjectExtents[1]);
			}
		}
		else
		{
			mEmpty = FALSE;
			update_min_max(mMin, mMax, group->mExtents[0]);
			update_min_max(mMin, mMax, group->mExtents[1]);
		}
	}

	BOOL mEmpty;
	LLVector4a& mMin;
	LLVector4a& mMax;
};

class LLOctreeCullDetectVisible: public LLOctreeCullShadow
{
public:
	LLOctreeCullDetectVisible(LLCamera* camera)
		: LLOctreeCullShadow(camera), mResult(FALSE) { }

	virtual bool earlyFail(LLSpatialGroup* group)
	{
		if (mResult || //already found a node, don't check any more
			(group->mOctreeNode->getParent() &&	//never occlusion cull the root node
			 LLPipeline::sUseOcclusion &&			//ignore occlusion if disabled
			 group->isOcclusionState(LLSpatialGroup::OCCLUDED)))
		{
			return true;
		}
		
		return false;
	}

	virtual void processGroup(LLSpatialGroup* group)
	{
		if (group->isVisible())
		{
			mResult = TRUE;
		}
	}

	BOOL mResult;
};

class LLOctreeSelect : public LLOctreeCull
{
public:
	LLOctreeSelect(LLCamera* camera, std::vector<LLDrawable*>* results)
		: LLOctreeCull(camera), mResults(results) { }

	virtual bool earlyFail(LLSpatialGroup* group) { return false; }
	virtual void preprocess(LLSpatialGroup* group) { }

	virtual void processGroup(LLSpatialGroup* group)
	{
		LLSpatialGroup::OctreeNode* branch = group->mOctreeNode;

		for (LLSpatialGroup::OctreeNode::const_element_iter i = branch->getData().begin(); i != branch->getData().end(); ++i)
		{
			LLDrawable* drawable = *i;
			
			if (!drawable->isDead())
			{
				if (drawable->isSpatialBridge())
				{
					drawable->setVisible(*mCamera, mResults, TRUE);
				}
				else
				{
					mResults->push_back(drawable);
				}
			}		
		}
	}
	
	std::vector<LLDrawable*>* mResults;
};

void drawBox(const LLVector3& c, const LLVector3& r)
{
	LLVertexBuffer::unbind();

	gGL.begin(LLRender::TRIANGLE_STRIP);
	//left front
	gGL.vertex3fv((c+r.scaledVec(LLVector3(-1,1,-1))).mV);
	gGL.vertex3fv((c+r.scaledVec(LLVector3(-1,1,1))).mV);
	//right front
	gGL.vertex3fv((c+r.scaledVec(LLVector3(1,1,-1))).mV);
	gGL.vertex3fv((c+r.scaledVec(LLVector3(1,1,1))).mV);
	//right back
 	gGL.vertex3fv((c+r.scaledVec(LLVector3(1,-1,-1))).mV);
	gGL.vertex3fv((c+r.scaledVec(LLVector3(1,-1,1))).mV);
	//left back
	gGL.vertex3fv((c+r.scaledVec(LLVector3(-1,-1,-1))).mV);
	gGL.vertex3fv((c+r.scaledVec(LLVector3(-1,-1,1))).mV);
	//left front
	gGL.vertex3fv((c+r.scaledVec(LLVector3(-1,1,-1))).mV);
	gGL.vertex3fv((c+r.scaledVec(LLVector3(-1,1,1))).mV);
	gGL.end();
	
	//bottom
	gGL.begin(LLRender::TRIANGLE_STRIP);
	gGL.vertex3fv((c+r.scaledVec(LLVector3(1,1,-1))).mV);
	gGL.vertex3fv((c+r.scaledVec(LLVector3(1,-1,-1))).mV);
	gGL.vertex3fv((c+r.scaledVec(LLVector3(-1,1,-1))).mV);
	gGL.vertex3fv((c+r.scaledVec(LLVector3(-1,-1,-1))).mV);
	gGL.end();

	//top
	gGL.begin(LLRender::TRIANGLE_STRIP);
	gGL.vertex3fv((c+r.scaledVec(LLVector3(1,1,1))).mV);
	gGL.vertex3fv((c+r.scaledVec(LLVector3(-1,1,1))).mV);
	gGL.vertex3fv((c+r.scaledVec(LLVector3(1,-1,1))).mV);
	gGL.vertex3fv((c+r.scaledVec(LLVector3(-1,-1,1))).mV);
	gGL.end();	
}

void drawBox(const LLVector4a& c, const LLVector4a& r)
{
	drawBox(reinterpret_cast<const LLVector3&>(c), reinterpret_cast<const LLVector3&>(r));
}

void drawBoxOutline(const LLVector3& pos, const LLVector3& size)
{
	LLVector3 v1 = size.scaledVec(LLVector3( 1, 1,1));
	LLVector3 v2 = size.scaledVec(LLVector3(-1, 1,1));
	LLVector3 v3 = size.scaledVec(LLVector3(-1,-1,1));
	LLVector3 v4 = size.scaledVec(LLVector3( 1,-1,1));

	gGL.begin(LLRender::LINES); 
	
	//top
	gGL.vertex3fv((pos+v1).mV);
	gGL.vertex3fv((pos+v2).mV);
	gGL.vertex3fv((pos+v2).mV);
	gGL.vertex3fv((pos+v3).mV);
	gGL.vertex3fv((pos+v3).mV);
	gGL.vertex3fv((pos+v4).mV);
	gGL.vertex3fv((pos+v4).mV);
	gGL.vertex3fv((pos+v1).mV);
	
	//bottom
	gGL.vertex3fv((pos-v1).mV);
	gGL.vertex3fv((pos-v2).mV);
	gGL.vertex3fv((pos-v2).mV);
	gGL.vertex3fv((pos-v3).mV);
	gGL.vertex3fv((pos-v3).mV);
	gGL.vertex3fv((pos-v4).mV);
	gGL.vertex3fv((pos-v4).mV);
	gGL.vertex3fv((pos-v1).mV);
	
	//right
	gGL.vertex3fv((pos+v1).mV);
	gGL.vertex3fv((pos-v3).mV);
			
	gGL.vertex3fv((pos+v4).mV);
	gGL.vertex3fv((pos-v2).mV);

	//left
	gGL.vertex3fv((pos+v2).mV);
	gGL.vertex3fv((pos-v4).mV);

	gGL.vertex3fv((pos+v3).mV);
	gGL.vertex3fv((pos-v1).mV);

	gGL.end();
}

void drawBoxOutline(const LLVector4a& pos, const LLVector4a& size)
{
	drawBoxOutline(reinterpret_cast<const LLVector3&>(pos), reinterpret_cast<const LLVector3&>(size));
}

class LLOctreeDirty : public LLOctreeTraveler<LLDrawable>
{
public:
	virtual void visit(const LLOctreeNode<LLDrawable>* state)
	{
		LLSpatialGroup* group = (LLSpatialGroup*) state->getListener(0);
		group->destroyGL();

		for (LLSpatialGroup::element_iter i = group->getData().begin(); i != group->getData().end(); ++i)
		{
			LLDrawable* drawable = *i;
			if (drawable->getVObj().notNull() && !group->mSpatialPartition->mRenderByGroup)
			{
				gPipeline.markRebuild(drawable, LLDrawable::REBUILD_ALL, TRUE);
			}
		}

		for (LLSpatialGroup::bridge_list_t::iterator i = group->mBridgeList.begin(); i != group->mBridgeList.end(); ++i)
		{
			LLSpatialBridge* bridge = *i;
			traverse(bridge->mOctree);
		}
	}
};

void LLSpatialPartition::restoreGL()
{
	LLMemType mt(LLMemType::MTYPE_SPACE_PARTITION);
}

void LLSpatialPartition::resetVertexBuffers()
{
	LLOctreeDirty dirty;
	dirty.traverse(mOctree);
}

BOOL LLSpatialPartition::isOcclusionEnabled()
{
	return mOcclusionEnabled || LLPipeline::sUseOcclusion > 2;
}

BOOL LLSpatialPartition::getVisibleExtents(LLCamera& camera, LLVector3& visMin, LLVector3& visMax)
{
	LLVector4a visMina, visMaxa;
	visMina.load3(visMin.mV);
	visMaxa.load3(visMax.mV);

	{
		LLFastTimer ftm(FTM_CULL_REBOUND);		
		LLSpatialGroup* group = (LLSpatialGroup*) mOctree->getListener(0);
		group->rebound();
	}

	LLOctreeCullVisExtents vis(&camera, visMina, visMaxa);
	vis.traverse(mOctree);

	visMin.set(visMina.getF32ptr());
	visMax.set(visMaxa.getF32ptr());
	return vis.mEmpty;
}

BOOL LLSpatialPartition::visibleObjectsInFrustum(LLCamera& camera)
{
	LLOctreeCullDetectVisible vis(&camera);
	vis.traverse(mOctree);
	return vis.mResult;
}

S32 LLSpatialPartition::cull(LLCamera &camera, std::vector<LLDrawable *>* results, BOOL for_select)
{
	LLMemType mt(LLMemType::MTYPE_SPACE_PARTITION);
#if LL_OCTREE_PARANOIA_CHECK
	((LLSpatialGroup*)mOctree->getListener(0))->checkStates();
#endif
	{
		LLFastTimer ftm(FTM_CULL_REBOUND);		
		LLSpatialGroup* group = (LLSpatialGroup*) mOctree->getListener(0);
		group->rebound();
	}

#if LL_OCTREE_PARANOIA_CHECK
	((LLSpatialGroup*)mOctree->getListener(0))->validate();
#endif

	
	if (for_select)
	{
		LLOctreeSelect selecter(&camera, results);
		selecter.traverse(mOctree);
	}
	else if (LLPipeline::sShadowRender)
	{
		LLFastTimer ftm(FTM_FRUSTUM_CULL);
		LLOctreeCullShadow culler(&camera);
		culler.traverse(mOctree);
	}
	else if (mInfiniteFarClip || !LLPipeline::sUseFarClip)
	{
		LLFastTimer ftm(FTM_FRUSTUM_CULL);		
		LLOctreeCullNoFarClip culler(&camera);
		culler.traverse(mOctree);
	}
	else
	{
		LLFastTimer ftm(FTM_FRUSTUM_CULL);		
		LLOctreeCull culler(&camera);
		culler.traverse(mOctree);
	}
	
	return 0;
}

BOOL earlyFail(LLCamera* camera, LLSpatialGroup* group)
{
	if (camera->getOrigin().isExactlyZero())
	{
		return FALSE;
	}

	const F32 vel = SG_OCCLUSION_FUDGE*2.f;
	LLVector4a fudge;
	fudge.splat(vel);

	const LLVector4a& c = group->mBounds[0];
	LLVector4a r;
	r.setAdd(group->mBounds[1], fudge);

	/*if (r.magVecSquared() > 1024.0*1024.0)
	{
		return TRUE;
	}*/

	LLVector4a e;
	e.load3(camera->getOrigin().mV);
	
	LLVector4a min;
	min.setSub(c,r);
	LLVector4a max;
	max.setAdd(c,r);
	
	S32 lt = e.lessThan(min).getGatheredBits() & 0x7;
	if (lt)
	{
		return FALSE;
	}

	S32 gt = e.greaterThan(max).getGatheredBits() & 0x7;
	if (gt)
	{
		return FALSE;
	}

	return TRUE;
}


void pushVerts(LLDrawInfo* params, U32 mask)
{
	LLRenderPass::applyModelMatrix(*params);
	params->mVertexBuffer->setBuffer(mask);
	params->mVertexBuffer->drawRange(params->mParticle ? LLRender::POINTS : LLRender::TRIANGLES,
								params->mStart, params->mEnd, params->mCount, params->mOffset);
}

void pushVerts(LLSpatialGroup* group, U32 mask)
{
	LLDrawInfo* params = NULL;

	for (LLSpatialGroup::draw_map_t::iterator i = group->mDrawMap.begin(); i != group->mDrawMap.end(); ++i)
	{
		for (LLSpatialGroup::drawmap_elem_t::iterator j = i->second.begin(); j != i->second.end(); ++j) 
		{
			params = *j;
			pushVerts(params, mask);
		}
	}
}

void pushVerts(LLFace* face, U32 mask)
{
	if (face)
	{
		llassert(face->verify());

		LLVertexBuffer* buffer = face->getVertexBuffer();

		if (buffer && (face->getGeomCount() >= 3))
		{
			buffer->setBuffer(mask);
			U16 start = face->getGeomStart();
			U16 end = start + face->getGeomCount()-1;
			U32 count = face->getIndicesCount();
			U16 offset = face->getIndicesStart();
			buffer->drawRange(LLRender::TRIANGLES, start, end, count, offset);
		}
	}
}

void pushVerts(LLDrawable* drawable, U32 mask)
{
	for (S32 i = 0; i < drawable->getNumFaces(); ++i)
	{
		pushVerts(drawable->getFace(i), mask);
	}
}

void pushVerts(LLVolume* volume)
{
	LLVertexBuffer::unbind();
	for (S32 i = 0; i < volume->getNumVolumeFaces(); ++i)
	{
		const LLVolumeFace& face = volume->getVolumeFace(i);
		LLVertexBuffer::drawElements(LLRender::TRIANGLES, face.mPositions, NULL, face.mNumIndices, face.mIndices);
	}
}

void pushBufferVerts(LLVertexBuffer* buffer, U32 mask)
{
	if (buffer)
	{
		buffer->setBuffer(mask);
		buffer->drawRange(LLRender::TRIANGLES, 0, buffer->getNumVerts()-1, buffer->getNumIndices(), 0);
	}
}

void pushBufferVerts(LLSpatialGroup* group, U32 mask)
{
	if (group->mSpatialPartition->mRenderByGroup)
	{
		if (!group->mDrawMap.empty())
		{
			LLDrawInfo* params = *(group->mDrawMap.begin()->second.begin());
			LLRenderPass::applyModelMatrix(*params);
		
			pushBufferVerts(group->mVertexBuffer, mask);

			for (LLSpatialGroup::buffer_map_t::iterator i = group->mBufferMap.begin(); i != group->mBufferMap.end(); ++i)
			{
				for (LLSpatialGroup::buffer_texture_map_t::iterator j = i->second.begin(); j != i->second.end(); ++j)
				{
					for (LLSpatialGroup::buffer_list_t::iterator k = j->second.begin(); k != j->second.end(); ++k)
					{
						pushBufferVerts(*k, mask);
					}
				}
			}
		}
	}
	else
	{
		drawBox(group->mBounds[0], group->mBounds[1]);
	}
}

void pushVertsColorCoded(LLSpatialGroup* group, U32 mask)
{
	LLDrawInfo* params = NULL;

	LLColor4 colors[] = {
		LLColor4::green,
		LLColor4::green1,
		LLColor4::green2,
		LLColor4::green3,
		LLColor4::green4,
		LLColor4::green5,
		LLColor4::green6
	};
		
	static const U32 col_count = LL_ARRAY_SIZE(colors);

	U32 col = 0;

	for (LLSpatialGroup::draw_map_t::iterator i = group->mDrawMap.begin(); i != group->mDrawMap.end(); ++i)
	{
		for (LLSpatialGroup::drawmap_elem_t::iterator j = i->second.begin(); j != i->second.end(); ++j) 
		{
			params = *j;
			LLRenderPass::applyModelMatrix(*params);
			gGL.diffuseColor4f(colors[col].mV[0], colors[col].mV[1], colors[col].mV[2], 0.5f);
			params->mVertexBuffer->setBuffer(mask);
			params->mVertexBuffer->drawRange(params->mParticle ? LLRender::POINTS : LLRender::TRIANGLES,
				params->mStart, params->mEnd, params->mCount, params->mOffset);
			col = (col+1)%col_count;
		}
	}
}

void renderOctree(LLSpatialGroup* group)
{
	//render solid object bounding box, color
	//coded by buffer usage and activity
	gGL.setSceneBlendType(LLRender::BT_ADD_WITH_ALPHA);
	LLVector4 col;
	if (group->mBuilt > 0.f)
	{
		group->mBuilt -= 2.f * gFrameIntervalSeconds;
		if (group->mBufferUsage == GL_STATIC_DRAW_ARB)
		{
			col.setVec(1.0f, 0, 0, group->mBuilt*0.5f);
		}
		else 
		{
			col.setVec(0.1f,0.1f,1,0.1f);
			//col.setVec(1.0f, 1.0f, 0, sinf(group->mBuilt*3.14159f)*0.5f);
		}

		if (group->mBufferUsage != GL_STATIC_DRAW_ARB)
		{
			LLGLDepthTest gl_depth(FALSE, FALSE);
			glPolygonMode(GL_FRONT_AND_BACK, GL_LINE);

			gGL.diffuseColor4f(1,0,0,group->mBuilt);
			gGL.flush();
			glLineWidth(5.f);
			drawBoxOutline(group->mObjectBounds[0], group->mObjectBounds[1]);
			gGL.flush();
			glLineWidth(1.f);
			gGL.flush();
			for (LLSpatialGroup::element_iter i = group->getData().begin(); i != group->getData().end(); ++i)
			{
				LLDrawable* drawable = *i;
				if (!group->mSpatialPartition->isBridge())
				{
					gGL.pushMatrix();
					LLVector3 trans = drawable->getRegion()->getOriginAgent();
					gGL.translatef(trans.mV[0], trans.mV[1], trans.mV[2]);
				}
				
				for (S32 j = 0; j < drawable->getNumFaces(); j++)
				{
					LLFace* face = drawable->getFace(j);
					if (face && face->getVertexBuffer())
					{
						if (gFrameTimeSeconds - face->mLastUpdateTime < 0.5f)
						{
							gGL.diffuseColor4f(0, 1, 0, group->mBuilt);
						}
						else if (gFrameTimeSeconds - face->mLastMoveTime < 0.5f)
						{
							gGL.diffuseColor4f(1, 0, 0, group->mBuilt);
						}
						else
						{
							continue;
						}

						face->getVertexBuffer()->setBuffer(LLVertexBuffer::MAP_VERTEX);
						//drawBox((face->mExtents[0] + face->mExtents[1])*0.5f,
						//		(face->mExtents[1]-face->mExtents[0])*0.5f);
						face->getVertexBuffer()->draw(LLRender::TRIANGLES, face->getIndicesCount(), face->getIndicesStart());
					}
				}

				if (!group->mSpatialPartition->isBridge())
				{
					gGL.popMatrix();
				}
			}
			glPolygonMode(GL_FRONT_AND_BACK, GL_FILL);
			gGL.diffuseColor4f(1,1,1,1);
		}
	}
	else
	{
		if (group->mBufferUsage == GL_STATIC_DRAW_ARB && !group->getData().empty() 
			&& group->mSpatialPartition->mRenderByGroup)
		{
			col.setVec(0.8f, 0.4f, 0.1f, 0.1f);
		}
		else
		{
			col.setVec(0.1f, 0.1f, 1.f, 0.1f);
		}
	}

	gGL.diffuseColor4fv(col.mV);
	LLVector4a fudge;
	fudge.splat(0.001f);
	LLVector4a size = group->mObjectBounds[1];
	size.mul(1.01f);
	size.add(fudge);

	//{
	//	LLGLDepthTest depth(GL_TRUE, GL_FALSE);
	//	drawBox(group->mObjectBounds[0], fudge);
	//}
	
	gGL.setSceneBlendType(LLRender::BT_ALPHA);

	//if (group->mBuilt <= 0.f)
	{
		//draw opaque outline
		//gGL.diffuseColor4f(col.mV[0], col.mV[1], col.mV[2], 1.f);
		//drawBoxOutline(group->mObjectBounds[0], group->mObjectBounds[1]);

		gGL.diffuseColor4f(0,1,1,1);
		drawBoxOutline(group->mBounds[0],group->mBounds[1]);
		
		//draw bounding box for draw info
		/*if (group->mSpatialPartition->mRenderByGroup)
		{
			gGL.diffuseColor4f(1.0f, 0.75f, 0.25f, 0.6f);
			for (LLSpatialGroup::draw_map_t::iterator i = group->mDrawMap.begin(); i != group->mDrawMap.end(); ++i)
			{
				for (LLSpatialGroup::drawmap_elem_t::iterator j = i->second.begin(); j != i->second.end(); ++j)
				{
					LLDrawInfo* draw_info = *j;
					LLVector4a center;
					center.setAdd(draw_info->mExtents[1], draw_info->mExtents[0]);
					center.mul(0.5f);
					LLVector4a size;
					size.setSub(draw_info->mExtents[1], draw_info->mExtents[0]);
					size.mul(0.5f);
					drawBoxOutline(center, size);
				}
			}
		}*/
	}
	
//	LLSpatialGroup::OctreeNode* node = group->mOctreeNode;
//	gGL.diffuseColor4f(0,1,0,1);
//	drawBoxOutline(LLVector3(node->getCenter()), LLVector3(node->getSize()));
}

void renderVisibility(LLSpatialGroup* group, LLCamera* camera)
{
	LLGLEnable blend(GL_BLEND);
	gGL.setSceneBlendType(LLRender::BT_ALPHA);
	LLGLEnable cull(GL_CULL_FACE);
	glPolygonMode(GL_FRONT_AND_BACK, GL_LINE);

	BOOL render_objects = (!LLPipeline::sUseOcclusion || !group->isOcclusionState(LLSpatialGroup::OCCLUDED)) && group->isVisible() &&
							!group->getData().empty();

	if (render_objects)
	{
		LLGLDepthTest depth_under(GL_TRUE, GL_FALSE, GL_GREATER);
		gGL.diffuseColor4f(0, 0.5f, 0, 0.5f);
		gGL.diffuseColor4f(0, 0.5f, 0, 0.5f);
		pushBufferVerts(group, LLVertexBuffer::MAP_VERTEX);
	}

	{
		LLGLDepthTest depth_over(GL_TRUE, GL_FALSE, GL_LEQUAL);

		if (render_objects)
		{
			gGL.diffuseColor4f(0.f, 0.5f, 0.f,1.f);
			gGL.diffuseColor4f(0.f, 0.5f, 0.f, 1.f);
			pushBufferVerts(group, LLVertexBuffer::MAP_VERTEX);
		}

		glPolygonMode(GL_FRONT_AND_BACK, GL_FILL);

		if (render_objects)
		{
			gGL.diffuseColor4f(0.f, 0.75f, 0.f,0.5f);
			gGL.diffuseColor4f(0.f, 0.75f, 0.f, 0.5f);
			pushBufferVerts(group, LLVertexBuffer::MAP_VERTEX);
		}
	}
}

void renderCrossHairs(LLVector3 position, F32 size, LLColor4 color)
{
	gGL.diffuseColor4fv(color.mV);
	gGL.begin(LLRender::LINES);
	{
		gGL.vertex3fv((position - LLVector3(size, 0.f, 0.f)).mV);
		gGL.vertex3fv((position + LLVector3(size, 0.f, 0.f)).mV);
		gGL.vertex3fv((position - LLVector3(0.f, size, 0.f)).mV);
		gGL.vertex3fv((position + LLVector3(0.f, size, 0.f)).mV);
		gGL.vertex3fv((position - LLVector3(0.f, 0.f, size)).mV);
		gGL.vertex3fv((position + LLVector3(0.f, 0.f, size)).mV);
	}
	gGL.end();
}

void renderUpdateType(LLDrawable* drawablep)
{
	LLViewerObject* vobj = drawablep->getVObj();
	if (!vobj || OUT_UNKNOWN == vobj->getLastUpdateType())
	{
		return;
	}
	LLGLEnable blend(GL_BLEND);
	switch (vobj->getLastUpdateType())
	{
	case OUT_FULL:
		gGL.diffuseColor4f(0,1,0,0.5f);
		break;
	case OUT_TERSE_IMPROVED:
		gGL.diffuseColor4f(0,1,1,0.5f);
		break;
	case OUT_FULL_COMPRESSED:
		if (vobj->getLastUpdateCached())
		{
			gGL.diffuseColor4f(1,0,0,0.5f);
		}
		else
		{
			gGL.diffuseColor4f(1,1,0,0.5f);
		}
		break;
	case OUT_FULL_CACHED:
		gGL.diffuseColor4f(0,0,1,0.5f);
		break;
	default:
		llwarns << "Unknown update_type " << vobj->getLastUpdateType() << llendl;
		break;
	};
	S32 num_faces = drawablep->getNumFaces();
	if (num_faces)
	{
		for (S32 i = 0; i < num_faces; ++i)
		{
			pushVerts(drawablep->getFace(i), LLVertexBuffer::MAP_VERTEX);
		}
	}
}

void renderComplexityDisplay(LLDrawable* drawablep)
{
	LLViewerObject* vobj = drawablep->getVObj();
	if (!vobj)
	{
		return;
	}

	LLVOVolume *voVol = dynamic_cast<LLVOVolume*>(vobj);

	if (!voVol)
	{
		return;
	}

	if (!voVol->isRoot())
	{
		return;
	}

	LLVOVolume::texture_cost_t textures;
	F32 cost = (F32) voVol->getRenderCost(textures);

	// add any child volumes
	LLViewerObject::const_child_list_t children = voVol->getChildren();
	for (LLViewerObject::const_child_list_t::const_iterator iter = children.begin(); iter != children.end(); ++iter)
	{
		const LLViewerObject *child = *iter;
		const LLVOVolume *child_volume = dynamic_cast<const LLVOVolume*>(child);
		if (child_volume)
		{
			cost += child_volume->getRenderCost(textures);
		}
	}

	// add texture cost
	for (LLVOVolume::texture_cost_t::iterator iter = textures.begin(); iter != textures.end(); ++iter)
	{
		// add the cost of each individual texture in the linkset
		cost += iter->second;
	}

	F32 cost_max = (F32) LLVOVolume::getRenderComplexityMax();



	// allow user to set a static color scale
	if (gSavedSettings.getS32("RenderComplexityStaticMax") > 0)
	{
		cost_max = gSavedSettings.getS32("RenderComplexityStaticMax");
	}

	F32 cost_ratio = cost / cost_max;
	
	// cap cost ratio at 1.0f in case cost_max is at a low threshold
	cost_ratio = cost_ratio > 1.0f ? 1.0f : cost_ratio;
	
	LLGLEnable blend(GL_BLEND);

	LLColor4 color;
	const LLColor4 color_min = gSavedSettings.getColor4("RenderComplexityColorMin");
	const LLColor4 color_mid = gSavedSettings.getColor4("RenderComplexityColorMid");
	const LLColor4 color_max = gSavedSettings.getColor4("RenderComplexityColorMax");

	if (cost_ratio < 0.5f)
	{
		color = color_min * (1 - cost_ratio * 2) + color_mid * (cost_ratio * 2);
	}
	else
	{
		color = color_mid * (1 - (cost_ratio - 0.5) * 2) + color_max * ((cost_ratio - 0.5) * 2);
	}

	LLSD color_val = color.getValue();

	// don't highlight objects below the threshold
	if (cost > gSavedSettings.getS32("RenderComplexityThreshold"))
	{
		glColor4f(color[0],color[1],color[2],0.5f);


		S32 num_faces = drawablep->getNumFaces();
		if (num_faces)
		{
			for (S32 i = 0; i < num_faces; ++i)
			{
				pushVerts(drawablep->getFace(i), LLVertexBuffer::MAP_VERTEX);
			}
		}
		LLViewerObject::const_child_list_t children = voVol->getChildren();
		for (LLViewerObject::const_child_list_t::const_iterator iter = children.begin(); iter != children.end(); ++iter)
		{
			const LLViewerObject *child = *iter;
			if (child)
			{
				num_faces = child->getNumFaces();
				if (num_faces)
				{
					for (S32 i = 0; i < num_faces; ++i)
					{
						pushVerts(child->mDrawable->getFace(i), LLVertexBuffer::MAP_VERTEX);
					}
				}
			}
		}
	}
	
	voVol->setDebugText(llformat("%4.0f", cost));	
}

void renderBoundingBox(LLDrawable* drawable, BOOL set_color = TRUE)
{
	if (set_color)
	{
		if (drawable->isSpatialBridge())
		{
			gGL.diffuseColor4f(1,0.5f,0,1);
		}
		else if (drawable->getVOVolume())
		{
			if (drawable->isRoot())
			{
				gGL.diffuseColor4f(1,1,0,1);
			}
			else
			{
				gGL.diffuseColor4f(0,1,0,1);
			}
		}
		else if (drawable->getVObj())
		{
			switch (drawable->getVObj()->getPCode())
			{
				case LLViewerObject::LL_VO_SURFACE_PATCH:
						gGL.diffuseColor4f(0,1,1,1);
						break;
				case LLViewerObject::LL_VO_CLOUDS:
						// no longer used
						break;
				case LLViewerObject::LL_VO_PART_GROUP:
				case LLViewerObject::LL_VO_HUD_PART_GROUP:
						gGL.diffuseColor4f(0,0,1,1);
						break;
				case LLViewerObject::LL_VO_VOID_WATER:
				case LLViewerObject::LL_VO_WATER:
						gGL.diffuseColor4f(0,0.5f,1,1);
						break;
				case LL_PCODE_LEGACY_TREE:
						gGL.diffuseColor4f(0,0.5f,0,1);
						break;
				default:
						gGL.diffuseColor4f(1,0,1,1);
						break;
			}
		}
		else 
		{
			gGL.diffuseColor4f(1,0,0,1);
		}
	}

	const LLVector4a* ext;
	LLVector4a pos, size;

	//render face bounding boxes
	for (S32 i = 0; i < drawable->getNumFaces(); i++)
	{
		LLFace* facep = drawable->getFace(i);
		if (facep)
		{
			ext = facep->mExtents;

			pos.setAdd(ext[0], ext[1]);
			pos.mul(0.5f);
			size.setSub(ext[1], ext[0]);
			size.mul(0.5f);
		
			drawBoxOutline(pos,size);
		}
	}

	//render drawable bounding box
	ext = drawable->getSpatialExtents();

	pos.setAdd(ext[0], ext[1]);
	pos.mul(0.5f);
	size.setSub(ext[1], ext[0]);
	size.mul(0.5f);
	
	LLViewerObject* vobj = drawable->getVObj();
	if (vobj && vobj->onActiveList())
	{
		gGL.flush();
		glLineWidth(llmax(4.f*sinf(gFrameTimeSeconds*2.f)+1.f, 1.f));
		//glLineWidth(4.f*(sinf(gFrameTimeSeconds*2.f)*0.25f+0.75f));
		stop_glerror();
		drawBoxOutline(pos,size);
		gGL.flush();
		glLineWidth(1.f);
	}
	else
	{
		drawBoxOutline(pos,size);
	}
}

void renderNormals(LLDrawable* drawablep)
{
	LLVertexBuffer::unbind();

	LLVOVolume* vol = drawablep->getVOVolume();
	if (vol)
	{
		LLVolume* volume = vol->getVolume();
		gGL.pushMatrix();
		gGL.multMatrix((F32*) vol->getRelativeXform().mMatrix);
		
		gGL.getTexUnit(0)->unbind(LLTexUnit::TT_TEXTURE);

		LLVector4a scale(gSavedSettings.getF32("RenderDebugNormalScale"));

		for (S32 i = 0; i < volume->getNumVolumeFaces(); ++i)
		{
			const LLVolumeFace& face = volume->getVolumeFace(i);

			for (S32 j = 0; j < face.mNumVertices; ++j)
			{
				gGL.begin(LLRender::LINES);
				LLVector4a n,p;
				
				n.setMul(face.mNormals[j], scale);
				p.setAdd(face.mPositions[j], n);
				
				gGL.diffuseColor4f(1,1,1,1);
				gGL.vertex3fv(face.mPositions[j].getF32ptr());
				gGL.vertex3fv(p.getF32ptr());
				
				if (face.mBinormals)
				{
					n.setMul(face.mBinormals[j], scale);
					p.setAdd(face.mPositions[j], n);
				
					gGL.diffuseColor4f(0,1,1,1);
					gGL.vertex3fv(face.mPositions[j].getF32ptr());
					gGL.vertex3fv(p.getF32ptr());
				}	
				gGL.end();
			}
		}

		gGL.popMatrix();
	}
}

S32 get_physics_detail(const LLVolumeParams& volume_params, const LLVector3& scale)
{
	const S32 DEFAULT_DETAIL = 1;
	const F32 LARGE_THRESHOLD = 5.f;
	const F32 MEGA_THRESHOLD = 25.f;

	S32 detail = DEFAULT_DETAIL;
	F32 avg_scale = (scale[0]+scale[1]+scale[2])/3.f;

	if (avg_scale > LARGE_THRESHOLD)
	{
		detail += 1;
		if (avg_scale > MEGA_THRESHOLD)
		{
			detail += 1;
		}
	}

	return detail;
}

void renderMeshBaseHull(LLVOVolume* volume, U32 data_mask, LLColor4& color, LLColor4& line_color)
{
	LLUUID mesh_id = volume->getVolume()->getParams().getSculptID();
	LLModel::Decomposition* decomp = gMeshRepo.getDecomposition(mesh_id);

	const LLVector3 center(0,0,0);
	const LLVector3 size(0.25f,0.25f,0.25f);

	if (decomp)
	{		
		if (!decomp->mBaseHullMesh.empty())
		{
			gGL.diffuseColor4fv(color.mV);
			LLVertexBuffer::drawArrays(LLRender::TRIANGLES, decomp->mBaseHullMesh.mPositions, decomp->mBaseHullMesh.mNormals);
		}
		else
		{
			gMeshRepo.buildPhysicsMesh(*decomp);
			gGL.diffuseColor4f(0,1,1,1);
			drawBoxOutline(center, size);
		}

	}
	else
	{
		gGL.diffuseColor3f(1,0,1);
		drawBoxOutline(center, size);
	}
}

void render_hull(LLModel::PhysicsMesh& mesh, const LLColor4& color, const LLColor4& line_color)
{
	gGL.diffuseColor4fv(color.mV);
	LLVertexBuffer::drawArrays(LLRender::TRIANGLES, mesh.mPositions, mesh.mNormals);
	LLGLEnable offset(GL_POLYGON_OFFSET_LINE);
	glPolygonMode(GL_FRONT_AND_BACK, GL_LINE);
	glPolygonOffset(3.f, 3.f);
	glLineWidth(3.f);
	gGL.diffuseColor4fv(line_color.mV);
	LLVertexBuffer::drawArrays(LLRender::TRIANGLES, mesh.mPositions, mesh.mNormals);
	glLineWidth(1.f);
	glPolygonMode(GL_FRONT_AND_BACK, GL_FILL);
}

void renderPhysicsShape(LLDrawable* drawable, LLVOVolume* volume)
{
	U8 physics_type = volume->getPhysicsShapeType();

	if (physics_type == LLViewerObject::PHYSICS_SHAPE_NONE || volume->isFlexible())
	{
		return;
	}

	//not allowed to return at this point without rendering *something*

	F32 threshold = gSavedSettings.getF32("ObjectCostHighThreshold");
	F32 cost = volume->getObjectCost();

	LLColor4 low = gSavedSettings.getColor4("ObjectCostLowColor");
	LLColor4 mid = gSavedSettings.getColor4("ObjectCostMidColor");
	LLColor4 high = gSavedSettings.getColor4("ObjectCostHighColor");

	F32 normalizedCost = 1.f - exp( -(cost / threshold) );

	LLColor4 color;
	if ( normalizedCost <= 0.5f )
	{
		color = lerp( low, mid, 2.f * normalizedCost );
	}
	else
	{
		color = lerp( mid, high, 2.f * ( normalizedCost - 0.5f ) );
	}

	LLColor4 line_color = color*0.5f;

	U32 data_mask = LLVertexBuffer::MAP_VERTEX;

	LLVolumeParams volume_params = volume->getVolume()->getParams();

	LLPhysicsVolumeParams physics_params(volume_params, 
		physics_type == LLViewerObject::PHYSICS_SHAPE_CONVEX_HULL); 

	LLPhysicsShapeBuilderUtil::PhysicsShapeSpecification physics_spec;
	LLPhysicsShapeBuilderUtil::determinePhysicsShape(physics_params, volume->getScale(), physics_spec);

	U32 type = physics_spec.getType();

	LLVector3 center(0,0,0);
	LLVector3 size(0.25f,0.25f,0.25f);

	gGL.pushMatrix();
	gGL.multMatrix((F32*) volume->getRelativeXform().mMatrix);
		
	if (type == LLPhysicsShapeBuilderUtil::PhysicsShapeSpecification::USER_MESH)
	{
		LLUUID mesh_id = volume->getVolume()->getParams().getSculptID();
		LLModel::Decomposition* decomp = gMeshRepo.getDecomposition(mesh_id);
			
		if (decomp)
		{ //render a physics based mesh
			
			gGL.getTexUnit(0)->unbind(LLTexUnit::TT_TEXTURE);

			if (!decomp->mHull.empty())
			{ //decomposition exists, use that

				if (decomp->mMesh.empty())
				{
					gMeshRepo.buildPhysicsMesh(*decomp);
				}

				for (U32 i = 0; i < decomp->mMesh.size(); ++i)
				{		
					render_hull(decomp->mMesh[i], color, line_color);
				}
			}
			else if (!decomp->mPhysicsShapeMesh.empty())
			{ 
				//decomp has physics mesh, render that mesh
				gGL.diffuseColor4fv(color.mV);
				LLVertexBuffer::drawArrays(LLRender::TRIANGLES, decomp->mPhysicsShapeMesh.mPositions, decomp->mPhysicsShapeMesh.mNormals);
								
				glPolygonMode(GL_FRONT_AND_BACK, GL_LINE);
				gGL.diffuseColor4fv(line_color.mV);
				LLVertexBuffer::drawArrays(LLRender::TRIANGLES, decomp->mPhysicsShapeMesh.mPositions, decomp->mPhysicsShapeMesh.mNormals);
				glPolygonMode(GL_FRONT_AND_BACK, GL_FILL);
			}
			else
			{ //no mesh or decomposition, render base hull
				renderMeshBaseHull(volume, data_mask, color, line_color);

				if (decomp->mPhysicsShapeMesh.empty())
				{
					//attempt to fetch physics shape mesh if available
					gMeshRepo.fetchPhysicsShape(mesh_id);
				}
			}
		}
		else
		{	
			gGL.diffuseColor3f(1,1,0);
			drawBoxOutline(center, size);
		}
	}
	else if (type == LLPhysicsShapeBuilderUtil::PhysicsShapeSpecification::USER_CONVEX ||
		type == LLPhysicsShapeBuilderUtil::PhysicsShapeSpecification::PRIM_CONVEX)
	{
		if (volume->isMesh())
		{
			renderMeshBaseHull(volume, data_mask, color, line_color);
		}
		else
		{
			LLVolumeParams volume_params = volume->getVolume()->getParams();
			S32 detail = get_physics_detail(volume_params, volume->getScale());
			LLVolume* phys_volume = LLPrimitive::sVolumeManager->refVolume(volume_params, detail);

			if (!phys_volume->mHullPoints)
			{ //build convex hull
				std::vector<LLVector3> pos;
				std::vector<U16> index;

				S32 index_offset = 0;

				for (S32 i = 0; i < phys_volume->getNumVolumeFaces(); ++i)
				{
					const LLVolumeFace& face = phys_volume->getVolumeFace(i);
					if (index_offset + face.mNumVertices > 65535)
					{
						continue;
					}

					for (S32 j = 0; j < face.mNumVertices; ++j)
					{
						pos.push_back(LLVector3(face.mPositions[j].getF32ptr()));
					}

					for (S32 j = 0; j < face.mNumIndices; ++j)
					{
						index.push_back(face.mIndices[j]+index_offset);
					}

					index_offset += face.mNumVertices;
				}

				if (!pos.empty() && !index.empty() && LLConvexDecomposition::getInstance() ) // ND: FIRE-3427
				{
					LLCDMeshData mesh;
					mesh.mIndexBase = &index[0];
					mesh.mVertexBase = pos[0].mV;
					mesh.mNumVertices = pos.size();
					mesh.mVertexStrideBytes = 12;
					mesh.mIndexStrideBytes = 6;
					mesh.mIndexType = LLCDMeshData::INT_16;

					mesh.mNumTriangles = index.size()/3;
					
					LLCDMeshData res;

					LLConvexDecomposition::getInstance()->generateSingleHullMeshFromMesh( &mesh, &res );

					//copy res into phys_volume
					phys_volume->mHullPoints = (LLVector4a*) ll_aligned_malloc_16(sizeof(LLVector4a)*res.mNumVertices);
					phys_volume->mNumHullPoints = res.mNumVertices;

					S32 idx_size = (res.mNumTriangles*3*2+0xF) & ~0xF;
					phys_volume->mHullIndices = (U16*) ll_aligned_malloc_16(idx_size);
					phys_volume->mNumHullIndices = res.mNumTriangles*3;

					const F32* v = res.mVertexBase;

					for (S32 i = 0; i < res.mNumVertices; ++i)
					{
						F32* p = (F32*) ((U8*)v+i*res.mVertexStrideBytes);
						phys_volume->mHullPoints[i].load3(p);
					}

					if (res.mIndexType == LLCDMeshData::INT_16)
					{
						for (S32 i = 0; i < res.mNumTriangles; ++i)
						{
							U16* idx = (U16*) (((U8*)res.mIndexBase)+i*res.mIndexStrideBytes);

							phys_volume->mHullIndices[i*3+0] = idx[0];
							phys_volume->mHullIndices[i*3+1] = idx[1];
							phys_volume->mHullIndices[i*3+2] = idx[2];
						}
					}
					else
					{
						for (S32 i = 0; i < res.mNumTriangles; ++i)
						{
							U32* idx = (U32*) (((U8*)res.mIndexBase)+i*res.mIndexStrideBytes);

							phys_volume->mHullIndices[i*3+0] = (U16) idx[0];
							phys_volume->mHullIndices[i*3+1] = (U16) idx[1];
							phys_volume->mHullIndices[i*3+2] = (U16) idx[2];
						}
					}
				}
			}

			if (phys_volume->mHullPoints)
			{
				//render hull
			
				glPolygonMode(GL_FRONT_AND_BACK, GL_LINE);
				
				gGL.diffuseColor4fv(line_color.mV);
				LLVertexBuffer::unbind();

				llassert(!LLGLSLShader::sNoFixedFunction || LLGLSLShader::sCurBoundShader != 0);
							
				LLVertexBuffer::drawElements(LLRender::TRIANGLES, phys_volume->mHullPoints, NULL, phys_volume->mNumHullIndices, phys_volume->mHullIndices);
				
				gGL.diffuseColor4fv(color.mV);
				glPolygonMode(GL_FRONT_AND_BACK, GL_FILL);
				LLVertexBuffer::drawElements(LLRender::TRIANGLES, phys_volume->mHullPoints, NULL, phys_volume->mNumHullIndices, phys_volume->mHullIndices);
				
			}
			else
			{
				gGL.diffuseColor4f(1,0,1,1);
				drawBoxOutline(center, size);
			}

			LLPrimitive::sVolumeManager->unrefVolume(phys_volume);
		}
	}
	else if (type == LLPhysicsShapeBuilderUtil::PhysicsShapeSpecification::BOX)
	{
		LLVector3 center = physics_spec.getCenter();
		LLVector3 scale = physics_spec.getScale();
		LLVector3 vscale = volume->getScale()*2.f;
		scale.set(scale[0]/vscale[0], scale[1]/vscale[1], scale[2]/vscale[2]);
		
		gGL.diffuseColor4fv(color.mV);
		drawBox(center, scale);
	}
	else if	(type == LLPhysicsShapeBuilderUtil::PhysicsShapeSpecification::SPHERE)
	{
		/*LLVolumeParams volume_params;
		volume_params.setType( LL_PCODE_PROFILE_CIRCLE_HALF, LL_PCODE_PATH_CIRCLE );
		volume_params.setBeginAndEndS( 0.f, 1.f );
		volume_params.setBeginAndEndT( 0.f, 1.f );
		volume_params.setRatio	( 1, 1 );
		volume_params.setShear	( 0, 0 );
		LLVolume* sphere = LLPrimitive::sVolumeManager->refVolume(volume_params, 3);
		
		gGL.diffuseColor4fv(color.mV);
		pushVerts(sphere);
		LLPrimitive::sVolumeManager->unrefVolume(sphere);*/
	}
	else if (type == LLPhysicsShapeBuilderUtil::PhysicsShapeSpecification::CYLINDER)
	{
		LLVolumeParams volume_params;
		volume_params.setType( LL_PCODE_PROFILE_CIRCLE, LL_PCODE_PATH_LINE );
		volume_params.setBeginAndEndS( 0.f, 1.f );
		volume_params.setBeginAndEndT( 0.f, 1.f );
		volume_params.setRatio	( 1, 1 );
		volume_params.setShear	( 0, 0 );
		LLVolume* cylinder = LLPrimitive::sVolumeManager->refVolume(volume_params, 3);
		
		gGL.diffuseColor4fv(color.mV);
		pushVerts(cylinder);
		LLPrimitive::sVolumeManager->unrefVolume(cylinder);
	}
	else if (type == LLPhysicsShapeBuilderUtil::PhysicsShapeSpecification::PRIM_MESH)
	{
		LLVolumeParams volume_params = volume->getVolume()->getParams();
		S32 detail = get_physics_detail(volume_params, volume->getScale());

		LLVolume* phys_volume = LLPrimitive::sVolumeManager->refVolume(volume_params, detail);
		glPolygonMode(GL_FRONT_AND_BACK, GL_LINE);
		
		gGL.diffuseColor4fv(line_color.mV);
		pushVerts(phys_volume);
		
		gGL.diffuseColor4fv(color.mV);
		glPolygonMode(GL_FRONT_AND_BACK, GL_FILL);
		pushVerts(phys_volume);
		LLPrimitive::sVolumeManager->unrefVolume(phys_volume);
	}
	else if (type == LLPhysicsShapeBuilderUtil::PhysicsShapeSpecification::PRIM_CONVEX)
	{
		LLVolumeParams volume_params = volume->getVolume()->getParams();
		S32 detail = get_physics_detail(volume_params, volume->getScale());

		LLVolume* phys_volume = LLPrimitive::sVolumeManager->refVolume(volume_params, detail);

		if (phys_volume->mHullPoints && phys_volume->mHullIndices)
		{
			glPolygonMode(GL_FRONT_AND_BACK, GL_LINE);
			llassert(!LLGLSLShader::sNoFixedFunction || LLGLSLShader::sCurBoundShader != 0);
			LLVertexBuffer::unbind();
			glVertexPointer(3, GL_FLOAT, 16, phys_volume->mHullPoints);
			gGL.diffuseColor4fv(line_color.mV);
			gGL.syncMatrices();
			glDrawElements(GL_TRIANGLES, phys_volume->mNumHullIndices, GL_UNSIGNED_SHORT, phys_volume->mHullIndices);
			
			gGL.diffuseColor4fv(color.mV);
			glPolygonMode(GL_FRONT_AND_BACK, GL_FILL);
			glDrawElements(GL_TRIANGLES, phys_volume->mNumHullIndices, GL_UNSIGNED_SHORT, phys_volume->mHullIndices);			
		}
		else
		{
			gGL.diffuseColor3f(1,0,1);
			drawBoxOutline(center, size);
			gMeshRepo.buildHull(volume_params, detail);
		}
		LLPrimitive::sVolumeManager->unrefVolume(phys_volume);
	}
	else if (type == LLPhysicsShapeBuilderUtil::PhysicsShapeSpecification::SCULPT)
	{
		//TODO: implement sculpted prim physics display
	}
	else 
	{
		llerrs << "Unhandled type" << llendl;
	}

	gGL.popMatrix();
}

void renderPhysicsShapes(LLSpatialGroup* group)
{
	for (LLSpatialGroup::OctreeNode::const_element_iter i = group->getData().begin(); i != group->getData().end(); ++i)
	{
		LLDrawable* drawable = *i;
		LLVOVolume* volume = drawable->getVOVolume();
		if (volume && !volume->isAttachment() && volume->getPhysicsShapeType() != LLViewerObject::PHYSICS_SHAPE_NONE )
		{
			if (!group->mSpatialPartition->isBridge())
			{
				gGL.pushMatrix();
				LLVector3 trans = drawable->getRegion()->getOriginAgent();
				gGL.translatef(trans.mV[0], trans.mV[1], trans.mV[2]);
				renderPhysicsShape(drawable, volume);
				gGL.popMatrix();
			}
			else
			{
				renderPhysicsShape(drawable, volume);
			}
		}
		else
		{
			LLViewerObject* object = drawable->getVObj();
			if (object && object->getPCode() == LLViewerObject::LL_VO_SURFACE_PATCH)
			{
				//push face vertices for terrain
				for (S32 i = 0; i < drawable->getNumFaces(); ++i)
				{
					LLFace* face = drawable->getFace(i);
					if (face)
					{
						LLVertexBuffer* buff = face->getVertexBuffer();
						if (buff)
						{
							glPolygonMode(GL_FRONT_AND_BACK, GL_LINE);

							buff->setBuffer(LLVertexBuffer::MAP_VERTEX);
							gGL.diffuseColor3f(0.2f, 0.5f, 0.3f);
							buff->draw(LLRender::TRIANGLES, buff->getNumIndices(), 0);
									
							gGL.diffuseColor3f(0.2f, 1.f, 0.3f);
							glPolygonMode(GL_FRONT_AND_BACK, GL_FILL);
							buff->draw(LLRender::TRIANGLES, buff->getNumIndices(), 0);
						}
					}
				}
			}
		}
	}
}

void renderTexturePriority(LLDrawable* drawable)
{
	for (int face=0; face<drawable->getNumFaces(); ++face)
	{
		LLFace *facep = drawable->getFace(face);
		
		LLVector4 cold(0,0,0.25f);
		LLVector4 hot(1,0.25f,0.25f);
	
		LLVector4 boost_cold(0,0,0,0);
		LLVector4 boost_hot(0,1,0,1);
		
		LLGLDisable blend(GL_BLEND);
		
		//LLViewerTexture* imagep = facep->getTexture();
		//if (imagep)
		if (facep)
		{
				
			//F32 vsize = imagep->mMaxVirtualSize;
			F32 vsize = facep->getPixelArea();

			if (vsize > sCurMaxTexPriority)
			{
				sCurMaxTexPriority = vsize;
			}
			
			F32 t = vsize/sLastMaxTexPriority;
			
			LLVector4 col = lerp(cold, hot, t);
			gGL.diffuseColor4fv(col.mV);
		}
		//else
		//{
		//	gGL.diffuseColor4f(1,0,1,1);
		//}
		
		LLVector4a center;
		center.setAdd(facep->mExtents[1],facep->mExtents[0]);
		center.mul(0.5f);
		LLVector4a size;
		size.setSub(facep->mExtents[1],facep->mExtents[0]);
		size.mul(0.5f);
		size.add(LLVector4a(0.01f));
		drawBox(center, size);
		
		/*S32 boost = imagep->getBoostLevel();
		if (boost>LLViewerTexture::BOOST_NONE)
		{
			F32 t = (F32) boost / (F32) (LLViewerTexture::BOOST_MAX_LEVEL-1);
			LLVector4 col = lerp(boost_cold, boost_hot, t);
			LLGLEnable blend_on(GL_BLEND);
			gGL.blendFunc(GL_SRC_ALPHA, GL_ONE);
			gGL.diffuseColor4fv(col.mV);
			drawBox(center, size);
			gGL.blendFunc(GL_SRC_ALPHA, GL_ONE_MINUS_SRC_ALPHA);
		}*/
	}
}

void renderPoints(LLDrawable* drawablep)
{
	LLGLDepthTest depth(GL_FALSE, GL_FALSE);
	if (drawablep->getNumFaces())
	{
		gGL.begin(LLRender::POINTS);
		gGL.diffuseColor3f(1,1,1);
		for (S32 i = 0; i < drawablep->getNumFaces(); i++)
		{
			LLFace * face = drawablep->getFace(i);
			if (face)
			{
				gGL.vertex3fv(face->mCenterLocal.mV);
			}
		}
		gGL.end();
	}
}

void renderTextureAnim(LLDrawInfo* params)
{
	if (!params->mTextureMatrix)
	{
		return;
	}
	
	LLGLEnable blend(GL_BLEND);
	gGL.diffuseColor4f(1,1,0,0.5f);
	pushVerts(params, LLVertexBuffer::MAP_VERTEX);
}

void renderBatchSize(LLDrawInfo* params)
{
	LLGLEnable offset(GL_POLYGON_OFFSET_FILL);
	glPolygonOffset(-1.f, 1.f);
	gGL.diffuseColor4ubv((GLubyte*) &(params->mDebugColor));
	pushVerts(params, LLVertexBuffer::MAP_VERTEX);
}

void renderShadowFrusta(LLDrawInfo* params)
{
	LLGLEnable blend(GL_BLEND);
	gGL.setSceneBlendType(LLRender::BT_ADD);

	LLVector4a center;
	center.setAdd(params->mExtents[1], params->mExtents[0]);
	center.mul(0.5f);
	LLVector4a size;
	size.setSub(params->mExtents[1],params->mExtents[0]);
	size.mul(0.5f);

	if (gPipeline.mShadowCamera[4].AABBInFrustum(center, size))
	{
		gGL.diffuseColor3f(1,0,0);
		pushVerts(params, LLVertexBuffer::MAP_VERTEX);
	}
	if (gPipeline.mShadowCamera[5].AABBInFrustum(center, size))
	{
		gGL.diffuseColor3f(0,1,0);
		pushVerts(params, LLVertexBuffer::MAP_VERTEX);
	}
	if (gPipeline.mShadowCamera[6].AABBInFrustum(center, size))
	{
		gGL.diffuseColor3f(0,0,1);
		pushVerts(params, LLVertexBuffer::MAP_VERTEX);
	}
	if (gPipeline.mShadowCamera[7].AABBInFrustum(center, size))
	{
		gGL.diffuseColor3f(1,0,1);
		pushVerts(params, LLVertexBuffer::MAP_VERTEX);
	}

	gGL.setSceneBlendType(LLRender::BT_ALPHA);
}

void renderTexelDensity(LLDrawable* drawable)
{
	if (LLViewerTexture::sDebugTexelsMode == LLViewerTexture::DEBUG_TEXELS_OFF
		|| LLViewerTexture::sCheckerBoardImagep.isNull())
	{
		return;
	}

	LLGLEnable _(GL_BLEND);
	//gObjectFullbrightProgram.bind();

	LLMatrix4 checkerboard_matrix;
	S32 discard_level = -1;

	for (S32 f = 0; f < drawable->getNumFaces(); f++)
	{
		LLFace* facep = drawable->getFace(f);
		LLVertexBuffer* buffer = facep->getVertexBuffer();
		LLViewerTexture* texturep = facep->getTexture();

		if (texturep == NULL) continue;

		switch(LLViewerTexture::sDebugTexelsMode)
		{
		case LLViewerTexture::DEBUG_TEXELS_CURRENT:
			discard_level = -1;
			break;
		case LLViewerTexture::DEBUG_TEXELS_DESIRED:
			{
				LLViewerFetchedTexture* fetched_texturep = dynamic_cast<LLViewerFetchedTexture*>(texturep);
				discard_level = fetched_texturep ? fetched_texturep->getDesiredDiscardLevel() : -1;
				break;
			}
		default:
		case LLViewerTexture::DEBUG_TEXELS_FULL:
			discard_level = 0;
			break;
		}

		checkerboard_matrix.initScale(LLVector3(texturep->getWidth(discard_level) / 8, texturep->getHeight(discard_level) / 8, 1.f));

		gGL.getTexUnit(0)->bind(LLViewerTexture::sCheckerBoardImagep, TRUE);
		gGL.matrixMode(LLRender::MM_TEXTURE);
		gGL.loadMatrix((GLfloat*)&checkerboard_matrix.mMatrix);

		if (buffer && (facep->getGeomCount() >= 3))
		{
			buffer->setBuffer(LLVertexBuffer::MAP_VERTEX | LLVertexBuffer::MAP_TEXCOORD0);
			U16 start = facep->getGeomStart();
			U16 end = start + facep->getGeomCount()-1;
			U32 count = facep->getIndicesCount();
			U16 offset = facep->getIndicesStart();
			buffer->drawRange(LLRender::TRIANGLES, start, end, count, offset);
		}

		gGL.loadIdentity();
		gGL.matrixMode(LLRender::MM_MODELVIEW);
	}

	//S32 num_textures = llmax(1, (S32)params->mTextureList.size());

	//for (S32 i = 0; i < num_textures; i++)
	//{
	//	LLViewerTexture* texturep = params->mTextureList.empty() ? params->mTexture.get() : params->mTextureList[i].get();
	//	if (texturep == NULL) continue;

	//	LLMatrix4 checkboard_matrix;
	//	S32 discard_level = -1;
	//	switch(LLViewerTexture::sDebugTexelsMode)
	//	{
	//	case LLViewerTexture::DEBUG_TEXELS_CURRENT:
	//		discard_level = -1;
	//		break;
	//	case LLViewerTexture::DEBUG_TEXELS_DESIRED:
	//		{
	//			LLViewerFetchedTexture* fetched_texturep = dynamic_cast<LLViewerFetchedTexture*>(texturep);
	//			discard_level = fetched_texturep ? fetched_texturep->getDesiredDiscardLevel() : -1;
	//			break;
	//		}
	//	default:
	//	case LLViewerTexture::DEBUG_TEXELS_FULL:
	//		discard_level = 0;
	//		break;
	//	}

	//	checkboard_matrix.initScale(LLVector3(texturep->getWidth(discard_level) / 8, texturep->getHeight(discard_level) / 8, 1.f));
	//	gGL.getTexUnit(i)->activate();

	//	glMatrixMode(GL_TEXTURE);
	//	glPushMatrix();
	//	glLoadIdentity();
	//	//gGL.matrixMode(LLRender::MM_TEXTURE);
	//	glLoadMatrixf((GLfloat*) checkboard_matrix.mMatrix);

	//	gGL.getTexUnit(i)->bind(LLViewerTexture::sCheckerBoardImagep, TRUE);

	//	pushVerts(params, LLVertexBuffer::MAP_VERTEX | LLVertexBuffer::MAP_TEXCOORD0 | LLVertexBuffer::MAP_COLOR | LLVertexBuffer::MAP_NORMAL );

	//	glPopMatrix();
	//	glMatrixMode(GL_MODELVIEW);
	//	//gGL.matrixMode(LLRender::MM_MODELVIEW);
	//}
}


void renderLights(LLDrawable* drawablep)
{
	if (!drawablep->isLight())
	{
		return;
	}

	if (drawablep->getNumFaces())
	{
		LLGLEnable blend(GL_BLEND);
		gGL.diffuseColor4f(0,1,1,0.5f);

		for (S32 i = 0; i < drawablep->getNumFaces(); i++)
		{
			LLFace * face = drawablep->getFace(i);
			if (face)
			{
				pushVerts(face, LLVertexBuffer::MAP_VERTEX);
			}
		}

		const LLVector4a* ext = drawablep->getSpatialExtents();

		LLVector4a pos;
		pos.setAdd(ext[0], ext[1]);
		pos.mul(0.5f);
		LLVector4a size;
		size.setSub(ext[1], ext[0]);
		size.mul(0.5f);

		{
			LLGLDepthTest depth(GL_FALSE, GL_TRUE);
			gGL.diffuseColor4f(1,1,1,1);
			drawBoxOutline(pos, size);
		}

		gGL.diffuseColor4f(1,1,0,1);
		F32 rad = drawablep->getVOVolume()->getLightRadius();
		drawBoxOutline(pos, LLVector4a(rad));
	}
}

class LLRenderOctreeRaycast : public LLOctreeTriangleRayIntersect
{
public:
	
	
	LLRenderOctreeRaycast(const LLVector4a& start, const LLVector4a& dir, F32* closest_t)
		: LLOctreeTriangleRayIntersect(start, dir, NULL, closest_t, NULL, NULL, NULL, NULL)
	{

	}

	void visit(const LLOctreeNode<LLVolumeTriangle>* branch)
	{
		LLVolumeOctreeListener* vl = (LLVolumeOctreeListener*) branch->getListener(0);

		LLVector3 center, size;
		
		if (branch->getData().empty())
		{
			gGL.diffuseColor3f(1.f,0.2f,0.f);
			center.set(branch->getCenter().getF32ptr());
			size.set(branch->getSize().getF32ptr());
		}
		else
		{
			gGL.diffuseColor3f(0.75f, 1.f, 0.f);
			center.set(vl->mBounds[0].getF32ptr());
			size.set(vl->mBounds[1].getF32ptr());
		}

		drawBoxOutline(center, size);	
		
		for (U32 i = 0; i < 2; i++)
		{
			LLGLDepthTest depth(GL_TRUE, GL_FALSE, i == 1 ? GL_LEQUAL : GL_GREATER);

			if (i == 1)
			{
				gGL.diffuseColor4f(0,1,1,0.5f);
			}
			else
			{
				gGL.diffuseColor4f(0,0.5f,0.5f, 0.25f);
				drawBoxOutline(center, size);
			}
			
			if (i == 1)
			{
				gGL.flush();
				glLineWidth(3.f);
			}

			gGL.begin(LLRender::TRIANGLES);
			for (LLOctreeNode<LLVolumeTriangle>::const_element_iter iter = branch->getData().begin();
					iter != branch->getData().end();
					++iter)
			{
				const LLVolumeTriangle* tri = *iter;
				
				gGL.vertex3fv(tri->mV[0]->getF32ptr());
				gGL.vertex3fv(tri->mV[1]->getF32ptr());
				gGL.vertex3fv(tri->mV[2]->getF32ptr());
			}	
			gGL.end();

			if (i == 1)
			{
				gGL.flush();
				glLineWidth(1.f);
			}
		}
	}
};

void renderRaycast(LLDrawable* drawablep)
{
	if (drawablep->getNumFaces())
	{
		LLGLEnable blend(GL_BLEND);
		gGL.diffuseColor4f(0,1,1,0.5f);

		if (drawablep->getVOVolume())
		{
			//glPolygonMode(GL_FRONT_AND_BACK, GL_LINE);
			//pushVerts(drawablep->getFace(gDebugRaycastFaceHit), LLVertexBuffer::MAP_VERTEX);
			//glPolygonMode(GL_FRONT_AND_BACK, GL_FILL);

			LLVOVolume* vobj = drawablep->getVOVolume();
			LLVolume* volume = vobj->getVolume();

			bool transform = true;
			if (drawablep->isState(LLDrawable::RIGGED))
			{
				volume = vobj->getRiggedVolume();
				transform = false;
			}

			if (volume)
			{
				LLVector3 trans = drawablep->getRegion()->getOriginAgent();
				
				for (S32 i = 0; i < volume->getNumVolumeFaces(); ++i)
				{
					const LLVolumeFace& face = volume->getVolumeFace(i);
					
					gGL.pushMatrix();
					gGL.translatef(trans.mV[0], trans.mV[1], trans.mV[2]);					
					gGL.multMatrix((F32*) vobj->getRelativeXform().mMatrix);

					LLVector3 start, end;
					if (transform)
					{
						start = vobj->agentPositionToVolume(gDebugRaycastStart);
						end = vobj->agentPositionToVolume(gDebugRaycastEnd);
					}
					else
					{
						start = gDebugRaycastStart;
						end = gDebugRaycastEnd;
					}

					LLVector4a starta, enda;
					starta.load3(start.mV);
					enda.load3(end.mV);
					LLVector4a dir;
					dir.setSub(enda, starta);

					gGL.flush();
					glPolygonMode(GL_FRONT_AND_BACK, GL_LINE);				

					{
						//render face positions
						LLVertexBuffer::unbind();
						gGL.diffuseColor4f(0,1,1,0.5f);
						glVertexPointer(3, GL_FLOAT, sizeof(LLVector4a), face.mPositions);
						gGL.syncMatrices();
						glDrawElements(GL_TRIANGLES, face.mNumIndices, GL_UNSIGNED_SHORT, face.mIndices);
					}
					
					if (!volume->isUnique())
					{
						F32 t = 1.f;

						if (!face.mOctree)
						{
							((LLVolumeFace*) &face)->createOctree(); 
						}

						LLRenderOctreeRaycast render(starta, dir, &t);
					
						render.traverse(face.mOctree);
					}

					gGL.popMatrix();		
					glPolygonMode(GL_FRONT_AND_BACK, GL_FILL);
				}
			}
		}
		else if (drawablep->isAvatar())
		{
			if (drawablep->getVObj() == gDebugRaycastObject)
			{
				LLGLDepthTest depth(GL_FALSE);
				LLVOAvatar* av = (LLVOAvatar*) drawablep->getVObj().get();
				av->renderCollisionVolumes();
			}
		}

		if (drawablep->getVObj() == gDebugRaycastObject)
		{
			// draw intersection point
			gGL.pushMatrix();
			gGL.loadMatrix(gGLModelView);
			LLVector3 translate = gDebugRaycastIntersection;
			gGL.translatef(translate.mV[0], translate.mV[1], translate.mV[2]);
			LLCoordFrame orient;
			orient.lookDir(gDebugRaycastNormal, gDebugRaycastBinormal);
			LLMatrix4 rotation;
			orient.getRotMatrixToParent(rotation);
			gGL.multMatrix((float*)rotation.mMatrix);
			
			gGL.diffuseColor4f(1,0,0,0.5f);
			drawBox(LLVector3(0, 0, 0), LLVector3(0.1f, 0.022f, 0.022f));
			gGL.diffuseColor4f(0,1,0,0.5f);
			drawBox(LLVector3(0, 0, 0), LLVector3(0.021f, 0.1f, 0.021f));
			gGL.diffuseColor4f(0,0,1,0.5f);
			drawBox(LLVector3(0, 0, 0), LLVector3(0.02f, 0.02f, 0.1f));
			gGL.popMatrix();

			// draw bounding box of prim
			const LLVector4a* ext = drawablep->getSpatialExtents();

			LLVector4a pos;
			pos.setAdd(ext[0], ext[1]);
			pos.mul(0.5f);
			LLVector4a size;
			size.setSub(ext[1], ext[0]);
			size.mul(0.5f);

			LLGLDepthTest depth(GL_FALSE, GL_TRUE);
			gGL.diffuseColor4f(0,0.5f,0.5f,1);
			drawBoxOutline(pos, size);		
		}
	}
}


void renderAvatarCollisionVolumes(LLVOAvatar* avatar)
{
	avatar->renderCollisionVolumes();
}

void renderAgentTarget(LLVOAvatar* avatar)
{
	// render these for self only (why, i don't know)
	if (avatar->isSelf())
	{
		renderCrossHairs(avatar->getPositionAgent(), 0.2f, LLColor4(1, 0, 0, 0.8f));
		renderCrossHairs(avatar->mDrawable->getPositionAgent(), 0.2f, LLColor4(1, 0, 0, 0.8f));
		renderCrossHairs(avatar->mRoot.getWorldPosition(), 0.2f, LLColor4(1, 1, 1, 0.8f));
		renderCrossHairs(avatar->mPelvisp->getWorldPosition(), 0.2f, LLColor4(0, 0, 1, 0.8f));
	}
}

class LLOctreeRenderNonOccluded : public LLOctreeTraveler<LLDrawable>
{
public:
	LLCamera* mCamera;
	LLOctreeRenderNonOccluded(LLCamera* camera): mCamera(camera) {}
	
	virtual void traverse(const LLSpatialGroup::OctreeNode* node)
	{
		LLSpatialGroup* group = (LLSpatialGroup*) node->getListener(0);
		
		if (!mCamera || mCamera->AABBInFrustumNoFarClip(group->mBounds[0], group->mBounds[1]))
		{
			node->accept(this);
			stop_glerror();

			for (U32 i = 0; i < node->getChildCount(); i++)
			{
				traverse(node->getChild(i));
				stop_glerror();
			}
			
			//draw tight fit bounding boxes for spatial group
			if (gPipeline.hasRenderDebugMask(LLPipeline::RENDER_DEBUG_OCTREE))
			{	
				group->rebuildGeom();
				group->rebuildMesh();

				renderOctree(group);
				stop_glerror();
			}

			//render visibility wireframe
			if (gPipeline.hasRenderDebugMask(LLPipeline::RENDER_DEBUG_OCCLUSION))
			{
				group->rebuildGeom();
				group->rebuildMesh();

				gGL.flush();
				gGL.pushMatrix();
				gGLLastMatrix = NULL;
				gGL.loadMatrix(gGLModelView);
				renderVisibility(group, mCamera);
				stop_glerror();
				gGLLastMatrix = NULL;
				gGL.popMatrix();
				gGL.diffuseColor4f(1,1,1,1);
			}
		}
	}

	virtual void visit(const LLSpatialGroup::OctreeNode* branch)
	{
		LLSpatialGroup* group = (LLSpatialGroup*) branch->getListener(0);

		if (group->isState(LLSpatialGroup::GEOM_DIRTY) || (mCamera && !mCamera->AABBInFrustumNoFarClip(group->mBounds[0], group->mBounds[1])))
		{
			return;
		}

		LLVector4a nodeCenter = group->mBounds[0];
		LLVector4a octCenter = group->mOctreeNode->getCenter();

		group->rebuildGeom();
		group->rebuildMesh();

		if (gPipeline.hasRenderDebugMask(LLPipeline::RENDER_DEBUG_BBOXES))
		{
			if (!group->getData().empty())
			{
				gGL.diffuseColor3f(0,0,1);
				drawBoxOutline(group->mObjectBounds[0],
								group->mObjectBounds[1]);
			}
		}

		for (LLSpatialGroup::OctreeNode::const_element_iter i = branch->getData().begin(); i != branch->getData().end(); ++i)
		{
			LLDrawable* drawable = *i;
					
			if (gPipeline.hasRenderDebugMask(LLPipeline::RENDER_DEBUG_BBOXES))
			{
				renderBoundingBox(drawable);			
			}

			if (gPipeline.hasRenderDebugMask(LLPipeline::RENDER_DEBUG_NORMALS))
			{
				renderNormals(drawable);
			}
			
			if (gPipeline.hasRenderDebugMask(LLPipeline::RENDER_DEBUG_BUILD_QUEUE))
			{
				if (drawable->isState(LLDrawable::IN_REBUILD_Q2))
				{
					gGL.diffuseColor4f(0.6f, 0.6f, 0.1f, 1.f);
					const LLVector4a* ext = drawable->getSpatialExtents();
					LLVector4a center;
					center.setAdd(ext[0], ext[1]);
					center.mul(0.5f);
					LLVector4a size;
					size.setSub(ext[1], ext[0]);
					size.mul(0.5f);
					drawBoxOutline(center, size);
				}
			}	

			if (drawable->getVOVolume() && gPipeline.hasRenderDebugMask(LLPipeline::RENDER_DEBUG_TEXTURE_PRIORITY))
			{
				renderTexturePriority(drawable);
			}

			if (gPipeline.hasRenderDebugMask(LLPipeline::RENDER_DEBUG_POINTS))
			{
				renderPoints(drawable);
			}

			if (gPipeline.hasRenderDebugMask(LLPipeline::RENDER_DEBUG_LIGHTS))
			{
				renderLights(drawable);
			}

			if (gPipeline.hasRenderDebugMask(LLPipeline::RENDER_DEBUG_RAYCAST))
			{
				renderRaycast(drawable);
			}
			if (gPipeline.hasRenderDebugMask(LLPipeline::RENDER_DEBUG_UPDATE_TYPE))
			{
				renderUpdateType(drawable);
			}
			if(gPipeline.hasRenderDebugMask(LLPipeline::RENDER_DEBUG_RENDER_COMPLEXITY))
			{
				renderComplexityDisplay(drawable);
			}
			if(gPipeline.hasRenderDebugMask(LLPipeline::RENDER_DEBUG_TEXEL_DENSITY))
			{
				renderTexelDensity(drawable);
			}

			LLVOAvatar* avatar = dynamic_cast<LLVOAvatar*>(drawable->getVObj().get());
			
			if (avatar && gPipeline.hasRenderDebugMask(LLPipeline::RENDER_DEBUG_AVATAR_VOLUME))
			{
				renderAvatarCollisionVolumes(avatar);
			}

			if (avatar && gPipeline.hasRenderDebugMask(LLPipeline::RENDER_DEBUG_AGENT_TARGET))
			{
				renderAgentTarget(avatar);
			}
			
			if (gDebugGL)
			{
				for (U32 i = 0; i < drawable->getNumFaces(); ++i)
				{
					LLFace* facep = drawable->getFace(i);
					if (facep)
					{
						U8 index = facep->getTextureIndex();
						if (facep->mDrawInfo)
						{
							if (index < 255)
							{
								if (facep->mDrawInfo->mTextureList.size() <= index)
								{
									llerrs << "Face texture index out of bounds." << llendl;
								}
								else if (facep->mDrawInfo->mTextureList[index] != facep->getTexture())
								{
									llerrs << "Face texture index incorrect." << llendl;
								}
							}
						}
					}
				}
			}
		}
		
		for (LLSpatialGroup::draw_map_t::iterator i = group->mDrawMap.begin(); i != group->mDrawMap.end(); ++i)
		{
			LLSpatialGroup::drawmap_elem_t& draw_vec = i->second;	
			for (LLSpatialGroup::drawmap_elem_t::iterator j = draw_vec.begin(); j != draw_vec.end(); ++j)	
			{
				LLDrawInfo* draw_info = *j;
				if (gPipeline.hasRenderDebugMask(LLPipeline::RENDER_DEBUG_TEXTURE_ANIM))
				{
					renderTextureAnim(draw_info);
				}
				if (gPipeline.hasRenderDebugMask(LLPipeline::RENDER_DEBUG_BATCH_SIZE))
				{
					renderBatchSize(draw_info);
				}
				if (gPipeline.hasRenderDebugMask(LLPipeline::RENDER_DEBUG_SHADOW_FRUSTA))
				{
					renderShadowFrusta(draw_info);
				}
			}
		}
	}
};


class LLOctreeRenderPhysicsShapes : public LLOctreeTraveler<LLDrawable>
{
public:
	LLCamera* mCamera;
	LLOctreeRenderPhysicsShapes(LLCamera* camera): mCamera(camera) {}
	
	virtual void traverse(const LLSpatialGroup::OctreeNode* node)
	{
		LLSpatialGroup* group = (LLSpatialGroup*) node->getListener(0);
		
		if (!mCamera || mCamera->AABBInFrustumNoFarClip(group->mBounds[0], group->mBounds[1]))
		{
			node->accept(this);
			stop_glerror();

			for (U32 i = 0; i < node->getChildCount(); i++)
			{
				traverse(node->getChild(i));
				stop_glerror();
			}
			
			group->rebuildGeom();
			group->rebuildMesh();

			renderPhysicsShapes(group);
		}
	}

	virtual void visit(const LLSpatialGroup::OctreeNode* branch)
	{
		
	}
};

class LLOctreePushBBoxVerts : public LLOctreeTraveler<LLDrawable>
{
public:
	LLCamera* mCamera;
	LLOctreePushBBoxVerts(LLCamera* camera): mCamera(camera) {}
	
	virtual void traverse(const LLSpatialGroup::OctreeNode* node)
	{
		LLSpatialGroup* group = (LLSpatialGroup*) node->getListener(0);
		
		if (!mCamera || mCamera->AABBInFrustum(group->mBounds[0], group->mBounds[1]))
		{
			node->accept(this);

			for (U32 i = 0; i < node->getChildCount(); i++)
			{
				traverse(node->getChild(i));
			}
		}
	}

	virtual void visit(const LLSpatialGroup::OctreeNode* branch)
	{
		LLSpatialGroup* group = (LLSpatialGroup*) branch->getListener(0);

		if (group->isState(LLSpatialGroup::GEOM_DIRTY) || (mCamera && !mCamera->AABBInFrustumNoFarClip(group->mBounds[0], group->mBounds[1])))
		{
			return;
		}

		for (LLSpatialGroup::OctreeNode::const_element_iter i = branch->getData().begin(); i != branch->getData().end(); ++i)
		{
			LLDrawable* drawable = *i;
						
			renderBoundingBox(drawable, FALSE);			
		}
	}
};

void LLSpatialPartition::renderIntersectingBBoxes(LLCamera* camera)
{
	LLOctreePushBBoxVerts pusher(camera);
	pusher.traverse(mOctree);
}

class LLOctreeStateCheck : public LLOctreeTraveler<LLDrawable>
{
public:
	U32 mInheritedMask[LLViewerCamera::NUM_CAMERAS];

	LLOctreeStateCheck()
	{ 
		for (U32 i = 0; i < LLViewerCamera::NUM_CAMERAS; i++)
		{
			mInheritedMask[i] = 0;
		}
	}

	virtual void traverse(const LLSpatialGroup::OctreeNode* node)
	{
		LLSpatialGroup* group = (LLSpatialGroup*) node->getListener(0);
		
		node->accept(this);


		U32 temp[LLViewerCamera::NUM_CAMERAS];

		for (U32 i = 0; i < LLViewerCamera::NUM_CAMERAS; i++)
		{
			temp[i] = mInheritedMask[i];
			mInheritedMask[i] |= group->mOcclusionState[i] & LLSpatialGroup::OCCLUDED; 
		}

		for (U32 i = 0; i < node->getChildCount(); i++)
		{
			traverse(node->getChild(i));
		}

		for (U32 i = 0; i < LLViewerCamera::NUM_CAMERAS; i++)
		{
			mInheritedMask[i] = temp[i];
		}
	}
	

	virtual void visit(const LLOctreeNode<LLDrawable>* state)
	{
		LLSpatialGroup* group = (LLSpatialGroup*) state->getListener(0);

		for (U32 i = 0; i < LLViewerCamera::NUM_CAMERAS; i++)
		{
			if (mInheritedMask[i] && !(group->mOcclusionState[i] & mInheritedMask[i]))
			{
				llerrs << "Spatial group failed inherited mask test." << llendl;
			}
		}

		if (group->isState(LLSpatialGroup::DIRTY))
		{
			assert_parent_state(group, LLSpatialGroup::DIRTY);
		}
	}

	void assert_parent_state(LLSpatialGroup* group, U32 state)
	{
		LLSpatialGroup* parent = group->getParent();
		while (parent)
		{
			if (!parent->isState(state))
			{
				llerrs << "Spatial group failed parent state check." << llendl;
			}
			parent = parent->getParent();
		}
	}	
};


void LLSpatialPartition::renderPhysicsShapes()
{
	LLSpatialBridge* bridge = asBridge();
	LLCamera* camera = LLViewerCamera::getInstance();
	
	if (bridge)
	{
		camera = NULL;
	}

	gGL.flush();
	gGL.getTexUnit(0)->unbind(LLTexUnit::TT_TEXTURE);
	glLineWidth(3.f);
	LLOctreeRenderPhysicsShapes render_physics(camera);
	render_physics.traverse(mOctree);
	gGL.flush();
	glLineWidth(1.f);
}

void LLSpatialPartition::renderDebug()
{
	if (!gPipeline.hasRenderDebugMask(LLPipeline::RENDER_DEBUG_OCTREE |
									  LLPipeline::RENDER_DEBUG_OCCLUSION |
									  LLPipeline::RENDER_DEBUG_LIGHTS |
									  LLPipeline::RENDER_DEBUG_BATCH_SIZE |
									  LLPipeline::RENDER_DEBUG_UPDATE_TYPE |
									  LLPipeline::RENDER_DEBUG_BBOXES |
									  LLPipeline::RENDER_DEBUG_NORMALS |
									  LLPipeline::RENDER_DEBUG_POINTS |
									  LLPipeline::RENDER_DEBUG_TEXTURE_PRIORITY |
									  LLPipeline::RENDER_DEBUG_TEXTURE_ANIM |
									  LLPipeline::RENDER_DEBUG_RAYCAST |
									  LLPipeline::RENDER_DEBUG_AVATAR_VOLUME |
									  LLPipeline::RENDER_DEBUG_AGENT_TARGET |
									  //LLPipeline::RENDER_DEBUG_BUILD_QUEUE |
									  LLPipeline::RENDER_DEBUG_SHADOW_FRUSTA |
									  LLPipeline::RENDER_DEBUG_RENDER_COMPLEXITY |
									  LLPipeline::RENDER_DEBUG_TEXEL_DENSITY)) 
	{
		return;
	}
	
	if (LLGLSLShader::sNoFixedFunction)
	{
		gDebugProgram.bind();
	}

	if (gPipeline.hasRenderDebugMask(LLPipeline::RENDER_DEBUG_TEXTURE_PRIORITY))
	{
		//sLastMaxTexPriority = lerp(sLastMaxTexPriority, sCurMaxTexPriority, gFrameIntervalSeconds);
		sLastMaxTexPriority = (F32) LLViewerCamera::getInstance()->getScreenPixelArea();
		sCurMaxTexPriority = 0.f;
	}

	LLMemType mt(LLMemType::MTYPE_SPACE_PARTITION);
	
	LLGLDisable cullface(GL_CULL_FACE);
	LLGLEnable blend(GL_BLEND);
	gGL.setSceneBlendType(LLRender::BT_ALPHA);
	gGL.getTexUnit(0)->unbind(LLTexUnit::TT_TEXTURE);
	gPipeline.disableLights();

	LLSpatialBridge* bridge = asBridge();
	LLCamera* camera = LLViewerCamera::getInstance();
	
	if (bridge)
	{
		camera = NULL;
	}

	LLOctreeStateCheck checker;
	checker.traverse(mOctree);

	LLOctreeRenderNonOccluded render_debug(camera);
	render_debug.traverse(mOctree);

	if (LLGLSLShader::sNoFixedFunction)
	{
		gDebugProgram.unbind();
	}
}

void LLSpatialGroup::drawObjectBox(LLColor4 col)
{
	gGL.diffuseColor4fv(col.mV);
	LLVector4a size;
	size = mObjectBounds[1];
	size.mul(1.01f);
	size.add(LLVector4a(0.001f));
	drawBox(mObjectBounds[0], size);
}

bool LLSpatialPartition::isHUDPartition() 
{ 
	return mPartitionType == LLViewerRegion::PARTITION_HUD ;
} 

BOOL LLSpatialPartition::isVisible(const LLVector3& v)
{
	if (!LLViewerCamera::getInstance()->sphereInFrustum(v, 4.0f))
	{
		return FALSE;
	}

	return TRUE;
}

class LLOctreeIntersect : public LLSpatialGroup::OctreeTraveler
{
public:
	LLVector3 mStart;
	LLVector3 mEnd;
	S32       *mFaceHit;
	LLVector3 *mIntersection;
	LLVector2 *mTexCoord;
	LLVector3 *mNormal;
	LLVector3 *mBinormal;
	LLDrawable* mHit;
	BOOL mPickTransparent;

	LLOctreeIntersect(LLVector3 start, LLVector3 end, BOOL pick_transparent,
					  S32* face_hit, LLVector3* intersection, LLVector2* tex_coord, LLVector3* normal, LLVector3* binormal)
		: mStart(start),
		  mEnd(end),
		  mFaceHit(face_hit),
		  mIntersection(intersection),
		  mTexCoord(tex_coord),
		  mNormal(normal),
		  mBinormal(binormal),
		  mHit(NULL),
		  mPickTransparent(pick_transparent)
	{
	}
	
	virtual void visit(const LLSpatialGroup::OctreeNode* branch) 
	{	
<<<<<<< HEAD
		// <FS:ND> Tree can change while we are visiting, make sure to restart iteration if the tree changes

		// for (LLSpatialGroup::OctreeNode::const_element_iter i = branch->getDataBegin(); i != branch->getDataEnd(); ++i)
		// {
		// 	check(*i);
		// }

		std::vector< LLPointer< LLDrawable > > vTree;
		extractDrawables( branch, vTree );

		for( std::vector< LLPointer< LLDrawable > >::iterator itr = vTree.begin(); vTree.end() != itr; )
=======
		for (LLSpatialGroup::OctreeNode::const_element_iter i = branch->getData().begin(); i != branch->getData().end(); ++i)
>>>>>>> 46a8d67a
		{
			check( *itr );

			if( !extractDrawables( branch, vTree ) )
				++itr;
			else
				itr = vTree.begin();
		}

		// </FS:ND>
	}

	virtual LLDrawable* check(const LLSpatialGroup::OctreeNode* node)
	{
		node->accept(this);
	
		// <FS:ND> Tree can change while we are visiting, make sure to restart iteration if the tree changes
		std::vector< const LLSpatialGroup::OctreeNode* > vTree;
		extractChildNodes( node, vTree );

		// for (U32 i = 0; i < node->getChildCount(); i++)
		for (U32 i = 0; i < vTree.size(); )
		 // </FS:ND>
		{
			// <FS:ND> Tree can change while we are visiting, make sure to restart iteration if the tree changes

			// const LLSpatialGroup::OctreeNode* child = node->getChild(i);
			const LLSpatialGroup::OctreeNode* child = vTree[i];
			
			// </FS:ND>

			LLVector3 res;

			LLSpatialGroup* group = (LLSpatialGroup*) child->getListener(0);
			
			LLVector4a size;
			LLVector4a center;
			
			size = group->mBounds[1];
			center = group->mBounds[0];
			
			LLVector3 local_start = mStart;
			LLVector3 local_end   = mEnd;

			if (group->mSpatialPartition->isBridge())
			{
				LLMatrix4 local_matrix = group->mSpatialPartition->asBridge()->mDrawable->getRenderMatrix();
				local_matrix.invert();
				
				local_start = mStart * local_matrix;
				local_end   = mEnd   * local_matrix;
			}

			LLVector4a start, end;
			start.load3(local_start.mV);
			end.load3(local_end.mV);

			if (LLLineSegmentBoxIntersect(start, end, center, size))
			{
				check(child);
			}

			// <FS:ND> Tree can change while we are visiting, make sure to restart iteration if the tree changes

			if( !extractChildNodes( node, vTree ) )
				++i;
			else
				i = 0;

			// </FS:ND>
		}	

		return mHit;
	}

	virtual bool check(LLDrawable* drawable)
	{	
		LLVector3 local_start = mStart;
		LLVector3 local_end = mEnd;

		if (!drawable || !gPipeline.hasRenderType(drawable->getRenderType()) || !drawable->isVisible())
		{
			return false;
		}

		if (drawable->isSpatialBridge())
		{
			LLSpatialPartition *part = drawable->asPartition();
			LLSpatialBridge* bridge = part->asBridge();
			if (bridge && gPipeline.hasRenderType(bridge->mDrawableType))
			{
				check(part->mOctree);
			}
		}
		else
		{
			LLViewerObject* vobj = drawable->getVObj();

			if (vobj)
			{
				LLVector3 intersection;
				bool skip_check = false;
				if (vobj->isAvatar())
				{
					LLVOAvatar* avatar = (LLVOAvatar*) vobj;
					if (avatar->isSelf() && LLFloater::isVisible(gFloaterTools))
					{
						LLViewerObject* hit = avatar->lineSegmentIntersectRiggedAttachments(mStart, mEnd, -1, mPickTransparent, mFaceHit, &intersection, mTexCoord, mNormal, mBinormal);
						if (hit)
						{
							mEnd = intersection;
							if (mIntersection)
							{
								*mIntersection = intersection;
							}
							
							mHit = hit->mDrawable;
							skip_check = true;
						}

					}
				}

				if (!skip_check && vobj->lineSegmentIntersect(mStart, mEnd, -1, mPickTransparent, mFaceHit, &intersection, mTexCoord, mNormal, mBinormal))
				{
					mEnd = intersection;  // shorten ray so we only find CLOSER hits
					if (mIntersection)
					{
						*mIntersection = intersection;
					}
					
					mHit = vobj->mDrawable;
				}
			}
		}
				
		return false;
	}
};

LLDrawable* LLSpatialPartition::lineSegmentIntersect(const LLVector3& start, const LLVector3& end,
													 BOOL pick_transparent,													
													 S32* face_hit,                   // return the face hit
													 LLVector3* intersection,         // return the intersection point
													 LLVector2* tex_coord,            // return the texture coordinates of the intersection point
													 LLVector3* normal,               // return the surface normal at the intersection point
													 LLVector3* bi_normal             // return the surface bi-normal at the intersection point
	)

{
	LLOctreeIntersect intersect(start, end, pick_transparent, face_hit, intersection, tex_coord, normal, bi_normal);
	LLDrawable* drawable = intersect.check(mOctree);

	return drawable;
}

LLDrawInfo::LLDrawInfo(U16 start, U16 end, U32 count, U32 offset, 
					   LLViewerTexture* texture, LLVertexBuffer* buffer,
					   BOOL fullbright, U8 bump, BOOL particle, F32 part_size)
:
	mVertexBuffer(buffer),
	mTexture(texture),
	mTextureMatrix(NULL),
	mModelMatrix(NULL),
	mStart(start),
	mEnd(end),
	mCount(count),
	mOffset(offset), 
	mFullbright(fullbright),
	mBump(bump),
	mParticle(particle),
	mPartSize(part_size),
	mVSize(0.f),
	mGroup(NULL),
	mFace(NULL),
	mDistance(0.f),
	mDrawMode(LLRender::TRIANGLES)
{
	mVertexBuffer->validateRange(mStart, mEnd, mCount, mOffset);
	
	mDebugColor = (rand() << 16) + rand();
}

LLDrawInfo::~LLDrawInfo()	
{
	/*if (LLSpatialGroup::sNoDelete)
	{
		llerrs << "LLDrawInfo deleted illegally!" << llendl;
	}*/

	if (mFace)
	{
		mFace->setDrawInfo(NULL);
	}

	if (gDebugGL)
	{
		gPipeline.checkReferences(this);
	}
}

void LLDrawInfo::validate()
{
	mVertexBuffer->validateRange(mStart, mEnd, mCount, mOffset);
}

LLVertexBuffer* LLGeometryManager::createVertexBuffer(U32 type_mask, U32 usage)
{
	return new LLVertexBuffer(type_mask, usage);
}

LLCullResult::LLCullResult() 
{
	clear();
}

void LLCullResult::clear()
{
	mVisibleGroupsSize = 0;
	mVisibleGroupsEnd = mVisibleGroups.begin();

	mAlphaGroupsSize = 0;
	mAlphaGroupsEnd = mAlphaGroups.begin();

	mOcclusionGroupsSize = 0;
	mOcclusionGroupsEnd = mOcclusionGroups.begin();

	mDrawableGroupsSize = 0;
	mDrawableGroupsEnd = mDrawableGroups.begin();

	mVisibleListSize = 0;
	mVisibleListEnd = mVisibleList.begin();

	mVisibleBridgeSize = 0;
	mVisibleBridgeEnd = mVisibleBridge.begin();


	for (U32 i = 0; i < LLRenderPass::NUM_RENDER_TYPES; i++)
	{
		for (U32 j = 0; j < mRenderMapSize[i]; j++)
		{
			mRenderMap[i][j] = 0;
		}
		mRenderMapSize[i] = 0;
		mRenderMapEnd[i] = mRenderMap[i].begin();
	}
}

LLCullResult::sg_list_t::iterator LLCullResult::beginVisibleGroups()
{
	return mVisibleGroups.begin();
}

LLCullResult::sg_list_t::iterator LLCullResult::endVisibleGroups()
{
	return mVisibleGroupsEnd;
}

LLCullResult::sg_list_t::iterator LLCullResult::beginAlphaGroups()
{
	return mAlphaGroups.begin();
}

LLCullResult::sg_list_t::iterator LLCullResult::endAlphaGroups()
{
	return mAlphaGroupsEnd;
}

LLCullResult::sg_list_t::iterator LLCullResult::beginOcclusionGroups()
{
	return mOcclusionGroups.begin();
}

LLCullResult::sg_list_t::iterator LLCullResult::endOcclusionGroups()
{
	return mOcclusionGroupsEnd;
}

LLCullResult::sg_list_t::iterator LLCullResult::beginDrawableGroups()
{
	return mDrawableGroups.begin();
}

LLCullResult::sg_list_t::iterator LLCullResult::endDrawableGroups()
{
	return mDrawableGroupsEnd;
}

LLCullResult::drawable_list_t::iterator LLCullResult::beginVisibleList()
{
	return mVisibleList.begin();
}

LLCullResult::drawable_list_t::iterator LLCullResult::endVisibleList()
{
	return mVisibleListEnd;
}

LLCullResult::bridge_list_t::iterator LLCullResult::beginVisibleBridge()
{
	return mVisibleBridge.begin();
}

LLCullResult::bridge_list_t::iterator LLCullResult::endVisibleBridge()
{
	return mVisibleBridgeEnd;
}

LLCullResult::drawinfo_list_t::iterator LLCullResult::beginRenderMap(U32 type)
{
	return mRenderMap[type].begin();
}

LLCullResult::drawinfo_list_t::iterator LLCullResult::endRenderMap(U32 type)
{
	return mRenderMapEnd[type];
}

void LLCullResult::pushVisibleGroup(LLSpatialGroup* group)
{
	if (mVisibleGroupsSize < mVisibleGroups.size())
	{
		mVisibleGroups[mVisibleGroupsSize] = group;
	}
	else
	{
		mVisibleGroups.push_back(group);
	}
	++mVisibleGroupsSize;
	mVisibleGroupsEnd = mVisibleGroups.begin()+mVisibleGroupsSize;
}

void LLCullResult::pushAlphaGroup(LLSpatialGroup* group)
{
	if (mAlphaGroupsSize < mAlphaGroups.size())
	{
		mAlphaGroups[mAlphaGroupsSize] = group;
	}
	else
	{
		mAlphaGroups.push_back(group);
	}
	++mAlphaGroupsSize;
	mAlphaGroupsEnd = mAlphaGroups.begin()+mAlphaGroupsSize;
}

void LLCullResult::pushOcclusionGroup(LLSpatialGroup* group)
{
	if (mOcclusionGroupsSize < mOcclusionGroups.size())
	{
		mOcclusionGroups[mOcclusionGroupsSize] = group;
	}
	else
	{
		mOcclusionGroups.push_back(group);
	}
	++mOcclusionGroupsSize;
	mOcclusionGroupsEnd = mOcclusionGroups.begin()+mOcclusionGroupsSize;
}

void LLCullResult::pushDrawableGroup(LLSpatialGroup* group)
{
	if (mDrawableGroupsSize < mDrawableGroups.size())
	{
		mDrawableGroups[mDrawableGroupsSize] = group;
	}
	else
	{
		mDrawableGroups.push_back(group);
	}
	++mDrawableGroupsSize;
	mDrawableGroupsEnd = mDrawableGroups.begin()+mDrawableGroupsSize;
}

void LLCullResult::pushDrawable(LLDrawable* drawable)
{
	if (mVisibleListSize < mVisibleList.size())
	{
		mVisibleList[mVisibleListSize] = drawable;
	}
	else
	{
		mVisibleList.push_back(drawable);
	}
	++mVisibleListSize;
	mVisibleListEnd = mVisibleList.begin()+mVisibleListSize;
}

void LLCullResult::pushBridge(LLSpatialBridge* bridge)
{
	if (mVisibleBridgeSize < mVisibleBridge.size())
	{
		mVisibleBridge[mVisibleBridgeSize] = bridge;
	}
	else
	{
		mVisibleBridge.push_back(bridge);
	}
	++mVisibleBridgeSize;
	mVisibleBridgeEnd = mVisibleBridge.begin()+mVisibleBridgeSize;
}

void LLCullResult::pushDrawInfo(U32 type, LLDrawInfo* draw_info)
{
	if (mRenderMapSize[type] < mRenderMap[type].size())
	{
		mRenderMap[type][mRenderMapSize[type]] = draw_info;
	}
	else
	{
		mRenderMap[type].push_back(draw_info);
	}
	++mRenderMapSize[type];
	mRenderMapEnd[type] = mRenderMap[type].begin() + mRenderMapSize[type];
}


void LLCullResult::assertDrawMapsEmpty()
{
	for (U32 i = 0; i < LLRenderPass::NUM_RENDER_TYPES; i++)
	{
		if (mRenderMapSize[i] != 0)
		{
			llerrs << "Stale LLDrawInfo's in LLCullResult!" << llendl;
		}
	}
}

// <FS:ND> helper to extract the tree data before iterating over it.
// Returns false if sequence is equal to old one and old was not empty.

bool extractDrawables( const LLSpatialGroup::OctreeNode* branch, std::vector< LLPointer< LLDrawable > > &aTree )
{
	std::vector< LLPointer< LLDrawable > > vTree;
	for (LLSpatialGroup::OctreeNode::const_element_iter i = branch->getDataBegin(); i != branch->getDataEnd(); ++i)
		vTree.push_back( *i );

	if( aTree.empty() )
	{
		aTree = vTree;
		return true;
	}
	else if( aTree == vTree )
		return false;

	LL_DEBUGS("Octree") << "Tree did change while traversing it, restarting traversal." << LL_ENDL;
	aTree = vTree;
	return true;
}

bool extractChildNodes( const LLSpatialGroup::OctreeNode* node, std::vector< const LLSpatialGroup::OctreeNode* > &aTree )
{
	std::vector< const LLSpatialGroup::OctreeNode* > vTree;
	for (U32 i = 0; i < node->getChildCount(); i++)
		vTree.push_back( node->getChild(i) );

	if( aTree.empty() )
	{
		aTree = vTree;
		return true;
	}
	else if( aTree == vTree )
		return false;

	LL_DEBUGS("Octree") << "Tree did change while traversing it, restarting traversal." << LL_ENDL;
	aTree = vTree;
	return true;
}

// </FS:ND><|MERGE_RESOLUTION|>--- conflicted
+++ resolved
@@ -4509,10 +4509,9 @@
 	
 	virtual void visit(const LLSpatialGroup::OctreeNode* branch) 
 	{	
-<<<<<<< HEAD
 		// <FS:ND> Tree can change while we are visiting, make sure to restart iteration if the tree changes
 
-		// for (LLSpatialGroup::OctreeNode::const_element_iter i = branch->getDataBegin(); i != branch->getDataEnd(); ++i)
+		// for (LLSpatialGroup::OctreeNode::const_element_iter i = branch->getData().begin(); i != branch->getData().end(); ++i)
 		// {
 		// 	check(*i);
 		// }
@@ -4521,9 +4520,6 @@
 		extractDrawables( branch, vTree );
 
 		for( std::vector< LLPointer< LLDrawable > >::iterator itr = vTree.begin(); vTree.end() != itr; )
-=======
-		for (LLSpatialGroup::OctreeNode::const_element_iter i = branch->getData().begin(); i != branch->getData().end(); ++i)
->>>>>>> 46a8d67a
 		{
 			check( *itr );
 
@@ -4958,7 +4954,7 @@
 bool extractDrawables( const LLSpatialGroup::OctreeNode* branch, std::vector< LLPointer< LLDrawable > > &aTree )
 {
 	std::vector< LLPointer< LLDrawable > > vTree;
-	for (LLSpatialGroup::OctreeNode::const_element_iter i = branch->getDataBegin(); i != branch->getDataEnd(); ++i)
+	for (LLSpatialGroup::OctreeNode::const_element_iter i = branch->getData().begin(); i != branch->getData().end(); ++i)
 		vTree.push_back( *i );
 
 	if( aTree.empty() )
