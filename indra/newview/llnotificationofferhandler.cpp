/**
 * @file llnotificationofferhandler.cpp
 * @brief Notification Handler Class for Simple Notifications and Notification Tips
 *
 * $LicenseInfo:firstyear=2000&license=viewerlgpl$
 * Second Life Viewer Source Code
 * Copyright (C) 2010, Linden Research, Inc.
 * 
 * This library is free software; you can redistribute it and/or
 * modify it under the terms of the GNU Lesser General Public
 * License as published by the Free Software Foundation;
 * version 2.1 of the License only.
 * 
 * This library is distributed in the hope that it will be useful,
 * but WITHOUT ANY WARRANTY; without even the implied warranty of
 * MERCHANTABILITY or FITNESS FOR A PARTICULAR PURPOSE.  See the GNU
 * Lesser General Public License for more details.
 * 
 * You should have received a copy of the GNU Lesser General Public
 * License along with this library; if not, write to the Free Software
 * Foundation, Inc., 51 Franklin Street, Fifth Floor, Boston, MA  02110-1301  USA
 * 
 * Linden Research, Inc., 945 Battery Street, San Francisco, CA  94111  USA
 * $/LicenseInfo$
 */


#include "llviewerprecompiledheaders.h" // must be first include

#include "llnotificationhandler.h"
#include "lltoastnotifypanel.h"
#include "llviewercontrol.h"
#include "llviewerwindow.h"
#include "llnotificationmanager.h"
#include "llnotifications.h"
#include "llscriptfloater.h"
#include "llimview.h"
#include "llnotificationsutil.h"
// [RLVa:KB] - Checked: 2013-05-09 (RLVa-1.4.9)
#include "rlvactions.h"
// [/RLVa:KB]

using namespace LLNotificationsUI;

//--------------------------------------------------------------------------
LLOfferHandler::LLOfferHandler()
:	LLCommunicationNotificationHandler("Offer", "offer")
{
	// Getting a Channel for our notifications
	LLScreenChannel* channel = LLChannelManager::getInstance()->createNotificationChannel();
	if(channel)
	{
		channel->setControlHovering(true);
		mChannel = channel->getHandle();
	}
}

//--------------------------------------------------------------------------
LLOfferHandler::~LLOfferHandler()
{
}

//--------------------------------------------------------------------------
void LLOfferHandler::initChannel()
{
	S32 channel_right_bound = gViewerWindow->getWorldViewRectScaled().mRight - gSavedSettings.getS32("NotificationChannelRightMargin");
	S32 channel_width = gSavedSettings.getS32("NotifyBoxWidth");
	mChannel.get()->init(channel_right_bound - channel_width, channel_right_bound);
}

//--------------------------------------------------------------------------
bool LLOfferHandler::processNotification(const LLNotificationPtr& notification)
{
	if(mChannel.isDead())
	{
		return false;
	}

	// arrange a channel on a screen
	if(!mChannel.get()->getVisible())
	{
		initChannel();
	}


	if( notification->getPayload().has("give_inventory_notification")
		&& notification->getPayload()["give_inventory_notification"].asBoolean() == false)
	{
		// This is an original inventory offer, so add a script floater
		LLScriptFloaterManager::instance().onAddNotification(notification->getID());
	}
	else
	{
		bool add_notif_to_im = notification->canLogToIM() && notification->hasFormElements();

		if (add_notif_to_im)
		{
			const std::string name = LLHandlerUtil::getSubstitutionName(notification);

			LLUUID from_id = notification->getPayload()["from_id"];

<<<<<<< HEAD
			//Will not play a notification sound for inventory and teleport offer based upon chat preference
			// <FS:Ansariel> Notification sounds
			//bool playSound = (!notification->isDND()
			//				  && ((notification->getName() == "UserGiveItem"
			//                  && gSavedSettings.getBOOL("PlaySoundInventoryOffer"))
			//                  || (notification->getName() == "TeleportOffered"
			//                  && gSavedSettings.getBOOL("PlaySoundTeleportOffer"))));
			const std::string notif_name = notification->getName();
			bool playSound = (!notification->isDND()
								&& ((notif_name == "UserGiveItem"
								&& gSavedSettings.getBOOL("PlayModeUISndInventoryOffer"))
								|| ((notif_name == "TeleportOffered" || notif_name == "TeleportOffered_SLUrl" ||
									notif_name == "TeleportOffered_MaturityExceeded" || notif_name == "TeleportOffered_MaturityExceeded_SLUrl" ||
									notif_name == "TeleportOffered_MaturityBlocked" || notif_name == "TeleportOffered_MaturityBlocked_SLUrl")
								&& gSavedSettings.getBOOL("PlayModeUISndTeleportOffer"))));
			// </FS:Ansariel>

			            if(playSound)
			            {
			                notification->playSound();
			            }
=======
			if (!notification->isDND())
			{
				//Will not play a notification sound for inventory and teleport offer based upon chat preference
				bool playSound = (notification->getName() == "UserGiveItem"
								  && gSavedSettings.getBOOL("PlaySoundInventoryOffer"))
								 || ((notification->getName() == "TeleportOffered"
								     || notification->getName() == "TeleportOffered_MaturityExceeded"
								     || notification->getName() == "TeleportOffered_MaturityBlocked")
								    && gSavedSettings.getBOOL("PlaySoundTeleportOffer"));

				if (playSound)
				{
					notification->playSound();
				}
			}
>>>>>>> 89844b34

// [RLVa:KB] - Checked: 2013-05-09 (RLVa-1.4.9)
			// Don't spawn an IM session for non-chat related events
			if (RlvActions::canStartIM(from_id))
			{
// [/RLVa:KB]
				LLHandlerUtil::spawnIMSession(name, from_id);
				LLHandlerUtil::addNotifPanelToIM(notification);
// [RLVa:KB] - Checked: 2013-05-09 (RLVa-1.4.9)
			}
			else
			{
				// Since we didn't add this notification to an IM session we want it to get routed to the notification syswell
				add_notif_to_im = false;
			}
// [/RLVa:KB]
		}

		if (!notification->canShowToast())
		{
			LLNotificationsUtil::cancel(notification);
		}
		else if(!notification->canLogToIM() || !LLHandlerUtil::isIMFloaterOpened(notification))
		{
			LLToastNotifyPanel* notify_box = new LLToastNotifyPanel(notification);
			LLToast::Params p;
			p.notif_id = notification->getID();
			p.notification = notification;
			p.panel = notify_box;
			// we not save offer notifications to the syswell floater that should be added to the IM floater
			p.can_be_stored = !add_notif_to_im;
			p.force_show = notification->getOfferFromAgent();

			LLScreenChannel* channel = dynamic_cast<LLScreenChannel*>(mChannel.get());
			if(channel)
				channel->addToast(p);

		}

		if (notification->canLogToIM())
		{
			// log only to file if notif panel can be embedded to IM and IM is opened
			bool file_only = add_notif_to_im && LLHandlerUtil::isIMFloaterOpened(notification);
			LLHandlerUtil::logToIMP2P(notification, file_only);
		}
	}

	return false;
}

/*virtual*/ void LLOfferHandler::onChange(LLNotificationPtr p)
{
	LLToastNotifyPanel* panelp = LLToastNotifyPanel::getInstance(p->getID());
	if (panelp)
	{
		//
		// HACK: if we're dealing with a notification embedded in IM, update it
		// otherwise remove its toast
		//
		if (dynamic_cast<LLIMToastNotifyPanel*>(panelp))
		{
			panelp->updateNotification();
		}
		else
		{
			// if notification has changed, hide it
			mChannel.get()->removeToastByNotificationID(p->getID());
		}
	}
}


/*virtual*/ void LLOfferHandler::onDelete(LLNotificationPtr notification)
{
	if( notification->getPayload().has("give_inventory_notification")
		&& !notification->getPayload()["give_inventory_notification"] )
	{
		// Remove original inventory offer script floater
		LLScriptFloaterManager::instance().onRemoveNotification(notification->getID());
	}
	else
	{
//		if (notification->canLogToIM() 
//			&& notification->hasFormElements()
//			&& !LLHandlerUtil::isIMFloaterOpened(notification))
// [SL:KB] - Patch: UI-Notifications | Checked: 2013-05-09 (Catznip-3.5)
		// The above test won't necessarily tell us whether the notification went into an IM or to the notification syswell
		//   -> the one and only time we need to decrease the unread IM count is when we've clicked any of the buttons on the *toast*
		//   -> since LLIMFloater::updateMessages() hides the toast when we open the IM (which resets the unread count to 0) we should 
		//      *only* decrease the unread IM count if there's a visible toast since the unread count will be at 0 otherwise anyway
		LLScreenChannel* pChannel = dynamic_cast<LLScreenChannel*>(mChannel.get());
		LLToast* pToast = (pChannel) ? pChannel->getToastByNotificationID(notification->getID()) : NULL;
		if ( (pToast) && (!pToast->getCanBeStored()) )
// [/SL:KB]
		{
			LLHandlerUtil::decIMMesageCounter(notification);
		}
		mChannel.get()->removeToastByNotificationID(notification->getID());
	}
}
<|MERGE_RESOLUTION|>--- conflicted
+++ resolved
@@ -99,45 +99,30 @@
 
 			LLUUID from_id = notification->getPayload()["from_id"];
 
-<<<<<<< HEAD
-			//Will not play a notification sound for inventory and teleport offer based upon chat preference
-			// <FS:Ansariel> Notification sounds
-			//bool playSound = (!notification->isDND()
-			//				  && ((notification->getName() == "UserGiveItem"
-			//                  && gSavedSettings.getBOOL("PlaySoundInventoryOffer"))
-			//                  || (notification->getName() == "TeleportOffered"
-			//                  && gSavedSettings.getBOOL("PlaySoundTeleportOffer"))));
-			const std::string notif_name = notification->getName();
-			bool playSound = (!notification->isDND()
-								&& ((notif_name == "UserGiveItem"
+			if (!notification->isDND())
+			{
+				//Will not play a notification sound for inventory and teleport offer based upon chat preference
+				// <FS:Ansariel> Notification sounds
+				//bool playSound = (notification->getName() == "UserGiveItem"
+				//				  && gSavedSettings.getBOOL("PlaySoundInventoryOffer"))
+				//				 || ((notification->getName() == "TeleportOffered"
+				//				     || notification->getName() == "TeleportOffered_MaturityExceeded"
+				//				     || notification->getName() == "TeleportOffered_MaturityBlocked")
+				//				    && gSavedSettings.getBOOL("PlaySoundTeleportOffer"));
+				const std::string notif_name = notification->getName();
+				bool playSound = (notif_name == "UserGiveItem"
 								&& gSavedSettings.getBOOL("PlayModeUISndInventoryOffer"))
 								|| ((notif_name == "TeleportOffered" || notif_name == "TeleportOffered_SLUrl" ||
 									notif_name == "TeleportOffered_MaturityExceeded" || notif_name == "TeleportOffered_MaturityExceeded_SLUrl" ||
 									notif_name == "TeleportOffered_MaturityBlocked" || notif_name == "TeleportOffered_MaturityBlocked_SLUrl")
-								&& gSavedSettings.getBOOL("PlayModeUISndTeleportOffer"))));
-			// </FS:Ansariel>
-
-			            if(playSound)
-			            {
-			                notification->playSound();
-			            }
-=======
-			if (!notification->isDND())
-			{
-				//Will not play a notification sound for inventory and teleport offer based upon chat preference
-				bool playSound = (notification->getName() == "UserGiveItem"
-								  && gSavedSettings.getBOOL("PlaySoundInventoryOffer"))
-								 || ((notification->getName() == "TeleportOffered"
-								     || notification->getName() == "TeleportOffered_MaturityExceeded"
-								     || notification->getName() == "TeleportOffered_MaturityBlocked")
-								    && gSavedSettings.getBOOL("PlaySoundTeleportOffer"));
+								&& gSavedSettings.getBOOL("PlayModeUISndTeleportOffer"));
+				// </FS:Ansariel>
 
 				if (playSound)
 				{
 					notification->playSound();
 				}
 			}
->>>>>>> 89844b34
 
 // [RLVa:KB] - Checked: 2013-05-09 (RLVa-1.4.9)
 			// Don't spawn an IM session for non-chat related events
