/** 
 * @file llaisapi.cpp
 * @brief classes and functions for interfacing with the v3+ ais inventory service. 
 *
 * $LicenseInfo:firstyear=2013&license=viewerlgpl$
 * Second Life Viewer Source Code
 * Copyright (C) 2013, Linden Research, Inc.
 * 
 * This library is free software; you can redistribute it and/or
 * modify it under the terms of the GNU Lesser General Public
 * License as published by the Free Software Foundation;
 * version 2.1 of the License only.
 * 
 * This library is distributed in the hope that it will be useful,
 * but WITHOUT ANY WARRANTY; without even the implied warranty of
 * MERCHANTABILITY or FITNESS FOR A PARTICULAR PURPOSE.  See the GNU
 * Lesser General Public License for more details.
 * 
 * You should have received a copy of the GNU Lesser General Public
 * License along with this library; if not, write to the Free Software
 * Foundation, Inc., 51 Franklin Street, Fifth Floor, Boston, MA  02110-1301  USA
 * 
 * Linden Research, Inc., 945 Battery Street, San Francisco, CA  94111  USA
 * $/LicenseInfo$
 *
 */

#include "llviewerprecompiledheaders.h"
#include "llaisapi.h"

#include "llagent.h"
#include "llcallbacklist.h"
#include "llinventorymodel.h"
#include "llsdutil.h"
#include "llviewerregion.h"
#include "llinventoryobserver.h"
#include "llviewercontrol.h"

#include "llviewernetwork.h"

///----------------------------------------------------------------------------
/// Classes for AISv3 support.
///----------------------------------------------------------------------------

//=========================================================================
const std::string AISAPI::INVENTORY_CAP_NAME("InventoryAPIv3");
const std::string AISAPI::LIBRARY_CAP_NAME("LibraryAPIv3");

//-------------------------------------------------------------------------
/*static*/
bool AISAPI::isAvailable()
{
    // <FS:Ansariel> Add AIS3 debug setting
    //if (gAgent.getRegion())
    if (gAgent.getRegion() && (gSavedSettings.getBOOL("FSUseAis3Api") || LLGridManager::instance().isInSecondLife()))
    // </FS:Ansariel>
    {
        return gAgent.getRegion()->isCapabilityAvailable(INVENTORY_CAP_NAME);
    }
    return false;
}

/*static*/
void AISAPI::getCapNames(LLSD& capNames)
{
    capNames.append(INVENTORY_CAP_NAME);
    capNames.append(LIBRARY_CAP_NAME);
}

/*static*/
std::string AISAPI::getInvCap()
{
    if (gAgent.getRegion())
    {
        return gAgent.getRegion()->getCapability(INVENTORY_CAP_NAME);
    }
    return std::string();
}

/*static*/
std::string AISAPI::getLibCap()
{
    if (gAgent.getRegion())
    {
        return gAgent.getRegion()->getCapability(LIBRARY_CAP_NAME);
    }
    return std::string();
}

/*static*/ 
void AISAPI::CreateInventory(const LLUUID& parentId, const LLSD& newInventory, completion_t callback)
{
    std::string cap = getInvCap();
    if (cap.empty())
    {
        LL_WARNS("Inventory") << "Inventory cap not found!" << LL_ENDL;
        return;
    }

    LLUUID tid;
    tid.generate();

    std::string url = cap + std::string("/category/") + parentId.asString() + "?tid=" + tid.asString();
    LL_DEBUGS("Inventory") << "url: " << url << LL_ENDL;

    // I may be suffering from golden hammer here, but the first part of this bind 
    // is actually a static cast for &HttpCoroutineAdapter::postAndSuspend so that 
    // the compiler can identify the correct signature to select.
    // 
    // Reads as follows:
    // LLSD     - method returning LLSD
    // (LLCoreHttpUtil::HttpCoroutineAdapter::*) - pointer to member function of HttpCoroutineAdapter
    // (LLCore::HttpRequest::ptr_t, const std::string &, const LLSD &, LLCore::HttpOptions::ptr_t, LLCore::HttpHeaders::ptr_t) - signature of method
    //  
    invokationFn_t postFn = boost::bind(
        // Humans ignore next line.  It is just a cast.
        static_cast<LLSD (LLCoreHttpUtil::HttpCoroutineAdapter::*)(LLCore::HttpRequest::ptr_t, const std::string &, const LLSD &, LLCore::HttpOptions::ptr_t, LLCore::HttpHeaders::ptr_t)>
        //----
        // _1 -> httpAdapter
        // _2 -> httpRequest
        // _3 -> url
        // _4 -> body 
        // _5 -> httpOptions
        // _6 -> httpHeaders
        (&LLCoreHttpUtil::HttpCoroutineAdapter::postAndSuspend), _1, _2, _3, _4, _5, _6);

    LLCoprocedureManager::CoProcedure_t proc(boost::bind(&AISAPI::InvokeAISCommandCoro,
        _1, postFn, url, parentId, newInventory, callback, COPYINVENTORY));
    EnqueueAISCommand("CreateInventory", proc);
}

/*static*/ 
void AISAPI::SlamFolder(const LLUUID& folderId, const LLSD& newInventory, completion_t callback)
{
    std::string cap = getInvCap();
    if (cap.empty())
    {
        LL_WARNS("Inventory") << "Inventory cap not found!" << LL_ENDL;
        return;
    }

    LLUUID tid;
    tid.generate();

    std::string url = cap + std::string("/category/") + folderId.asString() + "/links?tid=" + tid.asString();

    // see comment above in CreateInventoryCommand
    invokationFn_t putFn = boost::bind(
        // Humans ignore next line.  It is just a cast to specify which LLCoreHttpUtil::HttpCoroutineAdapter routine overload.
        static_cast<LLSD(LLCoreHttpUtil::HttpCoroutineAdapter::*)(LLCore::HttpRequest::ptr_t, const std::string &, const LLSD &, LLCore::HttpOptions::ptr_t, LLCore::HttpHeaders::ptr_t)>
        //----
        // _1 -> httpAdapter
        // _2 -> httpRequest
        // _3 -> url
        // _4 -> body 
        // _5 -> httpOptions
        // _6 -> httpHeaders
        (&LLCoreHttpUtil::HttpCoroutineAdapter::putAndSuspend), _1, _2, _3, _4, _5, _6);

    LLCoprocedureManager::CoProcedure_t proc(boost::bind(&AISAPI::InvokeAISCommandCoro,
        _1, putFn, url, folderId, newInventory, callback, SLAMFOLDER));

    EnqueueAISCommand("SlamFolder", proc);
}

void AISAPI::RemoveCategory(const LLUUID &categoryId, completion_t callback)
{
    std::string cap;

    cap = getInvCap();
    if (cap.empty())
    {
        LL_WARNS("Inventory") << "Inventory cap not found!" << LL_ENDL;
        return;
    }

    std::string url = cap + std::string("/category/") + categoryId.asString();
    LL_DEBUGS("Inventory") << "url: " << url << LL_ENDL;

    invokationFn_t delFn = boost::bind(
        // Humans ignore next line.  It is just a cast to specify which LLCoreHttpUtil::HttpCoroutineAdapter routine overload.
        static_cast<LLSD(LLCoreHttpUtil::HttpCoroutineAdapter::*)(LLCore::HttpRequest::ptr_t, const std::string &, LLCore::HttpOptions::ptr_t, LLCore::HttpHeaders::ptr_t)>
        //----
        // _1 -> httpAdapter
        // _2 -> httpRequest
        // _3 -> url
        // _4 -> body 
        // _5 -> httpOptions
        // _6 -> httpHeaders
        (&LLCoreHttpUtil::HttpCoroutineAdapter::deleteAndSuspend), _1, _2, _3, _5, _6);

    LLCoprocedureManager::CoProcedure_t proc(boost::bind(&AISAPI::InvokeAISCommandCoro,
        _1, delFn, url, categoryId, LLSD(), callback, REMOVECATEGORY));

    EnqueueAISCommand("RemoveCategory", proc);
}

/*static*/ 
void AISAPI::RemoveItem(const LLUUID &itemId, completion_t callback)
{
    std::string cap;

    cap = getInvCap();
    if (cap.empty())
    {
        LL_WARNS("Inventory") << "Inventory cap not found!" << LL_ENDL;
        return;
    }

    std::string url = cap + std::string("/item/") + itemId.asString();
    LL_DEBUGS("Inventory") << "url: " << url << LL_ENDL;

    invokationFn_t delFn = boost::bind(
        // Humans ignore next line.  It is just a cast to specify which LLCoreHttpUtil::HttpCoroutineAdapter routine overload.
        static_cast<LLSD(LLCoreHttpUtil::HttpCoroutineAdapter::*)(LLCore::HttpRequest::ptr_t, const std::string &, LLCore::HttpOptions::ptr_t, LLCore::HttpHeaders::ptr_t)>
        //----
        // _1 -> httpAdapter
        // _2 -> httpRequest
        // _3 -> url
        // _4 -> body 
        // _5 -> httpOptions
        // _6 -> httpHeaders
        (&LLCoreHttpUtil::HttpCoroutineAdapter::deleteAndSuspend), _1, _2, _3, _5, _6);

    LLCoprocedureManager::CoProcedure_t proc(boost::bind(&AISAPI::InvokeAISCommandCoro,
        _1, delFn, url, itemId, LLSD(), callback, REMOVEITEM));

    EnqueueAISCommand("RemoveItem", proc);
}

void AISAPI::CopyLibraryCategory(const LLUUID& sourceId, const LLUUID& destId, bool copySubfolders, completion_t callback)
{
    std::string cap;

    cap = getLibCap();
    if (cap.empty())
    {
        LL_WARNS("Inventory") << "Library cap not found!" << LL_ENDL;
        return;
    }

    LL_DEBUGS("Inventory") << "Copying library category: " << sourceId << " => " << destId << LL_ENDL;

    LLUUID tid;
    tid.generate();

    std::string url = cap + std::string("/category/") + sourceId.asString() + "?tid=" + tid.asString();
    if (!copySubfolders)
    {
        url += ",depth=0";
    }
    LL_INFOS() << url << LL_ENDL;

    std::string destination = destId.asString();

    invokationFn_t copyFn = boost::bind(
        // Humans ignore next line.  It is just a cast to specify which LLCoreHttpUtil::HttpCoroutineAdapter routine overload.
        static_cast<LLSD(LLCoreHttpUtil::HttpCoroutineAdapter::*)(LLCore::HttpRequest::ptr_t, const std::string &, const std::string, LLCore::HttpOptions::ptr_t, LLCore::HttpHeaders::ptr_t)>
        //----
        // _1 -> httpAdapter
        // _2 -> httpRequest
        // _3 -> url
        // _4 -> body 
        // _5 -> httpOptions
        // _6 -> httpHeaders
        (&LLCoreHttpUtil::HttpCoroutineAdapter::copyAndSuspend), _1, _2, _3, destination, _5, _6);
         
    LLCoprocedureManager::CoProcedure_t proc(boost::bind(&AISAPI::InvokeAISCommandCoro,
        _1, copyFn, url, destId, LLSD(), callback, COPYLIBRARYCATEGORY));

    EnqueueAISCommand("CopyLibraryCategory", proc);
}

/*static*/ 
void AISAPI::PurgeDescendents(const LLUUID &categoryId, completion_t callback)
{
    std::string cap;

    cap = getInvCap();
    if (cap.empty())
    {
        LL_WARNS("Inventory") << "Inventory cap not found!" << LL_ENDL;
        return;
    }

    std::string url = cap + std::string("/category/") + categoryId.asString() + "/children";
    LL_DEBUGS("Inventory") << "url: " << url << LL_ENDL;

    invokationFn_t delFn = boost::bind(
        // Humans ignore next line.  It is just a cast to specify which LLCoreHttpUtil::HttpCoroutineAdapter routine overload.
        static_cast<LLSD(LLCoreHttpUtil::HttpCoroutineAdapter::*)(LLCore::HttpRequest::ptr_t, const std::string &, LLCore::HttpOptions::ptr_t, LLCore::HttpHeaders::ptr_t)>
        //----
        // _1 -> httpAdapter
        // _2 -> httpRequest
        // _3 -> url
        // _4 -> body 
        // _5 -> httpOptions
        // _6 -> httpHeaders
        (&LLCoreHttpUtil::HttpCoroutineAdapter::deleteAndSuspend), _1, _2, _3, _5, _6);

    LLCoprocedureManager::CoProcedure_t proc(boost::bind(&AISAPI::InvokeAISCommandCoro,
        _1, delFn, url, categoryId, LLSD(), callback, PURGEDESCENDENTS));

    EnqueueAISCommand("PurgeDescendents", proc);
}


/*static*/
void AISAPI::UpdateCategory(const LLUUID &categoryId, const LLSD &updates, completion_t callback)
{
    std::string cap;

    cap = getInvCap();
    if (cap.empty())
    {
        LL_WARNS("Inventory") << "Inventory cap not found!" << LL_ENDL;
        return;
    }
    std::string url = cap + std::string("/category/") + categoryId.asString();

    invokationFn_t patchFn = boost::bind(
        // Humans ignore next line.  It is just a cast to specify which LLCoreHttpUtil::HttpCoroutineAdapter routine overload.
        static_cast<LLSD(LLCoreHttpUtil::HttpCoroutineAdapter::*)(LLCore::HttpRequest::ptr_t, const std::string &, const LLSD &, LLCore::HttpOptions::ptr_t, LLCore::HttpHeaders::ptr_t)>
        //----
        // _1 -> httpAdapter
        // _2 -> httpRequest
        // _3 -> url
        // _4 -> body 
        // _5 -> httpOptions
        // _6 -> httpHeaders
        (&LLCoreHttpUtil::HttpCoroutineAdapter::patchAndSuspend), _1, _2, _3, _4, _5, _6);

    LLCoprocedureManager::CoProcedure_t proc(boost::bind(&AISAPI::InvokeAISCommandCoro,
        _1, patchFn, url, categoryId, updates, callback, UPDATECATEGORY));

    EnqueueAISCommand("UpdateCategory", proc);
}

/*static*/
void AISAPI::UpdateItem(const LLUUID &itemId, const LLSD &updates, completion_t callback)
{

    std::string cap;

    cap = getInvCap();
    if (cap.empty())
    {
        LL_WARNS("Inventory") << "Inventory cap not found!" << LL_ENDL;
        return;
    }
    std::string url = cap + std::string("/item/") + itemId.asString();

    invokationFn_t patchFn = boost::bind(
        // Humans ignore next line.  It is just a cast to specify which LLCoreHttpUtil::HttpCoroutineAdapter routine overload.
        static_cast<LLSD(LLCoreHttpUtil::HttpCoroutineAdapter::*)(LLCore::HttpRequest::ptr_t, const std::string &, const LLSD &, LLCore::HttpOptions::ptr_t, LLCore::HttpHeaders::ptr_t)>
        //----
        // _1 -> httpAdapter
        // _2 -> httpRequest
        // _3 -> url
        // _4 -> body 
        // _5 -> httpOptions
        // _6 -> httpHeaders
        (&LLCoreHttpUtil::HttpCoroutineAdapter::patchAndSuspend), _1, _2, _3, _4, _5, _6);

    LLCoprocedureManager::CoProcedure_t proc(boost::bind(&AISAPI::InvokeAISCommandCoro,
        _1, patchFn, url, itemId, updates, callback, UPDATEITEM));

    EnqueueAISCommand("UpdateItem", proc);
}

/*static*/
void AISAPI::EnqueueAISCommand(const std::string &procName, LLCoprocedureManager::CoProcedure_t proc)
{
    std::string procFullName = "AIS(" + procName + ")";
    LLCoprocedureManager::instance().enqueueCoprocedure("AIS", procFullName, proc);

}

/*static*/
void AISAPI::InvokeAISCommandCoro(LLCoreHttpUtil::HttpCoroutineAdapter::ptr_t httpAdapter, 
        invokationFn_t invoke, std::string url, 
        LLUUID targetId, LLSD body, completion_t callback, COMMAND_TYPE type)
{
    LLCore::HttpOptions::ptr_t httpOptions(new LLCore::HttpOptions);
    LLCore::HttpRequest::ptr_t httpRequest(new LLCore::HttpRequest());
    LLCore::HttpHeaders::ptr_t httpHeaders;

    httpOptions->setTimeout(LLCoreHttpUtil::HTTP_REQUEST_EXPIRY_SECS);

    LL_DEBUGS("Inventory") << "url: " << url << LL_ENDL;

    LLSD result = invoke(httpAdapter, httpRequest, url, body, httpOptions, httpHeaders);
    LLSD httpResults = result[LLCoreHttpUtil::HttpCoroutineAdapter::HTTP_RESULTS];
    LLCore::HttpStatus status = LLCoreHttpUtil::HttpCoroutineAdapter::getStatusFromLLSD(httpResults);

    if (!status || !result.isMap())
    {
        if (!result.isMap())
        {
            status = LLCore::HttpStatus(HTTP_INTERNAL_ERROR, "Malformed response contents");
        }
        else if (status.getType() == 410) //GONE
        {
            // Item does not exist or was already deleted from server.
            // parent folder is out of sync
            if (type == REMOVECATEGORY)
            {
                LLViewerInventoryCategory *cat = gInventory.getCategory(targetId);
                if (cat)
                {
                    LL_WARNS("Inventory") << "Purge failed for '" << cat->getName()
                        << "' local version:" << cat->getVersion()
                        << " since folder no longer exists at server. Descendent count: server == " << cat->getDescendentCount()
                        << ", viewer == " << cat->getViewerDescendentCount()
                        << LL_ENDL;
                    gInventory.fetchDescendentsOf(cat->getParentUUID());
                    // Note: don't delete folder here - contained items will be deparented (or deleted)
                    // and since we are clearly out of sync we can't be sure we won't get rid of something we need.
                    // For example folder could have been moved or renamed with items intact, let it fetch first.
                }
            }
            else if (type == REMOVEITEM)
            {
                LLViewerInventoryItem *item = gInventory.getItem(targetId);
                if (item)
                {
                    LL_WARNS("Inventory") << "Purge failed for '" << item->getName()
                        << "' since item no longer exists at server." << LL_ENDL;
                    gInventory.fetchDescendentsOf(item->getParentUUID());
                    // since item not on the server and exists at viewer, so it needs an update at the least,
                    // so delete it, in worst case item will be refetched with new params.
                    gInventory.onObjectDeletedFromServer(targetId);
                }
            }
        }
        LL_WARNS("Inventory") << "Inventory error: " << status.toString() << LL_ENDL;
        LL_WARNS("Inventory") << ll_pretty_print_sd(result) << LL_ENDL;
    }

    gInventory.onAISUpdateReceived("AISCommand", result);

    if (callback && !callback.empty())
    {   
// [SL:KB] - Patch: Appearance-SyncAttach | Checked: Catznip-3.7
		uuid_list_t ids;
		switch (type)
		{
			case COPYLIBRARYCATEGORY:
				if (result.has("category_id"))
				{
					ids.insert(result["category_id"]);
				}
				break;
			case COPYINVENTORY:
				{
					AISUpdate::parseUUIDArray(result, "_created_items", ids);
					AISUpdate::parseUUIDArray(result, "_created_categories", ids);
				}
				break;
<<<<<<< HEAD
=======
			case UPDATECATEGORY:
				{
					AISUpdate::parseUUIDArray(result, "_updated_categories", ids);
				}
				break;
>>>>>>> 4f05d71e
			default:
				break;
		}

		// If we were feeling daring we'd call LLInventoryCallback::fire for every item but it would take additional work to investigate whether all LLInventoryCallback derived classes
		// were designed to handle multiple fire calls (with legacy link creation only one would ever fire per link creation) so we'll be cautious and only call for the first one for now
		// (note that the LL code as written below will always call fire once with the NULL UUID for anything but CopyLibraryCategoryCommand so even the above is an improvement)
		callback( (!ids.empty()) ? *ids.begin() : LLUUID::null);
// [/SL:KB]
//        LLUUID id(LLUUID::null);
//
//        if (result.has("category_id") && (type == COPYLIBRARYCATEGORY))
//	    {
//		    id = result["category_id"];
//	    }
//
//        callback(id);
    }

}

//-------------------------------------------------------------------------
AISUpdate::AISUpdate(const LLSD& update)
{
	parseUpdate(update);
}

void AISUpdate::clearParseResults()
{
	mCatDescendentDeltas.clear();
	mCatDescendentsKnown.clear();
	mCatVersionsUpdated.clear();
	mItemsCreated.clear();
	mItemsUpdated.clear();
	mCategoriesCreated.clear();
	mCategoriesUpdated.clear();
	mObjectsDeletedIds.clear();
	mItemIds.clear();
	mCategoryIds.clear();
}

void AISUpdate::parseUpdate(const LLSD& update)
{
	clearParseResults();
	parseMeta(update);
	parseContent(update);
}

void AISUpdate::parseMeta(const LLSD& update)
{
	// parse _categories_removed -> mObjectsDeletedIds
	uuid_list_t cat_ids;
	parseUUIDArray(update,"_categories_removed",cat_ids);
	for (uuid_list_t::const_iterator it = cat_ids.begin();
		 it != cat_ids.end(); ++it)
	{
		LLViewerInventoryCategory *cat = gInventory.getCategory(*it);
		if(cat)
		{
			mCatDescendentDeltas[cat->getParentUUID()]--;
			mObjectsDeletedIds.insert(*it);
		}
		else
		{
			LL_WARNS("Inventory") << "removed category not found " << *it << LL_ENDL;
		}
	}

	// parse _categories_items_removed -> mObjectsDeletedIds
	uuid_list_t item_ids;
	parseUUIDArray(update,"_category_items_removed",item_ids);
	parseUUIDArray(update,"_removed_items",item_ids);
	for (uuid_list_t::const_iterator it = item_ids.begin();
		 it != item_ids.end(); ++it)
	{
		LLViewerInventoryItem *item = gInventory.getItem(*it);
		if(item)
		{
			mCatDescendentDeltas[item->getParentUUID()]--;
			mObjectsDeletedIds.insert(*it);
		}
		else
		{
			LL_WARNS("Inventory") << "removed item not found " << *it << LL_ENDL;
		}
	}

	// parse _broken_links_removed -> mObjectsDeletedIds
	uuid_list_t broken_link_ids;
	parseUUIDArray(update,"_broken_links_removed",broken_link_ids);
	for (uuid_list_t::const_iterator it = broken_link_ids.begin();
		 it != broken_link_ids.end(); ++it)
	{
		LLViewerInventoryItem *item = gInventory.getItem(*it);
		if(item)
		{
			mCatDescendentDeltas[item->getParentUUID()]--;
			mObjectsDeletedIds.insert(*it);
		}
		else
		{
			LL_WARNS("Inventory") << "broken link not found " << *it << LL_ENDL;
		}
	}

	// parse _created_items
	parseUUIDArray(update,"_created_items",mItemIds);

	// parse _created_categories
	parseUUIDArray(update,"_created_categories",mCategoryIds);

	// Parse updated category versions.
	const std::string& ucv = "_updated_category_versions";
	if (update.has(ucv))
	{
		for(LLSD::map_const_iterator it = update[ucv].beginMap(),
				end = update[ucv].endMap();
			it != end; ++it)
		{
			const LLUUID id((*it).first);
			S32 version = (*it).second.asInteger();
			mCatVersionsUpdated[id] = version;
		}
	}
}

void AISUpdate::parseContent(const LLSD& update)
{
	if (update.has("linked_id"))
	{
		parseLink(update);
	}
	else if (update.has("item_id"))
	{
		parseItem(update);
	}

	if (update.has("category_id"))
	{
		parseCategory(update);
	}
	else
	{
		if (update.has("_embedded"))
		{
			parseEmbedded(update["_embedded"]);
		}
	}
}

void AISUpdate::parseItem(const LLSD& item_map)
{
	LLUUID item_id = item_map["item_id"].asUUID();
	LLPointer<LLViewerInventoryItem> new_item(new LLViewerInventoryItem);
	LLViewerInventoryItem *curr_item = gInventory.getItem(item_id);
	if (curr_item)
	{
		// Default to current values where not provided.
		new_item->copyViewerItem(curr_item);
	}
	BOOL rv = new_item->unpackMessage(item_map);
	if (rv)
	{
		if (curr_item)
		{
			mItemsUpdated[item_id] = new_item;
			// This statement is here to cause a new entry with 0
			// delta to be created if it does not already exist;
			// otherwise has no effect.
			mCatDescendentDeltas[new_item->getParentUUID()];
		}
		else
		{
			mItemsCreated[item_id] = new_item;
			mCatDescendentDeltas[new_item->getParentUUID()]++;
		}
	}
	else
	{
		// *TODO: Wow, harsh.  Should we just complain and get out?
		LL_ERRS() << "unpack failed" << LL_ENDL;
	}
}

void AISUpdate::parseLink(const LLSD& link_map)
{
	LLUUID item_id = link_map["item_id"].asUUID();
	LLPointer<LLViewerInventoryItem> new_link(new LLViewerInventoryItem);
	LLViewerInventoryItem *curr_link = gInventory.getItem(item_id);
	if (curr_link)
	{
		// Default to current values where not provided.
		new_link->copyViewerItem(curr_link);
	}
	BOOL rv = new_link->unpackMessage(link_map);
	if (rv)
	{
		const LLUUID& parent_id = new_link->getParentUUID();
		if (curr_link)
		{
			mItemsUpdated[item_id] = new_link;
			// This statement is here to cause a new entry with 0
			// delta to be created if it does not already exist;
			// otherwise has no effect.
			mCatDescendentDeltas[parent_id];
		}
		else
		{
			LLPermissions default_perms;
			default_perms.init(gAgent.getID(),gAgent.getID(),LLUUID::null,LLUUID::null);
			default_perms.initMasks(PERM_NONE,PERM_NONE,PERM_NONE,PERM_NONE,PERM_NONE);
			new_link->setPermissions(default_perms);
			LLSaleInfo default_sale_info;
			new_link->setSaleInfo(default_sale_info);
			//LL_DEBUGS("Inventory") << "creating link from llsd: " << ll_pretty_print_sd(link_map) << LL_ENDL;
			mItemsCreated[item_id] = new_link;
			mCatDescendentDeltas[parent_id]++;
		}
	}
	else
	{
		// *TODO: Wow, harsh.  Should we just complain and get out?
		LL_ERRS() << "unpack failed" << LL_ENDL;
	}
}


void AISUpdate::parseCategory(const LLSD& category_map)
{
	LLUUID category_id = category_map["category_id"].asUUID();

	// Check descendent count first, as it may be needed
	// to populate newly created categories
	if (category_map.has("_embedded"))
	{
		parseDescendentCount(category_id, category_map["_embedded"]);
	}

	LLPointer<LLViewerInventoryCategory> new_cat;
	LLViewerInventoryCategory *curr_cat = gInventory.getCategory(category_id);
	if (curr_cat)
	{
		// Default to current values where not provided.
        new_cat = new LLViewerInventoryCategory(curr_cat);
    }
    else
    {
        if (category_map.has("agent_id"))
        {
            new_cat = new LLViewerInventoryCategory(category_map["agent_id"].asUUID());
        }
        else
        {
            LL_DEBUGS() << "No owner provided, folder might be assigned wrong owner" << LL_ENDL;
            new_cat = new LLViewerInventoryCategory(LLUUID::null);
        }
    }
	BOOL rv = new_cat->unpackMessage(category_map);
	// *NOTE: unpackMessage does not unpack version or descendent count.
	//if (category_map.has("version"))
	//{
	//	mCatVersionsUpdated[category_id] = category_map["version"].asInteger();
	//}
	if (rv)
	{
		if (curr_cat)
		{
			mCategoriesUpdated[category_id] = new_cat;
			// This statement is here to cause a new entry with 0
			// delta to be created if it does not already exist;
			// otherwise has no effect.
			mCatDescendentDeltas[new_cat->getParentUUID()];
			// Capture update for the category itself as well.
			mCatDescendentDeltas[category_id];
		}
		else
		{
			// Set version/descendents for newly created categories.
			if (category_map.has("version"))
			{
				S32 version = category_map["version"].asInteger();
				LL_DEBUGS("Inventory") << "Setting version to " << version
									   << " for new category " << category_id << LL_ENDL;
				new_cat->setVersion(version);
			}
			uuid_int_map_t::const_iterator lookup_it = mCatDescendentsKnown.find(category_id);
			if (mCatDescendentsKnown.end() != lookup_it)
			{
				S32 descendent_count = lookup_it->second;
				LL_DEBUGS("Inventory") << "Setting descendents count to " << descendent_count 
									   << " for new category " << category_id << LL_ENDL;
				new_cat->setDescendentCount(descendent_count);
			}
			mCategoriesCreated[category_id] = new_cat;
			mCatDescendentDeltas[new_cat->getParentUUID()]++;
		}
	}
	else
	{
		// *TODO: Wow, harsh.  Should we just complain and get out?
		LL_ERRS() << "unpack failed" << LL_ENDL;
	}

	// Check for more embedded content.
	if (category_map.has("_embedded"))
	{
		parseEmbedded(category_map["_embedded"]);
	}
}

void AISUpdate::parseDescendentCount(const LLUUID& category_id, const LLSD& embedded)
{
	// We can only determine true descendent count if this contains all descendent types.
	if (embedded.has("categories") &&
		embedded.has("links") &&
		embedded.has("items"))
	{
		mCatDescendentsKnown[category_id]  = embedded["categories"].size();
		mCatDescendentsKnown[category_id] += embedded["links"].size();
		mCatDescendentsKnown[category_id] += embedded["items"].size();
	}
}

void AISUpdate::parseEmbedded(const LLSD& embedded)
{
	if (embedded.has("links")) // _embedded in a category
	{
		parseEmbeddedLinks(embedded["links"]);
	}
	if (embedded.has("items")) // _embedded in a category
	{
		parseEmbeddedItems(embedded["items"]);
	}
	if (embedded.has("item")) // _embedded in a link
	{
		parseEmbeddedItem(embedded["item"]);
	}
	if (embedded.has("categories")) // _embedded in a category
	{
		parseEmbeddedCategories(embedded["categories"]);
	}
	if (embedded.has("category")) // _embedded in a link
	{
		parseEmbeddedCategory(embedded["category"]);
	}
}

void AISUpdate::parseUUIDArray(const LLSD& content, const std::string& name, uuid_list_t& ids)
{
	if (content.has(name))
	{
		for(LLSD::array_const_iterator it = content[name].beginArray(),
				end = content[name].endArray();
				it != end; ++it)
		{
			ids.insert((*it).asUUID());
		}
	}
}

void AISUpdate::parseEmbeddedLinks(const LLSD& links)
{
	for(LLSD::map_const_iterator linkit = links.beginMap(),
			linkend = links.endMap();
		linkit != linkend; ++linkit)
	{
		const LLUUID link_id((*linkit).first);
		const LLSD& link_map = (*linkit).second;
		if (mItemIds.end() == mItemIds.find(link_id))
		{
			LL_DEBUGS("Inventory") << "Ignoring link not in items list " << link_id << LL_ENDL;
		}
		else
		{
			parseLink(link_map);
		}
	}
}

void AISUpdate::parseEmbeddedItem(const LLSD& item)
{
	// a single item (_embedded in a link)
	if (item.has("item_id"))
	{
		if (mItemIds.end() != mItemIds.find(item["item_id"].asUUID()))
		{
			parseItem(item);
		}
	}
}

void AISUpdate::parseEmbeddedItems(const LLSD& items)
{
	// a map of items (_embedded in a category)
	for(LLSD::map_const_iterator itemit = items.beginMap(),
			itemend = items.endMap();
		itemit != itemend; ++itemit)
	{
		const LLUUID item_id((*itemit).first);
		const LLSD& item_map = (*itemit).second;
		if (mItemIds.end() == mItemIds.find(item_id))
		{
			LL_DEBUGS("Inventory") << "Ignoring item not in items list " << item_id << LL_ENDL;
		}
		else
		{
			parseItem(item_map);
		}
	}
}

void AISUpdate::parseEmbeddedCategory(const LLSD& category)
{
	// a single category (_embedded in a link)
	if (category.has("category_id"))
	{
		if (mCategoryIds.end() != mCategoryIds.find(category["category_id"].asUUID()))
		{
			parseCategory(category);
		}
	}
}

void AISUpdate::parseEmbeddedCategories(const LLSD& categories)
{
	// a map of categories (_embedded in a category)
	for(LLSD::map_const_iterator categoryit = categories.beginMap(),
			categoryend = categories.endMap();
		categoryit != categoryend; ++categoryit)
	{
		const LLUUID category_id((*categoryit).first);
		const LLSD& category_map = (*categoryit).second;
		if (mCategoryIds.end() == mCategoryIds.find(category_id))
		{
			LL_DEBUGS("Inventory") << "Ignoring category not in categories list " << category_id << LL_ENDL;
		}
		else
		{
			parseCategory(category_map);
		}
	}
}

void AISUpdate::doUpdate()
{
	// Do version/descendant accounting.
	for (std::map<LLUUID,S32>::const_iterator catit = mCatDescendentDeltas.begin();
		 catit != mCatDescendentDeltas.end(); ++catit)
	{
		LL_DEBUGS("Inventory") << "descendant accounting for " << catit->first << LL_ENDL;

		const LLUUID cat_id(catit->first);
		// Don't account for update if we just created this category.
		if (mCategoriesCreated.find(cat_id) != mCategoriesCreated.end())
		{
			LL_DEBUGS("Inventory") << "Skipping version increment for new category " << cat_id << LL_ENDL;
			continue;
		}

		// Don't account for update unless AIS told us it updated that category.
		if (mCatVersionsUpdated.find(cat_id) == mCatVersionsUpdated.end())
		{
			LL_DEBUGS("Inventory") << "Skipping version increment for non-updated category " << cat_id << LL_ENDL;
			continue;
		}

		// If we have a known descendant count, set that now.
		LLViewerInventoryCategory* cat = gInventory.getCategory(cat_id);
		if (cat)
		{
			S32 descendent_delta = catit->second;
			S32 old_count = cat->getDescendentCount();
			LL_DEBUGS("Inventory") << "Updating descendant count for "
								   << cat->getName() << " " << cat_id
								   << " with delta " << descendent_delta << " from "
								   << old_count << " to " << (old_count+descendent_delta) << LL_ENDL;
			LLInventoryModel::LLCategoryUpdate up(cat_id, descendent_delta);
			gInventory.accountForUpdate(up);
		}
		else
		{
			LL_DEBUGS("Inventory") << "Skipping version accounting for unknown category " << cat_id << LL_ENDL;
		}
	}

	// CREATE CATEGORIES
	for (deferred_category_map_t::const_iterator create_it = mCategoriesCreated.begin();
		 create_it != mCategoriesCreated.end(); ++create_it)
	{
		LLUUID category_id(create_it->first);
		LLPointer<LLViewerInventoryCategory> new_category = create_it->second;

		gInventory.updateCategory(new_category, LLInventoryObserver::CREATE);
		LL_DEBUGS("Inventory") << "created category " << category_id << LL_ENDL;
	}

	// UPDATE CATEGORIES
	for (deferred_category_map_t::const_iterator update_it = mCategoriesUpdated.begin();
		 update_it != mCategoriesUpdated.end(); ++update_it)
	{
		LLUUID category_id(update_it->first);
		LLPointer<LLViewerInventoryCategory> new_category = update_it->second;
		// Since this is a copy of the category *before* the accounting update, above,
		// we need to transfer back the updated version/descendant count.
		LLViewerInventoryCategory* curr_cat = gInventory.getCategory(new_category->getUUID());
		if (!curr_cat)
		{
			LL_WARNS("Inventory") << "Failed to update unknown category " << new_category->getUUID() << LL_ENDL;
		}
		else
		{
			new_category->setVersion(curr_cat->getVersion());
			new_category->setDescendentCount(curr_cat->getDescendentCount());
			gInventory.updateCategory(new_category);
			LL_DEBUGS("Inventory") << "updated category " << new_category->getName() << " " << category_id << LL_ENDL;
		}
	}

	// CREATE ITEMS
	for (deferred_item_map_t::const_iterator create_it = mItemsCreated.begin();
		 create_it != mItemsCreated.end(); ++create_it)
	{
		LLUUID item_id(create_it->first);
		LLPointer<LLViewerInventoryItem> new_item = create_it->second;

		// FIXME risky function since it calls updateServer() in some
		// cases.  Maybe break out the update/create cases, in which
		// case this is create.
		LL_DEBUGS("Inventory") << "created item " << item_id << LL_ENDL;
		gInventory.updateItem(new_item, LLInventoryObserver::CREATE);
	}
	
	// UPDATE ITEMS
	for (deferred_item_map_t::const_iterator update_it = mItemsUpdated.begin();
		 update_it != mItemsUpdated.end(); ++update_it)
	{
		LLUUID item_id(update_it->first);
		LLPointer<LLViewerInventoryItem> new_item = update_it->second;
		// FIXME risky function since it calls updateServer() in some
		// cases.  Maybe break out the update/create cases, in which
		// case this is update.
		LL_DEBUGS("Inventory") << "updated item " << item_id << LL_ENDL;
		//LL_DEBUGS("Inventory") << ll_pretty_print_sd(new_item->asLLSD()) << LL_ENDL;
		gInventory.updateItem(new_item);
	}

	// DELETE OBJECTS
	for (uuid_list_t::const_iterator del_it = mObjectsDeletedIds.begin();
		 del_it != mObjectsDeletedIds.end(); ++del_it)
	{
		LL_DEBUGS("Inventory") << "deleted item " << *del_it << LL_ENDL;
		gInventory.onObjectDeletedFromServer(*del_it, false, false, false);
	}

	// TODO - how can we use this version info? Need to be sure all
	// changes are going through AIS first, or at least through
	// something with a reliable responder.
	for (uuid_int_map_t::iterator ucv_it = mCatVersionsUpdated.begin();
		 ucv_it != mCatVersionsUpdated.end(); ++ucv_it)
	{
		const LLUUID id = ucv_it->first;
		S32 version = ucv_it->second;
		LLViewerInventoryCategory *cat = gInventory.getCategory(id);
		LL_DEBUGS("Inventory") << "cat version update " << cat->getName() << " to version " << cat->getVersion() << LL_ENDL;
		if (cat->getVersion() != version)
		{
			LL_WARNS() << "Possible version mismatch for category " << cat->getName()
					<< ", viewer version " << cat->getVersion()
					<< " AIS version " << version << " !!!Adjusting local version!!!" <<  LL_ENDL;

            // the AIS version should be considered the true version. Adjust 
            // our local category model to reflect this version number.  Otherwise 
            // it becomes possible to get stuck with the viewer being out of 
            // sync with the inventory system.  Under normal circumstances 
            // inventory COF is maintained on the viewer through calls to 
            // LLInventoryModel::accountForUpdate when a changing operation 
            // is performed.  This occasionally gets out of sync however.
            if (version != LLViewerInventoryCategory::VERSION_UNKNOWN)
            {
                cat->setVersion(version);
            }
            else
            {
                // We do not account for update if version is UNKNOWN, so we shouldn't rise version
                // either or viewer will get stuck on descendants count -1, try to refetch folder instead
                cat->fetch();
            }
		}
	}

	gInventory.notifyObservers();
}
<|MERGE_RESOLUTION|>--- conflicted
+++ resolved
@@ -457,14 +457,11 @@
 					AISUpdate::parseUUIDArray(result, "_created_categories", ids);
 				}
 				break;
-<<<<<<< HEAD
-=======
 			case UPDATECATEGORY:
 				{
 					AISUpdate::parseUUIDArray(result, "_updated_categories", ids);
 				}
 				break;
->>>>>>> 4f05d71e
 			default:
 				break;
 		}
