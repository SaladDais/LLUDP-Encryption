/** 
 * @file llfoldertype.cpp
 * @brief Implementation of LLViewerFolderType functionality.
 *
 * $LicenseInfo:firstyear=2001&license=viewerlgpl$
 * Second Life Viewer Source Code
 * Copyright (C) 2010, Linden Research, Inc.
 * 
 * This library is free software; you can redistribute it and/or
 * modify it under the terms of the GNU Lesser General Public
 * License as published by the Free Software Foundation;
 * version 2.1 of the License only.
 * 
 * This library is distributed in the hope that it will be useful,
 * but WITHOUT ANY WARRANTY; without even the implied warranty of
 * MERCHANTABILITY or FITNESS FOR A PARTICULAR PURPOSE.  See the GNU
 * Lesser General Public License for more details.
 * 
 * You should have received a copy of the GNU Lesser General Public
 * License along with this library; if not, write to the Free Software
 * Foundation, Inc., 51 Franklin Street, Fifth Floor, Boston, MA  02110-1301  USA
 * 
 * Linden Research, Inc., 945 Battery Street, San Francisco, CA  94111  USA
 * $/LicenseInfo$
 */

#include "llviewerprecompiledheaders.h"

#include "llviewerfoldertype.h"
#include "lldictionary.h"
#include "llmemory.h"
#include "llvisualparam.h"

static const std::string empty_string;

struct ViewerFolderEntry : public LLDictionaryEntry
{
	// Constructor for non-ensembles
	ViewerFolderEntry(const std::string &new_category_name, // default name when creating a new category of this type
					  const std::string &icon_name_open,	// name of the folder icon
					  const std::string &icon_name_closed,
					  BOOL is_quiet,						// folder doesn't need a UI update when changed
					  bool is_hidden = false,
					  const std::string &dictionary_name = empty_string // no reverse lookup needed on non-ensembles, so in most cases just leave this blank
		) 
		:
		LLDictionaryEntry(dictionary_name),
		mNewCategoryName(new_category_name),
		mIconNameOpen(icon_name_open),
		mIconNameClosed(icon_name_closed),
		mIsQuiet(is_quiet),
		mIsHidden(is_hidden)
	{
		mAllowedNames.clear();
	}

	// Constructor for ensembles
	ViewerFolderEntry(const std::string &xui_name, 			// name of the xui menu item
					  const std::string &new_category_name, // default name when creating a new category of this type
					  const std::string &icon_name, 		// name of the folder icon
					  const std::string allowed_names 		// allowed item typenames for this folder type
		) 
		:
		LLDictionaryEntry(xui_name),
		/* Just use default icons until we actually support ensembles
		mIconNameOpen(icon_name),
		mIconNameClosed(icon_name),
		*/
		mIconNameOpen("Inv_FolderOpen"), mIconNameClosed("Inv_FolderClosed"),
		mNewCategoryName(new_category_name),
		mIsQuiet(FALSE),
		mIsHidden(false)
	{
		const std::string delims (",");
		LLStringUtilBase<char>::getTokens(allowed_names, mAllowedNames, delims);
	}

	bool getIsAllowedName(const std::string &name) const
	{
		if (mAllowedNames.empty())
			return false;
		for (name_vec_t::const_iterator iter = mAllowedNames.begin();
			 iter != mAllowedNames.end();
			 iter++)
		{
			if (name == (*iter))
				return true;
		}
		return false;
	}
	const std::string mIconNameOpen;
	const std::string mIconNameClosed;
	const std::string mNewCategoryName;
	typedef std::vector<std::string> name_vec_t;
	name_vec_t mAllowedNames;
	BOOL mIsQuiet;
	bool mIsHidden;
};

class LLViewerFolderDictionary : public LLSingleton<LLViewerFolderDictionary>,
								 public LLDictionary<LLFolderType::EType, ViewerFolderEntry>
{
public:
	LLViewerFolderDictionary();
protected:
	bool initEnsemblesFromFile(); // Reads in ensemble information from foldertypes.xml
};

LLViewerFolderDictionary::LLViewerFolderDictionary()
{
	//       													    	  NEW CATEGORY NAME         FOLDER OPEN             FOLDER CLOSED          QUIET?
	//      												  		     |-------------------------|-----------------------|----------------------|-----------|
	addEntry(LLFolderType::FT_TEXTURE, 				new ViewerFolderEntry("Textures",				"Inv_SysOpen",			"Inv_SysClosed",		FALSE));
	addEntry(LLFolderType::FT_SOUND, 				new ViewerFolderEntry("Sounds",					"Inv_SysOpen",			"Inv_SysClosed",		FALSE));
	addEntry(LLFolderType::FT_CALLINGCARD, 			new ViewerFolderEntry("Calling Cards",			"Inv_SysOpen",			"Inv_SysClosed",		FALSE));
	addEntry(LLFolderType::FT_LANDMARK, 			new ViewerFolderEntry("Landmarks",				"Inv_SysOpen",			"Inv_SysClosed",		FALSE));
	addEntry(LLFolderType::FT_CLOTHING, 			new ViewerFolderEntry("Clothing",				"Inv_SysOpen",			"Inv_SysClosed",		FALSE));
	addEntry(LLFolderType::FT_OBJECT, 				new ViewerFolderEntry("Objects",				"Inv_SysOpen",			"Inv_SysClosed",		FALSE));
	addEntry(LLFolderType::FT_NOTECARD, 			new ViewerFolderEntry("Notecards",				"Inv_SysOpen",			"Inv_SysClosed",		FALSE));
	addEntry(LLFolderType::FT_ROOT_INVENTORY, 		new ViewerFolderEntry("My Inventory",			"Inv_SysOpen",			"Inv_SysClosed",		FALSE));
	addEntry(LLFolderType::FT_LSL_TEXT, 			new ViewerFolderEntry("Scripts",				"Inv_SysOpen",			"Inv_SysClosed",		FALSE));
	addEntry(LLFolderType::FT_BODYPART, 			new ViewerFolderEntry("Body Parts",				"Inv_SysOpen",			"Inv_SysClosed",		FALSE));
	addEntry(LLFolderType::FT_TRASH, 				new ViewerFolderEntry("Trash",					"Inv_TrashOpen",		"Inv_TrashClosed",		TRUE));
	addEntry(LLFolderType::FT_SNAPSHOT_CATEGORY, 	new ViewerFolderEntry("Photo Album",			"Inv_SysOpen",			"Inv_SysClosed",		FALSE));
	addEntry(LLFolderType::FT_LOST_AND_FOUND, 		new ViewerFolderEntry("Lost And Found",	   		"Inv_LostOpen",			"Inv_LostClosed",		TRUE));
	addEntry(LLFolderType::FT_ANIMATION, 			new ViewerFolderEntry("Animations",				"Inv_SysOpen",			"Inv_SysClosed",		FALSE));
	addEntry(LLFolderType::FT_GESTURE, 				new ViewerFolderEntry("Gestures",				"Inv_SysOpen",			"Inv_SysClosed",		FALSE));
	addEntry(LLFolderType::FT_FAVORITE, 			new ViewerFolderEntry("Favorites",				"Inv_SysOpen",			"Inv_SysClosed",		FALSE));

	addEntry(LLFolderType::FT_CURRENT_OUTFIT, 		new ViewerFolderEntry("Current Outfit",			"Inv_SysOpen",			"Inv_SysClosed",		TRUE));
	addEntry(LLFolderType::FT_OUTFIT, 				new ViewerFolderEntry("New Outfit",				"Inv_LookFolderOpen",	"Inv_LookFolderClosed",	TRUE));
	addEntry(LLFolderType::FT_MY_OUTFITS, 			new ViewerFolderEntry("My Outfits",				"Inv_SysOpen",			"Inv_SysClosed",		TRUE));
<<<<<<< HEAD
	addEntry(LLFolderType::FT_INBOX, 				new ViewerFolderEntry("Inbox",					"Inv_SysOpen",			"Inv_SysClosed",		FALSE, true));
	addEntry(LLFolderType::FT_OUTBOX, 				new ViewerFolderEntry("Outbox",					"Inv_SysOpen",			"Inv_SysClosed",		FALSE, true));
=======
	addEntry(LLFolderType::FT_MESH, 				new ViewerFolderEntry("Meshes",					"Inv_SysOpen",			"Inv_SysClosed",		FALSE));
	

	addEntry(LLFolderType::FT_INBOX, 				new ViewerFolderEntry("Inbox",					"Inv_SysOpen",			"Inv_SysClosed",		FALSE));
>>>>>>> 1361eeae
		 
	addEntry(LLFolderType::FT_NONE, 				new ViewerFolderEntry("New Folder",				"Inv_FolderOpen",		"Inv_FolderClosed",		FALSE, false, "default"));

#if SUPPORT_ENSEMBLES
	initEnsemblesFromFile();
#else
	for (U32 type = (U32)LLFolderType::FT_ENSEMBLE_START; type <= (U32)LLFolderType::FT_ENSEMBLE_END; ++type)
	{
		addEntry((LLFolderType::EType)type, 		new ViewerFolderEntry("New Folder",				"Inv_FolderOpen",		"Inv_FolderClosed",		FALSE));
	}	
#endif
}

bool LLViewerFolderDictionary::initEnsemblesFromFile()
{
	std::string xml_filename = gDirUtilp->getExpandedFilename(LL_PATH_APP_SETTINGS,"foldertypes.xml");
	LLXmlTree folder_def;
	if (!folder_def.parseFile(xml_filename))
	{
		llerrs << "Failed to parse folders file " << xml_filename << llendl;
		return false;
	}

	LLXmlTreeNode* rootp = folder_def.getRoot();
	for (LLXmlTreeNode* ensemble = rootp->getFirstChild();
		 ensemble;
		 ensemble = rootp->getNextChild())
	{
		if (!ensemble->hasName("ensemble"))
		{
			llwarns << "Invalid ensemble definition node " << ensemble->getName() << llendl;
			continue;
		}

		S32 ensemble_type;
		static LLStdStringHandle ensemble_num_string = LLXmlTree::addAttributeString("foldertype_num");
		if (!ensemble->getFastAttributeS32(ensemble_num_string, ensemble_type))
		{
			llwarns << "No ensemble type defined" << llendl;
			continue;
		}


		if (ensemble_type < S32(LLFolderType::FT_ENSEMBLE_START) || ensemble_type > S32(LLFolderType::FT_ENSEMBLE_END))
		{
			llwarns << "Exceeded maximum ensemble index" << LLFolderType::FT_ENSEMBLE_END << llendl;
			break;
		}

		std::string xui_name;
		static LLStdStringHandle xui_name_string = LLXmlTree::addAttributeString("xui_name");
		if (!ensemble->getFastAttributeString(xui_name_string, xui_name))
		{
			llwarns << "No xui name defined" << llendl;
			continue;
		}

		std::string icon_name;
		static LLStdStringHandle icon_name_string = LLXmlTree::addAttributeString("icon_name");
		if (!ensemble->getFastAttributeString(icon_name_string, icon_name))
		{
			llwarns << "No ensemble icon name defined" << llendl;
			continue;
		}

		std::string allowed_names;
		static LLStdStringHandle allowed_names_string = LLXmlTree::addAttributeString("allowed");
		if (!ensemble->getFastAttributeString(allowed_names_string, allowed_names))
		{
		}

		// Add the entry and increment the asset number.
		const static std::string new_ensemble_name = "New Ensemble";
		addEntry(LLFolderType::EType(ensemble_type), new ViewerFolderEntry(xui_name, new_ensemble_name, icon_name, allowed_names));
	}

	return true;
}


const std::string &LLViewerFolderType::lookupXUIName(LLFolderType::EType folder_type)
{
	const ViewerFolderEntry *entry = LLViewerFolderDictionary::getInstance()->lookup(folder_type);
	if (entry)
	{
		return entry->mName;
	}
	return badLookup();
}

LLFolderType::EType LLViewerFolderType::lookupTypeFromXUIName(const std::string &name)
{
	return LLViewerFolderDictionary::getInstance()->lookup(name);
}

const std::string &LLViewerFolderType::lookupIconName(LLFolderType::EType folder_type, BOOL is_open)
{
	const ViewerFolderEntry *entry = LLViewerFolderDictionary::getInstance()->lookup(folder_type);
	if (entry)
	{
		if (is_open)
			return entry->mIconNameOpen;
		else
			return entry->mIconNameClosed;
	}
	
	// Error condition.  Return something so that we don't show a grey box in inventory view.
	const ViewerFolderEntry *default_entry = LLViewerFolderDictionary::getInstance()->lookup(LLFolderType::FT_NONE);
	if (default_entry)
	{
		return default_entry->mIconNameClosed;
	}
	
	// Should not get here unless there's something corrupted with the FT_NONE entry.
	return badLookup();
}

BOOL LLViewerFolderType::lookupIsQuietType(LLFolderType::EType folder_type)
{
	const ViewerFolderEntry *entry = LLViewerFolderDictionary::getInstance()->lookup(folder_type);
	if (entry)
	{
		return entry->mIsQuiet;
	}
	return FALSE;
}


BOOL LLViewerFolderType::lookupIsHiddenType(LLFolderType::EType folder_type)
{
	const ViewerFolderEntry *entry = LLViewerFolderDictionary::getInstance()->lookup(folder_type);
	if (entry)
	{
		return entry->mIsHidden;
	}
	return FALSE;
}



const std::string &LLViewerFolderType::lookupNewCategoryName(LLFolderType::EType folder_type)
{
	const ViewerFolderEntry *entry = LLViewerFolderDictionary::getInstance()->lookup(folder_type);
	if (entry)
	{
		return entry->mNewCategoryName;
	}
	return badLookup();
}

LLFolderType::EType LLViewerFolderType::lookupTypeFromNewCategoryName(const std::string& name)
{
	for (LLViewerFolderDictionary::const_iterator iter = LLViewerFolderDictionary::getInstance()->begin();
		 iter != LLViewerFolderDictionary::getInstance()->end();
		 iter++)
	{
		const ViewerFolderEntry *entry = iter->second;
		if (entry->mNewCategoryName == name)
		{
			return iter->first;
		}
	}
	return FT_NONE;
}


U64 LLViewerFolderType::lookupValidFolderTypes(const std::string& item_name)
{
	U64 matching_folders = 0;
	for (LLViewerFolderDictionary::const_iterator iter = LLViewerFolderDictionary::getInstance()->begin();
		 iter != LLViewerFolderDictionary::getInstance()->end();
		 iter++)
	{
		const ViewerFolderEntry *entry = iter->second;
		if (entry->getIsAllowedName(item_name))
		{
			matching_folders |= 1LL << iter->first;
		}
	}
	return matching_folders;
}<|MERGE_RESOLUTION|>--- conflicted
+++ resolved
@@ -130,15 +130,10 @@
 	addEntry(LLFolderType::FT_CURRENT_OUTFIT, 		new ViewerFolderEntry("Current Outfit",			"Inv_SysOpen",			"Inv_SysClosed",		TRUE));
 	addEntry(LLFolderType::FT_OUTFIT, 				new ViewerFolderEntry("New Outfit",				"Inv_LookFolderOpen",	"Inv_LookFolderClosed",	TRUE));
 	addEntry(LLFolderType::FT_MY_OUTFITS, 			new ViewerFolderEntry("My Outfits",				"Inv_SysOpen",			"Inv_SysClosed",		TRUE));
-<<<<<<< HEAD
+	addEntry(LLFolderType::FT_MESH, 				new ViewerFolderEntry("Meshes",					"Inv_SysOpen",			"Inv_SysClosed",		FALSE));
+	
 	addEntry(LLFolderType::FT_INBOX, 				new ViewerFolderEntry("Inbox",					"Inv_SysOpen",			"Inv_SysClosed",		FALSE, true));
 	addEntry(LLFolderType::FT_OUTBOX, 				new ViewerFolderEntry("Outbox",					"Inv_SysOpen",			"Inv_SysClosed",		FALSE, true));
-=======
-	addEntry(LLFolderType::FT_MESH, 				new ViewerFolderEntry("Meshes",					"Inv_SysOpen",			"Inv_SysClosed",		FALSE));
-	
-
-	addEntry(LLFolderType::FT_INBOX, 				new ViewerFolderEntry("Inbox",					"Inv_SysOpen",			"Inv_SysClosed",		FALSE));
->>>>>>> 1361eeae
 		 
 	addEntry(LLFolderType::FT_NONE, 				new ViewerFolderEntry("New Folder",				"Inv_FolderOpen",		"Inv_FolderClosed",		FALSE, false, "default"));
 
@@ -278,7 +273,6 @@
 }
 
 
-
 const std::string &LLViewerFolderType::lookupNewCategoryName(LLFolderType::EType folder_type)
 {
 	const ViewerFolderEntry *entry = LLViewerFolderDictionary::getInstance()->lookup(folder_type);
