--- conflicted
+++ resolved
@@ -139,13 +139,10 @@
 
 	BOOL isAgentInventory() const; // false if lost or in the inventory library
 	BOOL isCOFFolder() const; // true if COF or descendent of
-<<<<<<< HEAD
 //-TT Client LSL Bridge
 	BOOL isProtectedFolder() const;
 //-TT
-=======
 	BOOL isInboxFolder() const; // true if COF or descendent of marketplace inbox
->>>>>>> 812ad1b6
 	virtual BOOL isItemPermissive() const;
 	static void changeItemParent(LLInventoryModel* model,
 								 LLViewerInventoryItem* item,
