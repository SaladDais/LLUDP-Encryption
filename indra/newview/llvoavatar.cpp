--- conflicted
+++ resolved
@@ -6881,10 +6881,6 @@
 
 		for (U8 te = 0; te < TEX_NUM_INDICES; te++)
 		{
-<<<<<<< HEAD
-			if (LLAvatarAppearanceDictionary::getTEWearableType((ETextureIndex)te) == type)
-=======
->>>>>>> 97ee3003
 			{
 				// MULTIPLE_WEARABLES: extend to multiple wearables?
 				LLViewerTexture* te_image = getImage((ETextureIndex)te, 0);
