--- conflicted
+++ resolved
@@ -3081,93 +3081,7 @@
 
 bool LLVOAvatar::isVisuallyMuted() const
 {
-<<<<<<< HEAD
     return ( mVisuallyMuteSetting == ALWAYS_VISUAL_MUTE );
-}
-
-=======
-	bool muted = false;
-
-	if (!isSelf())
-	{
-		static LLCachedControl<U32> render_auto_mute_functions(gSavedSettings, "RenderAutoMuteFunctions", 0);
-		if (render_auto_mute_functions)		// Hacky debug switch for developing feature
-		{
-			// Priority order (highest priority first)
-			// * own avatar is never visually muted
-			// * if on the "always draw normally" list, draw them normally
-			// * if on the "always visually mute" list, mute them
-			// * draw them normally if they meet the following criteria:
-			//       - within the closest N avatars OR on friends list OR in an IM chat
-			//       - AND aren't over the thresholds
-			// * otherwise visually mute all other avatars
-
-			static LLCachedControl<U32> max_attachment_bytes(gSavedSettings, "RenderAutoMuteByteLimit", 0);
-			static LLCachedControl<F32> max_attachment_area(gSavedSettings, "RenderAutoMuteSurfaceAreaLimit", 0.0);
-			static LLCachedControl<U32> max_render_cost(gSavedSettings, "RenderAutoMuteRenderWeightLimit", 0);
-
-			if (mVisuallyMuteSetting == ALWAYS_VISUAL_MUTE)
-			{	// Always want to see this AV as an impostor
-				muted = true;
-			}
-			else if (mVisuallyMuteSetting == NEVER_VISUAL_MUTE)
-			{	// Never show as impostor
-				muted = false;
-			}
-			else 
-			{
-				F64 now = LLFrameTimer::getTotalSeconds();
-
-				if (now < mCachedVisualMuteUpdateTime)
-				{	// Use cached mute value
-					muted = mCachedVisualMute;
-				}
-				else
-				{	// Determine if visually muted or not
-
-					U32 max_cost = (U32) (max_render_cost*(LLVOAvatar::sLODFactor+0.5));
-
-					muted = (mAttachmentGeometryBytes > max_attachment_bytes && max_attachment_bytes > 0) ||
-							(mAttachmentSurfaceArea > max_attachment_area && max_attachment_area > 0.f) ||
-							(mVisualComplexity > max_cost && max_render_cost > 0);
-
-					// Could be part of the grand || collection above, but yanked out to make the logic visible
-					if (!muted)
-					{
-						if (sMaxVisible > 0)
-						{	// They are above the visibilty rank - mute them
-							muted = (mVisibilityRank > sMaxVisible);
-						}
-			
-						// Always draw friends or those in IMs.  Needs UI?
-						if ((render_auto_mute_functions & 0x02) &&
-							(muted || sMaxVisible == 0))		// Don't mute friends or IMs							
-						{
-							muted = !(LLAvatarTracker::instance().isBuddy(getID()));
-							if (muted)
-							{	// Not a friend, so they are muted ... are they in an IM?
-								LLUUID session_id = gIMMgr->computeSessionID(IM_NOTHING_SPECIAL,getID());
-								muted = !gIMMgr->hasSession(session_id);
-							}
-						}
-					}
-
-					// Save visual mute state and set interval for updating
-					const F64 SECONDS_BETWEEN_RENDER_AUTO_MUTE_UPDATES = 1.5;
-					mCachedVisualMuteUpdateTime = now + SECONDS_BETWEEN_RENDER_AUTO_MUTE_UPDATES;		
-					mCachedVisualMute = muted;
-				} 
-			}
-		}
-	}
-
-	return muted || isInMuteList();
-}
-
-void	LLVOAvatar::forceUpdateVisualMuteSettings()
-{	
-	// Set the cache time so it's updated ASAP
-	mCachedVisualMuteUpdateTime = LLFrameTimer::getTotalSeconds() - 1.0;
 }
 
 bool LLVOAvatar::isInMuteList()
@@ -3188,8 +3102,6 @@
 	}
 	return muted;
 }
-
->>>>>>> e0f5ed29
 void LLVOAvatar::updateDebugText()
 {
 	// clear debug text
@@ -8171,14 +8083,6 @@
 	LLCharacter::sAllowInstancesChange = TRUE ;
 }
 
-<<<<<<< HEAD
-=======
-BOOL LLVOAvatar::isImpostor()
-{
-	return (sUseImpostors && (isVisuallyMuted() || (mUpdatePeriod >= IMPOSTOR_PERIOD))) || isInMuteList() ? TRUE : FALSE;
-}
-
->>>>>>> e0f5ed29
 
 BOOL LLVOAvatar::needsImpostorUpdate() const
 {
