﻿/** 
 * @File llvoavatar.cpp
 * @brief Implementation of LLVOAvatar class which is a derivation of LLViewerObject
 *
 * $LicenseInfo:firstyear=2001&license=viewerlgpl$
 * Second Life Viewer Source Code
 * Copyright (C) 2010, Linden Research, Inc.
 * 
 * This library is free software; you can redistribute it and/or
 * modify it under the terms of the GNU Lesser General Public
 * License as published by the Free Software Foundation;
 * version 2.1 of the License only.
 * 
 * This library is distributed in the hope that it will be useful,
 * but WITHOUT ANY WARRANTY; without even the implied warranty of
 * MERCHANTABILITY or FITNESS FOR A PARTICULAR PURPOSE.  See the GNU
 * Lesser General Public License for more details.
 * 
 * You should have received a copy of the GNU Lesser General Public
 * License along with this library; if not, write to the Free Software
 * Foundation, Inc., 51 Franklin Street, Fifth Floor, Boston, MA  02110-1301  USA
 * 
 * Linden Research, Inc., 945 Battery Street, San Francisco, CA  94111  USA
 * $/LicenseInfo$
 */

#include "llviewerprecompiledheaders.h"

#include "llvoavatar.h"

#include <stdio.h>
#include <ctype.h>
#include <sstream>

#include "llaudioengine.h"
#include "noise.h"
#include "sound_ids.h"
#include "raytrace.h"

#include "aoengine.h"			// ## Zi: Animation Overrider
#include "llagent.h" //  Get state values from here
#include "llagentcamera.h"
#include "llagentwearables.h"
#include "llanimationstates.h"
#include "llavatarnamecache.h"
#include "llavatarpropertiesprocessor.h"
#include "llavatarrendernotifier.h"
#include "llcontrolavatar.h"
#include "llexperiencecache.h"
#include "llphysicsmotion.h"
#include "llviewercontrol.h"
#include "llcallingcard.h"		// IDEVO for LLAvatarTracker
#include "lldrawpoolavatar.h"
#include "lldriverparam.h"
#include "llpolyskeletaldistortion.h"
#include "lleditingmotion.h"
#include "llemote.h"
#include "llfloatertools.h"
#include "llheadrotmotion.h"
#include "llhudeffecttrail.h"
#include "llhudmanager.h"
#include "llhudnametag.h"
#include "llhudtext.h"				// for mText/mDebugText
#include "llimview.h"
#include "llinitparam.h"
#include "llkeyframefallmotion.h"
#include "llkeyframestandmotion.h"
#include "llkeyframewalkmotion.h"
#include "llmanipscale.h"  // for get_default_max_prim_scale()
#include "llmeshrepository.h"
#include "llmutelist.h"
#include "llmoveview.h"
#include "llnotificationsutil.h"
#include "llphysicsshapebuilderutil.h"
#include "llquantize.h"
#include "llrand.h"
#include "llregionhandle.h"
#include "llresmgr.h"
#include "llselectmgr.h"
#include "llsprite.h"
#include "lltargetingmotion.h"
#include "lltoolmgr.h"
#include "lltoolmorph.h"
#include "llviewercamera.h"
#include "llviewertexlayer.h"
#include "llviewertexturelist.h"
#include "llviewermenu.h"
#include "llviewerobjectlist.h"
#include "llviewerparcelmgr.h"
#include "llviewerregion.h"
#include "llviewershadermgr.h"
#include "llviewerstats.h"
#include "llviewerwearable.h"
#include "llvoavatarself.h"
#include "llvovolume.h"
#include "llworld.h"
#include "pipeline.h"
#include "llviewershadermgr.h"
#include "llsky.h"
#include "llanimstatelabels.h"
#include "lltrans.h"
#include "llappearancemgr.h"
// [RLVa:KB] - Checked: RLVa-2.0.1
#include "rlvactions.h"
#include "rlvhandler.h"
#include "rlvmodifiers.h"
// [/RLVa:KB]

#include "llgesturemgr.h" //needed to trigger the voice gesticulations
#include "llvoiceclient.h"
#include "llvoicevisualizer.h" // Ventrella

#include "lldebugmessagebox.h"
#include "llsdutil.h"
#include "llscenemonitor.h"
#include "llsdserialize.h"
#include "llcallstack.h"
#include "llrendersphere.h"

#include <boost/lexical_cast.hpp>

#include "fscommon.h"
#include "fsdata.h"
#include "lfsimfeaturehandler.h"	// <FS:CR> Opensim
#include "lggcontactsets.h"
#include "llcontrol.h"
#include "llfilepicker.h"	// <FS:CR> FIRE-8893 - Dump archetype xml to user defined location
#include "llviewermenufile.h"
#include "llnetmap.h"
#include "llviewernetwork.h"	// [FS:CR] isInSecondlife()
#include "llsidepanelappearance.h"
#include "fsavatarrenderpersistence.h"

#include "fsdiscordconnect.h" // <FS:LO> tapping a place that happens on landing in world to start up discord

extern F32 SPEED_ADJUST_MAX;
extern F32 SPEED_ADJUST_MAX_SEC;
extern F32 ANIM_SPEED_MAX;
extern F32 ANIM_SPEED_MIN;
extern U32 JOINT_COUNT_REQUIRED_FOR_FULLRIG;
const F32 MAX_HOVER_Z = 2.0f;
const F32 MIN_HOVER_Z = -2.0f;

const F32 MIN_ATTACHMENT_COMPLEXITY = 0.f;
const F32 DEFAULT_MAX_ATTACHMENT_COMPLEXITY = 1.0e6f;

using namespace LLAvatarAppearanceDefines;

//-----------------------------------------------------------------------------
// Global constants
//-----------------------------------------------------------------------------
const LLUUID ANIM_AGENT_BODY_NOISE = LLUUID("9aa8b0a6-0c6f-9518-c7c3-4f41f2c001ad"); //"body_noise"
const LLUUID ANIM_AGENT_BREATHE_ROT	= LLUUID("4c5a103e-b830-2f1c-16bc-224aa0ad5bc8");  //"breathe_rot"
const LLUUID ANIM_AGENT_EDITING	= LLUUID("2a8eba1d-a7f8-5596-d44a-b4977bf8c8bb");  //"editing"
const LLUUID ANIM_AGENT_EYE	= LLUUID("5c780ea8-1cd1-c463-a128-48c023f6fbea");  //"eye"
const LLUUID ANIM_AGENT_FLY_ADJUST = LLUUID("db95561f-f1b0-9f9a-7224-b12f71af126e");  //"fly_adjust"
const LLUUID ANIM_AGENT_HAND_MOTION	= LLUUID("ce986325-0ba7-6e6e-cc24-b17c4b795578");  //"hand_motion"
const LLUUID ANIM_AGENT_HEAD_ROT = LLUUID("e6e8d1dd-e643-fff7-b238-c6b4b056a68d");  //"head_rot"
const LLUUID ANIM_AGENT_PELVIS_FIX = LLUUID("0c5dd2a2-514d-8893-d44d-05beffad208b");  //"pelvis_fix"
const LLUUID ANIM_AGENT_TARGET = LLUUID("0e4896cb-fba4-926c-f355-8720189d5b55");  //"target"
const LLUUID ANIM_AGENT_WALK_ADJUST	= LLUUID("829bc85b-02fc-ec41-be2e-74cc6dd7215d");  //"walk_adjust"
const LLUUID ANIM_AGENT_PHYSICS_MOTION = LLUUID("7360e029-3cb8-ebc4-863e-212df440d987");  //"physics_motion"


//-----------------------------------------------------------------------------
// Constants
//-----------------------------------------------------------------------------
const F32 DELTA_TIME_MIN = 0.01f;	// we clamp measured delta_time to this
const F32 DELTA_TIME_MAX = 0.2f;	// range to insure stability of computations.

const F32 PELVIS_LAG_FLYING		= 0.22f;// pelvis follow half life while flying
const F32 PELVIS_LAG_WALKING	= 0.4f;	// ...while walking
const F32 PELVIS_LAG_MOUSELOOK = 0.15f;
const F32 MOUSELOOK_PELVIS_FOLLOW_FACTOR = 0.5f;
const F32 TORSO_NOISE_AMOUNT = 1.0f;	// Amount of deviation from up-axis, in degrees
const F32 TORSO_NOISE_SPEED = 0.2f;	// Time scale factor on torso noise.

const F32 BREATHE_ROT_MOTION_STRENGTH = 0.05f;

const S32 MIN_REQUIRED_PIXEL_AREA_BODY_NOISE = 10000;
const S32 MIN_REQUIRED_PIXEL_AREA_BREATHE = 10000;
const S32 MIN_REQUIRED_PIXEL_AREA_PELVIS_FIX = 40;

const S32 TEX_IMAGE_SIZE_OTHER = 512 / 4;  // The size of local textures for other (!isSelf()) avatars

const F32 HEAD_MOVEMENT_AVG_TIME = 0.9f;

const S32 MORPH_MASK_REQUESTED_DISCARD = 0;

const F32 MAX_STANDOFF_FROM_ORIGIN = 3;
const F32 MAX_STANDOFF_DISTANCE_CHANGE = 32;

// Discard level at which to switch to baked textures
// Should probably be 4 or 3, but didn't want to change it while change other logic - SJB
const S32 SWITCH_TO_BAKED_DISCARD = 5;

const F32 FOOT_COLLIDE_FUDGE = 0.04f;

const F32 HOVER_EFFECT_MAX_SPEED = 3.f;
const F32 HOVER_EFFECT_STRENGTH = 0.f;
const F32 UNDERWATER_EFFECT_STRENGTH = 0.1f;
const F32 UNDERWATER_FREQUENCY_DAMP = 0.33f;
const F32 APPEARANCE_MORPH_TIME = 0.65f;
const F32 TIME_BEFORE_MESH_CLEANUP = 5.f; // seconds
const S32 AVATAR_RELEASE_THRESHOLD = 10; // number of avatar instances before releasing memory
const F32 FOOT_GROUND_COLLISION_TOLERANCE = 0.25f;
const F32 AVATAR_LOD_TWEAK_RANGE = 0.7f;
const S32 MAX_BUBBLE_CHAT_LENGTH = DB_CHAT_MSG_STR_LEN;
const S32 MAX_BUBBLE_CHAT_UTTERANCES = 12;
const F32 CHAT_FADE_TIME = 8.0;
const F32 BUBBLE_CHAT_TIME = CHAT_FADE_TIME * 3.f;
const F32 NAMETAG_UPDATE_THRESHOLD = 0.3f;
const F32 NAMETAG_VERTICAL_SCREEN_OFFSET = 25.f;
const F32 NAMETAG_VERT_OFFSET_WEIGHT = 0.17f;

const U32 LLVOAvatar::VISUAL_COMPLEXITY_UNKNOWN = 0;
const F64 HUD_OVERSIZED_TEXTURE_DATA_SIZE = 1024 * 1024;

enum ERenderName
{
	RENDER_NAME_NEVER,
	RENDER_NAME_ALWAYS,	
	RENDER_NAME_FADE
};

//-----------------------------------------------------------------------------
// Callback data
//-----------------------------------------------------------------------------

struct LLTextureMaskData
{
	LLTextureMaskData( const LLUUID& id ) :
		mAvatarID(id), 
		mLastDiscardLevel(S32_MAX) 
	{}
	LLUUID				mAvatarID;
	S32					mLastDiscardLevel;
};

/*********************************************************************************
 **                                                                             **
 ** Begin private LLVOAvatar Support classes
 **
 **/


struct LLAppearanceMessageContents: public LLRefCount
{
	LLAppearanceMessageContents():
		mAppearanceVersion(-1),
		mParamAppearanceVersion(-1),
		mCOFVersion(LLViewerInventoryCategory::VERSION_UNKNOWN)
	{
	}
	LLTEContents mTEContents;
	S32 mAppearanceVersion;
	S32 mParamAppearanceVersion;
	S32 mCOFVersion;
	// For future use:
	//U32 appearance_flags = 0;
	std::vector<F32> mParamWeights;
	std::vector<LLVisualParam*> mParams;
	LLVector3 mHoverOffset;
	bool mHoverOffsetWasSet;
};


//-----------------------------------------------------------------------------
// class LLBodyNoiseMotion
//-----------------------------------------------------------------------------
class LLBodyNoiseMotion :
	public LLMotion
{
public:
	// Constructor
	LLBodyNoiseMotion(const LLUUID &id)
		: LLMotion(id)
	{
		mName = "body_noise";
		mTorsoState = new LLJointState;
	}

	// Destructor
	virtual ~LLBodyNoiseMotion() { }

public:
	//-------------------------------------------------------------------------
	// functions to support MotionController and MotionRegistry
	//-------------------------------------------------------------------------
	// static constructor
	// all subclasses must implement such a function and register it
	static LLMotion *create(const LLUUID &id) { return new LLBodyNoiseMotion(id); }

public:
	//-------------------------------------------------------------------------
	// animation callbacks to be implemented by subclasses
	//-------------------------------------------------------------------------

	// motions must specify whether or not they loop
	virtual BOOL getLoop() { return TRUE; }

	// motions must report their total duration
	virtual F32 getDuration() { return 0.0; }

	// motions must report their "ease in" duration
	virtual F32 getEaseInDuration() { return 0.0; }

	// motions must report their "ease out" duration.
	virtual F32 getEaseOutDuration() { return 0.0; }

	// motions must report their priority
	virtual LLJoint::JointPriority getPriority() { return LLJoint::HIGH_PRIORITY; }

	virtual LLMotionBlendType getBlendType() { return ADDITIVE_BLEND; }

	// called to determine when a motion should be activated/deactivated based on avatar pixel coverage
	virtual F32 getMinPixelArea() { return MIN_REQUIRED_PIXEL_AREA_BODY_NOISE; }

	// run-time (post constructor) initialization,
	// called after parameters have been set
	// must return true to indicate success and be available for activation
	virtual LLMotionInitStatus onInitialize(LLCharacter *character)
	{
		if( !mTorsoState->setJoint( character->getJoint("mTorso") ))
		{
			return STATUS_FAILURE;
		}

		mTorsoState->setUsage(LLJointState::ROT);

		addJointState( mTorsoState );
		return STATUS_SUCCESS;
	}

	// called when a motion is activated
	// must return TRUE to indicate success, or else
	// it will be deactivated
	virtual BOOL onActivate() { return TRUE; }

	// called per time step
	// must return TRUE while it is active, and
	// must return FALSE when the motion is completed.
	virtual BOOL onUpdate(F32 time, U8* joint_mask)
	{
		F32 nx[2];
		nx[0]=time*TORSO_NOISE_SPEED;
		nx[1]=0.0f;
		F32 ny[2];
		ny[0]=0.0f;
		ny[1]=time*TORSO_NOISE_SPEED;
		F32 noiseX = noise2(nx);
		F32 noiseY = noise2(ny);

		F32 rx = TORSO_NOISE_AMOUNT * DEG_TO_RAD * noiseX / 0.42f;
		F32 ry = TORSO_NOISE_AMOUNT * DEG_TO_RAD * noiseY / 0.42f;
		LLQuaternion tQn;
		tQn.setQuat( rx, ry, 0.0f );
		mTorsoState->setRotation( tQn );

		return TRUE;
	}

	// called when a motion is deactivated
	virtual void onDeactivate() {}

private:
	//-------------------------------------------------------------------------
	// joint states to be animated
	//-------------------------------------------------------------------------
	LLPointer<LLJointState> mTorsoState;
};

//-----------------------------------------------------------------------------
// class LLBreatheMotionRot
//-----------------------------------------------------------------------------
class LLBreatheMotionRot :
	public LLMotion
{
public:
	// Constructor
	LLBreatheMotionRot(const LLUUID &id) :
		LLMotion(id),
		mBreatheRate(1.f),
		mCharacter(NULL)
	{
		mName = "breathe_rot";
		mChestState = new LLJointState;
	}

	// Destructor
	virtual ~LLBreatheMotionRot() {}

public:
	//-------------------------------------------------------------------------
	// functions to support MotionController and MotionRegistry
	//-------------------------------------------------------------------------
	// static constructor
	// all subclasses must implement such a function and register it
	static LLMotion *create(const LLUUID &id) { return new LLBreatheMotionRot(id); }

public:
	//-------------------------------------------------------------------------
	// animation callbacks to be implemented by subclasses
	//-------------------------------------------------------------------------

	// motions must specify whether or not they loop
	virtual BOOL getLoop() { return TRUE; }

	// motions must report their total duration
	virtual F32 getDuration() { return 0.0; }

	// motions must report their "ease in" duration
	virtual F32 getEaseInDuration() { return 0.0; }

	// motions must report their "ease out" duration.
	virtual F32 getEaseOutDuration() { return 0.0; }

	// motions must report their priority
	virtual LLJoint::JointPriority getPriority() { return LLJoint::MEDIUM_PRIORITY; }

	virtual LLMotionBlendType getBlendType() { return NORMAL_BLEND; }

	// called to determine when a motion should be activated/deactivated based on avatar pixel coverage
	virtual F32 getMinPixelArea() { return MIN_REQUIRED_PIXEL_AREA_BREATHE; }

	// run-time (post constructor) initialization,
	// called after parameters have been set
	// must return true to indicate success and be available for activation
	virtual LLMotionInitStatus onInitialize(LLCharacter *character)
	{		
		mCharacter = character;
		BOOL success = true;

		if ( !mChestState->setJoint( character->getJoint( "mChest" ) ) )
		{
			success = false;
		}

		if ( success )
		{
			mChestState->setUsage(LLJointState::ROT);
			addJointState( mChestState );
		}

		if ( success )
		{
			return STATUS_SUCCESS;
		}
		else
		{
			return STATUS_FAILURE;
		}
	}

	// called when a motion is activated
	// must return TRUE to indicate success, or else
	// it will be deactivated
	virtual BOOL onActivate() { return TRUE; }

	// called per time step
	// must return TRUE while it is active, and
	// must return FALSE when the motion is completed.
	virtual BOOL onUpdate(F32 time, U8* joint_mask)
	{
		mBreatheRate = 1.f;

		F32 breathe_amt = (sinf(mBreatheRate * time) * BREATHE_ROT_MOTION_STRENGTH);

		mChestState->setRotation(LLQuaternion(breathe_amt, LLVector3(0.f, 1.f, 0.f)));

		return TRUE;
	}

	// called when a motion is deactivated
	virtual void onDeactivate() {}

private:
	//-------------------------------------------------------------------------
	// joint states to be animated
	//-------------------------------------------------------------------------
	LLPointer<LLJointState> mChestState;
	F32					mBreatheRate;
	LLCharacter*		mCharacter;
};

//-----------------------------------------------------------------------------
// class LLPelvisFixMotion
//-----------------------------------------------------------------------------
class LLPelvisFixMotion :
	public LLMotion
{
public:
	// Constructor
	LLPelvisFixMotion(const LLUUID &id)
		: LLMotion(id), mCharacter(NULL)
	{
		mName = "pelvis_fix";

		mPelvisState = new LLJointState;
	}

	// Destructor
	virtual ~LLPelvisFixMotion() { }

public:
	//-------------------------------------------------------------------------
	// functions to support MotionController and MotionRegistry
	//-------------------------------------------------------------------------
	// static constructor
	// all subclasses must implement such a function and register it
	static LLMotion *create(const LLUUID& id) { return new LLPelvisFixMotion(id); }

public:
	//-------------------------------------------------------------------------
	// animation callbacks to be implemented by subclasses
	//-------------------------------------------------------------------------

	// motions must specify whether or not they loop
	virtual BOOL getLoop() { return TRUE; }

	// motions must report their total duration
	virtual F32 getDuration() { return 0.0; }

	// motions must report their "ease in" duration
	virtual F32 getEaseInDuration() { return 0.5f; }

	// motions must report their "ease out" duration.
	virtual F32 getEaseOutDuration() { return 0.5f; }

	// motions must report their priority
	virtual LLJoint::JointPriority getPriority() { return LLJoint::LOW_PRIORITY; }

	virtual LLMotionBlendType getBlendType() { return NORMAL_BLEND; }

	// called to determine when a motion should be activated/deactivated based on avatar pixel coverage
	virtual F32 getMinPixelArea() { return MIN_REQUIRED_PIXEL_AREA_PELVIS_FIX; }

	// run-time (post constructor) initialization,
	// called after parameters have been set
	// must return true to indicate success and be available for activation
	virtual LLMotionInitStatus onInitialize(LLCharacter *character)
	{
		mCharacter = character;

		if (!mPelvisState->setJoint( character->getJoint("mPelvis")))
		{
			return STATUS_FAILURE;
		}

		mPelvisState->setUsage(LLJointState::POS);

		addJointState( mPelvisState );
		return STATUS_SUCCESS;
	}

	// called when a motion is activated
	// must return TRUE to indicate success, or else
	// it will be deactivated
	virtual BOOL onActivate() { return TRUE; }

	// called per time step
	// must return TRUE while it is active, and
	// must return FALSE when the motion is completed.
	virtual BOOL onUpdate(F32 time, U8* joint_mask)
	{
		mPelvisState->setPosition(LLVector3::zero);

		return TRUE;
	}

	// called when a motion is deactivated
	virtual void onDeactivate() {}

private:
	//-------------------------------------------------------------------------
	// joint states to be animated
	//-------------------------------------------------------------------------
	LLPointer<LLJointState> mPelvisState;
	LLCharacter*		mCharacter;
};

/**
 **
 ** End LLVOAvatar Support classes
 **                                                                             **
 *********************************************************************************/


//-----------------------------------------------------------------------------
// Static Data
//-----------------------------------------------------------------------------
LLAvatarAppearanceDictionary *LLVOAvatar::sAvatarDictionary = NULL;
S32 LLVOAvatar::sFreezeCounter = 0;
U32 LLVOAvatar::sMaxNonImpostors = 12; // overridden based on graphics setting
F32 LLVOAvatar::sRenderDistance = 256.f;
S32	LLVOAvatar::sNumVisibleAvatars = 0;
S32	LLVOAvatar::sNumLODChangesThisFrame = 0;

// const LLUUID LLVOAvatar::sStepSoundOnLand("e8af4a28-aa83-4310-a7c4-c047e15ea0df"); - <FS:PP> Commented out for FIRE-3169: Option to change the default footsteps sound
const LLUUID LLVOAvatar::sStepSounds[LL_MCODE_END] =
{
	SND_STONE_RUBBER,
	SND_METAL_RUBBER,
	SND_GLASS_RUBBER,
	SND_WOOD_RUBBER,
	SND_FLESH_RUBBER,
	SND_RUBBER_PLASTIC,
	SND_RUBBER_RUBBER
};

S32 LLVOAvatar::sRenderName = RENDER_NAME_ALWAYS;
BOOL LLVOAvatar::sRenderGroupTitles = TRUE;
S32 LLVOAvatar::sNumVisibleChatBubbles = 0;
BOOL LLVOAvatar::sDebugInvisible = FALSE;
BOOL LLVOAvatar::sShowAttachmentPoints = FALSE;
BOOL LLVOAvatar::sShowAnimationDebug = FALSE;
BOOL LLVOAvatar::sShowFootPlane = FALSE;
BOOL LLVOAvatar::sVisibleInFirstPerson = FALSE;
F32 LLVOAvatar::sLODFactor = 1.f;
F32 LLVOAvatar::sPhysicsLODFactor = 1.f;
bool LLVOAvatar::sUseImpostors = false; // overwridden by RenderAvatarMaxNonImpostors
BOOL LLVOAvatar::sJointDebug = FALSE;
F32 LLVOAvatar::sUnbakedTime = 0.f;
F32 LLVOAvatar::sUnbakedUpdateTime = 0.f;
F32 LLVOAvatar::sGreyTime = 0.f;
F32 LLVOAvatar::sGreyUpdateTime = 0.f;

//-----------------------------------------------------------------------------
// Helper functions
//-----------------------------------------------------------------------------
static F32 calc_bouncy_animation(F32 x);

//-----------------------------------------------------------------------------
// LLVOAvatar()
//-----------------------------------------------------------------------------
LLVOAvatar::LLVOAvatar(const LLUUID& id,
					   const LLPCode pcode,
					   LLViewerRegion* regionp) :
	LLAvatarAppearance(&gAgentWearables),
	LLViewerObject(id, pcode, regionp),
	mSpecialRenderMode(0),
	mAttachmentSurfaceArea(0.f),
	mAttachmentVisibleTriangleCount(0),
	mAttachmentEstTriangleCount(0.f),
	mReportedVisualComplexity(VISUAL_COMPLEXITY_UNKNOWN),
	mTurning(FALSE),
	mLastSkeletonSerialNum( 0 ),
	mIsSitting(FALSE),
	mTimeVisible(),
	mTyping(FALSE),
	mMeshValid(FALSE),
	mVisible(FALSE),
	mLastImpostorUpdateFrameTime(0.f),
	mWindFreq(0.f),
	mRipplePhase( 0.f ),
	mBelowWater(FALSE),
	mLastAppearanceBlendTime(0.f),
	mAppearanceAnimating(FALSE),
    mNameIsSet(false),
	// <FS:Ansariel> FIRE-13414: Avatar name isn't updated when the simulator sends a new name
	mNameFirstname(),
	mNameLastname(),
	// </FS:Ansariel>
	mTitle(),
	// <FS:Ansariel> Show Arc in nametag (for Jelly Dolls)
	mNameArc(0),
	mNameArcColor(LLColor4::white),
	// </FS:Ansariel>
	mNameAway(false),
	mNameDoNotDisturb(false),
	mNameAutoResponse(false), // <FS:Ansariel> Show auto-response in nametag,
	mNameIsTyping(false), // <FS:Ansariel> FIRE-3475: Show typing in nametag
	mNameMute(false),
	mNameAppearance(false),
	mNameFriend(false),
	mNameAlpha(0.f),
	mRenderGroupTitles(sRenderGroupTitles),
	mNameCloud(false),
	mFirstTEMessageReceived( FALSE ),
	mFirstAppearanceMessageReceived( FALSE ),
	mCulled( FALSE ),
	mVisibilityRank(0),
	mNeedsSkin(FALSE),
	mLastSkinTime(0.f),
	mUpdatePeriod(1),
	mVisualComplexityStale(true),
	mVisuallyMuteSetting(AV_RENDER_NORMALLY),
	mMutedAVColor(LLColor4::white /* used for "uninitialize" */),
	mFirstFullyVisible(TRUE),
	mFullyLoaded(FALSE),
	mPreviousFullyLoaded(FALSE),
	mFullyLoadedInitialized(FALSE),
	mVisualComplexity(VISUAL_COMPLEXITY_UNKNOWN),
	mLoadedCallbacksPaused(FALSE),
	mRenderUnloadedAvatar(LLCachedControl<bool>(gSavedSettings, "RenderUnloadedAvatar", false)),
	mLastRezzedStatus(-1),
	mIsEditingAppearance(FALSE),
	mUseLocalAppearance(FALSE),
	// <FS:Ansariel> [Legacy Bake]
	mUseServerBakes(FALSE),
	// </FS:Ansariel> [Legacy Bake]
	mLastUpdateRequestCOFVersion(-1),
	mLastUpdateReceivedCOFVersion(-1),
	mCachedMuteListUpdateTime(0),
	mCachedInMuteList(false),
    mIsControlAvatar(false),
    mIsUIAvatar(false),
    mEnableDefaultMotions(true)
{
	LL_DEBUGS("AvatarRender") << "LLVOAvatar Constructor (0x" << this << ") id:" << mID << LL_ENDL;

	//VTResume();  // VTune
	setHoverOffset(LLVector3(0.0, 0.0, 0.0));

	// mVoiceVisualizer is created by the hud effects manager and uses the HUD Effects pipeline
	const BOOL needsSendToSim = false; // currently, this HUD effect doesn't need to pack and unpack data to do its job
	mVoiceVisualizer = ( LLVoiceVisualizer *)LLHUDManager::getInstance()->createViewerEffect( LLHUDObject::LL_HUD_EFFECT_VOICE_VISUALIZER, needsSendToSim );

	LL_DEBUGS("Avatar","Message") << "LLVOAvatar Constructor (0x" << this << ") id:" << mID << LL_ENDL;
	mPelvisp = NULL;

	mDirtyMesh = 2;	// Dirty geometry, need to regenerate.
	mMeshTexturesDirty = FALSE;
	mHeadp = NULL;


	// set up animation variables
	mSpeed = 0.f;
	setAnimationData("Speed", &mSpeed);

	mNeedsImpostorUpdate = TRUE;
	mNeedsAnimUpdate = TRUE;

	mNeedsExtentUpdate = true;

	mImpostorDistance = 0;
	mImpostorPixelArea = 0;

	setNumTEs(TEX_NUM_INDICES);

	mbCanSelect = TRUE;

	mSignaledAnimations.clear();
	mPlayingAnimations.clear();

	mWasOnGroundLeft = FALSE;
	mWasOnGroundRight = FALSE;

	mTimeLast = 0.0f;
	mSpeedAccum = 0.0f;

	mRippleTimeLast = 0.f;

	mInAir = FALSE;

	mStepOnLand = TRUE;
	mStepMaterial = 0;

	mLipSyncActive = false;
	mOohMorph      = NULL;
	mAahMorph      = NULL;

	mCurrentGesticulationLevel = 0;

    
	mRuthTimer.reset();
	mRuthDebugTimer.reset();
	mDebugExistenceTimer.reset();
	mLastAppearanceMessageTimer.reset();

	if(LLSceneMonitor::getInstance()->isEnabled())
	{
	    LLSceneMonitor::getInstance()->freezeAvatar((LLCharacter*)this);
	}

	// <FS:Ansariel> [FS Persisted Avatar Render Settings]
	//mVisuallyMuteSetting = LLVOAvatar::VisualMuteSettings(LLRenderMuteList::getInstance()->getSavedVisualMuteSetting(getID()));
	mVisuallyMuteSetting = FSAvatarRenderPersistence::instance().getAvatarRenderSettings(id);
}

std::string LLVOAvatar::avString() const
{
    if (isControlAvatar())
    {
        return getFullname();
    }
    else
    {
	std::string viz_string = LLVOAvatar::rezStatusToString(getRezzedStatus());
	return " Avatar '" + getFullname() + "' " + viz_string + " ";
    }
}

void LLVOAvatar::debugAvatarRezTime(std::string notification_name, std::string comment)
{
	LL_INFOS("Avatar") << "REZTIME: [ " << (U32)mDebugExistenceTimer.getElapsedTimeF32()
					   << "sec ]"
					   << avString() 
					   << "RuthTimer " << (U32)mRuthDebugTimer.getElapsedTimeF32()
					   << " Notification " << notification_name
					   << " : " << comment
					   << LL_ENDL;

	if (gSavedSettings.getBOOL("DebugAvatarRezTime"))
	{
		LLSD args;
		args["EXISTENCE"] = llformat("%d",(U32)mDebugExistenceTimer.getElapsedTimeF32());
		args["TIME"] = llformat("%d",(U32)mRuthDebugTimer.getElapsedTimeF32());
		args["NAME"] = getFullname();
		LLNotificationsUtil::add(notification_name,args);
	}
}

//------------------------------------------------------------------------
// LLVOAvatar::~LLVOAvatar()
//------------------------------------------------------------------------
LLVOAvatar::~LLVOAvatar()
{
	if (!mFullyLoaded)
	{
		debugAvatarRezTime("AvatarRezLeftCloudNotification","left after ruth seconds as cloud");
	}
	else
	{
		debugAvatarRezTime("AvatarRezLeftNotification","left sometime after declouding");
	}

	// <FS:ND> only call logPendingPhases if we're still alive. Otherwise this can lead to shutdown crashes 

	// logPendingPhases();
	if (isAgentAvatarValid())
		logPendingPhases();
	
	// </FS:ND>
	LL_DEBUGS("Avatar") << "LLVOAvatar Destructor (0x" << this << ") id:" << mID << LL_ENDL;

	std::for_each(mAttachmentPoints.begin(), mAttachmentPoints.end(), DeletePairedPointer());
	mAttachmentPoints.clear();

	mDead = TRUE;
	
	mAnimationSources.clear();
	LLLoadedCallbackEntry::cleanUpCallbackList(&mCallbackTextureList) ;

	getPhases().clearPhases();
	
	LL_DEBUGS() << "LLVOAvatar Destructor end" << LL_ENDL;
}

void LLVOAvatar::markDead()
{
	if (mNameText)
	{
		mNameText->markDead();
		mNameText = NULL;
		sNumVisibleChatBubbles--;
	}
	mVoiceVisualizer->markDead();
	LLLoadedCallbackEntry::cleanUpCallbackList(&mCallbackTextureList) ;
	LLViewerObject::markDead();
}


BOOL LLVOAvatar::isFullyBaked()
{
	if (mIsDummy) return TRUE;
	if (getNumTEs() == 0) return FALSE;

	for (U32 i = 0; i < mBakedTextureDatas.size(); i++)
	{
		if (!isTextureDefined(mBakedTextureDatas[i].mTextureIndex)
			&& ((i != BAKED_SKIRT) || isWearingWearableType(LLWearableType::WT_SKIRT))
			&& (i != BAKED_LEFT_ARM) && (i != BAKED_LEFT_LEG) && (i != BAKED_AUX1) && (i != BAKED_AUX2) && (i != BAKED_AUX3))
		{
			return FALSE;
		}
	}
	return TRUE;
}

BOOL LLVOAvatar::isFullyTextured() const
{
	for (S32 i = 0; i < mMeshLOD.size(); i++)
	{
		LLAvatarJoint* joint = mMeshLOD[i];
		if (i==MESH_ID_SKIRT && !isWearingWearableType(LLWearableType::WT_SKIRT))
		{
			continue; // don't care about skirt textures if we're not wearing one.
		}
		if (!joint)
		{
			continue; // nonexistent LOD OK.
		}
		avatar_joint_mesh_list_t::iterator meshIter = joint->mMeshParts.begin();
		if (meshIter != joint->mMeshParts.end())
		{
			LLAvatarJointMesh *mesh = (*meshIter);
			if (!mesh)
			{
				continue; // nonexistent mesh OK
			}
			if (mesh->hasGLTexture())
			{
				continue; // Mesh exists and has a baked texture.
			}
			if (mesh->hasComposite())
			{
				continue; // Mesh exists and has a composite texture.
			}
			// Fail
			return FALSE;
		}
	}
	return TRUE;
}

BOOL LLVOAvatar::hasGray() const
{
	return !getIsCloud() && !isFullyTextured();
}

S32 LLVOAvatar::getRezzedStatus() const
{
	if (getIsCloud()) return 0;
	bool textured = isFullyTextured();
	if (textured && allBakedTexturesCompletelyDownloaded()) return 3;
	if (textured) return 2;
	llassert(hasGray());
	return 1; // gray
}

void LLVOAvatar::deleteLayerSetCaches(bool clearAll)
{
	for (U32 i = 0; i < mBakedTextureDatas.size(); i++)
	{
		if (mBakedTextureDatas[i].mTexLayerSet)
		{
			// ! BACKWARDS COMPATIBILITY !
			// Can be removed after hair baking is mandatory on the grid
			if ((i != BAKED_HAIR || isSelf()) && !clearAll)
			{
				mBakedTextureDatas[i].mTexLayerSet->deleteCaches();
			}
		}
		if (mBakedTextureDatas[i].mMaskTexName)
		{
			LLImageGL::deleteTextures(1, (GLuint*)&(mBakedTextureDatas[i].mMaskTexName));
			mBakedTextureDatas[i].mMaskTexName = 0 ;
		}
	}
}

// static 
BOOL LLVOAvatar::areAllNearbyInstancesBaked(S32& grey_avatars)
{
	BOOL res = TRUE;
	grey_avatars = 0;
	for (std::vector<LLCharacter*>::iterator iter = LLCharacter::sInstances.begin();
		 iter != LLCharacter::sInstances.end(); ++iter)
	{
		LLVOAvatar* inst = (LLVOAvatar*) *iter;
		if( inst->isDead() )
		{
			continue;
		}
		else if( !inst->isFullyBaked() )
		{
			res = FALSE;
			if (inst->mHasGrey)
			{
				++grey_avatars;
			}
		}
	}
	return res;
}

// static
void LLVOAvatar::getNearbyRezzedStats(std::vector<S32>& counts)
{
	counts.clear();
	counts.resize(4);
	for (std::vector<LLCharacter*>::iterator iter = LLCharacter::sInstances.begin();
		 iter != LLCharacter::sInstances.end(); ++iter)
	{
		LLVOAvatar* inst = (LLVOAvatar*) *iter;
		if (inst)
		{
			S32 rez_status = inst->getRezzedStatus();
			counts[rez_status]++;
		}
	}
}

// static
std::string LLVOAvatar::rezStatusToString(S32 rez_status)
{
	if (rez_status==0) return "cloud";
	if (rez_status==1) return "gray";
	if (rez_status==2) return "downloading";
	if (rez_status==3) return "full";
	return "unknown";
}

// static
void LLVOAvatar::dumpBakedStatus()
{
	LLVector3d camera_pos_global = gAgentCamera.getCameraPositionGlobal();

	for (std::vector<LLCharacter*>::iterator iter = LLCharacter::sInstances.begin();
		 iter != LLCharacter::sInstances.end(); ++iter)
	{
		LLVOAvatar* inst = (LLVOAvatar*) *iter;
		LL_INFOS() << "Avatar ";

		LLNameValue* firstname = inst->getNVPair("FirstName");
		LLNameValue* lastname = inst->getNVPair("LastName");

		if( firstname )
		{
			LL_CONT << firstname->getString();
		}
		if( lastname )
		{
			LL_CONT << " " << lastname->getString();
		}

		LL_CONT << " " << inst->mID;

		if( inst->isDead() )
		{
			LL_CONT << " DEAD ("<< inst->getNumRefs() << " refs)";
		}

		if( inst->isSelf() )
		{
			LL_CONT << " (self)";
		}


		F64 dist_to_camera = (inst->getPositionGlobal() - camera_pos_global).length();
		LL_CONT << " " << dist_to_camera << "m ";

		LL_CONT << " " << inst->mPixelArea << " pixels";

		if( inst->isVisible() )
		{
			LL_CONT << " (visible)";
		}
		else
		{
			LL_CONT << " (not visible)";
		}

		if( inst->isFullyBaked() )
		{
			LL_CONT << " Baked";
		}
		else
		{
			LL_CONT << " Unbaked (";
			
			for (LLAvatarAppearanceDictionary::BakedTextures::const_iterator iter = LLAvatarAppearanceDictionary::getInstance()->getBakedTextures().begin();
				 iter != LLAvatarAppearanceDictionary::getInstance()->getBakedTextures().end();
				 ++iter)
			{
				const LLAvatarAppearanceDictionary::BakedEntry *baked_dict = iter->second;
				const ETextureIndex index = baked_dict->mTextureIndex;
				if (!inst->isTextureDefined(index))
				{
					LL_CONT << " " << (LLAvatarAppearanceDictionary::getInstance()->getTexture(index) ? LLAvatarAppearanceDictionary::getInstance()->getTexture(index)->mName : "");
				}
			}
			LL_CONT << " ) " << inst->getUnbakedPixelAreaRank();
			if( inst->isCulled() )
			{
				LL_CONT << " culled";
			}
		}
		LL_CONT << LL_ENDL;
	}
}

//static
void LLVOAvatar::restoreGL()
{
	if (!isAgentAvatarValid()) return;

	gAgentAvatarp->setCompositeUpdatesEnabled(TRUE);
	for (U32 i = 0; i < gAgentAvatarp->mBakedTextureDatas.size(); i++)
	{
		// <FS:Ansariel> [Legacy Bake]
		//gAgentAvatarp->invalidateComposite(gAgentAvatarp->getTexLayerSet(i));
		gAgentAvatarp->invalidateComposite(gAgentAvatarp->getTexLayerSet(i), FALSE);
	}
	gAgentAvatarp->updateMeshTextures();
}

//static
void LLVOAvatar::destroyGL()
{
	deleteCachedImages();

	resetImpostors();
}

//static
void LLVOAvatar::resetImpostors()
{
	for (std::vector<LLCharacter*>::iterator iter = LLCharacter::sInstances.begin();
		 iter != LLCharacter::sInstances.end(); ++iter)
	{
		LLVOAvatar* avatar = (LLVOAvatar*) *iter;
		avatar->mImpostor.release();
		avatar->mNeedsImpostorUpdate = TRUE;
	}
}

// static
void LLVOAvatar::deleteCachedImages(bool clearAll)
{	
	if (LLViewerTexLayerSet::sHasCaches)
	{
		for (std::vector<LLCharacter*>::iterator iter = LLCharacter::sInstances.begin();
			 iter != LLCharacter::sInstances.end(); ++iter)
		{
			LLVOAvatar* inst = (LLVOAvatar*) *iter;
			inst->deleteLayerSetCaches(clearAll);
		}
		LLViewerTexLayerSet::sHasCaches = FALSE;
	}
	LLVOAvatarSelf::deleteScratchTextures();
	LLTexLayerStaticImageList::getInstance()->deleteCachedImages();
}


//------------------------------------------------------------------------
// static
// LLVOAvatar::initClass()
//------------------------------------------------------------------------
void LLVOAvatar::initClass()
{ 
	gAnimLibrary.animStateSetString(ANIM_AGENT_BODY_NOISE,"body_noise");
	gAnimLibrary.animStateSetString(ANIM_AGENT_BREATHE_ROT,"breathe_rot");
	gAnimLibrary.animStateSetString(ANIM_AGENT_PHYSICS_MOTION,"physics_motion");
	gAnimLibrary.animStateSetString(ANIM_AGENT_EDITING,"editing");
	gAnimLibrary.animStateSetString(ANIM_AGENT_EYE,"eye");
	gAnimLibrary.animStateSetString(ANIM_AGENT_FLY_ADJUST,"fly_adjust");
	gAnimLibrary.animStateSetString(ANIM_AGENT_HAND_MOTION,"hand_motion");
	gAnimLibrary.animStateSetString(ANIM_AGENT_HEAD_ROT,"head_rot");
	gAnimLibrary.animStateSetString(ANIM_AGENT_PELVIS_FIX,"pelvis_fix");
	gAnimLibrary.animStateSetString(ANIM_AGENT_TARGET,"target");
	gAnimLibrary.animStateSetString(ANIM_AGENT_WALK_ADJUST,"walk_adjust");

    // Where should this be set initially?
    LLJoint::setDebugJointNames(gSavedSettings.getString("DebugAvatarJoints"));

	LLControlAvatar::sRegionChangedSlot = gAgent.addRegionChangedCallback(&LLControlAvatar::onRegionChanged);

	initCloud();
}


void LLVOAvatar::cleanupClass()
{
}

LLPartSysData LLVOAvatar::sCloud;
void LLVOAvatar::initCloud()
{
	// fancy particle cloud designed by Brent
	std::string filename = gDirUtilp->getExpandedFilename(LL_PATH_PER_SL_ACCOUNT, "cloud.xml");
	if(!gDirUtilp->fileExists(filename))
	{
		filename = gDirUtilp->getExpandedFilename(LL_PATH_USER_SETTINGS, "cloud.xml");
	}
	if(!gDirUtilp->fileExists(filename))
	{
		filename = gDirUtilp->getExpandedFilename(LL_PATH_APP_SETTINGS, "cloud.xml");
	}
	LLSD cloud;
	// <FS:ND> On Linux ifstream only has a const char* constructor
	// llifstream in_file(filename);
	llifstream in_file(filename.c_str());
	// </FS:ND>
	LLSDSerialize::fromXMLDocument(cloud, in_file);
	sCloud.fromLLSD(cloud);
	LLViewerTexture* cloud_texture = LLViewerTextureManager::getFetchedTextureFromFile("cloud-particle.j2c");
	sCloud.mPartImageID = cloud_texture->getID();

	//Todo: have own image, de-copy-pasta
	LLSD cloud_muted;
	filename = gDirUtilp->getExpandedFilename(LL_PATH_PER_SL_ACCOUNT, "cloud_muted.xml");
	if(!gDirUtilp->fileExists(filename))
	{
		filename = gDirUtilp->getExpandedFilename(LL_PATH_USER_SETTINGS, "cloud_muted.xml");
	}
	if(!gDirUtilp->fileExists(filename))
	{
		filename = gDirUtilp->getExpandedFilename(LL_PATH_APP_SETTINGS, "cloud_muted.xml");
	}
	// <FS:ND> On Linux ifstream only has a const char* constructor
	// llifstream in_file_muted(filename);
	llifstream in_file_muted(filename.c_str());
	// </FS:ND>
}

// virtual
void LLVOAvatar::initInstance()
{
	//-------------------------------------------------------------------------
	// register motions
	//-------------------------------------------------------------------------
	if (LLCharacter::sInstances.size() == 1)
	{
		LLKeyframeMotion::setVFS(gStaticVFS);
		registerMotion( ANIM_AGENT_DO_NOT_DISTURB,					LLNullMotion::create );
		registerMotion( ANIM_AGENT_CROUCH,					LLKeyframeStandMotion::create );
		registerMotion( ANIM_AGENT_CROUCHWALK,				LLKeyframeWalkMotion::create );
		registerMotion( ANIM_AGENT_EXPRESS_AFRAID,			LLEmote::create );
		registerMotion( ANIM_AGENT_EXPRESS_ANGER,			LLEmote::create );
		registerMotion( ANIM_AGENT_EXPRESS_BORED,			LLEmote::create );
		registerMotion( ANIM_AGENT_EXPRESS_CRY,				LLEmote::create );
		registerMotion( ANIM_AGENT_EXPRESS_DISDAIN,			LLEmote::create );
		registerMotion( ANIM_AGENT_EXPRESS_EMBARRASSED,		LLEmote::create );
		registerMotion( ANIM_AGENT_EXPRESS_FROWN,			LLEmote::create );
		registerMotion( ANIM_AGENT_EXPRESS_KISS,			LLEmote::create );
		registerMotion( ANIM_AGENT_EXPRESS_LAUGH,			LLEmote::create );
		registerMotion( ANIM_AGENT_EXPRESS_OPEN_MOUTH,		LLEmote::create );
		registerMotion( ANIM_AGENT_EXPRESS_REPULSED,		LLEmote::create );
		registerMotion( ANIM_AGENT_EXPRESS_SAD,				LLEmote::create );
		registerMotion( ANIM_AGENT_EXPRESS_SHRUG,			LLEmote::create );
		registerMotion( ANIM_AGENT_EXPRESS_SMILE,			LLEmote::create );
		registerMotion( ANIM_AGENT_EXPRESS_SURPRISE,		LLEmote::create );
		registerMotion( ANIM_AGENT_EXPRESS_TONGUE_OUT,		LLEmote::create );
		registerMotion( ANIM_AGENT_EXPRESS_TOOTHSMILE,		LLEmote::create );
		registerMotion( ANIM_AGENT_EXPRESS_WINK,			LLEmote::create );
		registerMotion( ANIM_AGENT_EXPRESS_WORRY,			LLEmote::create );
		registerMotion( ANIM_AGENT_FEMALE_RUN_NEW,			LLKeyframeWalkMotion::create );
		registerMotion( ANIM_AGENT_FEMALE_WALK,				LLKeyframeWalkMotion::create );
		registerMotion( ANIM_AGENT_FEMALE_WALK_NEW,			LLKeyframeWalkMotion::create );
		registerMotion( ANIM_AGENT_RUN,						LLKeyframeWalkMotion::create );
		registerMotion( ANIM_AGENT_RUN_NEW,					LLKeyframeWalkMotion::create );
		registerMotion( ANIM_AGENT_STAND,					LLKeyframeStandMotion::create );
		registerMotion( ANIM_AGENT_STAND_1,					LLKeyframeStandMotion::create );
		registerMotion( ANIM_AGENT_STAND_2,					LLKeyframeStandMotion::create );
		registerMotion( ANIM_AGENT_STAND_3,					LLKeyframeStandMotion::create );
		registerMotion( ANIM_AGENT_STAND_4,					LLKeyframeStandMotion::create );
		registerMotion( ANIM_AGENT_STANDUP,					LLKeyframeFallMotion::create );
		registerMotion( ANIM_AGENT_TURNLEFT,				LLKeyframeWalkMotion::create );
		registerMotion( ANIM_AGENT_TURNRIGHT,				LLKeyframeWalkMotion::create );
		registerMotion( ANIM_AGENT_WALK,					LLKeyframeWalkMotion::create );
		registerMotion( ANIM_AGENT_WALK_NEW,				LLKeyframeWalkMotion::create );
		
		// motions without a start/stop bit
		registerMotion( ANIM_AGENT_BODY_NOISE,				LLBodyNoiseMotion::create );
		registerMotion( ANIM_AGENT_BREATHE_ROT,				LLBreatheMotionRot::create );
		registerMotion( ANIM_AGENT_PHYSICS_MOTION,			LLPhysicsMotionController::create );
		registerMotion( ANIM_AGENT_EDITING,					LLEditingMotion::create	);
		registerMotion( ANIM_AGENT_EYE,						LLEyeMotion::create	);
		registerMotion( ANIM_AGENT_FEMALE_WALK,				LLKeyframeWalkMotion::create );
		registerMotion( ANIM_AGENT_FLY_ADJUST,				LLFlyAdjustMotion::create );
		registerMotion( ANIM_AGENT_HAND_MOTION,				LLHandMotion::create );
		registerMotion( ANIM_AGENT_HEAD_ROT,				LLHeadRotMotion::create );
		registerMotion( ANIM_AGENT_PELVIS_FIX,				LLPelvisFixMotion::create );
		registerMotion( ANIM_AGENT_SIT_FEMALE,				LLKeyframeMotion::create );
		registerMotion( ANIM_AGENT_TARGET,					LLTargetingMotion::create );
		registerMotion( ANIM_AGENT_WALK_ADJUST,				LLWalkAdjustMotion::create );
	}
	
	LLAvatarAppearance::initInstance();
	
	// preload specific motions here
	createMotion( ANIM_AGENT_CUSTOMIZE);
	createMotion( ANIM_AGENT_CUSTOMIZE_DONE);
	
	//VTPause();  // VTune
	
	mVoiceVisualizer->setVoiceEnabled( LLVoiceClient::getInstance()->getVoiceEnabled( mID ) );

    mInitFlags |= 1<<1;
}

// virtual
LLAvatarJoint* LLVOAvatar::createAvatarJoint()
{
	return new LLViewerJoint();
}

// virtual
LLAvatarJoint* LLVOAvatar::createAvatarJoint(S32 joint_num)
{
	return new LLViewerJoint(joint_num);
}

// virtual
LLAvatarJointMesh* LLVOAvatar::createAvatarJointMesh()
{
	return new LLViewerJointMesh();
}

// virtual
LLTexLayerSet* LLVOAvatar::createTexLayerSet()
{
	return new LLViewerTexLayerSet(this);
}

const LLVector3 LLVOAvatar::getRenderPosition() const
{

	if (mDrawable.isNull() || mDrawable->getGeneration() < 0)
	{
		return getPositionAgent();
	}
	else if (isRoot())
	{
		F32 fixup;
		if ( hasPelvisFixup( fixup) )
		{
			//Apply a pelvis fixup (as defined by the avs skin)
			LLVector3 pos = mDrawable->getPositionAgent();
			pos[VZ] += fixup;
			return pos;
		}
		else
		{
			return mDrawable->getPositionAgent();
		}
	}
	else
	{
		return getPosition() * mDrawable->getParent()->getRenderMatrix();
	}
}

void LLVOAvatar::updateDrawable(BOOL force_damped)
{
	clearChanged(SHIFTED);
}

void LLVOAvatar::onShift(const LLVector4a& shift_vector)
{
	const LLVector3& shift = reinterpret_cast<const LLVector3&>(shift_vector);
	mLastAnimExtents[0] += shift;
	mLastAnimExtents[1] += shift;
}

void LLVOAvatar::updateSpatialExtents(LLVector4a& newMin, LLVector4a &newMax)
{
    if (mDrawable.isNull())
    {
        return;
    }

    if (mNeedsExtentUpdate)
    {
        calculateSpatialExtents(newMin,newMax);
        mLastAnimExtents[0].set(newMin.getF32ptr());
        mLastAnimExtents[1].set(newMax.getF32ptr());
		mLastAnimBasePos = mPelvisp->getWorldPosition();
        mNeedsExtentUpdate = false;
    }
	else
	{
		LLVector3 new_base_pos = mPelvisp->getWorldPosition();
		LLVector3 shift = new_base_pos-mLastAnimBasePos;
		mLastAnimExtents[0] += shift;
		mLastAnimExtents[1] += shift;
		mLastAnimBasePos = new_base_pos;

	}
          
	if (isImpostor() && !needsImpostorUpdate())
	{
		LLVector3 delta = getRenderPosition() -
			((LLVector3(mDrawable->getPositionGroup().getF32ptr())-mImpostorOffset));
		
		newMin.load3( (mLastAnimExtents[0] + delta).mV);
		newMax.load3( (mLastAnimExtents[1] + delta).mV);
	}
	else
	{
        newMin.load3(mLastAnimExtents[0].mV);
        newMax.load3(mLastAnimExtents[1].mV);
		LLVector4a pos_group;
		pos_group.setAdd(newMin,newMax);
		pos_group.mul(0.5f);
		mImpostorOffset = LLVector3(pos_group.getF32ptr())-getRenderPosition();
		mDrawable->setPositionGroup(pos_group);
	}
}


static LLTrace::BlockTimerStatHandle FTM_AVATAR_EXTENT_UPDATE("Av Upd Extent");

void LLVOAvatar::calculateSpatialExtents(LLVector4a& newMin, LLVector4a& newMax)
{
    LL_RECORD_BLOCK_TIME(FTM_AVATAR_EXTENT_UPDATE);
//<FS:Beq> not called as often as it used to be but still no harm in optimising
//    S32 box_detail = gSavedSettings.getS32("AvatarBoundingBoxComplexity");
	static const LLCachedControl<S32> box_detail(gSavedSettings, "AvatarBoundingBoxComplexity");
//<FS:Beq>
    // FIXME the update_min_max function used below assumes there is a
    // known starting point, but in general there isn't. Ideally the
    // box update logic should be modified to handle the no-point-yet
    // case. For most models, starting with the pelvis is safe though.
    LLVector3 zero_pos;
	LLVector4a pos;
    if (dist_vec(zero_pos, mPelvisp->getWorldPosition())<0.001)
    {
        // Don't use pelvis until av initialized
	pos.load3(getRenderPosition().mV);
    }
    else
    {
        pos.load3(mPelvisp->getWorldPosition().mV);
    }
	newMin = pos;
	newMax = pos;

	//stretch bounding box by joint positions. Doing this for
	//control avs, where the polymeshes aren't maintained or
	//displayed, can give inaccurate boxes due to joints stuck at (0,0,0).
    if ((box_detail>=1) && !isControlAvatar())
    {
	for (polymesh_map_t::iterator i = mPolyMeshes.begin(); i != mPolyMeshes.end(); ++i)
	{
		LLPolyMesh* mesh = i->second;
		for (S32 joint_num = 0; joint_num < mesh->mJointRenderData.size(); joint_num++)
		{
			LLVector4a trans;
			trans.load3( mesh->mJointRenderData[joint_num]->mWorldMatrix->getTranslation().mV);
			update_min_max(newMin, newMax, trans);
		}
	}

    }

	// Pad bounding box for starting joint, plus polymesh if
	// applicable. Subsequent calcs should be accurate enough to not
	// need padding.
	LLVector4a padding(0.25);
	newMin.sub(padding);
	newMax.add(padding);


	//stretch bounding box by static attachments
    if (box_detail >= 2)
    {
        float max_attachment_span = get_default_max_prim_scale() * 5.0f;
	
	for (attachment_map_t::iterator iter = mAttachmentPoints.begin(); 
		 iter != mAttachmentPoints.end();
		 ++iter)
	{
		LLViewerJointAttachment* attachment = iter->second;

		// <FS:Ansariel> Possible crash fix
		//if (attachment->getValid())
		if (attachment && attachment->getValid())
		// </FS:Ansariel>
		{
			for (LLViewerJointAttachment::attachedobjs_vec_t::iterator attachment_iter = attachment->mAttachedObjects.begin();
				 attachment_iter != attachment->mAttachedObjects.end();
				 ++attachment_iter)
			{
                    // Don't we need to look at children of attached_object as well?
                const LLViewerObject* attached_object = attachment_iter->get();
				if (attached_object && !attached_object->isHUDAttachment())
				{
                        const LLVOVolume *vol = dynamic_cast<const LLVOVolume*>(attached_object);
                        if (vol && vol->isAnimatedObject())
                        {
                            // Animated objects already have a bounding box in their control av, use that. 
                            // Could lag by a frame if there's no guarantee on order of processing for avatars.
                            LLControlAvatar *cav = vol->getControlAvatar();
                            if (cav)
                            {
                                LLVector4a cav_min;
                                cav_min.load3(cav->mLastAnimExtents[0].mV);
                                LLVector4a cav_max;
                                cav_max.load3(cav->mLastAnimExtents[1].mV);
                                update_min_max(newMin,newMax,cav_min);
                                update_min_max(newMin,newMax,cav_max);
                                continue;
                            }
                        }
                        if (vol && vol->isRiggedMesh())
                        {
                            continue;
                        }
					LLDrawable* drawable = attached_object->mDrawable;
					if (drawable && !drawable->isState(LLDrawable::RIGGED))
					{
						LLSpatialBridge* bridge = drawable->getSpatialBridge();
						if (bridge)
						{
							const LLVector4a* ext = bridge->getSpatialExtents();
							LLVector4a distance;
							distance.setSub(ext[1], ext[0]);
							LLVector4a max_span(max_attachment_span);

							S32 lt = distance.lessThan(max_span).getGatheredBits() & 0x7;
						
							// Only add the prim to spatial extents calculations if it isn't a megaprim.
							// max_attachment_span calculated at the start of the function 
							// (currently 5 times our max prim size) 
							if (lt == 0x7)
							{
								update_min_max(newMin,newMax,ext[0]);
								update_min_max(newMin,newMax,ext[1]);
							}
						}
					}
				}
			}
		}
	}
    }

    // Stretch bounding box by rigged mesh joint boxes
    if (box_detail>=3)
    {
		updateRiggingInfo();
        for (S32 joint_num = 0; joint_num < LL_CHARACTER_MAX_ANIMATED_JOINTS; joint_num++)
        {
            LLJoint *joint = getJoint(joint_num);
            LLJointRiggingInfo *rig_info = NULL;
            if (joint_num < mJointRiggingInfoTab.size())
            {
                rig_info = &mJointRiggingInfoTab[joint_num];
            }

            if (joint && rig_info && rig_info->isRiggedTo())
            {
                LLViewerJointAttachment *as_joint_attach = dynamic_cast<LLViewerJointAttachment*>(joint);
                if (as_joint_attach && as_joint_attach->getIsHUDAttachment())
                {
                    // Ignore bounding box of HUD joints
                    continue;
                }
                LLMatrix4a mat;
                LLVector4a new_extents[2];
                mat.loadu(joint->getWorldMatrix());
                matMulBoundBox(mat, rig_info->getRiggedExtents(), new_extents);
                update_min_max(newMin, newMax, new_extents[0]);
                update_min_max(newMin, newMax, new_extents[1]);
                //if (isSelf())
                //{
                //    LL_INFOS() << joint->getName() << " extents " << new_extents[0] << "," << new_extents[1] << LL_ENDL;
                //    LL_INFOS() << joint->getName() << " av box is " << newMin << "," << newMax << LL_ENDL;
                //}
            }
        }
    }

    // Update pixel area
    LLVector4a center, size;
    center.setAdd(newMin, newMax);
    center.mul(0.5f);
    
    size.setSub(newMax,newMin);
    size.mul(0.5f);
    
    mPixelArea = LLPipeline::calcPixelArea(center, size, *LLViewerCamera::getInstance());
}

void render_sphere_and_line(const LLVector3& begin_pos, const LLVector3& end_pos, F32 sphere_scale, const LLVector3& occ_color, const LLVector3& visible_color)
{
    // Unoccluded bone portions
    LLGLDepthTest normal_depth(GL_TRUE);

    // Draw line segment for unoccluded joint
    gGL.diffuseColor3f(visible_color[0], visible_color[1], visible_color[2]);

    gGL.begin(LLRender::LINES);
    gGL.vertex3fv(begin_pos.mV); 
    gGL.vertex3fv(end_pos.mV);
    gGL.end();
        

    // Draw sphere representing joint pos
    gGL.pushMatrix();
    gGL.scalef(sphere_scale, sphere_scale, sphere_scale);
    gSphere.renderGGL();
    gGL.popMatrix();
        
    LLGLDepthTest depth_under(GL_TRUE, GL_FALSE, GL_GREATER);

    // Occluded bone portions
    gGL.diffuseColor3f(occ_color[0], occ_color[1], occ_color[2]);

    gGL.begin(LLRender::LINES);
    gGL.vertex3fv(begin_pos.mV); 
    gGL.vertex3fv(end_pos.mV);
    gGL.end();

    // Draw sphere representing joint pos
    gGL.pushMatrix();
    gGL.scalef(sphere_scale, sphere_scale, sphere_scale);
    gSphere.renderGGL();
    gGL.popMatrix();
}

//-----------------------------------------------------------------------------
// renderCollisionVolumes()
//-----------------------------------------------------------------------------
void LLVOAvatar::renderCollisionVolumes()
{
	std::ostringstream ostr;

	for (S32 i = 0; i < mNumCollisionVolumes; i++)
	{
		ostr << mCollisionVolumes[i].getName() << ", ";

        LLAvatarJointCollisionVolume& collision_volume = mCollisionVolumes[i];

		collision_volume.updateWorldMatrix();

		gGL.pushMatrix();
		gGL.multMatrix( &collision_volume.getXform()->getWorldMatrix().mMatrix[0][0] );

        LLVector3 begin_pos(0,0,0);
        LLVector3 end_pos(collision_volume.getEnd());
        static F32 sphere_scale = 1.0f;
        static F32 center_dot_scale = 0.05f;

        static LLVector3 BLUE(0.0f, 0.0f, 1.0f);
        static LLVector3 PASTEL_BLUE(0.5f, 0.5f, 1.0f);
        static LLVector3 RED(1.0f, 0.0f, 0.0f);
        static LLVector3 PASTEL_RED(1.0f, 0.5f, 0.5f);
        static LLVector3 WHITE(1.0f, 1.0f, 1.0f);
        

        LLVector3 cv_color_occluded;
        LLVector3 cv_color_visible;
        LLVector3 dot_color_occluded(WHITE);
        LLVector3 dot_color_visible(WHITE);
        if (isControlAvatar())
        {
            cv_color_occluded = RED;
            cv_color_visible = PASTEL_RED;
        }
        else
        {
            cv_color_occluded = BLUE;
            cv_color_visible = PASTEL_BLUE;
        }
        render_sphere_and_line(begin_pos, end_pos, sphere_scale, cv_color_occluded, cv_color_visible);
        render_sphere_and_line(begin_pos, end_pos, center_dot_scale, dot_color_occluded, dot_color_visible);

        gGL.popMatrix();
    }

    
	if (mNameText.notNull())
	{
		LLVector4a unused;
	
		mNameText->lineSegmentIntersect(unused, unused, unused, TRUE);
	}
}

void LLVOAvatar::renderBones()
{
    LLGLEnable blend(GL_BLEND);

	avatar_joint_list_t::iterator iter = mSkeleton.begin();
	avatar_joint_list_t::iterator end  = mSkeleton.end();

    // For bones with position overrides defined
    static LLVector3 OVERRIDE_COLOR_OCCLUDED(1.0f, 0.0f, 0.0f);
    static LLVector3 OVERRIDE_COLOR_VISIBLE(0.5f, 0.5f, 0.5f);
    // For bones which are rigged to by at least one attachment
    static LLVector3 RIGGED_COLOR_OCCLUDED(0.0f, 1.0f, 1.0f);
    static LLVector3 RIGGED_COLOR_VISIBLE(0.5f, 0.5f, 0.5f);
    // For bones not otherwise colored
    static LLVector3 OTHER_COLOR_OCCLUDED(0.0f, 1.0f, 0.0f);
    static LLVector3 OTHER_COLOR_VISIBLE(0.5f, 0.5f, 0.5f);
    
    static F32 SPHERE_SCALEF = 0.001f;

	for (; iter != end; ++iter)
	{
		LLJoint* jointp = *iter;
		if (!jointp)
		{
			continue;
		}

		jointp->updateWorldMatrix();

        LLVector3 occ_color, visible_color;

        LLVector3 pos;
        LLUUID mesh_id;
        if (jointp->hasAttachmentPosOverride(pos,mesh_id))
        {
            occ_color = OVERRIDE_COLOR_OCCLUDED;
            visible_color = OVERRIDE_COLOR_VISIBLE;
        }
        else
        {
            if (jointIsRiggedTo(jointp))
            {
                occ_color = RIGGED_COLOR_OCCLUDED;
                visible_color = RIGGED_COLOR_VISIBLE;
            }
            else
            {
                occ_color = OTHER_COLOR_OCCLUDED;
                visible_color = OTHER_COLOR_VISIBLE;
            }
        }
        LLVector3 begin_pos(0,0,0);
        LLVector3 end_pos(jointp->getEnd());

        F32 sphere_scale = SPHERE_SCALEF;
        
		gGL.pushMatrix();
		gGL.multMatrix( &jointp->getXform()->getWorldMatrix().mMatrix[0][0] );

        render_sphere_and_line(begin_pos, end_pos, sphere_scale, occ_color, visible_color);
        
		gGL.popMatrix();
	}
}


void LLVOAvatar::renderJoints()
{
	std::ostringstream ostr;
	std::ostringstream nullstr;

	for (joint_map_t::iterator iter = mJointMap.begin(); iter != mJointMap.end(); ++iter)
	{
		LLJoint* jointp = iter->second;
		if (!jointp)
		{
			nullstr << iter->first << " is NULL" << std::endl;
			continue;
		}

		ostr << jointp->getName() << ", ";

		jointp->updateWorldMatrix();
	
		gGL.pushMatrix();
		gGL.multMatrix( &jointp->getXform()->getWorldMatrix().mMatrix[0][0] );

		gGL.diffuseColor3f( 1.f, 0.f, 1.f );
	
		gGL.begin(LLRender::LINES);
	
		LLVector3 v[] = 
		{
			LLVector3(1,0,0),
			LLVector3(-1,0,0),
			LLVector3(0,1,0),
			LLVector3(0,-1,0),

			LLVector3(0,0,-1),
			LLVector3(0,0,1),
		};

		//sides
		gGL.vertex3fv(v[0].mV); 
		gGL.vertex3fv(v[2].mV);

		gGL.vertex3fv(v[0].mV); 
		gGL.vertex3fv(v[3].mV);

		gGL.vertex3fv(v[1].mV); 
		gGL.vertex3fv(v[2].mV);

		gGL.vertex3fv(v[1].mV); 
		gGL.vertex3fv(v[3].mV);


		//top
		gGL.vertex3fv(v[0].mV); 
		gGL.vertex3fv(v[4].mV);

		gGL.vertex3fv(v[1].mV); 
		gGL.vertex3fv(v[4].mV);

		gGL.vertex3fv(v[2].mV); 
		gGL.vertex3fv(v[4].mV);

		gGL.vertex3fv(v[3].mV); 
		gGL.vertex3fv(v[4].mV);


		//bottom
		gGL.vertex3fv(v[0].mV); 
		gGL.vertex3fv(v[5].mV);

		gGL.vertex3fv(v[1].mV); 
		gGL.vertex3fv(v[5].mV);

		gGL.vertex3fv(v[2].mV); 
		gGL.vertex3fv(v[5].mV);

		gGL.vertex3fv(v[3].mV); 
		gGL.vertex3fv(v[5].mV);

		gGL.end();

		gGL.popMatrix();
	}

	mDebugText.clear();
	addDebugText(ostr.str());
	addDebugText(nullstr.str());
}

BOOL LLVOAvatar::lineSegmentIntersect(const LLVector4a& start, const LLVector4a& end,
									  S32 face,
									  BOOL pick_transparent,
									  BOOL pick_rigged,
									  S32* face_hit,
									  LLVector4a* intersection,
									  LLVector2* tex_coord,
									  LLVector4a* normal,
									  LLVector4a* tangent)
{
	if ((isSelf() && !gAgent.needsRenderAvatar()) || !LLPipeline::sPickAvatar)
	{
		return FALSE;
	}

    if (isControlAvatar())
    {
        return FALSE;
    }
    
	if (lineSegmentBoundingBox(start, end))
	{
		for (S32 i = 0; i < mNumCollisionVolumes; ++i)
		{
			mCollisionVolumes[i].updateWorldMatrix();
            
			glh::matrix4f mat((F32*) mCollisionVolumes[i].getXform()->getWorldMatrix().mMatrix);
			glh::matrix4f inverse = mat.inverse();
			glh::matrix4f norm_mat = inverse.transpose();

			glh::vec3f p1(start.getF32ptr());
			glh::vec3f p2(end.getF32ptr());

			inverse.mult_matrix_vec(p1);
			inverse.mult_matrix_vec(p2);

			LLVector3 position;
			LLVector3 norm;

			if (linesegment_sphere(LLVector3(p1.v), LLVector3(p2.v), LLVector3(0,0,0), 1.f, position, norm))
			{
				glh::vec3f res_pos(position.mV);
				mat.mult_matrix_vec(res_pos);
				
				norm.normalize();
				glh::vec3f res_norm(norm.mV);
				norm_mat.mult_matrix_dir(res_norm);

				if (intersection)
				{
					intersection->load3(res_pos.v);
				}

				if (normal)
				{
					normal->load3(res_norm.v);
				}

				return TRUE;
			}
		}

		if (isSelf())
		{
			for (attachment_map_t::iterator iter = mAttachmentPoints.begin(); 
			 iter != mAttachmentPoints.end();
			 ++iter)
			{
				LLViewerJointAttachment* attachment = iter->second;

				// <FS:Ansariel> Possible crash fix
				if (!attachment)
				{
					continue;
				}
				// </FS:Ansariel>

				for (LLViewerJointAttachment::attachedobjs_vec_t::iterator attachment_iter = attachment->mAttachedObjects.begin();
					 attachment_iter != attachment->mAttachedObjects.end();
					 ++attachment_iter)
				{
					LLViewerObject* attached_object = attachment_iter->get();
					
					if (attached_object && !attached_object->isDead() && attachment->getValid())
					{
						LLDrawable* drawable = attached_object->mDrawable;
						if (drawable->isState(LLDrawable::RIGGED))
						{ //regenerate octree for rigged attachment
							gPipeline.markRebuild(mDrawable, LLDrawable::REBUILD_RIGGED, TRUE);
						}
					}
				}
			}
		}
	}

	
	
	LLVector4a position;
	if (mNameText.notNull() && mNameText->lineSegmentIntersect(start, end, position))
	{
		if (intersection)
		{
			*intersection = position;
		}

		return TRUE;
	}

	return FALSE;
}

// virtual
LLViewerObject* LLVOAvatar::lineSegmentIntersectRiggedAttachments(const LLVector4a& start, const LLVector4a& end,
									  S32 face,
									  BOOL pick_transparent,
									  BOOL pick_rigged,
									  S32* face_hit,
									  LLVector4a* intersection,
									  LLVector2* tex_coord,
									  LLVector4a* normal,
									  LLVector4a* tangent)
{
	if (isSelf() && !gAgent.needsRenderAvatar())
	{
		return NULL;
	}

	LLViewerObject* hit = NULL;

	if (lineSegmentBoundingBox(start, end))
	{
		LLVector4a local_end = end;
		LLVector4a local_intersection;

		for (attachment_map_t::iterator iter = mAttachmentPoints.begin(); 
			iter != mAttachmentPoints.end();
			++iter)
		{
			LLViewerJointAttachment* attachment = iter->second;

			// <FS:Ansariel> Possible crash fix
			if (!attachment)
			{
				continue;
			}
			// </FS:Ansariel>

			for (LLViewerJointAttachment::attachedobjs_vec_t::iterator attachment_iter = attachment->mAttachedObjects.begin();
					attachment_iter != attachment->mAttachedObjects.end();
					++attachment_iter)
			{
				LLViewerObject* attached_object = attachment_iter->get();
					
				if (attached_object->lineSegmentIntersect(start, local_end, face, pick_transparent, pick_rigged, face_hit, &local_intersection, tex_coord, normal, tangent))
				{
					local_end = local_intersection;
					if (intersection)
					{
						*intersection = local_intersection;
					}
					
					hit = attached_object;
				}
			}
		}
	}
		
	return hit;
}


LLVOAvatar* LLVOAvatar::asAvatar()
{
	return this;
}

//-----------------------------------------------------------------------------
// LLVOAvatar::startDefaultMotions()
//-----------------------------------------------------------------------------
void LLVOAvatar::startDefaultMotions()
{
	//-------------------------------------------------------------------------
	// start default motions
	//-------------------------------------------------------------------------
	startMotion( ANIM_AGENT_HEAD_ROT );
	startMotion( ANIM_AGENT_EYE );
	startMotion( ANIM_AGENT_BODY_NOISE );
	startMotion( ANIM_AGENT_BREATHE_ROT );
	startMotion( ANIM_AGENT_PHYSICS_MOTION );
	startMotion( ANIM_AGENT_HAND_MOTION );
	startMotion( ANIM_AGENT_PELVIS_FIX );

	//-------------------------------------------------------------------------
	// restart any currently active motions
	//-------------------------------------------------------------------------
	processAnimationStateChanges();
}

//-----------------------------------------------------------------------------
// LLVOAvatar::buildCharacter()
// Deferred initialization and rebuild of the avatar.
//-----------------------------------------------------------------------------
// virtual
void LLVOAvatar::buildCharacter()
{
	LLAvatarAppearance::buildCharacter();

	// Not done building yet; more to do.
	mIsBuilt = FALSE;

	//-------------------------------------------------------------------------
	// set head offset from pelvis
	//-------------------------------------------------------------------------
	updateHeadOffset();

	//-------------------------------------------------------------------------
	// initialize lip sync morph pointers
	//-------------------------------------------------------------------------
	mOohMorph     = getVisualParam( "Lipsync_Ooh" );
	mAahMorph     = getVisualParam( "Lipsync_Aah" );

	// If we don't have the Ooh morph, use the Kiss morph
	if (!mOohMorph)
	{
		LL_WARNS() << "Missing 'Ooh' morph for lipsync, using fallback." << LL_ENDL;
		mOohMorph = getVisualParam( "Express_Kiss" );
	}

	// If we don't have the Aah morph, use the Open Mouth morph
	if (!mAahMorph)
	{
		LL_WARNS() << "Missing 'Aah' morph for lipsync, using fallback." << LL_ENDL;
		mAahMorph = getVisualParam( "Express_Open_Mouth" );
	}

    // Currently disabled for control avatars (animated objects), enabled for all others.
    if (mEnableDefaultMotions)
    {
	startDefaultMotions();
    }

	//-------------------------------------------------------------------------
	// restart any currently active motions
	//-------------------------------------------------------------------------
	processAnimationStateChanges();

	mIsBuilt = TRUE;
	stop_glerror();

	mMeshValid = TRUE;
}

//-----------------------------------------------------------------------------
// resetVisualParams()
//-----------------------------------------------------------------------------
void LLVOAvatar::resetVisualParams()
{
	// Skeletal params
	{
		LLAvatarXmlInfo::skeletal_distortion_info_list_t::iterator iter;
		for (iter = sAvatarXmlInfo->mSkeletalDistortionInfoList.begin();
			 iter != sAvatarXmlInfo->mSkeletalDistortionInfoList.end(); 
			 ++iter)
		{
			LLPolySkeletalDistortionInfo *info = (LLPolySkeletalDistortionInfo*)*iter;
			LLPolySkeletalDistortion *param = dynamic_cast<LLPolySkeletalDistortion*>(getVisualParam(info->getID()));
            *param = LLPolySkeletalDistortion(this);
            llassert(param);
			if (!param->setInfo(info))
			{
				llassert(false);
			}			
		}
	}

	// Driver parameters
	for (LLAvatarXmlInfo::driver_info_list_t::iterator iter = sAvatarXmlInfo->mDriverInfoList.begin();
		 iter != sAvatarXmlInfo->mDriverInfoList.end(); 
		 ++iter)
	{
		LLDriverParamInfo *info = *iter;
        LLDriverParam *param = dynamic_cast<LLDriverParam*>(getVisualParam(info->getID()));
        LLDriverParam::entry_list_t driven_list = param->getDrivenList();
        *param = LLDriverParam(this);
        llassert(param);
        if (!param->setInfo(info))
        {
            llassert(false);
        }			
        param->setDrivenList(driven_list);
	}
}

//-----------------------------------------------------------------------------
// resetSkeleton()
//-----------------------------------------------------------------------------
void LLVOAvatar::resetSkeleton(bool reset_animations)
{
    LL_DEBUGS("Avatar") << avString() << " reset starts" << LL_ENDL;
    if (!isControlAvatar() && !mLastProcessedAppearance)
    {
        LL_WARNS() << "Can't reset avatar; no appearance message has been received yet." << LL_ENDL;
        return;
    }

    // Save mPelvis state
    //LLVector3 pelvis_pos = getJoint("mPelvis")->getPosition();
    //LLQuaternion pelvis_rot = getJoint("mPelvis")->getRotation();

    // Clear all attachment pos and scale overrides
    clearAttachmentOverrides();

    // Note that we call buildSkeleton twice in this function. The first time is
    // just to get the right scale for the collision volumes, because
    // this will be used in setting the mJointScales for the
    // LLPolySkeletalDistortions of which the CVs are children.
	if( !buildSkeleton(sAvatarSkeletonInfo) )
    {
        LL_ERRS() << "Error resetting skeleton" << LL_ENDL;
	}

    // Reset some params to default state, without propagating changes downstream.
    resetVisualParams();

    // Now we have to reset the skeleton again, because its state
    // got clobbered by the resetVisualParams() calls
    // above.
	if( !buildSkeleton(sAvatarSkeletonInfo) )
    {
        LL_ERRS() << "Error resetting skeleton" << LL_ENDL;
	}

    // Reset attachment points
    // BuildSkeleton only does bones and CVs but we still need to reinit huds
    // since huds can be animated.
    bool ignore_hud_joints = !isSelf();
    initAttachmentPoints(ignore_hud_joints);

    // Fix up collision volumes
    for (LLVisualParam *param = getFirstVisualParam(); 
         param;
         param = getNextVisualParam())
    {
        LLPolyMorphTarget *poly_morph = dynamic_cast<LLPolyMorphTarget*>(param);
        if (poly_morph)
        {
            // This is a kludgy way to correct for the fact that the
            // collision volumes have been reset out from under the
            // poly morph sliders.
            F32 delta_weight = poly_morph->getLastWeight() - poly_morph->getDefaultWeight();
            poly_morph->applyVolumeChanges(delta_weight);
        }
    }

    // Reset tweakable params to preserved state
    if (mLastProcessedAppearance)
    {
    bool slam_params = true;
    applyParsedAppearanceMessage(*mLastProcessedAppearance, slam_params);
    }
    updateVisualParams();

    // Restore attachment pos overrides
    updateAttachmentOverrides();

    // Animations
    if (reset_animations)
    {
        if (isSelf())
        {
            // This is equivalent to "Stop Animating Me". Will reset
            // all animations and propagate the changes to other
            // viewers.
            gAgent.stopCurrentAnimations();
        }
        else
        {
            // Local viewer-side reset for non-self avatars.
            resetAnimations();
        }

        // <FS:Ansariel> FIRE-22135: Try to re-register LLPhysicsMotionController to see if that unfreezes stuck physics
        removeMotion(ANIM_AGENT_PHYSICS_MOTION);
        registerMotion(ANIM_AGENT_PHYSICS_MOTION, LLPhysicsMotionController::create);
        startMotion(ANIM_AGENT_PHYSICS_MOTION);
        // </FS:Ansariel>
    }
    
    LL_DEBUGS("Avatar") << avString() << " reset ends" << LL_ENDL;
}

//-----------------------------------------------------------------------------
// releaseMeshData()
//-----------------------------------------------------------------------------
void LLVOAvatar::releaseMeshData()
{
	if (sInstances.size() < AVATAR_RELEASE_THRESHOLD || isUIAvatar())
	{
		return;
	}

	// cleanup mesh data
	for (avatar_joint_list_t::iterator iter = mMeshLOD.begin();
		 iter != mMeshLOD.end(); 
		 ++iter)
	{
		LLAvatarJoint* joint = (*iter);
		joint->setValid(FALSE, TRUE);
	}

	//cleanup data
	if (mDrawable.notNull())
	{
		LLFace* facep = mDrawable->getFace(0);
		if (facep)
		{
		facep->setSize(0, 0);
		for(S32 i = mNumInitFaces ; i < mDrawable->getNumFaces(); i++)
		{
			facep = mDrawable->getFace(i);
				if (facep)
				{
			facep->setSize(0, 0);
		}
	}
		}
	}
	
	for (attachment_map_t::iterator iter = mAttachmentPoints.begin(); 
		 iter != mAttachmentPoints.end();
		 ++iter)
	{
		LLViewerJointAttachment* attachment = iter->second;
		// <FS:Ansariel> Possible crash fix
		//if (!attachment->getIsHUDAttachment())
		if (attachment && !attachment->getIsHUDAttachment())
		// </FS:Ansariel>
		{
			attachment->setAttachmentVisibility(FALSE);
		}
	}
	mMeshValid = FALSE;
}

//-----------------------------------------------------------------------------
// restoreMeshData()
//-----------------------------------------------------------------------------
// virtual
void LLVOAvatar::restoreMeshData()
{
	llassert(!isSelf());
    if (mDrawable.isNull())
    {
        return;
    }
	
	//LL_INFOS() << "Restoring" << LL_ENDL;
	mMeshValid = TRUE;
	updateJointLODs();

	for (attachment_map_t::iterator iter = mAttachmentPoints.begin(); 
		 iter != mAttachmentPoints.end();
		 ++iter)
	{
		LLViewerJointAttachment* attachment = iter->second;
		if (!attachment->getIsHUDAttachment())
		{
			attachment->setAttachmentVisibility(TRUE);
		}
	}

	// force mesh update as LOD might not have changed to trigger this
	gPipeline.markRebuild(mDrawable, LLDrawable::REBUILD_GEOMETRY, TRUE);
}

//-----------------------------------------------------------------------------
// updateMeshData()
//-----------------------------------------------------------------------------
void LLVOAvatar::updateMeshData()
{
	if (mDrawable.notNull())
	{
		stop_glerror();

		S32 f_num = 0 ;
		const U32 VERTEX_NUMBER_THRESHOLD = 128 ;//small number of this means each part of an avatar has its own vertex buffer.
		const S32 num_parts = mMeshLOD.size();

		// this order is determined by number of LODS
		// if a mesh earlier in this list changed LODs while a later mesh doesn't,
		// the later mesh's index offset will be inaccurate
		for(S32 part_index = 0 ; part_index < num_parts ;)
		{
			S32 j = part_index ;
			U32 last_v_num = 0, num_vertices = 0 ;
			U32 last_i_num = 0, num_indices = 0 ;

			while(part_index < num_parts && num_vertices < VERTEX_NUMBER_THRESHOLD)
			{
				last_v_num = num_vertices ;
				last_i_num = num_indices ;

				LLViewerJoint* part_mesh = getViewerJoint(part_index++);
				if (part_mesh)
				{
					part_mesh->updateFaceSizes(num_vertices, num_indices, mAdjustedPixelArea);
				}
			}
			if(num_vertices < 1)//skip empty meshes
			{
				continue ;
			}
			if(last_v_num > 0)//put the last inserted part into next vertex buffer.
			{
				num_vertices = last_v_num ;
				num_indices = last_i_num ;	
				part_index-- ;
			}
		
			LLFace* facep = NULL;
			if(f_num < mDrawable->getNumFaces()) 
			{
				facep = mDrawable->getFace(f_num);
			}
			else
			{
				facep = mDrawable->getFace(0);
				if (facep)
				{
					facep = mDrawable->addFace(facep->getPool(), facep->getTexture()) ;
				}
			}
			if (!facep) continue;
			
			// resize immediately
			facep->setSize(num_vertices, num_indices);

			bool terse_update = false;

			facep->setGeomIndex(0);
			facep->setIndicesIndex(0);
		
			LLVertexBuffer* buff = facep->getVertexBuffer();
			if(!facep->getVertexBuffer())
			{
				buff = new LLVertexBufferAvatar();
				if (!buff->allocateBuffer(num_vertices, num_indices, TRUE))
				{
					LL_WARNS() << "Failed to allocate Vertex Buffer for Mesh to "
						<< num_vertices << " vertices and "
						<< num_indices << " indices" << LL_ENDL;
					// Attempt to create a dummy triangle (one vertex, 3 indices, all 0)
					facep->setSize(1, 3);
					buff->allocateBuffer(1, 3, true);
					memset((U8*) buff->getMappedData(), 0, buff->getSize());
					memset((U8*) buff->getMappedIndices(), 0, buff->getIndicesSize());
				}
				facep->setVertexBuffer(buff);
			}
			else
			{
				if (buff->getNumIndices() == num_indices &&
					buff->getNumVerts() == num_vertices)
				{
					terse_update = true;
				}
				else
				{
					if (!buff->resizeBuffer(num_vertices, num_indices))
					{
						LL_WARNS() << "Failed to allocate vertex buffer for Mesh, Substituting" << LL_ENDL;
						// Attempt to create a dummy triangle (one vertex, 3 indices, all 0)
						facep->setSize(1, 3);
						buff->resizeBuffer(1, 3);
						memset((U8*) buff->getMappedData(), 0, buff->getSize());
						memset((U8*) buff->getMappedIndices(), 0, buff->getIndicesSize());
					}
				}
			}
			
		
			// This is a hack! Avatars have their own pool, so we are detecting
			//   the case of more than one avatar in the pool (thus > 0 instead of >= 0)
			if (facep->getGeomIndex() > 0)
			{
				LL_ERRS() << "non-zero geom index: " << facep->getGeomIndex() << " in LLVOAvatar::restoreMeshData" << LL_ENDL;
			}

			if (num_vertices == buff->getNumVerts() && num_indices == buff->getNumIndices())
			{
				for(S32 k = j ; k < part_index ; k++)
				{
					bool rigid = false;
					if (k == MESH_ID_EYEBALL_LEFT ||
						k == MESH_ID_EYEBALL_RIGHT)
					{
						//eyeballs can't have terse updates since they're never rendered with
						//the hardware skinning shader
						rigid = true;
					}
				
					LLViewerJoint* mesh = getViewerJoint(k);
					if (mesh)
					{
						mesh->updateFaceData(facep, mAdjustedPixelArea, k == MESH_ID_HAIR, terse_update && !rigid);
					}
				}
			}

			stop_glerror();
			buff->flush();

			if(!f_num)
			{
				f_num += mNumInitFaces ;
			}
			else
			{
				f_num++ ;
			}
		}
	}
}

//------------------------------------------------------------------------

//------------------------------------------------------------------------
// LLVOAvatar::processUpdateMessage()
//------------------------------------------------------------------------
U32 LLVOAvatar::processUpdateMessage(LLMessageSystem *mesgsys,
									 void **user_data,
									 U32 block_num, const EObjectUpdateType update_type,
									 LLDataPacker *dp)
{
	const BOOL has_name = !getNVPair("FirstName");

	// Do base class updates...
	U32 retval = LLViewerObject::processUpdateMessage(mesgsys, user_data, block_num, update_type, dp);

	// Print out arrival information once we have name of avatar.
    if (has_name && getNVPair("FirstName"))
    {
        mDebugExistenceTimer.reset();
        debugAvatarRezTime("AvatarRezArrivedNotification","avatar arrived");
    }

	if(retval & LLViewerObject::INVALID_UPDATE)
	{
		if (isSelf())
		{
			//tell sim to cancel this update
			gAgent.teleportViaLocation(gAgent.getPositionGlobal());
		}
	}

	return retval;
}

LLViewerFetchedTexture *LLVOAvatar::getBakedTextureImage(const U8 te, const LLUUID& uuid)
{
	LLViewerFetchedTexture *result = NULL;

	if (uuid == IMG_DEFAULT_AVATAR ||
		uuid == IMG_DEFAULT ||
		uuid == IMG_INVISIBLE)
	{
		// Should already exist, don't need to find it on sim or baked-texture host.
		result = gTextureList.findImage(uuid, TEX_LIST_STANDARD);
	}
	if (!result)
	{
		const std::string url = getImageURL(te,uuid);

		if (url.empty())
		{
			// <FS:Ansariel> [Legacy Bake]
			//LL_WARNS() << "unable to determine URL for te " << te << " uuid " << uuid << LL_ENDL;
			//return NULL;
			LL_DEBUGS("Avatar") << avString() << "get old-bake image from host " << uuid << LL_ENDL;
			LLHost host = getObjectHost();
			result = LLViewerTextureManager::getFetchedTexture(
				uuid, FTT_HOST_BAKE, TRUE, LLGLTexture::BOOST_NONE, LLViewerTexture::LOD_TEXTURE, 0, 0, host);
			// </FS:Ansariel> [Legacy Bake]
		}
		LL_DEBUGS("Avatar") << avString() << "get server-bake image from URL " << url << LL_ENDL;
		result = LLViewerTextureManager::getFetchedTextureFromUrl(
			url, FTT_SERVER_BAKE, TRUE, LLGLTexture::BOOST_NONE, LLViewerTexture::LOD_TEXTURE, 0, 0, uuid);
		if (result->isMissingAsset())
		{
			result->setIsMissingAsset(false);
		}
		
	}
	return result;
}

// virtual
S32 LLVOAvatar::setTETexture(const U8 te, const LLUUID& uuid)
{
	if (!isIndexBakedTexture((ETextureIndex)te))
	{
		// Sim still sends some uuids for non-baked slots sometimes - ignore.
		return LLViewerObject::setTETexture(te, LLUUID::null);
	}

	LLViewerFetchedTexture *image = getBakedTextureImage(te,uuid);
	llassert(image);
	return setTETextureCore(te, image);
}

static LLTrace::BlockTimerStatHandle FTM_AVATAR_UPDATE("Avatar Update");
static LLTrace::BlockTimerStatHandle FTM_JOINT_UPDATE("Update Joints");

//------------------------------------------------------------------------
// LLVOAvatar::dumpAnimationState()
//------------------------------------------------------------------------
void LLVOAvatar::dumpAnimationState()
{
	LL_INFOS() << "==============================================" << LL_ENDL;
	for (LLVOAvatar::AnimIterator it = mSignaledAnimations.begin(); it != mSignaledAnimations.end(); ++it)
	{
		LLUUID id = it->first;
		std::string playtag = "";
		if (mPlayingAnimations.find(id) != mPlayingAnimations.end())
		{
			playtag = "*";
		}
		LL_INFOS() << gAnimLibrary.animationName(id) << playtag << LL_ENDL;
	}
	for (LLVOAvatar::AnimIterator it = mPlayingAnimations.begin(); it != mPlayingAnimations.end(); ++it)
	{
		LLUUID id = it->first;
		bool is_signaled = mSignaledAnimations.find(id) != mSignaledAnimations.end();
		if (!is_signaled)
		{
			LL_INFOS() << gAnimLibrary.animationName(id) << "!S" << LL_ENDL;
		}
	}
}

//------------------------------------------------------------------------
// idleUpdate()
//------------------------------------------------------------------------
void LLVOAvatar::idleUpdate(LLAgent &agent, const F64 &time)
{
	LL_RECORD_BLOCK_TIME(FTM_AVATAR_UPDATE);

	if (isDead())
	{
		LL_INFOS() << "Warning!  Idle on dead avatar" << LL_ENDL;
		return;
	}	

	// <FS:CR> Use LLCachedControl
	static LLCachedControl<bool> disable_all_render_types(gSavedSettings, "DisableAllRenderTypes");
	if (!(gPipeline.hasRenderType(LLPipeline::RENDER_TYPE_AVATAR))
		//&& !(gSavedSettings.getBOOL("DisableAllRenderTypes")) && !isSelf())
		&& !(disable_all_render_types) && !isSelf())
	// </FS:CR>
	{
		return;
	}

    // Update should be happening max once per frame.
	// <FS:Beq> enable dynamic spreading of the BB calculations
	//const S32 upd_freq = 4; // force update every upd_freq frames.
	static LLCachedControl<S32> refreshPeriod(gSavedSettings, "AvatarExtentRefreshPeriodBatch");
	static LLCachedControl<S32> refreshMaxPerPeriod(gSavedSettings, "AvatarExtentRefreshMaxPerBatch");
	static S32 upd_freq = refreshPeriod; // initialise to a reasonable defauilt of 1 batch
	static S32 lastRecalibrationFrame{ 0 };

	const S32 thisFrame = LLDrawable::getCurrentFrame(); 
	if (thisFrame - lastRecalibrationFrame >= upd_freq)
	{
		// Only update at the start of a cycle. .
		upd_freq = (((gObjectList.getAvatarCount() - 1) / refreshMaxPerPeriod) + 1)*refreshPeriod;
		lastRecalibrationFrame = thisFrame;
	}
	//</FS:Beq>
	if ((mLastAnimExtents[0]==LLVector3())||
		(mLastAnimExtents[1])==LLVector3())
	{
		mNeedsExtentUpdate = true;
	}
	else
	{
		//<FS:Beq> enable dynamic spreading of the BB calculations
		//mNeedsExtentUpdate = ((LLDrawable::getCurrentFrame()+mID.mData[0]) % upd_freq == 0);
		mNeedsExtentUpdate = ((thisFrame + mID.mData[0]) % upd_freq == 0);
		//</FS:Beq>
	}
    
    LLScopedContextString str("avatar_idle_update " + getFullname());
    
	checkTextureLoading() ;
	
	// force immediate pixel area update on avatars using last frames data (before drawable or camera updates)
	setPixelAreaAndAngle(gAgent);

	// force asynchronous drawable update
	if(mDrawable.notNull())
	{	
		LL_RECORD_BLOCK_TIME(FTM_JOINT_UPDATE);
	
		if (isSitting() && getParent())
		{
			LLViewerObject *root_object = (LLViewerObject*)getRoot();
			LLDrawable* drawablep = root_object->mDrawable;
			// if this object hasn't already been updated by another avatar...
			if (drawablep) // && !drawablep->isState(LLDrawable::EARLY_MOVE))
			{
				if (root_object->isSelected())
				{
					gPipeline.updateMoveNormalAsync(drawablep);
				}
				else
				{
					gPipeline.updateMoveDampedAsync(drawablep);
				}
			}
		}
		else 
		{
			gPipeline.updateMoveDampedAsync(mDrawable);
		}
	}

	//--------------------------------------------------------------------
	// set alpha flag depending on state
	//--------------------------------------------------------------------

	if (isSelf())
	{
		LLViewerObject::idleUpdate(agent, time);
		
		// trigger fidget anims
		if (isAnyAnimationSignaled(AGENT_STAND_ANIMS, NUM_AGENT_STAND_ANIMS))
		{
			agent.fidget();
		}
	}
	else
	{
		// Should override the idleUpdate stuff and leave out the angular update part.
		LLQuaternion rotation = getRotation();
		LLViewerObject::idleUpdate(agent, time);
		setRotation(rotation);
	}

	// attach objects that were waiting for a drawable
	lazyAttach();

	// animate the character
	// store off last frame's root position to be consistent with camera position
	mLastRootPos = mRoot->getWorldPosition();
	BOOL detailed_update = updateCharacter(agent);

	static LLUICachedControl<bool> visualizers_in_calls("ShowVoiceVisualizersInCalls", false);
	bool voice_enabled = (visualizers_in_calls || LLVoiceClient::getInstance()->inProximalChannel()) &&
						 LLVoiceClient::getInstance()->getVoiceEnabled(mID);

	idleUpdateVoiceVisualizer( voice_enabled );
	idleUpdateMisc( detailed_update );
	idleUpdateAppearanceAnimation();
	if (detailed_update)
	{
		idleUpdateLipSync( voice_enabled );
		idleUpdateLoadingEffect();
		idleUpdateBelowWater();	// wind effect uses this
		idleUpdateWindEffect();
	}
		
	idleUpdateNameTag( mLastRootPos );
	idleUpdateRenderComplexity();
}

void LLVOAvatar::idleUpdateVoiceVisualizer(bool voice_enabled)
{
	bool render_visualizer = voice_enabled;
	
	// Don't render the user's own voice visualizer when in mouselook, or when opening the mic is disabled.
	if(isSelf())
	{
		// <FS:Ansariel> Faster debug settings
		//if(gAgentCamera.cameraMouselook() || gSavedSettings.getBOOL("VoiceDisableMic"))
		static LLCachedControl<bool> voiceDisableMic(gSavedSettings, "VoiceDisableMic");
		if (gAgentCamera.cameraMouselook() || voiceDisableMic)
		// </FS:Ansariel>
		{
			render_visualizer = false;
		}
	}
	
	// <FS:Ansariel> FIRE-1916: Hide voice dots over avatars
	static LLCachedControl<bool> fsShowVoiceVisualizer(gSavedSettings, "FSShowVoiceVisualizer");
	if (!fsShowVoiceVisualizer)
	{
		render_visualizer = false;
	}
	// </FS:Ansariel>

	mVoiceVisualizer->setVoiceEnabled(render_visualizer);
	
	if ( voice_enabled )
	{		
		//----------------------------------------------------------------
		// Only do gesture triggering for your own avatar, and only when you're in a proximal channel.
		//----------------------------------------------------------------
		if( isSelf() )
		{
			//----------------------------------------------------------------------------------------
			// The following takes the voice signal and uses that to trigger gesticulations. 
			//----------------------------------------------------------------------------------------
			int lastGesticulationLevel = mCurrentGesticulationLevel;
			mCurrentGesticulationLevel = mVoiceVisualizer->getCurrentGesticulationLevel();
			
			//---------------------------------------------------------------------------------------------------
			// If "current gesticulation level" changes, we catch this, and trigger the new gesture
			//---------------------------------------------------------------------------------------------------
			if ( lastGesticulationLevel != mCurrentGesticulationLevel )
			{
				if ( mCurrentGesticulationLevel != VOICE_GESTICULATION_LEVEL_OFF )
				{
					std::string gestureString = "unInitialized";
					if ( mCurrentGesticulationLevel == 0 )	{ gestureString = "/voicelevel1";	}
					else	if ( mCurrentGesticulationLevel == 1 )	{ gestureString = "/voicelevel2";	}
					else	if ( mCurrentGesticulationLevel == 2 )	{ gestureString = "/voicelevel3";	}
					else	{ LL_INFOS() << "oops - CurrentGesticulationLevel can be only 0, 1, or 2"  << LL_ENDL; }
					
					// this is the call that Karl S. created for triggering gestures from within the code.
					LLGestureMgr::instance().triggerAndReviseString( gestureString );
				}
			}
			
		} //if( isSelf() )
		
		//-----------------------------------------------------------------------------------------------------------------
		// If the avatar is speaking, then the voice amplitude signal is passed to the voice visualizer.
		// Also, here we trigger voice visualizer start and stop speaking, so it can animate the voice symbol.
		//
		// Notice the calls to "gAwayTimer.reset()". This resets the timer that determines how long the avatar has been
		// "away", so that the avatar doesn't lapse into away-mode (and slump over) while the user is still talking. 
		//-----------------------------------------------------------------------------------------------------------------
		if (LLVoiceClient::getInstance()->getIsSpeaking( mID ))
		{		
			if (!mVoiceVisualizer->getCurrentlySpeaking())
			{
				mVoiceVisualizer->setStartSpeaking();
				
				//printf( "gAwayTimer.reset();\n" );
			}
			
			mVoiceVisualizer->setSpeakingAmplitude( LLVoiceClient::getInstance()->getCurrentPower( mID ) );
			
			if( isSelf() )
			{
				gAgent.clearAFK();
			}
		}
		else
		{
			if ( mVoiceVisualizer->getCurrentlySpeaking() )
			{
				mVoiceVisualizer->setStopSpeaking();
				
				if ( mLipSyncActive )
				{
					// <FS:Ansariel> [Legacy Bake]
					//if( mOohMorph ) mOohMorph->setWeight(mOohMorph->getMinWeight());
					//if( mAahMorph ) mAahMorph->setWeight(mAahMorph->getMinWeight());
					if( mOohMorph ) mOohMorph->setWeight(mOohMorph->getMinWeight(), FALSE);
					if( mAahMorph ) mAahMorph->setWeight(mAahMorph->getMinWeight(), FALSE);
					// </FS:Ansariel> [Legacy Bake]
					
					mLipSyncActive = false;
					LLCharacter::updateVisualParams();
					dirtyMesh();
				}
			}
		}
		
		//--------------------------------------------------------------------------------------------
		// here we get the approximate head position and set as sound source for the voice symbol
		// (the following version uses a tweak of "mHeadOffset" which handle sitting vs. standing)
		//--------------------------------------------------------------------------------------------
		
		if ( isSitting() )
		{
			LLVector3 headOffset = LLVector3( 0.0f, 0.0f, mHeadOffset.mV[2] );
			mVoiceVisualizer->setVoiceSourceWorldPosition( mRoot->getWorldPosition() + headOffset );
		}
		else 
		{
			LLVector3 tagPos = mRoot->getWorldPosition();
			tagPos[VZ] -= mPelvisToFoot;
			tagPos[VZ] += ( mBodySize[VZ] + 0.125f ); // does not need mAvatarOffset -Nyx
			mVoiceVisualizer->setVoiceSourceWorldPosition( tagPos );
		}
	}//if ( voiceEnabled )
}		

static LLTrace::BlockTimerStatHandle FTM_ATTACHMENT_UPDATE("Update Attachments");

void LLVOAvatar::idleUpdateMisc(bool detailed_update)
{
	if (LLVOAvatar::sJointDebug)
	{
		LL_INFOS() << getFullname() << ": joint touches: " << LLJoint::sNumTouches << " updates: " << LLJoint::sNumUpdates << LL_ENDL;
	}

	LLJoint::sNumUpdates = 0;
	LLJoint::sNumTouches = 0;

	BOOL visible = isVisible() || mNeedsAnimUpdate;

	// update attachments positions
	// <FS:Ansariel> Fix LL impostor hacking; No detailed updates if muted when using no impostors
	//if (detailed_update || !sUseImpostors)
	if (detailed_update || (!sUseImpostors && !isInMuteList()))
	// </FS:Ansariel>
	{
		LL_RECORD_BLOCK_TIME(FTM_ATTACHMENT_UPDATE);
		for (attachment_map_t::iterator iter = mAttachmentPoints.begin(); 
			 iter != mAttachmentPoints.end();
			 ++iter)
		{
			LLViewerJointAttachment* attachment = iter->second;

			// <FS:Ansariel> Possible crash fix
			if (!attachment)
			{
				continue;
			}
			// </FS:Ansariel>

			for (LLViewerJointAttachment::attachedobjs_vec_t::iterator attachment_iter = attachment->mAttachedObjects.begin();
				 attachment_iter != attachment->mAttachedObjects.end();
				 ++attachment_iter)
			{
				LLViewerObject* attached_object = attachment_iter->get();
				BOOL visibleAttachment = visible || (attached_object && 
													 !(attached_object->mDrawable->getSpatialBridge() &&
													   attached_object->mDrawable->getSpatialBridge()->getRadius() < 2.0f));
				
				if (visibleAttachment && attached_object && !attached_object->isDead() && attachment->getValid())
				{
					// if selecting any attachments, update all of them as non-damped
					if (LLSelectMgr::getInstance()->getSelection()->getObjectCount() && LLSelectMgr::getInstance()->getSelection()->isAttachment())
					{
						gPipeline.updateMoveNormalAsync(attached_object->mDrawable);
					}
					else
					{
						gPipeline.updateMoveDampedAsync(attached_object->mDrawable);
					}
					
					LLSpatialBridge* bridge = attached_object->mDrawable->getSpatialBridge();
					if (bridge)
					{
						gPipeline.updateMoveNormalAsync(bridge);
					}
					attached_object->updateText();	
				}
			}
		}
	}

	mNeedsAnimUpdate = FALSE;

	if (isImpostor() && !mNeedsImpostorUpdate)
	{
		LL_ALIGN_16(LLVector4a ext[2]);
		F32 distance;
		LLVector3 angle;

		getImpostorValues(ext, angle, distance);

		for (U32 i = 0; i < 3 && !mNeedsImpostorUpdate; i++)
		{
			F32 cur_angle = angle.mV[i];
			F32 old_angle = mImpostorAngle.mV[i];
			F32 angle_diff = fabsf(cur_angle-old_angle);
		
			if (angle_diff > F_PI/512.f*distance*mUpdatePeriod)
			{
				mNeedsImpostorUpdate = TRUE;
			}
		}

		if (detailed_update && !mNeedsImpostorUpdate)
		{	//update impostor if view angle, distance, or bounding box change
			//significantly
			
			F32 dist_diff = fabsf(distance-mImpostorDistance);
			if (dist_diff/mImpostorDistance > 0.1f)
			{
				mNeedsImpostorUpdate = TRUE;
			}
			else
			{
				ext[0].load3(mLastAnimExtents[0].mV);
                ext[1].load3(mLastAnimExtents[1].mV);
                // Expensive. Just call this once per frame, in updateSpatialExtents();
                //calculateSpatialExtents(ext[0], ext[1]);
				LLVector4a diff;
				diff.setSub(ext[1], mImpostorExtents[1]);
				if (diff.getLength3().getF32() > 0.05f)
				{
					mNeedsImpostorUpdate = TRUE;
				}
				else
				{
					diff.setSub(ext[0], mImpostorExtents[0]);
					if (diff.getLength3().getF32() > 0.05f)
					{
						mNeedsImpostorUpdate = TRUE;
					}
				}
			}
		}
	}

    if (mDrawable.notNull())
    {
	mDrawable->movePartition();
	
	//force a move if sitting on an active object
	if (getParent() && ((LLViewerObject*) getParent())->mDrawable->isActive())
	{
		gPipeline.markMoved(mDrawable, TRUE);
	}
    }
}

void LLVOAvatar::idleUpdateAppearanceAnimation()
{
	// update morphing params
	if (mAppearanceAnimating)
	{
		ESex avatar_sex = getSex();
		F32 appearance_anim_time = mAppearanceMorphTimer.getElapsedTimeF32();
		if (appearance_anim_time >= APPEARANCE_MORPH_TIME)
		{
			mAppearanceAnimating = FALSE;
			for (LLVisualParam *param = getFirstVisualParam(); 
				 param;
				 param = getNextVisualParam())
			{
				if (param->isTweakable())
				{
					// <FS:Ansariel> [Legacy Bake]
					//param->stopAnimating();
					param->stopAnimating(FALSE);
				}
			}
			updateVisualParams();
			// <FS:Ansariel> [Legacy Bake]
			if (isSelf())
			{
				gAgent.sendAgentSetAppearance();
			}
			// </FS:Ansariel> [Legacy Bake]
		}
		else
		{
			F32 morph_amt = calcMorphAmount();
			LLVisualParam *param;

			if (!isSelf())
			{
				// animate only top level params for non-self avatars
				for (param = getFirstVisualParam();
					 param;
					 param = getNextVisualParam())
				{
					if (param->isTweakable())
					{
						// <FS:Ansariel> [Legacy Bake]
						//param->animate(morph_amt);
						param->animate(morph_amt, FALSE);
					}
				}
			}

			// apply all params
			for (param = getFirstVisualParam();
				 param;
				 param = getNextVisualParam())
			{
				param->apply(avatar_sex);
			}

			mLastAppearanceBlendTime = appearance_anim_time;
		}
		dirtyMesh();
	}
}

F32 LLVOAvatar::calcMorphAmount()
{
	F32 appearance_anim_time = mAppearanceMorphTimer.getElapsedTimeF32();
	F32 blend_frac = calc_bouncy_animation(appearance_anim_time / APPEARANCE_MORPH_TIME);
	F32 last_blend_frac = calc_bouncy_animation(mLastAppearanceBlendTime / APPEARANCE_MORPH_TIME);

	F32 morph_amt;
	if (last_blend_frac == 1.f)
	{
		morph_amt = 1.f;
	}
	else
	{
		morph_amt = (blend_frac - last_blend_frac) / (1.f - last_blend_frac);
	}

	return morph_amt;
}

void LLVOAvatar::idleUpdateLipSync(bool voice_enabled)
{
	// Use the Lipsync_Ooh and Lipsync_Aah morphs for lip sync
	if ( voice_enabled && (LLVoiceClient::getInstance()->lipSyncEnabled()) && LLVoiceClient::getInstance()->getIsSpeaking( mID ) )
	{
		F32 ooh_morph_amount = 0.0f;
		F32 aah_morph_amount = 0.0f;

		mVoiceVisualizer->lipSyncOohAah( ooh_morph_amount, aah_morph_amount );

		if( mOohMorph )
		{
			F32 ooh_weight = mOohMorph->getMinWeight()
				+ ooh_morph_amount * (mOohMorph->getMaxWeight() - mOohMorph->getMinWeight());

			// <FS:Ansariel> [Legacy Bake]
			//mOohMorph->setWeight( ooh_weight);
			mOohMorph->setWeight( ooh_weight, FALSE);
		}

		if( mAahMorph )
		{
			F32 aah_weight = mAahMorph->getMinWeight()
				+ aah_morph_amount * (mAahMorph->getMaxWeight() - mAahMorph->getMinWeight());

			// <FS:Ansariel> [Legacy Bake]
			//mAahMorph->setWeight( aah_weight);
			mAahMorph->setWeight( aah_weight, FALSE);
		}

		mLipSyncActive = true;
		LLCharacter::updateVisualParams();
		dirtyMesh();
	}
}

void LLVOAvatar::idleUpdateLoadingEffect()
{
	// update visibility when avatar is partially loaded
	if (updateIsFullyLoaded()) // changed?
	{
		if (isFullyLoaded())
		{
			if (mFirstFullyVisible)
			{
				mFirstFullyVisible = FALSE;
				if (isSelf())
				{
					LL_INFOS("Avatar") << avString() << "self isFullyLoaded, mFirstFullyVisible" << LL_ENDL;
					LLAppearanceMgr::instance().onFirstFullyVisible();

					// <FS:Zi> Animation Overrider
					AOEngine::instance().onLoginComplete();

					// <FS:LO> tapping a place that happens on landing in world to start up discord
					FSDiscordConnect::instance().checkConnectionToDiscord(gSavedPerAccountSettings.getBOOL("FSEnableDiscordIntegration"));
				}
				else
				{
					LL_INFOS("Avatar") << avString() << "other isFullyLoaded, mFirstFullyVisible" << LL_ENDL;
				}
			}

			deleteParticleSource();
			updateLOD();
		}
		else
		{
// <FS> Custom avatar particle cloud
//			LLPartSysData particle_parameters;
//
//			// fancy particle cloud designed by Brent
//			particle_parameters.mPartData.mMaxAge            = 4.f;
//			particle_parameters.mPartData.mStartScale.mV[VX] = 0.8f;
//			particle_parameters.mPartData.mStartScale.mV[VX] = 0.8f;
//			particle_parameters.mPartData.mStartScale.mV[VY] = 1.0f;
//			particle_parameters.mPartData.mEndScale.mV[VX]   = 0.02f;
//			particle_parameters.mPartData.mEndScale.mV[VY]   = 0.02f;
//			particle_parameters.mPartData.mStartColor        = LLColor4(1, 1, 1, 0.5f);
//			particle_parameters.mPartData.mEndColor          = LLColor4(1, 1, 1, 0.0f);
//			particle_parameters.mPartData.mStartScale.mV[VX] = 0.8f;
//			LLViewerTexture* cloud = LLViewerTextureManager::getFetchedTextureFromFile("cloud-particle.j2c");
//			particle_parameters.mPartImageID                 = cloud->getID();
//			particle_parameters.mMaxAge                      = 0.f;
//			particle_parameters.mPattern                     = LLPartSysData::LL_PART_SRC_PATTERN_ANGLE_CONE;
//			particle_parameters.mInnerAngle                  = F_PI;
//			particle_parameters.mOuterAngle                  = 0.f;
//			particle_parameters.mBurstRate                   = 0.02f;
//			particle_parameters.mBurstRadius                 = 0.0f;
//			particle_parameters.mBurstPartCount              = 1;
//			particle_parameters.mBurstSpeedMin               = 0.1f;
//			particle_parameters.mBurstSpeedMax               = 1.f;
//			particle_parameters.mPartData.mFlags             = ( LLPartData::LL_PART_INTERP_COLOR_MASK | LLPartData::LL_PART_INTERP_SCALE_MASK |
//																 LLPartData::LL_PART_EMISSIVE_MASK | // LLPartData::LL_PART_FOLLOW_SRC_MASK |
//																 LLPartData::LL_PART_TARGET_POS_MASK );
//			
//			// do not generate particles for dummy or overly-complex avatars
//			if (!mIsDummy && !isTooComplex())
//			{
//				setParticleSource(particle_parameters, getID());
//			}

			// Firestorm Clouds
			// do not generate particles for dummy or overly-complex avatars
			if (!mIsDummy && !isTooComplex())
			{
				setParticleSource(sCloud, getID());
			}
		}
// </FS>
	}
}	

void LLVOAvatar::idleUpdateWindEffect()
{
	// update wind effect
	if ((LLViewerShaderMgr::instance()->getVertexShaderLevel(LLViewerShaderMgr::SHADER_AVATAR) >= LLDrawPoolAvatar::SHADER_LEVEL_CLOTH))
	{
		F32 hover_strength = 0.f;
		F32 time_delta = mRippleTimer.getElapsedTimeF32() - mRippleTimeLast;
		mRippleTimeLast = mRippleTimer.getElapsedTimeF32();
		LLVector3 velocity = getVelocity();
		F32 speed = velocity.length();
		//RN: velocity varies too much frame to frame for this to work
		mRippleAccel.clearVec();//lerp(mRippleAccel, (velocity - mLastVel) * time_delta, LLSmoothInterpolation::getInterpolant(0.02f));
		mLastVel = velocity;
		LLVector4 wind;
		wind.setVec(getRegion()->mWind.getVelocityNoisy(getPositionAgent(), 4.f) - velocity);

		if (mInAir)
		{
			hover_strength = HOVER_EFFECT_STRENGTH * llmax(0.f, HOVER_EFFECT_MAX_SPEED - speed);
		}

		if (mBelowWater)
		{
			// TODO: make cloth flow more gracefully when underwater
			hover_strength += UNDERWATER_EFFECT_STRENGTH;
		}

		wind.mV[VZ] += hover_strength;
		wind.normalize();

		wind.mV[VW] = llmin(0.025f + (speed * 0.015f) + hover_strength, 0.5f);
		F32 interp;
		if (wind.mV[VW] > mWindVec.mV[VW])
		{
			interp = LLSmoothInterpolation::getInterpolant(0.2f);
		}
		else
		{
			interp = LLSmoothInterpolation::getInterpolant(0.4f);
		}
		mWindVec = lerp(mWindVec, wind, interp);
	
		F32 wind_freq = hover_strength + llclamp(8.f + (speed * 0.7f) + (noise1(mRipplePhase) * 4.f), 8.f, 25.f);
		mWindFreq = lerp(mWindFreq, wind_freq, interp); 

		if (mBelowWater)
		{
			mWindFreq *= UNDERWATER_FREQUENCY_DAMP;
		}

		mRipplePhase += (time_delta * mWindFreq);
		if (mRipplePhase > F_TWO_PI)
		{
			mRipplePhase = fmodf(mRipplePhase, F_TWO_PI);
		}
	}
}

void LLVOAvatar::idleUpdateNameTag(const LLVector3& root_pos_last)
{
	// update chat bubble
	//--------------------------------------------------------------------
	// draw text label over character's head
	//--------------------------------------------------------------------
	if (mChatTimer.getElapsedTimeF32() > BUBBLE_CHAT_TIME)
	{
		mChats.clear();
	}

	static LLCachedControl<F32> renderNameShowTime(gSavedSettings, "RenderNameShowTime");
	static LLCachedControl<F32> renderNameFadeDuration(gSavedSettings, "RenderNameFadeDuration");
	static LLCachedControl<bool> useChatBubbles(gSavedSettings, "UseChatBubbles");
	static LLCachedControl<bool> useTypingBubbles(gSavedSettings, "UseTypingBubbles");
	static LLCachedControl<bool> renderNameShowSelf(gSavedSettings, "RenderNameShowSelf");
	static LLCachedControl<S32> avatarNameTagMode(gSavedSettings, "AvatarNameTagMode");

	const F32 time_visible = mTimeVisible.getElapsedTimeF32();
	const F32 NAME_SHOW_TIME = F32(renderNameShowTime);	// seconds
	const F32 FADE_DURATION = F32(renderNameFadeDuration); // seconds
// [RLVa:KB] - Checked: RLVa-2.0.1
	bool fRlvShowAvTag = true, fRlvShowAvName = true;
	if (RlvActions::isRlvEnabled())
	{
		fRlvShowAvTag = RlvActions::canShowName(RlvActions::SNC_NAMETAG, getID());
		fRlvShowAvName = (fRlvShowAvTag) && (RlvActions::canShowName(RlvActions::SNC_DEFAULT, getID()));
	}
// [/RLVa:KB]
	BOOL visible_avatar = isVisible() || mNeedsAnimUpdate;
	BOOL visible_chat = useChatBubbles && (mChats.size() || mTyping);
	BOOL visible_typing = useTypingBubbles && mTyping;
	BOOL render_name =	visible_chat ||
				visible_typing ||
		                (visible_avatar &&
// [RLVa:KB] - Checked: RLVa-2.0.1
						(fRlvShowAvTag) &&
// [/RLVa:KB]
		                ((sRenderName == RENDER_NAME_ALWAYS) ||
		                 (sRenderName == RENDER_NAME_FADE && time_visible < NAME_SHOW_TIME)));
	// If it's your own avatar, don't draw in mouselook, and don't
	// draw if we're specifically hiding our own name.
	if (isSelf())
	{
		render_name = render_name
			&& !gAgentCamera.cameraMouselook()
			&& (visible_chat || (renderNameShowSelf 
								 && S32(avatarNameTagMode) ));
	}

	if ( !render_name )
	{
		if (mNameText)
		{
			// ...clean up old name tag
			mNameText->markDead();
			mNameText = NULL;
			sNumVisibleChatBubbles--;
		}
		return;
	}

	BOOL new_name = FALSE;
	if (visible_chat != mVisibleChat)
	{
		mVisibleChat = visible_chat;
		new_name = TRUE;
	}
		if (visible_typing != mVisibleTyping)
		{
			mVisibleTyping = visible_typing;
			new_name = TRUE;
		}

// [RLVa:KB] - Checked: RLVa-0.2.0
	if (!fRlvShowAvName)
	{
		if (mRenderGroupTitles)
		{
			mRenderGroupTitles = FALSE;
			new_name = TRUE;
		}
	}
	else if (sRenderGroupTitles != mRenderGroupTitles)
// [/RLVa]
//	if (sRenderGroupTitles != mRenderGroupTitles)
	{
		mRenderGroupTitles = sRenderGroupTitles;
		new_name = TRUE;
	}

	// First Calculate Alpha
	// If alpha > 0, create mNameText if necessary, otherwise delete it
	F32 alpha = 0.f;
	if (mAppAngle > 5.f)
	{
		const F32 START_FADE_TIME = NAME_SHOW_TIME - FADE_DURATION;
		if (!visible_chat && !visible_typing && sRenderName == RENDER_NAME_FADE && time_visible > START_FADE_TIME)
		{
			alpha = 1.f - (time_visible - START_FADE_TIME) / FADE_DURATION;
		}
		else
		{
			// ...not fading, full alpha
			alpha = 1.f;
		}
	}
	else if (mAppAngle > 2.f)
	{
		// far away is faded out also
		alpha = (mAppAngle-2.f)/3.f;
	}

	if (alpha <= 0.f)
	{
		if (mNameText)
		{
			mNameText->markDead();
			mNameText = NULL;
			sNumVisibleChatBubbles--;
		}
		return;
	}

	if (!mNameText)
	{
		mNameText = static_cast<LLHUDNameTag*>( LLHUDObject::addHUDObject(
			LLHUDObject::LL_HUD_NAME_TAG) );
		//mNameText->setMass(10.f);
		mNameText->setSourceObject(this);
		mNameText->setVertAlignment(LLHUDNameTag::ALIGN_VERT_TOP);
		mNameText->setVisibleOffScreen(TRUE);
		mNameText->setMaxLines(11);
		mNameText->setFadeDistance(CHAT_NORMAL_RADIUS, 5.f);
		sNumVisibleChatBubbles++;
		new_name = TRUE;
    }
				
	idleUpdateNameTagPosition(root_pos_last);
	idleUpdateNameTagText(new_name);
	// Wolfspirit: Following thing is already handled in LLHUDNameTag::lineSegmentIntersect
	// Fixing bubblechat alpha flashing with commenting this out.
	// idleUpdateNameTagAlpha(new_name, alpha);
}

void LLVOAvatar::idleUpdateNameTagText(BOOL new_name)
{
	LLNameValue *title = getNVPair("Title");
	LLNameValue* firstname = getNVPair("FirstName");
	LLNameValue* lastname = getNVPair("LastName");

	// Avatars must have a first and last name
	if (!firstname || !lastname) return;

	// <FS:Ansariel> OpenSim chat distance compatibility
	static const F32 chat_range_whisper_squared = LFSimFeatureHandler::getInstance()->whisperRange() * LFSimFeatureHandler::getInstance()->whisperRange();
	static const F32 chat_range_say_squared = LFSimFeatureHandler::getInstance()->sayRange() * LFSimFeatureHandler::getInstance()->sayRange();
	static const F32 chat_range_shout_squared = LFSimFeatureHandler::getInstance()->shoutRange() * LFSimFeatureHandler::getInstance()->shoutRange();
	// </FS:Ansariel>

// [RLVa:KB] - Checked: RLVa-2.0.1
	bool fRlvShowAvName = RlvActions::canShowName(RlvActions::SNC_DEFAULT, getID());
// [/RLVa:KB]
	// <FS:Ansariel> Show auto-response in nametag
	static LLCachedControl<bool> fsAutorespondMode(gSavedPerAccountSettings, "FSAutorespondMode");
	static LLCachedControl<bool> fsAutorespondNonFriendsMode(gSavedPerAccountSettings, "FSAutorespondNonFriendsMode");
	static LLCachedControl<bool> fsShowAutorespondInNametag(gSavedSettings, "FSShowAutorespondInNametag");
	bool is_autoresponse = isSelf() && fsShowAutorespondInNametag && (fsAutorespondMode || fsAutorespondNonFriendsMode);
	// </FS:Ansariel>
	// <FS:Ansariel> FIRE-3475: Show typing in nametag
	static LLCachedControl<bool> fsShowTypingStateInNameTag(gSavedSettings, "FSShowTypingStateInNameTag");
	bool is_typing = !isSelf() && mTyping && fsShowTypingStateInNameTag;
	// </FS:Ansariel>
	bool is_away = mSignaledAnimations.find(ANIM_AGENT_AWAY)  != mSignaledAnimations.end();
	bool is_do_not_disturb = mSignaledAnimations.find(ANIM_AGENT_DO_NOT_DISTURB) != mSignaledAnimations.end();
	bool is_appearance = mSignaledAnimations.find(ANIM_AGENT_CUSTOMIZE) != mSignaledAnimations.end();
	bool is_muted;
	if (isSelf())
	{
		is_muted = false;
	}
	else
	{
		is_muted = isInMuteList();
	}
//	bool is_friend = LLAvatarTracker::instance().isBuddy(getID());
// [RLVa:KB] - Checked: RLVa-1.2.2
	bool is_friend = (fRlvShowAvName) && (LLAvatarTracker::instance().isBuddy(getID()));
// [/RLVa:KB]
	bool is_cloud = getIsCloud();

	if (is_appearance != mNameAppearance)
	{
		if (is_appearance)
		{
			debugAvatarRezTime("AvatarRezEnteredAppearanceNotification","entered appearance mode");
		}
		else
		{
			debugAvatarRezTime("AvatarRezLeftAppearanceNotification","left appearance mode");
		}
	}
	// <FS:CR> Colorize name tags
	//LLColor4 name_tag_color = getNameTagColor(is_friend);
	LLColor4 name_tag_color = getNameTagColor();
	// </FS:CR>
	LLColor4 distance_color = name_tag_color;
	std::string distance_string;

	// Wolfspirit: If we don't need to display a friend,
	// if we aren't self, if we use colored Clienttags and if we have a color
	// then use that color as name_tag_color
	static LLUICachedControl<bool> show_friends("NameTagShowFriends");
	static LLUICachedControl<U32> color_client_tags("FSColorClienttags");
	bool special_color_override = (show_friends && (is_friend || LGGContactSets::getInstance()->hasFriendColorThatShouldShow(getID(), LGG_CS_TAG))) ||
									LLNetMap::hasAvatarMarkColor(getID());
	if (mClientTagData.has("color")
		&& !special_color_override
		&& color_client_tags && !this->isSelf())
	{
		name_tag_color = mClientTagData["color"]; 
	}

	// <FS:Ansariel> Color name tags based on distance
	static LLCachedControl<bool> show_distance_color_tag(gSavedSettings, "FSTagShowDistanceColors");
	static LLCachedControl<bool> show_distance_in_tag(gSavedSettings, "FSTagShowDistance");
	// <FS:CR> FIRE-6664: Add whisper range to color tags
	static LLUIColor tag_whisper_color = LLUIColorTable::instance().getColor("NameTagWhisperDistanceColor", LLColor4::green);
	// </FS:CR> FIRE-6664: Add whisper range to color tags
	static LLUIColor tag_chat_color = LLUIColorTable::instance().getColor("NameTagChatDistanceColor", LLColor4::green);
	static LLUIColor tag_shout_color = LLUIColorTable::instance().getColor("NameTagShoutDistanceColor", LLColor4::yellow);
	static LLUIColor tag_beyond_shout_color = LLUIColorTable::instance().getColor("NameTagBeyondShoutDistanceColor", LLColor4::red);

	if (!isSelf() && (show_distance_color_tag || show_distance_in_tag))
	{
		F64 distance_squared = dist_vec_squared(getPositionGlobal(), gAgent.getPositionGlobal());
		// <FS:CR> FIRE-6664: Add whisper range color tag
		if (distance_squared <= chat_range_whisper_squared)
		{
			distance_color = tag_whisper_color;
		}
		else if (distance_squared <= chat_range_say_squared)
		// </FS:CR> FIRE-6664: Add whisper range color tag
		{
			distance_color = tag_chat_color;
		}
		else if (distance_squared <= chat_range_shout_squared)
		{
			distance_color = tag_shout_color;
		}
		else
		{
			distance_color = tag_beyond_shout_color;
		}

		if (show_distance_in_tag)
		{
			distance_string = llformat("%.02f m", sqrt(distance_squared));
		}

		// Override nametag color only if friend color is disabled
		// or avatar is not a friend nor has a contact set color
		if (show_distance_color_tag && !special_color_override)
		{
			name_tag_color = distance_color;
		}
	}
	// </FS:Ansariel>

	// <FS:Ansariel> Show ARW in nametag options (for Jelly Dolls)
	static LLCachedControl<bool> show_arw_tag(gSavedSettings, "FSTagShowARW");
	static LLCachedControl<bool> show_too_complex_only_arw_tag(gSavedSettings, "FSTagShowTooComplexOnlyARW");
	static LLCachedControl<bool> show_own_arw_tag(gSavedSettings, "FSTagShowOwnARW");
	U32 complexity(0);
	LLColor4 complexity_color(LLColor4::grey1); // default if we're not limiting the complexity

	if (show_arw_tag &&
	   ((isSelf() && show_own_arw_tag) ||
	   (!isSelf() && (!show_too_complex_only_arw_tag || isTooComplex()))))
	{
		complexity = mVisualComplexity;

		// Show complexity color if we're limiting and not showing our own ARW...
		static LLCachedControl<U32> max_render_cost(gSavedSettings, "RenderAvatarMaxComplexity", 0);
		if (max_render_cost != 0 && !isSelf())
		{
			// This calculation is copied from idleUpdateRenderComplexity()
			F32 green_level = 1.f - llclamp(((F32)complexity - (F32)max_render_cost) / (F32)max_render_cost, 0.f, 1.f);
			F32 red_level = llmin((F32)complexity / (F32)max_render_cost, 1.f);
			complexity_color.set(red_level, green_level, 0.f, 1.f);
		}
	}
	// </FS:Ansariel>

	// Rebuild name tag if state change detected
	if (!mNameIsSet
		|| new_name
		// <FS:Ansariel> FIRE-13414: Avatar name isn't updated when the simulator sends a new name
		|| (!LLGridManager::instance().isInSecondLife() && (firstname->getString() != mNameFirstname || lastname->getString() != mNameLastname))
		// </FS:Ansariel>
		|| (!title && !mTitle.empty())
		|| (title && mTitle != title->getString())
		|| is_away != mNameAway 
		|| is_do_not_disturb != mNameDoNotDisturb 
		|| is_autoresponse != mNameAutoResponse
		|| is_muted != mNameMute
		|| is_appearance != mNameAppearance 
		|| is_friend != mNameFriend
		|| is_cloud != mNameCloud
		|| name_tag_color != mNameColor
		|| is_typing != mNameIsTyping
		|| distance_string != mDistanceString
		// <FS:Ansariel> Show Arc in nametag (for Jelly Dolls)
		|| complexity != mNameArc
		|| complexity_color != mNameArcColor)
	{

		//WS: If we got a uuid and if we know if it's id_based or not, ask FSDATA for the other tagdata, before we display it.
		if (mClientTagData.has("uuid") && mClientTagData.has("id_based"))
		{
			LLColor4 color;
			if (mClientTagData.has("tex_color"))
			{
				color.setValue(mClientTagData["tex_color"]);
			}
			else
			{
				color = LLColor4::black;
			}
			mClientTagData = FSData::getInstance()->resolveClientTag(LLUUID(mClientTagData["uuid"].asString()),
																	 mClientTagData["id_based"].asBoolean(),
																	 color);
		}

		clearNameTag();

		// <FS:Ansariel> Show auto-response in nametag
		//if (is_away || is_muted || is_do_not_disturb || is_appearance)
		if (is_away || is_muted || is_do_not_disturb || is_autoresponse || is_appearance || is_typing)
		// </FS:Ansariel>
		{
			std::string line;
			if (is_away)
			{
				line += LLTrans::getString("AvatarAway");
				line += ", ";
			}
			if (is_do_not_disturb)
			{
				line += LLTrans::getString("AvatarDoNotDisturb");
				line += ", ";
			}
			// <FS:Ansariel> Show auto-response in nametag
			if (is_autoresponse)
			{
				line += LLTrans::getString("AvatarAutoResponse");
				line += ", ";
			}
			// </FS:Ansariel>
			if (is_muted)
			{
				line += LLTrans::getString("AvatarMuted");
				line += ", ";
			}
			if (is_appearance)
			{
				line += LLTrans::getString("AvatarEditingAppearance");
				line += ", ";
			}
			if (is_cloud && !is_muted)
			{
				line += LLTrans::getString("LoadingData");
				line += ", ";
			}
			// <FS:Ansariel> FIRE-3475: Show typing in nametag
			if (is_typing)
			{
				line += LLTrans::getString("AvatarTyping");
				line += ", ";
			}
			// </FS:Ansariel>
			// trim last ", "
			line.resize( line.length() - 2 );
			addNameTagLine(line, name_tag_color, LLFontGL::NORMAL,
				LLFontGL::getFontSansSerifSmall());
		}

//		if (sRenderGroupTitles
// [RLVa:KB] - Checked: RLVa-1.2.2
		if (sRenderGroupTitles && fRlvShowAvName
// [/RLVa:KB]
			&& title && title->getString() && title->getString()[0] != '\0')
		{
			std::string title_str = title->getString();
			LLStringFn::replace_ascii_controlchars(title_str,LL_UNKNOWN_CHAR);
			addNameTagLine(title_str, name_tag_color, LLFontGL::NORMAL,
				LLFontGL::getFontSansSerifSmall());
		}

		static LLUICachedControl<bool> show_display_names("NameTagShowDisplayNames", true);
		static LLUICachedControl<bool> show_usernames("NameTagShowUsernames", true);
		static LLUICachedControl<bool> colorize_username("FSColorUsername");	// <FS:CR> FIRE-1061
		static LLUICachedControl<bool> show_legacynames("FSNameTagShowLegacyUsernames");

		if (LLAvatarName::useDisplayNames())
		{
			LLAvatarName av_name;
			if (!LLAvatarNameCache::get(getID(), &av_name))
			{
				// Force a rebuild at next idle
				// Note: do not connect a callback on idle().
				clearNameTag();
			}

// [RLVa:KB] - Checked: RLVa-1.2.2
			if ( (fRlvShowAvName) || (isSelf()) )
			{
// [/RLVa:KB]
				// Might be blank if name not available yet, that's OK
				if (show_display_names)
				{

					if (mClientTagData.has("name") && !mClientTagData["name"].asString().empty())
					{
						addNameTagLine((av_name.isDisplayNameDefault() ? av_name.getUserNameForDisplay() : av_name.getDisplayName()) +" (" + mClientTagData["name"].asString() + ")",name_tag_color,LLFontGL::NORMAL, LLFontGL::getFontSansSerif(), (!av_name.getDisplayName().empty()) );
					}
					else
					{
						addNameTagLine((av_name.isDisplayNameDefault() ? av_name.getUserNameForDisplay() : av_name.getDisplayName()), name_tag_color, LLFontGL::NORMAL, LLFontGL::getFontSansSerif(), true);
					}
				}
				// Suppress SLID display if display name matches exactly (ugh)
				if (show_usernames && !av_name.isDisplayNameDefault())
				{
					// *HACK: Desaturate the color
					// <FS:CR> FIRE-1061
					LLColor4 username_color;
					if (colorize_username)
					{
						username_color = LLUIColorTable::instance().getColor("NameTagUsername", LLColor4::white);
					}
					else
					{
						username_color = name_tag_color * 0.83f;
					}
					// </FS:CR>

					// <FS:CR> Show user name as legacy name if selected
					std::string username( show_legacynames ? av_name.getUserNameForDisplay() : av_name.getAccountName() );

					addNameTagLine(username, username_color, LLFontGL::NORMAL, LLFontGL::getFontSansSerifSmall());
				}
// [RLVa:KB] - Checked: RLVa-1.2.2
			}
			else
			{
				addNameTagLine(RlvStrings::getAnonym(av_name), name_tag_color, LLFontGL::NORMAL, LLFontGL::getFontSansSerif(), (!av_name.getDisplayName().empty()) );
			}
// [/RLVa:KB]
		}
		else  // DISPLAY NAMES OFF
		{
			const LLFontGL* font = LLFontGL::getFontSansSerif();
			std::string full_name = LLCacheName::buildFullName( firstname->getString(), lastname->getString() );
// [RLVa:KB] - Checked: RLVa-1.2.2
			if ( (!fRlvShowAvName) && (!isSelf()) )
			{
				full_name = RlvStrings::getAnonym(full_name);
				addNameTagLine(full_name, name_tag_color, LLFontGL::NORMAL, font, true);
			}
// [/RLVa:KB]
			else // Only check for client tags when not RLV anon -AO
			{
				if (mClientTagData.has("name") && !mClientTagData["name"].asString().empty())
				{
					addNameTagLine(full_name + " (" + mClientTagData["name"].asString() + ")", name_tag_color, LLFontGL::NORMAL, font, true);
				}
				else
				{
					addNameTagLine(full_name, name_tag_color, LLFontGL::NORMAL, font, true);
				}
			}
		}

		// <FS:Ansariel> Show distance in tag
		if (show_distance_in_tag)
		{
			addNameTagLine(distance_string, distance_color, LLFontGL::NORMAL, LLFontGL::getFontSansSerifSmall());
		}
		// <FS:Ansariel> Show distance in tag

		// <FS:Ansariel> Show ARW in nametag options (for Jelly Dolls)
		static const std::string complexity_label = LLTrans::getString("Nametag_Complexity_Label");
		if (show_arw_tag &&
		   ((isSelf() && show_own_arw_tag) ||
		   (!isSelf() && (!show_too_complex_only_arw_tag || isTooComplex()))))
		{
			std::string complexity_string;
			LLLocale locale("");

			// always show complexity, even if the reason for a jelly baby is the texture area
			// this is technically not 100% correct but the decision logic with all of the
			// exceptions would be way too complex to justify the result - Zi
			LLResMgr::getInstance()->getIntegerString(complexity_string, complexity);
			LLStringUtil::format_map_t label_args;
			label_args["COMPLEXITY"] = complexity_string;

			addNameTagLine(format_string(complexity_label, label_args), complexity_color, LLFontGL::NORMAL, LLFontGL::getFontSansSerifSmall());

			// only show texture area if this is the reason for jelly baby rendering
			static LLCachedControl<F32> max_attachment_area(gSavedSettings, "RenderAutoMuteSurfaceAreaLimit", 1000.0f);
			if (max_attachment_area > 0.f && mAttachmentSurfaceArea > max_attachment_area)
			{
				LLResMgr::getInstance()->getIntegerString(complexity_string, mAttachmentSurfaceArea);
				label_args["TEXTURE_AREA"] = complexity_string;

				addNameTagLine(format_string(complexity_label, label_args), LLColor4::red, LLFontGL::NORMAL, LLFontGL::getFontSansSerifSmall());
			}
		}
		// </FS:Ansariel>

		mNameAway = is_away;
		mNameDoNotDisturb = is_do_not_disturb;
		mNameAutoResponse = is_autoresponse; // <FS:Ansariel> Show auto-response in nametag
		mNameMute = is_muted;
		mNameAppearance = is_appearance;
		mNameFriend = is_friend;
		mNameCloud = is_cloud;
		mNameColor=name_tag_color;
		mDistanceString = distance_string;
		mTitle = title ? title->getString() : "";
		mNameIsTyping = is_typing;
		// <FS:Ansariel> FIRE-13414: Avatar name isn't updated when the simulator sends a new name
		mNameFirstname = firstname->getString();
		mNameLastname = lastname->getString();
		// </FS:Ansariel>
		// <FS:Ansariel> Show Arc in nametag (for Jelly Dolls)
		mNameArc = complexity;
		mNameArcColor = complexity_color;
		// </FS:Ansariel>
		LLStringFn::replace_ascii_controlchars(mTitle,LL_UNKNOWN_CHAR);
		new_name = TRUE;
	}


	
	if (mVisibleChat || mVisibleTyping)
	{
		mNameText->setFont(LLFontGL::getFontSansSerif());
				mNameText->setTextAlignment(LLHUDNameTag::ALIGN_TEXT_LEFT);
		mNameText->setFadeDistance(CHAT_NORMAL_RADIUS * 2.f, 5.f);

		std::deque<LLChat>::iterator chat_iter = mChats.begin();
		mNameText->clearString();

		LLColor4 new_chat = LLUIColorTable::instance().getColor( isSelf() ? "UserChatColor" : "AgentChatColor" );
		
		// <FS:CR> Colorize tags
		new_chat = LGGContactSets::getInstance()->colorize(getID(), new_chat, LGG_CS_CHAT);
		
		//color based on contact sets prefs
		LGGContactSets::getInstance()->hasFriendColorThatShouldShow(getID(), LGG_CS_CHAT, new_chat);
		// </FS:CR>
		
		if (mVisibleChat)
		{
		LLColor4 normal_chat = lerp(new_chat, LLColor4(0.8f, 0.8f, 0.8f, 1.f), 0.7f);
		LLColor4 old_chat = lerp(normal_chat, LLColor4(0.6f, 0.6f, 0.6f, 1.f), 0.7f);
		if (mTyping && mChats.size() >= MAX_BUBBLE_CHAT_UTTERANCES) 
		{
			++chat_iter;
		}

		for(; chat_iter != mChats.end(); ++chat_iter)
		{
			F32 chat_fade_amt = llclamp((F32)((LLFrameTimer::getElapsedSeconds() - chat_iter->mTime) / CHAT_FADE_TIME), 0.f, 4.f);
			LLFontGL::StyleFlags style;
			switch(chat_iter->mChatType)
			{
			case CHAT_TYPE_WHISPER:
				style = LLFontGL::ITALIC;
				break;
			case CHAT_TYPE_SHOUT:
				style = LLFontGL::BOLD;
				break;
			default:
				style = LLFontGL::NORMAL;
				break;
			}
			if (chat_fade_amt < 1.f)
			{
				F32 u = clamp_rescale(chat_fade_amt, 0.9f, 1.f, 0.f, 1.f);
				mNameText->addLine(chat_iter->mText, lerp(new_chat, normal_chat, u), style);
			}
			else if (chat_fade_amt < 2.f)
			{
				F32 u = clamp_rescale(chat_fade_amt, 1.9f, 2.f, 0.f, 1.f);
				mNameText->addLine(chat_iter->mText, lerp(normal_chat, old_chat, u), style);
			}
			else if (chat_fade_amt < 3.f)
			{
				// *NOTE: only remove lines down to minimum number
				mNameText->addLine(chat_iter->mText, old_chat, style);
			}
		}
		}
		mNameText->setVisibleOffScreen(TRUE);

		if (mVisibleTyping && mTyping)
		{
			S32 dot_count = (llfloor(mTypingTimer.getElapsedTimeF32() * 3.f) + 2) % 3 + 1;
			switch(dot_count)
			{
			case 1:
				mNameText->addLine(".", new_chat);
				break;
			case 2:
				mNameText->addLine("..", new_chat);
				break;
			case 3:
				mNameText->addLine("...", new_chat);
				break;
			}

		}
	}
	else
	{
		// ...not using chat bubbles, just names
		mNameText->setTextAlignment(LLHUDNameTag::ALIGN_TEXT_CENTER);
		mNameText->setFadeDistance(CHAT_NORMAL_RADIUS, 5.f);
		mNameText->setVisibleOffScreen(FALSE);
	}
}

// <FS:Ansariel> Fix nametag not properly updating when display name arrives
//void LLVOAvatar::addNameTagLine(const std::string& line, const LLColor4& color, S32 style, const LLFontGL* font)
void LLVOAvatar::addNameTagLine(const std::string& line, const LLColor4& color, S32 style, const LLFontGL* font, bool is_name /* = false */)
// </FS:Ansariel>
{
	llassert(mNameText);
	if (mVisibleChat || mVisibleTyping)
	{
		mNameText->addLabel(line);
	}
	else
	{
		mNameText->addLine(line, color, (LLFontGL::StyleFlags)style, font);
	}
	// <FS:Ansariel> Fix nametag not properly updating when display name arrives
    //mNameIsSet |= !line.empty();
	if (is_name)
	{
		mNameIsSet |= !line.empty();
	}
	// </FS:Ansariel>
}

void LLVOAvatar::clearNameTag()
{
    mNameIsSet = false;
	if (mNameText)
	{
		mNameText->setLabel("");
		mNameText->setString("");
	}
	mTimeVisible.reset();
}

//static
void LLVOAvatar::invalidateNameTag(const LLUUID& agent_id)
{
	LLViewerObject* obj = gObjectList.findObject(agent_id);
	if (!obj) return;

	LLVOAvatar* avatar = dynamic_cast<LLVOAvatar*>(obj);
	if (!avatar) return;

	avatar->clearNameTag();
}

//static
void LLVOAvatar::invalidateNameTags()
{
	std::vector<LLCharacter*>::iterator it = LLCharacter::sInstances.begin();
	for ( ; it != LLCharacter::sInstances.end(); ++it)
	{
		LLVOAvatar* avatar = dynamic_cast<LLVOAvatar*>(*it);
		if (!avatar) continue;
		if (avatar->isDead()) continue;

		avatar->clearNameTag();
	}
}

// Compute name tag position during idle update
void LLVOAvatar::idleUpdateNameTagPosition(const LLVector3& root_pos_last)
{
	LLQuaternion root_rot = mRoot->getWorldRotation();
	LLQuaternion inv_root_rot = ~root_rot;
	LLVector3 pixel_right_vec;
	LLVector3 pixel_up_vec;
	LLViewerCamera::getInstance()->getPixelVectors(root_pos_last, pixel_up_vec, pixel_right_vec);
	LLVector3 camera_to_av = root_pos_last - LLViewerCamera::getInstance()->getOrigin();
	camera_to_av.normalize();
	LLVector3 local_camera_at = camera_to_av * inv_root_rot;
	LLVector3 local_camera_up = camera_to_av % LLViewerCamera::getInstance()->getLeftAxis();
	local_camera_up.normalize();
	local_camera_up = local_camera_up * inv_root_rot;

	// <FS:Ansariel> Optional legacy nametag position
	LLVector3 name_position;
	static LLCachedControl<bool> fsLegacyNametagPosition(gSavedSettings, "FSLegacyNametagPosition");
	if (fsLegacyNametagPosition)
	{
		local_camera_up.scaleVec((mBodySize + mAvatarOffset) * 0.5f);
		local_camera_at.scaleVec((mBodySize + mAvatarOffset) * 0.5f);

		name_position = mRoot->getWorldPosition();
		name_position[VZ] -= mPelvisToFoot;
		name_position[VZ] += ((mBodySize[VZ] - mAvatarOffset[VZ] * 0.9f) * 0.55f);
		name_position += (local_camera_up * root_rot) - (projected_vec(local_camera_at * root_rot, camera_to_av));	
		name_position += pixel_up_vec * 15.f;
	}
	else
	{
	// </FS:Ansariel>
	// position is based on head position, does not require mAvatarOffset here. - Nyx
	LLVector3 avatar_ellipsoid(mBodySize.mV[VX] * 0.4f,
								mBodySize.mV[VY] * 0.4f,
								mBodySize.mV[VZ] * NAMETAG_VERT_OFFSET_WEIGHT);

	local_camera_up.scaleVec(avatar_ellipsoid);
	local_camera_at.scaleVec(avatar_ellipsoid);

	LLVector3 head_offset = (mHeadp->getLastWorldPosition() - mRoot->getLastWorldPosition()) * inv_root_rot;

	if (dist_vec(head_offset, mTargetRootToHeadOffset) > NAMETAG_UPDATE_THRESHOLD)
	{
		mTargetRootToHeadOffset = head_offset;
	}
	
	mCurRootToHeadOffset = lerp(mCurRootToHeadOffset, mTargetRootToHeadOffset, LLSmoothInterpolation::getInterpolant(0.2f));

	// <FS:Ansariel> Optional legacy nametag position
	//LLVector3 name_position = mRoot->getLastWorldPosition() + (mCurRootToHeadOffset * root_rot);
	name_position = mRoot->getLastWorldPosition() + (mCurRootToHeadOffset * root_rot);
	name_position += (local_camera_up * root_rot) - (projected_vec(local_camera_at * root_rot, camera_to_av));	
	name_position += pixel_up_vec * NAMETAG_VERTICAL_SCREEN_OFFSET;
	// <FS:Ansariel> Optional legacy nametag position
	}
	// </FS:Ansariel>

	// <FS:Ansariel> Optional Z-offset correction for name tags
	static LLCachedControl<S32> fsNameTagOffset(gSavedSettings, "FSNameTagZOffsetCorrection");
	name_position[VZ] += fsNameTagOffset / 10.f;
	// </FS:Ansariel>

	mNameText->setPositionAgent(name_position);				
}

void LLVOAvatar::idleUpdateNameTagAlpha(BOOL new_name, F32 alpha)
{
	llassert(mNameText);

	if (new_name
		|| alpha != mNameAlpha)
	{
		mNameText->setAlpha(alpha);
		mNameAlpha = alpha;
	}
}

// <FS:CR> Colorize tags
//LLColor4 LLVOAvatar::getNameTagColor(bool is_friend)
LLColor4 LLVOAvatar::getNameTagColor()
// </FS:CR>
{
	// ...not using display names
	LLColor4 color = LLUIColorTable::getInstance()->getColor("NameTagLegacy");
	if (LLAvatarName::useDisplayNames())
	{
		// ...color based on whether username "matches" a computed display name
		LLAvatarName av_name;
		if (LLAvatarNameCache::get(getID(), &av_name) && av_name.isDisplayNameDefault())
		{
			color = LLUIColorTable::getInstance()->getColor("NameTagMatch");
		}
		else
		{
			color = LLUIColorTable::getInstance()->getColor("NameTagMismatch");
		}
	}
	
	// <FS:CR> FIRE-1061 - Color friends, lindens, muted, etc
	color = LGGContactSets::getInstance()->colorize(getID(), color, LGG_CS_TAG);
	// </FS:CR>
	
	LGGContactSets::getInstance()->hasFriendColorThatShouldShow(getID(), LGG_CS_TAG, color);

	LLNetMap::getAvatarMarkColor(getID(), color);

	return color;
}

void LLVOAvatar::idleUpdateBelowWater()
{
	F32 avatar_height = (F32)(getPositionGlobal().mdV[VZ]);

	F32 water_height;
	water_height = getRegion()->getWaterHeight();

	// <FS:Zi> Animation Overrider
	BOOL wasBelowWater = mBelowWater;
	mBelowWater =  avatar_height < water_height;
	// <FS:Zi> Animation Overrider
	if (isSelf() && wasBelowWater != mBelowWater)
	{
		AOEngine::instance().checkBelowWater(mBelowWater);
	}
	// </FS:Zi> Animation Overrider
}

void LLVOAvatar::slamPosition()
{
	gAgent.setPositionAgent(getPositionAgent());
	// SL-315
	mRoot->setWorldPosition(getPositionAgent()); // teleport
	setChanged(TRANSLATED);
	if (mDrawable.notNull())
	{
		gPipeline.updateMoveNormalAsync(mDrawable);
	}
	mRoot->updateWorldMatrixChildren();
}

bool LLVOAvatar::isVisuallyMuted()
{
	bool muted = false;

	// <FS:Ansariel> FIRE-11783: Always visually mute avatars that are muted
	if (!isSelf() && isInMuteList())
	{
		return true;
	}
	// </FS:Ansariel>

	// Priority order (highest priority first)
	// * own avatar is never visually muted
	// * if on the "always draw normally" list, draw them normally
	// * if on the "always visually mute" list, mute them
	// * check against the render cost and attachment limits
	if (!isSelf())
	{
		if (mVisuallyMuteSetting == AV_ALWAYS_RENDER)
		{
			muted = false;
		}
		else if (mVisuallyMuteSetting == AV_DO_NOT_RENDER)
		{	// Always want to see this AV as an impostor
			muted = true;
		}
		// <FS:Ansariel> FIRE-11783: Always visually mute avatars that are muted
        //else if (isInMuteList())
        //{
        //    muted = true;
        //}
		// </FS:Ansariel>
// [RLVa:KB] - Checked: RLVa-2.2 (@setcam_avdist)
		else if (isRlvSilhouette())
		{
			muted = true;
		}
// [/RLVa:KB]
		else
		{
			muted = isTooComplex();
		}
	}

	return muted;
}

bool LLVOAvatar::isInMuteList()
{
	bool muted = false;
	F64 now = LLFrameTimer::getTotalSeconds();
	if (now < mCachedMuteListUpdateTime)
	{
		muted = mCachedInMuteList;
	}
	else
	{
		muted = LLMuteList::getInstance()->isMuted(getID());

		const F64 SECONDS_BETWEEN_MUTE_UPDATES = 1;
		mCachedMuteListUpdateTime = now + SECONDS_BETWEEN_MUTE_UPDATES;
		mCachedInMuteList = muted;
	}
	return muted;
}

// [RLVa:KB] - Checked: RLVa-2.2 (@setcam_avdist)
bool LLVOAvatar::isRlvSilhouette()
{
	if (!gRlvHandler.hasBehaviour(RLV_BHVR_SETCAM_AVDIST))
		return false;

	static RlvCachedBehaviourModifier<float> s_nSetCamAvDist(RLV_MODIFIER_SETCAM_AVDIST);

	const F64 now = LLFrameTimer::getTotalSeconds();
	if (now >= mCachedRlvSilhouetteUpdateTime)
	{
		const F64 SECONDS_BETWEEN_NEARBY_UPDATES = .5f;
		bool fIsRlvSilhouette = dist_vec_squared(gAgent.getPositionGlobal(), getPositionGlobal()) > s_nSetCamAvDist() * s_nSetCamAvDist();
		if (fIsRlvSilhouette != mCachedIsRlvSilhouette)
		{
			mCachedIsRlvSilhouette = fIsRlvSilhouette;
			mNeedsImpostorUpdate = TRUE;
		}
		mCachedRlvSilhouetteUpdateTime = now + SECONDS_BETWEEN_NEARBY_UPDATES;
	}
	return mCachedIsRlvSilhouette;
}
// [/RLVa:KB]

void LLVOAvatar::updateAppearanceMessageDebugText()
{
		S32 central_bake_version = -1;
		if (getRegion())
		{
			central_bake_version = getRegion()->getCentralBakeVersion();
		}
		bool all_baked_downloaded = allBakedTexturesCompletelyDownloaded();
		bool all_local_downloaded = allLocalTexturesCompletelyDownloaded();
		std::string debug_line = llformat("%s%s - mLocal: %d, mEdit: %d, mUSB: %d, CBV: %d",
										  isSelf() ? (all_local_downloaded ? "L" : "l") : "-",
										  all_baked_downloaded ? "B" : "b",
										  mUseLocalAppearance, mIsEditingAppearance,
										  // <FS:Ansariel> [Legacy Bake]
										  //1, central_bake_version);
										  mUseServerBakes, central_bake_version);
										  // </FS:Ansariel> [Legacy Bake]
		std::string origin_string = bakedTextureOriginInfo();
		debug_line += " [" + origin_string + "]";
		S32 curr_cof_version = LLAppearanceMgr::instance().getCOFVersion();
		S32 last_request_cof_version = mLastUpdateRequestCOFVersion;
		S32 last_received_cof_version = mLastUpdateReceivedCOFVersion;
		if (isSelf())
		{
			debug_line += llformat(" - cof: %d req: %d rcv:%d",
								   curr_cof_version, last_request_cof_version, last_received_cof_version);
			// <FS:CR> Use LLCachedControl
			//if (gSavedSettings.getBOOL("DebugForceAppearanceRequestFailure"))
			static LLCachedControl<bool> debug_force_appearance_request_failure(gSavedSettings, "DebugForceAppearanceRequestFailure");
			if (debug_force_appearance_request_failure)
			// </FS:CR>
			{
				debug_line += " FORCING ERRS";
			}
		}
		else
		{
			debug_line += llformat(" - cof rcv:%d", last_received_cof_version);
		}
		debug_line += llformat(" bsz-z: %.3f", mBodySize[2]);
        if (mAvatarOffset[2] != 0.0f)
        {
            debug_line += llformat("avofs-z: %.3f", mAvatarOffset[2]);
        }
		bool hover_enabled = getRegion() && getRegion()->avatarHoverHeightEnabled();
		debug_line += hover_enabled ? " H" : " h";
		const LLVector3& hover_offset = getHoverOffset();
		if (hover_offset[2] != 0.0)
		{
			debug_line += llformat(" hov_z: %.3f", hover_offset[2]);
        debug_line += llformat(" %s", (isSitting() ? "S" : "T"));
			debug_line += llformat("%s", (isMotionActive(ANIM_AGENT_SIT_GROUND_CONSTRAINED) ? "G" : "-"));
		}

        LLVector3 ankle_right_pos_agent = mFootRightp->getWorldPosition();
		LLVector3 normal;
        LLVector3 ankle_right_ground_agent = ankle_right_pos_agent;
        resolveHeightAgent(ankle_right_pos_agent, ankle_right_ground_agent, normal);
        F32 rightElev = llmax(-0.2f, ankle_right_pos_agent.mV[VZ] - ankle_right_ground_agent.mV[VZ]);
        debug_line += llformat(" relev %.3f", rightElev);

        LLVector3 root_pos = mRoot->getPosition();
        LLVector3 pelvis_pos = mPelvisp->getPosition();
        debug_line += llformat(" rp %.3f pp %.3f", root_pos[2], pelvis_pos[2]);

    S32 is_visible = (S32) isVisible();
    S32 is_m_visible = (S32) mVisible;
    debug_line += llformat(" v %d/%d", is_visible, is_m_visible);

		addDebugText(debug_line);
}

LLViewerInventoryItem* getObjectInventoryItem(LLViewerObject *vobj, LLUUID asset_id)
{
    LLViewerInventoryItem *item = NULL;

    if (vobj)
    {
        if (vobj->getInventorySerial()<=0)
        {
            vobj->requestInventory(); 
	}
        item = vobj->getInventoryItemByAsset(asset_id);
    }
    return item;
}

LLViewerInventoryItem* recursiveGetObjectInventoryItem(LLViewerObject *vobj, LLUUID asset_id)
{
    LLViewerInventoryItem *item = getObjectInventoryItem(vobj, asset_id);
    if (!item)
    {
        LLViewerObject::const_child_list_t& children = vobj->getChildren();
        for (LLViewerObject::const_child_list_t::const_iterator it = children.begin();
             it != children.end(); ++it)
        {
            LLViewerObject *childp = *it;
            item = getObjectInventoryItem(childp, asset_id);
            if (item)
	{
                break;
            }
        }
	}
    return item;
}

void LLVOAvatar::updateAnimationDebugText()
{
		for (LLMotionController::motion_list_t::iterator iter = mMotionController.getActiveMotions().begin();
			 iter != mMotionController.getActiveMotions().end(); ++iter)
		{
			LLMotion* motionp = *iter;
			if (motionp->getMinPixelArea() < getPixelArea())
			{
				std::string output;
            std::string motion_name = motionp->getName();
            if (motion_name.empty())
            {
                if (isControlAvatar())
                {
                    LLControlAvatar *control_av = dynamic_cast<LLControlAvatar*>(this);
                    // Try to get name from inventory of associated object
                    LLVOVolume *volp = control_av->mRootVolp;
                    LLViewerInventoryItem *item = recursiveGetObjectInventoryItem(volp,motionp->getID());
                    if (item)
                    {
                        motion_name = item->getName();
                    }
                }
            }
            if (motion_name.empty())
				{
					std::string name;
					if (gAgent.isGodlikeWithoutAdminMenuFakery() || isSelf())
					{
						name = motionp->getID().asString();
						LLVOAvatar::AnimSourceIterator anim_it = mAnimationSources.begin();
						for (; anim_it != mAnimationSources.end(); ++anim_it)
						{
							if (anim_it->second == motionp->getID())
							{
								LLViewerObject* object = gObjectList.findObject(anim_it->first);
								if (!object)
								{
									break;
								}
								if (object->isAvatar())
								{
									if (mMotionController.mIsSelf)
									{
										// Searching inventory by asset id is really long
										// so just mark as inventory
										// Also item is likely to be named by LLPreviewAnim
										name += "(inventory)";
									}
								}
								else
								{
									LLViewerInventoryItem* item = NULL;
									if (!object->isInventoryDirty())
									{
										item = object->getInventoryItemByAsset(motionp->getID());
									}
									if (item)
									{
										name = item->getName();
									}
									else if (object->isAttachment())
									{
										name += "(" + getAttachmentItemName() + ")";
									}
									else
									{
										// in-world object, name or content unknown
										name += "(in-world)";
									}
								}
								break;
							}
						}
					}
					else
					{
						name = LLUUID::null.asString();
					}
					output = llformat("%s - %d",
							  name.c_str(),
							  (U32)motionp->getPriority());
				}
				else
				{
					output = llformat("%s - %d",
                                  motion_name.c_str(),
							  (U32)motionp->getPriority());
				}
				addDebugText(output);
			}
		}
}

void LLVOAvatar::updateDebugText()
{
    // Leave mDebugText uncleared here, in case a derived class has added some state first

	// <FS:Ansariel> Use cached controls
	//if (gSavedSettings.getBOOL("DebugAvatarAppearanceMessage"))
	static LLCachedControl<bool> debug_avatar_appearance_message(gSavedSettings, "DebugAvatarAppearanceMessage");
	if (debug_avatar_appearance_message)
	// </FS:Ansariel>
	{
        updateAppearanceMessageDebugText();
	}

	// <FS:Ansariel> Use cached controls
	//if (gSavedSettings.getBOOL("DebugAvatarCompositeBaked"))
	static LLCachedControl<bool> debug_avatar_composite_baked(gSavedSettings, "DebugAvatarCompositeBaked");
	if (debug_avatar_composite_baked)
	// </FS:Ansariel>
	{
		if (!mBakedTextureDebugText.empty())
			addDebugText(mBakedTextureDebugText);
	}

    // Develop -> Avatar -> Animation Info
	if (LLVOAvatar::sShowAnimationDebug)
	{
        updateAnimationDebugText();
	}

	if (!mDebugText.size() && mText.notNull())
	{
		mText->markDead();
		mText = NULL;
	}
	else if (mDebugText.size())
	{
		setDebugText(mDebugText);
	}
	mDebugText.clear();
}

//------------------------------------------------------------------------
// updateFootstepSounds
// Factored out from updateCharacter()
// Generate footstep sounds when feet hit the ground
//------------------------------------------------------------------------
void LLVOAvatar::updateFootstepSounds()
{
    if (mIsDummy)
    {
        return;
    }
	
	//-------------------------------------------------------------------------
	// Find the ground under each foot, these are used for a variety
	// of things that follow
	//-------------------------------------------------------------------------
	LLVector3 ankle_left_pos_agent = mFootLeftp->getWorldPosition();
	LLVector3 ankle_right_pos_agent = mFootRightp->getWorldPosition();

	LLVector3 ankle_left_ground_agent = ankle_left_pos_agent;
	LLVector3 ankle_right_ground_agent = ankle_right_pos_agent;
    LLVector3 normal;
	resolveHeightAgent(ankle_left_pos_agent, ankle_left_ground_agent, normal);
	resolveHeightAgent(ankle_right_pos_agent, ankle_right_ground_agent, normal);

	F32 leftElev = llmax(-0.2f, ankle_left_pos_agent.mV[VZ] - ankle_left_ground_agent.mV[VZ]);
	F32 rightElev = llmax(-0.2f, ankle_right_pos_agent.mV[VZ] - ankle_right_ground_agent.mV[VZ]);

	if (!isSitting())
	{
		//-------------------------------------------------------------------------
		// Figure out which foot is on ground
		//-------------------------------------------------------------------------
		if (!mInAir)
		{
			if ((leftElev < 0.0f) || (rightElev < 0.0f))
	{
				ankle_left_pos_agent = mFootLeftp->getWorldPosition();
				ankle_right_pos_agent = mFootRightp->getWorldPosition();
				leftElev = ankle_left_pos_agent.mV[VZ] - ankle_left_ground_agent.mV[VZ];
				rightElev = ankle_right_pos_agent.mV[VZ] - ankle_right_ground_agent.mV[VZ];
			}
		}
	}
	
	const LLUUID AGENT_FOOTSTEP_ANIMS[] = {ANIM_AGENT_WALK, ANIM_AGENT_RUN, ANIM_AGENT_LAND};
	const S32 NUM_AGENT_FOOTSTEP_ANIMS = LL_ARRAY_SIZE(AGENT_FOOTSTEP_ANIMS);

	if ( gAudiop && isAnyAnimationSignaled(AGENT_FOOTSTEP_ANIMS, NUM_AGENT_FOOTSTEP_ANIMS) )
	{
		BOOL playSound = FALSE;
		LLVector3 foot_pos_agent;

		BOOL onGroundLeft = (leftElev <= 0.05f);
		BOOL onGroundRight = (rightElev <= 0.05f);

		// did left foot hit the ground?
		if ( onGroundLeft && !mWasOnGroundLeft )
		{
			foot_pos_agent = ankle_left_pos_agent;
			playSound = TRUE;
		}

		// did right foot hit the ground?
		if ( onGroundRight && !mWasOnGroundRight )
	{
			foot_pos_agent = ankle_right_pos_agent;
			playSound = TRUE;
	}

		mWasOnGroundLeft = onGroundLeft;
		mWasOnGroundRight = onGroundRight;

		// <FS:PP> FIRE-3169: Option to change the default footsteps sound
		// if ( playSound )
		static LLCachedControl<bool> PlayModeUISndFootsteps(gSavedSettings, "PlayModeUISndFootsteps");
		if ( playSound && PlayModeUISndFootsteps )
		// </FS:PP>
		{
			const F32 STEP_VOLUME = 0.1f;
			const LLUUID& step_sound_id = getStepSound();

			LLVector3d foot_pos_global = gAgent.getPosGlobalFromAgent(foot_pos_agent);

			if (LLViewerParcelMgr::getInstance()->canHearSound(foot_pos_global)
				&& !LLMuteList::getInstance()->isMuted(getID(), LLMute::flagObjectSounds))
			{
				gAudiop->triggerSound(step_sound_id, getID(), STEP_VOLUME, LLAudioEngine::AUDIO_TYPE_AMBIENT, foot_pos_global);
			}
		}
	}
}

//------------------------------------------------------------------------
// computeUpdatePeriod()
// Factored out from updateCharacter()
// Set new value for mUpdatePeriod based on distance and various other factors.
//------------------------------------------------------------------------
void LLVOAvatar::computeUpdatePeriod()
{
	bool visually_muted = isVisuallyMuted();
	if (mDrawable.notNull()
        && isVisible() 
        && (!isSelf() || visually_muted)
        && !isUIAvatar()
	// <FS:Ansariel> Fix LL impostor hacking; Adjust update period for muted avatars if using no impostors
        //&& sUseImpostors
        && (sUseImpostors || isInMuteList())
	// </FS:Ansariel>
        && !mNeedsAnimUpdate 
        && !sFreezeCounter)
	{
		const LLVector4a* ext = mDrawable->getSpatialExtents();
		LLVector4a size;
		size.setSub(ext[1],ext[0]);
		F32 mag = size.getLength3().getF32()*0.5f;
		
		F32 impostor_area = 256.f*512.f*(8.125f - LLVOAvatar::sLODFactor*8.f);
		if (visually_muted)
		{ // visually muted avatars update at 16 hz
			mUpdatePeriod = 16;
		}
		else if (! shouldImpostor()
				 || mDrawable->mDistanceWRTCamera < 1.f + mag)
		{   // first 25% of max visible avatars are not impostored
			// also, don't impostor avatars whose bounding box may be penetrating the 
			// impostor camera near clip plane
			mUpdatePeriod = 1;
		}
		else if ( shouldImpostor(4) )
		{ //background avatars are REALLY slow updating impostors
			mUpdatePeriod = 16;
		}
		else if ( shouldImpostor(3) )
		{ //back 25% of max visible avatars are slow updating impostors
			mUpdatePeriod = 8;
		}
		else if (mImpostorPixelArea <= impostor_area)
		{  // stuff in between gets an update period based on pixel area
			mUpdatePeriod = llclamp((S32) sqrtf(impostor_area*4.f/mImpostorPixelArea), 2, 8);
		}
		else
		{
			//nearby avatars, update the impostors more frequently.
			mUpdatePeriod = 4;
		}
	}
	else
	{
		mUpdatePeriod = 1;
	}

}

//------------------------------------------------------------------------
// updateOrientation()
// Factored out from updateCharacter()
// This is used by updateCharacter() to update the avatar's orientation:
// - updates mTurning state
// - updates rotation of the mRoot joint in the skeleton
// - for self, calls setControlFlags() to notify the simulator about any turns
//------------------------------------------------------------------------
void LLVOAvatar::updateOrientation(LLAgent& agent, F32 speed, F32 delta_time)
{
			LLQuaternion iQ;
			LLVector3 upDir( 0.0f, 0.0f, 1.0f );
					
			// Compute a forward direction vector derived from the primitive rotation
			// and the velocity vector.  When walking or jumping, don't let body deviate
			// more than 90 from the view, if necessary, flip the velocity vector.

			LLVector3 primDir;
			if (isSelf())
			{
				primDir = agent.getAtAxis() - projected_vec(agent.getAtAxis(), agent.getReferenceUpVector());
				primDir.normalize();
			}
			else
			{
				primDir = getRotation().getMatrix3().getFwdRow();
			}
			LLVector3 velDir = getVelocity();
			velDir.normalize();
			// <FS> Disable avatar turning towards camera when walking backwards
			//if ( mSignaledAnimations.find(ANIM_AGENT_WALK) != mSignaledAnimations.end())
			static LLCachedControl<bool> walk_backwards(gSavedSettings, "FSDisableTurningAroundWhenWalkingBackwards");
			if (walk_backwards && mSignaledAnimations.find(ANIM_AGENT_WALK) != mSignaledAnimations.end())
			// </FS>
			{
				F32 vpD = velDir * primDir;
				if (vpD < -0.5f)
				{
					velDir *= -1.0f;
				}
			}
			LLVector3 fwdDir = lerp(primDir, velDir, clamp_rescale(speed, 0.5f, 2.0f, 0.0f, 1.0f));
			if (isSelf() && gAgentCamera.cameraMouselook())
			{
				// make sure fwdDir stays in same general direction as primdir
				if (gAgent.getFlying())
				{
					fwdDir = LLViewerCamera::getInstance()->getAtAxis();
				}
				else
				{
					LLVector3 at_axis = LLViewerCamera::getInstance()->getAtAxis();
					LLVector3 up_vector = gAgent.getReferenceUpVector();
					at_axis -= up_vector * (at_axis * up_vector);
					at_axis.normalize();
					
					F32 dot = fwdDir * at_axis;
					if (dot < 0.f)
					{
						fwdDir -= 2.f * at_axis * dot;
						fwdDir.normalize();
					}
				}
			}

			LLQuaternion root_rotation = mRoot->getWorldMatrix().quaternion();
			F32 root_roll, root_pitch, root_yaw;
			root_rotation.getEulerAngles(&root_roll, &root_pitch, &root_yaw);

			// When moving very slow, the pelvis is allowed to deviate from the
    // forward direction to allow it to hold its position while the torso
			// and head turn.  Once in motion, it must conform however.
			BOOL self_in_mouselook = isSelf() && gAgentCamera.cameraMouselook();

			LLVector3 pelvisDir( mRoot->getWorldMatrix().getFwdRow4().mV );

			static LLCachedControl<F32> s_pelvis_rot_threshold_slow(gSavedSettings, "AvatarRotateThresholdSlow", 60.0);
			static LLCachedControl<F32> s_pelvis_rot_threshold_fast(gSavedSettings, "AvatarRotateThresholdFast", 2.0);

			F32 pelvis_rot_threshold = clamp_rescale(speed, 0.1f, 1.0f, s_pelvis_rot_threshold_slow, s_pelvis_rot_threshold_fast);
						
			if (self_in_mouselook)
			{
				pelvis_rot_threshold *= MOUSELOOK_PELVIS_FOLLOW_FACTOR;
			}
			pelvis_rot_threshold *= DEG_TO_RAD;

			F32 angle = angle_between( pelvisDir, fwdDir );

			// The avatar's root is allowed to have a yaw that deviates widely
			// from the forward direction, but if roll or pitch are off even
			// a little bit we need to correct the rotation.
			if(root_roll < 1.f * DEG_TO_RAD
			   && root_pitch < 5.f * DEG_TO_RAD)
			{
				// smaller correction vector means pelvis follows prim direction more closely
				if (!mTurning && angle > pelvis_rot_threshold*0.75f)
				{
					mTurning = TRUE;
				}

				// use tighter threshold when turning
				if (mTurning)
				{
					pelvis_rot_threshold *= 0.4f;
				}

				// am I done turning?
				if (angle < pelvis_rot_threshold)
				{
					mTurning = FALSE;
				}

				LLVector3 correction_vector = (pelvisDir - fwdDir) * clamp_rescale(angle, pelvis_rot_threshold*0.75f, pelvis_rot_threshold, 1.0f, 0.0f);
				fwdDir += correction_vector;
			}
			else
			{
				mTurning = FALSE;
			}

			// Now compute the full world space rotation for the whole body (wQv)
			LLVector3 leftDir = upDir % fwdDir;
			leftDir.normalize();
			fwdDir = leftDir % upDir;
			LLQuaternion wQv( fwdDir, leftDir, upDir );

			if (isSelf() && mTurning)
			{
				if ((fwdDir % pelvisDir) * upDir > 0.f)
				{
					gAgent.setControlFlags(AGENT_CONTROL_TURN_RIGHT);
				}
				else
				{
					gAgent.setControlFlags(AGENT_CONTROL_TURN_LEFT);
				}
			}

			// Set the root rotation, but do so incrementally so that it
			// lags in time by some fixed amount.
			//F32 u = LLSmoothInterpolation::getInterpolant(PELVIS_LAG);
			F32 pelvis_lag_time = 0.f;
			if (self_in_mouselook)
			{
				pelvis_lag_time = PELVIS_LAG_MOUSELOOK;
			}
			else if (mInAir)
			{
				pelvis_lag_time = PELVIS_LAG_FLYING;
				// increase pelvis lag time when moving slowly
				pelvis_lag_time *= clamp_rescale(mSpeedAccum, 0.f, 15.f, 3.f, 1.f);
			}
			else
			{
				pelvis_lag_time = PELVIS_LAG_WALKING;
			}

    F32 u = llclamp((delta_time / pelvis_lag_time), 0.0f, 1.0f);	

			mRoot->setWorldRotation( slerp(u, mRoot->getWorldRotation(), wQv) );
}

//------------------------------------------------------------------------
// updateTimeStep()
// Factored out from updateCharacter().
//
// Updates the time step used by the motion controller, based on area
// and avatar count criteria.  This will also stop the
// ANIM_AGENT_WALK_ADJUST animation under some circumstances.
// ------------------------------------------------------------------------
void LLVOAvatar::updateTimeStep()
{
	// <FS:Zi> Optionally disable the usage of timesteps, testing if this affects performance or
	//         creates animation issues - FIRE-3657
	//if (!isSelf() && !isUIAvatar()) // ie, non-self avatars, and animated objects will be affected.
	static LLCachedControl<bool> use_timesteps(gSavedSettings, "UseAnimationTimeSteps");
	if (!isSelf() && !isUIAvatar() && use_timesteps)
	// </FS:Zi>
	{
        // Note that sInstances counts animated objects and
        // standard avatars in the same bucket. Is this desirable?
		F32 time_quantum = clamp_rescale((F32)sInstances.size(), 10.f, 35.f, 0.f, 0.25f);
		F32 pixel_area_scale = clamp_rescale(mPixelArea, 100, 5000, 1.f, 0.f);
		F32 time_step = time_quantum * pixel_area_scale;
        // Extrema:
        //   If number of avs is 10 or less, time_step is unmodified (flagged with 0.0).
        //   If area of av is 5000 or greater, time_step is unmodified (flagged with 0.0).
        //   If number of avs is 35 or greater, and area of av is 100 or less,
        //   time_step takes the maximum possible value of 0.25.
        //   Other situations will give values within the (0, 0.25) range.
		if (time_step != 0.f)
		{
			// disable walk motion servo controller as it doesn't work with motion timesteps
			stopMotion(ANIM_AGENT_WALK_ADJUST);
			removeAnimationData("Walk Speed");
		}
        // See SL-763 - playback with altered time step does not
        // appear to work correctly, odd behavior for distant avatars.
        // As of 11-2017, LLMotionController::updateMotions() will
        // ignore the value here. Need to re-enable if it's every
        // fixed.
		mMotionController.setTimeStep(time_step);
	}
	// <FS:Zi> Optionally disable the usage of timesteps, testing if this affects performance or
	//         creates animation issues - FIRE-3657
	else
	{
		mMotionController.setTimeStep(0.0f);
	}
	// </FS:Zi>
}

void LLVOAvatar::updateRootPositionAndRotation(LLAgent& agent, F32 speed, bool was_sit_ground_constrained) 
{
	if (!(isSitting() && getParent()))
	{
		// This case includes all configurations except sitting on an
		// object, so does include ground sit.

		//--------------------------------------------------------------------
		// get timing info
		// handle initial condition case
		//--------------------------------------------------------------------
		F32 animation_time = mAnimTimer.getElapsedTimeF32();
		if (mTimeLast == 0.0f)
		{
			mTimeLast = animation_time;

			// Initially put the pelvis at slaved position/mRotation
			// SL-315
			mRoot->setWorldPosition( getPositionAgent() ); // first frame
			mRoot->setWorldRotation( getRotation() );
		}
			
		//--------------------------------------------------------------------
		// dont' let dT get larger than 1/5th of a second
		//--------------------------------------------------------------------
		F32 delta_time = animation_time - mTimeLast;

		delta_time = llclamp( delta_time, DELTA_TIME_MIN, DELTA_TIME_MAX );
		mTimeLast = animation_time;

		mSpeedAccum = (mSpeedAccum * 0.95f) + (speed * 0.05f);

		//--------------------------------------------------------------------
		// compute the position of the avatar's root
		//--------------------------------------------------------------------
		LLVector3d root_pos;
		LLVector3d ground_under_pelvis;

		if (isSelf())
		{
			gAgent.setPositionAgent(getRenderPosition());
		}

		root_pos = gAgent.getPosGlobalFromAgent(getRenderPosition());
		root_pos.mdV[VZ] += getVisualParamWeight(AVATAR_HOVER);

        LLVector3 normal;
		resolveHeightGlobal(root_pos, ground_under_pelvis, normal);
		F32 foot_to_ground = (F32) (root_pos.mdV[VZ] - mPelvisToFoot - ground_under_pelvis.mdV[VZ]);				
		BOOL in_air = ((!LLWorld::getInstance()->getRegionFromPosGlobal(ground_under_pelvis)) || 
						foot_to_ground > FOOT_GROUND_COLLISION_TOLERANCE);

		if (in_air && !mInAir)
		{
			mTimeInAir.reset();
		}
		mInAir = in_air;

        // SL-402: with the ability to animate the position of joints
        // that affect the body size calculation, computed body size
        // can get stale much more easily. Simplest fix is to update
        // it frequently.
        // SL-427: this appears to be too frequent, moving to only do on animation state change.
        //computeBodySize();
    
		// correct for the fact that the pelvis is not necessarily the center 
		// of the agent's physical representation
		root_pos.mdV[VZ] -= (0.5f * mBodySize.mV[VZ]) - mPelvisToFoot;
		if (!isSitting() && !was_sit_ground_constrained)
		{
			root_pos += LLVector3d(getHoverOffset());
		}

        LLControlAvatar *cav = dynamic_cast<LLControlAvatar*>(this);
        if (cav)
        {
            // SL-1350: Moved to LLDrawable::updateXform()
            cav->matchVolumeTransform();
        }
        else
        {
            LLVector3 newPosition = gAgent.getPosAgentFromGlobal(root_pos);
            if (newPosition != mRoot->getXform()->getWorldPosition())
            {		
                mRoot->touch();
                // SL-315
                mRoot->setWorldPosition( newPosition ); // regular update				
            }
        }

		//--------------------------------------------------------------------
		// Propagate viewer object rotation to root of avatar
		//--------------------------------------------------------------------
		if (!isControlAvatar() && !isAnyAnimationSignaled(AGENT_NO_ROTATE_ANIMS, NUM_AGENT_NO_ROTATE_ANIMS))
		{
            // Rotation fixups for avatars in motion.
            // Skip for animated objects.
            updateOrientation(agent, speed, delta_time);
		}
	}
	else if (mDrawable.notNull())
	{
        // Sitting on an object - mRoot is slaved to mDrawable orientation.
		LLVector3 pos = mDrawable->getPosition();
		pos += getHoverOffset() * mDrawable->getRotation();
		// SL-315
		mRoot->setPosition(pos);
		mRoot->setRotation(mDrawable->getRotation());
	}
}

//------------------------------------------------------------------------
// updateCharacter()
//
// This is called for all avatars, so there are 4 possible situations:
//
// 1) Avatar is your own. In this case the class is LLVOAvatarSelf,
// isSelf() is true, and agent specifies the corresponding agent
// information for you. In all the other cases, agent is irrelevant
// and it would be less confusing if it were null or something.
//
// 2) Avatar is controlled by another resident. Class is LLVOAvatar,
// and isSelf() is false.
//
// 3) Avatar is the controller for an animated object. Class is
// LLControlAvatar and mIsDummy is true. Avatar is a purely
// viewer-side entity with no representation on the simulator.
//
// 4) Avatar is a UI avatar used in some areas of the UI, such as when
// previewing uploaded animations. Class is LLUIAvatar, and mIsDummy
// is true. Avatar is purely viewer-side with no representation on the
// simulator.
//
//------------------------------------------------------------------------
BOOL LLVOAvatar::updateCharacter(LLAgent &agent)
{	
	updateDebugText();
	
	if (!mIsBuilt)
	{
		return FALSE;
	}

	BOOL visible = isVisible();
    bool is_control_avatar = isControlAvatar(); // capture state to simplify tracing
	bool is_attachment = false;
	if (is_control_avatar)
	{
        LLControlAvatar *cav = dynamic_cast<LLControlAvatar*>(this);
		is_attachment = cav && cav->mRootVolp && cav->mRootVolp->isAttachment(); // For attached animated objects
	}

    LLScopedContextString str("updateCharacter " + getFullname() + " is_control_avatar "
                              + boost::lexical_cast<std::string>(is_control_avatar) 
                              + " is_attachment " + boost::lexical_cast<std::string>(is_attachment));

	// For fading out the names above heads, only let the timer
	// run if we're visible.
	if (mDrawable.notNull() && !visible)
	{
		mTimeVisible.reset();
	}

	//--------------------------------------------------------------------
	// The rest should only be done occasionally for far away avatars.
    // Set mUpdatePeriod and visible based on distance and other criteria.
	//--------------------------------------------------------------------
    computeUpdatePeriod();
    visible = (LLDrawable::getCurrentFrame()+mID.mData[0])%mUpdatePeriod == 0 ? TRUE : FALSE;

	//--------------------------------------------------------------------
    // Early out if not visible and not self
	// don't early out for your own avatar, as we rely on your animations playing reliably
	// for example, the "turn around" animation when entering customize avatar needs to trigger
	// even when your avatar is offscreen
	//--------------------------------------------------------------------
	// <FS:Ansariel> Fix impostered animation speed based on a fix by Henri Beauchamp
	//if (!visible && !isSelf())
	//{
	//	updateMotions(LLCharacter::HIDDEN_UPDATE);
	//	return FALSE;
	//}
	// </FS:Ansariel>

	//--------------------------------------------------------------------
	// change animation time quanta based on avatar render load
	//--------------------------------------------------------------------
    // SL-763 the time step quantization does not currently work.
    //updateTimeStep();
    
	// <FS:Ansariel> Fix impostered animation speed based on a fix by Henri Beauchamp
	// This was originally done in updateTimeStep(), but since that is globally disabled for now, we do it here
	mMotionController.setUpdateFactor(mUpdatePeriod);

	if (!visible && !isSelf())
	{
		updateMotions(LLCharacter::HIDDEN_UPDATE);
		return FALSE;
	}
	// </FS:Ansariel>

	//--------------------------------------------------------------------
    // Update sitting state based on parent and active animation info.
	//--------------------------------------------------------------------
	if (getParent() && !isSitting())
	{
		sitOnObject((LLViewerObject*)getParent());
	}
	else if (!getParent() && isSitting() && !isMotionActive(ANIM_AGENT_SIT_GROUND_CONSTRAINED))
	{
		getOffObject();
	}

	//--------------------------------------------------------------------
	// create local variables in world coords for region position values
	//--------------------------------------------------------------------
	LLVector3 xyVel = getVelocity();
	xyVel.mV[VZ] = 0.0f;
	F32 speed = xyVel.length();
	// remembering the value here prevents a display glitch if the
	// animation gets toggled during this update.
	bool was_sit_ground_constrained = isMotionActive(ANIM_AGENT_SIT_GROUND_CONSTRAINED);

	//--------------------------------------------------------------------
    // This does a bunch of state updating, including figuring out
    // whether av is in the air, setting mRoot position and rotation
    // In some cases, calls updateOrientation() for a lot of the
    // work
    // --------------------------------------------------------------------
    updateRootPositionAndRotation(agent, speed, was_sit_ground_constrained);
	
	//-------------------------------------------------------------------------
	// Update character motions
	//-------------------------------------------------------------------------
	// store data relevant to motions
	mSpeed = speed;

	// update animations
	if (mSpecialRenderMode == 1) // Animation Preview
	{
		updateMotions(LLCharacter::FORCE_UPDATE);
	}
	else
	{
		updateMotions(LLCharacter::NORMAL_UPDATE);
	}

	// Special handling for sitting on ground.
	if (!getParent() && (isSitting() || was_sit_ground_constrained))
	{
		
		F32 off_z = LLVector3d(getHoverOffset()).mdV[VZ];
		if (off_z != 0.0)
		{
			LLVector3 pos = mRoot->getWorldPosition();
			pos.mV[VZ] += off_z;
			mRoot->touch();
			// SL-315
			mRoot->setWorldPosition(pos);
		}
	}

	// update head position
	updateHeadOffset();

	// Generate footstep sounds when feet hit the ground
    updateFootstepSounds();

	// Update child joints as needed.
	mRoot->updateWorldMatrixChildren();

	// System avatar mesh vertices need to be reskinned.
	mNeedsSkin = TRUE;

	return TRUE;
}

//-----------------------------------------------------------------------------
// updateHeadOffset()
//-----------------------------------------------------------------------------
void LLVOAvatar::updateHeadOffset()
{
	// since we only care about Z, just grab one of the eyes
	LLVector3 midEyePt = mEyeLeftp->getWorldPosition();
	midEyePt -= mDrawable.notNull() ? mDrawable->getWorldPosition() : mRoot->getWorldPosition();
	midEyePt.mV[VZ] = llmax(-mPelvisToFoot + LLViewerCamera::getInstance()->getNear(), midEyePt.mV[VZ]);

	if (mDrawable.notNull())
	{
		midEyePt = midEyePt * ~mDrawable->getWorldRotation();
	}
	if (isSitting())
	{
		mHeadOffset = midEyePt;	
	}
	else
	{
		F32 u = llmax(0.f, HEAD_MOVEMENT_AVG_TIME - (1.f / gFPSClamped));
		mHeadOffset = lerp(midEyePt, mHeadOffset,  u);
	}
}

void LLVOAvatar::debugBodySize() const
{
	LLVector3 pelvis_scale = mPelvisp->getScale();

	// some of the joints have not been cached
	LLVector3 skull = mSkullp->getPosition();
    LL_DEBUGS("Avatar") << "skull pos " << skull << LL_ENDL;
	//LLVector3 skull_scale = mSkullp->getScale();

	LLVector3 neck = mNeckp->getPosition();
	LLVector3 neck_scale = mNeckp->getScale();
    LL_DEBUGS("Avatar") << "neck pos " << neck << " neck_scale " << neck_scale << LL_ENDL;

	LLVector3 chest = mChestp->getPosition();
	LLVector3 chest_scale = mChestp->getScale();
    LL_DEBUGS("Avatar") << "chest pos " << chest << " chest_scale " << chest_scale << LL_ENDL;

	// the rest of the joints have been cached
	LLVector3 head = mHeadp->getPosition();
	LLVector3 head_scale = mHeadp->getScale();
    LL_DEBUGS("Avatar") << "head pos " << head << " head_scale " << head_scale << LL_ENDL;

	LLVector3 torso = mTorsop->getPosition();
	LLVector3 torso_scale = mTorsop->getScale();
    LL_DEBUGS("Avatar") << "torso pos " << torso << " torso_scale " << torso_scale << LL_ENDL;

	LLVector3 hip = mHipLeftp->getPosition();
	LLVector3 hip_scale = mHipLeftp->getScale();
    LL_DEBUGS("Avatar") << "hip pos " << hip << " hip_scale " << hip_scale << LL_ENDL;

	LLVector3 knee = mKneeLeftp->getPosition();
	LLVector3 knee_scale = mKneeLeftp->getScale();
    LL_DEBUGS("Avatar") << "knee pos " << knee << " knee_scale " << knee_scale << LL_ENDL;

	LLVector3 ankle = mAnkleLeftp->getPosition();
	LLVector3 ankle_scale = mAnkleLeftp->getScale();
    LL_DEBUGS("Avatar") << "ankle pos " << ankle << " ankle_scale " << ankle_scale << LL_ENDL;

	LLVector3 foot  = mFootLeftp->getPosition();
    LL_DEBUGS("Avatar") << "foot pos " << foot << LL_ENDL;

	F32 new_offset = (const_cast<LLVOAvatar*>(this))->getVisualParamWeight(AVATAR_HOVER);
    LL_DEBUGS("Avatar") << "new_offset " << new_offset << LL_ENDL;

	F32 new_pelvis_to_foot = hip.mV[VZ] * pelvis_scale.mV[VZ] -
        knee.mV[VZ] * hip_scale.mV[VZ] -
        ankle.mV[VZ] * knee_scale.mV[VZ] -
        foot.mV[VZ] * ankle_scale.mV[VZ];
    LL_DEBUGS("Avatar") << "new_pelvis_to_foot " << new_pelvis_to_foot << LL_ENDL;

	LLVector3 new_body_size;
	new_body_size.mV[VZ] = new_pelvis_to_foot +
					   // the sqrt(2) correction below is an approximate
					   // correction to get to the top of the head
					   F_SQRT2 * (skull.mV[VZ] * head_scale.mV[VZ]) + 
					   head.mV[VZ] * neck_scale.mV[VZ] + 
					   neck.mV[VZ] * chest_scale.mV[VZ] + 
					   chest.mV[VZ] * torso_scale.mV[VZ] + 
					   torso.mV[VZ] * pelvis_scale.mV[VZ]; 

	// TODO -- measure the real depth and width
	new_body_size.mV[VX] = DEFAULT_AGENT_DEPTH;
	new_body_size.mV[VY] = DEFAULT_AGENT_WIDTH;

    LL_DEBUGS("Avatar") << "new_body_size " << new_body_size << LL_ENDL;
}
   
//------------------------------------------------------------------------
// postPelvisSetRecalc
//------------------------------------------------------------------------
void LLVOAvatar::postPelvisSetRecalc()
{		
	mRoot->updateWorldMatrixChildren();			
	computeBodySize();
	dirtyMesh(2);
}
//------------------------------------------------------------------------
// updateVisibility()
//------------------------------------------------------------------------
void LLVOAvatar::updateVisibility()
{
	BOOL visible = FALSE;

	if (mIsDummy)
	{
		visible = FALSE;
	}
	else if (mDrawable.isNull())
	{
		visible = FALSE;
	}
	else
	{
		if (!mDrawable->getSpatialGroup() || mDrawable->getSpatialGroup()->isVisible())
		{
			visible = TRUE;
		}
		else
		{
			visible = FALSE;
		}

		if(isSelf())
		{
			if (!gAgentWearables.areWearablesLoaded())
			{
				visible = FALSE;
			}
		}
		else if( !mFirstAppearanceMessageReceived )
		{
			visible = FALSE;
		}

		if (sDebugInvisible)
		{
			LLNameValue* firstname = getNVPair("FirstName");
			if (firstname)
			{
				LL_DEBUGS("Avatar") << avString() << " updating visibility" << LL_ENDL;
			}
			else
			{
				LL_INFOS() << "Avatar " << this << " updating visiblity" << LL_ENDL;
			}

			if (visible)
			{
				LL_INFOS() << "Visible" << LL_ENDL;
			}
			else
			{
				LL_INFOS() << "Not visible" << LL_ENDL;
			}

			/*if (avatar_in_frustum)
			{
				LL_INFOS() << "Avatar in frustum" << LL_ENDL;
			}
			else
			{
				LL_INFOS() << "Avatar not in frustum" << LL_ENDL;
			}*/

			/*if (LLViewerCamera::getInstance()->sphereInFrustum(sel_pos_agent, 2.0f))
			{
				LL_INFOS() << "Sel pos visible" << LL_ENDL;
			}
			if (LLViewerCamera::getInstance()->sphereInFrustum(wrist_right_pos_agent, 0.2f))
			{
				LL_INFOS() << "Wrist pos visible" << LL_ENDL;
			}
			if (LLViewerCamera::getInstance()->sphereInFrustum(getPositionAgent(), getMaxScale()*2.f))
			{
				LL_INFOS() << "Agent visible" << LL_ENDL;
			}*/
			LL_INFOS() << "PA: " << getPositionAgent() << LL_ENDL;
			/*LL_INFOS() << "SPA: " << sel_pos_agent << LL_ENDL;
			LL_INFOS() << "WPA: " << wrist_right_pos_agent << LL_ENDL;*/
			for (attachment_map_t::iterator iter = mAttachmentPoints.begin(); 
				 iter != mAttachmentPoints.end();
				 ++iter)
			{
				LLViewerJointAttachment* attachment = iter->second;

				// <FS:Ansariel> Possible crash fix
				if (!attachment)
				{
					continue;
				}
				// </FS:Ansariel>

				for (LLViewerJointAttachment::attachedobjs_vec_t::iterator attachment_iter = attachment->mAttachedObjects.begin();
					 attachment_iter != attachment->mAttachedObjects.end();
					 ++attachment_iter)
				{
					if (LLViewerObject *attached_object = attachment_iter->get())
					{
						if(attached_object->mDrawable->isVisible())
						{
							LL_INFOS() << attachment->getName() << " visible" << LL_ENDL;
						}
						else
						{
							LL_INFOS() << attachment->getName() << " not visible at " << mDrawable->getWorldPosition() << " and radius " << mDrawable->getRadius() << LL_ENDL;
						}
					}
				}
			}
		}
	}

	if (!visible && mVisible)
	{
		mMeshInvisibleTime.reset();
	}

	if (visible)
	{
		if (!mMeshValid)
		{
			restoreMeshData();
		}
	}
	else
	{
		if (mMeshValid &&
            (isControlAvatar() || mMeshInvisibleTime.getElapsedTimeF32() > TIME_BEFORE_MESH_CLEANUP))
		{
			releaseMeshData();
		}
	}

    if ( visible != mVisible )
    {
        LL_DEBUGS("AvatarRender") << "visible was " << mVisible << " now " << visible << LL_ENDL;
    }
	mVisible = visible;
}

// private
bool LLVOAvatar::shouldAlphaMask()
{
	const bool should_alpha_mask = !LLDrawPoolAlpha::sShowDebugAlpha // Don't alpha mask if "Highlight Transparent" checked
							&& !LLDrawPoolAvatar::sSkipTransparent;

	return should_alpha_mask;

}

//-----------------------------------------------------------------------------
// renderSkinned()
//-----------------------------------------------------------------------------
U32 LLVOAvatar::renderSkinned()
{
	U32 num_indices = 0;

	if (!mIsBuilt)
	{
		return num_indices;
	}

    if (mDrawable.isNull())
    {
		return num_indices;
    }

	LLFace* face = mDrawable->getFace(0);

	bool needs_rebuild = !face || !face->getVertexBuffer() || mDrawable->isState(LLDrawable::REBUILD_GEOMETRY);

	if (needs_rebuild || mDirtyMesh)
	{	//LOD changed or new mesh created, allocate new vertex buffer if needed
		if (needs_rebuild || mDirtyMesh >= 2 || mVisibilityRank <= 4)
		{
			updateMeshData();
			mDirtyMesh = 0;
			mNeedsSkin = TRUE;
			mDrawable->clearState(LLDrawable::REBUILD_GEOMETRY);
		}
	}

	if (LLViewerShaderMgr::instance()->getVertexShaderLevel(LLViewerShaderMgr::SHADER_AVATAR) <= 0)
	{
		if (mNeedsSkin)
		{
			//generate animated mesh
			LLViewerJoint* lower_mesh = getViewerJoint(MESH_ID_LOWER_BODY);
			LLViewerJoint* upper_mesh = getViewerJoint(MESH_ID_UPPER_BODY);
			LLViewerJoint* skirt_mesh = getViewerJoint(MESH_ID_SKIRT);
			LLViewerJoint* eyelash_mesh = getViewerJoint(MESH_ID_EYELASH);
			LLViewerJoint* head_mesh = getViewerJoint(MESH_ID_HEAD);
			LLViewerJoint* hair_mesh = getViewerJoint(MESH_ID_HAIR);

			if(upper_mesh)
			{
				upper_mesh->updateJointGeometry();
			}
			if (lower_mesh)
			{
				lower_mesh->updateJointGeometry();
			}

			if( isWearingWearableType( LLWearableType::WT_SKIRT ) )
			{
				if(skirt_mesh)
				{
					skirt_mesh->updateJointGeometry();
				}
			}

			if (!isSelf() || gAgent.needsRenderHead() || LLPipeline::sShadowRender)
			{
				if(eyelash_mesh)
				{
					eyelash_mesh->updateJointGeometry();
				}
				if(head_mesh)
				{
					head_mesh->updateJointGeometry();
				}
				if(hair_mesh)
				{
					hair_mesh->updateJointGeometry();
				}
			}
			mNeedsSkin = FALSE;
			mLastSkinTime = gFrameTimeSeconds;

			LLFace * face = mDrawable->getFace(0);
			if (face)
			{
				LLVertexBuffer* vb = face->getVertexBuffer();
				if (vb)
				{
					vb->flush();
				}
			}
		}
	}
	else
	{
		mNeedsSkin = FALSE;
	}

	if (sDebugInvisible)
	{
		LLNameValue* firstname = getNVPair("FirstName");
		if (firstname)
		{
			LL_DEBUGS("Avatar") << avString() << " in render" << LL_ENDL;
		}
		else
		{
			LL_INFOS() << "Avatar " << this << " in render" << LL_ENDL;
		}
		if (!mIsBuilt)
		{
			LL_INFOS() << "Not built!" << LL_ENDL;
		}
		else if (!gAgent.needsRenderAvatar())
		{
			LL_INFOS() << "Doesn't need avatar render!" << LL_ENDL;
		}
		else
		{
			LL_INFOS() << "Rendering!" << LL_ENDL;
		}
	}

	if (!mIsBuilt)
	{
		return num_indices;
	}

	if (isSelf() && !gAgent.needsRenderAvatar())
	{
		return num_indices;
	}

	// render collision normal
	// *NOTE: this is disabled (there is no UI for enabling sShowFootPlane) due
	// to DEV-14477.  the code is left here to aid in tracking down the cause
	// of the crash in the future. -brad
	if (sShowFootPlane && mDrawable.notNull())
	{
		LLVector3 slaved_pos = mDrawable->getPositionAgent();
		LLVector3 foot_plane_normal(mFootPlane.mV[VX], mFootPlane.mV[VY], mFootPlane.mV[VZ]);
		F32 dist_from_plane = (slaved_pos * foot_plane_normal) - mFootPlane.mV[VW];
		LLVector3 collide_point = slaved_pos;
		collide_point.mV[VZ] -= foot_plane_normal.mV[VZ] * (dist_from_plane + COLLISION_TOLERANCE - FOOT_COLLIDE_FUDGE);

		gGL.begin(LLRender::LINES);
		{
			F32 SQUARE_SIZE = 0.2f;
			gGL.color4f(1.f, 0.f, 0.f, 1.f);
			
			gGL.vertex3f(collide_point.mV[VX] - SQUARE_SIZE, collide_point.mV[VY] - SQUARE_SIZE, collide_point.mV[VZ]);
			gGL.vertex3f(collide_point.mV[VX] + SQUARE_SIZE, collide_point.mV[VY] - SQUARE_SIZE, collide_point.mV[VZ]);

			gGL.vertex3f(collide_point.mV[VX] + SQUARE_SIZE, collide_point.mV[VY] - SQUARE_SIZE, collide_point.mV[VZ]);
			gGL.vertex3f(collide_point.mV[VX] + SQUARE_SIZE, collide_point.mV[VY] + SQUARE_SIZE, collide_point.mV[VZ]);
			
			gGL.vertex3f(collide_point.mV[VX] + SQUARE_SIZE, collide_point.mV[VY] + SQUARE_SIZE, collide_point.mV[VZ]);
			gGL.vertex3f(collide_point.mV[VX] - SQUARE_SIZE, collide_point.mV[VY] + SQUARE_SIZE, collide_point.mV[VZ]);
			
			gGL.vertex3f(collide_point.mV[VX] - SQUARE_SIZE, collide_point.mV[VY] + SQUARE_SIZE, collide_point.mV[VZ]);
			gGL.vertex3f(collide_point.mV[VX] - SQUARE_SIZE, collide_point.mV[VY] - SQUARE_SIZE, collide_point.mV[VZ]);
			
			gGL.vertex3f(collide_point.mV[VX], collide_point.mV[VY], collide_point.mV[VZ]);
			gGL.vertex3f(collide_point.mV[VX] + mFootPlane.mV[VX], collide_point.mV[VY] + mFootPlane.mV[VY], collide_point.mV[VZ] + mFootPlane.mV[VZ]);

		}
		gGL.end();
		gGL.flush();
	}
	//--------------------------------------------------------------------
	// render all geometry attached to the skeleton
	//--------------------------------------------------------------------

		bool should_alpha_mask = shouldAlphaMask();
		LLGLState test(GL_ALPHA_TEST, should_alpha_mask);
		
		if (should_alpha_mask && !LLGLSLShader::sNoFixedFunction)
		{
			gGL.setAlphaRejectSettings(LLRender::CF_GREATER, 0.5f);
		}
		
		BOOL first_pass = TRUE;
		if (!LLDrawPoolAvatar::sSkipOpaque)
		{
			if (!isSelf() || gAgent.needsRenderHead() || LLPipeline::sShadowRender)
			{
				if (isTextureVisible(TEX_HEAD_BAKED) || isUIAvatar())
				{
					LLViewerJoint* head_mesh = getViewerJoint(MESH_ID_HEAD);
					if (head_mesh)
					{
						num_indices += head_mesh->render(mAdjustedPixelArea, TRUE, mIsDummy);
					}
					first_pass = FALSE;
				}
			}
			if (isTextureVisible(TEX_UPPER_BAKED) || isUIAvatar())
			{
				LLViewerJoint* upper_mesh = getViewerJoint(MESH_ID_UPPER_BODY);
				if (upper_mesh)
				{
					num_indices += upper_mesh->render(mAdjustedPixelArea, first_pass, mIsDummy);
				}
				first_pass = FALSE;
			}
			
			if (isTextureVisible(TEX_LOWER_BAKED) || isUIAvatar())
			{
				LLViewerJoint* lower_mesh = getViewerJoint(MESH_ID_LOWER_BODY);
				if (lower_mesh)
				{
					num_indices += lower_mesh->render(mAdjustedPixelArea, first_pass, mIsDummy);
				}
				first_pass = FALSE;
			}
		}

		if (should_alpha_mask && !LLGLSLShader::sNoFixedFunction)
		{
			gGL.setAlphaRejectSettings(LLRender::CF_DEFAULT);
		}

		if (!LLDrawPoolAvatar::sSkipTransparent || LLPipeline::sImpostorRender)
		{
			LLGLState blend(GL_BLEND, !mIsDummy);
			LLGLState test(GL_ALPHA_TEST, !mIsDummy);
			num_indices += renderTransparent(first_pass);
		}

	return num_indices;
}

U32 LLVOAvatar::renderTransparent(BOOL first_pass)
{
	U32 num_indices = 0;
	if( isWearingWearableType( LLWearableType::WT_SKIRT ) && (isUIAvatar() || isTextureVisible(TEX_SKIRT_BAKED)) )
	{
		gGL.setAlphaRejectSettings(LLRender::CF_GREATER, 0.25f);
		LLViewerJoint* skirt_mesh = getViewerJoint(MESH_ID_SKIRT);
		if (skirt_mesh)
		{
			num_indices += skirt_mesh->render(mAdjustedPixelArea, FALSE);
		}
		first_pass = FALSE;
		gGL.setAlphaRejectSettings(LLRender::CF_DEFAULT);
	}

	if (!isSelf() || gAgent.needsRenderHead() || LLPipeline::sShadowRender)
	{
		if (LLPipeline::sImpostorRender)
		{
			gGL.setAlphaRejectSettings(LLRender::CF_GREATER, 0.5f);
		}
		
		if (isTextureVisible(TEX_HEAD_BAKED))
		{
			LLViewerJoint* eyelash_mesh = getViewerJoint(MESH_ID_EYELASH);
			if (eyelash_mesh)
			{
				num_indices += eyelash_mesh->render(mAdjustedPixelArea, first_pass, mIsDummy);
			}
			first_pass = FALSE;
		}
		if (isTextureVisible(TEX_HAIR_BAKED))
		{
			LLViewerJoint* hair_mesh = getViewerJoint(MESH_ID_HAIR);
			if (hair_mesh)
			{
				num_indices += hair_mesh->render(mAdjustedPixelArea, first_pass, mIsDummy);
			}
			first_pass = FALSE;
		}
		if (LLPipeline::sImpostorRender)
		{
			gGL.setAlphaRejectSettings(LLRender::CF_DEFAULT);
		}
	}
	
	return num_indices;
}

//-----------------------------------------------------------------------------
// renderRigid()
//-----------------------------------------------------------------------------
U32 LLVOAvatar::renderRigid()
{
	U32 num_indices = 0;

	if (!mIsBuilt)
	{
		return 0;
	}

	if (isSelf() && (!gAgent.needsRenderAvatar() || !gAgent.needsRenderHead()))
	{
		return 0;
	}
	
	if (!mIsBuilt)
	{
		return 0;
	}

	bool should_alpha_mask = shouldAlphaMask();
	LLGLState test(GL_ALPHA_TEST, should_alpha_mask);

	if (should_alpha_mask && !LLGLSLShader::sNoFixedFunction)
	{
		gGL.setAlphaRejectSettings(LLRender::CF_GREATER, 0.5f);
	}

	if (isTextureVisible(TEX_EYES_BAKED)  || isUIAvatar())
	{
		LLViewerJoint* eyeball_left = getViewerJoint(MESH_ID_EYEBALL_LEFT);
		LLViewerJoint* eyeball_right = getViewerJoint(MESH_ID_EYEBALL_RIGHT);
		if (eyeball_left)
		{
			num_indices += eyeball_left->render(mAdjustedPixelArea, TRUE, mIsDummy);
		}
		if(eyeball_right)
		{
			num_indices += eyeball_right->render(mAdjustedPixelArea, TRUE, mIsDummy);
		}
	}

	if (should_alpha_mask && !LLGLSLShader::sNoFixedFunction)
	{
		gGL.setAlphaRejectSettings(LLRender::CF_DEFAULT);
	}
	
	return num_indices;
}

U32 LLVOAvatar::renderImpostor(LLColor4U color, S32 diffuse_channel)
{
	if (!mImpostor.isComplete())
	{
		return 0;
	}

	LLVector3 pos(getRenderPosition()+mImpostorOffset);
	LLVector3 at = (pos - LLViewerCamera::getInstance()->getOrigin());
	at.normalize();
	LLVector3 left = LLViewerCamera::getInstance()->getUpAxis() % at;
	LLVector3 up = at%left;

	left *= mImpostorDim.mV[0];
	up *= mImpostorDim.mV[1];

	if (gPipeline.hasRenderDebugMask(LLPipeline::RENDER_DEBUG_IMPOSTORS))
	{
		LLGLEnable blend(GL_BLEND);
		gGL.setSceneBlendType(LLRender::BT_ADD);
		gGL.getTexUnit(diffuse_channel)->unbind(LLTexUnit::TT_TEXTURE);

		// gGL.begin(LLRender::QUADS);
		// gGL.vertex3fv((pos+left-up).mV);
		// gGL.vertex3fv((pos-left-up).mV);
		// gGL.vertex3fv((pos-left+up).mV);
		// gGL.vertex3fv((pos+left+up).mV);
		// gGL.end();


		gGL.begin(LLRender::LINES); 
		gGL.color4f(1.f,1.f,1.f,1.f);
		F32 thickness = llmax(F32(5.0f-5.0f*(gFrameTimeSeconds-mLastImpostorUpdateFrameTime)),1.0f);
		glLineWidth(thickness);
		gGL.vertex3fv((pos+left-up).mV);
		gGL.vertex3fv((pos-left-up).mV);
		gGL.vertex3fv((pos-left-up).mV);
		gGL.vertex3fv((pos-left+up).mV);
		gGL.vertex3fv((pos-left+up).mV);
		gGL.vertex3fv((pos+left+up).mV);
		gGL.vertex3fv((pos+left+up).mV);
		gGL.vertex3fv((pos+left-up).mV);
		gGL.end();
		gGL.flush();
	}
	{
	LLGLEnable test(GL_ALPHA_TEST);
	gGL.setAlphaRejectSettings(LLRender::CF_GREATER, 0.f);

	gGL.color4ubv(color.mV);
	gGL.getTexUnit(diffuse_channel)->bind(&mImpostor);
	// <FS:Ansariel> Remove QUADS rendering mode
	//gGL.begin(LLRender::QUADS);
	//gGL.texCoord2f(0,0);
	//gGL.vertex3fv((pos+left-up).mV);
	//gGL.texCoord2f(1,0);
	//gGL.vertex3fv((pos-left-up).mV);
	//gGL.texCoord2f(1,1);
	//gGL.vertex3fv((pos-left+up).mV);
	//gGL.texCoord2f(0,1);
	//gGL.vertex3fv((pos+left+up).mV);
	//gGL.end();
	gGL.begin(LLRender::TRIANGLES);
	{
		gGL.texCoord2f(0.f, 0.f);
		gGL.vertex3fv((pos + left - up).mV);
		gGL.texCoord2f(1.f, 0.f);
		gGL.vertex3fv((pos - left - up).mV);
		gGL.texCoord2f(1.f, 1.f);
		gGL.vertex3fv((pos - left + up).mV);

		gGL.texCoord2f(0.f, 0.f);
		gGL.vertex3fv((pos + left - up).mV);
		gGL.texCoord2f(1.f, 1.f);
		gGL.vertex3fv((pos - left + up).mV);
		gGL.texCoord2f(0.f, 1.f);
		gGL.vertex3fv((pos + left + up).mV);
	}
	gGL.end();
	// </FS:Ansariel>
	gGL.flush();
	}

	return 6;
}

bool LLVOAvatar::allTexturesCompletelyDownloaded(std::set<LLUUID>& ids) const
{
	for (std::set<LLUUID>::const_iterator it = ids.begin(); it != ids.end(); ++it)
	{
		LLViewerFetchedTexture *imagep = gTextureList.findImage(*it, TEX_LIST_STANDARD);
		if (imagep && imagep->getDiscardLevel()!=0)
		{
			return false;
		}
	}
	return true;
}

bool LLVOAvatar::allLocalTexturesCompletelyDownloaded() const
{
	std::set<LLUUID> local_ids;
	collectLocalTextureUUIDs(local_ids);
	return allTexturesCompletelyDownloaded(local_ids);
}

bool LLVOAvatar::allBakedTexturesCompletelyDownloaded() const
{
	std::set<LLUUID> baked_ids;
	collectBakedTextureUUIDs(baked_ids);
	return allTexturesCompletelyDownloaded(baked_ids);
}

std::string LLVOAvatar::bakedTextureOriginInfo()
{
	std::string result;
	
	std::set<LLUUID> baked_ids;
	collectBakedTextureUUIDs(baked_ids);
	for (U32 i = 0; i < mBakedTextureDatas.size(); i++)
	{
		ETextureIndex texture_index = mBakedTextureDatas[i].mTextureIndex;
		LLViewerFetchedTexture *imagep =
			LLViewerTextureManager::staticCastToFetchedTexture(getImage(texture_index,0), TRUE);
		if (!imagep ||
			imagep->getID() == IMG_DEFAULT ||
			imagep->getID() == IMG_DEFAULT_AVATAR)
			
		{
			result += "-";
		}
		else
		{
			bool has_url = false, has_host = false;
			if (!imagep->getUrl().empty())
			{
				has_url = true;
			}
			if (imagep->getTargetHost().isOk())
			{
				has_host = true;
			}
			S32 discard = imagep->getDiscardLevel();
			if (has_url && !has_host) result += discard ? "u" : "U"; // server-bake texture with url 
			else if (has_host && !has_url) result += discard ? "h" : "H"; // old-style texture on sim
			else if (has_host && has_url) result += discard ? "x" : "X"; // both origins?
			else if (!has_host && !has_url) result += discard ? "n" : "N"; // no origin?
			if (discard != 0)
			{
				result += llformat("(%d/%d)",discard,imagep->getDesiredDiscardLevel());
			}
		}

	}
	return result;
}

S32Bytes LLVOAvatar::totalTextureMemForUUIDS(std::set<LLUUID>& ids)
{
	S32Bytes result(0);
	for (std::set<LLUUID>::const_iterator it = ids.begin(); it != ids.end(); ++it)
	{
		LLViewerFetchedTexture *imagep = gTextureList.findImage(*it, TEX_LIST_STANDARD);
		if (imagep)
		{
			result += imagep->getTextureMemory();
		}
	}
	return result;
}
	
void LLVOAvatar::collectLocalTextureUUIDs(std::set<LLUUID>& ids) const
{
	for (U32 texture_index = 0; texture_index < getNumTEs(); texture_index++)
	{
		LLWearableType::EType wearable_type = LLAvatarAppearanceDictionary::getTEWearableType((ETextureIndex)texture_index);
		U32 num_wearables = gAgentWearables.getWearableCount(wearable_type);

		LLViewerFetchedTexture *imagep = NULL;
		for (U32 wearable_index = 0; wearable_index < num_wearables; wearable_index++)
		{
			imagep = LLViewerTextureManager::staticCastToFetchedTexture(getImage(texture_index, wearable_index), TRUE);
			if (imagep)
			{
				const LLAvatarAppearanceDictionary::TextureEntry *texture_dict = LLAvatarAppearanceDictionary::getInstance()->getTexture((ETextureIndex)texture_index);
				if (texture_dict && texture_dict->mIsLocalTexture)
				{
					ids.insert(imagep->getID());
				}
			}
		}
	}
	ids.erase(IMG_DEFAULT);
	ids.erase(IMG_DEFAULT_AVATAR);
	ids.erase(IMG_INVISIBLE);
}

void LLVOAvatar::collectBakedTextureUUIDs(std::set<LLUUID>& ids) const
{
	for (U32 texture_index = 0; texture_index < getNumTEs(); texture_index++)
	{
		LLViewerFetchedTexture *imagep = NULL;
		if (isIndexBakedTexture((ETextureIndex) texture_index))
		{
			imagep = LLViewerTextureManager::staticCastToFetchedTexture(getImage(texture_index,0), TRUE);
			if (imagep)
			{
				ids.insert(imagep->getID());
			}
		}
	}
	ids.erase(IMG_DEFAULT);
	ids.erase(IMG_DEFAULT_AVATAR);
	ids.erase(IMG_INVISIBLE);
}

void LLVOAvatar::collectTextureUUIDs(std::set<LLUUID>& ids)
{
	collectLocalTextureUUIDs(ids);
	collectBakedTextureUUIDs(ids);
}

void LLVOAvatar::releaseOldTextures()
{
	S32Bytes current_texture_mem;
	
	// Any textures that we used to be using but are no longer using should no longer be flagged as "NO_DELETE"
	std::set<LLUUID> baked_texture_ids;
	collectBakedTextureUUIDs(baked_texture_ids);
	S32Bytes new_baked_mem = totalTextureMemForUUIDS(baked_texture_ids);

	std::set<LLUUID> local_texture_ids;
	collectLocalTextureUUIDs(local_texture_ids);
	//S32 new_local_mem = totalTextureMemForUUIDS(local_texture_ids);

	std::set<LLUUID> new_texture_ids;
	new_texture_ids.insert(baked_texture_ids.begin(),baked_texture_ids.end());
	new_texture_ids.insert(local_texture_ids.begin(),local_texture_ids.end());
	S32Bytes new_total_mem = totalTextureMemForUUIDS(new_texture_ids);

	//S32 old_total_mem = totalTextureMemForUUIDS(mTextureIDs);
	//LL_DEBUGS("Avatar") << getFullname() << " old_total_mem: " << old_total_mem << " new_total_mem (L/B): " << new_total_mem << " (" << new_local_mem <<", " << new_baked_mem << ")" << LL_ENDL;  
	if (!isSelf() && new_total_mem > new_baked_mem)
	{
			LL_WARNS() << "extra local textures stored for non-self av" << LL_ENDL;
	}
	for (std::set<LLUUID>::iterator it = mTextureIDs.begin(); it != mTextureIDs.end(); ++it)
	{
		if (new_texture_ids.find(*it) == new_texture_ids.end())
		{
			LLViewerFetchedTexture *imagep = gTextureList.findImage(*it, TEX_LIST_STANDARD);
			if (imagep)
			{
				current_texture_mem += imagep->getTextureMemory();
				if (imagep->getTextureState() == LLGLTexture::NO_DELETE)
				{
					// This will allow the texture to be deleted if not in use.
					imagep->forceActive();

					// This resets the clock to texture being flagged
					// as unused, preventing the texture from being
					// deleted immediately. If other avatars or
					// objects are using it, it can still be flagged
					// no-delete by them.
					imagep->forceUpdateBindStats();
				}
			}
		}
	}
	mTextureIDs = new_texture_ids;
}

void LLVOAvatar::updateTextures()
{
	releaseOldTextures();
	
	BOOL render_avatar = TRUE;

	if (mIsDummy)
	{
		return;
	}

	if( isSelf() )
	{
		render_avatar = TRUE;
	}
	else
	{
		if(!isVisible())
		{
			return ;//do not update for invisible avatar.
		}

		render_avatar = !mCulled; //visible and not culled.
	}

	std::vector<BOOL> layer_baked;
	// GL NOT ACTIVE HERE - *TODO
	for (U32 i = 0; i < mBakedTextureDatas.size(); i++)
	{
		layer_baked.push_back(isTextureDefined(mBakedTextureDatas[i].mTextureIndex));
		// bind the texture so that they'll be decoded slightly 
		// inefficient, we can short-circuit this if we have to
		if (render_avatar && !gGLManager.mIsDisabled)
		{
			if (layer_baked[i] && !mBakedTextureDatas[i].mIsLoaded)
			{
				gGL.getTexUnit(0)->bind(getImage( mBakedTextureDatas[i].mTextureIndex, 0 ));
			}
		}
	}

	mMaxPixelArea = 0.f;
	mMinPixelArea = 99999999.f;
	mHasGrey = FALSE; // debug
	for (U32 texture_index = 0; texture_index < getNumTEs(); texture_index++)
	{
		LLWearableType::EType wearable_type = LLAvatarAppearanceDictionary::getTEWearableType((ETextureIndex)texture_index);
		U32 num_wearables = gAgentWearables.getWearableCount(wearable_type);
		const LLTextureEntry *te = getTE(texture_index);

		// getTE can return 0.
		// Not sure yet why it does, but of course it crashes when te->mScale? gets used.
		// Put safeguard in place so this corner case get better handling and does not result in a crash.
		F32 texel_area_ratio = 1.0f;
		if( te )
		{
			texel_area_ratio = fabs(te->mScaleS * te->mScaleT);
		}
		else
		{
			LL_WARNS() << "getTE( " << texture_index << " ) returned 0" <<LL_ENDL;
		}

		LLViewerFetchedTexture *imagep = NULL;
		for (U32 wearable_index = 0; wearable_index < num_wearables; wearable_index++)
		{
			imagep = LLViewerTextureManager::staticCastToFetchedTexture(getImage(texture_index, wearable_index), TRUE);
			if (imagep)
			{
				const LLAvatarAppearanceDictionary::TextureEntry *texture_dict = LLAvatarAppearanceDictionary::getInstance()->getTexture((ETextureIndex)texture_index);
				const EBakedTextureIndex baked_index = texture_dict ? texture_dict->mBakedTextureIndex : EBakedTextureIndex::BAKED_NUM_INDICES;
				if (texture_dict && texture_dict->mIsLocalTexture)
				{
					addLocalTextureStats((ETextureIndex)texture_index, imagep, texel_area_ratio, render_avatar, mBakedTextureDatas[baked_index].mIsUsed);
				}
			}
		}
		if (isIndexBakedTexture((ETextureIndex) texture_index) && render_avatar)
		{
			const S32 boost_level = getAvatarBakedBoostLevel();
			imagep = LLViewerTextureManager::staticCastToFetchedTexture(getImage(texture_index,0), TRUE);
			addBakedTextureStats( imagep, mPixelArea, texel_area_ratio, boost_level );			
			// <FS:Ansariel> [Legacy Bake]
			// Spam if this is a baked texture, not set to default image, without valid host info
			if (isIndexBakedTexture((ETextureIndex)texture_index)
				&& imagep->getID() != IMG_DEFAULT_AVATAR
				&& imagep->getID() != IMG_INVISIBLE
				&& !isUsingServerBakes() 
				&& !imagep->getTargetHost().isOk())
			{
				LL_WARNS_ONCE("Texture") << "LLVOAvatar::updateTextures No host for texture "
										 << imagep->getID() << " for avatar "
										 << (isSelf() ? "<myself>" : getID().asString()) 
										 << " on host " << getRegion()->getHost() << LL_ENDL;
			}
			// </FS:Ansariel> [Legacy Bake]
		}
	}

	if (gPipeline.hasRenderDebugMask(LLPipeline::RENDER_DEBUG_TEXTURE_AREA))
	{
		setDebugText(llformat("%4.0f:%4.0f", (F32) sqrt(mMinPixelArea),(F32) sqrt(mMaxPixelArea)));
	}	
}


void LLVOAvatar::addLocalTextureStats( ETextureIndex idx, LLViewerFetchedTexture* imagep,
									   F32 texel_area_ratio, BOOL render_avatar, BOOL covered_by_baked)
{
	// No local texture stats for non-self avatars
	return;
}

const S32 MAX_TEXTURE_UPDATE_INTERVAL = 64 ; //need to call updateTextures() at least every 32 frames.	
const S32 MAX_TEXTURE_VIRTUAL_SIZE_RESET_INTERVAL = S32_MAX ; //frames
void LLVOAvatar::checkTextureLoading()
{
	static const F32 MAX_INVISIBLE_WAITING_TIME = 15.f ; //seconds

	BOOL pause = !isVisible() ;
	if(!pause)
	{
		mInvisibleTimer.reset() ;
	}
	if(mLoadedCallbacksPaused == pause)
	{
		return ; 
	}
	
	if(mCallbackTextureList.empty()) //when is self or no callbacks. Note: this list for self is always empty.
	{
		mLoadedCallbacksPaused = pause ;
		return ; //nothing to check.
	}
	
	if(pause && mInvisibleTimer.getElapsedTimeF32() < MAX_INVISIBLE_WAITING_TIME)
	{
		return ; //have not been invisible for enough time.
	}
	
	for(LLLoadedCallbackEntry::source_callback_list_t::iterator iter = mCallbackTextureList.begin();
		iter != mCallbackTextureList.end(); ++iter)
	{
		LLViewerFetchedTexture* tex = gTextureList.findImage(*iter) ;
		if(tex)
		{
			if(pause)//pause texture fetching.
			{
				tex->pauseLoadedCallbacks(&mCallbackTextureList) ;

				//set to terminate texture fetching after MAX_TEXTURE_UPDATE_INTERVAL frames.
				tex->setMaxVirtualSizeResetInterval(MAX_TEXTURE_UPDATE_INTERVAL);
				tex->resetMaxVirtualSizeResetCounter() ;
			}
			else//unpause
			{
				static const F32 START_AREA = 100.f ;

				tex->unpauseLoadedCallbacks(&mCallbackTextureList) ;
				tex->addTextureStats(START_AREA); //jump start the fetching again
			}
		}		
	}			
	
	if(!pause)
	{
		updateTextures() ; //refresh texture stats.
	}
	mLoadedCallbacksPaused = pause ;
	return ;
}

const F32  SELF_ADDITIONAL_PRI = 0.75f ;
const F32  ADDITIONAL_PRI = 0.5f;
void LLVOAvatar::addBakedTextureStats( LLViewerFetchedTexture* imagep, F32 pixel_area, F32 texel_area_ratio, S32 boost_level)
{
	//Note:
	//if this function is not called for the last MAX_TEXTURE_VIRTUAL_SIZE_RESET_INTERVAL frames, 
	//the texture pipeline will stop fetching this texture.

	imagep->resetTextureStats();
	imagep->setMaxVirtualSizeResetInterval(MAX_TEXTURE_VIRTUAL_SIZE_RESET_INTERVAL);
	imagep->resetMaxVirtualSizeResetCounter() ;

	mMaxPixelArea = llmax(pixel_area, mMaxPixelArea);
	mMinPixelArea = llmin(pixel_area, mMinPixelArea);	
	imagep->addTextureStats(pixel_area / texel_area_ratio);
	imagep->setBoostLevel(boost_level);
	
	if(boost_level != LLGLTexture::BOOST_AVATAR_BAKED_SELF)
	{
		imagep->setAdditionalDecodePriority(ADDITIONAL_PRI) ;
	}
	else
	{
		imagep->setAdditionalDecodePriority(SELF_ADDITIONAL_PRI) ;
	}
}

//virtual	
void LLVOAvatar::setImage(const U8 te, LLViewerTexture *imagep, const U32 index)
{
	setTEImage(te, imagep);
}

//virtual 
LLViewerTexture* LLVOAvatar::getImage(const U8 te, const U32 index) const
{
	return getTEImage(te);
}
//virtual 
const LLTextureEntry* LLVOAvatar::getTexEntry(const U8 te_num) const
{
	return getTE(te_num);
}

//virtual 
void LLVOAvatar::setTexEntry(const U8 index, const LLTextureEntry &te)
{
	setTE(index, te);
}

const std::string LLVOAvatar::getImageURL(const U8 te, const LLUUID &uuid)
{
	llassert(isIndexBakedTexture(ETextureIndex(te)));
	std::string url = "";
	// <FS:Ansariel> [Legacy Bake]
	if (isUsingServerBakes())
	{
	// </FS:Ansariel> [Legacy Bake]
	const std::string& appearance_service_url = LLAppearanceMgr::instance().getAppearanceServiceURL();
	if (appearance_service_url.empty())
	{
		// Probably a server-side issue if we get here:
		LL_WARNS() << "AgentAppearanceServiceURL not set - Baked texture requests will fail" << LL_ENDL;
		return url;
	}
	
	const LLAvatarAppearanceDictionary::TextureEntry* texture_entry = LLAvatarAppearanceDictionary::getInstance()->getTexture((ETextureIndex)te);
	if (texture_entry != NULL)
	{
		url = appearance_service_url + "texture/" + getID().asString() + "/" + texture_entry->mDefaultImageName + "/" + uuid.asString();
		//LL_INFOS() << "baked texture url: " << url << LL_ENDL;
	}
	// <FS:Ansariel> [Legacy Bake]
	}
	// </FS:Ansariel> [Legacy Bake]
	return url;
}

//-----------------------------------------------------------------------------
// resolveHeight()
//-----------------------------------------------------------------------------

void LLVOAvatar::resolveHeightAgent(const LLVector3 &in_pos_agent, LLVector3 &out_pos_agent, LLVector3 &out_norm)
{
	LLVector3d in_pos_global, out_pos_global;

	in_pos_global = gAgent.getPosGlobalFromAgent(in_pos_agent);
	resolveHeightGlobal(in_pos_global, out_pos_global, out_norm);
	out_pos_agent = gAgent.getPosAgentFromGlobal(out_pos_global);
}


void LLVOAvatar::resolveRayCollisionAgent(const LLVector3d start_pt, const LLVector3d end_pt, LLVector3d &out_pos, LLVector3 &out_norm)
{
	LLViewerObject *obj;
	LLWorld::getInstance()->resolveStepHeightGlobal(this, start_pt, end_pt, out_pos, out_norm, &obj);
}

void LLVOAvatar::resolveHeightGlobal(const LLVector3d &inPos, LLVector3d &outPos, LLVector3 &outNorm)
{
	LLVector3d zVec(0.0f, 0.0f, 0.5f);
	LLVector3d p0 = inPos + zVec;
	LLVector3d p1 = inPos - zVec;
	LLViewerObject *obj;
	LLWorld::getInstance()->resolveStepHeightGlobal(this, p0, p1, outPos, outNorm, &obj);
	if (!obj)
	{
		mStepOnLand = TRUE;
		mStepMaterial = 0;
		mStepObjectVelocity.setVec(0.0f, 0.0f, 0.0f);
	}
	else
	{
		mStepOnLand = FALSE;
		mStepMaterial = obj->getMaterial();

		// We want the primitive velocity, not our velocity... (which actually subtracts the
		// step object velocity)
		LLVector3 angularVelocity = obj->getAngularVelocity();
		LLVector3 relativePos = gAgent.getPosAgentFromGlobal(outPos) - obj->getPositionAgent();

		LLVector3 linearComponent = angularVelocity % relativePos;
//		LL_INFOS() << "Linear Component of Rotation Velocity " << linearComponent << LL_ENDL;
		mStepObjectVelocity = obj->getVelocity() + linearComponent;
	}
}


//-----------------------------------------------------------------------------
// getStepSound()
//-----------------------------------------------------------------------------
const LLUUID& LLVOAvatar::getStepSound() const
{
	if ( mStepOnLand )
	{
		// <FS:PP> FIRE-3169: Option to change the default footsteps sound
		// return sStepSoundOnLand;
		static LLCachedControl<std::string> UISndFootsteps(gSavedSettings, "UISndFootsteps");
		static const LLUUID sFootstepsSnd = LLUUID(UISndFootsteps);
		return sFootstepsSnd;
		// </FS:PP>
	}

	return sStepSounds[mStepMaterial];
}


//-----------------------------------------------------------------------------
// processAnimationStateChanges()
//-----------------------------------------------------------------------------
void LLVOAvatar::processAnimationStateChanges()
{
	if ( isAnyAnimationSignaled(AGENT_WALK_ANIMS, NUM_AGENT_WALK_ANIMS) )
	{
		startMotion(ANIM_AGENT_WALK_ADJUST);
		stopMotion(ANIM_AGENT_FLY_ADJUST);
	}
	else if (mInAir && !isSitting())
	{
		stopMotion(ANIM_AGENT_WALK_ADJUST);
        if (mEnableDefaultMotions)
        {
		startMotion(ANIM_AGENT_FLY_ADJUST);
	}
	}
	else
	{
		stopMotion(ANIM_AGENT_WALK_ADJUST);
		stopMotion(ANIM_AGENT_FLY_ADJUST);
	}

	if ( isAnyAnimationSignaled(AGENT_GUN_AIM_ANIMS, NUM_AGENT_GUN_AIM_ANIMS) )
	{
        if (mEnableDefaultMotions)
        {
		startMotion(ANIM_AGENT_TARGET);
        }
		stopMotion(ANIM_AGENT_BODY_NOISE);
	}
	else
	{
		stopMotion(ANIM_AGENT_TARGET);
        if (mEnableDefaultMotions)
        {
		startMotion(ANIM_AGENT_BODY_NOISE);
	}
	}
	
	// clear all current animations
	AnimIterator anim_it;
	for (anim_it = mPlayingAnimations.begin(); anim_it != mPlayingAnimations.end();)
	{
		AnimIterator found_anim = mSignaledAnimations.find(anim_it->first);

		// playing, but not signaled, so stop
		if (found_anim == mSignaledAnimations.end())
		{
			processSingleAnimationStateChange(anim_it->first, FALSE);
			mPlayingAnimations.erase(anim_it++);
			continue;
		}

		++anim_it;
	}

	// start up all new anims
	for (anim_it = mSignaledAnimations.begin(); anim_it != mSignaledAnimations.end();)
	{
		AnimIterator found_anim = mPlayingAnimations.find(anim_it->first);

		// signaled but not playing, or different sequence id, start motion
		if (found_anim == mPlayingAnimations.end() || found_anim->second != anim_it->second)
		{
			if (processSingleAnimationStateChange(anim_it->first, TRUE))
			{
				mPlayingAnimations[anim_it->first] = anim_it->second;
				++anim_it;
				continue;
			}
		}

		++anim_it;
	}

	// clear source information for animations which have been stopped
	if (isSelf())
	{
		AnimSourceIterator source_it = mAnimationSources.begin();

		for (source_it = mAnimationSources.begin(); source_it != mAnimationSources.end();)
		{
			if (mSignaledAnimations.find(source_it->second) == mSignaledAnimations.end())
			{
				mAnimationSources.erase(source_it++);
			}
			else
			{
				++source_it;
			}
		}
	}

	stop_glerror();
}


//-----------------------------------------------------------------------------
// processSingleAnimationStateChange();
//-----------------------------------------------------------------------------
BOOL LLVOAvatar::processSingleAnimationStateChange( const LLUUID& anim_id, BOOL start )
{
    // SL-402, SL-427 - we need to update body size often enough to
    // keep appearances in sync, but not so often that animations
    // cause constant jiggling of the body or camera. Possible
    // compromise is to do it on animation changes:
    computeBodySize();
    
	BOOL result = FALSE;

	if ( start ) // start animation
	{
		if (anim_id == ANIM_AGENT_TYPE)
		{
			if (gAudiop)
			{
				LLVector3d char_pos_global = gAgent.getPosGlobalFromAgent(getCharacterPosition());
				if (LLViewerParcelMgr::getInstance()->canHearSound(char_pos_global)
				    && !LLMuteList::getInstance()->isMuted(getID(), LLMute::flagObjectSounds))
				{
					// RN: uncomment this to play on typing sound at fixed volume once sound engine is fixed
					// to support both spatialized and non-spatialized instances of the same sound
					//if (isSelf())
					//{
					//	gAudiop->triggerSound(LLUUID(gSavedSettings.getString("UISndTyping")), 1.0f, LLAudioEngine::AUDIO_TYPE_UI);
					//}
					//else

					// <FS:PP> FIRE-8190: Preview function for "UI Sounds" Panel
					// static LLCachedControl<bool> FSPlayTypingSound(gSavedSettings, "FSPlayTypingSound");
					// if (FSPlayTypingSound)
					static LLCachedControl<bool> PlayModeUISndTyping(gSavedSettings, "PlayModeUISndTyping");
					if (PlayModeUISndTyping)
					// </FS:PP> FIRE-8190: Preview function for "UI Sounds" Panel
					{
						static LLCachedControl<std::string> uiSndTyping(gSavedSettings, "UISndTyping");
						LLUUID sound_id = LLUUID(uiSndTyping);
						gAudiop->triggerSound(sound_id, getID(), 1.0f, LLAudioEngine::AUDIO_TYPE_SFX, char_pos_global);
					}
				}
			}
		}
		else if (anim_id == ANIM_AGENT_SIT_GROUND_CONSTRAINED)
		{
			sitDown(TRUE);
		}


		if (startMotion(anim_id))
		{
			result = TRUE;
		}
		else
		{
			LL_WARNS("Motion") << "Failed to start motion!" << LL_ENDL;
		}
	}
	else //stop animation
	{
		if (anim_id == ANIM_AGENT_SIT_GROUND_CONSTRAINED)
		{
			sitDown(FALSE);
		}
		if ((anim_id == ANIM_AGENT_DO_NOT_DISTURB) && gAgent.isDoNotDisturb())
		{
			// re-assert DND tag animation
			gAgent.sendAnimationRequest(ANIM_AGENT_DO_NOT_DISTURB, ANIM_REQUEST_START);
			return result;
		}
		stopMotion(anim_id);
		result = TRUE;
	}

	return result;
}

//-----------------------------------------------------------------------------
// isAnyAnimationSignaled()
//-----------------------------------------------------------------------------
BOOL LLVOAvatar::isAnyAnimationSignaled(const LLUUID *anim_array, const S32 num_anims) const
{
	for (S32 i = 0; i < num_anims; i++)
	{
		if(mSignaledAnimations.find(anim_array[i]) != mSignaledAnimations.end())
		{
			return TRUE;
		}
	}
	return FALSE;
}

//-----------------------------------------------------------------------------
// resetAnimations()
//-----------------------------------------------------------------------------
void LLVOAvatar::resetAnimations()
{
	LLKeyframeMotion::flushKeyframeCache();
	flushAllMotions();
}

// Override selectively based on avatar sex and whether we're using new
// animations.
LLUUID LLVOAvatar::remapMotionID(const LLUUID& id)
{
	static LLCachedControl<bool> use_new_walk_run(gSavedSettings, "UseNewWalkRun");
	LLUUID result = id;

	// start special case female walk for female avatars
	if (getSex() == SEX_FEMALE)
	{
		if (id == ANIM_AGENT_WALK)
		{
			if (use_new_walk_run)
				result = ANIM_AGENT_FEMALE_WALK_NEW;
			else
				result = ANIM_AGENT_FEMALE_WALK;
		}
		else if (id == ANIM_AGENT_RUN)
		{
			// There is no old female run animation, so only override
			// in one case.
			if (use_new_walk_run)
				result = ANIM_AGENT_FEMALE_RUN_NEW;
		}
		else if (id == ANIM_AGENT_SIT)
		{
			result = ANIM_AGENT_SIT_FEMALE;
		}
	}
	else
	{
		// Male avatar.
		if (id == ANIM_AGENT_WALK)
		{
			if (use_new_walk_run)
				result = ANIM_AGENT_WALK_NEW;
		}
		else if (id == ANIM_AGENT_RUN)
		{
			if (use_new_walk_run)
				result = ANIM_AGENT_RUN_NEW;
		}
		// keeps in sync with setSex() related code (viewer controls sit's sex)
		else if (id == ANIM_AGENT_SIT_FEMALE)
		{
			result = ANIM_AGENT_SIT;
		}
	
	}

	return result;

}

//-----------------------------------------------------------------------------
// startMotion()
// id is the asset if of the animation to start
// time_offset is the offset into the animation at which to start playing
//-----------------------------------------------------------------------------
BOOL LLVOAvatar::startMotion(const LLUUID& id, F32 time_offset)
{
	LL_DEBUGS("Motion") << "motion requested " << id.asString() << " " << gAnimLibrary.animationName(id) << LL_ENDL;

	// <FS:Zi> Animation Overrider
	//LLUUID remap_id = remapMotionID(id, getSex());
	LLUUID remap_id;
	if (isSelf())
	{
		remap_id = AOEngine::getInstance()->override(id, TRUE);
		if (remap_id.isNull())
		{
			remap_id = remapMotionID(id);
		}
		else
		{
			gAgent.sendAnimationRequest(remap_id, ANIM_REQUEST_START);

			// since we did an override, there is no need to do anything else,
			// specifically not the startMotion() part at the bottom of this function
			// See FIRE-29020
			return true;
		}
	}
	else
	{
		remap_id = remapMotionID(id);
	}
	// </FS:Zi> Animation Overrider

	if (remap_id != id)
	{
		LL_DEBUGS("Motion") << "motion resultant " << remap_id.asString() << " " << gAnimLibrary.animationName(remap_id) << LL_ENDL;
	}

	if (isSelf() && remap_id == ANIM_AGENT_AWAY)
	{
		gAgent.setAFK();
	}

	return LLCharacter::startMotion(remap_id, time_offset);
}

//-----------------------------------------------------------------------------
// stopMotion()
//-----------------------------------------------------------------------------
BOOL LLVOAvatar::stopMotion(const LLUUID& id, BOOL stop_immediate)
{
	LL_DEBUGS("Motion") << "Motion requested " << id.asString() << " " << gAnimLibrary.animationName(id) << LL_ENDL;

	// <FS:Zi> Animation Overrider
	//LLUUID remap_id = remapMotionID(id);
	LLUUID remap_id;
	if (isSelf())
	{
		remap_id = AOEngine::getInstance()->override(id, FALSE);
		if (remap_id.isNull())
		{
			remap_id = remapMotionID(id);
		}
		else
		{
			gAgent.sendAnimationRequest(remap_id, ANIM_REQUEST_STOP);

			// since we did an override, there is no need to do anything else,
			// specifically not the stopMotion() part at the bottom of this function
			// See FIRE-29020
			return true;
		}
	}
	else
	{
		remap_id = remapMotionID(id);
	}
	// </FS:Zi> Animation Overrider
	
	if (remap_id != id)
	{
		LL_DEBUGS("Motion") << "motion resultant " << remap_id.asString() << " " << gAnimLibrary.animationName(remap_id) << LL_ENDL;
	}

	if (isSelf())
	{
		gAgent.onAnimStop(remap_id);
	}

	return LLCharacter::stopMotion(remap_id, stop_immediate);
}

//-----------------------------------------------------------------------------
// hasMotionFromSource()
//-----------------------------------------------------------------------------
// virtual
bool LLVOAvatar::hasMotionFromSource(const LLUUID& source_id)
{
	return false;
}

//-----------------------------------------------------------------------------
// stopMotionFromSource()
//-----------------------------------------------------------------------------
// virtual
void LLVOAvatar::stopMotionFromSource(const LLUUID& source_id)
{
}

//-----------------------------------------------------------------------------
// addDebugText()
//-----------------------------------------------------------------------------
void LLVOAvatar::addDebugText(const std::string& text)
{
	mDebugText.append(1, '\n');
	mDebugText.append(text);
}

//-----------------------------------------------------------------------------
// getID()
//-----------------------------------------------------------------------------
const LLUUID& LLVOAvatar::getID() const
{
	return mID;
}

//-----------------------------------------------------------------------------
// getJoint()
//-----------------------------------------------------------------------------
// RN: avatar joints are multi-rooted to include screen-based attachments
//<FS:ND> Query by JointKey rather than just a string, the key can be a U32 index for faster lookup
//LLJoint *LLVOAvatar::getJoint( const std::string &name )
LLJoint *LLVOAvatar::getJoint( const JointKey &name )
// </FS:ND>
{
//<FS:ND> Query by JointKey rather than just a string, the key can be a U32 index for faster lookup
	//joint_map_t::iterator iter = mJointMap.find( name );

	//LLJoint* jointp = NULL;

	//if( iter == mJointMap.end() || iter->second == NULL )
	//{ //search for joint and cache found joint in lookup table
	//	jointp = mRoot->findJoint( name );
	//	mJointMap[ name ] = jointp;
	//}
	//else
	//{ //return cached pointer
	//	jointp = iter->second;
	//}

	joint_map_t::iterator iter = mJointMap.find( name.mKey );

	LLJoint* jointp = NULL;

	if (iter == mJointMap.end() || iter->second == NULL)
	{   //search for joint and cache found joint in lookup table
		jointp = mRoot->findJoint( name.mName );
		mJointMap[ name.mKey ] = jointp;
	}
	else
	{   //return cached pointer
		jointp = iter->second;
	}
// </FS:ND>

#ifndef LL_RELEASE_FOR_DOWNLOAD
    if (jointp && jointp->getName()!="mScreen" && jointp->getName()!="mRoot")
    {
        llassert(getJoint(jointp->getJointNum())==jointp);
    }
#endif
	return jointp;
}

LLJoint *LLVOAvatar::getJoint( S32 joint_num )
{
    LLJoint *pJoint = NULL;
    S32 collision_start = mNumBones;
    S32 attachment_start = mNumBones + mNumCollisionVolumes;
    if (joint_num>=attachment_start)
    {
        // Attachment IDs start at 1
        S32 attachment_id = joint_num - attachment_start + 1;
        attachment_map_t::iterator iter = mAttachmentPoints.find(attachment_id);
        if (iter != mAttachmentPoints.end())
        {
            pJoint = iter->second;
        }
    }
    else if (joint_num>=collision_start)
    {
        S32 collision_id = joint_num-collision_start;
        pJoint = &mCollisionVolumes[collision_id];
    }
    else if (joint_num>=0)
    {
        pJoint = mSkeleton[joint_num];
    }
	llassert(!pJoint || pJoint->getJointNum() == joint_num);
    return pJoint;
}

//-----------------------------------------------------------------------------
// getRiggedMeshID
//
// If viewer object is a rigged mesh, set the mesh id and return true.
// Otherwise, null out the id and return false.
//-----------------------------------------------------------------------------
// static
bool LLVOAvatar::getRiggedMeshID(LLViewerObject* pVO, LLUUID& mesh_id)
{
	mesh_id.setNull();
	
	//If a VO has a skin that we'll reset the joint positions to their default
	if ( pVO && pVO->mDrawable )
	{
		LLVOVolume* pVObj = pVO->mDrawable->getVOVolume();
		if ( pVObj )
		{
			const LLMeshSkinInfo* pSkinData = pVObj->getSkinInfo();
			if (pSkinData 
				&& pSkinData->mJointNames.size() > JOINT_COUNT_REQUIRED_FOR_FULLRIG	// full rig
				&& pSkinData->mAlternateBindMatrix.size() > 0 )
					{				
						mesh_id = pSkinData->mMeshID;
						return true;
					}
		}
	}
	return false;
}

bool LLVOAvatar::jointIsRiggedTo(const LLJoint *joint) const
{
    if (joint)
	{
        const LLJointRiggingInfoTab& tab = mJointRiggingInfoTab;
        S32 joint_num = joint->getJointNum();
        if (joint_num < tab.size() && tab[joint_num].isRiggedTo())
            {
                return true;
            }
        }
    return false;
}

void LLVOAvatar::clearAttachmentOverrides()
{
    LLScopedContextString str("clearAttachmentOverrides " + getFullname());

    for (S32 i=0; i<LL_CHARACTER_MAX_ANIMATED_JOINTS; i++)
	{
        LLJoint *pJoint = getJoint(i);
        if (pJoint)
        {
			pJoint->clearAttachmentPosOverrides();
			pJoint->clearAttachmentScaleOverrides();
        }
	}

    if (mPelvisFixups.count()>0)
    {
        mPelvisFixups.clear();
        LLJoint* pJointPelvis = getJoint("mPelvis");
        if (pJointPelvis)
	{
			pJointPelvis->setPosition( LLVector3( 0.0f, 0.0f, 0.0f) );
        }
        postPelvisSetRecalc();	
	}

    mActiveOverrideMeshes.clear();
    onActiveOverrideMeshesChanged();
}

//-----------------------------------------------------------------------------
// rebuildAttachmentOverrides
//-----------------------------------------------------------------------------
void LLVOAvatar::rebuildAttachmentOverrides()
{
    LLScopedContextString str("rebuildAttachmentOverrides " + getFullname());

    LL_DEBUGS("AnimatedObjects") << "rebuilding" << LL_ENDL;
    dumpStack("AnimatedObjectsStack");
    
    clearAttachmentOverrides();

    // Handle the case that we're resetting the skeleton of an animated object.
    LLControlAvatar *control_av = dynamic_cast<LLControlAvatar*>(this);
    if (control_av)
	{
        LLVOVolume *volp = control_av->mRootVolp;
        if (volp)
        {
            LL_DEBUGS("Avatar") << volp->getID() << " adding attachment overrides for root vol, prim count " 
                                << (S32) (1+volp->numChildren()) << LL_ENDL;
            addAttachmentOverridesForObject(volp);
        }
    }

    // Attached objects
	for (attachment_map_t::iterator iter = mAttachmentPoints.begin();
		 iter != mAttachmentPoints.end();
		 ++iter)
	{
		LLViewerJointAttachment *attachment_pt = (*iter).second;
        if (attachment_pt)
        {
            for (LLViewerJointAttachment::attachedobjs_vec_t::iterator at_it = attachment_pt->mAttachedObjects.begin();
				 at_it != attachment_pt->mAttachedObjects.end(); ++at_it)
            {
                LLViewerObject *vo = at_it->get();
                // Attached animated objects affect joints in their control
                // avs, not the avs to which they are attached.
                if (vo && !vo->isAnimatedObject())
                {
                    addAttachmentOverridesForObject(vo);
                }
            }
        }
    }
}

//-----------------------------------------------------------------------------
// updateAttachmentOverrides
//
// This is intended to give the same results as
// rebuildAttachmentOverrides(), while avoiding redundant work.
// -----------------------------------------------------------------------------
void LLVOAvatar::updateAttachmentOverrides()
{
    LLScopedContextString str("updateAttachmentOverrides " + getFullname());

    LL_DEBUGS("AnimatedObjects") << "updating" << LL_ENDL;
    dumpStack("AnimatedObjectsStack");

    std::set<LLUUID> meshes_seen;
    
    // Handle the case that we're updating the skeleton of an animated object.
    LLControlAvatar *control_av = dynamic_cast<LLControlAvatar*>(this);
    if (control_av)
    {
        LLVOVolume *volp = control_av->mRootVolp;
        if (volp)
        {
            LL_DEBUGS("Avatar") << volp->getID() << " adding attachment overrides for root vol, prim count " 
                                << (S32) (1+volp->numChildren()) << LL_ENDL;
            addAttachmentOverridesForObject(volp, &meshes_seen);
        }
    }

    // Attached objects
	for (attachment_map_t::iterator iter = mAttachmentPoints.begin();
		 iter != mAttachmentPoints.end();
		 ++iter)
	{
		LLViewerJointAttachment *attachment_pt = (*iter).second;
        if (attachment_pt)
        {
            for (LLViewerJointAttachment::attachedobjs_vec_t::iterator at_it = attachment_pt->mAttachedObjects.begin();
				 at_it != attachment_pt->mAttachedObjects.end(); ++at_it)
            {
                LLViewerObject *vo = at_it->get();
                // Attached animated objects affect joints in their control
                // avs, not the avs to which they are attached.
                if (vo && !vo->isAnimatedObject())
                {
                    addAttachmentOverridesForObject(vo, &meshes_seen);
                }
            }
        }
    }
    // Remove meshes that are no longer present on the skeleton

	// have to work with a copy because removeAttachmentOverrides() will change mActiveOverrideMeshes.
    std::set<LLUUID> active_override_meshes = mActiveOverrideMeshes; 
    for (std::set<LLUUID>::iterator it = active_override_meshes.begin(); it != active_override_meshes.end(); ++it)
    {
        if (meshes_seen.find(*it) == meshes_seen.end())
        {
            removeAttachmentOverridesForObject(*it);
        }
    }


#ifdef ATTACHMENT_OVERRIDE_VALIDATION
    {
        std::vector<LLVector3OverrideMap> pos_overrides_by_joint;
        std::vector<LLVector3OverrideMap> scale_overrides_by_joint;
        LLVector3OverrideMap pelvis_fixups;

        // Capture snapshot of override state after update
        for (S32 joint_num = 0; joint_num < LL_CHARACTER_MAX_ANIMATED_JOINTS; joint_num++)
        {
            LLVector3OverrideMap pos_overrides;
            LLJoint *joint = getJoint(joint_num);
            if (joint)
            {
                pos_overrides_by_joint.push_back(joint->m_attachmentPosOverrides);
                scale_overrides_by_joint.push_back(joint->m_attachmentScaleOverrides);
            }
            else
            {
                // No joint, use default constructed empty maps
                pos_overrides_by_joint.push_back(LLVector3OverrideMap());
                scale_overrides_by_joint.push_back(LLVector3OverrideMap());
            }
        }
        pelvis_fixups = mPelvisFixups;
        //dumpArchetypeXML(getFullname() + "_paranoid_updated");

        // Rebuild and compare
        rebuildAttachmentOverrides();
        //dumpArchetypeXML(getFullname() + "_paranoid_rebuilt");
        bool mismatched = false;
        for (S32 joint_num = 0; joint_num < LL_CHARACTER_MAX_ANIMATED_JOINTS; joint_num++)
        {
            LLJoint *joint = getJoint(joint_num);
            if (joint)
            {
                if (pos_overrides_by_joint[joint_num] != joint->m_attachmentPosOverrides)
                {
                    mismatched = true;
                }
                if (scale_overrides_by_joint[joint_num] != joint->m_attachmentScaleOverrides)
                {
                    mismatched = true;
            }
        }
    }
        if (pelvis_fixups != mPelvisFixups)
        {
            mismatched = true;
        }
        if (mismatched)
        {
            LL_WARNS() << "MISMATCHED ATTACHMENT OVERRIDES" << LL_ENDL;
        }
    }
#endif
}

//-----------------------------------------------------------------------------
// addAttachmentOverridesForObject
//-----------------------------------------------------------------------------
void LLVOAvatar::addAttachmentOverridesForObject(LLViewerObject *vo, std::set<LLUUID>* meshes_seen, bool recursive)
{
    if (vo->getAvatar() != this && vo->getAvatarAncestor() != this)
	{
		LL_WARNS("Avatar") << "called with invalid avatar" << LL_ENDL;
        return;
	}

    LLScopedContextString str("addAttachmentOverridesForObject " + getFullname());
    
    LL_DEBUGS("AnimatedObjects") << "adding" << LL_ENDL;
    dumpStack("AnimatedObjectsStack");
    
	// Process all children
    if (recursive)
    {
	LLViewerObject::const_child_list_t& children = vo->getChildren();
	for (LLViewerObject::const_child_list_t::const_iterator it = children.begin();
		 it != children.end(); ++it)
	{
		LLViewerObject *childp = *it;
            addAttachmentOverridesForObject(childp, meshes_seen, true);
        }
	}

	LLVOVolume *vobj = dynamic_cast<LLVOVolume*>(vo);
	bool pelvisGotSet = false;

	if (!vobj)
	{
		return;
	}

	LLViewerObject *root_object = (LLViewerObject*)vobj->getRoot();
    LL_DEBUGS("AnimatedObjects") << "trying to add attachment overrides for root object " << root_object->getID() << " prim is " << vobj << LL_ENDL;
	if (vobj->isMesh() &&
		((vobj->getVolume() && !vobj->getVolume()->isMeshAssetLoaded()) || !gMeshRepo.meshRezEnabled()))
	{
        LL_DEBUGS("AnimatedObjects") << "failed to add attachment overrides for root object " << root_object->getID() << " mesh asset not loaded" << LL_ENDL;
		return;
	}
	const LLMeshSkinInfo*  pSkinData = vobj->getSkinInfo();

	if ( vobj && vobj->isMesh() && pSkinData )
	{
		const int bindCnt = pSkinData->mAlternateBindMatrix.size();								
        const int jointCnt = pSkinData->mJointNames.size();
        if ((bindCnt > 0) && (bindCnt != jointCnt))
        {
            LL_WARNS_ONCE() << "invalid mesh, bindCnt " << bindCnt << "!= jointCnt " << jointCnt << ", joint overrides will be ignored." << LL_ENDL;
        }
		if ((bindCnt > 0) && (bindCnt == jointCnt))
		{					
			const F32 pelvisZOffset = pSkinData->mPelvisOffset;
			const LLUUID& mesh_id = pSkinData->mMeshID;

            if (meshes_seen)
            {
                meshes_seen->insert(mesh_id);
            }
            bool mesh_overrides_loaded = (mActiveOverrideMeshes.find(mesh_id) != mActiveOverrideMeshes.end());
            if (mesh_overrides_loaded)
            {
                LL_DEBUGS("AnimatedObjects") << "skipping add attachment overrides for " << mesh_id 
                                             << " to root object " << root_object->getID()
                                             << ", already loaded"
                                             << LL_ENDL;
            }
            else
            {
                LL_DEBUGS("AnimatedObjects") << "adding attachment overrides for " << mesh_id 
                                             << " to root object " << root_object->getID() << LL_ENDL;
            }
			bool fullRig = (jointCnt>=JOINT_COUNT_REQUIRED_FOR_FULLRIG) ? true : false;								
			if ( fullRig && !mesh_overrides_loaded )
			{								
				for ( int i=0; i<jointCnt; ++i )
				{
//<FS:ND> Query by JointKey rather than just a string, the key can be a U32 index for faster lookup
//					std::string lookingForJoint = pSkinData->mJointNames[ i ].c_str();
					JointKey lookingForJoint  = pSkinData->mJointNames[ i ];
// </FS:ND>

					LLJoint* pJoint = getJoint( lookingForJoint );
					if (pJoint)
					{   									
						const LLVector3& jointPos = pSkinData->mAlternateBindMatrix[i].getTranslation();									
                        if (pJoint->aboveJointPosThreshold(jointPos))
                        {
                            bool override_changed;
                            pJoint->addAttachmentPosOverride( jointPos, mesh_id, avString(), override_changed );
                            
                            if (override_changed)
                            {
                                //If joint is a pelvis then handle old/new pelvis to foot values
//<FS:ND> Query by JointKey rather than just a string, the key can be a U32 index for faster lookup
//                              if( lookingForJoint == "mPelvis" )
                                if( lookingForJoint.mName == "mPelvis" )
// </FS:ND>
                                {	
                                    pelvisGotSet = true;											
                                }										
                            }
                            if (pSkinData->mLockScaleIfJointPosition)
                            {
                                // Note that unlike positions, there's no threshold check here,
                                // just a lock at the default value.
                                pJoint->addAttachmentScaleOverride(pJoint->getDefaultScale(), mesh_id, avString());
                            }
                        }
					}										
				}																
				if (pelvisZOffset != 0.0F)
				{
                    F32 pelvis_fixup_before;
                    bool has_fixup_before =  hasPelvisFixup(pelvis_fixup_before);
					addPelvisFixup( pelvisZOffset, mesh_id );
					F32 pelvis_fixup_after;
                    hasPelvisFixup(pelvis_fixup_after); // Don't have to check bool here because we just added it...
                    if (!has_fixup_before || (pelvis_fixup_before != pelvis_fixup_after))
                    {
                        pelvisGotSet = true;											
                    }
                    
				}
                mActiveOverrideMeshes.insert(mesh_id);
                onActiveOverrideMeshesChanged();
			}							
		}
	}
    else
    {
        LL_DEBUGS("AnimatedObjects") << "failed to add attachment overrides for root object " << root_object->getID() << " not mesh or no pSkinData" << LL_ENDL;
    }
					
	//Rebuild body data if we altered joints/pelvis
	if ( pelvisGotSet ) 
	{
		postPelvisSetRecalc();
	}		
}

//-----------------------------------------------------------------------------
// getAttachmentOverrideNames
//-----------------------------------------------------------------------------
void LLVOAvatar::getAttachmentOverrideNames(std::set<std::string>& pos_names, std::set<std::string>& scale_names) const
{
    LLVector3 pos;
    LLVector3 scale;
    LLUUID mesh_id;

    // Bones
	for (avatar_joint_list_t::const_iterator iter = mSkeleton.begin();
         iter != mSkeleton.end(); ++iter)
	{
		const LLJoint* pJoint = (*iter);
		if (pJoint && pJoint->hasAttachmentPosOverride(pos,mesh_id))
		{
            pos_names.insert(pJoint->getName());
		}
		if (pJoint && pJoint->hasAttachmentScaleOverride(scale,mesh_id))
		{
            scale_names.insert(pJoint->getName());
		}
	}

    // Attachment points
	for (attachment_map_t::const_iterator iter = mAttachmentPoints.begin();
		 iter != mAttachmentPoints.end();
		 ++iter)
	{
		const LLViewerJointAttachment *attachment_pt = (*iter).second;
        if (attachment_pt && attachment_pt->hasAttachmentPosOverride(pos,mesh_id))
        {
            pos_names.insert(attachment_pt->getName());
        }
        // Attachment points don't have scales.
    }

}

//-----------------------------------------------------------------------------
// showAttachmentOverrides
//-----------------------------------------------------------------------------
void LLVOAvatar::showAttachmentOverrides(bool verbose) const
{
    std::set<std::string> pos_names, scale_names;
    getAttachmentOverrideNames(pos_names, scale_names);
    if (pos_names.size())
    {
        std::stringstream ss;
        std::copy(pos_names.begin(), pos_names.end(), std::ostream_iterator<std::string>(ss, ","));
        LL_INFOS() << getFullname() << " attachment positions defined for joints: " << ss.str() << "\n" << LL_ENDL;
    }
    else
    {
        LL_DEBUGS("Avatar") << getFullname() << " no attachment positions defined for any joints" << "\n" << LL_ENDL;
    }
    if (scale_names.size())
    {
        std::stringstream ss;
        std::copy(scale_names.begin(), scale_names.end(), std::ostream_iterator<std::string>(ss, ","));
        LL_INFOS() << getFullname() << " attachment scales defined for joints: " << ss.str() << "\n" << LL_ENDL;
    }
    else
    {
        LL_INFOS() << getFullname() << " no attachment scales defined for any joints" << "\n" << LL_ENDL;
    }

    if (!verbose)
    {
        return;
    }

    LLVector3 pos, scale;
    LLUUID mesh_id;
    S32 count = 0;

    // Bones
	for (avatar_joint_list_t::const_iterator iter = mSkeleton.begin();
         iter != mSkeleton.end(); ++iter)
	{
		const LLJoint* pJoint = (*iter);
		if (pJoint && pJoint->hasAttachmentPosOverride(pos,mesh_id))
		{
			pJoint->showAttachmentPosOverrides(getFullname());
            count++;
		}
		if (pJoint && pJoint->hasAttachmentScaleOverride(scale,mesh_id))
		{
			pJoint->showAttachmentScaleOverrides(getFullname());
            count++;
        }
	}

    // Attachment points
	for (attachment_map_t::const_iterator iter = mAttachmentPoints.begin();
		 iter != mAttachmentPoints.end();
		 ++iter)
	{
		const LLViewerJointAttachment *attachment_pt = (*iter).second;
        if (attachment_pt && attachment_pt->hasAttachmentPosOverride(pos,mesh_id))
        {
            attachment_pt->showAttachmentPosOverrides(getFullname());
            count++;
        }
    }

    if (count)
    {
        LL_DEBUGS("Avatar") << avString() << " end of pos, scale overrides" << LL_ENDL;
        LL_DEBUGS("Avatar") << "=================================" << LL_ENDL;
    }
}

//-----------------------------------------------------------------------------
// removeAttachmentOverridesForObject
//-----------------------------------------------------------------------------
void LLVOAvatar::removeAttachmentOverridesForObject(LLViewerObject *vo)
{
    if (vo->getAvatar() != this && vo->getAvatarAncestor() != this)
	{
		LL_WARNS("Avatar") << "called with invalid avatar" << LL_ENDL;
        return;
	}
		
	// Process all children
	LLViewerObject::const_child_list_t& children = vo->getChildren();
	for (LLViewerObject::const_child_list_t::const_iterator it = children.begin();
		 it != children.end(); ++it)
	{
		LLViewerObject *childp = *it;
		removeAttachmentOverridesForObject(childp);
	}

	// Process self.
	LLUUID mesh_id;
	if (getRiggedMeshID(vo,mesh_id))
	{
		removeAttachmentOverridesForObject(mesh_id);
	}
}

//-----------------------------------------------------------------------------
// removeAttachmentOverridesForObject
//-----------------------------------------------------------------------------
void LLVOAvatar::removeAttachmentOverridesForObject(const LLUUID& mesh_id)
{	
//<FS:ND> Query by JointKey rather than just a string, the key can be a U32 index for faster lookup
//	LLJoint* pJointPelvis = getJoint( "mPelvis" );
	LLJoint* pJointPelvis = getJoint( JointKey::construct( "mPelvis" ) );
// </FS:ND>

    const std::string av_string = avString();
    for (S32 joint_num = 0; joint_num < LL_CHARACTER_MAX_ANIMATED_JOINTS; joint_num++)
	{
        LLJoint *pJoint = getJoint(joint_num);
		if ( pJoint )
		{			
            bool dummy; // unused
			pJoint->removeAttachmentPosOverride(mesh_id, av_string, dummy);
			pJoint->removeAttachmentScaleOverride(mesh_id, av_string);
		}		
		if ( pJoint && pJoint == pJointPelvis)
		{
			removePelvisFixup( mesh_id );
			// SL-315
			pJoint->setPosition( LLVector3( 0.0f, 0.0f, 0.0f) );
		}		
	}	
		
	postPelvisSetRecalc();	

    mActiveOverrideMeshes.erase(mesh_id);
    onActiveOverrideMeshesChanged();
}
//-----------------------------------------------------------------------------
// getCharacterPosition()
//-----------------------------------------------------------------------------
LLVector3 LLVOAvatar::getCharacterPosition()
{
	if (mDrawable.notNull())
	{
		return mDrawable->getPositionAgent();
	}
	else
	{
		return getPositionAgent();
	}
}


//-----------------------------------------------------------------------------
// LLVOAvatar::getCharacterRotation()
//-----------------------------------------------------------------------------
LLQuaternion LLVOAvatar::getCharacterRotation()
{
	return getRotation();
}


//-----------------------------------------------------------------------------
// LLVOAvatar::getCharacterVelocity()
//-----------------------------------------------------------------------------
LLVector3 LLVOAvatar::getCharacterVelocity()
{
	return getVelocity() - mStepObjectVelocity;
}


//-----------------------------------------------------------------------------
// LLVOAvatar::getCharacterAngularVelocity()
//-----------------------------------------------------------------------------
LLVector3 LLVOAvatar::getCharacterAngularVelocity()
{
	return getAngularVelocity();
}

//-----------------------------------------------------------------------------
// LLVOAvatar::getGround()
//-----------------------------------------------------------------------------
void LLVOAvatar::getGround(const LLVector3 &in_pos_agent, LLVector3 &out_pos_agent, LLVector3 &outNorm)
{
	LLVector3d z_vec(0.0f, 0.0f, 1.0f);
	LLVector3d p0_global, p1_global;

	if (isUIAvatar())
	{
		outNorm.setVec(z_vec);
		out_pos_agent = in_pos_agent;
		return;
	}
	
	p0_global = gAgent.getPosGlobalFromAgent(in_pos_agent) + z_vec;
	p1_global = gAgent.getPosGlobalFromAgent(in_pos_agent) - z_vec;
	LLViewerObject *obj;
	LLVector3d out_pos_global;
	LLWorld::getInstance()->resolveStepHeightGlobal(this, p0_global, p1_global, out_pos_global, outNorm, &obj);
	out_pos_agent = gAgent.getPosAgentFromGlobal(out_pos_global);
}

//-----------------------------------------------------------------------------
// LLVOAvatar::getTimeDilation()
//-----------------------------------------------------------------------------
F32 LLVOAvatar::getTimeDilation()
{
	return mRegionp ? mRegionp->getTimeDilation() : 1.f;
}


//-----------------------------------------------------------------------------
// LLVOAvatar::getPixelArea()
//-----------------------------------------------------------------------------
F32 LLVOAvatar::getPixelArea() const
{
	if (isUIAvatar())
	{
		return 100000.f;
	}
	return mPixelArea;
}



//-----------------------------------------------------------------------------
// LLVOAvatar::getPosGlobalFromAgent()
//-----------------------------------------------------------------------------
LLVector3d	LLVOAvatar::getPosGlobalFromAgent(const LLVector3 &position)
{
	return gAgent.getPosGlobalFromAgent(position);
}

//-----------------------------------------------------------------------------
// getPosAgentFromGlobal()
//-----------------------------------------------------------------------------
LLVector3	LLVOAvatar::getPosAgentFromGlobal(const LLVector3d &position)
{
	return gAgent.getPosAgentFromGlobal(position);
}


//-----------------------------------------------------------------------------
// requestStopMotion()
//-----------------------------------------------------------------------------
// virtual
void LLVOAvatar::requestStopMotion( LLMotion* motion )
{
	// Only agent avatars should handle the stop motion notifications.
}

//-----------------------------------------------------------------------------
// loadSkeletonNode(): loads <skeleton> node from XML tree
//-----------------------------------------------------------------------------
//virtual
BOOL LLVOAvatar::loadSkeletonNode ()
{
	if (!LLAvatarAppearance::loadSkeletonNode())
	{
		return FALSE;
	}
	
    bool ignore_hud_joints = false;
    initAttachmentPoints(ignore_hud_joints);

	return TRUE;
}

//-----------------------------------------------------------------------------
// initAttachmentPoints(): creates attachment points if needed, sets state based on avatar_lad.xml. 
//-----------------------------------------------------------------------------
void LLVOAvatar::initAttachmentPoints(bool ignore_hud_joints)
{
    LLAvatarXmlInfo::attachment_info_list_t::iterator iter;
    for (iter = sAvatarXmlInfo->mAttachmentInfoList.begin();
         iter != sAvatarXmlInfo->mAttachmentInfoList.end(); 
         ++iter)
    {
        LLAvatarXmlInfo::LLAvatarAttachmentInfo *info = *iter;
        if (info->mIsHUDAttachment && (!isSelf() || ignore_hud_joints))
        {
		    //don't process hud joint for other avatars.
            continue;
        }

        S32 attachmentID = info->mAttachmentID;
        if (attachmentID < 1 || attachmentID > 255)
        {
            LL_WARNS() << "Attachment point out of range [1-255]: " << attachmentID << " on attachment point " << info->mName << LL_ENDL;
            continue;
        }

        LLViewerJointAttachment* attachment = NULL;
        bool newly_created = false;
        if (mAttachmentPoints.find(attachmentID) == mAttachmentPoints.end())
        {
            attachment = new LLViewerJointAttachment();
            newly_created = true;
        }
        else
        {
            attachment = mAttachmentPoints[attachmentID];
        }

        attachment->setName(info->mName);

//<FS:ND> Query by JointKey rather than just a string, the key can be a U32 index for faster lookup
//		LLJoint *parent_joint = getJoint(info->mJointName);
		LLJoint *parent_joint = getJoint( JointKey::construct( info->mJointName ) );
// </FS:ND>

        if (!parent_joint)
        {
            // If the intended parent for attachment point is unavailable, avatar_lad.xml is corrupt.
            LL_WARNS() << "No parent joint by name " << info->mJointName << " found for attachment point " << info->mName << LL_ENDL;
            LL_ERRS() << "Invalid avatar_lad.xml file" << LL_ENDL;
        }

        if (info->mHasPosition)
        {
            attachment->setOriginalPosition(info->mPosition);
            attachment->setDefaultPosition(info->mPosition);
        }
			
        if (info->mHasRotation)
        {
            LLQuaternion rotation;
            rotation.setQuat(info->mRotationEuler.mV[VX] * DEG_TO_RAD,
                             info->mRotationEuler.mV[VY] * DEG_TO_RAD,
                             info->mRotationEuler.mV[VZ] * DEG_TO_RAD);
            attachment->setRotation(rotation);
        }

        int group = info->mGroup;
        if (group >= 0)
        {
            if (group < 0 || group > 9)
            {
                LL_WARNS() << "Invalid group number (" << group << ") for attachment point " << info->mName << LL_ENDL;
            }
            else
            {
                attachment->setGroup(group);
            }
        }

        attachment->setPieSlice(info->mPieMenuSlice);
        attachment->setVisibleInFirstPerson(info->mVisibleFirstPerson);
        attachment->setIsHUDAttachment(info->mIsHUDAttachment);
        // attachment can potentially be animated, needs a number.
        attachment->setJointNum(mNumBones + mNumCollisionVolumes + attachmentID - 1);

        if (newly_created)
        {
            mAttachmentPoints[attachmentID] = attachment;
            
            // now add attachment joint
            parent_joint->addChild(attachment);
        }
    }
}

//-----------------------------------------------------------------------------
// updateVisualParams()
//-----------------------------------------------------------------------------
void LLVOAvatar::updateVisualParams()
{
	ESex avatar_sex = (getVisualParamWeight("male") > 0.5f) ? SEX_MALE : SEX_FEMALE;
	if (getSex() != avatar_sex)
	{
		if (mIsSitting && findMotion(avatar_sex == SEX_MALE ? ANIM_AGENT_SIT_FEMALE : ANIM_AGENT_SIT) != NULL)
		{
			// In some cases of gender change server changes sit motion with motion message,
			// but in case of some avatars (legacy?) there is no update from server side,
			// likely because server doesn't know about difference between motions
			// (female and male sit ids are same server side, so it is likely unaware that it
			// need to send update)
			// Make sure motion is up to date
			stopMotion(ANIM_AGENT_SIT);
			setSex(avatar_sex);
			startMotion(ANIM_AGENT_SIT);
		}
		else
		{
			setSex(avatar_sex);
		}
	}

	LLCharacter::updateVisualParams();

	if (mLastSkeletonSerialNum != mSkeletonSerialNum)
	{
		computeBodySize();
		mLastSkeletonSerialNum = mSkeletonSerialNum;
		mRoot->updateWorldMatrixChildren();
	}

	dirtyMesh();
	updateHeadOffset();
}
//-----------------------------------------------------------------------------
// isActive()
//-----------------------------------------------------------------------------
BOOL LLVOAvatar::isActive() const
{
	return TRUE;
}

//-----------------------------------------------------------------------------
// setPixelAreaAndAngle()
//-----------------------------------------------------------------------------
void LLVOAvatar::setPixelAreaAndAngle(LLAgent &agent)
{
	if (mDrawable.isNull())
	{
		return;
	}

	const LLVector4a* ext = mDrawable->getSpatialExtents();
	LLVector4a center;
	center.setAdd(ext[1], ext[0]);
	center.mul(0.5f);
	LLVector4a size;
	size.setSub(ext[1], ext[0]);
	size.mul(0.5f);

	mImpostorPixelArea = LLPipeline::calcPixelArea(center, size, *LLViewerCamera::getInstance());

	F32 range = mDrawable->mDistanceWRTCamera;

	if (range < 0.001f)		// range == zero
	{
		mAppAngle = 180.f;
	}
	else
	{
		F32 radius = size.getLength3().getF32();
		mAppAngle = (F32) atan2( radius, range) * RAD_TO_DEG;
	}

	// We always want to look good to ourselves
	if( isSelf() )
	{
		mPixelArea = llmax( mPixelArea, F32(getTexImageSize() / 16) );
	}
}

//-----------------------------------------------------------------------------
// updateJointLODs()
//-----------------------------------------------------------------------------
BOOL LLVOAvatar::updateJointLODs()
{
	const F32 MAX_PIXEL_AREA = 100000000.f;
	F32 lod_factor = (sLODFactor * AVATAR_LOD_TWEAK_RANGE + (1.f - AVATAR_LOD_TWEAK_RANGE));
	F32 avatar_num_min_factor = clamp_rescale(sLODFactor, 0.f, 1.f, 0.25f, 0.6f);
	F32 avatar_num_factor = clamp_rescale((F32)sNumVisibleAvatars, 8, 25, 1.f, avatar_num_min_factor);
	F32 area_scale = 0.16f;

		if (isSelf())
		{
			if(gAgentCamera.cameraCustomizeAvatar() || gAgentCamera.cameraMouselook())
			{
				mAdjustedPixelArea = MAX_PIXEL_AREA;
			}
			else
			{
				mAdjustedPixelArea = mPixelArea*area_scale;
			}
		}
		else if (mIsDummy)
		{
			mAdjustedPixelArea = MAX_PIXEL_AREA;
		}
		else
		{
			// reported avatar pixel area is dependent on avatar render load, based on number of visible avatars
			mAdjustedPixelArea = (F32)mPixelArea * area_scale * lod_factor * lod_factor * avatar_num_factor * avatar_num_factor;
		}

		// now select meshes to render based on adjusted pixel area
		LLViewerJoint* root = dynamic_cast<LLViewerJoint*>(mRoot);
		BOOL res = FALSE;
		if (root)
		{
			res = root->updateLOD(mAdjustedPixelArea, TRUE);
		}
 		if (res)
		{
			sNumLODChangesThisFrame++;
			dirtyMesh(2);
			return TRUE;
		}

	return FALSE;
}

//-----------------------------------------------------------------------------
// createDrawable()
//-----------------------------------------------------------------------------
LLDrawable *LLVOAvatar::createDrawable(LLPipeline *pipeline)
{
	pipeline->allocDrawable(this);
	mDrawable->setLit(FALSE);

	LLDrawPoolAvatar *poolp = (LLDrawPoolAvatar*) gPipeline.getPool(LLDrawPool::POOL_AVATAR);

	// Only a single face (one per avatar)
	//this face will be splitted into several if its vertex buffer is too long.
	mDrawable->setState(LLDrawable::ACTIVE);
	mDrawable->addFace(poolp, NULL);
	mDrawable->setRenderType(LLPipeline::RENDER_TYPE_AVATAR);
	
	mNumInitFaces = mDrawable->getNumFaces() ;

	dirtyMesh(2);
	return mDrawable;
}


void LLVOAvatar::updateGL()
{
	if (mMeshTexturesDirty)
	{
		updateMeshTextures();
		mMeshTexturesDirty = FALSE;
	}
}

//-----------------------------------------------------------------------------
// updateGeometry()
//-----------------------------------------------------------------------------
static LLTrace::BlockTimerStatHandle FTM_UPDATE_AVATAR("Update Avatar");
BOOL LLVOAvatar::updateGeometry(LLDrawable *drawable)
{
	LL_RECORD_BLOCK_TIME(FTM_UPDATE_AVATAR);
 	if (!(gPipeline.hasRenderType(LLPipeline::RENDER_TYPE_AVATAR)))
	{
		return TRUE;
	}
	
	if (!mMeshValid)
	{
		return TRUE;
	}

	if (!drawable)
	{
		LL_ERRS() << "LLVOAvatar::updateGeometry() called with NULL drawable" << LL_ENDL;
	}

	return TRUE;
}

//-----------------------------------------------------------------------------
// updateSexDependentLayerSets()
//-----------------------------------------------------------------------------
// <FS:Ansariel> [Legacy Bake]
//void LLVOAvatar::updateSexDependentLayerSets()
//{
//	invalidateComposite( mBakedTextureDatas[BAKED_HEAD].mTexLayerSet);
//	invalidateComposite( mBakedTextureDatas[BAKED_UPPER].mTexLayerSet);
//	invalidateComposite( mBakedTextureDatas[BAKED_LOWER].mTexLayerSet);
//}
void LLVOAvatar::updateSexDependentLayerSets(BOOL upload_bake)
{
	invalidateComposite( mBakedTextureDatas[BAKED_HEAD].mTexLayerSet, upload_bake);
	invalidateComposite( mBakedTextureDatas[BAKED_UPPER].mTexLayerSet, upload_bake);
	invalidateComposite( mBakedTextureDatas[BAKED_LOWER].mTexLayerSet, upload_bake);
}
// </FS:Ansariel> [Legacy Bake]

//-----------------------------------------------------------------------------
// dirtyMesh()
//-----------------------------------------------------------------------------
void LLVOAvatar::dirtyMesh()
{
	dirtyMesh(1);
}
void LLVOAvatar::dirtyMesh(S32 priority)
{
	mDirtyMesh = llmax(mDirtyMesh, priority);
}

//-----------------------------------------------------------------------------
// getViewerJoint()
//-----------------------------------------------------------------------------
LLViewerJoint*	LLVOAvatar::getViewerJoint(S32 idx)
{
	return dynamic_cast<LLViewerJoint*>(mMeshLOD[idx]);
}

//-----------------------------------------------------------------------------
// hideSkirt()
//-----------------------------------------------------------------------------
void LLVOAvatar::hideSkirt()
{
	mMeshLOD[MESH_ID_SKIRT]->setVisible(FALSE, TRUE);
}

BOOL LLVOAvatar::setParent(LLViewerObject* parent)
{
	BOOL ret ;
	if (parent == NULL)
	{
		getOffObject();
		ret = LLViewerObject::setParent(parent);
		if (isSelf())
		{
			gAgentCamera.resetCamera();
		}
	}
	else
	{
		ret = LLViewerObject::setParent(parent);
		if(ret)
		{
			sitOnObject(parent);
		}
	}
	return ret ;
}

void LLVOAvatar::addChild(LLViewerObject *childp)
{
	childp->extractAttachmentItemID(); // find the inventory item this object is associated with.
	if (isSelf())
	{
	    const LLUUID& item_id = childp->getAttachmentItemID();
		LLViewerInventoryItem *item = gInventory.getItem(item_id);
		LL_DEBUGS("Avatar") << "ATT attachment child added " << (item ? item->getName() : "UNKNOWN") << " id " << item_id << LL_ENDL;

	}

	LLViewerObject::addChild(childp);
	if (childp->mDrawable)
	{
		if (!attachObject(childp))
		{
			LL_WARNS() << "ATT addChild() failed for " 
					<< childp->getID()
					<< " item " << childp->getAttachmentItemID()
					<< LL_ENDL;
			// MAINT-3312 backout
			// mPendingAttachment.push_back(childp);
		}
	}
	else
	{
		mPendingAttachment.push_back(childp);
	}
}

void LLVOAvatar::removeChild(LLViewerObject *childp)
{
	LLViewerObject::removeChild(childp);
	if (!detachObject(childp))
	{
		LL_WARNS() << "Calling detach on non-attached object " << LL_ENDL;
	}
}

LLViewerJointAttachment* LLVOAvatar::getTargetAttachmentPoint(LLViewerObject* viewer_object)
{
	S32 attachmentID = ATTACHMENT_ID_FROM_STATE(viewer_object->getAttachmentState());

	// This should never happen unless the server didn't process the attachment point
	// correctly, but putting this check in here to be safe.
	if (attachmentID & ATTACHMENT_ADD)
	{
		LL_WARNS() << "Got an attachment with ATTACHMENT_ADD mask, removing ( attach pt:" << attachmentID << " )" << LL_ENDL;
		attachmentID &= ~ATTACHMENT_ADD;
	}
	
	LLViewerJointAttachment* attachment = get_if_there(mAttachmentPoints, attachmentID, (LLViewerJointAttachment*)NULL);

	if (!attachment)
	{
		if(attachmentID != 127)
		{
		LL_WARNS() << "Object attachment point invalid: " << attachmentID 
			<< " trying to use 1 (chest)"
			<< LL_ENDL;
		}
		attachment = get_if_there(mAttachmentPoints, 1, (LLViewerJointAttachment*)NULL); // Arbitrary using 1 (chest)
		if (attachment)
		{
			LL_WARNS() << "Object attachment point invalid: " << attachmentID 
				<< " on object " << viewer_object->getID()
				<< " attachment item " << viewer_object->getAttachmentItemID()
				<< " falling back to 1 (chest)"
				<< LL_ENDL;
		}
		else
		{
			LL_WARNS() << "Object attachment point invalid: " << attachmentID 
				<< " on object " << viewer_object->getID()
				<< " attachment item " << viewer_object->getAttachmentItemID()
				<< "Unable to use fallback attachment point 1 (chest)"
				<< LL_ENDL;
		}
	}

	return attachment;
}

//-----------------------------------------------------------------------------
// attachObject()
//-----------------------------------------------------------------------------
const LLViewerJointAttachment *LLVOAvatar::attachObject(LLViewerObject *viewer_object)
{
	if (isSelf())
	{
		const LLUUID& item_id = viewer_object->getAttachmentItemID();
		LLViewerInventoryItem *item = gInventory.getItem(item_id);
		LL_DEBUGS("Avatar") << "ATT attaching object "
							<< (item ? item->getName() : "UNKNOWN") << " id " << item_id << LL_ENDL;	
	}
	LLViewerJointAttachment* attachment = getTargetAttachmentPoint(viewer_object);

	if (!attachment || !attachment->addObject(viewer_object))
	{
		const LLUUID& item_id = viewer_object->getAttachmentItemID();
		LLViewerInventoryItem *item = gInventory.getItem(item_id);
		LL_WARNS("Avatar") << "ATT attach failed "
						   << (item ? item->getName() : "UNKNOWN") << " id " << item_id << LL_ENDL;	
		return 0;
	}

    if (!viewer_object->isAnimatedObject())
    {
        updateAttachmentOverrides();
    }

	updateVisualComplexity();

	if (viewer_object->isSelected())
	{
		LLSelectMgr::getInstance()->updateSelectionCenter();
		LLSelectMgr::getInstance()->updatePointAt();
	}

	viewer_object->refreshBakeTexture();


	LLViewerObject::const_child_list_t& child_list = viewer_object->getChildren();
	for (LLViewerObject::child_list_t::const_iterator iter = child_list.begin();
		iter != child_list.end(); ++iter)
	{
		LLViewerObject* objectp = *iter;
		if (objectp)
		{
			objectp->refreshBakeTexture();
		}
	}

	updateMeshVisibility();

	return attachment;
}

//-----------------------------------------------------------------------------
// getNumAttachments()
//-----------------------------------------------------------------------------
U32 LLVOAvatar::getNumAttachments() const
{
	U32 num_attachments = 0;
	for (attachment_map_t::const_iterator iter = mAttachmentPoints.begin();
		 iter != mAttachmentPoints.end();
		 ++iter)
	{
		const LLViewerJointAttachment *attachment_pt = (*iter).second;
		// <FS:Ansariel> Possible crash fix
		if (!attachment_pt)
		{
			continue;
		}
		// </FS:Ansariel>
		num_attachments += attachment_pt->getNumObjects();
	}
	return num_attachments;
}

//-----------------------------------------------------------------------------
// getMaxAttachments()
//-----------------------------------------------------------------------------
S32 LLVOAvatar::getMaxAttachments() const
{
	const S32 MAX_AGENT_ATTACHMENTS = 38;

	S32 max_attach = MAX_AGENT_ATTACHMENTS;
	
	if (gAgent.getRegion())
	{
		LLSD features;
		gAgent.getRegion()->getSimulatorFeatures(features);
		if (features.has("MaxAgentAttachments"))
		{
			max_attach = features["MaxAgentAttachments"].asInteger();
		}
	}
	return max_attach;
}

//-----------------------------------------------------------------------------
// canAttachMoreObjects()
// Returns true if we can attach <n> more objects.
//-----------------------------------------------------------------------------
BOOL LLVOAvatar::canAttachMoreObjects(U32 n) const
{
	return (getNumAttachments() + n) <= getMaxAttachments();
}

//-----------------------------------------------------------------------------
// getNumAnimatedObjectAttachments()
//-----------------------------------------------------------------------------
U32 LLVOAvatar::getNumAnimatedObjectAttachments() const
{
	U32 num_attachments = 0;
	for (attachment_map_t::const_iterator iter = mAttachmentPoints.begin();
		 iter != mAttachmentPoints.end();
		 ++iter)
	{
		const LLViewerJointAttachment *attachment_pt = (*iter).second;
		num_attachments += attachment_pt->getNumAnimatedObjects();
	}
	return num_attachments;
}

//-----------------------------------------------------------------------------
// getMaxAnimatedObjectAttachments()
// Gets from simulator feature if available, otherwise 0.
//-----------------------------------------------------------------------------
S32 LLVOAvatar::getMaxAnimatedObjectAttachments() const
{
    S32 max_attach = 0;
    if (gSavedSettings.getBOOL("AnimatedObjectsIgnoreLimits"))
    {
        max_attach = getMaxAttachments(); 
    }
    else
    {
        if (gAgent.getRegion())
        {
            LLSD features;
            gAgent.getRegion()->getSimulatorFeatures(features);
            if (features.has("AnimatedObjects"))
            {
                max_attach = features["AnimatedObjects"]["MaxAgentAnimatedObjectAttachments"].asInteger();
            }
        }
    }
    return max_attach;
}

//-----------------------------------------------------------------------------
// canAttachMoreAnimatedObjects()
// Returns true if we can attach <n> more animated objects.
//-----------------------------------------------------------------------------
BOOL LLVOAvatar::canAttachMoreAnimatedObjects(U32 n) const
{
	return (getNumAnimatedObjectAttachments() + n) <= getMaxAnimatedObjectAttachments();
}

//-----------------------------------------------------------------------------
// lazyAttach()
//-----------------------------------------------------------------------------
void LLVOAvatar::lazyAttach()
{
	std::vector<LLPointer<LLViewerObject> > still_pending;
	
	for (U32 i = 0; i < mPendingAttachment.size(); i++)
	{
		LLPointer<LLViewerObject> cur_attachment = mPendingAttachment[i];
		// Object might have died while we were waiting for drawable
		if (!cur_attachment->isDead())
		{
			if (cur_attachment->mDrawable)
			{
				if (isSelf())
				{
					const LLUUID& item_id = cur_attachment->getAttachmentItemID();
					LLViewerInventoryItem *item = gInventory.getItem(item_id);
					LL_DEBUGS("Avatar") << "ATT attaching object "
						<< (item ? item->getName() : "UNKNOWN") << " id " << item_id << LL_ENDL;
				}
				if (!attachObject(cur_attachment))
				{	// Drop it
					LL_WARNS() << "attachObject() failed for "
						<< cur_attachment->getID()
						<< " item " << cur_attachment->getAttachmentItemID()
						<< LL_ENDL;
					// MAINT-3312 backout
					//still_pending.push_back(cur_attachment);
				}
			}
			else
			{
				still_pending.push_back(cur_attachment);
			}
		}
	}

	mPendingAttachment = still_pending;
}

void LLVOAvatar::resetHUDAttachments()
{

	for (attachment_map_t::iterator iter = mAttachmentPoints.begin(); 
		 iter != mAttachmentPoints.end();
		 ++iter)
	{
		LLViewerJointAttachment* attachment = iter->second;
		// <FS:Ansariel> Fix possible crash
		//if (attachment->getIsHUDAttachment())
		if (attachment && attachment->getIsHUDAttachment())
		// </FS:Ansariel>
		{
			for (LLViewerJointAttachment::attachedobjs_vec_t::iterator attachment_iter = attachment->mAttachedObjects.begin();
				 attachment_iter != attachment->mAttachedObjects.end();
				 ++attachment_iter)
			{
				const LLViewerObject* attached_object = attachment_iter->get();
				if (attached_object && attached_object->mDrawable.notNull())
				{
					gPipeline.markMoved(attached_object->mDrawable);
				}
			}
		}
	}
}

void LLVOAvatar::rebuildRiggedAttachments( void )
{
	for ( attachment_map_t::iterator iter = mAttachmentPoints.begin(); iter != mAttachmentPoints.end(); ++iter )
	{
		LLViewerJointAttachment* pAttachment = iter->second;

		// <FS:Ansariel> Possible crash fix
		if (!pAttachment)
		{
			continue;
		}
		// </FS:Ansariel>

		LLViewerJointAttachment::attachedobjs_vec_t::iterator attachmentIterEnd = pAttachment->mAttachedObjects.end();
		
		for ( LLViewerJointAttachment::attachedobjs_vec_t::iterator attachmentIter = pAttachment->mAttachedObjects.begin();
			 attachmentIter != attachmentIterEnd; ++attachmentIter)
		{
			const LLViewerObject* pAttachedObject =  *attachmentIter;
			if ( pAttachment && pAttachedObject->mDrawable.notNull() )
			{
				gPipeline.markRebuild(pAttachedObject->mDrawable);
			}
		}
	}
}
//-----------------------------------------------------------------------------
// cleanupAttachedMesh()
//-----------------------------------------------------------------------------
void LLVOAvatar::cleanupAttachedMesh( LLViewerObject* pVO )
{
	LLUUID mesh_id;
	if (getRiggedMeshID(pVO, mesh_id))
	{
        // FIXME this seems like an odd place for this code.
		if ( gAgentCamera.cameraCustomizeAvatar() )
		{
			gAgent.unpauseAnimation();
			//Still want to refocus on head bone
			gAgentCamera.changeCameraToCustomizeAvatar();
		}
	}
}

//-----------------------------------------------------------------------------
// detachObject()
//-----------------------------------------------------------------------------
BOOL LLVOAvatar::detachObject(LLViewerObject *viewer_object)
{
	for (attachment_map_t::iterator iter = mAttachmentPoints.begin(); 
		 iter != mAttachmentPoints.end();
		 ++iter)
	{
		LLViewerJointAttachment* attachment = iter->second;
		
		// <FS:Ansariel> Possible crash fix
		//if (attachment->isObjectAttached(viewer_object))
		if (attachment && attachment->isObjectAttached(viewer_object))
		// </FS:Ansariel>
		{
            updateVisualComplexity();
            bool is_animated_object = viewer_object->isAnimatedObject();
			cleanupAttachedMesh(viewer_object);

			attachment->removeObject(viewer_object);
            if (!is_animated_object)
            {
                updateAttachmentOverrides();
            }
			viewer_object->refreshBakeTexture();
		
			LLViewerObject::const_child_list_t& child_list = viewer_object->getChildren();
			for (LLViewerObject::child_list_t::const_iterator iter1 = child_list.begin();
				iter1 != child_list.end(); ++iter1)
			{
				LLViewerObject* objectp = *iter1;
				if (objectp)
            {
					objectp->refreshBakeTexture();
				}
            }

			updateMeshVisibility();

			LL_DEBUGS() << "Detaching object " << viewer_object->mID << " from " << attachment->getName() << LL_ENDL;
			return TRUE;
		}
	}

	std::vector<LLPointer<LLViewerObject> >::iterator iter = std::find(mPendingAttachment.begin(), mPendingAttachment.end(), viewer_object);
	if (iter != mPendingAttachment.end())
	{
		mPendingAttachment.erase(iter);
		return TRUE;
	}
	
	return FALSE;
}

//-----------------------------------------------------------------------------
// sitDown()
//-----------------------------------------------------------------------------
void LLVOAvatar::sitDown(BOOL bSitting)
{
	mIsSitting = bSitting;
	if (isSelf())
	{
		// Update Movement Controls according to own Sitting mode
		LLFloaterMove::setSittingMode(bSitting);

// [RLVa:KB] - Checked: 2010-08-29 (RLVa-1.2.1c) | Modified: RLVa-1.2.1c
		if (rlv_handler_t::isEnabled())
		{
			gRlvHandler.onSitOrStand(bSitting);
		}
// [/RLVa:KB]
	}
}

//-----------------------------------------------------------------------------
// sitOnObject()
//-----------------------------------------------------------------------------
void LLVOAvatar::sitOnObject(LLViewerObject *sit_object)
{
	if (isSelf())
	{
		// Might be first sit
		//LLFirstUse::useSit();

		gAgent.setFlying(FALSE);
		gAgentCamera.setThirdPersonHeadOffset(LLVector3::zero);
		//interpolate to new camera position
		gAgentCamera.startCameraAnimation();
		// make sure we are not trying to autopilot
		gAgent.stopAutoPilot();
		gAgentCamera.setupSitCamera();
		if (gAgentCamera.getForceMouselook())
		{
			gAgentCamera.changeCameraToMouselook();
		}

        if (gAgentCamera.getFocusOnAvatar() && LLToolMgr::getInstance()->inEdit())
        {
            LLSelectNode* node = LLSelectMgr::getInstance()->getSelection()->getFirstRootNode();
            if (node && node->mValid)
            {
                LLViewerObject* root_object = node->getObject();
                if (root_object == sit_object)
                {
                    LLFloaterTools::sPreviousFocusOnAvatar = true;
                }
            }
        }
<<<<<<< HEAD

		// <FS:KC> revoke perms on sit
		U32 revoke_on = gSavedSettings.getU32("FSRevokePerms");
		if ((revoke_on == 1 || revoke_on == 3) && !sit_object->permYouOwner())
		{
			revokePermissionsOnObject(sit_object);
		}
		// </FS:KC>
=======
>>>>>>> 91fa31c0
	}

	if (mDrawable.isNull())
	{
		return;
	}
	LLQuaternion inv_obj_rot = ~sit_object->getRenderRotation();
	LLVector3 obj_pos = sit_object->getRenderPosition();

	LLVector3 rel_pos = getRenderPosition() - obj_pos;
	rel_pos.rotVec(inv_obj_rot);

	mDrawable->mXform.setPosition(rel_pos);
	mDrawable->mXform.setRotation(mDrawable->getWorldRotation() * inv_obj_rot);

	gPipeline.markMoved(mDrawable, TRUE);
	// Notice that removing sitDown() from here causes avatars sitting on
	// objects to be not rendered for new arrivals. See EXT-6835 and EXT-1655.
	sitDown(TRUE);
	mRoot->getXform()->setParent(&sit_object->mDrawable->mXform); // LLVOAvatar::sitOnObject
	// SL-315
	mRoot->setPosition(getPosition());
	mRoot->updateWorldMatrixChildren();

	stopMotion(ANIM_AGENT_BODY_NOISE);

}

//-----------------------------------------------------------------------------
// getOffObject()
//-----------------------------------------------------------------------------
void LLVOAvatar::getOffObject()
{
	if (mDrawable.isNull())
	{
		return;
	}

	LLViewerObject* sit_object = (LLViewerObject*)getParent();

	if (sit_object)
	{
		stopMotionFromSource(sit_object->getID());
		LLFollowCamMgr::getInstance()->setCameraActive(sit_object->getID(), FALSE);

		LLViewerObject::const_child_list_t& child_list = sit_object->getChildren();
		for (LLViewerObject::child_list_t::const_iterator iter = child_list.begin();
			 iter != child_list.end(); ++iter)
		{
			LLViewerObject* child_objectp = *iter;

			stopMotionFromSource(child_objectp->getID());
			LLFollowCamMgr::getInstance()->setCameraActive(child_objectp->getID(), FALSE);
		}
	}

	// assumes that transform will not be updated with drawable still having a parent
	// or that drawable had no parent from the start
	LLVector3 cur_position_world = mDrawable->getWorldPosition();
	LLQuaternion cur_rotation_world = mDrawable->getWorldRotation();

	if (mLastRootPos.length() >= MAX_STANDOFF_FROM_ORIGIN
		&& (cur_position_world.length() < MAX_STANDOFF_FROM_ORIGIN
			|| dist_vec(cur_position_world, mLastRootPos) > MAX_STANDOFF_DISTANCE_CHANGE))
	{
		// Most likely drawable got updated too early or some updates were missed - we got relative position to non-existing parent
		// restore coordinates from cache
		cur_position_world = mLastRootPos;
	}

	// set *local* position based on last *world* position, since we're unparenting the avatar
	mDrawable->mXform.setPosition(cur_position_world);
	mDrawable->mXform.setRotation(cur_rotation_world);	
	
	gPipeline.markMoved(mDrawable, TRUE);

	sitDown(FALSE);

	mRoot->getXform()->setParent(NULL); // LLVOAvatar::getOffObject
	// SL-315
	mRoot->setPosition(cur_position_world);
	mRoot->setRotation(cur_rotation_world);
	mRoot->getXform()->update();

    if (mEnableDefaultMotions)
    {
	startMotion(ANIM_AGENT_BODY_NOISE);
    }

	if (isSelf())
	{
		LLQuaternion av_rot = gAgent.getFrameAgent().getQuaternion();
		LLQuaternion obj_rot = sit_object ? sit_object->getRenderRotation() : LLQuaternion::DEFAULT;
		av_rot = av_rot * obj_rot;
		LLVector3 at_axis = LLVector3::x_axis;
		at_axis = at_axis * av_rot;
		at_axis.mV[VZ] = 0.f;
		at_axis.normalize();
		gAgent.resetAxes(at_axis);
		gAgentCamera.setThirdPersonHeadOffset(LLVector3(0.f, 0.f, 1.f));
		gAgentCamera.setSitCamera(LLUUID::null);

		//KC: revoke perms on sit
		U32 revoke_on = gSavedSettings.getU32("FSRevokePerms");
		if ((revoke_on == 2 || revoke_on == 3) && (sit_object && !sit_object->permYouOwner()))
		{
			revokePermissionsOnObject(sit_object);
		}
	}
}

//-----------------------------------------------------------------------------
// revokePermissionsOnObject()
//-----------------------------------------------------------------------------
void LLVOAvatar::revokePermissionsOnObject(LLViewerObject *sit_object)
{
	if (sit_object)
	{
		gMessageSystem->newMessageFast(_PREHASH_RevokePermissions);
		gMessageSystem->nextBlockFast(_PREHASH_AgentData);
		gMessageSystem->addUUIDFast(_PREHASH_AgentID, gAgent.getID());
		gMessageSystem->addUUIDFast(_PREHASH_SessionID, gAgent.getSessionID());
		gMessageSystem->nextBlockFast(_PREHASH_Data);
		gMessageSystem->addUUIDFast(_PREHASH_ObjectID, sit_object->getID());
		gMessageSystem->addU32Fast(_PREHASH_ObjectPermissions, 0xFFFFFFFF);
		gAgent.sendReliableMessage();
	}
}

//-----------------------------------------------------------------------------
// findAvatarFromAttachment()
//-----------------------------------------------------------------------------
// static 
LLVOAvatar* LLVOAvatar::findAvatarFromAttachment( LLViewerObject* obj )
{
	if( obj->isAttachment() )
	{
		do
		{
			obj = (LLViewerObject*) obj->getParent();
		}
		while( obj && !obj->isAvatar() );

		if( obj && !obj->isDead() )
		{
			return (LLVOAvatar*)obj;
		}
	}
	return NULL;
}

S32 LLVOAvatar::getAttachmentCount()
{
	S32 count = mAttachmentPoints.size();
	return count;
}

BOOL LLVOAvatar::isWearingWearableType(LLWearableType::EType type) const
{
	if (mIsDummy) return TRUE;

	if (isSelf())
	{
		return LLAvatarAppearance::isWearingWearableType(type);
	}

	switch(type)
	{
		case LLWearableType::WT_SHAPE:
		case LLWearableType::WT_SKIN:
		case LLWearableType::WT_HAIR:
		case LLWearableType::WT_EYES:
			return TRUE;  // everyone has all bodyparts
		default:
			break; // Do nothing
	}


	// <FS:ND> Gets called quite a lot from processObjectUpdates. Remove the frequent getInstance calls.

	// for (LLAvatarAppearanceDictionary::Textures::const_iterator tex_iter = LLAvatarAppearanceDictionary::getInstance()->getTextures().begin();
	// 	 tex_iter != LLAvatarAppearanceDictionary::getInstance()->getTextures().end();
	// 	 ++tex_iter)

	LLAvatarAppearanceDictionary::Textures::const_iterator itrEnd = LLAvatarAppearanceDictionary::getInstance()->getTextures().end();
	for (LLAvatarAppearanceDictionary::Textures::const_iterator tex_iter = LLAvatarAppearanceDictionary::getInstance()->getTextures().begin();
		 tex_iter != itrEnd;
		 ++tex_iter)
	{
		const LLAvatarAppearanceDictionary::TextureEntry *texture_dict = tex_iter->second;
		if (texture_dict->mWearableType == type)
		{
			// Thus, you must check to see if the corresponding baked texture is defined.
			// NOTE: this is a poor substitute if you actually want to know about individual pieces of clothing
			// this works for detecting a skirt (most important), but is ineffective at any piece of clothing that
			// gets baked into a texture that always exists (upper or lower).
			if (texture_dict->mIsUsedByBakedTexture)
			{
				const EBakedTextureIndex baked_index = texture_dict->mBakedTextureIndex;
				return isTextureDefined(LLAvatarAppearanceDictionary::getInstance()->getBakedTexture(baked_index)->mTextureIndex);
			}
			return FALSE;
		}
	}
	return FALSE;
}

LLViewerObject *	LLVOAvatar::findAttachmentByID( const LLUUID & target_id ) const
{
	for(attachment_map_t::const_iterator attachment_points_iter = mAttachmentPoints.begin();
		attachment_points_iter != gAgentAvatarp->mAttachmentPoints.end();
		++attachment_points_iter)
	{
		LLViewerJointAttachment* attachment = attachment_points_iter->second;

		// <FS:Ansariel> Possible crash fix
		if (!attachment)
		{
			continue;
		}
		// </FS:Ansariel>

		for (LLViewerJointAttachment::attachedobjs_vec_t::iterator attachment_iter = attachment->mAttachedObjects.begin();
			 attachment_iter != attachment->mAttachedObjects.end();
			 ++attachment_iter)
		{
			LLViewerObject *attached_object = attachment_iter->get();
			if (attached_object &&
				attached_object->getID() == target_id)
			{
				return attached_object;
			}
		}
	}

	return NULL;
}

// virtual
// <FS:Ansariel> [Legacy Bake]
//void LLVOAvatar::invalidateComposite( LLTexLayerSet* layerset)
void LLVOAvatar::invalidateComposite( LLTexLayerSet* layerset, BOOL upload_result)
{
}

void LLVOAvatar::invalidateAll()
{
}

// virtual
// <FS:Ansariel> [Legacy Bake]
//void LLVOAvatar::onGlobalColorChanged(const LLTexGlobalColor* global_color)
void LLVOAvatar::onGlobalColorChanged(const LLTexGlobalColor* global_color, BOOL upload_bake)
{
	if (global_color == mTexSkinColor)
	{
		// <FS:Ansariel> [Legacy Bake]
		//invalidateComposite( mBakedTextureDatas[BAKED_HEAD].mTexLayerSet);
		//invalidateComposite( mBakedTextureDatas[BAKED_UPPER].mTexLayerSet);
		//invalidateComposite( mBakedTextureDatas[BAKED_LOWER].mTexLayerSet);
		invalidateComposite( mBakedTextureDatas[BAKED_HEAD].mTexLayerSet, upload_bake);
		invalidateComposite( mBakedTextureDatas[BAKED_UPPER].mTexLayerSet, upload_bake);
		invalidateComposite( mBakedTextureDatas[BAKED_LOWER].mTexLayerSet, upload_bake);
		// </FS:Ansariel> [Legacy Bake]
	}
	else if (global_color == mTexHairColor)
	{
		// <FS:Ansariel> [Legacy Bake]
		//invalidateComposite( mBakedTextureDatas[BAKED_HEAD].mTexLayerSet);
		//invalidateComposite( mBakedTextureDatas[BAKED_HAIR].mTexLayerSet);
		invalidateComposite( mBakedTextureDatas[BAKED_HEAD].mTexLayerSet, upload_bake);
		invalidateComposite( mBakedTextureDatas[BAKED_HAIR].mTexLayerSet, upload_bake);
		// </FS:Ansariel> [Legacy Bake]
		
		// ! BACKWARDS COMPATIBILITY !
		// Fix for dealing with avatars from viewers that don't bake hair.
		if (!isTextureDefined(mBakedTextureDatas[BAKED_HAIR].mTextureIndex))
		{
			LLColor4 color = mTexHairColor->getColor();
			avatar_joint_mesh_list_t::iterator iter = mBakedTextureDatas[BAKED_HAIR].mJointMeshes.begin();
			avatar_joint_mesh_list_t::iterator end  = mBakedTextureDatas[BAKED_HAIR].mJointMeshes.end();
			for (; iter != end; ++iter)
			{
				LLAvatarJointMesh* mesh = (*iter);
				if (mesh)
			{
					mesh->setColor( color );
				}
			}
		}
	} 
	else if (global_color == mTexEyeColor)
	{
		// LL_INFOS() << "invalidateComposite cause: onGlobalColorChanged( eyecolor )" << LL_ENDL; 
		// <FS:Ansariel> [Legacy Bake]
		//invalidateComposite( mBakedTextureDatas[BAKED_EYES].mTexLayerSet);
		invalidateComposite( mBakedTextureDatas[BAKED_EYES].mTexLayerSet, upload_bake);
	}
	updateMeshTextures();
}

// virtual
bool LLVOAvatar::shouldRenderRigged() const
{
    return true;
}

// FIXME: We have an mVisible member, set in updateVisibility(), but this
// function doesn't return it! isVisible() and mVisible are used
// different places for different purposes. mVisible seems to be more
// related to whether the actual avatar mesh is shown, and isVisible()
// to whether anything about the avatar is displayed in the scene.
// Maybe better naming could make this clearer?
BOOL LLVOAvatar::isVisible() const
{
	return mDrawable.notNull()
		&& (!mOrphaned || isSelf())
		&& (mDrawable->isVisible() || mIsDummy);
}

// Determine if we have enough avatar data to render
bool LLVOAvatar::getIsCloud() const
{
	if (mIsDummy)
	{
		return false;
	}

	return (   ((const_cast<LLVOAvatar*>(this))->visualParamWeightsAreDefault())// Do we have a shape?
			|| (   !isTextureDefined(TEX_LOWER_BAKED)
				|| !isTextureDefined(TEX_UPPER_BAKED)
				|| !isTextureDefined(TEX_HEAD_BAKED)
				)
			);
}

void LLVOAvatar::updateRezzedStatusTimers(S32 rez_status)
{
	// State machine for rezzed status. Statuses are -1 on startup, 0
	// = cloud, 1 = gray, 2 = downloading, 3 = full.
	// Purpose is to collect time data for each it takes avatar to reach
	// various loading landmarks: gray, textured (partial), textured fully.

	if (rez_status != mLastRezzedStatus)
	{
		LL_DEBUGS("Avatar") << avString() << "rez state change: " << mLastRezzedStatus << " -> " << rez_status << LL_ENDL;

		if (mLastRezzedStatus == -1 && rez_status != -1)
		{
			// First time initialization, start all timers.
			for (S32 i = 1; i < 4; i++)
			{
				startPhase("load_" + LLVOAvatar::rezStatusToString(i));
				startPhase("first_load_" + LLVOAvatar::rezStatusToString(i));
			}
		}
		if (rez_status < mLastRezzedStatus)
		{
			// load level has decreased. start phase timers for higher load levels.
			for (S32 i = rez_status+1; i <= mLastRezzedStatus; i++)
			{
				startPhase("load_" + LLVOAvatar::rezStatusToString(i));
			}
		}
		else if (rez_status > mLastRezzedStatus)
		{
			// load level has increased. stop phase timers for lower and equal load levels.
			for (S32 i = llmax(mLastRezzedStatus+1,1); i <= rez_status; i++)
			{
				stopPhase("load_" + LLVOAvatar::rezStatusToString(i));
				stopPhase("first_load_" + LLVOAvatar::rezStatusToString(i), false);
			}
			if (rez_status == 3)
			{
				// "fully loaded", mark any pending appearance change complete.
				selfStopPhase("update_appearance_from_cof");
				selfStopPhase("wear_inventory_category", false);
				selfStopPhase("process_initial_wearables_update", false);

                updateVisualComplexity();
			}
		}
		mLastRezzedStatus = rez_status;
	}
}

void LLVOAvatar::clearPhases()
{
	getPhases().clearPhases();
}

void LLVOAvatar::startPhase(const std::string& phase_name)
{
	F32 elapsed = 0.0;
	bool completed = false;
	bool found = getPhases().getPhaseValues(phase_name, elapsed, completed);
	//LL_DEBUGS("Avatar") << avString() << " phase state " << phase_name
	//					<< " found " << found << " elapsed " << elapsed << " completed " << completed << LL_ENDL;
	if (found)
	{
		if (!completed)
		{
			LL_DEBUGS("Avatar") << avString() << "no-op, start when started already for " << phase_name << LL_ENDL;
			return;
		}
	}
	LL_DEBUGS("Avatar") << "started phase " << phase_name << LL_ENDL;
	getPhases().startPhase(phase_name);
}

void LLVOAvatar::stopPhase(const std::string& phase_name, bool err_check)
{
	F32 elapsed = 0.0;
	bool completed = false;
	if (getPhases().getPhaseValues(phase_name, elapsed, completed))
	{
		if (!completed)
		{
			getPhases().stopPhase(phase_name);
			completed = true;
			logMetricsTimerRecord(phase_name, elapsed, completed);
			LL_DEBUGS("Avatar") << avString() << "stopped phase " << phase_name << " elapsed " << elapsed << LL_ENDL;
		}
		else
		{
			if (err_check)
			{
				LL_DEBUGS("Avatar") << "no-op, stop when stopped already for " << phase_name << LL_ENDL;
			}
		}
	}
	else
	{
		if (err_check)
		{
			LL_DEBUGS("Avatar") << "no-op, stop when not started for " << phase_name << LL_ENDL;
		}
	}
}

void LLVOAvatar::logPendingPhases()
{
	if (!isAgentAvatarValid())
	{
		return;
	}
	
	for (LLViewerStats::phase_map_t::iterator it = getPhases().begin();
		 it != getPhases().end();
		 ++it)
	{
		const std::string& phase_name = it->first;
		F32 elapsed;
		bool completed;
		if (getPhases().getPhaseValues(phase_name, elapsed, completed))
		{
			if (!completed)
			{
				logMetricsTimerRecord(phase_name, elapsed, completed);
			}
		}
	}
}

//static
void LLVOAvatar::logPendingPhasesAllAvatars()
{
	for (std::vector<LLCharacter*>::iterator iter = LLCharacter::sInstances.begin();
		 iter != LLCharacter::sInstances.end(); ++iter)
	{
		LLVOAvatar* inst = (LLVOAvatar*) *iter;
		if( inst->isDead() )
		{
			continue;
		}
		inst->logPendingPhases();
	}
}

void LLVOAvatar::logMetricsTimerRecord(const std::string& phase_name, F32 elapsed, bool completed)
{
	if (!isAgentAvatarValid())
	{
		return;
	}
	
	LLSD record;
	record["timer_name"] = phase_name;
	record["avatar_id"] = getID();
	record["elapsed"] = elapsed;
	record["completed"] = completed;
	U32 grid_x(0), grid_y(0);
	if (getRegion() && LLWorld::instance().isRegionListed(getRegion()))
	{
		record["central_bake_version"] = LLSD::Integer(getRegion()->getCentralBakeVersion());
		grid_from_region_handle(getRegion()->getHandle(), &grid_x, &grid_y);
	}
	record["grid_x"] = LLSD::Integer(grid_x);
	record["grid_y"] = LLSD::Integer(grid_y);
	// <FS:Ansariel> [Legacy Bake]
	//record["is_using_server_bakes"] = true;
	record["is_using_server_bakes"] = ((bool) isUsingServerBakes());
	record["is_self"] = isSelf();
		
	if (isAgentAvatarValid())
	{
		gAgentAvatarp->addMetricsTimerRecord(record);
	}
}

// call periodically to keep isFullyLoaded up to date.
// returns true if the value has changed.
BOOL LLVOAvatar::updateIsFullyLoaded()
{
	S32 rez_status = getRezzedStatus();
	bool loading = getIsCloud();
	if (mFirstFullyVisible && !mIsControlAvatar && rez_status < 3)
	{
		loading = ((rez_status < 2) || !isFullyBaked());
	}
	updateRezzedStatusTimers(rez_status);
	updateRuthTimer(loading);
	return processFullyLoadedChange(loading);
}

void LLVOAvatar::updateRuthTimer(bool loading)
{
	if (isSelf() || !loading) 
	{
		return;
	}

	if (mPreviousFullyLoaded)
	{
		mRuthTimer.reset();
		debugAvatarRezTime("AvatarRezCloudNotification","became cloud");
	}
	
	const F32 LOADING_TIMEOUT__SECONDS = 120.f;
	if (mRuthTimer.getElapsedTimeF32() > LOADING_TIMEOUT__SECONDS)
	{
		LL_DEBUGS("Avatar") << avString()
				<< "Ruth Timer timeout: Missing texture data for '" << getFullname() << "' "
				<< "( Params loaded : " << !visualParamWeightsAreDefault() << " ) "
				<< "( Lower : " << isTextureDefined(TEX_LOWER_BAKED) << " ) "
				<< "( Upper : " << isTextureDefined(TEX_UPPER_BAKED) << " ) "
				<< "( Head : " << isTextureDefined(TEX_HEAD_BAKED) << " )."
				<< LL_ENDL;
		
		LLAvatarPropertiesProcessor::getInstance()->sendAvatarTexturesRequest(getID());
		mRuthTimer.reset();
	}
}

BOOL LLVOAvatar::processFullyLoadedChange(bool loading)
{
	// We wait a little bit before giving the 'all clear', to let things to
	// settle down (models to snap into place, textures to get first packets)
	const F32 LOADED_DELAY = 1.f;
	const F32 FIRST_USE_DELAY = 3.f;

	if (loading)
		mFullyLoadedTimer.reset();

	if (mFirstFullyVisible)
	{
		mFullyLoaded = (mFullyLoadedTimer.getElapsedTimeF32() > FIRST_USE_DELAY);
	}
	else
	{
		mFullyLoaded = (mFullyLoadedTimer.getElapsedTimeF32() > LOADED_DELAY);
	}

	if (!mPreviousFullyLoaded && !loading && mFullyLoaded)
	{
		debugAvatarRezTime("AvatarRezNotification","fully loaded");
	}

	// did our loading state "change" from last call?
	// runway - why are we updating every 30 calls even if nothing has changed?
	const S32 UPDATE_RATE = 30;
	BOOL changed =
		((mFullyLoaded != mPreviousFullyLoaded) ||         // if the value is different from the previous call
		 (!mFullyLoadedInitialized) ||                     // if we've never been called before
		 (mFullyLoadedFrameCounter % UPDATE_RATE == 0));   // every now and then issue a change

	mPreviousFullyLoaded = mFullyLoaded;
	mFullyLoadedInitialized = TRUE;
	mFullyLoadedFrameCounter++;

    if (changed && isSelf())
    {
        // to know about outfit switching
        LLAvatarRenderNotifier::getInstance()->updateNotificationState();
    }
	
	return changed;
}

BOOL LLVOAvatar::isFullyLoaded() const
{
// [SL:KB] - Patch: Appearance-SyncAttach | Checked: Catznip-2.2
	// Changes to LLAppearanceMgr::updateAppearanceFromCOF() expect this function to actually return mFullyLoaded for gAgentAvatarp
	return (mRenderUnloadedAvatar && !isSelf()) ||(mFullyLoaded);
// [/SL:KB]
//	return (mRenderUnloadedAvatar || mFullyLoaded);
}

bool LLVOAvatar::isTooComplex() const
{
	bool too_complex;
	// <FS:Ansariel> Performance improvement
	//bool render_friend =  (LLAvatarTracker::instance().isBuddy(getID()) && gSavedSettings.getBOOL("AlwaysRenderFriends"));
	static LLCachedControl<bool> alwaysRenderFriends(gSavedSettings, "AlwaysRenderFriends");
	bool render_friend =  (LLAvatarTracker::instance().isBuddy(getID()) && alwaysRenderFriends);
	// </FS:Ansariel>

	if (isSelf() || render_friend || mVisuallyMuteSetting == AV_ALWAYS_RENDER)
	{
		too_complex = false;
	}
	else
	{
		// Determine if visually muted or not
		static LLCachedControl<U32> max_render_cost(gSavedSettings, "RenderAvatarMaxComplexity", 0U);
		static LLCachedControl<F32> max_attachment_area(gSavedSettings, "RenderAutoMuteSurfaceAreaLimit", 1000.0f);
		// If the user has chosen unlimited max complexity, we also disregard max attachment area
        // so that unlimited will completely disable the overly complex impostor rendering
        // yes, this leaves them vulnerable to griefing objects... their choice
        too_complex = (   max_render_cost > 0
                          && (mVisualComplexity > max_render_cost
                           || (max_attachment_area > 0.0f && mAttachmentSurfaceArea > max_attachment_area)
                           ));
	}

	return too_complex;
}

//-----------------------------------------------------------------------------
// findMotion()
//-----------------------------------------------------------------------------
LLMotion* LLVOAvatar::findMotion(const LLUUID& id) const
{
	return mMotionController.findMotion(id);
}

// This is a semi-deprecated debugging tool - meshes will not show as
// colorized if using deferred rendering.
void LLVOAvatar::debugColorizeSubMeshes(U32 i, const LLColor4& color)
{
	if (gSavedSettings.getBOOL("DebugAvatarCompositeBaked"))
	{
		avatar_joint_mesh_list_t::iterator iter = mBakedTextureDatas[i].mJointMeshes.begin();
		avatar_joint_mesh_list_t::iterator end  = mBakedTextureDatas[i].mJointMeshes.end();
		for (; iter != end; ++iter)
		{
			LLAvatarJointMesh* mesh = (*iter);
			if (mesh)
			{
				mesh->setColor(color);
			}
		}
	}
}


//-----------------------------------------------------------------------------
// updateMeshVisibility()
// Hide the mesh joints if attachments are using baked textures
//-----------------------------------------------------------------------------
void LLVOAvatar::updateMeshVisibility()
{
	bool bake_flag[BAKED_NUM_INDICES];
	memset(bake_flag, 0, BAKED_NUM_INDICES*sizeof(bool));

	for (attachment_map_t::iterator iter = mAttachmentPoints.begin();
		iter != mAttachmentPoints.end();
		++iter)
	{
		LLViewerJointAttachment* attachment = iter->second;
		if (attachment)
		{
			for (LLViewerJointAttachment::attachedobjs_vec_t::iterator attachment_iter = attachment->mAttachedObjects.begin();
				attachment_iter != attachment->mAttachedObjects.end();
				++attachment_iter)
			{
				LLViewerObject *objectp = attachment_iter->get();
				if (objectp)
				{
					for (int face_index = 0; face_index < objectp->getNumTEs(); face_index++)
					{
						LLTextureEntry* tex_entry = objectp->getTE(face_index);
						if (tex_entry)
						{
							bake_flag[BAKED_HEAD] |= (tex_entry->getID() == IMG_USE_BAKED_HEAD);
							bake_flag[BAKED_EYES] |= (tex_entry->getID() == IMG_USE_BAKED_EYES);
							bake_flag[BAKED_HAIR] |= (tex_entry->getID() == IMG_USE_BAKED_HAIR);
							bake_flag[BAKED_LOWER] |= (tex_entry->getID() == IMG_USE_BAKED_LOWER);
							bake_flag[BAKED_UPPER] |= (tex_entry->getID() == IMG_USE_BAKED_UPPER);
							bake_flag[BAKED_SKIRT] |= (tex_entry->getID() == IMG_USE_BAKED_SKIRT);
						bake_flag[BAKED_LEFT_ARM] |= (tex_entry->getID() == IMG_USE_BAKED_LEFTARM);
						bake_flag[BAKED_LEFT_LEG] |= (tex_entry->getID() == IMG_USE_BAKED_LEFTLEG);
						bake_flag[BAKED_AUX1] |= (tex_entry->getID() == IMG_USE_BAKED_AUX1);
						bake_flag[BAKED_AUX2] |= (tex_entry->getID() == IMG_USE_BAKED_AUX2);
						bake_flag[BAKED_AUX3] |= (tex_entry->getID() == IMG_USE_BAKED_AUX3);
						}
					}
				}

				LLViewerObject::const_child_list_t& child_list = objectp->getChildren();
				for (LLViewerObject::child_list_t::const_iterator iter1 = child_list.begin();
					iter1 != child_list.end(); ++iter1)
				{
					LLViewerObject* objectchild = *iter1;
					if (objectchild)
					{
						for (int face_index = 0; face_index < objectchild->getNumTEs(); face_index++)
						{
							LLTextureEntry* tex_entry = objectchild->getTE(face_index);
							if (tex_entry)
							{
								bake_flag[BAKED_HEAD] |= (tex_entry->getID() == IMG_USE_BAKED_HEAD);
								bake_flag[BAKED_EYES] |= (tex_entry->getID() == IMG_USE_BAKED_EYES);
								bake_flag[BAKED_HAIR] |= (tex_entry->getID() == IMG_USE_BAKED_HAIR);
								bake_flag[BAKED_LOWER] |= (tex_entry->getID() == IMG_USE_BAKED_LOWER);
								bake_flag[BAKED_UPPER] |= (tex_entry->getID() == IMG_USE_BAKED_UPPER);
								bake_flag[BAKED_SKIRT] |= (tex_entry->getID() == IMG_USE_BAKED_SKIRT);
							bake_flag[BAKED_LEFT_ARM] |= (tex_entry->getID() == IMG_USE_BAKED_LEFTARM);
							bake_flag[BAKED_LEFT_LEG] |= (tex_entry->getID() == IMG_USE_BAKED_LEFTLEG);
							bake_flag[BAKED_AUX1] |= (tex_entry->getID() == IMG_USE_BAKED_AUX1);
							bake_flag[BAKED_AUX2] |= (tex_entry->getID() == IMG_USE_BAKED_AUX2);
							bake_flag[BAKED_AUX3] |= (tex_entry->getID() == IMG_USE_BAKED_AUX3);
							}
						}
					}
				}
			}
		}
	}

	//LL_INFOS() << "head " << bake_flag[BAKED_HEAD] << "eyes " << bake_flag[BAKED_EYES] << "hair " << bake_flag[BAKED_HAIR] << "lower " << bake_flag[BAKED_LOWER] << "upper " << bake_flag[BAKED_UPPER] << "skirt " << bake_flag[BAKED_SKIRT] << LL_ENDL;

	for (S32 i = 0; i < mMeshLOD.size(); i++)
	{
		LLAvatarJoint* joint = mMeshLOD[i];
		if (i == MESH_ID_HAIR)
		{
			joint->setVisible(!bake_flag[BAKED_HAIR], TRUE);
		}
		else if (i == MESH_ID_HEAD)
		{
			joint->setVisible(!bake_flag[BAKED_HEAD], TRUE);
		}
		else if (i == MESH_ID_SKIRT)
		{
			joint->setVisible(!bake_flag[BAKED_SKIRT], TRUE);
		}
		else if (i == MESH_ID_UPPER_BODY)
		{
			joint->setVisible(!bake_flag[BAKED_UPPER], TRUE);
		}
		else if (i == MESH_ID_LOWER_BODY)
		{
			joint->setVisible(!bake_flag[BAKED_LOWER], TRUE);
		}
		else if (i == MESH_ID_EYEBALL_LEFT)
		{
			joint->setVisible(!bake_flag[BAKED_EYES], TRUE);
		}
		else if (i == MESH_ID_EYEBALL_RIGHT)
		{
			joint->setVisible(!bake_flag[BAKED_EYES], TRUE);
		}
		else if (i == MESH_ID_EYELASH)
		{
			joint->setVisible(!bake_flag[BAKED_HEAD], TRUE);
		}
	}
}

//-----------------------------------------------------------------------------
// updateMeshTextures()
// Uses the current TE values to set the meshes' and layersets' textures.
//-----------------------------------------------------------------------------
// virtual
void LLVOAvatar::updateMeshTextures()
{
	static S32 update_counter = 0;
	mBakedTextureDebugText.clear();
	
	// if user has never specified a texture, assign the default
	for (U32 i=0; i < getNumTEs(); i++)
	{
		const LLViewerTexture* te_image = getImage(i, 0);
		if(!te_image || te_image->getID().isNull() || (te_image->getID() == IMG_DEFAULT))
		{
			// IMG_DEFAULT_AVATAR = a special texture that's never rendered.
			const LLUUID& image_id = (i == TEX_HAIR ? IMG_DEFAULT : IMG_DEFAULT_AVATAR);
			setImage(i, LLViewerTextureManager::getFetchedTexture(image_id), 0); 
		}
	}

	const BOOL other_culled = !isSelf() && mCulled;
	LLLoadedCallbackEntry::source_callback_list_t* src_callback_list = NULL ;
	BOOL paused = FALSE;
	if(!isSelf())
	{
		src_callback_list = &mCallbackTextureList ;
		paused = !isVisible();
	}

	std::vector<BOOL> is_layer_baked;
	is_layer_baked.resize(mBakedTextureDatas.size(), false);

	std::vector<BOOL> use_lkg_baked_layer; // lkg = "last known good"
	use_lkg_baked_layer.resize(mBakedTextureDatas.size(), false);

	mBakedTextureDebugText += llformat("%06d\n",update_counter++);
	mBakedTextureDebugText += "indx layerset linvld ltda ilb ulkg ltid\n";
	for (U32 i=0; i < mBakedTextureDatas.size(); i++)
	{
		is_layer_baked[i] = isTextureDefined(mBakedTextureDatas[i].mTextureIndex);
		LLViewerTexLayerSet* layerset = NULL;
		bool layerset_invalid = false;
		if (!other_culled)
		{
			// When an avatar is changing clothes and not in Appearance mode,
			// use the last-known good baked texture until it finishes the first
			// render of the new layerset.
			layerset = getTexLayerSet(i);
			layerset_invalid = layerset && ( !layerset->getViewerComposite()->isInitialized()
											 || !layerset->isLocalTextureDataAvailable() );
			use_lkg_baked_layer[i] = (!is_layer_baked[i] 
									  && (mBakedTextureDatas[i].mLastTextureID != IMG_DEFAULT_AVATAR) 
									  && layerset_invalid);
			if (use_lkg_baked_layer[i])
			{
				layerset->setUpdatesEnabled(TRUE);
			}
		}
		else
		{
			use_lkg_baked_layer[i] = (!is_layer_baked[i] 
									  && mBakedTextureDatas[i].mLastTextureID != IMG_DEFAULT_AVATAR);
		}

		std::string last_id_string;
		if (mBakedTextureDatas[i].mLastTextureID == IMG_DEFAULT_AVATAR)
			last_id_string = "A";
		else if (mBakedTextureDatas[i].mLastTextureID == IMG_DEFAULT)
			last_id_string = "D";
		else if (mBakedTextureDatas[i].mLastTextureID == IMG_INVISIBLE)
			last_id_string = "I";
		else
			last_id_string = "*";
		bool is_ltda = layerset
			&& layerset->getViewerComposite()->isInitialized()
			&& layerset->isLocalTextureDataAvailable();
		mBakedTextureDebugText += llformat("%4d   %4s     %4d %4d %4d %4d %4s\n",
										   i,
										   (layerset?"*":"0"),
										   layerset_invalid,
										   is_ltda,
										   is_layer_baked[i],
										   use_lkg_baked_layer[i],
										   last_id_string.c_str());
	}

	for (U32 i=0; i < mBakedTextureDatas.size(); i++)
	{
		debugColorizeSubMeshes(i, LLColor4::white);

		LLViewerTexLayerSet* layerset = getTexLayerSet(i);
		if (use_lkg_baked_layer[i] && !isUsingLocalAppearance() )
		{
			LLViewerFetchedTexture* baked_img = LLViewerTextureManager::getFetchedTexture(mBakedTextureDatas[i].mLastTextureID);
			mBakedTextureDatas[i].mIsUsed = TRUE;

			debugColorizeSubMeshes(i,LLColor4::red);
	
			avatar_joint_mesh_list_t::iterator iter = mBakedTextureDatas[i].mJointMeshes.begin();
			avatar_joint_mesh_list_t::iterator end  = mBakedTextureDatas[i].mJointMeshes.end();
			for (; iter != end; ++iter)
			{
				LLAvatarJointMesh* mesh = (*iter);
				if (mesh)
				{
					mesh->setTexture( baked_img );
				}
			}
		}
		else if (!isUsingLocalAppearance() && is_layer_baked[i])
		{
			LLViewerFetchedTexture* baked_img =
				LLViewerTextureManager::staticCastToFetchedTexture(
					getImage( mBakedTextureDatas[i].mTextureIndex, 0 ), TRUE) ;
			if( baked_img->getID() == mBakedTextureDatas[i].mLastTextureID )
			{
				// Even though the file may not be finished loading,
				// we'll consider it loaded and use it (rather than
				// doing compositing).
				useBakedTexture( baked_img->getID() );
                                mLoadedCallbacksPaused |= !isVisible();
                                checkTextureLoading();
			}
			else
			{
				mBakedTextureDatas[i].mIsLoaded = FALSE;
				if ( (baked_img->getID() != IMG_INVISIBLE) &&
					 ((i == BAKED_HEAD) || (i == BAKED_UPPER) || (i == BAKED_LOWER)) )
				{			
					baked_img->setLoadedCallback(onBakedTextureMasksLoaded, MORPH_MASK_REQUESTED_DISCARD, TRUE, TRUE, new LLTextureMaskData( mID ), 
						src_callback_list, paused);	
				}
				baked_img->setLoadedCallback(onBakedTextureLoaded, SWITCH_TO_BAKED_DISCARD, FALSE, FALSE, new LLUUID( mID ), 
					src_callback_list, paused );

				// this could add paused texture callbacks
				mLoadedCallbacksPaused |= paused; 
				checkTextureLoading();
			}
		}
		else if (layerset && isUsingLocalAppearance())
		{
			debugColorizeSubMeshes(i,LLColor4::yellow );

			layerset->createComposite();
			layerset->setUpdatesEnabled( TRUE );
			mBakedTextureDatas[i].mIsUsed = FALSE;

			avatar_joint_mesh_list_t::iterator iter = mBakedTextureDatas[i].mJointMeshes.begin();
			avatar_joint_mesh_list_t::iterator end  = mBakedTextureDatas[i].mJointMeshes.end();
			for (; iter != end; ++iter)
			{
				LLAvatarJointMesh* mesh = (*iter);
				if (mesh)
				{
					mesh->setLayerSet( layerset );
				}
			}
		}
		else
		{
			debugColorizeSubMeshes(i,LLColor4::blue);
		}
	}

	// set texture and color of hair manually if we are not using a baked image.
	// This can happen while loading hair for yourself, or for clients that did not
	// bake a hair texture. Still needed for yourself after 1.22 is depricated.
	if (!is_layer_baked[BAKED_HAIR])
	{
		const LLColor4 color = mTexHairColor ? mTexHairColor->getColor() : LLColor4(1,1,1,1);
		LLViewerTexture* hair_img = getImage( TEX_HAIR, 0 );
		avatar_joint_mesh_list_t::iterator iter = mBakedTextureDatas[BAKED_HAIR].mJointMeshes.begin();
		avatar_joint_mesh_list_t::iterator end  = mBakedTextureDatas[BAKED_HAIR].mJointMeshes.end();
		for (; iter != end; ++iter)
		{
			LLAvatarJointMesh* mesh = (*iter);
			if (mesh)
			{
				mesh->setColor( color );
				mesh->setTexture( hair_img );
			}
		}
	} 
	
	
	for (LLAvatarAppearanceDictionary::BakedTextures::const_iterator baked_iter =
			 LLAvatarAppearanceDictionary::getInstance()->getBakedTextures().begin();
		 baked_iter != LLAvatarAppearanceDictionary::getInstance()->getBakedTextures().end();
		 ++baked_iter)
	{
		const EBakedTextureIndex baked_index = baked_iter->first;
		const LLAvatarAppearanceDictionary::BakedEntry *baked_dict = baked_iter->second;
		
		for (texture_vec_t::const_iterator local_tex_iter = baked_dict->mLocalTextures.begin();
			 local_tex_iter != baked_dict->mLocalTextures.end();
			 ++local_tex_iter)
		{
			const ETextureIndex texture_index = *local_tex_iter;
			const BOOL is_baked_ready = (is_layer_baked[baked_index] && mBakedTextureDatas[baked_index].mIsLoaded) || other_culled;
			if (isSelf())
			{
				setBakedReady(texture_index, is_baked_ready);
			}
		}
	}

	// removeMissingBakedTextures() will call back into this rountine if something is removed, and can blow up the stack
	static bool call_remove_missing = true;	
	if (call_remove_missing)
	{
		call_remove_missing = false;
		removeMissingBakedTextures();	// May call back into this function if anything is removed
		call_remove_missing = true;
	}

	//refresh bakes on any attached objects
	for (attachment_map_t::iterator iter = mAttachmentPoints.begin();
		iter != mAttachmentPoints.end();
		++iter)
	{
		LLViewerJointAttachment* attachment = iter->second;

		for (LLViewerJointAttachment::attachedobjs_vec_t::iterator attachment_iter = attachment->mAttachedObjects.begin();
			attachment_iter != attachment->mAttachedObjects.end();
			++attachment_iter)
		{
			LLViewerObject* attached_object = attachment_iter->get();
			if (attached_object && !attached_object->isDead())
			{
				attached_object->refreshBakeTexture();

				LLViewerObject::const_child_list_t& child_list = attached_object->getChildren();
				for (LLViewerObject::child_list_t::const_iterator iter = child_list.begin();
					iter != child_list.end(); ++iter)
				{
					LLViewerObject* objectp = *iter;
					if (objectp && !objectp->isDead())
					{
						objectp->refreshBakeTexture();
					}
				}
			}
		}
	}

	

}

// virtual
//-----------------------------------------------------------------------------
// setLocalTexture()
//-----------------------------------------------------------------------------
void LLVOAvatar::setLocalTexture( ETextureIndex type, LLViewerTexture* in_tex, BOOL baked_version_ready, U32 index )
{
	// invalid for anyone but self
	llassert(0);
}

//virtual 
void LLVOAvatar::setBakedReady(LLAvatarAppearanceDefines::ETextureIndex type, BOOL baked_version_exists, U32 index)
{
	// invalid for anyone but self
	llassert(0);
}

void LLVOAvatar::addChat(const LLChat& chat)
{
	std::deque<LLChat>::iterator chat_iter;

	mChats.push_back(chat);

	S32 chat_length = 0;
	for( chat_iter = mChats.begin(); chat_iter != mChats.end(); ++chat_iter)
	{
		chat_length += chat_iter->mText.size();
	}

	// remove any excess chat
	chat_iter = mChats.begin();
	while ((chat_length > MAX_BUBBLE_CHAT_LENGTH || mChats.size() > MAX_BUBBLE_CHAT_UTTERANCES) && chat_iter != mChats.end())
	{
		chat_length -= chat_iter->mText.size();
		mChats.pop_front();
		chat_iter = mChats.begin();
	}

	mChatTimer.reset();
}

void LLVOAvatar::clearChat()
{
	mChats.clear();
}


void LLVOAvatar::applyMorphMask(U8* tex_data, S32 width, S32 height, S32 num_components, LLAvatarAppearanceDefines::EBakedTextureIndex index)
{
	if (index >= BAKED_NUM_INDICES)
	{
		LL_WARNS() << "invalid baked texture index passed to applyMorphMask" << LL_ENDL;
		return;
	}

	for (morph_list_t::const_iterator iter = mBakedTextureDatas[index].mMaskedMorphs.begin();
		 iter != mBakedTextureDatas[index].mMaskedMorphs.end(); ++iter)
	{
		const LLMaskedMorph* maskedMorph = (*iter);
		LLPolyMorphTarget* morph_target = dynamic_cast<LLPolyMorphTarget*>(maskedMorph->mMorphTarget);
		if (morph_target)
		{
			morph_target->applyMask(tex_data, width, height, num_components, maskedMorph->mInvert);
		}
	}
}

// returns TRUE if morph masks are present and not valid for a given baked texture, FALSE otherwise
BOOL LLVOAvatar::morphMaskNeedsUpdate(LLAvatarAppearanceDefines::EBakedTextureIndex index)
{
	if (index >= BAKED_NUM_INDICES)
	{
		return FALSE;
	}

	if (!mBakedTextureDatas[index].mMaskedMorphs.empty())
	{
		if (isSelf())
		{
			LLViewerTexLayerSet *layer_set = getTexLayerSet(index);
			if (layer_set)
			{
				return !layer_set->isMorphValid();
			}
		}
		else
		{
			return FALSE;
		}
	}

	return FALSE;
}

//-----------------------------------------------------------------------------
// releaseComponentTextures()
// release any component texture UUIDs for which we have a baked texture
// ! BACKWARDS COMPATIBILITY !
// This is only called for non-self avatars, it can be taken out once component
// textures aren't communicated by non-self avatars.
//-----------------------------------------------------------------------------
void LLVOAvatar::releaseComponentTextures()
{
	// ! BACKWARDS COMPATIBILITY !
	// Detect if the baked hair texture actually wasn't sent, and if so set to default
	if (isTextureDefined(TEX_HAIR_BAKED) && getImage(TEX_HAIR_BAKED,0)->getID() == getImage(TEX_SKIRT_BAKED,0)->getID())
	{
		if (getImage(TEX_HAIR_BAKED,0)->getID() != IMG_INVISIBLE)
		{
			// Regression case of messaging system. Expected 21 textures, received 20. last texture is not valid so set to default
			setTETexture(TEX_HAIR_BAKED, IMG_DEFAULT_AVATAR);
		}
	}

	for (U8 baked_index = 0; baked_index < BAKED_NUM_INDICES; baked_index++)
	{
		const LLAvatarAppearanceDictionary::BakedEntry * bakedDicEntry = LLAvatarAppearanceDictionary::getInstance()->getBakedTexture((EBakedTextureIndex)baked_index);
		// skip if this is a skirt and av is not wearing one, or if we don't have a baked texture UUID
		if (!isTextureDefined(bakedDicEntry->mTextureIndex)
			&& ( (baked_index != BAKED_SKIRT) || isWearingWearableType(LLWearableType::WT_SKIRT) ))
		{
			continue;
		}

		for (U8 texture = 0; texture < bakedDicEntry->mLocalTextures.size(); texture++)
		{
			const U8 te = (ETextureIndex)bakedDicEntry->mLocalTextures[texture];
			setTETexture(te, IMG_DEFAULT_AVATAR);
		}
	}
}

void LLVOAvatar::dumpAvatarTEs( const std::string& context ) const
{	
	LL_DEBUGS("Avatar") << avString() << (isSelf() ? "Self: " : "Other: ") << context << LL_ENDL;
	for (LLAvatarAppearanceDictionary::Textures::const_iterator iter = LLAvatarAppearanceDictionary::getInstance()->getTextures().begin();
		 iter != LLAvatarAppearanceDictionary::getInstance()->getTextures().end();
		 ++iter)
	{
		const LLAvatarAppearanceDictionary::TextureEntry *texture_dict = iter->second;
		// TODO: MULTI-WEARABLE: handle multiple textures for self
		const LLViewerTexture* te_image = getImage(iter->first,0);
		if( !te_image )
		{
			LL_DEBUGS("Avatar") << avString() << "       " << texture_dict->mName << ": null ptr" << LL_ENDL;
		}
		else if( te_image->getID().isNull() )
		{
			LL_DEBUGS("Avatar") << avString() << "       " << texture_dict->mName << ": null UUID" << LL_ENDL;
		}
		else if( te_image->getID() == IMG_DEFAULT )
		{
			LL_DEBUGS("Avatar") << avString() << "       " << texture_dict->mName << ": IMG_DEFAULT" << LL_ENDL;
		}
		else if( te_image->getID() == IMG_DEFAULT_AVATAR )
		{
			LL_DEBUGS("Avatar") << avString() << "       " << texture_dict->mName << ": IMG_DEFAULT_AVATAR" << LL_ENDL;
		}
		else
		{
			LL_DEBUGS("Avatar") << avString() << "       " << texture_dict->mName << ": " << te_image->getID() << LL_ENDL;
		}
	}
}

//-----------------------------------------------------------------------------
// clampAttachmentPositions()
//-----------------------------------------------------------------------------
void LLVOAvatar::clampAttachmentPositions()
{
	if (isDead())
	{
		return;
	}
	for (attachment_map_t::iterator iter = mAttachmentPoints.begin(); 
		 iter != mAttachmentPoints.end();
		 ++iter)
	{
		LLViewerJointAttachment* attachment = iter->second;
		if (attachment)
		{
			attachment->clampObjectPosition();
		}
	}
}

BOOL LLVOAvatar::hasHUDAttachment() const
{
	for (attachment_map_t::const_iterator iter = mAttachmentPoints.begin(); 
		 iter != mAttachmentPoints.end();
		 ++iter)
	{
		LLViewerJointAttachment* attachment = iter->second;

		// <FS:Ansariel> Possible crash fix
		if (!attachment)
		{
			continue;
		}
		// </FS:Ansariel>

		if (attachment->getIsHUDAttachment() && attachment->getNumObjects() > 0)
		{
			return TRUE;
		}
	}
	return FALSE;
}

LLBBox LLVOAvatar::getHUDBBox() const
{
	LLBBox bbox;
	for (attachment_map_t::const_iterator iter = mAttachmentPoints.begin(); 
		 iter != mAttachmentPoints.end();
		 ++iter)
	{
		LLViewerJointAttachment* attachment = iter->second;
		// <FS:Ansariel> Possible crash fix
		//if (attachment->getIsHUDAttachment())
		if (attachment && attachment->getIsHUDAttachment())
		// </FS:Ansariel>
		{
			for (LLViewerJointAttachment::attachedobjs_vec_t::iterator attachment_iter = attachment->mAttachedObjects.begin();
				 attachment_iter != attachment->mAttachedObjects.end();
				 ++attachment_iter)
			{
				const LLViewerObject* attached_object = attachment_iter->get();
				if (attached_object == NULL)
				{
					LL_WARNS() << "HUD attached object is NULL!" << LL_ENDL;
					continue;
				}
				// initialize bounding box to contain identity orientation and center point for attached object
				bbox.addPointLocal(attached_object->getPosition());
				// add rotated bounding box for attached object
				bbox.addBBoxAgent(attached_object->getBoundingBoxAgent());
				LLViewerObject::const_child_list_t& child_list = attached_object->getChildren();
				for (LLViewerObject::child_list_t::const_iterator iter = child_list.begin();
					 iter != child_list.end(); 
					 ++iter)
				{
					const LLViewerObject* child_objectp = *iter;
					bbox.addBBoxAgent(child_objectp->getBoundingBoxAgent());
				}
			}
		}
	}

	return bbox;
}

//-----------------------------------------------------------------------------
// onFirstTEMessageReceived()
//-----------------------------------------------------------------------------
void LLVOAvatar::onFirstTEMessageReceived()
{
	LL_DEBUGS("Avatar") << avString() << LL_ENDL;
	if( !mFirstTEMessageReceived )
	{
		mFirstTEMessageReceived = TRUE;

		LLLoadedCallbackEntry::source_callback_list_t* src_callback_list = NULL ;
		BOOL paused = FALSE ;
		if(!isSelf())
		{
			src_callback_list = &mCallbackTextureList ;
			paused = !isVisible();
		}

		for (U32 i = 0; i < mBakedTextureDatas.size(); i++)
		{
			const BOOL layer_baked = isTextureDefined(mBakedTextureDatas[i].mTextureIndex);

			// Use any baked textures that we have even if they haven't downloaded yet.
			// (That is, don't do a transition from unbaked to baked.)
			if (layer_baked)
			{
				LLViewerFetchedTexture* image = LLViewerTextureManager::staticCastToFetchedTexture(getImage( mBakedTextureDatas[i].mTextureIndex, 0 ), TRUE) ;
				mBakedTextureDatas[i].mLastTextureID = image->getID();
				// If we have more than one texture for the other baked layers, we'll want to call this for them too.
				if ( (image->getID() != IMG_INVISIBLE) && ((i == BAKED_HEAD) || (i == BAKED_UPPER) || (i == BAKED_LOWER)) )
				{
					image->setLoadedCallback( onBakedTextureMasksLoaded, MORPH_MASK_REQUESTED_DISCARD, TRUE, TRUE, new LLTextureMaskData( mID ), 
						src_callback_list, paused);
				}
				LL_DEBUGS("Avatar") << avString() << "layer_baked, setting onInitialBakedTextureLoaded as callback" << LL_ENDL;
				image->setLoadedCallback( onInitialBakedTextureLoaded, MAX_DISCARD_LEVEL, FALSE, FALSE, new LLUUID( mID ), 
					src_callback_list, paused );

                               // this could add paused texture callbacks
                               mLoadedCallbacksPaused |= paused; 
			}
		}

		mMeshTexturesDirty = TRUE;
		gPipeline.markGLRebuild(this);
	}
}

//-----------------------------------------------------------------------------
// bool visualParamWeightsAreDefault()
//-----------------------------------------------------------------------------
bool LLVOAvatar::visualParamWeightsAreDefault()
{
	bool rtn = true;

	bool is_wearing_skirt = isWearingWearableType(LLWearableType::WT_SKIRT);
	for (LLVisualParam *param = getFirstVisualParam(); 
	     param;
	     param = getNextVisualParam())
	{
		if (param->isTweakable())
		{
			LLViewerVisualParam* vparam = dynamic_cast<LLViewerVisualParam*>(param);
			llassert(vparam);
			bool is_skirt_param = vparam &&
				LLWearableType::WT_SKIRT == vparam->getWearableType();
			if (param->getWeight() != param->getDefaultWeight() &&
			    // we have to not care whether skirt weights are default, if we're not actually wearing a skirt
			    (is_wearing_skirt || !is_skirt_param))
			{
				//LL_INFOS() << "param '" << param->getName() << "'=" << param->getWeight() << " which differs from default=" << param->getDefaultWeight() << LL_ENDL;
				rtn = false;
				break;
			}
		}
	}

	//LL_INFOS() << "params are default ? " << int(rtn) << LL_ENDL;

	return rtn;
}

// <FS:ND> Remove LLVolatileAPRPool/apr_file_t and use FILE* instead
//void dump_visual_param(apr_file_t* file, LLVisualParam* viewer_param, F32 value)
void dump_visual_param(LLAPRFile::tFiletype* file, LLVisualParam* viewer_param, F32 value)
// </FS:ND>
{
	std::string type_string = "unknown";
	if (dynamic_cast<LLTexLayerParamAlpha*>(viewer_param))
		type_string = "param_alpha";
	if (dynamic_cast<LLTexLayerParamColor*>(viewer_param))
		type_string = "param_color";
	if (dynamic_cast<LLDriverParam*>(viewer_param))
		type_string = "param_driver";
	if (dynamic_cast<LLPolyMorphTarget*>(viewer_param))
		type_string = "param_morph";
	if (dynamic_cast<LLPolySkeletalDistortion*>(viewer_param))
		type_string = "param_skeleton";
	S32 wtype = -1;
	LLViewerVisualParam *vparam = dynamic_cast<LLViewerVisualParam*>(viewer_param);
	if (vparam)
	{
		wtype = vparam->getWearableType();
	}
	S32 u8_value = F32_to_U8(value,viewer_param->getMinWeight(),viewer_param->getMaxWeight());
	apr_file_printf(file, "\t\t<param id=\"%d\" name=\"%s\" display=\"%s\" value=\"%.3f\" u8=\"%d\" type=\"%s\" wearable=\"%s\" group=\"%d\"/>\n",
					viewer_param->getID(), viewer_param->getName().c_str(), viewer_param->getDisplayName().c_str(), value, u8_value, type_string.c_str(),
					LLWearableType::getTypeName(LLWearableType::EType(wtype)).c_str(),
					viewer_param->getGroup());
	}
	

void LLVOAvatar::dumpAppearanceMsgParams( const std::string& dump_prefix,
	const LLAppearanceMessageContents& contents)
{
	std::string outfilename = get_sequential_numbered_file_name(dump_prefix,".xml");
	const std::vector<F32>& params_for_dump = contents.mParamWeights;
	const LLTEContents& tec = contents.mTEContents;

	LLAPRFile outfile;
	std::string fullpath = gDirUtilp->getExpandedFilename(LL_PATH_LOGS,outfilename);
	outfile.open(fullpath, LL_APR_WB );

	// <FS:ND> Remove LLVolatileAPRPool/apr_file_t and use FILE* instead
	// apr_file_t* file = outfile.getFileHandle();
	LLAPRFile::tFiletype* file = outfile.getFileHandle();
	// </FS:ND>

	if (!file)
	{
		return;
	}
	else
	{
		LL_DEBUGS("Avatar") << "dumping appearance message to " << fullpath << LL_ENDL;
	}

	apr_file_printf(file, "<header>\n");
	apr_file_printf(file, "\t\t<cof_version %i />\n", contents.mCOFVersion);
	apr_file_printf(file, "\t\t<appearance_version %i />\n", contents.mAppearanceVersion);
	apr_file_printf(file, "</header>\n");

	apr_file_printf(file, "\n<params>\n");
	LLVisualParam* param = getFirstVisualParam();
	for (S32 i = 0; i < params_for_dump.size(); i++)
	{
		while( param && ((param->getGroup() != VISUAL_PARAM_GROUP_TWEAKABLE) && 
						 (param->getGroup() != VISUAL_PARAM_GROUP_TRANSMIT_NOT_TWEAKABLE)) ) // should not be any of group VISUAL_PARAM_GROUP_TWEAKABLE_NO_TRANSMIT
		{
			param = getNextVisualParam();
		}
		LLViewerVisualParam* viewer_param = (LLViewerVisualParam*)param;
		F32 value = params_for_dump[i];
		dump_visual_param(file, viewer_param, value);
		param = getNextVisualParam();
	}
	apr_file_printf(file, "</params>\n");

	apr_file_printf(file, "\n<textures>\n");
	for (U32 i = 0; i < tec.face_count; i++)
	{
		std::string uuid_str;
		((LLUUID*)tec.image_data)[i].toString(uuid_str);
		apr_file_printf( file, "\t\t<texture te=\"%i\" uuid=\"%s\"/>\n", i, uuid_str.c_str());
	}
	apr_file_printf(file, "</textures>\n");
}

void LLVOAvatar::parseAppearanceMessage(LLMessageSystem* mesgsys, LLAppearanceMessageContents& contents)
{
	parseTEMessage(mesgsys, _PREHASH_ObjectData, -1, contents.mTEContents);

	// Parse the AppearanceData field, if any.
	if (mesgsys->has(_PREHASH_AppearanceData))
	{
		U8 av_u8;
		mesgsys->getU8Fast(_PREHASH_AppearanceData, _PREHASH_AppearanceVersion, av_u8, 0);
		contents.mAppearanceVersion = av_u8;
		//LL_DEBUGS("Avatar") << "appversion set by AppearanceData field: " << contents.mAppearanceVersion << LL_ENDL;
		mesgsys->getS32Fast(_PREHASH_AppearanceData, _PREHASH_CofVersion, contents.mCOFVersion, 0);
		// For future use:
		//mesgsys->getU32Fast(_PREHASH_AppearanceData, _PREHASH_Flags, appearance_flags, 0);
	}

	// Parse the AppearanceData field, if any.
	contents.mHoverOffsetWasSet = false;
	if (mesgsys->has(_PREHASH_AppearanceHover))
	{
		LLVector3 hover;
		mesgsys->getVector3Fast(_PREHASH_AppearanceHover, _PREHASH_HoverHeight, hover);
		//LL_DEBUGS("Avatar") << avString() << " hover received " << hover.mV[ VX ] << "," << hover.mV[ VY ] << "," << hover.mV[ VZ ] << LL_ENDL;
		contents.mHoverOffset = hover;
		contents.mHoverOffsetWasSet = true;
	}
	
	// Parse visual params, if any.
	S32 num_blocks = mesgsys->getNumberOfBlocksFast(_PREHASH_VisualParam);
	bool drop_visual_params_debug = gSavedSettings.getBOOL("BlockSomeAvatarAppearanceVisualParams") && (ll_rand(2) == 0); // pretend that ~12% of AvatarAppearance messages arrived without a VisualParam block, for testing
	if( num_blocks > 1 && !drop_visual_params_debug)
	{
		//LL_DEBUGS("Avatar") << avString() << " handle visual params, num_blocks " << num_blocks << LL_ENDL;
		
		LLVisualParam* param = getFirstVisualParam();
		llassert(param); // if this ever fires, we should do the same as when num_blocks<=1
		if (!param)
		{
			LL_WARNS() << "No visual params!" << LL_ENDL;
		}
		else
		{
			for( S32 i = 0; i < num_blocks; i++ )
			{
				while( param && ((param->getGroup() != VISUAL_PARAM_GROUP_TWEAKABLE) && 
								 (param->getGroup() != VISUAL_PARAM_GROUP_TRANSMIT_NOT_TWEAKABLE)) ) // should not be any of group VISUAL_PARAM_GROUP_TWEAKABLE_NO_TRANSMIT
				{
					param = getNextVisualParam();
				}
						
				if( !param )
				{
					// more visual params supplied than expected - just process what we know about
					break;
				}

				U8 value;
				mesgsys->getU8Fast(_PREHASH_VisualParam, _PREHASH_ParamValue, value, i);
				F32 newWeight = U8_to_F32(value, param->getMinWeight(), param->getMaxWeight());
				contents.mParamWeights.push_back(newWeight);
				contents.mParams.push_back(param);

				param = getNextVisualParam();
			}
		}

		const S32 expected_tweakable_count = getVisualParamCountInGroup(VISUAL_PARAM_GROUP_TWEAKABLE) +
											 getVisualParamCountInGroup(VISUAL_PARAM_GROUP_TRANSMIT_NOT_TWEAKABLE); // don't worry about VISUAL_PARAM_GROUP_TWEAKABLE_NO_TRANSMIT
		if (num_blocks != expected_tweakable_count)
		{
			LL_DEBUGS("Avatar") << "Number of params in AvatarAppearance msg (" << num_blocks << ") does not match number of tweakable params in avatar xml file (" << expected_tweakable_count << ").  Processing what we can.  object: " << getID() << LL_ENDL;
		}
	}
	else
	{
		if (drop_visual_params_debug)
		{
			LL_INFOS() << "Debug-faked lack of parameters on AvatarAppearance for object: "  << getID() << LL_ENDL;
		}
		else
		{
			LL_DEBUGS("Avatar") << "AvatarAppearance msg received without any parameters, object: " << getID() << LL_ENDL;
		}
	}

	LLVisualParam* appearance_version_param = getVisualParam(11000);
	if (appearance_version_param)
	{
		std::vector<LLVisualParam*>::iterator it = std::find(contents.mParams.begin(), contents.mParams.end(),appearance_version_param);
		if (it != contents.mParams.end())
		{
			S32 index = it - contents.mParams.begin();
			contents.mParamAppearanceVersion = ll_round(contents.mParamWeights[index]);
			//LL_DEBUGS("Avatar") << "appversion req by appearance_version param: " << contents.mParamAppearanceVersion << LL_ENDL;
		}
	}
}

bool resolve_appearance_version(const LLAppearanceMessageContents& contents, S32& appearance_version)
{
	appearance_version = -1;
	
	if ((contents.mAppearanceVersion) >= 0 &&
		(contents.mParamAppearanceVersion >= 0) &&
		(contents.mAppearanceVersion != contents.mParamAppearanceVersion))
	{
		LL_WARNS() << "inconsistent appearance_version settings - field: " <<
			contents.mAppearanceVersion << ", param: " <<  contents.mParamAppearanceVersion << LL_ENDL;
		return false;
	}
	// <FS:Ansariel> [Legacy Bake]
	//if (contents.mParamAppearanceVersion >= 0) // use visual param if available.
	//{
	//	appearance_version = contents.mParamAppearanceVersion;
	//}
	//else if (contents.mAppearanceVersion > 0)
	//{
	//	appearance_version = contents.mAppearanceVersion;
	//}
	//else // still not set, go with 1.
	//{
	//	appearance_version = 1;
	//}
	if (contents.mParamAppearanceVersion >= 0) // use visual param if available.
	{
		appearance_version = contents.mParamAppearanceVersion;
	}
	if (contents.mAppearanceVersion >= 0)
	{
		appearance_version = contents.mAppearanceVersion;
	}
	if (appearance_version < 0) // still not set, go with 0.
	{
		appearance_version = 0;
	}
	// </FS:Ansariel> [Legacy Bake]
	//LL_DEBUGS("Avatar") << "appearance version info - field " << contents.mAppearanceVersion
	//					<< " param: " << contents.mParamAppearanceVersion
	//					<< " final: " << appearance_version << LL_ENDL;
	return true;
}

//-----------------------------------------------------------------------------
// processAvatarAppearance()
//-----------------------------------------------------------------------------
void LLVOAvatar::processAvatarAppearance( LLMessageSystem* mesgsys )
{
	// <FS:CR> Use LLCachedControl
	//bool enable_verbose_dumps = gSavedSettings.getBOOL("DebugAvatarAppearanceMessage");
	static LLCachedControl<bool> enable_verbose_dumps(gSavedSettings, "DebugAvatarAppearanceMessage");
	// </FS:CR>
	std::string dump_prefix = getFullname() + "_" + (isSelf()?"s":"o") + "_";
	if (gSavedSettings.getBOOL("BlockAvatarAppearanceMessages"))
	{
		LL_WARNS() << "Blocking AvatarAppearance message" << LL_ENDL;
		return;
	}

	mLastAppearanceMessageTimer.reset();

	LLPointer<LLAppearanceMessageContents> contents(new LLAppearanceMessageContents);
	parseAppearanceMessage(mesgsys, *contents);
	if (enable_verbose_dumps)
	{
		dumpAppearanceMsgParams(dump_prefix + "appearance_msg", *contents);
	}

	S32 appearance_version;
	if (!resolve_appearance_version(*contents, appearance_version))
	{
		LL_WARNS() << "bad appearance version info, discarding" << LL_ENDL;
		return;
	}
	//llassert(appearance_version > 0);
	if (appearance_version > 1)
	{
		LL_WARNS() << "unsupported appearance version " << appearance_version << ", discarding appearance message" << LL_ENDL;
		return;
	}

    S32 thisAppearanceVersion(contents->mCOFVersion);
    if (isSelf())
    {   // In the past this was considered to be the canonical COF version, 
        // that is no longer the case.  The canonical version is maintained 
        // by the AIS code and should match the COF version there. Even so,
        // we must prevent rolling this one backwards backwards or processing 
        // stale versions.

        S32 aisCOFVersion(LLAppearanceMgr::instance().getCOFVersion());

        LL_DEBUGS("Avatar") << "handling self appearance message #" << thisAppearanceVersion <<
            " (highest seen #" << mLastUpdateReceivedCOFVersion <<
            ") (AISCOF=#" << aisCOFVersion << ")" << LL_ENDL;

        // <FS:Ansariel> [Legacy Bake]
        if (mFirstTEMessageReceived && (appearance_version == 0))
        {
            return;
        }
        // </FS:Ansariel> [Legacy Bake]

        if (mLastUpdateReceivedCOFVersion >= thisAppearanceVersion)
        {
            LL_WARNS("Avatar") << "Stale appearance received #" << thisAppearanceVersion <<
                " attempt to roll back from #" << mLastUpdateReceivedCOFVersion <<
                "... dropping." << LL_ENDL;
            return;
        }
        if (isEditingAppearance())
        {
            LL_DEBUGS("Avatar") << "Editing appearance.  Dropping appearance update." << LL_ENDL;
            return;
        }

    }

	// SUNSHINE CLEANUP - is this case OK now?
	S32 num_params = contents->mParamWeights.size();
	if (num_params <= 1)
	{
		// In this case, we have no reliable basis for knowing
		// appearance version, which may cause us to look for baked
		// textures in the wrong place and flag them as missing
		// assets.
		LL_DEBUGS("Avatar") << "ignoring appearance message due to lack of params" << LL_ENDL;
		return;
	}

	// No backsies zone - if we get here, the message should be valid and usable, will be processed.
    LL_INFOS("Avatar") << "Processing appearance message version " << thisAppearanceVersion << LL_ENDL;

    // Note:
    // locally the COF is maintained via LLInventoryModel::accountForUpdate
    // which is called from various places.  This should match the simhost's 
    // idea of what the COF version is.  AIS however maintains its own version
    // of the COF that should be considered canonical. 
    mLastUpdateReceivedCOFVersion = thisAppearanceVersion;

    // <FS:Ansariel> [Legacy Bake]
    setIsUsingServerBakes(appearance_version > 0);
    mLastProcessedAppearance = contents;

    bool slam_params = false;
    applyParsedAppearanceMessage(*contents, slam_params);
}

void LLVOAvatar::applyParsedAppearanceMessage(LLAppearanceMessageContents& contents, bool slam_params)
{
	S32 num_params = contents.mParamWeights.size();
	ESex old_sex = getSex();

    if (applyParsedTEMessage(contents.mTEContents) > 0 && isChanged(TEXTURE))
    {
        updateVisualComplexity();
    }

	// <FS:clientTags>
	if (!LLGridManager::getInstance()->isInSecondLife())
	{
		//Wolfspirit: Read the UUID, system and Texturecolor
		const LLTEContents& tec = contents.mTEContents;
		const LLUUID tag_uuid = ((LLUUID*)tec.image_data)[TEX_HEAD_BODYPAINT];
		bool new_system = (tec.glow[TEX_HEAD_BODYPAINT]);

		//WS: Write them into an LLSD map
		mClientTagData["uuid"] = tag_uuid.asString();
		mClientTagData["id_based"] = new_system;
		mClientTagData["tex_color"] = LLColor4U(tec.colors).getValue();

		//WS: Clear mNameString to force a rebuild
		mNameIsSet = false;
	}
	// </FS:clientTags>

	// prevent the overwriting of valid baked textures with invalid baked textures
	for (U8 baked_index = 0; baked_index < mBakedTextureDatas.size(); baked_index++)
	{
		if (!isTextureDefined(mBakedTextureDatas[baked_index].mTextureIndex) 
			&& mBakedTextureDatas[baked_index].mLastTextureID != IMG_DEFAULT
			&& baked_index != BAKED_SKIRT && baked_index != BAKED_LEFT_ARM && baked_index != BAKED_LEFT_LEG && baked_index != BAKED_AUX1 && baked_index != BAKED_AUX2 && baked_index != BAKED_AUX3)
		{
			// <FS:Ansariel> [Legacy Bake]
			//LL_DEBUGS("Avatar") << avString() << " baked_index " << (S32) baked_index << " using mLastTextureID " << mBakedTextureDatas[baked_index].mLastTextureID << LL_ENDL;
			LL_DEBUGS("Avatar") << avString() << "sb " << (S32) isUsingServerBakes() << " baked_index " << (S32) baked_index << " using mLastTextureID " << mBakedTextureDatas[baked_index].mLastTextureID << LL_ENDL;
			setTEImage(mBakedTextureDatas[baked_index].mTextureIndex, 
				LLViewerTextureManager::getFetchedTexture(mBakedTextureDatas[baked_index].mLastTextureID, FTT_DEFAULT, TRUE, LLGLTexture::BOOST_NONE, LLViewerTexture::LOD_TEXTURE));
		}
		else
		{
			// <FS:Ansariel> [Legacy Bake]
			//LL_DEBUGS("Avatar") << avString() << " baked_index " << (S32) baked_index << " using texture id "
			LL_DEBUGS("Avatar") << avString() << "sb " << (S32) isUsingServerBakes() << " baked_index " << (S32) baked_index << " using texture id "
								<< getTEref(mBakedTextureDatas[baked_index].mTextureIndex).getID() << LL_ENDL;
		}
	}

	// runway - was
	// if (!is_first_appearance_message )
	// which means it would be called on second appearance message - probably wrong.
	BOOL is_first_appearance_message = !mFirstAppearanceMessageReceived;
	mFirstAppearanceMessageReceived = TRUE;

	//LL_DEBUGS("Avatar") << avString() << "processAvatarAppearance start " << mID
    //                    << " first? " << is_first_appearance_message << " self? " << isSelf() << LL_ENDL;

	if (is_first_appearance_message )
	{
		onFirstTEMessageReceived();
	}

	setCompositeUpdatesEnabled( FALSE );
	gPipeline.markGLRebuild(this);

	// Apply visual params
	if( num_params > 1)
	{
		//LL_DEBUGS("Avatar") << avString() << " handle visual params, num_params " << num_params << LL_ENDL;
		BOOL params_changed = FALSE;
		BOOL interp_params = FALSE;
		S32 params_changed_count = 0;
		
		for( S32 i = 0; i < num_params; i++ )
		{
			LLVisualParam* param = contents.mParams[i];
			F32 newWeight = contents.mParamWeights[i];

			if (slam_params || is_first_appearance_message || (param->getWeight() != newWeight))
			{
				params_changed = TRUE;
				params_changed_count++;

				if(is_first_appearance_message || slam_params)
				{
					//LL_DEBUGS("Avatar") << "param slam " << i << " " << newWeight << LL_ENDL;
					// <FS:Ansariel> [Legacy Bake]
					//param->setWeight(newWeight);
					param->setWeight(newWeight, FALSE);
				}
				else
				{
					interp_params = TRUE;
					// <FS:Ansariel> [Legacy Bake]
					//param->setAnimationTarget(newWeight);
					param->setAnimationTarget(newWeight, FALSE);
				}
			}
		}
		const S32 expected_tweakable_count = getVisualParamCountInGroup(VISUAL_PARAM_GROUP_TWEAKABLE) +
											 getVisualParamCountInGroup(VISUAL_PARAM_GROUP_TRANSMIT_NOT_TWEAKABLE); // don't worry about VISUAL_PARAM_GROUP_TWEAKABLE_NO_TRANSMIT
		if (num_params != expected_tweakable_count)
		{
			LL_DEBUGS("Avatar") << "Number of params in AvatarAppearance msg (" << num_params << ") does not match number of tweakable params in avatar xml file (" << expected_tweakable_count << ").  Processing what we can.  object: " << getID() << LL_ENDL;
		}

		LL_DEBUGS("Avatar") << "Changed " << params_changed_count << " params" << LL_ENDL;
		if (params_changed)
		{
			if (interp_params)
			{
				startAppearanceAnimation();
			}
			updateVisualParams();

			ESex new_sex = getSex();
			if( old_sex != new_sex )
			{
				// <FS:Ansariel> [Legacy Bake]
				//updateSexDependentLayerSets();
				updateSexDependentLayerSets(FALSE);
			}	
		}

		llassert( getSex() == ((getVisualParamWeight( "male" ) > 0.5f) ? SEX_MALE : SEX_FEMALE) );
	}
	else
	{
		// AvatarAppearance message arrived without visual params
		LL_DEBUGS("Avatar") << avString() << "no visual params" << LL_ENDL;

		const F32 LOADING_TIMEOUT_SECONDS = 60.f;
		// this isn't really a problem if we already have a non-default shape
		if (visualParamWeightsAreDefault() && mRuthTimer.getElapsedTimeF32() > LOADING_TIMEOUT_SECONDS)
		{
			// re-request appearance, hoping that it comes back with a shape next time
			LL_INFOS() << "Re-requesting AvatarAppearance for object: "  << getID() << LL_ENDL;
			LLAvatarPropertiesProcessor::getInstance()->sendAvatarTexturesRequest(getID());
			mRuthTimer.reset();
		}
		else
		{
			LL_INFOS() << "That's okay, we already have a non-default shape for object: "  << getID() << LL_ENDL;
			// we don't really care.
		}
	}

	if (contents.mHoverOffsetWasSet && !isSelf())
	{
		// Got an update for some other avatar
		// Ignore updates for self, because we have a more authoritative value in the preferences.
		setHoverOffset(contents.mHoverOffset);
		LL_DEBUGS("Avatar") << avString() << "setting hover to " << contents.mHoverOffset[2] << LL_ENDL;
	}

	if (!contents.mHoverOffsetWasSet && !isSelf())
	{
		// If we don't get a value at all, we are presumably in a
		// region that does not support hover height.
		LL_WARNS() << avString() << "zeroing hover because not defined in appearance message" << LL_ENDL;
		setHoverOffset(LLVector3(0.0, 0.0, 0.0));
	}

	setCompositeUpdatesEnabled( TRUE );

	// If all of the avatars are completely baked, release the global image caches to conserve memory.
	LLVOAvatar::cullAvatarsByPixelArea();

	if (isSelf())
	{
		mUseLocalAppearance = false;
	}

	updateMeshTextures();
	updateMeshVisibility();

}

LLViewerTexture* LLVOAvatar::getBakedTexture(const U8 te)
{
	if (te < 0 || te >= BAKED_NUM_INDICES)
	{
		return NULL;
	}

	BOOL is_layer_baked = isTextureDefined(mBakedTextureDatas[te].mTextureIndex);
	
	LLViewerTexLayerSet* layerset = NULL;
	layerset = getTexLayerSet(te);
	

	if (!isEditingAppearance() && is_layer_baked)
	{
		LLViewerFetchedTexture* baked_img = LLViewerTextureManager::staticCastToFetchedTexture(getImage(mBakedTextureDatas[te].mTextureIndex, 0), TRUE);
		return baked_img;
	}
	else if (layerset && isEditingAppearance())
	{
		layerset->createComposite();
		layerset->setUpdatesEnabled(TRUE);

		return layerset->getViewerComposite();
	}

	return NULL;

	
}

// static
void LLVOAvatar::getAnimLabels( std::vector<std::string>* labels )
{
	S32 i;
	labels->reserve(gUserAnimStatesCount);
	for( i = 0; i < gUserAnimStatesCount; i++ )
	{
		labels->push_back( LLAnimStateLabels::getStateLabel( gUserAnimStates[i].mName ) );
	}

	// Special case to trigger away (AFK) state
	labels->push_back( "Away From Keyboard" );
}

// static 
void LLVOAvatar::getAnimNames( std::vector<std::string>* names )
{
	S32 i;

	names->reserve(gUserAnimStatesCount);
	for( i = 0; i < gUserAnimStatesCount; i++ )
	{
		names->push_back( std::string(gUserAnimStates[i].mName) );
	}

	// Special case to trigger away (AFK) state
	names->push_back( "enter_away_from_keyboard_state" );
}

// static
void LLVOAvatar::onBakedTextureMasksLoaded( BOOL success, LLViewerFetchedTexture *src_vi, LLImageRaw* src, LLImageRaw* aux_src, S32 discard_level, BOOL final, void* userdata )
{
	if (!userdata) return;

	//LL_INFOS() << "onBakedTextureMasksLoaded: " << src_vi->getID() << LL_ENDL;
	const LLUUID id = src_vi->getID();
 
	LLTextureMaskData* maskData = (LLTextureMaskData*) userdata;
	LLVOAvatar* self = (LLVOAvatar*) gObjectList.findObject( maskData->mAvatarID );

	// if discard level is 2 less than last discard level we processed, or we hit 0,
	// then generate morph masks
	if(self && success && (discard_level < maskData->mLastDiscardLevel - 2 || discard_level == 0))
	{
		if(aux_src && aux_src->getComponents() == 1)
		{
			if (!aux_src->getData())
			{
				// <FS:Ansariel> FIRE-16122: Don't crash if we didn't receive any data
				//LL_ERRS() << "No auxiliary source (morph mask) data for image id " << id << LL_ENDL;
				LL_WARNS() << "No auxiliary source (morph mask) data for image id " << id << LL_ENDL;
				// </FS:Ansariel>
				return;
			}

			U32 gl_name;
			LLImageGL::generateTextures(1, &gl_name );
			stop_glerror();

			gGL.getTexUnit(0)->bindManual(LLTexUnit::TT_TEXTURE, gl_name);
			stop_glerror();

			LLImageGL::setManualImage(
				GL_TEXTURE_2D, 0, GL_ALPHA8, 
				aux_src->getWidth(), aux_src->getHeight(),
				GL_ALPHA, GL_UNSIGNED_BYTE, aux_src->getData());
			stop_glerror();

			gGL.getTexUnit(0)->setTextureFilteringOption(LLTexUnit::TFO_BILINEAR);

			/* if( id == head_baked->getID() )
			     if (self->mBakedTextureDatas[BAKED_HEAD].mTexLayerSet)
				     //LL_INFOS() << "onBakedTextureMasksLoaded for head " << id << " discard = " << discard_level << LL_ENDL;
					 self->mBakedTextureDatas[BAKED_HEAD].mTexLayerSet->applyMorphMask(aux_src->getData(), aux_src->getWidth(), aux_src->getHeight(), 1);
					 maskData->mLastDiscardLevel = discard_level; */
			BOOL found_texture_id = false;
			for (LLAvatarAppearanceDictionary::Textures::const_iterator iter = LLAvatarAppearanceDictionary::getInstance()->getTextures().begin();
				 iter != LLAvatarAppearanceDictionary::getInstance()->getTextures().end();
				 ++iter)
			{

				const LLAvatarAppearanceDictionary::TextureEntry *texture_dict = iter->second;
				if (texture_dict->mIsUsedByBakedTexture)
				{
					const ETextureIndex texture_index = iter->first;
					const LLViewerTexture *baked_img = self->getImage(texture_index, 0);
					if (baked_img && id == baked_img->getID())
					{
						const EBakedTextureIndex baked_index = texture_dict->mBakedTextureIndex;
						self->applyMorphMask(aux_src->getData(), aux_src->getWidth(), aux_src->getHeight(), 1, baked_index);
						maskData->mLastDiscardLevel = discard_level;
						if (self->mBakedTextureDatas[baked_index].mMaskTexName)
						{
							LLImageGL::deleteTextures(1, &(self->mBakedTextureDatas[baked_index].mMaskTexName));
						}
						self->mBakedTextureDatas[baked_index].mMaskTexName = gl_name;
						found_texture_id = true;
						break;
					}
				}
			}
			if (!found_texture_id)
			{
				LL_INFOS() << "unexpected image id: " << id << LL_ENDL;
			}
			self->dirtyMesh();
		}
		else
		{
            // this can happen when someone uses an old baked texture possibly provided by 
            // viewer-side baked texture caching
			LL_WARNS() << "Masks loaded callback but NO aux source, id " << id << LL_ENDL;
		}
	}

	if (final || !success)
	{
		delete maskData;
	}
}

// static
void LLVOAvatar::onInitialBakedTextureLoaded( BOOL success, LLViewerFetchedTexture *src_vi, LLImageRaw* src, LLImageRaw* aux_src, S32 discard_level, BOOL final, void* userdata )
{

	
	LLUUID *avatar_idp = (LLUUID *)userdata;
	LLVOAvatar *selfp = (LLVOAvatar *)gObjectList.findObject(*avatar_idp);

	if (selfp)
	{
		//LL_DEBUGS("Avatar") << selfp->avString() << "discard_level " << discard_level << " success " << success << " final " << final << LL_ENDL;
	}

	if (!success && selfp)
	{
		selfp->removeMissingBakedTextures();
	}
	if (final || !success )
	{
		delete avatar_idp;
	}
}

// Static
void LLVOAvatar::onBakedTextureLoaded(BOOL success,
									  LLViewerFetchedTexture *src_vi, LLImageRaw* src, LLImageRaw* aux_src,
									  S32 discard_level, BOOL final, void* userdata)
{
	//LL_DEBUGS("Avatar") << "onBakedTextureLoaded: " << src_vi->getID() << LL_ENDL;

	LLUUID id = src_vi->getID();
	LLUUID *avatar_idp = (LLUUID *)userdata;
	LLVOAvatar *selfp = (LLVOAvatar *)gObjectList.findObject(*avatar_idp);
	if (selfp)
	{	
		//LL_DEBUGS("Avatar") << selfp->avString() << "discard_level " << discard_level << " success " << success << " final " << final << " id " << src_vi->getID() << LL_ENDL;
	}

	if (selfp && !success)
	{
		selfp->removeMissingBakedTextures();
	}

	if( final || !success )
	{
		delete avatar_idp;
	}

	if( selfp && success && final )
	{
		selfp->useBakedTexture( id );
	}
}


// Called when baked texture is loaded and also when we start up with a baked texture
void LLVOAvatar::useBakedTexture( const LLUUID& id )
{
	for (U32 i = 0; i < mBakedTextureDatas.size(); i++)
	{
		LLViewerTexture* image_baked = getImage( mBakedTextureDatas[i].mTextureIndex, 0 );
		if (id == image_baked->getID())
		{
			//LL_DEBUGS("Avatar") << avString() << " i " << i << " id " << id << LL_ENDL;
			mBakedTextureDatas[i].mIsLoaded = true;
			mBakedTextureDatas[i].mLastTextureID = id;
			mBakedTextureDatas[i].mIsUsed = true;

			if (isUsingLocalAppearance())
			{
				LL_INFOS() << "not changing to baked texture while isUsingLocalAppearance" << LL_ENDL;
			}
			else
			{
				debugColorizeSubMeshes(i,LLColor4::green);

				avatar_joint_mesh_list_t::iterator iter = mBakedTextureDatas[i].mJointMeshes.begin();
				avatar_joint_mesh_list_t::iterator end  = mBakedTextureDatas[i].mJointMeshes.end();
				for (; iter != end; ++iter)
				{
					LLAvatarJointMesh* mesh = (*iter);
					if (mesh)
					{
						mesh->setTexture( image_baked );
					}
				}
			}
			
			const LLAvatarAppearanceDictionary::BakedEntry *baked_dict =
				LLAvatarAppearanceDictionary::getInstance()->getBakedTexture((EBakedTextureIndex)i);
			for (texture_vec_t::const_iterator local_tex_iter = baked_dict->mLocalTextures.begin();
				 local_tex_iter != baked_dict->mLocalTextures.end();
				 ++local_tex_iter)
			{
				if (isSelf()) setBakedReady(*local_tex_iter, TRUE);
			}

			// ! BACKWARDS COMPATIBILITY !
			// Workaround for viewing avatars from old viewers that haven't baked hair textures.
			// This is paired with similar code in updateMeshTextures that sets hair mesh color.
			if (i == BAKED_HAIR)
			{
				avatar_joint_mesh_list_t::iterator iter = mBakedTextureDatas[i].mJointMeshes.begin();
				avatar_joint_mesh_list_t::iterator end  = mBakedTextureDatas[i].mJointMeshes.end();
				for (; iter != end; ++iter)
				{
					LLAvatarJointMesh* mesh = (*iter);
					if (mesh)
					{
						mesh->setColor( LLColor4::white );
					}
				}
			}
		}
	}

	dirtyMesh();
}

std::string get_sequential_numbered_file_name(const std::string& prefix,
											  const std::string& suffix)
{
	typedef std::map<std::string,S32> file_num_type;
	static  file_num_type file_nums;
	file_num_type::iterator it = file_nums.find(prefix);
	S32 num = 0;
	if (it != file_nums.end())
	{
		num = it->second;
	}
	file_nums[prefix] = num+1;
	std::string outfilename = prefix + " " + llformat("%04d",num) + ".xml";
	std::replace(outfilename.begin(),outfilename.end(),' ','_');
	return outfilename;
}

void dump_sequential_xml(const std::string outprefix, const LLSD& content)
{
	std::string outfilename = get_sequential_numbered_file_name(outprefix,".xml");
	std::string fullpath = gDirUtilp->getExpandedFilename(LL_PATH_LOGS,outfilename);
	llofstream ofs(fullpath.c_str(), std::ios_base::out);
	ofs << LLSDOStreamer<LLSDXMLFormatter>(content, LLSDFormatter::OPTIONS_PRETTY);
	LL_DEBUGS("Avatar") << "results saved to: " << fullpath << LL_ENDL;
}

void LLVOAvatar::getSortedJointNames(S32 joint_type, std::vector<std::string>& result) const
{
    result.clear();
    if (joint_type==0)
    {
        avatar_joint_list_t::const_iterator iter = mSkeleton.begin();
        avatar_joint_list_t::const_iterator end  = mSkeleton.end();
		for (; iter != end; ++iter)
		{
			LLJoint* pJoint = (*iter);
            result.push_back(pJoint->getName());
        }
    }
    else if (joint_type==1)
    {
        for (S32 i = 0; i < mNumCollisionVolumes; i++)
        {
            LLAvatarJointCollisionVolume* pJoint = &mCollisionVolumes[i];
            result.push_back(pJoint->getName());
        }
    }
    else if (joint_type==2)
    {
		for (LLVOAvatar::attachment_map_t::const_iterator iter = mAttachmentPoints.begin(); 
			 iter != mAttachmentPoints.end(); ++iter)
		{
			LLViewerJointAttachment* pJoint = iter->second;
			if (!pJoint) continue;
            result.push_back(pJoint->getName());
        }
    }
    std::sort(result.begin(), result.end());
}

void LLVOAvatar::dumpArchetypeXML(const std::string& prefix, bool group_by_wearables )
{
	std::string outprefix(prefix);
	if (outprefix.empty())
	{
		outprefix = getFullname() + (isSelf()?"_s":"_o");
	}
	if (outprefix.empty())
	{
		outprefix = std::string("new_archetype");
	}
	std::string outfilename = get_sequential_numbered_file_name(outprefix,".xml");
	
// <FS:CR> FIRE-8893  - Dump archetype xml to user defined location
	(new LLFilePickerReplyThread(boost::bind(&LLVOAvatar::dumpArchetypeXMLCallback, this, _1, group_by_wearables),
		LLFilePicker::FFSAVE_XML, outfilename))->getFile();
}

void LLVOAvatar::dumpArchetypeXMLCallback(const std::vector<std::string>& filenames, bool group_by_wearables)
{
// </FS:CR>
	LLAPRFile outfile;
// <FS:CR> FIRE-8893 - Dump archetype xml to user defined location
	//std::string fullpath = gDirUtilp->getExpandedFilename(LL_PATH_LOGS,outfilename);
	std::string fullpath = filenames[0];
// </FS:CR>
	if (APR_SUCCESS == outfile.open(fullpath, LL_APR_WB ))
	{
		// <FS:ND> Remove LLVolatileAPRPool/apr_file_t and use FILE* instead
		//apr_file_t* file = outfile.getFileHandle();
		LLAPRFile::tFiletype* file = outfile.getFileHandle();
		// </FS:ND>

		LL_INFOS() << "xmlfile write handle obtained : " << fullpath << LL_ENDL;

		apr_file_printf( file, "<?xml version=\"1.0\" encoding=\"US-ASCII\" standalone=\"yes\"?>\n" );
		apr_file_printf( file, "<linden_genepool version=\"1.0\">\n" );
		apr_file_printf( file, "\n\t<archetype name=\"???\">\n" );

		bool agent_is_godlike = gAgent.isGodlikeWithoutAdminMenuFakery();

		if (group_by_wearables)
		{
			for (S32 type = LLWearableType::WT_SHAPE; type < LLWearableType::WT_COUNT; type++)
			{
				const std::string& wearable_name = LLWearableType::getTypeName((LLWearableType::EType)type);
				apr_file_printf( file, "\n\t\t<!-- wearable: %s -->\n", wearable_name.c_str() );

				for (LLVisualParam* param = getFirstVisualParam(); param; param = getNextVisualParam())
				{
					LLViewerVisualParam* viewer_param = (LLViewerVisualParam*)param;
					if( (viewer_param->getWearableType() == type) && 
					   (viewer_param->isTweakable() ) )
					{
						dump_visual_param(file, viewer_param, viewer_param->getWeight());
					}
				}

				for (U8 te = 0; te < TEX_NUM_INDICES; te++)
				{
					if (LLAvatarAppearanceDictionary::getTEWearableType((ETextureIndex)te) == type)
					{
						// MULTIPLE_WEARABLES: extend to multiple wearables?
						LLViewerTexture* te_image = getImage((ETextureIndex)te, 0);
						if( te_image )
						{
							std::string uuid_str = LLUUID().asString();
							if (agent_is_godlike)
							{
								te_image->getID().toString(uuid_str);
							}
							apr_file_printf( file, "\t\t<texture te=\"%i\" uuid=\"%s\"/>\n", te, uuid_str.c_str());
						}
					}
				}
			}
		}
		else 
		{
			// Just dump all params sequentially.
			for (LLVisualParam* param = getFirstVisualParam(); param; param = getNextVisualParam())
			{
				LLViewerVisualParam* viewer_param = (LLViewerVisualParam*)param;
				dump_visual_param(file, viewer_param, viewer_param->getWeight());
			}

			for (U8 te = 0; te < TEX_NUM_INDICES; te++)
			{
				// MULTIPLE_WEARABLES: extend to multiple wearables?
				LLViewerTexture* te_image = getImage((ETextureIndex)te, 0);
				if( te_image )
				{
					std::string uuid_str = LLUUID().asString();
					if (agent_is_godlike)
					{
						te_image->getID().toString(uuid_str);
					}
					apr_file_printf( file, "\t\t<texture te=\"%i\" uuid=\"%s\"/>\n", te, uuid_str.c_str());
				}
			}
		}

        // Root joint
        const LLVector3& pos = mRoot->getPosition();
        const LLVector3& scale = mRoot->getScale();
        apr_file_printf( file, "\t\t<root name=\"%s\" position=\"%f %f %f\" scale=\"%f %f %f\"/>\n", 
                         mRoot->getName().c_str(), pos[0], pos[1], pos[2], scale[0], scale[1], scale[2]);

        // Bones
        std::vector<std::string> bone_names, cv_names, attach_names, all_names;
        getSortedJointNames(0, bone_names);
        getSortedJointNames(1, cv_names);
        getSortedJointNames(2, attach_names);
        all_names.insert(all_names.end(), bone_names.begin(), bone_names.end());
        all_names.insert(all_names.end(), cv_names.begin(), cv_names.end());
        all_names.insert(all_names.end(), attach_names.begin(), attach_names.end());

        for (std::vector<std::string>::iterator name_iter = bone_names.begin();
             name_iter != bone_names.end(); ++name_iter)
        {
            LLJoint *pJoint = getJoint(*name_iter);
			const LLVector3& pos = pJoint->getPosition();
			const LLVector3& scale = pJoint->getScale();
			apr_file_printf( file, "\t\t<bone name=\"%s\" position=\"%f %f %f\" scale=\"%f %f %f\"/>\n", 
							 pJoint->getName().c_str(), pos[0], pos[1], pos[2], scale[0], scale[1], scale[2]);
        }

        // Collision volumes
        for (std::vector<std::string>::iterator name_iter = cv_names.begin();
             name_iter != cv_names.end(); ++name_iter)
        {
            LLJoint *pJoint = getJoint(*name_iter);
			const LLVector3& pos = pJoint->getPosition();
			const LLVector3& scale = pJoint->getScale();
			apr_file_printf( file, "\t\t<collision_volume name=\"%s\" position=\"%f %f %f\" scale=\"%f %f %f\"/>\n", 
							 pJoint->getName().c_str(), pos[0], pos[1], pos[2], scale[0], scale[1], scale[2]);
        }

        // Attachment joints
        for (std::vector<std::string>::iterator name_iter = attach_names.begin();
             name_iter != attach_names.end(); ++name_iter)
        {
            LLJoint *pJoint = getJoint(*name_iter);
			if (!pJoint) continue;
			const LLVector3& pos = pJoint->getPosition();
			const LLVector3& scale = pJoint->getScale();
			apr_file_printf( file, "\t\t<attachment_point name=\"%s\" position=\"%f %f %f\" scale=\"%f %f %f\"/>\n", 
							 pJoint->getName().c_str(), pos[0], pos[1], pos[2], scale[0], scale[1], scale[2]);
        }
        
        // Joint pos overrides
        for (std::vector<std::string>::iterator name_iter = all_names.begin();
             name_iter != all_names.end(); ++name_iter)
        {
            LLJoint *pJoint = getJoint(*name_iter);
		
			LLVector3 pos;
			LLUUID mesh_id;

			if (pJoint && pJoint->hasAttachmentPosOverride(pos,mesh_id))
			{
                S32 num_pos_overrides;
                std::set<LLVector3> distinct_pos_overrides;
                pJoint->getAllAttachmentPosOverrides(num_pos_overrides, distinct_pos_overrides);
				apr_file_printf( file, "\t\t<joint_offset name=\"%s\" position=\"%f %f %f\" mesh_id=\"%s\" count=\"%d\" distinct=\"%d\"/>\n", 
								 pJoint->getName().c_str(), pos[0], pos[1], pos[2], mesh_id.asString().c_str(),
                                 num_pos_overrides, (S32) distinct_pos_overrides.size());
			}
		}
        // Joint scale overrides
        for (std::vector<std::string>::iterator name_iter = all_names.begin();
             name_iter != all_names.end(); ++name_iter)
        {
            LLJoint *pJoint = getJoint(*name_iter);
		
			LLVector3 scale;
			LLUUID mesh_id;

			if (pJoint && pJoint->hasAttachmentScaleOverride(scale,mesh_id))
			{
                S32 num_scale_overrides;
                std::set<LLVector3> distinct_scale_overrides;
                pJoint->getAllAttachmentPosOverrides(num_scale_overrides, distinct_scale_overrides);
				apr_file_printf( file, "\t\t<joint_scale name=\"%s\" scale=\"%f %f %f\" mesh_id=\"%s\" count=\"%d\" distinct=\"%d\"/>\n",
								 pJoint->getName().c_str(), scale[0], scale[1], scale[2], mesh_id.asString().c_str(),
                                 num_scale_overrides, (S32) distinct_scale_overrides.size());
			}
		}
		F32 pelvis_fixup;
		LLUUID mesh_id;
		if (hasPelvisFixup(pelvis_fixup, mesh_id))
		{
			apr_file_printf( file, "\t\t<pelvis_fixup z=\"%f\" mesh_id=\"%s\"/>\n", 
							 pelvis_fixup, mesh_id.asString().c_str());
		}

        LLVector3 rp = getRootJoint()->getWorldPosition();
        LLVector4a rpv;
        rpv.load3(rp.mV);
        
        for (S32 joint_num = 0; joint_num < LL_CHARACTER_MAX_ANIMATED_JOINTS; joint_num++)
        {
            LLJoint *joint = getJoint(joint_num);
            if (joint_num < mJointRiggingInfoTab.size())
            {
                LLJointRiggingInfo& rig_info = mJointRiggingInfoTab[joint_num];
                if (rig_info.isRiggedTo())
                {
                    LLMatrix4a mat;
                    LLVector4a new_extents[2];
                    mat.loadu(joint->getWorldMatrix());
                    matMulBoundBox(mat, rig_info.getRiggedExtents(), new_extents);
                    LLVector4a rrp[2];
                    rrp[0].setSub(new_extents[0],rpv);
                    rrp[1].setSub(new_extents[1],rpv);
                    apr_file_printf( file, "\t\t<joint_rig_info num=\"%d\" name=\"%s\" min=\"%f %f %f\" max=\"%f %f %f\" tmin=\"%f %f %f\" tmax=\"%f %f %f\"/>\n", 
                                     joint_num,
                                     joint->getName().c_str(),
                                     rig_info.getRiggedExtents()[0][0],
                                     rig_info.getRiggedExtents()[0][1],
                                     rig_info.getRiggedExtents()[0][2],
                                     rig_info.getRiggedExtents()[1][0],
                                     rig_info.getRiggedExtents()[1][1],
                                     rig_info.getRiggedExtents()[1][2],
                                     rrp[0][0],
                                     rrp[0][1],
                                     rrp[0][2],
                                     rrp[1][0],
                                     rrp[1][1],
                                     rrp[1][2] );
                }
            }
        }

		bool ultra_verbose = false;
		if (isSelf() && ultra_verbose)
		{
			// show the cloned params inside the wearables as well.
			gAgentAvatarp->dumpWearableInfo(outfile);
		}

		apr_file_printf( file, "\t</archetype>\n" );
		apr_file_printf( file, "\n</linden_genepool>\n" );

		LLSD args;
		args["PATH"] = fullpath;
		LLNotificationsUtil::add("AppearanceToXMLSaved", args);
	}
	else
	{
		LLNotificationsUtil::add("AppearanceToXMLFailed");
	}
	// File will close when handle goes out of scope
}


void LLVOAvatar::setVisibilityRank(U32 rank)
{
	if (mDrawable.isNull() || mDrawable->isDead())
	{
		// do nothing
		return;
	}
	mVisibilityRank = rank;
}

// Assumes LLVOAvatar::sInstances has already been sorted.
S32 LLVOAvatar::getUnbakedPixelAreaRank()
{
	S32 rank = 1;
	for (std::vector<LLCharacter*>::iterator iter = LLCharacter::sInstances.begin();
		 iter != LLCharacter::sInstances.end(); ++iter)
	{
		LLVOAvatar* inst = (LLVOAvatar*) *iter;
		if (inst == this)
		{
			return rank;
		}
		else if (!inst->isDead() && !inst->isFullyBaked())
		{
			rank++;
		}
	}

	llassert(0);
	return 0;
}

struct CompareScreenAreaGreater
{
	BOOL operator()(const LLCharacter* const& lhs, const LLCharacter* const& rhs)
	{
		return lhs->getPixelArea() > rhs->getPixelArea();
	}
};

// static
void LLVOAvatar::cullAvatarsByPixelArea()
{
	std::sort(LLCharacter::sInstances.begin(), LLCharacter::sInstances.end(), CompareScreenAreaGreater());
	
	// Update the avatars that have changed status
	U32 rank = 2; //1 is reserved for self. 
	for (std::vector<LLCharacter*>::iterator iter = LLCharacter::sInstances.begin();
		 iter != LLCharacter::sInstances.end(); ++iter)
	{
		LLVOAvatar* inst = (LLVOAvatar*) *iter;
		BOOL culled;
		if (inst->isSelf() || inst->isFullyBaked())
		{
			culled = FALSE;
		}
		else 
		{
			culled = TRUE;
		}

		if (inst->mCulled != culled)
		{
			inst->mCulled = culled;
			LL_DEBUGS() << "avatar " << inst->getID() << (culled ? " start culled" : " start not culled" ) << LL_ENDL;
			inst->updateMeshTextures();
		}

		if (inst->isSelf())
		{
			inst->setVisibilityRank(1);
		}
		else if (inst->mDrawable.notNull() && inst->mDrawable->isVisible())
		{
			inst->setVisibilityRank(rank++);
		}
	}

	// runway - this doesn't really detect gray/grey state.
	S32 grey_avatars = 0;
	if (!LLVOAvatar::areAllNearbyInstancesBaked(grey_avatars))
	{
		if (gFrameTimeSeconds != sUnbakedUpdateTime) // only update once per frame
		{
			sUnbakedUpdateTime = gFrameTimeSeconds;
			sUnbakedTime += gFrameIntervalSeconds.value();
		}
		if (grey_avatars > 0)
		{
			if (gFrameTimeSeconds != sGreyUpdateTime) // only update once per frame
			{
				sGreyUpdateTime = gFrameTimeSeconds;
				sGreyTime += gFrameIntervalSeconds.value();
			}
		}
	}
}

void LLVOAvatar::startAppearanceAnimation()
{
	if(!mAppearanceAnimating)
	{
		mAppearanceAnimating = TRUE;
		mAppearanceMorphTimer.reset();
		mLastAppearanceBlendTime = 0.f;
	}
}

// virtual
void LLVOAvatar::removeMissingBakedTextures()
{
}

//virtual
void LLVOAvatar::updateRegion(LLViewerRegion *regionp)
{
	LLViewerObject::updateRegion(regionp);
}

// virtual
std::string LLVOAvatar::getFullname() const
{
	std::string name;

	LLNameValue* first = getNVPair("FirstName"); 
	LLNameValue* last  = getNVPair("LastName"); 
	if (first && last)
	{
		name = LLCacheName::buildFullName( first->getString(), last->getString() );
	}

	return name;
}

LLHost LLVOAvatar::getObjectHost() const
{
	LLViewerRegion* region = getRegion();
	if (region && !isDead())
	{
		return region->getHost();
	}
	else
	{
		return LLHost();
	}
}

//static
void LLVOAvatar::updateFreezeCounter(S32 counter)
{
	if(counter)
	{
		sFreezeCounter = counter;
	}
	else if(sFreezeCounter > 0)
	{
		sFreezeCounter--;
	}
	else
	{
		sFreezeCounter = 0;
	}
}

BOOL LLVOAvatar::updateLOD()
{
    if (mDrawable.isNull())
    {
        return FALSE;
    }
 
	// <FS:Ansariel> Fix LL impostor hacking
	//if (isImpostor() && 0 != mDrawable->getNumFaces() && mDrawable->getFace(0)->hasGeometry())
	if (isImpostor() && !needsImpostorUpdate() && 0 != mDrawable->getNumFaces() && mDrawable->getFace(0)->hasGeometry())
	// </FS:Ansariel>
	{
		return TRUE;
	}

	BOOL res = updateJointLODs();

	LLFace* facep = mDrawable->getFace(0);
	if (!facep || !facep->getVertexBuffer())
	{
		dirtyMesh(2);
	}

	if (mDirtyMesh >= 2 || mDrawable->isState(LLDrawable::REBUILD_GEOMETRY))
	{	//LOD changed or new mesh created, allocate new vertex buffer if needed
		updateMeshData();
		mDirtyMesh = 0;
		mNeedsSkin = TRUE;
		mDrawable->clearState(LLDrawable::REBUILD_GEOMETRY);
	}
	updateVisibility();

	return res;
}

void LLVOAvatar::updateLODRiggedAttachments()
{
	updateLOD();
	rebuildRiggedAttachments();
}

void showRigInfoTabExtents(LLVOAvatar *avatar, LLJointRiggingInfoTab& tab, S32& count_rigged, S32& count_box)
{
    count_rigged = count_box = 0;
    LLVector4a zero_vec;
    zero_vec.clear();
    for (S32 i=0; i<tab.size(); i++)
    {
        if (tab[i].isRiggedTo())
        {
            count_rigged++;
            LLJoint *joint = avatar->getJoint(i);
            LL_DEBUGS("RigSpam") << "joint " << i << " name " << joint->getName() << " box " 
                                 << tab[i].getRiggedExtents()[0] << ", " << tab[i].getRiggedExtents()[1] << LL_ENDL;
            if ((!tab[i].getRiggedExtents()[0].equals3(zero_vec)) ||
                (!tab[i].getRiggedExtents()[1].equals3(zero_vec)))
            {
                count_box++;
            }
       }
    }
}

void LLVOAvatar::getAssociatedVolumes(std::vector<LLVOVolume*>& volumes)
{
	for ( LLVOAvatar::attachment_map_t::iterator iter = mAttachmentPoints.begin(); iter != mAttachmentPoints.end(); ++iter )
	{
		LLViewerJointAttachment* attachment = iter->second;
		LLViewerJointAttachment::attachedobjs_vec_t::iterator attach_end = attachment->mAttachedObjects.end();
		
		for (LLViewerJointAttachment::attachedobjs_vec_t::iterator attach_iter = attachment->mAttachedObjects.begin();
			 attach_iter != attach_end; ++attach_iter)
		{
			LLViewerObject* attached_object =  attach_iter->get();
            LLVOVolume *volume = dynamic_cast<LLVOVolume*>(attached_object);
            if (volume)
            {
                volumes.push_back(volume);
                if (volume->isAnimatedObject())
                {
                    // For animated object attachment, don't need
                    // the children. Will just get bounding box
                    // from the control avatar.
                    continue;
                }
            }
            LLViewerObject::const_child_list_t& children = attached_object->getChildren();
            for (LLViewerObject::const_child_list_t::const_iterator it = children.begin();
                 it != children.end(); ++it)
            {
                LLViewerObject *childp = *it;
                LLVOVolume *volume = dynamic_cast<LLVOVolume*>(childp);
                if (volume)
                {
                    volumes.push_back(volume);
                }
            }
        }
    }

    LLControlAvatar *control_av = dynamic_cast<LLControlAvatar*>(this);
    if (control_av)
    {
        LLVOVolume *volp = control_av->mRootVolp;
        if (volp)
        {
            volumes.push_back(volp);
            LLViewerObject::const_child_list_t& children = volp->getChildren();
            for (LLViewerObject::const_child_list_t::const_iterator it = children.begin();
                 it != children.end(); ++it)
            {
                LLViewerObject *childp = *it;
                LLVOVolume *volume = dynamic_cast<LLVOVolume*>(childp);
                if (volume)
                {
                    volumes.push_back(volume);
                }
            }
        }
    }
}

static LLTrace::BlockTimerStatHandle FTM_AVATAR_RIGGING_INFO_UPDATE("Av Upd Rig Info");
static LLTrace::BlockTimerStatHandle FTM_AVATAR_RIGGING_KEY_UPDATE("Av Upd Rig Key");
static LLTrace::BlockTimerStatHandle FTM_AVATAR_RIGGING_AVOL_UPDATE("Av Upd Avol");

// virtual
void LLVOAvatar::updateRiggingInfo()
{
    LL_RECORD_BLOCK_TIME(FTM_AVATAR_RIGGING_INFO_UPDATE);

    //LL_DEBUGS("RigSpammish") << getFullname() << " updating rig tab" << LL_ENDL; // <FS:Ansariel> Performance tweak

    std::vector<LLVOVolume*> volumes;

	{
		LL_RECORD_BLOCK_TIME(FTM_AVATAR_RIGGING_AVOL_UPDATE);
		getAssociatedVolumes(volumes);
	}

	std::map<LLUUID,S32> curr_rigging_info_key;
	{
		LL_RECORD_BLOCK_TIME(FTM_AVATAR_RIGGING_KEY_UPDATE);
		// Get current rigging info key
		// <FS:Ansariel> Performance tweak
		//for (std::vector<LLVOVolume*>::iterator it = volumes.begin(); it != volumes.end(); ++it)
		std::vector<LLVOVolume*>::iterator vol_end = volumes.end();
		for (std::vector<LLVOVolume*>::iterator it = volumes.begin(); it != vol_end; ++it)
		// </FS:Ansariel>
		{
			LLVOVolume *vol = *it;
			if (vol->isMesh() && vol->getVolume())
			{
				const LLUUID& mesh_id = vol->getVolume()->getParams().getSculptID();
				S32 max_lod = llmax(vol->getLOD(), vol->mLastRiggingInfoLOD);
				curr_rigging_info_key[mesh_id] = max_lod;
			}
		}
		
		// Check for key change, which indicates some change in volume composition or LOD.
		if (curr_rigging_info_key == mLastRiggingInfoKey)
		{
			return;
		}
	}

	// Something changed. Update.
	// <FS:Ansariel> Performance tweak
	//mLastRiggingInfoKey = curr_rigging_info_key;
	mLastRiggingInfoKey.swap(curr_rigging_info_key);
	// </FS:Ansariel>
    mJointRiggingInfoTab.clear();
    // <FS:Ansariel> Performance tweak
    //for (std::vector<LLVOVolume*>::iterator it = volumes.begin(); it != volumes.end(); ++it)
    std::vector<LLVOVolume*>::iterator vol_end = volumes.end();
    for (std::vector<LLVOVolume*>::iterator it = volumes.begin(); it != vol_end; ++it)
    // </FS:Ansariel>
    {
        LLVOVolume *vol = *it;
        vol->updateRiggingInfo();
        mJointRiggingInfoTab.merge(vol->mJointRiggingInfoTab);
    }

    //LL_INFOS() << "done update rig count is " << countRigInfoTab(mJointRiggingInfoTab) << LL_ENDL;
    //LL_DEBUGS("RigSpammish") << getFullname() << " after update rig tab:" << LL_ENDL; // <FS:Ansariel> Performance tweak
	//<FS:Beq> remove debug only stuff on hot path
    //S32 joint_count, box_count;
    //showRigInfoTabExtents(this, mJointRiggingInfoTab, joint_count, box_count);
	//</FS:Beq>
    //LL_DEBUGS("RigSpammish") << "uses " << joint_count << " joints " << " nonzero boxes: " << box_count << LL_ENDL; // <FS:Ansariel> Performance tweak
}

// virtual
void LLVOAvatar::onActiveOverrideMeshesChanged()
{
    mJointRiggingInfoTab.setNeedsUpdate(true);
}

U32 LLVOAvatar::getPartitionType() const
{ 
	// Avatars merely exist as drawables in the bridge partition
	return LLViewerRegion::PARTITION_BRIDGE;
}

//static
void LLVOAvatar::updateImpostors()
{
	LLViewerCamera::sCurCameraID = LLViewerCamera::CAMERA_WORLD;

    std::vector<LLCharacter*> instances_copy = LLCharacter::sInstances;
	for (std::vector<LLCharacter*>::iterator iter = instances_copy.begin();
		iter != instances_copy.end(); ++iter)
	{
		LLVOAvatar* avatar = (LLVOAvatar*) *iter;
		if (!avatar->isDead() && avatar->isVisible()
			&& (
                // <FS:Ansariel> Fix LL impostor hacking; Generate new impostor if update is needed
                //(avatar->isImpostor() || LLVOAvatar::AV_DO_NOT_RENDER == avatar->getVisualMuteSettings()) && avatar->needsImpostorUpdate())
                avatar->isImpostor() && avatar->needsImpostorUpdate())
                // </FS:Ansariel>
            )
		{
            avatar->calcMutedAVColor();
			gPipeline.generateImpostor(avatar);
		}
	}

	LLCharacter::sAllowInstancesChange = TRUE;
}

// virtual
BOOL LLVOAvatar::isImpostor()
{
	// <FS:Ansariel> Fix LL impostor hacking
	// IMPORTANT: LLPipeline::generateImpostor() will set sUseImporstors = FALSE when generating
	//            an impostor. If checking for isImpostor() somewhere else to skip parts in the
	//            rendering process, an additional check for needsImpostorUpdate() needs to be
	//            done to determine if the particular part can really be skipped
	//            (mNeedsImpostorUpdate = FALSE) or is currently needed to generate the
	//            impostor (mNeedsImpostorUpdate = TRUE).

	//return sUseImpostors && (isVisuallyMuted() || (mUpdatePeriod >= IMPOSTOR_PERIOD)) ? TRUE : FALSE;
	if (sUseImpostors)
	{
		return (isVisuallyMuted() || (mUpdatePeriod >= IMPOSTOR_PERIOD));
	}
	else
	{
		return (LLVOAvatar::AV_DO_NOT_RENDER == getVisualMuteSettings() || isInMuteList());
	}
	// </FS:Ansariel>
}

BOOL LLVOAvatar::shouldImpostor(const U32 rank_factor) const
{
	return (!isSelf() && sUseImpostors && mVisibilityRank > (sMaxNonImpostors * rank_factor));
}

BOOL LLVOAvatar::needsImpostorUpdate() const
{
	return mNeedsImpostorUpdate;
}

const LLVector3& LLVOAvatar::getImpostorOffset() const
{
	return mImpostorOffset;
}

const LLVector2& LLVOAvatar::getImpostorDim() const
{
	return mImpostorDim;
}

void LLVOAvatar::setImpostorDim(const LLVector2& dim)
{
	mImpostorDim = dim;
}

void LLVOAvatar::cacheImpostorValues()
{
	getImpostorValues(mImpostorExtents, mImpostorAngle, mImpostorDistance);
}

void LLVOAvatar::getImpostorValues(LLVector4a* extents, LLVector3& angle, F32& distance) const
{
	const LLVector4a* ext = mDrawable->getSpatialExtents();
	extents[0] = ext[0];
	extents[1] = ext[1];

	LLVector3 at = LLViewerCamera::getInstance()->getOrigin()-(getRenderPosition()+mImpostorOffset);
	distance = at.normalize();
	F32 da = 1.f - (at*LLViewerCamera::getInstance()->getAtAxis());
	angle.mV[0] = LLViewerCamera::getInstance()->getYaw()*da;
	angle.mV[1] = LLViewerCamera::getInstance()->getPitch()*da;
	angle.mV[2] = da;
}

// static
const U32 LLVOAvatar::IMPOSTORS_OFF = 66; /* Must equal the maximum allowed the RenderAvatarMaxNonImpostors
										   * slider in panel_preferences_graphics1.xml */

// static
void LLVOAvatar::updateImpostorRendering(U32 newMaxNonImpostorsValue)
{
	U32  oldmax = sMaxNonImpostors;
	bool oldflg = sUseImpostors;
	
	if (IMPOSTORS_OFF <= newMaxNonImpostorsValue)
	{
		sMaxNonImpostors = 0;
	}
	else
	{
		sMaxNonImpostors = newMaxNonImpostorsValue;
	}
	// the sUseImpostors flag depends on whether or not sMaxNonImpostors is set to the no-limit value (0)
	sUseImpostors = (0 != sMaxNonImpostors);
    if ( oldflg != sUseImpostors )
    {
        LL_DEBUGS("AvatarRender")
            << "was " << (oldflg ? "use" : "don't use" ) << " impostors (max " << oldmax << "); "
            << "now " << (sUseImpostors ? "use" : "don't use" ) << " impostors (max " << sMaxNonImpostors << "); "
            << LL_ENDL;
    }
}


void LLVOAvatar::idleUpdateRenderComplexity()
{
    if (isControlAvatar())
    {
        LLControlAvatar *cav = dynamic_cast<LLControlAvatar*>(this);
        bool is_attachment = cav && cav->mRootVolp && cav->mRootVolp->isAttachment(); // For attached animated objects
        if (is_attachment)
        {
            // ARC for animated object attachments is accounted with the avatar they're attached to.
            return;
        }
    }

    // Render Complexity
    calculateUpdateRenderComplexity(); // Update mVisualComplexity if needed	

	if (gPipeline.hasRenderDebugMask(LLPipeline::RENDER_DEBUG_AVATAR_DRAW_INFO))
	{
		std::string info_line;
		F32 red_level;
		F32 green_level;
		LLColor4 info_color;
		LLFontGL::StyleFlags info_style;
		
		if ( !mText )
		{
			initHudText();
			mText->setFadeDistance(20.0, 5.0); // limit clutter in large crowds
		}
		else
		{
			mText->clearString(); // clear debug text
		}

		/*
		 * NOTE: the logic for whether or not each of the values below
		 * controls muting MUST match that in the isVisuallyMuted and isTooComplex methods.
		 */

		static LLCachedControl<U32> max_render_cost(gSavedSettings, "RenderAvatarMaxComplexity", 0);
		info_line = llformat("%d Complexity", mVisualComplexity);

		if (max_render_cost != 0) // zero means don't care, so don't bother coloring based on this
		{
			green_level = 1.f-llclamp(((F32) mVisualComplexity-(F32)max_render_cost)/(F32)max_render_cost, 0.f, 1.f);
			red_level   = llmin((F32) mVisualComplexity/(F32)max_render_cost, 1.f);
			info_color.set(red_level, green_level, 0.0, 1.0);
			info_style = (  mVisualComplexity > max_render_cost
						  ? LLFontGL::BOLD : LLFontGL::NORMAL );
		}
		else
		{
			info_color.set(LLColor4::grey);
			info_style = LLFontGL::NORMAL;
		}
		mText->addLine(info_line, info_color, info_style);

		// Visual rank
		info_line = llformat("%d rank", mVisibilityRank);
		// Use grey for imposters, white for normal rendering or no impostors
		info_color.set(isImpostor() ? LLColor4::grey : (isControlAvatar() ? LLColor4::yellow : LLColor4::white));
		info_style = LLFontGL::NORMAL;
		mText->addLine(info_line, info_color, info_style);

        // Triangle count
        mText->addLine(std::string("VisTris ") + LLStringOps::getReadableNumber(mAttachmentVisibleTriangleCount), 
                       info_color, info_style);
        mText->addLine(std::string("EstMaxTris ") + LLStringOps::getReadableNumber(mAttachmentEstTriangleCount), 
                       info_color, info_style);

		// Attachment Surface Area
		static LLCachedControl<F32> max_attachment_area(gSavedSettings, "RenderAutoMuteSurfaceAreaLimit", 1000.0f);
		info_line = llformat("%.0f m^2", mAttachmentSurfaceArea);

		if (max_render_cost != 0 && max_attachment_area != 0) // zero means don't care, so don't bother coloring based on this
		{
			green_level = 1.f-llclamp((mAttachmentSurfaceArea-max_attachment_area)/max_attachment_area, 0.f, 1.f);
			red_level   = llmin(mAttachmentSurfaceArea/max_attachment_area, 1.f);
			info_color.set(red_level, green_level, 0.0, 1.0);
			info_style = (  mAttachmentSurfaceArea > max_attachment_area
						  ? LLFontGL::BOLD : LLFontGL::NORMAL );

		}
		else
		{
			info_color.set(LLColor4::grey);
			info_style = LLFontGL::NORMAL;
		}

		mText->addLine(info_line, info_color, info_style);

		updateText(); // corrects position
	}
}

void LLVOAvatar::updateVisualComplexity()
{
	LL_DEBUGS("AvatarRender") << "avatar " << getID() << " appearance changed" << LL_ENDL;
	// Set the cache time to in the past so it's updated ASAP
	mVisualComplexityStale = true;
}

// Account for the complexity of a single top-level object associated
// with an avatar. This will be either an attached object or an animated
// object.
void LLVOAvatar::accountRenderComplexityForObject(
    const LLViewerObject *attached_object,
    const F32 max_attachment_complexity,
    LLVOVolume::texture_cost_t& textures,
    U32& cost,
    hud_complexity_list_t& hud_complexity_list,
    // <FS:Ansariel> Show per-item complexity in COF
    std::map<LLUUID, U32>& item_complexity,
    std::map<LLUUID, U32>& temp_item_complexity)
    // </FS:Ansariel>
{
    if (attached_object && !attached_object->isHUDAttachment())
		{
        mAttachmentVisibleTriangleCount += attached_object->recursiveGetTriangleCount();
        mAttachmentEstTriangleCount += attached_object->recursiveGetEstTrianglesMax();
        mAttachmentSurfaceArea += attached_object->recursiveGetScaledSurfaceArea();

					textures.clear();
					const LLDrawable* drawable = attached_object->mDrawable;
					if (drawable)
					{
						const LLVOVolume* volume = drawable->getVOVolume();
						if (volume)
						{
                            F32 attachment_total_cost = 0;
                            F32 attachment_volume_cost = 0;
                            F32 attachment_texture_cost = 0;
                            F32 attachment_children_cost = 0;
                const F32 animated_object_attachment_surcharge = 1000;

                if (attached_object->isAnimatedObject())
                {
                    attachment_volume_cost += animated_object_attachment_surcharge;
                }
							attachment_volume_cost += volume->getRenderCost(textures);

							const_child_list_t children = volume->getChildren();
							for (const_child_list_t::const_iterator child_iter = children.begin();
								  child_iter != children.end();
								  ++child_iter)
							{
								LLViewerObject* child_obj = *child_iter;
								LLVOVolume *child = dynamic_cast<LLVOVolume*>( child_obj );
								if (child)
								{
									attachment_children_cost += child->getRenderCost(textures);
								}
							}

							for (LLVOVolume::texture_cost_t::iterator volume_texture = textures.begin();
								 volume_texture != textures.end();
								 ++volume_texture)
							{
								// add the cost of each individual texture in the linkset
								attachment_texture_cost += volume_texture->second;
							}
                            attachment_total_cost = attachment_volume_cost + attachment_texture_cost + attachment_children_cost;
                            LL_DEBUGS("ARCdetail") << "Attachment costs " << attached_object->getAttachmentItemID()
                                                   << " total: " << attachment_total_cost
                                                   << ", volume: " << attachment_volume_cost
                                                   << ", textures: " << attachment_texture_cost
                                                   << ", " << volume->numChildren()
                                                   << " children: " << attachment_children_cost
                                                   << LL_ENDL;
                            // Limit attachment complexity to avoid signed integer flipping of the wearer's ACI
                            cost += (U32)llclamp(attachment_total_cost, MIN_ATTACHMENT_COMPLEXITY, max_attachment_complexity);

							// <FS:Ansariel> Show per-item complexity in COF
							if (isSelf())
							{
								if (!attached_object->isTempAttachment())
								{
									item_complexity.insert(std::make_pair(attached_object->getAttachmentItemID(), (U32)attachment_total_cost));
								}
								else
								{
									temp_item_complexity.insert(std::make_pair(attached_object->getID(), (U32)attachment_total_cost));
								}
							}
							// </FS:Ansariel>
						}
					}
				}
                if (isSelf()
                    && attached_object
                    && attached_object->isHUDAttachment()
                    && !attached_object->isTempAttachment()
                    && attached_object->mDrawable)
                {
                    textures.clear();

        mAttachmentSurfaceArea += attached_object->recursiveGetScaledSurfaceArea();

                    const LLVOVolume* volume = attached_object->mDrawable->getVOVolume();
                    if (volume)
                    {
                        LLHUDComplexity hud_object_complexity;
                        hud_object_complexity.objectName = attached_object->getAttachmentItemName();
                        hud_object_complexity.objectId = attached_object->getAttachmentItemID();
                        std::string joint_name;
                        gAgentAvatarp->getAttachedPointName(attached_object->getAttachmentItemID(), joint_name);
                        hud_object_complexity.jointName = joint_name;
                        // get cost and individual textures
                        hud_object_complexity.objectsCost += volume->getRenderCost(textures);
                        hud_object_complexity.objectsCount++;

                        LLViewerObject::const_child_list_t& child_list = attached_object->getChildren();
                        for (LLViewerObject::child_list_t::const_iterator iter = child_list.begin();
                            iter != child_list.end(); ++iter)
                        {
                            LLViewerObject* childp = *iter;
                            const LLVOVolume* chld_volume = dynamic_cast<LLVOVolume*>(childp);
                            if (chld_volume)
                            {
                                // get cost and individual textures
                                hud_object_complexity.objectsCost += chld_volume->getRenderCost(textures);
                                hud_object_complexity.objectsCount++;
                            }
                        }

                        hud_object_complexity.texturesCount += textures.size();

                        for (LLVOVolume::texture_cost_t::iterator volume_texture = textures.begin();
                            volume_texture != textures.end();
                            ++volume_texture)
                        {
                            // add the cost of each individual texture (ignores duplicates)
                            hud_object_complexity.texturesCost += volume_texture->second;
                            LLViewerFetchedTexture *tex = LLViewerTextureManager::getFetchedTexture(volume_texture->first);
                            if (tex)
                            {
                                // Note: Texture memory might be incorect since texture might be still loading.
                                hud_object_complexity.texturesMemoryTotal += tex->getTextureMemory();
                                if (tex->getOriginalHeight() * tex->getOriginalWidth() >= HUD_OVERSIZED_TEXTURE_DATA_SIZE)
                                {
                                    hud_object_complexity.largeTexturesCount++;
                                }
                            }
                        }
                        hud_complexity_list.push_back(hud_object_complexity);
                    }
                }
}

// Calculations for mVisualComplexity value
void LLVOAvatar::calculateUpdateRenderComplexity()
{
    /*****************************************************************
     * This calculation should not be modified by third party viewers,
     * since it is used to limit rendering and should be uniform for
     * everyone. If you have suggested improvements, submit them to
     * the official viewer for consideration.
     *****************************************************************/
	static const U32 COMPLEXITY_BODY_PART_COST = 200;
	static LLCachedControl<F32> max_complexity_setting(gSavedSettings,"MaxAttachmentComplexity");
	F32 max_attachment_complexity = max_complexity_setting;
	max_attachment_complexity = llmax(max_attachment_complexity, DEFAULT_MAX_ATTACHMENT_COMPLEXITY);

	// Diagnostic list of all textures on our avatar
	// <FS:Ansariel> Disable useless diagnostics
	//static std::set<LLUUID> all_textures;

	if (mVisualComplexityStale)
	{
		
		// <FS:Ansariel> Show per-item complexity in COF
		std::map<LLUUID, U32> item_complexity;
		std::map<LLUUID, U32> temp_item_complexity;
		U32 body_parts_complexity;
		// </FS:Ansariel>

		U32 cost = VISUAL_COMPLEXITY_UNKNOWN;
		LLVOVolume::texture_cost_t textures;
		hud_complexity_list_t hud_complexity_list;

		for (U8 baked_index = 0; baked_index < BAKED_NUM_INDICES; baked_index++)
		{
		    const LLAvatarAppearanceDictionary::BakedEntry *baked_dict
				= LLAvatarAppearanceDictionary::getInstance()->getBakedTexture((EBakedTextureIndex)baked_index);
			ETextureIndex tex_index = baked_dict->mTextureIndex;
			if ((tex_index != TEX_SKIRT_BAKED) || (isWearingWearableType(LLWearableType::WT_SKIRT)))
			{
				if (isTextureVisible(tex_index))
				{
					cost +=COMPLEXITY_BODY_PART_COST;
				}
			}
		}
        LL_DEBUGS("ARCdetail") << "Avatar body parts complexity: " << cost << LL_ENDL;
		body_parts_complexity = cost; // <FS:Ansariel> Show per-item complexity in COF

        mAttachmentVisibleTriangleCount = 0;
        mAttachmentEstTriangleCount = 0.f;
        mAttachmentSurfaceArea = 0.f;
        
        // A standalone animated object needs to be accounted for
        // using its associated volume. Attached animated objects
        // will be covered by the subsequent loop over attachments.
        LLControlAvatar *control_av = dynamic_cast<LLControlAvatar*>(this);
        if (control_av)
        {
            LLVOVolume *volp = control_av->mRootVolp;
            if (volp && !volp->isAttachment())
            {
                accountRenderComplexityForObject(volp, max_attachment_complexity,
                                                 // <FS:Ansariel> Show per-item complexity in COF
                                                 //textures, cost, hud_complexity_list);
                                                 textures, cost, hud_complexity_list, item_complexity, temp_item_complexity);
                                                 // </FS:Ansariel>
            }
        }

        // Account for complexity of all attachments.
		for (attachment_map_t::const_iterator attachment_point = mAttachmentPoints.begin(); 
			 attachment_point != mAttachmentPoints.end();
			 ++attachment_point)
		{
			LLViewerJointAttachment* attachment = attachment_point->second;

			// <FS:Ansariel> Possible crash fix
			if (!attachment)
			{
				continue;
			}
			// </FS:Ansariel>

			for (LLViewerJointAttachment::attachedobjs_vec_t::iterator attachment_iter = attachment->mAttachedObjects.begin();
				 attachment_iter != attachment->mAttachedObjects.end();
				 ++attachment_iter)
			{
                const LLViewerObject* attached_object = attachment_iter->get();
                accountRenderComplexityForObject(attached_object, max_attachment_complexity,
                                                 // <FS:Ansariel> Show per-item complexity in COF
                                                 //textures, cost, hud_complexity_list);
                                                 textures, cost, hud_complexity_list, item_complexity, temp_item_complexity);
                                                 // </FS:Ansariel>
			}
		}

		// Diagnostic output to identify all avatar-related textures.
		// Does not affect rendering cost calculation.
		// Could be wrapped in a debug option if output becomes problematic.
		// <FS:Ansariel> Disable useless diagnostics
		//if (isSelf())
		//{
		//	// print any attachment textures we didn't already know about.
		//	for (LLVOVolume::texture_cost_t::iterator it = textures.begin(); it != textures.end(); ++it)
		//	{
		//		LLUUID image_id = it->first;
		//		if( ! (image_id.isNull() || image_id == IMG_DEFAULT || image_id == IMG_DEFAULT_AVATAR)
		//		   && (all_textures.find(image_id) == all_textures.end()))
		//		{
		//			// attachment texture not previously seen.
		//			LL_DEBUGS("ARCdetail") << "attachment_texture: " << image_id.asString() << LL_ENDL;
		//			all_textures.insert(image_id);
		//		}
		//	}

		//	// print any avatar textures we didn't already know about
		//    for (LLAvatarAppearanceDictionary::Textures::const_iterator iter = LLAvatarAppearanceDictionary::getInstance()->getTextures().begin();
		//	 iter != LLAvatarAppearanceDictionary::getInstance()->getTextures().end();
		//		 ++iter)
		//	{
		//	    const LLAvatarAppearanceDictionary::TextureEntry *texture_dict = iter->second;
		//		// TODO: MULTI-WEARABLE: handle multiple textures for self
		//		const LLViewerTexture* te_image = getImage(iter->first,0);
		//		if (!te_image)
		//			continue;
		//		LLUUID image_id = te_image->getID();
		//		if( image_id.isNull() || image_id == IMG_DEFAULT || image_id == IMG_DEFAULT_AVATAR)
		//			continue;
		//		if (all_textures.find(image_id) == all_textures.end())
		//		{
		//			LL_DEBUGS("ARCdetail") << "local_texture: " << texture_dict->mName << ": " << image_id << LL_ENDL;
		//			all_textures.insert(image_id);
		//		}
		//	}
		//}
		// </FS:Ansariel>

        if ( cost != mVisualComplexity )
        {
            LL_DEBUGS("AvatarRender") << "Avatar "<< getID()
                                      << " complexity updated was " << mVisualComplexity << " now " << cost
                                      << " reported " << mReportedVisualComplexity
                                      << LL_ENDL;
        }
        else
        {
            LL_DEBUGS("AvatarRender") << "Avatar "<< getID()
                                      << " complexity updated no change " << mVisualComplexity
                                      << " reported " << mReportedVisualComplexity
                                      << LL_ENDL;
        }
		mVisualComplexity = cost;
		mVisualComplexityStale = false;

        static LLCachedControl<U32> show_my_complexity_changes(gSavedSettings, "ShowMyComplexityChanges", 20);

        if (isSelf() && show_my_complexity_changes)
        {
            // Avatar complexity
            LLAvatarRenderNotifier::getInstance()->updateNotificationAgent(mVisualComplexity);

            // HUD complexity
            LLHUDRenderNotifier::getInstance()->updateNotificationHUD(hud_complexity_list);
        }

        // <FS:Ansariel> Show avatar complexity in appearance floater
        if (isSelf())
        {
            LLSidepanelAppearance::updateAvatarComplexity(mVisualComplexity, item_complexity, temp_item_complexity, body_parts_complexity);
        }
        // </FS:Ansariel>
    }
}

void LLVOAvatar::setVisualMuteSettings(VisualMuteSettings set)
{
    mVisuallyMuteSetting = set;
    mNeedsImpostorUpdate = TRUE;
    // <FS:Ansariel> [FS Persisted Avatar Render Settings]
    //LLRenderMuteList::getInstance()->saveVisualMuteSetting(getID(), S32(set));
    FSAvatarRenderPersistence::instance().setAvatarRenderSettings(getID(), set);
}

void LLVOAvatar::calcMutedAVColor()
{
    LLColor4 new_color(mMutedAVColor);
    std::string change_msg;
    LLUUID av_id(getID());

    if (getVisualMuteSettings() == AV_DO_NOT_RENDER)
    {
// [RLVa:KB] - Checked: RLVa-2.2 (@setcam_avdist)
		 if (isRlvSilhouette())
		 {
			 new_color = LLColor4::silhouette;
			 change_msg = " not rendered: color is silhouette";
		 }
		 else
		 {
// [/RLVa:KB]
			// explicitly not-rendered avatars are light grey
			 new_color = LLColor4::grey3;
			 change_msg = " not rendered: color is grey3";
// [RLVa:KB] - Checked: RLVa-2.2 (@setcam_avdist)
		 }
// [/RLVa:KB]
    }
    else if (LLMuteList::getInstance()->isMuted(av_id)) // the user blocked them
    {
        // blocked avatars are dark grey
        new_color = LLColor4::grey4;
        change_msg = " blocked: color is grey4";
    }
    else if (!isTooComplex())
    {
        new_color = LLColor4::white;
        change_msg = " simple imposter ";
    }
//    else if ( mMutedAVColor == LLColor4::white || mMutedAVColor == LLColor4::grey3 || mMutedAVColor == LLColor4::grey4 )
// [RLVa:KB] - Checked: RLVa-2.2 (@setcam_avdist)
	else if ( mMutedAVColor == LLColor4::white || mMutedAVColor == LLColor4::grey3 || mMutedAVColor == LLColor4::grey4 || mMutedAVColor == LLColor4::silhouette)
// [/RLVa:KB]
   {
        // select a color based on the first byte of the agents uuid so any muted agent is always the same color
        F32 color_value = (F32) (av_id.mData[0]);
        F32 spectrum = (color_value / 256.0);		// spectrum is between 0 and 1.f

        // Array of colors.  These are arranged so only one RGB color changes between each step, 
        // and it loops back to red so there is an even distribution.  It is not a heat map
        const S32 NUM_SPECTRUM_COLORS = 7;              
        static LLColor4 * spectrum_color[NUM_SPECTRUM_COLORS] = { &LLColor4::red, &LLColor4::magenta, &LLColor4::blue, &LLColor4::cyan, &LLColor4::green, &LLColor4::yellow, &LLColor4::red };
 
        spectrum = spectrum * (NUM_SPECTRUM_COLORS - 1);		// Scale to range of number of colors
        S32 spectrum_index_1  = floor(spectrum);				// Desired color will be after this index
        S32 spectrum_index_2  = spectrum_index_1 + 1;			//    and before this index (inclusive)
        F32 fractBetween = spectrum - (F32)(spectrum_index_1);  // distance between the two indexes (0-1)
 
        new_color = lerp(*spectrum_color[spectrum_index_1], *spectrum_color[spectrum_index_2], fractBetween);
        new_color.normalize();
        new_color *= 0.28f;		// Tone it down

        change_msg = " over limit color ";
    }

    if (mMutedAVColor != new_color) 
    {
        LL_DEBUGS("AvatarRender") << "avatar "<< av_id << change_msg << std::setprecision(3) << new_color << LL_ENDL;
        mMutedAVColor = new_color;
    }
}

// static
BOOL LLVOAvatar::isIndexLocalTexture(ETextureIndex index)
{
	return (index < 0 || index >= TEX_NUM_INDICES)
		? false
		: LLAvatarAppearanceDictionary::getInstance()->getTexture(index)->mIsLocalTexture;
}

// static
BOOL LLVOAvatar::isIndexBakedTexture(ETextureIndex index)
{
	return (index < 0 || index >= TEX_NUM_INDICES)
		? false
		: LLAvatarAppearanceDictionary::getInstance()->getTexture(index)->mIsBakedTexture;
}

const std::string LLVOAvatar::getBakedStatusForPrintout() const
{
	std::string line;

	for (LLAvatarAppearanceDictionary::Textures::const_iterator iter = LLAvatarAppearanceDictionary::getInstance()->getTextures().begin();
		 iter != LLAvatarAppearanceDictionary::getInstance()->getTextures().end();
		 ++iter)
	{
		const ETextureIndex index = iter->first;
		const LLAvatarAppearanceDictionary::TextureEntry *texture_dict = iter->second;
		if (texture_dict->mIsBakedTexture)
		{
			line += texture_dict->mName;
			if (isTextureDefined(index))
			{
				line += "_baked";
			}
			line += " ";
		}
	}
	return line;
}



//virtual
S32 LLVOAvatar::getTexImageSize() const
{
	return TEX_IMAGE_SIZE_OTHER;
}

//-----------------------------------------------------------------------------
// Utility functions
//-----------------------------------------------------------------------------

F32 calc_bouncy_animation(F32 x)
{
	return -(cosf(x * F_PI * 2.5f - F_PI_BY_TWO))*(0.4f + x * -0.1f) + x * 1.3f;
}

//virtual
BOOL LLVOAvatar::isTextureDefined(LLAvatarAppearanceDefines::ETextureIndex te, U32 index ) const
{
	if (isIndexLocalTexture(te)) 
	{
		return FALSE;
	}
	
	if( !getImage( te, index ) )
	{
		LL_WARNS() << "getImage( " << te << ", " << index << " ) returned 0" << LL_ENDL;
		return FALSE;
	}

	// <FS:ND> getImage(te, index) can return 0 in some edge cases. Plus make this faster as it gets called frequently.

	// return (getImage(te, index)->getID() != IMG_DEFAULT_AVATAR && 
	// 		getImage(te, index)->getID() != IMG_DEFAULT);


	LLViewerTexture *pImage( getImage( te, index ) );

	if( !pImage )
	{
		LL_WARNS() << "getImage( " << (S32)te << ", " << index << " ) returned invalid ptr" << LL_ENDL;
		return FALSE;
	}
	// </FS:ND>

	LLUUID const &id = pImage->getID();
	return id != IMG_DEFAULT_AVATAR && id != IMG_DEFAULT;
}

//virtual
BOOL LLVOAvatar::isTextureVisible(LLAvatarAppearanceDefines::ETextureIndex type, U32 index) const
{
	if (isIndexLocalTexture(type))
	{
		return isTextureDefined(type, index);
	}
	else
	{
		// baked textures can use TE images directly
		return ((isTextureDefined(type) || isSelf())
				&& (getTEImage(type)->getID() != IMG_INVISIBLE 
				|| LLDrawPoolAlpha::sShowDebugAlpha));
	}
}

//virtual
BOOL LLVOAvatar::isTextureVisible(LLAvatarAppearanceDefines::ETextureIndex type, LLViewerWearable *wearable) const
{
	// non-self avatars don't have wearables
	return FALSE;
}


// <FS:Ansariel> [Legacy Bake]
//-----------------------------------------------------------------------------
// Legacy baking
//-----------------------------------------------------------------------------
void LLVOAvatar::bakedTextureOriginCounts(S32 &sb_count, // server-bake, has origin URL.
										  S32 &host_count, // host-based bake, has host.
										  S32 &both_count, // error - both host and URL set.
										  S32 &neither_count) // error - neither set.
{
	sb_count = host_count = both_count = neither_count = 0;
	
	std::set<LLUUID> baked_ids;
	collectBakedTextureUUIDs(baked_ids);
	for (std::set<LLUUID>::const_iterator it = baked_ids.begin(); it != baked_ids.end(); ++it)
	{
		LLViewerFetchedTexture *imagep = gTextureList.findImage(*it, TEX_LIST_STANDARD);
		bool has_url = false, has_host = false;
		if (!imagep->getUrl().empty())
		{
			has_url = true;
		}
		if (imagep->getTargetHost().isOk())
		{
			has_host = true;
		}
		if (has_url && !has_host) sb_count++;
		else if (has_host && !has_url) host_count++;
		else if (has_host && has_url) both_count++;
		else if (!has_host && !has_url) neither_count++;
	}
}

// virtual
void LLVOAvatar::bodySizeChanged()
{	
	if (isSelf() && !LLAppearanceMgr::instance().isInUpdateAppearanceFromCOF())
	{	// notify simulator of change in size
		// but not if we are in the middle of updating appearance
		gAgent.sendAgentSetAppearance();
}
}

BOOL LLVOAvatar::isUsingServerBakes() const
{
#if 1
	// Sanity check - visual param for appearance version should match mUseServerBakes
	LLVisualParam* appearance_version_param = getVisualParam(11000);
	llassert(appearance_version_param);
	F32 wt = appearance_version_param->getWeight();
	F32 expect_wt = mUseServerBakes ? 1.0 : 0.0;
	if (!is_approx_equal(wt,expect_wt))
	{
		LL_WARNS() << "wt " << wt << " differs from expected " << expect_wt << LL_ENDL;
	}
#endif

	return mUseServerBakes;
}

void LLVOAvatar::setIsUsingServerBakes(BOOL newval)
{
	mUseServerBakes = newval;
	LLVisualParam* appearance_version_param = getVisualParam(11000);
	llassert(appearance_version_param);
	appearance_version_param->setWeight(newval ? 1.0 : 0.0, false);
}
// </FS:Ansariel> [Legacy Bake]<|MERGE_RESOLUTION|>--- conflicted
+++ resolved
@@ -8158,7 +8158,6 @@
                 }
             }
         }
-<<<<<<< HEAD
 
 		// <FS:KC> revoke perms on sit
 		U32 revoke_on = gSavedSettings.getU32("FSRevokePerms");
@@ -8167,8 +8166,6 @@
 			revokePermissionsOnObject(sit_object);
 		}
 		// </FS:KC>
-=======
->>>>>>> 91fa31c0
 	}
 
 	if (mDrawable.isNull())
