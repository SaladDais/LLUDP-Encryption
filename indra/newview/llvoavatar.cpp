--- conflicted
+++ resolved
@@ -2623,9 +2623,7 @@
 	}
 
     // Update should be happening max once per frame.
-<<<<<<< HEAD
 	// <FS:Beq> enable dynamic spreading of the BB calculations
-	//const S32 upd_freq = 4; // force update every upd_freq frames.
 	static LLCachedControl<S32> refreshPeriod(gSavedSettings, "AvatarExtentRefreshPeriodBatch");
 	static LLCachedControl<S32> refreshMaxPerPeriod(gSavedSettings, "AvatarExtentRefreshMaxPerBatch");
 	static S32 upd_freq = refreshPeriod; // initialise to a reasonable defauilt of 1 batch
@@ -2639,8 +2637,6 @@
 		lastRecalibrationFrame = thisFrame;
 	}
 	//</FS:Beq>
-=======
->>>>>>> 3053f624
 	if ((mLastAnimExtents[0]==LLVector3())||
 		(mLastAnimExtents[1])==LLVector3())
 	{
@@ -2648,15 +2644,11 @@
 	}
 	else
 	{
-<<<<<<< HEAD
 		//<FS:Beq> enable dynamic spreading of the BB calculations
+		//const S32 upd_freq = 4; // force update every upd_freq frames.
 		//mNeedsExtentUpdate = ((LLDrawable::getCurrentFrame()+mID.mData[0]) % upd_freq == 0);
 		mNeedsExtentUpdate = ((thisFrame + mID.mData[0]) % upd_freq == 0);
 		//</FS:Beq>
-=======
-		const S32 upd_freq = 4; // force update every upd_freq frames.
-		mNeedsExtentUpdate = ((LLDrawable::getCurrentFrame()+mID.mData[0])%upd_freq==0);
->>>>>>> 3053f624
 	}
     
     LLScopedContextString str("avatar_idle_update " + getFullname());
@@ -3708,7 +3700,6 @@
 // [RLVa:KB] - Checked: RLVa-1.2.2
 			if ( (fRlvShowAvName) || (isSelf()) )
 			{
-<<<<<<< HEAD
 // [/RLVa:KB]
 				// Might be blank if name not available yet, that's OK
 				if (show_display_names)
@@ -3716,11 +3707,11 @@
 
 					if (mClientTagData.has("name") && !mClientTagData["name"].asString().empty())
 					{
-						addNameTagLine((av_name.isDisplayNameDefault() ? av_name.getUserNameForDisplay() : av_name.getDisplayName()) +" (" + mClientTagData["name"].asString() + ")",name_tag_color,LLFontGL::NORMAL, LLFontGL::getFontSansSerif(), (!av_name.getDisplayName().empty()) );
+						addNameTagLine((av_name.isDisplayNameDefault() ? av_name.getUserNameForDisplay() : av_name.getDisplayName()) +" (" + mClientTagData["name"].asString() + ")",name_tag_color,LLFontGL::NORMAL, LLFontGL::getFontSansSerif(), true, (!av_name.getDisplayName().empty()) );
 					}
 					else
 					{
-						addNameTagLine((av_name.isDisplayNameDefault() ? av_name.getUserNameForDisplay() : av_name.getDisplayName()), name_tag_color, LLFontGL::NORMAL, LLFontGL::getFontSansSerif(), true);
+						addNameTagLine((av_name.isDisplayNameDefault() ? av_name.getUserNameForDisplay() : av_name.getDisplayName()), name_tag_color, LLFontGL::NORMAL, LLFontGL::getFontSansSerif(), true, true);
 					}
 				}
 				// Suppress SLID display if display name matches exactly (ugh)
@@ -3742,24 +3733,13 @@
 					// <FS:CR> Show user name as legacy name if selected
 					std::string username( show_legacynames ? av_name.getUserNameForDisplay() : av_name.getAccountName() );
 
-					addNameTagLine(username, username_color, LLFontGL::NORMAL, LLFontGL::getFontSansSerifSmall());
+					addNameTagLine(username, username_color, LLFontGL::NORMAL, LLFontGL::getFontSansSerifSmall(), true);
 				}
 // [RLVa:KB] - Checked: RLVa-1.2.2
-=======
-				addNameTagLine(av_name.getDisplayName(), name_tag_color, LLFontGL::NORMAL,
-					LLFontGL::getFontSansSerif(), true);
->>>>>>> 3053f624
 			}
 			else
 			{
-<<<<<<< HEAD
-				addNameTagLine(RlvStrings::getAnonym(av_name), name_tag_color, LLFontGL::NORMAL, LLFontGL::getFontSansSerif(), (!av_name.getDisplayName().empty()) );
-=======
-				// *HACK: Desaturate the color
-				LLColor4 username_color = name_tag_color * 0.83f;
-				addNameTagLine(av_name.getUserName(), username_color, LLFontGL::NORMAL,
-					LLFontGL::getFontSansSerifSmall(), true);
->>>>>>> 3053f624
+				addNameTagLine(RlvStrings::getAnonym(av_name), name_tag_color, LLFontGL::NORMAL, LLFontGL::getFontSansSerif(), true, (!av_name.getDisplayName().empty()) );
 			}
 // [/RLVa:KB]
 		}
@@ -3767,23 +3747,22 @@
 		{
 			const LLFontGL* font = LLFontGL::getFontSansSerif();
 			std::string full_name = LLCacheName::buildFullName( firstname->getString(), lastname->getString() );
-<<<<<<< HEAD
 // [RLVa:KB] - Checked: RLVa-1.2.2
 			if ( (!fRlvShowAvName) && (!isSelf()) )
 			{
 				full_name = RlvStrings::getAnonym(full_name);
-				addNameTagLine(full_name, name_tag_color, LLFontGL::NORMAL, font, true);
+				addNameTagLine(full_name, name_tag_color, LLFontGL::NORMAL, font, true, true);
 			}
 // [/RLVa:KB]
 			else // Only check for client tags when not RLV anon -AO
 			{
 				if (mClientTagData.has("name") && !mClientTagData["name"].asString().empty())
 				{
-					addNameTagLine(full_name + " (" + mClientTagData["name"].asString() + ")", name_tag_color, LLFontGL::NORMAL, font, true);
+					addNameTagLine(full_name + " (" + mClientTagData["name"].asString() + ")", name_tag_color, LLFontGL::NORMAL, font, true, true);
 				}
 				else
 				{
-					addNameTagLine(full_name, name_tag_color, LLFontGL::NORMAL, font, true);
+					addNameTagLine(full_name, name_tag_color, LLFontGL::NORMAL, font, true, true);
 				}
 			}
 		}
@@ -3792,9 +3771,6 @@
 		if (show_distance_in_tag)
 		{
 			addNameTagLine(distance_string, distance_color, LLFontGL::NORMAL, LLFontGL::getFontSansSerifSmall());
-=======
-			addNameTagLine(full_name, name_tag_color, LLFontGL::NORMAL, font, true);
->>>>>>> 3053f624
 		}
 		// <FS:Ansariel> Show distance in tag
 
@@ -3943,14 +3919,10 @@
 	}
 }
 
-<<<<<<< HEAD
 // <FS:Ansariel> Fix nametag not properly updating when display name arrives
-//void LLVOAvatar::addNameTagLine(const std::string& line, const LLColor4& color, S32 style, const LLFontGL* font)
-void LLVOAvatar::addNameTagLine(const std::string& line, const LLColor4& color, S32 style, const LLFontGL* font, bool is_name /* = false */)
+//void LLVOAvatar::addNameTagLine(const std::string& line, const LLColor4& color, S32 style, const LLFontGL* font, const bool use_ellipses)
+void LLVOAvatar::addNameTagLine(const std::string& line, const LLColor4& color, S32 style, const LLFontGL* font, const bool use_ellipses, bool is_name /* = false */)
 // </FS:Ansariel>
-=======
-void LLVOAvatar::addNameTagLine(const std::string& line, const LLColor4& color, S32 style, const LLFontGL* font, const bool use_ellipses)
->>>>>>> 3053f624
 {
 	llassert(mNameText);
 	if (mVisibleChat || mVisibleTyping)
