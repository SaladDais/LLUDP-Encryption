/** 
 * @File llvoavatar.cpp
 * @brief Implementation of LLVOAvatar class which is a derivation of LLViewerObject
 *
 * $LicenseInfo:firstyear=2001&license=viewerlgpl$
 * Second Life Viewer Source Code
 * Copyright (C) 2010, Linden Research, Inc.
 * 
 * This library is free software; you can redistribute it and/or
 * modify it under the terms of the GNU Lesser General Public
 * License as published by the Free Software Foundation;
 * version 2.1 of the License only.
 * 
 * This library is distributed in the hope that it will be useful,
 * but WITHOUT ANY WARRANTY; without even the implied warranty of
 * MERCHANTABILITY or FITNESS FOR A PARTICULAR PURPOSE.  See the GNU
 * Lesser General Public License for more details.
 * 
 * You should have received a copy of the GNU Lesser General Public
 * License along with this library; if not, write to the Free Software
 * Foundation, Inc., 51 Franklin Street, Fifth Floor, Boston, MA  02110-1301  USA
 * 
 * Linden Research, Inc., 945 Battery Street, San Francisco, CA  94111  USA
 * $/LicenseInfo$
 */

#include "llviewerprecompiledheaders.h"

#include "llvoavatar.h"

#include <stdio.h>
#include <ctype.h>
#include <sstream>

#include "llaudioengine.h"
#include "noise.h"
#include "sound_ids.h"
#include "raytrace.h"

#include "aoengine.h"			// ## Zi: Animation Overrider
#include "llagent.h" //  Get state values from here
#include "llagentcamera.h"
#include "llagentwearables.h"
#include "llanimationstates.h"
#include "llavatarnamecache.h"
#include "llavatarpropertiesprocessor.h"
#include "llavatarrendernotifier.h"
#include "llexperiencecache.h"
#include "llphysicsmotion.h"
#include "llviewercontrol.h"
#include "llcallingcard.h"		// IDEVO for LLAvatarTracker
#include "lldrawpoolavatar.h"
#include "lldriverparam.h"
#include "llpolyskeletaldistortion.h"
#include "lleditingmotion.h"
#include "llemote.h"
#include "llfloatertools.h"
#include "llheadrotmotion.h"
#include "llhudeffecttrail.h"
#include "llhudmanager.h"
#include "llhudnametag.h"
#include "llhudtext.h"				// for mText/mDebugText
#include "llimview.h"
#include "llinitparam.h"
#include "llkeyframefallmotion.h"
#include "llkeyframestandmotion.h"
#include "llkeyframewalkmotion.h"
#include "llmanipscale.h"  // for get_default_max_prim_scale()
#include "llmeshrepository.h"
#include "llmutelist.h"
#include "llmoveview.h"
#include "llnotificationsutil.h"
#include "llphysicsshapebuilderutil.h"
#include "llquantize.h"
#include "llrand.h"
#include "llregionhandle.h"
#include "llresmgr.h"
#include "llselectmgr.h"
#include "llsprite.h"
#include "lltargetingmotion.h"
#include "lltoolmorph.h"
#include "llviewercamera.h"
#include "llviewertexlayer.h"
#include "llviewertexturelist.h"
#include "llviewermenu.h"
#include "llviewerobjectlist.h"
#include "llviewerparcelmgr.h"
#include "llviewerregion.h"
#include "llviewershadermgr.h"
#include "llviewerstats.h"
#include "llviewerwearable.h"
#include "llvoavatarself.h"
#include "llvovolume.h"
#include "llworld.h"
#include "pipeline.h"
#include "llviewershadermgr.h"
#include "llsky.h"
#include "llanimstatelabels.h"
#include "lltrans.h"
#include "llappearancemgr.h"
// [RLVa:KB] - Checked: 2010-04-01 (RLVa-1.2.0c)
#include "rlvhandler.h"
// [/RLVa:KB]

#include "llgesturemgr.h" //needed to trigger the voice gesticulations
#include "llvoiceclient.h"
#include "llvoicevisualizer.h" // Ventrella

#include "lldebugmessagebox.h"
#include "llsdutil.h"
#include "llscenemonitor.h"
#include "llsdserialize.h"

#include "fsdata.h"
#include "lfsimfeaturehandler.h"	// <FS:CR> Opensim
#include "lggcontactsets.h"
#include "llcontrol.h"
#include "llfilepicker.h"	// <FS:CR> FIRE-8893 - Dump archetype xml to user defined location
#include "llnetmap.h"
#include "llviewernetwork.h"	// [FS:CR] isInSecondlife()

extern F32 SPEED_ADJUST_MAX;
extern F32 SPEED_ADJUST_MAX_SEC;
extern F32 ANIM_SPEED_MAX;
extern F32 ANIM_SPEED_MIN;
extern U32 JOINT_COUNT_REQUIRED_FOR_FULLRIG;
const F32 MAX_HOVER_Z = 2.0f;
const F32 MIN_HOVER_Z = -2.0f;

using namespace LLAvatarAppearanceDefines;

//-----------------------------------------------------------------------------
// Global constants
//-----------------------------------------------------------------------------
const LLUUID ANIM_AGENT_BODY_NOISE = LLUUID("9aa8b0a6-0c6f-9518-c7c3-4f41f2c001ad"); //"body_noise"
const LLUUID ANIM_AGENT_BREATHE_ROT	= LLUUID("4c5a103e-b830-2f1c-16bc-224aa0ad5bc8");  //"breathe_rot"
const LLUUID ANIM_AGENT_EDITING	= LLUUID("2a8eba1d-a7f8-5596-d44a-b4977bf8c8bb");  //"editing"
const LLUUID ANIM_AGENT_EYE	= LLUUID("5c780ea8-1cd1-c463-a128-48c023f6fbea");  //"eye"
const LLUUID ANIM_AGENT_FLY_ADJUST = LLUUID("db95561f-f1b0-9f9a-7224-b12f71af126e");  //"fly_adjust"
const LLUUID ANIM_AGENT_HAND_MOTION	= LLUUID("ce986325-0ba7-6e6e-cc24-b17c4b795578");  //"hand_motion"
const LLUUID ANIM_AGENT_HEAD_ROT = LLUUID("e6e8d1dd-e643-fff7-b238-c6b4b056a68d");  //"head_rot"
const LLUUID ANIM_AGENT_PELVIS_FIX = LLUUID("0c5dd2a2-514d-8893-d44d-05beffad208b");  //"pelvis_fix"
const LLUUID ANIM_AGENT_TARGET = LLUUID("0e4896cb-fba4-926c-f355-8720189d5b55");  //"target"
const LLUUID ANIM_AGENT_WALK_ADJUST	= LLUUID("829bc85b-02fc-ec41-be2e-74cc6dd7215d");  //"walk_adjust"
const LLUUID ANIM_AGENT_PHYSICS_MOTION = LLUUID("7360e029-3cb8-ebc4-863e-212df440d987");  //"physics_motion"


//-----------------------------------------------------------------------------
// Constants
//-----------------------------------------------------------------------------
const F32 DELTA_TIME_MIN = 0.01f;	// we clamp measured deltaTime to this
const F32 DELTA_TIME_MAX = 0.2f;	// range to insure stability of computations.

const F32 PELVIS_LAG_FLYING		= 0.22f;// pelvis follow half life while flying
const F32 PELVIS_LAG_WALKING	= 0.4f;	// ...while walking
const F32 PELVIS_LAG_MOUSELOOK = 0.15f;
const F32 MOUSELOOK_PELVIS_FOLLOW_FACTOR = 0.5f;
const F32 TORSO_NOISE_AMOUNT = 1.0f;	// Amount of deviation from up-axis, in degrees
const F32 TORSO_NOISE_SPEED = 0.2f;	// Time scale factor on torso noise.

const F32 BREATHE_ROT_MOTION_STRENGTH = 0.05f;

const S32 MIN_REQUIRED_PIXEL_AREA_BODY_NOISE = 10000;
const S32 MIN_REQUIRED_PIXEL_AREA_BREATHE = 10000;
const S32 MIN_REQUIRED_PIXEL_AREA_PELVIS_FIX = 40;

const S32 TEX_IMAGE_SIZE_OTHER = 512 / 4;  // The size of local textures for other (!isSelf()) avatars

const F32 HEAD_MOVEMENT_AVG_TIME = 0.9f;

const S32 MORPH_MASK_REQUESTED_DISCARD = 0;

const F32 MAX_STANDOFF_FROM_ORIGIN = 3;
const F32 MAX_STANDOFF_DISTANCE_CHANGE = 32;

// Discard level at which to switch to baked textures
// Should probably be 4 or 3, but didn't want to change it while change other logic - SJB
const S32 SWITCH_TO_BAKED_DISCARD = 5;

const F32 FOOT_COLLIDE_FUDGE = 0.04f;

const F32 HOVER_EFFECT_MAX_SPEED = 3.f;
const F32 HOVER_EFFECT_STRENGTH = 0.f;
const F32 UNDERWATER_EFFECT_STRENGTH = 0.1f;
const F32 UNDERWATER_FREQUENCY_DAMP = 0.33f;
const F32 APPEARANCE_MORPH_TIME = 0.65f;
const F32 TIME_BEFORE_MESH_CLEANUP = 5.f; // seconds
const S32 AVATAR_RELEASE_THRESHOLD = 10; // number of avatar instances before releasing memory
const F32 FOOT_GROUND_COLLISION_TOLERANCE = 0.25f;
const F32 AVATAR_LOD_TWEAK_RANGE = 0.7f;
const S32 MAX_BUBBLE_CHAT_LENGTH = DB_CHAT_MSG_STR_LEN;
const S32 MAX_BUBBLE_CHAT_UTTERANCES = 12;
const F32 CHAT_FADE_TIME = 8.0;
const F32 BUBBLE_CHAT_TIME = CHAT_FADE_TIME * 3.f;
const F32 NAMETAG_UPDATE_THRESHOLD = 0.3f;
const F32 NAMETAG_VERTICAL_SCREEN_OFFSET = 25.f;
const F32 NAMETAG_VERT_OFFSET_WEIGHT = 0.17f;

const U32 LLVOAvatar::VISUAL_COMPLEXITY_UNKNOWN = 0;

enum ERenderName
{
	RENDER_NAME_NEVER,
	RENDER_NAME_ALWAYS,	
	RENDER_NAME_FADE
};

//-----------------------------------------------------------------------------
// Callback data
//-----------------------------------------------------------------------------

struct LLTextureMaskData
{
	LLTextureMaskData( const LLUUID& id ) :
		mAvatarID(id), 
		mLastDiscardLevel(S32_MAX) 
	{}
	LLUUID				mAvatarID;
	S32					mLastDiscardLevel;
};

/*********************************************************************************
 **                                                                             **
 ** Begin private LLVOAvatar Support classes
 **
 **/

//------------------------------------------------------------------------
// LLVOAvatarBoneInfo
// Trans/Scale/Rot etc. info about each avatar bone.  Used by LLVOAvatarSkeleton.
//------------------------------------------------------------------------
struct LLVOAvatarCollisionVolumeInfo : public LLInitParam::Block<LLVOAvatarCollisionVolumeInfo>
{
	LLVOAvatarCollisionVolumeInfo() 
	:	name("name"),
		pos("pos"),
		rot("rot"),
		scale("scale")
	{}

	Mandatory<std::string>	name;
	Mandatory<LLVector3>	pos,
							rot,
							scale;
};

struct LLAppearanceMessageContents
{
	LLAppearanceMessageContents():
		mAppearanceVersion(-1),
		mParamAppearanceVersion(-1),
		mCOFVersion(LLViewerInventoryCategory::VERSION_UNKNOWN)
	{
	}
	LLTEContents mTEContents;
	S32 mAppearanceVersion;
	S32 mParamAppearanceVersion;
	S32 mCOFVersion;
	// For future use:
	//U32 appearance_flags = 0;
	std::vector<F32> mParamWeights;
	std::vector<LLVisualParam*> mParams;
	LLVector3 mHoverOffset;
	bool mHoverOffsetWasSet;
};

struct LLVOAvatarChildJoint : public LLInitParam::ChoiceBlock<LLVOAvatarChildJoint>
	{
	Alternative<Lazy<struct LLVOAvatarBoneInfo, IS_A_BLOCK> >	bone;
	Alternative<LLVOAvatarCollisionVolumeInfo>		collision_volume;
	
	LLVOAvatarChildJoint()
	:	bone("bone"),
		collision_volume("collision_volume")
	{}
};

	

struct LLVOAvatarBoneInfo : public LLInitParam::Block<LLVOAvatarBoneInfo, LLVOAvatarCollisionVolumeInfo>
{
	LLVOAvatarBoneInfo() 
	:	pivot("pivot")
	{}
	
	Mandatory<LLVector3>					pivot;
	Multiple<LLVOAvatarChildJoint>			children;
};

//------------------------------------------------------------------------
// LLVOAvatarSkeletonInfo
// Overall avatar skeleton
//------------------------------------------------------------------------
struct LLVOAvatarSkeletonInfo : public LLInitParam::Block<LLVOAvatarSkeletonInfo>
{
	LLVOAvatarSkeletonInfo()
	:	skeleton_root(""),
		num_bones("num_bones"),
		num_collision_volumes("num_collision_volumes"),
		version("version")
	{}
	
	Mandatory<std::string>			version;
	Mandatory<S32>					num_bones,
									num_collision_volumes;
	Mandatory<LLVOAvatarChildJoint>	skeleton_root;
};



//-----------------------------------------------------------------------------
// class LLBodyNoiseMotion
//-----------------------------------------------------------------------------
class LLBodyNoiseMotion :
	public LLMotion
{
public:
	// Constructor
	LLBodyNoiseMotion(const LLUUID &id)
		: LLMotion(id)
	{
		mName = "body_noise";
		mTorsoState = new LLJointState;
	}

	// Destructor
	virtual ~LLBodyNoiseMotion() { }

public:
	//-------------------------------------------------------------------------
	// functions to support MotionController and MotionRegistry
	//-------------------------------------------------------------------------
	// static constructor
	// all subclasses must implement such a function and register it
	static LLMotion *create(const LLUUID &id) { return new LLBodyNoiseMotion(id); }

public:
	//-------------------------------------------------------------------------
	// animation callbacks to be implemented by subclasses
	//-------------------------------------------------------------------------

	// motions must specify whether or not they loop
	virtual BOOL getLoop() { return TRUE; }

	// motions must report their total duration
	virtual F32 getDuration() { return 0.0; }

	// motions must report their "ease in" duration
	virtual F32 getEaseInDuration() { return 0.0; }

	// motions must report their "ease out" duration.
	virtual F32 getEaseOutDuration() { return 0.0; }

	// motions must report their priority
	virtual LLJoint::JointPriority getPriority() { return LLJoint::HIGH_PRIORITY; }

	virtual LLMotionBlendType getBlendType() { return ADDITIVE_BLEND; }

	// called to determine when a motion should be activated/deactivated based on avatar pixel coverage
	virtual F32 getMinPixelArea() { return MIN_REQUIRED_PIXEL_AREA_BODY_NOISE; }

	// run-time (post constructor) initialization,
	// called after parameters have been set
	// must return true to indicate success and be available for activation
	virtual LLMotionInitStatus onInitialize(LLCharacter *character)
	{
		if( !mTorsoState->setJoint( character->getJoint("mTorso") ))
		{
			return STATUS_FAILURE;
		}

		mTorsoState->setUsage(LLJointState::ROT);

		addJointState( mTorsoState );
		return STATUS_SUCCESS;
	}

	// called when a motion is activated
	// must return TRUE to indicate success, or else
	// it will be deactivated
	virtual BOOL onActivate() { return TRUE; }

	// called per time step
	// must return TRUE while it is active, and
	// must return FALSE when the motion is completed.
	virtual BOOL onUpdate(F32 time, U8* joint_mask)
	{
		F32 nx[2];
		nx[0]=time*TORSO_NOISE_SPEED;
		nx[1]=0.0f;
		F32 ny[2];
		ny[0]=0.0f;
		ny[1]=time*TORSO_NOISE_SPEED;
		F32 noiseX = noise2(nx);
		F32 noiseY = noise2(ny);

		F32 rx = TORSO_NOISE_AMOUNT * DEG_TO_RAD * noiseX / 0.42f;
		F32 ry = TORSO_NOISE_AMOUNT * DEG_TO_RAD * noiseY / 0.42f;
		LLQuaternion tQn;
		tQn.setQuat( rx, ry, 0.0f );
		mTorsoState->setRotation( tQn );

		return TRUE;
	}

	// called when a motion is deactivated
	virtual void onDeactivate() {}

private:
	//-------------------------------------------------------------------------
	// joint states to be animated
	//-------------------------------------------------------------------------
	LLPointer<LLJointState> mTorsoState;
};

//-----------------------------------------------------------------------------
// class LLBreatheMotionRot
//-----------------------------------------------------------------------------
class LLBreatheMotionRot :
	public LLMotion
{
public:
	// Constructor
	LLBreatheMotionRot(const LLUUID &id) :
		LLMotion(id),
		mBreatheRate(1.f),
		mCharacter(NULL)
	{
		mName = "breathe_rot";
		mChestState = new LLJointState;
	}

	// Destructor
	virtual ~LLBreatheMotionRot() {}

public:
	//-------------------------------------------------------------------------
	// functions to support MotionController and MotionRegistry
	//-------------------------------------------------------------------------
	// static constructor
	// all subclasses must implement such a function and register it
	static LLMotion *create(const LLUUID &id) { return new LLBreatheMotionRot(id); }

public:
	//-------------------------------------------------------------------------
	// animation callbacks to be implemented by subclasses
	//-------------------------------------------------------------------------

	// motions must specify whether or not they loop
	virtual BOOL getLoop() { return TRUE; }

	// motions must report their total duration
	virtual F32 getDuration() { return 0.0; }

	// motions must report their "ease in" duration
	virtual F32 getEaseInDuration() { return 0.0; }

	// motions must report their "ease out" duration.
	virtual F32 getEaseOutDuration() { return 0.0; }

	// motions must report their priority
	virtual LLJoint::JointPriority getPriority() { return LLJoint::MEDIUM_PRIORITY; }

	virtual LLMotionBlendType getBlendType() { return NORMAL_BLEND; }

	// called to determine when a motion should be activated/deactivated based on avatar pixel coverage
	virtual F32 getMinPixelArea() { return MIN_REQUIRED_PIXEL_AREA_BREATHE; }

	// run-time (post constructor) initialization,
	// called after parameters have been set
	// must return true to indicate success and be available for activation
	virtual LLMotionInitStatus onInitialize(LLCharacter *character)
	{		
		mCharacter = character;
		BOOL success = true;

		if ( !mChestState->setJoint( character->getJoint( "mChest" ) ) )
		{
			success = false;
		}

		if ( success )
		{
			mChestState->setUsage(LLJointState::ROT);
			addJointState( mChestState );
		}

		if ( success )
		{
			return STATUS_SUCCESS;
		}
		else
		{
			return STATUS_FAILURE;
		}
	}

	// called when a motion is activated
	// must return TRUE to indicate success, or else
	// it will be deactivated
	virtual BOOL onActivate() { return TRUE; }

	// called per time step
	// must return TRUE while it is active, and
	// must return FALSE when the motion is completed.
	virtual BOOL onUpdate(F32 time, U8* joint_mask)
	{
		mBreatheRate = 1.f;

		F32 breathe_amt = (sinf(mBreatheRate * time) * BREATHE_ROT_MOTION_STRENGTH);

		mChestState->setRotation(LLQuaternion(breathe_amt, LLVector3(0.f, 1.f, 0.f)));

		return TRUE;
	}

	// called when a motion is deactivated
	virtual void onDeactivate() {}

private:
	//-------------------------------------------------------------------------
	// joint states to be animated
	//-------------------------------------------------------------------------
	LLPointer<LLJointState> mChestState;
	F32					mBreatheRate;
	LLCharacter*		mCharacter;
};

//-----------------------------------------------------------------------------
// class LLPelvisFixMotion
//-----------------------------------------------------------------------------
class LLPelvisFixMotion :
	public LLMotion
{
public:
	// Constructor
	LLPelvisFixMotion(const LLUUID &id)
		: LLMotion(id), mCharacter(NULL)
	{
		mName = "pelvis_fix";

		mPelvisState = new LLJointState;
	}

	// Destructor
	virtual ~LLPelvisFixMotion() { }

public:
	//-------------------------------------------------------------------------
	// functions to support MotionController and MotionRegistry
	//-------------------------------------------------------------------------
	// static constructor
	// all subclasses must implement such a function and register it
	static LLMotion *create(const LLUUID& id) { return new LLPelvisFixMotion(id); }

public:
	//-------------------------------------------------------------------------
	// animation callbacks to be implemented by subclasses
	//-------------------------------------------------------------------------

	// motions must specify whether or not they loop
	virtual BOOL getLoop() { return TRUE; }

	// motions must report their total duration
	virtual F32 getDuration() { return 0.0; }

	// motions must report their "ease in" duration
	virtual F32 getEaseInDuration() { return 0.5f; }

	// motions must report their "ease out" duration.
	virtual F32 getEaseOutDuration() { return 0.5f; }

	// motions must report their priority
	virtual LLJoint::JointPriority getPriority() { return LLJoint::LOW_PRIORITY; }

	virtual LLMotionBlendType getBlendType() { return NORMAL_BLEND; }

	// called to determine when a motion should be activated/deactivated based on avatar pixel coverage
	virtual F32 getMinPixelArea() { return MIN_REQUIRED_PIXEL_AREA_PELVIS_FIX; }

	// run-time (post constructor) initialization,
	// called after parameters have been set
	// must return true to indicate success and be available for activation
	virtual LLMotionInitStatus onInitialize(LLCharacter *character)
	{
		mCharacter = character;

		if (!mPelvisState->setJoint( character->getJoint("mPelvis")))
		{
			return STATUS_FAILURE;
		}

		mPelvisState->setUsage(LLJointState::POS);

		addJointState( mPelvisState );
		return STATUS_SUCCESS;
	}

	// called when a motion is activated
	// must return TRUE to indicate success, or else
	// it will be deactivated
	virtual BOOL onActivate() { return TRUE; }

	// called per time step
	// must return TRUE while it is active, and
	// must return FALSE when the motion is completed.
	virtual BOOL onUpdate(F32 time, U8* joint_mask)
	{
		mPelvisState->setPosition(LLVector3::zero);

		return TRUE;
	}

	// called when a motion is deactivated
	virtual void onDeactivate() {}

private:
	//-------------------------------------------------------------------------
	// joint states to be animated
	//-------------------------------------------------------------------------
	LLPointer<LLJointState> mPelvisState;
	LLCharacter*		mCharacter;
};

/**
 **
 ** End LLVOAvatar Support classes
 **                                                                             **
 *********************************************************************************/


//-----------------------------------------------------------------------------
// Static Data
//-----------------------------------------------------------------------------
LLAvatarAppearanceDictionary *LLVOAvatar::sAvatarDictionary = NULL;
S32 LLVOAvatar::sFreezeCounter = 0;
U32 LLVOAvatar::sMaxNonImpostors = 12; // overridden based on graphics setting
F32 LLVOAvatar::sRenderDistance = 256.f;
S32	LLVOAvatar::sNumVisibleAvatars = 0;
S32	LLVOAvatar::sNumLODChangesThisFrame = 0;

// const LLUUID LLVOAvatar::sStepSoundOnLand("e8af4a28-aa83-4310-a7c4-c047e15ea0df"); - <FS:PP> Commented out for FIRE-3169: Option to change the default footsteps sound
const LLUUID LLVOAvatar::sStepSounds[LL_MCODE_END] =
{
	SND_STONE_RUBBER,
	SND_METAL_RUBBER,
	SND_GLASS_RUBBER,
	SND_WOOD_RUBBER,
	SND_FLESH_RUBBER,
	SND_RUBBER_PLASTIC,
	SND_RUBBER_RUBBER
};

S32 LLVOAvatar::sRenderName = RENDER_NAME_ALWAYS;
BOOL LLVOAvatar::sRenderGroupTitles = TRUE;
S32 LLVOAvatar::sNumVisibleChatBubbles = 0;
BOOL LLVOAvatar::sDebugInvisible = FALSE;
BOOL LLVOAvatar::sShowAttachmentPoints = FALSE;
BOOL LLVOAvatar::sShowAnimationDebug = FALSE;
BOOL LLVOAvatar::sShowFootPlane = FALSE;
BOOL LLVOAvatar::sVisibleInFirstPerson = FALSE;
F32 LLVOAvatar::sLODFactor = 1.f;
F32 LLVOAvatar::sPhysicsLODFactor = 1.f;
bool LLVOAvatar::sUseImpostors = false; // overwridden by RenderAvatarMaxNonImpostors
BOOL LLVOAvatar::sJointDebug = FALSE;
F32 LLVOAvatar::sUnbakedTime = 0.f;
F32 LLVOAvatar::sUnbakedUpdateTime = 0.f;
F32 LLVOAvatar::sGreyTime = 0.f;
F32 LLVOAvatar::sGreyUpdateTime = 0.f;

//-----------------------------------------------------------------------------
// Helper functions
//-----------------------------------------------------------------------------
static F32 calc_bouncy_animation(F32 x);

//-----------------------------------------------------------------------------
// LLVOAvatar()
//-----------------------------------------------------------------------------
LLVOAvatar::LLVOAvatar(const LLUUID& id,
					   const LLPCode pcode,
					   LLViewerRegion* regionp) :
	LLAvatarAppearance(&gAgentWearables),
	LLViewerObject(id, pcode, regionp),
	mSpecialRenderMode(0),
	mAttachmentGeometryBytes(0),
	mAttachmentSurfaceArea(0.f),
	mReportedVisualComplexity(VISUAL_COMPLEXITY_UNKNOWN),
	mTurning(FALSE),
	mLastSkeletonSerialNum( 0 ),
	mIsSitting(FALSE),
	mTimeVisible(),
	mTyping(FALSE),
	mMeshValid(FALSE),
	mVisible(FALSE),
	mMutedAsCloud(false), // <FS:Ansariel> Show muted avatars as cloud
	mWindFreq(0.f),
	mRipplePhase( 0.f ),
	mBelowWater(FALSE),
	mLastAppearanceBlendTime(0.f),
	mAppearanceAnimating(FALSE),
    mNameIsSet(false),
	// <FS:Ansariel> FIRE-13414: Avatar name isn't updated when the simulator sends a new name
	mNameFirstname(),
	mNameLastname(),
	// </FS:Ansariel>
	mTitle(),
	mNameAway(false),
	mNameDoNotDisturb(false),
	mNameAutoResponse(false), // <FS:Ansariel> Show auto-response in nametag,
	mNameIsTyping(false), // <FS:Ansariel> FIRE-3475: Show typing in nametag
	mNameMute(false),
	mNameAppearance(false),
	mNameFriend(false),
	mNameAlpha(0.f),
	mRenderGroupTitles(sRenderGroupTitles),
	mNameCloud(false),
	mFirstTEMessageReceived( FALSE ),
	mFirstAppearanceMessageReceived( FALSE ),
	mCulled( FALSE ),
	mVisibilityRank(0),
	mNeedsSkin(FALSE),
	mLastSkinTime(0.f),
	mUpdatePeriod(1),
	mVisualComplexityStale(true),
	mVisuallyMuteSetting(AV_RENDER_NORMALLY),
	mMutedAVColor(LLColor4::white /* used for "uninitialize" */),
	mFirstFullyVisible(TRUE),
	mFullyLoaded(FALSE),
	mPreviousFullyLoaded(FALSE),
	mFullyLoadedInitialized(FALSE),
	mVisualComplexity(VISUAL_COMPLEXITY_UNKNOWN),
	mLoadedCallbacksPaused(FALSE),
	mRenderUnloadedAvatar(LLCachedControl<bool>(gSavedSettings, "RenderUnloadedAvatar", false)),
	mLastRezzedStatus(-1),
	mIsEditingAppearance(FALSE),
	mUseLocalAppearance(FALSE),
	// <FS:Ansariel> [Legacy Bake]
	mUseServerBakes(FALSE),
	// </FS:Ansariel> [Legacy Bake]
	mLastUpdateRequestCOFVersion(-1),
	mLastUpdateReceivedCOFVersion(-1),
<<<<<<< HEAD
	// <FS:Ansariel> Re-add mute list caching
	mCachedMuteListUpdateTime(0),
	mCachedInMuteList(false)
	// </FS:Ansariel>
=======
	mCachedMuteListUpdateTime(0),
	mCachedInMuteList(false)
>>>>>>> 9353dd38
{
	LL_DEBUGS("AvatarRender") << "LLVOAvatar Constructor (0x" << this << ") id:" << mID << LL_ENDL;

	//VTResume();  // VTune
	setHoverOffset(LLVector3(0.0, 0.0, 0.0));

	// mVoiceVisualizer is created by the hud effects manager and uses the HUD Effects pipeline
	const BOOL needsSendToSim = false; // currently, this HUD effect doesn't need to pack and unpack data to do its job
	mVoiceVisualizer = ( LLVoiceVisualizer *)LLHUDManager::getInstance()->createViewerEffect( LLHUDObject::LL_HUD_EFFECT_VOICE_VISUALIZER, needsSendToSim );

	LL_DEBUGS("Avatar","Message") << "LLVOAvatar Constructor (0x" << this << ") id:" << mID << LL_ENDL;
	mPelvisp = NULL;

	mDirtyMesh = 2;	// Dirty geometry, need to regenerate.
	mMeshTexturesDirty = FALSE;
	mHeadp = NULL;


	// set up animation variables
	mSpeed = 0.f;
	setAnimationData("Speed", &mSpeed);

	mNeedsImpostorUpdate = TRUE;
	mNeedsAnimUpdate = TRUE;

	mImpostorDistance = 0;
	mImpostorPixelArea = 0;

	setNumTEs(TEX_NUM_INDICES);

	mbCanSelect = TRUE;

	mSignaledAnimations.clear();
	mPlayingAnimations.clear();

	mWasOnGroundLeft = FALSE;
	mWasOnGroundRight = FALSE;

	mTimeLast = 0.0f;
	mSpeedAccum = 0.0f;

	mRippleTimeLast = 0.f;

	mInAir = FALSE;

	mStepOnLand = TRUE;
	mStepMaterial = 0;

	mLipSyncActive = false;
	mOohMorph      = NULL;
	mAahMorph      = NULL;

	mCurrentGesticulationLevel = 0;

	mRuthTimer.reset();
	mRuthDebugTimer.reset();
	mDebugExistenceTimer.reset();
	mLastAppearanceMessageTimer.reset();

	if(LLSceneMonitor::getInstance()->isEnabled())
	{
	    LLSceneMonitor::getInstance()->freezeAvatar((LLCharacter*)this);
	}
}

std::string LLVOAvatar::avString() const
{
	std::string viz_string = LLVOAvatar::rezStatusToString(getRezzedStatus());
	return " Avatar '" + getFullname() + "' " + viz_string + " ";
}

void LLVOAvatar::debugAvatarRezTime(std::string notification_name, std::string comment)
{
	LL_INFOS("Avatar") << "REZTIME: [ " << (U32)mDebugExistenceTimer.getElapsedTimeF32()
					   << "sec ]"
					   << avString() 
					   << "RuthTimer " << (U32)mRuthDebugTimer.getElapsedTimeF32()
					   << " Notification " << notification_name
					   << " : " << comment
					   << LL_ENDL;

	if (gSavedSettings.getBOOL("DebugAvatarRezTime"))
	{
		LLSD args;
		args["EXISTENCE"] = llformat("%d",(U32)mDebugExistenceTimer.getElapsedTimeF32());
		args["TIME"] = llformat("%d",(U32)mRuthDebugTimer.getElapsedTimeF32());
		args["NAME"] = getFullname();
		LLNotificationsUtil::add(notification_name,args);
	}
}

//------------------------------------------------------------------------
// LLVOAvatar::~LLVOAvatar()
//------------------------------------------------------------------------
LLVOAvatar::~LLVOAvatar()
{
	if (!mFullyLoaded)
	{
		debugAvatarRezTime("AvatarRezLeftCloudNotification","left after ruth seconds as cloud");
	}
	else
	{
		debugAvatarRezTime("AvatarRezLeftNotification","left sometime after declouding");
	}

	// <FS:ND> only call logPendingPhases if we're still alive. Otherwise this can lead to shutdown crashes 

	// logPendingPhases();
	if (isAgentAvatarValid())
		logPendingPhases();
	
	// </FS:ND>
	LL_DEBUGS("Avatar") << "LLVOAvatar Destructor (0x" << this << ") id:" << mID << LL_ENDL;

	std::for_each(mAttachmentPoints.begin(), mAttachmentPoints.end(), DeletePairedPointer());
	mAttachmentPoints.clear();

	mDead = TRUE;
	
	mAnimationSources.clear();
	LLLoadedCallbackEntry::cleanUpCallbackList(&mCallbackTextureList) ;

	getPhases().clearPhases();
	
	LL_DEBUGS() << "LLVOAvatar Destructor end" << LL_ENDL;
}

void LLVOAvatar::markDead()
{
	if (mNameText)
	{
		mNameText->markDead();
		mNameText = NULL;
		sNumVisibleChatBubbles--;
	}
	mVoiceVisualizer->markDead();
	LLLoadedCallbackEntry::cleanUpCallbackList(&mCallbackTextureList) ;
	LLViewerObject::markDead();
}


BOOL LLVOAvatar::isFullyBaked()
{
	if (mIsDummy) return TRUE;
	if (getNumTEs() == 0) return FALSE;

	for (U32 i = 0; i < mBakedTextureDatas.size(); i++)
	{
		if (!isTextureDefined(mBakedTextureDatas[i].mTextureIndex)
			&& ( (i != BAKED_SKIRT) || isWearingWearableType(LLWearableType::WT_SKIRT) ) )
		{
			return FALSE;
		}
	}
	return TRUE;
}

BOOL LLVOAvatar::isFullyTextured() const
{
	for (S32 i = 0; i < mMeshLOD.size(); i++)
	{
		LLAvatarJoint* joint = mMeshLOD[i];
		if (i==MESH_ID_SKIRT && !isWearingWearableType(LLWearableType::WT_SKIRT))
		{
			continue; // don't care about skirt textures if we're not wearing one.
		}
		if (!joint)
		{
			continue; // nonexistent LOD OK.
		}
		avatar_joint_mesh_list_t::iterator meshIter = joint->mMeshParts.begin();
		if (meshIter != joint->mMeshParts.end())
		{
			LLAvatarJointMesh *mesh = (*meshIter);
			if (!mesh)
			{
				continue; // nonexistent mesh OK
			}
			if (mesh->hasGLTexture())
			{
				continue; // Mesh exists and has a baked texture.
			}
			if (mesh->hasComposite())
			{
				continue; // Mesh exists and has a composite texture.
			}
			// Fail
			return FALSE;
		}
	}
	return TRUE;
}

BOOL LLVOAvatar::hasGray() const
{
	return !getIsCloud() && !isFullyTextured();
}

S32 LLVOAvatar::getRezzedStatus() const
{
	if (getIsCloud()) return 0;
	if (isFullyTextured() && allBakedTexturesCompletelyDownloaded()) return 3;
	if (isFullyTextured()) return 2;
	llassert(hasGray());
	return 1; // gray
}

void LLVOAvatar::deleteLayerSetCaches(bool clearAll)
{
	for (U32 i = 0; i < mBakedTextureDatas.size(); i++)
	{
		if (mBakedTextureDatas[i].mTexLayerSet)
		{
			// ! BACKWARDS COMPATIBILITY !
			// Can be removed after hair baking is mandatory on the grid
			if ((i != BAKED_HAIR || isSelf()) && !clearAll)
			{
				mBakedTextureDatas[i].mTexLayerSet->deleteCaches();
			}
		}
		if (mBakedTextureDatas[i].mMaskTexName)
		{
			LLImageGL::deleteTextures(1, (GLuint*)&(mBakedTextureDatas[i].mMaskTexName));
			mBakedTextureDatas[i].mMaskTexName = 0 ;
		}
	}
}

// static 
BOOL LLVOAvatar::areAllNearbyInstancesBaked(S32& grey_avatars)
{
	BOOL res = TRUE;
	grey_avatars = 0;
	for (std::vector<LLCharacter*>::iterator iter = LLCharacter::sInstances.begin();
		 iter != LLCharacter::sInstances.end(); ++iter)
	{
		LLVOAvatar* inst = (LLVOAvatar*) *iter;
		if( inst->isDead() )
		{
			continue;
		}
		else if( !inst->isFullyBaked() )
		{
			res = FALSE;
			if (inst->mHasGrey)
			{
				++grey_avatars;
			}
		}
	}
	return res;
}

// static
void LLVOAvatar::getNearbyRezzedStats(std::vector<S32>& counts)
{
	counts.clear();
	counts.resize(4);
	for (std::vector<LLCharacter*>::iterator iter = LLCharacter::sInstances.begin();
		 iter != LLCharacter::sInstances.end(); ++iter)
	{
		LLVOAvatar* inst = (LLVOAvatar*) *iter;
		if (inst)
		{
			S32 rez_status = inst->getRezzedStatus();
			counts[rez_status]++;
		}
	}
}

// static
std::string LLVOAvatar::rezStatusToString(S32 rez_status)
{
	if (rez_status==0) return "cloud";
	if (rez_status==1) return "gray";
	if (rez_status==2) return "downloading";
	if (rez_status==3) return "full";
	return "unknown";
}

// static
void LLVOAvatar::dumpBakedStatus()
{
	LLVector3d camera_pos_global = gAgentCamera.getCameraPositionGlobal();

	for (std::vector<LLCharacter*>::iterator iter = LLCharacter::sInstances.begin();
		 iter != LLCharacter::sInstances.end(); ++iter)
	{
		LLVOAvatar* inst = (LLVOAvatar*) *iter;
		LL_INFOS() << "Avatar ";

		LLNameValue* firstname = inst->getNVPair("FirstName");
		LLNameValue* lastname = inst->getNVPair("LastName");

		if( firstname )
		{
			LL_CONT << firstname->getString();
		}
		if( lastname )
		{
			LL_CONT << " " << lastname->getString();
		}

		LL_CONT << " " << inst->mID;

		if( inst->isDead() )
		{
			LL_CONT << " DEAD ("<< inst->getNumRefs() << " refs)";
		}

		if( inst->isSelf() )
		{
			LL_CONT << " (self)";
		}


		F64 dist_to_camera = (inst->getPositionGlobal() - camera_pos_global).length();
		LL_CONT << " " << dist_to_camera << "m ";

		LL_CONT << " " << inst->mPixelArea << " pixels";

		if( inst->isVisible() )
		{
			LL_CONT << " (visible)";
		}
		else
		{
			LL_CONT << " (not visible)";
		}

		if( inst->isFullyBaked() )
		{
			LL_CONT << " Baked";
		}
		else
		{
			LL_CONT << " Unbaked (";
			
			for (LLAvatarAppearanceDictionary::BakedTextures::const_iterator iter = LLAvatarAppearanceDictionary::getInstance()->getBakedTextures().begin();
				 iter != LLAvatarAppearanceDictionary::getInstance()->getBakedTextures().end();
				 ++iter)
			{
				const LLAvatarAppearanceDictionary::BakedEntry *baked_dict = iter->second;
				const ETextureIndex index = baked_dict->mTextureIndex;
				if (!inst->isTextureDefined(index))
				{
					LL_CONT << " " << LLAvatarAppearanceDictionary::getInstance()->getTexture(index)->mName;
				}
			}
			LL_CONT << " ) " << inst->getUnbakedPixelAreaRank();
			if( inst->isCulled() )
			{
				LL_CONT << " culled";
			}
		}
		LL_CONT << LL_ENDL;
	}
}

//static
void LLVOAvatar::restoreGL()
{
	if (!isAgentAvatarValid()) return;

	gAgentAvatarp->setCompositeUpdatesEnabled(TRUE);
	for (U32 i = 0; i < gAgentAvatarp->mBakedTextureDatas.size(); i++)
	{
		// <FS:Ansariel> [Legacy Bake]
		//gAgentAvatarp->invalidateComposite(gAgentAvatarp->getTexLayerSet(i));
		gAgentAvatarp->invalidateComposite(gAgentAvatarp->getTexLayerSet(i), FALSE);
	}
	gAgentAvatarp->updateMeshTextures();
}

//static
void LLVOAvatar::destroyGL()
{
	deleteCachedImages();

	resetImpostors();
}

//static
void LLVOAvatar::resetImpostors()
{
	for (std::vector<LLCharacter*>::iterator iter = LLCharacter::sInstances.begin();
		 iter != LLCharacter::sInstances.end(); ++iter)
	{
		LLVOAvatar* avatar = (LLVOAvatar*) *iter;
		avatar->mImpostor.release();
		avatar->mNeedsImpostorUpdate = TRUE;
	}
}

// static
void LLVOAvatar::deleteCachedImages(bool clearAll)
{	
	if (LLViewerTexLayerSet::sHasCaches)
	{
		LL_DEBUGS() << "Deleting layer set caches" << LL_ENDL;
		for (std::vector<LLCharacter*>::iterator iter = LLCharacter::sInstances.begin();
			 iter != LLCharacter::sInstances.end(); ++iter)
		{
			LLVOAvatar* inst = (LLVOAvatar*) *iter;
			inst->deleteLayerSetCaches(clearAll);
		}
		LLViewerTexLayerSet::sHasCaches = FALSE;
	}
	LLVOAvatarSelf::deleteScratchTextures();
	LLTexLayerStaticImageList::getInstance()->deleteCachedImages();
}


//------------------------------------------------------------------------
// static
// LLVOAvatar::initClass()
//------------------------------------------------------------------------
void LLVOAvatar::initClass()
{ 
	gAnimLibrary.animStateSetString(ANIM_AGENT_BODY_NOISE,"body_noise");
	gAnimLibrary.animStateSetString(ANIM_AGENT_BREATHE_ROT,"breathe_rot");
	gAnimLibrary.animStateSetString(ANIM_AGENT_PHYSICS_MOTION,"physics_motion");
	gAnimLibrary.animStateSetString(ANIM_AGENT_EDITING,"editing");
	gAnimLibrary.animStateSetString(ANIM_AGENT_EYE,"eye");
	gAnimLibrary.animStateSetString(ANIM_AGENT_FLY_ADJUST,"fly_adjust");
	gAnimLibrary.animStateSetString(ANIM_AGENT_HAND_MOTION,"hand_motion");
	gAnimLibrary.animStateSetString(ANIM_AGENT_HEAD_ROT,"head_rot");
	gAnimLibrary.animStateSetString(ANIM_AGENT_PELVIS_FIX,"pelvis_fix");
	gAnimLibrary.animStateSetString(ANIM_AGENT_TARGET,"target");
	gAnimLibrary.animStateSetString(ANIM_AGENT_WALK_ADJUST,"walk_adjust");

	initCloud();
}


void LLVOAvatar::cleanupClass()
{
}

LLPartSysData LLVOAvatar::sCloud;
LLPartSysData LLVOAvatar::sCloudMuted;
void LLVOAvatar::initCloud()
{
	// fancy particle cloud designed by Brent
	std::string filename = gDirUtilp->getExpandedFilename(LL_PATH_PER_SL_ACCOUNT, "cloud.xml");
	if(!gDirUtilp->fileExists(filename))
	{
		filename = gDirUtilp->getExpandedFilename(LL_PATH_USER_SETTINGS, "cloud.xml");
	}
	if(!gDirUtilp->fileExists(filename))
	{
		filename = gDirUtilp->getExpandedFilename(LL_PATH_APP_SETTINGS, "cloud.xml");
	}
	LLSD cloud;
	// <FS:ND> On Linux ifstream only has a const char* constructor
	// llifstream in_file(filename);
	llifstream in_file(filename.c_str());
	// </FS:ND>
	LLSDSerialize::fromXMLDocument(cloud, in_file);
	sCloud.fromLLSD(cloud);
	LLViewerTexture* cloud_texture = LLViewerTextureManager::getFetchedTextureFromFile("cloud-particle.j2c");
	sCloud.mPartImageID = cloud_texture->getID();

	//Todo: have own image, de-copy-pasta
	LLSD cloud_muted;
	filename = gDirUtilp->getExpandedFilename(LL_PATH_PER_SL_ACCOUNT, "cloud_muted.xml");
	if(!gDirUtilp->fileExists(filename))
	{
		filename = gDirUtilp->getExpandedFilename(LL_PATH_USER_SETTINGS, "cloud_muted.xml");
	}
	if(!gDirUtilp->fileExists(filename))
	{
		filename = gDirUtilp->getExpandedFilename(LL_PATH_APP_SETTINGS, "cloud_muted.xml");
	}
	// <FS:ND> On Linux ifstream only has a const char* constructor
	// llifstream in_file_muted(filename);
	llifstream in_file_muted(filename.c_str());
	// </FS:ND>

	LLSDSerialize::fromXMLDocument(cloud_muted, in_file_muted);
	sCloudMuted.fromLLSD(cloud_muted);
	LLViewerTexture* cloud_muted_texture = LLViewerTextureManager::getFetchedTextureFromFile("cloud-particle.j2c");
	sCloudMuted.mPartImageID = cloud_muted_texture->getID();
}

void LLVOAvatar::initInstance(void)
{
	//-------------------------------------------------------------------------
	// register motions
	//-------------------------------------------------------------------------
	if (LLCharacter::sInstances.size() == 1)
	{
		LLKeyframeMotion::setVFS(gStaticVFS);
		registerMotion( ANIM_AGENT_DO_NOT_DISTURB,					LLNullMotion::create );
		registerMotion( ANIM_AGENT_CROUCH,					LLKeyframeStandMotion::create );
		registerMotion( ANIM_AGENT_CROUCHWALK,				LLKeyframeWalkMotion::create );
		registerMotion( ANIM_AGENT_EXPRESS_AFRAID,			LLEmote::create );
		registerMotion( ANIM_AGENT_EXPRESS_ANGER,			LLEmote::create );
		registerMotion( ANIM_AGENT_EXPRESS_BORED,			LLEmote::create );
		registerMotion( ANIM_AGENT_EXPRESS_CRY,				LLEmote::create );
		registerMotion( ANIM_AGENT_EXPRESS_DISDAIN,			LLEmote::create );
		registerMotion( ANIM_AGENT_EXPRESS_EMBARRASSED,		LLEmote::create );
		registerMotion( ANIM_AGENT_EXPRESS_FROWN,			LLEmote::create );
		registerMotion( ANIM_AGENT_EXPRESS_KISS,			LLEmote::create );
		registerMotion( ANIM_AGENT_EXPRESS_LAUGH,			LLEmote::create );
		registerMotion( ANIM_AGENT_EXPRESS_OPEN_MOUTH,		LLEmote::create );
		registerMotion( ANIM_AGENT_EXPRESS_REPULSED,		LLEmote::create );
		registerMotion( ANIM_AGENT_EXPRESS_SAD,				LLEmote::create );
		registerMotion( ANIM_AGENT_EXPRESS_SHRUG,			LLEmote::create );
		registerMotion( ANIM_AGENT_EXPRESS_SMILE,			LLEmote::create );
		registerMotion( ANIM_AGENT_EXPRESS_SURPRISE,		LLEmote::create );
		registerMotion( ANIM_AGENT_EXPRESS_TONGUE_OUT,		LLEmote::create );
		registerMotion( ANIM_AGENT_EXPRESS_TOOTHSMILE,		LLEmote::create );
		registerMotion( ANIM_AGENT_EXPRESS_WINK,			LLEmote::create );
		registerMotion( ANIM_AGENT_EXPRESS_WORRY,			LLEmote::create );
		registerMotion( ANIM_AGENT_FEMALE_RUN_NEW,			LLKeyframeWalkMotion::create );
		registerMotion( ANIM_AGENT_FEMALE_WALK,				LLKeyframeWalkMotion::create );
		registerMotion( ANIM_AGENT_FEMALE_WALK_NEW,			LLKeyframeWalkMotion::create );
		registerMotion( ANIM_AGENT_RUN,						LLKeyframeWalkMotion::create );
		registerMotion( ANIM_AGENT_RUN_NEW,					LLKeyframeWalkMotion::create );
		registerMotion( ANIM_AGENT_STAND,					LLKeyframeStandMotion::create );
		registerMotion( ANIM_AGENT_STAND_1,					LLKeyframeStandMotion::create );
		registerMotion( ANIM_AGENT_STAND_2,					LLKeyframeStandMotion::create );
		registerMotion( ANIM_AGENT_STAND_3,					LLKeyframeStandMotion::create );
		registerMotion( ANIM_AGENT_STAND_4,					LLKeyframeStandMotion::create );
		registerMotion( ANIM_AGENT_STANDUP,					LLKeyframeFallMotion::create );
		registerMotion( ANIM_AGENT_TURNLEFT,				LLKeyframeWalkMotion::create );
		registerMotion( ANIM_AGENT_TURNRIGHT,				LLKeyframeWalkMotion::create );
		registerMotion( ANIM_AGENT_WALK,					LLKeyframeWalkMotion::create );
		registerMotion( ANIM_AGENT_WALK_NEW,				LLKeyframeWalkMotion::create );
		
		// motions without a start/stop bit
		registerMotion( ANIM_AGENT_BODY_NOISE,				LLBodyNoiseMotion::create );
		registerMotion( ANIM_AGENT_BREATHE_ROT,				LLBreatheMotionRot::create );
		registerMotion( ANIM_AGENT_PHYSICS_MOTION,			LLPhysicsMotionController::create );
		registerMotion( ANIM_AGENT_EDITING,					LLEditingMotion::create	);
		registerMotion( ANIM_AGENT_EYE,						LLEyeMotion::create	);
		registerMotion( ANIM_AGENT_FEMALE_WALK,				LLKeyframeWalkMotion::create );
		registerMotion( ANIM_AGENT_FLY_ADJUST,				LLFlyAdjustMotion::create );
		registerMotion( ANIM_AGENT_HAND_MOTION,				LLHandMotion::create );
		registerMotion( ANIM_AGENT_HEAD_ROT,				LLHeadRotMotion::create );
		registerMotion( ANIM_AGENT_PELVIS_FIX,				LLPelvisFixMotion::create );
		registerMotion( ANIM_AGENT_SIT_FEMALE,				LLKeyframeMotion::create );
		registerMotion( ANIM_AGENT_TARGET,					LLTargetingMotion::create );
		registerMotion( ANIM_AGENT_WALK_ADJUST,				LLWalkAdjustMotion::create );
	}
	
	LLAvatarAppearance::initInstance();
	
	// preload specific motions here
	createMotion( ANIM_AGENT_CUSTOMIZE);
	createMotion( ANIM_AGENT_CUSTOMIZE_DONE);
	
	//VTPause();  // VTune
	
	mVoiceVisualizer->setVoiceEnabled( LLVoiceClient::getInstance()->getVoiceEnabled( mID ) );
}

// virtual
LLAvatarJoint* LLVOAvatar::createAvatarJoint()
{
	return new LLViewerJoint();
}

// virtual
LLAvatarJoint* LLVOAvatar::createAvatarJoint(S32 joint_num)
{
	return new LLViewerJoint(joint_num);
}

// virtual
LLAvatarJointMesh* LLVOAvatar::createAvatarJointMesh()
{
	return new LLViewerJointMesh();
}

// virtual
LLTexLayerSet* LLVOAvatar::createTexLayerSet()
{
	return new LLViewerTexLayerSet(this);
}

const LLVector3 LLVOAvatar::getRenderPosition() const
{

	if (mDrawable.isNull() || mDrawable->getGeneration() < 0)
	{
		return getPositionAgent();
	}
	else if (isRoot())
	{
		F32 fixup;
		if ( hasPelvisFixup( fixup) )
		{
			//Apply a pelvis fixup (as defined by the avs skin)
			LLVector3 pos = mDrawable->getPositionAgent();
			pos[VZ] += fixup;
			return pos;
		}
		else
		{
			return mDrawable->getPositionAgent();
		}
	}
	else
	{
		return getPosition() * mDrawable->getParent()->getRenderMatrix();
	}
	
	
}

void LLVOAvatar::updateDrawable(BOOL force_damped)
{
	clearChanged(SHIFTED);
}

void LLVOAvatar::onShift(const LLVector4a& shift_vector)
{
	const LLVector3& shift = reinterpret_cast<const LLVector3&>(shift_vector);
	mLastAnimExtents[0] += shift;
	mLastAnimExtents[1] += shift;
}

void LLVOAvatar::updateSpatialExtents(LLVector4a& newMin, LLVector4a &newMax)
{
	if (isImpostor() && !needsImpostorUpdate())
	{
		LLVector3 delta = getRenderPosition() -
			((LLVector3(mDrawable->getPositionGroup().getF32ptr())-mImpostorOffset));
		
		newMin.load3( (mLastAnimExtents[0] + delta).mV);
		newMax.load3( (mLastAnimExtents[1] + delta).mV);
	}
	else
	{
		getSpatialExtents(newMin,newMax);
		mLastAnimExtents[0].set(newMin.getF32ptr());
		mLastAnimExtents[1].set(newMax.getF32ptr());
		LLVector4a pos_group;
		pos_group.setAdd(newMin,newMax);
		pos_group.mul(0.5f);
		mImpostorOffset = LLVector3(pos_group.getF32ptr())-getRenderPosition();
		mDrawable->setPositionGroup(pos_group);
	}
	
	
}

void LLVOAvatar::getSpatialExtents(LLVector4a& newMin, LLVector4a& newMax)
{
	LLVector4a buffer(0.25f);
	LLVector4a pos;
	pos.load3(getRenderPosition().mV);
	newMin.setSub(pos, buffer);
	newMax.setAdd(pos, buffer);

	float max_attachment_span = get_default_max_prim_scale() * 5.0f;
	
	//stretch bounding box by joint positions
	for (polymesh_map_t::iterator i = mPolyMeshes.begin(); i != mPolyMeshes.end(); ++i)
	{
		LLPolyMesh* mesh = i->second;
		for (S32 joint_num = 0; joint_num < mesh->mJointRenderData.size(); joint_num++)
		{
			LLVector4a trans;
			trans.load3( mesh->mJointRenderData[joint_num]->mWorldMatrix->getTranslation().mV);
			update_min_max(newMin, newMax, trans);
		}
	}

	LLVector4a center, size;
	center.setAdd(newMin, newMax);
	center.mul(0.5f);

	size.setSub(newMax,newMin);
	size.mul(0.5f);

	mPixelArea = LLPipeline::calcPixelArea(center, size, *LLViewerCamera::getInstance());

	//stretch bounding box by attachments
	for (attachment_map_t::iterator iter = mAttachmentPoints.begin(); 
		 iter != mAttachmentPoints.end();
		 ++iter)
	{
		LLViewerJointAttachment* attachment = iter->second;

		// <FS:Ansariel> Possible crash fix
		//if (attachment->getValid())
		if (attachment && attachment->getValid())
		// </FS:Ansariel>
		{
			for (LLViewerJointAttachment::attachedobjs_vec_t::iterator attachment_iter = attachment->mAttachedObjects.begin();
				 attachment_iter != attachment->mAttachedObjects.end();
				 ++attachment_iter)
			{
				const LLViewerObject* attached_object = (*attachment_iter);
				if (attached_object && !attached_object->isHUDAttachment())
				{
					LLDrawable* drawable = attached_object->mDrawable;
					if (drawable && !drawable->isState(LLDrawable::RIGGED))
					{
						LLSpatialBridge* bridge = drawable->getSpatialBridge();
						if (bridge)
						{
							const LLVector4a* ext = bridge->getSpatialExtents();
							LLVector4a distance;
							distance.setSub(ext[1], ext[0]);
							LLVector4a max_span(max_attachment_span);

							S32 lt = distance.lessThan(max_span).getGatheredBits() & 0x7;
						
							// Only add the prim to spatial extents calculations if it isn't a megaprim.
							// max_attachment_span calculated at the start of the function 
							// (currently 5 times our max prim size) 
							if (lt == 0x7)
							{
								update_min_max(newMin,newMax,ext[0]);
								update_min_max(newMin,newMax,ext[1]);
							}
						}
					}
				}
			}
		}
	}

	//pad bounding box	

	newMin.sub(buffer);
	newMax.add(buffer);
}

//-----------------------------------------------------------------------------
// renderCollisionVolumes()
//-----------------------------------------------------------------------------
void LLVOAvatar::renderCollisionVolumes()
{
	std::ostringstream ostr;
	for (S32 i = 0; i < mNumCollisionVolumes; i++)
	{
		mCollisionVolumes[i].renderCollision();
		ostr << mCollisionVolumes[i].getName() << ", ";
	}

	if (mNameText.notNull())
	{
		LLVector4a unused;
	
		mNameText->lineSegmentIntersect(unused, unused, unused, TRUE);
	}

	mDebugText.clear();
	addDebugText(ostr.str());
}

void LLVOAvatar::renderJoints()
{
	std::ostringstream ostr;
	std::ostringstream nullstr;

	for (joint_map_t::iterator iter = mJointMap.begin(); iter != mJointMap.end(); ++iter)
	{
		LLJoint* jointp = iter->second;
		if (!jointp)
		{
			nullstr << iter->first << " is NULL" << std::endl;
			continue;
		}

		ostr << jointp->getName() << ", ";

		jointp->updateWorldMatrix();
	
		gGL.pushMatrix();
		gGL.multMatrix( &jointp->getXform()->getWorldMatrix().mMatrix[0][0] );

		gGL.diffuseColor3f( 1.f, 0.f, 1.f );
	
		gGL.begin(LLRender::LINES);
	
		LLVector3 v[] = 
		{
			LLVector3(1,0,0),
			LLVector3(-1,0,0),
			LLVector3(0,1,0),
			LLVector3(0,-1,0),

			LLVector3(0,0,-1),
			LLVector3(0,0,1),
		};

		//sides
		gGL.vertex3fv(v[0].mV); 
		gGL.vertex3fv(v[2].mV);

		gGL.vertex3fv(v[0].mV); 
		gGL.vertex3fv(v[3].mV);

		gGL.vertex3fv(v[1].mV); 
		gGL.vertex3fv(v[2].mV);

		gGL.vertex3fv(v[1].mV); 
		gGL.vertex3fv(v[3].mV);


		//top
		gGL.vertex3fv(v[0].mV); 
		gGL.vertex3fv(v[4].mV);

		gGL.vertex3fv(v[1].mV); 
		gGL.vertex3fv(v[4].mV);

		gGL.vertex3fv(v[2].mV); 
		gGL.vertex3fv(v[4].mV);

		gGL.vertex3fv(v[3].mV); 
		gGL.vertex3fv(v[4].mV);


		//bottom
		gGL.vertex3fv(v[0].mV); 
		gGL.vertex3fv(v[5].mV);

		gGL.vertex3fv(v[1].mV); 
		gGL.vertex3fv(v[5].mV);

		gGL.vertex3fv(v[2].mV); 
		gGL.vertex3fv(v[5].mV);

		gGL.vertex3fv(v[3].mV); 
		gGL.vertex3fv(v[5].mV);

		gGL.end();

		gGL.popMatrix();
	}

	mDebugText.clear();
	addDebugText(ostr.str());
	addDebugText(nullstr.str());
}

BOOL LLVOAvatar::lineSegmentIntersect(const LLVector4a& start, const LLVector4a& end,
									  S32 face,
									  BOOL pick_transparent,
									  BOOL pick_rigged,
									  S32* face_hit,
									  LLVector4a* intersection,
									  LLVector2* tex_coord,
									  LLVector4a* normal,
									  LLVector4a* tangent)
{
	if ((isSelf() && !gAgent.needsRenderAvatar()) || !LLPipeline::sPickAvatar)
	{
		return FALSE;
	}

	if (lineSegmentBoundingBox(start, end))
	{
		for (S32 i = 0; i < mNumCollisionVolumes; ++i)
		{
			mCollisionVolumes[i].updateWorldMatrix();

			glh::matrix4f mat((F32*) mCollisionVolumes[i].getXform()->getWorldMatrix().mMatrix);
			glh::matrix4f inverse = mat.inverse();
			glh::matrix4f norm_mat = inverse.transpose();

			glh::vec3f p1(start.getF32ptr());
			glh::vec3f p2(end.getF32ptr());

			inverse.mult_matrix_vec(p1);
			inverse.mult_matrix_vec(p2);

			LLVector3 position;
			LLVector3 norm;

			if (linesegment_sphere(LLVector3(p1.v), LLVector3(p2.v), LLVector3(0,0,0), 1.f, position, norm))
			{
				glh::vec3f res_pos(position.mV);
				mat.mult_matrix_vec(res_pos);
				
				norm.normalize();
				glh::vec3f res_norm(norm.mV);
				norm_mat.mult_matrix_dir(res_norm);

				if (intersection)
				{
					intersection->load3(res_pos.v);
				}

				if (normal)
				{
					normal->load3(res_norm.v);
				}

				return TRUE;
			}
		}

		if (isSelf())
		{
			for (attachment_map_t::iterator iter = mAttachmentPoints.begin(); 
			 iter != mAttachmentPoints.end();
			 ++iter)
			{
				LLViewerJointAttachment* attachment = iter->second;

				// <FS:Ansariel> Possible crash fix
				if (!attachment)
				{
					continue;
				}
				// </FS:Ansariel>

				for (LLViewerJointAttachment::attachedobjs_vec_t::iterator attachment_iter = attachment->mAttachedObjects.begin();
					 attachment_iter != attachment->mAttachedObjects.end();
					 ++attachment_iter)
				{
					LLViewerObject* attached_object = (*attachment_iter);
					
					if (attached_object && !attached_object->isDead() && attachment->getValid())
					{
						LLDrawable* drawable = attached_object->mDrawable;
						if (drawable->isState(LLDrawable::RIGGED))
						{ //regenerate octree for rigged attachment
							gPipeline.markRebuild(mDrawable, LLDrawable::REBUILD_RIGGED, TRUE);
						}
					}
				}
			}
		}
	}

	
	
	LLVector4a position;
	if (mNameText.notNull() && mNameText->lineSegmentIntersect(start, end, position))
	{
		if (intersection)
		{
			*intersection = position;
		}

		return TRUE;
	}

	return FALSE;
}

LLViewerObject* LLVOAvatar::lineSegmentIntersectRiggedAttachments(const LLVector4a& start, const LLVector4a& end,
									  S32 face,
									  BOOL pick_transparent,
									  BOOL pick_rigged,
									  S32* face_hit,
									  LLVector4a* intersection,
									  LLVector2* tex_coord,
									  LLVector4a* normal,
									  LLVector4a* tangent)
{
	if (isSelf() && !gAgent.needsRenderAvatar())
	{
		return NULL;
	}

	LLViewerObject* hit = NULL;

	if (lineSegmentBoundingBox(start, end))
	{
		LLVector4a local_end = end;
		LLVector4a local_intersection;

		for (attachment_map_t::iterator iter = mAttachmentPoints.begin(); 
			iter != mAttachmentPoints.end();
			++iter)
		{
			LLViewerJointAttachment* attachment = iter->second;

			// <FS:Ansariel> Possible crash fix
			if (!attachment)
			{
				continue;
			}
			// </FS:Ansariel>

			for (LLViewerJointAttachment::attachedobjs_vec_t::iterator attachment_iter = attachment->mAttachedObjects.begin();
					attachment_iter != attachment->mAttachedObjects.end();
					++attachment_iter)
			{
				LLViewerObject* attached_object = (*attachment_iter);
					
				if (attached_object->lineSegmentIntersect(start, local_end, face, pick_transparent, pick_rigged, face_hit, &local_intersection, tex_coord, normal, tangent))
				{
					local_end = local_intersection;
					if (intersection)
					{
						*intersection = local_intersection;
					}
					
					hit = attached_object;
				}
			}
		}
	}
		
	return hit;
}


LLVOAvatar* LLVOAvatar::asAvatar()
{
	return this;
}

//-----------------------------------------------------------------------------
// LLVOAvatar::startDefaultMotions()
//-----------------------------------------------------------------------------
void LLVOAvatar::startDefaultMotions()
{
	//-------------------------------------------------------------------------
	// start default motions
	//-------------------------------------------------------------------------
	startMotion( ANIM_AGENT_HEAD_ROT );
	startMotion( ANIM_AGENT_EYE );
	startMotion( ANIM_AGENT_BODY_NOISE );
	startMotion( ANIM_AGENT_BREATHE_ROT );
	startMotion( ANIM_AGENT_PHYSICS_MOTION );
	startMotion( ANIM_AGENT_HAND_MOTION );
	startMotion( ANIM_AGENT_PELVIS_FIX );

	//-------------------------------------------------------------------------
	// restart any currently active motions
	//-------------------------------------------------------------------------
	processAnimationStateChanges();
}

//-----------------------------------------------------------------------------
// LLVOAvatar::buildCharacter()
// Deferred initialization and rebuild of the avatar.
//-----------------------------------------------------------------------------
// virtual
void LLVOAvatar::buildCharacter()
{
	LLAvatarAppearance::buildCharacter();

	// Not done building yet; more to do.
	mIsBuilt = FALSE;

	//-------------------------------------------------------------------------
	// set head offset from pelvis
	//-------------------------------------------------------------------------
	updateHeadOffset();

	//-------------------------------------------------------------------------
	// initialize lip sync morph pointers
	//-------------------------------------------------------------------------
	mOohMorph     = getVisualParam( "Lipsync_Ooh" );
	mAahMorph     = getVisualParam( "Lipsync_Aah" );

	// If we don't have the Ooh morph, use the Kiss morph
	if (!mOohMorph)
	{
		LL_WARNS() << "Missing 'Ooh' morph for lipsync, using fallback." << LL_ENDL;
		mOohMorph = getVisualParam( "Express_Kiss" );
	}

	// If we don't have the Aah morph, use the Open Mouth morph
	if (!mAahMorph)
	{
		LL_WARNS() << "Missing 'Aah' morph for lipsync, using fallback." << LL_ENDL;
		mAahMorph = getVisualParam( "Express_Open_Mouth" );
	}

	startDefaultMotions();

	//-------------------------------------------------------------------------
	// restart any currently active motions
	//-------------------------------------------------------------------------
	processAnimationStateChanges();

	mIsBuilt = TRUE;
	stop_glerror();

	mMeshValid = TRUE;
}


//-----------------------------------------------------------------------------
// releaseMeshData()
//-----------------------------------------------------------------------------
void LLVOAvatar::releaseMeshData()
{
	if (sInstances.size() < AVATAR_RELEASE_THRESHOLD || mIsDummy)
	{
		return;
	}

	LL_DEBUGS() << "Releasing mesh data" << LL_ENDL;

	// cleanup mesh data
	for (avatar_joint_list_t::iterator iter = mMeshLOD.begin();
		 iter != mMeshLOD.end(); 
		 ++iter)
	{
		LLAvatarJoint* joint = (*iter);
		joint->setValid(FALSE, TRUE);
	}

	//cleanup data
	if (mDrawable.notNull())
	{
		LLFace* facep = mDrawable->getFace(0);
		if (facep)
		{
			facep->setSize(0, 0);
			for(S32 i = mNumInitFaces ; i < mDrawable->getNumFaces(); i++)
			{
				facep = mDrawable->getFace(i);
				if (facep)
				{
					facep->setSize(0, 0);
				}
			}
		}
	}
	
	for (attachment_map_t::iterator iter = mAttachmentPoints.begin(); 
		 iter != mAttachmentPoints.end();
		 ++iter)
	{
		LLViewerJointAttachment* attachment = iter->second;
		// <FS:Ansariel> Possible crash fix
		//if (!attachment->getIsHUDAttachment())
		if (attachment && !attachment->getIsHUDAttachment())
		// </FS:Ansariel>
		{
			attachment->setAttachmentVisibility(FALSE);
		}
	}
	mMeshValid = FALSE;
}

//-----------------------------------------------------------------------------
// restoreMeshData()
//-----------------------------------------------------------------------------
// virtual
void LLVOAvatar::restoreMeshData()
{
	llassert(!isSelf());
	
	//LL_INFOS() << "Restoring" << LL_ENDL;
	mMeshValid = TRUE;
	updateJointLODs();

	for (attachment_map_t::iterator iter = mAttachmentPoints.begin(); 
		 iter != mAttachmentPoints.end();
		 ++iter)
	{
		LLViewerJointAttachment* attachment = iter->second;
		if (!attachment->getIsHUDAttachment())
		{
			attachment->setAttachmentVisibility(TRUE);
		}
	}

	// force mesh update as LOD might not have changed to trigger this
	gPipeline.markRebuild(mDrawable, LLDrawable::REBUILD_GEOMETRY, TRUE);
}

//-----------------------------------------------------------------------------
// updateMeshData()
//-----------------------------------------------------------------------------
void LLVOAvatar::updateMeshData()
{
	if (mDrawable.notNull())
	{
		stop_glerror();

		S32 f_num = 0 ;
		const U32 VERTEX_NUMBER_THRESHOLD = 128 ;//small number of this means each part of an avatar has its own vertex buffer.
		const S32 num_parts = mMeshLOD.size();

		// this order is determined by number of LODS
		// if a mesh earlier in this list changed LODs while a later mesh doesn't,
		// the later mesh's index offset will be inaccurate
		for(S32 part_index = 0 ; part_index < num_parts ;)
		{
			S32 j = part_index ;
			U32 last_v_num = 0, num_vertices = 0 ;
			U32 last_i_num = 0, num_indices = 0 ;

			while(part_index < num_parts && num_vertices < VERTEX_NUMBER_THRESHOLD)
			{
				last_v_num = num_vertices ;
				last_i_num = num_indices ;

				LLViewerJoint* part_mesh = getViewerJoint(part_index++);
				if (part_mesh)
				{
					part_mesh->updateFaceSizes(num_vertices, num_indices, mAdjustedPixelArea);
				}
			}
			if(num_vertices < 1)//skip empty meshes
			{
				continue ;
			}
			if(last_v_num > 0)//put the last inserted part into next vertex buffer.
			{
				num_vertices = last_v_num ;
				num_indices = last_i_num ;	
				part_index-- ;
			}
		
			LLFace* facep = NULL;
			if(f_num < mDrawable->getNumFaces()) 
			{
				facep = mDrawable->getFace(f_num);
			}
			else
			{
				facep = mDrawable->getFace(0);
				if (facep)
				{
					facep = mDrawable->addFace(facep->getPool(), facep->getTexture()) ;
				}
			}
			if (!facep) continue;
			
			// resize immediately
			facep->setSize(num_vertices, num_indices);

			bool terse_update = false;

			facep->setGeomIndex(0);
			facep->setIndicesIndex(0);
		
			LLVertexBuffer* buff = facep->getVertexBuffer();
			if(!facep->getVertexBuffer())
			{
				buff = new LLVertexBufferAvatar();
				buff->allocateBuffer(num_vertices, num_indices, TRUE);
				facep->setVertexBuffer(buff);
			}
			else
			{
				if (buff->getNumIndices() == num_indices &&
					buff->getNumVerts() == num_vertices)
				{
					terse_update = true;
				}
				else
				{
					buff->resizeBuffer(num_vertices, num_indices);
				}
			}
			
		
			// This is a hack! Avatars have their own pool, so we are detecting
			//   the case of more than one avatar in the pool (thus > 0 instead of >= 0)
			if (facep->getGeomIndex() > 0)
			{
				LL_ERRS() << "non-zero geom index: " << facep->getGeomIndex() << " in LLVOAvatar::restoreMeshData" << LL_ENDL;
			}

			for(S32 k = j ; k < part_index ; k++)
			{
				bool rigid = false;
				if (k == MESH_ID_EYEBALL_LEFT ||
					k == MESH_ID_EYEBALL_RIGHT)
				{ //eyeballs can't have terse updates since they're never rendered with
					//the hardware skinning shader
					rigid = true;
				}
				
				LLViewerJoint* mesh = getViewerJoint(k);
				if (mesh)
				{
					mesh->updateFaceData(facep, mAdjustedPixelArea, k == MESH_ID_HAIR, terse_update && !rigid);
				}
			}

			stop_glerror();
			buff->flush();

			if(!f_num)
			{
				f_num += mNumInitFaces ;
			}
			else
			{
				f_num++ ;
			}
		}
	}
}

//------------------------------------------------------------------------

//------------------------------------------------------------------------
// LLVOAvatar::processUpdateMessage()
//------------------------------------------------------------------------
U32 LLVOAvatar::processUpdateMessage(LLMessageSystem *mesgsys,
									 void **user_data,
									 U32 block_num, const EObjectUpdateType update_type,
									 LLDataPacker *dp)
{
	const BOOL has_name = !getNVPair("FirstName");

	// Do base class updates...
	U32 retval = LLViewerObject::processUpdateMessage(mesgsys, user_data, block_num, update_type, dp);

	//LLTEContents tec;
	//S32 te_retval = parseTEMessage(mesgsys, _PREHASH_ObjectData, block_num, tec);

	LL_DEBUGS("Avatar") << avString() << update_type << LL_ENDL; 

	// Print out arrival information once we have name of avatar.
	if (has_name && getNVPair("FirstName"))
	{
		mDebugExistenceTimer.reset();
			debugAvatarRezTime("AvatarRezArrivedNotification","avatar arrived");
	}

	if(retval & LLViewerObject::INVALID_UPDATE)
	{
		if (isSelf())
		{
			//tell sim to cancel this update
			gAgent.teleportViaLocation(gAgent.getPositionGlobal());
		}
	}

	return retval;
}

LLViewerFetchedTexture *LLVOAvatar::getBakedTextureImage(const U8 te, const LLUUID& uuid)
{
	LLViewerFetchedTexture *result = NULL;

	if (uuid == IMG_DEFAULT_AVATAR ||
		uuid == IMG_DEFAULT ||
		uuid == IMG_INVISIBLE)
	{
		// Should already exist, don't need to find it on sim or baked-texture host.
		result = gTextureList.findImage(uuid);
	}
	if (!result)
	{
		const std::string url = getImageURL(te,uuid);

		if (url.empty())
		{
			// <FS:Ansariel> [Legacy Bake]
			//LL_WARNS() << "unable to determine URL for te " << te << " uuid " << uuid << LL_ENDL;
			//return NULL;
			LL_DEBUGS("Avatar") << avString() << "get old-bake image from host " << uuid << LL_ENDL;
			LLHost host = getObjectHost();
			result = LLViewerTextureManager::getFetchedTexture(
				uuid, FTT_HOST_BAKE, TRUE, LLGLTexture::BOOST_NONE, LLViewerTexture::LOD_TEXTURE, 0, 0, host);
			// </FS:Ansariel> [Legacy Bake]
		}
		LL_DEBUGS("Avatar") << avString() << "get server-bake image from URL " << url << LL_ENDL;
		result = LLViewerTextureManager::getFetchedTextureFromUrl(
			url, FTT_SERVER_BAKE, TRUE, LLGLTexture::BOOST_NONE, LLViewerTexture::LOD_TEXTURE, 0, 0, uuid);
		if (result->isMissingAsset())
		{
			result->setIsMissingAsset(false);
		}
	}
	return result;
}

// virtual
S32 LLVOAvatar::setTETexture(const U8 te, const LLUUID& uuid)
{
	if (!isIndexBakedTexture((ETextureIndex)te))
	{
		// Sim still sends some uuids for non-baked slots sometimes - ignore.
		return LLViewerObject::setTETexture(te, LLUUID::null);
	}

	LLViewerFetchedTexture *image = getBakedTextureImage(te,uuid);
	llassert(image);
	return setTETextureCore(te, image);
}

static LLTrace::BlockTimerStatHandle FTM_AVATAR_UPDATE("Avatar Update");
static LLTrace::BlockTimerStatHandle FTM_JOINT_UPDATE("Update Joints");

//------------------------------------------------------------------------
// LLVOAvatar::dumpAnimationState()
//------------------------------------------------------------------------
void LLVOAvatar::dumpAnimationState()
{
	LL_INFOS() << "==============================================" << LL_ENDL;
	for (LLVOAvatar::AnimIterator it = mSignaledAnimations.begin(); it != mSignaledAnimations.end(); ++it)
	{
		LLUUID id = it->first;
		std::string playtag = "";
		if (mPlayingAnimations.find(id) != mPlayingAnimations.end())
		{
			playtag = "*";
		}
		LL_INFOS() << gAnimLibrary.animationName(id) << playtag << LL_ENDL;
	}
	for (LLVOAvatar::AnimIterator it = mPlayingAnimations.begin(); it != mPlayingAnimations.end(); ++it)
	{
		LLUUID id = it->first;
		bool is_signaled = mSignaledAnimations.find(id) != mSignaledAnimations.end();
		if (!is_signaled)
		{
			LL_INFOS() << gAnimLibrary.animationName(id) << "!S" << LL_ENDL;
		}
	}
}

//------------------------------------------------------------------------
// idleUpdate()
//------------------------------------------------------------------------
void LLVOAvatar::idleUpdate(LLAgent &agent, const F64 &time)
{
	LL_RECORD_BLOCK_TIME(FTM_AVATAR_UPDATE);

	if (isDead())
	{
		LL_INFOS() << "Warning!  Idle on dead avatar" << LL_ENDL;
		return;
	}	

	// <FS:CR> Use LLCachedControl
	static LLCachedControl<bool> disable_all_render_types(gSavedSettings, "DisableAllRenderTypes");
	if (!(gPipeline.hasRenderType(LLPipeline::RENDER_TYPE_AVATAR))
		//&& !(gSavedSettings.getBOOL("DisableAllRenderTypes")) && !isSelf())
		&& !(disable_all_render_types) && !isSelf())
	// </FS:CR>
	{
		return;
	}

	checkTextureLoading() ;
	
	// force immediate pixel area update on avatars using last frames data (before drawable or camera updates)
	setPixelAreaAndAngle(gAgent);

	// force asynchronous drawable update
	if(mDrawable.notNull())
	{	
		LL_RECORD_BLOCK_TIME(FTM_JOINT_UPDATE);
	
		if (mIsSitting && getParent())
		{
			LLViewerObject *root_object = (LLViewerObject*)getRoot();
			LLDrawable* drawablep = root_object->mDrawable;
			// if this object hasn't already been updated by another avatar...
			if (drawablep) // && !drawablep->isState(LLDrawable::EARLY_MOVE))
			{
				if (root_object->isSelected())
				{
					gPipeline.updateMoveNormalAsync(drawablep);
				}
				else
				{
					gPipeline.updateMoveDampedAsync(drawablep);
				}
			}
		}
		else 
		{
			gPipeline.updateMoveDampedAsync(mDrawable);
		}
	}

	//--------------------------------------------------------------------
	// set alpha flag depending on state
	//--------------------------------------------------------------------

	if (isSelf())
	{
		LLViewerObject::idleUpdate(agent, time);
		
		// trigger fidget anims
		if (isAnyAnimationSignaled(AGENT_STAND_ANIMS, NUM_AGENT_STAND_ANIMS))
		{
			agent.fidget();
		}
	}
	else
	{
		// Should override the idleUpdate stuff and leave out the angular update part.
		LLQuaternion rotation = getRotation();
		LLViewerObject::idleUpdate(agent, time);
		setRotation(rotation);
	}

	// attach objects that were waiting for a drawable
	lazyAttach();

	// <FS:Ansariel> Show muted avatars as cloud
	static LLUICachedControl<bool> showMutedAvatarsAsCloud("ShowMutedAvatarsAsCloud", false);
	mMutedAsCloud = !isSelf() && showMutedAvatarsAsCloud && isInMuteList();
	// </FS:Ansariel>
	
	// animate the character
	// store off last frame's root position to be consistent with camera position
	mLastRootPos = mRoot->getWorldPosition();
	BOOL detailed_update = updateCharacter(agent);

	static LLUICachedControl<bool> visualizers_in_calls("ShowVoiceVisualizersInCalls", false);
	bool voice_enabled = (visualizers_in_calls || LLVoiceClient::getInstance()->inProximalChannel()) &&
						 LLVoiceClient::getInstance()->getVoiceEnabled(mID);

	idleUpdateVoiceVisualizer( voice_enabled );
	idleUpdateMisc( detailed_update );
	idleUpdateAppearanceAnimation();
	if (detailed_update)
	{
		idleUpdateLipSync( voice_enabled );
		idleUpdateLoadingEffect();
		idleUpdateBelowWater();	// wind effect uses this
		idleUpdateWindEffect();
	}
		
	idleUpdateNameTag( mLastRootPos );
	idleUpdateRenderComplexity();
}

void LLVOAvatar::idleUpdateVoiceVisualizer(bool voice_enabled)
{
	bool render_visualizer = voice_enabled;
	
	// Don't render the user's own voice visualizer when in mouselook, or when opening the mic is disabled.
	if(isSelf())
	{
		// <FS:Ansariel> Faster debug settings
		//if(gAgentCamera.cameraMouselook() || gSavedSettings.getBOOL("VoiceDisableMic"))
		static LLCachedControl<bool> voiceDisableMic(gSavedSettings, "VoiceDisableMic");
		if (gAgentCamera.cameraMouselook() || voiceDisableMic)
		// </FS:Ansariel>
		{
			render_visualizer = false;
		}
	}
	
	// <FS:Ansariel> FIRE-1916: Hide voice dots over avatars
	static LLCachedControl<bool> fsShowVoiceVisualizer(gSavedSettings, "FSShowVoiceVisualizer");
	if (!fsShowVoiceVisualizer)
	{
		render_visualizer = false;
	}
	// </FS:Ansariel>

	mVoiceVisualizer->setVoiceEnabled(render_visualizer);
	
	if ( voice_enabled )
	{		
		//----------------------------------------------------------------
		// Only do gesture triggering for your own avatar, and only when you're in a proximal channel.
		//----------------------------------------------------------------
		if( isSelf() )
		{
			//----------------------------------------------------------------------------------------
			// The following takes the voice signal and uses that to trigger gesticulations. 
			//----------------------------------------------------------------------------------------
			int lastGesticulationLevel = mCurrentGesticulationLevel;
			mCurrentGesticulationLevel = mVoiceVisualizer->getCurrentGesticulationLevel();
			
			//---------------------------------------------------------------------------------------------------
			// If "current gesticulation level" changes, we catch this, and trigger the new gesture
			//---------------------------------------------------------------------------------------------------
			if ( lastGesticulationLevel != mCurrentGesticulationLevel )
			{
				if ( mCurrentGesticulationLevel != VOICE_GESTICULATION_LEVEL_OFF )
				{
					std::string gestureString = "unInitialized";
					if ( mCurrentGesticulationLevel == 0 )	{ gestureString = "/voicelevel1";	}
					else	if ( mCurrentGesticulationLevel == 1 )	{ gestureString = "/voicelevel2";	}
					else	if ( mCurrentGesticulationLevel == 2 )	{ gestureString = "/voicelevel3";	}
					else	{ LL_INFOS() << "oops - CurrentGesticulationLevel can be only 0, 1, or 2"  << LL_ENDL; }
					
					// this is the call that Karl S. created for triggering gestures from within the code.
					LLGestureMgr::instance().triggerAndReviseString( gestureString );
				}
			}
			
		} //if( isSelf() )
		
		//-----------------------------------------------------------------------------------------------------------------
		// If the avatar is speaking, then the voice amplitude signal is passed to the voice visualizer.
		// Also, here we trigger voice visualizer start and stop speaking, so it can animate the voice symbol.
		//
		// Notice the calls to "gAwayTimer.reset()". This resets the timer that determines how long the avatar has been
		// "away", so that the avatar doesn't lapse into away-mode (and slump over) while the user is still talking. 
		//-----------------------------------------------------------------------------------------------------------------
		if (LLVoiceClient::getInstance()->getIsSpeaking( mID ))
		{		
			if (!mVoiceVisualizer->getCurrentlySpeaking())
			{
				mVoiceVisualizer->setStartSpeaking();
				
				//printf( "gAwayTimer.reset();\n" );
			}
			
			mVoiceVisualizer->setSpeakingAmplitude( LLVoiceClient::getInstance()->getCurrentPower( mID ) );
			
			if( isSelf() )
			{
				gAgent.clearAFK();
			}
		}
		else
		{
			if ( mVoiceVisualizer->getCurrentlySpeaking() )
			{
				mVoiceVisualizer->setStopSpeaking();
				
				if ( mLipSyncActive )
				{
					// <FS:Ansariel> [Legacy Bake]
					//if( mOohMorph ) mOohMorph->setWeight(mOohMorph->getMinWeight());
					//if( mAahMorph ) mAahMorph->setWeight(mAahMorph->getMinWeight());
					if( mOohMorph ) mOohMorph->setWeight(mOohMorph->getMinWeight(), FALSE);
					if( mAahMorph ) mAahMorph->setWeight(mAahMorph->getMinWeight(), FALSE);
					// </FS:Ansariel> [Legacy Bake]
					
					mLipSyncActive = false;
					LLCharacter::updateVisualParams();
					dirtyMesh();
				}
			}
		}
		
		//--------------------------------------------------------------------------------------------
		// here we get the approximate head position and set as sound source for the voice symbol
		// (the following version uses a tweak of "mHeadOffset" which handle sitting vs. standing)
		//--------------------------------------------------------------------------------------------
		
		if ( mIsSitting )
		{
			LLVector3 headOffset = LLVector3( 0.0f, 0.0f, mHeadOffset.mV[2] );
			mVoiceVisualizer->setVoiceSourceWorldPosition( mRoot->getWorldPosition() + headOffset );
		}
		else 
		{
			LLVector3 tagPos = mRoot->getWorldPosition();
			tagPos[VZ] -= mPelvisToFoot;
			tagPos[VZ] += ( mBodySize[VZ] + 0.125f ); // does not need mAvatarOffset -Nyx
			mVoiceVisualizer->setVoiceSourceWorldPosition( tagPos );
		}
	}//if ( voiceEnabled )
}		

static LLTrace::BlockTimerStatHandle FTM_ATTACHMENT_UPDATE("Update Attachments");

void LLVOAvatar::idleUpdateMisc(bool detailed_update)
{
	if (LLVOAvatar::sJointDebug)
	{
		LL_INFOS() << getFullname() << ": joint touches: " << LLJoint::sNumTouches << " updates: " << LLJoint::sNumUpdates << LL_ENDL;
	}

	LLJoint::sNumUpdates = 0;
	LLJoint::sNumTouches = 0;

	BOOL visible = isVisible() || mNeedsAnimUpdate;

	// update attachments positions
	if (detailed_update || !sUseImpostors)
	{
		LL_RECORD_BLOCK_TIME(FTM_ATTACHMENT_UPDATE);
		for (attachment_map_t::iterator iter = mAttachmentPoints.begin(); 
			 iter != mAttachmentPoints.end();
			 ++iter)
		{
			LLViewerJointAttachment* attachment = iter->second;

			// <FS:Ansariel> Possible crash fix
			if (!attachment)
			{
				continue;
			}
			// </FS:Ansariel>

			for (LLViewerJointAttachment::attachedobjs_vec_t::iterator attachment_iter = attachment->mAttachedObjects.begin();
				 attachment_iter != attachment->mAttachedObjects.end();
				 ++attachment_iter)
			{
				LLViewerObject* attached_object = (*attachment_iter);
				BOOL visibleAttachment = visible || (attached_object && 
													 !(attached_object->mDrawable->getSpatialBridge() &&
													   attached_object->mDrawable->getSpatialBridge()->getRadius() < 2.0f));
				
				if (visibleAttachment && attached_object && !attached_object->isDead() && attachment->getValid())
				{
					// if selecting any attachments, update all of them as non-damped
					if (LLSelectMgr::getInstance()->getSelection()->getObjectCount() && LLSelectMgr::getInstance()->getSelection()->isAttachment())
					{
						gPipeline.updateMoveNormalAsync(attached_object->mDrawable);
					}
					else
					{
						gPipeline.updateMoveDampedAsync(attached_object->mDrawable);
					}
					
					LLSpatialBridge* bridge = attached_object->mDrawable->getSpatialBridge();
					if (bridge)
					{
						gPipeline.updateMoveNormalAsync(bridge);
					}
					attached_object->updateText();	
				}
			}
		}
	}

	mNeedsAnimUpdate = FALSE;

	if (isImpostor() && !mNeedsImpostorUpdate)
	{
		LL_ALIGN_16(LLVector4a ext[2]);
		F32 distance;
		LLVector3 angle;

		getImpostorValues(ext, angle, distance);

		for (U32 i = 0; i < 3 && !mNeedsImpostorUpdate; i++)
		{
			F32 cur_angle = angle.mV[i];
			F32 old_angle = mImpostorAngle.mV[i];
			F32 angle_diff = fabsf(cur_angle-old_angle);
		
			if (angle_diff > F_PI/512.f*distance*mUpdatePeriod)
			{
				mNeedsImpostorUpdate = TRUE;
			}
		}

		if (detailed_update && !mNeedsImpostorUpdate)
		{	//update impostor if view angle, distance, or bounding box change
			//significantly
			
			F32 dist_diff = fabsf(distance-mImpostorDistance);
			if (dist_diff/mImpostorDistance > 0.1f)
			{
				mNeedsImpostorUpdate = TRUE;
			}
			else
			{
				//VECTORIZE THIS
				getSpatialExtents(ext[0], ext[1]);
				LLVector4a diff;
				diff.setSub(ext[1], mImpostorExtents[1]);
				if (diff.getLength3().getF32() > 0.05f)
				{
					mNeedsImpostorUpdate = TRUE;
				}
				else
				{
					diff.setSub(ext[0], mImpostorExtents[0]);
					if (diff.getLength3().getF32() > 0.05f)
					{
						mNeedsImpostorUpdate = TRUE;
					}
				}
			}
		}
	}

	mDrawable->movePartition();
	
	//force a move if sitting on an active object
	if (getParent() && ((LLViewerObject*) getParent())->mDrawable->isActive())
	{
		gPipeline.markMoved(mDrawable, TRUE);
	}
}

void LLVOAvatar::idleUpdateAppearanceAnimation()
{
	// update morphing params
	if (mAppearanceAnimating)
	{
		ESex avatar_sex = getSex();
		F32 appearance_anim_time = mAppearanceMorphTimer.getElapsedTimeF32();
		if (appearance_anim_time >= APPEARANCE_MORPH_TIME)
		{
			mAppearanceAnimating = FALSE;
			for (LLVisualParam *param = getFirstVisualParam(); 
				 param;
				 param = getNextVisualParam())
			{
				if (param->isTweakable())
				{
					// <FS:Ansariel> [Legacy Bake]
					//param->stopAnimating();
					param->stopAnimating(FALSE);
				}
			}
			updateVisualParams();
			// <FS:Ansariel> [Legacy Bake]
			if (isSelf())
			{
				gAgent.sendAgentSetAppearance();
			}
			// </FS:Ansariel> [Legacy Bake]
		}
		else
		{
			F32 morph_amt = calcMorphAmount();
			LLVisualParam *param;

			if (!isSelf())
			{
				// animate only top level params for non-self avatars
				for (param = getFirstVisualParam();
					 param;
					 param = getNextVisualParam())
				{
					if (param->isTweakable())
					{
						// <FS:Ansariel> [Legacy Bake]
						//param->animate(morph_amt);
						param->animate(morph_amt, FALSE);
					}
				}
			}

			// apply all params
			for (param = getFirstVisualParam();
				 param;
				 param = getNextVisualParam())
			{
				param->apply(avatar_sex);
			}

			mLastAppearanceBlendTime = appearance_anim_time;
		}
		dirtyMesh();
	}
}

F32 LLVOAvatar::calcMorphAmount()
{
	F32 appearance_anim_time = mAppearanceMorphTimer.getElapsedTimeF32();
	F32 blend_frac = calc_bouncy_animation(appearance_anim_time / APPEARANCE_MORPH_TIME);
	F32 last_blend_frac = calc_bouncy_animation(mLastAppearanceBlendTime / APPEARANCE_MORPH_TIME);

	F32 morph_amt;
	if (last_blend_frac == 1.f)
	{
		morph_amt = 1.f;
	}
	else
	{
		morph_amt = (blend_frac - last_blend_frac) / (1.f - last_blend_frac);
	}

	return morph_amt;
}

void LLVOAvatar::idleUpdateLipSync(bool voice_enabled)
{
	// Use the Lipsync_Ooh and Lipsync_Aah morphs for lip sync
	if ( voice_enabled && (LLVoiceClient::getInstance()->lipSyncEnabled()) && LLVoiceClient::getInstance()->getIsSpeaking( mID ) )
	{
		F32 ooh_morph_amount = 0.0f;
		F32 aah_morph_amount = 0.0f;

		mVoiceVisualizer->lipSyncOohAah( ooh_morph_amount, aah_morph_amount );

		if( mOohMorph )
		{
			F32 ooh_weight = mOohMorph->getMinWeight()
				+ ooh_morph_amount * (mOohMorph->getMaxWeight() - mOohMorph->getMinWeight());

			// <FS:Ansariel> [Legacy Bake]
			//mOohMorph->setWeight( ooh_weight);
			mOohMorph->setWeight( ooh_weight, FALSE);
		}

		if( mAahMorph )
		{
			F32 aah_weight = mAahMorph->getMinWeight()
				+ aah_morph_amount * (mAahMorph->getMaxWeight() - mAahMorph->getMinWeight());

			// <FS:Ansariel> [Legacy Bake]
			//mAahMorph->setWeight( aah_weight);
			mAahMorph->setWeight( aah_weight, FALSE);
		}

		mLipSyncActive = true;
		LLCharacter::updateVisualParams();
		dirtyMesh();
	}
}

void LLVOAvatar::idleUpdateLoadingEffect()
{
	// update visibility when avatar is partially loaded
	if (updateIsFullyLoaded()) // changed?
	{
		if (isFullyLoaded())
		{
			if (mFirstFullyVisible)
			{
				mFirstFullyVisible = FALSE;
				if (isSelf())
				{
					LL_INFOS("Avatar") << avString() << "self isFullyLoaded, mFirstFullyVisible" << LL_ENDL;
					LLAppearanceMgr::instance().onFirstFullyVisible();

					// <FS:Zi> Animation Overrider
					AOEngine::instance().onLoginComplete();
				}
				else
				{
					LL_INFOS("Avatar") << avString() << "other isFullyLoaded, mFirstFullyVisible" << LL_ENDL;
				}
			}

			deleteParticleSource();
			updateLOD();
		}
		else
		{
// <FS> Custom avatar particle cloud
//			LLPartSysData particle_parameters;
//
//			// fancy particle cloud designed by Brent
//			particle_parameters.mPartData.mMaxAge            = 4.f;
//			particle_parameters.mPartData.mStartScale.mV[VX] = 0.8f;
//			particle_parameters.mPartData.mStartScale.mV[VX] = 0.8f;
//			particle_parameters.mPartData.mStartScale.mV[VY] = 1.0f;
//			particle_parameters.mPartData.mEndScale.mV[VX]   = 0.02f;
//			particle_parameters.mPartData.mEndScale.mV[VY]   = 0.02f;
//			particle_parameters.mPartData.mStartColor        = LLColor4(1, 1, 1, 0.5f);
//			particle_parameters.mPartData.mEndColor          = LLColor4(1, 1, 1, 0.0f);
//			particle_parameters.mPartData.mStartScale.mV[VX] = 0.8f;
//			LLViewerTexture* cloud = LLViewerTextureManager::getFetchedTextureFromFile("cloud-particle.j2c");
//			particle_parameters.mPartImageID                 = cloud->getID();
//			particle_parameters.mMaxAge                      = 0.f;
//			particle_parameters.mPattern                     = LLPartSysData::LL_PART_SRC_PATTERN_ANGLE_CONE;
//			particle_parameters.mInnerAngle                  = F_PI;
//			particle_parameters.mOuterAngle                  = 0.f;
//			particle_parameters.mBurstRate                   = 0.02f;
//			particle_parameters.mBurstRadius                 = 0.0f;
//			particle_parameters.mBurstPartCount              = 1;
//			particle_parameters.mBurstSpeedMin               = 0.1f;
//			particle_parameters.mBurstSpeedMax               = 1.f;
//			particle_parameters.mPartData.mFlags             = ( LLPartData::LL_PART_INTERP_COLOR_MASK | LLPartData::LL_PART_INTERP_SCALE_MASK |
//																 LLPartData::LL_PART_EMISSIVE_MASK | // LLPartData::LL_PART_FOLLOW_SRC_MASK |
//																 LLPartData::LL_PART_TARGET_POS_MASK );
//			
//			if (!isTooComplex()) // do not generate particles for overly-complex avatars
//			{
//				setParticleSource(particle_parameters, getID());
//			}

			// Firestorm Clouds
			if (!isTooComplex()) // do not generate particles for overly-complex avatars
			{
				if (mMutedAsCloud)
				{
					setParticleSource(sCloudMuted, getID());
				}
				else
				{
					setParticleSource(sCloud, getID());
				}
			}
		}
// </FS>
	}
}	

void LLVOAvatar::idleUpdateWindEffect()
{
	// update wind effect
	if ((LLViewerShaderMgr::instance()->getVertexShaderLevel(LLViewerShaderMgr::SHADER_AVATAR) >= LLDrawPoolAvatar::SHADER_LEVEL_CLOTH))
	{
		F32 hover_strength = 0.f;
		F32 time_delta = mRippleTimer.getElapsedTimeF32() - mRippleTimeLast;
		mRippleTimeLast = mRippleTimer.getElapsedTimeF32();
		LLVector3 velocity = getVelocity();
		F32 speed = velocity.length();
		//RN: velocity varies too much frame to frame for this to work
		mRippleAccel.clearVec();//lerp(mRippleAccel, (velocity - mLastVel) * time_delta, LLSmoothInterpolation::getInterpolant(0.02f));
		mLastVel = velocity;
		LLVector4 wind;
		wind.setVec(getRegion()->mWind.getVelocityNoisy(getPositionAgent(), 4.f) - velocity);

		if (mInAir)
		{
			hover_strength = HOVER_EFFECT_STRENGTH * llmax(0.f, HOVER_EFFECT_MAX_SPEED - speed);
		}

		if (mBelowWater)
		{
			// TODO: make cloth flow more gracefully when underwater
			hover_strength += UNDERWATER_EFFECT_STRENGTH;
		}

		wind.mV[VZ] += hover_strength;
		wind.normalize();

		wind.mV[VW] = llmin(0.025f + (speed * 0.015f) + hover_strength, 0.5f);
		F32 interp;
		if (wind.mV[VW] > mWindVec.mV[VW])
		{
			interp = LLSmoothInterpolation::getInterpolant(0.2f);
		}
		else
		{
			interp = LLSmoothInterpolation::getInterpolant(0.4f);
		}
		mWindVec = lerp(mWindVec, wind, interp);
	
		F32 wind_freq = hover_strength + llclamp(8.f + (speed * 0.7f) + (noise1(mRipplePhase) * 4.f), 8.f, 25.f);
		mWindFreq = lerp(mWindFreq, wind_freq, interp); 

		if (mBelowWater)
		{
			mWindFreq *= UNDERWATER_FREQUENCY_DAMP;
		}

		mRipplePhase += (time_delta * mWindFreq);
		if (mRipplePhase > F_TWO_PI)
		{
			mRipplePhase = fmodf(mRipplePhase, F_TWO_PI);
		}
	}
}

void LLVOAvatar::idleUpdateNameTag(const LLVector3& root_pos_last)
{
	// update chat bubble
	//--------------------------------------------------------------------
	// draw text label over character's head
	//--------------------------------------------------------------------
	if (mChatTimer.getElapsedTimeF32() > BUBBLE_CHAT_TIME)
	{
		mChats.clear();
	}

	static LLCachedControl<F32> renderNameShowTime(gSavedSettings, "RenderNameShowTime");
	static LLCachedControl<F32> renderNameFadeDuration(gSavedSettings, "RenderNameFadeDuration");
	static LLCachedControl<bool> useChatBubbles(gSavedSettings, "UseChatBubbles");
	static LLCachedControl<bool> useTypingBubbles(gSavedSettings, "UseTypingBubbles");
	static LLCachedControl<bool> renderNameShowSelf(gSavedSettings, "RenderNameShowSelf");
	static LLCachedControl<S32> avatarNameTagMode(gSavedSettings, "AvatarNameTagMode");

	const F32 time_visible = mTimeVisible.getElapsedTimeF32();
	const F32 NAME_SHOW_TIME = F32(renderNameShowTime);	// seconds
	const F32 FADE_DURATION = F32(renderNameFadeDuration); // seconds
// [RLVa:KB] - Checked: 2010-04-04 (RLVa-1.2.2a) | Added: RLVa-0.2.0b
	bool fRlvShowNames = gRlvHandler.hasBehaviour(RLV_BHVR_SHOWNAMES);
// [/RLVa:KB]
	BOOL visible_avatar = isVisible() || mNeedsAnimUpdate;
	BOOL visible_chat = useChatBubbles && (mChats.size() || mTyping);
	BOOL visible_typing = useTypingBubbles && mTyping;
	BOOL render_name =	visible_chat ||
				visible_typing ||
		                (visible_avatar &&
// [RLVa:KB] - Checked: 2010-04-04 (RLVa-1.2.2a) | Added: RLVa-1.0.0h
						( (!fRlvShowNames) || (RlvSettings::getShowNameTags()) ) &&
// [/RLVa:KB]
		                ((sRenderName == RENDER_NAME_ALWAYS) ||
		                 (sRenderName == RENDER_NAME_FADE && time_visible < NAME_SHOW_TIME)));
	// If it's your own avatar, don't draw in mouselook, and don't
	// draw if we're specifically hiding our own name.
	if (isSelf())
	{
		render_name = render_name
			&& !gAgentCamera.cameraMouselook()
			&& (visible_chat || (renderNameShowSelf 
								 && S32(avatarNameTagMode) ));
	}

	if ( !render_name )
	{
		if (mNameText)
		{
			// ...clean up old name tag
			mNameText->markDead();
			mNameText = NULL;
			sNumVisibleChatBubbles--;
		}
		return;
	}

	BOOL new_name = FALSE;
	if (visible_chat != mVisibleChat)
	{
		mVisibleChat = visible_chat;
		new_name = TRUE;
	}
		if (visible_typing != mVisibleTyping)
		{
			mVisibleTyping = visible_typing;
			new_name = TRUE;
		}

// [RLVa:KB] - Checked: 2010-04-04 (RLVa-1.2.2a) | Added: RLVa-0.2.0b
	if (fRlvShowNames)
	{
		if (mRenderGroupTitles)
		{
			mRenderGroupTitles = FALSE;
			new_name = TRUE;
		}
	}
	else if (sRenderGroupTitles != mRenderGroupTitles)
// [/RLVa]
//	if (sRenderGroupTitles != mRenderGroupTitles)
	{
		mRenderGroupTitles = sRenderGroupTitles;
		new_name = TRUE;
	}

	// First Calculate Alpha
	// If alpha > 0, create mNameText if necessary, otherwise delete it
	F32 alpha = 0.f;
	if (mAppAngle > 5.f)
	{
		const F32 START_FADE_TIME = NAME_SHOW_TIME - FADE_DURATION;
		if (!visible_chat && !visible_typing && sRenderName == RENDER_NAME_FADE && time_visible > START_FADE_TIME)
		{
			alpha = 1.f - (time_visible - START_FADE_TIME) / FADE_DURATION;
		}
		else
		{
			// ...not fading, full alpha
			alpha = 1.f;
		}
	}
	else if (mAppAngle > 2.f)
	{
		// far away is faded out also
		alpha = (mAppAngle-2.f)/3.f;
	}

	if (alpha <= 0.f)
	{
		if (mNameText)
		{
			mNameText->markDead();
			mNameText = NULL;
			sNumVisibleChatBubbles--;
		}
		return;
	}

	if (!mNameText)
	{
		mNameText = static_cast<LLHUDNameTag*>( LLHUDObject::addHUDObject(
			LLHUDObject::LL_HUD_NAME_TAG) );
		//mNameText->setMass(10.f);
		mNameText->setSourceObject(this);
		mNameText->setVertAlignment(LLHUDNameTag::ALIGN_VERT_TOP);
		mNameText->setVisibleOffScreen(TRUE);
		mNameText->setMaxLines(11);
		mNameText->setFadeDistance(CHAT_NORMAL_RADIUS, 5.f);
		sNumVisibleChatBubbles++;
		new_name = TRUE;
    }
				
	idleUpdateNameTagPosition(root_pos_last);
	idleUpdateNameTagText(new_name);
	// Wolfspirit: Following thing is already handled in LLHUDNameTag::lineSegmentIntersect
	// Fixing bubblechat alpha flashing with commenting this out.
	// idleUpdateNameTagAlpha(new_name, alpha);
}

void LLVOAvatar::idleUpdateNameTagText(BOOL new_name)
{
	LLNameValue *title = getNVPair("Title");
	LLNameValue* firstname = getNVPair("FirstName");
	LLNameValue* lastname = getNVPair("LastName");

	// Avatars must have a first and last name
	if (!firstname || !lastname) return;

	// <FS:Ansariel> OpenSim chat distance compatibility
	static const F32 chat_range_whisper_squared = LFSimFeatureHandler::getInstance()->whisperRange() * LFSimFeatureHandler::getInstance()->whisperRange();
	static const F32 chat_range_say_squared = LFSimFeatureHandler::getInstance()->sayRange() * LFSimFeatureHandler::getInstance()->sayRange();
	static const F32 chat_range_shout_squared = LFSimFeatureHandler::getInstance()->shoutRange() * LFSimFeatureHandler::getInstance()->shoutRange();
	// </FS:Ansariel>

// [RLVa:KB] - Checked: 2010-10-31 (RLVa-1.2.2a) | Added: RLVa-1.2.2a
	bool fRlvShowNames = gRlvHandler.hasBehaviour(RLV_BHVR_SHOWNAMES);
// [/RLVa:KB]
	// <FS:Ansariel> Show auto-response in nametag
	static LLCachedControl<bool> fsAutorespondMode(gSavedPerAccountSettings, "FSAutorespondMode");
	static LLCachedControl<bool> fsAutorespondNonFriendsMode(gSavedPerAccountSettings, "FSAutorespondNonFriendsMode");
	static LLCachedControl<bool> fsShowAutorespondInNametag(gSavedSettings, "FSShowAutorespondInNametag");
	bool is_autoresponse = isSelf() && fsShowAutorespondInNametag && (fsAutorespondMode || fsAutorespondNonFriendsMode);
	// </FS:Ansariel>
	// <FS:Ansariel> FIRE-3475: Show typing in nametag
	static LLCachedControl<bool> fsShowTypingStateInNameTag(gSavedSettings, "FSShowTypingStateInNameTag");
	bool is_typing = !isSelf() && mTyping && fsShowTypingStateInNameTag;
	// </FS:Ansariel>
	bool is_away = mSignaledAnimations.find(ANIM_AGENT_AWAY)  != mSignaledAnimations.end();
	bool is_do_not_disturb = mSignaledAnimations.find(ANIM_AGENT_DO_NOT_DISTURB) != mSignaledAnimations.end();
	bool is_appearance = mSignaledAnimations.find(ANIM_AGENT_CUSTOMIZE) != mSignaledAnimations.end();
	bool is_muted;
	if (isSelf())
	{
		is_muted = false;
	}
	else
	{
<<<<<<< HEAD
		// <FS:Ansariel> Performance tweak
		//is_muted = LLMuteList::getInstance()->isMuted(getID());
		is_muted = isInMuteList();
		// </FS:Ansariel>
=======
		is_muted = isInMuteList();
>>>>>>> 9353dd38
	}
//	bool is_friend = LLAvatarTracker::instance().isBuddy(getID());
// [RLVa:KB] - Checked: 2010-10-31 (RLVa-1.2.2a) | Added: RLVa-1.2.2a
	bool is_friend = (!fRlvShowNames) && (LLAvatarTracker::instance().isBuddy(getID()));
// [/RLVa:KB]
	bool is_cloud = getIsCloud();

	if (is_appearance != mNameAppearance)
	{
		if (is_appearance)
		{
			debugAvatarRezTime("AvatarRezEnteredAppearanceNotification","entered appearance mode");
		}
		else
		{
			debugAvatarRezTime("AvatarRezLeftAppearanceNotification","left appearance mode");
		}
	}
	// <FS:CR> Colorize name tags
	//LLColor4 name_tag_color = getNameTagColor(is_friend);
	LLColor4 name_tag_color = getNameTagColor();
	// </FS:CR>
	LLColor4 distance_color = name_tag_color;
	std::string distance_string;

	// Wolfspirit: If we don't need to display a friend,
	// if we aren't self, if we use colored Clienttags and if we have a color
	// then use that color as name_tag_color
	static LLUICachedControl<bool> show_friends("NameTagShowFriends");
	static LLUICachedControl<U32> color_client_tags("FSColorClienttags");
	bool special_color_override = (show_friends && (is_friend || LGGContactSets::getInstance()->hasFriendColorThatShouldShow(getID(), LGG_CS_TAG))) ||
									LLNetMap::hasAvatarMarkColor(getID());
	if (mClientTagData.has("color")
		&& !special_color_override
		&& color_client_tags && !this->isSelf())
	{
		name_tag_color = mClientTagData["color"]; 
	}

	// <FS:Ansariel> Color name tags based on distance
	static LLCachedControl<bool> show_distance_color_tag(gSavedSettings, "FSTagShowDistanceColors");
	static LLCachedControl<bool> show_distance_in_tag(gSavedSettings, "FSTagShowDistance");
	// <FS:CR> FIRE-6664: Add whisper range to color tags
	static LLUIColor tag_whisper_color = LLUIColorTable::instance().getColor("NameTagWhisperDistanceColor", LLColor4::green);
	// </FS:CR> FIRE-6664: Add whisper range to color tags
	static LLUIColor tag_chat_color = LLUIColorTable::instance().getColor("NameTagChatDistanceColor", LLColor4::green);
	static LLUIColor tag_shout_color = LLUIColorTable::instance().getColor("NameTagShoutDistanceColor", LLColor4::yellow);
	static LLUIColor tag_beyond_shout_color = LLUIColorTable::instance().getColor("NameTagBeyondShoutDistanceColor", LLColor4::red);

	if (!isSelf() && (show_distance_color_tag || show_distance_in_tag))
	{
		F64 distance_squared = dist_vec_squared(getPositionGlobal(), gAgent.getPositionGlobal());
		// <FS:CR> FIRE-6664: Add whisper range color tag
		if (distance_squared <= chat_range_whisper_squared)
		{
			distance_color = tag_whisper_color;
		}
		else if (distance_squared <= chat_range_say_squared)
		// </FS:CR> FIRE-6664: Add whisper range color tag
		{
			distance_color = tag_chat_color;
		}
		else if (distance_squared <= chat_range_shout_squared)
		{
			distance_color = tag_shout_color;
		}
		else
		{
			distance_color = tag_beyond_shout_color;
		}

		if (show_distance_in_tag)
		{
			distance_string = llformat("%.02f m", sqrt(distance_squared));
		}

		// Override nametag color only if friend color is disabled
		// or avatar is not a friend nor has a contact set color
		if (show_distance_color_tag && !special_color_override)
		{
			name_tag_color = distance_color;
		}
	}
	// </FS:Ansariel>

	// Rebuild name tag if state change detected
	if (!mNameIsSet
		|| new_name
		// <FS:Ansariel> FIRE-13414: Avatar name isn't updated when the simulator sends a new name
		|| (!LLGridManager::instance().isInSecondLife() && (firstname->getString() != mNameFirstname || lastname->getString() != mNameLastname))
		// </FS:Ansariel>
		|| (!title && !mTitle.empty())
		|| (title && mTitle != title->getString())
		|| is_away != mNameAway 
		|| is_do_not_disturb != mNameDoNotDisturb 
		|| is_autoresponse != mNameAutoResponse
		|| is_muted != mNameMute
		|| is_appearance != mNameAppearance 
		|| is_friend != mNameFriend
		|| is_cloud != mNameCloud
		|| name_tag_color != mNameColor
		|| is_typing != mNameIsTyping
		|| distance_string != mDistanceString)
	{

		//WS: If we got a uuid and if we know if it's id_based or not, ask FSDATA for the other tagdata, before we display it.
		if (mClientTagData.has("uuid") && mClientTagData.has("id_based"))
		{
			LLColor4 color;
			if (mClientTagData.has("tex_color"))
			{
				color.setValue(mClientTagData["tex_color"]);
			}
			else
			{
				color = LLColor4::black;
			}
			mClientTagData = FSData::getInstance()->resolveClientTag(LLUUID(mClientTagData["uuid"].asString()),
																	 mClientTagData["id_based"].asBoolean(),
																	 color);
		}

		clearNameTag();

		// <FS:Ansariel> Show auto-response in nametag
		//if (is_away || is_muted || is_do_not_disturb || is_appearance)
		if (is_away || is_muted || is_do_not_disturb || is_autoresponse || is_appearance || is_typing)
		// </FS:Ansariel>
		{
			std::string line;
			if (is_away)
			{
				line += LLTrans::getString("AvatarAway");
				line += ", ";
			}
			if (is_do_not_disturb)
			{
				line += LLTrans::getString("AvatarDoNotDisturb");
				line += ", ";
			}
			// <FS:Ansariel> Show auto-response in nametag
			if (is_autoresponse)
			{
				line += LLTrans::getString("AvatarAutoResponse");
				line += ", ";
			}
			// </FS:Ansariel>
			if (is_muted)
			{
				line += LLTrans::getString("AvatarMuted");
				line += ", ";
			}
			if (is_appearance)
			{
				line += LLTrans::getString("AvatarEditingAppearance");
				line += ", ";
			}
			if (is_cloud && !is_muted)
			{
				line += LLTrans::getString("LoadingData");
				line += ", ";
			}
			// <FS:Ansariel> FIRE-3475: Show typing in nametag
			if (is_typing)
			{
				line += LLTrans::getString("AvatarTyping");
				line += ", ";
			}
			// </FS:Ansariel>
			// trim last ", "
			line.resize( line.length() - 2 );
			addNameTagLine(line, name_tag_color, LLFontGL::NORMAL,
				LLFontGL::getFontSansSerifSmall());
		}

//		if (sRenderGroupTitles
// [RLVa:KB] - Checked: 2010-10-31 (RLVa-1.2.2a) | Modified: RLVa-1.2.2a
		if (sRenderGroupTitles && !fRlvShowNames
// [/RLVa:KB]
			&& title && title->getString() && title->getString()[0] != '\0')
		{
			std::string title_str = title->getString();
			LLStringFn::replace_ascii_controlchars(title_str,LL_UNKNOWN_CHAR);
			addNameTagLine(title_str, name_tag_color, LLFontGL::NORMAL,
				LLFontGL::getFontSansSerifSmall());
		}

		static LLUICachedControl<bool> show_display_names("NameTagShowDisplayNames", true);
		static LLUICachedControl<bool> show_usernames("NameTagShowUsernames", true);
		static LLUICachedControl<bool> colorize_username("FSColorUsername");	// <FS:CR> FIRE-1061
		static LLUICachedControl<bool> show_legacynames("FSNameTagShowLegacyUsernames");

		if (LLAvatarName::useDisplayNames())
		{
			LLAvatarName av_name;
			if (!LLAvatarNameCache::get(getID(), &av_name))
			{
				// Force a rebuild at next idle
				// Note: do not connect a callback on idle().
				clearNameTag();
			}

// [RLVa:KB] - Checked: 2010-10-31 (RLVa-1.2.2a) | Modified: RLVa-1.2.2a
			if ( (!fRlvShowNames) || (isSelf()) )
			{
// [/RLVa:KB]
				// Might be blank if name not available yet, that's OK
				if (show_display_names)
				{

					if (mClientTagData.has("name") && !mClientTagData["name"].asString().empty())
					{
						addNameTagLine((av_name.isDisplayNameDefault() ? av_name.getUserNameForDisplay() : av_name.getDisplayName()) +" (" + mClientTagData["name"].asString() + ")",name_tag_color,LLFontGL::NORMAL, LLFontGL::getFontSansSerif(), (!av_name.getDisplayName().empty()) );
					}
					else
					{
						addNameTagLine((av_name.isDisplayNameDefault() ? av_name.getUserNameForDisplay() : av_name.getDisplayName()), name_tag_color, LLFontGL::NORMAL, LLFontGL::getFontSansSerif(), true);
					}
				}
				// Suppress SLID display if display name matches exactly (ugh)
				if (show_usernames && !av_name.isDisplayNameDefault())
				{
					// *HACK: Desaturate the color
					// <FS:CR> FIRE-1061
					LLColor4 username_color;
					if (colorize_username)
					{
						username_color = LLUIColorTable::instance().getColor("NameTagUsername", LLColor4::white);
					}
					else
					{
						username_color = name_tag_color * 0.83f;
					}
					// </FS:CR>

					// <FS:CR> Show user name as legacy name if selected
					std::string username( show_legacynames ? av_name.getUserNameForDisplay() : av_name.getAccountName() );

					addNameTagLine(username, username_color, LLFontGL::NORMAL, LLFontGL::getFontSansSerifSmall());
				}
// [RLVa:KB] - Checked: 2010-10-31 (RLVa-1.2.2a) | Modified: RLVa-1.2.2a
			}
			else
			{
				addNameTagLine(RlvStrings::getAnonym(av_name), name_tag_color, LLFontGL::NORMAL, LLFontGL::getFontSansSerif(), (!av_name.getDisplayName().empty()) );
			}
// [/RLVa:KB]
		}
		else  // DISPLAY NAMES OFF
		{
			const LLFontGL* font = LLFontGL::getFontSansSerif();
			std::string full_name = LLCacheName::buildFullName( firstname->getString(), lastname->getString() );
// [RLVa:KB] - Checked: 2010-10-31 (RLVa-1.2.2a) | Modified: RLVa-1.2.2a
			if ( (fRlvShowNames) && (!isSelf()) )
			{
				full_name = RlvStrings::getAnonym(full_name);
				addNameTagLine(full_name, name_tag_color, LLFontGL::NORMAL, font, true);
			}
// [/RLVa:KB]
			else // Only check for client tags when not RLV anon -AO
			{
				if (mClientTagData.has("name") && !mClientTagData["name"].asString().empty())
				{
					addNameTagLine(full_name + " (" + mClientTagData["name"].asString() + ")", name_tag_color, LLFontGL::NORMAL, font, true);
				}
				else
				{
					addNameTagLine(full_name, name_tag_color, LLFontGL::NORMAL, font, true);
				}
			}
		}

		// <FS:Ansariel> Show distance in tag
		if (show_distance_in_tag)
		{
			addNameTagLine(distance_string, distance_color, LLFontGL::NORMAL, LLFontGL::getFontSansSerifSmall());
		}
		// <FS:Ansariel> Show distance in tag

		mNameAway = is_away;
		mNameDoNotDisturb = is_do_not_disturb;
		mNameAutoResponse = is_autoresponse; // <FS:Ansariel> Show auto-response in nametag
		mNameMute = is_muted;
		mNameAppearance = is_appearance;
		mNameFriend = is_friend;
		mNameCloud = is_cloud;
		mNameColor=name_tag_color;
		mDistanceString = distance_string;
		mTitle = title ? title->getString() : "";
		mNameIsTyping = is_typing;
		// <FS:Ansariel> FIRE-13414: Avatar name isn't updated when the simulator sends a new name
		mNameFirstname = firstname->getString();
		mNameLastname = lastname->getString();
		// </FS:Ansariel>
		LLStringFn::replace_ascii_controlchars(mTitle,LL_UNKNOWN_CHAR);
		new_name = TRUE;
	}


	
	if (mVisibleChat || mVisibleTyping)
	{
		mNameText->setFont(LLFontGL::getFontSansSerif());
				mNameText->setTextAlignment(LLHUDNameTag::ALIGN_TEXT_LEFT);
		mNameText->setFadeDistance(CHAT_NORMAL_RADIUS * 2.f, 5.f);

		std::deque<LLChat>::iterator chat_iter = mChats.begin();
		mNameText->clearString();

		LLColor4 new_chat = LLUIColorTable::instance().getColor( isSelf() ? "UserChatColor" : "AgentChatColor" );
		
		// <FS:CR> Colorize tags
		new_chat = LGGContactSets::getInstance()->colorize(getID(), new_chat, LGG_CS_CHAT);
		
		//color based on contact sets prefs
		LGGContactSets::getInstance()->hasFriendColorThatShouldShow(getID(), LGG_CS_CHAT, new_chat);
		// </FS:CR>
		
		if (mVisibleChat)
		{
		LLColor4 normal_chat = lerp(new_chat, LLColor4(0.8f, 0.8f, 0.8f, 1.f), 0.7f);
		LLColor4 old_chat = lerp(normal_chat, LLColor4(0.6f, 0.6f, 0.6f, 1.f), 0.7f);
		if (mTyping && mChats.size() >= MAX_BUBBLE_CHAT_UTTERANCES) 
		{
			++chat_iter;
		}

		for(; chat_iter != mChats.end(); ++chat_iter)
		{
			F32 chat_fade_amt = llclamp((F32)((LLFrameTimer::getElapsedSeconds() - chat_iter->mTime) / CHAT_FADE_TIME), 0.f, 4.f);
			LLFontGL::StyleFlags style;
			switch(chat_iter->mChatType)
			{
			case CHAT_TYPE_WHISPER:
				style = LLFontGL::ITALIC;
				break;
			case CHAT_TYPE_SHOUT:
				style = LLFontGL::BOLD;
				break;
			default:
				style = LLFontGL::NORMAL;
				break;
			}
			if (chat_fade_amt < 1.f)
			{
				F32 u = clamp_rescale(chat_fade_amt, 0.9f, 1.f, 0.f, 1.f);
				mNameText->addLine(chat_iter->mText, lerp(new_chat, normal_chat, u), style);
			}
			else if (chat_fade_amt < 2.f)
			{
				F32 u = clamp_rescale(chat_fade_amt, 1.9f, 2.f, 0.f, 1.f);
				mNameText->addLine(chat_iter->mText, lerp(normal_chat, old_chat, u), style);
			}
			else if (chat_fade_amt < 3.f)
			{
				// *NOTE: only remove lines down to minimum number
				mNameText->addLine(chat_iter->mText, old_chat, style);
			}
		}
		}
		mNameText->setVisibleOffScreen(TRUE);

		if (mVisibleTyping && mTyping)
		{
			S32 dot_count = (llfloor(mTypingTimer.getElapsedTimeF32() * 3.f) + 2) % 3 + 1;
			switch(dot_count)
			{
			case 1:
				mNameText->addLine(".", new_chat);
				break;
			case 2:
				mNameText->addLine("..", new_chat);
				break;
			case 3:
				mNameText->addLine("...", new_chat);
				break;
			}

		}
	}
	else
	{
		// ...not using chat bubbles, just names
		mNameText->setTextAlignment(LLHUDNameTag::ALIGN_TEXT_CENTER);
		mNameText->setFadeDistance(CHAT_NORMAL_RADIUS, 5.f);
		mNameText->setVisibleOffScreen(FALSE);
	}
}

// <FS:Ansariel> Fix nametag not properly updating when display name arrives
//void LLVOAvatar::addNameTagLine(const std::string& line, const LLColor4& color, S32 style, const LLFontGL* font)
void LLVOAvatar::addNameTagLine(const std::string& line, const LLColor4& color, S32 style, const LLFontGL* font, bool is_name /* = false */)
// </FS:Ansariel>
{
	llassert(mNameText);
	if (mVisibleChat || mVisibleTyping)
	{
		mNameText->addLabel(line);
	}
	else
	{
		mNameText->addLine(line, color, (LLFontGL::StyleFlags)style, font);
	}
	// <FS:Ansariel> Fix nametag not properly updating when display name arrives
    //mNameIsSet |= !line.empty();
	if (is_name)
	{
		mNameIsSet |= !line.empty();
	}
	// </FS:Ansariel>
}

void LLVOAvatar::clearNameTag()
{
    mNameIsSet = false;
	if (mNameText)
	{
		mNameText->setLabel("");
		mNameText->setString("");
	}
	mTimeVisible.reset();
}

//static
void LLVOAvatar::invalidateNameTag(const LLUUID& agent_id)
{
	LLViewerObject* obj = gObjectList.findObject(agent_id);
	if (!obj) return;

	LLVOAvatar* avatar = dynamic_cast<LLVOAvatar*>(obj);
	if (!avatar) return;

	avatar->clearNameTag();
}

//static
void LLVOAvatar::invalidateNameTags()
{
	std::vector<LLCharacter*>::iterator it = LLCharacter::sInstances.begin();
	for ( ; it != LLCharacter::sInstances.end(); ++it)
	{
		LLVOAvatar* avatar = dynamic_cast<LLVOAvatar*>(*it);
		if (!avatar) continue;
		if (avatar->isDead()) continue;

		avatar->clearNameTag();
	}
}

// Compute name tag position during idle update
void LLVOAvatar::idleUpdateNameTagPosition(const LLVector3& root_pos_last)
{
	LLQuaternion root_rot = mRoot->getWorldRotation();
	LLQuaternion inv_root_rot = ~root_rot;
	LLVector3 pixel_right_vec;
	LLVector3 pixel_up_vec;
	LLViewerCamera::getInstance()->getPixelVectors(root_pos_last, pixel_up_vec, pixel_right_vec);
	LLVector3 camera_to_av = root_pos_last - LLViewerCamera::getInstance()->getOrigin();
	camera_to_av.normalize();
	LLVector3 local_camera_at = camera_to_av * inv_root_rot;
	LLVector3 local_camera_up = camera_to_av % LLViewerCamera::getInstance()->getLeftAxis();
	local_camera_up.normalize();
	local_camera_up = local_camera_up * inv_root_rot;

	// <FS:Ansariel> Optional legacy nametag position
	LLVector3 name_position;
	static LLCachedControl<bool> fsLegacyNametagPosition(gSavedSettings, "FSLegacyNametagPosition");
	if (fsLegacyNametagPosition)
	{
		local_camera_up.scaleVec((mBodySize + mAvatarOffset) * 0.5f);
		local_camera_at.scaleVec((mBodySize + mAvatarOffset) * 0.5f);

		name_position = mRoot->getWorldPosition();
		name_position[VZ] -= mPelvisToFoot;
		name_position[VZ] += ((mBodySize[VZ] - mAvatarOffset[VZ] * 0.9f) * 0.55f);
		name_position += (local_camera_up * root_rot) - (projected_vec(local_camera_at * root_rot, camera_to_av));	
		name_position += pixel_up_vec * 15.f;
	}
	else
	{
	// </FS:Ansariel>
	// position is based on head position, does not require mAvatarOffset here. - Nyx
	LLVector3 avatar_ellipsoid(mBodySize.mV[VX] * 0.4f,
								mBodySize.mV[VY] * 0.4f,
								mBodySize.mV[VZ] * NAMETAG_VERT_OFFSET_WEIGHT);

	local_camera_up.scaleVec(avatar_ellipsoid);
	local_camera_at.scaleVec(avatar_ellipsoid);

	LLVector3 head_offset = (mHeadp->getLastWorldPosition() - mRoot->getLastWorldPosition()) * inv_root_rot;

	if (dist_vec(head_offset, mTargetRootToHeadOffset) > NAMETAG_UPDATE_THRESHOLD)
	{
		mTargetRootToHeadOffset = head_offset;
	}
	
	mCurRootToHeadOffset = lerp(mCurRootToHeadOffset, mTargetRootToHeadOffset, LLSmoothInterpolation::getInterpolant(0.2f));

	// <FS:Ansariel> Optional legacy nametag position
	//LLVector3 name_position = mRoot->getLastWorldPosition() + (mCurRootToHeadOffset * root_rot);
	name_position = mRoot->getLastWorldPosition() + (mCurRootToHeadOffset * root_rot);
	name_position += (local_camera_up * root_rot) - (projected_vec(local_camera_at * root_rot, camera_to_av));	
	name_position += pixel_up_vec * NAMETAG_VERTICAL_SCREEN_OFFSET;
	// <FS:Ansariel> Optional legacy nametag position
	}
	// </FS:Ansariel>

	// <FS:Ansariel> Optional Z-offset correction for name tags
	static LLCachedControl<S32> fsNameTagOffset(gSavedSettings, "FSNameTagZOffsetCorrection");
	name_position[VZ] += fsNameTagOffset / 10.f;
	// </FS:Ansariel>

	mNameText->setPositionAgent(name_position);				
}

void LLVOAvatar::idleUpdateNameTagAlpha(BOOL new_name, F32 alpha)
{
	llassert(mNameText);

	if (new_name
		|| alpha != mNameAlpha)
	{
		mNameText->setAlpha(alpha);
		mNameAlpha = alpha;
	}
}

// <FS:CR> Colorize tags
//LLColor4 LLVOAvatar::getNameTagColor(bool is_friend)
LLColor4 LLVOAvatar::getNameTagColor()
// </FS:CR>
{
	// ...not using display names
	LLColor4 color = LLUIColorTable::getInstance()->getColor("NameTagLegacy");
	if (LLAvatarName::useDisplayNames())
	{
		// ...color based on whether username "matches" a computed display name
		LLAvatarName av_name;
		if (LLAvatarNameCache::get(getID(), &av_name) && av_name.isDisplayNameDefault())
		{
			color = LLUIColorTable::getInstance()->getColor("NameTagMatch");
		}
		else
		{
			color = LLUIColorTable::getInstance()->getColor("NameTagMismatch");
		}
	}
	
	// <FS:CR> FIRE-1061 - Color friends, lindens, muted, etc
	color = LGGContactSets::getInstance()->colorize(getID(), color, LGG_CS_TAG);
	// </FS:CR>
	
	LGGContactSets::getInstance()->hasFriendColorThatShouldShow(getID(), LGG_CS_TAG, color);

	LLNetMap::getAvatarMarkColor(getID(), color);

	return color;
}

void LLVOAvatar::idleUpdateBelowWater()
{
	F32 avatar_height = (F32)(getPositionGlobal().mdV[VZ]);

	F32 water_height;
	water_height = getRegion()->getWaterHeight();

	// <FS:Zi> Animation Overrider
	BOOL wasBelowWater = mBelowWater;
	mBelowWater =  avatar_height < water_height;
	// <FS:Zi> Animation Overrider
	if (isSelf() && wasBelowWater != mBelowWater)
	{
		AOEngine::instance().checkBelowWater(mBelowWater);
	}
	// </FS:Zi> Animation Overrider
}

void LLVOAvatar::slamPosition()
{
	gAgent.setPositionAgent(getPositionAgent());
	mRoot->setWorldPosition(getPositionAgent()); // teleport
	setChanged(TRANSLATED);
	if (mDrawable.notNull())
	{
		gPipeline.updateMoveNormalAsync(mDrawable);
	}
	mRoot->updateWorldMatrixChildren();
}

<<<<<<< HEAD
// <FS:Ansariel> FIRE-11783: Always visually mute avatars that are muted
//bool LLVOAvatar::isVisuallyMuted() const
bool LLVOAvatar::isVisuallyMuted()
// </FS:Ansariel>
=======
bool LLVOAvatar::isVisuallyMuted()
>>>>>>> 9353dd38
{
	bool muted = false;

	// <FS:Ansariel> FIRE-11783: Always visually mute avatars that are muted
	if (!isSelf() && isInMuteList())
	{
		return true;
	}
	// </FS:Ansariel>

	// Priority order (highest priority first)
	// * own avatar is never visually muted
	// * if on the "always draw normally" list, draw them normally
	// * if on the "always visually mute" list, mute them
	// * check against the render cost and attachment limits
	if (!isSelf())
	{
		if (mVisuallyMuteSetting == AV_ALWAYS_RENDER)
		{
			muted = false;
		}
		else if (mVisuallyMuteSetting == AV_DO_NOT_RENDER)
		{	// Always want to see this AV as an impostor
			muted = true;
		}
<<<<<<< HEAD
		// <FS:Ansariel> FIRE-11783: Always visually mute avatars that are muted
        //else if (LLMuteList::getInstance()->isMuted(getID()))
        //{
        //    muted = true;
        //}
		// </FS:Ansariel>
=======
        else if (isInMuteList())
        {
            muted = true;
        }
>>>>>>> 9353dd38
		else
		{
			muted = isTooComplex();
		}
	}

	return muted;
}

<<<<<<< HEAD
// <FS:Ansariel> Re-add mute list caching
=======
>>>>>>> 9353dd38
bool LLVOAvatar::isInMuteList()
{
	bool muted = false;
	F64 now = LLFrameTimer::getTotalSeconds();
	if (now < mCachedMuteListUpdateTime)
	{
		muted = mCachedInMuteList;
	}
	else
	{
		muted = LLMuteList::getInstance()->isMuted(getID());

		const F64 SECONDS_BETWEEN_MUTE_UPDATES = 1;
		mCachedMuteListUpdateTime = now + SECONDS_BETWEEN_MUTE_UPDATES;
		mCachedInMuteList = muted;
	}
	return muted;
}
<<<<<<< HEAD
// </FS:Ansariel>
=======
>>>>>>> 9353dd38

void LLVOAvatar::updateDebugText()
{
	// clear debug text
	mDebugText.clear();

	// <FS:CR> Use LLCachedControl
	//if (gSavedSettings.getBOOL("DebugAvatarAppearanceMessage"))
	static LLCachedControl<bool> debug_avatar_appearance_message(gSavedSettings, "DebugAvatarAppearanceMessage");
	if (debug_avatar_appearance_message)
	// </FS:CR>
	{
		S32 central_bake_version = -1;
		if (getRegion())
		{
			central_bake_version = getRegion()->getCentralBakeVersion();
		}
		bool all_baked_downloaded = allBakedTexturesCompletelyDownloaded();
		bool all_local_downloaded = allLocalTexturesCompletelyDownloaded();
		std::string debug_line = llformat("%s%s - mLocal: %d, mEdit: %d, mUSB: %d, CBV: %d",
										  isSelf() ? (all_local_downloaded ? "L" : "l") : "-",
										  all_baked_downloaded ? "B" : "b",
										  mUseLocalAppearance, mIsEditingAppearance,
										  // <FS:Ansariel> [Legacy Bake]
										  //1, central_bake_version);
										  mUseServerBakes, central_bake_version);
										  // </FS:Ansariel> [Legacy Bake]
		std::string origin_string = bakedTextureOriginInfo();
		debug_line += " [" + origin_string + "]";
		S32 curr_cof_version = LLAppearanceMgr::instance().getCOFVersion();
		S32 last_request_cof_version = mLastUpdateRequestCOFVersion;
		S32 last_received_cof_version = mLastUpdateReceivedCOFVersion;
		if (isSelf())
		{
			debug_line += llformat(" - cof: %d req: %d rcv:%d",
								   curr_cof_version, last_request_cof_version, last_received_cof_version);
			// <FS:CR> Use LLCachedControl
			//if (gSavedSettings.getBOOL("DebugForceAppearanceRequestFailure"))
			static LLCachedControl<bool> debug_force_appearance_request_failure(gSavedSettings, "DebugForceAppearanceRequestFailure");
			if (debug_force_appearance_request_failure)
			// </FS:CR>
			{
				debug_line += " FORCING ERRS";
			}
		}
		else
		{
			debug_line += llformat(" - cof rcv:%d", last_received_cof_version);
		}
		debug_line += llformat(" bsz-z: %f avofs-z: %f", mBodySize[2], mAvatarOffset[2]);
		bool hover_enabled = getRegion() && getRegion()->avatarHoverHeightEnabled();
		debug_line += hover_enabled ? " H" : " h";
		const LLVector3& hover_offset = getHoverOffset();
		if (hover_offset[2] != 0.0)
		{
			debug_line += llformat(" hov_z: %f", hover_offset[2]);
			debug_line += llformat(" %s", (mIsSitting ? "S" : "T"));
			debug_line += llformat("%s", (isMotionActive(ANIM_AGENT_SIT_GROUND_CONSTRAINED) ? "G" : "-"));
		}
		F32 elapsed = mLastAppearanceMessageTimer.getElapsedTimeF32();
		static const char *elapsed_chars = "Xx*...";
		U32 bucket = U32(elapsed*2);
		if (bucket < strlen(elapsed_chars))
		{
			debug_line += llformat(" %c", elapsed_chars[bucket]);
		}
		addDebugText(debug_line);
	}
	// <FS:CR> Use LLCachedControl
	static LLCachedControl<bool> debug_avatar_composite_baked(gSavedSettings, "DebugAvatarCompositeBaked");
	if (debug_avatar_composite_baked)
	//if (gSavedSettings.getBOOL("DebugAvatarCompositeBaked"))
	// </FS:CR>
	{
		if (!mBakedTextureDebugText.empty())
			addDebugText(mBakedTextureDebugText);
	}

	if (LLVOAvatar::sShowAnimationDebug)
	{
		for (LLMotionController::motion_list_t::iterator iter = mMotionController.getActiveMotions().begin();
			 iter != mMotionController.getActiveMotions().end(); ++iter)
		{
			LLMotion* motionp = *iter;
			if (motionp->getMinPixelArea() < getPixelArea())
			{
				std::string output;
				if (motionp->getName().empty())
				{
					output = llformat("%s - %d",
							  gAgent.isGodlikeWithoutAdminMenuFakery() ?
							  motionp->getID().asString().c_str() :
							  LLUUID::null.asString().c_str(),
							  (U32)motionp->getPriority());
				}
				else
				{
					output = llformat("%s - %d",
							  motionp->getName().c_str(),
							  (U32)motionp->getPriority());
				}
				addDebugText(output);
			}
		}
	}

	if (!mDebugText.size() && mText.notNull())
	{
		mText->markDead();
		mText = NULL;
	}
	else if (mDebugText.size())
	{
		setDebugText(mDebugText);
	}
	mDebugText.clear();

}

//------------------------------------------------------------------------
// updateCharacter()
// called on both your avatar and other avatars
//------------------------------------------------------------------------
BOOL LLVOAvatar::updateCharacter(LLAgent &agent)
{	
	updateDebugText();
	
	if (!mIsBuilt)
	{
		return FALSE;
	}

	BOOL visible = isVisible();

	// For fading out the names above heads, only let the timer
	// run if we're visible.
	if (mDrawable.notNull() && !visible)
	{
		mTimeVisible.reset();
	}

	//--------------------------------------------------------------------
	// the rest should only be done occasionally for far away avatars
	//--------------------------------------------------------------------

	bool visually_muted = isVisuallyMuted();
	if (visible && (!isSelf() || visually_muted) && !mIsDummy && sUseImpostors && !mNeedsAnimUpdate && !sFreezeCounter)
	{
		const LLVector4a* ext = mDrawable->getSpatialExtents();
		LLVector4a size;
		size.setSub(ext[1],ext[0]);
		F32 mag = size.getLength3().getF32()*0.5f;

		
		F32 impostor_area = 256.f*512.f*(8.125f - LLVOAvatar::sLODFactor*8.f);
		if (visually_muted)
		{ // visually muted avatars update at 16 hz
			mUpdatePeriod = 16;
		}
		else if (   ! shouldImpostor()
				 || mDrawable->mDistanceWRTCamera < 1.f + mag)
		{   // first 25% of max visible avatars are not impostored
			// also, don't impostor avatars whose bounding box may be penetrating the 
			// impostor camera near clip plane
			mUpdatePeriod = 1;
		}
		else if ( shouldImpostor(4) )
		{ //background avatars are REALLY slow updating impostors
			mUpdatePeriod = 16;
		}
		else if ( shouldImpostor(3) )
		{ //back 25% of max visible avatars are slow updating impostors
			mUpdatePeriod = 8;
		}
		else if (mImpostorPixelArea <= impostor_area)
		{  // stuff in between gets an update period based on pixel area
			mUpdatePeriod = llclamp((S32) sqrtf(impostor_area*4.f/mImpostorPixelArea), 2, 8);
		}
		else
		{
			//nearby avatars, update the impostors more frequently.
			mUpdatePeriod = 4;
		}

		visible = (LLDrawable::getCurrentFrame()+mID.mData[0])%mUpdatePeriod == 0 ? TRUE : FALSE;
	}
	else
	{
		mUpdatePeriod = 1;
	}


	// don't early out for your own avatar, as we rely on your animations playing reliably
	// for example, the "turn around" animation when entering customize avatar needs to trigger
	// even when your avatar is offscreen
	if (!visible && !isSelf())
	{
		updateMotions(LLCharacter::HIDDEN_UPDATE);
		return FALSE;
	}

	// <FS:Zi> Optionally disable the usage of timesteps, testing if this affects performance or
	//         creates animation issues - FIRE-3657
	// if (!isSelf() && !mIsDummy)
	static LLCachedControl<bool> use_timesteps(gSavedSettings,"UseAnimationTimeSteps");
	// change animation time quanta based on avatar render load
	if (!isSelf() && !mIsDummy && use_timesteps)
	// </FS:Zi>
	{
		F32 time_quantum = clamp_rescale((F32)sInstances.size(), 10.f, 35.f, 0.f, 0.25f);
		F32 pixel_area_scale = clamp_rescale(mPixelArea, 100, 5000, 1.f, 0.f);
		F32 time_step = time_quantum * pixel_area_scale;
		if (time_step != 0.f)
		{
			// disable walk motion servo controller as it doesn't work with motion timesteps
			stopMotion(ANIM_AGENT_WALK_ADJUST);
			removeAnimationData("Walk Speed");
		}
		mMotionController.setTimeStep(time_step);
		//		LL_INFOS() << "Setting timestep to " << time_quantum * pixel_area_scale << LL_ENDL;
	}
	// <FS:Zi> Optionally disable the usage of timesteps, testing if this affects performance or
	//         creates animation issues - FIRE-3657
	else
	{
		mMotionController.setTimeStep(0.0f);
	}
	// </FS:Zi>

	if (getParent() && !mIsSitting)
	{
		sitOnObject((LLViewerObject*)getParent());
	}
	else if (!getParent() && mIsSitting && !isMotionActive(ANIM_AGENT_SIT_GROUND_CONSTRAINED))
	{
		getOffObject();
	}

	//--------------------------------------------------------------------
	// create local variables in world coords for region position values
	//--------------------------------------------------------------------
	F32 speed;
	LLVector3 normal;

	LLVector3 xyVel = getVelocity();
	xyVel.mV[VZ] = 0.0f;
	speed = xyVel.length();
	// remembering the value here prevents a display glitch if the
	// animation gets toggled during this update.
	bool was_sit_ground_constrained = isMotionActive(ANIM_AGENT_SIT_GROUND_CONSTRAINED);
	
	if (!(mIsSitting && getParent()))
	{
		// This case includes all configurations except sitting on an
		// object, so does include ground sit.

		//--------------------------------------------------------------------
		// get timing info
		// handle initial condition case
		//--------------------------------------------------------------------
		F32 animation_time = mAnimTimer.getElapsedTimeF32();
		if (mTimeLast == 0.0f)
		{
			mTimeLast = animation_time;

			// put the pelvis at slaved position/mRotation
			mRoot->setWorldPosition( getPositionAgent() ); // first frame
			mRoot->setWorldRotation( getRotation() );
		}
	
		//--------------------------------------------------------------------
		// dont' let dT get larger than 1/5th of a second
		//--------------------------------------------------------------------
		F32 deltaTime = animation_time - mTimeLast;

		deltaTime = llclamp( deltaTime, DELTA_TIME_MIN, DELTA_TIME_MAX );
		mTimeLast = animation_time;

		mSpeedAccum = (mSpeedAccum * 0.95f) + (speed * 0.05f);

		//--------------------------------------------------------------------
		// compute the position of the avatar's root
		//--------------------------------------------------------------------
		LLVector3d root_pos;
		LLVector3d ground_under_pelvis;

		if (isSelf())
		{
			gAgent.setPositionAgent(getRenderPosition());
		}

		root_pos = gAgent.getPosGlobalFromAgent(getRenderPosition());
		root_pos.mdV[VZ] += getVisualParamWeight(AVATAR_HOVER);


		resolveHeightGlobal(root_pos, ground_under_pelvis, normal);
		F32 foot_to_ground = (F32) (root_pos.mdV[VZ] - mPelvisToFoot - ground_under_pelvis.mdV[VZ]);				
		BOOL in_air = ((!LLWorld::getInstance()->getRegionFromPosGlobal(ground_under_pelvis)) || 
						foot_to_ground > FOOT_GROUND_COLLISION_TOLERANCE);

		if (in_air && !mInAir)
		{
			mTimeInAir.reset();
		}
		mInAir = in_air;

		// correct for the fact that the pelvis is not necessarily the center 
		// of the agent's physical representation
		root_pos.mdV[VZ] -= (0.5f * mBodySize.mV[VZ]) - mPelvisToFoot;
		if (!mIsSitting && !was_sit_ground_constrained)
		{
			root_pos += LLVector3d(getHoverOffset());
		}
		
		LLVector3 newPosition = gAgent.getPosAgentFromGlobal(root_pos);


		if (newPosition != mRoot->getXform()->getWorldPosition())
		{		
			mRoot->touch();
			mRoot->setWorldPosition( newPosition ); // regular update				
		}


		//--------------------------------------------------------------------
		// Propagate viewer object rotation to root of avatar
		//--------------------------------------------------------------------
		if (!isAnyAnimationSignaled(AGENT_NO_ROTATE_ANIMS, NUM_AGENT_NO_ROTATE_ANIMS))
		{
			LLQuaternion iQ;
			LLVector3 upDir( 0.0f, 0.0f, 1.0f );
			
			// Compute a forward direction vector derived from the primitive rotation
			// and the velocity vector.  When walking or jumping, don't let body deviate
			// more than 90 from the view, if necessary, flip the velocity vector.

			LLVector3 primDir;
			if (isSelf())
			{
				primDir = agent.getAtAxis() - projected_vec(agent.getAtAxis(), agent.getReferenceUpVector());
				primDir.normalize();
			}
			else
			{
				primDir = getRotation().getMatrix3().getFwdRow();
			}
			LLVector3 velDir = getVelocity();
			velDir.normalize();
			// <FS> Disable avatar turning towards camera when walking backwards
			//if ( mSignaledAnimations.find(ANIM_AGENT_WALK) != mSignaledAnimations.end())
			static LLCachedControl<bool> walk_backwards(gSavedSettings, "FSDisableTurningAroundWhenWalkingBackwards");
			if (walk_backwards && mSignaledAnimations.find(ANIM_AGENT_WALK) != mSignaledAnimations.end())
			// </FS>
			{
				F32 vpD = velDir * primDir;
				if (vpD < -0.5f)
				{
					velDir *= -1.0f;
				}
			}
			LLVector3 fwdDir = lerp(primDir, velDir, clamp_rescale(speed, 0.5f, 2.0f, 0.0f, 1.0f));
			if (isSelf() && gAgentCamera.cameraMouselook())
			{
				// make sure fwdDir stays in same general direction as primdir
				if (gAgent.getFlying())
				{
					fwdDir = LLViewerCamera::getInstance()->getAtAxis();
				}
				else
				{
					LLVector3 at_axis = LLViewerCamera::getInstance()->getAtAxis();
					LLVector3 up_vector = gAgent.getReferenceUpVector();
					at_axis -= up_vector * (at_axis * up_vector);
					at_axis.normalize();
					
					F32 dot = fwdDir * at_axis;
					if (dot < 0.f)
					{
						fwdDir -= 2.f * at_axis * dot;
						fwdDir.normalize();
					}
				}
			}

			LLQuaternion root_rotation = mRoot->getWorldMatrix().quaternion();
			F32 root_roll, root_pitch, root_yaw;
			root_rotation.getEulerAngles(&root_roll, &root_pitch, &root_yaw);

			// When moving very slow, the pelvis is allowed to deviate from the
			// forward direction to allow it to hold it's position while the torso
			// and head turn.  Once in motion, it must conform however.
			BOOL self_in_mouselook = isSelf() && gAgentCamera.cameraMouselook();

			LLVector3 pelvisDir( mRoot->getWorldMatrix().getFwdRow4().mV );

			static LLCachedControl<F32> s_pelvis_rot_threshold_slow(gSavedSettings, "AvatarRotateThresholdSlow", 60.0);
			static LLCachedControl<F32> s_pelvis_rot_threshold_fast(gSavedSettings, "AvatarRotateThresholdFast", 2.0);

			F32 pelvis_rot_threshold = clamp_rescale(speed, 0.1f, 1.0f, s_pelvis_rot_threshold_slow, s_pelvis_rot_threshold_fast);
						
			if (self_in_mouselook)
			{
				pelvis_rot_threshold *= MOUSELOOK_PELVIS_FOLLOW_FACTOR;
			}
			pelvis_rot_threshold *= DEG_TO_RAD;

			F32 angle = angle_between( pelvisDir, fwdDir );

			// The avatar's root is allowed to have a yaw that deviates widely
			// from the forward direction, but if roll or pitch are off even
			// a little bit we need to correct the rotation.
			if(root_roll < 1.f * DEG_TO_RAD
			   && root_pitch < 5.f * DEG_TO_RAD)
			{
				// smaller correction vector means pelvis follows prim direction more closely
				if (!mTurning && angle > pelvis_rot_threshold*0.75f)
				{
					mTurning = TRUE;
				}

				// use tighter threshold when turning
				if (mTurning)
				{
					pelvis_rot_threshold *= 0.4f;
				}

				// am I done turning?
				if (angle < pelvis_rot_threshold)
				{
					mTurning = FALSE;
				}

				LLVector3 correction_vector = (pelvisDir - fwdDir) * clamp_rescale(angle, pelvis_rot_threshold*0.75f, pelvis_rot_threshold, 1.0f, 0.0f);
				fwdDir += correction_vector;
			}
			else
			{
				mTurning = FALSE;
			}

			// Now compute the full world space rotation for the whole body (wQv)
			LLVector3 leftDir = upDir % fwdDir;
			leftDir.normalize();
			fwdDir = leftDir % upDir;
			LLQuaternion wQv( fwdDir, leftDir, upDir );

			if (isSelf() && mTurning)
			{
				if ((fwdDir % pelvisDir) * upDir > 0.f)
				{
					gAgent.setControlFlags(AGENT_CONTROL_TURN_RIGHT);
				}
				else
				{
					gAgent.setControlFlags(AGENT_CONTROL_TURN_LEFT);
				}
			}

			// Set the root rotation, but do so incrementally so that it
			// lags in time by some fixed amount.
			//F32 u = LLSmoothInterpolation::getInterpolant(PELVIS_LAG);
			F32 pelvis_lag_time = 0.f;
			if (self_in_mouselook)
			{
				pelvis_lag_time = PELVIS_LAG_MOUSELOOK;
			}
			else if (mInAir)
			{
				pelvis_lag_time = PELVIS_LAG_FLYING;
				// increase pelvis lag time when moving slowly
				pelvis_lag_time *= clamp_rescale(mSpeedAccum, 0.f, 15.f, 3.f, 1.f);
			}
			else
			{
				pelvis_lag_time = PELVIS_LAG_WALKING;
			}

			F32 u = llclamp((deltaTime / pelvis_lag_time), 0.0f, 1.0f);	

			mRoot->setWorldRotation( slerp(u, mRoot->getWorldRotation(), wQv) );
			
		}
	}
	else if (mDrawable.notNull())
	{
		LLVector3 pos = mDrawable->getPosition();
		pos += getHoverOffset() * mDrawable->getRotation();
		mRoot->setPosition(pos);
		mRoot->setRotation(mDrawable->getRotation());
	}
	
	//-------------------------------------------------------------------------
	// Update character motions
	//-------------------------------------------------------------------------
	// store data relevant to motions
	mSpeed = speed;

	// update animations
	if (mSpecialRenderMode == 1) // Animation Preview
	{
		updateMotions(LLCharacter::FORCE_UPDATE);
	}
	else
	{
		updateMotions(LLCharacter::NORMAL_UPDATE);
	}

	// Special handling for sitting on ground.
	if (!getParent() && (mIsSitting || was_sit_ground_constrained))
	{
		
		F32 off_z = LLVector3d(getHoverOffset()).mdV[VZ];
		if (off_z != 0.0)
		{
			LLVector3 pos = mRoot->getWorldPosition();
			pos.mV[VZ] += off_z;
			mRoot->touch();
			mRoot->setWorldPosition(pos);
		}
	}

	// update head position
	updateHeadOffset();

	//-------------------------------------------------------------------------
	// Find the ground under each foot, these are used for a variety
	// of things that follow
	//-------------------------------------------------------------------------
	LLVector3 ankle_left_pos_agent = mFootLeftp->getWorldPosition();
	LLVector3 ankle_right_pos_agent = mFootRightp->getWorldPosition();

	LLVector3 ankle_left_ground_agent = ankle_left_pos_agent;
	LLVector3 ankle_right_ground_agent = ankle_right_pos_agent;
	resolveHeightAgent(ankle_left_pos_agent, ankle_left_ground_agent, normal);
	resolveHeightAgent(ankle_right_pos_agent, ankle_right_ground_agent, normal);

	F32 leftElev = llmax(-0.2f, ankle_left_pos_agent.mV[VZ] - ankle_left_ground_agent.mV[VZ]);
	F32 rightElev = llmax(-0.2f, ankle_right_pos_agent.mV[VZ] - ankle_right_ground_agent.mV[VZ]);

	if (!mIsSitting)
	{
		//-------------------------------------------------------------------------
		// Figure out which foot is on ground
		//-------------------------------------------------------------------------
		if (!mInAir)
		{
			if ((leftElev < 0.0f) || (rightElev < 0.0f))
			{
				ankle_left_pos_agent = mFootLeftp->getWorldPosition();
				ankle_right_pos_agent = mFootRightp->getWorldPosition();
				leftElev = ankle_left_pos_agent.mV[VZ] - ankle_left_ground_agent.mV[VZ];
				rightElev = ankle_right_pos_agent.mV[VZ] - ankle_right_ground_agent.mV[VZ];
			}
		}
	}
	
	//-------------------------------------------------------------------------
	// Generate footstep sounds when feet hit the ground
	//-------------------------------------------------------------------------
	const LLUUID AGENT_FOOTSTEP_ANIMS[] = {ANIM_AGENT_WALK, ANIM_AGENT_RUN, ANIM_AGENT_LAND};
	const S32 NUM_AGENT_FOOTSTEP_ANIMS = LL_ARRAY_SIZE(AGENT_FOOTSTEP_ANIMS);

	if ( gAudiop && isAnyAnimationSignaled(AGENT_FOOTSTEP_ANIMS, NUM_AGENT_FOOTSTEP_ANIMS) )
	{
		BOOL playSound = FALSE;
		LLVector3 foot_pos_agent;

		BOOL onGroundLeft = (leftElev <= 0.05f);
		BOOL onGroundRight = (rightElev <= 0.05f);

		// did left foot hit the ground?
		if ( onGroundLeft && !mWasOnGroundLeft )
		{
			foot_pos_agent = ankle_left_pos_agent;
			playSound = TRUE;
		}

		// did right foot hit the ground?
		if ( onGroundRight && !mWasOnGroundRight )
		{
			foot_pos_agent = ankle_right_pos_agent;
			playSound = TRUE;
		}

		mWasOnGroundLeft = onGroundLeft;
		mWasOnGroundRight = onGroundRight;

		// <FS:PP> FIRE-3169: Option to change the default footsteps sound
		// if ( playSound )
		static LLCachedControl<bool> PlayModeUISndFootsteps(gSavedSettings, "PlayModeUISndFootsteps");
		if ( playSound && PlayModeUISndFootsteps )
		// </FS:PP>
		{
			const F32 STEP_VOLUME = 0.1f;
			const LLUUID& step_sound_id = getStepSound();

			LLVector3d foot_pos_global = gAgent.getPosGlobalFromAgent(foot_pos_agent);

			if (LLViewerParcelMgr::getInstance()->canHearSound(foot_pos_global)
				&& !LLMuteList::getInstance()->isMuted(getID(), LLMute::flagObjectSounds))
			{
				gAudiop->triggerSound(step_sound_id, getID(), STEP_VOLUME, LLAudioEngine::AUDIO_TYPE_AMBIENT, foot_pos_global);
			}
		}
	}

	mRoot->updateWorldMatrixChildren();

	//mesh vertices need to be reskinned
	mNeedsSkin = TRUE;
	return TRUE;
}
//-----------------------------------------------------------------------------
// updateHeadOffset()
//-----------------------------------------------------------------------------
void LLVOAvatar::updateHeadOffset()
{
	// since we only care about Z, just grab one of the eyes
	LLVector3 midEyePt = mEyeLeftp->getWorldPosition();
	midEyePt -= mDrawable.notNull() ? mDrawable->getWorldPosition() : mRoot->getWorldPosition();
	midEyePt.mV[VZ] = llmax(-mPelvisToFoot + LLViewerCamera::getInstance()->getNear(), midEyePt.mV[VZ]);

	if (mDrawable.notNull())
	{
		midEyePt = midEyePt * ~mDrawable->getWorldRotation();
	}
	if (mIsSitting)
	{
		mHeadOffset = midEyePt;	
	}
	else
	{
		F32 u = llmax(0.f, HEAD_MOVEMENT_AVG_TIME - (1.f / gFPSClamped));
		mHeadOffset = lerp(midEyePt, mHeadOffset,  u);
	}
}
//------------------------------------------------------------------------
// postPelvisSetRecalc
//------------------------------------------------------------------------
void LLVOAvatar::postPelvisSetRecalc( void )
{		
	mRoot->updateWorldMatrixChildren();			
	computeBodySize();
	dirtyMesh(2);
}
//------------------------------------------------------------------------
// updateVisibility()
//------------------------------------------------------------------------
void LLVOAvatar::updateVisibility()
{
	BOOL visible = FALSE;

	if (mIsDummy)
	{
		visible = TRUE;
	}
	else if (mDrawable.isNull())
	{
		visible = FALSE;
	}
	else
	{
		if (!mDrawable->getSpatialGroup() || mDrawable->getSpatialGroup()->isVisible())
		{
			visible = TRUE;
		}
		else
		{
			visible = FALSE;
		}

		if(isSelf())
		{
			if (!gAgentWearables.areWearablesLoaded())
			{
				visible = FALSE;
			}
		}
		else if( !mFirstAppearanceMessageReceived )
		{
			visible = FALSE;
		}

		if (sDebugInvisible)
		{
			LLNameValue* firstname = getNVPair("FirstName");
			if (firstname)
			{
				LL_DEBUGS("Avatar") << avString() << " updating visibility" << LL_ENDL;
			}
			else
			{
				LL_INFOS() << "Avatar " << this << " updating visiblity" << LL_ENDL;
			}

			if (visible)
			{
				LL_INFOS() << "Visible" << LL_ENDL;
			}
			else
			{
				LL_INFOS() << "Not visible" << LL_ENDL;
			}

			/*if (avatar_in_frustum)
			{
				LL_INFOS() << "Avatar in frustum" << LL_ENDL;
			}
			else
			{
				LL_INFOS() << "Avatar not in frustum" << LL_ENDL;
			}*/

			/*if (LLViewerCamera::getInstance()->sphereInFrustum(sel_pos_agent, 2.0f))
			{
				LL_INFOS() << "Sel pos visible" << LL_ENDL;
			}
			if (LLViewerCamera::getInstance()->sphereInFrustum(wrist_right_pos_agent, 0.2f))
			{
				LL_INFOS() << "Wrist pos visible" << LL_ENDL;
			}
			if (LLViewerCamera::getInstance()->sphereInFrustum(getPositionAgent(), getMaxScale()*2.f))
			{
				LL_INFOS() << "Agent visible" << LL_ENDL;
			}*/
			LL_INFOS() << "PA: " << getPositionAgent() << LL_ENDL;
			/*LL_INFOS() << "SPA: " << sel_pos_agent << LL_ENDL;
			LL_INFOS() << "WPA: " << wrist_right_pos_agent << LL_ENDL;*/
			for (attachment_map_t::iterator iter = mAttachmentPoints.begin(); 
				 iter != mAttachmentPoints.end();
				 ++iter)
			{
				LLViewerJointAttachment* attachment = iter->second;

				// <FS:Ansariel> Possible crash fix
				if (!attachment)
				{
					continue;
				}
				// </FS:Ansariel>

				for (LLViewerJointAttachment::attachedobjs_vec_t::iterator attachment_iter = attachment->mAttachedObjects.begin();
					 attachment_iter != attachment->mAttachedObjects.end();
					 ++attachment_iter)
				{
					if (LLViewerObject *attached_object = (*attachment_iter))
					{
						if(attached_object->mDrawable->isVisible())
						{
							LL_INFOS() << attachment->getName() << " visible" << LL_ENDL;
						}
						else
						{
							LL_INFOS() << attachment->getName() << " not visible at " << mDrawable->getWorldPosition() << " and radius " << mDrawable->getRadius() << LL_ENDL;
						}
					}
				}
			}
		}
	}

	if (!visible && mVisible)
	{
		mMeshInvisibleTime.reset();
	}

	if (visible)
	{
		if (!mMeshValid)
		{
			restoreMeshData();
		}
	}
	else
	{
		if (mMeshValid && mMeshInvisibleTime.getElapsedTimeF32() > TIME_BEFORE_MESH_CLEANUP)
		{
			releaseMeshData();
		}
	}

    if ( visible != mVisible )
    {
        LL_DEBUGS("AvatarRender") << "visible was " << mVisible << " now " << visible << LL_ENDL;
    }
	mVisible = visible;
}

// private
bool LLVOAvatar::shouldAlphaMask()
{
	const bool should_alpha_mask = !LLDrawPoolAlpha::sShowDebugAlpha // Don't alpha mask if "Highlight Transparent" checked
							&& !LLDrawPoolAvatar::sSkipTransparent;

	return should_alpha_mask;

}

//-----------------------------------------------------------------------------
// renderSkinned()
//-----------------------------------------------------------------------------
U32 LLVOAvatar::renderSkinned()
{
	U32 num_indices = 0;

	if (!mIsBuilt)
	{
		return num_indices;
	}

	LLFace* face = mDrawable->getFace(0);

	bool needs_rebuild = !face || !face->getVertexBuffer() || mDrawable->isState(LLDrawable::REBUILD_GEOMETRY);

	if (needs_rebuild || mDirtyMesh)
	{	//LOD changed or new mesh created, allocate new vertex buffer if needed
		if (needs_rebuild || mDirtyMesh >= 2 || mVisibilityRank <= 4)
		{
			updateMeshData();
			mDirtyMesh = 0;
			mNeedsSkin = TRUE;
			mDrawable->clearState(LLDrawable::REBUILD_GEOMETRY);
		}
	}

	if (LLViewerShaderMgr::instance()->getVertexShaderLevel(LLViewerShaderMgr::SHADER_AVATAR) <= 0)
	{
		if (mNeedsSkin)
		{
			//generate animated mesh
			LLViewerJoint* lower_mesh = getViewerJoint(MESH_ID_LOWER_BODY);
			LLViewerJoint* upper_mesh = getViewerJoint(MESH_ID_UPPER_BODY);
			LLViewerJoint* skirt_mesh = getViewerJoint(MESH_ID_SKIRT);
			LLViewerJoint* eyelash_mesh = getViewerJoint(MESH_ID_EYELASH);
			LLViewerJoint* head_mesh = getViewerJoint(MESH_ID_HEAD);
			LLViewerJoint* hair_mesh = getViewerJoint(MESH_ID_HAIR);

			if(upper_mesh)
			{
				upper_mesh->updateJointGeometry();
			}
			if (lower_mesh)
			{
				lower_mesh->updateJointGeometry();
			}

			if( isWearingWearableType( LLWearableType::WT_SKIRT ) )
			{
				if(skirt_mesh)
				{
					skirt_mesh->updateJointGeometry();
				}
			}

			if (!isSelf() || gAgent.needsRenderHead() || LLPipeline::sShadowRender)
			{
				if(eyelash_mesh)
				{
					eyelash_mesh->updateJointGeometry();
				}
				if(head_mesh)
				{
					head_mesh->updateJointGeometry();
				}
				if(hair_mesh)
				{
					hair_mesh->updateJointGeometry();
				}
			}
			mNeedsSkin = FALSE;
			mLastSkinTime = gFrameTimeSeconds;

			LLFace * face = mDrawable->getFace(0);
			if (face)
			{
				LLVertexBuffer* vb = face->getVertexBuffer();
				if (vb)
				{
					vb->flush();
				}
			}
		}
	}
	else
	{
		mNeedsSkin = FALSE;
	}

	if (sDebugInvisible)
	{
		LLNameValue* firstname = getNVPair("FirstName");
		if (firstname)
		{
			LL_DEBUGS("Avatar") << avString() << " in render" << LL_ENDL;
		}
		else
		{
			LL_INFOS() << "Avatar " << this << " in render" << LL_ENDL;
		}
		if (!mIsBuilt)
		{
			LL_INFOS() << "Not built!" << LL_ENDL;
		}
		else if (!gAgent.needsRenderAvatar())
		{
			LL_INFOS() << "Doesn't need avatar render!" << LL_ENDL;
		}
		else
		{
			LL_INFOS() << "Rendering!" << LL_ENDL;
		}
	}

	if (!mIsBuilt)
	{
		return num_indices;
	}

	if (isSelf() && !gAgent.needsRenderAvatar())
	{
		return num_indices;
	}

	// render collision normal
	// *NOTE: this is disabled (there is no UI for enabling sShowFootPlane) due
	// to DEV-14477.  the code is left here to aid in tracking down the cause
	// of the crash in the future. -brad
	if (sShowFootPlane && mDrawable.notNull())
	{
		LLVector3 slaved_pos = mDrawable->getPositionAgent();
		LLVector3 foot_plane_normal(mFootPlane.mV[VX], mFootPlane.mV[VY], mFootPlane.mV[VZ]);
		F32 dist_from_plane = (slaved_pos * foot_plane_normal) - mFootPlane.mV[VW];
		LLVector3 collide_point = slaved_pos;
		collide_point.mV[VZ] -= foot_plane_normal.mV[VZ] * (dist_from_plane + COLLISION_TOLERANCE - FOOT_COLLIDE_FUDGE);

		gGL.begin(LLRender::LINES);
		{
			F32 SQUARE_SIZE = 0.2f;
			gGL.color4f(1.f, 0.f, 0.f, 1.f);
			
			gGL.vertex3f(collide_point.mV[VX] - SQUARE_SIZE, collide_point.mV[VY] - SQUARE_SIZE, collide_point.mV[VZ]);
			gGL.vertex3f(collide_point.mV[VX] + SQUARE_SIZE, collide_point.mV[VY] - SQUARE_SIZE, collide_point.mV[VZ]);

			gGL.vertex3f(collide_point.mV[VX] + SQUARE_SIZE, collide_point.mV[VY] - SQUARE_SIZE, collide_point.mV[VZ]);
			gGL.vertex3f(collide_point.mV[VX] + SQUARE_SIZE, collide_point.mV[VY] + SQUARE_SIZE, collide_point.mV[VZ]);
			
			gGL.vertex3f(collide_point.mV[VX] + SQUARE_SIZE, collide_point.mV[VY] + SQUARE_SIZE, collide_point.mV[VZ]);
			gGL.vertex3f(collide_point.mV[VX] - SQUARE_SIZE, collide_point.mV[VY] + SQUARE_SIZE, collide_point.mV[VZ]);
			
			gGL.vertex3f(collide_point.mV[VX] - SQUARE_SIZE, collide_point.mV[VY] + SQUARE_SIZE, collide_point.mV[VZ]);
			gGL.vertex3f(collide_point.mV[VX] - SQUARE_SIZE, collide_point.mV[VY] - SQUARE_SIZE, collide_point.mV[VZ]);
			
			gGL.vertex3f(collide_point.mV[VX], collide_point.mV[VY], collide_point.mV[VZ]);
			gGL.vertex3f(collide_point.mV[VX] + mFootPlane.mV[VX], collide_point.mV[VY] + mFootPlane.mV[VY], collide_point.mV[VZ] + mFootPlane.mV[VZ]);

		}
		gGL.end();
		gGL.flush();
	}
	//--------------------------------------------------------------------
	// render all geometry attached to the skeleton
	//--------------------------------------------------------------------

		bool should_alpha_mask = shouldAlphaMask();
		LLGLState test(GL_ALPHA_TEST, should_alpha_mask);
		
		if (should_alpha_mask && !LLGLSLShader::sNoFixedFunction)
		{
			gGL.setAlphaRejectSettings(LLRender::CF_GREATER, 0.5f);
		}
		
		BOOL first_pass = TRUE;
		if (!LLDrawPoolAvatar::sSkipOpaque)
		{
			bool visually_muted = isVisuallyMuted();

			if (!isSelf() || gAgent.needsRenderHead() || LLPipeline::sShadowRender)
			{
				if (isTextureVisible(TEX_HEAD_BAKED) || mIsDummy || visually_muted)
				{
					LLViewerJoint* head_mesh = getViewerJoint(MESH_ID_HEAD);
					if (head_mesh)
					{
						num_indices += head_mesh->render(mAdjustedPixelArea, TRUE, mIsDummy);
					}
					first_pass = FALSE;
				}
			}
			if (isTextureVisible(TEX_UPPER_BAKED) || mIsDummy || visually_muted)
			{
				LLViewerJoint* upper_mesh = getViewerJoint(MESH_ID_UPPER_BODY);
				if (upper_mesh)
				{
					num_indices += upper_mesh->render(mAdjustedPixelArea, first_pass, mIsDummy);
				}
				first_pass = FALSE;
			}
			
			if (isTextureVisible(TEX_LOWER_BAKED) || mIsDummy || visually_muted)
			{
				LLViewerJoint* lower_mesh = getViewerJoint(MESH_ID_LOWER_BODY);
				if (lower_mesh)
				{
					num_indices += lower_mesh->render(mAdjustedPixelArea, first_pass, mIsDummy);
				}
				first_pass = FALSE;
			}
		}

		if (should_alpha_mask && !LLGLSLShader::sNoFixedFunction)
		{
			gGL.setAlphaRejectSettings(LLRender::CF_DEFAULT);
		}

		if (!LLDrawPoolAvatar::sSkipTransparent || LLPipeline::sImpostorRender)
		{
			LLGLState blend(GL_BLEND, !mIsDummy);
			LLGLState test(GL_ALPHA_TEST, !mIsDummy);
			num_indices += renderTransparent(first_pass);
		}

	return num_indices;
}

U32 LLVOAvatar::renderTransparent(BOOL first_pass)
{
	U32 num_indices = 0;
	if( isWearingWearableType( LLWearableType::WT_SKIRT ) && (mIsDummy || isTextureVisible(TEX_SKIRT_BAKED)) )
	{
		gGL.setAlphaRejectSettings(LLRender::CF_GREATER, 0.25f);
		LLViewerJoint* skirt_mesh = getViewerJoint(MESH_ID_SKIRT);
		if (skirt_mesh)
		{
			num_indices += skirt_mesh->render(mAdjustedPixelArea, FALSE);
		}
		first_pass = FALSE;
		gGL.setAlphaRejectSettings(LLRender::CF_DEFAULT);
	}

	if (!isSelf() || gAgent.needsRenderHead() || LLPipeline::sShadowRender)
	{
		if (LLPipeline::sImpostorRender)
		{
			gGL.setAlphaRejectSettings(LLRender::CF_GREATER, 0.5f);
		}
		
		if (isTextureVisible(TEX_HEAD_BAKED))
		{
			LLViewerJoint* eyelash_mesh = getViewerJoint(MESH_ID_EYELASH);
			if (eyelash_mesh)
			{
				num_indices += eyelash_mesh->render(mAdjustedPixelArea, first_pass, mIsDummy);
			}
			first_pass = FALSE;
		}
		// Can't test for baked hair being defined, since that won't always be the case (not all viewers send baked hair)
		// TODO: 1.25 will be able to switch this logic back to calling isTextureVisible();
		if ( (getImage(TEX_HAIR_BAKED, 0) && getImage(TEX_HAIR_BAKED, 0)->getID() != IMG_INVISIBLE)
			|| LLDrawPoolAlpha::sShowDebugAlpha)		
		{
			LLViewerJoint* hair_mesh = getViewerJoint(MESH_ID_HAIR);
			if (hair_mesh)
			{
				num_indices += hair_mesh->render(mAdjustedPixelArea, first_pass, mIsDummy);
			}
			first_pass = FALSE;
		}
		if (LLPipeline::sImpostorRender)
		{
			gGL.setAlphaRejectSettings(LLRender::CF_DEFAULT);
		}
	}
	
	return num_indices;
}

//-----------------------------------------------------------------------------
// renderRigid()
//-----------------------------------------------------------------------------
U32 LLVOAvatar::renderRigid()
{
	U32 num_indices = 0;

	if (!mIsBuilt)
	{
		return 0;
	}

	if (isSelf() && (!gAgent.needsRenderAvatar() || !gAgent.needsRenderHead()))
	{
		return 0;
	}
	
	if (!mIsBuilt)
	{
		return 0;
	}

	bool should_alpha_mask = shouldAlphaMask();
	LLGLState test(GL_ALPHA_TEST, should_alpha_mask);

	if (should_alpha_mask && !LLGLSLShader::sNoFixedFunction)
	{
		gGL.setAlphaRejectSettings(LLRender::CF_GREATER, 0.5f);
	}

	if (isTextureVisible(TEX_EYES_BAKED)  || mIsDummy)
	{
		LLViewerJoint* eyeball_left = getViewerJoint(MESH_ID_EYEBALL_LEFT);
		LLViewerJoint* eyeball_right = getViewerJoint(MESH_ID_EYEBALL_RIGHT);
		if (eyeball_left)
		{
			num_indices += eyeball_left->render(mAdjustedPixelArea, TRUE, mIsDummy);
		}
		if(eyeball_right)
		{
			num_indices += eyeball_right->render(mAdjustedPixelArea, TRUE, mIsDummy);
		}
	}

	if (should_alpha_mask && !LLGLSLShader::sNoFixedFunction)
	{
		gGL.setAlphaRejectSettings(LLRender::CF_DEFAULT);
	}
	
	return num_indices;
}

U32 LLVOAvatar::renderImpostor(LLColor4U color, S32 diffuse_channel)
{
	if (!mImpostor.isComplete())
	{
		return 0;
	}

	LLVector3 pos(getRenderPosition()+mImpostorOffset);
	LLVector3 at = (pos - LLViewerCamera::getInstance()->getOrigin());
	at.normalize();
	LLVector3 left = LLViewerCamera::getInstance()->getUpAxis() % at;
	LLVector3 up = at%left;

	left *= mImpostorDim.mV[0];
	up *= mImpostorDim.mV[1];

	LLGLEnable test(GL_ALPHA_TEST);
	gGL.setAlphaRejectSettings(LLRender::CF_GREATER, 0.f);

	gGL.color4ubv(color.mV);
	gGL.getTexUnit(diffuse_channel)->bind(&mImpostor);
	gGL.begin(LLRender::QUADS);
	gGL.texCoord2f(0,0);
	gGL.vertex3fv((pos+left-up).mV);
	gGL.texCoord2f(1,0);
	gGL.vertex3fv((pos-left-up).mV);
	gGL.texCoord2f(1,1);
	gGL.vertex3fv((pos-left+up).mV);
	gGL.texCoord2f(0,1);
	gGL.vertex3fv((pos+left+up).mV);
	gGL.end();
	gGL.flush();

	return 6;
}

bool LLVOAvatar::allTexturesCompletelyDownloaded(std::set<LLUUID>& ids) const
{
	for (std::set<LLUUID>::const_iterator it = ids.begin(); it != ids.end(); ++it)
	{
		LLViewerFetchedTexture *imagep = gTextureList.findImage(*it);
		if (imagep && imagep->getDiscardLevel()!=0)
		{
			return false;
		}
	}
	return true;
}

bool LLVOAvatar::allLocalTexturesCompletelyDownloaded() const
{
	std::set<LLUUID> local_ids;
	collectLocalTextureUUIDs(local_ids);
	return allTexturesCompletelyDownloaded(local_ids);
}

bool LLVOAvatar::allBakedTexturesCompletelyDownloaded() const
{
	std::set<LLUUID> baked_ids;
	collectBakedTextureUUIDs(baked_ids);
	return allTexturesCompletelyDownloaded(baked_ids);
}

std::string LLVOAvatar::bakedTextureOriginInfo()
{
	std::string result;
	
	std::set<LLUUID> baked_ids;
	collectBakedTextureUUIDs(baked_ids);
	for (U32 i = 0; i < mBakedTextureDatas.size(); i++)
	{
		ETextureIndex texture_index = mBakedTextureDatas[i].mTextureIndex;
		LLViewerFetchedTexture *imagep =
			LLViewerTextureManager::staticCastToFetchedTexture(getImage(texture_index,0), TRUE);
		if (!imagep ||
			imagep->getID() == IMG_DEFAULT ||
			imagep->getID() == IMG_DEFAULT_AVATAR)
			
		{
			result += "-";
		}
		else
		{
			bool has_url = false, has_host = false;
			if (!imagep->getUrl().empty())
			{
				has_url = true;
			}
			if (imagep->getTargetHost().isOk())
			{
				has_host = true;
			}
			S32 discard = imagep->getDiscardLevel();
			if (has_url && !has_host) result += discard ? "u" : "U"; // server-bake texture with url 
			else if (has_host && !has_url) result += discard ? "h" : "H"; // old-style texture on sim
			else if (has_host && has_url) result += discard ? "x" : "X"; // both origins?
			else if (!has_host && !has_url) result += discard ? "n" : "N"; // no origin?
			if (discard != 0)
			{
				result += llformat("(%d/%d)",discard,imagep->getDesiredDiscardLevel());
			}
		}

	}
	return result;
}

S32Bytes LLVOAvatar::totalTextureMemForUUIDS(std::set<LLUUID>& ids)
{
	S32Bytes result(0);
	for (std::set<LLUUID>::const_iterator it = ids.begin(); it != ids.end(); ++it)
	{
		LLViewerFetchedTexture *imagep = gTextureList.findImage(*it);
		if (imagep)
		{
			result += imagep->getTextureMemory();
		}
	}
	return result;
}
	
void LLVOAvatar::collectLocalTextureUUIDs(std::set<LLUUID>& ids) const
{
	for (U32 texture_index = 0; texture_index < getNumTEs(); texture_index++)
	{
		LLWearableType::EType wearable_type = LLAvatarAppearanceDictionary::getTEWearableType((ETextureIndex)texture_index);
		U32 num_wearables = gAgentWearables.getWearableCount(wearable_type);

		LLViewerFetchedTexture *imagep = NULL;
		for (U32 wearable_index = 0; wearable_index < num_wearables; wearable_index++)
		{
			imagep = LLViewerTextureManager::staticCastToFetchedTexture(getImage(texture_index, wearable_index), TRUE);
			if (imagep)
			{
				const LLAvatarAppearanceDictionary::TextureEntry *texture_dict = LLAvatarAppearanceDictionary::getInstance()->getTexture((ETextureIndex)texture_index);
				if (texture_dict->mIsLocalTexture)
				{
					ids.insert(imagep->getID());
				}
			}
		}
	}
	ids.erase(IMG_DEFAULT);
	ids.erase(IMG_DEFAULT_AVATAR);
	ids.erase(IMG_INVISIBLE);
}

void LLVOAvatar::collectBakedTextureUUIDs(std::set<LLUUID>& ids) const
{
	for (U32 texture_index = 0; texture_index < getNumTEs(); texture_index++)
	{
		LLViewerFetchedTexture *imagep = NULL;
		if (isIndexBakedTexture((ETextureIndex) texture_index))
		{
			imagep = LLViewerTextureManager::staticCastToFetchedTexture(getImage(texture_index,0), TRUE);
			if (imagep)
			{
				ids.insert(imagep->getID());
			}
		}
	}
	ids.erase(IMG_DEFAULT);
	ids.erase(IMG_DEFAULT_AVATAR);
	ids.erase(IMG_INVISIBLE);
}

void LLVOAvatar::collectTextureUUIDs(std::set<LLUUID>& ids)
{
	collectLocalTextureUUIDs(ids);
	collectBakedTextureUUIDs(ids);
}

void LLVOAvatar::releaseOldTextures()
{
	S32Bytes current_texture_mem;
	
	// Any textures that we used to be using but are no longer using should no longer be flagged as "NO_DELETE"
	std::set<LLUUID> baked_texture_ids;
	collectBakedTextureUUIDs(baked_texture_ids);
	S32Bytes new_baked_mem = totalTextureMemForUUIDS(baked_texture_ids);

	std::set<LLUUID> local_texture_ids;
	collectLocalTextureUUIDs(local_texture_ids);
	//S32 new_local_mem = totalTextureMemForUUIDS(local_texture_ids);

	std::set<LLUUID> new_texture_ids;
	new_texture_ids.insert(baked_texture_ids.begin(),baked_texture_ids.end());
	new_texture_ids.insert(local_texture_ids.begin(),local_texture_ids.end());
	S32Bytes new_total_mem = totalTextureMemForUUIDS(new_texture_ids);

	//S32 old_total_mem = totalTextureMemForUUIDS(mTextureIDs);
	//LL_DEBUGS("Avatar") << getFullname() << " old_total_mem: " << old_total_mem << " new_total_mem (L/B): " << new_total_mem << " (" << new_local_mem <<", " << new_baked_mem << ")" << LL_ENDL;  
	if (!isSelf() && new_total_mem > new_baked_mem)
	{
			LL_WARNS() << "extra local textures stored for non-self av" << LL_ENDL;
	}
	for (std::set<LLUUID>::iterator it = mTextureIDs.begin(); it != mTextureIDs.end(); ++it)
	{
		if (new_texture_ids.find(*it) == new_texture_ids.end())
		{
			LLViewerFetchedTexture *imagep = gTextureList.findImage(*it);
			if (imagep)
			{
				current_texture_mem += imagep->getTextureMemory();
				if (imagep->getTextureState() == LLGLTexture::NO_DELETE)
				{
					// This will allow the texture to be deleted if not in use.
					imagep->forceActive();

					// This resets the clock to texture being flagged
					// as unused, preventing the texture from being
					// deleted immediately. If other avatars or
					// objects are using it, it can still be flagged
					// no-delete by them.
					imagep->forceUpdateBindStats();
				}
			}
		}
	}
	mTextureIDs = new_texture_ids;
}

void LLVOAvatar::updateTextures()
{
	releaseOldTextures();
	
	BOOL render_avatar = TRUE;

	if (mIsDummy)
	{
		return;
	}

	if( isSelf() )
	{
		render_avatar = TRUE;
	}
	else
	{
		if(!isVisible())
		{
			return ;//do not update for invisible avatar.
		}

		render_avatar = !mCulled; //visible and not culled.
	}

	std::vector<BOOL> layer_baked;
	// GL NOT ACTIVE HERE - *TODO
	for (U32 i = 0; i < mBakedTextureDatas.size(); i++)
	{
		layer_baked.push_back(isTextureDefined(mBakedTextureDatas[i].mTextureIndex));
		// bind the texture so that they'll be decoded slightly 
		// inefficient, we can short-circuit this if we have to
		if (render_avatar && !gGLManager.mIsDisabled)
		{
			if (layer_baked[i] && !mBakedTextureDatas[i].mIsLoaded)
			{
				gGL.getTexUnit(0)->bind(getImage( mBakedTextureDatas[i].mTextureIndex, 0 ));
			}
		}
	}

	mMaxPixelArea = 0.f;
	mMinPixelArea = 99999999.f;
	mHasGrey = FALSE; // debug
	for (U32 texture_index = 0; texture_index < getNumTEs(); texture_index++)
	{
		LLWearableType::EType wearable_type = LLAvatarAppearanceDictionary::getTEWearableType((ETextureIndex)texture_index);
		U32 num_wearables = gAgentWearables.getWearableCount(wearable_type);
		const LLTextureEntry *te = getTE(texture_index);

		// getTE can return 0.
		// Not sure yet why it does, but of course it crashes when te->mScale? gets used.
		// Put safeguard in place so this corner case get better handling and does not result in a crash.
		F32 texel_area_ratio = 1.0f;
		if( te )
		{
			texel_area_ratio = fabs(te->mScaleS * te->mScaleT);
		}
		else
		{
			LL_WARNS() << "getTE( " << texture_index << " ) returned 0" <<LL_ENDL;
		}

		LLViewerFetchedTexture *imagep = NULL;
		for (U32 wearable_index = 0; wearable_index < num_wearables; wearable_index++)
		{
			imagep = LLViewerTextureManager::staticCastToFetchedTexture(getImage(texture_index, wearable_index), TRUE);
			if (imagep)
			{
				const LLAvatarAppearanceDictionary::TextureEntry *texture_dict = LLAvatarAppearanceDictionary::getInstance()->getTexture((ETextureIndex)texture_index);
				const EBakedTextureIndex baked_index = texture_dict->mBakedTextureIndex;
				if (texture_dict->mIsLocalTexture)
				{
					addLocalTextureStats((ETextureIndex)texture_index, imagep, texel_area_ratio, render_avatar, mBakedTextureDatas[baked_index].mIsUsed);
				}
			}
		}
		if (isIndexBakedTexture((ETextureIndex) texture_index) && render_avatar)
		{
			const S32 boost_level = getAvatarBakedBoostLevel();
			imagep = LLViewerTextureManager::staticCastToFetchedTexture(getImage(texture_index,0), TRUE);
			addBakedTextureStats( imagep, mPixelArea, texel_area_ratio, boost_level );			
			// <FS:Ansariel> [Legacy Bake]
			// Spam if this is a baked texture, not set to default image, without valid host info
			if (isIndexBakedTexture((ETextureIndex)texture_index)
				&& imagep->getID() != IMG_DEFAULT_AVATAR
				&& imagep->getID() != IMG_INVISIBLE
				&& !isUsingServerBakes() 
				&& !imagep->getTargetHost().isOk())
			{
				LL_WARNS_ONCE("Texture") << "LLVOAvatar::updateTextures No host for texture "
										 << imagep->getID() << " for avatar "
										 << (isSelf() ? "<myself>" : getID().asString()) 
										 << " on host " << getRegion()->getHost() << LL_ENDL;
			}
			// </FS:Ansariel> [Legacy Bake]
		}
	}

	if (gPipeline.hasRenderDebugMask(LLPipeline::RENDER_DEBUG_TEXTURE_AREA))
	{
		setDebugText(llformat("%4.0f:%4.0f", (F32) sqrt(mMinPixelArea),(F32) sqrt(mMaxPixelArea)));
	}	
}


void LLVOAvatar::addLocalTextureStats( ETextureIndex idx, LLViewerFetchedTexture* imagep,
									   F32 texel_area_ratio, BOOL render_avatar, BOOL covered_by_baked)
{
	// No local texture stats for non-self avatars
	return;
}

const S32 MAX_TEXTURE_UPDATE_INTERVAL = 64 ; //need to call updateTextures() at least every 32 frames.	
const S32 MAX_TEXTURE_VIRTUAL_SIZE_RESET_INTERVAL = S32_MAX ; //frames
void LLVOAvatar::checkTextureLoading()
{
	static const F32 MAX_INVISIBLE_WAITING_TIME = 15.f ; //seconds

	BOOL pause = !isVisible() ;
	if(!pause)
	{
		mInvisibleTimer.reset() ;
	}
	if(mLoadedCallbacksPaused == pause)
	{
		return ; 
	}
	
	if(mCallbackTextureList.empty()) //when is self or no callbacks. Note: this list for self is always empty.
	{
		mLoadedCallbacksPaused = pause ;
		return ; //nothing to check.
	}
	
	if(pause && mInvisibleTimer.getElapsedTimeF32() < MAX_INVISIBLE_WAITING_TIME)
	{
		return ; //have not been invisible for enough time.
	}
	
	for(LLLoadedCallbackEntry::source_callback_list_t::iterator iter = mCallbackTextureList.begin();
		iter != mCallbackTextureList.end(); ++iter)
	{
		LLViewerFetchedTexture* tex = gTextureList.findImage(*iter) ;
		if(tex)
		{
			if(pause)//pause texture fetching.
			{
				tex->pauseLoadedCallbacks(&mCallbackTextureList) ;

				//set to terminate texture fetching after MAX_TEXTURE_UPDATE_INTERVAL frames.
				tex->setMaxVirtualSizeResetInterval(MAX_TEXTURE_UPDATE_INTERVAL);
				tex->resetMaxVirtualSizeResetCounter() ;
			}
			else//unpause
			{
				static const F32 START_AREA = 100.f ;

				tex->unpauseLoadedCallbacks(&mCallbackTextureList) ;
				tex->addTextureStats(START_AREA); //jump start the fetching again
			}
		}		
	}			
	
	if(!pause)
	{
		updateTextures() ; //refresh texture stats.
	}
	mLoadedCallbacksPaused = pause ;
	return ;
}

const F32  SELF_ADDITIONAL_PRI = 0.75f ;
const F32  ADDITIONAL_PRI = 0.5f;
void LLVOAvatar::addBakedTextureStats( LLViewerFetchedTexture* imagep, F32 pixel_area, F32 texel_area_ratio, S32 boost_level)
{
	//Note:
	//if this function is not called for the last MAX_TEXTURE_VIRTUAL_SIZE_RESET_INTERVAL frames, 
	//the texture pipeline will stop fetching this texture.

	imagep->resetTextureStats();
	imagep->setMaxVirtualSizeResetInterval(MAX_TEXTURE_VIRTUAL_SIZE_RESET_INTERVAL);
	imagep->resetMaxVirtualSizeResetCounter() ;

	mMaxPixelArea = llmax(pixel_area, mMaxPixelArea);
	mMinPixelArea = llmin(pixel_area, mMinPixelArea);	
	imagep->addTextureStats(pixel_area / texel_area_ratio);
	imagep->setBoostLevel(boost_level);
	
	if(boost_level != LLGLTexture::BOOST_AVATAR_BAKED_SELF)
	{
		imagep->setAdditionalDecodePriority(ADDITIONAL_PRI) ;
	}
	else
	{
		imagep->setAdditionalDecodePriority(SELF_ADDITIONAL_PRI) ;
	}
}

//virtual	
void LLVOAvatar::setImage(const U8 te, LLViewerTexture *imagep, const U32 index)
{
	setTEImage(te, imagep);
}

//virtual 
LLViewerTexture* LLVOAvatar::getImage(const U8 te, const U32 index) const
{
	return getTEImage(te);
}
//virtual 
const LLTextureEntry* LLVOAvatar::getTexEntry(const U8 te_num) const
{
	return getTE(te_num);
}

//virtual 
void LLVOAvatar::setTexEntry(const U8 index, const LLTextureEntry &te)
{
	setTE(index, te);
}

const std::string LLVOAvatar::getImageURL(const U8 te, const LLUUID &uuid)
{
	llassert(isIndexBakedTexture(ETextureIndex(te)));
	std::string url = "";
	// <FS:Ansariel> [Legacy Bake]
	if (isUsingServerBakes())
	{
	// </FS:Ansariel> [Legacy Bake]
	const std::string& appearance_service_url = LLAppearanceMgr::instance().getAppearanceServiceURL();
	if (appearance_service_url.empty())
	{
		// Probably a server-side issue if we get here:
		LL_WARNS() << "AgentAppearanceServiceURL not set - Baked texture requests will fail" << LL_ENDL;
		return url;
	}
	
	const LLAvatarAppearanceDictionary::TextureEntry* texture_entry = LLAvatarAppearanceDictionary::getInstance()->getTexture((ETextureIndex)te);
	if (texture_entry != NULL)
	{
		url = appearance_service_url + "texture/" + getID().asString() + "/" + texture_entry->mDefaultImageName + "/" + uuid.asString();
		//LL_INFOS() << "baked texture url: " << url << LL_ENDL;
	}
	// <FS:Ansariel> [Legacy Bake]
	}
	// </FS:Ansariel> [Legacy Bake]
	return url;
}

//-----------------------------------------------------------------------------
// resolveHeight()
//-----------------------------------------------------------------------------

void LLVOAvatar::resolveHeightAgent(const LLVector3 &in_pos_agent, LLVector3 &out_pos_agent, LLVector3 &out_norm)
{
	LLVector3d in_pos_global, out_pos_global;

	in_pos_global = gAgent.getPosGlobalFromAgent(in_pos_agent);
	resolveHeightGlobal(in_pos_global, out_pos_global, out_norm);
	out_pos_agent = gAgent.getPosAgentFromGlobal(out_pos_global);
}


void LLVOAvatar::resolveRayCollisionAgent(const LLVector3d start_pt, const LLVector3d end_pt, LLVector3d &out_pos, LLVector3 &out_norm)
{
	LLViewerObject *obj;
	LLWorld::getInstance()->resolveStepHeightGlobal(this, start_pt, end_pt, out_pos, out_norm, &obj);
}

void LLVOAvatar::resolveHeightGlobal(const LLVector3d &inPos, LLVector3d &outPos, LLVector3 &outNorm)
{
	LLVector3d zVec(0.0f, 0.0f, 0.5f);
	LLVector3d p0 = inPos + zVec;
	LLVector3d p1 = inPos - zVec;
	LLViewerObject *obj;
	LLWorld::getInstance()->resolveStepHeightGlobal(this, p0, p1, outPos, outNorm, &obj);
	if (!obj)
	{
		mStepOnLand = TRUE;
		mStepMaterial = 0;
		mStepObjectVelocity.setVec(0.0f, 0.0f, 0.0f);
	}
	else
	{
		mStepOnLand = FALSE;
		mStepMaterial = obj->getMaterial();

		// We want the primitive velocity, not our velocity... (which actually subtracts the
		// step object velocity)
		LLVector3 angularVelocity = obj->getAngularVelocity();
		LLVector3 relativePos = gAgent.getPosAgentFromGlobal(outPos) - obj->getPositionAgent();

		LLVector3 linearComponent = angularVelocity % relativePos;
//		LL_INFOS() << "Linear Component of Rotation Velocity " << linearComponent << LL_ENDL;
		mStepObjectVelocity = obj->getVelocity() + linearComponent;
	}
}


//-----------------------------------------------------------------------------
// getStepSound()
//-----------------------------------------------------------------------------
const LLUUID& LLVOAvatar::getStepSound() const
{
	if ( mStepOnLand )
	{
		// <FS:PP> FIRE-3169: Option to change the default footsteps sound
		// return sStepSoundOnLand;
		static LLCachedControl<std::string> UISndFootsteps(gSavedSettings, "UISndFootsteps");
		static const LLUUID sFootstepsSnd = LLUUID(UISndFootsteps);
		return sFootstepsSnd;
		// </FS:PP>
	}

	return sStepSounds[mStepMaterial];
}


//-----------------------------------------------------------------------------
// processAnimationStateChanges()
//-----------------------------------------------------------------------------
void LLVOAvatar::processAnimationStateChanges()
{
	if ( isAnyAnimationSignaled(AGENT_WALK_ANIMS, NUM_AGENT_WALK_ANIMS) )
	{
		startMotion(ANIM_AGENT_WALK_ADJUST);
		stopMotion(ANIM_AGENT_FLY_ADJUST);
	}
	else if (mInAir && !mIsSitting)
	{
		stopMotion(ANIM_AGENT_WALK_ADJUST);
		startMotion(ANIM_AGENT_FLY_ADJUST);
	}
	else
	{
		stopMotion(ANIM_AGENT_WALK_ADJUST);
		stopMotion(ANIM_AGENT_FLY_ADJUST);
	}

	if ( isAnyAnimationSignaled(AGENT_GUN_AIM_ANIMS, NUM_AGENT_GUN_AIM_ANIMS) )
	{
		startMotion(ANIM_AGENT_TARGET);
		stopMotion(ANIM_AGENT_BODY_NOISE);
	}
	else
	{
		stopMotion(ANIM_AGENT_TARGET);
		startMotion(ANIM_AGENT_BODY_NOISE);
	}
	
	// clear all current animations
	AnimIterator anim_it;
	for (anim_it = mPlayingAnimations.begin(); anim_it != mPlayingAnimations.end();)
	{
		AnimIterator found_anim = mSignaledAnimations.find(anim_it->first);

		// playing, but not signaled, so stop
		if (found_anim == mSignaledAnimations.end())
		{
			processSingleAnimationStateChange(anim_it->first, FALSE);
			mPlayingAnimations.erase(anim_it++);
			continue;
		}

		++anim_it;
	}

	// start up all new anims
	for (anim_it = mSignaledAnimations.begin(); anim_it != mSignaledAnimations.end();)
	{
		AnimIterator found_anim = mPlayingAnimations.find(anim_it->first);

		// signaled but not playing, or different sequence id, start motion
		if (found_anim == mPlayingAnimations.end() || found_anim->second != anim_it->second)
		{
			if (processSingleAnimationStateChange(anim_it->first, TRUE))
			{
				mPlayingAnimations[anim_it->first] = anim_it->second;
				++anim_it;
				continue;
			}
		}

		++anim_it;
	}

	// clear source information for animations which have been stopped
	if (isSelf())
	{
		AnimSourceIterator source_it = mAnimationSources.begin();

		for (source_it = mAnimationSources.begin(); source_it != mAnimationSources.end();)
		{
			if (mSignaledAnimations.find(source_it->second) == mSignaledAnimations.end())
			{
				mAnimationSources.erase(source_it++);
			}
			else
			{
				++source_it;
			}
		}
	}

	stop_glerror();
}


//-----------------------------------------------------------------------------
// processSingleAnimationStateChange();
//-----------------------------------------------------------------------------
BOOL LLVOAvatar::processSingleAnimationStateChange( const LLUUID& anim_id, BOOL start )
{
	BOOL result = FALSE;

	if ( start ) // start animation
	{
		if (anim_id == ANIM_AGENT_TYPE)
		{
			if (gAudiop)
			{
				LLVector3d char_pos_global = gAgent.getPosGlobalFromAgent(getCharacterPosition());
				if (LLViewerParcelMgr::getInstance()->canHearSound(char_pos_global)
				    && !LLMuteList::getInstance()->isMuted(getID(), LLMute::flagObjectSounds))
				{
					// RN: uncomment this to play on typing sound at fixed volume once sound engine is fixed
					// to support both spatialized and non-spatialized instances of the same sound
					//if (isSelf())
					//{
					//	gAudiop->triggerSound(LLUUID(gSavedSettings.getString("UISndTyping")), 1.0f, LLAudioEngine::AUDIO_TYPE_UI);
					//}
					//else

					// <FS:PP> FIRE-8190: Preview function for "UI Sounds" Panel
					// static LLCachedControl<bool> FSPlayTypingSound(gSavedSettings, "FSPlayTypingSound");
					// if (FSPlayTypingSound)
					static LLCachedControl<bool> PlayModeUISndTyping(gSavedSettings, "PlayModeUISndTyping");
					if (PlayModeUISndTyping)
					// </FS:PP> FIRE-8190: Preview function for "UI Sounds" Panel
					{
						static LLCachedControl<std::string> uiSndTyping(gSavedSettings, "UISndTyping");
						LLUUID sound_id = LLUUID(uiSndTyping);
						gAudiop->triggerSound(sound_id, getID(), 1.0f, LLAudioEngine::AUDIO_TYPE_SFX, char_pos_global);
					}
				}
			}
		}
		else if (anim_id == ANIM_AGENT_SIT_GROUND_CONSTRAINED)
		{
			sitDown(TRUE);
		}


		if (startMotion(anim_id))
		{
			result = TRUE;
		}
		else
		{
			LL_WARNS() << "Failed to start motion!" << LL_ENDL;
		}
	}
	else //stop animation
	{
		if (anim_id == ANIM_AGENT_SIT_GROUND_CONSTRAINED)
		{
			sitDown(FALSE);
		}
		if ((anim_id == ANIM_AGENT_DO_NOT_DISTURB) && gAgent.isDoNotDisturb())
		{
			// re-assert DND tag animation
			gAgent.sendAnimationRequest(ANIM_AGENT_DO_NOT_DISTURB, ANIM_REQUEST_START);
			return result;
		}
		stopMotion(anim_id);
		result = TRUE;
	}

	return result;
}

//-----------------------------------------------------------------------------
// isAnyAnimationSignaled()
//-----------------------------------------------------------------------------
BOOL LLVOAvatar::isAnyAnimationSignaled(const LLUUID *anim_array, const S32 num_anims) const
{
	for (S32 i = 0; i < num_anims; i++)
	{
		if(mSignaledAnimations.find(anim_array[i]) != mSignaledAnimations.end())
		{
			return TRUE;
		}
	}
	return FALSE;
}

//-----------------------------------------------------------------------------
// resetAnimations()
//-----------------------------------------------------------------------------
void LLVOAvatar::resetAnimations()
{
	LLKeyframeMotion::flushKeyframeCache();
	flushAllMotions();
}

// Override selectively based on avatar sex and whether we're using new
// animations.
LLUUID LLVOAvatar::remapMotionID(const LLUUID& id)
{
	static LLCachedControl<bool> use_new_walk_run(gSavedSettings, "UseNewWalkRun");
	LLUUID result = id;

	// start special case female walk for female avatars
	if (getSex() == SEX_FEMALE)
	{
		if (id == ANIM_AGENT_WALK)
		{
			if (use_new_walk_run)
				result = ANIM_AGENT_FEMALE_WALK_NEW;
			else
				result = ANIM_AGENT_FEMALE_WALK;
		}
		else if (id == ANIM_AGENT_RUN)
		{
			// There is no old female run animation, so only override
			// in one case.
			if (use_new_walk_run)
				result = ANIM_AGENT_FEMALE_RUN_NEW;
		}
		else if (id == ANIM_AGENT_SIT)
		{
			result = ANIM_AGENT_SIT_FEMALE;
		}
	}
	else
	{
		// Male avatar.
		if (id == ANIM_AGENT_WALK)
		{
			if (use_new_walk_run)
				result = ANIM_AGENT_WALK_NEW;
		}
		else if (id == ANIM_AGENT_RUN)
		{
			if (use_new_walk_run)
				result = ANIM_AGENT_RUN_NEW;
		}
	
	}

	return result;

}

//-----------------------------------------------------------------------------
// startMotion()
// id is the asset if of the animation to start
// time_offset is the offset into the animation at which to start playing
//-----------------------------------------------------------------------------
BOOL LLVOAvatar::startMotion(const LLUUID& id, F32 time_offset)
{
	LL_DEBUGS() << "motion requested " << id.asString() << " " << gAnimLibrary.animationName(id) << LL_ENDL;

	// <FS:Zi> Animation Overrider
	//LLUUID remap_id = remapMotionID(id);
	LLUUID remap_id;
	if (isSelf())
	{
		remap_id = AOEngine::getInstance()->override(id, TRUE);
		if (remap_id.isNull())
		{
			remap_id = remapMotionID(id);
		}
		else
		{
			gAgent.sendAnimationRequest(remap_id, ANIM_REQUEST_START);
		}
	}
	else
	{
		remap_id = remapMotionID(id);
	}
	// </FS:Zi> Animation Overrider

	if (remap_id != id)
	{
		LL_DEBUGS() << "motion resultant " << remap_id.asString() << " " << gAnimLibrary.animationName(remap_id) << LL_ENDL;
	}

	if (isSelf() && remap_id == ANIM_AGENT_AWAY)
	{
		gAgent.setAFK();
	}

	return LLCharacter::startMotion(remap_id, time_offset);
}

//-----------------------------------------------------------------------------
// stopMotion()
//-----------------------------------------------------------------------------
BOOL LLVOAvatar::stopMotion(const LLUUID& id, BOOL stop_immediate)
{
	LL_DEBUGS() << "motion requested " << id.asString() << " " << gAnimLibrary.animationName(id) << LL_ENDL;

	// <FS:Zi> Animation Overrider
	//LLUUID remap_id = remapMotionID(id);
	LLUUID remap_id;
	if (isSelf())
	{
		remap_id = AOEngine::getInstance()->override(id, FALSE);
		if (remap_id.isNull())
		{
			remap_id = remapMotionID(id);
		}
		else
		{
			gAgent.sendAnimationRequest(remap_id, ANIM_REQUEST_STOP);
		}
	}
	else
	{
		remap_id = remapMotionID(id);
	}
	// </FS:Zi> Animation Overrider

	if (remap_id != id)
	{
		LL_DEBUGS() << "motion resultant " << remap_id.asString() << " " << gAnimLibrary.animationName(remap_id) << LL_ENDL;
	}

	if (isSelf())
	{
		gAgent.onAnimStop(remap_id);
	}

	return LLCharacter::stopMotion(remap_id, stop_immediate);
}

//-----------------------------------------------------------------------------
// hasMotionFromSource()
//-----------------------------------------------------------------------------
// virtual
bool LLVOAvatar::hasMotionFromSource(const LLUUID& source_id)
{
	return false;
}

//-----------------------------------------------------------------------------
// stopMotionFromSource()
//-----------------------------------------------------------------------------
// virtual
void LLVOAvatar::stopMotionFromSource(const LLUUID& source_id)
{
}

//-----------------------------------------------------------------------------
// addDebugText()
//-----------------------------------------------------------------------------
void LLVOAvatar::addDebugText(const std::string& text)
{
	mDebugText.append(1, '\n');
	mDebugText.append(text);
}

//-----------------------------------------------------------------------------
// getID()
//-----------------------------------------------------------------------------
const LLUUID& LLVOAvatar::getID() const
{
	return mID;
}

//-----------------------------------------------------------------------------
// getJoint()
//-----------------------------------------------------------------------------
// RN: avatar joints are multi-rooted to include screen-based attachments
LLJoint *LLVOAvatar::getJoint( const std::string &name )
{
	joint_map_t::iterator iter = mJointMap.find(name);

	LLJoint* jointp = NULL;

	if (iter == mJointMap.end() || iter->second == NULL)
	{ //search for joint and cache found joint in lookup table
		jointp = mRoot->findJoint(name);
		mJointMap[name] = jointp;
	}
	else
	{ //return cached pointer
		jointp = iter->second;
	}

	return jointp;
}

//-----------------------------------------------------------------------------
// getRiggedMeshID
//
// If viewer object is a rigged mesh, set the mesh id and return true.
// Otherwise, null out the id and return false.
//-----------------------------------------------------------------------------
// static
bool LLVOAvatar::getRiggedMeshID(LLViewerObject* pVO, LLUUID& mesh_id)
{
	mesh_id.setNull();
	
	//If a VO has a skin that we'll reset the joint positions to their default
	if ( pVO && pVO->mDrawable )
	{
		LLVOVolume* pVObj = pVO->mDrawable->getVOVolume();
		if ( pVObj )
		{
			const LLMeshSkinInfo* pSkinData = gMeshRepo.getSkinInfo( pVObj->getVolume()->getParams().getSculptID(), pVObj );
			if (pSkinData 
				&& pSkinData->mJointNames.size() > JOINT_COUNT_REQUIRED_FOR_FULLRIG	// full rig
				&& pSkinData->mAlternateBindMatrix.size() > 0 )
					{				
						mesh_id = pSkinData->mMeshID;
						return true;
					}
		}
	}
	return false;
}

void LLVOAvatar::clearAttachmentPosOverrides()
{
	//Subsequent joints are relative to pelvis
	avatar_joint_list_t::iterator iter = mSkeleton.begin();
	avatar_joint_list_t::iterator end  = mSkeleton.end();

	for (; iter != end; ++iter)
	{
		LLJoint* pJoint = (*iter);
		pJoint->clearAttachmentPosOverrides();
	}
}

//-----------------------------------------------------------------------------
// addAttachmentPosOverridesForObject
//-----------------------------------------------------------------------------
void LLVOAvatar::addAttachmentPosOverridesForObject(LLViewerObject *vo)
{
	LLVOAvatar *av = vo->getAvatarAncestor();
	if (!av || (av != this))
	{
		LL_WARNS("Avatar") << "called with invalid avatar" << LL_ENDL;
	}
		
	// Process all children
	LLViewerObject::const_child_list_t& children = vo->getChildren();
	for (LLViewerObject::const_child_list_t::const_iterator it = children.begin();
		 it != children.end(); ++it)
	{
		LLViewerObject *childp = *it;
		addAttachmentPosOverridesForObject(childp);
	}

	LLVOVolume *vobj = dynamic_cast<LLVOVolume*>(vo);
	bool pelvisGotSet = false;

	if (!vobj)
	{
		return;
	}
	if (vobj->isMesh() &&
		((vobj->getVolume() && !vobj->getVolume()->isMeshAssetLoaded()) || !gMeshRepo.meshRezEnabled()))
	{
		return;
	}
	LLUUID currentId = vobj->getVolume()->getParams().getSculptID();						
	const LLMeshSkinInfo*  pSkinData = gMeshRepo.getSkinInfo( currentId, vobj );

	if ( vobj && vobj->isAttachment() && vobj->isMesh() && pSkinData )
	{
		const int bindCnt = pSkinData->mAlternateBindMatrix.size();								
		if ( bindCnt > 0 )
		{					
			const int jointCnt = pSkinData->mJointNames.size();
			const F32 pelvisZOffset = pSkinData->mPelvisOffset;
			const LLUUID& mesh_id = pSkinData->mMeshID;
			bool fullRig = (jointCnt>=JOINT_COUNT_REQUIRED_FOR_FULLRIG) ? true : false;								
			if ( fullRig )
			{								
				for ( int i=0; i<jointCnt; ++i )
				{
					std::string lookingForJoint = pSkinData->mJointNames[i].c_str();
					LLJoint* pJoint = getJoint( lookingForJoint );
					if ( pJoint && pJoint->getId() != currentId )
					{   									
						pJoint->setId( currentId );
						const LLVector3& jointPos = pSkinData->mAlternateBindMatrix[i].getTranslation();									
						//Set the joint position
						pJoint->addAttachmentPosOverride( jointPos, mesh_id, avString() );
									
						//If joint is a pelvis then handle old/new pelvis to foot values
						if ( lookingForJoint == "mPelvis" )
						{	
							pelvisGotSet = true;											
						}										
					}										
				}																
				if (pelvisZOffset != 0.0F)
				{
					addPelvisFixup( pelvisZOffset, mesh_id );
					pelvisGotSet = true;											
				}
			}							
		}
	}
					
	//Rebuild body data if we altered joints/pelvis
	if ( pelvisGotSet ) 
	{
		postPelvisSetRecalc();
	}		
}

//-----------------------------------------------------------------------------
// resetJointPositionsOnDetach
//-----------------------------------------------------------------------------
void LLVOAvatar::resetJointPositionsOnDetach(LLViewerObject *vo)
{
	LLVOAvatar *av = vo->getAvatarAncestor();
	if (!av || (av != this))
	{
		LL_WARNS("Avatar") << "called with invalid avatar" << LL_ENDL;
	}
		
	// Process all children
	LLViewerObject::const_child_list_t& children = vo->getChildren();
	for (LLViewerObject::const_child_list_t::const_iterator it = children.begin();
		 it != children.end(); ++it)
	{
		LLViewerObject *childp = *it;
		resetJointPositionsOnDetach(childp);
	}

	// Process self.
	LLUUID mesh_id;
	if (getRiggedMeshID(vo,mesh_id))
	{
		resetJointPositionsOnDetach(mesh_id);
	}
}

//-----------------------------------------------------------------------------
// resetJointPositionsOnDetach
//-----------------------------------------------------------------------------
void LLVOAvatar::resetJointPositionsOnDetach(const LLUUID& mesh_id)
{	
	//Subsequent joints are relative to pelvis
	avatar_joint_list_t::iterator iter = mSkeleton.begin();
	avatar_joint_list_t::iterator end  = mSkeleton.end();

	LLJoint* pJointPelvis = getJoint("mPelvis");
	
	for (; iter != end; ++iter)
	{
		LLJoint* pJoint = (*iter);
		//Reset joints except for pelvis
		if ( pJoint )
		{			
			pJoint->setId( LLUUID::null );
			pJoint->removeAttachmentPosOverride(mesh_id, avString());
		}		
		if ( pJoint && pJoint == pJointPelvis)
		{
			removePelvisFixup( mesh_id );
			pJoint->setPosition( LLVector3( 0.0f, 0.0f, 0.0f) );
		}		
	}	
		
	postPelvisSetRecalc();	
}
//-----------------------------------------------------------------------------
// getCharacterPosition()
//-----------------------------------------------------------------------------
LLVector3 LLVOAvatar::getCharacterPosition()
{
	if (mDrawable.notNull())
	{
		return mDrawable->getPositionAgent();
	}
	else
	{
		return getPositionAgent();
	}
}


//-----------------------------------------------------------------------------
// LLVOAvatar::getCharacterRotation()
//-----------------------------------------------------------------------------
LLQuaternion LLVOAvatar::getCharacterRotation()
{
	return getRotation();
}


//-----------------------------------------------------------------------------
// LLVOAvatar::getCharacterVelocity()
//-----------------------------------------------------------------------------
LLVector3 LLVOAvatar::getCharacterVelocity()
{
	return getVelocity() - mStepObjectVelocity;
}


//-----------------------------------------------------------------------------
// LLVOAvatar::getCharacterAngularVelocity()
//-----------------------------------------------------------------------------
LLVector3 LLVOAvatar::getCharacterAngularVelocity()
{
	return getAngularVelocity();
}

//-----------------------------------------------------------------------------
// LLVOAvatar::getGround()
//-----------------------------------------------------------------------------
void LLVOAvatar::getGround(const LLVector3 &in_pos_agent, LLVector3 &out_pos_agent, LLVector3 &outNorm)
{
	LLVector3d z_vec(0.0f, 0.0f, 1.0f);
	LLVector3d p0_global, p1_global;

	if (mIsDummy)
	{
		outNorm.setVec(z_vec);
		out_pos_agent = in_pos_agent;
		return;
	}
	
	p0_global = gAgent.getPosGlobalFromAgent(in_pos_agent) + z_vec;
	p1_global = gAgent.getPosGlobalFromAgent(in_pos_agent) - z_vec;
	LLViewerObject *obj;
	LLVector3d out_pos_global;
	LLWorld::getInstance()->resolveStepHeightGlobal(this, p0_global, p1_global, out_pos_global, outNorm, &obj);
	out_pos_agent = gAgent.getPosAgentFromGlobal(out_pos_global);
}

//-----------------------------------------------------------------------------
// LLVOAvatar::getTimeDilation()
//-----------------------------------------------------------------------------
F32 LLVOAvatar::getTimeDilation()
{
	return mRegionp ? mRegionp->getTimeDilation() : 1.f;
}


//-----------------------------------------------------------------------------
// LLVOAvatar::getPixelArea()
//-----------------------------------------------------------------------------
F32 LLVOAvatar::getPixelArea() const
{
	if (mIsDummy)
	{
		return 100000.f;
	}
	return mPixelArea;
}



//-----------------------------------------------------------------------------
// LLVOAvatar::getPosGlobalFromAgent()
//-----------------------------------------------------------------------------
LLVector3d	LLVOAvatar::getPosGlobalFromAgent(const LLVector3 &position)
{
	return gAgent.getPosGlobalFromAgent(position);
}

//-----------------------------------------------------------------------------
// getPosAgentFromGlobal()
//-----------------------------------------------------------------------------
LLVector3	LLVOAvatar::getPosAgentFromGlobal(const LLVector3d &position)
{
	return gAgent.getPosAgentFromGlobal(position);
}


//-----------------------------------------------------------------------------
// requestStopMotion()
//-----------------------------------------------------------------------------
// virtual
void LLVOAvatar::requestStopMotion( LLMotion* motion )
{
	// Only agent avatars should handle the stop motion notifications.
}

//-----------------------------------------------------------------------------
// loadSkeletonNode(): loads <skeleton> node from XML tree
//-----------------------------------------------------------------------------
//virtual
BOOL LLVOAvatar::loadSkeletonNode ()
{
	if (!LLAvatarAppearance::loadSkeletonNode())
	{
		return FALSE;
	}
	
	// ATTACHMENTS
	{
		LLAvatarXmlInfo::attachment_info_list_t::iterator iter;
		for (iter = sAvatarXmlInfo->mAttachmentInfoList.begin();
			 iter != sAvatarXmlInfo->mAttachmentInfoList.end(); 
			 ++iter)
		{
			LLAvatarXmlInfo::LLAvatarAttachmentInfo *info = *iter;
			if (!isSelf() && info->mJointName == "mScreen")
			{ //don't process screen joint for other avatars
				continue;
			}

			LLViewerJointAttachment* attachment = new LLViewerJointAttachment();

			attachment->setName(info->mName);
			LLJoint *parentJoint = getJoint(info->mJointName);
			if (!parentJoint)
			{
				LL_WARNS() << "No parent joint by name " << info->mJointName << " found for attachment point " << info->mName << LL_ENDL;
				delete attachment;
				continue;
			}

			if (info->mHasPosition)
			{
				attachment->setOriginalPosition(info->mPosition);
			}
			
			if (info->mHasRotation)
			{
				LLQuaternion rotation;
				rotation.setQuat(info->mRotationEuler.mV[VX] * DEG_TO_RAD,
								 info->mRotationEuler.mV[VY] * DEG_TO_RAD,
								 info->mRotationEuler.mV[VZ] * DEG_TO_RAD);
				attachment->setRotation(rotation);
			}

			int group = info->mGroup;
			if (group >= 0)
			{
				if (group < 0 || group >= 9)
				{
					LL_WARNS() << "Invalid group number (" << group << ") for attachment point " << info->mName << LL_ENDL;
				}
				else
				{
					attachment->setGroup(group);
				}
			}

			S32 attachmentID = info->mAttachmentID;
			if (attachmentID < 1 || attachmentID > 255)
			{
				LL_WARNS() << "Attachment point out of range [1-255]: " << attachmentID << " on attachment point " << info->mName << LL_ENDL;
				delete attachment;
				continue;
			}
			if (mAttachmentPoints.find(attachmentID) != mAttachmentPoints.end())
			{
				LL_WARNS() << "Attachment point redefined with id " << attachmentID << " on attachment point " << info->mName << LL_ENDL;
				delete attachment;
				continue;
			}

			attachment->setPieSlice(info->mPieMenuSlice);
			attachment->setVisibleInFirstPerson(info->mVisibleFirstPerson);
			attachment->setIsHUDAttachment(info->mIsHUDAttachment);

			mAttachmentPoints[attachmentID] = attachment;

			// now add attachment joint
			parentJoint->addChild(attachment);
		}
	}

	return TRUE;
}

//-----------------------------------------------------------------------------
// updateVisualParams()
//-----------------------------------------------------------------------------
void LLVOAvatar::updateVisualParams()
{
	setSex( (getVisualParamWeight( "male" ) > 0.5f) ? SEX_MALE : SEX_FEMALE );

	LLCharacter::updateVisualParams();

	if (mLastSkeletonSerialNum != mSkeletonSerialNum)
	{
		computeBodySize();
		mLastSkeletonSerialNum = mSkeletonSerialNum;
		mRoot->updateWorldMatrixChildren();
	}

	dirtyMesh();
	updateHeadOffset();
}
//-----------------------------------------------------------------------------
// isActive()
//-----------------------------------------------------------------------------
BOOL LLVOAvatar::isActive() const
{
	return TRUE;
}

//-----------------------------------------------------------------------------
// setPixelAreaAndAngle()
//-----------------------------------------------------------------------------
void LLVOAvatar::setPixelAreaAndAngle(LLAgent &agent)
{
	if (mDrawable.isNull())
	{
		return;
	}

	const LLVector4a* ext = mDrawable->getSpatialExtents();
	LLVector4a center;
	center.setAdd(ext[1], ext[0]);
	center.mul(0.5f);
	LLVector4a size;
	size.setSub(ext[1], ext[0]);
	size.mul(0.5f);

	mImpostorPixelArea = LLPipeline::calcPixelArea(center, size, *LLViewerCamera::getInstance());

	F32 range = mDrawable->mDistanceWRTCamera;

	if (range < 0.001f)		// range == zero
	{
		mAppAngle = 180.f;
	}
	else
	{
		F32 radius = size.getLength3().getF32();
		mAppAngle = (F32) atan2( radius, range) * RAD_TO_DEG;
	}

	// We always want to look good to ourselves
	if( isSelf() )
	{
		mPixelArea = llmax( mPixelArea, F32(getTexImageSize() / 16) );
	}
}

//-----------------------------------------------------------------------------
// updateJointLODs()
//-----------------------------------------------------------------------------
BOOL LLVOAvatar::updateJointLODs()
{
	const F32 MAX_PIXEL_AREA = 100000000.f;
	F32 lod_factor = (sLODFactor * AVATAR_LOD_TWEAK_RANGE + (1.f - AVATAR_LOD_TWEAK_RANGE));
	F32 avatar_num_min_factor = clamp_rescale(sLODFactor, 0.f, 1.f, 0.25f, 0.6f);
	F32 avatar_num_factor = clamp_rescale((F32)sNumVisibleAvatars, 8, 25, 1.f, avatar_num_min_factor);
	F32 area_scale = 0.16f;

		if (isSelf())
		{
			if(gAgentCamera.cameraCustomizeAvatar() || gAgentCamera.cameraMouselook())
			{
				mAdjustedPixelArea = MAX_PIXEL_AREA;
			}
			else
			{
				mAdjustedPixelArea = mPixelArea*area_scale;
			}
		}
		else if (mIsDummy)
		{
			mAdjustedPixelArea = MAX_PIXEL_AREA;
		}
		else
		{
			// reported avatar pixel area is dependent on avatar render load, based on number of visible avatars
			mAdjustedPixelArea = (F32)mPixelArea * area_scale * lod_factor * lod_factor * avatar_num_factor * avatar_num_factor;
		}

		// now select meshes to render based on adjusted pixel area
		LLViewerJoint* root = dynamic_cast<LLViewerJoint*>(mRoot);
		BOOL res = FALSE;
		if (root)
		{
			res = root->updateLOD(mAdjustedPixelArea, TRUE);
		}
 		if (res)
		{
			sNumLODChangesThisFrame++;
			dirtyMesh(2);
			return TRUE;
		}

	return FALSE;
}

//-----------------------------------------------------------------------------
// createDrawable()
//-----------------------------------------------------------------------------
LLDrawable *LLVOAvatar::createDrawable(LLPipeline *pipeline)
{
	pipeline->allocDrawable(this);
	mDrawable->setLit(FALSE);

	LLDrawPoolAvatar *poolp = (LLDrawPoolAvatar*) gPipeline.getPool(LLDrawPool::POOL_AVATAR);

	// Only a single face (one per avatar)
	//this face will be splitted into several if its vertex buffer is too long.
	mDrawable->setState(LLDrawable::ACTIVE);
	mDrawable->addFace(poolp, NULL);
	mDrawable->setRenderType(LLPipeline::RENDER_TYPE_AVATAR);
	
	mNumInitFaces = mDrawable->getNumFaces() ;

	dirtyMesh(2);
	return mDrawable;
}


void LLVOAvatar::updateGL()
{
	if (mMeshTexturesDirty)
	{
		updateMeshTextures();
		mMeshTexturesDirty = FALSE;
	}
}

//-----------------------------------------------------------------------------
// updateGeometry()
//-----------------------------------------------------------------------------
static LLTrace::BlockTimerStatHandle FTM_UPDATE_AVATAR("Update Avatar");
BOOL LLVOAvatar::updateGeometry(LLDrawable *drawable)
{
	LL_RECORD_BLOCK_TIME(FTM_UPDATE_AVATAR);
 	if (!(gPipeline.hasRenderType(LLPipeline::RENDER_TYPE_AVATAR)))
	{
		return TRUE;
	}
	
	if (!mMeshValid)
	{
		return TRUE;
	}

	if (!drawable)
	{
		LL_ERRS() << "LLVOAvatar::updateGeometry() called with NULL drawable" << LL_ENDL;
	}

	return TRUE;
}

//-----------------------------------------------------------------------------
// updateSexDependentLayerSets()
//-----------------------------------------------------------------------------
// <FS:Ansariel> [Legacy Bake]
//void LLVOAvatar::updateSexDependentLayerSets()
//{
//	invalidateComposite( mBakedTextureDatas[BAKED_HEAD].mTexLayerSet);
//	invalidateComposite( mBakedTextureDatas[BAKED_UPPER].mTexLayerSet);
//	invalidateComposite( mBakedTextureDatas[BAKED_LOWER].mTexLayerSet);
//}
void LLVOAvatar::updateSexDependentLayerSets(BOOL upload_bake)
{
	invalidateComposite( mBakedTextureDatas[BAKED_HEAD].mTexLayerSet, upload_bake);
	invalidateComposite( mBakedTextureDatas[BAKED_UPPER].mTexLayerSet, upload_bake);
	invalidateComposite( mBakedTextureDatas[BAKED_LOWER].mTexLayerSet, upload_bake);
}
// </FS:Ansariel> [Legacy Bake]

//-----------------------------------------------------------------------------
// dirtyMesh()
//-----------------------------------------------------------------------------
void LLVOAvatar::dirtyMesh()
{
	dirtyMesh(1);
}
void LLVOAvatar::dirtyMesh(S32 priority)
{
	mDirtyMesh = llmax(mDirtyMesh, priority);
}

//-----------------------------------------------------------------------------
// getViewerJoint()
//-----------------------------------------------------------------------------
LLViewerJoint*	LLVOAvatar::getViewerJoint(S32 idx)
{
	return dynamic_cast<LLViewerJoint*>(mMeshLOD[idx]);
}

//-----------------------------------------------------------------------------
// hideSkirt()
//-----------------------------------------------------------------------------
void LLVOAvatar::hideSkirt()
{
	mMeshLOD[MESH_ID_SKIRT]->setVisible(FALSE, TRUE);
}

BOOL LLVOAvatar::setParent(LLViewerObject* parent)
{
	BOOL ret ;
	if (parent == NULL)
	{
		getOffObject();
		ret = LLViewerObject::setParent(parent);
		if (isSelf())
		{
			gAgentCamera.resetCamera();
		}
	}
	else
	{
		ret = LLViewerObject::setParent(parent);
		if(ret)
		{
			sitOnObject(parent);
		}
	}
	return ret ;
}

void LLVOAvatar::addChild(LLViewerObject *childp)
{
	childp->extractAttachmentItemID(); // find the inventory item this object is associated with.
	if (isSelf())
	{
	    const LLUUID& item_id = childp->getAttachmentItemID();
		LLViewerInventoryItem *item = gInventory.getItem(item_id);
		LL_DEBUGS("Avatar") << "ATT attachment child added " << (item ? item->getName() : "UNKNOWN") << " id " << item_id << LL_ENDL;

	}

	LLViewerObject::addChild(childp);
	if (childp->mDrawable)
	{
		if (!attachObject(childp))
		{
			LL_WARNS() << "ATT addChild() failed for " 
					<< childp->getID()
					<< " item " << childp->getAttachmentItemID()
					<< LL_ENDL;
			// MAINT-3312 backout
			// mPendingAttachment.push_back(childp);
		}
	}
	else
	{
		mPendingAttachment.push_back(childp);
	}
}

void LLVOAvatar::removeChild(LLViewerObject *childp)
{
	LLViewerObject::removeChild(childp);
	if (!detachObject(childp))
	{
		LL_WARNS() << "Calling detach on non-attached object " << LL_ENDL;
	}
}

LLViewerJointAttachment* LLVOAvatar::getTargetAttachmentPoint(LLViewerObject* viewer_object)
{
	S32 attachmentID = ATTACHMENT_ID_FROM_STATE(viewer_object->getState());

	// This should never happen unless the server didn't process the attachment point
	// correctly, but putting this check in here to be safe.
	if (attachmentID & ATTACHMENT_ADD)
	{
		LL_WARNS() << "Got an attachment with ATTACHMENT_ADD mask, removing ( attach pt:" << attachmentID << " )" << LL_ENDL;
		attachmentID &= ~ATTACHMENT_ADD;
	}
	
	LLViewerJointAttachment* attachment = get_if_there(mAttachmentPoints, attachmentID, (LLViewerJointAttachment*)NULL);

	if (!attachment)
	{
		if(attachmentID != 127)
		{
		LL_WARNS() << "Object attachment point invalid: " << attachmentID 
			<< " trying to use 1 (chest)"
			<< LL_ENDL;
		}
		attachment = get_if_there(mAttachmentPoints, 1, (LLViewerJointAttachment*)NULL); // Arbitrary using 1 (chest)
		if (attachment)
		{
			LL_WARNS() << "Object attachment point invalid: " << attachmentID 
				<< " on object " << viewer_object->getID()
				<< " attachment item " << viewer_object->getAttachmentItemID()
				<< " falling back to 1 (chest)"
				<< LL_ENDL;
		}
		else
		{
			LL_WARNS() << "Object attachment point invalid: " << attachmentID 
				<< " on object " << viewer_object->getID()
				<< " attachment item " << viewer_object->getAttachmentItemID()
				<< "Unable to use fallback attachment point 1 (chest)"
				<< LL_ENDL;
		}
	}

	return attachment;
}

//-----------------------------------------------------------------------------
// attachObject()
//-----------------------------------------------------------------------------
const LLViewerJointAttachment *LLVOAvatar::attachObject(LLViewerObject *viewer_object)
{
	if (isSelf())
	{
		const LLUUID& item_id = viewer_object->getAttachmentItemID();
		LLViewerInventoryItem *item = gInventory.getItem(item_id);
		LL_DEBUGS("Avatar") << "ATT attaching object "
							<< (item ? item->getName() : "UNKNOWN") << " id " << item_id << LL_ENDL;	
	}
	LLViewerJointAttachment* attachment = getTargetAttachmentPoint(viewer_object);

	if (!attachment || !attachment->addObject(viewer_object))
	{
		const LLUUID& item_id = viewer_object->getAttachmentItemID();
		LLViewerInventoryItem *item = gInventory.getItem(item_id);
		LL_WARNS("Avatar") << "ATT attach failed "
						   << (item ? item->getName() : "UNKNOWN") << " id " << item_id << LL_ENDL;	
		return 0;
	}

	updateVisualComplexity();

	if (viewer_object->isSelected())
	{
		LLSelectMgr::getInstance()->updateSelectionCenter();
		LLSelectMgr::getInstance()->updatePointAt();
	}

	return attachment;
}

//-----------------------------------------------------------------------------
// getNumAttachments()
//-----------------------------------------------------------------------------
U32 LLVOAvatar::getNumAttachments() const
{
	U32 num_attachments = 0;
	for (attachment_map_t::const_iterator iter = mAttachmentPoints.begin();
		 iter != mAttachmentPoints.end();
		 ++iter)
	{
		const LLViewerJointAttachment *attachment_pt = (*iter).second;
		// <FS:Ansariel> Possible crash fix
		if (!attachment_pt)
		{
			continue;
		}
		// </FS:Ansariel>
		num_attachments += attachment_pt->getNumObjects();
	}
	return num_attachments;
}

//-----------------------------------------------------------------------------
// canAttachMoreObjects()
//-----------------------------------------------------------------------------
BOOL LLVOAvatar::canAttachMoreObjects() const
{
	return (getNumAttachments() < MAX_AGENT_ATTACHMENTS);
}

//-----------------------------------------------------------------------------
// canAttachMoreObjects()
// Returns true if we can attach <n> more objects.
//-----------------------------------------------------------------------------
BOOL LLVOAvatar::canAttachMoreObjects(U32 n) const
{
	return (getNumAttachments() + n) <= MAX_AGENT_ATTACHMENTS;
}

//-----------------------------------------------------------------------------
// lazyAttach()
//-----------------------------------------------------------------------------
void LLVOAvatar::lazyAttach()
{
	std::vector<LLPointer<LLViewerObject> > still_pending;
	
	for (U32 i = 0; i < mPendingAttachment.size(); i++)
	{
		LLPointer<LLViewerObject> cur_attachment = mPendingAttachment[i];
		if (cur_attachment->mDrawable)
		{
			if (isSelf())
			{
				const LLUUID& item_id = cur_attachment->getAttachmentItemID();
				LLViewerInventoryItem *item = gInventory.getItem(item_id);
				LL_DEBUGS("Avatar") << "ATT attaching object "
									<< (item ? item->getName() : "UNKNOWN") << " id " << item_id << LL_ENDL;
			}
			if (!attachObject(cur_attachment))
			{	// Drop it
				LL_WARNS() << "attachObject() failed for " 
					<< cur_attachment->getID()
					<< " item " << cur_attachment->getAttachmentItemID()
					<< LL_ENDL;
				// MAINT-3312 backout
				//still_pending.push_back(cur_attachment);
			}
		}
		else
		{
			still_pending.push_back(cur_attachment);
		}
	}

	mPendingAttachment = still_pending;
}

void LLVOAvatar::resetHUDAttachments()
{

	for (attachment_map_t::iterator iter = mAttachmentPoints.begin(); 
		 iter != mAttachmentPoints.end();
		 ++iter)
	{
		LLViewerJointAttachment* attachment = iter->second;
		// <FS:Ansariel> Fix possible crash
		//if (attachment->getIsHUDAttachment())
		if (attachment && attachment->getIsHUDAttachment())
		// </FS:Ansariel>
		{
			for (LLViewerJointAttachment::attachedobjs_vec_t::iterator attachment_iter = attachment->mAttachedObjects.begin();
				 attachment_iter != attachment->mAttachedObjects.end();
				 ++attachment_iter)
			{
				const LLViewerObject* attached_object = (*attachment_iter);
				if (attached_object && attached_object->mDrawable.notNull())
				{
					gPipeline.markMoved(attached_object->mDrawable);
				}
			}
		}
	}
}

void LLVOAvatar::rebuildRiggedAttachments( void )
{
	for ( attachment_map_t::iterator iter = mAttachmentPoints.begin(); iter != mAttachmentPoints.end(); ++iter )
	{
		LLViewerJointAttachment* pAttachment = iter->second;

		// <FS:Ansariel> Possible crash fix
		if (!pAttachment)
		{
			continue;
		}
		// </FS:Ansariel>

		LLViewerJointAttachment::attachedobjs_vec_t::iterator attachmentIterEnd = pAttachment->mAttachedObjects.end();
		
		for ( LLViewerJointAttachment::attachedobjs_vec_t::iterator attachmentIter = pAttachment->mAttachedObjects.begin();
			 attachmentIter != attachmentIterEnd; ++attachmentIter)
		{
			const LLViewerObject* pAttachedObject =  *attachmentIter;
			if ( pAttachment && pAttachedObject->mDrawable.notNull() )
			{
				gPipeline.markRebuild(pAttachedObject->mDrawable);
			}
		}
	}
}
//-----------------------------------------------------------------------------
// cleanupAttachedMesh()
//-----------------------------------------------------------------------------
void LLVOAvatar::cleanupAttachedMesh( LLViewerObject* pVO )
{
	LLUUID mesh_id;
	if (getRiggedMeshID(pVO, mesh_id))
	{
		resetJointPositionsOnDetach(mesh_id);
		if ( gAgentCamera.cameraCustomizeAvatar() )
		{
			gAgent.unpauseAnimation();
			//Still want to refocus on head bone
			gAgentCamera.changeCameraToCustomizeAvatar();
		}
	}
}

//-----------------------------------------------------------------------------
// detachObject()
//-----------------------------------------------------------------------------
BOOL LLVOAvatar::detachObject(LLViewerObject *viewer_object)
{

	for (attachment_map_t::iterator iter = mAttachmentPoints.begin(); 
		 iter != mAttachmentPoints.end();
		 ++iter)
	{
		LLViewerJointAttachment* attachment = iter->second;
		
		// <FS:Ansariel> Possible crash fix
		//if (attachment->isObjectAttached(viewer_object))
		if (attachment && attachment->isObjectAttached(viewer_object))
		// </FS:Ansariel>
		{
            updateVisualComplexity();
			cleanupAttachedMesh( viewer_object );
		
			attachment->removeObject(viewer_object);
			LL_DEBUGS() << "Detaching object " << viewer_object->mID << " from " << attachment->getName() << LL_ENDL;
			return TRUE;
		}
	}

	std::vector<LLPointer<LLViewerObject> >::iterator iter = std::find(mPendingAttachment.begin(), mPendingAttachment.end(), viewer_object);
	if (iter != mPendingAttachment.end())
	{
		mPendingAttachment.erase(iter);
		return TRUE;
	}
	
	return FALSE;
}

//-----------------------------------------------------------------------------
// sitDown()
//-----------------------------------------------------------------------------
void LLVOAvatar::sitDown(BOOL bSitting)
{
	mIsSitting = bSitting;
	if (isSelf())
	{
		// Update Movement Controls according to own Sitting mode
		LLFloaterMove::setSittingMode(bSitting);

// [RLVa:KB] - Checked: 2010-08-29 (RLVa-1.2.1c) | Modified: RLVa-1.2.1c
		if (rlv_handler_t::isEnabled())
		{
			gRlvHandler.onSitOrStand(bSitting);
		}
// [/RLVa:KB]
	}
}

//-----------------------------------------------------------------------------
// sitOnObject()
//-----------------------------------------------------------------------------
void LLVOAvatar::sitOnObject(LLViewerObject *sit_object)
{
	if (isSelf())
	{
		// Might be first sit
		//LLFirstUse::useSit();

		gAgent.setFlying(FALSE);
		gAgentCamera.setThirdPersonHeadOffset(LLVector3::zero);
		//interpolate to new camera position
		gAgentCamera.startCameraAnimation();
		// make sure we are not trying to autopilot
		gAgent.stopAutoPilot();
		gAgentCamera.setupSitCamera();
		if (gAgentCamera.getForceMouselook())
		{
			gAgentCamera.changeCameraToMouselook();
		}

		//KC: revoke perms on sit
		U32 revoke_on = gSavedSettings.getU32("FSRevokePerms");
		if ((revoke_on == 1 || revoke_on == 3) && !sit_object->permYouOwner())
		{
			revokePermissionsOnObject(sit_object);
		}
	}

	if (mDrawable.isNull())
	{
		return;
	}
	LLQuaternion inv_obj_rot = ~sit_object->getRenderRotation();
	LLVector3 obj_pos = sit_object->getRenderPosition();

	LLVector3 rel_pos = getRenderPosition() - obj_pos;
	rel_pos.rotVec(inv_obj_rot);

	mDrawable->mXform.setPosition(rel_pos);
	mDrawable->mXform.setRotation(mDrawable->getWorldRotation() * inv_obj_rot);

	gPipeline.markMoved(mDrawable, TRUE);
	// Notice that removing sitDown() from here causes avatars sitting on
	// objects to be not rendered for new arrivals. See EXT-6835 and EXT-1655.
	sitDown(TRUE);
	mRoot->getXform()->setParent(&sit_object->mDrawable->mXform); // LLVOAvatar::sitOnObject
	mRoot->setPosition(getPosition());
	mRoot->updateWorldMatrixChildren();

	stopMotion(ANIM_AGENT_BODY_NOISE);

}

//-----------------------------------------------------------------------------
// getOffObject()
//-----------------------------------------------------------------------------
void LLVOAvatar::getOffObject()
{
	if (mDrawable.isNull())
	{
		return;
	}

	LLViewerObject* sit_object = (LLViewerObject*)getParent();

	if (sit_object)
	{
		stopMotionFromSource(sit_object->getID());
		LLFollowCamMgr::setCameraActive(sit_object->getID(), FALSE);

		LLViewerObject::const_child_list_t& child_list = sit_object->getChildren();
		for (LLViewerObject::child_list_t::const_iterator iter = child_list.begin();
			 iter != child_list.end(); ++iter)
		{
			LLViewerObject* child_objectp = *iter;

			stopMotionFromSource(child_objectp->getID());
			LLFollowCamMgr::setCameraActive(child_objectp->getID(), FALSE);
		}
	}

	// assumes that transform will not be updated with drawable still having a parent
	// or that drawable had no parent from the start
	LLVector3 cur_position_world = mDrawable->getWorldPosition();
	LLQuaternion cur_rotation_world = mDrawable->getWorldRotation();

	if (mLastRootPos.length() >= MAX_STANDOFF_FROM_ORIGIN
		&& (cur_position_world.length() < MAX_STANDOFF_FROM_ORIGIN
			|| dist_vec(cur_position_world, mLastRootPos) > MAX_STANDOFF_DISTANCE_CHANGE))
	{
		// Most likely drawable got updated too early or some updates were missed - we got relative position to non-existing parent
		// restore coordinates from cache
		cur_position_world = mLastRootPos;
	}

	// set *local* position based on last *world* position, since we're unparenting the avatar
	mDrawable->mXform.setPosition(cur_position_world);
	mDrawable->mXform.setRotation(cur_rotation_world);	
	
	gPipeline.markMoved(mDrawable, TRUE);

	sitDown(FALSE);

	mRoot->getXform()->setParent(NULL); // LLVOAvatar::getOffObject
	mRoot->setPosition(cur_position_world);
	mRoot->setRotation(cur_rotation_world);
	mRoot->getXform()->update();

	startMotion(ANIM_AGENT_BODY_NOISE);

	if (isSelf())
	{
		LLQuaternion av_rot = gAgent.getFrameAgent().getQuaternion();
		LLQuaternion obj_rot = sit_object ? sit_object->getRenderRotation() : LLQuaternion::DEFAULT;
		av_rot = av_rot * obj_rot;
		LLVector3 at_axis = LLVector3::x_axis;
		at_axis = at_axis * av_rot;
		at_axis.mV[VZ] = 0.f;
		at_axis.normalize();
		gAgent.resetAxes(at_axis);
		gAgentCamera.setThirdPersonHeadOffset(LLVector3(0.f, 0.f, 1.f));
		gAgentCamera.setSitCamera(LLUUID::null);

		//KC: revoke perms on sit
		U32 revoke_on = gSavedSettings.getU32("FSRevokePerms");
		if ((revoke_on == 2 || revoke_on == 3) && (sit_object && !sit_object->permYouOwner()))
		{
			revokePermissionsOnObject(sit_object);
		}
	}
}

//-----------------------------------------------------------------------------
// revokePermissionsOnObject()
//-----------------------------------------------------------------------------
void LLVOAvatar::revokePermissionsOnObject(LLViewerObject *sit_object)
{
	if (sit_object)
	{
		gMessageSystem->newMessageFast(_PREHASH_RevokePermissions);
		gMessageSystem->nextBlockFast(_PREHASH_AgentData);
		gMessageSystem->addUUIDFast(_PREHASH_AgentID, gAgent.getID());
		gMessageSystem->addUUIDFast(_PREHASH_SessionID, gAgent.getSessionID());
		gMessageSystem->nextBlockFast(_PREHASH_Data);
		gMessageSystem->addUUIDFast(_PREHASH_ObjectID, sit_object->getID());
		gMessageSystem->addU32Fast(_PREHASH_ObjectPermissions, 0xFFFFFFFF);
		gAgent.sendReliableMessage();
	}
}

//-----------------------------------------------------------------------------
// findAvatarFromAttachment()
//-----------------------------------------------------------------------------
// static 
LLVOAvatar* LLVOAvatar::findAvatarFromAttachment( LLViewerObject* obj )
{
	if( obj->isAttachment() )
	{
		do
		{
			obj = (LLViewerObject*) obj->getParent();
		}
		while( obj && !obj->isAvatar() );

		if( obj && !obj->isDead() )
		{
			return (LLVOAvatar*)obj;
		}
	}
	return NULL;
}

// warning: order(N) not order(1)
S32 LLVOAvatar::getAttachmentCount()
{
	S32 count = mAttachmentPoints.size();
	return count;
}

BOOL LLVOAvatar::isWearingWearableType(LLWearableType::EType type) const
{
	if (mIsDummy) return TRUE;

	if (isSelf())
	{
		return LLAvatarAppearance::isWearingWearableType(type);
	}

	switch(type)
	{
		case LLWearableType::WT_SHAPE:
		case LLWearableType::WT_SKIN:
		case LLWearableType::WT_HAIR:
		case LLWearableType::WT_EYES:
			return TRUE;  // everyone has all bodyparts
		default:
			break; // Do nothing
	}


	// <FS:ND> Gets called quite a lot from processObjectUpdates. Remove the frequent getInstance calls.

	// for (LLAvatarAppearanceDictionary::Textures::const_iterator tex_iter = LLAvatarAppearanceDictionary::getInstance()->getTextures().begin();
	// 	 tex_iter != LLAvatarAppearanceDictionary::getInstance()->getTextures().end();
	// 	 ++tex_iter)

	LLAvatarAppearanceDictionary::Textures::const_iterator itrEnd = LLAvatarAppearanceDictionary::getInstance()->getTextures().end();
	for (LLAvatarAppearanceDictionary::Textures::const_iterator tex_iter = LLAvatarAppearanceDictionary::getInstance()->getTextures().begin();
		 tex_iter != itrEnd;
		 ++tex_iter)
	{
		const LLAvatarAppearanceDictionary::TextureEntry *texture_dict = tex_iter->second;
		if (texture_dict->mWearableType == type)
		{
			// Thus, you must check to see if the corresponding baked texture is defined.
			// NOTE: this is a poor substitute if you actually want to know about individual pieces of clothing
			// this works for detecting a skirt (most important), but is ineffective at any piece of clothing that
			// gets baked into a texture that always exists (upper or lower).
			if (texture_dict->mIsUsedByBakedTexture)
			{
				const EBakedTextureIndex baked_index = texture_dict->mBakedTextureIndex;
				return isTextureDefined(LLAvatarAppearanceDictionary::getInstance()->getBakedTexture(baked_index)->mTextureIndex);
			}
			return FALSE;
		}
	}
	return FALSE;
}

LLViewerObject *	LLVOAvatar::findAttachmentByID( const LLUUID & target_id ) const
{
	for(attachment_map_t::const_iterator attachment_points_iter = mAttachmentPoints.begin();
		attachment_points_iter != gAgentAvatarp->mAttachmentPoints.end();
		++attachment_points_iter)
	{
		LLViewerJointAttachment* attachment = attachment_points_iter->second;

		// <FS:Ansariel> Possible crash fix
		if (!attachment)
		{
			continue;
		}
		// </FS:Ansariel>

		for (LLViewerJointAttachment::attachedobjs_vec_t::iterator attachment_iter = attachment->mAttachedObjects.begin();
			 attachment_iter != attachment->mAttachedObjects.end();
			 ++attachment_iter)
		{
			LLViewerObject *attached_object = (*attachment_iter);
			if (attached_object &&
				attached_object->getID() == target_id)
			{
				return attached_object;
			}
		}
	}

	return NULL;
}

// virtual
// <FS:Ansariel> [Legacy Bake]
//void LLVOAvatar::invalidateComposite( LLTexLayerSet* layerset)
void LLVOAvatar::invalidateComposite( LLTexLayerSet* layerset, BOOL upload_result)
{
}

void LLVOAvatar::invalidateAll()
{
}

// virtual
// <FS:Ansariel> [Legacy Bake]
//void LLVOAvatar::onGlobalColorChanged(const LLTexGlobalColor* global_color)
void LLVOAvatar::onGlobalColorChanged(const LLTexGlobalColor* global_color, BOOL upload_bake)
{
	if (global_color == mTexSkinColor)
	{
		// <FS:Ansariel> [Legacy Bake]
		//invalidateComposite( mBakedTextureDatas[BAKED_HEAD].mTexLayerSet);
		//invalidateComposite( mBakedTextureDatas[BAKED_UPPER].mTexLayerSet);
		//invalidateComposite( mBakedTextureDatas[BAKED_LOWER].mTexLayerSet);
		invalidateComposite( mBakedTextureDatas[BAKED_HEAD].mTexLayerSet, upload_bake);
		invalidateComposite( mBakedTextureDatas[BAKED_UPPER].mTexLayerSet, upload_bake);
		invalidateComposite( mBakedTextureDatas[BAKED_LOWER].mTexLayerSet, upload_bake);
		// </FS:Ansariel> [Legacy Bake]
	}
	else if (global_color == mTexHairColor)
	{
		// <FS:Ansariel> [Legacy Bake]
		//invalidateComposite( mBakedTextureDatas[BAKED_HEAD].mTexLayerSet);
		//invalidateComposite( mBakedTextureDatas[BAKED_HAIR].mTexLayerSet);
		invalidateComposite( mBakedTextureDatas[BAKED_HEAD].mTexLayerSet, upload_bake);
		invalidateComposite( mBakedTextureDatas[BAKED_HAIR].mTexLayerSet, upload_bake);
		// </FS:Ansariel> [Legacy Bake]
		
		// ! BACKWARDS COMPATIBILITY !
		// Fix for dealing with avatars from viewers that don't bake hair.
		if (!isTextureDefined(mBakedTextureDatas[BAKED_HAIR].mTextureIndex))
		{
			LLColor4 color = mTexHairColor->getColor();
			avatar_joint_mesh_list_t::iterator iter = mBakedTextureDatas[BAKED_HAIR].mJointMeshes.begin();
			avatar_joint_mesh_list_t::iterator end  = mBakedTextureDatas[BAKED_HAIR].mJointMeshes.end();
			for (; iter != end; ++iter)
			{
				LLAvatarJointMesh* mesh = (*iter);
				if (mesh)
			{
					mesh->setColor( color );
				}
			}
		}
	} 
	else if (global_color == mTexEyeColor)
	{
		// LL_INFOS() << "invalidateComposite cause: onGlobalColorChanged( eyecolor )" << LL_ENDL; 
		// <FS:Ansariel> [Legacy Bake]
		//invalidateComposite( mBakedTextureDatas[BAKED_EYES].mTexLayerSet);
		invalidateComposite( mBakedTextureDatas[BAKED_EYES].mTexLayerSet, upload_bake);
	}
	updateMeshTextures();
}

BOOL LLVOAvatar::isVisible() const
{
	return mDrawable.notNull()
		&& (!mOrphaned || isSelf())
		&& (mDrawable->isVisible() || mIsDummy);
}

// Determine if we have enough avatar data to render
bool LLVOAvatar::getIsCloud() const
{
	return (   ((const_cast<LLVOAvatar*>(this))->visualParamWeightsAreDefault())// Do we have a shape?
			|| (   !isTextureDefined(TEX_LOWER_BAKED)
				|| !isTextureDefined(TEX_UPPER_BAKED)
				|| !isTextureDefined(TEX_HEAD_BAKED)
				)
			// <FS> Show muted avatars as cloud
			|| mMutedAsCloud
			// </FS>
			);
}

void LLVOAvatar::updateRezzedStatusTimers()
{
	// State machine for rezzed status. Statuses are -1 on startup, 0
	// = cloud, 1 = gray, 2 = downloading, 3 = full.
	// Purpose is to collect time data for each it takes avatar to reach
	// various loading landmarks: gray, textured (partial), textured fully.

	S32 rez_status = getRezzedStatus();
	if (rez_status != mLastRezzedStatus)
	{
		LL_DEBUGS("Avatar") << avString() << "rez state change: " << mLastRezzedStatus << " -> " << rez_status << LL_ENDL;

		if (mLastRezzedStatus == -1 && rez_status != -1)
		{
			// First time initialization, start all timers.
			for (S32 i = 1; i < 4; i++)
			{
				startPhase("load_" + LLVOAvatar::rezStatusToString(i));
				startPhase("first_load_" + LLVOAvatar::rezStatusToString(i));
			}
		}
		// <FS:Ansariel> Show muted avatars as cloud
		//if (rez_status < mLastRezzedStatus)
		if (rez_status < mLastRezzedStatus && !mMutedAsCloud)
		// </FS:Ansariel>
		{
			// load level has decreased. start phase timers for higher load levels.
			for (S32 i = rez_status+1; i <= mLastRezzedStatus; i++)
			{
				startPhase("load_" + LLVOAvatar::rezStatusToString(i));
			}
		}
		else if (rez_status > mLastRezzedStatus)
		{
			// load level has increased. stop phase timers for lower and equal load levels.
			for (S32 i = llmax(mLastRezzedStatus+1,1); i <= rez_status; i++)
			{
				stopPhase("load_" + LLVOAvatar::rezStatusToString(i));
				stopPhase("first_load_" + LLVOAvatar::rezStatusToString(i), false);
			}
			if (rez_status == 3)
			{
				// "fully loaded", mark any pending appearance change complete.
				selfStopPhase("update_appearance_from_cof");
				selfStopPhase("wear_inventory_category", false);
				selfStopPhase("process_initial_wearables_update", false);

                updateVisualComplexity();
			}
		}
		mLastRezzedStatus = rez_status;
	}
}

void LLVOAvatar::clearPhases()
{
	getPhases().clearPhases();
}

void LLVOAvatar::startPhase(const std::string& phase_name)
{
	F32 elapsed = 0.0;
	bool completed = false;
	bool found = getPhases().getPhaseValues(phase_name, elapsed, completed);
	//LL_DEBUGS("Avatar") << avString() << " phase state " << phase_name
	//					<< " found " << found << " elapsed " << elapsed << " completed " << completed << LL_ENDL;
	if (found)
	{
		if (!completed)
		{
			LL_DEBUGS("Avatar") << avString() << "no-op, start when started already for " << phase_name << LL_ENDL;
			return;
		}
	}
	LL_DEBUGS("Avatar") << "started phase " << phase_name << LL_ENDL;
	getPhases().startPhase(phase_name);
}

void LLVOAvatar::stopPhase(const std::string& phase_name, bool err_check)
{
	F32 elapsed = 0.0;
	bool completed = false;
	if (getPhases().getPhaseValues(phase_name, elapsed, completed))
	{
		if (!completed)
		{
			getPhases().stopPhase(phase_name);
			completed = true;
			logMetricsTimerRecord(phase_name, elapsed, completed);
			LL_DEBUGS("Avatar") << avString() << "stopped phase " << phase_name << " elapsed " << elapsed << LL_ENDL;
		}
		else
		{
			if (err_check)
			{
				LL_DEBUGS("Avatar") << "no-op, stop when stopped already for " << phase_name << LL_ENDL;
			}
		}
	}
	else
	{
		if (err_check)
		{
			LL_DEBUGS("Avatar") << "no-op, stop when not started for " << phase_name << LL_ENDL;
		}
	}
}

void LLVOAvatar::logPendingPhases()
{
	if (!isAgentAvatarValid())
	{
		return;
	}
	
	for (LLViewerStats::phase_map_t::iterator it = getPhases().begin();
		 it != getPhases().end();
		 ++it)
	{
		const std::string& phase_name = it->first;
		F32 elapsed;
		bool completed;
		if (getPhases().getPhaseValues(phase_name, elapsed, completed))
		{
			if (!completed)
			{
				logMetricsTimerRecord(phase_name, elapsed, completed);
			}
		}
	}
}

//static
void LLVOAvatar::logPendingPhasesAllAvatars()
{
	for (std::vector<LLCharacter*>::iterator iter = LLCharacter::sInstances.begin();
		 iter != LLCharacter::sInstances.end(); ++iter)
	{
		LLVOAvatar* inst = (LLVOAvatar*) *iter;
		if( inst->isDead() )
		{
			continue;
		}
		inst->logPendingPhases();
	}
}

void LLVOAvatar::logMetricsTimerRecord(const std::string& phase_name, F32 elapsed, bool completed)
{
	if (!isAgentAvatarValid())
	{
		return;
	}
	
	LLSD record;
	record["timer_name"] = phase_name;
	record["avatar_id"] = getID();
	record["elapsed"] = elapsed;
	record["completed"] = completed;
	U32 grid_x(0), grid_y(0);
	if (getRegion())
	{
		record["central_bake_version"] = LLSD::Integer(getRegion()->getCentralBakeVersion());
		grid_from_region_handle(getRegion()->getHandle(), &grid_x, &grid_y);
	}
	record["grid_x"] = LLSD::Integer(grid_x);
	record["grid_y"] = LLSD::Integer(grid_y);
	// <FS:Ansariel> [Legacy Bake]
	//record["is_using_server_bakes"] = true;
	record["is_using_server_bakes"] = ((bool) isUsingServerBakes());
	record["is_self"] = isSelf();
		
	if (isAgentAvatarValid())
	{
		gAgentAvatarp->addMetricsTimerRecord(record);
	}
}

// call periodically to keep isFullyLoaded up to date.
// returns true if the value has changed.
BOOL LLVOAvatar::updateIsFullyLoaded()
{
	const bool loading = getIsCloud();
	updateRezzedStatusTimers();
	updateRuthTimer(loading);
	return processFullyLoadedChange(loading);
}

void LLVOAvatar::updateRuthTimer(bool loading)
{
	// <FS:Ansariel> Show muted avatars as cloud
	//if (isSelf() || !loading) 
	if (isSelf() || !loading || !mMutedAsCloud) 
	// </FS:Ansariel>
	{
		return;
	}

	if (mPreviousFullyLoaded)
	{
		mRuthTimer.reset();
		debugAvatarRezTime("AvatarRezCloudNotification","became cloud");
	}
	
	const F32 LOADING_TIMEOUT__SECONDS = 120.f;
	if (mRuthTimer.getElapsedTimeF32() > LOADING_TIMEOUT__SECONDS)
	{
		LL_DEBUGS("Avatar") << avString()
				<< "Ruth Timer timeout: Missing texture data for '" << getFullname() << "' "
				<< "( Params loaded : " << !visualParamWeightsAreDefault() << " ) "
				<< "( Lower : " << isTextureDefined(TEX_LOWER_BAKED) << " ) "
				<< "( Upper : " << isTextureDefined(TEX_UPPER_BAKED) << " ) "
				<< "( Head : " << isTextureDefined(TEX_HEAD_BAKED) << " )."
				<< LL_ENDL;
		
		LLAvatarPropertiesProcessor::getInstance()->sendAvatarTexturesRequest(getID());
		mRuthTimer.reset();
	}
}

BOOL LLVOAvatar::processFullyLoadedChange(bool loading)
{
	// we wait a little bit before giving the all clear,
	// to let textures settle down
	const F32 PAUSE = 1.f;
	if (loading)
		mFullyLoadedTimer.reset();
	
	mFullyLoaded = (mFullyLoadedTimer.getElapsedTimeF32() > PAUSE);

	if (!mPreviousFullyLoaded && !loading && mFullyLoaded)
	{
		debugAvatarRezTime("AvatarRezNotification","fully loaded");
	}

	// did our loading state "change" from last call?
	// runway - why are we updating every 30 calls even if nothing has changed?
	const S32 UPDATE_RATE = 30;
	BOOL changed =
		((mFullyLoaded != mPreviousFullyLoaded) ||         // if the value is different from the previous call
		 (!mFullyLoadedInitialized) ||                     // if we've never been called before
		 (mFullyLoadedFrameCounter % UPDATE_RATE == 0));   // every now and then issue a change

	mPreviousFullyLoaded = mFullyLoaded;
	mFullyLoadedInitialized = TRUE;
	mFullyLoadedFrameCounter++;

    if (changed && isSelf())
    {
        // to know about outfit switching
        LLAvatarRenderNotifier::getInstance()->updateNotificationState();
    }
	
	return changed;
}

BOOL LLVOAvatar::isFullyLoaded() const
{
//	return (mRenderUnloadedAvatar || mFullyLoaded);
// [SL:KB] - Patch: Appearance-SyncAttach | Checked: 2010-09-22 (Catznip-2.2)
	// Changes to LLAppearanceMgr::updateAppearanceFromCOF() expect this function to actually return mFullyLoaded for gAgentAvatarp
	//return (mRenderUnloadedAvatar && !isSelf()) ||(mFullyLoaded);
	return (mRenderUnloadedAvatar && !isSelf() && !mMutedAsCloud) ||(mFullyLoaded); // Particle clouds!
// [/SL:KB]
}

bool LLVOAvatar::isTooComplex() const
{
	bool too_complex;
	if (isSelf() || mVisuallyMuteSetting == AV_ALWAYS_RENDER)
	{
		too_complex = false;
	}
	else
	{
		// Determine if visually muted or not
		static LLCachedControl<U32> max_render_cost(gSavedSettings, "RenderAvatarMaxComplexity", 0U);
		static LLCachedControl<U32> max_attachment_bytes(gSavedSettings, "RenderAutoMuteByteLimit", 0U);
		static LLCachedControl<F32> max_attachment_area(gSavedSettings, "RenderAutoMuteSurfaceAreaLimit", 10.0E6f);
		too_complex = ((max_render_cost > 0 && mVisualComplexity > max_render_cost)
			|| (max_attachment_bytes > 0 && mAttachmentGeometryBytes > max_attachment_bytes)
			|| (max_attachment_area > 0.0f && mAttachmentSurfaceArea > max_attachment_area)
			);
	}

	return too_complex;
}

//-----------------------------------------------------------------------------
// findMotion()
//-----------------------------------------------------------------------------
LLMotion* LLVOAvatar::findMotion(const LLUUID& id) const
{
	return mMotionController.findMotion(id);
}

// This is a semi-deprecated debugging tool - meshes will not show as
// colorized if using deferred rendering.
void LLVOAvatar::debugColorizeSubMeshes(U32 i, const LLColor4& color)
{
	if (gSavedSettings.getBOOL("DebugAvatarCompositeBaked"))
	{
		avatar_joint_mesh_list_t::iterator iter = mBakedTextureDatas[i].mJointMeshes.begin();
		avatar_joint_mesh_list_t::iterator end  = mBakedTextureDatas[i].mJointMeshes.end();
		for (; iter != end; ++iter)
		{
			LLAvatarJointMesh* mesh = (*iter);
			if (mesh)
			{
				mesh->setColor(color);
			}
		}
	}
}

//-----------------------------------------------------------------------------
// updateMeshTextures()
// Uses the current TE values to set the meshes' and layersets' textures.
//-----------------------------------------------------------------------------
// virtual
void LLVOAvatar::updateMeshTextures()
{
	static S32 update_counter = 0;
	mBakedTextureDebugText.clear();
	
	// if user has never specified a texture, assign the default
	for (U32 i=0; i < getNumTEs(); i++)
	{
		const LLViewerTexture* te_image = getImage(i, 0);
		if(!te_image || te_image->getID().isNull() || (te_image->getID() == IMG_DEFAULT))
		{
			// IMG_DEFAULT_AVATAR = a special texture that's never rendered.
			const LLUUID& image_id = (i == TEX_HAIR ? IMG_DEFAULT : IMG_DEFAULT_AVATAR);
			setImage(i, LLViewerTextureManager::getFetchedTexture(image_id), 0); 
		}
	}

	const BOOL other_culled = !isSelf() && mCulled;
	LLLoadedCallbackEntry::source_callback_list_t* src_callback_list = NULL ;
	BOOL paused = FALSE;
	if(!isSelf())
	{
		src_callback_list = &mCallbackTextureList ;
		paused = !isVisible();
	}

	std::vector<BOOL> is_layer_baked;
	is_layer_baked.resize(mBakedTextureDatas.size(), false);

	std::vector<BOOL> use_lkg_baked_layer; // lkg = "last known good"
	use_lkg_baked_layer.resize(mBakedTextureDatas.size(), false);

	mBakedTextureDebugText += llformat("%06d\n",update_counter++);
	mBakedTextureDebugText += "indx layerset linvld ltda ilb ulkg ltid\n";
	for (U32 i=0; i < mBakedTextureDatas.size(); i++)
	{
		is_layer_baked[i] = isTextureDefined(mBakedTextureDatas[i].mTextureIndex);
		LLViewerTexLayerSet* layerset = NULL;
		bool layerset_invalid = false;
		if (!other_culled)
		{
			// When an avatar is changing clothes and not in Appearance mode,
			// use the last-known good baked texture until it finishes the first
			// render of the new layerset.
			layerset = getTexLayerSet(i);
			layerset_invalid = layerset && ( !layerset->getViewerComposite()->isInitialized()
											 || !layerset->isLocalTextureDataAvailable() );
			use_lkg_baked_layer[i] = (!is_layer_baked[i] 
									  && (mBakedTextureDatas[i].mLastTextureID != IMG_DEFAULT_AVATAR) 
									  && layerset_invalid);
			if (use_lkg_baked_layer[i])
			{
				layerset->setUpdatesEnabled(TRUE);
			}
		}
		else
		{
			use_lkg_baked_layer[i] = (!is_layer_baked[i] 
									  && mBakedTextureDatas[i].mLastTextureID != IMG_DEFAULT_AVATAR);
		}

		std::string last_id_string;
		if (mBakedTextureDatas[i].mLastTextureID == IMG_DEFAULT_AVATAR)
			last_id_string = "A";
		else if (mBakedTextureDatas[i].mLastTextureID == IMG_DEFAULT)
			last_id_string = "D";
		else if (mBakedTextureDatas[i].mLastTextureID == IMG_INVISIBLE)
			last_id_string = "I";
		else
			last_id_string = "*";
		bool is_ltda = layerset
			&& layerset->getViewerComposite()->isInitialized()
			&& layerset->isLocalTextureDataAvailable();
		mBakedTextureDebugText += llformat("%4d   %4s     %4d %4d %4d %4d %4s\n",
										   i,
										   (layerset?"*":"0"),
										   layerset_invalid,
										   is_ltda,
										   is_layer_baked[i],
										   use_lkg_baked_layer[i],
										   last_id_string.c_str());
	}

	for (U32 i=0; i < mBakedTextureDatas.size(); i++)
	{
		debugColorizeSubMeshes(i, LLColor4::white);

		LLViewerTexLayerSet* layerset = getTexLayerSet(i);
		if (use_lkg_baked_layer[i] && !isUsingLocalAppearance() )
		{
			LLViewerFetchedTexture* baked_img = LLViewerTextureManager::getFetchedTexture(mBakedTextureDatas[i].mLastTextureID);
			mBakedTextureDatas[i].mIsUsed = TRUE;

			debugColorizeSubMeshes(i,LLColor4::red);
	
			avatar_joint_mesh_list_t::iterator iter = mBakedTextureDatas[i].mJointMeshes.begin();
			avatar_joint_mesh_list_t::iterator end  = mBakedTextureDatas[i].mJointMeshes.end();
			for (; iter != end; ++iter)
			{
				LLAvatarJointMesh* mesh = (*iter);
				if (mesh)
				{
					mesh->setTexture( baked_img );
				}
			}
		}
		else if (!isUsingLocalAppearance() && is_layer_baked[i])
		{
			LLViewerFetchedTexture* baked_img =
				LLViewerTextureManager::staticCastToFetchedTexture(
					getImage( mBakedTextureDatas[i].mTextureIndex, 0 ), TRUE) ;
			if( baked_img->getID() == mBakedTextureDatas[i].mLastTextureID )
			{
				// Even though the file may not be finished loading,
				// we'll consider it loaded and use it (rather than
				// doing compositing).
				useBakedTexture( baked_img->getID() );
                                mLoadedCallbacksPaused |= !isVisible();
                                checkTextureLoading();
			}
			else
			{
				mBakedTextureDatas[i].mIsLoaded = FALSE;
				if ( (baked_img->getID() != IMG_INVISIBLE) &&
					 ((i == BAKED_HEAD) || (i == BAKED_UPPER) || (i == BAKED_LOWER)) )
				{			
					baked_img->setLoadedCallback(onBakedTextureMasksLoaded, MORPH_MASK_REQUESTED_DISCARD, TRUE, TRUE, new LLTextureMaskData( mID ), 
						src_callback_list, paused);	
				}
				baked_img->setLoadedCallback(onBakedTextureLoaded, SWITCH_TO_BAKED_DISCARD, FALSE, FALSE, new LLUUID( mID ), 
					src_callback_list, paused );

				// this could add paused texture callbacks
				mLoadedCallbacksPaused |= paused; 
				checkTextureLoading();
			}
		}
		else if (layerset && isUsingLocalAppearance())
		{
			debugColorizeSubMeshes(i,LLColor4::yellow );

			layerset->createComposite();
			layerset->setUpdatesEnabled( TRUE );
			mBakedTextureDatas[i].mIsUsed = FALSE;

			avatar_joint_mesh_list_t::iterator iter = mBakedTextureDatas[i].mJointMeshes.begin();
			avatar_joint_mesh_list_t::iterator end  = mBakedTextureDatas[i].mJointMeshes.end();
			for (; iter != end; ++iter)
			{
				LLAvatarJointMesh* mesh = (*iter);
				if (mesh)
				{
					mesh->setLayerSet( layerset );
				}
			}
		}
		else
		{
			debugColorizeSubMeshes(i,LLColor4::blue);
		}
	}

	// set texture and color of hair manually if we are not using a baked image.
	// This can happen while loading hair for yourself, or for clients that did not
	// bake a hair texture. Still needed for yourself after 1.22 is depricated.
	if (!is_layer_baked[BAKED_HAIR] || isEditingAppearance())
	{
		const LLColor4 color = mTexHairColor ? mTexHairColor->getColor() : LLColor4(1,1,1,1);
		LLViewerTexture* hair_img = getImage( TEX_HAIR, 0 );
		avatar_joint_mesh_list_t::iterator iter = mBakedTextureDatas[BAKED_HAIR].mJointMeshes.begin();
		avatar_joint_mesh_list_t::iterator end  = mBakedTextureDatas[BAKED_HAIR].mJointMeshes.end();
		for (; iter != end; ++iter)
		{
			LLAvatarJointMesh* mesh = (*iter);
			if (mesh)
			{
				mesh->setColor( color );
				mesh->setTexture( hair_img );
			}
		}
	} 
	
	
	for (LLAvatarAppearanceDictionary::BakedTextures::const_iterator baked_iter =
			 LLAvatarAppearanceDictionary::getInstance()->getBakedTextures().begin();
		 baked_iter != LLAvatarAppearanceDictionary::getInstance()->getBakedTextures().end();
		 ++baked_iter)
	{
		const EBakedTextureIndex baked_index = baked_iter->first;
		const LLAvatarAppearanceDictionary::BakedEntry *baked_dict = baked_iter->second;
		
		for (texture_vec_t::const_iterator local_tex_iter = baked_dict->mLocalTextures.begin();
			 local_tex_iter != baked_dict->mLocalTextures.end();
			 ++local_tex_iter)
		{
			const ETextureIndex texture_index = *local_tex_iter;
			const BOOL is_baked_ready = (is_layer_baked[baked_index] && mBakedTextureDatas[baked_index].mIsLoaded) || other_culled;
			if (isSelf())
			{
				setBakedReady(texture_index, is_baked_ready);
			}
		}
	}

	// removeMissingBakedTextures() will call back into this rountine if something is removed, and can blow up the stack
	static bool call_remove_missing = true;	
	if (call_remove_missing)
	{
		call_remove_missing = false;
		removeMissingBakedTextures();	// May call back into this function if anything is removed
		call_remove_missing = true;
	}
}

// virtual
//-----------------------------------------------------------------------------
// setLocalTexture()
//-----------------------------------------------------------------------------
void LLVOAvatar::setLocalTexture( ETextureIndex type, LLViewerTexture* in_tex, BOOL baked_version_ready, U32 index )
{
	// invalid for anyone but self
	llassert(0);
}

//virtual 
void LLVOAvatar::setBakedReady(LLAvatarAppearanceDefines::ETextureIndex type, BOOL baked_version_exists, U32 index)
{
	// invalid for anyone but self
	llassert(0);
}

void LLVOAvatar::addChat(const LLChat& chat)
{
	std::deque<LLChat>::iterator chat_iter;

	mChats.push_back(chat);

	S32 chat_length = 0;
	for( chat_iter = mChats.begin(); chat_iter != mChats.end(); ++chat_iter)
	{
		chat_length += chat_iter->mText.size();
	}

	// remove any excess chat
	chat_iter = mChats.begin();
	while ((chat_length > MAX_BUBBLE_CHAT_LENGTH || mChats.size() > MAX_BUBBLE_CHAT_UTTERANCES) && chat_iter != mChats.end())
	{
		chat_length -= chat_iter->mText.size();
		mChats.pop_front();
		chat_iter = mChats.begin();
	}

	mChatTimer.reset();
}

void LLVOAvatar::clearChat()
{
	mChats.clear();
}


void LLVOAvatar::applyMorphMask(U8* tex_data, S32 width, S32 height, S32 num_components, LLAvatarAppearanceDefines::EBakedTextureIndex index)
{
	if (index >= BAKED_NUM_INDICES)
	{
		LL_WARNS() << "invalid baked texture index passed to applyMorphMask" << LL_ENDL;
		return;
	}

	for (morph_list_t::const_iterator iter = mBakedTextureDatas[index].mMaskedMorphs.begin();
		 iter != mBakedTextureDatas[index].mMaskedMorphs.end(); ++iter)
	{
		const LLMaskedMorph* maskedMorph = (*iter);
		LLPolyMorphTarget* morph_target = dynamic_cast<LLPolyMorphTarget*>(maskedMorph->mMorphTarget);
		if (morph_target)
		{
			morph_target->applyMask(tex_data, width, height, num_components, maskedMorph->mInvert);
		}
	}
}

// returns TRUE if morph masks are present and not valid for a given baked texture, FALSE otherwise
BOOL LLVOAvatar::morphMaskNeedsUpdate(LLAvatarAppearanceDefines::EBakedTextureIndex index)
{
	if (index >= BAKED_NUM_INDICES)
	{
		return FALSE;
	}

	if (!mBakedTextureDatas[index].mMaskedMorphs.empty())
	{
		if (isSelf())
		{
			LLViewerTexLayerSet *layer_set = getTexLayerSet(index);
			if (layer_set)
			{
				return !layer_set->isMorphValid();
			}
		}
		else
		{
			return FALSE;
		}
	}

	return FALSE;
}

//-----------------------------------------------------------------------------
// releaseComponentTextures()
// release any component texture UUIDs for which we have a baked texture
// ! BACKWARDS COMPATIBILITY !
// This is only called for non-self avatars, it can be taken out once component
// textures aren't communicated by non-self avatars.
//-----------------------------------------------------------------------------
void LLVOAvatar::releaseComponentTextures()
{
	// ! BACKWARDS COMPATIBILITY !
	// Detect if the baked hair texture actually wasn't sent, and if so set to default
	if (isTextureDefined(TEX_HAIR_BAKED) && getImage(TEX_HAIR_BAKED,0)->getID() == getImage(TEX_SKIRT_BAKED,0)->getID())
	{
		if (getImage(TEX_HAIR_BAKED,0)->getID() != IMG_INVISIBLE)
		{
			// Regression case of messaging system. Expected 21 textures, received 20. last texture is not valid so set to default
			setTETexture(TEX_HAIR_BAKED, IMG_DEFAULT_AVATAR);
		}
	}

	for (U8 baked_index = 0; baked_index < BAKED_NUM_INDICES; baked_index++)
	{
		const LLAvatarAppearanceDictionary::BakedEntry * bakedDicEntry = LLAvatarAppearanceDictionary::getInstance()->getBakedTexture((EBakedTextureIndex)baked_index);
		// skip if this is a skirt and av is not wearing one, or if we don't have a baked texture UUID
		if (!isTextureDefined(bakedDicEntry->mTextureIndex)
			&& ( (baked_index != BAKED_SKIRT) || isWearingWearableType(LLWearableType::WT_SKIRT) ))
		{
			continue;
		}

		for (U8 texture = 0; texture < bakedDicEntry->mLocalTextures.size(); texture++)
		{
			const U8 te = (ETextureIndex)bakedDicEntry->mLocalTextures[texture];
			setTETexture(te, IMG_DEFAULT_AVATAR);
		}
	}
}

void LLVOAvatar::dumpAvatarTEs( const std::string& context ) const
{	
	LL_DEBUGS("Avatar") << avString() << (isSelf() ? "Self: " : "Other: ") << context << LL_ENDL;
	for (LLAvatarAppearanceDictionary::Textures::const_iterator iter = LLAvatarAppearanceDictionary::getInstance()->getTextures().begin();
		 iter != LLAvatarAppearanceDictionary::getInstance()->getTextures().end();
		 ++iter)
	{
		const LLAvatarAppearanceDictionary::TextureEntry *texture_dict = iter->second;
		// TODO: MULTI-WEARABLE: handle multiple textures for self
		const LLViewerTexture* te_image = getImage(iter->first,0);
		if( !te_image )
		{
			LL_DEBUGS("Avatar") << avString() << "       " << texture_dict->mName << ": null ptr" << LL_ENDL;
		}
		else if( te_image->getID().isNull() )
		{
			LL_DEBUGS("Avatar") << avString() << "       " << texture_dict->mName << ": null UUID" << LL_ENDL;
		}
		else if( te_image->getID() == IMG_DEFAULT )
		{
			LL_DEBUGS("Avatar") << avString() << "       " << texture_dict->mName << ": IMG_DEFAULT" << LL_ENDL;
		}
		else if( te_image->getID() == IMG_DEFAULT_AVATAR )
		{
			LL_DEBUGS("Avatar") << avString() << "       " << texture_dict->mName << ": IMG_DEFAULT_AVATAR" << LL_ENDL;
		}
		else
		{
			LL_DEBUGS("Avatar") << avString() << "       " << texture_dict->mName << ": " << te_image->getID() << LL_ENDL;
		}
	}
}

//-----------------------------------------------------------------------------
// clampAttachmentPositions()
//-----------------------------------------------------------------------------
void LLVOAvatar::clampAttachmentPositions()
{
	if (isDead())
	{
		return;
	}
	for (attachment_map_t::iterator iter = mAttachmentPoints.begin(); 
		 iter != mAttachmentPoints.end();
		 ++iter)
	{
		LLViewerJointAttachment* attachment = iter->second;
		if (attachment)
		{
			attachment->clampObjectPosition();
		}
	}
}

BOOL LLVOAvatar::hasHUDAttachment() const
{
	for (attachment_map_t::const_iterator iter = mAttachmentPoints.begin(); 
		 iter != mAttachmentPoints.end();
		 ++iter)
	{
		LLViewerJointAttachment* attachment = iter->second;

		// <FS:Ansariel> Possible crash fix
		if (!attachment)
		{
			continue;
		}
		// </FS:Ansariel>

		if (attachment->getIsHUDAttachment() && attachment->getNumObjects() > 0)
		{
			return TRUE;
		}
	}
	return FALSE;
}

LLBBox LLVOAvatar::getHUDBBox() const
{
	LLBBox bbox;
	for (attachment_map_t::const_iterator iter = mAttachmentPoints.begin(); 
		 iter != mAttachmentPoints.end();
		 ++iter)
	{
		LLViewerJointAttachment* attachment = iter->second;
		// <FS:Ansariel> Possible crash fix
		//if (attachment->getIsHUDAttachment())
		if (attachment && attachment->getIsHUDAttachment())
		// </FS:Ansariel>
		{
			for (LLViewerJointAttachment::attachedobjs_vec_t::iterator attachment_iter = attachment->mAttachedObjects.begin();
				 attachment_iter != attachment->mAttachedObjects.end();
				 ++attachment_iter)
			{
				const LLViewerObject* attached_object = (*attachment_iter);
				if (attached_object == NULL)
				{
					LL_WARNS() << "HUD attached object is NULL!" << LL_ENDL;
					continue;
				}
				// initialize bounding box to contain identity orientation and center point for attached object
				bbox.addPointLocal(attached_object->getPosition());
				// add rotated bounding box for attached object
				bbox.addBBoxAgent(attached_object->getBoundingBoxAgent());
				LLViewerObject::const_child_list_t& child_list = attached_object->getChildren();
				for (LLViewerObject::child_list_t::const_iterator iter = child_list.begin();
					 iter != child_list.end(); 
					 ++iter)
				{
					const LLViewerObject* child_objectp = *iter;
					bbox.addBBoxAgent(child_objectp->getBoundingBoxAgent());
				}
			}
		}
	}

	return bbox;
}

//-----------------------------------------------------------------------------
// onFirstTEMessageReceived()
//-----------------------------------------------------------------------------
void LLVOAvatar::onFirstTEMessageReceived()
{
	LL_DEBUGS("Avatar") << avString() << LL_ENDL;
	if( !mFirstTEMessageReceived )
	{
		mFirstTEMessageReceived = TRUE;

		LLLoadedCallbackEntry::source_callback_list_t* src_callback_list = NULL ;
		BOOL paused = FALSE ;
		if(!isSelf())
		{
			src_callback_list = &mCallbackTextureList ;
			paused = !isVisible();
		}

		for (U32 i = 0; i < mBakedTextureDatas.size(); i++)
		{
			const BOOL layer_baked = isTextureDefined(mBakedTextureDatas[i].mTextureIndex);

			// Use any baked textures that we have even if they haven't downloaded yet.
			// (That is, don't do a transition from unbaked to baked.)
			if (layer_baked)
			{
				LLViewerFetchedTexture* image = LLViewerTextureManager::staticCastToFetchedTexture(getImage( mBakedTextureDatas[i].mTextureIndex, 0 ), TRUE) ;
				mBakedTextureDatas[i].mLastTextureID = image->getID();
				// If we have more than one texture for the other baked layers, we'll want to call this for them too.
				if ( (image->getID() != IMG_INVISIBLE) && ((i == BAKED_HEAD) || (i == BAKED_UPPER) || (i == BAKED_LOWER)) )
				{
					image->setLoadedCallback( onBakedTextureMasksLoaded, MORPH_MASK_REQUESTED_DISCARD, TRUE, TRUE, new LLTextureMaskData( mID ), 
						src_callback_list, paused);
				}
				LL_DEBUGS("Avatar") << avString() << "layer_baked, setting onInitialBakedTextureLoaded as callback" << LL_ENDL;
				image->setLoadedCallback( onInitialBakedTextureLoaded, MAX_DISCARD_LEVEL, FALSE, FALSE, new LLUUID( mID ), 
					src_callback_list, paused );

                               // this could add paused texture callbacks
                               mLoadedCallbacksPaused |= paused; 
			}
		}

		mMeshTexturesDirty = TRUE;
		gPipeline.markGLRebuild(this);
	}
}

//-----------------------------------------------------------------------------
// bool visualParamWeightsAreDefault()
//-----------------------------------------------------------------------------
bool LLVOAvatar::visualParamWeightsAreDefault()
{
	bool rtn = true;

	bool is_wearing_skirt = isWearingWearableType(LLWearableType::WT_SKIRT);
	for (LLVisualParam *param = getFirstVisualParam(); 
	     param;
	     param = getNextVisualParam())
	{
		if (param->isTweakable())
		{
			LLViewerVisualParam* vparam = dynamic_cast<LLViewerVisualParam*>(param);
			llassert(vparam);
			bool is_skirt_param = vparam &&
				LLWearableType::WT_SKIRT == vparam->getWearableType();
			if (param->getWeight() != param->getDefaultWeight() &&
			    // we have to not care whether skirt weights are default, if we're not actually wearing a skirt
			    (is_wearing_skirt || !is_skirt_param))
			{
				//LL_INFOS() << "param '" << param->getName() << "'=" << param->getWeight() << " which differs from default=" << param->getDefaultWeight() << LL_ENDL;
				rtn = false;
				break;
			}
		}
	}

	//LL_INFOS() << "params are default ? " << int(rtn) << LL_ENDL;

	return rtn;
}

// <FS:ND> Remove LLVolatileAPRPool/apr_file_t and use FILE* instead
//void dump_visual_param(apr_file_t* file, LLVisualParam* viewer_param, F32 value)
void dump_visual_param(LLAPRFile::tFiletype* file, LLVisualParam* viewer_param, F32 value)
// </FS:ND>
{
	std::string type_string = "unknown";
	if (dynamic_cast<LLTexLayerParamAlpha*>(viewer_param))
		type_string = "param_alpha";
	if (dynamic_cast<LLTexLayerParamColor*>(viewer_param))
		type_string = "param_color";
	if (dynamic_cast<LLDriverParam*>(viewer_param))
		type_string = "param_driver";
	if (dynamic_cast<LLPolyMorphTarget*>(viewer_param))
		type_string = "param_morph";
	if (dynamic_cast<LLPolySkeletalDistortion*>(viewer_param))
		type_string = "param_skeleton";
	S32 wtype = -1;
	LLViewerVisualParam *vparam = dynamic_cast<LLViewerVisualParam*>(viewer_param);
	if (vparam)
	{
		wtype = vparam->getWearableType();
	}
	S32 u8_value = F32_to_U8(value,viewer_param->getMinWeight(),viewer_param->getMaxWeight());
	apr_file_printf(file, "\t\t<param id=\"%d\" name=\"%s\" value=\"%.3f\" u8=\"%d\" type=\"%s\" wearable=\"%s\"/>\n",
					viewer_param->getID(), viewer_param->getName().c_str(), value, u8_value, type_string.c_str(),
					LLWearableType::getTypeName(LLWearableType::EType(wtype)).c_str()
//					param_location_name(vparam->getParamLocation()).c_str()
		);
	}
	

void LLVOAvatar::dumpAppearanceMsgParams( const std::string& dump_prefix,
	const LLAppearanceMessageContents& contents)
{
	std::string outfilename = get_sequential_numbered_file_name(dump_prefix,".xml");
	const std::vector<F32>& params_for_dump = contents.mParamWeights;
	const LLTEContents& tec = contents.mTEContents;

	LLAPRFile outfile;
	std::string fullpath = gDirUtilp->getExpandedFilename(LL_PATH_LOGS,outfilename);
	outfile.open(fullpath, LL_APR_WB );

	// <FS:ND> Remove LLVolatileAPRPool/apr_file_t and use FILE* instead
	// apr_file_t* file = outfile.getFileHandle();
	LLAPRFile::tFiletype* file = outfile.getFileHandle();
	// </FS:ND>

	if (!file)
	{
		return;
	}
	else
	{
		LL_DEBUGS("Avatar") << "dumping appearance message to " << fullpath << LL_ENDL;
	}

	apr_file_printf(file, "<header>\n");
	apr_file_printf(file, "\t\t<cof_version %i />\n", contents.mCOFVersion);
	apr_file_printf(file, "\t\t<appearance_version %i />\n", contents.mAppearanceVersion);
	apr_file_printf(file, "</header>\n");

	apr_file_printf(file, "\n<params>\n");
	LLVisualParam* param = getFirstVisualParam();
	for (S32 i = 0; i < params_for_dump.size(); i++)
	{
		while( param && ((param->getGroup() != VISUAL_PARAM_GROUP_TWEAKABLE) && 
						 (param->getGroup() != VISUAL_PARAM_GROUP_TRANSMIT_NOT_TWEAKABLE)) ) // should not be any of group VISUAL_PARAM_GROUP_TWEAKABLE_NO_TRANSMIT
		{
			param = getNextVisualParam();
		}
		LLViewerVisualParam* viewer_param = (LLViewerVisualParam*)param;
		F32 value = params_for_dump[i];
		dump_visual_param(file, viewer_param, value);
		param = getNextVisualParam();
	}
	apr_file_printf(file, "</params>\n");

	apr_file_printf(file, "\n<textures>\n");
	for (U32 i = 0; i < tec.face_count; i++)
	{
		std::string uuid_str;
		((LLUUID*)tec.image_data)[i].toString(uuid_str);
		apr_file_printf( file, "\t\t<texture te=\"%i\" uuid=\"%s\"/>\n", i, uuid_str.c_str());
	}
	apr_file_printf(file, "</textures>\n");
}

void LLVOAvatar::parseAppearanceMessage(LLMessageSystem* mesgsys, LLAppearanceMessageContents& contents)
{
	parseTEMessage(mesgsys, _PREHASH_ObjectData, -1, contents.mTEContents);

	// Parse the AppearanceData field, if any.
	if (mesgsys->has(_PREHASH_AppearanceData))
	{
		U8 av_u8;
		mesgsys->getU8Fast(_PREHASH_AppearanceData, _PREHASH_AppearanceVersion, av_u8, 0);
		contents.mAppearanceVersion = av_u8;
		LL_DEBUGS("Avatar") << "appversion set by AppearanceData field: " << contents.mAppearanceVersion << LL_ENDL;
		mesgsys->getS32Fast(_PREHASH_AppearanceData, _PREHASH_CofVersion, contents.mCOFVersion, 0);
		// For future use:
		//mesgsys->getU32Fast(_PREHASH_AppearanceData, _PREHASH_Flags, appearance_flags, 0);
	}

	// Parse the AppearanceData field, if any.
	contents.mHoverOffsetWasSet = false;
	if (mesgsys->has(_PREHASH_AppearanceHover))
	{
		LLVector3 hover;
		mesgsys->getVector3Fast(_PREHASH_AppearanceHover, _PREHASH_HoverHeight, hover);
		LL_DEBUGS("Avatar") << avString() << " hover received " << hover.mV[ VX ] << "," << hover.mV[ VY ] << "," << hover.mV[ VZ ] << LL_ENDL;
		contents.mHoverOffset = hover;
		contents.mHoverOffsetWasSet = true;
	}
	
	// Parse visual params, if any.
	S32 num_blocks = mesgsys->getNumberOfBlocksFast(_PREHASH_VisualParam);
	bool drop_visual_params_debug = gSavedSettings.getBOOL("BlockSomeAvatarAppearanceVisualParams") && (ll_rand(2) == 0); // pretend that ~12% of AvatarAppearance messages arrived without a VisualParam block, for testing
	if( num_blocks > 1 && !drop_visual_params_debug)
	{
		LL_DEBUGS("Avatar") << avString() << " handle visual params, num_blocks " << num_blocks << LL_ENDL;
		
		LLVisualParam* param = getFirstVisualParam();
		llassert(param); // if this ever fires, we should do the same as when num_blocks<=1
		if (!param)
		{
			LL_WARNS() << "No visual params!" << LL_ENDL;
		}
		else
		{
			for( S32 i = 0; i < num_blocks; i++ )
			{
				while( param && ((param->getGroup() != VISUAL_PARAM_GROUP_TWEAKABLE) && 
								 (param->getGroup() != VISUAL_PARAM_GROUP_TRANSMIT_NOT_TWEAKABLE)) ) // should not be any of group VISUAL_PARAM_GROUP_TWEAKABLE_NO_TRANSMIT
				{
					param = getNextVisualParam();
				}
						
				if( !param )
				{
					// more visual params supplied than expected - just process what we know about
					break;
				}

				U8 value;
				mesgsys->getU8Fast(_PREHASH_VisualParam, _PREHASH_ParamValue, value, i);
				F32 newWeight = U8_to_F32(value, param->getMinWeight(), param->getMaxWeight());
				contents.mParamWeights.push_back(newWeight);
				contents.mParams.push_back(param);

				param = getNextVisualParam();
			}
		}

		const S32 expected_tweakable_count = getVisualParamCountInGroup(VISUAL_PARAM_GROUP_TWEAKABLE) +
											 getVisualParamCountInGroup(VISUAL_PARAM_GROUP_TRANSMIT_NOT_TWEAKABLE); // don't worry about VISUAL_PARAM_GROUP_TWEAKABLE_NO_TRANSMIT
		if (num_blocks != expected_tweakable_count)
		{
			LL_DEBUGS("Avatar") << "Number of params in AvatarAppearance msg (" << num_blocks << ") does not match number of tweakable params in avatar xml file (" << expected_tweakable_count << ").  Processing what we can.  object: " << getID() << LL_ENDL;
		}
	}
	else
	{
		if (drop_visual_params_debug)
		{
			LL_INFOS() << "Debug-faked lack of parameters on AvatarAppearance for object: "  << getID() << LL_ENDL;
		}
		else
		{
			LL_DEBUGS("Avatar") << "AvatarAppearance msg received without any parameters, object: " << getID() << LL_ENDL;
		}
	}

	LLVisualParam* appearance_version_param = getVisualParam(11000);
	if (appearance_version_param)
	{
		std::vector<LLVisualParam*>::iterator it = std::find(contents.mParams.begin(), contents.mParams.end(),appearance_version_param);
		if (it != contents.mParams.end())
		{
			S32 index = it - contents.mParams.begin();
			contents.mParamAppearanceVersion = ll_round(contents.mParamWeights[index]);
			LL_DEBUGS("Avatar") << "appversion req by appearance_version param: " << contents.mParamAppearanceVersion << LL_ENDL;
		}
	}
}

bool resolve_appearance_version(const LLAppearanceMessageContents& contents, S32& appearance_version)
{
	appearance_version = -1;
	
	if ((contents.mAppearanceVersion) >= 0 &&
		(contents.mParamAppearanceVersion >= 0) &&
		(contents.mAppearanceVersion != contents.mParamAppearanceVersion))
	{
		LL_WARNS() << "inconsistent appearance_version settings - field: " <<
			contents.mAppearanceVersion << ", param: " <<  contents.mParamAppearanceVersion << LL_ENDL;
		return false;
	}
	// <FS:Ansariel> [Legacy Bake]
	//if (contents.mParamAppearanceVersion >= 0) // use visual param if available.
	//{
	//	appearance_version = contents.mParamAppearanceVersion;
	//}
	//else if (contents.mAppearanceVersion > 0)
	//{
	//	appearance_version = contents.mAppearanceVersion;
	//}
	//else // still not set, go with 1.
	//{
	//	appearance_version = 1;
	//}
	if (contents.mParamAppearanceVersion >= 0) // use visual param if available.
	{
		appearance_version = contents.mParamAppearanceVersion;
	}
	if (contents.mAppearanceVersion >= 0)
	{
		appearance_version = contents.mAppearanceVersion;
	}
	if (appearance_version < 0) // still not set, go with 0.
	{
		appearance_version = 0;
	}
	// </FS:Ansariel> [Legacy Bake]
	LL_DEBUGS("Avatar") << "appearance version info - field " << contents.mAppearanceVersion
						<< " param: " << contents.mParamAppearanceVersion
						<< " final: " << appearance_version << LL_ENDL;
	return true;
}

//-----------------------------------------------------------------------------
// processAvatarAppearance()
//-----------------------------------------------------------------------------
void LLVOAvatar::processAvatarAppearance( LLMessageSystem* mesgsys )
{
	LL_DEBUGS("Avatar") << "starts" << LL_ENDL;
	
	// <FS:CR> Use LLCachedControl
	//bool enable_verbose_dumps = gSavedSettings.getBOOL("DebugAvatarAppearanceMessage");
	static LLCachedControl<bool> enable_verbose_dumps(gSavedSettings, "DebugAvatarAppearanceMessage");
	// </FS:CR>
	std::string dump_prefix = getFullname() + "_" + (isSelf()?"s":"o") + "_";
	if (gSavedSettings.getBOOL("BlockAvatarAppearanceMessages"))
	{
		LL_WARNS() << "Blocking AvatarAppearance message" << LL_ENDL;
		return;
	}

	mLastAppearanceMessageTimer.reset();

	ESex old_sex = getSex();

	LLAppearanceMessageContents contents;
	parseAppearanceMessage(mesgsys, contents);
	if (enable_verbose_dumps)
	{
		dumpAppearanceMsgParams(dump_prefix + "appearance_msg", contents);
	}

	S32 appearance_version;
	if (!resolve_appearance_version(contents, appearance_version))
	{
		LL_WARNS() << "bad appearance version info, discarding" << LL_ENDL;
		return;
	}
	llassert(appearance_version > 0);
	if (appearance_version > 1)
	{
		LL_WARNS() << "unsupported appearance version " << appearance_version << ", discarding appearance message" << LL_ENDL;
		return;
	}

	S32 this_update_cof_version = contents.mCOFVersion;
	S32 last_update_request_cof_version = mLastUpdateRequestCOFVersion;

	if( isSelf() )
	{
		LL_DEBUGS("Avatar") << "this_update_cof_version " << this_update_cof_version
				<< " last_update_request_cof_version " << last_update_request_cof_version
				<<  " my_cof_version " << LLAppearanceMgr::instance().getCOFVersion() << LL_ENDL;

		// <FS:Ansariel> [Legacy Bake]
		if (getRegion() && (getRegion()->getCentralBakeVersion()==0))
		{
			LL_WARNS() << avString() << "Received AvatarAppearance message for self in non-server-bake region" << LL_ENDL;
		}
		if( mFirstTEMessageReceived && (appearance_version == 0))
		{
			return;
		}
		// </FS:Ansariel> [Legacy Bake]
	}
	else
	{
		LL_DEBUGS("Avatar") << "appearance message received" << LL_ENDL;
	}

	// Check for stale update.
	if (isSelf()
		// <FS:Ansariel> [Legacy Bake]
		&& (appearance_version>0)
		// </FS:Ansariel> [Legacy Bake]
		&& (this_update_cof_version < last_update_request_cof_version))
	{
		LL_WARNS() << "Stale appearance update, wanted version " << last_update_request_cof_version
				<< ", got " << this_update_cof_version << LL_ENDL;
		return;
	}

	if (isSelf() && isEditingAppearance())
	{
		LL_DEBUGS("Avatar") << "ignoring appearance message while in appearance edit" << LL_ENDL;
		return;
	}

	// SUNSHINE CLEANUP - is this case OK now?
	S32 num_params = contents.mParamWeights.size();
	if (num_params <= 1)
	{
		// In this case, we have no reliable basis for knowing
		// appearance version, which may cause us to look for baked
		// textures in the wrong place and flag them as missing
		// assets.
		LL_DEBUGS("Avatar") << "ignoring appearance message due to lack of params" << LL_ENDL;
		return;
	}

	// No backsies zone - if we get here, the message should be valid and usable, will be processed.

	// <FS:Ansariel> [Legacy Bake]
	if (appearance_version > 0)
	{
	// </FS:Ansariel> [Legacy Bake]
	// Note:
	// RequestAgentUpdateAppearanceResponder::onRequestRequested()
	// assumes that cof version is only updated with server-bake
	// appearance messages.
	mLastUpdateReceivedCOFVersion = this_update_cof_version;
	// <FS:Ansariel> [Legacy Bake]
	}

	setIsUsingServerBakes(appearance_version > 0);
	// </FS:Ansariel> [Legacy Bake]
		
    if (applyParsedTEMessage(contents.mTEContents) > 0 && isChanged(TEXTURE))
    {
        updateVisualComplexity();
    }

	// <FS:clientTags>
	if (!LLGridManager::getInstance()->isInSecondLife())
	{
		//Wolfspirit: Read the UUID, system and Texturecolor
		const LLTEContents& tec = contents.mTEContents;
		const LLUUID tag_uuid = ((LLUUID*)tec.image_data)[TEX_HEAD_BODYPAINT];
		bool new_system = (tec.glow[TEX_HEAD_BODYPAINT]);

		//WS: Write them into an LLSD map
		mClientTagData["uuid"] = tag_uuid.asString();
		mClientTagData["id_based"] = new_system;
		mClientTagData["tex_color"] = LLColor4U(tec.colors).getValue();

		//WS: Clear mNameString to force a rebuild
		mNameIsSet = false;
	}
	// </FS:clientTags>

	// prevent the overwriting of valid baked textures with invalid baked textures
	for (U8 baked_index = 0; baked_index < mBakedTextureDatas.size(); baked_index++)
	{
		if (!isTextureDefined(mBakedTextureDatas[baked_index].mTextureIndex) 
			&& mBakedTextureDatas[baked_index].mLastTextureID != IMG_DEFAULT
			&& baked_index != BAKED_SKIRT)
		{
			// <FS:Ansariel> [Legacy Bake]
			//LL_DEBUGS("Avatar") << avString() << " baked_index " << (S32) baked_index << " using mLastTextureID " << mBakedTextureDatas[baked_index].mLastTextureID << LL_ENDL;
			LL_DEBUGS("Avatar") << avString() << "sb " << (S32) isUsingServerBakes() << " baked_index " << (S32) baked_index << " using mLastTextureID " << mBakedTextureDatas[baked_index].mLastTextureID << LL_ENDL;
			setTEImage(mBakedTextureDatas[baked_index].mTextureIndex, 
				LLViewerTextureManager::getFetchedTexture(mBakedTextureDatas[baked_index].mLastTextureID, FTT_DEFAULT, TRUE, LLGLTexture::BOOST_NONE, LLViewerTexture::LOD_TEXTURE));
		}
		else
		{
			// <FS:Ansariel> [Legacy Bake]
			//LL_DEBUGS("Avatar") << avString() << " baked_index " << (S32) baked_index << " using texture id "
			LL_DEBUGS("Avatar") << avString() << "sb " << (S32) isUsingServerBakes() << " baked_index " << (S32) baked_index << " using texture id "
								<< getTE(mBakedTextureDatas[baked_index].mTextureIndex)->getID() << LL_ENDL;
		}
	}

	// runway - was
	// if (!is_first_appearance_message )
	// which means it would be called on second appearance message - probably wrong.
	BOOL is_first_appearance_message = !mFirstAppearanceMessageReceived;
	mFirstAppearanceMessageReceived = TRUE;

	LL_DEBUGS("Avatar") << avString() << "processAvatarAppearance start " << mID
			<< " first? " << is_first_appearance_message << " self? " << isSelf() << LL_ENDL;

	if (is_first_appearance_message )
	{
		onFirstTEMessageReceived();
	}

	setCompositeUpdatesEnabled( FALSE );
	gPipeline.markGLRebuild(this);

	// Apply visual params
	if( num_params > 1)
	{
		LL_DEBUGS("Avatar") << avString() << " handle visual params, num_params " << num_params << LL_ENDL;
		BOOL params_changed = FALSE;
		BOOL interp_params = FALSE;
		S32 params_changed_count = 0;
		
		for( S32 i = 0; i < num_params; i++ )
		{
			LLVisualParam* param = contents.mParams[i];
			F32 newWeight = contents.mParamWeights[i];

			if (is_first_appearance_message || (param->getWeight() != newWeight))
			{
				params_changed = TRUE;
				params_changed_count++;

				if(is_first_appearance_message)
				{
					//LL_DEBUGS("Avatar") << "param slam " << i << " " << newWeight << LL_ENDL;
					// <FS:Ansariel> [Legacy Bake]
					//param->setWeight(newWeight);
					param->setWeight(newWeight, FALSE);
				}
				else
				{
					interp_params = TRUE;
					// <FS:Ansariel> [Legacy Bake]
					//param->setAnimationTarget(newWeight);
					param->setAnimationTarget(newWeight, FALSE);
				}
			}
		}
		const S32 expected_tweakable_count = getVisualParamCountInGroup(VISUAL_PARAM_GROUP_TWEAKABLE) +
											 getVisualParamCountInGroup(VISUAL_PARAM_GROUP_TRANSMIT_NOT_TWEAKABLE); // don't worry about VISUAL_PARAM_GROUP_TWEAKABLE_NO_TRANSMIT
		if (num_params != expected_tweakable_count)
		{
			LL_DEBUGS("Avatar") << "Number of params in AvatarAppearance msg (" << num_params << ") does not match number of tweakable params in avatar xml file (" << expected_tweakable_count << ").  Processing what we can.  object: " << getID() << LL_ENDL;
		}

		LL_DEBUGS("Avatar") << "Changed " << params_changed_count << " params" << LL_ENDL;
		if (params_changed)
		{
			if (interp_params)
			{
				startAppearanceAnimation();
			}
			updateVisualParams();

			ESex new_sex = getSex();
			if( old_sex != new_sex )
			{
				// <FS:Ansariel> [Legacy Bake]
				//updateSexDependentLayerSets();
				updateSexDependentLayerSets(FALSE);
			}	
		}

		llassert( getSex() == ((getVisualParamWeight( "male" ) > 0.5f) ? SEX_MALE : SEX_FEMALE) );
	}
	else
	{
		// AvatarAppearance message arrived without visual params
		LL_DEBUGS("Avatar") << avString() << "no visual params" << LL_ENDL;

		const F32 LOADING_TIMEOUT_SECONDS = 60.f;
		// this isn't really a problem if we already have a non-default shape
		if (visualParamWeightsAreDefault() && mRuthTimer.getElapsedTimeF32() > LOADING_TIMEOUT_SECONDS)
		{
			// re-request appearance, hoping that it comes back with a shape next time
			LL_INFOS() << "Re-requesting AvatarAppearance for object: "  << getID() << LL_ENDL;
			LLAvatarPropertiesProcessor::getInstance()->sendAvatarTexturesRequest(getID());
			mRuthTimer.reset();
		}
		else
		{
			LL_INFOS() << "That's okay, we already have a non-default shape for object: "  << getID() << LL_ENDL;
			// we don't really care.
		}
	}

	if (contents.mHoverOffsetWasSet && !isSelf())
	{
		// Got an update for some other avatar
		// Ignore updates for self, because we have a more authoritative value in the preferences.
		setHoverOffset(contents.mHoverOffset);
		LL_INFOS("Avatar") << avString() << "setting hover to " << contents.mHoverOffset[2] << LL_ENDL;
	}

	if (!contents.mHoverOffsetWasSet && !isSelf())
	{
		// If we don't get a value at all, we are presumably in a
		// region that does not support hover height.
		LL_WARNS() << avString() << "zeroing hover because not defined in appearance message" << LL_ENDL;
		setHoverOffset(LLVector3(0.0, 0.0, 0.0));
	}

	setCompositeUpdatesEnabled( TRUE );

	// If all of the avatars are completely baked, release the global image caches to conserve memory.
	LLVOAvatar::cullAvatarsByPixelArea();

	if (isSelf())
	{
		mUseLocalAppearance = false;
	}

	updateMeshTextures();
	//if (enable_verbose_dumps) dumpArchetypeXML(dump_prefix + "process_end");
}

// static
void LLVOAvatar::getAnimLabels( std::vector<std::string>* labels )
{
	S32 i;
	labels->reserve(gUserAnimStatesCount);
	for( i = 0; i < gUserAnimStatesCount; i++ )
	{
		labels->push_back( LLAnimStateLabels::getStateLabel( gUserAnimStates[i].mName ) );
	}

	// Special case to trigger away (AFK) state
	labels->push_back( "Away From Keyboard" );
}

// static 
void LLVOAvatar::getAnimNames( std::vector<std::string>* names )
{
	S32 i;

	names->reserve(gUserAnimStatesCount);
	for( i = 0; i < gUserAnimStatesCount; i++ )
	{
		names->push_back( std::string(gUserAnimStates[i].mName) );
	}

	// Special case to trigger away (AFK) state
	names->push_back( "enter_away_from_keyboard_state" );
}

// static
void LLVOAvatar::onBakedTextureMasksLoaded( BOOL success, LLViewerFetchedTexture *src_vi, LLImageRaw* src, LLImageRaw* aux_src, S32 discard_level, BOOL final, void* userdata )
{
	if (!userdata) return;

	//LL_INFOS() << "onBakedTextureMasksLoaded: " << src_vi->getID() << LL_ENDL;
	const LLUUID id = src_vi->getID();
 
	LLTextureMaskData* maskData = (LLTextureMaskData*) userdata;
	LLVOAvatar* self = (LLVOAvatar*) gObjectList.findObject( maskData->mAvatarID );

	// if discard level is 2 less than last discard level we processed, or we hit 0,
	// then generate morph masks
	if(self && success && (discard_level < maskData->mLastDiscardLevel - 2 || discard_level == 0))
	{
		if(aux_src && aux_src->getComponents() == 1)
		{
			if (!aux_src->getData())
			{
				// <FS:Ansariel> FIRE-16122: Don't crash if we didn't receive any data
				//LL_ERRS() << "No auxiliary source (morph mask) data for image id " << id << LL_ENDL;
				LL_WARNS() << "No auxiliary source (morph mask) data for image id " << id << LL_ENDL;
				// </FS:Ansariel>
				return;
			}

			U32 gl_name;
			LLImageGL::generateTextures(1, &gl_name );
			stop_glerror();

			gGL.getTexUnit(0)->bindManual(LLTexUnit::TT_TEXTURE, gl_name);
			stop_glerror();

			LLImageGL::setManualImage(
				GL_TEXTURE_2D, 0, GL_ALPHA8, 
				aux_src->getWidth(), aux_src->getHeight(),
				GL_ALPHA, GL_UNSIGNED_BYTE, aux_src->getData());
			stop_glerror();

			gGL.getTexUnit(0)->setTextureFilteringOption(LLTexUnit::TFO_BILINEAR);

			/* if( id == head_baked->getID() )
			     if (self->mBakedTextureDatas[BAKED_HEAD].mTexLayerSet)
				     //LL_INFOS() << "onBakedTextureMasksLoaded for head " << id << " discard = " << discard_level << LL_ENDL;
					 self->mBakedTextureDatas[BAKED_HEAD].mTexLayerSet->applyMorphMask(aux_src->getData(), aux_src->getWidth(), aux_src->getHeight(), 1);
					 maskData->mLastDiscardLevel = discard_level; */
			BOOL found_texture_id = false;
			for (LLAvatarAppearanceDictionary::Textures::const_iterator iter = LLAvatarAppearanceDictionary::getInstance()->getTextures().begin();
				 iter != LLAvatarAppearanceDictionary::getInstance()->getTextures().end();
				 ++iter)
			{

				const LLAvatarAppearanceDictionary::TextureEntry *texture_dict = iter->second;
				if (texture_dict->mIsUsedByBakedTexture)
				{
					const ETextureIndex texture_index = iter->first;
					const LLViewerTexture *baked_img = self->getImage(texture_index, 0);
					if (baked_img && id == baked_img->getID())
					{
						const EBakedTextureIndex baked_index = texture_dict->mBakedTextureIndex;
						self->applyMorphMask(aux_src->getData(), aux_src->getWidth(), aux_src->getHeight(), 1, baked_index);
						maskData->mLastDiscardLevel = discard_level;
						if (self->mBakedTextureDatas[baked_index].mMaskTexName)
						{
							LLImageGL::deleteTextures(1, &(self->mBakedTextureDatas[baked_index].mMaskTexName));
						}
						self->mBakedTextureDatas[baked_index].mMaskTexName = gl_name;
						found_texture_id = true;
						break;
					}
				}
			}
			if (!found_texture_id)
			{
				LL_INFOS() << "unexpected image id: " << id << LL_ENDL;
			}
			self->dirtyMesh();
		}
		else
		{
            // this can happen when someone uses an old baked texture possibly provided by 
            // viewer-side baked texture caching
			LL_WARNS() << "Masks loaded callback but NO aux source, id " << id << LL_ENDL;
		}
	}

	if (final || !success)
	{
		delete maskData;
	}
}

// static
void LLVOAvatar::onInitialBakedTextureLoaded( BOOL success, LLViewerFetchedTexture *src_vi, LLImageRaw* src, LLImageRaw* aux_src, S32 discard_level, BOOL final, void* userdata )
{

	
	LLUUID *avatar_idp = (LLUUID *)userdata;
	LLVOAvatar *selfp = (LLVOAvatar *)gObjectList.findObject(*avatar_idp);

	if (selfp)
	{
		LL_DEBUGS("Avatar") << selfp->avString() << "discard_level " << discard_level << " success " << success << " final " << final << LL_ENDL;
	}

	if (!success && selfp)
	{
		selfp->removeMissingBakedTextures();
	}
	if (final || !success )
	{
		delete avatar_idp;
	}
}

// Static
void LLVOAvatar::onBakedTextureLoaded(BOOL success,
									  LLViewerFetchedTexture *src_vi, LLImageRaw* src, LLImageRaw* aux_src,
									  S32 discard_level, BOOL final, void* userdata)
{
	LL_DEBUGS("Avatar") << "onBakedTextureLoaded: " << src_vi->getID() << LL_ENDL;

	LLUUID id = src_vi->getID();
	LLUUID *avatar_idp = (LLUUID *)userdata;
	LLVOAvatar *selfp = (LLVOAvatar *)gObjectList.findObject(*avatar_idp);
	if (selfp)
	{	
		LL_DEBUGS("Avatar") << selfp->avString() << "discard_level " << discard_level << " success " << success << " final " << final << " id " << src_vi->getID() << LL_ENDL;
	}

	if (selfp && !success)
	{
		selfp->removeMissingBakedTextures();
	}

	if( final || !success )
	{
		delete avatar_idp;
	}

	if( selfp && success && final )
	{
		selfp->useBakedTexture( id );
	}
}


// Called when baked texture is loaded and also when we start up with a baked texture
void LLVOAvatar::useBakedTexture( const LLUUID& id )
{
	for (U32 i = 0; i < mBakedTextureDatas.size(); i++)
	{
		LLViewerTexture* image_baked = getImage( mBakedTextureDatas[i].mTextureIndex, 0 );
		if (id == image_baked->getID())
		{
			//LL_DEBUGS("Avatar") << avString() << " i " << i << " id " << id << LL_ENDL;
			mBakedTextureDatas[i].mIsLoaded = true;
			mBakedTextureDatas[i].mLastTextureID = id;
			mBakedTextureDatas[i].mIsUsed = true;

			if (isUsingLocalAppearance())
			{
				LL_INFOS() << "not changing to baked texture while isUsingLocalAppearance" << LL_ENDL;
			}
			else
			{
				debugColorizeSubMeshes(i,LLColor4::green);

				avatar_joint_mesh_list_t::iterator iter = mBakedTextureDatas[i].mJointMeshes.begin();
				avatar_joint_mesh_list_t::iterator end  = mBakedTextureDatas[i].mJointMeshes.end();
				for (; iter != end; ++iter)
				{
					LLAvatarJointMesh* mesh = (*iter);
					if (mesh)
					{
						mesh->setTexture( image_baked );
					}
				}
			}
			
			const LLAvatarAppearanceDictionary::BakedEntry *baked_dict =
				LLAvatarAppearanceDictionary::getInstance()->getBakedTexture((EBakedTextureIndex)i);
			for (texture_vec_t::const_iterator local_tex_iter = baked_dict->mLocalTextures.begin();
				 local_tex_iter != baked_dict->mLocalTextures.end();
				 ++local_tex_iter)
			{
				if (isSelf()) setBakedReady(*local_tex_iter, TRUE);
			}

			// ! BACKWARDS COMPATIBILITY !
			// Workaround for viewing avatars from old viewers that haven't baked hair textures.
			// This is paired with similar code in updateMeshTextures that sets hair mesh color.
			if (i == BAKED_HAIR)
			{
				avatar_joint_mesh_list_t::iterator iter = mBakedTextureDatas[i].mJointMeshes.begin();
				avatar_joint_mesh_list_t::iterator end  = mBakedTextureDatas[i].mJointMeshes.end();
				for (; iter != end; ++iter)
				{
					LLAvatarJointMesh* mesh = (*iter);
					if (mesh)
					{
						mesh->setColor( LLColor4::white );
					}
				}
			}
		}
	}
	dirtyMesh();
}

std::string get_sequential_numbered_file_name(const std::string& prefix,
											  const std::string& suffix)
{
	typedef std::map<std::string,S32> file_num_type;
	static  file_num_type file_nums;
	file_num_type::iterator it = file_nums.find(prefix);
	S32 num = 0;
	if (it != file_nums.end())
	{
		num = it->second;
	}
	file_nums[prefix] = num+1;
	std::string outfilename = prefix + " " + llformat("%04d",num) + ".xml";
	std::replace(outfilename.begin(),outfilename.end(),' ','_');
	return outfilename;
}

void dump_sequential_xml(const std::string outprefix, const LLSD& content)
{
	std::string outfilename = get_sequential_numbered_file_name(outprefix,".xml");
	std::string fullpath = gDirUtilp->getExpandedFilename(LL_PATH_LOGS,outfilename);
	std::ofstream ofs(fullpath.c_str(), std::ios_base::out);
	ofs << LLSDOStreamer<LLSDXMLFormatter>(content, LLSDFormatter::OPTIONS_PRETTY);
	LL_DEBUGS("Avatar") << "results saved to: " << fullpath << LL_ENDL;
}

void LLVOAvatar::dumpArchetypeXML(const std::string& prefix, bool group_by_wearables )
{
	std::string outprefix(prefix);
	if (outprefix.empty())
	{
		outprefix = getFullname() + (isSelf()?"_s":"_o");
	}
	if (outprefix.empty())
	{
		outprefix = std::string("new_archetype");
	}
	std::string outfilename = get_sequential_numbered_file_name(outprefix,".xml");
	
// <FS:CR> FIRE-8893  - Dump archetype xml to user defined location
	LLFilePicker& file_picker = LLFilePicker::instance();
	if(!file_picker.getSaveFile(LLFilePicker::FFSAVE_XML, outfilename))
	{
		LL_INFOS("DumpArchetypeXML") << "User closed the filepicker" << LL_ENDL;
		return;
	}
// </FS:CR>
	
	LLAPRFile outfile;
// <FS:CR> FIRE-8893 - Dump archetype xml to user defined location
	//std::string fullpath = gDirUtilp->getExpandedFilename(LL_PATH_LOGS,outfilename);
	std::string fullpath = file_picker.getFirstFile();
// </FS:CR>
	if (APR_SUCCESS == outfile.open(fullpath, LL_APR_WB ))
	{
		// <FS:ND> Remove LLVolatileAPRPool/apr_file_t and use FILE* instead
		//apr_file_t* file = outfile.getFileHandle();
		LLAPRFile::tFiletype* file = outfile.getFileHandle();
		// </FS:ND>

		// <FS:CR> FIRE-8893 - Dump archetype xml to user defined location
		//LL_INFOS() << "xmlfile write handle obtained : " << fullpath << LL_ENDL;
		LL_INFOS("DumpArchetypeXML") << "xmlfile write handle obtained : " << fullpath << LL_ENDL;
		// </FS:CR>

		apr_file_printf( file, "<?xml version=\"1.0\" encoding=\"US-ASCII\" standalone=\"yes\"?>\n" );
		apr_file_printf( file, "<linden_genepool version=\"1.0\">\n" );
		apr_file_printf( file, "\n\t<archetype name=\"???\">\n" );

		if (group_by_wearables)
		{
			for (S32 type = LLWearableType::WT_SHAPE; type < LLWearableType::WT_COUNT; type++)
			{
				const std::string& wearable_name = LLWearableType::getTypeName((LLWearableType::EType)type);
				apr_file_printf( file, "\n\t\t<!-- wearable: %s -->\n", wearable_name.c_str() );

				for (LLVisualParam* param = getFirstVisualParam(); param; param = getNextVisualParam())
				{
					LLViewerVisualParam* viewer_param = (LLViewerVisualParam*)param;
					if( (viewer_param->getWearableType() == type) && 
					   (viewer_param->isTweakable() ) )
					{
						dump_visual_param(file, viewer_param, viewer_param->getWeight());
					}
				}

				for (U8 te = 0; te < TEX_NUM_INDICES; te++)
				{
					if (LLAvatarAppearanceDictionary::getTEWearableType((ETextureIndex)te) == type)
					{
						// MULTIPLE_WEARABLES: extend to multiple wearables?
						LLViewerTexture* te_image = getImage((ETextureIndex)te, 0);
						if( te_image )
						{
							std::string uuid_str;
							te_image->getID().toString( uuid_str );
							apr_file_printf( file, "\t\t<texture te=\"%i\" uuid=\"%s\"/>\n", te, uuid_str.c_str());
						}
					}
				}
			}
		}
		else 
		{
			// Just dump all params sequentially.
			for (LLVisualParam* param = getFirstVisualParam(); param; param = getNextVisualParam())
			{
				LLViewerVisualParam* viewer_param = (LLViewerVisualParam*)param;
				dump_visual_param(file, viewer_param, viewer_param->getWeight());
			}

			for (U8 te = 0; te < TEX_NUM_INDICES; te++)
			{
				// MULTIPLE_WEARABLES: extend to multiple wearables?
				LLViewerTexture* te_image = getImage((ETextureIndex)te, 0);
				if( te_image )
				{
					std::string uuid_str;
					te_image->getID().toString( uuid_str );
					apr_file_printf( file, "\t\t<texture te=\"%i\" uuid=\"%s\"/>\n", te, uuid_str.c_str());
				}
			}
		}

		avatar_joint_list_t::iterator iter = mSkeleton.begin();
		avatar_joint_list_t::iterator end  = mSkeleton.end();
		for (; iter != end; ++iter)
		{
			LLJoint* pJoint = (*iter);
			const LLVector3& pos = pJoint->getPosition();
			const LLVector3& scale = pJoint->getScale();
			apr_file_printf( file, "\t\t<joint name=\"%s\" position=\"%f %f %f\" scale=\"%f %f %f\"/>\n", 
							 pJoint->getName().c_str(), pos[0], pos[1], pos[2], scale[0], scale[1], scale[2]);
		}

		for (iter = mSkeleton.begin(); iter != end; ++iter)
		{
			LLJoint* pJoint = (*iter);
		
			LLVector3 pos;
			LLUUID mesh_id;

			if (pJoint->hasAttachmentPosOverride(pos,mesh_id))
			{
				apr_file_printf( file, "\t\t<joint_offset name=\"%s\" position=\"%f %f %f\" mesh_id=\"%s\"/>\n", 
								 pJoint->getName().c_str(), pos[0], pos[1], pos[2], mesh_id.asString().c_str());
			}
		}
		F32 pelvis_fixup;
		LLUUID mesh_id;
		if (hasPelvisFixup(pelvis_fixup, mesh_id))
		{
			apr_file_printf( file, "\t\t<pelvis_fixup z=\"%f\" mesh_id=\"%s\"/>\n", 
							 pelvis_fixup, mesh_id.asString().c_str());
		}

		apr_file_printf( file, "\t</archetype>\n" );
		apr_file_printf( file, "\n</linden_genepool>\n" );

		bool ultra_verbose = false;
		if (isSelf() && ultra_verbose)
		{
			// show the cloned params inside the wearables as well.
			gAgentAvatarp->dumpWearableInfo(outfile);
		}

		// <FS:CR> FIRE-8893 - Dump archetype xml to user defined location
		LL_INFOS("DumpArchetypeXML") << "Archetype xml written successfully!" << LL_ENDL;
		LLSD args;
		args["FILENAME"] = fullpath;
		LLNotificationsUtil::add("DumpArchetypeSuccess", args);
		// </FS:CR>
	}
	// File will close when handle goes out of scope
}


void LLVOAvatar::setVisibilityRank(U32 rank)
{
	if (mDrawable.isNull() || mDrawable->isDead())
	{
		// do nothing
		return;
	}
	mVisibilityRank = rank;
}

// Assumes LLVOAvatar::sInstances has already been sorted.
S32 LLVOAvatar::getUnbakedPixelAreaRank()
{
	S32 rank = 1;
	for (std::vector<LLCharacter*>::iterator iter = LLCharacter::sInstances.begin();
		 iter != LLCharacter::sInstances.end(); ++iter)
	{
		LLVOAvatar* inst = (LLVOAvatar*) *iter;
		if (inst == this)
		{
			return rank;
		}
		else if (!inst->isDead() && !inst->isFullyBaked())
		{
			rank++;
		}
	}

	llassert(0);
	return 0;
}

struct CompareScreenAreaGreater
{
	BOOL operator()(const LLCharacter* const& lhs, const LLCharacter* const& rhs)
	{
		return lhs->getPixelArea() > rhs->getPixelArea();
	}
};

// static
void LLVOAvatar::cullAvatarsByPixelArea()
{
	std::sort(LLCharacter::sInstances.begin(), LLCharacter::sInstances.end(), CompareScreenAreaGreater());
	
	// Update the avatars that have changed status
	U32 rank = 2; //1 is reserved for self. 
	for (std::vector<LLCharacter*>::iterator iter = LLCharacter::sInstances.begin();
		 iter != LLCharacter::sInstances.end(); ++iter)
	{
		LLVOAvatar* inst = (LLVOAvatar*) *iter;
		BOOL culled;
		if (inst->isSelf() || inst->isFullyBaked())
		{
			culled = FALSE;
		}
		else 
		{
			culled = TRUE;
		}

		if (inst->mCulled != culled)
		{
			inst->mCulled = culled;
			LL_DEBUGS() << "avatar " << inst->getID() << (culled ? " start culled" : " start not culled" ) << LL_ENDL;
			inst->updateMeshTextures();
		}

		if (inst->isSelf())
		{
			inst->setVisibilityRank(1);
		}
		else if (inst->mDrawable.notNull() && inst->mDrawable->isVisible())
		{
			inst->setVisibilityRank(rank++);
		}
	}

	// runway - this doesn't really detect gray/grey state.
	S32 grey_avatars = 0;
	if (!LLVOAvatar::areAllNearbyInstancesBaked(grey_avatars))
	{
		if (gFrameTimeSeconds != sUnbakedUpdateTime) // only update once per frame
		{
			sUnbakedUpdateTime = gFrameTimeSeconds;
			sUnbakedTime += gFrameIntervalSeconds.value();
		}
		if (grey_avatars > 0)
		{
			if (gFrameTimeSeconds != sGreyUpdateTime) // only update once per frame
			{
				sGreyUpdateTime = gFrameTimeSeconds;
				sGreyTime += gFrameIntervalSeconds.value();
			}
		}
	}
}

void LLVOAvatar::startAppearanceAnimation()
{
	if(!mAppearanceAnimating)
	{
		mAppearanceAnimating = TRUE;
		mAppearanceMorphTimer.reset();
		mLastAppearanceBlendTime = 0.f;
	}
}

// virtual
void LLVOAvatar::removeMissingBakedTextures()
{
}

//virtual
void LLVOAvatar::updateRegion(LLViewerRegion *regionp)
{
	LLViewerObject::updateRegion(regionp);
}

std::string LLVOAvatar::getFullname() const
{
	std::string name;

	LLNameValue* first = getNVPair("FirstName"); 
	LLNameValue* last  = getNVPair("LastName"); 
	if (first && last)
	{
		name = LLCacheName::buildFullName( first->getString(), last->getString() );
	}

	return name;
}

LLHost LLVOAvatar::getObjectHost() const
{
	LLViewerRegion* region = getRegion();
	if (region && !isDead())
	{
		return region->getHost();
	}
	else
	{
		return LLHost::invalid;
	}
}

//static
void LLVOAvatar::updateFreezeCounter(S32 counter)
{
	if(counter)
	{
		sFreezeCounter = counter;
	}
	else if(sFreezeCounter > 0)
	{
		sFreezeCounter--;
	}
	else
	{
		sFreezeCounter = 0;
	}
}

BOOL LLVOAvatar::updateLOD()
{
	if (isImpostor() && 0 != mDrawable->getNumFaces() && mDrawable->getFace(0)->hasGeometry())
	{
		return TRUE;
	}

	BOOL res = updateJointLODs();

	LLFace* facep = mDrawable->getFace(0);
	if (!facep || !facep->getVertexBuffer())
	{
		dirtyMesh(2);
	}

	if (mDirtyMesh >= 2 || mDrawable->isState(LLDrawable::REBUILD_GEOMETRY))
	{	//LOD changed or new mesh created, allocate new vertex buffer if needed
		updateMeshData();
		mDirtyMesh = 0;
		mNeedsSkin = TRUE;
		mDrawable->clearState(LLDrawable::REBUILD_GEOMETRY);
	}
	updateVisibility();

	return res;
}

void LLVOAvatar::updateLODRiggedAttachments( void )
{
	updateLOD();
	rebuildRiggedAttachments();
}
U32 LLVOAvatar::getPartitionType() const
{ 
	// Avatars merely exist as drawables in the bridge partition
	return LLViewerRegion::PARTITION_BRIDGE;
}

//static
void LLVOAvatar::updateImpostors()
{
	LLCharacter::sAllowInstancesChange = FALSE;

	for (std::vector<LLCharacter*>::iterator iter = LLCharacter::sInstances.begin();
		iter != LLCharacter::sInstances.end(); ++iter)
	{
		LLVOAvatar* avatar = (LLVOAvatar*) *iter;
		if (!avatar->isDead() && avatar->isVisible()
			&& (avatar->isImpostor() && avatar->needsImpostorUpdate())
            )
		{
            avatar->calcMutedAVColor();
			gPipeline.generateImpostor(avatar);
		}
	}

	LLCharacter::sAllowInstancesChange = TRUE;
}

BOOL LLVOAvatar::isImpostor()
{
	return sUseImpostors && (isVisuallyMuted() || (mUpdatePeriod >= IMPOSTOR_PERIOD)) ? TRUE : FALSE;
}

BOOL LLVOAvatar::shouldImpostor(const U32 rank_factor) const
{
	return (!isSelf() && sUseImpostors && mVisibilityRank > (sMaxNonImpostors * rank_factor));
}

BOOL LLVOAvatar::needsImpostorUpdate() const
{
	return mNeedsImpostorUpdate;
}

const LLVector3& LLVOAvatar::getImpostorOffset() const
{
	return mImpostorOffset;
}

const LLVector2& LLVOAvatar::getImpostorDim() const
{
	return mImpostorDim;
}

void LLVOAvatar::setImpostorDim(const LLVector2& dim)
{
	mImpostorDim = dim;
}

void LLVOAvatar::cacheImpostorValues()
{
	getImpostorValues(mImpostorExtents, mImpostorAngle, mImpostorDistance);
}

void LLVOAvatar::getImpostorValues(LLVector4a* extents, LLVector3& angle, F32& distance) const
{
	const LLVector4a* ext = mDrawable->getSpatialExtents();
	extents[0] = ext[0];
	extents[1] = ext[1];

	LLVector3 at = LLViewerCamera::getInstance()->getOrigin()-(getRenderPosition()+mImpostorOffset);
	distance = at.normalize();
	F32 da = 1.f - (at*LLViewerCamera::getInstance()->getAtAxis());
	angle.mV[0] = LLViewerCamera::getInstance()->getYaw()*da;
	angle.mV[1] = LLViewerCamera::getInstance()->getPitch()*da;
	angle.mV[2] = da;
}

// static
const U32 LLVOAvatar::IMPOSTORS_OFF = 66; /* Must equal the maximum allowed the RenderAvatarMaxNonImpostors
										   * slider in panel_preferences_graphics1.xml */

// static
void LLVOAvatar::updateImpostorRendering(U32 newMaxNonImpostorsValue)
{
	U32  oldmax = sMaxNonImpostors;
	bool oldflg = sUseImpostors;
	
	if (IMPOSTORS_OFF <= newMaxNonImpostorsValue)
	{
		sMaxNonImpostors = 0;
	}
	else
	{
		sMaxNonImpostors = newMaxNonImpostorsValue;
	}
	// the sUseImpostors flag depends on whether or not sMaxNonImpostors is set to the no-limit value (0)
	sUseImpostors = (0 != sMaxNonImpostors);
    if ( oldflg != sUseImpostors )
    {
        LL_DEBUGS("AvatarRender")
            << "was " << (oldflg ? "use" : "don't use" ) << " impostors (max " << oldmax << "); "
            << "now " << (sUseImpostors ? "use" : "don't use" ) << " impostors (max " << sMaxNonImpostors << "); "
            << LL_ENDL;
    }
}


void LLVOAvatar::idleUpdateRenderComplexity()
{
    // Render Complexity
    calculateUpdateRenderComplexity(); // Update mVisualComplexity if needed	

	if (gPipeline.hasRenderDebugMask(LLPipeline::RENDER_DEBUG_AVATAR_DRAW_INFO))
	{
		std::string info_line;
		F32 red_level;
		F32 green_level;
		LLColor4 info_color;
		LLFontGL::StyleFlags info_style;
		
		if ( !mText )
		{
			initHudText();
			mText->setFadeDistance(20.0, 5.0); // limit clutter in large crowds
		}
		else
		{
			mText->clearString(); // clear debug text
		}

		/*
		 * NOTE: the logic for whether or not each of the values below
		 * controls muting MUST match that in the isVisuallyMuted and isTooComplex methods.
		 */

		static LLCachedControl<U32> max_render_cost(gSavedSettings, "RenderAvatarMaxComplexity", 0);
		info_line = llformat("%d Complexity", mVisualComplexity);

		if (max_render_cost != 0) // zero means don't care, so don't bother coloring based on this
		{
			green_level = 1.f-llclamp(((F32) mVisualComplexity-(F32)max_render_cost)/(F32)max_render_cost, 0.f, 1.f);
			red_level   = llmin((F32) mVisualComplexity/(F32)max_render_cost, 1.f);
			info_color.set(red_level, green_level, 0.0, 1.0);
			info_style = (  mVisualComplexity > max_render_cost
						  ? LLFontGL::BOLD : LLFontGL::NORMAL );
		}
		else
		{
			info_color.set(LLColor4::grey);
			info_style = LLFontGL::NORMAL;
		}
		mText->addLine(info_line, info_color, info_style);

		// Visual rank
		info_line = llformat("%d rank", mVisibilityRank);
		// Use grey for imposters, white for normal rendering or no impostors
		info_color.set(isImpostor() ? LLColor4::grey : LLColor4::white);
		info_style = LLFontGL::NORMAL;
		mText->addLine(info_line, info_color, info_style);

		// Attachment Surface Area
		static LLCachedControl<F32> max_attachment_area(gSavedSettings, "RenderAutoMuteSurfaceAreaLimit", 10.0E6f);
		info_line = llformat("%.2f m^2", mAttachmentSurfaceArea);

		if (max_attachment_area != 0) // zero means don't care, so don't bother coloring based on this
		{
			green_level = 1.f-llclamp((mAttachmentSurfaceArea-max_attachment_area)/max_attachment_area, 0.f, 1.f);
			red_level   = llmin(mAttachmentSurfaceArea/max_attachment_area, 1.f);
			info_color.set(red_level, green_level, 0.0, 1.0);
			info_style = (  mAttachmentSurfaceArea > max_attachment_area
						  ? LLFontGL::BOLD : LLFontGL::NORMAL );

		}
		else
		{
			info_color.set(LLColor4::grey);
			info_style = LLFontGL::NORMAL;
		}
		mText->addLine(info_line, info_color, info_style);

		// Attachment byte limit
		static LLCachedControl<U32> max_attachment_bytes(gSavedSettings, "RenderAutoMuteByteLimit", 0);
		info_line = llformat("%.1f KB", mAttachmentGeometryBytes/1024.f);
		if (max_attachment_bytes != 0) // zero means don't care, so don't bother coloring based on this
		{
			green_level = 1.f-llclamp(((F32) mAttachmentGeometryBytes-(F32)max_attachment_bytes)/(F32)max_attachment_bytes, 0.f, 1.f);
			red_level   = llmin((F32) mAttachmentGeometryBytes/(F32)max_attachment_bytes, 1.f);
			info_color.set(red_level, green_level, 0.0, 1.0);
			info_style = (  mAttachmentGeometryBytes > max_attachment_bytes
						  ? LLFontGL::BOLD : LLFontGL::NORMAL );
		}
		else
		{
			info_color.set(LLColor4::grey);
			info_style = LLFontGL::NORMAL;
		}
		mText->addLine(info_line, info_color, info_style);
		
		updateText(); // corrects position
	}
}

void LLVOAvatar::addAttachmentSizes(U32 delta_bytes, F32 delta_area)
{
    mAttachmentGeometryBytes += delta_bytes;
    mAttachmentSurfaceArea   += delta_area;
}

void LLVOAvatar::subtractAttachmentSizes(U32 delta_bytes, F32 delta_area)
{
    mAttachmentGeometryBytes = delta_bytes > mAttachmentGeometryBytes ? 0 : mAttachmentGeometryBytes - delta_bytes;
    mAttachmentSurfaceArea   = delta_area > mAttachmentSurfaceArea ? 0.0 : mAttachmentSurfaceArea - delta_area;
}

void LLVOAvatar::updateVisualComplexity()
{
	LL_DEBUGS("AvatarRender") << "avatar " << getID() << " appearance changed" << LL_ENDL;
	// Set the cache time to in the past so it's updated ASAP
	mVisualComplexityStale = true;
}

// Calculations for mVisualComplexity value
void LLVOAvatar::calculateUpdateRenderComplexity()
{
    /*****************************************************************
     * This calculation should not be modified by third party viewers,
     * since it is used to limit rendering and should be uniform for
     * everyone. If you have suggested improvements, submit them to
     * the official viewer for consideration.
     *****************************************************************/
	static const U32 COMPLEXITY_BODY_PART_COST = 200;

	// Diagnostic list of all textures on our avatar
	static std::set<LLUUID> all_textures;

	if (mVisualComplexityStale)
	{
		U32 cost = VISUAL_COMPLEXITY_UNKNOWN;
		LLVOVolume::texture_cost_t textures;

		for (U8 baked_index = 0; baked_index < BAKED_NUM_INDICES; baked_index++)
		{
		    const LLAvatarAppearanceDictionary::BakedEntry *baked_dict
				= LLAvatarAppearanceDictionary::getInstance()->getBakedTexture((EBakedTextureIndex)baked_index);
			ETextureIndex tex_index = baked_dict->mTextureIndex;
			if ((tex_index != TEX_SKIRT_BAKED) || (isWearingWearableType(LLWearableType::WT_SKIRT)))
			{
				if (isTextureVisible(tex_index))
				{
					cost +=COMPLEXITY_BODY_PART_COST;
				}
			}
		}
        LL_DEBUGS("ARCdetail") << "Avatar body parts complexity: " << cost << LL_ENDL;


		for (attachment_map_t::const_iterator attachment_point = mAttachmentPoints.begin(); 
			 attachment_point != mAttachmentPoints.end();
			 ++attachment_point)
		{
			LLViewerJointAttachment* attachment = attachment_point->second;

			// <FS:Ansariel> Possible crash fix
			if (!attachment)
			{
				continue;
			}
			// </FS:Ansariel>

			for (LLViewerJointAttachment::attachedobjs_vec_t::iterator attachment_iter = attachment->mAttachedObjects.begin();
				 attachment_iter != attachment->mAttachedObjects.end();
				 ++attachment_iter)
			{
				const LLViewerObject* attached_object = (*attachment_iter);
				if (attached_object && !attached_object->isHUDAttachment())
				{
					textures.clear();
					const LLDrawable* drawable = attached_object->mDrawable;
					if (drawable)
					{
						const LLVOVolume* volume = drawable->getVOVolume();
						if (volume)
						{
                            U32 attachment_total_cost = 0;
                            U32 attachment_volume_cost = 0;
                            U32 attachment_texture_cost = 0;
                            U32 attachment_children_cost = 0;

							attachment_volume_cost += volume->getRenderCost(textures);

							const_child_list_t children = volume->getChildren();
							for (const_child_list_t::const_iterator child_iter = children.begin();
								  child_iter != children.end();
								  ++child_iter)
							{
								LLViewerObject* child_obj = *child_iter;
								LLVOVolume *child = dynamic_cast<LLVOVolume*>( child_obj );
								if (child)
								{
									attachment_children_cost += child->getRenderCost(textures);
								}
							}

							for (LLVOVolume::texture_cost_t::iterator volume_texture = textures.begin();
								 volume_texture != textures.end();
								 ++volume_texture)
							{
								// add the cost of each individual texture in the linkset
								attachment_texture_cost += volume_texture->second;
							}

                            attachment_total_cost = attachment_volume_cost + attachment_texture_cost + attachment_children_cost;
                            LL_DEBUGS("ARCdetail") << "Attachment costs " << attached_object->getAttachmentItemID()
                                                   << " total: " << attachment_total_cost
                                                   << ", volume: " << attachment_volume_cost
                                                   << ", textures: " << attachment_texture_cost
                                                   << ", " << volume->numChildren()
                                                   << " children: " << attachment_children_cost
                                                   << LL_ENDL;
                            cost += attachment_total_cost;
						}
					}
				}
			}
		}

		// Diagnostic output to identify all avatar-related textures.
		// Does not affect rendering cost calculation.
		// Could be wrapped in a debug option if output becomes problematic.
		if (isSelf())
		{
			// print any attachment textures we didn't already know about.
			for (LLVOVolume::texture_cost_t::iterator it = textures.begin(); it != textures.end(); ++it)
			{
				LLUUID image_id = it->first;
				if( ! (image_id.isNull() || image_id == IMG_DEFAULT || image_id == IMG_DEFAULT_AVATAR)
				   && (all_textures.find(image_id) == all_textures.end()))
				{
					// attachment texture not previously seen.
					LL_INFOS() << "attachment_texture: " << image_id.asString() << LL_ENDL;
					all_textures.insert(image_id);
				}
			}

			// print any avatar textures we didn't already know about
		    for (LLAvatarAppearanceDictionary::Textures::const_iterator iter = LLAvatarAppearanceDictionary::getInstance()->getTextures().begin();
			 iter != LLAvatarAppearanceDictionary::getInstance()->getTextures().end();
				 ++iter)
			{
			    const LLAvatarAppearanceDictionary::TextureEntry *texture_dict = iter->second;
				// TODO: MULTI-WEARABLE: handle multiple textures for self
				const LLViewerTexture* te_image = getImage(iter->first,0);
				if (!te_image)
					continue;
				LLUUID image_id = te_image->getID();
				if( image_id.isNull() || image_id == IMG_DEFAULT || image_id == IMG_DEFAULT_AVATAR)
					continue;
				if (all_textures.find(image_id) == all_textures.end())
				{
					LL_INFOS() << "local_texture: " << texture_dict->mName << ": " << image_id << LL_ENDL;
					all_textures.insert(image_id);
				}
			}
		}

        if ( cost != mVisualComplexity )
        {
            LL_DEBUGS("AvatarRender") << "Avatar "<< getID()
                                      << " complexity updated was " << mVisualComplexity << " now " << cost
                                      << " reported " << mReportedVisualComplexity
                                      << LL_ENDL;
        }
        else
        {
            LL_DEBUGS("AvatarRender") << "Avatar "<< getID()
                                      << " complexity updated no change " << mVisualComplexity
                                      << " reported " << mReportedVisualComplexity
                                      << LL_ENDL;
        }
		mVisualComplexity = cost;
		mVisualComplexityStale = false;

        static LLCachedControl<U32> show_my_complexity_changes(gSavedSettings, "ShowMyComplexityChanges", 20);

		if (isSelf() && show_my_complexity_changes)
		{
			LLAvatarRenderNotifier::getInstance()->updateNotificationAgent(mVisualComplexity);
		}
	}
}

void LLVOAvatar::setVisualMuteSettings(VisualMuteSettings set)
{
    mVisuallyMuteSetting = set;
    mNeedsImpostorUpdate = true;
}


void LLVOAvatar::calcMutedAVColor()
{
    LLColor4 new_color(mMutedAVColor);
    std::string change_msg;
    LLUUID av_id(getID());

    if (getVisualMuteSettings() == AV_DO_NOT_RENDER)
    {
        // explicitly not-rendered avatars are light grey
        new_color = LLColor4::grey3;
        change_msg = " not rendered: color is grey3";
    }
    else if (LLMuteList::getInstance()->isMuted(av_id)) // the user blocked them
    {
        // blocked avatars are dark grey
        new_color = LLColor4::grey4;
        change_msg = " blocked: color is grey4";
    }
    else if ( mMutedAVColor == LLColor4::white || mMutedAVColor == LLColor4::grey3 || mMutedAVColor == LLColor4::grey4 )
    {
        // select a color based on the first byte of the agents uuid so any muted agent is always the same color
        F32 color_value = (F32) (av_id.mData[0]);
        F32 spectrum = (color_value / 256.0);		// spectrum is between 0 and 1.f

        // Array of colors.  These are arranged so only one RGB color changes between each step, 
        // and it loops back to red so there is an even distribution.  It is not a heat map
        const S32 NUM_SPECTRUM_COLORS = 7;              
        static LLColor4 * spectrum_color[NUM_SPECTRUM_COLORS] = { &LLColor4::red, &LLColor4::magenta, &LLColor4::blue, &LLColor4::cyan, &LLColor4::green, &LLColor4::yellow, &LLColor4::red };
 
        spectrum = spectrum * (NUM_SPECTRUM_COLORS - 1);		// Scale to range of number of colors
        S32 spectrum_index_1  = floor(spectrum);				// Desired color will be after this index
        S32 spectrum_index_2  = spectrum_index_1 + 1;			//    and before this index (inclusive)
        F32 fractBetween = spectrum - (F32)(spectrum_index_1);  // distance between the two indexes (0-1)
 
        new_color = lerp(*spectrum_color[spectrum_index_1], *spectrum_color[spectrum_index_2], fractBetween);
        new_color.normalize();
        new_color *= 0.28f;		// Tone it down

        change_msg = " over limit color ";
    }

    if (mMutedAVColor != new_color) 
    {
        LL_DEBUGS("AvatarRender") << "avatar "<< av_id << change_msg << std::setprecision(3) << new_color << LL_ENDL;
        mMutedAVColor = new_color;
    }
}

// static
BOOL LLVOAvatar::isIndexLocalTexture(ETextureIndex index)
{
	return (index < 0 || index >= TEX_NUM_INDICES)
		? false
		: LLAvatarAppearanceDictionary::getInstance()->getTexture(index)->mIsLocalTexture;
}

// static
BOOL LLVOAvatar::isIndexBakedTexture(ETextureIndex index)
{
	return (index < 0 || index >= TEX_NUM_INDICES)
		? false
		: LLAvatarAppearanceDictionary::getInstance()->getTexture(index)->mIsBakedTexture;
}

const std::string LLVOAvatar::getBakedStatusForPrintout() const
{
	std::string line;

	for (LLAvatarAppearanceDictionary::Textures::const_iterator iter = LLAvatarAppearanceDictionary::getInstance()->getTextures().begin();
		 iter != LLAvatarAppearanceDictionary::getInstance()->getTextures().end();
		 ++iter)
	{
		const ETextureIndex index = iter->first;
		const LLAvatarAppearanceDictionary::TextureEntry *texture_dict = iter->second;
		if (texture_dict->mIsBakedTexture)
		{
			line += texture_dict->mName;
			if (isTextureDefined(index))
			{
				line += "_baked";
			}
			line += " ";
		}
	}
	return line;
}



//virtual
S32 LLVOAvatar::getTexImageSize() const
{
	return TEX_IMAGE_SIZE_OTHER;
}

//-----------------------------------------------------------------------------
// Utility functions
//-----------------------------------------------------------------------------

F32 calc_bouncy_animation(F32 x)
{
	return -(cosf(x * F_PI * 2.5f - F_PI_BY_TWO))*(0.4f + x * -0.1f) + x * 1.3f;
}

//virtual
BOOL LLVOAvatar::isTextureDefined(LLAvatarAppearanceDefines::ETextureIndex te, U32 index ) const
{
	if (isIndexLocalTexture(te)) 
	{
		return FALSE;
	}
	
	if( !getImage( te, index ) )
	{
		LL_WARNS() << "getImage( " << te << ", " << index << " ) returned 0" << LL_ENDL;
		return FALSE;
	}

	// <FS:ND> getImage(te, index) can return 0 in some edge cases. Plus make this faster as it gets called frequently.

	// return (getImage(te, index)->getID() != IMG_DEFAULT_AVATAR && 
	// 		getImage(te, index)->getID() != IMG_DEFAULT);


	LLViewerTexture *pImage( getImage( te, index ) );

	if( !pImage )
	{
		LL_WARNS() << "getImage( " << (S32)te << ", " << index << " ) returned invalid ptr" << LL_ENDL;
		return FALSE;
	}
	// </FS:ND>

	LLUUID const &id = pImage->getID();
	return id != IMG_DEFAULT_AVATAR && id != IMG_DEFAULT;
}

//virtual
BOOL LLVOAvatar::isTextureVisible(LLAvatarAppearanceDefines::ETextureIndex type, U32 index) const
{
	if (isIndexLocalTexture(type))
	{
		return isTextureDefined(type, index);
	}
	else
	{
		// <FS:Ansariel> Chalice Yao's simple avatar shadows via Marine Kelley
		if (LLPipeline::sShadowRender)
		{
			static LLCachedControl<U32> fsSimpleAvatarShadows(gSavedSettings, "FSSimpleAvatarShadows", 3);
			if (fsSimpleAvatarShadows == 1)
			{
				return TRUE;
			}
		}
		// </FS:Ansariel>

		// baked textures can use TE images directly
		return ((isTextureDefined(type) || isSelf())
				&& (getTEImage(type)->getID() != IMG_INVISIBLE 
				|| LLDrawPoolAlpha::sShowDebugAlpha));
	}
}

//virtual
BOOL LLVOAvatar::isTextureVisible(LLAvatarAppearanceDefines::ETextureIndex type, LLViewerWearable *wearable) const
{
	// non-self avatars don't have wearables
	return FALSE;
}


// <FS:Ansariel> [Legacy Bake]
//-----------------------------------------------------------------------------
// Legacy baking
//-----------------------------------------------------------------------------
void LLVOAvatar::bakedTextureOriginCounts(S32 &sb_count, // server-bake, has origin URL.
										  S32 &host_count, // host-based bake, has host.
										  S32 &both_count, // error - both host and URL set.
										  S32 &neither_count) // error - neither set.
{
	sb_count = host_count = both_count = neither_count = 0;
	
	std::set<LLUUID> baked_ids;
	collectBakedTextureUUIDs(baked_ids);
	for (std::set<LLUUID>::const_iterator it = baked_ids.begin(); it != baked_ids.end(); ++it)
	{
		LLViewerFetchedTexture *imagep = gTextureList.findImage(*it);
		bool has_url = false, has_host = false;
		if (!imagep->getUrl().empty())
		{
			has_url = true;
		}
		if (imagep->getTargetHost().isOk())
		{
			has_host = true;
		}
		if (has_url && !has_host) sb_count++;
		else if (has_host && !has_url) host_count++;
		else if (has_host && has_url) both_count++;
		else if (!has_host && !has_url) neither_count++;
	}
}

// virtual
void LLVOAvatar::bodySizeChanged()
{	
	if (isSelf() && !LLAppearanceMgr::instance().isInUpdateAppearanceFromCOF())
	{	// notify simulator of change in size
		// but not if we are in the middle of updating appearance
		gAgent.sendAgentSetAppearance();
}
}

BOOL LLVOAvatar::isUsingServerBakes() const
{
#if 1
	// Sanity check - visual param for appearance version should match mUseServerBakes
	LLVisualParam* appearance_version_param = getVisualParam(11000);
	llassert(appearance_version_param);
	F32 wt = appearance_version_param->getWeight();
	F32 expect_wt = mUseServerBakes ? 1.0 : 0.0;
	if (!is_approx_equal(wt,expect_wt))
	{
		LL_WARNS() << "wt " << wt << " differs from expected " << expect_wt << LL_ENDL;
	}
#endif

	return mUseServerBakes;
}

void LLVOAvatar::setIsUsingServerBakes(BOOL newval)
{
	mUseServerBakes = newval;
	LLVisualParam* appearance_version_param = getVisualParam(11000);
	llassert(appearance_version_param);
	appearance_version_param->setWeight(newval ? 1.0 : 0.0, false);
}
// </FS:Ansariel> [Legacy Bake]

<|MERGE_RESOLUTION|>--- conflicted
+++ resolved
@@ -739,15 +739,8 @@
 	// </FS:Ansariel> [Legacy Bake]
 	mLastUpdateRequestCOFVersion(-1),
 	mLastUpdateReceivedCOFVersion(-1),
-<<<<<<< HEAD
-	// <FS:Ansariel> Re-add mute list caching
 	mCachedMuteListUpdateTime(0),
 	mCachedInMuteList(false)
-	// </FS:Ansariel>
-=======
-	mCachedMuteListUpdateTime(0),
-	mCachedInMuteList(false)
->>>>>>> 9353dd38
 {
 	LL_DEBUGS("AvatarRender") << "LLVOAvatar Constructor (0x" << this << ") id:" << mID << LL_ENDL;
 
@@ -2958,14 +2951,7 @@
 	}
 	else
 	{
-<<<<<<< HEAD
-		// <FS:Ansariel> Performance tweak
-		//is_muted = LLMuteList::getInstance()->isMuted(getID());
 		is_muted = isInMuteList();
-		// </FS:Ansariel>
-=======
-		is_muted = isInMuteList();
->>>>>>> 9353dd38
 	}
 //	bool is_friend = LLAvatarTracker::instance().isBuddy(getID());
 // [RLVa:KB] - Checked: 2010-10-31 (RLVa-1.2.2a) | Added: RLVa-1.2.2a
@@ -3555,14 +3541,7 @@
 	mRoot->updateWorldMatrixChildren();
 }
 
-<<<<<<< HEAD
-// <FS:Ansariel> FIRE-11783: Always visually mute avatars that are muted
-//bool LLVOAvatar::isVisuallyMuted() const
 bool LLVOAvatar::isVisuallyMuted()
-// </FS:Ansariel>
-=======
-bool LLVOAvatar::isVisuallyMuted()
->>>>>>> 9353dd38
 {
 	bool muted = false;
 
@@ -3588,19 +3567,12 @@
 		{	// Always want to see this AV as an impostor
 			muted = true;
 		}
-<<<<<<< HEAD
 		// <FS:Ansariel> FIRE-11783: Always visually mute avatars that are muted
-        //else if (LLMuteList::getInstance()->isMuted(getID()))
+        //else if (isInMuteList())
         //{
         //    muted = true;
         //}
 		// </FS:Ansariel>
-=======
-        else if (isInMuteList())
-        {
-            muted = true;
-        }
->>>>>>> 9353dd38
 		else
 		{
 			muted = isTooComplex();
@@ -3610,10 +3582,6 @@
 	return muted;
 }
 
-<<<<<<< HEAD
-// <FS:Ansariel> Re-add mute list caching
-=======
->>>>>>> 9353dd38
 bool LLVOAvatar::isInMuteList()
 {
 	bool muted = false;
@@ -3632,10 +3600,27 @@
 	}
 	return muted;
 }
-<<<<<<< HEAD
+
+// <FS:Ansariel> Re-add mute list caching
+bool LLVOAvatar::isInMuteList()
+{
+	bool muted = false;
+	F64 now = LLFrameTimer::getTotalSeconds();
+	if (now < mCachedMuteListUpdateTime)
+	{
+		muted = mCachedInMuteList;
+	}
+	else
+	{
+		muted = LLMuteList::getInstance()->isMuted(getID());
+
+		const F64 SECONDS_BETWEEN_MUTE_UPDATES = 1;
+		mCachedMuteListUpdateTime = now + SECONDS_BETWEEN_MUTE_UPDATES;
+		mCachedInMuteList = muted;
+	}
+	return muted;
+}
 // </FS:Ansariel>
-=======
->>>>>>> 9353dd38
 
 void LLVOAvatar::updateDebugText()
 {
