﻿/** 
 * @File llvoavatar.cpp
 * @brief Implementation of LLVOAvatar class which is a derivation of LLViewerObject
 *
 * $LicenseInfo:firstyear=2001&license=viewerlgpl$
 * Second Life Viewer Source Code
 * Copyright (C) 2010, Linden Research, Inc.
 * 
 * This library is free software; you can redistribute it and/or
 * modify it under the terms of the GNU Lesser General Public
 * License as published by the Free Software Foundation;
 * version 2.1 of the License only.
 * 
 * This library is distributed in the hope that it will be useful,
 * but WITHOUT ANY WARRANTY; without even the implied warranty of
 * MERCHANTABILITY or FITNESS FOR A PARTICULAR PURPOSE.  See the GNU
 * Lesser General Public License for more details.
 * 
 * You should have received a copy of the GNU Lesser General Public
 * License along with this library; if not, write to the Free Software
 * Foundation, Inc., 51 Franklin Street, Fifth Floor, Boston, MA  02110-1301  USA
 * 
 * Linden Research, Inc., 945 Battery Street, San Francisco, CA  94111  USA
 * $/LicenseInfo$
 */

#include "llviewerprecompiledheaders.h"

#include "llvoavatar.h"

#include <stdio.h>
#include <ctype.h>
#include <sstream>

#include "llaudioengine.h"
#include "noise.h"
#include "sound_ids.h"
#include "raytrace.h"

#include "aoengine.h"			// ## Zi: Animation Overrider
#include "llagent.h" //  Get state values from here
#include "llagentcamera.h"
#include "llagentwearables.h"
#include "llanimationstates.h"
#include "llavatarnamecache.h"
#include "llavatarpropertiesprocessor.h"
#include "llavatarrendernotifier.h"
#include "llcontrolavatar.h"
#include "llexperiencecache.h"
#include "llphysicsmotion.h"
#include "llviewercontrol.h"
#include "llcallingcard.h"		// IDEVO for LLAvatarTracker
#include "lldrawpoolavatar.h"
#include "lldriverparam.h"
#include "llpolyskeletaldistortion.h"
#include "lleditingmotion.h"
#include "llemote.h"
#include "llfloatertools.h"
#include "llheadrotmotion.h"
#include "llhudeffecttrail.h"
#include "llhudmanager.h"
#include "llhudnametag.h"
#include "llhudtext.h"				// for mText/mDebugText
#include "llimview.h"
#include "llinitparam.h"
#include "llkeyframefallmotion.h"
#include "llkeyframestandmotion.h"
#include "llkeyframewalkmotion.h"
#include "llmanipscale.h"  // for get_default_max_prim_scale()
#include "llmeshrepository.h"
#include "llmutelist.h"
#include "llmoveview.h"
#include "llnotificationsutil.h"
#include "llphysicsshapebuilderutil.h"
#include "llquantize.h"
#include "llrand.h"
#include "llregionhandle.h"
#include "llresmgr.h"
#include "llselectmgr.h"
#include "llsprite.h"
#include "lltargetingmotion.h"
#include "lltoolmorph.h"
#include "llviewercamera.h"
#include "llviewertexlayer.h"
#include "llviewertexturelist.h"
#include "llviewermenu.h"
#include "llviewerobjectlist.h"
#include "llviewerparcelmgr.h"
#include "llviewerregion.h"
#include "llviewershadermgr.h"
#include "llviewerstats.h"
#include "llviewerwearable.h"
#include "llvoavatarself.h"
#include "llvovolume.h"
#include "llworld.h"
#include "pipeline.h"
#include "llviewershadermgr.h"
#include "llsky.h"
#include "llanimstatelabels.h"
#include "lltrans.h"
#include "llappearancemgr.h"
// [RLVa:KB] - Checked: RLVa-2.0.1
#include "rlvactions.h"
#include "rlvhandler.h"
#include "rlvmodifiers.h"
// [/RLVa:KB]

#include "llgesturemgr.h" //needed to trigger the voice gesticulations
#include "llvoiceclient.h"
#include "llvoicevisualizer.h" // Ventrella

#include "lldebugmessagebox.h"
#include "llsdutil.h"
#include "llscenemonitor.h"
#include "llsdserialize.h"
#include "llcallstack.h"
#include "llrendersphere.h"

#include <boost/lexical_cast.hpp>

#include "fscommon.h"
#include "fsdata.h"
#include "lfsimfeaturehandler.h"	// <FS:CR> Opensim
#include "lggcontactsets.h"
#include "llcontrol.h"
#include "llfilepicker.h"	// <FS:CR> FIRE-8893 - Dump archetype xml to user defined location
#include "llviewermenufile.h"
#include "llnetmap.h"
#include "llviewernetwork.h"	// [FS:CR] isInSecondlife()
#include "llsidepanelappearance.h"
#include "fsavatarrenderpersistence.h"

extern F32 SPEED_ADJUST_MAX;
extern F32 SPEED_ADJUST_MAX_SEC;
extern F32 ANIM_SPEED_MAX;
extern F32 ANIM_SPEED_MIN;
extern U32 JOINT_COUNT_REQUIRED_FOR_FULLRIG;
const F32 MAX_HOVER_Z = 2.0f;
const F32 MIN_HOVER_Z = -2.0f;

const F32 MIN_ATTACHMENT_COMPLEXITY = 0.f;
const F32 DEFAULT_MAX_ATTACHMENT_COMPLEXITY = 1.0e6f;

using namespace LLAvatarAppearanceDefines;

//-----------------------------------------------------------------------------
// Global constants
//-----------------------------------------------------------------------------
const LLUUID ANIM_AGENT_BODY_NOISE = LLUUID("9aa8b0a6-0c6f-9518-c7c3-4f41f2c001ad"); //"body_noise"
const LLUUID ANIM_AGENT_BREATHE_ROT	= LLUUID("4c5a103e-b830-2f1c-16bc-224aa0ad5bc8");  //"breathe_rot"
const LLUUID ANIM_AGENT_EDITING	= LLUUID("2a8eba1d-a7f8-5596-d44a-b4977bf8c8bb");  //"editing"
const LLUUID ANIM_AGENT_EYE	= LLUUID("5c780ea8-1cd1-c463-a128-48c023f6fbea");  //"eye"
const LLUUID ANIM_AGENT_FLY_ADJUST = LLUUID("db95561f-f1b0-9f9a-7224-b12f71af126e");  //"fly_adjust"
const LLUUID ANIM_AGENT_HAND_MOTION	= LLUUID("ce986325-0ba7-6e6e-cc24-b17c4b795578");  //"hand_motion"
const LLUUID ANIM_AGENT_HEAD_ROT = LLUUID("e6e8d1dd-e643-fff7-b238-c6b4b056a68d");  //"head_rot"
const LLUUID ANIM_AGENT_PELVIS_FIX = LLUUID("0c5dd2a2-514d-8893-d44d-05beffad208b");  //"pelvis_fix"
const LLUUID ANIM_AGENT_TARGET = LLUUID("0e4896cb-fba4-926c-f355-8720189d5b55");  //"target"
const LLUUID ANIM_AGENT_WALK_ADJUST	= LLUUID("829bc85b-02fc-ec41-be2e-74cc6dd7215d");  //"walk_adjust"
const LLUUID ANIM_AGENT_PHYSICS_MOTION = LLUUID("7360e029-3cb8-ebc4-863e-212df440d987");  //"physics_motion"


//-----------------------------------------------------------------------------
// Constants
//-----------------------------------------------------------------------------
const F32 DELTA_TIME_MIN = 0.01f;	// we clamp measured delta_time to this
const F32 DELTA_TIME_MAX = 0.2f;	// range to insure stability of computations.

const F32 PELVIS_LAG_FLYING		= 0.22f;// pelvis follow half life while flying
const F32 PELVIS_LAG_WALKING	= 0.4f;	// ...while walking
const F32 PELVIS_LAG_MOUSELOOK = 0.15f;
const F32 MOUSELOOK_PELVIS_FOLLOW_FACTOR = 0.5f;
const F32 TORSO_NOISE_AMOUNT = 1.0f;	// Amount of deviation from up-axis, in degrees
const F32 TORSO_NOISE_SPEED = 0.2f;	// Time scale factor on torso noise.

const F32 BREATHE_ROT_MOTION_STRENGTH = 0.05f;

const S32 MIN_REQUIRED_PIXEL_AREA_BODY_NOISE = 10000;
const S32 MIN_REQUIRED_PIXEL_AREA_BREATHE = 10000;
const S32 MIN_REQUIRED_PIXEL_AREA_PELVIS_FIX = 40;

const S32 TEX_IMAGE_SIZE_OTHER = 512 / 4;  // The size of local textures for other (!isSelf()) avatars

const F32 HEAD_MOVEMENT_AVG_TIME = 0.9f;

const S32 MORPH_MASK_REQUESTED_DISCARD = 0;

const F32 MAX_STANDOFF_FROM_ORIGIN = 3;
const F32 MAX_STANDOFF_DISTANCE_CHANGE = 32;

// Discard level at which to switch to baked textures
// Should probably be 4 or 3, but didn't want to change it while change other logic - SJB
const S32 SWITCH_TO_BAKED_DISCARD = 5;

const F32 FOOT_COLLIDE_FUDGE = 0.04f;

const F32 HOVER_EFFECT_MAX_SPEED = 3.f;
const F32 HOVER_EFFECT_STRENGTH = 0.f;
const F32 UNDERWATER_EFFECT_STRENGTH = 0.1f;
const F32 UNDERWATER_FREQUENCY_DAMP = 0.33f;
const F32 APPEARANCE_MORPH_TIME = 0.65f;
const F32 TIME_BEFORE_MESH_CLEANUP = 5.f; // seconds
const S32 AVATAR_RELEASE_THRESHOLD = 10; // number of avatar instances before releasing memory
const F32 FOOT_GROUND_COLLISION_TOLERANCE = 0.25f;
const F32 AVATAR_LOD_TWEAK_RANGE = 0.7f;
const S32 MAX_BUBBLE_CHAT_LENGTH = DB_CHAT_MSG_STR_LEN;
const S32 MAX_BUBBLE_CHAT_UTTERANCES = 12;
const F32 CHAT_FADE_TIME = 8.0;
const F32 BUBBLE_CHAT_TIME = CHAT_FADE_TIME * 3.f;
const F32 NAMETAG_UPDATE_THRESHOLD = 0.3f;
const F32 NAMETAG_VERTICAL_SCREEN_OFFSET = 25.f;
const F32 NAMETAG_VERT_OFFSET_WEIGHT = 0.17f;

const U32 LLVOAvatar::VISUAL_COMPLEXITY_UNKNOWN = 0;
const F64 HUD_OVERSIZED_TEXTURE_DATA_SIZE = 1024 * 1024;

enum ERenderName
{
	RENDER_NAME_NEVER,
	RENDER_NAME_ALWAYS,	
	RENDER_NAME_FADE
};

//-----------------------------------------------------------------------------
// Callback data
//-----------------------------------------------------------------------------

struct LLTextureMaskData
{
	LLTextureMaskData( const LLUUID& id ) :
		mAvatarID(id), 
		mLastDiscardLevel(S32_MAX) 
	{}
	LLUUID				mAvatarID;
	S32					mLastDiscardLevel;
};

/*********************************************************************************
 **                                                                             **
 ** Begin private LLVOAvatar Support classes
 **
 **/


struct LLAppearanceMessageContents: public LLRefCount
{
	LLAppearanceMessageContents():
		mAppearanceVersion(-1),
		mParamAppearanceVersion(-1),
		mCOFVersion(LLViewerInventoryCategory::VERSION_UNKNOWN)
	{
	}
	LLTEContents mTEContents;
	S32 mAppearanceVersion;
	S32 mParamAppearanceVersion;
	S32 mCOFVersion;
	// For future use:
	//U32 appearance_flags = 0;
	std::vector<F32> mParamWeights;
	std::vector<LLVisualParam*> mParams;
	LLVector3 mHoverOffset;
	bool mHoverOffsetWasSet;
};


//-----------------------------------------------------------------------------
// class LLBodyNoiseMotion
//-----------------------------------------------------------------------------
class LLBodyNoiseMotion :
	public LLMotion
{
public:
	// Constructor
	LLBodyNoiseMotion(const LLUUID &id)
		: LLMotion(id)
	{
		mName = "body_noise";
		mTorsoState = new LLJointState;
	}

	// Destructor
	virtual ~LLBodyNoiseMotion() { }

public:
	//-------------------------------------------------------------------------
	// functions to support MotionController and MotionRegistry
	//-------------------------------------------------------------------------
	// static constructor
	// all subclasses must implement such a function and register it
	static LLMotion *create(const LLUUID &id) { return new LLBodyNoiseMotion(id); }

public:
	//-------------------------------------------------------------------------
	// animation callbacks to be implemented by subclasses
	//-------------------------------------------------------------------------

	// motions must specify whether or not they loop
	virtual BOOL getLoop() { return TRUE; }

	// motions must report their total duration
	virtual F32 getDuration() { return 0.0; }

	// motions must report their "ease in" duration
	virtual F32 getEaseInDuration() { return 0.0; }

	// motions must report their "ease out" duration.
	virtual F32 getEaseOutDuration() { return 0.0; }

	// motions must report their priority
	virtual LLJoint::JointPriority getPriority() { return LLJoint::HIGH_PRIORITY; }

	virtual LLMotionBlendType getBlendType() { return ADDITIVE_BLEND; }

	// called to determine when a motion should be activated/deactivated based on avatar pixel coverage
	virtual F32 getMinPixelArea() { return MIN_REQUIRED_PIXEL_AREA_BODY_NOISE; }

	// run-time (post constructor) initialization,
	// called after parameters have been set
	// must return true to indicate success and be available for activation
	virtual LLMotionInitStatus onInitialize(LLCharacter *character)
	{
		if( !mTorsoState->setJoint( character->getJoint("mTorso") ))
		{
			return STATUS_FAILURE;
		}

		mTorsoState->setUsage(LLJointState::ROT);

		addJointState( mTorsoState );
		return STATUS_SUCCESS;
	}

	// called when a motion is activated
	// must return TRUE to indicate success, or else
	// it will be deactivated
	virtual BOOL onActivate() { return TRUE; }

	// called per time step
	// must return TRUE while it is active, and
	// must return FALSE when the motion is completed.
	virtual BOOL onUpdate(F32 time, U8* joint_mask)
	{
		F32 nx[2];
		nx[0]=time*TORSO_NOISE_SPEED;
		nx[1]=0.0f;
		F32 ny[2];
		ny[0]=0.0f;
		ny[1]=time*TORSO_NOISE_SPEED;
		F32 noiseX = noise2(nx);
		F32 noiseY = noise2(ny);

		F32 rx = TORSO_NOISE_AMOUNT * DEG_TO_RAD * noiseX / 0.42f;
		F32 ry = TORSO_NOISE_AMOUNT * DEG_TO_RAD * noiseY / 0.42f;
		LLQuaternion tQn;
		tQn.setQuat( rx, ry, 0.0f );
		mTorsoState->setRotation( tQn );

		return TRUE;
	}

	// called when a motion is deactivated
	virtual void onDeactivate() {}

private:
	//-------------------------------------------------------------------------
	// joint states to be animated
	//-------------------------------------------------------------------------
	LLPointer<LLJointState> mTorsoState;
};

//-----------------------------------------------------------------------------
// class LLBreatheMotionRot
//-----------------------------------------------------------------------------
class LLBreatheMotionRot :
	public LLMotion
{
public:
	// Constructor
	LLBreatheMotionRot(const LLUUID &id) :
		LLMotion(id),
		mBreatheRate(1.f),
		mCharacter(NULL)
	{
		mName = "breathe_rot";
		mChestState = new LLJointState;
	}

	// Destructor
	virtual ~LLBreatheMotionRot() {}

public:
	//-------------------------------------------------------------------------
	// functions to support MotionController and MotionRegistry
	//-------------------------------------------------------------------------
	// static constructor
	// all subclasses must implement such a function and register it
	static LLMotion *create(const LLUUID &id) { return new LLBreatheMotionRot(id); }

public:
	//-------------------------------------------------------------------------
	// animation callbacks to be implemented by subclasses
	//-------------------------------------------------------------------------

	// motions must specify whether or not they loop
	virtual BOOL getLoop() { return TRUE; }

	// motions must report their total duration
	virtual F32 getDuration() { return 0.0; }

	// motions must report their "ease in" duration
	virtual F32 getEaseInDuration() { return 0.0; }

	// motions must report their "ease out" duration.
	virtual F32 getEaseOutDuration() { return 0.0; }

	// motions must report their priority
	virtual LLJoint::JointPriority getPriority() { return LLJoint::MEDIUM_PRIORITY; }

	virtual LLMotionBlendType getBlendType() { return NORMAL_BLEND; }

	// called to determine when a motion should be activated/deactivated based on avatar pixel coverage
	virtual F32 getMinPixelArea() { return MIN_REQUIRED_PIXEL_AREA_BREATHE; }

	// run-time (post constructor) initialization,
	// called after parameters have been set
	// must return true to indicate success and be available for activation
	virtual LLMotionInitStatus onInitialize(LLCharacter *character)
	{		
		mCharacter = character;
		BOOL success = true;

		if ( !mChestState->setJoint( character->getJoint( "mChest" ) ) )
		{
			success = false;
		}

		if ( success )
		{
			mChestState->setUsage(LLJointState::ROT);
			addJointState( mChestState );
		}

		if ( success )
		{
			return STATUS_SUCCESS;
		}
		else
		{
			return STATUS_FAILURE;
		}
	}

	// called when a motion is activated
	// must return TRUE to indicate success, or else
	// it will be deactivated
	virtual BOOL onActivate() { return TRUE; }

	// called per time step
	// must return TRUE while it is active, and
	// must return FALSE when the motion is completed.
	virtual BOOL onUpdate(F32 time, U8* joint_mask)
	{
		mBreatheRate = 1.f;

		F32 breathe_amt = (sinf(mBreatheRate * time) * BREATHE_ROT_MOTION_STRENGTH);

		mChestState->setRotation(LLQuaternion(breathe_amt, LLVector3(0.f, 1.f, 0.f)));

		return TRUE;
	}

	// called when a motion is deactivated
	virtual void onDeactivate() {}

private:
	//-------------------------------------------------------------------------
	// joint states to be animated
	//-------------------------------------------------------------------------
	LLPointer<LLJointState> mChestState;
	F32					mBreatheRate;
	LLCharacter*		mCharacter;
};

//-----------------------------------------------------------------------------
// class LLPelvisFixMotion
//-----------------------------------------------------------------------------
class LLPelvisFixMotion :
	public LLMotion
{
public:
	// Constructor
	LLPelvisFixMotion(const LLUUID &id)
		: LLMotion(id), mCharacter(NULL)
	{
		mName = "pelvis_fix";

		mPelvisState = new LLJointState;
	}

	// Destructor
	virtual ~LLPelvisFixMotion() { }

public:
	//-------------------------------------------------------------------------
	// functions to support MotionController and MotionRegistry
	//-------------------------------------------------------------------------
	// static constructor
	// all subclasses must implement such a function and register it
	static LLMotion *create(const LLUUID& id) { return new LLPelvisFixMotion(id); }

public:
	//-------------------------------------------------------------------------
	// animation callbacks to be implemented by subclasses
	//-------------------------------------------------------------------------

	// motions must specify whether or not they loop
	virtual BOOL getLoop() { return TRUE; }

	// motions must report their total duration
	virtual F32 getDuration() { return 0.0; }

	// motions must report their "ease in" duration
	virtual F32 getEaseInDuration() { return 0.5f; }

	// motions must report their "ease out" duration.
	virtual F32 getEaseOutDuration() { return 0.5f; }

	// motions must report their priority
	virtual LLJoint::JointPriority getPriority() { return LLJoint::LOW_PRIORITY; }

	virtual LLMotionBlendType getBlendType() { return NORMAL_BLEND; }

	// called to determine when a motion should be activated/deactivated based on avatar pixel coverage
	virtual F32 getMinPixelArea() { return MIN_REQUIRED_PIXEL_AREA_PELVIS_FIX; }

	// run-time (post constructor) initialization,
	// called after parameters have been set
	// must return true to indicate success and be available for activation
	virtual LLMotionInitStatus onInitialize(LLCharacter *character)
	{
		mCharacter = character;

		if (!mPelvisState->setJoint( character->getJoint("mPelvis")))
		{
			return STATUS_FAILURE;
		}

		mPelvisState->setUsage(LLJointState::POS);

		addJointState( mPelvisState );
		return STATUS_SUCCESS;
	}

	// called when a motion is activated
	// must return TRUE to indicate success, or else
	// it will be deactivated
	virtual BOOL onActivate() { return TRUE; }

	// called per time step
	// must return TRUE while it is active, and
	// must return FALSE when the motion is completed.
	virtual BOOL onUpdate(F32 time, U8* joint_mask)
	{
		mPelvisState->setPosition(LLVector3::zero);

		return TRUE;
	}

	// called when a motion is deactivated
	virtual void onDeactivate() {}

private:
	//-------------------------------------------------------------------------
	// joint states to be animated
	//-------------------------------------------------------------------------
	LLPointer<LLJointState> mPelvisState;
	LLCharacter*		mCharacter;
};

/**
 **
 ** End LLVOAvatar Support classes
 **                                                                             **
 *********************************************************************************/


//-----------------------------------------------------------------------------
// Static Data
//-----------------------------------------------------------------------------
LLAvatarAppearanceDictionary *LLVOAvatar::sAvatarDictionary = NULL;
S32 LLVOAvatar::sFreezeCounter = 0;
U32 LLVOAvatar::sMaxNonImpostors = 12; // overridden based on graphics setting
F32 LLVOAvatar::sRenderDistance = 256.f;
S32	LLVOAvatar::sNumVisibleAvatars = 0;
S32	LLVOAvatar::sNumLODChangesThisFrame = 0;

// const LLUUID LLVOAvatar::sStepSoundOnLand("e8af4a28-aa83-4310-a7c4-c047e15ea0df"); - <FS:PP> Commented out for FIRE-3169: Option to change the default footsteps sound
const LLUUID LLVOAvatar::sStepSounds[LL_MCODE_END] =
{
	SND_STONE_RUBBER,
	SND_METAL_RUBBER,
	SND_GLASS_RUBBER,
	SND_WOOD_RUBBER,
	SND_FLESH_RUBBER,
	SND_RUBBER_PLASTIC,
	SND_RUBBER_RUBBER
};

S32 LLVOAvatar::sRenderName = RENDER_NAME_ALWAYS;
BOOL LLVOAvatar::sRenderGroupTitles = TRUE;
S32 LLVOAvatar::sNumVisibleChatBubbles = 0;
BOOL LLVOAvatar::sDebugInvisible = FALSE;
BOOL LLVOAvatar::sShowAttachmentPoints = FALSE;
BOOL LLVOAvatar::sShowAnimationDebug = FALSE;
BOOL LLVOAvatar::sShowFootPlane = FALSE;
BOOL LLVOAvatar::sVisibleInFirstPerson = FALSE;
F32 LLVOAvatar::sLODFactor = 1.f;
F32 LLVOAvatar::sPhysicsLODFactor = 1.f;
bool LLVOAvatar::sUseImpostors = false; // overwridden by RenderAvatarMaxNonImpostors
BOOL LLVOAvatar::sJointDebug = FALSE;
F32 LLVOAvatar::sUnbakedTime = 0.f;
F32 LLVOAvatar::sUnbakedUpdateTime = 0.f;
F32 LLVOAvatar::sGreyTime = 0.f;
F32 LLVOAvatar::sGreyUpdateTime = 0.f;

//-----------------------------------------------------------------------------
// Helper functions
//-----------------------------------------------------------------------------
static F32 calc_bouncy_animation(F32 x);

//-----------------------------------------------------------------------------
// LLVOAvatar()
//-----------------------------------------------------------------------------
LLVOAvatar::LLVOAvatar(const LLUUID& id,
					   const LLPCode pcode,
					   LLViewerRegion* regionp) :
	LLAvatarAppearance(&gAgentWearables),
	LLViewerObject(id, pcode, regionp),
	mSpecialRenderMode(0),
	mAttachmentSurfaceArea(0.f),
	mAttachmentVisibleTriangleCount(0),
	mAttachmentEstTriangleCount(0.f),
	mReportedVisualComplexity(VISUAL_COMPLEXITY_UNKNOWN),
	mTurning(FALSE),
	mLastSkeletonSerialNum( 0 ),
	mIsSitting(FALSE),
	mTimeVisible(),
	mTyping(FALSE),
	mMeshValid(FALSE),
	mVisible(FALSE),
	mLastImpostorUpdateFrameTime(0.f),
	mWindFreq(0.f),
	mRipplePhase( 0.f ),
	mBelowWater(FALSE),
	mLastAppearanceBlendTime(0.f),
	mAppearanceAnimating(FALSE),
    mNameIsSet(false),
	// <FS:Ansariel> FIRE-13414: Avatar name isn't updated when the simulator sends a new name
	mNameFirstname(),
	mNameLastname(),
	// </FS:Ansariel>
	mTitle(),
	// <FS:Ansariel> Show Arc in nametag (for Jelly Dolls)
	mNameArc(0),
	mNameArcColor(LLColor4::white),
	// </FS:Ansariel>
	mNameAway(false),
	mNameDoNotDisturb(false),
	mNameAutoResponse(false), // <FS:Ansariel> Show auto-response in nametag,
	mNameIsTyping(false), // <FS:Ansariel> FIRE-3475: Show typing in nametag
	mNameMute(false),
	mNameAppearance(false),
	mNameFriend(false),
	mNameAlpha(0.f),
	mRenderGroupTitles(sRenderGroupTitles),
	mNameCloud(false),
	mFirstTEMessageReceived( FALSE ),
	mFirstAppearanceMessageReceived( FALSE ),
	mCulled( FALSE ),
	mVisibilityRank(0),
	mNeedsSkin(FALSE),
	mLastSkinTime(0.f),
	mUpdatePeriod(1),
	mVisualComplexityStale(true),
	mVisuallyMuteSetting(AV_RENDER_NORMALLY),
	mMutedAVColor(LLColor4::white /* used for "uninitialize" */),
	mFirstFullyVisible(TRUE),
	mFullyLoaded(FALSE),
	mPreviousFullyLoaded(FALSE),
	mFullyLoadedInitialized(FALSE),
	mVisualComplexity(VISUAL_COMPLEXITY_UNKNOWN),
	mLoadedCallbacksPaused(FALSE),
	mRenderUnloadedAvatar(LLCachedControl<bool>(gSavedSettings, "RenderUnloadedAvatar", false)),
	mLastRezzedStatus(-1),
	mIsEditingAppearance(FALSE),
	mUseLocalAppearance(FALSE),
	// <FS:Ansariel> [Legacy Bake]
	mUseServerBakes(FALSE),
	// </FS:Ansariel> [Legacy Bake]
	mLastUpdateRequestCOFVersion(-1),
	mLastUpdateReceivedCOFVersion(-1),
	mCachedMuteListUpdateTime(0),
	mCachedInMuteList(false),
    mIsControlAvatar(false),
    mIsUIAvatar(false),
    mEnableDefaultMotions(true)
{
	LL_DEBUGS("AvatarRender") << "LLVOAvatar Constructor (0x" << this << ") id:" << mID << LL_ENDL;

	//VTResume();  // VTune
	setHoverOffset(LLVector3(0.0, 0.0, 0.0));

	// mVoiceVisualizer is created by the hud effects manager and uses the HUD Effects pipeline
	const BOOL needsSendToSim = false; // currently, this HUD effect doesn't need to pack and unpack data to do its job
	mVoiceVisualizer = ( LLVoiceVisualizer *)LLHUDManager::getInstance()->createViewerEffect( LLHUDObject::LL_HUD_EFFECT_VOICE_VISUALIZER, needsSendToSim );

	LL_DEBUGS("Avatar","Message") << "LLVOAvatar Constructor (0x" << this << ") id:" << mID << LL_ENDL;
	mPelvisp = NULL;

	mDirtyMesh = 2;	// Dirty geometry, need to regenerate.
	mMeshTexturesDirty = FALSE;
	mHeadp = NULL;

	// set up animation variables
	mSpeed = 0.f;
	setAnimationData("Speed", &mSpeed);

	mNeedsImpostorUpdate = TRUE;
	mNeedsAnimUpdate = TRUE;

	mNeedsExtentUpdate = true;

	mImpostorDistance = 0;
	mImpostorPixelArea = 0;

	setNumTEs(TEX_NUM_INDICES);

	mbCanSelect = TRUE;

	mSignaledAnimations.clear();
	mPlayingAnimations.clear();

	mWasOnGroundLeft = FALSE;
	mWasOnGroundRight = FALSE;

	mTimeLast = 0.0f;
	mSpeedAccum = 0.0f;

	mRippleTimeLast = 0.f;

	mInAir = FALSE;

	mStepOnLand = TRUE;
	mStepMaterial = 0;

	mLipSyncActive = false;
	mOohMorph      = NULL;
	mAahMorph      = NULL;

	mCurrentGesticulationLevel = 0;

    
	mRuthTimer.reset();
	mRuthDebugTimer.reset();
	mDebugExistenceTimer.reset();
	mLastAppearanceMessageTimer.reset();

	if(LLSceneMonitor::getInstance()->isEnabled())
	{
	    LLSceneMonitor::getInstance()->freezeAvatar((LLCharacter*)this);
	}

	// <FS:Ansariel> [FS Persisted Avatar Render Settings]
	//mVisuallyMuteSetting = LLVOAvatar::VisualMuteSettings(LLRenderMuteList::getInstance()->getSavedVisualMuteSetting(getID()));
	mVisuallyMuteSetting = FSAvatarRenderPersistence::instance().getAvatarRenderSettings(id);
}

std::string LLVOAvatar::avString() const
{
    if (isControlAvatar())
    {
        return getFullname();
    }
    else
    {
        std::string viz_string = LLVOAvatar::rezStatusToString(getRezzedStatus());
        return " Avatar '" + getFullname() + "' " + viz_string + " ";
    }
}

void LLVOAvatar::debugAvatarRezTime(std::string notification_name, std::string comment)
{
	LL_INFOS("Avatar") << "REZTIME: [ " << (U32)mDebugExistenceTimer.getElapsedTimeF32()
					   << "sec ]"
					   << avString() 
					   << "RuthTimer " << (U32)mRuthDebugTimer.getElapsedTimeF32()
					   << " Notification " << notification_name
					   << " : " << comment
					   << LL_ENDL;

	if (gSavedSettings.getBOOL("DebugAvatarRezTime"))
	{
		LLSD args;
		args["EXISTENCE"] = llformat("%d",(U32)mDebugExistenceTimer.getElapsedTimeF32());
		args["TIME"] = llformat("%d",(U32)mRuthDebugTimer.getElapsedTimeF32());
		args["NAME"] = getFullname();
		LLNotificationsUtil::add(notification_name,args);
	}
}

//------------------------------------------------------------------------
// LLVOAvatar::~LLVOAvatar()
//------------------------------------------------------------------------
LLVOAvatar::~LLVOAvatar()
{
	if (!mFullyLoaded)
	{
		debugAvatarRezTime("AvatarRezLeftCloudNotification","left after ruth seconds as cloud");
	}
	else
	{
		debugAvatarRezTime("AvatarRezLeftNotification","left sometime after declouding");
	}

	// <FS:ND> only call logPendingPhases if we're still alive. Otherwise this can lead to shutdown crashes 

	// logPendingPhases();
	if (isAgentAvatarValid())
		logPendingPhases();
	
	// </FS:ND>
	LL_DEBUGS("Avatar") << "LLVOAvatar Destructor (0x" << this << ") id:" << mID << LL_ENDL;

	std::for_each(mAttachmentPoints.begin(), mAttachmentPoints.end(), DeletePairedPointer());
	mAttachmentPoints.clear();

	mDead = TRUE;
	
	mAnimationSources.clear();
	LLLoadedCallbackEntry::cleanUpCallbackList(&mCallbackTextureList) ;

	getPhases().clearPhases();
	
	LL_DEBUGS() << "LLVOAvatar Destructor end" << LL_ENDL;
}

void LLVOAvatar::markDead()
{
	if (mNameText)
	{
		mNameText->markDead();
		mNameText = NULL;
		sNumVisibleChatBubbles--;
	}
	mVoiceVisualizer->markDead();
	LLLoadedCallbackEntry::cleanUpCallbackList(&mCallbackTextureList) ;
	LLViewerObject::markDead();
}


BOOL LLVOAvatar::isFullyBaked()
{
	if (mIsDummy) return TRUE;
	if (getNumTEs() == 0) return FALSE;

	for (U32 i = 0; i < mBakedTextureDatas.size(); i++)
	{
		if (!isTextureDefined(mBakedTextureDatas[i].mTextureIndex)
			&& ( (i != BAKED_SKIRT) || isWearingWearableType(LLWearableType::WT_SKIRT) ) )
		{
			return FALSE;
		}
	}
	return TRUE;
}

BOOL LLVOAvatar::isFullyTextured() const
{
	for (S32 i = 0; i < mMeshLOD.size(); i++)
	{
		LLAvatarJoint* joint = mMeshLOD[i];
		if (i==MESH_ID_SKIRT && !isWearingWearableType(LLWearableType::WT_SKIRT))
		{
			continue; // don't care about skirt textures if we're not wearing one.
		}
		if (!joint)
		{
			continue; // nonexistent LOD OK.
		}
		avatar_joint_mesh_list_t::iterator meshIter = joint->mMeshParts.begin();
		if (meshIter != joint->mMeshParts.end())
		{
			LLAvatarJointMesh *mesh = (*meshIter);
			if (!mesh)
			{
				continue; // nonexistent mesh OK
			}
			if (mesh->hasGLTexture())
			{
				continue; // Mesh exists and has a baked texture.
			}
			if (mesh->hasComposite())
			{
				continue; // Mesh exists and has a composite texture.
			}
			// Fail
			return FALSE;
		}
	}
	return TRUE;
}

BOOL LLVOAvatar::hasGray() const
{
	return !getIsCloud() && !isFullyTextured();
}

S32 LLVOAvatar::getRezzedStatus() const
{
	if (getIsCloud()) return 0;
	if (isFullyTextured() && allBakedTexturesCompletelyDownloaded()) return 3;
	if (isFullyTextured()) return 2;
	llassert(hasGray());
	return 1; // gray
}

void LLVOAvatar::deleteLayerSetCaches(bool clearAll)
{
	for (U32 i = 0; i < mBakedTextureDatas.size(); i++)
	{
		if (mBakedTextureDatas[i].mTexLayerSet)
		{
			// ! BACKWARDS COMPATIBILITY !
			// Can be removed after hair baking is mandatory on the grid
			if ((i != BAKED_HAIR || isSelf()) && !clearAll)
			{
				mBakedTextureDatas[i].mTexLayerSet->deleteCaches();
			}
		}
		if (mBakedTextureDatas[i].mMaskTexName)
		{
			LLImageGL::deleteTextures(1, (GLuint*)&(mBakedTextureDatas[i].mMaskTexName));
			mBakedTextureDatas[i].mMaskTexName = 0 ;
		}
	}
}

// static 
BOOL LLVOAvatar::areAllNearbyInstancesBaked(S32& grey_avatars)
{
	BOOL res = TRUE;
	grey_avatars = 0;
	for (std::vector<LLCharacter*>::iterator iter = LLCharacter::sInstances.begin();
		 iter != LLCharacter::sInstances.end(); ++iter)
	{
		LLVOAvatar* inst = (LLVOAvatar*) *iter;
		if( inst->isDead() )
		{
			continue;
		}
		else if( !inst->isFullyBaked() )
		{
			res = FALSE;
			if (inst->mHasGrey)
			{
				++grey_avatars;
			}
		}
	}
	return res;
}

// static
void LLVOAvatar::getNearbyRezzedStats(std::vector<S32>& counts)
{
	counts.clear();
	counts.resize(4);
	for (std::vector<LLCharacter*>::iterator iter = LLCharacter::sInstances.begin();
		 iter != LLCharacter::sInstances.end(); ++iter)
	{
		LLVOAvatar* inst = (LLVOAvatar*) *iter;
		if (inst)
		{
			S32 rez_status = inst->getRezzedStatus();
			counts[rez_status]++;
		}
	}
}

// static
std::string LLVOAvatar::rezStatusToString(S32 rez_status)
{
	if (rez_status==0) return "cloud";
	if (rez_status==1) return "gray";
	if (rez_status==2) return "downloading";
	if (rez_status==3) return "full";
	return "unknown";
}

// static
void LLVOAvatar::dumpBakedStatus()
{
	LLVector3d camera_pos_global = gAgentCamera.getCameraPositionGlobal();

	for (std::vector<LLCharacter*>::iterator iter = LLCharacter::sInstances.begin();
		 iter != LLCharacter::sInstances.end(); ++iter)
	{
		LLVOAvatar* inst = (LLVOAvatar*) *iter;
		LL_INFOS() << "Avatar ";

		LLNameValue* firstname = inst->getNVPair("FirstName");
		LLNameValue* lastname = inst->getNVPair("LastName");

		if( firstname )
		{
			LL_CONT << firstname->getString();
		}
		if( lastname )
		{
			LL_CONT << " " << lastname->getString();
		}

		LL_CONT << " " << inst->mID;

		if( inst->isDead() )
		{
			LL_CONT << " DEAD ("<< inst->getNumRefs() << " refs)";
		}

		if( inst->isSelf() )
		{
			LL_CONT << " (self)";
		}


		F64 dist_to_camera = (inst->getPositionGlobal() - camera_pos_global).length();
		LL_CONT << " " << dist_to_camera << "m ";

		LL_CONT << " " << inst->mPixelArea << " pixels";

		if( inst->isVisible() )
		{
			LL_CONT << " (visible)";
		}
		else
		{
			LL_CONT << " (not visible)";
		}

		if( inst->isFullyBaked() )
		{
			LL_CONT << " Baked";
		}
		else
		{
			LL_CONT << " Unbaked (";
			
			for (LLAvatarAppearanceDictionary::BakedTextures::const_iterator iter = LLAvatarAppearanceDictionary::getInstance()->getBakedTextures().begin();
				 iter != LLAvatarAppearanceDictionary::getInstance()->getBakedTextures().end();
				 ++iter)
			{
				const LLAvatarAppearanceDictionary::BakedEntry *baked_dict = iter->second;
				const ETextureIndex index = baked_dict->mTextureIndex;
				if (!inst->isTextureDefined(index))
				{
					LL_CONT << " " << (LLAvatarAppearanceDictionary::getInstance()->getTexture(index) ? LLAvatarAppearanceDictionary::getInstance()->getTexture(index)->mName : "");
				}
			}
			LL_CONT << " ) " << inst->getUnbakedPixelAreaRank();
			if( inst->isCulled() )
			{
				LL_CONT << " culled";
			}
		}
		LL_CONT << LL_ENDL;
	}
}

//static
void LLVOAvatar::restoreGL()
{
	if (!isAgentAvatarValid()) return;

	gAgentAvatarp->setCompositeUpdatesEnabled(TRUE);
	for (U32 i = 0; i < gAgentAvatarp->mBakedTextureDatas.size(); i++)
	{
		// <FS:Ansariel> [Legacy Bake]
		//gAgentAvatarp->invalidateComposite(gAgentAvatarp->getTexLayerSet(i));
		gAgentAvatarp->invalidateComposite(gAgentAvatarp->getTexLayerSet(i), FALSE);
	}
	gAgentAvatarp->updateMeshTextures();
}

//static
void LLVOAvatar::destroyGL()
{
	deleteCachedImages();

	resetImpostors();
}

//static
void LLVOAvatar::resetImpostors()
{
	for (std::vector<LLCharacter*>::iterator iter = LLCharacter::sInstances.begin();
		 iter != LLCharacter::sInstances.end(); ++iter)
	{
		LLVOAvatar* avatar = (LLVOAvatar*) *iter;
		avatar->mImpostor.release();
		avatar->mNeedsImpostorUpdate = TRUE;
	}
}

// static
void LLVOAvatar::deleteCachedImages(bool clearAll)
{	
	if (LLViewerTexLayerSet::sHasCaches)
	{
		for (std::vector<LLCharacter*>::iterator iter = LLCharacter::sInstances.begin();
			 iter != LLCharacter::sInstances.end(); ++iter)
		{
			LLVOAvatar* inst = (LLVOAvatar*) *iter;
			inst->deleteLayerSetCaches(clearAll);
		}
		LLViewerTexLayerSet::sHasCaches = FALSE;
	}
	LLVOAvatarSelf::deleteScratchTextures();
	LLTexLayerStaticImageList::getInstance()->deleteCachedImages();
}


//------------------------------------------------------------------------
// static
// LLVOAvatar::initClass()
//------------------------------------------------------------------------
void LLVOAvatar::initClass()
{ 
	gAnimLibrary.animStateSetString(ANIM_AGENT_BODY_NOISE,"body_noise");
	gAnimLibrary.animStateSetString(ANIM_AGENT_BREATHE_ROT,"breathe_rot");
	gAnimLibrary.animStateSetString(ANIM_AGENT_PHYSICS_MOTION,"physics_motion");
	gAnimLibrary.animStateSetString(ANIM_AGENT_EDITING,"editing");
	gAnimLibrary.animStateSetString(ANIM_AGENT_EYE,"eye");
	gAnimLibrary.animStateSetString(ANIM_AGENT_FLY_ADJUST,"fly_adjust");
	gAnimLibrary.animStateSetString(ANIM_AGENT_HAND_MOTION,"hand_motion");
	gAnimLibrary.animStateSetString(ANIM_AGENT_HEAD_ROT,"head_rot");
	gAnimLibrary.animStateSetString(ANIM_AGENT_PELVIS_FIX,"pelvis_fix");
	gAnimLibrary.animStateSetString(ANIM_AGENT_TARGET,"target");
	gAnimLibrary.animStateSetString(ANIM_AGENT_WALK_ADJUST,"walk_adjust");

    // Where should this be set initially?
    LLJoint::setDebugJointNames(gSavedSettings.getString("DebugAvatarJoints"));

	LLControlAvatar::sRegionChangedSlot = gAgent.addRegionChangedCallback(&LLControlAvatar::onRegionChanged);

	initCloud();
}


void LLVOAvatar::cleanupClass()
{
}

LLPartSysData LLVOAvatar::sCloud;
void LLVOAvatar::initCloud()
{
	// fancy particle cloud designed by Brent
	std::string filename = gDirUtilp->getExpandedFilename(LL_PATH_PER_SL_ACCOUNT, "cloud.xml");
	if(!gDirUtilp->fileExists(filename))
	{
		filename = gDirUtilp->getExpandedFilename(LL_PATH_USER_SETTINGS, "cloud.xml");
	}
	if(!gDirUtilp->fileExists(filename))
	{
		filename = gDirUtilp->getExpandedFilename(LL_PATH_APP_SETTINGS, "cloud.xml");
	}
	LLSD cloud;
	// <FS:ND> On Linux ifstream only has a const char* constructor
	// llifstream in_file(filename);
	llifstream in_file(filename.c_str());
	// </FS:ND>
	LLSDSerialize::fromXMLDocument(cloud, in_file);
	sCloud.fromLLSD(cloud);
	LLViewerTexture* cloud_texture = LLViewerTextureManager::getFetchedTextureFromFile("cloud-particle.j2c");
	sCloud.mPartImageID = cloud_texture->getID();

	//Todo: have own image, de-copy-pasta
	LLSD cloud_muted;
	filename = gDirUtilp->getExpandedFilename(LL_PATH_PER_SL_ACCOUNT, "cloud_muted.xml");
	if(!gDirUtilp->fileExists(filename))
	{
		filename = gDirUtilp->getExpandedFilename(LL_PATH_USER_SETTINGS, "cloud_muted.xml");
	}
	if(!gDirUtilp->fileExists(filename))
	{
		filename = gDirUtilp->getExpandedFilename(LL_PATH_APP_SETTINGS, "cloud_muted.xml");
	}
	// <FS:ND> On Linux ifstream only has a const char* constructor
	// llifstream in_file_muted(filename);
	llifstream in_file_muted(filename.c_str());
	// </FS:ND>
}

// virtual
void LLVOAvatar::initInstance()
{
	//-------------------------------------------------------------------------
	// register motions
	//-------------------------------------------------------------------------
	if (LLCharacter::sInstances.size() == 1)
	{
		LLKeyframeMotion::setVFS(gStaticVFS);
		registerMotion( ANIM_AGENT_DO_NOT_DISTURB,					LLNullMotion::create );
		registerMotion( ANIM_AGENT_CROUCH,					LLKeyframeStandMotion::create );
		registerMotion( ANIM_AGENT_CROUCHWALK,				LLKeyframeWalkMotion::create );
		registerMotion( ANIM_AGENT_EXPRESS_AFRAID,			LLEmote::create );
		registerMotion( ANIM_AGENT_EXPRESS_ANGER,			LLEmote::create );
		registerMotion( ANIM_AGENT_EXPRESS_BORED,			LLEmote::create );
		registerMotion( ANIM_AGENT_EXPRESS_CRY,				LLEmote::create );
		registerMotion( ANIM_AGENT_EXPRESS_DISDAIN,			LLEmote::create );
		registerMotion( ANIM_AGENT_EXPRESS_EMBARRASSED,		LLEmote::create );
		registerMotion( ANIM_AGENT_EXPRESS_FROWN,			LLEmote::create );
		registerMotion( ANIM_AGENT_EXPRESS_KISS,			LLEmote::create );
		registerMotion( ANIM_AGENT_EXPRESS_LAUGH,			LLEmote::create );
		registerMotion( ANIM_AGENT_EXPRESS_OPEN_MOUTH,		LLEmote::create );
		registerMotion( ANIM_AGENT_EXPRESS_REPULSED,		LLEmote::create );
		registerMotion( ANIM_AGENT_EXPRESS_SAD,				LLEmote::create );
		registerMotion( ANIM_AGENT_EXPRESS_SHRUG,			LLEmote::create );
		registerMotion( ANIM_AGENT_EXPRESS_SMILE,			LLEmote::create );
		registerMotion( ANIM_AGENT_EXPRESS_SURPRISE,		LLEmote::create );
		registerMotion( ANIM_AGENT_EXPRESS_TONGUE_OUT,		LLEmote::create );
		registerMotion( ANIM_AGENT_EXPRESS_TOOTHSMILE,		LLEmote::create );
		registerMotion( ANIM_AGENT_EXPRESS_WINK,			LLEmote::create );
		registerMotion( ANIM_AGENT_EXPRESS_WORRY,			LLEmote::create );
		registerMotion( ANIM_AGENT_FEMALE_RUN_NEW,			LLKeyframeWalkMotion::create );
		registerMotion( ANIM_AGENT_FEMALE_WALK,				LLKeyframeWalkMotion::create );
		registerMotion( ANIM_AGENT_FEMALE_WALK_NEW,			LLKeyframeWalkMotion::create );
		registerMotion( ANIM_AGENT_RUN,						LLKeyframeWalkMotion::create );
		registerMotion( ANIM_AGENT_RUN_NEW,					LLKeyframeWalkMotion::create );
		registerMotion( ANIM_AGENT_STAND,					LLKeyframeStandMotion::create );
		registerMotion( ANIM_AGENT_STAND_1,					LLKeyframeStandMotion::create );
		registerMotion( ANIM_AGENT_STAND_2,					LLKeyframeStandMotion::create );
		registerMotion( ANIM_AGENT_STAND_3,					LLKeyframeStandMotion::create );
		registerMotion( ANIM_AGENT_STAND_4,					LLKeyframeStandMotion::create );
		registerMotion( ANIM_AGENT_STANDUP,					LLKeyframeFallMotion::create );
		registerMotion( ANIM_AGENT_TURNLEFT,				LLKeyframeWalkMotion::create );
		registerMotion( ANIM_AGENT_TURNRIGHT,				LLKeyframeWalkMotion::create );
		registerMotion( ANIM_AGENT_WALK,					LLKeyframeWalkMotion::create );
		registerMotion( ANIM_AGENT_WALK_NEW,				LLKeyframeWalkMotion::create );
		
		// motions without a start/stop bit
		registerMotion( ANIM_AGENT_BODY_NOISE,				LLBodyNoiseMotion::create );
		registerMotion( ANIM_AGENT_BREATHE_ROT,				LLBreatheMotionRot::create );
		registerMotion( ANIM_AGENT_PHYSICS_MOTION,			LLPhysicsMotionController::create );
		registerMotion( ANIM_AGENT_EDITING,					LLEditingMotion::create	);
		registerMotion( ANIM_AGENT_EYE,						LLEyeMotion::create	);
		registerMotion( ANIM_AGENT_FEMALE_WALK,				LLKeyframeWalkMotion::create );
		registerMotion( ANIM_AGENT_FLY_ADJUST,				LLFlyAdjustMotion::create );
		registerMotion( ANIM_AGENT_HAND_MOTION,				LLHandMotion::create );
		registerMotion( ANIM_AGENT_HEAD_ROT,				LLHeadRotMotion::create );
		registerMotion( ANIM_AGENT_PELVIS_FIX,				LLPelvisFixMotion::create );
		registerMotion( ANIM_AGENT_SIT_FEMALE,				LLKeyframeMotion::create );
		registerMotion( ANIM_AGENT_TARGET,					LLTargetingMotion::create );
		registerMotion( ANIM_AGENT_WALK_ADJUST,				LLWalkAdjustMotion::create );
	}
	
	LLAvatarAppearance::initInstance();
	
	// preload specific motions here
	createMotion( ANIM_AGENT_CUSTOMIZE);
	createMotion( ANIM_AGENT_CUSTOMIZE_DONE);
	
	//VTPause();  // VTune
	
	mVoiceVisualizer->setVoiceEnabled( LLVoiceClient::getInstance()->getVoiceEnabled( mID ) );

    mInitFlags |= 1<<1;
}

// virtual
LLAvatarJoint* LLVOAvatar::createAvatarJoint()
{
	return new LLViewerJoint();
}

// virtual
LLAvatarJoint* LLVOAvatar::createAvatarJoint(S32 joint_num)
{
	return new LLViewerJoint(joint_num);
}

// virtual
LLAvatarJointMesh* LLVOAvatar::createAvatarJointMesh()
{
	return new LLViewerJointMesh();
}

// virtual
LLTexLayerSet* LLVOAvatar::createTexLayerSet()
{
	return new LLViewerTexLayerSet(this);
}

const LLVector3 LLVOAvatar::getRenderPosition() const
{

	if (mDrawable.isNull() || mDrawable->getGeneration() < 0)
	{
		return getPositionAgent();
	}
	else if (isRoot())
	{
		F32 fixup;
		if ( hasPelvisFixup( fixup) )
		{
			//Apply a pelvis fixup (as defined by the avs skin)
			LLVector3 pos = mDrawable->getPositionAgent();
			pos[VZ] += fixup;
			return pos;
		}
		else
		{
			return mDrawable->getPositionAgent();
		}
	}
	else
	{
		return getPosition() * mDrawable->getParent()->getRenderMatrix();
	}
}

void LLVOAvatar::updateDrawable(BOOL force_damped)
{
	clearChanged(SHIFTED);
}

void LLVOAvatar::onShift(const LLVector4a& shift_vector)
{
	const LLVector3& shift = reinterpret_cast<const LLVector3&>(shift_vector);
	mLastAnimExtents[0] += shift;
	mLastAnimExtents[1] += shift;
}

void LLVOAvatar::updateSpatialExtents(LLVector4a& newMin, LLVector4a &newMax)
{
    if (mDrawable.isNull())
    {
        return;
    }

    if (mNeedsExtentUpdate)
    {
        calculateSpatialExtents(newMin,newMax);
        mLastAnimExtents[0].set(newMin.getF32ptr());
        mLastAnimExtents[1].set(newMax.getF32ptr());
		mLastAnimBasePos = mPelvisp->getWorldPosition();
        mNeedsExtentUpdate = false;
    }
	else
	{
		LLVector3 new_base_pos = mPelvisp->getWorldPosition();
		LLVector3 shift = new_base_pos-mLastAnimBasePos;
		mLastAnimExtents[0] += shift;
		mLastAnimExtents[1] += shift;
		mLastAnimBasePos = new_base_pos;

	}
          
	if (isImpostor() && !needsImpostorUpdate())
	{
		LLVector3 delta = getRenderPosition() -
			((LLVector3(mDrawable->getPositionGroup().getF32ptr())-mImpostorOffset));
		
		newMin.load3( (mLastAnimExtents[0] + delta).mV);
		newMax.load3( (mLastAnimExtents[1] + delta).mV);
	}
	else
	{
        newMin.load3(mLastAnimExtents[0].mV);
        newMax.load3(mLastAnimExtents[1].mV);
		LLVector4a pos_group;
		pos_group.setAdd(newMin,newMax);
		pos_group.mul(0.5f);
		mImpostorOffset = LLVector3(pos_group.getF32ptr())-getRenderPosition();
		mDrawable->setPositionGroup(pos_group);
	}
}


static LLTrace::BlockTimerStatHandle FTM_AVATAR_EXTENT_UPDATE("Av Upd Extent");

void LLVOAvatar::calculateSpatialExtents(LLVector4a& newMin, LLVector4a& newMax)
{
    LL_RECORD_BLOCK_TIME(FTM_AVATAR_EXTENT_UPDATE);
//<FS:Beq> not called as often as it used to be but still no harm in optimising
//    S32 box_detail = gSavedSettings.getS32("AvatarBoundingBoxComplexity");
	static const LLCachedControl<S32> box_detail(gSavedSettings, "AvatarBoundingBoxComplexity");
//<FS:Beq>
    // FIXME the update_min_max function used below assumes there is a
    // known starting point, but in general there isn't. Ideally the
    // box update logic should be modified to handle the no-point-yet
    // case. For most models, starting with the pelvis is safe though.
    LLVector3 zero_pos;
	LLVector4a pos;
    if (dist_vec(zero_pos, mPelvisp->getWorldPosition())<0.001)
    {
        // Don't use pelvis until av initialized
        pos.load3(getRenderPosition().mV);
    }
    else
    {
        pos.load3(mPelvisp->getWorldPosition().mV);
    }
	newMin = pos;
	newMax = pos;

	//stretch bounding box by joint positions. Doing this for
	//control avs, where the polymeshes aren't maintained or
	//displayed, can give inaccurate boxes due to joints stuck at (0,0,0).
    if ((box_detail>=1) && !isControlAvatar())
    {
        for (polymesh_map_t::iterator i = mPolyMeshes.begin(); i != mPolyMeshes.end(); ++i)
        {
            LLPolyMesh* mesh = i->second;
            for (S32 joint_num = 0; joint_num < mesh->mJointRenderData.size(); joint_num++)
            {
                LLVector4a trans;
                trans.load3( mesh->mJointRenderData[joint_num]->mWorldMatrix->getTranslation().mV);
                update_min_max(newMin, newMax, trans);
            }
        }

    }

	// Pad bounding box for starting joint, plus polymesh if
	// applicable. Subsequent calcs should be accurate enough to not
	// need padding.
	LLVector4a padding(0.25);
	newMin.sub(padding);
	newMax.add(padding);


	//stretch bounding box by static attachments
    if (box_detail >= 2)
    {
        float max_attachment_span = get_default_max_prim_scale() * 5.0f;
	
        for (attachment_map_t::iterator iter = mAttachmentPoints.begin(); 
             iter != mAttachmentPoints.end();
             ++iter)
        {
            LLViewerJointAttachment* attachment = iter->second;

            // <FS:Ansariel> Possible crash fix
            //if (attachment->getValid())
            if (attachment && attachment->getValid())
            // </FS:Ansariel>
            {
                for (LLViewerJointAttachment::attachedobjs_vec_t::iterator attachment_iter = attachment->mAttachedObjects.begin();
                     attachment_iter != attachment->mAttachedObjects.end();
                     ++attachment_iter)
                {
                    // Don't we need to look at children of attached_object as well?
                    const LLViewerObject* attached_object = (*attachment_iter);
                    if (attached_object && !attached_object->isHUDAttachment())
                    {
                        const LLVOVolume *vol = dynamic_cast<const LLVOVolume*>(attached_object);
                        if (vol && vol->isAnimatedObject())
                        {
                            // Animated objects already have a bounding box in their control av, use that. 
                            // Could lag by a frame if there's no guarantee on order of processing for avatars.
                            LLControlAvatar *cav = vol->getControlAvatar();
                            if (cav)
                            {
                                LLVector4a cav_min;
                                cav_min.load3(cav->mLastAnimExtents[0].mV);
                                LLVector4a cav_max;
                                cav_max.load3(cav->mLastAnimExtents[1].mV);
                                update_min_max(newMin,newMax,cav_min);
                                update_min_max(newMin,newMax,cav_max);
                                continue;
                            }
                        }
                        if (vol && vol->isRiggedMesh())
                        {
                            continue;
                        }
                        LLDrawable* drawable = attached_object->mDrawable;
                        if (drawable && !drawable->isState(LLDrawable::RIGGED))
                        {
                            LLSpatialBridge* bridge = drawable->getSpatialBridge();
                            if (bridge)
                            {
                                const LLVector4a* ext = bridge->getSpatialExtents();
                                LLVector4a distance;
                                distance.setSub(ext[1], ext[0]);
                                LLVector4a max_span(max_attachment_span);

                                S32 lt = distance.lessThan(max_span).getGatheredBits() & 0x7;
						
                                // Only add the prim to spatial extents calculations if it isn't a megaprim.
                                // max_attachment_span calculated at the start of the function 
                                // (currently 5 times our max prim size) 
                                if (lt == 0x7)
                                {
                                    update_min_max(newMin,newMax,ext[0]);
                                    update_min_max(newMin,newMax,ext[1]);
                                }
                            }
                        }
                    }
                }
            }
        }
    }

    // Stretch bounding box by rigged mesh joint boxes
    if (box_detail>=3)
    {
		updateRiggingInfo();
        for (S32 joint_num = 0; joint_num < LL_CHARACTER_MAX_ANIMATED_JOINTS; joint_num++)
        {
            LLJoint *joint = getJoint(joint_num);
            LLJointRiggingInfo *rig_info = NULL;
            if (joint_num < mJointRiggingInfoTab.size())
            {
                rig_info = &mJointRiggingInfoTab[joint_num];
            }

            if (joint && rig_info && rig_info->isRiggedTo())
            {
                LLViewerJointAttachment *as_joint_attach = dynamic_cast<LLViewerJointAttachment*>(joint);
                if (as_joint_attach && as_joint_attach->getIsHUDAttachment())
                {
                    // Ignore bounding box of HUD joints
                    continue;
                }
                LLMatrix4a mat;
                LLVector4a new_extents[2];
                mat.loadu(joint->getWorldMatrix());
                matMulBoundBox(mat, rig_info->getRiggedExtents(), new_extents);
                update_min_max(newMin, newMax, new_extents[0]);
                update_min_max(newMin, newMax, new_extents[1]);
                //if (isSelf())
                //{
                //    LL_INFOS() << joint->getName() << " extents " << new_extents[0] << "," << new_extents[1] << LL_ENDL;
                //    LL_INFOS() << joint->getName() << " av box is " << newMin << "," << newMax << LL_ENDL;
                //}
            }
        }
    }

    // Update pixel area
    LLVector4a center, size;
    center.setAdd(newMin, newMax);
    center.mul(0.5f);
    
    size.setSub(newMax,newMin);
    size.mul(0.5f);
    
    mPixelArea = LLPipeline::calcPixelArea(center, size, *LLViewerCamera::getInstance());
}

void render_sphere_and_line(const LLVector3& begin_pos, const LLVector3& end_pos, F32 sphere_scale, const LLVector3& occ_color, const LLVector3& visible_color)
{
    // Unoccluded bone portions
    LLGLDepthTest normal_depth(GL_TRUE);

    // Draw line segment for unoccluded joint
    gGL.diffuseColor3f(visible_color[0], visible_color[1], visible_color[2]);

    gGL.begin(LLRender::LINES);
    gGL.vertex3fv(begin_pos.mV); 
    gGL.vertex3fv(end_pos.mV);
    gGL.end();
        

    // Draw sphere representing joint pos
    gGL.pushMatrix();
    gGL.scalef(sphere_scale, sphere_scale, sphere_scale);
    gSphere.renderGGL();
    gGL.popMatrix();
        
    LLGLDepthTest depth_under(GL_TRUE, GL_FALSE, GL_GREATER);

    // Occluded bone portions
    gGL.diffuseColor3f(occ_color[0], occ_color[1], occ_color[2]);

    gGL.begin(LLRender::LINES);
    gGL.vertex3fv(begin_pos.mV); 
    gGL.vertex3fv(end_pos.mV);
    gGL.end();

    // Draw sphere representing joint pos
    gGL.pushMatrix();
    gGL.scalef(sphere_scale, sphere_scale, sphere_scale);
    gSphere.renderGGL();
    gGL.popMatrix();
}

//-----------------------------------------------------------------------------
// renderCollisionVolumes()
//-----------------------------------------------------------------------------
void LLVOAvatar::renderCollisionVolumes()
{
	std::ostringstream ostr;

	for (S32 i = 0; i < mNumCollisionVolumes; i++)
	{
		ostr << mCollisionVolumes[i].getName() << ", ";

        LLAvatarJointCollisionVolume& collision_volume = mCollisionVolumes[i];

		collision_volume.updateWorldMatrix();

		gGL.pushMatrix();
		gGL.multMatrix( &collision_volume.getXform()->getWorldMatrix().mMatrix[0][0] );

        LLVector3 begin_pos(0,0,0);
        LLVector3 end_pos(collision_volume.getEnd());
        static F32 sphere_scale = 1.0f;
        static F32 center_dot_scale = 0.05f;

        static LLVector3 BLUE(0.0f, 0.0f, 1.0f);
        static LLVector3 PASTEL_BLUE(0.5f, 0.5f, 1.0f);
        static LLVector3 RED(1.0f, 0.0f, 0.0f);
        static LLVector3 PASTEL_RED(1.0f, 0.5f, 0.5f);
        static LLVector3 WHITE(1.0f, 1.0f, 1.0f);
        

        LLVector3 cv_color_occluded;
        LLVector3 cv_color_visible;
        LLVector3 dot_color_occluded(WHITE);
        LLVector3 dot_color_visible(WHITE);
        if (isControlAvatar())
        {
            cv_color_occluded = RED;
            cv_color_visible = PASTEL_RED;
        }
        else
        {
            cv_color_occluded = BLUE;
            cv_color_visible = PASTEL_BLUE;
        }
        render_sphere_and_line(begin_pos, end_pos, sphere_scale, cv_color_occluded, cv_color_visible);
        render_sphere_and_line(begin_pos, end_pos, center_dot_scale, dot_color_occluded, dot_color_visible);

        gGL.popMatrix();
    }

    
	if (mNameText.notNull())
	{
		LLVector4a unused;
	
		mNameText->lineSegmentIntersect(unused, unused, unused, TRUE);
	}
}

void LLVOAvatar::renderBones()
{
    LLGLEnable blend(GL_BLEND);

	avatar_joint_list_t::iterator iter = mSkeleton.begin();
	avatar_joint_list_t::iterator end  = mSkeleton.end();

    // For bones with position overrides defined
    static LLVector3 OVERRIDE_COLOR_OCCLUDED(1.0f, 0.0f, 0.0f);
    static LLVector3 OVERRIDE_COLOR_VISIBLE(0.5f, 0.5f, 0.5f);
    // For bones which are rigged to by at least one attachment
    static LLVector3 RIGGED_COLOR_OCCLUDED(0.0f, 1.0f, 1.0f);
    static LLVector3 RIGGED_COLOR_VISIBLE(0.5f, 0.5f, 0.5f);
    // For bones not otherwise colored
    static LLVector3 OTHER_COLOR_OCCLUDED(0.0f, 1.0f, 0.0f);
    static LLVector3 OTHER_COLOR_VISIBLE(0.5f, 0.5f, 0.5f);
    
    static F32 SPHERE_SCALEF = 0.001f;

	for (; iter != end; ++iter)
	{
		LLJoint* jointp = *iter;
		if (!jointp)
		{
			continue;
		}

		jointp->updateWorldMatrix();

        LLVector3 occ_color, visible_color;

        LLVector3 pos;
        LLUUID mesh_id;
        if (jointp->hasAttachmentPosOverride(pos,mesh_id))
        {
            occ_color = OVERRIDE_COLOR_OCCLUDED;
            visible_color = OVERRIDE_COLOR_VISIBLE;
        }
        else
        {
            if (jointIsRiggedTo(jointp))
            {
                occ_color = RIGGED_COLOR_OCCLUDED;
                visible_color = RIGGED_COLOR_VISIBLE;
            }
            else
            {
                occ_color = OTHER_COLOR_OCCLUDED;
                visible_color = OTHER_COLOR_VISIBLE;
            }
        }
        LLVector3 begin_pos(0,0,0);
        LLVector3 end_pos(jointp->getEnd());

        F32 sphere_scale = SPHERE_SCALEF;
        
		gGL.pushMatrix();
		gGL.multMatrix( &jointp->getXform()->getWorldMatrix().mMatrix[0][0] );

        render_sphere_and_line(begin_pos, end_pos, sphere_scale, occ_color, visible_color);
        
		gGL.popMatrix();
	}
}


void LLVOAvatar::renderJoints()
{
	std::ostringstream ostr;
	std::ostringstream nullstr;

	for (joint_map_t::iterator iter = mJointMap.begin(); iter != mJointMap.end(); ++iter)
	{
		LLJoint* jointp = iter->second;
		if (!jointp)
		{
			nullstr << iter->first << " is NULL" << std::endl;
			continue;
		}

		ostr << jointp->getName() << ", ";

		jointp->updateWorldMatrix();
	
		gGL.pushMatrix();
		gGL.multMatrix( &jointp->getXform()->getWorldMatrix().mMatrix[0][0] );

		gGL.diffuseColor3f( 1.f, 0.f, 1.f );
	
		gGL.begin(LLRender::LINES);
	
		LLVector3 v[] = 
		{
			LLVector3(1,0,0),
			LLVector3(-1,0,0),
			LLVector3(0,1,0),
			LLVector3(0,-1,0),

			LLVector3(0,0,-1),
			LLVector3(0,0,1),
		};

		//sides
		gGL.vertex3fv(v[0].mV); 
		gGL.vertex3fv(v[2].mV);

		gGL.vertex3fv(v[0].mV); 
		gGL.vertex3fv(v[3].mV);

		gGL.vertex3fv(v[1].mV); 
		gGL.vertex3fv(v[2].mV);

		gGL.vertex3fv(v[1].mV); 
		gGL.vertex3fv(v[3].mV);


		//top
		gGL.vertex3fv(v[0].mV); 
		gGL.vertex3fv(v[4].mV);

		gGL.vertex3fv(v[1].mV); 
		gGL.vertex3fv(v[4].mV);

		gGL.vertex3fv(v[2].mV); 
		gGL.vertex3fv(v[4].mV);

		gGL.vertex3fv(v[3].mV); 
		gGL.vertex3fv(v[4].mV);


		//bottom
		gGL.vertex3fv(v[0].mV); 
		gGL.vertex3fv(v[5].mV);

		gGL.vertex3fv(v[1].mV); 
		gGL.vertex3fv(v[5].mV);

		gGL.vertex3fv(v[2].mV); 
		gGL.vertex3fv(v[5].mV);

		gGL.vertex3fv(v[3].mV); 
		gGL.vertex3fv(v[5].mV);

		gGL.end();

		gGL.popMatrix();
	}

	mDebugText.clear();
	addDebugText(ostr.str());
	addDebugText(nullstr.str());
}

BOOL LLVOAvatar::lineSegmentIntersect(const LLVector4a& start, const LLVector4a& end,
									  S32 face,
									  BOOL pick_transparent,
									  BOOL pick_rigged,
									  S32* face_hit,
									  LLVector4a* intersection,
									  LLVector2* tex_coord,
									  LLVector4a* normal,
									  LLVector4a* tangent)
{
	if ((isSelf() && !gAgent.needsRenderAvatar()) || !LLPipeline::sPickAvatar)
	{
		return FALSE;
	}

    if (isControlAvatar())
    {
        return FALSE;
    }
    
	if (lineSegmentBoundingBox(start, end))
	{
		for (S32 i = 0; i < mNumCollisionVolumes; ++i)
		{
			mCollisionVolumes[i].updateWorldMatrix();
            
			glh::matrix4f mat((F32*) mCollisionVolumes[i].getXform()->getWorldMatrix().mMatrix);
			glh::matrix4f inverse = mat.inverse();
			glh::matrix4f norm_mat = inverse.transpose();

			glh::vec3f p1(start.getF32ptr());
			glh::vec3f p2(end.getF32ptr());

			inverse.mult_matrix_vec(p1);
			inverse.mult_matrix_vec(p2);

			LLVector3 position;
			LLVector3 norm;

			if (linesegment_sphere(LLVector3(p1.v), LLVector3(p2.v), LLVector3(0,0,0), 1.f, position, norm))
			{
				glh::vec3f res_pos(position.mV);
				mat.mult_matrix_vec(res_pos);
				
				norm.normalize();
				glh::vec3f res_norm(norm.mV);
				norm_mat.mult_matrix_dir(res_norm);

				if (intersection)
				{
					intersection->load3(res_pos.v);
				}

				if (normal)
				{
					normal->load3(res_norm.v);
				}

				return TRUE;
			}
		}

		if (isSelf())
		{
			for (attachment_map_t::iterator iter = mAttachmentPoints.begin(); 
			 iter != mAttachmentPoints.end();
			 ++iter)
			{
				LLViewerJointAttachment* attachment = iter->second;

				// <FS:Ansariel> Possible crash fix
				if (!attachment)
				{
					continue;
				}
				// </FS:Ansariel>

				for (LLViewerJointAttachment::attachedobjs_vec_t::iterator attachment_iter = attachment->mAttachedObjects.begin();
					 attachment_iter != attachment->mAttachedObjects.end();
					 ++attachment_iter)
				{
					LLViewerObject* attached_object = (*attachment_iter);
					
					if (attached_object && !attached_object->isDead() && attachment->getValid())
					{
						LLDrawable* drawable = attached_object->mDrawable;
						if (drawable->isState(LLDrawable::RIGGED))
						{ //regenerate octree for rigged attachment
							gPipeline.markRebuild(mDrawable, LLDrawable::REBUILD_RIGGED, TRUE);
						}
					}
				}
			}
		}
	}

	
	
	LLVector4a position;
	if (mNameText.notNull() && mNameText->lineSegmentIntersect(start, end, position))
	{
		if (intersection)
		{
			*intersection = position;
		}

		return TRUE;
	}

	return FALSE;
}

// virtual
LLViewerObject* LLVOAvatar::lineSegmentIntersectRiggedAttachments(const LLVector4a& start, const LLVector4a& end,
									  S32 face,
									  BOOL pick_transparent,
									  BOOL pick_rigged,
									  S32* face_hit,
									  LLVector4a* intersection,
									  LLVector2* tex_coord,
									  LLVector4a* normal,
									  LLVector4a* tangent)
{
	if (isSelf() && !gAgent.needsRenderAvatar())
	{
		return NULL;
	}

	LLViewerObject* hit = NULL;

	if (lineSegmentBoundingBox(start, end))
	{
		LLVector4a local_end = end;
		LLVector4a local_intersection;

		for (attachment_map_t::iterator iter = mAttachmentPoints.begin(); 
			iter != mAttachmentPoints.end();
			++iter)
		{
			LLViewerJointAttachment* attachment = iter->second;

			// <FS:Ansariel> Possible crash fix
			if (!attachment)
			{
				continue;
			}
			// </FS:Ansariel>

			for (LLViewerJointAttachment::attachedobjs_vec_t::iterator attachment_iter = attachment->mAttachedObjects.begin();
					attachment_iter != attachment->mAttachedObjects.end();
					++attachment_iter)
			{
				LLViewerObject* attached_object = (*attachment_iter);
					
				if (attached_object->lineSegmentIntersect(start, local_end, face, pick_transparent, pick_rigged, face_hit, &local_intersection, tex_coord, normal, tangent))
				{
					local_end = local_intersection;
					if (intersection)
					{
						*intersection = local_intersection;
					}
					
					hit = attached_object;
				}
			}
		}
	}
		
	return hit;
}


LLVOAvatar* LLVOAvatar::asAvatar()
{
	return this;
}

//-----------------------------------------------------------------------------
// LLVOAvatar::startDefaultMotions()
//-----------------------------------------------------------------------------
void LLVOAvatar::startDefaultMotions()
{
	//-------------------------------------------------------------------------
	// start default motions
	//-------------------------------------------------------------------------
	startMotion( ANIM_AGENT_HEAD_ROT );
	startMotion( ANIM_AGENT_EYE );
	startMotion( ANIM_AGENT_BODY_NOISE );
	startMotion( ANIM_AGENT_BREATHE_ROT );
	startMotion( ANIM_AGENT_PHYSICS_MOTION );
	startMotion( ANIM_AGENT_HAND_MOTION );
	startMotion( ANIM_AGENT_PELVIS_FIX );

	//-------------------------------------------------------------------------
	// restart any currently active motions
	//-------------------------------------------------------------------------
	processAnimationStateChanges();
}

//-----------------------------------------------------------------------------
// LLVOAvatar::buildCharacter()
// Deferred initialization and rebuild of the avatar.
//-----------------------------------------------------------------------------
// virtual
void LLVOAvatar::buildCharacter()
{
	LLAvatarAppearance::buildCharacter();

	// Not done building yet; more to do.
	mIsBuilt = FALSE;

	//-------------------------------------------------------------------------
	// set head offset from pelvis
	//-------------------------------------------------------------------------
	updateHeadOffset();

	//-------------------------------------------------------------------------
	// initialize lip sync morph pointers
	//-------------------------------------------------------------------------
	mOohMorph     = getVisualParam( "Lipsync_Ooh" );
	mAahMorph     = getVisualParam( "Lipsync_Aah" );

	// If we don't have the Ooh morph, use the Kiss morph
	if (!mOohMorph)
	{
		LL_WARNS() << "Missing 'Ooh' morph for lipsync, using fallback." << LL_ENDL;
		mOohMorph = getVisualParam( "Express_Kiss" );
	}

	// If we don't have the Aah morph, use the Open Mouth morph
	if (!mAahMorph)
	{
		LL_WARNS() << "Missing 'Aah' morph for lipsync, using fallback." << LL_ENDL;
		mAahMorph = getVisualParam( "Express_Open_Mouth" );
	}

    // Currently disabled for control avatars (animated objects), enabled for all others.
    if (mEnableDefaultMotions)
    {
        startDefaultMotions();
    }

	//-------------------------------------------------------------------------
	// restart any currently active motions
	//-------------------------------------------------------------------------
	processAnimationStateChanges();

	mIsBuilt = TRUE;
	stop_glerror();

	mMeshValid = TRUE;
}

//-----------------------------------------------------------------------------
// resetVisualParams()
//-----------------------------------------------------------------------------
void LLVOAvatar::resetVisualParams()
{
	// Skeletal params
	{
		LLAvatarXmlInfo::skeletal_distortion_info_list_t::iterator iter;
		for (iter = sAvatarXmlInfo->mSkeletalDistortionInfoList.begin();
			 iter != sAvatarXmlInfo->mSkeletalDistortionInfoList.end(); 
			 ++iter)
		{
			LLPolySkeletalDistortionInfo *info = (LLPolySkeletalDistortionInfo*)*iter;
			LLPolySkeletalDistortion *param = dynamic_cast<LLPolySkeletalDistortion*>(getVisualParam(info->getID()));
            *param = LLPolySkeletalDistortion(this);
            llassert(param);
			if (!param->setInfo(info))
			{
				llassert(false);
			}			
		}
	}

	// Driver parameters
	for (LLAvatarXmlInfo::driver_info_list_t::iterator iter = sAvatarXmlInfo->mDriverInfoList.begin();
		 iter != sAvatarXmlInfo->mDriverInfoList.end(); 
		 ++iter)
	{
		LLDriverParamInfo *info = *iter;
        LLDriverParam *param = dynamic_cast<LLDriverParam*>(getVisualParam(info->getID()));
        LLDriverParam::entry_list_t driven_list = param->getDrivenList();
        *param = LLDriverParam(this);
        llassert(param);
        if (!param->setInfo(info))
        {
            llassert(false);
        }			
        param->setDrivenList(driven_list);
	}
}

//-----------------------------------------------------------------------------
// resetSkeleton()
//-----------------------------------------------------------------------------
void LLVOAvatar::resetSkeleton(bool reset_animations)
{
    LL_DEBUGS("Avatar") << avString() << " reset starts" << LL_ENDL;
    if (!isControlAvatar() && !mLastProcessedAppearance)
    {
        LL_WARNS() << "Can't reset avatar; no appearance message has been received yet." << LL_ENDL;
        return;
    }

    // Save mPelvis state
    //LLVector3 pelvis_pos = getJoint("mPelvis")->getPosition();
    //LLQuaternion pelvis_rot = getJoint("mPelvis")->getRotation();

    // Clear all attachment pos and scale overrides
    clearAttachmentOverrides();

    // Note that we call buildSkeleton twice in this function. The first time is
    // just to get the right scale for the collision volumes, because
    // this will be used in setting the mJointScales for the
    // LLPolySkeletalDistortions of which the CVs are children.
	if( !buildSkeleton(sAvatarSkeletonInfo) )
    {
        LL_ERRS() << "Error resetting skeleton" << LL_ENDL;
	}

    // Reset some params to default state, without propagating changes downstream.
    resetVisualParams();

    // Now we have to reset the skeleton again, because its state
    // got clobbered by the resetVisualParams() calls
    // above.
	if( !buildSkeleton(sAvatarSkeletonInfo) )
    {
        LL_ERRS() << "Error resetting skeleton" << LL_ENDL;
	}

    // Reset attachment points (buildSkeleton only does bones and CVs)
    bool ignore_hud_joints = true;
    initAttachmentPoints(ignore_hud_joints);

    // Fix up collision volumes
    for (LLVisualParam *param = getFirstVisualParam(); 
         param;
         param = getNextVisualParam())
    {
        LLPolyMorphTarget *poly_morph = dynamic_cast<LLPolyMorphTarget*>(param);
        if (poly_morph)
        {
            // This is a kludgy way to correct for the fact that the
            // collision volumes have been reset out from under the
            // poly morph sliders.
            F32 delta_weight = poly_morph->getLastWeight() - poly_morph->getDefaultWeight();
            poly_morph->applyVolumeChanges(delta_weight);
        }
    }

    // Reset tweakable params to preserved state
    if (mLastProcessedAppearance)
    {
        bool slam_params = true;
        applyParsedAppearanceMessage(*mLastProcessedAppearance, slam_params);
    }
    updateVisualParams();

    // Restore attachment pos overrides
    updateAttachmentOverrides();

    // Animations
    if (reset_animations)
    {
        if (isSelf())
        {
            // This is equivalent to "Stop Animating Me". Will reset
            // all animations and propagate the changes to other
            // viewers.
            gAgent.stopCurrentAnimations();
        }
        else
        {
            // Local viewer-side reset for non-self avatars.
            resetAnimations();
        }

        // <FS:Ansariel> FIRE-22135: Try to re-register LLPhysicsMotionController to see if that unfreezes stuck physics
        removeMotion(ANIM_AGENT_PHYSICS_MOTION);
        registerMotion(ANIM_AGENT_PHYSICS_MOTION, LLPhysicsMotionController::create);
        startMotion(ANIM_AGENT_PHYSICS_MOTION);
        // </FS:Ansariel>
    }
    
    LL_DEBUGS("Avatar") << avString() << " reset ends" << LL_ENDL;
}

//-----------------------------------------------------------------------------
// releaseMeshData()
//-----------------------------------------------------------------------------
void LLVOAvatar::releaseMeshData()
{
	if (sInstances.size() < AVATAR_RELEASE_THRESHOLD || isUIAvatar())
	{
		return;
	}

	// cleanup mesh data
	for (avatar_joint_list_t::iterator iter = mMeshLOD.begin();
		 iter != mMeshLOD.end(); 
		 ++iter)
	{
		LLAvatarJoint* joint = (*iter);
		joint->setValid(FALSE, TRUE);
	}

	//cleanup data
	if (mDrawable.notNull())
	{
		LLFace* facep = mDrawable->getFace(0);
		if (facep)
		{
            facep->setSize(0, 0);
            for(S32 i = mNumInitFaces ; i < mDrawable->getNumFaces(); i++)
            {
                facep = mDrawable->getFace(i);
				if (facep)
				{
                    facep->setSize(0, 0);
                }
            }
		}
	}
	
	for (attachment_map_t::iterator iter = mAttachmentPoints.begin(); 
		 iter != mAttachmentPoints.end();
		 ++iter)
	{
		LLViewerJointAttachment* attachment = iter->second;
		// <FS:Ansariel> Possible crash fix
		//if (!attachment->getIsHUDAttachment())
		if (attachment && !attachment->getIsHUDAttachment())
		// </FS:Ansariel>
		{
			attachment->setAttachmentVisibility(FALSE);
		}
	}
	mMeshValid = FALSE;
}

//-----------------------------------------------------------------------------
// restoreMeshData()
//-----------------------------------------------------------------------------
// virtual
void LLVOAvatar::restoreMeshData()
{
	llassert(!isSelf());
    if (mDrawable.isNull())
    {
        return;
    }
	
	//LL_INFOS() << "Restoring" << LL_ENDL;
	mMeshValid = TRUE;
	updateJointLODs();

	for (attachment_map_t::iterator iter = mAttachmentPoints.begin(); 
		 iter != mAttachmentPoints.end();
		 ++iter)
	{
		LLViewerJointAttachment* attachment = iter->second;
		if (!attachment->getIsHUDAttachment())
		{
			attachment->setAttachmentVisibility(TRUE);
		}
	}

	// force mesh update as LOD might not have changed to trigger this
	gPipeline.markRebuild(mDrawable, LLDrawable::REBUILD_GEOMETRY, TRUE);
}

//-----------------------------------------------------------------------------
// updateMeshData()
//-----------------------------------------------------------------------------
void LLVOAvatar::updateMeshData()
{
	if (mDrawable.notNull())
	{
		stop_glerror();

		S32 f_num = 0 ;
		const U32 VERTEX_NUMBER_THRESHOLD = 128 ;//small number of this means each part of an avatar has its own vertex buffer.
		const S32 num_parts = mMeshLOD.size();

		// this order is determined by number of LODS
		// if a mesh earlier in this list changed LODs while a later mesh doesn't,
		// the later mesh's index offset will be inaccurate
		for(S32 part_index = 0 ; part_index < num_parts ;)
		{
			S32 j = part_index ;
			U32 last_v_num = 0, num_vertices = 0 ;
			U32 last_i_num = 0, num_indices = 0 ;

			while(part_index < num_parts && num_vertices < VERTEX_NUMBER_THRESHOLD)
			{
				last_v_num = num_vertices ;
				last_i_num = num_indices ;

				LLViewerJoint* part_mesh = getViewerJoint(part_index++);
				if (part_mesh)
				{
					part_mesh->updateFaceSizes(num_vertices, num_indices, mAdjustedPixelArea);
				}
			}
			if(num_vertices < 1)//skip empty meshes
			{
				continue ;
			}
			if(last_v_num > 0)//put the last inserted part into next vertex buffer.
			{
				num_vertices = last_v_num ;
				num_indices = last_i_num ;	
				part_index-- ;
			}
		
			LLFace* facep = NULL;
			if(f_num < mDrawable->getNumFaces()) 
			{
				facep = mDrawable->getFace(f_num);
			}
			else
			{
				facep = mDrawable->getFace(0);
				if (facep)
				{
					facep = mDrawable->addFace(facep->getPool(), facep->getTexture()) ;
				}
			}
			if (!facep) continue;
			
			// resize immediately
			facep->setSize(num_vertices, num_indices);

			bool terse_update = false;

			facep->setGeomIndex(0);
			facep->setIndicesIndex(0);
		
			LLVertexBuffer* buff = facep->getVertexBuffer();
			if(!facep->getVertexBuffer())
			{
				buff = new LLVertexBufferAvatar();
				if (!buff->allocateBuffer(num_vertices, num_indices, TRUE))
				{
					LL_WARNS() << "Failed to allocate Vertex Buffer for Mesh to "
						<< num_vertices << " vertices and "
						<< num_indices << " indices" << LL_ENDL;
					// Attempt to create a dummy triangle (one vertex, 3 indices, all 0)
					facep->setSize(1, 3);
					buff->allocateBuffer(1, 3, true);
					memset((U8*) buff->getMappedData(), 0, buff->getSize());
					memset((U8*) buff->getMappedIndices(), 0, buff->getIndicesSize());
				}
				facep->setVertexBuffer(buff);
			}
			else
			{
				if (buff->getNumIndices() == num_indices &&
					buff->getNumVerts() == num_vertices)
				{
					terse_update = true;
				}
				else
				{
					if (!buff->resizeBuffer(num_vertices, num_indices))
					{
						LL_WARNS() << "Failed to allocate vertex buffer for Mesh, Substituting" << LL_ENDL;
						// Attempt to create a dummy triangle (one vertex, 3 indices, all 0)
						facep->setSize(1, 3);
						buff->resizeBuffer(1, 3);
						memset((U8*) buff->getMappedData(), 0, buff->getSize());
						memset((U8*) buff->getMappedIndices(), 0, buff->getIndicesSize());
					}
				}
			}
			
		
			// This is a hack! Avatars have their own pool, so we are detecting
			//   the case of more than one avatar in the pool (thus > 0 instead of >= 0)
			if (facep->getGeomIndex() > 0)
			{
				LL_ERRS() << "non-zero geom index: " << facep->getGeomIndex() << " in LLVOAvatar::restoreMeshData" << LL_ENDL;
			}

			if (num_vertices == buff->getNumVerts() && num_indices == buff->getNumIndices())
			{
				for(S32 k = j ; k < part_index ; k++)
				{
					bool rigid = false;
					if (k == MESH_ID_EYEBALL_LEFT ||
						k == MESH_ID_EYEBALL_RIGHT)
					{
						//eyeballs can't have terse updates since they're never rendered with
						//the hardware skinning shader
						rigid = true;
					}
				
					LLViewerJoint* mesh = getViewerJoint(k);
					if (mesh)
					{
						mesh->updateFaceData(facep, mAdjustedPixelArea, k == MESH_ID_HAIR, terse_update && !rigid);
					}
				}
			}

			stop_glerror();
			buff->flush();

			if(!f_num)
			{
				f_num += mNumInitFaces ;
			}
			else
			{
				f_num++ ;
			}
		}
	}
}

//------------------------------------------------------------------------

//------------------------------------------------------------------------
// LLVOAvatar::processUpdateMessage()
//------------------------------------------------------------------------
U32 LLVOAvatar::processUpdateMessage(LLMessageSystem *mesgsys,
									 void **user_data,
									 U32 block_num, const EObjectUpdateType update_type,
									 LLDataPacker *dp)
{
	const BOOL has_name = !getNVPair("FirstName");

	// Do base class updates...
	U32 retval = LLViewerObject::processUpdateMessage(mesgsys, user_data, block_num, update_type, dp);

	// Print out arrival information once we have name of avatar.
    if (has_name && getNVPair("FirstName"))
    {
        mDebugExistenceTimer.reset();
        debugAvatarRezTime("AvatarRezArrivedNotification","avatar arrived");
    }

	if(retval & LLViewerObject::INVALID_UPDATE)
	{
		if (isSelf())
		{
			//tell sim to cancel this update
			gAgent.teleportViaLocation(gAgent.getPositionGlobal());
		}
	}

	return retval;
}

LLViewerFetchedTexture *LLVOAvatar::getBakedTextureImage(const U8 te, const LLUUID& uuid)
{
	LLViewerFetchedTexture *result = NULL;

	if (uuid == IMG_DEFAULT_AVATAR ||
		uuid == IMG_DEFAULT ||
		uuid == IMG_INVISIBLE)
	{
		// Should already exist, don't need to find it on sim or baked-texture host.
		result = gTextureList.findImage(uuid, TEX_LIST_STANDARD);
	}
	if (!result)
	{
		const std::string url = getImageURL(te,uuid);

		if (url.empty())
		{
			// <FS:Ansariel> [Legacy Bake]
			//LL_WARNS() << "unable to determine URL for te " << te << " uuid " << uuid << LL_ENDL;
			//return NULL;
			LL_DEBUGS("Avatar") << avString() << "get old-bake image from host " << uuid << LL_ENDL;
			LLHost host = getObjectHost();
			result = LLViewerTextureManager::getFetchedTexture(
				uuid, FTT_HOST_BAKE, TRUE, LLGLTexture::BOOST_NONE, LLViewerTexture::LOD_TEXTURE, 0, 0, host);
			// </FS:Ansariel> [Legacy Bake]
		}
		LL_DEBUGS("Avatar") << avString() << "get server-bake image from URL " << url << LL_ENDL;
		result = LLViewerTextureManager::getFetchedTextureFromUrl(
			url, FTT_SERVER_BAKE, TRUE, LLGLTexture::BOOST_NONE, LLViewerTexture::LOD_TEXTURE, 0, 0, uuid);
		if (result->isMissingAsset())
		{
			result->setIsMissingAsset(false);
		}
		
	}
	return result;
}

// virtual
S32 LLVOAvatar::setTETexture(const U8 te, const LLUUID& uuid)
{
	if (!isIndexBakedTexture((ETextureIndex)te))
	{
		// Sim still sends some uuids for non-baked slots sometimes - ignore.
		return LLViewerObject::setTETexture(te, LLUUID::null);
	}

	LLViewerFetchedTexture *image = getBakedTextureImage(te,uuid);
	llassert(image);
	return setTETextureCore(te, image);
}

static LLTrace::BlockTimerStatHandle FTM_AVATAR_UPDATE("Avatar Update");
static LLTrace::BlockTimerStatHandle FTM_JOINT_UPDATE("Update Joints");

//------------------------------------------------------------------------
// LLVOAvatar::dumpAnimationState()
//------------------------------------------------------------------------
void LLVOAvatar::dumpAnimationState()
{
	LL_INFOS() << "==============================================" << LL_ENDL;
	for (LLVOAvatar::AnimIterator it = mSignaledAnimations.begin(); it != mSignaledAnimations.end(); ++it)
	{
		LLUUID id = it->first;
		std::string playtag = "";
		if (mPlayingAnimations.find(id) != mPlayingAnimations.end())
		{
			playtag = "*";
		}
		LL_INFOS() << gAnimLibrary.animationName(id) << playtag << LL_ENDL;
	}
	for (LLVOAvatar::AnimIterator it = mPlayingAnimations.begin(); it != mPlayingAnimations.end(); ++it)
	{
		LLUUID id = it->first;
		bool is_signaled = mSignaledAnimations.find(id) != mSignaledAnimations.end();
		if (!is_signaled)
		{
			LL_INFOS() << gAnimLibrary.animationName(id) << "!S" << LL_ENDL;
		}
	}
}

//------------------------------------------------------------------------
// idleUpdate()
//------------------------------------------------------------------------
void LLVOAvatar::idleUpdate(LLAgent &agent, const F64 &time)
{
	LL_RECORD_BLOCK_TIME(FTM_AVATAR_UPDATE);

	if (isDead())
	{
		LL_INFOS() << "Warning!  Idle on dead avatar" << LL_ENDL;
		return;
	}	

	// <FS:CR> Use LLCachedControl
	static LLCachedControl<bool> disable_all_render_types(gSavedSettings, "DisableAllRenderTypes");
	if (!(gPipeline.hasRenderType(LLPipeline::RENDER_TYPE_AVATAR))
		//&& !(gSavedSettings.getBOOL("DisableAllRenderTypes")) && !isSelf())
		&& !(disable_all_render_types) && !isSelf())
	// </FS:CR>
	{
		return;
	}

    // Update should be happening max once per frame.
	// <FS:Beq> enable dynamic spreading of the BB calculations
	//const S32 upd_freq = 4; // force update every upd_freq frames.
	static LLCachedControl<S32> refreshPeriod(gSavedSettings, "AvatarExtentRefreshPeriodBatch");
	static LLCachedControl<S32> refreshMaxPerPeriod(gSavedSettings, "AvatarExtentRefreshMaxPerBatch");
	static S32 upd_freq = refreshPeriod; // initialise to a reasonable defauilt of 1 batch
	static S32 lastRecalibrationFrame{ 0 };

	const S32 thisFrame = LLDrawable::getCurrentFrame(); 
	if (thisFrame - lastRecalibrationFrame >= upd_freq)
	{
		// Only update at the start of a cycle. .
		upd_freq = (((gObjectList.getAvatarCount() - 1) / refreshMaxPerPeriod) + 1)*refreshPeriod;
		lastRecalibrationFrame = thisFrame;
	}
	//</FS:Beq>
	if ((mLastAnimExtents[0]==LLVector3())||
		(mLastAnimExtents[1])==LLVector3())
	{
		mNeedsExtentUpdate = true;
	}
	else
	{
		//<FS:Beq> enable dynamic spreading of the BB calculations
		//mNeedsExtentUpdate = ((LLDrawable::getCurrentFrame()+mID.mData[0]) % upd_freq == 0);
		mNeedsExtentUpdate = ((thisFrame + mID.mData[0]) % upd_freq == 0);
		//</FS:Beq>
	}
    
    LLScopedContextString str("avatar_idle_update " + getFullname());
    
	checkTextureLoading() ;
	
	// force immediate pixel area update on avatars using last frames data (before drawable or camera updates)
	setPixelAreaAndAngle(gAgent);

	// force asynchronous drawable update
	if(mDrawable.notNull())
	{	
		LL_RECORD_BLOCK_TIME(FTM_JOINT_UPDATE);
	
		if (isSitting() && getParent())
		{
			LLViewerObject *root_object = (LLViewerObject*)getRoot();
			LLDrawable* drawablep = root_object->mDrawable;
			// if this object hasn't already been updated by another avatar...
			if (drawablep) // && !drawablep->isState(LLDrawable::EARLY_MOVE))
			{
				if (root_object->isSelected())
				{
					gPipeline.updateMoveNormalAsync(drawablep);
				}
				else
				{
					gPipeline.updateMoveDampedAsync(drawablep);
				}
			}
		}
		else 
		{
			gPipeline.updateMoveDampedAsync(mDrawable);
		}
	}

	//--------------------------------------------------------------------
	// set alpha flag depending on state
	//--------------------------------------------------------------------

	if (isSelf())
	{
		LLViewerObject::idleUpdate(agent, time);
		
		// trigger fidget anims
		if (isAnyAnimationSignaled(AGENT_STAND_ANIMS, NUM_AGENT_STAND_ANIMS))
		{
			agent.fidget();
		}
	}
	else
	{
		// Should override the idleUpdate stuff and leave out the angular update part.
		LLQuaternion rotation = getRotation();
		LLViewerObject::idleUpdate(agent, time);
		setRotation(rotation);
	}

	// attach objects that were waiting for a drawable
	lazyAttach();

	// animate the character
	// store off last frame's root position to be consistent with camera position
	mLastRootPos = mRoot->getWorldPosition();
	BOOL detailed_update = updateCharacter(agent);

	static LLUICachedControl<bool> visualizers_in_calls("ShowVoiceVisualizersInCalls", false);
	bool voice_enabled = (visualizers_in_calls || LLVoiceClient::getInstance()->inProximalChannel()) &&
						 LLVoiceClient::getInstance()->getVoiceEnabled(mID);

	idleUpdateVoiceVisualizer( voice_enabled );
	idleUpdateMisc( detailed_update );
	idleUpdateAppearanceAnimation();
	if (detailed_update)
	{
		idleUpdateLipSync( voice_enabled );
		idleUpdateLoadingEffect();
		idleUpdateBelowWater();	// wind effect uses this
		idleUpdateWindEffect();
	}
		
	idleUpdateNameTag( mLastRootPos );
	idleUpdateRenderComplexity();
}

void LLVOAvatar::idleUpdateVoiceVisualizer(bool voice_enabled)
{
	bool render_visualizer = voice_enabled;
	
	// Don't render the user's own voice visualizer when in mouselook, or when opening the mic is disabled.
	if(isSelf())
	{
		// <FS:Ansariel> Faster debug settings
		//if(gAgentCamera.cameraMouselook() || gSavedSettings.getBOOL("VoiceDisableMic"))
		static LLCachedControl<bool> voiceDisableMic(gSavedSettings, "VoiceDisableMic");
		if (gAgentCamera.cameraMouselook() || voiceDisableMic)
		// </FS:Ansariel>
		{
			render_visualizer = false;
		}
	}
	
	// <FS:Ansariel> FIRE-1916: Hide voice dots over avatars
	static LLCachedControl<bool> fsShowVoiceVisualizer(gSavedSettings, "FSShowVoiceVisualizer");
	if (!fsShowVoiceVisualizer)
	{
		render_visualizer = false;
	}
	// </FS:Ansariel>

	mVoiceVisualizer->setVoiceEnabled(render_visualizer);
	
	if ( voice_enabled )
	{		
		//----------------------------------------------------------------
		// Only do gesture triggering for your own avatar, and only when you're in a proximal channel.
		//----------------------------------------------------------------
		if( isSelf() )
		{
			//----------------------------------------------------------------------------------------
			// The following takes the voice signal and uses that to trigger gesticulations. 
			//----------------------------------------------------------------------------------------
			int lastGesticulationLevel = mCurrentGesticulationLevel;
			mCurrentGesticulationLevel = mVoiceVisualizer->getCurrentGesticulationLevel();
			
			//---------------------------------------------------------------------------------------------------
			// If "current gesticulation level" changes, we catch this, and trigger the new gesture
			//---------------------------------------------------------------------------------------------------
			if ( lastGesticulationLevel != mCurrentGesticulationLevel )
			{
				if ( mCurrentGesticulationLevel != VOICE_GESTICULATION_LEVEL_OFF )
				{
					std::string gestureString = "unInitialized";
					if ( mCurrentGesticulationLevel == 0 )	{ gestureString = "/voicelevel1";	}
					else	if ( mCurrentGesticulationLevel == 1 )	{ gestureString = "/voicelevel2";	}
					else	if ( mCurrentGesticulationLevel == 2 )	{ gestureString = "/voicelevel3";	}
					else	{ LL_INFOS() << "oops - CurrentGesticulationLevel can be only 0, 1, or 2"  << LL_ENDL; }
					
					// this is the call that Karl S. created for triggering gestures from within the code.
					LLGestureMgr::instance().triggerAndReviseString( gestureString );
				}
			}
			
		} //if( isSelf() )
		
		//-----------------------------------------------------------------------------------------------------------------
		// If the avatar is speaking, then the voice amplitude signal is passed to the voice visualizer.
		// Also, here we trigger voice visualizer start and stop speaking, so it can animate the voice symbol.
		//
		// Notice the calls to "gAwayTimer.reset()". This resets the timer that determines how long the avatar has been
		// "away", so that the avatar doesn't lapse into away-mode (and slump over) while the user is still talking. 
		//-----------------------------------------------------------------------------------------------------------------
		if (LLVoiceClient::getInstance()->getIsSpeaking( mID ))
		{		
			if (!mVoiceVisualizer->getCurrentlySpeaking())
			{
				mVoiceVisualizer->setStartSpeaking();
				
				//printf( "gAwayTimer.reset();\n" );
			}
			
			mVoiceVisualizer->setSpeakingAmplitude( LLVoiceClient::getInstance()->getCurrentPower( mID ) );
			
			if( isSelf() )
			{
				gAgent.clearAFK();
			}
		}
		else
		{
			if ( mVoiceVisualizer->getCurrentlySpeaking() )
			{
				mVoiceVisualizer->setStopSpeaking();
				
				if ( mLipSyncActive )
				{
					// <FS:Ansariel> [Legacy Bake]
					//if( mOohMorph ) mOohMorph->setWeight(mOohMorph->getMinWeight());
					//if( mAahMorph ) mAahMorph->setWeight(mAahMorph->getMinWeight());
					if( mOohMorph ) mOohMorph->setWeight(mOohMorph->getMinWeight(), FALSE);
					if( mAahMorph ) mAahMorph->setWeight(mAahMorph->getMinWeight(), FALSE);
					// </FS:Ansariel> [Legacy Bake]
					
					mLipSyncActive = false;
					LLCharacter::updateVisualParams();
					dirtyMesh();
				}
			}
		}
		
		//--------------------------------------------------------------------------------------------
		// here we get the approximate head position and set as sound source for the voice symbol
		// (the following version uses a tweak of "mHeadOffset" which handle sitting vs. standing)
		//--------------------------------------------------------------------------------------------
		
		if ( isSitting() )
		{
			LLVector3 headOffset = LLVector3( 0.0f, 0.0f, mHeadOffset.mV[2] );
			mVoiceVisualizer->setVoiceSourceWorldPosition( mRoot->getWorldPosition() + headOffset );
		}
		else 
		{
			LLVector3 tagPos = mRoot->getWorldPosition();
			tagPos[VZ] -= mPelvisToFoot;
			tagPos[VZ] += ( mBodySize[VZ] + 0.125f ); // does not need mAvatarOffset -Nyx
			mVoiceVisualizer->setVoiceSourceWorldPosition( tagPos );
		}
	}//if ( voiceEnabled )
}		

static LLTrace::BlockTimerStatHandle FTM_ATTACHMENT_UPDATE("Update Attachments");

void LLVOAvatar::idleUpdateMisc(bool detailed_update)
{
	if (LLVOAvatar::sJointDebug)
	{
		LL_INFOS() << getFullname() << ": joint touches: " << LLJoint::sNumTouches << " updates: " << LLJoint::sNumUpdates << LL_ENDL;
	}

	LLJoint::sNumUpdates = 0;
	LLJoint::sNumTouches = 0;

	BOOL visible = isVisible() || mNeedsAnimUpdate;

	// update attachments positions
	// <FS:Ansariel> Fix LL impostor hacking; No detailed updates if muted when using no impostors
	//if (detailed_update || !sUseImpostors)
	if (detailed_update || (!sUseImpostors && !isInMuteList()))
	// </FS:Ansariel>
	{
		LL_RECORD_BLOCK_TIME(FTM_ATTACHMENT_UPDATE);
		for (attachment_map_t::iterator iter = mAttachmentPoints.begin(); 
			 iter != mAttachmentPoints.end();
			 ++iter)
		{
			LLViewerJointAttachment* attachment = iter->second;

			// <FS:Ansariel> Possible crash fix
			if (!attachment)
			{
				continue;
			}
			// </FS:Ansariel>

			for (LLViewerJointAttachment::attachedobjs_vec_t::iterator attachment_iter = attachment->mAttachedObjects.begin();
				 attachment_iter != attachment->mAttachedObjects.end();
				 ++attachment_iter)
			{
				LLViewerObject* attached_object = (*attachment_iter);
				BOOL visibleAttachment = visible || (attached_object && 
													 !(attached_object->mDrawable->getSpatialBridge() &&
													   attached_object->mDrawable->getSpatialBridge()->getRadius() < 2.0f));
				
				if (visibleAttachment && attached_object && !attached_object->isDead() && attachment->getValid())
				{
					// if selecting any attachments, update all of them as non-damped
					if (LLSelectMgr::getInstance()->getSelection()->getObjectCount() && LLSelectMgr::getInstance()->getSelection()->isAttachment())
					{
						gPipeline.updateMoveNormalAsync(attached_object->mDrawable);
					}
					else
					{
						gPipeline.updateMoveDampedAsync(attached_object->mDrawable);
					}
					
					LLSpatialBridge* bridge = attached_object->mDrawable->getSpatialBridge();
					if (bridge)
					{
						gPipeline.updateMoveNormalAsync(bridge);
					}
					attached_object->updateText();	
				}
			}
		}
	}

	mNeedsAnimUpdate = FALSE;

	if (isImpostor() && !mNeedsImpostorUpdate)
	{
		LL_ALIGN_16(LLVector4a ext[2]);
		F32 distance;
		LLVector3 angle;

		getImpostorValues(ext, angle, distance);

		for (U32 i = 0; i < 3 && !mNeedsImpostorUpdate; i++)
		{
			F32 cur_angle = angle.mV[i];
			F32 old_angle = mImpostorAngle.mV[i];
			F32 angle_diff = fabsf(cur_angle-old_angle);
		
			if (angle_diff > F_PI/512.f*distance*mUpdatePeriod)
			{
				mNeedsImpostorUpdate = TRUE;
			}
		}

		if (detailed_update && !mNeedsImpostorUpdate)
		{	//update impostor if view angle, distance, or bounding box change
			//significantly
			
			F32 dist_diff = fabsf(distance-mImpostorDistance);
			if (dist_diff/mImpostorDistance > 0.1f)
			{
				mNeedsImpostorUpdate = TRUE;
			}
			else
			{
				ext[0].load3(mLastAnimExtents[0].mV);
                ext[1].load3(mLastAnimExtents[1].mV);
                // Expensive. Just call this once per frame, in updateSpatialExtents();
                //calculateSpatialExtents(ext[0], ext[1]);
				LLVector4a diff;
				diff.setSub(ext[1], mImpostorExtents[1]);
				if (diff.getLength3().getF32() > 0.05f)
				{
					mNeedsImpostorUpdate = TRUE;
				}
				else
				{
					diff.setSub(ext[0], mImpostorExtents[0]);
					if (diff.getLength3().getF32() > 0.05f)
					{
						mNeedsImpostorUpdate = TRUE;
					}
				}
			}
		}
	}

    if (mDrawable.notNull())
    {
        mDrawable->movePartition();
        
        //force a move if sitting on an active object
        if (getParent() && ((LLViewerObject*) getParent())->mDrawable->isActive())
        {
            gPipeline.markMoved(mDrawable, TRUE);
        }
    }
}

void LLVOAvatar::idleUpdateAppearanceAnimation()
{
	// update morphing params
	if (mAppearanceAnimating)
	{
		ESex avatar_sex = getSex();
		F32 appearance_anim_time = mAppearanceMorphTimer.getElapsedTimeF32();
		if (appearance_anim_time >= APPEARANCE_MORPH_TIME)
		{
			mAppearanceAnimating = FALSE;
			for (LLVisualParam *param = getFirstVisualParam(); 
				 param;
				 param = getNextVisualParam())
			{
				if (param->isTweakable())
				{
					// <FS:Ansariel> [Legacy Bake]
					//param->stopAnimating();
					param->stopAnimating(FALSE);
				}
			}
			updateVisualParams();
			// <FS:Ansariel> [Legacy Bake]
			if (isSelf())
			{
				gAgent.sendAgentSetAppearance();
			}
			// </FS:Ansariel> [Legacy Bake]
		}
		else
		{
			F32 morph_amt = calcMorphAmount();
			LLVisualParam *param;

			if (!isSelf())
			{
				// animate only top level params for non-self avatars
				for (param = getFirstVisualParam();
					 param;
					 param = getNextVisualParam())
				{
					if (param->isTweakable())
					{
						// <FS:Ansariel> [Legacy Bake]
						//param->animate(morph_amt);
						param->animate(morph_amt, FALSE);
					}
				}
			}

			// apply all params
			for (param = getFirstVisualParam();
				 param;
				 param = getNextVisualParam())
			{
				param->apply(avatar_sex);
			}

			mLastAppearanceBlendTime = appearance_anim_time;
		}
		dirtyMesh();
	}
}

F32 LLVOAvatar::calcMorphAmount()
{
	F32 appearance_anim_time = mAppearanceMorphTimer.getElapsedTimeF32();
	F32 blend_frac = calc_bouncy_animation(appearance_anim_time / APPEARANCE_MORPH_TIME);
	F32 last_blend_frac = calc_bouncy_animation(mLastAppearanceBlendTime / APPEARANCE_MORPH_TIME);

	F32 morph_amt;
	if (last_blend_frac == 1.f)
	{
		morph_amt = 1.f;
	}
	else
	{
		morph_amt = (blend_frac - last_blend_frac) / (1.f - last_blend_frac);
	}

	return morph_amt;
}

void LLVOAvatar::idleUpdateLipSync(bool voice_enabled)
{
	// Use the Lipsync_Ooh and Lipsync_Aah morphs for lip sync
	if ( voice_enabled && (LLVoiceClient::getInstance()->lipSyncEnabled()) && LLVoiceClient::getInstance()->getIsSpeaking( mID ) )
	{
		F32 ooh_morph_amount = 0.0f;
		F32 aah_morph_amount = 0.0f;

		mVoiceVisualizer->lipSyncOohAah( ooh_morph_amount, aah_morph_amount );

		if( mOohMorph )
		{
			F32 ooh_weight = mOohMorph->getMinWeight()
				+ ooh_morph_amount * (mOohMorph->getMaxWeight() - mOohMorph->getMinWeight());

			// <FS:Ansariel> [Legacy Bake]
			//mOohMorph->setWeight( ooh_weight);
			mOohMorph->setWeight( ooh_weight, FALSE);
		}

		if( mAahMorph )
		{
			F32 aah_weight = mAahMorph->getMinWeight()
				+ aah_morph_amount * (mAahMorph->getMaxWeight() - mAahMorph->getMinWeight());

			// <FS:Ansariel> [Legacy Bake]
			//mAahMorph->setWeight( aah_weight);
			mAahMorph->setWeight( aah_weight, FALSE);
		}

		mLipSyncActive = true;
		LLCharacter::updateVisualParams();
		dirtyMesh();
	}
}

void LLVOAvatar::idleUpdateLoadingEffect()
{
	// update visibility when avatar is partially loaded
	if (updateIsFullyLoaded()) // changed?
	{
		if (isFullyLoaded())
		{
			if (mFirstFullyVisible)
			{
				mFirstFullyVisible = FALSE;
				if (isSelf())
				{
					LL_INFOS("Avatar") << avString() << "self isFullyLoaded, mFirstFullyVisible" << LL_ENDL;
					LLAppearanceMgr::instance().onFirstFullyVisible();

					// <FS:Zi> Animation Overrider
					AOEngine::instance().onLoginComplete();
				}
				else
				{
					LL_INFOS("Avatar") << avString() << "other isFullyLoaded, mFirstFullyVisible" << LL_ENDL;
				}
			}

			deleteParticleSource();
			updateLOD();
		}
		else
		{
// <FS> Custom avatar particle cloud
//			LLPartSysData particle_parameters;
//
//			// fancy particle cloud designed by Brent
//			particle_parameters.mPartData.mMaxAge            = 4.f;
//			particle_parameters.mPartData.mStartScale.mV[VX] = 0.8f;
//			particle_parameters.mPartData.mStartScale.mV[VX] = 0.8f;
//			particle_parameters.mPartData.mStartScale.mV[VY] = 1.0f;
//			particle_parameters.mPartData.mEndScale.mV[VX]   = 0.02f;
//			particle_parameters.mPartData.mEndScale.mV[VY]   = 0.02f;
//			particle_parameters.mPartData.mStartColor        = LLColor4(1, 1, 1, 0.5f);
//			particle_parameters.mPartData.mEndColor          = LLColor4(1, 1, 1, 0.0f);
//			particle_parameters.mPartData.mStartScale.mV[VX] = 0.8f;
//			LLViewerTexture* cloud = LLViewerTextureManager::getFetchedTextureFromFile("cloud-particle.j2c");
//			particle_parameters.mPartImageID                 = cloud->getID();
//			particle_parameters.mMaxAge                      = 0.f;
//			particle_parameters.mPattern                     = LLPartSysData::LL_PART_SRC_PATTERN_ANGLE_CONE;
//			particle_parameters.mInnerAngle                  = F_PI;
//			particle_parameters.mOuterAngle                  = 0.f;
//			particle_parameters.mBurstRate                   = 0.02f;
//			particle_parameters.mBurstRadius                 = 0.0f;
//			particle_parameters.mBurstPartCount              = 1;
//			particle_parameters.mBurstSpeedMin               = 0.1f;
//			particle_parameters.mBurstSpeedMax               = 1.f;
//			particle_parameters.mPartData.mFlags             = ( LLPartData::LL_PART_INTERP_COLOR_MASK | LLPartData::LL_PART_INTERP_SCALE_MASK |
//																 LLPartData::LL_PART_EMISSIVE_MASK | // LLPartData::LL_PART_FOLLOW_SRC_MASK |
//																 LLPartData::LL_PART_TARGET_POS_MASK );
//			
//			// do not generate particles for dummy or overly-complex avatars
//			if (!mIsDummy && !isTooComplex())
//			{
//				setParticleSource(particle_parameters, getID());
//			}

			// Firestorm Clouds
			// do not generate particles for dummy or overly-complex avatars
			if (!mIsDummy && !isTooComplex())
			{
				setParticleSource(sCloud, getID());
			}
		}
// </FS>
	}
}	

void LLVOAvatar::idleUpdateWindEffect()
{
	// update wind effect
	if ((LLViewerShaderMgr::instance()->getVertexShaderLevel(LLViewerShaderMgr::SHADER_AVATAR) >= LLDrawPoolAvatar::SHADER_LEVEL_CLOTH))
	{
		F32 hover_strength = 0.f;
		F32 time_delta = mRippleTimer.getElapsedTimeF32() - mRippleTimeLast;
		mRippleTimeLast = mRippleTimer.getElapsedTimeF32();
		LLVector3 velocity = getVelocity();
		F32 speed = velocity.length();
		//RN: velocity varies too much frame to frame for this to work
		mRippleAccel.clearVec();//lerp(mRippleAccel, (velocity - mLastVel) * time_delta, LLSmoothInterpolation::getInterpolant(0.02f));
		mLastVel = velocity;
		LLVector4 wind;
		wind.setVec(getRegion()->mWind.getVelocityNoisy(getPositionAgent(), 4.f) - velocity);

		if (mInAir)
		{
			hover_strength = HOVER_EFFECT_STRENGTH * llmax(0.f, HOVER_EFFECT_MAX_SPEED - speed);
		}

		if (mBelowWater)
		{
			// TODO: make cloth flow more gracefully when underwater
			hover_strength += UNDERWATER_EFFECT_STRENGTH;
		}

		wind.mV[VZ] += hover_strength;
		wind.normalize();

		wind.mV[VW] = llmin(0.025f + (speed * 0.015f) + hover_strength, 0.5f);
		F32 interp;
		if (wind.mV[VW] > mWindVec.mV[VW])
		{
			interp = LLSmoothInterpolation::getInterpolant(0.2f);
		}
		else
		{
			interp = LLSmoothInterpolation::getInterpolant(0.4f);
		}
		mWindVec = lerp(mWindVec, wind, interp);
	
		F32 wind_freq = hover_strength + llclamp(8.f + (speed * 0.7f) + (noise1(mRipplePhase) * 4.f), 8.f, 25.f);
		mWindFreq = lerp(mWindFreq, wind_freq, interp); 

		if (mBelowWater)
		{
			mWindFreq *= UNDERWATER_FREQUENCY_DAMP;
		}

		mRipplePhase += (time_delta * mWindFreq);
		if (mRipplePhase > F_TWO_PI)
		{
			mRipplePhase = fmodf(mRipplePhase, F_TWO_PI);
		}
	}
}

void LLVOAvatar::idleUpdateNameTag(const LLVector3& root_pos_last)
{
	// update chat bubble
	//--------------------------------------------------------------------
	// draw text label over character's head
	//--------------------------------------------------------------------
	if (mChatTimer.getElapsedTimeF32() > BUBBLE_CHAT_TIME)
	{
		mChats.clear();
	}

	static LLCachedControl<F32> renderNameShowTime(gSavedSettings, "RenderNameShowTime");
	static LLCachedControl<F32> renderNameFadeDuration(gSavedSettings, "RenderNameFadeDuration");
	static LLCachedControl<bool> useChatBubbles(gSavedSettings, "UseChatBubbles");
	static LLCachedControl<bool> useTypingBubbles(gSavedSettings, "UseTypingBubbles");
	static LLCachedControl<bool> renderNameShowSelf(gSavedSettings, "RenderNameShowSelf");
	static LLCachedControl<S32> avatarNameTagMode(gSavedSettings, "AvatarNameTagMode");

	const F32 time_visible = mTimeVisible.getElapsedTimeF32();
	const F32 NAME_SHOW_TIME = F32(renderNameShowTime);	// seconds
	const F32 FADE_DURATION = F32(renderNameFadeDuration); // seconds
// [RLVa:KB] - Checked: RLVa-2.0.1
	bool fRlvShowAvTag = true, fRlvShowAvName = true;
	if (RlvActions::isRlvEnabled())
	{
		fRlvShowAvTag = RlvActions::canShowName(RlvActions::SNC_NAMETAG, getID());
		fRlvShowAvName = (fRlvShowAvTag) && (RlvActions::canShowName(RlvActions::SNC_DEFAULT, getID()));
	}
// [/RLVa:KB]
	BOOL visible_avatar = isVisible() || mNeedsAnimUpdate;
	BOOL visible_chat = useChatBubbles && (mChats.size() || mTyping);
	BOOL visible_typing = useTypingBubbles && mTyping;
	BOOL render_name =	visible_chat ||
				visible_typing ||
		                (visible_avatar &&
// [RLVa:KB] - Checked: RLVa-2.0.1
						(fRlvShowAvTag) &&
// [/RLVa:KB]
		                ((sRenderName == RENDER_NAME_ALWAYS) ||
		                 (sRenderName == RENDER_NAME_FADE && time_visible < NAME_SHOW_TIME)));
	// If it's your own avatar, don't draw in mouselook, and don't
	// draw if we're specifically hiding our own name.
	if (isSelf())
	{
		render_name = render_name
			&& !gAgentCamera.cameraMouselook()
			&& (visible_chat || (renderNameShowSelf 
								 && S32(avatarNameTagMode) ));
	}

	if ( !render_name )
	{
		if (mNameText)
		{
			// ...clean up old name tag
			mNameText->markDead();
			mNameText = NULL;
			sNumVisibleChatBubbles--;
		}
		return;
	}

	BOOL new_name = FALSE;
	if (visible_chat != mVisibleChat)
	{
		mVisibleChat = visible_chat;
		new_name = TRUE;
	}
		if (visible_typing != mVisibleTyping)
		{
			mVisibleTyping = visible_typing;
			new_name = TRUE;
		}

// [RLVa:KB] - Checked: RLVa-0.2.0
	if (!fRlvShowAvName)
	{
		if (mRenderGroupTitles)
		{
			mRenderGroupTitles = FALSE;
			new_name = TRUE;
		}
	}
	else if (sRenderGroupTitles != mRenderGroupTitles)
// [/RLVa]
//	if (sRenderGroupTitles != mRenderGroupTitles)
	{
		mRenderGroupTitles = sRenderGroupTitles;
		new_name = TRUE;
	}

	// First Calculate Alpha
	// If alpha > 0, create mNameText if necessary, otherwise delete it
	F32 alpha = 0.f;
	if (mAppAngle > 5.f)
	{
		const F32 START_FADE_TIME = NAME_SHOW_TIME - FADE_DURATION;
		if (!visible_chat && !visible_typing && sRenderName == RENDER_NAME_FADE && time_visible > START_FADE_TIME)
		{
			alpha = 1.f - (time_visible - START_FADE_TIME) / FADE_DURATION;
		}
		else
		{
			// ...not fading, full alpha
			alpha = 1.f;
		}
	}
	else if (mAppAngle > 2.f)
	{
		// far away is faded out also
		alpha = (mAppAngle-2.f)/3.f;
	}

	if (alpha <= 0.f)
	{
		if (mNameText)
		{
			mNameText->markDead();
			mNameText = NULL;
			sNumVisibleChatBubbles--;
		}
		return;
	}

	if (!mNameText)
	{
		mNameText = static_cast<LLHUDNameTag*>( LLHUDObject::addHUDObject(
			LLHUDObject::LL_HUD_NAME_TAG) );
		//mNameText->setMass(10.f);
		mNameText->setSourceObject(this);
		mNameText->setVertAlignment(LLHUDNameTag::ALIGN_VERT_TOP);
		mNameText->setVisibleOffScreen(TRUE);
		mNameText->setMaxLines(11);
		mNameText->setFadeDistance(CHAT_NORMAL_RADIUS, 5.f);
		sNumVisibleChatBubbles++;
		new_name = TRUE;
    }
				
	idleUpdateNameTagPosition(root_pos_last);
	idleUpdateNameTagText(new_name);
	// Wolfspirit: Following thing is already handled in LLHUDNameTag::lineSegmentIntersect
	// Fixing bubblechat alpha flashing with commenting this out.
	// idleUpdateNameTagAlpha(new_name, alpha);
}

void LLVOAvatar::idleUpdateNameTagText(BOOL new_name)
{
	LLNameValue *title = getNVPair("Title");
	LLNameValue* firstname = getNVPair("FirstName");
	LLNameValue* lastname = getNVPair("LastName");

	// Avatars must have a first and last name
	if (!firstname || !lastname) return;

	// <FS:Ansariel> OpenSim chat distance compatibility
	static const F32 chat_range_whisper_squared = LFSimFeatureHandler::getInstance()->whisperRange() * LFSimFeatureHandler::getInstance()->whisperRange();
	static const F32 chat_range_say_squared = LFSimFeatureHandler::getInstance()->sayRange() * LFSimFeatureHandler::getInstance()->sayRange();
	static const F32 chat_range_shout_squared = LFSimFeatureHandler::getInstance()->shoutRange() * LFSimFeatureHandler::getInstance()->shoutRange();
	// </FS:Ansariel>

// [RLVa:KB] - Checked: RLVa-2.0.1
	bool fRlvShowAvName = RlvActions::canShowName(RlvActions::SNC_DEFAULT, getID());
// [/RLVa:KB]
	// <FS:Ansariel> Show auto-response in nametag
	static LLCachedControl<bool> fsAutorespondMode(gSavedPerAccountSettings, "FSAutorespondMode");
	static LLCachedControl<bool> fsAutorespondNonFriendsMode(gSavedPerAccountSettings, "FSAutorespondNonFriendsMode");
	static LLCachedControl<bool> fsShowAutorespondInNametag(gSavedSettings, "FSShowAutorespondInNametag");
	bool is_autoresponse = isSelf() && fsShowAutorespondInNametag && (fsAutorespondMode || fsAutorespondNonFriendsMode);
	// </FS:Ansariel>
	// <FS:Ansariel> FIRE-3475: Show typing in nametag
	static LLCachedControl<bool> fsShowTypingStateInNameTag(gSavedSettings, "FSShowTypingStateInNameTag");
	bool is_typing = !isSelf() && mTyping && fsShowTypingStateInNameTag;
	// </FS:Ansariel>
	bool is_away = mSignaledAnimations.find(ANIM_AGENT_AWAY)  != mSignaledAnimations.end();
	bool is_do_not_disturb = mSignaledAnimations.find(ANIM_AGENT_DO_NOT_DISTURB) != mSignaledAnimations.end();
	bool is_appearance = mSignaledAnimations.find(ANIM_AGENT_CUSTOMIZE) != mSignaledAnimations.end();
	bool is_muted;
	if (isSelf())
	{
		is_muted = false;
	}
	else
	{
		is_muted = isInMuteList();
	}
//	bool is_friend = LLAvatarTracker::instance().isBuddy(getID());
// [RLVa:KB] - Checked: RLVa-1.2.2
	bool is_friend = (fRlvShowAvName) && (LLAvatarTracker::instance().isBuddy(getID()));
// [/RLVa:KB]
	bool is_cloud = getIsCloud();

	if (is_appearance != mNameAppearance)
	{
		if (is_appearance)
		{
			debugAvatarRezTime("AvatarRezEnteredAppearanceNotification","entered appearance mode");
		}
		else
		{
			debugAvatarRezTime("AvatarRezLeftAppearanceNotification","left appearance mode");
		}
	}
	// <FS:CR> Colorize name tags
	//LLColor4 name_tag_color = getNameTagColor(is_friend);
	LLColor4 name_tag_color = getNameTagColor();
	// </FS:CR>
	LLColor4 distance_color = name_tag_color;
	std::string distance_string;

	// Wolfspirit: If we don't need to display a friend,
	// if we aren't self, if we use colored Clienttags and if we have a color
	// then use that color as name_tag_color
	static LLUICachedControl<bool> show_friends("NameTagShowFriends");
	static LLUICachedControl<U32> color_client_tags("FSColorClienttags");
	bool special_color_override = (show_friends && (is_friend || LGGContactSets::getInstance()->hasFriendColorThatShouldShow(getID(), LGG_CS_TAG))) ||
									LLNetMap::hasAvatarMarkColor(getID());
	if (mClientTagData.has("color")
		&& !special_color_override
		&& color_client_tags && !this->isSelf())
	{
		name_tag_color = mClientTagData["color"]; 
	}

	// <FS:Ansariel> Color name tags based on distance
	static LLCachedControl<bool> show_distance_color_tag(gSavedSettings, "FSTagShowDistanceColors");
	static LLCachedControl<bool> show_distance_in_tag(gSavedSettings, "FSTagShowDistance");
	// <FS:CR> FIRE-6664: Add whisper range to color tags
	static LLUIColor tag_whisper_color = LLUIColorTable::instance().getColor("NameTagWhisperDistanceColor", LLColor4::green);
	// </FS:CR> FIRE-6664: Add whisper range to color tags
	static LLUIColor tag_chat_color = LLUIColorTable::instance().getColor("NameTagChatDistanceColor", LLColor4::green);
	static LLUIColor tag_shout_color = LLUIColorTable::instance().getColor("NameTagShoutDistanceColor", LLColor4::yellow);
	static LLUIColor tag_beyond_shout_color = LLUIColorTable::instance().getColor("NameTagBeyondShoutDistanceColor", LLColor4::red);

	if (!isSelf() && (show_distance_color_tag || show_distance_in_tag))
	{
		F64 distance_squared = dist_vec_squared(getPositionGlobal(), gAgent.getPositionGlobal());
		// <FS:CR> FIRE-6664: Add whisper range color tag
		if (distance_squared <= chat_range_whisper_squared)
		{
			distance_color = tag_whisper_color;
		}
		else if (distance_squared <= chat_range_say_squared)
		// </FS:CR> FIRE-6664: Add whisper range color tag
		{
			distance_color = tag_chat_color;
		}
		else if (distance_squared <= chat_range_shout_squared)
		{
			distance_color = tag_shout_color;
		}
		else
		{
			distance_color = tag_beyond_shout_color;
		}

		if (show_distance_in_tag)
		{
			distance_string = llformat("%.02f m", sqrt(distance_squared));
		}

		// Override nametag color only if friend color is disabled
		// or avatar is not a friend nor has a contact set color
		if (show_distance_color_tag && !special_color_override)
		{
			name_tag_color = distance_color;
		}
	}
	// </FS:Ansariel>

	// <FS:Ansariel> Show ARW in nametag options (for Jelly Dolls)
	static LLCachedControl<bool> show_arw_tag(gSavedSettings, "FSTagShowARW");
	static LLCachedControl<bool> show_too_complex_only_arw_tag(gSavedSettings, "FSTagShowTooComplexOnlyARW");
	static LLCachedControl<bool> show_own_arw_tag(gSavedSettings, "FSTagShowOwnARW");
	U32 complexity(0);
	LLColor4 complexity_color(LLColor4::grey1); // default if we're not limiting the complexity

	if (show_arw_tag &&
	   ((isSelf() && show_own_arw_tag) ||
	   (!isSelf() && (!show_too_complex_only_arw_tag || isTooComplex()))))
	{
		complexity = mVisualComplexity;

		// Show complexity color if we're limiting and not showing our own ARW...
		static LLCachedControl<U32> max_render_cost(gSavedSettings, "RenderAvatarMaxComplexity", 0);
		if (max_render_cost != 0 && !isSelf())
		{
			// This calculation is copied from idleUpdateRenderComplexity()
			F32 green_level = 1.f - llclamp(((F32)complexity - (F32)max_render_cost) / (F32)max_render_cost, 0.f, 1.f);
			F32 red_level = llmin((F32)complexity / (F32)max_render_cost, 1.f);
			complexity_color.set(red_level, green_level, 0.f, 1.f);
		}
	}
	// </FS:Ansariel>

	// Rebuild name tag if state change detected
	if (!mNameIsSet
		|| new_name
		// <FS:Ansariel> FIRE-13414: Avatar name isn't updated when the simulator sends a new name
		|| (!LLGridManager::instance().isInSecondLife() && (firstname->getString() != mNameFirstname || lastname->getString() != mNameLastname))
		// </FS:Ansariel>
		|| (!title && !mTitle.empty())
		|| (title && mTitle != title->getString())
		|| is_away != mNameAway 
		|| is_do_not_disturb != mNameDoNotDisturb 
		|| is_autoresponse != mNameAutoResponse
		|| is_muted != mNameMute
		|| is_appearance != mNameAppearance 
		|| is_friend != mNameFriend
		|| is_cloud != mNameCloud
		|| name_tag_color != mNameColor
		|| is_typing != mNameIsTyping
		|| distance_string != mDistanceString
		// <FS:Ansariel> Show Arc in nametag (for Jelly Dolls)
		|| complexity != mNameArc
		|| complexity_color != mNameArcColor)
	{

		//WS: If we got a uuid and if we know if it's id_based or not, ask FSDATA for the other tagdata, before we display it.
		if (mClientTagData.has("uuid") && mClientTagData.has("id_based"))
		{
			LLColor4 color;
			if (mClientTagData.has("tex_color"))
			{
				color.setValue(mClientTagData["tex_color"]);
			}
			else
			{
				color = LLColor4::black;
			}
			mClientTagData = FSData::getInstance()->resolveClientTag(LLUUID(mClientTagData["uuid"].asString()),
																	 mClientTagData["id_based"].asBoolean(),
																	 color);
		}

		clearNameTag();

		// <FS:Ansariel> Show auto-response in nametag
		//if (is_away || is_muted || is_do_not_disturb || is_appearance)
		if (is_away || is_muted || is_do_not_disturb || is_autoresponse || is_appearance || is_typing)
		// </FS:Ansariel>
		{
			std::string line;
			if (is_away)
			{
				line += LLTrans::getString("AvatarAway");
				line += ", ";
			}
			if (is_do_not_disturb)
			{
				line += LLTrans::getString("AvatarDoNotDisturb");
				line += ", ";
			}
			// <FS:Ansariel> Show auto-response in nametag
			if (is_autoresponse)
			{
				line += LLTrans::getString("AvatarAutoResponse");
				line += ", ";
			}
			// </FS:Ansariel>
			if (is_muted)
			{
				line += LLTrans::getString("AvatarMuted");
				line += ", ";
			}
			if (is_appearance)
			{
				line += LLTrans::getString("AvatarEditingAppearance");
				line += ", ";
			}
			if (is_cloud && !is_muted)
			{
				line += LLTrans::getString("LoadingData");
				line += ", ";
			}
			// <FS:Ansariel> FIRE-3475: Show typing in nametag
			if (is_typing)
			{
				line += LLTrans::getString("AvatarTyping");
				line += ", ";
			}
			// </FS:Ansariel>
			// trim last ", "
			line.resize( line.length() - 2 );
			addNameTagLine(line, name_tag_color, LLFontGL::NORMAL,
				LLFontGL::getFontSansSerifSmall());
		}

//		if (sRenderGroupTitles
// [RLVa:KB] - Checked: RLVa-1.2.2
		if (sRenderGroupTitles && fRlvShowAvName
// [/RLVa:KB]
			&& title && title->getString() && title->getString()[0] != '\0')
		{
			std::string title_str = title->getString();
			LLStringFn::replace_ascii_controlchars(title_str,LL_UNKNOWN_CHAR);
			addNameTagLine(title_str, name_tag_color, LLFontGL::NORMAL,
				LLFontGL::getFontSansSerifSmall());
		}

		static LLUICachedControl<bool> show_display_names("NameTagShowDisplayNames", true);
		static LLUICachedControl<bool> show_usernames("NameTagShowUsernames", true);
		static LLUICachedControl<bool> colorize_username("FSColorUsername");	// <FS:CR> FIRE-1061
		static LLUICachedControl<bool> show_legacynames("FSNameTagShowLegacyUsernames");

		if (LLAvatarName::useDisplayNames())
		{
			LLAvatarName av_name;
			if (!LLAvatarNameCache::get(getID(), &av_name))
			{
				// Force a rebuild at next idle
				// Note: do not connect a callback on idle().
				clearNameTag();
			}

// [RLVa:KB] - Checked: RLVa-1.2.2
			if ( (fRlvShowAvName) || (isSelf()) )
			{
// [/RLVa:KB]
				// Might be blank if name not available yet, that's OK
				if (show_display_names)
				{

					if (mClientTagData.has("name") && !mClientTagData["name"].asString().empty())
					{
						addNameTagLine((av_name.isDisplayNameDefault() ? av_name.getUserNameForDisplay() : av_name.getDisplayName()) +" (" + mClientTagData["name"].asString() + ")",name_tag_color,LLFontGL::NORMAL, LLFontGL::getFontSansSerif(), (!av_name.getDisplayName().empty()) );
					}
					else
					{
						addNameTagLine((av_name.isDisplayNameDefault() ? av_name.getUserNameForDisplay() : av_name.getDisplayName()), name_tag_color, LLFontGL::NORMAL, LLFontGL::getFontSansSerif(), true);
					}
				}
				// Suppress SLID display if display name matches exactly (ugh)
				if (show_usernames && !av_name.isDisplayNameDefault())
				{
					// *HACK: Desaturate the color
					// <FS:CR> FIRE-1061
					LLColor4 username_color;
					if (colorize_username)
					{
						username_color = LLUIColorTable::instance().getColor("NameTagUsername", LLColor4::white);
					}
					else
					{
						username_color = name_tag_color * 0.83f;
					}
					// </FS:CR>

					// <FS:CR> Show user name as legacy name if selected
					std::string username( show_legacynames ? av_name.getUserNameForDisplay() : av_name.getAccountName() );

					addNameTagLine(username, username_color, LLFontGL::NORMAL, LLFontGL::getFontSansSerifSmall());
				}
// [RLVa:KB] - Checked: RLVa-1.2.2
			}
			else
			{
				addNameTagLine(RlvStrings::getAnonym(av_name), name_tag_color, LLFontGL::NORMAL, LLFontGL::getFontSansSerif(), (!av_name.getDisplayName().empty()) );
			}
// [/RLVa:KB]
		}
		else  // DISPLAY NAMES OFF
		{
			const LLFontGL* font = LLFontGL::getFontSansSerif();
			std::string full_name = LLCacheName::buildFullName( firstname->getString(), lastname->getString() );
// [RLVa:KB] - Checked: RLVa-1.2.2
			if ( (!fRlvShowAvName) && (!isSelf()) )
			{
				full_name = RlvStrings::getAnonym(full_name);
				addNameTagLine(full_name, name_tag_color, LLFontGL::NORMAL, font, true);
			}
// [/RLVa:KB]
			else // Only check for client tags when not RLV anon -AO
			{
				if (mClientTagData.has("name") && !mClientTagData["name"].asString().empty())
				{
					addNameTagLine(full_name + " (" + mClientTagData["name"].asString() + ")", name_tag_color, LLFontGL::NORMAL, font, true);
				}
				else
				{
					addNameTagLine(full_name, name_tag_color, LLFontGL::NORMAL, font, true);
				}
			}
		}

		// <FS:Ansariel> Show distance in tag
		if (show_distance_in_tag)
		{
			addNameTagLine(distance_string, distance_color, LLFontGL::NORMAL, LLFontGL::getFontSansSerifSmall());
		}
		// <FS:Ansariel> Show distance in tag

		// <FS:Ansariel> Show ARW in nametag options (for Jelly Dolls)
		static const std::string complexity_label = LLTrans::getString("Nametag_Complexity_Label");
		if (show_arw_tag &&
		   ((isSelf() && show_own_arw_tag) ||
		   (!isSelf() && (!show_too_complex_only_arw_tag || isTooComplex()))))
		{
			std::string complexity_string;
			LLLocale locale("");
			LLResMgr::getInstance()->getIntegerString(complexity_string, complexity);

			LLStringUtil::format_map_t label_args;
			label_args["COMPLEXITY"] = complexity_string;

			static LLCachedControl<F32> max_attachment_area(gSavedSettings, "RenderAutoMuteSurfaceAreaLimit", 1000.0f);
			bool surface_limit_exceeded = max_attachment_area > 0.f && mAttachmentSurfaceArea > max_attachment_area;
			addNameTagLine(format_string(complexity_label, label_args) + (surface_limit_exceeded ? " \xE2\x96\xA0" : ""), complexity_color, LLFontGL::NORMAL, LLFontGL::getFontSansSerifSmall());
		}
		// </FS:Ansariel>

		mNameAway = is_away;
		mNameDoNotDisturb = is_do_not_disturb;
		mNameAutoResponse = is_autoresponse; // <FS:Ansariel> Show auto-response in nametag
		mNameMute = is_muted;
		mNameAppearance = is_appearance;
		mNameFriend = is_friend;
		mNameCloud = is_cloud;
		mNameColor=name_tag_color;
		mDistanceString = distance_string;
		mTitle = title ? title->getString() : "";
		mNameIsTyping = is_typing;
		// <FS:Ansariel> FIRE-13414: Avatar name isn't updated when the simulator sends a new name
		mNameFirstname = firstname->getString();
		mNameLastname = lastname->getString();
		// </FS:Ansariel>
		// <FS:Ansariel> Show Arc in nametag (for Jelly Dolls)
		mNameArc = complexity;
		mNameArcColor = complexity_color;
		// </FS:Ansariel>
		LLStringFn::replace_ascii_controlchars(mTitle,LL_UNKNOWN_CHAR);
		new_name = TRUE;
	}


	
	if (mVisibleChat || mVisibleTyping)
	{
		mNameText->setFont(LLFontGL::getFontSansSerif());
				mNameText->setTextAlignment(LLHUDNameTag::ALIGN_TEXT_LEFT);
		mNameText->setFadeDistance(CHAT_NORMAL_RADIUS * 2.f, 5.f);

		std::deque<LLChat>::iterator chat_iter = mChats.begin();
		mNameText->clearString();

		LLColor4 new_chat = LLUIColorTable::instance().getColor( isSelf() ? "UserChatColor" : "AgentChatColor" );
		
		// <FS:CR> Colorize tags
		new_chat = LGGContactSets::getInstance()->colorize(getID(), new_chat, LGG_CS_CHAT);
		
		//color based on contact sets prefs
		LGGContactSets::getInstance()->hasFriendColorThatShouldShow(getID(), LGG_CS_CHAT, new_chat);
		// </FS:CR>
		
		if (mVisibleChat)
		{
		LLColor4 normal_chat = lerp(new_chat, LLColor4(0.8f, 0.8f, 0.8f, 1.f), 0.7f);
		LLColor4 old_chat = lerp(normal_chat, LLColor4(0.6f, 0.6f, 0.6f, 1.f), 0.7f);
		if (mTyping && mChats.size() >= MAX_BUBBLE_CHAT_UTTERANCES) 
		{
			++chat_iter;
		}

		for(; chat_iter != mChats.end(); ++chat_iter)
		{
			F32 chat_fade_amt = llclamp((F32)((LLFrameTimer::getElapsedSeconds() - chat_iter->mTime) / CHAT_FADE_TIME), 0.f, 4.f);
			LLFontGL::StyleFlags style;
			switch(chat_iter->mChatType)
			{
			case CHAT_TYPE_WHISPER:
				style = LLFontGL::ITALIC;
				break;
			case CHAT_TYPE_SHOUT:
				style = LLFontGL::BOLD;
				break;
			default:
				style = LLFontGL::NORMAL;
				break;
			}
			if (chat_fade_amt < 1.f)
			{
				F32 u = clamp_rescale(chat_fade_amt, 0.9f, 1.f, 0.f, 1.f);
				mNameText->addLine(chat_iter->mText, lerp(new_chat, normal_chat, u), style);
			}
			else if (chat_fade_amt < 2.f)
			{
				F32 u = clamp_rescale(chat_fade_amt, 1.9f, 2.f, 0.f, 1.f);
				mNameText->addLine(chat_iter->mText, lerp(normal_chat, old_chat, u), style);
			}
			else if (chat_fade_amt < 3.f)
			{
				// *NOTE: only remove lines down to minimum number
				mNameText->addLine(chat_iter->mText, old_chat, style);
			}
		}
		}
		mNameText->setVisibleOffScreen(TRUE);

		if (mVisibleTyping && mTyping)
		{
			S32 dot_count = (llfloor(mTypingTimer.getElapsedTimeF32() * 3.f) + 2) % 3 + 1;
			switch(dot_count)
			{
			case 1:
				mNameText->addLine(".", new_chat);
				break;
			case 2:
				mNameText->addLine("..", new_chat);
				break;
			case 3:
				mNameText->addLine("...", new_chat);
				break;
			}

		}
	}
	else
	{
		// ...not using chat bubbles, just names
		mNameText->setTextAlignment(LLHUDNameTag::ALIGN_TEXT_CENTER);
		mNameText->setFadeDistance(CHAT_NORMAL_RADIUS, 5.f);
		mNameText->setVisibleOffScreen(FALSE);
	}
}

// <FS:Ansariel> Fix nametag not properly updating when display name arrives
//void LLVOAvatar::addNameTagLine(const std::string& line, const LLColor4& color, S32 style, const LLFontGL* font)
void LLVOAvatar::addNameTagLine(const std::string& line, const LLColor4& color, S32 style, const LLFontGL* font, bool is_name /* = false */)
// </FS:Ansariel>
{
	llassert(mNameText);
	if (mVisibleChat || mVisibleTyping)
	{
		mNameText->addLabel(line);
	}
	else
	{
		mNameText->addLine(line, color, (LLFontGL::StyleFlags)style, font);
	}
	// <FS:Ansariel> Fix nametag not properly updating when display name arrives
    //mNameIsSet |= !line.empty();
	if (is_name)
	{
		mNameIsSet |= !line.empty();
	}
	// </FS:Ansariel>
}

void LLVOAvatar::clearNameTag()
{
    mNameIsSet = false;
	if (mNameText)
	{
		mNameText->setLabel("");
		mNameText->setString("");
	}
	mTimeVisible.reset();
}

//static
void LLVOAvatar::invalidateNameTag(const LLUUID& agent_id)
{
	LLViewerObject* obj = gObjectList.findObject(agent_id);
	if (!obj) return;

	LLVOAvatar* avatar = dynamic_cast<LLVOAvatar*>(obj);
	if (!avatar) return;

	avatar->clearNameTag();
}

//static
void LLVOAvatar::invalidateNameTags()
{
	std::vector<LLCharacter*>::iterator it = LLCharacter::sInstances.begin();
	for ( ; it != LLCharacter::sInstances.end(); ++it)
	{
		LLVOAvatar* avatar = dynamic_cast<LLVOAvatar*>(*it);
		if (!avatar) continue;
		if (avatar->isDead()) continue;

		avatar->clearNameTag();
	}
}

// Compute name tag position during idle update
void LLVOAvatar::idleUpdateNameTagPosition(const LLVector3& root_pos_last)
{
	LLQuaternion root_rot = mRoot->getWorldRotation();
	LLQuaternion inv_root_rot = ~root_rot;
	LLVector3 pixel_right_vec;
	LLVector3 pixel_up_vec;
	LLViewerCamera::getInstance()->getPixelVectors(root_pos_last, pixel_up_vec, pixel_right_vec);
	LLVector3 camera_to_av = root_pos_last - LLViewerCamera::getInstance()->getOrigin();
	camera_to_av.normalize();
	LLVector3 local_camera_at = camera_to_av * inv_root_rot;
	LLVector3 local_camera_up = camera_to_av % LLViewerCamera::getInstance()->getLeftAxis();
	local_camera_up.normalize();
	local_camera_up = local_camera_up * inv_root_rot;

	// <FS:Ansariel> Optional legacy nametag position
	LLVector3 name_position;
	static LLCachedControl<bool> fsLegacyNametagPosition(gSavedSettings, "FSLegacyNametagPosition");
	if (fsLegacyNametagPosition)
	{
		local_camera_up.scaleVec((mBodySize + mAvatarOffset) * 0.5f);
		local_camera_at.scaleVec((mBodySize + mAvatarOffset) * 0.5f);

		name_position = mRoot->getWorldPosition();
		name_position[VZ] -= mPelvisToFoot;
		name_position[VZ] += ((mBodySize[VZ] - mAvatarOffset[VZ] * 0.9f) * 0.55f);
		name_position += (local_camera_up * root_rot) - (projected_vec(local_camera_at * root_rot, camera_to_av));	
		name_position += pixel_up_vec * 15.f;
	}
	else
	{
	// </FS:Ansariel>
	// position is based on head position, does not require mAvatarOffset here. - Nyx
	LLVector3 avatar_ellipsoid(mBodySize.mV[VX] * 0.4f,
								mBodySize.mV[VY] * 0.4f,
								mBodySize.mV[VZ] * NAMETAG_VERT_OFFSET_WEIGHT);

	local_camera_up.scaleVec(avatar_ellipsoid);
	local_camera_at.scaleVec(avatar_ellipsoid);

	LLVector3 head_offset = (mHeadp->getLastWorldPosition() - mRoot->getLastWorldPosition()) * inv_root_rot;

	if (dist_vec(head_offset, mTargetRootToHeadOffset) > NAMETAG_UPDATE_THRESHOLD)
	{
		mTargetRootToHeadOffset = head_offset;
	}
	
	mCurRootToHeadOffset = lerp(mCurRootToHeadOffset, mTargetRootToHeadOffset, LLSmoothInterpolation::getInterpolant(0.2f));

	// <FS:Ansariel> Optional legacy nametag position
	//LLVector3 name_position = mRoot->getLastWorldPosition() + (mCurRootToHeadOffset * root_rot);
	name_position = mRoot->getLastWorldPosition() + (mCurRootToHeadOffset * root_rot);
	name_position += (local_camera_up * root_rot) - (projected_vec(local_camera_at * root_rot, camera_to_av));	
	name_position += pixel_up_vec * NAMETAG_VERTICAL_SCREEN_OFFSET;
	// <FS:Ansariel> Optional legacy nametag position
	}
	// </FS:Ansariel>

	// <FS:Ansariel> Optional Z-offset correction for name tags
	static LLCachedControl<S32> fsNameTagOffset(gSavedSettings, "FSNameTagZOffsetCorrection");
	name_position[VZ] += fsNameTagOffset / 10.f;
	// </FS:Ansariel>

	mNameText->setPositionAgent(name_position);				
}

void LLVOAvatar::idleUpdateNameTagAlpha(BOOL new_name, F32 alpha)
{
	llassert(mNameText);

	if (new_name
		|| alpha != mNameAlpha)
	{
		mNameText->setAlpha(alpha);
		mNameAlpha = alpha;
	}
}

// <FS:CR> Colorize tags
//LLColor4 LLVOAvatar::getNameTagColor(bool is_friend)
LLColor4 LLVOAvatar::getNameTagColor()
// </FS:CR>
{
	// ...not using display names
	LLColor4 color = LLUIColorTable::getInstance()->getColor("NameTagLegacy");
	if (LLAvatarName::useDisplayNames())
	{
		// ...color based on whether username "matches" a computed display name
		LLAvatarName av_name;
		if (LLAvatarNameCache::get(getID(), &av_name) && av_name.isDisplayNameDefault())
		{
			color = LLUIColorTable::getInstance()->getColor("NameTagMatch");
		}
		else
		{
			color = LLUIColorTable::getInstance()->getColor("NameTagMismatch");
		}
	}
	
	// <FS:CR> FIRE-1061 - Color friends, lindens, muted, etc
	color = LGGContactSets::getInstance()->colorize(getID(), color, LGG_CS_TAG);
	// </FS:CR>
	
	LGGContactSets::getInstance()->hasFriendColorThatShouldShow(getID(), LGG_CS_TAG, color);

	LLNetMap::getAvatarMarkColor(getID(), color);

	return color;
}

void LLVOAvatar::idleUpdateBelowWater()
{
	F32 avatar_height = (F32)(getPositionGlobal().mdV[VZ]);

	F32 water_height;
	water_height = getRegion()->getWaterHeight();

	// <FS:Zi> Animation Overrider
	BOOL wasBelowWater = mBelowWater;
	mBelowWater =  avatar_height < water_height;
	// <FS:Zi> Animation Overrider
	if (isSelf() && wasBelowWater != mBelowWater)
	{
		AOEngine::instance().checkBelowWater(mBelowWater);
	}
	// </FS:Zi> Animation Overrider
}

void LLVOAvatar::slamPosition()
{
	gAgent.setPositionAgent(getPositionAgent());
	// SL-315
	mRoot->setWorldPosition(getPositionAgent()); // teleport
	setChanged(TRANSLATED);
	if (mDrawable.notNull())
	{
		gPipeline.updateMoveNormalAsync(mDrawable);
	}
	mRoot->updateWorldMatrixChildren();
}

bool LLVOAvatar::isVisuallyMuted()
{
	bool muted = false;

	// <FS:Ansariel> FIRE-11783: Always visually mute avatars that are muted
	if (!isSelf() && isInMuteList())
	{
		return true;
	}
	// </FS:Ansariel>

	// Priority order (highest priority first)
	// * own avatar is never visually muted
	// * if on the "always draw normally" list, draw them normally
	// * if on the "always visually mute" list, mute them
	// * check against the render cost and attachment limits
	if (!isSelf())
	{
		if (mVisuallyMuteSetting == AV_ALWAYS_RENDER)
		{
			muted = false;
		}
		else if (mVisuallyMuteSetting == AV_DO_NOT_RENDER)
		{	// Always want to see this AV as an impostor
			muted = true;
		}
		// <FS:Ansariel> FIRE-11783: Always visually mute avatars that are muted
        //else if (isInMuteList())
        //{
        //    muted = true;
        //}
		// </FS:Ansariel>
// [RLVa:KB] - Checked: RLVa-2.2 (@setcam_avdist)
		else if (isRlvSilhouette())
		{
			muted = true;
		}
// [/RLVa:KB]
		else
		{
			muted = isTooComplex();
		}
	}

	return muted;
}

bool LLVOAvatar::isInMuteList()
{
	bool muted = false;
	F64 now = LLFrameTimer::getTotalSeconds();
	if (now < mCachedMuteListUpdateTime)
	{
		muted = mCachedInMuteList;
	}
	else
	{
		muted = LLMuteList::getInstance()->isMuted(getID());

		const F64 SECONDS_BETWEEN_MUTE_UPDATES = 1;
		mCachedMuteListUpdateTime = now + SECONDS_BETWEEN_MUTE_UPDATES;
		mCachedInMuteList = muted;
	}
	return muted;
}

// [RLVa:KB] - Checked: RLVa-2.2 (@setcam_avdist)
bool LLVOAvatar::isRlvSilhouette()
{
	if (!gRlvHandler.hasBehaviour(RLV_BHVR_SETCAM_AVDIST))
		return false;

	static RlvCachedBehaviourModifier<float> s_nSetCamAvDist(RLV_MODIFIER_SETCAM_AVDIST);

	const F64 now = LLFrameTimer::getTotalSeconds();
	if (now >= mCachedRlvSilhouetteUpdateTime)
	{
		const F64 SECONDS_BETWEEN_NEARBY_UPDATES = .5f;
		bool fIsRlvSilhouette = dist_vec_squared(gAgent.getPositionGlobal(), getPositionGlobal()) > s_nSetCamAvDist() * s_nSetCamAvDist();
		if (fIsRlvSilhouette != mCachedIsRlvSilhouette)
		{
			mCachedIsRlvSilhouette = fIsRlvSilhouette;
			mNeedsImpostorUpdate = TRUE;
		}
		mCachedRlvSilhouetteUpdateTime = now + SECONDS_BETWEEN_NEARBY_UPDATES;
	}
	return mCachedIsRlvSilhouette;
}
// [/RLVa:KB]

void LLVOAvatar::updateAppearanceMessageDebugText()
{
    S32 central_bake_version = -1;
    if (getRegion())
    {
        central_bake_version = getRegion()->getCentralBakeVersion();
    }
    bool all_baked_downloaded = allBakedTexturesCompletelyDownloaded();
    bool all_local_downloaded = allLocalTexturesCompletelyDownloaded();
    std::string debug_line = llformat("%s%s - mLocal: %d, mEdit: %d, mUSB: %d, CBV: %d",
                                      isSelf() ? (all_local_downloaded ? "L" : "l") : "-",
                                      all_baked_downloaded ? "B" : "b",
                                      mUseLocalAppearance, mIsEditingAppearance,
                                      // <FS:Ansariel> [Legacy Bake]
                                      //1, central_bake_version);
                                      mUseServerBakes, central_bake_version);
                                      // </FS:Ansariel> [Legacy Bake]
    std::string origin_string = bakedTextureOriginInfo();
    debug_line += " [" + origin_string + "]";
    S32 curr_cof_version = LLAppearanceMgr::instance().getCOFVersion();
    S32 last_request_cof_version = mLastUpdateRequestCOFVersion;
    S32 last_received_cof_version = mLastUpdateReceivedCOFVersion;
    if (isSelf())
    {
        debug_line += llformat(" - cof: %d req: %d rcv:%d",
                               curr_cof_version, last_request_cof_version, last_received_cof_version);
        // <FS:CR> Use LLCachedControl
        //if (gSavedSettings.getBOOL("DebugForceAppearanceRequestFailure"))
        static LLCachedControl<bool> debug_force_appearance_request_failure(gSavedSettings, "DebugForceAppearanceRequestFailure");
        if (debug_force_appearance_request_failure)
        // </FS:CR>
        {
            debug_line += " FORCING ERRS";
        }
    }
    else
    {
        debug_line += llformat(" - cof rcv:%d", last_received_cof_version);
    }
    debug_line += llformat(" bsz-z: %.3f", mBodySize[2]);
    if (mAvatarOffset[2] != 0.0f)
    {
        debug_line += llformat("avofs-z: %.3f", mAvatarOffset[2]);
    }
    bool hover_enabled = getRegion() && getRegion()->avatarHoverHeightEnabled();
    debug_line += hover_enabled ? " H" : " h";
    const LLVector3& hover_offset = getHoverOffset();
    if (hover_offset[2] != 0.0)
    {
        debug_line += llformat(" hov_z: %.3f", hover_offset[2]);
        debug_line += llformat(" %s", (isSitting() ? "S" : "T"));
        debug_line += llformat("%s", (isMotionActive(ANIM_AGENT_SIT_GROUND_CONSTRAINED) ? "G" : "-"));
    }
    LLVector3 ankle_right_pos_agent = mFootRightp->getWorldPosition();
    LLVector3 normal;
    LLVector3 ankle_right_ground_agent = ankle_right_pos_agent;
    resolveHeightAgent(ankle_right_pos_agent, ankle_right_ground_agent, normal);
    F32 rightElev = llmax(-0.2f, ankle_right_pos_agent.mV[VZ] - ankle_right_ground_agent.mV[VZ]);
    debug_line += llformat(" relev %.3f", rightElev);

    LLVector3 root_pos = mRoot->getPosition();
    LLVector3 pelvis_pos = mPelvisp->getPosition();
    debug_line += llformat(" rp %.3f pp %.3f", root_pos[2], pelvis_pos[2]);

    S32 is_visible = (S32) isVisible();
    S32 is_m_visible = (S32) mVisible;
    debug_line += llformat(" v %d/%d", is_visible, is_m_visible);

    addDebugText(debug_line);
}

LLViewerInventoryItem* getObjectInventoryItem(LLViewerObject *vobj, LLUUID asset_id)
{
    LLViewerInventoryItem *item = NULL;

    if (vobj)
    {
        if (vobj->getInventorySerial()<=0)
        {
            vobj->requestInventory(); 
        }
        item = vobj->getInventoryItemByAsset(asset_id);
    }
    return item;
}

LLViewerInventoryItem* recursiveGetObjectInventoryItem(LLViewerObject *vobj, LLUUID asset_id)
{
    LLViewerInventoryItem *item = getObjectInventoryItem(vobj, asset_id);
    if (!item)
    {
        LLViewerObject::const_child_list_t& children = vobj->getChildren();
        for (LLViewerObject::const_child_list_t::const_iterator it = children.begin();
             it != children.end(); ++it)
        {
            LLViewerObject *childp = *it;
            item = getObjectInventoryItem(childp, asset_id);
            if (item)
            {
                break;
            }
        }
    }
    return item;
}

void LLVOAvatar::updateAnimationDebugText()
{
    for (LLMotionController::motion_list_t::iterator iter = mMotionController.getActiveMotions().begin();
         iter != mMotionController.getActiveMotions().end(); ++iter)
    {
        LLMotion* motionp = *iter;
        if (motionp->getMinPixelArea() < getPixelArea())
        {
            std::string output;
            std::string motion_name = motionp->getName();
            if (motion_name.empty())
            {
                if (isControlAvatar())
                {
                    LLControlAvatar *control_av = dynamic_cast<LLControlAvatar*>(this);
                    // Try to get name from inventory of associated object
                    LLVOVolume *volp = control_av->mRootVolp;
                    LLViewerInventoryItem *item = recursiveGetObjectInventoryItem(volp,motionp->getID());
                    if (item)
                    {
                        motion_name = item->getName();
                    }
                }
            }
            if (motion_name.empty())
            {
                std::string name;
                if (gAgent.isGodlikeWithoutAdminMenuFakery() || isSelf())
                {
                    name = motionp->getID().asString();
                    LLVOAvatar::AnimSourceIterator anim_it = mAnimationSources.begin();
                    for (; anim_it != mAnimationSources.end(); ++anim_it)
                    {
                        if (anim_it->second == motionp->getID())
                        {
                            LLViewerObject* object = gObjectList.findObject(anim_it->first);
                            if (!object)
                            {
                                break;
                            }
                            if (object->isAvatar())
                            {
                                if (mMotionController.mIsSelf)
                                {
                                    // Searching inventory by asset id is really long
                                    // so just mark as inventory
                                    // Also item is likely to be named by LLPreviewAnim
                                    name += "(inventory)";
                                }
                            }
                            else
                            {
                                LLViewerInventoryItem* item = NULL;
                                if (!object->isInventoryDirty())
                                {
                                    item = object->getInventoryItemByAsset(motionp->getID());
                                }
                                if (item)
                                {
                                    name = item->getName();
                                }
                                else if (object->isAttachment())
                                {
                                    name += "(" + getAttachmentItemName() + ")";
                                }
                                else
                                {
                                    // in-world object, name or content unknown
                                    name += "(in-world)";
                                }
                            }
                            break;
                        }
                    }
                }
                else
                {
                    name = LLUUID::null.asString();
                }
                output = llformat("%s - %d",
                                  name.c_str(),
                                  (U32)motionp->getPriority());
            }
            else
            {
                output = llformat("%s - %d",
                                  motion_name.c_str(),
                                  (U32)motionp->getPriority());
            }
            addDebugText(output);
        }
    }
}

void LLVOAvatar::updateDebugText()
{
    // Leave mDebugText uncleared here, in case a derived class has added some state first

	// <FS:Ansariel> Use cached controls
	//if (gSavedSettings.getBOOL("DebugAvatarAppearanceMessage"))
	static LLCachedControl<bool> debug_avatar_appearance_message(gSavedSettings, "DebugAvatarAppearanceMessage");
	if (debug_avatar_appearance_message)
	// </FS:Ansariel>
	{
        updateAppearanceMessageDebugText();
	}

	// <FS:Ansariel> Use cached controls
	//if (gSavedSettings.getBOOL("DebugAvatarCompositeBaked"))
	static LLCachedControl<bool> debug_avatar_composite_baked(gSavedSettings, "DebugAvatarCompositeBaked");
	if (debug_avatar_composite_baked)
	// </FS:Ansariel>
	{
		if (!mBakedTextureDebugText.empty())
			addDebugText(mBakedTextureDebugText);
	}

    // Develop -> Avatar -> Animation Info
	if (LLVOAvatar::sShowAnimationDebug)
	{
        updateAnimationDebugText();
	}

	if (!mDebugText.size() && mText.notNull())
	{
		mText->markDead();
		mText = NULL;
	}
	else if (mDebugText.size())
	{
		setDebugText(mDebugText);
	}
    mDebugText.clear();
}

//------------------------------------------------------------------------
// updateFootstepSounds
// Factored out from updateCharacter()
// Generate footstep sounds when feet hit the ground
//------------------------------------------------------------------------
void LLVOAvatar::updateFootstepSounds()
{
    if (mIsDummy)
    {
        return;
    }
    
	//-------------------------------------------------------------------------
	// Find the ground under each foot, these are used for a variety
	// of things that follow
	//-------------------------------------------------------------------------
	LLVector3 ankle_left_pos_agent = mFootLeftp->getWorldPosition();
	LLVector3 ankle_right_pos_agent = mFootRightp->getWorldPosition();

	LLVector3 ankle_left_ground_agent = ankle_left_pos_agent;
	LLVector3 ankle_right_ground_agent = ankle_right_pos_agent;
    LLVector3 normal;
	resolveHeightAgent(ankle_left_pos_agent, ankle_left_ground_agent, normal);
	resolveHeightAgent(ankle_right_pos_agent, ankle_right_ground_agent, normal);

	F32 leftElev = llmax(-0.2f, ankle_left_pos_agent.mV[VZ] - ankle_left_ground_agent.mV[VZ]);
	F32 rightElev = llmax(-0.2f, ankle_right_pos_agent.mV[VZ] - ankle_right_ground_agent.mV[VZ]);

	if (!isSitting())
	{
		//-------------------------------------------------------------------------
		// Figure out which foot is on ground
		//-------------------------------------------------------------------------
		if (!mInAir)
		{
			if ((leftElev < 0.0f) || (rightElev < 0.0f))
			{
				ankle_left_pos_agent = mFootLeftp->getWorldPosition();
				ankle_right_pos_agent = mFootRightp->getWorldPosition();
				leftElev = ankle_left_pos_agent.mV[VZ] - ankle_left_ground_agent.mV[VZ];
				rightElev = ankle_right_pos_agent.mV[VZ] - ankle_right_ground_agent.mV[VZ];
			}
		}
	}
	
	const LLUUID AGENT_FOOTSTEP_ANIMS[] = {ANIM_AGENT_WALK, ANIM_AGENT_RUN, ANIM_AGENT_LAND};
	const S32 NUM_AGENT_FOOTSTEP_ANIMS = LL_ARRAY_SIZE(AGENT_FOOTSTEP_ANIMS);

	if ( gAudiop && isAnyAnimationSignaled(AGENT_FOOTSTEP_ANIMS, NUM_AGENT_FOOTSTEP_ANIMS) )
	{
		BOOL playSound = FALSE;
		LLVector3 foot_pos_agent;

		BOOL onGroundLeft = (leftElev <= 0.05f);
		BOOL onGroundRight = (rightElev <= 0.05f);

		// did left foot hit the ground?
		if ( onGroundLeft && !mWasOnGroundLeft )
		{
			foot_pos_agent = ankle_left_pos_agent;
			playSound = TRUE;
		}

		// did right foot hit the ground?
		if ( onGroundRight && !mWasOnGroundRight )
		{
			foot_pos_agent = ankle_right_pos_agent;
			playSound = TRUE;
		}

		mWasOnGroundLeft = onGroundLeft;
		mWasOnGroundRight = onGroundRight;

		// <FS:PP> FIRE-3169: Option to change the default footsteps sound
		// if ( playSound )
		static LLCachedControl<bool> PlayModeUISndFootsteps(gSavedSettings, "PlayModeUISndFootsteps");
		if ( playSound && PlayModeUISndFootsteps )
		// </FS:PP>
		{
			const F32 STEP_VOLUME = 0.1f;
			const LLUUID& step_sound_id = getStepSound();

			LLVector3d foot_pos_global = gAgent.getPosGlobalFromAgent(foot_pos_agent);

			if (LLViewerParcelMgr::getInstance()->canHearSound(foot_pos_global)
				&& !LLMuteList::getInstance()->isMuted(getID(), LLMute::flagObjectSounds))
			{
				gAudiop->triggerSound(step_sound_id, getID(), STEP_VOLUME, LLAudioEngine::AUDIO_TYPE_AMBIENT, foot_pos_global);
			}
		}
	}
}

//------------------------------------------------------------------------
// computeUpdatePeriod()
// Factored out from updateCharacter()
// Set new value for mUpdatePeriod based on distance and various other factors.
//------------------------------------------------------------------------
void LLVOAvatar::computeUpdatePeriod()
{
	bool visually_muted = isVisuallyMuted();
	if (mDrawable.notNull()
        && isVisible() 
        && (!isSelf() || visually_muted)
        && !isUIAvatar()
	// <FS:Ansariel> Fix LL impostor hacking; Adjust update period for muted avatars if using no impostors
        //&& sUseImpostors
        && (sUseImpostors || isInMuteList())
	// </FS:Ansariel>
        && !mNeedsAnimUpdate 
        && !sFreezeCounter)
	{
		const LLVector4a* ext = mDrawable->getSpatialExtents();
		LLVector4a size;
		size.setSub(ext[1],ext[0]);
		F32 mag = size.getLength3().getF32()*0.5f;
		
		F32 impostor_area = 256.f*512.f*(8.125f - LLVOAvatar::sLODFactor*8.f);
		if (visually_muted)
		{ // visually muted avatars update at 16 hz
			mUpdatePeriod = 16;
		}
		else if (! shouldImpostor()
				 || mDrawable->mDistanceWRTCamera < 1.f + mag)
		{   // first 25% of max visible avatars are not impostored
			// also, don't impostor avatars whose bounding box may be penetrating the 
			// impostor camera near clip plane
			mUpdatePeriod = 1;
		}
		else if ( shouldImpostor(4) )
		{ //background avatars are REALLY slow updating impostors
			mUpdatePeriod = 16;
		}
		else if ( shouldImpostor(3) )
		{ //back 25% of max visible avatars are slow updating impostors
			mUpdatePeriod = 8;
		}
		else if (mImpostorPixelArea <= impostor_area)
		{  // stuff in between gets an update period based on pixel area
			mUpdatePeriod = llclamp((S32) sqrtf(impostor_area*4.f/mImpostorPixelArea), 2, 8);
		}
		else
		{
			//nearby avatars, update the impostors more frequently.
			mUpdatePeriod = 4;
		}
	}
	else
	{
		mUpdatePeriod = 1;
	}

}
//------------------------------------------------------------------------
// updateOrientation()
// Factored out from updateCharacter()
// This is used by updateCharacter() to update the avatar's orientation:
// - updates mTurning state
// - updates rotation of the mRoot joint in the skeleton
// - for self, calls setControlFlags() to notify the simulator about any turns
//------------------------------------------------------------------------
void LLVOAvatar::updateOrientation(LLAgent& agent, F32 speed, F32 delta_time)
{
    LLQuaternion iQ;
    LLVector3 upDir( 0.0f, 0.0f, 1.0f );
			
    // Compute a forward direction vector derived from the primitive rotation
    // and the velocity vector.  When walking or jumping, don't let body deviate
    // more than 90 from the view, if necessary, flip the velocity vector.

    LLVector3 primDir;
    if (isSelf())
    {
        primDir = agent.getAtAxis() - projected_vec(agent.getAtAxis(), agent.getReferenceUpVector());
        primDir.normalize();
    }
    else
    {
        primDir = getRotation().getMatrix3().getFwdRow();
    }
    LLVector3 velDir = getVelocity();
    velDir.normalize();
    // <FS> Disable avatar turning towards camera when walking backwards
    //if ( mSignaledAnimations.find(ANIM_AGENT_WALK) != mSignaledAnimations.end())
    static LLCachedControl<bool> walk_backwards(gSavedSettings, "FSDisableTurningAroundWhenWalkingBackwards");
    if (walk_backwards && mSignaledAnimations.find(ANIM_AGENT_WALK) != mSignaledAnimations.end())
    // </FS>
    {
        F32 vpD = velDir * primDir;
        if (vpD < -0.5f)
        {
            velDir *= -1.0f;
        }
    }
    LLVector3 fwdDir = lerp(primDir, velDir, clamp_rescale(speed, 0.5f, 2.0f, 0.0f, 1.0f));
    if (isSelf() && gAgentCamera.cameraMouselook())
    {
        // make sure fwdDir stays in same general direction as primdir
        if (gAgent.getFlying())
        {
            fwdDir = LLViewerCamera::getInstance()->getAtAxis();
        }
        else
        {
            LLVector3 at_axis = LLViewerCamera::getInstance()->getAtAxis();
            LLVector3 up_vector = gAgent.getReferenceUpVector();
            at_axis -= up_vector * (at_axis * up_vector);
            at_axis.normalize();
					
            F32 dot = fwdDir * at_axis;
            if (dot < 0.f)
            {
                fwdDir -= 2.f * at_axis * dot;
                fwdDir.normalize();
            }
        }
    }

    LLQuaternion root_rotation = mRoot->getWorldMatrix().quaternion();
    F32 root_roll, root_pitch, root_yaw;
    root_rotation.getEulerAngles(&root_roll, &root_pitch, &root_yaw);

    // When moving very slow, the pelvis is allowed to deviate from the
    // forward direction to allow it to hold its position while the torso
    // and head turn.  Once in motion, it must conform however.
    BOOL self_in_mouselook = isSelf() && gAgentCamera.cameraMouselook();

    LLVector3 pelvisDir( mRoot->getWorldMatrix().getFwdRow4().mV );

    static LLCachedControl<F32> s_pelvis_rot_threshold_slow(gSavedSettings, "AvatarRotateThresholdSlow", 60.0);
    static LLCachedControl<F32> s_pelvis_rot_threshold_fast(gSavedSettings, "AvatarRotateThresholdFast", 2.0);

    F32 pelvis_rot_threshold = clamp_rescale(speed, 0.1f, 1.0f, s_pelvis_rot_threshold_slow, s_pelvis_rot_threshold_fast);
						
    if (self_in_mouselook)
    {
        pelvis_rot_threshold *= MOUSELOOK_PELVIS_FOLLOW_FACTOR;
    }
    pelvis_rot_threshold *= DEG_TO_RAD;

    F32 angle = angle_between( pelvisDir, fwdDir );

    // The avatar's root is allowed to have a yaw that deviates widely
    // from the forward direction, but if roll or pitch are off even
    // a little bit we need to correct the rotation.
    if(root_roll < 1.f * DEG_TO_RAD
       && root_pitch < 5.f * DEG_TO_RAD)
    {
        // smaller correction vector means pelvis follows prim direction more closely
        if (!mTurning && angle > pelvis_rot_threshold*0.75f)
        {
            mTurning = TRUE;
        }

        // use tighter threshold when turning
        if (mTurning)
        {
            pelvis_rot_threshold *= 0.4f;
        }

        // am I done turning?
        if (angle < pelvis_rot_threshold)
        {
            mTurning = FALSE;
        }

        LLVector3 correction_vector = (pelvisDir - fwdDir) * clamp_rescale(angle, pelvis_rot_threshold*0.75f, pelvis_rot_threshold, 1.0f, 0.0f);
        fwdDir += correction_vector;
    }
    else
    {
        mTurning = FALSE;
    }

    // Now compute the full world space rotation for the whole body (wQv)
    LLVector3 leftDir = upDir % fwdDir;
    leftDir.normalize();
    fwdDir = leftDir % upDir;
    LLQuaternion wQv( fwdDir, leftDir, upDir );

    if (isSelf() && mTurning)
    {
        if ((fwdDir % pelvisDir) * upDir > 0.f)
        {
            gAgent.setControlFlags(AGENT_CONTROL_TURN_RIGHT);
        }
        else
        {
            gAgent.setControlFlags(AGENT_CONTROL_TURN_LEFT);
        }
    }

    // Set the root rotation, but do so incrementally so that it
    // lags in time by some fixed amount.
    //F32 u = LLSmoothInterpolation::getInterpolant(PELVIS_LAG);
    F32 pelvis_lag_time = 0.f;
    if (self_in_mouselook)
    {
        pelvis_lag_time = PELVIS_LAG_MOUSELOOK;
    }
    else if (mInAir)
    {
        pelvis_lag_time = PELVIS_LAG_FLYING;
        // increase pelvis lag time when moving slowly
        pelvis_lag_time *= clamp_rescale(mSpeedAccum, 0.f, 15.f, 3.f, 1.f);
    }
    else
    {
        pelvis_lag_time = PELVIS_LAG_WALKING;
    }

    F32 u = llclamp((delta_time / pelvis_lag_time), 0.0f, 1.0f);	

    mRoot->setWorldRotation( slerp(u, mRoot->getWorldRotation(), wQv) );
}

//------------------------------------------------------------------------
// updateTimeStep()
// Factored out from updateCharacter().
//
// Updates the time step used by the motion controller, based on area
// and avatar count criteria.  This will also stop the
// ANIM_AGENT_WALK_ADJUST animation under some circumstances.
// ------------------------------------------------------------------------
void LLVOAvatar::updateTimeStep()
{
	// <FS:Zi> Optionally disable the usage of timesteps, testing if this affects performance or
	//         creates animation issues - FIRE-3657
	//if (!isSelf() && !isUIAvatar()) // ie, non-self avatars, and animated objects will be affected.
	static LLCachedControl<bool> use_timesteps(gSavedSettings, "UseAnimationTimeSteps");
	if (!isSelf() && !isUIAvatar() && use_timesteps)
	// </FS:Zi>
	{
        // Note that sInstances counts animated objects and
        // standard avatars in the same bucket. Is this desirable?
		F32 time_quantum = clamp_rescale((F32)sInstances.size(), 10.f, 35.f, 0.f, 0.25f);
		F32 pixel_area_scale = clamp_rescale(mPixelArea, 100, 5000, 1.f, 0.f);
		F32 time_step = time_quantum * pixel_area_scale;
        // Extrema:
        //   If number of avs is 10 or less, time_step is unmodified (flagged with 0.0).
        //   If area of av is 5000 or greater, time_step is unmodified (flagged with 0.0).
        //   If number of avs is 35 or greater, and area of av is 100 or less,
        //   time_step takes the maximum possible value of 0.25.
        //   Other situations will give values within the (0, 0.25) range.
		if (time_step != 0.f)
		{
			// disable walk motion servo controller as it doesn't work with motion timesteps
			stopMotion(ANIM_AGENT_WALK_ADJUST);
			removeAnimationData("Walk Speed");
		}
        // See SL-763 - playback with altered time step does not
        // appear to work correctly, odd behavior for distant avatars.
        // As of 11-2017, LLMotionController::updateMotions() will
        // ignore the value here. Need to re-enable if it's every
        // fixed.
		mMotionController.setTimeStep(time_step);
	}
	// <FS:Zi> Optionally disable the usage of timesteps, testing if this affects performance or
	//         creates animation issues - FIRE-3657
	else
	{
		mMotionController.setTimeStep(0.0f);
	}
	// </FS:Zi>
}

void LLVOAvatar::updateRootPositionAndRotation(LLAgent& agent, F32 speed, bool was_sit_ground_constrained) 
{
	if (!(isSitting() && getParent()))
	{
		// This case includes all configurations except sitting on an
		// object, so does include ground sit.

		//--------------------------------------------------------------------
		// get timing info
		// handle initial condition case
		//--------------------------------------------------------------------
		F32 animation_time = mAnimTimer.getElapsedTimeF32();
		if (mTimeLast == 0.0f)
		{
			mTimeLast = animation_time;

			// Initially put the pelvis at slaved position/mRotation
			// SL-315
			mRoot->setWorldPosition( getPositionAgent() ); // first frame
			mRoot->setWorldRotation( getRotation() );
		}
	
		//--------------------------------------------------------------------
		// dont' let dT get larger than 1/5th of a second
		//--------------------------------------------------------------------
		F32 delta_time = animation_time - mTimeLast;

		delta_time = llclamp( delta_time, DELTA_TIME_MIN, DELTA_TIME_MAX );
		mTimeLast = animation_time;

		mSpeedAccum = (mSpeedAccum * 0.95f) + (speed * 0.05f);

		//--------------------------------------------------------------------
		// compute the position of the avatar's root
		//--------------------------------------------------------------------
		LLVector3d root_pos;
		LLVector3d ground_under_pelvis;

		if (isSelf())
		{
			gAgent.setPositionAgent(getRenderPosition());
		}

		root_pos = gAgent.getPosGlobalFromAgent(getRenderPosition());
		root_pos.mdV[VZ] += getVisualParamWeight(AVATAR_HOVER);

        LLVector3 normal;
		resolveHeightGlobal(root_pos, ground_under_pelvis, normal);
		F32 foot_to_ground = (F32) (root_pos.mdV[VZ] - mPelvisToFoot - ground_under_pelvis.mdV[VZ]);				
		BOOL in_air = ((!LLWorld::getInstance()->getRegionFromPosGlobal(ground_under_pelvis)) || 
						foot_to_ground > FOOT_GROUND_COLLISION_TOLERANCE);

		if (in_air && !mInAir)
		{
			mTimeInAir.reset();
		}
		mInAir = in_air;

        // SL-402: with the ability to animate the position of joints
        // that affect the body size calculation, computed body size
        // can get stale much more easily. Simplest fix is to update
        // it frequently.
        // SL-427: this appears to be too frequent, moving to only do on animation state change.
        //computeBodySize();
    
		// correct for the fact that the pelvis is not necessarily the center 
		// of the agent's physical representation
		root_pos.mdV[VZ] -= (0.5f * mBodySize.mV[VZ]) - mPelvisToFoot;
		if (!isSitting() && !was_sit_ground_constrained)
		{
			root_pos += LLVector3d(getHoverOffset());
		}

        LLControlAvatar *cav = dynamic_cast<LLControlAvatar*>(this);
        if (cav)
        {
            // SL-1350: Moved to LLDrawable::updateXform()
            cav->matchVolumeTransform();
        }
        else
        {
            LLVector3 newPosition = gAgent.getPosAgentFromGlobal(root_pos);
            if (newPosition != mRoot->getXform()->getWorldPosition())
            {		
                mRoot->touch();
                // SL-315
                mRoot->setWorldPosition( newPosition ); // regular update				
            }
        }

		//--------------------------------------------------------------------
		// Propagate viewer object rotation to root of avatar
		//--------------------------------------------------------------------
		if (!isControlAvatar() && !isAnyAnimationSignaled(AGENT_NO_ROTATE_ANIMS, NUM_AGENT_NO_ROTATE_ANIMS))
		{
            // Rotation fixups for avatars in motion.
            // Skip for animated objects.
            updateOrientation(agent, speed, delta_time);
		}
	}
	else if (mDrawable.notNull())
	{
        // Sitting on an object - mRoot is slaved to mDrawable orientation.
		LLVector3 pos = mDrawable->getPosition();
		pos += getHoverOffset() * mDrawable->getRotation();
		// SL-315
		mRoot->setPosition(pos);
		mRoot->setRotation(mDrawable->getRotation());
	}
}

//------------------------------------------------------------------------
// updateCharacter()
//
// This is called for all avatars, so there are 4 possible situations:
//
// 1) Avatar is your own. In this case the class is LLVOAvatarSelf,
// isSelf() is true, and agent specifies the corresponding agent
// information for you. In all the other cases, agent is irrelevant
// and it would be less confusing if it were null or something.
//
// 2) Avatar is controlled by another resident. Class is LLVOAvatar,
// and isSelf() is false.
//
// 3) Avatar is the controller for an animated object. Class is
// LLControlAvatar and mIsDummy is true. Avatar is a purely
// viewer-side entity with no representation on the simulator.
//
// 4) Avatar is a UI avatar used in some areas of the UI, such as when
// previewing uploaded animations. Class is LLUIAvatar, and mIsDummy
// is true. Avatar is purely viewer-side with no representation on the
// simulator.
//
//------------------------------------------------------------------------
BOOL LLVOAvatar::updateCharacter(LLAgent &agent)
{	
	updateDebugText();
	
	if (!mIsBuilt)
	{
		return FALSE;
	}

	BOOL visible = isVisible();
    bool is_control_avatar = isControlAvatar(); // capture state to simplify tracing
	bool is_attachment = false;
	if (is_control_avatar)
	{
        LLControlAvatar *cav = dynamic_cast<LLControlAvatar*>(this);
		is_attachment = cav && cav->mRootVolp && cav->mRootVolp->isAttachment(); // For attached animated objects
	}

    LLScopedContextString str("updateCharacter " + getFullname() + " is_control_avatar "
                              + boost::lexical_cast<std::string>(is_control_avatar) 
                              + " is_attachment " + boost::lexical_cast<std::string>(is_attachment));

	// For fading out the names above heads, only let the timer
	// run if we're visible.
	if (mDrawable.notNull() && !visible)
	{
		mTimeVisible.reset();
	}

	//--------------------------------------------------------------------
	// The rest should only be done occasionally for far away avatars.
    // Set mUpdatePeriod and visible based on distance and other criteria.
	//--------------------------------------------------------------------
    computeUpdatePeriod();
    visible = (LLDrawable::getCurrentFrame()+mID.mData[0])%mUpdatePeriod == 0 ? TRUE : FALSE;

	//--------------------------------------------------------------------
    // Early out if not visible and not self
	// don't early out for your own avatar, as we rely on your animations playing reliably
	// for example, the "turn around" animation when entering customize avatar needs to trigger
	// even when your avatar is offscreen
	//--------------------------------------------------------------------
	// <FS:Ansariel> Fix impostered animation speed based on a fix by Henri Beauchamp
	//if (!visible && !isSelf())
	//{
	//	updateMotions(LLCharacter::HIDDEN_UPDATE);
	//	return FALSE;
	//}
	// </FS:Ansariel>

	//--------------------------------------------------------------------
	// change animation time quanta based on avatar render load
	//--------------------------------------------------------------------
    // SL-763 the time step quantization does not currently work.
    //updateTimeStep();
    
	// <FS:Ansariel> Fix impostered animation speed based on a fix by Henri Beauchamp
	// This was originally done in updateTimeStep(), but since that is globally disabled for now, we do it here
	mMotionController.setUpdateFactor(mUpdatePeriod);

	if (!visible && !isSelf())
	{
		updateMotions(LLCharacter::HIDDEN_UPDATE);
		return FALSE;
	}
	// </FS:Ansariel>

	//--------------------------------------------------------------------
    // Update sitting state based on parent and active animation info.
	//--------------------------------------------------------------------
	if (getParent() && !isSitting())
	{
		sitOnObject((LLViewerObject*)getParent());
	}
	else if (!getParent() && isSitting() && !isMotionActive(ANIM_AGENT_SIT_GROUND_CONSTRAINED))
	{
		getOffObject();
	}

	//--------------------------------------------------------------------
	// create local variables in world coords for region position values
	//--------------------------------------------------------------------
	LLVector3 xyVel = getVelocity();
	xyVel.mV[VZ] = 0.0f;
	F32 speed = xyVel.length();
	// remembering the value here prevents a display glitch if the
	// animation gets toggled during this update.
	bool was_sit_ground_constrained = isMotionActive(ANIM_AGENT_SIT_GROUND_CONSTRAINED);

	//--------------------------------------------------------------------
    // This does a bunch of state updating, including figuring out
    // whether av is in the air, setting mRoot position and rotation
    // In some cases, calls updateOrientation() for a lot of the
    // work
    // --------------------------------------------------------------------
    updateRootPositionAndRotation(agent, speed, was_sit_ground_constrained);
	
	//-------------------------------------------------------------------------
	// Update character motions
	//-------------------------------------------------------------------------
	// store data relevant to motions
	mSpeed = speed;

	// update animations
	if (mSpecialRenderMode == 1) // Animation Preview
	{
		updateMotions(LLCharacter::FORCE_UPDATE);
	}
	else
	{
		updateMotions(LLCharacter::NORMAL_UPDATE);
	}

	// Special handling for sitting on ground.
	if (!getParent() && (isSitting() || was_sit_ground_constrained))
	{
		
		F32 off_z = LLVector3d(getHoverOffset()).mdV[VZ];
		if (off_z != 0.0)
		{
			LLVector3 pos = mRoot->getWorldPosition();
			pos.mV[VZ] += off_z;
			mRoot->touch();
			// SL-315
			mRoot->setWorldPosition(pos);
		}
	}

	// update head position
	updateHeadOffset();

	// Generate footstep sounds when feet hit the ground
    updateFootstepSounds();

	// Update child joints as needed.
	mRoot->updateWorldMatrixChildren();

	// System avatar mesh vertices need to be reskinned.
    mNeedsSkin = TRUE;

	return TRUE;
}

//-----------------------------------------------------------------------------
// updateHeadOffset()
//-----------------------------------------------------------------------------
void LLVOAvatar::updateHeadOffset()
{
	// since we only care about Z, just grab one of the eyes
	LLVector3 midEyePt = mEyeLeftp->getWorldPosition();
	midEyePt -= mDrawable.notNull() ? mDrawable->getWorldPosition() : mRoot->getWorldPosition();
	midEyePt.mV[VZ] = llmax(-mPelvisToFoot + LLViewerCamera::getInstance()->getNear(), midEyePt.mV[VZ]);

	if (mDrawable.notNull())
	{
		midEyePt = midEyePt * ~mDrawable->getWorldRotation();
	}
	if (isSitting())
	{
		mHeadOffset = midEyePt;	
	}
	else
	{
		F32 u = llmax(0.f, HEAD_MOVEMENT_AVG_TIME - (1.f / gFPSClamped));
		mHeadOffset = lerp(midEyePt, mHeadOffset,  u);
	}
}

void LLVOAvatar::debugBodySize() const
{
	LLVector3 pelvis_scale = mPelvisp->getScale();

	// some of the joints have not been cached
	LLVector3 skull = mSkullp->getPosition();
    LL_DEBUGS("Avatar") << "skull pos " << skull << LL_ENDL;
	//LLVector3 skull_scale = mSkullp->getScale();

	LLVector3 neck = mNeckp->getPosition();
	LLVector3 neck_scale = mNeckp->getScale();
    LL_DEBUGS("Avatar") << "neck pos " << neck << " neck_scale " << neck_scale << LL_ENDL;

	LLVector3 chest = mChestp->getPosition();
	LLVector3 chest_scale = mChestp->getScale();
    LL_DEBUGS("Avatar") << "chest pos " << chest << " chest_scale " << chest_scale << LL_ENDL;

	// the rest of the joints have been cached
	LLVector3 head = mHeadp->getPosition();
	LLVector3 head_scale = mHeadp->getScale();
    LL_DEBUGS("Avatar") << "head pos " << head << " head_scale " << head_scale << LL_ENDL;

	LLVector3 torso = mTorsop->getPosition();
	LLVector3 torso_scale = mTorsop->getScale();
    LL_DEBUGS("Avatar") << "torso pos " << torso << " torso_scale " << torso_scale << LL_ENDL;

	LLVector3 hip = mHipLeftp->getPosition();
	LLVector3 hip_scale = mHipLeftp->getScale();
    LL_DEBUGS("Avatar") << "hip pos " << hip << " hip_scale " << hip_scale << LL_ENDL;

	LLVector3 knee = mKneeLeftp->getPosition();
	LLVector3 knee_scale = mKneeLeftp->getScale();
    LL_DEBUGS("Avatar") << "knee pos " << knee << " knee_scale " << knee_scale << LL_ENDL;

	LLVector3 ankle = mAnkleLeftp->getPosition();
	LLVector3 ankle_scale = mAnkleLeftp->getScale();
    LL_DEBUGS("Avatar") << "ankle pos " << ankle << " ankle_scale " << ankle_scale << LL_ENDL;

	LLVector3 foot  = mFootLeftp->getPosition();
    LL_DEBUGS("Avatar") << "foot pos " << foot << LL_ENDL;

	F32 new_offset = (const_cast<LLVOAvatar*>(this))->getVisualParamWeight(AVATAR_HOVER);
    LL_DEBUGS("Avatar") << "new_offset " << new_offset << LL_ENDL;

	F32 new_pelvis_to_foot = hip.mV[VZ] * pelvis_scale.mV[VZ] -
        knee.mV[VZ] * hip_scale.mV[VZ] -
        ankle.mV[VZ] * knee_scale.mV[VZ] -
        foot.mV[VZ] * ankle_scale.mV[VZ];
    LL_DEBUGS("Avatar") << "new_pelvis_to_foot " << new_pelvis_to_foot << LL_ENDL;

	LLVector3 new_body_size;
	new_body_size.mV[VZ] = new_pelvis_to_foot +
					   // the sqrt(2) correction below is an approximate
					   // correction to get to the top of the head
					   F_SQRT2 * (skull.mV[VZ] * head_scale.mV[VZ]) + 
					   head.mV[VZ] * neck_scale.mV[VZ] + 
					   neck.mV[VZ] * chest_scale.mV[VZ] + 
					   chest.mV[VZ] * torso_scale.mV[VZ] + 
					   torso.mV[VZ] * pelvis_scale.mV[VZ]; 

	// TODO -- measure the real depth and width
	new_body_size.mV[VX] = DEFAULT_AGENT_DEPTH;
	new_body_size.mV[VY] = DEFAULT_AGENT_WIDTH;

    LL_DEBUGS("Avatar") << "new_body_size " << new_body_size << LL_ENDL;
}
   
//------------------------------------------------------------------------
// postPelvisSetRecalc
//------------------------------------------------------------------------
void LLVOAvatar::postPelvisSetRecalc()
{		
	mRoot->updateWorldMatrixChildren();			
	computeBodySize();
	dirtyMesh(2);
}
//------------------------------------------------------------------------
// updateVisibility()
//------------------------------------------------------------------------
void LLVOAvatar::updateVisibility()
{
	BOOL visible = FALSE;

	if (mIsDummy)
	{
		visible = FALSE;
	}
	else if (mDrawable.isNull())
	{
		visible = FALSE;
	}
	else
	{
		if (!mDrawable->getSpatialGroup() || mDrawable->getSpatialGroup()->isVisible())
		{
			visible = TRUE;
		}
		else
		{
			visible = FALSE;
		}

		if(isSelf())
		{
			if (!gAgentWearables.areWearablesLoaded())
			{
				visible = FALSE;
			}
		}
		else if( !mFirstAppearanceMessageReceived )
		{
			visible = FALSE;
		}

		if (sDebugInvisible)
		{
			LLNameValue* firstname = getNVPair("FirstName");
			if (firstname)
			{
				LL_DEBUGS("Avatar") << avString() << " updating visibility" << LL_ENDL;
			}
			else
			{
				LL_INFOS() << "Avatar " << this << " updating visiblity" << LL_ENDL;
			}

			if (visible)
			{
				LL_INFOS() << "Visible" << LL_ENDL;
			}
			else
			{
				LL_INFOS() << "Not visible" << LL_ENDL;
			}

			/*if (avatar_in_frustum)
			{
				LL_INFOS() << "Avatar in frustum" << LL_ENDL;
			}
			else
			{
				LL_INFOS() << "Avatar not in frustum" << LL_ENDL;
			}*/

			/*if (LLViewerCamera::getInstance()->sphereInFrustum(sel_pos_agent, 2.0f))
			{
				LL_INFOS() << "Sel pos visible" << LL_ENDL;
			}
			if (LLViewerCamera::getInstance()->sphereInFrustum(wrist_right_pos_agent, 0.2f))
			{
				LL_INFOS() << "Wrist pos visible" << LL_ENDL;
			}
			if (LLViewerCamera::getInstance()->sphereInFrustum(getPositionAgent(), getMaxScale()*2.f))
			{
				LL_INFOS() << "Agent visible" << LL_ENDL;
			}*/
			LL_INFOS() << "PA: " << getPositionAgent() << LL_ENDL;
			/*LL_INFOS() << "SPA: " << sel_pos_agent << LL_ENDL;
			LL_INFOS() << "WPA: " << wrist_right_pos_agent << LL_ENDL;*/
			for (attachment_map_t::iterator iter = mAttachmentPoints.begin(); 
				 iter != mAttachmentPoints.end();
				 ++iter)
			{
				LLViewerJointAttachment* attachment = iter->second;

				// <FS:Ansariel> Possible crash fix
				if (!attachment)
				{
					continue;
				}
				// </FS:Ansariel>

				for (LLViewerJointAttachment::attachedobjs_vec_t::iterator attachment_iter = attachment->mAttachedObjects.begin();
					 attachment_iter != attachment->mAttachedObjects.end();
					 ++attachment_iter)
				{
					if (LLViewerObject *attached_object = (*attachment_iter))
					{
						if(attached_object->mDrawable->isVisible())
						{
							LL_INFOS() << attachment->getName() << " visible" << LL_ENDL;
						}
						else
						{
							LL_INFOS() << attachment->getName() << " not visible at " << mDrawable->getWorldPosition() << " and radius " << mDrawable->getRadius() << LL_ENDL;
						}
					}
				}
			}
		}
	}

	if (!visible && mVisible)
	{
		mMeshInvisibleTime.reset();
	}

	if (visible)
	{
		if (!mMeshValid)
		{
			restoreMeshData();
		}
	}
	else
	{
		if (mMeshValid &&
            (isControlAvatar() || mMeshInvisibleTime.getElapsedTimeF32() > TIME_BEFORE_MESH_CLEANUP))
		{
			releaseMeshData();
		}
	}

    if ( visible != mVisible )
    {
        LL_DEBUGS("AvatarRender") << "visible was " << mVisible << " now " << visible << LL_ENDL;
    }
	mVisible = visible;
}

// private
bool LLVOAvatar::shouldAlphaMask()
{
	const bool should_alpha_mask = !LLDrawPoolAlpha::sShowDebugAlpha // Don't alpha mask if "Highlight Transparent" checked
							&& !LLDrawPoolAvatar::sSkipTransparent;

	return should_alpha_mask;

}

//-----------------------------------------------------------------------------
// renderSkinned()
//-----------------------------------------------------------------------------
U32 LLVOAvatar::renderSkinned()
{
	U32 num_indices = 0;

	if (!mIsBuilt)
	{
		return num_indices;
	}

    if (mDrawable.isNull())
    {
		return num_indices;
    }

	LLFace* face = mDrawable->getFace(0);

	bool needs_rebuild = !face || !face->getVertexBuffer() || mDrawable->isState(LLDrawable::REBUILD_GEOMETRY);

	if (needs_rebuild || mDirtyMesh)
	{	//LOD changed or new mesh created, allocate new vertex buffer if needed
		if (needs_rebuild || mDirtyMesh >= 2 || mVisibilityRank <= 4)
		{
			updateMeshData();
			mDirtyMesh = 0;
			mNeedsSkin = TRUE;
			mDrawable->clearState(LLDrawable::REBUILD_GEOMETRY);
		}
	}

	if (LLViewerShaderMgr::instance()->getVertexShaderLevel(LLViewerShaderMgr::SHADER_AVATAR) <= 0)
	{
		if (mNeedsSkin)
		{
			//generate animated mesh
			LLViewerJoint* lower_mesh = getViewerJoint(MESH_ID_LOWER_BODY);
			LLViewerJoint* upper_mesh = getViewerJoint(MESH_ID_UPPER_BODY);
			LLViewerJoint* skirt_mesh = getViewerJoint(MESH_ID_SKIRT);
			LLViewerJoint* eyelash_mesh = getViewerJoint(MESH_ID_EYELASH);
			LLViewerJoint* head_mesh = getViewerJoint(MESH_ID_HEAD);
			LLViewerJoint* hair_mesh = getViewerJoint(MESH_ID_HAIR);

			if(upper_mesh)
			{
				upper_mesh->updateJointGeometry();
			}
			if (lower_mesh)
			{
				lower_mesh->updateJointGeometry();
			}

			if( isWearingWearableType( LLWearableType::WT_SKIRT ) )
			{
				if(skirt_mesh)
				{
					skirt_mesh->updateJointGeometry();
				}
			}

			if (!isSelf() || gAgent.needsRenderHead() || LLPipeline::sShadowRender)
			{
				if(eyelash_mesh)
				{
					eyelash_mesh->updateJointGeometry();
				}
				if(head_mesh)
				{
					head_mesh->updateJointGeometry();
				}
				if(hair_mesh)
				{
					hair_mesh->updateJointGeometry();
				}
			}
			mNeedsSkin = FALSE;
			mLastSkinTime = gFrameTimeSeconds;

			LLFace * face = mDrawable->getFace(0);
			if (face)
			{
				LLVertexBuffer* vb = face->getVertexBuffer();
				if (vb)
				{
					vb->flush();
				}
			}
		}
	}
	else
	{
		mNeedsSkin = FALSE;
	}

	if (sDebugInvisible)
	{
		LLNameValue* firstname = getNVPair("FirstName");
		if (firstname)
		{
			LL_DEBUGS("Avatar") << avString() << " in render" << LL_ENDL;
		}
		else
		{
			LL_INFOS() << "Avatar " << this << " in render" << LL_ENDL;
		}
		if (!mIsBuilt)
		{
			LL_INFOS() << "Not built!" << LL_ENDL;
		}
		else if (!gAgent.needsRenderAvatar())
		{
			LL_INFOS() << "Doesn't need avatar render!" << LL_ENDL;
		}
		else
		{
			LL_INFOS() << "Rendering!" << LL_ENDL;
		}
	}

	if (!mIsBuilt)
	{
		return num_indices;
	}

	if (isSelf() && !gAgent.needsRenderAvatar())
	{
		return num_indices;
	}

	// render collision normal
	// *NOTE: this is disabled (there is no UI for enabling sShowFootPlane) due
	// to DEV-14477.  the code is left here to aid in tracking down the cause
	// of the crash in the future. -brad
	if (sShowFootPlane && mDrawable.notNull())
	{
		LLVector3 slaved_pos = mDrawable->getPositionAgent();
		LLVector3 foot_plane_normal(mFootPlane.mV[VX], mFootPlane.mV[VY], mFootPlane.mV[VZ]);
		F32 dist_from_plane = (slaved_pos * foot_plane_normal) - mFootPlane.mV[VW];
		LLVector3 collide_point = slaved_pos;
		collide_point.mV[VZ] -= foot_plane_normal.mV[VZ] * (dist_from_plane + COLLISION_TOLERANCE - FOOT_COLLIDE_FUDGE);

		gGL.begin(LLRender::LINES);
		{
			F32 SQUARE_SIZE = 0.2f;
			gGL.color4f(1.f, 0.f, 0.f, 1.f);
			
			gGL.vertex3f(collide_point.mV[VX] - SQUARE_SIZE, collide_point.mV[VY] - SQUARE_SIZE, collide_point.mV[VZ]);
			gGL.vertex3f(collide_point.mV[VX] + SQUARE_SIZE, collide_point.mV[VY] - SQUARE_SIZE, collide_point.mV[VZ]);

			gGL.vertex3f(collide_point.mV[VX] + SQUARE_SIZE, collide_point.mV[VY] - SQUARE_SIZE, collide_point.mV[VZ]);
			gGL.vertex3f(collide_point.mV[VX] + SQUARE_SIZE, collide_point.mV[VY] + SQUARE_SIZE, collide_point.mV[VZ]);
			
			gGL.vertex3f(collide_point.mV[VX] + SQUARE_SIZE, collide_point.mV[VY] + SQUARE_SIZE, collide_point.mV[VZ]);
			gGL.vertex3f(collide_point.mV[VX] - SQUARE_SIZE, collide_point.mV[VY] + SQUARE_SIZE, collide_point.mV[VZ]);
			
			gGL.vertex3f(collide_point.mV[VX] - SQUARE_SIZE, collide_point.mV[VY] + SQUARE_SIZE, collide_point.mV[VZ]);
			gGL.vertex3f(collide_point.mV[VX] - SQUARE_SIZE, collide_point.mV[VY] - SQUARE_SIZE, collide_point.mV[VZ]);
			
			gGL.vertex3f(collide_point.mV[VX], collide_point.mV[VY], collide_point.mV[VZ]);
			gGL.vertex3f(collide_point.mV[VX] + mFootPlane.mV[VX], collide_point.mV[VY] + mFootPlane.mV[VY], collide_point.mV[VZ] + mFootPlane.mV[VZ]);

		}
		gGL.end();
		gGL.flush();
	}
	//--------------------------------------------------------------------
	// render all geometry attached to the skeleton
	//--------------------------------------------------------------------

		bool should_alpha_mask = shouldAlphaMask();
		LLGLState test(GL_ALPHA_TEST, should_alpha_mask);
		
		if (should_alpha_mask && !LLGLSLShader::sNoFixedFunction)
		{
			gGL.setAlphaRejectSettings(LLRender::CF_GREATER, 0.5f);
		}
		
		BOOL first_pass = TRUE;
		if (!LLDrawPoolAvatar::sSkipOpaque)
		{
			if (!isSelf() || gAgent.needsRenderHead() || LLPipeline::sShadowRender)
			{
				if (isTextureVisible(TEX_HEAD_BAKED) || isUIAvatar())
				{
					LLViewerJoint* head_mesh = getViewerJoint(MESH_ID_HEAD);
					if (head_mesh)
					{
						num_indices += head_mesh->render(mAdjustedPixelArea, TRUE, mIsDummy);
					}
					first_pass = FALSE;
				}
			}
			if (isTextureVisible(TEX_UPPER_BAKED) || isUIAvatar())
			{
				LLViewerJoint* upper_mesh = getViewerJoint(MESH_ID_UPPER_BODY);
				if (upper_mesh)
				{
					num_indices += upper_mesh->render(mAdjustedPixelArea, first_pass, mIsDummy);
				}
				first_pass = FALSE;
			}
			
			if (isTextureVisible(TEX_LOWER_BAKED) || isUIAvatar())
			{
				LLViewerJoint* lower_mesh = getViewerJoint(MESH_ID_LOWER_BODY);
				if (lower_mesh)
				{
					num_indices += lower_mesh->render(mAdjustedPixelArea, first_pass, mIsDummy);
				}
				first_pass = FALSE;
			}
		}

		if (should_alpha_mask && !LLGLSLShader::sNoFixedFunction)
		{
			gGL.setAlphaRejectSettings(LLRender::CF_DEFAULT);
		}

		if (!LLDrawPoolAvatar::sSkipTransparent || LLPipeline::sImpostorRender)
		{
			LLGLState blend(GL_BLEND, !mIsDummy);
			LLGLState test(GL_ALPHA_TEST, !mIsDummy);
			num_indices += renderTransparent(first_pass);
		}

	return num_indices;
}

U32 LLVOAvatar::renderTransparent(BOOL first_pass)
{
	U32 num_indices = 0;
	if( isWearingWearableType( LLWearableType::WT_SKIRT ) && (isUIAvatar() || isTextureVisible(TEX_SKIRT_BAKED)) )
	{
		gGL.setAlphaRejectSettings(LLRender::CF_GREATER, 0.25f);
		LLViewerJoint* skirt_mesh = getViewerJoint(MESH_ID_SKIRT);
		if (skirt_mesh)
		{
			num_indices += skirt_mesh->render(mAdjustedPixelArea, FALSE);
		}
		first_pass = FALSE;
		gGL.setAlphaRejectSettings(LLRender::CF_DEFAULT);
	}

	if (!isSelf() || gAgent.needsRenderHead() || LLPipeline::sShadowRender)
	{
		if (LLPipeline::sImpostorRender)
		{
			gGL.setAlphaRejectSettings(LLRender::CF_GREATER, 0.5f);
		}
		
		if (isTextureVisible(TEX_HEAD_BAKED))
		{
			LLViewerJoint* eyelash_mesh = getViewerJoint(MESH_ID_EYELASH);
			if (eyelash_mesh)
			{
				num_indices += eyelash_mesh->render(mAdjustedPixelArea, first_pass, mIsDummy);
			}
			first_pass = FALSE;
		}
		if (isTextureVisible(TEX_HAIR_BAKED))
        {
            LLViewerJoint* hair_mesh = getViewerJoint(MESH_ID_HAIR);
            if (hair_mesh)
            {
                num_indices += hair_mesh->render(mAdjustedPixelArea, first_pass, mIsDummy);
            }
            first_pass = FALSE;
        }
		if (LLPipeline::sImpostorRender)
		{
			gGL.setAlphaRejectSettings(LLRender::CF_DEFAULT);
		}
	}
	
	return num_indices;
}

//-----------------------------------------------------------------------------
// renderRigid()
//-----------------------------------------------------------------------------
U32 LLVOAvatar::renderRigid()
{
	U32 num_indices = 0;

	if (!mIsBuilt)
	{
		return 0;
	}

	if (isSelf() && (!gAgent.needsRenderAvatar() || !gAgent.needsRenderHead()))
	{
		return 0;
	}
	
	if (!mIsBuilt)
	{
		return 0;
	}

	bool should_alpha_mask = shouldAlphaMask();
	LLGLState test(GL_ALPHA_TEST, should_alpha_mask);

	if (should_alpha_mask && !LLGLSLShader::sNoFixedFunction)
	{
		gGL.setAlphaRejectSettings(LLRender::CF_GREATER, 0.5f);
	}

	if (isTextureVisible(TEX_EYES_BAKED)  || isUIAvatar())
	{
		LLViewerJoint* eyeball_left = getViewerJoint(MESH_ID_EYEBALL_LEFT);
		LLViewerJoint* eyeball_right = getViewerJoint(MESH_ID_EYEBALL_RIGHT);
		if (eyeball_left)
		{
			num_indices += eyeball_left->render(mAdjustedPixelArea, TRUE, mIsDummy);
		}
		if(eyeball_right)
		{
			num_indices += eyeball_right->render(mAdjustedPixelArea, TRUE, mIsDummy);
		}
	}

	if (should_alpha_mask && !LLGLSLShader::sNoFixedFunction)
	{
		gGL.setAlphaRejectSettings(LLRender::CF_DEFAULT);
	}
	
	return num_indices;
}

U32 LLVOAvatar::renderImpostor(LLColor4U color, S32 diffuse_channel)
{
	if (!mImpostor.isComplete())
	{
		return 0;
	}

	LLVector3 pos(getRenderPosition()+mImpostorOffset);
	LLVector3 at = (pos - LLViewerCamera::getInstance()->getOrigin());
	at.normalize();
	LLVector3 left = LLViewerCamera::getInstance()->getUpAxis() % at;
	LLVector3 up = at%left;

	left *= mImpostorDim.mV[0];
	up *= mImpostorDim.mV[1];

	if (gPipeline.hasRenderDebugMask(LLPipeline::RENDER_DEBUG_IMPOSTORS))
	{
		LLGLEnable blend(GL_BLEND);
		gGL.setSceneBlendType(LLRender::BT_ADD);
		gGL.getTexUnit(diffuse_channel)->unbind(LLTexUnit::TT_TEXTURE);

		// gGL.begin(LLRender::QUADS);
		// gGL.vertex3fv((pos+left-up).mV);
		// gGL.vertex3fv((pos-left-up).mV);
		// gGL.vertex3fv((pos-left+up).mV);
		// gGL.vertex3fv((pos+left+up).mV);
		// gGL.end();


		gGL.begin(LLRender::LINES); 
		gGL.color4f(1.f,1.f,1.f,1.f);
		F32 thickness = llmax(F32(5.0f-5.0f*(gFrameTimeSeconds-mLastImpostorUpdateFrameTime)),1.0f);
		glLineWidth(thickness);
		gGL.vertex3fv((pos+left-up).mV);
		gGL.vertex3fv((pos-left-up).mV);
		gGL.vertex3fv((pos-left-up).mV);
		gGL.vertex3fv((pos-left+up).mV);
		gGL.vertex3fv((pos-left+up).mV);
		gGL.vertex3fv((pos+left+up).mV);
		gGL.vertex3fv((pos+left+up).mV);
		gGL.vertex3fv((pos+left-up).mV);
		gGL.end();
		gGL.flush();
	}
	{
		LLGLEnable test(GL_ALPHA_TEST);
		gGL.setAlphaRejectSettings(LLRender::CF_GREATER, 0.f);

		gGL.color4ubv(color.mV);
		gGL.getTexUnit(diffuse_channel)->bind(&mImpostor);
		// <FS:Ansariel> Remove QUADS rendering mode
		//gGL.begin(LLRender::QUADS);
		//gGL.texCoord2f(0,0);
		//gGL.vertex3fv((pos+left-up).mV);
		//gGL.texCoord2f(1,0);
		//gGL.vertex3fv((pos-left-up).mV);
		//gGL.texCoord2f(1,1);
		//gGL.vertex3fv((pos-left+up).mV);
		//gGL.texCoord2f(0,1);
		//gGL.vertex3fv((pos+left+up).mV);
		//gGL.end();
		gGL.begin(LLRender::TRIANGLES);
		{
			gGL.texCoord2f(0.f, 0.f);
			gGL.vertex3fv((pos + left - up).mV);
			gGL.texCoord2f(1.f, 0.f);
			gGL.vertex3fv((pos - left - up).mV);
			gGL.texCoord2f(1.f, 1.f);
			gGL.vertex3fv((pos - left + up).mV);

			gGL.texCoord2f(0.f, 0.f);
			gGL.vertex3fv((pos + left - up).mV);
			gGL.texCoord2f(1.f, 1.f);
			gGL.vertex3fv((pos - left + up).mV);
			gGL.texCoord2f(0.f, 1.f);
			gGL.vertex3fv((pos + left + up).mV);
		}
		gGL.end();
		// </FS:Ansariel>
		gGL.flush();
	}

	return 6;
}

bool LLVOAvatar::allTexturesCompletelyDownloaded(std::set<LLUUID>& ids) const
{
	for (std::set<LLUUID>::const_iterator it = ids.begin(); it != ids.end(); ++it)
	{
		LLViewerFetchedTexture *imagep = gTextureList.findImage(*it, TEX_LIST_STANDARD);
		if (imagep && imagep->getDiscardLevel()!=0)
		{
			return false;
		}
	}
	return true;
}

bool LLVOAvatar::allLocalTexturesCompletelyDownloaded() const
{
	std::set<LLUUID> local_ids;
	collectLocalTextureUUIDs(local_ids);
	return allTexturesCompletelyDownloaded(local_ids);
}

bool LLVOAvatar::allBakedTexturesCompletelyDownloaded() const
{
	std::set<LLUUID> baked_ids;
	collectBakedTextureUUIDs(baked_ids);
	return allTexturesCompletelyDownloaded(baked_ids);
}

std::string LLVOAvatar::bakedTextureOriginInfo()
{
	std::string result;
	
	std::set<LLUUID> baked_ids;
	collectBakedTextureUUIDs(baked_ids);
	for (U32 i = 0; i < mBakedTextureDatas.size(); i++)
	{
		ETextureIndex texture_index = mBakedTextureDatas[i].mTextureIndex;
		LLViewerFetchedTexture *imagep =
			LLViewerTextureManager::staticCastToFetchedTexture(getImage(texture_index,0), TRUE);
		if (!imagep ||
			imagep->getID() == IMG_DEFAULT ||
			imagep->getID() == IMG_DEFAULT_AVATAR)
			
		{
			result += "-";
		}
		else
		{
			bool has_url = false, has_host = false;
			if (!imagep->getUrl().empty())
			{
				has_url = true;
			}
			if (imagep->getTargetHost().isOk())
			{
				has_host = true;
			}
			S32 discard = imagep->getDiscardLevel();
			if (has_url && !has_host) result += discard ? "u" : "U"; // server-bake texture with url 
			else if (has_host && !has_url) result += discard ? "h" : "H"; // old-style texture on sim
			else if (has_host && has_url) result += discard ? "x" : "X"; // both origins?
			else if (!has_host && !has_url) result += discard ? "n" : "N"; // no origin?
			if (discard != 0)
			{
				result += llformat("(%d/%d)",discard,imagep->getDesiredDiscardLevel());
			}
		}

	}
	return result;
}

S32Bytes LLVOAvatar::totalTextureMemForUUIDS(std::set<LLUUID>& ids)
{
	S32Bytes result(0);
	for (std::set<LLUUID>::const_iterator it = ids.begin(); it != ids.end(); ++it)
	{
		LLViewerFetchedTexture *imagep = gTextureList.findImage(*it, TEX_LIST_STANDARD);
		if (imagep)
		{
			result += imagep->getTextureMemory();
		}
	}
	return result;
}
	
void LLVOAvatar::collectLocalTextureUUIDs(std::set<LLUUID>& ids) const
{
	for (U32 texture_index = 0; texture_index < getNumTEs(); texture_index++)
	{
		LLWearableType::EType wearable_type = LLAvatarAppearanceDictionary::getTEWearableType((ETextureIndex)texture_index);
		U32 num_wearables = gAgentWearables.getWearableCount(wearable_type);

		LLViewerFetchedTexture *imagep = NULL;
		for (U32 wearable_index = 0; wearable_index < num_wearables; wearable_index++)
		{
			imagep = LLViewerTextureManager::staticCastToFetchedTexture(getImage(texture_index, wearable_index), TRUE);
			if (imagep)
			{
				const LLAvatarAppearanceDictionary::TextureEntry *texture_dict = LLAvatarAppearanceDictionary::getInstance()->getTexture((ETextureIndex)texture_index);
				if (texture_dict && texture_dict->mIsLocalTexture)
				{
					ids.insert(imagep->getID());
				}
			}
		}
	}
	ids.erase(IMG_DEFAULT);
	ids.erase(IMG_DEFAULT_AVATAR);
	ids.erase(IMG_INVISIBLE);
}

void LLVOAvatar::collectBakedTextureUUIDs(std::set<LLUUID>& ids) const
{
	for (U32 texture_index = 0; texture_index < getNumTEs(); texture_index++)
	{
		LLViewerFetchedTexture *imagep = NULL;
		if (isIndexBakedTexture((ETextureIndex) texture_index))
		{
			imagep = LLViewerTextureManager::staticCastToFetchedTexture(getImage(texture_index,0), TRUE);
			if (imagep)
			{
				ids.insert(imagep->getID());
			}
		}
	}
	ids.erase(IMG_DEFAULT);
	ids.erase(IMG_DEFAULT_AVATAR);
	ids.erase(IMG_INVISIBLE);
}

void LLVOAvatar::collectTextureUUIDs(std::set<LLUUID>& ids)
{
	collectLocalTextureUUIDs(ids);
	collectBakedTextureUUIDs(ids);
}

void LLVOAvatar::releaseOldTextures()
{
	S32Bytes current_texture_mem;
	
	// Any textures that we used to be using but are no longer using should no longer be flagged as "NO_DELETE"
	std::set<LLUUID> baked_texture_ids;
	collectBakedTextureUUIDs(baked_texture_ids);
	S32Bytes new_baked_mem = totalTextureMemForUUIDS(baked_texture_ids);

	std::set<LLUUID> local_texture_ids;
	collectLocalTextureUUIDs(local_texture_ids);
	//S32 new_local_mem = totalTextureMemForUUIDS(local_texture_ids);

	std::set<LLUUID> new_texture_ids;
	new_texture_ids.insert(baked_texture_ids.begin(),baked_texture_ids.end());
	new_texture_ids.insert(local_texture_ids.begin(),local_texture_ids.end());
	S32Bytes new_total_mem = totalTextureMemForUUIDS(new_texture_ids);

	//S32 old_total_mem = totalTextureMemForUUIDS(mTextureIDs);
	//LL_DEBUGS("Avatar") << getFullname() << " old_total_mem: " << old_total_mem << " new_total_mem (L/B): " << new_total_mem << " (" << new_local_mem <<", " << new_baked_mem << ")" << LL_ENDL;  
	if (!isSelf() && new_total_mem > new_baked_mem)
	{
			LL_WARNS() << "extra local textures stored for non-self av" << LL_ENDL;
	}
	for (std::set<LLUUID>::iterator it = mTextureIDs.begin(); it != mTextureIDs.end(); ++it)
	{
		if (new_texture_ids.find(*it) == new_texture_ids.end())
		{
			LLViewerFetchedTexture *imagep = gTextureList.findImage(*it, TEX_LIST_STANDARD);
			if (imagep)
			{
				current_texture_mem += imagep->getTextureMemory();
				if (imagep->getTextureState() == LLGLTexture::NO_DELETE)
				{
					// This will allow the texture to be deleted if not in use.
					imagep->forceActive();

					// This resets the clock to texture being flagged
					// as unused, preventing the texture from being
					// deleted immediately. If other avatars or
					// objects are using it, it can still be flagged
					// no-delete by them.
					imagep->forceUpdateBindStats();
				}
			}
		}
	}
	mTextureIDs = new_texture_ids;
}

void LLVOAvatar::updateTextures()
{
	releaseOldTextures();
	
	BOOL render_avatar = TRUE;

	if (mIsDummy)
	{
		return;
	}

	if( isSelf() )
	{
		render_avatar = TRUE;
	}
	else
	{
		if(!isVisible())
		{
			return ;//do not update for invisible avatar.
		}

		render_avatar = !mCulled; //visible and not culled.
	}

	std::vector<BOOL> layer_baked;
	// GL NOT ACTIVE HERE - *TODO
	for (U32 i = 0; i < mBakedTextureDatas.size(); i++)
	{
		layer_baked.push_back(isTextureDefined(mBakedTextureDatas[i].mTextureIndex));
		// bind the texture so that they'll be decoded slightly 
		// inefficient, we can short-circuit this if we have to
		if (render_avatar && !gGLManager.mIsDisabled)
		{
			if (layer_baked[i] && !mBakedTextureDatas[i].mIsLoaded)
			{
				gGL.getTexUnit(0)->bind(getImage( mBakedTextureDatas[i].mTextureIndex, 0 ));
			}
		}
	}

	mMaxPixelArea = 0.f;
	mMinPixelArea = 99999999.f;
	mHasGrey = FALSE; // debug
	for (U32 texture_index = 0; texture_index < getNumTEs(); texture_index++)
	{
		LLWearableType::EType wearable_type = LLAvatarAppearanceDictionary::getTEWearableType((ETextureIndex)texture_index);
		U32 num_wearables = gAgentWearables.getWearableCount(wearable_type);
		const LLTextureEntry *te = getTE(texture_index);

		// getTE can return 0.
		// Not sure yet why it does, but of course it crashes when te->mScale? gets used.
		// Put safeguard in place so this corner case get better handling and does not result in a crash.
		F32 texel_area_ratio = 1.0f;
		if( te )
		{
			texel_area_ratio = fabs(te->mScaleS * te->mScaleT);
		}
		else
		{
			LL_WARNS() << "getTE( " << texture_index << " ) returned 0" <<LL_ENDL;
		}

		LLViewerFetchedTexture *imagep = NULL;
		for (U32 wearable_index = 0; wearable_index < num_wearables; wearable_index++)
		{
			imagep = LLViewerTextureManager::staticCastToFetchedTexture(getImage(texture_index, wearable_index), TRUE);
			if (imagep)
			{
				const LLAvatarAppearanceDictionary::TextureEntry *texture_dict = LLAvatarAppearanceDictionary::getInstance()->getTexture((ETextureIndex)texture_index);
				const EBakedTextureIndex baked_index = texture_dict ? texture_dict->mBakedTextureIndex : EBakedTextureIndex::BAKED_NUM_INDICES;
				if (texture_dict && texture_dict->mIsLocalTexture)
				{
					addLocalTextureStats((ETextureIndex)texture_index, imagep, texel_area_ratio, render_avatar, mBakedTextureDatas[baked_index].mIsUsed);
				}
			}
		}
		if (isIndexBakedTexture((ETextureIndex) texture_index) && render_avatar)
		{
			const S32 boost_level = getAvatarBakedBoostLevel();
			imagep = LLViewerTextureManager::staticCastToFetchedTexture(getImage(texture_index,0), TRUE);
			addBakedTextureStats( imagep, mPixelArea, texel_area_ratio, boost_level );			
			// <FS:Ansariel> [Legacy Bake]
			// Spam if this is a baked texture, not set to default image, without valid host info
			if (isIndexBakedTexture((ETextureIndex)texture_index)
				&& imagep->getID() != IMG_DEFAULT_AVATAR
				&& imagep->getID() != IMG_INVISIBLE
				&& !isUsingServerBakes() 
				&& !imagep->getTargetHost().isOk())
			{
				LL_WARNS_ONCE("Texture") << "LLVOAvatar::updateTextures No host for texture "
										 << imagep->getID() << " for avatar "
										 << (isSelf() ? "<myself>" : getID().asString()) 
										 << " on host " << getRegion()->getHost() << LL_ENDL;
			}
			// </FS:Ansariel> [Legacy Bake]
		}
	}

	if (gPipeline.hasRenderDebugMask(LLPipeline::RENDER_DEBUG_TEXTURE_AREA))
	{
		setDebugText(llformat("%4.0f:%4.0f", (F32) sqrt(mMinPixelArea),(F32) sqrt(mMaxPixelArea)));
	}	
}


void LLVOAvatar::addLocalTextureStats( ETextureIndex idx, LLViewerFetchedTexture* imagep,
									   F32 texel_area_ratio, BOOL render_avatar, BOOL covered_by_baked)
{
	// No local texture stats for non-self avatars
	return;
}

const S32 MAX_TEXTURE_UPDATE_INTERVAL = 64 ; //need to call updateTextures() at least every 32 frames.	
const S32 MAX_TEXTURE_VIRTUAL_SIZE_RESET_INTERVAL = S32_MAX ; //frames
void LLVOAvatar::checkTextureLoading()
{
	static const F32 MAX_INVISIBLE_WAITING_TIME = 15.f ; //seconds

	BOOL pause = !isVisible() ;
	if(!pause)
	{
		mInvisibleTimer.reset() ;
	}
	if(mLoadedCallbacksPaused == pause)
	{
		return ; 
	}
	
	if(mCallbackTextureList.empty()) //when is self or no callbacks. Note: this list for self is always empty.
	{
		mLoadedCallbacksPaused = pause ;
		return ; //nothing to check.
	}
	
	if(pause && mInvisibleTimer.getElapsedTimeF32() < MAX_INVISIBLE_WAITING_TIME)
	{
		return ; //have not been invisible for enough time.
	}
	
	for(LLLoadedCallbackEntry::source_callback_list_t::iterator iter = mCallbackTextureList.begin();
		iter != mCallbackTextureList.end(); ++iter)
	{
		LLViewerFetchedTexture* tex = gTextureList.findImage(*iter) ;
		if(tex)
		{
			if(pause)//pause texture fetching.
			{
				tex->pauseLoadedCallbacks(&mCallbackTextureList) ;

				//set to terminate texture fetching after MAX_TEXTURE_UPDATE_INTERVAL frames.
				tex->setMaxVirtualSizeResetInterval(MAX_TEXTURE_UPDATE_INTERVAL);
				tex->resetMaxVirtualSizeResetCounter() ;
			}
			else//unpause
			{
				static const F32 START_AREA = 100.f ;

				tex->unpauseLoadedCallbacks(&mCallbackTextureList) ;
				tex->addTextureStats(START_AREA); //jump start the fetching again
			}
		}		
	}			
	
	if(!pause)
	{
		updateTextures() ; //refresh texture stats.
	}
	mLoadedCallbacksPaused = pause ;
	return ;
}

const F32  SELF_ADDITIONAL_PRI = 0.75f ;
const F32  ADDITIONAL_PRI = 0.5f;
void LLVOAvatar::addBakedTextureStats( LLViewerFetchedTexture* imagep, F32 pixel_area, F32 texel_area_ratio, S32 boost_level)
{
	//Note:
	//if this function is not called for the last MAX_TEXTURE_VIRTUAL_SIZE_RESET_INTERVAL frames, 
	//the texture pipeline will stop fetching this texture.

	imagep->resetTextureStats();
	imagep->setMaxVirtualSizeResetInterval(MAX_TEXTURE_VIRTUAL_SIZE_RESET_INTERVAL);
	imagep->resetMaxVirtualSizeResetCounter() ;

	mMaxPixelArea = llmax(pixel_area, mMaxPixelArea);
	mMinPixelArea = llmin(pixel_area, mMinPixelArea);	
	imagep->addTextureStats(pixel_area / texel_area_ratio);
	imagep->setBoostLevel(boost_level);
	
	if(boost_level != LLGLTexture::BOOST_AVATAR_BAKED_SELF)
	{
		imagep->setAdditionalDecodePriority(ADDITIONAL_PRI) ;
	}
	else
	{
		imagep->setAdditionalDecodePriority(SELF_ADDITIONAL_PRI) ;
	}
}

//virtual	
void LLVOAvatar::setImage(const U8 te, LLViewerTexture *imagep, const U32 index)
{
	setTEImage(te, imagep);
}

//virtual 
LLViewerTexture* LLVOAvatar::getImage(const U8 te, const U32 index) const
{
	return getTEImage(te);
}
//virtual 
const LLTextureEntry* LLVOAvatar::getTexEntry(const U8 te_num) const
{
	return getTE(te_num);
}

//virtual 
void LLVOAvatar::setTexEntry(const U8 index, const LLTextureEntry &te)
{
	setTE(index, te);
}

const std::string LLVOAvatar::getImageURL(const U8 te, const LLUUID &uuid)
{
	llassert(isIndexBakedTexture(ETextureIndex(te)));
	std::string url = "";
	// <FS:Ansariel> [Legacy Bake]
	if (isUsingServerBakes())
	{
	// </FS:Ansariel> [Legacy Bake]
	const std::string& appearance_service_url = LLAppearanceMgr::instance().getAppearanceServiceURL();
	if (appearance_service_url.empty())
	{
		// Probably a server-side issue if we get here:
		LL_WARNS() << "AgentAppearanceServiceURL not set - Baked texture requests will fail" << LL_ENDL;
		return url;
	}
	
	const LLAvatarAppearanceDictionary::TextureEntry* texture_entry = LLAvatarAppearanceDictionary::getInstance()->getTexture((ETextureIndex)te);
	if (texture_entry != NULL)
	{
		url = appearance_service_url + "texture/" + getID().asString() + "/" + texture_entry->mDefaultImageName + "/" + uuid.asString();
		//LL_INFOS() << "baked texture url: " << url << LL_ENDL;
	}
	// <FS:Ansariel> [Legacy Bake]
	}
	// </FS:Ansariel> [Legacy Bake]
	return url;
}

//-----------------------------------------------------------------------------
// resolveHeight()
//-----------------------------------------------------------------------------

void LLVOAvatar::resolveHeightAgent(const LLVector3 &in_pos_agent, LLVector3 &out_pos_agent, LLVector3 &out_norm)
{
	LLVector3d in_pos_global, out_pos_global;

	in_pos_global = gAgent.getPosGlobalFromAgent(in_pos_agent);
	resolveHeightGlobal(in_pos_global, out_pos_global, out_norm);
	out_pos_agent = gAgent.getPosAgentFromGlobal(out_pos_global);
}


void LLVOAvatar::resolveRayCollisionAgent(const LLVector3d start_pt, const LLVector3d end_pt, LLVector3d &out_pos, LLVector3 &out_norm)
{
	LLViewerObject *obj;
	LLWorld::getInstance()->resolveStepHeightGlobal(this, start_pt, end_pt, out_pos, out_norm, &obj);
}

void LLVOAvatar::resolveHeightGlobal(const LLVector3d &inPos, LLVector3d &outPos, LLVector3 &outNorm)
{
	LLVector3d zVec(0.0f, 0.0f, 0.5f);
	LLVector3d p0 = inPos + zVec;
	LLVector3d p1 = inPos - zVec;
	LLViewerObject *obj;
	LLWorld::getInstance()->resolveStepHeightGlobal(this, p0, p1, outPos, outNorm, &obj);
	if (!obj)
	{
		mStepOnLand = TRUE;
		mStepMaterial = 0;
		mStepObjectVelocity.setVec(0.0f, 0.0f, 0.0f);
	}
	else
	{
		mStepOnLand = FALSE;
		mStepMaterial = obj->getMaterial();

		// We want the primitive velocity, not our velocity... (which actually subtracts the
		// step object velocity)
		LLVector3 angularVelocity = obj->getAngularVelocity();
		LLVector3 relativePos = gAgent.getPosAgentFromGlobal(outPos) - obj->getPositionAgent();

		LLVector3 linearComponent = angularVelocity % relativePos;
//		LL_INFOS() << "Linear Component of Rotation Velocity " << linearComponent << LL_ENDL;
		mStepObjectVelocity = obj->getVelocity() + linearComponent;
	}
}


//-----------------------------------------------------------------------------
// getStepSound()
//-----------------------------------------------------------------------------
const LLUUID& LLVOAvatar::getStepSound() const
{
	if ( mStepOnLand )
	{
		// <FS:PP> FIRE-3169: Option to change the default footsteps sound
		// return sStepSoundOnLand;
		static LLCachedControl<std::string> UISndFootsteps(gSavedSettings, "UISndFootsteps");
		static const LLUUID sFootstepsSnd = LLUUID(UISndFootsteps);
		return sFootstepsSnd;
		// </FS:PP>
	}

	return sStepSounds[mStepMaterial];
}


//-----------------------------------------------------------------------------
// processAnimationStateChanges()
//-----------------------------------------------------------------------------
void LLVOAvatar::processAnimationStateChanges()
{
	if ( isAnyAnimationSignaled(AGENT_WALK_ANIMS, NUM_AGENT_WALK_ANIMS) )
	{
		startMotion(ANIM_AGENT_WALK_ADJUST);
		stopMotion(ANIM_AGENT_FLY_ADJUST);
	}
	else if (mInAir && !isSitting())
	{
		stopMotion(ANIM_AGENT_WALK_ADJUST);
        if (mEnableDefaultMotions)
        {
            startMotion(ANIM_AGENT_FLY_ADJUST);
        }
	}
	else
	{
		stopMotion(ANIM_AGENT_WALK_ADJUST);
		stopMotion(ANIM_AGENT_FLY_ADJUST);
	}

	if ( isAnyAnimationSignaled(AGENT_GUN_AIM_ANIMS, NUM_AGENT_GUN_AIM_ANIMS) )
	{
        if (mEnableDefaultMotions)
        {
            startMotion(ANIM_AGENT_TARGET);
        }
		stopMotion(ANIM_AGENT_BODY_NOISE);
	}
	else
	{
		stopMotion(ANIM_AGENT_TARGET);
        if (mEnableDefaultMotions)
        {
            startMotion(ANIM_AGENT_BODY_NOISE);
        }
	}
	
	// clear all current animations
	AnimIterator anim_it;
	for (anim_it = mPlayingAnimations.begin(); anim_it != mPlayingAnimations.end();)
	{
		AnimIterator found_anim = mSignaledAnimations.find(anim_it->first);

		// playing, but not signaled, so stop
		if (found_anim == mSignaledAnimations.end())
		{
			processSingleAnimationStateChange(anim_it->first, FALSE);
			mPlayingAnimations.erase(anim_it++);
			continue;
		}

		++anim_it;
	}

	// start up all new anims
	for (anim_it = mSignaledAnimations.begin(); anim_it != mSignaledAnimations.end();)
	{
		AnimIterator found_anim = mPlayingAnimations.find(anim_it->first);

		// signaled but not playing, or different sequence id, start motion
		if (found_anim == mPlayingAnimations.end() || found_anim->second != anim_it->second)
		{
			if (processSingleAnimationStateChange(anim_it->first, TRUE))
			{
				mPlayingAnimations[anim_it->first] = anim_it->second;
				++anim_it;
				continue;
			}
		}

		++anim_it;
	}

	// clear source information for animations which have been stopped
	if (isSelf())
	{
		AnimSourceIterator source_it = mAnimationSources.begin();

		for (source_it = mAnimationSources.begin(); source_it != mAnimationSources.end();)
		{
			if (mSignaledAnimations.find(source_it->second) == mSignaledAnimations.end())
			{
				mAnimationSources.erase(source_it++);
			}
			else
			{
				++source_it;
			}
		}
	}

	stop_glerror();
}


//-----------------------------------------------------------------------------
// processSingleAnimationStateChange();
//-----------------------------------------------------------------------------
BOOL LLVOAvatar::processSingleAnimationStateChange( const LLUUID& anim_id, BOOL start )
{
    // SL-402, SL-427 - we need to update body size often enough to
    // keep appearances in sync, but not so often that animations
    // cause constant jiggling of the body or camera. Possible
    // compromise is to do it on animation changes:
    computeBodySize();
    
	BOOL result = FALSE;

	if ( start ) // start animation
	{
		if (anim_id == ANIM_AGENT_TYPE)
		{
			if (gAudiop)
			{
				LLVector3d char_pos_global = gAgent.getPosGlobalFromAgent(getCharacterPosition());
				if (LLViewerParcelMgr::getInstance()->canHearSound(char_pos_global)
				    && !LLMuteList::getInstance()->isMuted(getID(), LLMute::flagObjectSounds))
				{
					// RN: uncomment this to play on typing sound at fixed volume once sound engine is fixed
					// to support both spatialized and non-spatialized instances of the same sound
					//if (isSelf())
					//{
					//	gAudiop->triggerSound(LLUUID(gSavedSettings.getString("UISndTyping")), 1.0f, LLAudioEngine::AUDIO_TYPE_UI);
					//}
					//else

					// <FS:PP> FIRE-8190: Preview function for "UI Sounds" Panel
					// static LLCachedControl<bool> FSPlayTypingSound(gSavedSettings, "FSPlayTypingSound");
					// if (FSPlayTypingSound)
					static LLCachedControl<bool> PlayModeUISndTyping(gSavedSettings, "PlayModeUISndTyping");
					if (PlayModeUISndTyping)
					// </FS:PP> FIRE-8190: Preview function for "UI Sounds" Panel
					{
						static LLCachedControl<std::string> uiSndTyping(gSavedSettings, "UISndTyping");
						LLUUID sound_id = LLUUID(uiSndTyping);
						gAudiop->triggerSound(sound_id, getID(), 1.0f, LLAudioEngine::AUDIO_TYPE_SFX, char_pos_global);
					}
				}
			}
		}
		else if (anim_id == ANIM_AGENT_SIT_GROUND_CONSTRAINED)
		{
			sitDown(TRUE);
		}


		if (startMotion(anim_id))
		{
			result = TRUE;
		}
		else
		{
			LL_WARNS() << "Failed to start motion!" << LL_ENDL;
		}
	}
	else //stop animation
	{
		if (anim_id == ANIM_AGENT_SIT_GROUND_CONSTRAINED)
		{
			sitDown(FALSE);
		}
		if ((anim_id == ANIM_AGENT_DO_NOT_DISTURB) && gAgent.isDoNotDisturb())
		{
			// re-assert DND tag animation
			gAgent.sendAnimationRequest(ANIM_AGENT_DO_NOT_DISTURB, ANIM_REQUEST_START);
			return result;
		}
		stopMotion(anim_id);
		result = TRUE;
	}

	return result;
}

//-----------------------------------------------------------------------------
// isAnyAnimationSignaled()
//-----------------------------------------------------------------------------
BOOL LLVOAvatar::isAnyAnimationSignaled(const LLUUID *anim_array, const S32 num_anims) const
{
	for (S32 i = 0; i < num_anims; i++)
	{
		if(mSignaledAnimations.find(anim_array[i]) != mSignaledAnimations.end())
		{
			return TRUE;
		}
	}
	return FALSE;
}

//-----------------------------------------------------------------------------
// resetAnimations()
//-----------------------------------------------------------------------------
void LLVOAvatar::resetAnimations()
{
	LLKeyframeMotion::flushKeyframeCache();
	flushAllMotions();
}

// Override selectively based on avatar sex and whether we're using new
// animations.
LLUUID LLVOAvatar::remapMotionID(const LLUUID& id)
{
	static LLCachedControl<bool> use_new_walk_run(gSavedSettings, "UseNewWalkRun");
	LLUUID result = id;

	// start special case female walk for female avatars
	if (getSex() == SEX_FEMALE)
	{
		if (id == ANIM_AGENT_WALK)
		{
			if (use_new_walk_run)
				result = ANIM_AGENT_FEMALE_WALK_NEW;
			else
				result = ANIM_AGENT_FEMALE_WALK;
		}
		else if (id == ANIM_AGENT_RUN)
		{
			// There is no old female run animation, so only override
			// in one case.
			if (use_new_walk_run)
				result = ANIM_AGENT_FEMALE_RUN_NEW;
		}
		else if (id == ANIM_AGENT_SIT)
		{
			result = ANIM_AGENT_SIT_FEMALE;
		}
	}
	else
	{
		// Male avatar.
		if (id == ANIM_AGENT_WALK)
		{
			if (use_new_walk_run)
				result = ANIM_AGENT_WALK_NEW;
		}
		else if (id == ANIM_AGENT_RUN)
		{
			if (use_new_walk_run)
				result = ANIM_AGENT_RUN_NEW;
		}
		// keeps in sync with setSex() related code (viewer controls sit's sex)
		else if (id == ANIM_AGENT_SIT_FEMALE)
		{
			result = ANIM_AGENT_SIT;
		}
	
	}

	return result;

}

//-----------------------------------------------------------------------------
// startMotion()
// id is the asset if of the animation to start
// time_offset is the offset into the animation at which to start playing
//-----------------------------------------------------------------------------
BOOL LLVOAvatar::startMotion(const LLUUID& id, F32 time_offset)
{
	LL_DEBUGS() << "motion requested " << id.asString() << " " << gAnimLibrary.animationName(id) << LL_ENDL;

	// <FS:Zi> Animation Overrider
	//LLUUID remap_id = remapMotionID(id, getSex());
	LLUUID remap_id;
	if (isSelf())
	{
		remap_id = AOEngine::getInstance()->override(id, TRUE);
		if (remap_id.isNull())
		{
			remap_id = remapMotionID(id);
		}
		else
		{
			gAgent.sendAnimationRequest(remap_id, ANIM_REQUEST_START);
		}
	}
	else
	{
		remap_id = remapMotionID(id);
	}
	// </FS:Zi> Animation Overrider

	if (remap_id != id)
	{
		LL_DEBUGS() << "motion resultant " << remap_id.asString() << " " << gAnimLibrary.animationName(remap_id) << LL_ENDL;
	}

	if (isSelf() && remap_id == ANIM_AGENT_AWAY)
	{
		gAgent.setAFK();
	}

	return LLCharacter::startMotion(remap_id, time_offset);
}

//-----------------------------------------------------------------------------
// stopMotion()
//-----------------------------------------------------------------------------
BOOL LLVOAvatar::stopMotion(const LLUUID& id, BOOL stop_immediate)
{
	LL_DEBUGS() << "motion requested " << id.asString() << " " << gAnimLibrary.animationName(id) << LL_ENDL;

	// <FS:Zi> Animation Overrider
	//LLUUID remap_id = remapMotionID(id);
	LLUUID remap_id;
	if (isSelf())
	{
		remap_id = AOEngine::getInstance()->override(id, FALSE);
		if (remap_id.isNull())
		{
			remap_id = remapMotionID(id);
		}
		else
		{
			gAgent.sendAnimationRequest(remap_id, ANIM_REQUEST_STOP);
		}
	}
	else
	{
		remap_id = remapMotionID(id);
	}
	// </FS:Zi> Animation Overrider
	
	if (remap_id != id)
	{
		LL_DEBUGS() << "motion resultant " << remap_id.asString() << " " << gAnimLibrary.animationName(remap_id) << LL_ENDL;
	}

	if (isSelf())
	{
		gAgent.onAnimStop(remap_id);
	}

	return LLCharacter::stopMotion(remap_id, stop_immediate);
}

//-----------------------------------------------------------------------------
// hasMotionFromSource()
//-----------------------------------------------------------------------------
// virtual
bool LLVOAvatar::hasMotionFromSource(const LLUUID& source_id)
{
	return false;
}

//-----------------------------------------------------------------------------
// stopMotionFromSource()
//-----------------------------------------------------------------------------
// virtual
void LLVOAvatar::stopMotionFromSource(const LLUUID& source_id)
{
}

//-----------------------------------------------------------------------------
// addDebugText()
//-----------------------------------------------------------------------------
void LLVOAvatar::addDebugText(const std::string& text)
{
	mDebugText.append(1, '\n');
	mDebugText.append(text);
}

//-----------------------------------------------------------------------------
// getID()
//-----------------------------------------------------------------------------
const LLUUID& LLVOAvatar::getID() const
{
	return mID;
}

//-----------------------------------------------------------------------------
// getJoint()
//-----------------------------------------------------------------------------
// RN: avatar joints are multi-rooted to include screen-based attachments
//<FS:ND> Query by JointKey rather than just a string, the key can be a U32 index for faster lookup
//LLJoint *LLVOAvatar::getJoint( const std::string &name )
LLJoint *LLVOAvatar::getJoint( const JointKey &name )
// </FS:ND>
{
//<FS:ND> Query by JointKey rather than just a string, the key can be a U32 index for faster lookup
	//joint_map_t::iterator iter = mJointMap.find( name );

	//LLJoint* jointp = NULL;

	//if( iter == mJointMap.end() || iter->second == NULL )
	//{ //search for joint and cache found joint in lookup table
	//	jointp = mRoot->findJoint( name );
	//	mJointMap[ name ] = jointp;
	//}
	//else
	//{ //return cached pointer
	//	jointp = iter->second;
	//}

	joint_map_t::iterator iter = mJointMap.find( name.mKey );

	LLJoint* jointp = NULL;

	if( iter == mJointMap.end() || iter->second == NULL )
	{   //search for joint and cache found joint in lookup table
		jointp = mRoot->findJoint( name.mName );
		mJointMap[ name.mKey ] = jointp;
	}
	else
	{   //return cached pointer
		jointp = iter->second;
	}
// </FS:ND>

#ifndef LL_RELEASE_FOR_DOWNLOAD
    if (jointp && jointp->getName()!="mScreen" && jointp->getName()!="mRoot")
    {
        llassert(getJoint(jointp->getJointNum())==jointp);
    }
#endif
	return jointp;
}

LLJoint *LLVOAvatar::getJoint( S32 joint_num )
{
    LLJoint *pJoint = NULL;
    S32 collision_start = mNumBones;
    S32 attachment_start = mNumBones + mNumCollisionVolumes;
    if (joint_num>=attachment_start)
    {
        // Attachment IDs start at 1
        S32 attachment_id = joint_num - attachment_start + 1;
        attachment_map_t::iterator iter = mAttachmentPoints.find(attachment_id);
        if (iter != mAttachmentPoints.end())
        {
            pJoint = iter->second;
        }
    }
    else if (joint_num>=collision_start)
    {
        S32 collision_id = joint_num-collision_start;
        pJoint = &mCollisionVolumes[collision_id];
    }
    else if (joint_num>=0)
    {
        pJoint = mSkeleton[joint_num];
    }
	llassert(!pJoint || pJoint->getJointNum() == joint_num);
    return pJoint;
}

//-----------------------------------------------------------------------------
// getRiggedMeshID
//
// If viewer object is a rigged mesh, set the mesh id and return true.
// Otherwise, null out the id and return false.
//-----------------------------------------------------------------------------
// static
bool LLVOAvatar::getRiggedMeshID(LLViewerObject* pVO, LLUUID& mesh_id)
{
	mesh_id.setNull();
	
	//If a VO has a skin that we'll reset the joint positions to their default
	if ( pVO && pVO->mDrawable )
	{
		LLVOVolume* pVObj = pVO->mDrawable->getVOVolume();
		if ( pVObj )
		{
			const LLMeshSkinInfo* pSkinData = pVObj->getSkinInfo();
			if (pSkinData 
				&& pSkinData->mJointNames.size() > JOINT_COUNT_REQUIRED_FOR_FULLRIG	// full rig
				&& pSkinData->mAlternateBindMatrix.size() > 0 )
            {				
                mesh_id = pSkinData->mMeshID;
                return true;
            }
		}
	}
	return false;
}

bool LLVOAvatar::jointIsRiggedTo(const LLJoint *joint) const
{
    if (joint)
    {
        const LLJointRiggingInfoTab& tab = mJointRiggingInfoTab;
        S32 joint_num = joint->getJointNum();
        if (joint_num < tab.size() && tab[joint_num].isRiggedTo())
        {
            return true;
        }
    }
    return false;
}

void LLVOAvatar::clearAttachmentOverrides()
{
    LLScopedContextString str("clearAttachmentOverrides " + getFullname());

    for (S32 i=0; i<LL_CHARACTER_MAX_ANIMATED_JOINTS; i++)
    {
        LLJoint *pJoint = getJoint(i);
        if (pJoint)
        {
			pJoint->clearAttachmentPosOverrides();
			pJoint->clearAttachmentScaleOverrides();
        }
    }

    if (mPelvisFixups.count()>0)
    {
        mPelvisFixups.clear();
        LLJoint* pJointPelvis = getJoint("mPelvis");
        if (pJointPelvis)
        {
			pJointPelvis->setPosition( LLVector3( 0.0f, 0.0f, 0.0f) );
        }
        postPelvisSetRecalc();	
    }

    mActiveOverrideMeshes.clear();
    onActiveOverrideMeshesChanged();
}

//-----------------------------------------------------------------------------
// rebuildAttachmentOverrides
//-----------------------------------------------------------------------------
void LLVOAvatar::rebuildAttachmentOverrides()
{
    LLScopedContextString str("rebuildAttachmentOverrides " + getFullname());

    LL_DEBUGS("AnimatedObjects") << "rebuilding" << LL_ENDL;
    dumpStack("AnimatedObjectsStack");
    
    clearAttachmentOverrides();

    // Handle the case that we're resetting the skeleton of an animated object.
    LLControlAvatar *control_av = dynamic_cast<LLControlAvatar*>(this);
    if (control_av)
    {
        LLVOVolume *volp = control_av->mRootVolp;
        if (volp)
        {
            LL_DEBUGS("Avatar") << volp->getID() << " adding attachment overrides for root vol, prim count " 
                                << (S32) (1+volp->numChildren()) << LL_ENDL;
            addAttachmentOverridesForObject(volp);
        }
    }

    // Attached objects
	for (attachment_map_t::iterator iter = mAttachmentPoints.begin();
		 iter != mAttachmentPoints.end();
		 ++iter)
	{
		LLViewerJointAttachment *attachment_pt = (*iter).second;
        if (attachment_pt)
        {
            for (LLViewerJointAttachment::attachedobjs_vec_t::iterator at_it = attachment_pt->mAttachedObjects.begin();
				 at_it != attachment_pt->mAttachedObjects.end(); ++at_it)
            {
                LLViewerObject *vo = *at_it;
                // Attached animated objects affect joints in their control
                // avs, not the avs to which they are attached.
                if (!vo->isAnimatedObject())
                {
                    addAttachmentOverridesForObject(vo);
                }
            }
        }
    }
}

//-----------------------------------------------------------------------------
// updateAttachmentOverrides
//
// This is intended to give the same results as
// rebuildAttachmentOverrides(), while avoiding redundant work.
// -----------------------------------------------------------------------------
void LLVOAvatar::updateAttachmentOverrides()
{
    LLScopedContextString str("updateAttachmentOverrides " + getFullname());

    LL_DEBUGS("AnimatedObjects") << "updating" << LL_ENDL;
    dumpStack("AnimatedObjectsStack");

    std::set<LLUUID> meshes_seen;
    
    // Handle the case that we're updating the skeleton of an animated object.
    LLControlAvatar *control_av = dynamic_cast<LLControlAvatar*>(this);
    if (control_av)
    {
        LLVOVolume *volp = control_av->mRootVolp;
        if (volp)
        {
            LL_DEBUGS("Avatar") << volp->getID() << " adding attachment overrides for root vol, prim count " 
                                << (S32) (1+volp->numChildren()) << LL_ENDL;
            addAttachmentOverridesForObject(volp, &meshes_seen);
        }
    }

    // Attached objects
	for (attachment_map_t::iterator iter = mAttachmentPoints.begin();
		 iter != mAttachmentPoints.end();
		 ++iter)
	{
		LLViewerJointAttachment *attachment_pt = (*iter).second;
        if (attachment_pt)
        {
            for (LLViewerJointAttachment::attachedobjs_vec_t::iterator at_it = attachment_pt->mAttachedObjects.begin();
				 at_it != attachment_pt->mAttachedObjects.end(); ++at_it)
            {
                LLViewerObject *vo = *at_it;
                // Attached animated objects affect joints in their control
                // avs, not the avs to which they are attached.
                if (!vo->isAnimatedObject())
                {
                    addAttachmentOverridesForObject(vo, &meshes_seen);
                }
            }
        }
    }
    // Remove meshes that are no longer present on the skeleton

	// have to work with a copy because removeAttachmentOverrides() will change mActiveOverrideMeshes.
    std::set<LLUUID> active_override_meshes = mActiveOverrideMeshes; 
    for (std::set<LLUUID>::iterator it = active_override_meshes.begin(); it != active_override_meshes.end(); ++it)
    {
        if (meshes_seen.find(*it) == meshes_seen.end())
        {
            removeAttachmentOverridesForObject(*it);
        }
    }


#ifdef ATTACHMENT_OVERRIDE_VALIDATION
    {
        std::vector<LLVector3OverrideMap> pos_overrides_by_joint;
        std::vector<LLVector3OverrideMap> scale_overrides_by_joint;
        LLVector3OverrideMap pelvis_fixups;

        // Capture snapshot of override state after update
        for (S32 joint_num = 0; joint_num < LL_CHARACTER_MAX_ANIMATED_JOINTS; joint_num++)
        {
            LLVector3OverrideMap pos_overrides;
            LLJoint *joint = getJoint(joint_num);
            if (joint)
            {
                pos_overrides_by_joint.push_back(joint->m_attachmentPosOverrides);
                scale_overrides_by_joint.push_back(joint->m_attachmentScaleOverrides);
            }
            else
            {
                // No joint, use default constructed empty maps
                pos_overrides_by_joint.push_back(LLVector3OverrideMap());
                scale_overrides_by_joint.push_back(LLVector3OverrideMap());
            }
        }
        pelvis_fixups = mPelvisFixups;
        //dumpArchetypeXML(getFullname() + "_paranoid_updated");

        // Rebuild and compare
        rebuildAttachmentOverrides();
        //dumpArchetypeXML(getFullname() + "_paranoid_rebuilt");
        bool mismatched = false;
        for (S32 joint_num = 0; joint_num < LL_CHARACTER_MAX_ANIMATED_JOINTS; joint_num++)
        {
            LLJoint *joint = getJoint(joint_num);
            if (joint)
            {
                if (pos_overrides_by_joint[joint_num] != joint->m_attachmentPosOverrides)
                {
                    mismatched = true;
                }
                if (scale_overrides_by_joint[joint_num] != joint->m_attachmentScaleOverrides)
                {
                    mismatched = true;
                }
            }
        }
        if (pelvis_fixups != mPelvisFixups)
        {
            mismatched = true;
        }
        if (mismatched)
        {
            LL_WARNS() << "MISMATCHED ATTACHMENT OVERRIDES" << LL_ENDL;
        }
    }
#endif
}

//-----------------------------------------------------------------------------
// addAttachmentOverridesForObject
//-----------------------------------------------------------------------------
void LLVOAvatar::addAttachmentOverridesForObject(LLViewerObject *vo, std::set<LLUUID>* meshes_seen, bool recursive)
{
    if (vo->getAvatar() != this && vo->getAvatarAncestor() != this)
    {
		LL_WARNS("Avatar") << "called with invalid avatar" << LL_ENDL;
        return;
    }

    LLScopedContextString str("addAttachmentOverridesForObject " + getFullname());
    
    LL_DEBUGS("AnimatedObjects") << "adding" << LL_ENDL;
    dumpStack("AnimatedObjectsStack");
    
	// Process all children
    if (recursive)
    {
        LLViewerObject::const_child_list_t& children = vo->getChildren();
        for (LLViewerObject::const_child_list_t::const_iterator it = children.begin();
             it != children.end(); ++it)
        {
            LLViewerObject *childp = *it;
            addAttachmentOverridesForObject(childp, meshes_seen, true);
        }
    }

	LLVOVolume *vobj = dynamic_cast<LLVOVolume*>(vo);
	bool pelvisGotSet = false;

	if (!vobj)
	{
		return;
	}

	LLViewerObject *root_object = (LLViewerObject*)vobj->getRoot();
    LL_DEBUGS("AnimatedObjects") << "trying to add attachment overrides for root object " << root_object->getID() << " prim is " << vobj << LL_ENDL;
	if (vobj->isMesh() &&
		((vobj->getVolume() && !vobj->getVolume()->isMeshAssetLoaded()) || !gMeshRepo.meshRezEnabled()))
	{
        LL_DEBUGS("AnimatedObjects") << "failed to add attachment overrides for root object " << root_object->getID() << " mesh asset not loaded" << LL_ENDL;
		return;
	}
	const LLMeshSkinInfo*  pSkinData = vobj->getSkinInfo();

	if ( vobj && vobj->isMesh() && pSkinData )
	{
		const int bindCnt = pSkinData->mAlternateBindMatrix.size();								
        const int jointCnt = pSkinData->mJointNames.size();
        if ((bindCnt > 0) && (bindCnt != jointCnt))
        {
            LL_WARNS_ONCE() << "invalid mesh, bindCnt " << bindCnt << "!= jointCnt " << jointCnt << ", joint overrides will be ignored." << LL_ENDL;
        }
		if ((bindCnt > 0) && (bindCnt == jointCnt))
		{					
			const F32 pelvisZOffset = pSkinData->mPelvisOffset;
			const LLUUID& mesh_id = pSkinData->mMeshID;

            if (meshes_seen)
            {
                meshes_seen->insert(mesh_id);
            }
            bool mesh_overrides_loaded = (mActiveOverrideMeshes.find(mesh_id) != mActiveOverrideMeshes.end());
            if (mesh_overrides_loaded)
            {
                LL_DEBUGS("AnimatedObjects") << "skipping add attachment overrides for " << mesh_id 
                                             << " to root object " << root_object->getID()
                                             << ", already loaded"
                                             << LL_ENDL;
            }
            else
            {
                LL_DEBUGS("AnimatedObjects") << "adding attachment overrides for " << mesh_id 
                                             << " to root object " << root_object->getID() << LL_ENDL;
            }
			bool fullRig = (jointCnt>=JOINT_COUNT_REQUIRED_FOR_FULLRIG) ? true : false;								
			if ( fullRig && !mesh_overrides_loaded )
			{								
				for ( int i=0; i<jointCnt; ++i )
				{
//<FS:ND> Query by JointKey rather than just a string, the key can be a U32 index for faster lookup
//					std::string lookingForJoint = pSkinData->mJointNames[ i ].c_str();
					JointKey lookingForJoint  = pSkinData->mJointNames[ i ];
// </FS:ND>

					LLJoint* pJoint = getJoint( lookingForJoint );
					if (pJoint)
					{   									
						const LLVector3& jointPos = pSkinData->mAlternateBindMatrix[i].getTranslation();									
                        if (pJoint->aboveJointPosThreshold(jointPos))
                        {
                            bool override_changed;
                            pJoint->addAttachmentPosOverride( jointPos, mesh_id, avString(), override_changed );
                            
                            if (override_changed)
                            {
                                //If joint is a pelvis then handle old/new pelvis to foot values
//<FS:ND> Query by JointKey rather than just a string, the key can be a U32 index for faster lookup
//                              if( lookingForJoint == "mPelvis" )
                                if( lookingForJoint.mName == "mPelvis" )
// </FS:ND>
                                {	
                                    pelvisGotSet = true;											
                                }										
                            }
                            if (pSkinData->mLockScaleIfJointPosition)
                            {
                                // Note that unlike positions, there's no threshold check here,
                                // just a lock at the default value.
                                pJoint->addAttachmentScaleOverride(pJoint->getDefaultScale(), mesh_id, avString());
                            }
                        }
					}										
				}																
				if (pelvisZOffset != 0.0F)
				{
                    F32 pelvis_fixup_before;
                    bool has_fixup_before =  hasPelvisFixup(pelvis_fixup_before);
					addPelvisFixup( pelvisZOffset, mesh_id );
					F32 pelvis_fixup_after;
                    hasPelvisFixup(pelvis_fixup_after); // Don't have to check bool here because we just added it...
                    if (!has_fixup_before || (pelvis_fixup_before != pelvis_fixup_after))
                    {
                        pelvisGotSet = true;											
                    }
                    
				}
                mActiveOverrideMeshes.insert(mesh_id);
                onActiveOverrideMeshesChanged();
			}							
		}
	}
    else
    {
        LL_DEBUGS("AnimatedObjects") << "failed to add attachment overrides for root object " << root_object->getID() << " not mesh or no pSkinData" << LL_ENDL;
    }
					
	//Rebuild body data if we altered joints/pelvis
	if ( pelvisGotSet ) 
	{
		postPelvisSetRecalc();
	}		
}

//-----------------------------------------------------------------------------
// getAttachmentOverrideNames
//-----------------------------------------------------------------------------
void LLVOAvatar::getAttachmentOverrideNames(std::set<std::string>& pos_names, std::set<std::string>& scale_names) const
{
    LLVector3 pos;
    LLVector3 scale;
    LLUUID mesh_id;

    // Bones
	for (avatar_joint_list_t::const_iterator iter = mSkeleton.begin();
         iter != mSkeleton.end(); ++iter)
	{
		const LLJoint* pJoint = (*iter);
		if (pJoint && pJoint->hasAttachmentPosOverride(pos,mesh_id))
		{
            pos_names.insert(pJoint->getName());
		}
		if (pJoint && pJoint->hasAttachmentScaleOverride(scale,mesh_id))
		{
            scale_names.insert(pJoint->getName());
		}
	}

    // Attachment points
	for (attachment_map_t::const_iterator iter = mAttachmentPoints.begin();
		 iter != mAttachmentPoints.end();
		 ++iter)
	{
		const LLViewerJointAttachment *attachment_pt = (*iter).second;
        if (attachment_pt && attachment_pt->hasAttachmentPosOverride(pos,mesh_id))
        {
            pos_names.insert(attachment_pt->getName());
        }
        // Attachment points don't have scales.
    }

}

//-----------------------------------------------------------------------------
// showAttachmentOverrides
//-----------------------------------------------------------------------------
void LLVOAvatar::showAttachmentOverrides(bool verbose) const
{
    std::set<std::string> pos_names, scale_names;
    getAttachmentOverrideNames(pos_names, scale_names);
    if (pos_names.size())
    {
        std::stringstream ss;
        std::copy(pos_names.begin(), pos_names.end(), std::ostream_iterator<std::string>(ss, ","));
        LL_INFOS() << getFullname() << " attachment positions defined for joints: " << ss.str() << "\n" << LL_ENDL;
    }
    else
    {
        LL_DEBUGS("Avatar") << getFullname() << " no attachment positions defined for any joints" << "\n" << LL_ENDL;
    }
    if (scale_names.size())
    {
        std::stringstream ss;
        std::copy(scale_names.begin(), scale_names.end(), std::ostream_iterator<std::string>(ss, ","));
        LL_INFOS() << getFullname() << " attachment scales defined for joints: " << ss.str() << "\n" << LL_ENDL;
    }
    else
    {
        LL_INFOS() << getFullname() << " no attachment scales defined for any joints" << "\n" << LL_ENDL;
    }

    if (!verbose)
    {
        return;
    }

    LLVector3 pos, scale;
    LLUUID mesh_id;
    S32 count = 0;

    // Bones
	for (avatar_joint_list_t::const_iterator iter = mSkeleton.begin();
         iter != mSkeleton.end(); ++iter)
	{
		const LLJoint* pJoint = (*iter);
		if (pJoint && pJoint->hasAttachmentPosOverride(pos,mesh_id))
		{
			pJoint->showAttachmentPosOverrides(getFullname());
            count++;
		}
		if (pJoint && pJoint->hasAttachmentScaleOverride(scale,mesh_id))
		{
			pJoint->showAttachmentScaleOverrides(getFullname());
            count++;
        }
	}

    // Attachment points
	for (attachment_map_t::const_iterator iter = mAttachmentPoints.begin();
		 iter != mAttachmentPoints.end();
		 ++iter)
	{
		const LLViewerJointAttachment *attachment_pt = (*iter).second;
        if (attachment_pt && attachment_pt->hasAttachmentPosOverride(pos,mesh_id))
        {
            attachment_pt->showAttachmentPosOverrides(getFullname());
            count++;
        }
    }

    if (count)
    {
        LL_DEBUGS("Avatar") << avString() << " end of pos, scale overrides" << LL_ENDL;
        LL_DEBUGS("Avatar") << "=================================" << LL_ENDL;
    }
}

//-----------------------------------------------------------------------------
// removeAttachmentOverridesForObject
//-----------------------------------------------------------------------------
void LLVOAvatar::removeAttachmentOverridesForObject(LLViewerObject *vo)
{
    if (vo->getAvatar() != this && vo->getAvatarAncestor() != this)
	{
		LL_WARNS("Avatar") << "called with invalid avatar" << LL_ENDL;
        return;
	}
		
	// Process all children
	LLViewerObject::const_child_list_t& children = vo->getChildren();
	for (LLViewerObject::const_child_list_t::const_iterator it = children.begin();
		 it != children.end(); ++it)
	{
		LLViewerObject *childp = *it;
		removeAttachmentOverridesForObject(childp);
	}

	// Process self.
	LLUUID mesh_id;
	if (getRiggedMeshID(vo,mesh_id))
	{
		removeAttachmentOverridesForObject(mesh_id);
	}
}

//-----------------------------------------------------------------------------
// removeAttachmentOverridesForObject
//-----------------------------------------------------------------------------
void LLVOAvatar::removeAttachmentOverridesForObject(const LLUUID& mesh_id)
{	
//<FS:ND> Query by JointKey rather than just a string, the key can be a U32 index for faster lookup
//	LLJoint* pJointPelvis = getJoint( "mPelvis" );
	LLJoint* pJointPelvis = getJoint( JointKey::construct( "mPelvis" ) );
// </FS:ND>

    const std::string av_string = avString();
    for (S32 joint_num = 0; joint_num < LL_CHARACTER_MAX_ANIMATED_JOINTS; joint_num++)
    {
        LLJoint *pJoint = getJoint(joint_num);
		if ( pJoint )
		{			
            bool dummy; // unused
			pJoint->removeAttachmentPosOverride(mesh_id, av_string, dummy);
			pJoint->removeAttachmentScaleOverride(mesh_id, av_string);
		}		
		if ( pJoint && pJoint == pJointPelvis)
		{
			removePelvisFixup( mesh_id );
			// SL-315
			pJoint->setPosition( LLVector3( 0.0f, 0.0f, 0.0f) );
		}		
	}	
		
	postPelvisSetRecalc();	

    mActiveOverrideMeshes.erase(mesh_id);
    onActiveOverrideMeshesChanged();
}
//-----------------------------------------------------------------------------
// getCharacterPosition()
//-----------------------------------------------------------------------------
LLVector3 LLVOAvatar::getCharacterPosition()
{
	if (mDrawable.notNull())
	{
		return mDrawable->getPositionAgent();
	}
	else
	{
		return getPositionAgent();
	}
}


//-----------------------------------------------------------------------------
// LLVOAvatar::getCharacterRotation()
//-----------------------------------------------------------------------------
LLQuaternion LLVOAvatar::getCharacterRotation()
{
	return getRotation();
}


//-----------------------------------------------------------------------------
// LLVOAvatar::getCharacterVelocity()
//-----------------------------------------------------------------------------
LLVector3 LLVOAvatar::getCharacterVelocity()
{
	return getVelocity() - mStepObjectVelocity;
}


//-----------------------------------------------------------------------------
// LLVOAvatar::getCharacterAngularVelocity()
//-----------------------------------------------------------------------------
LLVector3 LLVOAvatar::getCharacterAngularVelocity()
{
	return getAngularVelocity();
}

//-----------------------------------------------------------------------------
// LLVOAvatar::getGround()
//-----------------------------------------------------------------------------
void LLVOAvatar::getGround(const LLVector3 &in_pos_agent, LLVector3 &out_pos_agent, LLVector3 &outNorm)
{
	LLVector3d z_vec(0.0f, 0.0f, 1.0f);
	LLVector3d p0_global, p1_global;

	if (isUIAvatar())
	{
		outNorm.setVec(z_vec);
		out_pos_agent = in_pos_agent;
		return;
	}
	
	p0_global = gAgent.getPosGlobalFromAgent(in_pos_agent) + z_vec;
	p1_global = gAgent.getPosGlobalFromAgent(in_pos_agent) - z_vec;
	LLViewerObject *obj;
	LLVector3d out_pos_global;
	LLWorld::getInstance()->resolveStepHeightGlobal(this, p0_global, p1_global, out_pos_global, outNorm, &obj);
	out_pos_agent = gAgent.getPosAgentFromGlobal(out_pos_global);
}

//-----------------------------------------------------------------------------
// LLVOAvatar::getTimeDilation()
//-----------------------------------------------------------------------------
F32 LLVOAvatar::getTimeDilation()
{
	return mRegionp ? mRegionp->getTimeDilation() : 1.f;
}


//-----------------------------------------------------------------------------
// LLVOAvatar::getPixelArea()
//-----------------------------------------------------------------------------
F32 LLVOAvatar::getPixelArea() const
{
	if (isUIAvatar())
	{
		return 100000.f;
	}
	return mPixelArea;
}



//-----------------------------------------------------------------------------
// LLVOAvatar::getPosGlobalFromAgent()
//-----------------------------------------------------------------------------
LLVector3d	LLVOAvatar::getPosGlobalFromAgent(const LLVector3 &position)
{
	return gAgent.getPosGlobalFromAgent(position);
}

//-----------------------------------------------------------------------------
// getPosAgentFromGlobal()
//-----------------------------------------------------------------------------
LLVector3	LLVOAvatar::getPosAgentFromGlobal(const LLVector3d &position)
{
	return gAgent.getPosAgentFromGlobal(position);
}


//-----------------------------------------------------------------------------
// requestStopMotion()
//-----------------------------------------------------------------------------
// virtual
void LLVOAvatar::requestStopMotion( LLMotion* motion )
{
	// Only agent avatars should handle the stop motion notifications.
}

//-----------------------------------------------------------------------------
// loadSkeletonNode(): loads <skeleton> node from XML tree
//-----------------------------------------------------------------------------
//virtual
BOOL LLVOAvatar::loadSkeletonNode ()
{
	if (!LLAvatarAppearance::loadSkeletonNode())
	{
		return FALSE;
	}
	
    bool ignore_hud_joints = false;
    initAttachmentPoints(ignore_hud_joints);

	return TRUE;
}

//-----------------------------------------------------------------------------
// initAttachmentPoints(): creates attachment points if needed, sets state based on avatar_lad.xml. 
//-----------------------------------------------------------------------------
void LLVOAvatar::initAttachmentPoints(bool ignore_hud_joints)
{
    LLAvatarXmlInfo::attachment_info_list_t::iterator iter;
    for (iter = sAvatarXmlInfo->mAttachmentInfoList.begin();
         iter != sAvatarXmlInfo->mAttachmentInfoList.end(); 
         ++iter)
    {
        LLAvatarXmlInfo::LLAvatarAttachmentInfo *info = *iter;
        if (info->mIsHUDAttachment && (!isSelf() || ignore_hud_joints))
        {
		    //don't process hud joint for other avatars, or when doing a skeleton reset.
            continue;
        }

        S32 attachmentID = info->mAttachmentID;
        if (attachmentID < 1 || attachmentID > 255)
        {
            LL_WARNS() << "Attachment point out of range [1-255]: " << attachmentID << " on attachment point " << info->mName << LL_ENDL;
            continue;
        }

        LLViewerJointAttachment* attachment = NULL;
        bool newly_created = false;
        if (mAttachmentPoints.find(attachmentID) == mAttachmentPoints.end())
        {
            attachment = new LLViewerJointAttachment();
            newly_created = true;
        }
        else
        {
            attachment = mAttachmentPoints[attachmentID];
        }

        attachment->setName(info->mName);

//<FS:ND> Query by JointKey rather than just a string, the key can be a U32 index for faster lookup
//		LLJoint *parent_joint = getJoint(info->mJointName);
		LLJoint *parent_joint = getJoint( JointKey::construct( info->mJointName ) );
// </FS:ND>

        if (!parent_joint)
        {
            // If the intended parent for attachment point is unavailable, avatar_lad.xml is corrupt.
            LL_WARNS() << "No parent joint by name " << info->mJointName << " found for attachment point " << info->mName << LL_ENDL;
            LL_ERRS() << "Invalid avatar_lad.xml file" << LL_ENDL;
        }

        if (info->mHasPosition)
        {
            attachment->setOriginalPosition(info->mPosition);
            attachment->setDefaultPosition(info->mPosition);
        }
			
        if (info->mHasRotation)
        {
            LLQuaternion rotation;
            rotation.setQuat(info->mRotationEuler.mV[VX] * DEG_TO_RAD,
                             info->mRotationEuler.mV[VY] * DEG_TO_RAD,
                             info->mRotationEuler.mV[VZ] * DEG_TO_RAD);
            attachment->setRotation(rotation);
        }

        int group = info->mGroup;
        if (group >= 0)
        {
            if (group < 0 || group > 9)
            {
                LL_WARNS() << "Invalid group number (" << group << ") for attachment point " << info->mName << LL_ENDL;
            }
            else
            {
                attachment->setGroup(group);
            }
        }

        attachment->setPieSlice(info->mPieMenuSlice);
        attachment->setVisibleInFirstPerson(info->mVisibleFirstPerson);
        attachment->setIsHUDAttachment(info->mIsHUDAttachment);
        // attachment can potentially be animated, needs a number.
        attachment->setJointNum(mNumBones + mNumCollisionVolumes + attachmentID - 1);

        if (newly_created)
        {
            mAttachmentPoints[attachmentID] = attachment;
            
            // now add attachment joint
            parent_joint->addChild(attachment);
        }
    }
}

//-----------------------------------------------------------------------------
// updateVisualParams()
//-----------------------------------------------------------------------------
void LLVOAvatar::updateVisualParams()
{
	ESex avatar_sex = (getVisualParamWeight("male") > 0.5f) ? SEX_MALE : SEX_FEMALE;
	if (getSex() != avatar_sex)
	{
		if (mIsSitting && findMotion(avatar_sex == SEX_MALE ? ANIM_AGENT_SIT_FEMALE : ANIM_AGENT_SIT) != NULL)
		{
			// In some cases of gender change server changes sit motion with motion message,
			// but in case of some avatars (legacy?) there is no update from server side,
			// likely because server doesn't know about difference between motions
			// (female and male sit ids are same server side, so it is likely unaware that it
			// need to send update)
			// Make sure motion is up to date
			stopMotion(ANIM_AGENT_SIT);
			setSex(avatar_sex);
			startMotion(ANIM_AGENT_SIT);
		}
		else
		{
			setSex(avatar_sex);
		}
	}

	LLCharacter::updateVisualParams();

	if (mLastSkeletonSerialNum != mSkeletonSerialNum)
	{
		computeBodySize();
		mLastSkeletonSerialNum = mSkeletonSerialNum;
		mRoot->updateWorldMatrixChildren();
	}

	dirtyMesh();
	updateHeadOffset();
}
//-----------------------------------------------------------------------------
// isActive()
//-----------------------------------------------------------------------------
BOOL LLVOAvatar::isActive() const
{
	return TRUE;
}

//-----------------------------------------------------------------------------
// setPixelAreaAndAngle()
//-----------------------------------------------------------------------------
void LLVOAvatar::setPixelAreaAndAngle(LLAgent &agent)
{
	if (mDrawable.isNull())
	{
		return;
	}

	const LLVector4a* ext = mDrawable->getSpatialExtents();
	LLVector4a center;
	center.setAdd(ext[1], ext[0]);
	center.mul(0.5f);
	LLVector4a size;
	size.setSub(ext[1], ext[0]);
	size.mul(0.5f);

	mImpostorPixelArea = LLPipeline::calcPixelArea(center, size, *LLViewerCamera::getInstance());

	F32 range = mDrawable->mDistanceWRTCamera;

	if (range < 0.001f)		// range == zero
	{
		mAppAngle = 180.f;
	}
	else
	{
		F32 radius = size.getLength3().getF32();
		mAppAngle = (F32) atan2( radius, range) * RAD_TO_DEG;
	}

	// We always want to look good to ourselves
	if( isSelf() )
	{
		mPixelArea = llmax( mPixelArea, F32(getTexImageSize() / 16) );
	}
}

//-----------------------------------------------------------------------------
// updateJointLODs()
//-----------------------------------------------------------------------------
BOOL LLVOAvatar::updateJointLODs()
{
	const F32 MAX_PIXEL_AREA = 100000000.f;
	F32 lod_factor = (sLODFactor * AVATAR_LOD_TWEAK_RANGE + (1.f - AVATAR_LOD_TWEAK_RANGE));
	F32 avatar_num_min_factor = clamp_rescale(sLODFactor, 0.f, 1.f, 0.25f, 0.6f);
	F32 avatar_num_factor = clamp_rescale((F32)sNumVisibleAvatars, 8, 25, 1.f, avatar_num_min_factor);
	F32 area_scale = 0.16f;

		if (isSelf())
		{
			if(gAgentCamera.cameraCustomizeAvatar() || gAgentCamera.cameraMouselook())
			{
				mAdjustedPixelArea = MAX_PIXEL_AREA;
			}
			else
			{
				mAdjustedPixelArea = mPixelArea*area_scale;
			}
		}
		else if (mIsDummy)
		{
			mAdjustedPixelArea = MAX_PIXEL_AREA;
		}
		else
		{
			// reported avatar pixel area is dependent on avatar render load, based on number of visible avatars
			mAdjustedPixelArea = (F32)mPixelArea * area_scale * lod_factor * lod_factor * avatar_num_factor * avatar_num_factor;
		}

		// now select meshes to render based on adjusted pixel area
		LLViewerJoint* root = dynamic_cast<LLViewerJoint*>(mRoot);
		BOOL res = FALSE;
		if (root)
		{
			res = root->updateLOD(mAdjustedPixelArea, TRUE);
		}
 		if (res)
		{
			sNumLODChangesThisFrame++;
			dirtyMesh(2);
			return TRUE;
		}

	return FALSE;
}

//-----------------------------------------------------------------------------
// createDrawable()
//-----------------------------------------------------------------------------
LLDrawable *LLVOAvatar::createDrawable(LLPipeline *pipeline)
{
	pipeline->allocDrawable(this);
	mDrawable->setLit(FALSE);

	LLDrawPoolAvatar *poolp = (LLDrawPoolAvatar*) gPipeline.getPool(LLDrawPool::POOL_AVATAR);

	// Only a single face (one per avatar)
	//this face will be splitted into several if its vertex buffer is too long.
	mDrawable->setState(LLDrawable::ACTIVE);
	mDrawable->addFace(poolp, NULL);
	mDrawable->setRenderType(LLPipeline::RENDER_TYPE_AVATAR);
	
	mNumInitFaces = mDrawable->getNumFaces() ;

	dirtyMesh(2);
	return mDrawable;
}


void LLVOAvatar::updateGL()
{
	if (mMeshTexturesDirty)
	{
		updateMeshTextures();
		mMeshTexturesDirty = FALSE;
	}
}

//-----------------------------------------------------------------------------
// updateGeometry()
//-----------------------------------------------------------------------------
static LLTrace::BlockTimerStatHandle FTM_UPDATE_AVATAR("Update Avatar");
BOOL LLVOAvatar::updateGeometry(LLDrawable *drawable)
{
	LL_RECORD_BLOCK_TIME(FTM_UPDATE_AVATAR);
 	if (!(gPipeline.hasRenderType(LLPipeline::RENDER_TYPE_AVATAR)))
	{
		return TRUE;
	}
	
	if (!mMeshValid)
	{
		return TRUE;
	}

	if (!drawable)
	{
		LL_ERRS() << "LLVOAvatar::updateGeometry() called with NULL drawable" << LL_ENDL;
	}

	return TRUE;
}

//-----------------------------------------------------------------------------
// updateSexDependentLayerSets()
//-----------------------------------------------------------------------------
// <FS:Ansariel> [Legacy Bake]
//void LLVOAvatar::updateSexDependentLayerSets()
//{
//	invalidateComposite( mBakedTextureDatas[BAKED_HEAD].mTexLayerSet);
//	invalidateComposite( mBakedTextureDatas[BAKED_UPPER].mTexLayerSet);
//	invalidateComposite( mBakedTextureDatas[BAKED_LOWER].mTexLayerSet);
//}
void LLVOAvatar::updateSexDependentLayerSets(BOOL upload_bake)
{
	invalidateComposite( mBakedTextureDatas[BAKED_HEAD].mTexLayerSet, upload_bake);
	invalidateComposite( mBakedTextureDatas[BAKED_UPPER].mTexLayerSet, upload_bake);
	invalidateComposite( mBakedTextureDatas[BAKED_LOWER].mTexLayerSet, upload_bake);
}
// </FS:Ansariel> [Legacy Bake]

//-----------------------------------------------------------------------------
// dirtyMesh()
//-----------------------------------------------------------------------------
void LLVOAvatar::dirtyMesh()
{
	dirtyMesh(1);
}
void LLVOAvatar::dirtyMesh(S32 priority)
{
	mDirtyMesh = llmax(mDirtyMesh, priority);
}

//-----------------------------------------------------------------------------
// getViewerJoint()
//-----------------------------------------------------------------------------
LLViewerJoint*	LLVOAvatar::getViewerJoint(S32 idx)
{
	return dynamic_cast<LLViewerJoint*>(mMeshLOD[idx]);
}

//-----------------------------------------------------------------------------
// hideSkirt()
//-----------------------------------------------------------------------------
void LLVOAvatar::hideSkirt()
{
	mMeshLOD[MESH_ID_SKIRT]->setVisible(FALSE, TRUE);
}

BOOL LLVOAvatar::setParent(LLViewerObject* parent)
{
	BOOL ret ;
	if (parent == NULL)
	{
		getOffObject();
		ret = LLViewerObject::setParent(parent);
		if (isSelf())
		{
			gAgentCamera.resetCamera();
		}
	}
	else
	{
		ret = LLViewerObject::setParent(parent);
		if(ret)
		{
			sitOnObject(parent);
		}
	}
	return ret ;
}

void LLVOAvatar::addChild(LLViewerObject *childp)
{
	childp->extractAttachmentItemID(); // find the inventory item this object is associated with.
	if (isSelf())
	{
	    const LLUUID& item_id = childp->getAttachmentItemID();
		LLViewerInventoryItem *item = gInventory.getItem(item_id);
		LL_DEBUGS("Avatar") << "ATT attachment child added " << (item ? item->getName() : "UNKNOWN") << " id " << item_id << LL_ENDL;

	}

	LLViewerObject::addChild(childp);
	if (childp->mDrawable)
	{
		if (!attachObject(childp))
		{
			LL_WARNS() << "ATT addChild() failed for " 
					<< childp->getID()
					<< " item " << childp->getAttachmentItemID()
					<< LL_ENDL;
			// MAINT-3312 backout
			// mPendingAttachment.push_back(childp);
		}
	}
	else
	{
		mPendingAttachment.push_back(childp);
	}
}

void LLVOAvatar::removeChild(LLViewerObject *childp)
{
	LLViewerObject::removeChild(childp);
	if (!detachObject(childp))
	{
		LL_WARNS() << "Calling detach on non-attached object " << LL_ENDL;
	}
}

LLViewerJointAttachment* LLVOAvatar::getTargetAttachmentPoint(LLViewerObject* viewer_object)
{
	S32 attachmentID = ATTACHMENT_ID_FROM_STATE(viewer_object->getAttachmentState());

	// This should never happen unless the server didn't process the attachment point
	// correctly, but putting this check in here to be safe.
	if (attachmentID & ATTACHMENT_ADD)
	{
		LL_WARNS() << "Got an attachment with ATTACHMENT_ADD mask, removing ( attach pt:" << attachmentID << " )" << LL_ENDL;
		attachmentID &= ~ATTACHMENT_ADD;
	}
	
	LLViewerJointAttachment* attachment = get_if_there(mAttachmentPoints, attachmentID, (LLViewerJointAttachment*)NULL);

	if (!attachment)
	{
		if(attachmentID != 127)
		{
		LL_WARNS() << "Object attachment point invalid: " << attachmentID 
			<< " trying to use 1 (chest)"
			<< LL_ENDL;
		}
		attachment = get_if_there(mAttachmentPoints, 1, (LLViewerJointAttachment*)NULL); // Arbitrary using 1 (chest)
		if (attachment)
		{
			LL_WARNS() << "Object attachment point invalid: " << attachmentID 
				<< " on object " << viewer_object->getID()
				<< " attachment item " << viewer_object->getAttachmentItemID()
				<< " falling back to 1 (chest)"
				<< LL_ENDL;
		}
		else
		{
			LL_WARNS() << "Object attachment point invalid: " << attachmentID 
				<< " on object " << viewer_object->getID()
				<< " attachment item " << viewer_object->getAttachmentItemID()
				<< "Unable to use fallback attachment point 1 (chest)"
				<< LL_ENDL;
		}
	}

	return attachment;
}

//-----------------------------------------------------------------------------
// attachObject()
//-----------------------------------------------------------------------------
const LLViewerJointAttachment *LLVOAvatar::attachObject(LLViewerObject *viewer_object)
{
	if (isSelf())
	{
		const LLUUID& item_id = viewer_object->getAttachmentItemID();
		LLViewerInventoryItem *item = gInventory.getItem(item_id);
		LL_DEBUGS("Avatar") << "ATT attaching object "
							<< (item ? item->getName() : "UNKNOWN") << " id " << item_id << LL_ENDL;	
	}
	LLViewerJointAttachment* attachment = getTargetAttachmentPoint(viewer_object);

	if (!attachment || !attachment->addObject(viewer_object))
	{
		const LLUUID& item_id = viewer_object->getAttachmentItemID();
		LLViewerInventoryItem *item = gInventory.getItem(item_id);
		LL_WARNS("Avatar") << "ATT attach failed "
						   << (item ? item->getName() : "UNKNOWN") << " id " << item_id << LL_ENDL;	
		return 0;
	}

    if (!viewer_object->isAnimatedObject())
    {
        updateAttachmentOverrides();
    }

	updateVisualComplexity();

	if (viewer_object->isSelected())
	{
		LLSelectMgr::getInstance()->updateSelectionCenter();
		LLSelectMgr::getInstance()->updatePointAt();
	}

	viewer_object->refreshBakeTexture();


	LLViewerObject::const_child_list_t& child_list = viewer_object->getChildren();
	for (LLViewerObject::child_list_t::const_iterator iter = child_list.begin();
		iter != child_list.end(); ++iter)
	{
		LLViewerObject* objectp = *iter;
		if (objectp)
		{
			objectp->refreshBakeTexture();
		}
	}

	updateMeshVisibility();

	return attachment;
}

//-----------------------------------------------------------------------------
// getNumAttachments()
//-----------------------------------------------------------------------------
U32 LLVOAvatar::getNumAttachments() const
{
	U32 num_attachments = 0;
	for (attachment_map_t::const_iterator iter = mAttachmentPoints.begin();
		 iter != mAttachmentPoints.end();
		 ++iter)
	{
		const LLViewerJointAttachment *attachment_pt = (*iter).second;
		// <FS:Ansariel> Possible crash fix
		if (!attachment_pt)
		{
			continue;
		}
		// </FS:Ansariel>
		num_attachments += attachment_pt->getNumObjects();
	}
	return num_attachments;
}

//-----------------------------------------------------------------------------
// canAttachMoreObjects()
// Returns true if we can attach <n> more objects.
//-----------------------------------------------------------------------------
BOOL LLVOAvatar::canAttachMoreObjects(U32 n) const
{
	return (getNumAttachments() + n) <= MAX_AGENT_ATTACHMENTS;
}

//-----------------------------------------------------------------------------
// getNumAnimatedObjectAttachments()
//-----------------------------------------------------------------------------
U32 LLVOAvatar::getNumAnimatedObjectAttachments() const
{
	U32 num_attachments = 0;
	for (attachment_map_t::const_iterator iter = mAttachmentPoints.begin();
		 iter != mAttachmentPoints.end();
		 ++iter)
	{
		const LLViewerJointAttachment *attachment_pt = (*iter).second;
		num_attachments += attachment_pt->getNumAnimatedObjects();
	}
	return num_attachments;
}

//-----------------------------------------------------------------------------
// getMaxAnimatedObjectAttachments()
// Gets from simulator feature if available, otherwise 0.
//-----------------------------------------------------------------------------
S32 LLVOAvatar::getMaxAnimatedObjectAttachments() const
{
    S32 max_attach = 0;
    if (gSavedSettings.getBOOL("AnimatedObjectsIgnoreLimits"))
    {
        max_attach = MAX_AGENT_ATTACHMENTS;
    }
    else
    {
        if (gAgent.getRegion())
        {
            LLSD features;
            gAgent.getRegion()->getSimulatorFeatures(features);
            if (features.has("AnimatedObjects"))
            {
                max_attach = features["AnimatedObjects"]["MaxAgentAnimatedObjectAttachments"].asInteger();
            }
        }
    }
    return max_attach;
}

//-----------------------------------------------------------------------------
// canAttachMoreAnimatedObjects()
// Returns true if we can attach <n> more animated objects.
//-----------------------------------------------------------------------------
BOOL LLVOAvatar::canAttachMoreAnimatedObjects(U32 n) const
{
	return (getNumAnimatedObjectAttachments() + n) <= getMaxAnimatedObjectAttachments();
}

//-----------------------------------------------------------------------------
// lazyAttach()
//-----------------------------------------------------------------------------
void LLVOAvatar::lazyAttach()
{
	std::vector<LLPointer<LLViewerObject> > still_pending;
	
	for (U32 i = 0; i < mPendingAttachment.size(); i++)
	{
		LLPointer<LLViewerObject> cur_attachment = mPendingAttachment[i];
		if (cur_attachment->mDrawable)
		{
			if (isSelf())
			{
				const LLUUID& item_id = cur_attachment->getAttachmentItemID();
				LLViewerInventoryItem *item = gInventory.getItem(item_id);
				LL_DEBUGS("Avatar") << "ATT attaching object "
									<< (item ? item->getName() : "UNKNOWN") << " id " << item_id << LL_ENDL;
			}
			if (!attachObject(cur_attachment))
			{	// Drop it
				LL_WARNS() << "attachObject() failed for " 
					<< cur_attachment->getID()
					<< " item " << cur_attachment->getAttachmentItemID()
					<< LL_ENDL;
				// MAINT-3312 backout
				//still_pending.push_back(cur_attachment);
			}
		}
		else
		{
			still_pending.push_back(cur_attachment);
		}
	}

	mPendingAttachment = still_pending;
}

void LLVOAvatar::resetHUDAttachments()
{

	for (attachment_map_t::iterator iter = mAttachmentPoints.begin(); 
		 iter != mAttachmentPoints.end();
		 ++iter)
	{
		LLViewerJointAttachment* attachment = iter->second;
		// <FS:Ansariel> Fix possible crash
		//if (attachment->getIsHUDAttachment())
		if (attachment && attachment->getIsHUDAttachment())
		// </FS:Ansariel>
		{
			for (LLViewerJointAttachment::attachedobjs_vec_t::iterator attachment_iter = attachment->mAttachedObjects.begin();
				 attachment_iter != attachment->mAttachedObjects.end();
				 ++attachment_iter)
			{
				const LLViewerObject* attached_object = (*attachment_iter);
				if (attached_object && attached_object->mDrawable.notNull())
				{
					gPipeline.markMoved(attached_object->mDrawable);
				}
			}
		}
	}
}

void LLVOAvatar::rebuildRiggedAttachments( void )
{
	for ( attachment_map_t::iterator iter = mAttachmentPoints.begin(); iter != mAttachmentPoints.end(); ++iter )
	{
		LLViewerJointAttachment* pAttachment = iter->second;

		// <FS:Ansariel> Possible crash fix
		if (!pAttachment)
		{
			continue;
		}
		// </FS:Ansariel>

		LLViewerJointAttachment::attachedobjs_vec_t::iterator attachmentIterEnd = pAttachment->mAttachedObjects.end();
		
		for ( LLViewerJointAttachment::attachedobjs_vec_t::iterator attachmentIter = pAttachment->mAttachedObjects.begin();
			 attachmentIter != attachmentIterEnd; ++attachmentIter)
		{
			const LLViewerObject* pAttachedObject =  *attachmentIter;
			if ( pAttachment && pAttachedObject->mDrawable.notNull() )
			{
				gPipeline.markRebuild(pAttachedObject->mDrawable);
			}
		}
	}
}
//-----------------------------------------------------------------------------
// cleanupAttachedMesh()
//-----------------------------------------------------------------------------
void LLVOAvatar::cleanupAttachedMesh( LLViewerObject* pVO )
{
	LLUUID mesh_id;
	if (getRiggedMeshID(pVO, mesh_id))
	{
        // FIXME this seems like an odd place for this code.
		if ( gAgentCamera.cameraCustomizeAvatar() )
		{
			gAgent.unpauseAnimation();
			//Still want to refocus on head bone
			gAgentCamera.changeCameraToCustomizeAvatar();
		}
	}
}

//-----------------------------------------------------------------------------
// detachObject()
//-----------------------------------------------------------------------------
BOOL LLVOAvatar::detachObject(LLViewerObject *viewer_object)
{
	for (attachment_map_t::iterator iter = mAttachmentPoints.begin(); 
		 iter != mAttachmentPoints.end();
		 ++iter)
	{
		LLViewerJointAttachment* attachment = iter->second;
		
		// <FS:Ansariel> Possible crash fix
		//if (attachment->isObjectAttached(viewer_object))
		if (attachment && attachment->isObjectAttached(viewer_object))
		// </FS:Ansariel>
		{
<<<<<<< HEAD
			updateVisualComplexity();
			cleanupAttachedMesh(viewer_object);

			attachment->removeObject(viewer_object);
			viewer_object->refreshBakeTexture();
			
			LLViewerObject::const_child_list_t& child_list = viewer_object->getChildren();
			for (LLViewerObject::child_list_t::const_iterator iter1 = child_list.begin();
				iter1 != child_list.end(); ++iter1)
			{
				LLViewerObject* objectp = *iter1;
				if (objectp)
				{
					objectp->refreshBakeTexture();
				}
			}

			updateMeshVisibility();

=======
            updateVisualComplexity();
            bool is_animated_object = viewer_object->isAnimatedObject();
			cleanupAttachedMesh( viewer_object );
			attachment->removeObject(viewer_object);
            if (!is_animated_object)
            {
                updateAttachmentOverrides();
            }
>>>>>>> 3b3b2a71
			LL_DEBUGS() << "Detaching object " << viewer_object->mID << " from " << attachment->getName() << LL_ENDL;
			return TRUE;
		}
	}

	std::vector<LLPointer<LLViewerObject> >::iterator iter = std::find(mPendingAttachment.begin(), mPendingAttachment.end(), viewer_object);
	if (iter != mPendingAttachment.end())
	{
		mPendingAttachment.erase(iter);
		return TRUE;
	}
	
	return FALSE;
}

//-----------------------------------------------------------------------------
// sitDown()
//-----------------------------------------------------------------------------
void LLVOAvatar::sitDown(BOOL bSitting)
{
	mIsSitting = bSitting;
	if (isSelf())
	{
		// Update Movement Controls according to own Sitting mode
		LLFloaterMove::setSittingMode(bSitting);

// [RLVa:KB] - Checked: 2010-08-29 (RLVa-1.2.1c) | Modified: RLVa-1.2.1c
		if (rlv_handler_t::isEnabled())
		{
			gRlvHandler.onSitOrStand(bSitting);
		}
// [/RLVa:KB]
	}
}

//-----------------------------------------------------------------------------
// sitOnObject()
//-----------------------------------------------------------------------------
void LLVOAvatar::sitOnObject(LLViewerObject *sit_object)
{
	if (isSelf())
	{
		// Might be first sit
		//LLFirstUse::useSit();

		gAgent.setFlying(FALSE);
		gAgentCamera.setThirdPersonHeadOffset(LLVector3::zero);
		//interpolate to new camera position
		gAgentCamera.startCameraAnimation();
		// make sure we are not trying to autopilot
		gAgent.stopAutoPilot();
		gAgentCamera.setupSitCamera();
		if (gAgentCamera.getForceMouselook())
		{
			gAgentCamera.changeCameraToMouselook();
		}

		//KC: revoke perms on sit
		U32 revoke_on = gSavedSettings.getU32("FSRevokePerms");
		if ((revoke_on == 1 || revoke_on == 3) && !sit_object->permYouOwner())
		{
			revokePermissionsOnObject(sit_object);
		}
	}

	if (mDrawable.isNull())
	{
		return;
	}
	LLQuaternion inv_obj_rot = ~sit_object->getRenderRotation();
	LLVector3 obj_pos = sit_object->getRenderPosition();

	LLVector3 rel_pos = getRenderPosition() - obj_pos;
	rel_pos.rotVec(inv_obj_rot);

	mDrawable->mXform.setPosition(rel_pos);
	mDrawable->mXform.setRotation(mDrawable->getWorldRotation() * inv_obj_rot);

	gPipeline.markMoved(mDrawable, TRUE);
	// Notice that removing sitDown() from here causes avatars sitting on
	// objects to be not rendered for new arrivals. See EXT-6835 and EXT-1655.
	sitDown(TRUE);
	mRoot->getXform()->setParent(&sit_object->mDrawable->mXform); // LLVOAvatar::sitOnObject
	// SL-315
	mRoot->setPosition(getPosition());
	mRoot->updateWorldMatrixChildren();

	stopMotion(ANIM_AGENT_BODY_NOISE);

}

//-----------------------------------------------------------------------------
// getOffObject()
//-----------------------------------------------------------------------------
void LLVOAvatar::getOffObject()
{
	if (mDrawable.isNull())
	{
		return;
	}

	LLViewerObject* sit_object = (LLViewerObject*)getParent();

	if (sit_object)
	{
		stopMotionFromSource(sit_object->getID());
		LLFollowCamMgr::setCameraActive(sit_object->getID(), FALSE);

		LLViewerObject::const_child_list_t& child_list = sit_object->getChildren();
		for (LLViewerObject::child_list_t::const_iterator iter = child_list.begin();
			 iter != child_list.end(); ++iter)
		{
			LLViewerObject* child_objectp = *iter;

			stopMotionFromSource(child_objectp->getID());
			LLFollowCamMgr::setCameraActive(child_objectp->getID(), FALSE);
		}
	}

	// assumes that transform will not be updated with drawable still having a parent
	// or that drawable had no parent from the start
	LLVector3 cur_position_world = mDrawable->getWorldPosition();
	LLQuaternion cur_rotation_world = mDrawable->getWorldRotation();

	if (mLastRootPos.length() >= MAX_STANDOFF_FROM_ORIGIN
		&& (cur_position_world.length() < MAX_STANDOFF_FROM_ORIGIN
			|| dist_vec(cur_position_world, mLastRootPos) > MAX_STANDOFF_DISTANCE_CHANGE))
	{
		// Most likely drawable got updated too early or some updates were missed - we got relative position to non-existing parent
		// restore coordinates from cache
		cur_position_world = mLastRootPos;
	}

	// set *local* position based on last *world* position, since we're unparenting the avatar
	mDrawable->mXform.setPosition(cur_position_world);
	mDrawable->mXform.setRotation(cur_rotation_world);	
	
	gPipeline.markMoved(mDrawable, TRUE);

	sitDown(FALSE);

	mRoot->getXform()->setParent(NULL); // LLVOAvatar::getOffObject
	// SL-315
	mRoot->setPosition(cur_position_world);
	mRoot->setRotation(cur_rotation_world);
	mRoot->getXform()->update();

    if (mEnableDefaultMotions)
    {
        startMotion(ANIM_AGENT_BODY_NOISE);
    }

	if (isSelf())
	{
		LLQuaternion av_rot = gAgent.getFrameAgent().getQuaternion();
		LLQuaternion obj_rot = sit_object ? sit_object->getRenderRotation() : LLQuaternion::DEFAULT;
		av_rot = av_rot * obj_rot;
		LLVector3 at_axis = LLVector3::x_axis;
		at_axis = at_axis * av_rot;
		at_axis.mV[VZ] = 0.f;
		at_axis.normalize();
		gAgent.resetAxes(at_axis);
		gAgentCamera.setThirdPersonHeadOffset(LLVector3(0.f, 0.f, 1.f));
		gAgentCamera.setSitCamera(LLUUID::null);

		//KC: revoke perms on sit
		U32 revoke_on = gSavedSettings.getU32("FSRevokePerms");
		if ((revoke_on == 2 || revoke_on == 3) && (sit_object && !sit_object->permYouOwner()))
		{
			revokePermissionsOnObject(sit_object);
		}
	}
}

//-----------------------------------------------------------------------------
// revokePermissionsOnObject()
//-----------------------------------------------------------------------------
void LLVOAvatar::revokePermissionsOnObject(LLViewerObject *sit_object)
{
	if (sit_object)
	{
		gMessageSystem->newMessageFast(_PREHASH_RevokePermissions);
		gMessageSystem->nextBlockFast(_PREHASH_AgentData);
		gMessageSystem->addUUIDFast(_PREHASH_AgentID, gAgent.getID());
		gMessageSystem->addUUIDFast(_PREHASH_SessionID, gAgent.getSessionID());
		gMessageSystem->nextBlockFast(_PREHASH_Data);
		gMessageSystem->addUUIDFast(_PREHASH_ObjectID, sit_object->getID());
		gMessageSystem->addU32Fast(_PREHASH_ObjectPermissions, 0xFFFFFFFF);
		gAgent.sendReliableMessage();
	}
}

//-----------------------------------------------------------------------------
// findAvatarFromAttachment()
//-----------------------------------------------------------------------------
// static 
LLVOAvatar* LLVOAvatar::findAvatarFromAttachment( LLViewerObject* obj )
{
	if( obj->isAttachment() )
	{
		do
		{
			obj = (LLViewerObject*) obj->getParent();
		}
		while( obj && !obj->isAvatar() );

		if( obj && !obj->isDead() )
		{
			return (LLVOAvatar*)obj;
		}
	}
	return NULL;
}

S32 LLVOAvatar::getAttachmentCount()
{
	S32 count = mAttachmentPoints.size();
	return count;
}

BOOL LLVOAvatar::isWearingWearableType(LLWearableType::EType type) const
{
	if (mIsDummy) return TRUE;

	if (isSelf())
	{
		return LLAvatarAppearance::isWearingWearableType(type);
	}

	switch(type)
	{
		case LLWearableType::WT_SHAPE:
		case LLWearableType::WT_SKIN:
		case LLWearableType::WT_HAIR:
		case LLWearableType::WT_EYES:
			return TRUE;  // everyone has all bodyparts
		default:
			break; // Do nothing
	}


	// <FS:ND> Gets called quite a lot from processObjectUpdates. Remove the frequent getInstance calls.

	// for (LLAvatarAppearanceDictionary::Textures::const_iterator tex_iter = LLAvatarAppearanceDictionary::getInstance()->getTextures().begin();
	// 	 tex_iter != LLAvatarAppearanceDictionary::getInstance()->getTextures().end();
	// 	 ++tex_iter)

	LLAvatarAppearanceDictionary::Textures::const_iterator itrEnd = LLAvatarAppearanceDictionary::getInstance()->getTextures().end();
	for (LLAvatarAppearanceDictionary::Textures::const_iterator tex_iter = LLAvatarAppearanceDictionary::getInstance()->getTextures().begin();
		 tex_iter != itrEnd;
		 ++tex_iter)
	{
		const LLAvatarAppearanceDictionary::TextureEntry *texture_dict = tex_iter->second;
		if (texture_dict->mWearableType == type)
		{
			// Thus, you must check to see if the corresponding baked texture is defined.
			// NOTE: this is a poor substitute if you actually want to know about individual pieces of clothing
			// this works for detecting a skirt (most important), but is ineffective at any piece of clothing that
			// gets baked into a texture that always exists (upper or lower).
			if (texture_dict->mIsUsedByBakedTexture)
			{
				const EBakedTextureIndex baked_index = texture_dict->mBakedTextureIndex;
				return isTextureDefined(LLAvatarAppearanceDictionary::getInstance()->getBakedTexture(baked_index)->mTextureIndex);
			}
			return FALSE;
		}
	}
	return FALSE;
}

LLViewerObject *	LLVOAvatar::findAttachmentByID( const LLUUID & target_id ) const
{
	for(attachment_map_t::const_iterator attachment_points_iter = mAttachmentPoints.begin();
		attachment_points_iter != gAgentAvatarp->mAttachmentPoints.end();
		++attachment_points_iter)
	{
		LLViewerJointAttachment* attachment = attachment_points_iter->second;

		// <FS:Ansariel> Possible crash fix
		if (!attachment)
		{
			continue;
		}
		// </FS:Ansariel>

		for (LLViewerJointAttachment::attachedobjs_vec_t::iterator attachment_iter = attachment->mAttachedObjects.begin();
			 attachment_iter != attachment->mAttachedObjects.end();
			 ++attachment_iter)
		{
			LLViewerObject *attached_object = (*attachment_iter);
			if (attached_object &&
				attached_object->getID() == target_id)
			{
				return attached_object;
			}
		}
	}

	return NULL;
}

// virtual
// <FS:Ansariel> [Legacy Bake]
//void LLVOAvatar::invalidateComposite( LLTexLayerSet* layerset)
void LLVOAvatar::invalidateComposite( LLTexLayerSet* layerset, BOOL upload_result)
{
}

void LLVOAvatar::invalidateAll()
{
}

// virtual
// <FS:Ansariel> [Legacy Bake]
//void LLVOAvatar::onGlobalColorChanged(const LLTexGlobalColor* global_color)
void LLVOAvatar::onGlobalColorChanged(const LLTexGlobalColor* global_color, BOOL upload_bake)
{
	if (global_color == mTexSkinColor)
	{
		// <FS:Ansariel> [Legacy Bake]
		//invalidateComposite( mBakedTextureDatas[BAKED_HEAD].mTexLayerSet);
		//invalidateComposite( mBakedTextureDatas[BAKED_UPPER].mTexLayerSet);
		//invalidateComposite( mBakedTextureDatas[BAKED_LOWER].mTexLayerSet);
		invalidateComposite( mBakedTextureDatas[BAKED_HEAD].mTexLayerSet, upload_bake);
		invalidateComposite( mBakedTextureDatas[BAKED_UPPER].mTexLayerSet, upload_bake);
		invalidateComposite( mBakedTextureDatas[BAKED_LOWER].mTexLayerSet, upload_bake);
		// </FS:Ansariel> [Legacy Bake]
	}
	else if (global_color == mTexHairColor)
	{
		// <FS:Ansariel> [Legacy Bake]
		//invalidateComposite( mBakedTextureDatas[BAKED_HEAD].mTexLayerSet);
		//invalidateComposite( mBakedTextureDatas[BAKED_HAIR].mTexLayerSet);
		invalidateComposite( mBakedTextureDatas[BAKED_HEAD].mTexLayerSet, upload_bake);
		invalidateComposite( mBakedTextureDatas[BAKED_HAIR].mTexLayerSet, upload_bake);
		// </FS:Ansariel> [Legacy Bake]
		
		// ! BACKWARDS COMPATIBILITY !
		// Fix for dealing with avatars from viewers that don't bake hair.
		if (!isTextureDefined(mBakedTextureDatas[BAKED_HAIR].mTextureIndex))
		{
			LLColor4 color = mTexHairColor->getColor();
			avatar_joint_mesh_list_t::iterator iter = mBakedTextureDatas[BAKED_HAIR].mJointMeshes.begin();
			avatar_joint_mesh_list_t::iterator end  = mBakedTextureDatas[BAKED_HAIR].mJointMeshes.end();
			for (; iter != end; ++iter)
			{
				LLAvatarJointMesh* mesh = (*iter);
				if (mesh)
			{
					mesh->setColor( color );
				}
			}
		}
	} 
	else if (global_color == mTexEyeColor)
	{
		// LL_INFOS() << "invalidateComposite cause: onGlobalColorChanged( eyecolor )" << LL_ENDL; 
		// <FS:Ansariel> [Legacy Bake]
		//invalidateComposite( mBakedTextureDatas[BAKED_EYES].mTexLayerSet);
		invalidateComposite( mBakedTextureDatas[BAKED_EYES].mTexLayerSet, upload_bake);
	}
	updateMeshTextures();
}

// virtual
bool LLVOAvatar::shouldRenderRigged() const
{
    return true;
}

// FIXME: We have an mVisible member, set in updateVisibility(), but this
// function doesn't return it! isVisible() and mVisible are used
// different places for different purposes. mVisible seems to be more
// related to whether the actual avatar mesh is shown, and isVisible()
// to whether anything about the avatar is displayed in the scene.
// Maybe better naming could make this clearer?
BOOL LLVOAvatar::isVisible() const
{
	return mDrawable.notNull()
		&& (!mOrphaned || isSelf())
		&& (mDrawable->isVisible() || mIsDummy);
}

// Determine if we have enough avatar data to render
bool LLVOAvatar::getIsCloud() const
{
	if (mIsDummy)
	{
		return false;
	}

	return (   ((const_cast<LLVOAvatar*>(this))->visualParamWeightsAreDefault())// Do we have a shape?
			|| (   !isTextureDefined(TEX_LOWER_BAKED)
				|| !isTextureDefined(TEX_UPPER_BAKED)
				|| !isTextureDefined(TEX_HEAD_BAKED)
				)
			);
}

void LLVOAvatar::updateRezzedStatusTimers()
{
	// State machine for rezzed status. Statuses are -1 on startup, 0
	// = cloud, 1 = gray, 2 = downloading, 3 = full.
	// Purpose is to collect time data for each it takes avatar to reach
	// various loading landmarks: gray, textured (partial), textured fully.

	S32 rez_status = getRezzedStatus();
	if (rez_status != mLastRezzedStatus)
	{
		LL_DEBUGS("Avatar") << avString() << "rez state change: " << mLastRezzedStatus << " -> " << rez_status << LL_ENDL;

		if (mLastRezzedStatus == -1 && rez_status != -1)
		{
			// First time initialization, start all timers.
			for (S32 i = 1; i < 4; i++)
			{
				startPhase("load_" + LLVOAvatar::rezStatusToString(i));
				startPhase("first_load_" + LLVOAvatar::rezStatusToString(i));
			}
		}
		if (rez_status < mLastRezzedStatus)
		{
			// load level has decreased. start phase timers for higher load levels.
			for (S32 i = rez_status+1; i <= mLastRezzedStatus; i++)
			{
				startPhase("load_" + LLVOAvatar::rezStatusToString(i));
			}
		}
		else if (rez_status > mLastRezzedStatus)
		{
			// load level has increased. stop phase timers for lower and equal load levels.
			for (S32 i = llmax(mLastRezzedStatus+1,1); i <= rez_status; i++)
			{
				stopPhase("load_" + LLVOAvatar::rezStatusToString(i));
				stopPhase("first_load_" + LLVOAvatar::rezStatusToString(i), false);
			}
			if (rez_status == 3)
			{
				// "fully loaded", mark any pending appearance change complete.
				selfStopPhase("update_appearance_from_cof");
				selfStopPhase("wear_inventory_category", false);
				selfStopPhase("process_initial_wearables_update", false);

                updateVisualComplexity();
			}
		}
		mLastRezzedStatus = rez_status;
	}
}

void LLVOAvatar::clearPhases()
{
	getPhases().clearPhases();
}

void LLVOAvatar::startPhase(const std::string& phase_name)
{
	F32 elapsed = 0.0;
	bool completed = false;
	bool found = getPhases().getPhaseValues(phase_name, elapsed, completed);
	//LL_DEBUGS("Avatar") << avString() << " phase state " << phase_name
	//					<< " found " << found << " elapsed " << elapsed << " completed " << completed << LL_ENDL;
	if (found)
	{
		if (!completed)
		{
			LL_DEBUGS("Avatar") << avString() << "no-op, start when started already for " << phase_name << LL_ENDL;
			return;
		}
	}
	LL_DEBUGS("Avatar") << "started phase " << phase_name << LL_ENDL;
	getPhases().startPhase(phase_name);
}

void LLVOAvatar::stopPhase(const std::string& phase_name, bool err_check)
{
	F32 elapsed = 0.0;
	bool completed = false;
	if (getPhases().getPhaseValues(phase_name, elapsed, completed))
	{
		if (!completed)
		{
			getPhases().stopPhase(phase_name);
			completed = true;
			logMetricsTimerRecord(phase_name, elapsed, completed);
			LL_DEBUGS("Avatar") << avString() << "stopped phase " << phase_name << " elapsed " << elapsed << LL_ENDL;
		}
		else
		{
			if (err_check)
			{
				LL_DEBUGS("Avatar") << "no-op, stop when stopped already for " << phase_name << LL_ENDL;
			}
		}
	}
	else
	{
		if (err_check)
		{
			LL_DEBUGS("Avatar") << "no-op, stop when not started for " << phase_name << LL_ENDL;
		}
	}
}

void LLVOAvatar::logPendingPhases()
{
	if (!isAgentAvatarValid())
	{
		return;
	}
	
	for (LLViewerStats::phase_map_t::iterator it = getPhases().begin();
		 it != getPhases().end();
		 ++it)
	{
		const std::string& phase_name = it->first;
		F32 elapsed;
		bool completed;
		if (getPhases().getPhaseValues(phase_name, elapsed, completed))
		{
			if (!completed)
			{
				logMetricsTimerRecord(phase_name, elapsed, completed);
			}
		}
	}
}

//static
void LLVOAvatar::logPendingPhasesAllAvatars()
{
	for (std::vector<LLCharacter*>::iterator iter = LLCharacter::sInstances.begin();
		 iter != LLCharacter::sInstances.end(); ++iter)
	{
		LLVOAvatar* inst = (LLVOAvatar*) *iter;
		if( inst->isDead() )
		{
			continue;
		}
		inst->logPendingPhases();
	}
}

void LLVOAvatar::logMetricsTimerRecord(const std::string& phase_name, F32 elapsed, bool completed)
{
	if (!isAgentAvatarValid())
	{
		return;
	}
	
	LLSD record;
	record["timer_name"] = phase_name;
	record["avatar_id"] = getID();
	record["elapsed"] = elapsed;
	record["completed"] = completed;
	U32 grid_x(0), grid_y(0);
	if (getRegion() && LLWorld::instance().isRegionListed(getRegion()))
	{
		record["central_bake_version"] = LLSD::Integer(getRegion()->getCentralBakeVersion());
		grid_from_region_handle(getRegion()->getHandle(), &grid_x, &grid_y);
	}
	record["grid_x"] = LLSD::Integer(grid_x);
	record["grid_y"] = LLSD::Integer(grid_y);
	// <FS:Ansariel> [Legacy Bake]
	//record["is_using_server_bakes"] = true;
	record["is_using_server_bakes"] = ((bool) isUsingServerBakes());
	record["is_self"] = isSelf();
		
	if (isAgentAvatarValid())
	{
		gAgentAvatarp->addMetricsTimerRecord(record);
	}
}

// call periodically to keep isFullyLoaded up to date.
// returns true if the value has changed.
BOOL LLVOAvatar::updateIsFullyLoaded()
{
	const bool loading = getIsCloud();
	updateRezzedStatusTimers();
	updateRuthTimer(loading);
	return processFullyLoadedChange(loading);
}

void LLVOAvatar::updateRuthTimer(bool loading)
{
	if (isSelf() || !loading) 
	{
		return;
	}

	if (mPreviousFullyLoaded)
	{
		mRuthTimer.reset();
		debugAvatarRezTime("AvatarRezCloudNotification","became cloud");
	}
	
	const F32 LOADING_TIMEOUT__SECONDS = 120.f;
	if (mRuthTimer.getElapsedTimeF32() > LOADING_TIMEOUT__SECONDS)
	{
		LL_DEBUGS("Avatar") << avString()
				<< "Ruth Timer timeout: Missing texture data for '" << getFullname() << "' "
				<< "( Params loaded : " << !visualParamWeightsAreDefault() << " ) "
				<< "( Lower : " << isTextureDefined(TEX_LOWER_BAKED) << " ) "
				<< "( Upper : " << isTextureDefined(TEX_UPPER_BAKED) << " ) "
				<< "( Head : " << isTextureDefined(TEX_HEAD_BAKED) << " )."
				<< LL_ENDL;
		
		LLAvatarPropertiesProcessor::getInstance()->sendAvatarTexturesRequest(getID());
		mRuthTimer.reset();
	}
}

BOOL LLVOAvatar::processFullyLoadedChange(bool loading)
{
	// we wait a little bit before giving the all clear,
	// to let textures settle down
	const F32 PAUSE = 1.f;
	if (loading)
		mFullyLoadedTimer.reset();
	
	mFullyLoaded = (mFullyLoadedTimer.getElapsedTimeF32() > PAUSE);

	if (!mPreviousFullyLoaded && !loading && mFullyLoaded)
	{
		debugAvatarRezTime("AvatarRezNotification","fully loaded");
	}

	// did our loading state "change" from last call?
	// runway - why are we updating every 30 calls even if nothing has changed?
	const S32 UPDATE_RATE = 30;
	BOOL changed =
		((mFullyLoaded != mPreviousFullyLoaded) ||         // if the value is different from the previous call
		 (!mFullyLoadedInitialized) ||                     // if we've never been called before
		 (mFullyLoadedFrameCounter % UPDATE_RATE == 0));   // every now and then issue a change

	mPreviousFullyLoaded = mFullyLoaded;
	mFullyLoadedInitialized = TRUE;
	mFullyLoadedFrameCounter++;

    if (changed && isSelf())
    {
        // to know about outfit switching
        LLAvatarRenderNotifier::getInstance()->updateNotificationState();
    }
	
	return changed;
}

BOOL LLVOAvatar::isFullyLoaded() const
{
// [SL:KB] - Patch: Appearance-SyncAttach | Checked: Catznip-2.2
	// Changes to LLAppearanceMgr::updateAppearanceFromCOF() expect this function to actually return mFullyLoaded for gAgentAvatarp
	return (mRenderUnloadedAvatar && !isSelf()) ||(mFullyLoaded);
// [/SL:KB]
//	return (mRenderUnloadedAvatar || mFullyLoaded);
}

bool LLVOAvatar::isTooComplex() const
{
	bool too_complex;
	// <FS:Ansariel> Performance improvement
	//bool render_friend =  (LLAvatarTracker::instance().isBuddy(getID()) && gSavedSettings.getBOOL("AlwaysRenderFriends"));
	static LLCachedControl<bool> alwaysRenderFriends(gSavedSettings, "AlwaysRenderFriends");
	bool render_friend =  (LLAvatarTracker::instance().isBuddy(getID()) && alwaysRenderFriends);
	// </FS:Ansariel>

	if (isSelf() || render_friend || mVisuallyMuteSetting == AV_ALWAYS_RENDER)
	{
		too_complex = false;
	}
	else
	{
		// Determine if visually muted or not
		static LLCachedControl<U32> max_render_cost(gSavedSettings, "RenderAvatarMaxComplexity", 0U);
		static LLCachedControl<F32> max_attachment_area(gSavedSettings, "RenderAutoMuteSurfaceAreaLimit", 1000.0f);
		// If the user has chosen unlimited max complexity, we also disregard max attachment area
        // so that unlimited will completely disable the overly complex impostor rendering
        // yes, this leaves them vulnerable to griefing objects... their choice
        too_complex = (   max_render_cost > 0
                          && (mVisualComplexity > max_render_cost
                                 || (max_attachment_area > 0.0f && mAttachmentSurfaceArea > max_attachment_area)
                              ));
	}

	return too_complex;
}

//-----------------------------------------------------------------------------
// findMotion()
//-----------------------------------------------------------------------------
LLMotion* LLVOAvatar::findMotion(const LLUUID& id) const
{
	return mMotionController.findMotion(id);
}

// This is a semi-deprecated debugging tool - meshes will not show as
// colorized if using deferred rendering.
void LLVOAvatar::debugColorizeSubMeshes(U32 i, const LLColor4& color)
{
	if (gSavedSettings.getBOOL("DebugAvatarCompositeBaked"))
	{
		avatar_joint_mesh_list_t::iterator iter = mBakedTextureDatas[i].mJointMeshes.begin();
		avatar_joint_mesh_list_t::iterator end  = mBakedTextureDatas[i].mJointMeshes.end();
		for (; iter != end; ++iter)
		{
			LLAvatarJointMesh* mesh = (*iter);
			if (mesh)
			{
				mesh->setColor(color);
			}
		}
	}
}


//-----------------------------------------------------------------------------
// updateMeshVisibility()
// Hide the mesh joints if attachments are using baked textures
//-----------------------------------------------------------------------------
void LLVOAvatar::updateMeshVisibility()
{
	bool bake_flag[BAKED_NUM_INDICES];
	memset(bake_flag, 0, BAKED_NUM_INDICES*sizeof(bool));

	for (attachment_map_t::iterator iter = mAttachmentPoints.begin();
		iter != mAttachmentPoints.end();
		++iter)
	{
		LLViewerJointAttachment* attachment = iter->second;
		if (attachment)
		{
			for (LLViewerJointAttachment::attachedobjs_vec_t::iterator attachment_iter = attachment->mAttachedObjects.begin();
				attachment_iter != attachment->mAttachedObjects.end();
				++attachment_iter)
			{
				LLViewerObject *objectp = (*attachment_iter);
				if (objectp)
				{
					for (int face_index = 0; face_index < objectp->getNumTEs(); face_index++)
					{
						LLTextureEntry* tex_entry = objectp->getTE(face_index);
						if (tex_entry)
						{
							bake_flag[BAKED_HEAD] |= (tex_entry->getID() == IMG_USE_BAKED_HEAD);
							bake_flag[BAKED_EYES] |= (tex_entry->getID() == IMG_USE_BAKED_EYES);
							bake_flag[BAKED_HAIR] |= (tex_entry->getID() == IMG_USE_BAKED_HAIR);
							bake_flag[BAKED_LOWER] |= (tex_entry->getID() == IMG_USE_BAKED_LOWER);
							bake_flag[BAKED_UPPER] |= (tex_entry->getID() == IMG_USE_BAKED_UPPER);
							bake_flag[BAKED_SKIRT] |= (tex_entry->getID() == IMG_USE_BAKED_SKIRT);
						bake_flag[BAKED_LEFT_ARM] |= (tex_entry->getID() == IMG_USE_BAKED_LEFTARM);
						bake_flag[BAKED_LEFT_LEG] |= (tex_entry->getID() == IMG_USE_BAKED_LEFTLEG);
						bake_flag[BAKED_AUX1] |= (tex_entry->getID() == IMG_USE_BAKED_AUX1);
						bake_flag[BAKED_AUX2] |= (tex_entry->getID() == IMG_USE_BAKED_AUX2);
						bake_flag[BAKED_AUX3] |= (tex_entry->getID() == IMG_USE_BAKED_AUX3);
						}
					}
				}

				LLViewerObject::const_child_list_t& child_list = objectp->getChildren();
				for (LLViewerObject::child_list_t::const_iterator iter1 = child_list.begin();
					iter1 != child_list.end(); ++iter1)
				{
					LLViewerObject* objectchild = *iter1;
					if (objectchild)
					{
						for (int face_index = 0; face_index < objectchild->getNumTEs(); face_index++)
						{
							LLTextureEntry* tex_entry = objectchild->getTE(face_index);
							if (tex_entry)
							{
								bake_flag[BAKED_HEAD] |= (tex_entry->getID() == IMG_USE_BAKED_HEAD);
								bake_flag[BAKED_EYES] |= (tex_entry->getID() == IMG_USE_BAKED_EYES);
								bake_flag[BAKED_HAIR] |= (tex_entry->getID() == IMG_USE_BAKED_HAIR);
								bake_flag[BAKED_LOWER] |= (tex_entry->getID() == IMG_USE_BAKED_LOWER);
								bake_flag[BAKED_UPPER] |= (tex_entry->getID() == IMG_USE_BAKED_UPPER);
								bake_flag[BAKED_SKIRT] |= (tex_entry->getID() == IMG_USE_BAKED_SKIRT);
							bake_flag[BAKED_LEFT_ARM] |= (tex_entry->getID() == IMG_USE_BAKED_LEFTARM);
							bake_flag[BAKED_LEFT_LEG] |= (tex_entry->getID() == IMG_USE_BAKED_LEFTLEG);
							bake_flag[BAKED_AUX1] |= (tex_entry->getID() == IMG_USE_BAKED_AUX1);
							bake_flag[BAKED_AUX2] |= (tex_entry->getID() == IMG_USE_BAKED_AUX2);
							bake_flag[BAKED_AUX3] |= (tex_entry->getID() == IMG_USE_BAKED_AUX3);
							}
						}
					}
				}
			}
		}
	}

	//LL_INFOS() << "head " << bake_flag[BAKED_HEAD] << "eyes " << bake_flag[BAKED_EYES] << "hair " << bake_flag[BAKED_HAIR] << "lower " << bake_flag[BAKED_LOWER] << "upper " << bake_flag[BAKED_UPPER] << "skirt " << bake_flag[BAKED_SKIRT] << LL_ENDL;

	for (S32 i = 0; i < mMeshLOD.size(); i++)
	{
		LLAvatarJoint* joint = mMeshLOD[i];
		if (i == MESH_ID_HAIR)
		{
			joint->setVisible(!bake_flag[BAKED_HAIR], TRUE);
		}
		else if (i == MESH_ID_HEAD)
		{
			joint->setVisible(!bake_flag[BAKED_HEAD], TRUE);
		}
		else if (i == MESH_ID_SKIRT)
		{
			joint->setVisible(!bake_flag[BAKED_SKIRT], TRUE);
		}
		else if (i == MESH_ID_UPPER_BODY)
		{
			joint->setVisible(!bake_flag[BAKED_UPPER], TRUE);
		}
		else if (i == MESH_ID_LOWER_BODY)
		{
			joint->setVisible(!bake_flag[BAKED_LOWER], TRUE);
		}
		else if (i == MESH_ID_EYEBALL_LEFT)
		{
			joint->setVisible(!bake_flag[BAKED_EYES], TRUE);
		}
		else if (i == MESH_ID_EYEBALL_RIGHT)
		{
			joint->setVisible(!bake_flag[BAKED_EYES], TRUE);
		}
		else if (i == MESH_ID_EYELASH)
		{
			joint->setVisible(!bake_flag[BAKED_HEAD], TRUE);
		}
	}
}

//-----------------------------------------------------------------------------
// updateMeshTextures()
// Uses the current TE values to set the meshes' and layersets' textures.
//-----------------------------------------------------------------------------
// virtual
void LLVOAvatar::updateMeshTextures()
{
	static S32 update_counter = 0;
	mBakedTextureDebugText.clear();
	
	// if user has never specified a texture, assign the default
	for (U32 i=0; i < getNumTEs(); i++)
	{
		const LLViewerTexture* te_image = getImage(i, 0);
		if(!te_image || te_image->getID().isNull() || (te_image->getID() == IMG_DEFAULT))
		{
			// IMG_DEFAULT_AVATAR = a special texture that's never rendered.
			const LLUUID& image_id = (i == TEX_HAIR ? IMG_DEFAULT : IMG_DEFAULT_AVATAR);
			setImage(i, LLViewerTextureManager::getFetchedTexture(image_id), 0); 
		}
	}

	const BOOL other_culled = !isSelf() && mCulled;
	LLLoadedCallbackEntry::source_callback_list_t* src_callback_list = NULL ;
	BOOL paused = FALSE;
	if(!isSelf())
	{
		src_callback_list = &mCallbackTextureList ;
		paused = !isVisible();
	}

	std::vector<BOOL> is_layer_baked;
	is_layer_baked.resize(mBakedTextureDatas.size(), false);

	std::vector<BOOL> use_lkg_baked_layer; // lkg = "last known good"
	use_lkg_baked_layer.resize(mBakedTextureDatas.size(), false);

	mBakedTextureDebugText += llformat("%06d\n",update_counter++);
	mBakedTextureDebugText += "indx layerset linvld ltda ilb ulkg ltid\n";
	for (U32 i=0; i < mBakedTextureDatas.size(); i++)
	{
		is_layer_baked[i] = isTextureDefined(mBakedTextureDatas[i].mTextureIndex);
		LLViewerTexLayerSet* layerset = NULL;
		bool layerset_invalid = false;
		if (!other_culled)
		{
			// When an avatar is changing clothes and not in Appearance mode,
			// use the last-known good baked texture until it finishes the first
			// render of the new layerset.
			layerset = getTexLayerSet(i);
			layerset_invalid = layerset && ( !layerset->getViewerComposite()->isInitialized()
											 || !layerset->isLocalTextureDataAvailable() );
			use_lkg_baked_layer[i] = (!is_layer_baked[i] 
									  && (mBakedTextureDatas[i].mLastTextureID != IMG_DEFAULT_AVATAR) 
									  && layerset_invalid);
			if (use_lkg_baked_layer[i])
			{
				layerset->setUpdatesEnabled(TRUE);
			}
		}
		else
		{
			use_lkg_baked_layer[i] = (!is_layer_baked[i] 
									  && mBakedTextureDatas[i].mLastTextureID != IMG_DEFAULT_AVATAR);
		}

		std::string last_id_string;
		if (mBakedTextureDatas[i].mLastTextureID == IMG_DEFAULT_AVATAR)
			last_id_string = "A";
		else if (mBakedTextureDatas[i].mLastTextureID == IMG_DEFAULT)
			last_id_string = "D";
		else if (mBakedTextureDatas[i].mLastTextureID == IMG_INVISIBLE)
			last_id_string = "I";
		else
			last_id_string = "*";
		bool is_ltda = layerset
			&& layerset->getViewerComposite()->isInitialized()
			&& layerset->isLocalTextureDataAvailable();
		mBakedTextureDebugText += llformat("%4d   %4s     %4d %4d %4d %4d %4s\n",
										   i,
										   (layerset?"*":"0"),
										   layerset_invalid,
										   is_ltda,
										   is_layer_baked[i],
										   use_lkg_baked_layer[i],
										   last_id_string.c_str());
	}

	for (U32 i=0; i < mBakedTextureDatas.size(); i++)
	{
		debugColorizeSubMeshes(i, LLColor4::white);

		LLViewerTexLayerSet* layerset = getTexLayerSet(i);
		if (use_lkg_baked_layer[i] && !isUsingLocalAppearance() )
		{
			LLViewerFetchedTexture* baked_img = LLViewerTextureManager::getFetchedTexture(mBakedTextureDatas[i].mLastTextureID);
			mBakedTextureDatas[i].mIsUsed = TRUE;

			debugColorizeSubMeshes(i,LLColor4::red);
	
			avatar_joint_mesh_list_t::iterator iter = mBakedTextureDatas[i].mJointMeshes.begin();
			avatar_joint_mesh_list_t::iterator end  = mBakedTextureDatas[i].mJointMeshes.end();
			for (; iter != end; ++iter)
			{
				LLAvatarJointMesh* mesh = (*iter);
				if (mesh)
				{
					mesh->setTexture( baked_img );
				}
			}
		}
		else if (!isUsingLocalAppearance() && is_layer_baked[i])
		{
			LLViewerFetchedTexture* baked_img =
				LLViewerTextureManager::staticCastToFetchedTexture(
					getImage( mBakedTextureDatas[i].mTextureIndex, 0 ), TRUE) ;
			if( baked_img->getID() == mBakedTextureDatas[i].mLastTextureID )
			{
				// Even though the file may not be finished loading,
				// we'll consider it loaded and use it (rather than
				// doing compositing).
				useBakedTexture( baked_img->getID() );
                                mLoadedCallbacksPaused |= !isVisible();
                                checkTextureLoading();
			}
			else
			{
				mBakedTextureDatas[i].mIsLoaded = FALSE;
				if ( (baked_img->getID() != IMG_INVISIBLE) &&
					 ((i == BAKED_HEAD) || (i == BAKED_UPPER) || (i == BAKED_LOWER)) )
				{			
					baked_img->setLoadedCallback(onBakedTextureMasksLoaded, MORPH_MASK_REQUESTED_DISCARD, TRUE, TRUE, new LLTextureMaskData( mID ), 
						src_callback_list, paused);	
				}
				baked_img->setLoadedCallback(onBakedTextureLoaded, SWITCH_TO_BAKED_DISCARD, FALSE, FALSE, new LLUUID( mID ), 
					src_callback_list, paused );

				// this could add paused texture callbacks
				mLoadedCallbacksPaused |= paused; 
				checkTextureLoading();
			}
		}
		else if (layerset && isUsingLocalAppearance())
		{
			debugColorizeSubMeshes(i,LLColor4::yellow );

			layerset->createComposite();
			layerset->setUpdatesEnabled( TRUE );
			mBakedTextureDatas[i].mIsUsed = FALSE;

			avatar_joint_mesh_list_t::iterator iter = mBakedTextureDatas[i].mJointMeshes.begin();
			avatar_joint_mesh_list_t::iterator end  = mBakedTextureDatas[i].mJointMeshes.end();
			for (; iter != end; ++iter)
			{
				LLAvatarJointMesh* mesh = (*iter);
				if (mesh)
				{
					mesh->setLayerSet( layerset );
				}
			}
		}
		else
		{
			debugColorizeSubMeshes(i,LLColor4::blue);
		}
	}

	// set texture and color of hair manually if we are not using a baked image.
	// This can happen while loading hair for yourself, or for clients that did not
	// bake a hair texture. Still needed for yourself after 1.22 is depricated.
	if (!is_layer_baked[BAKED_HAIR])
	{
		const LLColor4 color = mTexHairColor ? mTexHairColor->getColor() : LLColor4(1,1,1,1);
		LLViewerTexture* hair_img = getImage( TEX_HAIR, 0 );
		avatar_joint_mesh_list_t::iterator iter = mBakedTextureDatas[BAKED_HAIR].mJointMeshes.begin();
		avatar_joint_mesh_list_t::iterator end  = mBakedTextureDatas[BAKED_HAIR].mJointMeshes.end();
		for (; iter != end; ++iter)
		{
			LLAvatarJointMesh* mesh = (*iter);
			if (mesh)
			{
				mesh->setColor( color );
				mesh->setTexture( hair_img );
			}
		}
	} 
	
	
	for (LLAvatarAppearanceDictionary::BakedTextures::const_iterator baked_iter =
			 LLAvatarAppearanceDictionary::getInstance()->getBakedTextures().begin();
		 baked_iter != LLAvatarAppearanceDictionary::getInstance()->getBakedTextures().end();
		 ++baked_iter)
	{
		const EBakedTextureIndex baked_index = baked_iter->first;
		const LLAvatarAppearanceDictionary::BakedEntry *baked_dict = baked_iter->second;
		
		for (texture_vec_t::const_iterator local_tex_iter = baked_dict->mLocalTextures.begin();
			 local_tex_iter != baked_dict->mLocalTextures.end();
			 ++local_tex_iter)
		{
			const ETextureIndex texture_index = *local_tex_iter;
			const BOOL is_baked_ready = (is_layer_baked[baked_index] && mBakedTextureDatas[baked_index].mIsLoaded) || other_culled;
			if (isSelf())
			{
				setBakedReady(texture_index, is_baked_ready);
			}
		}
	}

	// removeMissingBakedTextures() will call back into this rountine if something is removed, and can blow up the stack
	static bool call_remove_missing = true;	
	if (call_remove_missing)
	{
		call_remove_missing = false;
		removeMissingBakedTextures();	// May call back into this function if anything is removed
		call_remove_missing = true;
	}

	//refresh bakes on any attached objects
	for (attachment_map_t::iterator iter = mAttachmentPoints.begin();
		iter != mAttachmentPoints.end();
		++iter)
	{
		LLViewerJointAttachment* attachment = iter->second;

		for (LLViewerJointAttachment::attachedobjs_vec_t::iterator attachment_iter = attachment->mAttachedObjects.begin();
			attachment_iter != attachment->mAttachedObjects.end();
			++attachment_iter)
		{
			LLViewerObject* attached_object = (*attachment_iter);
			attached_object->refreshBakeTexture();

			LLViewerObject::const_child_list_t& child_list = attached_object->getChildren();
			for (LLViewerObject::child_list_t::const_iterator iter = child_list.begin();
				iter != child_list.end(); ++iter)
			{
				LLViewerObject* objectp = *iter;
				if (objectp)
				{
					objectp->refreshBakeTexture();
				}
			}
		}
	}

	

}

// virtual
//-----------------------------------------------------------------------------
// setLocalTexture()
//-----------------------------------------------------------------------------
void LLVOAvatar::setLocalTexture( ETextureIndex type, LLViewerTexture* in_tex, BOOL baked_version_ready, U32 index )
{
	// invalid for anyone but self
	llassert(0);
}

//virtual 
void LLVOAvatar::setBakedReady(LLAvatarAppearanceDefines::ETextureIndex type, BOOL baked_version_exists, U32 index)
{
	// invalid for anyone but self
	llassert(0);
}

void LLVOAvatar::addChat(const LLChat& chat)
{
	std::deque<LLChat>::iterator chat_iter;

	mChats.push_back(chat);

	S32 chat_length = 0;
	for( chat_iter = mChats.begin(); chat_iter != mChats.end(); ++chat_iter)
	{
		chat_length += chat_iter->mText.size();
	}

	// remove any excess chat
	chat_iter = mChats.begin();
	while ((chat_length > MAX_BUBBLE_CHAT_LENGTH || mChats.size() > MAX_BUBBLE_CHAT_UTTERANCES) && chat_iter != mChats.end())
	{
		chat_length -= chat_iter->mText.size();
		mChats.pop_front();
		chat_iter = mChats.begin();
	}

	mChatTimer.reset();
}

void LLVOAvatar::clearChat()
{
	mChats.clear();
}


void LLVOAvatar::applyMorphMask(U8* tex_data, S32 width, S32 height, S32 num_components, LLAvatarAppearanceDefines::EBakedTextureIndex index)
{
	if (index >= BAKED_NUM_INDICES)
	{
		LL_WARNS() << "invalid baked texture index passed to applyMorphMask" << LL_ENDL;
		return;
	}

	for (morph_list_t::const_iterator iter = mBakedTextureDatas[index].mMaskedMorphs.begin();
		 iter != mBakedTextureDatas[index].mMaskedMorphs.end(); ++iter)
	{
		const LLMaskedMorph* maskedMorph = (*iter);
		LLPolyMorphTarget* morph_target = dynamic_cast<LLPolyMorphTarget*>(maskedMorph->mMorphTarget);
		if (morph_target)
		{
			morph_target->applyMask(tex_data, width, height, num_components, maskedMorph->mInvert);
		}
	}
}

// returns TRUE if morph masks are present and not valid for a given baked texture, FALSE otherwise
BOOL LLVOAvatar::morphMaskNeedsUpdate(LLAvatarAppearanceDefines::EBakedTextureIndex index)
{
	if (index >= BAKED_NUM_INDICES)
	{
		return FALSE;
	}

	if (!mBakedTextureDatas[index].mMaskedMorphs.empty())
	{
		if (isSelf())
		{
			LLViewerTexLayerSet *layer_set = getTexLayerSet(index);
			if (layer_set)
			{
				return !layer_set->isMorphValid();
			}
		}
		else
		{
			return FALSE;
		}
	}

	return FALSE;
}

//-----------------------------------------------------------------------------
// releaseComponentTextures()
// release any component texture UUIDs for which we have a baked texture
// ! BACKWARDS COMPATIBILITY !
// This is only called for non-self avatars, it can be taken out once component
// textures aren't communicated by non-self avatars.
//-----------------------------------------------------------------------------
void LLVOAvatar::releaseComponentTextures()
{
	// ! BACKWARDS COMPATIBILITY !
	// Detect if the baked hair texture actually wasn't sent, and if so set to default
	if (isTextureDefined(TEX_HAIR_BAKED) && getImage(TEX_HAIR_BAKED,0)->getID() == getImage(TEX_SKIRT_BAKED,0)->getID())
	{
		if (getImage(TEX_HAIR_BAKED,0)->getID() != IMG_INVISIBLE)
		{
			// Regression case of messaging system. Expected 21 textures, received 20. last texture is not valid so set to default
			setTETexture(TEX_HAIR_BAKED, IMG_DEFAULT_AVATAR);
		}
	}

	for (U8 baked_index = 0; baked_index < BAKED_NUM_INDICES; baked_index++)
	{
		const LLAvatarAppearanceDictionary::BakedEntry * bakedDicEntry = LLAvatarAppearanceDictionary::getInstance()->getBakedTexture((EBakedTextureIndex)baked_index);
		// skip if this is a skirt and av is not wearing one, or if we don't have a baked texture UUID
		if (!isTextureDefined(bakedDicEntry->mTextureIndex)
			&& ( (baked_index != BAKED_SKIRT) || isWearingWearableType(LLWearableType::WT_SKIRT) ))
		{
			continue;
		}

		for (U8 texture = 0; texture < bakedDicEntry->mLocalTextures.size(); texture++)
		{
			const U8 te = (ETextureIndex)bakedDicEntry->mLocalTextures[texture];
			setTETexture(te, IMG_DEFAULT_AVATAR);
		}
	}
}

void LLVOAvatar::dumpAvatarTEs( const std::string& context ) const
{	
	LL_DEBUGS("Avatar") << avString() << (isSelf() ? "Self: " : "Other: ") << context << LL_ENDL;
	for (LLAvatarAppearanceDictionary::Textures::const_iterator iter = LLAvatarAppearanceDictionary::getInstance()->getTextures().begin();
		 iter != LLAvatarAppearanceDictionary::getInstance()->getTextures().end();
		 ++iter)
	{
		const LLAvatarAppearanceDictionary::TextureEntry *texture_dict = iter->second;
		// TODO: MULTI-WEARABLE: handle multiple textures for self
		const LLViewerTexture* te_image = getImage(iter->first,0);
		if( !te_image )
		{
			LL_DEBUGS("Avatar") << avString() << "       " << texture_dict->mName << ": null ptr" << LL_ENDL;
		}
		else if( te_image->getID().isNull() )
		{
			LL_DEBUGS("Avatar") << avString() << "       " << texture_dict->mName << ": null UUID" << LL_ENDL;
		}
		else if( te_image->getID() == IMG_DEFAULT )
		{
			LL_DEBUGS("Avatar") << avString() << "       " << texture_dict->mName << ": IMG_DEFAULT" << LL_ENDL;
		}
		else if( te_image->getID() == IMG_DEFAULT_AVATAR )
		{
			LL_DEBUGS("Avatar") << avString() << "       " << texture_dict->mName << ": IMG_DEFAULT_AVATAR" << LL_ENDL;
		}
		else
		{
			LL_DEBUGS("Avatar") << avString() << "       " << texture_dict->mName << ": " << te_image->getID() << LL_ENDL;
		}
	}
}

//-----------------------------------------------------------------------------
// clampAttachmentPositions()
//-----------------------------------------------------------------------------
void LLVOAvatar::clampAttachmentPositions()
{
	if (isDead())
	{
		return;
	}
	for (attachment_map_t::iterator iter = mAttachmentPoints.begin(); 
		 iter != mAttachmentPoints.end();
		 ++iter)
	{
		LLViewerJointAttachment* attachment = iter->second;
		if (attachment)
		{
			attachment->clampObjectPosition();
		}
	}
}

BOOL LLVOAvatar::hasHUDAttachment() const
{
	for (attachment_map_t::const_iterator iter = mAttachmentPoints.begin(); 
		 iter != mAttachmentPoints.end();
		 ++iter)
	{
		LLViewerJointAttachment* attachment = iter->second;

		// <FS:Ansariel> Possible crash fix
		if (!attachment)
		{
			continue;
		}
		// </FS:Ansariel>

		if (attachment->getIsHUDAttachment() && attachment->getNumObjects() > 0)
		{
			return TRUE;
		}
	}
	return FALSE;
}

LLBBox LLVOAvatar::getHUDBBox() const
{
	LLBBox bbox;
	for (attachment_map_t::const_iterator iter = mAttachmentPoints.begin(); 
		 iter != mAttachmentPoints.end();
		 ++iter)
	{
		LLViewerJointAttachment* attachment = iter->second;
		// <FS:Ansariel> Possible crash fix
		//if (attachment->getIsHUDAttachment())
		if (attachment && attachment->getIsHUDAttachment())
		// </FS:Ansariel>
		{
			for (LLViewerJointAttachment::attachedobjs_vec_t::iterator attachment_iter = attachment->mAttachedObjects.begin();
				 attachment_iter != attachment->mAttachedObjects.end();
				 ++attachment_iter)
			{
				const LLViewerObject* attached_object = (*attachment_iter);
				if (attached_object == NULL)
				{
					LL_WARNS() << "HUD attached object is NULL!" << LL_ENDL;
					continue;
				}
				// initialize bounding box to contain identity orientation and center point for attached object
				bbox.addPointLocal(attached_object->getPosition());
				// add rotated bounding box for attached object
				bbox.addBBoxAgent(attached_object->getBoundingBoxAgent());
				LLViewerObject::const_child_list_t& child_list = attached_object->getChildren();
				for (LLViewerObject::child_list_t::const_iterator iter = child_list.begin();
					 iter != child_list.end(); 
					 ++iter)
				{
					const LLViewerObject* child_objectp = *iter;
					bbox.addBBoxAgent(child_objectp->getBoundingBoxAgent());
				}
			}
		}
	}

	return bbox;
}

//-----------------------------------------------------------------------------
// onFirstTEMessageReceived()
//-----------------------------------------------------------------------------
void LLVOAvatar::onFirstTEMessageReceived()
{
	LL_DEBUGS("Avatar") << avString() << LL_ENDL;
	if( !mFirstTEMessageReceived )
	{
		mFirstTEMessageReceived = TRUE;

		LLLoadedCallbackEntry::source_callback_list_t* src_callback_list = NULL ;
		BOOL paused = FALSE ;
		if(!isSelf())
		{
			src_callback_list = &mCallbackTextureList ;
			paused = !isVisible();
		}

		for (U32 i = 0; i < mBakedTextureDatas.size(); i++)
		{
			const BOOL layer_baked = isTextureDefined(mBakedTextureDatas[i].mTextureIndex);

			// Use any baked textures that we have even if they haven't downloaded yet.
			// (That is, don't do a transition from unbaked to baked.)
			if (layer_baked)
			{
				LLViewerFetchedTexture* image = LLViewerTextureManager::staticCastToFetchedTexture(getImage( mBakedTextureDatas[i].mTextureIndex, 0 ), TRUE) ;
				mBakedTextureDatas[i].mLastTextureID = image->getID();
				// If we have more than one texture for the other baked layers, we'll want to call this for them too.
				if ( (image->getID() != IMG_INVISIBLE) && ((i == BAKED_HEAD) || (i == BAKED_UPPER) || (i == BAKED_LOWER)) )
				{
					image->setLoadedCallback( onBakedTextureMasksLoaded, MORPH_MASK_REQUESTED_DISCARD, TRUE, TRUE, new LLTextureMaskData( mID ), 
						src_callback_list, paused);
				}
				LL_DEBUGS("Avatar") << avString() << "layer_baked, setting onInitialBakedTextureLoaded as callback" << LL_ENDL;
				image->setLoadedCallback( onInitialBakedTextureLoaded, MAX_DISCARD_LEVEL, FALSE, FALSE, new LLUUID( mID ), 
					src_callback_list, paused );

                               // this could add paused texture callbacks
                               mLoadedCallbacksPaused |= paused; 
			}
		}

		mMeshTexturesDirty = TRUE;
		gPipeline.markGLRebuild(this);
	}
}

//-----------------------------------------------------------------------------
// bool visualParamWeightsAreDefault()
//-----------------------------------------------------------------------------
bool LLVOAvatar::visualParamWeightsAreDefault()
{
	bool rtn = true;

	bool is_wearing_skirt = isWearingWearableType(LLWearableType::WT_SKIRT);
	for (LLVisualParam *param = getFirstVisualParam(); 
	     param;
	     param = getNextVisualParam())
	{
		if (param->isTweakable())
		{
			LLViewerVisualParam* vparam = dynamic_cast<LLViewerVisualParam*>(param);
			llassert(vparam);
			bool is_skirt_param = vparam &&
				LLWearableType::WT_SKIRT == vparam->getWearableType();
			if (param->getWeight() != param->getDefaultWeight() &&
			    // we have to not care whether skirt weights are default, if we're not actually wearing a skirt
			    (is_wearing_skirt || !is_skirt_param))
			{
				//LL_INFOS() << "param '" << param->getName() << "'=" << param->getWeight() << " which differs from default=" << param->getDefaultWeight() << LL_ENDL;
				rtn = false;
				break;
			}
		}
	}

	//LL_INFOS() << "params are default ? " << int(rtn) << LL_ENDL;

	return rtn;
}

// <FS:ND> Remove LLVolatileAPRPool/apr_file_t and use FILE* instead
//void dump_visual_param(apr_file_t* file, LLVisualParam* viewer_param, F32 value)
void dump_visual_param(LLAPRFile::tFiletype* file, LLVisualParam* viewer_param, F32 value)
// </FS:ND>
{
	std::string type_string = "unknown";
	if (dynamic_cast<LLTexLayerParamAlpha*>(viewer_param))
		type_string = "param_alpha";
	if (dynamic_cast<LLTexLayerParamColor*>(viewer_param))
		type_string = "param_color";
	if (dynamic_cast<LLDriverParam*>(viewer_param))
		type_string = "param_driver";
	if (dynamic_cast<LLPolyMorphTarget*>(viewer_param))
		type_string = "param_morph";
	if (dynamic_cast<LLPolySkeletalDistortion*>(viewer_param))
		type_string = "param_skeleton";
	S32 wtype = -1;
	LLViewerVisualParam *vparam = dynamic_cast<LLViewerVisualParam*>(viewer_param);
	if (vparam)
	{
		wtype = vparam->getWearableType();
	}
	S32 u8_value = F32_to_U8(value,viewer_param->getMinWeight(),viewer_param->getMaxWeight());
	apr_file_printf(file, "\t\t<param id=\"%d\" name=\"%s\" display=\"%s\" value=\"%.3f\" u8=\"%d\" type=\"%s\" wearable=\"%s\" group=\"%d\"/>\n",
					viewer_param->getID(), viewer_param->getName().c_str(), viewer_param->getDisplayName().c_str(), value, u8_value, type_string.c_str(),
					LLWearableType::getTypeName(LLWearableType::EType(wtype)).c_str(),
					viewer_param->getGroup());
	}
	

void LLVOAvatar::dumpAppearanceMsgParams( const std::string& dump_prefix,
	const LLAppearanceMessageContents& contents)
{
	std::string outfilename = get_sequential_numbered_file_name(dump_prefix,".xml");
	const std::vector<F32>& params_for_dump = contents.mParamWeights;
	const LLTEContents& tec = contents.mTEContents;

	LLAPRFile outfile;
	std::string fullpath = gDirUtilp->getExpandedFilename(LL_PATH_LOGS,outfilename);
	outfile.open(fullpath, LL_APR_WB );

	// <FS:ND> Remove LLVolatileAPRPool/apr_file_t and use FILE* instead
	// apr_file_t* file = outfile.getFileHandle();
	LLAPRFile::tFiletype* file = outfile.getFileHandle();
	// </FS:ND>

	if (!file)
	{
		return;
	}
	else
	{
		LL_DEBUGS("Avatar") << "dumping appearance message to " << fullpath << LL_ENDL;
	}

	apr_file_printf(file, "<header>\n");
	apr_file_printf(file, "\t\t<cof_version %i />\n", contents.mCOFVersion);
	apr_file_printf(file, "\t\t<appearance_version %i />\n", contents.mAppearanceVersion);
	apr_file_printf(file, "</header>\n");

	apr_file_printf(file, "\n<params>\n");
	LLVisualParam* param = getFirstVisualParam();
	for (S32 i = 0; i < params_for_dump.size(); i++)
	{
		while( param && ((param->getGroup() != VISUAL_PARAM_GROUP_TWEAKABLE) && 
						 (param->getGroup() != VISUAL_PARAM_GROUP_TRANSMIT_NOT_TWEAKABLE)) ) // should not be any of group VISUAL_PARAM_GROUP_TWEAKABLE_NO_TRANSMIT
		{
			param = getNextVisualParam();
		}
		LLViewerVisualParam* viewer_param = (LLViewerVisualParam*)param;
		F32 value = params_for_dump[i];
		dump_visual_param(file, viewer_param, value);
		param = getNextVisualParam();
	}
	apr_file_printf(file, "</params>\n");

	apr_file_printf(file, "\n<textures>\n");
	for (U32 i = 0; i < tec.face_count; i++)
	{
		std::string uuid_str;
		((LLUUID*)tec.image_data)[i].toString(uuid_str);
		apr_file_printf( file, "\t\t<texture te=\"%i\" uuid=\"%s\"/>\n", i, uuid_str.c_str());
	}
	apr_file_printf(file, "</textures>\n");
}

void LLVOAvatar::parseAppearanceMessage(LLMessageSystem* mesgsys, LLAppearanceMessageContents& contents)
{
	parseTEMessage(mesgsys, _PREHASH_ObjectData, -1, contents.mTEContents);

	// Parse the AppearanceData field, if any.
	if (mesgsys->has(_PREHASH_AppearanceData))
	{
		U8 av_u8;
		mesgsys->getU8Fast(_PREHASH_AppearanceData, _PREHASH_AppearanceVersion, av_u8, 0);
		contents.mAppearanceVersion = av_u8;
		//LL_DEBUGS("Avatar") << "appversion set by AppearanceData field: " << contents.mAppearanceVersion << LL_ENDL;
		mesgsys->getS32Fast(_PREHASH_AppearanceData, _PREHASH_CofVersion, contents.mCOFVersion, 0);
		// For future use:
		//mesgsys->getU32Fast(_PREHASH_AppearanceData, _PREHASH_Flags, appearance_flags, 0);
	}

	// Parse the AppearanceData field, if any.
	contents.mHoverOffsetWasSet = false;
	if (mesgsys->has(_PREHASH_AppearanceHover))
	{
		LLVector3 hover;
		mesgsys->getVector3Fast(_PREHASH_AppearanceHover, _PREHASH_HoverHeight, hover);
		//LL_DEBUGS("Avatar") << avString() << " hover received " << hover.mV[ VX ] << "," << hover.mV[ VY ] << "," << hover.mV[ VZ ] << LL_ENDL;
		contents.mHoverOffset = hover;
		contents.mHoverOffsetWasSet = true;
	}
	
	// Parse visual params, if any.
	S32 num_blocks = mesgsys->getNumberOfBlocksFast(_PREHASH_VisualParam);
	bool drop_visual_params_debug = gSavedSettings.getBOOL("BlockSomeAvatarAppearanceVisualParams") && (ll_rand(2) == 0); // pretend that ~12% of AvatarAppearance messages arrived without a VisualParam block, for testing
	if( num_blocks > 1 && !drop_visual_params_debug)
	{
		//LL_DEBUGS("Avatar") << avString() << " handle visual params, num_blocks " << num_blocks << LL_ENDL;
		
		LLVisualParam* param = getFirstVisualParam();
		llassert(param); // if this ever fires, we should do the same as when num_blocks<=1
		if (!param)
		{
			LL_WARNS() << "No visual params!" << LL_ENDL;
		}
		else
		{
			for( S32 i = 0; i < num_blocks; i++ )
			{
				while( param && ((param->getGroup() != VISUAL_PARAM_GROUP_TWEAKABLE) && 
								 (param->getGroup() != VISUAL_PARAM_GROUP_TRANSMIT_NOT_TWEAKABLE)) ) // should not be any of group VISUAL_PARAM_GROUP_TWEAKABLE_NO_TRANSMIT
				{
					param = getNextVisualParam();
				}
						
				if( !param )
				{
					// more visual params supplied than expected - just process what we know about
					break;
				}

				U8 value;
				mesgsys->getU8Fast(_PREHASH_VisualParam, _PREHASH_ParamValue, value, i);
				F32 newWeight = U8_to_F32(value, param->getMinWeight(), param->getMaxWeight());
				contents.mParamWeights.push_back(newWeight);
				contents.mParams.push_back(param);

				param = getNextVisualParam();
			}
		}

		const S32 expected_tweakable_count = getVisualParamCountInGroup(VISUAL_PARAM_GROUP_TWEAKABLE) +
											 getVisualParamCountInGroup(VISUAL_PARAM_GROUP_TRANSMIT_NOT_TWEAKABLE); // don't worry about VISUAL_PARAM_GROUP_TWEAKABLE_NO_TRANSMIT
		if (num_blocks != expected_tweakable_count)
		{
			LL_DEBUGS("Avatar") << "Number of params in AvatarAppearance msg (" << num_blocks << ") does not match number of tweakable params in avatar xml file (" << expected_tweakable_count << ").  Processing what we can.  object: " << getID() << LL_ENDL;
		}
	}
	else
	{
		if (drop_visual_params_debug)
		{
			LL_INFOS() << "Debug-faked lack of parameters on AvatarAppearance for object: "  << getID() << LL_ENDL;
		}
		else
		{
			LL_DEBUGS("Avatar") << "AvatarAppearance msg received without any parameters, object: " << getID() << LL_ENDL;
		}
	}

	LLVisualParam* appearance_version_param = getVisualParam(11000);
	if (appearance_version_param)
	{
		std::vector<LLVisualParam*>::iterator it = std::find(contents.mParams.begin(), contents.mParams.end(),appearance_version_param);
		if (it != contents.mParams.end())
		{
			S32 index = it - contents.mParams.begin();
			contents.mParamAppearanceVersion = ll_round(contents.mParamWeights[index]);
			//LL_DEBUGS("Avatar") << "appversion req by appearance_version param: " << contents.mParamAppearanceVersion << LL_ENDL;
		}
	}
}

bool resolve_appearance_version(const LLAppearanceMessageContents& contents, S32& appearance_version)
{
	appearance_version = -1;
	
	if ((contents.mAppearanceVersion) >= 0 &&
		(contents.mParamAppearanceVersion >= 0) &&
		(contents.mAppearanceVersion != contents.mParamAppearanceVersion))
	{
		LL_WARNS() << "inconsistent appearance_version settings - field: " <<
			contents.mAppearanceVersion << ", param: " <<  contents.mParamAppearanceVersion << LL_ENDL;
		return false;
	}
	// <FS:Ansariel> [Legacy Bake]
	//if (contents.mParamAppearanceVersion >= 0) // use visual param if available.
	//{
	//	appearance_version = contents.mParamAppearanceVersion;
	//}
	//else if (contents.mAppearanceVersion > 0)
	//{
	//	appearance_version = contents.mAppearanceVersion;
	//}
	//else // still not set, go with 1.
	//{
	//	appearance_version = 1;
	//}
	if (contents.mParamAppearanceVersion >= 0) // use visual param if available.
	{
		appearance_version = contents.mParamAppearanceVersion;
	}
	if (contents.mAppearanceVersion >= 0)
	{
		appearance_version = contents.mAppearanceVersion;
	}
	if (appearance_version < 0) // still not set, go with 0.
	{
		appearance_version = 0;
	}
	// </FS:Ansariel> [Legacy Bake]
	//LL_DEBUGS("Avatar") << "appearance version info - field " << contents.mAppearanceVersion
	//					<< " param: " << contents.mParamAppearanceVersion
	//					<< " final: " << appearance_version << LL_ENDL;
	return true;
}

//-----------------------------------------------------------------------------
// processAvatarAppearance()
//-----------------------------------------------------------------------------
void LLVOAvatar::processAvatarAppearance( LLMessageSystem* mesgsys )
{
	// <FS:CR> Use LLCachedControl
	//bool enable_verbose_dumps = gSavedSettings.getBOOL("DebugAvatarAppearanceMessage");
	static LLCachedControl<bool> enable_verbose_dumps(gSavedSettings, "DebugAvatarAppearanceMessage");
	// </FS:CR>
	std::string dump_prefix = getFullname() + "_" + (isSelf()?"s":"o") + "_";
	if (gSavedSettings.getBOOL("BlockAvatarAppearanceMessages"))
	{
		LL_WARNS() << "Blocking AvatarAppearance message" << LL_ENDL;
		return;
	}

	mLastAppearanceMessageTimer.reset();

	LLPointer<LLAppearanceMessageContents> contents(new LLAppearanceMessageContents);
	parseAppearanceMessage(mesgsys, *contents);
	if (enable_verbose_dumps)
	{
		dumpAppearanceMsgParams(dump_prefix + "appearance_msg", *contents);
	}

	S32 appearance_version;
	if (!resolve_appearance_version(*contents, appearance_version))
	{
		LL_WARNS() << "bad appearance version info, discarding" << LL_ENDL;
		return;
	}
	//llassert(appearance_version > 0);
	if (appearance_version > 1)
	{
		LL_WARNS() << "unsupported appearance version " << appearance_version << ", discarding appearance message" << LL_ENDL;
		return;
	}

    S32 thisAppearanceVersion(contents->mCOFVersion);
    if (isSelf())
    {   // In the past this was considered to be the canonical COF version, 
        // that is no longer the case.  The canonical version is maintained 
        // by the AIS code and should match the COF version there. Even so,
        // we must prevent rolling this one backwards backwards or processing 
        // stale versions.

        S32 aisCOFVersion(LLAppearanceMgr::instance().getCOFVersion());

        LL_DEBUGS("Avatar") << "handling self appearance message #" << thisAppearanceVersion <<
            " (highest seen #" << mLastUpdateReceivedCOFVersion <<
            ") (AISCOF=#" << aisCOFVersion << ")" << LL_ENDL;

        // <FS:Ansariel> [Legacy Bake]
        if (mFirstTEMessageReceived && (appearance_version == 0))
        {
            return;
        }
        // </FS:Ansariel> [Legacy Bake]

        if (mLastUpdateReceivedCOFVersion >= thisAppearanceVersion)
        {
            LL_WARNS("Avatar") << "Stale appearance received #" << thisAppearanceVersion <<
                " attempt to roll back from #" << mLastUpdateReceivedCOFVersion <<
                "... dropping." << LL_ENDL;
            return;
        }
        if (isEditingAppearance())
        {
            LL_DEBUGS("Avatar") << "Editing appearance.  Dropping appearance update." << LL_ENDL;
            return;
        }

    }

	// SUNSHINE CLEANUP - is this case OK now?
	S32 num_params = contents->mParamWeights.size();
	if (num_params <= 1)
	{
		// In this case, we have no reliable basis for knowing
		// appearance version, which may cause us to look for baked
		// textures in the wrong place and flag them as missing
		// assets.
		LL_DEBUGS("Avatar") << "ignoring appearance message due to lack of params" << LL_ENDL;
		return;
	}

	// No backsies zone - if we get here, the message should be valid and usable, will be processed.
    LL_INFOS("Avatar") << "Processing appearance message version " << thisAppearanceVersion << LL_ENDL;

    // Note:
    // locally the COF is maintained via LLInventoryModel::accountForUpdate
    // which is called from various places.  This should match the simhost's 
    // idea of what the COF version is.  AIS however maintains its own version
    // of the COF that should be considered canonical. 
    mLastUpdateReceivedCOFVersion = thisAppearanceVersion;

    // <FS:Ansariel> [Legacy Bake]
    setIsUsingServerBakes(appearance_version > 0);
    mLastProcessedAppearance = contents;

    bool slam_params = false;
    applyParsedAppearanceMessage(*contents, slam_params);
}

void LLVOAvatar::applyParsedAppearanceMessage(LLAppearanceMessageContents& contents, bool slam_params)
{
	S32 num_params = contents.mParamWeights.size();
	ESex old_sex = getSex();

    if (applyParsedTEMessage(contents.mTEContents) > 0 && isChanged(TEXTURE))
    {
        updateVisualComplexity();
    }

	// <FS:clientTags>
	if (!LLGridManager::getInstance()->isInSecondLife())
	{
		//Wolfspirit: Read the UUID, system and Texturecolor
		const LLTEContents& tec = contents.mTEContents;
		const LLUUID tag_uuid = ((LLUUID*)tec.image_data)[TEX_HEAD_BODYPAINT];
		bool new_system = (tec.glow[TEX_HEAD_BODYPAINT]);

		//WS: Write them into an LLSD map
		mClientTagData["uuid"] = tag_uuid.asString();
		mClientTagData["id_based"] = new_system;
		mClientTagData["tex_color"] = LLColor4U(tec.colors).getValue();

		//WS: Clear mNameString to force a rebuild
		mNameIsSet = false;
	}
	// </FS:clientTags>

	// prevent the overwriting of valid baked textures with invalid baked textures
	for (U8 baked_index = 0; baked_index < mBakedTextureDatas.size(); baked_index++)
	{
		if (!isTextureDefined(mBakedTextureDatas[baked_index].mTextureIndex) 
			&& mBakedTextureDatas[baked_index].mLastTextureID != IMG_DEFAULT
			&& baked_index != BAKED_SKIRT && baked_index != BAKED_LEFT_ARM && baked_index != BAKED_LEFT_LEG && baked_index != BAKED_AUX1 && baked_index != BAKED_AUX2 && baked_index != BAKED_AUX3)
		{
			// <FS:Ansariel> [Legacy Bake]
			//LL_DEBUGS("Avatar") << avString() << " baked_index " << (S32) baked_index << " using mLastTextureID " << mBakedTextureDatas[baked_index].mLastTextureID << LL_ENDL;
			LL_DEBUGS("Avatar") << avString() << "sb " << (S32) isUsingServerBakes() << " baked_index " << (S32) baked_index << " using mLastTextureID " << mBakedTextureDatas[baked_index].mLastTextureID << LL_ENDL;
			setTEImage(mBakedTextureDatas[baked_index].mTextureIndex, 
				LLViewerTextureManager::getFetchedTexture(mBakedTextureDatas[baked_index].mLastTextureID, FTT_DEFAULT, TRUE, LLGLTexture::BOOST_NONE, LLViewerTexture::LOD_TEXTURE));
		}
		else
		{
			// <FS:Ansariel> [Legacy Bake]
			//LL_DEBUGS("Avatar") << avString() << " baked_index " << (S32) baked_index << " using texture id "
			LL_DEBUGS("Avatar") << avString() << "sb " << (S32) isUsingServerBakes() << " baked_index " << (S32) baked_index << " using texture id "
								<< getTEref(mBakedTextureDatas[baked_index].mTextureIndex).getID() << LL_ENDL;
		}
	}

	// runway - was
	// if (!is_first_appearance_message )
	// which means it would be called on second appearance message - probably wrong.
	BOOL is_first_appearance_message = !mFirstAppearanceMessageReceived;
	mFirstAppearanceMessageReceived = TRUE;

	//LL_DEBUGS("Avatar") << avString() << "processAvatarAppearance start " << mID
    //                    << " first? " << is_first_appearance_message << " self? " << isSelf() << LL_ENDL;

	if (is_first_appearance_message )
	{
		onFirstTEMessageReceived();
	}

	setCompositeUpdatesEnabled( FALSE );
	gPipeline.markGLRebuild(this);

	// Apply visual params
	if( num_params > 1)
	{
		//LL_DEBUGS("Avatar") << avString() << " handle visual params, num_params " << num_params << LL_ENDL;
		BOOL params_changed = FALSE;
		BOOL interp_params = FALSE;
		S32 params_changed_count = 0;
		
		for( S32 i = 0; i < num_params; i++ )
		{
			LLVisualParam* param = contents.mParams[i];
			F32 newWeight = contents.mParamWeights[i];

			if (slam_params || is_first_appearance_message || (param->getWeight() != newWeight))
			{
				params_changed = TRUE;
				params_changed_count++;

				if(is_first_appearance_message || slam_params)
				{
					//LL_DEBUGS("Avatar") << "param slam " << i << " " << newWeight << LL_ENDL;
					// <FS:Ansariel> [Legacy Bake]
					//param->setWeight(newWeight);
					param->setWeight(newWeight, FALSE);
				}
				else
				{
					interp_params = TRUE;
					// <FS:Ansariel> [Legacy Bake]
					//param->setAnimationTarget(newWeight);
					param->setAnimationTarget(newWeight, FALSE);
				}
			}
		}
		const S32 expected_tweakable_count = getVisualParamCountInGroup(VISUAL_PARAM_GROUP_TWEAKABLE) +
											 getVisualParamCountInGroup(VISUAL_PARAM_GROUP_TRANSMIT_NOT_TWEAKABLE); // don't worry about VISUAL_PARAM_GROUP_TWEAKABLE_NO_TRANSMIT
		if (num_params != expected_tweakable_count)
		{
			LL_DEBUGS("Avatar") << "Number of params in AvatarAppearance msg (" << num_params << ") does not match number of tweakable params in avatar xml file (" << expected_tweakable_count << ").  Processing what we can.  object: " << getID() << LL_ENDL;
		}

		LL_DEBUGS("Avatar") << "Changed " << params_changed_count << " params" << LL_ENDL;
		if (params_changed)
		{
			if (interp_params)
			{
				startAppearanceAnimation();
			}
			updateVisualParams();

			ESex new_sex = getSex();
			if( old_sex != new_sex )
			{
				// <FS:Ansariel> [Legacy Bake]
				//updateSexDependentLayerSets();
				updateSexDependentLayerSets(FALSE);
			}	
		}

		llassert( getSex() == ((getVisualParamWeight( "male" ) > 0.5f) ? SEX_MALE : SEX_FEMALE) );
	}
	else
	{
		// AvatarAppearance message arrived without visual params
		LL_DEBUGS("Avatar") << avString() << "no visual params" << LL_ENDL;

		const F32 LOADING_TIMEOUT_SECONDS = 60.f;
		// this isn't really a problem if we already have a non-default shape
		if (visualParamWeightsAreDefault() && mRuthTimer.getElapsedTimeF32() > LOADING_TIMEOUT_SECONDS)
		{
			// re-request appearance, hoping that it comes back with a shape next time
			LL_INFOS() << "Re-requesting AvatarAppearance for object: "  << getID() << LL_ENDL;
			LLAvatarPropertiesProcessor::getInstance()->sendAvatarTexturesRequest(getID());
			mRuthTimer.reset();
		}
		else
		{
			LL_INFOS() << "That's okay, we already have a non-default shape for object: "  << getID() << LL_ENDL;
			// we don't really care.
		}
	}

	if (contents.mHoverOffsetWasSet && !isSelf())
	{
		// Got an update for some other avatar
		// Ignore updates for self, because we have a more authoritative value in the preferences.
		setHoverOffset(contents.mHoverOffset);
		LL_DEBUGS("Avatar") << avString() << "setting hover to " << contents.mHoverOffset[2] << LL_ENDL;
	}

	if (!contents.mHoverOffsetWasSet && !isSelf())
	{
		// If we don't get a value at all, we are presumably in a
		// region that does not support hover height.
		LL_WARNS() << avString() << "zeroing hover because not defined in appearance message" << LL_ENDL;
		setHoverOffset(LLVector3(0.0, 0.0, 0.0));
	}

	setCompositeUpdatesEnabled( TRUE );

	// If all of the avatars are completely baked, release the global image caches to conserve memory.
	LLVOAvatar::cullAvatarsByPixelArea();

	if (isSelf())
	{
		mUseLocalAppearance = false;
	}

	updateMeshTextures();
	updateMeshVisibility();

}

LLViewerTexture* LLVOAvatar::getBakedTexture(const U8 te)
{
	if (te < 0 || te >= BAKED_NUM_INDICES)
	{
		return NULL;
	}

	BOOL is_layer_baked = isTextureDefined(mBakedTextureDatas[te].mTextureIndex);
	
	LLViewerTexLayerSet* layerset = NULL;
	layerset = getTexLayerSet(te);
	

	if (!isUsingLocalAppearance() && is_layer_baked)
	{
		LLViewerFetchedTexture* baked_img = LLViewerTextureManager::staticCastToFetchedTexture(getImage(mBakedTextureDatas[te].mTextureIndex, 0), TRUE);
		return baked_img;
	}
	else if (layerset && isUsingLocalAppearance())
	{
		layerset->createComposite();
		layerset->setUpdatesEnabled(TRUE);

		return layerset->getViewerComposite();
	}

	return NULL;

	
}

// static
void LLVOAvatar::getAnimLabels( std::vector<std::string>* labels )
{
	S32 i;
	labels->reserve(gUserAnimStatesCount);
	for( i = 0; i < gUserAnimStatesCount; i++ )
	{
		labels->push_back( LLAnimStateLabels::getStateLabel( gUserAnimStates[i].mName ) );
	}

	// Special case to trigger away (AFK) state
	labels->push_back( "Away From Keyboard" );
}

// static 
void LLVOAvatar::getAnimNames( std::vector<std::string>* names )
{
	S32 i;

	names->reserve(gUserAnimStatesCount);
	for( i = 0; i < gUserAnimStatesCount; i++ )
	{
		names->push_back( std::string(gUserAnimStates[i].mName) );
	}

	// Special case to trigger away (AFK) state
	names->push_back( "enter_away_from_keyboard_state" );
}

// static
void LLVOAvatar::onBakedTextureMasksLoaded( BOOL success, LLViewerFetchedTexture *src_vi, LLImageRaw* src, LLImageRaw* aux_src, S32 discard_level, BOOL final, void* userdata )
{
	if (!userdata) return;

	//LL_INFOS() << "onBakedTextureMasksLoaded: " << src_vi->getID() << LL_ENDL;
	const LLUUID id = src_vi->getID();
 
	LLTextureMaskData* maskData = (LLTextureMaskData*) userdata;
	LLVOAvatar* self = (LLVOAvatar*) gObjectList.findObject( maskData->mAvatarID );

	// if discard level is 2 less than last discard level we processed, or we hit 0,
	// then generate morph masks
	if(self && success && (discard_level < maskData->mLastDiscardLevel - 2 || discard_level == 0))
	{
		if(aux_src && aux_src->getComponents() == 1)
		{
			if (!aux_src->getData())
			{
				// <FS:Ansariel> FIRE-16122: Don't crash if we didn't receive any data
				//LL_ERRS() << "No auxiliary source (morph mask) data for image id " << id << LL_ENDL;
				LL_WARNS() << "No auxiliary source (morph mask) data for image id " << id << LL_ENDL;
				// </FS:Ansariel>
				return;
			}

			U32 gl_name;
			LLImageGL::generateTextures(1, &gl_name );
			stop_glerror();

			gGL.getTexUnit(0)->bindManual(LLTexUnit::TT_TEXTURE, gl_name);
			stop_glerror();

			LLImageGL::setManualImage(
				GL_TEXTURE_2D, 0, GL_ALPHA8, 
				aux_src->getWidth(), aux_src->getHeight(),
				GL_ALPHA, GL_UNSIGNED_BYTE, aux_src->getData());
			stop_glerror();

			gGL.getTexUnit(0)->setTextureFilteringOption(LLTexUnit::TFO_BILINEAR);

			/* if( id == head_baked->getID() )
			     if (self->mBakedTextureDatas[BAKED_HEAD].mTexLayerSet)
				     //LL_INFOS() << "onBakedTextureMasksLoaded for head " << id << " discard = " << discard_level << LL_ENDL;
					 self->mBakedTextureDatas[BAKED_HEAD].mTexLayerSet->applyMorphMask(aux_src->getData(), aux_src->getWidth(), aux_src->getHeight(), 1);
					 maskData->mLastDiscardLevel = discard_level; */
			BOOL found_texture_id = false;
			for (LLAvatarAppearanceDictionary::Textures::const_iterator iter = LLAvatarAppearanceDictionary::getInstance()->getTextures().begin();
				 iter != LLAvatarAppearanceDictionary::getInstance()->getTextures().end();
				 ++iter)
			{

				const LLAvatarAppearanceDictionary::TextureEntry *texture_dict = iter->second;
				if (texture_dict->mIsUsedByBakedTexture)
				{
					const ETextureIndex texture_index = iter->first;
					const LLViewerTexture *baked_img = self->getImage(texture_index, 0);
					if (baked_img && id == baked_img->getID())
					{
						const EBakedTextureIndex baked_index = texture_dict->mBakedTextureIndex;
						self->applyMorphMask(aux_src->getData(), aux_src->getWidth(), aux_src->getHeight(), 1, baked_index);
						maskData->mLastDiscardLevel = discard_level;
						if (self->mBakedTextureDatas[baked_index].mMaskTexName)
						{
							LLImageGL::deleteTextures(1, &(self->mBakedTextureDatas[baked_index].mMaskTexName));
						}
						self->mBakedTextureDatas[baked_index].mMaskTexName = gl_name;
						found_texture_id = true;
						break;
					}
				}
			}
			if (!found_texture_id)
			{
				LL_INFOS() << "unexpected image id: " << id << LL_ENDL;
			}
			self->dirtyMesh();
		}
		else
		{
            // this can happen when someone uses an old baked texture possibly provided by 
            // viewer-side baked texture caching
			LL_WARNS() << "Masks loaded callback but NO aux source, id " << id << LL_ENDL;
		}
	}

	if (final || !success)
	{
		delete maskData;
	}
}

// static
void LLVOAvatar::onInitialBakedTextureLoaded( BOOL success, LLViewerFetchedTexture *src_vi, LLImageRaw* src, LLImageRaw* aux_src, S32 discard_level, BOOL final, void* userdata )
{

	
	LLUUID *avatar_idp = (LLUUID *)userdata;
	LLVOAvatar *selfp = (LLVOAvatar *)gObjectList.findObject(*avatar_idp);

	if (selfp)
	{
		//LL_DEBUGS("Avatar") << selfp->avString() << "discard_level " << discard_level << " success " << success << " final " << final << LL_ENDL;
	}

	if (!success && selfp)
	{
		selfp->removeMissingBakedTextures();
	}
	if (final || !success )
	{
		delete avatar_idp;
	}
}

// Static
void LLVOAvatar::onBakedTextureLoaded(BOOL success,
									  LLViewerFetchedTexture *src_vi, LLImageRaw* src, LLImageRaw* aux_src,
									  S32 discard_level, BOOL final, void* userdata)
{
	//LL_DEBUGS("Avatar") << "onBakedTextureLoaded: " << src_vi->getID() << LL_ENDL;

	LLUUID id = src_vi->getID();
	LLUUID *avatar_idp = (LLUUID *)userdata;
	LLVOAvatar *selfp = (LLVOAvatar *)gObjectList.findObject(*avatar_idp);
	if (selfp)
	{	
		//LL_DEBUGS("Avatar") << selfp->avString() << "discard_level " << discard_level << " success " << success << " final " << final << " id " << src_vi->getID() << LL_ENDL;
	}

	if (selfp && !success)
	{
		selfp->removeMissingBakedTextures();
	}

	if( final || !success )
	{
		delete avatar_idp;
	}

	if( selfp && success && final )
	{
		selfp->useBakedTexture( id );
	}
}


// Called when baked texture is loaded and also when we start up with a baked texture
void LLVOAvatar::useBakedTexture( const LLUUID& id )
{
	for (U32 i = 0; i < mBakedTextureDatas.size(); i++)
	{
		LLViewerTexture* image_baked = getImage( mBakedTextureDatas[i].mTextureIndex, 0 );
		if (id == image_baked->getID())
		{
			//LL_DEBUGS("Avatar") << avString() << " i " << i << " id " << id << LL_ENDL;
			mBakedTextureDatas[i].mIsLoaded = true;
			mBakedTextureDatas[i].mLastTextureID = id;
			mBakedTextureDatas[i].mIsUsed = true;

			if (isUsingLocalAppearance())
			{
				LL_INFOS() << "not changing to baked texture while isUsingLocalAppearance" << LL_ENDL;
			}
			else
			{
				debugColorizeSubMeshes(i,LLColor4::green);

				avatar_joint_mesh_list_t::iterator iter = mBakedTextureDatas[i].mJointMeshes.begin();
				avatar_joint_mesh_list_t::iterator end  = mBakedTextureDatas[i].mJointMeshes.end();
				for (; iter != end; ++iter)
				{
					LLAvatarJointMesh* mesh = (*iter);
					if (mesh)
					{
						mesh->setTexture( image_baked );
					}
				}
			}
			
			const LLAvatarAppearanceDictionary::BakedEntry *baked_dict =
				LLAvatarAppearanceDictionary::getInstance()->getBakedTexture((EBakedTextureIndex)i);
			for (texture_vec_t::const_iterator local_tex_iter = baked_dict->mLocalTextures.begin();
				 local_tex_iter != baked_dict->mLocalTextures.end();
				 ++local_tex_iter)
			{
				if (isSelf()) setBakedReady(*local_tex_iter, TRUE);
			}

			// ! BACKWARDS COMPATIBILITY !
			// Workaround for viewing avatars from old viewers that haven't baked hair textures.
			// This is paired with similar code in updateMeshTextures that sets hair mesh color.
			if (i == BAKED_HAIR)
			{
				avatar_joint_mesh_list_t::iterator iter = mBakedTextureDatas[i].mJointMeshes.begin();
				avatar_joint_mesh_list_t::iterator end  = mBakedTextureDatas[i].mJointMeshes.end();
				for (; iter != end; ++iter)
				{
					LLAvatarJointMesh* mesh = (*iter);
					if (mesh)
					{
						mesh->setColor( LLColor4::white );
					}
				}
			}
		}
	}

	dirtyMesh();
}

std::string get_sequential_numbered_file_name(const std::string& prefix,
											  const std::string& suffix)
{
	typedef std::map<std::string,S32> file_num_type;
	static  file_num_type file_nums;
	file_num_type::iterator it = file_nums.find(prefix);
	S32 num = 0;
	if (it != file_nums.end())
	{
		num = it->second;
	}
	file_nums[prefix] = num+1;
	std::string outfilename = prefix + " " + llformat("%04d",num) + ".xml";
	std::replace(outfilename.begin(),outfilename.end(),' ','_');
	return outfilename;
}

void dump_sequential_xml(const std::string outprefix, const LLSD& content)
{
	std::string outfilename = get_sequential_numbered_file_name(outprefix,".xml");
	std::string fullpath = gDirUtilp->getExpandedFilename(LL_PATH_LOGS,outfilename);
	llofstream ofs(fullpath.c_str(), std::ios_base::out);
	ofs << LLSDOStreamer<LLSDXMLFormatter>(content, LLSDFormatter::OPTIONS_PRETTY);
	LL_DEBUGS("Avatar") << "results saved to: " << fullpath << LL_ENDL;
}

void LLVOAvatar::getSortedJointNames(S32 joint_type, std::vector<std::string>& result) const
{
    result.clear();
    if (joint_type==0)
    {
        avatar_joint_list_t::const_iterator iter = mSkeleton.begin();
        avatar_joint_list_t::const_iterator end  = mSkeleton.end();
		for (; iter != end; ++iter)
		{
			LLJoint* pJoint = (*iter);
            result.push_back(pJoint->getName());
        }
    }
    else if (joint_type==1)
    {
        for (S32 i = 0; i < mNumCollisionVolumes; i++)
        {
            LLAvatarJointCollisionVolume* pJoint = &mCollisionVolumes[i];
            result.push_back(pJoint->getName());
        }
    }
    else if (joint_type==2)
    {
		for (LLVOAvatar::attachment_map_t::const_iterator iter = mAttachmentPoints.begin(); 
			 iter != mAttachmentPoints.end(); ++iter)
		{
			LLViewerJointAttachment* pJoint = iter->second;
			if (!pJoint) continue;
            result.push_back(pJoint->getName());
        }
    }
    std::sort(result.begin(), result.end());
}

void LLVOAvatar::dumpArchetypeXML(const std::string& prefix, bool group_by_wearables )
{
	std::string outprefix(prefix);
	if (outprefix.empty())
	{
		outprefix = getFullname() + (isSelf()?"_s":"_o");
	}
	if (outprefix.empty())
	{
		outprefix = std::string("new_archetype");
	}
	std::string outfilename = get_sequential_numbered_file_name(outprefix,".xml");
	
// <FS:CR> FIRE-8893  - Dump archetype xml to user defined location
	(new LLFilePickerReplyThread(boost::bind(&LLVOAvatar::dumpArchetypeXMLCallback, this, _1, group_by_wearables),
		LLFilePicker::FFSAVE_XML, outfilename))->getFile();
}

void LLVOAvatar::dumpArchetypeXMLCallback(const std::vector<std::string>& filenames, bool group_by_wearables)
{
// </FS:CR>
	LLAPRFile outfile;
// <FS:CR> FIRE-8893 - Dump archetype xml to user defined location
	//std::string fullpath = gDirUtilp->getExpandedFilename(LL_PATH_LOGS,outfilename);
	std::string fullpath = filenames[0];
// </FS:CR>
	if (APR_SUCCESS == outfile.open(fullpath, LL_APR_WB ))
	{
		// <FS:ND> Remove LLVolatileAPRPool/apr_file_t and use FILE* instead
		//apr_file_t* file = outfile.getFileHandle();
		LLAPRFile::tFiletype* file = outfile.getFileHandle();
		// </FS:ND>

		LL_INFOS() << "xmlfile write handle obtained : " << fullpath << LL_ENDL;

		apr_file_printf( file, "<?xml version=\"1.0\" encoding=\"US-ASCII\" standalone=\"yes\"?>\n" );
		apr_file_printf( file, "<linden_genepool version=\"1.0\">\n" );
		apr_file_printf( file, "\n\t<archetype name=\"???\">\n" );

		bool agent_is_godlike = gAgent.isGodlikeWithoutAdminMenuFakery();

		if (group_by_wearables)
		{
			for (S32 type = LLWearableType::WT_SHAPE; type < LLWearableType::WT_COUNT; type++)
			{
				const std::string& wearable_name = LLWearableType::getTypeName((LLWearableType::EType)type);
				apr_file_printf( file, "\n\t\t<!-- wearable: %s -->\n", wearable_name.c_str() );

				for (LLVisualParam* param = getFirstVisualParam(); param; param = getNextVisualParam())
				{
					LLViewerVisualParam* viewer_param = (LLViewerVisualParam*)param;
					if( (viewer_param->getWearableType() == type) && 
					   (viewer_param->isTweakable() ) )
					{
						dump_visual_param(file, viewer_param, viewer_param->getWeight());
					}
				}

				for (U8 te = 0; te < TEX_NUM_INDICES; te++)
				{
					if (LLAvatarAppearanceDictionary::getTEWearableType((ETextureIndex)te) == type)
					{
						// MULTIPLE_WEARABLES: extend to multiple wearables?
						LLViewerTexture* te_image = getImage((ETextureIndex)te, 0);
						if( te_image )
						{
							std::string uuid_str = LLUUID().asString();
							if (agent_is_godlike)
							{
								te_image->getID().toString(uuid_str);
							}
							apr_file_printf( file, "\t\t<texture te=\"%i\" uuid=\"%s\"/>\n", te, uuid_str.c_str());
						}
					}
				}
			}
		}
		else 
		{
			// Just dump all params sequentially.
			for (LLVisualParam* param = getFirstVisualParam(); param; param = getNextVisualParam())
			{
				LLViewerVisualParam* viewer_param = (LLViewerVisualParam*)param;
				dump_visual_param(file, viewer_param, viewer_param->getWeight());
			}

			for (U8 te = 0; te < TEX_NUM_INDICES; te++)
			{
				// MULTIPLE_WEARABLES: extend to multiple wearables?
				LLViewerTexture* te_image = getImage((ETextureIndex)te, 0);
				if( te_image )
				{
					std::string uuid_str = LLUUID().asString();
					if (agent_is_godlike)
					{
						te_image->getID().toString(uuid_str);
					}
					apr_file_printf( file, "\t\t<texture te=\"%i\" uuid=\"%s\"/>\n", te, uuid_str.c_str());
				}
			}
		}

        // Root joint
        const LLVector3& pos = mRoot->getPosition();
        const LLVector3& scale = mRoot->getScale();
        apr_file_printf( file, "\t\t<root name=\"%s\" position=\"%f %f %f\" scale=\"%f %f %f\"/>\n", 
                         mRoot->getName().c_str(), pos[0], pos[1], pos[2], scale[0], scale[1], scale[2]);

        // Bones
        std::vector<std::string> bone_names, cv_names, attach_names, all_names;
        getSortedJointNames(0, bone_names);
        getSortedJointNames(1, cv_names);
        getSortedJointNames(2, attach_names);
        all_names.insert(all_names.end(), bone_names.begin(), bone_names.end());
        all_names.insert(all_names.end(), cv_names.begin(), cv_names.end());
        all_names.insert(all_names.end(), attach_names.begin(), attach_names.end());

        for (std::vector<std::string>::iterator name_iter = bone_names.begin();
             name_iter != bone_names.end(); ++name_iter)
        {
            LLJoint *pJoint = getJoint(*name_iter);
			const LLVector3& pos = pJoint->getPosition();
			const LLVector3& scale = pJoint->getScale();
			apr_file_printf( file, "\t\t<bone name=\"%s\" position=\"%f %f %f\" scale=\"%f %f %f\"/>\n", 
							 pJoint->getName().c_str(), pos[0], pos[1], pos[2], scale[0], scale[1], scale[2]);
        }

        // Collision volumes
        for (std::vector<std::string>::iterator name_iter = cv_names.begin();
             name_iter != cv_names.end(); ++name_iter)
        {
            LLJoint *pJoint = getJoint(*name_iter);
			const LLVector3& pos = pJoint->getPosition();
			const LLVector3& scale = pJoint->getScale();
			apr_file_printf( file, "\t\t<collision_volume name=\"%s\" position=\"%f %f %f\" scale=\"%f %f %f\"/>\n", 
							 pJoint->getName().c_str(), pos[0], pos[1], pos[2], scale[0], scale[1], scale[2]);
        }

        // Attachment joints
        for (std::vector<std::string>::iterator name_iter = attach_names.begin();
             name_iter != attach_names.end(); ++name_iter)
        {
            LLJoint *pJoint = getJoint(*name_iter);
			if (!pJoint) continue;
			const LLVector3& pos = pJoint->getPosition();
			const LLVector3& scale = pJoint->getScale();
			apr_file_printf( file, "\t\t<attachment_point name=\"%s\" position=\"%f %f %f\" scale=\"%f %f %f\"/>\n", 
							 pJoint->getName().c_str(), pos[0], pos[1], pos[2], scale[0], scale[1], scale[2]);
        }
        
        // Joint pos overrides
        for (std::vector<std::string>::iterator name_iter = all_names.begin();
             name_iter != all_names.end(); ++name_iter)
        {
            LLJoint *pJoint = getJoint(*name_iter);
		
			LLVector3 pos;
			LLUUID mesh_id;

			if (pJoint && pJoint->hasAttachmentPosOverride(pos,mesh_id))
			{
                S32 num_pos_overrides;
                std::set<LLVector3> distinct_pos_overrides;
                pJoint->getAllAttachmentPosOverrides(num_pos_overrides, distinct_pos_overrides);
				apr_file_printf( file, "\t\t<joint_offset name=\"%s\" position=\"%f %f %f\" mesh_id=\"%s\" count=\"%d\" distinct=\"%d\"/>\n", 
								 pJoint->getName().c_str(), pos[0], pos[1], pos[2], mesh_id.asString().c_str(),
                                 num_pos_overrides, (S32) distinct_pos_overrides.size());
			}
		}
        // Joint scale overrides
        for (std::vector<std::string>::iterator name_iter = all_names.begin();
             name_iter != all_names.end(); ++name_iter)
        {
            LLJoint *pJoint = getJoint(*name_iter);
		
			LLVector3 scale;
			LLUUID mesh_id;

			if (pJoint && pJoint->hasAttachmentScaleOverride(scale,mesh_id))
			{
                S32 num_scale_overrides;
                std::set<LLVector3> distinct_scale_overrides;
                pJoint->getAllAttachmentPosOverrides(num_scale_overrides, distinct_scale_overrides);
				apr_file_printf( file, "\t\t<joint_scale name=\"%s\" scale=\"%f %f %f\" mesh_id=\"%s\" count=\"%d\" distinct=\"%d\"/>\n",
								 pJoint->getName().c_str(), scale[0], scale[1], scale[2], mesh_id.asString().c_str(),
                                 num_scale_overrides, (S32) distinct_scale_overrides.size());
			}
		}
		F32 pelvis_fixup;
		LLUUID mesh_id;
		if (hasPelvisFixup(pelvis_fixup, mesh_id))
		{
			apr_file_printf( file, "\t\t<pelvis_fixup z=\"%f\" mesh_id=\"%s\"/>\n", 
							 pelvis_fixup, mesh_id.asString().c_str());
		}

        LLVector3 rp = getRootJoint()->getWorldPosition();
        LLVector4a rpv;
        rpv.load3(rp.mV);
        
        for (S32 joint_num = 0; joint_num < LL_CHARACTER_MAX_ANIMATED_JOINTS; joint_num++)
        {
            LLJoint *joint = getJoint(joint_num);
            if (joint_num < mJointRiggingInfoTab.size())
            {
                LLJointRiggingInfo& rig_info = mJointRiggingInfoTab[joint_num];
                if (rig_info.isRiggedTo())
                {
                    LLMatrix4a mat;
                    LLVector4a new_extents[2];
                    mat.loadu(joint->getWorldMatrix());
                    matMulBoundBox(mat, rig_info.getRiggedExtents(), new_extents);
                    LLVector4a rrp[2];
                    rrp[0].setSub(new_extents[0],rpv);
                    rrp[1].setSub(new_extents[1],rpv);
                    apr_file_printf( file, "\t\t<joint_rig_info num=\"%d\" name=\"%s\" min=\"%f %f %f\" max=\"%f %f %f\" tmin=\"%f %f %f\" tmax=\"%f %f %f\"/>\n", 
                                     joint_num,
                                     joint->getName().c_str(),
                                     rig_info.getRiggedExtents()[0][0],
                                     rig_info.getRiggedExtents()[0][1],
                                     rig_info.getRiggedExtents()[0][2],
                                     rig_info.getRiggedExtents()[1][0],
                                     rig_info.getRiggedExtents()[1][1],
                                     rig_info.getRiggedExtents()[1][2],
                                     rrp[0][0],
                                     rrp[0][1],
                                     rrp[0][2],
                                     rrp[1][0],
                                     rrp[1][1],
                                     rrp[1][2] );
                }
            }
        }

		bool ultra_verbose = false;
		if (isSelf() && ultra_verbose)
		{
			// show the cloned params inside the wearables as well.
			gAgentAvatarp->dumpWearableInfo(outfile);
		}

		apr_file_printf( file, "\t</archetype>\n" );
		apr_file_printf( file, "\n</linden_genepool>\n" );

		LLSD args;
		args["PATH"] = fullpath;
		LLNotificationsUtil::add("AppearanceToXMLSaved", args);
	}
	else
	{
		LLNotificationsUtil::add("AppearanceToXMLFailed");
	}
	// File will close when handle goes out of scope
}


void LLVOAvatar::setVisibilityRank(U32 rank)
{
	if (mDrawable.isNull() || mDrawable->isDead())
	{
		// do nothing
		return;
	}
	mVisibilityRank = rank;
}

// Assumes LLVOAvatar::sInstances has already been sorted.
S32 LLVOAvatar::getUnbakedPixelAreaRank()
{
	S32 rank = 1;
	for (std::vector<LLCharacter*>::iterator iter = LLCharacter::sInstances.begin();
		 iter != LLCharacter::sInstances.end(); ++iter)
	{
		LLVOAvatar* inst = (LLVOAvatar*) *iter;
		if (inst == this)
		{
			return rank;
		}
		else if (!inst->isDead() && !inst->isFullyBaked())
		{
			rank++;
		}
	}

	llassert(0);
	return 0;
}

struct CompareScreenAreaGreater
{
	BOOL operator()(const LLCharacter* const& lhs, const LLCharacter* const& rhs)
	{
		return lhs->getPixelArea() > rhs->getPixelArea();
	}
};

// static
void LLVOAvatar::cullAvatarsByPixelArea()
{
	std::sort(LLCharacter::sInstances.begin(), LLCharacter::sInstances.end(), CompareScreenAreaGreater());
	
	// Update the avatars that have changed status
	U32 rank = 2; //1 is reserved for self. 
	for (std::vector<LLCharacter*>::iterator iter = LLCharacter::sInstances.begin();
		 iter != LLCharacter::sInstances.end(); ++iter)
	{
		LLVOAvatar* inst = (LLVOAvatar*) *iter;
		BOOL culled;
		if (inst->isSelf() || inst->isFullyBaked())
		{
			culled = FALSE;
		}
		else 
		{
			culled = TRUE;
		}

		if (inst->mCulled != culled)
		{
			inst->mCulled = culled;
			LL_DEBUGS() << "avatar " << inst->getID() << (culled ? " start culled" : " start not culled" ) << LL_ENDL;
			inst->updateMeshTextures();
		}

		if (inst->isSelf())
		{
			inst->setVisibilityRank(1);
		}
		else if (inst->mDrawable.notNull() && inst->mDrawable->isVisible())
		{
			inst->setVisibilityRank(rank++);
		}
	}

	// runway - this doesn't really detect gray/grey state.
	S32 grey_avatars = 0;
	if (!LLVOAvatar::areAllNearbyInstancesBaked(grey_avatars))
	{
		if (gFrameTimeSeconds != sUnbakedUpdateTime) // only update once per frame
		{
			sUnbakedUpdateTime = gFrameTimeSeconds;
			sUnbakedTime += gFrameIntervalSeconds.value();
		}
		if (grey_avatars > 0)
		{
			if (gFrameTimeSeconds != sGreyUpdateTime) // only update once per frame
			{
				sGreyUpdateTime = gFrameTimeSeconds;
				sGreyTime += gFrameIntervalSeconds.value();
			}
		}
	}
}

void LLVOAvatar::startAppearanceAnimation()
{
	if(!mAppearanceAnimating)
	{
		mAppearanceAnimating = TRUE;
		mAppearanceMorphTimer.reset();
		mLastAppearanceBlendTime = 0.f;
	}
}

// virtual
void LLVOAvatar::removeMissingBakedTextures()
{
}

//virtual
void LLVOAvatar::updateRegion(LLViewerRegion *regionp)
{
	LLViewerObject::updateRegion(regionp);
}

// virtual
std::string LLVOAvatar::getFullname() const
{
	std::string name;

	LLNameValue* first = getNVPair("FirstName"); 
	LLNameValue* last  = getNVPair("LastName"); 
	if (first && last)
	{
		name = LLCacheName::buildFullName( first->getString(), last->getString() );
	}

	return name;
}

LLHost LLVOAvatar::getObjectHost() const
{
	LLViewerRegion* region = getRegion();
	if (region && !isDead())
	{
		return region->getHost();
	}
	else
	{
		return LLHost();
	}
}

//static
void LLVOAvatar::updateFreezeCounter(S32 counter)
{
	if(counter)
	{
		sFreezeCounter = counter;
	}
	else if(sFreezeCounter > 0)
	{
		sFreezeCounter--;
	}
	else
	{
		sFreezeCounter = 0;
	}
}

BOOL LLVOAvatar::updateLOD()
{
    if (mDrawable.isNull())
    {
        return FALSE;
    }
 
	// <FS:Ansariel> Fix LL impostor hacking
	//if (isImpostor() && 0 != mDrawable->getNumFaces() && mDrawable->getFace(0)->hasGeometry())
	if (isImpostor() && !needsImpostorUpdate() && 0 != mDrawable->getNumFaces() && mDrawable->getFace(0)->hasGeometry())
	// </FS:Ansariel>
	{
		return TRUE;
	}

	BOOL res = updateJointLODs();

	LLFace* facep = mDrawable->getFace(0);
	if (!facep || !facep->getVertexBuffer())
	{
		dirtyMesh(2);
	}

	if (mDirtyMesh >= 2 || mDrawable->isState(LLDrawable::REBUILD_GEOMETRY))
	{	//LOD changed or new mesh created, allocate new vertex buffer if needed
		updateMeshData();
		mDirtyMesh = 0;
		mNeedsSkin = TRUE;
		mDrawable->clearState(LLDrawable::REBUILD_GEOMETRY);
	}
	updateVisibility();

	return res;
}

void LLVOAvatar::updateLODRiggedAttachments()
{
	updateLOD();
	rebuildRiggedAttachments();
}

void showRigInfoTabExtents(LLVOAvatar *avatar, LLJointRiggingInfoTab& tab, S32& count_rigged, S32& count_box)
{
    count_rigged = count_box = 0;
    LLVector4a zero_vec;
    zero_vec.clear();
    for (S32 i=0; i<tab.size(); i++)
    {
        if (tab[i].isRiggedTo())
        {
            count_rigged++;
            LLJoint *joint = avatar->getJoint(i);
            LL_DEBUGS("RigSpam") << "joint " << i << " name " << joint->getName() << " box " 
                                 << tab[i].getRiggedExtents()[0] << ", " << tab[i].getRiggedExtents()[1] << LL_ENDL;
            if ((!tab[i].getRiggedExtents()[0].equals3(zero_vec)) ||
                (!tab[i].getRiggedExtents()[1].equals3(zero_vec)))
            {
                count_box++;
            }
       }
    }
}

void LLVOAvatar::getAssociatedVolumes(std::vector<LLVOVolume*>& volumes)
{
	for ( LLVOAvatar::attachment_map_t::iterator iter = mAttachmentPoints.begin(); iter != mAttachmentPoints.end(); ++iter )
	{
		LLViewerJointAttachment* attachment = iter->second;
		LLViewerJointAttachment::attachedobjs_vec_t::iterator attach_end = attachment->mAttachedObjects.end();
		
		for (LLViewerJointAttachment::attachedobjs_vec_t::iterator attach_iter = attachment->mAttachedObjects.begin();
			 attach_iter != attach_end; ++attach_iter)
		{
			LLViewerObject* attached_object =  *attach_iter;
            LLVOVolume *volume = dynamic_cast<LLVOVolume*>(attached_object);
            if (volume)
            {
                volumes.push_back(volume);
                if (volume->isAnimatedObject())
                {
                    // For animated object attachment, don't need
                    // the children. Will just get bounding box
                    // from the control avatar.
                    continue;
                }
            }
            LLViewerObject::const_child_list_t& children = attached_object->getChildren();
            for (LLViewerObject::const_child_list_t::const_iterator it = children.begin();
                 it != children.end(); ++it)
            {
                LLViewerObject *childp = *it;
                LLVOVolume *volume = dynamic_cast<LLVOVolume*>(childp);
                if (volume)
                {
                    volumes.push_back(volume);
                }
            }
        }
    }

    LLControlAvatar *control_av = dynamic_cast<LLControlAvatar*>(this);
    if (control_av)
    {
        LLVOVolume *volp = control_av->mRootVolp;
        if (volp)
        {
            volumes.push_back(volp);
            LLViewerObject::const_child_list_t& children = volp->getChildren();
            for (LLViewerObject::const_child_list_t::const_iterator it = children.begin();
                 it != children.end(); ++it)
            {
                LLViewerObject *childp = *it;
                LLVOVolume *volume = dynamic_cast<LLVOVolume*>(childp);
                if (volume)
                {
                    volumes.push_back(volume);
                }
            }
        }
    }
}

static LLTrace::BlockTimerStatHandle FTM_AVATAR_RIGGING_INFO_UPDATE("Av Upd Rig Info");
static LLTrace::BlockTimerStatHandle FTM_AVATAR_RIGGING_KEY_UPDATE("Av Upd Rig Key");
static LLTrace::BlockTimerStatHandle FTM_AVATAR_RIGGING_AVOL_UPDATE("Av Upd Avol");

// virtual
void LLVOAvatar::updateRiggingInfo()
{
    LL_RECORD_BLOCK_TIME(FTM_AVATAR_RIGGING_INFO_UPDATE);

    //LL_DEBUGS("RigSpammish") << getFullname() << " updating rig tab" << LL_ENDL; // <FS:Ansariel> Performance tweak

    std::vector<LLVOVolume*> volumes;

	{
		LL_RECORD_BLOCK_TIME(FTM_AVATAR_RIGGING_AVOL_UPDATE);
		getAssociatedVolumes(volumes);
	}

	std::map<LLUUID,S32> curr_rigging_info_key;
	{
		LL_RECORD_BLOCK_TIME(FTM_AVATAR_RIGGING_KEY_UPDATE);
		// Get current rigging info key
		// <FS:Ansariel> Performance tweak
		//for (std::vector<LLVOVolume*>::iterator it = volumes.begin(); it != volumes.end(); ++it)
		std::vector<LLVOVolume*>::iterator vol_end = volumes.end();
		for (std::vector<LLVOVolume*>::iterator it = volumes.begin(); it != vol_end; ++it)
		// </FS:Ansariel>
		{
			LLVOVolume *vol = *it;
			if (vol->isMesh() && vol->getVolume())
			{
				const LLUUID& mesh_id = vol->getVolume()->getParams().getSculptID();
				S32 max_lod = llmax(vol->getLOD(), vol->mLastRiggingInfoLOD);
				curr_rigging_info_key[mesh_id] = max_lod;
			}
		}
		
		// Check for key change, which indicates some change in volume composition or LOD.
		if (curr_rigging_info_key == mLastRiggingInfoKey)
		{
			return;
		}
	}

	// Something changed. Update.
	// <FS:Ansariel> Performance tweak
	//mLastRiggingInfoKey = curr_rigging_info_key;
	mLastRiggingInfoKey.swap(curr_rigging_info_key);
	// </FS:Ansariel>
    mJointRiggingInfoTab.clear();
    // <FS:Ansariel> Performance tweak
    //for (std::vector<LLVOVolume*>::iterator it = volumes.begin(); it != volumes.end(); ++it)
    std::vector<LLVOVolume*>::iterator vol_end = volumes.end();
    for (std::vector<LLVOVolume*>::iterator it = volumes.begin(); it != vol_end; ++it)
    // </FS:Ansariel>
    {
        LLVOVolume *vol = *it;
        vol->updateRiggingInfo();
        mJointRiggingInfoTab.merge(vol->mJointRiggingInfoTab);
    }

    //LL_INFOS() << "done update rig count is " << countRigInfoTab(mJointRiggingInfoTab) << LL_ENDL;
    //LL_DEBUGS("RigSpammish") << getFullname() << " after update rig tab:" << LL_ENDL; // <FS:Ansariel> Performance tweak
	//<FS:Beq> remove debug only stuff on hot path
    //S32 joint_count, box_count;
    //showRigInfoTabExtents(this, mJointRiggingInfoTab, joint_count, box_count);
	//</FS:Beq>
    //LL_DEBUGS("RigSpammish") << "uses " << joint_count << " joints " << " nonzero boxes: " << box_count << LL_ENDL; // <FS:Ansariel> Performance tweak
}

// virtual
void LLVOAvatar::onActiveOverrideMeshesChanged()
{
    mJointRiggingInfoTab.setNeedsUpdate(true);
}

U32 LLVOAvatar::getPartitionType() const
{ 
	// Avatars merely exist as drawables in the bridge partition
	return LLViewerRegion::PARTITION_BRIDGE;
}

//static
void LLVOAvatar::updateImpostors()
{
	LLViewerCamera::sCurCameraID = LLViewerCamera::CAMERA_WORLD;

    std::vector<LLCharacter*> instances_copy = LLCharacter::sInstances;
	for (std::vector<LLCharacter*>::iterator iter = instances_copy.begin();
		iter != instances_copy.end(); ++iter)
	{
		LLVOAvatar* avatar = (LLVOAvatar*) *iter;
		if (!avatar->isDead() && avatar->isVisible()
			&& (
                // <FS:Ansariel> Fix LL impostor hacking; Generate new impostor if update is needed
                //(avatar->isImpostor() || LLVOAvatar::AV_DO_NOT_RENDER == avatar->getVisualMuteSettings()) && avatar->needsImpostorUpdate())
                avatar->isImpostor() && avatar->needsImpostorUpdate())
                // </FS:Ansariel>
            )
		{
            avatar->calcMutedAVColor();
			gPipeline.generateImpostor(avatar);
		}
	}

	LLCharacter::sAllowInstancesChange = TRUE;
}

// virtual
BOOL LLVOAvatar::isImpostor()
{
	// <FS:Ansariel> Fix LL impostor hacking
	// IMPORTANT: LLPipeline::generateImpostor() will set sUseImporstors = FALSE when generating
	//            an impostor. If checking for isImpostor() somewhere else to skip parts in the
	//            rendering process, an additional check for needsImpostorUpdate() needs to be
	//            done to determine if the particular part can really be skipped
	//            (mNeedsImpostorUpdate = FALSE) or is currently needed to generate the
	//            impostor (mNeedsImpostorUpdate = TRUE).

	//return sUseImpostors && (isVisuallyMuted() || (mUpdatePeriod >= IMPOSTOR_PERIOD)) ? TRUE : FALSE;
	if (sUseImpostors)
	{
		return (isVisuallyMuted() || (mUpdatePeriod >= IMPOSTOR_PERIOD));
	}
	else
	{
		return (LLVOAvatar::AV_DO_NOT_RENDER == getVisualMuteSettings() || isInMuteList());
	}
	// </FS:Ansariel>
}

BOOL LLVOAvatar::shouldImpostor(const U32 rank_factor) const
{
	return (!isSelf() && sUseImpostors && mVisibilityRank > (sMaxNonImpostors * rank_factor));
}

BOOL LLVOAvatar::needsImpostorUpdate() const
{
	return mNeedsImpostorUpdate;
}

const LLVector3& LLVOAvatar::getImpostorOffset() const
{
	return mImpostorOffset;
}

const LLVector2& LLVOAvatar::getImpostorDim() const
{
	return mImpostorDim;
}

void LLVOAvatar::setImpostorDim(const LLVector2& dim)
{
	mImpostorDim = dim;
}

void LLVOAvatar::cacheImpostorValues()
{
	getImpostorValues(mImpostorExtents, mImpostorAngle, mImpostorDistance);
}

void LLVOAvatar::getImpostorValues(LLVector4a* extents, LLVector3& angle, F32& distance) const
{
	const LLVector4a* ext = mDrawable->getSpatialExtents();
	extents[0] = ext[0];
	extents[1] = ext[1];

	LLVector3 at = LLViewerCamera::getInstance()->getOrigin()-(getRenderPosition()+mImpostorOffset);
	distance = at.normalize();
	F32 da = 1.f - (at*LLViewerCamera::getInstance()->getAtAxis());
	angle.mV[0] = LLViewerCamera::getInstance()->getYaw()*da;
	angle.mV[1] = LLViewerCamera::getInstance()->getPitch()*da;
	angle.mV[2] = da;
}

// static
const U32 LLVOAvatar::IMPOSTORS_OFF = 66; /* Must equal the maximum allowed the RenderAvatarMaxNonImpostors
										   * slider in panel_preferences_graphics1.xml */

// static
void LLVOAvatar::updateImpostorRendering(U32 newMaxNonImpostorsValue)
{
	U32  oldmax = sMaxNonImpostors;
	bool oldflg = sUseImpostors;
	
	if (IMPOSTORS_OFF <= newMaxNonImpostorsValue)
	{
		sMaxNonImpostors = 0;
	}
	else
	{
		sMaxNonImpostors = newMaxNonImpostorsValue;
	}
	// the sUseImpostors flag depends on whether or not sMaxNonImpostors is set to the no-limit value (0)
	sUseImpostors = (0 != sMaxNonImpostors);
    if ( oldflg != sUseImpostors )
    {
        LL_DEBUGS("AvatarRender")
            << "was " << (oldflg ? "use" : "don't use" ) << " impostors (max " << oldmax << "); "
            << "now " << (sUseImpostors ? "use" : "don't use" ) << " impostors (max " << sMaxNonImpostors << "); "
            << LL_ENDL;
    }
}


void LLVOAvatar::idleUpdateRenderComplexity()
{
    if (isControlAvatar())
    {
        LLControlAvatar *cav = dynamic_cast<LLControlAvatar*>(this);
        bool is_attachment = cav && cav->mRootVolp && cav->mRootVolp->isAttachment(); // For attached animated objects
        if (is_attachment)
        {
            // ARC for animated object attachments is accounted with the avatar they're attached to.
            return;
        }
    }

    // Render Complexity
    calculateUpdateRenderComplexity(); // Update mVisualComplexity if needed	

	if (gPipeline.hasRenderDebugMask(LLPipeline::RENDER_DEBUG_AVATAR_DRAW_INFO))
	{
		std::string info_line;
		F32 red_level;
		F32 green_level;
		LLColor4 info_color;
		LLFontGL::StyleFlags info_style;
		
		if ( !mText )
		{
			initHudText();
			mText->setFadeDistance(20.0, 5.0); // limit clutter in large crowds
		}
		else
		{
			mText->clearString(); // clear debug text
		}

		/*
		 * NOTE: the logic for whether or not each of the values below
		 * controls muting MUST match that in the isVisuallyMuted and isTooComplex methods.
		 */

		static LLCachedControl<U32> max_render_cost(gSavedSettings, "RenderAvatarMaxComplexity", 0);
		info_line = llformat("%d Complexity", mVisualComplexity);

		if (max_render_cost != 0) // zero means don't care, so don't bother coloring based on this
		{
			green_level = 1.f-llclamp(((F32) mVisualComplexity-(F32)max_render_cost)/(F32)max_render_cost, 0.f, 1.f);
			red_level   = llmin((F32) mVisualComplexity/(F32)max_render_cost, 1.f);
			info_color.set(red_level, green_level, 0.0, 1.0);
			info_style = (  mVisualComplexity > max_render_cost
						  ? LLFontGL::BOLD : LLFontGL::NORMAL );
		}
		else
		{
			info_color.set(LLColor4::grey);
			info_style = LLFontGL::NORMAL;
		}
		mText->addLine(info_line, info_color, info_style);

		// Visual rank
		info_line = llformat("%d rank", mVisibilityRank);
		// Use grey for imposters, white for normal rendering or no impostors
		info_color.set(isImpostor() ? LLColor4::grey : (isControlAvatar() ? LLColor4::yellow : LLColor4::white));
		info_style = LLFontGL::NORMAL;
		mText->addLine(info_line, info_color, info_style);

        // Triangle count
        mText->addLine(std::string("VisTris ") + LLStringOps::getReadableNumber(mAttachmentVisibleTriangleCount), 
                       info_color, info_style);
        mText->addLine(std::string("EstMaxTris ") + LLStringOps::getReadableNumber(mAttachmentEstTriangleCount), 
                       info_color, info_style);

		// Attachment Surface Area
		static LLCachedControl<F32> max_attachment_area(gSavedSettings, "RenderAutoMuteSurfaceAreaLimit", 1000.0f);
		info_line = llformat("%.0f m^2", mAttachmentSurfaceArea);

		if (max_render_cost != 0 && max_attachment_area != 0) // zero means don't care, so don't bother coloring based on this
		{
			green_level = 1.f-llclamp((mAttachmentSurfaceArea-max_attachment_area)/max_attachment_area, 0.f, 1.f);
			red_level   = llmin(mAttachmentSurfaceArea/max_attachment_area, 1.f);
			info_color.set(red_level, green_level, 0.0, 1.0);
			info_style = (  mAttachmentSurfaceArea > max_attachment_area
						  ? LLFontGL::BOLD : LLFontGL::NORMAL );

		}
		else
		{
			info_color.set(LLColor4::grey);
			info_style = LLFontGL::NORMAL;
		}

		mText->addLine(info_line, info_color, info_style);

		updateText(); // corrects position
	}
}

void LLVOAvatar::updateVisualComplexity()
{
	LL_DEBUGS("AvatarRender") << "avatar " << getID() << " appearance changed" << LL_ENDL;
	// Set the cache time to in the past so it's updated ASAP
	mVisualComplexityStale = true;
}

// Account for the complexity of a single top-level object associated
// with an avatar. This will be either an attached object or an animated
// object.
void LLVOAvatar::accountRenderComplexityForObject(
    const LLViewerObject *attached_object,
    const F32 max_attachment_complexity,
    LLVOVolume::texture_cost_t& textures,
    U32& cost,
    hud_complexity_list_t& hud_complexity_list,
    // <FS:Ansariel> Show per-item complexity in COF
    std::map<LLUUID, U32>& item_complexity,
    std::map<LLUUID, U32>& temp_item_complexity)
    // </FS:Ansariel>
{
    if (attached_object && !attached_object->isHUDAttachment())
    {
        mAttachmentVisibleTriangleCount += attached_object->recursiveGetTriangleCount();
        mAttachmentEstTriangleCount += attached_object->recursiveGetEstTrianglesMax();
        mAttachmentSurfaceArea += attached_object->recursiveGetScaledSurfaceArea();

        textures.clear();
        const LLDrawable* drawable = attached_object->mDrawable;
        if (drawable)
        {
            const LLVOVolume* volume = drawable->getVOVolume();
            if (volume)
            {
                F32 attachment_total_cost = 0;
                F32 attachment_volume_cost = 0;
                F32 attachment_texture_cost = 0;
                F32 attachment_children_cost = 0;
                const F32 animated_object_attachment_surcharge = 1000;

                if (attached_object->isAnimatedObject())
                {
                    attachment_volume_cost += animated_object_attachment_surcharge;
                }
                attachment_volume_cost += volume->getRenderCost(textures);

                const_child_list_t children = volume->getChildren();
                for (const_child_list_t::const_iterator child_iter = children.begin();
                     child_iter != children.end();
                     ++child_iter)
                {
                    LLViewerObject* child_obj = *child_iter;
                    LLVOVolume *child = dynamic_cast<LLVOVolume*>( child_obj );
                    if (child)
                    {
                        attachment_children_cost += child->getRenderCost(textures);
                    }
                }

                for (LLVOVolume::texture_cost_t::iterator volume_texture = textures.begin();
                     volume_texture != textures.end();
                     ++volume_texture)
                {
                    // add the cost of each individual texture in the linkset
                    attachment_texture_cost += volume_texture->second;
                }
                attachment_total_cost = attachment_volume_cost + attachment_texture_cost + attachment_children_cost;
                LL_DEBUGS("ARCdetail") << "Attachment costs " << attached_object->getAttachmentItemID()
                                       << " total: " << attachment_total_cost
                                       << ", volume: " << attachment_volume_cost
                                       << ", textures: " << attachment_texture_cost
                                       << ", " << volume->numChildren()
                                       << " children: " << attachment_children_cost
                                       << LL_ENDL;
                // Limit attachment complexity to avoid signed integer flipping of the wearer's ACI
                cost += (U32)llclamp(attachment_total_cost, MIN_ATTACHMENT_COMPLEXITY, max_attachment_complexity);

                // <FS:Ansariel> Show per-item complexity in COF
                if (isSelf())
                {
                    if (!attached_object->isTempAttachment())
                    {
                        item_complexity.insert(std::make_pair(attached_object->getAttachmentItemID(), (U32)attachment_total_cost));
                    }
                    else
                    {
                        temp_item_complexity.insert(std::make_pair(attached_object->getID(), (U32)attachment_total_cost));
                    }
                }
                // </FS:Ansariel>
            }
        }
    }
    if (isSelf()
        && attached_object
        && attached_object->isHUDAttachment()
        && !attached_object->isTempAttachment()
        && attached_object->mDrawable)
    {
        textures.clear();

        mAttachmentSurfaceArea += attached_object->recursiveGetScaledSurfaceArea();

        const LLVOVolume* volume = attached_object->mDrawable->getVOVolume();
        if (volume)
        {
            LLHUDComplexity hud_object_complexity;
            hud_object_complexity.objectName = attached_object->getAttachmentItemName();
            hud_object_complexity.objectId = attached_object->getAttachmentItemID();
            std::string joint_name;
            gAgentAvatarp->getAttachedPointName(attached_object->getAttachmentItemID(), joint_name);
            hud_object_complexity.jointName = joint_name;
            // get cost and individual textures
            hud_object_complexity.objectsCost += volume->getRenderCost(textures);
            hud_object_complexity.objectsCount++;

            LLViewerObject::const_child_list_t& child_list = attached_object->getChildren();
            for (LLViewerObject::child_list_t::const_iterator iter = child_list.begin();
                 iter != child_list.end(); ++iter)
            {
                LLViewerObject* childp = *iter;
                const LLVOVolume* chld_volume = dynamic_cast<LLVOVolume*>(childp);
                if (chld_volume)
                {
                    // get cost and individual textures
                    hud_object_complexity.objectsCost += chld_volume->getRenderCost(textures);
                    hud_object_complexity.objectsCount++;
                }
            }

            hud_object_complexity.texturesCount += textures.size();

            for (LLVOVolume::texture_cost_t::iterator volume_texture = textures.begin();
                 volume_texture != textures.end();
                 ++volume_texture)
            {
                // add the cost of each individual texture (ignores duplicates)
                hud_object_complexity.texturesCost += volume_texture->second;
                LLViewerFetchedTexture *tex = LLViewerTextureManager::getFetchedTexture(volume_texture->first);
                if (tex)
                {
                    // Note: Texture memory might be incorect since texture might be still loading.
                    hud_object_complexity.texturesMemoryTotal += tex->getTextureMemory();
                    if (tex->getOriginalHeight() * tex->getOriginalWidth() >= HUD_OVERSIZED_TEXTURE_DATA_SIZE)
                    {
                        hud_object_complexity.largeTexturesCount++;
                    }
                }
            }
            hud_complexity_list.push_back(hud_object_complexity);
        }
    }
}

// Calculations for mVisualComplexity value
void LLVOAvatar::calculateUpdateRenderComplexity()
{
    /*****************************************************************
     * This calculation should not be modified by third party viewers,
     * since it is used to limit rendering and should be uniform for
     * everyone. If you have suggested improvements, submit them to
     * the official viewer for consideration.
     *****************************************************************/
	static const U32 COMPLEXITY_BODY_PART_COST = 200;
	static LLCachedControl<F32> max_complexity_setting(gSavedSettings,"MaxAttachmentComplexity");
	F32 max_attachment_complexity = max_complexity_setting;
	max_attachment_complexity = llmax(max_attachment_complexity, DEFAULT_MAX_ATTACHMENT_COMPLEXITY);

	// Diagnostic list of all textures on our avatar
	// <FS:Ansariel> Disable useless diagnostics
	//static std::set<LLUUID> all_textures;

	if (mVisualComplexityStale)
	{
		// <FS:Ansariel> Show per-item complexity in COF
		std::map<LLUUID, U32> item_complexity;
		std::map<LLUUID, U32> temp_item_complexity;
		U32 body_parts_complexity;
		// </FS:Ansariel>

		U32 cost = VISUAL_COMPLEXITY_UNKNOWN;
		LLVOVolume::texture_cost_t textures;
		hud_complexity_list_t hud_complexity_list;

		for (U8 baked_index = 0; baked_index < BAKED_NUM_INDICES; baked_index++)
		{
		    const LLAvatarAppearanceDictionary::BakedEntry *baked_dict
				= LLAvatarAppearanceDictionary::getInstance()->getBakedTexture((EBakedTextureIndex)baked_index);
			ETextureIndex tex_index = baked_dict->mTextureIndex;
			if ((tex_index != TEX_SKIRT_BAKED) || (isWearingWearableType(LLWearableType::WT_SKIRT)))
			{
				if (isTextureVisible(tex_index))
				{
					cost +=COMPLEXITY_BODY_PART_COST;
				}
			}
		}
        LL_DEBUGS("ARCdetail") << "Avatar body parts complexity: " << cost << LL_ENDL;
		body_parts_complexity = cost; // <FS:Ansariel> Show per-item complexity in COF

        mAttachmentVisibleTriangleCount = 0;
        mAttachmentEstTriangleCount = 0.f;
        mAttachmentSurfaceArea = 0.f;
        
        // A standalone animated object needs to be accounted for
        // using its associated volume. Attached animated objects
        // will be covered by the subsequent loop over attachments.
        LLControlAvatar *control_av = dynamic_cast<LLControlAvatar*>(this);
        if (control_av)
        {
            LLVOVolume *volp = control_av->mRootVolp;
            if (volp && !volp->isAttachment())
            {
                accountRenderComplexityForObject(volp, max_attachment_complexity,
                                                 // <FS:Ansariel> Show per-item complexity in COF
                                                 //textures, cost, hud_complexity_list);
                                                 textures, cost, hud_complexity_list, item_complexity, temp_item_complexity);
                                                 // </FS:Ansariel>
            }
        }

        // Account for complexity of all attachments.
		for (attachment_map_t::const_iterator attachment_point = mAttachmentPoints.begin(); 
			 attachment_point != mAttachmentPoints.end();
			 ++attachment_point)
		{
			LLViewerJointAttachment* attachment = attachment_point->second;

			// <FS:Ansariel> Possible crash fix
			if (!attachment)
			{
				continue;
			}
			// </FS:Ansariel>

			for (LLViewerJointAttachment::attachedobjs_vec_t::iterator attachment_iter = attachment->mAttachedObjects.begin();
				 attachment_iter != attachment->mAttachedObjects.end();
				 ++attachment_iter)
			{
				const LLViewerObject* attached_object = (*attachment_iter);
                accountRenderComplexityForObject(attached_object, max_attachment_complexity,
                                                 // <FS:Ansariel> Show per-item complexity in COF
                                                 //textures, cost, hud_complexity_list);
                                                 textures, cost, hud_complexity_list, item_complexity, temp_item_complexity);
                                                 // </FS:Ansariel>
			}
		}

		// Diagnostic output to identify all avatar-related textures.
		// Does not affect rendering cost calculation.
		// Could be wrapped in a debug option if output becomes problematic.
		// <FS:Ansariel> Disable useless diagnostics
		//if (isSelf())
		//{
		//	// print any attachment textures we didn't already know about.
		//	for (LLVOVolume::texture_cost_t::iterator it = textures.begin(); it != textures.end(); ++it)
		//	{
		//		LLUUID image_id = it->first;
		//		if( ! (image_id.isNull() || image_id == IMG_DEFAULT || image_id == IMG_DEFAULT_AVATAR)
		//		   && (all_textures.find(image_id) == all_textures.end()))
		//		{
		//			// attachment texture not previously seen.
		//			LL_DEBUGS("ARCdetail") << "attachment_texture: " << image_id.asString() << LL_ENDL;
		//			all_textures.insert(image_id);
		//		}
		//	}

		//	// print any avatar textures we didn't already know about
		//    for (LLAvatarAppearanceDictionary::Textures::const_iterator iter = LLAvatarAppearanceDictionary::getInstance()->getTextures().begin();
		//	 iter != LLAvatarAppearanceDictionary::getInstance()->getTextures().end();
		//		 ++iter)
		//	{
		//	    const LLAvatarAppearanceDictionary::TextureEntry *texture_dict = iter->second;
		//		// TODO: MULTI-WEARABLE: handle multiple textures for self
		//		const LLViewerTexture* te_image = getImage(iter->first,0);
		//		if (!te_image)
		//			continue;
		//		LLUUID image_id = te_image->getID();
		//		if( image_id.isNull() || image_id == IMG_DEFAULT || image_id == IMG_DEFAULT_AVATAR)
		//			continue;
		//		if (all_textures.find(image_id) == all_textures.end())
		//		{
		//			LL_DEBUGS("ARCdetail") << "local_texture: " << texture_dict->mName << ": " << image_id << LL_ENDL;
		//			all_textures.insert(image_id);
		//		}
		//	}
		//}
		// </FS:Ansariel>

        if ( cost != mVisualComplexity )
        {
            LL_DEBUGS("AvatarRender") << "Avatar "<< getID()
                                      << " complexity updated was " << mVisualComplexity << " now " << cost
                                      << " reported " << mReportedVisualComplexity
                                      << LL_ENDL;
        }
        else
        {
            LL_DEBUGS("AvatarRender") << "Avatar "<< getID()
                                      << " complexity updated no change " << mVisualComplexity
                                      << " reported " << mReportedVisualComplexity
                                      << LL_ENDL;
        }
		mVisualComplexity = cost;
		mVisualComplexityStale = false;

        static LLCachedControl<U32> show_my_complexity_changes(gSavedSettings, "ShowMyComplexityChanges", 20);

        if (isSelf() && show_my_complexity_changes)
        {
            // Avatar complexity
            LLAvatarRenderNotifier::getInstance()->updateNotificationAgent(mVisualComplexity);

            // HUD complexity
            LLHUDRenderNotifier::getInstance()->updateNotificationHUD(hud_complexity_list);
        }

        // <FS:Ansariel> Show avatar complexity in appearance floater
        if (isSelf())
        {
            LLSidepanelAppearance::updateAvatarComplexity(mVisualComplexity, item_complexity, temp_item_complexity, body_parts_complexity);
        }
        // </FS:Ansariel>
    }
}

void LLVOAvatar::setVisualMuteSettings(VisualMuteSettings set)
{
    mVisuallyMuteSetting = set;
    mNeedsImpostorUpdate = TRUE;
    // <FS:Ansariel> [FS Persisted Avatar Render Settings]
    //LLRenderMuteList::getInstance()->saveVisualMuteSetting(getID(), S32(set));
    FSAvatarRenderPersistence::instance().setAvatarRenderSettings(getID(), set);
}

void LLVOAvatar::calcMutedAVColor()
{
    LLColor4 new_color(mMutedAVColor);
    std::string change_msg;
    LLUUID av_id(getID());

    if (getVisualMuteSettings() == AV_DO_NOT_RENDER)
    {
// [RLVa:KB] - Checked: RLVa-2.2 (@setcam_avdist)
		 if (isRlvSilhouette())
		 {
			 new_color = LLColor4::silhouette;
			 change_msg = " not rendered: color is silhouette";
		 }
		 else
		 {
// [/RLVa:KB]
			// explicitly not-rendered avatars are light grey
			 new_color = LLColor4::grey3;
			 change_msg = " not rendered: color is grey3";
// [RLVa:KB] - Checked: RLVa-2.2 (@setcam_avdist)
		 }
// [/RLVa:KB]
    }
    else if (LLMuteList::getInstance()->isMuted(av_id)) // the user blocked them
    {
        // blocked avatars are dark grey
        new_color = LLColor4::grey4;
        change_msg = " blocked: color is grey4";
    }
//    else if ( mMutedAVColor == LLColor4::white || mMutedAVColor == LLColor4::grey3 || mMutedAVColor == LLColor4::grey4 )
// [RLVa:KB] - Checked: RLVa-2.2 (@setcam_avdist)
	else if ( mMutedAVColor == LLColor4::white || mMutedAVColor == LLColor4::grey3 || mMutedAVColor == LLColor4::grey4 || mMutedAVColor == LLColor4::silhouette)
// [/RLVa:KB]
   {
        // select a color based on the first byte of the agents uuid so any muted agent is always the same color
        F32 color_value = (F32) (av_id.mData[0]);
        F32 spectrum = (color_value / 256.0);		// spectrum is between 0 and 1.f

        // Array of colors.  These are arranged so only one RGB color changes between each step, 
        // and it loops back to red so there is an even distribution.  It is not a heat map
        const S32 NUM_SPECTRUM_COLORS = 7;              
        static LLColor4 * spectrum_color[NUM_SPECTRUM_COLORS] = { &LLColor4::red, &LLColor4::magenta, &LLColor4::blue, &LLColor4::cyan, &LLColor4::green, &LLColor4::yellow, &LLColor4::red };
 
        spectrum = spectrum * (NUM_SPECTRUM_COLORS - 1);		// Scale to range of number of colors
        S32 spectrum_index_1  = floor(spectrum);				// Desired color will be after this index
        S32 spectrum_index_2  = spectrum_index_1 + 1;			//    and before this index (inclusive)
        F32 fractBetween = spectrum - (F32)(spectrum_index_1);  // distance between the two indexes (0-1)
 
        new_color = lerp(*spectrum_color[spectrum_index_1], *spectrum_color[spectrum_index_2], fractBetween);
        new_color.normalize();
        new_color *= 0.28f;		// Tone it down

        change_msg = " over limit color ";
    }

    if (mMutedAVColor != new_color) 
    {
        LL_DEBUGS("AvatarRender") << "avatar "<< av_id << change_msg << std::setprecision(3) << new_color << LL_ENDL;
        mMutedAVColor = new_color;
    }
}

// static
BOOL LLVOAvatar::isIndexLocalTexture(ETextureIndex index)
{
	return (index < 0 || index >= TEX_NUM_INDICES)
		? false
		: LLAvatarAppearanceDictionary::getInstance()->getTexture(index)->mIsLocalTexture;
}

// static
BOOL LLVOAvatar::isIndexBakedTexture(ETextureIndex index)
{
	return (index < 0 || index >= TEX_NUM_INDICES)
		? false
		: LLAvatarAppearanceDictionary::getInstance()->getTexture(index)->mIsBakedTexture;
}

const std::string LLVOAvatar::getBakedStatusForPrintout() const
{
	std::string line;

	for (LLAvatarAppearanceDictionary::Textures::const_iterator iter = LLAvatarAppearanceDictionary::getInstance()->getTextures().begin();
		 iter != LLAvatarAppearanceDictionary::getInstance()->getTextures().end();
		 ++iter)
	{
		const ETextureIndex index = iter->first;
		const LLAvatarAppearanceDictionary::TextureEntry *texture_dict = iter->second;
		if (texture_dict->mIsBakedTexture)
		{
			line += texture_dict->mName;
			if (isTextureDefined(index))
			{
				line += "_baked";
			}
			line += " ";
		}
	}
	return line;
}



//virtual
S32 LLVOAvatar::getTexImageSize() const
{
	return TEX_IMAGE_SIZE_OTHER;
}

//-----------------------------------------------------------------------------
// Utility functions
//-----------------------------------------------------------------------------

F32 calc_bouncy_animation(F32 x)
{
	return -(cosf(x * F_PI * 2.5f - F_PI_BY_TWO))*(0.4f + x * -0.1f) + x * 1.3f;
}

//virtual
BOOL LLVOAvatar::isTextureDefined(LLAvatarAppearanceDefines::ETextureIndex te, U32 index ) const
{
	if (isIndexLocalTexture(te)) 
	{
		return FALSE;
	}
	
	if( !getImage( te, index ) )
	{
		LL_WARNS() << "getImage( " << te << ", " << index << " ) returned 0" << LL_ENDL;
		return FALSE;
	}

	// <FS:ND> getImage(te, index) can return 0 in some edge cases. Plus make this faster as it gets called frequently.

	// return (getImage(te, index)->getID() != IMG_DEFAULT_AVATAR && 
	// 		getImage(te, index)->getID() != IMG_DEFAULT);


	LLViewerTexture *pImage( getImage( te, index ) );

	if( !pImage )
	{
		LL_WARNS() << "getImage( " << (S32)te << ", " << index << " ) returned invalid ptr" << LL_ENDL;
		return FALSE;
	}
	// </FS:ND>

	LLUUID const &id = pImage->getID();
	return id != IMG_DEFAULT_AVATAR && id != IMG_DEFAULT;
}

//virtual
BOOL LLVOAvatar::isTextureVisible(LLAvatarAppearanceDefines::ETextureIndex type, U32 index) const
{
	if (isIndexLocalTexture(type))
	{
		return isTextureDefined(type, index);
	}
	else
	{
		// <FS:Ansariel> Chalice Yao's simple avatar shadows via Marine Kelley
		if (LLPipeline::sShadowRender)
		{
			static LLCachedControl<U32> fsSimpleAvatarShadows(gSavedSettings, "FSSimpleAvatarShadows", 3);
			if (fsSimpleAvatarShadows == 1)
			{
				return TRUE;
			}
		}
		// </FS:Ansariel>

		// baked textures can use TE images directly
		return ((isTextureDefined(type) || isSelf())
				&& (getTEImage(type)->getID() != IMG_INVISIBLE 
				|| LLDrawPoolAlpha::sShowDebugAlpha));
	}
}

//virtual
BOOL LLVOAvatar::isTextureVisible(LLAvatarAppearanceDefines::ETextureIndex type, LLViewerWearable *wearable) const
{
	// non-self avatars don't have wearables
	return FALSE;
}


// <FS:Ansariel> [Legacy Bake]
//-----------------------------------------------------------------------------
// Legacy baking
//-----------------------------------------------------------------------------
void LLVOAvatar::bakedTextureOriginCounts(S32 &sb_count, // server-bake, has origin URL.
										  S32 &host_count, // host-based bake, has host.
										  S32 &both_count, // error - both host and URL set.
										  S32 &neither_count) // error - neither set.
{
	sb_count = host_count = both_count = neither_count = 0;
	
	std::set<LLUUID> baked_ids;
	collectBakedTextureUUIDs(baked_ids);
	for (std::set<LLUUID>::const_iterator it = baked_ids.begin(); it != baked_ids.end(); ++it)
	{
		LLViewerFetchedTexture *imagep = gTextureList.findImage(*it, TEX_LIST_STANDARD);
		bool has_url = false, has_host = false;
		if (!imagep->getUrl().empty())
		{
			has_url = true;
		}
		if (imagep->getTargetHost().isOk())
		{
			has_host = true;
		}
		if (has_url && !has_host) sb_count++;
		else if (has_host && !has_url) host_count++;
		else if (has_host && has_url) both_count++;
		else if (!has_host && !has_url) neither_count++;
	}
}

// virtual
void LLVOAvatar::bodySizeChanged()
{	
	if (isSelf() && !LLAppearanceMgr::instance().isInUpdateAppearanceFromCOF())
	{	// notify simulator of change in size
		// but not if we are in the middle of updating appearance
		gAgent.sendAgentSetAppearance();
}
}

BOOL LLVOAvatar::isUsingServerBakes() const
{
#if 1
	// Sanity check - visual param for appearance version should match mUseServerBakes
	LLVisualParam* appearance_version_param = getVisualParam(11000);
	llassert(appearance_version_param);
	F32 wt = appearance_version_param->getWeight();
	F32 expect_wt = mUseServerBakes ? 1.0 : 0.0;
	if (!is_approx_equal(wt,expect_wt))
	{
		LL_WARNS() << "wt " << wt << " differs from expected " << expect_wt << LL_ENDL;
	}
#endif

	return mUseServerBakes;
}

void LLVOAvatar::setIsUsingServerBakes(BOOL newval)
{
	mUseServerBakes = newval;
	LLVisualParam* appearance_version_param = getVisualParam(11000);
	llassert(appearance_version_param);
	appearance_version_param->setWeight(newval ? 1.0 : 0.0, false);
}
// </FS:Ansariel> [Legacy Bake]<|MERGE_RESOLUTION|>--- conflicted
+++ resolved
@@ -8006,11 +8006,14 @@
 		if (attachment && attachment->isObjectAttached(viewer_object))
 		// </FS:Ansariel>
 		{
-<<<<<<< HEAD
 			updateVisualComplexity();
+            bool is_animated_object = viewer_object->isAnimatedObject();
 			cleanupAttachedMesh(viewer_object);
-
 			attachment->removeObject(viewer_object);
+            if (!is_animated_object)
+            {
+                updateAttachmentOverrides();
+            }
 			viewer_object->refreshBakeTexture();
 			
 			LLViewerObject::const_child_list_t& child_list = viewer_object->getChildren();
@@ -8026,16 +8029,6 @@
 
 			updateMeshVisibility();
 
-=======
-            updateVisualComplexity();
-            bool is_animated_object = viewer_object->isAnimatedObject();
-			cleanupAttachedMesh( viewer_object );
-			attachment->removeObject(viewer_object);
-            if (!is_animated_object)
-            {
-                updateAttachmentOverrides();
-            }
->>>>>>> 3b3b2a71
 			LL_DEBUGS() << "Detaching object " << viewer_object->mID << " from " << attachment->getName() << LL_ENDL;
 			return TRUE;
 		}
