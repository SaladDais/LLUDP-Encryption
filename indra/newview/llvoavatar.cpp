--- conflicted
+++ resolved
@@ -5650,11 +5650,7 @@
 		
 		if (attachment->isObjectAttached(viewer_object))
 		{
-<<<<<<< HEAD
-		
-=======
 			mVisualComplexityStale = TRUE;
->>>>>>> f7158bc5
 			cleanupAttachedMesh( viewer_object );
 		
 			attachment->removeObject(viewer_object);
