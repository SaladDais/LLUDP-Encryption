﻿/** 
 * @File llvoavatar.cpp
 * @brief Implementation of LLVOAvatar class which is a derivation of LLViewerObject
 *
 * $LicenseInfo:firstyear=2001&license=viewerlgpl$
 * Second Life Viewer Source Code
 * Copyright (C) 2010, Linden Research, Inc.
 * 
 * This library is free software; you can redistribute it and/or
 * modify it under the terms of the GNU Lesser General Public
 * License as published by the Free Software Foundation;
 * version 2.1 of the License only.
 * 
 * This library is distributed in the hope that it will be useful,
 * but WITHOUT ANY WARRANTY; without even the implied warranty of
 * MERCHANTABILITY or FITNESS FOR A PARTICULAR PURPOSE.  See the GNU
 * Lesser General Public License for more details.
 * 
 * You should have received a copy of the GNU Lesser General Public
 * License along with this library; if not, write to the Free Software
 * Foundation, Inc., 51 Franklin Street, Fifth Floor, Boston, MA  02110-1301  USA
 * 
 * Linden Research, Inc., 945 Battery Street, San Francisco, CA  94111  USA
 * $/LicenseInfo$
 */

#include "llviewerprecompiledheaders.h"

#include "llvoavatar.h"

#include <stdio.h>
#include <ctype.h>
#include <sstream>

#include "llaudioengine.h"
#include "noise.h"
#include "sound_ids.h"
#include "raytrace.h"

#include "aoengine.h"			// ## Zi: Animation Overrider
#include "llagent.h" //  Get state values from here
#include "llagentcamera.h"
#include "llagentwearables.h"
#include "llanimationstates.h"
#include "llavatarnamecache.h"
#include "llavatarpropertiesprocessor.h"
#include "llavatarrendernotifier.h"
#include "llcontrolavatar.h"
#include "llexperiencecache.h"
#include "llphysicsmotion.h"
#include "llviewercontrol.h"
#include "llcallingcard.h"		// IDEVO for LLAvatarTracker
#include "lldrawpoolavatar.h"
#include "lldriverparam.h"
#include "llpolyskeletaldistortion.h"
#include "lleditingmotion.h"
#include "llemote.h"
#include "llfloatertools.h"
#include "llheadrotmotion.h"
#include "llhudeffecttrail.h"
#include "llhudmanager.h"
#include "llhudnametag.h"
#include "llhudtext.h"				// for mText/mDebugText
#include "llimview.h"
#include "llinitparam.h"
#include "llkeyframefallmotion.h"
#include "llkeyframestandmotion.h"
#include "llkeyframewalkmotion.h"
#include "llmanipscale.h"  // for get_default_max_prim_scale()
#include "llmeshrepository.h"
#include "llmutelist.h"
#include "llmoveview.h"
#include "llnotificationsutil.h"
#include "llphysicsshapebuilderutil.h"
#include "llquantize.h"
#include "llrand.h"
#include "llregionhandle.h"
#include "llresmgr.h"
#include "llselectmgr.h"
#include "llsprite.h"
#include "lltargetingmotion.h"
#include "lltoolmorph.h"
#include "llviewercamera.h"
#include "llviewertexlayer.h"
#include "llviewertexturelist.h"
#include "llviewermenu.h"
#include "llviewerobjectlist.h"
#include "llviewerparcelmgr.h"
#include "llviewerregion.h"
#include "llviewershadermgr.h"
#include "llviewerstats.h"
#include "llviewerwearable.h"
#include "llvoavatarself.h"
#include "llvovolume.h"
#include "llworld.h"
#include "pipeline.h"
#include "llviewershadermgr.h"
#include "llsky.h"
#include "llanimstatelabels.h"
#include "lltrans.h"
#include "llappearancemgr.h"
// [RLVa:KB] - Checked: RLVa-2.0.1
#include "rlvactions.h"
#include "rlvhandler.h"
// [/RLVa:KB]

#include "llgesturemgr.h" //needed to trigger the voice gesticulations
#include "llvoiceclient.h"
#include "llvoicevisualizer.h" // Ventrella

#include "lldebugmessagebox.h"
#include "llsdutil.h"
#include "llscenemonitor.h"
#include "llsdserialize.h"
#include "llcallstack.h"
#include "llrendersphere.h"

#include <boost/lexical_cast.hpp>

<<<<<<< HEAD
#include "fscommon.h"
#include "fsdata.h"
#include "lfsimfeaturehandler.h"	// <FS:CR> Opensim
#include "lggcontactsets.h"
#include "llcontrol.h"
#include "llfilepicker.h"	// <FS:CR> FIRE-8893 - Dump archetype xml to user defined location
#include "llnetmap.h"
#include "llviewernetwork.h"	// [FS:CR] isInSecondlife()
#include "llsidepanelappearance.h"
#include "fsavatarrenderpersistence.h"

=======
>>>>>>> f8b9af02
extern F32 SPEED_ADJUST_MAX;
extern F32 SPEED_ADJUST_MAX_SEC;
extern F32 ANIM_SPEED_MAX;
extern F32 ANIM_SPEED_MIN;
extern U32 JOINT_COUNT_REQUIRED_FOR_FULLRIG;
const F32 MAX_HOVER_Z = 2.0f;
const F32 MIN_HOVER_Z = -2.0f;

const F32 MIN_ATTACHMENT_COMPLEXITY = 0.f;
const F32 DEFAULT_MAX_ATTACHMENT_COMPLEXITY = 1.0e6f;

using namespace LLAvatarAppearanceDefines;

//-----------------------------------------------------------------------------
// Global constants
//-----------------------------------------------------------------------------
const LLUUID ANIM_AGENT_BODY_NOISE = LLUUID("9aa8b0a6-0c6f-9518-c7c3-4f41f2c001ad"); //"body_noise"
const LLUUID ANIM_AGENT_BREATHE_ROT	= LLUUID("4c5a103e-b830-2f1c-16bc-224aa0ad5bc8");  //"breathe_rot"
const LLUUID ANIM_AGENT_EDITING	= LLUUID("2a8eba1d-a7f8-5596-d44a-b4977bf8c8bb");  //"editing"
const LLUUID ANIM_AGENT_EYE	= LLUUID("5c780ea8-1cd1-c463-a128-48c023f6fbea");  //"eye"
const LLUUID ANIM_AGENT_FLY_ADJUST = LLUUID("db95561f-f1b0-9f9a-7224-b12f71af126e");  //"fly_adjust"
const LLUUID ANIM_AGENT_HAND_MOTION	= LLUUID("ce986325-0ba7-6e6e-cc24-b17c4b795578");  //"hand_motion"
const LLUUID ANIM_AGENT_HEAD_ROT = LLUUID("e6e8d1dd-e643-fff7-b238-c6b4b056a68d");  //"head_rot"
const LLUUID ANIM_AGENT_PELVIS_FIX = LLUUID("0c5dd2a2-514d-8893-d44d-05beffad208b");  //"pelvis_fix"
const LLUUID ANIM_AGENT_TARGET = LLUUID("0e4896cb-fba4-926c-f355-8720189d5b55");  //"target"
const LLUUID ANIM_AGENT_WALK_ADJUST	= LLUUID("829bc85b-02fc-ec41-be2e-74cc6dd7215d");  //"walk_adjust"
const LLUUID ANIM_AGENT_PHYSICS_MOTION = LLUUID("7360e029-3cb8-ebc4-863e-212df440d987");  //"physics_motion"


//-----------------------------------------------------------------------------
// Constants
//-----------------------------------------------------------------------------
const F32 DELTA_TIME_MIN = 0.01f;	// we clamp measured delta_time to this
const F32 DELTA_TIME_MAX = 0.2f;	// range to insure stability of computations.

const F32 PELVIS_LAG_FLYING		= 0.22f;// pelvis follow half life while flying
const F32 PELVIS_LAG_WALKING	= 0.4f;	// ...while walking
const F32 PELVIS_LAG_MOUSELOOK = 0.15f;
const F32 MOUSELOOK_PELVIS_FOLLOW_FACTOR = 0.5f;
const F32 TORSO_NOISE_AMOUNT = 1.0f;	// Amount of deviation from up-axis, in degrees
const F32 TORSO_NOISE_SPEED = 0.2f;	// Time scale factor on torso noise.

const F32 BREATHE_ROT_MOTION_STRENGTH = 0.05f;

const S32 MIN_REQUIRED_PIXEL_AREA_BODY_NOISE = 10000;
const S32 MIN_REQUIRED_PIXEL_AREA_BREATHE = 10000;
const S32 MIN_REQUIRED_PIXEL_AREA_PELVIS_FIX = 40;

const S32 TEX_IMAGE_SIZE_OTHER = 512 / 4;  // The size of local textures for other (!isSelf()) avatars

const F32 HEAD_MOVEMENT_AVG_TIME = 0.9f;

const S32 MORPH_MASK_REQUESTED_DISCARD = 0;

const F32 MAX_STANDOFF_FROM_ORIGIN = 3;
const F32 MAX_STANDOFF_DISTANCE_CHANGE = 32;

// Discard level at which to switch to baked textures
// Should probably be 4 or 3, but didn't want to change it while change other logic - SJB
const S32 SWITCH_TO_BAKED_DISCARD = 5;

const F32 FOOT_COLLIDE_FUDGE = 0.04f;

const F32 HOVER_EFFECT_MAX_SPEED = 3.f;
const F32 HOVER_EFFECT_STRENGTH = 0.f;
const F32 UNDERWATER_EFFECT_STRENGTH = 0.1f;
const F32 UNDERWATER_FREQUENCY_DAMP = 0.33f;
const F32 APPEARANCE_MORPH_TIME = 0.65f;
const F32 TIME_BEFORE_MESH_CLEANUP = 5.f; // seconds
const S32 AVATAR_RELEASE_THRESHOLD = 10; // number of avatar instances before releasing memory
const F32 FOOT_GROUND_COLLISION_TOLERANCE = 0.25f;
const F32 AVATAR_LOD_TWEAK_RANGE = 0.7f;
const S32 MAX_BUBBLE_CHAT_LENGTH = DB_CHAT_MSG_STR_LEN;
const S32 MAX_BUBBLE_CHAT_UTTERANCES = 12;
const F32 CHAT_FADE_TIME = 8.0;
const F32 BUBBLE_CHAT_TIME = CHAT_FADE_TIME * 3.f;
const F32 NAMETAG_UPDATE_THRESHOLD = 0.3f;
const F32 NAMETAG_VERTICAL_SCREEN_OFFSET = 25.f;
const F32 NAMETAG_VERT_OFFSET_WEIGHT = 0.17f;

const U32 LLVOAvatar::VISUAL_COMPLEXITY_UNKNOWN = 0;
const F64 HUD_OVERSIZED_TEXTURE_DATA_SIZE = 1024 * 1024;

enum ERenderName
{
	RENDER_NAME_NEVER,
	RENDER_NAME_ALWAYS,	
	RENDER_NAME_FADE
};

//-----------------------------------------------------------------------------
// Callback data
//-----------------------------------------------------------------------------

struct LLTextureMaskData
{
	LLTextureMaskData( const LLUUID& id ) :
		mAvatarID(id), 
		mLastDiscardLevel(S32_MAX) 
	{}
	LLUUID				mAvatarID;
	S32					mLastDiscardLevel;
};

/*********************************************************************************
 **                                                                             **
 ** Begin private LLVOAvatar Support classes
 **
 **/


struct LLAppearanceMessageContents: public LLRefCount
{
	LLAppearanceMessageContents():
		mAppearanceVersion(-1),
		mParamAppearanceVersion(-1),
		mCOFVersion(LLViewerInventoryCategory::VERSION_UNKNOWN)
	{
	}
	LLTEContents mTEContents;
	S32 mAppearanceVersion;
	S32 mParamAppearanceVersion;
	S32 mCOFVersion;
	// For future use:
	//U32 appearance_flags = 0;
	std::vector<F32> mParamWeights;
	std::vector<LLVisualParam*> mParams;
	LLVector3 mHoverOffset;
	bool mHoverOffsetWasSet;
};


//-----------------------------------------------------------------------------
// class LLBodyNoiseMotion
//-----------------------------------------------------------------------------
class LLBodyNoiseMotion :
	public LLMotion
{
public:
	// Constructor
	LLBodyNoiseMotion(const LLUUID &id)
		: LLMotion(id)
	{
		mName = "body_noise";
		mTorsoState = new LLJointState;
	}

	// Destructor
	virtual ~LLBodyNoiseMotion() { }

public:
	//-------------------------------------------------------------------------
	// functions to support MotionController and MotionRegistry
	//-------------------------------------------------------------------------
	// static constructor
	// all subclasses must implement such a function and register it
	static LLMotion *create(const LLUUID &id) { return new LLBodyNoiseMotion(id); }

public:
	//-------------------------------------------------------------------------
	// animation callbacks to be implemented by subclasses
	//-------------------------------------------------------------------------

	// motions must specify whether or not they loop
	virtual BOOL getLoop() { return TRUE; }

	// motions must report their total duration
	virtual F32 getDuration() { return 0.0; }

	// motions must report their "ease in" duration
	virtual F32 getEaseInDuration() { return 0.0; }

	// motions must report their "ease out" duration.
	virtual F32 getEaseOutDuration() { return 0.0; }

	// motions must report their priority
	virtual LLJoint::JointPriority getPriority() { return LLJoint::HIGH_PRIORITY; }

	virtual LLMotionBlendType getBlendType() { return ADDITIVE_BLEND; }

	// called to determine when a motion should be activated/deactivated based on avatar pixel coverage
	virtual F32 getMinPixelArea() { return MIN_REQUIRED_PIXEL_AREA_BODY_NOISE; }

	// run-time (post constructor) initialization,
	// called after parameters have been set
	// must return true to indicate success and be available for activation
	virtual LLMotionInitStatus onInitialize(LLCharacter *character)
	{
		if( !mTorsoState->setJoint( character->getJoint("mTorso") ))
		{
			return STATUS_FAILURE;
		}

		mTorsoState->setUsage(LLJointState::ROT);

		addJointState( mTorsoState );
		return STATUS_SUCCESS;
	}

	// called when a motion is activated
	// must return TRUE to indicate success, or else
	// it will be deactivated
	virtual BOOL onActivate() { return TRUE; }

	// called per time step
	// must return TRUE while it is active, and
	// must return FALSE when the motion is completed.
	virtual BOOL onUpdate(F32 time, U8* joint_mask)
	{
		F32 nx[2];
		nx[0]=time*TORSO_NOISE_SPEED;
		nx[1]=0.0f;
		F32 ny[2];
		ny[0]=0.0f;
		ny[1]=time*TORSO_NOISE_SPEED;
		F32 noiseX = noise2(nx);
		F32 noiseY = noise2(ny);

		F32 rx = TORSO_NOISE_AMOUNT * DEG_TO_RAD * noiseX / 0.42f;
		F32 ry = TORSO_NOISE_AMOUNT * DEG_TO_RAD * noiseY / 0.42f;
		LLQuaternion tQn;
		tQn.setQuat( rx, ry, 0.0f );
		mTorsoState->setRotation( tQn );

		return TRUE;
	}

	// called when a motion is deactivated
	virtual void onDeactivate() {}

private:
	//-------------------------------------------------------------------------
	// joint states to be animated
	//-------------------------------------------------------------------------
	LLPointer<LLJointState> mTorsoState;
};

//-----------------------------------------------------------------------------
// class LLBreatheMotionRot
//-----------------------------------------------------------------------------
class LLBreatheMotionRot :
	public LLMotion
{
public:
	// Constructor
	LLBreatheMotionRot(const LLUUID &id) :
		LLMotion(id),
		mBreatheRate(1.f),
		mCharacter(NULL)
	{
		mName = "breathe_rot";
		mChestState = new LLJointState;
	}

	// Destructor
	virtual ~LLBreatheMotionRot() {}

public:
	//-------------------------------------------------------------------------
	// functions to support MotionController and MotionRegistry
	//-------------------------------------------------------------------------
	// static constructor
	// all subclasses must implement such a function and register it
	static LLMotion *create(const LLUUID &id) { return new LLBreatheMotionRot(id); }

public:
	//-------------------------------------------------------------------------
	// animation callbacks to be implemented by subclasses
	//-------------------------------------------------------------------------

	// motions must specify whether or not they loop
	virtual BOOL getLoop() { return TRUE; }

	// motions must report their total duration
	virtual F32 getDuration() { return 0.0; }

	// motions must report their "ease in" duration
	virtual F32 getEaseInDuration() { return 0.0; }

	// motions must report their "ease out" duration.
	virtual F32 getEaseOutDuration() { return 0.0; }

	// motions must report their priority
	virtual LLJoint::JointPriority getPriority() { return LLJoint::MEDIUM_PRIORITY; }

	virtual LLMotionBlendType getBlendType() { return NORMAL_BLEND; }

	// called to determine when a motion should be activated/deactivated based on avatar pixel coverage
	virtual F32 getMinPixelArea() { return MIN_REQUIRED_PIXEL_AREA_BREATHE; }

	// run-time (post constructor) initialization,
	// called after parameters have been set
	// must return true to indicate success and be available for activation
	virtual LLMotionInitStatus onInitialize(LLCharacter *character)
	{		
		mCharacter = character;
		BOOL success = true;

		if ( !mChestState->setJoint( character->getJoint( "mChest" ) ) )
		{
			success = false;
		}

		if ( success )
		{
			mChestState->setUsage(LLJointState::ROT);
			addJointState( mChestState );
		}

		if ( success )
		{
			return STATUS_SUCCESS;
		}
		else
		{
			return STATUS_FAILURE;
		}
	}

	// called when a motion is activated
	// must return TRUE to indicate success, or else
	// it will be deactivated
	virtual BOOL onActivate() { return TRUE; }

	// called per time step
	// must return TRUE while it is active, and
	// must return FALSE when the motion is completed.
	virtual BOOL onUpdate(F32 time, U8* joint_mask)
	{
		mBreatheRate = 1.f;

		F32 breathe_amt = (sinf(mBreatheRate * time) * BREATHE_ROT_MOTION_STRENGTH);

		mChestState->setRotation(LLQuaternion(breathe_amt, LLVector3(0.f, 1.f, 0.f)));

		return TRUE;
	}

	// called when a motion is deactivated
	virtual void onDeactivate() {}

private:
	//-------------------------------------------------------------------------
	// joint states to be animated
	//-------------------------------------------------------------------------
	LLPointer<LLJointState> mChestState;
	F32					mBreatheRate;
	LLCharacter*		mCharacter;
};

//-----------------------------------------------------------------------------
// class LLPelvisFixMotion
//-----------------------------------------------------------------------------
class LLPelvisFixMotion :
	public LLMotion
{
public:
	// Constructor
	LLPelvisFixMotion(const LLUUID &id)
		: LLMotion(id), mCharacter(NULL)
	{
		mName = "pelvis_fix";

		mPelvisState = new LLJointState;
	}

	// Destructor
	virtual ~LLPelvisFixMotion() { }

public:
	//-------------------------------------------------------------------------
	// functions to support MotionController and MotionRegistry
	//-------------------------------------------------------------------------
	// static constructor
	// all subclasses must implement such a function and register it
	static LLMotion *create(const LLUUID& id) { return new LLPelvisFixMotion(id); }

public:
	//-------------------------------------------------------------------------
	// animation callbacks to be implemented by subclasses
	//-------------------------------------------------------------------------

	// motions must specify whether or not they loop
	virtual BOOL getLoop() { return TRUE; }

	// motions must report their total duration
	virtual F32 getDuration() { return 0.0; }

	// motions must report their "ease in" duration
	virtual F32 getEaseInDuration() { return 0.5f; }

	// motions must report their "ease out" duration.
	virtual F32 getEaseOutDuration() { return 0.5f; }

	// motions must report their priority
	virtual LLJoint::JointPriority getPriority() { return LLJoint::LOW_PRIORITY; }

	virtual LLMotionBlendType getBlendType() { return NORMAL_BLEND; }

	// called to determine when a motion should be activated/deactivated based on avatar pixel coverage
	virtual F32 getMinPixelArea() { return MIN_REQUIRED_PIXEL_AREA_PELVIS_FIX; }

	// run-time (post constructor) initialization,
	// called after parameters have been set
	// must return true to indicate success and be available for activation
	virtual LLMotionInitStatus onInitialize(LLCharacter *character)
	{
		mCharacter = character;

		if (!mPelvisState->setJoint( character->getJoint("mPelvis")))
		{
			return STATUS_FAILURE;
		}

		mPelvisState->setUsage(LLJointState::POS);

		addJointState( mPelvisState );
		return STATUS_SUCCESS;
	}

	// called when a motion is activated
	// must return TRUE to indicate success, or else
	// it will be deactivated
	virtual BOOL onActivate() { return TRUE; }

	// called per time step
	// must return TRUE while it is active, and
	// must return FALSE when the motion is completed.
	virtual BOOL onUpdate(F32 time, U8* joint_mask)
	{
		mPelvisState->setPosition(LLVector3::zero);

		return TRUE;
	}

	// called when a motion is deactivated
	virtual void onDeactivate() {}

private:
	//-------------------------------------------------------------------------
	// joint states to be animated
	//-------------------------------------------------------------------------
	LLPointer<LLJointState> mPelvisState;
	LLCharacter*		mCharacter;
};

/**
 **
 ** End LLVOAvatar Support classes
 **                                                                             **
 *********************************************************************************/


//-----------------------------------------------------------------------------
// Static Data
//-----------------------------------------------------------------------------
LLAvatarAppearanceDictionary *LLVOAvatar::sAvatarDictionary = NULL;
S32 LLVOAvatar::sFreezeCounter = 0;
U32 LLVOAvatar::sMaxNonImpostors = 12; // overridden based on graphics setting
F32 LLVOAvatar::sRenderDistance = 256.f;
S32	LLVOAvatar::sNumVisibleAvatars = 0;
S32	LLVOAvatar::sNumLODChangesThisFrame = 0;

// const LLUUID LLVOAvatar::sStepSoundOnLand("e8af4a28-aa83-4310-a7c4-c047e15ea0df"); - <FS:PP> Commented out for FIRE-3169: Option to change the default footsteps sound
const LLUUID LLVOAvatar::sStepSounds[LL_MCODE_END] =
{
	SND_STONE_RUBBER,
	SND_METAL_RUBBER,
	SND_GLASS_RUBBER,
	SND_WOOD_RUBBER,
	SND_FLESH_RUBBER,
	SND_RUBBER_PLASTIC,
	SND_RUBBER_RUBBER
};

S32 LLVOAvatar::sRenderName = RENDER_NAME_ALWAYS;
BOOL LLVOAvatar::sRenderGroupTitles = TRUE;
S32 LLVOAvatar::sNumVisibleChatBubbles = 0;
BOOL LLVOAvatar::sDebugInvisible = FALSE;
BOOL LLVOAvatar::sShowAttachmentPoints = FALSE;
BOOL LLVOAvatar::sShowAnimationDebug = FALSE;
BOOL LLVOAvatar::sShowFootPlane = FALSE;
BOOL LLVOAvatar::sVisibleInFirstPerson = FALSE;
F32 LLVOAvatar::sLODFactor = 1.f;
F32 LLVOAvatar::sPhysicsLODFactor = 1.f;
bool LLVOAvatar::sUseImpostors = false; // overwridden by RenderAvatarMaxNonImpostors
BOOL LLVOAvatar::sJointDebug = FALSE;
F32 LLVOAvatar::sUnbakedTime = 0.f;
F32 LLVOAvatar::sUnbakedUpdateTime = 0.f;
F32 LLVOAvatar::sGreyTime = 0.f;
F32 LLVOAvatar::sGreyUpdateTime = 0.f;

//-----------------------------------------------------------------------------
// Helper functions
//-----------------------------------------------------------------------------
static F32 calc_bouncy_animation(F32 x);

//-----------------------------------------------------------------------------
// LLVOAvatar()
//-----------------------------------------------------------------------------
LLVOAvatar::LLVOAvatar(const LLUUID& id,
					   const LLPCode pcode,
					   LLViewerRegion* regionp) :
	LLAvatarAppearance(&gAgentWearables),
	LLViewerObject(id, pcode, regionp),
	mSpecialRenderMode(0),
	mAttachmentSurfaceArea(0.f),
	mAttachmentVisibleTriangleCount(0),
	mAttachmentEstTriangleCount(0.f),
	mReportedVisualComplexity(VISUAL_COMPLEXITY_UNKNOWN),
	mTurning(FALSE),
	mLastSkeletonSerialNum( 0 ),
	mIsSitting(FALSE),
	mTimeVisible(),
	mTyping(FALSE),
	mMeshValid(FALSE),
	mVisible(FALSE),
	mWindFreq(0.f),
	mRipplePhase( 0.f ),
	mBelowWater(FALSE),
	mLastAppearanceBlendTime(0.f),
	mAppearanceAnimating(FALSE),
    mNameIsSet(false),
	// <FS:Ansariel> FIRE-13414: Avatar name isn't updated when the simulator sends a new name
	mNameFirstname(),
	mNameLastname(),
	// </FS:Ansariel>
	mTitle(),
	// <FS:Ansariel> Show Arc in nametag (for Jelly Dolls)
	mNameArc(0),
	mNameArcColor(LLColor4::white),
	// </FS:Ansariel>
	mNameAway(false),
	mNameDoNotDisturb(false),
	mNameAutoResponse(false), // <FS:Ansariel> Show auto-response in nametag,
	mNameIsTyping(false), // <FS:Ansariel> FIRE-3475: Show typing in nametag
	mNameMute(false),
	mNameAppearance(false),
	mNameFriend(false),
	mNameAlpha(0.f),
	mRenderGroupTitles(sRenderGroupTitles),
	mNameCloud(false),
	mFirstTEMessageReceived( FALSE ),
	mFirstAppearanceMessageReceived( FALSE ),
	mCulled( FALSE ),
	mVisibilityRank(0),
	mNeedsSkin(FALSE),
	mLastSkinTime(0.f),
	mUpdatePeriod(1),
	mVisualComplexityStale(true),
	mVisuallyMuteSetting(AV_RENDER_NORMALLY),
	mMutedAVColor(LLColor4::white /* used for "uninitialize" */),
	mFirstFullyVisible(TRUE),
	mFullyLoaded(FALSE),
	mPreviousFullyLoaded(FALSE),
	mFullyLoadedInitialized(FALSE),
	mVisualComplexity(VISUAL_COMPLEXITY_UNKNOWN),
	mLoadedCallbacksPaused(FALSE),
	mRenderUnloadedAvatar(LLCachedControl<bool>(gSavedSettings, "RenderUnloadedAvatar", false)),
	mLastRezzedStatus(-1),
	mIsEditingAppearance(FALSE),
	mUseLocalAppearance(FALSE),
	// <FS:Ansariel> [Legacy Bake]
	mUseServerBakes(FALSE),
	// </FS:Ansariel> [Legacy Bake]
	mLastUpdateRequestCOFVersion(-1),
	mLastUpdateReceivedCOFVersion(-1),
	mCachedMuteListUpdateTime(0),
	mCachedInMuteList(false),
    mIsControlAvatar(false),
    mIsUIAvatar(false),
    mEnableDefaultMotions(true)
{
	LL_DEBUGS("AvatarRender") << "LLVOAvatar Constructor (0x" << this << ") id:" << mID << LL_ENDL;

	//VTResume();  // VTune
	setHoverOffset(LLVector3(0.0, 0.0, 0.0));

	// mVoiceVisualizer is created by the hud effects manager and uses the HUD Effects pipeline
	const BOOL needsSendToSim = false; // currently, this HUD effect doesn't need to pack and unpack data to do its job
	mVoiceVisualizer = ( LLVoiceVisualizer *)LLHUDManager::getInstance()->createViewerEffect( LLHUDObject::LL_HUD_EFFECT_VOICE_VISUALIZER, needsSendToSim );

	LL_DEBUGS("Avatar","Message") << "LLVOAvatar Constructor (0x" << this << ") id:" << mID << LL_ENDL;
	mPelvisp = NULL;

	mDirtyMesh = 2;	// Dirty geometry, need to regenerate.
	mMeshTexturesDirty = FALSE;
	mHeadp = NULL;

	// set up animation variables
	mSpeed = 0.f;
	setAnimationData("Speed", &mSpeed);

	mNeedsImpostorUpdate = TRUE;
	mNeedsAnimUpdate = TRUE;

	mImpostorDistance = 0;
	mImpostorPixelArea = 0;

	setNumTEs(TEX_NUM_INDICES);

	mbCanSelect = TRUE;

	mSignaledAnimations.clear();
	mPlayingAnimations.clear();

	mWasOnGroundLeft = FALSE;
	mWasOnGroundRight = FALSE;

	mTimeLast = 0.0f;
	mSpeedAccum = 0.0f;

	mRippleTimeLast = 0.f;

	mInAir = FALSE;

	mStepOnLand = TRUE;
	mStepMaterial = 0;

	mLipSyncActive = false;
	mOohMorph      = NULL;
	mAahMorph      = NULL;

	mCurrentGesticulationLevel = 0;

    
	mRuthTimer.reset();
	mRuthDebugTimer.reset();
	mDebugExistenceTimer.reset();
	mLastAppearanceMessageTimer.reset();

	if(LLSceneMonitor::getInstance()->isEnabled())
	{
	    LLSceneMonitor::getInstance()->freezeAvatar((LLCharacter*)this);
	}

	// <FS:Ansariel> [FS Persisted Avatar Render Settings]
	//mVisuallyMuteSetting = LLVOAvatar::VisualMuteSettings(LLRenderMuteList::getInstance()->getSavedVisualMuteSetting(getID()));
	mVisuallyMuteSetting = FSAvatarRenderPersistence::instance().getAvatarRenderSettings(id);
}

std::string LLVOAvatar::avString() const
{
    if (isControlAvatar())
    {
        return getFullname();
    }
    else
    {
        std::string viz_string = LLVOAvatar::rezStatusToString(getRezzedStatus());
        return " Avatar '" + getFullname() + "' " + viz_string + " ";
    }
}

void LLVOAvatar::debugAvatarRezTime(std::string notification_name, std::string comment)
{
	LL_INFOS("Avatar") << "REZTIME: [ " << (U32)mDebugExistenceTimer.getElapsedTimeF32()
					   << "sec ]"
					   << avString() 
					   << "RuthTimer " << (U32)mRuthDebugTimer.getElapsedTimeF32()
					   << " Notification " << notification_name
					   << " : " << comment
					   << LL_ENDL;

	if (gSavedSettings.getBOOL("DebugAvatarRezTime"))
	{
		LLSD args;
		args["EXISTENCE"] = llformat("%d",(U32)mDebugExistenceTimer.getElapsedTimeF32());
		args["TIME"] = llformat("%d",(U32)mRuthDebugTimer.getElapsedTimeF32());
		args["NAME"] = getFullname();
		LLNotificationsUtil::add(notification_name,args);
	}
}

//------------------------------------------------------------------------
// LLVOAvatar::~LLVOAvatar()
//------------------------------------------------------------------------
LLVOAvatar::~LLVOAvatar()
{
	if (!mFullyLoaded)
	{
		debugAvatarRezTime("AvatarRezLeftCloudNotification","left after ruth seconds as cloud");
	}
	else
	{
		debugAvatarRezTime("AvatarRezLeftNotification","left sometime after declouding");
	}

	// <FS:ND> only call logPendingPhases if we're still alive. Otherwise this can lead to shutdown crashes 

	// logPendingPhases();
	if (isAgentAvatarValid())
		logPendingPhases();
	
	// </FS:ND>
	LL_DEBUGS("Avatar") << "LLVOAvatar Destructor (0x" << this << ") id:" << mID << LL_ENDL;

	std::for_each(mAttachmentPoints.begin(), mAttachmentPoints.end(), DeletePairedPointer());
	mAttachmentPoints.clear();

	mDead = TRUE;
	
	mAnimationSources.clear();
	LLLoadedCallbackEntry::cleanUpCallbackList(&mCallbackTextureList) ;

	getPhases().clearPhases();
	
	LL_DEBUGS() << "LLVOAvatar Destructor end" << LL_ENDL;
}

void LLVOAvatar::markDead()
{
	if (mNameText)
	{
		mNameText->markDead();
		mNameText = NULL;
		sNumVisibleChatBubbles--;
	}
	mVoiceVisualizer->markDead();
	LLLoadedCallbackEntry::cleanUpCallbackList(&mCallbackTextureList) ;
	LLViewerObject::markDead();
}


BOOL LLVOAvatar::isFullyBaked()
{
	if (mIsDummy) return TRUE;
	if (getNumTEs() == 0) return FALSE;

	for (U32 i = 0; i < mBakedTextureDatas.size(); i++)
	{
		if (!isTextureDefined(mBakedTextureDatas[i].mTextureIndex)
			&& ( (i != BAKED_SKIRT) || isWearingWearableType(LLWearableType::WT_SKIRT) ) )
		{
			return FALSE;
		}
	}
	return TRUE;
}

BOOL LLVOAvatar::isFullyTextured() const
{
	for (S32 i = 0; i < mMeshLOD.size(); i++)
	{
		LLAvatarJoint* joint = mMeshLOD[i];
		if (i==MESH_ID_SKIRT && !isWearingWearableType(LLWearableType::WT_SKIRT))
		{
			continue; // don't care about skirt textures if we're not wearing one.
		}
		if (!joint)
		{
			continue; // nonexistent LOD OK.
		}
		avatar_joint_mesh_list_t::iterator meshIter = joint->mMeshParts.begin();
		if (meshIter != joint->mMeshParts.end())
		{
			LLAvatarJointMesh *mesh = (*meshIter);
			if (!mesh)
			{
				continue; // nonexistent mesh OK
			}
			if (mesh->hasGLTexture())
			{
				continue; // Mesh exists and has a baked texture.
			}
			if (mesh->hasComposite())
			{
				continue; // Mesh exists and has a composite texture.
			}
			// Fail
			return FALSE;
		}
	}
	return TRUE;
}

BOOL LLVOAvatar::hasGray() const
{
	return !getIsCloud() && !isFullyTextured();
}

S32 LLVOAvatar::getRezzedStatus() const
{
	if (getIsCloud()) return 0;
	if (isFullyTextured() && allBakedTexturesCompletelyDownloaded()) return 3;
	if (isFullyTextured()) return 2;
	llassert(hasGray());
	return 1; // gray
}

void LLVOAvatar::deleteLayerSetCaches(bool clearAll)
{
	for (U32 i = 0; i < mBakedTextureDatas.size(); i++)
	{
		if (mBakedTextureDatas[i].mTexLayerSet)
		{
			// ! BACKWARDS COMPATIBILITY !
			// Can be removed after hair baking is mandatory on the grid
			if ((i != BAKED_HAIR || isSelf()) && !clearAll)
			{
				mBakedTextureDatas[i].mTexLayerSet->deleteCaches();
			}
		}
		if (mBakedTextureDatas[i].mMaskTexName)
		{
			LLImageGL::deleteTextures(1, (GLuint*)&(mBakedTextureDatas[i].mMaskTexName));
			mBakedTextureDatas[i].mMaskTexName = 0 ;
		}
	}
}

// static 
BOOL LLVOAvatar::areAllNearbyInstancesBaked(S32& grey_avatars)
{
	BOOL res = TRUE;
	grey_avatars = 0;
	for (std::vector<LLCharacter*>::iterator iter = LLCharacter::sInstances.begin();
		 iter != LLCharacter::sInstances.end(); ++iter)
	{
		LLVOAvatar* inst = (LLVOAvatar*) *iter;
		if( inst->isDead() )
		{
			continue;
		}
		else if( !inst->isFullyBaked() )
		{
			res = FALSE;
			if (inst->mHasGrey)
			{
				++grey_avatars;
			}
		}
	}
	return res;
}

// static
void LLVOAvatar::getNearbyRezzedStats(std::vector<S32>& counts)
{
	counts.clear();
	counts.resize(4);
	for (std::vector<LLCharacter*>::iterator iter = LLCharacter::sInstances.begin();
		 iter != LLCharacter::sInstances.end(); ++iter)
	{
		LLVOAvatar* inst = (LLVOAvatar*) *iter;
		if (inst)
		{
			S32 rez_status = inst->getRezzedStatus();
			counts[rez_status]++;
		}
	}
}

// static
std::string LLVOAvatar::rezStatusToString(S32 rez_status)
{
	if (rez_status==0) return "cloud";
	if (rez_status==1) return "gray";
	if (rez_status==2) return "downloading";
	if (rez_status==3) return "full";
	return "unknown";
}

// static
void LLVOAvatar::dumpBakedStatus()
{
	LLVector3d camera_pos_global = gAgentCamera.getCameraPositionGlobal();

	for (std::vector<LLCharacter*>::iterator iter = LLCharacter::sInstances.begin();
		 iter != LLCharacter::sInstances.end(); ++iter)
	{
		LLVOAvatar* inst = (LLVOAvatar*) *iter;
		LL_INFOS() << "Avatar ";

		LLNameValue* firstname = inst->getNVPair("FirstName");
		LLNameValue* lastname = inst->getNVPair("LastName");

		if( firstname )
		{
			LL_CONT << firstname->getString();
		}
		if( lastname )
		{
			LL_CONT << " " << lastname->getString();
		}

		LL_CONT << " " << inst->mID;

		if( inst->isDead() )
		{
			LL_CONT << " DEAD ("<< inst->getNumRefs() << " refs)";
		}

		if( inst->isSelf() )
		{
			LL_CONT << " (self)";
		}


		F64 dist_to_camera = (inst->getPositionGlobal() - camera_pos_global).length();
		LL_CONT << " " << dist_to_camera << "m ";

		LL_CONT << " " << inst->mPixelArea << " pixels";

		if( inst->isVisible() )
		{
			LL_CONT << " (visible)";
		}
		else
		{
			LL_CONT << " (not visible)";
		}

		if( inst->isFullyBaked() )
		{
			LL_CONT << " Baked";
		}
		else
		{
			LL_CONT << " Unbaked (";
			
			for (LLAvatarAppearanceDictionary::BakedTextures::const_iterator iter = LLAvatarAppearanceDictionary::getInstance()->getBakedTextures().begin();
				 iter != LLAvatarAppearanceDictionary::getInstance()->getBakedTextures().end();
				 ++iter)
			{
				const LLAvatarAppearanceDictionary::BakedEntry *baked_dict = iter->second;
				const ETextureIndex index = baked_dict->mTextureIndex;
				if (!inst->isTextureDefined(index))
				{
					LL_CONT << " " << LLAvatarAppearanceDictionary::getInstance()->getTexture(index)->mName;
				}
			}
			LL_CONT << " ) " << inst->getUnbakedPixelAreaRank();
			if( inst->isCulled() )
			{
				LL_CONT << " culled";
			}
		}
		LL_CONT << LL_ENDL;
	}
}

//static
void LLVOAvatar::restoreGL()
{
	if (!isAgentAvatarValid()) return;

	gAgentAvatarp->setCompositeUpdatesEnabled(TRUE);
	for (U32 i = 0; i < gAgentAvatarp->mBakedTextureDatas.size(); i++)
	{
		// <FS:Ansariel> [Legacy Bake]
		//gAgentAvatarp->invalidateComposite(gAgentAvatarp->getTexLayerSet(i));
		gAgentAvatarp->invalidateComposite(gAgentAvatarp->getTexLayerSet(i), FALSE);
	}
	gAgentAvatarp->updateMeshTextures();
}

//static
void LLVOAvatar::destroyGL()
{
	deleteCachedImages();

	resetImpostors();
}

//static
void LLVOAvatar::resetImpostors()
{
	for (std::vector<LLCharacter*>::iterator iter = LLCharacter::sInstances.begin();
		 iter != LLCharacter::sInstances.end(); ++iter)
	{
		LLVOAvatar* avatar = (LLVOAvatar*) *iter;
		avatar->mImpostor.release();
		avatar->mNeedsImpostorUpdate = TRUE;
	}
}

// static
void LLVOAvatar::deleteCachedImages(bool clearAll)
{	
	if (LLViewerTexLayerSet::sHasCaches)
	{
		for (std::vector<LLCharacter*>::iterator iter = LLCharacter::sInstances.begin();
			 iter != LLCharacter::sInstances.end(); ++iter)
		{
			LLVOAvatar* inst = (LLVOAvatar*) *iter;
			inst->deleteLayerSetCaches(clearAll);
		}
		LLViewerTexLayerSet::sHasCaches = FALSE;
	}
	LLVOAvatarSelf::deleteScratchTextures();
	LLTexLayerStaticImageList::getInstance()->deleteCachedImages();
}


//------------------------------------------------------------------------
// static
// LLVOAvatar::initClass()
//------------------------------------------------------------------------
void LLVOAvatar::initClass()
{ 
	gAnimLibrary.animStateSetString(ANIM_AGENT_BODY_NOISE,"body_noise");
	gAnimLibrary.animStateSetString(ANIM_AGENT_BREATHE_ROT,"breathe_rot");
	gAnimLibrary.animStateSetString(ANIM_AGENT_PHYSICS_MOTION,"physics_motion");
	gAnimLibrary.animStateSetString(ANIM_AGENT_EDITING,"editing");
	gAnimLibrary.animStateSetString(ANIM_AGENT_EYE,"eye");
	gAnimLibrary.animStateSetString(ANIM_AGENT_FLY_ADJUST,"fly_adjust");
	gAnimLibrary.animStateSetString(ANIM_AGENT_HAND_MOTION,"hand_motion");
	gAnimLibrary.animStateSetString(ANIM_AGENT_HEAD_ROT,"head_rot");
	gAnimLibrary.animStateSetString(ANIM_AGENT_PELVIS_FIX,"pelvis_fix");
	gAnimLibrary.animStateSetString(ANIM_AGENT_TARGET,"target");
	gAnimLibrary.animStateSetString(ANIM_AGENT_WALK_ADJUST,"walk_adjust");

    // Where should this be set initially?
    LLJoint::setDebugJointNames(gSavedSettings.getString("DebugAvatarJoints"));

	initCloud();
}


void LLVOAvatar::cleanupClass()
{
}

LLPartSysData LLVOAvatar::sCloud;
void LLVOAvatar::initCloud()
{
	// fancy particle cloud designed by Brent
	std::string filename = gDirUtilp->getExpandedFilename(LL_PATH_PER_SL_ACCOUNT, "cloud.xml");
	if(!gDirUtilp->fileExists(filename))
	{
		filename = gDirUtilp->getExpandedFilename(LL_PATH_USER_SETTINGS, "cloud.xml");
	}
	if(!gDirUtilp->fileExists(filename))
	{
		filename = gDirUtilp->getExpandedFilename(LL_PATH_APP_SETTINGS, "cloud.xml");
	}
	LLSD cloud;
	// <FS:ND> On Linux ifstream only has a const char* constructor
	// llifstream in_file(filename);
	llifstream in_file(filename.c_str());
	// </FS:ND>
	LLSDSerialize::fromXMLDocument(cloud, in_file);
	sCloud.fromLLSD(cloud);
	LLViewerTexture* cloud_texture = LLViewerTextureManager::getFetchedTextureFromFile("cloud-particle.j2c");
	sCloud.mPartImageID = cloud_texture->getID();

	//Todo: have own image, de-copy-pasta
	LLSD cloud_muted;
	filename = gDirUtilp->getExpandedFilename(LL_PATH_PER_SL_ACCOUNT, "cloud_muted.xml");
	if(!gDirUtilp->fileExists(filename))
	{
		filename = gDirUtilp->getExpandedFilename(LL_PATH_USER_SETTINGS, "cloud_muted.xml");
	}
	if(!gDirUtilp->fileExists(filename))
	{
		filename = gDirUtilp->getExpandedFilename(LL_PATH_APP_SETTINGS, "cloud_muted.xml");
	}
	// <FS:ND> On Linux ifstream only has a const char* constructor
	// llifstream in_file_muted(filename);
	llifstream in_file_muted(filename.c_str());
	// </FS:ND>
}

// virtual
void LLVOAvatar::initInstance()
{
	//-------------------------------------------------------------------------
	// register motions
	//-------------------------------------------------------------------------
	if (LLCharacter::sInstances.size() == 1)
	{
		LLKeyframeMotion::setVFS(gStaticVFS);
		registerMotion( ANIM_AGENT_DO_NOT_DISTURB,					LLNullMotion::create );
		registerMotion( ANIM_AGENT_CROUCH,					LLKeyframeStandMotion::create );
		registerMotion( ANIM_AGENT_CROUCHWALK,				LLKeyframeWalkMotion::create );
		registerMotion( ANIM_AGENT_EXPRESS_AFRAID,			LLEmote::create );
		registerMotion( ANIM_AGENT_EXPRESS_ANGER,			LLEmote::create );
		registerMotion( ANIM_AGENT_EXPRESS_BORED,			LLEmote::create );
		registerMotion( ANIM_AGENT_EXPRESS_CRY,				LLEmote::create );
		registerMotion( ANIM_AGENT_EXPRESS_DISDAIN,			LLEmote::create );
		registerMotion( ANIM_AGENT_EXPRESS_EMBARRASSED,		LLEmote::create );
		registerMotion( ANIM_AGENT_EXPRESS_FROWN,			LLEmote::create );
		registerMotion( ANIM_AGENT_EXPRESS_KISS,			LLEmote::create );
		registerMotion( ANIM_AGENT_EXPRESS_LAUGH,			LLEmote::create );
		registerMotion( ANIM_AGENT_EXPRESS_OPEN_MOUTH,		LLEmote::create );
		registerMotion( ANIM_AGENT_EXPRESS_REPULSED,		LLEmote::create );
		registerMotion( ANIM_AGENT_EXPRESS_SAD,				LLEmote::create );
		registerMotion( ANIM_AGENT_EXPRESS_SHRUG,			LLEmote::create );
		registerMotion( ANIM_AGENT_EXPRESS_SMILE,			LLEmote::create );
		registerMotion( ANIM_AGENT_EXPRESS_SURPRISE,		LLEmote::create );
		registerMotion( ANIM_AGENT_EXPRESS_TONGUE_OUT,		LLEmote::create );
		registerMotion( ANIM_AGENT_EXPRESS_TOOTHSMILE,		LLEmote::create );
		registerMotion( ANIM_AGENT_EXPRESS_WINK,			LLEmote::create );
		registerMotion( ANIM_AGENT_EXPRESS_WORRY,			LLEmote::create );
		registerMotion( ANIM_AGENT_FEMALE_RUN_NEW,			LLKeyframeWalkMotion::create );
		registerMotion( ANIM_AGENT_FEMALE_WALK,				LLKeyframeWalkMotion::create );
		registerMotion( ANIM_AGENT_FEMALE_WALK_NEW,			LLKeyframeWalkMotion::create );
		registerMotion( ANIM_AGENT_RUN,						LLKeyframeWalkMotion::create );
		registerMotion( ANIM_AGENT_RUN_NEW,					LLKeyframeWalkMotion::create );
		registerMotion( ANIM_AGENT_STAND,					LLKeyframeStandMotion::create );
		registerMotion( ANIM_AGENT_STAND_1,					LLKeyframeStandMotion::create );
		registerMotion( ANIM_AGENT_STAND_2,					LLKeyframeStandMotion::create );
		registerMotion( ANIM_AGENT_STAND_3,					LLKeyframeStandMotion::create );
		registerMotion( ANIM_AGENT_STAND_4,					LLKeyframeStandMotion::create );
		registerMotion( ANIM_AGENT_STANDUP,					LLKeyframeFallMotion::create );
		registerMotion( ANIM_AGENT_TURNLEFT,				LLKeyframeWalkMotion::create );
		registerMotion( ANIM_AGENT_TURNRIGHT,				LLKeyframeWalkMotion::create );
		registerMotion( ANIM_AGENT_WALK,					LLKeyframeWalkMotion::create );
		registerMotion( ANIM_AGENT_WALK_NEW,				LLKeyframeWalkMotion::create );
		
		// motions without a start/stop bit
		registerMotion( ANIM_AGENT_BODY_NOISE,				LLBodyNoiseMotion::create );
		registerMotion( ANIM_AGENT_BREATHE_ROT,				LLBreatheMotionRot::create );
		registerMotion( ANIM_AGENT_PHYSICS_MOTION,			LLPhysicsMotionController::create );
		registerMotion( ANIM_AGENT_EDITING,					LLEditingMotion::create	);
		registerMotion( ANIM_AGENT_EYE,						LLEyeMotion::create	);
		registerMotion( ANIM_AGENT_FEMALE_WALK,				LLKeyframeWalkMotion::create );
		registerMotion( ANIM_AGENT_FLY_ADJUST,				LLFlyAdjustMotion::create );
		registerMotion( ANIM_AGENT_HAND_MOTION,				LLHandMotion::create );
		registerMotion( ANIM_AGENT_HEAD_ROT,				LLHeadRotMotion::create );
		registerMotion( ANIM_AGENT_PELVIS_FIX,				LLPelvisFixMotion::create );
		registerMotion( ANIM_AGENT_SIT_FEMALE,				LLKeyframeMotion::create );
		registerMotion( ANIM_AGENT_TARGET,					LLTargetingMotion::create );
		registerMotion( ANIM_AGENT_WALK_ADJUST,				LLWalkAdjustMotion::create );
	}
	
	LLAvatarAppearance::initInstance();
	
	// preload specific motions here
	createMotion( ANIM_AGENT_CUSTOMIZE);
	createMotion( ANIM_AGENT_CUSTOMIZE_DONE);
	
	//VTPause();  // VTune
	
	mVoiceVisualizer->setVoiceEnabled( LLVoiceClient::getInstance()->getVoiceEnabled( mID ) );
}

// virtual
LLAvatarJoint* LLVOAvatar::createAvatarJoint()
{
	return new LLViewerJoint();
}

// virtual
LLAvatarJoint* LLVOAvatar::createAvatarJoint(S32 joint_num)
{
	return new LLViewerJoint(joint_num);
}

// virtual
LLAvatarJointMesh* LLVOAvatar::createAvatarJointMesh()
{
	return new LLViewerJointMesh();
}

// virtual
LLTexLayerSet* LLVOAvatar::createTexLayerSet()
{
	return new LLViewerTexLayerSet(this);
}

const LLVector3 LLVOAvatar::getRenderPosition() const
{

	if (mDrawable.isNull() || mDrawable->getGeneration() < 0)
	{
		return getPositionAgent();
	}
	else if (isRoot())
	{
		F32 fixup;
		if ( hasPelvisFixup( fixup) )
		{
			//Apply a pelvis fixup (as defined by the avs skin)
			LLVector3 pos = mDrawable->getPositionAgent();
			pos[VZ] += fixup;
			return pos;
		}
		else
		{
			return mDrawable->getPositionAgent();
		}
	}
	else
	{
		return getPosition() * mDrawable->getParent()->getRenderMatrix();
	}
}

void LLVOAvatar::updateDrawable(BOOL force_damped)
{
	clearChanged(SHIFTED);
}

void LLVOAvatar::onShift(const LLVector4a& shift_vector)
{
	const LLVector3& shift = reinterpret_cast<const LLVector3&>(shift_vector);
	mLastAnimExtents[0] += shift;
	mLastAnimExtents[1] += shift;
}

void LLVOAvatar::updateSpatialExtents(LLVector4a& newMin, LLVector4a &newMax)
{
    if (mDrawable.isNull())
    {
        return;
    }
	if (isImpostor() && !needsImpostorUpdate())
	{
		LLVector3 delta = getRenderPosition() -
			((LLVector3(mDrawable->getPositionGroup().getF32ptr())-mImpostorOffset));
		
		newMin.load3( (mLastAnimExtents[0] + delta).mV);
		newMax.load3( (mLastAnimExtents[1] + delta).mV);
	}
	else
	{
		getSpatialExtents(newMin,newMax);
		mLastAnimExtents[0].set(newMin.getF32ptr());
		mLastAnimExtents[1].set(newMax.getF32ptr());
		LLVector4a pos_group;
		pos_group.setAdd(newMin,newMax);
		pos_group.mul(0.5f);
		mImpostorOffset = LLVector3(pos_group.getF32ptr())-getRenderPosition();
		mDrawable->setPositionGroup(pos_group);
	}
}

void LLVOAvatar::getSpatialExtents(LLVector4a& newMin, LLVector4a& newMax)
{
    S32 box_detail = gSavedSettings.getS32("AvatarBoundingBoxComplexity");
	LLVector4a buffer(0.0);
	LLVector4a pos;
	pos.load3(getRenderPosition().mV);
	newMin.setSub(pos, buffer);
	newMax.setAdd(pos, buffer);

	float max_attachment_span = get_default_max_prim_scale() * 5.0f;
	
	//stretch bounding box by joint positions
    if (box_detail>=1)
    {
        for (polymesh_map_t::iterator i = mPolyMeshes.begin(); i != mPolyMeshes.end(); ++i)
        {
            LLPolyMesh* mesh = i->second;
            for (S32 joint_num = 0; joint_num < mesh->mJointRenderData.size(); joint_num++)
            {
                LLVector4a trans;
                trans.load3( mesh->mJointRenderData[joint_num]->mWorldMatrix->getTranslation().mV);
                update_min_max(newMin, newMax, trans);
            }
        }

        LLVector4a center, size;
        center.setAdd(newMin, newMax);
        center.mul(0.5f);

        size.setSub(newMax,newMin);
        size.mul(0.5f);

        mPixelArea = LLPipeline::calcPixelArea(center, size, *LLViewerCamera::getInstance());
    }

	//stretch bounding box by static attachments
    if (box_detail >= 2)
    {
        for (attachment_map_t::iterator iter = mAttachmentPoints.begin(); 
             iter != mAttachmentPoints.end();
             ++iter)
        {
            LLViewerJointAttachment* attachment = iter->second;

<<<<<<< HEAD
		// <FS:Ansariel> Possible crash fix
		//if (attachment->getValid())
		if (attachment && attachment->getValid())
		// </FS:Ansariel>
		{
			for (LLViewerJointAttachment::attachedobjs_vec_t::iterator attachment_iter = attachment->mAttachedObjects.begin();
				 attachment_iter != attachment->mAttachedObjects.end();
				 ++attachment_iter)
			{
				const LLViewerObject* attached_object = (*attachment_iter);
				if (attached_object && !attached_object->isHUDAttachment())
				{
					LLDrawable* drawable = attached_object->mDrawable;
					if (drawable && !drawable->isState(LLDrawable::RIGGED))
					{
						LLSpatialBridge* bridge = drawable->getSpatialBridge();
						if (bridge)
						{
							const LLVector4a* ext = bridge->getSpatialExtents();
							LLVector4a distance;
							distance.setSub(ext[1], ext[0]);
							LLVector4a max_span(max_attachment_span);
=======
            if (attachment->getValid())
            {
                for (LLViewerJointAttachment::attachedobjs_vec_t::iterator attachment_iter = attachment->mAttachedObjects.begin();
                     attachment_iter != attachment->mAttachedObjects.end();
                     ++attachment_iter)
                {
                    const LLViewerObject* attached_object = (*attachment_iter);
                    if (attached_object && !attached_object->isHUDAttachment())
                    {
                        LLDrawable* drawable = attached_object->mDrawable;
                        if (drawable && !drawable->isState(LLDrawable::RIGGED))
                        {
                            LLSpatialBridge* bridge = drawable->getSpatialBridge();
                            if (bridge)
                            {
                                const LLVector4a* ext = bridge->getSpatialExtents();
                                LLVector4a distance;
                                distance.setSub(ext[1], ext[0]);
                                LLVector4a max_span(max_attachment_span);
>>>>>>> f8b9af02

                                S32 lt = distance.lessThan(max_span).getGatheredBits() & 0x7;
						
                                // Only add the prim to spatial extents calculations if it isn't a megaprim.
                                // max_attachment_span calculated at the start of the function 
                                // (currently 5 times our max prim size) 
                                if (lt == 0x7)
                                {
                                    update_min_max(newMin,newMax,ext[0]);
                                    update_min_max(newMin,newMax,ext[1]);
                                }
                            }
                        }
                    }
                }
            }
        }
    }

    // Stretch bounding box by rigged mesh joint boxes
    if (box_detail>=3)
    {
        updateRiggingInfo();
        for (S32 joint_num = 0; joint_num < LL_CHARACTER_MAX_ANIMATED_JOINTS; joint_num++)
        {
            LLJoint *joint = getJoint(joint_num);
            LLJointRiggingInfo *rig_info = NULL;
            if (joint_num < mJointRiggingInfoTab.size())
            {
                rig_info = &mJointRiggingInfoTab[joint_num];
            }

            // FIXME TEMP HACK FOR TESTING
            //if (joint)
            //{
            //    rig_info.setIsRiggedTo(true);
            //}

            if (joint && rig_info && rig_info->isRiggedTo())
            {
                LLViewerJointAttachment *as_joint_attach = dynamic_cast<LLViewerJointAttachment*>(joint);
                if (as_joint_attach && as_joint_attach->getIsHUDAttachment())
                {
                    // Ignore bounding box of HUD joints
                    continue;
                }
                LLMatrix4a mat;
                LLVector4a new_extents[2];
                mat.loadu(joint->getWorldMatrix());
                matMulBoundBox(mat, rig_info->getRiggedExtents(), new_extents);
                update_min_max(newMin, newMax, new_extents[0]);
                update_min_max(newMin, newMax, new_extents[1]);
                //if (isSelf())
                //{
                //    LL_INFOS() << joint->getName() << " extents " << new_extents[0] << "," << new_extents[1] << LL_ENDL;
                //    LL_INFOS() << joint->getName() << " av box is " << newMin << "," << newMax << LL_ENDL;
                //}
            }
        }
    }

	//pad bounding box	

	newMin.sub(buffer);
	newMax.add(buffer);
}

void render_sphere_and_line(const LLVector3& begin_pos, const LLVector3& end_pos, F32 sphere_scale, const LLVector3& occ_color, const LLVector3& visible_color)
{
    // Unoccluded bone portions
    LLGLDepthTest normal_depth(GL_TRUE);

    // Draw line segment for unoccluded joint
    gGL.diffuseColor3f(visible_color[0], visible_color[1], visible_color[2]);

    gGL.begin(LLRender::LINES);
    gGL.vertex3fv(begin_pos.mV); 
    gGL.vertex3fv(end_pos.mV);
    gGL.end();
        

    // Draw sphere representing joint pos
    gGL.pushMatrix();
    gGL.scalef(sphere_scale, sphere_scale, sphere_scale);
    gSphere.renderGGL();
    gGL.popMatrix();
        
    LLGLDepthTest depth_under(GL_TRUE, GL_FALSE, GL_GREATER);

    // Occluded bone portions
    gGL.diffuseColor3f(occ_color[0], occ_color[1], occ_color[2]);

    gGL.begin(LLRender::LINES);
    gGL.vertex3fv(begin_pos.mV); 
    gGL.vertex3fv(end_pos.mV);
    gGL.end();

    // Draw sphere representing joint pos
    gGL.pushMatrix();
    gGL.scalef(sphere_scale, sphere_scale, sphere_scale);
    gSphere.renderGGL();
    gGL.popMatrix();
}

//-----------------------------------------------------------------------------
// renderCollisionVolumes()
//-----------------------------------------------------------------------------
void LLVOAvatar::renderCollisionVolumes()
{
	std::ostringstream ostr;

	for (S32 i = 0; i < mNumCollisionVolumes; i++)
	{
		ostr << mCollisionVolumes[i].getName() << ", ";

        LLAvatarJointCollisionVolume& collision_volume = mCollisionVolumes[i];

		collision_volume.updateWorldMatrix();

		gGL.pushMatrix();
		gGL.multMatrix( &collision_volume.getXform()->getWorldMatrix().mMatrix[0][0] );

        LLVector3 begin_pos(0,0,0);
        LLVector3 end_pos(collision_volume.getEnd());
        static F32 sphere_scale = 1.0f;
        static F32 center_dot_scale = 0.05f;

        static LLVector3 BLUE(0.0f, 0.0f, 1.0f);
        static LLVector3 PASTEL_BLUE(0.5f, 0.5f, 1.0f);
        static LLVector3 RED(1.0f, 0.0f, 0.0f);
        static LLVector3 PASTEL_RED(1.0f, 0.5f, 0.5f);
        static LLVector3 WHITE(1.0f, 1.0f, 1.0f);
        

        LLVector3 cv_color_occluded;
        LLVector3 cv_color_visible;
        LLVector3 dot_color_occluded(WHITE);
        LLVector3 dot_color_visible(WHITE);
        if (isControlAvatar())
        {
            cv_color_occluded = RED;
            cv_color_visible = PASTEL_RED;
        }
        else
        {
            cv_color_occluded = BLUE;
            cv_color_visible = PASTEL_BLUE;
        }
        render_sphere_and_line(begin_pos, end_pos, sphere_scale, cv_color_occluded, cv_color_visible);
        render_sphere_and_line(begin_pos, end_pos, center_dot_scale, dot_color_occluded, dot_color_visible);

        gGL.popMatrix();
    }

    
	if (mNameText.notNull())
	{
		LLVector4a unused;
	
		mNameText->lineSegmentIntersect(unused, unused, unused, TRUE);
	}
}

void LLVOAvatar::renderBones()
{
    LLGLEnable blend(GL_BLEND);

	avatar_joint_list_t::iterator iter = mSkeleton.begin();
	avatar_joint_list_t::iterator end  = mSkeleton.end();

    // For bones with position overrides defined
    static LLVector3 OVERRIDE_COLOR_OCCLUDED(1.0f, 0.0f, 0.0f);
    static LLVector3 OVERRIDE_COLOR_VISIBLE(0.5f, 0.5f, 0.5f);
    // For bones which are rigged to by at least one attachment
    static LLVector3 RIGGED_COLOR_OCCLUDED(0.0f, 1.0f, 1.0f);
    static LLVector3 RIGGED_COLOR_VISIBLE(0.5f, 0.5f, 0.5f);
    // For bones not otherwise colored
    static LLVector3 OTHER_COLOR_OCCLUDED(0.0f, 1.0f, 0.0f);
    static LLVector3 OTHER_COLOR_VISIBLE(0.5f, 0.5f, 0.5f);
    
    static F32 SPHERE_SCALEF = 0.001f;

	for (; iter != end; ++iter)
	{
		LLJoint* jointp = *iter;
		if (!jointp)
		{
			continue;
		}

		jointp->updateWorldMatrix();

        LLVector3 occ_color, visible_color;

        LLVector3 pos;
        LLUUID mesh_id;
        if (jointp->hasAttachmentPosOverride(pos,mesh_id))
        {
            occ_color = OVERRIDE_COLOR_OCCLUDED;
            visible_color = OVERRIDE_COLOR_VISIBLE;
        }
        else
        {
            if (jointIsRiggedTo(jointp->getName()))
            {
                occ_color = RIGGED_COLOR_OCCLUDED;
                visible_color = RIGGED_COLOR_VISIBLE;
            }
            else
            {
                occ_color = OTHER_COLOR_OCCLUDED;
                visible_color = OTHER_COLOR_VISIBLE;
            }
        }
        LLVector3 begin_pos(0,0,0);
        LLVector3 end_pos(jointp->getEnd());

        F32 sphere_scale = SPHERE_SCALEF;
        
		gGL.pushMatrix();
		gGL.multMatrix( &jointp->getXform()->getWorldMatrix().mMatrix[0][0] );

        render_sphere_and_line(begin_pos, end_pos, sphere_scale, occ_color, visible_color);
        
		gGL.popMatrix();
	}
}


void LLVOAvatar::renderJoints()
{
	std::ostringstream ostr;
	std::ostringstream nullstr;

	for (joint_map_t::iterator iter = mJointMap.begin(); iter != mJointMap.end(); ++iter)
	{
		LLJoint* jointp = iter->second;
		if (!jointp)
		{
			nullstr << iter->first << " is NULL" << std::endl;
			continue;
		}

		ostr << jointp->getName() << ", ";

		jointp->updateWorldMatrix();
	
		gGL.pushMatrix();
		gGL.multMatrix( &jointp->getXform()->getWorldMatrix().mMatrix[0][0] );

		gGL.diffuseColor3f( 1.f, 0.f, 1.f );
	
		gGL.begin(LLRender::LINES);
	
		LLVector3 v[] = 
		{
			LLVector3(1,0,0),
			LLVector3(-1,0,0),
			LLVector3(0,1,0),
			LLVector3(0,-1,0),

			LLVector3(0,0,-1),
			LLVector3(0,0,1),
		};

		//sides
		gGL.vertex3fv(v[0].mV); 
		gGL.vertex3fv(v[2].mV);

		gGL.vertex3fv(v[0].mV); 
		gGL.vertex3fv(v[3].mV);

		gGL.vertex3fv(v[1].mV); 
		gGL.vertex3fv(v[2].mV);

		gGL.vertex3fv(v[1].mV); 
		gGL.vertex3fv(v[3].mV);


		//top
		gGL.vertex3fv(v[0].mV); 
		gGL.vertex3fv(v[4].mV);

		gGL.vertex3fv(v[1].mV); 
		gGL.vertex3fv(v[4].mV);

		gGL.vertex3fv(v[2].mV); 
		gGL.vertex3fv(v[4].mV);

		gGL.vertex3fv(v[3].mV); 
		gGL.vertex3fv(v[4].mV);


		//bottom
		gGL.vertex3fv(v[0].mV); 
		gGL.vertex3fv(v[5].mV);

		gGL.vertex3fv(v[1].mV); 
		gGL.vertex3fv(v[5].mV);

		gGL.vertex3fv(v[2].mV); 
		gGL.vertex3fv(v[5].mV);

		gGL.vertex3fv(v[3].mV); 
		gGL.vertex3fv(v[5].mV);

		gGL.end();

		gGL.popMatrix();
	}

	mDebugText.clear();
	addDebugText(ostr.str());
	addDebugText(nullstr.str());
}

BOOL LLVOAvatar::lineSegmentIntersect(const LLVector4a& start, const LLVector4a& end,
									  S32 face,
									  BOOL pick_transparent,
									  BOOL pick_rigged,
									  S32* face_hit,
									  LLVector4a* intersection,
									  LLVector2* tex_coord,
									  LLVector4a* normal,
									  LLVector4a* tangent)
{
	if ((isSelf() && !gAgent.needsRenderAvatar()) || !LLPipeline::sPickAvatar)
	{
		return FALSE;
	}

    if (isControlAvatar())
    {
        return FALSE;
    }
    
	if (lineSegmentBoundingBox(start, end))
	{
		for (S32 i = 0; i < mNumCollisionVolumes; ++i)
		{
			mCollisionVolumes[i].updateWorldMatrix();
            
			glh::matrix4f mat((F32*) mCollisionVolumes[i].getXform()->getWorldMatrix().mMatrix);
			glh::matrix4f inverse = mat.inverse();
			glh::matrix4f norm_mat = inverse.transpose();

			glh::vec3f p1(start.getF32ptr());
			glh::vec3f p2(end.getF32ptr());

			inverse.mult_matrix_vec(p1);
			inverse.mult_matrix_vec(p2);

			LLVector3 position;
			LLVector3 norm;

			if (linesegment_sphere(LLVector3(p1.v), LLVector3(p2.v), LLVector3(0,0,0), 1.f, position, norm))
			{
				glh::vec3f res_pos(position.mV);
				mat.mult_matrix_vec(res_pos);
				
				norm.normalize();
				glh::vec3f res_norm(norm.mV);
				norm_mat.mult_matrix_dir(res_norm);

				if (intersection)
				{
					intersection->load3(res_pos.v);
				}

				if (normal)
				{
					normal->load3(res_norm.v);
				}

				return TRUE;
			}
		}

		if (isSelf())
		{
			for (attachment_map_t::iterator iter = mAttachmentPoints.begin(); 
			 iter != mAttachmentPoints.end();
			 ++iter)
			{
				LLViewerJointAttachment* attachment = iter->second;

				// <FS:Ansariel> Possible crash fix
				if (!attachment)
				{
					continue;
				}
				// </FS:Ansariel>

				for (LLViewerJointAttachment::attachedobjs_vec_t::iterator attachment_iter = attachment->mAttachedObjects.begin();
					 attachment_iter != attachment->mAttachedObjects.end();
					 ++attachment_iter)
				{
					LLViewerObject* attached_object = (*attachment_iter);
					
					if (attached_object && !attached_object->isDead() && attachment->getValid())
					{
						LLDrawable* drawable = attached_object->mDrawable;
						if (drawable->isState(LLDrawable::RIGGED))
						{ //regenerate octree for rigged attachment
							gPipeline.markRebuild(mDrawable, LLDrawable::REBUILD_RIGGED, TRUE);
						}
					}
				}
			}
		}
	}

	
	
	LLVector4a position;
	if (mNameText.notNull() && mNameText->lineSegmentIntersect(start, end, position))
	{
		if (intersection)
		{
			*intersection = position;
		}

		return TRUE;
	}

	return FALSE;
}

// virtual
LLViewerObject* LLVOAvatar::lineSegmentIntersectRiggedAttachments(const LLVector4a& start, const LLVector4a& end,
									  S32 face,
									  BOOL pick_transparent,
									  BOOL pick_rigged,
									  S32* face_hit,
									  LLVector4a* intersection,
									  LLVector2* tex_coord,
									  LLVector4a* normal,
									  LLVector4a* tangent)
{
	if (isSelf() && !gAgent.needsRenderAvatar())
	{
		return NULL;
	}

	LLViewerObject* hit = NULL;

	if (lineSegmentBoundingBox(start, end))
	{
		LLVector4a local_end = end;
		LLVector4a local_intersection;

		for (attachment_map_t::iterator iter = mAttachmentPoints.begin(); 
			iter != mAttachmentPoints.end();
			++iter)
		{
			LLViewerJointAttachment* attachment = iter->second;

			// <FS:Ansariel> Possible crash fix
			if (!attachment)
			{
				continue;
			}
			// </FS:Ansariel>

			for (LLViewerJointAttachment::attachedobjs_vec_t::iterator attachment_iter = attachment->mAttachedObjects.begin();
					attachment_iter != attachment->mAttachedObjects.end();
					++attachment_iter)
			{
				LLViewerObject* attached_object = (*attachment_iter);
					
				if (attached_object->lineSegmentIntersect(start, local_end, face, pick_transparent, pick_rigged, face_hit, &local_intersection, tex_coord, normal, tangent))
				{
					local_end = local_intersection;
					if (intersection)
					{
						*intersection = local_intersection;
					}
					
					hit = attached_object;
				}
			}
		}
	}
		
	return hit;
}


LLVOAvatar* LLVOAvatar::asAvatar()
{
	return this;
}

//-----------------------------------------------------------------------------
// LLVOAvatar::startDefaultMotions()
//-----------------------------------------------------------------------------
void LLVOAvatar::startDefaultMotions()
{
	//-------------------------------------------------------------------------
	// start default motions
	//-------------------------------------------------------------------------
	startMotion( ANIM_AGENT_HEAD_ROT );
	startMotion( ANIM_AGENT_EYE );
	startMotion( ANIM_AGENT_BODY_NOISE );
	startMotion( ANIM_AGENT_BREATHE_ROT );
	startMotion( ANIM_AGENT_PHYSICS_MOTION );
	startMotion( ANIM_AGENT_HAND_MOTION );
	startMotion( ANIM_AGENT_PELVIS_FIX );

	//-------------------------------------------------------------------------
	// restart any currently active motions
	//-------------------------------------------------------------------------
	processAnimationStateChanges();
}

//-----------------------------------------------------------------------------
// LLVOAvatar::buildCharacter()
// Deferred initialization and rebuild of the avatar.
//-----------------------------------------------------------------------------
// virtual
void LLVOAvatar::buildCharacter()
{
	LLAvatarAppearance::buildCharacter();

	// Not done building yet; more to do.
	mIsBuilt = FALSE;

	//-------------------------------------------------------------------------
	// set head offset from pelvis
	//-------------------------------------------------------------------------
	updateHeadOffset();

	//-------------------------------------------------------------------------
	// initialize lip sync morph pointers
	//-------------------------------------------------------------------------
	mOohMorph     = getVisualParam( "Lipsync_Ooh" );
	mAahMorph     = getVisualParam( "Lipsync_Aah" );

	// If we don't have the Ooh morph, use the Kiss morph
	if (!mOohMorph)
	{
		LL_WARNS() << "Missing 'Ooh' morph for lipsync, using fallback." << LL_ENDL;
		mOohMorph = getVisualParam( "Express_Kiss" );
	}

	// If we don't have the Aah morph, use the Open Mouth morph
	if (!mAahMorph)
	{
		LL_WARNS() << "Missing 'Aah' morph for lipsync, using fallback." << LL_ENDL;
		mAahMorph = getVisualParam( "Express_Open_Mouth" );
	}

    // Currently disabled for control avatars (animated objects), enabled for all others.
    if (mEnableDefaultMotions)
    {
        startDefaultMotions();
    }

	//-------------------------------------------------------------------------
	// restart any currently active motions
	//-------------------------------------------------------------------------
	processAnimationStateChanges();

	mIsBuilt = TRUE;
	stop_glerror();

	mMeshValid = TRUE;
}

//-----------------------------------------------------------------------------
// resetVisualParams()
//-----------------------------------------------------------------------------
void LLVOAvatar::resetVisualParams()
{
	// Skeletal params
	{
		LLAvatarXmlInfo::skeletal_distortion_info_list_t::iterator iter;
		for (iter = sAvatarXmlInfo->mSkeletalDistortionInfoList.begin();
			 iter != sAvatarXmlInfo->mSkeletalDistortionInfoList.end(); 
			 ++iter)
		{
			LLPolySkeletalDistortionInfo *info = (LLPolySkeletalDistortionInfo*)*iter;
			LLPolySkeletalDistortion *param = dynamic_cast<LLPolySkeletalDistortion*>(getVisualParam(info->getID()));
            *param = LLPolySkeletalDistortion(this);
            llassert(param);
			if (!param->setInfo(info))
			{
				llassert(false);
			}			
		}
	}

	// Driver parameters
	for (LLAvatarXmlInfo::driver_info_list_t::iterator iter = sAvatarXmlInfo->mDriverInfoList.begin();
		 iter != sAvatarXmlInfo->mDriverInfoList.end(); 
		 ++iter)
	{
		LLDriverParamInfo *info = *iter;
        LLDriverParam *param = dynamic_cast<LLDriverParam*>(getVisualParam(info->getID()));
        LLDriverParam::entry_list_t driven_list = param->getDrivenList();
        *param = LLDriverParam(this);
        llassert(param);
        if (!param->setInfo(info))
        {
            llassert(false);
        }			
        param->setDrivenList(driven_list);
	}
}

//-----------------------------------------------------------------------------
// resetSkeleton()
//-----------------------------------------------------------------------------
void LLVOAvatar::resetSkeleton(bool reset_animations)
{
    LL_DEBUGS("Avatar") << avString() << " reset starts" << LL_ENDL;
    if (!isControlAvatar() && !mLastProcessedAppearance)
    {
        LL_WARNS() << "Can't reset avatar; no appearance message has been received yet." << LL_ENDL;
        return;
    }

    // Save mPelvis state
    //LLVector3 pelvis_pos = getJoint("mPelvis")->getPosition();
    //LLQuaternion pelvis_rot = getJoint("mPelvis")->getRotation();

    // Clear all attachment pos and scale overrides
    clearAttachmentOverrides();

    // Note that we call buildSkeleton twice in this function. The first time is
    // just to get the right scale for the collision volumes, because
    // this will be used in setting the mJointScales for the
    // LLPolySkeletalDistortions of which the CVs are children.
	if( !buildSkeleton(sAvatarSkeletonInfo) )
    {
        LL_ERRS() << "Error resetting skeleton" << LL_ENDL;
	}

    // Reset some params to default state, without propagating changes downstream.
    resetVisualParams();

    // Now we have to reset the skeleton again, because its state
    // got clobbered by the resetVisualParams() calls
    // above.
	if( !buildSkeleton(sAvatarSkeletonInfo) )
    {
        LL_ERRS() << "Error resetting skeleton" << LL_ENDL;
	}

    // Reset attachment points (buildSkeleton only does bones and CVs)
    bool ignore_hud_joints = true;
    initAttachmentPoints(ignore_hud_joints);

    // Fix up collision volumes
    for (LLVisualParam *param = getFirstVisualParam(); 
         param;
         param = getNextVisualParam())
    {
        LLPolyMorphTarget *poly_morph = dynamic_cast<LLPolyMorphTarget*>(param);
        if (poly_morph)
        {
            // This is a kludgy way to correct for the fact that the
            // collision volumes have been reset out from under the
            // poly morph sliders.
            F32 delta_weight = poly_morph->getLastWeight() - poly_morph->getDefaultWeight();
            poly_morph->applyVolumeChanges(delta_weight);
        }
    }

    // Reset tweakable params to preserved state
    if (mLastProcessedAppearance)
    {
        bool slam_params = true;
        applyParsedAppearanceMessage(*mLastProcessedAppearance, slam_params);
    }
    updateVisualParams();

    // Restore attachment pos overrides
    updateAttachmentOverrides();

    // Animations
    if (reset_animations)
    {
        if (isSelf())
        {
            // This is equivalent to "Stop Animating Me". Will reset
            // all animations and propagate the changes to other
            // viewers.
            gAgent.stopCurrentAnimations();
        }
        else
        {
            // Local viewer-side reset for non-self avatars.
            resetAnimations();
        }

        // <FS:Ansariel> FIRE-22135: Try to re-register LLPhysicsMotionController to see if that unfreezes stuck physics
        removeMotion(ANIM_AGENT_PHYSICS_MOTION);
        registerMotion(ANIM_AGENT_PHYSICS_MOTION, LLPhysicsMotionController::create);
        startMotion(ANIM_AGENT_PHYSICS_MOTION);
        // </FS:Ansariel>
    }
    
    LL_DEBUGS("Avatar") << avString() << " reset ends" << LL_ENDL;
}

//-----------------------------------------------------------------------------
// releaseMeshData()
//-----------------------------------------------------------------------------
void LLVOAvatar::releaseMeshData()
{
	if (sInstances.size() < AVATAR_RELEASE_THRESHOLD || isUIAvatar())
	{
		return;
	}

	// cleanup mesh data
	for (avatar_joint_list_t::iterator iter = mMeshLOD.begin();
		 iter != mMeshLOD.end(); 
		 ++iter)
	{
		LLAvatarJoint* joint = (*iter);
		joint->setValid(FALSE, TRUE);
	}

	//cleanup data
	if (mDrawable.notNull())
	{
		LLFace* facep = mDrawable->getFace(0);
		if (facep)
		{
            facep->setSize(0, 0);
            for(S32 i = mNumInitFaces ; i < mDrawable->getNumFaces(); i++)
            {
                facep = mDrawable->getFace(i);
				if (facep)
				{
                    facep->setSize(0, 0);
                }
            }
		}
	}
	
	for (attachment_map_t::iterator iter = mAttachmentPoints.begin(); 
		 iter != mAttachmentPoints.end();
		 ++iter)
	{
		LLViewerJointAttachment* attachment = iter->second;
		// <FS:Ansariel> Possible crash fix
		//if (!attachment->getIsHUDAttachment())
		if (attachment && !attachment->getIsHUDAttachment())
		// </FS:Ansariel>
		{
			attachment->setAttachmentVisibility(FALSE);
		}
	}
	mMeshValid = FALSE;
}

//-----------------------------------------------------------------------------
// restoreMeshData()
//-----------------------------------------------------------------------------
// virtual
void LLVOAvatar::restoreMeshData()
{
	llassert(!isSelf());
    if (mDrawable.isNull())
    {
        return;
    }
	
	//LL_INFOS() << "Restoring" << LL_ENDL;
	mMeshValid = TRUE;
	updateJointLODs();

	for (attachment_map_t::iterator iter = mAttachmentPoints.begin(); 
		 iter != mAttachmentPoints.end();
		 ++iter)
	{
		LLViewerJointAttachment* attachment = iter->second;
		if (!attachment->getIsHUDAttachment())
		{
			attachment->setAttachmentVisibility(TRUE);
		}
	}

	// force mesh update as LOD might not have changed to trigger this
	gPipeline.markRebuild(mDrawable, LLDrawable::REBUILD_GEOMETRY, TRUE);
}

//-----------------------------------------------------------------------------
// updateMeshData()
//-----------------------------------------------------------------------------
void LLVOAvatar::updateMeshData()
{
	if (mDrawable.notNull())
	{
		stop_glerror();

		S32 f_num = 0 ;
		const U32 VERTEX_NUMBER_THRESHOLD = 128 ;//small number of this means each part of an avatar has its own vertex buffer.
		const S32 num_parts = mMeshLOD.size();

		// this order is determined by number of LODS
		// if a mesh earlier in this list changed LODs while a later mesh doesn't,
		// the later mesh's index offset will be inaccurate
		for(S32 part_index = 0 ; part_index < num_parts ;)
		{
			S32 j = part_index ;
			U32 last_v_num = 0, num_vertices = 0 ;
			U32 last_i_num = 0, num_indices = 0 ;

			while(part_index < num_parts && num_vertices < VERTEX_NUMBER_THRESHOLD)
			{
				last_v_num = num_vertices ;
				last_i_num = num_indices ;

				LLViewerJoint* part_mesh = getViewerJoint(part_index++);
				if (part_mesh)
				{
					part_mesh->updateFaceSizes(num_vertices, num_indices, mAdjustedPixelArea);
				}
			}
			if(num_vertices < 1)//skip empty meshes
			{
				continue ;
			}
			if(last_v_num > 0)//put the last inserted part into next vertex buffer.
			{
				num_vertices = last_v_num ;
				num_indices = last_i_num ;	
				part_index-- ;
			}
		
			LLFace* facep = NULL;
			if(f_num < mDrawable->getNumFaces()) 
			{
				facep = mDrawable->getFace(f_num);
			}
			else
			{
				facep = mDrawable->getFace(0);
				if (facep)
				{
					facep = mDrawable->addFace(facep->getPool(), facep->getTexture()) ;
				}
			}
			if (!facep) continue;
			
			// resize immediately
			facep->setSize(num_vertices, num_indices);

			bool terse_update = false;

			facep->setGeomIndex(0);
			facep->setIndicesIndex(0);
		
			LLVertexBuffer* buff = facep->getVertexBuffer();
			if(!facep->getVertexBuffer())
			{
				buff = new LLVertexBufferAvatar();
				if (!buff->allocateBuffer(num_vertices, num_indices, TRUE))
				{
					LL_WARNS() << "Failed to allocate Vertex Buffer for Mesh to "
						<< num_vertices << " vertices and "
						<< num_indices << " indices" << LL_ENDL;
					// Attempt to create a dummy triangle (one vertex, 3 indices, all 0)
					facep->setSize(1, 3);
					buff->allocateBuffer(1, 3, true);
					memset((U8*) buff->getMappedData(), 0, buff->getSize());
					memset((U8*) buff->getMappedIndices(), 0, buff->getIndicesSize());
				}
				facep->setVertexBuffer(buff);
			}
			else
			{
				if (buff->getNumIndices() == num_indices &&
					buff->getNumVerts() == num_vertices)
				{
					terse_update = true;
				}
				else
				{
					if (!buff->resizeBuffer(num_vertices, num_indices))
					{
						LL_WARNS() << "Failed to allocate vertex buffer for Mesh, Substituting" << LL_ENDL;
						// Attempt to create a dummy triangle (one vertex, 3 indices, all 0)
						facep->setSize(1, 3);
						buff->resizeBuffer(1, 3);
						memset((U8*) buff->getMappedData(), 0, buff->getSize());
						memset((U8*) buff->getMappedIndices(), 0, buff->getIndicesSize());
					}
				}
			}
			
		
			// This is a hack! Avatars have their own pool, so we are detecting
			//   the case of more than one avatar in the pool (thus > 0 instead of >= 0)
			if (facep->getGeomIndex() > 0)
			{
				LL_ERRS() << "non-zero geom index: " << facep->getGeomIndex() << " in LLVOAvatar::restoreMeshData" << LL_ENDL;
			}

			if (num_vertices == buff->getNumVerts() && num_indices == buff->getNumIndices())
			{
				for(S32 k = j ; k < part_index ; k++)
				{
					bool rigid = false;
					if (k == MESH_ID_EYEBALL_LEFT ||
						k == MESH_ID_EYEBALL_RIGHT)
					{
						//eyeballs can't have terse updates since they're never rendered with
						//the hardware skinning shader
						rigid = true;
					}
				
					LLViewerJoint* mesh = getViewerJoint(k);
					if (mesh)
					{
						mesh->updateFaceData(facep, mAdjustedPixelArea, k == MESH_ID_HAIR, terse_update && !rigid);
					}
				}
			}

			stop_glerror();
			buff->flush();

			if(!f_num)
			{
				f_num += mNumInitFaces ;
			}
			else
			{
				f_num++ ;
			}
		}
	}
}

//------------------------------------------------------------------------

//------------------------------------------------------------------------
// LLVOAvatar::processUpdateMessage()
//------------------------------------------------------------------------
U32 LLVOAvatar::processUpdateMessage(LLMessageSystem *mesgsys,
									 void **user_data,
									 U32 block_num, const EObjectUpdateType update_type,
									 LLDataPacker *dp)
{
	const BOOL has_name = !getNVPair("FirstName");

	// Do base class updates...
	U32 retval = LLViewerObject::processUpdateMessage(mesgsys, user_data, block_num, update_type, dp);

	// Print out arrival information once we have name of avatar.
    if (has_name && getNVPair("FirstName"))
    {
        mDebugExistenceTimer.reset();
        debugAvatarRezTime("AvatarRezArrivedNotification","avatar arrived");
    }

	if(retval & LLViewerObject::INVALID_UPDATE)
	{
		if (isSelf())
		{
			//tell sim to cancel this update
			gAgent.teleportViaLocation(gAgent.getPositionGlobal());
		}
	}

	return retval;
}

LLViewerFetchedTexture *LLVOAvatar::getBakedTextureImage(const U8 te, const LLUUID& uuid)
{
	LLViewerFetchedTexture *result = NULL;

	if (uuid == IMG_DEFAULT_AVATAR ||
		uuid == IMG_DEFAULT ||
		uuid == IMG_INVISIBLE)
	{
		// Should already exist, don't need to find it on sim or baked-texture host.
		result = gTextureList.findImage(uuid, TEX_LIST_STANDARD);
	}
	if (!result)
	{
		const std::string url = getImageURL(te,uuid);

		if (url.empty())
		{
			// <FS:Ansariel> [Legacy Bake]
			//LL_WARNS() << "unable to determine URL for te " << te << " uuid " << uuid << LL_ENDL;
			//return NULL;
			LL_DEBUGS("Avatar") << avString() << "get old-bake image from host " << uuid << LL_ENDL;
			LLHost host = getObjectHost();
			result = LLViewerTextureManager::getFetchedTexture(
				uuid, FTT_HOST_BAKE, TRUE, LLGLTexture::BOOST_NONE, LLViewerTexture::LOD_TEXTURE, 0, 0, host);
			// </FS:Ansariel> [Legacy Bake]
		}
		LL_DEBUGS("Avatar") << avString() << "get server-bake image from URL " << url << LL_ENDL;
		result = LLViewerTextureManager::getFetchedTextureFromUrl(
			url, FTT_SERVER_BAKE, TRUE, LLGLTexture::BOOST_NONE, LLViewerTexture::LOD_TEXTURE, 0, 0, uuid);
		if (result->isMissingAsset())
		{
			result->setIsMissingAsset(false);
		}
	}
	return result;
}

// virtual
S32 LLVOAvatar::setTETexture(const U8 te, const LLUUID& uuid)
{
	if (!isIndexBakedTexture((ETextureIndex)te))
	{
		// Sim still sends some uuids for non-baked slots sometimes - ignore.
		return LLViewerObject::setTETexture(te, LLUUID::null);
	}

	LLViewerFetchedTexture *image = getBakedTextureImage(te,uuid);
	llassert(image);
	return setTETextureCore(te, image);
}

static LLTrace::BlockTimerStatHandle FTM_AVATAR_UPDATE("Avatar Update");
static LLTrace::BlockTimerStatHandle FTM_JOINT_UPDATE("Update Joints");

//------------------------------------------------------------------------
// LLVOAvatar::dumpAnimationState()
//------------------------------------------------------------------------
void LLVOAvatar::dumpAnimationState()
{
	LL_INFOS() << "==============================================" << LL_ENDL;
	for (LLVOAvatar::AnimIterator it = mSignaledAnimations.begin(); it != mSignaledAnimations.end(); ++it)
	{
		LLUUID id = it->first;
		std::string playtag = "";
		if (mPlayingAnimations.find(id) != mPlayingAnimations.end())
		{
			playtag = "*";
		}
		LL_INFOS() << gAnimLibrary.animationName(id) << playtag << LL_ENDL;
	}
	for (LLVOAvatar::AnimIterator it = mPlayingAnimations.begin(); it != mPlayingAnimations.end(); ++it)
	{
		LLUUID id = it->first;
		bool is_signaled = mSignaledAnimations.find(id) != mSignaledAnimations.end();
		if (!is_signaled)
		{
			LL_INFOS() << gAnimLibrary.animationName(id) << "!S" << LL_ENDL;
		}
	}
}

//------------------------------------------------------------------------
// idleUpdate()
//------------------------------------------------------------------------
void LLVOAvatar::idleUpdate(LLAgent &agent, const F64 &time)
{
	LL_RECORD_BLOCK_TIME(FTM_AVATAR_UPDATE);

	if (isDead())
	{
		LL_INFOS() << "Warning!  Idle on dead avatar" << LL_ENDL;
		return;
	}	

	// <FS:CR> Use LLCachedControl
	static LLCachedControl<bool> disable_all_render_types(gSavedSettings, "DisableAllRenderTypes");
	if (!(gPipeline.hasRenderType(LLPipeline::RENDER_TYPE_AVATAR))
		//&& !(gSavedSettings.getBOOL("DisableAllRenderTypes")) && !isSelf())
		&& !(disable_all_render_types) && !isSelf())
	// </FS:CR>
	{
		return;
	}

    LLScopedContextString str("avatar_idle_update " + getFullname());
    
	checkTextureLoading() ;
	
	// force immediate pixel area update on avatars using last frames data (before drawable or camera updates)
	setPixelAreaAndAngle(gAgent);

	// force asynchronous drawable update
	if(mDrawable.notNull())
	{	
		LL_RECORD_BLOCK_TIME(FTM_JOINT_UPDATE);
	
		if (isSitting() && getParent())
		{
			LLViewerObject *root_object = (LLViewerObject*)getRoot();
			LLDrawable* drawablep = root_object->mDrawable;
			// if this object hasn't already been updated by another avatar...
			if (drawablep) // && !drawablep->isState(LLDrawable::EARLY_MOVE))
			{
				if (root_object->isSelected())
				{
					gPipeline.updateMoveNormalAsync(drawablep);
				}
				else
				{
					gPipeline.updateMoveDampedAsync(drawablep);
				}
			}
		}
		else 
		{
			gPipeline.updateMoveDampedAsync(mDrawable);
		}
	}

	//--------------------------------------------------------------------
	// set alpha flag depending on state
	//--------------------------------------------------------------------

	if (isSelf())
	{
		LLViewerObject::idleUpdate(agent, time);
		
		// trigger fidget anims
		if (isAnyAnimationSignaled(AGENT_STAND_ANIMS, NUM_AGENT_STAND_ANIMS))
		{
			agent.fidget();
		}
	}
	else
	{
		// Should override the idleUpdate stuff and leave out the angular update part.
		LLQuaternion rotation = getRotation();
		LLViewerObject::idleUpdate(agent, time);
		setRotation(rotation);
	}

	// attach objects that were waiting for a drawable
	lazyAttach();

	// animate the character
	// store off last frame's root position to be consistent with camera position
	mLastRootPos = mRoot->getWorldPosition();
	BOOL detailed_update = updateCharacter(agent);

	static LLUICachedControl<bool> visualizers_in_calls("ShowVoiceVisualizersInCalls", false);
	bool voice_enabled = (visualizers_in_calls || LLVoiceClient::getInstance()->inProximalChannel()) &&
						 LLVoiceClient::getInstance()->getVoiceEnabled(mID);

	idleUpdateVoiceVisualizer( voice_enabled );
	idleUpdateMisc( detailed_update );
	idleUpdateAppearanceAnimation();
	if (detailed_update)
	{
		idleUpdateLipSync( voice_enabled );
		idleUpdateLoadingEffect();
		idleUpdateBelowWater();	// wind effect uses this
		idleUpdateWindEffect();
	}
		
	idleUpdateNameTag( mLastRootPos );
	idleUpdateRenderComplexity();
}

void LLVOAvatar::idleUpdateVoiceVisualizer(bool voice_enabled)
{
	bool render_visualizer = voice_enabled;
	
	// Don't render the user's own voice visualizer when in mouselook, or when opening the mic is disabled.
	if(isSelf())
	{
		// <FS:Ansariel> Faster debug settings
		//if(gAgentCamera.cameraMouselook() || gSavedSettings.getBOOL("VoiceDisableMic"))
		static LLCachedControl<bool> voiceDisableMic(gSavedSettings, "VoiceDisableMic");
		if (gAgentCamera.cameraMouselook() || voiceDisableMic)
		// </FS:Ansariel>
		{
			render_visualizer = false;
		}
	}
	
	// <FS:Ansariel> FIRE-1916: Hide voice dots over avatars
	static LLCachedControl<bool> fsShowVoiceVisualizer(gSavedSettings, "FSShowVoiceVisualizer");
	if (!fsShowVoiceVisualizer)
	{
		render_visualizer = false;
	}
	// </FS:Ansariel>

	mVoiceVisualizer->setVoiceEnabled(render_visualizer);
	
	if ( voice_enabled )
	{		
		//----------------------------------------------------------------
		// Only do gesture triggering for your own avatar, and only when you're in a proximal channel.
		//----------------------------------------------------------------
		if( isSelf() )
		{
			//----------------------------------------------------------------------------------------
			// The following takes the voice signal and uses that to trigger gesticulations. 
			//----------------------------------------------------------------------------------------
			int lastGesticulationLevel = mCurrentGesticulationLevel;
			mCurrentGesticulationLevel = mVoiceVisualizer->getCurrentGesticulationLevel();
			
			//---------------------------------------------------------------------------------------------------
			// If "current gesticulation level" changes, we catch this, and trigger the new gesture
			//---------------------------------------------------------------------------------------------------
			if ( lastGesticulationLevel != mCurrentGesticulationLevel )
			{
				if ( mCurrentGesticulationLevel != VOICE_GESTICULATION_LEVEL_OFF )
				{
					std::string gestureString = "unInitialized";
					if ( mCurrentGesticulationLevel == 0 )	{ gestureString = "/voicelevel1";	}
					else	if ( mCurrentGesticulationLevel == 1 )	{ gestureString = "/voicelevel2";	}
					else	if ( mCurrentGesticulationLevel == 2 )	{ gestureString = "/voicelevel3";	}
					else	{ LL_INFOS() << "oops - CurrentGesticulationLevel can be only 0, 1, or 2"  << LL_ENDL; }
					
					// this is the call that Karl S. created for triggering gestures from within the code.
					LLGestureMgr::instance().triggerAndReviseString( gestureString );
				}
			}
			
		} //if( isSelf() )
		
		//-----------------------------------------------------------------------------------------------------------------
		// If the avatar is speaking, then the voice amplitude signal is passed to the voice visualizer.
		// Also, here we trigger voice visualizer start and stop speaking, so it can animate the voice symbol.
		//
		// Notice the calls to "gAwayTimer.reset()". This resets the timer that determines how long the avatar has been
		// "away", so that the avatar doesn't lapse into away-mode (and slump over) while the user is still talking. 
		//-----------------------------------------------------------------------------------------------------------------
		if (LLVoiceClient::getInstance()->getIsSpeaking( mID ))
		{		
			if (!mVoiceVisualizer->getCurrentlySpeaking())
			{
				mVoiceVisualizer->setStartSpeaking();
				
				//printf( "gAwayTimer.reset();\n" );
			}
			
			mVoiceVisualizer->setSpeakingAmplitude( LLVoiceClient::getInstance()->getCurrentPower( mID ) );
			
			if( isSelf() )
			{
				gAgent.clearAFK();
			}
		}
		else
		{
			if ( mVoiceVisualizer->getCurrentlySpeaking() )
			{
				mVoiceVisualizer->setStopSpeaking();
				
				if ( mLipSyncActive )
				{
					// <FS:Ansariel> [Legacy Bake]
					//if( mOohMorph ) mOohMorph->setWeight(mOohMorph->getMinWeight());
					//if( mAahMorph ) mAahMorph->setWeight(mAahMorph->getMinWeight());
					if( mOohMorph ) mOohMorph->setWeight(mOohMorph->getMinWeight(), FALSE);
					if( mAahMorph ) mAahMorph->setWeight(mAahMorph->getMinWeight(), FALSE);
					// </FS:Ansariel> [Legacy Bake]
					
					mLipSyncActive = false;
					LLCharacter::updateVisualParams();
					dirtyMesh();
				}
			}
		}
		
		//--------------------------------------------------------------------------------------------
		// here we get the approximate head position and set as sound source for the voice symbol
		// (the following version uses a tweak of "mHeadOffset" which handle sitting vs. standing)
		//--------------------------------------------------------------------------------------------
		
		if ( isSitting() )
		{
			LLVector3 headOffset = LLVector3( 0.0f, 0.0f, mHeadOffset.mV[2] );
			mVoiceVisualizer->setVoiceSourceWorldPosition( mRoot->getWorldPosition() + headOffset );
		}
		else 
		{
			LLVector3 tagPos = mRoot->getWorldPosition();
			tagPos[VZ] -= mPelvisToFoot;
			tagPos[VZ] += ( mBodySize[VZ] + 0.125f ); // does not need mAvatarOffset -Nyx
			mVoiceVisualizer->setVoiceSourceWorldPosition( tagPos );
		}
	}//if ( voiceEnabled )
}		

static LLTrace::BlockTimerStatHandle FTM_ATTACHMENT_UPDATE("Update Attachments");

void LLVOAvatar::idleUpdateMisc(bool detailed_update)
{
	if (LLVOAvatar::sJointDebug)
	{
		LL_INFOS() << getFullname() << ": joint touches: " << LLJoint::sNumTouches << " updates: " << LLJoint::sNumUpdates << LL_ENDL;
	}

	LLJoint::sNumUpdates = 0;
	LLJoint::sNumTouches = 0;

	BOOL visible = isVisible() || mNeedsAnimUpdate;

	// update attachments positions
	// <FS:Ansariel> Fix LL impostor hacking; No detailed updates if muted when using no impostors
	//if (detailed_update || !sUseImpostors)
	if (detailed_update || (!sUseImpostors && !isInMuteList()))
	// </FS:Ansariel>
	{
		LL_RECORD_BLOCK_TIME(FTM_ATTACHMENT_UPDATE);
		for (attachment_map_t::iterator iter = mAttachmentPoints.begin(); 
			 iter != mAttachmentPoints.end();
			 ++iter)
		{
			LLViewerJointAttachment* attachment = iter->second;

			// <FS:Ansariel> Possible crash fix
			if (!attachment)
			{
				continue;
			}
			// </FS:Ansariel>

			for (LLViewerJointAttachment::attachedobjs_vec_t::iterator attachment_iter = attachment->mAttachedObjects.begin();
				 attachment_iter != attachment->mAttachedObjects.end();
				 ++attachment_iter)
			{
				LLViewerObject* attached_object = (*attachment_iter);
				BOOL visibleAttachment = visible || (attached_object && 
													 !(attached_object->mDrawable->getSpatialBridge() &&
													   attached_object->mDrawable->getSpatialBridge()->getRadius() < 2.0f));
				
				if (visibleAttachment && attached_object && !attached_object->isDead() && attachment->getValid())
				{
					// if selecting any attachments, update all of them as non-damped
					if (LLSelectMgr::getInstance()->getSelection()->getObjectCount() && LLSelectMgr::getInstance()->getSelection()->isAttachment())
					{
						gPipeline.updateMoveNormalAsync(attached_object->mDrawable);
					}
					else
					{
						gPipeline.updateMoveDampedAsync(attached_object->mDrawable);
					}
					
					LLSpatialBridge* bridge = attached_object->mDrawable->getSpatialBridge();
					if (bridge)
					{
						gPipeline.updateMoveNormalAsync(bridge);
					}
					attached_object->updateText();	
				}
			}
		}
	}

	mNeedsAnimUpdate = FALSE;

	if (isImpostor() && !mNeedsImpostorUpdate)
	{
		LL_ALIGN_16(LLVector4a ext[2]);
		F32 distance;
		LLVector3 angle;

		getImpostorValues(ext, angle, distance);

		for (U32 i = 0; i < 3 && !mNeedsImpostorUpdate; i++)
		{
			F32 cur_angle = angle.mV[i];
			F32 old_angle = mImpostorAngle.mV[i];
			F32 angle_diff = fabsf(cur_angle-old_angle);
		
			if (angle_diff > F_PI/512.f*distance*mUpdatePeriod)
			{
				mNeedsImpostorUpdate = TRUE;
			}
		}

		if (detailed_update && !mNeedsImpostorUpdate)
		{	//update impostor if view angle, distance, or bounding box change
			//significantly
			
			F32 dist_diff = fabsf(distance-mImpostorDistance);
			if (dist_diff/mImpostorDistance > 0.1f)
			{
				mNeedsImpostorUpdate = TRUE;
			}
			else
			{
				//VECTORIZE THIS
				getSpatialExtents(ext[0], ext[1]);
				LLVector4a diff;
				diff.setSub(ext[1], mImpostorExtents[1]);
				if (diff.getLength3().getF32() > 0.05f)
				{
					mNeedsImpostorUpdate = TRUE;
				}
				else
				{
					diff.setSub(ext[0], mImpostorExtents[0]);
					if (diff.getLength3().getF32() > 0.05f)
					{
						mNeedsImpostorUpdate = TRUE;
					}
				}
			}
		}
	}

    if (mDrawable.notNull())
    {
        mDrawable->movePartition();
        
        //force a move if sitting on an active object
        if (getParent() && ((LLViewerObject*) getParent())->mDrawable->isActive())
        {
            gPipeline.markMoved(mDrawable, TRUE);
        }
    }
}

void LLVOAvatar::idleUpdateAppearanceAnimation()
{
	// update morphing params
	if (mAppearanceAnimating)
	{
		ESex avatar_sex = getSex();
		F32 appearance_anim_time = mAppearanceMorphTimer.getElapsedTimeF32();
		if (appearance_anim_time >= APPEARANCE_MORPH_TIME)
		{
			mAppearanceAnimating = FALSE;
			for (LLVisualParam *param = getFirstVisualParam(); 
				 param;
				 param = getNextVisualParam())
			{
				if (param->isTweakable())
				{
					// <FS:Ansariel> [Legacy Bake]
					//param->stopAnimating();
					param->stopAnimating(FALSE);
				}
			}
			updateVisualParams();
			// <FS:Ansariel> [Legacy Bake]
			if (isSelf())
			{
				gAgent.sendAgentSetAppearance();
			}
			// </FS:Ansariel> [Legacy Bake]
		}
		else
		{
			F32 morph_amt = calcMorphAmount();
			LLVisualParam *param;

			if (!isSelf())
			{
				// animate only top level params for non-self avatars
				for (param = getFirstVisualParam();
					 param;
					 param = getNextVisualParam())
				{
					if (param->isTweakable())
					{
						// <FS:Ansariel> [Legacy Bake]
						//param->animate(morph_amt);
						param->animate(morph_amt, FALSE);
					}
				}
			}

			// apply all params
			for (param = getFirstVisualParam();
				 param;
				 param = getNextVisualParam())
			{
				param->apply(avatar_sex);
			}

			mLastAppearanceBlendTime = appearance_anim_time;
		}
		dirtyMesh();
	}
}

F32 LLVOAvatar::calcMorphAmount()
{
	F32 appearance_anim_time = mAppearanceMorphTimer.getElapsedTimeF32();
	F32 blend_frac = calc_bouncy_animation(appearance_anim_time / APPEARANCE_MORPH_TIME);
	F32 last_blend_frac = calc_bouncy_animation(mLastAppearanceBlendTime / APPEARANCE_MORPH_TIME);

	F32 morph_amt;
	if (last_blend_frac == 1.f)
	{
		morph_amt = 1.f;
	}
	else
	{
		morph_amt = (blend_frac - last_blend_frac) / (1.f - last_blend_frac);
	}

	return morph_amt;
}

void LLVOAvatar::idleUpdateLipSync(bool voice_enabled)
{
	// Use the Lipsync_Ooh and Lipsync_Aah morphs for lip sync
	if ( voice_enabled && (LLVoiceClient::getInstance()->lipSyncEnabled()) && LLVoiceClient::getInstance()->getIsSpeaking( mID ) )
	{
		F32 ooh_morph_amount = 0.0f;
		F32 aah_morph_amount = 0.0f;

		mVoiceVisualizer->lipSyncOohAah( ooh_morph_amount, aah_morph_amount );

		if( mOohMorph )
		{
			F32 ooh_weight = mOohMorph->getMinWeight()
				+ ooh_morph_amount * (mOohMorph->getMaxWeight() - mOohMorph->getMinWeight());

			// <FS:Ansariel> [Legacy Bake]
			//mOohMorph->setWeight( ooh_weight);
			mOohMorph->setWeight( ooh_weight, FALSE);
		}

		if( mAahMorph )
		{
			F32 aah_weight = mAahMorph->getMinWeight()
				+ aah_morph_amount * (mAahMorph->getMaxWeight() - mAahMorph->getMinWeight());

			// <FS:Ansariel> [Legacy Bake]
			//mAahMorph->setWeight( aah_weight);
			mAahMorph->setWeight( aah_weight, FALSE);
		}

		mLipSyncActive = true;
		LLCharacter::updateVisualParams();
		dirtyMesh();
	}
}

void LLVOAvatar::idleUpdateLoadingEffect()
{
	// update visibility when avatar is partially loaded
	if (updateIsFullyLoaded()) // changed?
	{
		if (isFullyLoaded())
		{
			if (mFirstFullyVisible)
			{
				mFirstFullyVisible = FALSE;
				if (isSelf())
				{
					LL_INFOS("Avatar") << avString() << "self isFullyLoaded, mFirstFullyVisible" << LL_ENDL;
					LLAppearanceMgr::instance().onFirstFullyVisible();

					// <FS:Zi> Animation Overrider
					AOEngine::instance().onLoginComplete();
				}
				else
				{
					LL_INFOS("Avatar") << avString() << "other isFullyLoaded, mFirstFullyVisible" << LL_ENDL;
				}
			}

			deleteParticleSource();
			updateLOD();
		}
		else
		{
<<<<<<< HEAD
// <FS> Custom avatar particle cloud
//			LLPartSysData particle_parameters;
//
//			// fancy particle cloud designed by Brent
//			particle_parameters.mPartData.mMaxAge            = 4.f;
//			particle_parameters.mPartData.mStartScale.mV[VX] = 0.8f;
//			particle_parameters.mPartData.mStartScale.mV[VX] = 0.8f;
//			particle_parameters.mPartData.mStartScale.mV[VY] = 1.0f;
//			particle_parameters.mPartData.mEndScale.mV[VX]   = 0.02f;
//			particle_parameters.mPartData.mEndScale.mV[VY]   = 0.02f;
//			particle_parameters.mPartData.mStartColor        = LLColor4(1, 1, 1, 0.5f);
//			particle_parameters.mPartData.mEndColor          = LLColor4(1, 1, 1, 0.0f);
//			particle_parameters.mPartData.mStartScale.mV[VX] = 0.8f;
//			LLViewerTexture* cloud = LLViewerTextureManager::getFetchedTextureFromFile("cloud-particle.j2c");
//			particle_parameters.mPartImageID                 = cloud->getID();
//			particle_parameters.mMaxAge                      = 0.f;
//			particle_parameters.mPattern                     = LLPartSysData::LL_PART_SRC_PATTERN_ANGLE_CONE;
//			particle_parameters.mInnerAngle                  = F_PI;
//			particle_parameters.mOuterAngle                  = 0.f;
//			particle_parameters.mBurstRate                   = 0.02f;
//			particle_parameters.mBurstRadius                 = 0.0f;
//			particle_parameters.mBurstPartCount              = 1;
//			particle_parameters.mBurstSpeedMin               = 0.1f;
//			particle_parameters.mBurstSpeedMax               = 1.f;
//			particle_parameters.mPartData.mFlags             = ( LLPartData::LL_PART_INTERP_COLOR_MASK | LLPartData::LL_PART_INTERP_SCALE_MASK |
//																 LLPartData::LL_PART_EMISSIVE_MASK | // LLPartData::LL_PART_FOLLOW_SRC_MASK |
//																 LLPartData::LL_PART_TARGET_POS_MASK );
//			
//			// do not generate particles for dummy or overly-complex avatars
//			if (!mIsDummy && !isTooComplex())
//			{
//				setParticleSource(particle_parameters, getID());
//			}

			// Firestorm Clouds
			// do not generate particles for dummy or overly-complex avatars
			if (!mIsDummy && !isTooComplex())
			{
				setParticleSource(sCloud, getID());
			}
		}
// </FS>
=======
			LLPartSysData particle_parameters;

			// fancy particle cloud designed by Brent
			particle_parameters.mPartData.mMaxAge            = 4.f;
			particle_parameters.mPartData.mStartScale.mV[VX] = 0.8f;
			particle_parameters.mPartData.mStartScale.mV[VX] = 0.8f;
			particle_parameters.mPartData.mStartScale.mV[VY] = 1.0f;
			particle_parameters.mPartData.mEndScale.mV[VX]   = 0.02f;
			particle_parameters.mPartData.mEndScale.mV[VY]   = 0.02f;
			particle_parameters.mPartData.mStartColor        = LLColor4(1, 1, 1, 0.5f);
			particle_parameters.mPartData.mEndColor          = LLColor4(1, 1, 1, 0.0f);
			particle_parameters.mPartData.mStartScale.mV[VX] = 0.8f;
			LLViewerTexture* cloud = LLViewerTextureManager::getFetchedTextureFromFile("cloud-particle.j2c");
			particle_parameters.mPartImageID                 = cloud->getID();
			particle_parameters.mMaxAge                      = 0.f;
			particle_parameters.mPattern                     = LLPartSysData::LL_PART_SRC_PATTERN_ANGLE_CONE;
			particle_parameters.mInnerAngle                  = F_PI;
			particle_parameters.mOuterAngle                  = 0.f;
			particle_parameters.mBurstRate                   = 0.02f;
			particle_parameters.mBurstRadius                 = 0.0f;
			particle_parameters.mBurstPartCount              = 1;
			particle_parameters.mBurstSpeedMin               = 0.1f;
			particle_parameters.mBurstSpeedMax               = 1.f;
			particle_parameters.mPartData.mFlags             = ( LLPartData::LL_PART_INTERP_COLOR_MASK | LLPartData::LL_PART_INTERP_SCALE_MASK |
																 LLPartData::LL_PART_EMISSIVE_MASK | // LLPartData::LL_PART_FOLLOW_SRC_MASK |
																 LLPartData::LL_PART_TARGET_POS_MASK );
			
			// do not generate particles for dummy or overly-complex avatars
			if (!mIsDummy && !isTooComplex())
			{
				setParticleSource(particle_parameters, getID());
			}
		}
>>>>>>> f8b9af02
	}
}	

void LLVOAvatar::idleUpdateWindEffect()
{
	// update wind effect
	if ((LLViewerShaderMgr::instance()->getVertexShaderLevel(LLViewerShaderMgr::SHADER_AVATAR) >= LLDrawPoolAvatar::SHADER_LEVEL_CLOTH))
	{
		F32 hover_strength = 0.f;
		F32 time_delta = mRippleTimer.getElapsedTimeF32() - mRippleTimeLast;
		mRippleTimeLast = mRippleTimer.getElapsedTimeF32();
		LLVector3 velocity = getVelocity();
		F32 speed = velocity.length();
		//RN: velocity varies too much frame to frame for this to work
		mRippleAccel.clearVec();//lerp(mRippleAccel, (velocity - mLastVel) * time_delta, LLSmoothInterpolation::getInterpolant(0.02f));
		mLastVel = velocity;
		LLVector4 wind;
		wind.setVec(getRegion()->mWind.getVelocityNoisy(getPositionAgent(), 4.f) - velocity);

		if (mInAir)
		{
			hover_strength = HOVER_EFFECT_STRENGTH * llmax(0.f, HOVER_EFFECT_MAX_SPEED - speed);
		}

		if (mBelowWater)
		{
			// TODO: make cloth flow more gracefully when underwater
			hover_strength += UNDERWATER_EFFECT_STRENGTH;
		}

		wind.mV[VZ] += hover_strength;
		wind.normalize();

		wind.mV[VW] = llmin(0.025f + (speed * 0.015f) + hover_strength, 0.5f);
		F32 interp;
		if (wind.mV[VW] > mWindVec.mV[VW])
		{
			interp = LLSmoothInterpolation::getInterpolant(0.2f);
		}
		else
		{
			interp = LLSmoothInterpolation::getInterpolant(0.4f);
		}
		mWindVec = lerp(mWindVec, wind, interp);
	
		F32 wind_freq = hover_strength + llclamp(8.f + (speed * 0.7f) + (noise1(mRipplePhase) * 4.f), 8.f, 25.f);
		mWindFreq = lerp(mWindFreq, wind_freq, interp); 

		if (mBelowWater)
		{
			mWindFreq *= UNDERWATER_FREQUENCY_DAMP;
		}

		mRipplePhase += (time_delta * mWindFreq);
		if (mRipplePhase > F_TWO_PI)
		{
			mRipplePhase = fmodf(mRipplePhase, F_TWO_PI);
		}
	}
}

void LLVOAvatar::idleUpdateNameTag(const LLVector3& root_pos_last)
{
	// update chat bubble
	//--------------------------------------------------------------------
	// draw text label over character's head
	//--------------------------------------------------------------------
	if (mChatTimer.getElapsedTimeF32() > BUBBLE_CHAT_TIME)
	{
		mChats.clear();
	}

	static LLCachedControl<F32> renderNameShowTime(gSavedSettings, "RenderNameShowTime");
	static LLCachedControl<F32> renderNameFadeDuration(gSavedSettings, "RenderNameFadeDuration");
	static LLCachedControl<bool> useChatBubbles(gSavedSettings, "UseChatBubbles");
	static LLCachedControl<bool> useTypingBubbles(gSavedSettings, "UseTypingBubbles");
	static LLCachedControl<bool> renderNameShowSelf(gSavedSettings, "RenderNameShowSelf");
	static LLCachedControl<S32> avatarNameTagMode(gSavedSettings, "AvatarNameTagMode");

	const F32 time_visible = mTimeVisible.getElapsedTimeF32();
	const F32 NAME_SHOW_TIME = F32(renderNameShowTime);	// seconds
	const F32 FADE_DURATION = F32(renderNameFadeDuration); // seconds
// [RLVa:KB] - Checked: RLVa-2.0.1
	bool fRlvShowAvTag = true, fRlvShowAvName = true;
	if (RlvActions::isRlvEnabled())
	{
		fRlvShowAvTag = RlvActions::canShowName(RlvActions::SNC_NAMETAG, getID());
		fRlvShowAvName = (fRlvShowAvTag) && (RlvActions::canShowName(RlvActions::SNC_DEFAULT, getID()));
	}
// [/RLVa:KB]
	BOOL visible_avatar = isVisible() || mNeedsAnimUpdate;
	BOOL visible_chat = useChatBubbles && (mChats.size() || mTyping);
	BOOL visible_typing = useTypingBubbles && mTyping;
	BOOL render_name =	visible_chat ||
				visible_typing ||
		                (visible_avatar &&
// [RLVa:KB] - Checked: RLVa-2.0.1
						(fRlvShowAvTag) &&
// [/RLVa:KB]
		                ((sRenderName == RENDER_NAME_ALWAYS) ||
		                 (sRenderName == RENDER_NAME_FADE && time_visible < NAME_SHOW_TIME)));
	// If it's your own avatar, don't draw in mouselook, and don't
	// draw if we're specifically hiding our own name.
	if (isSelf())
	{
		render_name = render_name
			&& !gAgentCamera.cameraMouselook()
			&& (visible_chat || (renderNameShowSelf 
								 && S32(avatarNameTagMode) ));
	}

	if ( !render_name )
	{
		if (mNameText)
		{
			// ...clean up old name tag
			mNameText->markDead();
			mNameText = NULL;
			sNumVisibleChatBubbles--;
		}
		return;
	}

	BOOL new_name = FALSE;
	if (visible_chat != mVisibleChat)
	{
		mVisibleChat = visible_chat;
		new_name = TRUE;
	}
		if (visible_typing != mVisibleTyping)
		{
			mVisibleTyping = visible_typing;
			new_name = TRUE;
		}

// [RLVa:KB] - Checked: RLVa-0.2.0
	if (!fRlvShowAvName)
	{
		if (mRenderGroupTitles)
		{
			mRenderGroupTitles = FALSE;
			new_name = TRUE;
		}
	}
	else if (sRenderGroupTitles != mRenderGroupTitles)
// [/RLVa]
//	if (sRenderGroupTitles != mRenderGroupTitles)
	{
		mRenderGroupTitles = sRenderGroupTitles;
		new_name = TRUE;
	}

	// First Calculate Alpha
	// If alpha > 0, create mNameText if necessary, otherwise delete it
	F32 alpha = 0.f;
	if (mAppAngle > 5.f)
	{
		const F32 START_FADE_TIME = NAME_SHOW_TIME - FADE_DURATION;
		if (!visible_chat && !visible_typing && sRenderName == RENDER_NAME_FADE && time_visible > START_FADE_TIME)
		{
			alpha = 1.f - (time_visible - START_FADE_TIME) / FADE_DURATION;
		}
		else
		{
			// ...not fading, full alpha
			alpha = 1.f;
		}
	}
	else if (mAppAngle > 2.f)
	{
		// far away is faded out also
		alpha = (mAppAngle-2.f)/3.f;
	}

	if (alpha <= 0.f)
	{
		if (mNameText)
		{
			mNameText->markDead();
			mNameText = NULL;
			sNumVisibleChatBubbles--;
		}
		return;
	}

	if (!mNameText)
	{
		mNameText = static_cast<LLHUDNameTag*>( LLHUDObject::addHUDObject(
			LLHUDObject::LL_HUD_NAME_TAG) );
		//mNameText->setMass(10.f);
		mNameText->setSourceObject(this);
		mNameText->setVertAlignment(LLHUDNameTag::ALIGN_VERT_TOP);
		mNameText->setVisibleOffScreen(TRUE);
		mNameText->setMaxLines(11);
		mNameText->setFadeDistance(CHAT_NORMAL_RADIUS, 5.f);
		sNumVisibleChatBubbles++;
		new_name = TRUE;
    }
				
	idleUpdateNameTagPosition(root_pos_last);
	idleUpdateNameTagText(new_name);
	// Wolfspirit: Following thing is already handled in LLHUDNameTag::lineSegmentIntersect
	// Fixing bubblechat alpha flashing with commenting this out.
	// idleUpdateNameTagAlpha(new_name, alpha);
}

void LLVOAvatar::idleUpdateNameTagText(BOOL new_name)
{
	LLNameValue *title = getNVPair("Title");
	LLNameValue* firstname = getNVPair("FirstName");
	LLNameValue* lastname = getNVPair("LastName");

	// Avatars must have a first and last name
	if (!firstname || !lastname) return;

	// <FS:Ansariel> OpenSim chat distance compatibility
	static const F32 chat_range_whisper_squared = LFSimFeatureHandler::getInstance()->whisperRange() * LFSimFeatureHandler::getInstance()->whisperRange();
	static const F32 chat_range_say_squared = LFSimFeatureHandler::getInstance()->sayRange() * LFSimFeatureHandler::getInstance()->sayRange();
	static const F32 chat_range_shout_squared = LFSimFeatureHandler::getInstance()->shoutRange() * LFSimFeatureHandler::getInstance()->shoutRange();
	// </FS:Ansariel>

// [RLVa:KB] - Checked: RLVa-2.0.1
	bool fRlvShowAvName = RlvActions::canShowName(RlvActions::SNC_DEFAULT, getID());
// [/RLVa:KB]
	// <FS:Ansariel> Show auto-response in nametag
	static LLCachedControl<bool> fsAutorespondMode(gSavedPerAccountSettings, "FSAutorespondMode");
	static LLCachedControl<bool> fsAutorespondNonFriendsMode(gSavedPerAccountSettings, "FSAutorespondNonFriendsMode");
	static LLCachedControl<bool> fsShowAutorespondInNametag(gSavedSettings, "FSShowAutorespondInNametag");
	bool is_autoresponse = isSelf() && fsShowAutorespondInNametag && (fsAutorespondMode || fsAutorespondNonFriendsMode);
	// </FS:Ansariel>
	// <FS:Ansariel> FIRE-3475: Show typing in nametag
	static LLCachedControl<bool> fsShowTypingStateInNameTag(gSavedSettings, "FSShowTypingStateInNameTag");
	bool is_typing = !isSelf() && mTyping && fsShowTypingStateInNameTag;
	// </FS:Ansariel>
	bool is_away = mSignaledAnimations.find(ANIM_AGENT_AWAY)  != mSignaledAnimations.end();
	bool is_do_not_disturb = mSignaledAnimations.find(ANIM_AGENT_DO_NOT_DISTURB) != mSignaledAnimations.end();
	bool is_appearance = mSignaledAnimations.find(ANIM_AGENT_CUSTOMIZE) != mSignaledAnimations.end();
	bool is_muted;
	if (isSelf())
	{
		is_muted = false;
	}
	else
	{
		is_muted = isInMuteList();
	}
//	bool is_friend = LLAvatarTracker::instance().isBuddy(getID());
// [RLVa:KB] - Checked: RLVa-1.2.2
	bool is_friend = (fRlvShowAvName) && (LLAvatarTracker::instance().isBuddy(getID()));
// [/RLVa:KB]
	bool is_cloud = getIsCloud();

	if (is_appearance != mNameAppearance)
	{
		if (is_appearance)
		{
			debugAvatarRezTime("AvatarRezEnteredAppearanceNotification","entered appearance mode");
		}
		else
		{
			debugAvatarRezTime("AvatarRezLeftAppearanceNotification","left appearance mode");
		}
	}
	// <FS:CR> Colorize name tags
	//LLColor4 name_tag_color = getNameTagColor(is_friend);
	LLColor4 name_tag_color = getNameTagColor();
	// </FS:CR>
	LLColor4 distance_color = name_tag_color;
	std::string distance_string;

	// Wolfspirit: If we don't need to display a friend,
	// if we aren't self, if we use colored Clienttags and if we have a color
	// then use that color as name_tag_color
	static LLUICachedControl<bool> show_friends("NameTagShowFriends");
	static LLUICachedControl<U32> color_client_tags("FSColorClienttags");
	bool special_color_override = (show_friends && (is_friend || LGGContactSets::getInstance()->hasFriendColorThatShouldShow(getID(), LGG_CS_TAG))) ||
									LLNetMap::hasAvatarMarkColor(getID());
	if (mClientTagData.has("color")
		&& !special_color_override
		&& color_client_tags && !this->isSelf())
	{
		name_tag_color = mClientTagData["color"]; 
	}

	// <FS:Ansariel> Color name tags based on distance
	static LLCachedControl<bool> show_distance_color_tag(gSavedSettings, "FSTagShowDistanceColors");
	static LLCachedControl<bool> show_distance_in_tag(gSavedSettings, "FSTagShowDistance");
	// <FS:CR> FIRE-6664: Add whisper range to color tags
	static LLUIColor tag_whisper_color = LLUIColorTable::instance().getColor("NameTagWhisperDistanceColor", LLColor4::green);
	// </FS:CR> FIRE-6664: Add whisper range to color tags
	static LLUIColor tag_chat_color = LLUIColorTable::instance().getColor("NameTagChatDistanceColor", LLColor4::green);
	static LLUIColor tag_shout_color = LLUIColorTable::instance().getColor("NameTagShoutDistanceColor", LLColor4::yellow);
	static LLUIColor tag_beyond_shout_color = LLUIColorTable::instance().getColor("NameTagBeyondShoutDistanceColor", LLColor4::red);

	if (!isSelf() && (show_distance_color_tag || show_distance_in_tag))
	{
		F64 distance_squared = dist_vec_squared(getPositionGlobal(), gAgent.getPositionGlobal());
		// <FS:CR> FIRE-6664: Add whisper range color tag
		if (distance_squared <= chat_range_whisper_squared)
		{
			distance_color = tag_whisper_color;
		}
		else if (distance_squared <= chat_range_say_squared)
		// </FS:CR> FIRE-6664: Add whisper range color tag
		{
			distance_color = tag_chat_color;
		}
		else if (distance_squared <= chat_range_shout_squared)
		{
			distance_color = tag_shout_color;
		}
		else
		{
			distance_color = tag_beyond_shout_color;
		}

		if (show_distance_in_tag)
		{
			distance_string = llformat("%.02f m", sqrt(distance_squared));
		}

		// Override nametag color only if friend color is disabled
		// or avatar is not a friend nor has a contact set color
		if (show_distance_color_tag && !special_color_override)
		{
			name_tag_color = distance_color;
		}
	}
	// </FS:Ansariel>

	// <FS:Ansariel> Show ARW in nametag options (for Jelly Dolls)
	static LLCachedControl<bool> show_arw_tag(gSavedSettings, "FSTagShowARW");
	static LLCachedControl<bool> show_too_complex_only_arw_tag(gSavedSettings, "FSTagShowTooComplexOnlyARW");
	static LLCachedControl<bool> show_own_arw_tag(gSavedSettings, "FSTagShowOwnARW");
	U32 complexity(0);
	LLColor4 complexity_color(LLColor4::grey1); // default if we're not limiting the complexity

	if (show_arw_tag &&
	   ((isSelf() && show_own_arw_tag) ||
	   (!isSelf() && (!show_too_complex_only_arw_tag || isTooComplex()))))
	{
		complexity = mVisualComplexity;

		// Show complexity color if we're limiting and not showing our own ARW...
		static LLCachedControl<U32> max_render_cost(gSavedSettings, "RenderAvatarMaxComplexity", 0);
		if (max_render_cost != 0 && !isSelf())
		{
			// This calculation is copied from idleUpdateRenderComplexity()
			F32 green_level = 1.f - llclamp(((F32)complexity - (F32)max_render_cost) / (F32)max_render_cost, 0.f, 1.f);
			F32 red_level = llmin((F32)complexity / (F32)max_render_cost, 1.f);
			complexity_color.set(red_level, green_level, 0.f, 1.f);
		}
	}
	// </FS:Ansariel>

	// Rebuild name tag if state change detected
	if (!mNameIsSet
		|| new_name
		// <FS:Ansariel> FIRE-13414: Avatar name isn't updated when the simulator sends a new name
		|| (!LLGridManager::instance().isInSecondLife() && (firstname->getString() != mNameFirstname || lastname->getString() != mNameLastname))
		// </FS:Ansariel>
		|| (!title && !mTitle.empty())
		|| (title && mTitle != title->getString())
		|| is_away != mNameAway 
		|| is_do_not_disturb != mNameDoNotDisturb 
		|| is_autoresponse != mNameAutoResponse
		|| is_muted != mNameMute
		|| is_appearance != mNameAppearance 
		|| is_friend != mNameFriend
		|| is_cloud != mNameCloud
		|| name_tag_color != mNameColor
		|| is_typing != mNameIsTyping
		|| distance_string != mDistanceString
		// <FS:Ansariel> Show Arc in nametag (for Jelly Dolls)
		|| complexity != mNameArc
		|| complexity_color != mNameArcColor)
	{

		//WS: If we got a uuid and if we know if it's id_based or not, ask FSDATA for the other tagdata, before we display it.
		if (mClientTagData.has("uuid") && mClientTagData.has("id_based"))
		{
			LLColor4 color;
			if (mClientTagData.has("tex_color"))
			{
				color.setValue(mClientTagData["tex_color"]);
			}
			else
			{
				color = LLColor4::black;
			}
			mClientTagData = FSData::getInstance()->resolveClientTag(LLUUID(mClientTagData["uuid"].asString()),
																	 mClientTagData["id_based"].asBoolean(),
																	 color);
		}

		clearNameTag();

		// <FS:Ansariel> Show auto-response in nametag
		//if (is_away || is_muted || is_do_not_disturb || is_appearance)
		if (is_away || is_muted || is_do_not_disturb || is_autoresponse || is_appearance || is_typing)
		// </FS:Ansariel>
		{
			std::string line;
			if (is_away)
			{
				line += LLTrans::getString("AvatarAway");
				line += ", ";
			}
			if (is_do_not_disturb)
			{
				line += LLTrans::getString("AvatarDoNotDisturb");
				line += ", ";
			}
			// <FS:Ansariel> Show auto-response in nametag
			if (is_autoresponse)
			{
				line += LLTrans::getString("AvatarAutoResponse");
				line += ", ";
			}
			// </FS:Ansariel>
			if (is_muted)
			{
				line += LLTrans::getString("AvatarMuted");
				line += ", ";
			}
			if (is_appearance)
			{
				line += LLTrans::getString("AvatarEditingAppearance");
				line += ", ";
			}
			if (is_cloud && !is_muted)
			{
				line += LLTrans::getString("LoadingData");
				line += ", ";
			}
			// <FS:Ansariel> FIRE-3475: Show typing in nametag
			if (is_typing)
			{
				line += LLTrans::getString("AvatarTyping");
				line += ", ";
			}
			// </FS:Ansariel>
			// trim last ", "
			line.resize( line.length() - 2 );
			addNameTagLine(line, name_tag_color, LLFontGL::NORMAL,
				LLFontGL::getFontSansSerifSmall());
		}

//		if (sRenderGroupTitles
// [RLVa:KB] - Checked: RLVa-1.2.2
		if (sRenderGroupTitles && fRlvShowAvName
// [/RLVa:KB]
			&& title && title->getString() && title->getString()[0] != '\0')
		{
			std::string title_str = title->getString();
			LLStringFn::replace_ascii_controlchars(title_str,LL_UNKNOWN_CHAR);
			addNameTagLine(title_str, name_tag_color, LLFontGL::NORMAL,
				LLFontGL::getFontSansSerifSmall());
		}

		static LLUICachedControl<bool> show_display_names("NameTagShowDisplayNames", true);
		static LLUICachedControl<bool> show_usernames("NameTagShowUsernames", true);
		static LLUICachedControl<bool> colorize_username("FSColorUsername");	// <FS:CR> FIRE-1061
		static LLUICachedControl<bool> show_legacynames("FSNameTagShowLegacyUsernames");

		if (LLAvatarName::useDisplayNames())
		{
			LLAvatarName av_name;
			if (!LLAvatarNameCache::get(getID(), &av_name))
			{
				// Force a rebuild at next idle
				// Note: do not connect a callback on idle().
				clearNameTag();
			}

// [RLVa:KB] - Checked: RLVa-1.2.2
			if ( (fRlvShowAvName) || (isSelf()) )
			{
// [/RLVa:KB]
				// Might be blank if name not available yet, that's OK
				if (show_display_names)
				{

					if (mClientTagData.has("name") && !mClientTagData["name"].asString().empty())
					{
						addNameTagLine((av_name.isDisplayNameDefault() ? av_name.getUserNameForDisplay() : av_name.getDisplayName()) +" (" + mClientTagData["name"].asString() + ")",name_tag_color,LLFontGL::NORMAL, LLFontGL::getFontSansSerif(), (!av_name.getDisplayName().empty()) );
					}
					else
					{
						addNameTagLine((av_name.isDisplayNameDefault() ? av_name.getUserNameForDisplay() : av_name.getDisplayName()), name_tag_color, LLFontGL::NORMAL, LLFontGL::getFontSansSerif(), true);
					}
				}
				// Suppress SLID display if display name matches exactly (ugh)
				if (show_usernames && !av_name.isDisplayNameDefault())
				{
					// *HACK: Desaturate the color
					// <FS:CR> FIRE-1061
					LLColor4 username_color;
					if (colorize_username)
					{
						username_color = LLUIColorTable::instance().getColor("NameTagUsername", LLColor4::white);
					}
					else
					{
						username_color = name_tag_color * 0.83f;
					}
					// </FS:CR>

					// <FS:CR> Show user name as legacy name if selected
					std::string username( show_legacynames ? av_name.getUserNameForDisplay() : av_name.getAccountName() );

					addNameTagLine(username, username_color, LLFontGL::NORMAL, LLFontGL::getFontSansSerifSmall());
				}
// [RLVa:KB] - Checked: RLVa-1.2.2
			}
			else
			{
				addNameTagLine(RlvStrings::getAnonym(av_name), name_tag_color, LLFontGL::NORMAL, LLFontGL::getFontSansSerif(), (!av_name.getDisplayName().empty()) );
			}
// [/RLVa:KB]
		}
		else  // DISPLAY NAMES OFF
		{
			const LLFontGL* font = LLFontGL::getFontSansSerif();
			std::string full_name = LLCacheName::buildFullName( firstname->getString(), lastname->getString() );
// [RLVa:KB] - Checked: RLVa-1.2.2
			if ( (!fRlvShowAvName) && (!isSelf()) )
			{
				full_name = RlvStrings::getAnonym(full_name);
				addNameTagLine(full_name, name_tag_color, LLFontGL::NORMAL, font, true);
			}
// [/RLVa:KB]
			else // Only check for client tags when not RLV anon -AO
			{
				if (mClientTagData.has("name") && !mClientTagData["name"].asString().empty())
				{
					addNameTagLine(full_name + " (" + mClientTagData["name"].asString() + ")", name_tag_color, LLFontGL::NORMAL, font, true);
				}
				else
				{
					addNameTagLine(full_name, name_tag_color, LLFontGL::NORMAL, font, true);
				}
			}
		}

		// <FS:Ansariel> Show distance in tag
		if (show_distance_in_tag)
		{
			addNameTagLine(distance_string, distance_color, LLFontGL::NORMAL, LLFontGL::getFontSansSerifSmall());
		}
		// <FS:Ansariel> Show distance in tag

		// <FS:Ansariel> Show ARW in nametag options (for Jelly Dolls)
		static const std::string complexity_label = LLTrans::getString("Nametag_Complexity_Label");
		if (show_arw_tag &&
		   ((isSelf() && show_own_arw_tag) ||
		   (!isSelf() && (!show_too_complex_only_arw_tag || isTooComplex()))))
		{
			std::string complexity_string;
			LLLocale locale("");
			LLResMgr::getInstance()->getIntegerString(complexity_string, complexity);

			LLStringUtil::format_map_t label_args;
			label_args["COMPLEXITY"] = complexity_string;

			addNameTagLine(format_string(complexity_label, label_args), complexity_color, LLFontGL::NORMAL, LLFontGL::getFontSansSerifSmall());
		}
		// </FS:Ansariel>

		mNameAway = is_away;
		mNameDoNotDisturb = is_do_not_disturb;
		mNameAutoResponse = is_autoresponse; // <FS:Ansariel> Show auto-response in nametag
		mNameMute = is_muted;
		mNameAppearance = is_appearance;
		mNameFriend = is_friend;
		mNameCloud = is_cloud;
		mNameColor=name_tag_color;
		mDistanceString = distance_string;
		mTitle = title ? title->getString() : "";
		mNameIsTyping = is_typing;
		// <FS:Ansariel> FIRE-13414: Avatar name isn't updated when the simulator sends a new name
		mNameFirstname = firstname->getString();
		mNameLastname = lastname->getString();
		// </FS:Ansariel>
		// <FS:Ansariel> Show Arc in nametag (for Jelly Dolls)
		mNameArc = complexity;
		mNameArcColor = complexity_color;
		// </FS:Ansariel>
		LLStringFn::replace_ascii_controlchars(mTitle,LL_UNKNOWN_CHAR);
		new_name = TRUE;
	}


	
	if (mVisibleChat || mVisibleTyping)
	{
		mNameText->setFont(LLFontGL::getFontSansSerif());
				mNameText->setTextAlignment(LLHUDNameTag::ALIGN_TEXT_LEFT);
		mNameText->setFadeDistance(CHAT_NORMAL_RADIUS * 2.f, 5.f);

		std::deque<LLChat>::iterator chat_iter = mChats.begin();
		mNameText->clearString();

		LLColor4 new_chat = LLUIColorTable::instance().getColor( isSelf() ? "UserChatColor" : "AgentChatColor" );
		
		// <FS:CR> Colorize tags
		new_chat = LGGContactSets::getInstance()->colorize(getID(), new_chat, LGG_CS_CHAT);
		
		//color based on contact sets prefs
		LGGContactSets::getInstance()->hasFriendColorThatShouldShow(getID(), LGG_CS_CHAT, new_chat);
		// </FS:CR>
		
		if (mVisibleChat)
		{
		LLColor4 normal_chat = lerp(new_chat, LLColor4(0.8f, 0.8f, 0.8f, 1.f), 0.7f);
		LLColor4 old_chat = lerp(normal_chat, LLColor4(0.6f, 0.6f, 0.6f, 1.f), 0.7f);
		if (mTyping && mChats.size() >= MAX_BUBBLE_CHAT_UTTERANCES) 
		{
			++chat_iter;
		}

		for(; chat_iter != mChats.end(); ++chat_iter)
		{
			F32 chat_fade_amt = llclamp((F32)((LLFrameTimer::getElapsedSeconds() - chat_iter->mTime) / CHAT_FADE_TIME), 0.f, 4.f);
			LLFontGL::StyleFlags style;
			switch(chat_iter->mChatType)
			{
			case CHAT_TYPE_WHISPER:
				style = LLFontGL::ITALIC;
				break;
			case CHAT_TYPE_SHOUT:
				style = LLFontGL::BOLD;
				break;
			default:
				style = LLFontGL::NORMAL;
				break;
			}
			if (chat_fade_amt < 1.f)
			{
				F32 u = clamp_rescale(chat_fade_amt, 0.9f, 1.f, 0.f, 1.f);
				mNameText->addLine(chat_iter->mText, lerp(new_chat, normal_chat, u), style);
			}
			else if (chat_fade_amt < 2.f)
			{
				F32 u = clamp_rescale(chat_fade_amt, 1.9f, 2.f, 0.f, 1.f);
				mNameText->addLine(chat_iter->mText, lerp(normal_chat, old_chat, u), style);
			}
			else if (chat_fade_amt < 3.f)
			{
				// *NOTE: only remove lines down to minimum number
				mNameText->addLine(chat_iter->mText, old_chat, style);
			}
		}
		}
		mNameText->setVisibleOffScreen(TRUE);

		if (mVisibleTyping && mTyping)
		{
			S32 dot_count = (llfloor(mTypingTimer.getElapsedTimeF32() * 3.f) + 2) % 3 + 1;
			switch(dot_count)
			{
			case 1:
				mNameText->addLine(".", new_chat);
				break;
			case 2:
				mNameText->addLine("..", new_chat);
				break;
			case 3:
				mNameText->addLine("...", new_chat);
				break;
			}

		}
	}
	else
	{
		// ...not using chat bubbles, just names
		mNameText->setTextAlignment(LLHUDNameTag::ALIGN_TEXT_CENTER);
		mNameText->setFadeDistance(CHAT_NORMAL_RADIUS, 5.f);
		mNameText->setVisibleOffScreen(FALSE);
	}
}

// <FS:Ansariel> Fix nametag not properly updating when display name arrives
//void LLVOAvatar::addNameTagLine(const std::string& line, const LLColor4& color, S32 style, const LLFontGL* font)
void LLVOAvatar::addNameTagLine(const std::string& line, const LLColor4& color, S32 style, const LLFontGL* font, bool is_name /* = false */)
// </FS:Ansariel>
{
	llassert(mNameText);
	if (mVisibleChat || mVisibleTyping)
	{
		mNameText->addLabel(line);
	}
	else
	{
		mNameText->addLine(line, color, (LLFontGL::StyleFlags)style, font);
	}
	// <FS:Ansariel> Fix nametag not properly updating when display name arrives
    //mNameIsSet |= !line.empty();
	if (is_name)
	{
		mNameIsSet |= !line.empty();
	}
	// </FS:Ansariel>
}

void LLVOAvatar::clearNameTag()
{
    mNameIsSet = false;
	if (mNameText)
	{
		mNameText->setLabel("");
		mNameText->setString("");
	}
	mTimeVisible.reset();
}

//static
void LLVOAvatar::invalidateNameTag(const LLUUID& agent_id)
{
	LLViewerObject* obj = gObjectList.findObject(agent_id);
	if (!obj) return;

	LLVOAvatar* avatar = dynamic_cast<LLVOAvatar*>(obj);
	if (!avatar) return;

	avatar->clearNameTag();
}

//static
void LLVOAvatar::invalidateNameTags()
{
	std::vector<LLCharacter*>::iterator it = LLCharacter::sInstances.begin();
	for ( ; it != LLCharacter::sInstances.end(); ++it)
	{
		LLVOAvatar* avatar = dynamic_cast<LLVOAvatar*>(*it);
		if (!avatar) continue;
		if (avatar->isDead()) continue;

		avatar->clearNameTag();
	}
}

// Compute name tag position during idle update
void LLVOAvatar::idleUpdateNameTagPosition(const LLVector3& root_pos_last)
{
	LLQuaternion root_rot = mRoot->getWorldRotation();
	LLQuaternion inv_root_rot = ~root_rot;
	LLVector3 pixel_right_vec;
	LLVector3 pixel_up_vec;
	LLViewerCamera::getInstance()->getPixelVectors(root_pos_last, pixel_up_vec, pixel_right_vec);
	LLVector3 camera_to_av = root_pos_last - LLViewerCamera::getInstance()->getOrigin();
	camera_to_av.normalize();
	LLVector3 local_camera_at = camera_to_av * inv_root_rot;
	LLVector3 local_camera_up = camera_to_av % LLViewerCamera::getInstance()->getLeftAxis();
	local_camera_up.normalize();
	local_camera_up = local_camera_up * inv_root_rot;

	// <FS:Ansariel> Optional legacy nametag position
	LLVector3 name_position;
	static LLCachedControl<bool> fsLegacyNametagPosition(gSavedSettings, "FSLegacyNametagPosition");
	if (fsLegacyNametagPosition)
	{
		local_camera_up.scaleVec((mBodySize + mAvatarOffset) * 0.5f);
		local_camera_at.scaleVec((mBodySize + mAvatarOffset) * 0.5f);

		name_position = mRoot->getWorldPosition();
		name_position[VZ] -= mPelvisToFoot;
		name_position[VZ] += ((mBodySize[VZ] - mAvatarOffset[VZ] * 0.9f) * 0.55f);
		name_position += (local_camera_up * root_rot) - (projected_vec(local_camera_at * root_rot, camera_to_av));	
		name_position += pixel_up_vec * 15.f;
	}
	else
	{
	// </FS:Ansariel>
	// position is based on head position, does not require mAvatarOffset here. - Nyx
	LLVector3 avatar_ellipsoid(mBodySize.mV[VX] * 0.4f,
								mBodySize.mV[VY] * 0.4f,
								mBodySize.mV[VZ] * NAMETAG_VERT_OFFSET_WEIGHT);

	local_camera_up.scaleVec(avatar_ellipsoid);
	local_camera_at.scaleVec(avatar_ellipsoid);

	LLVector3 head_offset = (mHeadp->getLastWorldPosition() - mRoot->getLastWorldPosition()) * inv_root_rot;

	if (dist_vec(head_offset, mTargetRootToHeadOffset) > NAMETAG_UPDATE_THRESHOLD)
	{
		mTargetRootToHeadOffset = head_offset;
	}
	
	mCurRootToHeadOffset = lerp(mCurRootToHeadOffset, mTargetRootToHeadOffset, LLSmoothInterpolation::getInterpolant(0.2f));

	// <FS:Ansariel> Optional legacy nametag position
	//LLVector3 name_position = mRoot->getLastWorldPosition() + (mCurRootToHeadOffset * root_rot);
	name_position = mRoot->getLastWorldPosition() + (mCurRootToHeadOffset * root_rot);
	name_position += (local_camera_up * root_rot) - (projected_vec(local_camera_at * root_rot, camera_to_av));	
	name_position += pixel_up_vec * NAMETAG_VERTICAL_SCREEN_OFFSET;
	// <FS:Ansariel> Optional legacy nametag position
	}
	// </FS:Ansariel>

	// <FS:Ansariel> Optional Z-offset correction for name tags
	static LLCachedControl<S32> fsNameTagOffset(gSavedSettings, "FSNameTagZOffsetCorrection");
	name_position[VZ] += fsNameTagOffset / 10.f;
	// </FS:Ansariel>

	mNameText->setPositionAgent(name_position);				
}

void LLVOAvatar::idleUpdateNameTagAlpha(BOOL new_name, F32 alpha)
{
	llassert(mNameText);

	if (new_name
		|| alpha != mNameAlpha)
	{
		mNameText->setAlpha(alpha);
		mNameAlpha = alpha;
	}
}

// <FS:CR> Colorize tags
//LLColor4 LLVOAvatar::getNameTagColor(bool is_friend)
LLColor4 LLVOAvatar::getNameTagColor()
// </FS:CR>
{
	// ...not using display names
	LLColor4 color = LLUIColorTable::getInstance()->getColor("NameTagLegacy");
	if (LLAvatarName::useDisplayNames())
	{
		// ...color based on whether username "matches" a computed display name
		LLAvatarName av_name;
		if (LLAvatarNameCache::get(getID(), &av_name) && av_name.isDisplayNameDefault())
		{
			color = LLUIColorTable::getInstance()->getColor("NameTagMatch");
		}
		else
		{
			color = LLUIColorTable::getInstance()->getColor("NameTagMismatch");
		}
	}
	
	// <FS:CR> FIRE-1061 - Color friends, lindens, muted, etc
	color = LGGContactSets::getInstance()->colorize(getID(), color, LGG_CS_TAG);
	// </FS:CR>
	
	LGGContactSets::getInstance()->hasFriendColorThatShouldShow(getID(), LGG_CS_TAG, color);

	LLNetMap::getAvatarMarkColor(getID(), color);

	return color;
}

void LLVOAvatar::idleUpdateBelowWater()
{
	F32 avatar_height = (F32)(getPositionGlobal().mdV[VZ]);

	F32 water_height;
	water_height = getRegion()->getWaterHeight();

	// <FS:Zi> Animation Overrider
	BOOL wasBelowWater = mBelowWater;
	mBelowWater =  avatar_height < water_height;
	// <FS:Zi> Animation Overrider
	if (isSelf() && wasBelowWater != mBelowWater)
	{
		AOEngine::instance().checkBelowWater(mBelowWater);
	}
	// </FS:Zi> Animation Overrider
}

void LLVOAvatar::slamPosition()
{
	gAgent.setPositionAgent(getPositionAgent());
	// SL-315
	mRoot->setWorldPosition(getPositionAgent()); // teleport
	setChanged(TRANSLATED);
	if (mDrawable.notNull())
	{
		gPipeline.updateMoveNormalAsync(mDrawable);
	}
	mRoot->updateWorldMatrixChildren();
}

bool LLVOAvatar::isVisuallyMuted()
{
	bool muted = false;

	// <FS:Ansariel> FIRE-11783: Always visually mute avatars that are muted
	if (!isSelf() && isInMuteList())
	{
		return true;
	}
	// </FS:Ansariel>

	// Priority order (highest priority first)
	// * own avatar is never visually muted
	// * if on the "always draw normally" list, draw them normally
	// * if on the "always visually mute" list, mute them
	// * check against the render cost and attachment limits
	if (!isSelf())
	{
		if (mVisuallyMuteSetting == AV_ALWAYS_RENDER)
		{
			muted = false;
		}
		else if (mVisuallyMuteSetting == AV_DO_NOT_RENDER)
		{	// Always want to see this AV as an impostor
			muted = true;
		}
		// <FS:Ansariel> FIRE-11783: Always visually mute avatars that are muted
        //else if (isInMuteList())
        //{
        //    muted = true;
        //}
		// </FS:Ansariel>
		else
		{
			muted = isTooComplex();
		}
	}

	return muted;
}

bool LLVOAvatar::isInMuteList()
{
	bool muted = false;
	F64 now = LLFrameTimer::getTotalSeconds();
	if (now < mCachedMuteListUpdateTime)
	{
		muted = mCachedInMuteList;
	}
	else
	{
		muted = LLMuteList::getInstance()->isMuted(getID());

		const F64 SECONDS_BETWEEN_MUTE_UPDATES = 1;
		mCachedMuteListUpdateTime = now + SECONDS_BETWEEN_MUTE_UPDATES;
		mCachedInMuteList = muted;
	}
	return muted;
}

void LLVOAvatar::updateAppearanceMessageDebugText()
{
    S32 central_bake_version = -1;
    if (getRegion())
    {
        central_bake_version = getRegion()->getCentralBakeVersion();
    }
    bool all_baked_downloaded = allBakedTexturesCompletelyDownloaded();
    bool all_local_downloaded = allLocalTexturesCompletelyDownloaded();
    std::string debug_line = llformat("%s%s - mLocal: %d, mEdit: %d, mUSB: %d, CBV: %d",
                                      isSelf() ? (all_local_downloaded ? "L" : "l") : "-",
                                      all_baked_downloaded ? "B" : "b",
                                      mUseLocalAppearance, mIsEditingAppearance,
<<<<<<< HEAD
                                      // <FS:Ansariel> [Legacy Bake]
                                      //1, central_bake_version);
                                      mUseServerBakes, central_bake_version);
                                      // </FS:Ansariel> [Legacy Bake]
=======
                                      1, central_bake_version);
>>>>>>> f8b9af02
    std::string origin_string = bakedTextureOriginInfo();
    debug_line += " [" + origin_string + "]";
    S32 curr_cof_version = LLAppearanceMgr::instance().getCOFVersion();
    S32 last_request_cof_version = mLastUpdateRequestCOFVersion;
    S32 last_received_cof_version = mLastUpdateReceivedCOFVersion;
    if (isSelf())
    {
        debug_line += llformat(" - cof: %d req: %d rcv:%d",
                               curr_cof_version, last_request_cof_version, last_received_cof_version);
<<<<<<< HEAD
        // <FS:CR> Use LLCachedControl
        //if (gSavedSettings.getBOOL("DebugForceAppearanceRequestFailure"))
        static LLCachedControl<bool> debug_force_appearance_request_failure(gSavedSettings, "DebugForceAppearanceRequestFailure");
        if (debug_force_appearance_request_failure)
        // </FS:CR>
        {
            debug_line += " FORCING ERRS";
        }
    }
    else
    {
        debug_line += llformat(" - cof rcv:%d", last_received_cof_version);
    }
    debug_line += llformat(" bsz-z: %.3f", mBodySize[2]);
    if (mAvatarOffset[2] != 0.0f)
    {
        debug_line += llformat("avofs-z: %.3f", mAvatarOffset[2]);
    }
    bool hover_enabled = getRegion() && getRegion()->avatarHoverHeightEnabled();
    debug_line += hover_enabled ? " H" : " h";
    const LLVector3& hover_offset = getHoverOffset();
    if (hover_offset[2] != 0.0)
    {
        debug_line += llformat(" hov_z: %.3f", hover_offset[2]);
        debug_line += llformat(" %s", (isSitting() ? "S" : "T"));
        debug_line += llformat("%s", (isMotionActive(ANIM_AGENT_SIT_GROUND_CONSTRAINED) ? "G" : "-"));
    }
    LLVector3 ankle_right_pos_agent = mFootRightp->getWorldPosition();
    LLVector3 normal;
    LLVector3 ankle_right_ground_agent = ankle_right_pos_agent;
    resolveHeightAgent(ankle_right_pos_agent, ankle_right_ground_agent, normal);
    F32 rightElev = llmax(-0.2f, ankle_right_pos_agent.mV[VZ] - ankle_right_ground_agent.mV[VZ]);
    debug_line += llformat(" relev %.3f", rightElev);

    LLVector3 root_pos = mRoot->getPosition();
    LLVector3 pelvis_pos = mPelvisp->getPosition();
    debug_line += llformat(" rp %.3f pp %.3f", root_pos[2], pelvis_pos[2]);

    S32 is_visible = (S32) isVisible();
    S32 is_m_visible = (S32) mVisible;
    debug_line += llformat(" v %d/%d", is_visible, is_m_visible);

    addDebugText(debug_line);
}

LLViewerInventoryItem* getObjectInventoryItem(LLViewerObject *vobj, LLUUID asset_id)
{
    LLViewerInventoryItem *item = NULL;

    if (vobj)
    {
        if (vobj->getInventorySerial()<=0)
        {
            vobj->requestInventory(); 
        }
        item = vobj->getInventoryItemByAsset(asset_id);
    }
    return item;
}

LLViewerInventoryItem* recursiveGetObjectInventoryItem(LLViewerObject *vobj, LLUUID asset_id)
{
    LLViewerInventoryItem *item = getObjectInventoryItem(vobj, asset_id);
    if (!item)
    {
        LLViewerObject::const_child_list_t& children = vobj->getChildren();
        for (LLViewerObject::const_child_list_t::const_iterator it = children.begin();
             it != children.end(); ++it)
        {
            LLViewerObject *childp = *it;
            item = getObjectInventoryItem(childp, asset_id);
            if (item)
            {
                break;
            }
        }
    }
    return item;
}

void LLVOAvatar::updateAnimationDebugText()
{
    for (LLMotionController::motion_list_t::iterator iter = mMotionController.getActiveMotions().begin();
         iter != mMotionController.getActiveMotions().end(); ++iter)
    {
        LLMotion* motionp = *iter;
        if (motionp->getMinPixelArea() < getPixelArea())
        {
            std::string output;
            std::string motion_name = motionp->getName();
            if (motion_name.empty())
            {
                if (isControlAvatar())
                {
                    LLControlAvatar *control_av = dynamic_cast<LLControlAvatar*>(this);
                    // Try to get name from inventory of associated object
                    LLVOVolume *volp = control_av->mRootVolp;
                    LLViewerInventoryItem *item = recursiveGetObjectInventoryItem(volp,motionp->getID());
                    if (item)
                    {
                        motion_name = item->getName();
                    }
                }
            }
            if (motion_name.empty())
            {
                std::string name;
                if (gAgent.isGodlikeWithoutAdminMenuFakery() || isSelf())
                {
                    name = motionp->getID().asString();
                    LLVOAvatar::AnimSourceIterator anim_it = mAnimationSources.begin();
                    for (; anim_it != mAnimationSources.end(); ++anim_it)
                    {
                        if (anim_it->second == motionp->getID())
                        {
                            LLViewerObject* object = gObjectList.findObject(anim_it->first);
                            if (!object)
                            {
                                break;
                            }
                            if (object->isAvatar())
                            {
                                if (mMotionController.mIsSelf)
                                {
                                    // Searching inventory by asset id is really long
                                    // so just mark as inventory
                                    // Also item is likely to be named by LLPreviewAnim
                                    name += "(inventory)";
                                }
                            }
                            else
                            {
                                LLViewerInventoryItem* item = NULL;
                                if (!object->isInventoryDirty())
                                {
                                    item = object->getInventoryItemByAsset(motionp->getID());
                                }
                                if (item)
                                {
                                    name = item->getName();
                                }
                                else if (object->isAttachment())
                                {
                                    name += "(" + getAttachmentItemName() + ")";
                                }
                                else
                                {
                                    // in-world object, name or content unknown
                                    name += "(in-world)";
                                }
                            }
                            break;
                        }
                    }
                }
                else
                {
                    name = LLUUID::null.asString();
                }

                output = llformat("%s - %d",
                                  name.c_str(),
                                  (U32)motionp->getPriority());
            }
            else
            {
                output = llformat("%s - %d",
                                  motion_name.c_str(),
                                  (U32)motionp->getPriority());
            }
            addDebugText(output);
        }
    }
}

void LLVOAvatar::updateDebugText()
{
    // Leave mDebugText uncleared here, in case a derived class has added some state first

	// <FS:Ansariel> Use cached controls
	//if (gSavedSettings.getBOOL("DebugAvatarAppearanceMessage"))
	static LLCachedControl<bool> debug_avatar_appearance_message(gSavedSettings, "DebugAvatarAppearanceMessage");
	if (debug_avatar_appearance_message)
	// </FS:Ansariel>
	{
        updateAppearanceMessageDebugText();
	}

	// <FS:Ansariel> Use cached controls
	//if (gSavedSettings.getBOOL("DebugAvatarCompositeBaked"))
	static LLCachedControl<bool> debug_avatar_composite_baked(gSavedSettings, "DebugAvatarCompositeBaked");
	if (debug_avatar_composite_baked)
	// </FS:Ansariel>
	{
		if (!mBakedTextureDebugText.empty())
			addDebugText(mBakedTextureDebugText);
	}

=======
        if (gSavedSettings.getBOOL("DebugForceAppearanceRequestFailure"))
        {
            debug_line += " FORCING ERRS";
        }
    }
    else
    {
        debug_line += llformat(" - cof rcv:%d", last_received_cof_version);
    }
    debug_line += llformat(" bsz-z: %.3f", mBodySize[2]);
    if (mAvatarOffset[2] != 0.0f)
    {
        debug_line += llformat("avofs-z: %.3f", mAvatarOffset[2]);
    }
    bool hover_enabled = getRegion() && getRegion()->avatarHoverHeightEnabled();
    debug_line += hover_enabled ? " H" : " h";
    const LLVector3& hover_offset = getHoverOffset();
    if (hover_offset[2] != 0.0)
    {
        debug_line += llformat(" hov_z: %.3f", hover_offset[2]);
        debug_line += llformat(" %s", (isSitting() ? "S" : "T"));
        debug_line += llformat("%s", (isMotionActive(ANIM_AGENT_SIT_GROUND_CONSTRAINED) ? "G" : "-"));
    }
    LLVector3 ankle_right_pos_agent = mFootRightp->getWorldPosition();
    LLVector3 normal;
    LLVector3 ankle_right_ground_agent = ankle_right_pos_agent;
    resolveHeightAgent(ankle_right_pos_agent, ankle_right_ground_agent, normal);
    F32 rightElev = llmax(-0.2f, ankle_right_pos_agent.mV[VZ] - ankle_right_ground_agent.mV[VZ]);
    debug_line += llformat(" relev %.3f", rightElev);

    LLVector3 root_pos = mRoot->getPosition();
    LLVector3 pelvis_pos = mPelvisp->getPosition();
    debug_line += llformat(" rp %.3f pp %.3f", root_pos[2], pelvis_pos[2]);

    S32 is_visible = (S32) isVisible();
    S32 is_m_visible = (S32) mVisible;
    debug_line += llformat(" v %d/%d", is_visible, is_m_visible);

    addDebugText(debug_line);
}

LLViewerInventoryItem* getObjectInventoryItem(LLViewerObject *vobj, LLUUID asset_id)
{
    LLViewerInventoryItem *item = NULL;

    if (vobj)
    {
        if (vobj->getInventorySerial()<=0)
        {
            vobj->requestInventory(); 
        }
        item = vobj->getInventoryItemByAsset(asset_id);
    }
    return item;
}

LLViewerInventoryItem* recursiveGetObjectInventoryItem(LLViewerObject *vobj, LLUUID asset_id)
{
    LLViewerInventoryItem *item = getObjectInventoryItem(vobj, asset_id);
    if (!item)
    {
        LLViewerObject::const_child_list_t& children = vobj->getChildren();
        for (LLViewerObject::const_child_list_t::const_iterator it = children.begin();
             it != children.end(); ++it)
        {
            LLViewerObject *childp = *it;
            item = getObjectInventoryItem(childp, asset_id);
            if (item)
            {
                break;
            }
        }
    }
    return item;
}

void LLVOAvatar::updateAnimationDebugText()
{
    for (LLMotionController::motion_list_t::iterator iter = mMotionController.getActiveMotions().begin();
         iter != mMotionController.getActiveMotions().end(); ++iter)
    {
        LLMotion* motionp = *iter;
        if (motionp->getMinPixelArea() < getPixelArea())
        {
            std::string output;
            std::string motion_name = motionp->getName();
            if (motion_name.empty())
            {
                if (isControlAvatar())
                {
                    LLControlAvatar *control_av = dynamic_cast<LLControlAvatar*>(this);
                    // Try to get name from inventory of associated object
                    LLVOVolume *volp = control_av->mRootVolp;
                    LLViewerInventoryItem *item = recursiveGetObjectInventoryItem(volp,motionp->getID());
                    if (item)
                    {
                        motion_name = item->getName();
                    }
                }
            }
            if (motion_name.empty())
            {
                std::string name;
                if (gAgent.isGodlikeWithoutAdminMenuFakery() || isSelf())
                {
                    name = motionp->getID().asString();
                    LLVOAvatar::AnimSourceIterator anim_it = mAnimationSources.begin();
                    for (; anim_it != mAnimationSources.end(); ++anim_it)
                    {
                        if (anim_it->second == motionp->getID())
                        {
                            LLViewerObject* object = gObjectList.findObject(anim_it->first);
                            if (!object)
                            {
                                break;
                            }
                            if (object->isAvatar())
                            {
                                if (mMotionController.mIsSelf)
                                {
                                    // Searching inventory by asset id is really long
                                    // so just mark as inventory
                                    // Also item is likely to be named by LLPreviewAnim
                                    name += "(inventory)";
                                }
                            }
                            else
                            {
                                LLViewerInventoryItem* item = NULL;
                                if (!object->isInventoryDirty())
                                {
                                    item = object->getInventoryItemByAsset(motionp->getID());
                                }
                                if (item)
                                {
                                    name = item->getName();
                                }
                                else if (object->isAttachment())
                                {
                                    name += "(" + getAttachmentItemName() + ")";
                                }
                                else
                                {
                                    // in-world object, name or content unknown
                                    name += "(in-world)";
                                }
                            }
                            break;
                        }
                    }
                }
                else
                {
                    name = LLUUID::null.asString();
                }
                output = llformat("%s - %d",
                                  name.c_str(),
                                  (U32)motionp->getPriority());
            }
            else
            {
                output = llformat("%s - %d",
                                  motion_name.c_str(),
                                  (U32)motionp->getPriority());
            }
            addDebugText(output);
        }
    }
}

void LLVOAvatar::updateDebugText()
{
    // Leave mDebugText uncleared here, in case a derived class has added some state first

	if (gSavedSettings.getBOOL("DebugAvatarAppearanceMessage"))
	{
        updateAppearanceMessageDebugText();
	}

	if (gSavedSettings.getBOOL("DebugAvatarCompositeBaked"))
	{
		if (!mBakedTextureDebugText.empty())
			addDebugText(mBakedTextureDebugText);
	}

>>>>>>> f8b9af02
    // Develop -> Avatar -> Animation Info
	if (LLVOAvatar::sShowAnimationDebug)
	{
        updateAnimationDebugText();
	}

	if (!mDebugText.size() && mText.notNull())
	{
		mText->markDead();
		mText = NULL;
	}
	else if (mDebugText.size())
	{
		setDebugText(mDebugText);
	}
    mDebugText.clear();
}

//------------------------------------------------------------------------
// updateFootstepSounds
// Factored out from updateCharacter()
// Generate footstep sounds when feet hit the ground
//------------------------------------------------------------------------
void LLVOAvatar::updateFootstepSounds()
{
    if (mIsDummy)
    {
        return;
    }
    
	//-------------------------------------------------------------------------
	// Find the ground under each foot, these are used for a variety
	// of things that follow
	//-------------------------------------------------------------------------
	LLVector3 ankle_left_pos_agent = mFootLeftp->getWorldPosition();
	LLVector3 ankle_right_pos_agent = mFootRightp->getWorldPosition();

	LLVector3 ankle_left_ground_agent = ankle_left_pos_agent;
	LLVector3 ankle_right_ground_agent = ankle_right_pos_agent;
    LLVector3 normal;
	resolveHeightAgent(ankle_left_pos_agent, ankle_left_ground_agent, normal);
	resolveHeightAgent(ankle_right_pos_agent, ankle_right_ground_agent, normal);

	F32 leftElev = llmax(-0.2f, ankle_left_pos_agent.mV[VZ] - ankle_left_ground_agent.mV[VZ]);
	F32 rightElev = llmax(-0.2f, ankle_right_pos_agent.mV[VZ] - ankle_right_ground_agent.mV[VZ]);
<<<<<<< HEAD

	if (!isSitting())
	{
		//-------------------------------------------------------------------------
		// Figure out which foot is on ground
		//-------------------------------------------------------------------------
		if (!mInAir)
		{
			if ((leftElev < 0.0f) || (rightElev < 0.0f))
			{
				ankle_left_pos_agent = mFootLeftp->getWorldPosition();
				ankle_right_pos_agent = mFootRightp->getWorldPosition();
				leftElev = ankle_left_pos_agent.mV[VZ] - ankle_left_ground_agent.mV[VZ];
				rightElev = ankle_right_pos_agent.mV[VZ] - ankle_right_ground_agent.mV[VZ];
			}
		}
	}
	
	const LLUUID AGENT_FOOTSTEP_ANIMS[] = {ANIM_AGENT_WALK, ANIM_AGENT_RUN, ANIM_AGENT_LAND};
	const S32 NUM_AGENT_FOOTSTEP_ANIMS = LL_ARRAY_SIZE(AGENT_FOOTSTEP_ANIMS);

=======

	if (!isSitting())
	{
		//-------------------------------------------------------------------------
		// Figure out which foot is on ground
		//-------------------------------------------------------------------------
		if (!mInAir)
		{
			if ((leftElev < 0.0f) || (rightElev < 0.0f))
			{
				ankle_left_pos_agent = mFootLeftp->getWorldPosition();
				ankle_right_pos_agent = mFootRightp->getWorldPosition();
				leftElev = ankle_left_pos_agent.mV[VZ] - ankle_left_ground_agent.mV[VZ];
				rightElev = ankle_right_pos_agent.mV[VZ] - ankle_right_ground_agent.mV[VZ];
			}
		}
	}
	
	const LLUUID AGENT_FOOTSTEP_ANIMS[] = {ANIM_AGENT_WALK, ANIM_AGENT_RUN, ANIM_AGENT_LAND};
	const S32 NUM_AGENT_FOOTSTEP_ANIMS = LL_ARRAY_SIZE(AGENT_FOOTSTEP_ANIMS);

>>>>>>> f8b9af02
	if ( gAudiop && isAnyAnimationSignaled(AGENT_FOOTSTEP_ANIMS, NUM_AGENT_FOOTSTEP_ANIMS) )
	{
		BOOL playSound = FALSE;
		LLVector3 foot_pos_agent;

		BOOL onGroundLeft = (leftElev <= 0.05f);
		BOOL onGroundRight = (rightElev <= 0.05f);
<<<<<<< HEAD

		// did left foot hit the ground?
		if ( onGroundLeft && !mWasOnGroundLeft )
		{
			foot_pos_agent = ankle_left_pos_agent;
			playSound = TRUE;
		}

		// did right foot hit the ground?
		if ( onGroundRight && !mWasOnGroundRight )
		{
			foot_pos_agent = ankle_right_pos_agent;
			playSound = TRUE;
		}

		mWasOnGroundLeft = onGroundLeft;
		mWasOnGroundRight = onGroundRight;

		// <FS:PP> FIRE-3169: Option to change the default footsteps sound
		// if ( playSound )
		static LLCachedControl<bool> PlayModeUISndFootsteps(gSavedSettings, "PlayModeUISndFootsteps");
		if ( playSound && PlayModeUISndFootsteps )
		// </FS:PP>
		{
			const F32 STEP_VOLUME = 0.1f;
			const LLUUID& step_sound_id = getStepSound();

			LLVector3d foot_pos_global = gAgent.getPosGlobalFromAgent(foot_pos_agent);

=======

		// did left foot hit the ground?
		if ( onGroundLeft && !mWasOnGroundLeft )
		{
			foot_pos_agent = ankle_left_pos_agent;
			playSound = TRUE;
		}

		// did right foot hit the ground?
		if ( onGroundRight && !mWasOnGroundRight )
		{
			foot_pos_agent = ankle_right_pos_agent;
			playSound = TRUE;
		}

		mWasOnGroundLeft = onGroundLeft;
		mWasOnGroundRight = onGroundRight;

		if ( playSound )
		{
			const F32 STEP_VOLUME = 0.1f;
			const LLUUID& step_sound_id = getStepSound();

			LLVector3d foot_pos_global = gAgent.getPosGlobalFromAgent(foot_pos_agent);

>>>>>>> f8b9af02
			if (LLViewerParcelMgr::getInstance()->canHearSound(foot_pos_global)
				&& !LLMuteList::getInstance()->isMuted(getID(), LLMute::flagObjectSounds))
			{
				gAudiop->triggerSound(step_sound_id, getID(), STEP_VOLUME, LLAudioEngine::AUDIO_TYPE_AMBIENT, foot_pos_global);
			}
		}
	}
}

//------------------------------------------------------------------------
// computeUpdatePeriod()
// Factored out from updateCharacter()
// Set new value for mUpdatePeriod based on distance and various other factors.
//------------------------------------------------------------------------
void LLVOAvatar::computeUpdatePeriod()
{
	bool visually_muted = isVisuallyMuted();
	if (mDrawable.notNull()
        && isVisible() 
        && (!isSelf() || visually_muted)
        && !isUIAvatar()
<<<<<<< HEAD
	// <FS:Ansariel> Fix LL impostor hacking; Adjust update period for muted avatars if using no impostors
        //&& sUseImpostors
        && (sUseImpostors || isInMuteList())
	// </FS:Ansariel>
=======
        && sUseImpostors
>>>>>>> f8b9af02
        && !mNeedsAnimUpdate 
        && !sFreezeCounter)
	{
		const LLVector4a* ext = mDrawable->getSpatialExtents();
		LLVector4a size;
		size.setSub(ext[1],ext[0]);
		F32 mag = size.getLength3().getF32()*0.5f;
		
		F32 impostor_area = 256.f*512.f*(8.125f - LLVOAvatar::sLODFactor*8.f);
		if (visually_muted)
		{ // visually muted avatars update at 16 hz
			mUpdatePeriod = 16;
		}
		else if (! shouldImpostor()
				 || mDrawable->mDistanceWRTCamera < 1.f + mag)
		{   // first 25% of max visible avatars are not impostored
			// also, don't impostor avatars whose bounding box may be penetrating the 
			// impostor camera near clip plane
			mUpdatePeriod = 1;
		}
		else if ( shouldImpostor(4) )
		{ //background avatars are REALLY slow updating impostors
			mUpdatePeriod = 16;
		}
		else if ( shouldImpostor(3) )
		{ //back 25% of max visible avatars are slow updating impostors
			mUpdatePeriod = 8;
		}
		else if (mImpostorPixelArea <= impostor_area)
		{  // stuff in between gets an update period based on pixel area
			mUpdatePeriod = llclamp((S32) sqrtf(impostor_area*4.f/mImpostorPixelArea), 2, 8);
		}
		else
		{
			//nearby avatars, update the impostors more frequently.
			mUpdatePeriod = 4;
		}
	}
	else
	{
		mUpdatePeriod = 1;
	}

}

//------------------------------------------------------------------------
// updateOrientation()
// Factored out from updateCharacter()
// This is used by updateCharacter() to update the avatar's orientation:
// - updates mTurning state
// - updates rotation of the mRoot joint in the skeleton
// - for self, calls setControlFlags() to notify the simulator about any turns
//------------------------------------------------------------------------
void LLVOAvatar::updateOrientation(LLAgent& agent, F32 speed, F32 delta_time)
{
    LLQuaternion iQ;
    LLVector3 upDir( 0.0f, 0.0f, 1.0f );
			
    // Compute a forward direction vector derived from the primitive rotation
    // and the velocity vector.  When walking or jumping, don't let body deviate
    // more than 90 from the view, if necessary, flip the velocity vector.

    LLVector3 primDir;
    if (isSelf())
    {
        primDir = agent.getAtAxis() - projected_vec(agent.getAtAxis(), agent.getReferenceUpVector());
        primDir.normalize();
    }
    else
    {
        primDir = getRotation().getMatrix3().getFwdRow();
    }
    LLVector3 velDir = getVelocity();
    velDir.normalize();
<<<<<<< HEAD
    // <FS> Disable avatar turning towards camera when walking backwards
    //if ( mSignaledAnimations.find(ANIM_AGENT_WALK) != mSignaledAnimations.end())
    static LLCachedControl<bool> walk_backwards(gSavedSettings, "FSDisableTurningAroundWhenWalkingBackwards");
    if (walk_backwards && mSignaledAnimations.find(ANIM_AGENT_WALK) != mSignaledAnimations.end())
    // </FS>
=======
    if ( mSignaledAnimations.find(ANIM_AGENT_WALK) != mSignaledAnimations.end())
>>>>>>> f8b9af02
    {
        F32 vpD = velDir * primDir;
        if (vpD < -0.5f)
        {
            velDir *= -1.0f;
        }
    }
    LLVector3 fwdDir = lerp(primDir, velDir, clamp_rescale(speed, 0.5f, 2.0f, 0.0f, 1.0f));
    if (isSelf() && gAgentCamera.cameraMouselook())
    {
        // make sure fwdDir stays in same general direction as primdir
        if (gAgent.getFlying())
        {
            fwdDir = LLViewerCamera::getInstance()->getAtAxis();
        }
        else
        {
            LLVector3 at_axis = LLViewerCamera::getInstance()->getAtAxis();
            LLVector3 up_vector = gAgent.getReferenceUpVector();
            at_axis -= up_vector * (at_axis * up_vector);
            at_axis.normalize();
					
            F32 dot = fwdDir * at_axis;
            if (dot < 0.f)
            {
                fwdDir -= 2.f * at_axis * dot;
                fwdDir.normalize();
            }
        }
    }

    LLQuaternion root_rotation = mRoot->getWorldMatrix().quaternion();
    F32 root_roll, root_pitch, root_yaw;
    root_rotation.getEulerAngles(&root_roll, &root_pitch, &root_yaw);

    // When moving very slow, the pelvis is allowed to deviate from the
    // forward direction to allow it to hold its position while the torso
    // and head turn.  Once in motion, it must conform however.
    BOOL self_in_mouselook = isSelf() && gAgentCamera.cameraMouselook();

    LLVector3 pelvisDir( mRoot->getWorldMatrix().getFwdRow4().mV );

    static LLCachedControl<F32> s_pelvis_rot_threshold_slow(gSavedSettings, "AvatarRotateThresholdSlow", 60.0);
    static LLCachedControl<F32> s_pelvis_rot_threshold_fast(gSavedSettings, "AvatarRotateThresholdFast", 2.0);

    F32 pelvis_rot_threshold = clamp_rescale(speed, 0.1f, 1.0f, s_pelvis_rot_threshold_slow, s_pelvis_rot_threshold_fast);
						
    if (self_in_mouselook)
    {
        pelvis_rot_threshold *= MOUSELOOK_PELVIS_FOLLOW_FACTOR;
    }
    pelvis_rot_threshold *= DEG_TO_RAD;

    F32 angle = angle_between( pelvisDir, fwdDir );

    // The avatar's root is allowed to have a yaw that deviates widely
    // from the forward direction, but if roll or pitch are off even
    // a little bit we need to correct the rotation.
    if(root_roll < 1.f * DEG_TO_RAD
       && root_pitch < 5.f * DEG_TO_RAD)
    {
        // smaller correction vector means pelvis follows prim direction more closely
        if (!mTurning && angle > pelvis_rot_threshold*0.75f)
        {
            mTurning = TRUE;
        }

        // use tighter threshold when turning
        if (mTurning)
        {
            pelvis_rot_threshold *= 0.4f;
        }

        // am I done turning?
        if (angle < pelvis_rot_threshold)
        {
            mTurning = FALSE;
        }

        LLVector3 correction_vector = (pelvisDir - fwdDir) * clamp_rescale(angle, pelvis_rot_threshold*0.75f, pelvis_rot_threshold, 1.0f, 0.0f);
        fwdDir += correction_vector;
    }
    else
    {
        mTurning = FALSE;
    }

    // Now compute the full world space rotation for the whole body (wQv)
    LLVector3 leftDir = upDir % fwdDir;
    leftDir.normalize();
    fwdDir = leftDir % upDir;
    LLQuaternion wQv( fwdDir, leftDir, upDir );

    if (isSelf() && mTurning)
    {
        if ((fwdDir % pelvisDir) * upDir > 0.f)
        {
            gAgent.setControlFlags(AGENT_CONTROL_TURN_RIGHT);
        }
        else
        {
            gAgent.setControlFlags(AGENT_CONTROL_TURN_LEFT);
        }
    }

    // Set the root rotation, but do so incrementally so that it
    // lags in time by some fixed amount.
    //F32 u = LLSmoothInterpolation::getInterpolant(PELVIS_LAG);
    F32 pelvis_lag_time = 0.f;
    if (self_in_mouselook)
    {
        pelvis_lag_time = PELVIS_LAG_MOUSELOOK;
    }
    else if (mInAir)
    {
        pelvis_lag_time = PELVIS_LAG_FLYING;
        // increase pelvis lag time when moving slowly
        pelvis_lag_time *= clamp_rescale(mSpeedAccum, 0.f, 15.f, 3.f, 1.f);
    }
    else
    {
        pelvis_lag_time = PELVIS_LAG_WALKING;
    }

    F32 u = llclamp((delta_time / pelvis_lag_time), 0.0f, 1.0f);	

    mRoot->setWorldRotation( slerp(u, mRoot->getWorldRotation(), wQv) );
}

//------------------------------------------------------------------------
// updateTimeStep()
// Factored out from updateCharacter().
//
// Updates the time step used by the motion controller, based on area
// and avatar count criteria.  This will also stop the
// ANIM_AGENT_WALK_ADJUST animation under some circumstances.
// ------------------------------------------------------------------------
void LLVOAvatar::updateTimeStep()
{
<<<<<<< HEAD
	// <FS:Zi> Optionally disable the usage of timesteps, testing if this affects performance or
	//         creates animation issues - FIRE-3657
	//if (!isSelf() && !isUIAvatar()) // ie, non-self avatars, and animated objects will be affected.
	static LLCachedControl<bool> use_timesteps(gSavedSettings, "UseAnimationTimeSteps");
	if (!isSelf() && !isUIAvatar() && use_timesteps)
	// </FS:Zi>
=======
	if (!isSelf() && !isUIAvatar()) // ie, non-self avatars, and animated objects will be affected.
>>>>>>> f8b9af02
	{
        // Note that sInstances counts animated objects and
        // standard avatars in the same bucket. Is this desirable?
		F32 time_quantum = clamp_rescale((F32)sInstances.size(), 10.f, 35.f, 0.f, 0.25f);
		F32 pixel_area_scale = clamp_rescale(mPixelArea, 100, 5000, 1.f, 0.f);
		F32 time_step = time_quantum * pixel_area_scale;
        // Extrema:
        //   If number of avs is 10 or less, time_step is unmodified (flagged with 0.0).
        //   If area of av is 5000 or greater, time_step is unmodified (flagged with 0.0).
        //   If number of avs is 35 or greater, and area of av is 100 or less,
        //   time_step takes the maximum possible value of 0.25.
        //   Other situations will give values within the (0, 0.25) range.
		if (time_step != 0.f)
		{
			// disable walk motion servo controller as it doesn't work with motion timesteps
			stopMotion(ANIM_AGENT_WALK_ADJUST);
			removeAnimationData("Walk Speed");
		}
        // See SL-763 - playback with altered time step does not
        // appear to work correctly, odd behavior for distant avatars.
        // As of 11-2017, LLMotionController::updateMotions() will
        // ignore the value here. Need to re-enable if it's every
        // fixed.
		mMotionController.setTimeStep(time_step);
	}
<<<<<<< HEAD
	// <FS:Zi> Optionally disable the usage of timesteps, testing if this affects performance or
	//         creates animation issues - FIRE-3657
	else
	{
		mMotionController.setTimeStep(0.0f);
	}
	// </FS:Zi>
=======
>>>>>>> f8b9af02
}

void LLVOAvatar::updateRootPositionAndRotation(LLAgent& agent, F32 speed, bool was_sit_ground_constrained) 
{
	if (!(isSitting() && getParent()))
	{
		// This case includes all configurations except sitting on an
		// object, so does include ground sit.

		//--------------------------------------------------------------------
		// get timing info
		// handle initial condition case
		//--------------------------------------------------------------------
		F32 animation_time = mAnimTimer.getElapsedTimeF32();
		if (mTimeLast == 0.0f)
		{
			mTimeLast = animation_time;

			// Initially put the pelvis at slaved position/mRotation
			// SL-315
			mRoot->setWorldPosition( getPositionAgent() ); // first frame
			mRoot->setWorldRotation( getRotation() );
		}
	
		//--------------------------------------------------------------------
		// dont' let dT get larger than 1/5th of a second
		//--------------------------------------------------------------------
		F32 delta_time = animation_time - mTimeLast;

		delta_time = llclamp( delta_time, DELTA_TIME_MIN, DELTA_TIME_MAX );
		mTimeLast = animation_time;

		mSpeedAccum = (mSpeedAccum * 0.95f) + (speed * 0.05f);

		//--------------------------------------------------------------------
		// compute the position of the avatar's root
		//--------------------------------------------------------------------
		LLVector3d root_pos;
		LLVector3d ground_under_pelvis;

		if (isSelf())
		{
			gAgent.setPositionAgent(getRenderPosition());
		}

		root_pos = gAgent.getPosGlobalFromAgent(getRenderPosition());
		root_pos.mdV[VZ] += getVisualParamWeight(AVATAR_HOVER);

        LLVector3 normal;
		resolveHeightGlobal(root_pos, ground_under_pelvis, normal);
		F32 foot_to_ground = (F32) (root_pos.mdV[VZ] - mPelvisToFoot - ground_under_pelvis.mdV[VZ]);				
		BOOL in_air = ((!LLWorld::getInstance()->getRegionFromPosGlobal(ground_under_pelvis)) || 
						foot_to_ground > FOOT_GROUND_COLLISION_TOLERANCE);

		if (in_air && !mInAir)
		{
			mTimeInAir.reset();
		}
		mInAir = in_air;

        // SL-402: with the ability to animate the position of joints
        // that affect the body size calculation, computed body size
        // can get stale much more easily. Simplest fix is to update
        // it frequently.
        // SL-427: this appears to be too frequent, moving to only do on animation state change.
        //computeBodySize();
    
		// correct for the fact that the pelvis is not necessarily the center 
		// of the agent's physical representation
		root_pos.mdV[VZ] -= (0.5f * mBodySize.mV[VZ]) - mPelvisToFoot;
		if (!isSitting() && !was_sit_ground_constrained)
		{
			root_pos += LLVector3d(getHoverOffset());
		}

        LLControlAvatar *cav = dynamic_cast<LLControlAvatar*>(this);
        if (cav)
        {
            cav->matchVolumeTransform();
        }
        else
        {
            LLVector3 newPosition = gAgent.getPosAgentFromGlobal(root_pos);
            if (newPosition != mRoot->getXform()->getWorldPosition())
            {		
                mRoot->touch();
                // SL-315
                mRoot->setWorldPosition( newPosition ); // regular update				
            }
        }

		//--------------------------------------------------------------------
		// Propagate viewer object rotation to root of avatar
		//--------------------------------------------------------------------
		if (!isControlAvatar() && !isAnyAnimationSignaled(AGENT_NO_ROTATE_ANIMS, NUM_AGENT_NO_ROTATE_ANIMS))
		{
            // Rotation fixups for avatars in motion.
            // Skip for animated objects.
            updateOrientation(agent, speed, delta_time);
		}
	}
	else if (mDrawable.notNull())
	{
        // Sitting on an object - mRoot is slaved to mDrawable orientation.
		LLVector3 pos = mDrawable->getPosition();
		pos += getHoverOffset() * mDrawable->getRotation();
		// SL-315
		mRoot->setPosition(pos);
		mRoot->setRotation(mDrawable->getRotation());
	}
}
<<<<<<< HEAD
=======

//------------------------------------------------------------------------
// updateCharacter()
//
// This is called for all avatars, so there are 4 possible situations:
//
// 1) Avatar is your own. In this case the class is LLVOAvatarSelf,
// isSelf() is true, and agent specifies the corresponding agent
// information for you. In all the other cases, agent is irrelevant
// and it would be less confusing if it were null or something.
//
// 2) Avatar is controlled by another resident. Class is LLVOAvatar,
// and isSelf() is false.
//
// 3) Avatar is the controller for an animated object. Class is
// LLControlAvatar and mIsDummy is true. Avatar is a purely
// viewer-side entity with no representation on the simulator.
//
// 4) Avatar is a UI avatar used in some areas of the UI, such as when
// previewing uploaded animations. Class is LLUIAvatar, and mIsDummy
// is true. Avatar is purely viewer-side with no representation on the
// simulator.
//
//------------------------------------------------------------------------
BOOL LLVOAvatar::updateCharacter(LLAgent &agent)
{	
	updateDebugText();
	
	if (!mIsBuilt)
	{
		return FALSE;
	}

	BOOL visible = isVisible();
    bool is_control_avatar = isControlAvatar(); // capture state to simplify tracing
	bool is_attachment = false;
	if (is_control_avatar)
	{
        LLControlAvatar *cav = dynamic_cast<LLControlAvatar*>(this);
		is_attachment = cav && cav->mRootVolp && cav->mRootVolp->isAttachment(); // For attached animated objects
	}

    LLScopedContextString str("updateCharacter " + getFullname() + " is_control_avatar "
                              + boost::lexical_cast<std::string>(is_control_avatar) 
                              + " is_attachment " + boost::lexical_cast<std::string>(is_attachment));

	// For fading out the names above heads, only let the timer
	// run if we're visible.
	if (mDrawable.notNull() && !visible)
	{
		mTimeVisible.reset();
	}

	//--------------------------------------------------------------------
	// The rest should only be done occasionally for far away avatars.
    // Set mUpdatePeriod and visible based on distance and other criteria.
	//--------------------------------------------------------------------
    computeUpdatePeriod();
    visible = (LLDrawable::getCurrentFrame()+mID.mData[0])%mUpdatePeriod == 0 ? TRUE : FALSE;

	//--------------------------------------------------------------------
    // Early out if not visible and not self
	// don't early out for your own avatar, as we rely on your animations playing reliably
	// for example, the "turn around" animation when entering customize avatar needs to trigger
	// even when your avatar is offscreen
	//--------------------------------------------------------------------
	if (!visible && !isSelf())
	{
		updateMotions(LLCharacter::HIDDEN_UPDATE);
		return FALSE;
	}

	//--------------------------------------------------------------------
	// change animation time quanta based on avatar render load
	//--------------------------------------------------------------------
    // SL-763 the time step quantization does not currently work.
    //updateTimeStep();
    
	//--------------------------------------------------------------------
    // Update sitting state based on parent and active animation info.
	//--------------------------------------------------------------------
	if (getParent() && !isSitting())
	{
		sitOnObject((LLViewerObject*)getParent());
	}
	else if (!getParent() && isSitting() && !isMotionActive(ANIM_AGENT_SIT_GROUND_CONSTRAINED))
	{
		getOffObject();
	}

	//--------------------------------------------------------------------
	// create local variables in world coords for region position values
	//--------------------------------------------------------------------
	LLVector3 xyVel = getVelocity();
	xyVel.mV[VZ] = 0.0f;
	F32 speed = xyVel.length();
	// remembering the value here prevents a display glitch if the
	// animation gets toggled during this update.
	bool was_sit_ground_constrained = isMotionActive(ANIM_AGENT_SIT_GROUND_CONSTRAINED);

	//--------------------------------------------------------------------
    // This does a bunch of state updating, including figuring out
    // whether av is in the air, setting mRoot position and rotation
    // In some cases, calls updateOrientation() for a lot of the
    // work
    // --------------------------------------------------------------------
    updateRootPositionAndRotation(agent, speed, was_sit_ground_constrained);
	
	//-------------------------------------------------------------------------
	// Update character motions
	//-------------------------------------------------------------------------
	// store data relevant to motions
	mSpeed = speed;
>>>>>>> f8b9af02

//------------------------------------------------------------------------
// updateCharacter()
//
// This is called for all avatars, so there are 4 possible situations:
//
// 1) Avatar is your own. In this case the class is LLVOAvatarSelf,
// isSelf() is true, and agent specifies the corresponding agent
// information for you. In all the other cases, agent is irrelevant
// and it would be less confusing if it were null or something.
//
// 2) Avatar is controlled by another resident. Class is LLVOAvatar,
// and isSelf() is false.
//
// 3) Avatar is the controller for an animated object. Class is
// LLControlAvatar and mIsDummy is true. Avatar is a purely
// viewer-side entity with no representation on the simulator.
//
// 4) Avatar is a UI avatar used in some areas of the UI, such as when
// previewing uploaded animations. Class is LLUIAvatar, and mIsDummy
// is true. Avatar is purely viewer-side with no representation on the
// simulator.
//
//------------------------------------------------------------------------
BOOL LLVOAvatar::updateCharacter(LLAgent &agent)
{	
	updateDebugText();
	
	if (!mIsBuilt)
	{
		return FALSE;
	}

	BOOL visible = isVisible();
    bool is_control_avatar = isControlAvatar(); // capture state to simplify tracing
	bool is_attachment = false;
	if (is_control_avatar)
	{
        LLControlAvatar *cav = dynamic_cast<LLControlAvatar*>(this);
		is_attachment = cav && cav->mRootVolp && cav->mRootVolp->isAttachment(); // For attached animated objects
	}

<<<<<<< HEAD
    LLScopedContextString str("updateCharacter " + getFullname() + " is_control_avatar "
                              + boost::lexical_cast<std::string>(is_control_avatar) 
                              + " is_attachment " + boost::lexical_cast<std::string>(is_attachment));

	// For fading out the names above heads, only let the timer
	// run if we're visible.
	if (mDrawable.notNull() && !visible)
=======
	// Special handling for sitting on ground.
	if (!getParent() && (isSitting() || was_sit_ground_constrained))
>>>>>>> f8b9af02
	{
		mTimeVisible.reset();
	}

<<<<<<< HEAD
	//--------------------------------------------------------------------
	// The rest should only be done occasionally for far away avatars.
    // Set mUpdatePeriod and visible based on distance and other criteria.
	//--------------------------------------------------------------------
    computeUpdatePeriod();
    visible = (LLDrawable::getCurrentFrame()+mID.mData[0])%mUpdatePeriod == 0 ? TRUE : FALSE;

	//--------------------------------------------------------------------
    // Early out if not visible and not self
	// don't early out for your own avatar, as we rely on your animations playing reliably
	// for example, the "turn around" animation when entering customize avatar needs to trigger
	// even when your avatar is offscreen
	//--------------------------------------------------------------------
	// <FS:Ansariel> Fix impostered animation speed based on a fix by Henri Beauchamp
	//if (!visible && !isSelf())
	//{
	//	updateMotions(LLCharacter::HIDDEN_UPDATE);
	//	return FALSE;
	//}
	// </FS:Ansariel>

	//--------------------------------------------------------------------
	// change animation time quanta based on avatar render load
	//--------------------------------------------------------------------
    // SL-763 the time step quantization does not currently work.
    //updateTimeStep();
    
	// <FS:Ansariel> Fix impostered animation speed based on a fix by Henri Beauchamp
	// This was originally done in updateTimeStep(), but since that is globally disabled for now, we do it here
	mMotionController.setUpdateFactor(mUpdatePeriod);

	if (!visible && !isSelf())
	{
		updateMotions(LLCharacter::HIDDEN_UPDATE);
		return FALSE;
	}
	// </FS:Ansariel>

	//--------------------------------------------------------------------
    // Update sitting state based on parent and active animation info.
	//--------------------------------------------------------------------
	if (getParent() && !isSitting())
	{
		sitOnObject((LLViewerObject*)getParent());
	}
	else if (!getParent() && isSitting() && !isMotionActive(ANIM_AGENT_SIT_GROUND_CONSTRAINED))
	{
		getOffObject();
	}

	//--------------------------------------------------------------------
	// create local variables in world coords for region position values
	//--------------------------------------------------------------------
	LLVector3 xyVel = getVelocity();
	xyVel.mV[VZ] = 0.0f;
	F32 speed = xyVel.length();
	// remembering the value here prevents a display glitch if the
	// animation gets toggled during this update.
	bool was_sit_ground_constrained = isMotionActive(ANIM_AGENT_SIT_GROUND_CONSTRAINED);

	//--------------------------------------------------------------------
    // This does a bunch of state updating, including figuring out
    // whether av is in the air, setting mRoot position and rotation
    // In some cases, calls updateOrientation() for a lot of the
    // work
    // --------------------------------------------------------------------
    updateRootPositionAndRotation(agent, speed, was_sit_ground_constrained);
	
	//-------------------------------------------------------------------------
	// Update character motions
	//-------------------------------------------------------------------------
	// store data relevant to motions
	mSpeed = speed;

	// update animations
	if (mSpecialRenderMode == 1) // Animation Preview
	{
		updateMotions(LLCharacter::FORCE_UPDATE);
	}
	else
	{
		updateMotions(LLCharacter::NORMAL_UPDATE);
	}

	// Special handling for sitting on ground.
	if (!getParent() && (isSitting() || was_sit_ground_constrained))
	{
		
		F32 off_z = LLVector3d(getHoverOffset()).mdV[VZ];
		if (off_z != 0.0)
		{
			LLVector3 pos = mRoot->getWorldPosition();
			pos.mV[VZ] += off_z;
			mRoot->touch();
			// SL-315
			mRoot->setWorldPosition(pos);
		}
	}

	// update head position
	updateHeadOffset();

	// Generate footstep sounds when feet hit the ground
    updateFootstepSounds();

=======
	// update head position
	updateHeadOffset();

	// Generate footstep sounds when feet hit the ground
    updateFootstepSounds();

>>>>>>> f8b9af02
	// Update child joints as needed.
	mRoot->updateWorldMatrixChildren();

	// System avatar mesh vertices need to be reskinned.
    mNeedsSkin = TRUE;

	return TRUE;
}

//-----------------------------------------------------------------------------
// updateHeadOffset()
//-----------------------------------------------------------------------------
void LLVOAvatar::updateHeadOffset()
{
	// since we only care about Z, just grab one of the eyes
	LLVector3 midEyePt = mEyeLeftp->getWorldPosition();
	midEyePt -= mDrawable.notNull() ? mDrawable->getWorldPosition() : mRoot->getWorldPosition();
	midEyePt.mV[VZ] = llmax(-mPelvisToFoot + LLViewerCamera::getInstance()->getNear(), midEyePt.mV[VZ]);

	if (mDrawable.notNull())
	{
		midEyePt = midEyePt * ~mDrawable->getWorldRotation();
	}
	if (isSitting())
	{
		mHeadOffset = midEyePt;	
	}
	else
	{
		F32 u = llmax(0.f, HEAD_MOVEMENT_AVG_TIME - (1.f / gFPSClamped));
		mHeadOffset = lerp(midEyePt, mHeadOffset,  u);
	}
}

void LLVOAvatar::debugBodySize() const
{
	LLVector3 pelvis_scale = mPelvisp->getScale();

	// some of the joints have not been cached
	LLVector3 skull = mSkullp->getPosition();
    LL_DEBUGS("Avatar") << "skull pos " << skull << LL_ENDL;
	//LLVector3 skull_scale = mSkullp->getScale();

	LLVector3 neck = mNeckp->getPosition();
	LLVector3 neck_scale = mNeckp->getScale();
    LL_DEBUGS("Avatar") << "neck pos " << neck << " neck_scale " << neck_scale << LL_ENDL;

	LLVector3 chest = mChestp->getPosition();
	LLVector3 chest_scale = mChestp->getScale();
    LL_DEBUGS("Avatar") << "chest pos " << chest << " chest_scale " << chest_scale << LL_ENDL;

	// the rest of the joints have been cached
	LLVector3 head = mHeadp->getPosition();
	LLVector3 head_scale = mHeadp->getScale();
    LL_DEBUGS("Avatar") << "head pos " << head << " head_scale " << head_scale << LL_ENDL;

	LLVector3 torso = mTorsop->getPosition();
	LLVector3 torso_scale = mTorsop->getScale();
    LL_DEBUGS("Avatar") << "torso pos " << torso << " torso_scale " << torso_scale << LL_ENDL;

	LLVector3 hip = mHipLeftp->getPosition();
	LLVector3 hip_scale = mHipLeftp->getScale();
    LL_DEBUGS("Avatar") << "hip pos " << hip << " hip_scale " << hip_scale << LL_ENDL;

	LLVector3 knee = mKneeLeftp->getPosition();
	LLVector3 knee_scale = mKneeLeftp->getScale();
    LL_DEBUGS("Avatar") << "knee pos " << knee << " knee_scale " << knee_scale << LL_ENDL;

	LLVector3 ankle = mAnkleLeftp->getPosition();
	LLVector3 ankle_scale = mAnkleLeftp->getScale();
    LL_DEBUGS("Avatar") << "ankle pos " << ankle << " ankle_scale " << ankle_scale << LL_ENDL;

	LLVector3 foot  = mFootLeftp->getPosition();
    LL_DEBUGS("Avatar") << "foot pos " << foot << LL_ENDL;

	F32 new_offset = (const_cast<LLVOAvatar*>(this))->getVisualParamWeight(AVATAR_HOVER);
    LL_DEBUGS("Avatar") << "new_offset " << new_offset << LL_ENDL;

	F32 new_pelvis_to_foot = hip.mV[VZ] * pelvis_scale.mV[VZ] -
        knee.mV[VZ] * hip_scale.mV[VZ] -
        ankle.mV[VZ] * knee_scale.mV[VZ] -
        foot.mV[VZ] * ankle_scale.mV[VZ];
    LL_DEBUGS("Avatar") << "new_pelvis_to_foot " << new_pelvis_to_foot << LL_ENDL;

	LLVector3 new_body_size;
	new_body_size.mV[VZ] = new_pelvis_to_foot +
					   // the sqrt(2) correction below is an approximate
					   // correction to get to the top of the head
					   F_SQRT2 * (skull.mV[VZ] * head_scale.mV[VZ]) + 
					   head.mV[VZ] * neck_scale.mV[VZ] + 
					   neck.mV[VZ] * chest_scale.mV[VZ] + 
					   chest.mV[VZ] * torso_scale.mV[VZ] + 
					   torso.mV[VZ] * pelvis_scale.mV[VZ]; 

	// TODO -- measure the real depth and width
	new_body_size.mV[VX] = DEFAULT_AGENT_DEPTH;
	new_body_size.mV[VY] = DEFAULT_AGENT_WIDTH;

    LL_DEBUGS("Avatar") << "new_body_size " << new_body_size << LL_ENDL;
}
   
//------------------------------------------------------------------------
// postPelvisSetRecalc
//------------------------------------------------------------------------
void LLVOAvatar::postPelvisSetRecalc()
{		
	mRoot->updateWorldMatrixChildren();			
	computeBodySize();
	dirtyMesh(2);
}
//------------------------------------------------------------------------
// updateVisibility()
//------------------------------------------------------------------------
void LLVOAvatar::updateVisibility()
{
	BOOL visible = FALSE;

	if (mIsDummy)
	{
		visible = FALSE;
	}
	else if (mDrawable.isNull())
	{
		visible = FALSE;
	}
	else
	{
		if (!mDrawable->getSpatialGroup() || mDrawable->getSpatialGroup()->isVisible())
		{
			visible = TRUE;
		}
		else
		{
			visible = FALSE;
		}

		if(isSelf())
		{
			if (!gAgentWearables.areWearablesLoaded())
			{
				visible = FALSE;
			}
		}
		else if( !mFirstAppearanceMessageReceived )
		{
			visible = FALSE;
		}

		if (sDebugInvisible)
		{
			LLNameValue* firstname = getNVPair("FirstName");
			if (firstname)
			{
				LL_DEBUGS("Avatar") << avString() << " updating visibility" << LL_ENDL;
			}
			else
			{
				LL_INFOS() << "Avatar " << this << " updating visiblity" << LL_ENDL;
			}

			if (visible)
			{
				LL_INFOS() << "Visible" << LL_ENDL;
			}
			else
			{
				LL_INFOS() << "Not visible" << LL_ENDL;
			}

			/*if (avatar_in_frustum)
			{
				LL_INFOS() << "Avatar in frustum" << LL_ENDL;
			}
			else
			{
				LL_INFOS() << "Avatar not in frustum" << LL_ENDL;
			}*/

			/*if (LLViewerCamera::getInstance()->sphereInFrustum(sel_pos_agent, 2.0f))
			{
				LL_INFOS() << "Sel pos visible" << LL_ENDL;
			}
			if (LLViewerCamera::getInstance()->sphereInFrustum(wrist_right_pos_agent, 0.2f))
			{
				LL_INFOS() << "Wrist pos visible" << LL_ENDL;
			}
			if (LLViewerCamera::getInstance()->sphereInFrustum(getPositionAgent(), getMaxScale()*2.f))
			{
				LL_INFOS() << "Agent visible" << LL_ENDL;
			}*/
			LL_INFOS() << "PA: " << getPositionAgent() << LL_ENDL;
			/*LL_INFOS() << "SPA: " << sel_pos_agent << LL_ENDL;
			LL_INFOS() << "WPA: " << wrist_right_pos_agent << LL_ENDL;*/
			for (attachment_map_t::iterator iter = mAttachmentPoints.begin(); 
				 iter != mAttachmentPoints.end();
				 ++iter)
			{
				LLViewerJointAttachment* attachment = iter->second;

				// <FS:Ansariel> Possible crash fix
				if (!attachment)
				{
					continue;
				}
				// </FS:Ansariel>

				for (LLViewerJointAttachment::attachedobjs_vec_t::iterator attachment_iter = attachment->mAttachedObjects.begin();
					 attachment_iter != attachment->mAttachedObjects.end();
					 ++attachment_iter)
				{
					if (LLViewerObject *attached_object = (*attachment_iter))
					{
						if(attached_object->mDrawable->isVisible())
						{
							LL_INFOS() << attachment->getName() << " visible" << LL_ENDL;
						}
						else
						{
							LL_INFOS() << attachment->getName() << " not visible at " << mDrawable->getWorldPosition() << " and radius " << mDrawable->getRadius() << LL_ENDL;
						}
					}
				}
			}
		}
	}

	if (!visible && mVisible)
	{
		mMeshInvisibleTime.reset();
	}

	if (visible)
	{
		if (!mMeshValid)
		{
			restoreMeshData();
		}
	}
	else
	{
		if (mMeshValid &&
            (isControlAvatar() || mMeshInvisibleTime.getElapsedTimeF32() > TIME_BEFORE_MESH_CLEANUP))
		{
			releaseMeshData();
		}
	}

    if ( visible != mVisible )
    {
        LL_DEBUGS("AvatarRender") << "visible was " << mVisible << " now " << visible << LL_ENDL;
    }
	mVisible = visible;
}

// private
bool LLVOAvatar::shouldAlphaMask()
{
	const bool should_alpha_mask = !LLDrawPoolAlpha::sShowDebugAlpha // Don't alpha mask if "Highlight Transparent" checked
							&& !LLDrawPoolAvatar::sSkipTransparent;

	return should_alpha_mask;

}

//-----------------------------------------------------------------------------
// renderSkinned()
//-----------------------------------------------------------------------------
U32 LLVOAvatar::renderSkinned()
{
	U32 num_indices = 0;

	if (!mIsBuilt)
	{
		return num_indices;
	}

    if (mDrawable.isNull())
    {
		return num_indices;
    }

	LLFace* face = mDrawable->getFace(0);

	bool needs_rebuild = !face || !face->getVertexBuffer() || mDrawable->isState(LLDrawable::REBUILD_GEOMETRY);

	if (needs_rebuild || mDirtyMesh)
	{	//LOD changed or new mesh created, allocate new vertex buffer if needed
		if (needs_rebuild || mDirtyMesh >= 2 || mVisibilityRank <= 4)
		{
			updateMeshData();
			mDirtyMesh = 0;
			mNeedsSkin = TRUE;
			mDrawable->clearState(LLDrawable::REBUILD_GEOMETRY);
		}
	}

	if (LLViewerShaderMgr::instance()->getVertexShaderLevel(LLViewerShaderMgr::SHADER_AVATAR) <= 0)
	{
		if (mNeedsSkin)
		{
			//generate animated mesh
			LLViewerJoint* lower_mesh = getViewerJoint(MESH_ID_LOWER_BODY);
			LLViewerJoint* upper_mesh = getViewerJoint(MESH_ID_UPPER_BODY);
			LLViewerJoint* skirt_mesh = getViewerJoint(MESH_ID_SKIRT);
			LLViewerJoint* eyelash_mesh = getViewerJoint(MESH_ID_EYELASH);
			LLViewerJoint* head_mesh = getViewerJoint(MESH_ID_HEAD);
			LLViewerJoint* hair_mesh = getViewerJoint(MESH_ID_HAIR);

			if(upper_mesh)
			{
				upper_mesh->updateJointGeometry();
			}
			if (lower_mesh)
			{
				lower_mesh->updateJointGeometry();
			}

			if( isWearingWearableType( LLWearableType::WT_SKIRT ) )
			{
				if(skirt_mesh)
				{
					skirt_mesh->updateJointGeometry();
				}
			}

			if (!isSelf() || gAgent.needsRenderHead() || LLPipeline::sShadowRender)
			{
				if(eyelash_mesh)
				{
					eyelash_mesh->updateJointGeometry();
				}
				if(head_mesh)
				{
					head_mesh->updateJointGeometry();
				}
				if(hair_mesh)
				{
					hair_mesh->updateJointGeometry();
				}
			}
			mNeedsSkin = FALSE;
			mLastSkinTime = gFrameTimeSeconds;

			LLFace * face = mDrawable->getFace(0);
			if (face)
			{
				LLVertexBuffer* vb = face->getVertexBuffer();
				if (vb)
				{
					vb->flush();
				}
			}
		}
	}
	else
	{
		mNeedsSkin = FALSE;
	}

	if (sDebugInvisible)
	{
		LLNameValue* firstname = getNVPair("FirstName");
		if (firstname)
		{
			LL_DEBUGS("Avatar") << avString() << " in render" << LL_ENDL;
		}
		else
		{
			LL_INFOS() << "Avatar " << this << " in render" << LL_ENDL;
		}
		if (!mIsBuilt)
		{
			LL_INFOS() << "Not built!" << LL_ENDL;
		}
		else if (!gAgent.needsRenderAvatar())
		{
			LL_INFOS() << "Doesn't need avatar render!" << LL_ENDL;
		}
		else
		{
			LL_INFOS() << "Rendering!" << LL_ENDL;
		}
	}

	if (!mIsBuilt)
	{
		return num_indices;
	}

	if (isSelf() && !gAgent.needsRenderAvatar())
	{
		return num_indices;
	}

	// render collision normal
	// *NOTE: this is disabled (there is no UI for enabling sShowFootPlane) due
	// to DEV-14477.  the code is left here to aid in tracking down the cause
	// of the crash in the future. -brad
	if (sShowFootPlane && mDrawable.notNull())
	{
		LLVector3 slaved_pos = mDrawable->getPositionAgent();
		LLVector3 foot_plane_normal(mFootPlane.mV[VX], mFootPlane.mV[VY], mFootPlane.mV[VZ]);
		F32 dist_from_plane = (slaved_pos * foot_plane_normal) - mFootPlane.mV[VW];
		LLVector3 collide_point = slaved_pos;
		collide_point.mV[VZ] -= foot_plane_normal.mV[VZ] * (dist_from_plane + COLLISION_TOLERANCE - FOOT_COLLIDE_FUDGE);

		gGL.begin(LLRender::LINES);
		{
			F32 SQUARE_SIZE = 0.2f;
			gGL.color4f(1.f, 0.f, 0.f, 1.f);
			
			gGL.vertex3f(collide_point.mV[VX] - SQUARE_SIZE, collide_point.mV[VY] - SQUARE_SIZE, collide_point.mV[VZ]);
			gGL.vertex3f(collide_point.mV[VX] + SQUARE_SIZE, collide_point.mV[VY] - SQUARE_SIZE, collide_point.mV[VZ]);

			gGL.vertex3f(collide_point.mV[VX] + SQUARE_SIZE, collide_point.mV[VY] - SQUARE_SIZE, collide_point.mV[VZ]);
			gGL.vertex3f(collide_point.mV[VX] + SQUARE_SIZE, collide_point.mV[VY] + SQUARE_SIZE, collide_point.mV[VZ]);
			
			gGL.vertex3f(collide_point.mV[VX] + SQUARE_SIZE, collide_point.mV[VY] + SQUARE_SIZE, collide_point.mV[VZ]);
			gGL.vertex3f(collide_point.mV[VX] - SQUARE_SIZE, collide_point.mV[VY] + SQUARE_SIZE, collide_point.mV[VZ]);
			
			gGL.vertex3f(collide_point.mV[VX] - SQUARE_SIZE, collide_point.mV[VY] + SQUARE_SIZE, collide_point.mV[VZ]);
			gGL.vertex3f(collide_point.mV[VX] - SQUARE_SIZE, collide_point.mV[VY] - SQUARE_SIZE, collide_point.mV[VZ]);
			
			gGL.vertex3f(collide_point.mV[VX], collide_point.mV[VY], collide_point.mV[VZ]);
			gGL.vertex3f(collide_point.mV[VX] + mFootPlane.mV[VX], collide_point.mV[VY] + mFootPlane.mV[VY], collide_point.mV[VZ] + mFootPlane.mV[VZ]);

		}
		gGL.end();
		gGL.flush();
	}
	//--------------------------------------------------------------------
	// render all geometry attached to the skeleton
	//--------------------------------------------------------------------

		bool should_alpha_mask = shouldAlphaMask();
		LLGLState test(GL_ALPHA_TEST, should_alpha_mask);
		
		if (should_alpha_mask && !LLGLSLShader::sNoFixedFunction)
		{
			gGL.setAlphaRejectSettings(LLRender::CF_GREATER, 0.5f);
		}
		
		BOOL first_pass = TRUE;
		if (!LLDrawPoolAvatar::sSkipOpaque)
		{
			if (!isSelf() || gAgent.needsRenderHead() || LLPipeline::sShadowRender)
			{
				if (isTextureVisible(TEX_HEAD_BAKED) || isUIAvatar())
				{
					LLViewerJoint* head_mesh = getViewerJoint(MESH_ID_HEAD);
					if (head_mesh)
					{
						num_indices += head_mesh->render(mAdjustedPixelArea, TRUE, mIsDummy);
					}
					first_pass = FALSE;
				}
			}
			if (isTextureVisible(TEX_UPPER_BAKED) || isUIAvatar())
			{
				LLViewerJoint* upper_mesh = getViewerJoint(MESH_ID_UPPER_BODY);
				if (upper_mesh)
				{
					num_indices += upper_mesh->render(mAdjustedPixelArea, first_pass, mIsDummy);
				}
				first_pass = FALSE;
			}
			
			if (isTextureVisible(TEX_LOWER_BAKED) || isUIAvatar())
			{
				LLViewerJoint* lower_mesh = getViewerJoint(MESH_ID_LOWER_BODY);
				if (lower_mesh)
				{
					num_indices += lower_mesh->render(mAdjustedPixelArea, first_pass, mIsDummy);
				}
				first_pass = FALSE;
			}
		}

		if (should_alpha_mask && !LLGLSLShader::sNoFixedFunction)
		{
			gGL.setAlphaRejectSettings(LLRender::CF_DEFAULT);
		}

		if (!LLDrawPoolAvatar::sSkipTransparent || LLPipeline::sImpostorRender)
		{
			LLGLState blend(GL_BLEND, !mIsDummy);
			LLGLState test(GL_ALPHA_TEST, !mIsDummy);
			num_indices += renderTransparent(first_pass);
		}

	return num_indices;
}

U32 LLVOAvatar::renderTransparent(BOOL first_pass)
{
	U32 num_indices = 0;
	if( isWearingWearableType( LLWearableType::WT_SKIRT ) && (isUIAvatar() || isTextureVisible(TEX_SKIRT_BAKED)) )
	{
		gGL.setAlphaRejectSettings(LLRender::CF_GREATER, 0.25f);
		LLViewerJoint* skirt_mesh = getViewerJoint(MESH_ID_SKIRT);
		if (skirt_mesh)
		{
			num_indices += skirt_mesh->render(mAdjustedPixelArea, FALSE);
		}
		first_pass = FALSE;
		gGL.setAlphaRejectSettings(LLRender::CF_DEFAULT);
	}

	if (!isSelf() || gAgent.needsRenderHead() || LLPipeline::sShadowRender)
	{
		if (LLPipeline::sImpostorRender)
		{
			gGL.setAlphaRejectSettings(LLRender::CF_GREATER, 0.5f);
		}
		
		if (isTextureVisible(TEX_HEAD_BAKED))
		{
			LLViewerJoint* eyelash_mesh = getViewerJoint(MESH_ID_EYELASH);
			if (eyelash_mesh)
			{
				num_indices += eyelash_mesh->render(mAdjustedPixelArea, first_pass, mIsDummy);
			}
			first_pass = FALSE;
		}
		if (isTextureVisible(TEX_HAIR_BAKED))
        {
            LLViewerJoint* hair_mesh = getViewerJoint(MESH_ID_HAIR);
            if (hair_mesh)
            {
                num_indices += hair_mesh->render(mAdjustedPixelArea, first_pass, mIsDummy);
            }
            first_pass = FALSE;
        }
		if (LLPipeline::sImpostorRender)
		{
			gGL.setAlphaRejectSettings(LLRender::CF_DEFAULT);
		}
	}
	
	return num_indices;
}

//-----------------------------------------------------------------------------
// renderRigid()
//-----------------------------------------------------------------------------
U32 LLVOAvatar::renderRigid()
{
	U32 num_indices = 0;

	if (!mIsBuilt)
	{
		return 0;
	}

	if (isSelf() && (!gAgent.needsRenderAvatar() || !gAgent.needsRenderHead()))
	{
		return 0;
	}
	
	if (!mIsBuilt)
	{
		return 0;
	}

	bool should_alpha_mask = shouldAlphaMask();
	LLGLState test(GL_ALPHA_TEST, should_alpha_mask);

	if (should_alpha_mask && !LLGLSLShader::sNoFixedFunction)
	{
		gGL.setAlphaRejectSettings(LLRender::CF_GREATER, 0.5f);
	}

	if (isTextureVisible(TEX_EYES_BAKED)  || isUIAvatar())
	{
		LLViewerJoint* eyeball_left = getViewerJoint(MESH_ID_EYEBALL_LEFT);
		LLViewerJoint* eyeball_right = getViewerJoint(MESH_ID_EYEBALL_RIGHT);
		if (eyeball_left)
		{
			num_indices += eyeball_left->render(mAdjustedPixelArea, TRUE, mIsDummy);
		}
		if(eyeball_right)
		{
			num_indices += eyeball_right->render(mAdjustedPixelArea, TRUE, mIsDummy);
		}
	}

	if (should_alpha_mask && !LLGLSLShader::sNoFixedFunction)
	{
		gGL.setAlphaRejectSettings(LLRender::CF_DEFAULT);
	}
	
	return num_indices;
}

U32 LLVOAvatar::renderImpostor(LLColor4U color, S32 diffuse_channel)
{
	if (!mImpostor.isComplete())
	{
		return 0;
	}

	LLVector3 pos(getRenderPosition()+mImpostorOffset);
	LLVector3 at = (pos - LLViewerCamera::getInstance()->getOrigin());
	at.normalize();
	LLVector3 left = LLViewerCamera::getInstance()->getUpAxis() % at;
	LLVector3 up = at%left;

	left *= mImpostorDim.mV[0];
	up *= mImpostorDim.mV[1];

	LLGLEnable test(GL_ALPHA_TEST);
	gGL.setAlphaRejectSettings(LLRender::CF_GREATER, 0.f);

	gGL.color4ubv(color.mV);
	gGL.getTexUnit(diffuse_channel)->bind(&mImpostor);
	// <FS:Ansariel> Remove QUADS rendering mode
	//gGL.begin(LLRender::QUADS);
	//gGL.texCoord2f(0,0);
	//gGL.vertex3fv((pos+left-up).mV);
	//gGL.texCoord2f(1,0);
	//gGL.vertex3fv((pos-left-up).mV);
	//gGL.texCoord2f(1,1);
	//gGL.vertex3fv((pos-left+up).mV);
	//gGL.texCoord2f(0,1);
	//gGL.vertex3fv((pos+left+up).mV);
	//gGL.end();
	gGL.begin(LLRender::TRIANGLES);
	{
		gGL.texCoord2f(0.f, 0.f);
		gGL.vertex3fv((pos + left - up).mV);
		gGL.texCoord2f(1.f, 0.f);
		gGL.vertex3fv((pos - left - up).mV);
		gGL.texCoord2f(1.f, 1.f);
		gGL.vertex3fv((pos - left + up).mV);

		gGL.texCoord2f(0.f, 0.f);
		gGL.vertex3fv((pos + left - up).mV);
		gGL.texCoord2f(1.f, 1.f);
		gGL.vertex3fv((pos - left + up).mV);
		gGL.texCoord2f(0.f, 1.f);
		gGL.vertex3fv((pos + left + up).mV);
	}
	gGL.end();
	// </FS:Ansariel>
	gGL.flush();

	return 6;
}

bool LLVOAvatar::allTexturesCompletelyDownloaded(std::set<LLUUID>& ids) const
{
	for (std::set<LLUUID>::const_iterator it = ids.begin(); it != ids.end(); ++it)
	{
		LLViewerFetchedTexture *imagep = gTextureList.findImage(*it, TEX_LIST_STANDARD);
		if (imagep && imagep->getDiscardLevel()!=0)
		{
			return false;
		}
	}
	return true;
}

bool LLVOAvatar::allLocalTexturesCompletelyDownloaded() const
{
	std::set<LLUUID> local_ids;
	collectLocalTextureUUIDs(local_ids);
	return allTexturesCompletelyDownloaded(local_ids);
}

bool LLVOAvatar::allBakedTexturesCompletelyDownloaded() const
{
	std::set<LLUUID> baked_ids;
	collectBakedTextureUUIDs(baked_ids);
	return allTexturesCompletelyDownloaded(baked_ids);
}

std::string LLVOAvatar::bakedTextureOriginInfo()
{
	std::string result;
	
	std::set<LLUUID> baked_ids;
	collectBakedTextureUUIDs(baked_ids);
	for (U32 i = 0; i < mBakedTextureDatas.size(); i++)
	{
		ETextureIndex texture_index = mBakedTextureDatas[i].mTextureIndex;
		LLViewerFetchedTexture *imagep =
			LLViewerTextureManager::staticCastToFetchedTexture(getImage(texture_index,0), TRUE);
		if (!imagep ||
			imagep->getID() == IMG_DEFAULT ||
			imagep->getID() == IMG_DEFAULT_AVATAR)
			
		{
			result += "-";
		}
		else
		{
			bool has_url = false, has_host = false;
			if (!imagep->getUrl().empty())
			{
				has_url = true;
			}
			if (imagep->getTargetHost().isOk())
			{
				has_host = true;
			}
			S32 discard = imagep->getDiscardLevel();
			if (has_url && !has_host) result += discard ? "u" : "U"; // server-bake texture with url 
			else if (has_host && !has_url) result += discard ? "h" : "H"; // old-style texture on sim
			else if (has_host && has_url) result += discard ? "x" : "X"; // both origins?
			else if (!has_host && !has_url) result += discard ? "n" : "N"; // no origin?
			if (discard != 0)
			{
				result += llformat("(%d/%d)",discard,imagep->getDesiredDiscardLevel());
			}
		}

	}
	return result;
}

S32Bytes LLVOAvatar::totalTextureMemForUUIDS(std::set<LLUUID>& ids)
{
	S32Bytes result(0);
	for (std::set<LLUUID>::const_iterator it = ids.begin(); it != ids.end(); ++it)
	{
		LLViewerFetchedTexture *imagep = gTextureList.findImage(*it, TEX_LIST_STANDARD);
		if (imagep)
		{
			result += imagep->getTextureMemory();
		}
	}
	return result;
}
	
void LLVOAvatar::collectLocalTextureUUIDs(std::set<LLUUID>& ids) const
{
	for (U32 texture_index = 0; texture_index < getNumTEs(); texture_index++)
	{
		LLWearableType::EType wearable_type = LLAvatarAppearanceDictionary::getTEWearableType((ETextureIndex)texture_index);
		U32 num_wearables = gAgentWearables.getWearableCount(wearable_type);

		LLViewerFetchedTexture *imagep = NULL;
		for (U32 wearable_index = 0; wearable_index < num_wearables; wearable_index++)
		{
			imagep = LLViewerTextureManager::staticCastToFetchedTexture(getImage(texture_index, wearable_index), TRUE);
			if (imagep)
			{
				const LLAvatarAppearanceDictionary::TextureEntry *texture_dict = LLAvatarAppearanceDictionary::getInstance()->getTexture((ETextureIndex)texture_index);
				if (texture_dict->mIsLocalTexture)
				{
					ids.insert(imagep->getID());
				}
			}
		}
	}
	ids.erase(IMG_DEFAULT);
	ids.erase(IMG_DEFAULT_AVATAR);
	ids.erase(IMG_INVISIBLE);
}

void LLVOAvatar::collectBakedTextureUUIDs(std::set<LLUUID>& ids) const
{
	for (U32 texture_index = 0; texture_index < getNumTEs(); texture_index++)
	{
		LLViewerFetchedTexture *imagep = NULL;
		if (isIndexBakedTexture((ETextureIndex) texture_index))
		{
			imagep = LLViewerTextureManager::staticCastToFetchedTexture(getImage(texture_index,0), TRUE);
			if (imagep)
			{
				ids.insert(imagep->getID());
			}
		}
	}
	ids.erase(IMG_DEFAULT);
	ids.erase(IMG_DEFAULT_AVATAR);
	ids.erase(IMG_INVISIBLE);
}

void LLVOAvatar::collectTextureUUIDs(std::set<LLUUID>& ids)
{
	collectLocalTextureUUIDs(ids);
	collectBakedTextureUUIDs(ids);
}

void LLVOAvatar::releaseOldTextures()
{
	S32Bytes current_texture_mem;
	
	// Any textures that we used to be using but are no longer using should no longer be flagged as "NO_DELETE"
	std::set<LLUUID> baked_texture_ids;
	collectBakedTextureUUIDs(baked_texture_ids);
	S32Bytes new_baked_mem = totalTextureMemForUUIDS(baked_texture_ids);

	std::set<LLUUID> local_texture_ids;
	collectLocalTextureUUIDs(local_texture_ids);
	//S32 new_local_mem = totalTextureMemForUUIDS(local_texture_ids);

	std::set<LLUUID> new_texture_ids;
	new_texture_ids.insert(baked_texture_ids.begin(),baked_texture_ids.end());
	new_texture_ids.insert(local_texture_ids.begin(),local_texture_ids.end());
	S32Bytes new_total_mem = totalTextureMemForUUIDS(new_texture_ids);

	//S32 old_total_mem = totalTextureMemForUUIDS(mTextureIDs);
	//LL_DEBUGS("Avatar") << getFullname() << " old_total_mem: " << old_total_mem << " new_total_mem (L/B): " << new_total_mem << " (" << new_local_mem <<", " << new_baked_mem << ")" << LL_ENDL;  
	if (!isSelf() && new_total_mem > new_baked_mem)
	{
			LL_WARNS() << "extra local textures stored for non-self av" << LL_ENDL;
	}
	for (std::set<LLUUID>::iterator it = mTextureIDs.begin(); it != mTextureIDs.end(); ++it)
	{
		if (new_texture_ids.find(*it) == new_texture_ids.end())
		{
			LLViewerFetchedTexture *imagep = gTextureList.findImage(*it, TEX_LIST_STANDARD);
			if (imagep)
			{
				current_texture_mem += imagep->getTextureMemory();
				if (imagep->getTextureState() == LLGLTexture::NO_DELETE)
				{
					// This will allow the texture to be deleted if not in use.
					imagep->forceActive();

					// This resets the clock to texture being flagged
					// as unused, preventing the texture from being
					// deleted immediately. If other avatars or
					// objects are using it, it can still be flagged
					// no-delete by them.
					imagep->forceUpdateBindStats();
				}
			}
		}
	}
	mTextureIDs = new_texture_ids;
}

void LLVOAvatar::updateTextures()
{
	releaseOldTextures();
	
	BOOL render_avatar = TRUE;

	if (mIsDummy)
	{
		return;
	}

	if( isSelf() )
	{
		render_avatar = TRUE;
	}
	else
	{
		if(!isVisible())
		{
			return ;//do not update for invisible avatar.
		}

		render_avatar = !mCulled; //visible and not culled.
	}

	std::vector<BOOL> layer_baked;
	// GL NOT ACTIVE HERE - *TODO
	for (U32 i = 0; i < mBakedTextureDatas.size(); i++)
	{
		layer_baked.push_back(isTextureDefined(mBakedTextureDatas[i].mTextureIndex));
		// bind the texture so that they'll be decoded slightly 
		// inefficient, we can short-circuit this if we have to
		if (render_avatar && !gGLManager.mIsDisabled)
		{
			if (layer_baked[i] && !mBakedTextureDatas[i].mIsLoaded)
			{
				gGL.getTexUnit(0)->bind(getImage( mBakedTextureDatas[i].mTextureIndex, 0 ));
			}
		}
	}

	mMaxPixelArea = 0.f;
	mMinPixelArea = 99999999.f;
	mHasGrey = FALSE; // debug
	for (U32 texture_index = 0; texture_index < getNumTEs(); texture_index++)
	{
		LLWearableType::EType wearable_type = LLAvatarAppearanceDictionary::getTEWearableType((ETextureIndex)texture_index);
		U32 num_wearables = gAgentWearables.getWearableCount(wearable_type);
		const LLTextureEntry *te = getTE(texture_index);

		// getTE can return 0.
		// Not sure yet why it does, but of course it crashes when te->mScale? gets used.
		// Put safeguard in place so this corner case get better handling and does not result in a crash.
		F32 texel_area_ratio = 1.0f;
		if( te )
		{
			texel_area_ratio = fabs(te->mScaleS * te->mScaleT);
		}
		else
		{
			LL_WARNS() << "getTE( " << texture_index << " ) returned 0" <<LL_ENDL;
		}

		LLViewerFetchedTexture *imagep = NULL;
		for (U32 wearable_index = 0; wearable_index < num_wearables; wearable_index++)
		{
			imagep = LLViewerTextureManager::staticCastToFetchedTexture(getImage(texture_index, wearable_index), TRUE);
			if (imagep)
			{
				const LLAvatarAppearanceDictionary::TextureEntry *texture_dict = LLAvatarAppearanceDictionary::getInstance()->getTexture((ETextureIndex)texture_index);
				const EBakedTextureIndex baked_index = texture_dict->mBakedTextureIndex;
				if (texture_dict->mIsLocalTexture)
				{
					addLocalTextureStats((ETextureIndex)texture_index, imagep, texel_area_ratio, render_avatar, mBakedTextureDatas[baked_index].mIsUsed);
				}
			}
		}
		if (isIndexBakedTexture((ETextureIndex) texture_index) && render_avatar)
		{
			const S32 boost_level = getAvatarBakedBoostLevel();
			imagep = LLViewerTextureManager::staticCastToFetchedTexture(getImage(texture_index,0), TRUE);
			addBakedTextureStats( imagep, mPixelArea, texel_area_ratio, boost_level );			
			// <FS:Ansariel> [Legacy Bake]
			// Spam if this is a baked texture, not set to default image, without valid host info
			if (isIndexBakedTexture((ETextureIndex)texture_index)
				&& imagep->getID() != IMG_DEFAULT_AVATAR
				&& imagep->getID() != IMG_INVISIBLE
				&& !isUsingServerBakes() 
				&& !imagep->getTargetHost().isOk())
			{
				LL_WARNS_ONCE("Texture") << "LLVOAvatar::updateTextures No host for texture "
										 << imagep->getID() << " for avatar "
										 << (isSelf() ? "<myself>" : getID().asString()) 
										 << " on host " << getRegion()->getHost() << LL_ENDL;
			}
			// </FS:Ansariel> [Legacy Bake]
		}
	}

	if (gPipeline.hasRenderDebugMask(LLPipeline::RENDER_DEBUG_TEXTURE_AREA))
	{
		setDebugText(llformat("%4.0f:%4.0f", (F32) sqrt(mMinPixelArea),(F32) sqrt(mMaxPixelArea)));
	}	
}


void LLVOAvatar::addLocalTextureStats( ETextureIndex idx, LLViewerFetchedTexture* imagep,
									   F32 texel_area_ratio, BOOL render_avatar, BOOL covered_by_baked)
{
	// No local texture stats for non-self avatars
	return;
}

const S32 MAX_TEXTURE_UPDATE_INTERVAL = 64 ; //need to call updateTextures() at least every 32 frames.	
const S32 MAX_TEXTURE_VIRTUAL_SIZE_RESET_INTERVAL = S32_MAX ; //frames
void LLVOAvatar::checkTextureLoading()
{
	static const F32 MAX_INVISIBLE_WAITING_TIME = 15.f ; //seconds

	BOOL pause = !isVisible() ;
	if(!pause)
	{
		mInvisibleTimer.reset() ;
	}
	if(mLoadedCallbacksPaused == pause)
	{
		return ; 
	}
	
	if(mCallbackTextureList.empty()) //when is self or no callbacks. Note: this list for self is always empty.
	{
		mLoadedCallbacksPaused = pause ;
		return ; //nothing to check.
	}
	
	if(pause && mInvisibleTimer.getElapsedTimeF32() < MAX_INVISIBLE_WAITING_TIME)
	{
		return ; //have not been invisible for enough time.
	}
	
	for(LLLoadedCallbackEntry::source_callback_list_t::iterator iter = mCallbackTextureList.begin();
		iter != mCallbackTextureList.end(); ++iter)
	{
		LLViewerFetchedTexture* tex = gTextureList.findImage(*iter) ;
		if(tex)
		{
			if(pause)//pause texture fetching.
			{
				tex->pauseLoadedCallbacks(&mCallbackTextureList) ;

				//set to terminate texture fetching after MAX_TEXTURE_UPDATE_INTERVAL frames.
				tex->setMaxVirtualSizeResetInterval(MAX_TEXTURE_UPDATE_INTERVAL);
				tex->resetMaxVirtualSizeResetCounter() ;
			}
			else//unpause
			{
				static const F32 START_AREA = 100.f ;

				tex->unpauseLoadedCallbacks(&mCallbackTextureList) ;
				tex->addTextureStats(START_AREA); //jump start the fetching again
			}
		}		
	}			
	
	if(!pause)
	{
		updateTextures() ; //refresh texture stats.
	}
	mLoadedCallbacksPaused = pause ;
	return ;
}

const F32  SELF_ADDITIONAL_PRI = 0.75f ;
const F32  ADDITIONAL_PRI = 0.5f;
void LLVOAvatar::addBakedTextureStats( LLViewerFetchedTexture* imagep, F32 pixel_area, F32 texel_area_ratio, S32 boost_level)
{
	//Note:
	//if this function is not called for the last MAX_TEXTURE_VIRTUAL_SIZE_RESET_INTERVAL frames, 
	//the texture pipeline will stop fetching this texture.

	imagep->resetTextureStats();
	imagep->setMaxVirtualSizeResetInterval(MAX_TEXTURE_VIRTUAL_SIZE_RESET_INTERVAL);
	imagep->resetMaxVirtualSizeResetCounter() ;

	mMaxPixelArea = llmax(pixel_area, mMaxPixelArea);
	mMinPixelArea = llmin(pixel_area, mMinPixelArea);	
	imagep->addTextureStats(pixel_area / texel_area_ratio);
	imagep->setBoostLevel(boost_level);
	
	if(boost_level != LLGLTexture::BOOST_AVATAR_BAKED_SELF)
	{
		imagep->setAdditionalDecodePriority(ADDITIONAL_PRI) ;
	}
	else
	{
		imagep->setAdditionalDecodePriority(SELF_ADDITIONAL_PRI) ;
	}
}

//virtual	
void LLVOAvatar::setImage(const U8 te, LLViewerTexture *imagep, const U32 index)
{
	setTEImage(te, imagep);
}

//virtual 
LLViewerTexture* LLVOAvatar::getImage(const U8 te, const U32 index) const
{
	return getTEImage(te);
}
//virtual 
const LLTextureEntry* LLVOAvatar::getTexEntry(const U8 te_num) const
{
	return getTE(te_num);
}

//virtual 
void LLVOAvatar::setTexEntry(const U8 index, const LLTextureEntry &te)
{
	setTE(index, te);
}

const std::string LLVOAvatar::getImageURL(const U8 te, const LLUUID &uuid)
{
	llassert(isIndexBakedTexture(ETextureIndex(te)));
	std::string url = "";
	// <FS:Ansariel> [Legacy Bake]
	if (isUsingServerBakes())
	{
	// </FS:Ansariel> [Legacy Bake]
	const std::string& appearance_service_url = LLAppearanceMgr::instance().getAppearanceServiceURL();
	if (appearance_service_url.empty())
	{
		// Probably a server-side issue if we get here:
		LL_WARNS() << "AgentAppearanceServiceURL not set - Baked texture requests will fail" << LL_ENDL;
		return url;
	}
	
	const LLAvatarAppearanceDictionary::TextureEntry* texture_entry = LLAvatarAppearanceDictionary::getInstance()->getTexture((ETextureIndex)te);
	if (texture_entry != NULL)
	{
		url = appearance_service_url + "texture/" + getID().asString() + "/" + texture_entry->mDefaultImageName + "/" + uuid.asString();
		//LL_INFOS() << "baked texture url: " << url << LL_ENDL;
	}
	// <FS:Ansariel> [Legacy Bake]
	}
	// </FS:Ansariel> [Legacy Bake]
	return url;
}

//-----------------------------------------------------------------------------
// resolveHeight()
//-----------------------------------------------------------------------------

void LLVOAvatar::resolveHeightAgent(const LLVector3 &in_pos_agent, LLVector3 &out_pos_agent, LLVector3 &out_norm)
{
	LLVector3d in_pos_global, out_pos_global;

	in_pos_global = gAgent.getPosGlobalFromAgent(in_pos_agent);
	resolveHeightGlobal(in_pos_global, out_pos_global, out_norm);
	out_pos_agent = gAgent.getPosAgentFromGlobal(out_pos_global);
}


void LLVOAvatar::resolveRayCollisionAgent(const LLVector3d start_pt, const LLVector3d end_pt, LLVector3d &out_pos, LLVector3 &out_norm)
{
	LLViewerObject *obj;
	LLWorld::getInstance()->resolveStepHeightGlobal(this, start_pt, end_pt, out_pos, out_norm, &obj);
}

void LLVOAvatar::resolveHeightGlobal(const LLVector3d &inPos, LLVector3d &outPos, LLVector3 &outNorm)
{
	LLVector3d zVec(0.0f, 0.0f, 0.5f);
	LLVector3d p0 = inPos + zVec;
	LLVector3d p1 = inPos - zVec;
	LLViewerObject *obj;
	LLWorld::getInstance()->resolveStepHeightGlobal(this, p0, p1, outPos, outNorm, &obj);
	if (!obj)
	{
		mStepOnLand = TRUE;
		mStepMaterial = 0;
		mStepObjectVelocity.setVec(0.0f, 0.0f, 0.0f);
	}
	else
	{
		mStepOnLand = FALSE;
		mStepMaterial = obj->getMaterial();

		// We want the primitive velocity, not our velocity... (which actually subtracts the
		// step object velocity)
		LLVector3 angularVelocity = obj->getAngularVelocity();
		LLVector3 relativePos = gAgent.getPosAgentFromGlobal(outPos) - obj->getPositionAgent();

		LLVector3 linearComponent = angularVelocity % relativePos;
//		LL_INFOS() << "Linear Component of Rotation Velocity " << linearComponent << LL_ENDL;
		mStepObjectVelocity = obj->getVelocity() + linearComponent;
	}
}


//-----------------------------------------------------------------------------
// getStepSound()
//-----------------------------------------------------------------------------
const LLUUID& LLVOAvatar::getStepSound() const
{
	if ( mStepOnLand )
	{
		// <FS:PP> FIRE-3169: Option to change the default footsteps sound
		// return sStepSoundOnLand;
		static LLCachedControl<std::string> UISndFootsteps(gSavedSettings, "UISndFootsteps");
		static const LLUUID sFootstepsSnd = LLUUID(UISndFootsteps);
		return sFootstepsSnd;
		// </FS:PP>
	}

	return sStepSounds[mStepMaterial];
}


//-----------------------------------------------------------------------------
// processAnimationStateChanges()
//-----------------------------------------------------------------------------
void LLVOAvatar::processAnimationStateChanges()
{
	if ( isAnyAnimationSignaled(AGENT_WALK_ANIMS, NUM_AGENT_WALK_ANIMS) )
	{
		startMotion(ANIM_AGENT_WALK_ADJUST);
		stopMotion(ANIM_AGENT_FLY_ADJUST);
	}
	else if (mInAir && !isSitting())
	{
		stopMotion(ANIM_AGENT_WALK_ADJUST);
        if (mEnableDefaultMotions)
        {
            startMotion(ANIM_AGENT_FLY_ADJUST);
        }
	}
	else
	{
		stopMotion(ANIM_AGENT_WALK_ADJUST);
		stopMotion(ANIM_AGENT_FLY_ADJUST);
	}

	if ( isAnyAnimationSignaled(AGENT_GUN_AIM_ANIMS, NUM_AGENT_GUN_AIM_ANIMS) )
	{
        if (mEnableDefaultMotions)
        {
            startMotion(ANIM_AGENT_TARGET);
        }
		stopMotion(ANIM_AGENT_BODY_NOISE);
	}
	else
	{
		stopMotion(ANIM_AGENT_TARGET);
        if (mEnableDefaultMotions)
        {
            startMotion(ANIM_AGENT_BODY_NOISE);
        }
	}
	
	// clear all current animations
	AnimIterator anim_it;
	for (anim_it = mPlayingAnimations.begin(); anim_it != mPlayingAnimations.end();)
	{
		AnimIterator found_anim = mSignaledAnimations.find(anim_it->first);

		// playing, but not signaled, so stop
		if (found_anim == mSignaledAnimations.end())
		{
			processSingleAnimationStateChange(anim_it->first, FALSE);
			mPlayingAnimations.erase(anim_it++);
			continue;
		}

		++anim_it;
	}

	// start up all new anims
	for (anim_it = mSignaledAnimations.begin(); anim_it != mSignaledAnimations.end();)
	{
		AnimIterator found_anim = mPlayingAnimations.find(anim_it->first);

		// signaled but not playing, or different sequence id, start motion
		if (found_anim == mPlayingAnimations.end() || found_anim->second != anim_it->second)
		{
			if (processSingleAnimationStateChange(anim_it->first, TRUE))
			{
				mPlayingAnimations[anim_it->first] = anim_it->second;
				++anim_it;
				continue;
			}
		}

		++anim_it;
	}

	// clear source information for animations which have been stopped
	if (isSelf())
	{
		AnimSourceIterator source_it = mAnimationSources.begin();

		for (source_it = mAnimationSources.begin(); source_it != mAnimationSources.end();)
		{
			if (mSignaledAnimations.find(source_it->second) == mSignaledAnimations.end())
			{
				mAnimationSources.erase(source_it++);
			}
			else
			{
				++source_it;
			}
		}
	}

	stop_glerror();
}


//-----------------------------------------------------------------------------
// processSingleAnimationStateChange();
//-----------------------------------------------------------------------------
BOOL LLVOAvatar::processSingleAnimationStateChange( const LLUUID& anim_id, BOOL start )
{
    // SL-402, SL-427 - we need to update body size often enough to
    // keep appearances in sync, but not so often that animations
    // cause constant jiggling of the body or camera. Possible
    // compromise is to do it on animation changes:
    computeBodySize();
    
	BOOL result = FALSE;

	if ( start ) // start animation
	{
		if (anim_id == ANIM_AGENT_TYPE)
		{
			if (gAudiop)
			{
				LLVector3d char_pos_global = gAgent.getPosGlobalFromAgent(getCharacterPosition());
				if (LLViewerParcelMgr::getInstance()->canHearSound(char_pos_global)
				    && !LLMuteList::getInstance()->isMuted(getID(), LLMute::flagObjectSounds))
				{
					// RN: uncomment this to play on typing sound at fixed volume once sound engine is fixed
					// to support both spatialized and non-spatialized instances of the same sound
					//if (isSelf())
					//{
					//	gAudiop->triggerSound(LLUUID(gSavedSettings.getString("UISndTyping")), 1.0f, LLAudioEngine::AUDIO_TYPE_UI);
					//}
					//else

					// <FS:PP> FIRE-8190: Preview function for "UI Sounds" Panel
					// static LLCachedControl<bool> FSPlayTypingSound(gSavedSettings, "FSPlayTypingSound");
					// if (FSPlayTypingSound)
					static LLCachedControl<bool> PlayModeUISndTyping(gSavedSettings, "PlayModeUISndTyping");
					if (PlayModeUISndTyping)
					// </FS:PP> FIRE-8190: Preview function for "UI Sounds" Panel
					{
						static LLCachedControl<std::string> uiSndTyping(gSavedSettings, "UISndTyping");
						LLUUID sound_id = LLUUID(uiSndTyping);
						gAudiop->triggerSound(sound_id, getID(), 1.0f, LLAudioEngine::AUDIO_TYPE_SFX, char_pos_global);
					}
				}
			}
		}
		else if (anim_id == ANIM_AGENT_SIT_GROUND_CONSTRAINED)
		{
			sitDown(TRUE);
		}


		if (startMotion(anim_id))
		{
			result = TRUE;
		}
		else
		{
			LL_WARNS() << "Failed to start motion!" << LL_ENDL;
		}
	}
	else //stop animation
	{
		if (anim_id == ANIM_AGENT_SIT_GROUND_CONSTRAINED)
		{
			sitDown(FALSE);
		}
		if ((anim_id == ANIM_AGENT_DO_NOT_DISTURB) && gAgent.isDoNotDisturb())
		{
			// re-assert DND tag animation
			gAgent.sendAnimationRequest(ANIM_AGENT_DO_NOT_DISTURB, ANIM_REQUEST_START);
			return result;
		}
		stopMotion(anim_id);
		result = TRUE;
	}

	return result;
}

//-----------------------------------------------------------------------------
// isAnyAnimationSignaled()
//-----------------------------------------------------------------------------
BOOL LLVOAvatar::isAnyAnimationSignaled(const LLUUID *anim_array, const S32 num_anims) const
{
	for (S32 i = 0; i < num_anims; i++)
	{
		if(mSignaledAnimations.find(anim_array[i]) != mSignaledAnimations.end())
		{
			return TRUE;
		}
	}
	return FALSE;
}

//-----------------------------------------------------------------------------
// resetAnimations()
//-----------------------------------------------------------------------------
void LLVOAvatar::resetAnimations()
{
	LLKeyframeMotion::flushKeyframeCache();
	flushAllMotions();
}

// Override selectively based on avatar sex and whether we're using new
// animations.
LLUUID LLVOAvatar::remapMotionID(const LLUUID& id)
{
	static LLCachedControl<bool> use_new_walk_run(gSavedSettings, "UseNewWalkRun");
	LLUUID result = id;

	// start special case female walk for female avatars
	if (getSex() == SEX_FEMALE)
	{
		if (id == ANIM_AGENT_WALK)
		{
			if (use_new_walk_run)
				result = ANIM_AGENT_FEMALE_WALK_NEW;
			else
				result = ANIM_AGENT_FEMALE_WALK;
		}
		else if (id == ANIM_AGENT_RUN)
		{
			// There is no old female run animation, so only override
			// in one case.
			if (use_new_walk_run)
				result = ANIM_AGENT_FEMALE_RUN_NEW;
		}
		else if (id == ANIM_AGENT_SIT)
		{
			result = ANIM_AGENT_SIT_FEMALE;
		}
	}
	else
	{
		// Male avatar.
		if (id == ANIM_AGENT_WALK)
		{
			if (use_new_walk_run)
				result = ANIM_AGENT_WALK_NEW;
		}
		else if (id == ANIM_AGENT_RUN)
		{
			if (use_new_walk_run)
				result = ANIM_AGENT_RUN_NEW;
		}
	
	}

	return result;

}

//-----------------------------------------------------------------------------
// startMotion()
// id is the asset if of the animation to start
// time_offset is the offset into the animation at which to start playing
//-----------------------------------------------------------------------------
BOOL LLVOAvatar::startMotion(const LLUUID& id, F32 time_offset)
{
	LL_DEBUGS() << "motion requested " << id.asString() << " " << gAnimLibrary.animationName(id) << LL_ENDL;

	// <FS:Zi> Animation Overrider
	//LLUUID remap_id = remapMotionID(id, getSex());
	LLUUID remap_id;
	if (isSelf())
	{
		remap_id = AOEngine::getInstance()->override(id, TRUE);
		if (remap_id.isNull())
		{
			remap_id = remapMotionID(id);
		}
		else
		{
			gAgent.sendAnimationRequest(remap_id, ANIM_REQUEST_START);
		}
	}
	else
	{
		remap_id = remapMotionID(id);
	}
	// </FS:Zi> Animation Overrider

	if (remap_id != id)
	{
		LL_DEBUGS() << "motion resultant " << remap_id.asString() << " " << gAnimLibrary.animationName(remap_id) << LL_ENDL;
	}

	if (isSelf() && remap_id == ANIM_AGENT_AWAY)
	{
		gAgent.setAFK();
	}

	return LLCharacter::startMotion(remap_id, time_offset);
}

//-----------------------------------------------------------------------------
// stopMotion()
//-----------------------------------------------------------------------------
BOOL LLVOAvatar::stopMotion(const LLUUID& id, BOOL stop_immediate)
{
	LL_DEBUGS() << "motion requested " << id.asString() << " " << gAnimLibrary.animationName(id) << LL_ENDL;

	// <FS:Zi> Animation Overrider
	//LLUUID remap_id = remapMotionID(id);
	LLUUID remap_id;
	if (isSelf())
	{
		remap_id = AOEngine::getInstance()->override(id, FALSE);
		if (remap_id.isNull())
		{
			remap_id = remapMotionID(id);
		}
		else
		{
			gAgent.sendAnimationRequest(remap_id, ANIM_REQUEST_STOP);
		}
	}
	else
	{
		remap_id = remapMotionID(id);
	}
	// </FS:Zi> Animation Overrider
	
	if (remap_id != id)
	{
		LL_DEBUGS() << "motion resultant " << remap_id.asString() << " " << gAnimLibrary.animationName(remap_id) << LL_ENDL;
	}

	if (isSelf())
	{
		gAgent.onAnimStop(remap_id);
	}

	return LLCharacter::stopMotion(remap_id, stop_immediate);
}

//-----------------------------------------------------------------------------
// hasMotionFromSource()
//-----------------------------------------------------------------------------
// virtual
bool LLVOAvatar::hasMotionFromSource(const LLUUID& source_id)
{
	return false;
}

//-----------------------------------------------------------------------------
// stopMotionFromSource()
//-----------------------------------------------------------------------------
// virtual
void LLVOAvatar::stopMotionFromSource(const LLUUID& source_id)
{
}

//-----------------------------------------------------------------------------
// addDebugText()
//-----------------------------------------------------------------------------
void LLVOAvatar::addDebugText(const std::string& text)
{
	mDebugText.append(1, '\n');
	mDebugText.append(text);
}

//-----------------------------------------------------------------------------
// getID()
//-----------------------------------------------------------------------------
const LLUUID& LLVOAvatar::getID() const
{
	return mID;
}

//-----------------------------------------------------------------------------
// getJoint()
//-----------------------------------------------------------------------------
// RN: avatar joints are multi-rooted to include screen-based attachments
//<FS:ND> Query by JointKey rather than just a string, the key can be a U32 index for faster lookup
//LLJoint *LLVOAvatar::getJoint( const std::string &name )
LLJoint *LLVOAvatar::getJoint( const JointKey &name )
// </FS:ND>
{
//<FS:ND> Query by JointKey rather than just a string, the key can be a U32 index for faster lookup
	//joint_map_t::iterator iter = mJointMap.find( name );

	//LLJoint* jointp = NULL;

	//if( iter == mJointMap.end() || iter->second == NULL )
	//{ //search for joint and cache found joint in lookup table
	//	jointp = mRoot->findJoint( name );
	//	mJointMap[ name ] = jointp;
	//}
	//else
	//{ //return cached pointer
	//	jointp = iter->second;
	//}

	joint_map_t::iterator iter = mJointMap.find( name.mKey );

	LLJoint* jointp = NULL;

	if( iter == mJointMap.end() || iter->second == NULL )
	{   //search for joint and cache found joint in lookup table
		jointp = mRoot->findJoint( name.mName );
		mJointMap[ name.mKey ] = jointp;
	}
	else
	{   //return cached pointer
		jointp = iter->second;
	}
// </FS:ND>

#ifndef LL_RELEASE_FOR_DOWNLOAD
    if (jointp && jointp->getName()!="mScreen" && jointp->getName()!="mRoot")
    {
        llassert(getJoint(jointp->getJointNum())==jointp);
    }
#endif
	return jointp;
}

LLJoint *LLVOAvatar::getJoint( S32 joint_num )
{
    LLJoint *pJoint = NULL;
    S32 collision_start = mNumBones;
    S32 attachment_start = mNumBones + mNumCollisionVolumes;
    if (joint_num>=attachment_start)
    {
        // Attachment IDs start at 1
        S32 attachment_id = joint_num - attachment_start + 1;
        attachment_map_t::iterator iter = mAttachmentPoints.find(attachment_id);
        if (iter != mAttachmentPoints.end())
        {
            pJoint = iter->second;
        }
    }
    else if (joint_num>=collision_start)
    {
        S32 collision_id = joint_num-collision_start;
        pJoint = &mCollisionVolumes[collision_id];
    }
    else if (joint_num>=0)
    {
        pJoint = mSkeleton[joint_num];
    }
	llassert(!pJoint || pJoint->getJointNum() == joint_num);
    return pJoint;
}

//-----------------------------------------------------------------------------
// getRiggedMeshID
//
// If viewer object is a rigged mesh, set the mesh id and return true.
// Otherwise, null out the id and return false.
//-----------------------------------------------------------------------------
// static
bool LLVOAvatar::getRiggedMeshID(LLViewerObject* pVO, LLUUID& mesh_id)
{
	mesh_id.setNull();
	
	//If a VO has a skin that we'll reset the joint positions to their default
	if ( pVO && pVO->mDrawable )
	{
		LLVOVolume* pVObj = pVO->mDrawable->getVOVolume();
		if ( pVObj )
		{
			const LLMeshSkinInfo* pSkinData = pVObj->getSkinInfo();
			if (pSkinData 
				&& pSkinData->mJointNames.size() > JOINT_COUNT_REQUIRED_FOR_FULLRIG	// full rig
				&& pSkinData->mAlternateBindMatrix.size() > 0 )
            {				
                mesh_id = pSkinData->mMeshID;
                return true;
            }
		}
	}
	return false;
}

// AXON update to use LLRiggingInfo
bool LLVOAvatar::jointIsRiggedTo(const std::string& joint_name)
{
	for (attachment_map_t::iterator iter = mAttachmentPoints.begin(); 
		 iter != mAttachmentPoints.end();
		 ++iter)
	{
		LLViewerJointAttachment* attachment = iter->second;
        for (LLViewerJointAttachment::attachedobjs_vec_t::iterator attachment_iter = attachment->mAttachedObjects.begin();
             attachment_iter != attachment->mAttachedObjects.end();
             ++attachment_iter)
        {
            const LLViewerObject* attached_object = (*attachment_iter);
            if (attached_object && jointIsRiggedTo(joint_name, attached_object))
            {
                return true;
            }
        }
	}
    return false;
}

// AXON update to use LLRiggingInfo
bool LLVOAvatar::jointIsRiggedTo(const std::string& joint_name, const LLViewerObject *vo)
{
	// Process all children
	LLViewerObject::const_child_list_t& children = vo->getChildren();
	for (LLViewerObject::const_child_list_t::const_iterator it = children.begin();
		 it != children.end(); ++it)
	{
		LLViewerObject *childp = *it;
        if (jointIsRiggedTo(joint_name,childp))
        {
            return true;
        }
	}

	const LLVOVolume *vobj = dynamic_cast<const LLVOVolume*>(vo);
	if (!vobj)
	{
		return false;
	}

	const LLMeshSkinInfo* pSkinData = vobj->getSkinInfo();

	if ( vobj && vobj->isAttachment() && vobj->isMesh() && pSkinData )
	{
		//<FS:ND> Query by JointKey rather than just a string, the key can be a U32 index for faster lookup
		//if( std::find( pSkinData->mJointNames.begin(), pSkinData->mJointNames.end(), joint_name ) !=
		// </FS:ND>
		if( std::find( pSkinData->mJointNames.begin(), pSkinData->mJointNames.end(), JointKey::construct( joint_name ) ) !=
				pSkinData->mJointNames.end() )
        {
            return true;
        }
    }

    return false;
}

void LLVOAvatar::clearAttachmentOverrides()
{
    LLScopedContextString str("clearAttachmentOverrides " + getFullname());

    mActiveOverrideMeshes.clear();
    
    for (S32 i=0; i<LL_CHARACTER_MAX_ANIMATED_JOINTS; i++)
<<<<<<< HEAD
=======
    {
        LLJoint *pJoint = getJoint(i);
        if (pJoint)
        {
			pJoint->clearAttachmentPosOverrides();
			pJoint->clearAttachmentScaleOverrides();
        }
    }

    if (mPelvisFixups.count()>0)
    {
        mPelvisFixups.clear();
        LLJoint* pJointPelvis = getJoint("mPelvis");
        if (pJointPelvis)
        {
			pJointPelvis->setPosition( LLVector3( 0.0f, 0.0f, 0.0f) );
        }
        postPelvisSetRecalc();	
    }
}

//-----------------------------------------------------------------------------
// rebuildAttachmentOverrides
//-----------------------------------------------------------------------------
void LLVOAvatar::rebuildAttachmentOverrides()
{
    LLScopedContextString str("rebuildAttachmentOverrides " + getFullname());

    LL_DEBUGS("AnimatedObjects") << "rebuilding" << LL_ENDL;
    dumpStack("AnimatedObjectsStack");
    
    clearAttachmentOverrides();

    // Handle the case that we're resetting the skeleton of an animated object.
    LLControlAvatar *control_av = dynamic_cast<LLControlAvatar*>(this);
    if (control_av)
    {
        LLVOVolume *volp = control_av->mRootVolp;
        if (volp)
        {
            LL_DEBUGS("Avatar") << volp->getID() << " adding attachment overrides for root vol, prim count " 
                                << (S32) (1+volp->numChildren()) << LL_ENDL;
            addAttachmentOverridesForObject(volp);
        }
    }

    // Attached objects
	for (attachment_map_t::iterator iter = mAttachmentPoints.begin();
		 iter != mAttachmentPoints.end();
		 ++iter)
	{
		LLViewerJointAttachment *attachment_pt = (*iter).second;
        if (attachment_pt)
        {
            for (LLViewerJointAttachment::attachedobjs_vec_t::iterator at_it = attachment_pt->mAttachedObjects.begin();
				 at_it != attachment_pt->mAttachedObjects.end(); ++at_it)
            {
                LLViewerObject *vo = *at_it;
                // Attached animated objects affect joints in their control
                // avs, not the avs to which they are attached.
                if (!vo->isAnimatedObject())
                {
                    addAttachmentOverridesForObject(vo);
                }
            }
        }
    }
}

//-----------------------------------------------------------------------------
// updateAttachmentOverrides
//
// This is intended to give the same results as
// rebuildAttachmentOverrides(), while avoiding redundant work.
// -----------------------------------------------------------------------------
void LLVOAvatar::updateAttachmentOverrides()
{
    const bool paranoid_checking = false; 	// AXON remove when testing done

    if (paranoid_checking)
    {
        //dumpArchetypeXML(getFullname() + "_paranoid_before");
    }

    LLScopedContextString str("updateAttachmentOverrides " + getFullname());

    LL_DEBUGS("AnimatedObjects") << "updating" << LL_ENDL;
    dumpStack("AnimatedObjectsStack");

    std::set<LLUUID> meshes_seen;
    
    // Handle the case that we're updating the skeleton of an animated object.
    LLControlAvatar *control_av = dynamic_cast<LLControlAvatar*>(this);
    if (control_av)
>>>>>>> f8b9af02
    {
        LLVOVolume *volp = control_av->mRootVolp;
        if (volp)
        {
            LL_DEBUGS("Avatar") << volp->getID() << " adding attachment overrides for root vol, prim count " 
                                << (S32) (1+volp->numChildren()) << LL_ENDL;
            addAttachmentOverridesForObject(volp, &meshes_seen);
        }
    }
<<<<<<< HEAD

    if (mPelvisFixups.count()>0)
    {
        mPelvisFixups.clear();
        LLJoint* pJointPelvis = getJoint("mPelvis");
        if (pJointPelvis)
        {
			pJointPelvis->setPosition( LLVector3( 0.0f, 0.0f, 0.0f) );
        }
        postPelvisSetRecalc();	
    }
}

//-----------------------------------------------------------------------------
// rebuildAttachmentOverrides
//-----------------------------------------------------------------------------
void LLVOAvatar::rebuildAttachmentOverrides()
{
    LLScopedContextString str("rebuildAttachmentOverrides " + getFullname());

    LL_DEBUGS("AnimatedObjects") << "rebuilding" << LL_ENDL;
    dumpStack("AnimatedObjectsStack");
    
    clearAttachmentOverrides();

    // Handle the case that we're resetting the skeleton of an animated object.
    LLControlAvatar *control_av = dynamic_cast<LLControlAvatar*>(this);
    if (control_av)
    {
        LLVOVolume *volp = control_av->mRootVolp;
        if (volp)
        {
            LL_DEBUGS("Avatar") << volp->getID() << " adding attachment overrides for root vol, prim count " 
                                << (S32) (1+volp->numChildren()) << LL_ENDL;
            addAttachmentOverridesForObject(volp);
        }
    }

=======

>>>>>>> f8b9af02
    // Attached objects
	for (attachment_map_t::iterator iter = mAttachmentPoints.begin();
		 iter != mAttachmentPoints.end();
		 ++iter)
	{
		LLViewerJointAttachment *attachment_pt = (*iter).second;
        if (attachment_pt)
        {
            for (LLViewerJointAttachment::attachedobjs_vec_t::iterator at_it = attachment_pt->mAttachedObjects.begin();
				 at_it != attachment_pt->mAttachedObjects.end(); ++at_it)
            {
                LLViewerObject *vo = *at_it;
                // Attached animated objects affect joints in their control
                // avs, not the avs to which they are attached.
                if (!vo->isAnimatedObject())
                {
<<<<<<< HEAD
                    addAttachmentOverridesForObject(vo);
=======
                    addAttachmentOverridesForObject(vo, &meshes_seen);
                }
            }
        }
    }
    // Remove meshes that are no longer present on the skeleton

	// have to work with a copy because removeAttachmentOverrides() will change mActiveOverrideMeshes.
    std::set<LLUUID> active_override_meshes = mActiveOverrideMeshes; 
    for (std::set<LLUUID>::iterator it = active_override_meshes.begin(); it != active_override_meshes.end(); ++it)
    {
        if (meshes_seen.find(*it) == meshes_seen.end())
        {
            removeAttachmentOverridesForObject(*it);
        }
    }


    if (paranoid_checking)
    {
        std::vector<LLVector3OverrideMap> pos_overrides_by_joint;
        std::vector<LLVector3OverrideMap> scale_overrides_by_joint;
        LLVector3OverrideMap pelvis_fixups;

        // Capture snapshot of override state after update
        for (S32 joint_num = 0; joint_num < LL_CHARACTER_MAX_ANIMATED_JOINTS; joint_num++)
        {
            LLVector3OverrideMap pos_overrides;
            LLJoint *joint = getJoint(joint_num);
            if (joint)
            {
                pos_overrides_by_joint.push_back(joint->m_attachmentPosOverrides);
                scale_overrides_by_joint.push_back(joint->m_attachmentScaleOverrides);
            }
            else
            {
                // No joint, use default constructed empty maps
                pos_overrides_by_joint.push_back(LLVector3OverrideMap());
                scale_overrides_by_joint.push_back(LLVector3OverrideMap());
            }
        }
        pelvis_fixups = mPelvisFixups;
        //dumpArchetypeXML(getFullname() + "_paranoid_updated");

        // Rebuild and compare
        rebuildAttachmentOverrides();
        //dumpArchetypeXML(getFullname() + "_paranoid_rebuilt");
        bool mismatched = false;
        for (S32 joint_num = 0; joint_num < LL_CHARACTER_MAX_ANIMATED_JOINTS; joint_num++)
        {
            LLJoint *joint = getJoint(joint_num);
            if (joint)
            {
                if (pos_overrides_by_joint[joint_num] != joint->m_attachmentPosOverrides)
                {
                    mismatched = true;
                }
                if (scale_overrides_by_joint[joint_num] != joint->m_attachmentScaleOverrides)
                {
                    mismatched = true;
>>>>>>> f8b9af02
                }
            }
        }
        if (pelvis_fixups != mPelvisFixups)
        {
            mismatched = true;
        }
        if (mismatched)
        {
            LL_WARNS() << "MISMATCHED ATTACHMENT OVERRIDES, compare paranoid log files" << LL_ENDL;
        }
    }
}

//-----------------------------------------------------------------------------
<<<<<<< HEAD
// updateAttachmentOverrides
//
// This is intended to give the same results as
// rebuildAttachmentOverrides(), while avoiding redundant work.
// -----------------------------------------------------------------------------
void LLVOAvatar::updateAttachmentOverrides()
{
    const bool paranoid_checking = false; 	// AXON remove when testing done

    if (paranoid_checking)
    {
        //dumpArchetypeXML(getFullname() + "_paranoid_before");
    }

    LLScopedContextString str("updateAttachmentOverrides " + getFullname());

    LL_DEBUGS("AnimatedObjects") << "updating" << LL_ENDL;
    dumpStack("AnimatedObjectsStack");

    std::set<LLUUID> meshes_seen;
    
    // Handle the case that we're updating the skeleton of an animated object.
    LLControlAvatar *control_av = dynamic_cast<LLControlAvatar*>(this);
    if (control_av)
    {
        LLVOVolume *volp = control_av->mRootVolp;
        if (volp)
        {
            LL_DEBUGS("Avatar") << volp->getID() << " adding attachment overrides for root vol, prim count " 
                                << (S32) (1+volp->numChildren()) << LL_ENDL;
            addAttachmentOverridesForObject(volp, &meshes_seen);
        }
    }

    // Attached objects
	for (attachment_map_t::iterator iter = mAttachmentPoints.begin();
		 iter != mAttachmentPoints.end();
		 ++iter)
	{
		LLViewerJointAttachment *attachment_pt = (*iter).second;
        if (attachment_pt)
        {
            for (LLViewerJointAttachment::attachedobjs_vec_t::iterator at_it = attachment_pt->mAttachedObjects.begin();
				 at_it != attachment_pt->mAttachedObjects.end(); ++at_it)
            {
                LLViewerObject *vo = *at_it;
                // Attached animated objects affect joints in their control
                // avs, not the avs to which they are attached.
                if (!vo->isAnimatedObject())
                {
                    addAttachmentOverridesForObject(vo, &meshes_seen);
                }
            }
        }
    }
    // Remove meshes that are no longer present on the skeleton

	// have to work with a copy because removeAttachmentOverrides() will change mActiveOverrideMeshes.
    std::set<LLUUID> active_override_meshes = mActiveOverrideMeshes; 
    for (std::set<LLUUID>::iterator it = active_override_meshes.begin(); it != active_override_meshes.end(); ++it)
    {
        if (meshes_seen.find(*it) == meshes_seen.end())
        {
            removeAttachmentOverridesForObject(*it);
        }
    }


    if (paranoid_checking)
    {
        std::vector<LLVector3OverrideMap> pos_overrides_by_joint;
        std::vector<LLVector3OverrideMap> scale_overrides_by_joint;
        LLVector3OverrideMap pelvis_fixups;

        // Capture snapshot of override state after update
        for (S32 joint_num = 0; joint_num < LL_CHARACTER_MAX_ANIMATED_JOINTS; joint_num++)
        {
            LLVector3OverrideMap pos_overrides;
            LLJoint *joint = getJoint(joint_num);
            if (joint)
            {
                pos_overrides_by_joint.push_back(joint->m_attachmentPosOverrides);
                scale_overrides_by_joint.push_back(joint->m_attachmentScaleOverrides);
            }
            else
            {
                // No joint, use default constructed empty maps
                pos_overrides_by_joint.push_back(LLVector3OverrideMap());
                scale_overrides_by_joint.push_back(LLVector3OverrideMap());
            }
        }
        pelvis_fixups = mPelvisFixups;
        //dumpArchetypeXML(getFullname() + "_paranoid_updated");

        // Rebuild and compare
        rebuildAttachmentOverrides();
        //dumpArchetypeXML(getFullname() + "_paranoid_rebuilt");
        bool mismatched = false;
        for (S32 joint_num = 0; joint_num < LL_CHARACTER_MAX_ANIMATED_JOINTS; joint_num++)
        {
            LLJoint *joint = getJoint(joint_num);
            if (joint)
            {
                if (pos_overrides_by_joint[joint_num] != joint->m_attachmentPosOverrides)
                {
                    mismatched = true;
                }
                if (scale_overrides_by_joint[joint_num] != joint->m_attachmentScaleOverrides)
                {
                    mismatched = true;
                }
            }
        }
        if (pelvis_fixups != mPelvisFixups)
        {
            mismatched = true;
        }
        if (mismatched)
        {
            LL_WARNS() << "MISMATCHED ATTACHMENT OVERRIDES, compare paranoid log files" << LL_ENDL;
        }
    }
}

//-----------------------------------------------------------------------------
// addAttachmentOverridesForObject
//-----------------------------------------------------------------------------
void LLVOAvatar::addAttachmentOverridesForObject(LLViewerObject *vo, std::set<LLUUID>* meshes_seen, bool recursive)
{
=======
// addAttachmentOverridesForObject
//-----------------------------------------------------------------------------
void LLVOAvatar::addAttachmentOverridesForObject(LLViewerObject *vo, std::set<LLUUID>* meshes_seen, bool recursive)
{
>>>>>>> f8b9af02
    if (vo->getAvatar() != this && vo->getAvatarAncestor() != this)
    {
		LL_WARNS("Avatar") << "called with invalid avatar" << LL_ENDL;
        return;
    }

    LLScopedContextString str("addAttachmentOverridesForObject " + getFullname());
    
    LL_DEBUGS("AnimatedObjects") << "adding" << LL_ENDL;
    dumpStack("AnimatedObjectsStack");
    
	// Process all children
    if (recursive)
    {
        LLViewerObject::const_child_list_t& children = vo->getChildren();
        for (LLViewerObject::const_child_list_t::const_iterator it = children.begin();
             it != children.end(); ++it)
        {
            LLViewerObject *childp = *it;
            addAttachmentOverridesForObject(childp, meshes_seen, true);
        }
    }

	LLVOVolume *vobj = dynamic_cast<LLVOVolume*>(vo);
	bool pelvisGotSet = false;

	if (!vobj)
	{
		return;
	}

	LLViewerObject *root_object = (LLViewerObject*)vobj->getRoot();
    LL_DEBUGS("AnimatedObjects") << "trying to add attachment overrides for root object " << root_object->getID() << " prim is " << vobj << LL_ENDL;
	if (vobj->isMesh() &&
		((vobj->getVolume() && !vobj->getVolume()->isMeshAssetLoaded()) || !gMeshRepo.meshRezEnabled()))
	{
        LL_DEBUGS("AnimatedObjects") << "failed to add attachment overrides for root object " << root_object->getID() << " mesh asset not loaded" << LL_ENDL;
		return;
	}
	const LLMeshSkinInfo*  pSkinData = vobj->getSkinInfo();

	if ( vobj && vobj->isMesh() && pSkinData )
	{
		const int bindCnt = pSkinData->mAlternateBindMatrix.size();								
        const int jointCnt = pSkinData->mJointNames.size();
        if ((bindCnt > 0) && (bindCnt != jointCnt))
        {
            LL_WARNS_ONCE() << "invalid mesh, bindCnt " << bindCnt << "!= jointCnt " << jointCnt << ", joint overrides will be ignored." << LL_ENDL;
        }
		if ((bindCnt > 0) && (bindCnt == jointCnt))
		{					
			const F32 pelvisZOffset = pSkinData->mPelvisOffset;
			const LLUUID& mesh_id = pSkinData->mMeshID;

            if (meshes_seen)
            {
                meshes_seen->insert(mesh_id);
            }
            bool mesh_overrides_loaded = (mActiveOverrideMeshes.find(mesh_id) != mActiveOverrideMeshes.end());
            if (mesh_overrides_loaded)
            {
                LL_DEBUGS("AnimatedObjects") << "skipping add attachment overrides for " << mesh_id 
                                             << " to root object " << root_object->getID()
                                             << ", already loaded"
                                             << LL_ENDL;
            }
            else
            {
                LL_DEBUGS("AnimatedObjects") << "adding attachment overrides for " << mesh_id 
                                             << " to root object " << root_object->getID() << LL_ENDL;
            }
			bool fullRig = (jointCnt>=JOINT_COUNT_REQUIRED_FOR_FULLRIG) ? true : false;								
			if ( fullRig && !mesh_overrides_loaded )
			{								
                mActiveOverrideMeshes.insert(mesh_id);
                
				for ( int i=0; i<jointCnt; ++i )
				{
//<FS:ND> Query by JointKey rather than just a string, the key can be a U32 index for faster lookup
//					std::string lookingForJoint = pSkinData->mJointNames[ i ].c_str();
					JointKey lookingForJoint  = pSkinData->mJointNames[ i ];
// </FS:ND>

					LLJoint* pJoint = getJoint( lookingForJoint );
					if (pJoint)
					{   									
						const LLVector3& jointPos = pSkinData->mAlternateBindMatrix[i].getTranslation();									
                        if (pJoint->aboveJointPosThreshold(jointPos))
                        {
                            bool override_changed;
                            pJoint->addAttachmentPosOverride( jointPos, mesh_id, avString(), override_changed );
                            
                            if (override_changed)
                            {
                                //If joint is a pelvis then handle old/new pelvis to foot values
//<FS:ND> Query by JointKey rather than just a string, the key can be a U32 index for faster lookup
//                              if( lookingForJoint == "mPelvis" )
                                if( lookingForJoint.mName == "mPelvis" )
// </FS:ND>
                                {	
                                    pelvisGotSet = true;											
                                }										
                            }
                            if (pSkinData->mLockScaleIfJointPosition)
                            {
                                // Note that unlike positions, there's no threshold check here,
                                // just a lock at the default value.
                                pJoint->addAttachmentScaleOverride(pJoint->getDefaultScale(), mesh_id, avString());
                            }
                        }
					}										
				}																
				if (pelvisZOffset != 0.0F)
				{
                    F32 pelvis_fixup_before;
                    bool has_fixup_before =  hasPelvisFixup(pelvis_fixup_before);
					addPelvisFixup( pelvisZOffset, mesh_id );
					F32 pelvis_fixup_after;
                    hasPelvisFixup(pelvis_fixup_after); // Don't have to check bool here because we just added it...
                    if (!has_fixup_before || (pelvis_fixup_before != pelvis_fixup_after))
                    {
                        pelvisGotSet = true;											
                    }
                    
				}
			}							
		}
	}
    else
    {
        LL_DEBUGS("AnimatedObjects") << "failed to add attachment overrides for root object " << root_object->getID() << " not mesh or no pSkinData" << LL_ENDL;
    }
					
	//Rebuild body data if we altered joints/pelvis
	if ( pelvisGotSet ) 
	{
		postPelvisSetRecalc();
	}		
}

//-----------------------------------------------------------------------------
// getAttachmentOverrideNames
//-----------------------------------------------------------------------------
void LLVOAvatar::getAttachmentOverrideNames(std::set<std::string>& pos_names, std::set<std::string>& scale_names) const
{
    LLVector3 pos;
    LLVector3 scale;
    LLUUID mesh_id;

    // Bones
	for (avatar_joint_list_t::const_iterator iter = mSkeleton.begin();
         iter != mSkeleton.end(); ++iter)
	{
		const LLJoint* pJoint = (*iter);
		if (pJoint && pJoint->hasAttachmentPosOverride(pos,mesh_id))
		{
            pos_names.insert(pJoint->getName());
		}
		if (pJoint && pJoint->hasAttachmentScaleOverride(scale,mesh_id))
		{
            scale_names.insert(pJoint->getName());
		}
	}

    // Attachment points
	for (attachment_map_t::const_iterator iter = mAttachmentPoints.begin();
		 iter != mAttachmentPoints.end();
		 ++iter)
	{
		const LLViewerJointAttachment *attachment_pt = (*iter).second;
        if (attachment_pt && attachment_pt->hasAttachmentPosOverride(pos,mesh_id))
        {
            pos_names.insert(attachment_pt->getName());
        }
        // Attachment points don't have scales.
    }

}

//-----------------------------------------------------------------------------
// showAttachmentOverrides
//-----------------------------------------------------------------------------
void LLVOAvatar::showAttachmentOverrides(bool verbose) const
{
    std::set<std::string> pos_names, scale_names;
    getAttachmentOverrideNames(pos_names, scale_names);
    if (pos_names.size())
    {
        std::stringstream ss;
        std::copy(pos_names.begin(), pos_names.end(), std::ostream_iterator<std::string>(ss, ","));
        LL_INFOS() << getFullname() << " attachment positions defined for joints: " << ss.str() << "\n" << LL_ENDL;
    }
    else
    {
        LL_DEBUGS("Avatar") << getFullname() << " no attachment positions defined for any joints" << "\n" << LL_ENDL;
    }
    if (scale_names.size())
    {
        std::stringstream ss;
        std::copy(scale_names.begin(), scale_names.end(), std::ostream_iterator<std::string>(ss, ","));
        LL_INFOS() << getFullname() << " attachment scales defined for joints: " << ss.str() << "\n" << LL_ENDL;
    }
    else
    {
        LL_INFOS() << getFullname() << " no attachment scales defined for any joints" << "\n" << LL_ENDL;
    }

    if (!verbose)
    {
        return;
    }

    LLVector3 pos, scale;
    LLUUID mesh_id;
    S32 count = 0;

    // Bones
	for (avatar_joint_list_t::const_iterator iter = mSkeleton.begin();
         iter != mSkeleton.end(); ++iter)
	{
		const LLJoint* pJoint = (*iter);
		if (pJoint && pJoint->hasAttachmentPosOverride(pos,mesh_id))
		{
			pJoint->showAttachmentPosOverrides(getFullname());
            count++;
		}
		if (pJoint && pJoint->hasAttachmentScaleOverride(scale,mesh_id))
		{
			pJoint->showAttachmentScaleOverrides(getFullname());
            count++;
        }
	}

    // Attachment points
	for (attachment_map_t::const_iterator iter = mAttachmentPoints.begin();
		 iter != mAttachmentPoints.end();
		 ++iter)
	{
		const LLViewerJointAttachment *attachment_pt = (*iter).second;
        if (attachment_pt && attachment_pt->hasAttachmentPosOverride(pos,mesh_id))
        {
            attachment_pt->showAttachmentPosOverrides(getFullname());
            count++;
        }
    }

    if (count)
    {
        LL_DEBUGS("Avatar") << avString() << " end of pos, scale overrides" << LL_ENDL;
        LL_DEBUGS("Avatar") << "=================================" << LL_ENDL;
    }
}

//-----------------------------------------------------------------------------
// removeAttachmentOverridesForObject
//-----------------------------------------------------------------------------
void LLVOAvatar::removeAttachmentOverridesForObject(LLViewerObject *vo)
{
    if (vo->getAvatar() != this && vo->getAvatarAncestor() != this)
	{
		LL_WARNS("Avatar") << "called with invalid avatar" << LL_ENDL;
        return;
	}
		
	// Process all children
	LLViewerObject::const_child_list_t& children = vo->getChildren();
	for (LLViewerObject::const_child_list_t::const_iterator it = children.begin();
		 it != children.end(); ++it)
	{
		LLViewerObject *childp = *it;
		removeAttachmentOverridesForObject(childp);
	}

	// Process self.
	LLUUID mesh_id;
	if (getRiggedMeshID(vo,mesh_id))
	{
		removeAttachmentOverridesForObject(mesh_id);
	}
}

//-----------------------------------------------------------------------------
// removeAttachmentOverridesForObject
//-----------------------------------------------------------------------------
void LLVOAvatar::removeAttachmentOverridesForObject(const LLUUID& mesh_id)
{	
    mActiveOverrideMeshes.erase(mesh_id);

<<<<<<< HEAD
//<FS:ND> Query by JointKey rather than just a string, the key can be a U32 index for faster lookup
//	LLJoint* pJointPelvis = getJoint( "mPelvis" );
	LLJoint* pJointPelvis = getJoint( JointKey::construct( "mPelvis" ) );
// </FS:ND>

=======
	LLJoint* pJointPelvis = getJoint("mPelvis");
>>>>>>> f8b9af02
    const std::string av_string = avString();
    for (S32 joint_num = 0; joint_num < LL_CHARACTER_MAX_ANIMATED_JOINTS; joint_num++)
    {
        LLJoint *pJoint = getJoint(joint_num);
		if ( pJoint )
		{			
            bool dummy; // unused
			pJoint->removeAttachmentPosOverride(mesh_id, av_string, dummy);
			pJoint->removeAttachmentScaleOverride(mesh_id, av_string);
		}		
		if ( pJoint && pJoint == pJointPelvis)
		{
			removePelvisFixup( mesh_id );
			// SL-315
			pJoint->setPosition( LLVector3( 0.0f, 0.0f, 0.0f) );
		}		
	}	
		
	postPelvisSetRecalc();	
}
//-----------------------------------------------------------------------------
// getCharacterPosition()
//-----------------------------------------------------------------------------
LLVector3 LLVOAvatar::getCharacterPosition()
{
	if (mDrawable.notNull())
	{
		return mDrawable->getPositionAgent();
	}
	else
	{
		return getPositionAgent();
	}
}


//-----------------------------------------------------------------------------
// LLVOAvatar::getCharacterRotation()
//-----------------------------------------------------------------------------
LLQuaternion LLVOAvatar::getCharacterRotation()
{
	return getRotation();
}


//-----------------------------------------------------------------------------
// LLVOAvatar::getCharacterVelocity()
//-----------------------------------------------------------------------------
LLVector3 LLVOAvatar::getCharacterVelocity()
{
	return getVelocity() - mStepObjectVelocity;
}


//-----------------------------------------------------------------------------
// LLVOAvatar::getCharacterAngularVelocity()
//-----------------------------------------------------------------------------
LLVector3 LLVOAvatar::getCharacterAngularVelocity()
{
	return getAngularVelocity();
}

//-----------------------------------------------------------------------------
// LLVOAvatar::getGround()
//-----------------------------------------------------------------------------
void LLVOAvatar::getGround(const LLVector3 &in_pos_agent, LLVector3 &out_pos_agent, LLVector3 &outNorm)
{
	LLVector3d z_vec(0.0f, 0.0f, 1.0f);
	LLVector3d p0_global, p1_global;

	if (isUIAvatar())
	{
		outNorm.setVec(z_vec);
		out_pos_agent = in_pos_agent;
		return;
	}
	
	p0_global = gAgent.getPosGlobalFromAgent(in_pos_agent) + z_vec;
	p1_global = gAgent.getPosGlobalFromAgent(in_pos_agent) - z_vec;
	LLViewerObject *obj;
	LLVector3d out_pos_global;
	LLWorld::getInstance()->resolveStepHeightGlobal(this, p0_global, p1_global, out_pos_global, outNorm, &obj);
	out_pos_agent = gAgent.getPosAgentFromGlobal(out_pos_global);
}

//-----------------------------------------------------------------------------
// LLVOAvatar::getTimeDilation()
//-----------------------------------------------------------------------------
F32 LLVOAvatar::getTimeDilation()
{
	return mRegionp ? mRegionp->getTimeDilation() : 1.f;
}


//-----------------------------------------------------------------------------
// LLVOAvatar::getPixelArea()
//-----------------------------------------------------------------------------
F32 LLVOAvatar::getPixelArea() const
{
	if (isUIAvatar())
	{
		return 100000.f;
	}
	return mPixelArea;
}



//-----------------------------------------------------------------------------
// LLVOAvatar::getPosGlobalFromAgent()
//-----------------------------------------------------------------------------
LLVector3d	LLVOAvatar::getPosGlobalFromAgent(const LLVector3 &position)
{
	return gAgent.getPosGlobalFromAgent(position);
}

//-----------------------------------------------------------------------------
// getPosAgentFromGlobal()
//-----------------------------------------------------------------------------
LLVector3	LLVOAvatar::getPosAgentFromGlobal(const LLVector3d &position)
{
	return gAgent.getPosAgentFromGlobal(position);
}


//-----------------------------------------------------------------------------
// requestStopMotion()
//-----------------------------------------------------------------------------
// virtual
void LLVOAvatar::requestStopMotion( LLMotion* motion )
{
	// Only agent avatars should handle the stop motion notifications.
}

//-----------------------------------------------------------------------------
// loadSkeletonNode(): loads <skeleton> node from XML tree
//-----------------------------------------------------------------------------
//virtual
BOOL LLVOAvatar::loadSkeletonNode ()
{
	if (!LLAvatarAppearance::loadSkeletonNode())
	{
		return FALSE;
	}
	
    bool ignore_hud_joints = false;
    initAttachmentPoints(ignore_hud_joints);

	return TRUE;
}

//-----------------------------------------------------------------------------
// initAttachmentPoints(): creates attachment points if needed, sets state based on avatar_lad.xml. 
//-----------------------------------------------------------------------------
void LLVOAvatar::initAttachmentPoints(bool ignore_hud_joints)
{
    LLAvatarXmlInfo::attachment_info_list_t::iterator iter;
    for (iter = sAvatarXmlInfo->mAttachmentInfoList.begin();
         iter != sAvatarXmlInfo->mAttachmentInfoList.end(); 
         ++iter)
    {
        LLAvatarXmlInfo::LLAvatarAttachmentInfo *info = *iter;
        if (info->mIsHUDAttachment && (!isSelf() || ignore_hud_joints))
        {
		    //don't process hud joint for other avatars, or when doing a skeleton reset.
            continue;
        }

        S32 attachmentID = info->mAttachmentID;
        if (attachmentID < 1 || attachmentID > 255)
        {
            LL_WARNS() << "Attachment point out of range [1-255]: " << attachmentID << " on attachment point " << info->mName << LL_ENDL;
            continue;
        }

        LLViewerJointAttachment* attachment = NULL;
        bool newly_created = false;
        if (mAttachmentPoints.find(attachmentID) == mAttachmentPoints.end())
        {
            attachment = new LLViewerJointAttachment();
            newly_created = true;
        }
        else
        {
            attachment = mAttachmentPoints[attachmentID];
        }

        attachment->setName(info->mName);

//<FS:ND> Query by JointKey rather than just a string, the key can be a U32 index for faster lookup
//		LLJoint *parent_joint = getJoint(info->mJointName);
		LLJoint *parent_joint = getJoint( JointKey::construct( info->mJointName ) );
// </FS:ND>

        if (!parent_joint)
        {
            // If the intended parent for attachment point is unavailable, avatar_lad.xml is corrupt.
            LL_WARNS() << "No parent joint by name " << info->mJointName << " found for attachment point " << info->mName << LL_ENDL;
            LL_ERRS() << "Invalid avatar_lad.xml file" << LL_ENDL;
        }

        if (info->mHasPosition)
        {
            attachment->setOriginalPosition(info->mPosition);
            attachment->setDefaultPosition(info->mPosition);
        }
			
        if (info->mHasRotation)
        {
            LLQuaternion rotation;
            rotation.setQuat(info->mRotationEuler.mV[VX] * DEG_TO_RAD,
                             info->mRotationEuler.mV[VY] * DEG_TO_RAD,
                             info->mRotationEuler.mV[VZ] * DEG_TO_RAD);
            attachment->setRotation(rotation);
        }

        int group = info->mGroup;
        if (group >= 0)
        {
            if (group < 0 || group > 9)
            {
                LL_WARNS() << "Invalid group number (" << group << ") for attachment point " << info->mName << LL_ENDL;
            }
            else
            {
                attachment->setGroup(group);
            }
        }

        attachment->setPieSlice(info->mPieMenuSlice);
        attachment->setVisibleInFirstPerson(info->mVisibleFirstPerson);
        attachment->setIsHUDAttachment(info->mIsHUDAttachment);
        // attachment can potentially be animated, needs a number.
        attachment->setJointNum(mNumBones + mNumCollisionVolumes + attachmentID - 1);

        if (newly_created)
        {
            mAttachmentPoints[attachmentID] = attachment;
            
            // now add attachment joint
            parent_joint->addChild(attachment);
        }
    }
}

//-----------------------------------------------------------------------------
// updateVisualParams()
//-----------------------------------------------------------------------------
void LLVOAvatar::updateVisualParams()
{
	setSex( (getVisualParamWeight( "male" ) > 0.5f) ? SEX_MALE : SEX_FEMALE );

	LLCharacter::updateVisualParams();

	if (mLastSkeletonSerialNum != mSkeletonSerialNum)
	{
		computeBodySize();
		mLastSkeletonSerialNum = mSkeletonSerialNum;
		mRoot->updateWorldMatrixChildren();
	}

	dirtyMesh();
	updateHeadOffset();
}
//-----------------------------------------------------------------------------
// isActive()
//-----------------------------------------------------------------------------
BOOL LLVOAvatar::isActive() const
{
	return TRUE;
}

//-----------------------------------------------------------------------------
// setPixelAreaAndAngle()
//-----------------------------------------------------------------------------
void LLVOAvatar::setPixelAreaAndAngle(LLAgent &agent)
{
	if (mDrawable.isNull())
	{
		return;
	}

	const LLVector4a* ext = mDrawable->getSpatialExtents();
	LLVector4a center;
	center.setAdd(ext[1], ext[0]);
	center.mul(0.5f);
	LLVector4a size;
	size.setSub(ext[1], ext[0]);
	size.mul(0.5f);

	mImpostorPixelArea = LLPipeline::calcPixelArea(center, size, *LLViewerCamera::getInstance());

	F32 range = mDrawable->mDistanceWRTCamera;

	if (range < 0.001f)		// range == zero
	{
		mAppAngle = 180.f;
	}
	else
	{
		F32 radius = size.getLength3().getF32();
		mAppAngle = (F32) atan2( radius, range) * RAD_TO_DEG;
	}

	// We always want to look good to ourselves
	if( isSelf() )
	{
		mPixelArea = llmax( mPixelArea, F32(getTexImageSize() / 16) );
	}
}

//-----------------------------------------------------------------------------
// updateJointLODs()
//-----------------------------------------------------------------------------
BOOL LLVOAvatar::updateJointLODs()
{
	const F32 MAX_PIXEL_AREA = 100000000.f;
	F32 lod_factor = (sLODFactor * AVATAR_LOD_TWEAK_RANGE + (1.f - AVATAR_LOD_TWEAK_RANGE));
	F32 avatar_num_min_factor = clamp_rescale(sLODFactor, 0.f, 1.f, 0.25f, 0.6f);
	F32 avatar_num_factor = clamp_rescale((F32)sNumVisibleAvatars, 8, 25, 1.f, avatar_num_min_factor);
	F32 area_scale = 0.16f;

		if (isSelf())
		{
			if(gAgentCamera.cameraCustomizeAvatar() || gAgentCamera.cameraMouselook())
			{
				mAdjustedPixelArea = MAX_PIXEL_AREA;
			}
			else
			{
				mAdjustedPixelArea = mPixelArea*area_scale;
			}
		}
		else if (mIsDummy)
		{
			mAdjustedPixelArea = MAX_PIXEL_AREA;
		}
		else
		{
			// reported avatar pixel area is dependent on avatar render load, based on number of visible avatars
			mAdjustedPixelArea = (F32)mPixelArea * area_scale * lod_factor * lod_factor * avatar_num_factor * avatar_num_factor;
		}

		// now select meshes to render based on adjusted pixel area
		LLViewerJoint* root = dynamic_cast<LLViewerJoint*>(mRoot);
		BOOL res = FALSE;
		if (root)
		{
			res = root->updateLOD(mAdjustedPixelArea, TRUE);
		}
 		if (res)
		{
			sNumLODChangesThisFrame++;
			dirtyMesh(2);
			return TRUE;
		}

	return FALSE;
}

//-----------------------------------------------------------------------------
// createDrawable()
//-----------------------------------------------------------------------------
LLDrawable *LLVOAvatar::createDrawable(LLPipeline *pipeline)
{
	pipeline->allocDrawable(this);
	mDrawable->setLit(FALSE);

	LLDrawPoolAvatar *poolp = (LLDrawPoolAvatar*) gPipeline.getPool(LLDrawPool::POOL_AVATAR);

	// Only a single face (one per avatar)
	//this face will be splitted into several if its vertex buffer is too long.
	mDrawable->setState(LLDrawable::ACTIVE);
	mDrawable->addFace(poolp, NULL);
	mDrawable->setRenderType(LLPipeline::RENDER_TYPE_AVATAR);
	
	mNumInitFaces = mDrawable->getNumFaces() ;

	dirtyMesh(2);
	return mDrawable;
}


void LLVOAvatar::updateGL()
{
	if (mMeshTexturesDirty)
	{
		updateMeshTextures();
		mMeshTexturesDirty = FALSE;
	}
}

//-----------------------------------------------------------------------------
// updateGeometry()
//-----------------------------------------------------------------------------
static LLTrace::BlockTimerStatHandle FTM_UPDATE_AVATAR("Update Avatar");
BOOL LLVOAvatar::updateGeometry(LLDrawable *drawable)
{
	LL_RECORD_BLOCK_TIME(FTM_UPDATE_AVATAR);
 	if (!(gPipeline.hasRenderType(LLPipeline::RENDER_TYPE_AVATAR)))
	{
		return TRUE;
	}
	
	if (!mMeshValid)
	{
		return TRUE;
	}

	if (!drawable)
	{
		LL_ERRS() << "LLVOAvatar::updateGeometry() called with NULL drawable" << LL_ENDL;
	}

	return TRUE;
}

//-----------------------------------------------------------------------------
// updateSexDependentLayerSets()
//-----------------------------------------------------------------------------
// <FS:Ansariel> [Legacy Bake]
//void LLVOAvatar::updateSexDependentLayerSets()
//{
//	invalidateComposite( mBakedTextureDatas[BAKED_HEAD].mTexLayerSet);
//	invalidateComposite( mBakedTextureDatas[BAKED_UPPER].mTexLayerSet);
//	invalidateComposite( mBakedTextureDatas[BAKED_LOWER].mTexLayerSet);
//}
void LLVOAvatar::updateSexDependentLayerSets(BOOL upload_bake)
{
	invalidateComposite( mBakedTextureDatas[BAKED_HEAD].mTexLayerSet, upload_bake);
	invalidateComposite( mBakedTextureDatas[BAKED_UPPER].mTexLayerSet, upload_bake);
	invalidateComposite( mBakedTextureDatas[BAKED_LOWER].mTexLayerSet, upload_bake);
}
// </FS:Ansariel> [Legacy Bake]

//-----------------------------------------------------------------------------
// dirtyMesh()
//-----------------------------------------------------------------------------
void LLVOAvatar::dirtyMesh()
{
	dirtyMesh(1);
}
void LLVOAvatar::dirtyMesh(S32 priority)
{
	mDirtyMesh = llmax(mDirtyMesh, priority);
}

//-----------------------------------------------------------------------------
// getViewerJoint()
//-----------------------------------------------------------------------------
LLViewerJoint*	LLVOAvatar::getViewerJoint(S32 idx)
{
	return dynamic_cast<LLViewerJoint*>(mMeshLOD[idx]);
}

//-----------------------------------------------------------------------------
// hideSkirt()
//-----------------------------------------------------------------------------
void LLVOAvatar::hideSkirt()
{
	mMeshLOD[MESH_ID_SKIRT]->setVisible(FALSE, TRUE);
}

BOOL LLVOAvatar::setParent(LLViewerObject* parent)
{
	BOOL ret ;
	if (parent == NULL)
	{
		getOffObject();
		ret = LLViewerObject::setParent(parent);
		if (isSelf())
		{
			gAgentCamera.resetCamera();
		}
	}
	else
	{
		ret = LLViewerObject::setParent(parent);
		if(ret)
		{
			sitOnObject(parent);
		}
	}
	return ret ;
}

void LLVOAvatar::addChild(LLViewerObject *childp)
{
	childp->extractAttachmentItemID(); // find the inventory item this object is associated with.
	if (isSelf())
	{
	    const LLUUID& item_id = childp->getAttachmentItemID();
		LLViewerInventoryItem *item = gInventory.getItem(item_id);
		LL_DEBUGS("Avatar") << "ATT attachment child added " << (item ? item->getName() : "UNKNOWN") << " id " << item_id << LL_ENDL;

	}

	LLViewerObject::addChild(childp);
	if (childp->mDrawable)
	{
		if (!attachObject(childp))
		{
			LL_WARNS() << "ATT addChild() failed for " 
					<< childp->getID()
					<< " item " << childp->getAttachmentItemID()
					<< LL_ENDL;
			// MAINT-3312 backout
			// mPendingAttachment.push_back(childp);
		}
	}
	else
	{
		mPendingAttachment.push_back(childp);
	}
}

void LLVOAvatar::removeChild(LLViewerObject *childp)
{
	LLViewerObject::removeChild(childp);
	if (!detachObject(childp))
	{
		LL_WARNS() << "Calling detach on non-attached object " << LL_ENDL;
	}
}

LLViewerJointAttachment* LLVOAvatar::getTargetAttachmentPoint(LLViewerObject* viewer_object)
{
	S32 attachmentID = ATTACHMENT_ID_FROM_STATE(viewer_object->getAttachmentState());

	// This should never happen unless the server didn't process the attachment point
	// correctly, but putting this check in here to be safe.
	if (attachmentID & ATTACHMENT_ADD)
	{
		LL_WARNS() << "Got an attachment with ATTACHMENT_ADD mask, removing ( attach pt:" << attachmentID << " )" << LL_ENDL;
		attachmentID &= ~ATTACHMENT_ADD;
	}
	
	LLViewerJointAttachment* attachment = get_if_there(mAttachmentPoints, attachmentID, (LLViewerJointAttachment*)NULL);

	if (!attachment)
	{
		if(attachmentID != 127)
		{
		LL_WARNS() << "Object attachment point invalid: " << attachmentID 
			<< " trying to use 1 (chest)"
			<< LL_ENDL;
		}
		attachment = get_if_there(mAttachmentPoints, 1, (LLViewerJointAttachment*)NULL); // Arbitrary using 1 (chest)
		if (attachment)
		{
			LL_WARNS() << "Object attachment point invalid: " << attachmentID 
				<< " on object " << viewer_object->getID()
				<< " attachment item " << viewer_object->getAttachmentItemID()
				<< " falling back to 1 (chest)"
				<< LL_ENDL;
		}
		else
		{
			LL_WARNS() << "Object attachment point invalid: " << attachmentID 
				<< " on object " << viewer_object->getID()
				<< " attachment item " << viewer_object->getAttachmentItemID()
				<< "Unable to use fallback attachment point 1 (chest)"
				<< LL_ENDL;
		}
	}

	return attachment;
}

//-----------------------------------------------------------------------------
// attachObject()
//-----------------------------------------------------------------------------
const LLViewerJointAttachment *LLVOAvatar::attachObject(LLViewerObject *viewer_object)
{
	if (isSelf())
	{
		const LLUUID& item_id = viewer_object->getAttachmentItemID();
		LLViewerInventoryItem *item = gInventory.getItem(item_id);
		LL_DEBUGS("Avatar") << "ATT attaching object "
							<< (item ? item->getName() : "UNKNOWN") << " id " << item_id << LL_ENDL;	
	}
	LLViewerJointAttachment* attachment = getTargetAttachmentPoint(viewer_object);

	if (!attachment || !attachment->addObject(viewer_object))
	{
		const LLUUID& item_id = viewer_object->getAttachmentItemID();
		LLViewerInventoryItem *item = gInventory.getItem(item_id);
		LL_WARNS("Avatar") << "ATT attach failed "
						   << (item ? item->getName() : "UNKNOWN") << " id " << item_id << LL_ENDL;	
		return 0;
	}

    if (!viewer_object->isAnimatedObject())
    {
        updateAttachmentOverrides();
    }

	updateVisualComplexity();

	if (viewer_object->isSelected())
	{
		LLSelectMgr::getInstance()->updateSelectionCenter();
		LLSelectMgr::getInstance()->updatePointAt();
	}

	return attachment;
}

//-----------------------------------------------------------------------------
// getNumAttachments()
//-----------------------------------------------------------------------------
U32 LLVOAvatar::getNumAttachments() const
{
	U32 num_attachments = 0;
	for (attachment_map_t::const_iterator iter = mAttachmentPoints.begin();
		 iter != mAttachmentPoints.end();
		 ++iter)
	{
		const LLViewerJointAttachment *attachment_pt = (*iter).second;
		// <FS:Ansariel> Possible crash fix
		if (!attachment_pt)
		{
			continue;
		}
		// </FS:Ansariel>
		num_attachments += attachment_pt->getNumObjects();
	}
	return num_attachments;
}

//-----------------------------------------------------------------------------
// canAttachMoreObjects()
// Returns true if we can attach <n> more objects.
<<<<<<< HEAD
//-----------------------------------------------------------------------------
BOOL LLVOAvatar::canAttachMoreObjects(U32 n) const
{
	return (getNumAttachments() + n) <= MAX_AGENT_ATTACHMENTS;
}

//-----------------------------------------------------------------------------
// getNumAnimatedObjectAttachments()
//-----------------------------------------------------------------------------
U32 LLVOAvatar::getNumAnimatedObjectAttachments() const
{
	U32 num_attachments = 0;
	for (attachment_map_t::const_iterator iter = mAttachmentPoints.begin();
		 iter != mAttachmentPoints.end();
		 ++iter)
	{
		const LLViewerJointAttachment *attachment_pt = (*iter).second;
		num_attachments += attachment_pt->getNumAnimatedObjects();
	}
	return num_attachments;
}

//-----------------------------------------------------------------------------
// getMaxAnimatedObjectAttachments()
// Gets from simulator feature if available, otherwise 0.
//-----------------------------------------------------------------------------
S32 LLVOAvatar::getMaxAnimatedObjectAttachments() const
{
    S32 max_attach = 0;
    // AXON REMOVE AFTER SERVER TESTING DONE
    if (gSavedSettings.getBOOL("AnimatedObjectsIgnoreLimits"))
    {
        max_attach = MAX_AGENT_ATTACHMENTS;
    }
    else
    {
        if (gAgent.getRegion())
        {
            LLSD features;
            gAgent.getRegion()->getSimulatorFeatures(features);
            if (features.has("AnimatedObjects"))
            {
                max_attach = features["AnimatedObjects"]["MaxAgentAnimatedObjectAttachments"].asInteger();
            }
        }
    }
    return max_attach;
}

//-----------------------------------------------------------------------------
// canAttachMoreAnimatedObjects()
// Returns true if we can attach <n> more animated objects.
//-----------------------------------------------------------------------------
BOOL LLVOAvatar::canAttachMoreAnimatedObjects(U32 n) const
{
=======
//-----------------------------------------------------------------------------
BOOL LLVOAvatar::canAttachMoreObjects(U32 n) const
{
	return (getNumAttachments() + n) <= MAX_AGENT_ATTACHMENTS;
}

//-----------------------------------------------------------------------------
// getNumAnimatedObjectAttachments()
//-----------------------------------------------------------------------------
U32 LLVOAvatar::getNumAnimatedObjectAttachments() const
{
	U32 num_attachments = 0;
	for (attachment_map_t::const_iterator iter = mAttachmentPoints.begin();
		 iter != mAttachmentPoints.end();
		 ++iter)
	{
		const LLViewerJointAttachment *attachment_pt = (*iter).second;
		num_attachments += attachment_pt->getNumAnimatedObjects();
	}
	return num_attachments;
}

//-----------------------------------------------------------------------------
// getMaxAnimatedObjectAttachments()
// Gets from simulator feature if available, otherwise 0.
//-----------------------------------------------------------------------------
S32 LLVOAvatar::getMaxAnimatedObjectAttachments() const
{
    S32 max_attach = 0;
    // AXON REMOVE AFTER SERVER TESTING DONE
    if (gSavedSettings.getBOOL("AnimatedObjectsIgnoreLimits"))
    {
        max_attach = MAX_AGENT_ATTACHMENTS;
    }
    else
    {
        if (gAgent.getRegion())
        {
            LLSD features;
            gAgent.getRegion()->getSimulatorFeatures(features);
            if (features.has("AnimatedObjects"))
            {
                max_attach = features["AnimatedObjects"]["MaxAgentAnimatedObjectAttachments"].asInteger();
            }
        }
    }
    return max_attach;
}

//-----------------------------------------------------------------------------
// canAttachMoreAnimatedObjects()
// Returns true if we can attach <n> more animated objects.
//-----------------------------------------------------------------------------
BOOL LLVOAvatar::canAttachMoreAnimatedObjects(U32 n) const
{
>>>>>>> f8b9af02
	return (getNumAnimatedObjectAttachments() + n) <= getMaxAnimatedObjectAttachments();
}

//-----------------------------------------------------------------------------
// lazyAttach()
//-----------------------------------------------------------------------------
void LLVOAvatar::lazyAttach()
{
	std::vector<LLPointer<LLViewerObject> > still_pending;
	
	for (U32 i = 0; i < mPendingAttachment.size(); i++)
	{
		LLPointer<LLViewerObject> cur_attachment = mPendingAttachment[i];
		if (cur_attachment->mDrawable)
		{
			if (isSelf())
			{
				const LLUUID& item_id = cur_attachment->getAttachmentItemID();
				LLViewerInventoryItem *item = gInventory.getItem(item_id);
				LL_DEBUGS("Avatar") << "ATT attaching object "
									<< (item ? item->getName() : "UNKNOWN") << " id " << item_id << LL_ENDL;
			}
			if (!attachObject(cur_attachment))
			{	// Drop it
				LL_WARNS() << "attachObject() failed for " 
					<< cur_attachment->getID()
					<< " item " << cur_attachment->getAttachmentItemID()
					<< LL_ENDL;
				// MAINT-3312 backout
				//still_pending.push_back(cur_attachment);
			}
		}
		else
		{
			still_pending.push_back(cur_attachment);
		}
	}

	mPendingAttachment = still_pending;
}

void LLVOAvatar::resetHUDAttachments()
{

	for (attachment_map_t::iterator iter = mAttachmentPoints.begin(); 
		 iter != mAttachmentPoints.end();
		 ++iter)
	{
		LLViewerJointAttachment* attachment = iter->second;
		// <FS:Ansariel> Fix possible crash
		//if (attachment->getIsHUDAttachment())
		if (attachment && attachment->getIsHUDAttachment())
		// </FS:Ansariel>
		{
			for (LLViewerJointAttachment::attachedobjs_vec_t::iterator attachment_iter = attachment->mAttachedObjects.begin();
				 attachment_iter != attachment->mAttachedObjects.end();
				 ++attachment_iter)
			{
				const LLViewerObject* attached_object = (*attachment_iter);
				if (attached_object && attached_object->mDrawable.notNull())
				{
					gPipeline.markMoved(attached_object->mDrawable);
				}
			}
		}
	}
}

void LLVOAvatar::rebuildRiggedAttachments( void )
{
	for ( attachment_map_t::iterator iter = mAttachmentPoints.begin(); iter != mAttachmentPoints.end(); ++iter )
	{
		LLViewerJointAttachment* pAttachment = iter->second;

		// <FS:Ansariel> Possible crash fix
		if (!pAttachment)
		{
			continue;
		}
		// </FS:Ansariel>

		LLViewerJointAttachment::attachedobjs_vec_t::iterator attachmentIterEnd = pAttachment->mAttachedObjects.end();
		
		for ( LLViewerJointAttachment::attachedobjs_vec_t::iterator attachmentIter = pAttachment->mAttachedObjects.begin();
			 attachmentIter != attachmentIterEnd; ++attachmentIter)
		{
			const LLViewerObject* pAttachedObject =  *attachmentIter;
			if ( pAttachment && pAttachedObject->mDrawable.notNull() )
			{
				gPipeline.markRebuild(pAttachedObject->mDrawable);
			}
		}
	}
}
//-----------------------------------------------------------------------------
// cleanupAttachedMesh()
//-----------------------------------------------------------------------------
void LLVOAvatar::cleanupAttachedMesh( LLViewerObject* pVO )
{
	LLUUID mesh_id;
	if (getRiggedMeshID(pVO, mesh_id))
	{
        // FIXME this seems like an odd place for this code.
		if ( gAgentCamera.cameraCustomizeAvatar() )
		{
			gAgent.unpauseAnimation();
			//Still want to refocus on head bone
			gAgentCamera.changeCameraToCustomizeAvatar();
		}
	}
}

//-----------------------------------------------------------------------------
// detachObject()
//-----------------------------------------------------------------------------
BOOL LLVOAvatar::detachObject(LLViewerObject *viewer_object)
{

	for (attachment_map_t::iterator iter = mAttachmentPoints.begin(); 
		 iter != mAttachmentPoints.end();
		 ++iter)
	{
		LLViewerJointAttachment* attachment = iter->second;
		
		// <FS:Ansariel> Possible crash fix
		//if (attachment->isObjectAttached(viewer_object))
		if (attachment && attachment->isObjectAttached(viewer_object))
		// </FS:Ansariel>
		{
            updateVisualComplexity();
            bool is_animated_object = viewer_object->isAnimatedObject();
			cleanupAttachedMesh( viewer_object );
			attachment->removeObject(viewer_object);
            if (!is_animated_object)
            {
                updateAttachmentOverrides();
            }
			LL_DEBUGS() << "Detaching object " << viewer_object->mID << " from " << attachment->getName() << LL_ENDL;
			return TRUE;
		}
	}

	std::vector<LLPointer<LLViewerObject> >::iterator iter = std::find(mPendingAttachment.begin(), mPendingAttachment.end(), viewer_object);
	if (iter != mPendingAttachment.end())
	{
		mPendingAttachment.erase(iter);
		return TRUE;
	}
	
	return FALSE;
}

//-----------------------------------------------------------------------------
// sitDown()
//-----------------------------------------------------------------------------
void LLVOAvatar::sitDown(BOOL bSitting)
{
	mIsSitting = bSitting;
	if (isSelf())
	{
		// Update Movement Controls according to own Sitting mode
		LLFloaterMove::setSittingMode(bSitting);

// [RLVa:KB] - Checked: 2010-08-29 (RLVa-1.2.1c) | Modified: RLVa-1.2.1c
		if (rlv_handler_t::isEnabled())
		{
			gRlvHandler.onSitOrStand(bSitting);
		}
// [/RLVa:KB]
	}
}

//-----------------------------------------------------------------------------
// sitOnObject()
//-----------------------------------------------------------------------------
void LLVOAvatar::sitOnObject(LLViewerObject *sit_object)
{
	if (isSelf())
	{
		// Might be first sit
		//LLFirstUse::useSit();

		gAgent.setFlying(FALSE);
		gAgentCamera.setThirdPersonHeadOffset(LLVector3::zero);
		//interpolate to new camera position
		gAgentCamera.startCameraAnimation();
		// make sure we are not trying to autopilot
		gAgent.stopAutoPilot();
		gAgentCamera.setupSitCamera();
		if (gAgentCamera.getForceMouselook())
		{
			gAgentCamera.changeCameraToMouselook();
		}

		//KC: revoke perms on sit
		U32 revoke_on = gSavedSettings.getU32("FSRevokePerms");
		if ((revoke_on == 1 || revoke_on == 3) && !sit_object->permYouOwner())
		{
			revokePermissionsOnObject(sit_object);
		}
	}

	if (mDrawable.isNull())
	{
		return;
	}
	LLQuaternion inv_obj_rot = ~sit_object->getRenderRotation();
	LLVector3 obj_pos = sit_object->getRenderPosition();

	LLVector3 rel_pos = getRenderPosition() - obj_pos;
	rel_pos.rotVec(inv_obj_rot);

	mDrawable->mXform.setPosition(rel_pos);
	mDrawable->mXform.setRotation(mDrawable->getWorldRotation() * inv_obj_rot);

	gPipeline.markMoved(mDrawable, TRUE);
	// Notice that removing sitDown() from here causes avatars sitting on
	// objects to be not rendered for new arrivals. See EXT-6835 and EXT-1655.
	sitDown(TRUE);
	mRoot->getXform()->setParent(&sit_object->mDrawable->mXform); // LLVOAvatar::sitOnObject
	// SL-315
	mRoot->setPosition(getPosition());
	mRoot->updateWorldMatrixChildren();

	stopMotion(ANIM_AGENT_BODY_NOISE);

}

//-----------------------------------------------------------------------------
// getOffObject()
//-----------------------------------------------------------------------------
void LLVOAvatar::getOffObject()
{
	if (mDrawable.isNull())
	{
		return;
	}

	LLViewerObject* sit_object = (LLViewerObject*)getParent();

	if (sit_object)
	{
		stopMotionFromSource(sit_object->getID());
		LLFollowCamMgr::setCameraActive(sit_object->getID(), FALSE);

		LLViewerObject::const_child_list_t& child_list = sit_object->getChildren();
		for (LLViewerObject::child_list_t::const_iterator iter = child_list.begin();
			 iter != child_list.end(); ++iter)
		{
			LLViewerObject* child_objectp = *iter;

			stopMotionFromSource(child_objectp->getID());
			LLFollowCamMgr::setCameraActive(child_objectp->getID(), FALSE);
		}
	}

	// assumes that transform will not be updated with drawable still having a parent
	// or that drawable had no parent from the start
	LLVector3 cur_position_world = mDrawable->getWorldPosition();
	LLQuaternion cur_rotation_world = mDrawable->getWorldRotation();

	if (mLastRootPos.length() >= MAX_STANDOFF_FROM_ORIGIN
		&& (cur_position_world.length() < MAX_STANDOFF_FROM_ORIGIN
			|| dist_vec(cur_position_world, mLastRootPos) > MAX_STANDOFF_DISTANCE_CHANGE))
	{
		// Most likely drawable got updated too early or some updates were missed - we got relative position to non-existing parent
		// restore coordinates from cache
		cur_position_world = mLastRootPos;
	}

	// set *local* position based on last *world* position, since we're unparenting the avatar
	mDrawable->mXform.setPosition(cur_position_world);
	mDrawable->mXform.setRotation(cur_rotation_world);	
	
	gPipeline.markMoved(mDrawable, TRUE);

	sitDown(FALSE);

	mRoot->getXform()->setParent(NULL); // LLVOAvatar::getOffObject
	// SL-315
	mRoot->setPosition(cur_position_world);
	mRoot->setRotation(cur_rotation_world);
	mRoot->getXform()->update();

    if (mEnableDefaultMotions)
    {
        startMotion(ANIM_AGENT_BODY_NOISE);
    }

	if (isSelf())
	{
		LLQuaternion av_rot = gAgent.getFrameAgent().getQuaternion();
		LLQuaternion obj_rot = sit_object ? sit_object->getRenderRotation() : LLQuaternion::DEFAULT;
		av_rot = av_rot * obj_rot;
		LLVector3 at_axis = LLVector3::x_axis;
		at_axis = at_axis * av_rot;
		at_axis.mV[VZ] = 0.f;
		at_axis.normalize();
		gAgent.resetAxes(at_axis);
		gAgentCamera.setThirdPersonHeadOffset(LLVector3(0.f, 0.f, 1.f));
		gAgentCamera.setSitCamera(LLUUID::null);

		//KC: revoke perms on sit
		U32 revoke_on = gSavedSettings.getU32("FSRevokePerms");
		if ((revoke_on == 2 || revoke_on == 3) && (sit_object && !sit_object->permYouOwner()))
		{
			revokePermissionsOnObject(sit_object);
		}
	}
}

//-----------------------------------------------------------------------------
// revokePermissionsOnObject()
//-----------------------------------------------------------------------------
void LLVOAvatar::revokePermissionsOnObject(LLViewerObject *sit_object)
{
	if (sit_object)
	{
		gMessageSystem->newMessageFast(_PREHASH_RevokePermissions);
		gMessageSystem->nextBlockFast(_PREHASH_AgentData);
		gMessageSystem->addUUIDFast(_PREHASH_AgentID, gAgent.getID());
		gMessageSystem->addUUIDFast(_PREHASH_SessionID, gAgent.getSessionID());
		gMessageSystem->nextBlockFast(_PREHASH_Data);
		gMessageSystem->addUUIDFast(_PREHASH_ObjectID, sit_object->getID());
		gMessageSystem->addU32Fast(_PREHASH_ObjectPermissions, 0xFFFFFFFF);
		gAgent.sendReliableMessage();
	}
}

//-----------------------------------------------------------------------------
// findAvatarFromAttachment()
//-----------------------------------------------------------------------------
// static 
LLVOAvatar* LLVOAvatar::findAvatarFromAttachment( LLViewerObject* obj )
{
	if( obj->isAttachment() )
	{
		do
		{
			obj = (LLViewerObject*) obj->getParent();
		}
		while( obj && !obj->isAvatar() );

		if( obj && !obj->isDead() )
		{
			return (LLVOAvatar*)obj;
		}
	}
	return NULL;
}

S32 LLVOAvatar::getAttachmentCount()
{
	S32 count = mAttachmentPoints.size();
	return count;
}

BOOL LLVOAvatar::isWearingWearableType(LLWearableType::EType type) const
{
	if (mIsDummy) return TRUE;

	if (isSelf())
	{
		return LLAvatarAppearance::isWearingWearableType(type);
	}

	switch(type)
	{
		case LLWearableType::WT_SHAPE:
		case LLWearableType::WT_SKIN:
		case LLWearableType::WT_HAIR:
		case LLWearableType::WT_EYES:
			return TRUE;  // everyone has all bodyparts
		default:
			break; // Do nothing
	}


	// <FS:ND> Gets called quite a lot from processObjectUpdates. Remove the frequent getInstance calls.

	// for (LLAvatarAppearanceDictionary::Textures::const_iterator tex_iter = LLAvatarAppearanceDictionary::getInstance()->getTextures().begin();
	// 	 tex_iter != LLAvatarAppearanceDictionary::getInstance()->getTextures().end();
	// 	 ++tex_iter)

	LLAvatarAppearanceDictionary::Textures::const_iterator itrEnd = LLAvatarAppearanceDictionary::getInstance()->getTextures().end();
	for (LLAvatarAppearanceDictionary::Textures::const_iterator tex_iter = LLAvatarAppearanceDictionary::getInstance()->getTextures().begin();
		 tex_iter != itrEnd;
		 ++tex_iter)
	{
		const LLAvatarAppearanceDictionary::TextureEntry *texture_dict = tex_iter->second;
		if (texture_dict->mWearableType == type)
		{
			// Thus, you must check to see if the corresponding baked texture is defined.
			// NOTE: this is a poor substitute if you actually want to know about individual pieces of clothing
			// this works for detecting a skirt (most important), but is ineffective at any piece of clothing that
			// gets baked into a texture that always exists (upper or lower).
			if (texture_dict->mIsUsedByBakedTexture)
			{
				const EBakedTextureIndex baked_index = texture_dict->mBakedTextureIndex;
				return isTextureDefined(LLAvatarAppearanceDictionary::getInstance()->getBakedTexture(baked_index)->mTextureIndex);
			}
			return FALSE;
		}
	}
	return FALSE;
}

LLViewerObject *	LLVOAvatar::findAttachmentByID( const LLUUID & target_id ) const
{
	for(attachment_map_t::const_iterator attachment_points_iter = mAttachmentPoints.begin();
		attachment_points_iter != gAgentAvatarp->mAttachmentPoints.end();
		++attachment_points_iter)
	{
		LLViewerJointAttachment* attachment = attachment_points_iter->second;

		// <FS:Ansariel> Possible crash fix
		if (!attachment)
		{
			continue;
		}
		// </FS:Ansariel>

		for (LLViewerJointAttachment::attachedobjs_vec_t::iterator attachment_iter = attachment->mAttachedObjects.begin();
			 attachment_iter != attachment->mAttachedObjects.end();
			 ++attachment_iter)
		{
			LLViewerObject *attached_object = (*attachment_iter);
			if (attached_object &&
				attached_object->getID() == target_id)
			{
				return attached_object;
			}
		}
	}

	return NULL;
}

// virtual
// <FS:Ansariel> [Legacy Bake]
//void LLVOAvatar::invalidateComposite( LLTexLayerSet* layerset)
void LLVOAvatar::invalidateComposite( LLTexLayerSet* layerset, BOOL upload_result)
{
}

void LLVOAvatar::invalidateAll()
{
}

// virtual
// <FS:Ansariel> [Legacy Bake]
//void LLVOAvatar::onGlobalColorChanged(const LLTexGlobalColor* global_color)
void LLVOAvatar::onGlobalColorChanged(const LLTexGlobalColor* global_color, BOOL upload_bake)
{
	if (global_color == mTexSkinColor)
	{
		// <FS:Ansariel> [Legacy Bake]
		//invalidateComposite( mBakedTextureDatas[BAKED_HEAD].mTexLayerSet);
		//invalidateComposite( mBakedTextureDatas[BAKED_UPPER].mTexLayerSet);
		//invalidateComposite( mBakedTextureDatas[BAKED_LOWER].mTexLayerSet);
		invalidateComposite( mBakedTextureDatas[BAKED_HEAD].mTexLayerSet, upload_bake);
		invalidateComposite( mBakedTextureDatas[BAKED_UPPER].mTexLayerSet, upload_bake);
		invalidateComposite( mBakedTextureDatas[BAKED_LOWER].mTexLayerSet, upload_bake);
		// </FS:Ansariel> [Legacy Bake]
	}
	else if (global_color == mTexHairColor)
	{
		// <FS:Ansariel> [Legacy Bake]
		//invalidateComposite( mBakedTextureDatas[BAKED_HEAD].mTexLayerSet);
		//invalidateComposite( mBakedTextureDatas[BAKED_HAIR].mTexLayerSet);
		invalidateComposite( mBakedTextureDatas[BAKED_HEAD].mTexLayerSet, upload_bake);
		invalidateComposite( mBakedTextureDatas[BAKED_HAIR].mTexLayerSet, upload_bake);
		// </FS:Ansariel> [Legacy Bake]
		
		// ! BACKWARDS COMPATIBILITY !
		// Fix for dealing with avatars from viewers that don't bake hair.
		if (!isTextureDefined(mBakedTextureDatas[BAKED_HAIR].mTextureIndex))
		{
			LLColor4 color = mTexHairColor->getColor();
			avatar_joint_mesh_list_t::iterator iter = mBakedTextureDatas[BAKED_HAIR].mJointMeshes.begin();
			avatar_joint_mesh_list_t::iterator end  = mBakedTextureDatas[BAKED_HAIR].mJointMeshes.end();
			for (; iter != end; ++iter)
			{
				LLAvatarJointMesh* mesh = (*iter);
				if (mesh)
			{
					mesh->setColor( color );
				}
			}
		}
	} 
	else if (global_color == mTexEyeColor)
	{
		// LL_INFOS() << "invalidateComposite cause: onGlobalColorChanged( eyecolor )" << LL_ENDL; 
		// <FS:Ansariel> [Legacy Bake]
		//invalidateComposite( mBakedTextureDatas[BAKED_EYES].mTexLayerSet);
		invalidateComposite( mBakedTextureDatas[BAKED_EYES].mTexLayerSet, upload_bake);
	}
	updateMeshTextures();
}

// FIXME: We have an mVisible member, set in updateVisibility(), but this
// function doesn't return it! isVisible() and mVisible are used
// different places for different purposes. mVisible seems to be more
// related to whether the actual avatar mesh is shown, and isVisible()
// to whether anything about the avatar is displayed in the scene.
// Maybe better naming could make this clearer?
BOOL LLVOAvatar::isVisible() const
{
	return mDrawable.notNull()
		&& (!mOrphaned || isSelf())
		&& (mDrawable->isVisible() || mIsDummy);
}

// Determine if we have enough avatar data to render
bool LLVOAvatar::getIsCloud() const
{
	if (mIsDummy)
	{
		return false;
	}

	return (   ((const_cast<LLVOAvatar*>(this))->visualParamWeightsAreDefault())// Do we have a shape?
			|| (   !isTextureDefined(TEX_LOWER_BAKED)
				|| !isTextureDefined(TEX_UPPER_BAKED)
				|| !isTextureDefined(TEX_HEAD_BAKED)
				)
			);
}

void LLVOAvatar::updateRezzedStatusTimers()
{
	// State machine for rezzed status. Statuses are -1 on startup, 0
	// = cloud, 1 = gray, 2 = downloading, 3 = full.
	// Purpose is to collect time data for each it takes avatar to reach
	// various loading landmarks: gray, textured (partial), textured fully.

	S32 rez_status = getRezzedStatus();
	if (rez_status != mLastRezzedStatus)
	{
		LL_DEBUGS("Avatar") << avString() << "rez state change: " << mLastRezzedStatus << " -> " << rez_status << LL_ENDL;

		if (mLastRezzedStatus == -1 && rez_status != -1)
		{
			// First time initialization, start all timers.
			for (S32 i = 1; i < 4; i++)
			{
				startPhase("load_" + LLVOAvatar::rezStatusToString(i));
				startPhase("first_load_" + LLVOAvatar::rezStatusToString(i));
			}
		}
		if (rez_status < mLastRezzedStatus)
		{
			// load level has decreased. start phase timers for higher load levels.
			for (S32 i = rez_status+1; i <= mLastRezzedStatus; i++)
			{
				startPhase("load_" + LLVOAvatar::rezStatusToString(i));
			}
		}
		else if (rez_status > mLastRezzedStatus)
		{
			// load level has increased. stop phase timers for lower and equal load levels.
			for (S32 i = llmax(mLastRezzedStatus+1,1); i <= rez_status; i++)
			{
				stopPhase("load_" + LLVOAvatar::rezStatusToString(i));
				stopPhase("first_load_" + LLVOAvatar::rezStatusToString(i), false);
			}
			if (rez_status == 3)
			{
				// "fully loaded", mark any pending appearance change complete.
				selfStopPhase("update_appearance_from_cof");
				selfStopPhase("wear_inventory_category", false);
				selfStopPhase("process_initial_wearables_update", false);

                updateVisualComplexity();
			}
		}
		mLastRezzedStatus = rez_status;
	}
}

void LLVOAvatar::clearPhases()
{
	getPhases().clearPhases();
}

void LLVOAvatar::startPhase(const std::string& phase_name)
{
	F32 elapsed = 0.0;
	bool completed = false;
	bool found = getPhases().getPhaseValues(phase_name, elapsed, completed);
	//LL_DEBUGS("Avatar") << avString() << " phase state " << phase_name
	//					<< " found " << found << " elapsed " << elapsed << " completed " << completed << LL_ENDL;
	if (found)
	{
		if (!completed)
		{
			LL_DEBUGS("Avatar") << avString() << "no-op, start when started already for " << phase_name << LL_ENDL;
			return;
		}
	}
	LL_DEBUGS("Avatar") << "started phase " << phase_name << LL_ENDL;
	getPhases().startPhase(phase_name);
}

void LLVOAvatar::stopPhase(const std::string& phase_name, bool err_check)
{
	F32 elapsed = 0.0;
	bool completed = false;
	if (getPhases().getPhaseValues(phase_name, elapsed, completed))
	{
		if (!completed)
		{
			getPhases().stopPhase(phase_name);
			completed = true;
			logMetricsTimerRecord(phase_name, elapsed, completed);
			LL_DEBUGS("Avatar") << avString() << "stopped phase " << phase_name << " elapsed " << elapsed << LL_ENDL;
		}
		else
		{
			if (err_check)
			{
				LL_DEBUGS("Avatar") << "no-op, stop when stopped already for " << phase_name << LL_ENDL;
			}
		}
	}
	else
	{
		if (err_check)
		{
			LL_DEBUGS("Avatar") << "no-op, stop when not started for " << phase_name << LL_ENDL;
		}
	}
}

void LLVOAvatar::logPendingPhases()
{
	if (!isAgentAvatarValid())
	{
		return;
	}
	
	for (LLViewerStats::phase_map_t::iterator it = getPhases().begin();
		 it != getPhases().end();
		 ++it)
	{
		const std::string& phase_name = it->first;
		F32 elapsed;
		bool completed;
		if (getPhases().getPhaseValues(phase_name, elapsed, completed))
		{
			if (!completed)
			{
				logMetricsTimerRecord(phase_name, elapsed, completed);
			}
		}
	}
}

//static
void LLVOAvatar::logPendingPhasesAllAvatars()
{
	for (std::vector<LLCharacter*>::iterator iter = LLCharacter::sInstances.begin();
		 iter != LLCharacter::sInstances.end(); ++iter)
	{
		LLVOAvatar* inst = (LLVOAvatar*) *iter;
		if( inst->isDead() )
		{
			continue;
		}
		inst->logPendingPhases();
	}
}

void LLVOAvatar::logMetricsTimerRecord(const std::string& phase_name, F32 elapsed, bool completed)
{
	if (!isAgentAvatarValid())
	{
		return;
	}
	
	LLSD record;
	record["timer_name"] = phase_name;
	record["avatar_id"] = getID();
	record["elapsed"] = elapsed;
	record["completed"] = completed;
	U32 grid_x(0), grid_y(0);
	if (getRegion() && LLWorld::instance().isRegionListed(getRegion()))
	{
		record["central_bake_version"] = LLSD::Integer(getRegion()->getCentralBakeVersion());
		grid_from_region_handle(getRegion()->getHandle(), &grid_x, &grid_y);
	}
	record["grid_x"] = LLSD::Integer(grid_x);
	record["grid_y"] = LLSD::Integer(grid_y);
	// <FS:Ansariel> [Legacy Bake]
	//record["is_using_server_bakes"] = true;
	record["is_using_server_bakes"] = ((bool) isUsingServerBakes());
	record["is_self"] = isSelf();
		
	if (isAgentAvatarValid())
	{
		gAgentAvatarp->addMetricsTimerRecord(record);
	}
}

// call periodically to keep isFullyLoaded up to date.
// returns true if the value has changed.
BOOL LLVOAvatar::updateIsFullyLoaded()
{
	const bool loading = getIsCloud();
	updateRezzedStatusTimers();
	updateRuthTimer(loading);
	return processFullyLoadedChange(loading);
}

void LLVOAvatar::updateRuthTimer(bool loading)
{
	if (isSelf() || !loading) 
	{
		return;
	}

	if (mPreviousFullyLoaded)
	{
		mRuthTimer.reset();
		debugAvatarRezTime("AvatarRezCloudNotification","became cloud");
	}
	
	const F32 LOADING_TIMEOUT__SECONDS = 120.f;
	if (mRuthTimer.getElapsedTimeF32() > LOADING_TIMEOUT__SECONDS)
	{
		LL_DEBUGS("Avatar") << avString()
				<< "Ruth Timer timeout: Missing texture data for '" << getFullname() << "' "
				<< "( Params loaded : " << !visualParamWeightsAreDefault() << " ) "
				<< "( Lower : " << isTextureDefined(TEX_LOWER_BAKED) << " ) "
				<< "( Upper : " << isTextureDefined(TEX_UPPER_BAKED) << " ) "
				<< "( Head : " << isTextureDefined(TEX_HEAD_BAKED) << " )."
				<< LL_ENDL;
		
		LLAvatarPropertiesProcessor::getInstance()->sendAvatarTexturesRequest(getID());
		mRuthTimer.reset();
	}
}

BOOL LLVOAvatar::processFullyLoadedChange(bool loading)
{
	// we wait a little bit before giving the all clear,
	// to let textures settle down
	const F32 PAUSE = 1.f;
	if (loading)
		mFullyLoadedTimer.reset();
	
	mFullyLoaded = (mFullyLoadedTimer.getElapsedTimeF32() > PAUSE);

	if (!mPreviousFullyLoaded && !loading && mFullyLoaded)
	{
		debugAvatarRezTime("AvatarRezNotification","fully loaded");
	}

	// did our loading state "change" from last call?
	// runway - why are we updating every 30 calls even if nothing has changed?
	const S32 UPDATE_RATE = 30;
	BOOL changed =
		((mFullyLoaded != mPreviousFullyLoaded) ||         // if the value is different from the previous call
		 (!mFullyLoadedInitialized) ||                     // if we've never been called before
		 (mFullyLoadedFrameCounter % UPDATE_RATE == 0));   // every now and then issue a change

	mPreviousFullyLoaded = mFullyLoaded;
	mFullyLoadedInitialized = TRUE;
	mFullyLoadedFrameCounter++;

    if (changed && isSelf())
    {
        // to know about outfit switching
        LLAvatarRenderNotifier::getInstance()->updateNotificationState();
    }
	
	return changed;
}

BOOL LLVOAvatar::isFullyLoaded() const
{
// [SL:KB] - Patch: Appearance-SyncAttach | Checked: Catznip-2.2
	// Changes to LLAppearanceMgr::updateAppearanceFromCOF() expect this function to actually return mFullyLoaded for gAgentAvatarp
	return (mRenderUnloadedAvatar && !isSelf()) ||(mFullyLoaded);
// [/SL:KB]
//	return (mRenderUnloadedAvatar || mFullyLoaded);
}

bool LLVOAvatar::isTooComplex() const
{
	bool too_complex;
	// <FS:Ansariel> Performance improvement
	//bool render_friend =  (LLAvatarTracker::instance().isBuddy(getID()) && gSavedSettings.getBOOL("AlwaysRenderFriends"));
	static LLCachedControl<bool> alwaysRenderFriends(gSavedSettings, "AlwaysRenderFriends");
	bool render_friend =  (LLAvatarTracker::instance().isBuddy(getID()) && alwaysRenderFriends);
	// </FS:Ansariel>

	if (isSelf() || render_friend || mVisuallyMuteSetting == AV_ALWAYS_RENDER)
	{
		too_complex = false;
	}
	else
	{
		// Determine if visually muted or not
		static LLCachedControl<U32> max_render_cost(gSavedSettings, "RenderAvatarMaxComplexity", 0U);
		static LLCachedControl<F32> max_attachment_area(gSavedSettings, "RenderAutoMuteSurfaceAreaLimit", 1000.0f);
		// If the user has chosen unlimited max complexity, we also disregard max attachment area
        // so that unlimited will completely disable the overly complex impostor rendering
        // yes, this leaves them vulnerable to griefing objects... their choice
        too_complex = (   max_render_cost > 0
                          && (mVisualComplexity > max_render_cost
                                 || (max_attachment_area > 0.0f && mAttachmentSurfaceArea > max_attachment_area)
                              ));
	}

	return too_complex;
}

//-----------------------------------------------------------------------------
// findMotion()
//-----------------------------------------------------------------------------
LLMotion* LLVOAvatar::findMotion(const LLUUID& id) const
{
	return mMotionController.findMotion(id);
}

// This is a semi-deprecated debugging tool - meshes will not show as
// colorized if using deferred rendering.
void LLVOAvatar::debugColorizeSubMeshes(U32 i, const LLColor4& color)
{
	if (gSavedSettings.getBOOL("DebugAvatarCompositeBaked"))
	{
		avatar_joint_mesh_list_t::iterator iter = mBakedTextureDatas[i].mJointMeshes.begin();
		avatar_joint_mesh_list_t::iterator end  = mBakedTextureDatas[i].mJointMeshes.end();
		for (; iter != end; ++iter)
		{
			LLAvatarJointMesh* mesh = (*iter);
			if (mesh)
			{
				mesh->setColor(color);
			}
		}
	}
}

//-----------------------------------------------------------------------------
// updateMeshTextures()
// Uses the current TE values to set the meshes' and layersets' textures.
//-----------------------------------------------------------------------------
// virtual
void LLVOAvatar::updateMeshTextures()
{
	static S32 update_counter = 0;
	mBakedTextureDebugText.clear();
	
	// if user has never specified a texture, assign the default
	for (U32 i=0; i < getNumTEs(); i++)
	{
		const LLViewerTexture* te_image = getImage(i, 0);
		if(!te_image || te_image->getID().isNull() || (te_image->getID() == IMG_DEFAULT))
		{
			// IMG_DEFAULT_AVATAR = a special texture that's never rendered.
			const LLUUID& image_id = (i == TEX_HAIR ? IMG_DEFAULT : IMG_DEFAULT_AVATAR);
			setImage(i, LLViewerTextureManager::getFetchedTexture(image_id), 0); 
		}
	}

	const BOOL other_culled = !isSelf() && mCulled;
	LLLoadedCallbackEntry::source_callback_list_t* src_callback_list = NULL ;
	BOOL paused = FALSE;
	if(!isSelf())
	{
		src_callback_list = &mCallbackTextureList ;
		paused = !isVisible();
	}

	std::vector<BOOL> is_layer_baked;
	is_layer_baked.resize(mBakedTextureDatas.size(), false);

	std::vector<BOOL> use_lkg_baked_layer; // lkg = "last known good"
	use_lkg_baked_layer.resize(mBakedTextureDatas.size(), false);

	mBakedTextureDebugText += llformat("%06d\n",update_counter++);
	mBakedTextureDebugText += "indx layerset linvld ltda ilb ulkg ltid\n";
	for (U32 i=0; i < mBakedTextureDatas.size(); i++)
	{
		is_layer_baked[i] = isTextureDefined(mBakedTextureDatas[i].mTextureIndex);
		LLViewerTexLayerSet* layerset = NULL;
		bool layerset_invalid = false;
		if (!other_culled)
		{
			// When an avatar is changing clothes and not in Appearance mode,
			// use the last-known good baked texture until it finishes the first
			// render of the new layerset.
			layerset = getTexLayerSet(i);
			layerset_invalid = layerset && ( !layerset->getViewerComposite()->isInitialized()
											 || !layerset->isLocalTextureDataAvailable() );
			use_lkg_baked_layer[i] = (!is_layer_baked[i] 
									  && (mBakedTextureDatas[i].mLastTextureID != IMG_DEFAULT_AVATAR) 
									  && layerset_invalid);
			if (use_lkg_baked_layer[i])
			{
				layerset->setUpdatesEnabled(TRUE);
			}
		}
		else
		{
			use_lkg_baked_layer[i] = (!is_layer_baked[i] 
									  && mBakedTextureDatas[i].mLastTextureID != IMG_DEFAULT_AVATAR);
		}

		std::string last_id_string;
		if (mBakedTextureDatas[i].mLastTextureID == IMG_DEFAULT_AVATAR)
			last_id_string = "A";
		else if (mBakedTextureDatas[i].mLastTextureID == IMG_DEFAULT)
			last_id_string = "D";
		else if (mBakedTextureDatas[i].mLastTextureID == IMG_INVISIBLE)
			last_id_string = "I";
		else
			last_id_string = "*";
		bool is_ltda = layerset
			&& layerset->getViewerComposite()->isInitialized()
			&& layerset->isLocalTextureDataAvailable();
		mBakedTextureDebugText += llformat("%4d   %4s     %4d %4d %4d %4d %4s\n",
										   i,
										   (layerset?"*":"0"),
										   layerset_invalid,
										   is_ltda,
										   is_layer_baked[i],
										   use_lkg_baked_layer[i],
										   last_id_string.c_str());
	}

	for (U32 i=0; i < mBakedTextureDatas.size(); i++)
	{
		debugColorizeSubMeshes(i, LLColor4::white);

		LLViewerTexLayerSet* layerset = getTexLayerSet(i);
		if (use_lkg_baked_layer[i] && !isUsingLocalAppearance() )
		{
			LLViewerFetchedTexture* baked_img = LLViewerTextureManager::getFetchedTexture(mBakedTextureDatas[i].mLastTextureID);
			mBakedTextureDatas[i].mIsUsed = TRUE;

			debugColorizeSubMeshes(i,LLColor4::red);
	
			avatar_joint_mesh_list_t::iterator iter = mBakedTextureDatas[i].mJointMeshes.begin();
			avatar_joint_mesh_list_t::iterator end  = mBakedTextureDatas[i].mJointMeshes.end();
			for (; iter != end; ++iter)
			{
				LLAvatarJointMesh* mesh = (*iter);
				if (mesh)
				{
					mesh->setTexture( baked_img );
				}
			}
		}
		else if (!isUsingLocalAppearance() && is_layer_baked[i])
		{
			LLViewerFetchedTexture* baked_img =
				LLViewerTextureManager::staticCastToFetchedTexture(
					getImage( mBakedTextureDatas[i].mTextureIndex, 0 ), TRUE) ;
			if( baked_img->getID() == mBakedTextureDatas[i].mLastTextureID )
			{
				// Even though the file may not be finished loading,
				// we'll consider it loaded and use it (rather than
				// doing compositing).
				useBakedTexture( baked_img->getID() );
                                mLoadedCallbacksPaused |= !isVisible();
                                checkTextureLoading();
			}
			else
			{
				mBakedTextureDatas[i].mIsLoaded = FALSE;
				if ( (baked_img->getID() != IMG_INVISIBLE) &&
					 ((i == BAKED_HEAD) || (i == BAKED_UPPER) || (i == BAKED_LOWER)) )
				{			
					baked_img->setLoadedCallback(onBakedTextureMasksLoaded, MORPH_MASK_REQUESTED_DISCARD, TRUE, TRUE, new LLTextureMaskData( mID ), 
						src_callback_list, paused);	
				}
				baked_img->setLoadedCallback(onBakedTextureLoaded, SWITCH_TO_BAKED_DISCARD, FALSE, FALSE, new LLUUID( mID ), 
					src_callback_list, paused );

				// this could add paused texture callbacks
				mLoadedCallbacksPaused |= paused; 
				checkTextureLoading();
			}
		}
		else if (layerset && isUsingLocalAppearance())
		{
			debugColorizeSubMeshes(i,LLColor4::yellow );

			layerset->createComposite();
			layerset->setUpdatesEnabled( TRUE );
			mBakedTextureDatas[i].mIsUsed = FALSE;

			avatar_joint_mesh_list_t::iterator iter = mBakedTextureDatas[i].mJointMeshes.begin();
			avatar_joint_mesh_list_t::iterator end  = mBakedTextureDatas[i].mJointMeshes.end();
			for (; iter != end; ++iter)
			{
				LLAvatarJointMesh* mesh = (*iter);
				if (mesh)
				{
					mesh->setLayerSet( layerset );
				}
			}
		}
		else
		{
			debugColorizeSubMeshes(i,LLColor4::blue);
		}
	}

	// set texture and color of hair manually if we are not using a baked image.
	// This can happen while loading hair for yourself, or for clients that did not
	// bake a hair texture. Still needed for yourself after 1.22 is depricated.
	if (!is_layer_baked[BAKED_HAIR])
	{
		const LLColor4 color = mTexHairColor ? mTexHairColor->getColor() : LLColor4(1,1,1,1);
		LLViewerTexture* hair_img = getImage( TEX_HAIR, 0 );
		avatar_joint_mesh_list_t::iterator iter = mBakedTextureDatas[BAKED_HAIR].mJointMeshes.begin();
		avatar_joint_mesh_list_t::iterator end  = mBakedTextureDatas[BAKED_HAIR].mJointMeshes.end();
		for (; iter != end; ++iter)
		{
			LLAvatarJointMesh* mesh = (*iter);
			if (mesh)
			{
				mesh->setColor( color );
				mesh->setTexture( hair_img );
			}
		}
	} 
	
	
	for (LLAvatarAppearanceDictionary::BakedTextures::const_iterator baked_iter =
			 LLAvatarAppearanceDictionary::getInstance()->getBakedTextures().begin();
		 baked_iter != LLAvatarAppearanceDictionary::getInstance()->getBakedTextures().end();
		 ++baked_iter)
	{
		const EBakedTextureIndex baked_index = baked_iter->first;
		const LLAvatarAppearanceDictionary::BakedEntry *baked_dict = baked_iter->second;
		
		for (texture_vec_t::const_iterator local_tex_iter = baked_dict->mLocalTextures.begin();
			 local_tex_iter != baked_dict->mLocalTextures.end();
			 ++local_tex_iter)
		{
			const ETextureIndex texture_index = *local_tex_iter;
			const BOOL is_baked_ready = (is_layer_baked[baked_index] && mBakedTextureDatas[baked_index].mIsLoaded) || other_culled;
			if (isSelf())
			{
				setBakedReady(texture_index, is_baked_ready);
			}
		}
	}

	// removeMissingBakedTextures() will call back into this rountine if something is removed, and can blow up the stack
	static bool call_remove_missing = true;	
	if (call_remove_missing)
	{
		call_remove_missing = false;
		removeMissingBakedTextures();	// May call back into this function if anything is removed
		call_remove_missing = true;
	}
}

// virtual
//-----------------------------------------------------------------------------
// setLocalTexture()
//-----------------------------------------------------------------------------
void LLVOAvatar::setLocalTexture( ETextureIndex type, LLViewerTexture* in_tex, BOOL baked_version_ready, U32 index )
{
	// invalid for anyone but self
	llassert(0);
}

//virtual 
void LLVOAvatar::setBakedReady(LLAvatarAppearanceDefines::ETextureIndex type, BOOL baked_version_exists, U32 index)
{
	// invalid for anyone but self
	llassert(0);
}

void LLVOAvatar::addChat(const LLChat& chat)
{
	std::deque<LLChat>::iterator chat_iter;

	mChats.push_back(chat);

	S32 chat_length = 0;
	for( chat_iter = mChats.begin(); chat_iter != mChats.end(); ++chat_iter)
	{
		chat_length += chat_iter->mText.size();
	}

	// remove any excess chat
	chat_iter = mChats.begin();
	while ((chat_length > MAX_BUBBLE_CHAT_LENGTH || mChats.size() > MAX_BUBBLE_CHAT_UTTERANCES) && chat_iter != mChats.end())
	{
		chat_length -= chat_iter->mText.size();
		mChats.pop_front();
		chat_iter = mChats.begin();
	}

	mChatTimer.reset();
}

void LLVOAvatar::clearChat()
{
	mChats.clear();
}


void LLVOAvatar::applyMorphMask(U8* tex_data, S32 width, S32 height, S32 num_components, LLAvatarAppearanceDefines::EBakedTextureIndex index)
{
	if (index >= BAKED_NUM_INDICES)
	{
		LL_WARNS() << "invalid baked texture index passed to applyMorphMask" << LL_ENDL;
		return;
	}

	for (morph_list_t::const_iterator iter = mBakedTextureDatas[index].mMaskedMorphs.begin();
		 iter != mBakedTextureDatas[index].mMaskedMorphs.end(); ++iter)
	{
		const LLMaskedMorph* maskedMorph = (*iter);
		LLPolyMorphTarget* morph_target = dynamic_cast<LLPolyMorphTarget*>(maskedMorph->mMorphTarget);
		if (morph_target)
		{
			morph_target->applyMask(tex_data, width, height, num_components, maskedMorph->mInvert);
		}
	}
}

// returns TRUE if morph masks are present and not valid for a given baked texture, FALSE otherwise
BOOL LLVOAvatar::morphMaskNeedsUpdate(LLAvatarAppearanceDefines::EBakedTextureIndex index)
{
	if (index >= BAKED_NUM_INDICES)
	{
		return FALSE;
	}

	if (!mBakedTextureDatas[index].mMaskedMorphs.empty())
	{
		if (isSelf())
		{
			LLViewerTexLayerSet *layer_set = getTexLayerSet(index);
			if (layer_set)
			{
				return !layer_set->isMorphValid();
			}
		}
		else
		{
			return FALSE;
		}
	}

	return FALSE;
}

//-----------------------------------------------------------------------------
// releaseComponentTextures()
// release any component texture UUIDs for which we have a baked texture
// ! BACKWARDS COMPATIBILITY !
// This is only called for non-self avatars, it can be taken out once component
// textures aren't communicated by non-self avatars.
//-----------------------------------------------------------------------------
void LLVOAvatar::releaseComponentTextures()
{
	// ! BACKWARDS COMPATIBILITY !
	// Detect if the baked hair texture actually wasn't sent, and if so set to default
	if (isTextureDefined(TEX_HAIR_BAKED) && getImage(TEX_HAIR_BAKED,0)->getID() == getImage(TEX_SKIRT_BAKED,0)->getID())
	{
		if (getImage(TEX_HAIR_BAKED,0)->getID() != IMG_INVISIBLE)
		{
			// Regression case of messaging system. Expected 21 textures, received 20. last texture is not valid so set to default
			setTETexture(TEX_HAIR_BAKED, IMG_DEFAULT_AVATAR);
		}
	}

	for (U8 baked_index = 0; baked_index < BAKED_NUM_INDICES; baked_index++)
	{
		const LLAvatarAppearanceDictionary::BakedEntry * bakedDicEntry = LLAvatarAppearanceDictionary::getInstance()->getBakedTexture((EBakedTextureIndex)baked_index);
		// skip if this is a skirt and av is not wearing one, or if we don't have a baked texture UUID
		if (!isTextureDefined(bakedDicEntry->mTextureIndex)
			&& ( (baked_index != BAKED_SKIRT) || isWearingWearableType(LLWearableType::WT_SKIRT) ))
		{
			continue;
		}

		for (U8 texture = 0; texture < bakedDicEntry->mLocalTextures.size(); texture++)
		{
			const U8 te = (ETextureIndex)bakedDicEntry->mLocalTextures[texture];
			setTETexture(te, IMG_DEFAULT_AVATAR);
		}
	}
}

void LLVOAvatar::dumpAvatarTEs( const std::string& context ) const
{	
	LL_DEBUGS("Avatar") << avString() << (isSelf() ? "Self: " : "Other: ") << context << LL_ENDL;
	for (LLAvatarAppearanceDictionary::Textures::const_iterator iter = LLAvatarAppearanceDictionary::getInstance()->getTextures().begin();
		 iter != LLAvatarAppearanceDictionary::getInstance()->getTextures().end();
		 ++iter)
	{
		const LLAvatarAppearanceDictionary::TextureEntry *texture_dict = iter->second;
		// TODO: MULTI-WEARABLE: handle multiple textures for self
		const LLViewerTexture* te_image = getImage(iter->first,0);
		if( !te_image )
		{
			LL_DEBUGS("Avatar") << avString() << "       " << texture_dict->mName << ": null ptr" << LL_ENDL;
		}
		else if( te_image->getID().isNull() )
		{
			LL_DEBUGS("Avatar") << avString() << "       " << texture_dict->mName << ": null UUID" << LL_ENDL;
		}
		else if( te_image->getID() == IMG_DEFAULT )
		{
			LL_DEBUGS("Avatar") << avString() << "       " << texture_dict->mName << ": IMG_DEFAULT" << LL_ENDL;
		}
		else if( te_image->getID() == IMG_DEFAULT_AVATAR )
		{
			LL_DEBUGS("Avatar") << avString() << "       " << texture_dict->mName << ": IMG_DEFAULT_AVATAR" << LL_ENDL;
		}
		else
		{
			LL_DEBUGS("Avatar") << avString() << "       " << texture_dict->mName << ": " << te_image->getID() << LL_ENDL;
		}
	}
}

//-----------------------------------------------------------------------------
// clampAttachmentPositions()
//-----------------------------------------------------------------------------
void LLVOAvatar::clampAttachmentPositions()
{
	if (isDead())
	{
		return;
	}
	for (attachment_map_t::iterator iter = mAttachmentPoints.begin(); 
		 iter != mAttachmentPoints.end();
		 ++iter)
	{
		LLViewerJointAttachment* attachment = iter->second;
		if (attachment)
		{
			attachment->clampObjectPosition();
		}
	}
}

BOOL LLVOAvatar::hasHUDAttachment() const
{
	for (attachment_map_t::const_iterator iter = mAttachmentPoints.begin(); 
		 iter != mAttachmentPoints.end();
		 ++iter)
	{
		LLViewerJointAttachment* attachment = iter->second;

		// <FS:Ansariel> Possible crash fix
		if (!attachment)
		{
			continue;
		}
		// </FS:Ansariel>

		if (attachment->getIsHUDAttachment() && attachment->getNumObjects() > 0)
		{
			return TRUE;
		}
	}
	return FALSE;
}

LLBBox LLVOAvatar::getHUDBBox() const
{
	LLBBox bbox;
	for (attachment_map_t::const_iterator iter = mAttachmentPoints.begin(); 
		 iter != mAttachmentPoints.end();
		 ++iter)
	{
		LLViewerJointAttachment* attachment = iter->second;
		// <FS:Ansariel> Possible crash fix
		//if (attachment->getIsHUDAttachment())
		if (attachment && attachment->getIsHUDAttachment())
		// </FS:Ansariel>
		{
			for (LLViewerJointAttachment::attachedobjs_vec_t::iterator attachment_iter = attachment->mAttachedObjects.begin();
				 attachment_iter != attachment->mAttachedObjects.end();
				 ++attachment_iter)
			{
				const LLViewerObject* attached_object = (*attachment_iter);
				if (attached_object == NULL)
				{
					LL_WARNS() << "HUD attached object is NULL!" << LL_ENDL;
					continue;
				}
				// initialize bounding box to contain identity orientation and center point for attached object
				bbox.addPointLocal(attached_object->getPosition());
				// add rotated bounding box for attached object
				bbox.addBBoxAgent(attached_object->getBoundingBoxAgent());
				LLViewerObject::const_child_list_t& child_list = attached_object->getChildren();
				for (LLViewerObject::child_list_t::const_iterator iter = child_list.begin();
					 iter != child_list.end(); 
					 ++iter)
				{
					const LLViewerObject* child_objectp = *iter;
					bbox.addBBoxAgent(child_objectp->getBoundingBoxAgent());
				}
			}
		}
	}

	return bbox;
}

//-----------------------------------------------------------------------------
// onFirstTEMessageReceived()
//-----------------------------------------------------------------------------
void LLVOAvatar::onFirstTEMessageReceived()
{
	LL_DEBUGS("Avatar") << avString() << LL_ENDL;
	if( !mFirstTEMessageReceived )
	{
		mFirstTEMessageReceived = TRUE;

		LLLoadedCallbackEntry::source_callback_list_t* src_callback_list = NULL ;
		BOOL paused = FALSE ;
		if(!isSelf())
		{
			src_callback_list = &mCallbackTextureList ;
			paused = !isVisible();
		}

		for (U32 i = 0; i < mBakedTextureDatas.size(); i++)
		{
			const BOOL layer_baked = isTextureDefined(mBakedTextureDatas[i].mTextureIndex);

			// Use any baked textures that we have even if they haven't downloaded yet.
			// (That is, don't do a transition from unbaked to baked.)
			if (layer_baked)
			{
				LLViewerFetchedTexture* image = LLViewerTextureManager::staticCastToFetchedTexture(getImage( mBakedTextureDatas[i].mTextureIndex, 0 ), TRUE) ;
				mBakedTextureDatas[i].mLastTextureID = image->getID();
				// If we have more than one texture for the other baked layers, we'll want to call this for them too.
				if ( (image->getID() != IMG_INVISIBLE) && ((i == BAKED_HEAD) || (i == BAKED_UPPER) || (i == BAKED_LOWER)) )
				{
					image->setLoadedCallback( onBakedTextureMasksLoaded, MORPH_MASK_REQUESTED_DISCARD, TRUE, TRUE, new LLTextureMaskData( mID ), 
						src_callback_list, paused);
				}
				LL_DEBUGS("Avatar") << avString() << "layer_baked, setting onInitialBakedTextureLoaded as callback" << LL_ENDL;
				image->setLoadedCallback( onInitialBakedTextureLoaded, MAX_DISCARD_LEVEL, FALSE, FALSE, new LLUUID( mID ), 
					src_callback_list, paused );

                               // this could add paused texture callbacks
                               mLoadedCallbacksPaused |= paused; 
			}
		}

		mMeshTexturesDirty = TRUE;
		gPipeline.markGLRebuild(this);
	}
}

//-----------------------------------------------------------------------------
// bool visualParamWeightsAreDefault()
//-----------------------------------------------------------------------------
bool LLVOAvatar::visualParamWeightsAreDefault()
{
	bool rtn = true;

	bool is_wearing_skirt = isWearingWearableType(LLWearableType::WT_SKIRT);
	for (LLVisualParam *param = getFirstVisualParam(); 
	     param;
	     param = getNextVisualParam())
	{
		if (param->isTweakable())
		{
			LLViewerVisualParam* vparam = dynamic_cast<LLViewerVisualParam*>(param);
			llassert(vparam);
			bool is_skirt_param = vparam &&
				LLWearableType::WT_SKIRT == vparam->getWearableType();
			if (param->getWeight() != param->getDefaultWeight() &&
			    // we have to not care whether skirt weights are default, if we're not actually wearing a skirt
			    (is_wearing_skirt || !is_skirt_param))
			{
				//LL_INFOS() << "param '" << param->getName() << "'=" << param->getWeight() << " which differs from default=" << param->getDefaultWeight() << LL_ENDL;
				rtn = false;
				break;
			}
		}
	}

	//LL_INFOS() << "params are default ? " << int(rtn) << LL_ENDL;

	return rtn;
}

// <FS:ND> Remove LLVolatileAPRPool/apr_file_t and use FILE* instead
//void dump_visual_param(apr_file_t* file, LLVisualParam* viewer_param, F32 value)
void dump_visual_param(LLAPRFile::tFiletype* file, LLVisualParam* viewer_param, F32 value)
// </FS:ND>
{
	std::string type_string = "unknown";
	if (dynamic_cast<LLTexLayerParamAlpha*>(viewer_param))
		type_string = "param_alpha";
	if (dynamic_cast<LLTexLayerParamColor*>(viewer_param))
		type_string = "param_color";
	if (dynamic_cast<LLDriverParam*>(viewer_param))
		type_string = "param_driver";
	if (dynamic_cast<LLPolyMorphTarget*>(viewer_param))
		type_string = "param_morph";
	if (dynamic_cast<LLPolySkeletalDistortion*>(viewer_param))
		type_string = "param_skeleton";
	S32 wtype = -1;
	LLViewerVisualParam *vparam = dynamic_cast<LLViewerVisualParam*>(viewer_param);
	if (vparam)
	{
		wtype = vparam->getWearableType();
	}
	S32 u8_value = F32_to_U8(value,viewer_param->getMinWeight(),viewer_param->getMaxWeight());
	apr_file_printf(file, "\t\t<param id=\"%d\" name=\"%s\" display=\"%s\" value=\"%.3f\" u8=\"%d\" type=\"%s\" wearable=\"%s\" group=\"%d\"/>\n",
					viewer_param->getID(), viewer_param->getName().c_str(), viewer_param->getDisplayName().c_str(), value, u8_value, type_string.c_str(),
					LLWearableType::getTypeName(LLWearableType::EType(wtype)).c_str(),
					viewer_param->getGroup());
	}
	

void LLVOAvatar::dumpAppearanceMsgParams( const std::string& dump_prefix,
	const LLAppearanceMessageContents& contents)
{
	std::string outfilename = get_sequential_numbered_file_name(dump_prefix,".xml");
	const std::vector<F32>& params_for_dump = contents.mParamWeights;
	const LLTEContents& tec = contents.mTEContents;

	LLAPRFile outfile;
	std::string fullpath = gDirUtilp->getExpandedFilename(LL_PATH_LOGS,outfilename);
	outfile.open(fullpath, LL_APR_WB );

	// <FS:ND> Remove LLVolatileAPRPool/apr_file_t and use FILE* instead
	// apr_file_t* file = outfile.getFileHandle();
	LLAPRFile::tFiletype* file = outfile.getFileHandle();
	// </FS:ND>

	if (!file)
	{
		return;
	}
	else
	{
		LL_DEBUGS("Avatar") << "dumping appearance message to " << fullpath << LL_ENDL;
	}

	apr_file_printf(file, "<header>\n");
	apr_file_printf(file, "\t\t<cof_version %i />\n", contents.mCOFVersion);
	apr_file_printf(file, "\t\t<appearance_version %i />\n", contents.mAppearanceVersion);
	apr_file_printf(file, "</header>\n");

	apr_file_printf(file, "\n<params>\n");
	LLVisualParam* param = getFirstVisualParam();
	for (S32 i = 0; i < params_for_dump.size(); i++)
	{
		while( param && ((param->getGroup() != VISUAL_PARAM_GROUP_TWEAKABLE) && 
						 (param->getGroup() != VISUAL_PARAM_GROUP_TRANSMIT_NOT_TWEAKABLE)) ) // should not be any of group VISUAL_PARAM_GROUP_TWEAKABLE_NO_TRANSMIT
		{
			param = getNextVisualParam();
		}
		LLViewerVisualParam* viewer_param = (LLViewerVisualParam*)param;
		F32 value = params_for_dump[i];
		dump_visual_param(file, viewer_param, value);
		param = getNextVisualParam();
	}
	apr_file_printf(file, "</params>\n");

	apr_file_printf(file, "\n<textures>\n");
	for (U32 i = 0; i < tec.face_count; i++)
	{
		std::string uuid_str;
		((LLUUID*)tec.image_data)[i].toString(uuid_str);
		apr_file_printf( file, "\t\t<texture te=\"%i\" uuid=\"%s\"/>\n", i, uuid_str.c_str());
	}
	apr_file_printf(file, "</textures>\n");
}

void LLVOAvatar::parseAppearanceMessage(LLMessageSystem* mesgsys, LLAppearanceMessageContents& contents)
{
	parseTEMessage(mesgsys, _PREHASH_ObjectData, -1, contents.mTEContents);

	// Parse the AppearanceData field, if any.
	if (mesgsys->has(_PREHASH_AppearanceData))
	{
		U8 av_u8;
		mesgsys->getU8Fast(_PREHASH_AppearanceData, _PREHASH_AppearanceVersion, av_u8, 0);
		contents.mAppearanceVersion = av_u8;
		//LL_DEBUGS("Avatar") << "appversion set by AppearanceData field: " << contents.mAppearanceVersion << LL_ENDL;
		mesgsys->getS32Fast(_PREHASH_AppearanceData, _PREHASH_CofVersion, contents.mCOFVersion, 0);
		// For future use:
		//mesgsys->getU32Fast(_PREHASH_AppearanceData, _PREHASH_Flags, appearance_flags, 0);
	}

	// Parse the AppearanceData field, if any.
	contents.mHoverOffsetWasSet = false;
	if (mesgsys->has(_PREHASH_AppearanceHover))
	{
		LLVector3 hover;
		mesgsys->getVector3Fast(_PREHASH_AppearanceHover, _PREHASH_HoverHeight, hover);
		//LL_DEBUGS("Avatar") << avString() << " hover received " << hover.mV[ VX ] << "," << hover.mV[ VY ] << "," << hover.mV[ VZ ] << LL_ENDL;
		contents.mHoverOffset = hover;
		contents.mHoverOffsetWasSet = true;
	}
	
	// Parse visual params, if any.
	S32 num_blocks = mesgsys->getNumberOfBlocksFast(_PREHASH_VisualParam);
	bool drop_visual_params_debug = gSavedSettings.getBOOL("BlockSomeAvatarAppearanceVisualParams") && (ll_rand(2) == 0); // pretend that ~12% of AvatarAppearance messages arrived without a VisualParam block, for testing
	if( num_blocks > 1 && !drop_visual_params_debug)
	{
		//LL_DEBUGS("Avatar") << avString() << " handle visual params, num_blocks " << num_blocks << LL_ENDL;
		
		LLVisualParam* param = getFirstVisualParam();
		llassert(param); // if this ever fires, we should do the same as when num_blocks<=1
		if (!param)
		{
			LL_WARNS() << "No visual params!" << LL_ENDL;
		}
		else
		{
			for( S32 i = 0; i < num_blocks; i++ )
			{
				while( param && ((param->getGroup() != VISUAL_PARAM_GROUP_TWEAKABLE) && 
								 (param->getGroup() != VISUAL_PARAM_GROUP_TRANSMIT_NOT_TWEAKABLE)) ) // should not be any of group VISUAL_PARAM_GROUP_TWEAKABLE_NO_TRANSMIT
				{
					param = getNextVisualParam();
				}
						
				if( !param )
				{
					// more visual params supplied than expected - just process what we know about
					break;
				}

				U8 value;
				mesgsys->getU8Fast(_PREHASH_VisualParam, _PREHASH_ParamValue, value, i);
				F32 newWeight = U8_to_F32(value, param->getMinWeight(), param->getMaxWeight());
				contents.mParamWeights.push_back(newWeight);
				contents.mParams.push_back(param);

				param = getNextVisualParam();
			}
		}

		const S32 expected_tweakable_count = getVisualParamCountInGroup(VISUAL_PARAM_GROUP_TWEAKABLE) +
											 getVisualParamCountInGroup(VISUAL_PARAM_GROUP_TRANSMIT_NOT_TWEAKABLE); // don't worry about VISUAL_PARAM_GROUP_TWEAKABLE_NO_TRANSMIT
		if (num_blocks != expected_tweakable_count)
		{
			LL_DEBUGS("Avatar") << "Number of params in AvatarAppearance msg (" << num_blocks << ") does not match number of tweakable params in avatar xml file (" << expected_tweakable_count << ").  Processing what we can.  object: " << getID() << LL_ENDL;
		}
	}
	else
	{
		if (drop_visual_params_debug)
		{
			LL_INFOS() << "Debug-faked lack of parameters on AvatarAppearance for object: "  << getID() << LL_ENDL;
		}
		else
		{
			LL_DEBUGS("Avatar") << "AvatarAppearance msg received without any parameters, object: " << getID() << LL_ENDL;
		}
	}

	LLVisualParam* appearance_version_param = getVisualParam(11000);
	if (appearance_version_param)
	{
		std::vector<LLVisualParam*>::iterator it = std::find(contents.mParams.begin(), contents.mParams.end(),appearance_version_param);
		if (it != contents.mParams.end())
		{
			S32 index = it - contents.mParams.begin();
			contents.mParamAppearanceVersion = ll_round(contents.mParamWeights[index]);
			//LL_DEBUGS("Avatar") << "appversion req by appearance_version param: " << contents.mParamAppearanceVersion << LL_ENDL;
		}
	}
}

bool resolve_appearance_version(const LLAppearanceMessageContents& contents, S32& appearance_version)
{
	appearance_version = -1;
	
	if ((contents.mAppearanceVersion) >= 0 &&
		(contents.mParamAppearanceVersion >= 0) &&
		(contents.mAppearanceVersion != contents.mParamAppearanceVersion))
	{
		LL_WARNS() << "inconsistent appearance_version settings - field: " <<
			contents.mAppearanceVersion << ", param: " <<  contents.mParamAppearanceVersion << LL_ENDL;
		return false;
	}
	// <FS:Ansariel> [Legacy Bake]
	//if (contents.mParamAppearanceVersion >= 0) // use visual param if available.
	//{
	//	appearance_version = contents.mParamAppearanceVersion;
	//}
	//else if (contents.mAppearanceVersion > 0)
	//{
	//	appearance_version = contents.mAppearanceVersion;
	//}
	//else // still not set, go with 1.
	//{
	//	appearance_version = 1;
	//}
	if (contents.mParamAppearanceVersion >= 0) // use visual param if available.
	{
		appearance_version = contents.mParamAppearanceVersion;
	}
	if (contents.mAppearanceVersion >= 0)
	{
		appearance_version = contents.mAppearanceVersion;
	}
	if (appearance_version < 0) // still not set, go with 0.
	{
		appearance_version = 0;
	}
	// </FS:Ansariel> [Legacy Bake]
	//LL_DEBUGS("Avatar") << "appearance version info - field " << contents.mAppearanceVersion
	//					<< " param: " << contents.mParamAppearanceVersion
	//					<< " final: " << appearance_version << LL_ENDL;
	return true;
}

//-----------------------------------------------------------------------------
// processAvatarAppearance()
//-----------------------------------------------------------------------------
void LLVOAvatar::processAvatarAppearance( LLMessageSystem* mesgsys )
{
	// <FS:CR> Use LLCachedControl
	//bool enable_verbose_dumps = gSavedSettings.getBOOL("DebugAvatarAppearanceMessage");
	static LLCachedControl<bool> enable_verbose_dumps(gSavedSettings, "DebugAvatarAppearanceMessage");
	// </FS:CR>
	std::string dump_prefix = getFullname() + "_" + (isSelf()?"s":"o") + "_";
	if (gSavedSettings.getBOOL("BlockAvatarAppearanceMessages"))
	{
		LL_WARNS() << "Blocking AvatarAppearance message" << LL_ENDL;
		return;
	}

	mLastAppearanceMessageTimer.reset();

	LLPointer<LLAppearanceMessageContents> contents(new LLAppearanceMessageContents);
	parseAppearanceMessage(mesgsys, *contents);
	if (enable_verbose_dumps)
	{
		dumpAppearanceMsgParams(dump_prefix + "appearance_msg", *contents);
	}

	S32 appearance_version;
	if (!resolve_appearance_version(*contents, appearance_version))
	{
		LL_WARNS() << "bad appearance version info, discarding" << LL_ENDL;
		return;
	}
	//llassert(appearance_version > 0);
	if (appearance_version > 1)
	{
		LL_WARNS() << "unsupported appearance version " << appearance_version << ", discarding appearance message" << LL_ENDL;
		return;
	}

    S32 thisAppearanceVersion(contents->mCOFVersion);
    if (isSelf())
    {   // In the past this was considered to be the canonical COF version, 
        // that is no longer the case.  The canonical version is maintained 
        // by the AIS code and should match the COF version there. Even so,
        // we must prevent rolling this one backwards backwards or processing 
        // stale versions.

        S32 aisCOFVersion(LLAppearanceMgr::instance().getCOFVersion());

        LL_DEBUGS("Avatar") << "handling self appearance message #" << thisAppearanceVersion <<
            " (highest seen #" << mLastUpdateReceivedCOFVersion <<
            ") (AISCOF=#" << aisCOFVersion << ")" << LL_ENDL;

        // <FS:Ansariel> [Legacy Bake]
        if (mFirstTEMessageReceived && (appearance_version == 0))
        {
            return;
        }
        // </FS:Ansariel> [Legacy Bake]

        if (mLastUpdateReceivedCOFVersion >= thisAppearanceVersion)
        {
            LL_WARNS("Avatar") << "Stale appearance received #" << thisAppearanceVersion <<
                " attempt to roll back from #" << mLastUpdateReceivedCOFVersion <<
                "... dropping." << LL_ENDL;
            return;
        }
        if (isEditingAppearance())
        {
            LL_DEBUGS("Avatar") << "Editing appearance.  Dropping appearance update." << LL_ENDL;
            return;
        }

    }

	// SUNSHINE CLEANUP - is this case OK now?
	S32 num_params = contents->mParamWeights.size();
	if (num_params <= 1)
	{
		// In this case, we have no reliable basis for knowing
		// appearance version, which may cause us to look for baked
		// textures in the wrong place and flag them as missing
		// assets.
		LL_DEBUGS("Avatar") << "ignoring appearance message due to lack of params" << LL_ENDL;
		return;
	}

	// No backsies zone - if we get here, the message should be valid and usable, will be processed.
    LL_INFOS("Avatar") << "Processing appearance message version " << thisAppearanceVersion << LL_ENDL;

    // Note:
    // locally the COF is maintained via LLInventoryModel::accountForUpdate
    // which is called from various places.  This should match the simhost's 
    // idea of what the COF version is.  AIS however maintains its own version
    // of the COF that should be considered canonical. 
    mLastUpdateReceivedCOFVersion = thisAppearanceVersion;

    // <FS:Ansariel> [Legacy Bake]
    setIsUsingServerBakes(appearance_version > 0);
    mLastProcessedAppearance = contents;

    bool slam_params = false;
    applyParsedAppearanceMessage(*contents, slam_params);
}

void LLVOAvatar::applyParsedAppearanceMessage(LLAppearanceMessageContents& contents, bool slam_params)
{
	S32 num_params = contents.mParamWeights.size();
	ESex old_sex = getSex();

    if (applyParsedTEMessage(contents.mTEContents) > 0 && isChanged(TEXTURE))
    {
        updateVisualComplexity();
    }

	// <FS:clientTags>
	if (!LLGridManager::getInstance()->isInSecondLife())
	{
		//Wolfspirit: Read the UUID, system and Texturecolor
		const LLTEContents& tec = contents.mTEContents;
		const LLUUID tag_uuid = ((LLUUID*)tec.image_data)[TEX_HEAD_BODYPAINT];
		bool new_system = (tec.glow[TEX_HEAD_BODYPAINT]);

		//WS: Write them into an LLSD map
		mClientTagData["uuid"] = tag_uuid.asString();
		mClientTagData["id_based"] = new_system;
		mClientTagData["tex_color"] = LLColor4U(tec.colors).getValue();

		//WS: Clear mNameString to force a rebuild
		mNameIsSet = false;
	}
	// </FS:clientTags>

	// prevent the overwriting of valid baked textures with invalid baked textures
	for (U8 baked_index = 0; baked_index < mBakedTextureDatas.size(); baked_index++)
	{
		if (!isTextureDefined(mBakedTextureDatas[baked_index].mTextureIndex) 
			&& mBakedTextureDatas[baked_index].mLastTextureID != IMG_DEFAULT
			&& baked_index != BAKED_SKIRT)
		{
			// <FS:Ansariel> [Legacy Bake]
			//LL_DEBUGS("Avatar") << avString() << " baked_index " << (S32) baked_index << " using mLastTextureID " << mBakedTextureDatas[baked_index].mLastTextureID << LL_ENDL;
			LL_DEBUGS("Avatar") << avString() << "sb " << (S32) isUsingServerBakes() << " baked_index " << (S32) baked_index << " using mLastTextureID " << mBakedTextureDatas[baked_index].mLastTextureID << LL_ENDL;
			setTEImage(mBakedTextureDatas[baked_index].mTextureIndex, 
				LLViewerTextureManager::getFetchedTexture(mBakedTextureDatas[baked_index].mLastTextureID, FTT_DEFAULT, TRUE, LLGLTexture::BOOST_NONE, LLViewerTexture::LOD_TEXTURE));
		}
		else
		{
			// <FS:Ansariel> [Legacy Bake]
			//LL_DEBUGS("Avatar") << avString() << " baked_index " << (S32) baked_index << " using texture id "
			LL_DEBUGS("Avatar") << avString() << "sb " << (S32) isUsingServerBakes() << " baked_index " << (S32) baked_index << " using texture id "
								<< getTEref(mBakedTextureDatas[baked_index].mTextureIndex).getID() << LL_ENDL;
		}
	}

	// runway - was
	// if (!is_first_appearance_message )
	// which means it would be called on second appearance message - probably wrong.
	BOOL is_first_appearance_message = !mFirstAppearanceMessageReceived;
	mFirstAppearanceMessageReceived = TRUE;

	//LL_DEBUGS("Avatar") << avString() << "processAvatarAppearance start " << mID
    //                    << " first? " << is_first_appearance_message << " self? " << isSelf() << LL_ENDL;

	if (is_first_appearance_message )
	{
		onFirstTEMessageReceived();
	}

	setCompositeUpdatesEnabled( FALSE );
	gPipeline.markGLRebuild(this);

	// Apply visual params
	if( num_params > 1)
	{
		//LL_DEBUGS("Avatar") << avString() << " handle visual params, num_params " << num_params << LL_ENDL;
		BOOL params_changed = FALSE;
		BOOL interp_params = FALSE;
		S32 params_changed_count = 0;
		
		for( S32 i = 0; i < num_params; i++ )
		{
			LLVisualParam* param = contents.mParams[i];
			F32 newWeight = contents.mParamWeights[i];

			if (slam_params || is_first_appearance_message || (param->getWeight() != newWeight))
			{
				params_changed = TRUE;
				params_changed_count++;

				if(is_first_appearance_message || slam_params)
				{
					//LL_DEBUGS("Avatar") << "param slam " << i << " " << newWeight << LL_ENDL;
					// <FS:Ansariel> [Legacy Bake]
					//param->setWeight(newWeight);
					param->setWeight(newWeight, FALSE);
				}
				else
				{
					interp_params = TRUE;
					// <FS:Ansariel> [Legacy Bake]
					//param->setAnimationTarget(newWeight);
					param->setAnimationTarget(newWeight, FALSE);
				}
			}
		}
		const S32 expected_tweakable_count = getVisualParamCountInGroup(VISUAL_PARAM_GROUP_TWEAKABLE) +
											 getVisualParamCountInGroup(VISUAL_PARAM_GROUP_TRANSMIT_NOT_TWEAKABLE); // don't worry about VISUAL_PARAM_GROUP_TWEAKABLE_NO_TRANSMIT
		if (num_params != expected_tweakable_count)
		{
			LL_DEBUGS("Avatar") << "Number of params in AvatarAppearance msg (" << num_params << ") does not match number of tweakable params in avatar xml file (" << expected_tweakable_count << ").  Processing what we can.  object: " << getID() << LL_ENDL;
		}

		LL_DEBUGS("Avatar") << "Changed " << params_changed_count << " params" << LL_ENDL;
		if (params_changed)
		{
			if (interp_params)
			{
				startAppearanceAnimation();
			}
			updateVisualParams();

			ESex new_sex = getSex();
			if( old_sex != new_sex )
			{
				// <FS:Ansariel> [Legacy Bake]
				//updateSexDependentLayerSets();
				updateSexDependentLayerSets(FALSE);
			}	
		}

		llassert( getSex() == ((getVisualParamWeight( "male" ) > 0.5f) ? SEX_MALE : SEX_FEMALE) );
	}
	else
	{
		// AvatarAppearance message arrived without visual params
		LL_DEBUGS("Avatar") << avString() << "no visual params" << LL_ENDL;

		const F32 LOADING_TIMEOUT_SECONDS = 60.f;
		// this isn't really a problem if we already have a non-default shape
		if (visualParamWeightsAreDefault() && mRuthTimer.getElapsedTimeF32() > LOADING_TIMEOUT_SECONDS)
		{
			// re-request appearance, hoping that it comes back with a shape next time
			LL_INFOS() << "Re-requesting AvatarAppearance for object: "  << getID() << LL_ENDL;
			LLAvatarPropertiesProcessor::getInstance()->sendAvatarTexturesRequest(getID());
			mRuthTimer.reset();
		}
		else
		{
			LL_INFOS() << "That's okay, we already have a non-default shape for object: "  << getID() << LL_ENDL;
			// we don't really care.
		}
	}

	if (contents.mHoverOffsetWasSet && !isSelf())
	{
		// Got an update for some other avatar
		// Ignore updates for self, because we have a more authoritative value in the preferences.
		setHoverOffset(contents.mHoverOffset);
		LL_DEBUGS("Avatar") << avString() << "setting hover to " << contents.mHoverOffset[2] << LL_ENDL;
	}

	if (!contents.mHoverOffsetWasSet && !isSelf())
	{
		// If we don't get a value at all, we are presumably in a
		// region that does not support hover height.
		LL_WARNS() << avString() << "zeroing hover because not defined in appearance message" << LL_ENDL;
		setHoverOffset(LLVector3(0.0, 0.0, 0.0));
	}

	setCompositeUpdatesEnabled( TRUE );

	// If all of the avatars are completely baked, release the global image caches to conserve memory.
	LLVOAvatar::cullAvatarsByPixelArea();

	if (isSelf())
	{
		mUseLocalAppearance = false;
	}

	updateMeshTextures();
}

// static
void LLVOAvatar::getAnimLabels( std::vector<std::string>* labels )
{
	S32 i;
	labels->reserve(gUserAnimStatesCount);
	for( i = 0; i < gUserAnimStatesCount; i++ )
	{
		labels->push_back( LLAnimStateLabels::getStateLabel( gUserAnimStates[i].mName ) );
	}

	// Special case to trigger away (AFK) state
	labels->push_back( "Away From Keyboard" );
}

// static 
void LLVOAvatar::getAnimNames( std::vector<std::string>* names )
{
	S32 i;

	names->reserve(gUserAnimStatesCount);
	for( i = 0; i < gUserAnimStatesCount; i++ )
	{
		names->push_back( std::string(gUserAnimStates[i].mName) );
	}

	// Special case to trigger away (AFK) state
	names->push_back( "enter_away_from_keyboard_state" );
}

// static
void LLVOAvatar::onBakedTextureMasksLoaded( BOOL success, LLViewerFetchedTexture *src_vi, LLImageRaw* src, LLImageRaw* aux_src, S32 discard_level, BOOL final, void* userdata )
{
	if (!userdata) return;

	//LL_INFOS() << "onBakedTextureMasksLoaded: " << src_vi->getID() << LL_ENDL;
	const LLUUID id = src_vi->getID();
 
	LLTextureMaskData* maskData = (LLTextureMaskData*) userdata;
	LLVOAvatar* self = (LLVOAvatar*) gObjectList.findObject( maskData->mAvatarID );

	// if discard level is 2 less than last discard level we processed, or we hit 0,
	// then generate morph masks
	if(self && success && (discard_level < maskData->mLastDiscardLevel - 2 || discard_level == 0))
	{
		if(aux_src && aux_src->getComponents() == 1)
		{
			if (!aux_src->getData())
			{
				// <FS:Ansariel> FIRE-16122: Don't crash if we didn't receive any data
				//LL_ERRS() << "No auxiliary source (morph mask) data for image id " << id << LL_ENDL;
				LL_WARNS() << "No auxiliary source (morph mask) data for image id " << id << LL_ENDL;
				// </FS:Ansariel>
				return;
			}

			U32 gl_name;
			LLImageGL::generateTextures(1, &gl_name );
			stop_glerror();

			gGL.getTexUnit(0)->bindManual(LLTexUnit::TT_TEXTURE, gl_name);
			stop_glerror();

			LLImageGL::setManualImage(
				GL_TEXTURE_2D, 0, GL_ALPHA8, 
				aux_src->getWidth(), aux_src->getHeight(),
				GL_ALPHA, GL_UNSIGNED_BYTE, aux_src->getData());
			stop_glerror();

			gGL.getTexUnit(0)->setTextureFilteringOption(LLTexUnit::TFO_BILINEAR);

			/* if( id == head_baked->getID() )
			     if (self->mBakedTextureDatas[BAKED_HEAD].mTexLayerSet)
				     //LL_INFOS() << "onBakedTextureMasksLoaded for head " << id << " discard = " << discard_level << LL_ENDL;
					 self->mBakedTextureDatas[BAKED_HEAD].mTexLayerSet->applyMorphMask(aux_src->getData(), aux_src->getWidth(), aux_src->getHeight(), 1);
					 maskData->mLastDiscardLevel = discard_level; */
			BOOL found_texture_id = false;
			for (LLAvatarAppearanceDictionary::Textures::const_iterator iter = LLAvatarAppearanceDictionary::getInstance()->getTextures().begin();
				 iter != LLAvatarAppearanceDictionary::getInstance()->getTextures().end();
				 ++iter)
			{

				const LLAvatarAppearanceDictionary::TextureEntry *texture_dict = iter->second;
				if (texture_dict->mIsUsedByBakedTexture)
				{
					const ETextureIndex texture_index = iter->first;
					const LLViewerTexture *baked_img = self->getImage(texture_index, 0);
					if (baked_img && id == baked_img->getID())
					{
						const EBakedTextureIndex baked_index = texture_dict->mBakedTextureIndex;
						self->applyMorphMask(aux_src->getData(), aux_src->getWidth(), aux_src->getHeight(), 1, baked_index);
						maskData->mLastDiscardLevel = discard_level;
						if (self->mBakedTextureDatas[baked_index].mMaskTexName)
						{
							LLImageGL::deleteTextures(1, &(self->mBakedTextureDatas[baked_index].mMaskTexName));
						}
						self->mBakedTextureDatas[baked_index].mMaskTexName = gl_name;
						found_texture_id = true;
						break;
					}
				}
			}
			if (!found_texture_id)
			{
				LL_INFOS() << "unexpected image id: " << id << LL_ENDL;
			}
			self->dirtyMesh();
		}
		else
		{
            // this can happen when someone uses an old baked texture possibly provided by 
            // viewer-side baked texture caching
			LL_WARNS() << "Masks loaded callback but NO aux source, id " << id << LL_ENDL;
		}
	}

	if (final || !success)
	{
		delete maskData;
	}
}

// static
void LLVOAvatar::onInitialBakedTextureLoaded( BOOL success, LLViewerFetchedTexture *src_vi, LLImageRaw* src, LLImageRaw* aux_src, S32 discard_level, BOOL final, void* userdata )
{

	
	LLUUID *avatar_idp = (LLUUID *)userdata;
	LLVOAvatar *selfp = (LLVOAvatar *)gObjectList.findObject(*avatar_idp);

	if (selfp)
	{
		//LL_DEBUGS("Avatar") << selfp->avString() << "discard_level " << discard_level << " success " << success << " final " << final << LL_ENDL;
	}

	if (!success && selfp)
	{
		selfp->removeMissingBakedTextures();
	}
	if (final || !success )
	{
		delete avatar_idp;
	}
}

// Static
void LLVOAvatar::onBakedTextureLoaded(BOOL success,
									  LLViewerFetchedTexture *src_vi, LLImageRaw* src, LLImageRaw* aux_src,
									  S32 discard_level, BOOL final, void* userdata)
{
	//LL_DEBUGS("Avatar") << "onBakedTextureLoaded: " << src_vi->getID() << LL_ENDL;

	LLUUID id = src_vi->getID();
	LLUUID *avatar_idp = (LLUUID *)userdata;
	LLVOAvatar *selfp = (LLVOAvatar *)gObjectList.findObject(*avatar_idp);
	if (selfp)
	{	
		//LL_DEBUGS("Avatar") << selfp->avString() << "discard_level " << discard_level << " success " << success << " final " << final << " id " << src_vi->getID() << LL_ENDL;
	}

	if (selfp && !success)
	{
		selfp->removeMissingBakedTextures();
	}

	if( final || !success )
	{
		delete avatar_idp;
	}

	if( selfp && success && final )
	{
		selfp->useBakedTexture( id );
	}
}


// Called when baked texture is loaded and also when we start up with a baked texture
void LLVOAvatar::useBakedTexture( const LLUUID& id )
{
	for (U32 i = 0; i < mBakedTextureDatas.size(); i++)
	{
		LLViewerTexture* image_baked = getImage( mBakedTextureDatas[i].mTextureIndex, 0 );
		if (id == image_baked->getID())
		{
			//LL_DEBUGS("Avatar") << avString() << " i " << i << " id " << id << LL_ENDL;
			mBakedTextureDatas[i].mIsLoaded = true;
			mBakedTextureDatas[i].mLastTextureID = id;
			mBakedTextureDatas[i].mIsUsed = true;

			if (isUsingLocalAppearance())
			{
				LL_INFOS() << "not changing to baked texture while isUsingLocalAppearance" << LL_ENDL;
			}
			else
			{
				debugColorizeSubMeshes(i,LLColor4::green);

				avatar_joint_mesh_list_t::iterator iter = mBakedTextureDatas[i].mJointMeshes.begin();
				avatar_joint_mesh_list_t::iterator end  = mBakedTextureDatas[i].mJointMeshes.end();
				for (; iter != end; ++iter)
				{
					LLAvatarJointMesh* mesh = (*iter);
					if (mesh)
					{
						mesh->setTexture( image_baked );
					}
				}
			}
			
			const LLAvatarAppearanceDictionary::BakedEntry *baked_dict =
				LLAvatarAppearanceDictionary::getInstance()->getBakedTexture((EBakedTextureIndex)i);
			for (texture_vec_t::const_iterator local_tex_iter = baked_dict->mLocalTextures.begin();
				 local_tex_iter != baked_dict->mLocalTextures.end();
				 ++local_tex_iter)
			{
				if (isSelf()) setBakedReady(*local_tex_iter, TRUE);
			}

			// ! BACKWARDS COMPATIBILITY !
			// Workaround for viewing avatars from old viewers that haven't baked hair textures.
			// This is paired with similar code in updateMeshTextures that sets hair mesh color.
			if (i == BAKED_HAIR)
			{
				avatar_joint_mesh_list_t::iterator iter = mBakedTextureDatas[i].mJointMeshes.begin();
				avatar_joint_mesh_list_t::iterator end  = mBakedTextureDatas[i].mJointMeshes.end();
				for (; iter != end; ++iter)
				{
					LLAvatarJointMesh* mesh = (*iter);
					if (mesh)
					{
						mesh->setColor( LLColor4::white );
					}
				}
			}
		}
	}
	dirtyMesh();
}

std::string get_sequential_numbered_file_name(const std::string& prefix,
											  const std::string& suffix)
{
	typedef std::map<std::string,S32> file_num_type;
	static  file_num_type file_nums;
	file_num_type::iterator it = file_nums.find(prefix);
	S32 num = 0;
	if (it != file_nums.end())
	{
		num = it->second;
	}
	file_nums[prefix] = num+1;
	std::string outfilename = prefix + " " + llformat("%04d",num) + ".xml";
	std::replace(outfilename.begin(),outfilename.end(),' ','_');
	return outfilename;
}

void dump_sequential_xml(const std::string outprefix, const LLSD& content)
{
	std::string outfilename = get_sequential_numbered_file_name(outprefix,".xml");
	std::string fullpath = gDirUtilp->getExpandedFilename(LL_PATH_LOGS,outfilename);
	llofstream ofs(fullpath.c_str(), std::ios_base::out);
	ofs << LLSDOStreamer<LLSDXMLFormatter>(content, LLSDFormatter::OPTIONS_PRETTY);
	LL_DEBUGS("Avatar") << "results saved to: " << fullpath << LL_ENDL;
}

void LLVOAvatar::getSortedJointNames(S32 joint_type, std::vector<std::string>& result) const
{
    result.clear();
    if (joint_type==0)
    {
        avatar_joint_list_t::const_iterator iter = mSkeleton.begin();
        avatar_joint_list_t::const_iterator end  = mSkeleton.end();
		for (; iter != end; ++iter)
		{
			LLJoint* pJoint = (*iter);
            result.push_back(pJoint->getName());
        }
    }
    else if (joint_type==1)
    {
        for (S32 i = 0; i < mNumCollisionVolumes; i++)
        {
            LLAvatarJointCollisionVolume* pJoint = &mCollisionVolumes[i];
            result.push_back(pJoint->getName());
        }
    }
    else if (joint_type==2)
    {
		for (LLVOAvatar::attachment_map_t::const_iterator iter = mAttachmentPoints.begin(); 
			 iter != mAttachmentPoints.end(); ++iter)
		{
			LLViewerJointAttachment* pJoint = iter->second;
			if (!pJoint) continue;
            result.push_back(pJoint->getName());
        }
    }
    std::sort(result.begin(), result.end());
}

void LLVOAvatar::dumpArchetypeXML(const std::string& prefix, bool group_by_wearables )
{
	std::string outprefix(prefix);
	if (outprefix.empty())
	{
		outprefix = getFullname() + (isSelf()?"_s":"_o");
	}
	if (outprefix.empty())
	{
		outprefix = std::string("new_archetype");
	}
	std::string outfilename = get_sequential_numbered_file_name(outprefix,".xml");
	
// <FS:CR> FIRE-8893  - Dump archetype xml to user defined location
	LLFilePicker& file_picker = LLFilePicker::instance();
	if(!file_picker.getSaveFile(LLFilePicker::FFSAVE_XML, outfilename))
	{
		return;
	}
// </FS:CR>
	
	LLAPRFile outfile;
// <FS:CR> FIRE-8893 - Dump archetype xml to user defined location
	//std::string fullpath = gDirUtilp->getExpandedFilename(LL_PATH_LOGS,outfilename);
	std::string fullpath = file_picker.getFirstFile();
// </FS:CR>
	if (APR_SUCCESS == outfile.open(fullpath, LL_APR_WB ))
	{
		// <FS:ND> Remove LLVolatileAPRPool/apr_file_t and use FILE* instead
		//apr_file_t* file = outfile.getFileHandle();
		LLAPRFile::tFiletype* file = outfile.getFileHandle();
		// </FS:ND>

		LL_INFOS() << "xmlfile write handle obtained : " << fullpath << LL_ENDL;

		apr_file_printf( file, "<?xml version=\"1.0\" encoding=\"US-ASCII\" standalone=\"yes\"?>\n" );
		apr_file_printf( file, "<linden_genepool version=\"1.0\">\n" );
		apr_file_printf( file, "\n\t<archetype name=\"???\">\n" );

		if (group_by_wearables)
		{
			for (S32 type = LLWearableType::WT_SHAPE; type < LLWearableType::WT_COUNT; type++)
			{
				const std::string& wearable_name = LLWearableType::getTypeName((LLWearableType::EType)type);
				apr_file_printf( file, "\n\t\t<!-- wearable: %s -->\n", wearable_name.c_str() );

				for (LLVisualParam* param = getFirstVisualParam(); param; param = getNextVisualParam())
				{
					LLViewerVisualParam* viewer_param = (LLViewerVisualParam*)param;
					if( (viewer_param->getWearableType() == type) && 
					   (viewer_param->isTweakable() ) )
					{
						dump_visual_param(file, viewer_param, viewer_param->getWeight());
					}
				}

				for (U8 te = 0; te < TEX_NUM_INDICES; te++)
				{
					if (LLAvatarAppearanceDictionary::getTEWearableType((ETextureIndex)te) == type)
					{
						// MULTIPLE_WEARABLES: extend to multiple wearables?
						LLViewerTexture* te_image = getImage((ETextureIndex)te, 0);
						if( te_image )
						{
							std::string uuid_str;
							te_image->getID().toString( uuid_str );
							apr_file_printf( file, "\t\t<texture te=\"%i\" uuid=\"%s\"/>\n", te, uuid_str.c_str());
						}
					}
				}
			}
		}
		else 
		{
			// Just dump all params sequentially.
			for (LLVisualParam* param = getFirstVisualParam(); param; param = getNextVisualParam())
			{
				LLViewerVisualParam* viewer_param = (LLViewerVisualParam*)param;
				dump_visual_param(file, viewer_param, viewer_param->getWeight());
			}

			for (U8 te = 0; te < TEX_NUM_INDICES; te++)
			{
				// MULTIPLE_WEARABLES: extend to multiple wearables?
				LLViewerTexture* te_image = getImage((ETextureIndex)te, 0);
				if( te_image )
				{
					std::string uuid_str;
					te_image->getID().toString( uuid_str );
					apr_file_printf( file, "\t\t<texture te=\"%i\" uuid=\"%s\"/>\n", te, uuid_str.c_str());
				}
			}
		}

        // Root joint
        const LLVector3& pos = mRoot->getPosition();
        const LLVector3& scale = mRoot->getScale();
        apr_file_printf( file, "\t\t<root name=\"%s\" position=\"%f %f %f\" scale=\"%f %f %f\"/>\n", 
                         mRoot->getName().c_str(), pos[0], pos[1], pos[2], scale[0], scale[1], scale[2]);

        // Bones
        std::vector<std::string> bone_names, cv_names, attach_names, all_names;
        getSortedJointNames(0, bone_names);
        getSortedJointNames(1, cv_names);
        getSortedJointNames(2, attach_names);
        all_names.insert(all_names.end(), bone_names.begin(), bone_names.end());
        all_names.insert(all_names.end(), cv_names.begin(), cv_names.end());
        all_names.insert(all_names.end(), attach_names.begin(), attach_names.end());

        for (std::vector<std::string>::iterator name_iter = bone_names.begin();
             name_iter != bone_names.end(); ++name_iter)
        {
            LLJoint *pJoint = getJoint(*name_iter);
			const LLVector3& pos = pJoint->getPosition();
			const LLVector3& scale = pJoint->getScale();
			apr_file_printf( file, "\t\t<bone name=\"%s\" position=\"%f %f %f\" scale=\"%f %f %f\"/>\n", 
							 pJoint->getName().c_str(), pos[0], pos[1], pos[2], scale[0], scale[1], scale[2]);
        }

        // Collision volumes
        for (std::vector<std::string>::iterator name_iter = cv_names.begin();
             name_iter != cv_names.end(); ++name_iter)
        {
            LLJoint *pJoint = getJoint(*name_iter);
			const LLVector3& pos = pJoint->getPosition();
			const LLVector3& scale = pJoint->getScale();
			apr_file_printf( file, "\t\t<collision_volume name=\"%s\" position=\"%f %f %f\" scale=\"%f %f %f\"/>\n", 
							 pJoint->getName().c_str(), pos[0], pos[1], pos[2], scale[0], scale[1], scale[2]);
        }

        // Attachment joints
        for (std::vector<std::string>::iterator name_iter = attach_names.begin();
             name_iter != attach_names.end(); ++name_iter)
        {
            LLJoint *pJoint = getJoint(*name_iter);
			if (!pJoint) continue;
			const LLVector3& pos = pJoint->getPosition();
			const LLVector3& scale = pJoint->getScale();
			apr_file_printf( file, "\t\t<attachment_point name=\"%s\" position=\"%f %f %f\" scale=\"%f %f %f\"/>\n", 
							 pJoint->getName().c_str(), pos[0], pos[1], pos[2], scale[0], scale[1], scale[2]);
        }
        
        // Joint pos overrides
        for (std::vector<std::string>::iterator name_iter = all_names.begin();
             name_iter != all_names.end(); ++name_iter)
        {
            LLJoint *pJoint = getJoint(*name_iter);
		
			LLVector3 pos;
			LLUUID mesh_id;

			if (pJoint && pJoint->hasAttachmentPosOverride(pos,mesh_id))
			{
                S32 num_pos_overrides;
                std::set<LLVector3> distinct_pos_overrides;
                pJoint->getAllAttachmentPosOverrides(num_pos_overrides, distinct_pos_overrides);
				apr_file_printf( file, "\t\t<joint_offset name=\"%s\" position=\"%f %f %f\" mesh_id=\"%s\" count=\"%d\" distinct=\"%d\"/>\n", 
								 pJoint->getName().c_str(), pos[0], pos[1], pos[2], mesh_id.asString().c_str(),
                                 num_pos_overrides, (S32) distinct_pos_overrides.size());
			}
		}
        // Joint scale overrides
        for (std::vector<std::string>::iterator name_iter = all_names.begin();
             name_iter != all_names.end(); ++name_iter)
        {
            LLJoint *pJoint = getJoint(*name_iter);
		
			LLVector3 scale;
			LLUUID mesh_id;

			if (pJoint && pJoint->hasAttachmentScaleOverride(scale,mesh_id))
			{
                S32 num_scale_overrides;
                std::set<LLVector3> distinct_scale_overrides;
                pJoint->getAllAttachmentPosOverrides(num_scale_overrides, distinct_scale_overrides);
				apr_file_printf( file, "\t\t<joint_scale name=\"%s\" scale=\"%f %f %f\" mesh_id=\"%s\" count=\"%d\" distinct=\"%d\"/>\n",
								 pJoint->getName().c_str(), scale[0], scale[1], scale[2], mesh_id.asString().c_str(),
                                 num_scale_overrides, (S32) distinct_scale_overrides.size());
			}
		}
		F32 pelvis_fixup;
		LLUUID mesh_id;
		if (hasPelvisFixup(pelvis_fixup, mesh_id))
		{
			apr_file_printf( file, "\t\t<pelvis_fixup z=\"%f\" mesh_id=\"%s\"/>\n", 
							 pelvis_fixup, mesh_id.asString().c_str());
		}

		apr_file_printf( file, "\t</archetype>\n" );
		apr_file_printf( file, "\n</linden_genepool>\n" );

		bool ultra_verbose = false;
		if (isSelf() && ultra_verbose)
		{
			// show the cloned params inside the wearables as well.
			gAgentAvatarp->dumpWearableInfo(outfile);
		}
		LLSD args;
		args["PATH"] = fullpath;
		LLNotificationsUtil::add("AppearanceToXMLSaved", args);
	}
	else
	{
		LLNotificationsUtil::add("AppearanceToXMLFailed");
	}
	// File will close when handle goes out of scope
}


void LLVOAvatar::setVisibilityRank(U32 rank)
{
	if (mDrawable.isNull() || mDrawable->isDead())
	{
		// do nothing
		return;
	}
	mVisibilityRank = rank;
}

// Assumes LLVOAvatar::sInstances has already been sorted.
S32 LLVOAvatar::getUnbakedPixelAreaRank()
{
	S32 rank = 1;
	for (std::vector<LLCharacter*>::iterator iter = LLCharacter::sInstances.begin();
		 iter != LLCharacter::sInstances.end(); ++iter)
	{
		LLVOAvatar* inst = (LLVOAvatar*) *iter;
		if (inst == this)
		{
			return rank;
		}
		else if (!inst->isDead() && !inst->isFullyBaked())
		{
			rank++;
		}
	}

	llassert(0);
	return 0;
}

struct CompareScreenAreaGreater
{
	BOOL operator()(const LLCharacter* const& lhs, const LLCharacter* const& rhs)
	{
		return lhs->getPixelArea() > rhs->getPixelArea();
	}
};

// static
void LLVOAvatar::cullAvatarsByPixelArea()
{
	std::sort(LLCharacter::sInstances.begin(), LLCharacter::sInstances.end(), CompareScreenAreaGreater());
	
	// Update the avatars that have changed status
	U32 rank = 2; //1 is reserved for self. 
	for (std::vector<LLCharacter*>::iterator iter = LLCharacter::sInstances.begin();
		 iter != LLCharacter::sInstances.end(); ++iter)
	{
		LLVOAvatar* inst = (LLVOAvatar*) *iter;
		BOOL culled;
		if (inst->isSelf() || inst->isFullyBaked())
		{
			culled = FALSE;
		}
		else 
		{
			culled = TRUE;
		}

		if (inst->mCulled != culled)
		{
			inst->mCulled = culled;
			LL_DEBUGS() << "avatar " << inst->getID() << (culled ? " start culled" : " start not culled" ) << LL_ENDL;
			inst->updateMeshTextures();
		}

		if (inst->isSelf())
		{
			inst->setVisibilityRank(1);
		}
		else if (inst->mDrawable.notNull() && inst->mDrawable->isVisible())
		{
			inst->setVisibilityRank(rank++);
		}
	}

	// runway - this doesn't really detect gray/grey state.
	S32 grey_avatars = 0;
	if (!LLVOAvatar::areAllNearbyInstancesBaked(grey_avatars))
	{
		if (gFrameTimeSeconds != sUnbakedUpdateTime) // only update once per frame
		{
			sUnbakedUpdateTime = gFrameTimeSeconds;
			sUnbakedTime += gFrameIntervalSeconds.value();
		}
		if (grey_avatars > 0)
		{
			if (gFrameTimeSeconds != sGreyUpdateTime) // only update once per frame
			{
				sGreyUpdateTime = gFrameTimeSeconds;
				sGreyTime += gFrameIntervalSeconds.value();
			}
		}
	}
}

void LLVOAvatar::startAppearanceAnimation()
{
	if(!mAppearanceAnimating)
	{
		mAppearanceAnimating = TRUE;
		mAppearanceMorphTimer.reset();
		mLastAppearanceBlendTime = 0.f;
	}
}

// virtual
void LLVOAvatar::removeMissingBakedTextures()
{
}

//virtual
void LLVOAvatar::updateRegion(LLViewerRegion *regionp)
{
	LLViewerObject::updateRegion(regionp);
}

// virtual
std::string LLVOAvatar::getFullname() const
{
	std::string name;

	LLNameValue* first = getNVPair("FirstName"); 
	LLNameValue* last  = getNVPair("LastName"); 
	if (first && last)
	{
		name = LLCacheName::buildFullName( first->getString(), last->getString() );
	}

	return name;
}

LLHost LLVOAvatar::getObjectHost() const
{
	LLViewerRegion* region = getRegion();
	if (region && !isDead())
	{
		return region->getHost();
	}
	else
	{
		return LLHost();
	}
}

//static
void LLVOAvatar::updateFreezeCounter(S32 counter)
{
	if(counter)
	{
		sFreezeCounter = counter;
	}
	else if(sFreezeCounter > 0)
	{
		sFreezeCounter--;
	}
	else
	{
		sFreezeCounter = 0;
	}
}

BOOL LLVOAvatar::updateLOD()
{
    if (mDrawable.isNull())
    {
        return FALSE;
    }
<<<<<<< HEAD
 
	// <FS:Ansariel> Fix LL impostor hacking
	//if (isImpostor() && 0 != mDrawable->getNumFaces() && mDrawable->getFace(0)->hasGeometry())
	if (isImpostor() && !needsImpostorUpdate() && 0 != mDrawable->getNumFaces() && mDrawable->getFace(0)->hasGeometry())
	// </FS:Ansariel>
=======
    
	if (isImpostor() && 0 != mDrawable->getNumFaces() && mDrawable->getFace(0)->hasGeometry())
>>>>>>> f8b9af02
	{
		return TRUE;
	}

	BOOL res = updateJointLODs();

	LLFace* facep = mDrawable->getFace(0);
	if (!facep || !facep->getVertexBuffer())
	{
		dirtyMesh(2);
	}

	if (mDirtyMesh >= 2 || mDrawable->isState(LLDrawable::REBUILD_GEOMETRY))
	{	//LOD changed or new mesh created, allocate new vertex buffer if needed
		updateMeshData();
		mDirtyMesh = 0;
		mNeedsSkin = TRUE;
		mDrawable->clearState(LLDrawable::REBUILD_GEOMETRY);
	}
	updateVisibility();

	return res;
}

void LLVOAvatar::updateLODRiggedAttachments()
{
	updateLOD();
	rebuildRiggedAttachments();
}

S32 countRigInfoTab(joint_rig_info_tab& tab)
{
    S32 count=0;
    for (S32 i=0; i<tab.size(); i++)
    {
        if (tab[i].isRiggedTo())
        {
            count++;
        }
    }
    return count;
}

void showRigInfoTabExtents(LLVOAvatar *avatar, joint_rig_info_tab& tab, S32& count_rigged, S32& count_box)
{
    count_rigged = count_box = 0;
    LLVector4a zero_vec;
    zero_vec.clear();
    for (S32 i=0; i<tab.size(); i++)
    {
        if (tab[i].isRiggedTo())
        {
            count_rigged++;
            LLJoint *joint = avatar->getJoint(i);
            LL_DEBUGS("RigSpam") << "joint " << i << " name " << joint->getName() << " box " 
                                 << tab[i].getRiggedExtents()[0] << ", " << tab[i].getRiggedExtents()[1] << LL_ENDL;
            if ((!tab[i].getRiggedExtents()[0].equals3(zero_vec)) ||
                (!tab[i].getRiggedExtents()[1].equals3(zero_vec)))
            {
                count_box++;
            }
       }
    }
}

// virtual
void LLVOAvatar::updateRiggingInfo()
{
    mJointRiggingInfoTab.clear();
    //LL_INFOS() << "starting update rig count is " << countRigInfoTab(mJointRiggingInfoTab) << LL_ENDL;
	for ( attachment_map_t::iterator iter = mAttachmentPoints.begin(); iter != mAttachmentPoints.end(); ++iter )
	{
		LLViewerJointAttachment* attachment = iter->second;
		LLViewerJointAttachment::attachedobjs_vec_t::iterator attach_end = attachment->mAttachedObjects.end();
		
		for (LLViewerJointAttachment::attachedobjs_vec_t::iterator attach_iter = attachment->mAttachedObjects.begin();
			 attach_iter != attach_end; ++attach_iter)
		{
			LLViewerObject* attached_object =  *attach_iter;
            attached_object->updateRiggingInfo();
            mergeRigInfoTab(mJointRiggingInfoTab, attached_object->mJointRiggingInfoTab);
            //LL_INFOS() << "after merge rig count is " << countRigInfoTab(mJointRiggingInfoTab) << LL_ENDL;
            

            LLViewerObject::const_child_list_t& children = attached_object->getChildren();
            for (LLViewerObject::const_child_list_t::const_iterator it = children.begin();
                 it != children.end(); ++it)
            {
                LLViewerObject *childp = *it;
                childp->updateRiggingInfo();
                mergeRigInfoTab(mJointRiggingInfoTab, childp->mJointRiggingInfoTab);
                //LL_INFOS() << "after merge rig count is " << countRigInfoTab(mJointRiggingInfoTab) << LL_ENDL;
            }
        }
	}
    LLControlAvatar *control_av = dynamic_cast<LLControlAvatar*>(this);
    if (control_av)
    {
        LLVOVolume *volp = control_av->mRootVolp;
        if (volp && !volp->isAttachment())
        {
            volp->updateRiggingInfo();
            mergeRigInfoTab(mJointRiggingInfoTab, volp->mJointRiggingInfoTab);
            LL_DEBUGS("RigSpammish") << getFullname() << " after cav update rig tab:" << LL_ENDL;
            S32 joint_count, box_count;
            showRigInfoTabExtents(this, mJointRiggingInfoTab, joint_count, box_count);
            LL_DEBUGS("RigSpammish") << "uses " << joint_count << " joints " << " nonzero boxes: " << box_count << LL_ENDL;
            //LL_INFOS() << "cav after merge rig count is " << countRigInfoTab(mJointRiggingInfoTab) << LL_ENDL;

            LLViewerObject::const_child_list_t& children = volp->getChildren();
            for (LLViewerObject::const_child_list_t::const_iterator it = children.begin();
                 it != children.end(); ++it)
            {
                LLViewerObject *childp = *it;
                childp->updateRiggingInfo();
                mergeRigInfoTab(mJointRiggingInfoTab, childp->mJointRiggingInfoTab);

                LL_DEBUGS("RigSpammish") << getFullname() << " after cav child update rig tab:" << LL_ENDL;
                S32 joint_count, box_count;
                showRigInfoTabExtents(this, mJointRiggingInfoTab, joint_count, box_count);
                LL_DEBUGS("RigSpammish") << "uses " << joint_count << " joints " << " nonzero boxes: " << box_count << LL_ENDL;
                //LL_INFOS() << "cav after merge rig count is " << countRigInfoTab(mJointRiggingInfoTab) << LL_ENDL;
            }
        }
    }

    //LL_INFOS() << "done update rig count is " << countRigInfoTab(mJointRiggingInfoTab) << LL_ENDL;
    LL_DEBUGS("RigSpammish") << getFullname() << " after update rig tab:" << LL_ENDL;
    S32 joint_count, box_count;
    showRigInfoTabExtents(this, mJointRiggingInfoTab, joint_count, box_count);
    LL_DEBUGS("RigSpammish") << "uses " << joint_count << " joints " << " nonzero boxes: " << box_count << LL_ENDL;
}

U32 LLVOAvatar::getPartitionType() const
{ 
	// Avatars merely exist as drawables in the bridge partition
	return LLViewerRegion::PARTITION_BRIDGE;
}

//static
void LLVOAvatar::updateImpostors()
{
	LLViewerCamera::sCurCameraID = LLViewerCamera::CAMERA_WORLD;

    std::vector<LLCharacter*> instances_copy = LLCharacter::sInstances;
	for (std::vector<LLCharacter*>::iterator iter = instances_copy.begin();
		iter != instances_copy.end(); ++iter)
	{
		LLVOAvatar* avatar = (LLVOAvatar*) *iter;
		if (!avatar->isDead() && avatar->isVisible()
			&& (
                // <FS:Ansariel> Fix LL impostor hacking; Generate new impostor if update is needed
                //(avatar->isImpostor() || LLVOAvatar::AV_DO_NOT_RENDER == avatar->getVisualMuteSettings()) && avatar->needsImpostorUpdate())
                avatar->isImpostor() && avatar->needsImpostorUpdate())
                // </FS:Ansariel>
            )
		{
            avatar->calcMutedAVColor();
			gPipeline.generateImpostor(avatar);
		}
	}

	LLCharacter::sAllowInstancesChange = TRUE;
}

BOOL LLVOAvatar::isImpostor()
{
	// <FS:Ansariel> Fix LL impostor hacking
	// IMPORTANT: LLPipeline::generateImpostor() will set sUseImporstors = FALSE when generating
	//            an impostor. If checking for isImpostor() somewhere else to skip parts in the
	//            rendering process, an additional check for needsImpostorUpdate() needs to be
	//            done to determine if the particular part can really be skipped
	//            (mNeedsImpostorUpdate = FALSE) or is currently needed to generate the
	//            impostor (mNeedsImpostorUpdate = TRUE).

	//return sUseImpostors && (isVisuallyMuted() || (mUpdatePeriod >= IMPOSTOR_PERIOD)) ? TRUE : FALSE;
	if (sUseImpostors)
	{
		return (isVisuallyMuted() || (mUpdatePeriod >= IMPOSTOR_PERIOD));
	}
	else
	{
		return (LLVOAvatar::AV_DO_NOT_RENDER == getVisualMuteSettings() || isInMuteList());
	}
	// </FS:Ansariel>
}

BOOL LLVOAvatar::shouldImpostor(const U32 rank_factor) const
{
	return (!isSelf() && sUseImpostors && mVisibilityRank > (sMaxNonImpostors * rank_factor));
}

BOOL LLVOAvatar::needsImpostorUpdate() const
{
	return mNeedsImpostorUpdate;
}

const LLVector3& LLVOAvatar::getImpostorOffset() const
{
	return mImpostorOffset;
}

const LLVector2& LLVOAvatar::getImpostorDim() const
{
	return mImpostorDim;
}

void LLVOAvatar::setImpostorDim(const LLVector2& dim)
{
	mImpostorDim = dim;
}

void LLVOAvatar::cacheImpostorValues()
{
	getImpostorValues(mImpostorExtents, mImpostorAngle, mImpostorDistance);
}

void LLVOAvatar::getImpostorValues(LLVector4a* extents, LLVector3& angle, F32& distance) const
{
	const LLVector4a* ext = mDrawable->getSpatialExtents();
	extents[0] = ext[0];
	extents[1] = ext[1];

	LLVector3 at = LLViewerCamera::getInstance()->getOrigin()-(getRenderPosition()+mImpostorOffset);
	distance = at.normalize();
	F32 da = 1.f - (at*LLViewerCamera::getInstance()->getAtAxis());
	angle.mV[0] = LLViewerCamera::getInstance()->getYaw()*da;
	angle.mV[1] = LLViewerCamera::getInstance()->getPitch()*da;
	angle.mV[2] = da;
}

// static
const U32 LLVOAvatar::IMPOSTORS_OFF = 66; /* Must equal the maximum allowed the RenderAvatarMaxNonImpostors
										   * slider in panel_preferences_graphics1.xml */

// static
void LLVOAvatar::updateImpostorRendering(U32 newMaxNonImpostorsValue)
{
	U32  oldmax = sMaxNonImpostors;
	bool oldflg = sUseImpostors;
	
	if (IMPOSTORS_OFF <= newMaxNonImpostorsValue)
	{
		sMaxNonImpostors = 0;
	}
	else
	{
		sMaxNonImpostors = newMaxNonImpostorsValue;
	}
	// the sUseImpostors flag depends on whether or not sMaxNonImpostors is set to the no-limit value (0)
	sUseImpostors = (0 != sMaxNonImpostors);
    if ( oldflg != sUseImpostors )
    {
        LL_DEBUGS("AvatarRender")
            << "was " << (oldflg ? "use" : "don't use" ) << " impostors (max " << oldmax << "); "
            << "now " << (sUseImpostors ? "use" : "don't use" ) << " impostors (max " << sMaxNonImpostors << "); "
            << LL_ENDL;
    }
}


void LLVOAvatar::idleUpdateRenderComplexity()
{
    if (isControlAvatar())
    {
        LLControlAvatar *cav = dynamic_cast<LLControlAvatar*>(this);
        bool is_attachment = cav && cav->mRootVolp && cav->mRootVolp->isAttachment(); // For attached animated objects
        if (is_attachment)
        {
            // ARC for animated object attachments is accounted with the avatar they're attached to.
            return;
        }
    }

    // Render Complexity
    calculateUpdateRenderComplexity(); // Update mVisualComplexity if needed	

	if (gPipeline.hasRenderDebugMask(LLPipeline::RENDER_DEBUG_AVATAR_DRAW_INFO))
	{
		std::string info_line;
		F32 red_level;
		F32 green_level;
		LLColor4 info_color;
		LLFontGL::StyleFlags info_style;
		
		if ( !mText )
		{
			initHudText();
			mText->setFadeDistance(20.0, 5.0); // limit clutter in large crowds
		}
		else
		{
			mText->clearString(); // clear debug text
		}

		/*
		 * NOTE: the logic for whether or not each of the values below
		 * controls muting MUST match that in the isVisuallyMuted and isTooComplex methods.
		 */

		static LLCachedControl<U32> max_render_cost(gSavedSettings, "RenderAvatarMaxComplexity", 0);
		info_line = llformat("%d Complexity", mVisualComplexity);

		if (max_render_cost != 0) // zero means don't care, so don't bother coloring based on this
		{
			green_level = 1.f-llclamp(((F32) mVisualComplexity-(F32)max_render_cost)/(F32)max_render_cost, 0.f, 1.f);
			red_level   = llmin((F32) mVisualComplexity/(F32)max_render_cost, 1.f);
			info_color.set(red_level, green_level, 0.0, 1.0);
			info_style = (  mVisualComplexity > max_render_cost
						  ? LLFontGL::BOLD : LLFontGL::NORMAL );
		}
		else
		{
			info_color.set(LLColor4::grey);
			info_style = LLFontGL::NORMAL;
		}
		mText->addLine(info_line, info_color, info_style);

		// Visual rank
		info_line = llformat("%d rank", mVisibilityRank);
		// Use grey for imposters, white for normal rendering or no impostors
		info_color.set(isImpostor() ? LLColor4::grey : (isControlAvatar() ? LLColor4::yellow : LLColor4::white));
		info_style = LLFontGL::NORMAL;
		mText->addLine(info_line, info_color, info_style);

        // Triangle count
        mText->addLine(std::string("VisTris ") + LLStringOps::getReadableNumber(mAttachmentVisibleTriangleCount), 
                       info_color, info_style);
        mText->addLine(std::string("EstMaxTris ") + LLStringOps::getReadableNumber(mAttachmentEstTriangleCount), 
                       info_color, info_style);

		// Attachment Surface Area
		static LLCachedControl<F32> max_attachment_area(gSavedSettings, "RenderAutoMuteSurfaceAreaLimit", 1000.0f);
		info_line = llformat("%.0f m^2", mAttachmentSurfaceArea);

		if (max_render_cost != 0 && max_attachment_area != 0) // zero means don't care, so don't bother coloring based on this
		{
			green_level = 1.f-llclamp((mAttachmentSurfaceArea-max_attachment_area)/max_attachment_area, 0.f, 1.f);
			red_level   = llmin(mAttachmentSurfaceArea/max_attachment_area, 1.f);
			info_color.set(red_level, green_level, 0.0, 1.0);
			info_style = (  mAttachmentSurfaceArea > max_attachment_area
						  ? LLFontGL::BOLD : LLFontGL::NORMAL );

		}
		else
		{
			info_color.set(LLColor4::grey);
			info_style = LLFontGL::NORMAL;
		}

		mText->addLine(info_line, info_color, info_style);

		updateText(); // corrects position
	}
}

void LLVOAvatar::updateVisualComplexity()
{
	LL_DEBUGS("AvatarRender") << "avatar " << getID() << " appearance changed" << LL_ENDL;
	// Set the cache time to in the past so it's updated ASAP
	mVisualComplexityStale = true;
}

// Account for the complexity of a single top-level object associated
// with an avatar. This will be either an attached object or an animated
// object.
void LLVOAvatar::accountRenderComplexityForObject(
    const LLViewerObject *attached_object,
    const F32 max_attachment_complexity,
    LLVOVolume::texture_cost_t& textures,
    U32& cost,
<<<<<<< HEAD
    hud_complexity_list_t& hud_complexity_list,
    // <FS:Ansariel> Show per-item complexity in COF
    std::map<LLUUID, U32>& item_complexity,
    std::map<LLUUID, U32>& temp_item_complexity)
    // </FS:Ansariel>
=======
    hud_complexity_list_t& hud_complexity_list)
>>>>>>> f8b9af02
{
    if (attached_object && !attached_object->isHUDAttachment())
    {
        mAttachmentVisibleTriangleCount += attached_object->recursiveGetTriangleCount();
        mAttachmentEstTriangleCount += attached_object->recursiveGetEstTrianglesMax();
        mAttachmentSurfaceArea += attached_object->recursiveGetScaledSurfaceArea();

        textures.clear();
        const LLDrawable* drawable = attached_object->mDrawable;
        if (drawable)
        {
            const LLVOVolume* volume = drawable->getVOVolume();
            if (volume)
            {
                F32 attachment_total_cost = 0;
                F32 attachment_volume_cost = 0;
                F32 attachment_texture_cost = 0;
                F32 attachment_children_cost = 0;
                const F32 animated_object_attachment_surcharge = 1000;

                if (attached_object->isAnimatedObject())
                {
                    attachment_volume_cost += animated_object_attachment_surcharge;
                }
                attachment_volume_cost += volume->getRenderCost(textures);

                const_child_list_t children = volume->getChildren();
                for (const_child_list_t::const_iterator child_iter = children.begin();
                     child_iter != children.end();
                     ++child_iter)
                {
                    LLViewerObject* child_obj = *child_iter;
                    LLVOVolume *child = dynamic_cast<LLVOVolume*>( child_obj );
                    if (child)
                    {
                        attachment_children_cost += child->getRenderCost(textures);
                    }
                }

                for (LLVOVolume::texture_cost_t::iterator volume_texture = textures.begin();
                     volume_texture != textures.end();
                     ++volume_texture)
                {
                    // add the cost of each individual texture in the linkset
                    attachment_texture_cost += volume_texture->second;
                }
                attachment_total_cost = attachment_volume_cost + attachment_texture_cost + attachment_children_cost;
                LL_DEBUGS("ARCdetail") << "Attachment costs " << attached_object->getAttachmentItemID()
                                       << " total: " << attachment_total_cost
                                       << ", volume: " << attachment_volume_cost
                                       << ", textures: " << attachment_texture_cost
                                       << ", " << volume->numChildren()
                                       << " children: " << attachment_children_cost
                                       << LL_ENDL;
                // Limit attachment complexity to avoid signed integer flipping of the wearer's ACI
                cost += (U32)llclamp(attachment_total_cost, MIN_ATTACHMENT_COMPLEXITY, max_attachment_complexity);
<<<<<<< HEAD

                // <FS:Ansariel> Show per-item complexity in COF
                if (isSelf())
                {
                    if (!attached_object->isTempAttachment())
                    {
                        item_complexity.insert(std::make_pair(attached_object->getAttachmentItemID(), (U32)attachment_total_cost));
                    }
                    else
                    {
                        temp_item_complexity.insert(std::make_pair(attached_object->getID(), (U32)attachment_total_cost));
                    }
                }
                // </FS:Ansariel>
=======
>>>>>>> f8b9af02
            }
        }
    }
    if (isSelf()
        && attached_object
        && attached_object->isHUDAttachment()
        && !attached_object->isTempAttachment()
        && attached_object->mDrawable)
    {
        textures.clear();

        mAttachmentSurfaceArea += attached_object->recursiveGetScaledSurfaceArea();

        const LLVOVolume* volume = attached_object->mDrawable->getVOVolume();
        if (volume)
        {
            LLHUDComplexity hud_object_complexity;
            hud_object_complexity.objectName = attached_object->getAttachmentItemName();
            hud_object_complexity.objectId = attached_object->getAttachmentItemID();
            std::string joint_name;
            gAgentAvatarp->getAttachedPointName(attached_object->getAttachmentItemID(), joint_name);
            hud_object_complexity.jointName = joint_name;
            // get cost and individual textures
            hud_object_complexity.objectsCost += volume->getRenderCost(textures);
            hud_object_complexity.objectsCount++;

            LLViewerObject::const_child_list_t& child_list = attached_object->getChildren();
            for (LLViewerObject::child_list_t::const_iterator iter = child_list.begin();
                 iter != child_list.end(); ++iter)
            {
                LLViewerObject* childp = *iter;
                const LLVOVolume* chld_volume = dynamic_cast<LLVOVolume*>(childp);
                if (chld_volume)
                {
                    // get cost and individual textures
                    hud_object_complexity.objectsCost += chld_volume->getRenderCost(textures);
                    hud_object_complexity.objectsCount++;
                }
            }

            hud_object_complexity.texturesCount += textures.size();

            for (LLVOVolume::texture_cost_t::iterator volume_texture = textures.begin();
                 volume_texture != textures.end();
                 ++volume_texture)
            {
                // add the cost of each individual texture (ignores duplicates)
                hud_object_complexity.texturesCost += volume_texture->second;
                LLViewerFetchedTexture *tex = LLViewerTextureManager::getFetchedTexture(volume_texture->first);
                if (tex)
                {
                    // Note: Texture memory might be incorect since texture might be still loading.
                    hud_object_complexity.texturesMemoryTotal += tex->getTextureMemory();
                    if (tex->getOriginalHeight() * tex->getOriginalWidth() >= HUD_OVERSIZED_TEXTURE_DATA_SIZE)
                    {
                        hud_object_complexity.largeTexturesCount++;
                    }
                }
            }
            hud_complexity_list.push_back(hud_object_complexity);
        }
    }
}

// Calculations for mVisualComplexity value
void LLVOAvatar::calculateUpdateRenderComplexity()
{
    /*****************************************************************
     * This calculation should not be modified by third party viewers,
     * since it is used to limit rendering and should be uniform for
     * everyone. If you have suggested improvements, submit them to
     * the official viewer for consideration.
     *****************************************************************/
	static const U32 COMPLEXITY_BODY_PART_COST = 200;
	static LLCachedControl<F32> max_complexity_setting(gSavedSettings,"MaxAttachmentComplexity");
	F32 max_attachment_complexity = max_complexity_setting;
	max_attachment_complexity = llmax(max_attachment_complexity, DEFAULT_MAX_ATTACHMENT_COMPLEXITY);

	// Diagnostic list of all textures on our avatar
	// <FS:Ansariel> Disable useless diagnostics
	//static std::set<LLUUID> all_textures;

	if (mVisualComplexityStale)
	{
		// <FS:Ansariel> Show per-item complexity in COF
		std::map<LLUUID, U32> item_complexity;
		std::map<LLUUID, U32> temp_item_complexity;
		U32 body_parts_complexity;
		// </FS:Ansariel>

		U32 cost = VISUAL_COMPLEXITY_UNKNOWN;
		LLVOVolume::texture_cost_t textures;
		hud_complexity_list_t hud_complexity_list;

		for (U8 baked_index = 0; baked_index < BAKED_NUM_INDICES; baked_index++)
		{
		    const LLAvatarAppearanceDictionary::BakedEntry *baked_dict
				= LLAvatarAppearanceDictionary::getInstance()->getBakedTexture((EBakedTextureIndex)baked_index);
			ETextureIndex tex_index = baked_dict->mTextureIndex;
			if ((tex_index != TEX_SKIRT_BAKED) || (isWearingWearableType(LLWearableType::WT_SKIRT)))
			{
				if (isTextureVisible(tex_index))
				{
					cost +=COMPLEXITY_BODY_PART_COST;
				}
			}
		}
        LL_DEBUGS("ARCdetail") << "Avatar body parts complexity: " << cost << LL_ENDL;
		body_parts_complexity = cost; // <FS:Ansariel> Show per-item complexity in COF

        mAttachmentVisibleTriangleCount = 0;
        mAttachmentEstTriangleCount = 0.f;
        mAttachmentSurfaceArea = 0.f;
        
        // A standalone animated object needs to be accounted for
        // using its associated volume. Attached animated objects
        // will be covered by the subsequent loop over attachments.
        LLControlAvatar *control_av = dynamic_cast<LLControlAvatar*>(this);
        if (control_av)
        {
            LLVOVolume *volp = control_av->mRootVolp;
            if (volp && !volp->isAttachment())
            {
                accountRenderComplexityForObject(volp, max_attachment_complexity,
<<<<<<< HEAD
                                                 // <FS:Ansariel> Show per-item complexity in COF
                                                 //textures, cost, hud_complexity_list);
                                                 textures, cost, hud_complexity_list, item_complexity, temp_item_complexity);
                                                 // </FS:Ansariel>
=======
                                                 textures, cost, hud_complexity_list);
>>>>>>> f8b9af02
            }
        }

        // Account for complexity of all attachments.
		for (attachment_map_t::const_iterator attachment_point = mAttachmentPoints.begin(); 
			 attachment_point != mAttachmentPoints.end();
			 ++attachment_point)
		{
			LLViewerJointAttachment* attachment = attachment_point->second;

			// <FS:Ansariel> Possible crash fix
			if (!attachment)
			{
				continue;
			}
			// </FS:Ansariel>

			for (LLViewerJointAttachment::attachedobjs_vec_t::iterator attachment_iter = attachment->mAttachedObjects.begin();
				 attachment_iter != attachment->mAttachedObjects.end();
				 ++attachment_iter)
			{
				const LLViewerObject* attached_object = (*attachment_iter);
                accountRenderComplexityForObject(attached_object, max_attachment_complexity,
<<<<<<< HEAD
                                                 // <FS:Ansariel> Show per-item complexity in COF
                                                 //textures, cost, hud_complexity_list);
                                                 textures, cost, hud_complexity_list, item_complexity, temp_item_complexity);
                                                 // </FS:Ansariel>
=======
                                                 textures, cost, hud_complexity_list);
>>>>>>> f8b9af02
			}
		}

		// Diagnostic output to identify all avatar-related textures.
		// Does not affect rendering cost calculation.
		// Could be wrapped in a debug option if output becomes problematic.
		// <FS:Ansariel> Disable useless diagnostics
		//if (isSelf())
		//{
		//	// print any attachment textures we didn't already know about.
		//	for (LLVOVolume::texture_cost_t::iterator it = textures.begin(); it != textures.end(); ++it)
		//	{
		//		LLUUID image_id = it->first;
		//		if( ! (image_id.isNull() || image_id == IMG_DEFAULT || image_id == IMG_DEFAULT_AVATAR)
		//		   && (all_textures.find(image_id) == all_textures.end()))
		//		{
		//			// attachment texture not previously seen.
		//			LL_DEBUGS("ARCdetail") << "attachment_texture: " << image_id.asString() << LL_ENDL;
		//			all_textures.insert(image_id);
		//		}
		//	}

		//	// print any avatar textures we didn't already know about
		//    for (LLAvatarAppearanceDictionary::Textures::const_iterator iter = LLAvatarAppearanceDictionary::getInstance()->getTextures().begin();
		//	 iter != LLAvatarAppearanceDictionary::getInstance()->getTextures().end();
		//		 ++iter)
		//	{
		//	    const LLAvatarAppearanceDictionary::TextureEntry *texture_dict = iter->second;
		//		// TODO: MULTI-WEARABLE: handle multiple textures for self
		//		const LLViewerTexture* te_image = getImage(iter->first,0);
		//		if (!te_image)
		//			continue;
		//		LLUUID image_id = te_image->getID();
		//		if( image_id.isNull() || image_id == IMG_DEFAULT || image_id == IMG_DEFAULT_AVATAR)
		//			continue;
		//		if (all_textures.find(image_id) == all_textures.end())
		//		{
		//			LL_DEBUGS("ARCdetail") << "local_texture: " << texture_dict->mName << ": " << image_id << LL_ENDL;
		//			all_textures.insert(image_id);
		//		}
		//	}
		//}
		// </FS:Ansariel>

        if ( cost != mVisualComplexity )
        {
            LL_DEBUGS("AvatarRender") << "Avatar "<< getID()
                                      << " complexity updated was " << mVisualComplexity << " now " << cost
                                      << " reported " << mReportedVisualComplexity
                                      << LL_ENDL;
        }
        else
        {
            LL_DEBUGS("AvatarRender") << "Avatar "<< getID()
                                      << " complexity updated no change " << mVisualComplexity
                                      << " reported " << mReportedVisualComplexity
                                      << LL_ENDL;
        }
		mVisualComplexity = cost;
		mVisualComplexityStale = false;

        static LLCachedControl<U32> show_my_complexity_changes(gSavedSettings, "ShowMyComplexityChanges", 20);

        if (isSelf() && show_my_complexity_changes)
        {
            // Avatar complexity
            LLAvatarRenderNotifier::getInstance()->updateNotificationAgent(mVisualComplexity);

            // HUD complexity
            LLHUDRenderNotifier::getInstance()->updateNotificationHUD(hud_complexity_list);
        }

        // <FS:Ansariel> Show avatar complexity in appearance floater
        if (isSelf())
        {
            LLSidepanelAppearance::updateAvatarComplexity(mVisualComplexity, item_complexity, temp_item_complexity, body_parts_complexity);
        }
        // </FS:Ansariel>
    }
}

void LLVOAvatar::setVisualMuteSettings(VisualMuteSettings set)
{
    mVisuallyMuteSetting = set;
    mNeedsImpostorUpdate = TRUE;
    // <FS:Ansariel> [FS Persisted Avatar Render Settings]
    //LLRenderMuteList::getInstance()->saveVisualMuteSetting(getID(), S32(set));
    FSAvatarRenderPersistence::instance().setAvatarRenderSettings(getID(), set);
}

void LLVOAvatar::calcMutedAVColor()
{
    LLColor4 new_color(mMutedAVColor);
    std::string change_msg;
    LLUUID av_id(getID());

    if (getVisualMuteSettings() == AV_DO_NOT_RENDER)
    {
        // explicitly not-rendered avatars are light grey
        new_color = LLColor4::grey3;
        change_msg = " not rendered: color is grey3";
    }
    else if (LLMuteList::getInstance()->isMuted(av_id)) // the user blocked them
    {
        // blocked avatars are dark grey
        new_color = LLColor4::grey4;
        change_msg = " blocked: color is grey4";
    }
    else if ( mMutedAVColor == LLColor4::white || mMutedAVColor == LLColor4::grey3 || mMutedAVColor == LLColor4::grey4 )
    {
        // select a color based on the first byte of the agents uuid so any muted agent is always the same color
        F32 color_value = (F32) (av_id.mData[0]);
        F32 spectrum = (color_value / 256.0);		// spectrum is between 0 and 1.f

        // Array of colors.  These are arranged so only one RGB color changes between each step, 
        // and it loops back to red so there is an even distribution.  It is not a heat map
        const S32 NUM_SPECTRUM_COLORS = 7;              
        static LLColor4 * spectrum_color[NUM_SPECTRUM_COLORS] = { &LLColor4::red, &LLColor4::magenta, &LLColor4::blue, &LLColor4::cyan, &LLColor4::green, &LLColor4::yellow, &LLColor4::red };
 
        spectrum = spectrum * (NUM_SPECTRUM_COLORS - 1);		// Scale to range of number of colors
        S32 spectrum_index_1  = floor(spectrum);				// Desired color will be after this index
        S32 spectrum_index_2  = spectrum_index_1 + 1;			//    and before this index (inclusive)
        F32 fractBetween = spectrum - (F32)(spectrum_index_1);  // distance between the two indexes (0-1)
 
        new_color = lerp(*spectrum_color[spectrum_index_1], *spectrum_color[spectrum_index_2], fractBetween);
        new_color.normalize();
        new_color *= 0.28f;		// Tone it down

        change_msg = " over limit color ";
    }

    if (mMutedAVColor != new_color) 
    {
        LL_DEBUGS("AvatarRender") << "avatar "<< av_id << change_msg << std::setprecision(3) << new_color << LL_ENDL;
        mMutedAVColor = new_color;
    }
}

// static
BOOL LLVOAvatar::isIndexLocalTexture(ETextureIndex index)
{
	return (index < 0 || index >= TEX_NUM_INDICES)
		? false
		: LLAvatarAppearanceDictionary::getInstance()->getTexture(index)->mIsLocalTexture;
}

// static
BOOL LLVOAvatar::isIndexBakedTexture(ETextureIndex index)
{
	return (index < 0 || index >= TEX_NUM_INDICES)
		? false
		: LLAvatarAppearanceDictionary::getInstance()->getTexture(index)->mIsBakedTexture;
}

const std::string LLVOAvatar::getBakedStatusForPrintout() const
{
	std::string line;

	for (LLAvatarAppearanceDictionary::Textures::const_iterator iter = LLAvatarAppearanceDictionary::getInstance()->getTextures().begin();
		 iter != LLAvatarAppearanceDictionary::getInstance()->getTextures().end();
		 ++iter)
	{
		const ETextureIndex index = iter->first;
		const LLAvatarAppearanceDictionary::TextureEntry *texture_dict = iter->second;
		if (texture_dict->mIsBakedTexture)
		{
			line += texture_dict->mName;
			if (isTextureDefined(index))
			{
				line += "_baked";
			}
			line += " ";
		}
	}
	return line;
}



//virtual
S32 LLVOAvatar::getTexImageSize() const
{
	return TEX_IMAGE_SIZE_OTHER;
}

//-----------------------------------------------------------------------------
// Utility functions
//-----------------------------------------------------------------------------

F32 calc_bouncy_animation(F32 x)
{
	return -(cosf(x * F_PI * 2.5f - F_PI_BY_TWO))*(0.4f + x * -0.1f) + x * 1.3f;
}

//virtual
BOOL LLVOAvatar::isTextureDefined(LLAvatarAppearanceDefines::ETextureIndex te, U32 index ) const
{
	if (isIndexLocalTexture(te)) 
	{
		return FALSE;
	}
	
	if( !getImage( te, index ) )
	{
		LL_WARNS() << "getImage( " << te << ", " << index << " ) returned 0" << LL_ENDL;
		return FALSE;
	}

	// <FS:ND> getImage(te, index) can return 0 in some edge cases. Plus make this faster as it gets called frequently.

	// return (getImage(te, index)->getID() != IMG_DEFAULT_AVATAR && 
	// 		getImage(te, index)->getID() != IMG_DEFAULT);


	LLViewerTexture *pImage( getImage( te, index ) );

	if( !pImage )
	{
		LL_WARNS() << "getImage( " << (S32)te << ", " << index << " ) returned invalid ptr" << LL_ENDL;
		return FALSE;
	}
	// </FS:ND>

	LLUUID const &id = pImage->getID();
	return id != IMG_DEFAULT_AVATAR && id != IMG_DEFAULT;
}

//virtual
BOOL LLVOAvatar::isTextureVisible(LLAvatarAppearanceDefines::ETextureIndex type, U32 index) const
{
	if (isIndexLocalTexture(type))
	{
		return isTextureDefined(type, index);
	}
	else
	{
		// <FS:Ansariel> Chalice Yao's simple avatar shadows via Marine Kelley
		if (LLPipeline::sShadowRender)
		{
			static LLCachedControl<U32> fsSimpleAvatarShadows(gSavedSettings, "FSSimpleAvatarShadows", 3);
			if (fsSimpleAvatarShadows == 1)
			{
				return TRUE;
			}
		}
		// </FS:Ansariel>

		// baked textures can use TE images directly
		return ((isTextureDefined(type) || isSelf())
				&& (getTEImage(type)->getID() != IMG_INVISIBLE 
				|| LLDrawPoolAlpha::sShowDebugAlpha));
	}
}

//virtual
BOOL LLVOAvatar::isTextureVisible(LLAvatarAppearanceDefines::ETextureIndex type, LLViewerWearable *wearable) const
{
	// non-self avatars don't have wearables
	return FALSE;
}


// <FS:Ansariel> [Legacy Bake]
//-----------------------------------------------------------------------------
// Legacy baking
//-----------------------------------------------------------------------------
void LLVOAvatar::bakedTextureOriginCounts(S32 &sb_count, // server-bake, has origin URL.
										  S32 &host_count, // host-based bake, has host.
										  S32 &both_count, // error - both host and URL set.
										  S32 &neither_count) // error - neither set.
{
	sb_count = host_count = both_count = neither_count = 0;
	
	std::set<LLUUID> baked_ids;
	collectBakedTextureUUIDs(baked_ids);
	for (std::set<LLUUID>::const_iterator it = baked_ids.begin(); it != baked_ids.end(); ++it)
	{
		LLViewerFetchedTexture *imagep = gTextureList.findImage(*it, TEX_LIST_STANDARD);
		bool has_url = false, has_host = false;
		if (!imagep->getUrl().empty())
		{
			has_url = true;
		}
		if (imagep->getTargetHost().isOk())
		{
			has_host = true;
		}
		if (has_url && !has_host) sb_count++;
		else if (has_host && !has_url) host_count++;
		else if (has_host && has_url) both_count++;
		else if (!has_host && !has_url) neither_count++;
	}
}

// virtual
void LLVOAvatar::bodySizeChanged()
{	
	if (isSelf() && !LLAppearanceMgr::instance().isInUpdateAppearanceFromCOF())
	{	// notify simulator of change in size
		// but not if we are in the middle of updating appearance
		gAgent.sendAgentSetAppearance();
}
}

BOOL LLVOAvatar::isUsingServerBakes() const
{
#if 1
	// Sanity check - visual param for appearance version should match mUseServerBakes
	LLVisualParam* appearance_version_param = getVisualParam(11000);
	llassert(appearance_version_param);
	F32 wt = appearance_version_param->getWeight();
	F32 expect_wt = mUseServerBakes ? 1.0 : 0.0;
	if (!is_approx_equal(wt,expect_wt))
	{
		LL_WARNS() << "wt " << wt << " differs from expected " << expect_wt << LL_ENDL;
	}
#endif

	return mUseServerBakes;
}

void LLVOAvatar::setIsUsingServerBakes(BOOL newval)
{
	mUseServerBakes = newval;
	LLVisualParam* appearance_version_param = getVisualParam(11000);
	llassert(appearance_version_param);
	appearance_version_param->setWeight(newval ? 1.0 : 0.0, false);
}
// </FS:Ansariel> [Legacy Bake]<|MERGE_RESOLUTION|>--- conflicted
+++ resolved
@@ -117,7 +117,6 @@
 
 #include <boost/lexical_cast.hpp>
 
-<<<<<<< HEAD
 #include "fscommon.h"
 #include "fsdata.h"
 #include "lfsimfeaturehandler.h"	// <FS:CR> Opensim
@@ -129,8 +128,6 @@
 #include "llsidepanelappearance.h"
 #include "fsavatarrenderpersistence.h"
 
-=======
->>>>>>> f8b9af02
 extern F32 SPEED_ADJUST_MAX;
 extern F32 SPEED_ADJUST_MAX_SEC;
 extern F32 ANIM_SPEED_MAX;
@@ -1404,31 +1401,10 @@
         {
             LLViewerJointAttachment* attachment = iter->second;
 
-<<<<<<< HEAD
-		// <FS:Ansariel> Possible crash fix
-		//if (attachment->getValid())
-		if (attachment && attachment->getValid())
-		// </FS:Ansariel>
-		{
-			for (LLViewerJointAttachment::attachedobjs_vec_t::iterator attachment_iter = attachment->mAttachedObjects.begin();
-				 attachment_iter != attachment->mAttachedObjects.end();
-				 ++attachment_iter)
-			{
-				const LLViewerObject* attached_object = (*attachment_iter);
-				if (attached_object && !attached_object->isHUDAttachment())
-				{
-					LLDrawable* drawable = attached_object->mDrawable;
-					if (drawable && !drawable->isState(LLDrawable::RIGGED))
-					{
-						LLSpatialBridge* bridge = drawable->getSpatialBridge();
-						if (bridge)
-						{
-							const LLVector4a* ext = bridge->getSpatialExtents();
-							LLVector4a distance;
-							distance.setSub(ext[1], ext[0]);
-							LLVector4a max_span(max_attachment_span);
-=======
-            if (attachment->getValid())
+            // <FS:Ansariel> Possible crash fix
+            //if (attachment->getValid())
+            if (attachment && attachment->getValid())
+            // </FS:Ansariel>
             {
                 for (LLViewerJointAttachment::attachedobjs_vec_t::iterator attachment_iter = attachment->mAttachedObjects.begin();
                      attachment_iter != attachment->mAttachedObjects.end();
@@ -1447,7 +1423,6 @@
                                 LLVector4a distance;
                                 distance.setSub(ext[1], ext[0]);
                                 LLVector4a max_span(max_attachment_span);
->>>>>>> f8b9af02
 
                                 S32 lt = distance.lessThan(max_span).getGatheredBits() & 0x7;
 						
@@ -3013,7 +2988,6 @@
 		}
 		else
 		{
-<<<<<<< HEAD
 // <FS> Custom avatar particle cloud
 //			LLPartSysData particle_parameters;
 //
@@ -3056,41 +3030,6 @@
 			}
 		}
 // </FS>
-=======
-			LLPartSysData particle_parameters;
-
-			// fancy particle cloud designed by Brent
-			particle_parameters.mPartData.mMaxAge            = 4.f;
-			particle_parameters.mPartData.mStartScale.mV[VX] = 0.8f;
-			particle_parameters.mPartData.mStartScale.mV[VX] = 0.8f;
-			particle_parameters.mPartData.mStartScale.mV[VY] = 1.0f;
-			particle_parameters.mPartData.mEndScale.mV[VX]   = 0.02f;
-			particle_parameters.mPartData.mEndScale.mV[VY]   = 0.02f;
-			particle_parameters.mPartData.mStartColor        = LLColor4(1, 1, 1, 0.5f);
-			particle_parameters.mPartData.mEndColor          = LLColor4(1, 1, 1, 0.0f);
-			particle_parameters.mPartData.mStartScale.mV[VX] = 0.8f;
-			LLViewerTexture* cloud = LLViewerTextureManager::getFetchedTextureFromFile("cloud-particle.j2c");
-			particle_parameters.mPartImageID                 = cloud->getID();
-			particle_parameters.mMaxAge                      = 0.f;
-			particle_parameters.mPattern                     = LLPartSysData::LL_PART_SRC_PATTERN_ANGLE_CONE;
-			particle_parameters.mInnerAngle                  = F_PI;
-			particle_parameters.mOuterAngle                  = 0.f;
-			particle_parameters.mBurstRate                   = 0.02f;
-			particle_parameters.mBurstRadius                 = 0.0f;
-			particle_parameters.mBurstPartCount              = 1;
-			particle_parameters.mBurstSpeedMin               = 0.1f;
-			particle_parameters.mBurstSpeedMax               = 1.f;
-			particle_parameters.mPartData.mFlags             = ( LLPartData::LL_PART_INTERP_COLOR_MASK | LLPartData::LL_PART_INTERP_SCALE_MASK |
-																 LLPartData::LL_PART_EMISSIVE_MASK | // LLPartData::LL_PART_FOLLOW_SRC_MASK |
-																 LLPartData::LL_PART_TARGET_POS_MASK );
-			
-			// do not generate particles for dummy or overly-complex avatars
-			if (!mIsDummy && !isTooComplex())
-			{
-				setParticleSource(particle_parameters, getID());
-			}
-		}
->>>>>>> f8b9af02
 	}
 }	
 
@@ -4048,14 +3987,10 @@
                                       isSelf() ? (all_local_downloaded ? "L" : "l") : "-",
                                       all_baked_downloaded ? "B" : "b",
                                       mUseLocalAppearance, mIsEditingAppearance,
-<<<<<<< HEAD
                                       // <FS:Ansariel> [Legacy Bake]
                                       //1, central_bake_version);
                                       mUseServerBakes, central_bake_version);
                                       // </FS:Ansariel> [Legacy Bake]
-=======
-                                      1, central_bake_version);
->>>>>>> f8b9af02
     std::string origin_string = bakedTextureOriginInfo();
     debug_line += " [" + origin_string + "]";
     S32 curr_cof_version = LLAppearanceMgr::instance().getCOFVersion();
@@ -4065,207 +4000,11 @@
     {
         debug_line += llformat(" - cof: %d req: %d rcv:%d",
                                curr_cof_version, last_request_cof_version, last_received_cof_version);
-<<<<<<< HEAD
         // <FS:CR> Use LLCachedControl
         //if (gSavedSettings.getBOOL("DebugForceAppearanceRequestFailure"))
         static LLCachedControl<bool> debug_force_appearance_request_failure(gSavedSettings, "DebugForceAppearanceRequestFailure");
         if (debug_force_appearance_request_failure)
         // </FS:CR>
-        {
-            debug_line += " FORCING ERRS";
-        }
-    }
-    else
-    {
-        debug_line += llformat(" - cof rcv:%d", last_received_cof_version);
-    }
-    debug_line += llformat(" bsz-z: %.3f", mBodySize[2]);
-    if (mAvatarOffset[2] != 0.0f)
-    {
-        debug_line += llformat("avofs-z: %.3f", mAvatarOffset[2]);
-    }
-    bool hover_enabled = getRegion() && getRegion()->avatarHoverHeightEnabled();
-    debug_line += hover_enabled ? " H" : " h";
-    const LLVector3& hover_offset = getHoverOffset();
-    if (hover_offset[2] != 0.0)
-    {
-        debug_line += llformat(" hov_z: %.3f", hover_offset[2]);
-        debug_line += llformat(" %s", (isSitting() ? "S" : "T"));
-        debug_line += llformat("%s", (isMotionActive(ANIM_AGENT_SIT_GROUND_CONSTRAINED) ? "G" : "-"));
-    }
-    LLVector3 ankle_right_pos_agent = mFootRightp->getWorldPosition();
-    LLVector3 normal;
-    LLVector3 ankle_right_ground_agent = ankle_right_pos_agent;
-    resolveHeightAgent(ankle_right_pos_agent, ankle_right_ground_agent, normal);
-    F32 rightElev = llmax(-0.2f, ankle_right_pos_agent.mV[VZ] - ankle_right_ground_agent.mV[VZ]);
-    debug_line += llformat(" relev %.3f", rightElev);
-
-    LLVector3 root_pos = mRoot->getPosition();
-    LLVector3 pelvis_pos = mPelvisp->getPosition();
-    debug_line += llformat(" rp %.3f pp %.3f", root_pos[2], pelvis_pos[2]);
-
-    S32 is_visible = (S32) isVisible();
-    S32 is_m_visible = (S32) mVisible;
-    debug_line += llformat(" v %d/%d", is_visible, is_m_visible);
-
-    addDebugText(debug_line);
-}
-
-LLViewerInventoryItem* getObjectInventoryItem(LLViewerObject *vobj, LLUUID asset_id)
-{
-    LLViewerInventoryItem *item = NULL;
-
-    if (vobj)
-    {
-        if (vobj->getInventorySerial()<=0)
-        {
-            vobj->requestInventory(); 
-        }
-        item = vobj->getInventoryItemByAsset(asset_id);
-    }
-    return item;
-}
-
-LLViewerInventoryItem* recursiveGetObjectInventoryItem(LLViewerObject *vobj, LLUUID asset_id)
-{
-    LLViewerInventoryItem *item = getObjectInventoryItem(vobj, asset_id);
-    if (!item)
-    {
-        LLViewerObject::const_child_list_t& children = vobj->getChildren();
-        for (LLViewerObject::const_child_list_t::const_iterator it = children.begin();
-             it != children.end(); ++it)
-        {
-            LLViewerObject *childp = *it;
-            item = getObjectInventoryItem(childp, asset_id);
-            if (item)
-            {
-                break;
-            }
-        }
-    }
-    return item;
-}
-
-void LLVOAvatar::updateAnimationDebugText()
-{
-    for (LLMotionController::motion_list_t::iterator iter = mMotionController.getActiveMotions().begin();
-         iter != mMotionController.getActiveMotions().end(); ++iter)
-    {
-        LLMotion* motionp = *iter;
-        if (motionp->getMinPixelArea() < getPixelArea())
-        {
-            std::string output;
-            std::string motion_name = motionp->getName();
-            if (motion_name.empty())
-            {
-                if (isControlAvatar())
-                {
-                    LLControlAvatar *control_av = dynamic_cast<LLControlAvatar*>(this);
-                    // Try to get name from inventory of associated object
-                    LLVOVolume *volp = control_av->mRootVolp;
-                    LLViewerInventoryItem *item = recursiveGetObjectInventoryItem(volp,motionp->getID());
-                    if (item)
-                    {
-                        motion_name = item->getName();
-                    }
-                }
-            }
-            if (motion_name.empty())
-            {
-                std::string name;
-                if (gAgent.isGodlikeWithoutAdminMenuFakery() || isSelf())
-                {
-                    name = motionp->getID().asString();
-                    LLVOAvatar::AnimSourceIterator anim_it = mAnimationSources.begin();
-                    for (; anim_it != mAnimationSources.end(); ++anim_it)
-                    {
-                        if (anim_it->second == motionp->getID())
-                        {
-                            LLViewerObject* object = gObjectList.findObject(anim_it->first);
-                            if (!object)
-                            {
-                                break;
-                            }
-                            if (object->isAvatar())
-                            {
-                                if (mMotionController.mIsSelf)
-                                {
-                                    // Searching inventory by asset id is really long
-                                    // so just mark as inventory
-                                    // Also item is likely to be named by LLPreviewAnim
-                                    name += "(inventory)";
-                                }
-                            }
-                            else
-                            {
-                                LLViewerInventoryItem* item = NULL;
-                                if (!object->isInventoryDirty())
-                                {
-                                    item = object->getInventoryItemByAsset(motionp->getID());
-                                }
-                                if (item)
-                                {
-                                    name = item->getName();
-                                }
-                                else if (object->isAttachment())
-                                {
-                                    name += "(" + getAttachmentItemName() + ")";
-                                }
-                                else
-                                {
-                                    // in-world object, name or content unknown
-                                    name += "(in-world)";
-                                }
-                            }
-                            break;
-                        }
-                    }
-                }
-                else
-                {
-                    name = LLUUID::null.asString();
-                }
-
-                output = llformat("%s - %d",
-                                  name.c_str(),
-                                  (U32)motionp->getPriority());
-            }
-            else
-            {
-                output = llformat("%s - %d",
-                                  motion_name.c_str(),
-                                  (U32)motionp->getPriority());
-            }
-            addDebugText(output);
-        }
-    }
-}
-
-void LLVOAvatar::updateDebugText()
-{
-    // Leave mDebugText uncleared here, in case a derived class has added some state first
-
-	// <FS:Ansariel> Use cached controls
-	//if (gSavedSettings.getBOOL("DebugAvatarAppearanceMessage"))
-	static LLCachedControl<bool> debug_avatar_appearance_message(gSavedSettings, "DebugAvatarAppearanceMessage");
-	if (debug_avatar_appearance_message)
-	// </FS:Ansariel>
-	{
-        updateAppearanceMessageDebugText();
-	}
-
-	// <FS:Ansariel> Use cached controls
-	//if (gSavedSettings.getBOOL("DebugAvatarCompositeBaked"))
-	static LLCachedControl<bool> debug_avatar_composite_baked(gSavedSettings, "DebugAvatarCompositeBaked");
-	if (debug_avatar_composite_baked)
-	// </FS:Ansariel>
-	{
-		if (!mBakedTextureDebugText.empty())
-			addDebugText(mBakedTextureDebugText);
-	}
-
-=======
-        if (gSavedSettings.getBOOL("DebugForceAppearanceRequestFailure"))
         {
             debug_line += " FORCING ERRS";
         }
@@ -4439,18 +4178,25 @@
 {
     // Leave mDebugText uncleared here, in case a derived class has added some state first
 
-	if (gSavedSettings.getBOOL("DebugAvatarAppearanceMessage"))
+	// <FS:Ansariel> Use cached controls
+	//if (gSavedSettings.getBOOL("DebugAvatarAppearanceMessage"))
+	static LLCachedControl<bool> debug_avatar_appearance_message(gSavedSettings, "DebugAvatarAppearanceMessage");
+	if (debug_avatar_appearance_message)
+	// </FS:Ansariel>
 	{
         updateAppearanceMessageDebugText();
 	}
 
-	if (gSavedSettings.getBOOL("DebugAvatarCompositeBaked"))
+	// <FS:Ansariel> Use cached controls
+	//if (gSavedSettings.getBOOL("DebugAvatarCompositeBaked"))
+	static LLCachedControl<bool> debug_avatar_composite_baked(gSavedSettings, "DebugAvatarCompositeBaked");
+	if (debug_avatar_composite_baked)
+	// </FS:Ansariel>
 	{
 		if (!mBakedTextureDebugText.empty())
 			addDebugText(mBakedTextureDebugText);
 	}
 
->>>>>>> f8b9af02
     // Develop -> Avatar -> Animation Info
 	if (LLVOAvatar::sShowAnimationDebug)
 	{
@@ -4496,7 +4242,6 @@
 
 	F32 leftElev = llmax(-0.2f, ankle_left_pos_agent.mV[VZ] - ankle_left_ground_agent.mV[VZ]);
 	F32 rightElev = llmax(-0.2f, ankle_right_pos_agent.mV[VZ] - ankle_right_ground_agent.mV[VZ]);
-<<<<<<< HEAD
 
 	if (!isSitting())
 	{
@@ -4518,29 +4263,6 @@
 	const LLUUID AGENT_FOOTSTEP_ANIMS[] = {ANIM_AGENT_WALK, ANIM_AGENT_RUN, ANIM_AGENT_LAND};
 	const S32 NUM_AGENT_FOOTSTEP_ANIMS = LL_ARRAY_SIZE(AGENT_FOOTSTEP_ANIMS);
 
-=======
-
-	if (!isSitting())
-	{
-		//-------------------------------------------------------------------------
-		// Figure out which foot is on ground
-		//-------------------------------------------------------------------------
-		if (!mInAir)
-		{
-			if ((leftElev < 0.0f) || (rightElev < 0.0f))
-			{
-				ankle_left_pos_agent = mFootLeftp->getWorldPosition();
-				ankle_right_pos_agent = mFootRightp->getWorldPosition();
-				leftElev = ankle_left_pos_agent.mV[VZ] - ankle_left_ground_agent.mV[VZ];
-				rightElev = ankle_right_pos_agent.mV[VZ] - ankle_right_ground_agent.mV[VZ];
-			}
-		}
-	}
-	
-	const LLUUID AGENT_FOOTSTEP_ANIMS[] = {ANIM_AGENT_WALK, ANIM_AGENT_RUN, ANIM_AGENT_LAND};
-	const S32 NUM_AGENT_FOOTSTEP_ANIMS = LL_ARRAY_SIZE(AGENT_FOOTSTEP_ANIMS);
-
->>>>>>> f8b9af02
 	if ( gAudiop && isAnyAnimationSignaled(AGENT_FOOTSTEP_ANIMS, NUM_AGENT_FOOTSTEP_ANIMS) )
 	{
 		BOOL playSound = FALSE;
@@ -4548,7 +4270,6 @@
 
 		BOOL onGroundLeft = (leftElev <= 0.05f);
 		BOOL onGroundRight = (rightElev <= 0.05f);
-<<<<<<< HEAD
 
 		// did left foot hit the ground?
 		if ( onGroundLeft && !mWasOnGroundLeft )
@@ -4578,33 +4299,6 @@
 
 			LLVector3d foot_pos_global = gAgent.getPosGlobalFromAgent(foot_pos_agent);
 
-=======
-
-		// did left foot hit the ground?
-		if ( onGroundLeft && !mWasOnGroundLeft )
-		{
-			foot_pos_agent = ankle_left_pos_agent;
-			playSound = TRUE;
-		}
-
-		// did right foot hit the ground?
-		if ( onGroundRight && !mWasOnGroundRight )
-		{
-			foot_pos_agent = ankle_right_pos_agent;
-			playSound = TRUE;
-		}
-
-		mWasOnGroundLeft = onGroundLeft;
-		mWasOnGroundRight = onGroundRight;
-
-		if ( playSound )
-		{
-			const F32 STEP_VOLUME = 0.1f;
-			const LLUUID& step_sound_id = getStepSound();
-
-			LLVector3d foot_pos_global = gAgent.getPosGlobalFromAgent(foot_pos_agent);
-
->>>>>>> f8b9af02
 			if (LLViewerParcelMgr::getInstance()->canHearSound(foot_pos_global)
 				&& !LLMuteList::getInstance()->isMuted(getID(), LLMute::flagObjectSounds))
 			{
@@ -4626,14 +4320,10 @@
         && isVisible() 
         && (!isSelf() || visually_muted)
         && !isUIAvatar()
-<<<<<<< HEAD
 	// <FS:Ansariel> Fix LL impostor hacking; Adjust update period for muted avatars if using no impostors
         //&& sUseImpostors
         && (sUseImpostors || isInMuteList())
 	// </FS:Ansariel>
-=======
-        && sUseImpostors
->>>>>>> f8b9af02
         && !mNeedsAnimUpdate 
         && !sFreezeCounter)
 	{
@@ -4678,7 +4368,6 @@
 	}
 
 }
-
 //------------------------------------------------------------------------
 // updateOrientation()
 // Factored out from updateCharacter()
@@ -4708,15 +4397,11 @@
     }
     LLVector3 velDir = getVelocity();
     velDir.normalize();
-<<<<<<< HEAD
     // <FS> Disable avatar turning towards camera when walking backwards
     //if ( mSignaledAnimations.find(ANIM_AGENT_WALK) != mSignaledAnimations.end())
     static LLCachedControl<bool> walk_backwards(gSavedSettings, "FSDisableTurningAroundWhenWalkingBackwards");
     if (walk_backwards && mSignaledAnimations.find(ANIM_AGENT_WALK) != mSignaledAnimations.end())
     // </FS>
-=======
-    if ( mSignaledAnimations.find(ANIM_AGENT_WALK) != mSignaledAnimations.end())
->>>>>>> f8b9af02
     {
         F32 vpD = velDir * primDir;
         if (vpD < -0.5f)
@@ -4856,16 +4541,12 @@
 // ------------------------------------------------------------------------
 void LLVOAvatar::updateTimeStep()
 {
-<<<<<<< HEAD
 	// <FS:Zi> Optionally disable the usage of timesteps, testing if this affects performance or
 	//         creates animation issues - FIRE-3657
 	//if (!isSelf() && !isUIAvatar()) // ie, non-self avatars, and animated objects will be affected.
 	static LLCachedControl<bool> use_timesteps(gSavedSettings, "UseAnimationTimeSteps");
 	if (!isSelf() && !isUIAvatar() && use_timesteps)
 	// </FS:Zi>
-=======
-	if (!isSelf() && !isUIAvatar()) // ie, non-self avatars, and animated objects will be affected.
->>>>>>> f8b9af02
 	{
         // Note that sInstances counts animated objects and
         // standard avatars in the same bucket. Is this desirable?
@@ -4891,7 +4572,6 @@
         // fixed.
 		mMotionController.setTimeStep(time_step);
 	}
-<<<<<<< HEAD
 	// <FS:Zi> Optionally disable the usage of timesteps, testing if this affects performance or
 	//         creates animation issues - FIRE-3657
 	else
@@ -4899,8 +4579,6 @@
 		mMotionController.setTimeStep(0.0f);
 	}
 	// </FS:Zi>
-=======
->>>>>>> f8b9af02
 }
 
 void LLVOAvatar::updateRootPositionAndRotation(LLAgent& agent, F32 speed, bool was_sit_ground_constrained) 
@@ -5012,8 +4690,6 @@
 		mRoot->setRotation(mDrawable->getRotation());
 	}
 }
-<<<<<<< HEAD
-=======
 
 //------------------------------------------------------------------------
 // updateCharacter()
@@ -5080,11 +4756,13 @@
 	// for example, the "turn around" animation when entering customize avatar needs to trigger
 	// even when your avatar is offscreen
 	//--------------------------------------------------------------------
-	if (!visible && !isSelf())
-	{
-		updateMotions(LLCharacter::HIDDEN_UPDATE);
-		return FALSE;
-	}
+	// <FS:Ansariel> Fix impostered animation speed based on a fix by Henri Beauchamp
+	//if (!visible && !isSelf())
+	//{
+	//	updateMotions(LLCharacter::HIDDEN_UPDATE);
+	//	return FALSE;
+	//}
+	// </FS:Ansariel>
 
 	//--------------------------------------------------------------------
 	// change animation time quanta based on avatar render load
@@ -5092,6 +4770,17 @@
     // SL-763 the time step quantization does not currently work.
     //updateTimeStep();
     
+	// <FS:Ansariel> Fix impostered animation speed based on a fix by Henri Beauchamp
+	// This was originally done in updateTimeStep(), but since that is globally disabled for now, we do it here
+	mMotionController.setUpdateFactor(mUpdatePeriod);
+
+	if (!visible && !isSelf())
+	{
+		updateMotions(LLCharacter::HIDDEN_UPDATE);
+		return FALSE;
+	}
+	// </FS:Ansariel>
+
 	//--------------------------------------------------------------------
     // Update sitting state based on parent and active animation info.
 	//--------------------------------------------------------------------
@@ -5127,139 +4816,6 @@
 	//-------------------------------------------------------------------------
 	// store data relevant to motions
 	mSpeed = speed;
->>>>>>> f8b9af02
-
-//------------------------------------------------------------------------
-// updateCharacter()
-//
-// This is called for all avatars, so there are 4 possible situations:
-//
-// 1) Avatar is your own. In this case the class is LLVOAvatarSelf,
-// isSelf() is true, and agent specifies the corresponding agent
-// information for you. In all the other cases, agent is irrelevant
-// and it would be less confusing if it were null or something.
-//
-// 2) Avatar is controlled by another resident. Class is LLVOAvatar,
-// and isSelf() is false.
-//
-// 3) Avatar is the controller for an animated object. Class is
-// LLControlAvatar and mIsDummy is true. Avatar is a purely
-// viewer-side entity with no representation on the simulator.
-//
-// 4) Avatar is a UI avatar used in some areas of the UI, such as when
-// previewing uploaded animations. Class is LLUIAvatar, and mIsDummy
-// is true. Avatar is purely viewer-side with no representation on the
-// simulator.
-//
-//------------------------------------------------------------------------
-BOOL LLVOAvatar::updateCharacter(LLAgent &agent)
-{	
-	updateDebugText();
-	
-	if (!mIsBuilt)
-	{
-		return FALSE;
-	}
-
-	BOOL visible = isVisible();
-    bool is_control_avatar = isControlAvatar(); // capture state to simplify tracing
-	bool is_attachment = false;
-	if (is_control_avatar)
-	{
-        LLControlAvatar *cav = dynamic_cast<LLControlAvatar*>(this);
-		is_attachment = cav && cav->mRootVolp && cav->mRootVolp->isAttachment(); // For attached animated objects
-	}
-
-<<<<<<< HEAD
-    LLScopedContextString str("updateCharacter " + getFullname() + " is_control_avatar "
-                              + boost::lexical_cast<std::string>(is_control_avatar) 
-                              + " is_attachment " + boost::lexical_cast<std::string>(is_attachment));
-
-	// For fading out the names above heads, only let the timer
-	// run if we're visible.
-	if (mDrawable.notNull() && !visible)
-=======
-	// Special handling for sitting on ground.
-	if (!getParent() && (isSitting() || was_sit_ground_constrained))
->>>>>>> f8b9af02
-	{
-		mTimeVisible.reset();
-	}
-
-<<<<<<< HEAD
-	//--------------------------------------------------------------------
-	// The rest should only be done occasionally for far away avatars.
-    // Set mUpdatePeriod and visible based on distance and other criteria.
-	//--------------------------------------------------------------------
-    computeUpdatePeriod();
-    visible = (LLDrawable::getCurrentFrame()+mID.mData[0])%mUpdatePeriod == 0 ? TRUE : FALSE;
-
-	//--------------------------------------------------------------------
-    // Early out if not visible and not self
-	// don't early out for your own avatar, as we rely on your animations playing reliably
-	// for example, the "turn around" animation when entering customize avatar needs to trigger
-	// even when your avatar is offscreen
-	//--------------------------------------------------------------------
-	// <FS:Ansariel> Fix impostered animation speed based on a fix by Henri Beauchamp
-	//if (!visible && !isSelf())
-	//{
-	//	updateMotions(LLCharacter::HIDDEN_UPDATE);
-	//	return FALSE;
-	//}
-	// </FS:Ansariel>
-
-	//--------------------------------------------------------------------
-	// change animation time quanta based on avatar render load
-	//--------------------------------------------------------------------
-    // SL-763 the time step quantization does not currently work.
-    //updateTimeStep();
-    
-	// <FS:Ansariel> Fix impostered animation speed based on a fix by Henri Beauchamp
-	// This was originally done in updateTimeStep(), but since that is globally disabled for now, we do it here
-	mMotionController.setUpdateFactor(mUpdatePeriod);
-
-	if (!visible && !isSelf())
-	{
-		updateMotions(LLCharacter::HIDDEN_UPDATE);
-		return FALSE;
-	}
-	// </FS:Ansariel>
-
-	//--------------------------------------------------------------------
-    // Update sitting state based on parent and active animation info.
-	//--------------------------------------------------------------------
-	if (getParent() && !isSitting())
-	{
-		sitOnObject((LLViewerObject*)getParent());
-	}
-	else if (!getParent() && isSitting() && !isMotionActive(ANIM_AGENT_SIT_GROUND_CONSTRAINED))
-	{
-		getOffObject();
-	}
-
-	//--------------------------------------------------------------------
-	// create local variables in world coords for region position values
-	//--------------------------------------------------------------------
-	LLVector3 xyVel = getVelocity();
-	xyVel.mV[VZ] = 0.0f;
-	F32 speed = xyVel.length();
-	// remembering the value here prevents a display glitch if the
-	// animation gets toggled during this update.
-	bool was_sit_ground_constrained = isMotionActive(ANIM_AGENT_SIT_GROUND_CONSTRAINED);
-
-	//--------------------------------------------------------------------
-    // This does a bunch of state updating, including figuring out
-    // whether av is in the air, setting mRoot position and rotation
-    // In some cases, calls updateOrientation() for a lot of the
-    // work
-    // --------------------------------------------------------------------
-    updateRootPositionAndRotation(agent, speed, was_sit_ground_constrained);
-	
-	//-------------------------------------------------------------------------
-	// Update character motions
-	//-------------------------------------------------------------------------
-	// store data relevant to motions
-	mSpeed = speed;
 
 	// update animations
 	if (mSpecialRenderMode == 1) // Animation Preview
@@ -5292,14 +4848,6 @@
 	// Generate footstep sounds when feet hit the ground
     updateFootstepSounds();
 
-=======
-	// update head position
-	updateHeadOffset();
-
-	// Generate footstep sounds when feet hit the ground
-    updateFootstepSounds();
-
->>>>>>> f8b9af02
 	// Update child joints as needed.
 	mRoot->updateWorldMatrixChildren();
 
@@ -6996,8 +6544,6 @@
     mActiveOverrideMeshes.clear();
     
     for (S32 i=0; i<LL_CHARACTER_MAX_ANIMATED_JOINTS; i++)
-<<<<<<< HEAD
-=======
     {
         LLJoint *pJoint = getJoint(i);
         if (pJoint)
@@ -7068,178 +6614,6 @@
 }
 
 //-----------------------------------------------------------------------------
-// updateAttachmentOverrides
-//
-// This is intended to give the same results as
-// rebuildAttachmentOverrides(), while avoiding redundant work.
-// -----------------------------------------------------------------------------
-void LLVOAvatar::updateAttachmentOverrides()
-{
-    const bool paranoid_checking = false; 	// AXON remove when testing done
-
-    if (paranoid_checking)
-    {
-        //dumpArchetypeXML(getFullname() + "_paranoid_before");
-    }
-
-    LLScopedContextString str("updateAttachmentOverrides " + getFullname());
-
-    LL_DEBUGS("AnimatedObjects") << "updating" << LL_ENDL;
-    dumpStack("AnimatedObjectsStack");
-
-    std::set<LLUUID> meshes_seen;
-    
-    // Handle the case that we're updating the skeleton of an animated object.
-    LLControlAvatar *control_av = dynamic_cast<LLControlAvatar*>(this);
-    if (control_av)
->>>>>>> f8b9af02
-    {
-        LLVOVolume *volp = control_av->mRootVolp;
-        if (volp)
-        {
-            LL_DEBUGS("Avatar") << volp->getID() << " adding attachment overrides for root vol, prim count " 
-                                << (S32) (1+volp->numChildren()) << LL_ENDL;
-            addAttachmentOverridesForObject(volp, &meshes_seen);
-        }
-    }
-<<<<<<< HEAD
-
-    if (mPelvisFixups.count()>0)
-    {
-        mPelvisFixups.clear();
-        LLJoint* pJointPelvis = getJoint("mPelvis");
-        if (pJointPelvis)
-        {
-			pJointPelvis->setPosition( LLVector3( 0.0f, 0.0f, 0.0f) );
-        }
-        postPelvisSetRecalc();	
-    }
-}
-
-//-----------------------------------------------------------------------------
-// rebuildAttachmentOverrides
-//-----------------------------------------------------------------------------
-void LLVOAvatar::rebuildAttachmentOverrides()
-{
-    LLScopedContextString str("rebuildAttachmentOverrides " + getFullname());
-
-    LL_DEBUGS("AnimatedObjects") << "rebuilding" << LL_ENDL;
-    dumpStack("AnimatedObjectsStack");
-    
-    clearAttachmentOverrides();
-
-    // Handle the case that we're resetting the skeleton of an animated object.
-    LLControlAvatar *control_av = dynamic_cast<LLControlAvatar*>(this);
-    if (control_av)
-    {
-        LLVOVolume *volp = control_av->mRootVolp;
-        if (volp)
-        {
-            LL_DEBUGS("Avatar") << volp->getID() << " adding attachment overrides for root vol, prim count " 
-                                << (S32) (1+volp->numChildren()) << LL_ENDL;
-            addAttachmentOverridesForObject(volp);
-        }
-    }
-
-=======
-
->>>>>>> f8b9af02
-    // Attached objects
-	for (attachment_map_t::iterator iter = mAttachmentPoints.begin();
-		 iter != mAttachmentPoints.end();
-		 ++iter)
-	{
-		LLViewerJointAttachment *attachment_pt = (*iter).second;
-        if (attachment_pt)
-        {
-            for (LLViewerJointAttachment::attachedobjs_vec_t::iterator at_it = attachment_pt->mAttachedObjects.begin();
-				 at_it != attachment_pt->mAttachedObjects.end(); ++at_it)
-            {
-                LLViewerObject *vo = *at_it;
-                // Attached animated objects affect joints in their control
-                // avs, not the avs to which they are attached.
-                if (!vo->isAnimatedObject())
-                {
-<<<<<<< HEAD
-                    addAttachmentOverridesForObject(vo);
-=======
-                    addAttachmentOverridesForObject(vo, &meshes_seen);
-                }
-            }
-        }
-    }
-    // Remove meshes that are no longer present on the skeleton
-
-	// have to work with a copy because removeAttachmentOverrides() will change mActiveOverrideMeshes.
-    std::set<LLUUID> active_override_meshes = mActiveOverrideMeshes; 
-    for (std::set<LLUUID>::iterator it = active_override_meshes.begin(); it != active_override_meshes.end(); ++it)
-    {
-        if (meshes_seen.find(*it) == meshes_seen.end())
-        {
-            removeAttachmentOverridesForObject(*it);
-        }
-    }
-
-
-    if (paranoid_checking)
-    {
-        std::vector<LLVector3OverrideMap> pos_overrides_by_joint;
-        std::vector<LLVector3OverrideMap> scale_overrides_by_joint;
-        LLVector3OverrideMap pelvis_fixups;
-
-        // Capture snapshot of override state after update
-        for (S32 joint_num = 0; joint_num < LL_CHARACTER_MAX_ANIMATED_JOINTS; joint_num++)
-        {
-            LLVector3OverrideMap pos_overrides;
-            LLJoint *joint = getJoint(joint_num);
-            if (joint)
-            {
-                pos_overrides_by_joint.push_back(joint->m_attachmentPosOverrides);
-                scale_overrides_by_joint.push_back(joint->m_attachmentScaleOverrides);
-            }
-            else
-            {
-                // No joint, use default constructed empty maps
-                pos_overrides_by_joint.push_back(LLVector3OverrideMap());
-                scale_overrides_by_joint.push_back(LLVector3OverrideMap());
-            }
-        }
-        pelvis_fixups = mPelvisFixups;
-        //dumpArchetypeXML(getFullname() + "_paranoid_updated");
-
-        // Rebuild and compare
-        rebuildAttachmentOverrides();
-        //dumpArchetypeXML(getFullname() + "_paranoid_rebuilt");
-        bool mismatched = false;
-        for (S32 joint_num = 0; joint_num < LL_CHARACTER_MAX_ANIMATED_JOINTS; joint_num++)
-        {
-            LLJoint *joint = getJoint(joint_num);
-            if (joint)
-            {
-                if (pos_overrides_by_joint[joint_num] != joint->m_attachmentPosOverrides)
-                {
-                    mismatched = true;
-                }
-                if (scale_overrides_by_joint[joint_num] != joint->m_attachmentScaleOverrides)
-                {
-                    mismatched = true;
->>>>>>> f8b9af02
-                }
-            }
-        }
-        if (pelvis_fixups != mPelvisFixups)
-        {
-            mismatched = true;
-        }
-        if (mismatched)
-        {
-            LL_WARNS() << "MISMATCHED ATTACHMENT OVERRIDES, compare paranoid log files" << LL_ENDL;
-        }
-    }
-}
-
-//-----------------------------------------------------------------------------
-<<<<<<< HEAD
 // updateAttachmentOverrides
 //
 // This is intended to give the same results as
@@ -7369,12 +6743,6 @@
 //-----------------------------------------------------------------------------
 void LLVOAvatar::addAttachmentOverridesForObject(LLViewerObject *vo, std::set<LLUUID>* meshes_seen, bool recursive)
 {
-=======
-// addAttachmentOverridesForObject
-//-----------------------------------------------------------------------------
-void LLVOAvatar::addAttachmentOverridesForObject(LLViewerObject *vo, std::set<LLUUID>* meshes_seen, bool recursive)
-{
->>>>>>> f8b9af02
     if (vo->getAvatar() != this && vo->getAvatarAncestor() != this)
     {
 		LL_WARNS("Avatar") << "called with invalid avatar" << LL_ENDL;
@@ -7663,15 +7031,11 @@
 {	
     mActiveOverrideMeshes.erase(mesh_id);
 
-<<<<<<< HEAD
 //<FS:ND> Query by JointKey rather than just a string, the key can be a U32 index for faster lookup
 //	LLJoint* pJointPelvis = getJoint( "mPelvis" );
 	LLJoint* pJointPelvis = getJoint( JointKey::construct( "mPelvis" ) );
 // </FS:ND>
 
-=======
-	LLJoint* pJointPelvis = getJoint("mPelvis");
->>>>>>> f8b9af02
     const std::string av_string = avString();
     for (S32 joint_num = 0; joint_num < LL_CHARACTER_MAX_ANIMATED_JOINTS; joint_num++)
     {
@@ -8305,7 +7669,6 @@
 //-----------------------------------------------------------------------------
 // canAttachMoreObjects()
 // Returns true if we can attach <n> more objects.
-<<<<<<< HEAD
 //-----------------------------------------------------------------------------
 BOOL LLVOAvatar::canAttachMoreObjects(U32 n) const
 {
@@ -8361,63 +7724,6 @@
 //-----------------------------------------------------------------------------
 BOOL LLVOAvatar::canAttachMoreAnimatedObjects(U32 n) const
 {
-=======
-//-----------------------------------------------------------------------------
-BOOL LLVOAvatar::canAttachMoreObjects(U32 n) const
-{
-	return (getNumAttachments() + n) <= MAX_AGENT_ATTACHMENTS;
-}
-
-//-----------------------------------------------------------------------------
-// getNumAnimatedObjectAttachments()
-//-----------------------------------------------------------------------------
-U32 LLVOAvatar::getNumAnimatedObjectAttachments() const
-{
-	U32 num_attachments = 0;
-	for (attachment_map_t::const_iterator iter = mAttachmentPoints.begin();
-		 iter != mAttachmentPoints.end();
-		 ++iter)
-	{
-		const LLViewerJointAttachment *attachment_pt = (*iter).second;
-		num_attachments += attachment_pt->getNumAnimatedObjects();
-	}
-	return num_attachments;
-}
-
-//-----------------------------------------------------------------------------
-// getMaxAnimatedObjectAttachments()
-// Gets from simulator feature if available, otherwise 0.
-//-----------------------------------------------------------------------------
-S32 LLVOAvatar::getMaxAnimatedObjectAttachments() const
-{
-    S32 max_attach = 0;
-    // AXON REMOVE AFTER SERVER TESTING DONE
-    if (gSavedSettings.getBOOL("AnimatedObjectsIgnoreLimits"))
-    {
-        max_attach = MAX_AGENT_ATTACHMENTS;
-    }
-    else
-    {
-        if (gAgent.getRegion())
-        {
-            LLSD features;
-            gAgent.getRegion()->getSimulatorFeatures(features);
-            if (features.has("AnimatedObjects"))
-            {
-                max_attach = features["AnimatedObjects"]["MaxAgentAnimatedObjectAttachments"].asInteger();
-            }
-        }
-    }
-    return max_attach;
-}
-
-//-----------------------------------------------------------------------------
-// canAttachMoreAnimatedObjects()
-// Returns true if we can attach <n> more animated objects.
-//-----------------------------------------------------------------------------
-BOOL LLVOAvatar::canAttachMoreAnimatedObjects(U32 n) const
-{
->>>>>>> f8b9af02
 	return (getNumAnimatedObjectAttachments() + n) <= getMaxAnimatedObjectAttachments();
 }
 
@@ -11004,16 +10310,11 @@
     {
         return FALSE;
     }
-<<<<<<< HEAD
  
 	// <FS:Ansariel> Fix LL impostor hacking
 	//if (isImpostor() && 0 != mDrawable->getNumFaces() && mDrawable->getFace(0)->hasGeometry())
 	if (isImpostor() && !needsImpostorUpdate() && 0 != mDrawable->getNumFaces() && mDrawable->getFace(0)->hasGeometry())
 	// </FS:Ansariel>
-=======
-    
-	if (isImpostor() && 0 != mDrawable->getNumFaces() && mDrawable->getFace(0)->hasGeometry())
->>>>>>> f8b9af02
 	{
 		return TRUE;
 	}
@@ -11385,15 +10686,11 @@
     const F32 max_attachment_complexity,
     LLVOVolume::texture_cost_t& textures,
     U32& cost,
-<<<<<<< HEAD
     hud_complexity_list_t& hud_complexity_list,
     // <FS:Ansariel> Show per-item complexity in COF
     std::map<LLUUID, U32>& item_complexity,
     std::map<LLUUID, U32>& temp_item_complexity)
     // </FS:Ansariel>
-=======
-    hud_complexity_list_t& hud_complexity_list)
->>>>>>> f8b9af02
 {
     if (attached_object && !attached_object->isHUDAttachment())
     {
@@ -11450,7 +10747,6 @@
                                        << LL_ENDL;
                 // Limit attachment complexity to avoid signed integer flipping of the wearer's ACI
                 cost += (U32)llclamp(attachment_total_cost, MIN_ATTACHMENT_COMPLEXITY, max_attachment_complexity);
-<<<<<<< HEAD
 
                 // <FS:Ansariel> Show per-item complexity in COF
                 if (isSelf())
@@ -11465,8 +10761,6 @@
                     }
                 }
                 // </FS:Ansariel>
-=======
->>>>>>> f8b9af02
             }
         }
     }
@@ -11591,14 +10885,10 @@
             if (volp && !volp->isAttachment())
             {
                 accountRenderComplexityForObject(volp, max_attachment_complexity,
-<<<<<<< HEAD
                                                  // <FS:Ansariel> Show per-item complexity in COF
                                                  //textures, cost, hud_complexity_list);
                                                  textures, cost, hud_complexity_list, item_complexity, temp_item_complexity);
                                                  // </FS:Ansariel>
-=======
-                                                 textures, cost, hud_complexity_list);
->>>>>>> f8b9af02
             }
         }
 
@@ -11622,14 +10912,10 @@
 			{
 				const LLViewerObject* attached_object = (*attachment_iter);
                 accountRenderComplexityForObject(attached_object, max_attachment_complexity,
-<<<<<<< HEAD
                                                  // <FS:Ansariel> Show per-item complexity in COF
                                                  //textures, cost, hud_complexity_list);
                                                  textures, cost, hud_complexity_list, item_complexity, temp_item_complexity);
                                                  // </FS:Ansariel>
-=======
-                                                 textures, cost, hud_complexity_list);
->>>>>>> f8b9af02
 			}
 		}
 
