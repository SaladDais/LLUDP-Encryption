--- conflicted
+++ resolved
@@ -1513,157 +1513,6 @@
 	return hit;
 }
 
-<<<<<<< HEAD
-=======
-//-----------------------------------------------------------------------------
-// parseSkeletonFile()
-//-----------------------------------------------------------------------------
-BOOL LLVOAvatar::parseSkeletonFile(const std::string& filename)
-{
-	//-------------------------------------------------------------------------
-	// parse the file
-	//-------------------------------------------------------------------------
-	BOOL parsesuccess = sSkeletonXMLTree.parseFile( filename, FALSE );
-
-	if (!parsesuccess)
-	{
-		llerrs << "Can't parse skeleton file: " << filename << llendl;
-		return FALSE;
-	}
-
-	// now sanity check xml file
-	LLXmlTreeNode* root = sSkeletonXMLTree.getRoot();
-	if (!root) 
-	{
-		llerrs << "No root node found in avatar skeleton file: " << filename << llendl;
-		return FALSE;
-	}
-
-	if( !root->hasName( "linden_skeleton" ) )
-	{
-		llerrs << "Invalid avatar skeleton file header: " << filename << llendl;
-		return FALSE;
-	}
-
-	std::string version;
-	static LLStdStringHandle version_string = LLXmlTree::addAttributeString("version");
-	if( !root->getFastAttributeString( version_string, version ) || (version != "1.0") )
-	{
-		llerrs << "Invalid avatar skeleton file version: " << version << " in file: " << filename << llendl;
-		return FALSE;
-	}
-
-	return TRUE;
-}
-
-//-----------------------------------------------------------------------------
-// setupBone()
-//-----------------------------------------------------------------------------
-BOOL LLVOAvatar::setupBone(const LLVOAvatarBoneInfo* info, LLViewerJoint* parent, S32 &volume_num, S32 &joint_num)
-{
-	LLViewerJoint* joint = NULL;
-
-	if (info->mIsJoint)
-	{
-		joint = (LLViewerJoint*)getCharacterJoint(joint_num);
-		if (!joint)
-		{
-			llwarns << "Too many bones" << llendl;
-			return FALSE;
-		}
-		joint->setName( info->mName );
-	}
-	else // collision volume
-	{
-		if (volume_num >= (S32)mNumCollisionVolumes)
-		{
-			llwarns << "Too many bones" << llendl;
-			return FALSE;
-		}
-		joint = (LLViewerJoint*)(&mCollisionVolumes[volume_num]);
-		joint->setName( info->mName );
-	}
-
-	// add to parent
-	if (parent)
-	{
-		parent->addChild( joint );
-	}
-
-	joint->setPosition(info->mPos);
-	joint->setRotation(mayaQ(info->mRot.mV[VX], info->mRot.mV[VY],
-							 info->mRot.mV[VZ], LLQuaternion::XYZ));
-	joint->setScale(info->mScale);
-
-	joint->setDefaultFromCurrentXform();
-	
-	if (info->mIsJoint)
-	{
-		joint->setSkinOffset( info->mPivot );
-		joint_num++;
-	}
-	else // collision volume
-	{
-		volume_num++;
-	}
-
-	// setup children
-	LLVOAvatarBoneInfo::child_list_t::const_iterator iter;
-	for (iter = info->mChildList.begin(); iter != info->mChildList.end(); ++iter)
-	{
-		LLVOAvatarBoneInfo *child_info = *iter;
-		if (!setupBone(child_info, joint, volume_num, joint_num))
-		{
-			return FALSE;
-		}
-	}
-
-	return TRUE;
-}
-
-//-----------------------------------------------------------------------------
-// buildSkeleton()
-//-----------------------------------------------------------------------------
-BOOL LLVOAvatar::buildSkeleton(const LLVOAvatarSkeletonInfo *info)
-{
-	//-------------------------------------------------------------------------
-	// allocate joints
-	//-------------------------------------------------------------------------
-	if (!allocateCharacterJoints(info->mNumBones))
-	{
-		llerrs << "Can't allocate " << info->mNumBones << " joints" << llendl;
-		return FALSE;
-	}
-	
-	//-------------------------------------------------------------------------
-	// allocate volumes
-	//-------------------------------------------------------------------------
-	if (info->mNumCollisionVolumes)
-	{
-		if (!allocateCollisionVolumes(info->mNumCollisionVolumes))
-		{
-			llerrs << "Can't allocate " << info->mNumCollisionVolumes << " collision volumes" << llendl;
-			return FALSE;
-		}
-	}
-
-	S32 current_joint_num = 0;
-	S32 current_volume_num = 0;
-	LLVOAvatarSkeletonInfo::bone_info_list_t::const_iterator iter;
-	for (iter = info->mBoneInfoList.begin(); iter != info->mBoneInfoList.end(); ++iter)
-	{
-		LLVOAvatarBoneInfo *info = *iter;
-		if (!setupBone(info, NULL, current_volume_num, current_joint_num))
-		{
-			llerrs << "Error parsing bone in skeleton file" << llendl;
-			return FALSE;
-		}
-	}
-
-	return TRUE;
-}
-
->>>>>>> 66ac7f06
 LLVOAvatar* LLVOAvatar::asAvatar()
 {
 	return this;
@@ -1698,15 +1547,7 @@
 // virtual
 void LLVOAvatar::buildCharacter()
 {
-<<<<<<< HEAD
 	LLAvatarAppearance::buildCharacter();
-=======
-	//-------------------------------------------------------------------------
-	// remove all references to our existing skeleton
-	// so we can rebuild it
-	//-------------------------------------------------------------------------
-	flushAllMotions();
->>>>>>> 66ac7f06
 
 	// Not done building yet; more to do.
 	mIsBuilt = FALSE;
@@ -1966,13 +1807,6 @@
 									 U32 block_num, const EObjectUpdateType update_type,
 									 LLDataPacker *dp)
 {
-<<<<<<< HEAD
-	LLMemType mt(LLMemType::MTYPE_AVATAR);
-	
-=======
-	// <FS:CR> Unused variable as of 2012/1/12
-	//LLVector3 old_vel = getVelocity();
->>>>>>> 66ac7f06
 	const BOOL has_name = !getNVPair("FirstName");
 
 	// Do base class updates...
@@ -6969,12 +6803,6 @@
 		llwarns << "Blocking AvatarAppearance message" << llendl;
 		return;
 	}
-<<<<<<< HEAD
-	LLMemType mt(LLMemType::MTYPE_AVATAR);
-
-=======
-	
->>>>>>> 66ac7f06
 	BOOL is_first_appearance_message = !mFirstAppearanceMessageReceived;
 	mFirstAppearanceMessageReceived = TRUE;
 
