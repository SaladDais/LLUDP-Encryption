--- conflicted
+++ resolved
@@ -8777,15 +8777,6 @@
 			// show the cloned params inside the wearables as well.
 			gAgentAvatarp->dumpWearableInfo(outfile);
 		}
-<<<<<<< HEAD
-
-		// <FS:CR> FIRE-8893 - Dump archetype xml to user defined location
-		LL_INFOS("DumpArchetypeXML") << "Archetype xml written successfully!" << LL_ENDL;
-		LLSD args;
-		args["FILENAME"] = fullpath;
-		LLNotificationsUtil::add("DumpArchetypeSuccess", args);
-		// </FS:CR>
-=======
 		LLSD args;
 		args["PATH"] = fullpath;
 		LLNotificationsUtil::add("AppearanceToXMLSaved", args);
@@ -8793,7 +8784,6 @@
 	else
 	{
 		LLNotificationsUtil::add("AppearanceToXMLFailed");
->>>>>>> 7d0a2859
 	}
 	// File will close when handle goes out of scope
 }
