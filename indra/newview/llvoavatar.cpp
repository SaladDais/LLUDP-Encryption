--- conflicted
+++ resolved
@@ -4703,16 +4703,8 @@
 		// Can't test for baked hair being defined, since that won't always be the case (not all viewers send baked hair)
 		// TODO: 1.25 will be able to switch this logic back to calling isTextureVisible();
 
-<<<<<<< HEAD
-		// <FS:ND> Crashfix; make sure getImage() is valid
-		//		if (getImage(TEX_HAIR_BAKED, 0)->getID() != IMG_INVISIBLE || LLDrawPoolAlpha::sShowDebugAlpha)
-		if ( getImage(TEX_HAIR_BAKED, 0) && getImage(TEX_HAIR_BAKED, 0)->getID() != IMG_INVISIBLE || LLDrawPoolAlpha::sShowDebugAlpha)
-		// </FS:ND>
-
-=======
 		if ( getImage(TEX_HAIR_BAKED, 0)
 			&& getImage(TEX_HAIR_BAKED, 0)->getID() != IMG_INVISIBLE || LLDrawPoolAlpha::sShowDebugAlpha)
->>>>>>> 2206653f
 		{
 			num_indices += mMeshLOD[MESH_ID_HAIR]->render(mAdjustedPixelArea, first_pass, mIsDummy);
 			first_pass = FALSE;
@@ -4857,20 +4849,6 @@
 		U32 num_wearables = gAgentWearables.getWearableCount(wearable_type);
 		const LLTextureEntry *te = getTE(texture_index);
 
-<<<<<<< HEAD
-		// <FS:ND> Crashfix: getTE can return 0.
-		// Not sure yet why it does, but of course it crashes when te->mScale? gets used. Put safeguard in place so this corner case get
-		// better handling and does not result in a crash.
-		F32 texel_area_ratio = 1.0f;
-		if( te && ndIsValidPtr( te )  )
-			texel_area_ratio = fabs(te->mScaleS * te->mScaleT);
-		else
-			llwarns << "getTE( " << texture_index << " ) returned 0" <<llendl;
-
-		// const F32 texel_area_ratio = fabs(te->mScaleS * te->mScaleT);
-
-		// </FS:ND>
-=======
 		// getTE can return 0.
 		// Not sure yet why it does, but of course it crashes when te->mScale? gets used.
 		// Put safeguard in place so this corner case get better handling and does not result in a crash.
@@ -4883,7 +4861,6 @@
 		{
 			llwarns << "getTE( " << texture_index << " ) returned 0" <<llendl;
 		}
->>>>>>> 2206653f
 
 		LLViewerFetchedTexture *imagep = NULL;
 		for (U32 wearable_index = 0; wearable_index < num_wearables; wearable_index++)
@@ -9137,7 +9114,12 @@
 		return FALSE;
 	}
 
-<<<<<<< HEAD
+	if( !getImage( te, index ) )
+	{
+		llwarns << "getImage( " << te << ", " << index << " ) returned 0" << llendl;
+		return FALSE;
+	}
+
 	// <FS:ND> getImage(te, index) can return 0 in some edge cases.
 	if( !getImage( te, index ) || !ndIsValidPtr( getImage( te, index) ) )
 	{
@@ -9145,13 +9127,6 @@
 		return FALSE;
 	}
 	// </FS:ND>
-=======
-	if( !getImage( te, index ) )
-	{
-		llwarns << "getImage( " << te << ", " << index << " ) returned 0" << llendl;
-		return FALSE;
-	}
->>>>>>> 2206653f
 
 	return (getImage(te, index)->getID() != IMG_DEFAULT_AVATAR && 
 			getImage(te, index)->getID() != IMG_DEFAULT);
