--- conflicted
+++ resolved
@@ -121,11 +121,7 @@
 extern F32 SPEED_ADJUST_MAX_SEC;
 extern F32 ANIM_SPEED_MAX;
 extern F32 ANIM_SPEED_MIN;
-<<<<<<< HEAD
-=======
 extern U32 JOINT_COUNT_REQUIRED_FOR_FULLRIG;
->>>>>>> 97747617
-
 // #define OUTPUT_BREAST_DATA
 
 using namespace LLAvatarAppearanceDefines;
@@ -843,20 +839,14 @@
 		debugAvatarRezTime("AvatarRezLeftNotification","left sometime after declouding");
 		}
 
-<<<<<<< HEAD
 	// <FS:ND> only call logPendingPhases if we're still alive. Otherwise this can lead to shutdown crashes 
 
 	// logPendingPhases();
 	if (isAgentAvatarValid())
 		logPendingPhases();
-
+	
 	// </FS:ND>
-	LL_DEBUGS() << "LLVOAvatar Destructor (0x" << this << ") id:" << mID << LL_ENDL;
-=======
-	logPendingPhases();
-	
 	LL_DEBUGS("Avatar") << "LLVOAvatar Destructor (0x" << this << ") id:" << mID << LL_ENDL;
->>>>>>> 97747617
 
 	std::for_each(mAttachmentPoints.begin(), mAttachmentPoints.end(), DeletePairedPointer());
 	mAttachmentPoints.clear();
@@ -3316,7 +3306,6 @@
 	local_camera_up.normalize();
 	local_camera_up = local_camera_up * inv_root_rot;
 
-<<<<<<< HEAD
 	// <FS:Ansariel> Optional legacy nametag position
 	LLVector3 name_position;
 	static LLCachedControl<bool> fsLegacyNametagPosition(gSavedSettings, "FSLegacyNametagPosition");
@@ -3334,10 +3323,7 @@
 	else
 	{
 	// </FS:Ansariel>
-=======
-
 	// position is based on head position, does not require mAvatarOffset here. - Nyx
->>>>>>> 97747617
 	LLVector3 avatar_ellipsoid(mBodySize.mV[VX] * 0.4f,
 								mBodySize.mV[VY] * 0.4f,
 								mBodySize.mV[VZ] * NAMETAG_VERT_OFFSET_WEIGHT);
@@ -3540,20 +3526,15 @@
 // called on both your avatar and other avatars
 //------------------------------------------------------------------------
 BOOL LLVOAvatar::updateCharacter(LLAgent &agent)
-<<<<<<< HEAD
-{
+{	
+	// clear debug text
+	mDebugText.clear();
+
 	// <FS:CR> Use LLCachedControl
 	//if (gSavedSettings.getBOOL("DebugAvatarAppearanceMessage"))
 	static LLCachedControl<bool> debug_avatar_appearance_message(gSavedSettings, "DebugAvatarAppearanceMessage");
 	if (debug_avatar_appearance_message)
 	// </FS:CR>
-=======
-{	
-	// clear debug text
-	mDebugText.clear();
-
-	if (gSavedSettings.getBOOL("DebugAvatarAppearanceMessage"))
->>>>>>> 97747617
 	{
 		S32 central_bake_version = -1;
 		if (getRegion())
@@ -6198,11 +6179,10 @@
 		{
 			const LLMeshSkinInfo* pSkinData = gMeshRepo.getSkinInfo( pVObj->getVolume()->getParams().getSculptID(), pVObj );
 			if (pSkinData 
-<<<<<<< HEAD
-				&& pSkinData->mJointNames.size() > 20				// full rig
-				&& pSkinData->mAlternateBindMatrix.size() > 0)
-			{
-				LLVOAvatar::resetJointPositionsToDefault();
+				&& pSkinData->mJointNames.size() > JOINT_COUNT_REQUIRED_FOR_FULLRIG	// full rig
+				&& pSkinData->mAlternateBindMatrix.size() > 0 )
+					{				
+						LLVOAvatar::resetJointPositionsToDefault();							
 				//Need to handle the repositioning of the cam, updating rig data etc during outfit editing 
 				//This handles the case where we detach a replacement rig.
 				if ( gAgentCamera.cameraCustomizeAvatar() )
@@ -6210,21 +6190,6 @@
 					gAgent.unpauseAnimation();
 					//Still want to refocus on head bone
 					gAgentCamera.changeCameraToCustomizeAvatar();
-=======
-				&& pSkinData->mJointNames.size() > JOINT_COUNT_REQUIRED_FOR_FULLRIG	// full rig
-				&& pSkinData->mAlternateBindMatrix.size() > 0 )
-					{				
-						LLVOAvatar::resetJointPositionsToDefault();							
-						//Need to handle the repositioning of the cam, updating rig data etc during outfit editing 
-						//This handles the case where we detach a replacement rig.
-						if ( gAgentCamera.cameraCustomizeAvatar() )
-						{
-							gAgent.unpauseAnimation();
-							//Still want to refocus on head bone
-							gAgentCamera.changeCameraToCustomizeAvatar();
-						}
-					}
->>>>>>> 97747617
 				}
 			}
 		}
