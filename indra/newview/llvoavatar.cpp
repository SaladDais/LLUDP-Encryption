/** 
 * @File llvoavatar.cpp
 * @brief Implementation of LLVOAvatar class which is a derivation of LLViewerObject
 *
 * $LicenseInfo:firstyear=2001&license=viewerlgpl$
 * Second Life Viewer Source Code
 * Copyright (C) 2010, Linden Research, Inc.
 * 
 * This library is free software; you can redistribute it and/or
 * modify it under the terms of the GNU Lesser General Public
 * License as published by the Free Software Foundation;
 * version 2.1 of the License only.
 * 
 * This library is distributed in the hope that it will be useful,
 * but WITHOUT ANY WARRANTY; without even the implied warranty of
 * MERCHANTABILITY or FITNESS FOR A PARTICULAR PURPOSE.  See the GNU
 * Lesser General Public License for more details.
 * 
 * You should have received a copy of the GNU Lesser General Public
 * License along with this library; if not, write to the Free Software
 * Foundation, Inc., 51 Franklin Street, Fifth Floor, Boston, MA  02110-1301  USA
 * 
 * Linden Research, Inc., 945 Battery Street, San Francisco, CA  94111  USA
 * $/LicenseInfo$
 */

#include "llviewerprecompiledheaders.h"

#include "llvoavatar.h"

#include <stdio.h>
#include <ctype.h>
#include <sstream>

#include "llaudioengine.h"
#include "noise.h"
#include "sound_ids.h"
#include "raytrace.h"

#include "aoengine.h"			// ## Zi: Animation Overrider
#include "llagent.h" //  Get state values from here
#include "llagentcamera.h"
#include "llagentwearables.h"
#include "llanimationstates.h"
#include "llavatarnamecache.h"
#include "llavatarpropertiesprocessor.h"
#include "llavatarrendernotifier.h"
#include "llexperiencecache.h"
#include "llphysicsmotion.h"
#include "llviewercontrol.h"
#include "llcallingcard.h"		// IDEVO for LLAvatarTracker
#include "lldrawpoolavatar.h"
#include "lldriverparam.h"
#include "llpolyskeletaldistortion.h"
#include "lleditingmotion.h"
#include "llemote.h"
#include "llfloatertools.h"
#include "llheadrotmotion.h"
#include "llhudeffecttrail.h"
#include "llhudmanager.h"
#include "llhudnametag.h"
#include "llhudtext.h"				// for mText/mDebugText
#include "llimview.h"
#include "llinitparam.h"
#include "llkeyframefallmotion.h"
#include "llkeyframestandmotion.h"
#include "llkeyframewalkmotion.h"
#include "llmanipscale.h"  // for get_default_max_prim_scale()
#include "llmeshrepository.h"
#include "llmutelist.h"
#include "llmoveview.h"
#include "llnotificationsutil.h"
#include "llphysicsshapebuilderutil.h"
#include "llquantize.h"
#include "llrand.h"
#include "llregionhandle.h"
#include "llresmgr.h"
#include "llselectmgr.h"
#include "llsprite.h"
#include "lltargetingmotion.h"
#include "lltoolmorph.h"
#include "llviewercamera.h"
#include "llviewertexlayer.h"
#include "llviewertexturelist.h"
#include "llviewermenu.h"
#include "llviewerobjectlist.h"
#include "llviewerparcelmgr.h"
#include "llviewerregion.h"
#include "llviewershadermgr.h"
#include "llviewerstats.h"
#include "llviewerwearable.h"
#include "llvoavatarself.h"
#include "llvovolume.h"
#include "llworld.h"
#include "pipeline.h"
#include "llviewershadermgr.h"
#include "llsky.h"
#include "llanimstatelabels.h"
#include "lltrans.h"
#include "llappearancemgr.h"
// [RLVa:KB] - Checked: 2010-04-01 (RLVa-1.2.0c)
#include "rlvhandler.h"
// [/RLVa:KB]

#include "llgesturemgr.h" //needed to trigger the voice gesticulations
#include "llvoiceclient.h"
#include "llvoicevisualizer.h" // Ventrella

#include "lldebugmessagebox.h"
#include "llsdutil.h"
#include "llscenemonitor.h"
#include "llsdserialize.h"

#include "fsdata.h"
#include "lfsimfeaturehandler.h"	// <FS:CR> Opensim
#include "lggcontactsets.h"
#include "llcontrol.h"
#include "llfilepicker.h"	// <FS:CR> FIRE-8893 - Dump archetype xml to user defined location
#include "llnetmap.h"
#include "llviewernetwork.h"	// [FS:CR] isInSecondlife()

extern F32 SPEED_ADJUST_MAX;
extern F32 SPEED_ADJUST_MAX_SEC;
extern F32 ANIM_SPEED_MAX;
extern F32 ANIM_SPEED_MIN;
extern U32 JOINT_COUNT_REQUIRED_FOR_FULLRIG;
const F32 MAX_HOVER_Z = 2.0f;
const F32 MIN_HOVER_Z = -2.0f;

using namespace LLAvatarAppearanceDefines;

//-----------------------------------------------------------------------------
// Global constants
//-----------------------------------------------------------------------------
const LLUUID ANIM_AGENT_BODY_NOISE = LLUUID("9aa8b0a6-0c6f-9518-c7c3-4f41f2c001ad"); //"body_noise"
const LLUUID ANIM_AGENT_BREATHE_ROT	= LLUUID("4c5a103e-b830-2f1c-16bc-224aa0ad5bc8");  //"breathe_rot"
const LLUUID ANIM_AGENT_EDITING	= LLUUID("2a8eba1d-a7f8-5596-d44a-b4977bf8c8bb");  //"editing"
const LLUUID ANIM_AGENT_EYE	= LLUUID("5c780ea8-1cd1-c463-a128-48c023f6fbea");  //"eye"
const LLUUID ANIM_AGENT_FLY_ADJUST = LLUUID("db95561f-f1b0-9f9a-7224-b12f71af126e");  //"fly_adjust"
const LLUUID ANIM_AGENT_HAND_MOTION	= LLUUID("ce986325-0ba7-6e6e-cc24-b17c4b795578");  //"hand_motion"
const LLUUID ANIM_AGENT_HEAD_ROT = LLUUID("e6e8d1dd-e643-fff7-b238-c6b4b056a68d");  //"head_rot"
const LLUUID ANIM_AGENT_PELVIS_FIX = LLUUID("0c5dd2a2-514d-8893-d44d-05beffad208b");  //"pelvis_fix"
const LLUUID ANIM_AGENT_TARGET = LLUUID("0e4896cb-fba4-926c-f355-8720189d5b55");  //"target"
const LLUUID ANIM_AGENT_WALK_ADJUST	= LLUUID("829bc85b-02fc-ec41-be2e-74cc6dd7215d");  //"walk_adjust"
const LLUUID ANIM_AGENT_PHYSICS_MOTION = LLUUID("7360e029-3cb8-ebc4-863e-212df440d987");  //"physics_motion"


//-----------------------------------------------------------------------------
// Constants
//-----------------------------------------------------------------------------
const F32 DELTA_TIME_MIN = 0.01f;	// we clamp measured deltaTime to this
const F32 DELTA_TIME_MAX = 0.2f;	// range to insure stability of computations.

const F32 PELVIS_LAG_FLYING		= 0.22f;// pelvis follow half life while flying
const F32 PELVIS_LAG_WALKING	= 0.4f;	// ...while walking
const F32 PELVIS_LAG_MOUSELOOK = 0.15f;
const F32 MOUSELOOK_PELVIS_FOLLOW_FACTOR = 0.5f;
const F32 TORSO_NOISE_AMOUNT = 1.0f;	// Amount of deviation from up-axis, in degrees
const F32 TORSO_NOISE_SPEED = 0.2f;	// Time scale factor on torso noise.

const F32 BREATHE_ROT_MOTION_STRENGTH = 0.05f;

const S32 MIN_REQUIRED_PIXEL_AREA_BODY_NOISE = 10000;
const S32 MIN_REQUIRED_PIXEL_AREA_BREATHE = 10000;
const S32 MIN_REQUIRED_PIXEL_AREA_PELVIS_FIX = 40;

const S32 TEX_IMAGE_SIZE_OTHER = 512 / 4;  // The size of local textures for other (!isSelf()) avatars

const F32 HEAD_MOVEMENT_AVG_TIME = 0.9f;

const S32 MORPH_MASK_REQUESTED_DISCARD = 0;

const F32 MAX_STANDOFF_FROM_ORIGIN = 3;
const F32 MAX_STANDOFF_DISTANCE_CHANGE = 32;

// Discard level at which to switch to baked textures
// Should probably be 4 or 3, but didn't want to change it while change other logic - SJB
const S32 SWITCH_TO_BAKED_DISCARD = 5;

const F32 FOOT_COLLIDE_FUDGE = 0.04f;

const F32 HOVER_EFFECT_MAX_SPEED = 3.f;
const F32 HOVER_EFFECT_STRENGTH = 0.f;
const F32 UNDERWATER_EFFECT_STRENGTH = 0.1f;
const F32 UNDERWATER_FREQUENCY_DAMP = 0.33f;
const F32 APPEARANCE_MORPH_TIME = 0.65f;
const F32 TIME_BEFORE_MESH_CLEANUP = 5.f; // seconds
const S32 AVATAR_RELEASE_THRESHOLD = 10; // number of avatar instances before releasing memory
const F32 FOOT_GROUND_COLLISION_TOLERANCE = 0.25f;
const F32 AVATAR_LOD_TWEAK_RANGE = 0.7f;
const S32 MAX_BUBBLE_CHAT_LENGTH = DB_CHAT_MSG_STR_LEN;
const S32 MAX_BUBBLE_CHAT_UTTERANCES = 12;
const F32 CHAT_FADE_TIME = 8.0;
const F32 BUBBLE_CHAT_TIME = CHAT_FADE_TIME * 3.f;
const F32 NAMETAG_UPDATE_THRESHOLD = 0.3f;
const F32 NAMETAG_VERTICAL_SCREEN_OFFSET = 25.f;
const F32 NAMETAG_VERT_OFFSET_WEIGHT = 0.17f;

const U32 LLVOAvatar::VISUAL_COMPLEXITY_UNKNOWN = 0;

enum ERenderName
{
	RENDER_NAME_NEVER,
	RENDER_NAME_ALWAYS,	
	RENDER_NAME_FADE
};

//-----------------------------------------------------------------------------
// Callback data
//-----------------------------------------------------------------------------

struct LLTextureMaskData
{
	LLTextureMaskData( const LLUUID& id ) :
		mAvatarID(id), 
		mLastDiscardLevel(S32_MAX) 
	{}
	LLUUID				mAvatarID;
	S32					mLastDiscardLevel;
};

/*********************************************************************************
 **                                                                             **
 ** Begin private LLVOAvatar Support classes
 **
 **/

//------------------------------------------------------------------------
// LLVOAvatarBoneInfo
// Trans/Scale/Rot etc. info about each avatar bone.  Used by LLVOAvatarSkeleton.
//------------------------------------------------------------------------
struct LLVOAvatarCollisionVolumeInfo : public LLInitParam::Block<LLVOAvatarCollisionVolumeInfo>
{
	LLVOAvatarCollisionVolumeInfo() 
	:	name("name"),
		pos("pos"),
		rot("rot"),
		scale("scale")
	{}

	Mandatory<std::string>	name;
	Mandatory<LLVector3>	pos,
							rot,
							scale;
};

struct LLAppearanceMessageContents
{
	LLAppearanceMessageContents():
		mAppearanceVersion(-1),
		mParamAppearanceVersion(-1),
		mCOFVersion(LLViewerInventoryCategory::VERSION_UNKNOWN)
	{
	}
	LLTEContents mTEContents;
	S32 mAppearanceVersion;
	S32 mParamAppearanceVersion;
	S32 mCOFVersion;
	// For future use:
	//U32 appearance_flags = 0;
	std::vector<F32> mParamWeights;
	std::vector<LLVisualParam*> mParams;
	LLVector3 mHoverOffset;
	bool mHoverOffsetWasSet;
};

struct LLVOAvatarChildJoint : public LLInitParam::ChoiceBlock<LLVOAvatarChildJoint>
	{
	Alternative<Lazy<struct LLVOAvatarBoneInfo, IS_A_BLOCK> >	bone;
	Alternative<LLVOAvatarCollisionVolumeInfo>		collision_volume;
	
	LLVOAvatarChildJoint()
	:	bone("bone"),
		collision_volume("collision_volume")
	{}
};

	

struct LLVOAvatarBoneInfo : public LLInitParam::Block<LLVOAvatarBoneInfo, LLVOAvatarCollisionVolumeInfo>
{
	LLVOAvatarBoneInfo() 
	:	pivot("pivot")
	{}
	
	Mandatory<LLVector3>					pivot;
	Multiple<LLVOAvatarChildJoint>			children;
};

//------------------------------------------------------------------------
// LLVOAvatarSkeletonInfo
// Overall avatar skeleton
//------------------------------------------------------------------------
struct LLVOAvatarSkeletonInfo : public LLInitParam::Block<LLVOAvatarSkeletonInfo>
{
	LLVOAvatarSkeletonInfo()
	:	skeleton_root(""),
		num_bones("num_bones"),
		num_collision_volumes("num_collision_volumes"),
		version("version")
	{}
	
	Mandatory<std::string>			version;
	Mandatory<S32>					num_bones,
									num_collision_volumes;
	Mandatory<LLVOAvatarChildJoint>	skeleton_root;
};



//-----------------------------------------------------------------------------
// class LLBodyNoiseMotion
//-----------------------------------------------------------------------------
class LLBodyNoiseMotion :
	public LLMotion
{
public:
	// Constructor
	LLBodyNoiseMotion(const LLUUID &id)
		: LLMotion(id)
	{
		mName = "body_noise";
		mTorsoState = new LLJointState;
	}

	// Destructor
	virtual ~LLBodyNoiseMotion() { }

public:
	//-------------------------------------------------------------------------
	// functions to support MotionController and MotionRegistry
	//-------------------------------------------------------------------------
	// static constructor
	// all subclasses must implement such a function and register it
	static LLMotion *create(const LLUUID &id) { return new LLBodyNoiseMotion(id); }

public:
	//-------------------------------------------------------------------------
	// animation callbacks to be implemented by subclasses
	//-------------------------------------------------------------------------

	// motions must specify whether or not they loop
	virtual BOOL getLoop() { return TRUE; }

	// motions must report their total duration
	virtual F32 getDuration() { return 0.0; }

	// motions must report their "ease in" duration
	virtual F32 getEaseInDuration() { return 0.0; }

	// motions must report their "ease out" duration.
	virtual F32 getEaseOutDuration() { return 0.0; }

	// motions must report their priority
	virtual LLJoint::JointPriority getPriority() { return LLJoint::HIGH_PRIORITY; }

	virtual LLMotionBlendType getBlendType() { return ADDITIVE_BLEND; }

	// called to determine when a motion should be activated/deactivated based on avatar pixel coverage
	virtual F32 getMinPixelArea() { return MIN_REQUIRED_PIXEL_AREA_BODY_NOISE; }

	// run-time (post constructor) initialization,
	// called after parameters have been set
	// must return true to indicate success and be available for activation
	virtual LLMotionInitStatus onInitialize(LLCharacter *character)
	{
		if( !mTorsoState->setJoint( character->getJoint("mTorso") ))
		{
			return STATUS_FAILURE;
		}

		mTorsoState->setUsage(LLJointState::ROT);

		addJointState( mTorsoState );
		return STATUS_SUCCESS;
	}

	// called when a motion is activated
	// must return TRUE to indicate success, or else
	// it will be deactivated
	virtual BOOL onActivate() { return TRUE; }

	// called per time step
	// must return TRUE while it is active, and
	// must return FALSE when the motion is completed.
	virtual BOOL onUpdate(F32 time, U8* joint_mask)
	{
		F32 nx[2];
		nx[0]=time*TORSO_NOISE_SPEED;
		nx[1]=0.0f;
		F32 ny[2];
		ny[0]=0.0f;
		ny[1]=time*TORSO_NOISE_SPEED;
		F32 noiseX = noise2(nx);
		F32 noiseY = noise2(ny);

		F32 rx = TORSO_NOISE_AMOUNT * DEG_TO_RAD * noiseX / 0.42f;
		F32 ry = TORSO_NOISE_AMOUNT * DEG_TO_RAD * noiseY / 0.42f;
		LLQuaternion tQn;
		tQn.setQuat( rx, ry, 0.0f );
		mTorsoState->setRotation( tQn );

		return TRUE;
	}

	// called when a motion is deactivated
	virtual void onDeactivate() {}

private:
	//-------------------------------------------------------------------------
	// joint states to be animated
	//-------------------------------------------------------------------------
	LLPointer<LLJointState> mTorsoState;
};

//-----------------------------------------------------------------------------
// class LLBreatheMotionRot
//-----------------------------------------------------------------------------
class LLBreatheMotionRot :
	public LLMotion
{
public:
	// Constructor
	LLBreatheMotionRot(const LLUUID &id) :
		LLMotion(id),
		mBreatheRate(1.f),
		mCharacter(NULL)
	{
		mName = "breathe_rot";
		mChestState = new LLJointState;
	}

	// Destructor
	virtual ~LLBreatheMotionRot() {}

public:
	//-------------------------------------------------------------------------
	// functions to support MotionController and MotionRegistry
	//-------------------------------------------------------------------------
	// static constructor
	// all subclasses must implement such a function and register it
	static LLMotion *create(const LLUUID &id) { return new LLBreatheMotionRot(id); }

public:
	//-------------------------------------------------------------------------
	// animation callbacks to be implemented by subclasses
	//-------------------------------------------------------------------------

	// motions must specify whether or not they loop
	virtual BOOL getLoop() { return TRUE; }

	// motions must report their total duration
	virtual F32 getDuration() { return 0.0; }

	// motions must report their "ease in" duration
	virtual F32 getEaseInDuration() { return 0.0; }

	// motions must report their "ease out" duration.
	virtual F32 getEaseOutDuration() { return 0.0; }

	// motions must report their priority
	virtual LLJoint::JointPriority getPriority() { return LLJoint::MEDIUM_PRIORITY; }

	virtual LLMotionBlendType getBlendType() { return NORMAL_BLEND; }

	// called to determine when a motion should be activated/deactivated based on avatar pixel coverage
	virtual F32 getMinPixelArea() { return MIN_REQUIRED_PIXEL_AREA_BREATHE; }

	// run-time (post constructor) initialization,
	// called after parameters have been set
	// must return true to indicate success and be available for activation
	virtual LLMotionInitStatus onInitialize(LLCharacter *character)
	{		
		mCharacter = character;
		BOOL success = true;

		if ( !mChestState->setJoint( character->getJoint( "mChest" ) ) )
		{
			success = false;
		}

		if ( success )
		{
			mChestState->setUsage(LLJointState::ROT);
			addJointState( mChestState );
		}

		if ( success )
		{
			return STATUS_SUCCESS;
		}
		else
		{
			return STATUS_FAILURE;
		}
	}

	// called when a motion is activated
	// must return TRUE to indicate success, or else
	// it will be deactivated
	virtual BOOL onActivate() { return TRUE; }

	// called per time step
	// must return TRUE while it is active, and
	// must return FALSE when the motion is completed.
	virtual BOOL onUpdate(F32 time, U8* joint_mask)
	{
		mBreatheRate = 1.f;

		F32 breathe_amt = (sinf(mBreatheRate * time) * BREATHE_ROT_MOTION_STRENGTH);

		mChestState->setRotation(LLQuaternion(breathe_amt, LLVector3(0.f, 1.f, 0.f)));

		return TRUE;
	}

	// called when a motion is deactivated
	virtual void onDeactivate() {}

private:
	//-------------------------------------------------------------------------
	// joint states to be animated
	//-------------------------------------------------------------------------
	LLPointer<LLJointState> mChestState;
	F32					mBreatheRate;
	LLCharacter*		mCharacter;
};

//-----------------------------------------------------------------------------
// class LLPelvisFixMotion
//-----------------------------------------------------------------------------
class LLPelvisFixMotion :
	public LLMotion
{
public:
	// Constructor
	LLPelvisFixMotion(const LLUUID &id)
		: LLMotion(id), mCharacter(NULL)
	{
		mName = "pelvis_fix";

		mPelvisState = new LLJointState;
	}

	// Destructor
	virtual ~LLPelvisFixMotion() { }

public:
	//-------------------------------------------------------------------------
	// functions to support MotionController and MotionRegistry
	//-------------------------------------------------------------------------
	// static constructor
	// all subclasses must implement such a function and register it
	static LLMotion *create(const LLUUID& id) { return new LLPelvisFixMotion(id); }

public:
	//-------------------------------------------------------------------------
	// animation callbacks to be implemented by subclasses
	//-------------------------------------------------------------------------

	// motions must specify whether or not they loop
	virtual BOOL getLoop() { return TRUE; }

	// motions must report their total duration
	virtual F32 getDuration() { return 0.0; }

	// motions must report their "ease in" duration
	virtual F32 getEaseInDuration() { return 0.5f; }

	// motions must report their "ease out" duration.
	virtual F32 getEaseOutDuration() { return 0.5f; }

	// motions must report their priority
	virtual LLJoint::JointPriority getPriority() { return LLJoint::LOW_PRIORITY; }

	virtual LLMotionBlendType getBlendType() { return NORMAL_BLEND; }

	// called to determine when a motion should be activated/deactivated based on avatar pixel coverage
	virtual F32 getMinPixelArea() { return MIN_REQUIRED_PIXEL_AREA_PELVIS_FIX; }

	// run-time (post constructor) initialization,
	// called after parameters have been set
	// must return true to indicate success and be available for activation
	virtual LLMotionInitStatus onInitialize(LLCharacter *character)
	{
		mCharacter = character;

		if (!mPelvisState->setJoint( character->getJoint("mPelvis")))
		{
			return STATUS_FAILURE;
		}

		mPelvisState->setUsage(LLJointState::POS);

		addJointState( mPelvisState );
		return STATUS_SUCCESS;
	}

	// called when a motion is activated
	// must return TRUE to indicate success, or else
	// it will be deactivated
	virtual BOOL onActivate() { return TRUE; }

	// called per time step
	// must return TRUE while it is active, and
	// must return FALSE when the motion is completed.
	virtual BOOL onUpdate(F32 time, U8* joint_mask)
	{
		mPelvisState->setPosition(LLVector3::zero);

		return TRUE;
	}

	// called when a motion is deactivated
	virtual void onDeactivate() {}

private:
	//-------------------------------------------------------------------------
	// joint states to be animated
	//-------------------------------------------------------------------------
	LLPointer<LLJointState> mPelvisState;
	LLCharacter*		mCharacter;
};

/**
 **
 ** End LLVOAvatar Support classes
 **                                                                             **
 *********************************************************************************/


//-----------------------------------------------------------------------------
// Static Data
//-----------------------------------------------------------------------------
LLAvatarAppearanceDictionary *LLVOAvatar::sAvatarDictionary = NULL;
S32 LLVOAvatar::sFreezeCounter = 0;
U32 LLVOAvatar::sMaxNonImpostors = 12; // overridden based on graphics setting
F32 LLVOAvatar::sRenderDistance = 256.f;
S32	LLVOAvatar::sNumVisibleAvatars = 0;
S32	LLVOAvatar::sNumLODChangesThisFrame = 0;

// const LLUUID LLVOAvatar::sStepSoundOnLand("e8af4a28-aa83-4310-a7c4-c047e15ea0df"); - <FS:PP> Commented out for FIRE-3169: Option to change the default footsteps sound
const LLUUID LLVOAvatar::sStepSounds[LL_MCODE_END] =
{
	SND_STONE_RUBBER,
	SND_METAL_RUBBER,
	SND_GLASS_RUBBER,
	SND_WOOD_RUBBER,
	SND_FLESH_RUBBER,
	SND_RUBBER_PLASTIC,
	SND_RUBBER_RUBBER
};

S32 LLVOAvatar::sRenderName = RENDER_NAME_ALWAYS;
BOOL LLVOAvatar::sRenderGroupTitles = TRUE;
S32 LLVOAvatar::sNumVisibleChatBubbles = 0;
BOOL LLVOAvatar::sDebugInvisible = FALSE;
BOOL LLVOAvatar::sShowAttachmentPoints = FALSE;
BOOL LLVOAvatar::sShowAnimationDebug = FALSE;
BOOL LLVOAvatar::sShowFootPlane = FALSE;
BOOL LLVOAvatar::sVisibleInFirstPerson = FALSE;
F32 LLVOAvatar::sLODFactor = 1.f;
F32 LLVOAvatar::sPhysicsLODFactor = 1.f;
bool LLVOAvatar::sUseImpostors = false; // overwridden by RenderAvatarMaxNonImpostors
BOOL LLVOAvatar::sJointDebug = FALSE;
F32 LLVOAvatar::sUnbakedTime = 0.f;
F32 LLVOAvatar::sUnbakedUpdateTime = 0.f;
F32 LLVOAvatar::sGreyTime = 0.f;
F32 LLVOAvatar::sGreyUpdateTime = 0.f;

//-----------------------------------------------------------------------------
// Helper functions
//-----------------------------------------------------------------------------
static F32 calc_bouncy_animation(F32 x);

//-----------------------------------------------------------------------------
// LLVOAvatar()
//-----------------------------------------------------------------------------
LLVOAvatar::LLVOAvatar(const LLUUID& id,
					   const LLPCode pcode,
					   LLViewerRegion* regionp) :
	LLAvatarAppearance(&gAgentWearables),
	LLViewerObject(id, pcode, regionp),
	mSpecialRenderMode(0),
	mAttachmentGeometryBytes(0),
	mAttachmentSurfaceArea(0.f),
	mReportedVisualComplexity(VISUAL_COMPLEXITY_UNKNOWN),
	mTurning(FALSE),
	mLastSkeletonSerialNum( 0 ),
	mIsSitting(FALSE),
	mTimeVisible(),
	mTyping(FALSE),
	mMeshValid(FALSE),
	mVisible(FALSE),
	mMutedAsCloud(false), // <FS:Ansariel> Show muted avatars as cloud
	mWindFreq(0.f),
	mRipplePhase( 0.f ),
	mBelowWater(FALSE),
	mLastAppearanceBlendTime(0.f),
	mAppearanceAnimating(FALSE),
    mNameIsSet(false),
	// <FS:Ansariel> FIRE-13414: Avatar name isn't updated when the simulator sends a new name
	mNameFirstname(),
	mNameLastname(),
	// </FS:Ansariel>
	mTitle(),
	mNameAway(false),
	mNameDoNotDisturb(false),
	mNameAutoResponse(false), // <FS:Ansariel> Show auto-response in nametag,
	mNameIsTyping(false), // <FS:Ansariel> FIRE-3475: Show typing in nametag
	mNameMute(false),
	mNameAppearance(false),
	mNameFriend(false),
	mNameAlpha(0.f),
	mRenderGroupTitles(sRenderGroupTitles),
	mNameCloud(false),
	mFirstTEMessageReceived( FALSE ),
	mFirstAppearanceMessageReceived( FALSE ),
	mCulled( FALSE ),
	mVisibilityRank(0),
	mNeedsSkin(FALSE),
	mLastSkinTime(0.f),
	mUpdatePeriod(1),
	mVisualComplexityStale(true),
	mVisuallyMuteSetting(AV_RENDER_NORMALLY),
	mMutedAVColor(LLColor4::white /* used for "uninitialize" */),
	mFirstFullyVisible(TRUE),
	mFullyLoaded(FALSE),
	mPreviousFullyLoaded(FALSE),
	mFullyLoadedInitialized(FALSE),
	mVisualComplexity(VISUAL_COMPLEXITY_UNKNOWN),
	mLoadedCallbacksPaused(FALSE),
	mRenderUnloadedAvatar(LLCachedControl<bool>(gSavedSettings, "RenderUnloadedAvatar", false)),
	mLastRezzedStatus(-1),
	mIsEditingAppearance(FALSE),
	mUseLocalAppearance(FALSE),
	// <FS:Ansariel> [Legacy Bake]
	mUseServerBakes(FALSE),
	// </FS:Ansariel> [Legacy Bake]
	mLastUpdateRequestCOFVersion(-1),
	mLastUpdateReceivedCOFVersion(-1),
	// <FS:Ansariel> Re-add mute list caching
	mCachedMuteListUpdateTime(0),
	mCachedInMuteList(false)
	// </FS:Ansariel>
{
	LL_DEBUGS("AvatarRender") << "LLVOAvatar Constructor (0x" << this << ") id:" << mID << LL_ENDL;

	//VTResume();  // VTune
	setHoverOffset(LLVector3(0.0, 0.0, 0.0));

	// mVoiceVisualizer is created by the hud effects manager and uses the HUD Effects pipeline
	const BOOL needsSendToSim = false; // currently, this HUD effect doesn't need to pack and unpack data to do its job
	mVoiceVisualizer = ( LLVoiceVisualizer *)LLHUDManager::getInstance()->createViewerEffect( LLHUDObject::LL_HUD_EFFECT_VOICE_VISUALIZER, needsSendToSim );

	LL_DEBUGS("Avatar","Message") << "LLVOAvatar Constructor (0x" << this << ") id:" << mID << LL_ENDL;
	mPelvisp = NULL;

	mDirtyMesh = 2;	// Dirty geometry, need to regenerate.
	mMeshTexturesDirty = FALSE;
	mHeadp = NULL;


	// set up animation variables
	mSpeed = 0.f;
	setAnimationData("Speed", &mSpeed);

	mNeedsImpostorUpdate = TRUE;
	mNeedsAnimUpdate = TRUE;

	mImpostorDistance = 0;
	mImpostorPixelArea = 0;

	setNumTEs(TEX_NUM_INDICES);

	mbCanSelect = TRUE;

	mSignaledAnimations.clear();
	mPlayingAnimations.clear();

	mWasOnGroundLeft = FALSE;
	mWasOnGroundRight = FALSE;

	mTimeLast = 0.0f;
	mSpeedAccum = 0.0f;

	mRippleTimeLast = 0.f;

	mInAir = FALSE;

	mStepOnLand = TRUE;
	mStepMaterial = 0;

	mLipSyncActive = false;
	mOohMorph      = NULL;
	mAahMorph      = NULL;

	mCurrentGesticulationLevel = 0;

	mRuthTimer.reset();
	mRuthDebugTimer.reset();
	mDebugExistenceTimer.reset();
	mLastAppearanceMessageTimer.reset();

	if(LLSceneMonitor::getInstance()->isEnabled())
	{
	    LLSceneMonitor::getInstance()->freezeAvatar((LLCharacter*)this);
	}
}

std::string LLVOAvatar::avString() const
{
	std::string viz_string = LLVOAvatar::rezStatusToString(getRezzedStatus());
	return " Avatar '" + getFullname() + "' " + viz_string + " ";
}

void LLVOAvatar::debugAvatarRezTime(std::string notification_name, std::string comment)
{
	LL_INFOS("Avatar") << "REZTIME: [ " << (U32)mDebugExistenceTimer.getElapsedTimeF32()
					   << "sec ]"
					   << avString() 
					   << "RuthTimer " << (U32)mRuthDebugTimer.getElapsedTimeF32()
					   << " Notification " << notification_name
					   << " : " << comment
					   << LL_ENDL;

	if (gSavedSettings.getBOOL("DebugAvatarRezTime"))
	{
		LLSD args;
		args["EXISTENCE"] = llformat("%d",(U32)mDebugExistenceTimer.getElapsedTimeF32());
		args["TIME"] = llformat("%d",(U32)mRuthDebugTimer.getElapsedTimeF32());
		args["NAME"] = getFullname();
		LLNotificationsUtil::add(notification_name,args);
	}
}

//------------------------------------------------------------------------
// LLVOAvatar::~LLVOAvatar()
//------------------------------------------------------------------------
LLVOAvatar::~LLVOAvatar()
{
	if (!mFullyLoaded)
	{
		debugAvatarRezTime("AvatarRezLeftCloudNotification","left after ruth seconds as cloud");
	}
	else
	{
		debugAvatarRezTime("AvatarRezLeftNotification","left sometime after declouding");
	}

	// <FS:ND> only call logPendingPhases if we're still alive. Otherwise this can lead to shutdown crashes 

	// logPendingPhases();
	if (isAgentAvatarValid())
		logPendingPhases();
	
	// </FS:ND>
	LL_DEBUGS("Avatar") << "LLVOAvatar Destructor (0x" << this << ") id:" << mID << LL_ENDL;

	std::for_each(mAttachmentPoints.begin(), mAttachmentPoints.end(), DeletePairedPointer());
	mAttachmentPoints.clear();

	mDead = TRUE;
	
	mAnimationSources.clear();
	LLLoadedCallbackEntry::cleanUpCallbackList(&mCallbackTextureList) ;

	getPhases().clearPhases();
	
	LL_DEBUGS() << "LLVOAvatar Destructor end" << LL_ENDL;
}

void LLVOAvatar::markDead()
{
	if (mNameText)
	{
		mNameText->markDead();
		mNameText = NULL;
		sNumVisibleChatBubbles--;
	}
	mVoiceVisualizer->markDead();
	LLLoadedCallbackEntry::cleanUpCallbackList(&mCallbackTextureList) ;
	LLViewerObject::markDead();
}


BOOL LLVOAvatar::isFullyBaked()
{
	if (mIsDummy) return TRUE;
	if (getNumTEs() == 0) return FALSE;

	for (U32 i = 0; i < mBakedTextureDatas.size(); i++)
	{
		if (!isTextureDefined(mBakedTextureDatas[i].mTextureIndex)
			&& ( (i != BAKED_SKIRT) || isWearingWearableType(LLWearableType::WT_SKIRT) ) )
		{
			return FALSE;
		}
	}
	return TRUE;
}

BOOL LLVOAvatar::isFullyTextured() const
{
	for (S32 i = 0; i < mMeshLOD.size(); i++)
	{
		LLAvatarJoint* joint = mMeshLOD[i];
		if (i==MESH_ID_SKIRT && !isWearingWearableType(LLWearableType::WT_SKIRT))
		{
			continue; // don't care about skirt textures if we're not wearing one.
		}
		if (!joint)
		{
			continue; // nonexistent LOD OK.
		}
		avatar_joint_mesh_list_t::iterator meshIter = joint->mMeshParts.begin();
		if (meshIter != joint->mMeshParts.end())
		{
			LLAvatarJointMesh *mesh = (*meshIter);
			if (!mesh)
			{
				continue; // nonexistent mesh OK
			}
			if (mesh->hasGLTexture())
			{
				continue; // Mesh exists and has a baked texture.
			}
			if (mesh->hasComposite())
			{
				continue; // Mesh exists and has a composite texture.
			}
			// Fail
			return FALSE;
		}
	}
	return TRUE;
}

BOOL LLVOAvatar::hasGray() const
{
	return !getIsCloud() && !isFullyTextured();
}

S32 LLVOAvatar::getRezzedStatus() const
{
	if (getIsCloud()) return 0;
	if (isFullyTextured() && allBakedTexturesCompletelyDownloaded()) return 3;
	if (isFullyTextured()) return 2;
	llassert(hasGray());
	return 1; // gray
}

void LLVOAvatar::deleteLayerSetCaches(bool clearAll)
{
	for (U32 i = 0; i < mBakedTextureDatas.size(); i++)
	{
		if (mBakedTextureDatas[i].mTexLayerSet)
		{
			// ! BACKWARDS COMPATIBILITY !
			// Can be removed after hair baking is mandatory on the grid
			if ((i != BAKED_HAIR || isSelf()) && !clearAll)
			{
				mBakedTextureDatas[i].mTexLayerSet->deleteCaches();
			}
		}
		if (mBakedTextureDatas[i].mMaskTexName)
		{
			LLImageGL::deleteTextures(1, (GLuint*)&(mBakedTextureDatas[i].mMaskTexName));
			mBakedTextureDatas[i].mMaskTexName = 0 ;
		}
	}
}

// static 
BOOL LLVOAvatar::areAllNearbyInstancesBaked(S32& grey_avatars)
{
	BOOL res = TRUE;
	grey_avatars = 0;
	for (std::vector<LLCharacter*>::iterator iter = LLCharacter::sInstances.begin();
		 iter != LLCharacter::sInstances.end(); ++iter)
	{
		LLVOAvatar* inst = (LLVOAvatar*) *iter;
		if( inst->isDead() )
		{
			continue;
		}
		else if( !inst->isFullyBaked() )
		{
			res = FALSE;
			if (inst->mHasGrey)
			{
				++grey_avatars;
			}
		}
	}
	return res;
}

// static
void LLVOAvatar::getNearbyRezzedStats(std::vector<S32>& counts)
{
	counts.clear();
	counts.resize(4);
	for (std::vector<LLCharacter*>::iterator iter = LLCharacter::sInstances.begin();
		 iter != LLCharacter::sInstances.end(); ++iter)
	{
		LLVOAvatar* inst = (LLVOAvatar*) *iter;
		if (inst)
		{
			S32 rez_status = inst->getRezzedStatus();
			counts[rez_status]++;
		}
	}
}

// static
std::string LLVOAvatar::rezStatusToString(S32 rez_status)
{
	if (rez_status==0) return "cloud";
	if (rez_status==1) return "gray";
	if (rez_status==2) return "downloading";
	if (rez_status==3) return "full";
	return "unknown";
}

// static
void LLVOAvatar::dumpBakedStatus()
{
	LLVector3d camera_pos_global = gAgentCamera.getCameraPositionGlobal();

	for (std::vector<LLCharacter*>::iterator iter = LLCharacter::sInstances.begin();
		 iter != LLCharacter::sInstances.end(); ++iter)
	{
		LLVOAvatar* inst = (LLVOAvatar*) *iter;
		LL_INFOS() << "Avatar ";

		LLNameValue* firstname = inst->getNVPair("FirstName");
		LLNameValue* lastname = inst->getNVPair("LastName");

		if( firstname )
		{
			LL_CONT << firstname->getString();
		}
		if( lastname )
		{
			LL_CONT << " " << lastname->getString();
		}

		LL_CONT << " " << inst->mID;

		if( inst->isDead() )
		{
			LL_CONT << " DEAD ("<< inst->getNumRefs() << " refs)";
		}

		if( inst->isSelf() )
		{
			LL_CONT << " (self)";
		}


		F64 dist_to_camera = (inst->getPositionGlobal() - camera_pos_global).length();
		LL_CONT << " " << dist_to_camera << "m ";

		LL_CONT << " " << inst->mPixelArea << " pixels";

		if( inst->isVisible() )
		{
			LL_CONT << " (visible)";
		}
		else
		{
			LL_CONT << " (not visible)";
		}

		if( inst->isFullyBaked() )
		{
			LL_CONT << " Baked";
		}
		else
		{
			LL_CONT << " Unbaked (";
			
			for (LLAvatarAppearanceDictionary::BakedTextures::const_iterator iter = LLAvatarAppearanceDictionary::getInstance()->getBakedTextures().begin();
				 iter != LLAvatarAppearanceDictionary::getInstance()->getBakedTextures().end();
				 ++iter)
			{
				const LLAvatarAppearanceDictionary::BakedEntry *baked_dict = iter->second;
				const ETextureIndex index = baked_dict->mTextureIndex;
				if (!inst->isTextureDefined(index))
				{
					LL_CONT << " " << LLAvatarAppearanceDictionary::getInstance()->getTexture(index)->mName;
				}
			}
			LL_CONT << " ) " << inst->getUnbakedPixelAreaRank();
			if( inst->isCulled() )
			{
				LL_CONT << " culled";
			}
		}
		LL_CONT << LL_ENDL;
	}
}

//static
void LLVOAvatar::restoreGL()
{
	if (!isAgentAvatarValid()) return;

	gAgentAvatarp->setCompositeUpdatesEnabled(TRUE);
	for (U32 i = 0; i < gAgentAvatarp->mBakedTextureDatas.size(); i++)
	{
		// <FS:Ansariel> [Legacy Bake]
		//gAgentAvatarp->invalidateComposite(gAgentAvatarp->getTexLayerSet(i));
		gAgentAvatarp->invalidateComposite(gAgentAvatarp->getTexLayerSet(i), FALSE);
	}
	gAgentAvatarp->updateMeshTextures();
}

//static
void LLVOAvatar::destroyGL()
{
	deleteCachedImages();

	resetImpostors();
}

//static
void LLVOAvatar::resetImpostors()
{
	for (std::vector<LLCharacter*>::iterator iter = LLCharacter::sInstances.begin();
		 iter != LLCharacter::sInstances.end(); ++iter)
	{
		LLVOAvatar* avatar = (LLVOAvatar*) *iter;
		avatar->mImpostor.release();
	}
}

// static
void LLVOAvatar::deleteCachedImages(bool clearAll)
{	
	if (LLViewerTexLayerSet::sHasCaches)
	{
		LL_DEBUGS() << "Deleting layer set caches" << LL_ENDL;
		for (std::vector<LLCharacter*>::iterator iter = LLCharacter::sInstances.begin();
			 iter != LLCharacter::sInstances.end(); ++iter)
		{
			LLVOAvatar* inst = (LLVOAvatar*) *iter;
			inst->deleteLayerSetCaches(clearAll);
		}
		LLViewerTexLayerSet::sHasCaches = FALSE;
	}
	LLVOAvatarSelf::deleteScratchTextures();
	LLTexLayerStaticImageList::getInstance()->deleteCachedImages();
}


//------------------------------------------------------------------------
// static
// LLVOAvatar::initClass()
//------------------------------------------------------------------------
void LLVOAvatar::initClass()
{ 
	gAnimLibrary.animStateSetString(ANIM_AGENT_BODY_NOISE,"body_noise");
	gAnimLibrary.animStateSetString(ANIM_AGENT_BREATHE_ROT,"breathe_rot");
	gAnimLibrary.animStateSetString(ANIM_AGENT_PHYSICS_MOTION,"physics_motion");
	gAnimLibrary.animStateSetString(ANIM_AGENT_EDITING,"editing");
	gAnimLibrary.animStateSetString(ANIM_AGENT_EYE,"eye");
	gAnimLibrary.animStateSetString(ANIM_AGENT_FLY_ADJUST,"fly_adjust");
	gAnimLibrary.animStateSetString(ANIM_AGENT_HAND_MOTION,"hand_motion");
	gAnimLibrary.animStateSetString(ANIM_AGENT_HEAD_ROT,"head_rot");
	gAnimLibrary.animStateSetString(ANIM_AGENT_PELVIS_FIX,"pelvis_fix");
	gAnimLibrary.animStateSetString(ANIM_AGENT_TARGET,"target");
	gAnimLibrary.animStateSetString(ANIM_AGENT_WALK_ADJUST,"walk_adjust");

	initCloud();
}


void LLVOAvatar::cleanupClass()
{
}

LLPartSysData LLVOAvatar::sCloud;
LLPartSysData LLVOAvatar::sCloudMuted;
void LLVOAvatar::initCloud()
{
	// fancy particle cloud designed by Brent
	std::string filename = gDirUtilp->getExpandedFilename(LL_PATH_PER_SL_ACCOUNT, "cloud.xml");
	if(!gDirUtilp->fileExists(filename))
	{
		filename = gDirUtilp->getExpandedFilename(LL_PATH_USER_SETTINGS, "cloud.xml");
	}
	if(!gDirUtilp->fileExists(filename))
	{
		filename = gDirUtilp->getExpandedFilename(LL_PATH_APP_SETTINGS, "cloud.xml");
	}
	LLSD cloud;
	// <FS:ND> On Linux ifstream only has a const char* constructor
	// llifstream in_file(filename);
	llifstream in_file(filename.c_str());
	// </FS:ND>
	LLSDSerialize::fromXMLDocument(cloud, in_file);
	sCloud.fromLLSD(cloud);
	LLViewerTexture* cloud_texture = LLViewerTextureManager::getFetchedTextureFromFile("cloud-particle.j2c");
	sCloud.mPartImageID = cloud_texture->getID();

	//Todo: have own image, de-copy-pasta
	LLSD cloud_muted;
	filename = gDirUtilp->getExpandedFilename(LL_PATH_PER_SL_ACCOUNT, "cloud_muted.xml");
	if(!gDirUtilp->fileExists(filename))
	{
		filename = gDirUtilp->getExpandedFilename(LL_PATH_USER_SETTINGS, "cloud_muted.xml");
	}
	if(!gDirUtilp->fileExists(filename))
	{
		filename = gDirUtilp->getExpandedFilename(LL_PATH_APP_SETTINGS, "cloud_muted.xml");
	}
	// <FS:ND> On Linux ifstream only has a const char* constructor
	// llifstream in_file_muted(filename);
	llifstream in_file_muted(filename.c_str());
	// </FS:ND>

	LLSDSerialize::fromXMLDocument(cloud_muted, in_file_muted);
	sCloudMuted.fromLLSD(cloud_muted);
	LLViewerTexture* cloud_muted_texture = LLViewerTextureManager::getFetchedTextureFromFile("cloud-particle.j2c");
	sCloudMuted.mPartImageID = cloud_muted_texture->getID();
}

void LLVOAvatar::initInstance(void)
{
	//-------------------------------------------------------------------------
	// register motions
	//-------------------------------------------------------------------------
	if (LLCharacter::sInstances.size() == 1)
	{
		LLKeyframeMotion::setVFS(gStaticVFS);
		registerMotion( ANIM_AGENT_DO_NOT_DISTURB,					LLNullMotion::create );
		registerMotion( ANIM_AGENT_CROUCH,					LLKeyframeStandMotion::create );
		registerMotion( ANIM_AGENT_CROUCHWALK,				LLKeyframeWalkMotion::create );
		registerMotion( ANIM_AGENT_EXPRESS_AFRAID,			LLEmote::create );
		registerMotion( ANIM_AGENT_EXPRESS_ANGER,			LLEmote::create );
		registerMotion( ANIM_AGENT_EXPRESS_BORED,			LLEmote::create );
		registerMotion( ANIM_AGENT_EXPRESS_CRY,				LLEmote::create );
		registerMotion( ANIM_AGENT_EXPRESS_DISDAIN,			LLEmote::create );
		registerMotion( ANIM_AGENT_EXPRESS_EMBARRASSED,		LLEmote::create );
		registerMotion( ANIM_AGENT_EXPRESS_FROWN,			LLEmote::create );
		registerMotion( ANIM_AGENT_EXPRESS_KISS,			LLEmote::create );
		registerMotion( ANIM_AGENT_EXPRESS_LAUGH,			LLEmote::create );
		registerMotion( ANIM_AGENT_EXPRESS_OPEN_MOUTH,		LLEmote::create );
		registerMotion( ANIM_AGENT_EXPRESS_REPULSED,		LLEmote::create );
		registerMotion( ANIM_AGENT_EXPRESS_SAD,				LLEmote::create );
		registerMotion( ANIM_AGENT_EXPRESS_SHRUG,			LLEmote::create );
		registerMotion( ANIM_AGENT_EXPRESS_SMILE,			LLEmote::create );
		registerMotion( ANIM_AGENT_EXPRESS_SURPRISE,		LLEmote::create );
		registerMotion( ANIM_AGENT_EXPRESS_TONGUE_OUT,		LLEmote::create );
		registerMotion( ANIM_AGENT_EXPRESS_TOOTHSMILE,		LLEmote::create );
		registerMotion( ANIM_AGENT_EXPRESS_WINK,			LLEmote::create );
		registerMotion( ANIM_AGENT_EXPRESS_WORRY,			LLEmote::create );
		registerMotion( ANIM_AGENT_FEMALE_RUN_NEW,			LLKeyframeWalkMotion::create );
		registerMotion( ANIM_AGENT_FEMALE_WALK,				LLKeyframeWalkMotion::create );
		registerMotion( ANIM_AGENT_FEMALE_WALK_NEW,			LLKeyframeWalkMotion::create );
		registerMotion( ANIM_AGENT_RUN,						LLKeyframeWalkMotion::create );
		registerMotion( ANIM_AGENT_RUN_NEW,					LLKeyframeWalkMotion::create );
		registerMotion( ANIM_AGENT_STAND,					LLKeyframeStandMotion::create );
		registerMotion( ANIM_AGENT_STAND_1,					LLKeyframeStandMotion::create );
		registerMotion( ANIM_AGENT_STAND_2,					LLKeyframeStandMotion::create );
		registerMotion( ANIM_AGENT_STAND_3,					LLKeyframeStandMotion::create );
		registerMotion( ANIM_AGENT_STAND_4,					LLKeyframeStandMotion::create );
		registerMotion( ANIM_AGENT_STANDUP,					LLKeyframeFallMotion::create );
		registerMotion( ANIM_AGENT_TURNLEFT,				LLKeyframeWalkMotion::create );
		registerMotion( ANIM_AGENT_TURNRIGHT,				LLKeyframeWalkMotion::create );
		registerMotion( ANIM_AGENT_WALK,					LLKeyframeWalkMotion::create );
		registerMotion( ANIM_AGENT_WALK_NEW,				LLKeyframeWalkMotion::create );
		
		// motions without a start/stop bit
		registerMotion( ANIM_AGENT_BODY_NOISE,				LLBodyNoiseMotion::create );
		registerMotion( ANIM_AGENT_BREATHE_ROT,				LLBreatheMotionRot::create );
		registerMotion( ANIM_AGENT_PHYSICS_MOTION,			LLPhysicsMotionController::create );
		registerMotion( ANIM_AGENT_EDITING,					LLEditingMotion::create	);
		registerMotion( ANIM_AGENT_EYE,						LLEyeMotion::create	);
		registerMotion( ANIM_AGENT_FEMALE_WALK,				LLKeyframeWalkMotion::create );
		registerMotion( ANIM_AGENT_FLY_ADJUST,				LLFlyAdjustMotion::create );
		registerMotion( ANIM_AGENT_HAND_MOTION,				LLHandMotion::create );
		registerMotion( ANIM_AGENT_HEAD_ROT,				LLHeadRotMotion::create );
		registerMotion( ANIM_AGENT_PELVIS_FIX,				LLPelvisFixMotion::create );
		registerMotion( ANIM_AGENT_SIT_FEMALE,				LLKeyframeMotion::create );
		registerMotion( ANIM_AGENT_TARGET,					LLTargetingMotion::create );
		registerMotion( ANIM_AGENT_WALK_ADJUST,				LLWalkAdjustMotion::create );
	}
	
	LLAvatarAppearance::initInstance();
	
	// preload specific motions here
	createMotion( ANIM_AGENT_CUSTOMIZE);
	createMotion( ANIM_AGENT_CUSTOMIZE_DONE);
	
	//VTPause();  // VTune
	
	mVoiceVisualizer->setVoiceEnabled( LLVoiceClient::getInstance()->getVoiceEnabled( mID ) );
}

// virtual
LLAvatarJoint* LLVOAvatar::createAvatarJoint()
{
	return new LLViewerJoint();
}

// virtual
LLAvatarJoint* LLVOAvatar::createAvatarJoint(S32 joint_num)
{
	return new LLViewerJoint(joint_num);
}

// virtual
LLAvatarJointMesh* LLVOAvatar::createAvatarJointMesh()
{
	return new LLViewerJointMesh();
}

// virtual
LLTexLayerSet* LLVOAvatar::createTexLayerSet()
{
	return new LLViewerTexLayerSet(this);
}

const LLVector3 LLVOAvatar::getRenderPosition() const
{

	if (mDrawable.isNull() || mDrawable->getGeneration() < 0)
	{
		return getPositionAgent();
	}
	else if (isRoot())
	{
		F32 fixup;
		if ( hasPelvisFixup( fixup) )
		{
			//Apply a pelvis fixup (as defined by the avs skin)
			LLVector3 pos = mDrawable->getPositionAgent();
			pos[VZ] += fixup;
			return pos;
		}
		else
		{
			return mDrawable->getPositionAgent();
		}
	}
	else
	{
		return getPosition() * mDrawable->getParent()->getRenderMatrix();
	}
	
	
}

void LLVOAvatar::updateDrawable(BOOL force_damped)
{
	clearChanged(SHIFTED);
}

void LLVOAvatar::onShift(const LLVector4a& shift_vector)
{
	const LLVector3& shift = reinterpret_cast<const LLVector3&>(shift_vector);
	mLastAnimExtents[0] += shift;
	mLastAnimExtents[1] += shift;
}

void LLVOAvatar::updateSpatialExtents(LLVector4a& newMin, LLVector4a &newMax)
{
	if (isImpostor() && !needsImpostorUpdate())
	{
		LLVector3 delta = getRenderPosition() -
			((LLVector3(mDrawable->getPositionGroup().getF32ptr())-mImpostorOffset));
		
		newMin.load3( (mLastAnimExtents[0] + delta).mV);
		newMax.load3( (mLastAnimExtents[1] + delta).mV);
	}
	else
	{
		getSpatialExtents(newMin,newMax);
		mLastAnimExtents[0].set(newMin.getF32ptr());
		mLastAnimExtents[1].set(newMax.getF32ptr());
		LLVector4a pos_group;
		pos_group.setAdd(newMin,newMax);
		pos_group.mul(0.5f);
		mImpostorOffset = LLVector3(pos_group.getF32ptr())-getRenderPosition();
		mDrawable->setPositionGroup(pos_group);
	}
	
	
}

void LLVOAvatar::getSpatialExtents(LLVector4a& newMin, LLVector4a& newMax)
{
	LLVector4a buffer(0.25f);
	LLVector4a pos;
	pos.load3(getRenderPosition().mV);
	newMin.setSub(pos, buffer);
	newMax.setAdd(pos, buffer);

	float max_attachment_span = get_default_max_prim_scale() * 5.0f;
	
	//stretch bounding box by joint positions
	for (polymesh_map_t::iterator i = mPolyMeshes.begin(); i != mPolyMeshes.end(); ++i)
	{
		LLPolyMesh* mesh = i->second;
		for (S32 joint_num = 0; joint_num < mesh->mJointRenderData.size(); joint_num++)
		{
			LLVector4a trans;
			trans.load3( mesh->mJointRenderData[joint_num]->mWorldMatrix->getTranslation().mV);
			update_min_max(newMin, newMax, trans);
		}
	}

	LLVector4a center, size;
	center.setAdd(newMin, newMax);
	center.mul(0.5f);

	size.setSub(newMax,newMin);
	size.mul(0.5f);

	mPixelArea = LLPipeline::calcPixelArea(center, size, *LLViewerCamera::getInstance());

	//stretch bounding box by attachments
	for (attachment_map_t::iterator iter = mAttachmentPoints.begin(); 
		 iter != mAttachmentPoints.end();
		 ++iter)
	{
		LLViewerJointAttachment* attachment = iter->second;

		// <FS:Ansariel> Possible crash fix
		//if (attachment->getValid())
		if (attachment && attachment->getValid())
		// </FS:Ansariel>
		{
			for (LLViewerJointAttachment::attachedobjs_vec_t::iterator attachment_iter = attachment->mAttachedObjects.begin();
				 attachment_iter != attachment->mAttachedObjects.end();
				 ++attachment_iter)
			{
				const LLViewerObject* attached_object = (*attachment_iter);
				if (attached_object && !attached_object->isHUDAttachment())
				{
					LLDrawable* drawable = attached_object->mDrawable;
					if (drawable && !drawable->isState(LLDrawable::RIGGED))
					{
						LLSpatialBridge* bridge = drawable->getSpatialBridge();
						if (bridge)
						{
							const LLVector4a* ext = bridge->getSpatialExtents();
							LLVector4a distance;
							distance.setSub(ext[1], ext[0]);
							LLVector4a max_span(max_attachment_span);

							S32 lt = distance.lessThan(max_span).getGatheredBits() & 0x7;
						
							// Only add the prim to spatial extents calculations if it isn't a megaprim.
							// max_attachment_span calculated at the start of the function 
							// (currently 5 times our max prim size) 
							if (lt == 0x7)
							{
								update_min_max(newMin,newMax,ext[0]);
								update_min_max(newMin,newMax,ext[1]);
							}
						}
					}
				}
			}
		}
	}

	//pad bounding box	

	newMin.sub(buffer);
	newMax.add(buffer);
}

//-----------------------------------------------------------------------------
// renderCollisionVolumes()
//-----------------------------------------------------------------------------
void LLVOAvatar::renderCollisionVolumes()
{
	std::ostringstream ostr;
	for (S32 i = 0; i < mNumCollisionVolumes; i++)
	{
		mCollisionVolumes[i].renderCollision();
		ostr << mCollisionVolumes[i].getName() << ", ";
	}

	if (mNameText.notNull())
	{
		LLVector4a unused;
	
		mNameText->lineSegmentIntersect(unused, unused, unused, TRUE);
	}

	mDebugText.clear();
	addDebugText(ostr.str());
}

void LLVOAvatar::renderJoints()
{
	std::ostringstream ostr;
	std::ostringstream nullstr;

	for (joint_map_t::iterator iter = mJointMap.begin(); iter != mJointMap.end(); ++iter)
	{
		LLJoint* jointp = iter->second;
		if (!jointp)
		{
			nullstr << iter->first << " is NULL" << std::endl;
			continue;
		}

		ostr << jointp->getName() << ", ";

		jointp->updateWorldMatrix();
	
		gGL.pushMatrix();
		gGL.multMatrix( &jointp->getXform()->getWorldMatrix().mMatrix[0][0] );

		gGL.diffuseColor3f( 1.f, 0.f, 1.f );
	
		gGL.begin(LLRender::LINES);
	
		LLVector3 v[] = 
		{
			LLVector3(1,0,0),
			LLVector3(-1,0,0),
			LLVector3(0,1,0),
			LLVector3(0,-1,0),

			LLVector3(0,0,-1),
			LLVector3(0,0,1),
		};

		//sides
		gGL.vertex3fv(v[0].mV); 
		gGL.vertex3fv(v[2].mV);

		gGL.vertex3fv(v[0].mV); 
		gGL.vertex3fv(v[3].mV);

		gGL.vertex3fv(v[1].mV); 
		gGL.vertex3fv(v[2].mV);

		gGL.vertex3fv(v[1].mV); 
		gGL.vertex3fv(v[3].mV);


		//top
		gGL.vertex3fv(v[0].mV); 
		gGL.vertex3fv(v[4].mV);

		gGL.vertex3fv(v[1].mV); 
		gGL.vertex3fv(v[4].mV);

		gGL.vertex3fv(v[2].mV); 
		gGL.vertex3fv(v[4].mV);

		gGL.vertex3fv(v[3].mV); 
		gGL.vertex3fv(v[4].mV);


		//bottom
		gGL.vertex3fv(v[0].mV); 
		gGL.vertex3fv(v[5].mV);

		gGL.vertex3fv(v[1].mV); 
		gGL.vertex3fv(v[5].mV);

		gGL.vertex3fv(v[2].mV); 
		gGL.vertex3fv(v[5].mV);

		gGL.vertex3fv(v[3].mV); 
		gGL.vertex3fv(v[5].mV);

		gGL.end();

		gGL.popMatrix();
	}

	mDebugText.clear();
	addDebugText(ostr.str());
	addDebugText(nullstr.str());
}

BOOL LLVOAvatar::lineSegmentIntersect(const LLVector4a& start, const LLVector4a& end,
									  S32 face,
									  BOOL pick_transparent,
									  BOOL pick_rigged,
									  S32* face_hit,
									  LLVector4a* intersection,
									  LLVector2* tex_coord,
									  LLVector4a* normal,
									  LLVector4a* tangent)
{
	if ((isSelf() && !gAgent.needsRenderAvatar()) || !LLPipeline::sPickAvatar)
	{
		return FALSE;
	}

	if (lineSegmentBoundingBox(start, end))
	{
		for (S32 i = 0; i < mNumCollisionVolumes; ++i)
		{
			mCollisionVolumes[i].updateWorldMatrix();

			glh::matrix4f mat((F32*) mCollisionVolumes[i].getXform()->getWorldMatrix().mMatrix);
			glh::matrix4f inverse = mat.inverse();
			glh::matrix4f norm_mat = inverse.transpose();

			glh::vec3f p1(start.getF32ptr());
			glh::vec3f p2(end.getF32ptr());

			inverse.mult_matrix_vec(p1);
			inverse.mult_matrix_vec(p2);

			LLVector3 position;
			LLVector3 norm;

			if (linesegment_sphere(LLVector3(p1.v), LLVector3(p2.v), LLVector3(0,0,0), 1.f, position, norm))
			{
				glh::vec3f res_pos(position.mV);
				mat.mult_matrix_vec(res_pos);
				
				norm.normalize();
				glh::vec3f res_norm(norm.mV);
				norm_mat.mult_matrix_dir(res_norm);

				if (intersection)
				{
					intersection->load3(res_pos.v);
				}

				if (normal)
				{
					normal->load3(res_norm.v);
				}

				return TRUE;
			}
		}

		if (isSelf())
		{
			for (attachment_map_t::iterator iter = mAttachmentPoints.begin(); 
			 iter != mAttachmentPoints.end();
			 ++iter)
			{
				LLViewerJointAttachment* attachment = iter->second;

				// <FS:Ansariel> Possible crash fix
				if (!attachment)
				{
					continue;
				}
				// </FS:Ansariel>

				for (LLViewerJointAttachment::attachedobjs_vec_t::iterator attachment_iter = attachment->mAttachedObjects.begin();
					 attachment_iter != attachment->mAttachedObjects.end();
					 ++attachment_iter)
				{
					LLViewerObject* attached_object = (*attachment_iter);
					
					if (attached_object && !attached_object->isDead() && attachment->getValid())
					{
						LLDrawable* drawable = attached_object->mDrawable;
						if (drawable->isState(LLDrawable::RIGGED))
						{ //regenerate octree for rigged attachment
							gPipeline.markRebuild(mDrawable, LLDrawable::REBUILD_RIGGED, TRUE);
						}
					}
				}
			}
		}
	}

	
	
	LLVector4a position;
	if (mNameText.notNull() && mNameText->lineSegmentIntersect(start, end, position))
	{
		if (intersection)
		{
			*intersection = position;
		}

		return TRUE;
	}

	return FALSE;
}

LLViewerObject* LLVOAvatar::lineSegmentIntersectRiggedAttachments(const LLVector4a& start, const LLVector4a& end,
									  S32 face,
									  BOOL pick_transparent,
									  BOOL pick_rigged,
									  S32* face_hit,
									  LLVector4a* intersection,
									  LLVector2* tex_coord,
									  LLVector4a* normal,
									  LLVector4a* tangent)
{
	if (isSelf() && !gAgent.needsRenderAvatar())
	{
		return NULL;
	}

	LLViewerObject* hit = NULL;

	if (lineSegmentBoundingBox(start, end))
	{
		LLVector4a local_end = end;
		LLVector4a local_intersection;

		for (attachment_map_t::iterator iter = mAttachmentPoints.begin(); 
			iter != mAttachmentPoints.end();
			++iter)
		{
			LLViewerJointAttachment* attachment = iter->second;

			// <FS:Ansariel> Possible crash fix
			if (!attachment)
			{
				continue;
			}
			// </FS:Ansariel>

			for (LLViewerJointAttachment::attachedobjs_vec_t::iterator attachment_iter = attachment->mAttachedObjects.begin();
					attachment_iter != attachment->mAttachedObjects.end();
					++attachment_iter)
			{
				LLViewerObject* attached_object = (*attachment_iter);
					
				if (attached_object->lineSegmentIntersect(start, local_end, face, pick_transparent, pick_rigged, face_hit, &local_intersection, tex_coord, normal, tangent))
				{
					local_end = local_intersection;
					if (intersection)
					{
						*intersection = local_intersection;
					}
					
					hit = attached_object;
				}
			}
		}
	}
		
	return hit;
}


LLVOAvatar* LLVOAvatar::asAvatar()
{
	return this;
}

//-----------------------------------------------------------------------------
// LLVOAvatar::startDefaultMotions()
//-----------------------------------------------------------------------------
void LLVOAvatar::startDefaultMotions()
{
	//-------------------------------------------------------------------------
	// start default motions
	//-------------------------------------------------------------------------
	startMotion( ANIM_AGENT_HEAD_ROT );
	startMotion( ANIM_AGENT_EYE );
	startMotion( ANIM_AGENT_BODY_NOISE );
	startMotion( ANIM_AGENT_BREATHE_ROT );
	startMotion( ANIM_AGENT_PHYSICS_MOTION );
	startMotion( ANIM_AGENT_HAND_MOTION );
	startMotion( ANIM_AGENT_PELVIS_FIX );

	//-------------------------------------------------------------------------
	// restart any currently active motions
	//-------------------------------------------------------------------------
	processAnimationStateChanges();
}

//-----------------------------------------------------------------------------
// LLVOAvatar::buildCharacter()
// Deferred initialization and rebuild of the avatar.
//-----------------------------------------------------------------------------
// virtual
void LLVOAvatar::buildCharacter()
{
	LLAvatarAppearance::buildCharacter();

	// Not done building yet; more to do.
	mIsBuilt = FALSE;

	//-------------------------------------------------------------------------
	// set head offset from pelvis
	//-------------------------------------------------------------------------
	updateHeadOffset();

	//-------------------------------------------------------------------------
	// initialize lip sync morph pointers
	//-------------------------------------------------------------------------
	mOohMorph     = getVisualParam( "Lipsync_Ooh" );
	mAahMorph     = getVisualParam( "Lipsync_Aah" );

	// If we don't have the Ooh morph, use the Kiss morph
	if (!mOohMorph)
	{
		LL_WARNS() << "Missing 'Ooh' morph for lipsync, using fallback." << LL_ENDL;
		mOohMorph = getVisualParam( "Express_Kiss" );
	}

	// If we don't have the Aah morph, use the Open Mouth morph
	if (!mAahMorph)
	{
		LL_WARNS() << "Missing 'Aah' morph for lipsync, using fallback." << LL_ENDL;
		mAahMorph = getVisualParam( "Express_Open_Mouth" );
	}

	startDefaultMotions();

	//-------------------------------------------------------------------------
	// restart any currently active motions
	//-------------------------------------------------------------------------
	processAnimationStateChanges();

	mIsBuilt = TRUE;
	stop_glerror();

	mMeshValid = TRUE;
}


//-----------------------------------------------------------------------------
// releaseMeshData()
//-----------------------------------------------------------------------------
void LLVOAvatar::releaseMeshData()
{
	if (sInstances.size() < AVATAR_RELEASE_THRESHOLD || mIsDummy)
	{
		return;
	}

	LL_DEBUGS() << "Releasing mesh data" << LL_ENDL;

	// cleanup mesh data
	for (avatar_joint_list_t::iterator iter = mMeshLOD.begin();
		 iter != mMeshLOD.end(); 
		 ++iter)
	{
		LLAvatarJoint* joint = (*iter);
		joint->setValid(FALSE, TRUE);
	}

	//cleanup data
	if (mDrawable.notNull())
	{
		LLFace* facep = mDrawable->getFace(0);
		if (facep)
		{
			facep->setSize(0, 0);
			for(S32 i = mNumInitFaces ; i < mDrawable->getNumFaces(); i++)
			{
				facep = mDrawable->getFace(i);
				if (facep)
				{
					facep->setSize(0, 0);
				}
			}
		}
	}
	
	for (attachment_map_t::iterator iter = mAttachmentPoints.begin(); 
		 iter != mAttachmentPoints.end();
		 ++iter)
	{
		LLViewerJointAttachment* attachment = iter->second;
		// <FS:Ansariel> Possible crash fix
		//if (!attachment->getIsHUDAttachment())
		if (attachment && !attachment->getIsHUDAttachment())
		// </FS:Ansariel>
		{
			attachment->setAttachmentVisibility(FALSE);
		}
	}
	mMeshValid = FALSE;
}

//-----------------------------------------------------------------------------
// restoreMeshData()
//-----------------------------------------------------------------------------
// virtual
void LLVOAvatar::restoreMeshData()
{
	llassert(!isSelf());
	
	//LL_INFOS() << "Restoring" << LL_ENDL;
	mMeshValid = TRUE;
	updateJointLODs();

	for (attachment_map_t::iterator iter = mAttachmentPoints.begin(); 
		 iter != mAttachmentPoints.end();
		 ++iter)
	{
		LLViewerJointAttachment* attachment = iter->second;
		if (!attachment->getIsHUDAttachment())
		{
			attachment->setAttachmentVisibility(TRUE);
		}
	}

	// force mesh update as LOD might not have changed to trigger this
	gPipeline.markRebuild(mDrawable, LLDrawable::REBUILD_GEOMETRY, TRUE);
}

//-----------------------------------------------------------------------------
// updateMeshData()
//-----------------------------------------------------------------------------
void LLVOAvatar::updateMeshData()
{
	if (mDrawable.notNull())
	{
		stop_glerror();

		S32 f_num = 0 ;
		const U32 VERTEX_NUMBER_THRESHOLD = 128 ;//small number of this means each part of an avatar has its own vertex buffer.
		const S32 num_parts = mMeshLOD.size();

		// this order is determined by number of LODS
		// if a mesh earlier in this list changed LODs while a later mesh doesn't,
		// the later mesh's index offset will be inaccurate
		for(S32 part_index = 0 ; part_index < num_parts ;)
		{
			S32 j = part_index ;
			U32 last_v_num = 0, num_vertices = 0 ;
			U32 last_i_num = 0, num_indices = 0 ;

			while(part_index < num_parts && num_vertices < VERTEX_NUMBER_THRESHOLD)
			{
				last_v_num = num_vertices ;
				last_i_num = num_indices ;

				LLViewerJoint* part_mesh = getViewerJoint(part_index++);
				if (part_mesh)
				{
					part_mesh->updateFaceSizes(num_vertices, num_indices, mAdjustedPixelArea);
				}
			}
			if(num_vertices < 1)//skip empty meshes
			{
				continue ;
			}
			if(last_v_num > 0)//put the last inserted part into next vertex buffer.
			{
				num_vertices = last_v_num ;
				num_indices = last_i_num ;	
				part_index-- ;
			}
		
			LLFace* facep = NULL;
			if(f_num < mDrawable->getNumFaces()) 
			{
				facep = mDrawable->getFace(f_num);
			}
			else
			{
				facep = mDrawable->getFace(0);
				if (facep)
				{
					facep = mDrawable->addFace(facep->getPool(), facep->getTexture()) ;
				}
			}
			if (!facep) continue;
			
			// resize immediately
			facep->setSize(num_vertices, num_indices);

			bool terse_update = false;

			facep->setGeomIndex(0);
			facep->setIndicesIndex(0);
		
			LLVertexBuffer* buff = facep->getVertexBuffer();
			if(!facep->getVertexBuffer())
			{
				buff = new LLVertexBufferAvatar();
				buff->allocateBuffer(num_vertices, num_indices, TRUE);
				facep->setVertexBuffer(buff);
			}
			else
			{
				if (buff->getNumIndices() == num_indices &&
					buff->getNumVerts() == num_vertices)
				{
					terse_update = true;
				}
				else
				{
					buff->resizeBuffer(num_vertices, num_indices);
				}
			}
			
		
			// This is a hack! Avatars have their own pool, so we are detecting
			//   the case of more than one avatar in the pool (thus > 0 instead of >= 0)
			if (facep->getGeomIndex() > 0)
			{
				LL_ERRS() << "non-zero geom index: " << facep->getGeomIndex() << " in LLVOAvatar::restoreMeshData" << LL_ENDL;
			}

			for(S32 k = j ; k < part_index ; k++)
			{
				bool rigid = false;
				if (k == MESH_ID_EYEBALL_LEFT ||
					k == MESH_ID_EYEBALL_RIGHT)
				{ //eyeballs can't have terse updates since they're never rendered with
					//the hardware skinning shader
					rigid = true;
				}
				
				LLViewerJoint* mesh = getViewerJoint(k);
				if (mesh)
				{
					mesh->updateFaceData(facep, mAdjustedPixelArea, k == MESH_ID_HAIR, terse_update && !rigid);
				}
			}

			stop_glerror();
			buff->flush();

			if(!f_num)
			{
				f_num += mNumInitFaces ;
			}
			else
			{
				f_num++ ;
			}
		}
	}
}

//------------------------------------------------------------------------

//------------------------------------------------------------------------
// LLVOAvatar::processUpdateMessage()
//------------------------------------------------------------------------
U32 LLVOAvatar::processUpdateMessage(LLMessageSystem *mesgsys,
									 void **user_data,
									 U32 block_num, const EObjectUpdateType update_type,
									 LLDataPacker *dp)
{
	const BOOL has_name = !getNVPair("FirstName");

	// Do base class updates...
	U32 retval = LLViewerObject::processUpdateMessage(mesgsys, user_data, block_num, update_type, dp);

	//LLTEContents tec;
	//S32 te_retval = parseTEMessage(mesgsys, _PREHASH_ObjectData, block_num, tec);

	LL_DEBUGS("Avatar") << avString() << update_type << LL_ENDL; 

	// Print out arrival information once we have name of avatar.
	if (has_name && getNVPair("FirstName"))
	{
		mDebugExistenceTimer.reset();
			debugAvatarRezTime("AvatarRezArrivedNotification","avatar arrived");
	}

	if(retval & LLViewerObject::INVALID_UPDATE)
	{
		if (isSelf())
		{
			//tell sim to cancel this update
			gAgent.teleportViaLocation(gAgent.getPositionGlobal());
		}
	}

	return retval;
}

LLViewerFetchedTexture *LLVOAvatar::getBakedTextureImage(const U8 te, const LLUUID& uuid)
{
	LLViewerFetchedTexture *result = NULL;

	if (uuid == IMG_DEFAULT_AVATAR ||
		uuid == IMG_DEFAULT ||
		uuid == IMG_INVISIBLE)
	{
		// Should already exist, don't need to find it on sim or baked-texture host.
		result = gTextureList.findImage(uuid);
	}
	if (!result)
	{
		const std::string url = getImageURL(te,uuid);

		if (url.empty())
		{
			// <FS:Ansariel> [Legacy Bake]
			//LL_WARNS() << "unable to determine URL for te " << te << " uuid " << uuid << LL_ENDL;
			//return NULL;
			LL_DEBUGS("Avatar") << avString() << "get old-bake image from host " << uuid << LL_ENDL;
			LLHost host = getObjectHost();
			result = LLViewerTextureManager::getFetchedTexture(
				uuid, FTT_HOST_BAKE, TRUE, LLGLTexture::BOOST_NONE, LLViewerTexture::LOD_TEXTURE, 0, 0, host);
			// </FS:Ansariel> [Legacy Bake]
		}
		LL_DEBUGS("Avatar") << avString() << "get server-bake image from URL " << url << LL_ENDL;
		result = LLViewerTextureManager::getFetchedTextureFromUrl(
			url, FTT_SERVER_BAKE, TRUE, LLGLTexture::BOOST_NONE, LLViewerTexture::LOD_TEXTURE, 0, 0, uuid);
		if (result->isMissingAsset())
		{
			result->setIsMissingAsset(false);
		}
	}
	return result;
}

// virtual
S32 LLVOAvatar::setTETexture(const U8 te, const LLUUID& uuid)
{
	if (!isIndexBakedTexture((ETextureIndex)te))
	{
		// Sim still sends some uuids for non-baked slots sometimes - ignore.
		return LLViewerObject::setTETexture(te, LLUUID::null);
	}

	LLViewerFetchedTexture *image = getBakedTextureImage(te,uuid);
	llassert(image);
	return setTETextureCore(te, image);
}

static LLTrace::BlockTimerStatHandle FTM_AVATAR_UPDATE("Avatar Update");
static LLTrace::BlockTimerStatHandle FTM_JOINT_UPDATE("Update Joints");

//------------------------------------------------------------------------
// LLVOAvatar::dumpAnimationState()
//------------------------------------------------------------------------
void LLVOAvatar::dumpAnimationState()
{
	LL_INFOS() << "==============================================" << LL_ENDL;
	for (LLVOAvatar::AnimIterator it = mSignaledAnimations.begin(); it != mSignaledAnimations.end(); ++it)
	{
		LLUUID id = it->first;
		std::string playtag = "";
		if (mPlayingAnimations.find(id) != mPlayingAnimations.end())
		{
			playtag = "*";
		}
		LL_INFOS() << gAnimLibrary.animationName(id) << playtag << LL_ENDL;
	}
	for (LLVOAvatar::AnimIterator it = mPlayingAnimations.begin(); it != mPlayingAnimations.end(); ++it)
	{
		LLUUID id = it->first;
		bool is_signaled = mSignaledAnimations.find(id) != mSignaledAnimations.end();
		if (!is_signaled)
		{
			LL_INFOS() << gAnimLibrary.animationName(id) << "!S" << LL_ENDL;
		}
	}
}

//------------------------------------------------------------------------
// idleUpdate()
//------------------------------------------------------------------------
void LLVOAvatar::idleUpdate(LLAgent &agent, const F64 &time)
{
	LL_RECORD_BLOCK_TIME(FTM_AVATAR_UPDATE);

	if (isDead())
	{
		LL_INFOS() << "Warning!  Idle on dead avatar" << LL_ENDL;
		return;
	}	

	// <FS:CR> Use LLCachedControl
	static LLCachedControl<bool> disable_all_render_types(gSavedSettings, "DisableAllRenderTypes");
	if (!(gPipeline.hasRenderType(LLPipeline::RENDER_TYPE_AVATAR))
		//&& !(gSavedSettings.getBOOL("DisableAllRenderTypes")) && !isSelf())
		&& !(disable_all_render_types) && !isSelf())
	// </FS:CR>
	{
		return;
	}

	checkTextureLoading() ;
	
	// force immediate pixel area update on avatars using last frames data (before drawable or camera updates)
	setPixelAreaAndAngle(gAgent);

	// force asynchronous drawable update
	if(mDrawable.notNull())
	{	
		LL_RECORD_BLOCK_TIME(FTM_JOINT_UPDATE);
	
		if (mIsSitting && getParent())
		{
			LLViewerObject *root_object = (LLViewerObject*)getRoot();
			LLDrawable* drawablep = root_object->mDrawable;
			// if this object hasn't already been updated by another avatar...
			if (drawablep) // && !drawablep->isState(LLDrawable::EARLY_MOVE))
			{
				if (root_object->isSelected())
				{
					gPipeline.updateMoveNormalAsync(drawablep);
				}
				else
				{
					gPipeline.updateMoveDampedAsync(drawablep);
				}
			}
		}
		else 
		{
			gPipeline.updateMoveDampedAsync(mDrawable);
		}
	}

	//--------------------------------------------------------------------
	// set alpha flag depending on state
	//--------------------------------------------------------------------

	if (isSelf())
	{
		LLViewerObject::idleUpdate(agent, time);
		
		// trigger fidget anims
		if (isAnyAnimationSignaled(AGENT_STAND_ANIMS, NUM_AGENT_STAND_ANIMS))
		{
			agent.fidget();
		}
	}
	else
	{
		// Should override the idleUpdate stuff and leave out the angular update part.
		LLQuaternion rotation = getRotation();
		LLViewerObject::idleUpdate(agent, time);
		setRotation(rotation);
	}

	// attach objects that were waiting for a drawable
	lazyAttach();

	// <FS:Ansariel> Show muted avatars as cloud
	static LLUICachedControl<bool> showMutedAvatarsAsCloud("ShowMutedAvatarsAsCloud", false);
	mMutedAsCloud = !isSelf() && showMutedAvatarsAsCloud && isInMuteList();
	// </FS:Ansariel>
	
	// animate the character
	// store off last frame's root position to be consistent with camera position
	mLastRootPos = mRoot->getWorldPosition();
	BOOL detailed_update = updateCharacter(agent);

	static LLUICachedControl<bool> visualizers_in_calls("ShowVoiceVisualizersInCalls", false);
	bool voice_enabled = (visualizers_in_calls || LLVoiceClient::getInstance()->inProximalChannel()) &&
						 LLVoiceClient::getInstance()->getVoiceEnabled(mID);

	idleUpdateVoiceVisualizer( voice_enabled );
	idleUpdateMisc( detailed_update );
	idleUpdateAppearanceAnimation();
	if (detailed_update)
	{
		idleUpdateLipSync( voice_enabled );
		idleUpdateLoadingEffect();
		idleUpdateBelowWater();	// wind effect uses this
		idleUpdateWindEffect();
	}
		
	idleUpdateNameTag( mLastRootPos );
	idleUpdateRenderComplexity();
}

void LLVOAvatar::idleUpdateVoiceVisualizer(bool voice_enabled)
{
	bool render_visualizer = voice_enabled;
	
	// Don't render the user's own voice visualizer when in mouselook, or when opening the mic is disabled.
	if(isSelf())
	{
		// <FS:Ansariel> Faster debug settings
		//if(gAgentCamera.cameraMouselook() || gSavedSettings.getBOOL("VoiceDisableMic"))
		static LLCachedControl<bool> voiceDisableMic(gSavedSettings, "VoiceDisableMic");
		if (gAgentCamera.cameraMouselook() || voiceDisableMic)
		// </FS:Ansariel>
		{
			render_visualizer = false;
		}
	}
	
	// <FS:Ansariel> FIRE-1916: Hide voice dots over avatars
	static LLCachedControl<bool> fsShowVoiceVisualizer(gSavedSettings, "FSShowVoiceVisualizer");
	if (!fsShowVoiceVisualizer)
	{
		render_visualizer = false;
	}
	// </FS:Ansariel>

	mVoiceVisualizer->setVoiceEnabled(render_visualizer);
	
	if ( voice_enabled )
	{		
		//----------------------------------------------------------------
		// Only do gesture triggering for your own avatar, and only when you're in a proximal channel.
		//----------------------------------------------------------------
		if( isSelf() )
		{
			//----------------------------------------------------------------------------------------
			// The following takes the voice signal and uses that to trigger gesticulations. 
			//----------------------------------------------------------------------------------------
			int lastGesticulationLevel = mCurrentGesticulationLevel;
			mCurrentGesticulationLevel = mVoiceVisualizer->getCurrentGesticulationLevel();
			
			//---------------------------------------------------------------------------------------------------
			// If "current gesticulation level" changes, we catch this, and trigger the new gesture
			//---------------------------------------------------------------------------------------------------
			if ( lastGesticulationLevel != mCurrentGesticulationLevel )
			{
				if ( mCurrentGesticulationLevel != VOICE_GESTICULATION_LEVEL_OFF )
				{
					std::string gestureString = "unInitialized";
					if ( mCurrentGesticulationLevel == 0 )	{ gestureString = "/voicelevel1";	}
					else	if ( mCurrentGesticulationLevel == 1 )	{ gestureString = "/voicelevel2";	}
					else	if ( mCurrentGesticulationLevel == 2 )	{ gestureString = "/voicelevel3";	}
					else	{ LL_INFOS() << "oops - CurrentGesticulationLevel can be only 0, 1, or 2"  << LL_ENDL; }
					
					// this is the call that Karl S. created for triggering gestures from within the code.
					LLGestureMgr::instance().triggerAndReviseString( gestureString );
				}
			}
			
		} //if( isSelf() )
		
		//-----------------------------------------------------------------------------------------------------------------
		// If the avatar is speaking, then the voice amplitude signal is passed to the voice visualizer.
		// Also, here we trigger voice visualizer start and stop speaking, so it can animate the voice symbol.
		//
		// Notice the calls to "gAwayTimer.reset()". This resets the timer that determines how long the avatar has been
		// "away", so that the avatar doesn't lapse into away-mode (and slump over) while the user is still talking. 
		//-----------------------------------------------------------------------------------------------------------------
		if (LLVoiceClient::getInstance()->getIsSpeaking( mID ))
		{		
			if (!mVoiceVisualizer->getCurrentlySpeaking())
			{
				mVoiceVisualizer->setStartSpeaking();
				
				//printf( "gAwayTimer.reset();\n" );
			}
			
			mVoiceVisualizer->setSpeakingAmplitude( LLVoiceClient::getInstance()->getCurrentPower( mID ) );
			
			if( isSelf() )
			{
				gAgent.clearAFK();
			}
		}
		else
		{
			if ( mVoiceVisualizer->getCurrentlySpeaking() )
			{
				mVoiceVisualizer->setStopSpeaking();
				
				if ( mLipSyncActive )
				{
					// <FS:Ansariel> [Legacy Bake]
					//if( mOohMorph ) mOohMorph->setWeight(mOohMorph->getMinWeight());
					//if( mAahMorph ) mAahMorph->setWeight(mAahMorph->getMinWeight());
					if( mOohMorph ) mOohMorph->setWeight(mOohMorph->getMinWeight(), FALSE);
					if( mAahMorph ) mAahMorph->setWeight(mAahMorph->getMinWeight(), FALSE);
					// </FS:Ansariel> [Legacy Bake]
					
					mLipSyncActive = false;
					LLCharacter::updateVisualParams();
					dirtyMesh();
				}
			}
		}
		
		//--------------------------------------------------------------------------------------------
		// here we get the approximate head position and set as sound source for the voice symbol
		// (the following version uses a tweak of "mHeadOffset" which handle sitting vs. standing)
		//--------------------------------------------------------------------------------------------
		
		if ( mIsSitting )
		{
			LLVector3 headOffset = LLVector3( 0.0f, 0.0f, mHeadOffset.mV[2] );
			mVoiceVisualizer->setVoiceSourceWorldPosition( mRoot->getWorldPosition() + headOffset );
		}
		else 
		{
			LLVector3 tagPos = mRoot->getWorldPosition();
			tagPos[VZ] -= mPelvisToFoot;
			tagPos[VZ] += ( mBodySize[VZ] + 0.125f ); // does not need mAvatarOffset -Nyx
			mVoiceVisualizer->setVoiceSourceWorldPosition( tagPos );
		}
	}//if ( voiceEnabled )
}		

static LLTrace::BlockTimerStatHandle FTM_ATTACHMENT_UPDATE("Update Attachments");

void LLVOAvatar::idleUpdateMisc(bool detailed_update)
{
	if (LLVOAvatar::sJointDebug)
	{
		LL_INFOS() << getFullname() << ": joint touches: " << LLJoint::sNumTouches << " updates: " << LLJoint::sNumUpdates << LL_ENDL;
	}

	LLJoint::sNumUpdates = 0;
	LLJoint::sNumTouches = 0;

	BOOL visible = isVisible() || mNeedsAnimUpdate;

	// update attachments positions
	if (detailed_update || !sUseImpostors)
	{
		LL_RECORD_BLOCK_TIME(FTM_ATTACHMENT_UPDATE);
		for (attachment_map_t::iterator iter = mAttachmentPoints.begin(); 
			 iter != mAttachmentPoints.end();
			 ++iter)
		{
			LLViewerJointAttachment* attachment = iter->second;

			// <FS:Ansariel> Possible crash fix
			if (!attachment)
			{
				continue;
			}
			// </FS:Ansariel>

			for (LLViewerJointAttachment::attachedobjs_vec_t::iterator attachment_iter = attachment->mAttachedObjects.begin();
				 attachment_iter != attachment->mAttachedObjects.end();
				 ++attachment_iter)
			{
				LLViewerObject* attached_object = (*attachment_iter);
				BOOL visibleAttachment = visible || (attached_object && 
													 !(attached_object->mDrawable->getSpatialBridge() &&
													   attached_object->mDrawable->getSpatialBridge()->getRadius() < 2.0f));
				
				if (visibleAttachment && attached_object && !attached_object->isDead() && attachment->getValid())
				{
					// if selecting any attachments, update all of them as non-damped
					if (LLSelectMgr::getInstance()->getSelection()->getObjectCount() && LLSelectMgr::getInstance()->getSelection()->isAttachment())
					{
						gPipeline.updateMoveNormalAsync(attached_object->mDrawable);
					}
					else
					{
						gPipeline.updateMoveDampedAsync(attached_object->mDrawable);
					}
					
					LLSpatialBridge* bridge = attached_object->mDrawable->getSpatialBridge();
					if (bridge)
					{
						gPipeline.updateMoveNormalAsync(bridge);
					}
					attached_object->updateText();	
				}
			}
		}
	}

	mNeedsAnimUpdate = FALSE;

	if (isImpostor() && !mNeedsImpostorUpdate)
	{
		LL_ALIGN_16(LLVector4a ext[2]);
		F32 distance;
		LLVector3 angle;

		getImpostorValues(ext, angle, distance);

		for (U32 i = 0; i < 3 && !mNeedsImpostorUpdate; i++)
		{
			F32 cur_angle = angle.mV[i];
			F32 old_angle = mImpostorAngle.mV[i];
			F32 angle_diff = fabsf(cur_angle-old_angle);
		
			if (angle_diff > F_PI/512.f*distance*mUpdatePeriod)
			{
				mNeedsImpostorUpdate = TRUE;
			}
		}

		if (detailed_update && !mNeedsImpostorUpdate)
		{	//update impostor if view angle, distance, or bounding box change
			//significantly
			
			F32 dist_diff = fabsf(distance-mImpostorDistance);
			if (dist_diff/mImpostorDistance > 0.1f)
			{
				mNeedsImpostorUpdate = TRUE;
			}
			else
			{
				//VECTORIZE THIS
				getSpatialExtents(ext[0], ext[1]);
				LLVector4a diff;
				diff.setSub(ext[1], mImpostorExtents[1]);
				if (diff.getLength3().getF32() > 0.05f)
				{
					mNeedsImpostorUpdate = TRUE;
				}
				else
				{
					diff.setSub(ext[0], mImpostorExtents[0]);
					if (diff.getLength3().getF32() > 0.05f)
					{
						mNeedsImpostorUpdate = TRUE;
					}
				}
			}
		}
	}

	mDrawable->movePartition();
	
	//force a move if sitting on an active object
	if (getParent() && ((LLViewerObject*) getParent())->mDrawable->isActive())
	{
		gPipeline.markMoved(mDrawable, TRUE);
	}
}

void LLVOAvatar::idleUpdateAppearanceAnimation()
{
	// update morphing params
	if (mAppearanceAnimating)
	{
		ESex avatar_sex = getSex();
		F32 appearance_anim_time = mAppearanceMorphTimer.getElapsedTimeF32();
		if (appearance_anim_time >= APPEARANCE_MORPH_TIME)
		{
			mAppearanceAnimating = FALSE;
			for (LLVisualParam *param = getFirstVisualParam(); 
				 param;
				 param = getNextVisualParam())
			{
				if (param->isTweakable())
				{
					// <FS:Ansariel> [Legacy Bake]
					//param->stopAnimating();
					param->stopAnimating(FALSE);
				}
			}
			updateVisualParams();
			// <FS:Ansariel> [Legacy Bake]
			if (isSelf())
			{
				gAgent.sendAgentSetAppearance();
			}
			// </FS:Ansariel> [Legacy Bake]
		}
		else
		{
			F32 morph_amt = calcMorphAmount();
			LLVisualParam *param;

			if (!isSelf())
			{
				// animate only top level params for non-self avatars
				for (param = getFirstVisualParam();
					 param;
					 param = getNextVisualParam())
				{
					if (param->isTweakable())
					{
						// <FS:Ansariel> [Legacy Bake]
						//param->animate(morph_amt);
						param->animate(morph_amt, FALSE);
					}
				}
			}

			// apply all params
			for (param = getFirstVisualParam();
				 param;
				 param = getNextVisualParam())
			{
				param->apply(avatar_sex);
			}

			mLastAppearanceBlendTime = appearance_anim_time;
		}
		dirtyMesh();
	}
}

F32 LLVOAvatar::calcMorphAmount()
{
	F32 appearance_anim_time = mAppearanceMorphTimer.getElapsedTimeF32();
	F32 blend_frac = calc_bouncy_animation(appearance_anim_time / APPEARANCE_MORPH_TIME);
	F32 last_blend_frac = calc_bouncy_animation(mLastAppearanceBlendTime / APPEARANCE_MORPH_TIME);

	F32 morph_amt;
	if (last_blend_frac == 1.f)
	{
		morph_amt = 1.f;
	}
	else
	{
		morph_amt = (blend_frac - last_blend_frac) / (1.f - last_blend_frac);
	}

	return morph_amt;
}

void LLVOAvatar::idleUpdateLipSync(bool voice_enabled)
{
	// Use the Lipsync_Ooh and Lipsync_Aah morphs for lip sync
	if ( voice_enabled && (LLVoiceClient::getInstance()->lipSyncEnabled()) && LLVoiceClient::getInstance()->getIsSpeaking( mID ) )
	{
		F32 ooh_morph_amount = 0.0f;
		F32 aah_morph_amount = 0.0f;

		mVoiceVisualizer->lipSyncOohAah( ooh_morph_amount, aah_morph_amount );

		if( mOohMorph )
		{
			F32 ooh_weight = mOohMorph->getMinWeight()
				+ ooh_morph_amount * (mOohMorph->getMaxWeight() - mOohMorph->getMinWeight());

			// <FS:Ansariel> [Legacy Bake]
			//mOohMorph->setWeight( ooh_weight);
			mOohMorph->setWeight( ooh_weight, FALSE);
		}

		if( mAahMorph )
		{
			F32 aah_weight = mAahMorph->getMinWeight()
				+ aah_morph_amount * (mAahMorph->getMaxWeight() - mAahMorph->getMinWeight());

			// <FS:Ansariel> [Legacy Bake]
			//mAahMorph->setWeight( aah_weight);
			mAahMorph->setWeight( aah_weight, FALSE);
		}

		mLipSyncActive = true;
		LLCharacter::updateVisualParams();
		dirtyMesh();
	}
}

void LLVOAvatar::idleUpdateLoadingEffect()
{
	// update visibility when avatar is partially loaded
	if (updateIsFullyLoaded()) // changed?
	{
		if (isFullyLoaded())
		{
			if (mFirstFullyVisible)
			{
				mFirstFullyVisible = FALSE;
				if (isSelf())
				{
					LL_INFOS("Avatar") << avString() << "self isFullyLoaded, mFirstFullyVisible" << LL_ENDL;
					LLAppearanceMgr::instance().onFirstFullyVisible();

					// <FS:Zi> Animation Overrider
					AOEngine::instance().onLoginComplete();
				}
				else
				{
					LL_INFOS("Avatar") << avString() << "other isFullyLoaded, mFirstFullyVisible" << LL_ENDL;
				}
			}

			deleteParticleSource();
			updateLOD();
		}
		else
		{
// <FS> Custom avatar particle cloud
//			LLPartSysData particle_parameters;
//
//			// fancy particle cloud designed by Brent
//			particle_parameters.mPartData.mMaxAge            = 4.f;
//			particle_parameters.mPartData.mStartScale.mV[VX] = 0.8f;
//			particle_parameters.mPartData.mStartScale.mV[VX] = 0.8f;
//			particle_parameters.mPartData.mStartScale.mV[VY] = 1.0f;
//			particle_parameters.mPartData.mEndScale.mV[VX]   = 0.02f;
//			particle_parameters.mPartData.mEndScale.mV[VY]   = 0.02f;
//			particle_parameters.mPartData.mStartColor        = LLColor4(1, 1, 1, 0.5f);
//			particle_parameters.mPartData.mEndColor          = LLColor4(1, 1, 1, 0.0f);
//			particle_parameters.mPartData.mStartScale.mV[VX] = 0.8f;
//			LLViewerTexture* cloud = LLViewerTextureManager::getFetchedTextureFromFile("cloud-particle.j2c");
//			particle_parameters.mPartImageID                 = cloud->getID();
//			particle_parameters.mMaxAge                      = 0.f;
//			particle_parameters.mPattern                     = LLPartSysData::LL_PART_SRC_PATTERN_ANGLE_CONE;
//			particle_parameters.mInnerAngle                  = F_PI;
//			particle_parameters.mOuterAngle                  = 0.f;
//			particle_parameters.mBurstRate                   = 0.02f;
//			particle_parameters.mBurstRadius                 = 0.0f;
//			particle_parameters.mBurstPartCount              = 1;
//			particle_parameters.mBurstSpeedMin               = 0.1f;
//			particle_parameters.mBurstSpeedMax               = 1.f;
//			particle_parameters.mPartData.mFlags             = ( LLPartData::LL_PART_INTERP_COLOR_MASK | LLPartData::LL_PART_INTERP_SCALE_MASK |
//																 LLPartData::LL_PART_EMISSIVE_MASK | // LLPartData::LL_PART_FOLLOW_SRC_MASK |
//																 LLPartData::LL_PART_TARGET_POS_MASK );
//			
//			if (!isTooComplex()) // do not generate particles for overly-complex avatars
//			{
//				setParticleSource(particle_parameters, getID());
//			}

			// Firestorm Clouds
			if (!isTooComplex()) // do not generate particles for overly-complex avatars
			{
				if (mMutedAsCloud)
				{
					setParticleSource(sCloudMuted, getID());
				}
				else
				{
					setParticleSource(sCloud, getID());
				}
			}
		}
// </FS>
	}
}	

void LLVOAvatar::idleUpdateWindEffect()
{
	// update wind effect
	if ((LLViewerShaderMgr::instance()->getVertexShaderLevel(LLViewerShaderMgr::SHADER_AVATAR) >= LLDrawPoolAvatar::SHADER_LEVEL_CLOTH))
	{
		F32 hover_strength = 0.f;
		F32 time_delta = mRippleTimer.getElapsedTimeF32() - mRippleTimeLast;
		mRippleTimeLast = mRippleTimer.getElapsedTimeF32();
		LLVector3 velocity = getVelocity();
		F32 speed = velocity.length();
		//RN: velocity varies too much frame to frame for this to work
		mRippleAccel.clearVec();//lerp(mRippleAccel, (velocity - mLastVel) * time_delta, LLSmoothInterpolation::getInterpolant(0.02f));
		mLastVel = velocity;
		LLVector4 wind;
		wind.setVec(getRegion()->mWind.getVelocityNoisy(getPositionAgent(), 4.f) - velocity);

		if (mInAir)
		{
			hover_strength = HOVER_EFFECT_STRENGTH * llmax(0.f, HOVER_EFFECT_MAX_SPEED - speed);
		}

		if (mBelowWater)
		{
			// TODO: make cloth flow more gracefully when underwater
			hover_strength += UNDERWATER_EFFECT_STRENGTH;
		}

		wind.mV[VZ] += hover_strength;
		wind.normalize();

		wind.mV[VW] = llmin(0.025f + (speed * 0.015f) + hover_strength, 0.5f);
		F32 interp;
		if (wind.mV[VW] > mWindVec.mV[VW])
		{
			interp = LLSmoothInterpolation::getInterpolant(0.2f);
		}
		else
		{
			interp = LLSmoothInterpolation::getInterpolant(0.4f);
		}
		mWindVec = lerp(mWindVec, wind, interp);
	
		F32 wind_freq = hover_strength + llclamp(8.f + (speed * 0.7f) + (noise1(mRipplePhase) * 4.f), 8.f, 25.f);
		mWindFreq = lerp(mWindFreq, wind_freq, interp); 

		if (mBelowWater)
		{
			mWindFreq *= UNDERWATER_FREQUENCY_DAMP;
		}

		mRipplePhase += (time_delta * mWindFreq);
		if (mRipplePhase > F_TWO_PI)
		{
			mRipplePhase = fmodf(mRipplePhase, F_TWO_PI);
		}
	}
}

void LLVOAvatar::idleUpdateNameTag(const LLVector3& root_pos_last)
{
	// update chat bubble
	//--------------------------------------------------------------------
	// draw text label over character's head
	//--------------------------------------------------------------------
	if (mChatTimer.getElapsedTimeF32() > BUBBLE_CHAT_TIME)
	{
		mChats.clear();
	}

	static LLCachedControl<F32> renderNameShowTime(gSavedSettings, "RenderNameShowTime");
	static LLCachedControl<F32> renderNameFadeDuration(gSavedSettings, "RenderNameFadeDuration");
	static LLCachedControl<bool> useChatBubbles(gSavedSettings, "UseChatBubbles");
	static LLCachedControl<bool> useTypingBubbles(gSavedSettings, "UseTypingBubbles");
	static LLCachedControl<bool> renderNameShowSelf(gSavedSettings, "RenderNameShowSelf");
	static LLCachedControl<S32> avatarNameTagMode(gSavedSettings, "AvatarNameTagMode");

	const F32 time_visible = mTimeVisible.getElapsedTimeF32();
	const F32 NAME_SHOW_TIME = F32(renderNameShowTime);	// seconds
	const F32 FADE_DURATION = F32(renderNameFadeDuration); // seconds
// [RLVa:KB] - Checked: 2010-04-04 (RLVa-1.2.2a) | Added: RLVa-0.2.0b
	bool fRlvShowNames = gRlvHandler.hasBehaviour(RLV_BHVR_SHOWNAMES);
// [/RLVa:KB]
	BOOL visible_avatar = isVisible() || mNeedsAnimUpdate;
	BOOL visible_chat = useChatBubbles && (mChats.size() || mTyping);
	BOOL visible_typing = useTypingBubbles && mTyping;
	BOOL render_name =	visible_chat ||
				visible_typing ||
		                (visible_avatar &&
// [RLVa:KB] - Checked: 2010-04-04 (RLVa-1.2.2a) | Added: RLVa-1.0.0h
						( (!fRlvShowNames) || (RlvSettings::getShowNameTags()) ) &&
// [/RLVa:KB]
		                ((sRenderName == RENDER_NAME_ALWAYS) ||
		                 (sRenderName == RENDER_NAME_FADE && time_visible < NAME_SHOW_TIME)));
	// If it's your own avatar, don't draw in mouselook, and don't
	// draw if we're specifically hiding our own name.
	if (isSelf())
	{
		render_name = render_name
			&& !gAgentCamera.cameraMouselook()
			&& (visible_chat || (renderNameShowSelf 
								 && S32(avatarNameTagMode) ));
	}

	if ( !render_name )
	{
		if (mNameText)
		{
			// ...clean up old name tag
			mNameText->markDead();
			mNameText = NULL;
			sNumVisibleChatBubbles--;
		}
		return;
	}

	BOOL new_name = FALSE;
	if (visible_chat != mVisibleChat)
	{
		mVisibleChat = visible_chat;
		new_name = TRUE;
	}
		if (visible_typing != mVisibleTyping)
		{
			mVisibleTyping = visible_typing;
			new_name = TRUE;
		}

// [RLVa:KB] - Checked: 2010-04-04 (RLVa-1.2.2a) | Added: RLVa-0.2.0b
	if (fRlvShowNames)
	{
		if (mRenderGroupTitles)
		{
			mRenderGroupTitles = FALSE;
			new_name = TRUE;
		}
	}
	else if (sRenderGroupTitles != mRenderGroupTitles)
// [/RLVa]
//	if (sRenderGroupTitles != mRenderGroupTitles)
	{
		mRenderGroupTitles = sRenderGroupTitles;
		new_name = TRUE;
	}

	// First Calculate Alpha
	// If alpha > 0, create mNameText if necessary, otherwise delete it
	F32 alpha = 0.f;
	if (mAppAngle > 5.f)
	{
		const F32 START_FADE_TIME = NAME_SHOW_TIME - FADE_DURATION;
		if (!visible_chat && !visible_typing && sRenderName == RENDER_NAME_FADE && time_visible > START_FADE_TIME)
		{
			alpha = 1.f - (time_visible - START_FADE_TIME) / FADE_DURATION;
		}
		else
		{
			// ...not fading, full alpha
			alpha = 1.f;
		}
	}
	else if (mAppAngle > 2.f)
	{
		// far away is faded out also
		alpha = (mAppAngle-2.f)/3.f;
	}

	if (alpha <= 0.f)
	{
		if (mNameText)
		{
			mNameText->markDead();
			mNameText = NULL;
			sNumVisibleChatBubbles--;
		}
		return;
	}

	if (!mNameText)
	{
		mNameText = static_cast<LLHUDNameTag*>( LLHUDObject::addHUDObject(
			LLHUDObject::LL_HUD_NAME_TAG) );
		//mNameText->setMass(10.f);
		mNameText->setSourceObject(this);
		mNameText->setVertAlignment(LLHUDNameTag::ALIGN_VERT_TOP);
		mNameText->setVisibleOffScreen(TRUE);
		mNameText->setMaxLines(11);
		mNameText->setFadeDistance(CHAT_NORMAL_RADIUS, 5.f);
		sNumVisibleChatBubbles++;
		new_name = TRUE;
    }
				
	idleUpdateNameTagPosition(root_pos_last);
	idleUpdateNameTagText(new_name);
	// Wolfspirit: Following thing is already handled in LLHUDNameTag::lineSegmentIntersect
	// Fixing bubblechat alpha flashing with commenting this out.
	// idleUpdateNameTagAlpha(new_name, alpha);
}

void LLVOAvatar::idleUpdateNameTagText(BOOL new_name)
{
	LLNameValue *title = getNVPair("Title");
	LLNameValue* firstname = getNVPair("FirstName");
	LLNameValue* lastname = getNVPair("LastName");

	// Avatars must have a first and last name
	if (!firstname || !lastname) return;

	// <FS:Ansariel> OpenSim chat distance compatibility
	static const F32 chat_range_whisper_squared = LFSimFeatureHandler::getInstance()->whisperRange() * LFSimFeatureHandler::getInstance()->whisperRange();
	static const F32 chat_range_say_squared = LFSimFeatureHandler::getInstance()->sayRange() * LFSimFeatureHandler::getInstance()->sayRange();
	static const F32 chat_range_shout_squared = LFSimFeatureHandler::getInstance()->shoutRange() * LFSimFeatureHandler::getInstance()->shoutRange();
	// </FS:Ansariel>

// [RLVa:KB] - Checked: 2010-10-31 (RLVa-1.2.2a) | Added: RLVa-1.2.2a
	bool fRlvShowNames = gRlvHandler.hasBehaviour(RLV_BHVR_SHOWNAMES);
// [/RLVa:KB]
	// <FS:Ansariel> Show auto-response in nametag
	static LLCachedControl<bool> fsAutorespondMode(gSavedPerAccountSettings, "FSAutorespondMode");
	static LLCachedControl<bool> fsAutorespondNonFriendsMode(gSavedPerAccountSettings, "FSAutorespondNonFriendsMode");
	static LLCachedControl<bool> fsShowAutorespondInNametag(gSavedSettings, "FSShowAutorespondInNametag");
	bool is_autoresponse = isSelf() && fsShowAutorespondInNametag && (fsAutorespondMode || fsAutorespondNonFriendsMode);
	// </FS:Ansariel>
	// <FS:Ansariel> FIRE-3475: Show typing in nametag
	static LLCachedControl<bool> fsShowTypingStateInNameTag(gSavedSettings, "FSShowTypingStateInNameTag");
	bool is_typing = !isSelf() && mTyping && fsShowTypingStateInNameTag;
	// </FS:Ansariel>
	bool is_away = mSignaledAnimations.find(ANIM_AGENT_AWAY)  != mSignaledAnimations.end();
	bool is_do_not_disturb = mSignaledAnimations.find(ANIM_AGENT_DO_NOT_DISTURB) != mSignaledAnimations.end();
	bool is_appearance = mSignaledAnimations.find(ANIM_AGENT_CUSTOMIZE) != mSignaledAnimations.end();
	bool is_muted;
	if (isSelf())
	{
		is_muted = false;
	}
	else
	{
		// <FS:Ansariel> Performance tweak
		//is_muted = LLMuteList::getInstance()->isMuted(getID());
		is_muted = isInMuteList();
		// </FS:Ansariel>
	}
//	bool is_friend = LLAvatarTracker::instance().isBuddy(getID());
// [RLVa:KB] - Checked: 2010-10-31 (RLVa-1.2.2a) | Added: RLVa-1.2.2a
	bool is_friend = (!fRlvShowNames) && (LLAvatarTracker::instance().isBuddy(getID()));
// [/RLVa:KB]
	bool is_cloud = getIsCloud();

	if (is_appearance != mNameAppearance)
	{
		if (is_appearance)
		{
			debugAvatarRezTime("AvatarRezEnteredAppearanceNotification","entered appearance mode");
		}
		else
		{
			debugAvatarRezTime("AvatarRezLeftAppearanceNotification","left appearance mode");
		}
	}
	// <FS:CR> Colorize name tags
	//LLColor4 name_tag_color = getNameTagColor(is_friend);
	LLColor4 name_tag_color = getNameTagColor();
	// </FS:CR>
	LLColor4 distance_color = name_tag_color;
	std::string distance_string;

	// Wolfspirit: If we don't need to display a friend,
	// if we aren't self, if we use colored Clienttags and if we have a color
	// then use that color as name_tag_color
	static LLUICachedControl<bool> show_friends("NameTagShowFriends");
	static LLUICachedControl<U32> color_client_tags("FSColorClienttags");
	bool special_color_override = (show_friends && (is_friend || LGGContactSets::getInstance()->hasFriendColorThatShouldShow(getID(), LGG_CS_TAG))) ||
									LLNetMap::hasAvatarMarkColor(getID());
	if (mClientTagData.has("color")
		&& !special_color_override
		&& color_client_tags && !this->isSelf())
	{
		name_tag_color = mClientTagData["color"]; 
	}

	// <FS:Ansariel> Color name tags based on distance
	static LLCachedControl<bool> show_distance_color_tag(gSavedSettings, "FSTagShowDistanceColors");
	static LLCachedControl<bool> show_distance_in_tag(gSavedSettings, "FSTagShowDistance");
	// <FS:CR> FIRE-6664: Add whisper range to color tags
	static LLUIColor tag_whisper_color = LLUIColorTable::instance().getColor("NameTagWhisperDistanceColor", LLColor4::green);
	// </FS:CR> FIRE-6664: Add whisper range to color tags
	static LLUIColor tag_chat_color = LLUIColorTable::instance().getColor("NameTagChatDistanceColor", LLColor4::green);
	static LLUIColor tag_shout_color = LLUIColorTable::instance().getColor("NameTagShoutDistanceColor", LLColor4::yellow);
	static LLUIColor tag_beyond_shout_color = LLUIColorTable::instance().getColor("NameTagBeyondShoutDistanceColor", LLColor4::red);

	if (!isSelf() && (show_distance_color_tag || show_distance_in_tag))
	{
		F64 distance_squared = dist_vec_squared(getPositionGlobal(), gAgent.getPositionGlobal());
		// <FS:CR> FIRE-6664: Add whisper range color tag
		if (distance_squared <= chat_range_whisper_squared)
		{
			distance_color = tag_whisper_color;
		}
		else if (distance_squared <= chat_range_say_squared)
		// </FS:CR> FIRE-6664: Add whisper range color tag
		{
			distance_color = tag_chat_color;
		}
		else if (distance_squared <= chat_range_shout_squared)
		{
			distance_color = tag_shout_color;
		}
		else
		{
			distance_color = tag_beyond_shout_color;
		}

		if (show_distance_in_tag)
		{
			distance_string = llformat("%.02f m", sqrt(distance_squared));
		}

		// Override nametag color only if friend color is disabled
		// or avatar is not a friend nor has a contact set color
		if (show_distance_color_tag && !special_color_override)
		{
			name_tag_color = distance_color;
		}
	}
	// </FS:Ansariel>

	// Rebuild name tag if state change detected
	if (!mNameIsSet
		|| new_name
		// <FS:Ansariel> FIRE-13414: Avatar name isn't updated when the simulator sends a new name
		|| (!LLGridManager::instance().isInSecondLife() && (firstname->getString() != mNameFirstname || lastname->getString() != mNameLastname))
		// </FS:Ansariel>
		|| (!title && !mTitle.empty())
		|| (title && mTitle != title->getString())
		|| is_away != mNameAway 
		|| is_do_not_disturb != mNameDoNotDisturb 
		|| is_autoresponse != mNameAutoResponse
		|| is_muted != mNameMute
		|| is_appearance != mNameAppearance 
		|| is_friend != mNameFriend
		|| is_cloud != mNameCloud
		|| name_tag_color != mNameColor
		|| is_typing != mNameIsTyping
		|| distance_string != mDistanceString)
	{

		//WS: If we got a uuid and if we know if it's id_based or not, ask FSDATA for the other tagdata, before we display it.
		if (mClientTagData.has("uuid") && mClientTagData.has("id_based"))
		{
			LLColor4 color;
			if (mClientTagData.has("tex_color"))
			{
				color.setValue(mClientTagData["tex_color"]);
			}
			else
			{
				color = LLColor4::black;
			}
			mClientTagData = FSData::getInstance()->resolveClientTag(LLUUID(mClientTagData["uuid"].asString()),
																	 mClientTagData["id_based"].asBoolean(),
																	 color);
		}

		clearNameTag();

		// <FS:Ansariel> Show auto-response in nametag
		//if (is_away || is_muted || is_do_not_disturb || is_appearance)
		if (is_away || is_muted || is_do_not_disturb || is_autoresponse || is_appearance || is_typing)
		// </FS:Ansariel>
		{
			std::string line;
			if (is_away)
			{
				line += LLTrans::getString("AvatarAway");
				line += ", ";
			}
			if (is_do_not_disturb)
			{
				line += LLTrans::getString("AvatarDoNotDisturb");
				line += ", ";
			}
			// <FS:Ansariel> Show auto-response in nametag
			if (is_autoresponse)
			{
				line += LLTrans::getString("AvatarAutoResponse");
				line += ", ";
			}
			// </FS:Ansariel>
			if (is_muted)
			{
				line += LLTrans::getString("AvatarMuted");
				line += ", ";
			}
			if (is_appearance)
			{
				line += LLTrans::getString("AvatarEditingAppearance");
				line += ", ";
			}
			if (is_cloud && !is_muted)
			{
				line += LLTrans::getString("LoadingData");
				line += ", ";
			}
			// <FS:Ansariel> FIRE-3475: Show typing in nametag
			if (is_typing)
			{
				line += LLTrans::getString("AvatarTyping");
				line += ", ";
			}
			// </FS:Ansariel>
			// trim last ", "
			line.resize( line.length() - 2 );
			addNameTagLine(line, name_tag_color, LLFontGL::NORMAL,
				LLFontGL::getFontSansSerifSmall());
		}

//		if (sRenderGroupTitles
// [RLVa:KB] - Checked: 2010-10-31 (RLVa-1.2.2a) | Modified: RLVa-1.2.2a
		if (sRenderGroupTitles && !fRlvShowNames
// [/RLVa:KB]
			&& title && title->getString() && title->getString()[0] != '\0')
		{
			std::string title_str = title->getString();
			LLStringFn::replace_ascii_controlchars(title_str,LL_UNKNOWN_CHAR);
			addNameTagLine(title_str, name_tag_color, LLFontGL::NORMAL,
				LLFontGL::getFontSansSerifSmall());
		}

		static LLUICachedControl<bool> show_display_names("NameTagShowDisplayNames", true);
		static LLUICachedControl<bool> show_usernames("NameTagShowUsernames", true);
		static LLUICachedControl<bool> colorize_username("FSColorUsername");	// <FS:CR> FIRE-1061
		static LLUICachedControl<bool> show_legacynames("FSNameTagShowLegacyUsernames");

		if (LLAvatarName::useDisplayNames())
		{
			LLAvatarName av_name;
			if (!LLAvatarNameCache::get(getID(), &av_name))
			{
				// Force a rebuild at next idle
				// Note: do not connect a callback on idle().
				clearNameTag();
			}

// [RLVa:KB] - Checked: 2010-10-31 (RLVa-1.2.2a) | Modified: RLVa-1.2.2a
			if ( (!fRlvShowNames) || (isSelf()) )
			{
// [/RLVa:KB]
				// Might be blank if name not available yet, that's OK
				if (show_display_names)
				{

					if (mClientTagData.has("name") && !mClientTagData["name"].asString().empty())
					{
						addNameTagLine((av_name.isDisplayNameDefault() ? av_name.getUserNameForDisplay() : av_name.getDisplayName()) +" (" + mClientTagData["name"].asString() + ")",name_tag_color,LLFontGL::NORMAL, LLFontGL::getFontSansSerif(), (!av_name.getDisplayName().empty()) );
					}
					else
					{
						addNameTagLine((av_name.isDisplayNameDefault() ? av_name.getUserNameForDisplay() : av_name.getDisplayName()), name_tag_color, LLFontGL::NORMAL, LLFontGL::getFontSansSerif(), true);
					}
				}
				// Suppress SLID display if display name matches exactly (ugh)
				if (show_usernames && !av_name.isDisplayNameDefault())
				{
					// *HACK: Desaturate the color
					// <FS:CR> FIRE-1061
					LLColor4 username_color;
					if (colorize_username)
					{
						username_color = LLUIColorTable::instance().getColor("NameTagUsername", LLColor4::white);
					}
					else
					{
						username_color = name_tag_color * 0.83f;
					}
					// </FS:CR>

					// <FS:CR> Show user name as legacy name if selected
					std::string username( show_legacynames ? av_name.getUserNameForDisplay() : av_name.getAccountName() );

					addNameTagLine(username, username_color, LLFontGL::NORMAL, LLFontGL::getFontSansSerifSmall());
				}
// [RLVa:KB] - Checked: 2010-10-31 (RLVa-1.2.2a) | Modified: RLVa-1.2.2a
			}
			else
			{
				addNameTagLine(RlvStrings::getAnonym(av_name), name_tag_color, LLFontGL::NORMAL, LLFontGL::getFontSansSerif(), (!av_name.getDisplayName().empty()) );
			}
// [/RLVa:KB]
		}
		else  // DISPLAY NAMES OFF
		{
			const LLFontGL* font = LLFontGL::getFontSansSerif();
			std::string full_name = LLCacheName::buildFullName( firstname->getString(), lastname->getString() );
// [RLVa:KB] - Checked: 2010-10-31 (RLVa-1.2.2a) | Modified: RLVa-1.2.2a
			if ( (fRlvShowNames) && (!isSelf()) )
			{
				full_name = RlvStrings::getAnonym(full_name);
				addNameTagLine(full_name, name_tag_color, LLFontGL::NORMAL, font, true);
			}
// [/RLVa:KB]
			else // Only check for client tags when not RLV anon -AO
			{
				if (mClientTagData.has("name") && !mClientTagData["name"].asString().empty())
				{
					addNameTagLine(full_name + " (" + mClientTagData["name"].asString() + ")", name_tag_color, LLFontGL::NORMAL, font, true);
				}
				else
				{
					addNameTagLine(full_name, name_tag_color, LLFontGL::NORMAL, font, true);
				}
			}
		}

		// <FS:Ansariel> Show distance in tag
		if (show_distance_in_tag)
		{
			addNameTagLine(distance_string, distance_color, LLFontGL::NORMAL, LLFontGL::getFontSansSerifSmall());
		}
		// <FS:Ansariel> Show distance in tag

		mNameAway = is_away;
		mNameDoNotDisturb = is_do_not_disturb;
		mNameAutoResponse = is_autoresponse; // <FS:Ansariel> Show auto-response in nametag
		mNameMute = is_muted;
		mNameAppearance = is_appearance;
		mNameFriend = is_friend;
		mNameCloud = is_cloud;
		mNameColor=name_tag_color;
		mDistanceString = distance_string;
		mTitle = title ? title->getString() : "";
		mNameIsTyping = is_typing;
		// <FS:Ansariel> FIRE-13414: Avatar name isn't updated when the simulator sends a new name
		mNameFirstname = firstname->getString();
		mNameLastname = lastname->getString();
		// </FS:Ansariel>
		LLStringFn::replace_ascii_controlchars(mTitle,LL_UNKNOWN_CHAR);
		new_name = TRUE;
	}


	
	if (mVisibleChat || mVisibleTyping)
	{
		mNameText->setFont(LLFontGL::getFontSansSerif());
				mNameText->setTextAlignment(LLHUDNameTag::ALIGN_TEXT_LEFT);
		mNameText->setFadeDistance(CHAT_NORMAL_RADIUS * 2.f, 5.f);

		std::deque<LLChat>::iterator chat_iter = mChats.begin();
		mNameText->clearString();

		LLColor4 new_chat = LLUIColorTable::instance().getColor( isSelf() ? "UserChatColor" : "AgentChatColor" );
		
		// <FS:CR> Colorize tags
		new_chat = LGGContactSets::getInstance()->colorize(getID(), new_chat, LGG_CS_CHAT);
		
		//color based on contact sets prefs
		LGGContactSets::getInstance()->hasFriendColorThatShouldShow(getID(), LGG_CS_CHAT, new_chat);
		// </FS:CR>
		
		if (mVisibleChat)
		{
		LLColor4 normal_chat = lerp(new_chat, LLColor4(0.8f, 0.8f, 0.8f, 1.f), 0.7f);
		LLColor4 old_chat = lerp(normal_chat, LLColor4(0.6f, 0.6f, 0.6f, 1.f), 0.7f);
		if (mTyping && mChats.size() >= MAX_BUBBLE_CHAT_UTTERANCES) 
		{
			++chat_iter;
		}

		for(; chat_iter != mChats.end(); ++chat_iter)
		{
			F32 chat_fade_amt = llclamp((F32)((LLFrameTimer::getElapsedSeconds() - chat_iter->mTime) / CHAT_FADE_TIME), 0.f, 4.f);
			LLFontGL::StyleFlags style;
			switch(chat_iter->mChatType)
			{
			case CHAT_TYPE_WHISPER:
				style = LLFontGL::ITALIC;
				break;
			case CHAT_TYPE_SHOUT:
				style = LLFontGL::BOLD;
				break;
			default:
				style = LLFontGL::NORMAL;
				break;
			}
			if (chat_fade_amt < 1.f)
			{
				F32 u = clamp_rescale(chat_fade_amt, 0.9f, 1.f, 0.f, 1.f);
				mNameText->addLine(chat_iter->mText, lerp(new_chat, normal_chat, u), style);
			}
			else if (chat_fade_amt < 2.f)
			{
				F32 u = clamp_rescale(chat_fade_amt, 1.9f, 2.f, 0.f, 1.f);
				mNameText->addLine(chat_iter->mText, lerp(normal_chat, old_chat, u), style);
			}
			else if (chat_fade_amt < 3.f)
			{
				// *NOTE: only remove lines down to minimum number
				mNameText->addLine(chat_iter->mText, old_chat, style);
			}
		}
		}
		mNameText->setVisibleOffScreen(TRUE);

		if (mVisibleTyping && mTyping)
		{
			S32 dot_count = (llfloor(mTypingTimer.getElapsedTimeF32() * 3.f) + 2) % 3 + 1;
			switch(dot_count)
			{
			case 1:
				mNameText->addLine(".", new_chat);
				break;
			case 2:
				mNameText->addLine("..", new_chat);
				break;
			case 3:
				mNameText->addLine("...", new_chat);
				break;
			}

		}
	}
	else
	{
		// ...not using chat bubbles, just names
		mNameText->setTextAlignment(LLHUDNameTag::ALIGN_TEXT_CENTER);
		mNameText->setFadeDistance(CHAT_NORMAL_RADIUS, 5.f);
		mNameText->setVisibleOffScreen(FALSE);
	}
}

// <FS:Ansariel> Fix nametag not properly updating when display name arrives
//void LLVOAvatar::addNameTagLine(const std::string& line, const LLColor4& color, S32 style, const LLFontGL* font)
void LLVOAvatar::addNameTagLine(const std::string& line, const LLColor4& color, S32 style, const LLFontGL* font, bool is_name /* = false */)
// </FS:Ansariel>
{
	llassert(mNameText);
	if (mVisibleChat || mVisibleTyping)
	{
		mNameText->addLabel(line);
	}
	else
	{
		mNameText->addLine(line, color, (LLFontGL::StyleFlags)style, font);
	}
	// <FS:Ansariel> Fix nametag not properly updating when display name arrives
    //mNameIsSet |= !line.empty();
	if (is_name)
	{
		mNameIsSet |= !line.empty();
	}
	// </FS:Ansariel>
}

void LLVOAvatar::clearNameTag()
{
    mNameIsSet = false;
	if (mNameText)
	{
		mNameText->setLabel("");
		mNameText->setString("");
	}
	mTimeVisible.reset();
}

//static
void LLVOAvatar::invalidateNameTag(const LLUUID& agent_id)
{
	LLViewerObject* obj = gObjectList.findObject(agent_id);
	if (!obj) return;

	LLVOAvatar* avatar = dynamic_cast<LLVOAvatar*>(obj);
	if (!avatar) return;

	avatar->clearNameTag();
}

//static
void LLVOAvatar::invalidateNameTags()
{
	std::vector<LLCharacter*>::iterator it = LLCharacter::sInstances.begin();
	for ( ; it != LLCharacter::sInstances.end(); ++it)
	{
		LLVOAvatar* avatar = dynamic_cast<LLVOAvatar*>(*it);
		if (!avatar) continue;
		if (avatar->isDead()) continue;

		avatar->clearNameTag();
	}
}

// Compute name tag position during idle update
void LLVOAvatar::idleUpdateNameTagPosition(const LLVector3& root_pos_last)
{
	LLQuaternion root_rot = mRoot->getWorldRotation();
	LLQuaternion inv_root_rot = ~root_rot;
	LLVector3 pixel_right_vec;
	LLVector3 pixel_up_vec;
	LLViewerCamera::getInstance()->getPixelVectors(root_pos_last, pixel_up_vec, pixel_right_vec);
	LLVector3 camera_to_av = root_pos_last - LLViewerCamera::getInstance()->getOrigin();
	camera_to_av.normalize();
	LLVector3 local_camera_at = camera_to_av * inv_root_rot;
	LLVector3 local_camera_up = camera_to_av % LLViewerCamera::getInstance()->getLeftAxis();
	local_camera_up.normalize();
	local_camera_up = local_camera_up * inv_root_rot;

	// <FS:Ansariel> Optional legacy nametag position
	LLVector3 name_position;
	static LLCachedControl<bool> fsLegacyNametagPosition(gSavedSettings, "FSLegacyNametagPosition");
	if (fsLegacyNametagPosition)
	{
		local_camera_up.scaleVec((mBodySize + mAvatarOffset) * 0.5f);
		local_camera_at.scaleVec((mBodySize + mAvatarOffset) * 0.5f);

		name_position = mRoot->getWorldPosition();
		name_position[VZ] -= mPelvisToFoot;
		name_position[VZ] += ((mBodySize[VZ] - mAvatarOffset[VZ] * 0.9f) * 0.55f);
		name_position += (local_camera_up * root_rot) - (projected_vec(local_camera_at * root_rot, camera_to_av));	
		name_position += pixel_up_vec * 15.f;
	}
	else
	{
	// </FS:Ansariel>
	// position is based on head position, does not require mAvatarOffset here. - Nyx
	LLVector3 avatar_ellipsoid(mBodySize.mV[VX] * 0.4f,
								mBodySize.mV[VY] * 0.4f,
								mBodySize.mV[VZ] * NAMETAG_VERT_OFFSET_WEIGHT);

	local_camera_up.scaleVec(avatar_ellipsoid);
	local_camera_at.scaleVec(avatar_ellipsoid);

	LLVector3 head_offset = (mHeadp->getLastWorldPosition() - mRoot->getLastWorldPosition()) * inv_root_rot;

	if (dist_vec(head_offset, mTargetRootToHeadOffset) > NAMETAG_UPDATE_THRESHOLD)
	{
		mTargetRootToHeadOffset = head_offset;
	}
	
	mCurRootToHeadOffset = lerp(mCurRootToHeadOffset, mTargetRootToHeadOffset, LLSmoothInterpolation::getInterpolant(0.2f));

	// <FS:Ansariel> Optional legacy nametag position
	//LLVector3 name_position = mRoot->getLastWorldPosition() + (mCurRootToHeadOffset * root_rot);
	name_position = mRoot->getLastWorldPosition() + (mCurRootToHeadOffset * root_rot);
	name_position += (local_camera_up * root_rot) - (projected_vec(local_camera_at * root_rot, camera_to_av));	
	name_position += pixel_up_vec * NAMETAG_VERTICAL_SCREEN_OFFSET;
	// <FS:Ansariel> Optional legacy nametag position
	}
	// </FS:Ansariel>

	// <FS:Ansariel> Optional Z-offset correction for name tags
	static LLCachedControl<S32> fsNameTagOffset(gSavedSettings, "FSNameTagZOffsetCorrection");
	name_position[VZ] += fsNameTagOffset / 10.f;
	// </FS:Ansariel>

	mNameText->setPositionAgent(name_position);				
}

void LLVOAvatar::idleUpdateNameTagAlpha(BOOL new_name, F32 alpha)
{
	llassert(mNameText);

	if (new_name
		|| alpha != mNameAlpha)
	{
		mNameText->setAlpha(alpha);
		mNameAlpha = alpha;
	}
}

// <FS:CR> Colorize tags
//LLColor4 LLVOAvatar::getNameTagColor(bool is_friend)
LLColor4 LLVOAvatar::getNameTagColor()
// </FS:CR>
{
	// ...not using display names
	LLColor4 color = LLUIColorTable::getInstance()->getColor("NameTagLegacy");
	if (LLAvatarName::useDisplayNames())
	{
		// ...color based on whether username "matches" a computed display name
		LLAvatarName av_name;
		if (LLAvatarNameCache::get(getID(), &av_name) && av_name.isDisplayNameDefault())
		{
			color = LLUIColorTable::getInstance()->getColor("NameTagMatch");
		}
		else
		{
			color = LLUIColorTable::getInstance()->getColor("NameTagMismatch");
		}
	}
	
	// <FS:CR> FIRE-1061 - Color friends, lindens, muted, etc
	color = LGGContactSets::getInstance()->colorize(getID(), color, LGG_CS_TAG);
	// </FS:CR>
	
	LGGContactSets::getInstance()->hasFriendColorThatShouldShow(getID(), LGG_CS_TAG, color);

	LLNetMap::getAvatarMarkColor(getID(), color);

	return color;
}

void LLVOAvatar::idleUpdateBelowWater()
{
	F32 avatar_height = (F32)(getPositionGlobal().mdV[VZ]);

	F32 water_height;
	water_height = getRegion()->getWaterHeight();

	// <FS:Zi> Animation Overrider
	BOOL wasBelowWater = mBelowWater;
	mBelowWater =  avatar_height < water_height;
	// <FS:Zi> Animation Overrider
	if (isSelf() && wasBelowWater != mBelowWater)
	{
		AOEngine::instance().checkBelowWater(mBelowWater);
	}
	// </FS:Zi> Animation Overrider
}

void LLVOAvatar::slamPosition()
{
	gAgent.setPositionAgent(getPositionAgent());
	mRoot->setWorldPosition(getPositionAgent()); // teleport
	setChanged(TRANSLATED);
	if (mDrawable.notNull())
	{
		gPipeline.updateMoveNormalAsync(mDrawable);
	}
	mRoot->updateWorldMatrixChildren();
}

// <FS:Ansariel> FIRE-11783: Always visually mute avatars that are muted
//bool LLVOAvatar::isVisuallyMuted() const
bool LLVOAvatar::isVisuallyMuted()
// </FS:Ansariel>
{
	bool muted = false;

	// <FS:Ansariel> FIRE-11783: Always visually mute avatars that are muted
	if (!isSelf() && isInMuteList())
	{
		return true;
	}
	// </FS:Ansariel>

	// Priority order (highest priority first)
	// * own avatar is never visually muted
	// * if on the "always draw normally" list, draw them normally
	// * if on the "always visually mute" list, mute them
	// * check against the render cost and attachment limits
	if (!isSelf())
	{
		if (mVisuallyMuteSetting == AV_ALWAYS_RENDER)
		{
			muted = false;
		}
		else if (mVisuallyMuteSetting == AV_DO_NOT_RENDER)
		{	// Always want to see this AV as an impostor
			muted = true;
		}
		// <FS:Ansariel> FIRE-11783: Always visually mute avatars that are muted
        //else if (LLMuteList::getInstance()->isMuted(getID()))
        //{
        //    muted = true;
        //}
		// </FS:Ansariel>
		else
		{
			muted = isTooComplex();
		}
	}

	return muted;
}

// <FS:Ansariel> Re-add mute list caching
bool LLVOAvatar::isInMuteList()
{
	bool muted = false;
	F64 now = LLFrameTimer::getTotalSeconds();
	if (now < mCachedMuteListUpdateTime)
	{
		muted = mCachedInMuteList;
	}
	else
	{
		muted = LLMuteList::getInstance()->isMuted(getID());

		const F64 SECONDS_BETWEEN_MUTE_UPDATES = 1;
		mCachedMuteListUpdateTime = now + SECONDS_BETWEEN_MUTE_UPDATES;
		mCachedInMuteList = muted;
	}
	return muted;
}
// </FS:Ansariel>

void LLVOAvatar::updateDebugText()
{
	// clear debug text
	mDebugText.clear();

	// <FS:CR> Use LLCachedControl
	//if (gSavedSettings.getBOOL("DebugAvatarAppearanceMessage"))
	static LLCachedControl<bool> debug_avatar_appearance_message(gSavedSettings, "DebugAvatarAppearanceMessage");
	if (debug_avatar_appearance_message)
	// </FS:CR>
	{
		S32 central_bake_version = -1;
		if (getRegion())
		{
			central_bake_version = getRegion()->getCentralBakeVersion();
		}
		bool all_baked_downloaded = allBakedTexturesCompletelyDownloaded();
		bool all_local_downloaded = allLocalTexturesCompletelyDownloaded();
		std::string debug_line = llformat("%s%s - mLocal: %d, mEdit: %d, mUSB: %d, CBV: %d",
										  isSelf() ? (all_local_downloaded ? "L" : "l") : "-",
										  all_baked_downloaded ? "B" : "b",
										  mUseLocalAppearance, mIsEditingAppearance,
										  // <FS:Ansariel> [Legacy Bake]
										  //1, central_bake_version);
										  mUseServerBakes, central_bake_version);
										  // </FS:Ansariel> [Legacy Bake]
		std::string origin_string = bakedTextureOriginInfo();
		debug_line += " [" + origin_string + "]";
		S32 curr_cof_version = LLAppearanceMgr::instance().getCOFVersion();
		S32 last_request_cof_version = mLastUpdateRequestCOFVersion;
		S32 last_received_cof_version = mLastUpdateReceivedCOFVersion;
		if (isSelf())
		{
			debug_line += llformat(" - cof: %d req: %d rcv:%d",
								   curr_cof_version, last_request_cof_version, last_received_cof_version);
			// <FS:CR> Use LLCachedControl
			//if (gSavedSettings.getBOOL("DebugForceAppearanceRequestFailure"))
			static LLCachedControl<bool> debug_force_appearance_request_failure(gSavedSettings, "DebugForceAppearanceRequestFailure");
			if (debug_force_appearance_request_failure)
			// </FS:CR>
			{
				debug_line += " FORCING ERRS";
			}
		}
		else
		{
			debug_line += llformat(" - cof rcv:%d", last_received_cof_version);
		}
		debug_line += llformat(" bsz-z: %f avofs-z: %f", mBodySize[2], mAvatarOffset[2]);
		bool hover_enabled = getRegion() && getRegion()->avatarHoverHeightEnabled();
		debug_line += hover_enabled ? " H" : " h";
		const LLVector3& hover_offset = getHoverOffset();
		if (hover_offset[2] != 0.0)
		{
			debug_line += llformat(" hov_z: %f", hover_offset[2]);
			debug_line += llformat(" %s", (mIsSitting ? "S" : "T"));
			debug_line += llformat("%s", (isMotionActive(ANIM_AGENT_SIT_GROUND_CONSTRAINED) ? "G" : "-"));
		}
		F32 elapsed = mLastAppearanceMessageTimer.getElapsedTimeF32();
		static const char *elapsed_chars = "Xx*...";
		U32 bucket = U32(elapsed*2);
		if (bucket < strlen(elapsed_chars))
		{
			debug_line += llformat(" %c", elapsed_chars[bucket]);
		}
		addDebugText(debug_line);
	}
	// <FS:CR> Use LLCachedControl
	static LLCachedControl<bool> debug_avatar_composite_baked(gSavedSettings, "DebugAvatarCompositeBaked");
	if (debug_avatar_composite_baked)
	//if (gSavedSettings.getBOOL("DebugAvatarCompositeBaked"))
	// </FS:CR>
	{
		if (!mBakedTextureDebugText.empty())
			addDebugText(mBakedTextureDebugText);
	}

	if (LLVOAvatar::sShowAnimationDebug)
	{
		for (LLMotionController::motion_list_t::iterator iter = mMotionController.getActiveMotions().begin();
			 iter != mMotionController.getActiveMotions().end(); ++iter)
		{
			LLMotion* motionp = *iter;
			if (motionp->getMinPixelArea() < getPixelArea())
			{
				std::string output;
				if (motionp->getName().empty())
				{
					output = llformat("%s - %d",
							  gAgent.isGodlikeWithoutAdminMenuFakery() ?
							  motionp->getID().asString().c_str() :
							  LLUUID::null.asString().c_str(),
							  (U32)motionp->getPriority());
				}
				else
				{
					output = llformat("%s - %d",
							  motionp->getName().c_str(),
							  (U32)motionp->getPriority());
				}
				addDebugText(output);
			}
		}
	}

	if (!mDebugText.size() && mText.notNull())
	{
		mText->markDead();
		mText = NULL;
	}
	else if (mDebugText.size())
	{
		setDebugText(mDebugText);
	}
	mDebugText.clear();

}

//------------------------------------------------------------------------
// updateCharacter()
// called on both your avatar and other avatars
//------------------------------------------------------------------------
BOOL LLVOAvatar::updateCharacter(LLAgent &agent)
{	
	updateDebugText();
	
	if (!mIsBuilt)
	{
		return FALSE;
	}

	BOOL visible = isVisible();

	// For fading out the names above heads, only let the timer
	// run if we're visible.
	if (mDrawable.notNull() && !visible)
	{
		mTimeVisible.reset();
	}

	//--------------------------------------------------------------------
	// the rest should only be done occasionally for far away avatars
	//--------------------------------------------------------------------

	bool visually_muted = isVisuallyMuted();
	if (visible && (!isSelf() || visually_muted) && !mIsDummy && sUseImpostors && !mNeedsAnimUpdate && !sFreezeCounter)
	{
		const LLVector4a* ext = mDrawable->getSpatialExtents();
		LLVector4a size;
		size.setSub(ext[1],ext[0]);
		F32 mag = size.getLength3().getF32()*0.5f;

		
		F32 impostor_area = 256.f*512.f*(8.125f - LLVOAvatar::sLODFactor*8.f);
		if (visually_muted)
		{ // visually muted avatars update at 16 hz
			mUpdatePeriod = 16;
		}
		else if (   ! shouldImpostor()
				 || mDrawable->mDistanceWRTCamera < 1.f + mag)
		{   // first 25% of max visible avatars are not impostored
			// also, don't impostor avatars whose bounding box may be penetrating the 
			// impostor camera near clip plane
			mUpdatePeriod = 1;
		}
		else if ( shouldImpostor(4) )
		{ //background avatars are REALLY slow updating impostors
			mUpdatePeriod = 16;
		}
		else if ( shouldImpostor(3) )
		{ //back 25% of max visible avatars are slow updating impostors
			mUpdatePeriod = 8;
		}
		else if (mImpostorPixelArea <= impostor_area)
		{  // stuff in between gets an update period based on pixel area
			mUpdatePeriod = llclamp((S32) sqrtf(impostor_area*4.f/mImpostorPixelArea), 2, 8);
		}
		else
		{
			//nearby avatars, update the impostors more frequently.
			mUpdatePeriod = 4;
		}

		visible = (LLDrawable::getCurrentFrame()+mID.mData[0])%mUpdatePeriod == 0 ? TRUE : FALSE;
	}
	else
	{
		mUpdatePeriod = 1;
	}


	// don't early out for your own avatar, as we rely on your animations playing reliably
	// for example, the "turn around" animation when entering customize avatar needs to trigger
	// even when your avatar is offscreen
	if (!visible && !isSelf())
	{
		updateMotions(LLCharacter::HIDDEN_UPDATE);
		return FALSE;
	}

	// <FS:Zi> Optionally disable the usage of timesteps, testing if this affects performance or
	//         creates animation issues - FIRE-3657
	// if (!isSelf() && !mIsDummy)
	static LLCachedControl<bool> use_timesteps(gSavedSettings,"UseAnimationTimeSteps");
	// change animation time quanta based on avatar render load
	if (!isSelf() && !mIsDummy && use_timesteps)
	// </FS:Zi>
	{
		F32 time_quantum = clamp_rescale((F32)sInstances.size(), 10.f, 35.f, 0.f, 0.25f);
		F32 pixel_area_scale = clamp_rescale(mPixelArea, 100, 5000, 1.f, 0.f);
		F32 time_step = time_quantum * pixel_area_scale;
		if (time_step != 0.f)
		{
			// disable walk motion servo controller as it doesn't work with motion timesteps
			stopMotion(ANIM_AGENT_WALK_ADJUST);
			removeAnimationData("Walk Speed");
		}
		mMotionController.setTimeStep(time_step);
		//		LL_INFOS() << "Setting timestep to " << time_quantum * pixel_area_scale << LL_ENDL;
	}
	// <FS:Zi> Optionally disable the usage of timesteps, testing if this affects performance or
	//         creates animation issues - FIRE-3657
	else
	{
		mMotionController.setTimeStep(0.0f);
	}
	// </FS:Zi>

	if (getParent() && !mIsSitting)
	{
		sitOnObject((LLViewerObject*)getParent());
	}
	else if (!getParent() && mIsSitting && !isMotionActive(ANIM_AGENT_SIT_GROUND_CONSTRAINED))
	{
		getOffObject();
	}

	//--------------------------------------------------------------------
	// create local variables in world coords for region position values
	//--------------------------------------------------------------------
	F32 speed;
	LLVector3 normal;

	LLVector3 xyVel = getVelocity();
	xyVel.mV[VZ] = 0.0f;
	speed = xyVel.length();
	// remembering the value here prevents a display glitch if the
	// animation gets toggled during this update.
	bool was_sit_ground_constrained = isMotionActive(ANIM_AGENT_SIT_GROUND_CONSTRAINED);
	
	if (!(mIsSitting && getParent()))
	{
		// This case includes all configurations except sitting on an
		// object, so does include ground sit.

		//--------------------------------------------------------------------
		// get timing info
		// handle initial condition case
		//--------------------------------------------------------------------
		F32 animation_time = mAnimTimer.getElapsedTimeF32();
		if (mTimeLast == 0.0f)
		{
			mTimeLast = animation_time;

			// put the pelvis at slaved position/mRotation
			mRoot->setWorldPosition( getPositionAgent() ); // first frame
			mRoot->setWorldRotation( getRotation() );
		}
	
		//--------------------------------------------------------------------
		// dont' let dT get larger than 1/5th of a second
		//--------------------------------------------------------------------
		F32 deltaTime = animation_time - mTimeLast;

		deltaTime = llclamp( deltaTime, DELTA_TIME_MIN, DELTA_TIME_MAX );
		mTimeLast = animation_time;

		mSpeedAccum = (mSpeedAccum * 0.95f) + (speed * 0.05f);

		//--------------------------------------------------------------------
		// compute the position of the avatar's root
		//--------------------------------------------------------------------
		LLVector3d root_pos;
		LLVector3d ground_under_pelvis;

		if (isSelf())
		{
			gAgent.setPositionAgent(getRenderPosition());
		}

		root_pos = gAgent.getPosGlobalFromAgent(getRenderPosition());
		root_pos.mdV[VZ] += getVisualParamWeight(AVATAR_HOVER);


		resolveHeightGlobal(root_pos, ground_under_pelvis, normal);
		F32 foot_to_ground = (F32) (root_pos.mdV[VZ] - mPelvisToFoot - ground_under_pelvis.mdV[VZ]);				
		BOOL in_air = ((!LLWorld::getInstance()->getRegionFromPosGlobal(ground_under_pelvis)) || 
						foot_to_ground > FOOT_GROUND_COLLISION_TOLERANCE);

		if (in_air && !mInAir)
		{
			mTimeInAir.reset();
		}
		mInAir = in_air;

		// correct for the fact that the pelvis is not necessarily the center 
		// of the agent's physical representation
		root_pos.mdV[VZ] -= (0.5f * mBodySize.mV[VZ]) - mPelvisToFoot;
		if (!mIsSitting && !was_sit_ground_constrained)
		{
			root_pos += LLVector3d(getHoverOffset());
		}
		
		LLVector3 newPosition = gAgent.getPosAgentFromGlobal(root_pos);


		if (newPosition != mRoot->getXform()->getWorldPosition())
		{		
			mRoot->touch();
			mRoot->setWorldPosition( newPosition ); // regular update				
		}


		//--------------------------------------------------------------------
		// Propagate viewer object rotation to root of avatar
		//--------------------------------------------------------------------
		if (!isAnyAnimationSignaled(AGENT_NO_ROTATE_ANIMS, NUM_AGENT_NO_ROTATE_ANIMS))
		{
			LLQuaternion iQ;
			LLVector3 upDir( 0.0f, 0.0f, 1.0f );
			
			// Compute a forward direction vector derived from the primitive rotation
			// and the velocity vector.  When walking or jumping, don't let body deviate
			// more than 90 from the view, if necessary, flip the velocity vector.

			LLVector3 primDir;
			if (isSelf())
			{
				primDir = agent.getAtAxis() - projected_vec(agent.getAtAxis(), agent.getReferenceUpVector());
				primDir.normalize();
			}
			else
			{
				primDir = getRotation().getMatrix3().getFwdRow();
			}
			LLVector3 velDir = getVelocity();
			velDir.normalize();
			// <FS> Disable avatar turning towards camera when walking backwards
			//if ( mSignaledAnimations.find(ANIM_AGENT_WALK) != mSignaledAnimations.end())
			static LLCachedControl<bool> walk_backwards(gSavedSettings, "FSDisableTurningAroundWhenWalkingBackwards");
			if (walk_backwards && mSignaledAnimations.find(ANIM_AGENT_WALK) != mSignaledAnimations.end())
			// </FS>
			{
				F32 vpD = velDir * primDir;
				if (vpD < -0.5f)
				{
					velDir *= -1.0f;
				}
			}
			LLVector3 fwdDir = lerp(primDir, velDir, clamp_rescale(speed, 0.5f, 2.0f, 0.0f, 1.0f));
			if (isSelf() && gAgentCamera.cameraMouselook())
			{
				// make sure fwdDir stays in same general direction as primdir
				if (gAgent.getFlying())
				{
					fwdDir = LLViewerCamera::getInstance()->getAtAxis();
				}
				else
				{
					LLVector3 at_axis = LLViewerCamera::getInstance()->getAtAxis();
					LLVector3 up_vector = gAgent.getReferenceUpVector();
					at_axis -= up_vector * (at_axis * up_vector);
					at_axis.normalize();
					
					F32 dot = fwdDir * at_axis;
					if (dot < 0.f)
					{
						fwdDir -= 2.f * at_axis * dot;
						fwdDir.normalize();
					}
				}
			}

			LLQuaternion root_rotation = mRoot->getWorldMatrix().quaternion();
			F32 root_roll, root_pitch, root_yaw;
			root_rotation.getEulerAngles(&root_roll, &root_pitch, &root_yaw);

			// When moving very slow, the pelvis is allowed to deviate from the
			// forward direction to allow it to hold it's position while the torso
			// and head turn.  Once in motion, it must conform however.
			BOOL self_in_mouselook = isSelf() && gAgentCamera.cameraMouselook();

			LLVector3 pelvisDir( mRoot->getWorldMatrix().getFwdRow4().mV );

			static LLCachedControl<F32> s_pelvis_rot_threshold_slow(gSavedSettings, "AvatarRotateThresholdSlow", 60.0);
			static LLCachedControl<F32> s_pelvis_rot_threshold_fast(gSavedSettings, "AvatarRotateThresholdFast", 2.0);

			F32 pelvis_rot_threshold = clamp_rescale(speed, 0.1f, 1.0f, s_pelvis_rot_threshold_slow, s_pelvis_rot_threshold_fast);
						
			if (self_in_mouselook)
			{
				pelvis_rot_threshold *= MOUSELOOK_PELVIS_FOLLOW_FACTOR;
			}
			pelvis_rot_threshold *= DEG_TO_RAD;

			F32 angle = angle_between( pelvisDir, fwdDir );

			// The avatar's root is allowed to have a yaw that deviates widely
			// from the forward direction, but if roll or pitch are off even
			// a little bit we need to correct the rotation.
			if(root_roll < 1.f * DEG_TO_RAD
			   && root_pitch < 5.f * DEG_TO_RAD)
			{
				// smaller correction vector means pelvis follows prim direction more closely
				if (!mTurning && angle > pelvis_rot_threshold*0.75f)
				{
					mTurning = TRUE;
				}

				// use tighter threshold when turning
				if (mTurning)
				{
					pelvis_rot_threshold *= 0.4f;
				}

				// am I done turning?
				if (angle < pelvis_rot_threshold)
				{
					mTurning = FALSE;
				}

				LLVector3 correction_vector = (pelvisDir - fwdDir) * clamp_rescale(angle, pelvis_rot_threshold*0.75f, pelvis_rot_threshold, 1.0f, 0.0f);
				fwdDir += correction_vector;
			}
			else
			{
				mTurning = FALSE;
			}

			// Now compute the full world space rotation for the whole body (wQv)
			LLVector3 leftDir = upDir % fwdDir;
			leftDir.normalize();
			fwdDir = leftDir % upDir;
			LLQuaternion wQv( fwdDir, leftDir, upDir );

			if (isSelf() && mTurning)
			{
				if ((fwdDir % pelvisDir) * upDir > 0.f)
				{
					gAgent.setControlFlags(AGENT_CONTROL_TURN_RIGHT);
				}
				else
				{
					gAgent.setControlFlags(AGENT_CONTROL_TURN_LEFT);
				}
			}

			// Set the root rotation, but do so incrementally so that it
			// lags in time by some fixed amount.
			//F32 u = LLSmoothInterpolation::getInterpolant(PELVIS_LAG);
			F32 pelvis_lag_time = 0.f;
			if (self_in_mouselook)
			{
				pelvis_lag_time = PELVIS_LAG_MOUSELOOK;
			}
			else if (mInAir)
			{
				pelvis_lag_time = PELVIS_LAG_FLYING;
				// increase pelvis lag time when moving slowly
				pelvis_lag_time *= clamp_rescale(mSpeedAccum, 0.f, 15.f, 3.f, 1.f);
			}
			else
			{
				pelvis_lag_time = PELVIS_LAG_WALKING;
			}

			F32 u = llclamp((deltaTime / pelvis_lag_time), 0.0f, 1.0f);	

			mRoot->setWorldRotation( slerp(u, mRoot->getWorldRotation(), wQv) );
			
		}
	}
	else if (mDrawable.notNull())
	{
		LLVector3 pos = mDrawable->getPosition();
		pos += getHoverOffset() * mDrawable->getRotation();
		mRoot->setPosition(pos);
		mRoot->setRotation(mDrawable->getRotation());
	}
	
	//-------------------------------------------------------------------------
	// Update character motions
	//-------------------------------------------------------------------------
	// store data relevant to motions
	mSpeed = speed;

	// update animations
	if (mSpecialRenderMode == 1) // Animation Preview
	{
		updateMotions(LLCharacter::FORCE_UPDATE);
	}
	else
	{
		updateMotions(LLCharacter::NORMAL_UPDATE);
	}

	// Special handling for sitting on ground.
	if (!getParent() && (mIsSitting || was_sit_ground_constrained))
	{
		
		F32 off_z = LLVector3d(getHoverOffset()).mdV[VZ];
		if (off_z != 0.0)
		{
			LLVector3 pos = mRoot->getWorldPosition();
			pos.mV[VZ] += off_z;
			mRoot->touch();
			mRoot->setWorldPosition(pos);
		}
	}

	// update head position
	updateHeadOffset();

	//-------------------------------------------------------------------------
	// Find the ground under each foot, these are used for a variety
	// of things that follow
	//-------------------------------------------------------------------------
	LLVector3 ankle_left_pos_agent = mFootLeftp->getWorldPosition();
	LLVector3 ankle_right_pos_agent = mFootRightp->getWorldPosition();

	LLVector3 ankle_left_ground_agent = ankle_left_pos_agent;
	LLVector3 ankle_right_ground_agent = ankle_right_pos_agent;
	resolveHeightAgent(ankle_left_pos_agent, ankle_left_ground_agent, normal);
	resolveHeightAgent(ankle_right_pos_agent, ankle_right_ground_agent, normal);

	F32 leftElev = llmax(-0.2f, ankle_left_pos_agent.mV[VZ] - ankle_left_ground_agent.mV[VZ]);
	F32 rightElev = llmax(-0.2f, ankle_right_pos_agent.mV[VZ] - ankle_right_ground_agent.mV[VZ]);

	if (!mIsSitting)
	{
		//-------------------------------------------------------------------------
		// Figure out which foot is on ground
		//-------------------------------------------------------------------------
		if (!mInAir)
		{
			if ((leftElev < 0.0f) || (rightElev < 0.0f))
			{
				ankle_left_pos_agent = mFootLeftp->getWorldPosition();
				ankle_right_pos_agent = mFootRightp->getWorldPosition();
				leftElev = ankle_left_pos_agent.mV[VZ] - ankle_left_ground_agent.mV[VZ];
				rightElev = ankle_right_pos_agent.mV[VZ] - ankle_right_ground_agent.mV[VZ];
			}
		}
	}
	
	//-------------------------------------------------------------------------
	// Generate footstep sounds when feet hit the ground
	//-------------------------------------------------------------------------
	const LLUUID AGENT_FOOTSTEP_ANIMS[] = {ANIM_AGENT_WALK, ANIM_AGENT_RUN, ANIM_AGENT_LAND};
	const S32 NUM_AGENT_FOOTSTEP_ANIMS = LL_ARRAY_SIZE(AGENT_FOOTSTEP_ANIMS);

	if ( gAudiop && isAnyAnimationSignaled(AGENT_FOOTSTEP_ANIMS, NUM_AGENT_FOOTSTEP_ANIMS) )
	{
		BOOL playSound = FALSE;
		LLVector3 foot_pos_agent;

		BOOL onGroundLeft = (leftElev <= 0.05f);
		BOOL onGroundRight = (rightElev <= 0.05f);

		// did left foot hit the ground?
		if ( onGroundLeft && !mWasOnGroundLeft )
		{
			foot_pos_agent = ankle_left_pos_agent;
			playSound = TRUE;
		}

		// did right foot hit the ground?
		if ( onGroundRight && !mWasOnGroundRight )
		{
			foot_pos_agent = ankle_right_pos_agent;
			playSound = TRUE;
		}

		mWasOnGroundLeft = onGroundLeft;
		mWasOnGroundRight = onGroundRight;

		// <FS:PP> FIRE-3169: Option to change the default footsteps sound
		// if ( playSound )
		static LLCachedControl<bool> PlayModeUISndFootsteps(gSavedSettings, "PlayModeUISndFootsteps");
		if ( playSound && PlayModeUISndFootsteps )
		// </FS:PP>
		{
			const F32 STEP_VOLUME = 0.1f;
			const LLUUID& step_sound_id = getStepSound();

			LLVector3d foot_pos_global = gAgent.getPosGlobalFromAgent(foot_pos_agent);

			if (LLViewerParcelMgr::getInstance()->canHearSound(foot_pos_global)
				&& !LLMuteList::getInstance()->isMuted(getID(), LLMute::flagObjectSounds))
			{
				gAudiop->triggerSound(step_sound_id, getID(), STEP_VOLUME, LLAudioEngine::AUDIO_TYPE_AMBIENT, foot_pos_global);
			}
		}
	}

	mRoot->updateWorldMatrixChildren();

	//mesh vertices need to be reskinned
	mNeedsSkin = TRUE;
	return TRUE;
}
//-----------------------------------------------------------------------------
// updateHeadOffset()
//-----------------------------------------------------------------------------
void LLVOAvatar::updateHeadOffset()
{
	// since we only care about Z, just grab one of the eyes
	LLVector3 midEyePt = mEyeLeftp->getWorldPosition();
	midEyePt -= mDrawable.notNull() ? mDrawable->getWorldPosition() : mRoot->getWorldPosition();
	midEyePt.mV[VZ] = llmax(-mPelvisToFoot + LLViewerCamera::getInstance()->getNear(), midEyePt.mV[VZ]);

	if (mDrawable.notNull())
	{
		midEyePt = midEyePt * ~mDrawable->getWorldRotation();
	}
	if (mIsSitting)
	{
		mHeadOffset = midEyePt;	
	}
	else
	{
		F32 u = llmax(0.f, HEAD_MOVEMENT_AVG_TIME - (1.f / gFPSClamped));
		mHeadOffset = lerp(midEyePt, mHeadOffset,  u);
	}
}
//------------------------------------------------------------------------
// postPelvisSetRecalc
//------------------------------------------------------------------------
void LLVOAvatar::postPelvisSetRecalc( void )
{		
	mRoot->updateWorldMatrixChildren();			
	computeBodySize();
	dirtyMesh(2);
}
//------------------------------------------------------------------------
// updateVisibility()
//------------------------------------------------------------------------
void LLVOAvatar::updateVisibility()
{
	BOOL visible = FALSE;

	if (mIsDummy)
	{
		visible = TRUE;
	}
	else if (mDrawable.isNull())
	{
		visible = FALSE;
	}
	else
	{
		if (!mDrawable->getSpatialGroup() || mDrawable->getSpatialGroup()->isVisible())
		{
			visible = TRUE;
		}
		else
		{
			visible = FALSE;
		}

		if(isSelf())
		{
			if (!gAgentWearables.areWearablesLoaded())
			{
				visible = FALSE;
			}
		}
		else if( !mFirstAppearanceMessageReceived )
		{
			visible = FALSE;
		}

		if (sDebugInvisible)
		{
			LLNameValue* firstname = getNVPair("FirstName");
			if (firstname)
			{
				LL_DEBUGS("Avatar") << avString() << " updating visibility" << LL_ENDL;
			}
			else
			{
				LL_INFOS() << "Avatar " << this << " updating visiblity" << LL_ENDL;
			}

			if (visible)
			{
				LL_INFOS() << "Visible" << LL_ENDL;
			}
			else
			{
				LL_INFOS() << "Not visible" << LL_ENDL;
			}

			/*if (avatar_in_frustum)
			{
				LL_INFOS() << "Avatar in frustum" << LL_ENDL;
			}
			else
			{
				LL_INFOS() << "Avatar not in frustum" << LL_ENDL;
			}*/

			/*if (LLViewerCamera::getInstance()->sphereInFrustum(sel_pos_agent, 2.0f))
			{
				LL_INFOS() << "Sel pos visible" << LL_ENDL;
			}
			if (LLViewerCamera::getInstance()->sphereInFrustum(wrist_right_pos_agent, 0.2f))
			{
				LL_INFOS() << "Wrist pos visible" << LL_ENDL;
			}
			if (LLViewerCamera::getInstance()->sphereInFrustum(getPositionAgent(), getMaxScale()*2.f))
			{
				LL_INFOS() << "Agent visible" << LL_ENDL;
			}*/
			LL_INFOS() << "PA: " << getPositionAgent() << LL_ENDL;
			/*LL_INFOS() << "SPA: " << sel_pos_agent << LL_ENDL;
			LL_INFOS() << "WPA: " << wrist_right_pos_agent << LL_ENDL;*/
			for (attachment_map_t::iterator iter = mAttachmentPoints.begin(); 
				 iter != mAttachmentPoints.end();
				 ++iter)
			{
				LLViewerJointAttachment* attachment = iter->second;

				// <FS:Ansariel> Possible crash fix
				if (!attachment)
				{
					continue;
				}
				// </FS:Ansariel>

				for (LLViewerJointAttachment::attachedobjs_vec_t::iterator attachment_iter = attachment->mAttachedObjects.begin();
					 attachment_iter != attachment->mAttachedObjects.end();
					 ++attachment_iter)
				{
					if (LLViewerObject *attached_object = (*attachment_iter))
					{
						if(attached_object->mDrawable->isVisible())
						{
							LL_INFOS() << attachment->getName() << " visible" << LL_ENDL;
						}
						else
						{
							LL_INFOS() << attachment->getName() << " not visible at " << mDrawable->getWorldPosition() << " and radius " << mDrawable->getRadius() << LL_ENDL;
						}
					}
				}
			}
		}
	}

	if (!visible && mVisible)
	{
		mMeshInvisibleTime.reset();
	}

	if (visible)
	{
		if (!mMeshValid)
		{
			restoreMeshData();
		}
	}
	else
	{
		if (mMeshValid && mMeshInvisibleTime.getElapsedTimeF32() > TIME_BEFORE_MESH_CLEANUP)
		{
			releaseMeshData();
		}
	}

    if ( visible != mVisible )
    {
        LL_DEBUGS("AvatarRender") << "visible was " << mVisible << " now " << visible << LL_ENDL;
    }
	mVisible = visible;
}

// private
bool LLVOAvatar::shouldAlphaMask()
{
	const bool should_alpha_mask = !LLDrawPoolAlpha::sShowDebugAlpha // Don't alpha mask if "Highlight Transparent" checked
							&& !LLDrawPoolAvatar::sSkipTransparent;

	return should_alpha_mask;

}

//-----------------------------------------------------------------------------
// renderSkinned()
//-----------------------------------------------------------------------------
U32 LLVOAvatar::renderSkinned()
{
	U32 num_indices = 0;

	if (!mIsBuilt)
	{
		return num_indices;
	}

	LLFace* face = mDrawable->getFace(0);

	bool needs_rebuild = !face || !face->getVertexBuffer() || mDrawable->isState(LLDrawable::REBUILD_GEOMETRY);

	if (needs_rebuild || mDirtyMesh)
	{	//LOD changed or new mesh created, allocate new vertex buffer if needed
		if (needs_rebuild || mDirtyMesh >= 2 || mVisibilityRank <= 4)
		{
			updateMeshData();
			mDirtyMesh = 0;
			mNeedsSkin = TRUE;
			mDrawable->clearState(LLDrawable::REBUILD_GEOMETRY);
		}
	}

	if (LLViewerShaderMgr::instance()->getVertexShaderLevel(LLViewerShaderMgr::SHADER_AVATAR) <= 0)
	{
		if (mNeedsSkin)
		{
			//generate animated mesh
			LLViewerJoint* lower_mesh = getViewerJoint(MESH_ID_LOWER_BODY);
			LLViewerJoint* upper_mesh = getViewerJoint(MESH_ID_UPPER_BODY);
			LLViewerJoint* skirt_mesh = getViewerJoint(MESH_ID_SKIRT);
			LLViewerJoint* eyelash_mesh = getViewerJoint(MESH_ID_EYELASH);
			LLViewerJoint* head_mesh = getViewerJoint(MESH_ID_HEAD);
			LLViewerJoint* hair_mesh = getViewerJoint(MESH_ID_HAIR);

			if(upper_mesh)
			{
				upper_mesh->updateJointGeometry();
			}
			if (lower_mesh)
			{
				lower_mesh->updateJointGeometry();
			}

			if( isWearingWearableType( LLWearableType::WT_SKIRT ) )
			{
				if(skirt_mesh)
				{
					skirt_mesh->updateJointGeometry();
				}
			}

			if (!isSelf() || gAgent.needsRenderHead() || LLPipeline::sShadowRender)
			{
				if(eyelash_mesh)
				{
					eyelash_mesh->updateJointGeometry();
				}
				if(head_mesh)
				{
					head_mesh->updateJointGeometry();
				}
				if(hair_mesh)
				{
					hair_mesh->updateJointGeometry();
				}
			}
			mNeedsSkin = FALSE;
			mLastSkinTime = gFrameTimeSeconds;

			LLFace * face = mDrawable->getFace(0);
			if (face)
			{
				LLVertexBuffer* vb = face->getVertexBuffer();
				if (vb)
				{
					vb->flush();
				}
			}
		}
	}
	else
	{
		mNeedsSkin = FALSE;
	}

	if (sDebugInvisible)
	{
		LLNameValue* firstname = getNVPair("FirstName");
		if (firstname)
		{
			LL_DEBUGS("Avatar") << avString() << " in render" << LL_ENDL;
		}
		else
		{
			LL_INFOS() << "Avatar " << this << " in render" << LL_ENDL;
		}
		if (!mIsBuilt)
		{
			LL_INFOS() << "Not built!" << LL_ENDL;
		}
		else if (!gAgent.needsRenderAvatar())
		{
			LL_INFOS() << "Doesn't need avatar render!" << LL_ENDL;
		}
		else
		{
			LL_INFOS() << "Rendering!" << LL_ENDL;
		}
	}

	if (!mIsBuilt)
	{
		return num_indices;
	}

	if (isSelf() && !gAgent.needsRenderAvatar())
	{
		return num_indices;
	}

	// render collision normal
	// *NOTE: this is disabled (there is no UI for enabling sShowFootPlane) due
	// to DEV-14477.  the code is left here to aid in tracking down the cause
	// of the crash in the future. -brad
	if (sShowFootPlane && mDrawable.notNull())
	{
		LLVector3 slaved_pos = mDrawable->getPositionAgent();
		LLVector3 foot_plane_normal(mFootPlane.mV[VX], mFootPlane.mV[VY], mFootPlane.mV[VZ]);
		F32 dist_from_plane = (slaved_pos * foot_plane_normal) - mFootPlane.mV[VW];
		LLVector3 collide_point = slaved_pos;
		collide_point.mV[VZ] -= foot_plane_normal.mV[VZ] * (dist_from_plane + COLLISION_TOLERANCE - FOOT_COLLIDE_FUDGE);

		gGL.begin(LLRender::LINES);
		{
			F32 SQUARE_SIZE = 0.2f;
			gGL.color4f(1.f, 0.f, 0.f, 1.f);
			
			gGL.vertex3f(collide_point.mV[VX] - SQUARE_SIZE, collide_point.mV[VY] - SQUARE_SIZE, collide_point.mV[VZ]);
			gGL.vertex3f(collide_point.mV[VX] + SQUARE_SIZE, collide_point.mV[VY] - SQUARE_SIZE, collide_point.mV[VZ]);

			gGL.vertex3f(collide_point.mV[VX] + SQUARE_SIZE, collide_point.mV[VY] - SQUARE_SIZE, collide_point.mV[VZ]);
			gGL.vertex3f(collide_point.mV[VX] + SQUARE_SIZE, collide_point.mV[VY] + SQUARE_SIZE, collide_point.mV[VZ]);
			
			gGL.vertex3f(collide_point.mV[VX] + SQUARE_SIZE, collide_point.mV[VY] + SQUARE_SIZE, collide_point.mV[VZ]);
			gGL.vertex3f(collide_point.mV[VX] - SQUARE_SIZE, collide_point.mV[VY] + SQUARE_SIZE, collide_point.mV[VZ]);
			
			gGL.vertex3f(collide_point.mV[VX] - SQUARE_SIZE, collide_point.mV[VY] + SQUARE_SIZE, collide_point.mV[VZ]);
			gGL.vertex3f(collide_point.mV[VX] - SQUARE_SIZE, collide_point.mV[VY] - SQUARE_SIZE, collide_point.mV[VZ]);
			
			gGL.vertex3f(collide_point.mV[VX], collide_point.mV[VY], collide_point.mV[VZ]);
			gGL.vertex3f(collide_point.mV[VX] + mFootPlane.mV[VX], collide_point.mV[VY] + mFootPlane.mV[VY], collide_point.mV[VZ] + mFootPlane.mV[VZ]);

		}
		gGL.end();
		gGL.flush();
	}
	//--------------------------------------------------------------------
	// render all geometry attached to the skeleton
	//--------------------------------------------------------------------

		bool should_alpha_mask = shouldAlphaMask();
		LLGLState test(GL_ALPHA_TEST, should_alpha_mask);
		
		if (should_alpha_mask && !LLGLSLShader::sNoFixedFunction)
		{
			gGL.setAlphaRejectSettings(LLRender::CF_GREATER, 0.5f);
		}
		
		BOOL first_pass = TRUE;
		if (!LLDrawPoolAvatar::sSkipOpaque)
		{
			bool visually_muted = isVisuallyMuted();

			if (!isSelf() || gAgent.needsRenderHead() || LLPipeline::sShadowRender)
			{
				if (isTextureVisible(TEX_HEAD_BAKED) || mIsDummy || visually_muted)
				{
					LLViewerJoint* head_mesh = getViewerJoint(MESH_ID_HEAD);
					if (head_mesh)
					{
						num_indices += head_mesh->render(mAdjustedPixelArea, TRUE, mIsDummy);
					}
					first_pass = FALSE;
				}
			}
			if (isTextureVisible(TEX_UPPER_BAKED) || mIsDummy || visually_muted)
			{
				LLViewerJoint* upper_mesh = getViewerJoint(MESH_ID_UPPER_BODY);
				if (upper_mesh)
				{
					num_indices += upper_mesh->render(mAdjustedPixelArea, first_pass, mIsDummy);
				}
				first_pass = FALSE;
			}
			
			if (isTextureVisible(TEX_LOWER_BAKED) || mIsDummy || visually_muted)
			{
				LLViewerJoint* lower_mesh = getViewerJoint(MESH_ID_LOWER_BODY);
				if (lower_mesh)
				{
					num_indices += lower_mesh->render(mAdjustedPixelArea, first_pass, mIsDummy);
				}
				first_pass = FALSE;
			}
		}

		if (should_alpha_mask && !LLGLSLShader::sNoFixedFunction)
		{
			gGL.setAlphaRejectSettings(LLRender::CF_DEFAULT);
		}

		if (!LLDrawPoolAvatar::sSkipTransparent || LLPipeline::sImpostorRender)
		{
			LLGLState blend(GL_BLEND, !mIsDummy);
			LLGLState test(GL_ALPHA_TEST, !mIsDummy);
			num_indices += renderTransparent(first_pass);
		}

	return num_indices;
}

U32 LLVOAvatar::renderTransparent(BOOL first_pass)
{
	U32 num_indices = 0;
	if( isWearingWearableType( LLWearableType::WT_SKIRT ) && (mIsDummy || isTextureVisible(TEX_SKIRT_BAKED)) )
	{
		gGL.setAlphaRejectSettings(LLRender::CF_GREATER, 0.25f);
		LLViewerJoint* skirt_mesh = getViewerJoint(MESH_ID_SKIRT);
		if (skirt_mesh)
		{
			num_indices += skirt_mesh->render(mAdjustedPixelArea, FALSE);
		}
		first_pass = FALSE;
		gGL.setAlphaRejectSettings(LLRender::CF_DEFAULT);
	}

	if (!isSelf() || gAgent.needsRenderHead() || LLPipeline::sShadowRender)
	{
		if (LLPipeline::sImpostorRender)
		{
			gGL.setAlphaRejectSettings(LLRender::CF_GREATER, 0.5f);
		}
		
		if (isTextureVisible(TEX_HEAD_BAKED))
		{
			LLViewerJoint* eyelash_mesh = getViewerJoint(MESH_ID_EYELASH);
			if (eyelash_mesh)
			{
				num_indices += eyelash_mesh->render(mAdjustedPixelArea, first_pass, mIsDummy);
			}
			first_pass = FALSE;
		}
		// Can't test for baked hair being defined, since that won't always be the case (not all viewers send baked hair)
		// TODO: 1.25 will be able to switch this logic back to calling isTextureVisible();
		if ( (getImage(TEX_HAIR_BAKED, 0) && getImage(TEX_HAIR_BAKED, 0)->getID() != IMG_INVISIBLE)
			|| LLDrawPoolAlpha::sShowDebugAlpha)		
		{
			LLViewerJoint* hair_mesh = getViewerJoint(MESH_ID_HAIR);
			if (hair_mesh)
			{
				num_indices += hair_mesh->render(mAdjustedPixelArea, first_pass, mIsDummy);
			}
			first_pass = FALSE;
		}
		if (LLPipeline::sImpostorRender)
		{
			gGL.setAlphaRejectSettings(LLRender::CF_DEFAULT);
		}
	}
	
	return num_indices;
}

//-----------------------------------------------------------------------------
// renderRigid()
//-----------------------------------------------------------------------------
U32 LLVOAvatar::renderRigid()
{
	U32 num_indices = 0;

	if (!mIsBuilt)
	{
		return 0;
	}

	if (isSelf() && (!gAgent.needsRenderAvatar() || !gAgent.needsRenderHead()))
	{
		return 0;
	}
	
	if (!mIsBuilt)
	{
		return 0;
	}

	bool should_alpha_mask = shouldAlphaMask();
	LLGLState test(GL_ALPHA_TEST, should_alpha_mask);

	if (should_alpha_mask && !LLGLSLShader::sNoFixedFunction)
	{
		gGL.setAlphaRejectSettings(LLRender::CF_GREATER, 0.5f);
	}

	if (isTextureVisible(TEX_EYES_BAKED)  || mIsDummy)
	{
		LLViewerJoint* eyeball_left = getViewerJoint(MESH_ID_EYEBALL_LEFT);
		LLViewerJoint* eyeball_right = getViewerJoint(MESH_ID_EYEBALL_RIGHT);
		if (eyeball_left)
		{
			num_indices += eyeball_left->render(mAdjustedPixelArea, TRUE, mIsDummy);
		}
		if(eyeball_right)
		{
			num_indices += eyeball_right->render(mAdjustedPixelArea, TRUE, mIsDummy);
		}
	}

	if (should_alpha_mask && !LLGLSLShader::sNoFixedFunction)
	{
		gGL.setAlphaRejectSettings(LLRender::CF_DEFAULT);
	}
	
	return num_indices;
}

U32 LLVOAvatar::renderImpostor(LLColor4U color, S32 diffuse_channel)
{
	if (!mImpostor.isComplete())
	{
		return 0;
	}

	LLVector3 pos(getRenderPosition()+mImpostorOffset);
	LLVector3 at = (pos - LLViewerCamera::getInstance()->getOrigin());
	at.normalize();
	LLVector3 left = LLViewerCamera::getInstance()->getUpAxis() % at;
	LLVector3 up = at%left;

	left *= mImpostorDim.mV[0];
	up *= mImpostorDim.mV[1];

	LLGLEnable test(GL_ALPHA_TEST);
	gGL.setAlphaRejectSettings(LLRender::CF_GREATER, 0.f);

	gGL.color4ubv(color.mV);
	gGL.getTexUnit(diffuse_channel)->bind(&mImpostor);
	gGL.begin(LLRender::QUADS);
	gGL.texCoord2f(0,0);
	gGL.vertex3fv((pos+left-up).mV);
	gGL.texCoord2f(1,0);
	gGL.vertex3fv((pos-left-up).mV);
	gGL.texCoord2f(1,1);
	gGL.vertex3fv((pos-left+up).mV);
	gGL.texCoord2f(0,1);
	gGL.vertex3fv((pos+left+up).mV);
	gGL.end();
	gGL.flush();

	return 6;
}

bool LLVOAvatar::allTexturesCompletelyDownloaded(std::set<LLUUID>& ids) const
{
	for (std::set<LLUUID>::const_iterator it = ids.begin(); it != ids.end(); ++it)
	{
		LLViewerFetchedTexture *imagep = gTextureList.findImage(*it);
		if (imagep && imagep->getDiscardLevel()!=0)
		{
			return false;
		}
	}
	return true;
}

bool LLVOAvatar::allLocalTexturesCompletelyDownloaded() const
{
	std::set<LLUUID> local_ids;
	collectLocalTextureUUIDs(local_ids);
	return allTexturesCompletelyDownloaded(local_ids);
}

bool LLVOAvatar::allBakedTexturesCompletelyDownloaded() const
{
	std::set<LLUUID> baked_ids;
	collectBakedTextureUUIDs(baked_ids);
	return allTexturesCompletelyDownloaded(baked_ids);
}

std::string LLVOAvatar::bakedTextureOriginInfo()
{
	std::string result;
	
	std::set<LLUUID> baked_ids;
	collectBakedTextureUUIDs(baked_ids);
	for (U32 i = 0; i < mBakedTextureDatas.size(); i++)
	{
		ETextureIndex texture_index = mBakedTextureDatas[i].mTextureIndex;
		LLViewerFetchedTexture *imagep =
			LLViewerTextureManager::staticCastToFetchedTexture(getImage(texture_index,0), TRUE);
		if (!imagep ||
			imagep->getID() == IMG_DEFAULT ||
			imagep->getID() == IMG_DEFAULT_AVATAR)
			
		{
			result += "-";
		}
		else
		{
			bool has_url = false, has_host = false;
			if (!imagep->getUrl().empty())
			{
				has_url = true;
			}
			if (imagep->getTargetHost().isOk())
			{
				has_host = true;
			}
			S32 discard = imagep->getDiscardLevel();
			if (has_url && !has_host) result += discard ? "u" : "U"; // server-bake texture with url 
			else if (has_host && !has_url) result += discard ? "h" : "H"; // old-style texture on sim
			else if (has_host && has_url) result += discard ? "x" : "X"; // both origins?
			else if (!has_host && !has_url) result += discard ? "n" : "N"; // no origin?
			if (discard != 0)
			{
				result += llformat("(%d/%d)",discard,imagep->getDesiredDiscardLevel());
			}
		}

	}
	return result;
}

S32Bytes LLVOAvatar::totalTextureMemForUUIDS(std::set<LLUUID>& ids)
{
	S32Bytes result(0);
	for (std::set<LLUUID>::const_iterator it = ids.begin(); it != ids.end(); ++it)
	{
		LLViewerFetchedTexture *imagep = gTextureList.findImage(*it);
		if (imagep)
		{
			result += imagep->getTextureMemory();
		}
	}
	return result;
}
	
void LLVOAvatar::collectLocalTextureUUIDs(std::set<LLUUID>& ids) const
{
	for (U32 texture_index = 0; texture_index < getNumTEs(); texture_index++)
	{
		LLWearableType::EType wearable_type = LLAvatarAppearanceDictionary::getTEWearableType((ETextureIndex)texture_index);
		U32 num_wearables = gAgentWearables.getWearableCount(wearable_type);

		LLViewerFetchedTexture *imagep = NULL;
		for (U32 wearable_index = 0; wearable_index < num_wearables; wearable_index++)
		{
			imagep = LLViewerTextureManager::staticCastToFetchedTexture(getImage(texture_index, wearable_index), TRUE);
			if (imagep)
			{
				const LLAvatarAppearanceDictionary::TextureEntry *texture_dict = LLAvatarAppearanceDictionary::getInstance()->getTexture((ETextureIndex)texture_index);
				if (texture_dict->mIsLocalTexture)
				{
					ids.insert(imagep->getID());
				}
			}
		}
	}
	ids.erase(IMG_DEFAULT);
	ids.erase(IMG_DEFAULT_AVATAR);
	ids.erase(IMG_INVISIBLE);
}

void LLVOAvatar::collectBakedTextureUUIDs(std::set<LLUUID>& ids) const
{
	for (U32 texture_index = 0; texture_index < getNumTEs(); texture_index++)
	{
		LLViewerFetchedTexture *imagep = NULL;
		if (isIndexBakedTexture((ETextureIndex) texture_index))
		{
			imagep = LLViewerTextureManager::staticCastToFetchedTexture(getImage(texture_index,0), TRUE);
			if (imagep)
			{
				ids.insert(imagep->getID());
			}
		}
	}
	ids.erase(IMG_DEFAULT);
	ids.erase(IMG_DEFAULT_AVATAR);
	ids.erase(IMG_INVISIBLE);
}

void LLVOAvatar::collectTextureUUIDs(std::set<LLUUID>& ids)
{
	collectLocalTextureUUIDs(ids);
	collectBakedTextureUUIDs(ids);
}

void LLVOAvatar::releaseOldTextures()
{
	S32Bytes current_texture_mem;
	
	// Any textures that we used to be using but are no longer using should no longer be flagged as "NO_DELETE"
	std::set<LLUUID> baked_texture_ids;
	collectBakedTextureUUIDs(baked_texture_ids);
	S32Bytes new_baked_mem = totalTextureMemForUUIDS(baked_texture_ids);

	std::set<LLUUID> local_texture_ids;
	collectLocalTextureUUIDs(local_texture_ids);
	//S32 new_local_mem = totalTextureMemForUUIDS(local_texture_ids);

	std::set<LLUUID> new_texture_ids;
	new_texture_ids.insert(baked_texture_ids.begin(),baked_texture_ids.end());
	new_texture_ids.insert(local_texture_ids.begin(),local_texture_ids.end());
	S32Bytes new_total_mem = totalTextureMemForUUIDS(new_texture_ids);

	//S32 old_total_mem = totalTextureMemForUUIDS(mTextureIDs);
	//LL_DEBUGS("Avatar") << getFullname() << " old_total_mem: " << old_total_mem << " new_total_mem (L/B): " << new_total_mem << " (" << new_local_mem <<", " << new_baked_mem << ")" << LL_ENDL;  
	if (!isSelf() && new_total_mem > new_baked_mem)
	{
			LL_WARNS() << "extra local textures stored for non-self av" << LL_ENDL;
	}
	for (std::set<LLUUID>::iterator it = mTextureIDs.begin(); it != mTextureIDs.end(); ++it)
	{
		if (new_texture_ids.find(*it) == new_texture_ids.end())
		{
			LLViewerFetchedTexture *imagep = gTextureList.findImage(*it);
			if (imagep)
			{
				current_texture_mem += imagep->getTextureMemory();
				if (imagep->getTextureState() == LLGLTexture::NO_DELETE)
				{
					// This will allow the texture to be deleted if not in use.
					imagep->forceActive();

					// This resets the clock to texture being flagged
					// as unused, preventing the texture from being
					// deleted immediately. If other avatars or
					// objects are using it, it can still be flagged
					// no-delete by them.
					imagep->forceUpdateBindStats();
				}
			}
		}
	}
	mTextureIDs = new_texture_ids;
}

void LLVOAvatar::updateTextures()
{
	releaseOldTextures();
	
	BOOL render_avatar = TRUE;

	if (mIsDummy)
	{
		return;
	}

	if( isSelf() )
	{
		render_avatar = TRUE;
	}
	else
	{
		if(!isVisible())
		{
			return ;//do not update for invisible avatar.
		}

		render_avatar = !mCulled; //visible and not culled.
	}

	std::vector<BOOL> layer_baked;
	// GL NOT ACTIVE HERE - *TODO
	for (U32 i = 0; i < mBakedTextureDatas.size(); i++)
	{
		layer_baked.push_back(isTextureDefined(mBakedTextureDatas[i].mTextureIndex));
		// bind the texture so that they'll be decoded slightly 
		// inefficient, we can short-circuit this if we have to
		if (render_avatar && !gGLManager.mIsDisabled)
		{
			if (layer_baked[i] && !mBakedTextureDatas[i].mIsLoaded)
			{
				gGL.getTexUnit(0)->bind(getImage( mBakedTextureDatas[i].mTextureIndex, 0 ));
			}
		}
	}

	mMaxPixelArea = 0.f;
	mMinPixelArea = 99999999.f;
	mHasGrey = FALSE; // debug
	for (U32 texture_index = 0; texture_index < getNumTEs(); texture_index++)
	{
		LLWearableType::EType wearable_type = LLAvatarAppearanceDictionary::getTEWearableType((ETextureIndex)texture_index);
		U32 num_wearables = gAgentWearables.getWearableCount(wearable_type);
		const LLTextureEntry *te = getTE(texture_index);

		// getTE can return 0.
		// Not sure yet why it does, but of course it crashes when te->mScale? gets used.
		// Put safeguard in place so this corner case get better handling and does not result in a crash.
		F32 texel_area_ratio = 1.0f;
		if( te )
		{
			texel_area_ratio = fabs(te->mScaleS * te->mScaleT);
		}
		else
		{
			LL_WARNS() << "getTE( " << texture_index << " ) returned 0" <<LL_ENDL;
		}

		LLViewerFetchedTexture *imagep = NULL;
		for (U32 wearable_index = 0; wearable_index < num_wearables; wearable_index++)
		{
			imagep = LLViewerTextureManager::staticCastToFetchedTexture(getImage(texture_index, wearable_index), TRUE);
			if (imagep)
			{
				const LLAvatarAppearanceDictionary::TextureEntry *texture_dict = LLAvatarAppearanceDictionary::getInstance()->getTexture((ETextureIndex)texture_index);
				const EBakedTextureIndex baked_index = texture_dict->mBakedTextureIndex;
				if (texture_dict->mIsLocalTexture)
				{
					addLocalTextureStats((ETextureIndex)texture_index, imagep, texel_area_ratio, render_avatar, mBakedTextureDatas[baked_index].mIsUsed);
				}
			}
		}
		if (isIndexBakedTexture((ETextureIndex) texture_index) && render_avatar)
		{
			const S32 boost_level = getAvatarBakedBoostLevel();
			imagep = LLViewerTextureManager::staticCastToFetchedTexture(getImage(texture_index,0), TRUE);
			addBakedTextureStats( imagep, mPixelArea, texel_area_ratio, boost_level );			
			// <FS:Ansariel> [Legacy Bake]
			// Spam if this is a baked texture, not set to default image, without valid host info
			if (isIndexBakedTexture((ETextureIndex)texture_index)
				&& imagep->getID() != IMG_DEFAULT_AVATAR
				&& imagep->getID() != IMG_INVISIBLE
				&& !isUsingServerBakes() 
				&& !imagep->getTargetHost().isOk())
			{
				LL_WARNS_ONCE("Texture") << "LLVOAvatar::updateTextures No host for texture "
										 << imagep->getID() << " for avatar "
										 << (isSelf() ? "<myself>" : getID().asString()) 
										 << " on host " << getRegion()->getHost() << LL_ENDL;
			}
			// </FS:Ansariel> [Legacy Bake]
		}
	}

	if (gPipeline.hasRenderDebugMask(LLPipeline::RENDER_DEBUG_TEXTURE_AREA))
	{
		setDebugText(llformat("%4.0f:%4.0f", (F32) sqrt(mMinPixelArea),(F32) sqrt(mMaxPixelArea)));
	}	
}


void LLVOAvatar::addLocalTextureStats( ETextureIndex idx, LLViewerFetchedTexture* imagep,
									   F32 texel_area_ratio, BOOL render_avatar, BOOL covered_by_baked)
{
	// No local texture stats for non-self avatars
	return;
}

const S32 MAX_TEXTURE_UPDATE_INTERVAL = 64 ; //need to call updateTextures() at least every 32 frames.	
const S32 MAX_TEXTURE_VIRTUAL_SIZE_RESET_INTERVAL = S32_MAX ; //frames
void LLVOAvatar::checkTextureLoading()
{
	static const F32 MAX_INVISIBLE_WAITING_TIME = 15.f ; //seconds

	BOOL pause = !isVisible() ;
	if(!pause)
	{
		mInvisibleTimer.reset() ;
	}
	if(mLoadedCallbacksPaused == pause)
	{
		return ; 
	}
	
	if(mCallbackTextureList.empty()) //when is self or no callbacks. Note: this list for self is always empty.
	{
		mLoadedCallbacksPaused = pause ;
		return ; //nothing to check.
	}
	
	if(pause && mInvisibleTimer.getElapsedTimeF32() < MAX_INVISIBLE_WAITING_TIME)
	{
		return ; //have not been invisible for enough time.
	}
	
	for(LLLoadedCallbackEntry::source_callback_list_t::iterator iter = mCallbackTextureList.begin();
		iter != mCallbackTextureList.end(); ++iter)
	{
		LLViewerFetchedTexture* tex = gTextureList.findImage(*iter) ;
		if(tex)
		{
			if(pause)//pause texture fetching.
			{
				tex->pauseLoadedCallbacks(&mCallbackTextureList) ;

				//set to terminate texture fetching after MAX_TEXTURE_UPDATE_INTERVAL frames.
				tex->setMaxVirtualSizeResetInterval(MAX_TEXTURE_UPDATE_INTERVAL);
				tex->resetMaxVirtualSizeResetCounter() ;
			}
			else//unpause
			{
				static const F32 START_AREA = 100.f ;

				tex->unpauseLoadedCallbacks(&mCallbackTextureList) ;
				tex->addTextureStats(START_AREA); //jump start the fetching again
			}
		}		
	}			
	
	if(!pause)
	{
		updateTextures() ; //refresh texture stats.
	}
	mLoadedCallbacksPaused = pause ;
	return ;
}

const F32  SELF_ADDITIONAL_PRI = 0.75f ;
const F32  ADDITIONAL_PRI = 0.5f;
void LLVOAvatar::addBakedTextureStats( LLViewerFetchedTexture* imagep, F32 pixel_area, F32 texel_area_ratio, S32 boost_level)
{
	//Note:
	//if this function is not called for the last MAX_TEXTURE_VIRTUAL_SIZE_RESET_INTERVAL frames, 
	//the texture pipeline will stop fetching this texture.

	imagep->resetTextureStats();
	imagep->setMaxVirtualSizeResetInterval(MAX_TEXTURE_VIRTUAL_SIZE_RESET_INTERVAL);
	imagep->resetMaxVirtualSizeResetCounter() ;

	mMaxPixelArea = llmax(pixel_area, mMaxPixelArea);
	mMinPixelArea = llmin(pixel_area, mMinPixelArea);	
	imagep->addTextureStats(pixel_area / texel_area_ratio);
	imagep->setBoostLevel(boost_level);
	
	if(boost_level != LLGLTexture::BOOST_AVATAR_BAKED_SELF)
	{
		imagep->setAdditionalDecodePriority(ADDITIONAL_PRI) ;
	}
	else
	{
		imagep->setAdditionalDecodePriority(SELF_ADDITIONAL_PRI) ;
	}
}

//virtual	
void LLVOAvatar::setImage(const U8 te, LLViewerTexture *imagep, const U32 index)
{
	setTEImage(te, imagep);
}

//virtual 
LLViewerTexture* LLVOAvatar::getImage(const U8 te, const U32 index) const
{
	return getTEImage(te);
}
//virtual 
const LLTextureEntry* LLVOAvatar::getTexEntry(const U8 te_num) const
{
	return getTE(te_num);
}

//virtual 
void LLVOAvatar::setTexEntry(const U8 index, const LLTextureEntry &te)
{
	setTE(index, te);
}

const std::string LLVOAvatar::getImageURL(const U8 te, const LLUUID &uuid)
{
	llassert(isIndexBakedTexture(ETextureIndex(te)));
	std::string url = "";
	// <FS:Ansariel> [Legacy Bake]
	if (isUsingServerBakes())
	{
	// </FS:Ansariel> [Legacy Bake]
	const std::string& appearance_service_url = LLAppearanceMgr::instance().getAppearanceServiceURL();
	if (appearance_service_url.empty())
	{
		// Probably a server-side issue if we get here:
		LL_WARNS() << "AgentAppearanceServiceURL not set - Baked texture requests will fail" << LL_ENDL;
		return url;
	}
	
	const LLAvatarAppearanceDictionary::TextureEntry* texture_entry = LLAvatarAppearanceDictionary::getInstance()->getTexture((ETextureIndex)te);
	if (texture_entry != NULL)
	{
		url = appearance_service_url + "texture/" + getID().asString() + "/" + texture_entry->mDefaultImageName + "/" + uuid.asString();
		//LL_INFOS() << "baked texture url: " << url << LL_ENDL;
	}
	// <FS:Ansariel> [Legacy Bake]
	}
	// </FS:Ansariel> [Legacy Bake]
	return url;
}

//-----------------------------------------------------------------------------
// resolveHeight()
//-----------------------------------------------------------------------------

void LLVOAvatar::resolveHeightAgent(const LLVector3 &in_pos_agent, LLVector3 &out_pos_agent, LLVector3 &out_norm)
{
	LLVector3d in_pos_global, out_pos_global;

	in_pos_global = gAgent.getPosGlobalFromAgent(in_pos_agent);
	resolveHeightGlobal(in_pos_global, out_pos_global, out_norm);
	out_pos_agent = gAgent.getPosAgentFromGlobal(out_pos_global);
}


void LLVOAvatar::resolveRayCollisionAgent(const LLVector3d start_pt, const LLVector3d end_pt, LLVector3d &out_pos, LLVector3 &out_norm)
{
	LLViewerObject *obj;
	LLWorld::getInstance()->resolveStepHeightGlobal(this, start_pt, end_pt, out_pos, out_norm, &obj);
}

void LLVOAvatar::resolveHeightGlobal(const LLVector3d &inPos, LLVector3d &outPos, LLVector3 &outNorm)
{
	LLVector3d zVec(0.0f, 0.0f, 0.5f);
	LLVector3d p0 = inPos + zVec;
	LLVector3d p1 = inPos - zVec;
	LLViewerObject *obj;
	LLWorld::getInstance()->resolveStepHeightGlobal(this, p0, p1, outPos, outNorm, &obj);
	if (!obj)
	{
		mStepOnLand = TRUE;
		mStepMaterial = 0;
		mStepObjectVelocity.setVec(0.0f, 0.0f, 0.0f);
	}
	else
	{
		mStepOnLand = FALSE;
		mStepMaterial = obj->getMaterial();

		// We want the primitive velocity, not our velocity... (which actually subtracts the
		// step object velocity)
		LLVector3 angularVelocity = obj->getAngularVelocity();
		LLVector3 relativePos = gAgent.getPosAgentFromGlobal(outPos) - obj->getPositionAgent();

		LLVector3 linearComponent = angularVelocity % relativePos;
//		LL_INFOS() << "Linear Component of Rotation Velocity " << linearComponent << LL_ENDL;
		mStepObjectVelocity = obj->getVelocity() + linearComponent;
	}
}


//-----------------------------------------------------------------------------
// getStepSound()
//-----------------------------------------------------------------------------
const LLUUID& LLVOAvatar::getStepSound() const
{
	if ( mStepOnLand )
	{
		// <FS:PP> FIRE-3169: Option to change the default footsteps sound
		// return sStepSoundOnLand;
		static LLCachedControl<std::string> UISndFootsteps(gSavedSettings, "UISndFootsteps");
		static const LLUUID sFootstepsSnd = LLUUID(UISndFootsteps);
		return sFootstepsSnd;
		// </FS:PP>
	}

	return sStepSounds[mStepMaterial];
}


//-----------------------------------------------------------------------------
// processAnimationStateChanges()
//-----------------------------------------------------------------------------
void LLVOAvatar::processAnimationStateChanges()
{
	if ( isAnyAnimationSignaled(AGENT_WALK_ANIMS, NUM_AGENT_WALK_ANIMS) )
	{
		startMotion(ANIM_AGENT_WALK_ADJUST);
		stopMotion(ANIM_AGENT_FLY_ADJUST);
	}
	else if (mInAir && !mIsSitting)
	{
		stopMotion(ANIM_AGENT_WALK_ADJUST);
		startMotion(ANIM_AGENT_FLY_ADJUST);
	}
	else
	{
		stopMotion(ANIM_AGENT_WALK_ADJUST);
		stopMotion(ANIM_AGENT_FLY_ADJUST);
	}

	if ( isAnyAnimationSignaled(AGENT_GUN_AIM_ANIMS, NUM_AGENT_GUN_AIM_ANIMS) )
	{
		startMotion(ANIM_AGENT_TARGET);
		stopMotion(ANIM_AGENT_BODY_NOISE);
	}
	else
	{
		stopMotion(ANIM_AGENT_TARGET);
		startMotion(ANIM_AGENT_BODY_NOISE);
	}
	
	// clear all current animations
	AnimIterator anim_it;
	for (anim_it = mPlayingAnimations.begin(); anim_it != mPlayingAnimations.end();)
	{
		AnimIterator found_anim = mSignaledAnimations.find(anim_it->first);

		// playing, but not signaled, so stop
		if (found_anim == mSignaledAnimations.end())
		{
			processSingleAnimationStateChange(anim_it->first, FALSE);
			mPlayingAnimations.erase(anim_it++);
			continue;
		}

		++anim_it;
	}

	// start up all new anims
	for (anim_it = mSignaledAnimations.begin(); anim_it != mSignaledAnimations.end();)
	{
		AnimIterator found_anim = mPlayingAnimations.find(anim_it->first);

		// signaled but not playing, or different sequence id, start motion
		if (found_anim == mPlayingAnimations.end() || found_anim->second != anim_it->second)
		{
			if (processSingleAnimationStateChange(anim_it->first, TRUE))
			{
				mPlayingAnimations[anim_it->first] = anim_it->second;
				++anim_it;
				continue;
			}
		}

		++anim_it;
	}

	// clear source information for animations which have been stopped
	if (isSelf())
	{
		AnimSourceIterator source_it = mAnimationSources.begin();

		for (source_it = mAnimationSources.begin(); source_it != mAnimationSources.end();)
		{
			if (mSignaledAnimations.find(source_it->second) == mSignaledAnimations.end())
			{
				mAnimationSources.erase(source_it++);
			}
			else
			{
				++source_it;
			}
		}
	}

	stop_glerror();
}


//-----------------------------------------------------------------------------
// processSingleAnimationStateChange();
//-----------------------------------------------------------------------------
BOOL LLVOAvatar::processSingleAnimationStateChange( const LLUUID& anim_id, BOOL start )
{
	BOOL result = FALSE;

	if ( start ) // start animation
	{
		if (anim_id == ANIM_AGENT_TYPE)
		{
			if (gAudiop)
			{
				LLVector3d char_pos_global = gAgent.getPosGlobalFromAgent(getCharacterPosition());
				if (LLViewerParcelMgr::getInstance()->canHearSound(char_pos_global)
				    && !LLMuteList::getInstance()->isMuted(getID(), LLMute::flagObjectSounds))
				{
					// RN: uncomment this to play on typing sound at fixed volume once sound engine is fixed
					// to support both spatialized and non-spatialized instances of the same sound
					//if (isSelf())
					//{
					//	gAudiop->triggerSound(LLUUID(gSavedSettings.getString("UISndTyping")), 1.0f, LLAudioEngine::AUDIO_TYPE_UI);
					//}
					//else

					// <FS:PP> FIRE-8190: Preview function for "UI Sounds" Panel
					// static LLCachedControl<bool> FSPlayTypingSound(gSavedSettings, "FSPlayTypingSound");
					// if (FSPlayTypingSound)
					static LLCachedControl<bool> PlayModeUISndTyping(gSavedSettings, "PlayModeUISndTyping");
					if (PlayModeUISndTyping)
					// </FS:PP> FIRE-8190: Preview function for "UI Sounds" Panel
					{
						static LLCachedControl<std::string> uiSndTyping(gSavedSettings, "UISndTyping");
						LLUUID sound_id = LLUUID(uiSndTyping);
						gAudiop->triggerSound(sound_id, getID(), 1.0f, LLAudioEngine::AUDIO_TYPE_SFX, char_pos_global);
					}
				}
			}
		}
		else if (anim_id == ANIM_AGENT_SIT_GROUND_CONSTRAINED)
		{
			sitDown(TRUE);
		}


		if (startMotion(anim_id))
		{
			result = TRUE;
		}
		else
		{
			LL_WARNS() << "Failed to start motion!" << LL_ENDL;
		}
	}
	else //stop animation
	{
		if (anim_id == ANIM_AGENT_SIT_GROUND_CONSTRAINED)
		{
			sitDown(FALSE);
		}
		if ((anim_id == ANIM_AGENT_DO_NOT_DISTURB) && gAgent.isDoNotDisturb())
		{
			// re-assert DND tag animation
			gAgent.sendAnimationRequest(ANIM_AGENT_DO_NOT_DISTURB, ANIM_REQUEST_START);
			return result;
		}
		stopMotion(anim_id);
		result = TRUE;
	}

	return result;
}

//-----------------------------------------------------------------------------
// isAnyAnimationSignaled()
//-----------------------------------------------------------------------------
BOOL LLVOAvatar::isAnyAnimationSignaled(const LLUUID *anim_array, const S32 num_anims) const
{
	for (S32 i = 0; i < num_anims; i++)
	{
		if(mSignaledAnimations.find(anim_array[i]) != mSignaledAnimations.end())
		{
			return TRUE;
		}
	}
	return FALSE;
}

//-----------------------------------------------------------------------------
// resetAnimations()
//-----------------------------------------------------------------------------
void LLVOAvatar::resetAnimations()
{
	LLKeyframeMotion::flushKeyframeCache();
	flushAllMotions();
}

// Override selectively based on avatar sex and whether we're using new
// animations.
LLUUID LLVOAvatar::remapMotionID(const LLUUID& id)
{
	static LLCachedControl<bool> use_new_walk_run(gSavedSettings, "UseNewWalkRun");
	LLUUID result = id;

	// start special case female walk for female avatars
	if (getSex() == SEX_FEMALE)
	{
		if (id == ANIM_AGENT_WALK)
		{
			if (use_new_walk_run)
				result = ANIM_AGENT_FEMALE_WALK_NEW;
			else
				result = ANIM_AGENT_FEMALE_WALK;
		}
		else if (id == ANIM_AGENT_RUN)
		{
			// There is no old female run animation, so only override
			// in one case.
			if (use_new_walk_run)
				result = ANIM_AGENT_FEMALE_RUN_NEW;
		}
		else if (id == ANIM_AGENT_SIT)
		{
			result = ANIM_AGENT_SIT_FEMALE;
		}
	}
	else
	{
		// Male avatar.
		if (id == ANIM_AGENT_WALK)
		{
			if (use_new_walk_run)
				result = ANIM_AGENT_WALK_NEW;
		}
		else if (id == ANIM_AGENT_RUN)
		{
			if (use_new_walk_run)
				result = ANIM_AGENT_RUN_NEW;
		}
	
	}

	return result;

}

//-----------------------------------------------------------------------------
// startMotion()
// id is the asset if of the animation to start
// time_offset is the offset into the animation at which to start playing
//-----------------------------------------------------------------------------
BOOL LLVOAvatar::startMotion(const LLUUID& id, F32 time_offset)
{
	LL_DEBUGS() << "motion requested " << id.asString() << " " << gAnimLibrary.animationName(id) << LL_ENDL;

	// <FS:Zi> Animation Overrider
	//LLUUID remap_id = remapMotionID(id);
	LLUUID remap_id;
	if (isSelf())
	{
		remap_id = AOEngine::getInstance()->override(id, TRUE);
		if (remap_id.isNull())
		{
			remap_id = remapMotionID(id);
		}
		else
		{
			gAgent.sendAnimationRequest(remap_id, ANIM_REQUEST_START);
		}
	}
	else
	{
		remap_id = remapMotionID(id);
	}
	// </FS:Zi> Animation Overrider

	if (remap_id != id)
	{
		LL_DEBUGS() << "motion resultant " << remap_id.asString() << " " << gAnimLibrary.animationName(remap_id) << LL_ENDL;
	}

	if (isSelf() && remap_id == ANIM_AGENT_AWAY)
	{
		gAgent.setAFK();
	}

	return LLCharacter::startMotion(remap_id, time_offset);
}

//-----------------------------------------------------------------------------
// stopMotion()
//-----------------------------------------------------------------------------
BOOL LLVOAvatar::stopMotion(const LLUUID& id, BOOL stop_immediate)
{
	LL_DEBUGS() << "motion requested " << id.asString() << " " << gAnimLibrary.animationName(id) << LL_ENDL;

	// <FS:Zi> Animation Overrider
	//LLUUID remap_id = remapMotionID(id);
	LLUUID remap_id;
	if (isSelf())
	{
		remap_id = AOEngine::getInstance()->override(id, FALSE);
		if (remap_id.isNull())
		{
			remap_id = remapMotionID(id);
		}
		else
		{
			gAgent.sendAnimationRequest(remap_id, ANIM_REQUEST_STOP);
		}
	}
	else
	{
		remap_id = remapMotionID(id);
	}
	// </FS:Zi> Animation Overrider

	if (remap_id != id)
	{
		LL_DEBUGS() << "motion resultant " << remap_id.asString() << " " << gAnimLibrary.animationName(remap_id) << LL_ENDL;
	}

	if (isSelf())
	{
		gAgent.onAnimStop(remap_id);
	}

	return LLCharacter::stopMotion(remap_id, stop_immediate);
}

//-----------------------------------------------------------------------------
// hasMotionFromSource()
//-----------------------------------------------------------------------------
// virtual
bool LLVOAvatar::hasMotionFromSource(const LLUUID& source_id)
{
	return false;
}

//-----------------------------------------------------------------------------
// stopMotionFromSource()
//-----------------------------------------------------------------------------
// virtual
void LLVOAvatar::stopMotionFromSource(const LLUUID& source_id)
{
}

//-----------------------------------------------------------------------------
// addDebugText()
//-----------------------------------------------------------------------------
void LLVOAvatar::addDebugText(const std::string& text)
{
	mDebugText.append(1, '\n');
	mDebugText.append(text);
}

//-----------------------------------------------------------------------------
// getID()
//-----------------------------------------------------------------------------
const LLUUID& LLVOAvatar::getID() const
{
	return mID;
}

//-----------------------------------------------------------------------------
// getJoint()
//-----------------------------------------------------------------------------
// RN: avatar joints are multi-rooted to include screen-based attachments
LLJoint *LLVOAvatar::getJoint( const std::string &name )
{
	joint_map_t::iterator iter = mJointMap.find(name);

	LLJoint* jointp = NULL;

	if (iter == mJointMap.end() || iter->second == NULL)
	{ //search for joint and cache found joint in lookup table
		jointp = mRoot->findJoint(name);
		mJointMap[name] = jointp;
	}
	else
	{ //return cached pointer
		jointp = iter->second;
	}

	return jointp;
}

//-----------------------------------------------------------------------------
// getRiggedMeshID
//
// If viewer object is a rigged mesh, set the mesh id and return true.
// Otherwise, null out the id and return false.
//-----------------------------------------------------------------------------
// static
bool LLVOAvatar::getRiggedMeshID(LLViewerObject* pVO, LLUUID& mesh_id)
{
	mesh_id.setNull();
	
	//If a VO has a skin that we'll reset the joint positions to their default
	if ( pVO && pVO->mDrawable )
	{
		LLVOVolume* pVObj = pVO->mDrawable->getVOVolume();
		if ( pVObj )
		{
			const LLMeshSkinInfo* pSkinData = gMeshRepo.getSkinInfo( pVObj->getVolume()->getParams().getSculptID(), pVObj );
			if (pSkinData 
				&& pSkinData->mJointNames.size() > JOINT_COUNT_REQUIRED_FOR_FULLRIG	// full rig
				&& pSkinData->mAlternateBindMatrix.size() > 0 )
					{				
						mesh_id = pSkinData->mMeshID;
						return true;
					}
		}
	}
	return false;
}

void LLVOAvatar::clearAttachmentPosOverrides()
{
	//Subsequent joints are relative to pelvis
	avatar_joint_list_t::iterator iter = mSkeleton.begin();
	avatar_joint_list_t::iterator end  = mSkeleton.end();

	for (; iter != end; ++iter)
	{
		LLJoint* pJoint = (*iter);
		pJoint->clearAttachmentPosOverrides();
	}
}

//-----------------------------------------------------------------------------
// addAttachmentPosOverridesForObject
//-----------------------------------------------------------------------------
void LLVOAvatar::addAttachmentPosOverridesForObject(LLViewerObject *vo)
{
	LLVOAvatar *av = vo->getAvatarAncestor();
	if (!av || (av != this))
	{
		LL_WARNS("Avatar") << "called with invalid avatar" << LL_ENDL;
	}
		
	// Process all children
	LLViewerObject::const_child_list_t& children = vo->getChildren();
	for (LLViewerObject::const_child_list_t::const_iterator it = children.begin();
		 it != children.end(); ++it)
	{
		LLViewerObject *childp = *it;
		addAttachmentPosOverridesForObject(childp);
	}

	LLVOVolume *vobj = dynamic_cast<LLVOVolume*>(vo);
	bool pelvisGotSet = false;

	if (!vobj)
	{
		return;
	}
	if (vobj->isMesh() &&
		((vobj->getVolume() && !vobj->getVolume()->isMeshAssetLoaded()) || !gMeshRepo.meshRezEnabled()))
	{
		return;
	}
	LLUUID currentId = vobj->getVolume()->getParams().getSculptID();						
	const LLMeshSkinInfo*  pSkinData = gMeshRepo.getSkinInfo( currentId, vobj );

	if ( vobj && vobj->isAttachment() && vobj->isMesh() && pSkinData )
	{
		const int bindCnt = pSkinData->mAlternateBindMatrix.size();								
		if ( bindCnt > 0 )
		{					
			const int jointCnt = pSkinData->mJointNames.size();
			const F32 pelvisZOffset = pSkinData->mPelvisOffset;
			const LLUUID& mesh_id = pSkinData->mMeshID;
			bool fullRig = (jointCnt>=JOINT_COUNT_REQUIRED_FOR_FULLRIG) ? true : false;								
			if ( fullRig )
			{								
				for ( int i=0; i<jointCnt; ++i )
				{
					std::string lookingForJoint = pSkinData->mJointNames[i].c_str();
					LLJoint* pJoint = getJoint( lookingForJoint );
					if ( pJoint && pJoint->getId() != currentId )
					{   									
						pJoint->setId( currentId );
						const LLVector3& jointPos = pSkinData->mAlternateBindMatrix[i].getTranslation();									
						//Set the joint position
						pJoint->addAttachmentPosOverride( jointPos, mesh_id, avString() );
									
						//If joint is a pelvis then handle old/new pelvis to foot values
						if ( lookingForJoint == "mPelvis" )
						{	
							pelvisGotSet = true;											
						}										
					}										
				}																
				if (pelvisZOffset != 0.0F)
				{
					addPelvisFixup( pelvisZOffset, mesh_id );
					pelvisGotSet = true;											
				}
			}							
		}
	}
					
	//Rebuild body data if we altered joints/pelvis
	if ( pelvisGotSet ) 
	{
		postPelvisSetRecalc();
	}		
}

//-----------------------------------------------------------------------------
// resetJointPositionsOnDetach
//-----------------------------------------------------------------------------
void LLVOAvatar::resetJointPositionsOnDetach(LLViewerObject *vo)
{
	LLVOAvatar *av = vo->getAvatarAncestor();
	if (!av || (av != this))
	{
		LL_WARNS("Avatar") << "called with invalid avatar" << LL_ENDL;
	}
		
	// Process all children
	LLViewerObject::const_child_list_t& children = vo->getChildren();
	for (LLViewerObject::const_child_list_t::const_iterator it = children.begin();
		 it != children.end(); ++it)
	{
		LLViewerObject *childp = *it;
		resetJointPositionsOnDetach(childp);
	}

	// Process self.
	LLUUID mesh_id;
	if (getRiggedMeshID(vo,mesh_id))
	{
		resetJointPositionsOnDetach(mesh_id);
	}
}

//-----------------------------------------------------------------------------
// resetJointPositionsOnDetach
//-----------------------------------------------------------------------------
void LLVOAvatar::resetJointPositionsOnDetach(const LLUUID& mesh_id)
{	
	//Subsequent joints are relative to pelvis
	avatar_joint_list_t::iterator iter = mSkeleton.begin();
	avatar_joint_list_t::iterator end  = mSkeleton.end();

	LLJoint* pJointPelvis = getJoint("mPelvis");
	
	for (; iter != end; ++iter)
	{
		LLJoint* pJoint = (*iter);
		//Reset joints except for pelvis
		if ( pJoint )
		{			
			pJoint->setId( LLUUID::null );
			pJoint->removeAttachmentPosOverride(mesh_id, avString());
		}		
		if ( pJoint && pJoint == pJointPelvis)
		{
			removePelvisFixup( mesh_id );
			pJoint->setPosition( LLVector3( 0.0f, 0.0f, 0.0f) );
		}		
	}	
		
	postPelvisSetRecalc();	
}
//-----------------------------------------------------------------------------
// getCharacterPosition()
//-----------------------------------------------------------------------------
LLVector3 LLVOAvatar::getCharacterPosition()
{
	if (mDrawable.notNull())
	{
		return mDrawable->getPositionAgent();
	}
	else
	{
		return getPositionAgent();
	}
}


//-----------------------------------------------------------------------------
// LLVOAvatar::getCharacterRotation()
//-----------------------------------------------------------------------------
LLQuaternion LLVOAvatar::getCharacterRotation()
{
	return getRotation();
}


//-----------------------------------------------------------------------------
// LLVOAvatar::getCharacterVelocity()
//-----------------------------------------------------------------------------
LLVector3 LLVOAvatar::getCharacterVelocity()
{
	return getVelocity() - mStepObjectVelocity;
}


//-----------------------------------------------------------------------------
// LLVOAvatar::getCharacterAngularVelocity()
//-----------------------------------------------------------------------------
LLVector3 LLVOAvatar::getCharacterAngularVelocity()
{
	return getAngularVelocity();
}

//-----------------------------------------------------------------------------
// LLVOAvatar::getGround()
//-----------------------------------------------------------------------------
void LLVOAvatar::getGround(const LLVector3 &in_pos_agent, LLVector3 &out_pos_agent, LLVector3 &outNorm)
{
	LLVector3d z_vec(0.0f, 0.0f, 1.0f);
	LLVector3d p0_global, p1_global;

	if (mIsDummy)
	{
		outNorm.setVec(z_vec);
		out_pos_agent = in_pos_agent;
		return;
	}
	
	p0_global = gAgent.getPosGlobalFromAgent(in_pos_agent) + z_vec;
	p1_global = gAgent.getPosGlobalFromAgent(in_pos_agent) - z_vec;
	LLViewerObject *obj;
	LLVector3d out_pos_global;
	LLWorld::getInstance()->resolveStepHeightGlobal(this, p0_global, p1_global, out_pos_global, outNorm, &obj);
	out_pos_agent = gAgent.getPosAgentFromGlobal(out_pos_global);
}

//-----------------------------------------------------------------------------
// LLVOAvatar::getTimeDilation()
//-----------------------------------------------------------------------------
F32 LLVOAvatar::getTimeDilation()
{
	return mRegionp ? mRegionp->getTimeDilation() : 1.f;
}


//-----------------------------------------------------------------------------
// LLVOAvatar::getPixelArea()
//-----------------------------------------------------------------------------
F32 LLVOAvatar::getPixelArea() const
{
	if (mIsDummy)
	{
		return 100000.f;
	}
	return mPixelArea;
}



//-----------------------------------------------------------------------------
// LLVOAvatar::getPosGlobalFromAgent()
//-----------------------------------------------------------------------------
LLVector3d	LLVOAvatar::getPosGlobalFromAgent(const LLVector3 &position)
{
	return gAgent.getPosGlobalFromAgent(position);
}

//-----------------------------------------------------------------------------
// getPosAgentFromGlobal()
//-----------------------------------------------------------------------------
LLVector3	LLVOAvatar::getPosAgentFromGlobal(const LLVector3d &position)
{
	return gAgent.getPosAgentFromGlobal(position);
}


//-----------------------------------------------------------------------------
// requestStopMotion()
//-----------------------------------------------------------------------------
// virtual
void LLVOAvatar::requestStopMotion( LLMotion* motion )
{
	// Only agent avatars should handle the stop motion notifications.
}

//-----------------------------------------------------------------------------
// loadSkeletonNode(): loads <skeleton> node from XML tree
//-----------------------------------------------------------------------------
//virtual
BOOL LLVOAvatar::loadSkeletonNode ()
{
	if (!LLAvatarAppearance::loadSkeletonNode())
	{
		return FALSE;
	}
	
	// ATTACHMENTS
	{
		LLAvatarXmlInfo::attachment_info_list_t::iterator iter;
		for (iter = sAvatarXmlInfo->mAttachmentInfoList.begin();
			 iter != sAvatarXmlInfo->mAttachmentInfoList.end(); 
			 ++iter)
		{
			LLAvatarXmlInfo::LLAvatarAttachmentInfo *info = *iter;
			if (!isSelf() && info->mJointName == "mScreen")
			{ //don't process screen joint for other avatars
				continue;
			}

			LLViewerJointAttachment* attachment = new LLViewerJointAttachment();

			attachment->setName(info->mName);
			LLJoint *parentJoint = getJoint(info->mJointName);
			if (!parentJoint)
			{
				LL_WARNS() << "No parent joint by name " << info->mJointName << " found for attachment point " << info->mName << LL_ENDL;
				delete attachment;
				continue;
			}

			if (info->mHasPosition)
			{
				attachment->setOriginalPosition(info->mPosition);
			}
			
			if (info->mHasRotation)
			{
				LLQuaternion rotation;
				rotation.setQuat(info->mRotationEuler.mV[VX] * DEG_TO_RAD,
								 info->mRotationEuler.mV[VY] * DEG_TO_RAD,
								 info->mRotationEuler.mV[VZ] * DEG_TO_RAD);
				attachment->setRotation(rotation);
			}

			int group = info->mGroup;
			if (group >= 0)
			{
				if (group < 0 || group >= 9)
				{
					LL_WARNS() << "Invalid group number (" << group << ") for attachment point " << info->mName << LL_ENDL;
				}
				else
				{
					attachment->setGroup(group);
				}
			}

			S32 attachmentID = info->mAttachmentID;
			if (attachmentID < 1 || attachmentID > 255)
			{
				LL_WARNS() << "Attachment point out of range [1-255]: " << attachmentID << " on attachment point " << info->mName << LL_ENDL;
				delete attachment;
				continue;
			}
			if (mAttachmentPoints.find(attachmentID) != mAttachmentPoints.end())
			{
				LL_WARNS() << "Attachment point redefined with id " << attachmentID << " on attachment point " << info->mName << LL_ENDL;
				delete attachment;
				continue;
			}

			attachment->setPieSlice(info->mPieMenuSlice);
			attachment->setVisibleInFirstPerson(info->mVisibleFirstPerson);
			attachment->setIsHUDAttachment(info->mIsHUDAttachment);

			mAttachmentPoints[attachmentID] = attachment;

			// now add attachment joint
			parentJoint->addChild(attachment);
		}
	}

	return TRUE;
}

//-----------------------------------------------------------------------------
// updateVisualParams()
//-----------------------------------------------------------------------------
void LLVOAvatar::updateVisualParams()
{
	setSex( (getVisualParamWeight( "male" ) > 0.5f) ? SEX_MALE : SEX_FEMALE );

	LLCharacter::updateVisualParams();

	if (mLastSkeletonSerialNum != mSkeletonSerialNum)
	{
		computeBodySize();
		mLastSkeletonSerialNum = mSkeletonSerialNum;
		mRoot->updateWorldMatrixChildren();
	}

	dirtyMesh();
	updateHeadOffset();
}
//-----------------------------------------------------------------------------
// isActive()
//-----------------------------------------------------------------------------
BOOL LLVOAvatar::isActive() const
{
	return TRUE;
}

//-----------------------------------------------------------------------------
// setPixelAreaAndAngle()
//-----------------------------------------------------------------------------
void LLVOAvatar::setPixelAreaAndAngle(LLAgent &agent)
{
	if (mDrawable.isNull())
	{
		return;
	}

	const LLVector4a* ext = mDrawable->getSpatialExtents();
	LLVector4a center;
	center.setAdd(ext[1], ext[0]);
	center.mul(0.5f);
	LLVector4a size;
	size.setSub(ext[1], ext[0]);
	size.mul(0.5f);

	mImpostorPixelArea = LLPipeline::calcPixelArea(center, size, *LLViewerCamera::getInstance());

	F32 range = mDrawable->mDistanceWRTCamera;

	if (range < 0.001f)		// range == zero
	{
		mAppAngle = 180.f;
	}
	else
	{
		F32 radius = size.getLength3().getF32();
		mAppAngle = (F32) atan2( radius, range) * RAD_TO_DEG;
	}

	// We always want to look good to ourselves
	if( isSelf() )
	{
		mPixelArea = llmax( mPixelArea, F32(getTexImageSize() / 16) );
	}
}

//-----------------------------------------------------------------------------
// updateJointLODs()
//-----------------------------------------------------------------------------
BOOL LLVOAvatar::updateJointLODs()
{
	const F32 MAX_PIXEL_AREA = 100000000.f;
	F32 lod_factor = (sLODFactor * AVATAR_LOD_TWEAK_RANGE + (1.f - AVATAR_LOD_TWEAK_RANGE));
	F32 avatar_num_min_factor = clamp_rescale(sLODFactor, 0.f, 1.f, 0.25f, 0.6f);
	F32 avatar_num_factor = clamp_rescale((F32)sNumVisibleAvatars, 8, 25, 1.f, avatar_num_min_factor);
	F32 area_scale = 0.16f;

		if (isSelf())
		{
			if(gAgentCamera.cameraCustomizeAvatar() || gAgentCamera.cameraMouselook())
			{
				mAdjustedPixelArea = MAX_PIXEL_AREA;
			}
			else
			{
				mAdjustedPixelArea = mPixelArea*area_scale;
			}
		}
		else if (mIsDummy)
		{
			mAdjustedPixelArea = MAX_PIXEL_AREA;
		}
		else
		{
			// reported avatar pixel area is dependent on avatar render load, based on number of visible avatars
			mAdjustedPixelArea = (F32)mPixelArea * area_scale * lod_factor * lod_factor * avatar_num_factor * avatar_num_factor;
		}

		// now select meshes to render based on adjusted pixel area
		LLViewerJoint* root = dynamic_cast<LLViewerJoint*>(mRoot);
		BOOL res = FALSE;
		if (root)
		{
			res = root->updateLOD(mAdjustedPixelArea, TRUE);
		}
 		if (res)
		{
			sNumLODChangesThisFrame++;
			dirtyMesh(2);
			return TRUE;
		}

	return FALSE;
}

//-----------------------------------------------------------------------------
// createDrawable()
//-----------------------------------------------------------------------------
LLDrawable *LLVOAvatar::createDrawable(LLPipeline *pipeline)
{
	pipeline->allocDrawable(this);
	mDrawable->setLit(FALSE);

	LLDrawPoolAvatar *poolp = (LLDrawPoolAvatar*) gPipeline.getPool(LLDrawPool::POOL_AVATAR);

	// Only a single face (one per avatar)
	//this face will be splitted into several if its vertex buffer is too long.
	mDrawable->setState(LLDrawable::ACTIVE);
	mDrawable->addFace(poolp, NULL);
	mDrawable->setRenderType(LLPipeline::RENDER_TYPE_AVATAR);
	
	mNumInitFaces = mDrawable->getNumFaces() ;

	dirtyMesh(2);
	return mDrawable;
}


void LLVOAvatar::updateGL()
{
	if (mMeshTexturesDirty)
	{
		updateMeshTextures();
		mMeshTexturesDirty = FALSE;
	}
}

//-----------------------------------------------------------------------------
// updateGeometry()
//-----------------------------------------------------------------------------
static LLTrace::BlockTimerStatHandle FTM_UPDATE_AVATAR("Update Avatar");
BOOL LLVOAvatar::updateGeometry(LLDrawable *drawable)
{
	LL_RECORD_BLOCK_TIME(FTM_UPDATE_AVATAR);
 	if (!(gPipeline.hasRenderType(LLPipeline::RENDER_TYPE_AVATAR)))
	{
		return TRUE;
	}
	
	if (!mMeshValid)
	{
		return TRUE;
	}

	if (!drawable)
	{
		LL_ERRS() << "LLVOAvatar::updateGeometry() called with NULL drawable" << LL_ENDL;
	}

	return TRUE;
}

//-----------------------------------------------------------------------------
// updateSexDependentLayerSets()
//-----------------------------------------------------------------------------
// <FS:Ansariel> [Legacy Bake]
//void LLVOAvatar::updateSexDependentLayerSets()
//{
//	invalidateComposite( mBakedTextureDatas[BAKED_HEAD].mTexLayerSet);
//	invalidateComposite( mBakedTextureDatas[BAKED_UPPER].mTexLayerSet);
//	invalidateComposite( mBakedTextureDatas[BAKED_LOWER].mTexLayerSet);
//}
void LLVOAvatar::updateSexDependentLayerSets(BOOL upload_bake)
{
	invalidateComposite( mBakedTextureDatas[BAKED_HEAD].mTexLayerSet, upload_bake);
	invalidateComposite( mBakedTextureDatas[BAKED_UPPER].mTexLayerSet, upload_bake);
	invalidateComposite( mBakedTextureDatas[BAKED_LOWER].mTexLayerSet, upload_bake);
}
// </FS:Ansariel> [Legacy Bake]

//-----------------------------------------------------------------------------
// dirtyMesh()
//-----------------------------------------------------------------------------
void LLVOAvatar::dirtyMesh()
{
	dirtyMesh(1);
}
void LLVOAvatar::dirtyMesh(S32 priority)
{
	mDirtyMesh = llmax(mDirtyMesh, priority);
}

//-----------------------------------------------------------------------------
// getViewerJoint()
//-----------------------------------------------------------------------------
LLViewerJoint*	LLVOAvatar::getViewerJoint(S32 idx)
{
	return dynamic_cast<LLViewerJoint*>(mMeshLOD[idx]);
}

//-----------------------------------------------------------------------------
// hideSkirt()
//-----------------------------------------------------------------------------
void LLVOAvatar::hideSkirt()
{
	mMeshLOD[MESH_ID_SKIRT]->setVisible(FALSE, TRUE);
}

BOOL LLVOAvatar::setParent(LLViewerObject* parent)
{
	BOOL ret ;
	if (parent == NULL)
	{
		getOffObject();
		ret = LLViewerObject::setParent(parent);
		if (isSelf())
		{
			gAgentCamera.resetCamera();
		}
	}
	else
	{
		ret = LLViewerObject::setParent(parent);
		if(ret)
		{
			sitOnObject(parent);
		}
	}
	return ret ;
}

void LLVOAvatar::addChild(LLViewerObject *childp)
{
	childp->extractAttachmentItemID(); // find the inventory item this object is associated with.
	if (isSelf())
	{
	    const LLUUID& item_id = childp->getAttachmentItemID();
		LLViewerInventoryItem *item = gInventory.getItem(item_id);
		LL_DEBUGS("Avatar") << "ATT attachment child added " << (item ? item->getName() : "UNKNOWN") << " id " << item_id << LL_ENDL;

	}

	LLViewerObject::addChild(childp);
	if (childp->mDrawable)
	{
		if (!attachObject(childp))
		{
			LL_WARNS() << "ATT addChild() failed for " 
					<< childp->getID()
					<< " item " << childp->getAttachmentItemID()
					<< LL_ENDL;
			// MAINT-3312 backout
			// mPendingAttachment.push_back(childp);
		}
	}
	else
	{
		mPendingAttachment.push_back(childp);
	}
}

void LLVOAvatar::removeChild(LLViewerObject *childp)
{
	LLViewerObject::removeChild(childp);
	if (!detachObject(childp))
	{
		LL_WARNS() << "Calling detach on non-attached object " << LL_ENDL;
	}
}

LLViewerJointAttachment* LLVOAvatar::getTargetAttachmentPoint(LLViewerObject* viewer_object)
{
	S32 attachmentID = ATTACHMENT_ID_FROM_STATE(viewer_object->getState());

	// This should never happen unless the server didn't process the attachment point
	// correctly, but putting this check in here to be safe.
	if (attachmentID & ATTACHMENT_ADD)
	{
		LL_WARNS() << "Got an attachment with ATTACHMENT_ADD mask, removing ( attach pt:" << attachmentID << " )" << LL_ENDL;
		attachmentID &= ~ATTACHMENT_ADD;
	}
	
	LLViewerJointAttachment* attachment = get_if_there(mAttachmentPoints, attachmentID, (LLViewerJointAttachment*)NULL);

	if (!attachment)
	{
		if(attachmentID != 127)
		{
		LL_WARNS() << "Object attachment point invalid: " << attachmentID 
			<< " trying to use 1 (chest)"
			<< LL_ENDL;
		}
		attachment = get_if_there(mAttachmentPoints, 1, (LLViewerJointAttachment*)NULL); // Arbitrary using 1 (chest)
		if (attachment)
		{
			LL_WARNS() << "Object attachment point invalid: " << attachmentID 
				<< " on object " << viewer_object->getID()
				<< " attachment item " << viewer_object->getAttachmentItemID()
				<< " falling back to 1 (chest)"
				<< LL_ENDL;
		}
		else
		{
			LL_WARNS() << "Object attachment point invalid: " << attachmentID 
				<< " on object " << viewer_object->getID()
				<< " attachment item " << viewer_object->getAttachmentItemID()
				<< "Unable to use fallback attachment point 1 (chest)"
				<< LL_ENDL;
		}
	}

	return attachment;
}

//-----------------------------------------------------------------------------
// attachObject()
//-----------------------------------------------------------------------------
const LLViewerJointAttachment *LLVOAvatar::attachObject(LLViewerObject *viewer_object)
{
	if (isSelf())
	{
		const LLUUID& item_id = viewer_object->getAttachmentItemID();
		LLViewerInventoryItem *item = gInventory.getItem(item_id);
		LL_DEBUGS("Avatar") << "ATT attaching object "
							<< (item ? item->getName() : "UNKNOWN") << " id " << item_id << LL_ENDL;	
	}
	LLViewerJointAttachment* attachment = getTargetAttachmentPoint(viewer_object);

	if (!attachment || !attachment->addObject(viewer_object))
	{
		const LLUUID& item_id = viewer_object->getAttachmentItemID();
		LLViewerInventoryItem *item = gInventory.getItem(item_id);
		LL_WARNS("Avatar") << "ATT attach failed "
						   << (item ? item->getName() : "UNKNOWN") << " id " << item_id << LL_ENDL;	
		return 0;
	}

	updateVisualComplexity();

	if (viewer_object->isSelected())
	{
		LLSelectMgr::getInstance()->updateSelectionCenter();
		LLSelectMgr::getInstance()->updatePointAt();
	}

	return attachment;
}

//-----------------------------------------------------------------------------
// getNumAttachments()
//-----------------------------------------------------------------------------
U32 LLVOAvatar::getNumAttachments() const
{
	U32 num_attachments = 0;
	for (attachment_map_t::const_iterator iter = mAttachmentPoints.begin();
		 iter != mAttachmentPoints.end();
		 ++iter)
	{
		const LLViewerJointAttachment *attachment_pt = (*iter).second;
		// <FS:Ansariel> Possible crash fix
		if (!attachment_pt)
		{
			continue;
		}
		// </FS:Ansariel>
		num_attachments += attachment_pt->getNumObjects();
	}
	return num_attachments;
}

//-----------------------------------------------------------------------------
// canAttachMoreObjects()
//-----------------------------------------------------------------------------
BOOL LLVOAvatar::canAttachMoreObjects() const
{
	return (getNumAttachments() < MAX_AGENT_ATTACHMENTS);
}

//-----------------------------------------------------------------------------
// canAttachMoreObjects()
// Returns true if we can attach <n> more objects.
//-----------------------------------------------------------------------------
BOOL LLVOAvatar::canAttachMoreObjects(U32 n) const
{
	return (getNumAttachments() + n) <= MAX_AGENT_ATTACHMENTS;
}

//-----------------------------------------------------------------------------
// lazyAttach()
//-----------------------------------------------------------------------------
void LLVOAvatar::lazyAttach()
{
	std::vector<LLPointer<LLViewerObject> > still_pending;
	
	for (U32 i = 0; i < mPendingAttachment.size(); i++)
	{
		LLPointer<LLViewerObject> cur_attachment = mPendingAttachment[i];
		if (cur_attachment->mDrawable)
		{
			if (isSelf())
			{
				const LLUUID& item_id = cur_attachment->getAttachmentItemID();
				LLViewerInventoryItem *item = gInventory.getItem(item_id);
				LL_DEBUGS("Avatar") << "ATT attaching object "
									<< (item ? item->getName() : "UNKNOWN") << " id " << item_id << LL_ENDL;
			}
			if (!attachObject(cur_attachment))
			{	// Drop it
				LL_WARNS() << "attachObject() failed for " 
					<< cur_attachment->getID()
					<< " item " << cur_attachment->getAttachmentItemID()
					<< LL_ENDL;
				// MAINT-3312 backout
				//still_pending.push_back(cur_attachment);
			}
		}
		else
		{
			still_pending.push_back(cur_attachment);
		}
	}

	mPendingAttachment = still_pending;
}

void LLVOAvatar::resetHUDAttachments()
{

	for (attachment_map_t::iterator iter = mAttachmentPoints.begin(); 
		 iter != mAttachmentPoints.end();
		 ++iter)
	{
		LLViewerJointAttachment* attachment = iter->second;
		// <FS:Ansariel> Fix possible crash
		//if (attachment->getIsHUDAttachment())
		if (attachment && attachment->getIsHUDAttachment())
		// </FS:Ansariel>
		{
			for (LLViewerJointAttachment::attachedobjs_vec_t::iterator attachment_iter = attachment->mAttachedObjects.begin();
				 attachment_iter != attachment->mAttachedObjects.end();
				 ++attachment_iter)
			{
				const LLViewerObject* attached_object = (*attachment_iter);
				if (attached_object && attached_object->mDrawable.notNull())
				{
					gPipeline.markMoved(attached_object->mDrawable);
				}
			}
		}
	}
}

void LLVOAvatar::rebuildRiggedAttachments( void )
{
	for ( attachment_map_t::iterator iter = mAttachmentPoints.begin(); iter != mAttachmentPoints.end(); ++iter )
	{
		LLViewerJointAttachment* pAttachment = iter->second;

		// <FS:Ansariel> Possible crash fix
		if (!pAttachment)
		{
			continue;
		}
		// </FS:Ansariel>

		LLViewerJointAttachment::attachedobjs_vec_t::iterator attachmentIterEnd = pAttachment->mAttachedObjects.end();
		
		for ( LLViewerJointAttachment::attachedobjs_vec_t::iterator attachmentIter = pAttachment->mAttachedObjects.begin();
			 attachmentIter != attachmentIterEnd; ++attachmentIter)
		{
			const LLViewerObject* pAttachedObject =  *attachmentIter;
			if ( pAttachment && pAttachedObject->mDrawable.notNull() )
			{
				gPipeline.markRebuild(pAttachedObject->mDrawable);
			}
		}
	}
}
//-----------------------------------------------------------------------------
// cleanupAttachedMesh()
//-----------------------------------------------------------------------------
void LLVOAvatar::cleanupAttachedMesh( LLViewerObject* pVO )
{
	LLUUID mesh_id;
	if (getRiggedMeshID(pVO, mesh_id))
	{
		resetJointPositionsOnDetach(mesh_id);
		if ( gAgentCamera.cameraCustomizeAvatar() )
		{
			gAgent.unpauseAnimation();
			//Still want to refocus on head bone
			gAgentCamera.changeCameraToCustomizeAvatar();
		}
	}
}

//-----------------------------------------------------------------------------
// detachObject()
//-----------------------------------------------------------------------------
BOOL LLVOAvatar::detachObject(LLViewerObject *viewer_object)
{

	for (attachment_map_t::iterator iter = mAttachmentPoints.begin(); 
		 iter != mAttachmentPoints.end();
		 ++iter)
	{
		LLViewerJointAttachment* attachment = iter->second;
		
		// <FS:Ansariel> Possible crash fix
		//if (attachment->isObjectAttached(viewer_object))
		if (attachment && attachment->isObjectAttached(viewer_object))
		// </FS:Ansariel>
		{
            updateVisualComplexity();
			cleanupAttachedMesh( viewer_object );
		
			attachment->removeObject(viewer_object);
			LL_DEBUGS() << "Detaching object " << viewer_object->mID << " from " << attachment->getName() << LL_ENDL;
			return TRUE;
		}
	}

	std::vector<LLPointer<LLViewerObject> >::iterator iter = std::find(mPendingAttachment.begin(), mPendingAttachment.end(), viewer_object);
	if (iter != mPendingAttachment.end())
	{
		mPendingAttachment.erase(iter);
		return TRUE;
	}
	
	return FALSE;
}

//-----------------------------------------------------------------------------
// sitDown()
//-----------------------------------------------------------------------------
void LLVOAvatar::sitDown(BOOL bSitting)
{
	mIsSitting = bSitting;
	if (isSelf())
	{
		// Update Movement Controls according to own Sitting mode
		LLFloaterMove::setSittingMode(bSitting);

// [RLVa:KB] - Checked: 2010-08-29 (RLVa-1.2.1c) | Modified: RLVa-1.2.1c
		if (rlv_handler_t::isEnabled())
		{
			gRlvHandler.onSitOrStand(bSitting);
		}
// [/RLVa:KB]
	}
}

//-----------------------------------------------------------------------------
// sitOnObject()
//-----------------------------------------------------------------------------
void LLVOAvatar::sitOnObject(LLViewerObject *sit_object)
{
	if (isSelf())
	{
		// Might be first sit
		//LLFirstUse::useSit();

		gAgent.setFlying(FALSE);
		gAgentCamera.setThirdPersonHeadOffset(LLVector3::zero);
		//interpolate to new camera position
		gAgentCamera.startCameraAnimation();
		// make sure we are not trying to autopilot
		gAgent.stopAutoPilot();
		gAgentCamera.setupSitCamera();
		if (gAgentCamera.getForceMouselook())
		{
			gAgentCamera.changeCameraToMouselook();
		}

		//KC: revoke perms on sit
		U32 revoke_on = gSavedSettings.getU32("FSRevokePerms");
		if ((revoke_on == 1 || revoke_on == 3) && !sit_object->permYouOwner())
		{
			revokePermissionsOnObject(sit_object);
		}
	}

	if (mDrawable.isNull())
	{
		return;
	}
	LLQuaternion inv_obj_rot = ~sit_object->getRenderRotation();
	LLVector3 obj_pos = sit_object->getRenderPosition();

	LLVector3 rel_pos = getRenderPosition() - obj_pos;
	rel_pos.rotVec(inv_obj_rot);

	mDrawable->mXform.setPosition(rel_pos);
	mDrawable->mXform.setRotation(mDrawable->getWorldRotation() * inv_obj_rot);

	gPipeline.markMoved(mDrawable, TRUE);
	// Notice that removing sitDown() from here causes avatars sitting on
	// objects to be not rendered for new arrivals. See EXT-6835 and EXT-1655.
	sitDown(TRUE);
	mRoot->getXform()->setParent(&sit_object->mDrawable->mXform); // LLVOAvatar::sitOnObject
	mRoot->setPosition(getPosition());
	mRoot->updateWorldMatrixChildren();

	stopMotion(ANIM_AGENT_BODY_NOISE);

}

//-----------------------------------------------------------------------------
// getOffObject()
//-----------------------------------------------------------------------------
void LLVOAvatar::getOffObject()
{
	if (mDrawable.isNull())
	{
		return;
	}

	LLViewerObject* sit_object = (LLViewerObject*)getParent();

	if (sit_object)
	{
		stopMotionFromSource(sit_object->getID());
		LLFollowCamMgr::setCameraActive(sit_object->getID(), FALSE);

		LLViewerObject::const_child_list_t& child_list = sit_object->getChildren();
		for (LLViewerObject::child_list_t::const_iterator iter = child_list.begin();
			 iter != child_list.end(); ++iter)
		{
			LLViewerObject* child_objectp = *iter;

			stopMotionFromSource(child_objectp->getID());
			LLFollowCamMgr::setCameraActive(child_objectp->getID(), FALSE);
		}
	}

	// assumes that transform will not be updated with drawable still having a parent
	// or that drawable had no parent from the start
	LLVector3 cur_position_world = mDrawable->getWorldPosition();
	LLQuaternion cur_rotation_world = mDrawable->getWorldRotation();

	if (mLastRootPos.length() >= MAX_STANDOFF_FROM_ORIGIN
		&& (cur_position_world.length() < MAX_STANDOFF_FROM_ORIGIN
			|| dist_vec(cur_position_world, mLastRootPos) > MAX_STANDOFF_DISTANCE_CHANGE))
	{
		// Most likely drawable got updated too early or some updates were missed - we got relative position to non-existing parent
		// restore coordinates from cache
		cur_position_world = mLastRootPos;
	}

	// set *local* position based on last *world* position, since we're unparenting the avatar
	mDrawable->mXform.setPosition(cur_position_world);
	mDrawable->mXform.setRotation(cur_rotation_world);	
	
	gPipeline.markMoved(mDrawable, TRUE);

	sitDown(FALSE);

	mRoot->getXform()->setParent(NULL); // LLVOAvatar::getOffObject
	mRoot->setPosition(cur_position_world);
	mRoot->setRotation(cur_rotation_world);
	mRoot->getXform()->update();

	startMotion(ANIM_AGENT_BODY_NOISE);

	if (isSelf())
	{
		LLQuaternion av_rot = gAgent.getFrameAgent().getQuaternion();
		LLQuaternion obj_rot = sit_object ? sit_object->getRenderRotation() : LLQuaternion::DEFAULT;
		av_rot = av_rot * obj_rot;
		LLVector3 at_axis = LLVector3::x_axis;
		at_axis = at_axis * av_rot;
		at_axis.mV[VZ] = 0.f;
		at_axis.normalize();
		gAgent.resetAxes(at_axis);
		gAgentCamera.setThirdPersonHeadOffset(LLVector3(0.f, 0.f, 1.f));
		gAgentCamera.setSitCamera(LLUUID::null);

		//KC: revoke perms on sit
		U32 revoke_on = gSavedSettings.getU32("FSRevokePerms");
		if ((revoke_on == 2 || revoke_on == 3) && (sit_object && !sit_object->permYouOwner()))
		{
			revokePermissionsOnObject(sit_object);
		}
	}
}

//-----------------------------------------------------------------------------
// revokePermissionsOnObject()
//-----------------------------------------------------------------------------
void LLVOAvatar::revokePermissionsOnObject(LLViewerObject *sit_object)
{
	if (sit_object)
	{
		gMessageSystem->newMessageFast(_PREHASH_RevokePermissions);
		gMessageSystem->nextBlockFast(_PREHASH_AgentData);
		gMessageSystem->addUUIDFast(_PREHASH_AgentID, gAgent.getID());
		gMessageSystem->addUUIDFast(_PREHASH_SessionID, gAgent.getSessionID());
		gMessageSystem->nextBlockFast(_PREHASH_Data);
		gMessageSystem->addUUIDFast(_PREHASH_ObjectID, sit_object->getID());
		gMessageSystem->addU32Fast(_PREHASH_ObjectPermissions, 0xFFFFFFFF);
		gAgent.sendReliableMessage();
	}
}

//-----------------------------------------------------------------------------
// findAvatarFromAttachment()
//-----------------------------------------------------------------------------
// static 
LLVOAvatar* LLVOAvatar::findAvatarFromAttachment( LLViewerObject* obj )
{
	if( obj->isAttachment() )
	{
		do
		{
			obj = (LLViewerObject*) obj->getParent();
		}
		while( obj && !obj->isAvatar() );

		if( obj && !obj->isDead() )
		{
			return (LLVOAvatar*)obj;
		}
	}
	return NULL;
}

// warning: order(N) not order(1)
S32 LLVOAvatar::getAttachmentCount()
{
	S32 count = mAttachmentPoints.size();
	return count;
}

BOOL LLVOAvatar::isWearingWearableType(LLWearableType::EType type) const
{
	if (mIsDummy) return TRUE;

	if (isSelf())
	{
		return LLAvatarAppearance::isWearingWearableType(type);
	}

	switch(type)
	{
		case LLWearableType::WT_SHAPE:
		case LLWearableType::WT_SKIN:
		case LLWearableType::WT_HAIR:
		case LLWearableType::WT_EYES:
			return TRUE;  // everyone has all bodyparts
		default:
			break; // Do nothing
	}


	// <FS:ND> Gets called quite a lot from processObjectUpdates. Remove the frequent getInstance calls.

	// for (LLAvatarAppearanceDictionary::Textures::const_iterator tex_iter = LLAvatarAppearanceDictionary::getInstance()->getTextures().begin();
	// 	 tex_iter != LLAvatarAppearanceDictionary::getInstance()->getTextures().end();
	// 	 ++tex_iter)

	LLAvatarAppearanceDictionary::Textures::const_iterator itrEnd = LLAvatarAppearanceDictionary::getInstance()->getTextures().end();
	for (LLAvatarAppearanceDictionary::Textures::const_iterator tex_iter = LLAvatarAppearanceDictionary::getInstance()->getTextures().begin();
		 tex_iter != itrEnd;
		 ++tex_iter)
	{
		const LLAvatarAppearanceDictionary::TextureEntry *texture_dict = tex_iter->second;
		if (texture_dict->mWearableType == type)
		{
			// Thus, you must check to see if the corresponding baked texture is defined.
			// NOTE: this is a poor substitute if you actually want to know about individual pieces of clothing
			// this works for detecting a skirt (most important), but is ineffective at any piece of clothing that
			// gets baked into a texture that always exists (upper or lower).
			if (texture_dict->mIsUsedByBakedTexture)
			{
				const EBakedTextureIndex baked_index = texture_dict->mBakedTextureIndex;
				return isTextureDefined(LLAvatarAppearanceDictionary::getInstance()->getBakedTexture(baked_index)->mTextureIndex);
			}
			return FALSE;
		}
	}
	return FALSE;
}

LLViewerObject *	LLVOAvatar::findAttachmentByID( const LLUUID & target_id ) const
{
	for(attachment_map_t::const_iterator attachment_points_iter = mAttachmentPoints.begin();
		attachment_points_iter != gAgentAvatarp->mAttachmentPoints.end();
		++attachment_points_iter)
	{
		LLViewerJointAttachment* attachment = attachment_points_iter->second;

		// <FS:Ansariel> Possible crash fix
		if (!attachment)
		{
			continue;
		}
		// </FS:Ansariel>

		for (LLViewerJointAttachment::attachedobjs_vec_t::iterator attachment_iter = attachment->mAttachedObjects.begin();
			 attachment_iter != attachment->mAttachedObjects.end();
			 ++attachment_iter)
		{
			LLViewerObject *attached_object = (*attachment_iter);
			if (attached_object &&
				attached_object->getID() == target_id)
			{
				return attached_object;
			}
		}
	}

	return NULL;
}

// virtual
// <FS:Ansariel> [Legacy Bake]
//void LLVOAvatar::invalidateComposite( LLTexLayerSet* layerset)
void LLVOAvatar::invalidateComposite( LLTexLayerSet* layerset, BOOL upload_result)
{
}

void LLVOAvatar::invalidateAll()
{
}

// virtual
// <FS:Ansariel> [Legacy Bake]
//void LLVOAvatar::onGlobalColorChanged(const LLTexGlobalColor* global_color)
void LLVOAvatar::onGlobalColorChanged(const LLTexGlobalColor* global_color, BOOL upload_bake)
{
	if (global_color == mTexSkinColor)
	{
		// <FS:Ansariel> [Legacy Bake]
		//invalidateComposite( mBakedTextureDatas[BAKED_HEAD].mTexLayerSet);
		//invalidateComposite( mBakedTextureDatas[BAKED_UPPER].mTexLayerSet);
		//invalidateComposite( mBakedTextureDatas[BAKED_LOWER].mTexLayerSet);
		invalidateComposite( mBakedTextureDatas[BAKED_HEAD].mTexLayerSet, upload_bake);
		invalidateComposite( mBakedTextureDatas[BAKED_UPPER].mTexLayerSet, upload_bake);
		invalidateComposite( mBakedTextureDatas[BAKED_LOWER].mTexLayerSet, upload_bake);
		// </FS:Ansariel> [Legacy Bake]
	}
	else if (global_color == mTexHairColor)
	{
		// <FS:Ansariel> [Legacy Bake]
		//invalidateComposite( mBakedTextureDatas[BAKED_HEAD].mTexLayerSet);
		//invalidateComposite( mBakedTextureDatas[BAKED_HAIR].mTexLayerSet);
		invalidateComposite( mBakedTextureDatas[BAKED_HEAD].mTexLayerSet, upload_bake);
		invalidateComposite( mBakedTextureDatas[BAKED_HAIR].mTexLayerSet, upload_bake);
		// </FS:Ansariel> [Legacy Bake]
		
		// ! BACKWARDS COMPATIBILITY !
		// Fix for dealing with avatars from viewers that don't bake hair.
		if (!isTextureDefined(mBakedTextureDatas[BAKED_HAIR].mTextureIndex))
		{
			LLColor4 color = mTexHairColor->getColor();
			avatar_joint_mesh_list_t::iterator iter = mBakedTextureDatas[BAKED_HAIR].mJointMeshes.begin();
			avatar_joint_mesh_list_t::iterator end  = mBakedTextureDatas[BAKED_HAIR].mJointMeshes.end();
			for (; iter != end; ++iter)
			{
				LLAvatarJointMesh* mesh = (*iter);
				if (mesh)
			{
					mesh->setColor( color );
				}
			}
		}
	} 
	else if (global_color == mTexEyeColor)
	{
		// LL_INFOS() << "invalidateComposite cause: onGlobalColorChanged( eyecolor )" << LL_ENDL; 
		// <FS:Ansariel> [Legacy Bake]
		//invalidateComposite( mBakedTextureDatas[BAKED_EYES].mTexLayerSet);
		invalidateComposite( mBakedTextureDatas[BAKED_EYES].mTexLayerSet, upload_bake);
	}
	updateMeshTextures();
}

BOOL LLVOAvatar::isVisible() const
{
	return mDrawable.notNull()
		&& (!mOrphaned || isSelf())
		&& (mDrawable->isVisible() || mIsDummy);
}

// Determine if we have enough avatar data to render
bool LLVOAvatar::getIsCloud() const
{
	return (   ((const_cast<LLVOAvatar*>(this))->visualParamWeightsAreDefault())// Do we have a shape?
			|| (   !isTextureDefined(TEX_LOWER_BAKED)
				|| !isTextureDefined(TEX_UPPER_BAKED)
				|| !isTextureDefined(TEX_HEAD_BAKED)
				)
			// <FS> Show muted avatars as cloud
			|| mMutedAsCloud
			// </FS>
			);
}

void LLVOAvatar::updateRezzedStatusTimers()
{
	// State machine for rezzed status. Statuses are -1 on startup, 0
	// = cloud, 1 = gray, 2 = downloading, 3 = full.
	// Purpose is to collect time data for each it takes avatar to reach
	// various loading landmarks: gray, textured (partial), textured fully.

	S32 rez_status = getRezzedStatus();
	if (rez_status != mLastRezzedStatus)
	{
		LL_DEBUGS("Avatar") << avString() << "rez state change: " << mLastRezzedStatus << " -> " << rez_status << LL_ENDL;

		if (mLastRezzedStatus == -1 && rez_status != -1)
		{
			// First time initialization, start all timers.
			for (S32 i = 1; i < 4; i++)
			{
				startPhase("load_" + LLVOAvatar::rezStatusToString(i));
				startPhase("first_load_" + LLVOAvatar::rezStatusToString(i));
			}
		}
		// <FS:Ansariel> Show muted avatars as cloud
		//if (rez_status < mLastRezzedStatus)
		if (rez_status < mLastRezzedStatus && !mMutedAsCloud)
		// </FS:Ansariel>
		{
			// load level has decreased. start phase timers for higher load levels.
			for (S32 i = rez_status+1; i <= mLastRezzedStatus; i++)
			{
				startPhase("load_" + LLVOAvatar::rezStatusToString(i));
			}
		}
		else if (rez_status > mLastRezzedStatus)
		{
			// load level has increased. stop phase timers for lower and equal load levels.
			for (S32 i = llmax(mLastRezzedStatus+1,1); i <= rez_status; i++)
			{
				stopPhase("load_" + LLVOAvatar::rezStatusToString(i));
				stopPhase("first_load_" + LLVOAvatar::rezStatusToString(i), false);
			}
			if (rez_status == 3)
			{
				// "fully loaded", mark any pending appearance change complete.
				selfStopPhase("update_appearance_from_cof");
				selfStopPhase("wear_inventory_category", false);
				selfStopPhase("process_initial_wearables_update", false);

                updateVisualComplexity();
			}
		}
		mLastRezzedStatus = rez_status;
	}
}

void LLVOAvatar::clearPhases()
{
	getPhases().clearPhases();
}

void LLVOAvatar::startPhase(const std::string& phase_name)
{
	F32 elapsed = 0.0;
	bool completed = false;
	bool found = getPhases().getPhaseValues(phase_name, elapsed, completed);
	//LL_DEBUGS("Avatar") << avString() << " phase state " << phase_name
	//					<< " found " << found << " elapsed " << elapsed << " completed " << completed << LL_ENDL;
	if (found)
	{
		if (!completed)
		{
			LL_DEBUGS("Avatar") << avString() << "no-op, start when started already for " << phase_name << LL_ENDL;
			return;
		}
	}
	LL_DEBUGS("Avatar") << "started phase " << phase_name << LL_ENDL;
	getPhases().startPhase(phase_name);
}

void LLVOAvatar::stopPhase(const std::string& phase_name, bool err_check)
{
	F32 elapsed = 0.0;
	bool completed = false;
	if (getPhases().getPhaseValues(phase_name, elapsed, completed))
	{
		if (!completed)
		{
			getPhases().stopPhase(phase_name);
			completed = true;
			logMetricsTimerRecord(phase_name, elapsed, completed);
			LL_DEBUGS("Avatar") << avString() << "stopped phase " << phase_name << " elapsed " << elapsed << LL_ENDL;
		}
		else
		{
			if (err_check)
			{
				LL_DEBUGS("Avatar") << "no-op, stop when stopped already for " << phase_name << LL_ENDL;
			}
		}
	}
	else
	{
		if (err_check)
		{
			LL_DEBUGS("Avatar") << "no-op, stop when not started for " << phase_name << LL_ENDL;
		}
	}
}

void LLVOAvatar::logPendingPhases()
{
	if (!isAgentAvatarValid())
	{
		return;
	}
	
	for (LLViewerStats::phase_map_t::iterator it = getPhases().begin();
		 it != getPhases().end();
		 ++it)
	{
		const std::string& phase_name = it->first;
		F32 elapsed;
		bool completed;
		if (getPhases().getPhaseValues(phase_name, elapsed, completed))
		{
			if (!completed)
			{
				logMetricsTimerRecord(phase_name, elapsed, completed);
			}
		}
	}
}

//static
void LLVOAvatar::logPendingPhasesAllAvatars()
{
	for (std::vector<LLCharacter*>::iterator iter = LLCharacter::sInstances.begin();
		 iter != LLCharacter::sInstances.end(); ++iter)
	{
		LLVOAvatar* inst = (LLVOAvatar*) *iter;
		if( inst->isDead() )
		{
			continue;
		}
		inst->logPendingPhases();
	}
}

void LLVOAvatar::logMetricsTimerRecord(const std::string& phase_name, F32 elapsed, bool completed)
{
	if (!isAgentAvatarValid())
	{
		return;
	}
	
	LLSD record;
	record["timer_name"] = phase_name;
	record["avatar_id"] = getID();
	record["elapsed"] = elapsed;
	record["completed"] = completed;
	U32 grid_x(0), grid_y(0);
	if (getRegion())
	{
		record["central_bake_version"] = LLSD::Integer(getRegion()->getCentralBakeVersion());
		grid_from_region_handle(getRegion()->getHandle(), &grid_x, &grid_y);
	}
	record["grid_x"] = LLSD::Integer(grid_x);
	record["grid_y"] = LLSD::Integer(grid_y);
	// <FS:Ansariel> [Legacy Bake]
	//record["is_using_server_bakes"] = true;
	record["is_using_server_bakes"] = ((bool) isUsingServerBakes());
	record["is_self"] = isSelf();
		
	if (isAgentAvatarValid())
	{
		gAgentAvatarp->addMetricsTimerRecord(record);
	}
}

// call periodically to keep isFullyLoaded up to date.
// returns true if the value has changed.
BOOL LLVOAvatar::updateIsFullyLoaded()
{
	const bool loading = getIsCloud();
	updateRezzedStatusTimers();
	updateRuthTimer(loading);
	return processFullyLoadedChange(loading);
}

void LLVOAvatar::updateRuthTimer(bool loading)
{
	// <FS:Ansariel> Show muted avatars as cloud
	//if (isSelf() || !loading) 
	if (isSelf() || !loading || !mMutedAsCloud) 
	// </FS:Ansariel>
	{
		return;
	}

	if (mPreviousFullyLoaded)
	{
		mRuthTimer.reset();
		debugAvatarRezTime("AvatarRezCloudNotification","became cloud");
	}
	
	const F32 LOADING_TIMEOUT__SECONDS = 120.f;
	if (mRuthTimer.getElapsedTimeF32() > LOADING_TIMEOUT__SECONDS)
	{
		LL_DEBUGS("Avatar") << avString()
				<< "Ruth Timer timeout: Missing texture data for '" << getFullname() << "' "
				<< "( Params loaded : " << !visualParamWeightsAreDefault() << " ) "
				<< "( Lower : " << isTextureDefined(TEX_LOWER_BAKED) << " ) "
				<< "( Upper : " << isTextureDefined(TEX_UPPER_BAKED) << " ) "
				<< "( Head : " << isTextureDefined(TEX_HEAD_BAKED) << " )."
				<< LL_ENDL;
		
		LLAvatarPropertiesProcessor::getInstance()->sendAvatarTexturesRequest(getID());
		mRuthTimer.reset();
	}
}

BOOL LLVOAvatar::processFullyLoadedChange(bool loading)
{
	// we wait a little bit before giving the all clear,
	// to let textures settle down
	const F32 PAUSE = 1.f;
	if (loading)
		mFullyLoadedTimer.reset();
	
	mFullyLoaded = (mFullyLoadedTimer.getElapsedTimeF32() > PAUSE);

	if (!mPreviousFullyLoaded && !loading && mFullyLoaded)
	{
		debugAvatarRezTime("AvatarRezNotification","fully loaded");
	}

	// did our loading state "change" from last call?
	// runway - why are we updating every 30 calls even if nothing has changed?
	const S32 UPDATE_RATE = 30;
	BOOL changed =
		((mFullyLoaded != mPreviousFullyLoaded) ||         // if the value is different from the previous call
		 (!mFullyLoadedInitialized) ||                     // if we've never been called before
		 (mFullyLoadedFrameCounter % UPDATE_RATE == 0));   // every now and then issue a change

	mPreviousFullyLoaded = mFullyLoaded;
	mFullyLoadedInitialized = TRUE;
	mFullyLoadedFrameCounter++;

    if (changed && isSelf())
    {
        // to know about outfit switching
        LLAvatarRenderNotifier::getInstance()->updateNotificationState();
    }
	
	return changed;
}

BOOL LLVOAvatar::isFullyLoaded() const
{
//	return (mRenderUnloadedAvatar || mFullyLoaded);
// [SL:KB] - Patch: Appearance-SyncAttach | Checked: 2010-09-22 (Catznip-2.2)
	// Changes to LLAppearanceMgr::updateAppearanceFromCOF() expect this function to actually return mFullyLoaded for gAgentAvatarp
	//return (mRenderUnloadedAvatar && !isSelf()) ||(mFullyLoaded);
	return (mRenderUnloadedAvatar && !isSelf() && !mMutedAsCloud) ||(mFullyLoaded); // Particle clouds!
// [/SL:KB]
}

bool LLVOAvatar::isTooComplex() const
{
	bool too_complex;
	if (isSelf() || mVisuallyMuteSetting == AV_ALWAYS_RENDER)
	{
		too_complex = false;
	}
	else
	{
		// Determine if visually muted or not
		static LLCachedControl<U32> max_render_cost(gSavedSettings, "RenderAvatarMaxComplexity", 0U);
		static LLCachedControl<U32> max_attachment_bytes(gSavedSettings, "RenderAutoMuteByteLimit", 0U);
		static LLCachedControl<F32> max_attachment_area(gSavedSettings, "RenderAutoMuteSurfaceAreaLimit", 10.0E6f);
		too_complex = ((max_render_cost > 0 && mVisualComplexity > max_render_cost)
			|| (max_attachment_bytes > 0 && mAttachmentGeometryBytes > max_attachment_bytes)
			|| (max_attachment_area > 0.0f && mAttachmentSurfaceArea > max_attachment_area)
			);
	}

	return too_complex;
}

//-----------------------------------------------------------------------------
// findMotion()
//-----------------------------------------------------------------------------
LLMotion* LLVOAvatar::findMotion(const LLUUID& id) const
{
	return mMotionController.findMotion(id);
}

// This is a semi-deprecated debugging tool - meshes will not show as
// colorized if using deferred rendering.
void LLVOAvatar::debugColorizeSubMeshes(U32 i, const LLColor4& color)
{
	if (gSavedSettings.getBOOL("DebugAvatarCompositeBaked"))
	{
		avatar_joint_mesh_list_t::iterator iter = mBakedTextureDatas[i].mJointMeshes.begin();
		avatar_joint_mesh_list_t::iterator end  = mBakedTextureDatas[i].mJointMeshes.end();
		for (; iter != end; ++iter)
		{
			LLAvatarJointMesh* mesh = (*iter);
			if (mesh)
			{
				mesh->setColor(color);
			}
		}
	}
}

//-----------------------------------------------------------------------------
// updateMeshTextures()
// Uses the current TE values to set the meshes' and layersets' textures.
//-----------------------------------------------------------------------------
// virtual
void LLVOAvatar::updateMeshTextures()
{
	static S32 update_counter = 0;
	mBakedTextureDebugText.clear();
	
	// if user has never specified a texture, assign the default
	for (U32 i=0; i < getNumTEs(); i++)
	{
		const LLViewerTexture* te_image = getImage(i, 0);
		if(!te_image || te_image->getID().isNull() || (te_image->getID() == IMG_DEFAULT))
		{
			// IMG_DEFAULT_AVATAR = a special texture that's never rendered.
			const LLUUID& image_id = (i == TEX_HAIR ? IMG_DEFAULT : IMG_DEFAULT_AVATAR);
			setImage(i, LLViewerTextureManager::getFetchedTexture(image_id), 0); 
		}
	}

	const BOOL other_culled = !isSelf() && mCulled;
	LLLoadedCallbackEntry::source_callback_list_t* src_callback_list = NULL ;
	BOOL paused = FALSE;
	if(!isSelf())
	{
		src_callback_list = &mCallbackTextureList ;
		paused = !isVisible();
	}

	std::vector<BOOL> is_layer_baked;
	is_layer_baked.resize(mBakedTextureDatas.size(), false);

	std::vector<BOOL> use_lkg_baked_layer; // lkg = "last known good"
	use_lkg_baked_layer.resize(mBakedTextureDatas.size(), false);

	mBakedTextureDebugText += llformat("%06d\n",update_counter++);
	mBakedTextureDebugText += "indx layerset linvld ltda ilb ulkg ltid\n";
	for (U32 i=0; i < mBakedTextureDatas.size(); i++)
	{
		is_layer_baked[i] = isTextureDefined(mBakedTextureDatas[i].mTextureIndex);
		LLViewerTexLayerSet* layerset = NULL;
		bool layerset_invalid = false;
		if (!other_culled)
		{
			// When an avatar is changing clothes and not in Appearance mode,
			// use the last-known good baked texture until it finishes the first
			// render of the new layerset.
			layerset = getTexLayerSet(i);
			layerset_invalid = layerset && ( !layerset->getViewerComposite()->isInitialized()
											 || !layerset->isLocalTextureDataAvailable() );
			use_lkg_baked_layer[i] = (!is_layer_baked[i] 
									  && (mBakedTextureDatas[i].mLastTextureID != IMG_DEFAULT_AVATAR) 
									  && layerset_invalid);
			if (use_lkg_baked_layer[i])
			{
				layerset->setUpdatesEnabled(TRUE);
			}
		}
		else
		{
			use_lkg_baked_layer[i] = (!is_layer_baked[i] 
									  && mBakedTextureDatas[i].mLastTextureID != IMG_DEFAULT_AVATAR);
		}

		std::string last_id_string;
		if (mBakedTextureDatas[i].mLastTextureID == IMG_DEFAULT_AVATAR)
			last_id_string = "A";
		else if (mBakedTextureDatas[i].mLastTextureID == IMG_DEFAULT)
			last_id_string = "D";
		else if (mBakedTextureDatas[i].mLastTextureID == IMG_INVISIBLE)
			last_id_string = "I";
		else
			last_id_string = "*";
		bool is_ltda = layerset
			&& layerset->getViewerComposite()->isInitialized()
			&& layerset->isLocalTextureDataAvailable();
		mBakedTextureDebugText += llformat("%4d   %4s     %4d %4d %4d %4d %4s\n",
										   i,
										   (layerset?"*":"0"),
										   layerset_invalid,
										   is_ltda,
										   is_layer_baked[i],
										   use_lkg_baked_layer[i],
										   last_id_string.c_str());
	}

	for (U32 i=0; i < mBakedTextureDatas.size(); i++)
	{
		debugColorizeSubMeshes(i, LLColor4::white);

		LLViewerTexLayerSet* layerset = getTexLayerSet(i);
		if (use_lkg_baked_layer[i] && !isUsingLocalAppearance() )
		{
			LLViewerFetchedTexture* baked_img = LLViewerTextureManager::getFetchedTexture(mBakedTextureDatas[i].mLastTextureID);
			mBakedTextureDatas[i].mIsUsed = TRUE;

			debugColorizeSubMeshes(i,LLColor4::red);
	
			avatar_joint_mesh_list_t::iterator iter = mBakedTextureDatas[i].mJointMeshes.begin();
			avatar_joint_mesh_list_t::iterator end  = mBakedTextureDatas[i].mJointMeshes.end();
			for (; iter != end; ++iter)
			{
				LLAvatarJointMesh* mesh = (*iter);
				if (mesh)
				{
					mesh->setTexture( baked_img );
				}
			}
		}
		else if (!isUsingLocalAppearance() && is_layer_baked[i])
		{
			LLViewerFetchedTexture* baked_img =
				LLViewerTextureManager::staticCastToFetchedTexture(
					getImage( mBakedTextureDatas[i].mTextureIndex, 0 ), TRUE) ;
			if( baked_img->getID() == mBakedTextureDatas[i].mLastTextureID )
			{
				// Even though the file may not be finished loading,
				// we'll consider it loaded and use it (rather than
				// doing compositing).
				useBakedTexture( baked_img->getID() );
                                mLoadedCallbacksPaused |= !isVisible();
                                checkTextureLoading();
			}
			else
			{
				mBakedTextureDatas[i].mIsLoaded = FALSE;
				if ( (baked_img->getID() != IMG_INVISIBLE) &&
					 ((i == BAKED_HEAD) || (i == BAKED_UPPER) || (i == BAKED_LOWER)) )
				{			
					baked_img->setLoadedCallback(onBakedTextureMasksLoaded, MORPH_MASK_REQUESTED_DISCARD, TRUE, TRUE, new LLTextureMaskData( mID ), 
						src_callback_list, paused);	
				}
				baked_img->setLoadedCallback(onBakedTextureLoaded, SWITCH_TO_BAKED_DISCARD, FALSE, FALSE, new LLUUID( mID ), 
					src_callback_list, paused );

				// this could add paused texture callbacks
				mLoadedCallbacksPaused |= paused; 
				checkTextureLoading();
			}
		}
		else if (layerset && isUsingLocalAppearance())
		{
			debugColorizeSubMeshes(i,LLColor4::yellow );

			layerset->createComposite();
			layerset->setUpdatesEnabled( TRUE );
			mBakedTextureDatas[i].mIsUsed = FALSE;

			avatar_joint_mesh_list_t::iterator iter = mBakedTextureDatas[i].mJointMeshes.begin();
			avatar_joint_mesh_list_t::iterator end  = mBakedTextureDatas[i].mJointMeshes.end();
			for (; iter != end; ++iter)
			{
				LLAvatarJointMesh* mesh = (*iter);
				if (mesh)
				{
					mesh->setLayerSet( layerset );
				}
			}
		}
		else
		{
			debugColorizeSubMeshes(i,LLColor4::blue);
		}
	}

	// set texture and color of hair manually if we are not using a baked image.
	// This can happen while loading hair for yourself, or for clients that did not
	// bake a hair texture. Still needed for yourself after 1.22 is depricated.
	if (!is_layer_baked[BAKED_HAIR] || isEditingAppearance())
	{
		const LLColor4 color = mTexHairColor ? mTexHairColor->getColor() : LLColor4(1,1,1,1);
		LLViewerTexture* hair_img = getImage( TEX_HAIR, 0 );
		avatar_joint_mesh_list_t::iterator iter = mBakedTextureDatas[BAKED_HAIR].mJointMeshes.begin();
		avatar_joint_mesh_list_t::iterator end  = mBakedTextureDatas[BAKED_HAIR].mJointMeshes.end();
		for (; iter != end; ++iter)
		{
			LLAvatarJointMesh* mesh = (*iter);
			if (mesh)
			{
				mesh->setColor( color );
				mesh->setTexture( hair_img );
			}
		}
	} 
	
	
	for (LLAvatarAppearanceDictionary::BakedTextures::const_iterator baked_iter =
			 LLAvatarAppearanceDictionary::getInstance()->getBakedTextures().begin();
		 baked_iter != LLAvatarAppearanceDictionary::getInstance()->getBakedTextures().end();
		 ++baked_iter)
	{
		const EBakedTextureIndex baked_index = baked_iter->first;
		const LLAvatarAppearanceDictionary::BakedEntry *baked_dict = baked_iter->second;
		
		for (texture_vec_t::const_iterator local_tex_iter = baked_dict->mLocalTextures.begin();
			 local_tex_iter != baked_dict->mLocalTextures.end();
			 ++local_tex_iter)
		{
			const ETextureIndex texture_index = *local_tex_iter;
			const BOOL is_baked_ready = (is_layer_baked[baked_index] && mBakedTextureDatas[baked_index].mIsLoaded) || other_culled;
			if (isSelf())
			{
				setBakedReady(texture_index, is_baked_ready);
			}
		}
	}

	// removeMissingBakedTextures() will call back into this rountine if something is removed, and can blow up the stack
	static bool call_remove_missing = true;	
	if (call_remove_missing)
	{
		call_remove_missing = false;
		removeMissingBakedTextures();	// May call back into this function if anything is removed
		call_remove_missing = true;
	}
}

// virtual
//-----------------------------------------------------------------------------
// setLocalTexture()
//-----------------------------------------------------------------------------
void LLVOAvatar::setLocalTexture( ETextureIndex type, LLViewerTexture* in_tex, BOOL baked_version_ready, U32 index )
{
	// invalid for anyone but self
	llassert(0);
}

//virtual 
void LLVOAvatar::setBakedReady(LLAvatarAppearanceDefines::ETextureIndex type, BOOL baked_version_exists, U32 index)
{
	// invalid for anyone but self
	llassert(0);
}

void LLVOAvatar::addChat(const LLChat& chat)
{
	std::deque<LLChat>::iterator chat_iter;

	mChats.push_back(chat);

	S32 chat_length = 0;
	for( chat_iter = mChats.begin(); chat_iter != mChats.end(); ++chat_iter)
	{
		chat_length += chat_iter->mText.size();
	}

	// remove any excess chat
	chat_iter = mChats.begin();
	while ((chat_length > MAX_BUBBLE_CHAT_LENGTH || mChats.size() > MAX_BUBBLE_CHAT_UTTERANCES) && chat_iter != mChats.end())
	{
		chat_length -= chat_iter->mText.size();
		mChats.pop_front();
		chat_iter = mChats.begin();
	}

	mChatTimer.reset();
}

void LLVOAvatar::clearChat()
{
	mChats.clear();
}


void LLVOAvatar::applyMorphMask(U8* tex_data, S32 width, S32 height, S32 num_components, LLAvatarAppearanceDefines::EBakedTextureIndex index)
{
	if (index >= BAKED_NUM_INDICES)
	{
		LL_WARNS() << "invalid baked texture index passed to applyMorphMask" << LL_ENDL;
		return;
	}

	for (morph_list_t::const_iterator iter = mBakedTextureDatas[index].mMaskedMorphs.begin();
		 iter != mBakedTextureDatas[index].mMaskedMorphs.end(); ++iter)
	{
		const LLMaskedMorph* maskedMorph = (*iter);
		LLPolyMorphTarget* morph_target = dynamic_cast<LLPolyMorphTarget*>(maskedMorph->mMorphTarget);
		if (morph_target)
		{
			morph_target->applyMask(tex_data, width, height, num_components, maskedMorph->mInvert);
		}
	}
}

// returns TRUE if morph masks are present and not valid for a given baked texture, FALSE otherwise
BOOL LLVOAvatar::morphMaskNeedsUpdate(LLAvatarAppearanceDefines::EBakedTextureIndex index)
{
	if (index >= BAKED_NUM_INDICES)
	{
		return FALSE;
	}

	if (!mBakedTextureDatas[index].mMaskedMorphs.empty())
	{
		if (isSelf())
		{
			LLViewerTexLayerSet *layer_set = getTexLayerSet(index);
			if (layer_set)
			{
				return !layer_set->isMorphValid();
			}
		}
		else
		{
			return FALSE;
		}
	}

	return FALSE;
}

//-----------------------------------------------------------------------------
// releaseComponentTextures()
// release any component texture UUIDs for which we have a baked texture
// ! BACKWARDS COMPATIBILITY !
// This is only called for non-self avatars, it can be taken out once component
// textures aren't communicated by non-self avatars.
//-----------------------------------------------------------------------------
void LLVOAvatar::releaseComponentTextures()
{
	// ! BACKWARDS COMPATIBILITY !
	// Detect if the baked hair texture actually wasn't sent, and if so set to default
	if (isTextureDefined(TEX_HAIR_BAKED) && getImage(TEX_HAIR_BAKED,0)->getID() == getImage(TEX_SKIRT_BAKED,0)->getID())
	{
		if (getImage(TEX_HAIR_BAKED,0)->getID() != IMG_INVISIBLE)
		{
			// Regression case of messaging system. Expected 21 textures, received 20. last texture is not valid so set to default
			setTETexture(TEX_HAIR_BAKED, IMG_DEFAULT_AVATAR);
		}
	}

	for (U8 baked_index = 0; baked_index < BAKED_NUM_INDICES; baked_index++)
	{
		const LLAvatarAppearanceDictionary::BakedEntry * bakedDicEntry = LLAvatarAppearanceDictionary::getInstance()->getBakedTexture((EBakedTextureIndex)baked_index);
		// skip if this is a skirt and av is not wearing one, or if we don't have a baked texture UUID
		if (!isTextureDefined(bakedDicEntry->mTextureIndex)
			&& ( (baked_index != BAKED_SKIRT) || isWearingWearableType(LLWearableType::WT_SKIRT) ))
		{
			continue;
		}

		for (U8 texture = 0; texture < bakedDicEntry->mLocalTextures.size(); texture++)
		{
			const U8 te = (ETextureIndex)bakedDicEntry->mLocalTextures[texture];
			setTETexture(te, IMG_DEFAULT_AVATAR);
		}
	}
}

void LLVOAvatar::dumpAvatarTEs( const std::string& context ) const
{	
	LL_DEBUGS("Avatar") << avString() << (isSelf() ? "Self: " : "Other: ") << context << LL_ENDL;
	for (LLAvatarAppearanceDictionary::Textures::const_iterator iter = LLAvatarAppearanceDictionary::getInstance()->getTextures().begin();
		 iter != LLAvatarAppearanceDictionary::getInstance()->getTextures().end();
		 ++iter)
	{
		const LLAvatarAppearanceDictionary::TextureEntry *texture_dict = iter->second;
		// TODO: MULTI-WEARABLE: handle multiple textures for self
		const LLViewerTexture* te_image = getImage(iter->first,0);
		if( !te_image )
		{
			LL_DEBUGS("Avatar") << avString() << "       " << texture_dict->mName << ": null ptr" << LL_ENDL;
		}
		else if( te_image->getID().isNull() )
		{
			LL_DEBUGS("Avatar") << avString() << "       " << texture_dict->mName << ": null UUID" << LL_ENDL;
		}
		else if( te_image->getID() == IMG_DEFAULT )
		{
			LL_DEBUGS("Avatar") << avString() << "       " << texture_dict->mName << ": IMG_DEFAULT" << LL_ENDL;
		}
		else if( te_image->getID() == IMG_DEFAULT_AVATAR )
		{
			LL_DEBUGS("Avatar") << avString() << "       " << texture_dict->mName << ": IMG_DEFAULT_AVATAR" << LL_ENDL;
		}
		else
		{
			LL_DEBUGS("Avatar") << avString() << "       " << texture_dict->mName << ": " << te_image->getID() << LL_ENDL;
		}
	}
}

//-----------------------------------------------------------------------------
// clampAttachmentPositions()
//-----------------------------------------------------------------------------
void LLVOAvatar::clampAttachmentPositions()
{
	if (isDead())
	{
		return;
	}
	for (attachment_map_t::iterator iter = mAttachmentPoints.begin(); 
		 iter != mAttachmentPoints.end();
		 ++iter)
	{
		LLViewerJointAttachment* attachment = iter->second;
		if (attachment)
		{
			attachment->clampObjectPosition();
		}
	}
}

BOOL LLVOAvatar::hasHUDAttachment() const
{
	for (attachment_map_t::const_iterator iter = mAttachmentPoints.begin(); 
		 iter != mAttachmentPoints.end();
		 ++iter)
	{
		LLViewerJointAttachment* attachment = iter->second;

		// <FS:Ansariel> Possible crash fix
		if (!attachment)
		{
			continue;
		}
		// </FS:Ansariel>

		if (attachment->getIsHUDAttachment() && attachment->getNumObjects() > 0)
		{
			return TRUE;
		}
	}
	return FALSE;
}

LLBBox LLVOAvatar::getHUDBBox() const
{
	LLBBox bbox;
	for (attachment_map_t::const_iterator iter = mAttachmentPoints.begin(); 
		 iter != mAttachmentPoints.end();
		 ++iter)
	{
		LLViewerJointAttachment* attachment = iter->second;
		// <FS:Ansariel> Possible crash fix
		//if (attachment->getIsHUDAttachment())
		if (attachment && attachment->getIsHUDAttachment())
		// </FS:Ansariel>
		{
			for (LLViewerJointAttachment::attachedobjs_vec_t::iterator attachment_iter = attachment->mAttachedObjects.begin();
				 attachment_iter != attachment->mAttachedObjects.end();
				 ++attachment_iter)
			{
				const LLViewerObject* attached_object = (*attachment_iter);
				if (attached_object == NULL)
				{
					LL_WARNS() << "HUD attached object is NULL!" << LL_ENDL;
					continue;
				}
				// initialize bounding box to contain identity orientation and center point for attached object
				bbox.addPointLocal(attached_object->getPosition());
				// add rotated bounding box for attached object
				bbox.addBBoxAgent(attached_object->getBoundingBoxAgent());
				LLViewerObject::const_child_list_t& child_list = attached_object->getChildren();
				for (LLViewerObject::child_list_t::const_iterator iter = child_list.begin();
					 iter != child_list.end(); 
					 ++iter)
				{
					const LLViewerObject* child_objectp = *iter;
					bbox.addBBoxAgent(child_objectp->getBoundingBoxAgent());
				}
			}
		}
	}

	return bbox;
}

//-----------------------------------------------------------------------------
// onFirstTEMessageReceived()
//-----------------------------------------------------------------------------
void LLVOAvatar::onFirstTEMessageReceived()
{
	LL_DEBUGS("Avatar") << avString() << LL_ENDL;
	if( !mFirstTEMessageReceived )
	{
		mFirstTEMessageReceived = TRUE;

		LLLoadedCallbackEntry::source_callback_list_t* src_callback_list = NULL ;
		BOOL paused = FALSE ;
		if(!isSelf())
		{
			src_callback_list = &mCallbackTextureList ;
			paused = !isVisible();
		}

		for (U32 i = 0; i < mBakedTextureDatas.size(); i++)
		{
			const BOOL layer_baked = isTextureDefined(mBakedTextureDatas[i].mTextureIndex);

			// Use any baked textures that we have even if they haven't downloaded yet.
			// (That is, don't do a transition from unbaked to baked.)
			if (layer_baked)
			{
				LLViewerFetchedTexture* image = LLViewerTextureManager::staticCastToFetchedTexture(getImage( mBakedTextureDatas[i].mTextureIndex, 0 ), TRUE) ;
				mBakedTextureDatas[i].mLastTextureID = image->getID();
				// If we have more than one texture for the other baked layers, we'll want to call this for them too.
				if ( (image->getID() != IMG_INVISIBLE) && ((i == BAKED_HEAD) || (i == BAKED_UPPER) || (i == BAKED_LOWER)) )
				{
					image->setLoadedCallback( onBakedTextureMasksLoaded, MORPH_MASK_REQUESTED_DISCARD, TRUE, TRUE, new LLTextureMaskData( mID ), 
						src_callback_list, paused);
				}
				LL_DEBUGS("Avatar") << avString() << "layer_baked, setting onInitialBakedTextureLoaded as callback" << LL_ENDL;
				image->setLoadedCallback( onInitialBakedTextureLoaded, MAX_DISCARD_LEVEL, FALSE, FALSE, new LLUUID( mID ), 
					src_callback_list, paused );

                               // this could add paused texture callbacks
                               mLoadedCallbacksPaused |= paused; 
			}
		}

		mMeshTexturesDirty = TRUE;
		gPipeline.markGLRebuild(this);
	}
}

//-----------------------------------------------------------------------------
// bool visualParamWeightsAreDefault()
//-----------------------------------------------------------------------------
bool LLVOAvatar::visualParamWeightsAreDefault()
{
	bool rtn = true;

	bool is_wearing_skirt = isWearingWearableType(LLWearableType::WT_SKIRT);
	for (LLVisualParam *param = getFirstVisualParam(); 
	     param;
	     param = getNextVisualParam())
	{
		if (param->isTweakable())
		{
			LLViewerVisualParam* vparam = dynamic_cast<LLViewerVisualParam*>(param);
			llassert(vparam);
			bool is_skirt_param = vparam &&
				LLWearableType::WT_SKIRT == vparam->getWearableType();
			if (param->getWeight() != param->getDefaultWeight() &&
			    // we have to not care whether skirt weights are default, if we're not actually wearing a skirt
			    (is_wearing_skirt || !is_skirt_param))
			{
				//LL_INFOS() << "param '" << param->getName() << "'=" << param->getWeight() << " which differs from default=" << param->getDefaultWeight() << LL_ENDL;
				rtn = false;
				break;
			}
		}
	}

	//LL_INFOS() << "params are default ? " << int(rtn) << LL_ENDL;

	return rtn;
}

// <FS:ND> Remove LLVolatileAPRPool/apr_file_t and use FILE* instead
//void dump_visual_param(apr_file_t* file, LLVisualParam* viewer_param, F32 value)
void dump_visual_param(LLAPRFile::tFiletype* file, LLVisualParam* viewer_param, F32 value)
// </FS:ND>
{
	std::string type_string = "unknown";
	if (dynamic_cast<LLTexLayerParamAlpha*>(viewer_param))
		type_string = "param_alpha";
	if (dynamic_cast<LLTexLayerParamColor*>(viewer_param))
		type_string = "param_color";
	if (dynamic_cast<LLDriverParam*>(viewer_param))
		type_string = "param_driver";
	if (dynamic_cast<LLPolyMorphTarget*>(viewer_param))
		type_string = "param_morph";
	if (dynamic_cast<LLPolySkeletalDistortion*>(viewer_param))
		type_string = "param_skeleton";
	S32 wtype = -1;
	LLViewerVisualParam *vparam = dynamic_cast<LLViewerVisualParam*>(viewer_param);
	if (vparam)
	{
		wtype = vparam->getWearableType();
	}
	S32 u8_value = F32_to_U8(value,viewer_param->getMinWeight(),viewer_param->getMaxWeight());
	apr_file_printf(file, "\t\t<param id=\"%d\" name=\"%s\" value=\"%.3f\" u8=\"%d\" type=\"%s\" wearable=\"%s\"/>\n",
					viewer_param->getID(), viewer_param->getName().c_str(), value, u8_value, type_string.c_str(),
					LLWearableType::getTypeName(LLWearableType::EType(wtype)).c_str()
//					param_location_name(vparam->getParamLocation()).c_str()
		);
	}
	

void LLVOAvatar::dumpAppearanceMsgParams( const std::string& dump_prefix,
	const LLAppearanceMessageContents& contents)
{
	std::string outfilename = get_sequential_numbered_file_name(dump_prefix,".xml");
	const std::vector<F32>& params_for_dump = contents.mParamWeights;
	const LLTEContents& tec = contents.mTEContents;

	LLAPRFile outfile;
	std::string fullpath = gDirUtilp->getExpandedFilename(LL_PATH_LOGS,outfilename);
	outfile.open(fullpath, LL_APR_WB );

	// <FS:ND> Remove LLVolatileAPRPool/apr_file_t and use FILE* instead
	// apr_file_t* file = outfile.getFileHandle();
	LLAPRFile::tFiletype* file = outfile.getFileHandle();
	// </FS:ND>

	if (!file)
	{
		return;
	}
	else
	{
		LL_DEBUGS("Avatar") << "dumping appearance message to " << fullpath << LL_ENDL;
	}

	apr_file_printf(file, "<header>\n");
	apr_file_printf(file, "\t\t<cof_version %i />\n", contents.mCOFVersion);
	apr_file_printf(file, "\t\t<appearance_version %i />\n", contents.mAppearanceVersion);
	apr_file_printf(file, "</header>\n");

	apr_file_printf(file, "\n<params>\n");
	LLVisualParam* param = getFirstVisualParam();
	for (S32 i = 0; i < params_for_dump.size(); i++)
	{
		while( param && ((param->getGroup() != VISUAL_PARAM_GROUP_TWEAKABLE) && 
						 (param->getGroup() != VISUAL_PARAM_GROUP_TRANSMIT_NOT_TWEAKABLE)) ) // should not be any of group VISUAL_PARAM_GROUP_TWEAKABLE_NO_TRANSMIT
		{
			param = getNextVisualParam();
		}
		LLViewerVisualParam* viewer_param = (LLViewerVisualParam*)param;
		F32 value = params_for_dump[i];
		dump_visual_param(file, viewer_param, value);
		param = getNextVisualParam();
	}
	apr_file_printf(file, "</params>\n");

	apr_file_printf(file, "\n<textures>\n");
	for (U32 i = 0; i < tec.face_count; i++)
	{
		std::string uuid_str;
		((LLUUID*)tec.image_data)[i].toString(uuid_str);
		apr_file_printf( file, "\t\t<texture te=\"%i\" uuid=\"%s\"/>\n", i, uuid_str.c_str());
	}
	apr_file_printf(file, "</textures>\n");
}

void LLVOAvatar::parseAppearanceMessage(LLMessageSystem* mesgsys, LLAppearanceMessageContents& contents)
{
	parseTEMessage(mesgsys, _PREHASH_ObjectData, -1, contents.mTEContents);

	// Parse the AppearanceData field, if any.
	if (mesgsys->has(_PREHASH_AppearanceData))
	{
		U8 av_u8;
		mesgsys->getU8Fast(_PREHASH_AppearanceData, _PREHASH_AppearanceVersion, av_u8, 0);
		contents.mAppearanceVersion = av_u8;
		LL_DEBUGS("Avatar") << "appversion set by AppearanceData field: " << contents.mAppearanceVersion << LL_ENDL;
		mesgsys->getS32Fast(_PREHASH_AppearanceData, _PREHASH_CofVersion, contents.mCOFVersion, 0);
		// For future use:
		//mesgsys->getU32Fast(_PREHASH_AppearanceData, _PREHASH_Flags, appearance_flags, 0);
	}

	// Parse the AppearanceData field, if any.
	contents.mHoverOffsetWasSet = false;
	if (mesgsys->has(_PREHASH_AppearanceHover))
	{
		LLVector3 hover;
		mesgsys->getVector3Fast(_PREHASH_AppearanceHover, _PREHASH_HoverHeight, hover);
		LL_DEBUGS("Avatar") << avString() << " hover received " << hover.mV[ VX ] << "," << hover.mV[ VY ] << "," << hover.mV[ VZ ] << LL_ENDL;
		contents.mHoverOffset = hover;
		contents.mHoverOffsetWasSet = true;
	}
	
	// Parse visual params, if any.
	S32 num_blocks = mesgsys->getNumberOfBlocksFast(_PREHASH_VisualParam);
	bool drop_visual_params_debug = gSavedSettings.getBOOL("BlockSomeAvatarAppearanceVisualParams") && (ll_rand(2) == 0); // pretend that ~12% of AvatarAppearance messages arrived without a VisualParam block, for testing
	if( num_blocks > 1 && !drop_visual_params_debug)
	{
		LL_DEBUGS("Avatar") << avString() << " handle visual params, num_blocks " << num_blocks << LL_ENDL;
		
		LLVisualParam* param = getFirstVisualParam();
		llassert(param); // if this ever fires, we should do the same as when num_blocks<=1
		if (!param)
		{
			LL_WARNS() << "No visual params!" << LL_ENDL;
		}
		else
		{
			for( S32 i = 0; i < num_blocks; i++ )
			{
				while( param && ((param->getGroup() != VISUAL_PARAM_GROUP_TWEAKABLE) && 
								 (param->getGroup() != VISUAL_PARAM_GROUP_TRANSMIT_NOT_TWEAKABLE)) ) // should not be any of group VISUAL_PARAM_GROUP_TWEAKABLE_NO_TRANSMIT
				{
					param = getNextVisualParam();
				}
						
				if( !param )
				{
					// more visual params supplied than expected - just process what we know about
					break;
				}

				U8 value;
				mesgsys->getU8Fast(_PREHASH_VisualParam, _PREHASH_ParamValue, value, i);
				F32 newWeight = U8_to_F32(value, param->getMinWeight(), param->getMaxWeight());
				contents.mParamWeights.push_back(newWeight);
				contents.mParams.push_back(param);

				param = getNextVisualParam();
			}
		}

		const S32 expected_tweakable_count = getVisualParamCountInGroup(VISUAL_PARAM_GROUP_TWEAKABLE) +
											 getVisualParamCountInGroup(VISUAL_PARAM_GROUP_TRANSMIT_NOT_TWEAKABLE); // don't worry about VISUAL_PARAM_GROUP_TWEAKABLE_NO_TRANSMIT
		if (num_blocks != expected_tweakable_count)
		{
			LL_DEBUGS("Avatar") << "Number of params in AvatarAppearance msg (" << num_blocks << ") does not match number of tweakable params in avatar xml file (" << expected_tweakable_count << ").  Processing what we can.  object: " << getID() << LL_ENDL;
		}
	}
	else
	{
		if (drop_visual_params_debug)
		{
			LL_INFOS() << "Debug-faked lack of parameters on AvatarAppearance for object: "  << getID() << LL_ENDL;
		}
		else
		{
			LL_DEBUGS("Avatar") << "AvatarAppearance msg received without any parameters, object: " << getID() << LL_ENDL;
		}
	}

	LLVisualParam* appearance_version_param = getVisualParam(11000);
	if (appearance_version_param)
	{
		std::vector<LLVisualParam*>::iterator it = std::find(contents.mParams.begin(), contents.mParams.end(),appearance_version_param);
		if (it != contents.mParams.end())
		{
			S32 index = it - contents.mParams.begin();
			contents.mParamAppearanceVersion = ll_round(contents.mParamWeights[index]);
			LL_DEBUGS("Avatar") << "appversion req by appearance_version param: " << contents.mParamAppearanceVersion << LL_ENDL;
		}
	}
}

bool resolve_appearance_version(const LLAppearanceMessageContents& contents, S32& appearance_version)
{
	appearance_version = -1;
	
	if ((contents.mAppearanceVersion) >= 0 &&
		(contents.mParamAppearanceVersion >= 0) &&
		(contents.mAppearanceVersion != contents.mParamAppearanceVersion))
	{
		LL_WARNS() << "inconsistent appearance_version settings - field: " <<
			contents.mAppearanceVersion << ", param: " <<  contents.mParamAppearanceVersion << LL_ENDL;
		return false;
	}
	// <FS:Ansariel> [Legacy Bake]
	//if (contents.mParamAppearanceVersion >= 0) // use visual param if available.
	//{
	//	appearance_version = contents.mParamAppearanceVersion;
	//}
	//else if (contents.mAppearanceVersion > 0)
	//{
	//	appearance_version = contents.mAppearanceVersion;
	//}
	//else // still not set, go with 1.
	//{
	//	appearance_version = 1;
	//}
	if (contents.mParamAppearanceVersion >= 0) // use visual param if available.
	{
		appearance_version = contents.mParamAppearanceVersion;
	}
	if (contents.mAppearanceVersion >= 0)
	{
		appearance_version = contents.mAppearanceVersion;
	}
	if (appearance_version < 0) // still not set, go with 0.
	{
		appearance_version = 0;
	}
	// </FS:Ansariel> [Legacy Bake]
	LL_DEBUGS("Avatar") << "appearance version info - field " << contents.mAppearanceVersion
						<< " param: " << contents.mParamAppearanceVersion
						<< " final: " << appearance_version << LL_ENDL;
	return true;
}

//-----------------------------------------------------------------------------
// processAvatarAppearance()
//-----------------------------------------------------------------------------
void LLVOAvatar::processAvatarAppearance( LLMessageSystem* mesgsys )
{
	LL_DEBUGS("Avatar") << "starts" << LL_ENDL;
	
	// <FS:CR> Use LLCachedControl
	//bool enable_verbose_dumps = gSavedSettings.getBOOL("DebugAvatarAppearanceMessage");
	static LLCachedControl<bool> enable_verbose_dumps(gSavedSettings, "DebugAvatarAppearanceMessage");
	// </FS:CR>
	std::string dump_prefix = getFullname() + "_" + (isSelf()?"s":"o") + "_";
	if (gSavedSettings.getBOOL("BlockAvatarAppearanceMessages"))
	{
		LL_WARNS() << "Blocking AvatarAppearance message" << LL_ENDL;
		return;
	}

	mLastAppearanceMessageTimer.reset();

	ESex old_sex = getSex();

	LLAppearanceMessageContents contents;
	parseAppearanceMessage(mesgsys, contents);
	if (enable_verbose_dumps)
	{
		dumpAppearanceMsgParams(dump_prefix + "appearance_msg", contents);
	}

	S32 appearance_version;
	if (!resolve_appearance_version(contents, appearance_version))
	{
		LL_WARNS() << "bad appearance version info, discarding" << LL_ENDL;
		return;
	}
	llassert(appearance_version > 0);
	if (appearance_version > 1)
	{
		LL_WARNS() << "unsupported appearance version " << appearance_version << ", discarding appearance message" << LL_ENDL;
		return;
	}

	S32 this_update_cof_version = contents.mCOFVersion;
	S32 last_update_request_cof_version = mLastUpdateRequestCOFVersion;

	if( isSelf() )
	{
		LL_DEBUGS("Avatar") << "this_update_cof_version " << this_update_cof_version
				<< " last_update_request_cof_version " << last_update_request_cof_version
				<<  " my_cof_version " << LLAppearanceMgr::instance().getCOFVersion() << LL_ENDL;

		// <FS:Ansariel> [Legacy Bake]
		if (getRegion() && (getRegion()->getCentralBakeVersion()==0))
		{
			LL_WARNS() << avString() << "Received AvatarAppearance message for self in non-server-bake region" << LL_ENDL;
		}
		if( mFirstTEMessageReceived && (appearance_version == 0))
		{
			return;
		}
		// </FS:Ansariel> [Legacy Bake]
	}
	else
	{
		LL_DEBUGS("Avatar") << "appearance message received" << LL_ENDL;
	}

	// Check for stale update.
	if (isSelf()
		// <FS:Ansariel> [Legacy Bake]
		&& (appearance_version>0)
		// </FS:Ansariel> [Legacy Bake]
		&& (this_update_cof_version < last_update_request_cof_version))
	{
		LL_WARNS() << "Stale appearance update, wanted version " << last_update_request_cof_version
				<< ", got " << this_update_cof_version << LL_ENDL;
		return;
	}

	if (isSelf() && isEditingAppearance())
	{
		LL_DEBUGS("Avatar") << "ignoring appearance message while in appearance edit" << LL_ENDL;
		return;
	}

	// SUNSHINE CLEANUP - is this case OK now?
	S32 num_params = contents.mParamWeights.size();
	if (num_params <= 1)
	{
		// In this case, we have no reliable basis for knowing
		// appearance version, which may cause us to look for baked
		// textures in the wrong place and flag them as missing
		// assets.
		LL_DEBUGS("Avatar") << "ignoring appearance message due to lack of params" << LL_ENDL;
		return;
	}

	// No backsies zone - if we get here, the message should be valid and usable, will be processed.

	// <FS:Ansariel> [Legacy Bake]
	if (appearance_version > 0)
	{
	// </FS:Ansariel> [Legacy Bake]
	// Note:
	// RequestAgentUpdateAppearanceResponder::onRequestRequested()
	// assumes that cof version is only updated with server-bake
	// appearance messages.
	mLastUpdateReceivedCOFVersion = this_update_cof_version;
	// <FS:Ansariel> [Legacy Bake]
	}

	setIsUsingServerBakes(appearance_version > 0);
	// </FS:Ansariel> [Legacy Bake]
		
    if (applyParsedTEMessage(contents.mTEContents) > 0 && isChanged(TEXTURE))
    {
        updateVisualComplexity();
    }

	// <FS:clientTags>
	if (!LLGridManager::getInstance()->isInSecondLife())
	{
		//Wolfspirit: Read the UUID, system and Texturecolor
		const LLTEContents& tec = contents.mTEContents;
		const LLUUID tag_uuid = ((LLUUID*)tec.image_data)[TEX_HEAD_BODYPAINT];
		bool new_system = (tec.glow[TEX_HEAD_BODYPAINT]);

		//WS: Write them into an LLSD map
		mClientTagData["uuid"] = tag_uuid.asString();
		mClientTagData["id_based"] = new_system;
		mClientTagData["tex_color"] = LLColor4U(tec.colors).getValue();

		//WS: Clear mNameString to force a rebuild
		mNameIsSet = false;
	}
	// </FS:clientTags>

	// prevent the overwriting of valid baked textures with invalid baked textures
	for (U8 baked_index = 0; baked_index < mBakedTextureDatas.size(); baked_index++)
	{
		if (!isTextureDefined(mBakedTextureDatas[baked_index].mTextureIndex) 
			&& mBakedTextureDatas[baked_index].mLastTextureID != IMG_DEFAULT
			&& baked_index != BAKED_SKIRT)
		{
			// <FS:Ansariel> [Legacy Bake]
			//LL_DEBUGS("Avatar") << avString() << " baked_index " << (S32) baked_index << " using mLastTextureID " << mBakedTextureDatas[baked_index].mLastTextureID << LL_ENDL;
			LL_DEBUGS("Avatar") << avString() << "sb " << (S32) isUsingServerBakes() << " baked_index " << (S32) baked_index << " using mLastTextureID " << mBakedTextureDatas[baked_index].mLastTextureID << LL_ENDL;
			setTEImage(mBakedTextureDatas[baked_index].mTextureIndex, 
				LLViewerTextureManager::getFetchedTexture(mBakedTextureDatas[baked_index].mLastTextureID, FTT_DEFAULT, TRUE, LLGLTexture::BOOST_NONE, LLViewerTexture::LOD_TEXTURE));
		}
		else
		{
			// <FS:Ansariel> [Legacy Bake]
			//LL_DEBUGS("Avatar") << avString() << " baked_index " << (S32) baked_index << " using texture id "
			LL_DEBUGS("Avatar") << avString() << "sb " << (S32) isUsingServerBakes() << " baked_index " << (S32) baked_index << " using texture id "
								<< getTE(mBakedTextureDatas[baked_index].mTextureIndex)->getID() << LL_ENDL;
		}
	}

	// runway - was
	// if (!is_first_appearance_message )
	// which means it would be called on second appearance message - probably wrong.
	BOOL is_first_appearance_message = !mFirstAppearanceMessageReceived;
	mFirstAppearanceMessageReceived = TRUE;

	LL_DEBUGS("Avatar") << avString() << "processAvatarAppearance start " << mID
			<< " first? " << is_first_appearance_message << " self? " << isSelf() << LL_ENDL;

	if (is_first_appearance_message )
	{
		onFirstTEMessageReceived();
	}

	setCompositeUpdatesEnabled( FALSE );
	gPipeline.markGLRebuild(this);

	// Apply visual params
	if( num_params > 1)
	{
		LL_DEBUGS("Avatar") << avString() << " handle visual params, num_params " << num_params << LL_ENDL;
		BOOL params_changed = FALSE;
		BOOL interp_params = FALSE;
		S32 params_changed_count = 0;
		
		for( S32 i = 0; i < num_params; i++ )
		{
			LLVisualParam* param = contents.mParams[i];
			F32 newWeight = contents.mParamWeights[i];

			if (is_first_appearance_message || (param->getWeight() != newWeight))
			{
				params_changed = TRUE;
				params_changed_count++;

				if(is_first_appearance_message)
				{
					//LL_DEBUGS("Avatar") << "param slam " << i << " " << newWeight << LL_ENDL;
					// <FS:Ansariel> [Legacy Bake]
					//param->setWeight(newWeight);
					param->setWeight(newWeight, FALSE);
				}
				else
				{
					interp_params = TRUE;
					// <FS:Ansariel> [Legacy Bake]
					//param->setAnimationTarget(newWeight);
					param->setAnimationTarget(newWeight, FALSE);
				}
			}
		}
		const S32 expected_tweakable_count = getVisualParamCountInGroup(VISUAL_PARAM_GROUP_TWEAKABLE) +
											 getVisualParamCountInGroup(VISUAL_PARAM_GROUP_TRANSMIT_NOT_TWEAKABLE); // don't worry about VISUAL_PARAM_GROUP_TWEAKABLE_NO_TRANSMIT
		if (num_params != expected_tweakable_count)
		{
			LL_DEBUGS("Avatar") << "Number of params in AvatarAppearance msg (" << num_params << ") does not match number of tweakable params in avatar xml file (" << expected_tweakable_count << ").  Processing what we can.  object: " << getID() << LL_ENDL;
		}

		LL_DEBUGS("Avatar") << "Changed " << params_changed_count << " params" << LL_ENDL;
		if (params_changed)
		{
			if (interp_params)
			{
				startAppearanceAnimation();
			}
			updateVisualParams();

			ESex new_sex = getSex();
			if( old_sex != new_sex )
			{
				// <FS:Ansariel> [Legacy Bake]
				//updateSexDependentLayerSets();
				updateSexDependentLayerSets(FALSE);
			}	
		}

		llassert( getSex() == ((getVisualParamWeight( "male" ) > 0.5f) ? SEX_MALE : SEX_FEMALE) );
	}
	else
	{
		// AvatarAppearance message arrived without visual params
		LL_DEBUGS("Avatar") << avString() << "no visual params" << LL_ENDL;

		const F32 LOADING_TIMEOUT_SECONDS = 60.f;
		// this isn't really a problem if we already have a non-default shape
		if (visualParamWeightsAreDefault() && mRuthTimer.getElapsedTimeF32() > LOADING_TIMEOUT_SECONDS)
		{
			// re-request appearance, hoping that it comes back with a shape next time
			LL_INFOS() << "Re-requesting AvatarAppearance for object: "  << getID() << LL_ENDL;
			LLAvatarPropertiesProcessor::getInstance()->sendAvatarTexturesRequest(getID());
			mRuthTimer.reset();
		}
		else
		{
			LL_INFOS() << "That's okay, we already have a non-default shape for object: "  << getID() << LL_ENDL;
			// we don't really care.
		}
	}

	if (contents.mHoverOffsetWasSet && !isSelf())
	{
		// Got an update for some other avatar
		// Ignore updates for self, because we have a more authoritative value in the preferences.
		setHoverOffset(contents.mHoverOffset);
		LL_INFOS("Avatar") << avString() << "setting hover to " << contents.mHoverOffset[2] << LL_ENDL;
	}

	if (!contents.mHoverOffsetWasSet && !isSelf())
	{
		// If we don't get a value at all, we are presumably in a
		// region that does not support hover height.
		LL_WARNS() << avString() << "zeroing hover because not defined in appearance message" << LL_ENDL;
		setHoverOffset(LLVector3(0.0, 0.0, 0.0));
	}

	setCompositeUpdatesEnabled( TRUE );

	// If all of the avatars are completely baked, release the global image caches to conserve memory.
	LLVOAvatar::cullAvatarsByPixelArea();

	if (isSelf())
	{
		mUseLocalAppearance = false;
	}

	updateMeshTextures();
	//if (enable_verbose_dumps) dumpArchetypeXML(dump_prefix + "process_end");
}

// static
void LLVOAvatar::getAnimLabels( std::vector<std::string>* labels )
{
	S32 i;
	labels->reserve(gUserAnimStatesCount);
	for( i = 0; i < gUserAnimStatesCount; i++ )
	{
		labels->push_back( LLAnimStateLabels::getStateLabel( gUserAnimStates[i].mName ) );
	}

	// Special case to trigger away (AFK) state
	labels->push_back( "Away From Keyboard" );
}

// static 
void LLVOAvatar::getAnimNames( std::vector<std::string>* names )
{
	S32 i;

	names->reserve(gUserAnimStatesCount);
	for( i = 0; i < gUserAnimStatesCount; i++ )
	{
		names->push_back( std::string(gUserAnimStates[i].mName) );
	}

	// Special case to trigger away (AFK) state
	names->push_back( "enter_away_from_keyboard_state" );
}

// static
void LLVOAvatar::onBakedTextureMasksLoaded( BOOL success, LLViewerFetchedTexture *src_vi, LLImageRaw* src, LLImageRaw* aux_src, S32 discard_level, BOOL final, void* userdata )
{
	if (!userdata) return;

	//LL_INFOS() << "onBakedTextureMasksLoaded: " << src_vi->getID() << LL_ENDL;
	const LLUUID id = src_vi->getID();
 
	LLTextureMaskData* maskData = (LLTextureMaskData*) userdata;
	LLVOAvatar* self = (LLVOAvatar*) gObjectList.findObject( maskData->mAvatarID );

	// if discard level is 2 less than last discard level we processed, or we hit 0,
	// then generate morph masks
	if(self && success && (discard_level < maskData->mLastDiscardLevel - 2 || discard_level == 0))
	{
		if(aux_src && aux_src->getComponents() == 1)
		{
			if (!aux_src->getData())
			{
				// <FS:Ansariel> FIRE-16122: Don't crash if we didn't receive any data
				//LL_ERRS() << "No auxiliary source (morph mask) data for image id " << id << LL_ENDL;
				LL_WARNS() << "No auxiliary source (morph mask) data for image id " << id << LL_ENDL;
				// </FS:Ansariel>
				return;
			}

			U32 gl_name;
			LLImageGL::generateTextures(1, &gl_name );
			stop_glerror();

			gGL.getTexUnit(0)->bindManual(LLTexUnit::TT_TEXTURE, gl_name);
			stop_glerror();

			LLImageGL::setManualImage(
				GL_TEXTURE_2D, 0, GL_ALPHA8, 
				aux_src->getWidth(), aux_src->getHeight(),
				GL_ALPHA, GL_UNSIGNED_BYTE, aux_src->getData());
			stop_glerror();

			gGL.getTexUnit(0)->setTextureFilteringOption(LLTexUnit::TFO_BILINEAR);

			/* if( id == head_baked->getID() )
			     if (self->mBakedTextureDatas[BAKED_HEAD].mTexLayerSet)
				     //LL_INFOS() << "onBakedTextureMasksLoaded for head " << id << " discard = " << discard_level << LL_ENDL;
					 self->mBakedTextureDatas[BAKED_HEAD].mTexLayerSet->applyMorphMask(aux_src->getData(), aux_src->getWidth(), aux_src->getHeight(), 1);
					 maskData->mLastDiscardLevel = discard_level; */
			BOOL found_texture_id = false;
			for (LLAvatarAppearanceDictionary::Textures::const_iterator iter = LLAvatarAppearanceDictionary::getInstance()->getTextures().begin();
				 iter != LLAvatarAppearanceDictionary::getInstance()->getTextures().end();
				 ++iter)
			{

				const LLAvatarAppearanceDictionary::TextureEntry *texture_dict = iter->second;
				if (texture_dict->mIsUsedByBakedTexture)
				{
					const ETextureIndex texture_index = iter->first;
					const LLViewerTexture *baked_img = self->getImage(texture_index, 0);
					if (baked_img && id == baked_img->getID())
					{
						const EBakedTextureIndex baked_index = texture_dict->mBakedTextureIndex;
						self->applyMorphMask(aux_src->getData(), aux_src->getWidth(), aux_src->getHeight(), 1, baked_index);
						maskData->mLastDiscardLevel = discard_level;
						if (self->mBakedTextureDatas[baked_index].mMaskTexName)
						{
							LLImageGL::deleteTextures(1, &(self->mBakedTextureDatas[baked_index].mMaskTexName));
						}
						self->mBakedTextureDatas[baked_index].mMaskTexName = gl_name;
						found_texture_id = true;
						break;
					}
				}
			}
			if (!found_texture_id)
			{
				LL_INFOS() << "unexpected image id: " << id << LL_ENDL;
			}
			self->dirtyMesh();
		}
		else
		{
            // this can happen when someone uses an old baked texture possibly provided by 
            // viewer-side baked texture caching
			LL_WARNS() << "Masks loaded callback but NO aux source, id " << id << LL_ENDL;
		}
	}

	if (final || !success)
	{
		delete maskData;
	}
}

// static
void LLVOAvatar::onInitialBakedTextureLoaded( BOOL success, LLViewerFetchedTexture *src_vi, LLImageRaw* src, LLImageRaw* aux_src, S32 discard_level, BOOL final, void* userdata )
{

	
	LLUUID *avatar_idp = (LLUUID *)userdata;
	LLVOAvatar *selfp = (LLVOAvatar *)gObjectList.findObject(*avatar_idp);

	if (selfp)
	{
		LL_DEBUGS("Avatar") << selfp->avString() << "discard_level " << discard_level << " success " << success << " final " << final << LL_ENDL;
	}

	if (!success && selfp)
	{
		selfp->removeMissingBakedTextures();
	}
	if (final || !success )
	{
		delete avatar_idp;
	}
}

// Static
void LLVOAvatar::onBakedTextureLoaded(BOOL success,
									  LLViewerFetchedTexture *src_vi, LLImageRaw* src, LLImageRaw* aux_src,
									  S32 discard_level, BOOL final, void* userdata)
{
	LL_DEBUGS("Avatar") << "onBakedTextureLoaded: " << src_vi->getID() << LL_ENDL;

	LLUUID id = src_vi->getID();
	LLUUID *avatar_idp = (LLUUID *)userdata;
	LLVOAvatar *selfp = (LLVOAvatar *)gObjectList.findObject(*avatar_idp);
	if (selfp)
	{	
		LL_DEBUGS("Avatar") << selfp->avString() << "discard_level " << discard_level << " success " << success << " final " << final << " id " << src_vi->getID() << LL_ENDL;
	}

	if (selfp && !success)
	{
		selfp->removeMissingBakedTextures();
	}

	if( final || !success )
	{
		delete avatar_idp;
	}

	if( selfp && success && final )
	{
		selfp->useBakedTexture( id );
	}
}


// Called when baked texture is loaded and also when we start up with a baked texture
void LLVOAvatar::useBakedTexture( const LLUUID& id )
{
	for (U32 i = 0; i < mBakedTextureDatas.size(); i++)
	{
		LLViewerTexture* image_baked = getImage( mBakedTextureDatas[i].mTextureIndex, 0 );
		if (id == image_baked->getID())
		{
			//LL_DEBUGS("Avatar") << avString() << " i " << i << " id " << id << LL_ENDL;
			mBakedTextureDatas[i].mIsLoaded = true;
			mBakedTextureDatas[i].mLastTextureID = id;
			mBakedTextureDatas[i].mIsUsed = true;

			if (isUsingLocalAppearance())
			{
				LL_INFOS() << "not changing to baked texture while isUsingLocalAppearance" << LL_ENDL;
			}
			else
			{
				debugColorizeSubMeshes(i,LLColor4::green);

				avatar_joint_mesh_list_t::iterator iter = mBakedTextureDatas[i].mJointMeshes.begin();
				avatar_joint_mesh_list_t::iterator end  = mBakedTextureDatas[i].mJointMeshes.end();
				for (; iter != end; ++iter)
				{
					LLAvatarJointMesh* mesh = (*iter);
					if (mesh)
					{
						mesh->setTexture( image_baked );
					}
				}
			}
			
			const LLAvatarAppearanceDictionary::BakedEntry *baked_dict =
				LLAvatarAppearanceDictionary::getInstance()->getBakedTexture((EBakedTextureIndex)i);
			for (texture_vec_t::const_iterator local_tex_iter = baked_dict->mLocalTextures.begin();
				 local_tex_iter != baked_dict->mLocalTextures.end();
				 ++local_tex_iter)
			{
				if (isSelf()) setBakedReady(*local_tex_iter, TRUE);
			}

			// ! BACKWARDS COMPATIBILITY !
			// Workaround for viewing avatars from old viewers that haven't baked hair textures.
			// This is paired with similar code in updateMeshTextures that sets hair mesh color.
			if (i == BAKED_HAIR)
			{
				avatar_joint_mesh_list_t::iterator iter = mBakedTextureDatas[i].mJointMeshes.begin();
				avatar_joint_mesh_list_t::iterator end  = mBakedTextureDatas[i].mJointMeshes.end();
				for (; iter != end; ++iter)
				{
					LLAvatarJointMesh* mesh = (*iter);
					if (mesh)
					{
						mesh->setColor( LLColor4::white );
					}
				}
			}
		}
	}
	dirtyMesh();
}

std::string get_sequential_numbered_file_name(const std::string& prefix,
											  const std::string& suffix)
{
	typedef std::map<std::string,S32> file_num_type;
	static  file_num_type file_nums;
	file_num_type::iterator it = file_nums.find(prefix);
	S32 num = 0;
	if (it != file_nums.end())
	{
		num = it->second;
	}
	file_nums[prefix] = num+1;
	std::string outfilename = prefix + " " + llformat("%04d",num) + ".xml";
	std::replace(outfilename.begin(),outfilename.end(),' ','_');
	return outfilename;
}

void dump_sequential_xml(const std::string outprefix, const LLSD& content)
{
	std::string outfilename = get_sequential_numbered_file_name(outprefix,".xml");
	std::string fullpath = gDirUtilp->getExpandedFilename(LL_PATH_LOGS,outfilename);
	std::ofstream ofs(fullpath.c_str(), std::ios_base::out);
	ofs << LLSDOStreamer<LLSDXMLFormatter>(content, LLSDFormatter::OPTIONS_PRETTY);
	LL_DEBUGS("Avatar") << "results saved to: " << fullpath << LL_ENDL;
}

void LLVOAvatar::dumpArchetypeXML(const std::string& prefix, bool group_by_wearables )
{
	std::string outprefix(prefix);
	if (outprefix.empty())
	{
		outprefix = getFullname() + (isSelf()?"_s":"_o");
	}
	if (outprefix.empty())
	{
		outprefix = std::string("new_archetype");
	}
	std::string outfilename = get_sequential_numbered_file_name(outprefix,".xml");
	
// <FS:CR> FIRE-8893  - Dump archetype xml to user defined location
	LLFilePicker& file_picker = LLFilePicker::instance();
	if(!file_picker.getSaveFile(LLFilePicker::FFSAVE_XML, outfilename))
	{
		LL_INFOS("DumpArchetypeXML") << "User closed the filepicker" << LL_ENDL;
		return;
	}
// </FS:CR>
	
	LLAPRFile outfile;
// <FS:CR> FIRE-8893 - Dump archetype xml to user defined location
	//std::string fullpath = gDirUtilp->getExpandedFilename(LL_PATH_LOGS,outfilename);
	std::string fullpath = file_picker.getFirstFile();
// </FS:CR>
	if (APR_SUCCESS == outfile.open(fullpath, LL_APR_WB ))
	{
		// <FS:ND> Remove LLVolatileAPRPool/apr_file_t and use FILE* instead
		//apr_file_t* file = outfile.getFileHandle();
		LLAPRFile::tFiletype* file = outfile.getFileHandle();
		// </FS:ND>

		// <FS:CR> FIRE-8893 - Dump archetype xml to user defined location
		//LL_INFOS() << "xmlfile write handle obtained : " << fullpath << LL_ENDL;
		LL_INFOS("DumpArchetypeXML") << "xmlfile write handle obtained : " << fullpath << LL_ENDL;
		// </FS:CR>

		apr_file_printf( file, "<?xml version=\"1.0\" encoding=\"US-ASCII\" standalone=\"yes\"?>\n" );
		apr_file_printf( file, "<linden_genepool version=\"1.0\">\n" );
		apr_file_printf( file, "\n\t<archetype name=\"???\">\n" );

		if (group_by_wearables)
		{
			for (S32 type = LLWearableType::WT_SHAPE; type < LLWearableType::WT_COUNT; type++)
			{
				const std::string& wearable_name = LLWearableType::getTypeName((LLWearableType::EType)type);
				apr_file_printf( file, "\n\t\t<!-- wearable: %s -->\n", wearable_name.c_str() );

				for (LLVisualParam* param = getFirstVisualParam(); param; param = getNextVisualParam())
				{
					LLViewerVisualParam* viewer_param = (LLViewerVisualParam*)param;
					if( (viewer_param->getWearableType() == type) && 
					   (viewer_param->isTweakable() ) )
					{
						dump_visual_param(file, viewer_param, viewer_param->getWeight());
					}
				}

				for (U8 te = 0; te < TEX_NUM_INDICES; te++)
				{
					if (LLAvatarAppearanceDictionary::getTEWearableType((ETextureIndex)te) == type)
					{
						// MULTIPLE_WEARABLES: extend to multiple wearables?
						LLViewerTexture* te_image = getImage((ETextureIndex)te, 0);
						if( te_image )
						{
							std::string uuid_str;
							te_image->getID().toString( uuid_str );
							apr_file_printf( file, "\t\t<texture te=\"%i\" uuid=\"%s\"/>\n", te, uuid_str.c_str());
						}
					}
				}
			}
		}
		else 
		{
			// Just dump all params sequentially.
			for (LLVisualParam* param = getFirstVisualParam(); param; param = getNextVisualParam())
			{
				LLViewerVisualParam* viewer_param = (LLViewerVisualParam*)param;
				dump_visual_param(file, viewer_param, viewer_param->getWeight());
			}

			for (U8 te = 0; te < TEX_NUM_INDICES; te++)
			{
				// MULTIPLE_WEARABLES: extend to multiple wearables?
				LLViewerTexture* te_image = getImage((ETextureIndex)te, 0);
				if( te_image )
				{
					std::string uuid_str;
					te_image->getID().toString( uuid_str );
					apr_file_printf( file, "\t\t<texture te=\"%i\" uuid=\"%s\"/>\n", te, uuid_str.c_str());
				}
			}
		}

		avatar_joint_list_t::iterator iter = mSkeleton.begin();
		avatar_joint_list_t::iterator end  = mSkeleton.end();
		for (; iter != end; ++iter)
		{
			LLJoint* pJoint = (*iter);
			const LLVector3& pos = pJoint->getPosition();
			const LLVector3& scale = pJoint->getScale();
			apr_file_printf( file, "\t\t<joint name=\"%s\" position=\"%f %f %f\" scale=\"%f %f %f\"/>\n", 
							 pJoint->getName().c_str(), pos[0], pos[1], pos[2], scale[0], scale[1], scale[2]);
		}

		for (iter = mSkeleton.begin(); iter != end; ++iter)
		{
			LLJoint* pJoint = (*iter);
		
			LLVector3 pos;
			LLUUID mesh_id;

			if (pJoint->hasAttachmentPosOverride(pos,mesh_id))
			{
				apr_file_printf( file, "\t\t<joint_offset name=\"%s\" position=\"%f %f %f\" mesh_id=\"%s\"/>\n", 
								 pJoint->getName().c_str(), pos[0], pos[1], pos[2], mesh_id.asString().c_str());
			}
		}
		F32 pelvis_fixup;
		LLUUID mesh_id;
		if (hasPelvisFixup(pelvis_fixup, mesh_id))
		{
			apr_file_printf( file, "\t\t<pelvis_fixup z=\"%f\" mesh_id=\"%s\"/>\n", 
							 pelvis_fixup, mesh_id.asString().c_str());
		}

		apr_file_printf( file, "\t</archetype>\n" );
		apr_file_printf( file, "\n</linden_genepool>\n" );

		bool ultra_verbose = false;
		if (isSelf() && ultra_verbose)
		{
			// show the cloned params inside the wearables as well.
			gAgentAvatarp->dumpWearableInfo(outfile);
		}

		// <FS:CR> FIRE-8893 - Dump archetype xml to user defined location
		LL_INFOS("DumpArchetypeXML") << "Archetype xml written successfully!" << LL_ENDL;
		LLSD args;
		args["FILENAME"] = fullpath;
		LLNotificationsUtil::add("DumpArchetypeSuccess", args);
		// </FS:CR>
	}
	// File will close when handle goes out of scope
}


void LLVOAvatar::setVisibilityRank(U32 rank)
{
	if (mDrawable.isNull() || mDrawable->isDead())
	{
		// do nothing
		return;
	}
	mVisibilityRank = rank;
}

// Assumes LLVOAvatar::sInstances has already been sorted.
S32 LLVOAvatar::getUnbakedPixelAreaRank()
{
	S32 rank = 1;
	for (std::vector<LLCharacter*>::iterator iter = LLCharacter::sInstances.begin();
		 iter != LLCharacter::sInstances.end(); ++iter)
	{
		LLVOAvatar* inst = (LLVOAvatar*) *iter;
		if (inst == this)
		{
			return rank;
		}
		else if (!inst->isDead() && !inst->isFullyBaked())
		{
			rank++;
		}
	}

	llassert(0);
	return 0;
}

struct CompareScreenAreaGreater
{
	BOOL operator()(const LLCharacter* const& lhs, const LLCharacter* const& rhs)
	{
		return lhs->getPixelArea() > rhs->getPixelArea();
	}
};

// static
void LLVOAvatar::cullAvatarsByPixelArea()
{
	std::sort(LLCharacter::sInstances.begin(), LLCharacter::sInstances.end(), CompareScreenAreaGreater());
	
	// Update the avatars that have changed status
	U32 rank = 2; //1 is reserved for self. 
	for (std::vector<LLCharacter*>::iterator iter = LLCharacter::sInstances.begin();
		 iter != LLCharacter::sInstances.end(); ++iter)
	{
		LLVOAvatar* inst = (LLVOAvatar*) *iter;
		BOOL culled;
		if (inst->isSelf() || inst->isFullyBaked())
		{
			culled = FALSE;
		}
		else 
		{
			culled = TRUE;
		}

		if (inst->mCulled != culled)
		{
			inst->mCulled = culled;
			LL_DEBUGS() << "avatar " << inst->getID() << (culled ? " start culled" : " start not culled" ) << LL_ENDL;
			inst->updateMeshTextures();
		}

		if (inst->isSelf())
		{
			inst->setVisibilityRank(1);
		}
		else if (inst->mDrawable.notNull() && inst->mDrawable->isVisible())
		{
			inst->setVisibilityRank(rank++);
		}
	}

	// runway - this doesn't really detect gray/grey state.
	S32 grey_avatars = 0;
	if (!LLVOAvatar::areAllNearbyInstancesBaked(grey_avatars))
	{
		if (gFrameTimeSeconds != sUnbakedUpdateTime) // only update once per frame
		{
			sUnbakedUpdateTime = gFrameTimeSeconds;
			sUnbakedTime += gFrameIntervalSeconds.value();
		}
		if (grey_avatars > 0)
		{
			if (gFrameTimeSeconds != sGreyUpdateTime) // only update once per frame
			{
				sGreyUpdateTime = gFrameTimeSeconds;
				sGreyTime += gFrameIntervalSeconds.value();
			}
		}
	}
}

void LLVOAvatar::startAppearanceAnimation()
{
	if(!mAppearanceAnimating)
	{
		mAppearanceAnimating = TRUE;
		mAppearanceMorphTimer.reset();
		mLastAppearanceBlendTime = 0.f;
	}
}

// virtual
void LLVOAvatar::removeMissingBakedTextures()
{
}

//virtual
void LLVOAvatar::updateRegion(LLViewerRegion *regionp)
{
	LLViewerObject::updateRegion(regionp);
}

std::string LLVOAvatar::getFullname() const
{
	std::string name;

	LLNameValue* first = getNVPair("FirstName"); 
	LLNameValue* last  = getNVPair("LastName"); 
	if (first && last)
	{
		name = LLCacheName::buildFullName( first->getString(), last->getString() );
	}

	return name;
}

LLHost LLVOAvatar::getObjectHost() const
{
	LLViewerRegion* region = getRegion();
	if (region && !isDead())
	{
		return region->getHost();
	}
	else
	{
		return LLHost::invalid;
	}
}

//static
void LLVOAvatar::updateFreezeCounter(S32 counter)
{
	if(counter)
	{
		sFreezeCounter = counter;
	}
	else if(sFreezeCounter > 0)
	{
		sFreezeCounter--;
	}
	else
	{
		sFreezeCounter = 0;
	}
}

BOOL LLVOAvatar::updateLOD()
{
	if (isImpostor())
	{
		return TRUE;
	}

	BOOL res = updateJointLODs();

	LLFace* facep = mDrawable->getFace(0);
	if (!facep || !facep->getVertexBuffer())
	{
		dirtyMesh(2);
	}

	if (mDirtyMesh >= 2 || mDrawable->isState(LLDrawable::REBUILD_GEOMETRY))
	{	//LOD changed or new mesh created, allocate new vertex buffer if needed
		updateMeshData();
		mDirtyMesh = 0;
		mNeedsSkin = TRUE;
		mDrawable->clearState(LLDrawable::REBUILD_GEOMETRY);
	}
	updateVisibility();

	return res;
}

void LLVOAvatar::updateLODRiggedAttachments( void )
{
	updateLOD();
	rebuildRiggedAttachments();
}
U32 LLVOAvatar::getPartitionType() const
{ 
	// Avatars merely exist as drawables in the bridge partition
	return LLViewerRegion::PARTITION_BRIDGE;
}

//static
void LLVOAvatar::updateImpostors()
{
	LLCharacter::sAllowInstancesChange = FALSE;

	for (std::vector<LLCharacter*>::iterator iter = LLCharacter::sInstances.begin();
		iter != LLCharacter::sInstances.end(); ++iter)
	{
		LLVOAvatar* avatar = (LLVOAvatar*) *iter;
		if (!avatar->isDead() && avatar->isVisible()
			&& (avatar->isImpostor() && avatar->needsImpostorUpdate())
            )
		{
            avatar->calcMutedAVColor();
			gPipeline.generateImpostor(avatar);
		}
	}

	LLCharacter::sAllowInstancesChange = TRUE;
}

BOOL LLVOAvatar::isImpostor()
{
	return sUseImpostors && (isVisuallyMuted() || (mUpdatePeriod >= IMPOSTOR_PERIOD)) ? TRUE : FALSE;
}

BOOL LLVOAvatar::shouldImpostor(const U32 rank_factor) const
{
	return (!isSelf() && sUseImpostors && mVisibilityRank > (sMaxNonImpostors * rank_factor));
}

BOOL LLVOAvatar::needsImpostorUpdate() const
{
	return mNeedsImpostorUpdate;
}

const LLVector3& LLVOAvatar::getImpostorOffset() const
{
	return mImpostorOffset;
}

const LLVector2& LLVOAvatar::getImpostorDim() const
{
	return mImpostorDim;
}

void LLVOAvatar::setImpostorDim(const LLVector2& dim)
{
	mImpostorDim = dim;
}

void LLVOAvatar::cacheImpostorValues()
{
	getImpostorValues(mImpostorExtents, mImpostorAngle, mImpostorDistance);
}

void LLVOAvatar::getImpostorValues(LLVector4a* extents, LLVector3& angle, F32& distance) const
{
	const LLVector4a* ext = mDrawable->getSpatialExtents();
	extents[0] = ext[0];
	extents[1] = ext[1];

	LLVector3 at = LLViewerCamera::getInstance()->getOrigin()-(getRenderPosition()+mImpostorOffset);
	distance = at.normalize();
	F32 da = 1.f - (at*LLViewerCamera::getInstance()->getAtAxis());
	angle.mV[0] = LLViewerCamera::getInstance()->getYaw()*da;
	angle.mV[1] = LLViewerCamera::getInstance()->getPitch()*da;
	angle.mV[2] = da;
}

// static
const U32 LLVOAvatar::IMPOSTORS_OFF = 66; /* Must equal the maximum allowed the RenderAvatarMaxNonImpostors
										   * slider in panel_preferences_graphics1.xml */

// static
void LLVOAvatar::updateImpostorRendering(U32 newMaxNonImpostorsValue)
{
	U32  oldmax = sMaxNonImpostors;
	bool oldflg = sUseImpostors;
	
	if (IMPOSTORS_OFF <= newMaxNonImpostorsValue)
	{
		sMaxNonImpostors = 0;
	}
	else
	{
		sMaxNonImpostors = newMaxNonImpostorsValue;
	}
	// the sUseImpostors flag depends on whether or not sMaxNonImpostors is set to the no-limit value (0)
	sUseImpostors = (0 != sMaxNonImpostors);
    if ( oldflg != sUseImpostors )
    {
        LL_DEBUGS("AvatarRender")
            << "was " << (oldflg ? "use" : "don't use" ) << " impostors (max " << oldmax << "); "
            << "now " << (sUseImpostors ? "use" : "don't use" ) << " impostors (max " << sMaxNonImpostors << "); "
            << LL_ENDL;
    }
}


void LLVOAvatar::idleUpdateRenderComplexity()
{
    // Render Complexity
    calculateUpdateRenderComplexity(); // Update mVisualComplexity if needed	

	if (gPipeline.hasRenderDebugMask(LLPipeline::RENDER_DEBUG_AVATAR_DRAW_INFO))
	{
		std::string info_line;
		F32 red_level;
		F32 green_level;
		LLColor4 info_color;
		LLFontGL::StyleFlags info_style;
		
		if ( !mText )
		{
<<<<<<< HEAD
			// <FS:Ansariel> Merge error
			//initDebugTextHud();
			initHudText();
			// </FS:Ansariel>
=======
			initHudText();
>>>>>>> b22efa07
			mText->setFadeDistance(20.0, 5.0); // limit clutter in large crowds
		}
		else
		{
			mText->clearString(); // clear debug text
		}

		/*
		 * NOTE: the logic for whether or not each of the values below
		 * controls muting MUST match that in the isVisuallyMuted and isTooComplex methods.
		 */

		static LLCachedControl<U32> max_render_cost(gSavedSettings, "RenderAvatarMaxComplexity", 0);
		info_line = llformat("%d Complexity", mVisualComplexity);

		if (max_render_cost != 0) // zero means don't care, so don't bother coloring based on this
		{
			green_level = 1.f-llclamp(((F32) mVisualComplexity-(F32)max_render_cost)/(F32)max_render_cost, 0.f, 1.f);
			red_level   = llmin((F32) mVisualComplexity/(F32)max_render_cost, 1.f);
			info_color.set(red_level, green_level, 0.0, 1.0);
			info_style = (  mVisualComplexity > max_render_cost
						  ? LLFontGL::BOLD : LLFontGL::NORMAL );
		}
		else
		{
			info_color.set(LLColor4::grey);
			info_style = LLFontGL::NORMAL;
		}
		mText->addLine(info_line, info_color, info_style);

		// Visual rank
		info_line = llformat("%d rank", mVisibilityRank);
		// Use grey for imposters, white for normal rendering or no impostors
		info_color.set(isImpostor() ? LLColor4::grey : LLColor4::white);
		info_style = LLFontGL::NORMAL;
		mText->addLine(info_line, info_color, info_style);

		// Attachment Surface Area
		static LLCachedControl<F32> max_attachment_area(gSavedSettings, "RenderAutoMuteSurfaceAreaLimit", 10.0E6f);
		info_line = llformat("%.2f m^2", mAttachmentSurfaceArea);

		if (max_attachment_area != 0) // zero means don't care, so don't bother coloring based on this
		{
			green_level = 1.f-llclamp((mAttachmentSurfaceArea-max_attachment_area)/max_attachment_area, 0.f, 1.f);
			red_level   = llmin(mAttachmentSurfaceArea/max_attachment_area, 1.f);
			info_color.set(red_level, green_level, 0.0, 1.0);
			info_style = (  mAttachmentSurfaceArea > max_attachment_area
						  ? LLFontGL::BOLD : LLFontGL::NORMAL );

		}
		else
		{
			info_color.set(LLColor4::grey);
			info_style = LLFontGL::NORMAL;
		}
		mText->addLine(info_line, info_color, info_style);

		// Attachment byte limit
		static LLCachedControl<U32> max_attachment_bytes(gSavedSettings, "RenderAutoMuteByteLimit", 0);
		info_line = llformat("%.1f KB", mAttachmentGeometryBytes/1024.f);
		if (max_attachment_bytes != 0) // zero means don't care, so don't bother coloring based on this
		{
			green_level = 1.f-llclamp(((F32) mAttachmentGeometryBytes-(F32)max_attachment_bytes)/(F32)max_attachment_bytes, 0.f, 1.f);
			red_level   = llmin((F32) mAttachmentGeometryBytes/(F32)max_attachment_bytes, 1.f);
			info_color.set(red_level, green_level, 0.0, 1.0);
			info_style = (  mAttachmentGeometryBytes > max_attachment_bytes
						  ? LLFontGL::BOLD : LLFontGL::NORMAL );
		}
		else
		{
			info_color.set(LLColor4::grey);
			info_style = LLFontGL::NORMAL;
		}
		mText->addLine(info_line, info_color, info_style);
		
		updateText(); // corrects position
	}
}

void LLVOAvatar::addAttachmentSizes(U32 delta_bytes, F32 delta_area)
{
    mAttachmentGeometryBytes += delta_bytes;
    mAttachmentSurfaceArea   += delta_area;
}

void LLVOAvatar::subtractAttachmentSizes(U32 delta_bytes, F32 delta_area)
{
    mAttachmentGeometryBytes = delta_bytes > mAttachmentGeometryBytes ? 0 : mAttachmentGeometryBytes - delta_bytes;
    mAttachmentSurfaceArea   = delta_area > mAttachmentSurfaceArea ? 0.0 : mAttachmentSurfaceArea - delta_area;
}

void LLVOAvatar::updateVisualComplexity()
{
	LL_DEBUGS("AvatarRender") << "avatar " << getID() << " appearance changed" << LL_ENDL;
	// Set the cache time to in the past so it's updated ASAP
	mVisualComplexityStale = true;
}

// Calculations for mVisualComplexity value
void LLVOAvatar::calculateUpdateRenderComplexity()
{
    /*****************************************************************
     * This calculation should not be modified by third party viewers,
     * since it is used to limit rendering and should be uniform for
     * everyone. If you have suggested improvements, submit them to
     * the official viewer for consideration.
     *****************************************************************/
	static const U32 COMPLEXITY_BODY_PART_COST = 200;

	// Diagnostic list of all textures on our avatar
	static std::set<LLUUID> all_textures;

	if (mVisualComplexityStale)
	{
		U32 cost = VISUAL_COMPLEXITY_UNKNOWN;
		LLVOVolume::texture_cost_t textures;

		for (U8 baked_index = 0; baked_index < BAKED_NUM_INDICES; baked_index++)
		{
		    const LLAvatarAppearanceDictionary::BakedEntry *baked_dict
				= LLAvatarAppearanceDictionary::getInstance()->getBakedTexture((EBakedTextureIndex)baked_index);
			ETextureIndex tex_index = baked_dict->mTextureIndex;
			if ((tex_index != TEX_SKIRT_BAKED) || (isWearingWearableType(LLWearableType::WT_SKIRT)))
			{
				if (isTextureVisible(tex_index))
				{
					cost +=COMPLEXITY_BODY_PART_COST;
				}
			}
		}


		for (attachment_map_t::const_iterator attachment_point = mAttachmentPoints.begin(); 
			 attachment_point != mAttachmentPoints.end();
			 ++attachment_point)
		{
			LLViewerJointAttachment* attachment = attachment_point->second;

			// <FS:Ansariel> Possible crash fix
			if (!attachment)
			{
				continue;
			}
			// </FS:Ansariel>

			for (LLViewerJointAttachment::attachedobjs_vec_t::iterator attachment_iter = attachment->mAttachedObjects.begin();
				 attachment_iter != attachment->mAttachedObjects.end();
				 ++attachment_iter)
			{
				const LLViewerObject* attached_object = (*attachment_iter);
				if (attached_object && !attached_object->isHUDAttachment())
				{
					textures.clear();
					const LLDrawable* drawable = attached_object->mDrawable;
					if (drawable)
					{
						const LLVOVolume* volume = drawable->getVOVolume();
						if (volume)
						{
							cost += volume->getRenderCost(textures);

							const_child_list_t children = volume->getChildren();
							for (const_child_list_t::const_iterator child_iter = children.begin();
								  child_iter != children.end();
								  ++child_iter)
							{
								LLViewerObject* child_obj = *child_iter;
								LLVOVolume *child = dynamic_cast<LLVOVolume*>( child_obj );
								if (child)
								{
									cost += child->getRenderCost(textures);
								}
							}

							for (LLVOVolume::texture_cost_t::iterator volume_texture = textures.begin();
								 volume_texture != textures.end();
								 ++volume_texture)
							{
								// add the cost of each individual texture in the linkset
								cost += volume_texture->second;
							}
						}
					}
				}
			}
		}

		// Diagnostic output to identify all avatar-related textures.
		// Does not affect rendering cost calculation.
		// Could be wrapped in a debug option if output becomes problematic.
		if (isSelf())
		{
			// print any attachment textures we didn't already know about.
			for (LLVOVolume::texture_cost_t::iterator it = textures.begin(); it != textures.end(); ++it)
			{
				LLUUID image_id = it->first;
				if( ! (image_id.isNull() || image_id == IMG_DEFAULT || image_id == IMG_DEFAULT_AVATAR)
				   && (all_textures.find(image_id) == all_textures.end()))
				{
					// attachment texture not previously seen.
					LL_INFOS() << "attachment_texture: " << image_id.asString() << LL_ENDL;
					all_textures.insert(image_id);
				}
			}

			// print any avatar textures we didn't already know about
		    for (LLAvatarAppearanceDictionary::Textures::const_iterator iter = LLAvatarAppearanceDictionary::getInstance()->getTextures().begin();
			 iter != LLAvatarAppearanceDictionary::getInstance()->getTextures().end();
				 ++iter)
			{
			    const LLAvatarAppearanceDictionary::TextureEntry *texture_dict = iter->second;
				// TODO: MULTI-WEARABLE: handle multiple textures for self
				const LLViewerTexture* te_image = getImage(iter->first,0);
				if (!te_image)
					continue;
				LLUUID image_id = te_image->getID();
				if( image_id.isNull() || image_id == IMG_DEFAULT || image_id == IMG_DEFAULT_AVATAR)
					continue;
				if (all_textures.find(image_id) == all_textures.end())
				{
					LL_INFOS() << "local_texture: " << texture_dict->mName << ": " << image_id << LL_ENDL;
					all_textures.insert(image_id);
				}
			}
		}

        if ( cost != mVisualComplexity )
        {
            LL_DEBUGS("AvatarRender") << "Avatar "<< getID()
                                      << " complexity updated was " << mVisualComplexity << " now " << cost
                                      << " reported " << mReportedVisualComplexity
                                      << LL_ENDL;
        }
        else
        {
            LL_DEBUGS("AvatarRender") << "Avatar "<< getID()
                                      << " complexity updated no change " << mVisualComplexity
                                      << " reported " << mReportedVisualComplexity
                                      << LL_ENDL;
        }
		mVisualComplexity = cost;
		mVisualComplexityStale = false;

        static LLCachedControl<U32> show_my_complexity_changes(gSavedSettings, "ShowMyComplexityChanges", 20);

		if (isSelf() && show_my_complexity_changes)
		{
			LLAvatarRenderNotifier::getInstance()->updateNotificationAgent(mVisualComplexity);
		}
	}
}

void LLVOAvatar::setVisualMuteSettings(VisualMuteSettings set)
{
    mVisuallyMuteSetting = set;
    mNeedsImpostorUpdate = true;
}


void LLVOAvatar::calcMutedAVColor()
{
    LLColor4 new_color(mMutedAVColor);
    std::string change_msg;
    LLUUID av_id(getID());

    if (getVisualMuteSettings() == AV_DO_NOT_RENDER)
    {
        // explicitly not-rendered avatars are light grey
        new_color = LLColor4::grey3;
        change_msg = " not rendered: color is grey3";
    }
    else if (LLMuteList::getInstance()->isMuted(av_id)) // the user blocked them
    {
        // blocked avatars are dark grey
        new_color = LLColor4::grey4;
        change_msg = " blocked: color is grey4";
    }
    else if ( mMutedAVColor == LLColor4::white || mMutedAVColor == LLColor4::grey3 || mMutedAVColor == LLColor4::grey4 )
    {
        // select a color based on the first byte of the agents uuid so any muted agent is always the same color
        F32 color_value = (F32) (av_id.mData[0]);
        F32 spectrum = (color_value / 256.0);		// spectrum is between 0 and 1.f

        // Array of colors.  These are arranged so only one RGB color changes between each step, 
        // and it loops back to red so there is an even distribution.  It is not a heat map
        const S32 NUM_SPECTRUM_COLORS = 7;              
        static LLColor4 * spectrum_color[NUM_SPECTRUM_COLORS] = { &LLColor4::red, &LLColor4::magenta, &LLColor4::blue, &LLColor4::cyan, &LLColor4::green, &LLColor4::yellow, &LLColor4::red };
 
        spectrum = spectrum * (NUM_SPECTRUM_COLORS - 1);		// Scale to range of number of colors
        S32 spectrum_index_1  = floor(spectrum);				// Desired color will be after this index
        S32 spectrum_index_2  = spectrum_index_1 + 1;			//    and before this index (inclusive)
        F32 fractBetween = spectrum - (F32)(spectrum_index_1);  // distance between the two indexes (0-1)
 
        new_color = lerp(*spectrum_color[spectrum_index_1], *spectrum_color[spectrum_index_2], fractBetween);
        new_color.normalize();
        new_color *= 0.28f;		// Tone it down

        change_msg = " over limit color ";
    }

    if (mMutedAVColor != new_color) 
    {
        LL_DEBUGS("AvatarRender") << "avatar "<< av_id << change_msg << std::setprecision(3) << new_color << LL_ENDL;
        mMutedAVColor = new_color;
    }
}

// static
BOOL LLVOAvatar::isIndexLocalTexture(ETextureIndex index)
{
	return (index < 0 || index >= TEX_NUM_INDICES)
		? false
		: LLAvatarAppearanceDictionary::getInstance()->getTexture(index)->mIsLocalTexture;
}

// static
BOOL LLVOAvatar::isIndexBakedTexture(ETextureIndex index)
{
	return (index < 0 || index >= TEX_NUM_INDICES)
		? false
		: LLAvatarAppearanceDictionary::getInstance()->getTexture(index)->mIsBakedTexture;
}

const std::string LLVOAvatar::getBakedStatusForPrintout() const
{
	std::string line;

	for (LLAvatarAppearanceDictionary::Textures::const_iterator iter = LLAvatarAppearanceDictionary::getInstance()->getTextures().begin();
		 iter != LLAvatarAppearanceDictionary::getInstance()->getTextures().end();
		 ++iter)
	{
		const ETextureIndex index = iter->first;
		const LLAvatarAppearanceDictionary::TextureEntry *texture_dict = iter->second;
		if (texture_dict->mIsBakedTexture)
		{
			line += texture_dict->mName;
			if (isTextureDefined(index))
			{
				line += "_baked";
			}
			line += " ";
		}
	}
	return line;
}



//virtual
S32 LLVOAvatar::getTexImageSize() const
{
	return TEX_IMAGE_SIZE_OTHER;
}

//-----------------------------------------------------------------------------
// Utility functions
//-----------------------------------------------------------------------------

F32 calc_bouncy_animation(F32 x)
{
	return -(cosf(x * F_PI * 2.5f - F_PI_BY_TWO))*(0.4f + x * -0.1f) + x * 1.3f;
}

//virtual
BOOL LLVOAvatar::isTextureDefined(LLAvatarAppearanceDefines::ETextureIndex te, U32 index ) const
{
	if (isIndexLocalTexture(te)) 
	{
		return FALSE;
	}
	
	if( !getImage( te, index ) )
	{
		LL_WARNS() << "getImage( " << te << ", " << index << " ) returned 0" << LL_ENDL;
		return FALSE;
	}

	// <FS:ND> getImage(te, index) can return 0 in some edge cases. Plus make this faster as it gets called frequently.

	// return (getImage(te, index)->getID() != IMG_DEFAULT_AVATAR && 
	// 		getImage(te, index)->getID() != IMG_DEFAULT);


	LLViewerTexture *pImage( getImage( te, index ) );

	if( !pImage )
	{
		LL_WARNS() << "getImage( " << (S32)te << ", " << index << " ) returned invalid ptr" << LL_ENDL;
		return FALSE;
	}
	// </FS:ND>

	LLUUID const &id = pImage->getID();
	return id != IMG_DEFAULT_AVATAR && id != IMG_DEFAULT;
}

//virtual
BOOL LLVOAvatar::isTextureVisible(LLAvatarAppearanceDefines::ETextureIndex type, U32 index) const
{
	if (isIndexLocalTexture(type))
	{
		return isTextureDefined(type, index);
	}
	else
	{
		// <FS:Ansariel> Chalice Yao's simple avatar shadows via Marine Kelley
		if (LLPipeline::sShadowRender)
		{
			static LLCachedControl<U32> fsSimpleAvatarShadows(gSavedSettings, "FSSimpleAvatarShadows", 3);
			if (fsSimpleAvatarShadows == 1)
			{
				return TRUE;
			}
		}
		// </FS:Ansariel>

		// baked textures can use TE images directly
		return ((isTextureDefined(type) || isSelf())
				&& (getTEImage(type)->getID() != IMG_INVISIBLE 
				|| LLDrawPoolAlpha::sShowDebugAlpha));
	}
}

//virtual
BOOL LLVOAvatar::isTextureVisible(LLAvatarAppearanceDefines::ETextureIndex type, LLViewerWearable *wearable) const
{
	// non-self avatars don't have wearables
	return FALSE;
}


// <FS:Ansariel> [Legacy Bake]
//-----------------------------------------------------------------------------
// Legacy baking
//-----------------------------------------------------------------------------
void LLVOAvatar::bakedTextureOriginCounts(S32 &sb_count, // server-bake, has origin URL.
										  S32 &host_count, // host-based bake, has host.
										  S32 &both_count, // error - both host and URL set.
										  S32 &neither_count) // error - neither set.
{
	sb_count = host_count = both_count = neither_count = 0;
	
	std::set<LLUUID> baked_ids;
	collectBakedTextureUUIDs(baked_ids);
	for (std::set<LLUUID>::const_iterator it = baked_ids.begin(); it != baked_ids.end(); ++it)
	{
		LLViewerFetchedTexture *imagep = gTextureList.findImage(*it);
		bool has_url = false, has_host = false;
		if (!imagep->getUrl().empty())
		{
			has_url = true;
		}
		if (imagep->getTargetHost().isOk())
		{
			has_host = true;
		}
		if (has_url && !has_host) sb_count++;
		else if (has_host && !has_url) host_count++;
		else if (has_host && has_url) both_count++;
		else if (!has_host && !has_url) neither_count++;
	}
}

// virtual
void LLVOAvatar::bodySizeChanged()
{	
	if (isSelf() && !LLAppearanceMgr::instance().isInUpdateAppearanceFromCOF())
	{	// notify simulator of change in size
		// but not if we are in the middle of updating appearance
		gAgent.sendAgentSetAppearance();
}
}

BOOL LLVOAvatar::isUsingServerBakes() const
{
#if 1
	// Sanity check - visual param for appearance version should match mUseServerBakes
	LLVisualParam* appearance_version_param = getVisualParam(11000);
	llassert(appearance_version_param);
	F32 wt = appearance_version_param->getWeight();
	F32 expect_wt = mUseServerBakes ? 1.0 : 0.0;
	if (!is_approx_equal(wt,expect_wt))
	{
		LL_WARNS() << "wt " << wt << " differs from expected " << expect_wt << LL_ENDL;
	}
#endif

	return mUseServerBakes;
}

void LLVOAvatar::setIsUsingServerBakes(BOOL newval)
{
	mUseServerBakes = newval;
	LLVisualParam* appearance_version_param = getVisualParam(11000);
	llassert(appearance_version_param);
	appearance_version_param->setWeight(newval ? 1.0 : 0.0, false);
}
// </FS:Ansariel> [Legacy Bake]

<|MERGE_RESOLUTION|>--- conflicted
+++ resolved
@@ -9063,14 +9063,7 @@
 		
 		if ( !mText )
 		{
-<<<<<<< HEAD
-			// <FS:Ansariel> Merge error
-			//initDebugTextHud();
 			initHudText();
-			// </FS:Ansariel>
-=======
-			initHudText();
->>>>>>> b22efa07
 			mText->setFadeDistance(20.0, 5.0); // limit clutter in large crowds
 		}
 		else
