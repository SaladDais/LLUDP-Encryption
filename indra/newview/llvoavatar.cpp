﻿/** 
 * @File llvoavatar.cpp
 * @brief Implementation of LLVOAvatar class which is a derivation of LLViewerObject
 *
 * $LicenseInfo:firstyear=2001&license=viewerlgpl$
 * Second Life Viewer Source Code
 * Copyright (C) 2010, Linden Research, Inc.
 * 
 * This library is free software; you can redistribute it and/or
 * modify it under the terms of the GNU Lesser General Public
 * License as published by the Free Software Foundation;
 * version 2.1 of the License only.
 * 
 * This library is distributed in the hope that it will be useful,
 * but WITHOUT ANY WARRANTY; without even the implied warranty of
 * MERCHANTABILITY or FITNESS FOR A PARTICULAR PURPOSE.  See the GNU
 * Lesser General Public License for more details.
 * 
 * You should have received a copy of the GNU Lesser General Public
 * License along with this library; if not, write to the Free Software
 * Foundation, Inc., 51 Franklin Street, Fifth Floor, Boston, MA  02110-1301  USA
 * 
 * Linden Research, Inc., 945 Battery Street, San Francisco, CA  94111  USA
 * $/LicenseInfo$
 */

#include "llviewerprecompiledheaders.h"

#include "llvoavatar.h"

#include <stdio.h>
#include <ctype.h>
#include <sstream>

#include "llaudioengine.h"
#include "noise.h"
#include "sound_ids.h"
#include "raytrace.h"

#include "aoengine.h"			// ## Zi: Animation Overrider
#include "llagent.h" //  Get state values from here
#include "llagentbenefits.h"
#include "llagentcamera.h"
#include "llagentwearables.h"
#include "llanimationstates.h"
#include "llavatarnamecache.h"
#include "llavatarpropertiesprocessor.h"
#include "llavatarrendernotifier.h"
#include "llcontrolavatar.h"
#include "llexperiencecache.h"
#include "llphysicsmotion.h"
#include "llviewercontrol.h"
#include "llcallingcard.h"		// IDEVO for LLAvatarTracker
#include "lldrawpoolavatar.h"
#include "lldriverparam.h"
#include "llpolyskeletaldistortion.h"
#include "lleditingmotion.h"
#include "llemote.h"
#include "llfloatertools.h"
#include "llheadrotmotion.h"
#include "llhudeffecttrail.h"
#include "llhudmanager.h"
#include "llhudnametag.h"
#include "llhudtext.h"				// for mText/mDebugText
#include "llimview.h"
#include "llinitparam.h"
#include "llkeyframefallmotion.h"
#include "llkeyframestandmotion.h"
#include "llkeyframewalkmotion.h"
#include "llmanipscale.h"  // for get_default_max_prim_scale()
#include "llmeshrepository.h"
#include "llmutelist.h"
#include "llmoveview.h"
#include "llnotificationsutil.h"
#include "llphysicsshapebuilderutil.h"
#include "llquantize.h"
#include "llrand.h"
#include "llregionhandle.h"
#include "llresmgr.h"
#include "llselectmgr.h"
#include "llsprite.h"
#include "lltargetingmotion.h"
#include "lltoolmgr.h"
#include "lltoolmorph.h"
#include "llviewercamera.h"
#include "llviewertexlayer.h"
#include "llviewertexturelist.h"
#include "llviewermenu.h"
#include "llviewerobjectlist.h"
#include "llviewerparcelmgr.h"
#include "llviewerregion.h"
#include "llviewershadermgr.h"
#include "llviewerstats.h"
#include "llviewerwearable.h"
#include "llvoavatarself.h"
#include "llvovolume.h"
#include "llworld.h"
#include "pipeline.h"
#include "llviewershadermgr.h"
#include "llsky.h"
#include "llanimstatelabels.h"
#include "lltrans.h"
#include "llappearancemgr.h"
// [RLVa:KB] - Checked: RLVa-2.0.1
#include "rlvactions.h"
#include "rlvhandler.h"
#include "rlvmodifiers.h"
// [/RLVa:KB]

#include "llgesturemgr.h" //needed to trigger the voice gesticulations
#include "llvoiceclient.h"
#include "llvoicevisualizer.h" // Ventrella

#include "lldebugmessagebox.h"
#include "llsdutil.h"
#include "llscenemonitor.h"
#include "llsdserialize.h"
#include "llcallstack.h"
#include "llrendersphere.h"

#include <boost/lexical_cast.hpp>

#include "fscommon.h"
#include "fsdata.h"
#include "lfsimfeaturehandler.h"	// <FS:CR> Opensim
#include "lggcontactsets.h"
#include "llcontrol.h"
#include "llfilepicker.h"	// <FS:CR> FIRE-8893 - Dump archetype xml to user defined location
#include "llviewermenufile.h"
#include "llnetmap.h"
#include "llviewernetwork.h"	// [FS:CR] isInSecondlife()
#include "llsidepanelappearance.h"
#include "fsavatarrenderpersistence.h"

#include "fsdiscordconnect.h" // <FS:LO> tapping a place that happens on landing in world to start up discord

extern F32 SPEED_ADJUST_MAX;
extern F32 SPEED_ADJUST_MAX_SEC;
extern F32 ANIM_SPEED_MAX;
extern F32 ANIM_SPEED_MIN;
extern U32 JOINT_COUNT_REQUIRED_FOR_FULLRIG;
const F32 MAX_HOVER_Z = 2.0f;
const F32 MIN_HOVER_Z = -2.0f;

const F32 MIN_ATTACHMENT_COMPLEXITY = 0.f;
const F32 DEFAULT_MAX_ATTACHMENT_COMPLEXITY = 1.0e6f;

using namespace LLAvatarAppearanceDefines;

//-----------------------------------------------------------------------------
// Global constants
//-----------------------------------------------------------------------------
const LLUUID ANIM_AGENT_BODY_NOISE = LLUUID("9aa8b0a6-0c6f-9518-c7c3-4f41f2c001ad"); //"body_noise"
const LLUUID ANIM_AGENT_BREATHE_ROT	= LLUUID("4c5a103e-b830-2f1c-16bc-224aa0ad5bc8");  //"breathe_rot"
const LLUUID ANIM_AGENT_EDITING	= LLUUID("2a8eba1d-a7f8-5596-d44a-b4977bf8c8bb");  //"editing"
const LLUUID ANIM_AGENT_EYE	= LLUUID("5c780ea8-1cd1-c463-a128-48c023f6fbea");  //"eye"
const LLUUID ANIM_AGENT_FLY_ADJUST = LLUUID("db95561f-f1b0-9f9a-7224-b12f71af126e");  //"fly_adjust"
const LLUUID ANIM_AGENT_HAND_MOTION	= LLUUID("ce986325-0ba7-6e6e-cc24-b17c4b795578");  //"hand_motion"
const LLUUID ANIM_AGENT_HEAD_ROT = LLUUID("e6e8d1dd-e643-fff7-b238-c6b4b056a68d");  //"head_rot"
const LLUUID ANIM_AGENT_PELVIS_FIX = LLUUID("0c5dd2a2-514d-8893-d44d-05beffad208b");  //"pelvis_fix"
const LLUUID ANIM_AGENT_TARGET = LLUUID("0e4896cb-fba4-926c-f355-8720189d5b55");  //"target"
const LLUUID ANIM_AGENT_WALK_ADJUST	= LLUUID("829bc85b-02fc-ec41-be2e-74cc6dd7215d");  //"walk_adjust"
const LLUUID ANIM_AGENT_PHYSICS_MOTION = LLUUID("7360e029-3cb8-ebc4-863e-212df440d987");  //"physics_motion"


//-----------------------------------------------------------------------------
// Constants
//-----------------------------------------------------------------------------
const F32 DELTA_TIME_MIN = 0.01f;	// we clamp measured delta_time to this
const F32 DELTA_TIME_MAX = 0.2f;	// range to insure stability of computations.

const F32 PELVIS_LAG_FLYING		= 0.22f;// pelvis follow half life while flying
const F32 PELVIS_LAG_WALKING	= 0.4f;	// ...while walking
const F32 PELVIS_LAG_MOUSELOOK = 0.15f;
const F32 MOUSELOOK_PELVIS_FOLLOW_FACTOR = 0.5f;
const F32 TORSO_NOISE_AMOUNT = 1.0f;	// Amount of deviation from up-axis, in degrees
const F32 TORSO_NOISE_SPEED = 0.2f;	// Time scale factor on torso noise.

const F32 BREATHE_ROT_MOTION_STRENGTH = 0.05f;

const S32 MIN_REQUIRED_PIXEL_AREA_BODY_NOISE = 10000;
const S32 MIN_REQUIRED_PIXEL_AREA_BREATHE = 10000;
const S32 MIN_REQUIRED_PIXEL_AREA_PELVIS_FIX = 40;

const S32 TEX_IMAGE_SIZE_OTHER = 512 / 4;  // The size of local textures for other (!isSelf()) avatars

const F32 HEAD_MOVEMENT_AVG_TIME = 0.9f;

const S32 MORPH_MASK_REQUESTED_DISCARD = 0;

const F32 MAX_STANDOFF_FROM_ORIGIN = 3;
const F32 MAX_STANDOFF_DISTANCE_CHANGE = 32;

// Discard level at which to switch to baked textures
// Should probably be 4 or 3, but didn't want to change it while change other logic - SJB
const S32 SWITCH_TO_BAKED_DISCARD = 5;

const F32 FOOT_COLLIDE_FUDGE = 0.04f;

const F32 HOVER_EFFECT_MAX_SPEED = 3.f;
const F32 HOVER_EFFECT_STRENGTH = 0.f;
const F32 UNDERWATER_EFFECT_STRENGTH = 0.1f;
const F32 UNDERWATER_FREQUENCY_DAMP = 0.33f;
const F32 APPEARANCE_MORPH_TIME = 0.65f;
const F32 TIME_BEFORE_MESH_CLEANUP = 5.f; // seconds
const S32 AVATAR_RELEASE_THRESHOLD = 10; // number of avatar instances before releasing memory
const F32 FOOT_GROUND_COLLISION_TOLERANCE = 0.25f;
const F32 AVATAR_LOD_TWEAK_RANGE = 0.7f;
const S32 MAX_BUBBLE_CHAT_LENGTH = DB_CHAT_MSG_STR_LEN;
const S32 MAX_BUBBLE_CHAT_UTTERANCES = 12;
const F32 CHAT_FADE_TIME = 8.0;
const F32 BUBBLE_CHAT_TIME = CHAT_FADE_TIME * 3.f;
const F32 NAMETAG_UPDATE_THRESHOLD = 0.3f;
const F32 NAMETAG_VERTICAL_SCREEN_OFFSET = 25.f;
const F32 NAMETAG_VERT_OFFSET_WEIGHT = 0.17f;

const U32 LLVOAvatar::VISUAL_COMPLEXITY_UNKNOWN = 0;
const F64 HUD_OVERSIZED_TEXTURE_DATA_SIZE = 1024 * 1024;

const F32 MAX_TEXTURE_WAIT_TIME_SEC = 60.f;

enum ERenderName
{
	RENDER_NAME_NEVER,
	RENDER_NAME_ALWAYS,	
	RENDER_NAME_FADE
};

//-----------------------------------------------------------------------------
// Callback data
//-----------------------------------------------------------------------------

struct LLTextureMaskData
{
	LLTextureMaskData( const LLUUID& id ) :
		mAvatarID(id), 
		mLastDiscardLevel(S32_MAX) 
	{}
	LLUUID				mAvatarID;
	S32					mLastDiscardLevel;
};

/*********************************************************************************
 **                                                                             **
 ** Begin private LLVOAvatar Support classes
 **
 **/


struct LLAppearanceMessageContents: public LLRefCount
{
	LLAppearanceMessageContents():
		mAppearanceVersion(-1),
		mParamAppearanceVersion(-1),
		mCOFVersion(LLViewerInventoryCategory::VERSION_UNKNOWN)
	{
	}
	LLTEContents mTEContents;
	S32 mAppearanceVersion;
	S32 mParamAppearanceVersion;
	S32 mCOFVersion;
	// For future use:
	//U32 appearance_flags = 0;
	std::vector<F32> mParamWeights;
	std::vector<LLVisualParam*> mParams;
	LLVector3 mHoverOffset;
	bool mHoverOffsetWasSet;
};


//-----------------------------------------------------------------------------
// class LLBodyNoiseMotion
//-----------------------------------------------------------------------------
class LLBodyNoiseMotion :
	public LLMotion
{
public:
	// Constructor
	LLBodyNoiseMotion(const LLUUID &id)
		: LLMotion(id)
	{
		mName = "body_noise";
		mTorsoState = new LLJointState;
	}

	// Destructor
	virtual ~LLBodyNoiseMotion() { }

public:
	//-------------------------------------------------------------------------
	// functions to support MotionController and MotionRegistry
	//-------------------------------------------------------------------------
	// static constructor
	// all subclasses must implement such a function and register it
	static LLMotion *create(const LLUUID &id) { return new LLBodyNoiseMotion(id); }

public:
	//-------------------------------------------------------------------------
	// animation callbacks to be implemented by subclasses
	//-------------------------------------------------------------------------

	// motions must specify whether or not they loop
	virtual BOOL getLoop() { return TRUE; }

	// motions must report their total duration
	virtual F32 getDuration() { return 0.0; }

	// motions must report their "ease in" duration
	virtual F32 getEaseInDuration() { return 0.0; }

	// motions must report their "ease out" duration.
	virtual F32 getEaseOutDuration() { return 0.0; }

	// motions must report their priority
	virtual LLJoint::JointPriority getPriority() { return LLJoint::HIGH_PRIORITY; }

	virtual LLMotionBlendType getBlendType() { return ADDITIVE_BLEND; }

	// called to determine when a motion should be activated/deactivated based on avatar pixel coverage
	virtual F32 getMinPixelArea() { return MIN_REQUIRED_PIXEL_AREA_BODY_NOISE; }

	// run-time (post constructor) initialization,
	// called after parameters have been set
	// must return true to indicate success and be available for activation
	virtual LLMotionInitStatus onInitialize(LLCharacter *character)
	{
		if( !mTorsoState->setJoint( character->getJoint("mTorso") ))
		{
			return STATUS_FAILURE;
		}

		mTorsoState->setUsage(LLJointState::ROT);

		addJointState( mTorsoState );
		return STATUS_SUCCESS;
	}

	// called when a motion is activated
	// must return TRUE to indicate success, or else
	// it will be deactivated
	virtual BOOL onActivate() { return TRUE; }

	// called per time step
	// must return TRUE while it is active, and
	// must return FALSE when the motion is completed.
	virtual BOOL onUpdate(F32 time, U8* joint_mask)
	{
		F32 nx[2];
		nx[0]=time*TORSO_NOISE_SPEED;
		nx[1]=0.0f;
		F32 ny[2];
		ny[0]=0.0f;
		ny[1]=time*TORSO_NOISE_SPEED;
		F32 noiseX = noise2(nx);
		F32 noiseY = noise2(ny);

		F32 rx = TORSO_NOISE_AMOUNT * DEG_TO_RAD * noiseX / 0.42f;
		F32 ry = TORSO_NOISE_AMOUNT * DEG_TO_RAD * noiseY / 0.42f;
		LLQuaternion tQn;
		tQn.setQuat( rx, ry, 0.0f );
		mTorsoState->setRotation( tQn );

		return TRUE;
	}

	// called when a motion is deactivated
	virtual void onDeactivate() {}

private:
	//-------------------------------------------------------------------------
	// joint states to be animated
	//-------------------------------------------------------------------------
	LLPointer<LLJointState> mTorsoState;
};

//-----------------------------------------------------------------------------
// class LLBreatheMotionRot
//-----------------------------------------------------------------------------
class LLBreatheMotionRot :
	public LLMotion
{
public:
	// Constructor
	LLBreatheMotionRot(const LLUUID &id) :
		LLMotion(id),
		mBreatheRate(1.f),
		mCharacter(NULL)
	{
		mName = "breathe_rot";
		mChestState = new LLJointState;
	}

	// Destructor
	virtual ~LLBreatheMotionRot() {}

public:
	//-------------------------------------------------------------------------
	// functions to support MotionController and MotionRegistry
	//-------------------------------------------------------------------------
	// static constructor
	// all subclasses must implement such a function and register it
	static LLMotion *create(const LLUUID &id) { return new LLBreatheMotionRot(id); }

public:
	//-------------------------------------------------------------------------
	// animation callbacks to be implemented by subclasses
	//-------------------------------------------------------------------------

	// motions must specify whether or not they loop
	virtual BOOL getLoop() { return TRUE; }

	// motions must report their total duration
	virtual F32 getDuration() { return 0.0; }

	// motions must report their "ease in" duration
	virtual F32 getEaseInDuration() { return 0.0; }

	// motions must report their "ease out" duration.
	virtual F32 getEaseOutDuration() { return 0.0; }

	// motions must report their priority
	virtual LLJoint::JointPriority getPriority() { return LLJoint::MEDIUM_PRIORITY; }

	virtual LLMotionBlendType getBlendType() { return NORMAL_BLEND; }

	// called to determine when a motion should be activated/deactivated based on avatar pixel coverage
	virtual F32 getMinPixelArea() { return MIN_REQUIRED_PIXEL_AREA_BREATHE; }

	// run-time (post constructor) initialization,
	// called after parameters have been set
	// must return true to indicate success and be available for activation
	virtual LLMotionInitStatus onInitialize(LLCharacter *character)
	{		
		mCharacter = character;
		BOOL success = true;

		if ( !mChestState->setJoint( character->getJoint( "mChest" ) ) )
		{
			success = false;
		}

		if ( success )
		{
			mChestState->setUsage(LLJointState::ROT);
			addJointState( mChestState );
		}

		if ( success )
		{
			return STATUS_SUCCESS;
		}
		else
		{
			return STATUS_FAILURE;
		}
	}

	// called when a motion is activated
	// must return TRUE to indicate success, or else
	// it will be deactivated
	virtual BOOL onActivate() { return TRUE; }

	// called per time step
	// must return TRUE while it is active, and
	// must return FALSE when the motion is completed.
	virtual BOOL onUpdate(F32 time, U8* joint_mask)
	{
		mBreatheRate = 1.f;

		F32 breathe_amt = (sinf(mBreatheRate * time) * BREATHE_ROT_MOTION_STRENGTH);

		mChestState->setRotation(LLQuaternion(breathe_amt, LLVector3(0.f, 1.f, 0.f)));

		return TRUE;
	}

	// called when a motion is deactivated
	virtual void onDeactivate() {}

private:
	//-------------------------------------------------------------------------
	// joint states to be animated
	//-------------------------------------------------------------------------
	LLPointer<LLJointState> mChestState;
	F32					mBreatheRate;
	LLCharacter*		mCharacter;
};

//-----------------------------------------------------------------------------
// class LLPelvisFixMotion
//-----------------------------------------------------------------------------
class LLPelvisFixMotion :
	public LLMotion
{
public:
	// Constructor
	LLPelvisFixMotion(const LLUUID &id)
		: LLMotion(id), mCharacter(NULL)
	{
		mName = "pelvis_fix";

		mPelvisState = new LLJointState;
	}

	// Destructor
	virtual ~LLPelvisFixMotion() { }

public:
	//-------------------------------------------------------------------------
	// functions to support MotionController and MotionRegistry
	//-------------------------------------------------------------------------
	// static constructor
	// all subclasses must implement such a function and register it
	static LLMotion *create(const LLUUID& id) { return new LLPelvisFixMotion(id); }

public:
	//-------------------------------------------------------------------------
	// animation callbacks to be implemented by subclasses
	//-------------------------------------------------------------------------

	// motions must specify whether or not they loop
	virtual BOOL getLoop() { return TRUE; }

	// motions must report their total duration
	virtual F32 getDuration() { return 0.0; }

	// motions must report their "ease in" duration
	virtual F32 getEaseInDuration() { return 0.5f; }

	// motions must report their "ease out" duration.
	virtual F32 getEaseOutDuration() { return 0.5f; }

	// motions must report their priority
	virtual LLJoint::JointPriority getPriority() { return LLJoint::LOW_PRIORITY; }

	virtual LLMotionBlendType getBlendType() { return NORMAL_BLEND; }

	// called to determine when a motion should be activated/deactivated based on avatar pixel coverage
	virtual F32 getMinPixelArea() { return MIN_REQUIRED_PIXEL_AREA_PELVIS_FIX; }

	// run-time (post constructor) initialization,
	// called after parameters have been set
	// must return true to indicate success and be available for activation
	virtual LLMotionInitStatus onInitialize(LLCharacter *character)
	{
		mCharacter = character;

		if (!mPelvisState->setJoint( character->getJoint("mPelvis")))
		{
			return STATUS_FAILURE;
		}

		mPelvisState->setUsage(LLJointState::POS);

		addJointState( mPelvisState );
		return STATUS_SUCCESS;
	}

	// called when a motion is activated
	// must return TRUE to indicate success, or else
	// it will be deactivated
	virtual BOOL onActivate() { return TRUE; }

	// called per time step
	// must return TRUE while it is active, and
	// must return FALSE when the motion is completed.
	virtual BOOL onUpdate(F32 time, U8* joint_mask)
	{
		mPelvisState->setPosition(LLVector3::zero);

		return TRUE;
	}

	// called when a motion is deactivated
	virtual void onDeactivate() {}

private:
	//-------------------------------------------------------------------------
	// joint states to be animated
	//-------------------------------------------------------------------------
	LLPointer<LLJointState> mPelvisState;
	LLCharacter*		mCharacter;
};

/**
 **
 ** End LLVOAvatar Support classes
 **                                                                             **
 *********************************************************************************/


//-----------------------------------------------------------------------------
// Static Data
//-----------------------------------------------------------------------------
LLAvatarAppearanceDictionary *LLVOAvatar::sAvatarDictionary = NULL;
S32 LLVOAvatar::sFreezeCounter = 0;
U32 LLVOAvatar::sMaxNonImpostors = 12; // overridden based on graphics setting
F32 LLVOAvatar::sRenderDistance = 256.f;
S32	LLVOAvatar::sNumVisibleAvatars = 0;
S32	LLVOAvatar::sNumLODChangesThisFrame = 0;

// const LLUUID LLVOAvatar::sStepSoundOnLand("e8af4a28-aa83-4310-a7c4-c047e15ea0df"); - <FS:PP> Commented out for FIRE-3169: Option to change the default footsteps sound
const LLUUID LLVOAvatar::sStepSounds[LL_MCODE_END] =
{
	SND_STONE_RUBBER,
	SND_METAL_RUBBER,
	SND_GLASS_RUBBER,
	SND_WOOD_RUBBER,
	SND_FLESH_RUBBER,
	SND_RUBBER_PLASTIC,
	SND_RUBBER_RUBBER
};

S32 LLVOAvatar::sRenderName = RENDER_NAME_ALWAYS;
BOOL LLVOAvatar::sRenderGroupTitles = TRUE;
S32 LLVOAvatar::sNumVisibleChatBubbles = 0;
BOOL LLVOAvatar::sDebugInvisible = FALSE;
BOOL LLVOAvatar::sShowAttachmentPoints = FALSE;
BOOL LLVOAvatar::sShowAnimationDebug = FALSE;
BOOL LLVOAvatar::sShowFootPlane = FALSE;
BOOL LLVOAvatar::sVisibleInFirstPerson = FALSE;
F32 LLVOAvatar::sLODFactor = 1.f;
F32 LLVOAvatar::sPhysicsLODFactor = 1.f;
bool LLVOAvatar::sUseImpostors = false; // overwridden by RenderAvatarMaxNonImpostors
BOOL LLVOAvatar::sJointDebug = FALSE;
F32 LLVOAvatar::sUnbakedTime = 0.f;
F32 LLVOAvatar::sUnbakedUpdateTime = 0.f;
F32 LLVOAvatar::sGreyTime = 0.f;
F32 LLVOAvatar::sGreyUpdateTime = 0.f;
//-----------------------------------------------------------------------------
// Helper functions
//-----------------------------------------------------------------------------
static F32 calc_bouncy_animation(F32 x);

//-----------------------------------------------------------------------------
// LLVOAvatar()
//-----------------------------------------------------------------------------
LLVOAvatar::LLVOAvatar(const LLUUID& id,
					   const LLPCode pcode,
					   LLViewerRegion* regionp) :
	LLAvatarAppearance(&gAgentWearables),
	LLViewerObject(id, pcode, regionp),
	mSpecialRenderMode(0),
	mAttachmentSurfaceArea(0.f),
	mAttachmentVisibleTriangleCount(0),
	mAttachmentEstTriangleCount(0.f),
	mReportedVisualComplexity(VISUAL_COMPLEXITY_UNKNOWN),
	mTurning(FALSE),
	mLastSkeletonSerialNum( 0 ),
	mIsSitting(FALSE),
	mTimeVisible(),
	mTyping(FALSE),
	mMeshValid(FALSE),
	mVisible(FALSE),
	mLastImpostorUpdateFrameTime(0.f),
	mWindFreq(0.f),
	mRipplePhase( 0.f ),
	mBelowWater(FALSE),
	mLastAppearanceBlendTime(0.f),
	mAppearanceAnimating(FALSE),
    mNameIsSet(false),
	// <FS:Ansariel> FIRE-13414: Avatar name isn't updated when the simulator sends a new name
	mNameFirstname(),
	mNameLastname(),
	// </FS:Ansariel>
	mTitle(),
	// <FS:Ansariel> Show Arc in nametag (for Jelly Dolls)
	mNameArc(0),
	mNameArcColor(LLColor4::white),
	// </FS:Ansariel>
	mNameAway(false),
	mNameDoNotDisturb(false),
	mNameAutoResponse(false), // <FS:Ansariel> Show auto-response in nametag,
	mNameIsTyping(false), // <FS:Ansariel> FIRE-3475: Show typing in nametag
	mNameMute(false),
	mNameAppearance(false),
	mNameFriend(false),
	mNameAlpha(0.f),
	mRenderGroupTitles(sRenderGroupTitles),
	mNameCloud(false),
	mFirstTEMessageReceived( FALSE ),
	mFirstAppearanceMessageReceived( FALSE ),
	mCulled( FALSE ),
	mVisibilityRank(0),
	mNeedsSkin(FALSE),
	mLastSkinTime(0.f),
	mUpdatePeriod(1),
	mVisualComplexityStale(true),
	mVisuallyMuteSetting(AV_RENDER_NORMALLY),
	mMutedAVColor(LLColor4::white /* used for "uninitialize" */),
	mFirstFullyVisible(TRUE),
	mFullyLoaded(FALSE),
	mPreviousFullyLoaded(FALSE),
	mFullyLoadedInitialized(FALSE),
	mVisualComplexity(VISUAL_COMPLEXITY_UNKNOWN),
	mLoadedCallbacksPaused(FALSE),
	mLoadedCallbackTextures(0),
	mRenderUnloadedAvatar(LLCachedControl<bool>(gSavedSettings, "RenderUnloadedAvatar", false)),
	mLastRezzedStatus(-1),
	mIsEditingAppearance(FALSE),
	mUseLocalAppearance(FALSE),
	// <FS:Ansariel> [Legacy Bake]
	mUseServerBakes(FALSE),
	// </FS:Ansariel> [Legacy Bake]
	mLastUpdateRequestCOFVersion(-1),
	mLastUpdateReceivedCOFVersion(-1),
	mCachedMuteListUpdateTime(0),
	mCachedInMuteList(false),
    mIsControlAvatar(false),
    mIsUIAvatar(false),
    mEnableDefaultMotions(true)
{
	LL_DEBUGS("AvatarRender") << "LLVOAvatar Constructor (0x" << this << ") id:" << mID << LL_ENDL;

	//VTResume();  // VTune
	setHoverOffset(LLVector3(0.0, 0.0, 0.0));

	// mVoiceVisualizer is created by the hud effects manager and uses the HUD Effects pipeline
	const BOOL needsSendToSim = false; // currently, this HUD effect doesn't need to pack and unpack data to do its job
	mVoiceVisualizer = ( LLVoiceVisualizer *)LLHUDManager::getInstance()->createViewerEffect( LLHUDObject::LL_HUD_EFFECT_VOICE_VISUALIZER, needsSendToSim );

	LL_DEBUGS("Avatar","Message") << "LLVOAvatar Constructor (0x" << this << ") id:" << mID << LL_ENDL;
	mPelvisp = NULL;

	mDirtyMesh = 2;	// Dirty geometry, need to regenerate.
	mMeshTexturesDirty = FALSE;
	mHeadp = NULL;


	// set up animation variables
	mSpeed = 0.f;
	setAnimationData("Speed", &mSpeed);

	mNeedsImpostorUpdate = TRUE;
	mNeedsAnimUpdate = TRUE;

	mNeedsExtentUpdate = true;

	mImpostorDistance = 0;
	mImpostorPixelArea = 0;
	setNumTEs(TEX_NUM_INDICES);
	mbCanSelect = TRUE;

	mSignaledAnimations.clear();
	mPlayingAnimations.clear();

	mWasOnGroundLeft = FALSE;
	mWasOnGroundRight = FALSE;

	mTimeLast = 0.0f;
	mSpeedAccum = 0.0f;

	mRippleTimeLast = 0.f;

	mInAir = FALSE;

	mStepOnLand = TRUE;
	mStepMaterial = 0;

	mLipSyncActive = false;
	mOohMorph      = NULL;
	mAahMorph      = NULL;

	mCurrentGesticulationLevel = 0;

    
	mRuthTimer.reset();
	mRuthDebugTimer.reset();
	mDebugExistenceTimer.reset();
	mLastAppearanceMessageTimer.reset();

	if(LLSceneMonitor::getInstance()->isEnabled())
	{
	    LLSceneMonitor::getInstance()->freezeAvatar((LLCharacter*)this);
	}

	// <FS:Ansariel> [FS Persisted Avatar Render Settings]
	//mVisuallyMuteSetting = LLVOAvatar::VisualMuteSettings(LLRenderMuteList::getInstance()->getSavedVisualMuteSetting(getID()));
	mVisuallyMuteSetting = FSAvatarRenderPersistence::instance().getAvatarRenderSettings(id);
}

//<FS:Beq> BOM constrain number of bake requests when BOM not supported
S32 LLVOAvatar::getNumBakes() const 
{
#ifdef OPENSIM
	// BAKED_LEFT_ARM is equal to the pre-BOM BAKED_NUM_INDICES
	if(getRegion())
	{
		// LL_INFOS("BOMOS") 
		// 				<< getFullname()
		// 				<< "Using avatar region settings [" << getRegion()->getName() << "]"
		// 				<< " bakesOnMesh = " << static_cast<const char *>(getRegion()->bakesOnMeshEnabled()?"True":"False")
		// 				<< LL_ENDL;
		return getRegion()->getRegionMaxBakes();
	}
	// LL_INFOS("BOMOS") 
	// 				<< " Using fallback settings"
	// 				<< " bakesOnMesh = " << static_cast<const char *>(LLGridManager::instance().isInSecondLife()?"True":"False")
	// 				<< LL_ENDL;
	// fallback, in SL assume BOM, elsewhere assume not.
	return LLGridManager::instance().isInSecondLife()?BAKED_NUM_INDICES:BAKED_LEFT_ARM;
#else
	return BAKED_NUM_INDICES;
#endif
}

// U8 LLVOAvatar::getNumTEs() const
// {
// #ifdef OPENSIM
// 	// TEX_HEAD_UNIVERSAL_TATTOO is equal to the pre-BOM TEX_NUM_INDICES
// 	if(!mTEImages){return 0;}
// 	if(getRegion())
// 	{
// 		return getRegion()->getRegionMaxTEs();
// 	}
// 	// fallback, in SL assume BOM, elsewhere assume not.
// 	return LLGridManager::instance().isInSecondLife()?TEX_NUM_INDICES:TEX_HEAD_UNIVERSAL_TATTOO;
// #else
// 	return TEX_NUM_INDICES;
// #endif
// }
//</FS:Beq>
std::string LLVOAvatar::avString() const
{
    if (isControlAvatar())
    {
        return getFullname();
    }
    else
    {
	std::string viz_string = LLVOAvatar::rezStatusToString(getRezzedStatus());
	return " Avatar '" + getFullname() + "' " + viz_string + " ";
    }
}

void LLVOAvatar::debugAvatarRezTime(std::string notification_name, std::string comment)
{
	LL_INFOS("Avatar") << "REZTIME: [ " << (U32)mDebugExistenceTimer.getElapsedTimeF32()
					   << "sec ]"
					   << avString() 
					   << "RuthTimer " << (U32)mRuthDebugTimer.getElapsedTimeF32()
					   << " Notification " << notification_name
					   << " : " << comment
					   << LL_ENDL;

	if (gSavedSettings.getBOOL("DebugAvatarRezTime"))
	{
		LLSD args;
		args["EXISTENCE"] = llformat("%d",(U32)mDebugExistenceTimer.getElapsedTimeF32());
		args["TIME"] = llformat("%d",(U32)mRuthDebugTimer.getElapsedTimeF32());
		args["NAME"] = getFullname();
		LLNotificationsUtil::add(notification_name,args);
	}
}

//------------------------------------------------------------------------
// LLVOAvatar::~LLVOAvatar()
//------------------------------------------------------------------------
LLVOAvatar::~LLVOAvatar()
{
	if (!mFullyLoaded)
	{
		debugAvatarRezTime("AvatarRezLeftCloudNotification","left after ruth seconds as cloud");
	}
	else
	{
		debugAvatarRezTime("AvatarRezLeftNotification","left sometime after declouding");
	}

	// <FS:ND> only call logPendingPhases if we're still alive. Otherwise this can lead to shutdown crashes 

	// logPendingPhases();
	if (isAgentAvatarValid())
		logPendingPhases();
	
	// </FS:ND>
	LL_DEBUGS("Avatar") << "LLVOAvatar Destructor (0x" << this << ") id:" << mID << LL_ENDL;

	std::for_each(mAttachmentPoints.begin(), mAttachmentPoints.end(), DeletePairedPointer());
	mAttachmentPoints.clear();

	mDead = TRUE;
	
	mAnimationSources.clear();
	LLLoadedCallbackEntry::cleanUpCallbackList(&mCallbackTextureList) ;

	getPhases().clearPhases();
	
	LL_DEBUGS() << "LLVOAvatar Destructor end" << LL_ENDL;
}

void LLVOAvatar::markDead()
{
	if (mNameText)
	{
		mNameText->markDead();
		mNameText = NULL;
		sNumVisibleChatBubbles--;
	}
	mVoiceVisualizer->markDead();
	LLLoadedCallbackEntry::cleanUpCallbackList(&mCallbackTextureList) ;
	LLViewerObject::markDead();
}


BOOL LLVOAvatar::isFullyBaked()
{
	if (mIsDummy) return TRUE;
	if (getNumTEs() == 0) return FALSE;
	// <FS:Beq> OS BOM limit the tests to avoid "invalid face error"
	// for (U32 i = 0; i < mBakedTextureDatas.size(); i++)
	for (U32 i = 0; i < getNumBakes(); i++)
	{
		if (!isTextureDefined(mBakedTextureDatas[i].mTextureIndex)
			&& ((i != BAKED_SKIRT) || isWearingWearableType(LLWearableType::WT_SKIRT))
			&& (i != BAKED_LEFT_ARM) && (i != BAKED_LEFT_LEG) && (i != BAKED_AUX1) && (i != BAKED_AUX2) && (i != BAKED_AUX3))
		{
			return FALSE;
		}
	}
	return TRUE;
}

BOOL LLVOAvatar::isFullyTextured() const
{
	for (S32 i = 0; i < mMeshLOD.size(); i++)
	{
		LLAvatarJoint* joint = mMeshLOD[i];
		if (i==MESH_ID_SKIRT && !isWearingWearableType(LLWearableType::WT_SKIRT))
		{
			continue; // don't care about skirt textures if we're not wearing one.
		}
		if (!joint)
		{
			continue; // nonexistent LOD OK.
		}
		avatar_joint_mesh_list_t::iterator meshIter = joint->mMeshParts.begin();
		if (meshIter != joint->mMeshParts.end())
		{
			LLAvatarJointMesh *mesh = (*meshIter);
			if (!mesh)
			{
				continue; // nonexistent mesh OK
			}
			if (mesh->hasGLTexture())
			{
				continue; // Mesh exists and has a baked texture.
			}
			if (mesh->hasComposite())
			{
				continue; // Mesh exists and has a composite texture.
			}
			// Fail
			return FALSE;
		}
	}
	return TRUE;
}

BOOL LLVOAvatar::hasGray() const
{
	return !getIsCloud() && !isFullyTextured();
}

S32 LLVOAvatar::getRezzedStatus() const
{
	if (getIsCloud()) return 0;
	bool textured = isFullyTextured();
	if (textured && allBakedTexturesCompletelyDownloaded()) return 3;
	if (textured) return 2;
	llassert(hasGray());
	return 1; // gray
}

void LLVOAvatar::deleteLayerSetCaches(bool clearAll)
{
	for (U32 i = 0; i < mBakedTextureDatas.size(); i++)
	{
		if (mBakedTextureDatas[i].mTexLayerSet)
		{
			// ! BACKWARDS COMPATIBILITY !
			// Can be removed after hair baking is mandatory on the grid
			if ((i != BAKED_HAIR || isSelf()) && !clearAll)
			{
				mBakedTextureDatas[i].mTexLayerSet->deleteCaches();
			}
		}
		if (mBakedTextureDatas[i].mMaskTexName)
		{
			LLImageGL::deleteTextures(1, (GLuint*)&(mBakedTextureDatas[i].mMaskTexName));
			mBakedTextureDatas[i].mMaskTexName = 0 ;
		}
	}
}

// static 
BOOL LLVOAvatar::areAllNearbyInstancesBaked(S32& grey_avatars)
{
	BOOL res = TRUE;
	grey_avatars = 0;
	for (std::vector<LLCharacter*>::iterator iter = LLCharacter::sInstances.begin();
		 iter != LLCharacter::sInstances.end(); ++iter)
	{
		LLVOAvatar* inst = (LLVOAvatar*) *iter;
		if( inst->isDead() )
		{
			continue;
		}
		else if( !inst->isFullyBaked() )
		{
			res = FALSE;
			if (inst->mHasGrey)
			{
				++grey_avatars;
			}
		}
	}
	return res;
}

// static
void LLVOAvatar::getNearbyRezzedStats(std::vector<S32>& counts)
{
	counts.clear();
	counts.resize(4);
	for (std::vector<LLCharacter*>::iterator iter = LLCharacter::sInstances.begin();
		 iter != LLCharacter::sInstances.end(); ++iter)
	{
		LLVOAvatar* inst = (LLVOAvatar*) *iter;
		if (inst)
		{
			S32 rez_status = inst->getRezzedStatus();
			counts[rez_status]++;
		}
	}
}

// static
std::string LLVOAvatar::rezStatusToString(S32 rez_status)
{
	if (rez_status==0) return "cloud";
	if (rez_status==1) return "gray";
	if (rez_status==2) return "downloading";
	if (rez_status==3) return "full";
	return "unknown";
}

// static
void LLVOAvatar::dumpBakedStatus()
{
	LLVector3d camera_pos_global = gAgentCamera.getCameraPositionGlobal();

	for (std::vector<LLCharacter*>::iterator iter = LLCharacter::sInstances.begin();
		 iter != LLCharacter::sInstances.end(); ++iter)
	{
		LLVOAvatar* inst = (LLVOAvatar*) *iter;
		LL_INFOS() << "Avatar ";

		LLNameValue* firstname = inst->getNVPair("FirstName");
		LLNameValue* lastname = inst->getNVPair("LastName");

		if( firstname )
		{
			LL_CONT << firstname->getString();
		}
		if( lastname )
		{
			LL_CONT << " " << lastname->getString();
		}

		LL_CONT << " " << inst->mID;

		if( inst->isDead() )
		{
			LL_CONT << " DEAD ("<< inst->getNumRefs() << " refs)";
		}

		if( inst->isSelf() )
		{
			LL_CONT << " (self)";
		}


		F64 dist_to_camera = (inst->getPositionGlobal() - camera_pos_global).length();
		LL_CONT << " " << dist_to_camera << "m ";

		LL_CONT << " " << inst->mPixelArea << " pixels";

		if( inst->isVisible() )
		{
			LL_CONT << " (visible)";
		}
		else
		{
			LL_CONT << " (not visible)";
		}

		if( inst->isFullyBaked() )
		{
			LL_CONT << " Baked";
		}
		else
		{
			LL_CONT << " Unbaked (";
			
			for (LLAvatarAppearanceDictionary::BakedTextures::const_iterator iter = LLAvatarAppearanceDictionary::getInstance()->getBakedTextures().begin();
				 iter != LLAvatarAppearanceDictionary::getInstance()->getBakedTextures().end();
				 ++iter)
			{
				const LLAvatarAppearanceDictionary::BakedEntry *baked_dict = iter->second;
				const ETextureIndex index = baked_dict->mTextureIndex;
				if (!inst->isTextureDefined(index))
				{
					LL_CONT << " " << (LLAvatarAppearanceDictionary::getInstance()->getTexture(index) ? LLAvatarAppearanceDictionary::getInstance()->getTexture(index)->mName : "");
				}
			}
			LL_CONT << " ) " << inst->getUnbakedPixelAreaRank();
			if( inst->isCulled() )
			{
				LL_CONT << " culled";
			}
		}
		LL_CONT << LL_ENDL;
	}
}

//static
void LLVOAvatar::restoreGL()
{
	if (!isAgentAvatarValid()) return;

	gAgentAvatarp->setCompositeUpdatesEnabled(TRUE);
	for (U32 i = 0; i < gAgentAvatarp->mBakedTextureDatas.size(); i++)
	{
		// <FS:Ansariel> [Legacy Bake]
		//gAgentAvatarp->invalidateComposite(gAgentAvatarp->getTexLayerSet(i));
		gAgentAvatarp->invalidateComposite(gAgentAvatarp->getTexLayerSet(i), FALSE);
	}
	gAgentAvatarp->updateMeshTextures();
}

//static
void LLVOAvatar::destroyGL()
{
	deleteCachedImages();

	resetImpostors();
}

//static
void LLVOAvatar::resetImpostors()
{
	for (std::vector<LLCharacter*>::iterator iter = LLCharacter::sInstances.begin();
		 iter != LLCharacter::sInstances.end(); ++iter)
	{
		LLVOAvatar* avatar = (LLVOAvatar*) *iter;
		avatar->mImpostor.release();
		avatar->mNeedsImpostorUpdate = TRUE;
	}
}

// static
void LLVOAvatar::deleteCachedImages(bool clearAll)
{	
	if (LLViewerTexLayerSet::sHasCaches)
	{
		for (std::vector<LLCharacter*>::iterator iter = LLCharacter::sInstances.begin();
			 iter != LLCharacter::sInstances.end(); ++iter)
		{
			LLVOAvatar* inst = (LLVOAvatar*) *iter;
			inst->deleteLayerSetCaches(clearAll);
		}
		LLViewerTexLayerSet::sHasCaches = FALSE;
	}
	LLVOAvatarSelf::deleteScratchTextures();
	LLTexLayerStaticImageList::getInstance()->deleteCachedImages();
}


//------------------------------------------------------------------------
// static
// LLVOAvatar::initClass()
//------------------------------------------------------------------------
void LLVOAvatar::initClass()
{ 
	gAnimLibrary.animStateSetString(ANIM_AGENT_BODY_NOISE,"body_noise");
	gAnimLibrary.animStateSetString(ANIM_AGENT_BREATHE_ROT,"breathe_rot");
	gAnimLibrary.animStateSetString(ANIM_AGENT_PHYSICS_MOTION,"physics_motion");
	gAnimLibrary.animStateSetString(ANIM_AGENT_EDITING,"editing");
	gAnimLibrary.animStateSetString(ANIM_AGENT_EYE,"eye");
	gAnimLibrary.animStateSetString(ANIM_AGENT_FLY_ADJUST,"fly_adjust");
	gAnimLibrary.animStateSetString(ANIM_AGENT_HAND_MOTION,"hand_motion");
	gAnimLibrary.animStateSetString(ANIM_AGENT_HEAD_ROT,"head_rot");
	gAnimLibrary.animStateSetString(ANIM_AGENT_PELVIS_FIX,"pelvis_fix");
	gAnimLibrary.animStateSetString(ANIM_AGENT_TARGET,"target");
	gAnimLibrary.animStateSetString(ANIM_AGENT_WALK_ADJUST,"walk_adjust");

    // Where should this be set initially?
    LLJoint::setDebugJointNames(gSavedSettings.getString("DebugAvatarJoints"));

	LLControlAvatar::sRegionChangedSlot = gAgent.addRegionChangedCallback(&LLControlAvatar::onRegionChanged);

	initCloud();
}


void LLVOAvatar::cleanupClass()
{
}

LLPartSysData LLVOAvatar::sCloud;
void LLVOAvatar::initCloud()
{
	// fancy particle cloud designed by Brent
	std::string filename = gDirUtilp->getExpandedFilename(LL_PATH_PER_SL_ACCOUNT, "cloud.xml");
	if(!gDirUtilp->fileExists(filename))
	{
		filename = gDirUtilp->getExpandedFilename(LL_PATH_USER_SETTINGS, "cloud.xml");
	}
	if(!gDirUtilp->fileExists(filename))
	{
		filename = gDirUtilp->getExpandedFilename(LL_PATH_APP_SETTINGS, "cloud.xml");
	}
	LLSD cloud;
	// <FS:ND> On Linux ifstream only has a const char* constructor
	// llifstream in_file(filename);
	llifstream in_file(filename.c_str());
	// </FS:ND>
	LLSDSerialize::fromXMLDocument(cloud, in_file);
	sCloud.fromLLSD(cloud);
	LLViewerTexture* cloud_texture = LLViewerTextureManager::getFetchedTextureFromFile("cloud-particle.j2c");
	sCloud.mPartImageID = cloud_texture->getID();

	//Todo: have own image, de-copy-pasta
	LLSD cloud_muted;
	filename = gDirUtilp->getExpandedFilename(LL_PATH_PER_SL_ACCOUNT, "cloud_muted.xml");
	if(!gDirUtilp->fileExists(filename))
	{
		filename = gDirUtilp->getExpandedFilename(LL_PATH_USER_SETTINGS, "cloud_muted.xml");
	}
	if(!gDirUtilp->fileExists(filename))
	{
		filename = gDirUtilp->getExpandedFilename(LL_PATH_APP_SETTINGS, "cloud_muted.xml");
	}
	// <FS:ND> On Linux ifstream only has a const char* constructor
	// llifstream in_file_muted(filename);
	llifstream in_file_muted(filename.c_str());
	// </FS:ND>
}

// virtual
void LLVOAvatar::initInstance()
{
	//-------------------------------------------------------------------------
	// register motions
	//-------------------------------------------------------------------------
	if (LLCharacter::sInstances.size() == 1)
	{
		LLKeyframeMotion::setVFS(gStaticVFS);
		registerMotion( ANIM_AGENT_DO_NOT_DISTURB,					LLNullMotion::create );
		registerMotion( ANIM_AGENT_CROUCH,					LLKeyframeStandMotion::create );
		registerMotion( ANIM_AGENT_CROUCHWALK,				LLKeyframeWalkMotion::create );
		registerMotion( ANIM_AGENT_EXPRESS_AFRAID,			LLEmote::create );
		registerMotion( ANIM_AGENT_EXPRESS_ANGER,			LLEmote::create );
		registerMotion( ANIM_AGENT_EXPRESS_BORED,			LLEmote::create );
		registerMotion( ANIM_AGENT_EXPRESS_CRY,				LLEmote::create );
		registerMotion( ANIM_AGENT_EXPRESS_DISDAIN,			LLEmote::create );
		registerMotion( ANIM_AGENT_EXPRESS_EMBARRASSED,		LLEmote::create );
		registerMotion( ANIM_AGENT_EXPRESS_FROWN,			LLEmote::create );
		registerMotion( ANIM_AGENT_EXPRESS_KISS,			LLEmote::create );
		registerMotion( ANIM_AGENT_EXPRESS_LAUGH,			LLEmote::create );
		registerMotion( ANIM_AGENT_EXPRESS_OPEN_MOUTH,		LLEmote::create );
		registerMotion( ANIM_AGENT_EXPRESS_REPULSED,		LLEmote::create );
		registerMotion( ANIM_AGENT_EXPRESS_SAD,				LLEmote::create );
		registerMotion( ANIM_AGENT_EXPRESS_SHRUG,			LLEmote::create );
		registerMotion( ANIM_AGENT_EXPRESS_SMILE,			LLEmote::create );
		registerMotion( ANIM_AGENT_EXPRESS_SURPRISE,		LLEmote::create );
		registerMotion( ANIM_AGENT_EXPRESS_TONGUE_OUT,		LLEmote::create );
		registerMotion( ANIM_AGENT_EXPRESS_TOOTHSMILE,		LLEmote::create );
		registerMotion( ANIM_AGENT_EXPRESS_WINK,			LLEmote::create );
		registerMotion( ANIM_AGENT_EXPRESS_WORRY,			LLEmote::create );
		registerMotion( ANIM_AGENT_FEMALE_RUN_NEW,			LLKeyframeWalkMotion::create );
		registerMotion( ANIM_AGENT_FEMALE_WALK,				LLKeyframeWalkMotion::create );
		registerMotion( ANIM_AGENT_FEMALE_WALK_NEW,			LLKeyframeWalkMotion::create );
		registerMotion( ANIM_AGENT_RUN,						LLKeyframeWalkMotion::create );
		registerMotion( ANIM_AGENT_RUN_NEW,					LLKeyframeWalkMotion::create );
		registerMotion( ANIM_AGENT_STAND,					LLKeyframeStandMotion::create );
		registerMotion( ANIM_AGENT_STAND_1,					LLKeyframeStandMotion::create );
		registerMotion( ANIM_AGENT_STAND_2,					LLKeyframeStandMotion::create );
		registerMotion( ANIM_AGENT_STAND_3,					LLKeyframeStandMotion::create );
		registerMotion( ANIM_AGENT_STAND_4,					LLKeyframeStandMotion::create );
		registerMotion( ANIM_AGENT_STANDUP,					LLKeyframeFallMotion::create );
		registerMotion( ANIM_AGENT_TURNLEFT,				LLKeyframeWalkMotion::create );
		registerMotion( ANIM_AGENT_TURNRIGHT,				LLKeyframeWalkMotion::create );
		registerMotion( ANIM_AGENT_WALK,					LLKeyframeWalkMotion::create );
		registerMotion( ANIM_AGENT_WALK_NEW,				LLKeyframeWalkMotion::create );
		
		// motions without a start/stop bit
		registerMotion( ANIM_AGENT_BODY_NOISE,				LLBodyNoiseMotion::create );
		registerMotion( ANIM_AGENT_BREATHE_ROT,				LLBreatheMotionRot::create );
		registerMotion( ANIM_AGENT_PHYSICS_MOTION,			LLPhysicsMotionController::create );
		registerMotion( ANIM_AGENT_EDITING,					LLEditingMotion::create	);
		registerMotion( ANIM_AGENT_EYE,						LLEyeMotion::create	);
		registerMotion( ANIM_AGENT_FEMALE_WALK,				LLKeyframeWalkMotion::create );
		registerMotion( ANIM_AGENT_FLY_ADJUST,				LLFlyAdjustMotion::create );
		registerMotion( ANIM_AGENT_HAND_MOTION,				LLHandMotion::create );
		registerMotion( ANIM_AGENT_HEAD_ROT,				LLHeadRotMotion::create );
		registerMotion( ANIM_AGENT_PELVIS_FIX,				LLPelvisFixMotion::create );
		registerMotion( ANIM_AGENT_SIT_FEMALE,				LLKeyframeMotion::create );
		registerMotion( ANIM_AGENT_TARGET,					LLTargetingMotion::create );
		registerMotion( ANIM_AGENT_WALK_ADJUST,				LLWalkAdjustMotion::create );
	}
	
	LLAvatarAppearance::initInstance();
	
	// preload specific motions here
	createMotion( ANIM_AGENT_CUSTOMIZE);
	createMotion( ANIM_AGENT_CUSTOMIZE_DONE);
	
	//VTPause();  // VTune
	
	mVoiceVisualizer->setVoiceEnabled( LLVoiceClient::getInstance()->getVoiceEnabled( mID ) );

    mInitFlags |= 1<<1;
}

// virtual
LLAvatarJoint* LLVOAvatar::createAvatarJoint()
{
	return new LLViewerJoint();
}

// virtual
LLAvatarJoint* LLVOAvatar::createAvatarJoint(S32 joint_num)
{
	return new LLViewerJoint(joint_num);
}

// virtual
LLAvatarJointMesh* LLVOAvatar::createAvatarJointMesh()
{
	return new LLViewerJointMesh();
}

// virtual
LLTexLayerSet* LLVOAvatar::createTexLayerSet()
{
	return new LLViewerTexLayerSet(this);
}

const LLVector3 LLVOAvatar::getRenderPosition() const
{

	if (mDrawable.isNull() || mDrawable->getGeneration() < 0)
	{
		return getPositionAgent();
	}
	else if (isRoot())
	{
		F32 fixup;
		if ( hasPelvisFixup( fixup) )
		{
			//Apply a pelvis fixup (as defined by the avs skin)
			LLVector3 pos = mDrawable->getPositionAgent();
			pos[VZ] += fixup;
			return pos;
		}
		else
		{
			return mDrawable->getPositionAgent();
		}
	}
	else
	{
		return getPosition() * mDrawable->getParent()->getRenderMatrix();
	}
}

void LLVOAvatar::updateDrawable(BOOL force_damped)
{
	clearChanged(SHIFTED);
}

void LLVOAvatar::onShift(const LLVector4a& shift_vector)
{
	const LLVector3& shift = reinterpret_cast<const LLVector3&>(shift_vector);
	mLastAnimExtents[0] += shift;
	mLastAnimExtents[1] += shift;
}

void LLVOAvatar::updateSpatialExtents(LLVector4a& newMin, LLVector4a &newMax)
{
    if (mDrawable.isNull())
    {
        return;
    }

    if (mNeedsExtentUpdate)
    {
        calculateSpatialExtents(newMin,newMax);
        mLastAnimExtents[0].set(newMin.getF32ptr());
        mLastAnimExtents[1].set(newMax.getF32ptr());
		mLastAnimBasePos = mPelvisp->getWorldPosition();
        mNeedsExtentUpdate = false;
    }
	else
	{
		LLVector3 new_base_pos = mPelvisp->getWorldPosition();
		LLVector3 shift = new_base_pos-mLastAnimBasePos;
		mLastAnimExtents[0] += shift;
		mLastAnimExtents[1] += shift;
		mLastAnimBasePos = new_base_pos;

	}
          
	if (isImpostor() && !needsImpostorUpdate())
	{
		LLVector3 delta = getRenderPosition() -
			((LLVector3(mDrawable->getPositionGroup().getF32ptr())-mImpostorOffset));
		
		newMin.load3( (mLastAnimExtents[0] + delta).mV);
		newMax.load3( (mLastAnimExtents[1] + delta).mV);
	}
	else
	{
        newMin.load3(mLastAnimExtents[0].mV);
        newMax.load3(mLastAnimExtents[1].mV);
		LLVector4a pos_group;
		pos_group.setAdd(newMin,newMax);
		pos_group.mul(0.5f);
		mImpostorOffset = LLVector3(pos_group.getF32ptr())-getRenderPosition();
		mDrawable->setPositionGroup(pos_group);
	}
}


static LLTrace::BlockTimerStatHandle FTM_AVATAR_EXTENT_UPDATE("Av Upd Extent");

void LLVOAvatar::calculateSpatialExtents(LLVector4a& newMin, LLVector4a& newMax)
{
    LL_RECORD_BLOCK_TIME(FTM_AVATAR_EXTENT_UPDATE);
//<FS:Beq> not called as often as it used to be but still no harm in optimising
//    S32 box_detail = gSavedSettings.getS32("AvatarBoundingBoxComplexity");
	static const LLCachedControl<S32> box_detail(gSavedSettings, "AvatarBoundingBoxComplexity");
//<FS:Beq>
    // FIXME the update_min_max function used below assumes there is a
    // known starting point, but in general there isn't. Ideally the
    // box update logic should be modified to handle the no-point-yet
    // case. For most models, starting with the pelvis is safe though.
    LLVector3 zero_pos;
	LLVector4a pos;
    if (dist_vec(zero_pos, mPelvisp->getWorldPosition())<0.001)
    {
        // Don't use pelvis until av initialized
	pos.load3(getRenderPosition().mV);
    }
    else
    {
        pos.load3(mPelvisp->getWorldPosition().mV);
    }
	newMin = pos;
	newMax = pos;

	//stretch bounding box by joint positions. Doing this for
	//control avs, where the polymeshes aren't maintained or
	//displayed, can give inaccurate boxes due to joints stuck at (0,0,0).
    if ((box_detail>=1) && !isControlAvatar())
    {
	for (polymesh_map_t::iterator i = mPolyMeshes.begin(); i != mPolyMeshes.end(); ++i)
	{
		LLPolyMesh* mesh = i->second;
		for (S32 joint_num = 0; joint_num < mesh->mJointRenderData.size(); joint_num++)
		{
			LLVector4a trans;
			trans.load3( mesh->mJointRenderData[joint_num]->mWorldMatrix->getTranslation().mV);
			update_min_max(newMin, newMax, trans);
		}
	}

    }

	// Pad bounding box for starting joint, plus polymesh if
	// applicable. Subsequent calcs should be accurate enough to not
	// need padding.
	LLVector4a padding(0.25);
	newMin.sub(padding);
	newMax.add(padding);


	//stretch bounding box by static attachments
    if (box_detail >= 2)
    {
        float max_attachment_span = get_default_max_prim_scale() * 5.0f;
	
	for (attachment_map_t::iterator iter = mAttachmentPoints.begin(); 
		 iter != mAttachmentPoints.end();
		 ++iter)
	{
		LLViewerJointAttachment* attachment = iter->second;

		// <FS:Ansariel> Possible crash fix
		//if (attachment->getValid())
		if (attachment && attachment->getValid())
		// </FS:Ansariel>
		{
			for (LLViewerJointAttachment::attachedobjs_vec_t::iterator attachment_iter = attachment->mAttachedObjects.begin();
				 attachment_iter != attachment->mAttachedObjects.end();
				 ++attachment_iter)
			{
                    // Don't we need to look at children of attached_object as well?
                const LLViewerObject* attached_object = attachment_iter->get();
				if (attached_object && !attached_object->isHUDAttachment())
				{
                        const LLVOVolume *vol = dynamic_cast<const LLVOVolume*>(attached_object);
                        if (vol && vol->isAnimatedObject())
                        {
                            // Animated objects already have a bounding box in their control av, use that. 
                            // Could lag by a frame if there's no guarantee on order of processing for avatars.
                            LLControlAvatar *cav = vol->getControlAvatar();
                            if (cav)
                            {
                                LLVector4a cav_min;
                                cav_min.load3(cav->mLastAnimExtents[0].mV);
                                LLVector4a cav_max;
                                cav_max.load3(cav->mLastAnimExtents[1].mV);
                                update_min_max(newMin,newMax,cav_min);
                                update_min_max(newMin,newMax,cav_max);
                                continue;
                            }
                        }
                        if (vol && vol->isRiggedMesh())
                        {
                            continue;
                        }
					LLDrawable* drawable = attached_object->mDrawable;
					if (drawable && !drawable->isState(LLDrawable::RIGGED))
					{
						LLSpatialBridge* bridge = drawable->getSpatialBridge();
						if (bridge)
						{
							const LLVector4a* ext = bridge->getSpatialExtents();
							LLVector4a distance;
							distance.setSub(ext[1], ext[0]);
							LLVector4a max_span(max_attachment_span);

							S32 lt = distance.lessThan(max_span).getGatheredBits() & 0x7;
						
							// Only add the prim to spatial extents calculations if it isn't a megaprim.
							// max_attachment_span calculated at the start of the function 
							// (currently 5 times our max prim size) 
							if (lt == 0x7)
							{
								update_min_max(newMin,newMax,ext[0]);
								update_min_max(newMin,newMax,ext[1]);
							}
						}
					}
				}
			}
		}
	}
    }

    // Stretch bounding box by rigged mesh joint boxes
    if (box_detail>=3)
    {
		updateRiggingInfo();
        for (S32 joint_num = 0; joint_num < LL_CHARACTER_MAX_ANIMATED_JOINTS; joint_num++)
        {
            LLJoint *joint = getJoint(joint_num);
            LLJointRiggingInfo *rig_info = NULL;
            if (joint_num < mJointRiggingInfoTab.size())
            {
                rig_info = &mJointRiggingInfoTab[joint_num];
            }

            if (joint && rig_info && rig_info->isRiggedTo())
            {
                LLViewerJointAttachment *as_joint_attach = dynamic_cast<LLViewerJointAttachment*>(joint);
                if (as_joint_attach && as_joint_attach->getIsHUDAttachment())
                {
                    // Ignore bounding box of HUD joints
                    continue;
                }
                LLMatrix4a mat;
                LLVector4a new_extents[2];
                mat.loadu(joint->getWorldMatrix());
                matMulBoundBox(mat, rig_info->getRiggedExtents(), new_extents);
                update_min_max(newMin, newMax, new_extents[0]);
                update_min_max(newMin, newMax, new_extents[1]);
                //if (isSelf())
                //{
                //    LL_INFOS() << joint->getName() << " extents " << new_extents[0] << "," << new_extents[1] << LL_ENDL;
                //    LL_INFOS() << joint->getName() << " av box is " << newMin << "," << newMax << LL_ENDL;
                //}
            }
        }
    }

    // Update pixel area
    LLVector4a center, size;
    center.setAdd(newMin, newMax);
    center.mul(0.5f);
    
    size.setSub(newMax,newMin);
    size.mul(0.5f);
    
    mPixelArea = LLPipeline::calcPixelArea(center, size, *LLViewerCamera::getInstance());
}

void render_sphere_and_line(const LLVector3& begin_pos, const LLVector3& end_pos, F32 sphere_scale, const LLVector3& occ_color, const LLVector3& visible_color)
{
    // Unoccluded bone portions
    LLGLDepthTest normal_depth(GL_TRUE);

    // Draw line segment for unoccluded joint
    gGL.diffuseColor3f(visible_color[0], visible_color[1], visible_color[2]);

    gGL.begin(LLRender::LINES);
    gGL.vertex3fv(begin_pos.mV); 
    gGL.vertex3fv(end_pos.mV);
    gGL.end();
        

    // Draw sphere representing joint pos
    gGL.pushMatrix();
    gGL.scalef(sphere_scale, sphere_scale, sphere_scale);
    gSphere.renderGGL();
    gGL.popMatrix();
        
    LLGLDepthTest depth_under(GL_TRUE, GL_FALSE, GL_GREATER);

    // Occluded bone portions
    gGL.diffuseColor3f(occ_color[0], occ_color[1], occ_color[2]);

    gGL.begin(LLRender::LINES);
    gGL.vertex3fv(begin_pos.mV); 
    gGL.vertex3fv(end_pos.mV);
    gGL.end();

    // Draw sphere representing joint pos
    gGL.pushMatrix();
    gGL.scalef(sphere_scale, sphere_scale, sphere_scale);
    gSphere.renderGGL();
    gGL.popMatrix();
}

//-----------------------------------------------------------------------------
// renderCollisionVolumes()
//-----------------------------------------------------------------------------
void LLVOAvatar::renderCollisionVolumes()
{
	std::ostringstream ostr;

	for (S32 i = 0; i < mNumCollisionVolumes; i++)
	{
		ostr << mCollisionVolumes[i].getName() << ", ";

        LLAvatarJointCollisionVolume& collision_volume = mCollisionVolumes[i];

		collision_volume.updateWorldMatrix();

		gGL.pushMatrix();
		gGL.multMatrix( &collision_volume.getXform()->getWorldMatrix().mMatrix[0][0] );

        LLVector3 begin_pos(0,0,0);
        LLVector3 end_pos(collision_volume.getEnd());
        static F32 sphere_scale = 1.0f;
        static F32 center_dot_scale = 0.05f;

        static LLVector3 BLUE(0.0f, 0.0f, 1.0f);
        static LLVector3 PASTEL_BLUE(0.5f, 0.5f, 1.0f);
        static LLVector3 RED(1.0f, 0.0f, 0.0f);
        static LLVector3 PASTEL_RED(1.0f, 0.5f, 0.5f);
        static LLVector3 WHITE(1.0f, 1.0f, 1.0f);
        

        LLVector3 cv_color_occluded;
        LLVector3 cv_color_visible;
        LLVector3 dot_color_occluded(WHITE);
        LLVector3 dot_color_visible(WHITE);
        if (isControlAvatar())
        {
            cv_color_occluded = RED;
            cv_color_visible = PASTEL_RED;
        }
        else
        {
            cv_color_occluded = BLUE;
            cv_color_visible = PASTEL_BLUE;
        }
        render_sphere_and_line(begin_pos, end_pos, sphere_scale, cv_color_occluded, cv_color_visible);
        render_sphere_and_line(begin_pos, end_pos, center_dot_scale, dot_color_occluded, dot_color_visible);

        gGL.popMatrix();
    }

    
	if (mNameText.notNull())
	{
		LLVector4a unused;
	
		mNameText->lineSegmentIntersect(unused, unused, unused, TRUE);
	}
}

void LLVOAvatar::renderBones()
{
    LLGLEnable blend(GL_BLEND);

	avatar_joint_list_t::iterator iter = mSkeleton.begin();
	avatar_joint_list_t::iterator end  = mSkeleton.end();

    // For bones with position overrides defined
    static LLVector3 OVERRIDE_COLOR_OCCLUDED(1.0f, 0.0f, 0.0f);
    static LLVector3 OVERRIDE_COLOR_VISIBLE(0.5f, 0.5f, 0.5f);
    // For bones which are rigged to by at least one attachment
    static LLVector3 RIGGED_COLOR_OCCLUDED(0.0f, 1.0f, 1.0f);
    static LLVector3 RIGGED_COLOR_VISIBLE(0.5f, 0.5f, 0.5f);
    // For bones not otherwise colored
    static LLVector3 OTHER_COLOR_OCCLUDED(0.0f, 1.0f, 0.0f);
    static LLVector3 OTHER_COLOR_VISIBLE(0.5f, 0.5f, 0.5f);
    
    static F32 SPHERE_SCALEF = 0.001f;

	for (; iter != end; ++iter)
	{
		LLJoint* jointp = *iter;
		if (!jointp)
		{
			continue;
		}

		jointp->updateWorldMatrix();

        LLVector3 occ_color, visible_color;

        LLVector3 pos;
        LLUUID mesh_id;
        if (jointp->hasAttachmentPosOverride(pos,mesh_id))
        {
            occ_color = OVERRIDE_COLOR_OCCLUDED;
            visible_color = OVERRIDE_COLOR_VISIBLE;
        }
        else
        {
            if (jointIsRiggedTo(jointp))
            {
                occ_color = RIGGED_COLOR_OCCLUDED;
                visible_color = RIGGED_COLOR_VISIBLE;
            }
            else
            {
                occ_color = OTHER_COLOR_OCCLUDED;
                visible_color = OTHER_COLOR_VISIBLE;
            }
        }
        LLVector3 begin_pos(0,0,0);
        LLVector3 end_pos(jointp->getEnd());

        F32 sphere_scale = SPHERE_SCALEF;
        
		gGL.pushMatrix();
		gGL.multMatrix( &jointp->getXform()->getWorldMatrix().mMatrix[0][0] );

        render_sphere_and_line(begin_pos, end_pos, sphere_scale, occ_color, visible_color);
        
		gGL.popMatrix();
	}
}


void LLVOAvatar::renderJoints()
{
	std::ostringstream ostr;
	std::ostringstream nullstr;

	for (joint_map_t::iterator iter = mJointMap.begin(); iter != mJointMap.end(); ++iter)
	{
		LLJoint* jointp = iter->second;
		if (!jointp)
		{
			nullstr << iter->first << " is NULL" << std::endl;
			continue;
		}

		ostr << jointp->getName() << ", ";

		jointp->updateWorldMatrix();
	
		gGL.pushMatrix();
		gGL.multMatrix( &jointp->getXform()->getWorldMatrix().mMatrix[0][0] );

		gGL.diffuseColor3f( 1.f, 0.f, 1.f );
	
		gGL.begin(LLRender::LINES);
	
		LLVector3 v[] = 
		{
			LLVector3(1,0,0),
			LLVector3(-1,0,0),
			LLVector3(0,1,0),
			LLVector3(0,-1,0),

			LLVector3(0,0,-1),
			LLVector3(0,0,1),
		};

		//sides
		gGL.vertex3fv(v[0].mV); 
		gGL.vertex3fv(v[2].mV);

		gGL.vertex3fv(v[0].mV); 
		gGL.vertex3fv(v[3].mV);

		gGL.vertex3fv(v[1].mV); 
		gGL.vertex3fv(v[2].mV);

		gGL.vertex3fv(v[1].mV); 
		gGL.vertex3fv(v[3].mV);


		//top
		gGL.vertex3fv(v[0].mV); 
		gGL.vertex3fv(v[4].mV);

		gGL.vertex3fv(v[1].mV); 
		gGL.vertex3fv(v[4].mV);

		gGL.vertex3fv(v[2].mV); 
		gGL.vertex3fv(v[4].mV);

		gGL.vertex3fv(v[3].mV); 
		gGL.vertex3fv(v[4].mV);


		//bottom
		gGL.vertex3fv(v[0].mV); 
		gGL.vertex3fv(v[5].mV);

		gGL.vertex3fv(v[1].mV); 
		gGL.vertex3fv(v[5].mV);

		gGL.vertex3fv(v[2].mV); 
		gGL.vertex3fv(v[5].mV);

		gGL.vertex3fv(v[3].mV); 
		gGL.vertex3fv(v[5].mV);

		gGL.end();

		gGL.popMatrix();
	}

	mDebugText.clear();
	addDebugText(ostr.str());
	addDebugText(nullstr.str());
}

BOOL LLVOAvatar::lineSegmentIntersect(const LLVector4a& start, const LLVector4a& end,
									  S32 face,
									  BOOL pick_transparent,
									  BOOL pick_rigged,
									  S32* face_hit,
									  LLVector4a* intersection,
									  LLVector2* tex_coord,
									  LLVector4a* normal,
									  LLVector4a* tangent)
{
	if ((isSelf() && !gAgent.needsRenderAvatar()) || !LLPipeline::sPickAvatar)
	{
		return FALSE;
	}

    if (isControlAvatar())
    {
        return FALSE;
    }
    
	if (lineSegmentBoundingBox(start, end))
	{
		for (S32 i = 0; i < mNumCollisionVolumes; ++i)
		{
			mCollisionVolumes[i].updateWorldMatrix();
            
			glh::matrix4f mat((F32*) mCollisionVolumes[i].getXform()->getWorldMatrix().mMatrix);
			glh::matrix4f inverse = mat.inverse();
			glh::matrix4f norm_mat = inverse.transpose();

			glh::vec3f p1(start.getF32ptr());
			glh::vec3f p2(end.getF32ptr());

			inverse.mult_matrix_vec(p1);
			inverse.mult_matrix_vec(p2);

			LLVector3 position;
			LLVector3 norm;

			if (linesegment_sphere(LLVector3(p1.v), LLVector3(p2.v), LLVector3(0,0,0), 1.f, position, norm))
			{
				glh::vec3f res_pos(position.mV);
				mat.mult_matrix_vec(res_pos);
				
				norm.normalize();
				glh::vec3f res_norm(norm.mV);
				norm_mat.mult_matrix_dir(res_norm);

				if (intersection)
				{
					intersection->load3(res_pos.v);
				}

				if (normal)
				{
					normal->load3(res_norm.v);
				}

				return TRUE;
			}
		}

		if (isSelf())
		{
			for (attachment_map_t::iterator iter = mAttachmentPoints.begin(); 
			 iter != mAttachmentPoints.end();
			 ++iter)
			{
				LLViewerJointAttachment* attachment = iter->second;

				// <FS:Ansariel> Possible crash fix
				if (!attachment)
				{
					continue;
				}
				// </FS:Ansariel>

				for (LLViewerJointAttachment::attachedobjs_vec_t::iterator attachment_iter = attachment->mAttachedObjects.begin();
					 attachment_iter != attachment->mAttachedObjects.end();
					 ++attachment_iter)
				{
					LLViewerObject* attached_object = attachment_iter->get();
					
					if (attached_object && !attached_object->isDead() && attachment->getValid())
					{
						LLDrawable* drawable = attached_object->mDrawable;
						if (drawable->isState(LLDrawable::RIGGED))
						{ //regenerate octree for rigged attachment
							gPipeline.markRebuild(mDrawable, LLDrawable::REBUILD_RIGGED, TRUE);
						}
					}
				}
			}
		}
	}

	
	
	LLVector4a position;
	if (mNameText.notNull() && mNameText->lineSegmentIntersect(start, end, position))
	{
		if (intersection)
		{
			*intersection = position;
		}

		return TRUE;
	}

	return FALSE;
}

// virtual
LLViewerObject* LLVOAvatar::lineSegmentIntersectRiggedAttachments(const LLVector4a& start, const LLVector4a& end,
									  S32 face,
									  BOOL pick_transparent,
									  BOOL pick_rigged,
									  S32* face_hit,
									  LLVector4a* intersection,
									  LLVector2* tex_coord,
									  LLVector4a* normal,
									  LLVector4a* tangent)
{
	if (isSelf() && !gAgent.needsRenderAvatar())
	{
		return NULL;
	}

	LLViewerObject* hit = NULL;

	if (lineSegmentBoundingBox(start, end))
	{
		LLVector4a local_end = end;
		LLVector4a local_intersection;

		for (attachment_map_t::iterator iter = mAttachmentPoints.begin(); 
			iter != mAttachmentPoints.end();
			++iter)
		{
			LLViewerJointAttachment* attachment = iter->second;

			// <FS:Ansariel> Possible crash fix
			if (!attachment)
			{
				continue;
			}
			// </FS:Ansariel>

			for (LLViewerJointAttachment::attachedobjs_vec_t::iterator attachment_iter = attachment->mAttachedObjects.begin();
					attachment_iter != attachment->mAttachedObjects.end();
					++attachment_iter)
			{
				LLViewerObject* attached_object = attachment_iter->get();
					
				if (attached_object->lineSegmentIntersect(start, local_end, face, pick_transparent, pick_rigged, face_hit, &local_intersection, tex_coord, normal, tangent))
				{
					local_end = local_intersection;
					if (intersection)
					{
						*intersection = local_intersection;
					}
					
					hit = attached_object;
				}
			}
		}
	}
		
	return hit;
}


LLVOAvatar* LLVOAvatar::asAvatar()
{
	return this;
}

//-----------------------------------------------------------------------------
// LLVOAvatar::startDefaultMotions()
//-----------------------------------------------------------------------------
void LLVOAvatar::startDefaultMotions()
{
	//-------------------------------------------------------------------------
	// start default motions
	//-------------------------------------------------------------------------
	startMotion( ANIM_AGENT_HEAD_ROT );
	startMotion( ANIM_AGENT_EYE );
	startMotion( ANIM_AGENT_BODY_NOISE );
	startMotion( ANIM_AGENT_BREATHE_ROT );
	startMotion( ANIM_AGENT_PHYSICS_MOTION );
	startMotion( ANIM_AGENT_HAND_MOTION );
	startMotion( ANIM_AGENT_PELVIS_FIX );

	//-------------------------------------------------------------------------
	// restart any currently active motions
	//-------------------------------------------------------------------------
	processAnimationStateChanges();
}

//-----------------------------------------------------------------------------
// LLVOAvatar::buildCharacter()
// Deferred initialization and rebuild of the avatar.
//-----------------------------------------------------------------------------
// virtual
void LLVOAvatar::buildCharacter()
{
	LLAvatarAppearance::buildCharacter();

	// Not done building yet; more to do.
	mIsBuilt = FALSE;

	//-------------------------------------------------------------------------
	// set head offset from pelvis
	//-------------------------------------------------------------------------
	updateHeadOffset();

	//-------------------------------------------------------------------------
	// initialize lip sync morph pointers
	//-------------------------------------------------------------------------
	mOohMorph     = getVisualParam( "Lipsync_Ooh" );
	mAahMorph     = getVisualParam( "Lipsync_Aah" );

	// If we don't have the Ooh morph, use the Kiss morph
	if (!mOohMorph)
	{
		LL_WARNS() << "Missing 'Ooh' morph for lipsync, using fallback." << LL_ENDL;
		mOohMorph = getVisualParam( "Express_Kiss" );
	}

	// If we don't have the Aah morph, use the Open Mouth morph
	if (!mAahMorph)
	{
		LL_WARNS() << "Missing 'Aah' morph for lipsync, using fallback." << LL_ENDL;
		mAahMorph = getVisualParam( "Express_Open_Mouth" );
	}

    // Currently disabled for control avatars (animated objects), enabled for all others.
    if (mEnableDefaultMotions)
    {
	startDefaultMotions();
    }

	//-------------------------------------------------------------------------
	// restart any currently active motions
	//-------------------------------------------------------------------------
	processAnimationStateChanges();

	mIsBuilt = TRUE;
	stop_glerror();

	mMeshValid = TRUE;
}

//-----------------------------------------------------------------------------
// resetVisualParams()
//-----------------------------------------------------------------------------
void LLVOAvatar::resetVisualParams()
{
	// Skeletal params
	{
		LLAvatarXmlInfo::skeletal_distortion_info_list_t::iterator iter;
		for (iter = sAvatarXmlInfo->mSkeletalDistortionInfoList.begin();
			 iter != sAvatarXmlInfo->mSkeletalDistortionInfoList.end(); 
			 ++iter)
		{
			LLPolySkeletalDistortionInfo *info = (LLPolySkeletalDistortionInfo*)*iter;
			LLPolySkeletalDistortion *param = dynamic_cast<LLPolySkeletalDistortion*>(getVisualParam(info->getID()));
            *param = LLPolySkeletalDistortion(this);
            llassert(param);
			if (!param->setInfo(info))
			{
				llassert(false);
			}			
		}
	}

	// Driver parameters
	for (LLAvatarXmlInfo::driver_info_list_t::iterator iter = sAvatarXmlInfo->mDriverInfoList.begin();
		 iter != sAvatarXmlInfo->mDriverInfoList.end(); 
		 ++iter)
	{
		LLDriverParamInfo *info = *iter;
        LLDriverParam *param = dynamic_cast<LLDriverParam*>(getVisualParam(info->getID()));
        LLDriverParam::entry_list_t driven_list = param->getDrivenList();
        *param = LLDriverParam(this);
        llassert(param);
        if (!param->setInfo(info))
        {
            llassert(false);
        }			
        param->setDrivenList(driven_list);
	}
}

//-----------------------------------------------------------------------------
// resetSkeleton()
//-----------------------------------------------------------------------------
void LLVOAvatar::resetSkeleton(bool reset_animations)
{
    LL_DEBUGS("Avatar") << avString() << " reset starts" << LL_ENDL;
    if (!isControlAvatar() && !mLastProcessedAppearance)
    {
        LL_WARNS() << "Can't reset avatar; no appearance message has been received yet." << LL_ENDL;
        return;
    }

    // Save mPelvis state
    //LLVector3 pelvis_pos = getJoint("mPelvis")->getPosition();
    //LLQuaternion pelvis_rot = getJoint("mPelvis")->getRotation();

    // Clear all attachment pos and scale overrides
    clearAttachmentOverrides();

    // Note that we call buildSkeleton twice in this function. The first time is
    // just to get the right scale for the collision volumes, because
    // this will be used in setting the mJointScales for the
    // LLPolySkeletalDistortions of which the CVs are children.
	if( !buildSkeleton(sAvatarSkeletonInfo) )
    {
        LL_ERRS() << "Error resetting skeleton" << LL_ENDL;
	}

    // Reset some params to default state, without propagating changes downstream.
    resetVisualParams();

    // Now we have to reset the skeleton again, because its state
    // got clobbered by the resetVisualParams() calls
    // above.
	if( !buildSkeleton(sAvatarSkeletonInfo) )
    {
        LL_ERRS() << "Error resetting skeleton" << LL_ENDL;
	}

    // Reset attachment points
    // BuildSkeleton only does bones and CVs but we still need to reinit huds
    // since huds can be animated.
    bool ignore_hud_joints = !isSelf();
    initAttachmentPoints(ignore_hud_joints);

    // Fix up collision volumes
    for (LLVisualParam *param = getFirstVisualParam(); 
         param;
         param = getNextVisualParam())
    {
        LLPolyMorphTarget *poly_morph = dynamic_cast<LLPolyMorphTarget*>(param);
        if (poly_morph)
        {
            // This is a kludgy way to correct for the fact that the
            // collision volumes have been reset out from under the
            // poly morph sliders.
            F32 delta_weight = poly_morph->getLastWeight() - poly_morph->getDefaultWeight();
            poly_morph->applyVolumeChanges(delta_weight);
        }
    }

    // Reset tweakable params to preserved state
    if (mLastProcessedAppearance)
    {
    bool slam_params = true;
    applyParsedAppearanceMessage(*mLastProcessedAppearance, slam_params);
    }
    updateVisualParams();

    // Restore attachment pos overrides
    updateAttachmentOverrides();

    // Animations
    if (reset_animations)
    {
        if (isSelf())
        {
            // This is equivalent to "Stop Animating Me". Will reset
            // all animations and propagate the changes to other
            // viewers.
            gAgent.stopCurrentAnimations();
        }
        else
        {
            // Local viewer-side reset for non-self avatars.
            resetAnimations();
        }

        // <FS:Ansariel> FIRE-22135: Try to re-register LLPhysicsMotionController to see if that unfreezes stuck physics
        removeMotion(ANIM_AGENT_PHYSICS_MOTION);
        registerMotion(ANIM_AGENT_PHYSICS_MOTION, LLPhysicsMotionController::create);
        startMotion(ANIM_AGENT_PHYSICS_MOTION);
        // </FS:Ansariel>
    }
    
    LL_DEBUGS("Avatar") << avString() << " reset ends" << LL_ENDL;
}

//-----------------------------------------------------------------------------
// releaseMeshData()
//-----------------------------------------------------------------------------
void LLVOAvatar::releaseMeshData()
{
	if (sInstances.size() < AVATAR_RELEASE_THRESHOLD || isUIAvatar())
	{
		return;
	}

	// cleanup mesh data
	for (avatar_joint_list_t::iterator iter = mMeshLOD.begin();
		 iter != mMeshLOD.end(); 
		 ++iter)
	{
		LLAvatarJoint* joint = (*iter);
		joint->setValid(FALSE, TRUE);
	}

	//cleanup data
	if (mDrawable.notNull())
	{
		LLFace* facep = mDrawable->getFace(0);
		if (facep)
		{
		facep->setSize(0, 0);
		for(S32 i = mNumInitFaces ; i < mDrawable->getNumFaces(); i++)
		{
			facep = mDrawable->getFace(i);
				if (facep)
				{
			facep->setSize(0, 0);
		}
	}
		}
	}
	
	for (attachment_map_t::iterator iter = mAttachmentPoints.begin(); 
		 iter != mAttachmentPoints.end();
		 ++iter)
	{
		LLViewerJointAttachment* attachment = iter->second;
		// <FS:Ansariel> Possible crash fix
		//if (!attachment->getIsHUDAttachment())
		if (attachment && !attachment->getIsHUDAttachment())
		// </FS:Ansariel>
		{
			attachment->setAttachmentVisibility(FALSE);
		}
	}
	mMeshValid = FALSE;
}

//-----------------------------------------------------------------------------
// restoreMeshData()
//-----------------------------------------------------------------------------
// virtual
void LLVOAvatar::restoreMeshData()
{
	llassert(!isSelf());
    if (mDrawable.isNull())
    {
        return;
    }
	
	//LL_INFOS() << "Restoring" << LL_ENDL;
	mMeshValid = TRUE;
	updateJointLODs();

	for (attachment_map_t::iterator iter = mAttachmentPoints.begin(); 
		 iter != mAttachmentPoints.end();
		 ++iter)
	{
		LLViewerJointAttachment* attachment = iter->second;
		if (!attachment->getIsHUDAttachment())
		{
			attachment->setAttachmentVisibility(TRUE);
		}
	}

	// force mesh update as LOD might not have changed to trigger this
	gPipeline.markRebuild(mDrawable, LLDrawable::REBUILD_GEOMETRY, TRUE);
}

//-----------------------------------------------------------------------------
// updateMeshData()
//-----------------------------------------------------------------------------
void LLVOAvatar::updateMeshData()
{
	if (mDrawable.notNull())
	{
		stop_glerror();

		S32 f_num = 0 ;
		const U32 VERTEX_NUMBER_THRESHOLD = 128 ;//small number of this means each part of an avatar has its own vertex buffer.
		const S32 num_parts = mMeshLOD.size();

		// this order is determined by number of LODS
		// if a mesh earlier in this list changed LODs while a later mesh doesn't,
		// the later mesh's index offset will be inaccurate
		for(S32 part_index = 0 ; part_index < num_parts ;)
		{
			S32 j = part_index ;
			U32 last_v_num = 0, num_vertices = 0 ;
			U32 last_i_num = 0, num_indices = 0 ;

			while(part_index < num_parts && num_vertices < VERTEX_NUMBER_THRESHOLD)
			{
				last_v_num = num_vertices ;
				last_i_num = num_indices ;

				LLViewerJoint* part_mesh = getViewerJoint(part_index++);
				if (part_mesh)
				{
					part_mesh->updateFaceSizes(num_vertices, num_indices, mAdjustedPixelArea);
				}
			}
			if(num_vertices < 1)//skip empty meshes
			{
				continue ;
			}
			if(last_v_num > 0)//put the last inserted part into next vertex buffer.
			{
				num_vertices = last_v_num ;
				num_indices = last_i_num ;	
				part_index-- ;
			}
		
			LLFace* facep = NULL;
			if(f_num < mDrawable->getNumFaces()) 
			{
				facep = mDrawable->getFace(f_num);
			}
			else
			{
				facep = mDrawable->getFace(0);
				if (facep)
				{
					facep = mDrawable->addFace(facep->getPool(), facep->getTexture()) ;
				}
			}
			if (!facep) continue;
			
			// resize immediately
			facep->setSize(num_vertices, num_indices);

			bool terse_update = false;

			facep->setGeomIndex(0);
			facep->setIndicesIndex(0);
		
			LLVertexBuffer* buff = facep->getVertexBuffer();
			if(!facep->getVertexBuffer())
			{
				buff = new LLVertexBufferAvatar();
				if (!buff->allocateBuffer(num_vertices, num_indices, TRUE))
				{
					LL_WARNS() << "Failed to allocate Vertex Buffer for Mesh to "
						<< num_vertices << " vertices and "
						<< num_indices << " indices" << LL_ENDL;
					// Attempt to create a dummy triangle (one vertex, 3 indices, all 0)
					facep->setSize(1, 3);
					buff->allocateBuffer(1, 3, true);
					memset((U8*) buff->getMappedData(), 0, buff->getSize());
					memset((U8*) buff->getMappedIndices(), 0, buff->getIndicesSize());
				}
				facep->setVertexBuffer(buff);
			}
			else
			{
				if (buff->getNumIndices() == num_indices &&
					buff->getNumVerts() == num_vertices)
				{
					terse_update = true;
				}
				else
				{
					if (!buff->resizeBuffer(num_vertices, num_indices))
					{
						LL_WARNS() << "Failed to allocate vertex buffer for Mesh, Substituting" << LL_ENDL;
						// Attempt to create a dummy triangle (one vertex, 3 indices, all 0)
						facep->setSize(1, 3);
						buff->resizeBuffer(1, 3);
						memset((U8*) buff->getMappedData(), 0, buff->getSize());
						memset((U8*) buff->getMappedIndices(), 0, buff->getIndicesSize());
					}
				}
			}
			
		
			// This is a hack! Avatars have their own pool, so we are detecting
			//   the case of more than one avatar in the pool (thus > 0 instead of >= 0)
			if (facep->getGeomIndex() > 0)
			{
				LL_ERRS() << "non-zero geom index: " << facep->getGeomIndex() << " in LLVOAvatar::restoreMeshData" << LL_ENDL;
			}

			if (num_vertices == buff->getNumVerts() && num_indices == buff->getNumIndices())
			{
				for(S32 k = j ; k < part_index ; k++)
				{
					bool rigid = false;
					if (k == MESH_ID_EYEBALL_LEFT ||
						k == MESH_ID_EYEBALL_RIGHT)
					{
						//eyeballs can't have terse updates since they're never rendered with
						//the hardware skinning shader
						rigid = true;
					}
				
					LLViewerJoint* mesh = getViewerJoint(k);
					if (mesh)
					{
						mesh->updateFaceData(facep, mAdjustedPixelArea, k == MESH_ID_HAIR, terse_update && !rigid);
					}
				}
			}

			stop_glerror();
			buff->flush();

			if(!f_num)
			{
				f_num += mNumInitFaces ;
			}
			else
			{
				f_num++ ;
			}
		}
	}
}

//------------------------------------------------------------------------

//------------------------------------------------------------------------
// LLVOAvatar::processUpdateMessage()
//------------------------------------------------------------------------
U32 LLVOAvatar::processUpdateMessage(LLMessageSystem *mesgsys,
									 void **user_data,
									 U32 block_num, const EObjectUpdateType update_type,
									 LLDataPacker *dp)
{
	const BOOL has_name = !getNVPair("FirstName");

	// Do base class updates...
	U32 retval = LLViewerObject::processUpdateMessage(mesgsys, user_data, block_num, update_type, dp);

	// Print out arrival information once we have name of avatar.
    if (has_name && getNVPair("FirstName"))
    {
        mDebugExistenceTimer.reset();
        debugAvatarRezTime("AvatarRezArrivedNotification","avatar arrived");
    }

	if(retval & LLViewerObject::INVALID_UPDATE)
	{
		if (isSelf())
		{
			//tell sim to cancel this update
			gAgent.teleportViaLocation(gAgent.getPositionGlobal());
		}
	}

	return retval;
}

LLViewerFetchedTexture *LLVOAvatar::getBakedTextureImage(const U8 te, const LLUUID& uuid)
{
	LLViewerFetchedTexture *result = NULL;

	if (uuid == IMG_DEFAULT_AVATAR ||
		uuid == IMG_DEFAULT ||
		uuid == IMG_INVISIBLE)
	{
		// Should already exist, don't need to find it on sim or baked-texture host.
		result = gTextureList.findImage(uuid, TEX_LIST_STANDARD);
	}
	if (!result)
	{
		const std::string url = getImageURL(te,uuid);

		if (url.empty())
		{
			// <FS:Ansariel> [Legacy Bake]
			//LL_WARNS() << "unable to determine URL for te " << te << " uuid " << uuid << LL_ENDL;
			//return NULL;
			LL_DEBUGS("Avatar") << avString() << "get old-bake image from host " << uuid << LL_ENDL;
			LLHost host = getObjectHost();
			result = LLViewerTextureManager::getFetchedTexture(
				uuid, FTT_HOST_BAKE, TRUE, LLGLTexture::BOOST_NONE, LLViewerTexture::LOD_TEXTURE, 0, 0, host);
			// </FS:Ansariel> [Legacy Bake]
		}
		LL_DEBUGS("Avatar") << avString() << "get server-bake image from URL " << url << LL_ENDL;
		result = LLViewerTextureManager::getFetchedTextureFromUrl(
			url, FTT_SERVER_BAKE, TRUE, LLGLTexture::BOOST_NONE, LLViewerTexture::LOD_TEXTURE, 0, 0, uuid);
		if (result->isMissingAsset())
		{
			result->setIsMissingAsset(false);
		}
		
	}
	return result;
}

// virtual
S32 LLVOAvatar::setTETexture(const U8 te, const LLUUID& uuid)
{
	if (!isIndexBakedTexture((ETextureIndex)te))
	{
		// Sim still sends some uuids for non-baked slots sometimes - ignore.
		return LLViewerObject::setTETexture(te, LLUUID::null);
	}

	LLViewerFetchedTexture *image = getBakedTextureImage(te,uuid);
	llassert(image);
	return setTETextureCore(te, image);
}

static LLTrace::BlockTimerStatHandle FTM_AVATAR_UPDATE("Avatar Update");
static LLTrace::BlockTimerStatHandle FTM_AVATAR_UPDATE_COMPLEXITY("Avatar Update Complexity");
static LLTrace::BlockTimerStatHandle FTM_JOINT_UPDATE("Update Joints");

//------------------------------------------------------------------------
// LLVOAvatar::dumpAnimationState()
//------------------------------------------------------------------------
void LLVOAvatar::dumpAnimationState()
{
	LL_INFOS() << "==============================================" << LL_ENDL;
	for (LLVOAvatar::AnimIterator it = mSignaledAnimations.begin(); it != mSignaledAnimations.end(); ++it)
	{
		LLUUID id = it->first;
		std::string playtag = "";
		if (mPlayingAnimations.find(id) != mPlayingAnimations.end())
		{
			playtag = "*";
		}
		LL_INFOS() << gAnimLibrary.animationName(id) << playtag << LL_ENDL;
	}
	for (LLVOAvatar::AnimIterator it = mPlayingAnimations.begin(); it != mPlayingAnimations.end(); ++it)
	{
		LLUUID id = it->first;
		bool is_signaled = mSignaledAnimations.find(id) != mSignaledAnimations.end();
		if (!is_signaled)
		{
			LL_INFOS() << gAnimLibrary.animationName(id) << "!S" << LL_ENDL;
		}
	}
}

//------------------------------------------------------------------------
// idleUpdate()
//------------------------------------------------------------------------
void LLVOAvatar::idleUpdate(LLAgent &agent, const F64 &time)
{
	LL_RECORD_BLOCK_TIME(FTM_AVATAR_UPDATE);

	if (isDead())
	{
		LL_INFOS() << "Warning!  Idle on dead avatar" << LL_ENDL;
		return;
	}	

<<<<<<< HEAD
	// <FS:CR> Use LLCachedControl
	static LLCachedControl<bool> disable_all_render_types(gSavedSettings, "DisableAllRenderTypes");
	if (!(gPipeline.hasRenderType(mIsControlAvatar ? LLPipeline::RENDER_TYPE_CONTROL_AV : LLPipeline::RENDER_TYPE_AVATAR))
		//&& !(gSavedSettings.getBOOL("DisableAllRenderTypes")) && !isSelf())
		&& !(disable_all_render_types) && !isSelf())
	// </FS:CR>
=======
	if (!(gPipeline.hasRenderType(mIsControlAvatar ? LLPipeline::RENDER_TYPE_CONTROL_AV : LLPipeline::RENDER_TYPE_AVATAR))
		&& !(gSavedSettings.getBOOL("DisableAllRenderTypes")) && !isSelf())
>>>>>>> b43c1a26
	{
		return;
	}

    // Update should be happening max once per frame.
<<<<<<< HEAD
	// <FS:Beq> enable dynamic spreading of the BB calculations
	static LLCachedControl<S32> refreshPeriod(gSavedSettings, "AvatarExtentRefreshPeriodBatch");
	static LLCachedControl<S32> refreshMaxPerPeriod(gSavedSettings, "AvatarExtentRefreshMaxPerBatch");
	static S32 upd_freq = refreshPeriod; // initialise to a reasonable default of 1 batch
	static S32 lastRecalibrationFrame{ 0 };

	const S32 thisFrame = LLDrawable::getCurrentFrame(); 
	if (thisFrame - lastRecalibrationFrame >= upd_freq)
	{
		// Only update at the start of a cycle. .
		upd_freq = (((gObjectList.getAvatarCount() - 1) / refreshMaxPerPeriod) + 1)*refreshPeriod;
		lastRecalibrationFrame = thisFrame;
	}
	//</FS:Beq>
=======
>>>>>>> b43c1a26
	if ((mLastAnimExtents[0]==LLVector3())||
		(mLastAnimExtents[1])==LLVector3())
	{
		mNeedsExtentUpdate = true;
	}
	else
	{
<<<<<<< HEAD
		//<FS:Beq> enable dynamic spreading of the BB calculations
		//const S32 upd_freq = 4; // force update every upd_freq frames.
		//mNeedsExtentUpdate = ((LLDrawable::getCurrentFrame()+mID.mData[0]) % upd_freq == 0);
		mNeedsExtentUpdate = ((thisFrame + mID.mData[0]) % upd_freq == 0);
		//</FS:Beq>
=======
		const S32 upd_freq = 4; // force update every upd_freq frames.
		mNeedsExtentUpdate = ((LLDrawable::getCurrentFrame()+mID.mData[0])%upd_freq==0);
>>>>>>> b43c1a26
	}
    
    LLScopedContextString str("avatar_idle_update " + getFullname());
    
	checkTextureLoading() ;
	
	// force immediate pixel area update on avatars using last frames data (before drawable or camera updates)
	setPixelAreaAndAngle(gAgent);

	// force asynchronous drawable update
	if(mDrawable.notNull())
	{	
		LL_RECORD_BLOCK_TIME(FTM_JOINT_UPDATE);
	
		if (isSitting() && getParent())
		{
			LLViewerObject *root_object = (LLViewerObject*)getRoot();
			LLDrawable* drawablep = root_object->mDrawable;
			// if this object hasn't already been updated by another avatar...
			if (drawablep) // && !drawablep->isState(LLDrawable::EARLY_MOVE))
			{
				if (root_object->isSelected())
				{
					gPipeline.updateMoveNormalAsync(drawablep);
				}
				else
				{
					gPipeline.updateMoveDampedAsync(drawablep);
				}
			}
		}
		else 
		{
			gPipeline.updateMoveDampedAsync(mDrawable);
		}
	}

	//--------------------------------------------------------------------
	// set alpha flag depending on state
	//--------------------------------------------------------------------

	if (isSelf())
	{
		LLViewerObject::idleUpdate(agent, time);
		
		// trigger fidget anims
		if (isAnyAnimationSignaled(AGENT_STAND_ANIMS, NUM_AGENT_STAND_ANIMS))
		{
			agent.fidget();
		}
	}
	else
	{
		// Should override the idleUpdate stuff and leave out the angular update part.
		LLQuaternion rotation = getRotation();
		LLViewerObject::idleUpdate(agent, time);
		setRotation(rotation);
	}

	// attach objects that were waiting for a drawable
	lazyAttach();

	// animate the character
	// store off last frame's root position to be consistent with camera position
	mLastRootPos = mRoot->getWorldPosition();
	BOOL detailed_update = updateCharacter(agent);

	static LLUICachedControl<bool> visualizers_in_calls("ShowVoiceVisualizersInCalls", false);
	bool voice_enabled = (visualizers_in_calls || LLVoiceClient::getInstance()->inProximalChannel()) &&
						 LLVoiceClient::getInstance()->getVoiceEnabled(mID);

	idleUpdateVoiceVisualizer( voice_enabled );
	idleUpdateMisc( detailed_update );
	idleUpdateAppearanceAnimation();
	if (detailed_update)
	{
		idleUpdateLipSync( voice_enabled );
		idleUpdateLoadingEffect();
		idleUpdateBelowWater();	// wind effect uses this
		idleUpdateWindEffect();
	}
		
	idleUpdateNameTag( mLastRootPos );

    // Complexity has stale mechanics, but updates still can be very rapid
    // so spread avatar complexity calculations over frames to lesen load from
    // rapid updates and to make sure all avatars are not calculated at once.
    S32 compl_upd_freq = 20;
    if (isControlAvatar())
    {
        // animeshes do not (or won't) have impostors nor change outfis,
        // no need for high frequency
        compl_upd_freq = 100;
    }
    else if (mLastRezzedStatus <= 0) //cloud or  init
    {
        compl_upd_freq = 60;
    }
    else if (isSelf())
    {
        compl_upd_freq = 5;
    }
    else if (mLastRezzedStatus == 1) //'grey', not fully loaded
    {
        compl_upd_freq = 40;
    }
    else if (isInMuteList()) //cheap, buffers value from search
    {
        compl_upd_freq = 100;
    }

    if ((LLFrameTimer::getFrameCount() + mID.mData[0]) % compl_upd_freq == 0)
    {
        LL_RECORD_BLOCK_TIME(FTM_AVATAR_UPDATE_COMPLEXITY);
        idleUpdateRenderComplexity();
    }
    idleUpdateDebugInfo();
}

void LLVOAvatar::idleUpdateVoiceVisualizer(bool voice_enabled)
{
	bool render_visualizer = voice_enabled;
	
	// Don't render the user's own voice visualizer when in mouselook, or when opening the mic is disabled.
	if(isSelf())
	{
		// <FS:Ansariel> Faster debug settings
		//if(gAgentCamera.cameraMouselook() || gSavedSettings.getBOOL("VoiceDisableMic"))
		static LLCachedControl<bool> voiceDisableMic(gSavedSettings, "VoiceDisableMic");
		if (gAgentCamera.cameraMouselook() || voiceDisableMic)
		// </FS:Ansariel>
		{
			render_visualizer = false;
		}
	}
	
	// <FS:Ansariel> FIRE-1916: Hide voice dots over avatars
	static LLCachedControl<bool> fsShowVoiceVisualizer(gSavedSettings, "FSShowVoiceVisualizer");
	if (!fsShowVoiceVisualizer)
	{
		render_visualizer = false;
	}
	// </FS:Ansariel>

	mVoiceVisualizer->setVoiceEnabled(render_visualizer);
	
	if ( voice_enabled )
	{		
		//----------------------------------------------------------------
		// Only do gesture triggering for your own avatar, and only when you're in a proximal channel.
		//----------------------------------------------------------------
		if( isSelf() )
		{
			//----------------------------------------------------------------------------------------
			// The following takes the voice signal and uses that to trigger gesticulations. 
			//----------------------------------------------------------------------------------------
			int lastGesticulationLevel = mCurrentGesticulationLevel;
			mCurrentGesticulationLevel = mVoiceVisualizer->getCurrentGesticulationLevel();
			
			//---------------------------------------------------------------------------------------------------
			// If "current gesticulation level" changes, we catch this, and trigger the new gesture
			//---------------------------------------------------------------------------------------------------
			if ( lastGesticulationLevel != mCurrentGesticulationLevel )
			{
				if ( mCurrentGesticulationLevel != VOICE_GESTICULATION_LEVEL_OFF )
				{
					std::string gestureString = "unInitialized";
					if ( mCurrentGesticulationLevel == 0 )	{ gestureString = "/voicelevel1";	}
					else	if ( mCurrentGesticulationLevel == 1 )	{ gestureString = "/voicelevel2";	}
					else	if ( mCurrentGesticulationLevel == 2 )	{ gestureString = "/voicelevel3";	}
					else	{ LL_INFOS() << "oops - CurrentGesticulationLevel can be only 0, 1, or 2"  << LL_ENDL; }
					
					// this is the call that Karl S. created for triggering gestures from within the code.
					LLGestureMgr::instance().triggerAndReviseString( gestureString );
				}
			}
			
		} //if( isSelf() )
		
		//-----------------------------------------------------------------------------------------------------------------
		// If the avatar is speaking, then the voice amplitude signal is passed to the voice visualizer.
		// Also, here we trigger voice visualizer start and stop speaking, so it can animate the voice symbol.
		//
		// Notice the calls to "gAwayTimer.reset()". This resets the timer that determines how long the avatar has been
		// "away", so that the avatar doesn't lapse into away-mode (and slump over) while the user is still talking. 
		//-----------------------------------------------------------------------------------------------------------------
		if (LLVoiceClient::getInstance()->getIsSpeaking( mID ))
		{		
			if (!mVoiceVisualizer->getCurrentlySpeaking())
			{
				mVoiceVisualizer->setStartSpeaking();
				
				//printf( "gAwayTimer.reset();\n" );
			}
			
			mVoiceVisualizer->setSpeakingAmplitude( LLVoiceClient::getInstance()->getCurrentPower( mID ) );
			
			if( isSelf() )
			{
				gAgent.clearAFK();
			}
		}
		else
		{
			if ( mVoiceVisualizer->getCurrentlySpeaking() )
			{
				mVoiceVisualizer->setStopSpeaking();
				
				if ( mLipSyncActive )
				{
					// <FS:Ansariel> [Legacy Bake]
					//if( mOohMorph ) mOohMorph->setWeight(mOohMorph->getMinWeight());
					//if( mAahMorph ) mAahMorph->setWeight(mAahMorph->getMinWeight());
					if( mOohMorph ) mOohMorph->setWeight(mOohMorph->getMinWeight(), FALSE);
					if( mAahMorph ) mAahMorph->setWeight(mAahMorph->getMinWeight(), FALSE);
					// </FS:Ansariel> [Legacy Bake]
					
					mLipSyncActive = false;
					LLCharacter::updateVisualParams();
					dirtyMesh();
				}
			}
		}
		
		//--------------------------------------------------------------------------------------------
		// here we get the approximate head position and set as sound source for the voice symbol
		// (the following version uses a tweak of "mHeadOffset" which handle sitting vs. standing)
		//--------------------------------------------------------------------------------------------
		
		if ( isSitting() )
		{
			LLVector3 headOffset = LLVector3( 0.0f, 0.0f, mHeadOffset.mV[2] );
			mVoiceVisualizer->setVoiceSourceWorldPosition( mRoot->getWorldPosition() + headOffset );
		}
		else 
		{
			LLVector3 tagPos = mRoot->getWorldPosition();
			tagPos[VZ] -= mPelvisToFoot;
			tagPos[VZ] += ( mBodySize[VZ] + 0.125f ); // does not need mAvatarOffset -Nyx
			mVoiceVisualizer->setVoiceSourceWorldPosition( tagPos );
		}
	}//if ( voiceEnabled )
}		

static LLTrace::BlockTimerStatHandle FTM_ATTACHMENT_UPDATE("Update Attachments");

void LLVOAvatar::idleUpdateMisc(bool detailed_update)
{
	if (LLVOAvatar::sJointDebug)
	{
		LL_INFOS() << getFullname() << ": joint touches: " << LLJoint::sNumTouches << " updates: " << LLJoint::sNumUpdates << LL_ENDL;
	}

	LLJoint::sNumUpdates = 0;
	LLJoint::sNumTouches = 0;

	BOOL visible = isVisible() || mNeedsAnimUpdate;

	// update attachments positions
	// <FS:Ansariel> Fix LL impostor hacking; No detailed updates if muted when using no impostors
	//if (detailed_update || !sUseImpostors)
	if (detailed_update || (!sUseImpostors && !isInMuteList()))
	// </FS:Ansariel>
	{
		LL_RECORD_BLOCK_TIME(FTM_ATTACHMENT_UPDATE);
		for (attachment_map_t::iterator iter = mAttachmentPoints.begin(); 
			 iter != mAttachmentPoints.end();
			 ++iter)
		{
			LLViewerJointAttachment* attachment = iter->second;

			// <FS:Ansariel> Possible crash fix
			if (!attachment)
			{
				continue;
			}
			// </FS:Ansariel>

			for (LLViewerJointAttachment::attachedobjs_vec_t::iterator attachment_iter = attachment->mAttachedObjects.begin();
				 attachment_iter != attachment->mAttachedObjects.end();
				 ++attachment_iter)
			{
				LLViewerObject* attached_object = attachment_iter->get();
				BOOL visibleAttachment = visible || (attached_object && 
													 !(attached_object->mDrawable->getSpatialBridge() &&
													   attached_object->mDrawable->getSpatialBridge()->getRadius() < 2.0f));
				
				if (visibleAttachment && attached_object && !attached_object->isDead() && attachment->getValid())
				{
					// if selecting any attachments, update all of them as non-damped
					if (LLSelectMgr::getInstance()->getSelection()->getObjectCount() && LLSelectMgr::getInstance()->getSelection()->isAttachment())
					{
						gPipeline.updateMoveNormalAsync(attached_object->mDrawable);
					}
					else
					{
						gPipeline.updateMoveDampedAsync(attached_object->mDrawable);
					}
					
					LLSpatialBridge* bridge = attached_object->mDrawable->getSpatialBridge();
					if (bridge)
					{
						gPipeline.updateMoveNormalAsync(bridge);
					}
					attached_object->updateText();	
				}
			}
		}
	}

	mNeedsAnimUpdate = FALSE;

	if (isImpostor() && !mNeedsImpostorUpdate)
	{
		LL_ALIGN_16(LLVector4a ext[2]);
		F32 distance;
		LLVector3 angle;

		getImpostorValues(ext, angle, distance);

		for (U32 i = 0; i < 3 && !mNeedsImpostorUpdate; i++)
		{
			F32 cur_angle = angle.mV[i];
			F32 old_angle = mImpostorAngle.mV[i];
			F32 angle_diff = fabsf(cur_angle-old_angle);
		
			if (angle_diff > F_PI/512.f*distance*mUpdatePeriod)
			{
				mNeedsImpostorUpdate = TRUE;
			}
		}

		if (detailed_update && !mNeedsImpostorUpdate)
		{	//update impostor if view angle, distance, or bounding box change
			//significantly
			
			F32 dist_diff = fabsf(distance-mImpostorDistance);
			if (dist_diff/mImpostorDistance > 0.1f)
			{
				mNeedsImpostorUpdate = TRUE;
			}
			else
			{
				ext[0].load3(mLastAnimExtents[0].mV);
                ext[1].load3(mLastAnimExtents[1].mV);
                // Expensive. Just call this once per frame, in updateSpatialExtents();
                //calculateSpatialExtents(ext[0], ext[1]);
				LLVector4a diff;
				diff.setSub(ext[1], mImpostorExtents[1]);
				if (diff.getLength3().getF32() > 0.05f)
				{
					mNeedsImpostorUpdate = TRUE;
				}
				else
				{
					diff.setSub(ext[0], mImpostorExtents[0]);
					if (diff.getLength3().getF32() > 0.05f)
					{
						mNeedsImpostorUpdate = TRUE;
					}
				}
			}
		}
	}

    if (mDrawable.notNull())
    {
	mDrawable->movePartition();
	
	//force a move if sitting on an active object
	if (getParent() && ((LLViewerObject*) getParent())->mDrawable->isActive())
	{
		gPipeline.markMoved(mDrawable, TRUE);
	}
    }
}

void LLVOAvatar::idleUpdateAppearanceAnimation()
{
	// update morphing params
	if (mAppearanceAnimating)
	{
		ESex avatar_sex = getSex();
		F32 appearance_anim_time = mAppearanceMorphTimer.getElapsedTimeF32();
		if (appearance_anim_time >= APPEARANCE_MORPH_TIME)
		{
			mAppearanceAnimating = FALSE;
			for (LLVisualParam *param = getFirstVisualParam(); 
				 param;
				 param = getNextVisualParam())
			{
				if (param->isTweakable())
				{
					// <FS:Ansariel> [Legacy Bake]
					//param->stopAnimating();
					param->stopAnimating(FALSE);
				}
			}
			updateVisualParams();
			// <FS:Ansariel> [Legacy Bake]
			if (isSelf())
			{
				gAgent.sendAgentSetAppearance();
			}
			// </FS:Ansariel> [Legacy Bake]
		}
		else
		{
			F32 morph_amt = calcMorphAmount();
			LLVisualParam *param;

			if (!isSelf())
			{
				// animate only top level params for non-self avatars
				for (param = getFirstVisualParam();
					 param;
					 param = getNextVisualParam())
				{
					if (param->isTweakable())
					{
						// <FS:Ansariel> [Legacy Bake]
						//param->animate(morph_amt);
						param->animate(morph_amt, FALSE);
					}
				}
			}

			// apply all params
			for (param = getFirstVisualParam();
				 param;
				 param = getNextVisualParam())
			{
				param->apply(avatar_sex);
			}

			mLastAppearanceBlendTime = appearance_anim_time;
		}
		dirtyMesh();
	}
}

F32 LLVOAvatar::calcMorphAmount()
{
	F32 appearance_anim_time = mAppearanceMorphTimer.getElapsedTimeF32();
	F32 blend_frac = calc_bouncy_animation(appearance_anim_time / APPEARANCE_MORPH_TIME);
	F32 last_blend_frac = calc_bouncy_animation(mLastAppearanceBlendTime / APPEARANCE_MORPH_TIME);

	F32 morph_amt;
	if (last_blend_frac == 1.f)
	{
		morph_amt = 1.f;
	}
	else
	{
		morph_amt = (blend_frac - last_blend_frac) / (1.f - last_blend_frac);
	}

	return morph_amt;
}

void LLVOAvatar::idleUpdateLipSync(bool voice_enabled)
{
	// Use the Lipsync_Ooh and Lipsync_Aah morphs for lip sync
    if ( voice_enabled
        && mLastRezzedStatus > 0 // no point updating lip-sync for clouds
        && (LLVoiceClient::getInstance()->lipSyncEnabled())
        && LLVoiceClient::getInstance()->getIsSpeaking( mID ) )
	{
		F32 ooh_morph_amount = 0.0f;
		F32 aah_morph_amount = 0.0f;

		mVoiceVisualizer->lipSyncOohAah( ooh_morph_amount, aah_morph_amount );

		if( mOohMorph )
		{
			F32 ooh_weight = mOohMorph->getMinWeight()
				+ ooh_morph_amount * (mOohMorph->getMaxWeight() - mOohMorph->getMinWeight());

			// <FS:Ansariel> [Legacy Bake]
			//mOohMorph->setWeight( ooh_weight);
			mOohMorph->setWeight( ooh_weight, FALSE);
		}

		if( mAahMorph )
		{
			F32 aah_weight = mAahMorph->getMinWeight()
				+ aah_morph_amount * (mAahMorph->getMaxWeight() - mAahMorph->getMinWeight());

			// <FS:Ansariel> [Legacy Bake]
			//mAahMorph->setWeight( aah_weight);
			mAahMorph->setWeight( aah_weight, FALSE);
		}

		mLipSyncActive = true;
		LLCharacter::updateVisualParams();
		dirtyMesh();
	}
}

void LLVOAvatar::idleUpdateLoadingEffect()
{
	// update visibility when avatar is partially loaded
	if (updateIsFullyLoaded()) // changed?
	{
		if (isFullyLoaded())
		{
			if (mFirstFullyVisible)
			{
				mFirstFullyVisible = FALSE;
				if (isSelf())
				{
					LL_INFOS("Avatar") << avString() << "self isFullyLoaded, mFirstFullyVisible" << LL_ENDL;
					LLAppearanceMgr::instance().onFirstFullyVisible();

					// <FS:Zi> Animation Overrider
					AOEngine::instance().onLoginComplete();

					// <FS:LO> tapping a place that happens on landing in world to start up discord
					FSDiscordConnect::instance().checkConnectionToDiscord(gSavedPerAccountSettings.getBOOL("FSEnableDiscordIntegration"));
				}
				else
				{
					LL_INFOS("Avatar") << avString() << "other isFullyLoaded, mFirstFullyVisible" << LL_ENDL;
				}
			}

			deleteParticleSource();
			updateLOD();
		}
		else
		{
// <FS> Custom avatar particle cloud
//			LLPartSysData particle_parameters;
//
//			// fancy particle cloud designed by Brent
//			particle_parameters.mPartData.mMaxAge            = 4.f;
//			particle_parameters.mPartData.mStartScale.mV[VX] = 0.8f;
//			particle_parameters.mPartData.mStartScale.mV[VX] = 0.8f;
//			particle_parameters.mPartData.mStartScale.mV[VY] = 1.0f;
//			particle_parameters.mPartData.mEndScale.mV[VX]   = 0.02f;
//			particle_parameters.mPartData.mEndScale.mV[VY]   = 0.02f;
//			particle_parameters.mPartData.mStartColor        = LLColor4(1, 1, 1, 0.5f);
//			particle_parameters.mPartData.mEndColor          = LLColor4(1, 1, 1, 0.0f);
//			particle_parameters.mPartData.mStartScale.mV[VX] = 0.8f;
//			LLViewerTexture* cloud = LLViewerTextureManager::getFetchedTextureFromFile("cloud-particle.j2c");
//			particle_parameters.mPartImageID                 = cloud->getID();
//			particle_parameters.mMaxAge                      = 0.f;
//			particle_parameters.mPattern                     = LLPartSysData::LL_PART_SRC_PATTERN_ANGLE_CONE;
//			particle_parameters.mInnerAngle                  = F_PI;
//			particle_parameters.mOuterAngle                  = 0.f;
//			particle_parameters.mBurstRate                   = 0.02f;
//			particle_parameters.mBurstRadius                 = 0.0f;
//			particle_parameters.mBurstPartCount              = 1;
//			particle_parameters.mBurstSpeedMin               = 0.1f;
//			particle_parameters.mBurstSpeedMax               = 1.f;
//			particle_parameters.mPartData.mFlags             = ( LLPartData::LL_PART_INTERP_COLOR_MASK | LLPartData::LL_PART_INTERP_SCALE_MASK |
//																 LLPartData::LL_PART_EMISSIVE_MASK | // LLPartData::LL_PART_FOLLOW_SRC_MASK |
//																 LLPartData::LL_PART_TARGET_POS_MASK );
//			
//			// do not generate particles for dummy or overly-complex avatars
//			if (!mIsDummy && !isTooComplex())
//			{
//				setParticleSource(particle_parameters, getID());
//			}

			// Firestorm Clouds
			// do not generate particles for dummy or overly-complex avatars
			if (!mIsDummy && !isTooComplex())
			{
				setParticleSource(sCloud, getID());
			}
		}
// </FS>
	}
}	

void LLVOAvatar::idleUpdateWindEffect()
{
	// update wind effect
	if ((LLViewerShaderMgr::instance()->getShaderLevel(LLViewerShaderMgr::SHADER_AVATAR) >= LLDrawPoolAvatar::SHADER_LEVEL_CLOTH))
	{
		F32 hover_strength = 0.f;
		F32 time_delta = mRippleTimer.getElapsedTimeF32() - mRippleTimeLast;
		mRippleTimeLast = mRippleTimer.getElapsedTimeF32();
		LLVector3 velocity = getVelocity();
		F32 speed = velocity.length();
		//RN: velocity varies too much frame to frame for this to work
		mRippleAccel.clearVec();//lerp(mRippleAccel, (velocity - mLastVel) * time_delta, LLSmoothInterpolation::getInterpolant(0.02f));
		mLastVel = velocity;
		LLVector4 wind;
		wind.setVec(getRegion()->mWind.getVelocityNoisy(getPositionAgent(), 4.f) - velocity);

		if (mInAir)
		{
			hover_strength = HOVER_EFFECT_STRENGTH * llmax(0.f, HOVER_EFFECT_MAX_SPEED - speed);
		}

		if (mBelowWater)
		{
			// TODO: make cloth flow more gracefully when underwater
			hover_strength += UNDERWATER_EFFECT_STRENGTH;
		}

		wind.mV[VZ] += hover_strength;
		wind.normalize();

		wind.mV[VW] = llmin(0.025f + (speed * 0.015f) + hover_strength, 0.5f);
		F32 interp;
		if (wind.mV[VW] > mWindVec.mV[VW])
		{
			interp = LLSmoothInterpolation::getInterpolant(0.2f);
		}
		else
		{
			interp = LLSmoothInterpolation::getInterpolant(0.4f);
		}
		mWindVec = lerp(mWindVec, wind, interp);
	
		F32 wind_freq = hover_strength + llclamp(8.f + (speed * 0.7f) + (noise1(mRipplePhase) * 4.f), 8.f, 25.f);
		mWindFreq = lerp(mWindFreq, wind_freq, interp); 

		if (mBelowWater)
		{
			mWindFreq *= UNDERWATER_FREQUENCY_DAMP;
		}

		mRipplePhase += (time_delta * mWindFreq);
		if (mRipplePhase > F_TWO_PI)
		{
			mRipplePhase = fmodf(mRipplePhase, F_TWO_PI);
		}
	}
}

void LLVOAvatar::idleUpdateNameTag(const LLVector3& root_pos_last)
{
	// update chat bubble
	//--------------------------------------------------------------------
	// draw text label over character's head
	//--------------------------------------------------------------------
	if (mChatTimer.getElapsedTimeF32() > BUBBLE_CHAT_TIME)
	{
		mChats.clear();
	}

	static LLCachedControl<F32> renderNameShowTime(gSavedSettings, "RenderNameShowTime");
	static LLCachedControl<F32> renderNameFadeDuration(gSavedSettings, "RenderNameFadeDuration");
	static LLCachedControl<bool> useChatBubbles(gSavedSettings, "UseChatBubbles");
	static LLCachedControl<bool> useTypingBubbles(gSavedSettings, "UseTypingBubbles");
	static LLCachedControl<bool> renderNameShowSelf(gSavedSettings, "RenderNameShowSelf");
	static LLCachedControl<S32> avatarNameTagMode(gSavedSettings, "AvatarNameTagMode");

	const F32 time_visible = mTimeVisible.getElapsedTimeF32();
	const F32 NAME_SHOW_TIME = F32(renderNameShowTime);	// seconds
	const F32 FADE_DURATION = F32(renderNameFadeDuration); // seconds
// [RLVa:KB] - Checked: RLVa-2.0.1
	bool fRlvShowAvTag = true, fRlvShowAvName = true;
	if (RlvActions::isRlvEnabled())
	{
		fRlvShowAvTag = RlvActions::canShowName(RlvActions::SNC_NAMETAG, getID());
		fRlvShowAvName = (fRlvShowAvTag) && (RlvActions::canShowName(RlvActions::SNC_DEFAULT, getID()));
	}
// [/RLVa:KB]
	BOOL visible_avatar = isVisible() || mNeedsAnimUpdate;
	BOOL visible_chat = useChatBubbles && (mChats.size() || mTyping);
	BOOL visible_typing = useTypingBubbles && mTyping;
	BOOL render_name =	visible_chat ||
				visible_typing ||
		                (visible_avatar &&
// [RLVa:KB] - Checked: RLVa-2.0.1
						(fRlvShowAvTag) &&
// [/RLVa:KB]
		                ((sRenderName == RENDER_NAME_ALWAYS) ||
		                 (sRenderName == RENDER_NAME_FADE && time_visible < NAME_SHOW_TIME)));
	// If it's your own avatar, don't draw in mouselook, and don't
	// draw if we're specifically hiding our own name.
	if (isSelf())
	{
		render_name = render_name
			&& !gAgentCamera.cameraMouselook()
			&& (visible_chat || (renderNameShowSelf 
								 && S32(avatarNameTagMode) ));
	}

	if ( !render_name )
	{
		if (mNameText)
		{
			// ...clean up old name tag
			mNameText->markDead();
			mNameText = NULL;
			sNumVisibleChatBubbles--;
		}
		return;
	}

	BOOL new_name = FALSE;
	if (visible_chat != mVisibleChat)
	{
		mVisibleChat = visible_chat;
		new_name = TRUE;
	}
		if (visible_typing != mVisibleTyping)
		{
			mVisibleTyping = visible_typing;
			new_name = TRUE;
		}

// [RLVa:KB] - Checked: RLVa-0.2.0
	if (!fRlvShowAvName)
	{
		if (mRenderGroupTitles)
		{
			mRenderGroupTitles = FALSE;
			new_name = TRUE;
		}
	}
	else if (sRenderGroupTitles != mRenderGroupTitles)
// [/RLVa]
//	if (sRenderGroupTitles != mRenderGroupTitles)
	{
		mRenderGroupTitles = sRenderGroupTitles;
		new_name = TRUE;
	}

	// First Calculate Alpha
	// If alpha > 0, create mNameText if necessary, otherwise delete it
	F32 alpha = 0.f;
	if (mAppAngle > 5.f)
	{
		const F32 START_FADE_TIME = NAME_SHOW_TIME - FADE_DURATION;
		if (!visible_chat && !visible_typing && sRenderName == RENDER_NAME_FADE && time_visible > START_FADE_TIME)
		{
			alpha = 1.f - (time_visible - START_FADE_TIME) / FADE_DURATION;
		}
		else
		{
			// ...not fading, full alpha
			alpha = 1.f;
		}
	}
	else if (mAppAngle > 2.f)
	{
		// far away is faded out also
		alpha = (mAppAngle-2.f)/3.f;
	}

	if (alpha <= 0.f)
	{
		if (mNameText)
		{
			mNameText->markDead();
			mNameText = NULL;
			sNumVisibleChatBubbles--;
		}
		return;
	}

	if (!mNameText)
	{
		mNameText = static_cast<LLHUDNameTag*>( LLHUDObject::addHUDObject(
			LLHUDObject::LL_HUD_NAME_TAG) );
		//mNameText->setMass(10.f);
		mNameText->setSourceObject(this);
		mNameText->setVertAlignment(LLHUDNameTag::ALIGN_VERT_TOP);
		mNameText->setVisibleOffScreen(TRUE);
		mNameText->setMaxLines(11);
		mNameText->setFadeDistance(CHAT_NORMAL_RADIUS, 5.f);
		sNumVisibleChatBubbles++;
		new_name = TRUE;
    }
				
	idleUpdateNameTagPosition(root_pos_last);
	idleUpdateNameTagText(new_name);
	// Wolfspirit: Following thing is already handled in LLHUDNameTag::lineSegmentIntersect
	// Fixing bubblechat alpha flashing with commenting this out.
	// idleUpdateNameTagAlpha(new_name, alpha);
}

void LLVOAvatar::idleUpdateNameTagText(BOOL new_name)
{
	LLNameValue *title = getNVPair("Title");
	LLNameValue* firstname = getNVPair("FirstName");
	LLNameValue* lastname = getNVPair("LastName");

	// Avatars must have a first and last name
	if (!firstname || !lastname) return;

	// <FS:Ansariel> OpenSim chat distance compatibility
	static const F32 chat_range_whisper_squared = LFSimFeatureHandler::getInstance()->whisperRange() * LFSimFeatureHandler::getInstance()->whisperRange();
	static const F32 chat_range_say_squared = LFSimFeatureHandler::getInstance()->sayRange() * LFSimFeatureHandler::getInstance()->sayRange();
	static const F32 chat_range_shout_squared = LFSimFeatureHandler::getInstance()->shoutRange() * LFSimFeatureHandler::getInstance()->shoutRange();
	// </FS:Ansariel>

// [RLVa:KB] - Checked: RLVa-2.0.1
	bool fRlvShowAvName = RlvActions::canShowName(RlvActions::SNC_DEFAULT, getID());
// [/RLVa:KB]
	// <FS:Ansariel> Show auto-response in nametag
	static LLCachedControl<bool> fsAutorespondMode(gSavedPerAccountSettings, "FSAutorespondMode");
	static LLCachedControl<bool> fsAutorespondNonFriendsMode(gSavedPerAccountSettings, "FSAutorespondNonFriendsMode");
	static LLCachedControl<bool> fsShowAutorespondInNametag(gSavedSettings, "FSShowAutorespondInNametag");
	bool is_autoresponse = isSelf() && fsShowAutorespondInNametag && (fsAutorespondMode || fsAutorespondNonFriendsMode);
	// </FS:Ansariel>
	// <FS:Ansariel> FIRE-3475: Show typing in nametag
	static LLCachedControl<bool> fsShowTypingStateInNameTag(gSavedSettings, "FSShowTypingStateInNameTag");
	bool is_typing = !isSelf() && mTyping && fsShowTypingStateInNameTag;
	// </FS:Ansariel>
	bool is_away = mSignaledAnimations.find(ANIM_AGENT_AWAY)  != mSignaledAnimations.end();
	bool is_do_not_disturb = mSignaledAnimations.find(ANIM_AGENT_DO_NOT_DISTURB) != mSignaledAnimations.end();
	bool is_appearance = mSignaledAnimations.find(ANIM_AGENT_CUSTOMIZE) != mSignaledAnimations.end();
	bool is_muted;
	if (isSelf())
	{
		is_muted = false;
	}
	else
	{
		is_muted = isInMuteList();
	}
//	bool is_friend = LLAvatarTracker::instance().isBuddy(getID());
// [RLVa:KB] - Checked: RLVa-1.2.2
	bool is_friend = (fRlvShowAvName) && (LLAvatarTracker::instance().isBuddy(getID()));
// [/RLVa:KB]
	bool is_cloud = getIsCloud();

	if (is_appearance != mNameAppearance)
	{
		if (is_appearance)
		{
			debugAvatarRezTime("AvatarRezEnteredAppearanceNotification","entered appearance mode");
		}
		else
		{
			debugAvatarRezTime("AvatarRezLeftAppearanceNotification","left appearance mode");
		}
	}
	// <FS:CR> Colorize name tags
	//LLColor4 name_tag_color = getNameTagColor(is_friend);
	LLColor4 name_tag_color = getNameTagColor();
	// </FS:CR>
	LLColor4 distance_color = name_tag_color;
	std::string distance_string;

	// Wolfspirit: If we don't need to display a friend,
	// if we aren't self, if we use colored Clienttags and if we have a color
	// then use that color as name_tag_color
	static LLUICachedControl<bool> show_friends("NameTagShowFriends");
	static LLUICachedControl<U32> color_client_tags("FSColorClienttags");
	bool special_color_override = (show_friends && (is_friend || LGGContactSets::getInstance()->hasFriendColorThatShouldShow(getID(), LGG_CS_TAG))) ||
									LLNetMap::hasAvatarMarkColor(getID());
	if (mClientTagData.has("color")
		&& !special_color_override
		&& color_client_tags && !this->isSelf())
	{
		name_tag_color = mClientTagData["color"]; 
	}

	// <FS:Ansariel> Color name tags based on distance
	static LLCachedControl<bool> show_distance_color_tag(gSavedSettings, "FSTagShowDistanceColors");
	static LLCachedControl<bool> show_distance_in_tag(gSavedSettings, "FSTagShowDistance");
	// <FS:CR> FIRE-6664: Add whisper range to color tags
	static LLUIColor tag_whisper_color = LLUIColorTable::instance().getColor("NameTagWhisperDistanceColor", LLColor4::green);
	// </FS:CR> FIRE-6664: Add whisper range to color tags
	static LLUIColor tag_chat_color = LLUIColorTable::instance().getColor("NameTagChatDistanceColor", LLColor4::green);
	static LLUIColor tag_shout_color = LLUIColorTable::instance().getColor("NameTagShoutDistanceColor", LLColor4::yellow);
	static LLUIColor tag_beyond_shout_color = LLUIColorTable::instance().getColor("NameTagBeyondShoutDistanceColor", LLColor4::red);

	if (!isSelf() && (show_distance_color_tag || show_distance_in_tag))
	{
		F64 distance_squared = dist_vec_squared(getPositionGlobal(), gAgent.getPositionGlobal());
		// <FS:CR> FIRE-6664: Add whisper range color tag
		if (distance_squared <= chat_range_whisper_squared)
		{
			distance_color = tag_whisper_color;
		}
		else if (distance_squared <= chat_range_say_squared)
		// </FS:CR> FIRE-6664: Add whisper range color tag
		{
			distance_color = tag_chat_color;
		}
		else if (distance_squared <= chat_range_shout_squared)
		{
			distance_color = tag_shout_color;
		}
		else
		{
			distance_color = tag_beyond_shout_color;
		}

		if (show_distance_in_tag)
		{
			distance_string = llformat("%.02f m", sqrt(distance_squared));
		}

		// Override nametag color only if friend color is disabled
		// or avatar is not a friend nor has a contact set color
		if (show_distance_color_tag && !special_color_override)
		{
			name_tag_color = distance_color;
		}
	}
	// </FS:Ansariel>

	// <FS:Ansariel> Show ARW in nametag options (for Jelly Dolls)
	static LLCachedControl<bool> show_arw_tag(gSavedSettings, "FSTagShowARW");
	static LLCachedControl<bool> show_too_complex_only_arw_tag(gSavedSettings, "FSTagShowTooComplexOnlyARW");
	static LLCachedControl<bool> show_own_arw_tag(gSavedSettings, "FSTagShowOwnARW");
	U32 complexity(0);
	LLColor4 complexity_color(LLColor4::grey1); // default if we're not limiting the complexity

	if (show_arw_tag &&
	   ((isSelf() && show_own_arw_tag) ||
	   (!isSelf() && (!show_too_complex_only_arw_tag || isTooComplex()))))
	{
		complexity = mVisualComplexity;

		// Show complexity color if we're limiting and not showing our own ARW...
		static LLCachedControl<U32> max_render_cost(gSavedSettings, "RenderAvatarMaxComplexity", 0);
		if (max_render_cost != 0 && !isSelf())
		{
			// This calculation is copied from idleUpdateRenderComplexity()
			F32 green_level = 1.f - llclamp(((F32)complexity - (F32)max_render_cost) / (F32)max_render_cost, 0.f, 1.f);
			F32 red_level = llmin((F32)complexity / (F32)max_render_cost, 1.f);
			complexity_color.set(red_level, green_level, 0.f, 1.f);
		}
	}
	// </FS:Ansariel>

	// Rebuild name tag if state change detected
	if (!mNameIsSet
		|| new_name
		// <FS:Ansariel> FIRE-13414: Avatar name isn't updated when the simulator sends a new name
		|| (!LLGridManager::instance().isInSecondLife() && (firstname->getString() != mNameFirstname || lastname->getString() != mNameLastname))
		// </FS:Ansariel>
		|| (!title && !mTitle.empty())
		|| (title && mTitle != title->getString())
		|| is_away != mNameAway 
		|| is_do_not_disturb != mNameDoNotDisturb 
		|| is_autoresponse != mNameAutoResponse
		|| is_muted != mNameMute
		|| is_appearance != mNameAppearance 
		|| is_friend != mNameFriend
		|| is_cloud != mNameCloud
		|| name_tag_color != mNameColor
		|| is_typing != mNameIsTyping
		|| distance_string != mDistanceString
		// <FS:Ansariel> Show Arc in nametag (for Jelly Dolls)
		|| complexity != mNameArc
		|| complexity_color != mNameArcColor)
	{

		//WS: If we got a uuid and if we know if it's id_based or not, ask FSDATA for the other tagdata, before we display it.
		if (mClientTagData.has("uuid") && mClientTagData.has("id_based"))
		{
			LLColor4 color;
			if (mClientTagData.has("tex_color"))
			{
				color.setValue(mClientTagData["tex_color"]);
			}
			else
			{
				color = LLColor4::black;
			}
			mClientTagData = FSData::getInstance()->resolveClientTag(LLUUID(mClientTagData["uuid"].asString()),
																	 mClientTagData["id_based"].asBoolean(),
																	 color);
		}

		clearNameTag();

		// <FS:Ansariel> Show auto-response in nametag
		//if (is_away || is_muted || is_do_not_disturb || is_appearance)
		if (is_away || is_muted || is_do_not_disturb || is_autoresponse || is_appearance || is_typing)
		// </FS:Ansariel>
		{
			std::string line;
			if (is_away)
			{
				line += LLTrans::getString("AvatarAway");
				line += ", ";
			}
			if (is_do_not_disturb)
			{
				line += LLTrans::getString("AvatarDoNotDisturb");
				line += ", ";
			}
			// <FS:Ansariel> Show auto-response in nametag
			if (is_autoresponse)
			{
				line += LLTrans::getString("AvatarAutoResponse");
				line += ", ";
			}
			// </FS:Ansariel>
			if (is_muted)
			{
				line += LLTrans::getString("AvatarMuted");
				line += ", ";
			}
			if (is_appearance)
			{
				line += LLTrans::getString("AvatarEditingAppearance");
				line += ", ";
			}
			if (is_cloud && !is_muted)
			{
				line += LLTrans::getString("LoadingData");
				line += ", ";
			}
			// <FS:Ansariel> FIRE-3475: Show typing in nametag
			if (is_typing)
			{
				line += LLTrans::getString("AvatarTyping");
				line += ", ";
			}
			// </FS:Ansariel>
			// trim last ", "
			line.resize( line.length() - 2 );
			addNameTagLine(line, name_tag_color, LLFontGL::NORMAL,
				LLFontGL::getFontSansSerifSmall());
		}

//		if (sRenderGroupTitles
// [RLVa:KB] - Checked: RLVa-1.2.2
		if (sRenderGroupTitles && fRlvShowAvName
// [/RLVa:KB]
			&& title && title->getString() && title->getString()[0] != '\0')
		{
			std::string title_str = title->getString();
			LLStringFn::replace_ascii_controlchars(title_str,LL_UNKNOWN_CHAR);
			addNameTagLine(title_str, name_tag_color, LLFontGL::NORMAL,
				LLFontGL::getFontSansSerifSmall());
		}

		static LLUICachedControl<bool> show_display_names("NameTagShowDisplayNames", true);
		static LLUICachedControl<bool> show_usernames("NameTagShowUsernames", true);
		static LLUICachedControl<bool> colorize_username("FSColorUsername");	// <FS:CR> FIRE-1061
		static LLUICachedControl<bool> show_legacynames("FSNameTagShowLegacyUsernames");

		if (LLAvatarName::useDisplayNames())
		{
			LLAvatarName av_name;
			if (!LLAvatarNameCache::get(getID(), &av_name))
			{
				// Force a rebuild at next idle
				// Note: do not connect a callback on idle().
				clearNameTag();
			}

// [RLVa:KB] - Checked: RLVa-1.2.2
			if ( (fRlvShowAvName) || (isSelf()) )
			{
// [/RLVa:KB]
				// Might be blank if name not available yet, that's OK
				if (show_display_names)
				{

					if (mClientTagData.has("name") && !mClientTagData["name"].asString().empty())
					{
						addNameTagLine((av_name.isDisplayNameDefault() ? av_name.getUserNameForDisplay() : av_name.getDisplayName()) +" (" + mClientTagData["name"].asString() + ")",name_tag_color,LLFontGL::NORMAL, LLFontGL::getFontSansSerif(), (!av_name.getDisplayName().empty()) );
					}
					else
					{
						addNameTagLine((av_name.isDisplayNameDefault() ? av_name.getUserNameForDisplay() : av_name.getDisplayName()), name_tag_color, LLFontGL::NORMAL, LLFontGL::getFontSansSerif(), true);
					}
				}
				// Suppress SLID display if display name matches exactly (ugh)
				if (show_usernames && !av_name.isDisplayNameDefault())
				{
					// *HACK: Desaturate the color
					// <FS:CR> FIRE-1061
					LLColor4 username_color;
					if (colorize_username)
					{
						username_color = LLUIColorTable::instance().getColor("NameTagUsername", LLColor4::white);
					}
					else
					{
						username_color = name_tag_color * 0.83f;
					}
					// </FS:CR>

					// <FS:CR> Show user name as legacy name if selected
					std::string username( show_legacynames ? av_name.getUserNameForDisplay() : av_name.getAccountName() );

					addNameTagLine(username, username_color, LLFontGL::NORMAL, LLFontGL::getFontSansSerifSmall());
				}
// [RLVa:KB] - Checked: RLVa-1.2.2
			}
			else
			{
				addNameTagLine(RlvStrings::getAnonym(av_name), name_tag_color, LLFontGL::NORMAL, LLFontGL::getFontSansSerif(), (!av_name.getDisplayName().empty()) );
			}
// [/RLVa:KB]
		}
		else  // DISPLAY NAMES OFF
		{
			const LLFontGL* font = LLFontGL::getFontSansSerif();
			std::string full_name = LLCacheName::buildFullName( firstname->getString(), lastname->getString() );
// [RLVa:KB] - Checked: RLVa-1.2.2
			if ( (!fRlvShowAvName) && (!isSelf()) )
			{
				full_name = RlvStrings::getAnonym(full_name);
				addNameTagLine(full_name, name_tag_color, LLFontGL::NORMAL, font, true);
			}
// [/RLVa:KB]
			else // Only check for client tags when not RLV anon -AO
			{
				if (mClientTagData.has("name") && !mClientTagData["name"].asString().empty())
				{
					addNameTagLine(full_name + " (" + mClientTagData["name"].asString() + ")", name_tag_color, LLFontGL::NORMAL, font, true);
				}
				else
				{
					addNameTagLine(full_name, name_tag_color, LLFontGL::NORMAL, font, true);
				}
			}
		}

		// <FS:Ansariel> Show distance in tag
		if (show_distance_in_tag)
		{
			addNameTagLine(distance_string, distance_color, LLFontGL::NORMAL, LLFontGL::getFontSansSerifSmall());
		}
		// <FS:Ansariel> Show distance in tag

		// <FS:Ansariel> Show ARW in nametag options (for Jelly Dolls)
		static const std::string complexity_label = LLTrans::getString("Nametag_Complexity_Label");
		static const std::string texture_area_label = LLTrans::getString("Nametag_Texture_Area_Label");
		if (show_arw_tag &&
		   ((isSelf() && show_own_arw_tag) ||
		   (!isSelf() && (!show_too_complex_only_arw_tag || isTooComplex()))))
		{
			std::string complexity_string;
			LLLocale locale("");

			// always show complexity, even if the reason for a jelly baby is the texture area
			// this is technically not 100% correct but the decision logic with all of the
			// exceptions would be way too complex to justify the result - Zi
			LLResMgr::getInstance()->getIntegerString(complexity_string, complexity);
			LLStringUtil::format_map_t label_args;
			label_args["COMPLEXITY"] = complexity_string;

			addNameTagLine(format_string(complexity_label, label_args), complexity_color, LLFontGL::NORMAL, LLFontGL::getFontSansSerifSmall());

			// only show texture area if this is the reason for jelly baby rendering
			static LLCachedControl<F32> max_attachment_area(gSavedSettings, "RenderAutoMuteSurfaceAreaLimit", 1000.0f);
			if (max_attachment_area > 0.f && mAttachmentSurfaceArea > max_attachment_area)
			{
				LLResMgr::getInstance()->getIntegerString(complexity_string, mAttachmentSurfaceArea);
				label_args["TEXTURE_AREA"] = complexity_string;

				addNameTagLine(format_string(texture_area_label, label_args), LLColor4::red, LLFontGL::NORMAL, LLFontGL::getFontSansSerifSmall());
			}
		}
		// </FS:Ansariel>

		mNameAway = is_away;
		mNameDoNotDisturb = is_do_not_disturb;
		mNameAutoResponse = is_autoresponse; // <FS:Ansariel> Show auto-response in nametag
		mNameMute = is_muted;
		mNameAppearance = is_appearance;
		mNameFriend = is_friend;
		mNameCloud = is_cloud;
		mNameColor=name_tag_color;
		mDistanceString = distance_string;
		mTitle = title ? title->getString() : "";
		mNameIsTyping = is_typing;
		// <FS:Ansariel> FIRE-13414: Avatar name isn't updated when the simulator sends a new name
		mNameFirstname = firstname->getString();
		mNameLastname = lastname->getString();
		// </FS:Ansariel>
		// <FS:Ansariel> Show Arc in nametag (for Jelly Dolls)
		mNameArc = complexity;
		mNameArcColor = complexity_color;
		// </FS:Ansariel>
		LLStringFn::replace_ascii_controlchars(mTitle,LL_UNKNOWN_CHAR);
		new_name = TRUE;
	}


	
	if (mVisibleChat || mVisibleTyping)
	{
		mNameText->setFont(LLFontGL::getFontSansSerif());
				mNameText->setTextAlignment(LLHUDNameTag::ALIGN_TEXT_LEFT);
		mNameText->setFadeDistance(CHAT_NORMAL_RADIUS * 2.f, 5.f);

		std::deque<LLChat>::iterator chat_iter = mChats.begin();
		mNameText->clearString();

		LLColor4 new_chat = LLUIColorTable::instance().getColor( isSelf() ? "UserChatColor" : "AgentChatColor" );
		
		// <FS:CR> Colorize tags
		new_chat = LGGContactSets::getInstance()->colorize(getID(), new_chat, LGG_CS_CHAT);
		
		//color based on contact sets prefs
		LGGContactSets::getInstance()->hasFriendColorThatShouldShow(getID(), LGG_CS_CHAT, new_chat);
		// </FS:CR>
		
		if (mVisibleChat)
		{
		LLColor4 normal_chat = lerp(new_chat, LLColor4(0.8f, 0.8f, 0.8f, 1.f), 0.7f);
		LLColor4 old_chat = lerp(normal_chat, LLColor4(0.6f, 0.6f, 0.6f, 1.f), 0.7f);
		if (mTyping && mChats.size() >= MAX_BUBBLE_CHAT_UTTERANCES) 
		{
			++chat_iter;
		}

		for(; chat_iter != mChats.end(); ++chat_iter)
		{
			F32 chat_fade_amt = llclamp((F32)((LLFrameTimer::getElapsedSeconds() - chat_iter->mTime) / CHAT_FADE_TIME), 0.f, 4.f);
			LLFontGL::StyleFlags style;
			switch(chat_iter->mChatType)
			{
			case CHAT_TYPE_WHISPER:
				style = LLFontGL::ITALIC;
				break;
			case CHAT_TYPE_SHOUT:
				style = LLFontGL::BOLD;
				break;
			default:
				style = LLFontGL::NORMAL;
				break;
			}
			if (chat_fade_amt < 1.f)
			{
				F32 u = clamp_rescale(chat_fade_amt, 0.9f, 1.f, 0.f, 1.f);
				mNameText->addLine(chat_iter->mText, lerp(new_chat, normal_chat, u), style);
			}
			else if (chat_fade_amt < 2.f)
			{
				F32 u = clamp_rescale(chat_fade_amt, 1.9f, 2.f, 0.f, 1.f);
				mNameText->addLine(chat_iter->mText, lerp(normal_chat, old_chat, u), style);
			}
			else if (chat_fade_amt < 3.f)
			{
				// *NOTE: only remove lines down to minimum number
				mNameText->addLine(chat_iter->mText, old_chat, style);
			}
		}
		}
		mNameText->setVisibleOffScreen(TRUE);

		if (mVisibleTyping && mTyping)
		{
			S32 dot_count = (llfloor(mTypingTimer.getElapsedTimeF32() * 3.f) + 2) % 3 + 1;
			switch(dot_count)
			{
			case 1:
				mNameText->addLine(".", new_chat);
				break;
			case 2:
				mNameText->addLine("..", new_chat);
				break;
			case 3:
				mNameText->addLine("...", new_chat);
				break;
			}

		}
	}
	else
	{
		// ...not using chat bubbles, just names
		mNameText->setTextAlignment(LLHUDNameTag::ALIGN_TEXT_CENTER);
		mNameText->setFadeDistance(CHAT_NORMAL_RADIUS, 5.f);
		mNameText->setVisibleOffScreen(FALSE);
	}
}

// <FS:Ansariel> Fix nametag not properly updating when display name arrives
//void LLVOAvatar::addNameTagLine(const std::string& line, const LLColor4& color, S32 style, const LLFontGL* font)
void LLVOAvatar::addNameTagLine(const std::string& line, const LLColor4& color, S32 style, const LLFontGL* font, bool is_name /* = false */)
// </FS:Ansariel>
{
	llassert(mNameText);
	if (mVisibleChat || mVisibleTyping)
	{
		mNameText->addLabel(line);
	}
	else
	{
		mNameText->addLine(line, color, (LLFontGL::StyleFlags)style, font);
	}
	// <FS:Ansariel> Fix nametag not properly updating when display name arrives
    //mNameIsSet |= !line.empty();
	if (is_name)
	{
		mNameIsSet |= !line.empty();
	}
	// </FS:Ansariel>
}

void LLVOAvatar::clearNameTag()
{
    mNameIsSet = false;
	if (mNameText)
	{
		mNameText->setLabel("");
		mNameText->setString("");
	}
	mTimeVisible.reset();
}

//static
void LLVOAvatar::invalidateNameTag(const LLUUID& agent_id)
{
	LLViewerObject* obj = gObjectList.findObject(agent_id);
	if (!obj) return;

	LLVOAvatar* avatar = dynamic_cast<LLVOAvatar*>(obj);
	if (!avatar) return;

	avatar->clearNameTag();
}

//static
void LLVOAvatar::invalidateNameTags()
{
	std::vector<LLCharacter*>::iterator it = LLCharacter::sInstances.begin();
	for ( ; it != LLCharacter::sInstances.end(); ++it)
	{
		LLVOAvatar* avatar = dynamic_cast<LLVOAvatar*>(*it);
		if (!avatar) continue;
		if (avatar->isDead()) continue;

		avatar->clearNameTag();
	}
}

// Compute name tag position during idle update
void LLVOAvatar::idleUpdateNameTagPosition(const LLVector3& root_pos_last)
{
	LLQuaternion root_rot = mRoot->getWorldRotation();
	LLQuaternion inv_root_rot = ~root_rot;
	LLVector3 pixel_right_vec;
	LLVector3 pixel_up_vec;
	LLViewerCamera::getInstance()->getPixelVectors(root_pos_last, pixel_up_vec, pixel_right_vec);
	LLVector3 camera_to_av = root_pos_last - LLViewerCamera::getInstance()->getOrigin();
	camera_to_av.normalize();
	LLVector3 local_camera_at = camera_to_av * inv_root_rot;
	LLVector3 local_camera_up = camera_to_av % LLViewerCamera::getInstance()->getLeftAxis();
	local_camera_up.normalize();
	local_camera_up = local_camera_up * inv_root_rot;

	// <FS:Ansariel> Optional legacy nametag position
	LLVector3 name_position;
	static LLCachedControl<bool> fsLegacyNametagPosition(gSavedSettings, "FSLegacyNametagPosition");
	if (fsLegacyNametagPosition)
	{
		local_camera_up.scaleVec((mBodySize + mAvatarOffset) * 0.5f);
		local_camera_at.scaleVec((mBodySize + mAvatarOffset) * 0.5f);

		name_position = mRoot->getWorldPosition();
		name_position[VZ] -= mPelvisToFoot;
		name_position[VZ] += ((mBodySize[VZ] - mAvatarOffset[VZ] * 0.9f) * 0.55f);
		name_position += (local_camera_up * root_rot) - (projected_vec(local_camera_at * root_rot, camera_to_av));	
		name_position += pixel_up_vec * 15.f;
	}
	else
	{
	// </FS:Ansariel>
	// position is based on head position, does not require mAvatarOffset here. - Nyx
	LLVector3 avatar_ellipsoid(mBodySize.mV[VX] * 0.4f,
								mBodySize.mV[VY] * 0.4f,
								mBodySize.mV[VZ] * NAMETAG_VERT_OFFSET_WEIGHT);

	local_camera_up.scaleVec(avatar_ellipsoid);
	local_camera_at.scaleVec(avatar_ellipsoid);

	LLVector3 head_offset = (mHeadp->getLastWorldPosition() - mRoot->getLastWorldPosition()) * inv_root_rot;

	if (dist_vec(head_offset, mTargetRootToHeadOffset) > NAMETAG_UPDATE_THRESHOLD)
	{
		mTargetRootToHeadOffset = head_offset;
	}
	
	mCurRootToHeadOffset = lerp(mCurRootToHeadOffset, mTargetRootToHeadOffset, LLSmoothInterpolation::getInterpolant(0.2f));

	// <FS:Ansariel> Optional legacy nametag position
	//LLVector3 name_position = mRoot->getLastWorldPosition() + (mCurRootToHeadOffset * root_rot);
	name_position = mRoot->getLastWorldPosition() + (mCurRootToHeadOffset * root_rot);
	name_position += (local_camera_up * root_rot) - (projected_vec(local_camera_at * root_rot, camera_to_av));	
	name_position += pixel_up_vec * NAMETAG_VERTICAL_SCREEN_OFFSET;
	// <FS:Ansariel> Optional legacy nametag position
	}
	// </FS:Ansariel>

	// <FS:Ansariel> Optional Z-offset correction for name tags
	static LLCachedControl<S32> fsNameTagOffset(gSavedSettings, "FSNameTagZOffsetCorrection");
	name_position[VZ] += fsNameTagOffset / 10.f;
	// </FS:Ansariel>

	mNameText->setPositionAgent(name_position);				
}

void LLVOAvatar::idleUpdateNameTagAlpha(BOOL new_name, F32 alpha)
{
	llassert(mNameText);

	if (new_name
		|| alpha != mNameAlpha)
	{
		mNameText->setAlpha(alpha);
		mNameAlpha = alpha;
	}
}

// <FS:CR> Colorize tags
//LLColor4 LLVOAvatar::getNameTagColor(bool is_friend)
LLColor4 LLVOAvatar::getNameTagColor()
// </FS:CR>
{
	// ...not using display names
	LLColor4 color = LLUIColorTable::getInstance()->getColor("NameTagLegacy");
	if (LLAvatarName::useDisplayNames())
	{
		// ...color based on whether username "matches" a computed display name
		LLAvatarName av_name;
		if (LLAvatarNameCache::get(getID(), &av_name) && av_name.isDisplayNameDefault())
		{
			color = LLUIColorTable::getInstance()->getColor("NameTagMatch");
		}
		else
		{
			color = LLUIColorTable::getInstance()->getColor("NameTagMismatch");
		}
	}
	
	// <FS:CR> FIRE-1061 - Color friends, lindens, muted, etc
	color = LGGContactSets::getInstance()->colorize(getID(), color, LGG_CS_TAG);
	// </FS:CR>
	
	LGGContactSets::getInstance()->hasFriendColorThatShouldShow(getID(), LGG_CS_TAG, color);

	LLNetMap::getAvatarMarkColor(getID(), color);

	return color;
}

void LLVOAvatar::idleUpdateBelowWater()
{
	F32 avatar_height = (F32)(getPositionGlobal().mdV[VZ]);

	F32 water_height;
	water_height = getRegion()->getWaterHeight();

	// <FS:Zi> Animation Overrider
	BOOL wasBelowWater = mBelowWater;
	mBelowWater =  avatar_height < water_height;
	// <FS:Zi> Animation Overrider
	if (isSelf() && wasBelowWater != mBelowWater)
	{
		AOEngine::instance().checkBelowWater(mBelowWater);
	}
	// </FS:Zi> Animation Overrider
}

void LLVOAvatar::slamPosition()
{
	gAgent.setPositionAgent(getPositionAgent());
	// SL-315
	mRoot->setWorldPosition(getPositionAgent()); // teleport
	setChanged(TRANSLATED);
	if (mDrawable.notNull())
	{
		gPipeline.updateMoveNormalAsync(mDrawable);
	}
	mRoot->updateWorldMatrixChildren();
}

bool LLVOAvatar::isVisuallyMuted()
{
	bool muted = false;

	// <FS:Ansariel> FIRE-11783: Always visually mute avatars that are muted
	if (!isSelf() && isInMuteList())
	{
		return true;
	}
	// </FS:Ansariel>

	// Priority order (highest priority first)
	// * own avatar is never visually muted
	// * if on the "always draw normally" list, draw them normally
	// * if on the "always visually mute" list, mute them
	// * check against the render cost and attachment limits
	if (!isSelf())
	{
		if (mVisuallyMuteSetting == AV_ALWAYS_RENDER)
		{
			muted = false;
		}
		else if (mVisuallyMuteSetting == AV_DO_NOT_RENDER)
		{	// Always want to see this AV as an impostor
			muted = true;
		}
		// <FS:Ansariel> FIRE-11783: Always visually mute avatars that are muted
        //else if (isInMuteList())
        //{
        //    muted = true;
        //}
		// </FS:Ansariel>
// [RLVa:KB] - Checked: RLVa-2.2 (@setcam_avdist)
		else if (isRlvSilhouette())
		{
			muted = true;
		}
// [/RLVa:KB]
		else
		{
			muted = isTooComplex();
		}
	}

	return muted;
}

bool LLVOAvatar::isInMuteList()
{
	bool muted = false;
	F64 now = LLFrameTimer::getTotalSeconds();
	if (now < mCachedMuteListUpdateTime)
	{
		muted = mCachedInMuteList;
	}
	else
	{
		muted = LLMuteList::getInstance()->isMuted(getID());

		const F64 SECONDS_BETWEEN_MUTE_UPDATES = 1;
		mCachedMuteListUpdateTime = now + SECONDS_BETWEEN_MUTE_UPDATES;
		mCachedInMuteList = muted;
	}
	return muted;
}

// [RLVa:KB] - Checked: RLVa-2.2 (@setcam_avdist)
bool LLVOAvatar::isRlvSilhouette()
{
	if (!gRlvHandler.hasBehaviour(RLV_BHVR_SETCAM_AVDIST))
		return false;

	static RlvCachedBehaviourModifier<float> s_nSetCamAvDist(RLV_MODIFIER_SETCAM_AVDIST);

	const F64 now = LLFrameTimer::getTotalSeconds();
	if (now >= mCachedRlvSilhouetteUpdateTime)
	{
		const F64 SECONDS_BETWEEN_NEARBY_UPDATES = .5f;
		bool fIsRlvSilhouette = dist_vec_squared(gAgent.getPositionGlobal(), getPositionGlobal()) > s_nSetCamAvDist() * s_nSetCamAvDist();
		if (fIsRlvSilhouette != mCachedIsRlvSilhouette)
		{
			mCachedIsRlvSilhouette = fIsRlvSilhouette;
			mNeedsImpostorUpdate = TRUE;
		}
		mCachedRlvSilhouetteUpdateTime = now + SECONDS_BETWEEN_NEARBY_UPDATES;
	}
	return mCachedIsRlvSilhouette;
}
// [/RLVa:KB]

void LLVOAvatar::updateAppearanceMessageDebugText()
{
		S32 central_bake_version = -1;
		if (getRegion())
		{
			central_bake_version = getRegion()->getCentralBakeVersion();
		}
		bool all_baked_downloaded = allBakedTexturesCompletelyDownloaded();
		bool all_local_downloaded = allLocalTexturesCompletelyDownloaded();
		std::string debug_line = llformat("%s%s - mLocal: %d, mEdit: %d, mUSB: %d, CBV: %d",
										  isSelf() ? (all_local_downloaded ? "L" : "l") : "-",
										  all_baked_downloaded ? "B" : "b",
										  mUseLocalAppearance, mIsEditingAppearance,
										  // <FS:Ansariel> [Legacy Bake]
										  //1, central_bake_version);
										  mUseServerBakes, central_bake_version);
										  // </FS:Ansariel> [Legacy Bake]
		std::string origin_string = bakedTextureOriginInfo();
		debug_line += " [" + origin_string + "]";
		S32 curr_cof_version = LLAppearanceMgr::instance().getCOFVersion();
		S32 last_request_cof_version = mLastUpdateRequestCOFVersion;
		S32 last_received_cof_version = mLastUpdateReceivedCOFVersion;
		if (isSelf())
		{
			debug_line += llformat(" - cof: %d req: %d rcv:%d",
								   curr_cof_version, last_request_cof_version, last_received_cof_version);
			// <FS:CR> Use LLCachedControl
			//if (gSavedSettings.getBOOL("DebugForceAppearanceRequestFailure"))
			static LLCachedControl<bool> debug_force_appearance_request_failure(gSavedSettings, "DebugForceAppearanceRequestFailure");
			if (debug_force_appearance_request_failure)
			// </FS:CR>
			{
				debug_line += " FORCING ERRS";
			}
		}
		else
		{
			debug_line += llformat(" - cof rcv:%d", last_received_cof_version);
		}
		debug_line += llformat(" bsz-z: %.3f", mBodySize[2]);
        if (mAvatarOffset[2] != 0.0f)
        {
            debug_line += llformat("avofs-z: %.3f", mAvatarOffset[2]);
        }
		bool hover_enabled = getRegion() && getRegion()->avatarHoverHeightEnabled();
		debug_line += hover_enabled ? " H" : " h";
		const LLVector3& hover_offset = getHoverOffset();
		if (hover_offset[2] != 0.0)
		{
			debug_line += llformat(" hov_z: %.3f", hover_offset[2]);
        debug_line += llformat(" %s", (isSitting() ? "S" : "T"));
			debug_line += llformat("%s", (isMotionActive(ANIM_AGENT_SIT_GROUND_CONSTRAINED) ? "G" : "-"));
		}

        LLVector3 ankle_right_pos_agent = mFootRightp->getWorldPosition();
		LLVector3 normal;
        LLVector3 ankle_right_ground_agent = ankle_right_pos_agent;
        resolveHeightAgent(ankle_right_pos_agent, ankle_right_ground_agent, normal);
        F32 rightElev = llmax(-0.2f, ankle_right_pos_agent.mV[VZ] - ankle_right_ground_agent.mV[VZ]);
        debug_line += llformat(" relev %.3f", rightElev);

        LLVector3 root_pos = mRoot->getPosition();
        LLVector3 pelvis_pos = mPelvisp->getPosition();
        debug_line += llformat(" rp %.3f pp %.3f", root_pos[2], pelvis_pos[2]);

    S32 is_visible = (S32) isVisible();
    S32 is_m_visible = (S32) mVisible;
    debug_line += llformat(" v %d/%d", is_visible, is_m_visible);

		addDebugText(debug_line);
}

LLViewerInventoryItem* getObjectInventoryItem(LLViewerObject *vobj, LLUUID asset_id)
{
    LLViewerInventoryItem *item = NULL;

    if (vobj)
    {
        if (vobj->getInventorySerial()<=0)
        {
            vobj->requestInventory(); 
	}
        item = vobj->getInventoryItemByAsset(asset_id);
    }
    return item;
}

LLViewerInventoryItem* recursiveGetObjectInventoryItem(LLViewerObject *vobj, LLUUID asset_id)
{
    LLViewerInventoryItem *item = getObjectInventoryItem(vobj, asset_id);
    if (!item)
    {
        LLViewerObject::const_child_list_t& children = vobj->getChildren();
        for (LLViewerObject::const_child_list_t::const_iterator it = children.begin();
             it != children.end(); ++it)
        {
            LLViewerObject *childp = *it;
            item = getObjectInventoryItem(childp, asset_id);
            if (item)
	{
                break;
            }
        }
	}
    return item;
}

void LLVOAvatar::updateAnimationDebugText()
{
		for (LLMotionController::motion_list_t::iterator iter = mMotionController.getActiveMotions().begin();
			 iter != mMotionController.getActiveMotions().end(); ++iter)
		{
			LLMotion* motionp = *iter;
			if (motionp->getMinPixelArea() < getPixelArea())
			{
				std::string output;
            std::string motion_name = motionp->getName();
            if (motion_name.empty())
            {
                if (isControlAvatar())
                {
                    LLControlAvatar *control_av = dynamic_cast<LLControlAvatar*>(this);
                    // Try to get name from inventory of associated object
                    LLVOVolume *volp = control_av->mRootVolp;
                    LLViewerInventoryItem *item = recursiveGetObjectInventoryItem(volp,motionp->getID());
                    if (item)
                    {
                        motion_name = item->getName();
                    }
                }
            }
            if (motion_name.empty())
				{
					std::string name;
					if (gAgent.isGodlikeWithoutAdminMenuFakery() || isSelf())
					{
						name = motionp->getID().asString();
						LLVOAvatar::AnimSourceIterator anim_it = mAnimationSources.begin();
						for (; anim_it != mAnimationSources.end(); ++anim_it)
						{
							if (anim_it->second == motionp->getID())
							{
								LLViewerObject* object = gObjectList.findObject(anim_it->first);
								if (!object)
								{
									break;
								}
								if (object->isAvatar())
								{
									if (mMotionController.mIsSelf)
									{
										// Searching inventory by asset id is really long
										// so just mark as inventory
										// Also item is likely to be named by LLPreviewAnim
										name += "(inventory)";
									}
								}
								else
								{
									LLViewerInventoryItem* item = NULL;
									if (!object->isInventoryDirty())
									{
										item = object->getInventoryItemByAsset(motionp->getID());
									}
									if (item)
									{
										name = item->getName();
									}
									else if (object->isAttachment())
									{
										name += "(" + getAttachmentItemName() + ")";
									}
									else
									{
										// in-world object, name or content unknown
										name += "(in-world)";
									}
								}
								break;
							}
						}
					}
					else
					{
						name = LLUUID::null.asString();
					}
					output = llformat("%s - %d",
							  name.c_str(),
							  (U32)motionp->getPriority());
				}
				else
				{
					output = llformat("%s - %d",
                                  motion_name.c_str(),
							  (U32)motionp->getPriority());
				}
				addDebugText(output);
			}
		}
}

void LLVOAvatar::updateDebugText()
{
    // Leave mDebugText uncleared here, in case a derived class has added some state first

	// <FS:Ansariel> Use cached controls
	//if (gSavedSettings.getBOOL("DebugAvatarAppearanceMessage"))
	static LLCachedControl<bool> debug_avatar_appearance_message(gSavedSettings, "DebugAvatarAppearanceMessage");
	if (debug_avatar_appearance_message)
	// </FS:Ansariel>
	{
        updateAppearanceMessageDebugText();
	}

	// <FS:Ansariel> Use cached controls
	//if (gSavedSettings.getBOOL("DebugAvatarCompositeBaked"))
	static LLCachedControl<bool> debug_avatar_composite_baked(gSavedSettings, "DebugAvatarCompositeBaked");
	if (debug_avatar_composite_baked)
	// </FS:Ansariel>
	{
		if (!mBakedTextureDebugText.empty())
			addDebugText(mBakedTextureDebugText);
	}

    // Develop -> Avatar -> Animation Info
	if (LLVOAvatar::sShowAnimationDebug)
	{
        updateAnimationDebugText();
	}

	if (!mDebugText.size() && mText.notNull())
	{
		mText->markDead();
		mText = NULL;
	}
	else if (mDebugText.size())
	{
		setDebugText(mDebugText);
	}
	mDebugText.clear();
}

//------------------------------------------------------------------------
// updateFootstepSounds
// Factored out from updateCharacter()
// Generate footstep sounds when feet hit the ground
//------------------------------------------------------------------------
void LLVOAvatar::updateFootstepSounds()
{
    if (mIsDummy)
    {
        return;
    }
	
	//-------------------------------------------------------------------------
	// Find the ground under each foot, these are used for a variety
	// of things that follow
	//-------------------------------------------------------------------------
	LLVector3 ankle_left_pos_agent = mFootLeftp->getWorldPosition();
	LLVector3 ankle_right_pos_agent = mFootRightp->getWorldPosition();

	LLVector3 ankle_left_ground_agent = ankle_left_pos_agent;
	LLVector3 ankle_right_ground_agent = ankle_right_pos_agent;
    LLVector3 normal;
	resolveHeightAgent(ankle_left_pos_agent, ankle_left_ground_agent, normal);
	resolveHeightAgent(ankle_right_pos_agent, ankle_right_ground_agent, normal);

	F32 leftElev = llmax(-0.2f, ankle_left_pos_agent.mV[VZ] - ankle_left_ground_agent.mV[VZ]);
	F32 rightElev = llmax(-0.2f, ankle_right_pos_agent.mV[VZ] - ankle_right_ground_agent.mV[VZ]);

	if (!isSitting())
	{
		//-------------------------------------------------------------------------
		// Figure out which foot is on ground
		//-------------------------------------------------------------------------
		if (!mInAir)
		{
			if ((leftElev < 0.0f) || (rightElev < 0.0f))
	{
				ankle_left_pos_agent = mFootLeftp->getWorldPosition();
				ankle_right_pos_agent = mFootRightp->getWorldPosition();
				leftElev = ankle_left_pos_agent.mV[VZ] - ankle_left_ground_agent.mV[VZ];
				rightElev = ankle_right_pos_agent.mV[VZ] - ankle_right_ground_agent.mV[VZ];
			}
		}
	}
	
	const LLUUID AGENT_FOOTSTEP_ANIMS[] = {ANIM_AGENT_WALK, ANIM_AGENT_RUN, ANIM_AGENT_LAND};
	const S32 NUM_AGENT_FOOTSTEP_ANIMS = LL_ARRAY_SIZE(AGENT_FOOTSTEP_ANIMS);

	if ( gAudiop && isAnyAnimationSignaled(AGENT_FOOTSTEP_ANIMS, NUM_AGENT_FOOTSTEP_ANIMS) )
	{
		BOOL playSound = FALSE;
		LLVector3 foot_pos_agent;

		BOOL onGroundLeft = (leftElev <= 0.05f);
		BOOL onGroundRight = (rightElev <= 0.05f);

		// did left foot hit the ground?
		if ( onGroundLeft && !mWasOnGroundLeft )
		{
			foot_pos_agent = ankle_left_pos_agent;
			playSound = TRUE;
		}

		// did right foot hit the ground?
		if ( onGroundRight && !mWasOnGroundRight )
	{
			foot_pos_agent = ankle_right_pos_agent;
			playSound = TRUE;
	}

		mWasOnGroundLeft = onGroundLeft;
		mWasOnGroundRight = onGroundRight;

		// <FS:PP> FIRE-3169: Option to change the default footsteps sound
		// if ( playSound )
		static LLCachedControl<bool> PlayModeUISndFootsteps(gSavedSettings, "PlayModeUISndFootsteps");
		if ( playSound && PlayModeUISndFootsteps )
		// </FS:PP>
		{
			const F32 STEP_VOLUME = 0.1f;
			const LLUUID& step_sound_id = getStepSound();

			LLVector3d foot_pos_global = gAgent.getPosGlobalFromAgent(foot_pos_agent);

			if (LLViewerParcelMgr::getInstance()->canHearSound(foot_pos_global)
				&& !LLMuteList::getInstance()->isMuted(getID(), LLMute::flagObjectSounds))
			{
				gAudiop->triggerSound(step_sound_id, getID(), STEP_VOLUME, LLAudioEngine::AUDIO_TYPE_AMBIENT, foot_pos_global);
			}
		}
	}
}

//------------------------------------------------------------------------
// computeUpdatePeriodAndVisibility()
// Factored out from updateCharacter()
// Set new value for mUpdatePeriod based on distance and various other factors.
// Returs true if character needs an update
//------------------------------------------------------------------------
BOOL LLVOAvatar::computeUpdatePeriodAndVisibility()
{
	bool visually_muted = isVisuallyMuted();
    BOOL is_visible = isVisible(); // includes drawable check
    if ( is_visible 
        && (!isSelf() || visually_muted)
        && !isUIAvatar()
	// <FS:Ansariel> Fix LL impostor hacking; Adjust update period for muted avatars if using no impostors
        //&& sUseImpostors
        && (sUseImpostors || isInMuteList())
	// </FS:Ansariel>
        && !mNeedsAnimUpdate 
        && !sFreezeCounter)
	{
		const LLVector4a* ext = mDrawable->getSpatialExtents();
		LLVector4a size;
		size.setSub(ext[1],ext[0]);
		F32 mag = size.getLength3().getF32()*0.5f;
		
		F32 impostor_area = 256.f*512.f*(8.125f - LLVOAvatar::sLODFactor*8.f);
		if (visually_muted)
		{ // visually muted avatars update at 16 hz
			mUpdatePeriod = 16;
		}
		else if (! shouldImpostor()
				 || mDrawable->mDistanceWRTCamera < 1.f + mag)
		{   // first 25% of max visible avatars are not impostored
			// also, don't impostor avatars whose bounding box may be penetrating the 
			// impostor camera near clip plane
			mUpdatePeriod = 1;
		}
		else if ( shouldImpostor(4) )
		{ //background avatars are REALLY slow updating impostors
			mUpdatePeriod = 16;
		}
		else if (mLastRezzedStatus <= 0)
		{
			// Don't update cloud avatars too often
			mUpdatePeriod = 8;
		}
		else if ( shouldImpostor(3) )
		{ //back 25% of max visible avatars are slow updating impostors
			mUpdatePeriod = 8;
		}
		else if (mImpostorPixelArea <= impostor_area)
		{  // stuff in between gets an update period based on pixel area
			mUpdatePeriod = llclamp((S32) sqrtf(impostor_area*4.f/mImpostorPixelArea), 2, 8);
		}
		else
		{
			//nearby avatars, update the impostors more frequently.
			mUpdatePeriod = 4;
		}
		return (LLDrawable::getCurrentFrame() + mID.mData[0]) % mUpdatePeriod == 0 ? TRUE : FALSE;
	}
	else
	{
		mUpdatePeriod = 1;
		return is_visible;
	}

}

//------------------------------------------------------------------------
// updateOrientation()
// Factored out from updateCharacter()
// This is used by updateCharacter() to update the avatar's orientation:
// - updates mTurning state
// - updates rotation of the mRoot joint in the skeleton
// - for self, calls setControlFlags() to notify the simulator about any turns
//------------------------------------------------------------------------
void LLVOAvatar::updateOrientation(LLAgent& agent, F32 speed, F32 delta_time)
{
			LLQuaternion iQ;
			LLVector3 upDir( 0.0f, 0.0f, 1.0f );
					
			// Compute a forward direction vector derived from the primitive rotation
			// and the velocity vector.  When walking or jumping, don't let body deviate
			// more than 90 from the view, if necessary, flip the velocity vector.

			LLVector3 primDir;
			if (isSelf())
			{
				primDir = agent.getAtAxis() - projected_vec(agent.getAtAxis(), agent.getReferenceUpVector());
				primDir.normalize();
			}
			else
			{
				primDir = getRotation().getMatrix3().getFwdRow();
			}
			LLVector3 velDir = getVelocity();
			velDir.normalize();
			// <FS> Disable avatar turning towards camera when walking backwards
			//if ( mSignaledAnimations.find(ANIM_AGENT_WALK) != mSignaledAnimations.end())
			static LLCachedControl<bool> walk_backwards(gSavedSettings, "FSDisableTurningAroundWhenWalkingBackwards");
			if (walk_backwards && mSignaledAnimations.find(ANIM_AGENT_WALK) != mSignaledAnimations.end())
			// </FS>
			{
				F32 vpD = velDir * primDir;
				if (vpD < -0.5f)
				{
					velDir *= -1.0f;
				}
			}
			LLVector3 fwdDir = lerp(primDir, velDir, clamp_rescale(speed, 0.5f, 2.0f, 0.0f, 1.0f));
			if (isSelf() && gAgentCamera.cameraMouselook())
			{
				// make sure fwdDir stays in same general direction as primdir
				if (gAgent.getFlying())
				{
					fwdDir = LLViewerCamera::getInstance()->getAtAxis();
				}
				else
				{
					LLVector3 at_axis = LLViewerCamera::getInstance()->getAtAxis();
					LLVector3 up_vector = gAgent.getReferenceUpVector();
					at_axis -= up_vector * (at_axis * up_vector);
					at_axis.normalize();
					
					F32 dot = fwdDir * at_axis;
					if (dot < 0.f)
					{
						fwdDir -= 2.f * at_axis * dot;
						fwdDir.normalize();
					}
				}
			}

			LLQuaternion root_rotation = mRoot->getWorldMatrix().quaternion();
			F32 root_roll, root_pitch, root_yaw;
			root_rotation.getEulerAngles(&root_roll, &root_pitch, &root_yaw);

			// When moving very slow, the pelvis is allowed to deviate from the
    // forward direction to allow it to hold its position while the torso
			// and head turn.  Once in motion, it must conform however.
			BOOL self_in_mouselook = isSelf() && gAgentCamera.cameraMouselook();

			LLVector3 pelvisDir( mRoot->getWorldMatrix().getFwdRow4().mV );

			static LLCachedControl<F32> s_pelvis_rot_threshold_slow(gSavedSettings, "AvatarRotateThresholdSlow", 60.0);
			static LLCachedControl<F32> s_pelvis_rot_threshold_fast(gSavedSettings, "AvatarRotateThresholdFast", 2.0);

			F32 pelvis_rot_threshold = clamp_rescale(speed, 0.1f, 1.0f, s_pelvis_rot_threshold_slow, s_pelvis_rot_threshold_fast);
						
			if (self_in_mouselook)
			{
				pelvis_rot_threshold *= MOUSELOOK_PELVIS_FOLLOW_FACTOR;
			}
			pelvis_rot_threshold *= DEG_TO_RAD;

			F32 angle = angle_between( pelvisDir, fwdDir );

			// The avatar's root is allowed to have a yaw that deviates widely
			// from the forward direction, but if roll or pitch are off even
			// a little bit we need to correct the rotation.
			if(root_roll < 1.f * DEG_TO_RAD
			   && root_pitch < 5.f * DEG_TO_RAD)
			{
				// smaller correction vector means pelvis follows prim direction more closely
				if (!mTurning && angle > pelvis_rot_threshold*0.75f)
				{
					mTurning = TRUE;
				}

				// use tighter threshold when turning
				if (mTurning)
				{
					pelvis_rot_threshold *= 0.4f;
				}

				// am I done turning?
				if (angle < pelvis_rot_threshold)
				{
					mTurning = FALSE;
				}

				LLVector3 correction_vector = (pelvisDir - fwdDir) * clamp_rescale(angle, pelvis_rot_threshold*0.75f, pelvis_rot_threshold, 1.0f, 0.0f);
				fwdDir += correction_vector;
			}
			else
			{
				mTurning = FALSE;
			}

			// Now compute the full world space rotation for the whole body (wQv)
			LLVector3 leftDir = upDir % fwdDir;
			leftDir.normalize();
			fwdDir = leftDir % upDir;
			LLQuaternion wQv( fwdDir, leftDir, upDir );

			if (isSelf() && mTurning)
			{
				if ((fwdDir % pelvisDir) * upDir > 0.f)
				{
					gAgent.setControlFlags(AGENT_CONTROL_TURN_RIGHT);
				}
				else
				{
					gAgent.setControlFlags(AGENT_CONTROL_TURN_LEFT);
				}
			}

			// Set the root rotation, but do so incrementally so that it
			// lags in time by some fixed amount.
			//F32 u = LLSmoothInterpolation::getInterpolant(PELVIS_LAG);
			F32 pelvis_lag_time = 0.f;
			if (self_in_mouselook)
			{
				pelvis_lag_time = PELVIS_LAG_MOUSELOOK;
			}
			else if (mInAir)
			{
				pelvis_lag_time = PELVIS_LAG_FLYING;
				// increase pelvis lag time when moving slowly
				pelvis_lag_time *= clamp_rescale(mSpeedAccum, 0.f, 15.f, 3.f, 1.f);
			}
			else
			{
				pelvis_lag_time = PELVIS_LAG_WALKING;
			}

    F32 u = llclamp((delta_time / pelvis_lag_time), 0.0f, 1.0f);	

			mRoot->setWorldRotation( slerp(u, mRoot->getWorldRotation(), wQv) );
}

//------------------------------------------------------------------------
// updateTimeStep()
// Factored out from updateCharacter().
//
// Updates the time step used by the motion controller, based on area
// and avatar count criteria.  This will also stop the
// ANIM_AGENT_WALK_ADJUST animation under some circumstances.
// ------------------------------------------------------------------------
void LLVOAvatar::updateTimeStep()
{
	// <FS:Zi> Optionally disable the usage of timesteps, testing if this affects performance or
	//         creates animation issues - FIRE-3657
	//if (!isSelf() && !isUIAvatar()) // ie, non-self avatars, and animated objects will be affected.
	static LLCachedControl<bool> use_timesteps(gSavedSettings, "UseAnimationTimeSteps");
	if (!isSelf() && !isUIAvatar() && use_timesteps)
	// </FS:Zi>
	{
        // Note that sInstances counts animated objects and
        // standard avatars in the same bucket. Is this desirable?
		F32 time_quantum = clamp_rescale((F32)sInstances.size(), 10.f, 35.f, 0.f, 0.25f);
		F32 pixel_area_scale = clamp_rescale(mPixelArea, 100, 5000, 1.f, 0.f);
		F32 time_step = time_quantum * pixel_area_scale;
        // Extrema:
        //   If number of avs is 10 or less, time_step is unmodified (flagged with 0.0).
        //   If area of av is 5000 or greater, time_step is unmodified (flagged with 0.0).
        //   If number of avs is 35 or greater, and area of av is 100 or less,
        //   time_step takes the maximum possible value of 0.25.
        //   Other situations will give values within the (0, 0.25) range.
		if (time_step != 0.f)
		{
			// disable walk motion servo controller as it doesn't work with motion timesteps
			stopMotion(ANIM_AGENT_WALK_ADJUST);
			removeAnimationData("Walk Speed");
		}
        // See SL-763 - playback with altered time step does not
        // appear to work correctly, odd behavior for distant avatars.
        // As of 11-2017, LLMotionController::updateMotions() will
        // ignore the value here. Need to re-enable if it's every
        // fixed.
		mMotionController.setTimeStep(time_step);
	}
	// <FS:Zi> Optionally disable the usage of timesteps, testing if this affects performance or
	//         creates animation issues - FIRE-3657
	else
	{
		mMotionController.setTimeStep(0.0f);
	}
	// </FS:Zi>
}

void LLVOAvatar::updateRootPositionAndRotation(LLAgent& agent, F32 speed, bool was_sit_ground_constrained) 
{
	if (!(isSitting() && getParent()))
	{
		// This case includes all configurations except sitting on an
		// object, so does include ground sit.

		//--------------------------------------------------------------------
		// get timing info
		// handle initial condition case
		//--------------------------------------------------------------------
		F32 animation_time = mAnimTimer.getElapsedTimeF32();
		if (mTimeLast == 0.0f)
		{
			mTimeLast = animation_time;

			// Initially put the pelvis at slaved position/mRotation
			// SL-315
			mRoot->setWorldPosition( getPositionAgent() ); // first frame
			mRoot->setWorldRotation( getRotation() );
		}
			
		//--------------------------------------------------------------------
		// dont' let dT get larger than 1/5th of a second
		//--------------------------------------------------------------------
		F32 delta_time = animation_time - mTimeLast;

		delta_time = llclamp( delta_time, DELTA_TIME_MIN, DELTA_TIME_MAX );
		mTimeLast = animation_time;

		mSpeedAccum = (mSpeedAccum * 0.95f) + (speed * 0.05f);

		//--------------------------------------------------------------------
		// compute the position of the avatar's root
		//--------------------------------------------------------------------
		LLVector3d root_pos;
		LLVector3d ground_under_pelvis;

		if (isSelf())
		{
			gAgent.setPositionAgent(getRenderPosition());
		}

		root_pos = gAgent.getPosGlobalFromAgent(getRenderPosition());
		root_pos.mdV[VZ] += getVisualParamWeight(AVATAR_HOVER);

        LLVector3 normal;
		resolveHeightGlobal(root_pos, ground_under_pelvis, normal);
		F32 foot_to_ground = (F32) (root_pos.mdV[VZ] - mPelvisToFoot - ground_under_pelvis.mdV[VZ]);				
		BOOL in_air = ((!LLWorld::getInstance()->getRegionFromPosGlobal(ground_under_pelvis)) || 
						foot_to_ground > FOOT_GROUND_COLLISION_TOLERANCE);

		if (in_air && !mInAir)
		{
			mTimeInAir.reset();
		}
		mInAir = in_air;

        // SL-402: with the ability to animate the position of joints
        // that affect the body size calculation, computed body size
        // can get stale much more easily. Simplest fix is to update
        // it frequently.
        // SL-427: this appears to be too frequent, moving to only do on animation state change.
        //computeBodySize();
    
		// correct for the fact that the pelvis is not necessarily the center 
		// of the agent's physical representation
		root_pos.mdV[VZ] -= (0.5f * mBodySize.mV[VZ]) - mPelvisToFoot;
		if (!isSitting() && !was_sit_ground_constrained)
		{
			root_pos += LLVector3d(getHoverOffset());
		}

        LLControlAvatar *cav = dynamic_cast<LLControlAvatar*>(this);
        if (cav)
        {
            // SL-1350: Moved to LLDrawable::updateXform()
            cav->matchVolumeTransform();
        }
        else
        {
            LLVector3 newPosition = gAgent.getPosAgentFromGlobal(root_pos);
            if (newPosition != mRoot->getXform()->getWorldPosition())
            {		
                mRoot->touch();
                // SL-315
                mRoot->setWorldPosition( newPosition ); // regular update				
            }
        }

		//--------------------------------------------------------------------
		// Propagate viewer object rotation to root of avatar
		//--------------------------------------------------------------------
		if (!isControlAvatar() && !isAnyAnimationSignaled(AGENT_NO_ROTATE_ANIMS, NUM_AGENT_NO_ROTATE_ANIMS))
		{
            // Rotation fixups for avatars in motion.
            // Skip for animated objects.
            updateOrientation(agent, speed, delta_time);
		}
	}
	else if (mDrawable.notNull())
	{
        // Sitting on an object - mRoot is slaved to mDrawable orientation.
		LLVector3 pos = mDrawable->getPosition();
		pos += getHoverOffset() * mDrawable->getRotation();
		// SL-315
		mRoot->setPosition(pos);
		mRoot->setRotation(mDrawable->getRotation());
	}
}

//------------------------------------------------------------------------
// updateCharacter()
//
// This is called for all avatars, so there are 4 possible situations:
//
// 1) Avatar is your own. In this case the class is LLVOAvatarSelf,
// isSelf() is true, and agent specifies the corresponding agent
// information for you. In all the other cases, agent is irrelevant
// and it would be less confusing if it were null or something.
//
// 2) Avatar is controlled by another resident. Class is LLVOAvatar,
// and isSelf() is false.
//
// 3) Avatar is the controller for an animated object. Class is
// LLControlAvatar and mIsDummy is true. Avatar is a purely
// viewer-side entity with no representation on the simulator.
//
// 4) Avatar is a UI avatar used in some areas of the UI, such as when
// previewing uploaded animations. Class is LLUIAvatar, and mIsDummy
// is true. Avatar is purely viewer-side with no representation on the
// simulator.
//
//------------------------------------------------------------------------
BOOL LLVOAvatar::updateCharacter(LLAgent &agent)
{	
	updateDebugText();
	
	if (!mIsBuilt)
	{
		return FALSE;
	}

	BOOL visible = isVisible();
    bool is_control_avatar = isControlAvatar(); // capture state to simplify tracing
	bool is_attachment = false;
	if (is_control_avatar)
	{
        LLControlAvatar *cav = dynamic_cast<LLControlAvatar*>(this);
		is_attachment = cav && cav->mRootVolp && cav->mRootVolp->isAttachment(); // For attached animated objects
	}

    LLScopedContextString str("updateCharacter " + getFullname() + " is_control_avatar "
                              + boost::lexical_cast<std::string>(is_control_avatar) 
                              + " is_attachment " + boost::lexical_cast<std::string>(is_attachment));

	// For fading out the names above heads, only let the timer
	// run if we're visible.
	if (mDrawable.notNull() && !visible)
	{
		mTimeVisible.reset();
	}

	//--------------------------------------------------------------------
	// The rest should only be done occasionally for far away avatars.
    // Set mUpdatePeriod and visible based on distance and other criteria.
	//--------------------------------------------------------------------
<<<<<<< HEAD
    visible = computeUpdatePeriodAndVisibility();
=======
    computeUpdatePeriod();
    bool needs_update = (LLDrawable::getCurrentFrame()+mID.mData[0])%mUpdatePeriod == 0 ? TRUE : FALSE;
>>>>>>> b43c1a26

	//--------------------------------------------------------------------
	// Early out if does not need update and not self
	// don't early out for your own avatar, as we rely on your animations playing reliably
	// for example, the "turn around" animation when entering customize avatar needs to trigger
	// even when your avatar is offscreen
	//--------------------------------------------------------------------
<<<<<<< HEAD
	// <FS:Ansariel> Fix impostered animation speed based on a fix by Henri Beauchamp
	//if (!visible && !isSelf())
	//{
	//	updateMotions(LLCharacter::HIDDEN_UPDATE);
	//	return FALSE;
	//}
	// </FS:Ansariel>
=======
	if (!needs_update && !isSelf())
	{
		updateMotions(LLCharacter::HIDDEN_UPDATE);
		return FALSE;
	}
>>>>>>> b43c1a26

	//--------------------------------------------------------------------
	// change animation time quanta based on avatar render load
	//--------------------------------------------------------------------
    // SL-763 the time step quantization does not currently work.
    //updateTimeStep();
    
	// <FS:Ansariel> Fix impostered animation speed based on a fix by Henri Beauchamp
	// This was originally done in updateTimeStep(), but since that is globally disabled for now, we do it here
	mMotionController.setUpdateFactor(mUpdatePeriod);

	if (!visible && !isSelf())
	{
		updateMotions(LLCharacter::HIDDEN_UPDATE);
		return FALSE;
	}
	// </FS:Ansariel>

	//--------------------------------------------------------------------
    // Update sitting state based on parent and active animation info.
	//--------------------------------------------------------------------
	if (getParent() && !isSitting())
	{
		sitOnObject((LLViewerObject*)getParent());
	}
	else if (!getParent() && isSitting() && !isMotionActive(ANIM_AGENT_SIT_GROUND_CONSTRAINED))
	{
		getOffObject();
	}

	//--------------------------------------------------------------------
	// create local variables in world coords for region position values
	//--------------------------------------------------------------------
	LLVector3 xyVel = getVelocity();
	xyVel.mV[VZ] = 0.0f;
	F32 speed = xyVel.length();
	// remembering the value here prevents a display glitch if the
	// animation gets toggled during this update.
	bool was_sit_ground_constrained = isMotionActive(ANIM_AGENT_SIT_GROUND_CONSTRAINED);

	//--------------------------------------------------------------------
    // This does a bunch of state updating, including figuring out
    // whether av is in the air, setting mRoot position and rotation
    // In some cases, calls updateOrientation() for a lot of the
    // work
    // --------------------------------------------------------------------
    updateRootPositionAndRotation(agent, speed, was_sit_ground_constrained);
	
	//-------------------------------------------------------------------------
	// Update character motions
	//-------------------------------------------------------------------------
	// store data relevant to motions
	mSpeed = speed;

	// update animations
	if (!visible)
	{
		updateMotions(LLCharacter::HIDDEN_UPDATE);
	}
	else if (mSpecialRenderMode == 1) // Animation Preview
	{
		updateMotions(LLCharacter::FORCE_UPDATE);
	}
	else
	{
		// Might be better to do HIDDEN_UPDATE if cloud
		updateMotions(LLCharacter::NORMAL_UPDATE);
	}

	// Special handling for sitting on ground.
	if (!getParent() && (isSitting() || was_sit_ground_constrained))
	{
		
		F32 off_z = LLVector3d(getHoverOffset()).mdV[VZ];
		if (off_z != 0.0)
		{
			LLVector3 pos = mRoot->getWorldPosition();
			pos.mV[VZ] += off_z;
			mRoot->touch();
			// SL-315
			mRoot->setWorldPosition(pos);
		}
	}

	// update head position
	updateHeadOffset();

	// Generate footstep sounds when feet hit the ground
    updateFootstepSounds();

	// Update child joints as needed.
	mRoot->updateWorldMatrixChildren();

    if (visible)
    {
        // System avatar mesh vertices need to be reskinned.
        mNeedsSkin = TRUE;
    }

	return visible;
}

//-----------------------------------------------------------------------------
// updateHeadOffset()
//-----------------------------------------------------------------------------
void LLVOAvatar::updateHeadOffset()
{
	// since we only care about Z, just grab one of the eyes
	LLVector3 midEyePt = mEyeLeftp->getWorldPosition();
	midEyePt -= mDrawable.notNull() ? mDrawable->getWorldPosition() : mRoot->getWorldPosition();
	midEyePt.mV[VZ] = llmax(-mPelvisToFoot + LLViewerCamera::getInstance()->getNear(), midEyePt.mV[VZ]);

	if (mDrawable.notNull())
	{
		midEyePt = midEyePt * ~mDrawable->getWorldRotation();
	}
	if (isSitting())
	{
		mHeadOffset = midEyePt;	
	}
	else
	{
		F32 u = llmax(0.f, HEAD_MOVEMENT_AVG_TIME - (1.f / gFPSClamped));
		mHeadOffset = lerp(midEyePt, mHeadOffset,  u);
	}
}

void LLVOAvatar::debugBodySize() const
{
	LLVector3 pelvis_scale = mPelvisp->getScale();

	// some of the joints have not been cached
	LLVector3 skull = mSkullp->getPosition();
    LL_DEBUGS("Avatar") << "skull pos " << skull << LL_ENDL;
	//LLVector3 skull_scale = mSkullp->getScale();

	LLVector3 neck = mNeckp->getPosition();
	LLVector3 neck_scale = mNeckp->getScale();
    LL_DEBUGS("Avatar") << "neck pos " << neck << " neck_scale " << neck_scale << LL_ENDL;

	LLVector3 chest = mChestp->getPosition();
	LLVector3 chest_scale = mChestp->getScale();
    LL_DEBUGS("Avatar") << "chest pos " << chest << " chest_scale " << chest_scale << LL_ENDL;

	// the rest of the joints have been cached
	LLVector3 head = mHeadp->getPosition();
	LLVector3 head_scale = mHeadp->getScale();
    LL_DEBUGS("Avatar") << "head pos " << head << " head_scale " << head_scale << LL_ENDL;

	LLVector3 torso = mTorsop->getPosition();
	LLVector3 torso_scale = mTorsop->getScale();
    LL_DEBUGS("Avatar") << "torso pos " << torso << " torso_scale " << torso_scale << LL_ENDL;

	LLVector3 hip = mHipLeftp->getPosition();
	LLVector3 hip_scale = mHipLeftp->getScale();
    LL_DEBUGS("Avatar") << "hip pos " << hip << " hip_scale " << hip_scale << LL_ENDL;

	LLVector3 knee = mKneeLeftp->getPosition();
	LLVector3 knee_scale = mKneeLeftp->getScale();
    LL_DEBUGS("Avatar") << "knee pos " << knee << " knee_scale " << knee_scale << LL_ENDL;

	LLVector3 ankle = mAnkleLeftp->getPosition();
	LLVector3 ankle_scale = mAnkleLeftp->getScale();
    LL_DEBUGS("Avatar") << "ankle pos " << ankle << " ankle_scale " << ankle_scale << LL_ENDL;

	LLVector3 foot  = mFootLeftp->getPosition();
    LL_DEBUGS("Avatar") << "foot pos " << foot << LL_ENDL;

	F32 new_offset = (const_cast<LLVOAvatar*>(this))->getVisualParamWeight(AVATAR_HOVER);
    LL_DEBUGS("Avatar") << "new_offset " << new_offset << LL_ENDL;

	F32 new_pelvis_to_foot = hip.mV[VZ] * pelvis_scale.mV[VZ] -
        knee.mV[VZ] * hip_scale.mV[VZ] -
        ankle.mV[VZ] * knee_scale.mV[VZ] -
        foot.mV[VZ] * ankle_scale.mV[VZ];
    LL_DEBUGS("Avatar") << "new_pelvis_to_foot " << new_pelvis_to_foot << LL_ENDL;

	LLVector3 new_body_size;
	new_body_size.mV[VZ] = new_pelvis_to_foot +
					   // the sqrt(2) correction below is an approximate
					   // correction to get to the top of the head
					   F_SQRT2 * (skull.mV[VZ] * head_scale.mV[VZ]) + 
					   head.mV[VZ] * neck_scale.mV[VZ] + 
					   neck.mV[VZ] * chest_scale.mV[VZ] + 
					   chest.mV[VZ] * torso_scale.mV[VZ] + 
					   torso.mV[VZ] * pelvis_scale.mV[VZ]; 

	// TODO -- measure the real depth and width
	new_body_size.mV[VX] = DEFAULT_AGENT_DEPTH;
	new_body_size.mV[VY] = DEFAULT_AGENT_WIDTH;

    LL_DEBUGS("Avatar") << "new_body_size " << new_body_size << LL_ENDL;
}
   
//------------------------------------------------------------------------
// postPelvisSetRecalc
//------------------------------------------------------------------------
void LLVOAvatar::postPelvisSetRecalc()
{		
	mRoot->updateWorldMatrixChildren();			
	computeBodySize();
	dirtyMesh(2);
}
//------------------------------------------------------------------------
// updateVisibility()
//------------------------------------------------------------------------
void LLVOAvatar::updateVisibility()
{
	BOOL visible = FALSE;

	if (mIsDummy)
	{
		visible = FALSE;
	}
	else if (mDrawable.isNull())
	{
		visible = FALSE;
	}
	else
	{
		if (!mDrawable->getSpatialGroup() || mDrawable->getSpatialGroup()->isVisible())
		{
			visible = TRUE;
		}
		else
		{
			visible = FALSE;
		}

		if(isSelf())
		{
			if (!gAgentWearables.areWearablesLoaded())
			{
				visible = FALSE;
			}
		}
		else if( !mFirstAppearanceMessageReceived )
		{
			visible = FALSE;
		}

		if (sDebugInvisible)
		{
			LLNameValue* firstname = getNVPair("FirstName");
			if (firstname)
			{
				LL_DEBUGS("Avatar") << avString() << " updating visibility" << LL_ENDL;
			}
			else
			{
				LL_INFOS() << "Avatar " << this << " updating visiblity" << LL_ENDL;
			}

			if (visible)
			{
				LL_INFOS() << "Visible" << LL_ENDL;
			}
			else
			{
				LL_INFOS() << "Not visible" << LL_ENDL;
			}

			/*if (avatar_in_frustum)
			{
				LL_INFOS() << "Avatar in frustum" << LL_ENDL;
			}
			else
			{
				LL_INFOS() << "Avatar not in frustum" << LL_ENDL;
			}*/

			/*if (LLViewerCamera::getInstance()->sphereInFrustum(sel_pos_agent, 2.0f))
			{
				LL_INFOS() << "Sel pos visible" << LL_ENDL;
			}
			if (LLViewerCamera::getInstance()->sphereInFrustum(wrist_right_pos_agent, 0.2f))
			{
				LL_INFOS() << "Wrist pos visible" << LL_ENDL;
			}
			if (LLViewerCamera::getInstance()->sphereInFrustum(getPositionAgent(), getMaxScale()*2.f))
			{
				LL_INFOS() << "Agent visible" << LL_ENDL;
			}*/
			LL_INFOS() << "PA: " << getPositionAgent() << LL_ENDL;
			/*LL_INFOS() << "SPA: " << sel_pos_agent << LL_ENDL;
			LL_INFOS() << "WPA: " << wrist_right_pos_agent << LL_ENDL;*/
			for (attachment_map_t::iterator iter = mAttachmentPoints.begin(); 
				 iter != mAttachmentPoints.end();
				 ++iter)
			{
				LLViewerJointAttachment* attachment = iter->second;

				// <FS:Ansariel> Possible crash fix
				if (!attachment)
				{
					continue;
				}
				// </FS:Ansariel>

				for (LLViewerJointAttachment::attachedobjs_vec_t::iterator attachment_iter = attachment->mAttachedObjects.begin();
					 attachment_iter != attachment->mAttachedObjects.end();
					 ++attachment_iter)
				{
					if (LLViewerObject *attached_object = attachment_iter->get())
					{
						if(attached_object->mDrawable->isVisible())
						{
							LL_INFOS() << attachment->getName() << " visible" << LL_ENDL;
						}
						else
						{
							LL_INFOS() << attachment->getName() << " not visible at " << mDrawable->getWorldPosition() << " and radius " << mDrawable->getRadius() << LL_ENDL;
						}
					}
				}
			}
		}
	}

	if (!visible && mVisible)
	{
		mMeshInvisibleTime.reset();
	}

	if (visible)
	{
		if (!mMeshValid)
		{
			restoreMeshData();
		}
	}
	else
	{
		if (mMeshValid &&
            (isControlAvatar() || mMeshInvisibleTime.getElapsedTimeF32() > TIME_BEFORE_MESH_CLEANUP))
		{
			releaseMeshData();
		}
	}

    if ( visible != mVisible )
    {
        LL_DEBUGS("AvatarRender") << "visible was " << mVisible << " now " << visible << LL_ENDL;
    }
	mVisible = visible;
}

// private
bool LLVOAvatar::shouldAlphaMask()
{
	const bool should_alpha_mask = !LLDrawPoolAlpha::sShowDebugAlpha // Don't alpha mask if "Highlight Transparent" checked
							&& !LLDrawPoolAvatar::sSkipTransparent;

	return should_alpha_mask;

}

//-----------------------------------------------------------------------------
// renderSkinned()
//-----------------------------------------------------------------------------
U32 LLVOAvatar::renderSkinned()
{
	U32 num_indices = 0;

	if (!mIsBuilt)
	{
		return num_indices;
	}

    if (mDrawable.isNull())
    {
		return num_indices;
    }

	LLFace* face = mDrawable->getFace(0);

	bool needs_rebuild = !face || !face->getVertexBuffer() || mDrawable->isState(LLDrawable::REBUILD_GEOMETRY);

	if (needs_rebuild || mDirtyMesh)
	{	//LOD changed or new mesh created, allocate new vertex buffer if needed
		if (needs_rebuild || mDirtyMesh >= 2 || mVisibilityRank <= 4)
		{
			updateMeshData();
			mDirtyMesh = 0;
			mNeedsSkin = TRUE;
			mDrawable->clearState(LLDrawable::REBUILD_GEOMETRY);
		}
	}

	if (LLViewerShaderMgr::instance()->getShaderLevel(LLViewerShaderMgr::SHADER_AVATAR) <= 0)
	{
		if (mNeedsSkin)
		{
			//generate animated mesh
			LLViewerJoint* lower_mesh = getViewerJoint(MESH_ID_LOWER_BODY);
			LLViewerJoint* upper_mesh = getViewerJoint(MESH_ID_UPPER_BODY);
			LLViewerJoint* skirt_mesh = getViewerJoint(MESH_ID_SKIRT);
			LLViewerJoint* eyelash_mesh = getViewerJoint(MESH_ID_EYELASH);
			LLViewerJoint* head_mesh = getViewerJoint(MESH_ID_HEAD);
			LLViewerJoint* hair_mesh = getViewerJoint(MESH_ID_HAIR);

			if(upper_mesh)
			{
				upper_mesh->updateJointGeometry();
			}
			if (lower_mesh)
			{
				lower_mesh->updateJointGeometry();
			}

			if( isWearingWearableType( LLWearableType::WT_SKIRT ) )
			{
				if(skirt_mesh)
				{
					skirt_mesh->updateJointGeometry();
				}
			}

			if (!isSelf() || gAgent.needsRenderHead() || LLPipeline::sShadowRender)
			{
				if(eyelash_mesh)
				{
					eyelash_mesh->updateJointGeometry();
				}
				if(head_mesh)
				{
					head_mesh->updateJointGeometry();
				}
				if(hair_mesh)
				{
					hair_mesh->updateJointGeometry();
				}
			}
			mNeedsSkin = FALSE;
			mLastSkinTime = gFrameTimeSeconds;

			LLFace * face = mDrawable->getFace(0);
			if (face)
			{
				LLVertexBuffer* vb = face->getVertexBuffer();
				if (vb)
				{
					vb->flush();
				}
			}
		}
	}
	else
	{
		mNeedsSkin = FALSE;
	}

	if (sDebugInvisible)
	{
		LLNameValue* firstname = getNVPair("FirstName");
		if (firstname)
		{
			LL_DEBUGS("Avatar") << avString() << " in render" << LL_ENDL;
		}
		else
		{
			LL_INFOS() << "Avatar " << this << " in render" << LL_ENDL;
		}
		if (!mIsBuilt)
		{
			LL_INFOS() << "Not built!" << LL_ENDL;
		}
		else if (!gAgent.needsRenderAvatar())
		{
			LL_INFOS() << "Doesn't need avatar render!" << LL_ENDL;
		}
		else
		{
			LL_INFOS() << "Rendering!" << LL_ENDL;
		}
	}

	if (!mIsBuilt)
	{
		return num_indices;
	}

	if (isSelf() && !gAgent.needsRenderAvatar())
	{
		return num_indices;
	}

	// render collision normal
	// *NOTE: this is disabled (there is no UI for enabling sShowFootPlane) due
	// to DEV-14477.  the code is left here to aid in tracking down the cause
	// of the crash in the future. -brad
	if (sShowFootPlane && mDrawable.notNull())
	{
		LLVector3 slaved_pos = mDrawable->getPositionAgent();
		LLVector3 foot_plane_normal(mFootPlane.mV[VX], mFootPlane.mV[VY], mFootPlane.mV[VZ]);
		F32 dist_from_plane = (slaved_pos * foot_plane_normal) - mFootPlane.mV[VW];
		LLVector3 collide_point = slaved_pos;
		collide_point.mV[VZ] -= foot_plane_normal.mV[VZ] * (dist_from_plane + COLLISION_TOLERANCE - FOOT_COLLIDE_FUDGE);

		gGL.begin(LLRender::LINES);
		{
			F32 SQUARE_SIZE = 0.2f;
			gGL.color4f(1.f, 0.f, 0.f, 1.f);
			
			gGL.vertex3f(collide_point.mV[VX] - SQUARE_SIZE, collide_point.mV[VY] - SQUARE_SIZE, collide_point.mV[VZ]);
			gGL.vertex3f(collide_point.mV[VX] + SQUARE_SIZE, collide_point.mV[VY] - SQUARE_SIZE, collide_point.mV[VZ]);

			gGL.vertex3f(collide_point.mV[VX] + SQUARE_SIZE, collide_point.mV[VY] - SQUARE_SIZE, collide_point.mV[VZ]);
			gGL.vertex3f(collide_point.mV[VX] + SQUARE_SIZE, collide_point.mV[VY] + SQUARE_SIZE, collide_point.mV[VZ]);
			
			gGL.vertex3f(collide_point.mV[VX] + SQUARE_SIZE, collide_point.mV[VY] + SQUARE_SIZE, collide_point.mV[VZ]);
			gGL.vertex3f(collide_point.mV[VX] - SQUARE_SIZE, collide_point.mV[VY] + SQUARE_SIZE, collide_point.mV[VZ]);
			
			gGL.vertex3f(collide_point.mV[VX] - SQUARE_SIZE, collide_point.mV[VY] + SQUARE_SIZE, collide_point.mV[VZ]);
			gGL.vertex3f(collide_point.mV[VX] - SQUARE_SIZE, collide_point.mV[VY] - SQUARE_SIZE, collide_point.mV[VZ]);
			
			gGL.vertex3f(collide_point.mV[VX], collide_point.mV[VY], collide_point.mV[VZ]);
			gGL.vertex3f(collide_point.mV[VX] + mFootPlane.mV[VX], collide_point.mV[VY] + mFootPlane.mV[VY], collide_point.mV[VZ] + mFootPlane.mV[VZ]);

		}
		gGL.end();
		gGL.flush();
	}
	//--------------------------------------------------------------------
	// render all geometry attached to the skeleton
	//--------------------------------------------------------------------

		bool should_alpha_mask = shouldAlphaMask();
		LLGLState test(GL_ALPHA_TEST, should_alpha_mask);
		
		if (should_alpha_mask && !LLGLSLShader::sNoFixedFunction)
		{
			gGL.setAlphaRejectSettings(LLRender::CF_GREATER, 0.5f);
		}
		
		BOOL first_pass = TRUE;
		if (!LLDrawPoolAvatar::sSkipOpaque)
		{
			if (isUIAvatar() && mIsDummy)
			{
				LLViewerJoint* hair_mesh = getViewerJoint(MESH_ID_HAIR);
				if (hair_mesh)
				{
					num_indices += hair_mesh->render(mAdjustedPixelArea, first_pass, mIsDummy);
				}
				first_pass = FALSE;
			}
			if (!isSelf() || gAgent.needsRenderHead() || LLPipeline::sShadowRender)
			{
				if (isTextureVisible(TEX_HEAD_BAKED) || isUIAvatar())
				{
					LLViewerJoint* head_mesh = getViewerJoint(MESH_ID_HEAD);
					if (head_mesh)
					{
						num_indices += head_mesh->render(mAdjustedPixelArea, first_pass, mIsDummy);
					}
					first_pass = FALSE;
				}
			}
			if (isTextureVisible(TEX_UPPER_BAKED) || isUIAvatar())
			{
				LLViewerJoint* upper_mesh = getViewerJoint(MESH_ID_UPPER_BODY);
				if (upper_mesh)
				{
					num_indices += upper_mesh->render(mAdjustedPixelArea, first_pass, mIsDummy);
				}
				first_pass = FALSE;
			}
			
			if (isTextureVisible(TEX_LOWER_BAKED) || isUIAvatar())
			{
				LLViewerJoint* lower_mesh = getViewerJoint(MESH_ID_LOWER_BODY);
				if (lower_mesh)
				{
					num_indices += lower_mesh->render(mAdjustedPixelArea, first_pass, mIsDummy);
				}
				first_pass = FALSE;
			}
		}

		if (should_alpha_mask && !LLGLSLShader::sNoFixedFunction)
		{
			gGL.setAlphaRejectSettings(LLRender::CF_DEFAULT);
		}

		if (!LLDrawPoolAvatar::sSkipTransparent || LLPipeline::sImpostorRender)
		{
			LLGLState blend(GL_BLEND, !mIsDummy);
			LLGLState test(GL_ALPHA_TEST, !mIsDummy);
			num_indices += renderTransparent(first_pass);
		}

	return num_indices;
}

U32 LLVOAvatar::renderTransparent(BOOL first_pass)
{
	U32 num_indices = 0;
	if( isWearingWearableType( LLWearableType::WT_SKIRT ) && (isUIAvatar() || isTextureVisible(TEX_SKIRT_BAKED)) )
	{
		gGL.setAlphaRejectSettings(LLRender::CF_GREATER, 0.25f);
		LLViewerJoint* skirt_mesh = getViewerJoint(MESH_ID_SKIRT);
		if (skirt_mesh)
		{
			num_indices += skirt_mesh->render(mAdjustedPixelArea, FALSE);
		}
		first_pass = FALSE;
		gGL.setAlphaRejectSettings(LLRender::CF_DEFAULT);
	}

	if (!isSelf() || gAgent.needsRenderHead() || LLPipeline::sShadowRender)
	{
		if (LLPipeline::sImpostorRender)
		{
			gGL.setAlphaRejectSettings(LLRender::CF_GREATER, 0.5f);
		}
		
		if (isTextureVisible(TEX_HEAD_BAKED))
		{
			LLViewerJoint* eyelash_mesh = getViewerJoint(MESH_ID_EYELASH);
			if (eyelash_mesh)
			{
				num_indices += eyelash_mesh->render(mAdjustedPixelArea, first_pass, mIsDummy);
			}
			first_pass = FALSE;
		}
		if (isTextureVisible(TEX_HAIR_BAKED))
		{
			LLViewerJoint* hair_mesh = getViewerJoint(MESH_ID_HAIR);
			if (hair_mesh)
			{
				num_indices += hair_mesh->render(mAdjustedPixelArea, first_pass, mIsDummy);
			}
			first_pass = FALSE;
		}
		if (LLPipeline::sImpostorRender)
		{
			gGL.setAlphaRejectSettings(LLRender::CF_DEFAULT);
		}
	}
	
	return num_indices;
}

//-----------------------------------------------------------------------------
// renderRigid()
//-----------------------------------------------------------------------------
U32 LLVOAvatar::renderRigid()
{
	U32 num_indices = 0;

	if (!mIsBuilt)
	{
		return 0;
	}

	if (isSelf() && (!gAgent.needsRenderAvatar() || !gAgent.needsRenderHead()))
	{
		return 0;
	}
	
	if (!mIsBuilt)
	{
		return 0;
	}

	bool should_alpha_mask = shouldAlphaMask();
	LLGLState test(GL_ALPHA_TEST, should_alpha_mask);

	if (should_alpha_mask && !LLGLSLShader::sNoFixedFunction)
	{
		gGL.setAlphaRejectSettings(LLRender::CF_GREATER, 0.5f);
	}

	if (isTextureVisible(TEX_EYES_BAKED)  || isUIAvatar())
	{
		LLViewerJoint* eyeball_left = getViewerJoint(MESH_ID_EYEBALL_LEFT);
		LLViewerJoint* eyeball_right = getViewerJoint(MESH_ID_EYEBALL_RIGHT);
		if (eyeball_left)
		{
			num_indices += eyeball_left->render(mAdjustedPixelArea, TRUE, mIsDummy);
		}
		if(eyeball_right)
		{
			num_indices += eyeball_right->render(mAdjustedPixelArea, TRUE, mIsDummy);
		}
	}

	if (should_alpha_mask && !LLGLSLShader::sNoFixedFunction)
	{
		gGL.setAlphaRejectSettings(LLRender::CF_DEFAULT);
	}
	
	return num_indices;
}

U32 LLVOAvatar::renderImpostor(LLColor4U color, S32 diffuse_channel)
{
	if (!mImpostor.isComplete())
	{
		return 0;
	}

	LLVector3 pos(getRenderPosition()+mImpostorOffset);
	LLVector3 at = (pos - LLViewerCamera::getInstance()->getOrigin());
	at.normalize();
	LLVector3 left = LLViewerCamera::getInstance()->getUpAxis() % at;
	LLVector3 up = at%left;

	left *= mImpostorDim.mV[0];
	up *= mImpostorDim.mV[1];

	if (gPipeline.hasRenderDebugMask(LLPipeline::RENDER_DEBUG_IMPOSTORS))
	{
		LLGLEnable blend(GL_BLEND);
		gGL.setSceneBlendType(LLRender::BT_ADD);
		gGL.getTexUnit(diffuse_channel)->unbind(LLTexUnit::TT_TEXTURE);

		// gGL.begin(LLRender::QUADS);
		// gGL.vertex3fv((pos+left-up).mV);
		// gGL.vertex3fv((pos-left-up).mV);
		// gGL.vertex3fv((pos-left+up).mV);
		// gGL.vertex3fv((pos+left+up).mV);
		// gGL.end();


		gGL.begin(LLRender::LINES); 
		gGL.color4f(1.f,1.f,1.f,1.f);
		F32 thickness = llmax(F32(5.0f-5.0f*(gFrameTimeSeconds-mLastImpostorUpdateFrameTime)),1.0f);
		glLineWidth(thickness);
		gGL.vertex3fv((pos+left-up).mV);
		gGL.vertex3fv((pos-left-up).mV);
		gGL.vertex3fv((pos-left-up).mV);
		gGL.vertex3fv((pos-left+up).mV);
		gGL.vertex3fv((pos-left+up).mV);
		gGL.vertex3fv((pos+left+up).mV);
		gGL.vertex3fv((pos+left+up).mV);
		gGL.vertex3fv((pos+left-up).mV);
		gGL.end();
		gGL.flush();
	}
	{
	LLGLEnable test(GL_ALPHA_TEST);
	gGL.setAlphaRejectSettings(LLRender::CF_GREATER, 0.f);

	gGL.color4ubv(color.mV);
	gGL.getTexUnit(diffuse_channel)->bind(&mImpostor);
	// <FS:Ansariel> Remove QUADS rendering mode
	//gGL.begin(LLRender::QUADS);
	//gGL.texCoord2f(0,0);
	//gGL.vertex3fv((pos+left-up).mV);
	//gGL.texCoord2f(1,0);
	//gGL.vertex3fv((pos-left-up).mV);
	//gGL.texCoord2f(1,1);
	//gGL.vertex3fv((pos-left+up).mV);
	//gGL.texCoord2f(0,1);
	//gGL.vertex3fv((pos+left+up).mV);
	//gGL.end();
	gGL.begin(LLRender::TRIANGLES);
	{
		gGL.texCoord2f(0.f, 0.f);
		gGL.vertex3fv((pos + left - up).mV);
		gGL.texCoord2f(1.f, 0.f);
		gGL.vertex3fv((pos - left - up).mV);
		gGL.texCoord2f(1.f, 1.f);
		gGL.vertex3fv((pos - left + up).mV);

		gGL.texCoord2f(0.f, 0.f);
		gGL.vertex3fv((pos + left - up).mV);
		gGL.texCoord2f(1.f, 1.f);
		gGL.vertex3fv((pos - left + up).mV);
		gGL.texCoord2f(0.f, 1.f);
		gGL.vertex3fv((pos + left + up).mV);
	}
	gGL.end();
	// </FS:Ansariel>
	gGL.flush();
	}

	return 6;
}

bool LLVOAvatar::allTexturesCompletelyDownloaded(std::set<LLUUID>& ids) const
{
	for (std::set<LLUUID>::const_iterator it = ids.begin(); it != ids.end(); ++it)
	{
		LLViewerFetchedTexture *imagep = gTextureList.findImage(*it, TEX_LIST_STANDARD);
		if (imagep && imagep->getDiscardLevel()!=0)
		{
			return false;
		}
	}
	return true;
}

bool LLVOAvatar::allLocalTexturesCompletelyDownloaded() const
{
	std::set<LLUUID> local_ids;
	collectLocalTextureUUIDs(local_ids);
	return allTexturesCompletelyDownloaded(local_ids);
}

bool LLVOAvatar::allBakedTexturesCompletelyDownloaded() const
{
	std::set<LLUUID> baked_ids;
	collectBakedTextureUUIDs(baked_ids);
	return allTexturesCompletelyDownloaded(baked_ids);
}

std::string LLVOAvatar::bakedTextureOriginInfo()
{
	std::string result;
	
	std::set<LLUUID> baked_ids;
	collectBakedTextureUUIDs(baked_ids);
	for (U32 i = 0; i < mBakedTextureDatas.size(); i++)
	{
		ETextureIndex texture_index = mBakedTextureDatas[i].mTextureIndex;
		LLViewerFetchedTexture *imagep =
			LLViewerTextureManager::staticCastToFetchedTexture(getImage(texture_index,0), TRUE);
		if (!imagep ||
			imagep->getID() == IMG_DEFAULT ||
			imagep->getID() == IMG_DEFAULT_AVATAR)
			
		{
			result += "-";
		}
		else
		{
			bool has_url = false, has_host = false;
			if (!imagep->getUrl().empty())
			{
				has_url = true;
			}
			if (imagep->getTargetHost().isOk())
			{
				has_host = true;
			}
			S32 discard = imagep->getDiscardLevel();
			if (has_url && !has_host) result += discard ? "u" : "U"; // server-bake texture with url 
			else if (has_host && !has_url) result += discard ? "h" : "H"; // old-style texture on sim
			else if (has_host && has_url) result += discard ? "x" : "X"; // both origins?
			else if (!has_host && !has_url) result += discard ? "n" : "N"; // no origin?
			if (discard != 0)
			{
				result += llformat("(%d/%d)",discard,imagep->getDesiredDiscardLevel());
			}
		}

	}
	return result;
}

S32Bytes LLVOAvatar::totalTextureMemForUUIDS(std::set<LLUUID>& ids)
{
	S32Bytes result(0);
	for (std::set<LLUUID>::const_iterator it = ids.begin(); it != ids.end(); ++it)
	{
		LLViewerFetchedTexture *imagep = gTextureList.findImage(*it, TEX_LIST_STANDARD);
		if (imagep)
		{
			result += imagep->getTextureMemory();
		}
	}
	return result;
}
	
void LLVOAvatar::collectLocalTextureUUIDs(std::set<LLUUID>& ids) const
{
	for (U32 texture_index = 0; texture_index < getNumTEs(); texture_index++)
	{
		LLWearableType::EType wearable_type = LLAvatarAppearanceDictionary::getTEWearableType((ETextureIndex)texture_index);
		U32 num_wearables = gAgentWearables.getWearableCount(wearable_type);

		LLViewerFetchedTexture *imagep = NULL;
		for (U32 wearable_index = 0; wearable_index < num_wearables; wearable_index++)
		{
			imagep = LLViewerTextureManager::staticCastToFetchedTexture(getImage(texture_index, wearable_index), TRUE);
			if (imagep)
			{
				const LLAvatarAppearanceDictionary::TextureEntry *texture_dict = LLAvatarAppearanceDictionary::getInstance()->getTexture((ETextureIndex)texture_index);
				if (texture_dict && texture_dict->mIsLocalTexture)
				{
					ids.insert(imagep->getID());
				}
			}
		}
	}
	ids.erase(IMG_DEFAULT);
	ids.erase(IMG_DEFAULT_AVATAR);
	ids.erase(IMG_INVISIBLE);
}

void LLVOAvatar::collectBakedTextureUUIDs(std::set<LLUUID>& ids) const
{
	for (U32 texture_index = 0; texture_index < getNumTEs(); texture_index++)
	{
		LLViewerFetchedTexture *imagep = NULL;
		if (isIndexBakedTexture((ETextureIndex) texture_index))
		{
			imagep = LLViewerTextureManager::staticCastToFetchedTexture(getImage(texture_index,0), TRUE);
			if (imagep)
			{
				ids.insert(imagep->getID());
			}
		}
	}
	ids.erase(IMG_DEFAULT);
	ids.erase(IMG_DEFAULT_AVATAR);
	ids.erase(IMG_INVISIBLE);
}

void LLVOAvatar::collectTextureUUIDs(std::set<LLUUID>& ids)
{
	collectLocalTextureUUIDs(ids);
	collectBakedTextureUUIDs(ids);
}

void LLVOAvatar::releaseOldTextures()
{
	S32Bytes current_texture_mem;
	
	// Any textures that we used to be using but are no longer using should no longer be flagged as "NO_DELETE"
	std::set<LLUUID> baked_texture_ids;
	collectBakedTextureUUIDs(baked_texture_ids);
	S32Bytes new_baked_mem = totalTextureMemForUUIDS(baked_texture_ids);

	std::set<LLUUID> local_texture_ids;
	collectLocalTextureUUIDs(local_texture_ids);
	//S32 new_local_mem = totalTextureMemForUUIDS(local_texture_ids);

	std::set<LLUUID> new_texture_ids;
	new_texture_ids.insert(baked_texture_ids.begin(),baked_texture_ids.end());
	new_texture_ids.insert(local_texture_ids.begin(),local_texture_ids.end());
	S32Bytes new_total_mem = totalTextureMemForUUIDS(new_texture_ids);

	//S32 old_total_mem = totalTextureMemForUUIDS(mTextureIDs);
	//LL_DEBUGS("Avatar") << getFullname() << " old_total_mem: " << old_total_mem << " new_total_mem (L/B): " << new_total_mem << " (" << new_local_mem <<", " << new_baked_mem << ")" << LL_ENDL;  
	if (!isSelf() && new_total_mem > new_baked_mem)
	{
			LL_WARNS() << "extra local textures stored for non-self av" << LL_ENDL;
	}
	for (std::set<LLUUID>::iterator it = mTextureIDs.begin(); it != mTextureIDs.end(); ++it)
	{
		if (new_texture_ids.find(*it) == new_texture_ids.end())
		{
			LLViewerFetchedTexture *imagep = gTextureList.findImage(*it, TEX_LIST_STANDARD);
			if (imagep)
			{
				current_texture_mem += imagep->getTextureMemory();
				if (imagep->getTextureState() == LLGLTexture::NO_DELETE)
				{
					// This will allow the texture to be deleted if not in use.
					imagep->forceActive();

					// This resets the clock to texture being flagged
					// as unused, preventing the texture from being
					// deleted immediately. If other avatars or
					// objects are using it, it can still be flagged
					// no-delete by them.
					imagep->forceUpdateBindStats();
				}
			}
		}
	}
	mTextureIDs = new_texture_ids;
}

void LLVOAvatar::updateTextures()
{
	releaseOldTextures();
	
	BOOL render_avatar = TRUE;

	if (mIsDummy)
	{
		return;
	}

	if( isSelf() )
	{
		render_avatar = TRUE;
	}
	else
	{
		if(!isVisible())
		{
			return ;//do not update for invisible avatar.
		}

		render_avatar = !mCulled; //visible and not culled.
	}

	std::vector<BOOL> layer_baked;
	// GL NOT ACTIVE HERE - *TODO
	for (U32 i = 0; i < mBakedTextureDatas.size(); i++)
	{
		layer_baked.push_back(isTextureDefined(mBakedTextureDatas[i].mTextureIndex));
		// bind the texture so that they'll be decoded slightly 
		// inefficient, we can short-circuit this if we have to
		if (render_avatar && !gGLManager.mIsDisabled)
		{
			if (layer_baked[i] && !mBakedTextureDatas[i].mIsLoaded)
			{
				gGL.getTexUnit(0)->bind(getImage( mBakedTextureDatas[i].mTextureIndex, 0 ));
			}
		}
	}

	mMaxPixelArea = 0.f;
	mMinPixelArea = 99999999.f;
	mHasGrey = FALSE; // debug
	for (U32 texture_index = 0; texture_index < getNumTEs(); texture_index++)
	{
		LLWearableType::EType wearable_type = LLAvatarAppearanceDictionary::getTEWearableType((ETextureIndex)texture_index);
		U32 num_wearables = gAgentWearables.getWearableCount(wearable_type);
		const LLTextureEntry *te = getTE(texture_index);

		// getTE can return 0.
		// Not sure yet why it does, but of course it crashes when te->mScale? gets used.
		// Put safeguard in place so this corner case get better handling and does not result in a crash.
		F32 texel_area_ratio = 1.0f;
		if( te )
		{
			texel_area_ratio = fabs(te->mScaleS * te->mScaleT);
		}
		else
		{
			LL_WARNS() << "getTE( " << texture_index << " ) returned 0" <<LL_ENDL;
		}

		LLViewerFetchedTexture *imagep = NULL;
		for (U32 wearable_index = 0; wearable_index < num_wearables; wearable_index++)
		{
			imagep = LLViewerTextureManager::staticCastToFetchedTexture(getImage(texture_index, wearable_index), TRUE);
			if (imagep)
			{
				const LLAvatarAppearanceDictionary::TextureEntry *texture_dict = LLAvatarAppearanceDictionary::getInstance()->getTexture((ETextureIndex)texture_index);
				const EBakedTextureIndex baked_index = texture_dict ? texture_dict->mBakedTextureIndex : EBakedTextureIndex::BAKED_NUM_INDICES;
				if (texture_dict && texture_dict->mIsLocalTexture)
				{
					addLocalTextureStats((ETextureIndex)texture_index, imagep, texel_area_ratio, render_avatar, mBakedTextureDatas[baked_index].mIsUsed);
				}
			}
		}
		if (isIndexBakedTexture((ETextureIndex) texture_index) && render_avatar)
		{
			const S32 boost_level = getAvatarBakedBoostLevel();
			imagep = LLViewerTextureManager::staticCastToFetchedTexture(getImage(texture_index,0), TRUE);
			addBakedTextureStats( imagep, mPixelArea, texel_area_ratio, boost_level );			
			// <FS:Ansariel> [Legacy Bake]
			// Spam if this is a baked texture, not set to default image, without valid host info
			if (isIndexBakedTexture((ETextureIndex)texture_index)
				&& imagep->getID() != IMG_DEFAULT_AVATAR
				&& imagep->getID() != IMG_INVISIBLE
				&& !isUsingServerBakes() 
				&& !imagep->getTargetHost().isOk())
			{
				LL_WARNS_ONCE("Texture") << "LLVOAvatar::updateTextures No host for texture "
										 << imagep->getID() << " for avatar "
										 << (isSelf() ? "<myself>" : getID().asString()) 
										 << " on host " << getRegion()->getHost() << LL_ENDL;
			}
			// </FS:Ansariel> [Legacy Bake]
		}
	}

	if (gPipeline.hasRenderDebugMask(LLPipeline::RENDER_DEBUG_TEXTURE_AREA))
	{
		setDebugText(llformat("%4.0f:%4.0f", (F32) sqrt(mMinPixelArea),(F32) sqrt(mMaxPixelArea)));
	}	
}


void LLVOAvatar::addLocalTextureStats( ETextureIndex idx, LLViewerFetchedTexture* imagep,
									   F32 texel_area_ratio, BOOL render_avatar, BOOL covered_by_baked)
{
	// No local texture stats for non-self avatars
	return;
}

const S32 MAX_TEXTURE_UPDATE_INTERVAL = 64 ; //need to call updateTextures() at least every 32 frames.	
const S32 MAX_TEXTURE_VIRTUAL_SIZE_RESET_INTERVAL = S32_MAX ; //frames
void LLVOAvatar::checkTextureLoading()
{
	static const F32 MAX_INVISIBLE_WAITING_TIME = 15.f ; //seconds

	BOOL pause = !isVisible() ;
	if(!pause)
	{
		mInvisibleTimer.reset() ;
	}
	if(mLoadedCallbacksPaused == pause)
	{
        if (!pause && mFirstFullyVisible && mLoadedCallbackTextures < mCallbackTextureList.size())
        {
            // We still need to update 'loaded' textures count to decide on 'cloud' visibility
            // Alternatively this can be done on TextureLoaded callbacks, but is harder to properly track
            mLoadedCallbackTextures = 0;
            for (LLLoadedCallbackEntry::source_callback_list_t::iterator iter = mCallbackTextureList.begin();
                iter != mCallbackTextureList.end(); ++iter)
            {
                LLViewerFetchedTexture* tex = gTextureList.findImage(*iter);
                if (tex && (tex->getDiscardLevel() >= 0 || tex->isMissingAsset()))
                {
                    mLoadedCallbackTextures++;
                }
            }
        }
		return ; 
	}
	
	if(mCallbackTextureList.empty()) //when is self or no callbacks. Note: this list for self is always empty.
	{
		mLoadedCallbacksPaused = pause ;
		mLoadedCallbackTextures = 0;
		return ; //nothing to check.
	}
	
	if(pause && mInvisibleTimer.getElapsedTimeF32() < MAX_INVISIBLE_WAITING_TIME)
	{
		return ; //have not been invisible for enough time.
	}

	mLoadedCallbackTextures = pause ? mCallbackTextureList.size() : 0;

	for(LLLoadedCallbackEntry::source_callback_list_t::iterator iter = mCallbackTextureList.begin();
		iter != mCallbackTextureList.end(); ++iter)
	{
		LLViewerFetchedTexture* tex = gTextureList.findImage(*iter) ;
		if(tex)
		{
			if(pause)//pause texture fetching.
			{
				tex->pauseLoadedCallbacks(&mCallbackTextureList) ;

				//set to terminate texture fetching after MAX_TEXTURE_UPDATE_INTERVAL frames.
				tex->setMaxVirtualSizeResetInterval(MAX_TEXTURE_UPDATE_INTERVAL);
				tex->resetMaxVirtualSizeResetCounter() ;
			}
			else//unpause
			{
				static const F32 START_AREA = 100.f ;

				tex->unpauseLoadedCallbacks(&mCallbackTextureList) ;
				tex->addTextureStats(START_AREA); //jump start the fetching again

				// technically shouldn't need to account for missing, but callback might not have happened yet
				if (tex->getDiscardLevel() >= 0 || tex->isMissingAsset())
				{
					mLoadedCallbackTextures++; // consider it loaded (we have at least some data)
				}
			}
		}
	}
	
	if(!pause)
	{
		updateTextures() ; //refresh texture stats.
	}
	mLoadedCallbacksPaused = pause ;
	return ;
}

const F32  SELF_ADDITIONAL_PRI = 0.75f ;
const F32  ADDITIONAL_PRI = 0.5f;
void LLVOAvatar::addBakedTextureStats( LLViewerFetchedTexture* imagep, F32 pixel_area, F32 texel_area_ratio, S32 boost_level)
{
	//Note:
	//if this function is not called for the last MAX_TEXTURE_VIRTUAL_SIZE_RESET_INTERVAL frames, 
	//the texture pipeline will stop fetching this texture.

	imagep->resetTextureStats();
	imagep->setMaxVirtualSizeResetInterval(MAX_TEXTURE_VIRTUAL_SIZE_RESET_INTERVAL);
	imagep->resetMaxVirtualSizeResetCounter() ;

	mMaxPixelArea = llmax(pixel_area, mMaxPixelArea);
	mMinPixelArea = llmin(pixel_area, mMinPixelArea);	
	imagep->addTextureStats(pixel_area / texel_area_ratio);
	imagep->setBoostLevel(boost_level);
	
	if(boost_level != LLGLTexture::BOOST_AVATAR_BAKED_SELF)
	{
		imagep->setAdditionalDecodePriority(ADDITIONAL_PRI) ;
	}
	else
	{
		imagep->setAdditionalDecodePriority(SELF_ADDITIONAL_PRI) ;
	}
}

//virtual	
void LLVOAvatar::setImage(const U8 te, LLViewerTexture *imagep, const U32 index)
{
	setTEImage(te, imagep);
}

//virtual 
LLViewerTexture* LLVOAvatar::getImage(const U8 te, const U32 index) const
{
	return getTEImage(te);
}
//virtual 
const LLTextureEntry* LLVOAvatar::getTexEntry(const U8 te_num) const
{
	return getTE(te_num);
}

//virtual 
void LLVOAvatar::setTexEntry(const U8 index, const LLTextureEntry &te)
{
	setTE(index, te);
}

const std::string LLVOAvatar::getImageURL(const U8 te, const LLUUID &uuid)
{
	llassert(isIndexBakedTexture(ETextureIndex(te)));
	std::string url = "";
	// <FS:Ansariel> [Legacy Bake]
	if (isUsingServerBakes())
	{
	// </FS:Ansariel> [Legacy Bake]
	const std::string& appearance_service_url = LLAppearanceMgr::instance().getAppearanceServiceURL();
	if (appearance_service_url.empty())
	{
		// Probably a server-side issue if we get here:
		LL_WARNS() << "AgentAppearanceServiceURL not set - Baked texture requests will fail" << LL_ENDL;
		return url;
	}
	
	const LLAvatarAppearanceDictionary::TextureEntry* texture_entry = LLAvatarAppearanceDictionary::getInstance()->getTexture((ETextureIndex)te);
	if (texture_entry != NULL)
	{
		url = appearance_service_url + "texture/" + getID().asString() + "/" + texture_entry->mDefaultImageName + "/" + uuid.asString();
		//LL_INFOS() << "baked texture url: " << url << LL_ENDL;
	}
	// <FS:Ansariel> [Legacy Bake]
	}
	// </FS:Ansariel> [Legacy Bake]
	return url;
}

//-----------------------------------------------------------------------------
// resolveHeight()
//-----------------------------------------------------------------------------

void LLVOAvatar::resolveHeightAgent(const LLVector3 &in_pos_agent, LLVector3 &out_pos_agent, LLVector3 &out_norm)
{
	LLVector3d in_pos_global, out_pos_global;

	in_pos_global = gAgent.getPosGlobalFromAgent(in_pos_agent);
	resolveHeightGlobal(in_pos_global, out_pos_global, out_norm);
	out_pos_agent = gAgent.getPosAgentFromGlobal(out_pos_global);
}


void LLVOAvatar::resolveRayCollisionAgent(const LLVector3d start_pt, const LLVector3d end_pt, LLVector3d &out_pos, LLVector3 &out_norm)
{
	LLViewerObject *obj;
	LLWorld::getInstance()->resolveStepHeightGlobal(this, start_pt, end_pt, out_pos, out_norm, &obj);
}

void LLVOAvatar::resolveHeightGlobal(const LLVector3d &inPos, LLVector3d &outPos, LLVector3 &outNorm)
{
	LLVector3d zVec(0.0f, 0.0f, 0.5f);
	LLVector3d p0 = inPos + zVec;
	LLVector3d p1 = inPos - zVec;
	LLViewerObject *obj;
	LLWorld::getInstance()->resolveStepHeightGlobal(this, p0, p1, outPos, outNorm, &obj);
	if (!obj)
	{
		mStepOnLand = TRUE;
		mStepMaterial = 0;
		mStepObjectVelocity.setVec(0.0f, 0.0f, 0.0f);
	}
	else
	{
		mStepOnLand = FALSE;
		mStepMaterial = obj->getMaterial();

		// We want the primitive velocity, not our velocity... (which actually subtracts the
		// step object velocity)
		LLVector3 angularVelocity = obj->getAngularVelocity();
		LLVector3 relativePos = gAgent.getPosAgentFromGlobal(outPos) - obj->getPositionAgent();

		LLVector3 linearComponent = angularVelocity % relativePos;
//		LL_INFOS() << "Linear Component of Rotation Velocity " << linearComponent << LL_ENDL;
		mStepObjectVelocity = obj->getVelocity() + linearComponent;
	}
}


//-----------------------------------------------------------------------------
// getStepSound()
//-----------------------------------------------------------------------------
const LLUUID& LLVOAvatar::getStepSound() const
{
	if ( mStepOnLand )
	{
		// <FS:PP> FIRE-3169: Option to change the default footsteps sound
		// return sStepSoundOnLand;
		static LLCachedControl<std::string> UISndFootsteps(gSavedSettings, "UISndFootsteps");
		static const LLUUID sFootstepsSnd = LLUUID(UISndFootsteps);
		return sFootstepsSnd;
		// </FS:PP>
	}

	return sStepSounds[mStepMaterial];
}


//-----------------------------------------------------------------------------
// processAnimationStateChanges()
//-----------------------------------------------------------------------------
void LLVOAvatar::processAnimationStateChanges()
{
	if ( isAnyAnimationSignaled(AGENT_WALK_ANIMS, NUM_AGENT_WALK_ANIMS) )
	{
		startMotion(ANIM_AGENT_WALK_ADJUST);
		stopMotion(ANIM_AGENT_FLY_ADJUST);
	}
	else if (mInAir && !isSitting())
	{
		stopMotion(ANIM_AGENT_WALK_ADJUST);
        if (mEnableDefaultMotions)
        {
		startMotion(ANIM_AGENT_FLY_ADJUST);
	}
	}
	else
	{
		stopMotion(ANIM_AGENT_WALK_ADJUST);
		stopMotion(ANIM_AGENT_FLY_ADJUST);
	}

	if ( isAnyAnimationSignaled(AGENT_GUN_AIM_ANIMS, NUM_AGENT_GUN_AIM_ANIMS) )
	{
        if (mEnableDefaultMotions)
        {
		startMotion(ANIM_AGENT_TARGET);
        }
		stopMotion(ANIM_AGENT_BODY_NOISE);
	}
	else
	{
		stopMotion(ANIM_AGENT_TARGET);
        if (mEnableDefaultMotions)
        {
		startMotion(ANIM_AGENT_BODY_NOISE);
	}
	}
	
	// clear all current animations
	AnimIterator anim_it;
	for (anim_it = mPlayingAnimations.begin(); anim_it != mPlayingAnimations.end();)
	{
		AnimIterator found_anim = mSignaledAnimations.find(anim_it->first);

		// playing, but not signaled, so stop
		if (found_anim == mSignaledAnimations.end())
		{
			processSingleAnimationStateChange(anim_it->first, FALSE);
			mPlayingAnimations.erase(anim_it++);
			continue;
		}

		++anim_it;
	}

	// start up all new anims
	for (anim_it = mSignaledAnimations.begin(); anim_it != mSignaledAnimations.end();)
	{
		AnimIterator found_anim = mPlayingAnimations.find(anim_it->first);

		// signaled but not playing, or different sequence id, start motion
		if (found_anim == mPlayingAnimations.end() || found_anim->second != anim_it->second)
		{
			if (processSingleAnimationStateChange(anim_it->first, TRUE))
			{
				mPlayingAnimations[anim_it->first] = anim_it->second;
				++anim_it;
				continue;
			}
		}

		++anim_it;
	}

	// clear source information for animations which have been stopped
	if (isSelf())
	{
		AnimSourceIterator source_it = mAnimationSources.begin();

		for (source_it = mAnimationSources.begin(); source_it != mAnimationSources.end();)
		{
			if (mSignaledAnimations.find(source_it->second) == mSignaledAnimations.end())
			{
				mAnimationSources.erase(source_it++);
			}
			else
			{
				++source_it;
			}
		}
	}

	stop_glerror();
}


//-----------------------------------------------------------------------------
// processSingleAnimationStateChange();
//-----------------------------------------------------------------------------
BOOL LLVOAvatar::processSingleAnimationStateChange( const LLUUID& anim_id, BOOL start )
{
    // SL-402, SL-427 - we need to update body size often enough to
    // keep appearances in sync, but not so often that animations
    // cause constant jiggling of the body or camera. Possible
    // compromise is to do it on animation changes:
    computeBodySize();
    
	BOOL result = FALSE;

	if ( start ) // start animation
	{
		if (anim_id == ANIM_AGENT_TYPE)
		{
			if (gAudiop)
			{
				LLVector3d char_pos_global = gAgent.getPosGlobalFromAgent(getCharacterPosition());
				if (LLViewerParcelMgr::getInstance()->canHearSound(char_pos_global)
				    && !LLMuteList::getInstance()->isMuted(getID(), LLMute::flagObjectSounds))
				{
					// RN: uncomment this to play on typing sound at fixed volume once sound engine is fixed
					// to support both spatialized and non-spatialized instances of the same sound
					//if (isSelf())
					//{
					//	gAudiop->triggerSound(LLUUID(gSavedSettings.getString("UISndTyping")), 1.0f, LLAudioEngine::AUDIO_TYPE_UI);
					//}
					//else

					// <FS:PP> FIRE-8190: Preview function for "UI Sounds" Panel
					// static LLCachedControl<bool> FSPlayTypingSound(gSavedSettings, "FSPlayTypingSound");
					// if (FSPlayTypingSound)
					static LLCachedControl<bool> PlayModeUISndTyping(gSavedSettings, "PlayModeUISndTyping");
					if (PlayModeUISndTyping)
					// </FS:PP> FIRE-8190: Preview function for "UI Sounds" Panel
					{
						static LLCachedControl<std::string> uiSndTyping(gSavedSettings, "UISndTyping");
						LLUUID sound_id = LLUUID(uiSndTyping);
						gAudiop->triggerSound(sound_id, getID(), 1.0f, LLAudioEngine::AUDIO_TYPE_SFX, char_pos_global);
					}
				}
			}
		}
		else if (anim_id == ANIM_AGENT_SIT_GROUND_CONSTRAINED)
		{
			sitDown(TRUE);
		}


		if (startMotion(anim_id))
		{
			result = TRUE;
		}
		else
		{
			LL_WARNS("Motion") << "Failed to start motion!" << LL_ENDL;
		}
	}
	else //stop animation
	{
		if (anim_id == ANIM_AGENT_SIT_GROUND_CONSTRAINED)
		{
			sitDown(FALSE);
		}
		if ((anim_id == ANIM_AGENT_DO_NOT_DISTURB) && gAgent.isDoNotDisturb())
		{
			// re-assert DND tag animation
			gAgent.sendAnimationRequest(ANIM_AGENT_DO_NOT_DISTURB, ANIM_REQUEST_START);
			return result;
		}
		stopMotion(anim_id);
		result = TRUE;
	}

	return result;
}

//-----------------------------------------------------------------------------
// isAnyAnimationSignaled()
//-----------------------------------------------------------------------------
BOOL LLVOAvatar::isAnyAnimationSignaled(const LLUUID *anim_array, const S32 num_anims) const
{
	for (S32 i = 0; i < num_anims; i++)
	{
		if(mSignaledAnimations.find(anim_array[i]) != mSignaledAnimations.end())
		{
			return TRUE;
		}
	}
	return FALSE;
}

//-----------------------------------------------------------------------------
// resetAnimations()
//-----------------------------------------------------------------------------
void LLVOAvatar::resetAnimations()
{
	LLKeyframeMotion::flushKeyframeCache();
	flushAllMotions();
}

// Override selectively based on avatar sex and whether we're using new
// animations.
LLUUID LLVOAvatar::remapMotionID(const LLUUID& id)
{
	static LLCachedControl<bool> use_new_walk_run(gSavedSettings, "UseNewWalkRun");
	LLUUID result = id;

	// start special case female walk for female avatars
	if (getSex() == SEX_FEMALE)
	{
		if (id == ANIM_AGENT_WALK)
		{
			if (use_new_walk_run)
				result = ANIM_AGENT_FEMALE_WALK_NEW;
			else
				result = ANIM_AGENT_FEMALE_WALK;
		}
		else if (id == ANIM_AGENT_RUN)
		{
			// There is no old female run animation, so only override
			// in one case.
			if (use_new_walk_run)
				result = ANIM_AGENT_FEMALE_RUN_NEW;
		}
		else if (id == ANIM_AGENT_SIT)
		{
			result = ANIM_AGENT_SIT_FEMALE;
		}
	}
	else
	{
		// Male avatar.
		if (id == ANIM_AGENT_WALK)
		{
			if (use_new_walk_run)
				result = ANIM_AGENT_WALK_NEW;
		}
		else if (id == ANIM_AGENT_RUN)
		{
			if (use_new_walk_run)
				result = ANIM_AGENT_RUN_NEW;
		}
		// keeps in sync with setSex() related code (viewer controls sit's sex)
		else if (id == ANIM_AGENT_SIT_FEMALE)
		{
			result = ANIM_AGENT_SIT;
		}
	
	}

	return result;

}

//-----------------------------------------------------------------------------
// startMotion()
// id is the asset if of the animation to start
// time_offset is the offset into the animation at which to start playing
//-----------------------------------------------------------------------------
BOOL LLVOAvatar::startMotion(const LLUUID& id, F32 time_offset)
{
	LL_DEBUGS("Motion") << "motion requested " << id.asString() << " " << gAnimLibrary.animationName(id) << LL_ENDL;

	// <FS:Zi> Animation Overrider
	//LLUUID remap_id = remapMotionID(id, getSex());
	LLUUID remap_id;
	if (isSelf())
	{
		remap_id = AOEngine::getInstance()->override(id, TRUE);
		if (remap_id.isNull())
		{
			remap_id = remapMotionID(id);
		}
		else
		{
			gAgent.sendAnimationRequest(remap_id, ANIM_REQUEST_START);

			// since we did an override, there is no need to do anything else,
			// specifically not the startMotion() part at the bottom of this function
			// See FIRE-29020
			return true;
		}
	}
	else
	{
		remap_id = remapMotionID(id);
	}
	// </FS:Zi> Animation Overrider

	if (remap_id != id)
	{
		LL_DEBUGS("Motion") << "motion resultant " << remap_id.asString() << " " << gAnimLibrary.animationName(remap_id) << LL_ENDL;
	}

	if (isSelf() && remap_id == ANIM_AGENT_AWAY)
	{
		gAgent.setAFK();
	}

	return LLCharacter::startMotion(remap_id, time_offset);
}

//-----------------------------------------------------------------------------
// stopMotion()
//-----------------------------------------------------------------------------
BOOL LLVOAvatar::stopMotion(const LLUUID& id, BOOL stop_immediate)
{
	LL_DEBUGS("Motion") << "Motion requested " << id.asString() << " " << gAnimLibrary.animationName(id) << LL_ENDL;

	// <FS:Zi> Animation Overrider
	//LLUUID remap_id = remapMotionID(id);
	LLUUID remap_id;
	if (isSelf())
	{
		remap_id = AOEngine::getInstance()->override(id, FALSE);
		if (remap_id.isNull())
		{
			remap_id = remapMotionID(id);
		}
		else
		{
			gAgent.sendAnimationRequest(remap_id, ANIM_REQUEST_STOP);

			// since we did an override, there is no need to do anything else,
			// specifically not the stopMotion() part at the bottom of this function
			// See FIRE-29020
			return true;
		}
	}
	else
	{
		remap_id = remapMotionID(id);
	}
	// </FS:Zi> Animation Overrider
	
	if (remap_id != id)
	{
		LL_DEBUGS("Motion") << "motion resultant " << remap_id.asString() << " " << gAnimLibrary.animationName(remap_id) << LL_ENDL;
	}

	if (isSelf())
	{
		gAgent.onAnimStop(remap_id);
	}

	return LLCharacter::stopMotion(remap_id, stop_immediate);
}

//-----------------------------------------------------------------------------
// hasMotionFromSource()
//-----------------------------------------------------------------------------
// virtual
bool LLVOAvatar::hasMotionFromSource(const LLUUID& source_id)
{
	return false;
}

//-----------------------------------------------------------------------------
// stopMotionFromSource()
//-----------------------------------------------------------------------------
// virtual
void LLVOAvatar::stopMotionFromSource(const LLUUID& source_id)
{
}

//-----------------------------------------------------------------------------
// addDebugText()
//-----------------------------------------------------------------------------
void LLVOAvatar::addDebugText(const std::string& text)
{
	mDebugText.append(1, '\n');
	mDebugText.append(text);
}

//-----------------------------------------------------------------------------
// getID()
//-----------------------------------------------------------------------------
const LLUUID& LLVOAvatar::getID() const
{
	return mID;
}

//-----------------------------------------------------------------------------
// getJoint()
//-----------------------------------------------------------------------------
// RN: avatar joints are multi-rooted to include screen-based attachments
//<FS:ND> Query by JointKey rather than just a string, the key can be a U32 index for faster lookup
//LLJoint *LLVOAvatar::getJoint( const std::string &name )
LLJoint *LLVOAvatar::getJoint( const JointKey &name )
// </FS:ND>
{
//<FS:ND> Query by JointKey rather than just a string, the key can be a U32 index for faster lookup
	//joint_map_t::iterator iter = mJointMap.find( name );

	//LLJoint* jointp = NULL;

	//if( iter == mJointMap.end() || iter->second == NULL )
	//{ //search for joint and cache found joint in lookup table
	//	jointp = mRoot->findJoint( name );
	//	mJointMap[ name ] = jointp;
	//}
	//else
	//{ //return cached pointer
	//	jointp = iter->second;
	//}

	joint_map_t::iterator iter = mJointMap.find( name.mKey );

	LLJoint* jointp = NULL;

	if (iter == mJointMap.end() || iter->second == NULL)
	{   //search for joint and cache found joint in lookup table
		jointp = mRoot->findJoint( name.mName );
		mJointMap[ name.mKey ] = jointp;
	}
	else
	{   //return cached pointer
		jointp = iter->second;
	}
// </FS:ND>

#ifndef LL_RELEASE_FOR_DOWNLOAD
    if (jointp && jointp->getName()!="mScreen" && jointp->getName()!="mRoot")
    {
        llassert(getJoint(jointp->getJointNum())==jointp);
    }
#endif
	return jointp;
}

LLJoint *LLVOAvatar::getJoint( S32 joint_num )
{
    LLJoint *pJoint = NULL;
    S32 collision_start = mNumBones;
    S32 attachment_start = mNumBones + mNumCollisionVolumes;
    if (joint_num>=attachment_start)
    {
        // Attachment IDs start at 1
        S32 attachment_id = joint_num - attachment_start + 1;
        attachment_map_t::iterator iter = mAttachmentPoints.find(attachment_id);
        if (iter != mAttachmentPoints.end())
        {
            pJoint = iter->second;
        }
    }
    else if (joint_num>=collision_start)
    {
        S32 collision_id = joint_num-collision_start;
        pJoint = &mCollisionVolumes[collision_id];
    }
    else if (joint_num>=0)
    {
        pJoint = mSkeleton[joint_num];
    }
	llassert(!pJoint || pJoint->getJointNum() == joint_num);
    return pJoint;
}

//-----------------------------------------------------------------------------
// getRiggedMeshID
//
// If viewer object is a rigged mesh, set the mesh id and return true.
// Otherwise, null out the id and return false.
//-----------------------------------------------------------------------------
// static
bool LLVOAvatar::getRiggedMeshID(LLViewerObject* pVO, LLUUID& mesh_id)
{
	mesh_id.setNull();
	
	//If a VO has a skin that we'll reset the joint positions to their default
	if ( pVO && pVO->mDrawable )
	{
		LLVOVolume* pVObj = pVO->mDrawable->getVOVolume();
		if ( pVObj )
		{
			const LLMeshSkinInfo* pSkinData = pVObj->getSkinInfo();
			if (pSkinData 
				&& pSkinData->mJointNames.size() > JOINT_COUNT_REQUIRED_FOR_FULLRIG	// full rig
				&& pSkinData->mAlternateBindMatrix.size() > 0 )
					{				
						mesh_id = pSkinData->mMeshID;
						return true;
					}
		}
	}
	return false;
}

bool LLVOAvatar::jointIsRiggedTo(const LLJoint *joint) const
{
    if (joint)
	{
        const LLJointRiggingInfoTab& tab = mJointRiggingInfoTab;
        S32 joint_num = joint->getJointNum();
        if (joint_num < tab.size() && tab[joint_num].isRiggedTo())
            {
                return true;
            }
        }
    return false;
}

void LLVOAvatar::clearAttachmentOverrides()
{
    LLScopedContextString str("clearAttachmentOverrides " + getFullname());

    for (S32 i=0; i<LL_CHARACTER_MAX_ANIMATED_JOINTS; i++)
	{
        LLJoint *pJoint = getJoint(i);
        if (pJoint)
        {
			pJoint->clearAttachmentPosOverrides();
			pJoint->clearAttachmentScaleOverrides();
        }
	}

    if (mPelvisFixups.count()>0)
    {
        mPelvisFixups.clear();
        LLJoint* pJointPelvis = getJoint("mPelvis");
        if (pJointPelvis)
	{
			pJointPelvis->setPosition( LLVector3( 0.0f, 0.0f, 0.0f) );
        }
        postPelvisSetRecalc();	
	}

    mActiveOverrideMeshes.clear();
    onActiveOverrideMeshesChanged();
}

//-----------------------------------------------------------------------------
// rebuildAttachmentOverrides
//-----------------------------------------------------------------------------
void LLVOAvatar::rebuildAttachmentOverrides()
{
    LLScopedContextString str("rebuildAttachmentOverrides " + getFullname());

    LL_DEBUGS("AnimatedObjects") << "rebuilding" << LL_ENDL;
    dumpStack("AnimatedObjectsStack");
    
    clearAttachmentOverrides();

    // Handle the case that we're resetting the skeleton of an animated object.
    LLControlAvatar *control_av = dynamic_cast<LLControlAvatar*>(this);
    if (control_av)
	{
        LLVOVolume *volp = control_av->mRootVolp;
        if (volp)
        {
            LL_DEBUGS("Avatar") << volp->getID() << " adding attachment overrides for root vol, prim count " 
                                << (S32) (1+volp->numChildren()) << LL_ENDL;
            addAttachmentOverridesForObject(volp);
        }
    }

    // Attached objects
	for (attachment_map_t::iterator iter = mAttachmentPoints.begin();
		 iter != mAttachmentPoints.end();
		 ++iter)
	{
		LLViewerJointAttachment *attachment_pt = (*iter).second;
        if (attachment_pt)
        {
            for (LLViewerJointAttachment::attachedobjs_vec_t::iterator at_it = attachment_pt->mAttachedObjects.begin();
				 at_it != attachment_pt->mAttachedObjects.end(); ++at_it)
            {
                LLViewerObject *vo = at_it->get();
                // Attached animated objects affect joints in their control
                // avs, not the avs to which they are attached.
                if (vo && !vo->isAnimatedObject())
                {
                    addAttachmentOverridesForObject(vo);
                }
            }
        }
    }
}

//-----------------------------------------------------------------------------
// updateAttachmentOverrides
//
// This is intended to give the same results as
// rebuildAttachmentOverrides(), while avoiding redundant work.
// -----------------------------------------------------------------------------
void LLVOAvatar::updateAttachmentOverrides()
{
    LLScopedContextString str("updateAttachmentOverrides " + getFullname());

    LL_DEBUGS("AnimatedObjects") << "updating" << LL_ENDL;
    dumpStack("AnimatedObjectsStack");

    std::set<LLUUID> meshes_seen;
    
    // Handle the case that we're updating the skeleton of an animated object.
    LLControlAvatar *control_av = dynamic_cast<LLControlAvatar*>(this);
    if (control_av)
    {
        LLVOVolume *volp = control_av->mRootVolp;
        if (volp)
        {
            LL_DEBUGS("Avatar") << volp->getID() << " adding attachment overrides for root vol, prim count " 
                                << (S32) (1+volp->numChildren()) << LL_ENDL;
            addAttachmentOverridesForObject(volp, &meshes_seen);
        }
    }

    // Attached objects
	for (attachment_map_t::iterator iter = mAttachmentPoints.begin();
		 iter != mAttachmentPoints.end();
		 ++iter)
	{
		LLViewerJointAttachment *attachment_pt = (*iter).second;
        if (attachment_pt)
        {
            for (LLViewerJointAttachment::attachedobjs_vec_t::iterator at_it = attachment_pt->mAttachedObjects.begin();
				 at_it != attachment_pt->mAttachedObjects.end(); ++at_it)
            {
                LLViewerObject *vo = at_it->get();
                // Attached animated objects affect joints in their control
                // avs, not the avs to which they are attached.
                if (vo && !vo->isAnimatedObject())
                {
                    addAttachmentOverridesForObject(vo, &meshes_seen);
                }
            }
        }
    }
    // Remove meshes that are no longer present on the skeleton

	// have to work with a copy because removeAttachmentOverrides() will change mActiveOverrideMeshes.
    std::set<LLUUID> active_override_meshes = mActiveOverrideMeshes; 
    for (std::set<LLUUID>::iterator it = active_override_meshes.begin(); it != active_override_meshes.end(); ++it)
    {
        if (meshes_seen.find(*it) == meshes_seen.end())
        {
            removeAttachmentOverridesForObject(*it);
        }
    }


#ifdef ATTACHMENT_OVERRIDE_VALIDATION
    {
        std::vector<LLVector3OverrideMap> pos_overrides_by_joint;
        std::vector<LLVector3OverrideMap> scale_overrides_by_joint;
        LLVector3OverrideMap pelvis_fixups;

        // Capture snapshot of override state after update
        for (S32 joint_num = 0; joint_num < LL_CHARACTER_MAX_ANIMATED_JOINTS; joint_num++)
        {
            LLVector3OverrideMap pos_overrides;
            LLJoint *joint = getJoint(joint_num);
            if (joint)
            {
                pos_overrides_by_joint.push_back(joint->m_attachmentPosOverrides);
                scale_overrides_by_joint.push_back(joint->m_attachmentScaleOverrides);
            }
            else
            {
                // No joint, use default constructed empty maps
                pos_overrides_by_joint.push_back(LLVector3OverrideMap());
                scale_overrides_by_joint.push_back(LLVector3OverrideMap());
            }
        }
        pelvis_fixups = mPelvisFixups;
        //dumpArchetypeXML(getFullname() + "_paranoid_updated");

        // Rebuild and compare
        rebuildAttachmentOverrides();
        //dumpArchetypeXML(getFullname() + "_paranoid_rebuilt");
        bool mismatched = false;
        for (S32 joint_num = 0; joint_num < LL_CHARACTER_MAX_ANIMATED_JOINTS; joint_num++)
        {
            LLJoint *joint = getJoint(joint_num);
            if (joint)
            {
                if (pos_overrides_by_joint[joint_num] != joint->m_attachmentPosOverrides)
                {
                    mismatched = true;
                }
                if (scale_overrides_by_joint[joint_num] != joint->m_attachmentScaleOverrides)
                {
                    mismatched = true;
            }
        }
    }
        if (pelvis_fixups != mPelvisFixups)
        {
            mismatched = true;
        }
        if (mismatched)
        {
            LL_WARNS() << "MISMATCHED ATTACHMENT OVERRIDES" << LL_ENDL;
        }
    }
#endif
}

//-----------------------------------------------------------------------------
// addAttachmentOverridesForObject
//-----------------------------------------------------------------------------
void LLVOAvatar::addAttachmentOverridesForObject(LLViewerObject *vo, std::set<LLUUID>* meshes_seen, bool recursive)
{
    if (vo->getAvatar() != this && vo->getAvatarAncestor() != this)
	{
		LL_WARNS("Avatar") << "called with invalid avatar" << LL_ENDL;
        return;
	}

    LLScopedContextString str("addAttachmentOverridesForObject " + getFullname());
    
    LL_DEBUGS("AnimatedObjects") << "adding" << LL_ENDL;
    dumpStack("AnimatedObjectsStack");
    
	// Process all children
    if (recursive)
    {
	LLViewerObject::const_child_list_t& children = vo->getChildren();
	for (LLViewerObject::const_child_list_t::const_iterator it = children.begin();
		 it != children.end(); ++it)
	{
		LLViewerObject *childp = *it;
            addAttachmentOverridesForObject(childp, meshes_seen, true);
        }
	}

	LLVOVolume *vobj = dynamic_cast<LLVOVolume*>(vo);
	bool pelvisGotSet = false;

	if (!vobj)
	{
		return;
	}

	LLViewerObject *root_object = (LLViewerObject*)vobj->getRoot();
    LL_DEBUGS("AnimatedObjects") << "trying to add attachment overrides for root object " << root_object->getID() << " prim is " << vobj << LL_ENDL;
	if (vobj->isMesh() &&
		((vobj->getVolume() && !vobj->getVolume()->isMeshAssetLoaded()) || !gMeshRepo.meshRezEnabled()))
	{
        LL_DEBUGS("AnimatedObjects") << "failed to add attachment overrides for root object " << root_object->getID() << " mesh asset not loaded" << LL_ENDL;
		return;
	}
	const LLMeshSkinInfo*  pSkinData = vobj->getSkinInfo();

	if ( vobj && vobj->isMesh() && pSkinData )
	{
		const int bindCnt = pSkinData->mAlternateBindMatrix.size();								
        const int jointCnt = pSkinData->mJointNames.size();
        if ((bindCnt > 0) && (bindCnt != jointCnt))
        {
            LL_WARNS_ONCE() << "invalid mesh, bindCnt " << bindCnt << "!= jointCnt " << jointCnt << ", joint overrides will be ignored." << LL_ENDL;
        }
		if ((bindCnt > 0) && (bindCnt == jointCnt))
		{					
			const F32 pelvisZOffset = pSkinData->mPelvisOffset;
			const LLUUID& mesh_id = pSkinData->mMeshID;

            if (meshes_seen)
            {
                meshes_seen->insert(mesh_id);
            }
            bool mesh_overrides_loaded = (mActiveOverrideMeshes.find(mesh_id) != mActiveOverrideMeshes.end());
            if (mesh_overrides_loaded)
            {
                LL_DEBUGS("AnimatedObjects") << "skipping add attachment overrides for " << mesh_id 
                                             << " to root object " << root_object->getID()
                                             << ", already loaded"
                                             << LL_ENDL;
            }
            else
            {
                LL_DEBUGS("AnimatedObjects") << "adding attachment overrides for " << mesh_id 
                                             << " to root object " << root_object->getID() << LL_ENDL;
            }
			bool fullRig = (jointCnt>=JOINT_COUNT_REQUIRED_FOR_FULLRIG) ? true : false;								
			if ( fullRig && !mesh_overrides_loaded )
			{								
				for ( int i=0; i<jointCnt; ++i )
				{
//<FS:ND> Query by JointKey rather than just a string, the key can be a U32 index for faster lookup
//					std::string lookingForJoint = pSkinData->mJointNames[ i ].c_str();
					JointKey lookingForJoint  = pSkinData->mJointNames[ i ];
// </FS:ND>

					LLJoint* pJoint = getJoint( lookingForJoint );
					if (pJoint)
					{   									
						const LLVector3& jointPos = pSkinData->mAlternateBindMatrix[i].getTranslation();									
                        if (pJoint->aboveJointPosThreshold(jointPos))
                        {
                            bool override_changed;
                            pJoint->addAttachmentPosOverride( jointPos, mesh_id, avString(), override_changed );
                            
                            if (override_changed)
                            {
                                //If joint is a pelvis then handle old/new pelvis to foot values
//<FS:ND> Query by JointKey rather than just a string, the key can be a U32 index for faster lookup
//                              if( lookingForJoint == "mPelvis" )
                                if( lookingForJoint.mName == "mPelvis" )
// </FS:ND>
                                {	
                                    pelvisGotSet = true;											
                                }										
                            }
                            if (pSkinData->mLockScaleIfJointPosition)
                            {
                                // Note that unlike positions, there's no threshold check here,
                                // just a lock at the default value.
                                pJoint->addAttachmentScaleOverride(pJoint->getDefaultScale(), mesh_id, avString());
                            }
                        }
					}										
				}																
				if (pelvisZOffset != 0.0F)
				{
                    F32 pelvis_fixup_before;
                    bool has_fixup_before =  hasPelvisFixup(pelvis_fixup_before);
					addPelvisFixup( pelvisZOffset, mesh_id );
					F32 pelvis_fixup_after;
                    hasPelvisFixup(pelvis_fixup_after); // Don't have to check bool here because we just added it...
                    if (!has_fixup_before || (pelvis_fixup_before != pelvis_fixup_after))
                    {
                        pelvisGotSet = true;											
                    }
                    
				}
                mActiveOverrideMeshes.insert(mesh_id);
                onActiveOverrideMeshesChanged();
			}							
		}
	}
    else
    {
        LL_DEBUGS("AnimatedObjects") << "failed to add attachment overrides for root object " << root_object->getID() << " not mesh or no pSkinData" << LL_ENDL;
    }
					
	//Rebuild body data if we altered joints/pelvis
	if ( pelvisGotSet ) 
	{
		postPelvisSetRecalc();
	}		
}

//-----------------------------------------------------------------------------
// getAttachmentOverrideNames
//-----------------------------------------------------------------------------
void LLVOAvatar::getAttachmentOverrideNames(std::set<std::string>& pos_names, std::set<std::string>& scale_names) const
{
    LLVector3 pos;
    LLVector3 scale;
    LLUUID mesh_id;

    // Bones
	for (avatar_joint_list_t::const_iterator iter = mSkeleton.begin();
         iter != mSkeleton.end(); ++iter)
	{
		const LLJoint* pJoint = (*iter);
		if (pJoint && pJoint->hasAttachmentPosOverride(pos,mesh_id))
		{
            pos_names.insert(pJoint->getName());
		}
		if (pJoint && pJoint->hasAttachmentScaleOverride(scale,mesh_id))
		{
            scale_names.insert(pJoint->getName());
		}
	}

    // Attachment points
	for (attachment_map_t::const_iterator iter = mAttachmentPoints.begin();
		 iter != mAttachmentPoints.end();
		 ++iter)
	{
		const LLViewerJointAttachment *attachment_pt = (*iter).second;
        if (attachment_pt && attachment_pt->hasAttachmentPosOverride(pos,mesh_id))
        {
            pos_names.insert(attachment_pt->getName());
        }
        // Attachment points don't have scales.
    }

}

//-----------------------------------------------------------------------------
// showAttachmentOverrides
//-----------------------------------------------------------------------------
void LLVOAvatar::showAttachmentOverrides(bool verbose) const
{
    std::set<std::string> pos_names, scale_names;
    getAttachmentOverrideNames(pos_names, scale_names);
    if (pos_names.size())
    {
        std::stringstream ss;
        std::copy(pos_names.begin(), pos_names.end(), std::ostream_iterator<std::string>(ss, ","));
        LL_INFOS() << getFullname() << " attachment positions defined for joints: " << ss.str() << "\n" << LL_ENDL;
    }
    else
    {
        LL_DEBUGS("Avatar") << getFullname() << " no attachment positions defined for any joints" << "\n" << LL_ENDL;
    }
    if (scale_names.size())
    {
        std::stringstream ss;
        std::copy(scale_names.begin(), scale_names.end(), std::ostream_iterator<std::string>(ss, ","));
        LL_INFOS() << getFullname() << " attachment scales defined for joints: " << ss.str() << "\n" << LL_ENDL;
    }
    else
    {
        LL_INFOS() << getFullname() << " no attachment scales defined for any joints" << "\n" << LL_ENDL;
    }

    if (!verbose)
    {
        return;
    }

    LLVector3 pos, scale;
    LLUUID mesh_id;
    S32 count = 0;

    // Bones
	for (avatar_joint_list_t::const_iterator iter = mSkeleton.begin();
         iter != mSkeleton.end(); ++iter)
	{
		const LLJoint* pJoint = (*iter);
		if (pJoint && pJoint->hasAttachmentPosOverride(pos,mesh_id))
		{
			pJoint->showAttachmentPosOverrides(getFullname());
            count++;
		}
		if (pJoint && pJoint->hasAttachmentScaleOverride(scale,mesh_id))
		{
			pJoint->showAttachmentScaleOverrides(getFullname());
            count++;
        }
	}

    // Attachment points
	for (attachment_map_t::const_iterator iter = mAttachmentPoints.begin();
		 iter != mAttachmentPoints.end();
		 ++iter)
	{
		const LLViewerJointAttachment *attachment_pt = (*iter).second;
        if (attachment_pt && attachment_pt->hasAttachmentPosOverride(pos,mesh_id))
        {
            attachment_pt->showAttachmentPosOverrides(getFullname());
            count++;
        }
    }

    if (count)
    {
        LL_DEBUGS("Avatar") << avString() << " end of pos, scale overrides" << LL_ENDL;
        LL_DEBUGS("Avatar") << "=================================" << LL_ENDL;
    }
}

//-----------------------------------------------------------------------------
// removeAttachmentOverridesForObject
//-----------------------------------------------------------------------------
void LLVOAvatar::removeAttachmentOverridesForObject(LLViewerObject *vo)
{
    if (vo->getAvatar() != this && vo->getAvatarAncestor() != this)
	{
		LL_WARNS("Avatar") << "called with invalid avatar" << LL_ENDL;
        return;
	}
		
	// Process all children
	LLViewerObject::const_child_list_t& children = vo->getChildren();
	for (LLViewerObject::const_child_list_t::const_iterator it = children.begin();
		 it != children.end(); ++it)
	{
		LLViewerObject *childp = *it;
		removeAttachmentOverridesForObject(childp);
	}

	// Process self.
	LLUUID mesh_id;
	if (getRiggedMeshID(vo,mesh_id))
	{
		removeAttachmentOverridesForObject(mesh_id);
	}
}

//-----------------------------------------------------------------------------
// removeAttachmentOverridesForObject
//-----------------------------------------------------------------------------
void LLVOAvatar::removeAttachmentOverridesForObject(const LLUUID& mesh_id)
{	
//<FS:ND> Query by JointKey rather than just a string, the key can be a U32 index for faster lookup
//	LLJoint* pJointPelvis = getJoint( "mPelvis" );
	LLJoint* pJointPelvis = getJoint( JointKey::construct( "mPelvis" ) );
// </FS:ND>

    const std::string av_string = avString();
    for (S32 joint_num = 0; joint_num < LL_CHARACTER_MAX_ANIMATED_JOINTS; joint_num++)
	{
        LLJoint *pJoint = getJoint(joint_num);
		if ( pJoint )
		{			
            bool dummy; // unused
			pJoint->removeAttachmentPosOverride(mesh_id, av_string, dummy);
			pJoint->removeAttachmentScaleOverride(mesh_id, av_string);
		}		
		if ( pJoint && pJoint == pJointPelvis)
		{
			removePelvisFixup( mesh_id );
			// SL-315
			pJoint->setPosition( LLVector3( 0.0f, 0.0f, 0.0f) );
		}		
	}	
		
	postPelvisSetRecalc();	

    mActiveOverrideMeshes.erase(mesh_id);
    onActiveOverrideMeshesChanged();
}
//-----------------------------------------------------------------------------
// getCharacterPosition()
//-----------------------------------------------------------------------------
LLVector3 LLVOAvatar::getCharacterPosition()
{
	if (mDrawable.notNull())
	{
		return mDrawable->getPositionAgent();
	}
	else
	{
		return getPositionAgent();
	}
}


//-----------------------------------------------------------------------------
// LLVOAvatar::getCharacterRotation()
//-----------------------------------------------------------------------------
LLQuaternion LLVOAvatar::getCharacterRotation()
{
	return getRotation();
}


//-----------------------------------------------------------------------------
// LLVOAvatar::getCharacterVelocity()
//-----------------------------------------------------------------------------
LLVector3 LLVOAvatar::getCharacterVelocity()
{
	return getVelocity() - mStepObjectVelocity;
}


//-----------------------------------------------------------------------------
// LLVOAvatar::getCharacterAngularVelocity()
//-----------------------------------------------------------------------------
LLVector3 LLVOAvatar::getCharacterAngularVelocity()
{
	return getAngularVelocity();
}

//-----------------------------------------------------------------------------
// LLVOAvatar::getGround()
//-----------------------------------------------------------------------------
void LLVOAvatar::getGround(const LLVector3 &in_pos_agent, LLVector3 &out_pos_agent, LLVector3 &outNorm)
{
	LLVector3d z_vec(0.0f, 0.0f, 1.0f);
	LLVector3d p0_global, p1_global;

	if (isUIAvatar())
	{
		outNorm.setVec(z_vec);
		out_pos_agent = in_pos_agent;
		return;
	}
	
	p0_global = gAgent.getPosGlobalFromAgent(in_pos_agent) + z_vec;
	p1_global = gAgent.getPosGlobalFromAgent(in_pos_agent) - z_vec;
	LLViewerObject *obj;
	LLVector3d out_pos_global;
	LLWorld::getInstance()->resolveStepHeightGlobal(this, p0_global, p1_global, out_pos_global, outNorm, &obj);
	out_pos_agent = gAgent.getPosAgentFromGlobal(out_pos_global);
}

//-----------------------------------------------------------------------------
// LLVOAvatar::getTimeDilation()
//-----------------------------------------------------------------------------
F32 LLVOAvatar::getTimeDilation()
{
	return mRegionp ? mRegionp->getTimeDilation() : 1.f;
}


//-----------------------------------------------------------------------------
// LLVOAvatar::getPixelArea()
//-----------------------------------------------------------------------------
F32 LLVOAvatar::getPixelArea() const
{
	if (isUIAvatar())
	{
		return 100000.f;
	}
	return mPixelArea;
}



//-----------------------------------------------------------------------------
// LLVOAvatar::getPosGlobalFromAgent()
//-----------------------------------------------------------------------------
LLVector3d	LLVOAvatar::getPosGlobalFromAgent(const LLVector3 &position)
{
	return gAgent.getPosGlobalFromAgent(position);
}

//-----------------------------------------------------------------------------
// getPosAgentFromGlobal()
//-----------------------------------------------------------------------------
LLVector3	LLVOAvatar::getPosAgentFromGlobal(const LLVector3d &position)
{
	return gAgent.getPosAgentFromGlobal(position);
}


//-----------------------------------------------------------------------------
// requestStopMotion()
//-----------------------------------------------------------------------------
// virtual
void LLVOAvatar::requestStopMotion( LLMotion* motion )
{
	// Only agent avatars should handle the stop motion notifications.
}

//-----------------------------------------------------------------------------
// loadSkeletonNode(): loads <skeleton> node from XML tree
//-----------------------------------------------------------------------------
//virtual
BOOL LLVOAvatar::loadSkeletonNode ()
{
	if (!LLAvatarAppearance::loadSkeletonNode())
	{
		return FALSE;
	}
	
    bool ignore_hud_joints = false;
    initAttachmentPoints(ignore_hud_joints);

	return TRUE;
}

//-----------------------------------------------------------------------------
// initAttachmentPoints(): creates attachment points if needed, sets state based on avatar_lad.xml. 
//-----------------------------------------------------------------------------
void LLVOAvatar::initAttachmentPoints(bool ignore_hud_joints)
{
    LLAvatarXmlInfo::attachment_info_list_t::iterator iter;
    for (iter = sAvatarXmlInfo->mAttachmentInfoList.begin();
         iter != sAvatarXmlInfo->mAttachmentInfoList.end(); 
         ++iter)
    {
        LLAvatarXmlInfo::LLAvatarAttachmentInfo *info = *iter;
        if (info->mIsHUDAttachment && (!isSelf() || ignore_hud_joints))
        {
		    //don't process hud joint for other avatars.
            continue;
        }

        S32 attachmentID = info->mAttachmentID;
        if (attachmentID < 1 || attachmentID > 255)
        {
            LL_WARNS() << "Attachment point out of range [1-255]: " << attachmentID << " on attachment point " << info->mName << LL_ENDL;
            continue;
        }

        LLViewerJointAttachment* attachment = NULL;
        bool newly_created = false;
        if (mAttachmentPoints.find(attachmentID) == mAttachmentPoints.end())
        {
            attachment = new LLViewerJointAttachment();
            newly_created = true;
        }
        else
        {
            attachment = mAttachmentPoints[attachmentID];
        }

        attachment->setName(info->mName);

//<FS:ND> Query by JointKey rather than just a string, the key can be a U32 index for faster lookup
//		LLJoint *parent_joint = getJoint(info->mJointName);
		LLJoint *parent_joint = getJoint( JointKey::construct( info->mJointName ) );
// </FS:ND>

        if (!parent_joint)
        {
            // If the intended parent for attachment point is unavailable, avatar_lad.xml is corrupt.
            LL_WARNS() << "No parent joint by name " << info->mJointName << " found for attachment point " << info->mName << LL_ENDL;
            LL_ERRS() << "Invalid avatar_lad.xml file" << LL_ENDL;
        }

        if (info->mHasPosition)
        {
            attachment->setOriginalPosition(info->mPosition);
            attachment->setDefaultPosition(info->mPosition);
        }
			
        if (info->mHasRotation)
        {
            LLQuaternion rotation;
            rotation.setQuat(info->mRotationEuler.mV[VX] * DEG_TO_RAD,
                             info->mRotationEuler.mV[VY] * DEG_TO_RAD,
                             info->mRotationEuler.mV[VZ] * DEG_TO_RAD);
            attachment->setRotation(rotation);
        }

        int group = info->mGroup;
        if (group >= 0)
        {
            if (group < 0 || group > 9)
            {
                LL_WARNS() << "Invalid group number (" << group << ") for attachment point " << info->mName << LL_ENDL;
            }
            else
            {
                attachment->setGroup(group);
            }
        }

        attachment->setPieSlice(info->mPieMenuSlice);
        attachment->setVisibleInFirstPerson(info->mVisibleFirstPerson);
        attachment->setIsHUDAttachment(info->mIsHUDAttachment);
        // attachment can potentially be animated, needs a number.
        attachment->setJointNum(mNumBones + mNumCollisionVolumes + attachmentID - 1);

        if (newly_created)
        {
            mAttachmentPoints[attachmentID] = attachment;
            
            // now add attachment joint
            parent_joint->addChild(attachment);
        }
    }
}

//-----------------------------------------------------------------------------
// updateVisualParams()
//-----------------------------------------------------------------------------
void LLVOAvatar::updateVisualParams()
{
	ESex avatar_sex = (getVisualParamWeight("male") > 0.5f) ? SEX_MALE : SEX_FEMALE;
	if (getSex() != avatar_sex)
	{
		if (mIsSitting && findMotion(avatar_sex == SEX_MALE ? ANIM_AGENT_SIT_FEMALE : ANIM_AGENT_SIT) != NULL)
		{
			// In some cases of gender change server changes sit motion with motion message,
			// but in case of some avatars (legacy?) there is no update from server side,
			// likely because server doesn't know about difference between motions
			// (female and male sit ids are same server side, so it is likely unaware that it
			// need to send update)
			// Make sure motion is up to date
			stopMotion(ANIM_AGENT_SIT);
			setSex(avatar_sex);
			startMotion(ANIM_AGENT_SIT);
		}
		else
		{
			setSex(avatar_sex);
		}
	}

	LLCharacter::updateVisualParams();

	if (mLastSkeletonSerialNum != mSkeletonSerialNum)
	{
		computeBodySize();
		mLastSkeletonSerialNum = mSkeletonSerialNum;
		mRoot->updateWorldMatrixChildren();
	}

	dirtyMesh();
	updateHeadOffset();
}
//-----------------------------------------------------------------------------
// isActive()
//-----------------------------------------------------------------------------
BOOL LLVOAvatar::isActive() const
{
	return TRUE;
}

//-----------------------------------------------------------------------------
// setPixelAreaAndAngle()
//-----------------------------------------------------------------------------
void LLVOAvatar::setPixelAreaAndAngle(LLAgent &agent)
{
	if (mDrawable.isNull())
	{
		return;
	}

	const LLVector4a* ext = mDrawable->getSpatialExtents();
	LLVector4a center;
	center.setAdd(ext[1], ext[0]);
	center.mul(0.5f);
	LLVector4a size;
	size.setSub(ext[1], ext[0]);
	size.mul(0.5f);

	mImpostorPixelArea = LLPipeline::calcPixelArea(center, size, *LLViewerCamera::getInstance());

	F32 range = mDrawable->mDistanceWRTCamera;

	if (range < 0.001f)		// range == zero
	{
		mAppAngle = 180.f;
	}
	else
	{
		F32 radius = size.getLength3().getF32();
		mAppAngle = (F32) atan2( radius, range) * RAD_TO_DEG;
	}

	// We always want to look good to ourselves
	if( isSelf() )
	{
		mPixelArea = llmax( mPixelArea, F32(getTexImageSize() / 16) );
	}
}

//-----------------------------------------------------------------------------
// updateJointLODs()
//-----------------------------------------------------------------------------
BOOL LLVOAvatar::updateJointLODs()
{
	const F32 MAX_PIXEL_AREA = 100000000.f;
	F32 lod_factor = (sLODFactor * AVATAR_LOD_TWEAK_RANGE + (1.f - AVATAR_LOD_TWEAK_RANGE));
	F32 avatar_num_min_factor = clamp_rescale(sLODFactor, 0.f, 1.f, 0.25f, 0.6f);
	F32 avatar_num_factor = clamp_rescale((F32)sNumVisibleAvatars, 8, 25, 1.f, avatar_num_min_factor);
	F32 area_scale = 0.16f;

		if (isSelf())
		{
			if(gAgentCamera.cameraCustomizeAvatar() || gAgentCamera.cameraMouselook())
			{
				mAdjustedPixelArea = MAX_PIXEL_AREA;
			}
			else
			{
				mAdjustedPixelArea = mPixelArea*area_scale;
			}
		}
		else if (mIsDummy)
		{
			mAdjustedPixelArea = MAX_PIXEL_AREA;
		}
		else
		{
			// reported avatar pixel area is dependent on avatar render load, based on number of visible avatars
			mAdjustedPixelArea = (F32)mPixelArea * area_scale * lod_factor * lod_factor * avatar_num_factor * avatar_num_factor;
		}

		// now select meshes to render based on adjusted pixel area
		LLViewerJoint* root = dynamic_cast<LLViewerJoint*>(mRoot);
		BOOL res = FALSE;
		if (root)
		{
			res = root->updateLOD(mAdjustedPixelArea, TRUE);
		}
 		if (res)
		{
			sNumLODChangesThisFrame++;
			dirtyMesh(2);
			return TRUE;
		}

	return FALSE;
}

//-----------------------------------------------------------------------------
// createDrawable()
//-----------------------------------------------------------------------------
LLDrawable *LLVOAvatar::createDrawable(LLPipeline *pipeline)
{
	pipeline->allocDrawable(this);
	mDrawable->setLit(FALSE);

	LLDrawPoolAvatar *poolp = (LLDrawPoolAvatar*)gPipeline.getPool(mIsControlAvatar ? LLDrawPool::POOL_CONTROL_AV : LLDrawPool::POOL_AVATAR);

	// Only a single face (one per avatar)
	//this face will be splitted into several if its vertex buffer is too long.
	mDrawable->setState(LLDrawable::ACTIVE);
	mDrawable->addFace(poolp, NULL);
	mDrawable->setRenderType(mIsControlAvatar ? LLPipeline::RENDER_TYPE_CONTROL_AV : LLPipeline::RENDER_TYPE_AVATAR);
	
	mNumInitFaces = mDrawable->getNumFaces() ;

	dirtyMesh(2);
	return mDrawable;
}


void LLVOAvatar::updateGL()
{
	if (mMeshTexturesDirty)
	{
		updateMeshTextures();
		mMeshTexturesDirty = FALSE;
	}
}

//-----------------------------------------------------------------------------
// updateGeometry()
//-----------------------------------------------------------------------------
static LLTrace::BlockTimerStatHandle FTM_UPDATE_AVATAR("Update Avatar");
BOOL LLVOAvatar::updateGeometry(LLDrawable *drawable)
{
	LL_RECORD_BLOCK_TIME(FTM_UPDATE_AVATAR);
	if (!(gPipeline.hasRenderType(mIsControlAvatar ? LLPipeline::RENDER_TYPE_CONTROL_AV : LLPipeline::RENDER_TYPE_AVATAR)))
	{
		return TRUE;
	}
	
	if (!mMeshValid)
	{
		return TRUE;
	}

	if (!drawable)
	{
		LL_ERRS() << "LLVOAvatar::updateGeometry() called with NULL drawable" << LL_ENDL;
	}

	return TRUE;
}

//-----------------------------------------------------------------------------
// updateSexDependentLayerSets()
//-----------------------------------------------------------------------------
// <FS:Ansariel> [Legacy Bake]
//void LLVOAvatar::updateSexDependentLayerSets()
//{
//	invalidateComposite( mBakedTextureDatas[BAKED_HEAD].mTexLayerSet);
//	invalidateComposite( mBakedTextureDatas[BAKED_UPPER].mTexLayerSet);
//	invalidateComposite( mBakedTextureDatas[BAKED_LOWER].mTexLayerSet);
//}
void LLVOAvatar::updateSexDependentLayerSets(BOOL upload_bake)
{
	invalidateComposite( mBakedTextureDatas[BAKED_HEAD].mTexLayerSet, upload_bake);
	invalidateComposite( mBakedTextureDatas[BAKED_UPPER].mTexLayerSet, upload_bake);
	invalidateComposite( mBakedTextureDatas[BAKED_LOWER].mTexLayerSet, upload_bake);
}
// </FS:Ansariel> [Legacy Bake]

//-----------------------------------------------------------------------------
// dirtyMesh()
//-----------------------------------------------------------------------------
void LLVOAvatar::dirtyMesh()
{
	dirtyMesh(1);
}
void LLVOAvatar::dirtyMesh(S32 priority)
{
	mDirtyMesh = llmax(mDirtyMesh, priority);
}

//-----------------------------------------------------------------------------
// getViewerJoint()
//-----------------------------------------------------------------------------
LLViewerJoint*	LLVOAvatar::getViewerJoint(S32 idx)
{
	return dynamic_cast<LLViewerJoint*>(mMeshLOD[idx]);
}

//-----------------------------------------------------------------------------
// hideSkirt()
//-----------------------------------------------------------------------------
void LLVOAvatar::hideSkirt()
{
	mMeshLOD[MESH_ID_SKIRT]->setVisible(FALSE, TRUE);
}

BOOL LLVOAvatar::setParent(LLViewerObject* parent)
{
	BOOL ret ;
	if (parent == NULL)
	{
		getOffObject();
		ret = LLViewerObject::setParent(parent);
		if (isSelf())
		{
			gAgentCamera.resetCamera();
		}
	}
	else
	{
		ret = LLViewerObject::setParent(parent);
		if(ret)
		{
			sitOnObject(parent);
		}
	}
	return ret ;
}

void LLVOAvatar::addChild(LLViewerObject *childp)
{
	childp->extractAttachmentItemID(); // find the inventory item this object is associated with.
	if (isSelf())
	{
	    const LLUUID& item_id = childp->getAttachmentItemID();
		LLViewerInventoryItem *item = gInventory.getItem(item_id);
		LL_DEBUGS("Avatar") << "ATT attachment child added " << (item ? item->getName() : "UNKNOWN") << " id " << item_id << LL_ENDL;

	}

	LLViewerObject::addChild(childp);
	if (childp->mDrawable)
	{
		if (!attachObject(childp))
		{
			LL_WARNS() << "ATT addChild() failed for " 
					<< childp->getID()
					<< " item " << childp->getAttachmentItemID()
					<< LL_ENDL;
			// MAINT-3312 backout
			// mPendingAttachment.push_back(childp);
		}
	}
	else
	{
		mPendingAttachment.push_back(childp);
	}
}

void LLVOAvatar::removeChild(LLViewerObject *childp)
{
	LLViewerObject::removeChild(childp);
	if (!detachObject(childp))
	{
		LL_WARNS() << "Calling detach on non-attached object " << LL_ENDL;
	}
}

LLViewerJointAttachment* LLVOAvatar::getTargetAttachmentPoint(LLViewerObject* viewer_object)
{
	S32 attachmentID = ATTACHMENT_ID_FROM_STATE(viewer_object->getAttachmentState());

	// This should never happen unless the server didn't process the attachment point
	// correctly, but putting this check in here to be safe.
	if (attachmentID & ATTACHMENT_ADD)
	{
		LL_WARNS() << "Got an attachment with ATTACHMENT_ADD mask, removing ( attach pt:" << attachmentID << " )" << LL_ENDL;
		attachmentID &= ~ATTACHMENT_ADD;
	}
	
	LLViewerJointAttachment* attachment = get_if_there(mAttachmentPoints, attachmentID, (LLViewerJointAttachment*)NULL);

	if (!attachment)
	{
		if(attachmentID != 127)
		{
		LL_WARNS() << "Object attachment point invalid: " << attachmentID 
			<< " trying to use 1 (chest)"
			<< LL_ENDL;
		}
		attachment = get_if_there(mAttachmentPoints, 1, (LLViewerJointAttachment*)NULL); // Arbitrary using 1 (chest)
		if (attachment)
		{
			LL_WARNS() << "Object attachment point invalid: " << attachmentID 
				<< " on object " << viewer_object->getID()
				<< " attachment item " << viewer_object->getAttachmentItemID()
				<< " falling back to 1 (chest)"
				<< LL_ENDL;
		}
		else
		{
			LL_WARNS() << "Object attachment point invalid: " << attachmentID 
				<< " on object " << viewer_object->getID()
				<< " attachment item " << viewer_object->getAttachmentItemID()
				<< "Unable to use fallback attachment point 1 (chest)"
				<< LL_ENDL;
		}
	}

	return attachment;
}

//-----------------------------------------------------------------------------
// attachObject()
//-----------------------------------------------------------------------------
const LLViewerJointAttachment *LLVOAvatar::attachObject(LLViewerObject *viewer_object)
{
	if (isSelf())
	{
		const LLUUID& item_id = viewer_object->getAttachmentItemID();
		LLViewerInventoryItem *item = gInventory.getItem(item_id);
		LL_DEBUGS("Avatar") << "ATT attaching object "
							<< (item ? item->getName() : "UNKNOWN") << " id " << item_id << LL_ENDL;	
	}
	LLViewerJointAttachment* attachment = getTargetAttachmentPoint(viewer_object);

	if (!attachment || !attachment->addObject(viewer_object))
	{
		const LLUUID& item_id = viewer_object->getAttachmentItemID();
		LLViewerInventoryItem *item = gInventory.getItem(item_id);
		LL_WARNS("Avatar") << "ATT attach failed "
						   << (item ? item->getName() : "UNKNOWN") << " id " << item_id << LL_ENDL;	
		return 0;
	}

    if (!viewer_object->isAnimatedObject())
    {
        updateAttachmentOverrides();
    }

	updateVisualComplexity();

	if (viewer_object->isSelected())
	{
		LLSelectMgr::getInstance()->updateSelectionCenter();
		LLSelectMgr::getInstance()->updatePointAt();
	}

	viewer_object->refreshBakeTexture();


	LLViewerObject::const_child_list_t& child_list = viewer_object->getChildren();
	for (LLViewerObject::child_list_t::const_iterator iter = child_list.begin();
		iter != child_list.end(); ++iter)
	{
		LLViewerObject* objectp = *iter;
		if (objectp)
		{
			objectp->refreshBakeTexture();
		}
	}

	updateMeshVisibility();

	return attachment;
}

//-----------------------------------------------------------------------------
// getNumAttachments()
//-----------------------------------------------------------------------------
U32 LLVOAvatar::getNumAttachments() const
{
	U32 num_attachments = 0;
	for (attachment_map_t::const_iterator iter = mAttachmentPoints.begin();
		 iter != mAttachmentPoints.end();
		 ++iter)
	{
		const LLViewerJointAttachment *attachment_pt = (*iter).second;
		// <FS:Ansariel> Possible crash fix
		if (!attachment_pt)
		{
			continue;
		}
		// </FS:Ansariel>
		num_attachments += attachment_pt->getNumObjects();
	}
	return num_attachments;
}

//-----------------------------------------------------------------------------
// getMaxAttachments()
//-----------------------------------------------------------------------------
S32 LLVOAvatar::getMaxAttachments() const
{
	return LLAgentBenefitsMgr::current().getAttachmentLimit();
}

//-----------------------------------------------------------------------------
// canAttachMoreObjects()
// Returns true if we can attach <n> more objects.
//-----------------------------------------------------------------------------
BOOL LLVOAvatar::canAttachMoreObjects(U32 n) const
{
	return (getNumAttachments() + n) <= getMaxAttachments();
}

//-----------------------------------------------------------------------------
// getNumAnimatedObjectAttachments()
//-----------------------------------------------------------------------------
U32 LLVOAvatar::getNumAnimatedObjectAttachments() const
{
	U32 num_attachments = 0;
	for (attachment_map_t::const_iterator iter = mAttachmentPoints.begin();
		 iter != mAttachmentPoints.end();
		 ++iter)
	{
		const LLViewerJointAttachment *attachment_pt = (*iter).second;
		num_attachments += attachment_pt->getNumAnimatedObjects();
	}
	return num_attachments;
}

//-----------------------------------------------------------------------------
// getMaxAnimatedObjectAttachments()
// Gets from simulator feature if available, otherwise 0.
//-----------------------------------------------------------------------------
S32 LLVOAvatar::getMaxAnimatedObjectAttachments() const
{
	return LLAgentBenefitsMgr::current().getAnimatedObjectLimit();
}

//-----------------------------------------------------------------------------
// canAttachMoreAnimatedObjects()
// Returns true if we can attach <n> more animated objects.
//-----------------------------------------------------------------------------
BOOL LLVOAvatar::canAttachMoreAnimatedObjects(U32 n) const
{
	return (getNumAnimatedObjectAttachments() + n) <= getMaxAnimatedObjectAttachments();
}

//-----------------------------------------------------------------------------
// lazyAttach()
//-----------------------------------------------------------------------------
void LLVOAvatar::lazyAttach()
{
	std::vector<LLPointer<LLViewerObject> > still_pending;
	
	for (U32 i = 0; i < mPendingAttachment.size(); i++)
	{
		LLPointer<LLViewerObject> cur_attachment = mPendingAttachment[i];
		// Object might have died while we were waiting for drawable
		if (!cur_attachment->isDead())
		{
			if (cur_attachment->mDrawable)
			{
				if (isSelf())
				{
					const LLUUID& item_id = cur_attachment->getAttachmentItemID();
					LLViewerInventoryItem *item = gInventory.getItem(item_id);
					LL_DEBUGS("Avatar") << "ATT attaching object "
						<< (item ? item->getName() : "UNKNOWN") << " id " << item_id << LL_ENDL;
				}
				if (!attachObject(cur_attachment))
				{	// Drop it
					LL_WARNS() << "attachObject() failed for "
						<< cur_attachment->getID()
						<< " item " << cur_attachment->getAttachmentItemID()
						<< LL_ENDL;
					// MAINT-3312 backout
					//still_pending.push_back(cur_attachment);
				}
			}
			else
			{
				still_pending.push_back(cur_attachment);
			}
		}
	}

	mPendingAttachment = still_pending;
}

void LLVOAvatar::resetHUDAttachments()
{

	for (attachment_map_t::iterator iter = mAttachmentPoints.begin(); 
		 iter != mAttachmentPoints.end();
		 ++iter)
	{
		LLViewerJointAttachment* attachment = iter->second;
		// <FS:Ansariel> Fix possible crash
		//if (attachment->getIsHUDAttachment())
		if (attachment && attachment->getIsHUDAttachment())
		// </FS:Ansariel>
		{
			for (LLViewerJointAttachment::attachedobjs_vec_t::iterator attachment_iter = attachment->mAttachedObjects.begin();
				 attachment_iter != attachment->mAttachedObjects.end();
				 ++attachment_iter)
			{
				const LLViewerObject* attached_object = attachment_iter->get();
				if (attached_object && attached_object->mDrawable.notNull())
				{
					gPipeline.markMoved(attached_object->mDrawable);
				}
			}
		}
	}
}

void LLVOAvatar::rebuildRiggedAttachments( void )
{
	for ( attachment_map_t::iterator iter = mAttachmentPoints.begin(); iter != mAttachmentPoints.end(); ++iter )
	{
		LLViewerJointAttachment* pAttachment = iter->second;

		// <FS:Ansariel> Possible crash fix
		if (!pAttachment)
		{
			continue;
		}
		// </FS:Ansariel>

		LLViewerJointAttachment::attachedobjs_vec_t::iterator attachmentIterEnd = pAttachment->mAttachedObjects.end();
		
		for ( LLViewerJointAttachment::attachedobjs_vec_t::iterator attachmentIter = pAttachment->mAttachedObjects.begin();
			 attachmentIter != attachmentIterEnd; ++attachmentIter)
		{
			const LLViewerObject* pAttachedObject =  *attachmentIter;
			if ( pAttachment && pAttachedObject->mDrawable.notNull() )
			{
				gPipeline.markRebuild(pAttachedObject->mDrawable);
			}
		}
	}
}
//-----------------------------------------------------------------------------
// cleanupAttachedMesh()
//-----------------------------------------------------------------------------
void LLVOAvatar::cleanupAttachedMesh( LLViewerObject* pVO )
{
	LLUUID mesh_id;
	if (getRiggedMeshID(pVO, mesh_id))
	{
        // FIXME this seems like an odd place for this code.
		if ( gAgentCamera.cameraCustomizeAvatar() )
		{
			gAgent.unpauseAnimation();
			//Still want to refocus on head bone
			gAgentCamera.changeCameraToCustomizeAvatar();
		}
	}
}

//-----------------------------------------------------------------------------
// detachObject()
//-----------------------------------------------------------------------------
BOOL LLVOAvatar::detachObject(LLViewerObject *viewer_object)
{
	for (attachment_map_t::iterator iter = mAttachmentPoints.begin(); 
		 iter != mAttachmentPoints.end();
		 ++iter)
	{
		LLViewerJointAttachment* attachment = iter->second;
		
		// <FS:Ansariel> Possible crash fix
		//if (attachment->isObjectAttached(viewer_object))
		if (attachment && attachment->isObjectAttached(viewer_object))
		// </FS:Ansariel>
		{
            updateVisualComplexity();
            bool is_animated_object = viewer_object->isAnimatedObject();
			cleanupAttachedMesh(viewer_object);

			attachment->removeObject(viewer_object);
            if (!is_animated_object)
            {
                updateAttachmentOverrides();
            }
			viewer_object->refreshBakeTexture();
		
			LLViewerObject::const_child_list_t& child_list = viewer_object->getChildren();
			for (LLViewerObject::child_list_t::const_iterator iter1 = child_list.begin();
				iter1 != child_list.end(); ++iter1)
			{
				LLViewerObject* objectp = *iter1;
				if (objectp)
            {
					objectp->refreshBakeTexture();
				}
            }

			updateMeshVisibility();

			LL_DEBUGS() << "Detaching object " << viewer_object->mID << " from " << attachment->getName() << LL_ENDL;
			return TRUE;
		}
	}

	std::vector<LLPointer<LLViewerObject> >::iterator iter = std::find(mPendingAttachment.begin(), mPendingAttachment.end(), viewer_object);
	if (iter != mPendingAttachment.end())
	{
		mPendingAttachment.erase(iter);
		return TRUE;
	}
	
	return FALSE;
}

//-----------------------------------------------------------------------------
// sitDown()
//-----------------------------------------------------------------------------
void LLVOAvatar::sitDown(BOOL bSitting)
{
	mIsSitting = bSitting;
	if (isSelf())
	{
		// Update Movement Controls according to own Sitting mode
		LLFloaterMove::setSittingMode(bSitting);

// [RLVa:KB] - Checked: 2010-08-29 (RLVa-1.2.1c) | Modified: RLVa-1.2.1c
		if (rlv_handler_t::isEnabled())
		{
			gRlvHandler.onSitOrStand(bSitting);
		}
// [/RLVa:KB]
	}
}

//-----------------------------------------------------------------------------
// sitOnObject()
//-----------------------------------------------------------------------------
void LLVOAvatar::sitOnObject(LLViewerObject *sit_object)
{
	if (isSelf())
	{
		// Might be first sit
		//LLFirstUse::useSit();

		gAgent.setFlying(FALSE);
		gAgentCamera.setThirdPersonHeadOffset(LLVector3::zero);
		//interpolate to new camera position
		gAgentCamera.startCameraAnimation();
		// make sure we are not trying to autopilot
		gAgent.stopAutoPilot();
		gAgentCamera.setupSitCamera();
		if (gAgentCamera.getForceMouselook())
		{
			gAgentCamera.changeCameraToMouselook();
		}

        if (gAgentCamera.getFocusOnAvatar() && LLToolMgr::getInstance()->inEdit())
        {
            LLSelectNode* node = LLSelectMgr::getInstance()->getSelection()->getFirstRootNode();
            if (node && node->mValid)
            {
                LLViewerObject* root_object = node->getObject();
                if (root_object == sit_object)
                {
                    LLFloaterTools::sPreviousFocusOnAvatar = true;
                }
            }
        }

		// <FS:KC> revoke perms on sit
		U32 revoke_on = gSavedSettings.getU32("FSRevokePerms");
		if ((revoke_on == 1 || revoke_on == 3) && !sit_object->permYouOwner())
		{
			revokePermissionsOnObject(sit_object);
		}
		// </FS:KC>
	}

	if (mDrawable.isNull())
	{
		return;
	}
	LLQuaternion inv_obj_rot = ~sit_object->getRenderRotation();
	LLVector3 obj_pos = sit_object->getRenderPosition();

	LLVector3 rel_pos = getRenderPosition() - obj_pos;
	rel_pos.rotVec(inv_obj_rot);

	mDrawable->mXform.setPosition(rel_pos);
	mDrawable->mXform.setRotation(mDrawable->getWorldRotation() * inv_obj_rot);

	gPipeline.markMoved(mDrawable, TRUE);
	// Notice that removing sitDown() from here causes avatars sitting on
	// objects to be not rendered for new arrivals. See EXT-6835 and EXT-1655.
	sitDown(TRUE);
	mRoot->getXform()->setParent(&sit_object->mDrawable->mXform); // LLVOAvatar::sitOnObject
	// SL-315
	mRoot->setPosition(getPosition());
	mRoot->updateWorldMatrixChildren();

	stopMotion(ANIM_AGENT_BODY_NOISE);
	
	gAgentCamera.setInitSitRot(gAgent.getFrameAgent().getQuaternion());
}

//-----------------------------------------------------------------------------
// getOffObject()
//-----------------------------------------------------------------------------
void LLVOAvatar::getOffObject()
{
	if (mDrawable.isNull())
	{
		return;
	}

	LLViewerObject* sit_object = (LLViewerObject*)getParent();

	if (sit_object)
	{
		stopMotionFromSource(sit_object->getID());
		LLFollowCamMgr::getInstance()->setCameraActive(sit_object->getID(), FALSE);

		LLViewerObject::const_child_list_t& child_list = sit_object->getChildren();
		for (LLViewerObject::child_list_t::const_iterator iter = child_list.begin();
			 iter != child_list.end(); ++iter)
		{
			LLViewerObject* child_objectp = *iter;

			stopMotionFromSource(child_objectp->getID());
			LLFollowCamMgr::getInstance()->setCameraActive(child_objectp->getID(), FALSE);
		}
	}

	// assumes that transform will not be updated with drawable still having a parent
	// or that drawable had no parent from the start
	LLVector3 cur_position_world = mDrawable->getWorldPosition();
	LLQuaternion cur_rotation_world = mDrawable->getWorldRotation();

	if (mLastRootPos.length() >= MAX_STANDOFF_FROM_ORIGIN
		&& (cur_position_world.length() < MAX_STANDOFF_FROM_ORIGIN
			|| dist_vec(cur_position_world, mLastRootPos) > MAX_STANDOFF_DISTANCE_CHANGE))
	{
		// Most likely drawable got updated too early or some updates were missed - we got relative position to non-existing parent
		// restore coordinates from cache
		cur_position_world = mLastRootPos;
	}

	// set *local* position based on last *world* position, since we're unparenting the avatar
	mDrawable->mXform.setPosition(cur_position_world);
	mDrawable->mXform.setRotation(cur_rotation_world);	
	
	gPipeline.markMoved(mDrawable, TRUE);

	sitDown(FALSE);

	mRoot->getXform()->setParent(NULL); // LLVOAvatar::getOffObject
	// SL-315
	mRoot->setPosition(cur_position_world);
	mRoot->setRotation(cur_rotation_world);
	mRoot->getXform()->update();

    if (mEnableDefaultMotions)
    {
	startMotion(ANIM_AGENT_BODY_NOISE);
    }

	if (isSelf())
	{
		LLQuaternion av_rot = gAgent.getFrameAgent().getQuaternion();
		LLQuaternion obj_rot = sit_object ? sit_object->getRenderRotation() : LLQuaternion::DEFAULT;
		av_rot = av_rot * obj_rot;
		LLVector3 at_axis = LLVector3::x_axis;
		at_axis = at_axis * av_rot;
		at_axis.mV[VZ] = 0.f;
		at_axis.normalize();
		gAgent.resetAxes(at_axis);
		gAgentCamera.setThirdPersonHeadOffset(LLVector3(0.f, 0.f, 1.f));
		gAgentCamera.setSitCamera(LLUUID::null);

		//KC: revoke perms on sit
		U32 revoke_on = gSavedSettings.getU32("FSRevokePerms");
		if ((revoke_on == 2 || revoke_on == 3) && (sit_object && !sit_object->permYouOwner()))
		{
			revokePermissionsOnObject(sit_object);
		}
	}
}

//-----------------------------------------------------------------------------
// revokePermissionsOnObject()
//-----------------------------------------------------------------------------
void LLVOAvatar::revokePermissionsOnObject(LLViewerObject *sit_object)
{
	if (sit_object)
	{
		gMessageSystem->newMessageFast(_PREHASH_RevokePermissions);
		gMessageSystem->nextBlockFast(_PREHASH_AgentData);
		gMessageSystem->addUUIDFast(_PREHASH_AgentID, gAgent.getID());
		gMessageSystem->addUUIDFast(_PREHASH_SessionID, gAgent.getSessionID());
		gMessageSystem->nextBlockFast(_PREHASH_Data);
		gMessageSystem->addUUIDFast(_PREHASH_ObjectID, sit_object->getID());
		gMessageSystem->addU32Fast(_PREHASH_ObjectPermissions, 0xFFFFFFFF);
		gAgent.sendReliableMessage();
	}
}

//-----------------------------------------------------------------------------
// findAvatarFromAttachment()
//-----------------------------------------------------------------------------
// static 
LLVOAvatar* LLVOAvatar::findAvatarFromAttachment( LLViewerObject* obj )
{
	if( obj->isAttachment() )
	{
		do
		{
			obj = (LLViewerObject*) obj->getParent();
		}
		while( obj && !obj->isAvatar() );

		if( obj && !obj->isDead() )
		{
			return (LLVOAvatar*)obj;
		}
	}
	return NULL;
}

S32 LLVOAvatar::getAttachmentCount()
{
	S32 count = mAttachmentPoints.size();
	return count;
}

BOOL LLVOAvatar::isWearingWearableType(LLWearableType::EType type) const
{
	if (mIsDummy) return TRUE;

	if (isSelf())
	{
		return LLAvatarAppearance::isWearingWearableType(type);
	}

	switch(type)
	{
		case LLWearableType::WT_SHAPE:
		case LLWearableType::WT_SKIN:
		case LLWearableType::WT_HAIR:
		case LLWearableType::WT_EYES:
			return TRUE;  // everyone has all bodyparts
		default:
			break; // Do nothing
	}


	// <FS:ND> Gets called quite a lot from processObjectUpdates. Remove the frequent getInstance calls.

	// for (LLAvatarAppearanceDictionary::Textures::const_iterator tex_iter = LLAvatarAppearanceDictionary::getInstance()->getTextures().begin();
	// 	 tex_iter != LLAvatarAppearanceDictionary::getInstance()->getTextures().end();
	// 	 ++tex_iter)

	LLAvatarAppearanceDictionary::Textures::const_iterator itrEnd = LLAvatarAppearanceDictionary::getInstance()->getTextures().end();
	for (LLAvatarAppearanceDictionary::Textures::const_iterator tex_iter = LLAvatarAppearanceDictionary::getInstance()->getTextures().begin();
		 tex_iter != itrEnd;
		 ++tex_iter)
	{
		const LLAvatarAppearanceDictionary::TextureEntry *texture_dict = tex_iter->second;
		if (texture_dict->mWearableType == type)
		{
			// Thus, you must check to see if the corresponding baked texture is defined.
			// NOTE: this is a poor substitute if you actually want to know about individual pieces of clothing
			// this works for detecting a skirt (most important), but is ineffective at any piece of clothing that
			// gets baked into a texture that always exists (upper or lower).
			if (texture_dict->mIsUsedByBakedTexture)
			{
				const EBakedTextureIndex baked_index = texture_dict->mBakedTextureIndex;
				return isTextureDefined(LLAvatarAppearanceDictionary::getInstance()->getBakedTexture(baked_index)->mTextureIndex);
			}
			return FALSE;
		}
	}
	return FALSE;
}

LLViewerObject *	LLVOAvatar::findAttachmentByID( const LLUUID & target_id ) const
{
	for(attachment_map_t::const_iterator attachment_points_iter = mAttachmentPoints.begin();
		attachment_points_iter != gAgentAvatarp->mAttachmentPoints.end();
		++attachment_points_iter)
	{
		LLViewerJointAttachment* attachment = attachment_points_iter->second;

		// <FS:Ansariel> Possible crash fix
		if (!attachment)
		{
			continue;
		}
		// </FS:Ansariel>

		for (LLViewerJointAttachment::attachedobjs_vec_t::iterator attachment_iter = attachment->mAttachedObjects.begin();
			 attachment_iter != attachment->mAttachedObjects.end();
			 ++attachment_iter)
		{
			LLViewerObject *attached_object = attachment_iter->get();
			if (attached_object &&
				attached_object->getID() == target_id)
			{
				return attached_object;
			}
		}
	}

	return NULL;
}

// virtual
// <FS:Ansariel> [Legacy Bake]
//void LLVOAvatar::invalidateComposite( LLTexLayerSet* layerset)
void LLVOAvatar::invalidateComposite( LLTexLayerSet* layerset, BOOL upload_result)
{
}

void LLVOAvatar::invalidateAll()
{
}

// virtual
// <FS:Ansariel> [Legacy Bake]
//void LLVOAvatar::onGlobalColorChanged(const LLTexGlobalColor* global_color)
void LLVOAvatar::onGlobalColorChanged(const LLTexGlobalColor* global_color, BOOL upload_bake)
{
	if (global_color == mTexSkinColor)
	{
		// <FS:Ansariel> [Legacy Bake]
		//invalidateComposite( mBakedTextureDatas[BAKED_HEAD].mTexLayerSet);
		//invalidateComposite( mBakedTextureDatas[BAKED_UPPER].mTexLayerSet);
		//invalidateComposite( mBakedTextureDatas[BAKED_LOWER].mTexLayerSet);
		invalidateComposite( mBakedTextureDatas[BAKED_HEAD].mTexLayerSet, upload_bake);
		invalidateComposite( mBakedTextureDatas[BAKED_UPPER].mTexLayerSet, upload_bake);
		invalidateComposite( mBakedTextureDatas[BAKED_LOWER].mTexLayerSet, upload_bake);
		// </FS:Ansariel> [Legacy Bake]
	}
	else if (global_color == mTexHairColor)
	{
		// <FS:Ansariel> [Legacy Bake]
		//invalidateComposite( mBakedTextureDatas[BAKED_HEAD].mTexLayerSet);
		//invalidateComposite( mBakedTextureDatas[BAKED_HAIR].mTexLayerSet);
		invalidateComposite( mBakedTextureDatas[BAKED_HEAD].mTexLayerSet, upload_bake);
		invalidateComposite( mBakedTextureDatas[BAKED_HAIR].mTexLayerSet, upload_bake);
		// </FS:Ansariel> [Legacy Bake]
		
		// ! BACKWARDS COMPATIBILITY !
		// Fix for dealing with avatars from viewers that don't bake hair.
		if (!isTextureDefined(mBakedTextureDatas[BAKED_HAIR].mTextureIndex))
		{
			LLColor4 color = mTexHairColor->getColor();
			avatar_joint_mesh_list_t::iterator iter = mBakedTextureDatas[BAKED_HAIR].mJointMeshes.begin();
			avatar_joint_mesh_list_t::iterator end  = mBakedTextureDatas[BAKED_HAIR].mJointMeshes.end();
			for (; iter != end; ++iter)
			{
				LLAvatarJointMesh* mesh = (*iter);
				if (mesh)
			{
					mesh->setColor( color );
				}
			}
		}
	} 
	else if (global_color == mTexEyeColor)
	{
		// LL_INFOS() << "invalidateComposite cause: onGlobalColorChanged( eyecolor )" << LL_ENDL; 
		// <FS:Ansariel> [Legacy Bake]
		//invalidateComposite( mBakedTextureDatas[BAKED_EYES].mTexLayerSet);
		invalidateComposite( mBakedTextureDatas[BAKED_EYES].mTexLayerSet, upload_bake);
	}
	updateMeshTextures();
}

// virtual
bool LLVOAvatar::shouldRenderRigged() const
{
    return true;
}

// FIXME: We have an mVisible member, set in updateVisibility(), but this
// function doesn't return it! isVisible() and mVisible are used
// different places for different purposes. mVisible seems to be more
// related to whether the actual avatar mesh is shown, and isVisible()
// to whether anything about the avatar is displayed in the scene.
// Maybe better naming could make this clearer?
BOOL LLVOAvatar::isVisible() const
{
	return mDrawable.notNull()
		&& (!mOrphaned || isSelf())
		&& (mDrawable->isVisible() || mIsDummy);
}

// Determine if we have enough avatar data to render
bool LLVOAvatar::getIsCloud() const
{
	if (mIsDummy)
	{
		return false;
	}

	return (   ((const_cast<LLVOAvatar*>(this))->visualParamWeightsAreDefault())// Do we have a shape?
			|| (   !isTextureDefined(TEX_LOWER_BAKED)
				|| !isTextureDefined(TEX_UPPER_BAKED)
				|| !isTextureDefined(TEX_HEAD_BAKED)
				)
			);
}

void LLVOAvatar::updateRezzedStatusTimers(S32 rez_status)
{
	// State machine for rezzed status. Statuses are -1 on startup, 0
	// = cloud, 1 = gray, 2 = downloading, 3 = full.
	// Purpose is to collect time data for each it takes avatar to reach
	// various loading landmarks: gray, textured (partial), textured fully.

	if (rez_status != mLastRezzedStatus)
	{
		LL_DEBUGS("Avatar") << avString() << "rez state change: " << mLastRezzedStatus << " -> " << rez_status << LL_ENDL;

		if (mLastRezzedStatus == -1 && rez_status != -1)
		{
			// First time initialization, start all timers.
			for (S32 i = 1; i < 4; i++)
			{
				startPhase("load_" + LLVOAvatar::rezStatusToString(i));
				startPhase("first_load_" + LLVOAvatar::rezStatusToString(i));
			}
		}
		if (rez_status < mLastRezzedStatus)
		{
			// load level has decreased. start phase timers for higher load levels.
			for (S32 i = rez_status+1; i <= mLastRezzedStatus; i++)
			{
				startPhase("load_" + LLVOAvatar::rezStatusToString(i));
			}
		}
		else if (rez_status > mLastRezzedStatus)
		{
			// load level has increased. stop phase timers for lower and equal load levels.
			for (S32 i = llmax(mLastRezzedStatus+1,1); i <= rez_status; i++)
			{
				stopPhase("load_" + LLVOAvatar::rezStatusToString(i));
				stopPhase("first_load_" + LLVOAvatar::rezStatusToString(i), false);
			}
			if (rez_status == 3)
			{
				// "fully loaded", mark any pending appearance change complete.
				selfStopPhase("update_appearance_from_cof");
				selfStopPhase("wear_inventory_category", false);
				selfStopPhase("process_initial_wearables_update", false);

                updateVisualComplexity();
			}
		}
		mLastRezzedStatus = rez_status;
	}
}

void LLVOAvatar::clearPhases()
{
	getPhases().clearPhases();
}

void LLVOAvatar::startPhase(const std::string& phase_name)
{
	F32 elapsed = 0.0;
	bool completed = false;
	bool found = getPhases().getPhaseValues(phase_name, elapsed, completed);
	//LL_DEBUGS("Avatar") << avString() << " phase state " << phase_name
	//					<< " found " << found << " elapsed " << elapsed << " completed " << completed << LL_ENDL;
	if (found)
	{
		if (!completed)
		{
			LL_DEBUGS("Avatar") << avString() << "no-op, start when started already for " << phase_name << LL_ENDL;
			return;
		}
	}
	LL_DEBUGS("Avatar") << "started phase " << phase_name << LL_ENDL;
	getPhases().startPhase(phase_name);
}

void LLVOAvatar::stopPhase(const std::string& phase_name, bool err_check)
{
	F32 elapsed = 0.0;
	bool completed = false;
	if (getPhases().getPhaseValues(phase_name, elapsed, completed))
	{
		if (!completed)
		{
			getPhases().stopPhase(phase_name);
			completed = true;
			logMetricsTimerRecord(phase_name, elapsed, completed);
			LL_DEBUGS("Avatar") << avString() << "stopped phase " << phase_name << " elapsed " << elapsed << LL_ENDL;
		}
		else
		{
			if (err_check)
			{
				LL_DEBUGS("Avatar") << "no-op, stop when stopped already for " << phase_name << LL_ENDL;
			}
		}
	}
	else
	{
		if (err_check)
		{
			LL_DEBUGS("Avatar") << "no-op, stop when not started for " << phase_name << LL_ENDL;
		}
	}
}

void LLVOAvatar::logPendingPhases()
{
	if (!isAgentAvatarValid())
	{
		return;
	}
	
	for (LLViewerStats::phase_map_t::iterator it = getPhases().begin();
		 it != getPhases().end();
		 ++it)
	{
		const std::string& phase_name = it->first;
		F32 elapsed;
		bool completed;
		if (getPhases().getPhaseValues(phase_name, elapsed, completed))
		{
			if (!completed)
			{
				logMetricsTimerRecord(phase_name, elapsed, completed);
			}
		}
	}
}

//static
void LLVOAvatar::logPendingPhasesAllAvatars()
{
	for (std::vector<LLCharacter*>::iterator iter = LLCharacter::sInstances.begin();
		 iter != LLCharacter::sInstances.end(); ++iter)
	{
		LLVOAvatar* inst = (LLVOAvatar*) *iter;
		if( inst->isDead() )
		{
			continue;
		}
		inst->logPendingPhases();
	}
}

void LLVOAvatar::logMetricsTimerRecord(const std::string& phase_name, F32 elapsed, bool completed)
{
	if (!isAgentAvatarValid())
	{
		return;
	}
	
	LLSD record;
	record["timer_name"] = phase_name;
	record["avatar_id"] = getID();
	record["elapsed"] = elapsed;
	record["completed"] = completed;
	U32 grid_x(0), grid_y(0);
	if (getRegion() && LLWorld::instance().isRegionListed(getRegion()))
	{
		record["central_bake_version"] = LLSD::Integer(getRegion()->getCentralBakeVersion());
		grid_from_region_handle(getRegion()->getHandle(), &grid_x, &grid_y);
	}
	record["grid_x"] = LLSD::Integer(grid_x);
	record["grid_y"] = LLSD::Integer(grid_y);
	// <FS:Ansariel> [Legacy Bake]
	//record["is_using_server_bakes"] = true;
	record["is_using_server_bakes"] = ((bool) isUsingServerBakes());
	record["is_self"] = isSelf();
		
	if (isAgentAvatarValid())
	{
		gAgentAvatarp->addMetricsTimerRecord(record);
	}
}

// call periodically to keep isFullyLoaded up to date.
// returns true if the value has changed.
BOOL LLVOAvatar::updateIsFullyLoaded()
{
	S32 rez_status = getRezzedStatus();
	bool loading = getIsCloud();
	if (mFirstFullyVisible && !mIsControlAvatar)
	{
        loading = ((rez_status < 2)
                   // Wait at least 60s for unfinished textures to finish on first load,
                   // don't wait forever, it might fail. Even if it will eventually load by
                   // itself and update mLoadedCallbackTextures (or fail and clean the list),
                   // avatars are more time-sensitive than textures and can't wait that long.
                   || (mLoadedCallbackTextures < mCallbackTextureList.size() && mLastTexCallbackAddedTime.getElapsedTimeF32() < MAX_TEXTURE_WAIT_TIME_SEC)
                   || !mPendingAttachment.empty()
                   || (rez_status < 3 && !isFullyBaked())
                  );
	}
	updateRezzedStatusTimers(rez_status);
	updateRuthTimer(loading);
	return processFullyLoadedChange(loading);
}

void LLVOAvatar::updateRuthTimer(bool loading)
{
	if (isSelf() || !loading) 
	{
		return;
	}

	if (mPreviousFullyLoaded)
	{
		mRuthTimer.reset();
		debugAvatarRezTime("AvatarRezCloudNotification","became cloud");
	}
	
	const F32 LOADING_TIMEOUT__SECONDS = 120.f;
	if (mRuthTimer.getElapsedTimeF32() > LOADING_TIMEOUT__SECONDS)
	{
		LL_DEBUGS("Avatar") << avString()
				<< "Ruth Timer timeout: Missing texture data for '" << getFullname() << "' "
				<< "( Params loaded : " << !visualParamWeightsAreDefault() << " ) "
				<< "( Lower : " << isTextureDefined(TEX_LOWER_BAKED) << " ) "
				<< "( Upper : " << isTextureDefined(TEX_UPPER_BAKED) << " ) "
				<< "( Head : " << isTextureDefined(TEX_HEAD_BAKED) << " )."
				<< LL_ENDL;
		
		LLAvatarPropertiesProcessor::getInstance()->sendAvatarTexturesRequest(getID());
		mRuthTimer.reset();
	}
}

BOOL LLVOAvatar::processFullyLoadedChange(bool loading)
{
	// We wait a little bit before giving the 'all clear', to let things to
	// settle down (models to snap into place, textures to get first packets)
	const F32 LOADED_DELAY = 1.f;
	const F32 FIRST_USE_DELAY = 3.f;

	if (loading)
		mFullyLoadedTimer.reset();

	if (mFirstFullyVisible)
	{
		mFullyLoaded = (mFullyLoadedTimer.getElapsedTimeF32() > FIRST_USE_DELAY);
	}
	else
	{
		mFullyLoaded = (mFullyLoadedTimer.getElapsedTimeF32() > LOADED_DELAY);
	}

	if (!mPreviousFullyLoaded && !loading && mFullyLoaded)
	{
		debugAvatarRezTime("AvatarRezNotification","fully loaded");
	}

	// did our loading state "change" from last call?
	// runway - why are we updating every 30 calls even if nothing has changed?
	const S32 UPDATE_RATE = 30;
	BOOL changed =
		((mFullyLoaded != mPreviousFullyLoaded) ||         // if the value is different from the previous call
		 (!mFullyLoadedInitialized) ||                     // if we've never been called before
		 (mFullyLoadedFrameCounter % UPDATE_RATE == 0));   // every now and then issue a change

	mPreviousFullyLoaded = mFullyLoaded;
	mFullyLoadedInitialized = TRUE;
	mFullyLoadedFrameCounter++;

    if (changed && isSelf())
    {
        // to know about outfit switching
        LLAvatarRenderNotifier::getInstance()->updateNotificationState();
    }
	
	return changed;
}

BOOL LLVOAvatar::isFullyLoaded() const
{
// [SL:KB] - Patch: Appearance-SyncAttach | Checked: Catznip-2.2
	// Changes to LLAppearanceMgr::updateAppearanceFromCOF() expect this function to actually return mFullyLoaded for gAgentAvatarp
	return (mRenderUnloadedAvatar && !isSelf()) ||(mFullyLoaded);
// [/SL:KB]
//	return (mRenderUnloadedAvatar || mFullyLoaded);
}

bool LLVOAvatar::isTooComplex() const
{
	bool too_complex;
	// <FS:Ansariel> Performance improvement
	//bool render_friend =  (LLAvatarTracker::instance().isBuddy(getID()) && gSavedSettings.getBOOL("AlwaysRenderFriends"));
	static LLCachedControl<bool> alwaysRenderFriends(gSavedSettings, "AlwaysRenderFriends");
	bool render_friend =  (LLAvatarTracker::instance().isBuddy(getID()) && alwaysRenderFriends);
	// </FS:Ansariel>

	if (isSelf() || render_friend || mVisuallyMuteSetting == AV_ALWAYS_RENDER)
	{
		too_complex = false;
	}
	else
	{
		// Determine if visually muted or not
		static LLCachedControl<U32> max_render_cost(gSavedSettings, "RenderAvatarMaxComplexity", 0U);
		static LLCachedControl<F32> max_attachment_area(gSavedSettings, "RenderAutoMuteSurfaceAreaLimit", 1000.0f);
		// If the user has chosen unlimited max complexity, we also disregard max attachment area
        // so that unlimited will completely disable the overly complex impostor rendering
        // yes, this leaves them vulnerable to griefing objects... their choice
        too_complex = (   max_render_cost > 0
                          && (mVisualComplexity > max_render_cost
                           || (max_attachment_area > 0.0f && mAttachmentSurfaceArea > max_attachment_area)
                           ));
	}

	return too_complex;
}

//-----------------------------------------------------------------------------
// findMotion()
//-----------------------------------------------------------------------------
LLMotion* LLVOAvatar::findMotion(const LLUUID& id) const
{
	return mMotionController.findMotion(id);
}

// This is a semi-deprecated debugging tool - meshes will not show as
// colorized if using deferred rendering.
void LLVOAvatar::debugColorizeSubMeshes(U32 i, const LLColor4& color)
{
	if (gSavedSettings.getBOOL("DebugAvatarCompositeBaked"))
	{
		avatar_joint_mesh_list_t::iterator iter = mBakedTextureDatas[i].mJointMeshes.begin();
		avatar_joint_mesh_list_t::iterator end  = mBakedTextureDatas[i].mJointMeshes.end();
		for (; iter != end; ++iter)
		{
			LLAvatarJointMesh* mesh = (*iter);
			if (mesh)
			{
				mesh->setColor(color);
			}
		}
	}
}


//-----------------------------------------------------------------------------
// updateMeshVisibility()
// Hide the mesh joints if attachments are using baked textures
//-----------------------------------------------------------------------------
void LLVOAvatar::updateMeshVisibility()
{
	bool bake_flag[BAKED_NUM_INDICES];
	memset(bake_flag, 0, BAKED_NUM_INDICES*sizeof(bool));

	for (attachment_map_t::iterator iter = mAttachmentPoints.begin();
		iter != mAttachmentPoints.end();
		++iter)
	{
		LLViewerJointAttachment* attachment = iter->second;
		if (attachment)
		{
			for (LLViewerJointAttachment::attachedobjs_vec_t::iterator attachment_iter = attachment->mAttachedObjects.begin();
				attachment_iter != attachment->mAttachedObjects.end();
				++attachment_iter)
			{
				LLViewerObject *objectp = attachment_iter->get();
				if (objectp)
				{
					for (int face_index = 0; face_index < objectp->getNumTEs(); face_index++)
					{
						LLTextureEntry* tex_entry = objectp->getTE(face_index);
						if (tex_entry)
						{
							bake_flag[BAKED_HEAD] |= (tex_entry->getID() == IMG_USE_BAKED_HEAD);
							bake_flag[BAKED_EYES] |= (tex_entry->getID() == IMG_USE_BAKED_EYES);
							bake_flag[BAKED_HAIR] |= (tex_entry->getID() == IMG_USE_BAKED_HAIR);
							bake_flag[BAKED_LOWER] |= (tex_entry->getID() == IMG_USE_BAKED_LOWER);
							bake_flag[BAKED_UPPER] |= (tex_entry->getID() == IMG_USE_BAKED_UPPER);
							bake_flag[BAKED_SKIRT] |= (tex_entry->getID() == IMG_USE_BAKED_SKIRT);
						bake_flag[BAKED_LEFT_ARM] |= (tex_entry->getID() == IMG_USE_BAKED_LEFTARM);
						bake_flag[BAKED_LEFT_LEG] |= (tex_entry->getID() == IMG_USE_BAKED_LEFTLEG);
						bake_flag[BAKED_AUX1] |= (tex_entry->getID() == IMG_USE_BAKED_AUX1);
						bake_flag[BAKED_AUX2] |= (tex_entry->getID() == IMG_USE_BAKED_AUX2);
						bake_flag[BAKED_AUX3] |= (tex_entry->getID() == IMG_USE_BAKED_AUX3);
						}
					}
				}

				LLViewerObject::const_child_list_t& child_list = objectp->getChildren();
				for (LLViewerObject::child_list_t::const_iterator iter1 = child_list.begin();
					iter1 != child_list.end(); ++iter1)
				{
					LLViewerObject* objectchild = *iter1;
					if (objectchild)
					{
						for (int face_index = 0; face_index < objectchild->getNumTEs(); face_index++)
						{
							LLTextureEntry* tex_entry = objectchild->getTE(face_index);
							if (tex_entry)
							{
								bake_flag[BAKED_HEAD] |= (tex_entry->getID() == IMG_USE_BAKED_HEAD);
								bake_flag[BAKED_EYES] |= (tex_entry->getID() == IMG_USE_BAKED_EYES);
								bake_flag[BAKED_HAIR] |= (tex_entry->getID() == IMG_USE_BAKED_HAIR);
								bake_flag[BAKED_LOWER] |= (tex_entry->getID() == IMG_USE_BAKED_LOWER);
								bake_flag[BAKED_UPPER] |= (tex_entry->getID() == IMG_USE_BAKED_UPPER);
								bake_flag[BAKED_SKIRT] |= (tex_entry->getID() == IMG_USE_BAKED_SKIRT);
							bake_flag[BAKED_LEFT_ARM] |= (tex_entry->getID() == IMG_USE_BAKED_LEFTARM);
							bake_flag[BAKED_LEFT_LEG] |= (tex_entry->getID() == IMG_USE_BAKED_LEFTLEG);
							bake_flag[BAKED_AUX1] |= (tex_entry->getID() == IMG_USE_BAKED_AUX1);
							bake_flag[BAKED_AUX2] |= (tex_entry->getID() == IMG_USE_BAKED_AUX2);
							bake_flag[BAKED_AUX3] |= (tex_entry->getID() == IMG_USE_BAKED_AUX3);
							}
						}
					}
				}
			}
		}
	}

	//LL_INFOS() << "head " << bake_flag[BAKED_HEAD] << "eyes " << bake_flag[BAKED_EYES] << "hair " << bake_flag[BAKED_HAIR] << "lower " << bake_flag[BAKED_LOWER] << "upper " << bake_flag[BAKED_UPPER] << "skirt " << bake_flag[BAKED_SKIRT] << LL_ENDL;

	for (S32 i = 0; i < mMeshLOD.size(); i++)
	{
		LLAvatarJoint* joint = mMeshLOD[i];
		if (i == MESH_ID_HAIR)
		{
			joint->setVisible(!bake_flag[BAKED_HAIR], TRUE);
		}
		else if (i == MESH_ID_HEAD)
		{
			joint->setVisible(!bake_flag[BAKED_HEAD], TRUE);
		}
		else if (i == MESH_ID_SKIRT)
		{
			joint->setVisible(!bake_flag[BAKED_SKIRT], TRUE);
		}
		else if (i == MESH_ID_UPPER_BODY)
		{
			joint->setVisible(!bake_flag[BAKED_UPPER], TRUE);
		}
		else if (i == MESH_ID_LOWER_BODY)
		{
			joint->setVisible(!bake_flag[BAKED_LOWER], TRUE);
		}
		else if (i == MESH_ID_EYEBALL_LEFT)
		{
			joint->setVisible(!bake_flag[BAKED_EYES], TRUE);
		}
		else if (i == MESH_ID_EYEBALL_RIGHT)
		{
			joint->setVisible(!bake_flag[BAKED_EYES], TRUE);
		}
		else if (i == MESH_ID_EYELASH)
		{
			joint->setVisible(!bake_flag[BAKED_HEAD], TRUE);
		}
	}
}

//-----------------------------------------------------------------------------
// updateMeshTextures()
// Uses the current TE values to set the meshes' and layersets' textures.
//-----------------------------------------------------------------------------
// virtual
void LLVOAvatar::updateMeshTextures()
{
	static S32 update_counter = 0;
	mBakedTextureDebugText.clear();
	
	// if user has never specified a texture, assign the default
	for (U32 i=0; i < getNumTEs(); i++)
	{
		const LLViewerTexture* te_image = getImage(i, 0);
		if(!te_image || te_image->getID().isNull() || (te_image->getID() == IMG_DEFAULT))
		{
			// IMG_DEFAULT_AVATAR = a special texture that's never rendered.
			const LLUUID& image_id = (i == TEX_HAIR ? IMG_DEFAULT : IMG_DEFAULT_AVATAR);
			setImage(i, LLViewerTextureManager::getFetchedTexture(image_id), 0); 
		}
	}

	const BOOL other_culled = !isSelf() && mCulled;
	LLLoadedCallbackEntry::source_callback_list_t* src_callback_list = NULL ;
	BOOL paused = FALSE;
	if(!isSelf())
	{
		src_callback_list = &mCallbackTextureList ;
		paused = !isVisible();
	}

	std::vector<BOOL> is_layer_baked;
	is_layer_baked.resize(mBakedTextureDatas.size(), false);

	std::vector<BOOL> use_lkg_baked_layer; // lkg = "last known good"
	use_lkg_baked_layer.resize(mBakedTextureDatas.size(), false);

	mBakedTextureDebugText += llformat("%06d\n",update_counter++);
	mBakedTextureDebugText += "indx layerset linvld ltda ilb ulkg ltid\n";
	// <FS:Beq> BOM OS
	// for (U32 i=0; i < mBakedTextureDatas.size(); i++)
	for (U32 i=0; i < getNumBakes(); i++)
	{
		is_layer_baked[i] = isTextureDefined(mBakedTextureDatas[i].mTextureIndex);
		LLViewerTexLayerSet* layerset = NULL;
		bool layerset_invalid = false;
		if (!other_culled)
		{
			// When an avatar is changing clothes and not in Appearance mode,
			// use the last-known good baked texture until it finishes the first
			// render of the new layerset.
			layerset = getTexLayerSet(i);
			layerset_invalid = layerset && ( !layerset->getViewerComposite()->isInitialized()
											 || !layerset->isLocalTextureDataAvailable() );
			use_lkg_baked_layer[i] = (!is_layer_baked[i] 
									  && (mBakedTextureDatas[i].mLastTextureID != IMG_DEFAULT_AVATAR) 
									  && layerset_invalid);
			if (use_lkg_baked_layer[i])
			{
				layerset->setUpdatesEnabled(TRUE);
			}
		}
		else
		{
			use_lkg_baked_layer[i] = (!is_layer_baked[i] 
									  && mBakedTextureDatas[i].mLastTextureID != IMG_DEFAULT_AVATAR);
		}

		std::string last_id_string;
		if (mBakedTextureDatas[i].mLastTextureID == IMG_DEFAULT_AVATAR)
			last_id_string = "A";
		else if (mBakedTextureDatas[i].mLastTextureID == IMG_DEFAULT)
			last_id_string = "D";
		else if (mBakedTextureDatas[i].mLastTextureID == IMG_INVISIBLE)
			last_id_string = "I";
		else
			last_id_string = "*";
		bool is_ltda = layerset
			&& layerset->getViewerComposite()->isInitialized()
			&& layerset->isLocalTextureDataAvailable();
		mBakedTextureDebugText += llformat("%4d   %4s     %4d %4d %4d %4d %4s\n",
										   i,
										   (layerset?"*":"0"),
										   layerset_invalid,
										   is_ltda,
										   is_layer_baked[i],
										   use_lkg_baked_layer[i],
										   last_id_string.c_str());
	}
	// <FS:Beq> BOM OS
	// for (U32 i=0; i < mBakedTextureDatas.size(); i++)
	for (U32 i=0; i < getNumBakes(); i++)
	// </FS:Beq>
	{
		debugColorizeSubMeshes(i, LLColor4::white);

		LLViewerTexLayerSet* layerset = getTexLayerSet(i);
		if (use_lkg_baked_layer[i] && !isUsingLocalAppearance() )
		{
			// use last known good layer (no new one)
			LLViewerFetchedTexture* baked_img = LLViewerTextureManager::getFetchedTexture(mBakedTextureDatas[i].mLastTextureID);
			mBakedTextureDatas[i].mIsUsed = TRUE;

			debugColorizeSubMeshes(i,LLColor4::red);
	
			avatar_joint_mesh_list_t::iterator iter = mBakedTextureDatas[i].mJointMeshes.begin();
			avatar_joint_mesh_list_t::iterator end  = mBakedTextureDatas[i].mJointMeshes.end();
			for (; iter != end; ++iter)
			{
				LLAvatarJointMesh* mesh = (*iter);
				if (mesh)
				{
					mesh->setTexture( baked_img );
				}
			}
		}
		else if (!isUsingLocalAppearance() && is_layer_baked[i])
		{
			// use new layer
			LLViewerFetchedTexture* baked_img =
				LLViewerTextureManager::staticCastToFetchedTexture(
					getImage( mBakedTextureDatas[i].mTextureIndex, 0 ), TRUE) ;
			if( baked_img->getID() == mBakedTextureDatas[i].mLastTextureID )
			{
				// Even though the file may not be finished loading,
				// we'll consider it loaded and use it (rather than
				// doing compositing).
				useBakedTexture( baked_img->getID() );
                                mLoadedCallbacksPaused |= !isVisible();
                                checkTextureLoading();
			}
			else
			{
				mBakedTextureDatas[i].mIsLoaded = FALSE;
				if ( (baked_img->getID() != IMG_INVISIBLE) &&
					 ((i == BAKED_HEAD) || (i == BAKED_UPPER) || (i == BAKED_LOWER)) )
				{			
					baked_img->setLoadedCallback(onBakedTextureMasksLoaded, MORPH_MASK_REQUESTED_DISCARD, TRUE, TRUE, new LLTextureMaskData( mID ), 
						src_callback_list, paused);
				}
				baked_img->setLoadedCallback(onBakedTextureLoaded, SWITCH_TO_BAKED_DISCARD, FALSE, FALSE, new LLUUID( mID ), 
					src_callback_list, paused );
				if (baked_img->getDiscardLevel() < 0 && !paused)
				{
					// mLoadedCallbackTextures will be updated by checkTextureLoading() below
					mLastTexCallbackAddedTime.reset();
				}

				// this could add paused texture callbacks
				mLoadedCallbacksPaused |= paused; 
				checkTextureLoading();
			}
		}
		else if (layerset && isUsingLocalAppearance())
		{
			debugColorizeSubMeshes(i,LLColor4::yellow );

			layerset->createComposite();
			layerset->setUpdatesEnabled( TRUE );
			mBakedTextureDatas[i].mIsUsed = FALSE;

			avatar_joint_mesh_list_t::iterator iter = mBakedTextureDatas[i].mJointMeshes.begin();
			avatar_joint_mesh_list_t::iterator end  = mBakedTextureDatas[i].mJointMeshes.end();
			for (; iter != end; ++iter)
			{
				LLAvatarJointMesh* mesh = (*iter);
				if (mesh)
				{
					mesh->setLayerSet( layerset );
				}
			}
		}
		else
		{
			debugColorizeSubMeshes(i,LLColor4::blue);
		}
	}

	// set texture and color of hair manually if we are not using a baked image.
	// This can happen while loading hair for yourself, or for clients that did not
	// bake a hair texture. Still needed for yourself after 1.22 is depricated.
	if (!is_layer_baked[BAKED_HAIR])
	{
		const LLColor4 color = mTexHairColor ? mTexHairColor->getColor() : LLColor4(1,1,1,1);
		LLViewerTexture* hair_img = getImage( TEX_HAIR, 0 );
		avatar_joint_mesh_list_t::iterator iter = mBakedTextureDatas[BAKED_HAIR].mJointMeshes.begin();
		avatar_joint_mesh_list_t::iterator end  = mBakedTextureDatas[BAKED_HAIR].mJointMeshes.end();
		for (; iter != end; ++iter)
		{
			LLAvatarJointMesh* mesh = (*iter);
			if (mesh)
			{
				mesh->setColor( color );
				mesh->setTexture( hair_img );
			}
		}
	} 
	
	
	for (LLAvatarAppearanceDictionary::BakedTextures::const_iterator baked_iter =
			 LLAvatarAppearanceDictionary::getInstance()->getBakedTextures().begin();
		 baked_iter != LLAvatarAppearanceDictionary::getInstance()->getBakedTextures().end();
		 ++baked_iter)
	{
		const EBakedTextureIndex baked_index = baked_iter->first;
		const LLAvatarAppearanceDictionary::BakedEntry *baked_dict = baked_iter->second;
		
		for (texture_vec_t::const_iterator local_tex_iter = baked_dict->mLocalTextures.begin();
			 local_tex_iter != baked_dict->mLocalTextures.end();
			 ++local_tex_iter)
		{
			const ETextureIndex texture_index = *local_tex_iter;
			const BOOL is_baked_ready = (is_layer_baked[baked_index] && mBakedTextureDatas[baked_index].mIsLoaded) || other_culled;
			if (isSelf())
			{
				setBakedReady(texture_index, is_baked_ready);
			}
		}
	}

	// removeMissingBakedTextures() will call back into this rountine if something is removed, and can blow up the stack
	static bool call_remove_missing = true;	
	if (call_remove_missing)
	{
		call_remove_missing = false;
		removeMissingBakedTextures();	// May call back into this function if anything is removed
		call_remove_missing = true;
	}

	//refresh bakes on any attached objects
	for (attachment_map_t::iterator iter = mAttachmentPoints.begin();
		iter != mAttachmentPoints.end();
		++iter)
	{
		LLViewerJointAttachment* attachment = iter->second;

		for (LLViewerJointAttachment::attachedobjs_vec_t::iterator attachment_iter = attachment->mAttachedObjects.begin();
			attachment_iter != attachment->mAttachedObjects.end();
			++attachment_iter)
		{
			LLViewerObject* attached_object = attachment_iter->get();
			if (attached_object && !attached_object->isDead())
			{
				attached_object->refreshBakeTexture();

				LLViewerObject::const_child_list_t& child_list = attached_object->getChildren();
				for (LLViewerObject::child_list_t::const_iterator iter = child_list.begin();
					iter != child_list.end(); ++iter)
				{
					LLViewerObject* objectp = *iter;
					if (objectp && !objectp->isDead())
					{
						objectp->refreshBakeTexture();
					}
				}
			}
		}
	}

	

}

// virtual
//-----------------------------------------------------------------------------
// setLocalTexture()
//-----------------------------------------------------------------------------
void LLVOAvatar::setLocalTexture( ETextureIndex type, LLViewerTexture* in_tex, BOOL baked_version_ready, U32 index )
{
	// invalid for anyone but self
	llassert(0);
}

//virtual 
void LLVOAvatar::setBakedReady(LLAvatarAppearanceDefines::ETextureIndex type, BOOL baked_version_exists, U32 index)
{
	// invalid for anyone but self
	llassert(0);
}

void LLVOAvatar::addChat(const LLChat& chat)
{
	std::deque<LLChat>::iterator chat_iter;

	mChats.push_back(chat);

	S32 chat_length = 0;
	for( chat_iter = mChats.begin(); chat_iter != mChats.end(); ++chat_iter)
	{
		chat_length += chat_iter->mText.size();
	}

	// remove any excess chat
	chat_iter = mChats.begin();
	while ((chat_length > MAX_BUBBLE_CHAT_LENGTH || mChats.size() > MAX_BUBBLE_CHAT_UTTERANCES) && chat_iter != mChats.end())
	{
		chat_length -= chat_iter->mText.size();
		mChats.pop_front();
		chat_iter = mChats.begin();
	}

	mChatTimer.reset();
}

void LLVOAvatar::clearChat()
{
	mChats.clear();
}


void LLVOAvatar::applyMorphMask(U8* tex_data, S32 width, S32 height, S32 num_components, LLAvatarAppearanceDefines::EBakedTextureIndex index)
{
	if (index >= BAKED_NUM_INDICES)
	{
		LL_WARNS() << "invalid baked texture index passed to applyMorphMask" << LL_ENDL;
		return;
	}

	for (morph_list_t::const_iterator iter = mBakedTextureDatas[index].mMaskedMorphs.begin();
		 iter != mBakedTextureDatas[index].mMaskedMorphs.end(); ++iter)
	{
		const LLMaskedMorph* maskedMorph = (*iter);
		LLPolyMorphTarget* morph_target = dynamic_cast<LLPolyMorphTarget*>(maskedMorph->mMorphTarget);
		if (morph_target)
		{
			morph_target->applyMask(tex_data, width, height, num_components, maskedMorph->mInvert);
		}
	}
}

// returns TRUE if morph masks are present and not valid for a given baked texture, FALSE otherwise
BOOL LLVOAvatar::morphMaskNeedsUpdate(LLAvatarAppearanceDefines::EBakedTextureIndex index)
{
	if (index >= BAKED_NUM_INDICES)
	{
		return FALSE;
	}

	if (!mBakedTextureDatas[index].mMaskedMorphs.empty())
	{
		if (isSelf())
		{
			LLViewerTexLayerSet *layer_set = getTexLayerSet(index);
			if (layer_set)
			{
				return !layer_set->isMorphValid();
			}
		}
		else
		{
			return FALSE;
		}
	}

	return FALSE;
}

//-----------------------------------------------------------------------------
// releaseComponentTextures()
// release any component texture UUIDs for which we have a baked texture
// ! BACKWARDS COMPATIBILITY !
// This is only called for non-self avatars, it can be taken out once component
// textures aren't communicated by non-self avatars.
//-----------------------------------------------------------------------------
void LLVOAvatar::releaseComponentTextures()
{
	// ! BACKWARDS COMPATIBILITY !
	// Detect if the baked hair texture actually wasn't sent, and if so set to default
	if (isTextureDefined(TEX_HAIR_BAKED) && getImage(TEX_HAIR_BAKED,0)->getID() == getImage(TEX_SKIRT_BAKED,0)->getID())
	{
		if (getImage(TEX_HAIR_BAKED,0)->getID() != IMG_INVISIBLE)
		{
			// Regression case of messaging system. Expected 21 textures, received 20. last texture is not valid so set to default
			setTETexture(TEX_HAIR_BAKED, IMG_DEFAULT_AVATAR);
		}
	}

	//<FS:Beq> BOM constrain number of bake requests when BOM not supported
	// for (U8 baked_index = 0; baked_index < BAKED_NUM_INDICES; baked_index++)
	for (U8 baked_index = 0; baked_index < getNumBakes(); baked_index++)
		//</FS:Beq>	
	{
		const LLAvatarAppearanceDictionary::BakedEntry * bakedDicEntry = LLAvatarAppearanceDictionary::getInstance()->getBakedTexture((EBakedTextureIndex)baked_index);
		// skip if this is a skirt and av is not wearing one, or if we don't have a baked texture UUID
		if (!isTextureDefined(bakedDicEntry->mTextureIndex)
			&& ( (baked_index != BAKED_SKIRT) || isWearingWearableType(LLWearableType::WT_SKIRT) ))
		{
			continue;
		}

		for (U8 texture = 0; texture < bakedDicEntry->mLocalTextures.size(); texture++)
		{
			const U8 te = (ETextureIndex)bakedDicEntry->mLocalTextures[texture];
			setTETexture(te, IMG_DEFAULT_AVATAR);
		}
	}
}

void LLVOAvatar::dumpAvatarTEs( const std::string& context ) const
{	
	LL_DEBUGS("Avatar") << avString() << (isSelf() ? "Self: " : "Other: ") << context << LL_ENDL;
	for (LLAvatarAppearanceDictionary::Textures::const_iterator iter = LLAvatarAppearanceDictionary::getInstance()->getTextures().begin();
		 iter != LLAvatarAppearanceDictionary::getInstance()->getTextures().end();
		 ++iter)
	{
		const LLAvatarAppearanceDictionary::TextureEntry *texture_dict = iter->second;
		// TODO: MULTI-WEARABLE: handle multiple textures for self
		const LLViewerTexture* te_image = getImage(iter->first,0);
		if( !te_image )
		{
			LL_DEBUGS("Avatar") << avString() << "       " << texture_dict->mName << ": null ptr" << LL_ENDL;
		}
		else if( te_image->getID().isNull() )
		{
			LL_DEBUGS("Avatar") << avString() << "       " << texture_dict->mName << ": null UUID" << LL_ENDL;
		}
		else if( te_image->getID() == IMG_DEFAULT )
		{
			LL_DEBUGS("Avatar") << avString() << "       " << texture_dict->mName << ": IMG_DEFAULT" << LL_ENDL;
		}
		else if( te_image->getID() == IMG_DEFAULT_AVATAR )
		{
			LL_DEBUGS("Avatar") << avString() << "       " << texture_dict->mName << ": IMG_DEFAULT_AVATAR" << LL_ENDL;
		}
		else
		{
			LL_DEBUGS("Avatar") << avString() << "       " << texture_dict->mName << ": " << te_image->getID() << LL_ENDL;
		}
	}
}

//-----------------------------------------------------------------------------
// clampAttachmentPositions()
//-----------------------------------------------------------------------------
void LLVOAvatar::clampAttachmentPositions()
{
	if (isDead())
	{
		return;
	}
	for (attachment_map_t::iterator iter = mAttachmentPoints.begin(); 
		 iter != mAttachmentPoints.end();
		 ++iter)
	{
		LLViewerJointAttachment* attachment = iter->second;
		if (attachment)
		{
			attachment->clampObjectPosition();
		}
	}
}

BOOL LLVOAvatar::hasHUDAttachment() const
{
	for (attachment_map_t::const_iterator iter = mAttachmentPoints.begin(); 
		 iter != mAttachmentPoints.end();
		 ++iter)
	{
		LLViewerJointAttachment* attachment = iter->second;

		// <FS:Ansariel> Possible crash fix
		if (!attachment)
		{
			continue;
		}
		// </FS:Ansariel>

		if (attachment->getIsHUDAttachment() && attachment->getNumObjects() > 0)
		{
			return TRUE;
		}
	}
	return FALSE;
}

LLBBox LLVOAvatar::getHUDBBox() const
{
	LLBBox bbox;
	for (attachment_map_t::const_iterator iter = mAttachmentPoints.begin(); 
		 iter != mAttachmentPoints.end();
		 ++iter)
	{
		LLViewerJointAttachment* attachment = iter->second;
		// <FS:Ansariel> Possible crash fix
		//if (attachment->getIsHUDAttachment())
		if (attachment && attachment->getIsHUDAttachment())
		// </FS:Ansariel>
		{
			for (LLViewerJointAttachment::attachedobjs_vec_t::iterator attachment_iter = attachment->mAttachedObjects.begin();
				 attachment_iter != attachment->mAttachedObjects.end();
				 ++attachment_iter)
			{
				const LLViewerObject* attached_object = attachment_iter->get();
				if (attached_object == NULL)
				{
					LL_WARNS() << "HUD attached object is NULL!" << LL_ENDL;
					continue;
				}
				// initialize bounding box to contain identity orientation and center point for attached object
				bbox.addPointLocal(attached_object->getPosition());
				// add rotated bounding box for attached object
				bbox.addBBoxAgent(attached_object->getBoundingBoxAgent());
				LLViewerObject::const_child_list_t& child_list = attached_object->getChildren();
				for (LLViewerObject::child_list_t::const_iterator iter = child_list.begin();
					 iter != child_list.end(); 
					 ++iter)
				{
					const LLViewerObject* child_objectp = *iter;
					bbox.addBBoxAgent(child_objectp->getBoundingBoxAgent());
				}
			}
		}
	}

	return bbox;
}

//-----------------------------------------------------------------------------
// onFirstTEMessageReceived()
//-----------------------------------------------------------------------------
void LLVOAvatar::onFirstTEMessageReceived()
{
	LL_DEBUGS("Avatar") << avString() << LL_ENDL;
	if( !mFirstTEMessageReceived )
	{
		mFirstTEMessageReceived = TRUE;

		LLLoadedCallbackEntry::source_callback_list_t* src_callback_list = NULL ;
		BOOL paused = FALSE ;
		if(!isSelf())
		{
			src_callback_list = &mCallbackTextureList ;
			paused = !isVisible();
		}

		for (U32 i = 0; i < mBakedTextureDatas.size(); i++)
		{
			const BOOL layer_baked = isTextureDefined(mBakedTextureDatas[i].mTextureIndex);

			// Use any baked textures that we have even if they haven't downloaded yet.
			// (That is, don't do a transition from unbaked to baked.)
			if (layer_baked)
			{
				LLViewerFetchedTexture* image = LLViewerTextureManager::staticCastToFetchedTexture(getImage( mBakedTextureDatas[i].mTextureIndex, 0 ), TRUE) ;
				mBakedTextureDatas[i].mLastTextureID = image->getID();
				// If we have more than one texture for the other baked layers, we'll want to call this for them too.
				if ( (image->getID() != IMG_INVISIBLE) && ((i == BAKED_HEAD) || (i == BAKED_UPPER) || (i == BAKED_LOWER)) )
				{
					image->setLoadedCallback( onBakedTextureMasksLoaded, MORPH_MASK_REQUESTED_DISCARD, TRUE, TRUE, new LLTextureMaskData( mID ), 
						src_callback_list, paused);
				}
				LL_DEBUGS("Avatar") << avString() << "layer_baked, setting onInitialBakedTextureLoaded as callback" << LL_ENDL;
				image->setLoadedCallback( onInitialBakedTextureLoaded, MAX_DISCARD_LEVEL, FALSE, FALSE, new LLUUID( mID ), 
					src_callback_list, paused );
				if (image->getDiscardLevel() < 0 && !paused)
				{
					mLastTexCallbackAddedTime.reset();
				}
                               // this could add paused texture callbacks
                               mLoadedCallbacksPaused |= paused; 
			}
		}

        mMeshTexturesDirty = TRUE;
		gPipeline.markGLRebuild(this);
	}
}

//-----------------------------------------------------------------------------
// bool visualParamWeightsAreDefault()
//-----------------------------------------------------------------------------
bool LLVOAvatar::visualParamWeightsAreDefault()
{
	bool rtn = true;

	bool is_wearing_skirt = isWearingWearableType(LLWearableType::WT_SKIRT);
	for (LLVisualParam *param = getFirstVisualParam(); 
	     param;
	     param = getNextVisualParam())
	{
		if (param->isTweakable())
		{
			LLViewerVisualParam* vparam = dynamic_cast<LLViewerVisualParam*>(param);
			llassert(vparam);
			bool is_skirt_param = vparam &&
				LLWearableType::WT_SKIRT == vparam->getWearableType();
			if (param->getWeight() != param->getDefaultWeight() &&
			    // we have to not care whether skirt weights are default, if we're not actually wearing a skirt
			    (is_wearing_skirt || !is_skirt_param))
			{
				//LL_INFOS() << "param '" << param->getName() << "'=" << param->getWeight() << " which differs from default=" << param->getDefaultWeight() << LL_ENDL;
				rtn = false;
				break;
			}
		}
	}

	//LL_INFOS() << "params are default ? " << int(rtn) << LL_ENDL;

	return rtn;
}

// <FS:ND> Remove LLVolatileAPRPool/apr_file_t and use FILE* instead
//void dump_visual_param(apr_file_t* file, LLVisualParam* viewer_param, F32 value)
void dump_visual_param(LLAPRFile::tFiletype* file, LLVisualParam* viewer_param, F32 value)
// </FS:ND>
{
	std::string type_string = "unknown";
	if (dynamic_cast<LLTexLayerParamAlpha*>(viewer_param))
		type_string = "param_alpha";
	if (dynamic_cast<LLTexLayerParamColor*>(viewer_param))
		type_string = "param_color";
	if (dynamic_cast<LLDriverParam*>(viewer_param))
		type_string = "param_driver";
	if (dynamic_cast<LLPolyMorphTarget*>(viewer_param))
		type_string = "param_morph";
	if (dynamic_cast<LLPolySkeletalDistortion*>(viewer_param))
		type_string = "param_skeleton";
	S32 wtype = -1;
	LLViewerVisualParam *vparam = dynamic_cast<LLViewerVisualParam*>(viewer_param);
	if (vparam)
	{
		wtype = vparam->getWearableType();
	}
	S32 u8_value = F32_to_U8(value,viewer_param->getMinWeight(),viewer_param->getMaxWeight());
	apr_file_printf(file, "\t\t<param id=\"%d\" name=\"%s\" display=\"%s\" value=\"%.3f\" u8=\"%d\" type=\"%s\" wearable=\"%s\" group=\"%d\"/>\n",
					viewer_param->getID(), viewer_param->getName().c_str(), viewer_param->getDisplayName().c_str(), value, u8_value, type_string.c_str(),
					LLWearableType::getTypeName(LLWearableType::EType(wtype)).c_str(),
					viewer_param->getGroup());
	}
	

void LLVOAvatar::dumpAppearanceMsgParams( const std::string& dump_prefix,
	const LLAppearanceMessageContents& contents)
{
	std::string outfilename = get_sequential_numbered_file_name(dump_prefix,".xml");
	const std::vector<F32>& params_for_dump = contents.mParamWeights;
	const LLTEContents& tec = contents.mTEContents;

	LLAPRFile outfile;
	std::string fullpath = gDirUtilp->getExpandedFilename(LL_PATH_LOGS,outfilename);
	outfile.open(fullpath, LL_APR_WB );

	// <FS:ND> Remove LLVolatileAPRPool/apr_file_t and use FILE* instead
	// apr_file_t* file = outfile.getFileHandle();
	LLAPRFile::tFiletype* file = outfile.getFileHandle();
	// </FS:ND>

	if (!file)
	{
		return;
	}
	else
	{
		LL_DEBUGS("Avatar") << "dumping appearance message to " << fullpath << LL_ENDL;
	}

	apr_file_printf(file, "<header>\n");
	apr_file_printf(file, "\t\t<cof_version %i />\n", contents.mCOFVersion);
	apr_file_printf(file, "\t\t<appearance_version %i />\n", contents.mAppearanceVersion);
	apr_file_printf(file, "</header>\n");

	apr_file_printf(file, "\n<params>\n");
	LLVisualParam* param = getFirstVisualParam();
	for (S32 i = 0; i < params_for_dump.size(); i++)
	{
		while( param && ((param->getGroup() != VISUAL_PARAM_GROUP_TWEAKABLE) && 
						 (param->getGroup() != VISUAL_PARAM_GROUP_TRANSMIT_NOT_TWEAKABLE)) ) // should not be any of group VISUAL_PARAM_GROUP_TWEAKABLE_NO_TRANSMIT
		{
			param = getNextVisualParam();
		}
		LLViewerVisualParam* viewer_param = (LLViewerVisualParam*)param;
		F32 value = params_for_dump[i];
		dump_visual_param(file, viewer_param, value);
		param = getNextVisualParam();
	}
	apr_file_printf(file, "</params>\n");

	apr_file_printf(file, "\n<textures>\n");
	for (U32 i = 0; i < tec.face_count; i++)
	{
		std::string uuid_str;
		((LLUUID*)tec.image_data)[i].toString(uuid_str);
		apr_file_printf( file, "\t\t<texture te=\"%i\" uuid=\"%s\"/>\n", i, uuid_str.c_str());
	}
	apr_file_printf(file, "</textures>\n");
}

void LLVOAvatar::parseAppearanceMessage(LLMessageSystem* mesgsys, LLAppearanceMessageContents& contents)
{
	parseTEMessage(mesgsys, _PREHASH_ObjectData, -1, contents.mTEContents);

	// Parse the AppearanceData field, if any.
	if (mesgsys->has(_PREHASH_AppearanceData))
	{
		U8 av_u8;
		mesgsys->getU8Fast(_PREHASH_AppearanceData, _PREHASH_AppearanceVersion, av_u8, 0);
		contents.mAppearanceVersion = av_u8;
		//LL_DEBUGS("Avatar") << "appversion set by AppearanceData field: " << contents.mAppearanceVersion << LL_ENDL;
		mesgsys->getS32Fast(_PREHASH_AppearanceData, _PREHASH_CofVersion, contents.mCOFVersion, 0);
		// For future use:
		//mesgsys->getU32Fast(_PREHASH_AppearanceData, _PREHASH_Flags, appearance_flags, 0);
	}

	// Parse the AppearanceData field, if any.
	contents.mHoverOffsetWasSet = false;
	if (mesgsys->has(_PREHASH_AppearanceHover))
	{
		LLVector3 hover;
		mesgsys->getVector3Fast(_PREHASH_AppearanceHover, _PREHASH_HoverHeight, hover);
		//LL_DEBUGS("Avatar") << avString() << " hover received " << hover.mV[ VX ] << "," << hover.mV[ VY ] << "," << hover.mV[ VZ ] << LL_ENDL;
		contents.mHoverOffset = hover;
		contents.mHoverOffsetWasSet = true;
	}
	
	// Parse visual params, if any.
	S32 num_blocks = mesgsys->getNumberOfBlocksFast(_PREHASH_VisualParam);
	bool drop_visual_params_debug = gSavedSettings.getBOOL("BlockSomeAvatarAppearanceVisualParams") && (ll_rand(2) == 0); // pretend that ~12% of AvatarAppearance messages arrived without a VisualParam block, for testing
	if( num_blocks > 1 && !drop_visual_params_debug)
	{
		//LL_DEBUGS("Avatar") << avString() << " handle visual params, num_blocks " << num_blocks << LL_ENDL;
		
		LLVisualParam* param = getFirstVisualParam();
		llassert(param); // if this ever fires, we should do the same as when num_blocks<=1
		if (!param)
		{
			LL_WARNS() << "No visual params!" << LL_ENDL;
		}
		else
		{
			for( S32 i = 0; i < num_blocks; i++ )
			{
				while( param && ((param->getGroup() != VISUAL_PARAM_GROUP_TWEAKABLE) && 
								 (param->getGroup() != VISUAL_PARAM_GROUP_TRANSMIT_NOT_TWEAKABLE)) ) // should not be any of group VISUAL_PARAM_GROUP_TWEAKABLE_NO_TRANSMIT
				{
					param = getNextVisualParam();
				}
						
				if( !param )
				{
					// more visual params supplied than expected - just process what we know about
					break;
				}

				U8 value;
				mesgsys->getU8Fast(_PREHASH_VisualParam, _PREHASH_ParamValue, value, i);
				F32 newWeight = U8_to_F32(value, param->getMinWeight(), param->getMaxWeight());
				contents.mParamWeights.push_back(newWeight);
				contents.mParams.push_back(param);

				param = getNextVisualParam();
			}
		}

		const S32 expected_tweakable_count = getVisualParamCountInGroup(VISUAL_PARAM_GROUP_TWEAKABLE) +
											 getVisualParamCountInGroup(VISUAL_PARAM_GROUP_TRANSMIT_NOT_TWEAKABLE); // don't worry about VISUAL_PARAM_GROUP_TWEAKABLE_NO_TRANSMIT
		if (num_blocks != expected_tweakable_count)
		{
			LL_DEBUGS("Avatar") << "Number of params in AvatarAppearance msg (" << num_blocks << ") does not match number of tweakable params in avatar xml file (" << expected_tweakable_count << ").  Processing what we can.  object: " << getID() << LL_ENDL;
		}
	}
	else
	{
		if (drop_visual_params_debug)
		{
			LL_INFOS() << "Debug-faked lack of parameters on AvatarAppearance for object: "  << getID() << LL_ENDL;
		}
		else
		{
			LL_DEBUGS("Avatar") << "AvatarAppearance msg received without any parameters, object: " << getID() << LL_ENDL;
		}
	}

	LLVisualParam* appearance_version_param = getVisualParam(11000);
	if (appearance_version_param)
	{
		std::vector<LLVisualParam*>::iterator it = std::find(contents.mParams.begin(), contents.mParams.end(),appearance_version_param);
		if (it != contents.mParams.end())
		{
			S32 index = it - contents.mParams.begin();
			contents.mParamAppearanceVersion = ll_round(contents.mParamWeights[index]);
			//LL_DEBUGS("Avatar") << "appversion req by appearance_version param: " << contents.mParamAppearanceVersion << LL_ENDL;
		}
	}
}

bool resolve_appearance_version(const LLAppearanceMessageContents& contents, S32& appearance_version)
{
	appearance_version = -1;
	
	if ((contents.mAppearanceVersion) >= 0 &&
		(contents.mParamAppearanceVersion >= 0) &&
		(contents.mAppearanceVersion != contents.mParamAppearanceVersion))
	{
		LL_WARNS() << "inconsistent appearance_version settings - field: " <<
			contents.mAppearanceVersion << ", param: " <<  contents.mParamAppearanceVersion << LL_ENDL;
		return false;
	}
	// <FS:Ansariel> [Legacy Bake]
	//if (contents.mParamAppearanceVersion >= 0) // use visual param if available.
	//{
	//	appearance_version = contents.mParamAppearanceVersion;
	//}
	//else if (contents.mAppearanceVersion > 0)
	//{
	//	appearance_version = contents.mAppearanceVersion;
	//}
	//else // still not set, go with 1.
	//{
	//	appearance_version = 1;
	//}
	if (contents.mParamAppearanceVersion >= 0) // use visual param if available.
	{
		appearance_version = contents.mParamAppearanceVersion;
	}
	if (contents.mAppearanceVersion >= 0)
	{
		appearance_version = contents.mAppearanceVersion;
	}
	if (appearance_version < 0) // still not set, go with 0.
	{
		appearance_version = 0;
	}
	// </FS:Ansariel> [Legacy Bake]
	//LL_DEBUGS("Avatar") << "appearance version info - field " << contents.mAppearanceVersion
	//					<< " param: " << contents.mParamAppearanceVersion
	//					<< " final: " << appearance_version << LL_ENDL;
	return true;
}

//-----------------------------------------------------------------------------
// processAvatarAppearance()
//-----------------------------------------------------------------------------
void LLVOAvatar::processAvatarAppearance( LLMessageSystem* mesgsys )
{
	// <FS:CR> Use LLCachedControl
	//bool enable_verbose_dumps = gSavedSettings.getBOOL("DebugAvatarAppearanceMessage");
	static LLCachedControl<bool> enable_verbose_dumps(gSavedSettings, "DebugAvatarAppearanceMessage");
	// </FS:CR>
	std::string dump_prefix = getFullname() + "_" + (isSelf()?"s":"o") + "_";
	if (gSavedSettings.getBOOL("BlockAvatarAppearanceMessages"))
	{
		LL_WARNS() << "Blocking AvatarAppearance message" << LL_ENDL;
		return;
	}

	mLastAppearanceMessageTimer.reset();

	LLPointer<LLAppearanceMessageContents> contents(new LLAppearanceMessageContents);
	parseAppearanceMessage(mesgsys, *contents);
	if (enable_verbose_dumps)
	{
		dumpAppearanceMsgParams(dump_prefix + "appearance_msg", *contents);
	}

	S32 appearance_version;
	if (!resolve_appearance_version(*contents, appearance_version))
	{
		LL_WARNS() << "bad appearance version info, discarding" << LL_ENDL;
		return;
	}
	//llassert(appearance_version > 0);
	if (appearance_version > 1)
	{
		LL_WARNS() << "unsupported appearance version " << appearance_version << ", discarding appearance message" << LL_ENDL;
		return;
	}

    S32 thisAppearanceVersion(contents->mCOFVersion);
    if (isSelf())
    {   // In the past this was considered to be the canonical COF version, 
        // that is no longer the case.  The canonical version is maintained 
        // by the AIS code and should match the COF version there. Even so,
        // we must prevent rolling this one backwards backwards or processing 
        // stale versions.

        S32 aisCOFVersion(LLAppearanceMgr::instance().getCOFVersion());

        LL_DEBUGS("Avatar") << "handling self appearance message #" << thisAppearanceVersion <<
            " (highest seen #" << mLastUpdateReceivedCOFVersion <<
            ") (AISCOF=#" << aisCOFVersion << ")" << LL_ENDL;

        // <FS:Ansariel> [Legacy Bake]
        if (mFirstTEMessageReceived && (appearance_version == 0))
        {
            return;
        }
        // </FS:Ansariel> [Legacy Bake]

        if (mLastUpdateReceivedCOFVersion >= thisAppearanceVersion)
        {
            LL_WARNS("Avatar") << "Stale appearance received #" << thisAppearanceVersion <<
                " attempt to roll back from #" << mLastUpdateReceivedCOFVersion <<
                "... dropping." << LL_ENDL;
            return;
        }
        if (isEditingAppearance())
        {
            LL_DEBUGS("Avatar") << "Editing appearance.  Dropping appearance update." << LL_ENDL;
            return;
        }

    }

	// SUNSHINE CLEANUP - is this case OK now?
	S32 num_params = contents->mParamWeights.size();
	if (num_params <= 1)
	{
		// In this case, we have no reliable basis for knowing
		// appearance version, which may cause us to look for baked
		// textures in the wrong place and flag them as missing
		// assets.
		LL_DEBUGS("Avatar") << "ignoring appearance message due to lack of params" << LL_ENDL;
		return;
	}

	// No backsies zone - if we get here, the message should be valid and usable, will be processed.
    LL_INFOS("Avatar") << "Processing appearance message version " << thisAppearanceVersion << LL_ENDL;

    // Note:
    // locally the COF is maintained via LLInventoryModel::accountForUpdate
    // which is called from various places.  This should match the simhost's 
    // idea of what the COF version is.  AIS however maintains its own version
    // of the COF that should be considered canonical. 
    mLastUpdateReceivedCOFVersion = thisAppearanceVersion;

    // <FS:Ansariel> [Legacy Bake]
    setIsUsingServerBakes(appearance_version > 0);
    mLastProcessedAppearance = contents;

    bool slam_params = false;
    applyParsedAppearanceMessage(*contents, slam_params);
}

void LLVOAvatar::applyParsedAppearanceMessage(LLAppearanceMessageContents& contents, bool slam_params)
{
	S32 num_params = contents.mParamWeights.size();
	ESex old_sex = getSex();

    if (applyParsedTEMessage(contents.mTEContents) > 0 && isChanged(TEXTURE))
    {
        updateVisualComplexity();
    }

	// <FS:clientTags>
	if (!LLGridManager::getInstance()->isInSecondLife())
	{
		//Wolfspirit: Read the UUID, system and Texturecolor
		const LLTEContents& tec = contents.mTEContents;
		const LLUUID tag_uuid = ((LLUUID*)tec.image_data)[TEX_HEAD_BODYPAINT];
		bool new_system = (tec.glow[TEX_HEAD_BODYPAINT]);

		//WS: Write them into an LLSD map
		mClientTagData["uuid"] = tag_uuid.asString();
		mClientTagData["id_based"] = new_system;
		mClientTagData["tex_color"] = LLColor4U(tec.colors).getValue();

		//WS: Clear mNameString to force a rebuild
		mNameIsSet = false;
	}
	// </FS:clientTags>

	// prevent the overwriting of valid baked textures with invalid baked textures
	for (U8 baked_index = 0; baked_index < mBakedTextureDatas.size(); baked_index++)
	{
		// <FS:Beq> refactor a little to help debug
		// if (!isTextureDefined(mBakedTextureDatas[baked_index].mTextureIndex) 
		auto isDefined = isTextureDefined(mBakedTextureDatas[baked_index].mTextureIndex);
		LL_DEBUGS("Avatar") << avString() << "sb " << (S32) isUsingServerBakes() << " baked_index " << (S32) baked_index << " textureDefined= " << isDefined << LL_ENDL;
		if (!isDefined 
		// </FS:Beq>
			&& mBakedTextureDatas[baked_index].mLastTextureID != IMG_DEFAULT
			&& baked_index != BAKED_SKIRT && baked_index != BAKED_LEFT_ARM && baked_index != BAKED_LEFT_LEG && baked_index != BAKED_AUX1 && baked_index != BAKED_AUX2 && baked_index != BAKED_AUX3)
		{
			// <FS:Ansariel> [Legacy Bake]
			//LL_DEBUGS("Avatar") << avString() << " baked_index " << (S32) baked_index << " using mLastTextureID " << mBakedTextureDatas[baked_index].mLastTextureID << LL_ENDL;
			LL_DEBUGS("Avatar") << avString() << "sb " << (S32) isUsingServerBakes() << " baked_index " << (S32) baked_index << " using mLastTextureID " << mBakedTextureDatas[baked_index].mLastTextureID << LL_ENDL;
			setTEImage(mBakedTextureDatas[baked_index].mTextureIndex, 
				LLViewerTextureManager::getFetchedTexture(mBakedTextureDatas[baked_index].mLastTextureID, FTT_DEFAULT, TRUE, LLGLTexture::BOOST_NONE, LLViewerTexture::LOD_TEXTURE));
		}
		else
		{
			// <FS:Ansariel> [Legacy Bake]
			//LL_DEBUGS("Avatar") << avString() << " baked_index " << (S32) baked_index << " using texture id "
			LL_DEBUGS("Avatar") << avString() << "sb " << (S32) isUsingServerBakes() << " baked_index " << (S32) baked_index << " using texture id "
								<< getTEref(mBakedTextureDatas[baked_index].mTextureIndex).getID() << LL_ENDL;
		}
	}

	// runway - was
	// if (!is_first_appearance_message )
	// which means it would be called on second appearance message - probably wrong.
	BOOL is_first_appearance_message = !mFirstAppearanceMessageReceived;
	mFirstAppearanceMessageReceived = TRUE;

	// LL_DEBUGS("Avatar") << avString() << "processAvatarAppearance start " << mID
    //                     << " first? " << is_first_appearance_message << " self? " << isSelf() << LL_ENDL;

	if (is_first_appearance_message )
	{
		onFirstTEMessageReceived();
	}

	setCompositeUpdatesEnabled( FALSE );
	gPipeline.markGLRebuild(this);

	// Apply visual params
	if( num_params > 1)
	{
		//LL_DEBUGS("Avatar") << avString() << " handle visual params, num_params " << num_params << LL_ENDL;
		BOOL params_changed = FALSE;
		BOOL interp_params = FALSE;
		S32 params_changed_count = 0;
		
		for( S32 i = 0; i < num_params; i++ )
		{
			LLVisualParam* param = contents.mParams[i];
			F32 newWeight = contents.mParamWeights[i];

			if (slam_params || is_first_appearance_message || (param->getWeight() != newWeight))
			{
				params_changed = TRUE;
				params_changed_count++;

				if(is_first_appearance_message || slam_params)
				{
					//LL_DEBUGS("Avatar") << "param slam " << i << " " << newWeight << LL_ENDL;
					// <FS:Ansariel> [Legacy Bake]
					//param->setWeight(newWeight);
					param->setWeight(newWeight, FALSE);
				}
				else
				{
					interp_params = TRUE;
					// <FS:Ansariel> [Legacy Bake]
					//param->setAnimationTarget(newWeight);
					param->setAnimationTarget(newWeight, FALSE);
				}
			}
		}
		const S32 expected_tweakable_count = getVisualParamCountInGroup(VISUAL_PARAM_GROUP_TWEAKABLE) +
											 getVisualParamCountInGroup(VISUAL_PARAM_GROUP_TRANSMIT_NOT_TWEAKABLE); // don't worry about VISUAL_PARAM_GROUP_TWEAKABLE_NO_TRANSMIT
		if (num_params != expected_tweakable_count)
		{
			LL_DEBUGS("Avatar") << "Number of params in AvatarAppearance msg (" << num_params << ") does not match number of tweakable params in avatar xml file (" << expected_tweakable_count << ").  Processing what we can.  object: " << getID() << LL_ENDL;
		}

		LL_DEBUGS("Avatar") << "Changed " << params_changed_count << " params" << LL_ENDL;
		if (params_changed)
		{
			if (interp_params)
			{
				startAppearanceAnimation();
			}
			updateVisualParams();

			ESex new_sex = getSex();
			if( old_sex != new_sex )
			{
				// <FS:Ansariel> [Legacy Bake]
				//updateSexDependentLayerSets();
				updateSexDependentLayerSets(FALSE);
			}	
		}

		llassert( getSex() == ((getVisualParamWeight( "male" ) > 0.5f) ? SEX_MALE : SEX_FEMALE) );
	}
	else
	{
		// AvatarAppearance message arrived without visual params
		LL_DEBUGS("Avatar") << avString() << "no visual params" << LL_ENDL;

		const F32 LOADING_TIMEOUT_SECONDS = 60.f;
		// this isn't really a problem if we already have a non-default shape
		if (visualParamWeightsAreDefault() && mRuthTimer.getElapsedTimeF32() > LOADING_TIMEOUT_SECONDS)
		{
			// re-request appearance, hoping that it comes back with a shape next time
			LL_INFOS() << "Re-requesting AvatarAppearance for object: "  << getID() << LL_ENDL;
			LLAvatarPropertiesProcessor::getInstance()->sendAvatarTexturesRequest(getID());
			mRuthTimer.reset();
		}
		else
		{
			LL_INFOS() << "That's okay, we already have a non-default shape for object: "  << getID() << LL_ENDL;
			// we don't really care.
		}
	}

	if (contents.mHoverOffsetWasSet && !isSelf())
	{
		// Got an update for some other avatar
		// Ignore updates for self, because we have a more authoritative value in the preferences.
		setHoverOffset(contents.mHoverOffset);
		LL_DEBUGS("Avatar") << avString() << "setting hover to " << contents.mHoverOffset[2] << LL_ENDL;
	}

	if (!contents.mHoverOffsetWasSet && !isSelf())
	{
		// If we don't get a value at all, we are presumably in a
		// region that does not support hover height.
		LL_WARNS() << avString() << "zeroing hover because not defined in appearance message" << LL_ENDL;
		setHoverOffset(LLVector3(0.0, 0.0, 0.0));
	}

	setCompositeUpdatesEnabled( TRUE );

	// If all of the avatars are completely baked, release the global image caches to conserve memory.
	LLVOAvatar::cullAvatarsByPixelArea();

	if (isSelf())
	{
		mUseLocalAppearance = false;
	}

	updateMeshTextures();
	updateMeshVisibility();

}

LLViewerTexture* LLVOAvatar::getBakedTexture(const U8 te)
{
	//<FS:Beq> BOM constrain number of bake requests when BOM not supported
	// prior to BOM BAKES beyond BAKED_HAIR were not supported.
	// if (te < 0 || te >= BAKED_NUM_INDICES)
	if (te < 0 || te >= getNumBakes())
	//</FS:Beq>
	{
		return NULL;
	}

	BOOL is_layer_baked = isTextureDefined(mBakedTextureDatas[te].mTextureIndex);
	
	LLViewerTexLayerSet* layerset = NULL;
	layerset = getTexLayerSet(te);
	

	if (!isEditingAppearance() && is_layer_baked)
	{
		LLViewerFetchedTexture* baked_img = LLViewerTextureManager::staticCastToFetchedTexture(getImage(mBakedTextureDatas[te].mTextureIndex, 0), TRUE);
		return baked_img;
	}
	else if (layerset && isEditingAppearance())
	{
		layerset->createComposite();
		layerset->setUpdatesEnabled(TRUE);

		return layerset->getViewerComposite();
	}

	return NULL;

	
}

// static
void LLVOAvatar::getAnimLabels( std::vector<std::string>* labels )
{
	S32 i;
	labels->reserve(gUserAnimStatesCount);
	for( i = 0; i < gUserAnimStatesCount; i++ )
	{
		labels->push_back( LLAnimStateLabels::getStateLabel( gUserAnimStates[i].mName ) );
	}

	// Special case to trigger away (AFK) state
	labels->push_back( "Away From Keyboard" );
}

// static 
void LLVOAvatar::getAnimNames( std::vector<std::string>* names )
{
	S32 i;

	names->reserve(gUserAnimStatesCount);
	for( i = 0; i < gUserAnimStatesCount; i++ )
	{
		names->push_back( std::string(gUserAnimStates[i].mName) );
	}

	// Special case to trigger away (AFK) state
	names->push_back( "enter_away_from_keyboard_state" );
}

// static
void LLVOAvatar::onBakedTextureMasksLoaded( BOOL success, LLViewerFetchedTexture *src_vi, LLImageRaw* src, LLImageRaw* aux_src, S32 discard_level, BOOL final, void* userdata )
{
	if (!userdata) return;

	//LL_INFOS() << "onBakedTextureMasksLoaded: " << src_vi->getID() << LL_ENDL;
	const LLUUID id = src_vi->getID();
 
	LLTextureMaskData* maskData = (LLTextureMaskData*) userdata;
	LLVOAvatar* self = (LLVOAvatar*) gObjectList.findObject( maskData->mAvatarID );

	// if discard level is 2 less than last discard level we processed, or we hit 0,
	// then generate morph masks
	if(self && success && (discard_level < maskData->mLastDiscardLevel - 2 || discard_level == 0))
	{
		if(aux_src && aux_src->getComponents() == 1)
		{
			if (!aux_src->getData())
			{
				// <FS:Ansariel> FIRE-16122: Don't crash if we didn't receive any data
				//LL_ERRS() << "No auxiliary source (morph mask) data for image id " << id << LL_ENDL;
				LL_WARNS() << "No auxiliary source (morph mask) data for image id " << id << LL_ENDL;
				// </FS:Ansariel>
				return;
			}

			U32 gl_name;
			LLImageGL::generateTextures(1, &gl_name );
			stop_glerror();

			gGL.getTexUnit(0)->bindManual(LLTexUnit::TT_TEXTURE, gl_name);
			stop_glerror();

			LLImageGL::setManualImage(
				GL_TEXTURE_2D, 0, GL_ALPHA8, 
				aux_src->getWidth(), aux_src->getHeight(),
				GL_ALPHA, GL_UNSIGNED_BYTE, aux_src->getData());
			stop_glerror();

			gGL.getTexUnit(0)->setTextureFilteringOption(LLTexUnit::TFO_BILINEAR);

			/* if( id == head_baked->getID() )
			     if (self->mBakedTextureDatas[BAKED_HEAD].mTexLayerSet)
				     //LL_INFOS() << "onBakedTextureMasksLoaded for head " << id << " discard = " << discard_level << LL_ENDL;
					 self->mBakedTextureDatas[BAKED_HEAD].mTexLayerSet->applyMorphMask(aux_src->getData(), aux_src->getWidth(), aux_src->getHeight(), 1);
					 maskData->mLastDiscardLevel = discard_level; */
			BOOL found_texture_id = false;
			for (LLAvatarAppearanceDictionary::Textures::const_iterator iter = LLAvatarAppearanceDictionary::getInstance()->getTextures().begin();
				 iter != LLAvatarAppearanceDictionary::getInstance()->getTextures().end();
				 ++iter)
			{

				const LLAvatarAppearanceDictionary::TextureEntry *texture_dict = iter->second;
				if (texture_dict->mIsUsedByBakedTexture)
				{
					const ETextureIndex texture_index = iter->first;
					const LLViewerTexture *baked_img = self->getImage(texture_index, 0);
					if (baked_img && id == baked_img->getID())
					{
						const EBakedTextureIndex baked_index = texture_dict->mBakedTextureIndex;
						self->applyMorphMask(aux_src->getData(), aux_src->getWidth(), aux_src->getHeight(), 1, baked_index);
						maskData->mLastDiscardLevel = discard_level;
						if (self->mBakedTextureDatas[baked_index].mMaskTexName)
						{
							LLImageGL::deleteTextures(1, &(self->mBakedTextureDatas[baked_index].mMaskTexName));
						}
						self->mBakedTextureDatas[baked_index].mMaskTexName = gl_name;
						found_texture_id = true;
						break;
					}
				}
			}
			if (!found_texture_id)
			{
				LL_INFOS() << "unexpected image id: " << id << LL_ENDL;
			}
			self->dirtyMesh();
		}
		else
		{
            // this can happen when someone uses an old baked texture possibly provided by 
            // viewer-side baked texture caching
			LL_WARNS() << "Masks loaded callback but NO aux source, id " << id << LL_ENDL;
		}
	}

	if (final || !success)
	{
		delete maskData;
	}
}

// static
void LLVOAvatar::onInitialBakedTextureLoaded( BOOL success, LLViewerFetchedTexture *src_vi, LLImageRaw* src, LLImageRaw* aux_src, S32 discard_level, BOOL final, void* userdata )
{
	LLUUID *avatar_idp = (LLUUID *)userdata;
	LLVOAvatar *selfp = (LLVOAvatar *)gObjectList.findObject(*avatar_idp);

	if (selfp)
	{
		//LL_DEBUGS("Avatar") << selfp->avString() << "discard_level " << discard_level << " success " << success << " final " << final << LL_ENDL;
	}

	if (!success && selfp)
	{
		selfp->removeMissingBakedTextures();
	}
	if (final || !success )
	{
		delete avatar_idp;
	}
}

// Static
void LLVOAvatar::onBakedTextureLoaded(BOOL success,
									  LLViewerFetchedTexture *src_vi, LLImageRaw* src, LLImageRaw* aux_src,
									  S32 discard_level, BOOL final, void* userdata)
{
	//LL_DEBUGS("Avatar") << "onBakedTextureLoaded: " << src_vi->getID() << LL_ENDL;

	LLUUID id = src_vi->getID();
	LLUUID *avatar_idp = (LLUUID *)userdata;
	LLVOAvatar *selfp = (LLVOAvatar *)gObjectList.findObject(*avatar_idp);
	if (selfp)
	{	
		//LL_DEBUGS("Avatar") << selfp->avString() << "discard_level " << discard_level << " success " << success << " final " << final << " id " << src_vi->getID() << LL_ENDL;
	}

	if (selfp && !success)
	{
		selfp->removeMissingBakedTextures();
	}

	if( final || !success )
	{
		delete avatar_idp;
	}

	if( selfp && success && final )
	{
		selfp->useBakedTexture( id );
	}
}


// Called when baked texture is loaded and also when we start up with a baked texture
void LLVOAvatar::useBakedTexture( const LLUUID& id )
{
	for (U32 i = 0; i < mBakedTextureDatas.size(); i++)
	{
		LLViewerTexture* image_baked = getImage( mBakedTextureDatas[i].mTextureIndex, 0 );
		if (id == image_baked->getID())
		{
			//LL_DEBUGS("Avatar") << avString() << " i " << i << " id " << id << LL_ENDL;
			mBakedTextureDatas[i].mIsLoaded = true;
			mBakedTextureDatas[i].mLastTextureID = id;
			mBakedTextureDatas[i].mIsUsed = true;

			if (isUsingLocalAppearance())
			{
				LL_INFOS() << "not changing to baked texture while isUsingLocalAppearance" << LL_ENDL;
			}
			else
			{
				debugColorizeSubMeshes(i,LLColor4::green);

				avatar_joint_mesh_list_t::iterator iter = mBakedTextureDatas[i].mJointMeshes.begin();
				avatar_joint_mesh_list_t::iterator end  = mBakedTextureDatas[i].mJointMeshes.end();
				for (; iter != end; ++iter)
				{
					LLAvatarJointMesh* mesh = (*iter);
					if (mesh)
					{
						mesh->setTexture( image_baked );
					}
				}
			}
			
			const LLAvatarAppearanceDictionary::BakedEntry *baked_dict =
				LLAvatarAppearanceDictionary::getInstance()->getBakedTexture((EBakedTextureIndex)i);
			for (texture_vec_t::const_iterator local_tex_iter = baked_dict->mLocalTextures.begin();
				 local_tex_iter != baked_dict->mLocalTextures.end();
				 ++local_tex_iter)
			{
				if (isSelf()) setBakedReady(*local_tex_iter, TRUE);
			}

			// ! BACKWARDS COMPATIBILITY !
			// Workaround for viewing avatars from old viewers that haven't baked hair textures.
			// This is paired with similar code in updateMeshTextures that sets hair mesh color.
			if (i == BAKED_HAIR)
			{
				avatar_joint_mesh_list_t::iterator iter = mBakedTextureDatas[i].mJointMeshes.begin();
				avatar_joint_mesh_list_t::iterator end  = mBakedTextureDatas[i].mJointMeshes.end();
				for (; iter != end; ++iter)
				{
					LLAvatarJointMesh* mesh = (*iter);
					if (mesh)
					{
						mesh->setColor( LLColor4::white );
					}
				}
			}
		}
	}

	dirtyMesh();
}

std::string get_sequential_numbered_file_name(const std::string& prefix,
											  const std::string& suffix)
{
	typedef std::map<std::string,S32> file_num_type;
	static  file_num_type file_nums;
	file_num_type::iterator it = file_nums.find(prefix);
	S32 num = 0;
	if (it != file_nums.end())
	{
		num = it->second;
	}
	file_nums[prefix] = num+1;
	std::string outfilename = prefix + " " + llformat("%04d",num) + ".xml";
	std::replace(outfilename.begin(),outfilename.end(),' ','_');
	return outfilename;
}

void dump_sequential_xml(const std::string outprefix, const LLSD& content)
{
	std::string outfilename = get_sequential_numbered_file_name(outprefix,".xml");
	std::string fullpath = gDirUtilp->getExpandedFilename(LL_PATH_LOGS,outfilename);
	llofstream ofs(fullpath.c_str(), std::ios_base::out);
	ofs << LLSDOStreamer<LLSDXMLFormatter>(content, LLSDFormatter::OPTIONS_PRETTY);
	LL_DEBUGS("Avatar") << "results saved to: " << fullpath << LL_ENDL;
}

void LLVOAvatar::getSortedJointNames(S32 joint_type, std::vector<std::string>& result) const
{
    result.clear();
    if (joint_type==0)
    {
        avatar_joint_list_t::const_iterator iter = mSkeleton.begin();
        avatar_joint_list_t::const_iterator end  = mSkeleton.end();
		for (; iter != end; ++iter)
		{
			LLJoint* pJoint = (*iter);
            result.push_back(pJoint->getName());
        }
    }
    else if (joint_type==1)
    {
        for (S32 i = 0; i < mNumCollisionVolumes; i++)
        {
            LLAvatarJointCollisionVolume* pJoint = &mCollisionVolumes[i];
            result.push_back(pJoint->getName());
        }
    }
    else if (joint_type==2)
    {
		for (LLVOAvatar::attachment_map_t::const_iterator iter = mAttachmentPoints.begin(); 
			 iter != mAttachmentPoints.end(); ++iter)
		{
			LLViewerJointAttachment* pJoint = iter->second;
			if (!pJoint) continue;
            result.push_back(pJoint->getName());
        }
    }
    std::sort(result.begin(), result.end());
}

void LLVOAvatar::dumpArchetypeXML(const std::string& prefix, bool group_by_wearables )
{
	std::string outprefix(prefix);
	if (outprefix.empty())
	{
		outprefix = getFullname() + (isSelf()?"_s":"_o");
	}
	if (outprefix.empty())
	{
		outprefix = std::string("new_archetype");
	}
	std::string outfilename = get_sequential_numbered_file_name(outprefix,".xml");
	
// <FS:CR> FIRE-8893  - Dump archetype xml to user defined location
	(new LLFilePickerReplyThread(boost::bind(&LLVOAvatar::dumpArchetypeXMLCallback, this, _1, group_by_wearables),
		LLFilePicker::FFSAVE_XML, outfilename))->getFile();
}

void LLVOAvatar::dumpArchetypeXMLCallback(const std::vector<std::string>& filenames, bool group_by_wearables)
{
// </FS:CR>
	LLAPRFile outfile;
// <FS:CR> FIRE-8893 - Dump archetype xml to user defined location
	//std::string fullpath = gDirUtilp->getExpandedFilename(LL_PATH_LOGS,outfilename);
	std::string fullpath = filenames[0];
// </FS:CR>
	if (APR_SUCCESS == outfile.open(fullpath, LL_APR_WB ))
	{
		// <FS:ND> Remove LLVolatileAPRPool/apr_file_t and use FILE* instead
		//apr_file_t* file = outfile.getFileHandle();
		LLAPRFile::tFiletype* file = outfile.getFileHandle();
		// </FS:ND>

		LL_INFOS() << "xmlfile write handle obtained : " << fullpath << LL_ENDL;

		apr_file_printf( file, "<?xml version=\"1.0\" encoding=\"US-ASCII\" standalone=\"yes\"?>\n" );
		apr_file_printf( file, "<linden_genepool version=\"1.0\">\n" );
		apr_file_printf( file, "\n\t<archetype name=\"???\">\n" );

		bool agent_is_godlike = gAgent.isGodlikeWithoutAdminMenuFakery();

		if (group_by_wearables)
		{
			for (S32 type = LLWearableType::WT_SHAPE; type < LLWearableType::WT_COUNT; type++)
			{
				const std::string& wearable_name = LLWearableType::getTypeName((LLWearableType::EType)type);
				apr_file_printf( file, "\n\t\t<!-- wearable: %s -->\n", wearable_name.c_str() );

				for (LLVisualParam* param = getFirstVisualParam(); param; param = getNextVisualParam())
				{
					LLViewerVisualParam* viewer_param = (LLViewerVisualParam*)param;
					if( (viewer_param->getWearableType() == type) && 
					   (viewer_param->isTweakable() ) )
					{
						dump_visual_param(file, viewer_param, viewer_param->getWeight());
					}
				}

				for (U8 te = 0; te < TEX_NUM_INDICES; te++)
				{
					if (LLAvatarAppearanceDictionary::getTEWearableType((ETextureIndex)te) == type)
					{
						// MULTIPLE_WEARABLES: extend to multiple wearables?
						LLViewerTexture* te_image = getImage((ETextureIndex)te, 0);
						if( te_image )
						{
							std::string uuid_str = LLUUID().asString();
							if (agent_is_godlike)
							{
								te_image->getID().toString(uuid_str);
							}
							apr_file_printf( file, "\t\t<texture te=\"%i\" uuid=\"%s\"/>\n", te, uuid_str.c_str());
						}
					}
				}
			}
		}
		else 
		{
			// Just dump all params sequentially.
			for (LLVisualParam* param = getFirstVisualParam(); param; param = getNextVisualParam())
			{
				LLViewerVisualParam* viewer_param = (LLViewerVisualParam*)param;
				dump_visual_param(file, viewer_param, viewer_param->getWeight());
			}

			for (U8 te = 0; te < TEX_NUM_INDICES; te++)
			{
				// MULTIPLE_WEARABLES: extend to multiple wearables?
				LLViewerTexture* te_image = getImage((ETextureIndex)te, 0);
				if( te_image )
				{
					std::string uuid_str = LLUUID().asString();
					if (agent_is_godlike)
					{
						te_image->getID().toString(uuid_str);
					}
					apr_file_printf( file, "\t\t<texture te=\"%i\" uuid=\"%s\"/>\n", te, uuid_str.c_str());
				}
			}
		}

        // Root joint
        const LLVector3& pos = mRoot->getPosition();
        const LLVector3& scale = mRoot->getScale();
        apr_file_printf( file, "\t\t<root name=\"%s\" position=\"%f %f %f\" scale=\"%f %f %f\"/>\n", 
                         mRoot->getName().c_str(), pos[0], pos[1], pos[2], scale[0], scale[1], scale[2]);

        // Bones
        std::vector<std::string> bone_names, cv_names, attach_names, all_names;
        getSortedJointNames(0, bone_names);
        getSortedJointNames(1, cv_names);
        getSortedJointNames(2, attach_names);
        all_names.insert(all_names.end(), bone_names.begin(), bone_names.end());
        all_names.insert(all_names.end(), cv_names.begin(), cv_names.end());
        all_names.insert(all_names.end(), attach_names.begin(), attach_names.end());

        for (std::vector<std::string>::iterator name_iter = bone_names.begin();
             name_iter != bone_names.end(); ++name_iter)
        {
            LLJoint *pJoint = getJoint(*name_iter);
			const LLVector3& pos = pJoint->getPosition();
			const LLVector3& scale = pJoint->getScale();
			apr_file_printf( file, "\t\t<bone name=\"%s\" position=\"%f %f %f\" scale=\"%f %f %f\"/>\n", 
							 pJoint->getName().c_str(), pos[0], pos[1], pos[2], scale[0], scale[1], scale[2]);
        }

        // Collision volumes
        for (std::vector<std::string>::iterator name_iter = cv_names.begin();
             name_iter != cv_names.end(); ++name_iter)
        {
            LLJoint *pJoint = getJoint(*name_iter);
			const LLVector3& pos = pJoint->getPosition();
			const LLVector3& scale = pJoint->getScale();
			apr_file_printf( file, "\t\t<collision_volume name=\"%s\" position=\"%f %f %f\" scale=\"%f %f %f\"/>\n", 
							 pJoint->getName().c_str(), pos[0], pos[1], pos[2], scale[0], scale[1], scale[2]);
        }

        // Attachment joints
        for (std::vector<std::string>::iterator name_iter = attach_names.begin();
             name_iter != attach_names.end(); ++name_iter)
        {
            LLJoint *pJoint = getJoint(*name_iter);
			if (!pJoint) continue;
			const LLVector3& pos = pJoint->getPosition();
			const LLVector3& scale = pJoint->getScale();
			apr_file_printf( file, "\t\t<attachment_point name=\"%s\" position=\"%f %f %f\" scale=\"%f %f %f\"/>\n", 
							 pJoint->getName().c_str(), pos[0], pos[1], pos[2], scale[0], scale[1], scale[2]);
        }
        
        // Joint pos overrides
        for (std::vector<std::string>::iterator name_iter = all_names.begin();
             name_iter != all_names.end(); ++name_iter)
        {
            LLJoint *pJoint = getJoint(*name_iter);
		
			LLVector3 pos;
			LLUUID mesh_id;

			if (pJoint && pJoint->hasAttachmentPosOverride(pos,mesh_id))
			{
                S32 num_pos_overrides;
                std::set<LLVector3> distinct_pos_overrides;
                pJoint->getAllAttachmentPosOverrides(num_pos_overrides, distinct_pos_overrides);
				apr_file_printf( file, "\t\t<joint_offset name=\"%s\" position=\"%f %f %f\" mesh_id=\"%s\" count=\"%d\" distinct=\"%d\"/>\n", 
								 pJoint->getName().c_str(), pos[0], pos[1], pos[2], mesh_id.asString().c_str(),
                                 num_pos_overrides, (S32) distinct_pos_overrides.size());
			}
		}
        // Joint scale overrides
        for (std::vector<std::string>::iterator name_iter = all_names.begin();
             name_iter != all_names.end(); ++name_iter)
        {
            LLJoint *pJoint = getJoint(*name_iter);
		
			LLVector3 scale;
			LLUUID mesh_id;

			if (pJoint && pJoint->hasAttachmentScaleOverride(scale,mesh_id))
			{
                S32 num_scale_overrides;
                std::set<LLVector3> distinct_scale_overrides;
                pJoint->getAllAttachmentPosOverrides(num_scale_overrides, distinct_scale_overrides);
				apr_file_printf( file, "\t\t<joint_scale name=\"%s\" scale=\"%f %f %f\" mesh_id=\"%s\" count=\"%d\" distinct=\"%d\"/>\n",
								 pJoint->getName().c_str(), scale[0], scale[1], scale[2], mesh_id.asString().c_str(),
                                 num_scale_overrides, (S32) distinct_scale_overrides.size());
			}
		}
		F32 pelvis_fixup;
		LLUUID mesh_id;
		if (hasPelvisFixup(pelvis_fixup, mesh_id))
		{
			apr_file_printf( file, "\t\t<pelvis_fixup z=\"%f\" mesh_id=\"%s\"/>\n", 
							 pelvis_fixup, mesh_id.asString().c_str());
		}

        LLVector3 rp = getRootJoint()->getWorldPosition();
        LLVector4a rpv;
        rpv.load3(rp.mV);
        
        for (S32 joint_num = 0; joint_num < LL_CHARACTER_MAX_ANIMATED_JOINTS; joint_num++)
        {
            LLJoint *joint = getJoint(joint_num);
            if (joint_num < mJointRiggingInfoTab.size())
            {
                LLJointRiggingInfo& rig_info = mJointRiggingInfoTab[joint_num];
                if (rig_info.isRiggedTo())
                {
                    LLMatrix4a mat;
                    LLVector4a new_extents[2];
                    mat.loadu(joint->getWorldMatrix());
                    matMulBoundBox(mat, rig_info.getRiggedExtents(), new_extents);
                    LLVector4a rrp[2];
                    rrp[0].setSub(new_extents[0],rpv);
                    rrp[1].setSub(new_extents[1],rpv);
                    apr_file_printf( file, "\t\t<joint_rig_info num=\"%d\" name=\"%s\" min=\"%f %f %f\" max=\"%f %f %f\" tmin=\"%f %f %f\" tmax=\"%f %f %f\"/>\n", 
                                     joint_num,
                                     joint->getName().c_str(),
                                     rig_info.getRiggedExtents()[0][0],
                                     rig_info.getRiggedExtents()[0][1],
                                     rig_info.getRiggedExtents()[0][2],
                                     rig_info.getRiggedExtents()[1][0],
                                     rig_info.getRiggedExtents()[1][1],
                                     rig_info.getRiggedExtents()[1][2],
                                     rrp[0][0],
                                     rrp[0][1],
                                     rrp[0][2],
                                     rrp[1][0],
                                     rrp[1][1],
                                     rrp[1][2] );
                }
            }
        }

		bool ultra_verbose = false;
		if (isSelf() && ultra_verbose)
		{
			// show the cloned params inside the wearables as well.
			gAgentAvatarp->dumpWearableInfo(outfile);
		}

		apr_file_printf( file, "\t</archetype>\n" );
		apr_file_printf( file, "\n</linden_genepool>\n" );

		LLSD args;
		args["PATH"] = fullpath;
		LLNotificationsUtil::add("AppearanceToXMLSaved", args);
	}
	else
	{
		LLNotificationsUtil::add("AppearanceToXMLFailed");
	}
	// File will close when handle goes out of scope
}


void LLVOAvatar::setVisibilityRank(U32 rank)
{
	if (mDrawable.isNull() || mDrawable->isDead())
	{
		// do nothing
		return;
	}
	mVisibilityRank = rank;
}

// Assumes LLVOAvatar::sInstances has already been sorted.
S32 LLVOAvatar::getUnbakedPixelAreaRank()
{
	S32 rank = 1;
	for (std::vector<LLCharacter*>::iterator iter = LLCharacter::sInstances.begin();
		 iter != LLCharacter::sInstances.end(); ++iter)
	{
		LLVOAvatar* inst = (LLVOAvatar*) *iter;
		if (inst == this)
		{
			return rank;
		}
		else if (!inst->isDead() && !inst->isFullyBaked())
		{
			rank++;
		}
	}

	llassert(0);
	return 0;
}

struct CompareScreenAreaGreater
{
	BOOL operator()(const LLCharacter* const& lhs, const LLCharacter* const& rhs)
	{
		return lhs->getPixelArea() > rhs->getPixelArea();
	}
};

// static
void LLVOAvatar::cullAvatarsByPixelArea()
{
	std::sort(LLCharacter::sInstances.begin(), LLCharacter::sInstances.end(), CompareScreenAreaGreater());
	
	// Update the avatars that have changed status
	U32 rank = 2; //1 is reserved for self. 
	for (std::vector<LLCharacter*>::iterator iter = LLCharacter::sInstances.begin();
		 iter != LLCharacter::sInstances.end(); ++iter)
	{
		LLVOAvatar* inst = (LLVOAvatar*) *iter;
		BOOL culled;
		if (inst->isSelf() || inst->isFullyBaked())
		{
			culled = FALSE;
		}
		else 
		{
			culled = TRUE;
		}

		if (inst->mCulled != culled)
		{
			inst->mCulled = culled;
			LL_DEBUGS() << "avatar " << inst->getID() << (culled ? " start culled" : " start not culled" ) << LL_ENDL;
			inst->updateMeshTextures();
		}

		if (inst->isSelf())
		{
			inst->setVisibilityRank(1);
		}
		else if (inst->mDrawable.notNull() && inst->mDrawable->isVisible())
		{
			inst->setVisibilityRank(rank++);
		}
	}

	// runway - this doesn't really detect gray/grey state.
	S32 grey_avatars = 0;
	if (!LLVOAvatar::areAllNearbyInstancesBaked(grey_avatars))
	{
		if (gFrameTimeSeconds != sUnbakedUpdateTime) // only update once per frame
		{
			sUnbakedUpdateTime = gFrameTimeSeconds;
			sUnbakedTime += gFrameIntervalSeconds.value();
		}
		if (grey_avatars > 0)
		{
			if (gFrameTimeSeconds != sGreyUpdateTime) // only update once per frame
			{
				sGreyUpdateTime = gFrameTimeSeconds;
				sGreyTime += gFrameIntervalSeconds.value();
			}
		}
	}
}

void LLVOAvatar::startAppearanceAnimation()
{
	if(!mAppearanceAnimating)
	{
		mAppearanceAnimating = TRUE;
		mAppearanceMorphTimer.reset();
		mLastAppearanceBlendTime = 0.f;
	}
}

// virtual
void LLVOAvatar::removeMissingBakedTextures()
{
}

//virtual
void LLVOAvatar::updateRegion(LLViewerRegion *regionp)
{
	LLViewerObject::updateRegion(regionp);
}

// virtual
std::string LLVOAvatar::getFullname() const
{
	std::string name;

	LLNameValue* first = getNVPair("FirstName"); 
	LLNameValue* last  = getNVPair("LastName"); 
	if (first && last)
	{
		name = LLCacheName::buildFullName( first->getString(), last->getString() );
	}

	return name;
}

LLHost LLVOAvatar::getObjectHost() const
{
	LLViewerRegion* region = getRegion();
	if (region && !isDead())
	{
		return region->getHost();
	}
	else
	{
		return LLHost();
	}
}

//static
void LLVOAvatar::updateFreezeCounter(S32 counter)
{
	if(counter)
	{
		sFreezeCounter = counter;
	}
	else if(sFreezeCounter > 0)
	{
		sFreezeCounter--;
	}
	else
	{
		sFreezeCounter = 0;
	}
}

BOOL LLVOAvatar::updateLOD()
{
    if (mDrawable.isNull())
    {
        return FALSE;
    }
 
	// <FS:Ansariel> Fix LL impostor hacking
	//if (isImpostor() && 0 != mDrawable->getNumFaces() && mDrawable->getFace(0)->hasGeometry())
	if (isImpostor() && !needsImpostorUpdate() && 0 != mDrawable->getNumFaces() && mDrawable->getFace(0)->hasGeometry())
	// </FS:Ansariel>
	{
		return TRUE;
	}

	BOOL res = updateJointLODs();

	LLFace* facep = mDrawable->getFace(0);
	if (!facep || !facep->getVertexBuffer())
	{
		dirtyMesh(2);
	}

	if (mDirtyMesh >= 2 || mDrawable->isState(LLDrawable::REBUILD_GEOMETRY))
	{	//LOD changed or new mesh created, allocate new vertex buffer if needed
		updateMeshData();
		mDirtyMesh = 0;
		mNeedsSkin = TRUE;
		mDrawable->clearState(LLDrawable::REBUILD_GEOMETRY);
	}
	updateVisibility();

	return res;
}

void LLVOAvatar::updateLODRiggedAttachments()
{
	updateLOD();
	rebuildRiggedAttachments();
}

void showRigInfoTabExtents(LLVOAvatar *avatar, LLJointRiggingInfoTab& tab, S32& count_rigged, S32& count_box)
{
    count_rigged = count_box = 0;
    LLVector4a zero_vec;
    zero_vec.clear();
    for (S32 i=0; i<tab.size(); i++)
    {
        if (tab[i].isRiggedTo())
        {
            count_rigged++;
            LLJoint *joint = avatar->getJoint(i);
            LL_DEBUGS("RigSpam") << "joint " << i << " name " << joint->getName() << " box " 
                                 << tab[i].getRiggedExtents()[0] << ", " << tab[i].getRiggedExtents()[1] << LL_ENDL;
            if ((!tab[i].getRiggedExtents()[0].equals3(zero_vec)) ||
                (!tab[i].getRiggedExtents()[1].equals3(zero_vec)))
            {
                count_box++;
            }
       }
    }
}

void LLVOAvatar::getAssociatedVolumes(std::vector<LLVOVolume*>& volumes)
{
	for ( LLVOAvatar::attachment_map_t::iterator iter = mAttachmentPoints.begin(); iter != mAttachmentPoints.end(); ++iter )
	{
		LLViewerJointAttachment* attachment = iter->second;
		LLViewerJointAttachment::attachedobjs_vec_t::iterator attach_end = attachment->mAttachedObjects.end();
		
		for (LLViewerJointAttachment::attachedobjs_vec_t::iterator attach_iter = attachment->mAttachedObjects.begin();
			 attach_iter != attach_end; ++attach_iter)
		{
			LLViewerObject* attached_object =  attach_iter->get();
            LLVOVolume *volume = dynamic_cast<LLVOVolume*>(attached_object);
            if (volume)
            {
                volumes.push_back(volume);
                if (volume->isAnimatedObject())
                {
                    // For animated object attachment, don't need
                    // the children. Will just get bounding box
                    // from the control avatar.
                    continue;
                }
            }
            LLViewerObject::const_child_list_t& children = attached_object->getChildren();
            for (LLViewerObject::const_child_list_t::const_iterator it = children.begin();
                 it != children.end(); ++it)
            {
                LLViewerObject *childp = *it;
                LLVOVolume *volume = dynamic_cast<LLVOVolume*>(childp);
                if (volume)
                {
                    volumes.push_back(volume);
                }
            }
        }
    }

    LLControlAvatar *control_av = dynamic_cast<LLControlAvatar*>(this);
    if (control_av)
    {
        LLVOVolume *volp = control_av->mRootVolp;
        if (volp)
        {
            volumes.push_back(volp);
            LLViewerObject::const_child_list_t& children = volp->getChildren();
            for (LLViewerObject::const_child_list_t::const_iterator it = children.begin();
                 it != children.end(); ++it)
            {
                LLViewerObject *childp = *it;
                LLVOVolume *volume = dynamic_cast<LLVOVolume*>(childp);
                if (volume)
                {
                    volumes.push_back(volume);
                }
            }
        }
    }
}

static LLTrace::BlockTimerStatHandle FTM_AVATAR_RIGGING_INFO_UPDATE("Av Upd Rig Info");
static LLTrace::BlockTimerStatHandle FTM_AVATAR_RIGGING_KEY_UPDATE("Av Upd Rig Key");
static LLTrace::BlockTimerStatHandle FTM_AVATAR_RIGGING_AVOL_UPDATE("Av Upd Avol");

// virtual
void LLVOAvatar::updateRiggingInfo()
{
    LL_RECORD_BLOCK_TIME(FTM_AVATAR_RIGGING_INFO_UPDATE);

    //LL_DEBUGS("RigSpammish") << getFullname() << " updating rig tab" << LL_ENDL; // <FS:Ansariel> Performance tweak

    std::vector<LLVOVolume*> volumes;

	{
		LL_RECORD_BLOCK_TIME(FTM_AVATAR_RIGGING_AVOL_UPDATE);
		getAssociatedVolumes(volumes);
	}

	std::map<LLUUID,S32> curr_rigging_info_key;
	{
		LL_RECORD_BLOCK_TIME(FTM_AVATAR_RIGGING_KEY_UPDATE);
		// Get current rigging info key
		// <FS:Ansariel> Performance tweak
		//for (std::vector<LLVOVolume*>::iterator it = volumes.begin(); it != volumes.end(); ++it)
		std::vector<LLVOVolume*>::iterator vol_end = volumes.end();
		for (std::vector<LLVOVolume*>::iterator it = volumes.begin(); it != vol_end; ++it)
		// </FS:Ansariel>
		{
			LLVOVolume *vol = *it;
			if (vol->isMesh() && vol->getVolume())
			{
				const LLUUID& mesh_id = vol->getVolume()->getParams().getSculptID();
				S32 max_lod = llmax(vol->getLOD(), vol->mLastRiggingInfoLOD);
				curr_rigging_info_key[mesh_id] = max_lod;
			}
		}
		
		// Check for key change, which indicates some change in volume composition or LOD.
		if (curr_rigging_info_key == mLastRiggingInfoKey)
		{
			return;
		}
	}

	// Something changed. Update.
	// <FS:Ansariel> Performance tweak
	//mLastRiggingInfoKey = curr_rigging_info_key;
	mLastRiggingInfoKey.swap(curr_rigging_info_key);
	// </FS:Ansariel>
    mJointRiggingInfoTab.clear();
    // <FS:Ansariel> Performance tweak
    //for (std::vector<LLVOVolume*>::iterator it = volumes.begin(); it != volumes.end(); ++it)
    std::vector<LLVOVolume*>::iterator vol_end = volumes.end();
    for (std::vector<LLVOVolume*>::iterator it = volumes.begin(); it != vol_end; ++it)
    // </FS:Ansariel>
    {
        LLVOVolume *vol = *it;
        vol->updateRiggingInfo();
        mJointRiggingInfoTab.merge(vol->mJointRiggingInfoTab);
    }

    //LL_INFOS() << "done update rig count is " << countRigInfoTab(mJointRiggingInfoTab) << LL_ENDL;
    //LL_DEBUGS("RigSpammish") << getFullname() << " after update rig tab:" << LL_ENDL; // <FS:Ansariel> Performance tweak
	//<FS:Beq> remove debug only stuff on hot path
    //S32 joint_count, box_count;
    //showRigInfoTabExtents(this, mJointRiggingInfoTab, joint_count, box_count);
	//</FS:Beq>
    //LL_DEBUGS("RigSpammish") << "uses " << joint_count << " joints " << " nonzero boxes: " << box_count << LL_ENDL; // <FS:Ansariel> Performance tweak
}

// virtual
void LLVOAvatar::onActiveOverrideMeshesChanged()
{
    mJointRiggingInfoTab.setNeedsUpdate(true);
}

U32 LLVOAvatar::getPartitionType() const
{ 
	// Avatars merely exist as drawables in the bridge partition
	return mIsControlAvatar ? LLViewerRegion::PARTITION_CONTROL_AV : LLViewerRegion::PARTITION_AVATAR;
}

//static
void LLVOAvatar::updateImpostors()
{
	LLViewerCamera::sCurCameraID = LLViewerCamera::CAMERA_WORLD;

    std::vector<LLCharacter*> instances_copy = LLCharacter::sInstances;
	for (std::vector<LLCharacter*>::iterator iter = instances_copy.begin();
		iter != instances_copy.end(); ++iter)
	{
		LLVOAvatar* avatar = (LLVOAvatar*) *iter;
		if (avatar && !avatar->isDead() && avatar->isVisible()
			&& (
                // <FS:Ansariel> Fix LL impostor hacking; Generate new impostor if update is needed
                //(avatar->isImpostor() || LLVOAvatar::AV_DO_NOT_RENDER == avatar->getVisualMuteSettings()) && avatar->needsImpostorUpdate())
                avatar->isImpostor() && avatar->needsImpostorUpdate())
                // </FS:Ansariel>
            )
		{
            avatar->calcMutedAVColor();
			gPipeline.generateImpostor(avatar);
		}
	}

	LLCharacter::sAllowInstancesChange = TRUE;
}

// virtual
BOOL LLVOAvatar::isImpostor()
{
	// <FS:Ansariel> Fix LL impostor hacking
	// IMPORTANT: LLPipeline::generateImpostor() will set sUseImporstors = FALSE when generating
	//            an impostor. If checking for isImpostor() somewhere else to skip parts in the
	//            rendering process, an additional check for needsImpostorUpdate() needs to be
	//            done to determine if the particular part can really be skipped
	//            (mNeedsImpostorUpdate = FALSE) or is currently needed to generate the
	//            impostor (mNeedsImpostorUpdate = TRUE).

	//return sUseImpostors && (isVisuallyMuted() || (mUpdatePeriod >= IMPOSTOR_PERIOD)) ? TRUE : FALSE;
	if (sUseImpostors)
	{
		return (isVisuallyMuted() || (mUpdatePeriod >= IMPOSTOR_PERIOD));
	}
	else
	{
		return (LLVOAvatar::AV_DO_NOT_RENDER == getVisualMuteSettings() || isInMuteList());
	}
	// </FS:Ansariel>
}

BOOL LLVOAvatar::shouldImpostor(const U32 rank_factor) const
{
	return (!isSelf() && sUseImpostors && mVisibilityRank > (sMaxNonImpostors * rank_factor));
}

BOOL LLVOAvatar::needsImpostorUpdate() const
{
	return mNeedsImpostorUpdate;
}

const LLVector3& LLVOAvatar::getImpostorOffset() const
{
	return mImpostorOffset;
}

const LLVector2& LLVOAvatar::getImpostorDim() const
{
	return mImpostorDim;
}

void LLVOAvatar::setImpostorDim(const LLVector2& dim)
{
	mImpostorDim = dim;
}

void LLVOAvatar::cacheImpostorValues()
{
	getImpostorValues(mImpostorExtents, mImpostorAngle, mImpostorDistance);
}

void LLVOAvatar::getImpostorValues(LLVector4a* extents, LLVector3& angle, F32& distance) const
{
	const LLVector4a* ext = mDrawable->getSpatialExtents();
	extents[0] = ext[0];
	extents[1] = ext[1];

	LLVector3 at = LLViewerCamera::getInstance()->getOrigin()-(getRenderPosition()+mImpostorOffset);
	distance = at.normalize();
	F32 da = 1.f - (at*LLViewerCamera::getInstance()->getAtAxis());
	angle.mV[0] = LLViewerCamera::getInstance()->getYaw()*da;
	angle.mV[1] = LLViewerCamera::getInstance()->getPitch()*da;
	angle.mV[2] = da;
}

// static
const U32 LLVOAvatar::IMPOSTORS_OFF = 66; /* Must equal the maximum allowed the RenderAvatarMaxNonImpostors
										   * slider in panel_preferences_graphics1.xml */

// static
void LLVOAvatar::updateImpostorRendering(U32 newMaxNonImpostorsValue)
{
	U32  oldmax = sMaxNonImpostors;
	bool oldflg = sUseImpostors;
	
	if (IMPOSTORS_OFF <= newMaxNonImpostorsValue)
	{
		sMaxNonImpostors = 0;
	}
	else
	{
		sMaxNonImpostors = newMaxNonImpostorsValue;
	}
	// the sUseImpostors flag depends on whether or not sMaxNonImpostors is set to the no-limit value (0)
	sUseImpostors = (0 != sMaxNonImpostors);
    if ( oldflg != sUseImpostors )
    {
        LL_DEBUGS("AvatarRender")
            << "was " << (oldflg ? "use" : "don't use" ) << " impostors (max " << oldmax << "); "
            << "now " << (sUseImpostors ? "use" : "don't use" ) << " impostors (max " << sMaxNonImpostors << "); "
            << LL_ENDL;
    }
}


void LLVOAvatar::idleUpdateRenderComplexity()
{
    if (isControlAvatar())
    {
        LLControlAvatar *cav = dynamic_cast<LLControlAvatar*>(this);
        bool is_attachment = cav && cav->mRootVolp && cav->mRootVolp->isAttachment(); // For attached animated objects
        if (is_attachment)
        {
            // ARC for animated object attachments is accounted with the avatar they're attached to.
            return;
        }
    }

    // Render Complexity
    calculateUpdateRenderComplexity(); // Update mVisualComplexity if needed	
}

void LLVOAvatar::idleUpdateDebugInfo()
{
	if (gPipeline.hasRenderDebugMask(LLPipeline::RENDER_DEBUG_AVATAR_DRAW_INFO))
	{
		std::string info_line;
		F32 red_level;
		F32 green_level;
		LLColor4 info_color;
		LLFontGL::StyleFlags info_style;
		
		if ( !mText )
		{
			initHudText();
			mText->setFadeDistance(20.0, 5.0); // limit clutter in large crowds
		}
		else
		{
			mText->clearString(); // clear debug text
		}

		/*
		 * NOTE: the logic for whether or not each of the values below
		 * controls muting MUST match that in the isVisuallyMuted and isTooComplex methods.
		 */

		static LLCachedControl<U32> max_render_cost(gSavedSettings, "RenderAvatarMaxComplexity", 0);
		info_line = llformat("%d Complexity", mVisualComplexity);

		if (max_render_cost != 0) // zero means don't care, so don't bother coloring based on this
		{
			green_level = 1.f-llclamp(((F32) mVisualComplexity-(F32)max_render_cost)/(F32)max_render_cost, 0.f, 1.f);
			red_level   = llmin((F32) mVisualComplexity/(F32)max_render_cost, 1.f);
			info_color.set(red_level, green_level, 0.0, 1.0);
			info_style = (  mVisualComplexity > max_render_cost
						  ? LLFontGL::BOLD : LLFontGL::NORMAL );
		}
		else
		{
			info_color.set(LLColor4::grey);
			info_style = LLFontGL::NORMAL;
		}
		mText->addLine(info_line, info_color, info_style);

		// Visual rank
		info_line = llformat("%d rank", mVisibilityRank);
		// Use grey for imposters, white for normal rendering or no impostors
		info_color.set(isImpostor() ? LLColor4::grey : (isControlAvatar() ? LLColor4::yellow : LLColor4::white));
		info_style = LLFontGL::NORMAL;
		mText->addLine(info_line, info_color, info_style);

        // Triangle count
        mText->addLine(std::string("VisTris ") + LLStringOps::getReadableNumber(mAttachmentVisibleTriangleCount), 
                       info_color, info_style);
        mText->addLine(std::string("EstMaxTris ") + LLStringOps::getReadableNumber(mAttachmentEstTriangleCount), 
                       info_color, info_style);

		// Attachment Surface Area
		static LLCachedControl<F32> max_attachment_area(gSavedSettings, "RenderAutoMuteSurfaceAreaLimit", 1000.0f);
		info_line = llformat("%.0f m^2", mAttachmentSurfaceArea);

		if (max_render_cost != 0 && max_attachment_area != 0) // zero means don't care, so don't bother coloring based on this
		{
			green_level = 1.f-llclamp((mAttachmentSurfaceArea-max_attachment_area)/max_attachment_area, 0.f, 1.f);
			red_level   = llmin(mAttachmentSurfaceArea/max_attachment_area, 1.f);
			info_color.set(red_level, green_level, 0.0, 1.0);
			info_style = (  mAttachmentSurfaceArea > max_attachment_area
						  ? LLFontGL::BOLD : LLFontGL::NORMAL );

		}
		else
		{
			info_color.set(LLColor4::grey);
			info_style = LLFontGL::NORMAL;
		}

		mText->addLine(info_line, info_color, info_style);

		updateText(); // corrects position
	}
}

void LLVOAvatar::updateVisualComplexity()
{
	LL_DEBUGS("AvatarRender") << "avatar " << getID() << " appearance changed" << LL_ENDL;
	// Set the cache time to in the past so it's updated ASAP
	mVisualComplexityStale = true;
}

// Account for the complexity of a single top-level object associated
// with an avatar. This will be either an attached object or an animated
// object.
void LLVOAvatar::accountRenderComplexityForObject(
    const LLViewerObject *attached_object,
    const F32 max_attachment_complexity,
    LLVOVolume::texture_cost_t& textures,
    U32& cost,
    hud_complexity_list_t& hud_complexity_list,
    // <FS:Ansariel> Show per-item complexity in COF
    std::map<LLUUID, U32>& item_complexity,
    std::map<LLUUID, U32>& temp_item_complexity)
    // </FS:Ansariel>
{
    if (attached_object && !attached_object->isHUDAttachment())
		{
        mAttachmentVisibleTriangleCount += attached_object->recursiveGetTriangleCount();
        mAttachmentEstTriangleCount += attached_object->recursiveGetEstTrianglesMax();
        mAttachmentSurfaceArea += attached_object->recursiveGetScaledSurfaceArea();

					textures.clear();
					const LLDrawable* drawable = attached_object->mDrawable;
					if (drawable)
					{
						const LLVOVolume* volume = drawable->getVOVolume();
						if (volume)
						{
                            F32 attachment_total_cost = 0;
                            F32 attachment_volume_cost = 0;
                            F32 attachment_texture_cost = 0;
                            F32 attachment_children_cost = 0;
                const F32 animated_object_attachment_surcharge = 1000;

                if (attached_object->isAnimatedObject())
                {
                    attachment_volume_cost += animated_object_attachment_surcharge;
                }
							attachment_volume_cost += volume->getRenderCost(textures);

							const_child_list_t children = volume->getChildren();
							for (const_child_list_t::const_iterator child_iter = children.begin();
								  child_iter != children.end();
								  ++child_iter)
							{
								LLViewerObject* child_obj = *child_iter;
								LLVOVolume *child = dynamic_cast<LLVOVolume*>( child_obj );
								if (child)
								{
									attachment_children_cost += child->getRenderCost(textures);
								}
							}

							for (LLVOVolume::texture_cost_t::iterator volume_texture = textures.begin();
								 volume_texture != textures.end();
								 ++volume_texture)
							{
								// add the cost of each individual texture in the linkset
								attachment_texture_cost += volume_texture->second;
							}
                            attachment_total_cost = attachment_volume_cost + attachment_texture_cost + attachment_children_cost;
                            LL_DEBUGS("ARCdetail") << "Attachment costs " << attached_object->getAttachmentItemID()
                                                   << " total: " << attachment_total_cost
                                                   << ", volume: " << attachment_volume_cost
                                                   << ", textures: " << attachment_texture_cost
                                                   << ", " << volume->numChildren()
                                                   << " children: " << attachment_children_cost
                                                   << LL_ENDL;
                            // Limit attachment complexity to avoid signed integer flipping of the wearer's ACI
                            cost += (U32)llclamp(attachment_total_cost, MIN_ATTACHMENT_COMPLEXITY, max_attachment_complexity);

							// <FS:Ansariel> Show per-item complexity in COF
							if (isSelf())
							{
								if (!attached_object->isTempAttachment())
								{
									item_complexity.insert(std::make_pair(attached_object->getAttachmentItemID(), (U32)attachment_total_cost));
								}
								else
								{
									temp_item_complexity.insert(std::make_pair(attached_object->getID(), (U32)attachment_total_cost));
								}
							}
							// </FS:Ansariel>
						}
					}
				}
                if (isSelf()
                    && attached_object
                    && attached_object->isHUDAttachment()
                    && !attached_object->isTempAttachment()
                    && attached_object->mDrawable)
                {
                    textures.clear();

        mAttachmentSurfaceArea += attached_object->recursiveGetScaledSurfaceArea();

                    const LLVOVolume* volume = attached_object->mDrawable->getVOVolume();
                    if (volume)
                    {
                        LLHUDComplexity hud_object_complexity;
                        hud_object_complexity.objectName = attached_object->getAttachmentItemName();
                        hud_object_complexity.objectId = attached_object->getAttachmentItemID();
                        std::string joint_name;
                        gAgentAvatarp->getAttachedPointName(attached_object->getAttachmentItemID(), joint_name);
                        hud_object_complexity.jointName = joint_name;
                        // get cost and individual textures
                        hud_object_complexity.objectsCost += volume->getRenderCost(textures);
                        hud_object_complexity.objectsCount++;

                        LLViewerObject::const_child_list_t& child_list = attached_object->getChildren();
                        for (LLViewerObject::child_list_t::const_iterator iter = child_list.begin();
                            iter != child_list.end(); ++iter)
                        {
                            LLViewerObject* childp = *iter;
                            const LLVOVolume* chld_volume = dynamic_cast<LLVOVolume*>(childp);
                            if (chld_volume)
                            {
                                // get cost and individual textures
                                hud_object_complexity.objectsCost += chld_volume->getRenderCost(textures);
                                hud_object_complexity.objectsCount++;
                            }
                        }

                        hud_object_complexity.texturesCount += textures.size();

                        for (LLVOVolume::texture_cost_t::iterator volume_texture = textures.begin();
                            volume_texture != textures.end();
                            ++volume_texture)
                        {
                            // add the cost of each individual texture (ignores duplicates)
                            hud_object_complexity.texturesCost += volume_texture->second;
                            LLViewerFetchedTexture *tex = LLViewerTextureManager::getFetchedTexture(volume_texture->first);
                            if (tex)
                            {
                                // Note: Texture memory might be incorect since texture might be still loading.
                                hud_object_complexity.texturesMemoryTotal += tex->getTextureMemory();
                                if (tex->getOriginalHeight() * tex->getOriginalWidth() >= HUD_OVERSIZED_TEXTURE_DATA_SIZE)
                                {
                                    hud_object_complexity.largeTexturesCount++;
                                }
                            }
                        }
                        hud_complexity_list.push_back(hud_object_complexity);
                    }
                }
}

// Calculations for mVisualComplexity value
void LLVOAvatar::calculateUpdateRenderComplexity()
{
    /*****************************************************************
     * This calculation should not be modified by third party viewers,
     * since it is used to limit rendering and should be uniform for
     * everyone. If you have suggested improvements, submit them to
     * the official viewer for consideration.
     *****************************************************************/
	static const U32 COMPLEXITY_BODY_PART_COST = 200;
	static LLCachedControl<F32> max_complexity_setting(gSavedSettings,"MaxAttachmentComplexity");
	F32 max_attachment_complexity = max_complexity_setting;
	max_attachment_complexity = llmax(max_attachment_complexity, DEFAULT_MAX_ATTACHMENT_COMPLEXITY);

	// Diagnostic list of all textures on our avatar
	// <FS:Ansariel> Disable useless diagnostics
	//static std::set<LLUUID> all_textures;

    if (mVisualComplexityStale)
	{
		
		// <FS:Ansariel> Show per-item complexity in COF
		std::map<LLUUID, U32> item_complexity;
		std::map<LLUUID, U32> temp_item_complexity;
		U32 body_parts_complexity;
		// </FS:Ansariel>

		U32 cost = VISUAL_COMPLEXITY_UNKNOWN;
		LLVOVolume::texture_cost_t textures;
		hud_complexity_list_t hud_complexity_list;
		//<FS:Beq> BOM constrain number of bake requests when BOM not supported
		// for (U8 baked_index = 0; baked_index < BAKED_NUM_INDICES; baked_index++)
		for (U8 baked_index = 0; baked_index < getNumBakes(); baked_index++)
		//</FS:Beq>
		{
		    const LLAvatarAppearanceDictionary::BakedEntry *baked_dict
				= LLAvatarAppearanceDictionary::getInstance()->getBakedTexture((EBakedTextureIndex)baked_index);
			ETextureIndex tex_index = baked_dict->mTextureIndex;
			if ((tex_index != TEX_SKIRT_BAKED) || (isWearingWearableType(LLWearableType::WT_SKIRT)))
			{
				if (isTextureVisible(tex_index))
				{
					cost +=COMPLEXITY_BODY_PART_COST;
				}
			}
		}
        LL_DEBUGS("ARCdetail") << "Avatar body parts complexity: " << cost << LL_ENDL;
		body_parts_complexity = cost; // <FS:Ansariel> Show per-item complexity in COF

        mAttachmentVisibleTriangleCount = 0;
        mAttachmentEstTriangleCount = 0.f;
        mAttachmentSurfaceArea = 0.f;
        
        // A standalone animated object needs to be accounted for
        // using its associated volume. Attached animated objects
        // will be covered by the subsequent loop over attachments.
        LLControlAvatar *control_av = dynamic_cast<LLControlAvatar*>(this);
        if (control_av)
        {
            LLVOVolume *volp = control_av->mRootVolp;
            if (volp && !volp->isAttachment())
            {
                accountRenderComplexityForObject(volp, max_attachment_complexity,
                                                 // <FS:Ansariel> Show per-item complexity in COF
                                                 //textures, cost, hud_complexity_list);
                                                 textures, cost, hud_complexity_list, item_complexity, temp_item_complexity);
                                                 // </FS:Ansariel>
            }
        }

        // Account for complexity of all attachments.
		for (attachment_map_t::const_iterator attachment_point = mAttachmentPoints.begin(); 
			 attachment_point != mAttachmentPoints.end();
			 ++attachment_point)
		{
			LLViewerJointAttachment* attachment = attachment_point->second;

			// <FS:Ansariel> Possible crash fix
			if (!attachment)
			{
				continue;
			}
			// </FS:Ansariel>

			for (LLViewerJointAttachment::attachedobjs_vec_t::iterator attachment_iter = attachment->mAttachedObjects.begin();
				 attachment_iter != attachment->mAttachedObjects.end();
				 ++attachment_iter)
			{
                const LLViewerObject* attached_object = attachment_iter->get();
                accountRenderComplexityForObject(attached_object, max_attachment_complexity,
                                                 // <FS:Ansariel> Show per-item complexity in COF
                                                 //textures, cost, hud_complexity_list);
                                                 textures, cost, hud_complexity_list, item_complexity, temp_item_complexity);
                                                 // </FS:Ansariel>
			}
		}

		// Diagnostic output to identify all avatar-related textures.
		// Does not affect rendering cost calculation.
		// Could be wrapped in a debug option if output becomes problematic.
		// <FS:Ansariel> Disable useless diagnostics
		//if (isSelf())
		//{
		//	// print any attachment textures we didn't already know about.
		//	for (LLVOVolume::texture_cost_t::iterator it = textures.begin(); it != textures.end(); ++it)
		//	{
		//		LLUUID image_id = it->first;
		//		if( ! (image_id.isNull() || image_id == IMG_DEFAULT || image_id == IMG_DEFAULT_AVATAR)
		//		   && (all_textures.find(image_id) == all_textures.end()))
		//		{
		//			// attachment texture not previously seen.
		//			LL_DEBUGS("ARCdetail") << "attachment_texture: " << image_id.asString() << LL_ENDL;
		//			all_textures.insert(image_id);
		//		}
		//	}

		//	// print any avatar textures we didn't already know about
		//    for (LLAvatarAppearanceDictionary::Textures::const_iterator iter = LLAvatarAppearanceDictionary::getInstance()->getTextures().begin();
		//	 iter != LLAvatarAppearanceDictionary::getInstance()->getTextures().end();
		//		 ++iter)
		//	{
		//	    const LLAvatarAppearanceDictionary::TextureEntry *texture_dict = iter->second;
		//		// TODO: MULTI-WEARABLE: handle multiple textures for self
		//		const LLViewerTexture* te_image = getImage(iter->first,0);
		//		if (!te_image)
		//			continue;
		//		LLUUID image_id = te_image->getID();
		//		if( image_id.isNull() || image_id == IMG_DEFAULT || image_id == IMG_DEFAULT_AVATAR)
		//			continue;
		//		if (all_textures.find(image_id) == all_textures.end())
		//		{
		//			LL_DEBUGS("ARCdetail") << "local_texture: " << texture_dict->mName << ": " << image_id << LL_ENDL;
		//			all_textures.insert(image_id);
		//		}
		//	}
		//}
		// </FS:Ansariel>

        if ( cost != mVisualComplexity )
        {
            LL_DEBUGS("AvatarRender") << "Avatar "<< getID()
                                      << " complexity updated was " << mVisualComplexity << " now " << cost
                                      << " reported " << mReportedVisualComplexity
                                      << LL_ENDL;
        }
        else
        {
            LL_DEBUGS("AvatarRender") << "Avatar "<< getID()
                                      << " complexity updated no change " << mVisualComplexity
                                      << " reported " << mReportedVisualComplexity
                                      << LL_ENDL;
        }
		mVisualComplexity = cost;
		mVisualComplexityStale = false;

        static LLCachedControl<U32> show_my_complexity_changes(gSavedSettings, "ShowMyComplexityChanges", 20);

        if (isSelf() && show_my_complexity_changes)
        {
            // Avatar complexity
            LLAvatarRenderNotifier::getInstance()->updateNotificationAgent(mVisualComplexity);

            // HUD complexity
            LLHUDRenderNotifier::getInstance()->updateNotificationHUD(hud_complexity_list);
        }

        // <FS:Ansariel> Show avatar complexity in appearance floater
        if (isSelf())
        {
            LLSidepanelAppearance::updateAvatarComplexity(mVisualComplexity, item_complexity, temp_item_complexity, body_parts_complexity);
        }
        // </FS:Ansariel>
    }
}

void LLVOAvatar::setVisualMuteSettings(VisualMuteSettings set)
{
    mVisuallyMuteSetting = set;
    mNeedsImpostorUpdate = TRUE;
    // <FS:Ansariel> [FS Persisted Avatar Render Settings]
    //LLRenderMuteList::getInstance()->saveVisualMuteSetting(getID(), S32(set));
    FSAvatarRenderPersistence::instance().setAvatarRenderSettings(getID(), set);
}

void LLVOAvatar::calcMutedAVColor()
{
    LLColor4 new_color(mMutedAVColor);
    std::string change_msg;
    LLUUID av_id(getID());

    if (getVisualMuteSettings() == AV_DO_NOT_RENDER)
    {
// [RLVa:KB] - Checked: RLVa-2.2 (@setcam_avdist)
		 if (isRlvSilhouette())
		 {
			 new_color = LLColor4::silhouette;
			 change_msg = " not rendered: color is silhouette";
		 }
		 else
		 {
// [/RLVa:KB]
			// explicitly not-rendered avatars are light grey
			 new_color = LLColor4::grey3;
			 change_msg = " not rendered: color is grey3";
// [RLVa:KB] - Checked: RLVa-2.2 (@setcam_avdist)
		 }
// [/RLVa:KB]
    }
    else if (LLMuteList::getInstance()->isMuted(av_id)) // the user blocked them
    {
        // blocked avatars are dark grey
        new_color = LLColor4::grey4;
        change_msg = " blocked: color is grey4";
    }
    else if (!isTooComplex())
    {
        new_color = LLColor4::white;
        change_msg = " simple imposter ";
    }
//    else if ( mMutedAVColor == LLColor4::white || mMutedAVColor == LLColor4::grey3 || mMutedAVColor == LLColor4::grey4 )
// [RLVa:KB] - Checked: RLVa-2.2 (@setcam_avdist)
	else if ( mMutedAVColor == LLColor4::white || mMutedAVColor == LLColor4::grey3 || mMutedAVColor == LLColor4::grey4 || mMutedAVColor == LLColor4::silhouette)
// [/RLVa:KB]
   {
        // select a color based on the first byte of the agents uuid so any muted agent is always the same color
        F32 color_value = (F32) (av_id.mData[0]);
        F32 spectrum = (color_value / 256.0);		// spectrum is between 0 and 1.f

        // Array of colors.  These are arranged so only one RGB color changes between each step, 
        // and it loops back to red so there is an even distribution.  It is not a heat map
        const S32 NUM_SPECTRUM_COLORS = 7;              
        static LLColor4 * spectrum_color[NUM_SPECTRUM_COLORS] = { &LLColor4::red, &LLColor4::magenta, &LLColor4::blue, &LLColor4::cyan, &LLColor4::green, &LLColor4::yellow, &LLColor4::red };
 
        spectrum = spectrum * (NUM_SPECTRUM_COLORS - 1);		// Scale to range of number of colors
        S32 spectrum_index_1  = floor(spectrum);				// Desired color will be after this index
        S32 spectrum_index_2  = spectrum_index_1 + 1;			//    and before this index (inclusive)
        F32 fractBetween = spectrum - (F32)(spectrum_index_1);  // distance between the two indexes (0-1)
 
        new_color = lerp(*spectrum_color[spectrum_index_1], *spectrum_color[spectrum_index_2], fractBetween);
        new_color.normalize();
        new_color *= 0.28f;		// Tone it down

        change_msg = " over limit color ";
    }

    if (mMutedAVColor != new_color) 
    {
        LL_DEBUGS("AvatarRender") << "avatar "<< av_id << change_msg << std::setprecision(3) << new_color << LL_ENDL;
        mMutedAVColor = new_color;
    }
}

// static
BOOL LLVOAvatar::isIndexLocalTexture(ETextureIndex index)
{
	return (index < 0 || index >= TEX_NUM_INDICES)
		? false
		: LLAvatarAppearanceDictionary::getInstance()->getTexture(index)->mIsLocalTexture;
}

// static
BOOL LLVOAvatar::isIndexBakedTexture(ETextureIndex index)
{
	return (index < 0 || index >= TEX_NUM_INDICES)
		? false
		: LLAvatarAppearanceDictionary::getInstance()->getTexture(index)->mIsBakedTexture;
}

const std::string LLVOAvatar::getBakedStatusForPrintout() const
{
	std::string line;

	for (LLAvatarAppearanceDictionary::Textures::const_iterator iter = LLAvatarAppearanceDictionary::getInstance()->getTextures().begin();
		 iter != LLAvatarAppearanceDictionary::getInstance()->getTextures().end();
		 ++iter)
	{
		const ETextureIndex index = iter->first;
		const LLAvatarAppearanceDictionary::TextureEntry *texture_dict = iter->second;
		if (texture_dict->mIsBakedTexture)
		{
			line += texture_dict->mName;
			if (isTextureDefined(index))
			{
				line += "_baked";
			}
			line += " ";
		}
	}
	return line;
}



//virtual
S32 LLVOAvatar::getTexImageSize() const
{
	return TEX_IMAGE_SIZE_OTHER;
}

//-----------------------------------------------------------------------------
// Utility functions
//-----------------------------------------------------------------------------

F32 calc_bouncy_animation(F32 x)
{
	return -(cosf(x * F_PI * 2.5f - F_PI_BY_TWO))*(0.4f + x * -0.1f) + x * 1.3f;
}

//virtual
BOOL LLVOAvatar::isTextureDefined(LLAvatarAppearanceDefines::ETextureIndex te, U32 index ) const
{
	if (isIndexLocalTexture(te)) 
	{
		return FALSE;
	}
	
	if( !getImage( te, index ) )
	{
		LL_WARNS() << "getImage( " << te << ", " << index << " ) returned 0" << LL_ENDL;
		return FALSE;
	}

	// <FS:ND> getImage(te, index) can return 0 in some edge cases. Plus make this faster as it gets called frequently.

	// return (getImage(te, index)->getID() != IMG_DEFAULT_AVATAR && 
	// 		getImage(te, index)->getID() != IMG_DEFAULT);


	LLViewerTexture *pImage( getImage( te, index ) );

	if( !pImage )
	{
		LL_WARNS() << "getImage( " << (S32)te << ", " << index << " ) returned invalid ptr" << LL_ENDL;
		return FALSE;
	}
	// </FS:ND>

	LLUUID const &id = pImage->getID();
	return id != IMG_DEFAULT_AVATAR && id != IMG_DEFAULT;
}

//virtual
BOOL LLVOAvatar::isTextureVisible(LLAvatarAppearanceDefines::ETextureIndex type, U32 index) const
{
	if (isIndexLocalTexture(type))
	{
		return isTextureDefined(type, index);
	}
	else
	{
		// baked textures can use TE images directly
		return ((isTextureDefined(type) || isSelf())
				&& (getTEImage(type)->getID() != IMG_INVISIBLE 
				|| LLDrawPoolAlpha::sShowDebugAlpha));
	}
}

//virtual
BOOL LLVOAvatar::isTextureVisible(LLAvatarAppearanceDefines::ETextureIndex type, LLViewerWearable *wearable) const
{
	// non-self avatars don't have wearables
	return FALSE;
}


// <FS:Ansariel> [Legacy Bake]
//-----------------------------------------------------------------------------
// Legacy baking
//-----------------------------------------------------------------------------
void LLVOAvatar::bakedTextureOriginCounts(S32 &sb_count, // server-bake, has origin URL.
										  S32 &host_count, // host-based bake, has host.
										  S32 &both_count, // error - both host and URL set.
										  S32 &neither_count) // error - neither set.
{
	sb_count = host_count = both_count = neither_count = 0;
	
	std::set<LLUUID> baked_ids;
	collectBakedTextureUUIDs(baked_ids);
	for (std::set<LLUUID>::const_iterator it = baked_ids.begin(); it != baked_ids.end(); ++it)
	{
		LLViewerFetchedTexture *imagep = gTextureList.findImage(*it, TEX_LIST_STANDARD);
		bool has_url = false, has_host = false;
		if (!imagep->getUrl().empty())
		{
			has_url = true;
		}
		if (imagep->getTargetHost().isOk())
		{
			has_host = true;
		}
		if (has_url && !has_host) sb_count++;
		else if (has_host && !has_url) host_count++;
		else if (has_host && has_url) both_count++;
		else if (!has_host && !has_url) neither_count++;
	}
}

// virtual
void LLVOAvatar::bodySizeChanged()
{	
	if (isSelf() && !LLAppearanceMgr::instance().isInUpdateAppearanceFromCOF())
	{	// notify simulator of change in size
		// but not if we are in the middle of updating appearance
		gAgent.sendAgentSetAppearance();
}
}

BOOL LLVOAvatar::isUsingServerBakes() const
{
#if 1
	// Sanity check - visual param for appearance version should match mUseServerBakes
	LLVisualParam* appearance_version_param = getVisualParam(11000);
	llassert(appearance_version_param);
	F32 wt = appearance_version_param->getWeight();
	F32 expect_wt = mUseServerBakes ? 1.0 : 0.0;
	if (!is_approx_equal(wt,expect_wt))
	{
		LL_WARNS() << "wt " << wt << " differs from expected " << expect_wt << LL_ENDL;
	}
#endif

	return mUseServerBakes;
}

void LLVOAvatar::setIsUsingServerBakes(BOOL newval)
{
	mUseServerBakes = newval;
	LLVisualParam* appearance_version_param = getVisualParam(11000);
	llassert(appearance_version_param);
	appearance_version_param->setWeight(newval ? 1.0 : 0.0, false);
}
// </FS:Ansariel> [Legacy Bake]<|MERGE_RESOLUTION|>--- conflicted
+++ resolved
@@ -2612,23 +2612,17 @@
 		return;
 	}	
 
-<<<<<<< HEAD
 	// <FS:CR> Use LLCachedControl
 	static LLCachedControl<bool> disable_all_render_types(gSavedSettings, "DisableAllRenderTypes");
 	if (!(gPipeline.hasRenderType(mIsControlAvatar ? LLPipeline::RENDER_TYPE_CONTROL_AV : LLPipeline::RENDER_TYPE_AVATAR))
 		//&& !(gSavedSettings.getBOOL("DisableAllRenderTypes")) && !isSelf())
 		&& !(disable_all_render_types) && !isSelf())
 	// </FS:CR>
-=======
-	if (!(gPipeline.hasRenderType(mIsControlAvatar ? LLPipeline::RENDER_TYPE_CONTROL_AV : LLPipeline::RENDER_TYPE_AVATAR))
-		&& !(gSavedSettings.getBOOL("DisableAllRenderTypes")) && !isSelf())
->>>>>>> b43c1a26
 	{
 		return;
 	}
 
     // Update should be happening max once per frame.
-<<<<<<< HEAD
 	// <FS:Beq> enable dynamic spreading of the BB calculations
 	static LLCachedControl<S32> refreshPeriod(gSavedSettings, "AvatarExtentRefreshPeriodBatch");
 	static LLCachedControl<S32> refreshMaxPerPeriod(gSavedSettings, "AvatarExtentRefreshMaxPerBatch");
@@ -2643,8 +2637,6 @@
 		lastRecalibrationFrame = thisFrame;
 	}
 	//</FS:Beq>
-=======
->>>>>>> b43c1a26
 	if ((mLastAnimExtents[0]==LLVector3())||
 		(mLastAnimExtents[1])==LLVector3())
 	{
@@ -2652,16 +2644,11 @@
 	}
 	else
 	{
-<<<<<<< HEAD
 		//<FS:Beq> enable dynamic spreading of the BB calculations
 		//const S32 upd_freq = 4; // force update every upd_freq frames.
 		//mNeedsExtentUpdate = ((LLDrawable::getCurrentFrame()+mID.mData[0]) % upd_freq == 0);
 		mNeedsExtentUpdate = ((thisFrame + mID.mData[0]) % upd_freq == 0);
 		//</FS:Beq>
-=======
-		const S32 upd_freq = 4; // force update every upd_freq frames.
-		mNeedsExtentUpdate = ((LLDrawable::getCurrentFrame()+mID.mData[0])%upd_freq==0);
->>>>>>> b43c1a26
 	}
     
     LLScopedContextString str("avatar_idle_update " + getFullname());
@@ -4559,16 +4546,15 @@
 }
 
 //------------------------------------------------------------------------
-// computeUpdatePeriodAndVisibility()
+// computeUpdatePeriod()
 // Factored out from updateCharacter()
 // Set new value for mUpdatePeriod based on distance and various other factors.
-// Returs true if character needs an update
 //------------------------------------------------------------------------
-BOOL LLVOAvatar::computeUpdatePeriodAndVisibility()
+void LLVOAvatar::computeUpdatePeriod()
 {
 	bool visually_muted = isVisuallyMuted();
-    BOOL is_visible = isVisible(); // includes drawable check
-    if ( is_visible 
+	if (mDrawable.notNull()
+        && isVisible() 
         && (!isSelf() || visually_muted)
         && !isUIAvatar()
 	// <FS:Ansariel> Fix LL impostor hacking; Adjust update period for muted avatars if using no impostors
@@ -4617,12 +4603,10 @@
 			//nearby avatars, update the impostors more frequently.
 			mUpdatePeriod = 4;
 		}
-		return (LLDrawable::getCurrentFrame() + mID.mData[0]) % mUpdatePeriod == 0 ? TRUE : FALSE;
 	}
 	else
 	{
 		mUpdatePeriod = 1;
-		return is_visible;
 	}
 
 }
@@ -5007,12 +4991,8 @@
 	// The rest should only be done occasionally for far away avatars.
     // Set mUpdatePeriod and visible based on distance and other criteria.
 	//--------------------------------------------------------------------
-<<<<<<< HEAD
-    visible = computeUpdatePeriodAndVisibility();
-=======
     computeUpdatePeriod();
     bool needs_update = (LLDrawable::getCurrentFrame()+mID.mData[0])%mUpdatePeriod == 0 ? TRUE : FALSE;
->>>>>>> b43c1a26
 
 	//--------------------------------------------------------------------
 	// Early out if does not need update and not self
@@ -5020,21 +5000,13 @@
 	// for example, the "turn around" animation when entering customize avatar needs to trigger
 	// even when your avatar is offscreen
 	//--------------------------------------------------------------------
-<<<<<<< HEAD
 	// <FS:Ansariel> Fix impostered animation speed based on a fix by Henri Beauchamp
-	//if (!visible && !isSelf())
+	//if (!needs_update && !isSelf())
 	//{
 	//	updateMotions(LLCharacter::HIDDEN_UPDATE);
 	//	return FALSE;
 	//}
 	// </FS:Ansariel>
-=======
-	if (!needs_update && !isSelf())
-	{
-		updateMotions(LLCharacter::HIDDEN_UPDATE);
-		return FALSE;
-	}
->>>>>>> b43c1a26
 
 	//--------------------------------------------------------------------
 	// change animation time quanta based on avatar render load
@@ -5046,7 +5018,7 @@
 	// This was originally done in updateTimeStep(), but since that is globally disabled for now, we do it here
 	mMotionController.setUpdateFactor(mUpdatePeriod);
 
-	if (!visible && !isSelf())
+	if (!needs_update && !isSelf())
 	{
 		updateMotions(LLCharacter::HIDDEN_UPDATE);
 		return FALSE;
