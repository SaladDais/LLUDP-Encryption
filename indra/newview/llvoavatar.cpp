/** 
 * @File llvoavatar.cpp
 * @brief Implementation of LLVOAvatar class which is a derivation of LLViewerObject
 *
 * $LicenseInfo:firstyear=2001&license=viewerlgpl$
 * Second Life Viewer Source Code
 * Copyright (C) 2010, Linden Research, Inc.
 * 
 * This library is free software; you can redistribute it and/or
 * modify it under the terms of the GNU Lesser General Public
 * License as published by the Free Software Foundation;
 * version 2.1 of the License only.
 * 
 * This library is distributed in the hope that it will be useful,
 * but WITHOUT ANY WARRANTY; without even the implied warranty of
 * MERCHANTABILITY or FITNESS FOR A PARTICULAR PURPOSE.  See the GNU
 * Lesser General Public License for more details.
 * 
 * You should have received a copy of the GNU Lesser General Public
 * License along with this library; if not, write to the Free Software
 * Foundation, Inc., 51 Franklin Street, Fifth Floor, Boston, MA  02110-1301  USA
 * 
 * Linden Research, Inc., 945 Battery Street, San Francisco, CA  94111  USA
 * $/LicenseInfo$
 */

#include "llviewerprecompiledheaders.h"

#include "llvoavatar.h"

#include <stdio.h>
#include <ctype.h>
#include <sstream>

#include "llaudioengine.h"
#include "noise.h"
#include "sound_ids.h"
#include "raytrace.h"

#include "aoengine.h"			// ## Zi: Animation Overrider
#include "llagent.h" //  Get state values from here
#include "llagentcamera.h"
#include "llagentwearables.h"
#include "llanimationstates.h"
#include "llavatarnamecache.h"
#include "llavatarpropertiesprocessor.h"
#include "llavatarrendernotifier.h"
#include "llcontrolavatar.h"
#include "llexperiencecache.h"
#include "llphysicsmotion.h"
#include "llviewercontrol.h"
#include "llcallingcard.h"		// IDEVO for LLAvatarTracker
#include "lldrawpoolavatar.h"
#include "lldriverparam.h"
#include "llpolyskeletaldistortion.h"
#include "lleditingmotion.h"
#include "llemote.h"
#include "llfloatertools.h"
#include "llheadrotmotion.h"
#include "llhudeffecttrail.h"
#include "llhudmanager.h"
#include "llhudnametag.h"
#include "llhudtext.h"				// for mText/mDebugText
#include "llimview.h"
#include "llinitparam.h"
#include "llkeyframefallmotion.h"
#include "llkeyframestandmotion.h"
#include "llkeyframewalkmotion.h"
#include "llmanipscale.h"  // for get_default_max_prim_scale()
#include "llmeshrepository.h"
#include "llmutelist.h"
#include "llmoveview.h"
#include "llnotificationsutil.h"
#include "llphysicsshapebuilderutil.h"
#include "llquantize.h"
#include "llrand.h"
#include "llregionhandle.h"
#include "llresmgr.h"
#include "llselectmgr.h"
#include "llsprite.h"
#include "lltargetingmotion.h"
#include "lltoolmorph.h"
#include "llviewercamera.h"
#include "llviewertexlayer.h"
#include "llviewertexturelist.h"
#include "llviewermenu.h"
#include "llviewerobjectlist.h"
#include "llviewerparcelmgr.h"
#include "llviewerregion.h"
#include "llviewershadermgr.h"
#include "llviewerstats.h"
#include "llviewerwearable.h"
#include "llvoavatarself.h"
#include "llvovolume.h"
#include "llworld.h"
#include "pipeline.h"
#include "llviewershadermgr.h"
#include "llsky.h"
#include "llanimstatelabels.h"
#include "lltrans.h"
#include "llappearancemgr.h"
// [RLVa:KB] - Checked: RLVa-2.0.1
#include "rlvactions.h"
#include "rlvhandler.h"
// [/RLVa:KB]

#include "llgesturemgr.h" //needed to trigger the voice gesticulations
#include "llvoiceclient.h"
#include "llvoicevisualizer.h" // Ventrella

#include "lldebugmessagebox.h"
#include "llsdutil.h"
#include "llscenemonitor.h"
#include "llsdserialize.h"
#include "llcallstack.h"
#include "llrendersphere.h"

<<<<<<< HEAD
#include "fscommon.h"
#include "fsdata.h"
#include "lfsimfeaturehandler.h"	// <FS:CR> Opensim
#include "lggcontactsets.h"
#include "llcontrol.h"
#include "llfilepicker.h"	// <FS:CR> FIRE-8893 - Dump archetype xml to user defined location
#include "llnetmap.h"
#include "llviewernetwork.h"	// [FS:CR] isInSecondlife()
#include "llsidepanelappearance.h"
#include "fsavatarrenderpersistence.h"
=======
#include <boost/lexical_cast.hpp>
>>>>>>> a634d878

extern F32 SPEED_ADJUST_MAX;
extern F32 SPEED_ADJUST_MAX_SEC;
extern F32 ANIM_SPEED_MAX;
extern F32 ANIM_SPEED_MIN;
extern U32 JOINT_COUNT_REQUIRED_FOR_FULLRIG;
const F32 MAX_HOVER_Z = 2.0f;
const F32 MIN_HOVER_Z = -2.0f;

const F32 MIN_ATTACHMENT_COMPLEXITY = 0.f;
const F32 DEFAULT_MAX_ATTACHMENT_COMPLEXITY = 1.0e6f;

using namespace LLAvatarAppearanceDefines;

//-----------------------------------------------------------------------------
// Global constants
//-----------------------------------------------------------------------------
const LLUUID ANIM_AGENT_BODY_NOISE = LLUUID("9aa8b0a6-0c6f-9518-c7c3-4f41f2c001ad"); //"body_noise"
const LLUUID ANIM_AGENT_BREATHE_ROT	= LLUUID("4c5a103e-b830-2f1c-16bc-224aa0ad5bc8");  //"breathe_rot"
const LLUUID ANIM_AGENT_EDITING	= LLUUID("2a8eba1d-a7f8-5596-d44a-b4977bf8c8bb");  //"editing"
const LLUUID ANIM_AGENT_EYE	= LLUUID("5c780ea8-1cd1-c463-a128-48c023f6fbea");  //"eye"
const LLUUID ANIM_AGENT_FLY_ADJUST = LLUUID("db95561f-f1b0-9f9a-7224-b12f71af126e");  //"fly_adjust"
const LLUUID ANIM_AGENT_HAND_MOTION	= LLUUID("ce986325-0ba7-6e6e-cc24-b17c4b795578");  //"hand_motion"
const LLUUID ANIM_AGENT_HEAD_ROT = LLUUID("e6e8d1dd-e643-fff7-b238-c6b4b056a68d");  //"head_rot"
const LLUUID ANIM_AGENT_PELVIS_FIX = LLUUID("0c5dd2a2-514d-8893-d44d-05beffad208b");  //"pelvis_fix"
const LLUUID ANIM_AGENT_TARGET = LLUUID("0e4896cb-fba4-926c-f355-8720189d5b55");  //"target"
const LLUUID ANIM_AGENT_WALK_ADJUST	= LLUUID("829bc85b-02fc-ec41-be2e-74cc6dd7215d");  //"walk_adjust"
const LLUUID ANIM_AGENT_PHYSICS_MOTION = LLUUID("7360e029-3cb8-ebc4-863e-212df440d987");  //"physics_motion"


//-----------------------------------------------------------------------------
// Constants
//-----------------------------------------------------------------------------
const F32 DELTA_TIME_MIN = 0.01f;	// we clamp measured delta_time to this
const F32 DELTA_TIME_MAX = 0.2f;	// range to insure stability of computations.

const F32 PELVIS_LAG_FLYING		= 0.22f;// pelvis follow half life while flying
const F32 PELVIS_LAG_WALKING	= 0.4f;	// ...while walking
const F32 PELVIS_LAG_MOUSELOOK = 0.15f;
const F32 MOUSELOOK_PELVIS_FOLLOW_FACTOR = 0.5f;
const F32 TORSO_NOISE_AMOUNT = 1.0f;	// Amount of deviation from up-axis, in degrees
const F32 TORSO_NOISE_SPEED = 0.2f;	// Time scale factor on torso noise.

const F32 BREATHE_ROT_MOTION_STRENGTH = 0.05f;

const S32 MIN_REQUIRED_PIXEL_AREA_BODY_NOISE = 10000;
const S32 MIN_REQUIRED_PIXEL_AREA_BREATHE = 10000;
const S32 MIN_REQUIRED_PIXEL_AREA_PELVIS_FIX = 40;

const S32 TEX_IMAGE_SIZE_OTHER = 512 / 4;  // The size of local textures for other (!isSelf()) avatars

const F32 HEAD_MOVEMENT_AVG_TIME = 0.9f;

const S32 MORPH_MASK_REQUESTED_DISCARD = 0;

const F32 MAX_STANDOFF_FROM_ORIGIN = 3;
const F32 MAX_STANDOFF_DISTANCE_CHANGE = 32;

// Discard level at which to switch to baked textures
// Should probably be 4 or 3, but didn't want to change it while change other logic - SJB
const S32 SWITCH_TO_BAKED_DISCARD = 5;

const F32 FOOT_COLLIDE_FUDGE = 0.04f;

const F32 HOVER_EFFECT_MAX_SPEED = 3.f;
const F32 HOVER_EFFECT_STRENGTH = 0.f;
const F32 UNDERWATER_EFFECT_STRENGTH = 0.1f;
const F32 UNDERWATER_FREQUENCY_DAMP = 0.33f;
const F32 APPEARANCE_MORPH_TIME = 0.65f;
const F32 TIME_BEFORE_MESH_CLEANUP = 5.f; // seconds
const S32 AVATAR_RELEASE_THRESHOLD = 10; // number of avatar instances before releasing memory
const F32 FOOT_GROUND_COLLISION_TOLERANCE = 0.25f;
const F32 AVATAR_LOD_TWEAK_RANGE = 0.7f;
const S32 MAX_BUBBLE_CHAT_LENGTH = DB_CHAT_MSG_STR_LEN;
const S32 MAX_BUBBLE_CHAT_UTTERANCES = 12;
const F32 CHAT_FADE_TIME = 8.0;
const F32 BUBBLE_CHAT_TIME = CHAT_FADE_TIME * 3.f;
const F32 NAMETAG_UPDATE_THRESHOLD = 0.3f;
const F32 NAMETAG_VERTICAL_SCREEN_OFFSET = 25.f;
const F32 NAMETAG_VERT_OFFSET_WEIGHT = 0.17f;

const U32 LLVOAvatar::VISUAL_COMPLEXITY_UNKNOWN = 0;
const F64 HUD_OVERSIZED_TEXTURE_DATA_SIZE = 1024 * 1024;

enum ERenderName
{
	RENDER_NAME_NEVER,
	RENDER_NAME_ALWAYS,	
	RENDER_NAME_FADE
};

//-----------------------------------------------------------------------------
// Callback data
//-----------------------------------------------------------------------------

struct LLTextureMaskData
{
	LLTextureMaskData( const LLUUID& id ) :
		mAvatarID(id), 
		mLastDiscardLevel(S32_MAX) 
	{}
	LLUUID				mAvatarID;
	S32					mLastDiscardLevel;
};

/*********************************************************************************
 **                                                                             **
 ** Begin private LLVOAvatar Support classes
 **
 **/


struct LLAppearanceMessageContents: public LLRefCount
{
	LLAppearanceMessageContents():
		mAppearanceVersion(-1),
		mParamAppearanceVersion(-1),
		mCOFVersion(LLViewerInventoryCategory::VERSION_UNKNOWN)
	{
	}
	LLTEContents mTEContents;
	S32 mAppearanceVersion;
	S32 mParamAppearanceVersion;
	S32 mCOFVersion;
	// For future use:
	//U32 appearance_flags = 0;
	std::vector<F32> mParamWeights;
	std::vector<LLVisualParam*> mParams;
	LLVector3 mHoverOffset;
	bool mHoverOffsetWasSet;
};


//-----------------------------------------------------------------------------
// class LLBodyNoiseMotion
//-----------------------------------------------------------------------------
class LLBodyNoiseMotion :
	public LLMotion
{
public:
	// Constructor
	LLBodyNoiseMotion(const LLUUID &id)
		: LLMotion(id)
	{
		mName = "body_noise";
		mTorsoState = new LLJointState;
	}

	// Destructor
	virtual ~LLBodyNoiseMotion() { }

public:
	//-------------------------------------------------------------------------
	// functions to support MotionController and MotionRegistry
	//-------------------------------------------------------------------------
	// static constructor
	// all subclasses must implement such a function and register it
	static LLMotion *create(const LLUUID &id) { return new LLBodyNoiseMotion(id); }

public:
	//-------------------------------------------------------------------------
	// animation callbacks to be implemented by subclasses
	//-------------------------------------------------------------------------

	// motions must specify whether or not they loop
	virtual BOOL getLoop() { return TRUE; }

	// motions must report their total duration
	virtual F32 getDuration() { return 0.0; }

	// motions must report their "ease in" duration
	virtual F32 getEaseInDuration() { return 0.0; }

	// motions must report their "ease out" duration.
	virtual F32 getEaseOutDuration() { return 0.0; }

	// motions must report their priority
	virtual LLJoint::JointPriority getPriority() { return LLJoint::HIGH_PRIORITY; }

	virtual LLMotionBlendType getBlendType() { return ADDITIVE_BLEND; }

	// called to determine when a motion should be activated/deactivated based on avatar pixel coverage
	virtual F32 getMinPixelArea() { return MIN_REQUIRED_PIXEL_AREA_BODY_NOISE; }

	// run-time (post constructor) initialization,
	// called after parameters have been set
	// must return true to indicate success and be available for activation
	virtual LLMotionInitStatus onInitialize(LLCharacter *character)
	{
		if( !mTorsoState->setJoint( character->getJoint("mTorso") ))
		{
			return STATUS_FAILURE;
		}

		mTorsoState->setUsage(LLJointState::ROT);

		addJointState( mTorsoState );
		return STATUS_SUCCESS;
	}

	// called when a motion is activated
	// must return TRUE to indicate success, or else
	// it will be deactivated
	virtual BOOL onActivate() { return TRUE; }

	// called per time step
	// must return TRUE while it is active, and
	// must return FALSE when the motion is completed.
	virtual BOOL onUpdate(F32 time, U8* joint_mask)
	{
		F32 nx[2];
		nx[0]=time*TORSO_NOISE_SPEED;
		nx[1]=0.0f;
		F32 ny[2];
		ny[0]=0.0f;
		ny[1]=time*TORSO_NOISE_SPEED;
		F32 noiseX = noise2(nx);
		F32 noiseY = noise2(ny);

		F32 rx = TORSO_NOISE_AMOUNT * DEG_TO_RAD * noiseX / 0.42f;
		F32 ry = TORSO_NOISE_AMOUNT * DEG_TO_RAD * noiseY / 0.42f;
		LLQuaternion tQn;
		tQn.setQuat( rx, ry, 0.0f );
		mTorsoState->setRotation( tQn );

		return TRUE;
	}

	// called when a motion is deactivated
	virtual void onDeactivate() {}

private:
	//-------------------------------------------------------------------------
	// joint states to be animated
	//-------------------------------------------------------------------------
	LLPointer<LLJointState> mTorsoState;
};

//-----------------------------------------------------------------------------
// class LLBreatheMotionRot
//-----------------------------------------------------------------------------
class LLBreatheMotionRot :
	public LLMotion
{
public:
	// Constructor
	LLBreatheMotionRot(const LLUUID &id) :
		LLMotion(id),
		mBreatheRate(1.f),
		mCharacter(NULL)
	{
		mName = "breathe_rot";
		mChestState = new LLJointState;
	}

	// Destructor
	virtual ~LLBreatheMotionRot() {}

public:
	//-------------------------------------------------------------------------
	// functions to support MotionController and MotionRegistry
	//-------------------------------------------------------------------------
	// static constructor
	// all subclasses must implement such a function and register it
	static LLMotion *create(const LLUUID &id) { return new LLBreatheMotionRot(id); }

public:
	//-------------------------------------------------------------------------
	// animation callbacks to be implemented by subclasses
	//-------------------------------------------------------------------------

	// motions must specify whether or not they loop
	virtual BOOL getLoop() { return TRUE; }

	// motions must report their total duration
	virtual F32 getDuration() { return 0.0; }

	// motions must report their "ease in" duration
	virtual F32 getEaseInDuration() { return 0.0; }

	// motions must report their "ease out" duration.
	virtual F32 getEaseOutDuration() { return 0.0; }

	// motions must report their priority
	virtual LLJoint::JointPriority getPriority() { return LLJoint::MEDIUM_PRIORITY; }

	virtual LLMotionBlendType getBlendType() { return NORMAL_BLEND; }

	// called to determine when a motion should be activated/deactivated based on avatar pixel coverage
	virtual F32 getMinPixelArea() { return MIN_REQUIRED_PIXEL_AREA_BREATHE; }

	// run-time (post constructor) initialization,
	// called after parameters have been set
	// must return true to indicate success and be available for activation
	virtual LLMotionInitStatus onInitialize(LLCharacter *character)
	{		
		mCharacter = character;
		BOOL success = true;

		if ( !mChestState->setJoint( character->getJoint( "mChest" ) ) )
		{
			success = false;
		}

		if ( success )
		{
			mChestState->setUsage(LLJointState::ROT);
			addJointState( mChestState );
		}

		if ( success )
		{
			return STATUS_SUCCESS;
		}
		else
		{
			return STATUS_FAILURE;
		}
	}

	// called when a motion is activated
	// must return TRUE to indicate success, or else
	// it will be deactivated
	virtual BOOL onActivate() { return TRUE; }

	// called per time step
	// must return TRUE while it is active, and
	// must return FALSE when the motion is completed.
	virtual BOOL onUpdate(F32 time, U8* joint_mask)
	{
		mBreatheRate = 1.f;

		F32 breathe_amt = (sinf(mBreatheRate * time) * BREATHE_ROT_MOTION_STRENGTH);

		mChestState->setRotation(LLQuaternion(breathe_amt, LLVector3(0.f, 1.f, 0.f)));

		return TRUE;
	}

	// called when a motion is deactivated
	virtual void onDeactivate() {}

private:
	//-------------------------------------------------------------------------
	// joint states to be animated
	//-------------------------------------------------------------------------
	LLPointer<LLJointState> mChestState;
	F32					mBreatheRate;
	LLCharacter*		mCharacter;
};

//-----------------------------------------------------------------------------
// class LLPelvisFixMotion
//-----------------------------------------------------------------------------
class LLPelvisFixMotion :
	public LLMotion
{
public:
	// Constructor
	LLPelvisFixMotion(const LLUUID &id)
		: LLMotion(id), mCharacter(NULL)
	{
		mName = "pelvis_fix";

		mPelvisState = new LLJointState;
	}

	// Destructor
	virtual ~LLPelvisFixMotion() { }

public:
	//-------------------------------------------------------------------------
	// functions to support MotionController and MotionRegistry
	//-------------------------------------------------------------------------
	// static constructor
	// all subclasses must implement such a function and register it
	static LLMotion *create(const LLUUID& id) { return new LLPelvisFixMotion(id); }

public:
	//-------------------------------------------------------------------------
	// animation callbacks to be implemented by subclasses
	//-------------------------------------------------------------------------

	// motions must specify whether or not they loop
	virtual BOOL getLoop() { return TRUE; }

	// motions must report their total duration
	virtual F32 getDuration() { return 0.0; }

	// motions must report their "ease in" duration
	virtual F32 getEaseInDuration() { return 0.5f; }

	// motions must report their "ease out" duration.
	virtual F32 getEaseOutDuration() { return 0.5f; }

	// motions must report their priority
	virtual LLJoint::JointPriority getPriority() { return LLJoint::LOW_PRIORITY; }

	virtual LLMotionBlendType getBlendType() { return NORMAL_BLEND; }

	// called to determine when a motion should be activated/deactivated based on avatar pixel coverage
	virtual F32 getMinPixelArea() { return MIN_REQUIRED_PIXEL_AREA_PELVIS_FIX; }

	// run-time (post constructor) initialization,
	// called after parameters have been set
	// must return true to indicate success and be available for activation
	virtual LLMotionInitStatus onInitialize(LLCharacter *character)
	{
		mCharacter = character;

		if (!mPelvisState->setJoint( character->getJoint("mPelvis")))
		{
			return STATUS_FAILURE;
		}

		mPelvisState->setUsage(LLJointState::POS);

		addJointState( mPelvisState );
		return STATUS_SUCCESS;
	}

	// called when a motion is activated
	// must return TRUE to indicate success, or else
	// it will be deactivated
	virtual BOOL onActivate() { return TRUE; }

	// called per time step
	// must return TRUE while it is active, and
	// must return FALSE when the motion is completed.
	virtual BOOL onUpdate(F32 time, U8* joint_mask)
	{
		mPelvisState->setPosition(LLVector3::zero);

		return TRUE;
	}

	// called when a motion is deactivated
	virtual void onDeactivate() {}

private:
	//-------------------------------------------------------------------------
	// joint states to be animated
	//-------------------------------------------------------------------------
	LLPointer<LLJointState> mPelvisState;
	LLCharacter*		mCharacter;
};

/**
 **
 ** End LLVOAvatar Support classes
 **                                                                             **
 *********************************************************************************/


//-----------------------------------------------------------------------------
// Static Data
//-----------------------------------------------------------------------------
LLAvatarAppearanceDictionary *LLVOAvatar::sAvatarDictionary = NULL;
S32 LLVOAvatar::sFreezeCounter = 0;
U32 LLVOAvatar::sMaxNonImpostors = 12; // overridden based on graphics setting
F32 LLVOAvatar::sRenderDistance = 256.f;
S32	LLVOAvatar::sNumVisibleAvatars = 0;
S32	LLVOAvatar::sNumLODChangesThisFrame = 0;

// const LLUUID LLVOAvatar::sStepSoundOnLand("e8af4a28-aa83-4310-a7c4-c047e15ea0df"); - <FS:PP> Commented out for FIRE-3169: Option to change the default footsteps sound
const LLUUID LLVOAvatar::sStepSounds[LL_MCODE_END] =
{
	SND_STONE_RUBBER,
	SND_METAL_RUBBER,
	SND_GLASS_RUBBER,
	SND_WOOD_RUBBER,
	SND_FLESH_RUBBER,
	SND_RUBBER_PLASTIC,
	SND_RUBBER_RUBBER
};

S32 LLVOAvatar::sRenderName = RENDER_NAME_ALWAYS;
BOOL LLVOAvatar::sRenderGroupTitles = TRUE;
S32 LLVOAvatar::sNumVisibleChatBubbles = 0;
BOOL LLVOAvatar::sDebugInvisible = FALSE;
BOOL LLVOAvatar::sShowAttachmentPoints = FALSE;
BOOL LLVOAvatar::sShowAnimationDebug = FALSE;
BOOL LLVOAvatar::sShowFootPlane = FALSE;
BOOL LLVOAvatar::sVisibleInFirstPerson = FALSE;
F32 LLVOAvatar::sLODFactor = 1.f;
F32 LLVOAvatar::sPhysicsLODFactor = 1.f;
bool LLVOAvatar::sUseImpostors = false; // overwridden by RenderAvatarMaxNonImpostors
BOOL LLVOAvatar::sJointDebug = FALSE;
F32 LLVOAvatar::sUnbakedTime = 0.f;
F32 LLVOAvatar::sUnbakedUpdateTime = 0.f;
F32 LLVOAvatar::sGreyTime = 0.f;
F32 LLVOAvatar::sGreyUpdateTime = 0.f;

//-----------------------------------------------------------------------------
// Helper functions
//-----------------------------------------------------------------------------
static F32 calc_bouncy_animation(F32 x);

//-----------------------------------------------------------------------------
// LLVOAvatar()
//-----------------------------------------------------------------------------
LLVOAvatar::LLVOAvatar(const LLUUID& id,
					   const LLPCode pcode,
					   LLViewerRegion* regionp) :
	LLAvatarAppearance(&gAgentWearables),
	LLViewerObject(id, pcode, regionp),
	mSpecialRenderMode(0),
	mAttachmentSurfaceArea(0.f),
	mReportedVisualComplexity(VISUAL_COMPLEXITY_UNKNOWN),
	mTurning(FALSE),
	mLastSkeletonSerialNum( 0 ),
	mIsSitting(FALSE),
	mTimeVisible(),
	mTyping(FALSE),
	mMeshValid(FALSE),
	mVisible(FALSE),
	mWindFreq(0.f),
	mRipplePhase( 0.f ),
	mBelowWater(FALSE),
	mLastAppearanceBlendTime(0.f),
	mAppearanceAnimating(FALSE),
    mNameIsSet(false),
	// <FS:Ansariel> FIRE-13414: Avatar name isn't updated when the simulator sends a new name
	mNameFirstname(),
	mNameLastname(),
	// </FS:Ansariel>
	mTitle(),
	// <FS:Ansariel> Show Arc in nametag (for Jelly Dolls)
	mNameArc(0),
	mNameArcColor(LLColor4::white),
	// </FS:Ansariel>
	mNameAway(false),
	mNameDoNotDisturb(false),
	mNameAutoResponse(false), // <FS:Ansariel> Show auto-response in nametag,
	mNameIsTyping(false), // <FS:Ansariel> FIRE-3475: Show typing in nametag
	mNameMute(false),
	mNameAppearance(false),
	mNameFriend(false),
	mNameAlpha(0.f),
	mRenderGroupTitles(sRenderGroupTitles),
	mNameCloud(false),
	mFirstTEMessageReceived( FALSE ),
	mFirstAppearanceMessageReceived( FALSE ),
	mCulled( FALSE ),
	mVisibilityRank(0),
	mNeedsSkin(FALSE),
	mLastSkinTime(0.f),
	mUpdatePeriod(1),
	mVisualComplexityStale(true),
	mVisuallyMuteSetting(AV_RENDER_NORMALLY),
	mMutedAVColor(LLColor4::white /* used for "uninitialize" */),
	mFirstFullyVisible(TRUE),
	mFullyLoaded(FALSE),
	mPreviousFullyLoaded(FALSE),
	mFullyLoadedInitialized(FALSE),
	mVisualComplexity(VISUAL_COMPLEXITY_UNKNOWN),
	mLoadedCallbacksPaused(FALSE),
	mRenderUnloadedAvatar(LLCachedControl<bool>(gSavedSettings, "RenderUnloadedAvatar", false)),
	mLastRezzedStatus(-1),
	mIsEditingAppearance(FALSE),
	mUseLocalAppearance(FALSE),
	// <FS:Ansariel> [Legacy Bake]
	mUseServerBakes(FALSE),
	// </FS:Ansariel> [Legacy Bake]
	mLastUpdateRequestCOFVersion(-1),
	mLastUpdateReceivedCOFVersion(-1),
	mCachedMuteListUpdateTime(0),
	mCachedInMuteList(false),
    mIsControlAvatar(false),
    mEnableDefaultMotions(true)
{
	LL_DEBUGS("AvatarRender") << "LLVOAvatar Constructor (0x" << this << ") id:" << mID << LL_ENDL;

	//VTResume();  // VTune
	setHoverOffset(LLVector3(0.0, 0.0, 0.0));

	// mVoiceVisualizer is created by the hud effects manager and uses the HUD Effects pipeline
	const BOOL needsSendToSim = false; // currently, this HUD effect doesn't need to pack and unpack data to do its job
	mVoiceVisualizer = ( LLVoiceVisualizer *)LLHUDManager::getInstance()->createViewerEffect( LLHUDObject::LL_HUD_EFFECT_VOICE_VISUALIZER, needsSendToSim );

	LL_DEBUGS("Avatar","Message") << "LLVOAvatar Constructor (0x" << this << ") id:" << mID << LL_ENDL;
	mPelvisp = NULL;

	mDirtyMesh = 2;	// Dirty geometry, need to regenerate.
	mMeshTexturesDirty = FALSE;
	mHeadp = NULL;

	// set up animation variables
	mSpeed = 0.f;
	setAnimationData("Speed", &mSpeed);

	mNeedsImpostorUpdate = TRUE;
	mNeedsAnimUpdate = TRUE;

	mImpostorDistance = 0;
	mImpostorPixelArea = 0;

	setNumTEs(TEX_NUM_INDICES);

	mbCanSelect = TRUE;

	mSignaledAnimations.clear();
	mPlayingAnimations.clear();

	mWasOnGroundLeft = FALSE;
	mWasOnGroundRight = FALSE;

	mTimeLast = 0.0f;
	mSpeedAccum = 0.0f;

	mRippleTimeLast = 0.f;

	mInAir = FALSE;

	mStepOnLand = TRUE;
	mStepMaterial = 0;

	mLipSyncActive = false;
	mOohMorph      = NULL;
	mAahMorph      = NULL;

	mCurrentGesticulationLevel = 0;

    
	mRuthTimer.reset();
	mRuthDebugTimer.reset();
	mDebugExistenceTimer.reset();
	mLastAppearanceMessageTimer.reset();

	if(LLSceneMonitor::getInstance()->isEnabled())
	{
	    LLSceneMonitor::getInstance()->freezeAvatar((LLCharacter*)this);
	}

	// <FS:Ansariel> [FS Persisted Avatar Render Settings]
	//mVisuallyMuteSetting = LLVOAvatar::VisualMuteSettings(LLRenderMuteList::getInstance()->getSavedVisualMuteSetting(getID()));
	mVisuallyMuteSetting = FSAvatarRenderPersistence::instance().getAvatarRenderSettings(id);
}

std::string LLVOAvatar::avString() const
{
	std::string viz_string = LLVOAvatar::rezStatusToString(getRezzedStatus());
	return " Avatar '" + getFullname() + "' " + viz_string + " ";
}

void LLVOAvatar::debugAvatarRezTime(std::string notification_name, std::string comment)
{
	LL_INFOS("Avatar") << "REZTIME: [ " << (U32)mDebugExistenceTimer.getElapsedTimeF32()
					   << "sec ]"
					   << avString() 
					   << "RuthTimer " << (U32)mRuthDebugTimer.getElapsedTimeF32()
					   << " Notification " << notification_name
					   << " : " << comment
					   << LL_ENDL;

	if (gSavedSettings.getBOOL("DebugAvatarRezTime"))
	{
		LLSD args;
		args["EXISTENCE"] = llformat("%d",(U32)mDebugExistenceTimer.getElapsedTimeF32());
		args["TIME"] = llformat("%d",(U32)mRuthDebugTimer.getElapsedTimeF32());
		args["NAME"] = getFullname();
		LLNotificationsUtil::add(notification_name,args);
	}
}

//------------------------------------------------------------------------
// LLVOAvatar::~LLVOAvatar()
//------------------------------------------------------------------------
LLVOAvatar::~LLVOAvatar()
{
	if (!mFullyLoaded)
	{
		debugAvatarRezTime("AvatarRezLeftCloudNotification","left after ruth seconds as cloud");
	}
	else
	{
		debugAvatarRezTime("AvatarRezLeftNotification","left sometime after declouding");
	}

	// <FS:ND> only call logPendingPhases if we're still alive. Otherwise this can lead to shutdown crashes 

	// logPendingPhases();
	if (isAgentAvatarValid())
		logPendingPhases();
	
	// </FS:ND>
	LL_DEBUGS("Avatar") << "LLVOAvatar Destructor (0x" << this << ") id:" << mID << LL_ENDL;

	std::for_each(mAttachmentPoints.begin(), mAttachmentPoints.end(), DeletePairedPointer());
	mAttachmentPoints.clear();

	mDead = TRUE;
	
	mAnimationSources.clear();
	LLLoadedCallbackEntry::cleanUpCallbackList(&mCallbackTextureList) ;

	getPhases().clearPhases();
	
	LL_DEBUGS() << "LLVOAvatar Destructor end" << LL_ENDL;
}

void LLVOAvatar::markDead()
{
	if (mNameText)
	{
		mNameText->markDead();
		mNameText = NULL;
		sNumVisibleChatBubbles--;
	}
	mVoiceVisualizer->markDead();
	LLLoadedCallbackEntry::cleanUpCallbackList(&mCallbackTextureList) ;
	LLViewerObject::markDead();
}


BOOL LLVOAvatar::isFullyBaked()
{
	if (mIsDummy) return TRUE;
	if (getNumTEs() == 0) return FALSE;

	for (U32 i = 0; i < mBakedTextureDatas.size(); i++)
	{
		if (!isTextureDefined(mBakedTextureDatas[i].mTextureIndex)
			&& ( (i != BAKED_SKIRT) || isWearingWearableType(LLWearableType::WT_SKIRT) ) )
		{
			return FALSE;
		}
	}
	return TRUE;
}

BOOL LLVOAvatar::isFullyTextured() const
{
	for (S32 i = 0; i < mMeshLOD.size(); i++)
	{
		LLAvatarJoint* joint = mMeshLOD[i];
		if (i==MESH_ID_SKIRT && !isWearingWearableType(LLWearableType::WT_SKIRT))
		{
			continue; // don't care about skirt textures if we're not wearing one.
		}
		if (!joint)
		{
			continue; // nonexistent LOD OK.
		}
		avatar_joint_mesh_list_t::iterator meshIter = joint->mMeshParts.begin();
		if (meshIter != joint->mMeshParts.end())
		{
			LLAvatarJointMesh *mesh = (*meshIter);
			if (!mesh)
			{
				continue; // nonexistent mesh OK
			}
			if (mesh->hasGLTexture())
			{
				continue; // Mesh exists and has a baked texture.
			}
			if (mesh->hasComposite())
			{
				continue; // Mesh exists and has a composite texture.
			}
			// Fail
			return FALSE;
		}
	}
	return TRUE;
}

BOOL LLVOAvatar::hasGray() const
{
	return !getIsCloud() && !isFullyTextured();
}

S32 LLVOAvatar::getRezzedStatus() const
{
	if (getIsCloud()) return 0;
	if (isFullyTextured() && allBakedTexturesCompletelyDownloaded()) return 3;
	if (isFullyTextured()) return 2;
	llassert(hasGray());
	return 1; // gray
}

void LLVOAvatar::deleteLayerSetCaches(bool clearAll)
{
	for (U32 i = 0; i < mBakedTextureDatas.size(); i++)
	{
		if (mBakedTextureDatas[i].mTexLayerSet)
		{
			// ! BACKWARDS COMPATIBILITY !
			// Can be removed after hair baking is mandatory on the grid
			if ((i != BAKED_HAIR || isSelf()) && !clearAll)
			{
				mBakedTextureDatas[i].mTexLayerSet->deleteCaches();
			}
		}
		if (mBakedTextureDatas[i].mMaskTexName)
		{
			LLImageGL::deleteTextures(1, (GLuint*)&(mBakedTextureDatas[i].mMaskTexName));
			mBakedTextureDatas[i].mMaskTexName = 0 ;
		}
	}
}

// static 
BOOL LLVOAvatar::areAllNearbyInstancesBaked(S32& grey_avatars)
{
	BOOL res = TRUE;
	grey_avatars = 0;
	for (std::vector<LLCharacter*>::iterator iter = LLCharacter::sInstances.begin();
		 iter != LLCharacter::sInstances.end(); ++iter)
	{
		LLVOAvatar* inst = (LLVOAvatar*) *iter;
		if( inst->isDead() )
		{
			continue;
		}
		else if( !inst->isFullyBaked() )
		{
			res = FALSE;
			if (inst->mHasGrey)
			{
				++grey_avatars;
			}
		}
	}
	return res;
}

// static
void LLVOAvatar::getNearbyRezzedStats(std::vector<S32>& counts)
{
	counts.clear();
	counts.resize(4);
	for (std::vector<LLCharacter*>::iterator iter = LLCharacter::sInstances.begin();
		 iter != LLCharacter::sInstances.end(); ++iter)
	{
		LLVOAvatar* inst = (LLVOAvatar*) *iter;
		if (inst)
		{
			S32 rez_status = inst->getRezzedStatus();
			counts[rez_status]++;
		}
	}
}

// static
std::string LLVOAvatar::rezStatusToString(S32 rez_status)
{
	if (rez_status==0) return "cloud";
	if (rez_status==1) return "gray";
	if (rez_status==2) return "downloading";
	if (rez_status==3) return "full";
	return "unknown";
}

// static
void LLVOAvatar::dumpBakedStatus()
{
	LLVector3d camera_pos_global = gAgentCamera.getCameraPositionGlobal();

	for (std::vector<LLCharacter*>::iterator iter = LLCharacter::sInstances.begin();
		 iter != LLCharacter::sInstances.end(); ++iter)
	{
		LLVOAvatar* inst = (LLVOAvatar*) *iter;
		LL_INFOS() << "Avatar ";

		LLNameValue* firstname = inst->getNVPair("FirstName");
		LLNameValue* lastname = inst->getNVPair("LastName");

		if( firstname )
		{
			LL_CONT << firstname->getString();
		}
		if( lastname )
		{
			LL_CONT << " " << lastname->getString();
		}

		LL_CONT << " " << inst->mID;

		if( inst->isDead() )
		{
			LL_CONT << " DEAD ("<< inst->getNumRefs() << " refs)";
		}

		if( inst->isSelf() )
		{
			LL_CONT << " (self)";
		}


		F64 dist_to_camera = (inst->getPositionGlobal() - camera_pos_global).length();
		LL_CONT << " " << dist_to_camera << "m ";

		LL_CONT << " " << inst->mPixelArea << " pixels";

		if( inst->isVisible() )
		{
			LL_CONT << " (visible)";
		}
		else
		{
			LL_CONT << " (not visible)";
		}

		if( inst->isFullyBaked() )
		{
			LL_CONT << " Baked";
		}
		else
		{
			LL_CONT << " Unbaked (";
			
			for (LLAvatarAppearanceDictionary::BakedTextures::const_iterator iter = LLAvatarAppearanceDictionary::getInstance()->getBakedTextures().begin();
				 iter != LLAvatarAppearanceDictionary::getInstance()->getBakedTextures().end();
				 ++iter)
			{
				const LLAvatarAppearanceDictionary::BakedEntry *baked_dict = iter->second;
				const ETextureIndex index = baked_dict->mTextureIndex;
				if (!inst->isTextureDefined(index))
				{
					LL_CONT << " " << LLAvatarAppearanceDictionary::getInstance()->getTexture(index)->mName;
				}
			}
			LL_CONT << " ) " << inst->getUnbakedPixelAreaRank();
			if( inst->isCulled() )
			{
				LL_CONT << " culled";
			}
		}
		LL_CONT << LL_ENDL;
	}
}

//static
void LLVOAvatar::restoreGL()
{
	if (!isAgentAvatarValid()) return;

	gAgentAvatarp->setCompositeUpdatesEnabled(TRUE);
	for (U32 i = 0; i < gAgentAvatarp->mBakedTextureDatas.size(); i++)
	{
		// <FS:Ansariel> [Legacy Bake]
		//gAgentAvatarp->invalidateComposite(gAgentAvatarp->getTexLayerSet(i));
		gAgentAvatarp->invalidateComposite(gAgentAvatarp->getTexLayerSet(i), FALSE);
	}
	gAgentAvatarp->updateMeshTextures();
}

//static
void LLVOAvatar::destroyGL()
{
	deleteCachedImages();

	resetImpostors();
}

//static
void LLVOAvatar::resetImpostors()
{
	for (std::vector<LLCharacter*>::iterator iter = LLCharacter::sInstances.begin();
		 iter != LLCharacter::sInstances.end(); ++iter)
	{
		LLVOAvatar* avatar = (LLVOAvatar*) *iter;
		avatar->mImpostor.release();
		avatar->mNeedsImpostorUpdate = TRUE;
	}
}

// static
void LLVOAvatar::deleteCachedImages(bool clearAll)
{	
	if (LLViewerTexLayerSet::sHasCaches)
	{
		for (std::vector<LLCharacter*>::iterator iter = LLCharacter::sInstances.begin();
			 iter != LLCharacter::sInstances.end(); ++iter)
		{
			LLVOAvatar* inst = (LLVOAvatar*) *iter;
			inst->deleteLayerSetCaches(clearAll);
		}
		LLViewerTexLayerSet::sHasCaches = FALSE;
	}
	LLVOAvatarSelf::deleteScratchTextures();
	LLTexLayerStaticImageList::getInstance()->deleteCachedImages();
}


//------------------------------------------------------------------------
// static
// LLVOAvatar::initClass()
//------------------------------------------------------------------------
void LLVOAvatar::initClass()
{ 
	gAnimLibrary.animStateSetString(ANIM_AGENT_BODY_NOISE,"body_noise");
	gAnimLibrary.animStateSetString(ANIM_AGENT_BREATHE_ROT,"breathe_rot");
	gAnimLibrary.animStateSetString(ANIM_AGENT_PHYSICS_MOTION,"physics_motion");
	gAnimLibrary.animStateSetString(ANIM_AGENT_EDITING,"editing");
	gAnimLibrary.animStateSetString(ANIM_AGENT_EYE,"eye");
	gAnimLibrary.animStateSetString(ANIM_AGENT_FLY_ADJUST,"fly_adjust");
	gAnimLibrary.animStateSetString(ANIM_AGENT_HAND_MOTION,"hand_motion");
	gAnimLibrary.animStateSetString(ANIM_AGENT_HEAD_ROT,"head_rot");
	gAnimLibrary.animStateSetString(ANIM_AGENT_PELVIS_FIX,"pelvis_fix");
	gAnimLibrary.animStateSetString(ANIM_AGENT_TARGET,"target");
	gAnimLibrary.animStateSetString(ANIM_AGENT_WALK_ADJUST,"walk_adjust");

    // Where should this be set initially?
    LLJoint::setDebugJointNames(gSavedSettings.getString("DebugAvatarJoints"));

	initCloud();
}


void LLVOAvatar::cleanupClass()
{
}

LLPartSysData LLVOAvatar::sCloud;
void LLVOAvatar::initCloud()
{
	// fancy particle cloud designed by Brent
	std::string filename = gDirUtilp->getExpandedFilename(LL_PATH_PER_SL_ACCOUNT, "cloud.xml");
	if(!gDirUtilp->fileExists(filename))
	{
		filename = gDirUtilp->getExpandedFilename(LL_PATH_USER_SETTINGS, "cloud.xml");
	}
	if(!gDirUtilp->fileExists(filename))
	{
		filename = gDirUtilp->getExpandedFilename(LL_PATH_APP_SETTINGS, "cloud.xml");
	}
	LLSD cloud;
	// <FS:ND> On Linux ifstream only has a const char* constructor
	// llifstream in_file(filename);
	llifstream in_file(filename.c_str());
	// </FS:ND>
	LLSDSerialize::fromXMLDocument(cloud, in_file);
	sCloud.fromLLSD(cloud);
	LLViewerTexture* cloud_texture = LLViewerTextureManager::getFetchedTextureFromFile("cloud-particle.j2c");
	sCloud.mPartImageID = cloud_texture->getID();

	//Todo: have own image, de-copy-pasta
	LLSD cloud_muted;
	filename = gDirUtilp->getExpandedFilename(LL_PATH_PER_SL_ACCOUNT, "cloud_muted.xml");
	if(!gDirUtilp->fileExists(filename))
	{
		filename = gDirUtilp->getExpandedFilename(LL_PATH_USER_SETTINGS, "cloud_muted.xml");
	}
	if(!gDirUtilp->fileExists(filename))
	{
		filename = gDirUtilp->getExpandedFilename(LL_PATH_APP_SETTINGS, "cloud_muted.xml");
	}
	// <FS:ND> On Linux ifstream only has a const char* constructor
	// llifstream in_file_muted(filename);
	llifstream in_file_muted(filename.c_str());
	// </FS:ND>
}

void LLVOAvatar::initInstance(void)
{
	//-------------------------------------------------------------------------
	// register motions
	//-------------------------------------------------------------------------
	if (LLCharacter::sInstances.size() == 1)
	{
		LLKeyframeMotion::setVFS(gStaticVFS);
		registerMotion( ANIM_AGENT_DO_NOT_DISTURB,					LLNullMotion::create );
		registerMotion( ANIM_AGENT_CROUCH,					LLKeyframeStandMotion::create );
		registerMotion( ANIM_AGENT_CROUCHWALK,				LLKeyframeWalkMotion::create );
		registerMotion( ANIM_AGENT_EXPRESS_AFRAID,			LLEmote::create );
		registerMotion( ANIM_AGENT_EXPRESS_ANGER,			LLEmote::create );
		registerMotion( ANIM_AGENT_EXPRESS_BORED,			LLEmote::create );
		registerMotion( ANIM_AGENT_EXPRESS_CRY,				LLEmote::create );
		registerMotion( ANIM_AGENT_EXPRESS_DISDAIN,			LLEmote::create );
		registerMotion( ANIM_AGENT_EXPRESS_EMBARRASSED,		LLEmote::create );
		registerMotion( ANIM_AGENT_EXPRESS_FROWN,			LLEmote::create );
		registerMotion( ANIM_AGENT_EXPRESS_KISS,			LLEmote::create );
		registerMotion( ANIM_AGENT_EXPRESS_LAUGH,			LLEmote::create );
		registerMotion( ANIM_AGENT_EXPRESS_OPEN_MOUTH,		LLEmote::create );
		registerMotion( ANIM_AGENT_EXPRESS_REPULSED,		LLEmote::create );
		registerMotion( ANIM_AGENT_EXPRESS_SAD,				LLEmote::create );
		registerMotion( ANIM_AGENT_EXPRESS_SHRUG,			LLEmote::create );
		registerMotion( ANIM_AGENT_EXPRESS_SMILE,			LLEmote::create );
		registerMotion( ANIM_AGENT_EXPRESS_SURPRISE,		LLEmote::create );
		registerMotion( ANIM_AGENT_EXPRESS_TONGUE_OUT,		LLEmote::create );
		registerMotion( ANIM_AGENT_EXPRESS_TOOTHSMILE,		LLEmote::create );
		registerMotion( ANIM_AGENT_EXPRESS_WINK,			LLEmote::create );
		registerMotion( ANIM_AGENT_EXPRESS_WORRY,			LLEmote::create );
		registerMotion( ANIM_AGENT_FEMALE_RUN_NEW,			LLKeyframeWalkMotion::create );
		registerMotion( ANIM_AGENT_FEMALE_WALK,				LLKeyframeWalkMotion::create );
		registerMotion( ANIM_AGENT_FEMALE_WALK_NEW,			LLKeyframeWalkMotion::create );
		registerMotion( ANIM_AGENT_RUN,						LLKeyframeWalkMotion::create );
		registerMotion( ANIM_AGENT_RUN_NEW,					LLKeyframeWalkMotion::create );
		registerMotion( ANIM_AGENT_STAND,					LLKeyframeStandMotion::create );
		registerMotion( ANIM_AGENT_STAND_1,					LLKeyframeStandMotion::create );
		registerMotion( ANIM_AGENT_STAND_2,					LLKeyframeStandMotion::create );
		registerMotion( ANIM_AGENT_STAND_3,					LLKeyframeStandMotion::create );
		registerMotion( ANIM_AGENT_STAND_4,					LLKeyframeStandMotion::create );
		registerMotion( ANIM_AGENT_STANDUP,					LLKeyframeFallMotion::create );
		registerMotion( ANIM_AGENT_TURNLEFT,				LLKeyframeWalkMotion::create );
		registerMotion( ANIM_AGENT_TURNRIGHT,				LLKeyframeWalkMotion::create );
		registerMotion( ANIM_AGENT_WALK,					LLKeyframeWalkMotion::create );
		registerMotion( ANIM_AGENT_WALK_NEW,				LLKeyframeWalkMotion::create );
		
		// motions without a start/stop bit
		registerMotion( ANIM_AGENT_BODY_NOISE,				LLBodyNoiseMotion::create );
		registerMotion( ANIM_AGENT_BREATHE_ROT,				LLBreatheMotionRot::create );
		registerMotion( ANIM_AGENT_PHYSICS_MOTION,			LLPhysicsMotionController::create );
		registerMotion( ANIM_AGENT_EDITING,					LLEditingMotion::create	);
		registerMotion( ANIM_AGENT_EYE,						LLEyeMotion::create	);
		registerMotion( ANIM_AGENT_FEMALE_WALK,				LLKeyframeWalkMotion::create );
		registerMotion( ANIM_AGENT_FLY_ADJUST,				LLFlyAdjustMotion::create );
		registerMotion( ANIM_AGENT_HAND_MOTION,				LLHandMotion::create );
		registerMotion( ANIM_AGENT_HEAD_ROT,				LLHeadRotMotion::create );
		registerMotion( ANIM_AGENT_PELVIS_FIX,				LLPelvisFixMotion::create );
		registerMotion( ANIM_AGENT_SIT_FEMALE,				LLKeyframeMotion::create );
		registerMotion( ANIM_AGENT_TARGET,					LLTargetingMotion::create );
		registerMotion( ANIM_AGENT_WALK_ADJUST,				LLWalkAdjustMotion::create );
	}
	
	LLAvatarAppearance::initInstance();
	
	// preload specific motions here
	createMotion( ANIM_AGENT_CUSTOMIZE);
	createMotion( ANIM_AGENT_CUSTOMIZE_DONE);
	
	//VTPause();  // VTune
	
	mVoiceVisualizer->setVoiceEnabled( LLVoiceClient::getInstance()->getVoiceEnabled( mID ) );
}

// virtual
LLAvatarJoint* LLVOAvatar::createAvatarJoint()
{
	return new LLViewerJoint();
}

// virtual
LLAvatarJoint* LLVOAvatar::createAvatarJoint(S32 joint_num)
{
	return new LLViewerJoint(joint_num);
}

// virtual
LLAvatarJointMesh* LLVOAvatar::createAvatarJointMesh()
{
	return new LLViewerJointMesh();
}

// virtual
LLTexLayerSet* LLVOAvatar::createTexLayerSet()
{
	return new LLViewerTexLayerSet(this);
}

const LLVector3 LLVOAvatar::getRenderPosition() const
{

	if (mDrawable.isNull() || mDrawable->getGeneration() < 0)
	{
		return getPositionAgent();
	}
	else if (isRoot())
	{
		F32 fixup;
		if ( hasPelvisFixup( fixup) )
		{
			//Apply a pelvis fixup (as defined by the avs skin)
			LLVector3 pos = mDrawable->getPositionAgent();
			pos[VZ] += fixup;
			return pos;
		}
		else
		{
			return mDrawable->getPositionAgent();
		}
	}
	else
	{
		return getPosition() * mDrawable->getParent()->getRenderMatrix();
	}
}

void LLVOAvatar::updateDrawable(BOOL force_damped)
{
	clearChanged(SHIFTED);
}

void LLVOAvatar::onShift(const LLVector4a& shift_vector)
{
	const LLVector3& shift = reinterpret_cast<const LLVector3&>(shift_vector);
	mLastAnimExtents[0] += shift;
	mLastAnimExtents[1] += shift;
}

void LLVOAvatar::updateSpatialExtents(LLVector4a& newMin, LLVector4a &newMax)
{
    if (mDrawable.isNull())
    {
        return;
    }
	if (isImpostor() && !needsImpostorUpdate())
	{
		LLVector3 delta = getRenderPosition() -
			((LLVector3(mDrawable->getPositionGroup().getF32ptr())-mImpostorOffset));
		
		newMin.load3( (mLastAnimExtents[0] + delta).mV);
		newMax.load3( (mLastAnimExtents[1] + delta).mV);
	}
	else
	{
		getSpatialExtents(newMin,newMax);
		mLastAnimExtents[0].set(newMin.getF32ptr());
		mLastAnimExtents[1].set(newMax.getF32ptr());
		LLVector4a pos_group;
		pos_group.setAdd(newMin,newMax);
		pos_group.mul(0.5f);
		mImpostorOffset = LLVector3(pos_group.getF32ptr())-getRenderPosition();
		mDrawable->setPositionGroup(pos_group);
	}
	
	
}

void LLVOAvatar::getSpatialExtents(LLVector4a& newMin, LLVector4a& newMax)
{
	LLVector4a buffer(0.25f);
	LLVector4a pos;
	pos.load3(getRenderPosition().mV);
	newMin.setSub(pos, buffer);
	newMax.setAdd(pos, buffer);

	float max_attachment_span = get_default_max_prim_scale() * 5.0f;
	
	//stretch bounding box by joint positions
	for (polymesh_map_t::iterator i = mPolyMeshes.begin(); i != mPolyMeshes.end(); ++i)
	{
		LLPolyMesh* mesh = i->second;
		for (S32 joint_num = 0; joint_num < mesh->mJointRenderData.size(); joint_num++)
		{
			LLVector4a trans;
			trans.load3( mesh->mJointRenderData[joint_num]->mWorldMatrix->getTranslation().mV);
			update_min_max(newMin, newMax, trans);
		}
	}

	LLVector4a center, size;
	center.setAdd(newMin, newMax);
	center.mul(0.5f);

	size.setSub(newMax,newMin);
	size.mul(0.5f);

	mPixelArea = LLPipeline::calcPixelArea(center, size, *LLViewerCamera::getInstance());

	//stretch bounding box by attachments
	for (attachment_map_t::iterator iter = mAttachmentPoints.begin(); 
		 iter != mAttachmentPoints.end();
		 ++iter)
	{
		LLViewerJointAttachment* attachment = iter->second;

		// <FS:Ansariel> Possible crash fix
		//if (attachment->getValid())
		if (attachment && attachment->getValid())
		// </FS:Ansariel>
		{
			for (LLViewerJointAttachment::attachedobjs_vec_t::iterator attachment_iter = attachment->mAttachedObjects.begin();
				 attachment_iter != attachment->mAttachedObjects.end();
				 ++attachment_iter)
			{
				const LLViewerObject* attached_object = (*attachment_iter);
				if (attached_object && !attached_object->isHUDAttachment())
				{
					LLDrawable* drawable = attached_object->mDrawable;
					if (drawable && !drawable->isState(LLDrawable::RIGGED))
					{
						LLSpatialBridge* bridge = drawable->getSpatialBridge();
						if (bridge)
						{
							const LLVector4a* ext = bridge->getSpatialExtents();
							LLVector4a distance;
							distance.setSub(ext[1], ext[0]);
							LLVector4a max_span(max_attachment_span);

							S32 lt = distance.lessThan(max_span).getGatheredBits() & 0x7;
						
							// Only add the prim to spatial extents calculations if it isn't a megaprim.
							// max_attachment_span calculated at the start of the function 
							// (currently 5 times our max prim size) 
							if (lt == 0x7)
							{
								update_min_max(newMin,newMax,ext[0]);
								update_min_max(newMin,newMax,ext[1]);
							}
						}
					}
				}
			}
		}
	}

	//pad bounding box	

	newMin.sub(buffer);
	newMax.add(buffer);
}

void render_sphere_and_line(const LLVector3& begin_pos, const LLVector3& end_pos, F32 sphere_scale, const LLVector3& occ_color, const LLVector3& visible_color)
{
    // Unoccluded bone portions
    LLGLDepthTest normal_depth(GL_TRUE);

    // Draw line segment for unoccluded joint
    gGL.diffuseColor3f(visible_color[0], visible_color[1], visible_color[2]);

    gGL.begin(LLRender::LINES);
    gGL.vertex3fv(begin_pos.mV); 
    gGL.vertex3fv(end_pos.mV);
    gGL.end();
        

    // Draw sphere representing joint pos
    gGL.pushMatrix();
    gGL.scalef(sphere_scale, sphere_scale, sphere_scale);
    gSphere.renderGGL();
    gGL.popMatrix();
        
    LLGLDepthTest depth_under(GL_TRUE, GL_FALSE, GL_GREATER);

    // Occluded bone portions
    gGL.diffuseColor3f(occ_color[0], occ_color[1], occ_color[2]);

    gGL.begin(LLRender::LINES);
    gGL.vertex3fv(begin_pos.mV); 
    gGL.vertex3fv(end_pos.mV);
    gGL.end();

    // Draw sphere representing joint pos
    gGL.pushMatrix();
    gGL.scalef(sphere_scale, sphere_scale, sphere_scale);
    gSphere.renderGGL();
    gGL.popMatrix();
}

//-----------------------------------------------------------------------------
// renderCollisionVolumes()
//-----------------------------------------------------------------------------
void LLVOAvatar::renderCollisionVolumes()
{
	std::ostringstream ostr;

	for (S32 i = 0; i < mNumCollisionVolumes; i++)
	{
		ostr << mCollisionVolumes[i].getName() << ", ";

        LLAvatarJointCollisionVolume& collision_volume = mCollisionVolumes[i];

		collision_volume.updateWorldMatrix();

		gGL.pushMatrix();
		gGL.multMatrix( &collision_volume.getXform()->getWorldMatrix().mMatrix[0][0] );

        LLVector3 begin_pos(0,0,0);
        LLVector3 end_pos(collision_volume.getEnd());
        static F32 sphere_scale = 1.0f;
        static F32 center_dot_scale = 0.05f;

        static LLVector3 BLUE(0.0f, 0.0f, 1.0f);
        static LLVector3 PASTEL_BLUE(0.5f, 0.5f, 1.0f);
        static LLVector3 RED(1.0f, 0.0f, 0.0f);
        static LLVector3 PASTEL_RED(1.0f, 0.5f, 0.5f);
        static LLVector3 WHITE(1.0f, 1.0f, 1.0f);
        

        LLVector3 cv_color_occluded;
        LLVector3 cv_color_visible;
        LLVector3 dot_color_occluded(WHITE);
        LLVector3 dot_color_visible(WHITE);
        if (isControlAvatar())
        {
            cv_color_occluded = RED;
            cv_color_visible = PASTEL_RED;
        }
        else
        {
            cv_color_occluded = BLUE;
            cv_color_visible = PASTEL_BLUE;
        }
        render_sphere_and_line(begin_pos, end_pos, sphere_scale, cv_color_occluded, cv_color_visible);
        render_sphere_and_line(begin_pos, end_pos, center_dot_scale, dot_color_occluded, dot_color_visible);

        gGL.popMatrix();
    }

    
	if (mNameText.notNull())
	{
		LLVector4a unused;
	
		mNameText->lineSegmentIntersect(unused, unused, unused, TRUE);
	}
}

void LLVOAvatar::renderBones()
{
    LLGLEnable blend(GL_BLEND);

	avatar_joint_list_t::iterator iter = mSkeleton.begin();
	avatar_joint_list_t::iterator end  = mSkeleton.end();

    // For bones with position overrides defined
    static LLVector3 OVERRIDE_COLOR_OCCLUDED(1.0f, 0.0f, 0.0f);
    static LLVector3 OVERRIDE_COLOR_VISIBLE(0.5f, 0.5f, 0.5f);
    // For bones which are rigged to by at least one attachment
    static LLVector3 RIGGED_COLOR_OCCLUDED(0.0f, 1.0f, 1.0f);
    static LLVector3 RIGGED_COLOR_VISIBLE(0.5f, 0.5f, 0.5f);
    // For bones not otherwise colored
    static LLVector3 OTHER_COLOR_OCCLUDED(0.0f, 1.0f, 0.0f);
    static LLVector3 OTHER_COLOR_VISIBLE(0.5f, 0.5f, 0.5f);
    
    static F32 SPHERE_SCALEF = 0.001f;

	for (; iter != end; ++iter)
	{
		LLJoint* jointp = *iter;
		if (!jointp)
		{
			continue;
		}

		jointp->updateWorldMatrix();

        LLVector3 occ_color, visible_color;

        LLVector3 pos;
        LLUUID mesh_id;
        if (jointp->hasAttachmentPosOverride(pos,mesh_id))
        {
            occ_color = OVERRIDE_COLOR_OCCLUDED;
            visible_color = OVERRIDE_COLOR_VISIBLE;
        }
        else
        {
            if (jointIsRiggedTo(jointp->getName()))
            {
                occ_color = RIGGED_COLOR_OCCLUDED;
                visible_color = RIGGED_COLOR_VISIBLE;
            }
            else
            {
                occ_color = OTHER_COLOR_OCCLUDED;
                visible_color = OTHER_COLOR_VISIBLE;
            }
        }
        LLVector3 begin_pos(0,0,0);
        LLVector3 end_pos(jointp->getEnd());

        F32 sphere_scale = SPHERE_SCALEF;
        
		gGL.pushMatrix();
		gGL.multMatrix( &jointp->getXform()->getWorldMatrix().mMatrix[0][0] );

        render_sphere_and_line(begin_pos, end_pos, sphere_scale, occ_color, visible_color);
        
		gGL.popMatrix();
	}
}


void LLVOAvatar::renderJoints()
{
	std::ostringstream ostr;
	std::ostringstream nullstr;

	for (joint_map_t::iterator iter = mJointMap.begin(); iter != mJointMap.end(); ++iter)
	{
		LLJoint* jointp = iter->second;
		if (!jointp)
		{
			nullstr << iter->first << " is NULL" << std::endl;
			continue;
		}

		ostr << jointp->getName() << ", ";

		jointp->updateWorldMatrix();
	
		gGL.pushMatrix();
		gGL.multMatrix( &jointp->getXform()->getWorldMatrix().mMatrix[0][0] );

		gGL.diffuseColor3f( 1.f, 0.f, 1.f );
	
		gGL.begin(LLRender::LINES);
	
		LLVector3 v[] = 
		{
			LLVector3(1,0,0),
			LLVector3(-1,0,0),
			LLVector3(0,1,0),
			LLVector3(0,-1,0),

			LLVector3(0,0,-1),
			LLVector3(0,0,1),
		};

		//sides
		gGL.vertex3fv(v[0].mV); 
		gGL.vertex3fv(v[2].mV);

		gGL.vertex3fv(v[0].mV); 
		gGL.vertex3fv(v[3].mV);

		gGL.vertex3fv(v[1].mV); 
		gGL.vertex3fv(v[2].mV);

		gGL.vertex3fv(v[1].mV); 
		gGL.vertex3fv(v[3].mV);


		//top
		gGL.vertex3fv(v[0].mV); 
		gGL.vertex3fv(v[4].mV);

		gGL.vertex3fv(v[1].mV); 
		gGL.vertex3fv(v[4].mV);

		gGL.vertex3fv(v[2].mV); 
		gGL.vertex3fv(v[4].mV);

		gGL.vertex3fv(v[3].mV); 
		gGL.vertex3fv(v[4].mV);


		//bottom
		gGL.vertex3fv(v[0].mV); 
		gGL.vertex3fv(v[5].mV);

		gGL.vertex3fv(v[1].mV); 
		gGL.vertex3fv(v[5].mV);

		gGL.vertex3fv(v[2].mV); 
		gGL.vertex3fv(v[5].mV);

		gGL.vertex3fv(v[3].mV); 
		gGL.vertex3fv(v[5].mV);

		gGL.end();

		gGL.popMatrix();
	}

	mDebugText.clear();
	addDebugText(ostr.str());
	addDebugText(nullstr.str());
}

BOOL LLVOAvatar::lineSegmentIntersect(const LLVector4a& start, const LLVector4a& end,
									  S32 face,
									  BOOL pick_transparent,
									  BOOL pick_rigged,
									  S32* face_hit,
									  LLVector4a* intersection,
									  LLVector2* tex_coord,
									  LLVector4a* normal,
									  LLVector4a* tangent)
{
	if ((isSelf() && !gAgent.needsRenderAvatar()) || !LLPipeline::sPickAvatar)
	{
		return FALSE;
	}

    if (isControlAvatar())
    {
        return FALSE;
    }
    
	if (lineSegmentBoundingBox(start, end))
	{
		for (S32 i = 0; i < mNumCollisionVolumes; ++i)
		{
			mCollisionVolumes[i].updateWorldMatrix();
            
			glh::matrix4f mat((F32*) mCollisionVolumes[i].getXform()->getWorldMatrix().mMatrix);
			glh::matrix4f inverse = mat.inverse();
			glh::matrix4f norm_mat = inverse.transpose();

			glh::vec3f p1(start.getF32ptr());
			glh::vec3f p2(end.getF32ptr());

			inverse.mult_matrix_vec(p1);
			inverse.mult_matrix_vec(p2);

			LLVector3 position;
			LLVector3 norm;

			if (linesegment_sphere(LLVector3(p1.v), LLVector3(p2.v), LLVector3(0,0,0), 1.f, position, norm))
			{
				glh::vec3f res_pos(position.mV);
				mat.mult_matrix_vec(res_pos);
				
				norm.normalize();
				glh::vec3f res_norm(norm.mV);
				norm_mat.mult_matrix_dir(res_norm);

				if (intersection)
				{
					intersection->load3(res_pos.v);
				}

				if (normal)
				{
					normal->load3(res_norm.v);
				}

				return TRUE;
			}
		}

		if (isSelf())
		{
			for (attachment_map_t::iterator iter = mAttachmentPoints.begin(); 
			 iter != mAttachmentPoints.end();
			 ++iter)
			{
				LLViewerJointAttachment* attachment = iter->second;

				// <FS:Ansariel> Possible crash fix
				if (!attachment)
				{
					continue;
				}
				// </FS:Ansariel>

				for (LLViewerJointAttachment::attachedobjs_vec_t::iterator attachment_iter = attachment->mAttachedObjects.begin();
					 attachment_iter != attachment->mAttachedObjects.end();
					 ++attachment_iter)
				{
					LLViewerObject* attached_object = (*attachment_iter);
					
					if (attached_object && !attached_object->isDead() && attachment->getValid())
					{
						LLDrawable* drawable = attached_object->mDrawable;
						if (drawable->isState(LLDrawable::RIGGED))
						{ //regenerate octree for rigged attachment
							gPipeline.markRebuild(mDrawable, LLDrawable::REBUILD_RIGGED, TRUE);
						}
					}
				}
			}
		}
	}

	
	
	LLVector4a position;
	if (mNameText.notNull() && mNameText->lineSegmentIntersect(start, end, position))
	{
		if (intersection)
		{
			*intersection = position;
		}

		return TRUE;
	}

	return FALSE;
}

// virtual
LLViewerObject* LLVOAvatar::lineSegmentIntersectRiggedAttachments(const LLVector4a& start, const LLVector4a& end,
									  S32 face,
									  BOOL pick_transparent,
									  BOOL pick_rigged,
									  S32* face_hit,
									  LLVector4a* intersection,
									  LLVector2* tex_coord,
									  LLVector4a* normal,
									  LLVector4a* tangent)
{
	if (isSelf() && !gAgent.needsRenderAvatar())
	{
		return NULL;
	}

	LLViewerObject* hit = NULL;

	if (lineSegmentBoundingBox(start, end))
	{
		LLVector4a local_end = end;
		LLVector4a local_intersection;

		for (attachment_map_t::iterator iter = mAttachmentPoints.begin(); 
			iter != mAttachmentPoints.end();
			++iter)
		{
			LLViewerJointAttachment* attachment = iter->second;

			// <FS:Ansariel> Possible crash fix
			if (!attachment)
			{
				continue;
			}
			// </FS:Ansariel>

			for (LLViewerJointAttachment::attachedobjs_vec_t::iterator attachment_iter = attachment->mAttachedObjects.begin();
					attachment_iter != attachment->mAttachedObjects.end();
					++attachment_iter)
			{
				LLViewerObject* attached_object = (*attachment_iter);
					
				if (attached_object->lineSegmentIntersect(start, local_end, face, pick_transparent, pick_rigged, face_hit, &local_intersection, tex_coord, normal, tangent))
				{
					local_end = local_intersection;
					if (intersection)
					{
						*intersection = local_intersection;
					}
					
					hit = attached_object;
				}
			}
		}
	}
		
	return hit;
}


LLVOAvatar* LLVOAvatar::asAvatar()
{
	return this;
}

//-----------------------------------------------------------------------------
// LLVOAvatar::startDefaultMotions()
//-----------------------------------------------------------------------------
void LLVOAvatar::startDefaultMotions()
{
	//-------------------------------------------------------------------------
	// start default motions
	//-------------------------------------------------------------------------
	startMotion( ANIM_AGENT_HEAD_ROT );
	startMotion( ANIM_AGENT_EYE );
	startMotion( ANIM_AGENT_BODY_NOISE );
	startMotion( ANIM_AGENT_BREATHE_ROT );
	startMotion( ANIM_AGENT_PHYSICS_MOTION );
	startMotion( ANIM_AGENT_HAND_MOTION );
	startMotion( ANIM_AGENT_PELVIS_FIX );

	//-------------------------------------------------------------------------
	// restart any currently active motions
	//-------------------------------------------------------------------------
	processAnimationStateChanges();
}

//-----------------------------------------------------------------------------
// LLVOAvatar::buildCharacter()
// Deferred initialization and rebuild of the avatar.
//-----------------------------------------------------------------------------
// virtual
void LLVOAvatar::buildCharacter()
{
	LLAvatarAppearance::buildCharacter();

	// Not done building yet; more to do.
	mIsBuilt = FALSE;

	//-------------------------------------------------------------------------
	// set head offset from pelvis
	//-------------------------------------------------------------------------
	updateHeadOffset();

	//-------------------------------------------------------------------------
	// initialize lip sync morph pointers
	//-------------------------------------------------------------------------
	mOohMorph     = getVisualParam( "Lipsync_Ooh" );
	mAahMorph     = getVisualParam( "Lipsync_Aah" );

	// If we don't have the Ooh morph, use the Kiss morph
	if (!mOohMorph)
	{
		LL_WARNS() << "Missing 'Ooh' morph for lipsync, using fallback." << LL_ENDL;
		mOohMorph = getVisualParam( "Express_Kiss" );
	}

	// If we don't have the Aah morph, use the Open Mouth morph
	if (!mAahMorph)
	{
		LL_WARNS() << "Missing 'Aah' morph for lipsync, using fallback." << LL_ENDL;
		mAahMorph = getVisualParam( "Express_Open_Mouth" );
	}

    // Currently disabled for control avatars (animated objects), enabled for all others.
    if (mEnableDefaultMotions)
    {
        startDefaultMotions();
    }

	//-------------------------------------------------------------------------
	// restart any currently active motions
	//-------------------------------------------------------------------------
	processAnimationStateChanges();

	mIsBuilt = TRUE;
	stop_glerror();

	mMeshValid = TRUE;
}

//-----------------------------------------------------------------------------
// resetVisualParams()
//-----------------------------------------------------------------------------
void LLVOAvatar::resetVisualParams()
{
	// Skeletal params
	{
		LLAvatarXmlInfo::skeletal_distortion_info_list_t::iterator iter;
		for (iter = sAvatarXmlInfo->mSkeletalDistortionInfoList.begin();
			 iter != sAvatarXmlInfo->mSkeletalDistortionInfoList.end(); 
			 ++iter)
		{
			LLPolySkeletalDistortionInfo *info = (LLPolySkeletalDistortionInfo*)*iter;
			LLPolySkeletalDistortion *param = dynamic_cast<LLPolySkeletalDistortion*>(getVisualParam(info->getID()));
            *param = LLPolySkeletalDistortion(this);
            llassert(param);
			if (!param->setInfo(info))
			{
				llassert(false);
			}			
		}
	}

	// Driver parameters
	for (LLAvatarXmlInfo::driver_info_list_t::iterator iter = sAvatarXmlInfo->mDriverInfoList.begin();
		 iter != sAvatarXmlInfo->mDriverInfoList.end(); 
		 ++iter)
	{
		LLDriverParamInfo *info = *iter;
        LLDriverParam *param = dynamic_cast<LLDriverParam*>(getVisualParam(info->getID()));
        LLDriverParam::entry_list_t driven_list = param->getDrivenList();
        *param = LLDriverParam(this);
        llassert(param);
        if (!param->setInfo(info))
        {
            llassert(false);
        }			
        param->setDrivenList(driven_list);
	}
}

//-----------------------------------------------------------------------------
// resetSkeleton()
//-----------------------------------------------------------------------------
void LLVOAvatar::resetSkeleton(bool reset_animations)
{
    LL_DEBUGS("Avatar") << avString() << " reset starts" << LL_ENDL;
    if (!mLastProcessedAppearance)
    {
        LL_WARNS() << "Can't reset avatar; no appearance message has been received yet." << LL_ENDL;
        return;
    }

    // Save mPelvis state
    //LLVector3 pelvis_pos = getJoint("mPelvis")->getPosition();
    //LLQuaternion pelvis_rot = getJoint("mPelvis")->getRotation();

    // Clear all attachment pos and scale overrides
    clearAttachmentOverrides();

    // Note that we call buildSkeleton twice in this function. The first time is
    // just to get the right scale for the collision volumes, because
    // this will be used in setting the mJointScales for the
    // LLPolySkeletalDistortions of which the CVs are children.
	if( !buildSkeleton(sAvatarSkeletonInfo) )
    {
        LL_ERRS() << "Error resetting skeleton" << LL_ENDL;
	}

    // Reset some params to default state, without propagating changes downstream.
    resetVisualParams();

    // Now we have to reset the skeleton again, because its state
    // got clobbered by the resetVisualParams() calls
    // above.
	if( !buildSkeleton(sAvatarSkeletonInfo) )
    {
        LL_ERRS() << "Error resetting skeleton" << LL_ENDL;
	}

    // Reset attachment points (buildSkeleton only does bones and CVs)
    bool ignore_hud_joints = true;
    initAttachmentPoints(ignore_hud_joints);

    // Fix up collision volumes
    for (LLVisualParam *param = getFirstVisualParam(); 
         param;
         param = getNextVisualParam())
    {
        LLPolyMorphTarget *poly_morph = dynamic_cast<LLPolyMorphTarget*>(param);
        if (poly_morph)
        {
            // This is a kludgy way to correct for the fact that the
            // collision volumes have been reset out from under the
            // poly morph sliders.
            F32 delta_weight = poly_morph->getLastWeight() - poly_morph->getDefaultWeight();
            poly_morph->applyVolumeChanges(delta_weight);
        }
    }

    // Reset tweakable params to preserved state
    bool slam_params = true;
    applyParsedAppearanceMessage(*mLastProcessedAppearance, slam_params);
    updateVisualParams();

    // Restore attachment pos overrides
    rebuildAttachmentOverrides();

    // Animations
    if (reset_animations)
    {
        if (isSelf())
        {
            // This is equivalent to "Stop Animating Me". Will reset
            // all animations and propagate the changes to other
            // viewers.
            gAgent.stopCurrentAnimations();
        }
        else
        {
            // Local viewer-side reset for non-self avatars.
            resetAnimations();
        }
    }
    
    LL_DEBUGS("Avatar") << avString() << " reset ends" << LL_ENDL;
}

//-----------------------------------------------------------------------------
// releaseMeshData()
//-----------------------------------------------------------------------------
void LLVOAvatar::releaseMeshData()
{
    // AXON what should we be doing here for control avs? Why are
    // dummies treated differently in the first place?
	if (sInstances.size() < AVATAR_RELEASE_THRESHOLD || mIsDummy)
	{
		return;
	}

	// cleanup mesh data
	for (avatar_joint_list_t::iterator iter = mMeshLOD.begin();
		 iter != mMeshLOD.end(); 
		 ++iter)
	{
		LLAvatarJoint* joint = (*iter);
		joint->setValid(FALSE, TRUE);
	}

	//cleanup data
	if (mDrawable.notNull())
	{
		LLFace* facep = mDrawable->getFace(0);
		if (facep)
		{
<<<<<<< HEAD
			facep->setSize(0, 0);
			for(S32 i = mNumInitFaces ; i < mDrawable->getNumFaces(); i++)
			{
				facep = mDrawable->getFace(i);
				if (facep)
				{
					facep->setSize(0, 0);
				}
			}
=======
            facep->setSize(0, 0);
            for(S32 i = mNumInitFaces ; i < mDrawable->getNumFaces(); i++)
            {
                facep = mDrawable->getFace(i);
				if (facep)
				{
                    facep->setSize(0, 0);
                }
            }
>>>>>>> a634d878
		}
	}
	
	for (attachment_map_t::iterator iter = mAttachmentPoints.begin(); 
		 iter != mAttachmentPoints.end();
		 ++iter)
	{
		LLViewerJointAttachment* attachment = iter->second;
		// <FS:Ansariel> Possible crash fix
		//if (!attachment->getIsHUDAttachment())
		if (attachment && !attachment->getIsHUDAttachment())
		// </FS:Ansariel>
		{
			attachment->setAttachmentVisibility(FALSE);
		}
	}
	mMeshValid = FALSE;
}

//-----------------------------------------------------------------------------
// restoreMeshData()
//-----------------------------------------------------------------------------
// virtual
void LLVOAvatar::restoreMeshData()
{
	llassert(!isSelf());
    if (mDrawable.isNull())
    {
        return;
    }
	
	//LL_INFOS() << "Restoring" << LL_ENDL;
	mMeshValid = TRUE;
	updateJointLODs();

	for (attachment_map_t::iterator iter = mAttachmentPoints.begin(); 
		 iter != mAttachmentPoints.end();
		 ++iter)
	{
		LLViewerJointAttachment* attachment = iter->second;
		if (!attachment->getIsHUDAttachment())
		{
			attachment->setAttachmentVisibility(TRUE);
		}
	}

	// force mesh update as LOD might not have changed to trigger this
	gPipeline.markRebuild(mDrawable, LLDrawable::REBUILD_GEOMETRY, TRUE);
}

//-----------------------------------------------------------------------------
// updateMeshData()
//-----------------------------------------------------------------------------
void LLVOAvatar::updateMeshData()
{
	if (mDrawable.notNull())
	{
		stop_glerror();

		S32 f_num = 0 ;
		const U32 VERTEX_NUMBER_THRESHOLD = 128 ;//small number of this means each part of an avatar has its own vertex buffer.
		const S32 num_parts = mMeshLOD.size();

		// this order is determined by number of LODS
		// if a mesh earlier in this list changed LODs while a later mesh doesn't,
		// the later mesh's index offset will be inaccurate
		for(S32 part_index = 0 ; part_index < num_parts ;)
		{
			S32 j = part_index ;
			U32 last_v_num = 0, num_vertices = 0 ;
			U32 last_i_num = 0, num_indices = 0 ;

			while(part_index < num_parts && num_vertices < VERTEX_NUMBER_THRESHOLD)
			{
				last_v_num = num_vertices ;
				last_i_num = num_indices ;

				LLViewerJoint* part_mesh = getViewerJoint(part_index++);
				if (part_mesh)
				{
					part_mesh->updateFaceSizes(num_vertices, num_indices, mAdjustedPixelArea);
				}
			}
			if(num_vertices < 1)//skip empty meshes
			{
				continue ;
			}
			if(last_v_num > 0)//put the last inserted part into next vertex buffer.
			{
				num_vertices = last_v_num ;
				num_indices = last_i_num ;	
				part_index-- ;
			}
		
			LLFace* facep = NULL;
			if(f_num < mDrawable->getNumFaces()) 
			{
				facep = mDrawable->getFace(f_num);
			}
			else
			{
				facep = mDrawable->getFace(0);
				if (facep)
				{
					facep = mDrawable->addFace(facep->getPool(), facep->getTexture()) ;
				}
			}
			if (!facep) continue;
			
			// resize immediately
			facep->setSize(num_vertices, num_indices);

			bool terse_update = false;

			facep->setGeomIndex(0);
			facep->setIndicesIndex(0);
		
			LLVertexBuffer* buff = facep->getVertexBuffer();
			if(!facep->getVertexBuffer())
			{
				buff = new LLVertexBufferAvatar();
				buff->allocateBuffer(num_vertices, num_indices, TRUE);
				facep->setVertexBuffer(buff);
			}
			else
			{
				if (buff->getNumIndices() == num_indices &&
					buff->getNumVerts() == num_vertices)
				{
					terse_update = true;
				}
				else
				{
					buff->resizeBuffer(num_vertices, num_indices);
				}
			}
			
		
			// This is a hack! Avatars have their own pool, so we are detecting
			//   the case of more than one avatar in the pool (thus > 0 instead of >= 0)
			if (facep->getGeomIndex() > 0)
			{
				LL_ERRS() << "non-zero geom index: " << facep->getGeomIndex() << " in LLVOAvatar::restoreMeshData" << LL_ENDL;
			}

			for(S32 k = j ; k < part_index ; k++)
			{
				bool rigid = false;
				if (k == MESH_ID_EYEBALL_LEFT ||
					k == MESH_ID_EYEBALL_RIGHT)
				{ //eyeballs can't have terse updates since they're never rendered with
					//the hardware skinning shader
					rigid = true;
				}
				
				LLViewerJoint* mesh = getViewerJoint(k);
				if (mesh)
				{
					mesh->updateFaceData(facep, mAdjustedPixelArea, k == MESH_ID_HAIR, terse_update && !rigid);
				}
			}

			stop_glerror();
			buff->flush();

			if(!f_num)
			{
				f_num += mNumInitFaces ;
			}
			else
			{
				f_num++ ;
			}
		}
	}
}

//------------------------------------------------------------------------

//------------------------------------------------------------------------
// LLVOAvatar::processUpdateMessage()
//------------------------------------------------------------------------
U32 LLVOAvatar::processUpdateMessage(LLMessageSystem *mesgsys,
									 void **user_data,
									 U32 block_num, const EObjectUpdateType update_type,
									 LLDataPacker *dp)
{
	const BOOL has_name = !getNVPair("FirstName");

	// Do base class updates...
	U32 retval = LLViewerObject::processUpdateMessage(mesgsys, user_data, block_num, update_type, dp);

	// Print out arrival information once we have name of avatar.
    if (has_name && getNVPair("FirstName"))
    {
        mDebugExistenceTimer.reset();
        debugAvatarRezTime("AvatarRezArrivedNotification","avatar arrived");
    }

	if(retval & LLViewerObject::INVALID_UPDATE)
	{
		if (isSelf())
		{
			//tell sim to cancel this update
			gAgent.teleportViaLocation(gAgent.getPositionGlobal());
		}
	}

	return retval;
}

LLViewerFetchedTexture *LLVOAvatar::getBakedTextureImage(const U8 te, const LLUUID& uuid)
{
	LLViewerFetchedTexture *result = NULL;

	if (uuid == IMG_DEFAULT_AVATAR ||
		uuid == IMG_DEFAULT ||
		uuid == IMG_INVISIBLE)
	{
		// Should already exist, don't need to find it on sim or baked-texture host.
		result = gTextureList.findImage(uuid, TEX_LIST_STANDARD);
	}
	if (!result)
	{
		const std::string url = getImageURL(te,uuid);

		if (url.empty())
		{
			// <FS:Ansariel> [Legacy Bake]
			//LL_WARNS() << "unable to determine URL for te " << te << " uuid " << uuid << LL_ENDL;
			//return NULL;
			LL_DEBUGS("Avatar") << avString() << "get old-bake image from host " << uuid << LL_ENDL;
			LLHost host = getObjectHost();
			result = LLViewerTextureManager::getFetchedTexture(
				uuid, FTT_HOST_BAKE, TRUE, LLGLTexture::BOOST_NONE, LLViewerTexture::LOD_TEXTURE, 0, 0, host);
			// </FS:Ansariel> [Legacy Bake]
		}
		LL_DEBUGS("Avatar") << avString() << "get server-bake image from URL " << url << LL_ENDL;
		result = LLViewerTextureManager::getFetchedTextureFromUrl(
			url, FTT_SERVER_BAKE, TRUE, LLGLTexture::BOOST_NONE, LLViewerTexture::LOD_TEXTURE, 0, 0, uuid);
		if (result->isMissingAsset())
		{
			result->setIsMissingAsset(false);
		}
	}
	return result;
}

// virtual
S32 LLVOAvatar::setTETexture(const U8 te, const LLUUID& uuid)
{
	if (!isIndexBakedTexture((ETextureIndex)te))
	{
		// Sim still sends some uuids for non-baked slots sometimes - ignore.
		return LLViewerObject::setTETexture(te, LLUUID::null);
	}

	LLViewerFetchedTexture *image = getBakedTextureImage(te,uuid);
	llassert(image);
	return setTETextureCore(te, image);
}

static LLTrace::BlockTimerStatHandle FTM_AVATAR_UPDATE("Avatar Update");
static LLTrace::BlockTimerStatHandle FTM_JOINT_UPDATE("Update Joints");

//------------------------------------------------------------------------
// LLVOAvatar::dumpAnimationState()
//------------------------------------------------------------------------
void LLVOAvatar::dumpAnimationState()
{
	LL_INFOS() << "==============================================" << LL_ENDL;
	for (LLVOAvatar::AnimIterator it = mSignaledAnimations.begin(); it != mSignaledAnimations.end(); ++it)
	{
		LLUUID id = it->first;
		std::string playtag = "";
		if (mPlayingAnimations.find(id) != mPlayingAnimations.end())
		{
			playtag = "*";
		}
		LL_INFOS() << gAnimLibrary.animationName(id) << playtag << LL_ENDL;
	}
	for (LLVOAvatar::AnimIterator it = mPlayingAnimations.begin(); it != mPlayingAnimations.end(); ++it)
	{
		LLUUID id = it->first;
		bool is_signaled = mSignaledAnimations.find(id) != mSignaledAnimations.end();
		if (!is_signaled)
		{
			LL_INFOS() << gAnimLibrary.animationName(id) << "!S" << LL_ENDL;
		}
	}
}

//------------------------------------------------------------------------
// idleUpdate()
//------------------------------------------------------------------------
void LLVOAvatar::idleUpdate(LLAgent &agent, const F64 &time)
{
	LL_RECORD_BLOCK_TIME(FTM_AVATAR_UPDATE);

	if (isDead())
	{
		LL_INFOS() << "Warning!  Idle on dead avatar" << LL_ENDL;
		return;
	}	

	// <FS:CR> Use LLCachedControl
	static LLCachedControl<bool> disable_all_render_types(gSavedSettings, "DisableAllRenderTypes");
	if (!(gPipeline.hasRenderType(LLPipeline::RENDER_TYPE_AVATAR))
		//&& !(gSavedSettings.getBOOL("DisableAllRenderTypes")) && !isSelf())
		&& !(disable_all_render_types) && !isSelf())
	// </FS:CR>
	{
		return;
	}

    LLScopedContextString str("avatar_idle_update " + getFullname());
    
	checkTextureLoading() ;
	
	// force immediate pixel area update on avatars using last frames data (before drawable or camera updates)
	setPixelAreaAndAngle(gAgent);

	// force asynchronous drawable update
	if(mDrawable.notNull())
	{	
		LL_RECORD_BLOCK_TIME(FTM_JOINT_UPDATE);
	
		if (isSitting() && getParent())
		{
			LLViewerObject *root_object = (LLViewerObject*)getRoot();
			LLDrawable* drawablep = root_object->mDrawable;
			// if this object hasn't already been updated by another avatar...
			if (drawablep) // && !drawablep->isState(LLDrawable::EARLY_MOVE))
			{
				if (root_object->isSelected())
				{
					gPipeline.updateMoveNormalAsync(drawablep);
				}
				else
				{
					gPipeline.updateMoveDampedAsync(drawablep);
				}
			}
		}
		else 
		{
			gPipeline.updateMoveDampedAsync(mDrawable);
		}
	}

	//--------------------------------------------------------------------
	// set alpha flag depending on state
	//--------------------------------------------------------------------

	if (isSelf())
	{
		LLViewerObject::idleUpdate(agent, time);
		
		// trigger fidget anims
		if (isAnyAnimationSignaled(AGENT_STAND_ANIMS, NUM_AGENT_STAND_ANIMS))
		{
			agent.fidget();
		}
	}
	else
	{
		// Should override the idleUpdate stuff and leave out the angular update part.
		LLQuaternion rotation = getRotation();
		LLViewerObject::idleUpdate(agent, time);
		setRotation(rotation);
	}

	// attach objects that were waiting for a drawable
	lazyAttach();

	// animate the character
	// store off last frame's root position to be consistent with camera position
	mLastRootPos = mRoot->getWorldPosition();
	BOOL detailed_update = updateCharacter(agent);

	static LLUICachedControl<bool> visualizers_in_calls("ShowVoiceVisualizersInCalls", false);
	bool voice_enabled = (visualizers_in_calls || LLVoiceClient::getInstance()->inProximalChannel()) &&
						 LLVoiceClient::getInstance()->getVoiceEnabled(mID);

	idleUpdateVoiceVisualizer( voice_enabled );
	idleUpdateMisc( detailed_update );
	idleUpdateAppearanceAnimation();
	if (detailed_update)
	{
		idleUpdateLipSync( voice_enabled );
		idleUpdateLoadingEffect();
		idleUpdateBelowWater();	// wind effect uses this
		idleUpdateWindEffect();
	}
		
	idleUpdateNameTag( mLastRootPos );
	idleUpdateRenderComplexity();
}

void LLVOAvatar::idleUpdateVoiceVisualizer(bool voice_enabled)
{
	bool render_visualizer = voice_enabled;
	
	// Don't render the user's own voice visualizer when in mouselook, or when opening the mic is disabled.
	if(isSelf())
	{
		// <FS:Ansariel> Faster debug settings
		//if(gAgentCamera.cameraMouselook() || gSavedSettings.getBOOL("VoiceDisableMic"))
		static LLCachedControl<bool> voiceDisableMic(gSavedSettings, "VoiceDisableMic");
		if (gAgentCamera.cameraMouselook() || voiceDisableMic)
		// </FS:Ansariel>
		{
			render_visualizer = false;
		}
	}
	
	// <FS:Ansariel> FIRE-1916: Hide voice dots over avatars
	static LLCachedControl<bool> fsShowVoiceVisualizer(gSavedSettings, "FSShowVoiceVisualizer");
	if (!fsShowVoiceVisualizer)
	{
		render_visualizer = false;
	}
	// </FS:Ansariel>

	mVoiceVisualizer->setVoiceEnabled(render_visualizer);
	
	if ( voice_enabled )
	{		
		//----------------------------------------------------------------
		// Only do gesture triggering for your own avatar, and only when you're in a proximal channel.
		//----------------------------------------------------------------
		if( isSelf() )
		{
			//----------------------------------------------------------------------------------------
			// The following takes the voice signal and uses that to trigger gesticulations. 
			//----------------------------------------------------------------------------------------
			int lastGesticulationLevel = mCurrentGesticulationLevel;
			mCurrentGesticulationLevel = mVoiceVisualizer->getCurrentGesticulationLevel();
			
			//---------------------------------------------------------------------------------------------------
			// If "current gesticulation level" changes, we catch this, and trigger the new gesture
			//---------------------------------------------------------------------------------------------------
			if ( lastGesticulationLevel != mCurrentGesticulationLevel )
			{
				if ( mCurrentGesticulationLevel != VOICE_GESTICULATION_LEVEL_OFF )
				{
					std::string gestureString = "unInitialized";
					if ( mCurrentGesticulationLevel == 0 )	{ gestureString = "/voicelevel1";	}
					else	if ( mCurrentGesticulationLevel == 1 )	{ gestureString = "/voicelevel2";	}
					else	if ( mCurrentGesticulationLevel == 2 )	{ gestureString = "/voicelevel3";	}
					else	{ LL_INFOS() << "oops - CurrentGesticulationLevel can be only 0, 1, or 2"  << LL_ENDL; }
					
					// this is the call that Karl S. created for triggering gestures from within the code.
					LLGestureMgr::instance().triggerAndReviseString( gestureString );
				}
			}
			
		} //if( isSelf() )
		
		//-----------------------------------------------------------------------------------------------------------------
		// If the avatar is speaking, then the voice amplitude signal is passed to the voice visualizer.
		// Also, here we trigger voice visualizer start and stop speaking, so it can animate the voice symbol.
		//
		// Notice the calls to "gAwayTimer.reset()". This resets the timer that determines how long the avatar has been
		// "away", so that the avatar doesn't lapse into away-mode (and slump over) while the user is still talking. 
		//-----------------------------------------------------------------------------------------------------------------
		if (LLVoiceClient::getInstance()->getIsSpeaking( mID ))
		{		
			if (!mVoiceVisualizer->getCurrentlySpeaking())
			{
				mVoiceVisualizer->setStartSpeaking();
				
				//printf( "gAwayTimer.reset();\n" );
			}
			
			mVoiceVisualizer->setSpeakingAmplitude( LLVoiceClient::getInstance()->getCurrentPower( mID ) );
			
			if( isSelf() )
			{
				gAgent.clearAFK();
			}
		}
		else
		{
			if ( mVoiceVisualizer->getCurrentlySpeaking() )
			{
				mVoiceVisualizer->setStopSpeaking();
				
				if ( mLipSyncActive )
				{
					// <FS:Ansariel> [Legacy Bake]
					//if( mOohMorph ) mOohMorph->setWeight(mOohMorph->getMinWeight());
					//if( mAahMorph ) mAahMorph->setWeight(mAahMorph->getMinWeight());
					if( mOohMorph ) mOohMorph->setWeight(mOohMorph->getMinWeight(), FALSE);
					if( mAahMorph ) mAahMorph->setWeight(mAahMorph->getMinWeight(), FALSE);
					// </FS:Ansariel> [Legacy Bake]
					
					mLipSyncActive = false;
					LLCharacter::updateVisualParams();
					dirtyMesh();
				}
			}
		}
		
		//--------------------------------------------------------------------------------------------
		// here we get the approximate head position and set as sound source for the voice symbol
		// (the following version uses a tweak of "mHeadOffset" which handle sitting vs. standing)
		//--------------------------------------------------------------------------------------------
		
		if ( isSitting() )
		{
			LLVector3 headOffset = LLVector3( 0.0f, 0.0f, mHeadOffset.mV[2] );
			mVoiceVisualizer->setVoiceSourceWorldPosition( mRoot->getWorldPosition() + headOffset );
		}
		else 
		{
			LLVector3 tagPos = mRoot->getWorldPosition();
			tagPos[VZ] -= mPelvisToFoot;
			tagPos[VZ] += ( mBodySize[VZ] + 0.125f ); // does not need mAvatarOffset -Nyx
			mVoiceVisualizer->setVoiceSourceWorldPosition( tagPos );
		}
	}//if ( voiceEnabled )
}		

static LLTrace::BlockTimerStatHandle FTM_ATTACHMENT_UPDATE("Update Attachments");

void LLVOAvatar::idleUpdateMisc(bool detailed_update)
{
	if (LLVOAvatar::sJointDebug)
	{
		LL_INFOS() << getFullname() << ": joint touches: " << LLJoint::sNumTouches << " updates: " << LLJoint::sNumUpdates << LL_ENDL;
	}

	LLJoint::sNumUpdates = 0;
	LLJoint::sNumTouches = 0;

	BOOL visible = isVisible() || mNeedsAnimUpdate;

	// update attachments positions
	// <FS:Ansariel> Fix LL impostor hacking; No detailed updates if muted when using no impostors
	//if (detailed_update || !sUseImpostors)
	if (detailed_update || (!sUseImpostors && !isInMuteList()))
	// </FS:Ansariel>
	{
		LL_RECORD_BLOCK_TIME(FTM_ATTACHMENT_UPDATE);
		for (attachment_map_t::iterator iter = mAttachmentPoints.begin(); 
			 iter != mAttachmentPoints.end();
			 ++iter)
		{
			LLViewerJointAttachment* attachment = iter->second;

			// <FS:Ansariel> Possible crash fix
			if (!attachment)
			{
				continue;
			}
			// </FS:Ansariel>

			for (LLViewerJointAttachment::attachedobjs_vec_t::iterator attachment_iter = attachment->mAttachedObjects.begin();
				 attachment_iter != attachment->mAttachedObjects.end();
				 ++attachment_iter)
			{
				LLViewerObject* attached_object = (*attachment_iter);
				BOOL visibleAttachment = visible || (attached_object && 
													 !(attached_object->mDrawable->getSpatialBridge() &&
													   attached_object->mDrawable->getSpatialBridge()->getRadius() < 2.0f));
				
				if (visibleAttachment && attached_object && !attached_object->isDead() && attachment->getValid())
				{
					// if selecting any attachments, update all of them as non-damped
					if (LLSelectMgr::getInstance()->getSelection()->getObjectCount() && LLSelectMgr::getInstance()->getSelection()->isAttachment())
					{
						gPipeline.updateMoveNormalAsync(attached_object->mDrawable);
					}
					else
					{
						gPipeline.updateMoveDampedAsync(attached_object->mDrawable);
					}
					
					LLSpatialBridge* bridge = attached_object->mDrawable->getSpatialBridge();
					if (bridge)
					{
						gPipeline.updateMoveNormalAsync(bridge);
					}
					attached_object->updateText();	
				}
			}
		}
	}

	mNeedsAnimUpdate = FALSE;

	if (isImpostor() && !mNeedsImpostorUpdate)
	{
		LL_ALIGN_16(LLVector4a ext[2]);
		F32 distance;
		LLVector3 angle;

		getImpostorValues(ext, angle, distance);

		for (U32 i = 0; i < 3 && !mNeedsImpostorUpdate; i++)
		{
			F32 cur_angle = angle.mV[i];
			F32 old_angle = mImpostorAngle.mV[i];
			F32 angle_diff = fabsf(cur_angle-old_angle);
		
			if (angle_diff > F_PI/512.f*distance*mUpdatePeriod)
			{
				mNeedsImpostorUpdate = TRUE;
			}
		}

		if (detailed_update && !mNeedsImpostorUpdate)
		{	//update impostor if view angle, distance, or bounding box change
			//significantly
			
			F32 dist_diff = fabsf(distance-mImpostorDistance);
			if (dist_diff/mImpostorDistance > 0.1f)
			{
				mNeedsImpostorUpdate = TRUE;
			}
			else
			{
				//VECTORIZE THIS
				getSpatialExtents(ext[0], ext[1]);
				LLVector4a diff;
				diff.setSub(ext[1], mImpostorExtents[1]);
				if (diff.getLength3().getF32() > 0.05f)
				{
					mNeedsImpostorUpdate = TRUE;
				}
				else
				{
					diff.setSub(ext[0], mImpostorExtents[0]);
					if (diff.getLength3().getF32() > 0.05f)
					{
						mNeedsImpostorUpdate = TRUE;
					}
				}
			}
		}
	}

    if (mDrawable.notNull())
    {
        mDrawable->movePartition();
        
        //force a move if sitting on an active object
        if (getParent() && ((LLViewerObject*) getParent())->mDrawable->isActive())
        {
            gPipeline.markMoved(mDrawable, TRUE);
        }
    }
}

void LLVOAvatar::idleUpdateAppearanceAnimation()
{
	// update morphing params
	if (mAppearanceAnimating)
	{
		ESex avatar_sex = getSex();
		F32 appearance_anim_time = mAppearanceMorphTimer.getElapsedTimeF32();
		if (appearance_anim_time >= APPEARANCE_MORPH_TIME)
		{
			mAppearanceAnimating = FALSE;
			for (LLVisualParam *param = getFirstVisualParam(); 
				 param;
				 param = getNextVisualParam())
			{
				if (param->isTweakable())
				{
					// <FS:Ansariel> [Legacy Bake]
					//param->stopAnimating();
					param->stopAnimating(FALSE);
				}
			}
			updateVisualParams();
			// <FS:Ansariel> [Legacy Bake]
			if (isSelf())
			{
				gAgent.sendAgentSetAppearance();
			}
			// </FS:Ansariel> [Legacy Bake]
		}
		else
		{
			F32 morph_amt = calcMorphAmount();
			LLVisualParam *param;

			if (!isSelf())
			{
				// animate only top level params for non-self avatars
				for (param = getFirstVisualParam();
					 param;
					 param = getNextVisualParam())
				{
					if (param->isTweakable())
					{
						// <FS:Ansariel> [Legacy Bake]
						//param->animate(morph_amt);
						param->animate(morph_amt, FALSE);
					}
				}
			}

			// apply all params
			for (param = getFirstVisualParam();
				 param;
				 param = getNextVisualParam())
			{
				param->apply(avatar_sex);
			}

			mLastAppearanceBlendTime = appearance_anim_time;
		}
		dirtyMesh();
	}
}

F32 LLVOAvatar::calcMorphAmount()
{
	F32 appearance_anim_time = mAppearanceMorphTimer.getElapsedTimeF32();
	F32 blend_frac = calc_bouncy_animation(appearance_anim_time / APPEARANCE_MORPH_TIME);
	F32 last_blend_frac = calc_bouncy_animation(mLastAppearanceBlendTime / APPEARANCE_MORPH_TIME);

	F32 morph_amt;
	if (last_blend_frac == 1.f)
	{
		morph_amt = 1.f;
	}
	else
	{
		morph_amt = (blend_frac - last_blend_frac) / (1.f - last_blend_frac);
	}

	return morph_amt;
}

void LLVOAvatar::idleUpdateLipSync(bool voice_enabled)
{
	// Use the Lipsync_Ooh and Lipsync_Aah morphs for lip sync
	if ( voice_enabled && (LLVoiceClient::getInstance()->lipSyncEnabled()) && LLVoiceClient::getInstance()->getIsSpeaking( mID ) )
	{
		F32 ooh_morph_amount = 0.0f;
		F32 aah_morph_amount = 0.0f;

		mVoiceVisualizer->lipSyncOohAah( ooh_morph_amount, aah_morph_amount );

		if( mOohMorph )
		{
			F32 ooh_weight = mOohMorph->getMinWeight()
				+ ooh_morph_amount * (mOohMorph->getMaxWeight() - mOohMorph->getMinWeight());

			// <FS:Ansariel> [Legacy Bake]
			//mOohMorph->setWeight( ooh_weight);
			mOohMorph->setWeight( ooh_weight, FALSE);
		}

		if( mAahMorph )
		{
			F32 aah_weight = mAahMorph->getMinWeight()
				+ aah_morph_amount * (mAahMorph->getMaxWeight() - mAahMorph->getMinWeight());

			// <FS:Ansariel> [Legacy Bake]
			//mAahMorph->setWeight( aah_weight);
			mAahMorph->setWeight( aah_weight, FALSE);
		}

		mLipSyncActive = true;
		LLCharacter::updateVisualParams();
		dirtyMesh();
	}
}

void LLVOAvatar::idleUpdateLoadingEffect()
{
	// update visibility when avatar is partially loaded
	if (updateIsFullyLoaded()) // changed?
	{
		if (isFullyLoaded())
		{
			if (mFirstFullyVisible)
			{
				mFirstFullyVisible = FALSE;
				if (isSelf())
				{
					LL_INFOS("Avatar") << avString() << "self isFullyLoaded, mFirstFullyVisible" << LL_ENDL;
					LLAppearanceMgr::instance().onFirstFullyVisible();

					// <FS:Zi> Animation Overrider
					AOEngine::instance().onLoginComplete();
				}
				else
				{
					LL_INFOS("Avatar") << avString() << "other isFullyLoaded, mFirstFullyVisible" << LL_ENDL;
				}
			}

			deleteParticleSource();
			updateLOD();
		}
		else
		{
<<<<<<< HEAD
// <FS> Custom avatar particle cloud
//			LLPartSysData particle_parameters;
//
//			// fancy particle cloud designed by Brent
//			particle_parameters.mPartData.mMaxAge            = 4.f;
//			particle_parameters.mPartData.mStartScale.mV[VX] = 0.8f;
//			particle_parameters.mPartData.mStartScale.mV[VX] = 0.8f;
//			particle_parameters.mPartData.mStartScale.mV[VY] = 1.0f;
//			particle_parameters.mPartData.mEndScale.mV[VX]   = 0.02f;
//			particle_parameters.mPartData.mEndScale.mV[VY]   = 0.02f;
//			particle_parameters.mPartData.mStartColor        = LLColor4(1, 1, 1, 0.5f);
//			particle_parameters.mPartData.mEndColor          = LLColor4(1, 1, 1, 0.0f);
//			particle_parameters.mPartData.mStartScale.mV[VX] = 0.8f;
//			LLViewerTexture* cloud = LLViewerTextureManager::getFetchedTextureFromFile("cloud-particle.j2c");
//			particle_parameters.mPartImageID                 = cloud->getID();
//			particle_parameters.mMaxAge                      = 0.f;
//			particle_parameters.mPattern                     = LLPartSysData::LL_PART_SRC_PATTERN_ANGLE_CONE;
//			particle_parameters.mInnerAngle                  = F_PI;
//			particle_parameters.mOuterAngle                  = 0.f;
//			particle_parameters.mBurstRate                   = 0.02f;
//			particle_parameters.mBurstRadius                 = 0.0f;
//			particle_parameters.mBurstPartCount              = 1;
//			particle_parameters.mBurstSpeedMin               = 0.1f;
//			particle_parameters.mBurstSpeedMax               = 1.f;
//			particle_parameters.mPartData.mFlags             = ( LLPartData::LL_PART_INTERP_COLOR_MASK | LLPartData::LL_PART_INTERP_SCALE_MASK |
//																 LLPartData::LL_PART_EMISSIVE_MASK | // LLPartData::LL_PART_FOLLOW_SRC_MASK |
//																 LLPartData::LL_PART_TARGET_POS_MASK );
//			
//			if (!isTooComplex()) // do not generate particles for overly-complex avatars
//			{
//				setParticleSource(particle_parameters, getID());
//			}

			// Firestorm Clouds
			if (!isTooComplex()) // do not generate particles for overly-complex avatars
=======
			LLPartSysData particle_parameters;

			// fancy particle cloud designed by Brent
			particle_parameters.mPartData.mMaxAge            = 4.f;
			particle_parameters.mPartData.mStartScale.mV[VX] = 0.8f;
			particle_parameters.mPartData.mStartScale.mV[VX] = 0.8f;
			particle_parameters.mPartData.mStartScale.mV[VY] = 1.0f;
			particle_parameters.mPartData.mEndScale.mV[VX]   = 0.02f;
			particle_parameters.mPartData.mEndScale.mV[VY]   = 0.02f;
			particle_parameters.mPartData.mStartColor        = LLColor4(1, 1, 1, 0.5f);
			particle_parameters.mPartData.mEndColor          = LLColor4(1, 1, 1, 0.0f);
			particle_parameters.mPartData.mStartScale.mV[VX] = 0.8f;
			LLViewerTexture* cloud = LLViewerTextureManager::getFetchedTextureFromFile("cloud-particle.j2c");
			particle_parameters.mPartImageID                 = cloud->getID();
			particle_parameters.mMaxAge                      = 0.f;
			particle_parameters.mPattern                     = LLPartSysData::LL_PART_SRC_PATTERN_ANGLE_CONE;
			particle_parameters.mInnerAngle                  = F_PI;
			particle_parameters.mOuterAngle                  = 0.f;
			particle_parameters.mBurstRate                   = 0.02f;
			particle_parameters.mBurstRadius                 = 0.0f;
			particle_parameters.mBurstPartCount              = 1;
			particle_parameters.mBurstSpeedMin               = 0.1f;
			particle_parameters.mBurstSpeedMax               = 1.f;
			particle_parameters.mPartData.mFlags             = ( LLPartData::LL_PART_INTERP_COLOR_MASK | LLPartData::LL_PART_INTERP_SCALE_MASK |
																 LLPartData::LL_PART_EMISSIVE_MASK | // LLPartData::LL_PART_FOLLOW_SRC_MASK |
																 LLPartData::LL_PART_TARGET_POS_MASK );
			
            // AXON skip cloud effects for dummy avs as well
			if (!mIsDummy && !isTooComplex()) // do not generate particles for overly-complex avatars
>>>>>>> a634d878
			{
				setParticleSource(sCloud, getID());
			}
		}
// </FS>
	}
}	

void LLVOAvatar::idleUpdateWindEffect()
{
	// update wind effect
	if ((LLViewerShaderMgr::instance()->getVertexShaderLevel(LLViewerShaderMgr::SHADER_AVATAR) >= LLDrawPoolAvatar::SHADER_LEVEL_CLOTH))
	{
		F32 hover_strength = 0.f;
		F32 time_delta = mRippleTimer.getElapsedTimeF32() - mRippleTimeLast;
		mRippleTimeLast = mRippleTimer.getElapsedTimeF32();
		LLVector3 velocity = getVelocity();
		F32 speed = velocity.length();
		//RN: velocity varies too much frame to frame for this to work
		mRippleAccel.clearVec();//lerp(mRippleAccel, (velocity - mLastVel) * time_delta, LLSmoothInterpolation::getInterpolant(0.02f));
		mLastVel = velocity;
		LLVector4 wind;
		wind.setVec(getRegion()->mWind.getVelocityNoisy(getPositionAgent(), 4.f) - velocity);

		if (mInAir)
		{
			hover_strength = HOVER_EFFECT_STRENGTH * llmax(0.f, HOVER_EFFECT_MAX_SPEED - speed);
		}

		if (mBelowWater)
		{
			// TODO: make cloth flow more gracefully when underwater
			hover_strength += UNDERWATER_EFFECT_STRENGTH;
		}

		wind.mV[VZ] += hover_strength;
		wind.normalize();

		wind.mV[VW] = llmin(0.025f + (speed * 0.015f) + hover_strength, 0.5f);
		F32 interp;
		if (wind.mV[VW] > mWindVec.mV[VW])
		{
			interp = LLSmoothInterpolation::getInterpolant(0.2f);
		}
		else
		{
			interp = LLSmoothInterpolation::getInterpolant(0.4f);
		}
		mWindVec = lerp(mWindVec, wind, interp);
	
		F32 wind_freq = hover_strength + llclamp(8.f + (speed * 0.7f) + (noise1(mRipplePhase) * 4.f), 8.f, 25.f);
		mWindFreq = lerp(mWindFreq, wind_freq, interp); 

		if (mBelowWater)
		{
			mWindFreq *= UNDERWATER_FREQUENCY_DAMP;
		}

		mRipplePhase += (time_delta * mWindFreq);
		if (mRipplePhase > F_TWO_PI)
		{
			mRipplePhase = fmodf(mRipplePhase, F_TWO_PI);
		}
	}
}

void LLVOAvatar::idleUpdateNameTag(const LLVector3& root_pos_last)
{
	// update chat bubble
	//--------------------------------------------------------------------
	// draw text label over character's head
	//--------------------------------------------------------------------
	if (mChatTimer.getElapsedTimeF32() > BUBBLE_CHAT_TIME)
	{
		mChats.clear();
	}

	static LLCachedControl<F32> renderNameShowTime(gSavedSettings, "RenderNameShowTime");
	static LLCachedControl<F32> renderNameFadeDuration(gSavedSettings, "RenderNameFadeDuration");
	static LLCachedControl<bool> useChatBubbles(gSavedSettings, "UseChatBubbles");
	static LLCachedControl<bool> useTypingBubbles(gSavedSettings, "UseTypingBubbles");
	static LLCachedControl<bool> renderNameShowSelf(gSavedSettings, "RenderNameShowSelf");
	static LLCachedControl<S32> avatarNameTagMode(gSavedSettings, "AvatarNameTagMode");

	const F32 time_visible = mTimeVisible.getElapsedTimeF32();
	const F32 NAME_SHOW_TIME = F32(renderNameShowTime);	// seconds
	const F32 FADE_DURATION = F32(renderNameFadeDuration); // seconds
// [RLVa:KB] - Checked: RLVa-2.0.1
	bool fRlvShowAvTag = true, fRlvShowAvName = true;
	if (RlvActions::isRlvEnabled())
	{
		fRlvShowAvTag = RlvActions::canShowName(RlvActions::SNC_NAMETAG, getID());
		fRlvShowAvName = (fRlvShowAvTag) && (RlvActions::canShowName(RlvActions::SNC_DEFAULT, getID()));
	}
// [/RLVa:KB]
	BOOL visible_avatar = isVisible() || mNeedsAnimUpdate;
	BOOL visible_chat = useChatBubbles && (mChats.size() || mTyping);
	BOOL visible_typing = useTypingBubbles && mTyping;
	BOOL render_name =	visible_chat ||
				visible_typing ||
		                (visible_avatar &&
// [RLVa:KB] - Checked: RLVa-2.0.1
						(fRlvShowAvTag) &&
// [/RLVa:KB]
		                ((sRenderName == RENDER_NAME_ALWAYS) ||
		                 (sRenderName == RENDER_NAME_FADE && time_visible < NAME_SHOW_TIME)));
	// If it's your own avatar, don't draw in mouselook, and don't
	// draw if we're specifically hiding our own name.
	if (isSelf())
	{
		render_name = render_name
			&& !gAgentCamera.cameraMouselook()
			&& (visible_chat || (renderNameShowSelf 
								 && S32(avatarNameTagMode) ));
	}

	if ( !render_name )
	{
		if (mNameText)
		{
			// ...clean up old name tag
			mNameText->markDead();
			mNameText = NULL;
			sNumVisibleChatBubbles--;
		}
		return;
	}

	BOOL new_name = FALSE;
	if (visible_chat != mVisibleChat)
	{
		mVisibleChat = visible_chat;
		new_name = TRUE;
	}
		if (visible_typing != mVisibleTyping)
		{
			mVisibleTyping = visible_typing;
			new_name = TRUE;
		}

// [RLVa:KB] - Checked: RLVa-0.2.0
	if (!fRlvShowAvName)
	{
		if (mRenderGroupTitles)
		{
			mRenderGroupTitles = FALSE;
			new_name = TRUE;
		}
	}
	else if (sRenderGroupTitles != mRenderGroupTitles)
// [/RLVa]
//	if (sRenderGroupTitles != mRenderGroupTitles)
	{
		mRenderGroupTitles = sRenderGroupTitles;
		new_name = TRUE;
	}

	// First Calculate Alpha
	// If alpha > 0, create mNameText if necessary, otherwise delete it
	F32 alpha = 0.f;
	if (mAppAngle > 5.f)
	{
		const F32 START_FADE_TIME = NAME_SHOW_TIME - FADE_DURATION;
		if (!visible_chat && !visible_typing && sRenderName == RENDER_NAME_FADE && time_visible > START_FADE_TIME)
		{
			alpha = 1.f - (time_visible - START_FADE_TIME) / FADE_DURATION;
		}
		else
		{
			// ...not fading, full alpha
			alpha = 1.f;
		}
	}
	else if (mAppAngle > 2.f)
	{
		// far away is faded out also
		alpha = (mAppAngle-2.f)/3.f;
	}

	if (alpha <= 0.f)
	{
		if (mNameText)
		{
			mNameText->markDead();
			mNameText = NULL;
			sNumVisibleChatBubbles--;
		}
		return;
	}

	if (!mNameText)
	{
		mNameText = static_cast<LLHUDNameTag*>( LLHUDObject::addHUDObject(
			LLHUDObject::LL_HUD_NAME_TAG) );
		//mNameText->setMass(10.f);
		mNameText->setSourceObject(this);
		mNameText->setVertAlignment(LLHUDNameTag::ALIGN_VERT_TOP);
		mNameText->setVisibleOffScreen(TRUE);
		mNameText->setMaxLines(11);
		mNameText->setFadeDistance(CHAT_NORMAL_RADIUS, 5.f);
		sNumVisibleChatBubbles++;
		new_name = TRUE;
    }
				
	idleUpdateNameTagPosition(root_pos_last);
	idleUpdateNameTagText(new_name);
	// Wolfspirit: Following thing is already handled in LLHUDNameTag::lineSegmentIntersect
	// Fixing bubblechat alpha flashing with commenting this out.
	// idleUpdateNameTagAlpha(new_name, alpha);
}

void LLVOAvatar::idleUpdateNameTagText(BOOL new_name)
{
	LLNameValue *title = getNVPair("Title");
	LLNameValue* firstname = getNVPair("FirstName");
	LLNameValue* lastname = getNVPair("LastName");

	// Avatars must have a first and last name
	if (!firstname || !lastname) return;

	// <FS:Ansariel> OpenSim chat distance compatibility
	static const F32 chat_range_whisper_squared = LFSimFeatureHandler::getInstance()->whisperRange() * LFSimFeatureHandler::getInstance()->whisperRange();
	static const F32 chat_range_say_squared = LFSimFeatureHandler::getInstance()->sayRange() * LFSimFeatureHandler::getInstance()->sayRange();
	static const F32 chat_range_shout_squared = LFSimFeatureHandler::getInstance()->shoutRange() * LFSimFeatureHandler::getInstance()->shoutRange();
	// </FS:Ansariel>

// [RLVa:KB] - Checked: RLVa-2.0.1
	bool fRlvShowAvName = RlvActions::canShowName(RlvActions::SNC_DEFAULT, getID());
// [/RLVa:KB]
	// <FS:Ansariel> Show auto-response in nametag
	static LLCachedControl<bool> fsAutorespondMode(gSavedPerAccountSettings, "FSAutorespondMode");
	static LLCachedControl<bool> fsAutorespondNonFriendsMode(gSavedPerAccountSettings, "FSAutorespondNonFriendsMode");
	static LLCachedControl<bool> fsShowAutorespondInNametag(gSavedSettings, "FSShowAutorespondInNametag");
	bool is_autoresponse = isSelf() && fsShowAutorespondInNametag && (fsAutorespondMode || fsAutorespondNonFriendsMode);
	// </FS:Ansariel>
	// <FS:Ansariel> FIRE-3475: Show typing in nametag
	static LLCachedControl<bool> fsShowTypingStateInNameTag(gSavedSettings, "FSShowTypingStateInNameTag");
	bool is_typing = !isSelf() && mTyping && fsShowTypingStateInNameTag;
	// </FS:Ansariel>
	bool is_away = mSignaledAnimations.find(ANIM_AGENT_AWAY)  != mSignaledAnimations.end();
	bool is_do_not_disturb = mSignaledAnimations.find(ANIM_AGENT_DO_NOT_DISTURB) != mSignaledAnimations.end();
	bool is_appearance = mSignaledAnimations.find(ANIM_AGENT_CUSTOMIZE) != mSignaledAnimations.end();
	bool is_muted;
	if (isSelf())
	{
		is_muted = false;
	}
	else
	{
		is_muted = isInMuteList();
	}
//	bool is_friend = LLAvatarTracker::instance().isBuddy(getID());
// [RLVa:KB] - Checked: RLVa-1.2.2
	bool is_friend = (fRlvShowAvName) && (LLAvatarTracker::instance().isBuddy(getID()));
// [/RLVa:KB]
	bool is_cloud = getIsCloud();

	if (is_appearance != mNameAppearance)
	{
		if (is_appearance)
		{
			debugAvatarRezTime("AvatarRezEnteredAppearanceNotification","entered appearance mode");
		}
		else
		{
			debugAvatarRezTime("AvatarRezLeftAppearanceNotification","left appearance mode");
		}
	}
	// <FS:CR> Colorize name tags
	//LLColor4 name_tag_color = getNameTagColor(is_friend);
	LLColor4 name_tag_color = getNameTagColor();
	// </FS:CR>
	LLColor4 distance_color = name_tag_color;
	std::string distance_string;

	// Wolfspirit: If we don't need to display a friend,
	// if we aren't self, if we use colored Clienttags and if we have a color
	// then use that color as name_tag_color
	static LLUICachedControl<bool> show_friends("NameTagShowFriends");
	static LLUICachedControl<U32> color_client_tags("FSColorClienttags");
	bool special_color_override = (show_friends && (is_friend || LGGContactSets::getInstance()->hasFriendColorThatShouldShow(getID(), LGG_CS_TAG))) ||
									LLNetMap::hasAvatarMarkColor(getID());
	if (mClientTagData.has("color")
		&& !special_color_override
		&& color_client_tags && !this->isSelf())
	{
		name_tag_color = mClientTagData["color"]; 
	}

	// <FS:Ansariel> Color name tags based on distance
	static LLCachedControl<bool> show_distance_color_tag(gSavedSettings, "FSTagShowDistanceColors");
	static LLCachedControl<bool> show_distance_in_tag(gSavedSettings, "FSTagShowDistance");
	// <FS:CR> FIRE-6664: Add whisper range to color tags
	static LLUIColor tag_whisper_color = LLUIColorTable::instance().getColor("NameTagWhisperDistanceColor", LLColor4::green);
	// </FS:CR> FIRE-6664: Add whisper range to color tags
	static LLUIColor tag_chat_color = LLUIColorTable::instance().getColor("NameTagChatDistanceColor", LLColor4::green);
	static LLUIColor tag_shout_color = LLUIColorTable::instance().getColor("NameTagShoutDistanceColor", LLColor4::yellow);
	static LLUIColor tag_beyond_shout_color = LLUIColorTable::instance().getColor("NameTagBeyondShoutDistanceColor", LLColor4::red);

	if (!isSelf() && (show_distance_color_tag || show_distance_in_tag))
	{
		F64 distance_squared = dist_vec_squared(getPositionGlobal(), gAgent.getPositionGlobal());
		// <FS:CR> FIRE-6664: Add whisper range color tag
		if (distance_squared <= chat_range_whisper_squared)
		{
			distance_color = tag_whisper_color;
		}
		else if (distance_squared <= chat_range_say_squared)
		// </FS:CR> FIRE-6664: Add whisper range color tag
		{
			distance_color = tag_chat_color;
		}
		else if (distance_squared <= chat_range_shout_squared)
		{
			distance_color = tag_shout_color;
		}
		else
		{
			distance_color = tag_beyond_shout_color;
		}

		if (show_distance_in_tag)
		{
			distance_string = llformat("%.02f m", sqrt(distance_squared));
		}

		// Override nametag color only if friend color is disabled
		// or avatar is not a friend nor has a contact set color
		if (show_distance_color_tag && !special_color_override)
		{
			name_tag_color = distance_color;
		}
	}
	// </FS:Ansariel>

	// <FS:Ansariel> Show ARW in nametag options (for Jelly Dolls)
	static LLCachedControl<bool> show_arw_tag(gSavedSettings, "FSTagShowARW");
	static LLCachedControl<bool> show_too_complex_only_arw_tag(gSavedSettings, "FSTagShowTooComplexOnlyARW");
	static LLCachedControl<bool> show_own_arw_tag(gSavedSettings, "FSTagShowOwnARW");
	U32 complexity(0);
	LLColor4 complexity_color(LLColor4::grey1); // default if we're not limiting the complexity

	if (show_arw_tag &&
	   ((isSelf() && show_own_arw_tag) ||
	   (!isSelf() && (!show_too_complex_only_arw_tag || isTooComplex()))))
	{
		complexity = mVisualComplexity;

		// Show complexity color if we're limiting and not showing our own ARW...
		static LLCachedControl<U32> max_render_cost(gSavedSettings, "RenderAvatarMaxComplexity", 0);
		if (max_render_cost != 0 && !isSelf())
		{
			// This calculation is copied from idleUpdateRenderComplexity()
			F32 green_level = 1.f - llclamp(((F32)complexity - (F32)max_render_cost) / (F32)max_render_cost, 0.f, 1.f);
			F32 red_level = llmin((F32)complexity / (F32)max_render_cost, 1.f);
			complexity_color.set(red_level, green_level, 0.f, 1.f);
		}
	}
	// </FS:Ansariel>

	// Rebuild name tag if state change detected
	if (!mNameIsSet
		|| new_name
		// <FS:Ansariel> FIRE-13414: Avatar name isn't updated when the simulator sends a new name
		|| (!LLGridManager::instance().isInSecondLife() && (firstname->getString() != mNameFirstname || lastname->getString() != mNameLastname))
		// </FS:Ansariel>
		|| (!title && !mTitle.empty())
		|| (title && mTitle != title->getString())
		|| is_away != mNameAway 
		|| is_do_not_disturb != mNameDoNotDisturb 
		|| is_autoresponse != mNameAutoResponse
		|| is_muted != mNameMute
		|| is_appearance != mNameAppearance 
		|| is_friend != mNameFriend
		|| is_cloud != mNameCloud
		|| name_tag_color != mNameColor
		|| is_typing != mNameIsTyping
		|| distance_string != mDistanceString
		// <FS:Ansariel> Show Arc in nametag (for Jelly Dolls)
		|| complexity != mNameArc
		|| complexity_color != mNameArcColor)
	{

		//WS: If we got a uuid and if we know if it's id_based or not, ask FSDATA for the other tagdata, before we display it.
		if (mClientTagData.has("uuid") && mClientTagData.has("id_based"))
		{
			LLColor4 color;
			if (mClientTagData.has("tex_color"))
			{
				color.setValue(mClientTagData["tex_color"]);
			}
			else
			{
				color = LLColor4::black;
			}
			mClientTagData = FSData::getInstance()->resolveClientTag(LLUUID(mClientTagData["uuid"].asString()),
																	 mClientTagData["id_based"].asBoolean(),
																	 color);
		}

		clearNameTag();

		// <FS:Ansariel> Show auto-response in nametag
		//if (is_away || is_muted || is_do_not_disturb || is_appearance)
		if (is_away || is_muted || is_do_not_disturb || is_autoresponse || is_appearance || is_typing)
		// </FS:Ansariel>
		{
			std::string line;
			if (is_away)
			{
				line += LLTrans::getString("AvatarAway");
				line += ", ";
			}
			if (is_do_not_disturb)
			{
				line += LLTrans::getString("AvatarDoNotDisturb");
				line += ", ";
			}
			// <FS:Ansariel> Show auto-response in nametag
			if (is_autoresponse)
			{
				line += LLTrans::getString("AvatarAutoResponse");
				line += ", ";
			}
			// </FS:Ansariel>
			if (is_muted)
			{
				line += LLTrans::getString("AvatarMuted");
				line += ", ";
			}
			if (is_appearance)
			{
				line += LLTrans::getString("AvatarEditingAppearance");
				line += ", ";
			}
			if (is_cloud && !is_muted)
			{
				line += LLTrans::getString("LoadingData");
				line += ", ";
			}
			// <FS:Ansariel> FIRE-3475: Show typing in nametag
			if (is_typing)
			{
				line += LLTrans::getString("AvatarTyping");
				line += ", ";
			}
			// </FS:Ansariel>
			// trim last ", "
			line.resize( line.length() - 2 );
			addNameTagLine(line, name_tag_color, LLFontGL::NORMAL,
				LLFontGL::getFontSansSerifSmall());
		}

//		if (sRenderGroupTitles
// [RLVa:KB] - Checked: RLVa-1.2.2
		if (sRenderGroupTitles && fRlvShowAvName
// [/RLVa:KB]
			&& title && title->getString() && title->getString()[0] != '\0')
		{
			std::string title_str = title->getString();
			LLStringFn::replace_ascii_controlchars(title_str,LL_UNKNOWN_CHAR);
			addNameTagLine(title_str, name_tag_color, LLFontGL::NORMAL,
				LLFontGL::getFontSansSerifSmall());
		}

		static LLUICachedControl<bool> show_display_names("NameTagShowDisplayNames", true);
		static LLUICachedControl<bool> show_usernames("NameTagShowUsernames", true);
		static LLUICachedControl<bool> colorize_username("FSColorUsername");	// <FS:CR> FIRE-1061
		static LLUICachedControl<bool> show_legacynames("FSNameTagShowLegacyUsernames");

		if (LLAvatarName::useDisplayNames())
		{
			LLAvatarName av_name;
			if (!LLAvatarNameCache::get(getID(), &av_name))
			{
				// Force a rebuild at next idle
				// Note: do not connect a callback on idle().
				clearNameTag();
			}

// [RLVa:KB] - Checked: RLVa-1.2.2
			if ( (fRlvShowAvName) || (isSelf()) )
			{
// [/RLVa:KB]
				// Might be blank if name not available yet, that's OK
				if (show_display_names)
				{

					if (mClientTagData.has("name") && !mClientTagData["name"].asString().empty())
					{
						addNameTagLine((av_name.isDisplayNameDefault() ? av_name.getUserNameForDisplay() : av_name.getDisplayName()) +" (" + mClientTagData["name"].asString() + ")",name_tag_color,LLFontGL::NORMAL, LLFontGL::getFontSansSerif(), (!av_name.getDisplayName().empty()) );
					}
					else
					{
						addNameTagLine((av_name.isDisplayNameDefault() ? av_name.getUserNameForDisplay() : av_name.getDisplayName()), name_tag_color, LLFontGL::NORMAL, LLFontGL::getFontSansSerif(), true);
					}
				}
				// Suppress SLID display if display name matches exactly (ugh)
				if (show_usernames && !av_name.isDisplayNameDefault())
				{
					// *HACK: Desaturate the color
					// <FS:CR> FIRE-1061
					LLColor4 username_color;
					if (colorize_username)
					{
						username_color = LLUIColorTable::instance().getColor("NameTagUsername", LLColor4::white);
					}
					else
					{
						username_color = name_tag_color * 0.83f;
					}
					// </FS:CR>

					// <FS:CR> Show user name as legacy name if selected
					std::string username( show_legacynames ? av_name.getUserNameForDisplay() : av_name.getAccountName() );

					addNameTagLine(username, username_color, LLFontGL::NORMAL, LLFontGL::getFontSansSerifSmall());
				}
// [RLVa:KB] - Checked: RLVa-1.2.2
			}
			else
			{
				addNameTagLine(RlvStrings::getAnonym(av_name), name_tag_color, LLFontGL::NORMAL, LLFontGL::getFontSansSerif(), (!av_name.getDisplayName().empty()) );
			}
// [/RLVa:KB]
		}
		else  // DISPLAY NAMES OFF
		{
			const LLFontGL* font = LLFontGL::getFontSansSerif();
			std::string full_name = LLCacheName::buildFullName( firstname->getString(), lastname->getString() );
// [RLVa:KB] - Checked: RLVa-1.2.2
			if ( (!fRlvShowAvName) && (!isSelf()) )
			{
				full_name = RlvStrings::getAnonym(full_name);
				addNameTagLine(full_name, name_tag_color, LLFontGL::NORMAL, font, true);
			}
// [/RLVa:KB]
			else // Only check for client tags when not RLV anon -AO
			{
				if (mClientTagData.has("name") && !mClientTagData["name"].asString().empty())
				{
					addNameTagLine(full_name + " (" + mClientTagData["name"].asString() + ")", name_tag_color, LLFontGL::NORMAL, font, true);
				}
				else
				{
					addNameTagLine(full_name, name_tag_color, LLFontGL::NORMAL, font, true);
				}
			}
		}

		// <FS:Ansariel> Show distance in tag
		if (show_distance_in_tag)
		{
			addNameTagLine(distance_string, distance_color, LLFontGL::NORMAL, LLFontGL::getFontSansSerifSmall());
		}
		// <FS:Ansariel> Show distance in tag

		// <FS:Ansariel> Show ARW in nametag options (for Jelly Dolls)
		static const std::string complexity_label = LLTrans::getString("Nametag_Complexity_Label");
		if (show_arw_tag &&
		   ((isSelf() && show_own_arw_tag) ||
		   (!isSelf() && (!show_too_complex_only_arw_tag || isTooComplex()))))
		{
			std::string complexity_string;
			LLLocale locale("");
			LLResMgr::getInstance()->getIntegerString(complexity_string, complexity);

			LLStringUtil::format_map_t label_args;
			label_args["COMPLEXITY"] = complexity_string;

			addNameTagLine(format_string(complexity_label, label_args), complexity_color, LLFontGL::NORMAL, LLFontGL::getFontSansSerifSmall());
		}
		// </FS:Ansariel>

		mNameAway = is_away;
		mNameDoNotDisturb = is_do_not_disturb;
		mNameAutoResponse = is_autoresponse; // <FS:Ansariel> Show auto-response in nametag
		mNameMute = is_muted;
		mNameAppearance = is_appearance;
		mNameFriend = is_friend;
		mNameCloud = is_cloud;
		mNameColor=name_tag_color;
		mDistanceString = distance_string;
		mTitle = title ? title->getString() : "";
		mNameIsTyping = is_typing;
		// <FS:Ansariel> FIRE-13414: Avatar name isn't updated when the simulator sends a new name
		mNameFirstname = firstname->getString();
		mNameLastname = lastname->getString();
		// </FS:Ansariel>
		// <FS:Ansariel> Show Arc in nametag (for Jelly Dolls)
		mNameArc = complexity;
		mNameArcColor = complexity_color;
		// </FS:Ansariel>
		LLStringFn::replace_ascii_controlchars(mTitle,LL_UNKNOWN_CHAR);
		new_name = TRUE;
	}


	
	if (mVisibleChat || mVisibleTyping)
	{
		mNameText->setFont(LLFontGL::getFontSansSerif());
				mNameText->setTextAlignment(LLHUDNameTag::ALIGN_TEXT_LEFT);
		mNameText->setFadeDistance(CHAT_NORMAL_RADIUS * 2.f, 5.f);

		std::deque<LLChat>::iterator chat_iter = mChats.begin();
		mNameText->clearString();

		LLColor4 new_chat = LLUIColorTable::instance().getColor( isSelf() ? "UserChatColor" : "AgentChatColor" );
		
		// <FS:CR> Colorize tags
		new_chat = LGGContactSets::getInstance()->colorize(getID(), new_chat, LGG_CS_CHAT);
		
		//color based on contact sets prefs
		LGGContactSets::getInstance()->hasFriendColorThatShouldShow(getID(), LGG_CS_CHAT, new_chat);
		// </FS:CR>
		
		if (mVisibleChat)
		{
		LLColor4 normal_chat = lerp(new_chat, LLColor4(0.8f, 0.8f, 0.8f, 1.f), 0.7f);
		LLColor4 old_chat = lerp(normal_chat, LLColor4(0.6f, 0.6f, 0.6f, 1.f), 0.7f);
		if (mTyping && mChats.size() >= MAX_BUBBLE_CHAT_UTTERANCES) 
		{
			++chat_iter;
		}

		for(; chat_iter != mChats.end(); ++chat_iter)
		{
			F32 chat_fade_amt = llclamp((F32)((LLFrameTimer::getElapsedSeconds() - chat_iter->mTime) / CHAT_FADE_TIME), 0.f, 4.f);
			LLFontGL::StyleFlags style;
			switch(chat_iter->mChatType)
			{
			case CHAT_TYPE_WHISPER:
				style = LLFontGL::ITALIC;
				break;
			case CHAT_TYPE_SHOUT:
				style = LLFontGL::BOLD;
				break;
			default:
				style = LLFontGL::NORMAL;
				break;
			}
			if (chat_fade_amt < 1.f)
			{
				F32 u = clamp_rescale(chat_fade_amt, 0.9f, 1.f, 0.f, 1.f);
				mNameText->addLine(chat_iter->mText, lerp(new_chat, normal_chat, u), style);
			}
			else if (chat_fade_amt < 2.f)
			{
				F32 u = clamp_rescale(chat_fade_amt, 1.9f, 2.f, 0.f, 1.f);
				mNameText->addLine(chat_iter->mText, lerp(normal_chat, old_chat, u), style);
			}
			else if (chat_fade_amt < 3.f)
			{
				// *NOTE: only remove lines down to minimum number
				mNameText->addLine(chat_iter->mText, old_chat, style);
			}
		}
		}
		mNameText->setVisibleOffScreen(TRUE);

		if (mVisibleTyping && mTyping)
		{
			S32 dot_count = (llfloor(mTypingTimer.getElapsedTimeF32() * 3.f) + 2) % 3 + 1;
			switch(dot_count)
			{
			case 1:
				mNameText->addLine(".", new_chat);
				break;
			case 2:
				mNameText->addLine("..", new_chat);
				break;
			case 3:
				mNameText->addLine("...", new_chat);
				break;
			}

		}
	}
	else
	{
		// ...not using chat bubbles, just names
		mNameText->setTextAlignment(LLHUDNameTag::ALIGN_TEXT_CENTER);
		mNameText->setFadeDistance(CHAT_NORMAL_RADIUS, 5.f);
		mNameText->setVisibleOffScreen(FALSE);
	}
}

// <FS:Ansariel> Fix nametag not properly updating when display name arrives
//void LLVOAvatar::addNameTagLine(const std::string& line, const LLColor4& color, S32 style, const LLFontGL* font)
void LLVOAvatar::addNameTagLine(const std::string& line, const LLColor4& color, S32 style, const LLFontGL* font, bool is_name /* = false */)
// </FS:Ansariel>
{
	llassert(mNameText);
	if (mVisibleChat || mVisibleTyping)
	{
		mNameText->addLabel(line);
	}
	else
	{
		mNameText->addLine(line, color, (LLFontGL::StyleFlags)style, font);
	}
	// <FS:Ansariel> Fix nametag not properly updating when display name arrives
    //mNameIsSet |= !line.empty();
	if (is_name)
	{
		mNameIsSet |= !line.empty();
	}
	// </FS:Ansariel>
}

void LLVOAvatar::clearNameTag()
{
    mNameIsSet = false;
	if (mNameText)
	{
		mNameText->setLabel("");
		mNameText->setString("");
	}
	mTimeVisible.reset();
}

//static
void LLVOAvatar::invalidateNameTag(const LLUUID& agent_id)
{
	LLViewerObject* obj = gObjectList.findObject(agent_id);
	if (!obj) return;

	LLVOAvatar* avatar = dynamic_cast<LLVOAvatar*>(obj);
	if (!avatar) return;

	avatar->clearNameTag();
}

//static
void LLVOAvatar::invalidateNameTags()
{
	std::vector<LLCharacter*>::iterator it = LLCharacter::sInstances.begin();
	for ( ; it != LLCharacter::sInstances.end(); ++it)
	{
		LLVOAvatar* avatar = dynamic_cast<LLVOAvatar*>(*it);
		if (!avatar) continue;
		if (avatar->isDead()) continue;

		avatar->clearNameTag();
	}
}

// Compute name tag position during idle update
void LLVOAvatar::idleUpdateNameTagPosition(const LLVector3& root_pos_last)
{
	LLQuaternion root_rot = mRoot->getWorldRotation();
	LLQuaternion inv_root_rot = ~root_rot;
	LLVector3 pixel_right_vec;
	LLVector3 pixel_up_vec;
	LLViewerCamera::getInstance()->getPixelVectors(root_pos_last, pixel_up_vec, pixel_right_vec);
	LLVector3 camera_to_av = root_pos_last - LLViewerCamera::getInstance()->getOrigin();
	camera_to_av.normalize();
	LLVector3 local_camera_at = camera_to_av * inv_root_rot;
	LLVector3 local_camera_up = camera_to_av % LLViewerCamera::getInstance()->getLeftAxis();
	local_camera_up.normalize();
	local_camera_up = local_camera_up * inv_root_rot;

	// <FS:Ansariel> Optional legacy nametag position
	LLVector3 name_position;
	static LLCachedControl<bool> fsLegacyNametagPosition(gSavedSettings, "FSLegacyNametagPosition");
	if (fsLegacyNametagPosition)
	{
		local_camera_up.scaleVec((mBodySize + mAvatarOffset) * 0.5f);
		local_camera_at.scaleVec((mBodySize + mAvatarOffset) * 0.5f);

		name_position = mRoot->getWorldPosition();
		name_position[VZ] -= mPelvisToFoot;
		name_position[VZ] += ((mBodySize[VZ] - mAvatarOffset[VZ] * 0.9f) * 0.55f);
		name_position += (local_camera_up * root_rot) - (projected_vec(local_camera_at * root_rot, camera_to_av));	
		name_position += pixel_up_vec * 15.f;
	}
	else
	{
	// </FS:Ansariel>
	// position is based on head position, does not require mAvatarOffset here. - Nyx
	LLVector3 avatar_ellipsoid(mBodySize.mV[VX] * 0.4f,
								mBodySize.mV[VY] * 0.4f,
								mBodySize.mV[VZ] * NAMETAG_VERT_OFFSET_WEIGHT);

	local_camera_up.scaleVec(avatar_ellipsoid);
	local_camera_at.scaleVec(avatar_ellipsoid);

	LLVector3 head_offset = (mHeadp->getLastWorldPosition() - mRoot->getLastWorldPosition()) * inv_root_rot;

	if (dist_vec(head_offset, mTargetRootToHeadOffset) > NAMETAG_UPDATE_THRESHOLD)
	{
		mTargetRootToHeadOffset = head_offset;
	}
	
	mCurRootToHeadOffset = lerp(mCurRootToHeadOffset, mTargetRootToHeadOffset, LLSmoothInterpolation::getInterpolant(0.2f));

	// <FS:Ansariel> Optional legacy nametag position
	//LLVector3 name_position = mRoot->getLastWorldPosition() + (mCurRootToHeadOffset * root_rot);
	name_position = mRoot->getLastWorldPosition() + (mCurRootToHeadOffset * root_rot);
	name_position += (local_camera_up * root_rot) - (projected_vec(local_camera_at * root_rot, camera_to_av));	
	name_position += pixel_up_vec * NAMETAG_VERTICAL_SCREEN_OFFSET;
	// <FS:Ansariel> Optional legacy nametag position
	}
	// </FS:Ansariel>

	// <FS:Ansariel> Optional Z-offset correction for name tags
	static LLCachedControl<S32> fsNameTagOffset(gSavedSettings, "FSNameTagZOffsetCorrection");
	name_position[VZ] += fsNameTagOffset / 10.f;
	// </FS:Ansariel>

	mNameText->setPositionAgent(name_position);				
}

void LLVOAvatar::idleUpdateNameTagAlpha(BOOL new_name, F32 alpha)
{
	llassert(mNameText);

	if (new_name
		|| alpha != mNameAlpha)
	{
		mNameText->setAlpha(alpha);
		mNameAlpha = alpha;
	}
}

// <FS:CR> Colorize tags
//LLColor4 LLVOAvatar::getNameTagColor(bool is_friend)
LLColor4 LLVOAvatar::getNameTagColor()
// </FS:CR>
{
	// ...not using display names
	LLColor4 color = LLUIColorTable::getInstance()->getColor("NameTagLegacy");
	if (LLAvatarName::useDisplayNames())
	{
		// ...color based on whether username "matches" a computed display name
		LLAvatarName av_name;
		if (LLAvatarNameCache::get(getID(), &av_name) && av_name.isDisplayNameDefault())
		{
			color = LLUIColorTable::getInstance()->getColor("NameTagMatch");
		}
		else
		{
			color = LLUIColorTable::getInstance()->getColor("NameTagMismatch");
		}
	}
	
	// <FS:CR> FIRE-1061 - Color friends, lindens, muted, etc
	color = LGGContactSets::getInstance()->colorize(getID(), color, LGG_CS_TAG);
	// </FS:CR>
	
	LGGContactSets::getInstance()->hasFriendColorThatShouldShow(getID(), LGG_CS_TAG, color);

	LLNetMap::getAvatarMarkColor(getID(), color);

	return color;
}

void LLVOAvatar::idleUpdateBelowWater()
{
	F32 avatar_height = (F32)(getPositionGlobal().mdV[VZ]);

	F32 water_height;
	water_height = getRegion()->getWaterHeight();

	// <FS:Zi> Animation Overrider
	BOOL wasBelowWater = mBelowWater;
	mBelowWater =  avatar_height < water_height;
	// <FS:Zi> Animation Overrider
	if (isSelf() && wasBelowWater != mBelowWater)
	{
		AOEngine::instance().checkBelowWater(mBelowWater);
	}
	// </FS:Zi> Animation Overrider
}

void LLVOAvatar::slamPosition()
{
	gAgent.setPositionAgent(getPositionAgent());
	// SL-315
	mRoot->setWorldPosition(getPositionAgent()); // teleport
	setChanged(TRANSLATED);
	if (mDrawable.notNull())
	{
		gPipeline.updateMoveNormalAsync(mDrawable);
	}
	mRoot->updateWorldMatrixChildren();
}

bool LLVOAvatar::isVisuallyMuted()
{
	bool muted = false;

	// <FS:Ansariel> FIRE-11783: Always visually mute avatars that are muted
	if (!isSelf() && isInMuteList())
	{
		return true;
	}
	// </FS:Ansariel>

	// Priority order (highest priority first)
	// * own avatar is never visually muted
	// * if on the "always draw normally" list, draw them normally
	// * if on the "always visually mute" list, mute them
	// * check against the render cost and attachment limits
	if (!isSelf())
	{
		if (mVisuallyMuteSetting == AV_ALWAYS_RENDER)
		{
			muted = false;
		}
		else if (mVisuallyMuteSetting == AV_DO_NOT_RENDER)
		{	// Always want to see this AV as an impostor
			muted = true;
		}
		// <FS:Ansariel> FIRE-11783: Always visually mute avatars that are muted
        //else if (isInMuteList())
        //{
        //    muted = true;
        //}
		// </FS:Ansariel>
		else
		{
			muted = isTooComplex();
		}
	}

	return muted;
}

bool LLVOAvatar::isInMuteList()
{
	bool muted = false;
	F64 now = LLFrameTimer::getTotalSeconds();
	if (now < mCachedMuteListUpdateTime)
	{
		muted = mCachedInMuteList;
	}
	else
	{
		muted = LLMuteList::getInstance()->isMuted(getID());

		const F64 SECONDS_BETWEEN_MUTE_UPDATES = 1;
		mCachedMuteListUpdateTime = now + SECONDS_BETWEEN_MUTE_UPDATES;
		mCachedInMuteList = muted;
	}
	return muted;
}

void LLVOAvatar::updateDebugText()
{
    // Leave mDebugText uncleared here, in case a derived class has added some state first

	// <FS:CR> Use LLCachedControl
	//if (gSavedSettings.getBOOL("DebugAvatarAppearanceMessage"))
	static LLCachedControl<bool> debug_avatar_appearance_message(gSavedSettings, "DebugAvatarAppearanceMessage");
	if (debug_avatar_appearance_message)
	// </FS:CR>
	{
		S32 central_bake_version = -1;
		if (getRegion())
		{
			central_bake_version = getRegion()->getCentralBakeVersion();
		}
		bool all_baked_downloaded = allBakedTexturesCompletelyDownloaded();
		bool all_local_downloaded = allLocalTexturesCompletelyDownloaded();
		std::string debug_line = llformat("%s%s - mLocal: %d, mEdit: %d, mUSB: %d, CBV: %d",
										  isSelf() ? (all_local_downloaded ? "L" : "l") : "-",
										  all_baked_downloaded ? "B" : "b",
										  mUseLocalAppearance, mIsEditingAppearance,
										  // <FS:Ansariel> [Legacy Bake]
										  //1, central_bake_version);
										  mUseServerBakes, central_bake_version);
										  // </FS:Ansariel> [Legacy Bake]
		std::string origin_string = bakedTextureOriginInfo();
		debug_line += " [" + origin_string + "]";
		S32 curr_cof_version = LLAppearanceMgr::instance().getCOFVersion();
		S32 last_request_cof_version = mLastUpdateRequestCOFVersion;
		S32 last_received_cof_version = mLastUpdateReceivedCOFVersion;
		if (isSelf())
		{
			debug_line += llformat(" - cof: %d req: %d rcv:%d",
								   curr_cof_version, last_request_cof_version, last_received_cof_version);
			// <FS:CR> Use LLCachedControl
			//if (gSavedSettings.getBOOL("DebugForceAppearanceRequestFailure"))
			static LLCachedControl<bool> debug_force_appearance_request_failure(gSavedSettings, "DebugForceAppearanceRequestFailure");
			if (debug_force_appearance_request_failure)
			// </FS:CR>
			{
				debug_line += " FORCING ERRS";
			}
		}
		else
		{
			debug_line += llformat(" - cof rcv:%d", last_received_cof_version);
		}
		debug_line += llformat(" bsz-z: %.3f", mBodySize[2]);
        if (mAvatarOffset[2] != 0.0f)
        {
            debug_line += llformat("avofs-z: %.3f", mAvatarOffset[2]);
        }
		bool hover_enabled = getRegion() && getRegion()->avatarHoverHeightEnabled();
		debug_line += hover_enabled ? " H" : " h";
		const LLVector3& hover_offset = getHoverOffset();
		if (hover_offset[2] != 0.0)
		{
			debug_line += llformat(" hov_z: %.3f", hover_offset[2]);
			debug_line += llformat(" %s", (isSitting() ? "S" : "T"));
			debug_line += llformat("%s", (isMotionActive(ANIM_AGENT_SIT_GROUND_CONSTRAINED) ? "G" : "-"));
		}
        LLVector3 ankle_right_pos_agent = mFootRightp->getWorldPosition();
		LLVector3 normal;
        LLVector3 ankle_right_ground_agent = ankle_right_pos_agent;
        resolveHeightAgent(ankle_right_pos_agent, ankle_right_ground_agent, normal);
        F32 rightElev = llmax(-0.2f, ankle_right_pos_agent.mV[VZ] - ankle_right_ground_agent.mV[VZ]);
        debug_line += llformat(" relev %.3f", rightElev);

        LLVector3 root_pos = mRoot->getPosition();
        LLVector3 pelvis_pos = mPelvisp->getPosition();
        debug_line += llformat(" rp %.3f pp %.3f", root_pos[2], pelvis_pos[2]);

		addDebugText(debug_line);
	}
<<<<<<< HEAD
	// <FS:CR> Use LLCachedControl
	static LLCachedControl<bool> debug_avatar_composite_baked(gSavedSettings, "DebugAvatarCompositeBaked");
	if (debug_avatar_composite_baked)
	//if (gSavedSettings.getBOOL("DebugAvatarCompositeBaked"))
	// </FS:CR>
=======

	if (gSavedSettings.getBOOL("DebugAvatarCompositeBaked"))
>>>>>>> a634d878
	{
		if (!mBakedTextureDebugText.empty())
			addDebugText(mBakedTextureDebugText);
	}

    // Develop -> Avatar -> Animation Info
	if (LLVOAvatar::sShowAnimationDebug)
	{
		for (LLMotionController::motion_list_t::iterator iter = mMotionController.getActiveMotions().begin();
			 iter != mMotionController.getActiveMotions().end(); ++iter)
		{
			LLMotion* motionp = *iter;
			if (motionp->getMinPixelArea() < getPixelArea())
			{
				std::string output;
                std::string motion_name = motionp->getName();
				if (motion_name.empty())
				{
                    if (isControlAvatar())
                    {
                        LLControlAvatar *control_av = dynamic_cast<LLControlAvatar*>(this);
                        // Try to get name from inventory of associated object
                        LLVOVolume *volp = control_av->mRootVolp;
                        if (volp)
                        {
                            volp->requestInventory(); // AXON should be a no-op if already requested or fetched?
                            LLViewerInventoryItem* item = volp->getInventoryItemByAsset(motionp->getID());
                            if (item)
                            {
                                motion_name = item->getName();
                            }
                        }
                    }
                }
                if (motion_name.empty())
                {
					output = llformat("%s - %d",
							  gAgent.isGodlikeWithoutAdminMenuFakery() ?
							  motionp->getID().asString().c_str() :
							  LLUUID::null.asString().c_str(),
							  (U32)motionp->getPriority());
				}
				else
				{
					output = llformat("%s - %d",
                                      motion_name.c_str(),
                                      (U32)motionp->getPriority());
				}
				addDebugText(output);
			}
		}
	}

	if (!mDebugText.size() && mText.notNull())
	{
		mText->markDead();
		mText = NULL;
	}
	else if (mDebugText.size())
	{
		setDebugText(mDebugText);
	}
    mDebugText.clear();
}

//------------------------------------------------------------------------
// updateFootstepSounds
// Factored out from updateCharacter()
// Generate footstep sounds when feet hit the ground
//------------------------------------------------------------------------
void LLVOAvatar::updateFootstepSounds()
{
    if (mIsDummy)
    {
        return;
    }
    
	//-------------------------------------------------------------------------
	// Find the ground under each foot, these are used for a variety
	// of things that follow
	//-------------------------------------------------------------------------
	LLVector3 ankle_left_pos_agent = mFootLeftp->getWorldPosition();
	LLVector3 ankle_right_pos_agent = mFootRightp->getWorldPosition();

	LLVector3 ankle_left_ground_agent = ankle_left_pos_agent;
	LLVector3 ankle_right_ground_agent = ankle_right_pos_agent;
    LLVector3 normal;
	resolveHeightAgent(ankle_left_pos_agent, ankle_left_ground_agent, normal);
	resolveHeightAgent(ankle_right_pos_agent, ankle_right_ground_agent, normal);

	F32 leftElev = llmax(-0.2f, ankle_left_pos_agent.mV[VZ] - ankle_left_ground_agent.mV[VZ]);
	F32 rightElev = llmax(-0.2f, ankle_right_pos_agent.mV[VZ] - ankle_right_ground_agent.mV[VZ]);

	if (!isSitting())
	{
		//-------------------------------------------------------------------------
		// Figure out which foot is on ground
		//-------------------------------------------------------------------------
		if (!mInAir)
		{
			if ((leftElev < 0.0f) || (rightElev < 0.0f))
			{
				ankle_left_pos_agent = mFootLeftp->getWorldPosition();
				ankle_right_pos_agent = mFootRightp->getWorldPosition();
				leftElev = ankle_left_pos_agent.mV[VZ] - ankle_left_ground_agent.mV[VZ];
				rightElev = ankle_right_pos_agent.mV[VZ] - ankle_right_ground_agent.mV[VZ];
			}
		}
	}
	
	const LLUUID AGENT_FOOTSTEP_ANIMS[] = {ANIM_AGENT_WALK, ANIM_AGENT_RUN, ANIM_AGENT_LAND};
	const S32 NUM_AGENT_FOOTSTEP_ANIMS = LL_ARRAY_SIZE(AGENT_FOOTSTEP_ANIMS);

	if ( gAudiop && isAnyAnimationSignaled(AGENT_FOOTSTEP_ANIMS, NUM_AGENT_FOOTSTEP_ANIMS) )
	{
		BOOL playSound = FALSE;
		LLVector3 foot_pos_agent;

		BOOL onGroundLeft = (leftElev <= 0.05f);
		BOOL onGroundRight = (rightElev <= 0.05f);

		// did left foot hit the ground?
		if ( onGroundLeft && !mWasOnGroundLeft )
		{
			foot_pos_agent = ankle_left_pos_agent;
			playSound = TRUE;
		}

		// did right foot hit the ground?
		if ( onGroundRight && !mWasOnGroundRight )
		{
			foot_pos_agent = ankle_right_pos_agent;
			playSound = TRUE;
		}

		mWasOnGroundLeft = onGroundLeft;
		mWasOnGroundRight = onGroundRight;

		if ( playSound )
		{
			const F32 STEP_VOLUME = 0.1f;
			const LLUUID& step_sound_id = getStepSound();

			LLVector3d foot_pos_global = gAgent.getPosGlobalFromAgent(foot_pos_agent);

			if (LLViewerParcelMgr::getInstance()->canHearSound(foot_pos_global)
				&& !LLMuteList::getInstance()->isMuted(getID(), LLMute::flagObjectSounds))
			{
				gAudiop->triggerSound(step_sound_id, getID(), STEP_VOLUME, LLAudioEngine::AUDIO_TYPE_AMBIENT, foot_pos_global);
			}
		}
	}
}

//------------------------------------------------------------------------
// computeUpdatePeriod()
// Factored out from updateCharacter()
// Set new value for mUpdatePeriod based on distance and various other factors.
//------------------------------------------------------------------------
void LLVOAvatar::computeUpdatePeriod()
{
	bool visually_muted = isVisuallyMuted();
<<<<<<< HEAD
	// <FS:Ansariel> Fix LL impostor hacking; Adjust update period for muted avatars if using no impostors
	//if (visible && (!isSelf() || visually_muted) && !mIsDummy && sUseImpostors && !mNeedsAnimUpdate && !sFreezeCounter)
	if (visible && (!isSelf() || visually_muted) && !mIsDummy && (sUseImpostors || isInMuteList()) && !mNeedsAnimUpdate && !sFreezeCounter)
	// </FS:Ansariel>
=======
    // AXON FIXME this expression is a crawling horror
	if (mDrawable.notNull()
        && isVisible() 
        && (!isSelf() || visually_muted) // AXON would the self ever be visually muted?
        && !mIsDummy
        && sUseImpostors
        && !mNeedsAnimUpdate 
        && !sFreezeCounter)
>>>>>>> a634d878
	{
		const LLVector4a* ext = mDrawable->getSpatialExtents();
		LLVector4a size;
		size.setSub(ext[1],ext[0]);
		F32 mag = size.getLength3().getF32()*0.5f;
		
		F32 impostor_area = 256.f*512.f*(8.125f - LLVOAvatar::sLODFactor*8.f);
		if (visually_muted)
		{ // visually muted avatars update at 16 hz
			mUpdatePeriod = 16;
		}
		else if (! shouldImpostor()
				 || mDrawable->mDistanceWRTCamera < 1.f + mag)
		{   // first 25% of max visible avatars are not impostored
			// also, don't impostor avatars whose bounding box may be penetrating the 
			// impostor camera near clip plane
			mUpdatePeriod = 1;
		}
		else if ( shouldImpostor(4) )
		{ //background avatars are REALLY slow updating impostors
			mUpdatePeriod = 16;
		}
		else if ( shouldImpostor(3) )
		{ //back 25% of max visible avatars are slow updating impostors
			mUpdatePeriod = 8;
		}
		else if (mImpostorPixelArea <= impostor_area)
		{  // stuff in between gets an update period based on pixel area
			mUpdatePeriod = llclamp((S32) sqrtf(impostor_area*4.f/mImpostorPixelArea), 2, 8);
		}
		else
		{
			//nearby avatars, update the impostors more frequently.
			mUpdatePeriod = 4;
		}
	}
	else
	{
		mUpdatePeriod = 1;
	}

}

<<<<<<< HEAD
	// don't early out for your own avatar, as we rely on your animations playing reliably
	// for example, the "turn around" animation when entering customize avatar needs to trigger
	// even when your avatar is offscreen
	// <FS:Ansariel> Fix impostered animation speed based on a fix by Henri Beauchamp
	//if (!visible && !isSelf())
	//{
	//	updateMotions(LLCharacter::HIDDEN_UPDATE);
	//	return FALSE;
	//}
	// </FS:Ansariel>

	// <FS:Zi> Optionally disable the usage of timesteps, testing if this affects performance or
	//         creates animation issues - FIRE-3657
	// if (!isSelf() && !mIsDummy)
	static LLCachedControl<bool> use_timesteps(gSavedSettings,"UseAnimationTimeSteps");
	// change animation time quanta based on avatar render load
	if (!isSelf() && !mIsDummy && use_timesteps)
	// </FS:Zi>
=======
//------------------------------------------------------------------------
// updateOrientation()
// Factored out from updateCharacter()
// This is used by updateCharacter() to update the avatar's orientation:
// - updates mTurning state
// - updates rotation of the mRoot joint in the skeleton
// - for self, calls setControlFlags() to notify the simulator about any turns
//------------------------------------------------------------------------
void LLVOAvatar::updateOrientation(LLAgent& agent, F32 speed, F32 delta_time)
{
    LLQuaternion iQ;
    LLVector3 upDir( 0.0f, 0.0f, 1.0f );
			
    // Compute a forward direction vector derived from the primitive rotation
    // and the velocity vector.  When walking or jumping, don't let body deviate
    // more than 90 from the view, if necessary, flip the velocity vector.

    LLVector3 primDir;
    if (isSelf())
    {
        primDir = agent.getAtAxis() - projected_vec(agent.getAtAxis(), agent.getReferenceUpVector());
        primDir.normalize();
    }
    else
    {
        primDir = getRotation().getMatrix3().getFwdRow();
    }
    LLVector3 velDir = getVelocity();
    velDir.normalize();
    if ( mSignaledAnimations.find(ANIM_AGENT_WALK) != mSignaledAnimations.end())
    {
        F32 vpD = velDir * primDir;
        if (vpD < -0.5f)
        {
            velDir *= -1.0f;
        }
    }
    LLVector3 fwdDir = lerp(primDir, velDir, clamp_rescale(speed, 0.5f, 2.0f, 0.0f, 1.0f));
    if (isSelf() && gAgentCamera.cameraMouselook())
    {
        // make sure fwdDir stays in same general direction as primdir
        if (gAgent.getFlying())
        {
            fwdDir = LLViewerCamera::getInstance()->getAtAxis();
        }
        else
        {
            LLVector3 at_axis = LLViewerCamera::getInstance()->getAtAxis();
            LLVector3 up_vector = gAgent.getReferenceUpVector();
            at_axis -= up_vector * (at_axis * up_vector);
            at_axis.normalize();
					
            F32 dot = fwdDir * at_axis;
            if (dot < 0.f)
            {
                fwdDir -= 2.f * at_axis * dot;
                fwdDir.normalize();
            }
        }
    }

    LLQuaternion root_rotation = mRoot->getWorldMatrix().quaternion();
    F32 root_roll, root_pitch, root_yaw;
    root_rotation.getEulerAngles(&root_roll, &root_pitch, &root_yaw);

    // When moving very slow, the pelvis is allowed to deviate from the
    // forward direction to allow it to hold its position while the torso
    // and head turn.  Once in motion, it must conform however.
    BOOL self_in_mouselook = isSelf() && gAgentCamera.cameraMouselook();

    LLVector3 pelvisDir( mRoot->getWorldMatrix().getFwdRow4().mV );

    static LLCachedControl<F32> s_pelvis_rot_threshold_slow(gSavedSettings, "AvatarRotateThresholdSlow", 60.0);
    static LLCachedControl<F32> s_pelvis_rot_threshold_fast(gSavedSettings, "AvatarRotateThresholdFast", 2.0);

    F32 pelvis_rot_threshold = clamp_rescale(speed, 0.1f, 1.0f, s_pelvis_rot_threshold_slow, s_pelvis_rot_threshold_fast);
						
    if (self_in_mouselook)
    {
        pelvis_rot_threshold *= MOUSELOOK_PELVIS_FOLLOW_FACTOR;
    }
    pelvis_rot_threshold *= DEG_TO_RAD;

    F32 angle = angle_between( pelvisDir, fwdDir );

    // The avatar's root is allowed to have a yaw that deviates widely
    // from the forward direction, but if roll or pitch are off even
    // a little bit we need to correct the rotation.
    if(root_roll < 1.f * DEG_TO_RAD
       && root_pitch < 5.f * DEG_TO_RAD)
    {
        // smaller correction vector means pelvis follows prim direction more closely
        if (!mTurning && angle > pelvis_rot_threshold*0.75f)
        {
            mTurning = TRUE;
        }

        // use tighter threshold when turning
        if (mTurning)
        {
            pelvis_rot_threshold *= 0.4f;
        }

        // am I done turning?
        if (angle < pelvis_rot_threshold)
        {
            mTurning = FALSE;
        }

        LLVector3 correction_vector = (pelvisDir - fwdDir) * clamp_rescale(angle, pelvis_rot_threshold*0.75f, pelvis_rot_threshold, 1.0f, 0.0f);
        fwdDir += correction_vector;
    }
    else
    {
        mTurning = FALSE;
    }

    // Now compute the full world space rotation for the whole body (wQv)
    LLVector3 leftDir = upDir % fwdDir;
    leftDir.normalize();
    fwdDir = leftDir % upDir;
    LLQuaternion wQv( fwdDir, leftDir, upDir );

    if (isSelf() && mTurning)
    {
        if ((fwdDir % pelvisDir) * upDir > 0.f)
        {
            gAgent.setControlFlags(AGENT_CONTROL_TURN_RIGHT);
        }
        else
        {
            gAgent.setControlFlags(AGENT_CONTROL_TURN_LEFT);
        }
    }

    // Set the root rotation, but do so incrementally so that it
    // lags in time by some fixed amount.
    //F32 u = LLSmoothInterpolation::getInterpolant(PELVIS_LAG);
    F32 pelvis_lag_time = 0.f;
    if (self_in_mouselook)
    {
        pelvis_lag_time = PELVIS_LAG_MOUSELOOK;
    }
    else if (mInAir)
    {
        pelvis_lag_time = PELVIS_LAG_FLYING;
        // increase pelvis lag time when moving slowly
        pelvis_lag_time *= clamp_rescale(mSpeedAccum, 0.f, 15.f, 3.f, 1.f);
    }
    else
    {
        pelvis_lag_time = PELVIS_LAG_WALKING;
    }

    F32 u = llclamp((delta_time / pelvis_lag_time), 0.0f, 1.0f);	

    mRoot->setWorldRotation( slerp(u, mRoot->getWorldRotation(), wQv) );
}

//------------------------------------------------------------------------
// updateTimeStep()
// Factored out from updateCharacter().
//
// Updates the time step used by the motion controller, based on area
// and avatar count criteria.  This will also stop the
// ANIM_AGENT_WALK_ADJUST animation under some circumstances.
// ------------------------------------------------------------------------
void LLVOAvatar::updateTimeStep()
{
    bool is_pure_dummy = mIsDummy && !isControlAvatar();
	if (!isSelf() && !is_pure_dummy) // ie, non-self avatars, and animated objects will be affected.
>>>>>>> a634d878
	{
        // AXON note that sInstances counts animated objects and standard avatars in the same bucket. Is this desirable?
		F32 time_quantum = clamp_rescale((F32)sInstances.size(), 10.f, 35.f, 0.f, 0.25f);
		F32 pixel_area_scale = clamp_rescale(mPixelArea, 100, 5000, 1.f, 0.f);
		F32 time_step = time_quantum * pixel_area_scale;
        // Extrema:
        //   If number of avs is 10 or less, time_step is unmodified (flagged with 0.0).
        //   If area of av is 5000 or greater, time_step is unmodified (flagged with 0.0).
        //   If number of avs is 35 or greater, and area of av is 100 or less,
        //   time_step takes the maximum possible value of 0.25.
        //   Other situations will give values within the (0, 0.25) range.
		if (time_step != 0.f)
		{
			// disable walk motion servo controller as it doesn't work with motion timesteps
			stopMotion(ANIM_AGENT_WALK_ADJUST);
			removeAnimationData("Walk Speed");
		}
        // AXON: see SL-763 - playback with altered time step does not
        // appear to work correctly, odd behavior for distant avatars.
		mMotionController.setTimeStep(time_step);
<<<<<<< HEAD
		mMotionController.setUpdateFactor(mUpdatePeriod); // <FS:Ansariel> Fix impostered animation speed based on a fix by Henri Beauchamp
		//		LL_INFOS() << "Setting timestep to " << time_quantum * pixel_area_scale << LL_ENDL;
	}
	// <FS:Zi> Optionally disable the usage of timesteps, testing if this affects performance or
	//         creates animation issues - FIRE-3657
	else
	{
		mMotionController.setTimeStep(0.0f);
		mMotionController.setUpdateFactor(mUpdatePeriod); // <FS:Ansariel> Fix impostered animation speed based on a fix by Henri Beauchamp
	}
	// </FS:Zi>

	// <FS:Ansariel> Fix impostered animation speed based on a fix by Henri Beauchamp
	if (!visible && !isSelf())
	{
		updateMotions(LLCharacter::HIDDEN_UPDATE);
		return FALSE;
	}
	// </FS:Ansariel>

	if (getParent() && !mIsSitting)
	{
		sitOnObject((LLViewerObject*)getParent());
	}
	else if (!getParent() && mIsSitting && !isMotionActive(ANIM_AGENT_SIT_GROUND_CONSTRAINED))
	{
		getOffObject();
=======
>>>>>>> a634d878
	}

}

void LLVOAvatar::updateRootPositionAndRotation(LLAgent& agent, F32 speed, bool was_sit_ground_constrained) 
{
	if (!(isSitting() && getParent()))
	{
		// This case includes all configurations except sitting on an
		// object, so does include ground sit.

		//--------------------------------------------------------------------
		// get timing info
		// handle initial condition case
		//--------------------------------------------------------------------
		F32 animation_time = mAnimTimer.getElapsedTimeF32();
		if (mTimeLast == 0.0f)
		{
			mTimeLast = animation_time;

			// Initially put the pelvis at slaved position/mRotation
			// SL-315
			mRoot->setWorldPosition( getPositionAgent() ); // first frame
			mRoot->setWorldRotation( getRotation() );
		}
	
		//--------------------------------------------------------------------
		// dont' let dT get larger than 1/5th of a second
		//--------------------------------------------------------------------
		F32 delta_time = animation_time - mTimeLast;

		delta_time = llclamp( delta_time, DELTA_TIME_MIN, DELTA_TIME_MAX );
		mTimeLast = animation_time;

		mSpeedAccum = (mSpeedAccum * 0.95f) + (speed * 0.05f);

		//--------------------------------------------------------------------
		// compute the position of the avatar's root
		//--------------------------------------------------------------------
		LLVector3d root_pos;
		LLVector3d ground_under_pelvis;

		if (isSelf())
		{
			gAgent.setPositionAgent(getRenderPosition());
		}
<<<<<<< HEAD

		root_pos = gAgent.getPosGlobalFromAgent(getRenderPosition());
		root_pos.mdV[VZ] += getVisualParamWeight(AVATAR_HOVER);


		resolveHeightGlobal(root_pos, ground_under_pelvis, normal);
		F32 foot_to_ground = (F32) (root_pos.mdV[VZ] - mPelvisToFoot - ground_under_pelvis.mdV[VZ]);				
		BOOL in_air = ((!LLWorld::getInstance()->getRegionFromPosGlobal(ground_under_pelvis)) || 
						foot_to_ground > FOOT_GROUND_COLLISION_TOLERANCE);

		if (in_air && !mInAir)
		{
			mTimeInAir.reset();
		}
		mInAir = in_air;

        // SL-402: with the ability to animate the position of joints
        // that affect the body size calculation, computed body size
        // can get stale much more easily. Simplest fix is to update
        // it frequently.
        // SL-427: this appears to be too frequent, moving to only do on animation state change.
        //computeBodySize();
    
		// correct for the fact that the pelvis is not necessarily the center 
		// of the agent's physical representation
		root_pos.mdV[VZ] -= (0.5f * mBodySize.mV[VZ]) - mPelvisToFoot;
		if (!mIsSitting && !was_sit_ground_constrained)
		{
			root_pos += LLVector3d(getHoverOffset());
		}
		
		LLVector3 newPosition = gAgent.getPosAgentFromGlobal(root_pos);


		if (newPosition != mRoot->getXform()->getWorldPosition())
		{		
			mRoot->touch();
			// SL-315
			mRoot->setWorldPosition( newPosition ); // regular update				
		}


		//--------------------------------------------------------------------
		// Propagate viewer object rotation to root of avatar
		//--------------------------------------------------------------------
		if (!isAnyAnimationSignaled(AGENT_NO_ROTATE_ANIMS, NUM_AGENT_NO_ROTATE_ANIMS))
		{
			LLQuaternion iQ;
			LLVector3 upDir( 0.0f, 0.0f, 1.0f );
			
			// Compute a forward direction vector derived from the primitive rotation
			// and the velocity vector.  When walking or jumping, don't let body deviate
			// more than 90 from the view, if necessary, flip the velocity vector.

			LLVector3 primDir;
			if (isSelf())
			{
				primDir = agent.getAtAxis() - projected_vec(agent.getAtAxis(), agent.getReferenceUpVector());
				primDir.normalize();
			}
			else
			{
				primDir = getRotation().getMatrix3().getFwdRow();
			}
			LLVector3 velDir = getVelocity();
			velDir.normalize();
			// <FS> Disable avatar turning towards camera when walking backwards
			//if ( mSignaledAnimations.find(ANIM_AGENT_WALK) != mSignaledAnimations.end())
			static LLCachedControl<bool> walk_backwards(gSavedSettings, "FSDisableTurningAroundWhenWalkingBackwards");
			if (walk_backwards && mSignaledAnimations.find(ANIM_AGENT_WALK) != mSignaledAnimations.end())
			// </FS>
			{
				F32 vpD = velDir * primDir;
				if (vpD < -0.5f)
				{
					velDir *= -1.0f;
				}
			}
			LLVector3 fwdDir = lerp(primDir, velDir, clamp_rescale(speed, 0.5f, 2.0f, 0.0f, 1.0f));
			if (isSelf() && gAgentCamera.cameraMouselook())
			{
				// make sure fwdDir stays in same general direction as primdir
				if (gAgent.getFlying())
				{
					fwdDir = LLViewerCamera::getInstance()->getAtAxis();
				}
				else
				{
					LLVector3 at_axis = LLViewerCamera::getInstance()->getAtAxis();
					LLVector3 up_vector = gAgent.getReferenceUpVector();
					at_axis -= up_vector * (at_axis * up_vector);
					at_axis.normalize();
					
					F32 dot = fwdDir * at_axis;
					if (dot < 0.f)
					{
						fwdDir -= 2.f * at_axis * dot;
						fwdDir.normalize();
					}
				}
			}

			LLQuaternion root_rotation = mRoot->getWorldMatrix().quaternion();
			F32 root_roll, root_pitch, root_yaw;
			root_rotation.getEulerAngles(&root_roll, &root_pitch, &root_yaw);

			// When moving very slow, the pelvis is allowed to deviate from the
			// forward direction to allow it to hold it's position while the torso
			// and head turn.  Once in motion, it must conform however.
			BOOL self_in_mouselook = isSelf() && gAgentCamera.cameraMouselook();

			LLVector3 pelvisDir( mRoot->getWorldMatrix().getFwdRow4().mV );

			static LLCachedControl<F32> s_pelvis_rot_threshold_slow(gSavedSettings, "AvatarRotateThresholdSlow", 60.0);
			static LLCachedControl<F32> s_pelvis_rot_threshold_fast(gSavedSettings, "AvatarRotateThresholdFast", 2.0);

			F32 pelvis_rot_threshold = clamp_rescale(speed, 0.1f, 1.0f, s_pelvis_rot_threshold_slow, s_pelvis_rot_threshold_fast);
						
			if (self_in_mouselook)
			{
				pelvis_rot_threshold *= MOUSELOOK_PELVIS_FOLLOW_FACTOR;
			}
			pelvis_rot_threshold *= DEG_TO_RAD;

			F32 angle = angle_between( pelvisDir, fwdDir );

			// The avatar's root is allowed to have a yaw that deviates widely
			// from the forward direction, but if roll or pitch are off even
			// a little bit we need to correct the rotation.
			if(root_roll < 1.f * DEG_TO_RAD
			   && root_pitch < 5.f * DEG_TO_RAD)
			{
				// smaller correction vector means pelvis follows prim direction more closely
				if (!mTurning && angle > pelvis_rot_threshold*0.75f)
				{
					mTurning = TRUE;
				}

				// use tighter threshold when turning
				if (mTurning)
				{
					pelvis_rot_threshold *= 0.4f;
				}

				// am I done turning?
				if (angle < pelvis_rot_threshold)
				{
					mTurning = FALSE;
				}

				LLVector3 correction_vector = (pelvisDir - fwdDir) * clamp_rescale(angle, pelvis_rot_threshold*0.75f, pelvis_rot_threshold, 1.0f, 0.0f);
				fwdDir += correction_vector;
			}
			else
			{
				mTurning = FALSE;
			}
=======
>>>>>>> a634d878

		root_pos = gAgent.getPosGlobalFromAgent(getRenderPosition());
		root_pos.mdV[VZ] += getVisualParamWeight(AVATAR_HOVER);

        // AXON need to review mInAir calcs for animated objects, if the value even matters.
        LLVector3 normal;
		resolveHeightGlobal(root_pos, ground_under_pelvis, normal);
		F32 foot_to_ground = (F32) (root_pos.mdV[VZ] - mPelvisToFoot - ground_under_pelvis.mdV[VZ]);				
		BOOL in_air = ((!LLWorld::getInstance()->getRegionFromPosGlobal(ground_under_pelvis)) || 
						foot_to_ground > FOOT_GROUND_COLLISION_TOLERANCE);

		if (in_air && !mInAir)
		{
			mTimeInAir.reset();
		}
		mInAir = in_air;

        // SL-402: with the ability to animate the position of joints
        // that affect the body size calculation, computed body size
        // can get stale much more easily. Simplest fix is to update
        // it frequently.
        // SL-427: this appears to be too frequent, moving to only do on animation state change.
        //computeBodySize();
    
		// correct for the fact that the pelvis is not necessarily the center 
		// of the agent's physical representation
		root_pos.mdV[VZ] -= (0.5f * mBodySize.mV[VZ]) - mPelvisToFoot;
		if (!isSitting() && !was_sit_ground_constrained)
		{
			root_pos += LLVector3d(getHoverOffset());
		}

        LLControlAvatar *cav = dynamic_cast<LLControlAvatar*>(this);
        if (cav)
        {
            cav->matchVolumeTransform();
        }
        else
        {
            LLVector3 newPosition = gAgent.getPosAgentFromGlobal(root_pos);
            if (newPosition != mRoot->getXform()->getWorldPosition())
            {		
                mRoot->touch();
                // SL-315
                mRoot->setWorldPosition( newPosition ); // regular update				
            }
        }

		//--------------------------------------------------------------------
		// Propagate viewer object rotation to root of avatar
		//--------------------------------------------------------------------
		if (!isControlAvatar() && !isAnyAnimationSignaled(AGENT_NO_ROTATE_ANIMS, NUM_AGENT_NO_ROTATE_ANIMS))
		{
            // AXON - should we always skip for control avatars? Rotation fixups for avatars in motion, some may be relevant.
            updateOrientation(agent, speed, delta_time);
		}
	}
	else if (mDrawable.notNull())
	{
        // Sitting on an object - mRoot is slaved to mDrawable orientation.
		LLVector3 pos = mDrawable->getPosition();
		pos += getHoverOffset() * mDrawable->getRotation();
		// SL-315
		mRoot->setPosition(pos);
		mRoot->setRotation(mDrawable->getRotation());
	}
}

//------------------------------------------------------------------------
// updateCharacter()
//
// This is called for all avatars, so there are 4 possible situations:
//
// 1) Avatar is your own. In this case the class is LLVOAvatarSelf,
// isSelf() is true, and agent specifies the corresponding agent
// information for you. In all the other cases, agent is irrelevant
// and it would be less confusing if it were null or something.
//
// 2) Avatar is controlled by another resident. Class is LLVOAvatar,
// and isSelf() is false.
//
// 3) Avatar is the controller for an animated object. Class is
// LLControlAvatar and mIsDummy is true. Avatar is a purely
// viewer-side entity with no representation on the simulator.
//
// 4) Avatar is a "dummy" avatar used in some areas of the UI, such as
// when previewing uploaded animations. Class is LLVOAvatar, and
// mIsDummy is true. Avatar is purely viewer-side with no
// representation on the simulator.
//
//------------------------------------------------------------------------
BOOL LLVOAvatar::updateCharacter(LLAgent &agent)
{	
	updateDebugText();
	
	if (!mIsBuilt)
	{
		return FALSE;
	}

	BOOL visible = isVisible();
    bool is_control_avatar = isControlAvatar(); // capture state to simplify tracing
	bool is_attachment = false;
	if (is_control_avatar)
	{
        LLControlAvatar *cav = dynamic_cast<LLControlAvatar*>(this);
		is_attachment = cav && cav->mRootVolp && cav->mRootVolp->isAttachment(); // For attached animated objects
	}

    LLScopedContextString str("updateCharacter " + getFullname() + " is_control_avatar "
                              + boost::lexical_cast<std::string>(is_control_avatar) 
                              + " is_attachment " + boost::lexical_cast<std::string>(is_attachment));

	// For fading out the names above heads, only let the timer
	// run if we're visible.
	if (mDrawable.notNull() && !visible)
	{
		mTimeVisible.reset();
	}

	//--------------------------------------------------------------------
	// The rest should only be done occasionally for far away avatars.
    // Set mUpdatePeriod and visible based on distance and other criteria.
	//--------------------------------------------------------------------
    computeUpdatePeriod();
    visible = (LLDrawable::getCurrentFrame()+mID.mData[0])%mUpdatePeriod == 0 ? TRUE : FALSE;

	//--------------------------------------------------------------------
    // Early out if not visible and not self
	// don't early out for your own avatar, as we rely on your animations playing reliably
	// for example, the "turn around" animation when entering customize avatar needs to trigger
	// even when your avatar is offscreen
	//--------------------------------------------------------------------
	if (!visible && !isSelf())
	{
		updateMotions(LLCharacter::HIDDEN_UPDATE);
		return FALSE;
	}

	//--------------------------------------------------------------------
	// change animation time quanta based on avatar render load
    // AXON how should control avs be handled here?
	//--------------------------------------------------------------------
    updateTimeStep();
    
	//--------------------------------------------------------------------
    // Update sitting state based on parent and active animation info.
	//--------------------------------------------------------------------
	if (getParent() && !isSitting())
	{
		sitOnObject((LLViewerObject*)getParent());
	}
	else if (!getParent() && isSitting() && !isMotionActive(ANIM_AGENT_SIT_GROUND_CONSTRAINED))
	{
		getOffObject();
	}

	//--------------------------------------------------------------------
	// create local variables in world coords for region position values
	//--------------------------------------------------------------------
	LLVector3 xyVel = getVelocity();
	xyVel.mV[VZ] = 0.0f;
	F32 speed = xyVel.length();
	// remembering the value here prevents a display glitch if the
	// animation gets toggled during this update.
	bool was_sit_ground_constrained = isMotionActive(ANIM_AGENT_SIT_GROUND_CONSTRAINED);

	//--------------------------------------------------------------------
    // This does a bunch of state updating, including figuring out
    // whether av is in the air, setting mRoot position and rotation
    // In some cases, calls updateOrientation() for a lot of the
    // work
    // --------------------------------------------------------------------
    updateRootPositionAndRotation(agent, speed, was_sit_ground_constrained);
	
	//-------------------------------------------------------------------------
	// Update character motions
	//-------------------------------------------------------------------------
	// store data relevant to motions
	mSpeed = speed;

	// update animations
	if (mSpecialRenderMode == 1) // Animation Preview
	{
		updateMotions(LLCharacter::FORCE_UPDATE);
	}
	else
	{
		updateMotions(LLCharacter::NORMAL_UPDATE);
	}

	// Special handling for sitting on ground.
	if (!getParent() && (isSitting() || was_sit_ground_constrained))
	{
		
		F32 off_z = LLVector3d(getHoverOffset()).mdV[VZ];
		if (off_z != 0.0)
		{
			LLVector3 pos = mRoot->getWorldPosition();
			pos.mV[VZ] += off_z;
			mRoot->touch();
			// SL-315
			mRoot->setWorldPosition(pos);
		}
	}

	// update head position
	updateHeadOffset();

	// Generate footstep sounds when feet hit the ground
<<<<<<< HEAD
	//-------------------------------------------------------------------------
	const LLUUID AGENT_FOOTSTEP_ANIMS[] = {ANIM_AGENT_WALK, ANIM_AGENT_RUN, ANIM_AGENT_LAND};
	const S32 NUM_AGENT_FOOTSTEP_ANIMS = LL_ARRAY_SIZE(AGENT_FOOTSTEP_ANIMS);

	if ( gAudiop && isAnyAnimationSignaled(AGENT_FOOTSTEP_ANIMS, NUM_AGENT_FOOTSTEP_ANIMS) )
	{
		BOOL playSound = FALSE;
		LLVector3 foot_pos_agent;

		BOOL onGroundLeft = (leftElev <= 0.05f);
		BOOL onGroundRight = (rightElev <= 0.05f);

		// did left foot hit the ground?
		if ( onGroundLeft && !mWasOnGroundLeft )
		{
			foot_pos_agent = ankle_left_pos_agent;
			playSound = TRUE;
		}

		// did right foot hit the ground?
		if ( onGroundRight && !mWasOnGroundRight )
		{
			foot_pos_agent = ankle_right_pos_agent;
			playSound = TRUE;
		}

		mWasOnGroundLeft = onGroundLeft;
		mWasOnGroundRight = onGroundRight;

		// <FS:PP> FIRE-3169: Option to change the default footsteps sound
		// if ( playSound )
		static LLCachedControl<bool> PlayModeUISndFootsteps(gSavedSettings, "PlayModeUISndFootsteps");
		if ( playSound && PlayModeUISndFootsteps )
		// </FS:PP>
		{
			const F32 STEP_VOLUME = 0.1f;
			const LLUUID& step_sound_id = getStepSound();

			LLVector3d foot_pos_global = gAgent.getPosGlobalFromAgent(foot_pos_agent);

			if (LLViewerParcelMgr::getInstance()->canHearSound(foot_pos_global)
				&& !LLMuteList::getInstance()->isMuted(getID(), LLMute::flagObjectSounds))
			{
				gAudiop->triggerSound(step_sound_id, getID(), STEP_VOLUME, LLAudioEngine::AUDIO_TYPE_AMBIENT, foot_pos_global);
			}
		}
	}
=======
    updateFootstepSounds();
>>>>>>> a634d878

	// Update child joints as needed.
	mRoot->updateWorldMatrixChildren();

	// System avatar mesh vertices need to be reskinned.
    mNeedsSkin = TRUE;

	return TRUE;
}

//-----------------------------------------------------------------------------
// updateHeadOffset()
//-----------------------------------------------------------------------------
void LLVOAvatar::updateHeadOffset()
{
	// since we only care about Z, just grab one of the eyes
	LLVector3 midEyePt = mEyeLeftp->getWorldPosition();
	midEyePt -= mDrawable.notNull() ? mDrawable->getWorldPosition() : mRoot->getWorldPosition();
	midEyePt.mV[VZ] = llmax(-mPelvisToFoot + LLViewerCamera::getInstance()->getNear(), midEyePt.mV[VZ]);

	if (mDrawable.notNull())
	{
		midEyePt = midEyePt * ~mDrawable->getWorldRotation();
	}
	if (isSitting())
	{
		mHeadOffset = midEyePt;	
	}
	else
	{
		F32 u = llmax(0.f, HEAD_MOVEMENT_AVG_TIME - (1.f / gFPSClamped));
		mHeadOffset = lerp(midEyePt, mHeadOffset,  u);
	}
}

void LLVOAvatar::debugBodySize() const
{
	LLVector3 pelvis_scale = mPelvisp->getScale();

	// some of the joints have not been cached
	LLVector3 skull = mSkullp->getPosition();
    LL_DEBUGS("Avatar") << "skull pos " << skull << LL_ENDL;
	//LLVector3 skull_scale = mSkullp->getScale();

	LLVector3 neck = mNeckp->getPosition();
	LLVector3 neck_scale = mNeckp->getScale();
    LL_DEBUGS("Avatar") << "neck pos " << neck << " neck_scale " << neck_scale << LL_ENDL;

	LLVector3 chest = mChestp->getPosition();
	LLVector3 chest_scale = mChestp->getScale();
    LL_DEBUGS("Avatar") << "chest pos " << chest << " chest_scale " << chest_scale << LL_ENDL;

	// the rest of the joints have been cached
	LLVector3 head = mHeadp->getPosition();
	LLVector3 head_scale = mHeadp->getScale();
    LL_DEBUGS("Avatar") << "head pos " << head << " head_scale " << head_scale << LL_ENDL;

	LLVector3 torso = mTorsop->getPosition();
	LLVector3 torso_scale = mTorsop->getScale();
    LL_DEBUGS("Avatar") << "torso pos " << torso << " torso_scale " << torso_scale << LL_ENDL;

	LLVector3 hip = mHipLeftp->getPosition();
	LLVector3 hip_scale = mHipLeftp->getScale();
    LL_DEBUGS("Avatar") << "hip pos " << hip << " hip_scale " << hip_scale << LL_ENDL;

	LLVector3 knee = mKneeLeftp->getPosition();
	LLVector3 knee_scale = mKneeLeftp->getScale();
    LL_DEBUGS("Avatar") << "knee pos " << knee << " knee_scale " << knee_scale << LL_ENDL;

	LLVector3 ankle = mAnkleLeftp->getPosition();
	LLVector3 ankle_scale = mAnkleLeftp->getScale();
    LL_DEBUGS("Avatar") << "ankle pos " << ankle << " ankle_scale " << ankle_scale << LL_ENDL;

	LLVector3 foot  = mFootLeftp->getPosition();
    LL_DEBUGS("Avatar") << "foot pos " << foot << LL_ENDL;

	F32 new_offset = (const_cast<LLVOAvatar*>(this))->getVisualParamWeight(AVATAR_HOVER);
    LL_DEBUGS("Avatar") << "new_offset " << new_offset << LL_ENDL;

	F32 new_pelvis_to_foot = hip.mV[VZ] * pelvis_scale.mV[VZ] -
        knee.mV[VZ] * hip_scale.mV[VZ] -
        ankle.mV[VZ] * knee_scale.mV[VZ] -
        foot.mV[VZ] * ankle_scale.mV[VZ];
    LL_DEBUGS("Avatar") << "new_pelvis_to_foot " << new_pelvis_to_foot << LL_ENDL;

	LLVector3 new_body_size;
	new_body_size.mV[VZ] = new_pelvis_to_foot +
					   // the sqrt(2) correction below is an approximate
					   // correction to get to the top of the head
					   F_SQRT2 * (skull.mV[VZ] * head_scale.mV[VZ]) + 
					   head.mV[VZ] * neck_scale.mV[VZ] + 
					   neck.mV[VZ] * chest_scale.mV[VZ] + 
					   chest.mV[VZ] * torso_scale.mV[VZ] + 
					   torso.mV[VZ] * pelvis_scale.mV[VZ]; 

	// TODO -- measure the real depth and width
	new_body_size.mV[VX] = DEFAULT_AGENT_DEPTH;
	new_body_size.mV[VY] = DEFAULT_AGENT_WIDTH;

    LL_DEBUGS("Avatar") << "new_body_size " << new_body_size << LL_ENDL;
}
   
//------------------------------------------------------------------------
// postPelvisSetRecalc
//------------------------------------------------------------------------
void LLVOAvatar::postPelvisSetRecalc()
{		
	mRoot->updateWorldMatrixChildren();			
	computeBodySize();
	dirtyMesh(2);
}
//------------------------------------------------------------------------
// updateVisibility()
//------------------------------------------------------------------------
void LLVOAvatar::updateVisibility()
{
	BOOL visible = FALSE;

	if (mIsDummy)
	{
		visible = FALSE;
	}
	else if (mDrawable.isNull())
	{
		visible = FALSE;
	}
	else
	{
		if (!mDrawable->getSpatialGroup() || mDrawable->getSpatialGroup()->isVisible())
		{
			visible = TRUE;
		}
		else
		{
			visible = FALSE;
		}

		if(isSelf())
		{
			if (!gAgentWearables.areWearablesLoaded())
			{
				visible = FALSE;
			}
		}
		else if( !mFirstAppearanceMessageReceived )
		{
			visible = FALSE;
		}

		if (sDebugInvisible)
		{
			LLNameValue* firstname = getNVPair("FirstName");
			if (firstname)
			{
				LL_DEBUGS("Avatar") << avString() << " updating visibility" << LL_ENDL;
			}
			else
			{
				LL_INFOS() << "Avatar " << this << " updating visiblity" << LL_ENDL;
			}

			if (visible)
			{
				LL_INFOS() << "Visible" << LL_ENDL;
			}
			else
			{
				LL_INFOS() << "Not visible" << LL_ENDL;
			}

			/*if (avatar_in_frustum)
			{
				LL_INFOS() << "Avatar in frustum" << LL_ENDL;
			}
			else
			{
				LL_INFOS() << "Avatar not in frustum" << LL_ENDL;
			}*/

			/*if (LLViewerCamera::getInstance()->sphereInFrustum(sel_pos_agent, 2.0f))
			{
				LL_INFOS() << "Sel pos visible" << LL_ENDL;
			}
			if (LLViewerCamera::getInstance()->sphereInFrustum(wrist_right_pos_agent, 0.2f))
			{
				LL_INFOS() << "Wrist pos visible" << LL_ENDL;
			}
			if (LLViewerCamera::getInstance()->sphereInFrustum(getPositionAgent(), getMaxScale()*2.f))
			{
				LL_INFOS() << "Agent visible" << LL_ENDL;
			}*/
			LL_INFOS() << "PA: " << getPositionAgent() << LL_ENDL;
			/*LL_INFOS() << "SPA: " << sel_pos_agent << LL_ENDL;
			LL_INFOS() << "WPA: " << wrist_right_pos_agent << LL_ENDL;*/
			for (attachment_map_t::iterator iter = mAttachmentPoints.begin(); 
				 iter != mAttachmentPoints.end();
				 ++iter)
			{
				LLViewerJointAttachment* attachment = iter->second;

				// <FS:Ansariel> Possible crash fix
				if (!attachment)
				{
					continue;
				}
				// </FS:Ansariel>

				for (LLViewerJointAttachment::attachedobjs_vec_t::iterator attachment_iter = attachment->mAttachedObjects.begin();
					 attachment_iter != attachment->mAttachedObjects.end();
					 ++attachment_iter)
				{
					if (LLViewerObject *attached_object = (*attachment_iter))
					{
						if(attached_object->mDrawable->isVisible())
						{
							LL_INFOS() << attachment->getName() << " visible" << LL_ENDL;
						}
						else
						{
							LL_INFOS() << attachment->getName() << " not visible at " << mDrawable->getWorldPosition() << " and radius " << mDrawable->getRadius() << LL_ENDL;
						}
					}
				}
			}
		}
	}

	if (!visible && mVisible)
	{
		mMeshInvisibleTime.reset();
	}

	if (visible)
	{
		if (!mMeshValid)
		{
			restoreMeshData();
		}
	}
	else
	{
		if (mMeshValid && mMeshInvisibleTime.getElapsedTimeF32() > TIME_BEFORE_MESH_CLEANUP)
		{
			releaseMeshData();
		}
	}

    if ( visible != mVisible )
    {
        LL_DEBUGS("AvatarRender") << "visible was " << mVisible << " now " << visible << LL_ENDL;
    }
	mVisible = visible;
}

// private
bool LLVOAvatar::shouldAlphaMask()
{
	const bool should_alpha_mask = !LLDrawPoolAlpha::sShowDebugAlpha // Don't alpha mask if "Highlight Transparent" checked
							&& !LLDrawPoolAvatar::sSkipTransparent;

	return should_alpha_mask;

}

//-----------------------------------------------------------------------------
// renderSkinned()
//-----------------------------------------------------------------------------
U32 LLVOAvatar::renderSkinned()
{
	U32 num_indices = 0;

	if (!mIsBuilt)
	{
		return num_indices;
	}

    if (mDrawable.isNull())
    {
		return num_indices;
    }

	LLFace* face = mDrawable->getFace(0);

	bool needs_rebuild = !face || !face->getVertexBuffer() || mDrawable->isState(LLDrawable::REBUILD_GEOMETRY);

	if (needs_rebuild || mDirtyMesh)
	{	//LOD changed or new mesh created, allocate new vertex buffer if needed
		if (needs_rebuild || mDirtyMesh >= 2 || mVisibilityRank <= 4)
		{
			updateMeshData();
			mDirtyMesh = 0;
			mNeedsSkin = TRUE;
			mDrawable->clearState(LLDrawable::REBUILD_GEOMETRY);
		}
	}

	if (LLViewerShaderMgr::instance()->getVertexShaderLevel(LLViewerShaderMgr::SHADER_AVATAR) <= 0)
	{
		if (mNeedsSkin)
		{
			//generate animated mesh
			LLViewerJoint* lower_mesh = getViewerJoint(MESH_ID_LOWER_BODY);
			LLViewerJoint* upper_mesh = getViewerJoint(MESH_ID_UPPER_BODY);
			LLViewerJoint* skirt_mesh = getViewerJoint(MESH_ID_SKIRT);
			LLViewerJoint* eyelash_mesh = getViewerJoint(MESH_ID_EYELASH);
			LLViewerJoint* head_mesh = getViewerJoint(MESH_ID_HEAD);
			LLViewerJoint* hair_mesh = getViewerJoint(MESH_ID_HAIR);

			if(upper_mesh)
			{
				upper_mesh->updateJointGeometry();
			}
			if (lower_mesh)
			{
				lower_mesh->updateJointGeometry();
			}

			if( isWearingWearableType( LLWearableType::WT_SKIRT ) )
			{
				if(skirt_mesh)
				{
					skirt_mesh->updateJointGeometry();
				}
			}

			if (!isSelf() || gAgent.needsRenderHead() || LLPipeline::sShadowRender)
			{
				if(eyelash_mesh)
				{
					eyelash_mesh->updateJointGeometry();
				}
				if(head_mesh)
				{
					head_mesh->updateJointGeometry();
				}
				if(hair_mesh)
				{
					hair_mesh->updateJointGeometry();
				}
			}
			mNeedsSkin = FALSE;
			mLastSkinTime = gFrameTimeSeconds;

			LLFace * face = mDrawable->getFace(0);
			if (face)
			{
				LLVertexBuffer* vb = face->getVertexBuffer();
				if (vb)
				{
					vb->flush();
				}
			}
		}
	}
	else
	{
		mNeedsSkin = FALSE;
	}

	if (sDebugInvisible)
	{
		LLNameValue* firstname = getNVPair("FirstName");
		if (firstname)
		{
			LL_DEBUGS("Avatar") << avString() << " in render" << LL_ENDL;
		}
		else
		{
			LL_INFOS() << "Avatar " << this << " in render" << LL_ENDL;
		}
		if (!mIsBuilt)
		{
			LL_INFOS() << "Not built!" << LL_ENDL;
		}
		else if (!gAgent.needsRenderAvatar())
		{
			LL_INFOS() << "Doesn't need avatar render!" << LL_ENDL;
		}
		else
		{
			LL_INFOS() << "Rendering!" << LL_ENDL;
		}
	}

	if (!mIsBuilt)
	{
		return num_indices;
	}

	if (isSelf() && !gAgent.needsRenderAvatar())
	{
		return num_indices;
	}

	// render collision normal
	// *NOTE: this is disabled (there is no UI for enabling sShowFootPlane) due
	// to DEV-14477.  the code is left here to aid in tracking down the cause
	// of the crash in the future. -brad
	if (sShowFootPlane && mDrawable.notNull())
	{
		LLVector3 slaved_pos = mDrawable->getPositionAgent();
		LLVector3 foot_plane_normal(mFootPlane.mV[VX], mFootPlane.mV[VY], mFootPlane.mV[VZ]);
		F32 dist_from_plane = (slaved_pos * foot_plane_normal) - mFootPlane.mV[VW];
		LLVector3 collide_point = slaved_pos;
		collide_point.mV[VZ] -= foot_plane_normal.mV[VZ] * (dist_from_plane + COLLISION_TOLERANCE - FOOT_COLLIDE_FUDGE);

		gGL.begin(LLRender::LINES);
		{
			F32 SQUARE_SIZE = 0.2f;
			gGL.color4f(1.f, 0.f, 0.f, 1.f);
			
			gGL.vertex3f(collide_point.mV[VX] - SQUARE_SIZE, collide_point.mV[VY] - SQUARE_SIZE, collide_point.mV[VZ]);
			gGL.vertex3f(collide_point.mV[VX] + SQUARE_SIZE, collide_point.mV[VY] - SQUARE_SIZE, collide_point.mV[VZ]);

			gGL.vertex3f(collide_point.mV[VX] + SQUARE_SIZE, collide_point.mV[VY] - SQUARE_SIZE, collide_point.mV[VZ]);
			gGL.vertex3f(collide_point.mV[VX] + SQUARE_SIZE, collide_point.mV[VY] + SQUARE_SIZE, collide_point.mV[VZ]);
			
			gGL.vertex3f(collide_point.mV[VX] + SQUARE_SIZE, collide_point.mV[VY] + SQUARE_SIZE, collide_point.mV[VZ]);
			gGL.vertex3f(collide_point.mV[VX] - SQUARE_SIZE, collide_point.mV[VY] + SQUARE_SIZE, collide_point.mV[VZ]);
			
			gGL.vertex3f(collide_point.mV[VX] - SQUARE_SIZE, collide_point.mV[VY] + SQUARE_SIZE, collide_point.mV[VZ]);
			gGL.vertex3f(collide_point.mV[VX] - SQUARE_SIZE, collide_point.mV[VY] - SQUARE_SIZE, collide_point.mV[VZ]);
			
			gGL.vertex3f(collide_point.mV[VX], collide_point.mV[VY], collide_point.mV[VZ]);
			gGL.vertex3f(collide_point.mV[VX] + mFootPlane.mV[VX], collide_point.mV[VY] + mFootPlane.mV[VY], collide_point.mV[VZ] + mFootPlane.mV[VZ]);

		}
		gGL.end();
		gGL.flush();
	}
	//--------------------------------------------------------------------
	// render all geometry attached to the skeleton
	//--------------------------------------------------------------------

		bool should_alpha_mask = shouldAlphaMask();
		LLGLState test(GL_ALPHA_TEST, should_alpha_mask);
		
		if (should_alpha_mask && !LLGLSLShader::sNoFixedFunction)
		{
			gGL.setAlphaRejectSettings(LLRender::CF_GREATER, 0.5f);
		}
		
		BOOL first_pass = TRUE;
        bool is_pure_dummy = mIsDummy && !isControlAvatar();
		if (!LLDrawPoolAvatar::sSkipOpaque)
		{
			if (!isSelf() || gAgent.needsRenderHead() || LLPipeline::sShadowRender)
			{
				if (isTextureVisible(TEX_HEAD_BAKED) || is_pure_dummy)
				{
					LLViewerJoint* head_mesh = getViewerJoint(MESH_ID_HEAD);
					if (head_mesh)
					{
						num_indices += head_mesh->render(mAdjustedPixelArea, TRUE, mIsDummy);
					}
					first_pass = FALSE;
				}
			}
			if (isTextureVisible(TEX_UPPER_BAKED) || is_pure_dummy)
			{
				LLViewerJoint* upper_mesh = getViewerJoint(MESH_ID_UPPER_BODY);
				if (upper_mesh)
				{
					num_indices += upper_mesh->render(mAdjustedPixelArea, first_pass, mIsDummy);
				}
				first_pass = FALSE;
			}
			
			if (isTextureVisible(TEX_LOWER_BAKED) || is_pure_dummy)
			{
				LLViewerJoint* lower_mesh = getViewerJoint(MESH_ID_LOWER_BODY);
				if (lower_mesh)
				{
					num_indices += lower_mesh->render(mAdjustedPixelArea, first_pass, mIsDummy);
				}
				first_pass = FALSE;
			}
		}

		if (should_alpha_mask && !LLGLSLShader::sNoFixedFunction)
		{
			gGL.setAlphaRejectSettings(LLRender::CF_DEFAULT);
		}

		if (!LLDrawPoolAvatar::sSkipTransparent || LLPipeline::sImpostorRender)
		{
			LLGLState blend(GL_BLEND, !mIsDummy);
			LLGLState test(GL_ALPHA_TEST, !mIsDummy);
			num_indices += renderTransparent(first_pass);
		}

	return num_indices;
}

U32 LLVOAvatar::renderTransparent(BOOL first_pass)
{
	U32 num_indices = 0;
	if( isWearingWearableType( LLWearableType::WT_SKIRT ) && (mIsDummy || isTextureVisible(TEX_SKIRT_BAKED)) )
	{
		gGL.setAlphaRejectSettings(LLRender::CF_GREATER, 0.25f);
		LLViewerJoint* skirt_mesh = getViewerJoint(MESH_ID_SKIRT);
		if (skirt_mesh)
		{
			num_indices += skirt_mesh->render(mAdjustedPixelArea, FALSE);
		}
		first_pass = FALSE;
		gGL.setAlphaRejectSettings(LLRender::CF_DEFAULT);
	}

	if (!isSelf() || gAgent.needsRenderHead() || LLPipeline::sShadowRender)
	{
		if (LLPipeline::sImpostorRender)
		{
			gGL.setAlphaRejectSettings(LLRender::CF_GREATER, 0.5f);
		}
		
		if (isTextureVisible(TEX_HEAD_BAKED))
		{
			LLViewerJoint* eyelash_mesh = getViewerJoint(MESH_ID_EYELASH);
			if (eyelash_mesh)
			{
				num_indices += eyelash_mesh->render(mAdjustedPixelArea, first_pass, mIsDummy);
			}
			first_pass = FALSE;
		}
		if (isTextureVisible(TEX_HAIR_BAKED))
        {
            LLViewerJoint* hair_mesh = getViewerJoint(MESH_ID_HAIR);
            if (hair_mesh)
            {
                num_indices += hair_mesh->render(mAdjustedPixelArea, first_pass, mIsDummy);
            }
            first_pass = FALSE;
        }
		if (LLPipeline::sImpostorRender)
		{
			gGL.setAlphaRejectSettings(LLRender::CF_DEFAULT);
		}
	}
	
	return num_indices;
}

//-----------------------------------------------------------------------------
// renderRigid()
//-----------------------------------------------------------------------------
U32 LLVOAvatar::renderRigid()
{
	U32 num_indices = 0;

	if (!mIsBuilt)
	{
		return 0;
	}

	if (isSelf() && (!gAgent.needsRenderAvatar() || !gAgent.needsRenderHead()))
	{
		return 0;
	}
	
	if (!mIsBuilt)
	{
		return 0;
	}

	bool should_alpha_mask = shouldAlphaMask();
	LLGLState test(GL_ALPHA_TEST, should_alpha_mask);

	if (should_alpha_mask && !LLGLSLShader::sNoFixedFunction)
	{
		gGL.setAlphaRejectSettings(LLRender::CF_GREATER, 0.5f);
	}

    bool is_pure_dummy = mIsDummy && !isControlAvatar();

	if (isTextureVisible(TEX_EYES_BAKED)  || is_pure_dummy)
	{
		LLViewerJoint* eyeball_left = getViewerJoint(MESH_ID_EYEBALL_LEFT);
		LLViewerJoint* eyeball_right = getViewerJoint(MESH_ID_EYEBALL_RIGHT);
		if (eyeball_left)
		{
			num_indices += eyeball_left->render(mAdjustedPixelArea, TRUE, mIsDummy);
		}
		if(eyeball_right)
		{
			num_indices += eyeball_right->render(mAdjustedPixelArea, TRUE, mIsDummy);
		}
	}

	if (should_alpha_mask && !LLGLSLShader::sNoFixedFunction)
	{
		gGL.setAlphaRejectSettings(LLRender::CF_DEFAULT);
	}
	
	return num_indices;
}

U32 LLVOAvatar::renderImpostor(LLColor4U color, S32 diffuse_channel)
{
	if (!mImpostor.isComplete())
	{
		return 0;
	}

	LLVector3 pos(getRenderPosition()+mImpostorOffset);
	LLVector3 at = (pos - LLViewerCamera::getInstance()->getOrigin());
	at.normalize();
	LLVector3 left = LLViewerCamera::getInstance()->getUpAxis() % at;
	LLVector3 up = at%left;

	left *= mImpostorDim.mV[0];
	up *= mImpostorDim.mV[1];

	LLGLEnable test(GL_ALPHA_TEST);
	gGL.setAlphaRejectSettings(LLRender::CF_GREATER, 0.f);

	gGL.color4ubv(color.mV);
	gGL.getTexUnit(diffuse_channel)->bind(&mImpostor);
	// <FS:Ansariel> Remove QUADS rendering mode
	//gGL.begin(LLRender::QUADS);
	//gGL.texCoord2f(0,0);
	//gGL.vertex3fv((pos+left-up).mV);
	//gGL.texCoord2f(1,0);
	//gGL.vertex3fv((pos-left-up).mV);
	//gGL.texCoord2f(1,1);
	//gGL.vertex3fv((pos-left+up).mV);
	//gGL.texCoord2f(0,1);
	//gGL.vertex3fv((pos+left+up).mV);
	//gGL.end();
	gGL.begin(LLRender::TRIANGLES);
	{
		gGL.texCoord2f(0.f, 0.f);
		gGL.vertex3fv((pos + left - up).mV);
		gGL.texCoord2f(1.f, 0.f);
		gGL.vertex3fv((pos - left - up).mV);
		gGL.texCoord2f(1.f, 1.f);
		gGL.vertex3fv((pos - left + up).mV);

		gGL.texCoord2f(0.f, 0.f);
		gGL.vertex3fv((pos + left - up).mV);
		gGL.texCoord2f(1.f, 1.f);
		gGL.vertex3fv((pos - left + up).mV);
		gGL.texCoord2f(0.f, 1.f);
		gGL.vertex3fv((pos + left + up).mV);
	}
	gGL.end();
	// </FS:Ansariel>
	gGL.flush();

	return 6;
}

bool LLVOAvatar::allTexturesCompletelyDownloaded(std::set<LLUUID>& ids) const
{
	for (std::set<LLUUID>::const_iterator it = ids.begin(); it != ids.end(); ++it)
	{
		LLViewerFetchedTexture *imagep = gTextureList.findImage(*it, TEX_LIST_STANDARD);
		if (imagep && imagep->getDiscardLevel()!=0)
		{
			return false;
		}
	}
	return true;
}

bool LLVOAvatar::allLocalTexturesCompletelyDownloaded() const
{
	std::set<LLUUID> local_ids;
	collectLocalTextureUUIDs(local_ids);
	return allTexturesCompletelyDownloaded(local_ids);
}

bool LLVOAvatar::allBakedTexturesCompletelyDownloaded() const
{
	std::set<LLUUID> baked_ids;
	collectBakedTextureUUIDs(baked_ids);
	return allTexturesCompletelyDownloaded(baked_ids);
}

std::string LLVOAvatar::bakedTextureOriginInfo()
{
	std::string result;
	
	std::set<LLUUID> baked_ids;
	collectBakedTextureUUIDs(baked_ids);
	for (U32 i = 0; i < mBakedTextureDatas.size(); i++)
	{
		ETextureIndex texture_index = mBakedTextureDatas[i].mTextureIndex;
		LLViewerFetchedTexture *imagep =
			LLViewerTextureManager::staticCastToFetchedTexture(getImage(texture_index,0), TRUE);
		if (!imagep ||
			imagep->getID() == IMG_DEFAULT ||
			imagep->getID() == IMG_DEFAULT_AVATAR)
			
		{
			result += "-";
		}
		else
		{
			bool has_url = false, has_host = false;
			if (!imagep->getUrl().empty())
			{
				has_url = true;
			}
			if (imagep->getTargetHost().isOk())
			{
				has_host = true;
			}
			S32 discard = imagep->getDiscardLevel();
			if (has_url && !has_host) result += discard ? "u" : "U"; // server-bake texture with url 
			else if (has_host && !has_url) result += discard ? "h" : "H"; // old-style texture on sim
			else if (has_host && has_url) result += discard ? "x" : "X"; // both origins?
			else if (!has_host && !has_url) result += discard ? "n" : "N"; // no origin?
			if (discard != 0)
			{
				result += llformat("(%d/%d)",discard,imagep->getDesiredDiscardLevel());
			}
		}

	}
	return result;
}

S32Bytes LLVOAvatar::totalTextureMemForUUIDS(std::set<LLUUID>& ids)
{
	S32Bytes result(0);
	for (std::set<LLUUID>::const_iterator it = ids.begin(); it != ids.end(); ++it)
	{
		LLViewerFetchedTexture *imagep = gTextureList.findImage(*it, TEX_LIST_STANDARD);
		if (imagep)
		{
			result += imagep->getTextureMemory();
		}
	}
	return result;
}
	
void LLVOAvatar::collectLocalTextureUUIDs(std::set<LLUUID>& ids) const
{
	for (U32 texture_index = 0; texture_index < getNumTEs(); texture_index++)
	{
		LLWearableType::EType wearable_type = LLAvatarAppearanceDictionary::getTEWearableType((ETextureIndex)texture_index);
		U32 num_wearables = gAgentWearables.getWearableCount(wearable_type);

		LLViewerFetchedTexture *imagep = NULL;
		for (U32 wearable_index = 0; wearable_index < num_wearables; wearable_index++)
		{
			imagep = LLViewerTextureManager::staticCastToFetchedTexture(getImage(texture_index, wearable_index), TRUE);
			if (imagep)
			{
				const LLAvatarAppearanceDictionary::TextureEntry *texture_dict = LLAvatarAppearanceDictionary::getInstance()->getTexture((ETextureIndex)texture_index);
				if (texture_dict->mIsLocalTexture)
				{
					ids.insert(imagep->getID());
				}
			}
		}
	}
	ids.erase(IMG_DEFAULT);
	ids.erase(IMG_DEFAULT_AVATAR);
	ids.erase(IMG_INVISIBLE);
}

void LLVOAvatar::collectBakedTextureUUIDs(std::set<LLUUID>& ids) const
{
	for (U32 texture_index = 0; texture_index < getNumTEs(); texture_index++)
	{
		LLViewerFetchedTexture *imagep = NULL;
		if (isIndexBakedTexture((ETextureIndex) texture_index))
		{
			imagep = LLViewerTextureManager::staticCastToFetchedTexture(getImage(texture_index,0), TRUE);
			if (imagep)
			{
				ids.insert(imagep->getID());
			}
		}
	}
	ids.erase(IMG_DEFAULT);
	ids.erase(IMG_DEFAULT_AVATAR);
	ids.erase(IMG_INVISIBLE);
}

void LLVOAvatar::collectTextureUUIDs(std::set<LLUUID>& ids)
{
	collectLocalTextureUUIDs(ids);
	collectBakedTextureUUIDs(ids);
}

void LLVOAvatar::releaseOldTextures()
{
	S32Bytes current_texture_mem;
	
	// Any textures that we used to be using but are no longer using should no longer be flagged as "NO_DELETE"
	std::set<LLUUID> baked_texture_ids;
	collectBakedTextureUUIDs(baked_texture_ids);
	S32Bytes new_baked_mem = totalTextureMemForUUIDS(baked_texture_ids);

	std::set<LLUUID> local_texture_ids;
	collectLocalTextureUUIDs(local_texture_ids);
	//S32 new_local_mem = totalTextureMemForUUIDS(local_texture_ids);

	std::set<LLUUID> new_texture_ids;
	new_texture_ids.insert(baked_texture_ids.begin(),baked_texture_ids.end());
	new_texture_ids.insert(local_texture_ids.begin(),local_texture_ids.end());
	S32Bytes new_total_mem = totalTextureMemForUUIDS(new_texture_ids);

	//S32 old_total_mem = totalTextureMemForUUIDS(mTextureIDs);
	//LL_DEBUGS("Avatar") << getFullname() << " old_total_mem: " << old_total_mem << " new_total_mem (L/B): " << new_total_mem << " (" << new_local_mem <<", " << new_baked_mem << ")" << LL_ENDL;  
	if (!isSelf() && new_total_mem > new_baked_mem)
	{
			LL_WARNS() << "extra local textures stored for non-self av" << LL_ENDL;
	}
	for (std::set<LLUUID>::iterator it = mTextureIDs.begin(); it != mTextureIDs.end(); ++it)
	{
		if (new_texture_ids.find(*it) == new_texture_ids.end())
		{
			LLViewerFetchedTexture *imagep = gTextureList.findImage(*it, TEX_LIST_STANDARD);
			if (imagep)
			{
				current_texture_mem += imagep->getTextureMemory();
				if (imagep->getTextureState() == LLGLTexture::NO_DELETE)
				{
					// This will allow the texture to be deleted if not in use.
					imagep->forceActive();

					// This resets the clock to texture being flagged
					// as unused, preventing the texture from being
					// deleted immediately. If other avatars or
					// objects are using it, it can still be flagged
					// no-delete by them.
					imagep->forceUpdateBindStats();
				}
			}
		}
	}
	mTextureIDs = new_texture_ids;
}

void LLVOAvatar::updateTextures()
{
	releaseOldTextures();
	
	BOOL render_avatar = TRUE;

	if (mIsDummy)
	{
		return;
	}

	if( isSelf() )
	{
		render_avatar = TRUE;
	}
	else
	{
		if(!isVisible())
		{
			return ;//do not update for invisible avatar.
		}

		render_avatar = !mCulled; //visible and not culled.
	}

	std::vector<BOOL> layer_baked;
	// GL NOT ACTIVE HERE - *TODO
	for (U32 i = 0; i < mBakedTextureDatas.size(); i++)
	{
		layer_baked.push_back(isTextureDefined(mBakedTextureDatas[i].mTextureIndex));
		// bind the texture so that they'll be decoded slightly 
		// inefficient, we can short-circuit this if we have to
		if (render_avatar && !gGLManager.mIsDisabled)
		{
			if (layer_baked[i] && !mBakedTextureDatas[i].mIsLoaded)
			{
				gGL.getTexUnit(0)->bind(getImage( mBakedTextureDatas[i].mTextureIndex, 0 ));
			}
		}
	}

	mMaxPixelArea = 0.f;
	mMinPixelArea = 99999999.f;
	mHasGrey = FALSE; // debug
	for (U32 texture_index = 0; texture_index < getNumTEs(); texture_index++)
	{
		LLWearableType::EType wearable_type = LLAvatarAppearanceDictionary::getTEWearableType((ETextureIndex)texture_index);
		U32 num_wearables = gAgentWearables.getWearableCount(wearable_type);
		const LLTextureEntry *te = getTE(texture_index);

		// getTE can return 0.
		// Not sure yet why it does, but of course it crashes when te->mScale? gets used.
		// Put safeguard in place so this corner case get better handling and does not result in a crash.
		F32 texel_area_ratio = 1.0f;
		if( te )
		{
			texel_area_ratio = fabs(te->mScaleS * te->mScaleT);
		}
		else
		{
			LL_WARNS() << "getTE( " << texture_index << " ) returned 0" <<LL_ENDL;
		}

		LLViewerFetchedTexture *imagep = NULL;
		for (U32 wearable_index = 0; wearable_index < num_wearables; wearable_index++)
		{
			imagep = LLViewerTextureManager::staticCastToFetchedTexture(getImage(texture_index, wearable_index), TRUE);
			if (imagep)
			{
				const LLAvatarAppearanceDictionary::TextureEntry *texture_dict = LLAvatarAppearanceDictionary::getInstance()->getTexture((ETextureIndex)texture_index);
				const EBakedTextureIndex baked_index = texture_dict->mBakedTextureIndex;
				if (texture_dict->mIsLocalTexture)
				{
					addLocalTextureStats((ETextureIndex)texture_index, imagep, texel_area_ratio, render_avatar, mBakedTextureDatas[baked_index].mIsUsed);
				}
			}
		}
		if (isIndexBakedTexture((ETextureIndex) texture_index) && render_avatar)
		{
			const S32 boost_level = getAvatarBakedBoostLevel();
			imagep = LLViewerTextureManager::staticCastToFetchedTexture(getImage(texture_index,0), TRUE);
			addBakedTextureStats( imagep, mPixelArea, texel_area_ratio, boost_level );			
			// <FS:Ansariel> [Legacy Bake]
			// Spam if this is a baked texture, not set to default image, without valid host info
			if (isIndexBakedTexture((ETextureIndex)texture_index)
				&& imagep->getID() != IMG_DEFAULT_AVATAR
				&& imagep->getID() != IMG_INVISIBLE
				&& !isUsingServerBakes() 
				&& !imagep->getTargetHost().isOk())
			{
				LL_WARNS_ONCE("Texture") << "LLVOAvatar::updateTextures No host for texture "
										 << imagep->getID() << " for avatar "
										 << (isSelf() ? "<myself>" : getID().asString()) 
										 << " on host " << getRegion()->getHost() << LL_ENDL;
			}
			// </FS:Ansariel> [Legacy Bake]
		}
	}

	if (gPipeline.hasRenderDebugMask(LLPipeline::RENDER_DEBUG_TEXTURE_AREA))
	{
		setDebugText(llformat("%4.0f:%4.0f", (F32) sqrt(mMinPixelArea),(F32) sqrt(mMaxPixelArea)));
	}	
}


void LLVOAvatar::addLocalTextureStats( ETextureIndex idx, LLViewerFetchedTexture* imagep,
									   F32 texel_area_ratio, BOOL render_avatar, BOOL covered_by_baked)
{
	// No local texture stats for non-self avatars
	return;
}

const S32 MAX_TEXTURE_UPDATE_INTERVAL = 64 ; //need to call updateTextures() at least every 32 frames.	
const S32 MAX_TEXTURE_VIRTUAL_SIZE_RESET_INTERVAL = S32_MAX ; //frames
void LLVOAvatar::checkTextureLoading()
{
	static const F32 MAX_INVISIBLE_WAITING_TIME = 15.f ; //seconds

	BOOL pause = !isVisible() ;
	if(!pause)
	{
		mInvisibleTimer.reset() ;
	}
	if(mLoadedCallbacksPaused == pause)
	{
		return ; 
	}
	
	if(mCallbackTextureList.empty()) //when is self or no callbacks. Note: this list for self is always empty.
	{
		mLoadedCallbacksPaused = pause ;
		return ; //nothing to check.
	}
	
	if(pause && mInvisibleTimer.getElapsedTimeF32() < MAX_INVISIBLE_WAITING_TIME)
	{
		return ; //have not been invisible for enough time.
	}
	
	for(LLLoadedCallbackEntry::source_callback_list_t::iterator iter = mCallbackTextureList.begin();
		iter != mCallbackTextureList.end(); ++iter)
	{
		LLViewerFetchedTexture* tex = gTextureList.findImage(*iter) ;
		if(tex)
		{
			if(pause)//pause texture fetching.
			{
				tex->pauseLoadedCallbacks(&mCallbackTextureList) ;

				//set to terminate texture fetching after MAX_TEXTURE_UPDATE_INTERVAL frames.
				tex->setMaxVirtualSizeResetInterval(MAX_TEXTURE_UPDATE_INTERVAL);
				tex->resetMaxVirtualSizeResetCounter() ;
			}
			else//unpause
			{
				static const F32 START_AREA = 100.f ;

				tex->unpauseLoadedCallbacks(&mCallbackTextureList) ;
				tex->addTextureStats(START_AREA); //jump start the fetching again
			}
		}		
	}			
	
	if(!pause)
	{
		updateTextures() ; //refresh texture stats.
	}
	mLoadedCallbacksPaused = pause ;
	return ;
}

const F32  SELF_ADDITIONAL_PRI = 0.75f ;
const F32  ADDITIONAL_PRI = 0.5f;
void LLVOAvatar::addBakedTextureStats( LLViewerFetchedTexture* imagep, F32 pixel_area, F32 texel_area_ratio, S32 boost_level)
{
	//Note:
	//if this function is not called for the last MAX_TEXTURE_VIRTUAL_SIZE_RESET_INTERVAL frames, 
	//the texture pipeline will stop fetching this texture.

	imagep->resetTextureStats();
	imagep->setMaxVirtualSizeResetInterval(MAX_TEXTURE_VIRTUAL_SIZE_RESET_INTERVAL);
	imagep->resetMaxVirtualSizeResetCounter() ;

	mMaxPixelArea = llmax(pixel_area, mMaxPixelArea);
	mMinPixelArea = llmin(pixel_area, mMinPixelArea);	
	imagep->addTextureStats(pixel_area / texel_area_ratio);
	imagep->setBoostLevel(boost_level);
	
	if(boost_level != LLGLTexture::BOOST_AVATAR_BAKED_SELF)
	{
		imagep->setAdditionalDecodePriority(ADDITIONAL_PRI) ;
	}
	else
	{
		imagep->setAdditionalDecodePriority(SELF_ADDITIONAL_PRI) ;
	}
}

//virtual	
void LLVOAvatar::setImage(const U8 te, LLViewerTexture *imagep, const U32 index)
{
	setTEImage(te, imagep);
}

//virtual 
LLViewerTexture* LLVOAvatar::getImage(const U8 te, const U32 index) const
{
	return getTEImage(te);
}
//virtual 
const LLTextureEntry* LLVOAvatar::getTexEntry(const U8 te_num) const
{
	return getTE(te_num);
}

//virtual 
void LLVOAvatar::setTexEntry(const U8 index, const LLTextureEntry &te)
{
	setTE(index, te);
}

const std::string LLVOAvatar::getImageURL(const U8 te, const LLUUID &uuid)
{
	llassert(isIndexBakedTexture(ETextureIndex(te)));
	std::string url = "";
	// <FS:Ansariel> [Legacy Bake]
	if (isUsingServerBakes())
	{
	// </FS:Ansariel> [Legacy Bake]
	const std::string& appearance_service_url = LLAppearanceMgr::instance().getAppearanceServiceURL();
	if (appearance_service_url.empty())
	{
		// Probably a server-side issue if we get here:
		LL_WARNS() << "AgentAppearanceServiceURL not set - Baked texture requests will fail" << LL_ENDL;
		return url;
	}
	
	const LLAvatarAppearanceDictionary::TextureEntry* texture_entry = LLAvatarAppearanceDictionary::getInstance()->getTexture((ETextureIndex)te);
	if (texture_entry != NULL)
	{
		url = appearance_service_url + "texture/" + getID().asString() + "/" + texture_entry->mDefaultImageName + "/" + uuid.asString();
		//LL_INFOS() << "baked texture url: " << url << LL_ENDL;
	}
	// <FS:Ansariel> [Legacy Bake]
	}
	// </FS:Ansariel> [Legacy Bake]
	return url;
}

//-----------------------------------------------------------------------------
// resolveHeight()
//-----------------------------------------------------------------------------

void LLVOAvatar::resolveHeightAgent(const LLVector3 &in_pos_agent, LLVector3 &out_pos_agent, LLVector3 &out_norm)
{
	LLVector3d in_pos_global, out_pos_global;

	in_pos_global = gAgent.getPosGlobalFromAgent(in_pos_agent);
	resolveHeightGlobal(in_pos_global, out_pos_global, out_norm);
	out_pos_agent = gAgent.getPosAgentFromGlobal(out_pos_global);
}


void LLVOAvatar::resolveRayCollisionAgent(const LLVector3d start_pt, const LLVector3d end_pt, LLVector3d &out_pos, LLVector3 &out_norm)
{
	LLViewerObject *obj;
	LLWorld::getInstance()->resolveStepHeightGlobal(this, start_pt, end_pt, out_pos, out_norm, &obj);
}

void LLVOAvatar::resolveHeightGlobal(const LLVector3d &inPos, LLVector3d &outPos, LLVector3 &outNorm)
{
	LLVector3d zVec(0.0f, 0.0f, 0.5f);
	LLVector3d p0 = inPos + zVec;
	LLVector3d p1 = inPos - zVec;
	LLViewerObject *obj;
	LLWorld::getInstance()->resolveStepHeightGlobal(this, p0, p1, outPos, outNorm, &obj);
	if (!obj)
	{
		mStepOnLand = TRUE;
		mStepMaterial = 0;
		mStepObjectVelocity.setVec(0.0f, 0.0f, 0.0f);
	}
	else
	{
		mStepOnLand = FALSE;
		mStepMaterial = obj->getMaterial();

		// We want the primitive velocity, not our velocity... (which actually subtracts the
		// step object velocity)
		LLVector3 angularVelocity = obj->getAngularVelocity();
		LLVector3 relativePos = gAgent.getPosAgentFromGlobal(outPos) - obj->getPositionAgent();

		LLVector3 linearComponent = angularVelocity % relativePos;
//		LL_INFOS() << "Linear Component of Rotation Velocity " << linearComponent << LL_ENDL;
		mStepObjectVelocity = obj->getVelocity() + linearComponent;
	}
}


//-----------------------------------------------------------------------------
// getStepSound()
//-----------------------------------------------------------------------------
const LLUUID& LLVOAvatar::getStepSound() const
{
	if ( mStepOnLand )
	{
		// <FS:PP> FIRE-3169: Option to change the default footsteps sound
		// return sStepSoundOnLand;
		static LLCachedControl<std::string> UISndFootsteps(gSavedSettings, "UISndFootsteps");
		static const LLUUID sFootstepsSnd = LLUUID(UISndFootsteps);
		return sFootstepsSnd;
		// </FS:PP>
	}

	return sStepSounds[mStepMaterial];
}


//-----------------------------------------------------------------------------
// processAnimationStateChanges()
//-----------------------------------------------------------------------------
void LLVOAvatar::processAnimationStateChanges()
{
	if ( isAnyAnimationSignaled(AGENT_WALK_ANIMS, NUM_AGENT_WALK_ANIMS) )
	{
		startMotion(ANIM_AGENT_WALK_ADJUST);
		stopMotion(ANIM_AGENT_FLY_ADJUST);
	}
	else if (mInAir && !isSitting())
	{
		stopMotion(ANIM_AGENT_WALK_ADJUST);
        if (mEnableDefaultMotions)
        {
            startMotion(ANIM_AGENT_FLY_ADJUST);
        }
	}
	else
	{
		stopMotion(ANIM_AGENT_WALK_ADJUST);
		stopMotion(ANIM_AGENT_FLY_ADJUST);
	}

	if ( isAnyAnimationSignaled(AGENT_GUN_AIM_ANIMS, NUM_AGENT_GUN_AIM_ANIMS) )
	{
        if (mEnableDefaultMotions)
        {
            startMotion(ANIM_AGENT_TARGET);
        }
		stopMotion(ANIM_AGENT_BODY_NOISE);
	}
	else
	{
		stopMotion(ANIM_AGENT_TARGET);
        if (mEnableDefaultMotions)
        {
            startMotion(ANIM_AGENT_BODY_NOISE);
        }
	}
	
	// clear all current animations
	AnimIterator anim_it;
	for (anim_it = mPlayingAnimations.begin(); anim_it != mPlayingAnimations.end();)
	{
		AnimIterator found_anim = mSignaledAnimations.find(anim_it->first);

		// playing, but not signaled, so stop
		if (found_anim == mSignaledAnimations.end())
		{
			processSingleAnimationStateChange(anim_it->first, FALSE);
			mPlayingAnimations.erase(anim_it++);
			continue;
		}

		++anim_it;
	}

	// start up all new anims
	for (anim_it = mSignaledAnimations.begin(); anim_it != mSignaledAnimations.end();)
	{
		AnimIterator found_anim = mPlayingAnimations.find(anim_it->first);

		// signaled but not playing, or different sequence id, start motion
		if (found_anim == mPlayingAnimations.end() || found_anim->second != anim_it->second)
		{
			if (processSingleAnimationStateChange(anim_it->first, TRUE))
			{
				mPlayingAnimations[anim_it->first] = anim_it->second;
				++anim_it;
				continue;
			}
		}

		++anim_it;
	}

	// clear source information for animations which have been stopped
	if (isSelf())
	{
		AnimSourceIterator source_it = mAnimationSources.begin();

		for (source_it = mAnimationSources.begin(); source_it != mAnimationSources.end();)
		{
			if (mSignaledAnimations.find(source_it->second) == mSignaledAnimations.end())
			{
				mAnimationSources.erase(source_it++);
			}
			else
			{
				++source_it;
			}
		}
	}

	stop_glerror();
}


//-----------------------------------------------------------------------------
// processSingleAnimationStateChange();
//-----------------------------------------------------------------------------
BOOL LLVOAvatar::processSingleAnimationStateChange( const LLUUID& anim_id, BOOL start )
{
    // SL-402, SL-427 - we need to update body size often enough to
    // keep appearances in sync, but not so often that animations
    // cause constant jiggling of the body or camera. Possible
    // compromise is to do it on animation changes:
    computeBodySize();
    
	BOOL result = FALSE;

	if ( start ) // start animation
	{
		if (anim_id == ANIM_AGENT_TYPE)
		{
			if (gAudiop)
			{
				LLVector3d char_pos_global = gAgent.getPosGlobalFromAgent(getCharacterPosition());
				if (LLViewerParcelMgr::getInstance()->canHearSound(char_pos_global)
				    && !LLMuteList::getInstance()->isMuted(getID(), LLMute::flagObjectSounds))
				{
					// RN: uncomment this to play on typing sound at fixed volume once sound engine is fixed
					// to support both spatialized and non-spatialized instances of the same sound
					//if (isSelf())
					//{
					//	gAudiop->triggerSound(LLUUID(gSavedSettings.getString("UISndTyping")), 1.0f, LLAudioEngine::AUDIO_TYPE_UI);
					//}
					//else

					// <FS:PP> FIRE-8190: Preview function for "UI Sounds" Panel
					// static LLCachedControl<bool> FSPlayTypingSound(gSavedSettings, "FSPlayTypingSound");
					// if (FSPlayTypingSound)
					static LLCachedControl<bool> PlayModeUISndTyping(gSavedSettings, "PlayModeUISndTyping");
					if (PlayModeUISndTyping)
					// </FS:PP> FIRE-8190: Preview function for "UI Sounds" Panel
					{
						static LLCachedControl<std::string> uiSndTyping(gSavedSettings, "UISndTyping");
						LLUUID sound_id = LLUUID(uiSndTyping);
						gAudiop->triggerSound(sound_id, getID(), 1.0f, LLAudioEngine::AUDIO_TYPE_SFX, char_pos_global);
					}
				}
			}
		}
		else if (anim_id == ANIM_AGENT_SIT_GROUND_CONSTRAINED)
		{
			sitDown(TRUE);
		}


		if (startMotion(anim_id))
		{
			result = TRUE;
		}
		else
		{
			LL_WARNS() << "Failed to start motion!" << LL_ENDL;
		}
	}
	else //stop animation
	{
		if (anim_id == ANIM_AGENT_SIT_GROUND_CONSTRAINED)
		{
			sitDown(FALSE);
		}
		if ((anim_id == ANIM_AGENT_DO_NOT_DISTURB) && gAgent.isDoNotDisturb())
		{
			// re-assert DND tag animation
			gAgent.sendAnimationRequest(ANIM_AGENT_DO_NOT_DISTURB, ANIM_REQUEST_START);
			return result;
		}
		stopMotion(anim_id);
		result = TRUE;
	}

	return result;
}

//-----------------------------------------------------------------------------
// isAnyAnimationSignaled()
//-----------------------------------------------------------------------------
BOOL LLVOAvatar::isAnyAnimationSignaled(const LLUUID *anim_array, const S32 num_anims) const
{
	for (S32 i = 0; i < num_anims; i++)
	{
		if(mSignaledAnimations.find(anim_array[i]) != mSignaledAnimations.end())
		{
			return TRUE;
		}
	}
	return FALSE;
}

//-----------------------------------------------------------------------------
// resetAnimations()
//-----------------------------------------------------------------------------
void LLVOAvatar::resetAnimations()
{
	LLKeyframeMotion::flushKeyframeCache();
	flushAllMotions();
}

// Override selectively based on avatar sex and whether we're using new
// animations.
LLUUID LLVOAvatar::remapMotionID(const LLUUID& id)
{
	static LLCachedControl<bool> use_new_walk_run(gSavedSettings, "UseNewWalkRun");
	LLUUID result = id;

	// start special case female walk for female avatars
	if (getSex() == SEX_FEMALE)
	{
		if (id == ANIM_AGENT_WALK)
		{
			if (use_new_walk_run)
				result = ANIM_AGENT_FEMALE_WALK_NEW;
			else
				result = ANIM_AGENT_FEMALE_WALK;
		}
		else if (id == ANIM_AGENT_RUN)
		{
			// There is no old female run animation, so only override
			// in one case.
			if (use_new_walk_run)
				result = ANIM_AGENT_FEMALE_RUN_NEW;
		}
		else if (id == ANIM_AGENT_SIT)
		{
			result = ANIM_AGENT_SIT_FEMALE;
		}
	}
	else
	{
		// Male avatar.
		if (id == ANIM_AGENT_WALK)
		{
			if (use_new_walk_run)
				result = ANIM_AGENT_WALK_NEW;
		}
		else if (id == ANIM_AGENT_RUN)
		{
			if (use_new_walk_run)
				result = ANIM_AGENT_RUN_NEW;
		}
	
	}

	return result;

}

//-----------------------------------------------------------------------------
// startMotion()
// id is the asset if of the animation to start
// time_offset is the offset into the animation at which to start playing
//-----------------------------------------------------------------------------
BOOL LLVOAvatar::startMotion(const LLUUID& id, F32 time_offset)
{
	LL_DEBUGS() << "motion requested " << id.asString() << " " << gAnimLibrary.animationName(id) << LL_ENDL;

	// <FS:Zi> Animation Overrider
	//LLUUID remap_id = remapMotionID(id);
	LLUUID remap_id;
	if (isSelf())
	{
		remap_id = AOEngine::getInstance()->override(id, TRUE);
		if (remap_id.isNull())
		{
			remap_id = remapMotionID(id);
		}
		else
		{
			gAgent.sendAnimationRequest(remap_id, ANIM_REQUEST_START);
		}
	}
	else
	{
		remap_id = remapMotionID(id);
	}
	// </FS:Zi> Animation Overrider

	if (remap_id != id)
	{
		LL_DEBUGS() << "motion resultant " << remap_id.asString() << " " << gAnimLibrary.animationName(remap_id) << LL_ENDL;
	}

	if (isSelf() && remap_id == ANIM_AGENT_AWAY)
	{
		gAgent.setAFK();
	}

	return LLCharacter::startMotion(remap_id, time_offset);
}

//-----------------------------------------------------------------------------
// stopMotion()
//-----------------------------------------------------------------------------
BOOL LLVOAvatar::stopMotion(const LLUUID& id, BOOL stop_immediate)
{
	LL_DEBUGS() << "motion requested " << id.asString() << " " << gAnimLibrary.animationName(id) << LL_ENDL;

	// <FS:Zi> Animation Overrider
	//LLUUID remap_id = remapMotionID(id);
	LLUUID remap_id;
	if (isSelf())
	{
		remap_id = AOEngine::getInstance()->override(id, FALSE);
		if (remap_id.isNull())
		{
			remap_id = remapMotionID(id);
		}
		else
		{
			gAgent.sendAnimationRequest(remap_id, ANIM_REQUEST_STOP);
		}
	}
	else
	{
		remap_id = remapMotionID(id);
	}
	// </FS:Zi> Animation Overrider

	if (remap_id != id)
	{
		LL_DEBUGS() << "motion resultant " << remap_id.asString() << " " << gAnimLibrary.animationName(remap_id) << LL_ENDL;
	}

	if (isSelf())
	{
		gAgent.onAnimStop(remap_id);
	}

	return LLCharacter::stopMotion(remap_id, stop_immediate);
}

//-----------------------------------------------------------------------------
// hasMotionFromSource()
//-----------------------------------------------------------------------------
// virtual
bool LLVOAvatar::hasMotionFromSource(const LLUUID& source_id)
{
	return false;
}

//-----------------------------------------------------------------------------
// stopMotionFromSource()
//-----------------------------------------------------------------------------
// virtual
void LLVOAvatar::stopMotionFromSource(const LLUUID& source_id)
{
}

//-----------------------------------------------------------------------------
// addDebugText()
//-----------------------------------------------------------------------------
void LLVOAvatar::addDebugText(const std::string& text)
{
	mDebugText.append(1, '\n');
	mDebugText.append(text);
}

//-----------------------------------------------------------------------------
// getID()
//-----------------------------------------------------------------------------
const LLUUID& LLVOAvatar::getID() const
{
	return mID;
}

//-----------------------------------------------------------------------------
// getJoint()
//-----------------------------------------------------------------------------
// RN: avatar joints are multi-rooted to include screen-based attachments
//<FS:ND> Query by JointKey rather than just a string, the key can be a U32 index for faster lookup
//LLJoint *LLVOAvatar::getJoint( const std::string &name )
LLJoint *LLVOAvatar::getJoint( const JointKey &name )
// </FS:ND>
{
//<FS:ND> Query by JointKey rather than just a string, the key can be a U32 index for faster lookup
	//joint_map_t::iterator iter = mJointMap.find( name );

	//LLJoint* jointp = NULL;

	//if( iter == mJointMap.end() || iter->second == NULL )
	//{ //search for joint and cache found joint in lookup table
	//	jointp = mRoot->findJoint( name );
	//	mJointMap[ name ] = jointp;
	//}
	//else
	//{ //return cached pointer
	//	jointp = iter->second;
	//}

	joint_map_t::iterator iter = mJointMap.find( name.mKey );

	LLJoint* jointp = NULL;

	if( iter == mJointMap.end() || iter->second == NULL )
	{   //search for joint and cache found joint in lookup table
		jointp = mRoot->findJoint( name.mName );
		mJointMap[ name.mKey ] = jointp;
	}
	else
	{   //return cached pointer
		jointp = iter->second;
	}
// </FS:ND>

#ifndef LL_RELEASE_FOR_DOWNLOAD
    if (jointp && jointp->getName()!="mScreen" && jointp->getName()!="mRoot")
    {
        llassert(getJoint(jointp->getJointNum())==jointp);
    }
#endif
	return jointp;
}

LLJoint *LLVOAvatar::getJoint( S32 joint_num )
{
    LLJoint *pJoint = NULL;
    S32 collision_start = mNumBones;
    S32 attachment_start = mNumBones + mNumCollisionVolumes;
    if (joint_num>=attachment_start)
    {
        // Attachment IDs start at 1
        S32 attachment_id = joint_num - attachment_start + 1;
        attachment_map_t::iterator iter = mAttachmentPoints.find(attachment_id);
        if (iter != mAttachmentPoints.end())
        {
            pJoint = iter->second;
        }
    }
    else if (joint_num>=collision_start)
    {
        S32 collision_id = joint_num-collision_start;
        pJoint = &mCollisionVolumes[collision_id];
    }
    else if (joint_num>=0)
    {
        pJoint = mSkeleton[joint_num];
    }
	llassert(!pJoint || pJoint->getJointNum() == joint_num);
    return pJoint;
}

//-----------------------------------------------------------------------------
// getRiggedMeshID
//
// If viewer object is a rigged mesh, set the mesh id and return true.
// Otherwise, null out the id and return false.
//-----------------------------------------------------------------------------
// static
bool LLVOAvatar::getRiggedMeshID(LLViewerObject* pVO, LLUUID& mesh_id)
{
	mesh_id.setNull();
	
	//If a VO has a skin that we'll reset the joint positions to their default
	if ( pVO && pVO->mDrawable )
	{
		LLVOVolume* pVObj = pVO->mDrawable->getVOVolume();
		if ( pVObj )
		{
			const LLMeshSkinInfo* pSkinData = gMeshRepo.getSkinInfo( pVObj->getVolume()->getParams().getSculptID(), pVObj );
			if (pSkinData 
				&& pSkinData->mJointNames.size() > JOINT_COUNT_REQUIRED_FOR_FULLRIG	// full rig
				&& pSkinData->mAlternateBindMatrix.size() > 0 )
					{				
						mesh_id = pSkinData->mMeshID;
						return true;
					}
		}
	}
	return false;
}

bool LLVOAvatar::jointIsRiggedTo(const std::string& joint_name)
{
	for (attachment_map_t::iterator iter = mAttachmentPoints.begin(); 
		 iter != mAttachmentPoints.end();
		 ++iter)
	{
		LLViewerJointAttachment* attachment = iter->second;
        for (LLViewerJointAttachment::attachedobjs_vec_t::iterator attachment_iter = attachment->mAttachedObjects.begin();
             attachment_iter != attachment->mAttachedObjects.end();
             ++attachment_iter)
        {
            const LLViewerObject* attached_object = (*attachment_iter);
            if (attached_object && jointIsRiggedTo(joint_name, attached_object))
            {
                return true;
            }
        }
	}
    return false;
}

bool LLVOAvatar::jointIsRiggedTo(const std::string& joint_name, const LLViewerObject *vo)
{
	// Process all children
	LLViewerObject::const_child_list_t& children = vo->getChildren();
	for (LLViewerObject::const_child_list_t::const_iterator it = children.begin();
		 it != children.end(); ++it)
	{
		LLViewerObject *childp = *it;
        if (jointIsRiggedTo(joint_name,childp))
        {
            return true;
        }
	}

	const LLVOVolume *vobj = dynamic_cast<const LLVOVolume*>(vo);
	if (!vobj)
	{
		return false;
	}

	LLUUID currentId = vobj->getVolume()->getParams().getSculptID();						
	const LLMeshSkinInfo*  pSkinData = gMeshRepo.getSkinInfo( currentId, vobj );

	if ( vobj && vobj->isAttachment() && vobj->isMesh() && pSkinData )
	{
		//<FS:ND> Query by JointKey rather than just a string, the key can be a U32 index for faster lookup
		//if( std::find( pSkinData->mJointNames.begin(), pSkinData->mJointNames.end(), joint_name ) !=
		// </FS:ND>
		if( std::find( pSkinData->mJointNames.begin(), pSkinData->mJointNames.end(), JointKey::construct( joint_name ) ) !=
				pSkinData->mJointNames.end() )
        {
            return true;
        }
    }

    return false;
}

void LLVOAvatar::clearAttachmentOverrides()
{
    LLScopedContextString str("clearAttachmentOverrides " + getFullname());

    for (S32 i=0; i<LL_CHARACTER_MAX_ANIMATED_JOINTS; i++)
    {
        LLJoint *pJoint = getJoint(i);
        if (pJoint)
        {
			pJoint->clearAttachmentPosOverrides();
			pJoint->clearAttachmentScaleOverrides();
        }
    }
}

//-----------------------------------------------------------------------------
// rebuildAttachmentOverrides
//-----------------------------------------------------------------------------
void LLVOAvatar::rebuildAttachmentOverrides()
{
    LLScopedContextString str("rebuildAttachmentOverrides " + getFullname());

    // Attachment points
	for (attachment_map_t::iterator iter = mAttachmentPoints.begin();
		 iter != mAttachmentPoints.end();
		 ++iter)
	{
		LLViewerJointAttachment *attachment_pt = (*iter).second;
        if (attachment_pt)
        {
            for (LLViewerJointAttachment::attachedobjs_vec_t::iterator at_it = attachment_pt->mAttachedObjects.begin();
				 at_it != attachment_pt->mAttachedObjects.end(); ++at_it)
            {
                addAttachmentOverridesForObject(*at_it);
            }
        }
    }
}
//-----------------------------------------------------------------------------
// addAttachmentPosOverridesForObject
//-----------------------------------------------------------------------------
void LLVOAvatar::addAttachmentOverridesForObject(LLViewerObject *vo)
{
    if (vo->getAvatar() != this)
    {
		LL_WARNS("Avatar") << "called with invalid avatar" << LL_ENDL;
        return;
    }

    LLScopedContextString str("addAttachmentOverridesForObject " + vo->getAvatar()->getFullname());
    
	// Process all children
	LLViewerObject::const_child_list_t& children = vo->getChildren();
	for (LLViewerObject::const_child_list_t::const_iterator it = children.begin();
		 it != children.end(); ++it)
	{
		LLViewerObject *childp = *it;
		addAttachmentOverridesForObject(childp);
	}

	LLVOVolume *vobj = dynamic_cast<LLVOVolume*>(vo);
	bool pelvisGotSet = false;

	if (!vobj)
	{
		return;
	}
	if (vobj->isMesh() &&
		((vobj->getVolume() && !vobj->getVolume()->isMeshAssetLoaded()) || !gMeshRepo.meshRezEnabled()))
	{
		return;
	}
	LLUUID currentId = vobj->getVolume()->getParams().getSculptID();						
	const LLMeshSkinInfo*  pSkinData = gMeshRepo.getSkinInfo( currentId, vobj );

	if ( vobj && vobj->isMesh() && pSkinData )
	{
		const int bindCnt = pSkinData->mAlternateBindMatrix.size();								
        const int jointCnt = pSkinData->mJointNames.size();
        if ((bindCnt > 0) && (bindCnt != jointCnt))
        {
            LL_WARNS_ONCE() << "invalid mesh, bindCnt " << bindCnt << "!= jointCnt " << jointCnt << ", joint overrides will be ignored." << LL_ENDL;
        }
		if ((bindCnt > 0) && (bindCnt == jointCnt))
		{					
			const F32 pelvisZOffset = pSkinData->mPelvisOffset;
			const LLUUID& mesh_id = pSkinData->mMeshID;
			bool fullRig = (jointCnt>=JOINT_COUNT_REQUIRED_FOR_FULLRIG) ? true : false;								
			if ( fullRig )
			{								
				for ( int i=0; i<jointCnt; ++i )
				{
//<FS:ND> Query by JointKey rather than just a string, the key can be a U32 index for faster lookup
//					std::string lookingForJoint = pSkinData->mJointNames[ i ].c_str();
					JointKey lookingForJoint  = pSkinData->mJointNames[ i ];
// </FS:ND>

					LLJoint* pJoint = getJoint( lookingForJoint );
					if (pJoint)
					{   									
						const LLVector3& jointPos = pSkinData->mAlternateBindMatrix[i].getTranslation();									
                        if (pJoint->aboveJointPosThreshold(jointPos))
                        {
                            bool override_changed;
                            pJoint->addAttachmentPosOverride( jointPos, mesh_id, avString(), override_changed );
                            
                            if (override_changed)
                            {
                                //If joint is a pelvis then handle old/new pelvis to foot values
//<FS:ND> Query by JointKey rather than just a string, the key can be a U32 index for faster lookup
//                              if( lookingForJoint == "mPelvis" )
                                if( lookingForJoint.mName == "mPelvis" )
// </FS:ND>
                                {	
                                    pelvisGotSet = true;											
                                }										
                            }
                            if (pSkinData->mLockScaleIfJointPosition)
                            {
                                // Note that unlike positions, there's no threshold check here,
                                // just a lock at the default value.
                                pJoint->addAttachmentScaleOverride(pJoint->getDefaultScale(), mesh_id, avString());
                            }
                        }
					}										
				}																
				if (pelvisZOffset != 0.0F)
				{
                    F32 pelvis_fixup_before;
                    bool has_fixup_before =  hasPelvisFixup(pelvis_fixup_before);
					addPelvisFixup( pelvisZOffset, mesh_id );
					F32 pelvis_fixup_after;
                    hasPelvisFixup(pelvis_fixup_after); // Don't have to check bool here because we just added it...
                    if (!has_fixup_before || (pelvis_fixup_before != pelvis_fixup_after))
                    {
                        pelvisGotSet = true;											
                    }
                    
				}
			}							
		}
	}
					
	//Rebuild body data if we altered joints/pelvis
	if ( pelvisGotSet ) 
	{
		postPelvisSetRecalc();
	}		
}

//-----------------------------------------------------------------------------
// getAttachmentOverrideNames
//-----------------------------------------------------------------------------
void LLVOAvatar::getAttachmentOverrideNames(std::set<std::string>& pos_names, std::set<std::string>& scale_names) const
{
    LLVector3 pos;
    LLVector3 scale;
    LLUUID mesh_id;

    // Bones
	for (avatar_joint_list_t::const_iterator iter = mSkeleton.begin();
         iter != mSkeleton.end(); ++iter)
	{
		const LLJoint* pJoint = (*iter);
		if (pJoint && pJoint->hasAttachmentPosOverride(pos,mesh_id))
		{
            pos_names.insert(pJoint->getName());
		}
		if (pJoint && pJoint->hasAttachmentScaleOverride(scale,mesh_id))
		{
            scale_names.insert(pJoint->getName());
		}
	}

    // Attachment points
	for (attachment_map_t::const_iterator iter = mAttachmentPoints.begin();
		 iter != mAttachmentPoints.end();
		 ++iter)
	{
		const LLViewerJointAttachment *attachment_pt = (*iter).second;
        if (attachment_pt && attachment_pt->hasAttachmentPosOverride(pos,mesh_id))
        {
            pos_names.insert(attachment_pt->getName());
        }
        // Attachment points don't have scales.
    }

}

//-----------------------------------------------------------------------------
// showAttachmentOverrides
//-----------------------------------------------------------------------------
void LLVOAvatar::showAttachmentOverrides(bool verbose) const
{
    std::set<std::string> pos_names, scale_names;
    getAttachmentOverrideNames(pos_names, scale_names);
    if (pos_names.size())
    {
        std::stringstream ss;
        std::copy(pos_names.begin(), pos_names.end(), std::ostream_iterator<std::string>(ss, ","));
        LL_INFOS() << getFullname() << " attachment positions defined for joints: " << ss.str() << "\n" << LL_ENDL;
    }
    else
    {
        LL_DEBUGS("Avatar") << getFullname() << " no attachment positions defined for any joints" << "\n" << LL_ENDL;
    }
    if (scale_names.size())
    {
        std::stringstream ss;
        std::copy(scale_names.begin(), scale_names.end(), std::ostream_iterator<std::string>(ss, ","));
        LL_INFOS() << getFullname() << " attachment scales defined for joints: " << ss.str() << "\n" << LL_ENDL;
    }
    else
    {
        LL_INFOS() << getFullname() << " no attachment scales defined for any joints" << "\n" << LL_ENDL;
    }

    if (!verbose)
    {
        return;
    }

    LLVector3 pos, scale;
    LLUUID mesh_id;
    S32 count = 0;

    // Bones
	for (avatar_joint_list_t::const_iterator iter = mSkeleton.begin();
         iter != mSkeleton.end(); ++iter)
	{
		const LLJoint* pJoint = (*iter);
		if (pJoint && pJoint->hasAttachmentPosOverride(pos,mesh_id))
		{
			pJoint->showAttachmentPosOverrides(getFullname());
            count++;
		}
		if (pJoint && pJoint->hasAttachmentScaleOverride(scale,mesh_id))
		{
			pJoint->showAttachmentScaleOverrides(getFullname());
            count++;
        }
	}

    // Attachment points
	for (attachment_map_t::const_iterator iter = mAttachmentPoints.begin();
		 iter != mAttachmentPoints.end();
		 ++iter)
	{
		const LLViewerJointAttachment *attachment_pt = (*iter).second;
        if (attachment_pt && attachment_pt->hasAttachmentPosOverride(pos,mesh_id))
        {
            attachment_pt->showAttachmentPosOverrides(getFullname());
            count++;
        }
    }

    if (count)
    {
        LL_DEBUGS("Avatar") << avString() << " end of pos, scale overrides" << LL_ENDL;
        LL_DEBUGS("Avatar") << "=================================" << LL_ENDL;
    }
}

//-----------------------------------------------------------------------------
// removeAttachmentOverridesForObject
//-----------------------------------------------------------------------------
// AXON handle NPC case
void LLVOAvatar::removeAttachmentOverridesForObject(LLViewerObject *vo)
{
	if (vo->getAvatar() != this)
	{
		LL_WARNS("Avatar") << "called with invalid avatar" << LL_ENDL;
        return;
	}
		
	// Process all children
	LLViewerObject::const_child_list_t& children = vo->getChildren();
	for (LLViewerObject::const_child_list_t::const_iterator it = children.begin();
		 it != children.end(); ++it)
	{
		LLViewerObject *childp = *it;
		removeAttachmentOverridesForObject(childp);
	}

	// Process self.
	LLUUID mesh_id;
	if (getRiggedMeshID(vo,mesh_id))
	{
		removeAttachmentOverridesForObject(mesh_id);
	}
}

//-----------------------------------------------------------------------------
// removeAttachmentOverridesForObject
//-----------------------------------------------------------------------------
// AXON handle NPC case
void LLVOAvatar::removeAttachmentOverridesForObject(const LLUUID& mesh_id)
{	
	//Subsequent joints are relative to pelvis
	avatar_joint_list_t::iterator iter = mSkeleton.begin();
	avatar_joint_list_t::iterator end  = mSkeleton.end();

//<FS:ND> Query by JointKey rather than just a string, the key can be a U32 index for faster lookup
//	LLJoint* pJointPelvis = getJoint( "mPelvis" );
	LLJoint* pJointPelvis = getJoint( JointKey::construct( "mPelvis" ) );
// </FS:ND>

	for (; iter != end; ++iter)
	{
		LLJoint* pJoint = (*iter);
		//Reset joints except for pelvis
		if ( pJoint )
		{			
            bool dummy; // unused
			pJoint->removeAttachmentPosOverride(mesh_id, avString(),dummy);
			pJoint->removeAttachmentScaleOverride(mesh_id, avString());
		}		
		if ( pJoint && pJoint == pJointPelvis)
		{
			removePelvisFixup( mesh_id );
			// SL-315
			pJoint->setPosition( LLVector3( 0.0f, 0.0f, 0.0f) );
		}		
	}	
		
	postPelvisSetRecalc();	
}
//-----------------------------------------------------------------------------
// getCharacterPosition()
//-----------------------------------------------------------------------------
LLVector3 LLVOAvatar::getCharacterPosition()
{
	if (mDrawable.notNull())
	{
		return mDrawable->getPositionAgent();
	}
	else
	{
		return getPositionAgent();
	}
}


//-----------------------------------------------------------------------------
// LLVOAvatar::getCharacterRotation()
//-----------------------------------------------------------------------------
LLQuaternion LLVOAvatar::getCharacterRotation()
{
	return getRotation();
}


//-----------------------------------------------------------------------------
// LLVOAvatar::getCharacterVelocity()
//-----------------------------------------------------------------------------
LLVector3 LLVOAvatar::getCharacterVelocity()
{
	return getVelocity() - mStepObjectVelocity;
}


//-----------------------------------------------------------------------------
// LLVOAvatar::getCharacterAngularVelocity()
//-----------------------------------------------------------------------------
LLVector3 LLVOAvatar::getCharacterAngularVelocity()
{
	return getAngularVelocity();
}

//-----------------------------------------------------------------------------
// LLVOAvatar::getGround()
//-----------------------------------------------------------------------------
void LLVOAvatar::getGround(const LLVector3 &in_pos_agent, LLVector3 &out_pos_agent, LLVector3 &outNorm)
{
	LLVector3d z_vec(0.0f, 0.0f, 1.0f);
	LLVector3d p0_global, p1_global;

    // AXON update for control avs?
	if (mIsDummy)
	{
		outNorm.setVec(z_vec);
		out_pos_agent = in_pos_agent;
		return;
	}
	
	p0_global = gAgent.getPosGlobalFromAgent(in_pos_agent) + z_vec;
	p1_global = gAgent.getPosGlobalFromAgent(in_pos_agent) - z_vec;
	LLViewerObject *obj;
	LLVector3d out_pos_global;
	LLWorld::getInstance()->resolveStepHeightGlobal(this, p0_global, p1_global, out_pos_global, outNorm, &obj);
	out_pos_agent = gAgent.getPosAgentFromGlobal(out_pos_global);
}

//-----------------------------------------------------------------------------
// LLVOAvatar::getTimeDilation()
//-----------------------------------------------------------------------------
F32 LLVOAvatar::getTimeDilation()
{
	return mRegionp ? mRegionp->getTimeDilation() : 1.f;
}


//-----------------------------------------------------------------------------
// LLVOAvatar::getPixelArea()
//-----------------------------------------------------------------------------
F32 LLVOAvatar::getPixelArea() const
{
    // AXON update for control avatars
	if (mIsDummy)
	{
		return 100000.f;
	}
	return mPixelArea;
}



//-----------------------------------------------------------------------------
// LLVOAvatar::getPosGlobalFromAgent()
//-----------------------------------------------------------------------------
LLVector3d	LLVOAvatar::getPosGlobalFromAgent(const LLVector3 &position)
{
	return gAgent.getPosGlobalFromAgent(position);
}

//-----------------------------------------------------------------------------
// getPosAgentFromGlobal()
//-----------------------------------------------------------------------------
LLVector3	LLVOAvatar::getPosAgentFromGlobal(const LLVector3d &position)
{
	return gAgent.getPosAgentFromGlobal(position);
}


//-----------------------------------------------------------------------------
// requestStopMotion()
//-----------------------------------------------------------------------------
// virtual
void LLVOAvatar::requestStopMotion( LLMotion* motion )
{
	// Only agent avatars should handle the stop motion notifications.
}

//-----------------------------------------------------------------------------
// loadSkeletonNode(): loads <skeleton> node from XML tree
//-----------------------------------------------------------------------------
//virtual
BOOL LLVOAvatar::loadSkeletonNode ()
{
	if (!LLAvatarAppearance::loadSkeletonNode())
	{
		return FALSE;
	}
	
    bool ignore_hud_joints = false;
    initAttachmentPoints(ignore_hud_joints);

	return TRUE;
}

//-----------------------------------------------------------------------------
// initAttachmentPoints(): creates attachment points if needed, sets state based on avatar_lad.xml. 
//-----------------------------------------------------------------------------
void LLVOAvatar::initAttachmentPoints(bool ignore_hud_joints)
{
    LLAvatarXmlInfo::attachment_info_list_t::iterator iter;
    for (iter = sAvatarXmlInfo->mAttachmentInfoList.begin();
         iter != sAvatarXmlInfo->mAttachmentInfoList.end(); 
         ++iter)
    {
        LLAvatarXmlInfo::LLAvatarAttachmentInfo *info = *iter;
        if (info->mIsHUDAttachment && (!isSelf() || ignore_hud_joints))
        {
		    //don't process hud joint for other avatars, or when doing a skeleton reset.
            continue;
        }

        S32 attachmentID = info->mAttachmentID;
        if (attachmentID < 1 || attachmentID > 255)
        {
            LL_WARNS() << "Attachment point out of range [1-255]: " << attachmentID << " on attachment point " << info->mName << LL_ENDL;
            continue;
        }

        LLViewerJointAttachment* attachment = NULL;
        bool newly_created = false;
        if (mAttachmentPoints.find(attachmentID) == mAttachmentPoints.end())
        {
            attachment = new LLViewerJointAttachment();
            newly_created = true;
        }
        else
        {
            attachment = mAttachmentPoints[attachmentID];
        }

        attachment->setName(info->mName);

//<FS:ND> Query by JointKey rather than just a string, the key can be a U32 index for faster lookup
//		LLJoint *parent_joint = getJoint(info->mJointName);
		LLJoint *parent_joint = getJoint( JointKey::construct( info->mJointName ) );
// </FS:ND>

        if (!parent_joint)
        {
            // If the intended parent for attachment point is unavailable, avatar_lad.xml is corrupt.
            LL_WARNS() << "No parent joint by name " << info->mJointName << " found for attachment point " << info->mName << LL_ENDL;
            LL_ERRS() << "Invalid avatar_lad.xml file" << LL_ENDL;
        }

        if (info->mHasPosition)
        {
            attachment->setOriginalPosition(info->mPosition);
            attachment->setDefaultPosition(info->mPosition);
        }
			
        if (info->mHasRotation)
        {
            LLQuaternion rotation;
            rotation.setQuat(info->mRotationEuler.mV[VX] * DEG_TO_RAD,
                             info->mRotationEuler.mV[VY] * DEG_TO_RAD,
                             info->mRotationEuler.mV[VZ] * DEG_TO_RAD);
            attachment->setRotation(rotation);
        }

        int group = info->mGroup;
        if (group >= 0)
        {
            if (group < 0 || group > 9)
            {
                LL_WARNS() << "Invalid group number (" << group << ") for attachment point " << info->mName << LL_ENDL;
            }
            else
            {
                attachment->setGroup(group);
            }
        }

        attachment->setPieSlice(info->mPieMenuSlice);
        attachment->setVisibleInFirstPerson(info->mVisibleFirstPerson);
        attachment->setIsHUDAttachment(info->mIsHUDAttachment);
        // attachment can potentially be animated, needs a number.
        attachment->setJointNum(mNumBones + mNumCollisionVolumes + attachmentID - 1);

        if (newly_created)
        {
            mAttachmentPoints[attachmentID] = attachment;
            
            // now add attachment joint
            parent_joint->addChild(attachment);
        }
    }
}

//-----------------------------------------------------------------------------
// updateVisualParams()
//-----------------------------------------------------------------------------
void LLVOAvatar::updateVisualParams()
{
	setSex( (getVisualParamWeight( "male" ) > 0.5f) ? SEX_MALE : SEX_FEMALE );

	LLCharacter::updateVisualParams();

	if (mLastSkeletonSerialNum != mSkeletonSerialNum)
	{
		computeBodySize();
		mLastSkeletonSerialNum = mSkeletonSerialNum;
		mRoot->updateWorldMatrixChildren();
	}

	dirtyMesh();
	updateHeadOffset();
}
//-----------------------------------------------------------------------------
// isActive()
//-----------------------------------------------------------------------------
BOOL LLVOAvatar::isActive() const
{
	return TRUE;
}

//-----------------------------------------------------------------------------
// setPixelAreaAndAngle()
//-----------------------------------------------------------------------------
void LLVOAvatar::setPixelAreaAndAngle(LLAgent &agent)
{
	if (mDrawable.isNull())
	{
		return;
	}

	const LLVector4a* ext = mDrawable->getSpatialExtents();
	LLVector4a center;
	center.setAdd(ext[1], ext[0]);
	center.mul(0.5f);
	LLVector4a size;
	size.setSub(ext[1], ext[0]);
	size.mul(0.5f);

	mImpostorPixelArea = LLPipeline::calcPixelArea(center, size, *LLViewerCamera::getInstance());

	F32 range = mDrawable->mDistanceWRTCamera;

	if (range < 0.001f)		// range == zero
	{
		mAppAngle = 180.f;
	}
	else
	{
		F32 radius = size.getLength3().getF32();
		mAppAngle = (F32) atan2( radius, range) * RAD_TO_DEG;
	}

	// We always want to look good to ourselves
	if( isSelf() )
	{
		mPixelArea = llmax( mPixelArea, F32(getTexImageSize() / 16) );
	}
}

//-----------------------------------------------------------------------------
// updateJointLODs()
//-----------------------------------------------------------------------------
BOOL LLVOAvatar::updateJointLODs()
{
	const F32 MAX_PIXEL_AREA = 100000000.f;
	F32 lod_factor = (sLODFactor * AVATAR_LOD_TWEAK_RANGE + (1.f - AVATAR_LOD_TWEAK_RANGE));
	F32 avatar_num_min_factor = clamp_rescale(sLODFactor, 0.f, 1.f, 0.25f, 0.6f);
	F32 avatar_num_factor = clamp_rescale((F32)sNumVisibleAvatars, 8, 25, 1.f, avatar_num_min_factor);
	F32 area_scale = 0.16f;

		if (isSelf())
		{
			if(gAgentCamera.cameraCustomizeAvatar() || gAgentCamera.cameraMouselook())
			{
				mAdjustedPixelArea = MAX_PIXEL_AREA;
			}
			else
			{
				mAdjustedPixelArea = mPixelArea*area_scale;
			}
		}
		else if (mIsDummy)
		{
			mAdjustedPixelArea = MAX_PIXEL_AREA;
		}
		else
		{
			// reported avatar pixel area is dependent on avatar render load, based on number of visible avatars
			mAdjustedPixelArea = (F32)mPixelArea * area_scale * lod_factor * lod_factor * avatar_num_factor * avatar_num_factor;
		}

		// now select meshes to render based on adjusted pixel area
		LLViewerJoint* root = dynamic_cast<LLViewerJoint*>(mRoot);
		BOOL res = FALSE;
		if (root)
		{
			res = root->updateLOD(mAdjustedPixelArea, TRUE);
		}
 		if (res)
		{
			sNumLODChangesThisFrame++;
			dirtyMesh(2);
			return TRUE;
		}

	return FALSE;
}

//-----------------------------------------------------------------------------
// createDrawable()
//-----------------------------------------------------------------------------
LLDrawable *LLVOAvatar::createDrawable(LLPipeline *pipeline)
{
	pipeline->allocDrawable(this);
	mDrawable->setLit(FALSE);

	LLDrawPoolAvatar *poolp = (LLDrawPoolAvatar*) gPipeline.getPool(LLDrawPool::POOL_AVATAR);

	// Only a single face (one per avatar)
	//this face will be splitted into several if its vertex buffer is too long.
	mDrawable->setState(LLDrawable::ACTIVE);
	mDrawable->addFace(poolp, NULL);
	mDrawable->setRenderType(LLPipeline::RENDER_TYPE_AVATAR);
	
	mNumInitFaces = mDrawable->getNumFaces() ;

	dirtyMesh(2);
	return mDrawable;
}


void LLVOAvatar::updateGL()
{
	if (mMeshTexturesDirty)
	{
		updateMeshTextures();
		mMeshTexturesDirty = FALSE;
	}
}

//-----------------------------------------------------------------------------
// updateGeometry()
//-----------------------------------------------------------------------------
static LLTrace::BlockTimerStatHandle FTM_UPDATE_AVATAR("Update Avatar");
BOOL LLVOAvatar::updateGeometry(LLDrawable *drawable)
{
	LL_RECORD_BLOCK_TIME(FTM_UPDATE_AVATAR);
 	if (!(gPipeline.hasRenderType(LLPipeline::RENDER_TYPE_AVATAR)))
	{
		return TRUE;
	}
	
	if (!mMeshValid)
	{
		return TRUE;
	}

	if (!drawable)
	{
		LL_ERRS() << "LLVOAvatar::updateGeometry() called with NULL drawable" << LL_ENDL;
	}

	return TRUE;
}

//-----------------------------------------------------------------------------
// updateSexDependentLayerSets()
//-----------------------------------------------------------------------------
// <FS:Ansariel> [Legacy Bake]
//void LLVOAvatar::updateSexDependentLayerSets()
//{
//	invalidateComposite( mBakedTextureDatas[BAKED_HEAD].mTexLayerSet);
//	invalidateComposite( mBakedTextureDatas[BAKED_UPPER].mTexLayerSet);
//	invalidateComposite( mBakedTextureDatas[BAKED_LOWER].mTexLayerSet);
//}
void LLVOAvatar::updateSexDependentLayerSets(BOOL upload_bake)
{
	invalidateComposite( mBakedTextureDatas[BAKED_HEAD].mTexLayerSet, upload_bake);
	invalidateComposite( mBakedTextureDatas[BAKED_UPPER].mTexLayerSet, upload_bake);
	invalidateComposite( mBakedTextureDatas[BAKED_LOWER].mTexLayerSet, upload_bake);
}
// </FS:Ansariel> [Legacy Bake]

//-----------------------------------------------------------------------------
// dirtyMesh()
//-----------------------------------------------------------------------------
void LLVOAvatar::dirtyMesh()
{
	dirtyMesh(1);
}
void LLVOAvatar::dirtyMesh(S32 priority)
{
	mDirtyMesh = llmax(mDirtyMesh, priority);
}

//-----------------------------------------------------------------------------
// getViewerJoint()
//-----------------------------------------------------------------------------
LLViewerJoint*	LLVOAvatar::getViewerJoint(S32 idx)
{
	return dynamic_cast<LLViewerJoint*>(mMeshLOD[idx]);
}

//-----------------------------------------------------------------------------
// hideSkirt()
//-----------------------------------------------------------------------------
void LLVOAvatar::hideSkirt()
{
	mMeshLOD[MESH_ID_SKIRT]->setVisible(FALSE, TRUE);
}

BOOL LLVOAvatar::setParent(LLViewerObject* parent)
{
	BOOL ret ;
	if (parent == NULL)
	{
		getOffObject();
		ret = LLViewerObject::setParent(parent);
		if (isSelf())
		{
			gAgentCamera.resetCamera();
		}
	}
	else
	{
		ret = LLViewerObject::setParent(parent);
		if(ret)
		{
			sitOnObject(parent);
		}
	}
	return ret ;
}

void LLVOAvatar::addChild(LLViewerObject *childp)
{
	childp->extractAttachmentItemID(); // find the inventory item this object is associated with.
	if (isSelf())
	{
	    const LLUUID& item_id = childp->getAttachmentItemID();
		LLViewerInventoryItem *item = gInventory.getItem(item_id);
		LL_DEBUGS("Avatar") << "ATT attachment child added " << (item ? item->getName() : "UNKNOWN") << " id " << item_id << LL_ENDL;

	}

	LLViewerObject::addChild(childp);
	if (childp->mDrawable)
	{
		if (!attachObject(childp))
		{
			LL_WARNS() << "ATT addChild() failed for " 
					<< childp->getID()
					<< " item " << childp->getAttachmentItemID()
					<< LL_ENDL;
			// MAINT-3312 backout
			// mPendingAttachment.push_back(childp);
		}
	}
	else
	{
		mPendingAttachment.push_back(childp);
	}
}

void LLVOAvatar::removeChild(LLViewerObject *childp)
{
	LLViewerObject::removeChild(childp);
	if (!detachObject(childp))
	{
		LL_WARNS() << "Calling detach on non-attached object " << LL_ENDL;
	}
}

LLViewerJointAttachment* LLVOAvatar::getTargetAttachmentPoint(LLViewerObject* viewer_object)
{
	S32 attachmentID = ATTACHMENT_ID_FROM_STATE(viewer_object->getAttachmentState());

	// This should never happen unless the server didn't process the attachment point
	// correctly, but putting this check in here to be safe.
	if (attachmentID & ATTACHMENT_ADD)
	{
		LL_WARNS() << "Got an attachment with ATTACHMENT_ADD mask, removing ( attach pt:" << attachmentID << " )" << LL_ENDL;
		attachmentID &= ~ATTACHMENT_ADD;
	}
	
	LLViewerJointAttachment* attachment = get_if_there(mAttachmentPoints, attachmentID, (LLViewerJointAttachment*)NULL);

	if (!attachment)
	{
		if(attachmentID != 127)
		{
		LL_WARNS() << "Object attachment point invalid: " << attachmentID 
			<< " trying to use 1 (chest)"
			<< LL_ENDL;
		}
		attachment = get_if_there(mAttachmentPoints, 1, (LLViewerJointAttachment*)NULL); // Arbitrary using 1 (chest)
		if (attachment)
		{
			LL_WARNS() << "Object attachment point invalid: " << attachmentID 
				<< " on object " << viewer_object->getID()
				<< " attachment item " << viewer_object->getAttachmentItemID()
				<< " falling back to 1 (chest)"
				<< LL_ENDL;
		}
		else
		{
			LL_WARNS() << "Object attachment point invalid: " << attachmentID 
				<< " on object " << viewer_object->getID()
				<< " attachment item " << viewer_object->getAttachmentItemID()
				<< "Unable to use fallback attachment point 1 (chest)"
				<< LL_ENDL;
		}
	}

	return attachment;
}

//-----------------------------------------------------------------------------
// attachObject()
//-----------------------------------------------------------------------------
const LLViewerJointAttachment *LLVOAvatar::attachObject(LLViewerObject *viewer_object)
{
	if (isSelf())
	{
		const LLUUID& item_id = viewer_object->getAttachmentItemID();
		LLViewerInventoryItem *item = gInventory.getItem(item_id);
		LL_DEBUGS("Avatar") << "ATT attaching object "
							<< (item ? item->getName() : "UNKNOWN") << " id " << item_id << LL_ENDL;	
	}
	LLViewerJointAttachment* attachment = getTargetAttachmentPoint(viewer_object);

	if (!attachment || !attachment->addObject(viewer_object))
	{
		const LLUUID& item_id = viewer_object->getAttachmentItemID();
		LLViewerInventoryItem *item = gInventory.getItem(item_id);
		LL_WARNS("Avatar") << "ATT attach failed "
						   << (item ? item->getName() : "UNKNOWN") << " id " << item_id << LL_ENDL;	
		return 0;
	}

	updateVisualComplexity();

	if (viewer_object->isSelected())
	{
		LLSelectMgr::getInstance()->updateSelectionCenter();
		LLSelectMgr::getInstance()->updatePointAt();
	}

	return attachment;
}

//-----------------------------------------------------------------------------
// getNumAttachments()
//-----------------------------------------------------------------------------
U32 LLVOAvatar::getNumAttachments() const
{
	U32 num_attachments = 0;
	for (attachment_map_t::const_iterator iter = mAttachmentPoints.begin();
		 iter != mAttachmentPoints.end();
		 ++iter)
	{
		const LLViewerJointAttachment *attachment_pt = (*iter).second;
		// <FS:Ansariel> Possible crash fix
		if (!attachment_pt)
		{
			continue;
		}
		// </FS:Ansariel>
		num_attachments += attachment_pt->getNumObjects();
	}
	return num_attachments;
}

//-----------------------------------------------------------------------------
// canAttachMoreObjects()
// Returns true if we can attach <n> more objects.
//-----------------------------------------------------------------------------
BOOL LLVOAvatar::canAttachMoreObjects(U32 n) const
{
	return (getNumAttachments() + n) <= MAX_AGENT_ATTACHMENTS;
}

//-----------------------------------------------------------------------------
// getNumAnimatedObjectAttachments()
//-----------------------------------------------------------------------------
U32 LLVOAvatar::getNumAnimatedObjectAttachments() const
{
	U32 num_attachments = 0;
	for (attachment_map_t::const_iterator iter = mAttachmentPoints.begin();
		 iter != mAttachmentPoints.end();
		 ++iter)
	{
		const LLViewerJointAttachment *attachment_pt = (*iter).second;
		num_attachments += attachment_pt->getNumAnimatedObjects();
	}
	return num_attachments;
}

//-----------------------------------------------------------------------------
// canAttachMoreAnimatedObjects()
// Returns true if we can attach <n> more animated objects.
//-----------------------------------------------------------------------------
BOOL LLVOAvatar::canAttachMoreAnimatedObjects(U32 n) const
{
	return (getNumAnimatedObjectAttachments() + n) <= MAX_AGENT_ANIMATED_OBJECT_ATTACHMENTS;
}

//-----------------------------------------------------------------------------
// lazyAttach()
//-----------------------------------------------------------------------------
void LLVOAvatar::lazyAttach()
{
	std::vector<LLPointer<LLViewerObject> > still_pending;
	
	for (U32 i = 0; i < mPendingAttachment.size(); i++)
	{
		LLPointer<LLViewerObject> cur_attachment = mPendingAttachment[i];
		if (cur_attachment->mDrawable)
		{
			if (isSelf())
			{
				const LLUUID& item_id = cur_attachment->getAttachmentItemID();
				LLViewerInventoryItem *item = gInventory.getItem(item_id);
				LL_DEBUGS("Avatar") << "ATT attaching object "
									<< (item ? item->getName() : "UNKNOWN") << " id " << item_id << LL_ENDL;
			}
			if (!attachObject(cur_attachment))
			{	// Drop it
				LL_WARNS() << "attachObject() failed for " 
					<< cur_attachment->getID()
					<< " item " << cur_attachment->getAttachmentItemID()
					<< LL_ENDL;
				// MAINT-3312 backout
				//still_pending.push_back(cur_attachment);
			}
		}
		else
		{
			still_pending.push_back(cur_attachment);
		}
	}

	mPendingAttachment = still_pending;
}

void LLVOAvatar::resetHUDAttachments()
{

	for (attachment_map_t::iterator iter = mAttachmentPoints.begin(); 
		 iter != mAttachmentPoints.end();
		 ++iter)
	{
		LLViewerJointAttachment* attachment = iter->second;
		// <FS:Ansariel> Fix possible crash
		//if (attachment->getIsHUDAttachment())
		if (attachment && attachment->getIsHUDAttachment())
		// </FS:Ansariel>
		{
			for (LLViewerJointAttachment::attachedobjs_vec_t::iterator attachment_iter = attachment->mAttachedObjects.begin();
				 attachment_iter != attachment->mAttachedObjects.end();
				 ++attachment_iter)
			{
				const LLViewerObject* attached_object = (*attachment_iter);
				if (attached_object && attached_object->mDrawable.notNull())
				{
					gPipeline.markMoved(attached_object->mDrawable);
				}
			}
		}
	}
}

void LLVOAvatar::rebuildRiggedAttachments( void )
{
	for ( attachment_map_t::iterator iter = mAttachmentPoints.begin(); iter != mAttachmentPoints.end(); ++iter )
	{
		LLViewerJointAttachment* pAttachment = iter->second;

		// <FS:Ansariel> Possible crash fix
		if (!pAttachment)
		{
			continue;
		}
		// </FS:Ansariel>

		LLViewerJointAttachment::attachedobjs_vec_t::iterator attachmentIterEnd = pAttachment->mAttachedObjects.end();
		
		for ( LLViewerJointAttachment::attachedobjs_vec_t::iterator attachmentIter = pAttachment->mAttachedObjects.begin();
			 attachmentIter != attachmentIterEnd; ++attachmentIter)
		{
			const LLViewerObject* pAttachedObject =  *attachmentIter;
			if ( pAttachment && pAttachedObject->mDrawable.notNull() )
			{
				gPipeline.markRebuild(pAttachedObject->mDrawable);
			}
		}
	}
}
//-----------------------------------------------------------------------------
// cleanupAttachedMesh()
//-----------------------------------------------------------------------------
void LLVOAvatar::cleanupAttachedMesh( LLViewerObject* pVO )
{
	LLUUID mesh_id;
	if (getRiggedMeshID(pVO, mesh_id))
	{
		removeAttachmentOverridesForObject(mesh_id);
		if ( gAgentCamera.cameraCustomizeAvatar() )
		{
			gAgent.unpauseAnimation();
			//Still want to refocus on head bone
			gAgentCamera.changeCameraToCustomizeAvatar();
		}
	}
}

//-----------------------------------------------------------------------------
// detachObject()
//-----------------------------------------------------------------------------
BOOL LLVOAvatar::detachObject(LLViewerObject *viewer_object)
{

	for (attachment_map_t::iterator iter = mAttachmentPoints.begin(); 
		 iter != mAttachmentPoints.end();
		 ++iter)
	{
		LLViewerJointAttachment* attachment = iter->second;
		
		// <FS:Ansariel> Possible crash fix
		//if (attachment->isObjectAttached(viewer_object))
		if (attachment && attachment->isObjectAttached(viewer_object))
		// </FS:Ansariel>
		{
            updateVisualComplexity();
			cleanupAttachedMesh( viewer_object );
		
			attachment->removeObject(viewer_object);
			LL_DEBUGS() << "Detaching object " << viewer_object->mID << " from " << attachment->getName() << LL_ENDL;
			return TRUE;
		}
	}

	std::vector<LLPointer<LLViewerObject> >::iterator iter = std::find(mPendingAttachment.begin(), mPendingAttachment.end(), viewer_object);
	if (iter != mPendingAttachment.end())
	{
		mPendingAttachment.erase(iter);
		return TRUE;
	}
	
	return FALSE;
}

//-----------------------------------------------------------------------------
// sitDown()
//-----------------------------------------------------------------------------
void LLVOAvatar::sitDown(BOOL bSitting)
{
	mIsSitting = bSitting;
	if (isSelf())
	{
		// Update Movement Controls according to own Sitting mode
		LLFloaterMove::setSittingMode(bSitting);

// [RLVa:KB] - Checked: 2010-08-29 (RLVa-1.2.1c) | Modified: RLVa-1.2.1c
		if (rlv_handler_t::isEnabled())
		{
			gRlvHandler.onSitOrStand(bSitting);
		}
// [/RLVa:KB]
	}
}

//-----------------------------------------------------------------------------
// sitOnObject()
//-----------------------------------------------------------------------------
void LLVOAvatar::sitOnObject(LLViewerObject *sit_object)
{
	if (isSelf())
	{
		// Might be first sit
		//LLFirstUse::useSit();

		gAgent.setFlying(FALSE);
		gAgentCamera.setThirdPersonHeadOffset(LLVector3::zero);
		//interpolate to new camera position
		gAgentCamera.startCameraAnimation();
		// make sure we are not trying to autopilot
		gAgent.stopAutoPilot();
		gAgentCamera.setupSitCamera();
		if (gAgentCamera.getForceMouselook())
		{
			gAgentCamera.changeCameraToMouselook();
		}

		//KC: revoke perms on sit
		U32 revoke_on = gSavedSettings.getU32("FSRevokePerms");
		if ((revoke_on == 1 || revoke_on == 3) && !sit_object->permYouOwner())
		{
			revokePermissionsOnObject(sit_object);
		}
	}

	if (mDrawable.isNull())
	{
		return;
	}
	LLQuaternion inv_obj_rot = ~sit_object->getRenderRotation();
	LLVector3 obj_pos = sit_object->getRenderPosition();

	LLVector3 rel_pos = getRenderPosition() - obj_pos;
	rel_pos.rotVec(inv_obj_rot);

	mDrawable->mXform.setPosition(rel_pos);
	mDrawable->mXform.setRotation(mDrawable->getWorldRotation() * inv_obj_rot);

	gPipeline.markMoved(mDrawable, TRUE);
	// Notice that removing sitDown() from here causes avatars sitting on
	// objects to be not rendered for new arrivals. See EXT-6835 and EXT-1655.
	sitDown(TRUE);
	mRoot->getXform()->setParent(&sit_object->mDrawable->mXform); // LLVOAvatar::sitOnObject
	// SL-315
	mRoot->setPosition(getPosition());
	mRoot->updateWorldMatrixChildren();

	stopMotion(ANIM_AGENT_BODY_NOISE);

}

//-----------------------------------------------------------------------------
// getOffObject()
//-----------------------------------------------------------------------------
void LLVOAvatar::getOffObject()
{
	if (mDrawable.isNull())
	{
		return;
	}

	LLViewerObject* sit_object = (LLViewerObject*)getParent();

	if (sit_object)
	{
		stopMotionFromSource(sit_object->getID());
		LLFollowCamMgr::setCameraActive(sit_object->getID(), FALSE);

		LLViewerObject::const_child_list_t& child_list = sit_object->getChildren();
		for (LLViewerObject::child_list_t::const_iterator iter = child_list.begin();
			 iter != child_list.end(); ++iter)
		{
			LLViewerObject* child_objectp = *iter;

			stopMotionFromSource(child_objectp->getID());
			LLFollowCamMgr::setCameraActive(child_objectp->getID(), FALSE);
		}
	}

	// assumes that transform will not be updated with drawable still having a parent
	// or that drawable had no parent from the start
	LLVector3 cur_position_world = mDrawable->getWorldPosition();
	LLQuaternion cur_rotation_world = mDrawable->getWorldRotation();

	if (mLastRootPos.length() >= MAX_STANDOFF_FROM_ORIGIN
		&& (cur_position_world.length() < MAX_STANDOFF_FROM_ORIGIN
			|| dist_vec(cur_position_world, mLastRootPos) > MAX_STANDOFF_DISTANCE_CHANGE))
	{
		// Most likely drawable got updated too early or some updates were missed - we got relative position to non-existing parent
		// restore coordinates from cache
		cur_position_world = mLastRootPos;
	}

	// set *local* position based on last *world* position, since we're unparenting the avatar
	mDrawable->mXform.setPosition(cur_position_world);
	mDrawable->mXform.setRotation(cur_rotation_world);	
	
	gPipeline.markMoved(mDrawable, TRUE);

	sitDown(FALSE);

	mRoot->getXform()->setParent(NULL); // LLVOAvatar::getOffObject
	// SL-315
	mRoot->setPosition(cur_position_world);
	mRoot->setRotation(cur_rotation_world);
	mRoot->getXform()->update();

    if (mEnableDefaultMotions)
    {
        startMotion(ANIM_AGENT_BODY_NOISE);
    }

	if (isSelf())
	{
		LLQuaternion av_rot = gAgent.getFrameAgent().getQuaternion();
		LLQuaternion obj_rot = sit_object ? sit_object->getRenderRotation() : LLQuaternion::DEFAULT;
		av_rot = av_rot * obj_rot;
		LLVector3 at_axis = LLVector3::x_axis;
		at_axis = at_axis * av_rot;
		at_axis.mV[VZ] = 0.f;
		at_axis.normalize();
		gAgent.resetAxes(at_axis);
		gAgentCamera.setThirdPersonHeadOffset(LLVector3(0.f, 0.f, 1.f));
		gAgentCamera.setSitCamera(LLUUID::null);

		//KC: revoke perms on sit
		U32 revoke_on = gSavedSettings.getU32("FSRevokePerms");
		if ((revoke_on == 2 || revoke_on == 3) && (sit_object && !sit_object->permYouOwner()))
		{
			revokePermissionsOnObject(sit_object);
		}
	}
}

//-----------------------------------------------------------------------------
// revokePermissionsOnObject()
//-----------------------------------------------------------------------------
void LLVOAvatar::revokePermissionsOnObject(LLViewerObject *sit_object)
{
	if (sit_object)
	{
		gMessageSystem->newMessageFast(_PREHASH_RevokePermissions);
		gMessageSystem->nextBlockFast(_PREHASH_AgentData);
		gMessageSystem->addUUIDFast(_PREHASH_AgentID, gAgent.getID());
		gMessageSystem->addUUIDFast(_PREHASH_SessionID, gAgent.getSessionID());
		gMessageSystem->nextBlockFast(_PREHASH_Data);
		gMessageSystem->addUUIDFast(_PREHASH_ObjectID, sit_object->getID());
		gMessageSystem->addU32Fast(_PREHASH_ObjectPermissions, 0xFFFFFFFF);
		gAgent.sendReliableMessage();
	}
}

//-----------------------------------------------------------------------------
// findAvatarFromAttachment()
//-----------------------------------------------------------------------------
// static 
LLVOAvatar* LLVOAvatar::findAvatarFromAttachment( LLViewerObject* obj )
{
	if( obj->isAttachment() )
	{
		do
		{
			obj = (LLViewerObject*) obj->getParent();
		}
		while( obj && !obj->isAvatar() );

		if( obj && !obj->isDead() )
		{
			return (LLVOAvatar*)obj;
		}
	}
	return NULL;
}

S32 LLVOAvatar::getAttachmentCount()
{
	S32 count = mAttachmentPoints.size();
	return count;
}

BOOL LLVOAvatar::isWearingWearableType(LLWearableType::EType type) const
{
	if (mIsDummy) return TRUE;

	if (isSelf())
	{
		return LLAvatarAppearance::isWearingWearableType(type);
	}

	switch(type)
	{
		case LLWearableType::WT_SHAPE:
		case LLWearableType::WT_SKIN:
		case LLWearableType::WT_HAIR:
		case LLWearableType::WT_EYES:
			return TRUE;  // everyone has all bodyparts
		default:
			break; // Do nothing
	}


	// <FS:ND> Gets called quite a lot from processObjectUpdates. Remove the frequent getInstance calls.

	// for (LLAvatarAppearanceDictionary::Textures::const_iterator tex_iter = LLAvatarAppearanceDictionary::getInstance()->getTextures().begin();
	// 	 tex_iter != LLAvatarAppearanceDictionary::getInstance()->getTextures().end();
	// 	 ++tex_iter)

	LLAvatarAppearanceDictionary::Textures::const_iterator itrEnd = LLAvatarAppearanceDictionary::getInstance()->getTextures().end();
	for (LLAvatarAppearanceDictionary::Textures::const_iterator tex_iter = LLAvatarAppearanceDictionary::getInstance()->getTextures().begin();
		 tex_iter != itrEnd;
		 ++tex_iter)
	{
		const LLAvatarAppearanceDictionary::TextureEntry *texture_dict = tex_iter->second;
		if (texture_dict->mWearableType == type)
		{
			// Thus, you must check to see if the corresponding baked texture is defined.
			// NOTE: this is a poor substitute if you actually want to know about individual pieces of clothing
			// this works for detecting a skirt (most important), but is ineffective at any piece of clothing that
			// gets baked into a texture that always exists (upper or lower).
			if (texture_dict->mIsUsedByBakedTexture)
			{
				const EBakedTextureIndex baked_index = texture_dict->mBakedTextureIndex;
				return isTextureDefined(LLAvatarAppearanceDictionary::getInstance()->getBakedTexture(baked_index)->mTextureIndex);
			}
			return FALSE;
		}
	}
	return FALSE;
}

LLViewerObject *	LLVOAvatar::findAttachmentByID( const LLUUID & target_id ) const
{
	for(attachment_map_t::const_iterator attachment_points_iter = mAttachmentPoints.begin();
		attachment_points_iter != gAgentAvatarp->mAttachmentPoints.end();
		++attachment_points_iter)
	{
		LLViewerJointAttachment* attachment = attachment_points_iter->second;

		// <FS:Ansariel> Possible crash fix
		if (!attachment)
		{
			continue;
		}
		// </FS:Ansariel>

		for (LLViewerJointAttachment::attachedobjs_vec_t::iterator attachment_iter = attachment->mAttachedObjects.begin();
			 attachment_iter != attachment->mAttachedObjects.end();
			 ++attachment_iter)
		{
			LLViewerObject *attached_object = (*attachment_iter);
			if (attached_object &&
				attached_object->getID() == target_id)
			{
				return attached_object;
			}
		}
	}

	return NULL;
}

// virtual
// <FS:Ansariel> [Legacy Bake]
//void LLVOAvatar::invalidateComposite( LLTexLayerSet* layerset)
void LLVOAvatar::invalidateComposite( LLTexLayerSet* layerset, BOOL upload_result)
{
}

void LLVOAvatar::invalidateAll()
{
}

// virtual
// <FS:Ansariel> [Legacy Bake]
//void LLVOAvatar::onGlobalColorChanged(const LLTexGlobalColor* global_color)
void LLVOAvatar::onGlobalColorChanged(const LLTexGlobalColor* global_color, BOOL upload_bake)
{
	if (global_color == mTexSkinColor)
	{
		// <FS:Ansariel> [Legacy Bake]
		//invalidateComposite( mBakedTextureDatas[BAKED_HEAD].mTexLayerSet);
		//invalidateComposite( mBakedTextureDatas[BAKED_UPPER].mTexLayerSet);
		//invalidateComposite( mBakedTextureDatas[BAKED_LOWER].mTexLayerSet);
		invalidateComposite( mBakedTextureDatas[BAKED_HEAD].mTexLayerSet, upload_bake);
		invalidateComposite( mBakedTextureDatas[BAKED_UPPER].mTexLayerSet, upload_bake);
		invalidateComposite( mBakedTextureDatas[BAKED_LOWER].mTexLayerSet, upload_bake);
		// </FS:Ansariel> [Legacy Bake]
	}
	else if (global_color == mTexHairColor)
	{
		// <FS:Ansariel> [Legacy Bake]
		//invalidateComposite( mBakedTextureDatas[BAKED_HEAD].mTexLayerSet);
		//invalidateComposite( mBakedTextureDatas[BAKED_HAIR].mTexLayerSet);
		invalidateComposite( mBakedTextureDatas[BAKED_HEAD].mTexLayerSet, upload_bake);
		invalidateComposite( mBakedTextureDatas[BAKED_HAIR].mTexLayerSet, upload_bake);
		// </FS:Ansariel> [Legacy Bake]
		
		// ! BACKWARDS COMPATIBILITY !
		// Fix for dealing with avatars from viewers that don't bake hair.
		if (!isTextureDefined(mBakedTextureDatas[BAKED_HAIR].mTextureIndex))
		{
			LLColor4 color = mTexHairColor->getColor();
			avatar_joint_mesh_list_t::iterator iter = mBakedTextureDatas[BAKED_HAIR].mJointMeshes.begin();
			avatar_joint_mesh_list_t::iterator end  = mBakedTextureDatas[BAKED_HAIR].mJointMeshes.end();
			for (; iter != end; ++iter)
			{
				LLAvatarJointMesh* mesh = (*iter);
				if (mesh)
			{
					mesh->setColor( color );
				}
			}
		}
	} 
	else if (global_color == mTexEyeColor)
	{
		// LL_INFOS() << "invalidateComposite cause: onGlobalColorChanged( eyecolor )" << LL_ENDL; 
		// <FS:Ansariel> [Legacy Bake]
		//invalidateComposite( mBakedTextureDatas[BAKED_EYES].mTexLayerSet);
		invalidateComposite( mBakedTextureDatas[BAKED_EYES].mTexLayerSet, upload_bake);
	}
	updateMeshTextures();
}

BOOL LLVOAvatar::isVisible() const
{
    // AXON should we flag control avs as invisible?
	return mDrawable.notNull()
		&& (!mOrphaned || isSelf())
		&& (mDrawable->isVisible() || mIsDummy);
}

// Determine if we have enough avatar data to render
bool LLVOAvatar::getIsCloud() const
{
	if (mIsDummy)
	{
		return false;
	}

	return (   ((const_cast<LLVOAvatar*>(this))->visualParamWeightsAreDefault())// Do we have a shape?
			|| (   !isTextureDefined(TEX_LOWER_BAKED)
				|| !isTextureDefined(TEX_UPPER_BAKED)
				|| !isTextureDefined(TEX_HEAD_BAKED)
				)
			);
}

void LLVOAvatar::updateRezzedStatusTimers()
{
	// State machine for rezzed status. Statuses are -1 on startup, 0
	// = cloud, 1 = gray, 2 = downloading, 3 = full.
	// Purpose is to collect time data for each it takes avatar to reach
	// various loading landmarks: gray, textured (partial), textured fully.

	S32 rez_status = getRezzedStatus();
	if (rez_status != mLastRezzedStatus)
	{
		LL_DEBUGS("Avatar") << avString() << "rez state change: " << mLastRezzedStatus << " -> " << rez_status << LL_ENDL;

		if (mLastRezzedStatus == -1 && rez_status != -1)
		{
			// First time initialization, start all timers.
			for (S32 i = 1; i < 4; i++)
			{
				startPhase("load_" + LLVOAvatar::rezStatusToString(i));
				startPhase("first_load_" + LLVOAvatar::rezStatusToString(i));
			}
		}
		if (rez_status < mLastRezzedStatus)
		{
			// load level has decreased. start phase timers for higher load levels.
			for (S32 i = rez_status+1; i <= mLastRezzedStatus; i++)
			{
				startPhase("load_" + LLVOAvatar::rezStatusToString(i));
			}
		}
		else if (rez_status > mLastRezzedStatus)
		{
			// load level has increased. stop phase timers for lower and equal load levels.
			for (S32 i = llmax(mLastRezzedStatus+1,1); i <= rez_status; i++)
			{
				stopPhase("load_" + LLVOAvatar::rezStatusToString(i));
				stopPhase("first_load_" + LLVOAvatar::rezStatusToString(i), false);
			}
			if (rez_status == 3)
			{
				// "fully loaded", mark any pending appearance change complete.
				selfStopPhase("update_appearance_from_cof");
				selfStopPhase("wear_inventory_category", false);
				selfStopPhase("process_initial_wearables_update", false);

                updateVisualComplexity();
			}
		}
		mLastRezzedStatus = rez_status;
	}
}

void LLVOAvatar::clearPhases()
{
	getPhases().clearPhases();
}

void LLVOAvatar::startPhase(const std::string& phase_name)
{
	F32 elapsed = 0.0;
	bool completed = false;
	bool found = getPhases().getPhaseValues(phase_name, elapsed, completed);
	//LL_DEBUGS("Avatar") << avString() << " phase state " << phase_name
	//					<< " found " << found << " elapsed " << elapsed << " completed " << completed << LL_ENDL;
	if (found)
	{
		if (!completed)
		{
			LL_DEBUGS("Avatar") << avString() << "no-op, start when started already for " << phase_name << LL_ENDL;
			return;
		}
	}
	LL_DEBUGS("Avatar") << "started phase " << phase_name << LL_ENDL;
	getPhases().startPhase(phase_name);
}

void LLVOAvatar::stopPhase(const std::string& phase_name, bool err_check)
{
	F32 elapsed = 0.0;
	bool completed = false;
	if (getPhases().getPhaseValues(phase_name, elapsed, completed))
	{
		if (!completed)
		{
			getPhases().stopPhase(phase_name);
			completed = true;
			logMetricsTimerRecord(phase_name, elapsed, completed);
			LL_DEBUGS("Avatar") << avString() << "stopped phase " << phase_name << " elapsed " << elapsed << LL_ENDL;
		}
		else
		{
			if (err_check)
			{
				LL_DEBUGS("Avatar") << "no-op, stop when stopped already for " << phase_name << LL_ENDL;
			}
		}
	}
	else
	{
		if (err_check)
		{
			LL_DEBUGS("Avatar") << "no-op, stop when not started for " << phase_name << LL_ENDL;
		}
	}
}

void LLVOAvatar::logPendingPhases()
{
	if (!isAgentAvatarValid())
	{
		return;
	}
	
	for (LLViewerStats::phase_map_t::iterator it = getPhases().begin();
		 it != getPhases().end();
		 ++it)
	{
		const std::string& phase_name = it->first;
		F32 elapsed;
		bool completed;
		if (getPhases().getPhaseValues(phase_name, elapsed, completed))
		{
			if (!completed)
			{
				logMetricsTimerRecord(phase_name, elapsed, completed);
			}
		}
	}
}

//static
void LLVOAvatar::logPendingPhasesAllAvatars()
{
	for (std::vector<LLCharacter*>::iterator iter = LLCharacter::sInstances.begin();
		 iter != LLCharacter::sInstances.end(); ++iter)
	{
		LLVOAvatar* inst = (LLVOAvatar*) *iter;
		if( inst->isDead() )
		{
			continue;
		}
		inst->logPendingPhases();
	}
}

void LLVOAvatar::logMetricsTimerRecord(const std::string& phase_name, F32 elapsed, bool completed)
{
	if (!isAgentAvatarValid())
	{
		return;
	}
	
	LLSD record;
	record["timer_name"] = phase_name;
	record["avatar_id"] = getID();
	record["elapsed"] = elapsed;
	record["completed"] = completed;
	U32 grid_x(0), grid_y(0);
	if (getRegion())
	{
		record["central_bake_version"] = LLSD::Integer(getRegion()->getCentralBakeVersion());
		grid_from_region_handle(getRegion()->getHandle(), &grid_x, &grid_y);
	}
	record["grid_x"] = LLSD::Integer(grid_x);
	record["grid_y"] = LLSD::Integer(grid_y);
	// <FS:Ansariel> [Legacy Bake]
	//record["is_using_server_bakes"] = true;
	record["is_using_server_bakes"] = ((bool) isUsingServerBakes());
	record["is_self"] = isSelf();
		
	if (isAgentAvatarValid())
	{
		gAgentAvatarp->addMetricsTimerRecord(record);
	}
}

// call periodically to keep isFullyLoaded up to date.
// returns true if the value has changed.
BOOL LLVOAvatar::updateIsFullyLoaded()
{
	const bool loading = getIsCloud();
	updateRezzedStatusTimers();
	updateRuthTimer(loading);
	return processFullyLoadedChange(loading);
}

void LLVOAvatar::updateRuthTimer(bool loading)
{
	if (isSelf() || !loading) 
	{
		return;
	}

	if (mPreviousFullyLoaded)
	{
		mRuthTimer.reset();
		debugAvatarRezTime("AvatarRezCloudNotification","became cloud");
	}
	
	const F32 LOADING_TIMEOUT__SECONDS = 120.f;
	if (mRuthTimer.getElapsedTimeF32() > LOADING_TIMEOUT__SECONDS)
	{
		LL_DEBUGS("Avatar") << avString()
				<< "Ruth Timer timeout: Missing texture data for '" << getFullname() << "' "
				<< "( Params loaded : " << !visualParamWeightsAreDefault() << " ) "
				<< "( Lower : " << isTextureDefined(TEX_LOWER_BAKED) << " ) "
				<< "( Upper : " << isTextureDefined(TEX_UPPER_BAKED) << " ) "
				<< "( Head : " << isTextureDefined(TEX_HEAD_BAKED) << " )."
				<< LL_ENDL;
		
		LLAvatarPropertiesProcessor::getInstance()->sendAvatarTexturesRequest(getID());
		mRuthTimer.reset();
	}
}

BOOL LLVOAvatar::processFullyLoadedChange(bool loading)
{
	// we wait a little bit before giving the all clear,
	// to let textures settle down
	const F32 PAUSE = 1.f;
	if (loading)
		mFullyLoadedTimer.reset();
	
	mFullyLoaded = (mFullyLoadedTimer.getElapsedTimeF32() > PAUSE);

	if (!mPreviousFullyLoaded && !loading && mFullyLoaded)
	{
		debugAvatarRezTime("AvatarRezNotification","fully loaded");
	}

	// did our loading state "change" from last call?
	// runway - why are we updating every 30 calls even if nothing has changed?
	const S32 UPDATE_RATE = 30;
	BOOL changed =
		((mFullyLoaded != mPreviousFullyLoaded) ||         // if the value is different from the previous call
		 (!mFullyLoadedInitialized) ||                     // if we've never been called before
		 (mFullyLoadedFrameCounter % UPDATE_RATE == 0));   // every now and then issue a change

	mPreviousFullyLoaded = mFullyLoaded;
	mFullyLoadedInitialized = TRUE;
	mFullyLoadedFrameCounter++;

    if (changed && isSelf())
    {
        // to know about outfit switching
        LLAvatarRenderNotifier::getInstance()->updateNotificationState();
    }
	
	return changed;
}

BOOL LLVOAvatar::isFullyLoaded() const
{
//	return (mRenderUnloadedAvatar || mFullyLoaded);
// [SL:KB] - Patch: Appearance-SyncAttach | Checked: 2010-09-22 (Catznip-2.2)
	// Changes to LLAppearanceMgr::updateAppearanceFromCOF() expect this function to actually return mFullyLoaded for gAgentAvatarp
	return (mRenderUnloadedAvatar && !isSelf()) ||(mFullyLoaded);
// [/SL:KB]
}

bool LLVOAvatar::isTooComplex() const
{
	bool too_complex;
	// <FS:Ansariel> Performance improvement
	//bool render_friend =  (LLAvatarTracker::instance().isBuddy(getID()) && gSavedSettings.getBOOL("AlwaysRenderFriends"));
	static LLCachedControl<bool> alwaysRenderFriends(gSavedSettings, "AlwaysRenderFriends");
	bool render_friend =  (LLAvatarTracker::instance().isBuddy(getID()) && alwaysRenderFriends);
	// </FS:Ansariel>

	if (isSelf() || render_friend || mVisuallyMuteSetting == AV_ALWAYS_RENDER)
	{
		too_complex = false;
	}
	else
	{
		// Determine if visually muted or not
		static LLCachedControl<U32> max_render_cost(gSavedSettings, "RenderAvatarMaxComplexity", 0U);
		static LLCachedControl<F32> max_attachment_area(gSavedSettings, "RenderAutoMuteSurfaceAreaLimit", 1000.0f);
		// If the user has chosen unlimited max complexity, we also disregard max attachment area
        // so that unlimited will completely disable the overly complex impostor rendering
        // yes, this leaves them vulnerable to griefing objects... their choice
        too_complex = (   max_render_cost > 0
                       && (   mVisualComplexity > max_render_cost
                           || (max_attachment_area > 0.0f && mAttachmentSurfaceArea > max_attachment_area)
                           ));
	}

	return too_complex;
}

//-----------------------------------------------------------------------------
// findMotion()
//-----------------------------------------------------------------------------
LLMotion* LLVOAvatar::findMotion(const LLUUID& id) const
{
	return mMotionController.findMotion(id);
}

// This is a semi-deprecated debugging tool - meshes will not show as
// colorized if using deferred rendering.
void LLVOAvatar::debugColorizeSubMeshes(U32 i, const LLColor4& color)
{
	if (gSavedSettings.getBOOL("DebugAvatarCompositeBaked"))
	{
		avatar_joint_mesh_list_t::iterator iter = mBakedTextureDatas[i].mJointMeshes.begin();
		avatar_joint_mesh_list_t::iterator end  = mBakedTextureDatas[i].mJointMeshes.end();
		for (; iter != end; ++iter)
		{
			LLAvatarJointMesh* mesh = (*iter);
			if (mesh)
			{
				mesh->setColor(color);
			}
		}
	}
}

//-----------------------------------------------------------------------------
// updateMeshTextures()
// Uses the current TE values to set the meshes' and layersets' textures.
//-----------------------------------------------------------------------------
// virtual
void LLVOAvatar::updateMeshTextures()
{
	static S32 update_counter = 0;
	mBakedTextureDebugText.clear();
	
	// if user has never specified a texture, assign the default
	for (U32 i=0; i < getNumTEs(); i++)
	{
		const LLViewerTexture* te_image = getImage(i, 0);
		if(!te_image || te_image->getID().isNull() || (te_image->getID() == IMG_DEFAULT))
		{
			// IMG_DEFAULT_AVATAR = a special texture that's never rendered.
			const LLUUID& image_id = (i == TEX_HAIR ? IMG_DEFAULT : IMG_DEFAULT_AVATAR);
			setImage(i, LLViewerTextureManager::getFetchedTexture(image_id), 0); 
		}
	}

	const BOOL other_culled = !isSelf() && mCulled;
	LLLoadedCallbackEntry::source_callback_list_t* src_callback_list = NULL ;
	BOOL paused = FALSE;
	if(!isSelf())
	{
		src_callback_list = &mCallbackTextureList ;
		paused = !isVisible();
	}

	std::vector<BOOL> is_layer_baked;
	is_layer_baked.resize(mBakedTextureDatas.size(), false);

	std::vector<BOOL> use_lkg_baked_layer; // lkg = "last known good"
	use_lkg_baked_layer.resize(mBakedTextureDatas.size(), false);

	mBakedTextureDebugText += llformat("%06d\n",update_counter++);
	mBakedTextureDebugText += "indx layerset linvld ltda ilb ulkg ltid\n";
	for (U32 i=0; i < mBakedTextureDatas.size(); i++)
	{
		is_layer_baked[i] = isTextureDefined(mBakedTextureDatas[i].mTextureIndex);
		LLViewerTexLayerSet* layerset = NULL;
		bool layerset_invalid = false;
		if (!other_culled)
		{
			// When an avatar is changing clothes and not in Appearance mode,
			// use the last-known good baked texture until it finishes the first
			// render of the new layerset.
			layerset = getTexLayerSet(i);
			layerset_invalid = layerset && ( !layerset->getViewerComposite()->isInitialized()
											 || !layerset->isLocalTextureDataAvailable() );
			use_lkg_baked_layer[i] = (!is_layer_baked[i] 
									  && (mBakedTextureDatas[i].mLastTextureID != IMG_DEFAULT_AVATAR) 
									  && layerset_invalid);
			if (use_lkg_baked_layer[i])
			{
				layerset->setUpdatesEnabled(TRUE);
			}
		}
		else
		{
			use_lkg_baked_layer[i] = (!is_layer_baked[i] 
									  && mBakedTextureDatas[i].mLastTextureID != IMG_DEFAULT_AVATAR);
		}

		std::string last_id_string;
		if (mBakedTextureDatas[i].mLastTextureID == IMG_DEFAULT_AVATAR)
			last_id_string = "A";
		else if (mBakedTextureDatas[i].mLastTextureID == IMG_DEFAULT)
			last_id_string = "D";
		else if (mBakedTextureDatas[i].mLastTextureID == IMG_INVISIBLE)
			last_id_string = "I";
		else
			last_id_string = "*";
		bool is_ltda = layerset
			&& layerset->getViewerComposite()->isInitialized()
			&& layerset->isLocalTextureDataAvailable();
		mBakedTextureDebugText += llformat("%4d   %4s     %4d %4d %4d %4d %4s\n",
										   i,
										   (layerset?"*":"0"),
										   layerset_invalid,
										   is_ltda,
										   is_layer_baked[i],
										   use_lkg_baked_layer[i],
										   last_id_string.c_str());
	}

	for (U32 i=0; i < mBakedTextureDatas.size(); i++)
	{
		debugColorizeSubMeshes(i, LLColor4::white);

		LLViewerTexLayerSet* layerset = getTexLayerSet(i);
		if (use_lkg_baked_layer[i] && !isUsingLocalAppearance() )
		{
			LLViewerFetchedTexture* baked_img = LLViewerTextureManager::getFetchedTexture(mBakedTextureDatas[i].mLastTextureID);
			mBakedTextureDatas[i].mIsUsed = TRUE;

			debugColorizeSubMeshes(i,LLColor4::red);
	
			avatar_joint_mesh_list_t::iterator iter = mBakedTextureDatas[i].mJointMeshes.begin();
			avatar_joint_mesh_list_t::iterator end  = mBakedTextureDatas[i].mJointMeshes.end();
			for (; iter != end; ++iter)
			{
				LLAvatarJointMesh* mesh = (*iter);
				if (mesh)
				{
					mesh->setTexture( baked_img );
				}
			}
		}
		else if (!isUsingLocalAppearance() && is_layer_baked[i])
		{
			LLViewerFetchedTexture* baked_img =
				LLViewerTextureManager::staticCastToFetchedTexture(
					getImage( mBakedTextureDatas[i].mTextureIndex, 0 ), TRUE) ;
			if( baked_img->getID() == mBakedTextureDatas[i].mLastTextureID )
			{
				// Even though the file may not be finished loading,
				// we'll consider it loaded and use it (rather than
				// doing compositing).
				useBakedTexture( baked_img->getID() );
                                mLoadedCallbacksPaused |= !isVisible();
                                checkTextureLoading();
			}
			else
			{
				mBakedTextureDatas[i].mIsLoaded = FALSE;
				if ( (baked_img->getID() != IMG_INVISIBLE) &&
					 ((i == BAKED_HEAD) || (i == BAKED_UPPER) || (i == BAKED_LOWER)) )
				{			
					baked_img->setLoadedCallback(onBakedTextureMasksLoaded, MORPH_MASK_REQUESTED_DISCARD, TRUE, TRUE, new LLTextureMaskData( mID ), 
						src_callback_list, paused);	
				}
				baked_img->setLoadedCallback(onBakedTextureLoaded, SWITCH_TO_BAKED_DISCARD, FALSE, FALSE, new LLUUID( mID ), 
					src_callback_list, paused );

				// this could add paused texture callbacks
				mLoadedCallbacksPaused |= paused; 
				checkTextureLoading();
			}
		}
		else if (layerset && isUsingLocalAppearance())
		{
			debugColorizeSubMeshes(i,LLColor4::yellow );

			layerset->createComposite();
			layerset->setUpdatesEnabled( TRUE );
			mBakedTextureDatas[i].mIsUsed = FALSE;

			avatar_joint_mesh_list_t::iterator iter = mBakedTextureDatas[i].mJointMeshes.begin();
			avatar_joint_mesh_list_t::iterator end  = mBakedTextureDatas[i].mJointMeshes.end();
			for (; iter != end; ++iter)
			{
				LLAvatarJointMesh* mesh = (*iter);
				if (mesh)
				{
					mesh->setLayerSet( layerset );
				}
			}
		}
		else
		{
			debugColorizeSubMeshes(i,LLColor4::blue);
		}
	}

	// set texture and color of hair manually if we are not using a baked image.
	// This can happen while loading hair for yourself, or for clients that did not
	// bake a hair texture. Still needed for yourself after 1.22 is depricated.
	if (!is_layer_baked[BAKED_HAIR] || isEditingAppearance())
	{
		const LLColor4 color = mTexHairColor ? mTexHairColor->getColor() : LLColor4(1,1,1,1);
		LLViewerTexture* hair_img = getImage( TEX_HAIR, 0 );
		avatar_joint_mesh_list_t::iterator iter = mBakedTextureDatas[BAKED_HAIR].mJointMeshes.begin();
		avatar_joint_mesh_list_t::iterator end  = mBakedTextureDatas[BAKED_HAIR].mJointMeshes.end();
		for (; iter != end; ++iter)
		{
			LLAvatarJointMesh* mesh = (*iter);
			if (mesh)
			{
				mesh->setColor( color );
				mesh->setTexture( hair_img );
			}
		}
	} 
	
	
	for (LLAvatarAppearanceDictionary::BakedTextures::const_iterator baked_iter =
			 LLAvatarAppearanceDictionary::getInstance()->getBakedTextures().begin();
		 baked_iter != LLAvatarAppearanceDictionary::getInstance()->getBakedTextures().end();
		 ++baked_iter)
	{
		const EBakedTextureIndex baked_index = baked_iter->first;
		const LLAvatarAppearanceDictionary::BakedEntry *baked_dict = baked_iter->second;
		
		for (texture_vec_t::const_iterator local_tex_iter = baked_dict->mLocalTextures.begin();
			 local_tex_iter != baked_dict->mLocalTextures.end();
			 ++local_tex_iter)
		{
			const ETextureIndex texture_index = *local_tex_iter;
			const BOOL is_baked_ready = (is_layer_baked[baked_index] && mBakedTextureDatas[baked_index].mIsLoaded) || other_culled;
			if (isSelf())
			{
				setBakedReady(texture_index, is_baked_ready);
			}
		}
	}

	// removeMissingBakedTextures() will call back into this rountine if something is removed, and can blow up the stack
	static bool call_remove_missing = true;	
	if (call_remove_missing)
	{
		call_remove_missing = false;
		removeMissingBakedTextures();	// May call back into this function if anything is removed
		call_remove_missing = true;
	}
}

// virtual
//-----------------------------------------------------------------------------
// setLocalTexture()
//-----------------------------------------------------------------------------
void LLVOAvatar::setLocalTexture( ETextureIndex type, LLViewerTexture* in_tex, BOOL baked_version_ready, U32 index )
{
	// invalid for anyone but self
	llassert(0);
}

//virtual 
void LLVOAvatar::setBakedReady(LLAvatarAppearanceDefines::ETextureIndex type, BOOL baked_version_exists, U32 index)
{
	// invalid for anyone but self
	llassert(0);
}

void LLVOAvatar::addChat(const LLChat& chat)
{
	std::deque<LLChat>::iterator chat_iter;

	mChats.push_back(chat);

	S32 chat_length = 0;
	for( chat_iter = mChats.begin(); chat_iter != mChats.end(); ++chat_iter)
	{
		chat_length += chat_iter->mText.size();
	}

	// remove any excess chat
	chat_iter = mChats.begin();
	while ((chat_length > MAX_BUBBLE_CHAT_LENGTH || mChats.size() > MAX_BUBBLE_CHAT_UTTERANCES) && chat_iter != mChats.end())
	{
		chat_length -= chat_iter->mText.size();
		mChats.pop_front();
		chat_iter = mChats.begin();
	}

	mChatTimer.reset();
}

void LLVOAvatar::clearChat()
{
	mChats.clear();
}


void LLVOAvatar::applyMorphMask(U8* tex_data, S32 width, S32 height, S32 num_components, LLAvatarAppearanceDefines::EBakedTextureIndex index)
{
	if (index >= BAKED_NUM_INDICES)
	{
		LL_WARNS() << "invalid baked texture index passed to applyMorphMask" << LL_ENDL;
		return;
	}

	for (morph_list_t::const_iterator iter = mBakedTextureDatas[index].mMaskedMorphs.begin();
		 iter != mBakedTextureDatas[index].mMaskedMorphs.end(); ++iter)
	{
		const LLMaskedMorph* maskedMorph = (*iter);
		LLPolyMorphTarget* morph_target = dynamic_cast<LLPolyMorphTarget*>(maskedMorph->mMorphTarget);
		if (morph_target)
		{
			morph_target->applyMask(tex_data, width, height, num_components, maskedMorph->mInvert);
		}
	}
}

// returns TRUE if morph masks are present and not valid for a given baked texture, FALSE otherwise
BOOL LLVOAvatar::morphMaskNeedsUpdate(LLAvatarAppearanceDefines::EBakedTextureIndex index)
{
	if (index >= BAKED_NUM_INDICES)
	{
		return FALSE;
	}

	if (!mBakedTextureDatas[index].mMaskedMorphs.empty())
	{
		if (isSelf())
		{
			LLViewerTexLayerSet *layer_set = getTexLayerSet(index);
			if (layer_set)
			{
				return !layer_set->isMorphValid();
			}
		}
		else
		{
			return FALSE;
		}
	}

	return FALSE;
}

//-----------------------------------------------------------------------------
// releaseComponentTextures()
// release any component texture UUIDs for which we have a baked texture
// ! BACKWARDS COMPATIBILITY !
// This is only called for non-self avatars, it can be taken out once component
// textures aren't communicated by non-self avatars.
//-----------------------------------------------------------------------------
void LLVOAvatar::releaseComponentTextures()
{
	// ! BACKWARDS COMPATIBILITY !
	// Detect if the baked hair texture actually wasn't sent, and if so set to default
	if (isTextureDefined(TEX_HAIR_BAKED) && getImage(TEX_HAIR_BAKED,0)->getID() == getImage(TEX_SKIRT_BAKED,0)->getID())
	{
		if (getImage(TEX_HAIR_BAKED,0)->getID() != IMG_INVISIBLE)
		{
			// Regression case of messaging system. Expected 21 textures, received 20. last texture is not valid so set to default
			setTETexture(TEX_HAIR_BAKED, IMG_DEFAULT_AVATAR);
		}
	}

	for (U8 baked_index = 0; baked_index < BAKED_NUM_INDICES; baked_index++)
	{
		const LLAvatarAppearanceDictionary::BakedEntry * bakedDicEntry = LLAvatarAppearanceDictionary::getInstance()->getBakedTexture((EBakedTextureIndex)baked_index);
		// skip if this is a skirt and av is not wearing one, or if we don't have a baked texture UUID
		if (!isTextureDefined(bakedDicEntry->mTextureIndex)
			&& ( (baked_index != BAKED_SKIRT) || isWearingWearableType(LLWearableType::WT_SKIRT) ))
		{
			continue;
		}

		for (U8 texture = 0; texture < bakedDicEntry->mLocalTextures.size(); texture++)
		{
			const U8 te = (ETextureIndex)bakedDicEntry->mLocalTextures[texture];
			setTETexture(te, IMG_DEFAULT_AVATAR);
		}
	}
}

void LLVOAvatar::dumpAvatarTEs( const std::string& context ) const
{	
	LL_DEBUGS("Avatar") << avString() << (isSelf() ? "Self: " : "Other: ") << context << LL_ENDL;
	for (LLAvatarAppearanceDictionary::Textures::const_iterator iter = LLAvatarAppearanceDictionary::getInstance()->getTextures().begin();
		 iter != LLAvatarAppearanceDictionary::getInstance()->getTextures().end();
		 ++iter)
	{
		const LLAvatarAppearanceDictionary::TextureEntry *texture_dict = iter->second;
		// TODO: MULTI-WEARABLE: handle multiple textures for self
		const LLViewerTexture* te_image = getImage(iter->first,0);
		if( !te_image )
		{
			LL_DEBUGS("Avatar") << avString() << "       " << texture_dict->mName << ": null ptr" << LL_ENDL;
		}
		else if( te_image->getID().isNull() )
		{
			LL_DEBUGS("Avatar") << avString() << "       " << texture_dict->mName << ": null UUID" << LL_ENDL;
		}
		else if( te_image->getID() == IMG_DEFAULT )
		{
			LL_DEBUGS("Avatar") << avString() << "       " << texture_dict->mName << ": IMG_DEFAULT" << LL_ENDL;
		}
		else if( te_image->getID() == IMG_DEFAULT_AVATAR )
		{
			LL_DEBUGS("Avatar") << avString() << "       " << texture_dict->mName << ": IMG_DEFAULT_AVATAR" << LL_ENDL;
		}
		else
		{
			LL_DEBUGS("Avatar") << avString() << "       " << texture_dict->mName << ": " << te_image->getID() << LL_ENDL;
		}
	}
}

//-----------------------------------------------------------------------------
// clampAttachmentPositions()
//-----------------------------------------------------------------------------
void LLVOAvatar::clampAttachmentPositions()
{
	if (isDead())
	{
		return;
	}
	for (attachment_map_t::iterator iter = mAttachmentPoints.begin(); 
		 iter != mAttachmentPoints.end();
		 ++iter)
	{
		LLViewerJointAttachment* attachment = iter->second;
		if (attachment)
		{
			attachment->clampObjectPosition();
		}
	}
}

BOOL LLVOAvatar::hasHUDAttachment() const
{
	for (attachment_map_t::const_iterator iter = mAttachmentPoints.begin(); 
		 iter != mAttachmentPoints.end();
		 ++iter)
	{
		LLViewerJointAttachment* attachment = iter->second;

		// <FS:Ansariel> Possible crash fix
		if (!attachment)
		{
			continue;
		}
		// </FS:Ansariel>

		if (attachment->getIsHUDAttachment() && attachment->getNumObjects() > 0)
		{
			return TRUE;
		}
	}
	return FALSE;
}

LLBBox LLVOAvatar::getHUDBBox() const
{
	LLBBox bbox;
	for (attachment_map_t::const_iterator iter = mAttachmentPoints.begin(); 
		 iter != mAttachmentPoints.end();
		 ++iter)
	{
		LLViewerJointAttachment* attachment = iter->second;
		// <FS:Ansariel> Possible crash fix
		//if (attachment->getIsHUDAttachment())
		if (attachment && attachment->getIsHUDAttachment())
		// </FS:Ansariel>
		{
			for (LLViewerJointAttachment::attachedobjs_vec_t::iterator attachment_iter = attachment->mAttachedObjects.begin();
				 attachment_iter != attachment->mAttachedObjects.end();
				 ++attachment_iter)
			{
				const LLViewerObject* attached_object = (*attachment_iter);
				if (attached_object == NULL)
				{
					LL_WARNS() << "HUD attached object is NULL!" << LL_ENDL;
					continue;
				}
				// initialize bounding box to contain identity orientation and center point for attached object
				bbox.addPointLocal(attached_object->getPosition());
				// add rotated bounding box for attached object
				bbox.addBBoxAgent(attached_object->getBoundingBoxAgent());
				LLViewerObject::const_child_list_t& child_list = attached_object->getChildren();
				for (LLViewerObject::child_list_t::const_iterator iter = child_list.begin();
					 iter != child_list.end(); 
					 ++iter)
				{
					const LLViewerObject* child_objectp = *iter;
					bbox.addBBoxAgent(child_objectp->getBoundingBoxAgent());
				}
			}
		}
	}

	return bbox;
}

//-----------------------------------------------------------------------------
// onFirstTEMessageReceived()
//-----------------------------------------------------------------------------
void LLVOAvatar::onFirstTEMessageReceived()
{
	LL_DEBUGS("Avatar") << avString() << LL_ENDL;
	if( !mFirstTEMessageReceived )
	{
		mFirstTEMessageReceived = TRUE;

		LLLoadedCallbackEntry::source_callback_list_t* src_callback_list = NULL ;
		BOOL paused = FALSE ;
		if(!isSelf())
		{
			src_callback_list = &mCallbackTextureList ;
			paused = !isVisible();
		}

		for (U32 i = 0; i < mBakedTextureDatas.size(); i++)
		{
			const BOOL layer_baked = isTextureDefined(mBakedTextureDatas[i].mTextureIndex);

			// Use any baked textures that we have even if they haven't downloaded yet.
			// (That is, don't do a transition from unbaked to baked.)
			if (layer_baked)
			{
				LLViewerFetchedTexture* image = LLViewerTextureManager::staticCastToFetchedTexture(getImage( mBakedTextureDatas[i].mTextureIndex, 0 ), TRUE) ;
				mBakedTextureDatas[i].mLastTextureID = image->getID();
				// If we have more than one texture for the other baked layers, we'll want to call this for them too.
				if ( (image->getID() != IMG_INVISIBLE) && ((i == BAKED_HEAD) || (i == BAKED_UPPER) || (i == BAKED_LOWER)) )
				{
					image->setLoadedCallback( onBakedTextureMasksLoaded, MORPH_MASK_REQUESTED_DISCARD, TRUE, TRUE, new LLTextureMaskData( mID ), 
						src_callback_list, paused);
				}
				LL_DEBUGS("Avatar") << avString() << "layer_baked, setting onInitialBakedTextureLoaded as callback" << LL_ENDL;
				image->setLoadedCallback( onInitialBakedTextureLoaded, MAX_DISCARD_LEVEL, FALSE, FALSE, new LLUUID( mID ), 
					src_callback_list, paused );

                               // this could add paused texture callbacks
                               mLoadedCallbacksPaused |= paused; 
			}
		}

		mMeshTexturesDirty = TRUE;
		gPipeline.markGLRebuild(this);
	}
}

//-----------------------------------------------------------------------------
// bool visualParamWeightsAreDefault()
//-----------------------------------------------------------------------------
bool LLVOAvatar::visualParamWeightsAreDefault()
{
	bool rtn = true;

	bool is_wearing_skirt = isWearingWearableType(LLWearableType::WT_SKIRT);
	for (LLVisualParam *param = getFirstVisualParam(); 
	     param;
	     param = getNextVisualParam())
	{
		if (param->isTweakable())
		{
			LLViewerVisualParam* vparam = dynamic_cast<LLViewerVisualParam*>(param);
			llassert(vparam);
			bool is_skirt_param = vparam &&
				LLWearableType::WT_SKIRT == vparam->getWearableType();
			if (param->getWeight() != param->getDefaultWeight() &&
			    // we have to not care whether skirt weights are default, if we're not actually wearing a skirt
			    (is_wearing_skirt || !is_skirt_param))
			{
				//LL_INFOS() << "param '" << param->getName() << "'=" << param->getWeight() << " which differs from default=" << param->getDefaultWeight() << LL_ENDL;
				rtn = false;
				break;
			}
		}
	}

	//LL_INFOS() << "params are default ? " << int(rtn) << LL_ENDL;

	return rtn;
}

// <FS:ND> Remove LLVolatileAPRPool/apr_file_t and use FILE* instead
//void dump_visual_param(apr_file_t* file, LLVisualParam* viewer_param, F32 value)
void dump_visual_param(LLAPRFile::tFiletype* file, LLVisualParam* viewer_param, F32 value)
// </FS:ND>
{
	std::string type_string = "unknown";
	if (dynamic_cast<LLTexLayerParamAlpha*>(viewer_param))
		type_string = "param_alpha";
	if (dynamic_cast<LLTexLayerParamColor*>(viewer_param))
		type_string = "param_color";
	if (dynamic_cast<LLDriverParam*>(viewer_param))
		type_string = "param_driver";
	if (dynamic_cast<LLPolyMorphTarget*>(viewer_param))
		type_string = "param_morph";
	if (dynamic_cast<LLPolySkeletalDistortion*>(viewer_param))
		type_string = "param_skeleton";
	S32 wtype = -1;
	LLViewerVisualParam *vparam = dynamic_cast<LLViewerVisualParam*>(viewer_param);
	if (vparam)
	{
		wtype = vparam->getWearableType();
	}
	S32 u8_value = F32_to_U8(value,viewer_param->getMinWeight(),viewer_param->getMaxWeight());
	apr_file_printf(file, "\t\t<param id=\"%d\" name=\"%s\" display=\"%s\" value=\"%.3f\" u8=\"%d\" type=\"%s\" wearable=\"%s\" group=\"%d\"/>\n",
					viewer_param->getID(), viewer_param->getName().c_str(), viewer_param->getDisplayName().c_str(), value, u8_value, type_string.c_str(),
					LLWearableType::getTypeName(LLWearableType::EType(wtype)).c_str(),
					viewer_param->getGroup());
	}
	

void LLVOAvatar::dumpAppearanceMsgParams( const std::string& dump_prefix,
	const LLAppearanceMessageContents& contents)
{
	std::string outfilename = get_sequential_numbered_file_name(dump_prefix,".xml");
	const std::vector<F32>& params_for_dump = contents.mParamWeights;
	const LLTEContents& tec = contents.mTEContents;

	LLAPRFile outfile;
	std::string fullpath = gDirUtilp->getExpandedFilename(LL_PATH_LOGS,outfilename);
	outfile.open(fullpath, LL_APR_WB );

	// <FS:ND> Remove LLVolatileAPRPool/apr_file_t and use FILE* instead
	// apr_file_t* file = outfile.getFileHandle();
	LLAPRFile::tFiletype* file = outfile.getFileHandle();
	// </FS:ND>

	if (!file)
	{
		return;
	}
	else
	{
		LL_DEBUGS("Avatar") << "dumping appearance message to " << fullpath << LL_ENDL;
	}

	apr_file_printf(file, "<header>\n");
	apr_file_printf(file, "\t\t<cof_version %i />\n", contents.mCOFVersion);
	apr_file_printf(file, "\t\t<appearance_version %i />\n", contents.mAppearanceVersion);
	apr_file_printf(file, "</header>\n");

	apr_file_printf(file, "\n<params>\n");
	LLVisualParam* param = getFirstVisualParam();
	for (S32 i = 0; i < params_for_dump.size(); i++)
	{
		while( param && ((param->getGroup() != VISUAL_PARAM_GROUP_TWEAKABLE) && 
						 (param->getGroup() != VISUAL_PARAM_GROUP_TRANSMIT_NOT_TWEAKABLE)) ) // should not be any of group VISUAL_PARAM_GROUP_TWEAKABLE_NO_TRANSMIT
		{
			param = getNextVisualParam();
		}
		LLViewerVisualParam* viewer_param = (LLViewerVisualParam*)param;
		F32 value = params_for_dump[i];
		dump_visual_param(file, viewer_param, value);
		param = getNextVisualParam();
	}
	apr_file_printf(file, "</params>\n");

	apr_file_printf(file, "\n<textures>\n");
	for (U32 i = 0; i < tec.face_count; i++)
	{
		std::string uuid_str;
		((LLUUID*)tec.image_data)[i].toString(uuid_str);
		apr_file_printf( file, "\t\t<texture te=\"%i\" uuid=\"%s\"/>\n", i, uuid_str.c_str());
	}
	apr_file_printf(file, "</textures>\n");
}

void LLVOAvatar::parseAppearanceMessage(LLMessageSystem* mesgsys, LLAppearanceMessageContents& contents)
{
	parseTEMessage(mesgsys, _PREHASH_ObjectData, -1, contents.mTEContents);

	// Parse the AppearanceData field, if any.
	if (mesgsys->has(_PREHASH_AppearanceData))
	{
		U8 av_u8;
		mesgsys->getU8Fast(_PREHASH_AppearanceData, _PREHASH_AppearanceVersion, av_u8, 0);
		contents.mAppearanceVersion = av_u8;
		//LL_DEBUGS("Avatar") << "appversion set by AppearanceData field: " << contents.mAppearanceVersion << LL_ENDL;
		mesgsys->getS32Fast(_PREHASH_AppearanceData, _PREHASH_CofVersion, contents.mCOFVersion, 0);
		// For future use:
		//mesgsys->getU32Fast(_PREHASH_AppearanceData, _PREHASH_Flags, appearance_flags, 0);
	}

	// Parse the AppearanceData field, if any.
	contents.mHoverOffsetWasSet = false;
	if (mesgsys->has(_PREHASH_AppearanceHover))
	{
		LLVector3 hover;
		mesgsys->getVector3Fast(_PREHASH_AppearanceHover, _PREHASH_HoverHeight, hover);
		//LL_DEBUGS("Avatar") << avString() << " hover received " << hover.mV[ VX ] << "," << hover.mV[ VY ] << "," << hover.mV[ VZ ] << LL_ENDL;
		contents.mHoverOffset = hover;
		contents.mHoverOffsetWasSet = true;
	}
	
	// Parse visual params, if any.
	S32 num_blocks = mesgsys->getNumberOfBlocksFast(_PREHASH_VisualParam);
	bool drop_visual_params_debug = gSavedSettings.getBOOL("BlockSomeAvatarAppearanceVisualParams") && (ll_rand(2) == 0); // pretend that ~12% of AvatarAppearance messages arrived without a VisualParam block, for testing
	if( num_blocks > 1 && !drop_visual_params_debug)
	{
		//LL_DEBUGS("Avatar") << avString() << " handle visual params, num_blocks " << num_blocks << LL_ENDL;
		
		LLVisualParam* param = getFirstVisualParam();
		llassert(param); // if this ever fires, we should do the same as when num_blocks<=1
		if (!param)
		{
			LL_WARNS() << "No visual params!" << LL_ENDL;
		}
		else
		{
			for( S32 i = 0; i < num_blocks; i++ )
			{
				while( param && ((param->getGroup() != VISUAL_PARAM_GROUP_TWEAKABLE) && 
								 (param->getGroup() != VISUAL_PARAM_GROUP_TRANSMIT_NOT_TWEAKABLE)) ) // should not be any of group VISUAL_PARAM_GROUP_TWEAKABLE_NO_TRANSMIT
				{
					param = getNextVisualParam();
				}
						
				if( !param )
				{
					// more visual params supplied than expected - just process what we know about
					break;
				}

				U8 value;
				mesgsys->getU8Fast(_PREHASH_VisualParam, _PREHASH_ParamValue, value, i);
				F32 newWeight = U8_to_F32(value, param->getMinWeight(), param->getMaxWeight());
				contents.mParamWeights.push_back(newWeight);
				contents.mParams.push_back(param);

				param = getNextVisualParam();
			}
		}

		const S32 expected_tweakable_count = getVisualParamCountInGroup(VISUAL_PARAM_GROUP_TWEAKABLE) +
											 getVisualParamCountInGroup(VISUAL_PARAM_GROUP_TRANSMIT_NOT_TWEAKABLE); // don't worry about VISUAL_PARAM_GROUP_TWEAKABLE_NO_TRANSMIT
		if (num_blocks != expected_tweakable_count)
		{
			LL_DEBUGS("Avatar") << "Number of params in AvatarAppearance msg (" << num_blocks << ") does not match number of tweakable params in avatar xml file (" << expected_tweakable_count << ").  Processing what we can.  object: " << getID() << LL_ENDL;
		}
	}
	else
	{
		if (drop_visual_params_debug)
		{
			LL_INFOS() << "Debug-faked lack of parameters on AvatarAppearance for object: "  << getID() << LL_ENDL;
		}
		else
		{
			LL_DEBUGS("Avatar") << "AvatarAppearance msg received without any parameters, object: " << getID() << LL_ENDL;
		}
	}

	LLVisualParam* appearance_version_param = getVisualParam(11000);
	if (appearance_version_param)
	{
		std::vector<LLVisualParam*>::iterator it = std::find(contents.mParams.begin(), contents.mParams.end(),appearance_version_param);
		if (it != contents.mParams.end())
		{
			S32 index = it - contents.mParams.begin();
			contents.mParamAppearanceVersion = ll_round(contents.mParamWeights[index]);
			//LL_DEBUGS("Avatar") << "appversion req by appearance_version param: " << contents.mParamAppearanceVersion << LL_ENDL;
		}
	}
}

bool resolve_appearance_version(const LLAppearanceMessageContents& contents, S32& appearance_version)
{
	appearance_version = -1;
	
	if ((contents.mAppearanceVersion) >= 0 &&
		(contents.mParamAppearanceVersion >= 0) &&
		(contents.mAppearanceVersion != contents.mParamAppearanceVersion))
	{
		LL_WARNS() << "inconsistent appearance_version settings - field: " <<
			contents.mAppearanceVersion << ", param: " <<  contents.mParamAppearanceVersion << LL_ENDL;
		return false;
	}
	// <FS:Ansariel> [Legacy Bake]
	//if (contents.mParamAppearanceVersion >= 0) // use visual param if available.
	//{
	//	appearance_version = contents.mParamAppearanceVersion;
	//}
	//else if (contents.mAppearanceVersion > 0)
	//{
	//	appearance_version = contents.mAppearanceVersion;
	//}
	//else // still not set, go with 1.
	//{
	//	appearance_version = 1;
	//}
	if (contents.mParamAppearanceVersion >= 0) // use visual param if available.
	{
		appearance_version = contents.mParamAppearanceVersion;
	}
	if (contents.mAppearanceVersion >= 0)
	{
		appearance_version = contents.mAppearanceVersion;
	}
	if (appearance_version < 0) // still not set, go with 0.
	{
		appearance_version = 0;
	}
	// </FS:Ansariel> [Legacy Bake]
	//LL_DEBUGS("Avatar") << "appearance version info - field " << contents.mAppearanceVersion
	//					<< " param: " << contents.mParamAppearanceVersion
	//					<< " final: " << appearance_version << LL_ENDL;
	return true;
}

//-----------------------------------------------------------------------------
// processAvatarAppearance()
//-----------------------------------------------------------------------------
void LLVOAvatar::processAvatarAppearance( LLMessageSystem* mesgsys )
{
	// <FS:CR> Use LLCachedControl
	//bool enable_verbose_dumps = gSavedSettings.getBOOL("DebugAvatarAppearanceMessage");
	static LLCachedControl<bool> enable_verbose_dumps(gSavedSettings, "DebugAvatarAppearanceMessage");
	// </FS:CR>
	std::string dump_prefix = getFullname() + "_" + (isSelf()?"s":"o") + "_";
	if (gSavedSettings.getBOOL("BlockAvatarAppearanceMessages"))
	{
		LL_WARNS() << "Blocking AvatarAppearance message" << LL_ENDL;
		return;
	}

	mLastAppearanceMessageTimer.reset();

	LLPointer<LLAppearanceMessageContents> contents(new LLAppearanceMessageContents);
	parseAppearanceMessage(mesgsys, *contents);
	if (enable_verbose_dumps)
	{
		dumpAppearanceMsgParams(dump_prefix + "appearance_msg", *contents);
	}

	S32 appearance_version;
	if (!resolve_appearance_version(*contents, appearance_version))
	{
		LL_WARNS() << "bad appearance version info, discarding" << LL_ENDL;
		return;
	}
	//llassert(appearance_version > 0);
	if (appearance_version > 1)
	{
		LL_WARNS() << "unsupported appearance version " << appearance_version << ", discarding appearance message" << LL_ENDL;
		return;
	}

    S32 thisAppearanceVersion(contents->mCOFVersion);
    if (isSelf())
    {   // In the past this was considered to be the canonical COF version, 
        // that is no longer the case.  The canonical version is maintained 
        // by the AIS code and should match the COF version there. Even so,
        // we must prevent rolling this one backwards backwards or processing 
        // stale versions.

        S32 aisCOFVersion(LLAppearanceMgr::instance().getCOFVersion());

        LL_DEBUGS("Avatar") << "handling self appearance message #" << thisAppearanceVersion <<
            " (highest seen #" << mLastUpdateReceivedCOFVersion <<
            ") (AISCOF=#" << aisCOFVersion << ")" << LL_ENDL;

        // <FS:Ansariel> [Legacy Bake]
        if (mFirstTEMessageReceived && (appearance_version == 0))
        {
            return;
        }
        // </FS:Ansariel> [Legacy Bake]

        if (mLastUpdateReceivedCOFVersion >= thisAppearanceVersion)
        {
            LL_WARNS("Avatar") << "Stale appearance received #" << thisAppearanceVersion <<
                " attempt to roll back from #" << mLastUpdateReceivedCOFVersion <<
                "... dropping." << LL_ENDL;
            return;
        }
        if (isEditingAppearance())
        {
            LL_DEBUGS("Avatar") << "Editing appearance.  Dropping appearance update." << LL_ENDL;
            return;
        }

    }

	// SUNSHINE CLEANUP - is this case OK now?
	S32 num_params = contents->mParamWeights.size();
	if (num_params <= 1)
	{
		// In this case, we have no reliable basis for knowing
		// appearance version, which may cause us to look for baked
		// textures in the wrong place and flag them as missing
		// assets.
		LL_DEBUGS("Avatar") << "ignoring appearance message due to lack of params" << LL_ENDL;
		return;
	}

	// No backsies zone - if we get here, the message should be valid and usable, will be processed.
    LL_INFOS("Avatar") << "Processing appearance message version " << thisAppearanceVersion << LL_ENDL;

    // Note:
    // locally the COF is maintained via LLInventoryModel::accountForUpdate
    // which is called from various places.  This should match the simhost's 
    // idea of what the COF version is.  AIS however maintains its own version
    // of the COF that should be considered canonical. 
    mLastUpdateReceivedCOFVersion = thisAppearanceVersion;

    // <FS:Ansariel> [Legacy Bake]
    setIsUsingServerBakes(appearance_version > 0);
    mLastProcessedAppearance = contents;

    bool slam_params = false;
    applyParsedAppearanceMessage(*contents, slam_params);
}

void LLVOAvatar::applyParsedAppearanceMessage(LLAppearanceMessageContents& contents, bool slam_params)
{
	S32 num_params = contents.mParamWeights.size();
	ESex old_sex = getSex();

    if (applyParsedTEMessage(contents.mTEContents) > 0 && isChanged(TEXTURE))
    {
        updateVisualComplexity();
    }

	// <FS:clientTags>
	if (!LLGridManager::getInstance()->isInSecondLife())
	{
		//Wolfspirit: Read the UUID, system and Texturecolor
		const LLTEContents& tec = contents.mTEContents;
		const LLUUID tag_uuid = ((LLUUID*)tec.image_data)[TEX_HEAD_BODYPAINT];
		bool new_system = (tec.glow[TEX_HEAD_BODYPAINT]);

		//WS: Write them into an LLSD map
		mClientTagData["uuid"] = tag_uuid.asString();
		mClientTagData["id_based"] = new_system;
		mClientTagData["tex_color"] = LLColor4U(tec.colors).getValue();

		//WS: Clear mNameString to force a rebuild
		mNameIsSet = false;
	}
	// </FS:clientTags>

	// prevent the overwriting of valid baked textures with invalid baked textures
	for (U8 baked_index = 0; baked_index < mBakedTextureDatas.size(); baked_index++)
	{
		if (!isTextureDefined(mBakedTextureDatas[baked_index].mTextureIndex) 
			&& mBakedTextureDatas[baked_index].mLastTextureID != IMG_DEFAULT
			&& baked_index != BAKED_SKIRT)
		{
			// <FS:Ansariel> [Legacy Bake]
			//LL_DEBUGS("Avatar") << avString() << " baked_index " << (S32) baked_index << " using mLastTextureID " << mBakedTextureDatas[baked_index].mLastTextureID << LL_ENDL;
			LL_DEBUGS("Avatar") << avString() << "sb " << (S32) isUsingServerBakes() << " baked_index " << (S32) baked_index << " using mLastTextureID " << mBakedTextureDatas[baked_index].mLastTextureID << LL_ENDL;
			setTEImage(mBakedTextureDatas[baked_index].mTextureIndex, 
				LLViewerTextureManager::getFetchedTexture(mBakedTextureDatas[baked_index].mLastTextureID, FTT_DEFAULT, TRUE, LLGLTexture::BOOST_NONE, LLViewerTexture::LOD_TEXTURE));
		}
		else
		{
			// <FS:Ansariel> [Legacy Bake]
			//LL_DEBUGS("Avatar") << avString() << " baked_index " << (S32) baked_index << " using texture id "
			LL_DEBUGS("Avatar") << avString() << "sb " << (S32) isUsingServerBakes() << " baked_index " << (S32) baked_index << " using texture id "
								<< getTE(mBakedTextureDatas[baked_index].mTextureIndex)->getID() << LL_ENDL;
		}
	}

	// runway - was
	// if (!is_first_appearance_message )
	// which means it would be called on second appearance message - probably wrong.
	BOOL is_first_appearance_message = !mFirstAppearanceMessageReceived;
	mFirstAppearanceMessageReceived = TRUE;

	//LL_DEBUGS("Avatar") << avString() << "processAvatarAppearance start " << mID
    //                    << " first? " << is_first_appearance_message << " self? " << isSelf() << LL_ENDL;

	if (is_first_appearance_message )
	{
		onFirstTEMessageReceived();
	}

	setCompositeUpdatesEnabled( FALSE );
	gPipeline.markGLRebuild(this);

	// Apply visual params
	if( num_params > 1)
	{
		//LL_DEBUGS("Avatar") << avString() << " handle visual params, num_params " << num_params << LL_ENDL;
		BOOL params_changed = FALSE;
		BOOL interp_params = FALSE;
		S32 params_changed_count = 0;
		
		for( S32 i = 0; i < num_params; i++ )
		{
			LLVisualParam* param = contents.mParams[i];
			F32 newWeight = contents.mParamWeights[i];

			if (slam_params || is_first_appearance_message || (param->getWeight() != newWeight))
			{
				params_changed = TRUE;
				params_changed_count++;

				if(is_first_appearance_message || slam_params)
				{
					//LL_DEBUGS("Avatar") << "param slam " << i << " " << newWeight << LL_ENDL;
					// <FS:Ansariel> [Legacy Bake]
					//param->setWeight(newWeight);
					param->setWeight(newWeight, FALSE);
				}
				else
				{
					interp_params = TRUE;
					// <FS:Ansariel> [Legacy Bake]
					//param->setAnimationTarget(newWeight);
					param->setAnimationTarget(newWeight, FALSE);
				}
			}
		}
		const S32 expected_tweakable_count = getVisualParamCountInGroup(VISUAL_PARAM_GROUP_TWEAKABLE) +
											 getVisualParamCountInGroup(VISUAL_PARAM_GROUP_TRANSMIT_NOT_TWEAKABLE); // don't worry about VISUAL_PARAM_GROUP_TWEAKABLE_NO_TRANSMIT
		if (num_params != expected_tweakable_count)
		{
			LL_DEBUGS("Avatar") << "Number of params in AvatarAppearance msg (" << num_params << ") does not match number of tweakable params in avatar xml file (" << expected_tweakable_count << ").  Processing what we can.  object: " << getID() << LL_ENDL;
		}

		LL_DEBUGS("Avatar") << "Changed " << params_changed_count << " params" << LL_ENDL;
		if (params_changed)
		{
			if (interp_params)
			{
				startAppearanceAnimation();
			}
			updateVisualParams();

			ESex new_sex = getSex();
			if( old_sex != new_sex )
			{
				// <FS:Ansariel> [Legacy Bake]
				//updateSexDependentLayerSets();
				updateSexDependentLayerSets(FALSE);
			}	
		}

		llassert( getSex() == ((getVisualParamWeight( "male" ) > 0.5f) ? SEX_MALE : SEX_FEMALE) );
	}
	else
	{
		// AvatarAppearance message arrived without visual params
		LL_DEBUGS("Avatar") << avString() << "no visual params" << LL_ENDL;

		const F32 LOADING_TIMEOUT_SECONDS = 60.f;
		// this isn't really a problem if we already have a non-default shape
		if (visualParamWeightsAreDefault() && mRuthTimer.getElapsedTimeF32() > LOADING_TIMEOUT_SECONDS)
		{
			// re-request appearance, hoping that it comes back with a shape next time
			LL_INFOS() << "Re-requesting AvatarAppearance for object: "  << getID() << LL_ENDL;
			LLAvatarPropertiesProcessor::getInstance()->sendAvatarTexturesRequest(getID());
			mRuthTimer.reset();
		}
		else
		{
			LL_INFOS() << "That's okay, we already have a non-default shape for object: "  << getID() << LL_ENDL;
			// we don't really care.
		}
	}

	if (contents.mHoverOffsetWasSet && !isSelf())
	{
		// Got an update for some other avatar
		// Ignore updates for self, because we have a more authoritative value in the preferences.
		setHoverOffset(contents.mHoverOffset);
		LL_DEBUGS("Avatar") << avString() << "setting hover to " << contents.mHoverOffset[2] << LL_ENDL;
	}

	if (!contents.mHoverOffsetWasSet && !isSelf())
	{
		// If we don't get a value at all, we are presumably in a
		// region that does not support hover height.
		LL_WARNS() << avString() << "zeroing hover because not defined in appearance message" << LL_ENDL;
		setHoverOffset(LLVector3(0.0, 0.0, 0.0));
	}

	setCompositeUpdatesEnabled( TRUE );

	// If all of the avatars are completely baked, release the global image caches to conserve memory.
	LLVOAvatar::cullAvatarsByPixelArea();

	if (isSelf())
	{
		mUseLocalAppearance = false;
	}

	updateMeshTextures();
}

// static
void LLVOAvatar::getAnimLabels( std::vector<std::string>* labels )
{
	S32 i;
	labels->reserve(gUserAnimStatesCount);
	for( i = 0; i < gUserAnimStatesCount; i++ )
	{
		labels->push_back( LLAnimStateLabels::getStateLabel( gUserAnimStates[i].mName ) );
	}

	// Special case to trigger away (AFK) state
	labels->push_back( "Away From Keyboard" );
}

// static 
void LLVOAvatar::getAnimNames( std::vector<std::string>* names )
{
	S32 i;

	names->reserve(gUserAnimStatesCount);
	for( i = 0; i < gUserAnimStatesCount; i++ )
	{
		names->push_back( std::string(gUserAnimStates[i].mName) );
	}

	// Special case to trigger away (AFK) state
	names->push_back( "enter_away_from_keyboard_state" );
}

// static
void LLVOAvatar::onBakedTextureMasksLoaded( BOOL success, LLViewerFetchedTexture *src_vi, LLImageRaw* src, LLImageRaw* aux_src, S32 discard_level, BOOL final, void* userdata )
{
	if (!userdata) return;

	//LL_INFOS() << "onBakedTextureMasksLoaded: " << src_vi->getID() << LL_ENDL;
	const LLUUID id = src_vi->getID();
 
	LLTextureMaskData* maskData = (LLTextureMaskData*) userdata;
	LLVOAvatar* self = (LLVOAvatar*) gObjectList.findObject( maskData->mAvatarID );

	// if discard level is 2 less than last discard level we processed, or we hit 0,
	// then generate morph masks
	if(self && success && (discard_level < maskData->mLastDiscardLevel - 2 || discard_level == 0))
	{
		if(aux_src && aux_src->getComponents() == 1)
		{
			if (!aux_src->getData())
			{
				// <FS:Ansariel> FIRE-16122: Don't crash if we didn't receive any data
				//LL_ERRS() << "No auxiliary source (morph mask) data for image id " << id << LL_ENDL;
				LL_WARNS() << "No auxiliary source (morph mask) data for image id " << id << LL_ENDL;
				// </FS:Ansariel>
				return;
			}

			U32 gl_name;
			LLImageGL::generateTextures(1, &gl_name );
			stop_glerror();

			gGL.getTexUnit(0)->bindManual(LLTexUnit::TT_TEXTURE, gl_name);
			stop_glerror();

			LLImageGL::setManualImage(
				GL_TEXTURE_2D, 0, GL_ALPHA8, 
				aux_src->getWidth(), aux_src->getHeight(),
				GL_ALPHA, GL_UNSIGNED_BYTE, aux_src->getData());
			stop_glerror();

			gGL.getTexUnit(0)->setTextureFilteringOption(LLTexUnit::TFO_BILINEAR);

			/* if( id == head_baked->getID() )
			     if (self->mBakedTextureDatas[BAKED_HEAD].mTexLayerSet)
				     //LL_INFOS() << "onBakedTextureMasksLoaded for head " << id << " discard = " << discard_level << LL_ENDL;
					 self->mBakedTextureDatas[BAKED_HEAD].mTexLayerSet->applyMorphMask(aux_src->getData(), aux_src->getWidth(), aux_src->getHeight(), 1);
					 maskData->mLastDiscardLevel = discard_level; */
			BOOL found_texture_id = false;
			for (LLAvatarAppearanceDictionary::Textures::const_iterator iter = LLAvatarAppearanceDictionary::getInstance()->getTextures().begin();
				 iter != LLAvatarAppearanceDictionary::getInstance()->getTextures().end();
				 ++iter)
			{

				const LLAvatarAppearanceDictionary::TextureEntry *texture_dict = iter->second;
				if (texture_dict->mIsUsedByBakedTexture)
				{
					const ETextureIndex texture_index = iter->first;
					const LLViewerTexture *baked_img = self->getImage(texture_index, 0);
					if (baked_img && id == baked_img->getID())
					{
						const EBakedTextureIndex baked_index = texture_dict->mBakedTextureIndex;
						self->applyMorphMask(aux_src->getData(), aux_src->getWidth(), aux_src->getHeight(), 1, baked_index);
						maskData->mLastDiscardLevel = discard_level;
						if (self->mBakedTextureDatas[baked_index].mMaskTexName)
						{
							LLImageGL::deleteTextures(1, &(self->mBakedTextureDatas[baked_index].mMaskTexName));
						}
						self->mBakedTextureDatas[baked_index].mMaskTexName = gl_name;
						found_texture_id = true;
						break;
					}
				}
			}
			if (!found_texture_id)
			{
				LL_INFOS() << "unexpected image id: " << id << LL_ENDL;
			}
			self->dirtyMesh();
		}
		else
		{
            // this can happen when someone uses an old baked texture possibly provided by 
            // viewer-side baked texture caching
			LL_WARNS() << "Masks loaded callback but NO aux source, id " << id << LL_ENDL;
		}
	}

	if (final || !success)
	{
		delete maskData;
	}
}

// static
void LLVOAvatar::onInitialBakedTextureLoaded( BOOL success, LLViewerFetchedTexture *src_vi, LLImageRaw* src, LLImageRaw* aux_src, S32 discard_level, BOOL final, void* userdata )
{

	
	LLUUID *avatar_idp = (LLUUID *)userdata;
	LLVOAvatar *selfp = (LLVOAvatar *)gObjectList.findObject(*avatar_idp);

	if (selfp)
	{
		//LL_DEBUGS("Avatar") << selfp->avString() << "discard_level " << discard_level << " success " << success << " final " << final << LL_ENDL;
	}

	if (!success && selfp)
	{
		selfp->removeMissingBakedTextures();
	}
	if (final || !success )
	{
		delete avatar_idp;
	}
}

// Static
void LLVOAvatar::onBakedTextureLoaded(BOOL success,
									  LLViewerFetchedTexture *src_vi, LLImageRaw* src, LLImageRaw* aux_src,
									  S32 discard_level, BOOL final, void* userdata)
{
	//LL_DEBUGS("Avatar") << "onBakedTextureLoaded: " << src_vi->getID() << LL_ENDL;

	LLUUID id = src_vi->getID();
	LLUUID *avatar_idp = (LLUUID *)userdata;
	LLVOAvatar *selfp = (LLVOAvatar *)gObjectList.findObject(*avatar_idp);
	if (selfp)
	{	
		//LL_DEBUGS("Avatar") << selfp->avString() << "discard_level " << discard_level << " success " << success << " final " << final << " id " << src_vi->getID() << LL_ENDL;
	}

	if (selfp && !success)
	{
		selfp->removeMissingBakedTextures();
	}

	if( final || !success )
	{
		delete avatar_idp;
	}

	if( selfp && success && final )
	{
		selfp->useBakedTexture( id );
	}
}


// Called when baked texture is loaded and also when we start up with a baked texture
void LLVOAvatar::useBakedTexture( const LLUUID& id )
{
	for (U32 i = 0; i < mBakedTextureDatas.size(); i++)
	{
		LLViewerTexture* image_baked = getImage( mBakedTextureDatas[i].mTextureIndex, 0 );
		if (id == image_baked->getID())
		{
			//LL_DEBUGS("Avatar") << avString() << " i " << i << " id " << id << LL_ENDL;
			mBakedTextureDatas[i].mIsLoaded = true;
			mBakedTextureDatas[i].mLastTextureID = id;
			mBakedTextureDatas[i].mIsUsed = true;

			if (isUsingLocalAppearance())
			{
				LL_INFOS() << "not changing to baked texture while isUsingLocalAppearance" << LL_ENDL;
			}
			else
			{
				debugColorizeSubMeshes(i,LLColor4::green);

				avatar_joint_mesh_list_t::iterator iter = mBakedTextureDatas[i].mJointMeshes.begin();
				avatar_joint_mesh_list_t::iterator end  = mBakedTextureDatas[i].mJointMeshes.end();
				for (; iter != end; ++iter)
				{
					LLAvatarJointMesh* mesh = (*iter);
					if (mesh)
					{
						mesh->setTexture( image_baked );
					}
				}
			}
			
			const LLAvatarAppearanceDictionary::BakedEntry *baked_dict =
				LLAvatarAppearanceDictionary::getInstance()->getBakedTexture((EBakedTextureIndex)i);
			for (texture_vec_t::const_iterator local_tex_iter = baked_dict->mLocalTextures.begin();
				 local_tex_iter != baked_dict->mLocalTextures.end();
				 ++local_tex_iter)
			{
				if (isSelf()) setBakedReady(*local_tex_iter, TRUE);
			}

			// ! BACKWARDS COMPATIBILITY !
			// Workaround for viewing avatars from old viewers that haven't baked hair textures.
			// This is paired with similar code in updateMeshTextures that sets hair mesh color.
			if (i == BAKED_HAIR)
			{
				avatar_joint_mesh_list_t::iterator iter = mBakedTextureDatas[i].mJointMeshes.begin();
				avatar_joint_mesh_list_t::iterator end  = mBakedTextureDatas[i].mJointMeshes.end();
				for (; iter != end; ++iter)
				{
					LLAvatarJointMesh* mesh = (*iter);
					if (mesh)
					{
						mesh->setColor( LLColor4::white );
					}
				}
			}
		}
	}
	dirtyMesh();
}

std::string get_sequential_numbered_file_name(const std::string& prefix,
											  const std::string& suffix)
{
	typedef std::map<std::string,S32> file_num_type;
	static  file_num_type file_nums;
	file_num_type::iterator it = file_nums.find(prefix);
	S32 num = 0;
	if (it != file_nums.end())
	{
		num = it->second;
	}
	file_nums[prefix] = num+1;
	std::string outfilename = prefix + " " + llformat("%04d",num) + ".xml";
	std::replace(outfilename.begin(),outfilename.end(),' ','_');
	return outfilename;
}

void dump_sequential_xml(const std::string outprefix, const LLSD& content)
{
	std::string outfilename = get_sequential_numbered_file_name(outprefix,".xml");
	std::string fullpath = gDirUtilp->getExpandedFilename(LL_PATH_LOGS,outfilename);
	std::ofstream ofs(fullpath.c_str(), std::ios_base::out);
	ofs << LLSDOStreamer<LLSDXMLFormatter>(content, LLSDFormatter::OPTIONS_PRETTY);
	LL_DEBUGS("Avatar") << "results saved to: " << fullpath << LL_ENDL;
}

void LLVOAvatar::getSortedJointNames(S32 joint_type, std::vector<std::string>& result) const
{
    result.clear();
    if (joint_type==0)
    {
        avatar_joint_list_t::const_iterator iter = mSkeleton.begin();
        avatar_joint_list_t::const_iterator end  = mSkeleton.end();
		for (; iter != end; ++iter)
		{
			LLJoint* pJoint = (*iter);
            result.push_back(pJoint->getName());
        }
    }
    else if (joint_type==1)
    {
        for (S32 i = 0; i < mNumCollisionVolumes; i++)
        {
            LLAvatarJointCollisionVolume* pJoint = &mCollisionVolumes[i];
            result.push_back(pJoint->getName());
        }
    }
    else if (joint_type==2)
    {
		for (LLVOAvatar::attachment_map_t::const_iterator iter = mAttachmentPoints.begin(); 
			 iter != mAttachmentPoints.end(); ++iter)
		{
			LLViewerJointAttachment* pJoint = iter->second;
			if (!pJoint) continue;
            result.push_back(pJoint->getName());
        }
    }
    std::sort(result.begin(), result.end());
}

void LLVOAvatar::dumpArchetypeXML(const std::string& prefix, bool group_by_wearables )
{
	std::string outprefix(prefix);
	if (outprefix.empty())
	{
		outprefix = getFullname() + (isSelf()?"_s":"_o");
	}
	if (outprefix.empty())
	{
		outprefix = std::string("new_archetype");
	}
	std::string outfilename = get_sequential_numbered_file_name(outprefix,".xml");
	
// <FS:CR> FIRE-8893  - Dump archetype xml to user defined location
	LLFilePicker& file_picker = LLFilePicker::instance();
	if(!file_picker.getSaveFile(LLFilePicker::FFSAVE_XML, outfilename))
	{
		return;
	}
// </FS:CR>
	
	LLAPRFile outfile;
// <FS:CR> FIRE-8893 - Dump archetype xml to user defined location
	//std::string fullpath = gDirUtilp->getExpandedFilename(LL_PATH_LOGS,outfilename);
	std::string fullpath = file_picker.getFirstFile();
// </FS:CR>
	if (APR_SUCCESS == outfile.open(fullpath, LL_APR_WB ))
	{
		// <FS:ND> Remove LLVolatileAPRPool/apr_file_t and use FILE* instead
		//apr_file_t* file = outfile.getFileHandle();
		LLAPRFile::tFiletype* file = outfile.getFileHandle();
		// </FS:ND>

		LL_INFOS() << "xmlfile write handle obtained : " << fullpath << LL_ENDL;

		apr_file_printf( file, "<?xml version=\"1.0\" encoding=\"US-ASCII\" standalone=\"yes\"?>\n" );
		apr_file_printf( file, "<linden_genepool version=\"1.0\">\n" );
		apr_file_printf( file, "\n\t<archetype name=\"???\">\n" );

		if (group_by_wearables)
		{
			for (S32 type = LLWearableType::WT_SHAPE; type < LLWearableType::WT_COUNT; type++)
			{
				const std::string& wearable_name = LLWearableType::getTypeName((LLWearableType::EType)type);
				apr_file_printf( file, "\n\t\t<!-- wearable: %s -->\n", wearable_name.c_str() );

				for (LLVisualParam* param = getFirstVisualParam(); param; param = getNextVisualParam())
				{
					LLViewerVisualParam* viewer_param = (LLViewerVisualParam*)param;
					if( (viewer_param->getWearableType() == type) && 
					   (viewer_param->isTweakable() ) )
					{
						dump_visual_param(file, viewer_param, viewer_param->getWeight());
					}
				}

				for (U8 te = 0; te < TEX_NUM_INDICES; te++)
				{
					if (LLAvatarAppearanceDictionary::getTEWearableType((ETextureIndex)te) == type)
					{
						// MULTIPLE_WEARABLES: extend to multiple wearables?
						LLViewerTexture* te_image = getImage((ETextureIndex)te, 0);
						if( te_image )
						{
							std::string uuid_str;
							te_image->getID().toString( uuid_str );
							apr_file_printf( file, "\t\t<texture te=\"%i\" uuid=\"%s\"/>\n", te, uuid_str.c_str());
						}
					}
				}
			}
		}
		else 
		{
			// Just dump all params sequentially.
			for (LLVisualParam* param = getFirstVisualParam(); param; param = getNextVisualParam())
			{
				LLViewerVisualParam* viewer_param = (LLViewerVisualParam*)param;
				dump_visual_param(file, viewer_param, viewer_param->getWeight());
			}

			for (U8 te = 0; te < TEX_NUM_INDICES; te++)
			{
				// MULTIPLE_WEARABLES: extend to multiple wearables?
				LLViewerTexture* te_image = getImage((ETextureIndex)te, 0);
				if( te_image )
				{
					std::string uuid_str;
					te_image->getID().toString( uuid_str );
					apr_file_printf( file, "\t\t<texture te=\"%i\" uuid=\"%s\"/>\n", te, uuid_str.c_str());
				}
			}
		}

        // Root joint
        const LLVector3& pos = mRoot->getPosition();
        const LLVector3& scale = mRoot->getScale();
        apr_file_printf( file, "\t\t<root name=\"%s\" position=\"%f %f %f\" scale=\"%f %f %f\"/>\n", 
                         mRoot->getName().c_str(), pos[0], pos[1], pos[2], scale[0], scale[1], scale[2]);

        // Bones
        std::vector<std::string> bone_names, cv_names, attach_names, all_names;
        getSortedJointNames(0, bone_names);
        getSortedJointNames(1, cv_names);
        getSortedJointNames(2, attach_names);
        all_names.insert(all_names.end(), bone_names.begin(), bone_names.end());
        all_names.insert(all_names.end(), cv_names.begin(), cv_names.end());
        all_names.insert(all_names.end(), attach_names.begin(), attach_names.end());

        for (std::vector<std::string>::iterator name_iter = bone_names.begin();
             name_iter != bone_names.end(); ++name_iter)
        {
            LLJoint *pJoint = getJoint(*name_iter);
			const LLVector3& pos = pJoint->getPosition();
			const LLVector3& scale = pJoint->getScale();
			apr_file_printf( file, "\t\t<bone name=\"%s\" position=\"%f %f %f\" scale=\"%f %f %f\"/>\n", 
							 pJoint->getName().c_str(), pos[0], pos[1], pos[2], scale[0], scale[1], scale[2]);
        }

        // Collision volumes
        for (std::vector<std::string>::iterator name_iter = cv_names.begin();
             name_iter != cv_names.end(); ++name_iter)
        {
            LLJoint *pJoint = getJoint(*name_iter);
			const LLVector3& pos = pJoint->getPosition();
			const LLVector3& scale = pJoint->getScale();
			apr_file_printf( file, "\t\t<collision_volume name=\"%s\" position=\"%f %f %f\" scale=\"%f %f %f\"/>\n", 
							 pJoint->getName().c_str(), pos[0], pos[1], pos[2], scale[0], scale[1], scale[2]);
        }

        // Attachment joints
        for (std::vector<std::string>::iterator name_iter = attach_names.begin();
             name_iter != attach_names.end(); ++name_iter)
        {
            LLJoint *pJoint = getJoint(*name_iter);
			if (!pJoint) continue;
			const LLVector3& pos = pJoint->getPosition();
			const LLVector3& scale = pJoint->getScale();
			apr_file_printf( file, "\t\t<attachment_point name=\"%s\" position=\"%f %f %f\" scale=\"%f %f %f\"/>\n", 
							 pJoint->getName().c_str(), pos[0], pos[1], pos[2], scale[0], scale[1], scale[2]);
        }
        
        // Joint pos overrides
        for (std::vector<std::string>::iterator name_iter = all_names.begin();
             name_iter != all_names.end(); ++name_iter)
        {
            LLJoint *pJoint = getJoint(*name_iter);
		
			LLVector3 pos;
			LLUUID mesh_id;

			if (pJoint && pJoint->hasAttachmentPosOverride(pos,mesh_id))
			{
                S32 num_pos_overrides;
                std::set<LLVector3> distinct_pos_overrides;
                pJoint->getAllAttachmentPosOverrides(num_pos_overrides, distinct_pos_overrides);
				apr_file_printf( file, "\t\t<joint_offset name=\"%s\" position=\"%f %f %f\" mesh_id=\"%s\" count=\"%d\" distinct=\"%d\"/>\n", 
								 pJoint->getName().c_str(), pos[0], pos[1], pos[2], mesh_id.asString().c_str(),
                                 num_pos_overrides, (S32) distinct_pos_overrides.size());
			}
		}
        // Joint scale overrides
        for (std::vector<std::string>::iterator name_iter = all_names.begin();
             name_iter != all_names.end(); ++name_iter)
        {
            LLJoint *pJoint = getJoint(*name_iter);
		
			LLVector3 scale;
			LLUUID mesh_id;

			if (pJoint && pJoint->hasAttachmentScaleOverride(scale,mesh_id))
			{
                S32 num_scale_overrides;
                std::set<LLVector3> distinct_scale_overrides;
                pJoint->getAllAttachmentPosOverrides(num_scale_overrides, distinct_scale_overrides);
				apr_file_printf( file, "\t\t<joint_scale name=\"%s\" scale=\"%f %f %f\" mesh_id=\"%s\" count=\"%d\" distinct=\"%d\"/>\n",
								 pJoint->getName().c_str(), scale[0], scale[1], scale[2], mesh_id.asString().c_str(),
                                 num_scale_overrides, (S32) distinct_scale_overrides.size());
			}
		}
		F32 pelvis_fixup;
		LLUUID mesh_id;
		if (hasPelvisFixup(pelvis_fixup, mesh_id))
		{
			apr_file_printf( file, "\t\t<pelvis_fixup z=\"%f\" mesh_id=\"%s\"/>\n", 
							 pelvis_fixup, mesh_id.asString().c_str());
		}

		apr_file_printf( file, "\t</archetype>\n" );
		apr_file_printf( file, "\n</linden_genepool>\n" );

		bool ultra_verbose = false;
		if (isSelf() && ultra_verbose)
		{
			// show the cloned params inside the wearables as well.
			gAgentAvatarp->dumpWearableInfo(outfile);
		}
		LLSD args;
		args["PATH"] = fullpath;
		LLNotificationsUtil::add("AppearanceToXMLSaved", args);
	}
	else
	{
		LLNotificationsUtil::add("AppearanceToXMLFailed");
	}
	// File will close when handle goes out of scope
}


void LLVOAvatar::setVisibilityRank(U32 rank)
{
	if (mDrawable.isNull() || mDrawable->isDead())
	{
		// do nothing
		return;
	}
	mVisibilityRank = rank;
}

// Assumes LLVOAvatar::sInstances has already been sorted.
S32 LLVOAvatar::getUnbakedPixelAreaRank()
{
	S32 rank = 1;
	for (std::vector<LLCharacter*>::iterator iter = LLCharacter::sInstances.begin();
		 iter != LLCharacter::sInstances.end(); ++iter)
	{
		LLVOAvatar* inst = (LLVOAvatar*) *iter;
		if (inst == this)
		{
			return rank;
		}
		else if (!inst->isDead() && !inst->isFullyBaked())
		{
			rank++;
		}
	}

	llassert(0);
	return 0;
}

struct CompareScreenAreaGreater
{
	BOOL operator()(const LLCharacter* const& lhs, const LLCharacter* const& rhs)
	{
		return lhs->getPixelArea() > rhs->getPixelArea();
	}
};

// static
void LLVOAvatar::cullAvatarsByPixelArea()
{
	std::sort(LLCharacter::sInstances.begin(), LLCharacter::sInstances.end(), CompareScreenAreaGreater());
	
	// Update the avatars that have changed status
	U32 rank = 2; //1 is reserved for self. 
	for (std::vector<LLCharacter*>::iterator iter = LLCharacter::sInstances.begin();
		 iter != LLCharacter::sInstances.end(); ++iter)
	{
		LLVOAvatar* inst = (LLVOAvatar*) *iter;
		BOOL culled;
		if (inst->isSelf() || inst->isFullyBaked())
		{
			culled = FALSE;
		}
		else 
		{
			culled = TRUE;
		}

		if (inst->mCulled != culled)
		{
			inst->mCulled = culled;
			LL_DEBUGS() << "avatar " << inst->getID() << (culled ? " start culled" : " start not culled" ) << LL_ENDL;
			inst->updateMeshTextures();
		}

		if (inst->isSelf())
		{
			inst->setVisibilityRank(1);
		}
		else if (inst->mDrawable.notNull() && inst->mDrawable->isVisible())
		{
			inst->setVisibilityRank(rank++);
		}
	}

	// runway - this doesn't really detect gray/grey state.
	S32 grey_avatars = 0;
	if (!LLVOAvatar::areAllNearbyInstancesBaked(grey_avatars))
	{
		if (gFrameTimeSeconds != sUnbakedUpdateTime) // only update once per frame
		{
			sUnbakedUpdateTime = gFrameTimeSeconds;
			sUnbakedTime += gFrameIntervalSeconds.value();
		}
		if (grey_avatars > 0)
		{
			if (gFrameTimeSeconds != sGreyUpdateTime) // only update once per frame
			{
				sGreyUpdateTime = gFrameTimeSeconds;
				sGreyTime += gFrameIntervalSeconds.value();
			}
		}
	}
}

void LLVOAvatar::startAppearanceAnimation()
{
	if(!mAppearanceAnimating)
	{
		mAppearanceAnimating = TRUE;
		mAppearanceMorphTimer.reset();
		mLastAppearanceBlendTime = 0.f;
	}
}

// virtual
void LLVOAvatar::removeMissingBakedTextures()
{
}

//virtual
void LLVOAvatar::updateRegion(LLViewerRegion *regionp)
{
	LLViewerObject::updateRegion(regionp);
}

std::string LLVOAvatar::getFullname() const
{
	std::string name;

	LLNameValue* first = getNVPair("FirstName"); 
	LLNameValue* last  = getNVPair("LastName"); 
	if (first && last)
	{
		name = LLCacheName::buildFullName( first->getString(), last->getString() );
	}

	return name;
}

LLHost LLVOAvatar::getObjectHost() const
{
	LLViewerRegion* region = getRegion();
	if (region && !isDead())
	{
		return region->getHost();
	}
	else
	{
		return LLHost();
	}
}

//static
void LLVOAvatar::updateFreezeCounter(S32 counter)
{
	if(counter)
	{
		sFreezeCounter = counter;
	}
	else if(sFreezeCounter > 0)
	{
		sFreezeCounter--;
	}
	else
	{
		sFreezeCounter = 0;
	}
}

BOOL LLVOAvatar::updateLOD()
{
<<<<<<< HEAD
	// <FS:Ansariel> Fix LL impostor hacking
	//if (isImpostor() && 0 != mDrawable->getNumFaces() && mDrawable->getFace(0)->hasGeometry())
	if (isImpostor() && !needsImpostorUpdate() && 0 != mDrawable->getNumFaces() && mDrawable->getFace(0)->hasGeometry())
	// </FS:Ansariel>
=======
    if (mDrawable.isNull())
    {
        return FALSE;
    }
    
	if (isImpostor() && 0 != mDrawable->getNumFaces() && mDrawable->getFace(0)->hasGeometry())
>>>>>>> a634d878
	{
		return TRUE;
	}

	BOOL res = updateJointLODs();

	LLFace* facep = mDrawable->getFace(0);
	if (!facep || !facep->getVertexBuffer())
	{
		dirtyMesh(2);
	}

	if (mDirtyMesh >= 2 || mDrawable->isState(LLDrawable::REBUILD_GEOMETRY))
	{	//LOD changed or new mesh created, allocate new vertex buffer if needed
		updateMeshData();
		mDirtyMesh = 0;
		mNeedsSkin = TRUE;
		mDrawable->clearState(LLDrawable::REBUILD_GEOMETRY);
	}
	updateVisibility();

	return res;
}

void LLVOAvatar::updateLODRiggedAttachments( void )
{
	updateLOD();
	rebuildRiggedAttachments();
}
U32 LLVOAvatar::getPartitionType() const
{ 
	// Avatars merely exist as drawables in the bridge partition
	return LLViewerRegion::PARTITION_BRIDGE;
}

//static
void LLVOAvatar::updateImpostors()
{
	LLViewerCamera::sCurCameraID = LLViewerCamera::CAMERA_WORLD;

    std::vector<LLCharacter*> instances_copy = LLCharacter::sInstances;
	for (std::vector<LLCharacter*>::iterator iter = instances_copy.begin();
		iter != instances_copy.end(); ++iter)
	{
		LLVOAvatar* avatar = (LLVOAvatar*) *iter;
		if (!avatar->isDead() && avatar->isVisible()
			&& (
                // <FS:Ansariel> Fix LL impostor hacking; Generate new impostor if update is needed
                //(avatar->isImpostor() || LLVOAvatar::AV_DO_NOT_RENDER == avatar->getVisualMuteSettings()) && avatar->needsImpostorUpdate())
                avatar->isImpostor() && avatar->needsImpostorUpdate())
                // </FS:Ansariel>
            )
		{
            avatar->calcMutedAVColor();
			gPipeline.generateImpostor(avatar);
		}
	}

	LLCharacter::sAllowInstancesChange = TRUE;
}

BOOL LLVOAvatar::isImpostor()
{
	// <FS:Ansariel> Fix LL impostor hacking
	// IMPORTANT: LLPipeline::generateImpostor() will set sUseImporstors = FALSE when generating
	//            an impostor. If checking for isImpostor() somewhere else to skip parts in the
	//            rendering process, an additional check for needsImpostorUpdate() needs to be
	//            done to determine if the particular part can really be skipped
	//            (mNeedsImpostorUpdate = FALSE) or is currently needed to generate the
	//            impostor (mNeedsImpostorUpdate = TRUE).

	//return sUseImpostors && (isVisuallyMuted() || (mUpdatePeriod >= IMPOSTOR_PERIOD)) ? TRUE : FALSE;
	if (sUseImpostors)
	{
		return (isVisuallyMuted() || (mUpdatePeriod >= IMPOSTOR_PERIOD));
	}
	else
	{
		return (LLVOAvatar::AV_DO_NOT_RENDER == getVisualMuteSettings() || isInMuteList());
	}
	// </FS:Ansariel>
}

BOOL LLVOAvatar::shouldImpostor(const U32 rank_factor) const
{
	return (!isSelf() && sUseImpostors && mVisibilityRank > (sMaxNonImpostors * rank_factor));
}

BOOL LLVOAvatar::needsImpostorUpdate() const
{
	return mNeedsImpostorUpdate;
}

const LLVector3& LLVOAvatar::getImpostorOffset() const
{
	return mImpostorOffset;
}

const LLVector2& LLVOAvatar::getImpostorDim() const
{
	return mImpostorDim;
}

void LLVOAvatar::setImpostorDim(const LLVector2& dim)
{
	mImpostorDim = dim;
}

void LLVOAvatar::cacheImpostorValues()
{
	getImpostorValues(mImpostorExtents, mImpostorAngle, mImpostorDistance);
}

void LLVOAvatar::getImpostorValues(LLVector4a* extents, LLVector3& angle, F32& distance) const
{
	const LLVector4a* ext = mDrawable->getSpatialExtents();
	extents[0] = ext[0];
	extents[1] = ext[1];

	LLVector3 at = LLViewerCamera::getInstance()->getOrigin()-(getRenderPosition()+mImpostorOffset);
	distance = at.normalize();
	F32 da = 1.f - (at*LLViewerCamera::getInstance()->getAtAxis());
	angle.mV[0] = LLViewerCamera::getInstance()->getYaw()*da;
	angle.mV[1] = LLViewerCamera::getInstance()->getPitch()*da;
	angle.mV[2] = da;
}

// static
const U32 LLVOAvatar::IMPOSTORS_OFF = 66; /* Must equal the maximum allowed the RenderAvatarMaxNonImpostors
										   * slider in panel_preferences_graphics1.xml */

// static
void LLVOAvatar::updateImpostorRendering(U32 newMaxNonImpostorsValue)
{
	U32  oldmax = sMaxNonImpostors;
	bool oldflg = sUseImpostors;
	
	if (IMPOSTORS_OFF <= newMaxNonImpostorsValue)
	{
		sMaxNonImpostors = 0;
	}
	else
	{
		sMaxNonImpostors = newMaxNonImpostorsValue;
	}
	// the sUseImpostors flag depends on whether or not sMaxNonImpostors is set to the no-limit value (0)
	sUseImpostors = (0 != sMaxNonImpostors);
    if ( oldflg != sUseImpostors )
    {
        LL_DEBUGS("AvatarRender")
            << "was " << (oldflg ? "use" : "don't use" ) << " impostors (max " << oldmax << "); "
            << "now " << (sUseImpostors ? "use" : "don't use" ) << " impostors (max " << sMaxNonImpostors << "); "
            << LL_ENDL;
    }
}


void LLVOAvatar::idleUpdateRenderComplexity()
{
    // Render Complexity
    calculateUpdateRenderComplexity(); // Update mVisualComplexity if needed	

	if (gPipeline.hasRenderDebugMask(LLPipeline::RENDER_DEBUG_AVATAR_DRAW_INFO))
	{
		std::string info_line;
		F32 red_level;
		F32 green_level;
		LLColor4 info_color;
		LLFontGL::StyleFlags info_style;
		
		if ( !mText )
		{
			initHudText();
			mText->setFadeDistance(20.0, 5.0); // limit clutter in large crowds
		}
		else
		{
			mText->clearString(); // clear debug text
		}

		/*
		 * NOTE: the logic for whether or not each of the values below
		 * controls muting MUST match that in the isVisuallyMuted and isTooComplex methods.
		 */

		static LLCachedControl<U32> max_render_cost(gSavedSettings, "RenderAvatarMaxComplexity", 0);
		info_line = llformat("%d Complexity", mVisualComplexity);

		if (max_render_cost != 0) // zero means don't care, so don't bother coloring based on this
		{
			green_level = 1.f-llclamp(((F32) mVisualComplexity-(F32)max_render_cost)/(F32)max_render_cost, 0.f, 1.f);
			red_level   = llmin((F32) mVisualComplexity/(F32)max_render_cost, 1.f);
			info_color.set(red_level, green_level, 0.0, 1.0);
			info_style = (  mVisualComplexity > max_render_cost
						  ? LLFontGL::BOLD : LLFontGL::NORMAL );
		}
		else
		{
			info_color.set(LLColor4::grey);
			info_style = LLFontGL::NORMAL;
		}
		mText->addLine(info_line, info_color, info_style);

		// Visual rank
		info_line = llformat("%d rank", mVisibilityRank);
		// Use grey for imposters, white for normal rendering or no impostors
		info_color.set(isImpostor() ? LLColor4::grey : LLColor4::white);
		info_style = LLFontGL::NORMAL;
		mText->addLine(info_line, info_color, info_style);

		// Attachment Surface Area
		static LLCachedControl<F32> max_attachment_area(gSavedSettings, "RenderAutoMuteSurfaceAreaLimit", 1000.0f);
		info_line = llformat("%.0f m^2", mAttachmentSurfaceArea);

		if (max_render_cost != 0 && max_attachment_area != 0) // zero means don't care, so don't bother coloring based on this
		{
			green_level = 1.f-llclamp((mAttachmentSurfaceArea-max_attachment_area)/max_attachment_area, 0.f, 1.f);
			red_level   = llmin(mAttachmentSurfaceArea/max_attachment_area, 1.f);
			info_color.set(red_level, green_level, 0.0, 1.0);
			info_style = (  mAttachmentSurfaceArea > max_attachment_area
						  ? LLFontGL::BOLD : LLFontGL::NORMAL );

		}
		else
		{
			info_color.set(LLColor4::grey);
			info_style = LLFontGL::NORMAL;
		}
		mText->addLine(info_line, info_color, info_style);

		updateText(); // corrects position
	}
}

void LLVOAvatar::addAttachmentArea(F32 delta_area)
{
    mAttachmentSurfaceArea   += delta_area;
}

void LLVOAvatar::subtractAttachmentArea(F32 delta_area)
{
    mAttachmentSurfaceArea   = delta_area > mAttachmentSurfaceArea ? 0.0 : mAttachmentSurfaceArea - delta_area;
}

void LLVOAvatar::updateVisualComplexity()
{
	LL_DEBUGS("AvatarRender") << "avatar " << getID() << " appearance changed" << LL_ENDL;
	// Set the cache time to in the past so it's updated ASAP
	mVisualComplexityStale = true;
}

// Calculations for mVisualComplexity value
void LLVOAvatar::calculateUpdateRenderComplexity()
{
    /*****************************************************************
     * This calculation should not be modified by third party viewers,
     * since it is used to limit rendering and should be uniform for
     * everyone. If you have suggested improvements, submit them to
     * the official viewer for consideration.
     *****************************************************************/
	static const U32 COMPLEXITY_BODY_PART_COST = 200;
	static LLCachedControl<F32> max_complexity_setting(gSavedSettings,"MaxAttachmentComplexity");
	F32 max_attachment_complexity = max_complexity_setting;
	max_attachment_complexity = llmax(max_attachment_complexity, DEFAULT_MAX_ATTACHMENT_COMPLEXITY);

	// Diagnostic list of all textures on our avatar
	// <FS:Ansariel> Disable useless diagnostics
	//static std::set<LLUUID> all_textures;

	if (mVisualComplexityStale)
	{
		U32 cost = VISUAL_COMPLEXITY_UNKNOWN;
		LLVOVolume::texture_cost_t textures;
		hud_complexity_list_t hud_complexity_list;

		for (U8 baked_index = 0; baked_index < BAKED_NUM_INDICES; baked_index++)
		{
		    const LLAvatarAppearanceDictionary::BakedEntry *baked_dict
				= LLAvatarAppearanceDictionary::getInstance()->getBakedTexture((EBakedTextureIndex)baked_index);
			ETextureIndex tex_index = baked_dict->mTextureIndex;
			if ((tex_index != TEX_SKIRT_BAKED) || (isWearingWearableType(LLWearableType::WT_SKIRT)))
			{
				if (isTextureVisible(tex_index))
				{
					cost +=COMPLEXITY_BODY_PART_COST;
				}
			}
		}
        LL_DEBUGS("ARCdetail") << "Avatar body parts complexity: " << cost << LL_ENDL;


		for (attachment_map_t::const_iterator attachment_point = mAttachmentPoints.begin(); 
			 attachment_point != mAttachmentPoints.end();
			 ++attachment_point)
		{
			LLViewerJointAttachment* attachment = attachment_point->second;

			// <FS:Ansariel> Possible crash fix
			if (!attachment)
			{
				continue;
			}
			// </FS:Ansariel>

			for (LLViewerJointAttachment::attachedobjs_vec_t::iterator attachment_iter = attachment->mAttachedObjects.begin();
				 attachment_iter != attachment->mAttachedObjects.end();
				 ++attachment_iter)
			{
				const LLViewerObject* attached_object = (*attachment_iter);
				if (attached_object && !attached_object->isHUDAttachment())
				{
					textures.clear();
					const LLDrawable* drawable = attached_object->mDrawable;
					if (drawable)
					{
						const LLVOVolume* volume = drawable->getVOVolume();
						if (volume)
						{
                            F32 attachment_total_cost = 0;
                            F32 attachment_volume_cost = 0;
                            F32 attachment_texture_cost = 0;
                            F32 attachment_children_cost = 0;

							attachment_volume_cost += volume->getRenderCost(textures);

							const_child_list_t children = volume->getChildren();
							for (const_child_list_t::const_iterator child_iter = children.begin();
								  child_iter != children.end();
								  ++child_iter)
							{
								LLViewerObject* child_obj = *child_iter;
								LLVOVolume *child = dynamic_cast<LLVOVolume*>( child_obj );
								if (child)
								{
									attachment_children_cost += child->getRenderCost(textures);
								}
							}

							for (LLVOVolume::texture_cost_t::iterator volume_texture = textures.begin();
								 volume_texture != textures.end();
								 ++volume_texture)
							{
								// add the cost of each individual texture in the linkset
								attachment_texture_cost += volume_texture->second;
							}
                            attachment_total_cost = attachment_volume_cost + attachment_texture_cost + attachment_children_cost;
                            LL_DEBUGS("ARCdetail") << "Attachment costs " << attached_object->getAttachmentItemID()
                                                   << " total: " << attachment_total_cost
                                                   << ", volume: " << attachment_volume_cost
                                                   << ", textures: " << attachment_texture_cost
                                                   << ", " << volume->numChildren()
                                                   << " children: " << attachment_children_cost
                                                   << LL_ENDL;
                            // Limit attachment complexity to avoid signed integer flipping of the wearer's ACI
                            cost += (U32)llclamp(attachment_total_cost, MIN_ATTACHMENT_COMPLEXITY, max_attachment_complexity);
						}
					}
				}
                if (isSelf()
                    && attached_object
                    && attached_object->isHUDAttachment()
                    && !attached_object->isTempAttachment()
                    && attached_object->mDrawable)
                {
                    textures.clear();

                    const LLVOVolume* volume = attached_object->mDrawable->getVOVolume();
                    if (volume)
                    {
                        LLHUDComplexity hud_object_complexity;
                        hud_object_complexity.objectName = attached_object->getAttachmentItemName();
                        hud_object_complexity.objectId = attached_object->getAttachmentItemID();
                        std::string joint_name;
                        gAgentAvatarp->getAttachedPointName(attached_object->getAttachmentItemID(), joint_name);
                        hud_object_complexity.jointName = joint_name;
                        // get cost and individual textures
                        hud_object_complexity.objectsCost += volume->getRenderCost(textures);
                        hud_object_complexity.objectsCount++;

                        LLViewerObject::const_child_list_t& child_list = attached_object->getChildren();
                        for (LLViewerObject::child_list_t::const_iterator iter = child_list.begin();
                            iter != child_list.end(); ++iter)
                        {
                            LLViewerObject* childp = *iter;
                            const LLVOVolume* chld_volume = dynamic_cast<LLVOVolume*>(childp);
                            if (chld_volume)
                            {
                                // get cost and individual textures
                                hud_object_complexity.objectsCost += chld_volume->getRenderCost(textures);
                                hud_object_complexity.objectsCount++;
                            }
                        }

                        hud_object_complexity.texturesCount += textures.size();

                        for (LLVOVolume::texture_cost_t::iterator volume_texture = textures.begin();
                            volume_texture != textures.end();
                            ++volume_texture)
                        {
                            // add the cost of each individual texture (ignores duplicates)
                            hud_object_complexity.texturesCost += volume_texture->second;
                            LLViewerFetchedTexture *tex = LLViewerTextureManager::getFetchedTexture(volume_texture->first);
                            if (tex)
                            {
                                // Note: Texture memory might be incorect since texture might be still loading.
                                hud_object_complexity.texturesMemoryTotal += tex->getTextureMemory();
                                if (tex->getOriginalHeight() * tex->getOriginalWidth() >= HUD_OVERSIZED_TEXTURE_DATA_SIZE)
                                {
                                    hud_object_complexity.largeTexturesCount++;
                                }
                            }
                        }
                        hud_complexity_list.push_back(hud_object_complexity);
                    }
                }
			}
		}

		// Diagnostic output to identify all avatar-related textures.
		// Does not affect rendering cost calculation.
		// Could be wrapped in a debug option if output becomes problematic.
		// <FS:Ansariel> Disable useless diagnostics
		//if (isSelf())
		//{
		//	// print any attachment textures we didn't already know about.
		//	for (LLVOVolume::texture_cost_t::iterator it = textures.begin(); it != textures.end(); ++it)
		//	{
		//		LLUUID image_id = it->first;
		//		if( ! (image_id.isNull() || image_id == IMG_DEFAULT || image_id == IMG_DEFAULT_AVATAR)
		//		   && (all_textures.find(image_id) == all_textures.end()))
		//		{
		//			// attachment texture not previously seen.
		//			LL_DEBUGS("ARCdetail") << "attachment_texture: " << image_id.asString() << LL_ENDL;
		//			all_textures.insert(image_id);
		//		}
		//	}

		//	// print any avatar textures we didn't already know about
		//    for (LLAvatarAppearanceDictionary::Textures::const_iterator iter = LLAvatarAppearanceDictionary::getInstance()->getTextures().begin();
		//	 iter != LLAvatarAppearanceDictionary::getInstance()->getTextures().end();
		//		 ++iter)
		//	{
		//	    const LLAvatarAppearanceDictionary::TextureEntry *texture_dict = iter->second;
		//		// TODO: MULTI-WEARABLE: handle multiple textures for self
		//		const LLViewerTexture* te_image = getImage(iter->first,0);
		//		if (!te_image)
		//			continue;
		//		LLUUID image_id = te_image->getID();
		//		if( image_id.isNull() || image_id == IMG_DEFAULT || image_id == IMG_DEFAULT_AVATAR)
		//			continue;
		//		if (all_textures.find(image_id) == all_textures.end())
		//		{
		//			LL_DEBUGS("ARCdetail") << "local_texture: " << texture_dict->mName << ": " << image_id << LL_ENDL;
		//			all_textures.insert(image_id);
		//		}
		//	}
		//}
		// </FS:Ansariel>

        if ( cost != mVisualComplexity )
        {
            LL_DEBUGS("AvatarRender") << "Avatar "<< getID()
                                      << " complexity updated was " << mVisualComplexity << " now " << cost
                                      << " reported " << mReportedVisualComplexity
                                      << LL_ENDL;
        }
        else
        {
            LL_DEBUGS("AvatarRender") << "Avatar "<< getID()
                                      << " complexity updated no change " << mVisualComplexity
                                      << " reported " << mReportedVisualComplexity
                                      << LL_ENDL;
        }
		mVisualComplexity = cost;
		mVisualComplexityStale = false;

        static LLCachedControl<U32> show_my_complexity_changes(gSavedSettings, "ShowMyComplexityChanges", 20);

        if (isSelf() && show_my_complexity_changes)
        {
            // Avatar complexity
            LLAvatarRenderNotifier::getInstance()->updateNotificationAgent(mVisualComplexity);

            // HUD complexity
            LLHUDRenderNotifier::getInstance()->updateNotificationHUD(hud_complexity_list);
        }

		// <FS:Ansariel> Show avatar complexity in appearance floater
		if (isSelf())
		{
			LLSidepanelAppearance::updateAvatarComplexity(mVisualComplexity);
		}
		// </FS:Ansariel>
    }
}

void LLVOAvatar::setVisualMuteSettings(VisualMuteSettings set)
{
    mVisuallyMuteSetting = set;
    mNeedsImpostorUpdate = TRUE;
    // <FS:Ansariel> [FS Persisted Avatar Render Settings]
    //LLRenderMuteList::getInstance()->saveVisualMuteSetting(getID(), S32(set));
    FSAvatarRenderPersistence::instance().setAvatarRenderSettings(getID(), set);
}

void LLVOAvatar::calcMutedAVColor()
{
    LLColor4 new_color(mMutedAVColor);
    std::string change_msg;
    LLUUID av_id(getID());

    if (getVisualMuteSettings() == AV_DO_NOT_RENDER)
    {
        // explicitly not-rendered avatars are light grey
        new_color = LLColor4::grey3;
        change_msg = " not rendered: color is grey3";
    }
    else if (LLMuteList::getInstance()->isMuted(av_id)) // the user blocked them
    {
        // blocked avatars are dark grey
        new_color = LLColor4::grey4;
        change_msg = " blocked: color is grey4";
    }
    else if ( mMutedAVColor == LLColor4::white || mMutedAVColor == LLColor4::grey3 || mMutedAVColor == LLColor4::grey4 )
    {
        // select a color based on the first byte of the agents uuid so any muted agent is always the same color
        F32 color_value = (F32) (av_id.mData[0]);
        F32 spectrum = (color_value / 256.0);		// spectrum is between 0 and 1.f

        // Array of colors.  These are arranged so only one RGB color changes between each step, 
        // and it loops back to red so there is an even distribution.  It is not a heat map
        const S32 NUM_SPECTRUM_COLORS = 7;              
        static LLColor4 * spectrum_color[NUM_SPECTRUM_COLORS] = { &LLColor4::red, &LLColor4::magenta, &LLColor4::blue, &LLColor4::cyan, &LLColor4::green, &LLColor4::yellow, &LLColor4::red };
 
        spectrum = spectrum * (NUM_SPECTRUM_COLORS - 1);		// Scale to range of number of colors
        S32 spectrum_index_1  = floor(spectrum);				// Desired color will be after this index
        S32 spectrum_index_2  = spectrum_index_1 + 1;			//    and before this index (inclusive)
        F32 fractBetween = spectrum - (F32)(spectrum_index_1);  // distance between the two indexes (0-1)
 
        new_color = lerp(*spectrum_color[spectrum_index_1], *spectrum_color[spectrum_index_2], fractBetween);
        new_color.normalize();
        new_color *= 0.28f;		// Tone it down

        change_msg = " over limit color ";
    }

    if (mMutedAVColor != new_color) 
    {
        LL_DEBUGS("AvatarRender") << "avatar "<< av_id << change_msg << std::setprecision(3) << new_color << LL_ENDL;
        mMutedAVColor = new_color;
    }
}

// static
BOOL LLVOAvatar::isIndexLocalTexture(ETextureIndex index)
{
	return (index < 0 || index >= TEX_NUM_INDICES)
		? false
		: LLAvatarAppearanceDictionary::getInstance()->getTexture(index)->mIsLocalTexture;
}

// static
BOOL LLVOAvatar::isIndexBakedTexture(ETextureIndex index)
{
	return (index < 0 || index >= TEX_NUM_INDICES)
		? false
		: LLAvatarAppearanceDictionary::getInstance()->getTexture(index)->mIsBakedTexture;
}

const std::string LLVOAvatar::getBakedStatusForPrintout() const
{
	std::string line;

	for (LLAvatarAppearanceDictionary::Textures::const_iterator iter = LLAvatarAppearanceDictionary::getInstance()->getTextures().begin();
		 iter != LLAvatarAppearanceDictionary::getInstance()->getTextures().end();
		 ++iter)
	{
		const ETextureIndex index = iter->first;
		const LLAvatarAppearanceDictionary::TextureEntry *texture_dict = iter->second;
		if (texture_dict->mIsBakedTexture)
		{
			line += texture_dict->mName;
			if (isTextureDefined(index))
			{
				line += "_baked";
			}
			line += " ";
		}
	}
	return line;
}



//virtual
S32 LLVOAvatar::getTexImageSize() const
{
	return TEX_IMAGE_SIZE_OTHER;
}

//-----------------------------------------------------------------------------
// Utility functions
//-----------------------------------------------------------------------------

F32 calc_bouncy_animation(F32 x)
{
	return -(cosf(x * F_PI * 2.5f - F_PI_BY_TWO))*(0.4f + x * -0.1f) + x * 1.3f;
}

//virtual
BOOL LLVOAvatar::isTextureDefined(LLAvatarAppearanceDefines::ETextureIndex te, U32 index ) const
{
	if (isIndexLocalTexture(te)) 
	{
		return FALSE;
	}
	
	if( !getImage( te, index ) )
	{
		LL_WARNS() << "getImage( " << te << ", " << index << " ) returned 0" << LL_ENDL;
		return FALSE;
	}

	// <FS:ND> getImage(te, index) can return 0 in some edge cases. Plus make this faster as it gets called frequently.

	// return (getImage(te, index)->getID() != IMG_DEFAULT_AVATAR && 
	// 		getImage(te, index)->getID() != IMG_DEFAULT);


	LLViewerTexture *pImage( getImage( te, index ) );

	if( !pImage )
	{
		LL_WARNS() << "getImage( " << (S32)te << ", " << index << " ) returned invalid ptr" << LL_ENDL;
		return FALSE;
	}
	// </FS:ND>

	LLUUID const &id = pImage->getID();
	return id != IMG_DEFAULT_AVATAR && id != IMG_DEFAULT;
}

//virtual
BOOL LLVOAvatar::isTextureVisible(LLAvatarAppearanceDefines::ETextureIndex type, U32 index) const
{
	if (isIndexLocalTexture(type))
	{
		return isTextureDefined(type, index);
	}
	else
	{
		// <FS:Ansariel> Chalice Yao's simple avatar shadows via Marine Kelley
		if (LLPipeline::sShadowRender)
		{
			static LLCachedControl<U32> fsSimpleAvatarShadows(gSavedSettings, "FSSimpleAvatarShadows", 3);
			if (fsSimpleAvatarShadows == 1)
			{
				return TRUE;
			}
		}
		// </FS:Ansariel>

		// baked textures can use TE images directly
		return ((isTextureDefined(type) || isSelf())
				&& (getTEImage(type)->getID() != IMG_INVISIBLE 
				|| LLDrawPoolAlpha::sShowDebugAlpha));
	}
}

//virtual
BOOL LLVOAvatar::isTextureVisible(LLAvatarAppearanceDefines::ETextureIndex type, LLViewerWearable *wearable) const
{
	// non-self avatars don't have wearables
	return FALSE;
}


// <FS:Ansariel> [Legacy Bake]
//-----------------------------------------------------------------------------
// Legacy baking
//-----------------------------------------------------------------------------
void LLVOAvatar::bakedTextureOriginCounts(S32 &sb_count, // server-bake, has origin URL.
										  S32 &host_count, // host-based bake, has host.
										  S32 &both_count, // error - both host and URL set.
										  S32 &neither_count) // error - neither set.
{
	sb_count = host_count = both_count = neither_count = 0;
	
	std::set<LLUUID> baked_ids;
	collectBakedTextureUUIDs(baked_ids);
	for (std::set<LLUUID>::const_iterator it = baked_ids.begin(); it != baked_ids.end(); ++it)
	{
		LLViewerFetchedTexture *imagep = gTextureList.findImage(*it, TEX_LIST_STANDARD);
		bool has_url = false, has_host = false;
		if (!imagep->getUrl().empty())
		{
			has_url = true;
		}
		if (imagep->getTargetHost().isOk())
		{
			has_host = true;
		}
		if (has_url && !has_host) sb_count++;
		else if (has_host && !has_url) host_count++;
		else if (has_host && has_url) both_count++;
		else if (!has_host && !has_url) neither_count++;
	}
}

// virtual
void LLVOAvatar::bodySizeChanged()
{	
	if (isSelf() && !LLAppearanceMgr::instance().isInUpdateAppearanceFromCOF())
	{	// notify simulator of change in size
		// but not if we are in the middle of updating appearance
		gAgent.sendAgentSetAppearance();
}
}

BOOL LLVOAvatar::isUsingServerBakes() const
{
#if 1
	// Sanity check - visual param for appearance version should match mUseServerBakes
	LLVisualParam* appearance_version_param = getVisualParam(11000);
	llassert(appearance_version_param);
	F32 wt = appearance_version_param->getWeight();
	F32 expect_wt = mUseServerBakes ? 1.0 : 0.0;
	if (!is_approx_equal(wt,expect_wt))
	{
		LL_WARNS() << "wt " << wt << " differs from expected " << expect_wt << LL_ENDL;
	}
#endif

	return mUseServerBakes;
}

void LLVOAvatar::setIsUsingServerBakes(BOOL newval)
{
	mUseServerBakes = newval;
	LLVisualParam* appearance_version_param = getVisualParam(11000);
	llassert(appearance_version_param);
	appearance_version_param->setWeight(newval ? 1.0 : 0.0, false);
}
// </FS:Ansariel> [Legacy Bake]<|MERGE_RESOLUTION|>--- conflicted
+++ resolved
@@ -115,7 +115,8 @@
 #include "llcallstack.h"
 #include "llrendersphere.h"
 
-<<<<<<< HEAD
+#include <boost/lexical_cast.hpp>
+
 #include "fscommon.h"
 #include "fsdata.h"
 #include "lfsimfeaturehandler.h"	// <FS:CR> Opensim
@@ -126,9 +127,6 @@
 #include "llviewernetwork.h"	// [FS:CR] isInSecondlife()
 #include "llsidepanelappearance.h"
 #include "fsavatarrenderpersistence.h"
-=======
-#include <boost/lexical_cast.hpp>
->>>>>>> a634d878
 
 extern F32 SPEED_ADJUST_MAX;
 extern F32 SPEED_ADJUST_MAX_SEC;
@@ -2091,17 +2089,6 @@
 		LLFace* facep = mDrawable->getFace(0);
 		if (facep)
 		{
-<<<<<<< HEAD
-			facep->setSize(0, 0);
-			for(S32 i = mNumInitFaces ; i < mDrawable->getNumFaces(); i++)
-			{
-				facep = mDrawable->getFace(i);
-				if (facep)
-				{
-					facep->setSize(0, 0);
-				}
-			}
-=======
             facep->setSize(0, 0);
             for(S32 i = mNumInitFaces ; i < mDrawable->getNumFaces(); i++)
             {
@@ -2111,7 +2098,6 @@
                     facep->setSize(0, 0);
                 }
             }
->>>>>>> a634d878
 		}
 	}
 	
@@ -2915,7 +2901,6 @@
 		}
 		else
 		{
-<<<<<<< HEAD
 // <FS> Custom avatar particle cloud
 //			LLPartSysData particle_parameters;
 //
@@ -2944,44 +2929,14 @@
 //																 LLPartData::LL_PART_EMISSIVE_MASK | // LLPartData::LL_PART_FOLLOW_SRC_MASK |
 //																 LLPartData::LL_PART_TARGET_POS_MASK );
 //			
-//			if (!isTooComplex()) // do not generate particles for overly-complex avatars
+//            // AXON skip cloud effects for dummy avs as well
+//			if (!mIsDummy && !isTooComplex()) // do not generate particles for overly-complex avatars
 //			{
 //				setParticleSource(particle_parameters, getID());
 //			}
 
 			// Firestorm Clouds
-			if (!isTooComplex()) // do not generate particles for overly-complex avatars
-=======
-			LLPartSysData particle_parameters;
-
-			// fancy particle cloud designed by Brent
-			particle_parameters.mPartData.mMaxAge            = 4.f;
-			particle_parameters.mPartData.mStartScale.mV[VX] = 0.8f;
-			particle_parameters.mPartData.mStartScale.mV[VX] = 0.8f;
-			particle_parameters.mPartData.mStartScale.mV[VY] = 1.0f;
-			particle_parameters.mPartData.mEndScale.mV[VX]   = 0.02f;
-			particle_parameters.mPartData.mEndScale.mV[VY]   = 0.02f;
-			particle_parameters.mPartData.mStartColor        = LLColor4(1, 1, 1, 0.5f);
-			particle_parameters.mPartData.mEndColor          = LLColor4(1, 1, 1, 0.0f);
-			particle_parameters.mPartData.mStartScale.mV[VX] = 0.8f;
-			LLViewerTexture* cloud = LLViewerTextureManager::getFetchedTextureFromFile("cloud-particle.j2c");
-			particle_parameters.mPartImageID                 = cloud->getID();
-			particle_parameters.mMaxAge                      = 0.f;
-			particle_parameters.mPattern                     = LLPartSysData::LL_PART_SRC_PATTERN_ANGLE_CONE;
-			particle_parameters.mInnerAngle                  = F_PI;
-			particle_parameters.mOuterAngle                  = 0.f;
-			particle_parameters.mBurstRate                   = 0.02f;
-			particle_parameters.mBurstRadius                 = 0.0f;
-			particle_parameters.mBurstPartCount              = 1;
-			particle_parameters.mBurstSpeedMin               = 0.1f;
-			particle_parameters.mBurstSpeedMax               = 1.f;
-			particle_parameters.mPartData.mFlags             = ( LLPartData::LL_PART_INTERP_COLOR_MASK | LLPartData::LL_PART_INTERP_SCALE_MASK |
-																 LLPartData::LL_PART_EMISSIVE_MASK | // LLPartData::LL_PART_FOLLOW_SRC_MASK |
-																 LLPartData::LL_PART_TARGET_POS_MASK );
-			
-            // AXON skip cloud effects for dummy avs as well
 			if (!mIsDummy && !isTooComplex()) // do not generate particles for overly-complex avatars
->>>>>>> a634d878
 			{
 				setParticleSource(sCloud, getID());
 			}
@@ -4005,16 +3960,12 @@
 
 		addDebugText(debug_line);
 	}
-<<<<<<< HEAD
+
 	// <FS:CR> Use LLCachedControl
 	static LLCachedControl<bool> debug_avatar_composite_baked(gSavedSettings, "DebugAvatarCompositeBaked");
 	if (debug_avatar_composite_baked)
 	//if (gSavedSettings.getBOOL("DebugAvatarCompositeBaked"))
 	// </FS:CR>
-=======
-
-	if (gSavedSettings.getBOOL("DebugAvatarCompositeBaked"))
->>>>>>> a634d878
 	{
 		if (!mBakedTextureDebugText.empty())
 			addDebugText(mBakedTextureDebugText);
@@ -4153,7 +4104,11 @@
 		mWasOnGroundLeft = onGroundLeft;
 		mWasOnGroundRight = onGroundRight;
 
-		if ( playSound )
+		// <FS:PP> FIRE-3169: Option to change the default footsteps sound
+		// if ( playSound )
+		static LLCachedControl<bool> PlayModeUISndFootsteps(gSavedSettings, "PlayModeUISndFootsteps");
+		if ( playSound && PlayModeUISndFootsteps )
+		// </FS:PP>
 		{
 			const F32 STEP_VOLUME = 0.1f;
 			const LLUUID& step_sound_id = getStepSound();
@@ -4177,21 +4132,17 @@
 void LLVOAvatar::computeUpdatePeriod()
 {
 	bool visually_muted = isVisuallyMuted();
-<<<<<<< HEAD
-	// <FS:Ansariel> Fix LL impostor hacking; Adjust update period for muted avatars if using no impostors
-	//if (visible && (!isSelf() || visually_muted) && !mIsDummy && sUseImpostors && !mNeedsAnimUpdate && !sFreezeCounter)
-	if (visible && (!isSelf() || visually_muted) && !mIsDummy && (sUseImpostors || isInMuteList()) && !mNeedsAnimUpdate && !sFreezeCounter)
-	// </FS:Ansariel>
-=======
     // AXON FIXME this expression is a crawling horror
 	if (mDrawable.notNull()
         && isVisible() 
         && (!isSelf() || visually_muted) // AXON would the self ever be visually muted?
         && !mIsDummy
-        && sUseImpostors
+	// <FS:Ansariel> Fix LL impostor hacking; Adjust update period for muted avatars if using no impostors
+        //&& sUseImpostors
+        && (sUseImpostors || isInMuteList())
+	// </FS:Ansariel>
         && !mNeedsAnimUpdate 
         && !sFreezeCounter)
->>>>>>> a634d878
 	{
 		const LLVector4a* ext = mDrawable->getSpatialExtents();
 		LLVector4a size;
@@ -4235,26 +4186,6 @@
 
 }
 
-<<<<<<< HEAD
-	// don't early out for your own avatar, as we rely on your animations playing reliably
-	// for example, the "turn around" animation when entering customize avatar needs to trigger
-	// even when your avatar is offscreen
-	// <FS:Ansariel> Fix impostered animation speed based on a fix by Henri Beauchamp
-	//if (!visible && !isSelf())
-	//{
-	//	updateMotions(LLCharacter::HIDDEN_UPDATE);
-	//	return FALSE;
-	//}
-	// </FS:Ansariel>
-
-	// <FS:Zi> Optionally disable the usage of timesteps, testing if this affects performance or
-	//         creates animation issues - FIRE-3657
-	// if (!isSelf() && !mIsDummy)
-	static LLCachedControl<bool> use_timesteps(gSavedSettings,"UseAnimationTimeSteps");
-	// change animation time quanta based on avatar render load
-	if (!isSelf() && !mIsDummy && use_timesteps)
-	// </FS:Zi>
-=======
 //------------------------------------------------------------------------
 // updateOrientation()
 // Factored out from updateCharacter()
@@ -4284,7 +4215,11 @@
     }
     LLVector3 velDir = getVelocity();
     velDir.normalize();
-    if ( mSignaledAnimations.find(ANIM_AGENT_WALK) != mSignaledAnimations.end())
+    // <FS> Disable avatar turning towards camera when walking backwards
+    //if ( mSignaledAnimations.find(ANIM_AGENT_WALK) != mSignaledAnimations.end())
+    static LLCachedControl<bool> walk_backwards(gSavedSettings, "FSDisableTurningAroundWhenWalkingBackwards");
+    if (walk_backwards && mSignaledAnimations.find(ANIM_AGENT_WALK) != mSignaledAnimations.end())
+    // </FS>
     {
         F32 vpD = velDir * primDir;
         if (vpD < -0.5f)
@@ -4425,8 +4360,12 @@
 void LLVOAvatar::updateTimeStep()
 {
     bool is_pure_dummy = mIsDummy && !isControlAvatar();
-	if (!isSelf() && !is_pure_dummy) // ie, non-self avatars, and animated objects will be affected.
->>>>>>> a634d878
+	// <FS:Zi> Optionally disable the usage of timesteps, testing if this affects performance or
+	//         creates animation issues - FIRE-3657
+	//if (!isSelf() && !is_pure_dummy) // ie, non-self avatars, and animated objects will be affected.
+	static LLCachedControl<bool> use_timesteps(gSavedSettings, "UseAnimationTimeSteps");
+	if (!isSelf() && !is_pure_dummy && use_timesteps)
+	// </FS:Zi>
 	{
         // AXON note that sInstances counts animated objects and standard avatars in the same bucket. Is this desirable?
 		F32 time_quantum = clamp_rescale((F32)sInstances.size(), 10.f, 35.f, 0.f, 0.25f);
@@ -4447,9 +4386,7 @@
         // AXON: see SL-763 - playback with altered time step does not
         // appear to work correctly, odd behavior for distant avatars.
 		mMotionController.setTimeStep(time_step);
-<<<<<<< HEAD
 		mMotionController.setUpdateFactor(mUpdatePeriod); // <FS:Ansariel> Fix impostered animation speed based on a fix by Henri Beauchamp
-		//		LL_INFOS() << "Setting timestep to " << time_quantum * pixel_area_scale << LL_ENDL;
 	}
 	// <FS:Zi> Optionally disable the usage of timesteps, testing if this affects performance or
 	//         creates animation issues - FIRE-3657
@@ -4459,25 +4396,6 @@
 		mMotionController.setUpdateFactor(mUpdatePeriod); // <FS:Ansariel> Fix impostered animation speed based on a fix by Henri Beauchamp
 	}
 	// </FS:Zi>
-
-	// <FS:Ansariel> Fix impostered animation speed based on a fix by Henri Beauchamp
-	if (!visible && !isSelf())
-	{
-		updateMotions(LLCharacter::HIDDEN_UPDATE);
-		return FALSE;
-	}
-	// </FS:Ansariel>
-
-	if (getParent() && !mIsSitting)
-	{
-		sitOnObject((LLViewerObject*)getParent());
-	}
-	else if (!getParent() && mIsSitting && !isMotionActive(ANIM_AGENT_SIT_GROUND_CONSTRAINED))
-	{
-		getOffObject();
-=======
->>>>>>> a634d878
-	}
 
 }
 
@@ -4523,166 +4441,6 @@
 		{
 			gAgent.setPositionAgent(getRenderPosition());
 		}
-<<<<<<< HEAD
-
-		root_pos = gAgent.getPosGlobalFromAgent(getRenderPosition());
-		root_pos.mdV[VZ] += getVisualParamWeight(AVATAR_HOVER);
-
-
-		resolveHeightGlobal(root_pos, ground_under_pelvis, normal);
-		F32 foot_to_ground = (F32) (root_pos.mdV[VZ] - mPelvisToFoot - ground_under_pelvis.mdV[VZ]);				
-		BOOL in_air = ((!LLWorld::getInstance()->getRegionFromPosGlobal(ground_under_pelvis)) || 
-						foot_to_ground > FOOT_GROUND_COLLISION_TOLERANCE);
-
-		if (in_air && !mInAir)
-		{
-			mTimeInAir.reset();
-		}
-		mInAir = in_air;
-
-        // SL-402: with the ability to animate the position of joints
-        // that affect the body size calculation, computed body size
-        // can get stale much more easily. Simplest fix is to update
-        // it frequently.
-        // SL-427: this appears to be too frequent, moving to only do on animation state change.
-        //computeBodySize();
-    
-		// correct for the fact that the pelvis is not necessarily the center 
-		// of the agent's physical representation
-		root_pos.mdV[VZ] -= (0.5f * mBodySize.mV[VZ]) - mPelvisToFoot;
-		if (!mIsSitting && !was_sit_ground_constrained)
-		{
-			root_pos += LLVector3d(getHoverOffset());
-		}
-		
-		LLVector3 newPosition = gAgent.getPosAgentFromGlobal(root_pos);
-
-
-		if (newPosition != mRoot->getXform()->getWorldPosition())
-		{		
-			mRoot->touch();
-			// SL-315
-			mRoot->setWorldPosition( newPosition ); // regular update				
-		}
-
-
-		//--------------------------------------------------------------------
-		// Propagate viewer object rotation to root of avatar
-		//--------------------------------------------------------------------
-		if (!isAnyAnimationSignaled(AGENT_NO_ROTATE_ANIMS, NUM_AGENT_NO_ROTATE_ANIMS))
-		{
-			LLQuaternion iQ;
-			LLVector3 upDir( 0.0f, 0.0f, 1.0f );
-			
-			// Compute a forward direction vector derived from the primitive rotation
-			// and the velocity vector.  When walking or jumping, don't let body deviate
-			// more than 90 from the view, if necessary, flip the velocity vector.
-
-			LLVector3 primDir;
-			if (isSelf())
-			{
-				primDir = agent.getAtAxis() - projected_vec(agent.getAtAxis(), agent.getReferenceUpVector());
-				primDir.normalize();
-			}
-			else
-			{
-				primDir = getRotation().getMatrix3().getFwdRow();
-			}
-			LLVector3 velDir = getVelocity();
-			velDir.normalize();
-			// <FS> Disable avatar turning towards camera when walking backwards
-			//if ( mSignaledAnimations.find(ANIM_AGENT_WALK) != mSignaledAnimations.end())
-			static LLCachedControl<bool> walk_backwards(gSavedSettings, "FSDisableTurningAroundWhenWalkingBackwards");
-			if (walk_backwards && mSignaledAnimations.find(ANIM_AGENT_WALK) != mSignaledAnimations.end())
-			// </FS>
-			{
-				F32 vpD = velDir * primDir;
-				if (vpD < -0.5f)
-				{
-					velDir *= -1.0f;
-				}
-			}
-			LLVector3 fwdDir = lerp(primDir, velDir, clamp_rescale(speed, 0.5f, 2.0f, 0.0f, 1.0f));
-			if (isSelf() && gAgentCamera.cameraMouselook())
-			{
-				// make sure fwdDir stays in same general direction as primdir
-				if (gAgent.getFlying())
-				{
-					fwdDir = LLViewerCamera::getInstance()->getAtAxis();
-				}
-				else
-				{
-					LLVector3 at_axis = LLViewerCamera::getInstance()->getAtAxis();
-					LLVector3 up_vector = gAgent.getReferenceUpVector();
-					at_axis -= up_vector * (at_axis * up_vector);
-					at_axis.normalize();
-					
-					F32 dot = fwdDir * at_axis;
-					if (dot < 0.f)
-					{
-						fwdDir -= 2.f * at_axis * dot;
-						fwdDir.normalize();
-					}
-				}
-			}
-
-			LLQuaternion root_rotation = mRoot->getWorldMatrix().quaternion();
-			F32 root_roll, root_pitch, root_yaw;
-			root_rotation.getEulerAngles(&root_roll, &root_pitch, &root_yaw);
-
-			// When moving very slow, the pelvis is allowed to deviate from the
-			// forward direction to allow it to hold it's position while the torso
-			// and head turn.  Once in motion, it must conform however.
-			BOOL self_in_mouselook = isSelf() && gAgentCamera.cameraMouselook();
-
-			LLVector3 pelvisDir( mRoot->getWorldMatrix().getFwdRow4().mV );
-
-			static LLCachedControl<F32> s_pelvis_rot_threshold_slow(gSavedSettings, "AvatarRotateThresholdSlow", 60.0);
-			static LLCachedControl<F32> s_pelvis_rot_threshold_fast(gSavedSettings, "AvatarRotateThresholdFast", 2.0);
-
-			F32 pelvis_rot_threshold = clamp_rescale(speed, 0.1f, 1.0f, s_pelvis_rot_threshold_slow, s_pelvis_rot_threshold_fast);
-						
-			if (self_in_mouselook)
-			{
-				pelvis_rot_threshold *= MOUSELOOK_PELVIS_FOLLOW_FACTOR;
-			}
-			pelvis_rot_threshold *= DEG_TO_RAD;
-
-			F32 angle = angle_between( pelvisDir, fwdDir );
-
-			// The avatar's root is allowed to have a yaw that deviates widely
-			// from the forward direction, but if roll or pitch are off even
-			// a little bit we need to correct the rotation.
-			if(root_roll < 1.f * DEG_TO_RAD
-			   && root_pitch < 5.f * DEG_TO_RAD)
-			{
-				// smaller correction vector means pelvis follows prim direction more closely
-				if (!mTurning && angle > pelvis_rot_threshold*0.75f)
-				{
-					mTurning = TRUE;
-				}
-
-				// use tighter threshold when turning
-				if (mTurning)
-				{
-					pelvis_rot_threshold *= 0.4f;
-				}
-
-				// am I done turning?
-				if (angle < pelvis_rot_threshold)
-				{
-					mTurning = FALSE;
-				}
-
-				LLVector3 correction_vector = (pelvisDir - fwdDir) * clamp_rescale(angle, pelvis_rot_threshold*0.75f, pelvis_rot_threshold, 1.0f, 0.0f);
-				fwdDir += correction_vector;
-			}
-			else
-			{
-				mTurning = FALSE;
-			}
-=======
->>>>>>> a634d878
 
 		root_pos = gAgent.getPosGlobalFromAgent(getRenderPosition());
 		root_pos.mdV[VZ] += getVisualParamWeight(AVATAR_HOVER);
@@ -4816,11 +4574,13 @@
 	// for example, the "turn around" animation when entering customize avatar needs to trigger
 	// even when your avatar is offscreen
 	//--------------------------------------------------------------------
-	if (!visible && !isSelf())
-	{
-		updateMotions(LLCharacter::HIDDEN_UPDATE);
-		return FALSE;
-	}
+	// <FS:Ansariel> Fix impostered animation speed based on a fix by Henri Beauchamp
+	//if (!visible && !isSelf())
+	//{
+	//	updateMotions(LLCharacter::HIDDEN_UPDATE);
+	//	return FALSE;
+	//}
+	// </FS:Ansariel>
 
 	//--------------------------------------------------------------------
 	// change animation time quanta based on avatar render load
@@ -4828,6 +4588,14 @@
 	//--------------------------------------------------------------------
     updateTimeStep();
     
+	// <FS:Ansariel> Fix impostered animation speed based on a fix by Henri Beauchamp
+	if (!visible && !isSelf())
+	{
+		updateMotions(LLCharacter::HIDDEN_UPDATE);
+		return FALSE;
+	}
+	// </FS:Ansariel>
+
 	//--------------------------------------------------------------------
     // Update sitting state based on parent and active animation info.
 	//--------------------------------------------------------------------
@@ -4893,57 +4661,7 @@
 	updateHeadOffset();
 
 	// Generate footstep sounds when feet hit the ground
-<<<<<<< HEAD
-	//-------------------------------------------------------------------------
-	const LLUUID AGENT_FOOTSTEP_ANIMS[] = {ANIM_AGENT_WALK, ANIM_AGENT_RUN, ANIM_AGENT_LAND};
-	const S32 NUM_AGENT_FOOTSTEP_ANIMS = LL_ARRAY_SIZE(AGENT_FOOTSTEP_ANIMS);
-
-	if ( gAudiop && isAnyAnimationSignaled(AGENT_FOOTSTEP_ANIMS, NUM_AGENT_FOOTSTEP_ANIMS) )
-	{
-		BOOL playSound = FALSE;
-		LLVector3 foot_pos_agent;
-
-		BOOL onGroundLeft = (leftElev <= 0.05f);
-		BOOL onGroundRight = (rightElev <= 0.05f);
-
-		// did left foot hit the ground?
-		if ( onGroundLeft && !mWasOnGroundLeft )
-		{
-			foot_pos_agent = ankle_left_pos_agent;
-			playSound = TRUE;
-		}
-
-		// did right foot hit the ground?
-		if ( onGroundRight && !mWasOnGroundRight )
-		{
-			foot_pos_agent = ankle_right_pos_agent;
-			playSound = TRUE;
-		}
-
-		mWasOnGroundLeft = onGroundLeft;
-		mWasOnGroundRight = onGroundRight;
-
-		// <FS:PP> FIRE-3169: Option to change the default footsteps sound
-		// if ( playSound )
-		static LLCachedControl<bool> PlayModeUISndFootsteps(gSavedSettings, "PlayModeUISndFootsteps");
-		if ( playSound && PlayModeUISndFootsteps )
-		// </FS:PP>
-		{
-			const F32 STEP_VOLUME = 0.1f;
-			const LLUUID& step_sound_id = getStepSound();
-
-			LLVector3d foot_pos_global = gAgent.getPosGlobalFromAgent(foot_pos_agent);
-
-			if (LLViewerParcelMgr::getInstance()->canHearSound(foot_pos_global)
-				&& !LLMuteList::getInstance()->isMuted(getID(), LLMute::flagObjectSounds))
-			{
-				gAudiop->triggerSound(step_sound_id, getID(), STEP_VOLUME, LLAudioEngine::AUDIO_TYPE_AMBIENT, foot_pos_global);
-			}
-		}
-	}
-=======
     updateFootstepSounds();
->>>>>>> a634d878
 
 	// Update child joints as needed.
 	mRoot->updateWorldMatrixChildren();
@@ -10172,19 +9890,15 @@
 
 BOOL LLVOAvatar::updateLOD()
 {
-<<<<<<< HEAD
+    if (mDrawable.isNull())
+    {
+        return FALSE;
+    }
+ 
 	// <FS:Ansariel> Fix LL impostor hacking
 	//if (isImpostor() && 0 != mDrawable->getNumFaces() && mDrawable->getFace(0)->hasGeometry())
 	if (isImpostor() && !needsImpostorUpdate() && 0 != mDrawable->getNumFaces() && mDrawable->getFace(0)->hasGeometry())
 	// </FS:Ansariel>
-=======
-    if (mDrawable.isNull())
-    {
-        return FALSE;
-    }
-    
-	if (isImpostor() && 0 != mDrawable->getNumFaces() && mDrawable->getFace(0)->hasGeometry())
->>>>>>> a634d878
 	{
 		return TRUE;
 	}
