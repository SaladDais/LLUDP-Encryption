/** 
 * @file llviewerobjectlist.h
 * @brief Description of LLViewerObjectList class.
 *
 * $LicenseInfo:firstyear=2001&license=viewerlgpl$
 * Second Life Viewer Source Code
 * Copyright (C) 2010, Linden Research, Inc.
 * 
 * This library is free software; you can redistribute it and/or
 * modify it under the terms of the GNU Lesser General Public
 * License as published by the Free Software Foundation;
 * version 2.1 of the License only.
 * 
 * This library is distributed in the hope that it will be useful,
 * but WITHOUT ANY WARRANTY; without even the implied warranty of
 * MERCHANTABILITY or FITNESS FOR A PARTICULAR PURPOSE.  See the GNU
 * Lesser General Public License for more details.
 * 
 * You should have received a copy of the GNU Lesser General Public
 * License along with this library; if not, write to the Free Software
 * Foundation, Inc., 51 Franklin Street, Fifth Floor, Boston, MA  02110-1301  USA
 * 
 * Linden Research, Inc., 945 Battery Street, San Francisco, CA  94111  USA
 * $/LicenseInfo$
 */

#ifndef LL_LLVIEWEROBJECTLIST_H
#define LL_LLVIEWEROBJECTLIST_H

#include <map>
#include <set>

// common includes
#include "llstat.h"
#include "llstring.h"

// project includes
#include "llviewerobject.h"
#include "llaccountingquota.h"

class LLCamera;
class LLNetMap;
class LLDebugBeacon;

const U32 CLOSE_BIN_SIZE = 10;
const U32 NUM_BINS = 128;

// GL name = position in object list + GL_NAME_INDEX_OFFSET so that
// we can have special numbers like zero.
const U32 GL_NAME_LAND = 0;
const U32 GL_NAME_PARCEL_WALL = 1;

const U32 GL_NAME_INDEX_OFFSET = 10;

class LLViewerObjectList
{
public:
	LLViewerObjectList();
	~LLViewerObjectList();

	void destroy();

	// For internal use only.  Does NOT take a local id, takes an index into
	// an internal dynamic array.
	inline LLViewerObject *getObject(const S32 index);
	
	inline LLViewerObject *findObject(const LLUUID &id);
	LLViewerObject *createObjectViewer(const LLPCode pcode, LLViewerRegion *regionp); // Create a viewer-side object
	LLViewerObject *createObject(const LLPCode pcode, LLViewerRegion *regionp,
								 const LLUUID &uuid, const U32 local_id, const LLHost &sender);

	LLViewerObject *replaceObject(const LLUUID &id, const LLPCode pcode, LLViewerRegion *regionp); // TomY: hack to switch VO instances on the fly
	
	BOOL killObject(LLViewerObject *objectp);
	void killObjects(LLViewerRegion *regionp); // Kill all objects owned by a particular region.
	void killAllObjects();
	void removeDrawable(LLDrawable* drawablep);

	void cleanDeadObjects(const BOOL use_timer = TRUE);	// Clean up the dead object list.

	// Simulator and viewer side object updates...
	void processUpdateCore(LLViewerObject* objectp, void** data, U32 block, const EObjectUpdateType update_type, LLDataPacker* dpp, BOOL justCreated);
	void processObjectUpdate(LLMessageSystem *mesgsys, void **user_data, EObjectUpdateType update_type, bool cached=false, bool compressed=false);
	void processCompressedObjectUpdate(LLMessageSystem *mesgsys, void **user_data, EObjectUpdateType update_type);
	void processCachedObjectUpdate(LLMessageSystem *mesgsys, void **user_data, EObjectUpdateType update_type);
	void updateApparentAngles(LLAgent &agent);
	void update(LLAgent &agent, LLWorld &world);

	void fetchObjectCosts();
	void fetchPhysicsFlags();

	void updateObjectCost(LLViewerObject* object);
	void updateObjectCost(const LLUUID& object_id, F32 object_cost, F32 link_cost, F32 physics_cost, F32 link_physics_cost);
	void onObjectCostFetchFailure(const LLUUID& object_id);

	void updatePhysicsFlags(const LLViewerObject* object);
	void onPhysicsFlagsFetchFailure(const LLUUID& object_id);
	void updatePhysicsShapeType(const LLUUID& object_id, S32 type);
	void updatePhysicsProperties(const LLUUID& object_id,
									F32 density,
									F32 friction,
									F32 restitution,
									F32 gravity_multiplier);

<<<<<<< HEAD
	void updateQuotaCost( const LLUUID& objectId, const SelectionQuota& costs );
=======
	void updateQuota( const LLUUID& objectId, const SelectionQuota& costs );
>>>>>>> 70f959f0
	
	void shiftObjects(const LLVector3 &offset);
	void repartitionObjects();

	bool hasMapObjectInRegion(LLViewerRegion* regionp) ;
	void clearAllMapObjectsInRegion(LLViewerRegion* regionp) ;
	void renderObjectsForMap(LLNetMap &netmap);
	void renderObjectBounds(const LLVector3 &center);

	void addDebugBeacon(const LLVector3 &pos_agent, const std::string &string,
						const LLColor4 &color=LLColor4(1.f, 0.f, 0.f, 0.5f),
						const LLColor4 &text_color=LLColor4(1.f, 1.f, 1.f, 1.f),
						S32 line_width = 1);
	void renderObjectBeacons();
	void resetObjectBeacons();

	void dirtyAllObjectInventory();

	void updateActive(LLViewerObject *objectp);
	void updateAvatarVisibility();

	// Selection related stuff
	void generatePickList(LLCamera &camera);

	LLViewerObject *getSelectedObject(const U32 object_id);

	inline S32 getNumObjects() { return (S32) mObjects.size(); }

	void addToMap(LLViewerObject *objectp);
	void removeFromMap(LLViewerObject *objectp);

	void clearDebugText();

	////////////////////////////////////////////
	//
	// Only accessed by markDead in LLViewerObject
	void cleanupReferences(LLViewerObject *objectp);

	S32 findReferences(LLDrawable *drawablep) const; // Find references to drawable in all objects, and return value.

	S32 getOrphanParentCount() const { return (S32) mOrphanParents.size(); }
	S32 getOrphanCount() const { return mNumOrphans; }
	void orphanize(LLViewerObject *childp, U32 parent_id, U32 ip, U32 port);
	void findOrphans(LLViewerObject* objectp, U32 ip, U32 port);

public:
	// Class for keeping track of orphaned objects
	class OrphanInfo
	{
	public:
		OrphanInfo();
		OrphanInfo(const U64 parent_info, const LLUUID child_info);
		bool operator==(const OrphanInfo &rhs) const;
		bool operator!=(const OrphanInfo &rhs) const;
		U64 mParentInfo;
		LLUUID mChildInfo;
	};


	U32	mCurBin; // Current bin we're working on...

	// Statistics data (see also LLViewerStats)
	S32 mNumNewObjects;
	S32 mNumSizeCulled;
	S32 mNumVisCulled;

	// if we paused in the last frame
	// used to discount stats from this frame
	BOOL mWasPaused;

	static void getUUIDFromLocal(LLUUID &id,
								const U32 local_id,
								const U32 ip,
								const U32 port);
	static void setUUIDAndLocal(const LLUUID &id,
								const U32 local_id,
								const U32 ip,
								const U32 port); // Requires knowledge of message system info!

	static BOOL removeFromLocalIDTable(const LLViewerObject* objectp);
	// Used ONLY by the orphaned object code.
	static U64 getIndex(const U32 local_id, const U32 ip, const U32 port);

	S32 mNumUnknownUpdates;
	S32 mNumDeadObjectUpdates;
	S32 mNumUnknownKills;
	S32 mNumDeadObjects;
protected:
	std::vector<U64>	mOrphanParents;	// LocalID/ip,port of orphaned objects
	std::vector<OrphanInfo> mOrphanChildren;	// UUID's of orphaned objects
	S32 mNumOrphans;

	typedef std::vector<LLPointer<LLViewerObject> > vobj_list_t;

	vobj_list_t mObjects;
	std::set<LLPointer<LLViewerObject> > mActiveObjects;

	vobj_list_t mMapObjects;

	std::set<LLUUID> mDeadObjects;	

	std::map<LLUUID, LLPointer<LLViewerObject> > mUUIDObjectMap;

	//set of objects that need to update their cost
	std::set<LLUUID> mStaleObjectCost;
	std::set<LLUUID> mPendingObjectCost;

	//set of objects that need to update their physics flags
	std::set<LLUUID> mStalePhysicsFlags;
	std::set<LLUUID> mPendingPhysicsFlags;

	std::vector<LLDebugBeacon> mDebugBeacons;

	S32 mCurLazyUpdateIndex;

	static U32 sSimulatorMachineIndex;
	static std::map<U64, U32> sIPAndPortToIndex;

	static std::map<U64, LLUUID> sIndexAndLocalIDToUUID;

	std::set<LLViewerObject *> mSelectPickList;

	friend class LLViewerObject;
};


class LLDebugBeacon
{
public:
	~LLDebugBeacon()
	{
		if (mHUDObject.notNull())
		{
			mHUDObject->markDead();
		}
	}

	LLVector3 mPositionAgent;
	std::string mString;
	LLColor4 mColor;
	LLColor4 mTextColor;
	S32 mLineWidth;
	LLPointer<LLHUDObject> mHUDObject;
};



// Global object list
extern LLViewerObjectList gObjectList;

// Inlines
/**
 * Note:
 * it will return NULL for offline avatar_id 
 */
inline LLViewerObject *LLViewerObjectList::findObject(const LLUUID &id)
{
	std::map<LLUUID, LLPointer<LLViewerObject> >::iterator iter = mUUIDObjectMap.find(id);
	if(iter != mUUIDObjectMap.end())
	{
		return iter->second;
	}
	else
	{
		return NULL;
	}
}

inline LLViewerObject *LLViewerObjectList::getObject(const S32 index)
{
	LLViewerObject *objectp;
	objectp = mObjects[index];
	if (objectp->isDead())
	{
		//llwarns << "Dead object " << objectp->mID << " in getObject" << llendl;
		return NULL;
	}
	return objectp;
}

inline void LLViewerObjectList::addToMap(LLViewerObject *objectp)
{
	mMapObjects.push_back(objectp);
}

inline void LLViewerObjectList::removeFromMap(LLViewerObject *objectp)
{
	std::vector<LLPointer<LLViewerObject> >::iterator iter = std::find(mMapObjects.begin(), mMapObjects.end(), objectp);
	if (iter != mMapObjects.end())
	{
		mMapObjects.erase(iter);
	}
}


#endif // LL_VIEWER_OBJECT_LIST_H<|MERGE_RESOLUTION|>--- conflicted
+++ resolved
@@ -102,11 +102,7 @@
 									F32 restitution,
 									F32 gravity_multiplier);
 
-<<<<<<< HEAD
-	void updateQuotaCost( const LLUUID& objectId, const SelectionQuota& costs );
-=======
 	void updateQuota( const LLUUID& objectId, const SelectionQuota& costs );
->>>>>>> 70f959f0
 	
 	void shiftObjects(const LLVector3 &offset);
 	void repartitionObjects();
