/** 
 * @file llmemoryview.cpp
 * @brief LLMemoryView class implementation
 *
 * $LicenseInfo:firstyear=2001&license=viewergpl$
 * 
 * Copyright (c) 2001-2009, Linden Research, Inc.
 * 
 * Second Life Viewer Source Code
 * The source code in this file ("Source Code") is provided by Linden Lab
 * to you under the terms of the GNU General Public License, version 2.0
 * ("GPL"), unless you have obtained a separate licensing agreement
 * ("Other License"), formally executed by you and Linden Lab.  Terms of
 * the GPL can be found in doc/GPL-license.txt in this distribution, or
 * online at http://secondlifegrid.net/programs/open_source/licensing/gplv2
 * 
 * There are special exceptions to the terms and conditions of the GPL as
 * it is applied to this Source Code. View the full text of the exception
 * in the file doc/FLOSS-exception.txt in this software distribution, or
 * online at
 * http://secondlifegrid.net/programs/open_source/licensing/flossexception
 * 
 * By copying, modifying or distributing this software, you acknowledge
 * that you have read and understood your obligations described above,
 * and agree to abide by those obligations.
 * 
 * ALL LINDEN LAB SOURCE CODE IS PROVIDED "AS IS." LINDEN LAB MAKES NO
 * WARRANTIES, EXPRESS, IMPLIED OR OTHERWISE, REGARDING ITS ACCURACY,
 * COMPLETENESS OR PERFORMANCE.
 * $/LicenseInfo$
 */

#include "llviewerprecompiledheaders.h"

#include "indra_constants.h"
#include "llmemoryview.h"

#include "llappviewer.h"
#include "llallocator_heap_profile.h"
#include "llviewerwindow.h"
#include "llviewercontrol.h"

#include <sstream>
#include <boost/algorithm/string/split.hpp>


<<<<<<< HEAD

LLMemoryView::LLMemoryView(const LLMemoryView::Params& p)
:	LLView(p),
	mDelay(120)
{
	mDumpTimer.reset();

#ifdef MEM_DUMP_DATA
	// clear out file.
	LLFILE *dump = LLFile::fopen("memusagedump.txt", "w");
	fclose(dump);
#endif
=======
LLMemoryView::LLMemoryView(const LLMemoryView::Params& p)
:	LLView(p),
	//mDelay(120),
    mAlloc(NULL)
{
>>>>>>> fcaa1ad4
}

LLMemoryView::~LLMemoryView()
{
}

BOOL LLMemoryView::handleMouseDown(S32 x, S32 y, MASK mask)
{
	if (mask & MASK_SHIFT)
	{
	}
	else if (mask & MASK_CONTROL)
	{
	}
	else
	{
	}
	return TRUE;
}

BOOL LLMemoryView::handleMouseUp(S32 x, S32 y, MASK mask)
{
	return TRUE;
}


BOOL LLMemoryView::handleHover(S32 x, S32 y, MASK mask)
{
	return FALSE;
}

void LLMemoryView::refreshProfile()
{
	/*
    LLAllocator & alloc = LLAppViewer::instance()->getAllocator();
    if(alloc.isProfiling()) {
        std::string profile_text = alloc.getRawProfile();

        boost::algorithm::split(mLines, profile_text, boost::bind(std::equal_to<llwchar>(), '\n', _1));
    } else {
        mLines.clear();
    }
	*/
    if (mAlloc == NULL) {
        mAlloc = &LLAppViewer::instance()->getAllocator();
    }

	mLines.clear();

 	if(mAlloc->isProfiling()) 
	{
		const LLAllocatorHeapProfile &prof = mAlloc->getProfile();
		for(size_t i = 0; i < prof.mLines.size(); ++i)
		{
			std::stringstream ss;
			ss << "Unfreed Mem: " << (prof.mLines[i].mLiveSize >> 20) << " M     Trace: ";
			for(size_t k = 0; k < prof.mLines[i].mTrace.size(); ++k)
			{
				ss << LLMemType::getNameFromID(prof.mLines[i].mTrace[k]) << "  ";
			}
			mLines.push_back(utf8string_to_wstring(ss.str()));
		}
	}
}

void LLMemoryView::draw()
{
	const S32 UPDATE_INTERVAL = 60;
	const S32 MARGIN_AMT = 10; 
	static S32 curUpdate = UPDATE_INTERVAL;
    static LLCachedControl<LLColor4> s_console_color(gSavedSkinSettings, "ConsoleBackground", LLColor4U::black);	

	// setup update interval
	if (curUpdate >= UPDATE_INTERVAL)
	{
		refreshProfile();
		curUpdate = 0;
	}
	curUpdate++;

	// setup window properly
	S32 height = (S32) (gViewerWindow->getVirtualWindowRect().getHeight()*0.75f);
	S32 width = (S32) (gViewerWindow->getVirtualWindowRect().getWidth() * 0.9f);
	setRect(LLRect().setLeftTopAndSize(getRect().mLeft, getRect().mTop, width, height));
	
	// setup window color
	F32 console_opacity = llclamp(gSavedSettings.getF32("ConsoleBackgroundOpacity"), 0.f, 1.f);
	LLColor4 color = s_console_color;
	color.mV[VALPHA] *= console_opacity;

	LLGLSUIDefault gls_ui;
	gGL.getTexUnit(0)->unbind(LLTexUnit::TT_TEXTURE);
	gl_rect_2d(0, height, width, 0, color);
	
    LLFontGL * font = LLFontGL::getFontSansSerifSmall(); 

	// draw remaining lines
	F32 y_pos = 0.f;
    F32 y_off = 0.f;

	F32 line_height = font->getLineHeight();
    S32 target_width = width - 2 * MARGIN_AMT;

	// cut off lines on bottom
	U32 max_lines = U32((height - 2 * line_height) / line_height);
    std::vector<LLWString>::const_iterator end = mLines.end();
    if(mLines.size() > max_lines) {
        end = mLines.begin() + max_lines;
    }

	y_pos = height - MARGIN_AMT - line_height;
    y_off = 0.f;
    for (std::vector<LLWString>::const_iterator i = mLines.begin(); i != end; ++i)
	{
		font->render(*i, 0, MARGIN_AMT, y_pos -  y_off,
            LLColor4::white,
			LLFontGL::LEFT, 
			LLFontGL::BASELINE,
            LLFontGL::NORMAL,
			LLFontGL::DROP_SHADOW,
			S32_MAX,
			target_width
			);
		y_off += line_height;
	}

#if MEM_TRACK_TYPE

	S32 left, top, right, bottom;
	S32 x, y;

	S32 margin = 10;
	S32 texth = (S32)LLFontGL::getFontMonospace()->getLineHeight();

	S32 xleft = margin;
	S32 ytop = height - margin;
	S32 labelwidth = 0;
	S32 maxmaxbytes = 1;

	// Make sure all timers are accounted for
	// Set 'MT_OTHER' to unaccounted ticks last frame
	{
		S32 display_memtypes[LLMemType::MTYPE_NUM_TYPES];
		for (S32 i=0; i < LLMemType::MTYPE_NUM_TYPES; i++)
		{
			display_memtypes[i] = 0;
		}
		for (S32 i=0; i < MTV_DISPLAY_NUM; i++)
		{
			S32 tidx = mtv_display_table[i].memtype;
			display_memtypes[tidx]++;
		}
		LLMemType::sMemCount[LLMemType::MTYPE_OTHER] = 0;
		LLMemType::sMaxMemCount[LLMemType::MTYPE_OTHER] = 0;
		for (S32 tidx = 0; tidx < LLMemType::MTYPE_NUM_TYPES; tidx++)
		{
			if (display_memtypes[tidx] == 0)
			{
				LLMemType::sMemCount[LLMemType::MTYPE_OTHER] += LLMemType::sMemCount[tidx];
				LLMemType::sMaxMemCount[LLMemType::MTYPE_OTHER] += LLMemType::sMaxMemCount[tidx];
			}
		}
	}
	
	// Labels
	{
		y = ytop;
		S32 peak = 0;
		for (S32 i=0; i<MTV_DISPLAY_NUM; i++)
		{
			x = xleft;

			int tidx = mtv_display_table[i].memtype;
			S32 bytes = LLMemType::sMemCount[tidx];
			S32 maxbytes = LLMemType::sMaxMemCount[tidx];
			maxmaxbytes = llmax(maxbytes, maxmaxbytes);
			peak += maxbytes;
			S32 mbytes = bytes >> 20;

			tdesc = llformat("%s [%4d MB] in %06d NEWS",mtv_display_table[i].desc,mbytes, LLMemType::sNewCount[tidx]);
			LLFontGL::getFontMonospace()->renderUTF8(tdesc, 0, x, y, LLColor4::white, LLFontGL::LEFT, LLFontGL::TOP);
			
			y -= (texth + 2);

			S32 textw = LLFontGL::getFontMonospace()->getWidth(tdesc);
			if (textw > labelwidth)
				labelwidth = textw;
		}

		S32 num_avatars = 0;
		S32 num_motions = 0;
		S32 num_loading_motions = 0;
		S32 num_loaded_motions = 0;
		S32 num_active_motions = 0;
		S32 num_deprecated_motions = 0;
		for (std::vector<LLCharacter*>::iterator iter = LLCharacter::sInstances.begin();
			 iter != LLCharacter::sInstances.end(); ++iter)
		{
			num_avatars++;
			(*iter)->getMotionController().incMotionCounts(num_motions, num_loading_motions, num_loaded_motions, num_active_motions, num_deprecated_motions);
		}
		
		x = xleft;
		tdesc = llformat("Total Bytes: %d MB Overhead: %d KB Avs %d Motions:%d Loading:%d Loaded:%d Active:%d Dep:%d",
						 LLMemType::sTotalMem >> 20, LLMemType::sOverheadMem >> 10,
						 num_avatars, num_motions, num_loading_motions, num_loaded_motions, num_active_motions, num_deprecated_motions);
		LLFontGL::getFontMonospace()->renderUTF8(tdesc, 0, x, y, LLColor4::white, LLFontGL::LEFT, LLFontGL::TOP);
	}

	// Bars
	y = ytop;
	labelwidth += 8;
	S32 barw = width - labelwidth - xleft - margin;
	for (S32 i=0; i<MTV_DISPLAY_NUM; i++)
	{
		x = xleft + labelwidth;

		int tidx = mtv_display_table[i].memtype;
		S32 bytes = LLMemType::sMemCount[tidx];
		F32 frac = (F32)bytes / (F32)maxmaxbytes;
		S32 w = (S32)(frac * (F32)barw);
		left = x; right = x + w;
		top = y; bottom = y - texth;		
		gl_rect_2d(left, top, right, bottom, *mtv_display_table[i].color);

		S32 maxbytes = LLMemType::sMaxMemCount[tidx];
		F32 frac2 = (F32)maxbytes / (F32)maxmaxbytes;
		S32 w2 = (S32)(frac2 * (F32)barw);
		left = x + w + 1; right = x + w2;
		top = y; bottom = y - texth;
		LLColor4 tcolor = *mtv_display_table[i].color;
		tcolor.setAlpha(.5f);
		gl_rect_2d(left, top, right, bottom, tcolor);
		
		y -= (texth + 2);
	}

	dumpData();

#endif
	
	LLView::draw();
}<|MERGE_RESOLUTION|>--- conflicted
+++ resolved
@@ -44,26 +44,11 @@
 #include <boost/algorithm/string/split.hpp>
 
 
-<<<<<<< HEAD
-
-LLMemoryView::LLMemoryView(const LLMemoryView::Params& p)
-:	LLView(p),
-	mDelay(120)
-{
-	mDumpTimer.reset();
-
-#ifdef MEM_DUMP_DATA
-	// clear out file.
-	LLFILE *dump = LLFile::fopen("memusagedump.txt", "w");
-	fclose(dump);
-#endif
-=======
 LLMemoryView::LLMemoryView(const LLMemoryView::Params& p)
 :	LLView(p),
 	//mDelay(120),
     mAlloc(NULL)
 {
->>>>>>> fcaa1ad4
 }
 
 LLMemoryView::~LLMemoryView()
