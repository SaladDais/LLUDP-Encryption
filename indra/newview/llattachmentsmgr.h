--- conflicted
+++ resolved
@@ -92,7 +92,8 @@
     void onDetachRequested(const LLUUID& inv_item_id);
     void onDetachCompleted(const LLUUID& inv_item_id);
 
-<<<<<<< HEAD
+    bool isAttachmentStateComplete() const;
+
 // [SL:KB] - Patch: Appearance-SyncAttach | Checked: 2010-09-18 (Catznip-2.1)
 public:
 	void clearPendingAttachmentLink(const LLUUID& idItem);
@@ -101,9 +102,6 @@
 	void onRegisterAttachmentComplete(const LLUUID& idAttachLink);
 	friend class LLRegisterAttachmentCallback;
 // [/SL:KB]
-=======
-    bool isAttachmentStateComplete() const;
->>>>>>> 9367a378
 
 private:
 
