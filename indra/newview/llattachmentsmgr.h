--- conflicted
+++ resolved
@@ -75,14 +75,6 @@
 	LLAttachmentsMgr();
 	virtual ~LLAttachmentsMgr();
 
-<<<<<<< HEAD
-	void addAttachmentRequest(const LLUUID& item_id,
-                              const U8 attachment_pt,
-//                              const BOOL add);
-// [RLVa:KB] - Checked: 2010-09-13 (RLVa-1.2.1c) | Added: RLVa-1.2.1c
-                              const BOOL add, const BOOL fRlvForce = FALSE);
-// [/RLVa:KB]
-=======
 // [RLVa:KB] - Checked: 2010-09-13 (RLVa-1.2.1)
 	void addAttachmentRequest(const LLUUID& item_id,
                               const U8 attachment_pt,
@@ -91,7 +83,6 @@
 //	void addAttachmentRequest(const LLUUID& item_id,
 //                              const U8 attachment_pt,
 //                              const BOOL add);
->>>>>>> 23a4b5a8
     void onAttachmentRequested(const LLUUID& item_id);
 	void requestAttachments(attachments_vec_t& attachment_requests);
 	static void onIdle(void *);
@@ -101,8 +92,6 @@
     void onDetachRequested(const LLUUID& inv_item_id);
     void onDetachCompleted(const LLUUID& inv_item_id);
 
-<<<<<<< HEAD
-=======
 // [SL:KB] - Patch: Appearance-SyncAttach | Checked: 2010-09-18 (Catznip-2.1)
 public:
 	void clearPendingAttachmentLink(const LLUUID& idItem);
@@ -112,7 +101,6 @@
 	friend class LLRegisterAttachmentCallback;
 // [/SL:KB]
 
->>>>>>> 23a4b5a8
 private:
 
     class LLItemRequestTimes: public std::map<LLUUID,LLTimer>
@@ -135,11 +123,7 @@
 	void linkRecentlyArrivedAttachments();
     void expireOldAttachmentRequests();
     void expireOldDetachRequests();
-<<<<<<< HEAD
-    void checkInvalidCOFLinks();
-=======
 //    void checkInvalidCOFLinks();
->>>>>>> 23a4b5a8
     void spamStatusInfo();
 
     // Attachments that we are planning to rez but haven't requested from the server yet.
@@ -155,10 +139,6 @@
     std::set<LLUUID> mRecentlyArrivedAttachments;
     LLTimer mCOFLinkBatchTimer;
 
-<<<<<<< HEAD
-    // Attachments that are linked in the COF but may be invalid.
-	LLItemRequestTimes mQuestionableCOFLinks;
-=======
 // [SL:KB] - Patch: Appearance-SyncAttach | Checked: 2010-09-18 (Catznip-2.1)
 	// Attachments that have pending link creation
 	std::set<LLUUID> mPendingAttachLinks;
@@ -166,7 +146,6 @@
 
 //    // Attachments that are linked in the COF but may be invalid.
 //	LLItemRequestTimes mQuestionableCOFLinks;
->>>>>>> 23a4b5a8
 };
 
 #endif