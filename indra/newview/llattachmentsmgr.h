--- conflicted
+++ resolved
@@ -63,23 +63,7 @@
 class LLAttachmentsMgr: public LLSingleton<LLAttachmentsMgr>
 {
 public:
-<<<<<<< HEAD
     // Stores info for attachments that will be requested during idle.
-=======
-	LLAttachmentsMgr();
-	virtual ~LLAttachmentsMgr();
-
-	void addAttachment(const LLUUID& item_id,
-					   const U8 attachment_pt,
-//					   const BOOL add);
-// [RLVa:KB] - Checked: 2010-09-13 (RLVa-1.2.1)
-					   const BOOL add, const BOOL fRlvForce = FALSE);
-// [/RLVa:KB]
-	static void onIdle(void *);
-protected:
-	void onIdle();
-private:
->>>>>>> 1c3a3c9e
 	struct AttachmentsInfo
 	{
 		LLUUID mItemID;
@@ -91,9 +75,14 @@
 	LLAttachmentsMgr();
 	virtual ~LLAttachmentsMgr();
 
+// [RLVa:KB] - Checked: 2010-09-13 (RLVa-1.2.1)
 	void addAttachmentRequest(const LLUUID& item_id,
                               const U8 attachment_pt,
-                              const BOOL add);
+                              const BOOL add, const BOOL fRlvForce = FALSE);
+// [/RLVa:KB]
+//	void addAttachmentRequest(const LLUUID& item_id,
+//                              const U8 attachment_pt,
+//                              const BOOL add);
     void onAttachmentRequested(const LLUUID& item_id);
 	void requestAttachments(attachments_vec_t& attachment_requests);
 	static void onIdle(void *);
