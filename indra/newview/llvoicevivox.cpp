--- conflicted
+++ resolved
@@ -435,14 +435,10 @@
 
 void LLVivoxVoiceClient::updateSettings()
 {
-<<<<<<< HEAD
     // </FS:Ansariel> Bypass cached controls
     //setVoiceEnabled(voiceEnabled());
     setVoiceEnabled(voiceEnabled(true));
     // </FS:Ansariel>
-=======
-    setVoiceEnabled(voiceEnabled());
->>>>>>> 1b032c37
 	setEarLocation(gSavedSettings.getS32("VoiceEarLocation"));
 
 	std::string inputDevice = gSavedSettings.getString("VoiceInputAudioDevice");
@@ -529,9 +525,8 @@
 void LLVivoxVoiceClient::connectorCreate()
 {
 	std::ostringstream stream;
-<<<<<<< HEAD
 	// <FS:Ansariel> Set custom Vivox log path everywhere necessary
-	//std::string logpath = gDirUtilp->getExpandedFilename(LL_PATH_LOGS, "");
+	//std::string logdir = gDirUtilp->getExpandedFilename(LL_PATH_LOGS, "");
 	std::string logdir = gSavedSettings.getString("VivoxLogDirectory");
 	if (logdir.empty())
 	{
@@ -542,9 +537,6 @@
 		logdir = logdir.substr(0, logdir.size() - gDirUtilp->getDirDelimiter().size());
 	}
 	// </FS:Ansariel>
-=======
-	std::string logdir = gDirUtilp->getExpandedFilename(LL_PATH_LOGS, "");
->>>>>>> 1b032c37
 	
 	// Transition to stateConnectorStarted when the connector handle comes back.
 	std::string vivoxLogLevel = gSavedSettings.getString("VivoxDebugLevel");
@@ -553,15 +545,12 @@
         vivoxLogLevel = "0";
     }
     LL_DEBUGS("Voice") << "creating connector with log level " << vivoxLogLevel << LL_ENDL;
-<<<<<<< HEAD
 
     // <FS:ND> Check if using the old SLVoice for Linux. the SDK in that version is too old to handle the extra args
     std::string strConnectorHandle;
     if( viewerChoosesConnectionHandles() )
         strConnectorHandle = "<ConnectorHandle>" + LLVivoxSecurity::getInstance()->connectorHandle() + "</ConnectorHandle>";
     // </FS:ND>
-=======
->>>>>>> 1b032c37
 	
 	stream 
 	<< "<Request requestId=\"" << mCommandCookie++ << "\" action=\"Connector.Create.1\">"
@@ -746,15 +735,9 @@
 {
     bool ok = false;
     LL_DEBUGS("Voice") << LL_ENDL;
-<<<<<<< HEAD
 
     LLVoiceVivoxStats::getInstance()->reset();
 
-=======
-
-    LLVoiceVivoxStats::getInstance()->reset();
-
->>>>>>> 1b032c37
     if (startAndLaunchDaemon())
     {
         if (provisionVoiceAccount())
@@ -1081,7 +1064,6 @@
     {
         result = llcoro::suspendUntilEventOn(voiceConnectPump);
         LL_DEBUGS("Voice") << "event=" << ll_stream_notation_sd(result) << LL_ENDL;
-<<<<<<< HEAD
 
         if (result.has("connector"))
         {
@@ -1096,22 +1078,6 @@
                     LL_INFOS("Voice") << "Retry connection to voice service in " << timeout << " seconds" << LL_ENDL;
                     llcoro::suspendUntilTimeout(timeout);
 
-=======
-
-        if (result.has("connector"))
-        {
-            LLVoiceVivoxStats::getInstance()->establishAttemptEnd(connected);
-            connected = LLSD::Boolean(result["connector"]);
-            if (!connected)
-            {
-                if (result.has("retry") && ++retries <= CONNECT_RETRY_MAX)
-                {
-                    F32 timeout = LLSD::Real(result["retry"]);
-                    timeout *= retries;
-                    LL_INFOS("Voice") << "Retry connection to voice service in " << timeout << " seconds" << LL_ENDL;
-                    llcoro::suspendUntilTimeout(timeout);
-
->>>>>>> 1b032c37
                     if (mVoiceEnabled) // user may have switched it off
                     {
                         // try again
@@ -3672,7 +3638,6 @@
 
             LLEventPumps::instance().post("vivoxClientPump", levent);
             break;
-<<<<<<< HEAD
 
         case 4:
             break;
@@ -3681,16 +3646,6 @@
             LL_WARNS("Voice") << "account state event error" << LL_ENDL;
             break;
 
-=======
-
-        case 4:
-            break;
-
-        case 100:
-            LL_WARNS("Voice") << "account state event error" << LL_ENDL;
-            break;
-
->>>>>>> 1b032c37
         case 0:
             levent["login"] = LLSD::String("account_logout");
 
