 /** 
 * @file LLVivoxVoiceClient.cpp
 * @brief Implementation of LLVivoxVoiceClient class which is the interface to the voice client process.
 *
 * $LicenseInfo:firstyear=2001&license=viewerlgpl$
 * Second Life Viewer Source Code
 * Copyright (C) 2010, Linden Research, Inc.
 * 
 * This library is free software; you can redistribute it and/or
 * modify it under the terms of the GNU Lesser General Public
 * License as published by the Free Software Foundation;
 * version 2.1 of the License only.
 * 
 * This library is distributed in the hope that it will be useful,
 * but WITHOUT ANY WARRANTY; without even the implied warranty of
 * MERCHANTABILITY or FITNESS FOR A PARTICULAR PURPOSE.  See the GNU
 * Lesser General Public License for more details.
 * 
 * You should have received a copy of the GNU Lesser General Public
 * License along with this library; if not, write to the Free Software
 * Foundation, Inc., 51 Franklin Street, Fifth Floor, Boston, MA  02110-1301  USA
 * 
 * Linden Research, Inc., 945 Battery Street, San Francisco, CA  94111  USA
 * $/LicenseInfo$
 */

#include "llviewerprecompiledheaders.h"
#include <algorithm>
#include "llvoicevivox.h"

#include "llsdutil.h"

// Linden library includes
#include "llavatarnamecache.h"
#include "llvoavatarself.h"
#include "llbufferstream.h"
#include "llfile.h"
#include "llmenugl.h"
#ifdef LL_USESYSTEMLIBS
# include "expat.h"
#else
# include "expat/expat.h"
#endif
#include "llcallbacklist.h"
#include "llviewerregion.h"
#include "llviewernetwork.h"		// for gGridChoice
#include "llbase64.h"
#include "llviewercontrol.h"
#include "llappviewer.h"	// for gDisconnected, gDisableVoice
#include "llprocess.h"

// Viewer includes
#include "llmutelist.h"  // to check for muted avatars
#include "llagent.h"
#include "llcachename.h"
#include "llimview.h" // for LLIMMgr
#include "llparcel.h"
#include "llviewerparcelmgr.h"
#include "llfirstuse.h"
#include "llspeakers.h"
#include "lltrans.h"
#include "llviewerwindow.h"
#include "llviewercamera.h"
#include "llversioninfo.h"

#include "llviewernetwork.h"
#include "llnotificationsutil.h"

#include "llcorehttputil.h"
#include "lleventfilter.h"

#include "stringize.h"

// for base64 decoding
#include "apr_base64.h"

#define USE_SESSION_GROUPS 0
#define VX_NULL_POSITION -2147483648.0 /*The Silence*/

extern LLMenuBarGL* gMenuBarView;
extern void handle_voice_morphing_subscribe();

namespace {
    const F32 VOLUME_SCALE_VIVOX = 0.01f;

    const F32 SPEAKING_TIMEOUT = 1.f;

    static const std::string VOICE_SERVER_TYPE = "Vivox";

    // Don't retry connecting to the daemon more frequently than this:
    const F32 DAEMON_CONNECT_THROTTLE_SECONDS = 1.0f;

    // Don't send positional updates more frequently than this:
    const F32 UPDATE_THROTTLE_SECONDS = 0.5f;

    // Timeout for connection to Vivox 
    const F32 CONNECT_ATTEMPT_TIMEOUT = 300.0f;
    const F32 CONNECT_DNS_TIMEOUT = 5.0f;
    const int CONNECT_RETRY_MAX = 3;

    const F32 LOGIN_ATTEMPT_TIMEOUT = 30.0f;
    const F32 LOGOUT_ATTEMPT_TIMEOUT = 5.0f;
    const int LOGIN_RETRY_MAX = 3;

    const F32 PROVISION_RETRY_TIMEOUT = 2.0;
    const int PROVISION_RETRY_MAX = 5;

    // Cosine of a "trivially" small angle
    const F32 FOUR_DEGREES = 4.0f * (F_PI / 180.0f);
    const F32 MINUSCULE_ANGLE_COS = (F32) cos(0.5f * FOUR_DEGREES);

    const F32 SESSION_JOIN_TIMEOUT = 30.0f;

    // Defines the maximum number of times(in a row) "stateJoiningSession" case for spatial channel is reached in stateMachine()
    // which is treated as normal. The is the number of frames to wait for a channel join before giving up.  This was changed 
    // from the original count of 50 for two reason.  Modern PCs have higher frame rates and sometimes the SLVoice process 
    // backs up processing join requests.  There is a log statement that records when channel joins take longer than 100 frames.
    const int MAX_NORMAL_JOINING_SPATIAL_NUM = 1500;

    // How often to check for expired voice fonts in seconds
    const F32 VOICE_FONT_EXPIRY_INTERVAL = 10.f;
    // Time of day at which Vivox expires voice font subscriptions.
    // Used to replace the time portion of received expiry timestamps.
    static const std::string VOICE_FONT_EXPIRY_TIME = "T05:00:00Z";

    // Maximum length of capture buffer recordings in seconds.
    const F32 CAPTURE_BUFFER_MAX_TIME = 10.f;

    const int ERROR_VIVOX_OBJECT_NOT_FOUND = 1001;
    const int ERROR_VIVOX_NOT_LOGGED_IN = 1007;
}

static int scale_mic_volume(float volume)
{
	// incoming volume has the range [0.0 ... 2.0], with 1.0 as the default.                                                
	// Map it to Vivox levels as follows: 0.0 -> 30, 1.0 -> 50, 2.0 -> 70                                                   
	return 30 + (int)(volume * 20.0f);
}

static int scale_speaker_volume(float volume)
{
	// incoming volume has the range [0.0 ... 1.0], with 0.5 as the default.                                                
	// Map it to Vivox levels as follows: 0.0 -> 30, 0.5 -> 50, 1.0 -> 70                                                   
	return 30 + (int)(volume * 40.0f);
	
}


///////////////////////////////////////////////////////////////////////////////////////////////

class LLVivoxVoiceClientMuteListObserver : public LLMuteListObserver
{
	/* virtual */ void onChange()  { LLVivoxVoiceClient::getInstance()->muteListChanged();}
};


void LLVoiceVivoxStats::reset()
{
    mStartTime = -1.0f;
    mConnectCycles = 0;
    mConnectTime = -1.0f;
    mConnectAttempts = 0;
    mProvisionTime = -1.0f;
    mProvisionAttempts = 0;
    mEstablishTime = -1.0f;
    mEstablishAttempts = 0;
}

LLVoiceVivoxStats::LLVoiceVivoxStats()
{
    reset();
}

LLVoiceVivoxStats::~LLVoiceVivoxStats()
{
}

void LLVoiceVivoxStats::connectionAttemptStart()
{
    if (!mConnectAttempts)
    {
        mStartTime = LLTimer::getTotalTime();
        mConnectCycles++;
    }
    mConnectAttempts++;
}

void LLVoiceVivoxStats::connectionAttemptEnd(bool success)
{
    if ( success )
    {
        mConnectTime = (LLTimer::getTotalTime() - mStartTime) / USEC_PER_SEC;
    }
}

void LLVoiceVivoxStats::provisionAttemptStart()
{
    if (!mProvisionAttempts)
    {
        mStartTime = LLTimer::getTotalTime();
    }
    mProvisionAttempts++;
}

void LLVoiceVivoxStats::provisionAttemptEnd(bool success)
{
    if ( success )
    {
        mProvisionTime = (LLTimer::getTotalTime() - mStartTime) / USEC_PER_SEC;
    }
}

void LLVoiceVivoxStats::establishAttemptStart()
{
    if (!mEstablishAttempts)
    {
        mStartTime = LLTimer::getTotalTime();
    }
    mEstablishAttempts++;
}

void LLVoiceVivoxStats::establishAttemptEnd(bool success)
{
    if ( success )
    {
        mEstablishTime = (LLTimer::getTotalTime() - mStartTime) / USEC_PER_SEC;
    }
}

LLSD LLVoiceVivoxStats::read()
{
    LLSD stats(LLSD::emptyMap());

    stats["connect_cycles"] = LLSD::Integer(mConnectCycles);
    stats["connect_attempts"] = LLSD::Integer(mConnectAttempts);
    stats["connect_time"] = LLSD::Real(mConnectTime);

    stats["provision_attempts"] = LLSD::Integer(mProvisionAttempts);
    stats["provision_time"] = LLSD::Real(mProvisionTime);

    stats["establish_attempts"] = LLSD::Integer(mEstablishAttempts);
    stats["establish_time"] = LLSD::Real(mEstablishTime);

    return stats;
}

static LLVivoxVoiceClientMuteListObserver mutelist_listener;
static bool sMuteListListener_listening = false;

///////////////////////////////////////////////////////////////////////////////////////////////
static LLProcessPtr sGatewayPtr;
static LLEventStream sGatewayPump("VivoxDaemonPump", true);

static bool isGatewayRunning()
{
	return sGatewayPtr && sGatewayPtr->isRunning();
}

static void killGateway()
{
	if (sGatewayPtr)
	{
        LL_DEBUGS("Voice") << "SLVoice " << sGatewayPtr->getStatusString() << LL_ENDL;

		sGatewayPump.stopListening("VivoxDaemonPump");
		sGatewayPtr->kill(__FUNCTION__);
        sGatewayPtr=NULL;
	}
    else
    {
        LL_DEBUGS("Voice") << "no gateway" << LL_ENDL;
    }
}

///////////////////////////////////////////////////////////////////////////////////////////////

LLVivoxVoiceClient::LLVivoxVoiceClient() :
	mSessionTerminateRequested(false),
	mRelogRequested(false),
	mConnected(false),
	mTerminateDaemon(false),
	mPump(NULL),
	mSpatialJoiningNum(0),

	mTuningMode(false),
	mTuningEnergy(0.0f),
	mTuningMicVolume(0),
	mTuningMicVolumeDirty(true),
	mTuningSpeakerVolume(50),     // Set to 50 so the user can hear himself when he sets his mic volume
	mTuningSpeakerVolumeDirty(true),
	mDevicesListUpdated(false),

	mAreaVoiceDisabled(false),
	mAudioSession(), // TBD - should be NULL
	mAudioSessionChanged(false),
	mNextAudioSession(),

	mCurrentParcelLocalID(0),
    mConnectorEstablished(false),
    mAccountLoggedIn(false),
	mNumberOfAliases(0),
	mCommandCookie(0),
	mLoginRetryCount(0),

	mBuddyListMapPopulated(false),
	mBlockRulesListReceived(false),
	mAutoAcceptRulesListReceived(false),

	mCaptureDeviceDirty(false),
	mRenderDeviceDirty(false),
	mSpatialCoordsDirty(false),
	mIsInitialized(false),

	mMuteMic(false),
	mMuteMicDirty(false),
	mFriendsListDirty(true),

	mEarLocation(0),
	mSpeakerVolumeDirty(true),
	mSpeakerMuteDirty(true),
	mMicVolume(0),
	mMicVolumeDirty(true),
	mHidden(false), // <FS:Ansariel> Initialize...

	mVoiceEnabled(false),
	mWriteInProgress(false),

	mLipSyncEnabled(false),

	mVoiceFontsReceived(false),
	mVoiceFontsNew(false),
	mVoiceFontListDirty(false),

	mCaptureBufferMode(false),
	mCaptureBufferRecording(false),
	mCaptureBufferRecorded(false),
	mCaptureBufferPlaying(false),
	mShutdownComplete(true),
	mPlayRequestCount(0),

	mAvatarNameCacheConnection(),
	mIsInTuningMode(false),
	mIsInChannel(false),
	mIsJoiningSession(false),
	mIsWaitingForFonts(false),
	mIsLoggingIn(false),
	mIsLoggedIn(false),
	mIsProcessingChannels(false),
	mIsCoroutineActive(false),
	mVivoxPump("vivoxClientPump")
{	
	mSpeakerVolume = scale_speaker_volume(0);

	mVoiceVersion.serverVersion = "";
	mVoiceVersion.serverType = VOICE_SERVER_TYPE;
	
	//  gMuteListp isn't set up at this point, so we defer this until later.
//	gMuteListp->addObserver(&mutelist_listener);

	
#if LL_DARWIN || LL_LINUX || LL_SOLARIS
		// HACK: THIS DOES NOT BELONG HERE
		// When the vivox daemon dies, the next write attempt on our socket generates a SIGPIPE, which kills us.
		// This should cause us to ignore SIGPIPE and handle the error through proper channels.
		// This should really be set up elsewhere.  Where should it go?
		signal(SIGPIPE, SIG_IGN);
		
		// Since we're now launching the gateway with fork/exec instead of system(), we need to deal with zombie processes.
		// Ignoring SIGCHLD should prevent zombies from being created.  Alternately, we could use wait(), but I'd rather not do that.
		signal(SIGCHLD, SIG_IGN);
#endif


	gIdleCallbacks.addFunction(idle, this);
}

//---------------------------------------------------

LLVivoxVoiceClient::~LLVivoxVoiceClient()
{
	if (mAvatarNameCacheConnection.connected())
	{
		mAvatarNameCacheConnection.disconnect();
	}
}

//---------------------------------------------------

void LLVivoxVoiceClient::init(LLPumpIO *pump)
{
	// constructor will set up LLVoiceClient::getInstance()
	LLVivoxVoiceClient::getInstance()->mPump = pump;

//     LLCoros::instance().launch("LLVivoxVoiceClient::voiceControlCoro",
//         boost::bind(&LLVivoxVoiceClient::voiceControlCoro, LLVivoxVoiceClient::getInstance()));

}

void LLVivoxVoiceClient::terminate()
{
    // needs to be done manually here since we will not get another pass in 
    // coroutines... that mechanism is long since gone.
    if (mIsLoggedIn)
    {
        logoutOfVivox(false);
    }
    
	if(mConnected)
	{
        breakVoiceConnection(false);
		mConnected = false;
	}
	else
	{
		killGateway();
	}

	// <FS:Ansariel> Delete useless Vivox logs on logout
	if (gSavedSettings.getString("VivoxDebugLevel") == "0")
	{
		gDirUtilp->deleteFilesInDir(gDirUtilp->getExpandedFilename(LL_PATH_EXECUTABLE, ""), "VivoxVoiceService-*.log");
	}
	// </FS:Ansariel>
}

//---------------------------------------------------

void LLVivoxVoiceClient::cleanUp()
{
    LL_DEBUGS("Voice") << LL_ENDL;
    
	deleteAllSessions();
	deleteAllVoiceFonts();
	deleteVoiceFontTemplates();
    LL_DEBUGS("Voice") << "exiting" << LL_ENDL;
}

//---------------------------------------------------

const LLVoiceVersionInfo& LLVivoxVoiceClient::getVersion()
{
	return mVoiceVersion;
}

//---------------------------------------------------

void LLVivoxVoiceClient::updateSettings()
{
    // </FS:Ansariel> Bypass cached controls
    //setVoiceEnabled(voiceEnabled());
    setVoiceEnabled(voiceEnabled(true));
    // </FS:Ansariel>
	setEarLocation(gSavedSettings.getS32("VoiceEarLocation"));

	std::string inputDevice = gSavedSettings.getString("VoiceInputAudioDevice");
	setCaptureDevice(inputDevice);
	std::string outputDevice = gSavedSettings.getString("VoiceOutputAudioDevice");
	setRenderDevice(outputDevice);
	F32 mic_level = gSavedSettings.getF32("AudioLevelMic");
	setMicGain(mic_level);
	setLipSyncEnabled(gSavedSettings.getBOOL("LipSyncEnabled"));
}

/////////////////////////////
// utility functions

bool LLVivoxVoiceClient::writeString(const std::string &str)
{
	bool result = false;
    LL_DEBUGS("LowVoice") << "sending:\n" << str << LL_ENDL;

	if(mConnected)
	{
		apr_status_t err;
		apr_size_t size = (apr_size_t)str.size();
		apr_size_t written = size;
	
		//MARK: Turn this on to log outgoing XML
        // LL_DEBUGS("Voice") << "sending: " << str << LL_ENDL;

		// check return code - sockets will fail (broken, etc.)
		err = apr_socket_send(
				mSocket->getSocket(),
				(const char*)str.data(),
				&written);
		
		if(err == 0 && written == size)
		{
			// Success.
			result = true;
		}
		else if (err == 0 && written != size) {
			// Did a short write,  log it for now
			LL_WARNS("Voice") << ") short write on socket sending data to vivox daemon." << "Sent " << written << "bytes instead of " << size <<LL_ENDL;
		}
		else if(APR_STATUS_IS_EAGAIN(err))
		{
			char buf[MAX_STRING];
			LL_WARNS("Voice") << "EAGAIN error " << err << " (" << apr_strerror(err, buf, MAX_STRING) << ") sending data to vivox daemon." << LL_ENDL;
		}
		else
		{
			// Assume any socket error means something bad.  For now, just close the socket.
			char buf[MAX_STRING];
			LL_WARNS("Voice") << "apr error " << err << " ("<< apr_strerror(err, buf, MAX_STRING) << ") sending data to vivox daemon." << LL_ENDL;
			daemonDied();
		}
	}
		
	return result;
}

// <FS:ND> On Linux the viewer can run SLVoice.exe through wine (https://www.winehq.org/)
// Vivox does not support Linux anymore and the SDK SLVoice for Linux uses is old and according to LL
// will stop working 'soon' (as of 2016-07-17). See also FIRE-19663
bool viewerUsesWineForVoice()
{
#ifndef LL_LINUX
    return false;
#else
    static LLCachedControl<bool> sEnableVoiceChat(gSavedSettings, "FSLinuxEnableWin32VoiceProxy" );

    return sEnableVoiceChat;
#endif
}

bool viewerChoosesConnectionHandles()
{
    return viewerUsesWineForVoice();
}
// </FS:ND>


/////////////////////////////
// session control messages
void LLVivoxVoiceClient::connectorCreate()
{
	std::ostringstream stream;
	// <FS:Ansariel> Set custom Vivox log path everywhere necessary
	//std::string logdir = gDirUtilp->getExpandedFilename(LL_PATH_LOGS, "");
	std::string logdir = gSavedSettings.getString("VivoxLogDirectory");
	if (logdir.empty())
	{
		logdir = gDirUtilp->getExpandedFilename(LL_PATH_LOGS, "");
	}
	if (LLStringUtil::endsWith(logdir, gDirUtilp->getDirDelimiter()))
	{
		logdir = logdir.substr(0, logdir.size() - gDirUtilp->getDirDelimiter().size());
	}
	// </FS:Ansariel>
	
	// Transition to stateConnectorStarted when the connector handle comes back.
	std::string vivoxLogLevel = gSavedSettings.getString("VivoxDebugLevel");
    if ( vivoxLogLevel.empty() )
    {
        vivoxLogLevel = "0";
    }
    LL_DEBUGS("Voice") << "creating connector with log level " << vivoxLogLevel << LL_ENDL;

    // <FS:ND> Check if using the old SLVoice for Linux. the SDK in that version is too old to handle the extra args
    std::string strConnectorHandle;
    if( viewerChoosesConnectionHandles() )
        strConnectorHandle = "<ConnectorHandle>" + LLVivoxSecurity::getInstance()->connectorHandle() + "</ConnectorHandle>";
    // </FS:ND>
	
	stream 
	<< "<Request requestId=\"" << mCommandCookie++ << "\" action=\"Connector.Create.1\">"
		<< "<ClientName>V2 SDK</ClientName>"
		<< "<AccountManagementServer>" << mVoiceAccountServerURI << "</AccountManagementServer>"
		<< "<Mode>Normal</Mode>"
        << strConnectorHandle
		// <FS:Ansariel> Voice in multiple instances; by Latif Khalifa
		<< (gSavedSettings.getBOOL("VoiceMultiInstance") ? "<MinimumPort>30000</MinimumPort><MaximumPort>50000</MaximumPort>" : "")
		// </FS:Ansariel>
		<< "<Logging>"
		<< "<Folder>" << logdir << "</Folder>"
		<< "<FileNamePrefix>Connector</FileNamePrefix>"
		<< "<FileNameSuffix>.log</FileNameSuffix>"
		<< "<LogLevel>" << vivoxLogLevel << "</LogLevel>"
		<< "</Logging>"
		<< "<Application>" << LLVersionInfo::instance().getChannel() << " " << LLVersionInfo::instance().getVersion() << "</Application>"
		//<< "<Application></Application>"  //Name can cause problems per vivox.
		<< "<MaxCalls>12</MaxCalls>"
		<< "</Request>\n\n\n";
	
	writeString(stream.str());
}

void LLVivoxVoiceClient::connectorShutdown()
{
	if(mConnectorEstablished)
	{
		std::ostringstream stream;
		stream
		<< "<Request requestId=\"" << mCommandCookie++ << "\" action=\"Connector.InitiateShutdown.1\">"
			<< "<ConnectorHandle>" << LLVivoxSecurity::getInstance()->connectorHandle() << "</ConnectorHandle>"
		<< "</Request>"
		<< "\n\n\n";
		
		mShutdownComplete = false;
		mConnectorEstablished = false;
		
		writeString(stream.str());
	}
	else
	{
		mShutdownComplete = true;
	}
}

void LLVivoxVoiceClient::userAuthorized(const std::string& user_id, const LLUUID &agentID)
{

	mAccountDisplayName = user_id;

	LL_INFOS("Voice") << "name \"" << mAccountDisplayName << "\" , ID " << agentID << LL_ENDL;

	mAccountName = nameFromID(agentID);
}

void LLVivoxVoiceClient::setLoginInfo(
	const std::string& account_name,
	const std::string& password,
	const std::string& voice_sip_uri_hostname,
	const std::string& voice_account_server_uri)
{
	mVoiceSIPURIHostName = voice_sip_uri_hostname;
	mVoiceAccountServerURI = voice_account_server_uri;

	if(mAccountLoggedIn)
	{
		// Already logged in.
		LL_WARNS("Voice") << "Called while already logged in." << LL_ENDL;
		
		// Don't process another login.
		return;
	}
	else if ( account_name != mAccountName )
	{
		LL_WARNS("Voice") << "Mismatched account name! " << account_name
                          << " instead of " << mAccountName << LL_ENDL;
	}
	else
	{
		mAccountPassword = password;
	}

	std::string debugSIPURIHostName = gSavedSettings.getString("VivoxDebugSIPURIHostName");
	
	if( !debugSIPURIHostName.empty() )
	{
        LL_INFOS("Voice") << "Overriding account server based on VivoxDebugSIPURIHostName: "
                          << debugSIPURIHostName << LL_ENDL;
		mVoiceSIPURIHostName = debugSIPURIHostName;
	}
	
	if( mVoiceSIPURIHostName.empty() )
	{
		// we have an empty account server name
		// so we fall back to hardcoded defaults

		if(!LLGridManager::getInstance()->isInSLBeta())
		{
			// Use the release account server
			mVoiceSIPURIHostName = "bhr.vivox.com";
		}
		else
		{
			// Use the development account server
			mVoiceSIPURIHostName = "bhd.vivox.com";
		}
        LL_INFOS("Voice") << "Defaulting SIP URI host: "
                          << mVoiceSIPURIHostName << LL_ENDL;

	}
	
	std::string debugAccountServerURI = gSavedSettings.getString("VivoxDebugVoiceAccountServerURI");

	if( !debugAccountServerURI.empty() )
	{
        LL_INFOS("Voice") << "Overriding account server based on VivoxDebugVoiceAccountServerURI: "
                          << debugAccountServerURI << LL_ENDL;
		mVoiceAccountServerURI = debugAccountServerURI;
	}
	
	if( mVoiceAccountServerURI.empty() )
	{
		// If the account server URI isn't specified, construct it from the SIP URI hostname
		mVoiceAccountServerURI = "https://www." + mVoiceSIPURIHostName + "/api2/";		
        LL_INFOS("Voice") << "Inferring account server based on SIP URI Host name: "
                          << mVoiceAccountServerURI << LL_ENDL;
	}
}

void LLVivoxVoiceClient::idle(void* user_data)
{
}


//=========================================================================
// the following are methods to support the coroutine implementation of the 
// voice connection and processing.  They should only be called in the context 
// of a coroutine.
// 
// 
void LLVivoxVoiceClient::voiceControlCoro()
{
    LL_DEBUGS("Voice") << "starting" << LL_ENDL;
    mIsCoroutineActive = true;
    LLCoros::set_consuming(true);

    U32 retry = 0;

    while (gAgent.getTeleportState() != LLAgent::TELEPORT_NONE)
    {
        LL_DEBUGS("Voice") << "Suspending voiceControlCoro() momentarily for teleport. Tuning: " << mTuningMode << ". Relog: " << mRelogRequested << LL_ENDL;
        llcoro::suspendUntilTimeout(1.0);
    }

    do
    {
        bool success = startAndConnectSession();
        if (success)
        {
            if (mTuningMode)
            {
                performMicTuning();
            }

            waitForChannel(); // this doesn't normally return unless relog is needed or shutting down
    
            LL_DEBUGS("Voice") << "lost channel RelogRequested=" << mRelogRequested << LL_ENDL;            
            endAndDisconnectSession();
            retry = 0;
        }
        
        // if we hit this and mRelogRequested is true, that indicates
        // that we attempted to relog into Vivox and were rejected.
        // Rather than just quit out of voice, we will tear it down (above)
        // and then reconstruct the voice connecion from scratch.
        LL_DEBUGS("Voice")
            << "disconnected"
            << " RelogRequested=" << mRelogRequested
            << LL_ENDL;            
        if (mRelogRequested)
        {
            if (!success)
            {
                // We failed to connect, give it a bit time before retrying.
                retry++;
                F32 delay = llmin(5.f * (F32)retry, 60.f);
                llcoro::suspendUntilTimeout(delay);
                LL_INFOS("Voice") << "Voice failed to establish session after " << retry << " tries. Will attempt to reconnect." << LL_ENDL;
            }
            else
            {
                LL_INFOS("Voice") << "will attempt to reconnect to voice" << LL_ENDL;
            }

            while (isGatewayRunning() || gAgent.getTeleportState() != LLAgent::TELEPORT_NONE)
            {
                LL_INFOS("Voice") << "waiting for SLVoice to exit" << LL_ENDL;
                llcoro::suspendUntilTimeout(1.0);
            }
        }
    }
    while (mVoiceEnabled && mRelogRequested);
    mIsCoroutineActive = false;
    LL_INFOS("Voice") << "exiting" << LL_ENDL;
}


bool LLVivoxVoiceClient::startAndConnectSession()
{
    bool ok = false;
    LL_DEBUGS("Voice") << LL_ENDL;

    LLVoiceVivoxStats::getInstance()->reset();

    if (startAndLaunchDaemon())
    {
        if (provisionVoiceAccount())
        {
            if (establishVoiceConnection())
            {
                ok = true;
            }
        }
    }

    if (!ok)
    {
        giveUp();
    }

    return ok;
}

bool LLVivoxVoiceClient::endAndDisconnectSession()
{
    LL_DEBUGS("Voice") << LL_ENDL;

    breakVoiceConnection(true);

    killGateway();

    return true;
}

bool LLVivoxVoiceClient::callbackEndDaemon(const LLSD& data)
{
    if (!LLAppViewer::isExiting() && mVoiceEnabled)
    {
        LL_WARNS("Voice") << "SLVoice terminated " << ll_stream_notation_sd(data) << LL_ENDL;
        terminateAudioSession(false);
        closeSocket();
        cleanUp();
        LLVoiceClient::getInstance()->setUserPTTState(false);
        gAgent.setVoiceConnected(false);
        mRelogRequested = true;
    }
    sGatewayPump.stopListening("VivoxDaemonPump");
    return false;
}

bool LLVivoxVoiceClient::startAndLaunchDaemon()
{
    //---------------------------------------------------------------------
    // </FS:Ansariel> Bypass cached controls
    //if (!voiceEnabled())
    if (!voiceEnabled(true))
    // </FS:Ansariel>
    {
        // Voice is locked out, we must not launch the vivox daemon.
        LL_WARNS("Voice") << "voice disabled; not starting daemon" << LL_ENDL;
        return false;
    }

    if (!isGatewayRunning())
    {
#ifndef VIVOXDAEMON_REMOTEHOST
        // Launch the voice daemon
#if LL_WINDOWS
        // On windows use exe (not work or RO) directory
        std::string exe_path = gDirUtilp->getExecutableDir();
        gDirUtilp->append(exe_path, "SLVoice.exe");
#elif LL_DARWIN
        // On MAC use resource directory
        std::string exe_path = gDirUtilp->getAppRODataDir();
        gDirUtilp->append(exe_path, "SLVoice");
#else
        std::string exe_path = gDirUtilp->getExecutableDir();
        // <FS:ND> On Linux the viewer can run SLVoice.exe through wine (https://www.winehq.org/)
        //gDirUtilp->append(exe_path, "SLVoice");
        if( !viewerUsesWineForVoice() )
            gDirUtilp->append(exe_path, "SLVoice"); // native version
        else
            gDirUtilp->append(exe_path, "win32/SLVoice.exe"); // use bundled win32 version
        // </FS:ND>
#endif
        // See if the vivox executable exists
        llstat s;
        if (!LLFile::stat(exe_path, &s))
        {
            // vivox executable exists.  Build the command line and launch the daemon.
            LLProcess::Params params;

            // <FS:ND> On Linux the viewer can run SLVoice.exe through wine (https://www.winehq.org/)
            params.executable = exe_path;

<<<<<<< HEAD
            if( !viewerUsesWineForVoice() )
                params.executable = exe_path;
            else
            {
                params.executable = "wine";
                params.args.add( exe_path );
            }
            //</FS:ND>
=======
            // VOICE-88: Cycle through [portbase..portbase+portrange) on
            // successive tries because attempting to relaunch (after manually
            // disabling and then re-enabling voice) with the same port can
            // cause SLVoice's bind() call to fail with EADDRINUSE. We expect
            // that eventually the OS will time out previous ports, which is
            // why we cycle instead of incrementing indefinitely.
            U32 portbase = gSavedSettings.getU32("VivoxVoicePort");
            static U32 portoffset = 0;
            static const U32 portrange = 100;
            std::string host(gSavedSettings.getString("VivoxVoiceHost"));
            U32 port = portbase + portoffset;
            portoffset = (portoffset + 1) % portrange;
            params.args.add("-i");
            params.args.add(STRINGIZE(host << ':' << port));
>>>>>>> 50a8c2e4

            std::string loglevel = gSavedSettings.getString("VivoxDebugLevel");
            if (loglevel.empty())
            {
                loglevel = "0";
            }
            params.args.add("-ll");
            params.args.add(loglevel);

            std::string log_folder = gSavedSettings.getString("VivoxLogDirectory");

            if (log_folder.empty())
            {
                log_folder = gDirUtilp->getExpandedFilename(LL_PATH_LOGS, "");
            }

            // <FS:Ansariel> Strip trailing directory delimiter
            if (LLStringUtil::endsWith(log_folder, gDirUtilp->getDirDelimiter()))
            {
                log_folder = log_folder.substr(0, log_folder.size() - gDirUtilp->getDirDelimiter().size());
            }
            // </FS:Ansariel>
            params.args.add("-lf");
            params.args.add(log_folder);

            // set log file basename and .log
            params.args.add("-lp");
            params.args.add("SLVoice");
            params.args.add("-ls");
            params.args.add(".log");

            // rotate any existing log
            std::string new_log = gDirUtilp->getExpandedFilename(LL_PATH_LOGS, "SLVoice.log");
            std::string old_log = gDirUtilp->getExpandedFilename(LL_PATH_LOGS, "SLVoice.old");
            if (gDirUtilp->fileExists(new_log))
            {
                LLFile::rename(new_log, old_log);
            }
            
            std::string shutdown_timeout = gSavedSettings.getString("VivoxShutdownTimeout");
            if (!shutdown_timeout.empty())
            {
                params.args.add("-st");
                params.args.add(shutdown_timeout);
            }

            // <FS:Ansariel> Voice in multiple instances; by Latif Khalifa
            if (gSavedSettings.getBOOL("VoiceMultiInstance"))
            {
                S32 port_nr = 30000 + ll_rand(20000);
                LLControlVariable* voice_port = gSavedSettings.getControl("VivoxVoicePort");
                if (voice_port)
                {
                    voice_port->setValue(LLSD(port_nr), false);
                    params.args.add("-i");
                    params.args.add(llformat("127.0.0.1:%u",  gSavedSettings.getU32("VivoxVoicePort")));
                }
            }
            // </FS:Ansariel>

            params.cwd = gDirUtilp->getAppRODataDir();

            // <FS:ND> Check if using the old SLVoice for Linux. the SDK in that version is too old to handle the extra args
            if( viewerChoosesConnectionHandles() ) { // </FS:ND>
#           ifdef VIVOX_HANDLE_ARGS
            params.args.add("-ah");
            params.args.add(LLVivoxSecurity::getInstance()->accountHandle());

            params.args.add("-ch");
            params.args.add(LLVivoxSecurity::getInstance()->connectorHandle());
#           endif // VIVOX_HANDLE_ARGS
            } // <FS:ND/>

            params.postend = sGatewayPump.getName();
            sGatewayPump.listen("VivoxDaemonPump", boost::bind(&LLVivoxVoiceClient::callbackEndDaemon, this, _1));

            LL_INFOS("Voice") << "Launching SLVoice" << LL_ENDL;
            LL_DEBUGS("Voice") << "SLVoice params " << params << LL_ENDL;

            sGatewayPtr = LLProcess::create(params);

            mDaemonHost = LLHost(host.c_str(), port);
        }
        else
        {
            LL_WARNS("Voice") << exe_path << " not found." << LL_ENDL;
            return false;
        }
#else
        // SLIM SDK: port changed from 44124 to 44125.
        // We can connect to a client gateway running on another host.  This is useful for testing.
        // To do this, launch the gateway on a nearby host like this:
        //  vivox-gw.exe -p tcp -i 0.0.0.0:44125
        // and put that host's IP address here.
        mDaemonHost = LLHost(gSavedSettings.getString("VivoxVoiceHost"), gSavedSettings.getU32("VivoxVoicePort"));
#endif

        // Dirty the states we'll need to sync with the daemon when it comes up.
        mMuteMicDirty = true;
        mMicVolumeDirty = true;
        mSpeakerVolumeDirty = true;
        mSpeakerMuteDirty = true;
        // These only need to be set if they're not default (i.e. empty string).
        mCaptureDeviceDirty = !mCaptureDevice.empty();
        mRenderDeviceDirty = !mRenderDevice.empty();

        mMainSessionGroupHandle.clear();
    }
    else
    {
        LL_DEBUGS("Voice") << " gateway running; not attempting to start" << LL_ENDL;
    }

    //---------------------------------------------------------------------
    llcoro::suspendUntilTimeout(UPDATE_THROTTLE_SECONDS);

    LL_DEBUGS("Voice") << "Connecting to vivox daemon:" << mDaemonHost << LL_ENDL;

    LLVoiceVivoxStats::getInstance()->reset();
    while (!mConnected)
    {
        LLVoiceVivoxStats::getInstance()->connectionAttemptStart();
        LL_DEBUGS("Voice") << "Attempting to connect to vivox daemon: " << mDaemonHost << LL_ENDL;
        closeSocket();
        if (!mSocket)
        {
            mSocket = LLSocket::create(gAPRPoolp, LLSocket::STREAM_TCP);
        }

        mConnected = mSocket->blockingConnect(mDaemonHost);
        LLVoiceVivoxStats::getInstance()->connectionAttemptEnd(mConnected);
        if (!mConnected)
        {
            llcoro::suspendUntilTimeout(DAEMON_CONNECT_THROTTLE_SECONDS);
        }
    }
    
    //---------------------------------------------------------------------
    llcoro::suspendUntilTimeout(UPDATE_THROTTLE_SECONDS);

    while (!mPump)
    {   // Can't do this until we have the pump available.
        llcoro::suspend();
    }
    
    // MBW -- Note to self: pumps and pipes examples in
    //  indra/test/io.cpp
    //  indra/test/llpipeutil.{cpp|h}

    // Attach the pumps and pipes

    LLPumpIO::chain_t readChain;

    readChain.push_back(LLIOPipe::ptr_t(new LLIOSocketReader(mSocket)));
    readChain.push_back(LLIOPipe::ptr_t(new LLVivoxProtocolParser()));

    mPump->addChain(readChain, NEVER_CHAIN_EXPIRY_SECS);

    //---------------------------------------------------------------------
    llcoro::suspendUntilTimeout(UPDATE_THROTTLE_SECONDS);

    // Initial devices query
    getCaptureDevicesSendMessage();
    getRenderDevicesSendMessage();

    mLoginRetryCount = 0;

    return true;
}

bool LLVivoxVoiceClient::provisionVoiceAccount()
{
    LL_INFOS("Voice") << "Provisioning voice account." << LL_ENDL;

    while (!gAgent.getRegion() || !gAgent.getRegion()->capabilitiesReceived())
    {
        LL_DEBUGS("Voice") << "no capabilities for voice provisioning; waiting " << LL_ENDL;
        // *TODO* Pump a message for wake up.
        llcoro::suspend();
    }

    std::string url = gAgent.getRegionCapability("ProvisionVoiceAccountRequest");

    LL_DEBUGS("Voice") << "region ready for voice provisioning; url=" << url << LL_ENDL;

    LLCore::HttpRequest::policy_t httpPolicy(LLCore::HttpRequest::DEFAULT_POLICY_ID);
    LLCoreHttpUtil::HttpCoroutineAdapter::ptr_t
        httpAdapter(new LLCoreHttpUtil::HttpCoroutineAdapter("voiceAccountProvision", httpPolicy));
    LLCore::HttpRequest::ptr_t httpRequest(new LLCore::HttpRequest);
    LLCore::HttpOptions::ptr_t httpOpts = LLCore::HttpOptions::ptr_t(new LLCore::HttpOptions);
    int retryCount(0);

    LLSD result;
    bool provisioned = false;
    do
    {
        LLVoiceVivoxStats::getInstance()->provisionAttemptStart();
        result = httpAdapter->postAndSuspend(httpRequest, url, LLSD(), httpOpts);

        LLSD httpResults = result[LLCoreHttpUtil::HttpCoroutineAdapter::HTTP_RESULTS];
        LLCore::HttpStatus status = LLCoreHttpUtil::HttpCoroutineAdapter::getStatusFromLLSD(httpResults);

        if (status == LLCore::HttpStatus(404))
        {
            F32 timeout = pow(PROVISION_RETRY_TIMEOUT, static_cast<float>(retryCount));
            LL_WARNS("Voice") << "Provision CAP 404.  Retrying in " << timeout << " seconds." << LL_ENDL;
            llcoro::suspendUntilTimeout(timeout);
        }
        else if (!status)
        {
            LL_WARNS("Voice") << "Unable to provision voice account." << LL_ENDL;
            LLVoiceVivoxStats::getInstance()->provisionAttemptEnd(false);
            return false;
        }
        else
        {
            provisioned = true;
        }        
    } while (!provisioned && retryCount <= PROVISION_RETRY_MAX);

    LLVoiceVivoxStats::getInstance()->provisionAttemptEnd(provisioned);
    if (! provisioned )
    {
        LL_WARNS("Voice") << "Could not access voice provision cap after " << retryCount << " attempts." << LL_ENDL;
        return false;
    }

    std::string voiceSipUriHostname;
    std::string voiceAccountServerUri;
    std::string voiceUserName = result["username"].asString();
    std::string voicePassword = result["password"].asString();

    if (result.has("voice_sip_uri_hostname"))
    {
        voiceSipUriHostname = result["voice_sip_uri_hostname"].asString();
    }
    
    // this key is actually misnamed -- it will be an entire URI, not just a hostname.
    if (result.has("voice_account_server_name"))
    {
        voiceAccountServerUri = result["voice_account_server_name"].asString();
    }

    LL_DEBUGS("Voice") << "ProvisionVoiceAccountRequest response"
                       << " user " << (voiceUserName.empty() ? "not set" : "set")
                       << " password " << (voicePassword.empty() ? "not set" : "set")
                       << " sip uri " << voiceSipUriHostname
                       << " account uri " << voiceAccountServerUri
                       << LL_ENDL;

    setLoginInfo(voiceUserName, voicePassword, voiceSipUriHostname, voiceAccountServerUri);

    return true;
}

bool LLVivoxVoiceClient::establishVoiceConnection()
{
    if (!mVoiceEnabled && mIsInitialized)
    {
        LL_WARNS("Voice") << "cannot establish connection; enabled "<<mVoiceEnabled<<" initialized "<<mIsInitialized<<LL_ENDL;
        return false;
    }
    
    LLSD result;
    bool connected(false);
    bool giving_up(false);
    int retries = 0;
    LL_INFOS("Voice") << "Requesting connection to voice service" << LL_ENDL;

    LLVoiceVivoxStats::getInstance()->establishAttemptStart();
    connectorCreate();
    do
    {
        result = llcoro::suspendUntilEventOn(mVivoxPump);
        LL_DEBUGS("Voice") << "event=" << ll_stream_notation_sd(result) << LL_ENDL;

        if (result.has("connector"))
        {
            LLVoiceVivoxStats::getInstance()->establishAttemptEnd(connected);
            connected = LLSD::Boolean(result["connector"]);
            if (!connected)
            {
                if (result.has("retry") && ++retries <= CONNECT_RETRY_MAX)
                {
                    F32 timeout = LLSD::Real(result["retry"]);
                    timeout *= retries;
                    LL_INFOS("Voice") << "Retry connection to voice service in " << timeout << " seconds" << LL_ENDL;
                    llcoro::suspendUntilTimeout(timeout);

                    if (mVoiceEnabled) // user may have switched it off
                    {
                        // try again
                        LLVoiceVivoxStats::getInstance()->establishAttemptStart();
                        connectorCreate();
                    }
                    else
                    {
                        // stop if they've turned off voice
                        giving_up = true;
                    }
                }
                else
                {
                    giving_up=true;
                }
            }
        }
        LL_DEBUGS("Voice") << (connected ? "" : "not ") << "connected, "
                           << (giving_up ? "" : "not ") << "giving up"
                           << LL_ENDL;
    } while (!connected && !giving_up);

    if (giving_up)
    {
        LLSD args;
        args["HOSTID"] = LLURI(mVoiceAccountServerURI).authority();
        LLNotificationsUtil::add("NoVoiceConnect", args);
    }

    return connected;
}

bool LLVivoxVoiceClient::breakVoiceConnection(bool corowait)
{
    LL_DEBUGS("Voice") << "( wait=" << corowait << ")" << LL_ENDL;
    bool retval(true);

    mShutdownComplete = false;
    connectorShutdown();

    if (corowait)
    {
        LLSD timeoutResult(LLSDMap("connector", "timeout"));

        LLSD result = llcoro::suspendUntilEventOnWithTimeout(mVivoxPump, LOGOUT_ATTEMPT_TIMEOUT, timeoutResult);
        LL_DEBUGS("Voice") << "event=" << ll_stream_notation_sd(result) << LL_ENDL;

        retval = result.has("connector");
    }
    else
    {
        mRelogRequested = false; //stop the control coro
        // If we are not doing a corowait then we must sleep until the connector has responded
        // otherwise we may very well close the socket too early.
#if LL_WINDOWS
        if (!mShutdownComplete)
        {
            // The situation that brings us here is a call from ::terminate()
            // At this point message system is already down so we can't wait for
            // the message, yet we need to receive "connector shutdown response".
            // Either wait a bit and emulate it or check gMessageSystem for specific message
            _sleep(1000);
            if (mConnected)
            {
                mConnected = false;
                LLSD vivoxevent(LLSDMap("connector", LLSD::Boolean(false)));
                mVivoxPump.post(vivoxevent);
            }
            mShutdownComplete = true;
        }
#endif
    }

    LL_DEBUGS("Voice") << "closing SLVoice socket" << LL_ENDL;
    closeSocket();		// Need to do this now -- bad things happen if the destructor does it later.
    cleanUp();
    mConnected = false;

    return retval;
}

bool LLVivoxVoiceClient::loginToVivox()
{
    LLSD timeoutResult(LLSDMap("login", "timeout"));

    int loginRetryCount(0);

    bool response_ok(false);
    bool account_login(false);
    bool send_login(true);

    do 
    {
        mIsLoggingIn = true;
        if (send_login)
        {
            loginSendMessage();
            send_login = false;
        }
        
        LLSD result = llcoro::suspendUntilEventOnWithTimeout(mVivoxPump, LOGIN_ATTEMPT_TIMEOUT, timeoutResult);
        LL_DEBUGS("Voice") << "event=" << ll_stream_notation_sd(result) << LL_ENDL;

        if (result.has("login"))
        {
            std::string loginresp = result["login"];

            if ((loginresp == "retry") || (loginresp == "timeout"))
            {
                LL_WARNS("Voice") << "login failed with status '" << loginresp << "' "
                                  << " count " << loginRetryCount << "/" << LOGIN_RETRY_MAX
                                  << LL_ENDL;
                if (++loginRetryCount > LOGIN_RETRY_MAX)
                {
                    // We've run out of retries - tell the user
                    LL_WARNS("Voice") << "too many login retries (" << loginRetryCount << "); giving up." << LL_ENDL;
                    LLSD args;
                    args["HOSTID"] = LLURI(mVoiceAccountServerURI).authority();
                    mTerminateDaemon = true;
                    LLNotificationsUtil::add("NoVoiceConnect", args);

                    mIsLoggingIn = false;
                    return false;
                }
                response_ok = false;
                account_login = false;
                send_login = true;

                // an exponential backoff gets too long too quickly; stretch it out, but not too much
                F32 timeout = loginRetryCount * LOGIN_ATTEMPT_TIMEOUT;

                // tell the user there is a problem
                LL_WARNS("Voice") << "login " << loginresp << " will retry login in " << timeout << " seconds." << LL_ENDL;
                    
                llcoro::suspendUntilTimeout(timeout);
            }
            else if (loginresp == "failed")
            {
                mIsLoggingIn = false;
                return false;
            }
            else if (loginresp == "response_ok")
            {
                response_ok = true;
            }
            else if (loginresp == "account_login")
            {
                account_login = true;
            }
        }

    } while (!response_ok || !account_login);

    mRelogRequested = false;
    mIsLoggedIn = true;
    notifyStatusObservers(LLVoiceClientStatusObserver::STATUS_LOGGED_IN);

    // Set up the mute list observer if it hasn't been set up already.
    if ((!sMuteListListener_listening))
    {
        LLMuteList::getInstance()->addObserver(&mutelist_listener);
        sMuteListListener_listening = true;
    }

    // Set the initial state of mic mute, local speaker volume, etc.
    sendLocalAudioUpdates();
    mIsLoggingIn = false;

    return true;
}

void LLVivoxVoiceClient::logoutOfVivox(bool wait)
{
    if (mIsLoggedIn)
    {
        // Ensure that we'll re-request provisioning before logging in again
        mAccountPassword.clear();
        mVoiceAccountServerURI.clear();

        logoutSendMessage();

        if (wait)
        {
            LLSD timeoutResult(LLSDMap("logout", "timeout"));
            LLSD result;

<<<<<<< HEAD
            LL_DEBUGS("Voice")
                << "waiting for logout response on "
                << mVivoxPump.getName()
                << LL_ENDL;

            LLSD result = llcoro::suspendUntilEventOnWithTimeout(mVivoxPump, LOGOUT_ATTEMPT_TIMEOUT, timeoutResult);

            LL_DEBUGS("Voice") << "event=" << ll_stream_notation_sd(result) << LL_ENDL;
=======
            do
            {
                LL_DEBUGS("Voice")
                    << "waiting for logout response on "
                    << mVivoxPump.getName()
                    << LL_ENDL;

                result = llcoro::suspendUntilEventOnWithTimeout(mVivoxPump, LOGOUT_ATTEMPT_TIMEOUT, timeoutResult);

                LL_DEBUGS("Voice") << "event=" << ll_stream_notation_sd(result) << LL_ENDL;
                // Don't get confused by prior queued events -- note that it's
                // very important that mVivoxPump is an LLEventMailDrop, which
                // does queue events.
            } while (! result["logout"]);
>>>>>>> 50a8c2e4
        }
        else
        {
            LL_DEBUGS("Voice") << "not waiting for logout" << LL_ENDL;
        }

        mIsLoggedIn = false;
    }
}


bool LLVivoxVoiceClient::retrieveVoiceFonts()
{
    // Request the set of available voice fonts.
    refreshVoiceEffectLists(true);

    mIsWaitingForFonts = true;
    LLSD result;
    do 
    {
        result = llcoro::suspendUntilEventOn(mVivoxPump);

        LL_DEBUGS("Voice") << "event=" << ll_stream_notation_sd(result) << LL_ENDL;
        if (result.has("voice_fonts"))
            break;
    } while (true);
    mIsWaitingForFonts = false;

    mVoiceFontExpiryTimer.start();
    mVoiceFontExpiryTimer.setTimerExpirySec(VOICE_FONT_EXPIRY_INTERVAL);

    return result["voice_fonts"].asBoolean();
}

bool LLVivoxVoiceClient::requestParcelVoiceInfo()
{
    //_INFOS("Voice") << "Requesting voice info for Parcel" << LL_ENDL;

    LLViewerRegion * region = gAgent.getRegion();
    if (region == NULL || !region->capabilitiesReceived())
    {
        LL_DEBUGS("Voice") << "ParcelVoiceInfoRequest capability not yet available, deferring" << LL_ENDL;
        return false;
    }

    // grab the cap.
    std::string url = gAgent.getRegion()->getCapability("ParcelVoiceInfoRequest");
    if (url.empty())
    {
        // Region dosn't have the cap. Stop probing.
        LL_DEBUGS("Voice") << "ParcelVoiceInfoRequest capability not available in this region" << LL_ENDL;
        return false;
    }
 
    // update the parcel
    checkParcelChanged(true);

    LL_DEBUGS("Voice") << "sending ParcelVoiceInfoRequest (" << mCurrentRegionName << ", " << mCurrentParcelLocalID << ")" << LL_ENDL;

    LLCore::HttpRequest::policy_t httpPolicy(LLCore::HttpRequest::DEFAULT_POLICY_ID);
    LLCoreHttpUtil::HttpCoroutineAdapter::ptr_t
        httpAdapter(new LLCoreHttpUtil::HttpCoroutineAdapter("parcelVoiceInfoRequest", httpPolicy));
    LLCore::HttpRequest::ptr_t httpRequest(new LLCore::HttpRequest);

    LLSD result = httpAdapter->postAndSuspend(httpRequest, url, LLSD());

    LLSD httpResults = result[LLCoreHttpUtil::HttpCoroutineAdapter::HTTP_RESULTS];
    LLCore::HttpStatus status = LLCoreHttpUtil::HttpCoroutineAdapter::getStatusFromLLSD(httpResults);

    if (mSessionTerminateRequested || (!mVoiceEnabled && mIsInitialized))
    {
        // if a terminate request has been received,
        // bail and go to the stateSessionTerminated
        // state.  If the cap request is still pending,
        // the responder will check to see if we've moved
        // to a new session and won't change any state.
        LL_DEBUGS("Voice") << "terminate requested " << mSessionTerminateRequested
                           << " enabled " << mVoiceEnabled
                           << " initialized " << mIsInitialized
                           << LL_ENDL;
        terminateAudioSession(true);
        return false;
    }

    if ((!status) || (mSessionTerminateRequested || (!mVoiceEnabled && mIsInitialized)))
    {
        if (mSessionTerminateRequested || (!mVoiceEnabled && mIsInitialized))
        {
            LL_WARNS("Voice") << "Session terminated." << LL_ENDL;
        }

        LL_WARNS("Voice") << "No voice on parcel" << LL_ENDL;
        sessionTerminate();
        return false;
    }

    std::string uri;
    std::string credentials;

    if (result.has("voice_credentials"))
    {
        LLSD voice_credentials = result["voice_credentials"];
        if (voice_credentials.has("channel_uri"))
        {
            LL_DEBUGS("Voice") << "got voice channel uri" << LL_ENDL;
            uri = voice_credentials["channel_uri"].asString();
        }
        else
        {
            LL_WARNS("Voice") << "No voice channel uri" << LL_ENDL;
        }
        
        if (voice_credentials.has("channel_credentials"))
        {
            LL_DEBUGS("Voice") << "got voice channel credentials" << LL_ENDL;
            credentials =
                voice_credentials["channel_credentials"].asString();
        }
        else
        {
            LL_WARNS("Voice") << "No voice channel credentials" << LL_ENDL;

        }
    }
    else
    {
        LL_WARNS("Voice") << "No voice credentials" << LL_ENDL;
    }

    // set the spatial channel.  If no voice credentials or uri are 
    // available, then we simply drop out of voice spatially.
    return !setSpatialChannel(uri, credentials);
}

bool LLVivoxVoiceClient::addAndJoinSession(const sessionStatePtr_t &nextSession)
{
    mIsJoiningSession = true;

    sessionStatePtr_t oldSession = mAudioSession;

    LL_INFOS("Voice") << "Adding or joining voice session " << nextSession->mHandle << LL_ENDL;

    mAudioSession = nextSession;
    mAudioSessionChanged = true;
    if (!mAudioSession || !mAudioSession->mReconnect)
    {
        mNextAudioSession.reset();
    }

    // The old session may now need to be deleted.
    reapSession(oldSession);

    if (mAudioSession)
    {
        if (!mAudioSession->mHandle.empty())
        {
            // Connect to a session by session handle

            sessionMediaConnectSendMessage(mAudioSession);
        }
        else
        {
            // Connect to a session by URI
            sessionCreateSendMessage(mAudioSession, true, false);
        }
    }

    notifyStatusObservers(LLVoiceClientStatusObserver::STATUS_JOINING);

    llcoro::suspend();

    LLSD result;

    if (mSpatialJoiningNum == MAX_NORMAL_JOINING_SPATIAL_NUM)
    {
        // Notify observers to let them know there is problem with voice
        notifyStatusObservers(LLVoiceClientStatusObserver::STATUS_VOICE_DISABLED);
        LL_WARNS() << "There seems to be problem with connection to voice server. Disabling voice chat abilities." << LL_ENDL;
    }
    
    // Increase mSpatialJoiningNum only for spatial sessions- it's normal to reach this case for
    // example for p2p many times while waiting for response, so it can't be used to detect errors
    if (mAudioSession && mAudioSession->mIsSpatial)
    {
        mSpatialJoiningNum++;
    }

    if (!mVoiceEnabled && mIsInitialized)
    {
        LL_DEBUGS("Voice") << "Voice no longer enabled. Exiting"
                           << " enabled " << mVoiceEnabled
                           << " initialized " << mIsInitialized
                           << LL_ENDL;
        mIsJoiningSession = false;
        // User bailed out during connect -- jump straight to teardown.
        terminateAudioSession(true);
        notifyStatusObservers(LLVoiceClientStatusObserver::STATUS_VOICE_DISABLED);
        return false;
    }
    else if (mSessionTerminateRequested)
    {
        LL_DEBUGS("Voice") << "Terminate requested" << LL_ENDL;
        if (mAudioSession && !mAudioSession->mHandle.empty())
        {
            // Only allow direct exits from this state in p2p calls (for cancelling an invite).
            // Terminating a half-connected session on other types of calls seems to break something in the vivox gateway.
            if (mAudioSession->mIsP2P)
            {
                terminateAudioSession(true);
                mIsJoiningSession = false;
                notifyStatusObservers(LLVoiceClientStatusObserver::STATUS_LEFT_CHANNEL);
                return false;
            }
        }
    }

    bool added(true);
    bool joined(false);

    LLSD timeoutResult(LLSDMap("session", "timeout"));

    // We are about to start a whole new session.  Anything that MIGHT still be in our 
    // maildrop is going to be stale and cause us much wailing and gnashing of teeth.  
    // Just flush it all out and start new.
    mVivoxPump.discard();

    // It appears that I need to wait for BOTH the SessionGroup.AddSession response and the SessionStateChangeEvent with state 4
    // before continuing from this state.  They can happen in either order, and if I don't wait for both, things can get stuck.
    // For now, the SessionGroup.AddSession response handler sets mSessionHandle and the SessionStateChangeEvent handler transitions to stateSessionJoined.
    // This is a cheap way to make sure both have happened before proceeding.
    do
    {
        result = llcoro::suspendUntilEventOnWithTimeout(mVivoxPump, SESSION_JOIN_TIMEOUT, timeoutResult);

        LL_INFOS("Voice") << "event=" << ll_stream_notation_sd(result) << LL_ENDL;
        if (result.has("session"))
        {
            if (!mAudioSession)
            {
                LL_WARNS("Voice") << "Message for session handle \"" << result["handle"] << "\" while session is not initialized." << LL_ENDL;
                continue;
            }
            if (result.has("handle") && result["handle"] != mAudioSession->mHandle)
            {
                LL_WARNS("Voice") << "Message for session handle \"" << result["handle"] << "\" while waiting for \"" << mAudioSession->mHandle << "\"." << LL_ENDL;
                continue;
            }

            std::string message = result["session"].asString();

            if ((message == "added") || (message == "created"))
            {
                added = true;
            }
            else if (message == "joined")
            {
                joined = true;
            }
            else if ((message == "failed") || (message == "removed") || (message == "timeout"))
            {   // we will get a removed message if a voice call is declined.
                
                if (message == "failed") 
                {
                    int reason = result["reason"].asInteger();
                    LL_WARNS("Voice") << "Add and join failed for reason " << reason << LL_ENDL;
                    
                    if (   (reason == ERROR_VIVOX_NOT_LOGGED_IN)
                        || (reason == ERROR_VIVOX_OBJECT_NOT_FOUND))
                    {
                        LL_DEBUGS("Voice") << "Requesting reprovision and login." << LL_ENDL;
                        requestRelog();
                    }                    
                }
                else
                {
                    LL_WARNS("Voice") << "session '" << message << "' "
                                      << LL_ENDL;
                }
                    
                notifyStatusObservers(LLVoiceClientStatusObserver::STATUS_LEFT_CHANNEL);
                mIsJoiningSession = false;
                return false;
            }
        }
    } while (!added || !joined);

    mIsJoiningSession = false;

    if (mSpatialJoiningNum > 100)
    {
        LL_WARNS("Voice") << "There seems to be problem with connecting to a voice channel. Frames to join were " << mSpatialJoiningNum << LL_ENDL;
    }

    mSpatialJoiningNum = 0;

    // Events that need to happen when a session is joined could go here.
    // send an initial positional information immediately upon joining.
    // 
    // do an initial update for position and the camera position, then send a 
    // positional update.
    updatePosition();
    enforceTether();

    // Dirty state that may need to be sync'ed with the daemon.
    mMuteMicDirty = true;
    mSpeakerVolumeDirty = true;
    mSpatialCoordsDirty = true;

    sendPositionAndVolumeUpdate();

    notifyStatusObservers(LLVoiceClientStatusObserver::STATUS_JOINED);

    return true;
}

bool LLVivoxVoiceClient::terminateAudioSession(bool wait)
{

    if (mAudioSession)
    {
        LL_INFOS("Voice") << "terminateAudioSession(" << wait << ") Terminating current voice session " << mAudioSession->mHandle << LL_ENDL;

        if (mIsLoggedIn)
        {
            if (!mAudioSession->mHandle.empty())
            {

#if RECORD_EVERYTHING
                // HACK: for testing only
                // Save looped recording
                std::string savepath("/tmp/vivoxrecording");
                {
                    time_t now = time(NULL);
                    const size_t BUF_SIZE = 64;
                    char time_str[BUF_SIZE];	/* Flawfinder: ignore */

                    strftime(time_str, BUF_SIZE, "%Y-%m-%dT%H:%M:%SZ", gmtime(&now));
                    savepath += time_str;
                }
                recordingLoopSave(savepath);
#endif

                sessionMediaDisconnectSendMessage(mAudioSession);

                if (wait)
                {
                    LLSD result;
                    do
                    {
                        LLSD timeoutResult(LLSDMap("session", "timeout"));

                        result = llcoro::suspendUntilEventOnWithTimeout(mVivoxPump, LOGOUT_ATTEMPT_TIMEOUT, timeoutResult);

                        LL_DEBUGS("Voice") << "event=" << ll_stream_notation_sd(result) << LL_ENDL;
                        if (result.has("session"))
                        {
                            if (result.has("handle"))
                            {
                                if (result["handle"] != mAudioSession->mHandle)
                                {
                                    LL_WARNS("Voice") << "Message for session handle \"" << result["handle"] << "\" while waiting for \"" << mAudioSession->mHandle << "\"." << LL_ENDL;
                                    continue;
                                }
                            }

                            std::string message = result["session"].asString();
                            if (message == "removed" || message == "timeout")
                                break;
                        }
                    } while (true);

                }
            }
            else
            {
                LL_WARNS("Voice") << "called with no session handle" << LL_ENDL;
            }
        }
        // <FS:Ansariel> This is usually the case because ::terminate() is logging us out beforehand
        //else
        //{
        //    LL_WARNS("Voice") << "Session " << mAudioSession->mHandle << " already terminated by logout." << LL_ENDL;
        //}
        // </FS:Ansariel>

        sessionStatePtr_t oldSession = mAudioSession;

        mAudioSession.reset();
        // We just notified status observers about this change.  Don't do it again.
        mAudioSessionChanged = false;

        // The old session may now need to be deleted.
        reapSession(oldSession);
    }
    else
    {
        LL_WARNS("Voice") << "terminateAudioSession(" << wait << ") with NULL mAudioSession" << LL_ENDL;
    }

    notifyStatusObservers(LLVoiceClientStatusObserver::STATUS_LEFT_CHANNEL);

    // Always reset the terminate request flag when we get here.
    // Some slower PCs have a race condition where they can switch to an incoming  P2P call faster than the state machine leaves 
    // the region chat.
    mSessionTerminateRequested = false;

    bool status=((mVoiceEnabled || !mIsInitialized) && !mRelogRequested  && !LLApp::isExiting());
    LL_DEBUGS("Voice") << "exiting"
                       << " VoiceEnabled " << mVoiceEnabled
                       << " IsInitialized " << mIsInitialized
                       << " RelogRequested " << mRelogRequested
                       << " AppExiting " << LLApp::isExiting()
                       << " returning " << status
                       << LL_ENDL;
    return status;
}

bool LLVivoxVoiceClient::waitForChannel()
{
    LL_INFOS("Voice") << "Waiting for channel" << LL_ENDL;

    do 
    {
        if (!loginToVivox())
        {
            return false;
        }

        if (LLVoiceClient::instance().getVoiceEffectEnabled())
        {
            retrieveVoiceFonts();

            // Request the set of available voice fonts.
            refreshVoiceEffectLists(false);
        }

#if USE_SESSION_GROUPS			
        // Rider: This code is completely unchanged from the original state machine
        // It does not seem to be in active use... but I'd rather not rip it out.
        // create the main session group
        setState(stateCreatingSessionGroup);
        sessionGroupCreateSendMessage();
#endif

        do
        {
            mIsProcessingChannels = true;
            llcoro::suspend();

            if (mTuningMode)
            {
                performMicTuning();
            }
            else if (mCaptureBufferMode)
            {
                recordingAndPlaybackMode();
            }
            // <FS:Ansariel> FIRE-20371: Viewer spams region with ParcelVoiceInfoRequest if voice is disabled on parcel
            //else if (checkParcelChanged() || (mNextAudioSession == NULL))
            else if ((checkParcelChanged() || (mNextAudioSession == NULL)) && LLViewerParcelMgr::instance().allowAgentVoice())
            // </FS:Ansariel>
            {
                // the parcel is changed, or we have no pending audio sessions,
                // so try to request the parcel voice info
                // if we have the cap, we move to the appropriate state
                requestParcelVoiceInfo();
            }
            else if (sessionNeedsRelog(mNextAudioSession))
            {
                LL_INFOS("Voice") << "Session requesting reprovision and login." << LL_ENDL;
                requestRelog();
                break;
            }
            else if (mNextAudioSession)
            {
                sessionStatePtr_t joinSession = mNextAudioSession;
                mNextAudioSession.reset();
                if (!runSession(joinSession))
                {
                    LL_DEBUGS("Voice") << "runSession returned false; leaving inner loop" << LL_ENDL;
                    break;
                }
                else
                {
                    LL_DEBUGS("Voice")
                        << "runSession returned true to inner loop"
                        << " RelogRequested=" << mRelogRequested
                        << " VoiceEnabled=" << mVoiceEnabled
                        << LL_ENDL;
                }
            }

            if (!mNextAudioSession)
            {
                llcoro::suspendUntilTimeout(1.0);
            }
        } while (mVoiceEnabled && !mRelogRequested);

        LL_DEBUGS("Voice")
            << "leaving inner waitForChannel loop"
            << " RelogRequested=" << mRelogRequested
            << " VoiceEnabled=" << mVoiceEnabled
            << LL_ENDL;

        mIsProcessingChannels = false;

        logoutOfVivox(true);

        if (mRelogRequested)
        {
            LL_DEBUGS("Voice") << "Relog Requested, restarting provisioning" << LL_ENDL;
            if (!provisionVoiceAccount())
            {
                LL_WARNS("Voice") << "provisioning voice failed; giving up" << LL_ENDL;
                giveUp();
                return false;
            }
        }
    } while (mVoiceEnabled && mRelogRequested && isGatewayRunning());

    LL_DEBUGS("Voice")
        << "exiting"
        << " RelogRequested=" << mRelogRequested
        << " VoiceEnabled=" << mVoiceEnabled
        << LL_ENDL;
    return true;
}

bool LLVivoxVoiceClient::runSession(const sessionStatePtr_t &session)
{
    LL_INFOS("Voice") << "running new voice session " << session->mHandle << LL_ENDL;

    if (!addAndJoinSession(session))
    {
        notifyStatusObservers(LLVoiceClientStatusObserver::ERROR_UNKNOWN);

        if (mSessionTerminateRequested)
        {
            LL_DEBUGS("Voice") << "runSession terminate requested " << LL_ENDL;
            terminateAudioSession(true);
        }
        // if a relog has been requested then addAndJoineSession 
        // failed in a spectacular way and we need to back out.
        // If this is not the case then we were simply trying to
        // make a call and the other party rejected it.  
        return !mRelogRequested;
    }

    notifyParticipantObservers();
    notifyVoiceFontObservers();

    LLSD timeoutEvent(LLSDMap("timeout", LLSD::Boolean(true)));

    mIsInChannel = true;
    mMuteMicDirty = true;

    while (mVoiceEnabled && isGatewayRunning() && !mSessionTerminateRequested && !mTuningMode)
    {
        sendCaptureAndRenderDevices();
        if (mAudioSession && mAudioSession->mParticipantsChanged)
        {
            mAudioSession->mParticipantsChanged = false;
            notifyParticipantObservers();
        }
        
        if (!inSpatialChannel())
        {
            // When in a non-spatial channel, never send positional updates.
            mSpatialCoordsDirty = false;
        }
        else
        {
            updatePosition();

            if (checkParcelChanged())
            {
                // *RIDER: I think I can just return here if the parcel has changed 
                // and grab the new voice channel from the outside loop.
                // 
                // if the parcel has changed, attempted to request the
                // cap for the parcel voice info.  If we can't request it
                // then we don't have the cap URL so we do nothing and will
                // recheck next time around
                if (requestParcelVoiceInfo())
                {   // The parcel voice URI has changed.. break out and reconnect.
                    break;
                }
            }
            // Do the calculation that enforces the listener<->speaker tether (and also updates the real camera position)
            enforceTether();
        }
        sendPositionAndVolumeUpdate();

        // Do notifications for expiring Voice Fonts.
        if (mVoiceFontExpiryTimer.hasExpired())
        {
            expireVoiceFonts();
            mVoiceFontExpiryTimer.setTimerExpirySec(VOICE_FONT_EXPIRY_INTERVAL);
        }

        // send any requests to adjust mic and speaker settings if they have changed
        sendLocalAudioUpdates();

        mIsInitialized = true;
        LLSD result = llcoro::suspendUntilEventOnWithTimeout(mVivoxPump, UPDATE_THROTTLE_SECONDS, timeoutEvent);
        if (!result.has("timeout")) // logging the timeout event spams the log
        {
            LL_DEBUGS("Voice") << "event=" << ll_stream_notation_sd(result) << LL_ENDL;
        }
        if (result.has("session"))
        {   
            if (result.has("handle"))
            {
                if (!mAudioSession)
                {
                    LL_WARNS("Voice") << "Message for session handle \"" << result["handle"] << "\" while session is not initiated." << LL_ENDL;
                    continue;
                }
                if (result["handle"] != mAudioSession->mHandle)
                {
                    LL_WARNS("Voice") << "Message for session handle \"" << result["handle"] << "\" while waiting for \"" << mAudioSession->mHandle << "\"." << LL_ENDL;
                    continue;
                }
            }

            std::string message = result["session"];

            if (message == "removed")
            {
                LL_DEBUGS("Voice") << "session removed" << LL_ENDL;
                notifyStatusObservers(LLVoiceClientStatusObserver::STATUS_LEFT_CHANNEL);
                break;
            }
        }
        else if (result.has("login"))
        {
            std::string message = result["login"];
            if (message == "account_logout")
            {
                LL_DEBUGS("Voice") << "logged out" << LL_ENDL;
                mIsLoggedIn = false;
                mRelogRequested = true;
                break;
            }
        }
    }

    mIsInChannel = false;
    LL_DEBUGS("Voice") << "terminating at end of runSession" << LL_ENDL;
    terminateAudioSession(true);

    return true;
}

void LLVivoxVoiceClient::sendCaptureAndRenderDevices()
{
    if (mCaptureDeviceDirty || mRenderDeviceDirty)
    {
        std::ostringstream stream;

        buildSetCaptureDevice(stream);
        buildSetRenderDevice(stream);

        if (!stream.str().empty())
        {
            writeString(stream.str());
        }

        llcoro::suspendUntilTimeout(UPDATE_THROTTLE_SECONDS);
    }
}

void LLVivoxVoiceClient::recordingAndPlaybackMode()
{
    LL_INFOS("Voice") << "In voice capture/playback mode." << LL_ENDL;

    while (true)
    {
        LLSD command;
        do
        {
            command = llcoro::suspendUntilEventOn(mVivoxPump);
            LL_DEBUGS("Voice") << "event=" << ll_stream_notation_sd(command) << LL_ENDL;
        } while (!command.has("recplay"));

        if (command["recplay"].asString() == "quit")
        {
            mCaptureBufferMode = false;
            break;
        }
        else if (command["recplay"].asString() == "record")
        {
            voiceRecordBuffer();
        }
        else if (command["recplay"].asString() == "playback")
        {
            voicePlaybackBuffer();
        }
    }

    LL_INFOS("Voice") << "Leaving capture/playback mode." << LL_ENDL;
    mCaptureBufferRecording = false;
    mCaptureBufferRecorded = false;
    mCaptureBufferPlaying = false;

    return;
}

int LLVivoxVoiceClient::voiceRecordBuffer()
{
    LLSD timeoutResult(LLSDMap("recplay", "stop")); 

    LL_INFOS("Voice") << "Recording voice buffer" << LL_ENDL;

    LLSD result;

    captureBufferRecordStartSendMessage();
    notifyVoiceFontObservers();

    do
    {
        result = llcoro::suspendUntilEventOnWithTimeout(mVivoxPump, CAPTURE_BUFFER_MAX_TIME, timeoutResult);
        LL_DEBUGS("Voice") << "event=" << ll_stream_notation_sd(result) << LL_ENDL;
    } while (!result.has("recplay"));

    mCaptureBufferRecorded = true;

    captureBufferRecordStopSendMessage();
    mCaptureBufferRecording = false;

    // Update UI, should really use a separate callback.
    notifyVoiceFontObservers();

    return true;
    /*TODO expand return to move directly into play*/
}

int LLVivoxVoiceClient::voicePlaybackBuffer()
{
    LLSD timeoutResult(LLSDMap("recplay", "stop"));

    LL_INFOS("Voice") << "Playing voice buffer" << LL_ENDL;

    LLSD result;

    do
    {
        captureBufferPlayStartSendMessage(mPreviewVoiceFont);

        // Store the voice font being previewed, so that we know to restart if it changes.
        mPreviewVoiceFontLast = mPreviewVoiceFont;

        do
        {
            // Update UI, should really use a separate callback.
            notifyVoiceFontObservers();

            result = llcoro::suspendUntilEventOnWithTimeout(mVivoxPump, CAPTURE_BUFFER_MAX_TIME, timeoutResult);
            LL_DEBUGS("Voice") << "event=" << ll_stream_notation_sd(result) << LL_ENDL;
        } while (!result.has("recplay"));

        if (result["recplay"] == "playback")
            continue;   // restart playback... May be a font change.

        break;
    } while (true);

    // Stop playing.
    captureBufferPlayStopSendMessage();
    mCaptureBufferPlaying = false;

    // Update UI, should really use a separate callback.
    notifyVoiceFontObservers();

    return true;
}


bool LLVivoxVoiceClient::performMicTuning()
{
    LL_INFOS("Voice") << "Entering voice tuning mode." << LL_ENDL;

    mIsInTuningMode = true;
    llcoro::suspend();

    while (mTuningMode)
    {

        if (mCaptureDeviceDirty || mRenderDeviceDirty)
        {
            // These can't be changed while in tuning mode.  Set them before starting.
            std::ostringstream stream;

            buildSetCaptureDevice(stream);
            buildSetRenderDevice(stream);

            if (!stream.str().empty())
            {
                writeString(stream.str());
            }

            llcoro::suspendUntilTimeout(UPDATE_THROTTLE_SECONDS);
        }

        // loop mic back to render device.
        //setMuteMic(0);						// make sure the mic is not muted
        std::ostringstream stream;

        stream << "<Request requestId=\"" << mCommandCookie++ << "\" action=\"Connector.MuteLocalMic.1\">"
            << "<ConnectorHandle>" << LLVivoxSecurity::getInstance()->connectorHandle() << "</ConnectorHandle>"
            << "<Value>false</Value>"
            << "</Request>\n\n\n";

        // Dirty the mute mic state so that it will get reset when we finishing previewing
        mMuteMicDirty = true;
        mTuningSpeakerVolumeDirty = true;

        writeString(stream.str());
        tuningCaptureStartSendMessage(1);  // 1-loop, zero, don't loop

        //---------------------------------------------------------------------
        llcoro::suspend();

        while (mTuningMode && !mCaptureDeviceDirty && !mRenderDeviceDirty)
        {
            // process mic/speaker volume changes
            if (mTuningMicVolumeDirty || mTuningSpeakerVolumeDirty)
            {
                std::ostringstream stream;

                if (mTuningMicVolumeDirty)
                {
                    LL_INFOS("Voice") << "setting tuning mic level to " << mTuningMicVolume << LL_ENDL;
                    stream
                        << "<Request requestId=\"" << mCommandCookie++ << "\" action=\"Aux.SetMicLevel.1\">"
                        << "<Level>" << mTuningMicVolume << "</Level>"
                        << "</Request>\n\n\n";
                }

                if (mTuningSpeakerVolumeDirty)
                {
                    LL_INFOS("Voice") << "setting tuning speaker level to " << mTuningSpeakerVolume << LL_ENDL;
                    stream
                        << "<Request requestId=\"" << mCommandCookie++ << "\" action=\"Aux.SetSpeakerLevel.1\">"
                        << "<Level>" << mTuningSpeakerVolume << "</Level>"
                        << "</Request>\n\n\n";
                }

                mTuningMicVolumeDirty = false;
                mTuningSpeakerVolumeDirty = false;

                if (!stream.str().empty())
                {
                    writeString(stream.str());
                }
            }
            llcoro::suspend();
        }

        //---------------------------------------------------------------------

        // transition out of mic tuning
        tuningCaptureStopSendMessage();
        if (mCaptureDeviceDirty || mRenderDeviceDirty)
        {
            llcoro::suspendUntilTimeout(UPDATE_THROTTLE_SECONDS);
        }
    }

    mIsInTuningMode = false;

    //---------------------------------------------------------------------
    return true;
}

//=========================================================================

void LLVivoxVoiceClient::closeSocket(void)
{
	mSocket.reset();
	mConnected = false;
	mConnectorEstablished = false;
	mAccountLoggedIn = false;
}

void LLVivoxVoiceClient::loginSendMessage()
{
	std::ostringstream stream;

	bool autoPostCrashDumps = gSavedSettings.getBOOL("VivoxAutoPostCrashDumps");

    // <FS:ND> Check if using the old SLVoice for Linux. the SDK in that version is too old to handle the extra args
    std::string strAccountHandle;
    if( viewerChoosesConnectionHandles() )
        strAccountHandle = "<AccountHandle>" +  LLVivoxSecurity::getInstance()->accountHandle() + "</AccountHandle>";
    // </FS:ND>
    
	stream
	<< "<Request requestId=\"" << mCommandCookie++ << "\" action=\"Account.Login.1\">"
		<< "<ConnectorHandle>" << LLVivoxSecurity::getInstance()->connectorHandle() << "</ConnectorHandle>"
		<< "<AccountName>" << mAccountName << "</AccountName>"
        << "<AccountPassword>" << mAccountPassword << "</AccountPassword>"
        << strAccountHandle
		<< "<AudioSessionAnswerMode>VerifyAnswer</AudioSessionAnswerMode>"
		<< "<EnableBuddiesAndPresence>false</EnableBuddiesAndPresence>"
		<< "<EnablePresencePersistence>0</EnablePresencePersistence>"
		<< "<BuddyManagementMode>Application</BuddyManagementMode>"
		<< "<ParticipantPropertyFrequency>5</ParticipantPropertyFrequency>"
		<< (autoPostCrashDumps?"<AutopostCrashDumps>true</AutopostCrashDumps>":"")
	<< "</Request>\n\n\n";

    LL_INFOS("Voice") << "Attempting voice login" << LL_ENDL;
	writeString(stream.str());
}

void LLVivoxVoiceClient::logout()
{
	// Ensure that we'll re-request provisioning before logging in again
	mAccountPassword.clear();
	mVoiceAccountServerURI.clear();
	
	logoutSendMessage();
}

void LLVivoxVoiceClient::logoutSendMessage()
{
	if(mAccountLoggedIn)
	{
        LL_INFOS("Voice") << "Attempting voice logout" << LL_ENDL;
		std::ostringstream stream;
		stream
		<< "<Request requestId=\"" << mCommandCookie++ << "\" action=\"Account.Logout.1\">"
			<< "<AccountHandle>" << LLVivoxSecurity::getInstance()->accountHandle() << "</AccountHandle>"
		<< "</Request>"
		<< "\n\n\n";

		mAccountLoggedIn = false;

		writeString(stream.str());
	}
}

void LLVivoxVoiceClient::sessionGroupCreateSendMessage()
{
	if(mAccountLoggedIn)
	{		
		std::ostringstream stream;

		LL_DEBUGS("Voice") << "creating session group" << LL_ENDL;

		stream
		<< "<Request requestId=\"" << mCommandCookie++ << "\" action=\"SessionGroup.Create.1\">"
			<< "<AccountHandle>" << LLVivoxSecurity::getInstance()->accountHandle() << "</AccountHandle>"
			<< "<Type>Normal</Type>"
		<< "</Request>"
		<< "\n\n\n";

		writeString(stream.str());
	}
}

void LLVivoxVoiceClient::sessionCreateSendMessage(const sessionStatePtr_t &session, bool startAudio, bool startText)
{
	S32 font_index = getVoiceFontIndex(session->mVoiceFontID);
	LL_DEBUGS("Voice") << "Requesting create: " << session->mSIPURI
                       << " with voice font: " << session->mVoiceFontID << " (" << font_index << ")"
                       << LL_ENDL;

	session->mCreateInProgress = true;
	if(startAudio)
	{
		session->mMediaConnectInProgress = true;
	}

	std::ostringstream stream;
	stream
	<< "<Request requestId=\"" << session->mSIPURI << "\" action=\"Session.Create.1\">"
		<< "<AccountHandle>" << LLVivoxSecurity::getInstance()->accountHandle() << "</AccountHandle>"
		<< "<URI>" << session->mSIPURI << "</URI>";

	static const std::string allowed_chars =
				"ABCDEFGHIJKLMNOPQRSTUVWXYZabcdefghijklmnopqrstuvwxyz"
				"0123456789"
				"-._~";

	if(!session->mHash.empty())
	{
		stream
			<< "<Password>" << LLURI::escape(session->mHash, allowed_chars) << "</Password>"
			<< "<PasswordHashAlgorithm>SHA1UserName</PasswordHashAlgorithm>";
	}

	stream
		<< "<ConnectAudio>" << (startAudio?"true":"false") << "</ConnectAudio>"
		<< "<ConnectText>" << (startText?"true":"false") << "</ConnectText>"
		<< "<VoiceFontID>" << font_index << "</VoiceFontID>"
		<< "<Name>" << mChannelName << "</Name>"
	<< "</Request>\n\n\n";
	writeString(stream.str());
}

void LLVivoxVoiceClient::sessionGroupAddSessionSendMessage(const sessionStatePtr_t &session, bool startAudio, bool startText)
{
	LL_DEBUGS("Voice") << "Requesting create: " << session->mSIPURI << LL_ENDL;

	S32 font_index = getVoiceFontIndex(session->mVoiceFontID);
	LL_DEBUGS("Voice") << "With voice font: " << session->mVoiceFontID << " (" << font_index << ")" << LL_ENDL;

	session->mCreateInProgress = true;
	if(startAudio)
	{
		session->mMediaConnectInProgress = true;
	}
	
	std::string password;
	if(!session->mHash.empty())
	{
		static const std::string allowed_chars =
					"ABCDEFGHIJKLMNOPQRSTUVWXYZabcdefghijklmnopqrstuvwxyz"
					"0123456789"
					"-._~"
					;
		password = LLURI::escape(session->mHash, allowed_chars);
	}

	std::ostringstream stream;
	stream
	<< "<Request requestId=\"" << session->mSIPURI << "\" action=\"SessionGroup.AddSession.1\">"
		<< "<SessionGroupHandle>" << session->mGroupHandle << "</SessionGroupHandle>"
		<< "<URI>" << session->mSIPURI << "</URI>"
		<< "<Name>" << mChannelName << "</Name>"
		<< "<ConnectAudio>" << (startAudio?"true":"false") << "</ConnectAudio>"
		<< "<ConnectText>" << (startText?"true":"false") << "</ConnectText>"
		<< "<VoiceFontID>" << font_index << "</VoiceFontID>"
		<< "<Password>" << password << "</Password>"
		<< "<PasswordHashAlgorithm>SHA1UserName</PasswordHashAlgorithm>"
	<< "</Request>\n\n\n"
	;
	
	writeString(stream.str());
}

void LLVivoxVoiceClient::sessionMediaConnectSendMessage(const sessionStatePtr_t &session)
{
	S32 font_index = getVoiceFontIndex(session->mVoiceFontID);
	LL_DEBUGS("Voice") << "Connecting audio to session handle: " << session->mHandle
                       << " with voice font: " << session->mVoiceFontID << " (" << font_index << ")"
                       << LL_ENDL;

	session->mMediaConnectInProgress = true;
	
	std::ostringstream stream;

	stream
	<< "<Request requestId=\"" << session->mHandle << "\" action=\"Session.MediaConnect.1\">"
		<< "<SessionGroupHandle>" << session->mGroupHandle << "</SessionGroupHandle>"
		<< "<SessionHandle>" << session->mHandle << "</SessionHandle>"
		<< "<VoiceFontID>" << font_index << "</VoiceFontID>"
		<< "<Media>Audio</Media>"
	<< "</Request>\n\n\n";

	writeString(stream.str());
}

void LLVivoxVoiceClient::sessionTextConnectSendMessage(const sessionStatePtr_t &session)
{
	LL_DEBUGS("Voice") << "connecting text to session handle: " << session->mHandle << LL_ENDL;
	
	std::ostringstream stream;

	stream
	<< "<Request requestId=\"" << session->mHandle << "\" action=\"Session.TextConnect.1\">"
		<< "<SessionGroupHandle>" << session->mGroupHandle << "</SessionGroupHandle>"
		<< "<SessionHandle>" << session->mHandle << "</SessionHandle>"
	<< "</Request>\n\n\n";

	writeString(stream.str());
}

void LLVivoxVoiceClient::sessionTerminate()
{
	mSessionTerminateRequested = true;
}

void LLVivoxVoiceClient::requestRelog()
{
	mSessionTerminateRequested = true;
	mRelogRequested = true;
}


void LLVivoxVoiceClient::leaveAudioSession()
{
	if(mAudioSession)
	{
		LL_DEBUGS("Voice") << "leaving session: " << mAudioSession->mSIPURI << LL_ENDL;

		if(!mAudioSession->mHandle.empty())
		{

#if RECORD_EVERYTHING
			// HACK: for testing only
			// Save looped recording
			std::string savepath("/tmp/vivoxrecording");
			{
				time_t now = time(NULL);
				const size_t BUF_SIZE = 64;
				char time_str[BUF_SIZE];	/* Flawfinder: ignore */
						
				strftime(time_str, BUF_SIZE, "%Y-%m-%dT%H:%M:%SZ", gmtime(&now));
				savepath += time_str;
			}
			recordingLoopSave(savepath);
#endif

			sessionMediaDisconnectSendMessage(mAudioSession);
		}
		else
		{
			LL_WARNS("Voice") << "called with no session handle" << LL_ENDL;	
		}
	}
	else
	{
		LL_WARNS("Voice") << "called with no active session" << LL_ENDL;
	}
    sessionTerminate();
}

void LLVivoxVoiceClient::sessionTerminateSendMessage(const sessionStatePtr_t &session)
{
	std::ostringstream stream;

	sessionGroupTerminateSendMessage(session);
	return;
	/*
	LL_DEBUGS("Voice") << "Sending Session.Terminate with handle " << session->mHandle << LL_ENDL;	
	stream
	<< "<Request requestId=\"" << mCommandCookie++ << "\" action=\"Session.Terminate.1\">"
		<< "<SessionHandle>" << session->mHandle << "</SessionHandle>"
	<< "</Request>\n\n\n";
	
	writeString(stream.str());
	*/
}

void LLVivoxVoiceClient::sessionGroupTerminateSendMessage(const sessionStatePtr_t &session)
{
	std::ostringstream stream;
	
	LL_DEBUGS("Voice") << "Sending SessionGroup.Terminate with handle " << session->mGroupHandle << LL_ENDL;	
	stream
	<< "<Request requestId=\"" << mCommandCookie++ << "\" action=\"SessionGroup.Terminate.1\">"
		<< "<SessionGroupHandle>" << session->mGroupHandle << "</SessionGroupHandle>"
	<< "</Request>\n\n\n";
	
	writeString(stream.str());
}

void LLVivoxVoiceClient::sessionMediaDisconnectSendMessage(const sessionStatePtr_t &session)
{
	std::ostringstream stream;
	sessionGroupTerminateSendMessage(session);
	return;
	/*
	LL_DEBUGS("Voice") << "Sending Session.MediaDisconnect with handle " << session->mHandle << LL_ENDL;	
	stream
	<< "<Request requestId=\"" << mCommandCookie++ << "\" action=\"Session.MediaDisconnect.1\">"
		<< "<SessionGroupHandle>" << session->mGroupHandle << "</SessionGroupHandle>"
		<< "<SessionHandle>" << session->mHandle << "</SessionHandle>"
		<< "<Media>Audio</Media>"
	<< "</Request>\n\n\n";
	
	writeString(stream.str());
	*/
	
}


void LLVivoxVoiceClient::getCaptureDevicesSendMessage()
{
	std::ostringstream stream;
	stream
	<< "<Request requestId=\"" << mCommandCookie++ << "\" action=\"Aux.GetCaptureDevices.1\">"
	<< "</Request>\n\n\n";
	
	writeString(stream.str());
}

void LLVivoxVoiceClient::getRenderDevicesSendMessage()
{
	std::ostringstream stream;
	stream
	<< "<Request requestId=\"" << mCommandCookie++ << "\" action=\"Aux.GetRenderDevices.1\">"
	<< "</Request>\n\n\n";
	
	writeString(stream.str());
}

void LLVivoxVoiceClient::clearCaptureDevices()
{
	LL_DEBUGS("Voice") << "called" << LL_ENDL;
	mCaptureDevices.clear();
}

void LLVivoxVoiceClient::addCaptureDevice(const LLVoiceDevice& device)
{
	LL_DEBUGS("Voice") << "display: '" << device.display_name << "' device: '" << device.full_name << "'" << LL_ENDL;
    mCaptureDevices.push_back(device);
}

LLVoiceDeviceList& LLVivoxVoiceClient::getCaptureDevices()
{
	return mCaptureDevices;
}

void LLVivoxVoiceClient::setCaptureDevice(const std::string& name)
{
	if(name == "Default")
	{
		if(!mCaptureDevice.empty())
		{
			mCaptureDevice.clear();
			mCaptureDeviceDirty = true;	
		}
	}
	else
	{
		if(mCaptureDevice != name)
		{
			mCaptureDevice = name;
			mCaptureDeviceDirty = true;	
		}
	}
}
void LLVivoxVoiceClient::setDevicesListUpdated(bool state)
{
	mDevicesListUpdated = state;
}

void LLVivoxVoiceClient::clearRenderDevices()
{	
	LL_DEBUGS("Voice") << "called" << LL_ENDL;
	mRenderDevices.clear();
}

void LLVivoxVoiceClient::addRenderDevice(const LLVoiceDevice& device)
{
	LL_DEBUGS("Voice") << "display: '" << device.display_name << "' device: '" << device.full_name << "'" << LL_ENDL;
    mRenderDevices.push_back(device);
}

LLVoiceDeviceList& LLVivoxVoiceClient::getRenderDevices()
{
	return mRenderDevices;
}

void LLVivoxVoiceClient::setRenderDevice(const std::string& name)
{
	if(name == "Default")
	{
		if(!mRenderDevice.empty())
		{
			mRenderDevice.clear();
			mRenderDeviceDirty = true;	
		}
	}
	else
	{
		if(mRenderDevice != name)
		{
			mRenderDevice = name;
			mRenderDeviceDirty = true;	
		}
	}
	
}

void LLVivoxVoiceClient::tuningStart()
{
    LL_DEBUGS("Voice") << "Starting tuning" << LL_ENDL;
    mTuningMode = true;
    if (!mIsCoroutineActive)
    {
        LLCoros::instance().launch("LLVivoxVoiceClient::voiceControlCoro",
            boost::bind(&LLVivoxVoiceClient::voiceControlCoro, LLVivoxVoiceClient::getInstance()));
    }
    else if (mIsInChannel)
	{
		LL_DEBUGS("Voice") << "no channel" << LL_ENDL;
		sessionTerminate();
	}
}

void LLVivoxVoiceClient::tuningStop()
{
	mTuningMode = false;
}

bool LLVivoxVoiceClient::inTuningMode()
{
    return mIsInTuningMode;
}

void LLVivoxVoiceClient::tuningRenderStartSendMessage(const std::string& name, bool loop)
{		
	mTuningAudioFile = name;
	std::ostringstream stream;
	stream
	<< "<Request requestId=\"" << mCommandCookie++ << "\" action=\"Aux.RenderAudioStart.1\">"
    << "<SoundFilePath>" << mTuningAudioFile << "</SoundFilePath>"
    << "<Loop>" << (loop?"1":"0") << "</Loop>"
	<< "</Request>\n\n\n";
	
	writeString(stream.str());
}

void LLVivoxVoiceClient::tuningRenderStopSendMessage()
{
	std::ostringstream stream;
	stream
	<< "<Request requestId=\"" << mCommandCookie++ << "\" action=\"Aux.RenderAudioStop.1\">"
    << "<SoundFilePath>" << mTuningAudioFile << "</SoundFilePath>"
	<< "</Request>\n\n\n";
	
	writeString(stream.str());
}

void LLVivoxVoiceClient::tuningCaptureStartSendMessage(int loop)
{
	LL_DEBUGS("Voice") << "sending CaptureAudioStart" << LL_ENDL;
	
	std::ostringstream stream;
	stream
	<< "<Request requestId=\"" << mCommandCookie++ << "\" action=\"Aux.CaptureAudioStart.1\">"
	<< "<Duration>-1</Duration>"
    << "<LoopToRenderDevice>" << loop << "</LoopToRenderDevice>"
	<< "</Request>\n\n\n";
	
	writeString(stream.str());
}

void LLVivoxVoiceClient::tuningCaptureStopSendMessage()
{
	LL_DEBUGS("Voice") << "sending CaptureAudioStop" << LL_ENDL;
	
	std::ostringstream stream;
	stream
	<< "<Request requestId=\"" << mCommandCookie++ << "\" action=\"Aux.CaptureAudioStop.1\">"
	<< "</Request>\n\n\n";
	
	writeString(stream.str());

	mTuningEnergy = 0.0f;
}

void LLVivoxVoiceClient::tuningSetMicVolume(float volume)
{
	int scaled_volume = scale_mic_volume(volume);

	if(scaled_volume != mTuningMicVolume)
	{
		mTuningMicVolume = scaled_volume;
		mTuningMicVolumeDirty = true;
	}
}

void LLVivoxVoiceClient::tuningSetSpeakerVolume(float volume)
{
	int scaled_volume = scale_speaker_volume(volume);	

	if(scaled_volume != mTuningSpeakerVolume)
	{
		mTuningSpeakerVolume = scaled_volume;
		mTuningSpeakerVolumeDirty = true;
	}
}
				
float LLVivoxVoiceClient::tuningGetEnergy(void)
{
	return mTuningEnergy;
}

bool LLVivoxVoiceClient::deviceSettingsAvailable()
{
	bool result = true;
	
	if(!mConnected)
		result = false;
	
	if(mRenderDevices.empty())
		result = false;
	
	return result;
}
bool LLVivoxVoiceClient::deviceSettingsUpdated()
{
    bool updated = mDevicesListUpdated;
	if (mDevicesListUpdated)
	{
		// a hot swap event or a polling of the audio devices has been parsed since the last redraw of the input and output device panel.
		mDevicesListUpdated = false; // toggle the setting
	}
	return updated;		
}

void LLVivoxVoiceClient::refreshDeviceLists(bool clearCurrentList)
{
	if(clearCurrentList)
	{
		clearCaptureDevices();
		clearRenderDevices();
	}
	getCaptureDevicesSendMessage();
	getRenderDevicesSendMessage();
}

void LLVivoxVoiceClient::daemonDied()
{
	// The daemon died, so the connection is gone.  Reset everything and start over.
	LL_WARNS("Voice") << "Connection to vivox daemon lost.  Resetting state."<< LL_ENDL;

	//TODO: Try to relaunch the daemon
}

void LLVivoxVoiceClient::giveUp()
{
	// All has failed.  Clean up and stop trying.
    LL_WARNS("Voice") << "Terminating Voice Service" << LL_ENDL;
	closeSocket();
	cleanUp();
}

static void oldSDKTransform (LLVector3 &left, LLVector3 &up, LLVector3 &at, LLVector3d &pos, LLVector3 &vel)
{
	F32 nat[3], nup[3], nl[3]; // the new at, up, left vectors and the  new position and velocity
//	F32 nvel[3]; 
	F64 npos[3];
	
	// The original XML command was sent like this:
	/*
			<< "<Position>"
				<< "<X>" << pos[VX] << "</X>"
				<< "<Y>" << pos[VZ] << "</Y>"
				<< "<Z>" << pos[VY] << "</Z>"
			<< "</Position>"
			<< "<Velocity>"
				<< "<X>" << mAvatarVelocity[VX] << "</X>"
				<< "<Y>" << mAvatarVelocity[VZ] << "</Y>"
				<< "<Z>" << mAvatarVelocity[VY] << "</Z>"
			<< "</Velocity>"
			<< "<AtOrientation>"
				<< "<X>" << l.mV[VX] << "</X>"
				<< "<Y>" << u.mV[VX] << "</Y>"
				<< "<Z>" << a.mV[VX] << "</Z>"
			<< "</AtOrientation>"
			<< "<UpOrientation>"
				<< "<X>" << l.mV[VZ] << "</X>"
				<< "<Y>" << u.mV[VY] << "</Y>"
				<< "<Z>" << a.mV[VZ] << "</Z>"
			<< "</UpOrientation>"
			<< "<LeftOrientation>"
				<< "<X>" << l.mV [VY] << "</X>"
				<< "<Y>" << u.mV [VZ] << "</Y>"
				<< "<Z>" << a.mV [VY] << "</Z>"
			<< "</LeftOrientation>";
	*/

#if 1
	// This was the original transform done when building the XML command
	nat[0] = left.mV[VX];
	nat[1] = up.mV[VX];
	nat[2] = at.mV[VX];

	nup[0] = left.mV[VZ];
	nup[1] = up.mV[VY];
	nup[2] = at.mV[VZ];

	nl[0] = left.mV[VY];
	nl[1] = up.mV[VZ];
	nl[2] = at.mV[VY];

	npos[0] = pos.mdV[VX];
	npos[1] = pos.mdV[VZ];
	npos[2] = pos.mdV[VY];

//	nvel[0] = vel.mV[VX];
//	nvel[1] = vel.mV[VZ];
//	nvel[2] = vel.mV[VY];

	for(int i=0;i<3;++i) {
		at.mV[i] = nat[i];
		up.mV[i] = nup[i];
		left.mV[i] = nl[i];
		pos.mdV[i] = npos[i];
	}
	
	// This was the original transform done in the SDK
	nat[0] = at.mV[2];
	nat[1] = 0; // y component of at vector is always 0, this was up[2]
	nat[2] = -1 * left.mV[2];

	// We override whatever the application gives us
	nup[0] = 0; // x component of up vector is always 0
	nup[1] = 1; // y component of up vector is always 1
	nup[2] = 0; // z component of up vector is always 0

	nl[0] = at.mV[0];
	nl[1] = 0;  // y component of left vector is always zero, this was up[0]
	nl[2] = -1 * left.mV[0];

	npos[2] = pos.mdV[2] * -1.0;
	npos[1] = pos.mdV[1];
	npos[0] = pos.mdV[0];

	for(int i=0;i<3;++i) {
		at.mV[i] = nat[i];
		up.mV[i] = nup[i];
		left.mV[i] = nl[i];
		pos.mdV[i] = npos[i];
	}
#else
	// This is the compose of the two transforms (at least, that's what I'm trying for)
	nat[0] = at.mV[VX];
	nat[1] = 0; // y component of at vector is always 0, this was up[2]
	nat[2] = -1 * up.mV[VZ];

	// We override whatever the application gives us
	nup[0] = 0; // x component of up vector is always 0
	nup[1] = 1; // y component of up vector is always 1
	nup[2] = 0; // z component of up vector is always 0

	nl[0] = left.mV[VX];
	nl[1] = 0;  // y component of left vector is always zero, this was up[0]
	nl[2] = -1 * left.mV[VY];

	npos[0] = pos.mdV[VX];
	npos[1] = pos.mdV[VZ];
	npos[2] = pos.mdV[VY] * -1.0;

	nvel[0] = vel.mV[VX];
	nvel[1] = vel.mV[VZ];
	nvel[2] = vel.mV[VY];

	for(int i=0;i<3;++i) {
		at.mV[i] = nat[i];
		up.mV[i] = nup[i];
		left.mV[i] = nl[i];
		pos.mdV[i] = npos[i];
	}
	
#endif
}

void LLVivoxVoiceClient::setHidden(bool hidden)
{
    mHidden = hidden;

    if (mHidden && inSpatialChannel())
    {
        // get out of the channel entirely 
        leaveAudioSession();
    }
    else
    {
        sendPositionAndVolumeUpdate();
    }
}

void LLVivoxVoiceClient::sendPositionAndVolumeUpdate(void)
{	
	std::ostringstream stream;
	
	if (mSpatialCoordsDirty && inSpatialChannel())
	{
		LLVector3 l, u, a, vel;
		LLVector3d pos;

		mSpatialCoordsDirty = false;
		
		// Always send both speaker and listener positions together.
		stream << "<Request requestId=\"" << mCommandCookie++ << "\" action=\"Session.Set3DPosition.1\">"		
			<< "<SessionHandle>" << getAudioSessionHandle() << "</SessionHandle>";
		
		stream << "<SpeakerPosition>";

        LLMatrix3 avatarRot = mAvatarRot.getMatrix3();

//		LL_DEBUGS("Voice") << "Sending speaker position " << mAvatarPosition << LL_ENDL;
		l = avatarRot.getLeftRow();
		u = avatarRot.getUpRow();
		a = avatarRot.getFwdRow();

        pos = mAvatarPosition;
		vel = mAvatarVelocity;

		// SLIM SDK: the old SDK was doing a transform on the passed coordinates that the new one doesn't do anymore.
		// The old transform is replicated by this function.
		oldSDKTransform(l, u, a, pos, vel);
        
        if (mHidden)
        {
            for (int i=0;i<3;++i)
            {
                pos.mdV[i] = VX_NULL_POSITION;
            }
        }
		
		stream
			<< "<Position>"
				<< "<X>" << pos.mdV[VX] << "</X>"
				<< "<Y>" << pos.mdV[VY] << "</Y>"
				<< "<Z>" << pos.mdV[VZ] << "</Z>"
			<< "</Position>"
			<< "<Velocity>"
				<< "<X>" << vel.mV[VX] << "</X>"
				<< "<Y>" << vel.mV[VY] << "</Y>"
				<< "<Z>" << vel.mV[VZ] << "</Z>"
			<< "</Velocity>"
			<< "<AtOrientation>"
				<< "<X>" << a.mV[VX] << "</X>"
				<< "<Y>" << a.mV[VY] << "</Y>"
				<< "<Z>" << a.mV[VZ] << "</Z>"
			<< "</AtOrientation>"
			<< "<UpOrientation>"
				<< "<X>" << u.mV[VX] << "</X>"
				<< "<Y>" << u.mV[VY] << "</Y>"
				<< "<Z>" << u.mV[VZ] << "</Z>"
			<< "</UpOrientation>"
  			<< "<LeftOrientation>"
  				<< "<X>" << l.mV [VX] << "</X>"
  				<< "<Y>" << l.mV [VY] << "</Y>"
  				<< "<Z>" << l.mV [VZ] << "</Z>"
  			<< "</LeftOrientation>"
            ;
        
		stream << "</SpeakerPosition>";

		stream << "<ListenerPosition>";

		LLVector3d	earPosition;
		LLVector3	earVelocity;
		LLMatrix3	earRot;
		
		switch(mEarLocation)
		{
			case earLocCamera:
			default:
				earPosition = mCameraPosition;
				earVelocity = mCameraVelocity;
				earRot = mCameraRot;
			break;
			
			case earLocAvatar:
				earPosition = mAvatarPosition;
				earVelocity = mAvatarVelocity;
				earRot = avatarRot;
			break;
			
			case earLocMixed:
				earPosition = mAvatarPosition;
				earVelocity = mAvatarVelocity;
				earRot = mCameraRot;
			break;
		}

		l = earRot.getLeftRow();
		u = earRot.getUpRow();
		a = earRot.getFwdRow();

        pos = earPosition;
		vel = earVelocity;

		
		oldSDKTransform(l, u, a, pos, vel);
		
        if (mHidden)
        {
            for (int i=0;i<3;++i)
            {
                pos.mdV[i] = VX_NULL_POSITION;
            }
        }
        
		stream
			<< "<Position>"
				<< "<X>" << pos.mdV[VX] << "</X>"
				<< "<Y>" << pos.mdV[VY] << "</Y>"
				<< "<Z>" << pos.mdV[VZ] << "</Z>"
			<< "</Position>"
			<< "<Velocity>"
				<< "<X>" << vel.mV[VX] << "</X>"
				<< "<Y>" << vel.mV[VY] << "</Y>"
				<< "<Z>" << vel.mV[VZ] << "</Z>"
			<< "</Velocity>"
			<< "<AtOrientation>"
				<< "<X>" << a.mV[VX] << "</X>"
				<< "<Y>" << a.mV[VY] << "</Y>"
				<< "<Z>" << a.mV[VZ] << "</Z>"
			<< "</AtOrientation>"
			<< "<UpOrientation>"
				<< "<X>" << u.mV[VX] << "</X>"
				<< "<Y>" << u.mV[VY] << "</Y>"
				<< "<Z>" << u.mV[VZ] << "</Z>"
			<< "</UpOrientation>"
  			<< "<LeftOrientation>"
  				<< "<X>" << l.mV [VX] << "</X>"
  				<< "<Y>" << l.mV [VY] << "</Y>"
  				<< "<Z>" << l.mV [VZ] << "</Z>"
  			<< "</LeftOrientation>"
            ;

		stream << "</ListenerPosition>";

		stream << "<ReqDispositionType>1</ReqDispositionType>";  //do not generate responses for update requests
		stream << "</Request>\n\n\n";
	}	
	
	if(mAudioSession && (mAudioSession->mVolumeDirty || mAudioSession->mMuteDirty))
	{
		participantMap::iterator iter = mAudioSession->mParticipantsByURI.begin();

		mAudioSession->mVolumeDirty = false;
		mAudioSession->mMuteDirty = false;
		
		for(; iter != mAudioSession->mParticipantsByURI.end(); iter++)
		{
			participantStatePtr_t p(iter->second);
			
			if(p->mVolumeDirty)
			{
				// Can't set volume/mute for yourself
				if(!p->mIsSelf)
				{
					// scale from the range 0.0-1.0 to vivox volume in the range 0-100
					S32 volume = ll_round(p->mVolume / VOLUME_SCALE_VIVOX);
					bool mute = p->mOnMuteList;
					
					if(mute)
					{
						// SetParticipantMuteForMe doesn't work in p2p sessions.
						// If we want the user to be muted, set their volume to 0 as well.
						// This isn't perfect, but it will at least reduce their volume to a minimum.
						volume = 0;
						// Mark the current volume level as set to prevent incoming events
						// changing it to 0, so that we can return to it when unmuting.
						p->mVolumeSet = true;
					}
					
					if(volume == 0)
					{
						mute = true;
					}

					LL_DEBUGS("Voice") << "Setting volume/mute for avatar " << p->mAvatarID << " to " << volume << (mute?"/true":"/false") << LL_ENDL;
					
					// SLIM SDK: Send both volume and mute commands.
					
					// Send a "volume for me" command for the user.
					stream << "<Request requestId=\"" << mCommandCookie++ << "\" action=\"Session.SetParticipantVolumeForMe.1\">"
						<< "<SessionHandle>" << getAudioSessionHandle() << "</SessionHandle>"
						<< "<ParticipantURI>" << p->mURI << "</ParticipantURI>"
						<< "<Volume>" << volume << "</Volume>"
						<< "</Request>\n\n\n";

					if(!mAudioSession->mIsP2P)
					  {
					    // Send a "mute for me" command for the user
					    // Doesn't work in P2P sessions
					    stream << "<Request requestId=\"" << mCommandCookie++ << "\" action=\"Session.SetParticipantMuteForMe.1\">"
					      << "<SessionHandle>" << getAudioSessionHandle() << "</SessionHandle>"
					      << "<ParticipantURI>" << p->mURI << "</ParticipantURI>"
					      << "<Mute>" << (mute?"1":"0") << "</Mute>"
					      << "<Scope>Audio</Scope>"
					      << "</Request>\n\n\n";
					    }
				}
				
				p->mVolumeDirty = false;
			}
		}
	}

    std::string update(stream.str());
	if(!update.empty())
	{
        LL_DEBUGS("VoiceUpdate") << "sending update " << update << LL_ENDL;
		writeString(update);
	}

}

void LLVivoxVoiceClient::buildSetCaptureDevice(std::ostringstream &stream)
{
	if(mCaptureDeviceDirty)
	{
		LL_DEBUGS("Voice") << "Setting input device = \"" << mCaptureDevice << "\"" << LL_ENDL;
	
		stream 
		<< "<Request requestId=\"" << mCommandCookie++ << "\" action=\"Aux.SetCaptureDevice.1\">"
			<< "<CaptureDeviceSpecifier>" << mCaptureDevice << "</CaptureDeviceSpecifier>"
		<< "</Request>"
		<< "\n\n\n";
		
		mCaptureDeviceDirty = false;
	}
}

void LLVivoxVoiceClient::buildSetRenderDevice(std::ostringstream &stream)
{
	if(mRenderDeviceDirty)
	{
		LL_DEBUGS("Voice") << "Setting output device = \"" << mRenderDevice << "\"" << LL_ENDL;

		stream
		<< "<Request requestId=\"" << mCommandCookie++ << "\" action=\"Aux.SetRenderDevice.1\">"
			<< "<RenderDeviceSpecifier>" << mRenderDevice << "</RenderDeviceSpecifier>"
		<< "</Request>"
		<< "\n\n\n";
		mRenderDeviceDirty = false;
	}
}

void LLVivoxVoiceClient::sendLocalAudioUpdates()
{
	// Check all of the dirty states and then send messages to those needing to be changed.
	// Tuningmode hands its own mute settings.
	std::ostringstream stream;

	if (mMuteMicDirty && !mTuningMode)
	{
		mMuteMicDirty = false;

		// Send a local mute command.

		LL_INFOS("Voice") << "Sending MuteLocalMic command with parameter " << (mMuteMic ? "true" : "false") << LL_ENDL;

		stream << "<Request requestId=\"" << mCommandCookie++ << "\" action=\"Connector.MuteLocalMic.1\">"
			<< "<ConnectorHandle>" << LLVivoxSecurity::getInstance()->connectorHandle() << "</ConnectorHandle>"
			<< "<Value>" << (mMuteMic ? "true" : "false") << "</Value>"
			<< "</Request>\n\n\n";

	}

	if (mSpeakerMuteDirty && !mTuningMode)
	{
		const char *muteval = ((mSpeakerVolume <= scale_speaker_volume(0)) ? "true" : "false");

		mSpeakerMuteDirty = false;

		LL_INFOS("Voice") << "Setting speaker mute to " << muteval << LL_ENDL;

		stream << "<Request requestId=\"" << mCommandCookie++ << "\" action=\"Connector.MuteLocalSpeaker.1\">"
			<< "<ConnectorHandle>" << LLVivoxSecurity::getInstance()->connectorHandle() << "</ConnectorHandle>"
			<< "<Value>" << muteval << "</Value>"
			<< "</Request>\n\n\n";

	}

	if (mSpeakerVolumeDirty)
	{
		mSpeakerVolumeDirty = false;

		LL_INFOS("Voice") << "Setting speaker volume to " << mSpeakerVolume << LL_ENDL;

		stream << "<Request requestId=\"" << mCommandCookie++ << "\" action=\"Connector.SetLocalSpeakerVolume.1\">"
			<< "<ConnectorHandle>" << LLVivoxSecurity::getInstance()->connectorHandle() << "</ConnectorHandle>"
			<< "<Value>" << mSpeakerVolume << "</Value>"
			<< "</Request>\n\n\n";

	}

	if (mMicVolumeDirty)
	{
		mMicVolumeDirty = false;

		LL_INFOS("Voice") << "Setting mic volume to " << mMicVolume << LL_ENDL;

		stream << "<Request requestId=\"" << mCommandCookie++ << "\" action=\"Connector.SetLocalMicVolume.1\">"
			<< "<ConnectorHandle>" << LLVivoxSecurity::getInstance()->connectorHandle() << "</ConnectorHandle>"
			<< "<Value>" << mMicVolume << "</Value>"
			<< "</Request>\n\n\n";
	}


	if (!stream.str().empty())
	{
		writeString(stream.str());
	}
}

/////////////////////////////
// Response/Event handlers

void LLVivoxVoiceClient::connectorCreateResponse(int statusCode, std::string &statusString, std::string &connectorHandle, std::string &versionID)
{	
    LLSD result = LLSD::emptyMap();

	if(statusCode == 0)
	{
		// Connector created, move forward.
        // <FS:ND> Check if using the old SLVoice for Linux. the SDK in that version is too old to handle the extra args
        if( viewerChoosesConnectionHandles() ) { // </FS:ND>
        if (connectorHandle == LLVivoxSecurity::getInstance()->connectorHandle())
        {
            LL_INFOS("Voice") << "Voice connector succeeded, Vivox SDK version is " << versionID << " connector handle " << connectorHandle << LL_ENDL;
            mVoiceVersion.serverVersion = versionID;
            mConnectorEstablished = true;
            mTerminateDaemon = false;

            result["connector"] = LLSD::Boolean(true);
        }
        else
        {
            // This shouldn't happen - we are somehow out of sync with SLVoice
            // or possibly there are two things trying to run SLVoice at once
            // or someone is trying to hack into it.
            LL_WARNS("Voice") << "Connector returned wrong handle "
                              << "(" << connectorHandle << ")"
                              << " expected (" << LLVivoxSecurity::getInstance()->connectorHandle() << ")"
                              << LL_ENDL;
            result["connector"] = LLSD::Boolean(false);
            // Give up.
            mTerminateDaemon = true;
        }
		} else { // <FS:ND/> For old Linux Voice
		LL_INFOS("Voice") << "Connector.Create succeeded, Vivox SDK version is " << versionID << LL_ENDL;
		mVoiceVersion.serverVersion = versionID;
		LLVivoxSecurity::getInstance()->setConnectorHandle(connectorHandle);
		mConnectorEstablished = true;
		mTerminateDaemon = false;

		result["connector"] = LLSD::Boolean(true);
		} // <FS:ND/> For old Linux voice
	}
    else if (statusCode == 10028) // web request timeout prior to login
    {
        // this is usually fatal, but a long timeout might work
        result["connector"] = LLSD::Boolean(false);
        result["retry"] = LLSD::Real(CONNECT_ATTEMPT_TIMEOUT);
        
        LL_WARNS("Voice") << "Voice connection failed" << LL_ENDL;
    }
    else if (statusCode == 10006) // name resolution failure - a shorter retry may work
    {
        // some networks have slower DNS, but a short timeout might let it catch up
        result["connector"] = LLSD::Boolean(false);
        result["retry"] = LLSD::Real(CONNECT_DNS_TIMEOUT);
        
        LL_WARNS("Voice") << "Voice connection DNS lookup failed" << LL_ENDL;
    }
    else // unknown failure - give up
    {
        LL_WARNS("Voice") << "Voice connection failure ("<< statusCode << "): " << statusString << LL_ENDL;
        mTerminateDaemon = true;
        result["connector"] = LLSD::Boolean(false);
    }

    mVivoxPump.post(result);
}

void LLVivoxVoiceClient::loginResponse(int statusCode, std::string &statusString, std::string &accountHandle, int numberOfAliases)
{ 
    LLSD result = LLSD::emptyMap();

    LL_DEBUGS("Voice") << "Account.Login response (" << statusCode << "): " << statusString << LL_ENDL;
	
	// Status code of 20200 means "bad password".  We may want to special-case that at some point.
	
	if ( statusCode == HTTP_UNAUTHORIZED )
	{
		// Login failure which is probably caused by the delay after a user's password being updated.
		LL_INFOS("Voice") << "Account.Login response failure (" << statusCode << "): " << statusString << LL_ENDL;
        result["login"] = LLSD::String("retry");
	}
	else if(statusCode != 0)
	{
		LL_WARNS("Voice") << "Account.Login response failure (" << statusCode << "): " << statusString << LL_ENDL;
        result["login"] = LLSD::String("failed");
	}
	else
	{
		// Login succeeded, move forward.

        // <FS:ND> Check if using the old SLVoice for Linux.
        if( !viewerChoosesConnectionHandles() )
            LLVivoxSecurity::getInstance()->setAccountHandle(accountHandle);
        // </FS:ND>
		mAccountLoggedIn = true;
		mNumberOfAliases = numberOfAliases;
        result["login"] = LLSD::String("response_ok");
	}

    mVivoxPump.post(result);

}

void LLVivoxVoiceClient::sessionCreateResponse(std::string &requestId, int statusCode, std::string &statusString, std::string &sessionHandle)
{	
    sessionStatePtr_t session(findSessionBeingCreatedByURI(requestId));
	
	if(session)
	{
		session->mCreateInProgress = false;
	}
	
	if(statusCode != 0)
	{
		LL_WARNS("Voice") << "Session.Create response failure (" << statusCode << "): " << statusString << LL_ENDL;
		if(session)
		{
			session->mErrorStatusCode = statusCode;		
			session->mErrorStatusString = statusString;
			if(session == mAudioSession)
			{
                LLSD vivoxevent(LLSDMap("handle", LLSD::String(sessionHandle))
                        ("session", "failed")
                        ("reason", LLSD::Integer(statusCode)));

                mVivoxPump.post(vivoxevent);
            }
			else
			{
				reapSession(session);
			}
		}
	}
	else
	{
		LL_INFOS("Voice") << "Session.Create response received (success), session handle is " << sessionHandle << LL_ENDL;
		if(session)
		{
			setSessionHandle(session, sessionHandle);
		}
        LLSD vivoxevent(LLSDMap("handle", LLSD::String(sessionHandle))
                ("session", "created"));

        mVivoxPump.post(vivoxevent);
	}
}

void LLVivoxVoiceClient::sessionGroupAddSessionResponse(std::string &requestId, int statusCode, std::string &statusString, std::string &sessionHandle)
{	
    sessionStatePtr_t session(findSessionBeingCreatedByURI(requestId));
	
	if(session)
	{
		session->mCreateInProgress = false;
	}
	
	if(statusCode != 0)
	{
		LL_WARNS("Voice") << "SessionGroup.AddSession response failure (" << statusCode << "): " << statusString << LL_ENDL;
		if(session)
		{
			session->mErrorStatusCode = statusCode;		
			session->mErrorStatusString = statusString;
			if(session == mAudioSession)
			{
                LLSD vivoxevent(LLSDMap("handle", LLSD::String(sessionHandle))
                    ("session", "failed"));

                mVivoxPump.post(vivoxevent);
			}
			else
			{
				reapSession(session);
			}
		}
	}
	else
	{
		LL_DEBUGS("Voice") << "SessionGroup.AddSession response received (success), session handle is " << sessionHandle << LL_ENDL;
		if(session)
		{
			setSessionHandle(session, sessionHandle);
		}

        LLSD vivoxevent(LLSDMap("handle", LLSD::String(sessionHandle))
            ("session", "added"));

        mVivoxPump.post(vivoxevent);

	}
}

void LLVivoxVoiceClient::sessionConnectResponse(std::string &requestId, int statusCode, std::string &statusString)
{
    sessionStatePtr_t session(findSession(requestId));
	// 1026 is session already has media,  somehow mediaconnect was called twice on the same session.
	// set the session info to reflect that the user is already connected.
	if (statusCode == 1026)
	{
		session->mVoiceActive = true;
		session->mMediaConnectInProgress = false;
		session->mMediaStreamState = streamStateConnected;
		//session->mTextStreamState = streamStateConnected;
		session->mErrorStatusCode = 0;
	}
	else if (statusCode != 0)
	{
		LL_WARNS("Voice") << "Session.Connect response failure (" << statusCode << "): " << statusString << LL_ENDL;
		if (session)
		{
			session->mMediaConnectInProgress = false;
			session->mErrorStatusCode = statusCode;
			session->mErrorStatusString = statusString;
		}
	}
	else
	{
		LL_DEBUGS("Voice") << "Session.Connect response received (success)" << LL_ENDL;
	}
}

void LLVivoxVoiceClient::logoutResponse(int statusCode, std::string &statusString)
{	
	if(statusCode != 0)
	{
		LL_WARNS("Voice") << "Account.Logout response failure: " << statusString << LL_ENDL;
		// Should this ever fail?  do we care if it does?
	}
    LLSD vivoxevent(LLSDMap("logout", LLSD::Boolean(true)));

    mVivoxPump.post(vivoxevent);
}

void LLVivoxVoiceClient::connectorShutdownResponse(int statusCode, std::string &statusString)
{
	if(statusCode != 0)
	{
		LL_WARNS("Voice") << "Connector.InitiateShutdown response failure: " << statusString << LL_ENDL;
		// Should this ever fail?  do we care if it does?
	}
	
	mConnected = false;
	mShutdownComplete = true;
	
    LLSD vivoxevent(LLSDMap("connector", LLSD::Boolean(false)));

    mVivoxPump.post(vivoxevent);
}

void LLVivoxVoiceClient::sessionAddedEvent(
		std::string &uriString, 
		std::string &alias, 
		std::string &sessionHandle, 
		std::string &sessionGroupHandle, 
		bool isChannel, 
		bool incoming,
		std::string &nameString,
		std::string &applicationString)
{
    sessionStatePtr_t session;

	LL_INFOS("Voice") << "session " << uriString << ", alias " << alias << ", name " << nameString << " handle " << sessionHandle << LL_ENDL;
	
	session = addSession(uriString, sessionHandle);
	if(session)
	{
		session->mGroupHandle = sessionGroupHandle;
		session->mIsChannel = isChannel;
		session->mIncoming = incoming;
		session->mAlias = alias;
			
		// Generate a caller UUID -- don't need to do this for channels
		if(!session->mIsChannel)
		{
			if(IDFromName(session->mSIPURI, session->mCallerID))
			{
				// Normal URI(base64-encoded UUID) 
			}
			else if(!session->mAlias.empty() && IDFromName(session->mAlias, session->mCallerID))
			{
				// Wrong URI, but an alias is available.  Stash the incoming URI as an alternate
				session->mAlternateSIPURI = session->mSIPURI;
				
				// and generate a proper URI from the ID.
				setSessionURI(session, sipURIFromID(session->mCallerID));
			}
			else
			{
				LL_INFOS("Voice") << "Could not generate caller id from uri, using hash of uri " << session->mSIPURI << LL_ENDL;
				session->mCallerID.generate(session->mSIPURI);
				session->mSynthesizedCallerID = true;
				
				// Can't look up the name in this case -- we have to extract it from the URI.
				std::string namePortion = nameFromsipURI(session->mSIPURI);
				if(namePortion.empty())
				{
					// Didn't seem to be a SIP URI, just use the whole provided name.
					namePortion = nameString;
				}
				
				// Some incoming names may be separated with an underscore instead of a space.  Fix this.
				LLStringUtil::replaceChar(namePortion, '_', ' ');
				
				// Act like we just finished resolving the name (this stores it in all the right places)
				avatarNameResolved(session->mCallerID, namePortion);
			}
		
			LL_INFOS("Voice") << "caller ID: " << session->mCallerID << LL_ENDL;

			if(!session->mSynthesizedCallerID)
			{
				// If we got here, we don't have a proper name.  Initiate a lookup.
				lookupName(session->mCallerID);
			}
		}
	}
}

void LLVivoxVoiceClient::sessionGroupAddedEvent(std::string &sessionGroupHandle)
{
	LL_DEBUGS("Voice") << "handle " << sessionGroupHandle << LL_ENDL;
	
#if  USE_SESSION_GROUPS
	if(mMainSessionGroupHandle.empty())
	{
		// This is the first (i.e. "main") session group.  Save its handle.
		mMainSessionGroupHandle = sessionGroupHandle;
	}
	else
	{
		LL_DEBUGS("Voice") << "Already had a session group handle " << mMainSessionGroupHandle << LL_ENDL;
	}
#endif
}

void LLVivoxVoiceClient::joinedAudioSession(const sessionStatePtr_t &session)
{
	LL_DEBUGS("Voice") << "Joined Audio Session" << LL_ENDL;
	if(mAudioSession != session)
	{
        sessionStatePtr_t oldSession = mAudioSession;

		mAudioSession = session;
		mAudioSessionChanged = true;

		// The old session may now need to be deleted.
		reapSession(oldSession);
	}
	
	// This is the session we're joining.
	if(mIsJoiningSession)
	{
        LLSD vivoxevent(LLSDMap("handle", LLSD::String(session->mHandle))
                ("session", "joined"));

        mVivoxPump.post(vivoxevent);

		// Add the current user as a participant here.
        participantStatePtr_t participant(session->addParticipant(sipURIFromName(mAccountName)));
		if(participant)
		{
			participant->mIsSelf = true;
			lookupName(participant->mAvatarID);

			LL_INFOS("Voice") << "added self as participant \"" << participant->mAccountName 
					<< "\" (" << participant->mAvatarID << ")"<< LL_ENDL;
		}
		
		if(!session->mIsChannel)
		{
			// this is a p2p session.  Make sure the other end is added as a participant.
            participantStatePtr_t participant(session->addParticipant(session->mSIPURI));
			if(participant)
			{
				if(participant->mAvatarIDValid)
				{
					lookupName(participant->mAvatarID);
				}
				else if(!session->mName.empty())
				{
					participant->mDisplayName = session->mName;
					avatarNameResolved(participant->mAvatarID, session->mName);
				}
				
				// TODO: Question: Do we need to set up mAvatarID/mAvatarIDValid here?
				LL_INFOS("Voice") << "added caller as participant \"" << participant->mAccountName 
						<< "\" (" << participant->mAvatarID << ")"<< LL_ENDL;
			}
		}
	}
}

void LLVivoxVoiceClient::sessionRemovedEvent(
	std::string &sessionHandle, 
	std::string &sessionGroupHandle)
{
	LL_INFOS("Voice") << "handle " << sessionHandle << LL_ENDL;
	
    sessionStatePtr_t session(findSession(sessionHandle));
	if(session)
	{
		leftAudioSession(session);

		// This message invalidates the session's handle.  Set it to empty.
        clearSessionHandle(session);
		
		// This also means that the session's session group is now empty.
		// Terminate the session group so it doesn't leak.
		sessionGroupTerminateSendMessage(session);
		
		// Reset the media state (we now have no info)
		session->mMediaStreamState = streamStateUnknown;
		//session->mTextStreamState = streamStateUnknown;
		
		// Conditionally delete the session
		reapSession(session);
	}
	else
	{
		// Already reaped this session.
		LL_DEBUGS("Voice") << "unknown session " << sessionHandle << " removed" << LL_ENDL;
	}

}

void LLVivoxVoiceClient::reapSession(const sessionStatePtr_t &session)
{
	if(session)
	{
		
		if(session->mCreateInProgress)
		{
			LL_DEBUGS("Voice") << "NOT deleting session " << session->mSIPURI << " (create in progress)" << LL_ENDL;
		}
		else if(session->mMediaConnectInProgress)
		{
			LL_DEBUGS("Voice") << "NOT deleting session " << session->mSIPURI << " (connect in progress)" << LL_ENDL;
		}
		else if(session == mAudioSession)
		{
			LL_DEBUGS("Voice") << "NOT deleting session " << session->mSIPURI << " (it's the current session)" << LL_ENDL;
		}
		else if(session == mNextAudioSession)
		{
			LL_DEBUGS("Voice") << "NOT deleting session " << session->mSIPURI << " (it's the next session)" << LL_ENDL;
		}
		else
		{
			// We don't have a reason to keep tracking this session, so just delete it.
			LL_DEBUGS("Voice") << "deleting session " << session->mSIPURI << LL_ENDL;
			deleteSession(session);
		}	
	}
	else
	{
//		LL_DEBUGS("Voice") << "session is NULL" << LL_ENDL;
	}
}

// Returns true if the session seems to indicate we've moved to a region on a different voice server
bool LLVivoxVoiceClient::sessionNeedsRelog(const sessionStatePtr_t &session)
{
	bool result = false;
	
	if(session)
	{
		// Only make this check for spatial channels (so it won't happen for group or p2p calls)
		if(session->mIsSpatial)
		{	
			std::string::size_type atsign;
			
			atsign = session->mSIPURI.find("@");
			
			if(atsign != std::string::npos)
			{
				std::string urihost = session->mSIPURI.substr(atsign + 1);
				if(stricmp(urihost.c_str(), mVoiceSIPURIHostName.c_str()))
				{
					// The hostname in this URI is different from what we expect.  This probably means we need to relog.
					
					// We could make a ProvisionVoiceAccountRequest and compare the result with the current values of
					// mVoiceSIPURIHostName and mVoiceAccountServerURI to be really sure, but this is a pretty good indicator.
					
					result = true;
				}
			}
		}
	}
	
	return result;
}

void LLVivoxVoiceClient::leftAudioSession(const sessionStatePtr_t &session)
{
    if (mAudioSession == session)
    {
        LLSD vivoxevent(LLSDMap("handle", LLSD::String(session->mHandle))
            ("session", "removed"));

        mVivoxPump.post(vivoxevent);
    }
}

void LLVivoxVoiceClient::accountLoginStateChangeEvent(
		std::string &accountHandle, 
		int statusCode, 
		std::string &statusString, 
		int state)
{
    LLSD levent = LLSD::emptyMap();

	/*
		According to Mike S., status codes for this event are:
		login_state_logged_out=0,
        login_state_logged_in = 1,
        login_state_logging_in = 2,
        login_state_logging_out = 3,
        login_state_resetting = 4,
        login_state_error=100	
	*/
	
	LL_DEBUGS("Voice") << "state change event: " << state << LL_ENDL;
	switch(state)
	{
		case 1:
            levent["login"] = LLSD::String("account_login");

            mVivoxPump.post(levent);
            break;
        case 2:
            break;

        case 3:
            levent["login"] = LLSD::String("account_loggingOut");

            mVivoxPump.post(levent);
            break;

        case 4:
            break;

        case 100:
            LL_WARNS("Voice") << "account state event error" << LL_ENDL;
            break;

        case 0:
            levent["login"] = LLSD::String("account_logout");

            mVivoxPump.post(levent);
            break;
    		
        default:
			//Used to be a commented out warning
			LL_WARNS("Voice") << "unknown account state event: " << state << LL_ENDL;
	    	break;
	}
}

void LLVivoxVoiceClient::mediaCompletionEvent(std::string &sessionGroupHandle, std::string &mediaCompletionType)
{
    LLSD result;

	if (mediaCompletionType == "AuxBufferAudioCapture")
	{
		mCaptureBufferRecording = false;
        result["recplay"] = "end";
	}
	else if (mediaCompletionType == "AuxBufferAudioRender")
	{
		// Ignore all but the last stop event
		if (--mPlayRequestCount <= 0)
		{
			mCaptureBufferPlaying = false;
            result["recplay"] = "end";
//          result["recplay"] = "done";
        }
	}
	else
	{
		LL_WARNS("Voice") << "Unknown MediaCompletionType: " << mediaCompletionType << LL_ENDL;
	}

    if (!result.isUndefined())
        mVivoxPump.post(result);
}

void LLVivoxVoiceClient::mediaStreamUpdatedEvent(
	std::string &sessionHandle, 
	std::string &sessionGroupHandle, 
	int statusCode, 
	std::string &statusString, 
	int state, 
	bool incoming)
{
    sessionStatePtr_t session(findSession(sessionHandle));
	
	LL_DEBUGS("Voice") << "session " << sessionHandle << ", status code " << statusCode << ", string \"" << statusString << "\"" << LL_ENDL;
	
	if(session)
	{
		// We know about this session
		
		// Save the state for later use
		session->mMediaStreamState = state;
		
		switch(statusCode)
		{
			case 0:
			case HTTP_OK:
				// generic success
				// Don't change the saved error code (it may have been set elsewhere)
			break;
			default:
				// save the status code for later
				session->mErrorStatusCode = statusCode;
			break;
		}

		switch(state)
		{
		case streamStateDisconnecting:
		case streamStateIdle:
				// Standard "left audio session", Vivox state 'disconnected'
				session->mVoiceActive = false;
				session->mMediaConnectInProgress = false;
				leftAudioSession(session);
			break;

			case streamStateConnected:
				session->mVoiceActive = true;
				session->mMediaConnectInProgress = false;
				joinedAudioSession(session);
			case streamStateConnecting: // do nothing, but prevents a warning getting into the logs.  
			break;
			
			case streamStateRinging:
				if(incoming)
				{
					// Send the voice chat invite to the GUI layer
					// TODO: Question: Should we correlate with the mute list here?
					session->mIMSessionID = LLIMMgr::computeSessionID(IM_SESSION_P2P_INVITE, session->mCallerID);
					session->mVoiceInvitePending = true;
					if(session->mName.empty())
					{
						lookupName(session->mCallerID);
					}
					else
					{
						// Act like we just finished resolving the name
						avatarNameResolved(session->mCallerID, session->mName);
					}
				}
			break;
			
			default:
				LL_WARNS("Voice") << "unknown state " << state << LL_ENDL;
			break;
			
		}
		
	}
	else
	{
		// session disconnectintg and disconnected events arriving after we have already left the session.
		LL_DEBUGS("Voice") << "session " << sessionHandle << " not found"<< LL_ENDL;
	}
}

void LLVivoxVoiceClient::participantAddedEvent(
		std::string &sessionHandle, 
		std::string &sessionGroupHandle, 
		std::string &uriString, 
		std::string &alias, 
		std::string &nameString, 
		std::string &displayNameString, 
		int participantType)
{
    sessionStatePtr_t session(findSession(sessionHandle));
	if(session)
	{
        participantStatePtr_t participant(session->addParticipant(uriString));
		if(participant)
		{
			participant->mAccountName = nameString;

			LL_DEBUGS("Voice") << "added participant \"" << participant->mAccountName 
					<< "\" (" << participant->mAvatarID << ")"<< LL_ENDL;

			if(participant->mAvatarIDValid)
			{
				// Initiate a lookup
				lookupName(participant->mAvatarID);
			}
			else
			{
				// If we don't have a valid avatar UUID, we need to fill in the display name to make the active speakers floater work.
				std::string namePortion = nameFromsipURI(uriString);
				if(namePortion.empty())
				{
					// Problem with the SIP URI, fall back to the display name
					namePortion = displayNameString;
				}
				if(namePortion.empty())
				{
					// Problems with both of the above, fall back to the account name
					namePortion = nameString;
				}
				
				// Set the display name (which is a hint to the active speakers window not to do its own lookup)
				participant->mDisplayName = namePortion;
				avatarNameResolved(participant->mAvatarID, namePortion);
			}
		}
	}
}

void LLVivoxVoiceClient::participantRemovedEvent(
		std::string &sessionHandle, 
		std::string &sessionGroupHandle, 
		std::string &uriString, 
		std::string &alias, 
		std::string &nameString)
{
    sessionStatePtr_t session(findSession(sessionHandle));
	if(session)
	{
        participantStatePtr_t participant(session->findParticipant(uriString));
		if(participant)
		{
			session->removeParticipant(participant);
		}
		else
		{
			LL_DEBUGS("Voice") << "unknown participant " << uriString << LL_ENDL;
		}
	}
	else
	{
		// a late arriving event on a session we have already left.
		LL_DEBUGS("Voice") << "unknown session " << sessionHandle << LL_ENDL;
	}
}


void LLVivoxVoiceClient::participantUpdatedEvent(
		std::string &sessionHandle, 
		std::string &sessionGroupHandle, 
		std::string &uriString, 
		std::string &alias, 
		bool isModeratorMuted, 
		bool isSpeaking, 
		int volume, 
		F32 energy)
{
    sessionStatePtr_t session(findSession(sessionHandle));
	if(session)
	{
		participantStatePtr_t participant(session->findParticipant(uriString));
		
		if(participant)
		{
            //LL_INFOS("Voice") << "Participant Update for " << participant->mDisplayName << LL_ENDL;

			participant->mIsSpeaking = isSpeaking;
			participant->mIsModeratorMuted = isModeratorMuted;

			// SLIM SDK: convert range: ensure that energy is set to zero if is_speaking is false
			if (isSpeaking)
			{
				participant->mSpeakingTimeout.reset();
				participant->mPower = energy;
			}
			else
			{
				participant->mPower = 0.0f;
			}

			// Ignore incoming volume level if it has been explicitly set, or there
			//  is a volume or mute change pending.
			if ( !participant->mVolumeSet && !participant->mVolumeDirty)
			{
				participant->mVolume = (F32)volume * VOLUME_SCALE_VIVOX;
			}
			
			// *HACK: mantipov: added while working on EXT-3544                                                                                   
			/*                                                                                                                                    
			 Sometimes LLVoiceClient::participantUpdatedEvent callback is called BEFORE                                                            
			 LLViewerChatterBoxSessionAgentListUpdates::post() sometimes AFTER.                                                                    
			 
			 participantUpdatedEvent updates voice participant state in particular participantState::mIsModeratorMuted                             
			 Originally we wanted to update session Speaker Manager to fire LLSpeakerVoiceModerationEvent to fix the EXT-3544 bug.                 
			 Calling of the LLSpeakerMgr::update() method was added into LLIMMgr::processAgentListUpdates.                                         
			 
			 But in case participantUpdatedEvent() is called after LLViewerChatterBoxSessionAgentListUpdates::post()                               
			 voice participant mIsModeratorMuted is changed after speakers are updated in Speaker Manager                                          
			 and event is not fired.                                                                                                               
			 
			 So, we have to call LLSpeakerMgr::update() here. 
			 */
			LLVoiceChannel* voice_cnl = LLVoiceChannel::getCurrentVoiceChannel();
			
			// ignore session ID of local chat                                                                                                    
			if (voice_cnl && voice_cnl->getSessionID().notNull())
			{
				LLSpeakerMgr* speaker_manager = LLIMModel::getInstance()->getSpeakerManager(voice_cnl->getSessionID());
				if (speaker_manager)
				{
					speaker_manager->update(true);

					// also initialize voice moderate_mode depend on Agent's participant. See EXT-6937.
					// *TODO: remove once a way to request the current voice channel moderation mode is implemented.
					if (gAgent.getID() == participant->mAvatarID)
					{
						speaker_manager->initVoiceModerateMode();
					}
				}
			}
		}
		else
		{
			LL_WARNS("Voice") << "unknown participant: " << uriString << LL_ENDL;
		}
	}
	else
	{
		LL_DEBUGS("Voice") << "unknown session " << sessionHandle << LL_ENDL;
	}
}

void LLVivoxVoiceClient::messageEvent(
		std::string &sessionHandle, 
		std::string &uriString, 
		std::string &alias, 
		std::string &messageHeader, 
		std::string &messageBody,
		std::string &applicationString)
{
	LL_DEBUGS("Voice") << "Message event, session " << sessionHandle << " from " << uriString << LL_ENDL;
//	LL_DEBUGS("Voice") << "    header " << messageHeader << ", body: \n" << messageBody << LL_ENDL;

    LL_INFOS("Voice") << "Vivox raw message:" << std::endl << messageBody << LL_ENDL;

	if(messageHeader.find(HTTP_CONTENT_TEXT_HTML) != std::string::npos)
	{
		std::string message;

		{
			const std::string startMarker = "<body";
			const std::string startMarker2 = ">";
			const std::string endMarker = "</body>";
			const std::string startSpan = "<span";
			const std::string endSpan = "</span>";
			std::string::size_type start;
			std::string::size_type end;
			
			// Default to displaying the raw string, so the message gets through.
			message = messageBody;

			// Find the actual message text within the XML fragment
			start = messageBody.find(startMarker);
			start = messageBody.find(startMarker2, start);
			end = messageBody.find(endMarker);

			if(start != std::string::npos)
			{
				start += startMarker2.size();
				
				if(end != std::string::npos)
					end -= start;
					
				message.assign(messageBody, start, end);
			}
			else 
			{
				// Didn't find a <body>, try looking for a <span> instead.
				start = messageBody.find(startSpan);
				start = messageBody.find(startMarker2, start);
				end = messageBody.find(endSpan);
				
				if(start != std::string::npos)
				{
					start += startMarker2.size();
					
					if(end != std::string::npos)
						end -= start;
					
					message.assign(messageBody, start, end);
				}			
			}
		}	
		
//		LL_DEBUGS("Voice") << "    raw message = \n" << message << LL_ENDL;

		// strip formatting tags
		{
			std::string::size_type start;
			std::string::size_type end;
			
			while((start = message.find('<')) != std::string::npos)
			{
				if((end = message.find('>', start + 1)) != std::string::npos)
				{
					// Strip out the tag
					message.erase(start, (end + 1) - start);
				}
				else
				{
					// Avoid an infinite loop
					break;
				}
			}
		}
		
		// Decode ampersand-escaped chars
		{
			std::string::size_type mark = 0;

			// The text may contain text encoded with &lt;, &gt;, and &amp;
			mark = 0;
			while((mark = message.find("&lt;", mark)) != std::string::npos)
			{
				message.replace(mark, 4, "<");
				mark += 1;
			}
			
			mark = 0;
			while((mark = message.find("&gt;", mark)) != std::string::npos)
			{
				message.replace(mark, 4, ">");
				mark += 1;
			}
			
			mark = 0;
			while((mark = message.find("&amp;", mark)) != std::string::npos)
			{
				message.replace(mark, 5, "&");
				mark += 1;
			}
		}
		
		// strip leading/trailing whitespace (since we always seem to get a couple newlines)
		LLStringUtil::trim(message);
		
//		LL_DEBUGS("Voice") << "    stripped message = \n" << message << LL_ENDL;
		
        sessionStatePtr_t session(findSession(sessionHandle));
		if(session)
		{
			bool is_do_not_disturb = gAgent.isDoNotDisturb();
			bool is_muted = LLMuteList::getInstance()->isMuted(session->mCallerID, session->mName, LLMute::flagTextChat);
			bool is_linden = LLMuteList::getInstance()->isLinden(session->mName);
			LLChat chat;

			chat.mMuted = is_muted && !is_linden;
			
			if(!chat.mMuted)
			{
				chat.mFromID = session->mCallerID;
				chat.mFromName = session->mName;
				chat.mSourceType = CHAT_SOURCE_AGENT;

				if(is_do_not_disturb && !is_linden)
				{
					// TODO: Question: Return do not disturb mode response here?  Or maybe when session is started instead?
				}
				
				LL_DEBUGS("Voice") << "adding message, name " << session->mName << " session " << session->mIMSessionID << ", target " << session->mCallerID << LL_ENDL;
				LLIMMgr::getInstance()->addMessage(session->mIMSessionID,
						session->mCallerID,
						session->mName.c_str(),
						message.c_str(),
						false,
						LLStringUtil::null,		// default arg
						IM_NOTHING_SPECIAL,		// default arg
						0,						// default arg
						LLUUID::null,			// default arg
						LLVector3::zero,		// default arg
						true);					// prepend name and make it a link to the user's profile

			}
		}		
	}
}

void LLVivoxVoiceClient::sessionNotificationEvent(std::string &sessionHandle, std::string &uriString, std::string &notificationType)
{
    sessionStatePtr_t session(findSession(sessionHandle));
	
	if(session)
	{
		participantStatePtr_t participant(session->findParticipant(uriString));
		if(participant)
		{
			if (!stricmp(notificationType.c_str(), "Typing"))
			{
				// Other end started typing
				// TODO: The proper way to add a typing notification seems to be LLIMMgr::processIMTypingStart().
				// It requires some info for the message, which we don't have here.
			}
			else if (!stricmp(notificationType.c_str(), "NotTyping"))
			{
				// Other end stopped typing
				// TODO: The proper way to remove a typing notification seems to be LLIMMgr::processIMTypingStop().
				// It requires some info for the message, which we don't have here.
			}
			else
			{
				LL_DEBUGS("Voice") << "Unknown notification type " << notificationType << "for participant " << uriString << " in session " << session->mSIPURI << LL_ENDL;
			}
		}
		else
		{
			LL_DEBUGS("Voice") << "Unknown participant " << uriString << " in session " << session->mSIPURI << LL_ENDL;
		}
	}
	else
	{
		LL_DEBUGS("Voice") << "Unknown session handle " << sessionHandle << LL_ENDL;
	}
}

void LLVivoxVoiceClient::auxAudioPropertiesEvent(F32 energy)
{
	LL_DEBUGS("VoiceEnergy") << "got energy " << energy << LL_ENDL;
	mTuningEnergy = energy;
}

void LLVivoxVoiceClient::muteListChanged()
{
	// The user's mute list has been updated.  Go through the current participant list and sync it with the mute list.
	if(mAudioSession)
	{
		participantMap::iterator iter = mAudioSession->mParticipantsByURI.begin();
		
		for(; iter != mAudioSession->mParticipantsByURI.end(); iter++)
		{
			participantStatePtr_t p(iter->second);
			
			// Check to see if this participant is on the mute list already
			if(p->updateMuteState())
			{
				mAudioSession->mVolumeDirty = true;
				// <FS:Ansariel> Add callback for user volume change
				mUserVolumeUpdateSignal(p->mAvatarID);
			}
		}
	}
}

/////////////////////////////
// Managing list of participants
LLVivoxVoiceClient::participantState::participantState(const std::string &uri) : 
	 mURI(uri), 
	 mPTT(false), 
	 mIsSpeaking(false), 
	 mIsModeratorMuted(false), 
	 mLastSpokeTimestamp(0.f), 
	 mPower(0.f), 
	 mVolume(LLVoiceClient::VOLUME_DEFAULT), 
	 mUserVolume(0),
	 mOnMuteList(false), 
	 mVolumeSet(false),
	 mVolumeDirty(false), 
	 mAvatarIDValid(false),
	 mIsSelf(false)
{
}

LLVivoxVoiceClient::participantStatePtr_t LLVivoxVoiceClient::sessionState::addParticipant(const std::string &uri)
{
    participantStatePtr_t result;
	bool useAlternateURI = false;
	
	// Note: this is mostly the body of LLVivoxVoiceClient::sessionState::findParticipant(), but since we need to know if it
	// matched the alternate SIP URI (so we can add it properly), we need to reproduce it here.
	{
		participantMap::iterator iter = mParticipantsByURI.find(uri);

		if(iter == mParticipantsByURI.end())
		{
			if(!mAlternateSIPURI.empty() && (uri == mAlternateSIPURI))
			{
				// This is a p2p session (probably with the SLIM client) with an alternate URI for the other participant.
				// Use mSIPURI instead, since it will be properly encoded.
				iter = mParticipantsByURI.find(mSIPURI);
				useAlternateURI = true;
			}
		}

		if(iter != mParticipantsByURI.end())
		{
			result = iter->second;
		}
	}
		
	if(!result)
	{
		// participant isn't already in one list or the other.
		result.reset(new participantState(useAlternateURI?mSIPURI:uri));
		mParticipantsByURI.insert(participantMap::value_type(result->mURI, result));
		mParticipantsChanged = true;
		
		// Try to do a reverse transform on the URI to get the GUID back.
		{
			LLUUID id;
			if(LLVivoxVoiceClient::getInstance()->IDFromName(result->mURI, id))
			{
				result->mAvatarIDValid = true;
				result->mAvatarID = id;
			}
			else
			{
				// Create a UUID by hashing the URI, but do NOT set mAvatarIDValid.
				// This indicates that the ID will not be in the name cache.
				result->mAvatarID.generate(uri);
			}
		}
		
        if(result->updateMuteState())
        {
	        mMuteDirty = true;
        }
		
		mParticipantsByUUID.insert(participantUUIDMap::value_type(result->mAvatarID, result));

		if (LLSpeakerVolumeStorage::getInstance()->getSpeakerVolume(result->mAvatarID, result->mVolume))
		{
			result->mVolumeDirty = true;
			mVolumeDirty = true;
		}
		
		LL_DEBUGS("Voice") << "participant \"" << result->mURI << "\" added." << LL_ENDL;
	}
	
	return result;
}

bool LLVivoxVoiceClient::participantState::updateMuteState()
{
	bool result = false;

	bool isMuted = LLMuteList::getInstance()->isMuted(mAvatarID, LLMute::flagVoiceChat);
	if(mOnMuteList != isMuted)
	{
	    mOnMuteList = isMuted;
	    mVolumeDirty = true;
	    result = true;
	}
	return result;
}

bool LLVivoxVoiceClient::participantState::isAvatar()
{
	return mAvatarIDValid;
}

void LLVivoxVoiceClient::sessionState::removeParticipant(const LLVivoxVoiceClient::participantStatePtr_t &participant)
{
	if(participant)
	{
		participantMap::iterator iter = mParticipantsByURI.find(participant->mURI);
		participantUUIDMap::iterator iter2 = mParticipantsByUUID.find(participant->mAvatarID);
		
		LL_DEBUGS("Voice") << "participant \"" << participant->mURI <<  "\" (" << participant->mAvatarID << ") removed." << LL_ENDL;
		
		if(iter == mParticipantsByURI.end())
		{
			LL_WARNS("Voice") << "Internal error: participant " << participant->mURI << " not in URI map" << LL_ENDL;
		}
		else if(iter2 == mParticipantsByUUID.end())
		{
			LL_WARNS("Voice") << "Internal error: participant ID " << participant->mAvatarID << " not in UUID map" << LL_ENDL;
		}
		else if(iter->second != iter2->second)
		{
			LL_WARNS("Voice") << "Internal error: participant mismatch!" << LL_ENDL;
		}
		else
		{
			mParticipantsByURI.erase(iter);
			mParticipantsByUUID.erase(iter2);

            mParticipantsChanged = true;
		}
	}
}

void LLVivoxVoiceClient::sessionState::removeAllParticipants()
{
	LL_DEBUGS("Voice") << "called" << LL_ENDL;

	while(!mParticipantsByURI.empty())
	{
		removeParticipant(mParticipantsByURI.begin()->second);
	}
	
	if(!mParticipantsByUUID.empty())
	{
		LL_WARNS("Voice") << "Internal error: empty URI map, non-empty UUID map" << LL_ENDL;
	}
}

/*static*/
void LLVivoxVoiceClient::sessionState::VerifySessions()
{
    std::set<wptr_t>::iterator it = mSession.begin();
    while (it != mSession.end())
    {
        if ((*it).expired())
        {
            LL_WARNS("Voice") << "Expired session found! removing" << LL_ENDL;
            mSession.erase(it++);
        }
        else
            ++it;
    }
}


void LLVivoxVoiceClient::getParticipantList(std::set<LLUUID> &participants)
{
	if(mAudioSession)
	{
		for(participantUUIDMap::iterator iter = mAudioSession->mParticipantsByUUID.begin();
			iter != mAudioSession->mParticipantsByUUID.end(); 
			iter++)
		{
			participants.insert(iter->first);
		}
	}
}

bool LLVivoxVoiceClient::isParticipant(const LLUUID &speaker_id)
{
  if(mAudioSession)
    {
      return (mAudioSession->mParticipantsByUUID.find(speaker_id) != mAudioSession->mParticipantsByUUID.end());
    }
  return false;
}


LLVivoxVoiceClient::participantStatePtr_t LLVivoxVoiceClient::sessionState::findParticipant(const std::string &uri)
{
    participantStatePtr_t result;
	
	participantMap::iterator iter = mParticipantsByURI.find(uri);

	if(iter == mParticipantsByURI.end())
	{
		if(!mAlternateSIPURI.empty() && (uri == mAlternateSIPURI))
		{
			// This is a p2p session (probably with the SLIM client) with an alternate URI for the other participant.
			// Look up the other URI
			iter = mParticipantsByURI.find(mSIPURI);
		}
	}

	if(iter != mParticipantsByURI.end())
	{
		result = iter->second;
	}
		
	return result;
}

LLVivoxVoiceClient::participantStatePtr_t LLVivoxVoiceClient::sessionState::findParticipantByID(const LLUUID& id)
{
    participantStatePtr_t result;
	participantUUIDMap::iterator iter = mParticipantsByUUID.find(id);

	if(iter != mParticipantsByUUID.end())
	{
		result = iter->second;
	}

	return result;
}

LLVivoxVoiceClient::participantStatePtr_t LLVivoxVoiceClient::findParticipantByID(const LLUUID& id)
{
    participantStatePtr_t result;
	
	if(mAudioSession)
	{
		result = mAudioSession->findParticipantByID(id);
	}
	
	return result;
}



// Check for parcel boundary crossing
bool LLVivoxVoiceClient::checkParcelChanged(bool update)
{
	LLViewerRegion *region = gAgent.getRegion();
	LLParcel *parcel = LLViewerParcelMgr::getInstance()->getAgentParcel();
	
	if(region && parcel)
	{
		S32 parcelLocalID = parcel->getLocalID();
		std::string regionName = region->getName();
		
		//			LL_DEBUGS("Voice") << "Region name = \"" << regionName << "\", parcel local ID = " << parcelLocalID << ", cap URI = \"" << capURI << "\"" << LL_ENDL;
		
		// The region name starts out empty and gets filled in later.  
		// Also, the cap gets filled in a short time after the region cross, but a little too late for our purposes.
		// If either is empty, wait for the next time around.
		if(!regionName.empty())
		{
			if((parcelLocalID != mCurrentParcelLocalID) || (regionName != mCurrentRegionName))
			{
				// We have changed parcels.  Initiate a parcel channel lookup.
				if (update)
				{
					mCurrentParcelLocalID = parcelLocalID;
					mCurrentRegionName = regionName;
					mAreaVoiceDisabled = false; // <FS> Stop slamming the sim with ParcelVoiceInfo requests if voice is disabled at the parcel level
				}
				return true;
			}
		}
	}
	return false;
}

bool LLVivoxVoiceClient::switchChannel(
	std::string uri,
	bool spatial,
	bool no_reconnect,
	bool is_p2p,
	std::string hash)
{
	bool needsSwitch = !mIsInChannel;
	
    if (mIsInChannel)
    {
        if (mSessionTerminateRequested)
        {
            // If a terminate has been requested, we need to compare against where the URI we're already headed to.
            if(mNextAudioSession)
            {
                if(mNextAudioSession->mSIPURI != uri)
                    needsSwitch = true;
            }
            else
            {
                // mNextAudioSession is null -- this probably means we're on our way back to spatial.
                if(!uri.empty())
                {
                    // We do want to process a switch in this case.
                    needsSwitch = true;
                }
            }
        }
        else
        {
            // Otherwise, compare against the URI we're in now.
            if(mAudioSession)
            {
                if(mAudioSession->mSIPURI != uri)
                {
                    needsSwitch = true;
                }
            }
            else
            {
                if(!uri.empty())
                {
                    // mAudioSession is null -- it's not clear what case would cause this.
                    // For now, log it as a warning and see if it ever crops up.
                    LL_WARNS("Voice") << "No current audio session... Forcing switch" << LL_ENDL;
                    needsSwitch = true;
                }
            }
        }
    }

    if(needsSwitch)
	{
		if(uri.empty())
		{
			// Leave any channel we may be in
			LL_DEBUGS("Voice") << "leaving channel" << LL_ENDL;

            sessionStatePtr_t oldSession = mNextAudioSession;
			mNextAudioSession.reset();

			// The old session may now need to be deleted.
			reapSession(oldSession);

			notifyStatusObservers(LLVoiceClientStatusObserver::STATUS_VOICE_DISABLED);
		}
		else
		{
			LL_DEBUGS("Voice") << "switching to channel " << uri << LL_ENDL;

			mNextAudioSession = addSession(uri);
			mNextAudioSession->mHash = hash;
			mNextAudioSession->mIsSpatial = spatial;
			mNextAudioSession->mReconnect = !no_reconnect;
			mNextAudioSession->mIsP2P = is_p2p;
		}
		
        if (mIsInChannel)
		{
			// If we're already in a channel, or if we're joining one, terminate
			// so we can rejoin with the new session data.
			sessionTerminate();
		}
	}

    return needsSwitch;
}

void LLVivoxVoiceClient::joinSession(const sessionStatePtr_t &session)
{
	mNextAudioSession = session;

    if (mIsInChannel)
    {
        // If we're already in a channel, or if we're joining one, terminate
        // so we can rejoin with the new session data.
        sessionTerminate();
    }
}

void LLVivoxVoiceClient::setNonSpatialChannel(
	const std::string &uri,
	const std::string &credentials)
{
	switchChannel(uri, false, false, false, credentials);
}

bool LLVivoxVoiceClient::setSpatialChannel(
	const std::string &uri,
	const std::string &credentials)
{
	mSpatialSessionURI = uri;
	mSpatialSessionCredentials = credentials;
	mAreaVoiceDisabled = mSpatialSessionURI.empty();

	LL_DEBUGS("Voice") << "got spatial channel uri: \"" << uri << "\"" << LL_ENDL;
	
	if((mIsInChannel && mAudioSession && !(mAudioSession->mIsSpatial)) || (mNextAudioSession && !(mNextAudioSession->mIsSpatial)))
	{
		// User is in a non-spatial chat or joining a non-spatial chat.  Don't switch channels.
		LL_INFOS("Voice") << "in non-spatial chat, not switching channels" << LL_ENDL;
        return false;
	}
	else
	{
		return switchChannel(mSpatialSessionURI, true, false, false, mSpatialSessionCredentials);
	}
}

void LLVivoxVoiceClient::callUser(const LLUUID &uuid)
{
	std::string userURI = sipURIFromID(uuid);

	switchChannel(userURI, false, true, true);
}

#if 0
// Vivox text IMs are not in use.
LLVivoxVoiceClient::sessionStatePtr_t LLVivoxVoiceClient::startUserIMSession(const LLUUID &uuid)
{
	// Figure out if a session with the user already exists
    sessionStatePtr_t session(findSession(uuid));
	if(!session)
	{
		// No session with user, need to start one.
		std::string uri = sipURIFromID(uuid);
		session = addSession(uri);

		llassert(session);
		if (!session)
            return session;

		session->mIsSpatial = false;
		session->mReconnect = false;	
		session->mIsP2P = true;
		session->mCallerID = uuid;
	}
	
	if(session->mHandle.empty())
	  {
	    // Session isn't active -- start it up.
	    sessionCreateSendMessage(session, false, false);
	  }
	else
	  {	
	    // Session is already active -- start up text.
	    sessionTextConnectSendMessage(session);
	  }
	
	return session;
}
#endif

void LLVivoxVoiceClient::endUserIMSession(const LLUUID &uuid)
{
#if 0
    // Vivox text IMs are not in use.
    
    // Figure out if a session with the user exists
    sessionStatePtr_t session(findSession(uuid));
	if(session)
	{
		// found the session
		if(!session->mHandle.empty())
		{
			// sessionTextDisconnectSendMessage(session);  // a SLim leftover,  not used any more.
		}
	}	
	else
	{
		LL_DEBUGS("Voice") << "Session not found for participant ID " << uuid << LL_ENDL;
	}
#endif
}
bool LLVivoxVoiceClient::isValidChannel(std::string &sessionHandle)
{
  return(findSession(sessionHandle) != NULL);
	
}
bool LLVivoxVoiceClient::answerInvite(std::string &sessionHandle)
{
	// this is only ever used to answer incoming p2p call invites.
	
    sessionStatePtr_t session(findSession(sessionHandle));
	if(session)
	{
		session->mIsSpatial = false;
		session->mReconnect = false;	
		session->mIsP2P = true;

		joinSession(session);
		return true;
	}
	
	return false;
}

bool LLVivoxVoiceClient::isVoiceWorking() const
{

    //Added stateSessionTerminated state to avoid problems with call in parcels with disabled voice (EXT-4758)
    // Condition with joining spatial num was added to take into account possible problems with connection to voice
    // server(EXT-4313). See bug descriptions and comments for MAX_NORMAL_JOINING_SPATIAL_NUM for more info.
    return (mSpatialJoiningNum < MAX_NORMAL_JOINING_SPATIAL_NUM) && mIsProcessingChannels;
//  return (mSpatialJoiningNum < MAX_NORMAL_JOINING_SPATIAL_NUM) && (stateLoggedIn <= mState) && (mState <= stateSessionTerminated);
}

// Returns true if the indicated participant in the current audio session is really an SL avatar.
// Currently this will be false only for PSTN callers into group chats, and PSTN p2p calls.
BOOL LLVivoxVoiceClient::isParticipantAvatar(const LLUUID &id)
{
	BOOL result = TRUE; 
    sessionStatePtr_t session(findSession(id));
	
	if(session)
	{
		// this is a p2p session with the indicated caller, or the session with the specified UUID.
		if(session->mSynthesizedCallerID)
			result = FALSE;
	}
	else
	{
		// Didn't find a matching session -- check the current audio session for a matching participant
		if(mAudioSession)
		{
            participantStatePtr_t participant(findParticipantByID(id));
			if(participant)
			{
				result = participant->isAvatar();
			}
		}
	}
	
	return result;
}

// Returns true if calling back the session URI after the session has closed is possible.
// Currently this will be false only for PSTN P2P calls.		
BOOL LLVivoxVoiceClient::isSessionCallBackPossible(const LLUUID &session_id)
{
	BOOL result = TRUE; 
    sessionStatePtr_t session(findSession(session_id));
	
	if(session != NULL)
	{
		result = session->isCallBackPossible();
	}
	
	return result;
}

// Returns true if the session can accept text IM's.
// Currently this will be false only for PSTN P2P calls.
BOOL LLVivoxVoiceClient::isSessionTextIMPossible(const LLUUID &session_id)
{
	bool result = TRUE;
    sessionStatePtr_t session(findSession(session_id));
	
	if(session != NULL)
	{
		result = session->isTextIMPossible();
	}
	
	return result;
}
		

void LLVivoxVoiceClient::declineInvite(std::string &sessionHandle)
{
    sessionStatePtr_t session(findSession(sessionHandle));
	if(session)
	{
		sessionMediaDisconnectSendMessage(session);
	}
}

bool LLVivoxVoiceClient::singletoneInstanceExists()
{
	return LLVivoxVoiceClient::instanceExists();
}

void LLVivoxVoiceClient::leaveNonSpatialChannel()
{
    LL_DEBUGS("Voice") << "Request to leave spacial channel." << LL_ENDL;
	
	// Make sure we don't rejoin the current session.	
    sessionStatePtr_t oldNextSession(mNextAudioSession);
	mNextAudioSession.reset();
	
	// Most likely this will still be the current session at this point, but check it anyway.
	reapSession(oldNextSession);
	
	verifySessionState();
	
	sessionTerminate();
}

std::string LLVivoxVoiceClient::getCurrentChannel()
{
	std::string result;
	
    if (mIsInChannel && !mSessionTerminateRequested)
	{
		result = getAudioSessionURI();
	}
	
	return result;
}

bool LLVivoxVoiceClient::inProximalChannel()
{
	bool result = false;
	
    if (mIsInChannel && !mSessionTerminateRequested)
	{
		result = inSpatialChannel();
	}
	
	return result;
}

std::string LLVivoxVoiceClient::sipURIFromID(const LLUUID &id)
{
	std::string result;
	result = "sip:";
	result += nameFromID(id);
	result += "@";
	result += mVoiceSIPURIHostName;
	
	return result;
}

std::string LLVivoxVoiceClient::sipURIFromAvatar(LLVOAvatar *avatar)
{
	std::string result;
	if(avatar)
	{
		result = "sip:";
		result += nameFromID(avatar->getID());
		result += "@";
		result += mVoiceSIPURIHostName;
	}
	
	return result;
}

std::string LLVivoxVoiceClient::nameFromAvatar(LLVOAvatar *avatar)
{
	std::string result;
	if(avatar)
	{
		result = nameFromID(avatar->getID());
	}	
	return result;
}

std::string LLVivoxVoiceClient::nameFromID(const LLUUID &uuid)
{
	std::string result;
	
	if (uuid.isNull()) {
		//VIVOX, the uuid emtpy look for the mURIString and return that instead.
		//result.assign(uuid.mURIStringName);
		LLStringUtil::replaceChar(result, '_', ' ');
		return result;
	}
	// Prepending this apparently prevents conflicts with reserved names inside the vivox code.
	result = "x";
	
	// Base64 encode and replace the pieces of base64 that are less compatible 
	// with e-mail local-parts.
	// See RFC-4648 "Base 64 Encoding with URL and Filename Safe Alphabet"
	result += LLBase64::encode(uuid.mData, UUID_BYTES);
	LLStringUtil::replaceChar(result, '+', '-');
	LLStringUtil::replaceChar(result, '/', '_');
	
	// If you need to transform a GUID to this form on the Mac OS X command line, this will do so:
	// echo -n x && (echo e669132a-6c43-4ee1-a78d-6c82fff59f32 |xxd -r -p |openssl base64|tr '/+' '_-')
	
	// The reverse transform can be done with:
	// echo 'x5mkTKmxDTuGnjWyC__WfMg==' |cut -b 2- -|tr '_-' '/+' |openssl base64 -d|xxd -p
	
	return result;
}

bool LLVivoxVoiceClient::IDFromName(const std::string inName, LLUUID &uuid)
{
	bool result = false;
	
	// SLIM SDK: The "name" may actually be a SIP URI such as: "sip:xFnPP04IpREWNkuw1cOXlhw==@bhr.vivox.com"
	// If it is, convert to a bare name before doing the transform.
	std::string name = nameFromsipURI(inName);
	
	// Doesn't look like a SIP URI, assume it's an actual name.
	if(name.empty())
		name = inName;

	// This will only work if the name is of the proper form.
	// As an example, the account name for Monroe Linden (UUID 1673cfd3-8229-4445-8d92-ec3570e5e587) is:
	// "xFnPP04IpREWNkuw1cOXlhw=="
	
	if((name.size() == 25) && (name[0] == 'x') && (name[23] == '=') && (name[24] == '='))
	{
		// The name appears to have the right form.

		// Reverse the transforms done by nameFromID
		std::string temp = name;
		LLStringUtil::replaceChar(temp, '-', '+');
		LLStringUtil::replaceChar(temp, '_', '/');

		U8 rawuuid[UUID_BYTES + 1]; 
		int len = apr_base64_decode_binary(rawuuid, temp.c_str() + 1);
		if(len == UUID_BYTES)
		{
			// The decode succeeded.  Stuff the bits into the result's UUID
			memcpy(uuid.mData, rawuuid, UUID_BYTES);
			result = true;
		}
	} 
	
	if(!result)
	{
		// VIVOX:  not a standard account name, just copy the URI name mURIString field
		// and hope for the best.  bpj
		uuid.setNull();  // VIVOX, set the uuid field to nulls
	}
	
	return result;
}

std::string LLVivoxVoiceClient::displayNameFromAvatar(LLVOAvatar *avatar)
{
	return avatar->getFullname();
}

std::string LLVivoxVoiceClient::sipURIFromName(std::string &name)
{
	std::string result;
	result = "sip:";
	result += name;
	result += "@";
	result += mVoiceSIPURIHostName;

//	LLStringUtil::toLower(result);

	return result;
}

std::string LLVivoxVoiceClient::nameFromsipURI(const std::string &uri)
{
	std::string result;

	std::string::size_type sipOffset, atOffset;
	sipOffset = uri.find("sip:");
	atOffset = uri.find("@");
	if((sipOffset != std::string::npos) && (atOffset != std::string::npos))
	{
		result = uri.substr(sipOffset + 4, atOffset - (sipOffset + 4));
	}
	
	return result;
}

bool LLVivoxVoiceClient::inSpatialChannel(void)
{
	bool result = false;
	
	if(mAudioSession)
    {
		result = mAudioSession->mIsSpatial;
    }
    
	return result;
}

std::string LLVivoxVoiceClient::getAudioSessionURI()
{
	std::string result;
	
	if(mAudioSession)
		result = mAudioSession->mSIPURI;
		
	return result;
}

std::string LLVivoxVoiceClient::getAudioSessionHandle()
{
	std::string result;
	
	if(mAudioSession)
		result = mAudioSession->mHandle;
		
	return result;
}


/////////////////////////////
// Sending updates of current state

void LLVivoxVoiceClient::enforceTether(void)
{
	LLVector3d tethered	= mCameraRequestedPosition;

	// constrain 'tethered' to within 50m of mAvatarPosition.
	{
		F32 max_dist = 50.0f;
		LLVector3d camera_offset = mCameraRequestedPosition - mAvatarPosition;
		F32 camera_distance = (F32)camera_offset.magVec();
		if(camera_distance > max_dist)
		{
			tethered = mAvatarPosition + 
				(max_dist / camera_distance) * camera_offset;
		}
	}
	
	if(dist_vec_squared(mCameraPosition, tethered) > 0.01)
	{
		mCameraPosition = tethered;
		mSpatialCoordsDirty = true;
	}
}

void LLVivoxVoiceClient::updatePosition(void)
{

	LLViewerRegion *region = gAgent.getRegion();
	if(region && isAgentAvatarValid())
	{
		LLMatrix3 rot;
		LLVector3d pos;
        LLQuaternion qrot;
		
		// TODO: If camera and avatar velocity are actually used by the voice system, we could compute them here...
		// They're currently always set to zero.
		
		// Send the current camera position to the voice code
		rot.setRows(LLViewerCamera::getInstance()->getAtAxis(), LLViewerCamera::getInstance()->getLeftAxis (),  LLViewerCamera::getInstance()->getUpAxis());		
		pos = gAgent.getRegion()->getPosGlobalFromRegion(LLViewerCamera::getInstance()->getOrigin());
		
		LLVivoxVoiceClient::getInstance()->setCameraPosition(
															 pos,				// position
															 LLVector3::zero, 	// velocity
															 rot);				// rotation matrix
		
		// Send the current avatar position to the voice code
        qrot = gAgentAvatarp->getRootJoint()->getWorldRotation();
		pos = gAgentAvatarp->getPositionGlobal();

		// TODO: Can we get the head offset from outside the LLVOAvatar?
		//			pos += LLVector3d(mHeadOffset);
		pos += LLVector3d(0.f, 0.f, 1.f);
		
		LLVivoxVoiceClient::getInstance()->setAvatarPosition(
															 pos,				// position
															 LLVector3::zero, 	// velocity
															 qrot);				// rotation matrix
	}
}

void LLVivoxVoiceClient::setCameraPosition(const LLVector3d &position, const LLVector3 &velocity, const LLMatrix3 &rot)
{
	mCameraRequestedPosition = position;
	
	if(mCameraVelocity != velocity)
	{
		mCameraVelocity = velocity;
		mSpatialCoordsDirty = true;
	}
	
	if(mCameraRot != rot)
	{
		mCameraRot = rot;
		mSpatialCoordsDirty = true;
	}
}

void LLVivoxVoiceClient::setAvatarPosition(const LLVector3d &position, const LLVector3 &velocity, const LLQuaternion &rot)
{
	if(dist_vec_squared(mAvatarPosition, position) > 0.01)
	{
		mAvatarPosition = position;
		mSpatialCoordsDirty = true;
	}
	
	if(mAvatarVelocity != velocity)
	{
		mAvatarVelocity = velocity;
		mSpatialCoordsDirty = true;
	}
	
    // If the two rotations are not exactly equal test their dot product
    // to get the cos of the angle between them.
    // If it is too small, don't update.
    F32 rot_cos_diff = llabs(dot(mAvatarRot, rot));
    if ((mAvatarRot != rot) && (rot_cos_diff < MINUSCULE_ANGLE_COS))
	{   
		mAvatarRot = rot;
		mSpatialCoordsDirty = true;
	}
}

bool LLVivoxVoiceClient::channelFromRegion(LLViewerRegion *region, std::string &name)
{
	bool result = false;
	
	if(region)
	{
		name = region->getName();
	}
	
	if(!name.empty())
		result = true;
	
	return result;
}

void LLVivoxVoiceClient::leaveChannel(void)
{
    if (mIsInChannel)
	{
		LL_DEBUGS("Voice") << "leaving channel for teleport/logout" << LL_ENDL;
		mChannelName.clear();
		sessionTerminate();
	}
}

void LLVivoxVoiceClient::setMuteMic(bool muted)
{
	if(mMuteMic != muted)
	{
		mMuteMic = muted;
		mMuteMicDirty = true;
	}
}

void LLVivoxVoiceClient::setVoiceEnabled(bool enabled)
{
    LL_DEBUGS("Voice")
        << "( " << (enabled ? "enabled" : "disabled") << " )"
        << " was "<< (mVoiceEnabled ? "enabled" : "disabled")
        << " coro "<< (mIsCoroutineActive ? "active" : "inactive")
        << LL_ENDL;
    
	if (enabled != mVoiceEnabled)
	{
		// TODO: Refactor this so we don't call into LLVoiceChannel, but simply
		// use the status observer
		mVoiceEnabled = enabled;
		LLVoiceClientStatusObserver::EStatusType status;
		
		if (enabled)
		{
            LL_DEBUGS("Voice") << "enabling" << LL_ENDL;
			LLVoiceChannel::getCurrentVoiceChannel()->activate();
			status = LLVoiceClientStatusObserver::STATUS_VOICE_ENABLED;

            if (!mIsCoroutineActive)
            {
                LLCoros::instance().launch("LLVivoxVoiceClient::voiceControlCoro",
                    boost::bind(&LLVivoxVoiceClient::voiceControlCoro, LLVivoxVoiceClient::getInstance()));
            }
            else
            {
                LL_DEBUGS("Voice") << "coro should be active.. not launching" << LL_ENDL;
            }
		}
		else
		{
			// Turning voice off looses your current channel -- this makes sure the UI isn't out of sync when you re-enable it.
			LLVoiceChannel::getCurrentVoiceChannel()->deactivate();
			gAgent.setVoiceConnected(false);
			status = LLVoiceClientStatusObserver::STATUS_VOICE_DISABLED;
		}

		notifyStatusObservers(status);
	}
    else
    {
        LL_DEBUGS("Voice") << " no-op" << LL_ENDL;
    }
}

// <FS:Ansariel> Bypass LLCachedControls for voice status update
//bool LLVivoxVoiceClient::voiceEnabled()
bool LLVivoxVoiceClient::voiceEnabled(bool no_cache)
{
	// <FS:Ansariel> Replace frequently called gSavedSettings
	//return gSavedSettings.getBOOL("EnableVoiceChat") && !gSavedSettings.getBOOL("CmdLineDisableVoice");
	if (no_cache)
	{
		return gSavedSettings.getBOOL("EnableVoiceChat") && !gSavedSettings.getBOOL("CmdLineDisableVoice");
	}
	static LLCachedControl<bool> sEnableVoiceChat(gSavedSettings, "EnableVoiceChat");
	static LLCachedControl<bool> sCmdLineDisableVoice(gSavedSettings, "CmdLineDisableVoice");
	return sEnableVoiceChat && !sCmdLineDisableVoice;
	// </FS:Ansariel>
}
// </FS:Ansariel>

void LLVivoxVoiceClient::setLipSyncEnabled(BOOL enabled)
{
	mLipSyncEnabled = enabled;
}

BOOL LLVivoxVoiceClient::lipSyncEnabled()
{
	   
	if ( mVoiceEnabled )
	{
		return mLipSyncEnabled;
	}
	else
	{
		return FALSE;
	}
}


void LLVivoxVoiceClient::setEarLocation(S32 loc)
{
	if(mEarLocation != loc)
	{
		LL_DEBUGS("Voice") << "Setting mEarLocation to " << loc << LL_ENDL;
		
		mEarLocation = loc;
		mSpatialCoordsDirty = true;
	}
}

void LLVivoxVoiceClient::setVoiceVolume(F32 volume)
{
	int scaled_volume = scale_speaker_volume(volume);	

	if(scaled_volume != mSpeakerVolume)
	{
	  int min_volume = scale_speaker_volume(0);
		if((scaled_volume == min_volume) || (mSpeakerVolume == min_volume))
		{
			mSpeakerMuteDirty = true;
		}

		mSpeakerVolume = scaled_volume;
		mSpeakerVolumeDirty = true;
	}
}

void LLVivoxVoiceClient::setMicGain(F32 volume)
{
	int scaled_volume = scale_mic_volume(volume);
	
	if(scaled_volume != mMicVolume)
	{
		mMicVolume = scaled_volume;
		mMicVolumeDirty = true;
	}
}

/////////////////////////////
// Accessors for data related to nearby speakers
BOOL LLVivoxVoiceClient::getVoiceEnabled(const LLUUID& id)
{
	BOOL result = FALSE;
    participantStatePtr_t participant(findParticipantByID(id));
	if(participant)
	{
		// I'm not sure what the semantics of this should be.
		// For now, if we have any data about the user that came through the chat channel, assume they're voice-enabled.
		result = TRUE;
	}
	
	return result;
}

std::string LLVivoxVoiceClient::getDisplayName(const LLUUID& id)
{
	std::string result;
    participantStatePtr_t participant(findParticipantByID(id));
	if(participant)
	{
		result = participant->mDisplayName;
	}
	
	return result;
}



BOOL LLVivoxVoiceClient::getIsSpeaking(const LLUUID& id)
{
	BOOL result = FALSE;

    participantStatePtr_t participant(findParticipantByID(id));
	if(participant)
	{
		if (participant->mSpeakingTimeout.getElapsedTimeF32() > SPEAKING_TIMEOUT)
		{
			participant->mIsSpeaking = FALSE;
		}
		result = participant->mIsSpeaking;
	}
	
	return result;
}

BOOL LLVivoxVoiceClient::getIsModeratorMuted(const LLUUID& id)
{
	BOOL result = FALSE;

    participantStatePtr_t participant(findParticipantByID(id));
	if(participant)
	{
		result = participant->mIsModeratorMuted;
	}
	
	return result;
}

F32 LLVivoxVoiceClient::getCurrentPower(const LLUUID& id)
{		
	F32 result = 0;
    participantStatePtr_t participant(findParticipantByID(id));
	if(participant)
	{
		result = participant->mPower;
	}
	
	return result;
}



BOOL LLVivoxVoiceClient::getUsingPTT(const LLUUID& id)
{
	BOOL result = FALSE;

    participantStatePtr_t participant(findParticipantByID(id));
	if(participant)
	{
		// I'm not sure what the semantics of this should be.
		// Does "using PTT" mean they're configured with a push-to-talk button?
		// For now, we know there's no PTT mechanism in place, so nobody is using it.
	}
	
	return result;
}

BOOL LLVivoxVoiceClient::getOnMuteList(const LLUUID& id)
{
	BOOL result = FALSE;
	
    participantStatePtr_t participant(findParticipantByID(id));
	if(participant)
	{
		result = participant->mOnMuteList;
	}

	return result;
}

// External accessors.
F32 LLVivoxVoiceClient::getUserVolume(const LLUUID& id)
{
    // Minimum volume will be returned for users with voice disabled
    F32 result = LLVoiceClient::VOLUME_MIN;
	
    participantStatePtr_t participant(findParticipantByID(id));
    if(participant)
	{
		result = participant->mVolume;

		// Enable this when debugging voice slider issues.  It's way to spammy even for debug-level logging.
		// LL_DEBUGS("Voice") << "mVolume = " << result <<  " for " << id << LL_ENDL;
	}

	return result;
}

void LLVivoxVoiceClient::setUserVolume(const LLUUID& id, F32 volume)
{
	if(mAudioSession)
	{
        participantStatePtr_t participant(findParticipantByID(id));
		if (participant && !participant->mIsSelf)
		{
			if (!is_approx_equal(volume, LLVoiceClient::VOLUME_DEFAULT))
			{
				// Store this volume setting for future sessions if it has been
				// changed from the default
				LLSpeakerVolumeStorage::getInstance()->storeSpeakerVolume(id, volume);
			}
			else
			{
				// Remove stored volume setting if it is returned to the default
				LLSpeakerVolumeStorage::getInstance()->removeSpeakerVolume(id);
			}

			participant->mVolume = llclamp(volume, LLVoiceClient::VOLUME_MIN, LLVoiceClient::VOLUME_MAX);
			participant->mVolumeDirty = true;
			mAudioSession->mVolumeDirty = true;
			// <FS:Ansariel> Add callback for user volume change
			mUserVolumeUpdateSignal(id);
		}
	}
}

std::string LLVivoxVoiceClient::getGroupID(const LLUUID& id)
{
	std::string result;

    participantStatePtr_t participant(findParticipantByID(id));
	if(participant)
	{
		result = participant->mGroupID;
	}
	
	return result;
}

BOOL LLVivoxVoiceClient::getAreaVoiceDisabled()
{
	return mAreaVoiceDisabled;
}

void LLVivoxVoiceClient::recordingLoopStart(int seconds, int deltaFramesPerControlFrame)
{
//	LL_DEBUGS("Voice") << "sending SessionGroup.ControlRecording (Start)" << LL_ENDL;
	
	if(!mMainSessionGroupHandle.empty())
	{
		std::ostringstream stream;
		stream
		<< "<Request requestId=\"" << mCommandCookie++ << "\" action=\"SessionGroup.ControlRecording.1\">"
		<< "<SessionGroupHandle>" << mMainSessionGroupHandle << "</SessionGroupHandle>"
		<< "<RecordingControlType>Start</RecordingControlType>" 
		<< "<DeltaFramesPerControlFrame>" << deltaFramesPerControlFrame << "</DeltaFramesPerControlFrame>"
		<< "<Filename>" << "" << "</Filename>"
		<< "<EnableAudioRecordingEvents>false</EnableAudioRecordingEvents>"
		<< "<LoopModeDurationSeconds>" << seconds << "</LoopModeDurationSeconds>"
		<< "</Request>\n\n\n";


		writeString(stream.str());
	}
}

void LLVivoxVoiceClient::recordingLoopSave(const std::string& filename)
{
//	LL_DEBUGS("Voice") << "sending SessionGroup.ControlRecording (Flush)" << LL_ENDL;

	if(mAudioSession != NULL && !mAudioSession->mGroupHandle.empty())
	{
		std::ostringstream stream;
		stream
		<< "<Request requestId=\"" << mCommandCookie++ << "\" action=\"SessionGroup.ControlRecording.1\">"
		<< "<SessionGroupHandle>" << mMainSessionGroupHandle << "</SessionGroupHandle>"
		<< "<RecordingControlType>Flush</RecordingControlType>" 
		<< "<Filename>" << filename << "</Filename>"
		<< "</Request>\n\n\n";

		writeString(stream.str());
	}
}

void LLVivoxVoiceClient::recordingStop()
{
//	LL_DEBUGS("Voice") << "sending SessionGroup.ControlRecording (Stop)" << LL_ENDL;

	if(mAudioSession != NULL && !mAudioSession->mGroupHandle.empty())
	{
		std::ostringstream stream;
		stream
		<< "<Request requestId=\"" << mCommandCookie++ << "\" action=\"SessionGroup.ControlRecording.1\">"
		<< "<SessionGroupHandle>" << mMainSessionGroupHandle << "</SessionGroupHandle>"
		<< "<RecordingControlType>Stop</RecordingControlType>" 
		<< "</Request>\n\n\n";

		writeString(stream.str());
	}
}

void LLVivoxVoiceClient::filePlaybackStart(const std::string& filename)
{
//	LL_DEBUGS("Voice") << "sending SessionGroup.ControlPlayback (Start)" << LL_ENDL;

	if(mAudioSession != NULL && !mAudioSession->mGroupHandle.empty())
	{
		std::ostringstream stream;
		stream
		<< "<Request requestId=\"" << mCommandCookie++ << "\" action=\"SessionGroup.ControlPlayback.1\">"
		<< "<SessionGroupHandle>" << mMainSessionGroupHandle << "</SessionGroupHandle>"
		<< "<RecordingControlType>Start</RecordingControlType>" 
		<< "<Filename>" << filename << "</Filename>"
		<< "</Request>\n\n\n";

		writeString(stream.str());
	}
}

void LLVivoxVoiceClient::filePlaybackStop()
{
//	LL_DEBUGS("Voice") << "sending SessionGroup.ControlPlayback (Stop)" << LL_ENDL;

	if(mAudioSession != NULL && !mAudioSession->mGroupHandle.empty())
	{
		std::ostringstream stream;
		stream
		<< "<Request requestId=\"" << mCommandCookie++ << "\" action=\"SessionGroup.ControlPlayback.1\">"
		<< "<SessionGroupHandle>" << mMainSessionGroupHandle << "</SessionGroupHandle>"
		<< "<RecordingControlType>Stop</RecordingControlType>" 
		<< "</Request>\n\n\n";

		writeString(stream.str());
	}
}

void LLVivoxVoiceClient::filePlaybackSetPaused(bool paused)
{
	// TODO: Implement once Vivox gives me a sample
}

void LLVivoxVoiceClient::filePlaybackSetMode(bool vox, float speed)
{
	// TODO: Implement once Vivox gives me a sample
}

//------------------------------------------------------------------------
std::set<LLVivoxVoiceClient::sessionState::wptr_t> LLVivoxVoiceClient::sessionState::mSession;


LLVivoxVoiceClient::sessionState::sessionState() :
    mErrorStatusCode(0),
    mMediaStreamState(streamStateUnknown),
    mCreateInProgress(false),
    mMediaConnectInProgress(false),
    mVoiceInvitePending(false),
    mTextInvitePending(false),
    mSynthesizedCallerID(false),
    mIsChannel(false),
    mIsSpatial(false),
    mIsP2P(false),
    mIncoming(false),
    mVoiceActive(false),
    mReconnect(false),
    mVolumeDirty(false),
    mMuteDirty(false),
    mParticipantsChanged(false)
{
}

/*static*/
LLVivoxVoiceClient::sessionState::ptr_t LLVivoxVoiceClient::sessionState::createSession()
{
    sessionState::ptr_t ptr(new sessionState());

    std::pair<std::set<wptr_t>::iterator, bool>  result = mSession.insert(ptr);

    if (result.second)
        ptr->mMyIterator = result.first;

    return ptr;
}

LLVivoxVoiceClient::sessionState::~sessionState()
{
    LL_INFOS("Voice") << "Destroying session handle=" << mHandle << " SIP=" << mSIPURI << LL_ENDL;
    if (mMyIterator != mSession.end())
        mSession.erase(mMyIterator);

	removeAllParticipants();
}

bool LLVivoxVoiceClient::sessionState::isCallBackPossible()
{
	// This may change to be explicitly specified by vivox in the future...
	// Currently, only PSTN P2P calls cannot be returned.
	// Conveniently, this is also the only case where we synthesize a caller UUID.
	return !mSynthesizedCallerID;
}

bool LLVivoxVoiceClient::sessionState::isTextIMPossible()
{
	// This may change to be explicitly specified by vivox in the future...
	return !mSynthesizedCallerID;
}


/*static*/ 
LLVivoxVoiceClient::sessionState::ptr_t LLVivoxVoiceClient::sessionState::matchSessionByHandle(const std::string &handle)
{
    sessionStatePtr_t result;

    // *TODO: My kingdom for a lambda!
    std::set<wptr_t>::iterator it = std::find_if(mSession.begin(), mSession.end(), boost::bind(testByHandle, _1, handle));

    if (it != mSession.end())
        result = (*it).lock();

    return result;
}

/*static*/ 
LLVivoxVoiceClient::sessionState::ptr_t LLVivoxVoiceClient::sessionState::matchCreatingSessionByURI(const std::string &uri)
{
    sessionStatePtr_t result;

    // *TODO: My kingdom for a lambda!
    std::set<wptr_t>::iterator it = std::find_if(mSession.begin(), mSession.end(), boost::bind(testByCreatingURI, _1, uri));

    if (it != mSession.end())
        result = (*it).lock();

    return result;
}

/*static*/
LLVivoxVoiceClient::sessionState::ptr_t LLVivoxVoiceClient::sessionState::matchSessionByURI(const std::string &uri)
{
    sessionStatePtr_t result;

    // *TODO: My kingdom for a lambda!
    std::set<wptr_t>::iterator it = std::find_if(mSession.begin(), mSession.end(), boost::bind(testBySIPOrAlterateURI, _1, uri));

    if (it != mSession.end())
        result = (*it).lock();

    return result;
}

/*static*/
LLVivoxVoiceClient::sessionState::ptr_t LLVivoxVoiceClient::sessionState::matchSessionByParticipant(const LLUUID &participant_id)
{
    sessionStatePtr_t result;

    // *TODO: My kingdom for a lambda!
    std::set<wptr_t>::iterator it = std::find_if(mSession.begin(), mSession.end(), boost::bind(testByCallerId, _1, participant_id));

    if (it != mSession.end())
        result = (*it).lock();

    return result;
}

void LLVivoxVoiceClient::sessionState::for_each(sessionFunc_t func)
{
    std::for_each(mSession.begin(), mSession.end(), boost::bind(for_eachPredicate, _1, func));
}

// simple test predicates.  
// *TODO: These should be made into lambdas when we can pull the trigger on newer C++ features.
bool LLVivoxVoiceClient::sessionState::testByHandle(const LLVivoxVoiceClient::sessionState::wptr_t &a, std::string handle)
{
    ptr_t aLock(a.lock());

    return aLock ? aLock->mHandle == handle : false;
}

bool LLVivoxVoiceClient::sessionState::testByCreatingURI(const LLVivoxVoiceClient::sessionState::wptr_t &a, std::string uri)
{
    ptr_t aLock(a.lock());

    return aLock ? (aLock->mCreateInProgress && (aLock->mSIPURI == uri)) : false;
}

bool LLVivoxVoiceClient::sessionState::testBySIPOrAlterateURI(const LLVivoxVoiceClient::sessionState::wptr_t &a, std::string uri)
{
    ptr_t aLock(a.lock());

    return aLock ? ((aLock->mSIPURI == uri) || (aLock->mAlternateSIPURI == uri)) : false;
}


bool LLVivoxVoiceClient::sessionState::testByCallerId(const LLVivoxVoiceClient::sessionState::wptr_t &a, LLUUID participantId)
{
    ptr_t aLock(a.lock());

    return aLock ? ((aLock->mCallerID == participantId) || (aLock->mIMSessionID == participantId)) : false;
}

/*static*/
void LLVivoxVoiceClient::sessionState::for_eachPredicate(const LLVivoxVoiceClient::sessionState::wptr_t &a, sessionFunc_t func)
{
    ptr_t aLock(a.lock());

    if (aLock)
        func(aLock);
    else
    {
        LL_WARNS("Voice") << "Stale handle in session map!" << LL_ENDL;
    }
}



LLVivoxVoiceClient::sessionStatePtr_t LLVivoxVoiceClient::findSession(const std::string &handle)
{
    sessionStatePtr_t result;
	sessionMap::iterator iter = mSessionsByHandle.find(handle);
	if(iter != mSessionsByHandle.end())
	{
		result = iter->second;
	}
	
	return result;
}

LLVivoxVoiceClient::sessionStatePtr_t LLVivoxVoiceClient::findSessionBeingCreatedByURI(const std::string &uri)
{	
    sessionStatePtr_t result = sessionState::matchCreatingSessionByURI(uri);
	
	return result;
}

LLVivoxVoiceClient::sessionStatePtr_t LLVivoxVoiceClient::findSession(const LLUUID &participant_id)
{
    sessionStatePtr_t result = sessionState::matchSessionByParticipant(participant_id);
	
	return result;
}

LLVivoxVoiceClient::sessionStatePtr_t LLVivoxVoiceClient::addSession(const std::string &uri, const std::string &handle)
{
    sessionStatePtr_t result;
	
	if(handle.empty())
	{
        // No handle supplied.
        // Check whether there's already a session with this URI
        result = sessionState::matchSessionByURI(uri);
	}
	else // (!handle.empty())
	{
		// Check for an existing session with this handle
		sessionMap::iterator iter = mSessionsByHandle.find(handle);
		
		if(iter != mSessionsByHandle.end())
		{
			result = iter->second;
		}
	}

	if(!result)
	{
		// No existing session found.
		
		LL_DEBUGS("Voice") << "adding new session: handle \"" << handle << "\" URI " << uri << LL_ENDL;
        result = sessionState::createSession();
		result->mSIPURI = uri;
		result->mHandle = handle;

		if (LLVoiceClient::instance().getVoiceEffectEnabled())
		{
			result->mVoiceFontID = LLVoiceClient::instance().getVoiceEffectDefault();
		}

		if(!result->mHandle.empty())
		{
            // *TODO: Rider: This concerns me.  There is a path (via switchChannel) where 
            // we do not track the session.  In theory this means that we could end up with 
            // a mAuidoSession that does not match the session tracked in mSessionsByHandle
			mSessionsByHandle.insert(sessionMap::value_type(result->mHandle, result));
		}
	}
	else
	{
		// Found an existing session
		
		if(uri != result->mSIPURI)
		{
			// TODO: Should this be an internal error?
			LL_DEBUGS("Voice") << "changing uri from " << result->mSIPURI << " to " << uri << LL_ENDL;
			setSessionURI(result, uri);
		}

		if(handle != result->mHandle)
		{
			if(handle.empty())
			{
				// There's at least one race condition where where addSession was clearing an existing session handle, which caused things to break.
				LL_DEBUGS("Voice") << "NOT clearing handle " << result->mHandle << LL_ENDL;
			}
			else
			{
				// TODO: Should this be an internal error?
				LL_DEBUGS("Voice") << "changing handle from " << result->mHandle << " to " << handle << LL_ENDL;
				setSessionHandle(result, handle);
			}
		}
		
		LL_DEBUGS("Voice") << "returning existing session: handle " << handle << " URI " << uri << LL_ENDL;
	}

	verifySessionState();
		
	return result;
}

void LLVivoxVoiceClient::clearSessionHandle(const sessionStatePtr_t &session)
{
    if (session)
    {
        if (session->mHandle.empty())
        {
            sessionMap::iterator iter = mSessionsByHandle.find(session->mHandle);
            if (iter != mSessionsByHandle.end())
            {
                mSessionsByHandle.erase(iter);
            }
        }
        else
        {
            LL_WARNS("Voice") << "Session has empty handle!" << LL_ENDL;
        }
    }
    else
    {
        LL_WARNS("Voice") << "Attempt to clear NULL session!" << LL_ENDL;
    }

}

void LLVivoxVoiceClient::setSessionHandle(const sessionStatePtr_t &session, const std::string &handle)
{
	// Have to remove the session from the handle-indexed map before changing the handle, or things will break badly.
	
	if(!session->mHandle.empty())
	{
		// Remove session from the map if it should have been there.
		sessionMap::iterator iter = mSessionsByHandle.find(session->mHandle);
		if(iter != mSessionsByHandle.end())
		{
			if(iter->second != session)
			{
				LL_WARNS("Voice") << "Internal error: session mismatch! Session may have been duplicated. Removing version in map." << LL_ENDL;
			}

			mSessionsByHandle.erase(iter);
		}
		else
		{
            LL_WARNS("Voice") << "Attempt to remove session with handle " << session->mHandle << " not found in map!" << LL_ENDL;
		}
	}
			
	session->mHandle = handle;

	if(!handle.empty())
	{
		mSessionsByHandle.insert(sessionMap::value_type(session->mHandle, session));
	}

	verifySessionState();
}

void LLVivoxVoiceClient::setSessionURI(const sessionStatePtr_t &session, const std::string &uri)
{
	// There used to be a map of session URIs to sessions, which made this complex....
	session->mSIPURI = uri;

	verifySessionState();
}

void LLVivoxVoiceClient::deleteSession(const sessionStatePtr_t &session)
{
	// Remove the session from the handle map
	if(!session->mHandle.empty())
	{
		sessionMap::iterator iter = mSessionsByHandle.find(session->mHandle);
		if(iter != mSessionsByHandle.end())
		{
			if(iter->second != session)
			{
				LL_WARNS("Voice") << "Internal error: session mismatch, removing session in map." << LL_ENDL;
			}
			mSessionsByHandle.erase(iter);
		}
	}

	// At this point, the session should be unhooked from all lists and all state should be consistent.
	verifySessionState();

	// If this is the current audio session, clean up the pointer which will soon be dangling.
	if(mAudioSession == session)
	{
		mAudioSession.reset();
		mAudioSessionChanged = true;
	}

	// ditto for the next audio session
	if(mNextAudioSession == session)
	{
		mNextAudioSession.reset();
	}

}

void LLVivoxVoiceClient::deleteAllSessions()
{
	LL_DEBUGS("Voice") << LL_ENDL;

    while (!mSessionsByHandle.empty())
	{
        const sessionStatePtr_t session = mSessionsByHandle.begin()->second;
        deleteSession(session);
	}
	
}

void LLVivoxVoiceClient::verifySessionState(void)
{
    LL_DEBUGS("Voice") << "Sessions in handle map=" << mSessionsByHandle.size() << LL_ENDL;
    sessionState::VerifySessions();
}

void LLVivoxVoiceClient::addObserver(LLVoiceClientParticipantObserver* observer)
{
	mParticipantObservers.insert(observer);
}

void LLVivoxVoiceClient::removeObserver(LLVoiceClientParticipantObserver* observer)
{
	mParticipantObservers.erase(observer);
}

void LLVivoxVoiceClient::notifyParticipantObservers()
{
	for (observer_set_t::iterator it = mParticipantObservers.begin();
		it != mParticipantObservers.end();
		)
	{
		LLVoiceClientParticipantObserver* observer = *it;
		observer->onParticipantsChanged();
		// In case onParticipantsChanged() deleted an entry.
		it = mParticipantObservers.upper_bound(observer);
	}
}

void LLVivoxVoiceClient::addObserver(LLVoiceClientStatusObserver* observer)
{
	mStatusObservers.insert(observer);
}

void LLVivoxVoiceClient::removeObserver(LLVoiceClientStatusObserver* observer)
{
	mStatusObservers.erase(observer);
}

void LLVivoxVoiceClient::notifyStatusObservers(LLVoiceClientStatusObserver::EStatusType status)
{
    LL_DEBUGS("Voice") << "( " << LLVoiceClientStatusObserver::status2string(status) << " )"
                       << " mAudioSession=" << mAudioSession
                       << LL_ENDL;

	if(mAudioSession)
	{
		if(status == LLVoiceClientStatusObserver::ERROR_UNKNOWN)
		{
			switch(mAudioSession->mErrorStatusCode)
			{
				case 20713:		status = LLVoiceClientStatusObserver::ERROR_CHANNEL_FULL; 		break;
				case 20714:		status = LLVoiceClientStatusObserver::ERROR_CHANNEL_LOCKED; 	break;
				case 20715:
					//invalid channel, we may be using a set of poorly cached
					//info
					status = LLVoiceClientStatusObserver::ERROR_NOT_AVAILABLE;
					break;
				case 1009:
					//invalid username and password
					status = LLVoiceClientStatusObserver::ERROR_NOT_AVAILABLE;
					break;
			}

			// Reset the error code to make sure it won't be reused later by accident.
			mAudioSession->mErrorStatusCode = 0;
		}
		else if(status == LLVoiceClientStatusObserver::STATUS_LEFT_CHANNEL)
		{
			switch(mAudioSession->mErrorStatusCode)
			{
				case HTTP_NOT_FOUND:	// NOT_FOUND
				// *TODO: Should this be 503?
				case 480:	// TEMPORARILY_UNAVAILABLE
				case HTTP_REQUEST_TIME_OUT:	// REQUEST_TIMEOUT
					// call failed because other user was not available
					// treat this as an error case
					status = LLVoiceClientStatusObserver::ERROR_NOT_AVAILABLE;

					// Reset the error code to make sure it won't be reused later by accident.
					mAudioSession->mErrorStatusCode = 0;
				break;
			}
		}
	}
		
	LL_DEBUGS("Voice") 
		<< " " << LLVoiceClientStatusObserver::status2string(status)  
		<< ", session URI " << getAudioSessionURI() 
		<< ", proximal is " << inSpatialChannel()
        << LL_ENDL;

	for (status_observer_set_t::iterator it = mStatusObservers.begin();
		it != mStatusObservers.end();
		)
	{
		LLVoiceClientStatusObserver* observer = *it;
		observer->onChange(status, getAudioSessionURI(), inSpatialChannel());
		// In case onError() deleted an entry.
		it = mStatusObservers.upper_bound(observer);
	}

	// skipped to avoid speak button blinking
	if (   status != LLVoiceClientStatusObserver::STATUS_JOINING
		&& status != LLVoiceClientStatusObserver::STATUS_LEFT_CHANNEL
		&& status != LLVoiceClientStatusObserver::STATUS_VOICE_DISABLED)
	{
		// <FS:Ansariel> Bypass LLCachedControls for voice status update
		//bool voice_status = LLVoiceClient::getInstance()->voiceEnabled() && LLVoiceClient::getInstance()->isVoiceWorking();
		bool voice_status = LLVoiceClient::getInstance()->voiceEnabled(true) && LLVoiceClient::getInstance()->isVoiceWorking();
		// </FS:Ansariel>

		gAgent.setVoiceConnected(voice_status);

		if (voice_status)
		{
			LLFirstUse::speak(true);
		}
	}
}

void LLVivoxVoiceClient::addObserver(LLFriendObserver* observer)
{
	mFriendObservers.insert(observer);
}

void LLVivoxVoiceClient::removeObserver(LLFriendObserver* observer)
{
	mFriendObservers.erase(observer);
}

void LLVivoxVoiceClient::notifyFriendObservers()
{
	for (friend_observer_set_t::iterator it = mFriendObservers.begin();
		it != mFriendObservers.end();
		)
	{
		LLFriendObserver* observer = *it;
		it++;
		// The only friend-related thing we notify on is online/offline transitions.
		observer->changed(LLFriendObserver::ONLINE);
	}
}

void LLVivoxVoiceClient::lookupName(const LLUUID &id)
{
	if (mAvatarNameCacheConnection.connected())
	{
		mAvatarNameCacheConnection.disconnect();
	}
	mAvatarNameCacheConnection = LLAvatarNameCache::get(id, boost::bind(&LLVivoxVoiceClient::onAvatarNameCache, this, _1, _2));
}

void LLVivoxVoiceClient::onAvatarNameCache(const LLUUID& agent_id,
										   const LLAvatarName& av_name)
{
	mAvatarNameCacheConnection.disconnect();
	std::string display_name = av_name.getDisplayName();
	avatarNameResolved(agent_id, display_name);
}

void LLVivoxVoiceClient::predAvatarNameResolution(const LLVivoxVoiceClient::sessionStatePtr_t &session, LLUUID id, std::string name)
{
    participantStatePtr_t participant(session->findParticipantByID(id));
    if (participant)
    {
        // Found -- fill in the name
        participant->mAccountName = name;
        // and post a "participants updated" message to listeners later.
        session->mParticipantsChanged = true;
    }

    // Check whether this is a p2p session whose caller name just resolved
    if (session->mCallerID == id)
    {
        // this session's "caller ID" just resolved.  Fill in the name.
        session->mName = name;
        if (session->mTextInvitePending)
        {
            session->mTextInvitePending = false;

            // We don't need to call LLIMMgr::getInstance()->addP2PSession() here.  The first incoming message will create the panel.				
        }
        if (session->mVoiceInvitePending)
        {
            session->mVoiceInvitePending = false;

            LLIMMgr::getInstance()->inviteToSession(
                session->mIMSessionID,
                session->mName,
                session->mCallerID,
                session->mName,
                IM_SESSION_P2P_INVITE,
                LLIMMgr::INVITATION_TYPE_VOICE,
                session->mHandle,
                session->mSIPURI);
        }

    }
}

void LLVivoxVoiceClient::avatarNameResolved(const LLUUID &id, const std::string &name)
{
    sessionState::for_each(boost::bind(predAvatarNameResolution, _1, id, name));
}

bool LLVivoxVoiceClient::setVoiceEffect(const LLUUID& id)
{
	if (!mAudioSession)
	{
		return false;
	}

	if (!id.isNull())
	{
		if (mVoiceFontMap.empty())
		{
			LL_DEBUGS("Voice") << "Voice fonts not available." << LL_ENDL;
			return false;
		}
		else if (mVoiceFontMap.find(id) == mVoiceFontMap.end())
		{
			LL_DEBUGS("Voice") << "Invalid voice font " << id << LL_ENDL;
			return false;
		}
	}

	// *TODO: Check for expired fonts?
	mAudioSession->mVoiceFontID = id;

	// *TODO: Separate voice font defaults for spatial chat and IM?
	gSavedPerAccountSettings.setString("VoiceEffectDefault", id.asString());

	sessionSetVoiceFontSendMessage(mAudioSession);
	notifyVoiceFontObservers();

	return true;
}

const LLUUID LLVivoxVoiceClient::getVoiceEffect()
{
	return mAudioSession ? mAudioSession->mVoiceFontID : LLUUID::null;
}

LLSD LLVivoxVoiceClient::getVoiceEffectProperties(const LLUUID& id)
{
	LLSD sd;

	voice_font_map_t::iterator iter = mVoiceFontMap.find(id);
	if (iter != mVoiceFontMap.end())
	{
		sd["template_only"] = false;
	}
	else
	{
		// Voice effect is not in the voice font map, see if there is a template
		iter = mVoiceFontTemplateMap.find(id);
		if (iter == mVoiceFontTemplateMap.end())
		{
			LL_WARNS("Voice") << "Voice effect " << id << "not found." << LL_ENDL;
			return sd;
		}
		sd["template_only"] = true;
	}

	voiceFontEntry *font = iter->second;
	sd["name"] = font->mName;
	sd["expiry_date"] = font->mExpirationDate;
	sd["is_new"] = font->mIsNew;

	return sd;
}

LLVivoxVoiceClient::voiceFontEntry::voiceFontEntry(LLUUID& id) :
	mID(id),
	mFontIndex(0),
	mFontType(VOICE_FONT_TYPE_NONE),
	mFontStatus(VOICE_FONT_STATUS_NONE),
	mIsNew(false)
{
	mExpiryTimer.stop();
	mExpiryWarningTimer.stop();
}

LLVivoxVoiceClient::voiceFontEntry::~voiceFontEntry()
{
}

void LLVivoxVoiceClient::refreshVoiceEffectLists(bool clear_lists)
{
	if (clear_lists)
	{
		mVoiceFontsReceived = false;
		deleteAllVoiceFonts();
		deleteVoiceFontTemplates();
	}

	accountGetSessionFontsSendMessage();
	accountGetTemplateFontsSendMessage();
}

const voice_effect_list_t& LLVivoxVoiceClient::getVoiceEffectList() const
{
	return mVoiceFontList;
}

const voice_effect_list_t& LLVivoxVoiceClient::getVoiceEffectTemplateList() const
{
	return mVoiceFontTemplateList;
}

void LLVivoxVoiceClient::addVoiceFont(const S32 font_index,
								 const std::string &name,
								 const std::string &description,
								 const LLDate &expiration_date,
								 bool has_expired,
								 const S32 font_type,
								 const S32 font_status,
								 const bool template_font)
{
	// Vivox SessionFontIDs are not guaranteed to remain the same between
	// sessions or grids so use a UUID for the name.

	// If received name is not a UUID, fudge one by hashing the name and type.
	LLUUID font_id;
	if (LLUUID::validate(name))
	{
		font_id = LLUUID(name);
	}
	else
	{
		font_id.generate(STRINGIZE(font_type << ":" << name));
	}

	voiceFontEntry *font = NULL;

	voice_font_map_t& font_map = template_font ? mVoiceFontTemplateMap : mVoiceFontMap;
	voice_effect_list_t& font_list = template_font ? mVoiceFontTemplateList : mVoiceFontList;

	// Check whether we've seen this font before.
	voice_font_map_t::iterator iter = font_map.find(font_id);
	bool new_font = (iter == font_map.end());

	// Override the has_expired flag if we have passed the expiration_date as a double check.
	if (expiration_date.secondsSinceEpoch() < (LLDate::now().secondsSinceEpoch() + VOICE_FONT_EXPIRY_INTERVAL))
	{
		has_expired = true;
	}

	if (has_expired)
	{
		LL_DEBUGS("VoiceFont") << "Expired " << (template_font ? "Template " : "")
		<< expiration_date.asString() << " " << font_id
		<< " (" << font_index << ") " << name << LL_ENDL;

		// Remove existing session fonts that have expired since we last saw them.
		if (!new_font && !template_font)
		{
			deleteVoiceFont(font_id);
		}
		return;
	}

	if (new_font)
	{
		// If it is a new font create a new entry.
		font = new voiceFontEntry(font_id);
	}
	else
	{
		// Not a new font, update the existing entry
		font = iter->second;
	}

	if (font)
	{
		font->mFontIndex = font_index;
		// Use the description for the human readable name if available, as the
		// "name" may be a UUID.
		font->mName = description.empty() ? name : description;
		font->mFontType = font_type;
		font->mFontStatus = font_status;

		// If the font is new or the expiration date has changed the expiry timers need updating.
		if (!template_font && (new_font || font->mExpirationDate != expiration_date))
		{
			font->mExpirationDate = expiration_date;

			// Set the expiry timer to trigger a notification when the voice font can no longer be used.
			font->mExpiryTimer.start();
			font->mExpiryTimer.setExpiryAt(expiration_date.secondsSinceEpoch() - VOICE_FONT_EXPIRY_INTERVAL);

			// Set the warning timer to some interval before actual expiry.
			S32 warning_time = gSavedSettings.getS32("VoiceEffectExpiryWarningTime");
			if (warning_time != 0)
			{
				font->mExpiryWarningTimer.start();
				F64 expiry_time = (expiration_date.secondsSinceEpoch() - (F64)warning_time);
				font->mExpiryWarningTimer.setExpiryAt(expiry_time - VOICE_FONT_EXPIRY_INTERVAL);
			}
			else
			{
				// Disable the warning timer.
				font->mExpiryWarningTimer.stop();
			}

			 // Only flag new session fonts after the first time we have fetched the list.
			if (mVoiceFontsReceived)
			{
				font->mIsNew = true;
				mVoiceFontsNew = true;
			}
		}

		LL_DEBUGS("VoiceFont") << (template_font ? "Template " : "")
			<< font->mExpirationDate.asString() << " " << font->mID
			<< " (" << font->mFontIndex << ") " << name << LL_ENDL;

		if (new_font)
		{
			font_map.insert(voice_font_map_t::value_type(font->mID, font));
			font_list.insert(voice_effect_list_t::value_type(font->mName, font->mID));
		}

		mVoiceFontListDirty = true;

		// Debugging stuff

		if (font_type < VOICE_FONT_TYPE_NONE || font_type >= VOICE_FONT_TYPE_UNKNOWN)
		{
			LL_WARNS("VoiceFont") << "Unknown voice font type: " << font_type << LL_ENDL;
		}
		if (font_status < VOICE_FONT_STATUS_NONE || font_status >= VOICE_FONT_STATUS_UNKNOWN)
		{
			LL_WARNS("VoiceFont") << "Unknown voice font status: " << font_status << LL_ENDL;
		}
	}
}

void LLVivoxVoiceClient::expireVoiceFonts()
{
	// *TODO: If we are selling voice fonts in packs, there are probably
	// going to be a number of fonts with the same expiration time, so would
	// be more efficient to just keep a list of expiration times rather
	// than checking each font individually.

	bool have_expired = false;
	bool will_expire = false;
	bool expired_in_use = false;

	LLUUID current_effect = LLVoiceClient::instance().getVoiceEffectDefault();

	voice_font_map_t::iterator iter;
	for (iter = mVoiceFontMap.begin(); iter != mVoiceFontMap.end(); ++iter)
	{
		voiceFontEntry* voice_font = iter->second;
		LLFrameTimer& expiry_timer  = voice_font->mExpiryTimer;
		LLFrameTimer& warning_timer = voice_font->mExpiryWarningTimer;

		// Check for expired voice fonts
		if (expiry_timer.getStarted() && expiry_timer.hasExpired())
		{
			// Check whether it is the active voice font
			if (voice_font->mID == current_effect)
			{
				// Reset to no voice effect.
				setVoiceEffect(LLUUID::null);
				expired_in_use = true;
			}

			LL_DEBUGS("Voice") << "Voice Font " << voice_font->mName << " has expired." << LL_ENDL;
			deleteVoiceFont(voice_font->mID);
			have_expired = true;
		}

		// Check for voice fonts that will expire in less that the warning time
		if (warning_timer.getStarted() && warning_timer.hasExpired())
		{
			LL_DEBUGS("VoiceFont") << "Voice Font " << voice_font->mName << " will expire soon." << LL_ENDL;
			will_expire = true;
			warning_timer.stop();
		}
	}

	LLSD args;
	args["URL"] = LLTrans::getString("voice_morphing_url");
	args["PREMIUM_URL"] = LLTrans::getString("premium_voice_morphing_url");

	// Give a notification if any voice fonts have expired.
	if (have_expired)
	{
		if (expired_in_use)
		{
			LLNotificationsUtil::add("VoiceEffectsExpiredInUse", args);
		}
		else
		{
			LLNotificationsUtil::add("VoiceEffectsExpired", args);
		}

		// Refresh voice font lists in the UI.
		notifyVoiceFontObservers();
	}

	// Give a warning notification if any voice fonts are due to expire.
	if (will_expire)
	{
		S32Seconds seconds(gSavedSettings.getS32("VoiceEffectExpiryWarningTime"));
		args["INTERVAL"] = llformat("%d", LLUnit<S32, LLUnits::Days>(seconds).value());

		LLNotificationsUtil::add("VoiceEffectsWillExpire", args);
	}
}

void LLVivoxVoiceClient::deleteVoiceFont(const LLUUID& id)
{
	// Remove the entry from the voice font list.
	voice_effect_list_t::iterator list_iter = mVoiceFontList.begin();
	while (list_iter != mVoiceFontList.end())
	{
		if (list_iter->second == id)
		{
			LL_DEBUGS("VoiceFont") << "Removing " << id << " from the voice font list." << LL_ENDL;
			mVoiceFontList.erase(list_iter++);
			mVoiceFontListDirty = true;
		}
		else
		{
			++list_iter;
		}
	}

	// Find the entry in the voice font map and erase its data.
	voice_font_map_t::iterator map_iter = mVoiceFontMap.find(id);
	if (map_iter != mVoiceFontMap.end())
	{
		delete map_iter->second;
	}

	// Remove the entry from the voice font map.
	mVoiceFontMap.erase(map_iter);
}

void LLVivoxVoiceClient::deleteAllVoiceFonts()
{
	mVoiceFontList.clear();

	voice_font_map_t::iterator iter;
	for (iter = mVoiceFontMap.begin(); iter != mVoiceFontMap.end(); ++iter)
	{
		delete iter->second;
	}
	mVoiceFontMap.clear();
}

void LLVivoxVoiceClient::deleteVoiceFontTemplates()
{
	mVoiceFontTemplateList.clear();

	voice_font_map_t::iterator iter;
	for (iter = mVoiceFontTemplateMap.begin(); iter != mVoiceFontTemplateMap.end(); ++iter)
	{
		delete iter->second;
	}
	mVoiceFontTemplateMap.clear();
}

S32 LLVivoxVoiceClient::getVoiceFontIndex(const LLUUID& id) const
{
	S32 result = 0;
	if (!id.isNull())
	{
		voice_font_map_t::const_iterator it = mVoiceFontMap.find(id);
		if (it != mVoiceFontMap.end())
		{
			result = it->second->mFontIndex;
		}
		else
		{
			LL_WARNS("VoiceFont") << "Selected voice font " << id << " is not available." << LL_ENDL;
		}
	}
	return result;
}

S32 LLVivoxVoiceClient::getVoiceFontTemplateIndex(const LLUUID& id) const
{
	S32 result = 0;
	if (!id.isNull())
	{
		voice_font_map_t::const_iterator it = mVoiceFontTemplateMap.find(id);
		if (it != mVoiceFontTemplateMap.end())
		{
			result = it->second->mFontIndex;
		}
		else
		{
			LL_WARNS("VoiceFont") << "Selected voice font template " << id << " is not available." << LL_ENDL;
		}
	}
	return result;
}

void LLVivoxVoiceClient::accountGetSessionFontsSendMessage()
{
	if(mAccountLoggedIn)
	{
		std::ostringstream stream;

		LL_DEBUGS("VoiceFont") << "Requesting voice font list." << LL_ENDL;

		stream
		<< "<Request requestId=\"" << mCommandCookie++ << "\" action=\"Account.GetSessionFonts.1\">"
		<< "<AccountHandle>" << LLVivoxSecurity::getInstance()->accountHandle() << "</AccountHandle>"
		<< "</Request>"
		<< "\n\n\n";

		writeString(stream.str());
	}
}

void LLVivoxVoiceClient::accountGetTemplateFontsSendMessage()
{
	if(mAccountLoggedIn)
	{
		std::ostringstream stream;

		LL_DEBUGS("VoiceFont") << "Requesting voice font template list." << LL_ENDL;

		stream
		<< "<Request requestId=\"" << mCommandCookie++ << "\" action=\"Account.GetTemplateFonts.1\">"
		<< "<AccountHandle>" << LLVivoxSecurity::getInstance()->accountHandle() << "</AccountHandle>"
		<< "</Request>"
		<< "\n\n\n";

		writeString(stream.str());
	}
}

void LLVivoxVoiceClient::sessionSetVoiceFontSendMessage(const sessionStatePtr_t &session)
{
	S32 font_index = getVoiceFontIndex(session->mVoiceFontID);
	LL_DEBUGS("VoiceFont") << "Requesting voice font: " << session->mVoiceFontID << " (" << font_index << "), session handle: " << session->mHandle << LL_ENDL;

	std::ostringstream stream;

	stream
	<< "<Request requestId=\"" << mCommandCookie++ << "\" action=\"Session.SetVoiceFont.1\">"
	<< "<SessionHandle>" << session->mHandle << "</SessionHandle>"
	<< "<SessionFontID>" << font_index << "</SessionFontID>"
	<< "</Request>\n\n\n";

	writeString(stream.str());
}

void LLVivoxVoiceClient::accountGetSessionFontsResponse(int statusCode, const std::string &statusString)
{
    if (mIsWaitingForFonts)
    {
        // *TODO: We seem to get multiple events of this type.  Should figure a way to advance only after
        // receiving the last one.
        LLSD result(LLSDMap("voice_fonts", LLSD::Boolean(true)));

        mVivoxPump.post(result);
    }
	notifyVoiceFontObservers();
	mVoiceFontsReceived = true;
}

void LLVivoxVoiceClient::accountGetTemplateFontsResponse(int statusCode, const std::string &statusString)
{
	// Voice font list entries were updated via addVoiceFont() during parsing.
	notifyVoiceFontObservers();
}
void LLVivoxVoiceClient::addObserver(LLVoiceEffectObserver* observer)
{
	mVoiceFontObservers.insert(observer);
}

void LLVivoxVoiceClient::removeObserver(LLVoiceEffectObserver* observer)
{
	mVoiceFontObservers.erase(observer);
}

// method checks the item in VoiceMorphing menu for appropriate current voice font
bool LLVivoxVoiceClient::onCheckVoiceEffect(const std::string& voice_effect_name)
{
	LLVoiceEffectInterface * effect_interfacep = LLVoiceClient::instance().getVoiceEffectInterface();
	if (NULL != effect_interfacep)
	{
		const LLUUID& currect_voice_effect_id = effect_interfacep->getVoiceEffect();

		if (currect_voice_effect_id.isNull())
		{
			if (voice_effect_name == "NoVoiceMorphing")
			{
				return true;
			}
		}
		else
		{
			const LLSD& voice_effect_props = effect_interfacep->getVoiceEffectProperties(currect_voice_effect_id);
			if (voice_effect_props["name"].asString() == voice_effect_name)
			{
				return true;
			}
		}
	}

	return false;
}

// method changes voice font for selected VoiceMorphing menu item
void LLVivoxVoiceClient::onClickVoiceEffect(const std::string& voice_effect_name)
{
	LLVoiceEffectInterface * effect_interfacep = LLVoiceClient::instance().getVoiceEffectInterface();
	if (NULL != effect_interfacep)
	{
		if (voice_effect_name == "NoVoiceMorphing")
		{
			effect_interfacep->setVoiceEffect(LLUUID());
			return;
		}
		const voice_effect_list_t& effect_list = effect_interfacep->getVoiceEffectList();
		if (!effect_list.empty())
		{
			for (voice_effect_list_t::const_iterator it = effect_list.begin(); it != effect_list.end(); ++it)
			{
				if (voice_effect_name == it->first)
				{
					effect_interfacep->setVoiceEffect(it->second);
					return;
				}
			}
		}
	}
}

// it updates VoiceMorphing menu items in accordance with purchased properties 
void LLVivoxVoiceClient::updateVoiceMorphingMenu()
{
	if (mVoiceFontListDirty)
	{
		LLVoiceEffectInterface * effect_interfacep = LLVoiceClient::instance().getVoiceEffectInterface();
		if (effect_interfacep)
		{
			const voice_effect_list_t& effect_list = effect_interfacep->getVoiceEffectList();
			if (!effect_list.empty())
			{
				LLMenuGL * voice_morphing_menup = gMenuBarView->findChildMenuByName("VoiceMorphing", TRUE);

				if (NULL != voice_morphing_menup)
				{
					S32 items = voice_morphing_menup->getItemCount();
					if (items > 0)
					{
						voice_morphing_menup->erase(1, items - 3, false);

						S32 pos = 1;
						for (voice_effect_list_t::const_iterator it = effect_list.begin(); it != effect_list.end(); ++it)
						{
							LLMenuItemCheckGL::Params p;
							p.name = it->first;
							p.label = it->first;
							p.on_check.function(boost::bind(&LLVivoxVoiceClient::onCheckVoiceEffect, this, it->first));
							p.on_click.function(boost::bind(&LLVivoxVoiceClient::onClickVoiceEffect, this, it->first));
							LLMenuItemCheckGL * voice_effect_itemp = LLUICtrlFactory::create<LLMenuItemCheckGL>(p);
							voice_morphing_menup->insert(pos++, voice_effect_itemp, false);
						}

						voice_morphing_menup->needsArrange();
					}
				}
			}
		}
	}
}
void LLVivoxVoiceClient::notifyVoiceFontObservers()
{
    LL_DEBUGS("VoiceFont") << "Notifying voice effect observers. Lists changed: " << mVoiceFontListDirty << LL_ENDL;

    updateVoiceMorphingMenu();

    for (voice_font_observer_set_t::iterator it = mVoiceFontObservers.begin();
            it != mVoiceFontObservers.end();)
    {
        LLVoiceEffectObserver* observer = *it;
        observer->onVoiceEffectChanged(mVoiceFontListDirty);
        // In case onVoiceEffectChanged() deleted an entry.
        it = mVoiceFontObservers.upper_bound(observer);
    }
    mVoiceFontListDirty = false;

	// If new Voice Fonts have been added notify the user.
    if (mVoiceFontsNew)
    {
        if (mVoiceFontsReceived)
        {
            LLNotificationsUtil::add("VoiceEffectsNew");
        }
        mVoiceFontsNew = false;
    }
}

void LLVivoxVoiceClient::enablePreviewBuffer(bool enable)
{
    LLSD result;
    mCaptureBufferMode = enable;

    if (enable)
        result["recplay"] = "start";
    else
        result["recplay"] = "quit";

    mVivoxPump.post(result);

	if(mCaptureBufferMode && mIsInChannel)
	{
		LL_DEBUGS("Voice") << "no channel" << LL_ENDL;
		sessionTerminate();
	}
}

void LLVivoxVoiceClient::recordPreviewBuffer()
{
	if (!mCaptureBufferMode)
	{
		LL_DEBUGS("Voice") << "Not in voice effect preview mode, cannot start recording." << LL_ENDL;
		mCaptureBufferRecording = false;
		return;
	}

	mCaptureBufferRecording = true;

    LLSD result(LLSDMap("recplay", "record"));
    mVivoxPump.post(result);
}

void LLVivoxVoiceClient::playPreviewBuffer(const LLUUID& effect_id)
{
	if (!mCaptureBufferMode)
	{
		LL_DEBUGS("Voice") << "Not in voice effect preview mode, no buffer to play." << LL_ENDL;
		mCaptureBufferRecording = false;
		return;
	}

	if (!mCaptureBufferRecorded)
	{
		// Can't play until we have something recorded!
		mCaptureBufferPlaying = false;
		return;
	}

	mPreviewVoiceFont = effect_id;
	mCaptureBufferPlaying = true;

    LLSD result(LLSDMap("recplay", "playback"));
    mVivoxPump.post(result);
}

void LLVivoxVoiceClient::stopPreviewBuffer()
{
	mCaptureBufferRecording = false;
	mCaptureBufferPlaying = false;

    LLSD result(LLSDMap("recplay", "quit"));
    mVivoxPump.post(result);
}

bool LLVivoxVoiceClient::isPreviewRecording()
{
	return (mCaptureBufferMode && mCaptureBufferRecording);
}

bool LLVivoxVoiceClient::isPreviewPlaying()
{
	return (mCaptureBufferMode && mCaptureBufferPlaying);
}

void LLVivoxVoiceClient::captureBufferRecordStartSendMessage()
{	if(mAccountLoggedIn)
	{
		std::ostringstream stream;

		LL_DEBUGS("Voice") << "Starting audio capture to buffer." << LL_ENDL;

		// Start capture
		stream
		<< "<Request requestId=\"" << mCommandCookie++ << "\" action=\"Aux.StartBufferCapture.1\">"
		<< "</Request>"
		<< "\n\n\n";

		// Unmute the mic
		stream << "<Request requestId=\"" << mCommandCookie++ << "\" action=\"Connector.MuteLocalMic.1\">"
			<< "<ConnectorHandle>" << LLVivoxSecurity::getInstance()->connectorHandle() << "</ConnectorHandle>"
			<< "<Value>false</Value>"
		<< "</Request>\n\n\n";

		// Dirty the mute mic state so that it will get reset when we finishing previewing
		mMuteMicDirty = true;

		writeString(stream.str());
	}
}

void LLVivoxVoiceClient::captureBufferRecordStopSendMessage()
{
	if(mAccountLoggedIn)
	{
		std::ostringstream stream;

		LL_DEBUGS("Voice") << "Stopping audio capture to buffer." << LL_ENDL;

		// Mute the mic. Mic mute state was dirtied at recording start, so will be reset when finished previewing.
		stream << "<Request requestId=\"" << mCommandCookie++ << "\" action=\"Connector.MuteLocalMic.1\">"
			<< "<ConnectorHandle>" << LLVivoxSecurity::getInstance()->connectorHandle() << "</ConnectorHandle>"
			<< "<Value>true</Value>"
		<< "</Request>\n\n\n";

		// Stop capture
		stream
		<< "<Request requestId=\"" << mCommandCookie++ << "\" action=\"Aux.CaptureAudioStop.1\">"
			<< "<AccountHandle>" << LLVivoxSecurity::getInstance()->accountHandle() << "</AccountHandle>"
		<< "</Request>"
		<< "\n\n\n";

		writeString(stream.str());
	}
}

void LLVivoxVoiceClient::captureBufferPlayStartSendMessage(const LLUUID& voice_font_id)
{
	if(mAccountLoggedIn)
	{
		// Track how may play requests are sent, so we know how many stop events to
		// expect before play actually stops.
		++mPlayRequestCount;

		std::ostringstream stream;

		LL_DEBUGS("Voice") << "Starting audio buffer playback." << LL_ENDL;

		S32 font_index = getVoiceFontTemplateIndex(voice_font_id);
		LL_DEBUGS("Voice") << "With voice font: " << voice_font_id << " (" << font_index << ")" << LL_ENDL;

		stream
		<< "<Request requestId=\"" << mCommandCookie++ << "\" action=\"Aux.PlayAudioBuffer.1\">"
			<< "<AccountHandle>" << LLVivoxSecurity::getInstance()->accountHandle() << "</AccountHandle>"
			<< "<TemplateFontID>" << font_index << "</TemplateFontID>"
			<< "<FontDelta />"
		<< "</Request>"
		<< "\n\n\n";

		writeString(stream.str());
	}
}

void LLVivoxVoiceClient::captureBufferPlayStopSendMessage()
{
	if(mAccountLoggedIn)
	{
		std::ostringstream stream;

		LL_DEBUGS("Voice") << "Stopping audio buffer playback." << LL_ENDL;

		stream
		<< "<Request requestId=\"" << mCommandCookie++ << "\" action=\"Aux.RenderAudioStop.1\">"
			<< "<AccountHandle>" << LLVivoxSecurity::getInstance()->accountHandle() << "</AccountHandle>"
		<< "</Request>"
		<< "\n\n\n";

		writeString(stream.str());
	}
}

LLVivoxProtocolParser::LLVivoxProtocolParser()
{
	parser = XML_ParserCreate(NULL);
	
	reset();
}

void LLVivoxProtocolParser::reset()
{
	responseDepth = 0;
	ignoringTags = false;
	accumulateText = false;
	energy = 0.f;
	hasText = false;
	hasAudio = false;
	hasVideo = false;
	terminated = false;
	ignoreDepth = 0;
	isChannel = false;
	incoming = false;
	enabled = false;
	isEvent = false;
	isLocallyMuted = false;
	isModeratorMuted = false;
	isSpeaking = false;
	participantType = 0;
	returnCode = -1;
	state = 0;
	statusCode = 0;
	volume = 0;
	textBuffer.clear();
	alias.clear();
	numberOfAliases = 0;
	applicationString.clear();
}

//virtual 
LLVivoxProtocolParser::~LLVivoxProtocolParser()
{
	if (parser)
		XML_ParserFree(parser);
}

static LLTrace::BlockTimerStatHandle FTM_VIVOX_PROCESS("Vivox Process");

// virtual
LLIOPipe::EStatus LLVivoxProtocolParser::process_impl(
													  const LLChannelDescriptors& channels,
													  buffer_ptr_t& buffer,
													  bool& eos,
													  LLSD& context,
													  LLPumpIO* pump)
{
	LL_RECORD_BLOCK_TIME(FTM_VIVOX_PROCESS);
	LLBufferStream istr(channels, buffer.get());
	std::ostringstream ostr;
	while (istr.good())
	{
		char buf[1024];
		istr.read(buf, sizeof(buf));
		mInput.append(buf, istr.gcount());
	}
	
	// Look for input delimiter(s) in the input buffer.  If one is found, send the message to the xml parser.
	int start = 0;
	int delim;
	while((delim = mInput.find("\n\n\n", start)) != std::string::npos)
	{	
		
		// Reset internal state of the LLVivoxProtocolParser (no effect on the expat parser)
		reset();
		
		XML_ParserReset(parser, NULL);
		XML_SetElementHandler(parser, ExpatStartTag, ExpatEndTag);
		XML_SetCharacterDataHandler(parser, ExpatCharHandler);
		XML_SetUserData(parser, this);	
		XML_Parse(parser, mInput.data() + start, delim - start, false);
		
        LL_DEBUGS("VivoxProtocolParser") << "parsing: " << mInput.substr(start, delim - start) << LL_ENDL;
		start = delim + 3;
	}
	
	if(start != 0)
		mInput = mInput.substr(start);
	
	LL_DEBUGS("VivoxProtocolParser") << "at end, mInput is: " << mInput << LL_ENDL;
	
	if(!LLVivoxVoiceClient::getInstance()->mConnected)
	{
		// If voice has been disabled, we just want to close the socket.  This does so.
		LL_INFOS("Voice") << "returning STATUS_STOP" << LL_ENDL;
		return STATUS_STOP;
	}
	
	return STATUS_OK;
}

void XMLCALL LLVivoxProtocolParser::ExpatStartTag(void *data, const char *el, const char **attr)
{
	if (data)
	{
		LLVivoxProtocolParser	*object = (LLVivoxProtocolParser*)data;
		object->StartTag(el, attr);
	}
}

// --------------------------------------------------------------------------------

void XMLCALL LLVivoxProtocolParser::ExpatEndTag(void *data, const char *el)
{
	if (data)
	{
		LLVivoxProtocolParser	*object = (LLVivoxProtocolParser*)data;
		object->EndTag(el);
	}
}

// --------------------------------------------------------------------------------

void XMLCALL LLVivoxProtocolParser::ExpatCharHandler(void *data, const XML_Char *s, int len)
{
	if (data)
	{
		LLVivoxProtocolParser	*object = (LLVivoxProtocolParser*)data;
		object->CharData(s, len);
	}
}

// --------------------------------------------------------------------------------


void LLVivoxProtocolParser::StartTag(const char *tag, const char **attr)
{
	// Reset the text accumulator. We shouldn't have strings that are inturrupted by new tags
	textBuffer.clear();
	// only accumulate text if we're not ignoring tags.
	accumulateText = !ignoringTags;
	
	if (responseDepth == 0)
	{	
		isEvent = !stricmp("Event", tag);
		
		if (!stricmp("Response", tag) || isEvent)
		{
			// Grab the attributes
			while (*attr)
			{
				const char	*key = *attr++;
				const char	*value = *attr++;
				
				if (!stricmp("requestId", key))
				{
					requestId = value;
				}
				else if (!stricmp("action", key))
				{
					actionString = value;
				}
				else if (!stricmp("type", key))
				{
					eventTypeString = value;
				}
			}
		}
		LL_DEBUGS("VivoxProtocolParser") << tag << " (" << responseDepth << ")"  << LL_ENDL;
	}
	else
	{
		if (ignoringTags)
		{
			LL_DEBUGS("VivoxProtocolParser") << "ignoring tag " << tag << " (depth = " << responseDepth << ")" << LL_ENDL;
		}
		else
		{
			LL_DEBUGS("VivoxProtocolParser") << tag << " (" << responseDepth << ")"  << LL_ENDL;
			
			// Ignore the InputXml stuff so we don't get confused
			if (!stricmp("InputXml", tag))
			{
				ignoringTags = true;
				ignoreDepth = responseDepth;
				accumulateText = false;
				
				LL_DEBUGS("VivoxProtocolParser") << "starting ignore, ignoreDepth is " << ignoreDepth << LL_ENDL;
			}
			else if (!stricmp("CaptureDevices", tag))
			{
				LLVivoxVoiceClient::getInstance()->clearCaptureDevices();
			}			
			else if (!stricmp("RenderDevices", tag))
			{
				LLVivoxVoiceClient::getInstance()->clearRenderDevices();
			}
			else if (!stricmp("CaptureDevice", tag))
			{
				deviceString.clear();
			}
			else if (!stricmp("RenderDevice", tag))
			{
				deviceString.clear();
			}			
			else if (!stricmp("SessionFont", tag))
			{
				id = 0;
				nameString.clear();
				descriptionString.clear();
				expirationDate = LLDate();
				hasExpired = false;
				fontType = 0;
				fontStatus = 0;
			}
			else if (!stricmp("TemplateFont", tag))
			{
				id = 0;
				nameString.clear();
				descriptionString.clear();
				expirationDate = LLDate();
				hasExpired = false;
				fontType = 0;
				fontStatus = 0;
			}
			else if (!stricmp("MediaCompletionType", tag))
			{
				mediaCompletionType.clear();
			}
		}
	}
	responseDepth++;
}

// --------------------------------------------------------------------------------

void LLVivoxProtocolParser::EndTag(const char *tag)
{
	const std::string& string = textBuffer;

	responseDepth--;
	
	if (ignoringTags)
	{
		if (ignoreDepth == responseDepth)
		{
			LL_DEBUGS("VivoxProtocolParser") << "end of ignore" << LL_ENDL;
			ignoringTags = false;
		}
		else
		{
			LL_DEBUGS("VivoxProtocolParser") << "ignoring tag " << tag << " (depth = " << responseDepth << ")" << LL_ENDL;
		}
	}
	
	if (!ignoringTags)
	{
		LL_DEBUGS("VivoxProtocolParser") << "processing tag " << tag << " (depth = " << responseDepth << ")" << LL_ENDL;
		
		// Closing a tag. Finalize the text we've accumulated and reset
		if (!stricmp("ReturnCode", tag))
			returnCode = strtol(string.c_str(), NULL, 10);
		else if (!stricmp("SessionHandle", tag))
			sessionHandle = string;
		else if (!stricmp("SessionGroupHandle", tag))
			sessionGroupHandle = string;
		else if (!stricmp("StatusCode", tag))
			statusCode = strtol(string.c_str(), NULL, 10);
		else if (!stricmp("StatusString", tag))
			statusString = string;
		else if (!stricmp("ParticipantURI", tag))
			uriString = string;
		else if (!stricmp("Volume", tag))
			volume = strtol(string.c_str(), NULL, 10);
		else if (!stricmp("Energy", tag))
			energy = (F32)strtod(string.c_str(), NULL);
		else if (!stricmp("IsModeratorMuted", tag))
			isModeratorMuted = !stricmp(string.c_str(), "true");
		else if (!stricmp("IsSpeaking", tag))
			isSpeaking = !stricmp(string.c_str(), "true");
		else if (!stricmp("Alias", tag))
			alias = string;
		else if (!stricmp("NumberOfAliases", tag))
			numberOfAliases = strtol(string.c_str(), NULL, 10);
		else if (!stricmp("Application", tag))
			applicationString = string;
		else if (!stricmp("ConnectorHandle", tag))
			connectorHandle = string;
		else if (!stricmp("VersionID", tag))
			versionID = string;
		else if (!stricmp("AccountHandle", tag))
			accountHandle = string;
		else if (!stricmp("State", tag))
			state = strtol(string.c_str(), NULL, 10);
		else if (!stricmp("URI", tag))
			uriString = string;
		else if (!stricmp("IsChannel", tag))
			isChannel = !stricmp(string.c_str(), "true");
		else if (!stricmp("Incoming", tag))
			incoming = !stricmp(string.c_str(), "true");
		else if (!stricmp("Enabled", tag))
			enabled = !stricmp(string.c_str(), "true");
		else if (!stricmp("Name", tag))
			nameString = string;
		else if (!stricmp("AudioMedia", tag))
			audioMediaString = string;
		else if (!stricmp("ChannelName", tag))
			nameString = string;
		else if (!stricmp("DisplayName", tag))
			displayNameString = string;
		else if (!stricmp("Device", tag))
			deviceString = string;		
		else if (!stricmp("AccountName", tag))
			nameString = string;
		else if (!stricmp("ParticipantType", tag))
			participantType = strtol(string.c_str(), NULL, 10);
		else if (!stricmp("IsLocallyMuted", tag))
			isLocallyMuted = !stricmp(string.c_str(), "true");
		else if (!stricmp("MicEnergy", tag))
			energy = (F32)strtod(string.c_str(), NULL);
		else if (!stricmp("ChannelName", tag))
			nameString = string;
		else if (!stricmp("ChannelURI", tag))
			uriString = string;
		else if (!stricmp("BuddyURI", tag))
			uriString = string;
		else if (!stricmp("Presence", tag))
			statusString = string;
		else if (!stricmp("CaptureDevices", tag))
		{
			LLVivoxVoiceClient::getInstance()->setDevicesListUpdated(true);
		}
		else if (!stricmp("RenderDevices", tag))
		{
			LLVivoxVoiceClient::getInstance()->setDevicesListUpdated(true);
		}
		else if (!stricmp("CaptureDevice", tag))
		{
			LLVivoxVoiceClient::getInstance()->addCaptureDevice(LLVoiceDevice(displayNameString, deviceString));
		}
		else if (!stricmp("RenderDevice", tag))
		{
			LLVivoxVoiceClient::getInstance()->addRenderDevice(LLVoiceDevice(displayNameString, deviceString));
		}
		else if (!stricmp("BlockMask", tag))
			blockMask = string;
		else if (!stricmp("PresenceOnly", tag))
			presenceOnly = string;
		else if (!stricmp("AutoAcceptMask", tag))
			autoAcceptMask = string;
		else if (!stricmp("AutoAddAsBuddy", tag))
			autoAddAsBuddy = string;
		else if (!stricmp("MessageHeader", tag))
			messageHeader = string;
		else if (!stricmp("MessageBody", tag))
			messageBody = string;
		else if (!stricmp("NotificationType", tag))
			notificationType = string;
		else if (!stricmp("HasText", tag))
			hasText = !stricmp(string.c_str(), "true");
		else if (!stricmp("HasAudio", tag))
			hasAudio = !stricmp(string.c_str(), "true");
		else if (!stricmp("HasVideo", tag))
			hasVideo = !stricmp(string.c_str(), "true");
		else if (!stricmp("Terminated", tag))
			terminated = !stricmp(string.c_str(), "true");
		else if (!stricmp("SubscriptionHandle", tag))
			subscriptionHandle = string;
		else if (!stricmp("SubscriptionType", tag))
			subscriptionType = string;
		else if (!stricmp("SessionFont", tag))
		{
			LLVivoxVoiceClient::getInstance()->addVoiceFont(id, nameString, descriptionString, expirationDate, hasExpired, fontType, fontStatus, false);
		}
		else if (!stricmp("TemplateFont", tag))
		{
			LLVivoxVoiceClient::getInstance()->addVoiceFont(id, nameString, descriptionString, expirationDate, hasExpired, fontType, fontStatus, true);
		}
		else if (!stricmp("ID", tag))
		{
			id = strtol(string.c_str(), NULL, 10);
		}
		else if (!stricmp("Description", tag))
		{
			descriptionString = string;
		}
		else if (!stricmp("ExpirationDate", tag))
		{
			expirationDate = expiryTimeStampToLLDate(string);
		}
		else if (!stricmp("Expired", tag))
		{
			hasExpired = !stricmp(string.c_str(), "1");
		}
		else if (!stricmp("Type", tag))
		{
			fontType = strtol(string.c_str(), NULL, 10);
		}
		else if (!stricmp("Status", tag))
		{
			fontStatus = strtol(string.c_str(), NULL, 10);
		}
		else if (!stricmp("MediaCompletionType", tag))
		{
			mediaCompletionType = string;;
		}

		textBuffer.clear();
		accumulateText= false;
		
		if (responseDepth == 0)
		{
			// We finished all of the XML, process the data
			processResponse(tag);
		}
	}
}

// --------------------------------------------------------------------------------

void LLVivoxProtocolParser::CharData(const char *buffer, int length)
{
	/*
	 This method is called for anything that isn't a tag, which can be text you
	 want that lies between tags, and a lot of stuff you don't want like file formatting
	 (tabs, spaces, CR/LF, etc).
	 
	 Only copy text if we are in accumulate mode...
	 */
	if (accumulateText)
		textBuffer.append(buffer, length);
}

// --------------------------------------------------------------------------------

LLDate LLVivoxProtocolParser::expiryTimeStampToLLDate(const std::string& vivox_ts)
{
	// *HACK: Vivox reports the time incorrectly. LLDate also only parses a
	// subset of valid ISO 8601 dates (only handles Z, not offsets).
	// So just use the date portion and fix the time here.
	std::string time_stamp = vivox_ts.substr(0, 10);
	time_stamp += VOICE_FONT_EXPIRY_TIME;

	LL_DEBUGS("VivoxProtocolParser") << "Vivox timestamp " << vivox_ts << " modified to: " << time_stamp << LL_ENDL;

	return LLDate(time_stamp);
}

// --------------------------------------------------------------------------------

void LLVivoxProtocolParser::processResponse(std::string tag)
{
	LL_DEBUGS("VivoxProtocolParser") << tag << LL_ENDL;
	
	// SLIM SDK: the SDK now returns a statusCode of "200" (OK) for success.  This is a change vs. previous SDKs.
	// According to Mike S., "The actual API convention is that responses with return codes of 0 are successful, regardless of the status code returned",
	// so I believe this will give correct behavior.
	
	if(returnCode == 0)
		statusCode = 0;
	
	if (isEvent)
	{
		const char *eventTypeCstr = eventTypeString.c_str();
        LL_DEBUGS("LowVoice") << eventTypeCstr << LL_ENDL;

		if (!stricmp(eventTypeCstr, "ParticipantUpdatedEvent"))
		{
			// These happen so often that logging them is pretty useless.
            LL_DEBUGS("LowVoice") << "Updated Params: " << sessionHandle << ", " << sessionGroupHandle << ", " << uriString << ", " << alias << ", " << isModeratorMuted << ", " << isSpeaking << ", " << volume << ", " << energy << LL_ENDL;
            LLVivoxVoiceClient::getInstance()->participantUpdatedEvent(sessionHandle, sessionGroupHandle, uriString, alias, isModeratorMuted, isSpeaking, volume, energy);
		}
		else if (!stricmp(eventTypeCstr, "AccountLoginStateChangeEvent"))
		{
			LLVivoxVoiceClient::getInstance()->accountLoginStateChangeEvent(accountHandle, statusCode, statusString, state);
		}
		else if (!stricmp(eventTypeCstr, "SessionAddedEvent"))
		{
			/*
			 <Event type="SessionAddedEvent">
			 <SessionGroupHandle>c1_m1000xFnPP04IpREWNkuw1cOXlhw==_sg0</SessionGroupHandle>
			 <SessionHandle>c1_m1000xFnPP04IpREWNkuw1cOXlhw==0</SessionHandle>
			 <Uri>sip:confctl-1408789@bhr.vivox.com</Uri>
			 <IsChannel>true</IsChannel>
			 <Incoming>false</Incoming>
			 <ChannelName />
			 </Event>
			 */
			LLVivoxVoiceClient::getInstance()->sessionAddedEvent(uriString, alias, sessionHandle, sessionGroupHandle, isChannel, incoming, nameString, applicationString);
		}
		else if (!stricmp(eventTypeCstr, "SessionRemovedEvent"))
		{
			LLVivoxVoiceClient::getInstance()->sessionRemovedEvent(sessionHandle, sessionGroupHandle);
		}
		else if (!stricmp(eventTypeCstr, "SessionGroupUpdatedEvent"))
		{
			//nothng useful to process for this event, but we should not WARN that we have received it.
		}
		else if (!stricmp(eventTypeCstr, "SessionGroupAddedEvent"))
		{
			LLVivoxVoiceClient::getInstance()->sessionGroupAddedEvent(sessionGroupHandle);
		}
		else if (!stricmp(eventTypeCstr, "MediaStreamUpdatedEvent"))
		{
			/*
			 <Event type="MediaStreamUpdatedEvent">
			 <SessionGroupHandle>c1_m1000xFnPP04IpREWNkuw1cOXlhw==_sg0</SessionGroupHandle>
			 <SessionHandle>c1_m1000xFnPP04IpREWNkuw1cOXlhw==0</SessionHandle>
			 <StatusCode>200</StatusCode>
			 <StatusString>OK</StatusString>
			 <State>2</State>
			 <Incoming>false</Incoming>
			 </Event>
			 */
			LLVivoxVoiceClient::getInstance()->mediaStreamUpdatedEvent(sessionHandle, sessionGroupHandle, statusCode, statusString, state, incoming);
		}
		else if (!stricmp(eventTypeCstr, "MediaCompletionEvent"))
		{
			/*
			<Event type="MediaCompletionEvent">
			<SessionGroupHandle />
			<MediaCompletionType>AuxBufferAudioCapture</MediaCompletionType>
			</Event>
			*/
			LLVivoxVoiceClient::getInstance()->mediaCompletionEvent(sessionGroupHandle, mediaCompletionType);
		}
		else if (!stricmp(eventTypeCstr, "ParticipantAddedEvent"))
		{
			/* 
			 <Event type="ParticipantAddedEvent">
			 <SessionGroupHandle>c1_m1000xFnPP04IpREWNkuw1cOXlhw==_sg4</SessionGroupHandle>
			 <SessionHandle>c1_m1000xFnPP04IpREWNkuw1cOXlhw==4</SessionHandle>
			 <ParticipantUri>sip:xI5auBZ60SJWIk606-1JGRQ==@bhr.vivox.com</ParticipantUri>
			 <AccountName>xI5auBZ60SJWIk606-1JGRQ==</AccountName>
			 <DisplayName />
			 <ParticipantType>0</ParticipantType>
			 </Event>
			 */
            LL_DEBUGS("LowVoice") << "Added Params: " << sessionHandle << ", " << sessionGroupHandle << ", " << uriString << ", " << alias << ", " << nameString << ", " << displayNameString << ", " << participantType << LL_ENDL;
			LLVivoxVoiceClient::getInstance()->participantAddedEvent(sessionHandle, sessionGroupHandle, uriString, alias, nameString, displayNameString, participantType);
		}
		else if (!stricmp(eventTypeCstr, "ParticipantRemovedEvent"))
		{
			/*
			 <Event type="ParticipantRemovedEvent">
			 <SessionGroupHandle>c1_m1000xFnPP04IpREWNkuw1cOXlhw==_sg4</SessionGroupHandle>
			 <SessionHandle>c1_m1000xFnPP04IpREWNkuw1cOXlhw==4</SessionHandle>
			 <ParticipantUri>sip:xtx7YNV-3SGiG7rA1fo5Ndw==@bhr.vivox.com</ParticipantUri>
			 <AccountName>xtx7YNV-3SGiG7rA1fo5Ndw==</AccountName>
			 </Event>
			 */
            LL_DEBUGS("LowVoice") << "Removed params:" << sessionHandle << ", " << sessionGroupHandle << ", " << uriString << ", " << alias << ", " << nameString << LL_ENDL;

			LLVivoxVoiceClient::getInstance()->participantRemovedEvent(sessionHandle, sessionGroupHandle, uriString, alias, nameString);
		}
		else if (!stricmp(eventTypeCstr, "AuxAudioPropertiesEvent"))
		{
			// These are really spammy in tuning mode
			LLVivoxVoiceClient::getInstance()->auxAudioPropertiesEvent(energy);
		}
		else if (!stricmp(eventTypeCstr, "MessageEvent"))  
		{
			//TODO:  This probably is not received any more, it was used to support SLim clients
			LLVivoxVoiceClient::getInstance()->messageEvent(sessionHandle, uriString, alias, messageHeader, messageBody, applicationString);
		}
		else if (!stricmp(eventTypeCstr, "SessionNotificationEvent"))  
		{
			//TODO:  This probably is not received any more, it was used to support SLim clients
			LLVivoxVoiceClient::getInstance()->sessionNotificationEvent(sessionHandle, uriString, notificationType);
		}
		else if (!stricmp(eventTypeCstr, "SessionUpdatedEvent"))
		{
			/*
			 <Event type="SessionUpdatedEvent">
			 <SessionGroupHandle>c1_m1000xFnPP04IpREWNkuw1cOXlhw==_sg0</SessionGroupHandle>
			 <SessionHandle>c1_m1000xFnPP04IpREWNkuw1cOXlhw==0</SessionHandle>
			 <Uri>sip:confctl-9@bhd.vivox.com</Uri>
			 <IsMuted>0</IsMuted>
			 <Volume>50</Volume>
			 <TransmitEnabled>1</TransmitEnabled>
			 <IsFocused>0</IsFocused>
			 <SpeakerPosition><Position><X>0</X><Y>0</Y><Z>0</Z></Position></SpeakerPosition>
			 <SessionFontID>0</SessionFontID>
			 </Event>
			 */
			// We don't need to process this, but we also shouldn't warn on it, since that confuses people.
		}
		else if (!stricmp(eventTypeCstr, "SessionGroupRemovedEvent"))
		{
			// We don't need to process this, but we also shouldn't warn on it, since that confuses people.
		}
		else if (!stricmp(eventTypeCstr, "VoiceServiceConnectionStateChangedEvent"))
		{	// Yet another ignored event
		}
		else if (!stricmp(eventTypeCstr, "AudioDeviceHotSwapEvent"))
		{
			/*
			<Event type = "AudioDeviceHotSwapEvent">
			<EventType>RenderDeviceChanged< / EventType>
			<RelevantDevice>
			<Device>Speakers(Turtle Beach P11 Headset)< / Device>
			<DisplayName>Speakers(Turtle Beach P11 Headset)< / DisplayName>
			<Type>SpecificDevice< / Type>
			< / RelevantDevice>
			< / Event>
			*/
			// an audio device was removed or added, fetch and update the local list of audio devices.
			LLVivoxVoiceClient::getInstance()->getCaptureDevicesSendMessage();
			LLVivoxVoiceClient::getInstance()->getRenderDevicesSendMessage();
		}
		else
		{
			LL_WARNS("VivoxProtocolParser") << "Unknown event type " << eventTypeString << LL_ENDL;
		}
	}
	else
	{
		const char *actionCstr = actionString.c_str();
        LL_DEBUGS("LowVoice") << actionCstr << LL_ENDL;

		if (!stricmp(actionCstr, "Session.Set3DPosition.1"))
		{
			// We don't need to process these
		}
		else if (!stricmp(actionCstr, "Connector.Create.1"))
		{
			LLVivoxVoiceClient::getInstance()->connectorCreateResponse(statusCode, statusString, connectorHandle, versionID);
		}
		else if (!stricmp(actionCstr, "Account.Login.1"))
		{
			LLVivoxVoiceClient::getInstance()->loginResponse(statusCode, statusString, accountHandle, numberOfAliases);
		}
		else if (!stricmp(actionCstr, "Session.Create.1"))
		{
			LLVivoxVoiceClient::getInstance()->sessionCreateResponse(requestId, statusCode, statusString, sessionHandle);			
		}
		else if (!stricmp(actionCstr, "SessionGroup.AddSession.1"))
		{
			LLVivoxVoiceClient::getInstance()->sessionGroupAddSessionResponse(requestId, statusCode, statusString, sessionHandle);			
		}
		else if (!stricmp(actionCstr, "Session.Connect.1"))
		{
			LLVivoxVoiceClient::getInstance()->sessionConnectResponse(requestId, statusCode, statusString);			
		}
		else if (!stricmp(actionCstr, "Account.Logout.1"))
		{
			LLVivoxVoiceClient::getInstance()->logoutResponse(statusCode, statusString);			
		}
		else if (!stricmp(actionCstr, "Connector.InitiateShutdown.1"))
		{
			LLVivoxVoiceClient::getInstance()->connectorShutdownResponse(statusCode, statusString);			
		}
		else if (!stricmp(actionCstr, "Account.GetSessionFonts.1"))
		{
			LLVivoxVoiceClient::getInstance()->accountGetSessionFontsResponse(statusCode, statusString);
		}
		else if (!stricmp(actionCstr, "Account.GetTemplateFonts.1"))
		{
			LLVivoxVoiceClient::getInstance()->accountGetTemplateFontsResponse(statusCode, statusString);
		}
		/*
		 else if (!stricmp(actionCstr, "Account.ChannelGetList.1"))
		 {
		 LLVoiceClient::getInstance()->channelGetListResponse(statusCode, statusString);
		 }
		 else if (!stricmp(actionCstr, "Connector.AccountCreate.1"))
		 {
		 
		 }
		 else if (!stricmp(actionCstr, "Connector.MuteLocalMic.1"))
		 {
		 
		 }
		 else if (!stricmp(actionCstr, "Connector.MuteLocalSpeaker.1"))
		 {
		 
		 }
		 else if (!stricmp(actionCstr, "Connector.SetLocalMicVolume.1"))
		 {
		 
		 }
		 else if (!stricmp(actionCstr, "Connector.SetLocalSpeakerVolume.1"))
		 {
		 
		 }
		 else if (!stricmp(actionCstr, "Session.ListenerSetPosition.1"))
		 {
		 
		 }
		 else if (!stricmp(actionCstr, "Session.SpeakerSetPosition.1"))
		 {
		 
		 }
		 else if (!stricmp(actionCstr, "Session.AudioSourceSetPosition.1"))
		 {
		 
		 }
		 else if (!stricmp(actionCstr, "Session.GetChannelParticipants.1"))
		 {
		 
		 }
		 else if (!stricmp(actionCstr, "Account.ChannelCreate.1"))
		 {
		 
		 }
		 else if (!stricmp(actionCstr, "Account.ChannelUpdate.1"))
		 {
		 
		 }
		 else if (!stricmp(actionCstr, "Account.ChannelDelete.1"))
		 {
		 
		 }
		 else if (!stricmp(actionCstr, "Account.ChannelCreateAndInvite.1"))
		 {
		 
		 }
		 else if (!stricmp(actionCstr, "Account.ChannelFolderCreate.1"))
		 {
		 
		 }
		 else if (!stricmp(actionCstr, "Account.ChannelFolderUpdate.1"))
		 {
		 
		 }
		 else if (!stricmp(actionCstr, "Account.ChannelFolderDelete.1"))
		 {
		 
		 }
		 else if (!stricmp(actionCstr, "Account.ChannelAddModerator.1"))
		 {
		 
		 }
		 else if (!stricmp(actionCstr, "Account.ChannelDeleteModerator.1"))
		 {
		 
		 }
		 */
	}
}

LLVivoxSecurity::LLVivoxSecurity()
{
    // This size is an arbitrary choice; Vivox does not care
    // Use a multiple of three so that there is no '=' padding in the base64 (purely an esthetic choice)
    #define VIVOX_TOKEN_BYTES 9
    U8  random_value[VIVOX_TOKEN_BYTES];

    for (int b = 0; b < VIVOX_TOKEN_BYTES; b++)
    {
        random_value[b] = ll_rand() & 0xff;
    }
    mConnectorHandle = LLBase64::encode(random_value, VIVOX_TOKEN_BYTES);
    
    for (int b = 0; b < VIVOX_TOKEN_BYTES; b++)
    {
        random_value[b] = ll_rand() & 0xff;
    }
    mAccountHandle = LLBase64::encode(random_value, VIVOX_TOKEN_BYTES);
}

LLVivoxSecurity::~LLVivoxSecurity()
{
}<|MERGE_RESOLUTION|>--- conflicted
+++ resolved
@@ -868,7 +868,6 @@
             // <FS:ND> On Linux the viewer can run SLVoice.exe through wine (https://www.winehq.org/)
             params.executable = exe_path;
 
-<<<<<<< HEAD
             if( !viewerUsesWineForVoice() )
                 params.executable = exe_path;
             else
@@ -877,7 +876,7 @@
                 params.args.add( exe_path );
             }
             //</FS:ND>
-=======
+
             // VOICE-88: Cycle through [portbase..portbase+portrange) on
             // successive tries because attempting to relaunch (after manually
             // disabling and then re-enabling voice) with the same port can
@@ -892,7 +891,6 @@
             portoffset = (portoffset + 1) % portrange;
             params.args.add("-i");
             params.args.add(STRINGIZE(host << ':' << port));
->>>>>>> 50a8c2e4
 
             std::string loglevel = gSavedSettings.getString("VivoxDebugLevel");
             if (loglevel.empty())
@@ -1369,16 +1367,6 @@
             LLSD timeoutResult(LLSDMap("logout", "timeout"));
             LLSD result;
 
-<<<<<<< HEAD
-            LL_DEBUGS("Voice")
-                << "waiting for logout response on "
-                << mVivoxPump.getName()
-                << LL_ENDL;
-
-            LLSD result = llcoro::suspendUntilEventOnWithTimeout(mVivoxPump, LOGOUT_ATTEMPT_TIMEOUT, timeoutResult);
-
-            LL_DEBUGS("Voice") << "event=" << ll_stream_notation_sd(result) << LL_ENDL;
-=======
             do
             {
                 LL_DEBUGS("Voice")
@@ -1393,7 +1381,6 @@
                 // very important that mVivoxPump is an LLEventMailDrop, which
                 // does queue events.
             } while (! result["logout"]);
->>>>>>> 50a8c2e4
         }
         else
         {
