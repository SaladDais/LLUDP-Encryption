--- conflicted
+++ resolved
@@ -477,14 +477,7 @@
 
 void LLVivoxVoiceClient::connectorShutdown()
 {
-<<<<<<< HEAD
-	// <FS:Ansariel> Voice fix
-	//if(!mConnectorEstablished)
 	if(mConnectorEstablished)
-	// </FS:Ansariel>
-=======
-	if(mConnectorEstablished)
->>>>>>> efb49c8c
 	{
 		std::ostringstream stream;
 		stream
