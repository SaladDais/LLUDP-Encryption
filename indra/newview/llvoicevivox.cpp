--- conflicted
+++ resolved
@@ -1809,11 +1809,7 @@
 
         if (mSessionTerminateRequested)
         {
-<<<<<<< HEAD
-            LL_DEBUGS("Voice") << "terminate requested " << LL_ENDL;
-=======
             LL_DEBUGS("Voice") << "runSession terminate requested " << LL_ENDL;
->>>>>>> c18a4cb0
             terminateAudioSession(true);
         }
         // if a relog has been requested then addAndJoineSession 
