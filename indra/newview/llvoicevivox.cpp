 /** 
 * @file LLVivoxVoiceClient.cpp
 * @brief Implementation of LLVivoxVoiceClient class which is the interface to the voice client process.
 *
 * $LicenseInfo:firstyear=2001&license=viewerlgpl$
 * Second Life Viewer Source Code
 * Copyright (C) 2010, Linden Research, Inc.
 * 
 * This library is free software; you can redistribute it and/or
 * modify it under the terms of the GNU Lesser General Public
 * License as published by the Free Software Foundation;
 * version 2.1 of the License only.
 * 
 * This library is distributed in the hope that it will be useful,
 * but WITHOUT ANY WARRANTY; without even the implied warranty of
 * MERCHANTABILITY or FITNESS FOR A PARTICULAR PURPOSE.  See the GNU
 * Lesser General Public License for more details.
 * 
 * You should have received a copy of the GNU Lesser General Public
 * License along with this library; if not, write to the Free Software
 * Foundation, Inc., 51 Franklin Street, Fifth Floor, Boston, MA  02110-1301  USA
 * 
 * Linden Research, Inc., 945 Battery Street, San Francisco, CA  94111  USA
 * $/LicenseInfo$
 */

#include "llviewerprecompiledheaders.h"
#include <algorithm>
#include "llvoicevivox.h"

#include "llsdutil.h"

// Linden library includes
#include "llavatarnamecache.h"
#include "llvoavatarself.h"
#include "llbufferstream.h"
#include "llfile.h"
#include "llmenugl.h"
#ifdef LL_USESYSTEMLIBS
# include "expat.h"
#else
# include "expat/expat.h"
#endif
#include "llcallbacklist.h"
#include "llviewerregion.h"
#include "llviewernetwork.h"		// for gGridChoice
#include "llbase64.h"
#include "llviewercontrol.h"
#include "llappviewer.h"	// for gDisconnected, gDisableVoice
#include "llprocess.h"

// Viewer includes
#include "llmutelist.h"  // to check for muted avatars
#include "llagent.h"
#include "llcachename.h"
#include "llimview.h" // for LLIMMgr
#include "llparcel.h"
#include "llviewerparcelmgr.h"
#include "llfirstuse.h"
#include "llspeakers.h"
#include "lltrans.h"
#include "llviewerwindow.h"
#include "llviewercamera.h"
#include "llversioninfo.h"

#include "llviewernetwork.h"
#include "llnotificationsutil.h"

#include "llcorehttputil.h"
#include "lleventfilter.h"

#include "stringize.h"

// for base64 decoding
#include "apr_base64.h"

#define USE_SESSION_GROUPS 0
#define VX_NULL_POSITION -2147483648.0 /*The Silence*/

extern LLMenuBarGL* gMenuBarView;
extern void handle_voice_morphing_subscribe();

namespace {
    const F32 VOLUME_SCALE_VIVOX = 0.01f;

    const F32 SPEAKING_TIMEOUT = 1.f;

    static const std::string VOICE_SERVER_TYPE = "Vivox";

    // Don't retry connecting to the daemon more frequently than this:
    const F32 DAEMON_CONNECT_THROTTLE_SECONDS = 1.0f;

    // Don't send positional updates more frequently than this:
    const F32 UPDATE_THROTTLE_SECONDS = 0.5f;

    // Timeout for connection to Vivox 
    const F32 CONNECT_ATTEMPT_TIMEOUT = 300.0f;
    const F32 CONNECT_DNS_TIMEOUT = 5.0f;
    const int CONNECT_RETRY_MAX = 3;

    const F32 LOGIN_ATTEMPT_TIMEOUT = 30.0f;
    const int LOGIN_RETRY_MAX = 3;

    const F32 PROVISION_RETRY_TIMEOUT = 2.0;
    const int PROVISION_RETRY_MAX = 5;

    // Cosine of a "trivially" small angle
    const F32 FOUR_DEGREES = 4.0f * (F_PI / 180.0f);
    const F32 MINUSCULE_ANGLE_COS = (F32) cos(0.5f * FOUR_DEGREES);

    const F32 SESSION_JOIN_TIMEOUT = 30.0f;

    // Defines the maximum number of times(in a row) "stateJoiningSession" case for spatial channel is reached in stateMachine()
    // which is treated as normal. The is the number of frames to wait for a channel join before giving up.  This was changed 
    // from the original count of 50 for two reason.  Modern PCs have higher frame rates and sometimes the SLVoice process 
    // backs up processing join requests.  There is a log statement that records when channel joins take longer than 100 frames.
    const int MAX_NORMAL_JOINING_SPATIAL_NUM = 1500;

    // How often to check for expired voice fonts in seconds
    const F32 VOICE_FONT_EXPIRY_INTERVAL = 10.f;
    // Time of day at which Vivox expires voice font subscriptions.
    // Used to replace the time portion of received expiry timestamps.
    static const std::string VOICE_FONT_EXPIRY_TIME = "T05:00:00Z";

    // Maximum length of capture buffer recordings in seconds.
    const F32 CAPTURE_BUFFER_MAX_TIME = 10.f;

    const int ERROR_VIVOX_OBJECT_NOT_FOUND = 1001;
    const int ERROR_VIVOX_NOT_LOGGED_IN = 1007;
}

static int scale_mic_volume(float volume)
{
	// incoming volume has the range [0.0 ... 2.0], with 1.0 as the default.                                                
	// Map it to Vivox levels as follows: 0.0 -> 30, 1.0 -> 50, 2.0 -> 70                                                   
	return 30 + (int)(volume * 20.0f);
}

static int scale_speaker_volume(float volume)
{
	// incoming volume has the range [0.0 ... 1.0], with 0.5 as the default.                                                
	// Map it to Vivox levels as follows: 0.0 -> 30, 0.5 -> 50, 1.0 -> 70                                                   
	return 30 + (int)(volume * 40.0f);
	
}


///////////////////////////////////////////////////////////////////////////////////////////////

class LLVivoxVoiceClientMuteListObserver : public LLMuteListObserver
{
	/* virtual */ void onChange()  { LLVivoxVoiceClient::getInstance()->muteListChanged();}
};


void LLVoiceVivoxStats::reset()
{
    mStartTime = -1.0f;
    mConnectCycles = 0;
    mConnectTime = -1.0f;
    mConnectAttempts = 0;
    mProvisionTime = -1.0f;
    mProvisionAttempts = 0;
    mEstablishTime = -1.0f;
    mEstablishAttempts = 0;
}

LLVoiceVivoxStats::LLVoiceVivoxStats()
{
    reset();
}

LLVoiceVivoxStats::~LLVoiceVivoxStats()
{
}

void LLVoiceVivoxStats::connectionAttemptStart()
{
    if (!mConnectAttempts)
    {
        mStartTime = LLTimer::getTotalTime();
        mConnectCycles++;
    }
    mConnectAttempts++;
}

void LLVoiceVivoxStats::connectionAttemptEnd(bool success)
{
    if ( success )
    {
        mConnectTime = (LLTimer::getTotalTime() - mStartTime) / USEC_PER_SEC;
    }
}

void LLVoiceVivoxStats::provisionAttemptStart()
{
    if (!mProvisionAttempts)
    {
        mStartTime = LLTimer::getTotalTime();
    }
    mProvisionAttempts++;
}

void LLVoiceVivoxStats::provisionAttemptEnd(bool success)
{
    if ( success )
    {
        mProvisionTime = (LLTimer::getTotalTime() - mStartTime) / USEC_PER_SEC;
    }
}

void LLVoiceVivoxStats::establishAttemptStart()
{
    if (!mEstablishAttempts)
    {
        mStartTime = LLTimer::getTotalTime();
    }
    mEstablishAttempts++;
}

void LLVoiceVivoxStats::establishAttemptEnd(bool success)
{
    if ( success )
    {
        mEstablishTime = (LLTimer::getTotalTime() - mStartTime) / USEC_PER_SEC;
    }
}

LLSD LLVoiceVivoxStats::read()
{
    LLSD stats(LLSD::emptyMap());

    stats["connect_cycles"] = LLSD::Integer(mConnectCycles);
    stats["connect_attempts"] = LLSD::Integer(mConnectAttempts);
    stats["connect_time"] = LLSD::Real(mConnectTime);

    stats["provision_attempts"] = LLSD::Integer(mProvisionAttempts);
    stats["provision_time"] = LLSD::Real(mProvisionTime);

    stats["establish_attempts"] = LLSD::Integer(mEstablishAttempts);
    stats["establish_time"] = LLSD::Real(mEstablishTime);

    return stats;
}

static LLVivoxVoiceClientMuteListObserver mutelist_listener;
static bool sMuteListListener_listening = false;

///////////////////////////////////////////////////////////////////////////////////////////////
static LLProcessPtr sGatewayPtr;
static LLEventStream sGatewayPump("VivoxDaemonPump", true);

static bool isGatewayRunning()
{
	return sGatewayPtr && sGatewayPtr->isRunning();
}

static void killGateway()
{
	if (sGatewayPtr)
	{
		sGatewayPump.stopListening("VivoxDaemonPump");
		sGatewayPtr->kill();
	}
}

///////////////////////////////////////////////////////////////////////////////////////////////

LLVivoxVoiceClient::LLVivoxVoiceClient() :
	mSessionTerminateRequested(false),
	mRelogRequested(false),
	mConnected(false),
	mTerminateDaemon(false),
	mPump(NULL),
	mSpatialJoiningNum(0),

	mTuningMode(false),
	mTuningEnergy(0.0f),
	mTuningMicVolume(0),
	mTuningMicVolumeDirty(true),
	mTuningSpeakerVolume(50),     // Set to 50 so the user can hear himself when he sets his mic volume
	mTuningSpeakerVolumeDirty(true),
	mDevicesListUpdated(false),

	mAreaVoiceDisabled(false),
	mAudioSession(),
	mAudioSessionChanged(false),
	mNextAudioSession(),

	mCurrentParcelLocalID(0),
    mConnectorEstablished(false),
    mAccountLoggedIn(false),
	mNumberOfAliases(0),
	mCommandCookie(0),
	mLoginRetryCount(0),

	mBuddyListMapPopulated(false),
	mBlockRulesListReceived(false),
	mAutoAcceptRulesListReceived(false),

	mCaptureDeviceDirty(false),
	mRenderDeviceDirty(false),
	mSpatialCoordsDirty(false),
	mIsInitialized(false),

	mMuteMic(false),
	mMuteMicDirty(false),
	mFriendsListDirty(true),

	mEarLocation(0),
	mSpeakerVolumeDirty(true),
	mSpeakerMuteDirty(true),
	mMicVolume(0),
	mMicVolumeDirty(true),

	mVoiceEnabled(false),
	mWriteInProgress(false),

	mLipSyncEnabled(false),

	mVoiceFontsReceived(false),
	mVoiceFontsNew(false),
	mVoiceFontListDirty(false),

	mCaptureBufferMode(false),
	mCaptureBufferRecording(false),
	mCaptureBufferRecorded(false),
	mCaptureBufferPlaying(false),
	mShutdownComplete(true),
	mPlayRequestCount(0),

	mAvatarNameCacheConnection(),
    mIsInTuningMode(false),
    mIsInChannel(false),
    mIsJoiningSession(false),
    mIsWaitingForFonts(false),
    mIsLoggingIn(false),
    mIsLoggedIn(false),
    mIsProcessingChannels(false),
    mIsCoroutineActive(false),
    mVivoxPump("vivoxClientPump")
{	
	mSpeakerVolume = scale_speaker_volume(0);

	mVoiceVersion.serverVersion = "";
	mVoiceVersion.serverType = VOICE_SERVER_TYPE;
	
	//  gMuteListp isn't set up at this point, so we defer this until later.
//	gMuteListp->addObserver(&mutelist_listener);

	
#if LL_DARWIN || LL_LINUX || LL_SOLARIS
		// HACK: THIS DOES NOT BELONG HERE
		// When the vivox daemon dies, the next write attempt on our socket generates a SIGPIPE, which kills us.
		// This should cause us to ignore SIGPIPE and handle the error through proper channels.
		// This should really be set up elsewhere.  Where should it go?
		signal(SIGPIPE, SIG_IGN);
		
		// Since we're now launching the gateway with fork/exec instead of system(), we need to deal with zombie processes.
		// Ignoring SIGCHLD should prevent zombies from being created.  Alternately, we could use wait(), but I'd rather not do that.
		signal(SIGCHLD, SIG_IGN);
#endif


	gIdleCallbacks.addFunction(idle, this);
}

//---------------------------------------------------

LLVivoxVoiceClient::~LLVivoxVoiceClient()
{
	if (mAvatarNameCacheConnection.connected())
	{
		mAvatarNameCacheConnection.disconnect();
	}
}

//---------------------------------------------------

void LLVivoxVoiceClient::init(LLPumpIO *pump)
{
	// constructor will set up LLVoiceClient::getInstance()
	LLVivoxVoiceClient::getInstance()->mPump = pump;

//     LLCoros::instance().launch("LLVivoxVoiceClient::voiceControlCoro();",
//         boost::bind(&LLVivoxVoiceClient::voiceControlCoro, LLVivoxVoiceClient::getInstance()));

}

void LLVivoxVoiceClient::terminate()
{
    // needs to be done manually here since we will not get another pass in 
    // coroutines... that mechanism is long since gone.
    if (mIsLoggedIn)
    {
        logoutOfVivox(false);
    }
    
	if(mConnected)
	{
        breakVoiceConnection(false);
		mConnected = false;
	}
	else
	{
		killGateway();
	}
}

//---------------------------------------------------

void LLVivoxVoiceClient::cleanUp()
{
    LL_DEBUGS("Voice") << LL_ENDL;
    
	deleteAllSessions();
	deleteAllVoiceFonts();
	deleteVoiceFontTemplates();
}

//---------------------------------------------------

const LLVoiceVersionInfo& LLVivoxVoiceClient::getVersion()
{
	return mVoiceVersion;
}

//---------------------------------------------------

void LLVivoxVoiceClient::updateSettings()
{
    setVoiceEnabled(voiceEnabled());
	setEarLocation(gSavedSettings.getS32("VoiceEarLocation"));

	std::string inputDevice = gSavedSettings.getString("VoiceInputAudioDevice");
	setCaptureDevice(inputDevice);
	std::string outputDevice = gSavedSettings.getString("VoiceOutputAudioDevice");
	setRenderDevice(outputDevice);
	F32 mic_level = gSavedSettings.getF32("AudioLevelMic");
	setMicGain(mic_level);
	setLipSyncEnabled(gSavedSettings.getBOOL("LipSyncEnabled"));
}

/////////////////////////////
// utility functions

bool LLVivoxVoiceClient::writeString(const std::string &str)
{
	bool result = false;
    LL_DEBUGS("LOW Voice") << "sending:\n" << str << LL_ENDL;

	if(mConnected)
	{
		apr_status_t err;
		apr_size_t size = (apr_size_t)str.size();
		apr_size_t written = size;
	
		//MARK: Turn this on to log outgoing XML
        // LL_DEBUGS("Voice") << "sending: " << str << LL_ENDL;

		// check return code - sockets will fail (broken, etc.)
		err = apr_socket_send(
				mSocket->getSocket(),
				(const char*)str.data(),
				&written);
		
		if(err == 0 && written == size)
		{
			// Success.
			result = true;
		}
		else if (err == 0 && written != size) {
			// Did a short write,  log it for now
			LL_WARNS("Voice") << ") short write on socket sending data to vivox daemon." << "Sent " << written << "bytes instead of " << size <<LL_ENDL;
		}
		else if(APR_STATUS_IS_EAGAIN(err))
		{
			char buf[MAX_STRING];
			LL_WARNS("Voice") << "EAGAIN error " << err << " (" << apr_strerror(err, buf, MAX_STRING) << ") sending data to vivox daemon." << LL_ENDL;
		}
		else
		{
			// Assume any socket error means something bad.  For now, just close the socket.
			char buf[MAX_STRING];
			LL_WARNS("Voice") << "apr error " << err << " ("<< apr_strerror(err, buf, MAX_STRING) << ") sending data to vivox daemon." << LL_ENDL;
			daemonDied();
		}
	}
		
	return result;
}


/////////////////////////////
// session control messages
void LLVivoxVoiceClient::connectorCreate()
{
	std::ostringstream stream;
	std::string logdir = gDirUtilp->getExpandedFilename(LL_PATH_LOGS, "");
	
	// Transition to stateConnectorStarted when the connector handle comes back.
	std::string vivoxLogLevel = gSavedSettings.getString("VivoxDebugLevel");
    if ( vivoxLogLevel.empty() )
    {
        vivoxLogLevel = "0";
    }
    LL_DEBUGS("Voice") << "creating connector with log level " << vivoxLogLevel << LL_ENDL;
	
	stream 
	<< "<Request requestId=\"" << mCommandCookie++ << "\" action=\"Connector.Create.1\">"
		<< "<ClientName>V2 SDK</ClientName>"
		<< "<AccountManagementServer>" << mVoiceAccountServerURI << "</AccountManagementServer>"
		<< "<Mode>Normal</Mode>"
        << "<ConnectorHandle>" << LLVivoxSecurity::getInstance()->connectorHandle() << "</ConnectorHandle>"
		<< "<Logging>"
		<< "<Folder>" << logdir << "</Folder>"
		<< "<FileNamePrefix>Connector</FileNamePrefix>"
		<< "<FileNameSuffix>.log</FileNameSuffix>"
		<< "<LogLevel>" << vivoxLogLevel << "</LogLevel>"
		<< "</Logging>"
		<< "<Application>" << LLVersionInfo::getChannel().c_str() << " " << LLVersionInfo::getVersion().c_str() << "</Application>"
		//<< "<Application></Application>"  //Name can cause problems per vivox.
		<< "<MaxCalls>12</MaxCalls>"
		<< "</Request>\n\n\n";
	
	writeString(stream.str());
}

void LLVivoxVoiceClient::connectorShutdown()
{
	if(mConnectorEstablished)
	{
		std::ostringstream stream;
		stream
		<< "<Request requestId=\"" << mCommandCookie++ << "\" action=\"Connector.InitiateShutdown.1\">"
			<< "<ConnectorHandle>" << LLVivoxSecurity::getInstance()->connectorHandle() << "</ConnectorHandle>"
		<< "</Request>"
		<< "\n\n\n";
		
		mShutdownComplete = false;
		mConnectorEstablished = false;
		
		writeString(stream.str());
	}
}

void LLVivoxVoiceClient::userAuthorized(const std::string& user_id, const LLUUID &agentID)
{

	mAccountDisplayName = user_id;

	LL_INFOS("Voice") << "name \"" << mAccountDisplayName << "\" , ID " << agentID << LL_ENDL;

	mAccountName = nameFromID(agentID);
}

void LLVivoxVoiceClient::setLoginInfo(
	const std::string& account_name,
	const std::string& password,
	const std::string& voice_sip_uri_hostname,
	const std::string& voice_account_server_uri)
{
	mVoiceSIPURIHostName = voice_sip_uri_hostname;
	mVoiceAccountServerURI = voice_account_server_uri;

	if(mAccountLoggedIn)
	{
		// Already logged in.
		LL_WARNS("Voice") << "Called while already logged in." << LL_ENDL;
		
		// Don't process another login.
		return;
	}
	else if ( account_name != mAccountName )
	{
		LL_WARNS("Voice") << "Mismatched account name! " << account_name
                          << " instead of " << mAccountName << LL_ENDL;
	}
	else
	{
		mAccountPassword = password;
	}

	std::string debugSIPURIHostName = gSavedSettings.getString("VivoxDebugSIPURIHostName");
	
	if( !debugSIPURIHostName.empty() )
	{
        LL_INFOS("Voice") << "Overriding account server based on VivoxDebugSIPURIHostName: "
                          << debugSIPURIHostName << LL_ENDL;
		mVoiceSIPURIHostName = debugSIPURIHostName;
	}
	
	if( mVoiceSIPURIHostName.empty() )
	{
		// we have an empty account server name
		// so we fall back to hardcoded defaults

		if(LLGridManager::getInstance()->isInProductionGrid())
		{
			// Use the release account server
			mVoiceSIPURIHostName = "bhr.vivox.com";
		}
		else
		{
			// Use the development account server
			mVoiceSIPURIHostName = "bhd.vivox.com";
		}
        LL_INFOS("Voice") << "Defaulting SIP URI host: "
                          << mVoiceSIPURIHostName << LL_ENDL;

	}
	
	std::string debugAccountServerURI = gSavedSettings.getString("VivoxDebugVoiceAccountServerURI");

	if( !debugAccountServerURI.empty() )
	{
        LL_INFOS("Voice") << "Overriding account server based on VivoxDebugVoiceAccountServerURI: "
                          << debugAccountServerURI << LL_ENDL;
		mVoiceAccountServerURI = debugAccountServerURI;
	}
	
	if( mVoiceAccountServerURI.empty() )
	{
		// If the account server URI isn't specified, construct it from the SIP URI hostname
		mVoiceAccountServerURI = "https://www." + mVoiceSIPURIHostName + "/api2/";		
        LL_INFOS("Voice") << "Inferring account server based on SIP URI Host name: "
                          << mVoiceAccountServerURI << LL_ENDL;
	}
}

void LLVivoxVoiceClient::idle(void* user_data)
{
}


//=========================================================================
// the following are methods to support the coroutine implementation of the 
// voice connection and processing.  They should only be called in the context 
// of a coroutine.
// 
// 
void LLVivoxVoiceClient::voiceControlCoro()
{
    mIsCoroutineActive = true;
    LLCoros::set_consuming(true);
    
    do
    {
        
        if (startAndConnectSession())
        {
            if (mTuningMode)
            {
                performMicTuning();
            }

            waitForChannel(); // this doesn't normally return unless relog is needed or shutting down
    
            endAndDisconnectSession();
        }
        
        // if we hit this and mRelogRequested is true, that indicates
        // that we attempted to relog into Vivox and were rejected.
        // Rather than just quit out of voice, we will tear it down (above)
        // and then reconstruct the voice connecion from scratch.
        if (mRelogRequested)
        {
            while (isGatewayRunning())
            {
                llcoro::suspendUntilTimeout(1.0);
            }
        }
    }
    while (mRelogRequested);
    mIsCoroutineActive = false;
}


bool LLVivoxVoiceClient::startAndConnectSession()
{
    bool ok = false;
    LL_DEBUGS("Voice") << LL_ENDL;

    LLVoiceVivoxStats::getInstance()->reset();

    if (startAndLaunchDaemon())
    {
        if (provisionVoiceAccount())
        {
            if (establishVoiceConnection())
            {
                ok = true;
            }
        }
    }

    if (!ok)
    {
        giveUp();
    }

    return ok;
}

bool LLVivoxVoiceClient::endAndDisconnectSession()
{
    breakVoiceConnection(true);

    killGateway();

    return true;
}

bool LLVivoxVoiceClient::callbackEndDaemon(const LLSD& data)
{
    if (!LLAppViewer::isExiting())
    {
        terminateAudioSession(false);
        closeSocket();
        cleanUp();
        LLVoiceClient::getInstance()->setUserPTTState(false);
        gAgent.setVoiceConnected(false);
    }
    sGatewayPump.stopListening("VivoxDaemonPump");
    return false;
}

bool LLVivoxVoiceClient::startAndLaunchDaemon()
{
    //---------------------------------------------------------------------
    if (!voiceEnabled())
    {
        // Voice is locked out, we must not launch the vivox daemon.
        LL_WARNS("Voice") << "voice disabled; not starting daemon" << LL_ENDL;
        return false;
    }

    if (!isGatewayRunning())
    {
#ifndef VIVOXDAEMON_REMOTEHOST
        // Launch the voice daemon

        // *FIX:Mani - Using the executable dir instead 
        // of mAppRODataDir, the working directory from which the app
        // is launched.
        //std::string exe_path = gDirUtilp->getAppRODataDir();
        std::string exe_path = gDirUtilp->getExecutableDir();
        exe_path += gDirUtilp->getDirDelimiter();
#if LL_WINDOWS
        exe_path += "SLVoice.exe";
#elif LL_DARWIN
        exe_path += "../Resources/SLVoice";
#else
        exe_path += "SLVoice";
#endif
        // See if the vivox executable exists
        llstat s;
        if (!LLFile::stat(exe_path, &s))
        {
            // vivox executable exists.  Build the command line and launch the daemon.
            LLProcess::Params params;
            params.executable = exe_path;

            std::string loglevel = gSavedSettings.getString("VivoxDebugLevel");
            if (loglevel.empty())
            {
                loglevel = "0";
            }
            params.args.add("-ll");
            params.args.add(loglevel);

            std::string log_folder = gSavedSettings.getString("VivoxLogDirectory");

            if (log_folder.empty())
            {
                log_folder = gDirUtilp->getExpandedFilename(LL_PATH_LOGS, "");
            }

            params.args.add("-lf");
            params.args.add(log_folder);

            std::string shutdown_timeout = gSavedSettings.getString("VivoxShutdownTimeout");
            if (!shutdown_timeout.empty())
            {
                params.args.add("-st");
                params.args.add(shutdown_timeout);
            }
            params.cwd = gDirUtilp->getAppRODataDir();

#           ifdef VIVOX_HANDLE_ARGS
            params.args.add("-ah");
            params.args.add(LLVivoxSecurity::getInstance()->accountHandle());

            params.args.add("-ch");
            params.args.add(LLVivoxSecurity::getInstance()->connectorHandle());
#           endif // VIVOX_HANDLE_ARGS

            params.postend = sGatewayPump.getName();
            sGatewayPump.listen("VivoxDaemonPump", boost::bind(&LLVivoxVoiceClient::callbackEndDaemon, this, _1));

            sGatewayPtr = LLProcess::create(params);

            mDaemonHost = LLHost(gSavedSettings.getString("VivoxVoiceHost").c_str(), gSavedSettings.getU32("VivoxVoicePort"));
        }
        else
        {
            LL_INFOS("Voice") << exe_path << " not found." << LL_ENDL;
            return false;
        }
#else
        // SLIM SDK: port changed from 44124 to 44125.
        // We can connect to a client gateway running on another host.  This is useful for testing.
        // To do this, launch the gateway on a nearby host like this:
        //  vivox-gw.exe -p tcp -i 0.0.0.0:44125
        // and put that host's IP address here.
        mDaemonHost = LLHost(gSavedSettings.getString("VivoxVoiceHost"), gSavedSettings.getU32("VivoxVoicePort"));
#endif

        // Dirty the states we'll need to sync with the daemon when it comes up.
        mMuteMicDirty = true;
        mMicVolumeDirty = true;
        mSpeakerVolumeDirty = true;
        mSpeakerMuteDirty = true;
        // These only need to be set if they're not default (i.e. empty string).
        mCaptureDeviceDirty = !mCaptureDevice.empty();
        mRenderDeviceDirty = !mRenderDevice.empty();

        mMainSessionGroupHandle.clear();
    }

    //---------------------------------------------------------------------
    llcoro::suspendUntilTimeout(UPDATE_THROTTLE_SECONDS);

    LL_DEBUGS("Voice") << "Connecting to vivox daemon:" << mDaemonHost << LL_ENDL;

    LLVoiceVivoxStats::getInstance()->reset();
    while (!mConnected)
    {
        LLVoiceVivoxStats::getInstance()->connectionAttemptStart();
        LL_DEBUGS("Voice") << "Attempting to connect to vivox daemon: " << mDaemonHost << LL_ENDL;
        closeSocket();
        if (!mSocket)
        {
            mSocket = LLSocket::create(gAPRPoolp, LLSocket::STREAM_TCP);
        }

        mConnected = mSocket->blockingConnect(mDaemonHost);
        LLVoiceVivoxStats::getInstance()->connectionAttemptEnd(mConnected);
        if (!mConnected)
        {
            llcoro::suspendUntilTimeout(DAEMON_CONNECT_THROTTLE_SECONDS);
        }
    }
    
    //---------------------------------------------------------------------
    llcoro::suspendUntilTimeout(UPDATE_THROTTLE_SECONDS);

    while (!mPump)
    {   // Can't do this until we have the pump available.
        llcoro::suspend();
    }
    
    // MBW -- Note to self: pumps and pipes examples in
    //  indra/test/io.cpp
    //  indra/test/llpipeutil.{cpp|h}

    // Attach the pumps and pipes

    LLPumpIO::chain_t readChain;

    readChain.push_back(LLIOPipe::ptr_t(new LLIOSocketReader(mSocket)));
    readChain.push_back(LLIOPipe::ptr_t(new LLVivoxProtocolParser()));

    mPump->addChain(readChain, NEVER_CHAIN_EXPIRY_SECS);

    //---------------------------------------------------------------------
    llcoro::suspendUntilTimeout(UPDATE_THROTTLE_SECONDS);

    // Initial devices query
    getCaptureDevicesSendMessage();
    getRenderDevicesSendMessage();

    mLoginRetryCount = 0;

    return true;
}

bool LLVivoxVoiceClient::provisionVoiceAccount()
{
    LL_INFOS("Voice") << "Provisioning voice account." << LL_ENDL;
<<<<<<< HEAD
    while (!gAgent.getRegion())
    {
        LL_DEBUGS("Voice") << "no region for voice provisioning; waiting " << LL_ENDL;
        // *TODO* Set up a call back on agent that sends a message to a pump we can use to wake up.
        llcoro::suspend();
    }
=======
>>>>>>> f8c76535

    while (!gAgent.getRegion() || !gAgent.getRegion()->capabilitiesReceived())
    {
        LL_DEBUGS("Voice") << "no capabilities for voice provisioning; waiting " << LL_ENDL;
        // *TODO* Pump a message for wake up.
        llcoro::suspend();
    }

    std::string url = gAgent.getRegionCapability("ProvisionVoiceAccountRequest");

    LLCore::HttpRequest::policy_t httpPolicy(LLCore::HttpRequest::DEFAULT_POLICY_ID);
    LLCoreHttpUtil::HttpCoroutineAdapter::ptr_t
        httpAdapter(new LLCoreHttpUtil::HttpCoroutineAdapter("voiceAccountProvision", httpPolicy));
    LLCore::HttpRequest::ptr_t httpRequest(new LLCore::HttpRequest);
    LLCore::HttpOptions::ptr_t httpOpts = LLCore::HttpOptions::ptr_t(new LLCore::HttpOptions);
    int retryCount(0);

    LLSD result;
    bool provisioned = false;
    do
    {
        LLVoiceVivoxStats::getInstance()->provisionAttemptStart();
        result = httpAdapter->postAndSuspend(httpRequest, url, LLSD(), httpOpts);

        LLSD httpResults = result[LLCoreHttpUtil::HttpCoroutineAdapter::HTTP_RESULTS];
        LLCore::HttpStatus status = LLCoreHttpUtil::HttpCoroutineAdapter::getStatusFromLLSD(httpResults);

        if (status == LLCore::HttpStatus(404))
        {
            F32 timeout = pow(PROVISION_RETRY_TIMEOUT, static_cast<float>(retryCount));
            LL_WARNS("Voice") << "Provision CAP 404.  Retrying in " << timeout << " seconds." << LL_ENDL;
            llcoro::suspendUntilTimeout(timeout);
        }
        else if (!status)
        {
            LL_WARNS("Voice") << "Unable to provision voice account." << LL_ENDL;
            LLVoiceVivoxStats::getInstance()->provisionAttemptEnd(false);
            return false;
        }
        else
        {
            provisioned = true;
        }        
    } while (!provisioned && retryCount <= PROVISION_RETRY_MAX);

    LLVoiceVivoxStats::getInstance()->provisionAttemptEnd(provisioned);
    if (! provisioned )
    {
        LL_WARNS("Voice") << "Could not access voice provision cap after " << retryCount << " attempts." << LL_ENDL;
        return false;
    }

    std::string voiceSipUriHostname;
    std::string voiceAccountServerUri;
    std::string voiceUserName = result["username"].asString();
    std::string voicePassword = result["password"].asString();

    //LL_DEBUGS("Voice") << "ProvisionVoiceAccountRequest response:" << dumpResponse() << LL_ENDL;

    if (result.has("voice_sip_uri_hostname"))
        voiceSipUriHostname = result["voice_sip_uri_hostname"].asString();

    // this key is actually misnamed -- it will be an entire URI, not just a hostname.
    if (result.has("voice_account_server_name"))
        voiceAccountServerUri = result["voice_account_server_name"].asString();

    setLoginInfo(voiceUserName, voicePassword, voiceSipUriHostname, voiceAccountServerUri);

    return true;
}

bool LLVivoxVoiceClient::establishVoiceConnection()
{
    LLEventPump &voiceConnectPump = LLEventPumps::instance().obtain("vivoxClientPump");

    if (!mVoiceEnabled && mIsInitialized)
        return false;

    LLSD result;
    bool connected(false);
    bool giving_up(false);
    int retries = 0;
    LL_INFOS("Voice") << "Requesting connection to voice service" << LL_ENDL;

    LLVoiceVivoxStats::getInstance()->establishAttemptStart();
    connectorCreate();
    do
    {
        result = llcoro::suspendUntilEventOn(voiceConnectPump);
        LL_DEBUGS("Voice") << "event=" << ll_stream_notation_sd(result) << LL_ENDL;

        if (result.has("connector"))
        {
            LLVoiceVivoxStats::getInstance()->establishAttemptEnd(connected);
            connected = LLSD::Boolean(result["connector"]);
            if (!connected)
            {
                if (result.has("retry") && ++retries <= CONNECT_RETRY_MAX)
                {
                    F32 timeout = LLSD::Real(result["retry"]);
                    timeout *= retries;
                    LL_INFOS("Voice") << "Retry connection to voice service in " << timeout << " seconds" << LL_ENDL;
                    llcoro::suspendUntilTimeout(timeout);

                    if (mVoiceEnabled) // user may have switched it off
                    {
                        // try again
                        LLVoiceVivoxStats::getInstance()->establishAttemptStart();
                        connectorCreate();
                    }
                    else
                    {
                        // stop if they've turned off voice
                        giving_up = true;
                    }
                }
                else
                {
                    giving_up=true;
                }
            }
        }
        LL_DEBUGS("Voice") << (connected ? "" : "not ") << "connected, "
                           << (giving_up ? "" : "not ") << "giving up"
                           << LL_ENDL;
    } while (!connected && !giving_up);

    if (giving_up)
    {
        LLSD args;
        args["HOSTID"] = LLURI(mVoiceAccountServerURI).authority();
        LLNotificationsUtil::add("NoVoiceConnect", args);
    }

    return connected;
}

bool LLVivoxVoiceClient::breakVoiceConnection(bool corowait)
{
    LL_DEBUGS("Voice") << LL_ENDL;
    LLEventPump &voicePump = LLEventPumps::instance().obtain("vivoxClientPump");
    bool retval(true);

    mShutdownComplete = false;
    connectorShutdown();

    if (corowait)
    {
        LLSD result = llcoro::suspendUntilEventOn(voicePump);
        LL_DEBUGS("Voice") << "event=" << ll_stream_notation_sd(result) << LL_ENDL;

        retval = result.has("connector");
    }
    else
    {   // If we are not doing a corowait then we must sleep until the connector has responded
        // otherwise we may very well close the socket too early.
#if LL_WINDOWS
        int count = 0;
        while (!mShutdownComplete && 10 > count++)
        {   // Rider: This comes out to a max wait time of 10 seconds.  
            // The situation that brings us here is a call from ::terminate() 
            // and so the viewer is attempting to go away.  Don't slow it down 
            // longer than this.
            _sleep(1000);
        }
#endif
    }

    closeSocket();		// Need to do this now -- bad things happen if the destructor does it later.
    cleanUp();
    mConnected = false;

    return retval;
}

bool LLVivoxVoiceClient::loginToVivox()
{
    LLEventPump &voicePump = LLEventPumps::instance().obtain("vivoxClientPump");

    LLSD timeoutResult(LLSDMap("login", "timeout"));

    int loginRetryCount(0);

    bool response_ok(false);
    bool account_login(false);
    bool send_login(true);

    do 
    {
        mIsLoggingIn = true;
        if (send_login)
        {
            loginSendMessage();
            send_login = false;
        }
        
        LLSD result = llcoro::suspendUntilEventOnWithTimeout(voicePump, LOGIN_ATTEMPT_TIMEOUT, timeoutResult);
        LL_DEBUGS("Voice") << "event=" << ll_stream_notation_sd(result) << LL_ENDL;

        if (result.has("login"))
        {
            std::string loginresp = result["login"];

            if ((loginresp == "retry") || (loginresp == "timeout"))
            {
                LL_WARNS("Voice") << "login failed with status '" << loginresp << "' "
                                  << " count " << loginRetryCount << "/" << LOGIN_RETRY_MAX
                                  << LL_ENDL;
                if (++loginRetryCount > LOGIN_RETRY_MAX)
                {
                    // We've run out of retries - tell the user
                    LL_WARNS("Voice") << "too many login retries (" << loginRetryCount << "); giving up." << LL_ENDL;
                    LLSD args;
                    args["HOSTID"] = LLURI(mVoiceAccountServerURI).authority();
                    mTerminateDaemon = true;
                    LLNotificationsUtil::add("NoVoiceConnect", args);

                    mIsLoggingIn = false;
                    return false;
                }
                response_ok = false;
                account_login = false;
                send_login = true;

                // an exponential backoff gets too long too quickly; stretch it out, but not too much
                F32 timeout = loginRetryCount * LOGIN_ATTEMPT_TIMEOUT;

                // tell the user there is a problem
                LL_WARNS("Voice") << "login " << loginresp << " will retry login in " << timeout << " seconds." << LL_ENDL;
                    
                llcoro::suspendUntilTimeout(timeout);
            }
            else if (loginresp == "failed")
            {
                mIsLoggingIn = false;
                return false;
            }
            else if (loginresp == "response_ok")
            {
                response_ok = true;
            }
            else if (loginresp == "account_login")
            {
                account_login = true;
            }
        }

    } while (!response_ok || !account_login);

    mRelogRequested = false;
    mIsLoggedIn = true;
    notifyStatusObservers(LLVoiceClientStatusObserver::STATUS_LOGGED_IN);

    // Set up the mute list observer if it hasn't been set up already.
    if ((!sMuteListListener_listening))
    {
        LLMuteList::getInstance()->addObserver(&mutelist_listener);
        sMuteListListener_listening = true;
    }

    // Set the initial state of mic mute, local speaker volume, etc.
    sendLocalAudioUpdates();
    mIsLoggingIn = false;

    return true;
}

void LLVivoxVoiceClient::logoutOfVivox(bool wait)
{

    if (!mIsLoggedIn)
        return;

    // Ensure that we'll re-request provisioning before logging in again
    mAccountPassword.clear();
    mVoiceAccountServerURI.clear();

    logoutSendMessage();

    if (wait)
    {
        LLEventPump &voicePump = LLEventPumps::instance().obtain("vivoxClientPump");
        LLSD timeoutResult(LLSDMap("lougout", "timeout"));

        LLSD result = llcoro::suspendUntilEventOnWithTimeout(voicePump, LOGIN_ATTEMPT_TIMEOUT, timeoutResult);

        LL_DEBUGS("Voice") << "event=" << ll_stream_notation_sd(result) << LL_ENDL;

        if (result.has("logout"))
        {
        }
    }

    mIsLoggedIn = false;
}


bool LLVivoxVoiceClient::retrieveVoiceFonts()
{
    LLEventPump &voicePump = LLEventPumps::instance().obtain("vivoxClientPump");

    // Request the set of available voice fonts.
    refreshVoiceEffectLists(true);

    mIsWaitingForFonts = true;
    LLSD result;
    do 
    {
        result = llcoro::suspendUntilEventOn(voicePump);

        LL_DEBUGS("Voice") << "event=" << ll_stream_notation_sd(result) << LL_ENDL;
        if (result.has("voice_fonts"))
            break;
    } while (true);
    mIsWaitingForFonts = false;

    mVoiceFontExpiryTimer.start();
    mVoiceFontExpiryTimer.setTimerExpirySec(VOICE_FONT_EXPIRY_INTERVAL);

    return result["voice_fonts"].asBoolean();
}

bool LLVivoxVoiceClient::requestParcelVoiceInfo()
{
    //_INFOS("Voice") << "Requesting voice info for Parcel" << LL_ENDL;

    LLViewerRegion * region = gAgent.getRegion();
    if (region == NULL || !region->capabilitiesReceived())
    {
        LL_DEBUGS("Voice") << "ParcelVoiceInfoRequest capability not yet available, deferring" << LL_ENDL;
        return false;
    }

    // grab the cap.
    std::string url = gAgent.getRegion()->getCapability("ParcelVoiceInfoRequest");
    if (url.empty())
    {
        // Region dosn't have the cap. Stop probing.
        LL_DEBUGS("Voice") << "ParcelVoiceInfoRequest capability not available in this region" << LL_ENDL;
        return false;
    }
 
    // update the parcel
    checkParcelChanged(true);

    LL_DEBUGS("Voice") << "sending ParcelVoiceInfoRequest (" << mCurrentRegionName << ", " << mCurrentParcelLocalID << ")" << LL_ENDL;

    LLCore::HttpRequest::policy_t httpPolicy(LLCore::HttpRequest::DEFAULT_POLICY_ID);
    LLCoreHttpUtil::HttpCoroutineAdapter::ptr_t
        httpAdapter(new LLCoreHttpUtil::HttpCoroutineAdapter("parcelVoiceInfoRequest", httpPolicy));
    LLCore::HttpRequest::ptr_t httpRequest(new LLCore::HttpRequest);

    LLSD result = httpAdapter->postAndSuspend(httpRequest, url, LLSD());

    LLSD httpResults = result[LLCoreHttpUtil::HttpCoroutineAdapter::HTTP_RESULTS];
    LLCore::HttpStatus status = LLCoreHttpUtil::HttpCoroutineAdapter::getStatusFromLLSD(httpResults);

    if (mSessionTerminateRequested || (!mVoiceEnabled && mIsInitialized))
    {
        // if a terminate request has been received,
        // bail and go to the stateSessionTerminated
        // state.  If the cap request is still pending,
        // the responder will check to see if we've moved
        // to a new session and won't change any state.
        terminateAudioSession(true);
        return false;
    }

    if ((!status) || (mSessionTerminateRequested || (!mVoiceEnabled && mIsInitialized)))
    {
        if (mSessionTerminateRequested || (!mVoiceEnabled && mIsInitialized))
        {
            LL_WARNS("Voice") << "Session terminated." << LL_ENDL;
        }

        LL_WARNS("Voice") << "No voice on parcel" << LL_ENDL;
        sessionTerminate();
        return false;
    }

    std::string uri;
    std::string credentials;

    if (result.has("voice_credentials"))
    {
        LLSD voice_credentials = result["voice_credentials"];
        if (voice_credentials.has("channel_uri"))
        {
            LL_DEBUGS("Voice") << "got voice channel uri" << LL_ENDL;
            uri = voice_credentials["channel_uri"].asString();
        }
        else
        {
            LL_WARNS("Voice") << "No voice channel uri" << LL_ENDL;
        }
        
        if (voice_credentials.has("channel_credentials"))
        {
            LL_DEBUGS("Voice") << "got voice channel credentials" << LL_ENDL;
            credentials =
                voice_credentials["channel_credentials"].asString();
        }
        else
        {
            LL_WARNS("Voice") << "No voice channel credentials" << LL_ENDL;

        }
    }
    else
    {
        LL_WARNS("Voice") << "No voice credentials" << LL_ENDL;
    }

    // set the spatial channel.  If no voice credentials or uri are 
    // available, then we simply drop out of voice spatially.
    return !setSpatialChannel(uri, credentials);
}

bool LLVivoxVoiceClient::addAndJoinSession(const sessionStatePtr_t &nextSession)
{
    LLEventPump &voicePump = LLEventPumps::instance().obtain("vivoxClientPump");
    mIsJoiningSession = true;

    sessionStatePtr_t oldSession = mAudioSession;

    LL_INFOS("Voice") << "Adding or joining voice session " << nextSession->mHandle << LL_ENDL;

    mAudioSession = nextSession;
    mAudioSessionChanged = true;
    if (!mAudioSession->mReconnect)
    {
        mNextAudioSession.reset();
    }

    // The old session may now need to be deleted.
    reapSession(oldSession);

    if (!mAudioSession->mHandle.empty())
    {
        // Connect to a session by session handle

        sessionMediaConnectSendMessage(mAudioSession);
    }
    else
    {
        // Connect to a session by URI
        sessionCreateSendMessage(mAudioSession, true, false);
    }

    notifyStatusObservers(LLVoiceClientStatusObserver::STATUS_JOINING);

    llcoro::suspend();

    LLSD result;

    if (mSpatialJoiningNum == MAX_NORMAL_JOINING_SPATIAL_NUM)
    {
        // Notify observers to let them know there is problem with voice
        notifyStatusObservers(LLVoiceClientStatusObserver::STATUS_VOICE_DISABLED);
        LL_WARNS() << "There seems to be problem with connection to voice server. Disabling voice chat abilities." << LL_ENDL;
    }
    
    // Increase mSpatialJoiningNum only for spatial sessions- it's normal to reach this case for
    // example for p2p many times while waiting for response, so it can't be used to detect errors
    if (mAudioSession && mAudioSession->mIsSpatial)
    {
        mSpatialJoiningNum++;
    }

    if (!mVoiceEnabled && mIsInitialized)
    {
        LL_DEBUGS("Voice") << "Voice no longer enabled. Exiting." << LL_ENDL;
        mIsJoiningSession = false;
        // User bailed out during connect -- jump straight to teardown.
        terminateAudioSession(true);
        notifyStatusObservers(LLVoiceClientStatusObserver::STATUS_VOICE_DISABLED);
        return false;
    }
    else if (mSessionTerminateRequested)
    {
        LL_DEBUGS("Voice") << "Terminate requested" << LL_ENDL;
        if (mAudioSession && !mAudioSession->mHandle.empty())
        {
            // Only allow direct exits from this state in p2p calls (for cancelling an invite).
            // Terminating a half-connected session on other types of calls seems to break something in the vivox gateway.
            if (mAudioSession->mIsP2P)
            {
                terminateAudioSession(true);
                mIsJoiningSession = false;
                notifyStatusObservers(LLVoiceClientStatusObserver::STATUS_LEFT_CHANNEL);
                return false;
            }
        }
    }

    bool added(true);
    bool joined(false);

    LLSD timeoutResult(LLSDMap("session", "timeout"));

    // It appears that I need to wait for BOTH the SessionGroup.AddSession response and the SessionStateChangeEvent with state 4
    // before continuing from this state.  They can happen in either order, and if I don't wait for both, things can get stuck.
    // For now, the SessionGroup.AddSession response handler sets mSessionHandle and the SessionStateChangeEvent handler transitions to stateSessionJoined.
    // This is a cheap way to make sure both have happened before proceeding.
    do
    {
        result = llcoro::suspendUntilEventOnWithTimeout(voicePump, SESSION_JOIN_TIMEOUT, timeoutResult);

        LL_INFOS("Voice") << "event=" << ll_stream_notation_sd(result) << LL_ENDL;
        if (result.has("session"))
        {
            if (result.has("handle") && result["handle"] != mAudioSession->mHandle)
            {
                LL_WARNS("Voice") << "Message for session handle \"" << result["handle"] << "\" while waiting for \"" << mAudioSession->mHandle << "\"." << LL_ENDL;
                continue;
            }

            std::string message = result["session"].asString();

            if ((message == "added") || (message == "created"))
            {
                added = true;
            }
            else if (message == "joined")
            {
                joined = true;
            }
            else if ((message == "failed") || (message == "removed") || (message == "timeout"))
            {   // we will get a removed message if a voice call is declined.
                
                if (message == "failed") 
                {
                    int reason = result["reason"].asInteger();
                    LL_WARNS("Voice") << "Add and join failed for reason " << reason << LL_ENDL;
                    
                    if (   (reason == ERROR_VIVOX_NOT_LOGGED_IN)
                        || (reason == ERROR_VIVOX_OBJECT_NOT_FOUND))
                    {
                        LL_DEBUGS("Voice") << "Requesting reprovision and login." << LL_ENDL;
                        requestRelog();
                    }                    
                }
                else
                {
                    LL_WARNS("Voice") << "session '" << message << "' "
                                      << LL_ENDL;
                }
                    
                notifyStatusObservers(LLVoiceClientStatusObserver::STATUS_LEFT_CHANNEL);
                mIsJoiningSession = false;
                return false;
            }
        }
    } while (!added || !joined);

    mIsJoiningSession = false;

    if (mSpatialJoiningNum > 100)
    {
        LL_WARNS("Voice") << "There seems to be problem with connecting to a voice channel. Frames to join were " << mSpatialJoiningNum << LL_ENDL;
    }

    mSpatialJoiningNum = 0;

    // Events that need to happen when a session is joined could go here.
    // send an initial positional information immediately upon joining.
    // 
    // do an initial update for position and the camera position, then send a 
    // positional update.
    updatePosition();
    enforceTether();

    // Dirty state that may need to be sync'ed with the daemon.
    mMuteMicDirty = true;
    mSpeakerVolumeDirty = true;
    mSpatialCoordsDirty = true;

    sendPositionAndVolumeUpdate();

    notifyStatusObservers(LLVoiceClientStatusObserver::STATUS_JOINED);

    return true;
}

bool LLVivoxVoiceClient::terminateAudioSession(bool wait)
{

    if (mAudioSession)
    {
        LL_INFOS("Voice") << "Terminating current voice session " << mAudioSession->mHandle << LL_ENDL;

        if (mIsLoggedIn)
        {
            if (!mAudioSession->mHandle.empty())
            {

#if RECORD_EVERYTHING
                // HACK: for testing only
                // Save looped recording
                std::string savepath("/tmp/vivoxrecording");
                {
                    time_t now = time(NULL);
                    const size_t BUF_SIZE = 64;
                    char time_str[BUF_SIZE];	/* Flawfinder: ignore */

                    strftime(time_str, BUF_SIZE, "%Y-%m-%dT%H:%M:%SZ", gmtime(&now));
                    savepath += time_str;
                }
                recordingLoopSave(savepath);
#endif

                sessionMediaDisconnectSendMessage(mAudioSession);

                if (wait)
                {
                    LLEventPump &voicePump = LLEventPumps::instance().obtain("vivoxClientPump");
                    LLSD result;
                    do
                    {
                        result = llcoro::suspendUntilEventOn(voicePump);

                        LL_DEBUGS("Voice") << "event=" << ll_stream_notation_sd(result) << LL_ENDL;
                        if (result.has("session"))
                        {
                            if (result.has("handle"))
                            {
                                if (result["handle"] != mAudioSession->mHandle)
                                {
                                    LL_WARNS("Voice") << "Message for session handle \"" << result["handle"] << "\" while waiting for \"" << mAudioSession->mHandle << "\"." << LL_ENDL;
                                    continue;
                                }
                            }

                            std::string message = result["session"].asString();
                            if (message == "removed")
                                break;
                        }
                    } while (true);

                }
            }
            else
            {
                LL_WARNS("Voice") << "called with no session handle" << LL_ENDL;
            }
        }
        else
        {
            LL_WARNS("Voice") << "Session " << mAudioSession->mHandle << " already terminated by logout." << LL_ENDL;
        }

        sessionStatePtr_t oldSession = mAudioSession;

        mAudioSession.reset();
        // We just notified status observers about this change.  Don't do it again.
        mAudioSessionChanged = false;

        // The old session may now need to be deleted.
        reapSession(oldSession);

    }
    else
    {
        LL_WARNS("Voice") << "stateSessionTerminated with NULL mAudioSession" << LL_ENDL;
    }

    notifyStatusObservers(LLVoiceClientStatusObserver::STATUS_LEFT_CHANNEL);

    // Always reset the terminate request flag when we get here.
    // Some slower PCs have a race condition where they can switch to an incoming  P2P call faster than the state machine leaves 
    // the region chat.
    mSessionTerminateRequested = false;

    if ((mVoiceEnabled || !mIsInitialized) && !mRelogRequested  && !LLApp::isExiting())
    {
        // Just leaving a channel, go back to stateNoChannel (the "logged in but have no channel" state).
        return true;
    }

    return false;
}

bool LLVivoxVoiceClient::waitForChannel()
{
    LL_INFOS("Voice") << "Waiting for channel" << LL_ENDL;

    do 
    {
        if (!loginToVivox())
        {
            return false;
        }

        if (LLVoiceClient::instance().getVoiceEffectEnabled())
        {
            retrieveVoiceFonts();

            // Request the set of available voice fonts.
            refreshVoiceEffectLists(false);
        }

#if USE_SESSION_GROUPS			
        // Rider: This code is completely unchanged from the original state machine
        // It does not seem to be in active use... but I'd rather not rip it out.
        // create the main session group
        setState(stateCreatingSessionGroup);
        sessionGroupCreateSendMessage();
#endif

        do
        {
            mIsProcessingChannels = true;
            llcoro::suspend();

            if (mTuningMode)
            {
                performMicTuning();
            }
            else if (mCaptureBufferMode)
            {
                recordingAndPlaybackMode();
            }
            else if (checkParcelChanged() || (mNextAudioSession == NULL))
            {
                // the parcel is changed, or we have no pending audio sessions,
                // so try to request the parcel voice info
                // if we have the cap, we move to the appropriate state
                requestParcelVoiceInfo();
            }
            else if (sessionNeedsRelog(mNextAudioSession))
            {
                LL_INFOS("Voice") << "Session requesting reprovision and login." << LL_ENDL;
                requestRelog();
                break;
            }
            else if (mNextAudioSession)
            {
                sessionStatePtr_t joinSession = mNextAudioSession;
                mNextAudioSession.reset();
                if (!runSession(joinSession))
                    break;
            }

            if (!mNextAudioSession)
            {
                llcoro::suspendUntilTimeout(1.0);
            }
        } while (mVoiceEnabled && !mRelogRequested);

        mIsProcessingChannels = false;

        logoutOfVivox(true);

        if (mRelogRequested)
        {
            LL_DEBUGS("Voice") << "Relog Requested, restarting provisioning" << LL_ENDL;
            if (!provisionVoiceAccount())
            {
                LL_WARNS("Voice") << "provisioning voice failed; giving up" << LL_ENDL;
                giveUp();
                return false;
            }
        }
    } while (mVoiceEnabled && mRelogRequested);

    return true;
}

bool LLVivoxVoiceClient::runSession(const sessionStatePtr_t &session)
{
    LL_INFOS("Voice") << "running new voice session " << session->mHandle << LL_ENDL;

    if (!addAndJoinSession(session))
    {
        notifyStatusObservers(LLVoiceClientStatusObserver::ERROR_UNKNOWN);

        if (mSessionTerminateRequested)
        {
            terminateAudioSession(true);
        }
        // if a relog has been requested then addAndJoineSession 
        // failed in a spectacular way and we need to back out.
        // If this is not the case then we were simply trying to
        // make a call and the other party rejected it.  
        return !mRelogRequested;
    }

    notifyParticipantObservers();
    notifyVoiceFontObservers();

    LLSD timeoutEvent(LLSDMap("timeout", LLSD::Boolean(true)));

    LLEventPump &voicePump = LLEventPumps::instance().obtain("vivoxClientPump");
    mIsInChannel = true;
    mMuteMicDirty = true;

    while (mVoiceEnabled && !mSessionTerminateRequested && !mTuningMode)
    {
        sendCaptureAndRenderDevices();
        if (mAudioSession && mAudioSession->mParticipantsChanged)
        {
            mAudioSession->mParticipantsChanged = false;
            notifyParticipantObservers();
        }
        
        if (!inSpatialChannel())
        {
            // When in a non-spatial channel, never send positional updates.
            mSpatialCoordsDirty = false;
        }
        else
        {
            updatePosition();

            if (checkParcelChanged())
            {
                // *RIDER: I think I can just return here if the parcel has changed 
                // and grab the new voice channel from the outside loop.
                // 
                // if the parcel has changed, attempted to request the
                // cap for the parcel voice info.  If we can't request it
                // then we don't have the cap URL so we do nothing and will
                // recheck next time around
                if (requestParcelVoiceInfo())
                {   // The parcel voice URI has changed.. break out and reconnect.
                    break;
                }
            }
            // Do the calculation that enforces the listener<->speaker tether (and also updates the real camera position)
            enforceTether();
        }
        sendPositionAndVolumeUpdate();

        // Do notifications for expiring Voice Fonts.
        if (mVoiceFontExpiryTimer.hasExpired())
        {
            expireVoiceFonts();
            mVoiceFontExpiryTimer.setTimerExpirySec(VOICE_FONT_EXPIRY_INTERVAL);
        }

        // send any requests to adjust mic and speaker settings if they have changed
        sendLocalAudioUpdates();

        mIsInitialized = true;
        LLSD result = llcoro::suspendUntilEventOnWithTimeout(voicePump, UPDATE_THROTTLE_SECONDS, timeoutEvent);
        if (!result.has("timeout")) // logging the timeout event spams the log
            LL_DEBUGS("Voice") << "event=" << ll_stream_notation_sd(result) << LL_ENDL;
        if (result.has("session"))
        {   
            if (result.has("handle"))
            {
                if (result["handle"] != mAudioSession->mHandle)
                {
                    LL_WARNS("Voice") << "Message for session handle \"" << result["handle"] << "\" while waiting for \"" << mAudioSession->mHandle << "\"." << LL_ENDL;
                    continue;
                }
            }

            std::string message = result["session"];

            if (message == "removed")
            {
                notifyStatusObservers(LLVoiceClientStatusObserver::STATUS_LEFT_CHANNEL);
                break;
            }
        }
        else if (result.has("login"))
        {
            std::string message = result["login"];
            if (message == "account_logout")
            {
                mIsLoggedIn = false;
                mRelogRequested = true;
                break;
            }
        }
    
    }

    mIsInChannel = false;
    terminateAudioSession(true);

    return true;
}

void LLVivoxVoiceClient::sendCaptureAndRenderDevices()
{
    if (mCaptureDeviceDirty || mRenderDeviceDirty)
    {
        std::ostringstream stream;

        buildSetCaptureDevice(stream);
        buildSetRenderDevice(stream);

        if (!stream.str().empty())
        {
            writeString(stream.str());
        }

        llcoro::suspendUntilTimeout(UPDATE_THROTTLE_SECONDS);
    }
}

void LLVivoxVoiceClient::recordingAndPlaybackMode()
{
    LL_INFOS("Voice") << "In voice capture/playback mode." << LL_ENDL;
    LLEventPump &voicePump = LLEventPumps::instance().obtain("vivoxClientPump");

    while (true)
    {
        LLSD command;
        do
        {
            command = llcoro::suspendUntilEventOn(voicePump);
            LL_DEBUGS("Voice") << "event=" << ll_stream_notation_sd(command) << LL_ENDL;
        } while (!command.has("recplay"));

        if (command["recplay"].asString() == "quit")
        {
            mCaptureBufferMode = false;
            break;
        }
        else if (command["recplay"].asString() == "record")
        {
            voiceRecordBuffer();
        }
        else if (command["recplay"].asString() == "playback")
        {
            voicePlaybackBuffer();
        }
    }

    LL_INFOS("Voice") << "Leaving capture/playback mode." << LL_ENDL;
    mCaptureBufferRecording = false;
    mCaptureBufferRecorded = false;
    mCaptureBufferPlaying = false;

    return;
}

int LLVivoxVoiceClient::voiceRecordBuffer()
{
    LLSD timeoutResult(LLSDMap("recplay", "stop")); 

    LL_INFOS("Voice") << "Recording voice buffer" << LL_ENDL;

    LLEventPump &voicePump = LLEventPumps::instance().obtain("vivoxClientPump");
    LLSD result;

    captureBufferRecordStartSendMessage();
    notifyVoiceFontObservers();

    do
    {
        result = llcoro::suspendUntilEventOnWithTimeout(voicePump, CAPTURE_BUFFER_MAX_TIME, timeoutResult);
        LL_DEBUGS("Voice") << "event=" << ll_stream_notation_sd(result) << LL_ENDL;
    } while (!result.has("recplay"));

    mCaptureBufferRecorded = true;

    captureBufferRecordStopSendMessage();
    mCaptureBufferRecording = false;

    // Update UI, should really use a separate callback.
    notifyVoiceFontObservers();

    return true;
    /*TODO expand return to move directly into play*/
}

int LLVivoxVoiceClient::voicePlaybackBuffer()
{
    LLSD timeoutResult(LLSDMap("recplay", "stop"));

    LL_INFOS("Voice") << "Playing voice buffer" << LL_ENDL;

    LLEventPump &voicePump = LLEventPumps::instance().obtain("vivoxClientPump");
    LLSD result;

    do
    {
        captureBufferPlayStartSendMessage(mPreviewVoiceFont);

        // Store the voice font being previewed, so that we know to restart if it changes.
        mPreviewVoiceFontLast = mPreviewVoiceFont;

        do
        {
            // Update UI, should really use a separate callback.
            notifyVoiceFontObservers();

            result = llcoro::suspendUntilEventOnWithTimeout(voicePump, CAPTURE_BUFFER_MAX_TIME, timeoutResult);
            LL_DEBUGS("Voice") << "event=" << ll_stream_notation_sd(result) << LL_ENDL;
        } while (!result.has("recplay"));

        if (result["recplay"] == "playback")
            continue;   // restart playback... May be a font change.

        break;
    } while (true);

    // Stop playing.
    captureBufferPlayStopSendMessage();
    mCaptureBufferPlaying = false;

    // Update UI, should really use a separate callback.
    notifyVoiceFontObservers();

    return true;
}


bool LLVivoxVoiceClient::performMicTuning()
{
    LL_INFOS("Voice") << "Entering voice tuning mode." << LL_ENDL;

    mIsInTuningMode = true;
    llcoro::suspend();

    while (mTuningMode)
    {

        if (mCaptureDeviceDirty || mRenderDeviceDirty)
        {
            // These can't be changed while in tuning mode.  Set them before starting.
            std::ostringstream stream;

            buildSetCaptureDevice(stream);
            buildSetRenderDevice(stream);

            if (!stream.str().empty())
            {
                writeString(stream.str());
            }

            llcoro::suspendUntilTimeout(UPDATE_THROTTLE_SECONDS);
        }

        // loop mic back to render device.
        //setMuteMic(0);						// make sure the mic is not muted
        std::ostringstream stream;

        stream << "<Request requestId=\"" << mCommandCookie++ << "\" action=\"Connector.MuteLocalMic.1\">"
            << "<ConnectorHandle>" << LLVivoxSecurity::getInstance()->connectorHandle() << "</ConnectorHandle>"
            << "<Value>false</Value>"
            << "</Request>\n\n\n";

        // Dirty the mute mic state so that it will get reset when we finishing previewing
        mMuteMicDirty = true;
        mTuningSpeakerVolumeDirty = true;

        writeString(stream.str());
        tuningCaptureStartSendMessage(1);  // 1-loop, zero, don't loop

        //---------------------------------------------------------------------
        llcoro::suspend();

        while (mTuningMode && !mCaptureDeviceDirty && !mRenderDeviceDirty)
        {
            // process mic/speaker volume changes
            if (mTuningMicVolumeDirty || mTuningSpeakerVolumeDirty)
            {
                std::ostringstream stream;

                if (mTuningMicVolumeDirty)
                {
                    LL_INFOS("Voice") << "setting tuning mic level to " << mTuningMicVolume << LL_ENDL;
                    stream
                        << "<Request requestId=\"" << mCommandCookie++ << "\" action=\"Aux.SetMicLevel.1\">"
                        << "<Level>" << mTuningMicVolume << "</Level>"
                        << "</Request>\n\n\n";
                }

                if (mTuningSpeakerVolumeDirty)
                {
                    stream
                        << "<Request requestId=\"" << mCommandCookie++ << "\" action=\"Aux.SetSpeakerLevel.1\">"
                        << "<Level>" << mTuningSpeakerVolume << "</Level>"
                        << "</Request>\n\n\n";
                }

                mTuningMicVolumeDirty = false;
                mTuningSpeakerVolumeDirty = false;

                if (!stream.str().empty())
                {
                    writeString(stream.str());
                }
            }
            llcoro::suspend();
        }

        //---------------------------------------------------------------------

        // transition out of mic tuning
        tuningCaptureStopSendMessage();
        if (mCaptureDeviceDirty || mRenderDeviceDirty)
        {
            llcoro::suspendUntilTimeout(UPDATE_THROTTLE_SECONDS);
        }
    }

    mIsInTuningMode = false;

    //---------------------------------------------------------------------
    return true;
}

//=========================================================================

void LLVivoxVoiceClient::closeSocket(void)
{
	mSocket.reset();
	mConnected = false;
	mConnectorEstablished = false;
	mAccountLoggedIn = false;
}

void LLVivoxVoiceClient::loginSendMessage()
{
	std::ostringstream stream;

	bool autoPostCrashDumps = gSavedSettings.getBOOL("VivoxAutoPostCrashDumps");

	stream
	<< "<Request requestId=\"" << mCommandCookie++ << "\" action=\"Account.Login.1\">"
		<< "<ConnectorHandle>" << LLVivoxSecurity::getInstance()->connectorHandle() << "</ConnectorHandle>"
		<< "<AccountName>" << mAccountName << "</AccountName>"
        << "<AccountPassword>" << mAccountPassword << "</AccountPassword>"
        << "<AccountHandle>" << LLVivoxSecurity::getInstance()->accountHandle() << "</AccountHandle>"
		<< "<AudioSessionAnswerMode>VerifyAnswer</AudioSessionAnswerMode>"
		<< "<EnableBuddiesAndPresence>false</EnableBuddiesAndPresence>"
		<< "<EnablePresencePersistence>0</EnablePresencePersistence>"
		<< "<BuddyManagementMode>Application</BuddyManagementMode>"
		<< "<ParticipantPropertyFrequency>5</ParticipantPropertyFrequency>"
		<< (autoPostCrashDumps?"<AutopostCrashDumps>true</AutopostCrashDumps>":"")
	<< "</Request>\n\n\n";

    LL_INFOS("Voice") << "Attempting voice login" << LL_ENDL;
	writeString(stream.str());
}

void LLVivoxVoiceClient::logout()
{
	// Ensure that we'll re-request provisioning before logging in again
	mAccountPassword.clear();
	mVoiceAccountServerURI.clear();
	
	logoutSendMessage();
}

void LLVivoxVoiceClient::logoutSendMessage()
{
	if(mAccountLoggedIn)
	{
        LL_INFOS("Voice") << "Attempting voice logout" << LL_ENDL;
		std::ostringstream stream;
		stream
		<< "<Request requestId=\"" << mCommandCookie++ << "\" action=\"Account.Logout.1\">"
			<< "<AccountHandle>" << LLVivoxSecurity::getInstance()->accountHandle() << "</AccountHandle>"
		<< "</Request>"
		<< "\n\n\n";

		mAccountLoggedIn = false;

		writeString(stream.str());
	}
}

void LLVivoxVoiceClient::sessionGroupCreateSendMessage()
{
	if(mAccountLoggedIn)
	{		
		std::ostringstream stream;

		LL_DEBUGS("Voice") << "creating session group" << LL_ENDL;

		stream
		<< "<Request requestId=\"" << mCommandCookie++ << "\" action=\"SessionGroup.Create.1\">"
			<< "<AccountHandle>" << LLVivoxSecurity::getInstance()->accountHandle() << "</AccountHandle>"
			<< "<Type>Normal</Type>"
		<< "</Request>"
		<< "\n\n\n";

		writeString(stream.str());
	}
}

void LLVivoxVoiceClient::sessionCreateSendMessage(const sessionStatePtr_t &session, bool startAudio, bool startText)
{
	S32 font_index = getVoiceFontIndex(session->mVoiceFontID);
	LL_DEBUGS("Voice") << "Requesting create: " << session->mSIPURI
                       << " with voice font: " << session->mVoiceFontID << " (" << font_index << ")"
                       << LL_ENDL;

	session->mCreateInProgress = true;
	if(startAudio)
	{
		session->mMediaConnectInProgress = true;
	}

	std::ostringstream stream;
	stream
	<< "<Request requestId=\"" << session->mSIPURI << "\" action=\"Session.Create.1\">"
		<< "<AccountHandle>" << LLVivoxSecurity::getInstance()->accountHandle() << "</AccountHandle>"
		<< "<URI>" << session->mSIPURI << "</URI>";

	static const std::string allowed_chars =
				"ABCDEFGHIJKLMNOPQRSTUVWXYZabcdefghijklmnopqrstuvwxyz"
				"0123456789"
				"-._~";

	if(!session->mHash.empty())
	{
		stream
			<< "<Password>" << LLURI::escape(session->mHash, allowed_chars) << "</Password>"
			<< "<PasswordHashAlgorithm>SHA1UserName</PasswordHashAlgorithm>";
	}

	stream
		<< "<ConnectAudio>" << (startAudio?"true":"false") << "</ConnectAudio>"
		<< "<ConnectText>" << (startText?"true":"false") << "</ConnectText>"
		<< "<VoiceFontID>" << font_index << "</VoiceFontID>"
		<< "<Name>" << mChannelName << "</Name>"
	<< "</Request>\n\n\n";
	writeString(stream.str());
}

void LLVivoxVoiceClient::sessionGroupAddSessionSendMessage(const sessionStatePtr_t &session, bool startAudio, bool startText)
{
	LL_DEBUGS("Voice") << "Requesting create: " << session->mSIPURI << LL_ENDL;

	S32 font_index = getVoiceFontIndex(session->mVoiceFontID);
	LL_DEBUGS("Voice") << "With voice font: " << session->mVoiceFontID << " (" << font_index << ")" << LL_ENDL;

	session->mCreateInProgress = true;
	if(startAudio)
	{
		session->mMediaConnectInProgress = true;
	}
	
	std::string password;
	if(!session->mHash.empty())
	{
		static const std::string allowed_chars =
					"ABCDEFGHIJKLMNOPQRSTUVWXYZabcdefghijklmnopqrstuvwxyz"
					"0123456789"
					"-._~"
					;
		password = LLURI::escape(session->mHash, allowed_chars);
	}

	std::ostringstream stream;
	stream
	<< "<Request requestId=\"" << session->mSIPURI << "\" action=\"SessionGroup.AddSession.1\">"
		<< "<SessionGroupHandle>" << session->mGroupHandle << "</SessionGroupHandle>"
		<< "<URI>" << session->mSIPURI << "</URI>"
		<< "<Name>" << mChannelName << "</Name>"
		<< "<ConnectAudio>" << (startAudio?"true":"false") << "</ConnectAudio>"
		<< "<ConnectText>" << (startText?"true":"false") << "</ConnectText>"
		<< "<VoiceFontID>" << font_index << "</VoiceFontID>"
		<< "<Password>" << password << "</Password>"
		<< "<PasswordHashAlgorithm>SHA1UserName</PasswordHashAlgorithm>"
	<< "</Request>\n\n\n"
	;
	
	writeString(stream.str());
}

void LLVivoxVoiceClient::sessionMediaConnectSendMessage(const sessionStatePtr_t &session)
{
	S32 font_index = getVoiceFontIndex(session->mVoiceFontID);
	LL_DEBUGS("Voice") << "Connecting audio to session handle: " << session->mHandle
                       << " with voice font: " << session->mVoiceFontID << " (" << font_index << ")"
                       << LL_ENDL;

	session->mMediaConnectInProgress = true;
	
	std::ostringstream stream;

	stream
	<< "<Request requestId=\"" << session->mHandle << "\" action=\"Session.MediaConnect.1\">"
		<< "<SessionGroupHandle>" << session->mGroupHandle << "</SessionGroupHandle>"
		<< "<SessionHandle>" << session->mHandle << "</SessionHandle>"
		<< "<VoiceFontID>" << font_index << "</VoiceFontID>"
		<< "<Media>Audio</Media>"
	<< "</Request>\n\n\n";

	writeString(stream.str());
}

void LLVivoxVoiceClient::sessionTextConnectSendMessage(const sessionStatePtr_t &session)
{
	LL_DEBUGS("Voice") << "connecting text to session handle: " << session->mHandle << LL_ENDL;
	
	std::ostringstream stream;

	stream
	<< "<Request requestId=\"" << session->mHandle << "\" action=\"Session.TextConnect.1\">"
		<< "<SessionGroupHandle>" << session->mGroupHandle << "</SessionGroupHandle>"
		<< "<SessionHandle>" << session->mHandle << "</SessionHandle>"
	<< "</Request>\n\n\n";

	writeString(stream.str());
}

void LLVivoxVoiceClient::sessionTerminate()
{
	mSessionTerminateRequested = true;
}

void LLVivoxVoiceClient::requestRelog()
{
	mSessionTerminateRequested = true;
	mRelogRequested = true;
}


void LLVivoxVoiceClient::leaveAudioSession()
{
	if(mAudioSession)
	{
		LL_DEBUGS("Voice") << "leaving session: " << mAudioSession->mSIPURI << LL_ENDL;

		if(!mAudioSession->mHandle.empty())
		{

#if RECORD_EVERYTHING
			// HACK: for testing only
			// Save looped recording
			std::string savepath("/tmp/vivoxrecording");
			{
				time_t now = time(NULL);
				const size_t BUF_SIZE = 64;
				char time_str[BUF_SIZE];	/* Flawfinder: ignore */
						
				strftime(time_str, BUF_SIZE, "%Y-%m-%dT%H:%M:%SZ", gmtime(&now));
				savepath += time_str;
			}
			recordingLoopSave(savepath);
#endif

			sessionMediaDisconnectSendMessage(mAudioSession);
		}
		else
		{
			LL_WARNS("Voice") << "called with no session handle" << LL_ENDL;	
		}
	}
	else
	{
		LL_WARNS("Voice") << "called with no active session" << LL_ENDL;
	}
    sessionTerminate();
}

void LLVivoxVoiceClient::sessionTerminateSendMessage(const sessionStatePtr_t &session)
{
	std::ostringstream stream;

	sessionGroupTerminateSendMessage(session);
	return;
	/*
	LL_DEBUGS("Voice") << "Sending Session.Terminate with handle " << session->mHandle << LL_ENDL;	
	stream
	<< "<Request requestId=\"" << mCommandCookie++ << "\" action=\"Session.Terminate.1\">"
		<< "<SessionHandle>" << session->mHandle << "</SessionHandle>"
	<< "</Request>\n\n\n";
	
	writeString(stream.str());
	*/
}

void LLVivoxVoiceClient::sessionGroupTerminateSendMessage(const sessionStatePtr_t &session)
{
	std::ostringstream stream;
	
	LL_DEBUGS("Voice") << "Sending SessionGroup.Terminate with handle " << session->mGroupHandle << LL_ENDL;	
	stream
	<< "<Request requestId=\"" << mCommandCookie++ << "\" action=\"SessionGroup.Terminate.1\">"
		<< "<SessionGroupHandle>" << session->mGroupHandle << "</SessionGroupHandle>"
	<< "</Request>\n\n\n";
	
	writeString(stream.str());
}

void LLVivoxVoiceClient::sessionMediaDisconnectSendMessage(const sessionStatePtr_t &session)
{
	std::ostringstream stream;
	sessionGroupTerminateSendMessage(session);
	return;
	/*
	LL_DEBUGS("Voice") << "Sending Session.MediaDisconnect with handle " << session->mHandle << LL_ENDL;	
	stream
	<< "<Request requestId=\"" << mCommandCookie++ << "\" action=\"Session.MediaDisconnect.1\">"
		<< "<SessionGroupHandle>" << session->mGroupHandle << "</SessionGroupHandle>"
		<< "<SessionHandle>" << session->mHandle << "</SessionHandle>"
		<< "<Media>Audio</Media>"
	<< "</Request>\n\n\n";
	
	writeString(stream.str());
	*/
	
}


void LLVivoxVoiceClient::getCaptureDevicesSendMessage()
{
	std::ostringstream stream;
	stream
	<< "<Request requestId=\"" << mCommandCookie++ << "\" action=\"Aux.GetCaptureDevices.1\">"
	<< "</Request>\n\n\n";
	
	writeString(stream.str());
}

void LLVivoxVoiceClient::getRenderDevicesSendMessage()
{
	std::ostringstream stream;
	stream
	<< "<Request requestId=\"" << mCommandCookie++ << "\" action=\"Aux.GetRenderDevices.1\">"
	<< "</Request>\n\n\n";
	
	writeString(stream.str());
}

void LLVivoxVoiceClient::clearCaptureDevices()
{
	LL_DEBUGS("Voice") << "called" << LL_ENDL;
	mCaptureDevices.clear();
}

void LLVivoxVoiceClient::addCaptureDevice(const std::string& name)
{
	LL_DEBUGS("Voice") << name << LL_ENDL;

	mCaptureDevices.push_back(name);
}

LLVoiceDeviceList& LLVivoxVoiceClient::getCaptureDevices()
{
	return mCaptureDevices;
}

void LLVivoxVoiceClient::setCaptureDevice(const std::string& name)
{
	if(name == "Default")
	{
		if(!mCaptureDevice.empty())
		{
			mCaptureDevice.clear();
			mCaptureDeviceDirty = true;	
		}
	}
	else
	{
		if(mCaptureDevice != name)
		{
			mCaptureDevice = name;
			mCaptureDeviceDirty = true;	
		}
	}
}
void LLVivoxVoiceClient::setDevicesListUpdated(bool state)
{
	mDevicesListUpdated = state;
}

void LLVivoxVoiceClient::clearRenderDevices()
{	
	LL_DEBUGS("Voice") << "called" << LL_ENDL;
	mRenderDevices.clear();
}

void LLVivoxVoiceClient::addRenderDevice(const std::string& name)
{
	LL_DEBUGS("Voice") << name << LL_ENDL;
	mRenderDevices.push_back(name);
}

LLVoiceDeviceList& LLVivoxVoiceClient::getRenderDevices()
{
	return mRenderDevices;
}

void LLVivoxVoiceClient::setRenderDevice(const std::string& name)
{
	if(name == "Default")
	{
		if(!mRenderDevice.empty())
		{
			mRenderDevice.clear();
			mRenderDeviceDirty = true;	
		}
	}
	else
	{
		if(mRenderDevice != name)
		{
			mRenderDevice = name;
			mRenderDeviceDirty = true;	
		}
	}
	
}

void LLVivoxVoiceClient::tuningStart()
{
    LL_DEBUGS("Voice") << "Starting tuning" << LL_ENDL;
    mTuningMode = true;
    if (!mIsCoroutineActive)
    {
        LLCoros::instance().launch("LLVivoxVoiceClient::voiceControlCoro();",
            boost::bind(&LLVivoxVoiceClient::voiceControlCoro, LLVivoxVoiceClient::getInstance()));
    }
    else if (mIsInChannel)
	{
		LL_DEBUGS("Voice") << "no channel" << LL_ENDL;
		sessionTerminate();
	}
}

void LLVivoxVoiceClient::tuningStop()
{
	mTuningMode = false;
}

bool LLVivoxVoiceClient::inTuningMode()
{
    return mIsInTuningMode;
}

void LLVivoxVoiceClient::tuningRenderStartSendMessage(const std::string& name, bool loop)
{		
	mTuningAudioFile = name;
	std::ostringstream stream;
	stream
	<< "<Request requestId=\"" << mCommandCookie++ << "\" action=\"Aux.RenderAudioStart.1\">"
    << "<SoundFilePath>" << mTuningAudioFile << "</SoundFilePath>"
    << "<Loop>" << (loop?"1":"0") << "</Loop>"
	<< "</Request>\n\n\n";
	
	writeString(stream.str());
}

void LLVivoxVoiceClient::tuningRenderStopSendMessage()
{
	std::ostringstream stream;
	stream
	<< "<Request requestId=\"" << mCommandCookie++ << "\" action=\"Aux.RenderAudioStop.1\">"
    << "<SoundFilePath>" << mTuningAudioFile << "</SoundFilePath>"
	<< "</Request>\n\n\n";
	
	writeString(stream.str());
}

void LLVivoxVoiceClient::tuningCaptureStartSendMessage(int loop)
{
	LL_DEBUGS("Voice") << "sending CaptureAudioStart" << LL_ENDL;
	
	std::ostringstream stream;
	stream
	<< "<Request requestId=\"" << mCommandCookie++ << "\" action=\"Aux.CaptureAudioStart.1\">"
	<< "<Duration>-1</Duration>"
    << "<LoopToRenderDevice>" << loop << "</LoopToRenderDevice>"
	<< "</Request>\n\n\n";
	
	writeString(stream.str());
}

void LLVivoxVoiceClient::tuningCaptureStopSendMessage()
{
	LL_DEBUGS("Voice") << "sending CaptureAudioStop" << LL_ENDL;
	
	std::ostringstream stream;
	stream
	<< "<Request requestId=\"" << mCommandCookie++ << "\" action=\"Aux.CaptureAudioStop.1\">"
	<< "</Request>\n\n\n";
	
	writeString(stream.str());

	mTuningEnergy = 0.0f;
}

void LLVivoxVoiceClient::tuningSetMicVolume(float volume)
{
	int scaled_volume = scale_mic_volume(volume);

	if(scaled_volume != mTuningMicVolume)
	{
		mTuningMicVolume = scaled_volume;
		mTuningMicVolumeDirty = true;
	}
}

void LLVivoxVoiceClient::tuningSetSpeakerVolume(float volume)
{
	int scaled_volume = scale_speaker_volume(volume);	

	if(scaled_volume != mTuningSpeakerVolume)
	{
		mTuningSpeakerVolume = scaled_volume;
		mTuningSpeakerVolumeDirty = true;
	}
}
				
float LLVivoxVoiceClient::tuningGetEnergy(void)
{
	return mTuningEnergy;
}

bool LLVivoxVoiceClient::deviceSettingsAvailable()
{
	bool result = true;
	
	if(!mConnected)
		result = false;
	
	if(mRenderDevices.empty())
		result = false;
	
	return result;
}
bool LLVivoxVoiceClient::deviceSettingsUpdated()
{
	if (mDevicesListUpdated)
	{
		// a hot swap event or a polling of the audio devices has been parsed since the last redraw of the input and output device panel.
		mDevicesListUpdated = !mDevicesListUpdated; // toggle the setting
		return true;
	}
	return false;		
}

void LLVivoxVoiceClient::refreshDeviceLists(bool clearCurrentList)
{
	if(clearCurrentList)
	{
		clearCaptureDevices();
		clearRenderDevices();
	}
	getCaptureDevicesSendMessage();
	getRenderDevicesSendMessage();
}

void LLVivoxVoiceClient::daemonDied()
{
	// The daemon died, so the connection is gone.  Reset everything and start over.
	LL_WARNS("Voice") << "Connection to vivox daemon lost.  Resetting state."<< LL_ENDL;

	// Try to relaunch the daemon
    /*TODO:*/
}

void LLVivoxVoiceClient::giveUp()
{
	// All has failed.  Clean up and stop trying.
    LL_WARNS("Voice") << "Terminating Voice Service" << LL_ENDL;
	closeSocket();
	cleanUp();
}

static void oldSDKTransform (LLVector3 &left, LLVector3 &up, LLVector3 &at, LLVector3d &pos, LLVector3 &vel)
{
	F32 nat[3], nup[3], nl[3]; // the new at, up, left vectors and the  new position and velocity
//	F32 nvel[3]; 
	F64 npos[3];
	
	// The original XML command was sent like this:
	/*
			<< "<Position>"
				<< "<X>" << pos[VX] << "</X>"
				<< "<Y>" << pos[VZ] << "</Y>"
				<< "<Z>" << pos[VY] << "</Z>"
			<< "</Position>"
			<< "<Velocity>"
				<< "<X>" << mAvatarVelocity[VX] << "</X>"
				<< "<Y>" << mAvatarVelocity[VZ] << "</Y>"
				<< "<Z>" << mAvatarVelocity[VY] << "</Z>"
			<< "</Velocity>"
			<< "<AtOrientation>"
				<< "<X>" << l.mV[VX] << "</X>"
				<< "<Y>" << u.mV[VX] << "</Y>"
				<< "<Z>" << a.mV[VX] << "</Z>"
			<< "</AtOrientation>"
			<< "<UpOrientation>"
				<< "<X>" << l.mV[VZ] << "</X>"
				<< "<Y>" << u.mV[VY] << "</Y>"
				<< "<Z>" << a.mV[VZ] << "</Z>"
			<< "</UpOrientation>"
			<< "<LeftOrientation>"
				<< "<X>" << l.mV [VY] << "</X>"
				<< "<Y>" << u.mV [VZ] << "</Y>"
				<< "<Z>" << a.mV [VY] << "</Z>"
			<< "</LeftOrientation>";
	*/

#if 1
	// This was the original transform done when building the XML command
	nat[0] = left.mV[VX];
	nat[1] = up.mV[VX];
	nat[2] = at.mV[VX];

	nup[0] = left.mV[VZ];
	nup[1] = up.mV[VY];
	nup[2] = at.mV[VZ];

	nl[0] = left.mV[VY];
	nl[1] = up.mV[VZ];
	nl[2] = at.mV[VY];

	npos[0] = pos.mdV[VX];
	npos[1] = pos.mdV[VZ];
	npos[2] = pos.mdV[VY];

//	nvel[0] = vel.mV[VX];
//	nvel[1] = vel.mV[VZ];
//	nvel[2] = vel.mV[VY];

	for(int i=0;i<3;++i) {
		at.mV[i] = nat[i];
		up.mV[i] = nup[i];
		left.mV[i] = nl[i];
		pos.mdV[i] = npos[i];
	}
	
	// This was the original transform done in the SDK
	nat[0] = at.mV[2];
	nat[1] = 0; // y component of at vector is always 0, this was up[2]
	nat[2] = -1 * left.mV[2];

	// We override whatever the application gives us
	nup[0] = 0; // x component of up vector is always 0
	nup[1] = 1; // y component of up vector is always 1
	nup[2] = 0; // z component of up vector is always 0

	nl[0] = at.mV[0];
	nl[1] = 0;  // y component of left vector is always zero, this was up[0]
	nl[2] = -1 * left.mV[0];

	npos[2] = pos.mdV[2] * -1.0;
	npos[1] = pos.mdV[1];
	npos[0] = pos.mdV[0];

	for(int i=0;i<3;++i) {
		at.mV[i] = nat[i];
		up.mV[i] = nup[i];
		left.mV[i] = nl[i];
		pos.mdV[i] = npos[i];
	}
#else
	// This is the compose of the two transforms (at least, that's what I'm trying for)
	nat[0] = at.mV[VX];
	nat[1] = 0; // y component of at vector is always 0, this was up[2]
	nat[2] = -1 * up.mV[VZ];

	// We override whatever the application gives us
	nup[0] = 0; // x component of up vector is always 0
	nup[1] = 1; // y component of up vector is always 1
	nup[2] = 0; // z component of up vector is always 0

	nl[0] = left.mV[VX];
	nl[1] = 0;  // y component of left vector is always zero, this was up[0]
	nl[2] = -1 * left.mV[VY];

	npos[0] = pos.mdV[VX];
	npos[1] = pos.mdV[VZ];
	npos[2] = pos.mdV[VY] * -1.0;

	nvel[0] = vel.mV[VX];
	nvel[1] = vel.mV[VZ];
	nvel[2] = vel.mV[VY];

	for(int i=0;i<3;++i) {
		at.mV[i] = nat[i];
		up.mV[i] = nup[i];
		left.mV[i] = nl[i];
		pos.mdV[i] = npos[i];
	}
	
#endif
}

void LLVivoxVoiceClient::setHidden(bool hidden)
{
    mHidden = hidden;

    if (mHidden && inSpatialChannel())
    {
        // get out of the channel entirely 
        leaveAudioSession();
    }
    else
    {
        sendPositionAndVolumeUpdate();
    }
}

void LLVivoxVoiceClient::sendPositionAndVolumeUpdate(void)
{	
	std::ostringstream stream;
	
	if (mSpatialCoordsDirty && inSpatialChannel())
	{
		LLVector3 l, u, a, vel;
		LLVector3d pos;

		mSpatialCoordsDirty = false;
		
		// Always send both speaker and listener positions together.
		stream << "<Request requestId=\"" << mCommandCookie++ << "\" action=\"Session.Set3DPosition.1\">"		
			<< "<SessionHandle>" << getAudioSessionHandle() << "</SessionHandle>";
		
		stream << "<SpeakerPosition>";

        LLMatrix3 avatarRot = mAvatarRot.getMatrix3();

//		LL_DEBUGS("Voice") << "Sending speaker position " << mAvatarPosition << LL_ENDL;
		l = avatarRot.getLeftRow();
		u = avatarRot.getUpRow();
		a = avatarRot.getFwdRow();

        pos = mAvatarPosition;
		vel = mAvatarVelocity;

		// SLIM SDK: the old SDK was doing a transform on the passed coordinates that the new one doesn't do anymore.
		// The old transform is replicated by this function.
		oldSDKTransform(l, u, a, pos, vel);
        
        if (mHidden)
        {
            for (int i=0;i<3;++i)
            {
                pos.mdV[i] = VX_NULL_POSITION;
            }
        }
		
		stream
			<< "<Position>"
				<< "<X>" << pos.mdV[VX] << "</X>"
				<< "<Y>" << pos.mdV[VY] << "</Y>"
				<< "<Z>" << pos.mdV[VZ] << "</Z>"
			<< "</Position>"
			<< "<Velocity>"
				<< "<X>" << vel.mV[VX] << "</X>"
				<< "<Y>" << vel.mV[VY] << "</Y>"
				<< "<Z>" << vel.mV[VZ] << "</Z>"
			<< "</Velocity>"
			<< "<AtOrientation>"
				<< "<X>" << a.mV[VX] << "</X>"
				<< "<Y>" << a.mV[VY] << "</Y>"
				<< "<Z>" << a.mV[VZ] << "</Z>"
			<< "</AtOrientation>"
			<< "<UpOrientation>"
				<< "<X>" << u.mV[VX] << "</X>"
				<< "<Y>" << u.mV[VY] << "</Y>"
				<< "<Z>" << u.mV[VZ] << "</Z>"
			<< "</UpOrientation>"
  			<< "<LeftOrientation>"
  				<< "<X>" << l.mV [VX] << "</X>"
  				<< "<Y>" << l.mV [VY] << "</Y>"
  				<< "<Z>" << l.mV [VZ] << "</Z>"
  			<< "</LeftOrientation>"
            ;
        
		stream << "</SpeakerPosition>";

		stream << "<ListenerPosition>";

		LLVector3d	earPosition;
		LLVector3	earVelocity;
		LLMatrix3	earRot;
		
		switch(mEarLocation)
		{
			case earLocCamera:
			default:
				earPosition = mCameraPosition;
				earVelocity = mCameraVelocity;
				earRot = mCameraRot;
			break;
			
			case earLocAvatar:
				earPosition = mAvatarPosition;
				earVelocity = mAvatarVelocity;
				earRot = avatarRot;
			break;
			
			case earLocMixed:
				earPosition = mAvatarPosition;
				earVelocity = mAvatarVelocity;
				earRot = mCameraRot;
			break;
		}

		l = earRot.getLeftRow();
		u = earRot.getUpRow();
		a = earRot.getFwdRow();

        pos = earPosition;
		vel = earVelocity;

		
		oldSDKTransform(l, u, a, pos, vel);
		
        if (mHidden)
        {
            for (int i=0;i<3;++i)
            {
                pos.mdV[i] = VX_NULL_POSITION;
            }
        }
        
		stream
			<< "<Position>"
				<< "<X>" << pos.mdV[VX] << "</X>"
				<< "<Y>" << pos.mdV[VY] << "</Y>"
				<< "<Z>" << pos.mdV[VZ] << "</Z>"
			<< "</Position>"
			<< "<Velocity>"
				<< "<X>" << vel.mV[VX] << "</X>"
				<< "<Y>" << vel.mV[VY] << "</Y>"
				<< "<Z>" << vel.mV[VZ] << "</Z>"
			<< "</Velocity>"
			<< "<AtOrientation>"
				<< "<X>" << a.mV[VX] << "</X>"
				<< "<Y>" << a.mV[VY] << "</Y>"
				<< "<Z>" << a.mV[VZ] << "</Z>"
			<< "</AtOrientation>"
			<< "<UpOrientation>"
				<< "<X>" << u.mV[VX] << "</X>"
				<< "<Y>" << u.mV[VY] << "</Y>"
				<< "<Z>" << u.mV[VZ] << "</Z>"
			<< "</UpOrientation>"
  			<< "<LeftOrientation>"
  				<< "<X>" << l.mV [VX] << "</X>"
  				<< "<Y>" << l.mV [VY] << "</Y>"
  				<< "<Z>" << l.mV [VZ] << "</Z>"
  			<< "</LeftOrientation>"
            ;

		stream << "</ListenerPosition>";

		stream << "<ReqDispositionType>1</ReqDispositionType>";  //do not generate responses for update requests
		stream << "</Request>\n\n\n";
	}	
	
	if(mAudioSession && (mAudioSession->mVolumeDirty || mAudioSession->mMuteDirty))
	{
		participantMap::iterator iter = mAudioSession->mParticipantsByURI.begin();

		mAudioSession->mVolumeDirty = false;
		mAudioSession->mMuteDirty = false;
		
		for(; iter != mAudioSession->mParticipantsByURI.end(); iter++)
		{
			participantStatePtr_t p(iter->second);
			
			if(p->mVolumeDirty)
			{
				// Can't set volume/mute for yourself
				if(!p->mIsSelf)
				{
					// scale from the range 0.0-1.0 to vivox volume in the range 0-100
					S32 volume = ll_round(p->mVolume / VOLUME_SCALE_VIVOX);
					bool mute = p->mOnMuteList;
					
					if(mute)
					{
						// SetParticipantMuteForMe doesn't work in p2p sessions.
						// If we want the user to be muted, set their volume to 0 as well.
						// This isn't perfect, but it will at least reduce their volume to a minimum.
						volume = 0;
						// Mark the current volume level as set to prevent incoming events
						// changing it to 0, so that we can return to it when unmuting.
						p->mVolumeSet = true;
					}
					
					if(volume == 0)
					{
						mute = true;
					}

					LL_DEBUGS("Voice") << "Setting volume/mute for avatar " << p->mAvatarID << " to " << volume << (mute?"/true":"/false") << LL_ENDL;
					
					// SLIM SDK: Send both volume and mute commands.
					
					// Send a "volume for me" command for the user.
					stream << "<Request requestId=\"" << mCommandCookie++ << "\" action=\"Session.SetParticipantVolumeForMe.1\">"
						<< "<SessionHandle>" << getAudioSessionHandle() << "</SessionHandle>"
						<< "<ParticipantURI>" << p->mURI << "</ParticipantURI>"
						<< "<Volume>" << volume << "</Volume>"
						<< "</Request>\n\n\n";

					if(!mAudioSession->mIsP2P)
					  {
					    // Send a "mute for me" command for the user
					    // Doesn't work in P2P sessions
					    stream << "<Request requestId=\"" << mCommandCookie++ << "\" action=\"Session.SetParticipantMuteForMe.1\">"
					      << "<SessionHandle>" << getAudioSessionHandle() << "</SessionHandle>"
					      << "<ParticipantURI>" << p->mURI << "</ParticipantURI>"
					      << "<Mute>" << (mute?"1":"0") << "</Mute>"
					      << "<Scope>Audio</Scope>"
					      << "</Request>\n\n\n";
					    }
				}
				
				p->mVolumeDirty = false;
			}
		}
	}

	//sendLocalAudioUpdates();  obsolete, used to send volume setting on position updates
    std::string update(stream.str());
	if(!update.empty())
	{
        LL_DEBUGS("VoiceUpdate") << "sending update " << update << LL_ENDL;
		writeString(update);
	}

}

void LLVivoxVoiceClient::buildSetCaptureDevice(std::ostringstream &stream)
{
	if(mCaptureDeviceDirty)
	{
		LL_DEBUGS("Voice") << "Setting input device = \"" << mCaptureDevice << "\"" << LL_ENDL;
	
		stream 
		<< "<Request requestId=\"" << mCommandCookie++ << "\" action=\"Aux.SetCaptureDevice.1\">"
			<< "<CaptureDeviceSpecifier>" << mCaptureDevice << "</CaptureDeviceSpecifier>"
		<< "</Request>"
		<< "\n\n\n";
		
		mCaptureDeviceDirty = false;
	}
}

void LLVivoxVoiceClient::buildSetRenderDevice(std::ostringstream &stream)
{
	if(mRenderDeviceDirty)
	{
		LL_DEBUGS("Voice") << "Setting output device = \"" << mRenderDevice << "\"" << LL_ENDL;

		stream
		<< "<Request requestId=\"" << mCommandCookie++ << "\" action=\"Aux.SetRenderDevice.1\">"
			<< "<RenderDeviceSpecifier>" << mRenderDevice << "</RenderDeviceSpecifier>"
		<< "</Request>"
		<< "\n\n\n";
		mRenderDeviceDirty = false;
	}
}

void LLVivoxVoiceClient::sendLocalAudioUpdates()
{
	// Check all of the dirty states and then send messages to those needing to be changed.
	// Tuningmode hands its own mute settings.

	std::ostringstream stream;

	if (mMuteMicDirty && !mTuningMode)
	{
		mMuteMicDirty = false;

		// Send a local mute command.

		LL_DEBUGS("Voice") << "Sending MuteLocalMic command with parameter " << (mMuteMic ? "true" : "false") << LL_ENDL;

		stream << "<Request requestId=\"" << mCommandCookie++ << "\" action=\"Connector.MuteLocalMic.1\">"
			<< "<ConnectorHandle>" << LLVivoxSecurity::getInstance()->connectorHandle() << "</ConnectorHandle>"
			<< "<Value>" << (mMuteMic ? "true" : "false") << "</Value>"
			<< "</Request>\n\n\n";

	}

	if (mSpeakerMuteDirty && !mTuningMode)
	{
		const char *muteval = ((mSpeakerVolume <= scale_speaker_volume(0)) ? "true" : "false");

		mSpeakerMuteDirty = false;

		LL_INFOS("Voice") << "Setting speaker mute to " << muteval << LL_ENDL;

		stream << "<Request requestId=\"" << mCommandCookie++ << "\" action=\"Connector.MuteLocalSpeaker.1\">"
			<< "<ConnectorHandle>" << LLVivoxSecurity::getInstance()->connectorHandle() << "</ConnectorHandle>"
			<< "<Value>" << muteval << "</Value>"
			<< "</Request>\n\n\n";

	}

	if (mSpeakerVolumeDirty)
	{
		mSpeakerVolumeDirty = false;

		LL_INFOS("Voice") << "Setting speaker volume to " << mSpeakerVolume << LL_ENDL;

		stream << "<Request requestId=\"" << mCommandCookie++ << "\" action=\"Connector.SetLocalSpeakerVolume.1\">"
			<< "<ConnectorHandle>" << LLVivoxSecurity::getInstance()->connectorHandle() << "</ConnectorHandle>"
			<< "<Value>" << mSpeakerVolume << "</Value>"
			<< "</Request>\n\n\n";

	}

	if (mMicVolumeDirty)
	{
		mMicVolumeDirty = false;

		LL_INFOS("Voice") << "Setting mic volume to " << mMicVolume << LL_ENDL;

		stream << "<Request requestId=\"" << mCommandCookie++ << "\" action=\"Connector.SetLocalMicVolume.1\">"
			<< "<ConnectorHandle>" << LLVivoxSecurity::getInstance()->connectorHandle() << "</ConnectorHandle>"
			<< "<Value>" << mMicVolume << "</Value>"
			<< "</Request>\n\n\n";
	}


	if (!stream.str().empty())
	{
		writeString(stream.str());
	}
}

/////////////////////////////
// Response/Event handlers

void LLVivoxVoiceClient::connectorCreateResponse(int statusCode, std::string &statusString, std::string &connectorHandle, std::string &versionID)
{	
    LLSD result = LLSD::emptyMap();

	if(statusCode == 0)
	{
		// Connector created, move forward.
        if (connectorHandle == LLVivoxSecurity::getInstance()->connectorHandle())
        {
            LL_INFOS("Voice") << "Voice connector succeeded, Vivox SDK version is " << versionID << " connector handle " << connectorHandle << LL_ENDL;
            mVoiceVersion.serverVersion = versionID;
            mConnectorEstablished = true;
            mTerminateDaemon = false;

            result["connector"] = LLSD::Boolean(true);
        }
        else
        {
            // This shouldn't happen - we are somehow out of sync with SLVoice
            // or possibly there are two things trying to run SLVoice at once
            // or someone is trying to hack into it.
            LL_WARNS("Voice") << "Connector returned wrong handle "
                              << "(" << connectorHandle << ")"
                              << " expected (" << LLVivoxSecurity::getInstance()->connectorHandle() << ")"
                              << LL_ENDL;
            result["connector"] = LLSD::Boolean(false);
            // Give up.
            mTerminateDaemon = true;
        }
	}
    else if (statusCode == 10028) // web request timeout prior to login
    {
        // this is usually fatal, but a long timeout might work
        result["connector"] = LLSD::Boolean(false);
        result["retry"] = LLSD::Real(CONNECT_ATTEMPT_TIMEOUT);
        
        LL_WARNS("Voice") << "Voice connection failed" << LL_ENDL;
    }
    else if (statusCode == 10006) // name resolution failure - a shorter retry may work
    {
        // some networks have slower DNS, but a short timeout might let it catch up
        result["connector"] = LLSD::Boolean(false);
        result["retry"] = LLSD::Real(CONNECT_DNS_TIMEOUT);
        
        LL_WARNS("Voice") << "Voice connection DNS lookup failed" << LL_ENDL;
    }
    else // unknown failure - give up
    {
        LL_WARNS("Voice") << "Voice connection failure ("<< statusCode << "): " << statusString << LL_ENDL;
        mTerminateDaemon = true;
        result["connector"] = LLSD::Boolean(false);
    }

    LLEventPumps::instance().post("vivoxClientPump", result);
}

void LLVivoxVoiceClient::loginResponse(int statusCode, std::string &statusString, std::string &accountHandle, int numberOfAliases)
{ 
    LLSD result = LLSD::emptyMap();

    LL_DEBUGS("Voice") << "Account.Login response (" << statusCode << "): " << statusString << LL_ENDL;
	
	// Status code of 20200 means "bad password".  We may want to special-case that at some point.
	
	if ( statusCode == HTTP_UNAUTHORIZED )
	{
		// Login failure which is probably caused by the delay after a user's password being updated.
		LL_INFOS("Voice") << "Account.Login response failure (" << statusCode << "): " << statusString << LL_ENDL;
        result["login"] = LLSD::String("retry");
	}
	else if(statusCode != 0)
	{
		LL_WARNS("Voice") << "Account.Login response failure (" << statusCode << "): " << statusString << LL_ENDL;
        result["login"] = LLSD::String("failed");
	}
	else
	{
		// Login succeeded, move forward.
		mAccountLoggedIn = true;
		mNumberOfAliases = numberOfAliases;
        result["login"] = LLSD::String("response_ok");
	}

    LLEventPumps::instance().post("vivoxClientPump", result);

}

void LLVivoxVoiceClient::sessionCreateResponse(std::string &requestId, int statusCode, std::string &statusString, std::string &sessionHandle)
{	
    sessionStatePtr_t session(findSessionBeingCreatedByURI(requestId));
	
	if(session)
	{
		session->mCreateInProgress = false;
	}
	
	if(statusCode != 0)
	{
		LL_WARNS("Voice") << "Session.Create response failure (" << statusCode << "): " << statusString << LL_ENDL;
		if(session)
		{
			session->mErrorStatusCode = statusCode;		
			session->mErrorStatusString = statusString;
			if(session == mAudioSession)
			{
                LLSD vivoxevent(LLSDMap("handle", LLSD::String(sessionHandle))
                        ("session", "failed")
                        ("reason", LLSD::Integer(statusCode)));

                LLEventPumps::instance().post("vivoxClientPump", vivoxevent);
            }
			else
			{
				reapSession(session);
			}
		}
	}
	else
	{
		LL_INFOS("Voice") << "Session.Create response received (success), session handle is " << sessionHandle << LL_ENDL;
		if(session)
		{
			setSessionHandle(session, sessionHandle);
		}
        LLSD vivoxevent(LLSDMap("handle", LLSD::String(sessionHandle))
                ("session", "created"));

        LLEventPumps::instance().post("vivoxClientPump", vivoxevent);
	}
}

void LLVivoxVoiceClient::sessionGroupAddSessionResponse(std::string &requestId, int statusCode, std::string &statusString, std::string &sessionHandle)
{	
    sessionStatePtr_t session(findSessionBeingCreatedByURI(requestId));
	
	if(session)
	{
		session->mCreateInProgress = false;
	}
	
	if(statusCode != 0)
	{
		LL_WARNS("Voice") << "SessionGroup.AddSession response failure (" << statusCode << "): " << statusString << LL_ENDL;
		if(session)
		{
			session->mErrorStatusCode = statusCode;		
			session->mErrorStatusString = statusString;
			if(session == mAudioSession)
			{
                LLSD vivoxevent(LLSDMap("handle", LLSD::String(sessionHandle))
                    ("session", "failed"));

                LLEventPumps::instance().post("vivoxClientPump", vivoxevent);
			}
			else
			{
				reapSession(session);
			}
		}
	}
	else
	{
		LL_DEBUGS("Voice") << "SessionGroup.AddSession response received (success), session handle is " << sessionHandle << LL_ENDL;
		if(session)
		{
			setSessionHandle(session, sessionHandle);
		}

        LLSD vivoxevent(LLSDMap("handle", LLSD::String(sessionHandle))
            ("session", "added"));

        LLEventPumps::instance().post("vivoxClientPump", vivoxevent);

	}
}

void LLVivoxVoiceClient::sessionConnectResponse(std::string &requestId, int statusCode, std::string &statusString)
{
    sessionStatePtr_t session(findSession(requestId));
	// 1026 is session already has media,  somehow mediaconnect was called twice on the same session.
	// set the session info to reflect that the user is already connected.
	if (statusCode == 1026)
	{
		session->mVoiceActive = true;
		session->mMediaConnectInProgress = false;
		session->mMediaStreamState = streamStateConnected;
		//session->mTextStreamState = streamStateConnected;
		session->mErrorStatusCode = 0;
	}
	else if (statusCode != 0)
	{
		LL_WARNS("Voice") << "Session.Connect response failure (" << statusCode << "): " << statusString << LL_ENDL;
		if (session)
		{
			session->mMediaConnectInProgress = false;
			session->mErrorStatusCode = statusCode;
			session->mErrorStatusString = statusString;
		}
	}
	else
	{
		LL_DEBUGS("Voice") << "Session.Connect response received (success)" << LL_ENDL;
	}

    /*TODO: Post response?*/
}

void LLVivoxVoiceClient::logoutResponse(int statusCode, std::string &statusString)
{	
	if(statusCode != 0)
	{
		LL_WARNS("Voice") << "Account.Logout response failure: " << statusString << LL_ENDL;
		// Should this ever fail?  do we care if it does?
	}
    LLSD vivoxevent(LLSDMap("logout", LLSD::Boolean(true)));

    LLEventPumps::instance().post("vivoxClientPump", vivoxevent);
}

void LLVivoxVoiceClient::connectorShutdownResponse(int statusCode, std::string &statusString)
{
	if(statusCode != 0)
	{
		LL_WARNS("Voice") << "Connector.InitiateShutdown response failure: " << statusString << LL_ENDL;
		// Should this ever fail?  do we care if it does?
	}
	
	mConnected = false;
	
    LLSD vivoxevent(LLSDMap("connector", LLSD::Boolean(false)));

    LLEventPumps::instance().post("vivoxClientPump", vivoxevent);
}

void LLVivoxVoiceClient::sessionAddedEvent(
		std::string &uriString, 
		std::string &alias, 
		std::string &sessionHandle, 
		std::string &sessionGroupHandle, 
		bool isChannel, 
		bool incoming,
		std::string &nameString,
		std::string &applicationString)
{
    sessionStatePtr_t session;

	LL_INFOS("Voice") << "session " << uriString << ", alias " << alias << ", name " << nameString << " handle " << sessionHandle << LL_ENDL;
	
	session = addSession(uriString, sessionHandle);
	if(session)
	{
		session->mGroupHandle = sessionGroupHandle;
		session->mIsChannel = isChannel;
		session->mIncoming = incoming;
		session->mAlias = alias;
			
		// Generate a caller UUID -- don't need to do this for channels
		if(!session->mIsChannel)
		{
			if(IDFromName(session->mSIPURI, session->mCallerID))
			{
				// Normal URI(base64-encoded UUID) 
			}
			else if(!session->mAlias.empty() && IDFromName(session->mAlias, session->mCallerID))
			{
				// Wrong URI, but an alias is available.  Stash the incoming URI as an alternate
				session->mAlternateSIPURI = session->mSIPURI;
				
				// and generate a proper URI from the ID.
				setSessionURI(session, sipURIFromID(session->mCallerID));
			}
			else
			{
				LL_INFOS("Voice") << "Could not generate caller id from uri, using hash of uri " << session->mSIPURI << LL_ENDL;
				session->mCallerID.generate(session->mSIPURI);
				session->mSynthesizedCallerID = true;
				
				// Can't look up the name in this case -- we have to extract it from the URI.
				std::string namePortion = nameFromsipURI(session->mSIPURI);
				if(namePortion.empty())
				{
					// Didn't seem to be a SIP URI, just use the whole provided name.
					namePortion = nameString;
				}
				
				// Some incoming names may be separated with an underscore instead of a space.  Fix this.
				LLStringUtil::replaceChar(namePortion, '_', ' ');
				
				// Act like we just finished resolving the name (this stores it in all the right places)
				avatarNameResolved(session->mCallerID, namePortion);
			}
		
			LL_INFOS("Voice") << "caller ID: " << session->mCallerID << LL_ENDL;

			if(!session->mSynthesizedCallerID)
			{
				// If we got here, we don't have a proper name.  Initiate a lookup.
				lookupName(session->mCallerID);
			}
		}
	}
}

void LLVivoxVoiceClient::sessionGroupAddedEvent(std::string &sessionGroupHandle)
{
	LL_DEBUGS("Voice") << "handle " << sessionGroupHandle << LL_ENDL;
	
#if  USE_SESSION_GROUPS
	if(mMainSessionGroupHandle.empty())
	{
		// This is the first (i.e. "main") session group.  Save its handle.
		mMainSessionGroupHandle = sessionGroupHandle;
	}
	else
	{
		LL_DEBUGS("Voice") << "Already had a session group handle " << mMainSessionGroupHandle << LL_ENDL;
	}
#endif
}

void LLVivoxVoiceClient::joinedAudioSession(const sessionStatePtr_t &session)
{
	LL_DEBUGS("Voice") << "Joined Audio Session" << LL_ENDL;
	if(mAudioSession != session)
	{
        sessionStatePtr_t oldSession = mAudioSession;

		mAudioSession = session;
		mAudioSessionChanged = true;

		// The old session may now need to be deleted.
		reapSession(oldSession);
	}
	
	// This is the session we're joining.
	if(mIsJoiningSession)
	{
        LLSD vivoxevent(LLSDMap("handle", LLSD::String(session->mHandle))
                ("session", "joined"));

        LLEventPumps::instance().post("vivoxClientPump", vivoxevent);

		// Add the current user as a participant here.
        participantStatePtr_t participant(session->addParticipant(sipURIFromName(mAccountName)));
		if(participant)
		{
			participant->mIsSelf = true;
			lookupName(participant->mAvatarID);

			LL_INFOS("Voice") << "added self as participant \"" << participant->mAccountName 
					<< "\" (" << participant->mAvatarID << ")"<< LL_ENDL;
		}
		
		if(!session->mIsChannel)
		{
			// this is a p2p session.  Make sure the other end is added as a participant.
            participantStatePtr_t participant(session->addParticipant(session->mSIPURI));
			if(participant)
			{
				if(participant->mAvatarIDValid)
				{
					lookupName(participant->mAvatarID);
				}
				else if(!session->mName.empty())
				{
					participant->mDisplayName = session->mName;
					avatarNameResolved(participant->mAvatarID, session->mName);
				}
				
				// TODO: Question: Do we need to set up mAvatarID/mAvatarIDValid here?
				LL_INFOS("Voice") << "added caller as participant \"" << participant->mAccountName 
						<< "\" (" << participant->mAvatarID << ")"<< LL_ENDL;
			}
		}
	}
}

void LLVivoxVoiceClient::sessionRemovedEvent(
	std::string &sessionHandle, 
	std::string &sessionGroupHandle)
{
	LL_INFOS("Voice") << "handle " << sessionHandle << LL_ENDL;
	
    sessionStatePtr_t session(findSession(sessionHandle));
	if(session)
	{
		leftAudioSession(session);

		// This message invalidates the session's handle.  Set it to empty.
        clearSessionHandle(session);
		
		// This also means that the session's session group is now empty.
		// Terminate the session group so it doesn't leak.
		sessionGroupTerminateSendMessage(session);
		
		// Reset the media state (we now have no info)
		session->mMediaStreamState = streamStateUnknown;
		//session->mTextStreamState = streamStateUnknown;
		
		// Conditionally delete the session
		reapSession(session);
	}
	else
	{
		// Already reaped this session.
		LL_DEBUGS("Voice") << "unknown session " << sessionHandle << " removed" << LL_ENDL;
	}

}

void LLVivoxVoiceClient::reapSession(const sessionStatePtr_t &session)
{
	if(session)
	{
		
		if(session->mCreateInProgress)
		{
			LL_DEBUGS("Voice") << "NOT deleting session " << session->mSIPURI << " (create in progress)" << LL_ENDL;
		}
		else if(session->mMediaConnectInProgress)
		{
			LL_DEBUGS("Voice") << "NOT deleting session " << session->mSIPURI << " (connect in progress)" << LL_ENDL;
		}
		else if(session == mAudioSession)
		{
			LL_DEBUGS("Voice") << "NOT deleting session " << session->mSIPURI << " (it's the current session)" << LL_ENDL;
		}
		else if(session == mNextAudioSession)
		{
			LL_DEBUGS("Voice") << "NOT deleting session " << session->mSIPURI << " (it's the next session)" << LL_ENDL;
		}
		else
		{
			// We don't have a reason to keep tracking this session, so just delete it.
			LL_DEBUGS("Voice") << "deleting session " << session->mSIPURI << LL_ENDL;
			deleteSession(session);
		}	
	}
	else
	{
//		LL_DEBUGS("Voice") << "session is NULL" << LL_ENDL;
	}
}

// Returns true if the session seems to indicate we've moved to a region on a different voice server
bool LLVivoxVoiceClient::sessionNeedsRelog(const sessionStatePtr_t &session)
{
	bool result = false;
	
	if(session)
	{
		// Only make this check for spatial channels (so it won't happen for group or p2p calls)
		if(session->mIsSpatial)
		{	
			std::string::size_type atsign;
			
			atsign = session->mSIPURI.find("@");
			
			if(atsign != std::string::npos)
			{
				std::string urihost = session->mSIPURI.substr(atsign + 1);
				if(stricmp(urihost.c_str(), mVoiceSIPURIHostName.c_str()))
				{
					// The hostname in this URI is different from what we expect.  This probably means we need to relog.
					
					// We could make a ProvisionVoiceAccountRequest and compare the result with the current values of
					// mVoiceSIPURIHostName and mVoiceAccountServerURI to be really sure, but this is a pretty good indicator.
					
					result = true;
				}
			}
		}
	}
	
	return result;
}

void LLVivoxVoiceClient::leftAudioSession(const sessionStatePtr_t &session)
{
    if (mAudioSession == session)
    {
        LLSD vivoxevent(LLSDMap("handle", LLSD::String(session->mHandle))
            ("session", "removed"));

        LLEventPumps::instance().post("vivoxClientPump", vivoxevent);
    }
}

void LLVivoxVoiceClient::accountLoginStateChangeEvent(
		std::string &accountHandle, 
		int statusCode, 
		std::string &statusString, 
		int state)
{
    LLSD levent = LLSD::emptyMap();

	/*
		According to Mike S., status codes for this event are:
		login_state_logged_out=0,
        login_state_logged_in = 1,
        login_state_logging_in = 2,
        login_state_logging_out = 3,
        login_state_resetting = 4,
        login_state_error=100	
	*/
	
	LL_DEBUGS("Voice") << "state change event: " << state << LL_ENDL;
	switch(state)
	{
		case 1:
            levent["login"] = LLSD::String("account_login");

            LLEventPumps::instance().post("vivoxClientPump", levent);
            break;
        case 2:
            break;

        case 3:
            levent["login"] = LLSD::String("account_loggingOut");

            LLEventPumps::instance().post("vivoxClientPump", levent);
            break;

        case 4:
            break;

        case 100:
            LL_WARNS("Voice") << "account state event error" << LL_ENDL;
            break;

        case 0:
            levent["login"] = LLSD::String("account_logout");

            LLEventPumps::instance().post("vivoxClientPump", levent);
            break;
    		
        default:
			//Used to be a commented out warning
			LL_WARNS("Voice") << "unknown account state event: " << state << LL_ENDL;
	    	break;
	}
}

void LLVivoxVoiceClient::mediaCompletionEvent(std::string &sessionGroupHandle, std::string &mediaCompletionType)
{
    LLSD result;

	if (mediaCompletionType == "AuxBufferAudioCapture")
	{
		mCaptureBufferRecording = false;
        result["recplay"] = "end";
	}
	else if (mediaCompletionType == "AuxBufferAudioRender")
	{
		// Ignore all but the last stop event
		if (--mPlayRequestCount <= 0)
		{
			mCaptureBufferPlaying = false;
            result["recplay"] = "end";
//          result["recplay"] = "done";
        }
	}
	else
	{
		LL_WARNS("Voice") << "Unknown MediaCompletionType: " << mediaCompletionType << LL_ENDL;
	}

    if (!result.isUndefined())
        LLEventPumps::instance().post("vivoxClientPump", result);
}

void LLVivoxVoiceClient::mediaStreamUpdatedEvent(
	std::string &sessionHandle, 
	std::string &sessionGroupHandle, 
	int statusCode, 
	std::string &statusString, 
	int state, 
	bool incoming)
{
    sessionStatePtr_t session(findSession(sessionHandle));
	
	LL_DEBUGS("Voice") << "session " << sessionHandle << ", status code " << statusCode << ", string \"" << statusString << "\"" << LL_ENDL;
	
	if(session)
	{
		// We know about this session
		
		// Save the state for later use
		session->mMediaStreamState = state;
		
		switch(statusCode)
		{
			case 0:
			case HTTP_OK:
				// generic success
				// Don't change the saved error code (it may have been set elsewhere)
			break;
			default:
				// save the status code for later
				session->mErrorStatusCode = statusCode;
			break;
		}

		switch(state)
		{
		case streamStateDisconnecting:
		case streamStateIdle:
				// Standard "left audio session", Vivox state 'disconnected'
				session->mVoiceActive = false;
				session->mMediaConnectInProgress = false;
				leftAudioSession(session);
			break;

			case streamStateConnected:
				session->mVoiceActive = true;
				session->mMediaConnectInProgress = false;
				joinedAudioSession(session);
			case streamStateConnecting: // do nothing, but prevents a warning getting into the logs.  
			break;
			
			case streamStateRinging:
				if(incoming)
				{
					// Send the voice chat invite to the GUI layer
					// TODO: Question: Should we correlate with the mute list here?
					session->mIMSessionID = LLIMMgr::computeSessionID(IM_SESSION_P2P_INVITE, session->mCallerID);
					session->mVoiceInvitePending = true;
					if(session->mName.empty())
					{
						lookupName(session->mCallerID);
					}
					else
					{
						// Act like we just finished resolving the name
						avatarNameResolved(session->mCallerID, session->mName);
					}
				}
			break;
			
			default:
				LL_WARNS("Voice") << "unknown state " << state << LL_ENDL;
			break;
			
		}
		
	}
	else
	{
		// session disconnectintg and disconnected events arriving after we have already left the session.
		LL_DEBUGS("Voice") << "session " << sessionHandle << " not found"<< LL_ENDL;
	}
}

void LLVivoxVoiceClient::participantAddedEvent(
		std::string &sessionHandle, 
		std::string &sessionGroupHandle, 
		std::string &uriString, 
		std::string &alias, 
		std::string &nameString, 
		std::string &displayNameString, 
		int participantType)
{
    sessionStatePtr_t session(findSession(sessionHandle));
	if(session)
	{
        participantStatePtr_t participant(session->addParticipant(uriString));
		if(participant)
		{
			participant->mAccountName = nameString;

			LL_DEBUGS("Voice") << "added participant \"" << participant->mAccountName 
					<< "\" (" << participant->mAvatarID << ")"<< LL_ENDL;

			if(participant->mAvatarIDValid)
			{
				// Initiate a lookup
				lookupName(participant->mAvatarID);
			}
			else
			{
				// If we don't have a valid avatar UUID, we need to fill in the display name to make the active speakers floater work.
				std::string namePortion = nameFromsipURI(uriString);
				if(namePortion.empty())
				{
					// Problem with the SIP URI, fall back to the display name
					namePortion = displayNameString;
				}
				if(namePortion.empty())
				{
					// Problems with both of the above, fall back to the account name
					namePortion = nameString;
				}
				
				// Set the display name (which is a hint to the active speakers window not to do its own lookup)
				participant->mDisplayName = namePortion;
				avatarNameResolved(participant->mAvatarID, namePortion);
			}
		}
	}
}

void LLVivoxVoiceClient::participantRemovedEvent(
		std::string &sessionHandle, 
		std::string &sessionGroupHandle, 
		std::string &uriString, 
		std::string &alias, 
		std::string &nameString)
{
    sessionStatePtr_t session(findSession(sessionHandle));
	if(session)
	{
        participantStatePtr_t participant(session->findParticipant(uriString));
		if(participant)
		{
			session->removeParticipant(participant);
		}
		else
		{
			LL_DEBUGS("Voice") << "unknown participant " << uriString << LL_ENDL;
		}
	}
	else
	{
		// a late arriving event on a session we have already left.
		LL_DEBUGS("Voice") << "unknown session " << sessionHandle << LL_ENDL;
	}
}


void LLVivoxVoiceClient::participantUpdatedEvent(
		std::string &sessionHandle, 
		std::string &sessionGroupHandle, 
		std::string &uriString, 
		std::string &alias, 
		bool isModeratorMuted, 
		bool isSpeaking, 
		int volume, 
		F32 energy)
{
    sessionStatePtr_t session(findSession(sessionHandle));
	if(session)
	{
		participantStatePtr_t participant(session->findParticipant(uriString));
		
		if(participant)
		{
            //LL_INFOS("Voice") << "Participant Update for " << participant->mDisplayName << LL_ENDL;

			participant->mIsSpeaking = isSpeaking;
			participant->mIsModeratorMuted = isModeratorMuted;

			// SLIM SDK: convert range: ensure that energy is set to zero if is_speaking is false
			if (isSpeaking)
			{
				participant->mSpeakingTimeout.reset();
				participant->mPower = energy;
			}
			else
			{
				participant->mPower = 0.0f;
			}

			// Ignore incoming volume level if it has been explicitly set, or there
			//  is a volume or mute change pending.
			if ( !participant->mVolumeSet && !participant->mVolumeDirty)
			{
				participant->mVolume = (F32)volume * VOLUME_SCALE_VIVOX;
			}
			
			// *HACK: mantipov: added while working on EXT-3544                                                                                   
			/*                                                                                                                                    
			 Sometimes LLVoiceClient::participantUpdatedEvent callback is called BEFORE                                                            
			 LLViewerChatterBoxSessionAgentListUpdates::post() sometimes AFTER.                                                                    
			 
			 participantUpdatedEvent updates voice participant state in particular participantState::mIsModeratorMuted                             
			 Originally we wanted to update session Speaker Manager to fire LLSpeakerVoiceModerationEvent to fix the EXT-3544 bug.                 
			 Calling of the LLSpeakerMgr::update() method was added into LLIMMgr::processAgentListUpdates.                                         
			 
			 But in case participantUpdatedEvent() is called after LLViewerChatterBoxSessionAgentListUpdates::post()                               
			 voice participant mIsModeratorMuted is changed after speakers are updated in Speaker Manager                                          
			 and event is not fired.                                                                                                               
			 
			 So, we have to call LLSpeakerMgr::update() here. 
			 */
			LLVoiceChannel* voice_cnl = LLVoiceChannel::getCurrentVoiceChannel();
			
			// ignore session ID of local chat                                                                                                    
			if (voice_cnl && voice_cnl->getSessionID().notNull())
			{
				LLSpeakerMgr* speaker_manager = LLIMModel::getInstance()->getSpeakerManager(voice_cnl->getSessionID());
				if (speaker_manager)
				{
					speaker_manager->update(true);

					// also initialize voice moderate_mode depend on Agent's participant. See EXT-6937.
					// *TODO: remove once a way to request the current voice channel moderation mode is implemented.
					if (gAgent.getID() == participant->mAvatarID)
					{
						speaker_manager->initVoiceModerateMode();
					}
				}
			}
		}
		else
		{
			LL_WARNS("Voice") << "unknown participant: " << uriString << LL_ENDL;
		}
	}
	else
	{
		LL_DEBUGS("Voice") << "unknown session " << sessionHandle << LL_ENDL;
	}
}

void LLVivoxVoiceClient::messageEvent(
		std::string &sessionHandle, 
		std::string &uriString, 
		std::string &alias, 
		std::string &messageHeader, 
		std::string &messageBody,
		std::string &applicationString)
{
	LL_DEBUGS("Voice") << "Message event, session " << sessionHandle << " from " << uriString << LL_ENDL;
//	LL_DEBUGS("Voice") << "    header " << messageHeader << ", body: \n" << messageBody << LL_ENDL;

    LL_INFOS("Voice") << "Vivox raw message:" << std::endl << messageBody << LL_ENDL;

	if(messageHeader.find(HTTP_CONTENT_TEXT_HTML) != std::string::npos)
	{
		std::string message;

		{
			const std::string startMarker = "<body";
			const std::string startMarker2 = ">";
			const std::string endMarker = "</body>";
			const std::string startSpan = "<span";
			const std::string endSpan = "</span>";
			std::string::size_type start;
			std::string::size_type end;
			
			// Default to displaying the raw string, so the message gets through.
			message = messageBody;

			// Find the actual message text within the XML fragment
			start = messageBody.find(startMarker);
			start = messageBody.find(startMarker2, start);
			end = messageBody.find(endMarker);

			if(start != std::string::npos)
			{
				start += startMarker2.size();
				
				if(end != std::string::npos)
					end -= start;
					
				message.assign(messageBody, start, end);
			}
			else 
			{
				// Didn't find a <body>, try looking for a <span> instead.
				start = messageBody.find(startSpan);
				start = messageBody.find(startMarker2, start);
				end = messageBody.find(endSpan);
				
				if(start != std::string::npos)
				{
					start += startMarker2.size();
					
					if(end != std::string::npos)
						end -= start;
					
					message.assign(messageBody, start, end);
				}			
			}
		}	
		
//		LL_DEBUGS("Voice") << "    raw message = \n" << message << LL_ENDL;

		// strip formatting tags
		{
			std::string::size_type start;
			std::string::size_type end;
			
			while((start = message.find('<')) != std::string::npos)
			{
				if((end = message.find('>', start + 1)) != std::string::npos)
				{
					// Strip out the tag
					message.erase(start, (end + 1) - start);
				}
				else
				{
					// Avoid an infinite loop
					break;
				}
			}
		}
		
		// Decode ampersand-escaped chars
		{
			std::string::size_type mark = 0;

			// The text may contain text encoded with &lt;, &gt;, and &amp;
			mark = 0;
			while((mark = message.find("&lt;", mark)) != std::string::npos)
			{
				message.replace(mark, 4, "<");
				mark += 1;
			}
			
			mark = 0;
			while((mark = message.find("&gt;", mark)) != std::string::npos)
			{
				message.replace(mark, 4, ">");
				mark += 1;
			}
			
			mark = 0;
			while((mark = message.find("&amp;", mark)) != std::string::npos)
			{
				message.replace(mark, 5, "&");
				mark += 1;
			}
		}
		
		// strip leading/trailing whitespace (since we always seem to get a couple newlines)
		LLStringUtil::trim(message);
		
//		LL_DEBUGS("Voice") << "    stripped message = \n" << message << LL_ENDL;
		
        sessionStatePtr_t session(findSession(sessionHandle));
		if(session)
		{
			bool is_do_not_disturb = gAgent.isDoNotDisturb();
			bool is_muted = LLMuteList::getInstance()->isMuted(session->mCallerID, session->mName, LLMute::flagTextChat);
			bool is_linden = LLMuteList::getInstance()->isLinden(session->mName);
			LLChat chat;

			chat.mMuted = is_muted && !is_linden;
			
			if(!chat.mMuted)
			{
				chat.mFromID = session->mCallerID;
				chat.mFromName = session->mName;
				chat.mSourceType = CHAT_SOURCE_AGENT;

				if(is_do_not_disturb && !is_linden)
				{
					// TODO: Question: Return do not disturb mode response here?  Or maybe when session is started instead?
				}
				
				LL_DEBUGS("Voice") << "adding message, name " << session->mName << " session " << session->mIMSessionID << ", target " << session->mCallerID << LL_ENDL;
				LLIMMgr::getInstance()->addMessage(session->mIMSessionID,
						session->mCallerID,
						session->mName.c_str(),
						message.c_str(),
						false,
						LLStringUtil::null,		// default arg
						IM_NOTHING_SPECIAL,		// default arg
						0,						// default arg
						LLUUID::null,			// default arg
						LLVector3::zero,		// default arg
						true);					// prepend name and make it a link to the user's profile

			}
		}		
	}
}

void LLVivoxVoiceClient::sessionNotificationEvent(std::string &sessionHandle, std::string &uriString, std::string &notificationType)
{
    sessionStatePtr_t session(findSession(sessionHandle));
	
	if(session)
	{
		participantStatePtr_t participant(session->findParticipant(uriString));
		if(participant)
		{
			if (!stricmp(notificationType.c_str(), "Typing"))
			{
				// Other end started typing
				// TODO: The proper way to add a typing notification seems to be LLIMMgr::processIMTypingStart().
				// It requires an LLIMInfo for the message, which we don't have here.
			}
			else if (!stricmp(notificationType.c_str(), "NotTyping"))
			{
				// Other end stopped typing
				// TODO: The proper way to remove a typing notification seems to be LLIMMgr::processIMTypingStop().
				// It requires an LLIMInfo for the message, which we don't have here.
			}
			else
			{
				LL_DEBUGS("Voice") << "Unknown notification type " << notificationType << "for participant " << uriString << " in session " << session->mSIPURI << LL_ENDL;
			}
		}
		else
		{
			LL_DEBUGS("Voice") << "Unknown participant " << uriString << " in session " << session->mSIPURI << LL_ENDL;
		}
	}
	else
	{
		LL_DEBUGS("Voice") << "Unknown session handle " << sessionHandle << LL_ENDL;
	}
}

void LLVivoxVoiceClient::auxAudioPropertiesEvent(F32 energy)
{
	LL_DEBUGS("Voice") << "got energy " << energy << LL_ENDL;
	mTuningEnergy = energy;
}

void LLVivoxVoiceClient::muteListChanged()
{
	// The user's mute list has been updated.  Go through the current participant list and sync it with the mute list.
	if(mAudioSession)
	{
		participantMap::iterator iter = mAudioSession->mParticipantsByURI.begin();
		
		for(; iter != mAudioSession->mParticipantsByURI.end(); iter++)
		{
			participantStatePtr_t p(iter->second);
			
			// Check to see if this participant is on the mute list already
			if(p->updateMuteState())
				mAudioSession->mVolumeDirty = true;
		}
	}
}

/////////////////////////////
// Managing list of participants
LLVivoxVoiceClient::participantState::participantState(const std::string &uri) : 
	 mURI(uri), 
	 mPTT(false), 
	 mIsSpeaking(false), 
	 mIsModeratorMuted(false), 
	 mLastSpokeTimestamp(0.f), 
	 mPower(0.f), 
	 mVolume(LLVoiceClient::VOLUME_DEFAULT), 
	 mUserVolume(0),
	 mOnMuteList(false), 
	 mVolumeSet(false),
	 mVolumeDirty(false), 
	 mAvatarIDValid(false),
	 mIsSelf(false)
{
}

LLVivoxVoiceClient::participantStatePtr_t LLVivoxVoiceClient::sessionState::addParticipant(const std::string &uri)
{
    participantStatePtr_t result;
	bool useAlternateURI = false;
	
	// Note: this is mostly the body of LLVivoxVoiceClient::sessionState::findParticipant(), but since we need to know if it
	// matched the alternate SIP URI (so we can add it properly), we need to reproduce it here.
	{
		participantMap::iterator iter = mParticipantsByURI.find(uri);

		if(iter == mParticipantsByURI.end())
		{
			if(!mAlternateSIPURI.empty() && (uri == mAlternateSIPURI))
			{
				// This is a p2p session (probably with the SLIM client) with an alternate URI for the other participant.
				// Use mSIPURI instead, since it will be properly encoded.
				iter = mParticipantsByURI.find(mSIPURI);
				useAlternateURI = true;
			}
		}

		if(iter != mParticipantsByURI.end())
		{
			result = iter->second;
		}
	}
		
	if(!result)
	{
		// participant isn't already in one list or the other.
		result.reset(new participantState(useAlternateURI?mSIPURI:uri));
		mParticipantsByURI.insert(participantMap::value_type(result->mURI, result));
		mParticipantsChanged = true;
		
		// Try to do a reverse transform on the URI to get the GUID back.
		{
			LLUUID id;
			if(LLVivoxVoiceClient::getInstance()->IDFromName(result->mURI, id))
			{
				result->mAvatarIDValid = true;
				result->mAvatarID = id;
			}
			else
			{
				// Create a UUID by hashing the URI, but do NOT set mAvatarIDValid.
				// This indicates that the ID will not be in the name cache.
				result->mAvatarID.generate(uri);
			}
		}
		
        if(result->updateMuteState())
        {
	        mMuteDirty = true;
        }
		
		mParticipantsByUUID.insert(participantUUIDMap::value_type(result->mAvatarID, result));

		if (LLSpeakerVolumeStorage::getInstance()->getSpeakerVolume(result->mAvatarID, result->mVolume))
		{
			result->mVolumeDirty = true;
			mVolumeDirty = true;
		}
		
		LL_DEBUGS("Voice") << "participant \"" << result->mURI << "\" added." << LL_ENDL;
	}
	
	return result;
}

bool LLVivoxVoiceClient::participantState::updateMuteState()
{
	bool result = false;

	bool isMuted = LLMuteList::getInstance()->isMuted(mAvatarID, LLMute::flagVoiceChat);
	if(mOnMuteList != isMuted)
	{
	    mOnMuteList = isMuted;
	    mVolumeDirty = true;
	    result = true;
	}
	return result;
}

bool LLVivoxVoiceClient::participantState::isAvatar()
{
	return mAvatarIDValid;
}

void LLVivoxVoiceClient::sessionState::removeParticipant(const LLVivoxVoiceClient::participantStatePtr_t &participant)
{
	if(participant)
	{
		participantMap::iterator iter = mParticipantsByURI.find(participant->mURI);
		participantUUIDMap::iterator iter2 = mParticipantsByUUID.find(participant->mAvatarID);
		
		LL_DEBUGS("Voice") << "participant \"" << participant->mURI <<  "\" (" << participant->mAvatarID << ") removed." << LL_ENDL;
		
		if(iter == mParticipantsByURI.end())
		{
			LL_WARNS("Voice") << "Internal error: participant " << participant->mURI << " not in URI map" << LL_ENDL;
		}
		else if(iter2 == mParticipantsByUUID.end())
		{
			LL_WARNS("Voice") << "Internal error: participant ID " << participant->mAvatarID << " not in UUID map" << LL_ENDL;
		}
		else if(iter->second != iter2->second)
		{
			LL_WARNS("Voice") << "Internal error: participant mismatch!" << LL_ENDL;
		}
		else
		{
			mParticipantsByURI.erase(iter);
			mParticipantsByUUID.erase(iter2);

            mParticipantsChanged = true;
		}
	}
}

void LLVivoxVoiceClient::sessionState::removeAllParticipants()
{
	LL_DEBUGS("Voice") << "called" << LL_ENDL;

	while(!mParticipantsByURI.empty())
	{
		removeParticipant(mParticipantsByURI.begin()->second);
	}
	
	if(!mParticipantsByUUID.empty())
	{
		LL_WARNS("Voice") << "Internal error: empty URI map, non-empty UUID map" << LL_ENDL;
	}
}

/*static*/
void LLVivoxVoiceClient::sessionState::VerifySessions()
{
    std::set<wptr_t>::iterator it = mSession.begin();
    while (it != mSession.end())
    {
        if ((*it).expired())
        {
            LL_WARNS("Voice") << "Expired session found! removing" << LL_ENDL;
            mSession.erase(it++);
        }
        else
            ++it;
    }
}


void LLVivoxVoiceClient::getParticipantList(std::set<LLUUID> &participants)
{
	if(mAudioSession)
	{
		for(participantUUIDMap::iterator iter = mAudioSession->mParticipantsByUUID.begin();
			iter != mAudioSession->mParticipantsByUUID.end(); 
			iter++)
		{
			participants.insert(iter->first);
		}
	}
}

bool LLVivoxVoiceClient::isParticipant(const LLUUID &speaker_id)
{
  if(mAudioSession)
    {
      return (mAudioSession->mParticipantsByUUID.find(speaker_id) != mAudioSession->mParticipantsByUUID.end());
    }
  return false;
}


LLVivoxVoiceClient::participantStatePtr_t LLVivoxVoiceClient::sessionState::findParticipant(const std::string &uri)
{
    participantStatePtr_t result;
	
	participantMap::iterator iter = mParticipantsByURI.find(uri);

	if(iter == mParticipantsByURI.end())
	{
		if(!mAlternateSIPURI.empty() && (uri == mAlternateSIPURI))
		{
			// This is a p2p session (probably with the SLIM client) with an alternate URI for the other participant.
			// Look up the other URI
			iter = mParticipantsByURI.find(mSIPURI);
		}
	}

	if(iter != mParticipantsByURI.end())
	{
		result = iter->second;
	}
		
	return result;
}

LLVivoxVoiceClient::participantStatePtr_t LLVivoxVoiceClient::sessionState::findParticipantByID(const LLUUID& id)
{
    participantStatePtr_t result;
	participantUUIDMap::iterator iter = mParticipantsByUUID.find(id);

	if(iter != mParticipantsByUUID.end())
	{
		result = iter->second;
	}

	return result;
}

LLVivoxVoiceClient::participantStatePtr_t LLVivoxVoiceClient::findParticipantByID(const LLUUID& id)
{
    participantStatePtr_t result;
	
	if(mAudioSession)
	{
		result = mAudioSession->findParticipantByID(id);
	}
	
	return result;
}



// Check for parcel boundary crossing
bool LLVivoxVoiceClient::checkParcelChanged(bool update)
{
	LLViewerRegion *region = gAgent.getRegion();
	LLParcel *parcel = LLViewerParcelMgr::getInstance()->getAgentParcel();
	
	if(region && parcel)
	{
		S32 parcelLocalID = parcel->getLocalID();
		std::string regionName = region->getName();
		
		//			LL_DEBUGS("Voice") << "Region name = \"" << regionName << "\", parcel local ID = " << parcelLocalID << ", cap URI = \"" << capURI << "\"" << LL_ENDL;
		
		// The region name starts out empty and gets filled in later.  
		// Also, the cap gets filled in a short time after the region cross, but a little too late for our purposes.
		// If either is empty, wait for the next time around.
		if(!regionName.empty())
		{
			if((parcelLocalID != mCurrentParcelLocalID) || (regionName != mCurrentRegionName))
			{
				// We have changed parcels.  Initiate a parcel channel lookup.
				if (update)
				{
					mCurrentParcelLocalID = parcelLocalID;
					mCurrentRegionName = regionName;
				}
				return true;
			}
		}
	}
	return false;
}

bool LLVivoxVoiceClient::switchChannel(
	std::string uri,
	bool spatial,
	bool no_reconnect,
	bool is_p2p,
	std::string hash)
{
	bool needsSwitch = !mIsInChannel;
	
    if (mIsInChannel)
    {
        if (mSessionTerminateRequested)
        {
            // If a terminate has been requested, we need to compare against where the URI we're already headed to.
            if(mNextAudioSession)
            {
                if(mNextAudioSession->mSIPURI != uri)
                    needsSwitch = true;
            }
            else
            {
                // mNextAudioSession is null -- this probably means we're on our way back to spatial.
                if(!uri.empty())
                {
                    // We do want to process a switch in this case.
                    needsSwitch = true;
                }
            }
        }
        else
        {
            // Otherwise, compare against the URI we're in now.
            if(mAudioSession)
            {
                if(mAudioSession->mSIPURI != uri)
                {
                    needsSwitch = true;
                }
            }
            else
            {
                if(!uri.empty())
                {
                    // mAudioSession is null -- it's not clear what case would cause this.
                    // For now, log it as a warning and see if it ever crops up.
                    LL_WARNS("Voice") << "No current audio session... Forcing switch" << LL_ENDL;
                    needsSwitch = true;
                }
            }
        }
    }

    if(needsSwitch)
	{
		if(uri.empty())
		{
			// Leave any channel we may be in
			LL_DEBUGS("Voice") << "leaving channel" << LL_ENDL;

            sessionStatePtr_t oldSession = mNextAudioSession;
			mNextAudioSession.reset();

			// The old session may now need to be deleted.
			reapSession(oldSession);

			notifyStatusObservers(LLVoiceClientStatusObserver::STATUS_VOICE_DISABLED);
		}
		else
		{
			LL_DEBUGS("Voice") << "switching to channel " << uri << LL_ENDL;

			mNextAudioSession = addSession(uri);
			mNextAudioSession->mHash = hash;
			mNextAudioSession->mIsSpatial = spatial;
			mNextAudioSession->mReconnect = !no_reconnect;
			mNextAudioSession->mIsP2P = is_p2p;
		}
		
        if (mIsInChannel)
		{
			// If we're already in a channel, or if we're joining one, terminate
			// so we can rejoin with the new session data.
			sessionTerminate();
		}
	}

    return needsSwitch;
}

void LLVivoxVoiceClient::joinSession(const sessionStatePtr_t &session)
{
	mNextAudioSession = session;

    if (mIsInChannel)
    {
        // If we're already in a channel, or if we're joining one, terminate
        // so we can rejoin with the new session data.
        sessionTerminate();
    }
}

void LLVivoxVoiceClient::setNonSpatialChannel(
	const std::string &uri,
	const std::string &credentials)
{
	switchChannel(uri, false, false, false, credentials);
}

bool LLVivoxVoiceClient::setSpatialChannel(
	const std::string &uri,
	const std::string &credentials)
{
	mSpatialSessionURI = uri;
	mSpatialSessionCredentials = credentials;
	mAreaVoiceDisabled = mSpatialSessionURI.empty();

	LL_DEBUGS("Voice") << "got spatial channel uri: \"" << uri << "\"" << LL_ENDL;
	
	if((mIsInChannel && mAudioSession && !(mAudioSession->mIsSpatial)) || (mNextAudioSession && !(mNextAudioSession->mIsSpatial)))
	{
		// User is in a non-spatial chat or joining a non-spatial chat.  Don't switch channels.
		LL_INFOS("Voice") << "in non-spatial chat, not switching channels" << LL_ENDL;
        return false;
	}
	else
	{
		return switchChannel(mSpatialSessionURI, true, false, false, mSpatialSessionCredentials);
	}
}

void LLVivoxVoiceClient::callUser(const LLUUID &uuid)
{
	std::string userURI = sipURIFromID(uuid);

	switchChannel(userURI, false, true, true);
}

#if 0
// Vivox text IMs are not in use.
LLVivoxVoiceClient::sessionStatePtr_t LLVivoxVoiceClient::startUserIMSession(const LLUUID &uuid)
{
	// Figure out if a session with the user already exists
    sessionStatePtr_t session(findSession(uuid));
	if(!session)
	{
		// No session with user, need to start one.
		std::string uri = sipURIFromID(uuid);
		session = addSession(uri);

		llassert(session);
		if (!session)
            return session;

		session->mIsSpatial = false;
		session->mReconnect = false;	
		session->mIsP2P = true;
		session->mCallerID = uuid;
	}
	
	if(session->mHandle.empty())
	  {
	    // Session isn't active -- start it up.
	    sessionCreateSendMessage(session, false, false);
	  }
	else
	  {	
	    // Session is already active -- start up text.
	    sessionTextConnectSendMessage(session);
	  }
	
	return session;
}
#endif

void LLVivoxVoiceClient::endUserIMSession(const LLUUID &uuid)
{
#if 0
    // Vivox text IMs are not in use.
    
    // Figure out if a session with the user exists
    sessionStatePtr_t session(findSession(uuid));
	if(session)
	{
		// found the session
		if(!session->mHandle.empty())
		{
			// sessionTextDisconnectSendMessage(session);  // a SLim leftover,  not used any more.
		}
	}	
	else
	{
		LL_DEBUGS("Voice") << "Session not found for participant ID " << uuid << LL_ENDL;
	}
#endif
}
bool LLVivoxVoiceClient::isValidChannel(std::string &sessionHandle)
{
  return(findSession(sessionHandle) != NULL);
	
}
bool LLVivoxVoiceClient::answerInvite(std::string &sessionHandle)
{
	// this is only ever used to answer incoming p2p call invites.
	
    sessionStatePtr_t session(findSession(sessionHandle));
	if(session)
	{
		session->mIsSpatial = false;
		session->mReconnect = false;	
		session->mIsP2P = true;

		joinSession(session);
		return true;
	}
	
	return false;
}

bool LLVivoxVoiceClient::isVoiceWorking() const
{

    //Added stateSessionTerminated state to avoid problems with call in parcels with disabled voice (EXT-4758)
    // Condition with joining spatial num was added to take into account possible problems with connection to voice
    // server(EXT-4313). See bug descriptions and comments for MAX_NORMAL_JOINING_SPATIAL_NUM for more info.
    return (mSpatialJoiningNum < MAX_NORMAL_JOINING_SPATIAL_NUM) && mIsProcessingChannels;
//  return (mSpatialJoiningNum < MAX_NORMAL_JOINING_SPATIAL_NUM) && (stateLoggedIn <= mState) && (mState <= stateSessionTerminated);
}

// Returns true if the indicated participant in the current audio session is really an SL avatar.
// Currently this will be false only for PSTN callers into group chats, and PSTN p2p calls.
BOOL LLVivoxVoiceClient::isParticipantAvatar(const LLUUID &id)
{
	BOOL result = TRUE; 
    sessionStatePtr_t session(findSession(id));
	
	if(session)
	{
		// this is a p2p session with the indicated caller, or the session with the specified UUID.
		if(session->mSynthesizedCallerID)
			result = FALSE;
	}
	else
	{
		// Didn't find a matching session -- check the current audio session for a matching participant
		if(mAudioSession)
		{
            participantStatePtr_t participant(findParticipantByID(id));
			if(participant)
			{
				result = participant->isAvatar();
			}
		}
	}
	
	return result;
}

// Returns true if calling back the session URI after the session has closed is possible.
// Currently this will be false only for PSTN P2P calls.		
BOOL LLVivoxVoiceClient::isSessionCallBackPossible(const LLUUID &session_id)
{
	BOOL result = TRUE; 
    sessionStatePtr_t session(findSession(session_id));
	
	if(session != NULL)
	{
		result = session->isCallBackPossible();
	}
	
	return result;
}

// Returns true if the session can accept text IM's.
// Currently this will be false only for PSTN P2P calls.
BOOL LLVivoxVoiceClient::isSessionTextIMPossible(const LLUUID &session_id)
{
	bool result = TRUE;
    sessionStatePtr_t session(findSession(session_id));
	
	if(session != NULL)
	{
		result = session->isTextIMPossible();
	}
	
	return result;
}
		

void LLVivoxVoiceClient::declineInvite(std::string &sessionHandle)
{
    sessionStatePtr_t session(findSession(sessionHandle));
	if(session)
	{
		sessionMediaDisconnectSendMessage(session);
	}
}

void LLVivoxVoiceClient::leaveNonSpatialChannel()
{
    LL_DEBUGS("Voice") << "Request to leave spacial channel." << LL_ENDL;
	
	// Make sure we don't rejoin the current session.	
    sessionStatePtr_t oldNextSession(mNextAudioSession);
	mNextAudioSession.reset();
	
	// Most likely this will still be the current session at this point, but check it anyway.
	reapSession(oldNextSession);
	
	verifySessionState();
	
	sessionTerminate();
}

std::string LLVivoxVoiceClient::getCurrentChannel()
{
	std::string result;
	
    if (mIsInChannel && !mSessionTerminateRequested)
	{
		result = getAudioSessionURI();
	}
	
	return result;
}

bool LLVivoxVoiceClient::inProximalChannel()
{
	bool result = false;
	
    if (mIsInChannel && !mSessionTerminateRequested)
	{
		result = inSpatialChannel();
	}
	
	return result;
}

std::string LLVivoxVoiceClient::sipURIFromID(const LLUUID &id)
{
	std::string result;
	result = "sip:";
	result += nameFromID(id);
	result += "@";
	result += mVoiceSIPURIHostName;
	
	return result;
}

std::string LLVivoxVoiceClient::sipURIFromAvatar(LLVOAvatar *avatar)
{
	std::string result;
	if(avatar)
	{
		result = "sip:";
		result += nameFromID(avatar->getID());
		result += "@";
		result += mVoiceSIPURIHostName;
	}
	
	return result;
}

std::string LLVivoxVoiceClient::nameFromAvatar(LLVOAvatar *avatar)
{
	std::string result;
	if(avatar)
	{
		result = nameFromID(avatar->getID());
	}	
	return result;
}

std::string LLVivoxVoiceClient::nameFromID(const LLUUID &uuid)
{
	std::string result;
	
	if (uuid.isNull()) {
		//VIVOX, the uuid emtpy look for the mURIString and return that instead.
		//result.assign(uuid.mURIStringName);
		LLStringUtil::replaceChar(result, '_', ' ');
		return result;
	}
	// Prepending this apparently prevents conflicts with reserved names inside the vivox code.
	result = "x";
	
	// Base64 encode and replace the pieces of base64 that are less compatible 
	// with e-mail local-parts.
	// See RFC-4648 "Base 64 Encoding with URL and Filename Safe Alphabet"
	result += LLBase64::encode(uuid.mData, UUID_BYTES);
	LLStringUtil::replaceChar(result, '+', '-');
	LLStringUtil::replaceChar(result, '/', '_');
	
	// If you need to transform a GUID to this form on the Mac OS X command line, this will do so:
	// echo -n x && (echo e669132a-6c43-4ee1-a78d-6c82fff59f32 |xxd -r -p |openssl base64|tr '/+' '_-')
	
	// The reverse transform can be done with:
	// echo 'x5mkTKmxDTuGnjWyC__WfMg==' |cut -b 2- -|tr '_-' '/+' |openssl base64 -d|xxd -p
	
	return result;
}

bool LLVivoxVoiceClient::IDFromName(const std::string inName, LLUUID &uuid)
{
	bool result = false;
	
	// SLIM SDK: The "name" may actually be a SIP URI such as: "sip:xFnPP04IpREWNkuw1cOXlhw==@bhr.vivox.com"
	// If it is, convert to a bare name before doing the transform.
	std::string name = nameFromsipURI(inName);
	
	// Doesn't look like a SIP URI, assume it's an actual name.
	if(name.empty())
		name = inName;

	// This will only work if the name is of the proper form.
	// As an example, the account name for Monroe Linden (UUID 1673cfd3-8229-4445-8d92-ec3570e5e587) is:
	// "xFnPP04IpREWNkuw1cOXlhw=="
	
	if((name.size() == 25) && (name[0] == 'x') && (name[23] == '=') && (name[24] == '='))
	{
		// The name appears to have the right form.

		// Reverse the transforms done by nameFromID
		std::string temp = name;
		LLStringUtil::replaceChar(temp, '-', '+');
		LLStringUtil::replaceChar(temp, '_', '/');

		U8 rawuuid[UUID_BYTES + 1]; 
		int len = apr_base64_decode_binary(rawuuid, temp.c_str() + 1);
		if(len == UUID_BYTES)
		{
			// The decode succeeded.  Stuff the bits into the result's UUID
			memcpy(uuid.mData, rawuuid, UUID_BYTES);
			result = true;
		}
	} 
	
	if(!result)
	{
		// VIVOX:  not a standard account name, just copy the URI name mURIString field
		// and hope for the best.  bpj
		uuid.setNull();  // VIVOX, set the uuid field to nulls
	}
	
	return result;
}

std::string LLVivoxVoiceClient::displayNameFromAvatar(LLVOAvatar *avatar)
{
	return avatar->getFullname();
}

std::string LLVivoxVoiceClient::sipURIFromName(std::string &name)
{
	std::string result;
	result = "sip:";
	result += name;
	result += "@";
	result += mVoiceSIPURIHostName;

//	LLStringUtil::toLower(result);

	return result;
}

std::string LLVivoxVoiceClient::nameFromsipURI(const std::string &uri)
{
	std::string result;

	std::string::size_type sipOffset, atOffset;
	sipOffset = uri.find("sip:");
	atOffset = uri.find("@");
	if((sipOffset != std::string::npos) && (atOffset != std::string::npos))
	{
		result = uri.substr(sipOffset + 4, atOffset - (sipOffset + 4));
	}
	
	return result;
}

bool LLVivoxVoiceClient::inSpatialChannel(void)
{
	bool result = false;
	
	if(mAudioSession)
    {
		result = mAudioSession->mIsSpatial;
    }
    
	return result;
}

std::string LLVivoxVoiceClient::getAudioSessionURI()
{
	std::string result;
	
	if(mAudioSession)
		result = mAudioSession->mSIPURI;
		
	return result;
}

std::string LLVivoxVoiceClient::getAudioSessionHandle()
{
	std::string result;
	
	if(mAudioSession)
		result = mAudioSession->mHandle;
		
	return result;
}


/////////////////////////////
// Sending updates of current state

void LLVivoxVoiceClient::enforceTether(void)
{
	LLVector3d tethered	= mCameraRequestedPosition;

	// constrain 'tethered' to within 50m of mAvatarPosition.
	{
		F32 max_dist = 50.0f;
		LLVector3d camera_offset = mCameraRequestedPosition - mAvatarPosition;
		F32 camera_distance = (F32)camera_offset.magVec();
		if(camera_distance > max_dist)
		{
			tethered = mAvatarPosition + 
				(max_dist / camera_distance) * camera_offset;
		}
	}
	
	if(dist_vec_squared(mCameraPosition, tethered) > 0.01)
	{
		mCameraPosition = tethered;
		mSpatialCoordsDirty = true;
	}
}

void LLVivoxVoiceClient::updatePosition(void)
{

	LLViewerRegion *region = gAgent.getRegion();
	if(region && isAgentAvatarValid())
	{
		LLMatrix3 rot;
		LLVector3d pos;
        LLQuaternion qrot;
		
		// TODO: If camera and avatar velocity are actually used by the voice system, we could compute them here...
		// They're currently always set to zero.
		
		// Send the current camera position to the voice code
		rot.setRows(LLViewerCamera::getInstance()->getAtAxis(), LLViewerCamera::getInstance()->getLeftAxis (),  LLViewerCamera::getInstance()->getUpAxis());		
		pos = gAgent.getRegion()->getPosGlobalFromRegion(LLViewerCamera::getInstance()->getOrigin());
		
		LLVivoxVoiceClient::getInstance()->setCameraPosition(
															 pos,				// position
															 LLVector3::zero, 	// velocity
															 rot);				// rotation matrix
		
		// Send the current avatar position to the voice code
        qrot = gAgentAvatarp->getRootJoint()->getWorldRotation();
		pos = gAgentAvatarp->getPositionGlobal();

		// TODO: Can we get the head offset from outside the LLVOAvatar?
		//			pos += LLVector3d(mHeadOffset);
		pos += LLVector3d(0.f, 0.f, 1.f);
		
		LLVivoxVoiceClient::getInstance()->setAvatarPosition(
															 pos,				// position
															 LLVector3::zero, 	// velocity
															 qrot);				// rotation matrix
	}
}

void LLVivoxVoiceClient::setCameraPosition(const LLVector3d &position, const LLVector3 &velocity, const LLMatrix3 &rot)
{
	mCameraRequestedPosition = position;
	
	if(mCameraVelocity != velocity)
	{
		mCameraVelocity = velocity;
		mSpatialCoordsDirty = true;
	}
	
	if(mCameraRot != rot)
	{
		mCameraRot = rot;
		mSpatialCoordsDirty = true;
	}
}

void LLVivoxVoiceClient::setAvatarPosition(const LLVector3d &position, const LLVector3 &velocity, const LLQuaternion &rot)
{
	if(dist_vec_squared(mAvatarPosition, position) > 0.01)
	{
		mAvatarPosition = position;
		mSpatialCoordsDirty = true;
	}
	
	if(mAvatarVelocity != velocity)
	{
		mAvatarVelocity = velocity;
		mSpatialCoordsDirty = true;
	}
	
    // If the two rotations are not exactly equal test their dot product
    // to get the cos of the angle between them.
    // If it is too small, don't update.
    F32 rot_cos_diff = llabs(dot(mAvatarRot, rot));
    if ((mAvatarRot != rot) && (rot_cos_diff < MINUSCULE_ANGLE_COS))
	{   
		mAvatarRot = rot;
		mSpatialCoordsDirty = true;
	}
}

bool LLVivoxVoiceClient::channelFromRegion(LLViewerRegion *region, std::string &name)
{
	bool result = false;
	
	if(region)
	{
		name = region->getName();
	}
	
	if(!name.empty())
		result = true;
	
	return result;
}

void LLVivoxVoiceClient::leaveChannel(void)
{
    if (mIsInChannel)
	{
		LL_DEBUGS("Voice") << "leaving channel for teleport/logout" << LL_ENDL;
		mChannelName.clear();
		sessionTerminate();
	}
}

void LLVivoxVoiceClient::setMuteMic(bool muted)
{
	if(mMuteMic != muted)
	{
		mMuteMic = muted;
		mMuteMicDirty = true;
	}
}

void LLVivoxVoiceClient::setVoiceEnabled(bool enabled)
{
	if (enabled != mVoiceEnabled)
	{
		// TODO: Refactor this so we don't call into LLVoiceChannel, but simply
		// use the status observer
		mVoiceEnabled = enabled;
		LLVoiceClientStatusObserver::EStatusType status;
		
		if (enabled)
		{
			LLVoiceChannel::getCurrentVoiceChannel()->activate();
			status = LLVoiceClientStatusObserver::STATUS_VOICE_ENABLED;

            if (!mIsCoroutineActive)
            {
                LLCoros::instance().launch("LLVivoxVoiceClient::voiceControlCoro();",
                    boost::bind(&LLVivoxVoiceClient::voiceControlCoro, LLVivoxVoiceClient::getInstance()));
            }
		}
		else
		{
			// Turning voice off looses your current channel -- this makes sure the UI isn't out of sync when you re-enable it.
			LLVoiceChannel::getCurrentVoiceChannel()->deactivate();
			status = LLVoiceClientStatusObserver::STATUS_VOICE_DISABLED;
		}
		notifyStatusObservers(status);		
	}
}

bool LLVivoxVoiceClient::voiceEnabled()
{
	return gSavedSettings.getBOOL("EnableVoiceChat") && !gSavedSettings.getBOOL("CmdLineDisableVoice");
}

void LLVivoxVoiceClient::setLipSyncEnabled(BOOL enabled)
{
	mLipSyncEnabled = enabled;
}

BOOL LLVivoxVoiceClient::lipSyncEnabled()
{
	   
	if ( mVoiceEnabled )
	{
		return mLipSyncEnabled;
	}
	else
	{
		return FALSE;
	}
}


void LLVivoxVoiceClient::setEarLocation(S32 loc)
{
	if(mEarLocation != loc)
	{
		LL_DEBUGS("Voice") << "Setting mEarLocation to " << loc << LL_ENDL;
		
		mEarLocation = loc;
		mSpatialCoordsDirty = true;
	}
}

void LLVivoxVoiceClient::setVoiceVolume(F32 volume)
{
	int scaled_volume = scale_speaker_volume(volume);	

	if(scaled_volume != mSpeakerVolume)
	{
	  int min_volume = scale_speaker_volume(0);
		if((scaled_volume == min_volume) || (mSpeakerVolume == min_volume))
		{
			mSpeakerMuteDirty = true;
		}

		mSpeakerVolume = scaled_volume;
		mSpeakerVolumeDirty = true;
	}
}

void LLVivoxVoiceClient::setMicGain(F32 volume)
{
	int scaled_volume = scale_mic_volume(volume);
	
	if(scaled_volume != mMicVolume)
	{
		mMicVolume = scaled_volume;
		mMicVolumeDirty = true;
	}
}

/////////////////////////////
// Accessors for data related to nearby speakers
BOOL LLVivoxVoiceClient::getVoiceEnabled(const LLUUID& id)
{
	BOOL result = FALSE;
    participantStatePtr_t participant(findParticipantByID(id));
	if(participant)
	{
		// I'm not sure what the semantics of this should be.
		// For now, if we have any data about the user that came through the chat channel, assume they're voice-enabled.
		result = TRUE;
	}
	
	return result;
}

std::string LLVivoxVoiceClient::getDisplayName(const LLUUID& id)
{
	std::string result;
    participantStatePtr_t participant(findParticipantByID(id));
	if(participant)
	{
		result = participant->mDisplayName;
	}
	
	return result;
}



BOOL LLVivoxVoiceClient::getIsSpeaking(const LLUUID& id)
{
	BOOL result = FALSE;

    participantStatePtr_t participant(findParticipantByID(id));
	if(participant)
	{
		if (participant->mSpeakingTimeout.getElapsedTimeF32() > SPEAKING_TIMEOUT)
		{
			participant->mIsSpeaking = FALSE;
		}
		result = participant->mIsSpeaking;
	}
	
	return result;
}

BOOL LLVivoxVoiceClient::getIsModeratorMuted(const LLUUID& id)
{
	BOOL result = FALSE;

    participantStatePtr_t participant(findParticipantByID(id));
	if(participant)
	{
		result = participant->mIsModeratorMuted;
	}
	
	return result;
}

F32 LLVivoxVoiceClient::getCurrentPower(const LLUUID& id)
{		
	F32 result = 0;
    participantStatePtr_t participant(findParticipantByID(id));
	if(participant)
	{
		result = participant->mPower;
	}
	
	return result;
}



BOOL LLVivoxVoiceClient::getUsingPTT(const LLUUID& id)
{
	BOOL result = FALSE;

    participantStatePtr_t participant(findParticipantByID(id));
	if(participant)
	{
		// I'm not sure what the semantics of this should be.
		// Does "using PTT" mean they're configured with a push-to-talk button?
		// For now, we know there's no PTT mechanism in place, so nobody is using it.
	}
	
	return result;
}

BOOL LLVivoxVoiceClient::getOnMuteList(const LLUUID& id)
{
	BOOL result = FALSE;
	
    participantStatePtr_t participant(findParticipantByID(id));
	if(participant)
	{
		result = participant->mOnMuteList;
	}

	return result;
}

// External accessors.
F32 LLVivoxVoiceClient::getUserVolume(const LLUUID& id)
{
    // Minimum volume will be returned for users with voice disabled
    F32 result = LLVoiceClient::VOLUME_MIN;
	
    participantStatePtr_t participant(findParticipantByID(id));
    if(participant)
	{
		result = participant->mVolume;

		// Enable this when debugging voice slider issues.  It's way to spammy even for debug-level logging.
		// LL_DEBUGS("Voice") << "mVolume = " << result <<  " for " << id << LL_ENDL;
	}

	return result;
}

void LLVivoxVoiceClient::setUserVolume(const LLUUID& id, F32 volume)
{
	if(mAudioSession)
	{
        participantStatePtr_t participant(findParticipantByID(id));
		if (participant && !participant->mIsSelf)
		{
			if (!is_approx_equal(volume, LLVoiceClient::VOLUME_DEFAULT))
			{
				// Store this volume setting for future sessions if it has been
				// changed from the default
				LLSpeakerVolumeStorage::getInstance()->storeSpeakerVolume(id, volume);
			}
			else
			{
				// Remove stored volume setting if it is returned to the default
				LLSpeakerVolumeStorage::getInstance()->removeSpeakerVolume(id);
			}

			participant->mVolume = llclamp(volume, LLVoiceClient::VOLUME_MIN, LLVoiceClient::VOLUME_MAX);
			participant->mVolumeDirty = true;
			mAudioSession->mVolumeDirty = true;
		}
	}
}

std::string LLVivoxVoiceClient::getGroupID(const LLUUID& id)
{
	std::string result;

    participantStatePtr_t participant(findParticipantByID(id));
	if(participant)
	{
		result = participant->mGroupID;
	}
	
	return result;
}

BOOL LLVivoxVoiceClient::getAreaVoiceDisabled()
{
	return mAreaVoiceDisabled;
}

void LLVivoxVoiceClient::recordingLoopStart(int seconds, int deltaFramesPerControlFrame)
{
//	LL_DEBUGS("Voice") << "sending SessionGroup.ControlRecording (Start)" << LL_ENDL;
	
	if(!mMainSessionGroupHandle.empty())
	{
		std::ostringstream stream;
		stream
		<< "<Request requestId=\"" << mCommandCookie++ << "\" action=\"SessionGroup.ControlRecording.1\">"
		<< "<SessionGroupHandle>" << mMainSessionGroupHandle << "</SessionGroupHandle>"
		<< "<RecordingControlType>Start</RecordingControlType>" 
		<< "<DeltaFramesPerControlFrame>" << deltaFramesPerControlFrame << "</DeltaFramesPerControlFrame>"
		<< "<Filename>" << "" << "</Filename>"
		<< "<EnableAudioRecordingEvents>false</EnableAudioRecordingEvents>"
		<< "<LoopModeDurationSeconds>" << seconds << "</LoopModeDurationSeconds>"
		<< "</Request>\n\n\n";


		writeString(stream.str());
	}
}

void LLVivoxVoiceClient::recordingLoopSave(const std::string& filename)
{
//	LL_DEBUGS("Voice") << "sending SessionGroup.ControlRecording (Flush)" << LL_ENDL;

	if(mAudioSession != NULL && !mAudioSession->mGroupHandle.empty())
	{
		std::ostringstream stream;
		stream
		<< "<Request requestId=\"" << mCommandCookie++ << "\" action=\"SessionGroup.ControlRecording.1\">"
		<< "<SessionGroupHandle>" << mMainSessionGroupHandle << "</SessionGroupHandle>"
		<< "<RecordingControlType>Flush</RecordingControlType>" 
		<< "<Filename>" << filename << "</Filename>"
		<< "</Request>\n\n\n";

		writeString(stream.str());
	}
}

void LLVivoxVoiceClient::recordingStop()
{
//	LL_DEBUGS("Voice") << "sending SessionGroup.ControlRecording (Stop)" << LL_ENDL;

	if(mAudioSession != NULL && !mAudioSession->mGroupHandle.empty())
	{
		std::ostringstream stream;
		stream
		<< "<Request requestId=\"" << mCommandCookie++ << "\" action=\"SessionGroup.ControlRecording.1\">"
		<< "<SessionGroupHandle>" << mMainSessionGroupHandle << "</SessionGroupHandle>"
		<< "<RecordingControlType>Stop</RecordingControlType>" 
		<< "</Request>\n\n\n";

		writeString(stream.str());
	}
}

void LLVivoxVoiceClient::filePlaybackStart(const std::string& filename)
{
//	LL_DEBUGS("Voice") << "sending SessionGroup.ControlPlayback (Start)" << LL_ENDL;

	if(mAudioSession != NULL && !mAudioSession->mGroupHandle.empty())
	{
		std::ostringstream stream;
		stream
		<< "<Request requestId=\"" << mCommandCookie++ << "\" action=\"SessionGroup.ControlPlayback.1\">"
		<< "<SessionGroupHandle>" << mMainSessionGroupHandle << "</SessionGroupHandle>"
		<< "<RecordingControlType>Start</RecordingControlType>" 
		<< "<Filename>" << filename << "</Filename>"
		<< "</Request>\n\n\n";

		writeString(stream.str());
	}
}

void LLVivoxVoiceClient::filePlaybackStop()
{
//	LL_DEBUGS("Voice") << "sending SessionGroup.ControlPlayback (Stop)" << LL_ENDL;

	if(mAudioSession != NULL && !mAudioSession->mGroupHandle.empty())
	{
		std::ostringstream stream;
		stream
		<< "<Request requestId=\"" << mCommandCookie++ << "\" action=\"SessionGroup.ControlPlayback.1\">"
		<< "<SessionGroupHandle>" << mMainSessionGroupHandle << "</SessionGroupHandle>"
		<< "<RecordingControlType>Stop</RecordingControlType>" 
		<< "</Request>\n\n\n";

		writeString(stream.str());
	}
}

void LLVivoxVoiceClient::filePlaybackSetPaused(bool paused)
{
	// TODO: Implement once Vivox gives me a sample
}

void LLVivoxVoiceClient::filePlaybackSetMode(bool vox, float speed)
{
	// TODO: Implement once Vivox gives me a sample
}

//------------------------------------------------------------------------
std::set<LLVivoxVoiceClient::sessionState::wptr_t> LLVivoxVoiceClient::sessionState::mSession;


LLVivoxVoiceClient::sessionState::sessionState() :
    mErrorStatusCode(0),
    mMediaStreamState(streamStateUnknown),
    mCreateInProgress(false),
    mMediaConnectInProgress(false),
    mVoiceInvitePending(false),
    mTextInvitePending(false),
    mSynthesizedCallerID(false),
    mIsChannel(false),
    mIsSpatial(false),
    mIsP2P(false),
    mIncoming(false),
    mVoiceActive(false),
    mReconnect(false),
    mVolumeDirty(false),
    mMuteDirty(false),
    mParticipantsChanged(false)
{
}

/*static*/
LLVivoxVoiceClient::sessionState::ptr_t LLVivoxVoiceClient::sessionState::createSession()
{
    sessionState::ptr_t ptr(new sessionState());

    std::pair<std::set<wptr_t>::iterator, bool>  result = mSession.insert(ptr);

    if (result.second)
        ptr->mMyIterator = result.first;

    return ptr;
}

LLVivoxVoiceClient::sessionState::~sessionState()
{
    LL_INFOS("Voice") << "Destroying session handle=" << mHandle << " SIP=" << mSIPURI << LL_ENDL;
    if (mMyIterator != mSession.end())
        mSession.erase(mMyIterator);

	removeAllParticipants();
}

bool LLVivoxVoiceClient::sessionState::isCallBackPossible()
{
	// This may change to be explicitly specified by vivox in the future...
	// Currently, only PSTN P2P calls cannot be returned.
	// Conveniently, this is also the only case where we synthesize a caller UUID.
	return !mSynthesizedCallerID;
}

bool LLVivoxVoiceClient::sessionState::isTextIMPossible()
{
	// This may change to be explicitly specified by vivox in the future...
	return !mSynthesizedCallerID;
}


/*static*/ 
LLVivoxVoiceClient::sessionState::ptr_t LLVivoxVoiceClient::sessionState::matchSessionByHandle(const std::string &handle)
{
    sessionStatePtr_t result;

    // *TODO: My kingdom for a lambda!
    std::set<wptr_t>::iterator it = std::find_if(mSession.begin(), mSession.end(), boost::bind(testByHandle, _1, handle));

    if (it != mSession.end())
        result = (*it).lock();

    return result;
}

/*static*/ 
LLVivoxVoiceClient::sessionState::ptr_t LLVivoxVoiceClient::sessionState::matchCreatingSessionByURI(const std::string &uri)
{
    sessionStatePtr_t result;

    // *TODO: My kingdom for a lambda!
    std::set<wptr_t>::iterator it = std::find_if(mSession.begin(), mSession.end(), boost::bind(testByCreatingURI, _1, uri));

    if (it != mSession.end())
        result = (*it).lock();

    return result;
}

/*static*/
LLVivoxVoiceClient::sessionState::ptr_t LLVivoxVoiceClient::sessionState::matchSessionByURI(const std::string &uri)
{
    sessionStatePtr_t result;

    // *TODO: My kingdom for a lambda!
    std::set<wptr_t>::iterator it = std::find_if(mSession.begin(), mSession.end(), boost::bind(testBySIPOrAlterateURI, _1, uri));

    if (it != mSession.end())
        result = (*it).lock();

    return result;
}

/*static*/
LLVivoxVoiceClient::sessionState::ptr_t LLVivoxVoiceClient::sessionState::matchSessionByParticipant(const LLUUID &participant_id)
{
    sessionStatePtr_t result;

    // *TODO: My kingdom for a lambda!
    std::set<wptr_t>::iterator it = std::find_if(mSession.begin(), mSession.end(), boost::bind(testByCallerId, _1, participant_id));

    if (it != mSession.end())
        result = (*it).lock();

    return result;
}

void LLVivoxVoiceClient::sessionState::for_each(sessionFunc_t func)
{
    std::for_each(mSession.begin(), mSession.end(), boost::bind(for_eachPredicate, _1, func));
}

// simple test predicates.  
// *TODO: These should be made into lambdas when we can pull the trigger on newer C++ features.
bool LLVivoxVoiceClient::sessionState::testByHandle(const LLVivoxVoiceClient::sessionState::wptr_t &a, std::string handle)
{
    ptr_t aLock(a.lock());

    return aLock ? aLock->mHandle == handle : false;
}

bool LLVivoxVoiceClient::sessionState::testByCreatingURI(const LLVivoxVoiceClient::sessionState::wptr_t &a, std::string uri)
{
    ptr_t aLock(a.lock());

    return aLock ? (aLock->mCreateInProgress && (aLock->mSIPURI == uri)) : false;
}

bool LLVivoxVoiceClient::sessionState::testBySIPOrAlterateURI(const LLVivoxVoiceClient::sessionState::wptr_t &a, std::string uri)
{
    ptr_t aLock(a.lock());

    return aLock ? ((aLock->mSIPURI == uri) || (aLock->mAlternateSIPURI == uri)) : false;
}


bool LLVivoxVoiceClient::sessionState::testByCallerId(const LLVivoxVoiceClient::sessionState::wptr_t &a, LLUUID participantId)
{
    ptr_t aLock(a.lock());

    return aLock ? ((aLock->mCallerID == participantId) || (aLock->mIMSessionID == participantId)) : false;
}

/*static*/
void LLVivoxVoiceClient::sessionState::for_eachPredicate(const LLVivoxVoiceClient::sessionState::wptr_t &a, sessionFunc_t func)
{
    ptr_t aLock(a.lock());

    if (aLock)
        func(aLock);
    else
    {
        LL_WARNS("Voice") << "Stale handle in session map!" << LL_ENDL;
    }
}



LLVivoxVoiceClient::sessionStatePtr_t LLVivoxVoiceClient::findSession(const std::string &handle)
{
    sessionStatePtr_t result;
	sessionMap::iterator iter = mSessionsByHandle.find(handle);
	if(iter != mSessionsByHandle.end())
	{
		result = iter->second;
	}
	
	return result;
}

LLVivoxVoiceClient::sessionStatePtr_t LLVivoxVoiceClient::findSessionBeingCreatedByURI(const std::string &uri)
{	
    sessionStatePtr_t result = sessionState::matchCreatingSessionByURI(uri);
	
	return result;
}

LLVivoxVoiceClient::sessionStatePtr_t LLVivoxVoiceClient::findSession(const LLUUID &participant_id)
{
    sessionStatePtr_t result = sessionState::matchSessionByParticipant(participant_id);
	
	return result;
}

LLVivoxVoiceClient::sessionStatePtr_t LLVivoxVoiceClient::addSession(const std::string &uri, const std::string &handle)
{
    sessionStatePtr_t result;
	
	if(handle.empty())
	{
        // No handle supplied.
        // Check whether there's already a session with this URI
        result = sessionState::matchSessionByURI(uri);
	}
	else // (!handle.empty())
	{
		// Check for an existing session with this handle
		sessionMap::iterator iter = mSessionsByHandle.find(handle);
		
		if(iter != mSessionsByHandle.end())
		{
			result = iter->second;
		}
	}

	if(!result)
	{
		// No existing session found.
		
		LL_DEBUGS("Voice") << "adding new session: handle \"" << handle << "\" URI " << uri << LL_ENDL;
        result = sessionState::createSession();
		result->mSIPURI = uri;
		result->mHandle = handle;

		if (LLVoiceClient::instance().getVoiceEffectEnabled())
		{
			result->mVoiceFontID = LLVoiceClient::instance().getVoiceEffectDefault();
		}

		if(!result->mHandle.empty())
		{
            // *TODO: Rider: This concerns me.  There is a path (via switchChannel) where 
            // we do not track the session.  In theory this means that we could end up with 
            // a mAuidoSession that does not match the session tracked in mSessionsByHandle
			mSessionsByHandle.insert(sessionMap::value_type(result->mHandle, result));
		}
	}
	else
	{
		// Found an existing session
		
		if(uri != result->mSIPURI)
		{
			// TODO: Should this be an internal error?
			LL_DEBUGS("Voice") << "changing uri from " << result->mSIPURI << " to " << uri << LL_ENDL;
			setSessionURI(result, uri);
		}

		if(handle != result->mHandle)
		{
			if(handle.empty())
			{
				// There's at least one race condition where where addSession was clearing an existing session handle, which caused things to break.
				LL_DEBUGS("Voice") << "NOT clearing handle " << result->mHandle << LL_ENDL;
			}
			else
			{
				// TODO: Should this be an internal error?
				LL_DEBUGS("Voice") << "changing handle from " << result->mHandle << " to " << handle << LL_ENDL;
				setSessionHandle(result, handle);
			}
		}
		
		LL_DEBUGS("Voice") << "returning existing session: handle " << handle << " URI " << uri << LL_ENDL;
	}

	verifySessionState();
		
	return result;
}

void LLVivoxVoiceClient::clearSessionHandle(const sessionStatePtr_t &session)
{
    if (session)
    {
        if (session->mHandle.empty())
        {
            sessionMap::iterator iter = mSessionsByHandle.find(session->mHandle);
            if (iter != mSessionsByHandle.end())
            {
                mSessionsByHandle.erase(iter);
            }
        }
        else
        {
            LL_WARNS("Voice") << "Session has empty handle!" << LL_ENDL;
        }
    }
    else
    {
        LL_WARNS("Voice") << "Attempt to clear NULL session!" << LL_ENDL;
    }

}

void LLVivoxVoiceClient::setSessionHandle(const sessionStatePtr_t &session, const std::string &handle)
{
	// Have to remove the session from the handle-indexed map before changing the handle, or things will break badly.
	
	if(!session->mHandle.empty())
	{
		// Remove session from the map if it should have been there.
		sessionMap::iterator iter = mSessionsByHandle.find(session->mHandle);
		if(iter != mSessionsByHandle.end())
		{
			if(iter->second != session)
			{
				LL_WARNS("Voice") << "Internal error: session mismatch! Session may have been duplicated. Removing version in map." << LL_ENDL;
			}

			mSessionsByHandle.erase(iter);
		}
		else
		{
            LL_WARNS("Voice") << "Attempt to remove session with handle " << session->mHandle << " not found in map!" << LL_ENDL;
		}
	}
			
	session->mHandle = handle;

	if(!handle.empty())
	{
		mSessionsByHandle.insert(sessionMap::value_type(session->mHandle, session));
	}

	verifySessionState();
}

void LLVivoxVoiceClient::setSessionURI(const sessionStatePtr_t &session, const std::string &uri)
{
	// There used to be a map of session URIs to sessions, which made this complex....
	session->mSIPURI = uri;

	verifySessionState();
}

void LLVivoxVoiceClient::deleteSession(const sessionStatePtr_t &session)
{
	// Remove the session from the handle map
	if(!session->mHandle.empty())
	{
		sessionMap::iterator iter = mSessionsByHandle.find(session->mHandle);
		if(iter != mSessionsByHandle.end())
		{
			if(iter->second != session)
			{
				LL_WARNS("Voice") << "Internal error: session mismatch, removing session in map." << LL_ENDL;
			}
			mSessionsByHandle.erase(iter);
		}
	}

	// At this point, the session should be unhooked from all lists and all state should be consistent.
	verifySessionState();

	// If this is the current audio session, clean up the pointer which will soon be dangling.
	if(mAudioSession == session)
	{
		mAudioSession.reset();
		mAudioSessionChanged = true;
	}

	// ditto for the next audio session
	if(mNextAudioSession == session)
	{
		mNextAudioSession.reset();
	}

}

void LLVivoxVoiceClient::deleteAllSessions()
{
	LL_DEBUGS("Voice") << "called" << LL_ENDL;

    while (!mSessionsByHandle.empty())
	{
        const sessionStatePtr_t session = mSessionsByHandle.begin()->second;
        deleteSession(session);
	}
	
}

void LLVivoxVoiceClient::verifySessionState(void)
{
    LL_DEBUGS("Voice") << "Sessions in handle map=" << mSessionsByHandle.size() << LL_ENDL;
    sessionState::VerifySessions();
}

void LLVivoxVoiceClient::addObserver(LLVoiceClientParticipantObserver* observer)
{
	mParticipantObservers.insert(observer);
}

void LLVivoxVoiceClient::removeObserver(LLVoiceClientParticipantObserver* observer)
{
	mParticipantObservers.erase(observer);
}

void LLVivoxVoiceClient::notifyParticipantObservers()
{
	for (observer_set_t::iterator it = mParticipantObservers.begin();
		it != mParticipantObservers.end();
		)
	{
		LLVoiceClientParticipantObserver* observer = *it;
		observer->onParticipantsChanged();
		// In case onParticipantsChanged() deleted an entry.
		it = mParticipantObservers.upper_bound(observer);
	}
}

void LLVivoxVoiceClient::addObserver(LLVoiceClientStatusObserver* observer)
{
	mStatusObservers.insert(observer);
}

void LLVivoxVoiceClient::removeObserver(LLVoiceClientStatusObserver* observer)
{
	mStatusObservers.erase(observer);
}

void LLVivoxVoiceClient::notifyStatusObservers(LLVoiceClientStatusObserver::EStatusType status)
{
	if(mAudioSession)
	{
		if(status == LLVoiceClientStatusObserver::ERROR_UNKNOWN)
		{
			switch(mAudioSession->mErrorStatusCode)
			{
				case 20713:		status = LLVoiceClientStatusObserver::ERROR_CHANNEL_FULL; 		break;
				case 20714:		status = LLVoiceClientStatusObserver::ERROR_CHANNEL_LOCKED; 	break;
				case 20715:
					//invalid channel, we may be using a set of poorly cached
					//info
					status = LLVoiceClientStatusObserver::ERROR_NOT_AVAILABLE;
					break;
				case 1009:
					//invalid username and password
					status = LLVoiceClientStatusObserver::ERROR_NOT_AVAILABLE;
					break;
			}

			// Reset the error code to make sure it won't be reused later by accident.
			mAudioSession->mErrorStatusCode = 0;
		}
		else if(status == LLVoiceClientStatusObserver::STATUS_LEFT_CHANNEL)
		{
			switch(mAudioSession->mErrorStatusCode)
			{
				case HTTP_NOT_FOUND:	// NOT_FOUND
				// *TODO: Should this be 503?
				case 480:	// TEMPORARILY_UNAVAILABLE
				case HTTP_REQUEST_TIME_OUT:	// REQUEST_TIMEOUT
					// call failed because other user was not available
					// treat this as an error case
					status = LLVoiceClientStatusObserver::ERROR_NOT_AVAILABLE;

					// Reset the error code to make sure it won't be reused later by accident.
					mAudioSession->mErrorStatusCode = 0;
				break;
			}
		}
	}
		
	LL_DEBUGS("Voice") 
		<< " " << LLVoiceClientStatusObserver::status2string(status)  
		<< ", session URI " << getAudioSessionURI() 
		<< (inSpatialChannel()?", proximal is true":", proximal is false")
	<< LL_ENDL;

	for (status_observer_set_t::iterator it = mStatusObservers.begin();
		it != mStatusObservers.end();
		)
	{
		LLVoiceClientStatusObserver* observer = *it;
		observer->onChange(status, getAudioSessionURI(), inSpatialChannel());
		// In case onError() deleted an entry.
		it = mStatusObservers.upper_bound(observer);
	}

	// skipped to avoid speak button blinking
	if (   status != LLVoiceClientStatusObserver::STATUS_JOINING
		&& status != LLVoiceClientStatusObserver::STATUS_LEFT_CHANNEL
		&& status != LLVoiceClientStatusObserver::STATUS_VOICE_DISABLED)
	{
		bool voice_status = LLVoiceClient::getInstance()->voiceEnabled() && LLVoiceClient::getInstance()->isVoiceWorking();

		gAgent.setVoiceConnected(voice_status);

		if (voice_status)
		{
			LLFirstUse::speak(true);
		}
	}
}

void LLVivoxVoiceClient::addObserver(LLFriendObserver* observer)
{
	mFriendObservers.insert(observer);
}

void LLVivoxVoiceClient::removeObserver(LLFriendObserver* observer)
{
	mFriendObservers.erase(observer);
}

void LLVivoxVoiceClient::notifyFriendObservers()
{
	for (friend_observer_set_t::iterator it = mFriendObservers.begin();
		it != mFriendObservers.end();
		)
	{
		LLFriendObserver* observer = *it;
		it++;
		// The only friend-related thing we notify on is online/offline transitions.
		observer->changed(LLFriendObserver::ONLINE);
	}
}

void LLVivoxVoiceClient::lookupName(const LLUUID &id)
{
	if (mAvatarNameCacheConnection.connected())
	{
		mAvatarNameCacheConnection.disconnect();
	}
	mAvatarNameCacheConnection = LLAvatarNameCache::get(id, boost::bind(&LLVivoxVoiceClient::onAvatarNameCache, this, _1, _2));
}

void LLVivoxVoiceClient::onAvatarNameCache(const LLUUID& agent_id,
										   const LLAvatarName& av_name)
{
	mAvatarNameCacheConnection.disconnect();
	std::string display_name = av_name.getDisplayName();
	avatarNameResolved(agent_id, display_name);
}

void LLVivoxVoiceClient::predAvatarNameResolution(const LLVivoxVoiceClient::sessionStatePtr_t &session, LLUUID id, std::string name)
{
    participantStatePtr_t participant(session->findParticipantByID(id));
    if (participant)
    {
        // Found -- fill in the name
        participant->mAccountName = name;
        // and post a "participants updated" message to listeners later.
        session->mParticipantsChanged = true;
    }

    // Check whether this is a p2p session whose caller name just resolved
    if (session->mCallerID == id)
    {
        // this session's "caller ID" just resolved.  Fill in the name.
        session->mName = name;
        if (session->mTextInvitePending)
        {
            session->mTextInvitePending = false;

            // We don't need to call LLIMMgr::getInstance()->addP2PSession() here.  The first incoming message will create the panel.				
        }
        if (session->mVoiceInvitePending)
        {
            session->mVoiceInvitePending = false;

            LLIMMgr::getInstance()->inviteToSession(
                session->mIMSessionID,
                session->mName,
                session->mCallerID,
                session->mName,
                IM_SESSION_P2P_INVITE,
                LLIMMgr::INVITATION_TYPE_VOICE,
                session->mHandle,
                session->mSIPURI);
        }

    }
}

void LLVivoxVoiceClient::avatarNameResolved(const LLUUID &id, const std::string &name)
{
    sessionState::for_each(boost::bind(predAvatarNameResolution, _1, id, name));
}

bool LLVivoxVoiceClient::setVoiceEffect(const LLUUID& id)
{
	if (!mAudioSession)
	{
		return false;
	}

	if (!id.isNull())
	{
		if (mVoiceFontMap.empty())
		{
			LL_DEBUGS("Voice") << "Voice fonts not available." << LL_ENDL;
			return false;
		}
		else if (mVoiceFontMap.find(id) == mVoiceFontMap.end())
		{
			LL_DEBUGS("Voice") << "Invalid voice font " << id << LL_ENDL;
			return false;
		}
	}

	// *TODO: Check for expired fonts?
	mAudioSession->mVoiceFontID = id;

	// *TODO: Separate voice font defaults for spatial chat and IM?
	gSavedPerAccountSettings.setString("VoiceEffectDefault", id.asString());

	sessionSetVoiceFontSendMessage(mAudioSession);
	notifyVoiceFontObservers();

	return true;
}

const LLUUID LLVivoxVoiceClient::getVoiceEffect()
{
	return mAudioSession ? mAudioSession->mVoiceFontID : LLUUID::null;
}

LLSD LLVivoxVoiceClient::getVoiceEffectProperties(const LLUUID& id)
{
	LLSD sd;

	voice_font_map_t::iterator iter = mVoiceFontMap.find(id);
	if (iter != mVoiceFontMap.end())
	{
		sd["template_only"] = false;
	}
	else
	{
		// Voice effect is not in the voice font map, see if there is a template
		iter = mVoiceFontTemplateMap.find(id);
		if (iter == mVoiceFontTemplateMap.end())
		{
			LL_WARNS("Voice") << "Voice effect " << id << "not found." << LL_ENDL;
			return sd;
		}
		sd["template_only"] = true;
	}

	voiceFontEntry *font = iter->second;
	sd["name"] = font->mName;
	sd["expiry_date"] = font->mExpirationDate;
	sd["is_new"] = font->mIsNew;

	return sd;
}

LLVivoxVoiceClient::voiceFontEntry::voiceFontEntry(LLUUID& id) :
	mID(id),
	mFontIndex(0),
	mFontType(VOICE_FONT_TYPE_NONE),
	mFontStatus(VOICE_FONT_STATUS_NONE),
	mIsNew(false)
{
	mExpiryTimer.stop();
	mExpiryWarningTimer.stop();
}

LLVivoxVoiceClient::voiceFontEntry::~voiceFontEntry()
{
}

void LLVivoxVoiceClient::refreshVoiceEffectLists(bool clear_lists)
{
	if (clear_lists)
	{
		mVoiceFontsReceived = false;
		deleteAllVoiceFonts();
		deleteVoiceFontTemplates();
	}

	accountGetSessionFontsSendMessage();
	accountGetTemplateFontsSendMessage();
}

const voice_effect_list_t& LLVivoxVoiceClient::getVoiceEffectList() const
{
	return mVoiceFontList;
}

const voice_effect_list_t& LLVivoxVoiceClient::getVoiceEffectTemplateList() const
{
	return mVoiceFontTemplateList;
}

void LLVivoxVoiceClient::addVoiceFont(const S32 font_index,
								 const std::string &name,
								 const std::string &description,
								 const LLDate &expiration_date,
								 bool has_expired,
								 const S32 font_type,
								 const S32 font_status,
								 const bool template_font)
{
	// Vivox SessionFontIDs are not guaranteed to remain the same between
	// sessions or grids so use a UUID for the name.

	// If received name is not a UUID, fudge one by hashing the name and type.
	LLUUID font_id;
	if (LLUUID::validate(name))
	{
		font_id = LLUUID(name);
	}
	else
	{
		font_id.generate(STRINGIZE(font_type << ":" << name));
	}

	voiceFontEntry *font = NULL;

	voice_font_map_t& font_map = template_font ? mVoiceFontTemplateMap : mVoiceFontMap;
	voice_effect_list_t& font_list = template_font ? mVoiceFontTemplateList : mVoiceFontList;

	// Check whether we've seen this font before.
	voice_font_map_t::iterator iter = font_map.find(font_id);
	bool new_font = (iter == font_map.end());

	// Override the has_expired flag if we have passed the expiration_date as a double check.
	if (expiration_date.secondsSinceEpoch() < (LLDate::now().secondsSinceEpoch() + VOICE_FONT_EXPIRY_INTERVAL))
	{
		has_expired = true;
	}

	if (has_expired)
	{
		LL_DEBUGS("VoiceFont") << "Expired " << (template_font ? "Template " : "")
		<< expiration_date.asString() << " " << font_id
		<< " (" << font_index << ") " << name << LL_ENDL;

		// Remove existing session fonts that have expired since we last saw them.
		if (!new_font && !template_font)
		{
			deleteVoiceFont(font_id);
		}
		return;
	}

	if (new_font)
	{
		// If it is a new font create a new entry.
		font = new voiceFontEntry(font_id);
	}
	else
	{
		// Not a new font, update the existing entry
		font = iter->second;
	}

	if (font)
	{
		font->mFontIndex = font_index;
		// Use the description for the human readable name if available, as the
		// "name" may be a UUID.
		font->mName = description.empty() ? name : description;
		font->mFontType = font_type;
		font->mFontStatus = font_status;

		// If the font is new or the expiration date has changed the expiry timers need updating.
		if (!template_font && (new_font || font->mExpirationDate != expiration_date))
		{
			font->mExpirationDate = expiration_date;

			// Set the expiry timer to trigger a notification when the voice font can no longer be used.
			font->mExpiryTimer.start();
			font->mExpiryTimer.setExpiryAt(expiration_date.secondsSinceEpoch() - VOICE_FONT_EXPIRY_INTERVAL);

			// Set the warning timer to some interval before actual expiry.
			S32 warning_time = gSavedSettings.getS32("VoiceEffectExpiryWarningTime");
			if (warning_time != 0)
			{
				font->mExpiryWarningTimer.start();
				F64 expiry_time = (expiration_date.secondsSinceEpoch() - (F64)warning_time);
				font->mExpiryWarningTimer.setExpiryAt(expiry_time - VOICE_FONT_EXPIRY_INTERVAL);
			}
			else
			{
				// Disable the warning timer.
				font->mExpiryWarningTimer.stop();
			}

			 // Only flag new session fonts after the first time we have fetched the list.
			if (mVoiceFontsReceived)
			{
				font->mIsNew = true;
				mVoiceFontsNew = true;
			}
		}

		LL_DEBUGS("VoiceFont") << (template_font ? "Template " : "")
			<< font->mExpirationDate.asString() << " " << font->mID
			<< " (" << font->mFontIndex << ") " << name << LL_ENDL;

		if (new_font)
		{
			font_map.insert(voice_font_map_t::value_type(font->mID, font));
			font_list.insert(voice_effect_list_t::value_type(font->mName, font->mID));
		}

		mVoiceFontListDirty = true;

		// Debugging stuff

		if (font_type < VOICE_FONT_TYPE_NONE || font_type >= VOICE_FONT_TYPE_UNKNOWN)
		{
			LL_WARNS("VoiceFont") << "Unknown voice font type: " << font_type << LL_ENDL;
		}
		if (font_status < VOICE_FONT_STATUS_NONE || font_status >= VOICE_FONT_STATUS_UNKNOWN)
		{
			LL_WARNS("VoiceFont") << "Unknown voice font status: " << font_status << LL_ENDL;
		}
	}
}

void LLVivoxVoiceClient::expireVoiceFonts()
{
	// *TODO: If we are selling voice fonts in packs, there are probably
	// going to be a number of fonts with the same expiration time, so would
	// be more efficient to just keep a list of expiration times rather
	// than checking each font individually.

	bool have_expired = false;
	bool will_expire = false;
	bool expired_in_use = false;

	LLUUID current_effect = LLVoiceClient::instance().getVoiceEffectDefault();

	voice_font_map_t::iterator iter;
	for (iter = mVoiceFontMap.begin(); iter != mVoiceFontMap.end(); ++iter)
	{
		voiceFontEntry* voice_font = iter->second;
		LLFrameTimer& expiry_timer  = voice_font->mExpiryTimer;
		LLFrameTimer& warning_timer = voice_font->mExpiryWarningTimer;

		// Check for expired voice fonts
		if (expiry_timer.getStarted() && expiry_timer.hasExpired())
		{
			// Check whether it is the active voice font
			if (voice_font->mID == current_effect)
			{
				// Reset to no voice effect.
				setVoiceEffect(LLUUID::null);
				expired_in_use = true;
			}

			LL_DEBUGS("Voice") << "Voice Font " << voice_font->mName << " has expired." << LL_ENDL;
			deleteVoiceFont(voice_font->mID);
			have_expired = true;
		}

		// Check for voice fonts that will expire in less that the warning time
		if (warning_timer.getStarted() && warning_timer.hasExpired())
		{
			LL_DEBUGS("VoiceFont") << "Voice Font " << voice_font->mName << " will expire soon." << LL_ENDL;
			will_expire = true;
			warning_timer.stop();
		}
	}

	LLSD args;
	args["URL"] = LLTrans::getString("voice_morphing_url");

	// Give a notification if any voice fonts have expired.
	if (have_expired)
	{
		if (expired_in_use)
		{
			LLNotificationsUtil::add("VoiceEffectsExpiredInUse", args);
		}
		else
		{
			LLNotificationsUtil::add("VoiceEffectsExpired", args);
		}

		// Refresh voice font lists in the UI.
		notifyVoiceFontObservers();
	}

	// Give a warning notification if any voice fonts are due to expire.
	if (will_expire)
	{
		S32Seconds seconds(gSavedSettings.getS32("VoiceEffectExpiryWarningTime"));
		args["INTERVAL"] = llformat("%d", LLUnit<S32, LLUnits::Days>(seconds).value());

		LLNotificationsUtil::add("VoiceEffectsWillExpire", args);
	}
}

void LLVivoxVoiceClient::deleteVoiceFont(const LLUUID& id)
{
	// Remove the entry from the voice font list.
	voice_effect_list_t::iterator list_iter = mVoiceFontList.begin();
	while (list_iter != mVoiceFontList.end())
	{
		if (list_iter->second == id)
		{
			LL_DEBUGS("VoiceFont") << "Removing " << id << " from the voice font list." << LL_ENDL;
			mVoiceFontList.erase(list_iter++);
			mVoiceFontListDirty = true;
		}
		else
		{
			++list_iter;
		}
	}

	// Find the entry in the voice font map and erase its data.
	voice_font_map_t::iterator map_iter = mVoiceFontMap.find(id);
	if (map_iter != mVoiceFontMap.end())
	{
		delete map_iter->second;
	}

	// Remove the entry from the voice font map.
	mVoiceFontMap.erase(map_iter);
}

void LLVivoxVoiceClient::deleteAllVoiceFonts()
{
	mVoiceFontList.clear();

	voice_font_map_t::iterator iter;
	for (iter = mVoiceFontMap.begin(); iter != mVoiceFontMap.end(); ++iter)
	{
		delete iter->second;
	}
	mVoiceFontMap.clear();
}

void LLVivoxVoiceClient::deleteVoiceFontTemplates()
{
	mVoiceFontTemplateList.clear();

	voice_font_map_t::iterator iter;
	for (iter = mVoiceFontTemplateMap.begin(); iter != mVoiceFontTemplateMap.end(); ++iter)
	{
		delete iter->second;
	}
	mVoiceFontTemplateMap.clear();
}

S32 LLVivoxVoiceClient::getVoiceFontIndex(const LLUUID& id) const
{
	S32 result = 0;
	if (!id.isNull())
	{
		voice_font_map_t::const_iterator it = mVoiceFontMap.find(id);
		if (it != mVoiceFontMap.end())
		{
			result = it->second->mFontIndex;
		}
		else
		{
			LL_WARNS("VoiceFont") << "Selected voice font " << id << " is not available." << LL_ENDL;
		}
	}
	return result;
}

S32 LLVivoxVoiceClient::getVoiceFontTemplateIndex(const LLUUID& id) const
{
	S32 result = 0;
	if (!id.isNull())
	{
		voice_font_map_t::const_iterator it = mVoiceFontTemplateMap.find(id);
		if (it != mVoiceFontTemplateMap.end())
		{
			result = it->second->mFontIndex;
		}
		else
		{
			LL_WARNS("VoiceFont") << "Selected voice font template " << id << " is not available." << LL_ENDL;
		}
	}
	return result;
}

void LLVivoxVoiceClient::accountGetSessionFontsSendMessage()
{
	if(mAccountLoggedIn)
	{
		std::ostringstream stream;

		LL_DEBUGS("VoiceFont") << "Requesting voice font list." << LL_ENDL;

		stream
		<< "<Request requestId=\"" << mCommandCookie++ << "\" action=\"Account.GetSessionFonts.1\">"
		<< "<AccountHandle>" << LLVivoxSecurity::getInstance()->accountHandle() << "</AccountHandle>"
		<< "</Request>"
		<< "\n\n\n";

		writeString(stream.str());
	}
}

void LLVivoxVoiceClient::accountGetTemplateFontsSendMessage()
{
	if(mAccountLoggedIn)
	{
		std::ostringstream stream;

		LL_DEBUGS("VoiceFont") << "Requesting voice font template list." << LL_ENDL;

		stream
		<< "<Request requestId=\"" << mCommandCookie++ << "\" action=\"Account.GetTemplateFonts.1\">"
		<< "<AccountHandle>" << LLVivoxSecurity::getInstance()->accountHandle() << "</AccountHandle>"
		<< "</Request>"
		<< "\n\n\n";

		writeString(stream.str());
	}
}

void LLVivoxVoiceClient::sessionSetVoiceFontSendMessage(const sessionStatePtr_t &session)
{
	S32 font_index = getVoiceFontIndex(session->mVoiceFontID);
	LL_DEBUGS("VoiceFont") << "Requesting voice font: " << session->mVoiceFontID << " (" << font_index << "), session handle: " << session->mHandle << LL_ENDL;

	std::ostringstream stream;

	stream
	<< "<Request requestId=\"" << mCommandCookie++ << "\" action=\"Session.SetVoiceFont.1\">"
	<< "<SessionHandle>" << session->mHandle << "</SessionHandle>"
	<< "<SessionFontID>" << font_index << "</SessionFontID>"
	<< "</Request>\n\n\n";

	writeString(stream.str());
}

void LLVivoxVoiceClient::accountGetSessionFontsResponse(int statusCode, const std::string &statusString)
{
    if (mIsWaitingForFonts)
    {
        // *TODO: We seem to get multiple events of this type.  Should figure a way to advance only after
        // receiving the last one.
        LLSD result(LLSDMap("voice_fonts", LLSD::Boolean(true)));

        LLEventPumps::instance().post("vivoxClientPump", result);
    }
	notifyVoiceFontObservers();
	mVoiceFontsReceived = true;
}

void LLVivoxVoiceClient::accountGetTemplateFontsResponse(int statusCode, const std::string &statusString)
{
	// Voice font list entries were updated via addVoiceFont() during parsing.
	notifyVoiceFontObservers();
}
void LLVivoxVoiceClient::addObserver(LLVoiceEffectObserver* observer)
{
	mVoiceFontObservers.insert(observer);
}

void LLVivoxVoiceClient::removeObserver(LLVoiceEffectObserver* observer)
{
	mVoiceFontObservers.erase(observer);
}

// method checks the item in VoiceMorphing menu for appropriate current voice font
bool LLVivoxVoiceClient::onCheckVoiceEffect(const std::string& voice_effect_name)
{
	LLVoiceEffectInterface * effect_interfacep = LLVoiceClient::instance().getVoiceEffectInterface();
	if (NULL != effect_interfacep)
	{
		const LLUUID& currect_voice_effect_id = effect_interfacep->getVoiceEffect();

		if (currect_voice_effect_id.isNull())
		{
			if (voice_effect_name == "NoVoiceMorphing")
			{
				return true;
			}
		}
		else
		{
			const LLSD& voice_effect_props = effect_interfacep->getVoiceEffectProperties(currect_voice_effect_id);
			if (voice_effect_props["name"].asString() == voice_effect_name)
			{
				return true;
			}
		}
	}

	return false;
}

// method changes voice font for selected VoiceMorphing menu item
void LLVivoxVoiceClient::onClickVoiceEffect(const std::string& voice_effect_name)
{
	LLVoiceEffectInterface * effect_interfacep = LLVoiceClient::instance().getVoiceEffectInterface();
	if (NULL != effect_interfacep)
	{
		if (voice_effect_name == "NoVoiceMorphing")
		{
			effect_interfacep->setVoiceEffect(LLUUID());
			return;
		}
		const voice_effect_list_t& effect_list = effect_interfacep->getVoiceEffectList();
		if (!effect_list.empty())
		{
			for (voice_effect_list_t::const_iterator it = effect_list.begin(); it != effect_list.end(); ++it)
			{
				if (voice_effect_name == it->first)
				{
					effect_interfacep->setVoiceEffect(it->second);
					return;
				}
			}
		}
	}
}

// it updates VoiceMorphing menu items in accordance with purchased properties 
void LLVivoxVoiceClient::updateVoiceMorphingMenu()
{
	if (mVoiceFontListDirty)
	{
		LLVoiceEffectInterface * effect_interfacep = LLVoiceClient::instance().getVoiceEffectInterface();
		if (effect_interfacep)
		{
			const voice_effect_list_t& effect_list = effect_interfacep->getVoiceEffectList();
			if (!effect_list.empty())
			{
				LLMenuGL * voice_morphing_menup = gMenuBarView->findChildMenuByName("VoiceMorphing", TRUE);

				if (NULL != voice_morphing_menup)
				{
					S32 items = voice_morphing_menup->getItemCount();
					if (items > 0)
					{
						voice_morphing_menup->erase(1, items - 3, false);

						S32 pos = 1;
						for (voice_effect_list_t::const_iterator it = effect_list.begin(); it != effect_list.end(); ++it)
						{
							LLMenuItemCheckGL::Params p;
							p.name = it->first;
							p.label = it->first;
							p.on_check.function(boost::bind(&LLVivoxVoiceClient::onCheckVoiceEffect, this, it->first));
							p.on_click.function(boost::bind(&LLVivoxVoiceClient::onClickVoiceEffect, this, it->first));
							LLMenuItemCheckGL * voice_effect_itemp = LLUICtrlFactory::create<LLMenuItemCheckGL>(p);
							voice_morphing_menup->insert(pos++, voice_effect_itemp, false);
						}

						voice_morphing_menup->needsArrange();
					}
				}
			}
		}
	}
}
void LLVivoxVoiceClient::notifyVoiceFontObservers()
{
    LL_DEBUGS("VoiceFont") << "Notifying voice effect observers. Lists changed: " << mVoiceFontListDirty << LL_ENDL;

    updateVoiceMorphingMenu();

    for (voice_font_observer_set_t::iterator it = mVoiceFontObservers.begin();
            it != mVoiceFontObservers.end();)
    {
        LLVoiceEffectObserver* observer = *it;
        observer->onVoiceEffectChanged(mVoiceFontListDirty);
        // In case onVoiceEffectChanged() deleted an entry.
        it = mVoiceFontObservers.upper_bound(observer);
    }
    mVoiceFontListDirty = false;

	// If new Voice Fonts have been added notify the user.
    if (mVoiceFontsNew)
    {
        if (mVoiceFontsReceived)
        {
            LLNotificationsUtil::add("VoiceEffectsNew");
        }
        mVoiceFontsNew = false;
    }
}

void LLVivoxVoiceClient::enablePreviewBuffer(bool enable)
{
    LLSD result;
    mCaptureBufferMode = enable;

    if (enable)
        result["recplay"] = "start";
    else
        result["recplay"] = "quit";

    LLEventPumps::instance().post("vivoxClientPump", result);

	if(mCaptureBufferMode && mIsInChannel)
	{
		LL_DEBUGS("Voice") << "no channel" << LL_ENDL;
		sessionTerminate();
	}
}

void LLVivoxVoiceClient::recordPreviewBuffer()
{
	if (!mCaptureBufferMode)
	{
		LL_DEBUGS("Voice") << "Not in voice effect preview mode, cannot start recording." << LL_ENDL;
		mCaptureBufferRecording = false;
		return;
	}

	mCaptureBufferRecording = true;

    LLSD result(LLSDMap("recplay", "record"));
    LLEventPumps::instance().post("vivoxClientPump", result);
}

void LLVivoxVoiceClient::playPreviewBuffer(const LLUUID& effect_id)
{
	if (!mCaptureBufferMode)
	{
		LL_DEBUGS("Voice") << "Not in voice effect preview mode, no buffer to play." << LL_ENDL;
		mCaptureBufferRecording = false;
		return;
	}

	if (!mCaptureBufferRecorded)
	{
		// Can't play until we have something recorded!
		mCaptureBufferPlaying = false;
		return;
	}

	mPreviewVoiceFont = effect_id;
	mCaptureBufferPlaying = true;

    LLSD result(LLSDMap("recplay", "playback"));
    LLEventPumps::instance().post("vivoxClientPump", result);
}

void LLVivoxVoiceClient::stopPreviewBuffer()
{
	mCaptureBufferRecording = false;
	mCaptureBufferPlaying = false;

    LLSD result(LLSDMap("recplay", "quit"));
    LLEventPumps::instance().post("vivoxClientPump", result);
}

bool LLVivoxVoiceClient::isPreviewRecording()
{
	return (mCaptureBufferMode && mCaptureBufferRecording);
}

bool LLVivoxVoiceClient::isPreviewPlaying()
{
	return (mCaptureBufferMode && mCaptureBufferPlaying);
}

void LLVivoxVoiceClient::captureBufferRecordStartSendMessage()
{	if(mAccountLoggedIn)
	{
		std::ostringstream stream;

		LL_DEBUGS("Voice") << "Starting audio capture to buffer." << LL_ENDL;

		// Start capture
		stream
		<< "<Request requestId=\"" << mCommandCookie++ << "\" action=\"Aux.StartBufferCapture.1\">"
		<< "</Request>"
		<< "\n\n\n";

		// Unmute the mic
		stream << "<Request requestId=\"" << mCommandCookie++ << "\" action=\"Connector.MuteLocalMic.1\">"
			<< "<ConnectorHandle>" << LLVivoxSecurity::getInstance()->connectorHandle() << "</ConnectorHandle>"
			<< "<Value>false</Value>"
		<< "</Request>\n\n\n";

		// Dirty the mute mic state so that it will get reset when we finishing previewing
		mMuteMicDirty = true;

		writeString(stream.str());
	}
}

void LLVivoxVoiceClient::captureBufferRecordStopSendMessage()
{
	if(mAccountLoggedIn)
	{
		std::ostringstream stream;

		LL_DEBUGS("Voice") << "Stopping audio capture to buffer." << LL_ENDL;

		// Mute the mic. Mic mute state was dirtied at recording start, so will be reset when finished previewing.
		stream << "<Request requestId=\"" << mCommandCookie++ << "\" action=\"Connector.MuteLocalMic.1\">"
			<< "<ConnectorHandle>" << LLVivoxSecurity::getInstance()->connectorHandle() << "</ConnectorHandle>"
			<< "<Value>true</Value>"
		<< "</Request>\n\n\n";

		// Stop capture
		stream
		<< "<Request requestId=\"" << mCommandCookie++ << "\" action=\"Aux.CaptureAudioStop.1\">"
			<< "<AccountHandle>" << LLVivoxSecurity::getInstance()->accountHandle() << "</AccountHandle>"
		<< "</Request>"
		<< "\n\n\n";

		writeString(stream.str());
	}
}

void LLVivoxVoiceClient::captureBufferPlayStartSendMessage(const LLUUID& voice_font_id)
{
	if(mAccountLoggedIn)
	{
		// Track how may play requests are sent, so we know how many stop events to
		// expect before play actually stops.
		++mPlayRequestCount;

		std::ostringstream stream;

		LL_DEBUGS("Voice") << "Starting audio buffer playback." << LL_ENDL;

		S32 font_index = getVoiceFontTemplateIndex(voice_font_id);
		LL_DEBUGS("Voice") << "With voice font: " << voice_font_id << " (" << font_index << ")" << LL_ENDL;

		stream
		<< "<Request requestId=\"" << mCommandCookie++ << "\" action=\"Aux.PlayAudioBuffer.1\">"
			<< "<AccountHandle>" << LLVivoxSecurity::getInstance()->accountHandle() << "</AccountHandle>"
			<< "<TemplateFontID>" << font_index << "</TemplateFontID>"
			<< "<FontDelta />"
		<< "</Request>"
		<< "\n\n\n";

		writeString(stream.str());
	}
}

void LLVivoxVoiceClient::captureBufferPlayStopSendMessage()
{
	if(mAccountLoggedIn)
	{
		std::ostringstream stream;

		LL_DEBUGS("Voice") << "Stopping audio buffer playback." << LL_ENDL;

		stream
		<< "<Request requestId=\"" << mCommandCookie++ << "\" action=\"Aux.RenderAudioStop.1\">"
			<< "<AccountHandle>" << LLVivoxSecurity::getInstance()->accountHandle() << "</AccountHandle>"
		<< "</Request>"
		<< "\n\n\n";

		writeString(stream.str());
	}
}

LLVivoxProtocolParser::LLVivoxProtocolParser()
{
	parser = XML_ParserCreate(NULL);
	
	reset();
}

void LLVivoxProtocolParser::reset()
{
	responseDepth = 0;
	ignoringTags = false;
	accumulateText = false;
	energy = 0.f;
	hasText = false;
	hasAudio = false;
	hasVideo = false;
	terminated = false;
	ignoreDepth = 0;
	isChannel = false;
	incoming = false;
	enabled = false;
	isEvent = false;
	isLocallyMuted = false;
	isModeratorMuted = false;
	isSpeaking = false;
	participantType = 0;
	returnCode = -1;
	state = 0;
	statusCode = 0;
	volume = 0;
	textBuffer.clear();
	alias.clear();
	numberOfAliases = 0;
	applicationString.clear();
}

//virtual 
LLVivoxProtocolParser::~LLVivoxProtocolParser()
{
	if (parser)
		XML_ParserFree(parser);
}

static LLTrace::BlockTimerStatHandle FTM_VIVOX_PROCESS("Vivox Process");

// virtual
LLIOPipe::EStatus LLVivoxProtocolParser::process_impl(
													  const LLChannelDescriptors& channels,
													  buffer_ptr_t& buffer,
													  bool& eos,
													  LLSD& context,
													  LLPumpIO* pump)
{
	LL_RECORD_BLOCK_TIME(FTM_VIVOX_PROCESS);
	LLBufferStream istr(channels, buffer.get());
	std::ostringstream ostr;
	while (istr.good())
	{
		char buf[1024];
		istr.read(buf, sizeof(buf));
		mInput.append(buf, istr.gcount());
	}
	
	// Look for input delimiter(s) in the input buffer.  If one is found, send the message to the xml parser.
	int start = 0;
	int delim;
	while((delim = mInput.find("\n\n\n", start)) != std::string::npos)
	{	
		
		// Reset internal state of the LLVivoxProtocolParser (no effect on the expat parser)
		reset();
		
		XML_ParserReset(parser, NULL);
		XML_SetElementHandler(parser, ExpatStartTag, ExpatEndTag);
		XML_SetCharacterDataHandler(parser, ExpatCharHandler);
		XML_SetUserData(parser, this);	
		XML_Parse(parser, mInput.data() + start, delim - start, false);
		
        LL_DEBUGS("VivoxProtocolParser") << "parsing: " << mInput.substr(start, delim - start) << LL_ENDL;
		start = delim + 3;
	}
	
	if(start != 0)
		mInput = mInput.substr(start);
	
	LL_DEBUGS("VivoxProtocolParser") << "at end, mInput is: " << mInput << LL_ENDL;
	
	if(!LLVivoxVoiceClient::getInstance()->mConnected)
	{
		// If voice has been disabled, we just want to close the socket.  This does so.
		LL_INFOS("Voice") << "returning STATUS_STOP" << LL_ENDL;
		return STATUS_STOP;
	}
	
	return STATUS_OK;
}

void XMLCALL LLVivoxProtocolParser::ExpatStartTag(void *data, const char *el, const char **attr)
{
	if (data)
	{
		LLVivoxProtocolParser	*object = (LLVivoxProtocolParser*)data;
		object->StartTag(el, attr);
	}
}

// --------------------------------------------------------------------------------

void XMLCALL LLVivoxProtocolParser::ExpatEndTag(void *data, const char *el)
{
	if (data)
	{
		LLVivoxProtocolParser	*object = (LLVivoxProtocolParser*)data;
		object->EndTag(el);
	}
}

// --------------------------------------------------------------------------------

void XMLCALL LLVivoxProtocolParser::ExpatCharHandler(void *data, const XML_Char *s, int len)
{
	if (data)
	{
		LLVivoxProtocolParser	*object = (LLVivoxProtocolParser*)data;
		object->CharData(s, len);
	}
}

// --------------------------------------------------------------------------------


void LLVivoxProtocolParser::StartTag(const char *tag, const char **attr)
{
	// Reset the text accumulator. We shouldn't have strings that are inturrupted by new tags
	textBuffer.clear();
	// only accumulate text if we're not ignoring tags.
	accumulateText = !ignoringTags;
	
	if (responseDepth == 0)
	{	
		isEvent = !stricmp("Event", tag);
		
		if (!stricmp("Response", tag) || isEvent)
		{
			// Grab the attributes
			while (*attr)
			{
				const char	*key = *attr++;
				const char	*value = *attr++;
				
				if (!stricmp("requestId", key))
				{
					requestId = value;
				}
				else if (!stricmp("action", key))
				{
					actionString = value;
				}
				else if (!stricmp("type", key))
				{
					eventTypeString = value;
				}
			}
		}
		LL_DEBUGS("VivoxProtocolParser") << tag << " (" << responseDepth << ")"  << LL_ENDL;
	}
	else
	{
		if (ignoringTags)
		{
			LL_DEBUGS("VivoxProtocolParser") << "ignoring tag " << tag << " (depth = " << responseDepth << ")" << LL_ENDL;
		}
		else
		{
			LL_DEBUGS("VivoxProtocolParser") << tag << " (" << responseDepth << ")"  << LL_ENDL;
			
			// Ignore the InputXml stuff so we don't get confused
			if (!stricmp("InputXml", tag))
			{
				ignoringTags = true;
				ignoreDepth = responseDepth;
				accumulateText = false;
				
				LL_DEBUGS("VivoxProtocolParser") << "starting ignore, ignoreDepth is " << ignoreDepth << LL_ENDL;
			}
			else if (!stricmp("CaptureDevices", tag))
			{
				LLVivoxVoiceClient::getInstance()->clearCaptureDevices();
			}			
			else if (!stricmp("RenderDevices", tag))
			{
				LLVivoxVoiceClient::getInstance()->clearRenderDevices();
			}
			else if (!stricmp("CaptureDevice", tag))
			{
				deviceString.clear();
			}
			else if (!stricmp("RenderDevice", tag))
			{
				deviceString.clear();
			}			
			else if (!stricmp("SessionFont", tag))
			{
				id = 0;
				nameString.clear();
				descriptionString.clear();
				expirationDate = LLDate();
				hasExpired = false;
				fontType = 0;
				fontStatus = 0;
			}
			else if (!stricmp("TemplateFont", tag))
			{
				id = 0;
				nameString.clear();
				descriptionString.clear();
				expirationDate = LLDate();
				hasExpired = false;
				fontType = 0;
				fontStatus = 0;
			}
			else if (!stricmp("MediaCompletionType", tag))
			{
				mediaCompletionType.clear();
			}
		}
	}
	responseDepth++;
}

// --------------------------------------------------------------------------------

void LLVivoxProtocolParser::EndTag(const char *tag)
{
	const std::string& string = textBuffer;
	
	responseDepth--;
	
	if (ignoringTags)
	{
		if (ignoreDepth == responseDepth)
		{
			LL_DEBUGS("VivoxProtocolParser") << "end of ignore" << LL_ENDL;
			ignoringTags = false;
		}
		else
		{
			LL_DEBUGS("VivoxProtocolParser") << "ignoring tag " << tag << " (depth = " << responseDepth << ")" << LL_ENDL;
		}
	}
	
	if (!ignoringTags)
	{
		LL_DEBUGS("VivoxProtocolParser") << "processing tag " << tag << " (depth = " << responseDepth << ")" << LL_ENDL;
		
		// Closing a tag. Finalize the text we've accumulated and reset
		if (!stricmp("ReturnCode", tag))
			returnCode = strtol(string.c_str(), NULL, 10);
		else if (!stricmp("SessionHandle", tag))
			sessionHandle = string;
		else if (!stricmp("SessionGroupHandle", tag))
			sessionGroupHandle = string;
		else if (!stricmp("StatusCode", tag))
			statusCode = strtol(string.c_str(), NULL, 10);
		else if (!stricmp("StatusString", tag))
			statusString = string;
		else if (!stricmp("ParticipantURI", tag))
			uriString = string;
		else if (!stricmp("Volume", tag))
			volume = strtol(string.c_str(), NULL, 10);
		else if (!stricmp("Energy", tag))
			energy = (F32)strtod(string.c_str(), NULL);
		else if (!stricmp("IsModeratorMuted", tag))
			isModeratorMuted = !stricmp(string.c_str(), "true");
		else if (!stricmp("IsSpeaking", tag))
			isSpeaking = !stricmp(string.c_str(), "true");
		else if (!stricmp("Alias", tag))
			alias = string;
		else if (!stricmp("NumberOfAliases", tag))
			numberOfAliases = strtol(string.c_str(), NULL, 10);
		else if (!stricmp("Application", tag))
			applicationString = string;
		else if (!stricmp("ConnectorHandle", tag))
			connectorHandle = string;
		else if (!stricmp("VersionID", tag))
			versionID = string;
		else if (!stricmp("AccountHandle", tag))
			accountHandle = string;
		else if (!stricmp("State", tag))
			state = strtol(string.c_str(), NULL, 10);
		else if (!stricmp("URI", tag))
			uriString = string;
		else if (!stricmp("IsChannel", tag))
			isChannel = !stricmp(string.c_str(), "true");
		else if (!stricmp("Incoming", tag))
			incoming = !stricmp(string.c_str(), "true");
		else if (!stricmp("Enabled", tag))
			enabled = !stricmp(string.c_str(), "true");
		else if (!stricmp("Name", tag))
			nameString = string;
		else if (!stricmp("AudioMedia", tag))
			audioMediaString = string;
		else if (!stricmp("ChannelName", tag))
			nameString = string;
		else if (!stricmp("DisplayName", tag))
			displayNameString = string;
		else if (!stricmp("Device", tag))
			deviceString = string;		
		else if (!stricmp("AccountName", tag))
			nameString = string;
		else if (!stricmp("ParticipantType", tag))
			participantType = strtol(string.c_str(), NULL, 10);
		else if (!stricmp("IsLocallyMuted", tag))
			isLocallyMuted = !stricmp(string.c_str(), "true");
		else if (!stricmp("MicEnergy", tag))
			energy = (F32)strtod(string.c_str(), NULL);
		else if (!stricmp("ChannelName", tag))
			nameString = string;
		else if (!stricmp("ChannelURI", tag))
			uriString = string;
		else if (!stricmp("BuddyURI", tag))
			uriString = string;
		else if (!stricmp("Presence", tag))
			statusString = string;
		else if (!stricmp("CaptureDevices", tag))
			LLVivoxVoiceClient::getInstance()->setDevicesListUpdated(true);
		else if (!stricmp("RenderDevices", tag))
			LLVivoxVoiceClient::getInstance()->setDevicesListUpdated(true);
		else if (!stricmp("CaptureDevice", tag))
		{
			LLVivoxVoiceClient::getInstance()->addCaptureDevice(deviceString);
		}
		else if (!stricmp("RenderDevice", tag))
		{
			LLVivoxVoiceClient::getInstance()->addRenderDevice(deviceString);
		}
		else if (!stricmp("BlockMask", tag))
			blockMask = string;
		else if (!stricmp("PresenceOnly", tag))
			presenceOnly = string;
		else if (!stricmp("AutoAcceptMask", tag))
			autoAcceptMask = string;
		else if (!stricmp("AutoAddAsBuddy", tag))
			autoAddAsBuddy = string;
		else if (!stricmp("MessageHeader", tag))
			messageHeader = string;
		else if (!stricmp("MessageBody", tag))
			messageBody = string;
		else if (!stricmp("NotificationType", tag))
			notificationType = string;
		else if (!stricmp("HasText", tag))
			hasText = !stricmp(string.c_str(), "true");
		else if (!stricmp("HasAudio", tag))
			hasAudio = !stricmp(string.c_str(), "true");
		else if (!stricmp("HasVideo", tag))
			hasVideo = !stricmp(string.c_str(), "true");
		else if (!stricmp("Terminated", tag))
			terminated = !stricmp(string.c_str(), "true");
		else if (!stricmp("SubscriptionHandle", tag))
			subscriptionHandle = string;
		else if (!stricmp("SubscriptionType", tag))
			subscriptionType = string;
		else if (!stricmp("SessionFont", tag))
		{
			LLVivoxVoiceClient::getInstance()->addVoiceFont(id, nameString, descriptionString, expirationDate, hasExpired, fontType, fontStatus, false);
		}
		else if (!stricmp("TemplateFont", tag))
		{
			LLVivoxVoiceClient::getInstance()->addVoiceFont(id, nameString, descriptionString, expirationDate, hasExpired, fontType, fontStatus, true);
		}
		else if (!stricmp("ID", tag))
		{
			id = strtol(string.c_str(), NULL, 10);
		}
		else if (!stricmp("Description", tag))
		{
			descriptionString = string;
		}
		else if (!stricmp("ExpirationDate", tag))
		{
			expirationDate = expiryTimeStampToLLDate(string);
		}
		else if (!stricmp("Expired", tag))
		{
			hasExpired = !stricmp(string.c_str(), "1");
		}
		else if (!stricmp("Type", tag))
		{
			fontType = strtol(string.c_str(), NULL, 10);
		}
		else if (!stricmp("Status", tag))
		{
			fontStatus = strtol(string.c_str(), NULL, 10);
		}
		else if (!stricmp("MediaCompletionType", tag))
		{
			mediaCompletionType = string;;
		}

		textBuffer.clear();
		accumulateText= false;
		
		if (responseDepth == 0)
		{
			// We finished all of the XML, process the data
			processResponse(tag);
		}
	}
}

// --------------------------------------------------------------------------------

void LLVivoxProtocolParser::CharData(const char *buffer, int length)
{
	/*
	 This method is called for anything that isn't a tag, which can be text you
	 want that lies between tags, and a lot of stuff you don't want like file formatting
	 (tabs, spaces, CR/LF, etc).
	 
	 Only copy text if we are in accumulate mode...
	 */
	if (accumulateText)
		textBuffer.append(buffer, length);
}

// --------------------------------------------------------------------------------

LLDate LLVivoxProtocolParser::expiryTimeStampToLLDate(const std::string& vivox_ts)
{
	// *HACK: Vivox reports the time incorrectly. LLDate also only parses a
	// subset of valid ISO 8601 dates (only handles Z, not offsets).
	// So just use the date portion and fix the time here.
	std::string time_stamp = vivox_ts.substr(0, 10);
	time_stamp += VOICE_FONT_EXPIRY_TIME;

	LL_DEBUGS("VivoxProtocolParser") << "Vivox timestamp " << vivox_ts << " modified to: " << time_stamp << LL_ENDL;

	return LLDate(time_stamp);
}

// --------------------------------------------------------------------------------

void LLVivoxProtocolParser::processResponse(std::string tag)
{
	LL_DEBUGS("VivoxProtocolParser") << tag << LL_ENDL;
	
	// SLIM SDK: the SDK now returns a statusCode of "200" (OK) for success.  This is a change vs. previous SDKs.
	// According to Mike S., "The actual API convention is that responses with return codes of 0 are successful, regardless of the status code returned",
	// so I believe this will give correct behavior.
	
	if(returnCode == 0)
		statusCode = 0;
	
	if (isEvent)
	{
		const char *eventTypeCstr = eventTypeString.c_str();
        LL_DEBUGS("LOW Voice") << eventTypeCstr << LL_ENDL;

		if (!stricmp(eventTypeCstr, "ParticipantUpdatedEvent"))
		{
			// These happen so often that logging them is pretty useless.
            LL_DEBUGS("LOW Voice") << "Updated Params: " << sessionHandle << ", " << sessionGroupHandle << ", " << uriString << ", " << alias << ", " << isModeratorMuted << ", " << isSpeaking << ", " << volume << ", " << energy << LL_ENDL;
            LLVivoxVoiceClient::getInstance()->participantUpdatedEvent(sessionHandle, sessionGroupHandle, uriString, alias, isModeratorMuted, isSpeaking, volume, energy);
		}
		else if (!stricmp(eventTypeCstr, "AccountLoginStateChangeEvent"))
		{
			LLVivoxVoiceClient::getInstance()->accountLoginStateChangeEvent(accountHandle, statusCode, statusString, state);
		}
		else if (!stricmp(eventTypeCstr, "SessionAddedEvent"))
		{
			/*
			 <Event type="SessionAddedEvent">
			 <SessionGroupHandle>c1_m1000xFnPP04IpREWNkuw1cOXlhw==_sg0</SessionGroupHandle>
			 <SessionHandle>c1_m1000xFnPP04IpREWNkuw1cOXlhw==0</SessionHandle>
			 <Uri>sip:confctl-1408789@bhr.vivox.com</Uri>
			 <IsChannel>true</IsChannel>
			 <Incoming>false</Incoming>
			 <ChannelName />
			 </Event>
			 */
			LLVivoxVoiceClient::getInstance()->sessionAddedEvent(uriString, alias, sessionHandle, sessionGroupHandle, isChannel, incoming, nameString, applicationString);
		}
		else if (!stricmp(eventTypeCstr, "SessionRemovedEvent"))
		{
			LLVivoxVoiceClient::getInstance()->sessionRemovedEvent(sessionHandle, sessionGroupHandle);
		}
		else if (!stricmp(eventTypeCstr, "SessionGroupUpdatedEvent"))
		{
			//nothng useful to process for this event, but we should not WARN that we have received it.
		}
		else if (!stricmp(eventTypeCstr, "SessionGroupAddedEvent"))
		{
			LLVivoxVoiceClient::getInstance()->sessionGroupAddedEvent(sessionGroupHandle);
		}
		else if (!stricmp(eventTypeCstr, "MediaStreamUpdatedEvent"))
		{
			/*
			 <Event type="MediaStreamUpdatedEvent">
			 <SessionGroupHandle>c1_m1000xFnPP04IpREWNkuw1cOXlhw==_sg0</SessionGroupHandle>
			 <SessionHandle>c1_m1000xFnPP04IpREWNkuw1cOXlhw==0</SessionHandle>
			 <StatusCode>200</StatusCode>
			 <StatusString>OK</StatusString>
			 <State>2</State>
			 <Incoming>false</Incoming>
			 </Event>
			 */
			LLVivoxVoiceClient::getInstance()->mediaStreamUpdatedEvent(sessionHandle, sessionGroupHandle, statusCode, statusString, state, incoming);
		}
		else if (!stricmp(eventTypeCstr, "MediaCompletionEvent"))
		{
			/*
			<Event type="MediaCompletionEvent">
			<SessionGroupHandle />
			<MediaCompletionType>AuxBufferAudioCapture</MediaCompletionType>
			</Event>
			*/
			LLVivoxVoiceClient::getInstance()->mediaCompletionEvent(sessionGroupHandle, mediaCompletionType);
		}
		else if (!stricmp(eventTypeCstr, "ParticipantAddedEvent"))
		{
			/* 
			 <Event type="ParticipantAddedEvent">
			 <SessionGroupHandle>c1_m1000xFnPP04IpREWNkuw1cOXlhw==_sg4</SessionGroupHandle>
			 <SessionHandle>c1_m1000xFnPP04IpREWNkuw1cOXlhw==4</SessionHandle>
			 <ParticipantUri>sip:xI5auBZ60SJWIk606-1JGRQ==@bhr.vivox.com</ParticipantUri>
			 <AccountName>xI5auBZ60SJWIk606-1JGRQ==</AccountName>
			 <DisplayName />
			 <ParticipantType>0</ParticipantType>
			 </Event>
			 */
            LL_DEBUGS("LOW Voice") << "Added Params: " << sessionHandle << ", " << sessionGroupHandle << ", " << uriString << ", " << alias << ", " << nameString << ", " << displayNameString << ", " << participantType << LL_ENDL;
			LLVivoxVoiceClient::getInstance()->participantAddedEvent(sessionHandle, sessionGroupHandle, uriString, alias, nameString, displayNameString, participantType);
		}
		else if (!stricmp(eventTypeCstr, "ParticipantRemovedEvent"))
		{
			/*
			 <Event type="ParticipantRemovedEvent">
			 <SessionGroupHandle>c1_m1000xFnPP04IpREWNkuw1cOXlhw==_sg4</SessionGroupHandle>
			 <SessionHandle>c1_m1000xFnPP04IpREWNkuw1cOXlhw==4</SessionHandle>
			 <ParticipantUri>sip:xtx7YNV-3SGiG7rA1fo5Ndw==@bhr.vivox.com</ParticipantUri>
			 <AccountName>xtx7YNV-3SGiG7rA1fo5Ndw==</AccountName>
			 </Event>
			 */
            LL_DEBUGS("LOW Voice") << "Removed params:" << sessionHandle << ", " << sessionGroupHandle << ", " << uriString << ", " << alias << ", " << nameString << LL_ENDL;

			LLVivoxVoiceClient::getInstance()->participantRemovedEvent(sessionHandle, sessionGroupHandle, uriString, alias, nameString);
		}
		else if (!stricmp(eventTypeCstr, "AuxAudioPropertiesEvent"))
		{
			// These are really spammy in tuning mode
			LLVivoxVoiceClient::getInstance()->auxAudioPropertiesEvent(energy);
		}
		else if (!stricmp(eventTypeCstr, "MessageEvent"))  
		{
			//TODO:  This probably is not received any more, it was used to support SLim clients
			LLVivoxVoiceClient::getInstance()->messageEvent(sessionHandle, uriString, alias, messageHeader, messageBody, applicationString);
		}
		else if (!stricmp(eventTypeCstr, "SessionNotificationEvent"))  
		{
			//TODO:  This probably is not received any more, it was used to support SLim clients
			LLVivoxVoiceClient::getInstance()->sessionNotificationEvent(sessionHandle, uriString, notificationType);
		}
		else if (!stricmp(eventTypeCstr, "SessionUpdatedEvent"))
		{
			/*
			 <Event type="SessionUpdatedEvent">
			 <SessionGroupHandle>c1_m1000xFnPP04IpREWNkuw1cOXlhw==_sg0</SessionGroupHandle>
			 <SessionHandle>c1_m1000xFnPP04IpREWNkuw1cOXlhw==0</SessionHandle>
			 <Uri>sip:confctl-9@bhd.vivox.com</Uri>
			 <IsMuted>0</IsMuted>
			 <Volume>50</Volume>
			 <TransmitEnabled>1</TransmitEnabled>
			 <IsFocused>0</IsFocused>
			 <SpeakerPosition><Position><X>0</X><Y>0</Y><Z>0</Z></Position></SpeakerPosition>
			 <SessionFontID>0</SessionFontID>
			 </Event>
			 */
			// We don't need to process this, but we also shouldn't warn on it, since that confuses people.
		}
		else if (!stricmp(eventTypeCstr, "SessionGroupRemovedEvent"))
		{
			// We don't need to process this, but we also shouldn't warn on it, since that confuses people.
		}
		else if (!stricmp(eventTypeCstr, "VoiceServiceConnectionStateChangedEvent"))
		{	// Yet another ignored event
		}
		else if (!stricmp(eventTypeCstr, "AudioDeviceHotSwapEvent"))
		{
			/*
			<Event type = "AudioDeviceHotSwapEvent">
			<EventType>RenderDeviceChanged< / EventType>
			<RelevantDevice>
			<Device>Speakers(Turtle Beach P11 Headset)< / Device>
			<DisplayName>Speakers(Turtle Beach P11 Headset)< / DisplayName>
			<Type>SpecificDevice< / Type>
			< / RelevantDevice>
			< / Event>
			*/
			// an audio device was removed or added, fetch and update the local list of audio devices.
			LLVivoxVoiceClient::getInstance()->getCaptureDevicesSendMessage();
			LLVivoxVoiceClient::getInstance()->getRenderDevicesSendMessage();
		}
		else
		{
			LL_WARNS("VivoxProtocolParser") << "Unknown event type " << eventTypeString << LL_ENDL;
		}
	}
	else
	{
		const char *actionCstr = actionString.c_str();
        LL_DEBUGS("LOW Voice") << actionCstr << LL_ENDL;

		if (!stricmp(actionCstr, "Session.Set3DPosition.1"))
		{
			// We don't need to process these
		}
		else if (!stricmp(actionCstr, "Connector.Create.1"))
		{
			LLVivoxVoiceClient::getInstance()->connectorCreateResponse(statusCode, statusString, connectorHandle, versionID);
		}
		else if (!stricmp(actionCstr, "Account.Login.1"))
		{
			LLVivoxVoiceClient::getInstance()->loginResponse(statusCode, statusString, accountHandle, numberOfAliases);
		}
		else if (!stricmp(actionCstr, "Session.Create.1"))
		{
			LLVivoxVoiceClient::getInstance()->sessionCreateResponse(requestId, statusCode, statusString, sessionHandle);			
		}
		else if (!stricmp(actionCstr, "SessionGroup.AddSession.1"))
		{
			LLVivoxVoiceClient::getInstance()->sessionGroupAddSessionResponse(requestId, statusCode, statusString, sessionHandle);			
		}
		else if (!stricmp(actionCstr, "Session.Connect.1"))
		{
			LLVivoxVoiceClient::getInstance()->sessionConnectResponse(requestId, statusCode, statusString);			
		}
		else if (!stricmp(actionCstr, "Account.Logout.1"))
		{
			LLVivoxVoiceClient::getInstance()->logoutResponse(statusCode, statusString);			
		}
		else if (!stricmp(actionCstr, "Connector.InitiateShutdown.1"))
		{
			LLVivoxVoiceClient::getInstance()->connectorShutdownResponse(statusCode, statusString);			
		}
		else if (!stricmp(actionCstr, "Account.GetSessionFonts.1"))
		{
			LLVivoxVoiceClient::getInstance()->accountGetSessionFontsResponse(statusCode, statusString);
		}
		else if (!stricmp(actionCstr, "Account.GetTemplateFonts.1"))
		{
			LLVivoxVoiceClient::getInstance()->accountGetTemplateFontsResponse(statusCode, statusString);
		}
		/*
		 else if (!stricmp(actionCstr, "Account.ChannelGetList.1"))
		 {
		 LLVoiceClient::getInstance()->channelGetListResponse(statusCode, statusString);
		 }
		 else if (!stricmp(actionCstr, "Connector.AccountCreate.1"))
		 {
		 
		 }
		 else if (!stricmp(actionCstr, "Connector.MuteLocalMic.1"))
		 {
		 
		 }
		 else if (!stricmp(actionCstr, "Connector.MuteLocalSpeaker.1"))
		 {
		 
		 }
		 else if (!stricmp(actionCstr, "Connector.SetLocalMicVolume.1"))
		 {
		 
		 }
		 else if (!stricmp(actionCstr, "Connector.SetLocalSpeakerVolume.1"))
		 {
		 
		 }
		 else if (!stricmp(actionCstr, "Session.ListenerSetPosition.1"))
		 {
		 
		 }
		 else if (!stricmp(actionCstr, "Session.SpeakerSetPosition.1"))
		 {
		 
		 }
		 else if (!stricmp(actionCstr, "Session.AudioSourceSetPosition.1"))
		 {
		 
		 }
		 else if (!stricmp(actionCstr, "Session.GetChannelParticipants.1"))
		 {
		 
		 }
		 else if (!stricmp(actionCstr, "Account.ChannelCreate.1"))
		 {
		 
		 }
		 else if (!stricmp(actionCstr, "Account.ChannelUpdate.1"))
		 {
		 
		 }
		 else if (!stricmp(actionCstr, "Account.ChannelDelete.1"))
		 {
		 
		 }
		 else if (!stricmp(actionCstr, "Account.ChannelCreateAndInvite.1"))
		 {
		 
		 }
		 else if (!stricmp(actionCstr, "Account.ChannelFolderCreate.1"))
		 {
		 
		 }
		 else if (!stricmp(actionCstr, "Account.ChannelFolderUpdate.1"))
		 {
		 
		 }
		 else if (!stricmp(actionCstr, "Account.ChannelFolderDelete.1"))
		 {
		 
		 }
		 else if (!stricmp(actionCstr, "Account.ChannelAddModerator.1"))
		 {
		 
		 }
		 else if (!stricmp(actionCstr, "Account.ChannelDeleteModerator.1"))
		 {
		 
		 }
		 */
	}
}

LLVivoxSecurity::LLVivoxSecurity()
{
    // This size is an arbitrary choice; Vivox does not care
    // Use a multiple of three so that there is no '=' padding in the base64 (purely an esthetic choice)
    #define VIVOX_TOKEN_BYTES 9
    U8  random_value[VIVOX_TOKEN_BYTES];

    for (int b = 0; b < VIVOX_TOKEN_BYTES; b++)
    {
        random_value[b] = ll_rand() & 0xff;
    }
    mConnectorHandle = LLBase64::encode(random_value, VIVOX_TOKEN_BYTES);
    
    for (int b = 0; b < VIVOX_TOKEN_BYTES; b++)
    {
        random_value[b] = ll_rand() & 0xff;
    }
    mAccountHandle = LLBase64::encode(random_value, VIVOX_TOKEN_BYTES);
}

LLVivoxSecurity::~LLVivoxSecurity()
{
}<|MERGE_RESOLUTION|>--- conflicted
+++ resolved
@@ -888,15 +888,7 @@
 bool LLVivoxVoiceClient::provisionVoiceAccount()
 {
     LL_INFOS("Voice") << "Provisioning voice account." << LL_ENDL;
-<<<<<<< HEAD
-    while (!gAgent.getRegion())
-    {
         LL_DEBUGS("Voice") << "no region for voice provisioning; waiting " << LL_ENDL;
-        // *TODO* Set up a call back on agent that sends a message to a pump we can use to wake up.
-        llcoro::suspend();
-    }
-=======
->>>>>>> f8c76535
 
     while (!gAgent.getRegion() || !gAgent.getRegion()->capabilitiesReceived())
     {
