--- conflicted
+++ resolved
@@ -44,8 +44,7 @@
 	std::string cmd = findCommand(env_var, override);
 	if (cmd.empty())
 	{
-<<<<<<< HEAD
-		llwarns << "Editor command is empty or not set" << llendl;
+		LL_WARNS() << "Editor command is empty or not set" << LL_ENDL;
 // <FS:CR> FIRE-10320 If no editor is set, fallback on the system open handler
 		//return EC_NOT_SPECIFIED;
 		llwarns << "Falling back on generic open handler" << llendl;
@@ -65,10 +64,6 @@
 			return EC_NOT_SPECIFIED;
 		}
 // </FS:CR>
-=======
-		LL_WARNS() << "Editor command is empty or not set" << LL_ENDL;
-		return EC_NOT_SPECIFIED;
->>>>>>> d0ef02c2
 	}
 
 	string_vec_t tokens;
