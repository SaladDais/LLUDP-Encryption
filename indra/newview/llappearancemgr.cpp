/** 
 * @file llappearancemgr.cpp
 * @brief Manager for initiating appearance changes on the viewer
 *
 * $LicenseInfo:firstyear=2004&license=viewerlgpl$
 * Second Life Viewer Source Code
 * Copyright (C) 2010, Linden Research, Inc.
 * 
 * This library is free software; you can redistribute it and/or
 * modify it under the terms of the GNU Lesser General Public
 * License as published by the Free Software Foundation;
 * version 2.1 of the License only.
 * 
 * This library is distributed in the hope that it will be useful,
 * but WITHOUT ANY WARRANTY; without even the implied warranty of
 * MERCHANTABILITY or FITNESS FOR A PARTICULAR PURPOSE.  See the GNU
 * Lesser General Public License for more details.
 * 
 * You should have received a copy of the GNU Lesser General Public
 * License along with this library; if not, write to the Free Software
 * Foundation, Inc., 51 Franklin Street, Fifth Floor, Boston, MA  02110-1301  USA
 * 
 * Linden Research, Inc., 945 Battery Street, San Francisco, CA  94111  USA
 * $/LicenseInfo$
 */

#include "llviewerprecompiledheaders.h"

#include "llaccordionctrltab.h"
#include "llagent.h"
#include "llagentcamera.h"
#include "llagentwearables.h"
#include "llappearancemgr.h"
#include "llattachmentsmgr.h"
#include "llcommandhandler.h"
#include "lleventtimer.h"
#include "llfloatersidepanelcontainer.h"
#include "llgesturemgr.h"
#include "llinventorybridge.h"
#include "llinventoryfunctions.h"
#include "llinventoryobserver.h"
#include "llnotificationsutil.h"
#include "lloutfitobserver.h"
#include "lloutfitslist.h"
#include "llselectmgr.h"
#include "llsidepanelappearance.h"
#include "llviewerobjectlist.h"
#include "llvoavatar.h"
#include "llvoavatarself.h"
#include "llviewerregion.h"
#include "llwearablelist.h"
// [RLVa:KB] - Checked: 2011-05-22 (RLVa-1.3.1a)
#include "rlvhandler.h"
#include "rlvhelper.h"
#include "rlvlocks.h"
// [/RLVa:KB]

std::string self_av_string()
{
	return gAgentAvatarp->avString();
}

// RAII thingy to guarantee that a variable gets reset when the Setter
// goes out of scope.  More general utility would be handy - TODO:
// check boost.
class BoolSetter
{
public:
	BoolSetter(bool& var):
		mVar(var)
	{
		mVar = true;
	}
	~BoolSetter()
	{
		mVar = false; 
	}
private:
	bool& mVar;
};

char ORDER_NUMBER_SEPARATOR('@');

class LLOutfitUnLockTimer: public LLEventTimer
{
public:
	LLOutfitUnLockTimer(F32 period) : LLEventTimer(period)
	{
		// restart timer on BOF changed event
		LLOutfitObserver::instance().addBOFChangedCallback(boost::bind(
				&LLOutfitUnLockTimer::reset, this));
		stop();
	}

	/*virtual*/
	BOOL tick()
	{
		if(mEventTimer.hasExpired())
		{
			LLAppearanceMgr::instance().setOutfitLocked(false);
		}
		return FALSE;
	}
	void stop() { mEventTimer.stop(); }
	void start() { mEventTimer.start(); }
	void reset() { mEventTimer.reset(); }
	BOOL getStarted() { return mEventTimer.getStarted(); }

	LLTimer&  getEventTimer() { return mEventTimer;}
};

// support for secondlife:///app/appearance SLapps
class LLAppearanceHandler : public LLCommandHandler
{
public:
	// requests will be throttled from a non-trusted browser
	LLAppearanceHandler() : LLCommandHandler("appearance", UNTRUSTED_THROTTLE) {}

	bool handle(const LLSD& params, const LLSD& query_map, LLMediaCtrl* web)
	{
		// support secondlife:///app/appearance/show, but for now we just
		// make all secondlife:///app/appearance SLapps behave this way
		if (!LLUI::sSettingGroups["config"]->getBOOL("EnableAppearance"))
		{
			LLNotificationsUtil::add("NoAppearance", LLSD(), LLSD(), std::string("SwitchToStandardSkinAndQuit"));
			return true;
		}

		LLFloaterSidePanelContainer::showPanel("appearance", LLSD());
		return true;
	}
};

LLAppearanceHandler gAppearanceHandler;


LLUUID findDescendentCategoryIDByName(const LLUUID& parent_id, const std::string& name)
{
	LLInventoryModel::cat_array_t cat_array;
	LLInventoryModel::item_array_t item_array;
	LLNameCategoryCollector has_name(name);
	gInventory.collectDescendentsIf(parent_id,
									cat_array,
									item_array,
									LLInventoryModel::EXCLUDE_TRASH,
									has_name);
	if (0 == cat_array.count())
		return LLUUID();
	else
	{
		LLViewerInventoryCategory *cat = cat_array.get(0);
		if (cat)
			return cat->getUUID();
		else
		{
			llwarns << "null cat" << llendl;
			return LLUUID();
		}
	}
}

class LLWearInventoryCategoryCallback : public LLInventoryCallback
{
public:
	LLWearInventoryCategoryCallback(const LLUUID& cat_id, bool append)
	{
		mCatID = cat_id;
		mAppend = append;

		LL_INFOS("Avatar") << self_av_string() << "starting" << LL_ENDL;
		
		selfStartPhase("wear_inventory_category_callback");
	}
	void fire(const LLUUID& item_id)
	{
		/*
		 * Do nothing.  We only care about the destructor
		 *
		 * The reason for this is that this callback is used in a hack where the
		 * same callback is given to dozens of items, and the destructor is called
		 * after the last item has fired the event and dereferenced it -- if all
		 * the events actually fire!
		 */
		LL_DEBUGS("Avatar") << self_av_string() << " fired on copied item, id " << item_id << LL_ENDL;
	}

protected:
	~LLWearInventoryCategoryCallback()
	{
		LL_INFOS("Avatar") << self_av_string() << "done all inventory callbacks" << LL_ENDL;
		
		selfStopPhase("wear_inventory_category_callback");

		// Is the destructor called by ordinary dereference, or because the app's shutting down?
		// If the inventory callback manager goes away, we're shutting down, no longer want the callback.
		if( LLInventoryCallbackManager::is_instantiated() )
		{
			LLAppearanceMgr::instance().wearInventoryCategoryOnAvatar(gInventory.getCategory(mCatID), mAppend);
		}
		else
		{
			llwarns << self_av_string() << "Dropping unhandled LLWearInventoryCategoryCallback" << llendl;
		}
	}

private:
	LLUUID mCatID;
	bool mAppend;
};


//Inventory callback updating "dirty" state when destroyed
class LLUpdateDirtyState: public LLInventoryCallback
{
public:
	LLUpdateDirtyState() {}
	virtual ~LLUpdateDirtyState()
	{
		if (LLAppearanceMgr::instanceExists())
		{
			LLAppearanceMgr::getInstance()->updateIsDirty();
		}
	}
	virtual void fire(const LLUUID&) {}
};


LLUpdateAppearanceOnDestroy::LLUpdateAppearanceOnDestroy(bool update_base_outfit_ordering):
	mFireCount(0),
	mUpdateBaseOrder(update_base_outfit_ordering)
{
	selfStartPhase("update_appearance_on_destroy");
}

LLUpdateAppearanceOnDestroy::~LLUpdateAppearanceOnDestroy()
{
	if (!LLApp::isExiting())
	{
		// speculative fix for MAINT-1150
		LL_INFOS("Avatar") << self_av_string() << "done update appearance on destroy" << LL_ENDL;

		selfStopPhase("update_appearance_on_destroy");

		LLAppearanceMgr::instance().updateAppearanceFromCOF(mUpdateBaseOrder);
	}
}

void LLUpdateAppearanceOnDestroy::fire(const LLUUID& inv_item)
{
	LLViewerInventoryItem* item = (LLViewerInventoryItem*)gInventory.getItem(inv_item);
	const std::string item_name = item ? item->getName() : "ITEM NOT FOUND";
#ifndef LL_RELEASE_FOR_DOWNLOAD
	LL_DEBUGS("Avatar") << self_av_string() << "callback fired [ name:" << item_name << " UUID:" << inv_item << " count:" << mFireCount << " ] " << LL_ENDL;
#endif
	mFireCount++;
}

struct LLFoundData
{
	LLFoundData() :
		mAssetType(LLAssetType::AT_NONE),
		mWearableType(LLWearableType::WT_INVALID),
		mWearable(NULL) {}

	LLFoundData(const LLUUID& item_id,
				const LLUUID& asset_id,
				const std::string& name,
				const LLAssetType::EType& asset_type,
				const LLWearableType::EType& wearable_type,
				const bool is_replacement = false
		) :
		mItemID(item_id),
		mAssetID(asset_id),
		mName(name),
		mAssetType(asset_type),
		mWearableType(wearable_type),
		mIsReplacement(is_replacement),
		mWearable( NULL ) {}
	
	LLUUID mItemID;
	LLUUID mAssetID;
	std::string mName;
	LLAssetType::EType mAssetType;
	LLWearableType::EType mWearableType;
	LLWearable* mWearable;
	bool mIsReplacement;
};

	
class LLWearableHoldingPattern
{
	LOG_CLASS(LLWearableHoldingPattern);

public:
	LLWearableHoldingPattern();
	~LLWearableHoldingPattern();

	bool pollFetchCompletion();
	void onFetchCompletion();
	bool isFetchCompleted();
	bool isTimedOut();

	void checkMissingWearables();
	bool pollMissingWearables();
	bool isMissingCompleted();
	void recoverMissingWearable(LLWearableType::EType type);
	void clearCOFLinksForMissingWearables();
	
	void onWearableAssetFetch(LLWearable *wearable);
	void onAllComplete();

// [SL:KB] - Patch: Appearance-COFCorruption | Checked: 2010-04-14 (Catznip-3.0.0a) | Added: Catznip-2.0.0a
	bool pollStopped();
// [/SL:KB]

	typedef std::list<LLFoundData> found_list_t;
	found_list_t& getFoundList();
	void eraseTypeToLink(LLWearableType::EType type);
	void eraseTypeToRecover(LLWearableType::EType type);
//	void setObjItems(const LLInventoryModel::item_array_t& items);
	void setGestItems(const LLInventoryModel::item_array_t& items);
	bool isMostRecent();
	void handleLateArrivals();
	void resetTime(F32 timeout);
	
private:
	found_list_t mFoundList;
//	LLInventoryModel::item_array_t mObjItems;
	LLInventoryModel::item_array_t mGestItems;
	typedef std::set<S32> type_set_t;
	type_set_t mTypesToRecover;
	type_set_t mTypesToLink;
	S32 mResolved;
	LLTimer mWaitTime;
	bool mFired;
	typedef std::set<LLWearableHoldingPattern*> type_set_hp;
	static type_set_hp sActiveHoldingPatterns;
	bool mIsMostRecent;
	std::set<LLWearable*> mLateArrivals;
	bool mIsAllComplete;
};

LLWearableHoldingPattern::type_set_hp LLWearableHoldingPattern::sActiveHoldingPatterns;

LLWearableHoldingPattern::LLWearableHoldingPattern():
	mResolved(0),
	mFired(false),
	mIsMostRecent(true),
	mIsAllComplete(false)
{
	if (sActiveHoldingPatterns.size()>0)
	{
		llinfos << "Creating LLWearableHoldingPattern when "
				<< sActiveHoldingPatterns.size()
				<< " other attempts are active."
				<< " Flagging others as invalid."
				<< llendl;
		for (type_set_hp::iterator it = sActiveHoldingPatterns.begin();
			 it != sActiveHoldingPatterns.end();
			 ++it)
		{
			(*it)->mIsMostRecent = false;
		}
			 
	}
	sActiveHoldingPatterns.insert(this);
	selfStartPhase("holding_pattern");
}

LLWearableHoldingPattern::~LLWearableHoldingPattern()
{
	sActiveHoldingPatterns.erase(this);
	if (isMostRecent())
	{
		selfStopPhase("holding_pattern");
	}
}

bool LLWearableHoldingPattern::isMostRecent()
{
	return mIsMostRecent;
}

LLWearableHoldingPattern::found_list_t& LLWearableHoldingPattern::getFoundList()
{
	return mFoundList;
}

void LLWearableHoldingPattern::eraseTypeToLink(LLWearableType::EType type)
{
	mTypesToLink.erase(type);
}

void LLWearableHoldingPattern::eraseTypeToRecover(LLWearableType::EType type)
{
	mTypesToRecover.erase(type);
}

// [SL:KB] - Patch: Appearance-SyncAttach | Checked: 2010-06-19 (Catznip-3.0.0a) | Added: Catznip-2.1.2a
//void LLWearableHoldingPattern::setObjItems(const LLInventoryModel::item_array_t& items)
//{
//	mObjItems = items;
//}

void LLWearableHoldingPattern::setGestItems(const LLInventoryModel::item_array_t& items)
{
	mGestItems = items;
}

bool LLWearableHoldingPattern::isFetchCompleted()
{
	return (mResolved >= (S32)getFoundList().size()); // have everything we were waiting for?
}

bool LLWearableHoldingPattern::isTimedOut()
{
	return mWaitTime.hasExpired();
}

void LLWearableHoldingPattern::checkMissingWearables()
{
	if (!isMostRecent())
	{
		// runway why don't we actually skip here?
		llwarns << self_av_string() << "skipping because LLWearableHolding pattern is invalid (superceded by later outfit request)" << llendl;
	}

	std::vector<S32> found_by_type(LLWearableType::WT_COUNT,0);
	std::vector<S32> requested_by_type(LLWearableType::WT_COUNT,0);
	for (found_list_t::iterator it = getFoundList().begin(); it != getFoundList().end(); ++it)
	{
		LLFoundData &data = *it;
		if (data.mWearableType < LLWearableType::WT_COUNT)
			requested_by_type[data.mWearableType]++;
		if (data.mWearable)
			found_by_type[data.mWearableType]++;
	}

	for (S32 type = 0; type < LLWearableType::WT_COUNT; ++type)
	{
		if (requested_by_type[type] > found_by_type[type])
		{
			llwarns << self_av_string() << "got fewer wearables than requested, type " << type << ": requested " << requested_by_type[type] << ", found " << found_by_type[type] << llendl;
		}
		if (found_by_type[type] > 0)
			continue;
		if (
			// If at least one wearable of certain types (pants/shirt/skirt)
			// was requested but none was found, create a default asset as a replacement.
			// In all other cases, don't do anything.
			// For critical types (shape/hair/skin/eyes), this will keep the avatar as a cloud 
			// due to logic in LLVOAvatarSelf::getIsCloud().
			// For non-critical types (tatoo, socks, etc.) the wearable will just be missing.
			(requested_by_type[type] > 0) &&  
			((type == LLWearableType::WT_PANTS) || (type == LLWearableType::WT_SHIRT) || (type == LLWearableType::WT_SKIRT)))
		{
			mTypesToRecover.insert(type);
			mTypesToLink.insert(type);
			recoverMissingWearable((LLWearableType::EType)type);
			llwarns << self_av_string() << "need to replace " << type << llendl; 
		}
	}

	resetTime(60.0F);

	selfStartPhase("get_missing_wearables");
	if (!pollMissingWearables())
	{
		doOnIdleRepeating(boost::bind(&LLWearableHoldingPattern::pollMissingWearables,this));
	}
}

void LLWearableHoldingPattern::onAllComplete()
{
	if (isAgentAvatarValid())
	{
		gAgentAvatarp->outputRezTiming("Agent wearables fetch complete");
	}

	if (!isMostRecent())
	{
		// runway need to skip here?
		llwarns << self_av_string() << "skipping because LLWearableHolding pattern is invalid (superceded by later outfit request)" << llendl;
	}

	// Activate all gestures in this folder
	if (mGestItems.count() > 0)
	{
		LL_DEBUGS("Avatar") << self_av_string() << "Activating " << mGestItems.count() << " gestures" << LL_ENDL;
		
		LLGestureMgr::instance().activateGestures(mGestItems);
		
		// Update the inventory item labels to reflect the fact
		// they are active.
		LLViewerInventoryCategory* catp =
			gInventory.getCategory(LLAppearanceMgr::instance().getCOF());
		
		if (catp)
		{
			gInventory.updateCategory(catp);
			gInventory.notifyObservers();
		}
	}

	// Update wearables.
	LL_INFOS("Avatar") << self_av_string() << "Updating agent wearables with " << mResolved << " wearable items " << LL_ENDL;
	LLAppearanceMgr::instance().updateAgentWearables(this, false);
	
// [SL:KB] - Patch: Appearance-SyncAttach | Checked: 2010-03-22 (Catznip-3.0.0a) | Added: Catznip-2.1.2a
//	// Update attachments to match those requested.
//	if (isAgentAvatarValid())
//	{
//		LL_DEBUGS("Avatar") << self_av_string() << "Updating " << mObjItems.count() << " attachments" << LL_ENDL;
//		llinfos << "Updating " << mObjItems.count() << " attachments" << llendl;
//		LLAgentWearables::userUpdateAttachments(mObjItems);
//	}

	if (isFetchCompleted() && isMissingCompleted())
	{
		// Only safe to delete if all wearable callbacks and all missing wearables completed.
		delete this;
	}
	else
	{
		mIsAllComplete = true;
		handleLateArrivals();
	}
}

void LLWearableHoldingPattern::onFetchCompletion()
{
	selfStopPhase("get_wearables");
		
	if (!isMostRecent())
	{
		// runway skip here?
		llwarns << self_av_string() << "skipping because LLWearableHolding pattern is invalid (superceded by later outfit request)" << llendl;
	}

	checkMissingWearables();
}

// Runs as an idle callback until all wearables are fetched (or we time out).
bool LLWearableHoldingPattern::pollFetchCompletion()
{
	if (!isMostRecent())
	{
		// runway skip here?
		llwarns << self_av_string() << "skipping because LLWearableHolding pattern is invalid (superceded by later outfit request)" << llendl;

// [SL:KB] - Patch: Appearance-COFCorruption | Checked: 2010-04-14 (Catznip-3.0.0a) | Added: Catznip-2.0.0a
		// If we were signalled to stop then we shouldn't do anything else except poll for when it's safe to delete ourselves
		doOnIdleRepeating(boost::bind(&LLWearableHoldingPattern::pollStopped, this));
		return true;
// [/SL:KB]
	}

	bool completed = isFetchCompleted();
	bool timed_out = isTimedOut();
	bool done = completed || timed_out;

	if (done)
	{
		LL_INFOS("Avatar") << self_av_string() << "polling, done status: " << completed << " timed out " << timed_out
				<< " elapsed " << mWaitTime.getElapsedTimeF32() << LL_ENDL;

		mFired = true;
		
		if (timed_out)
		{
			llwarns << self_av_string() << "Exceeded max wait time for wearables, updating appearance based on what has arrived" << llendl;
		}

		onFetchCompletion();
	}
	return done;
}

class RecoveredItemLinkCB: public LLInventoryCallback
{
public:
	RecoveredItemLinkCB(LLWearableType::EType type, LLWearable *wearable, LLWearableHoldingPattern* holder):
		mHolder(holder),
		mWearable(wearable),
		mType(type)
	{
	}
	void fire(const LLUUID& item_id)
	{
		if (!mHolder->isMostRecent())
		{
			llwarns << "skipping because LLWearableHolding pattern is invalid (superceded by later outfit request)" << llendl;
			// runway skip here?
		}

		llinfos << "Recovered item link for type " << mType << llendl;
		mHolder->eraseTypeToLink(mType);
		// Add wearable to FoundData for actual wearing
		LLViewerInventoryItem *item = gInventory.getItem(item_id);
		LLViewerInventoryItem *linked_item = item ? item->getLinkedItem() : NULL;

		if (linked_item)
		{
			gInventory.addChangedMask(LLInventoryObserver::LABEL, linked_item->getUUID());
			
			if (item)
			{
				LLFoundData found(linked_item->getUUID(),
								  linked_item->getAssetUUID(),
								  linked_item->getName(),
								  linked_item->getType(),
								  linked_item->isWearableType() ? linked_item->getWearableType() : LLWearableType::WT_INVALID,
								  true // is replacement
					);
				found.mWearable = mWearable;
				mHolder->getFoundList().push_front(found);
			}
			else
			{
				llwarns << self_av_string() << "inventory item not found for recovered wearable" << llendl;
			}
		}
		else
		{
			llwarns << self_av_string() << "inventory link not found for recovered wearable" << llendl;
		}
	}
private:
	LLWearableHoldingPattern* mHolder;
	LLWearable *mWearable;
	LLWearableType::EType mType;
};

class RecoveredItemCB: public LLInventoryCallback
{
public:
	RecoveredItemCB(LLWearableType::EType type, LLWearable *wearable, LLWearableHoldingPattern* holder):
		mHolder(holder),
		mWearable(wearable),
		mType(type)
	{
	}
	void fire(const LLUUID& item_id)
	{
		if (!mHolder->isMostRecent())
		{
			// runway skip here?
			llwarns << self_av_string() << "skipping because LLWearableHolding pattern is invalid (superceded by later outfit request)" << llendl;

// [SL:KB] - Patch: Appearance-COFCorruption | Checked: 2010-04-14 (Catznip-3.0.0a) | Added: Catznip-2.0.0a
			// If we were signalled to stop then we shouldn't do anything else except poll for when it's safe to delete ourselves
			return;
// [/SL:KB]
		}

		LL_DEBUGS("Avatar") << self_av_string() << "Recovered item for type " << mType << LL_ENDL;
		LLViewerInventoryItem *itemp = gInventory.getItem(item_id);
		mWearable->setItemID(item_id);
		LLPointer<LLInventoryCallback> cb = new RecoveredItemLinkCB(mType,mWearable,mHolder);
		mHolder->eraseTypeToRecover(mType);
		llassert(itemp);
		if (itemp)
		{
			link_inventory_item( gAgent.getID(),
					     item_id,
					     LLAppearanceMgr::instance().getCOF(),
					     itemp->getName(),
						 itemp->getDescription(),
					     LLAssetType::AT_LINK,
					     cb);
		}
	}
private:
	LLWearableHoldingPattern* mHolder;
	LLWearable *mWearable;
	LLWearableType::EType mType;
};

void LLWearableHoldingPattern::recoverMissingWearable(LLWearableType::EType type)
{
	if (!isMostRecent())
	{
		// runway skip here?
		llwarns << self_av_string() << "skipping because LLWearableHolding pattern is invalid (superceded by later outfit request)" << llendl;
	}
	
		// Try to recover by replacing missing wearable with a new one.
	LLNotificationsUtil::add("ReplacedMissingWearable");
	lldebugs << "Wearable " << LLWearableType::getTypeLabel(type)
			 << " could not be downloaded.  Replaced inventory item with default wearable." << llendl;
	LLWearable* wearable = LLWearableList::instance().createNewWearable(type);

	// Add a new one in the lost and found folder.
	const LLUUID lost_and_found_id = gInventory.findCategoryUUIDForType(LLFolderType::FT_LOST_AND_FOUND);
	LLPointer<LLInventoryCallback> cb = new RecoveredItemCB(type,wearable,this);

	create_inventory_item(gAgent.getID(),
						  gAgent.getSessionID(),
						  lost_and_found_id,
						  wearable->getTransactionID(),
						  wearable->getName(),
						  wearable->getDescription(),
						  wearable->getAssetType(),
						  LLInventoryType::IT_WEARABLE,
						  wearable->getType(),
						  wearable->getPermissions().getMaskNextOwner(),
						  cb);
}

bool LLWearableHoldingPattern::isMissingCompleted()
{
	return mTypesToLink.size()==0 && mTypesToRecover.size()==0;
}

void LLWearableHoldingPattern::clearCOFLinksForMissingWearables()
{
	for (found_list_t::iterator it = getFoundList().begin(); it != getFoundList().end(); ++it)
	{
		LLFoundData &data = *it;
		if ((data.mWearableType < LLWearableType::WT_COUNT) && (!data.mWearable))
		{
			// Wearable link that was never resolved; remove links to it from COF
			LL_INFOS("Avatar") << self_av_string() << "removing link for unresolved item " << data.mItemID.asString() << LL_ENDL;
			LLAppearanceMgr::instance().removeCOFItemLinks(data.mItemID,false);
		}
	}
}

// [SL:KB] - Patch: Appearance-COFCorruption | Checked: 2010-04-14 (Catznip-3.0.0a) | Added: Catznip-2.0.0a
bool LLWearableHoldingPattern::pollStopped()
{
	// We have to keep on polling until we're sure that all callbacks have completed or they'll cause a crash
	if ( (isFetchCompleted()) && (isMissingCompleted()) )
	{
		delete this;
		return true;
	}
	return false;
}
// [/SL:KB]

bool LLWearableHoldingPattern::pollMissingWearables()
{
	if (!isMostRecent())
	{
		// runway skip here?
		llwarns << self_av_string() << "skipping because LLWearableHolding pattern is invalid (superceded by later outfit request)" << llendl;

// [SL:KB] - Patch: Appearance-COFCorruption | Checked: 2010-04-14 (Catznip-3.0.0a) | Added: Catznip-2.0.0a
		// If we were signalled to stop then we shouldn't do anything else except poll for when it's safe to delete ourselves
		doOnIdleRepeating(boost::bind(&LLWearableHoldingPattern::pollStopped, this));
		return true;
// [/SL:KB]
	}
	
	bool timed_out = isTimedOut();
	bool missing_completed = isMissingCompleted();
	bool done = timed_out || missing_completed;

	if (!done)
	{
		LL_INFOS("Avatar") << self_av_string() << "polling missing wearables, waiting for items " << mTypesToRecover.size()
				<< " links " << mTypesToLink.size()
				<< " wearables, timed out " << timed_out
				<< " elapsed " << mWaitTime.getElapsedTimeF32()
				<< " done " << done << LL_ENDL;
	}

	if (done)
	{
		selfStopPhase("get_missing_wearables");

		gAgentAvatarp->debugWearablesLoaded();

		// BAP - if we don't call clearCOFLinksForMissingWearables()
		// here, we won't have to add the link back in later if the
		// wearable arrives late.  This is to avoid corruption of
		// wearable ordering info.  Also has the effect of making
		// unworn item links visible in the COF under some
		// circumstances.

		//clearCOFLinksForMissingWearables();
		onAllComplete();
	}
	return done;
}

// Handle wearables that arrived after the timeout period expired.
void LLWearableHoldingPattern::handleLateArrivals()
{
	// Only safe to run if we have previously finished the missing
	// wearables and other processing - otherwise we could be in some
	// intermediate state - but have not been superceded by a later
	// outfit change request.
	if (mLateArrivals.size() == 0)
	{
		// Nothing to process.
		return;
	}
	if (!isMostRecent())
	{
		llwarns << self_av_string() << "Late arrivals not handled - outfit change no longer valid" << llendl;
	}
	if (!mIsAllComplete)
	{
		llwarns << self_av_string() << "Late arrivals not handled - in middle of missing wearables processing" << llendl;
	}

	LL_INFOS("Avatar") << self_av_string() << "Need to handle " << mLateArrivals.size() << " late arriving wearables" << LL_ENDL;

	// Update mFoundList using late-arriving wearables.
	std::set<LLWearableType::EType> replaced_types;
	for (LLWearableHoldingPattern::found_list_t::iterator iter = getFoundList().begin();
		 iter != getFoundList().end(); ++iter)
	{
		LLFoundData& data = *iter;
		for (std::set<LLWearable*>::iterator wear_it = mLateArrivals.begin();
			 wear_it != mLateArrivals.end();
			 ++wear_it)
		{
			LLWearable *wearable = *wear_it;

			if(wearable->getAssetID() == data.mAssetID)
			{
				data.mWearable = wearable;

				replaced_types.insert(data.mWearableType);

				// BAP - if we didn't call
				// clearCOFLinksForMissingWearables() earlier, we
				// don't need to restore the link here.  Fixes
				// wearable ordering problems.

				// LLAppearanceMgr::instance().addCOFItemLink(data.mItemID,false);

				// BAP failing this means inventory or asset server
				// are corrupted in a way we don't handle.
				llassert((data.mWearableType < LLWearableType::WT_COUNT) && (wearable->getType() == data.mWearableType));
				break;
			}
		}
	}

	// Remove COF links for any default wearables previously used to replace the late arrivals.
	// All this pussyfooting around with a while loop and explicit
	// iterator incrementing is to allow removing items from the list
	// without clobbering the iterator we're using to navigate.
	LLWearableHoldingPattern::found_list_t::iterator iter = getFoundList().begin();
	while (iter != getFoundList().end())
	{
		LLFoundData& data = *iter;

		// If an item of this type has recently shown up, removed the corresponding replacement wearable from COF.
		if (data.mWearable && data.mIsReplacement &&
			replaced_types.find(data.mWearableType) != replaced_types.end())
		{
			LLAppearanceMgr::instance().removeCOFItemLinks(data.mItemID,false);
			std::list<LLFoundData>::iterator clobber_ator = iter;
			++iter;
			getFoundList().erase(clobber_ator);
		}
		else
		{
			++iter;
		}
	}

	// Clear contents of late arrivals.
	mLateArrivals.clear();

	// Update appearance based on mFoundList
	LLAppearanceMgr::instance().updateAgentWearables(this, false);
}

void LLWearableHoldingPattern::resetTime(F32 timeout)
{
	mWaitTime.reset();
	mWaitTime.setTimerExpirySec(timeout);
}

void LLWearableHoldingPattern::onWearableAssetFetch(LLWearable *wearable)
{
	if (!isMostRecent())
	{
		llwarns << self_av_string() << "skipping because LLWearableHolding pattern is invalid (superceded by later outfit request)" << llendl;
	}
	
	mResolved += 1;  // just counting callbacks, not successes.
	LL_DEBUGS("Avatar") << self_av_string() << "resolved " << mResolved << "/" << getFoundList().size() << LL_ENDL;
	if (!wearable)
	{
		llwarns << self_av_string() << "no wearable found" << llendl;
	}

	if (mFired)
	{
		llwarns << self_av_string() << "called after holder fired" << llendl;
		if (wearable)
		{
			mLateArrivals.insert(wearable);
			if (mIsAllComplete)
			{
				handleLateArrivals();
			}
		}
		return;
	}

	if (!wearable)
	{
		return;
	}

	for (LLWearableHoldingPattern::found_list_t::iterator iter = getFoundList().begin();
		 iter != getFoundList().end(); ++iter)
	{
		LLFoundData& data = *iter;
		if(wearable->getAssetID() == data.mAssetID)
		{
			// Failing this means inventory or asset server are corrupted in a way we don't handle.
			if ((data.mWearableType >= LLWearableType::WT_COUNT) || (wearable->getType() != data.mWearableType))
			{
				llwarns << self_av_string() << "recovered wearable but type invalid. inventory wearable type: " << data.mWearableType << " asset wearable type: " << wearable->getType() << llendl;
				break;
			}

			data.mWearable = wearable;
		}
	}
}

static void onWearableAssetFetch(LLWearable* wearable, void* data)
{
	LLWearableHoldingPattern* holder = (LLWearableHoldingPattern*)data;
	holder->onWearableAssetFetch(wearable);
}


static void removeDuplicateItems(LLInventoryModel::item_array_t& items)
{
	LLInventoryModel::item_array_t new_items;
	std::set<LLUUID> items_seen;
	std::deque<LLViewerInventoryItem*> tmp_list;
	// Traverse from the front and keep the first of each item
	// encountered, so we actually keep the *last* of each duplicate
	// item.  This is needed to give the right priority when adding
	// duplicate items to an existing outfit.
	for (S32 i=items.count()-1; i>=0; i--)
	{
		LLViewerInventoryItem *item = items.get(i);
		LLUUID item_id = item->getLinkedUUID();
		if (items_seen.find(item_id)!=items_seen.end())
			continue;
		items_seen.insert(item_id);
		tmp_list.push_front(item);
	}
	for (std::deque<LLViewerInventoryItem*>::iterator it = tmp_list.begin();
		 it != tmp_list.end();
		 ++it)
	{
		new_items.put(*it);
	}
	items = new_items;
}

// [SL:KB] - Patch: Appearance-WearableDuplicateAssets | Checked: 2011-07-24 (Catznip-2.6.0e) | Added: Catznip-2.6.0e
static void removeDuplicateWearableItemsByAssetID(LLInventoryModel::item_array_t& items)
{
	std::set<LLUUID> idsAsset;
	for (S32 idxItem = items.count() - 1; idxItem >= 0; idxItem--)
	{
		const LLViewerInventoryItem* pItem = items.get(idxItem);
		if (!pItem->isWearableType())
			continue;
		if (idsAsset.end() == idsAsset.find(pItem->getAssetUUID()))
			idsAsset.insert(pItem->getAssetUUID());
		else
			items.remove(idxItem);
	}
}
// [/SL:KB]

const LLUUID LLAppearanceMgr::getCOF() const
{
	return gInventory.findCategoryUUIDForType(LLFolderType::FT_CURRENT_OUTFIT);
}


const LLViewerInventoryItem* LLAppearanceMgr::getBaseOutfitLink()
{
	const LLUUID& current_outfit_cat = getCOF();
	LLInventoryModel::cat_array_t cat_array;
	LLInventoryModel::item_array_t item_array;
	// Can't search on FT_OUTFIT since links to categories return FT_CATEGORY for type since they don't
	// return preferred type.
	LLIsType is_category( LLAssetType::AT_CATEGORY ); 
	gInventory.collectDescendentsIf(current_outfit_cat,
									cat_array,
									item_array,
									false,
									is_category,
									false);
	for (LLInventoryModel::item_array_t::const_iterator iter = item_array.begin();
		 iter != item_array.end();
		 iter++)
	{
		const LLViewerInventoryItem *item = (*iter);
		const LLViewerInventoryCategory *cat = item->getLinkedCategory();
		if (cat && cat->getPreferredType() == LLFolderType::FT_OUTFIT)
		{
			const LLUUID parent_id = cat->getParentUUID();
			LLViewerInventoryCategory*  parent_cat =  gInventory.getCategory(parent_id);
			// if base outfit moved to trash it means that we don't have base outfit
			if (parent_cat != NULL && parent_cat->getPreferredType() == LLFolderType::FT_TRASH)
			{
				return NULL;
			}
			return item;
		}
	}
	return NULL;
}

bool LLAppearanceMgr::getBaseOutfitName(std::string& name)
{
	const LLViewerInventoryItem* outfit_link = getBaseOutfitLink();
	if(outfit_link)
	{
		const LLViewerInventoryCategory *cat = outfit_link->getLinkedCategory();
		if (cat)
		{
			name = cat->getName();
			return true;
		}
	}
	return false;
}

const LLUUID LLAppearanceMgr::getBaseOutfitUUID()
{
	const LLViewerInventoryItem* outfit_link = getBaseOutfitLink();
	if (!outfit_link || !outfit_link->getIsLinkType()) return LLUUID::null;

	const LLViewerInventoryCategory* outfit_cat = outfit_link->getLinkedCategory();
	if (!outfit_cat) return LLUUID::null;

	if (outfit_cat->getPreferredType() != LLFolderType::FT_OUTFIT)
	{
		llwarns << "Expected outfit type:" << LLFolderType::FT_OUTFIT << " but got type:" << outfit_cat->getType() << " for folder name:" << outfit_cat->getName() << llendl;
		return LLUUID::null;
	}

	return outfit_cat->getUUID();
}

bool LLAppearanceMgr::wearItemOnAvatar(const LLUUID& item_id_to_wear, bool do_update, bool replace, LLPointer<LLInventoryCallback> cb)
{
	if (item_id_to_wear.isNull()) return false;

	// *TODO: issue with multi-wearable should be fixed:
	// in this case this method will be called N times - loading started for each item
	// and than N times will be called - loading completed for each item.
	// That means subscribers will be notified that loading is done after first item in a batch is worn.
	// (loading indicator disappears for example before all selected items are worn)
	// Have not fix this issue for 2.1 because of stability reason. EXT-7777.

	// Disabled for now because it is *not* acceptable to call updateAppearanceFromCOF() multiple times
//	gAgentWearables.notifyLoadingStarted();

	LLViewerInventoryItem* item_to_wear = gInventory.getItem(item_id_to_wear);
	if (!item_to_wear) return false;

	if (gInventory.isObjectDescendentOf(item_to_wear->getUUID(), gInventory.getLibraryRootFolderID()))
	{
		LLPointer<LLInventoryCallback> cb = new WearOnAvatarCallback(replace);
		copy_inventory_item(gAgent.getID(), item_to_wear->getPermissions().getOwner(), item_to_wear->getUUID(), LLUUID::null, std::string(),cb);
		return false;
	} 
	else if (!gInventory.isObjectDescendentOf(item_to_wear->getUUID(), gInventory.getRootFolderID()))
	{
		return false; // not in library and not in agent's inventory
	}
	else if (gInventory.isObjectDescendentOf(item_to_wear->getUUID(), gInventory.findCategoryUUIDForType(LLFolderType::FT_TRASH)))
	{
		LLNotificationsUtil::add("CannotWearTrash");
		return false;
	}
	else if (gInventory.isObjectDescendentOf(item_to_wear->getUUID(), LLAppearanceMgr::instance().getCOF())) // EXT-84911
	{
		return false;
	}

// [RLVa:KB] - Checked: 2010-09-04 (RLVa-1.2.1a) | Modified: RLVa-1.2.1a
	if ( (rlv_handler_t::isEnabled()) && 
		 ((gRlvAttachmentLocks.hasLockedAttachmentPoint(RLV_LOCK_ANY)) || (gRlvWearableLocks.hasLockedWearableType(RLV_LOCK_ANY))) )
	{
		switch (item_to_wear->getType())
		{
			case LLAssetType::AT_BODYPART:
			case LLAssetType::AT_CLOTHING:
				{
					ERlvWearMask eWear = gRlvWearableLocks.canWear(item_to_wear);
					if ( (RLV_WEAR_LOCKED == eWear) || ((replace) && ((RLV_WEAR_REPLACE & eWear) == 0)) )
						return false;
				}
				break;
			case LLAssetType::AT_OBJECT:
				{
					ERlvWearMask eWear = gRlvAttachmentLocks.canAttach(item_to_wear);
					if ( (RLV_WEAR_LOCKED == eWear) || ((replace) && ((RLV_WEAR_REPLACE & eWear) == 0)) )
						return false;
				}
				break;
			default:
				return false;
		}
	}
// [/RLVa:KB]

	switch (item_to_wear->getType())
	{
	case LLAssetType::AT_CLOTHING:
		if (gAgentWearables.areWearablesLoaded())
		{
			S32 wearable_count = gAgentWearables.getWearableCount(item_to_wear->getWearableType());
			if ((replace && wearable_count != 0) ||
				(wearable_count >= LLAgentWearables::MAX_CLOTHING_PER_TYPE) )
			{
				removeCOFItemLinks(gAgentWearables.getWearableItemID(item_to_wear->getWearableType(), wearable_count-1), false);
			}
			addCOFItemLink(item_to_wear, do_update, cb);
		} 
		break;
	case LLAssetType::AT_BODYPART:
		// TODO: investigate wearables may not be loaded at this point EXT-8231
		
		// Remove the existing wearables of the same type.
		// Remove existing body parts anyway because we must not be able to wear e.g. two skins.
		removeCOFLinksOfType(item_to_wear->getWearableType(), false);

		addCOFItemLink(item_to_wear, do_update, cb);
		break;
	case LLAssetType::AT_OBJECT:
		rez_attachment(item_to_wear, NULL, replace);
		break;
	default: return false;;
	}

	return true;
}

// Update appearance from outfit folder.
void LLAppearanceMgr::changeOutfit(bool proceed, const LLUUID& category, bool append)
{
	if (!proceed)
		return;
	LLAppearanceMgr::instance().updateCOF(category,append);
}

void LLAppearanceMgr::replaceCurrentOutfit(const LLUUID& new_outfit)
{
	LLViewerInventoryCategory* cat = gInventory.getCategory(new_outfit);
	wearInventoryCategory(cat, false, false);
}

// Open outfit renaming dialog.
void LLAppearanceMgr::renameOutfit(const LLUUID& outfit_id)
{
	LLViewerInventoryCategory* cat = gInventory.getCategory(outfit_id);
	if (!cat)
	{
		return;
	}

	LLSD args;
	args["NAME"] = cat->getName();

	LLSD payload;
	payload["cat_id"] = outfit_id;

	LLNotificationsUtil::add("RenameOutfit", args, payload, boost::bind(onOutfitRename, _1, _2));
}

// User typed new outfit name.
// static
void LLAppearanceMgr::onOutfitRename(const LLSD& notification, const LLSD& response)
{
	S32 option = LLNotificationsUtil::getSelectedOption(notification, response);
	if (option != 0) return; // canceled

	std::string outfit_name = response["new_name"].asString();
	LLStringUtil::trim(outfit_name);
	if (!outfit_name.empty())
	{
		LLUUID cat_id = notification["payload"]["cat_id"].asUUID();
		rename_category(&gInventory, cat_id, outfit_name);
	}
}

void LLAppearanceMgr::setOutfitLocked(bool locked)
{
	if (mOutfitLocked == locked)
	{
		return;
	}

	mOutfitLocked = locked;
	if (locked)
	{
		mUnlockOutfitTimer->reset();
		mUnlockOutfitTimer->start();
	}
	else
	{
		mUnlockOutfitTimer->stop();
	}

	LLOutfitObserver::instance().notifyOutfitLockChanged();
}

void LLAppearanceMgr::addCategoryToCurrentOutfit(const LLUUID& cat_id)
{
	LLViewerInventoryCategory* cat = gInventory.getCategory(cat_id);
	wearInventoryCategory(cat, false, true);
}

void LLAppearanceMgr::takeOffOutfit(const LLUUID& cat_id)
{
	LLInventoryModel::cat_array_t cats;
	LLInventoryModel::item_array_t items;
	LLFindWearablesEx collector(/*is_worn=*/ true, /*include_body_parts=*/ false);

	gInventory.collectDescendentsIf(cat_id, cats, items, FALSE, collector);

	LLInventoryModel::item_array_t::const_iterator it = items.begin();
	const LLInventoryModel::item_array_t::const_iterator it_end = items.end();
	for( ; it_end != it; ++it)
	{
		LLViewerInventoryItem* item = *it;
		removeItemFromAvatar(item->getUUID());
	}
}

// Create a copy of src_id + contents as a subfolder of dst_id.
void LLAppearanceMgr::shallowCopyCategory(const LLUUID& src_id, const LLUUID& dst_id,
											  LLPointer<LLInventoryCallback> cb)
{
	LLInventoryCategory *src_cat = gInventory.getCategory(src_id);
	if (!src_cat)
	{
		llwarns << "folder not found for src " << src_id.asString() << llendl;
		return;
	}
	llinfos << "starting, src_id " << src_id << " name " << src_cat->getName() << " dst_id " << dst_id << llendl;
	LLUUID parent_id = dst_id;
	if(parent_id.isNull())
	{
		parent_id = gInventory.getRootFolderID();
	}
	LLUUID subfolder_id = gInventory.createNewCategory( parent_id,
														LLFolderType::FT_NONE,
														src_cat->getName());
	shallowCopyCategoryContents(src_id, subfolder_id, cb);

	gInventory.notifyObservers();
}

// Copy contents of src_id to dst_id.
void LLAppearanceMgr::shallowCopyCategoryContents(const LLUUID& src_id, const LLUUID& dst_id,
													  LLPointer<LLInventoryCallback> cb)
{
	LLInventoryModel::cat_array_t* cats;
	LLInventoryModel::item_array_t* items;
	gInventory.getDirectDescendentsOf(src_id, cats, items);
	llinfos << "copying " << items->count() << " items" << llendl;
	for (LLInventoryModel::item_array_t::const_iterator iter = items->begin();
		 iter != items->end();
		 ++iter)
	{
		const LLViewerInventoryItem* item = (*iter);
		switch (item->getActualType())
		{
			case LLAssetType::AT_LINK:
			{
				//LLInventoryItem::getDescription() is used for a new description 
				//to propagate ordering information saved in descriptions of links
				link_inventory_item(gAgent.getID(),
									item->getLinkedUUID(),
									dst_id,
									item->getName(),
									item->LLInventoryItem::getDescription(),
									LLAssetType::AT_LINK, cb);
				break;
			}
			case LLAssetType::AT_LINK_FOLDER:
			{
				LLViewerInventoryCategory *catp = item->getLinkedCategory();
				// Skip copying outfit links.
				if (catp && catp->getPreferredType() != LLFolderType::FT_OUTFIT)
				{
					link_inventory_item(gAgent.getID(),
										item->getLinkedUUID(),
										dst_id,
										item->getName(),
										item->getDescription(),
										LLAssetType::AT_LINK_FOLDER, cb);
				}
				break;
			}
			case LLAssetType::AT_CLOTHING:
			case LLAssetType::AT_OBJECT:
			case LLAssetType::AT_BODYPART:
			case LLAssetType::AT_GESTURE:
			{
				llinfos << "copying inventory item " << item->getName() << llendl;
				copy_inventory_item(gAgent.getID(),
									item->getPermissions().getOwner(),
									item->getUUID(),
									dst_id,
									item->getName(),
									cb);
				break;
			}
			default:
				// Ignore non-outfit asset types
				break;
		}
	}
}

BOOL LLAppearanceMgr::getCanMakeFolderIntoOutfit(const LLUUID& folder_id)
{
	// These are the wearable items that are required for considering this
	// folder as containing a complete outfit.
	U32 required_wearables = 0;
	required_wearables |= 1LL << LLWearableType::WT_SHAPE;
	required_wearables |= 1LL << LLWearableType::WT_SKIN;
	required_wearables |= 1LL << LLWearableType::WT_HAIR;
	required_wearables |= 1LL << LLWearableType::WT_EYES;

	// These are the wearables that the folder actually contains.
	U32 folder_wearables = 0;
	LLInventoryModel::cat_array_t* cats;
	LLInventoryModel::item_array_t* items;
	gInventory.getDirectDescendentsOf(folder_id, cats, items);
	for (LLInventoryModel::item_array_t::const_iterator iter = items->begin();
		 iter != items->end();
		 ++iter)
	{
		const LLViewerInventoryItem* item = (*iter);
		if (item->isWearableType())
		{
			const LLWearableType::EType wearable_type = item->getWearableType();
			folder_wearables |= 1LL << wearable_type;
		}
	}

	// If the folder contains the required wearables, return TRUE.
	return ((required_wearables & folder_wearables) == required_wearables);
}

bool LLAppearanceMgr::getCanRemoveOutfit(const LLUUID& outfit_cat_id)
{
	// Disallow removing the base outfit.
	if (outfit_cat_id == getBaseOutfitUUID())
	{
		return false;
	}

	// Check if the outfit folder itself is removable.
	if (!get_is_category_removable(&gInventory, outfit_cat_id))
	{
		return false;
	}

	// Check for the folder's non-removable descendants.
	LLFindNonRemovableObjects filter_non_removable;
	LLInventoryModel::cat_array_t cats;
	LLInventoryModel::item_array_t items;
	LLInventoryModel::item_array_t::const_iterator it;
	gInventory.collectDescendentsIf(outfit_cat_id, cats, items, false, filter_non_removable);
	if (!cats.empty() || !items.empty())
	{
		return false;
	}

	return true;
}

// static
bool LLAppearanceMgr::getCanRemoveFromCOF(const LLUUID& outfit_cat_id)
{
	LLInventoryModel::cat_array_t cats;
	LLInventoryModel::item_array_t items;
	LLFindWearablesEx is_worn(/*is_worn=*/ true, /*include_body_parts=*/ false);
	gInventory.collectDescendentsIf(outfit_cat_id,
		cats,
		items,
		LLInventoryModel::EXCLUDE_TRASH,
		is_worn);
	return items.size() > 0;
}

// static
bool LLAppearanceMgr::getCanAddToCOF(const LLUUID& outfit_cat_id)
{
	if (gAgentWearables.isCOFChangeInProgress())
	{
		return false;
	}

	LLInventoryModel::cat_array_t cats;
	LLInventoryModel::item_array_t items;
	LLFindWearablesEx not_worn(/*is_worn=*/ false, /*include_body_parts=*/ false);
	gInventory.collectDescendentsIf(outfit_cat_id,
		cats,
		items,
		LLInventoryModel::EXCLUDE_TRASH,
		not_worn);
	return items.size() > 0;
}

bool LLAppearanceMgr::getCanReplaceCOF(const LLUUID& outfit_cat_id)
{
	// Don't allow wearing anything while we're changing appearance.
	if (gAgentWearables.isCOFChangeInProgress())
	{
		return false;
	}

	// Check whether it's the base outfit.
//	if (outfit_cat_id.isNull() || outfit_cat_id == getBaseOutfitUUID())
// [SL:KB] - Patch: Appearance-Misc | Checked: 2010-09-21 (Catznip-3.0.0a) | Added: Catznip-2.1.2d
	if ( (outfit_cat_id.isNull()) || ((outfit_cat_id == getBaseOutfitUUID()) && (!isOutfitDirty())) )
// [/SL:KB]
	{
		return false;
	}

	// Check whether the outfit contains any wearables we aren't wearing already (STORM-702).
	LLInventoryModel::cat_array_t cats;
	LLInventoryModel::item_array_t items;
	LLFindWearablesEx is_worn(/*is_worn=*/ false, /*include_body_parts=*/ true);
	gInventory.collectDescendentsIf(outfit_cat_id,
		cats,
		items,
		LLInventoryModel::EXCLUDE_TRASH,
		is_worn);
	return items.size() > 0;
}

void LLAppearanceMgr::purgeBaseOutfitLink(const LLUUID& category)
{
	LLInventoryModel::cat_array_t cats;
	LLInventoryModel::item_array_t items;
	gInventory.collectDescendents(category, cats, items,
								  LLInventoryModel::EXCLUDE_TRASH);
	for (S32 i = 0; i < items.count(); ++i)
	{
		LLViewerInventoryItem *item = items.get(i);
		if (item->getActualType() != LLAssetType::AT_LINK_FOLDER)
			continue;
		if (item->getIsLinkType())
		{
			LLViewerInventoryCategory* catp = item->getLinkedCategory();
			if(catp && catp->getPreferredType() == LLFolderType::FT_OUTFIT)
			{
				gInventory.purgeObject(item->getUUID());
			}
		}
	}
}

void LLAppearanceMgr::purgeCategory(const LLUUID& category, bool keep_outfit_links)
{
	LLInventoryModel::cat_array_t cats;
	LLInventoryModel::item_array_t items;
	gInventory.collectDescendents(category, cats, items,
								  LLInventoryModel::EXCLUDE_TRASH);
	for (S32 i = 0; i < items.count(); ++i)
	{
		LLViewerInventoryItem *item = items.get(i);
		if (keep_outfit_links && (item->getActualType() == LLAssetType::AT_LINK_FOLDER))
			continue;
		if (item->getIsLinkType())
		{
			gInventory.purgeObject(item->getUUID());
		}
	}
}

// [SL:KB] - Checked: 2010-04-24 (RLVa-1.2.0f) | Added: RLVa-1.2.0f
void LLAppearanceMgr::syncCOF(const LLInventoryModel::item_array_t& items, LLAssetType::EType type, LLPointer<LLInventoryCallback> cb)
{
	const LLUUID idCOF = getCOF();
	LLInventoryModel::item_array_t cur_cof_items, new_cof_items = items;

	// Grab the current COF contents
	LLIsType f(type);
	LLInventoryModel::cat_array_t cats; 
	gInventory.collectDescendentsIf(getCOF(), cats, cur_cof_items, LLInventoryModel::EXCLUDE_TRASH, f);

	// Purge everything in cur_cof_items that isn't part of new_cof_items
	for (S32 idxCurItem = 0, cntCurItem = cur_cof_items.count(); idxCurItem < cntCurItem; idxCurItem++)
	{
		const LLViewerInventoryItem* pItem = cur_cof_items.get(idxCurItem);
		if (std::find_if(new_cof_items.begin(), new_cof_items.end(), RlvPredIsEqualOrLinkedItem(pItem)) == new_cof_items.end())
		{
			// Item doesn't exist in new_cof_items => purge (if it's a link)
			if (pItem->getIsLinkType())
				gInventory.purgeObject(pItem->getUUID());
		}
		else
		{
			// Item exists in new_cof_items => remove *all* occurances in new_cof_items (removes duplicate COF links to this item as well)
			new_cof_items.erase(
				std::remove_if(new_cof_items.begin(), new_cof_items.end(), RlvPredIsEqualOrLinkedItem(pItem)), new_cof_items.end());
		}
	}

	// Link to whatever remains in new_cof_items
	for (S32 idxNewItem = 0, cntNewItem = new_cof_items.count(); idxNewItem < cntNewItem; idxNewItem++)
	{
		const LLInventoryItem* pItem = new_cof_items.get(idxNewItem);
		link_inventory_item(
			gAgent.getID(), pItem->getLinkedUUID(), idCOF, pItem->getName(), pItem->LLInventoryItem::getDescription(), LLAssetType::AT_LINK, cb);
	}
}
// [/SL:KB]

// Keep the last N wearables of each type.  For viewer 2.0, N is 1 for
// both body parts and clothing items.
void LLAppearanceMgr::filterWearableItems(
	LLInventoryModel::item_array_t& items, S32 max_per_type)
{
	// Divvy items into arrays by wearable type.
	std::vector<LLInventoryModel::item_array_t> items_by_type(LLWearableType::WT_COUNT);
	divvyWearablesByType(items, items_by_type);

	// rebuild items list, retaining the last max_per_type of each array
	items.clear();
	for (S32 i=0; i<LLWearableType::WT_COUNT; i++)
	{
		S32 size = items_by_type[i].size();
		if (size <= 0)
			continue;
//		S32 start_index = llmax(0,size-max_per_type);
// [SL:KB] - Patch: Appearance-Misc | Checked: 2010-05-11 (Catznip-3.0.0a) | Added: Catznip-2.0.0h
		S32 start_index = 
			llmax(0, size - ((LLAssetType::AT_BODYPART == LLWearableType::getAssetType((LLWearableType::EType)i)) ? 1 : max_per_type));
// [/SL:KB[
		for (S32 j = start_index; j<size; j++)
		{
			items.push_back(items_by_type[i][j]);
		}
	}
}

// Create links to all listed items.
void LLAppearanceMgr::linkAll(const LLUUID& cat_uuid,
							  LLInventoryModel::item_array_t& items,
							  LLPointer<LLInventoryCallback> cb)
{
	for (S32 i=0; i<items.count(); i++)
	{
		const LLInventoryItem* item = items.get(i).get();
		link_inventory_item(gAgent.getID(),
							item->getLinkedUUID(),
							cat_uuid,
							item->getName(),
							item->LLInventoryItem::getDescription(),
							LLAssetType::AT_LINK,
							cb);

		const LLViewerInventoryCategory *cat = gInventory.getCategory(cat_uuid);
		const std::string cat_name = cat ? cat->getName() : "CAT NOT FOUND";
#ifndef LL_RELEASE_FOR_DOWNLOAD
		LL_DEBUGS("Avatar") << self_av_string() << "Linking Item [ name:" << item->getName() << " UUID:" << item->getUUID() << " ] to Category [ name:" << cat_name << " UUID:" << cat_uuid << " ] " << LL_ENDL;
#endif
	}
}

//void LLAppearanceMgr::updateCOF(const LLUUID& category, bool append)
// [RLVa:KB] - Checked: 2010-03-05 (RLVa-1.2.0b) | Added: RLVa-1.2.0b
void LLAppearanceMgr::updateCOF(const LLUUID& category, bool append)
{
<<<<<<< HEAD
	LLViewerInventoryCategory *pcat = gInventory.getCategory(category);
	LL_INFOS("Avatar") << self_av_string() << "starting, cat '" << (pcat ? pcat->getName() : "[UNKNOWN]") << "'" << LL_ENDL;
=======
	LLInventoryModel::item_array_t body_items_new, wear_items_new, obj_items_new, gest_items_new;
	getDescendentsOfAssetType(category, body_items_new, LLAssetType::AT_BODYPART, false);
	getDescendentsOfAssetType(category, wear_items_new, LLAssetType::AT_CLOTHING, false);
	getDescendentsOfAssetType(category, obj_items_new, LLAssetType::AT_OBJECT, false);
	getDescendentsOfAssetType(category, gest_items_new, LLAssetType::AT_GESTURE, false);
	updateCOF(body_items_new, wear_items_new, obj_items_new, gest_items_new, append, category);
}

void LLAppearanceMgr::updateCOF(LLInventoryModel::item_array_t& body_items_new, 
								LLInventoryModel::item_array_t& wear_items_new, 
								LLInventoryModel::item_array_t& obj_items_new,
								LLInventoryModel::item_array_t& gest_items_new,
								bool append /*=false*/, const LLUUID& idOutfit /*=LLUUID::null*/)
// [/RLVa:KB]
{
//	LLViewerInventoryCategory *pcat = gInventory.getCategory(category);
//	llinfos << "starting, cat " << (pcat ? pcat->getName() : "[UNKNOWN]") << llendl;
// [RLVa:KB] - Checked: 2010-03-26 (RLVa-1.2.0b) | Added: RLVa-1.2.0b
	// RELEASE-RLVa: [SL-2.0.0] If pcat ever gets used for anything further down the beta we'll know about it
	llinfos << "starting" << llendl;
// [/RLVa:KB]
>>>>>>> 0b3c6a5c

	const LLUUID cof = getCOF();

	// Deactivate currently active gestures in the COF, if replacing outfit
	if (!append)
	{
		LLInventoryModel::item_array_t gest_items;
		getDescendentsOfAssetType(cof, gest_items, LLAssetType::AT_GESTURE, false);
		for(S32 i = 0; i  < gest_items.count(); ++i)
		{
			LLViewerInventoryItem *gest_item = gest_items.get(i);
			if ( LLGestureMgr::instance().isGestureActive( gest_item->getLinkedUUID()) )
			{
				LLGestureMgr::instance().deactivateGesture( gest_item->getLinkedUUID() );
			}
		}
	}
	
	// Collect and filter descendents to determine new COF contents.

	//
	// - Body parts: always include COF contents as a fallback in case any required parts are missing.
	//
	// Preserve body parts from COF if appending.
	LLInventoryModel::item_array_t body_items;
	getDescendentsOfAssetType(cof, body_items, LLAssetType::AT_BODYPART, false);
//	getDescendentsOfAssetType(category, body_items, LLAssetType::AT_BODYPART, false);
// [RLVa:KB] - Checked: 2010-03-19 (RLVa-1.2.0c) | Modified: RLVa-1.2.0b
	// Filter out any new body parts that can't be worn before adding them
	if ( (rlv_handler_t::isEnabled()) && (gRlvWearableLocks.hasLockedWearableType(RLV_LOCK_ANY)) )
		body_items_new.erase(std::remove_if(body_items_new.begin(), body_items_new.end(), RlvPredCanNotWearItem(RLV_WEAR_REPLACE)), body_items_new.end());
	body_items.insert(body_items.end(), body_items_new.begin(), body_items_new.end());
// [/RLVa:KB]
	// NOTE-RLVa: we don't actually want to favour COF body parts over the folder's body parts (if only because it breaks force wear)
//	if (append)
//		reverse(body_items.begin(), body_items.end());
	// Reduce body items to max of one per type.
	removeDuplicateItems(body_items);
	filterWearableItems(body_items, 1);

	//
	// - Wearables: include COF contents only if appending.
	//
	LLInventoryModel::item_array_t wear_items;
	if (append)
		getDescendentsOfAssetType(cof, wear_items, LLAssetType::AT_CLOTHING, false);
// [RLVa:KB] - Checked: 2010-03-19 (RLVa-1.2.0c) | Modified: RLVa-1.2.0b
	else if ( (rlv_handler_t::isEnabled()) && (gRlvWearableLocks.hasLockedWearableType(RLV_LOCK_ANY)) )
	{
		// Make sure that all currently locked clothing layers remain in COF when replacing
		getDescendentsOfAssetType(cof, wear_items, LLAssetType::AT_CLOTHING, false);
		wear_items.erase(std::remove_if(wear_items.begin(), wear_items.end(), rlvPredCanRemoveItem), wear_items.end());
	}
// [/RLVa:KB]
//	getDescendentsOfAssetType(category, wear_items, LLAssetType::AT_CLOTHING, false);
// [RLVa:KB] - Checked: 2010-03-19 (RLVa-1.2.0c) | Modified: RLVa-1.2.0b
	// Filter out any new wearables that can't be worn before adding them
	if ( (rlv_handler_t::isEnabled()) && (gRlvWearableLocks.hasLockedWearableType(RLV_LOCK_ANY)) )
		wear_items_new.erase(std::remove_if(wear_items_new.begin(), wear_items_new.end(), RlvPredCanNotWearItem(RLV_WEAR)), wear_items_new.end());
	wear_items.insert(wear_items.end(), wear_items_new.begin(), wear_items_new.end());
// [/RLVa:KB]
	// Reduce wearables to max of one per type.
	removeDuplicateItems(wear_items);
// [SL:KB] - Patch: Appearance-WearableDuplicateAssets | Checked: 2011-07-24 (Catznip-2.6.0e) | Added: Catznip-2.6.0e
	removeDuplicateWearableItemsByAssetID(wear_items);
// [/SL:KB]
	filterWearableItems(wear_items, LLAgentWearables::MAX_CLOTHING_PER_TYPE);

	//
	// - Attachments: include COF contents only if appending.
	//
	LLInventoryModel::item_array_t obj_items;
	if (append)
		getDescendentsOfAssetType(cof, obj_items, LLAssetType::AT_OBJECT, false);
// [RLVa:KB] - Checked: 2010-03-05 (RLVa-1.2.0z) | Modified: RLVa-1.2.0b
	else if ( (rlv_handler_t::isEnabled()) && (gRlvAttachmentLocks.hasLockedAttachmentPoint(RLV_LOCK_ANY)) )
	{
		// Make sure that all currently locked attachments remain in COF when replacing
		getDescendentsOfAssetType(cof, obj_items, LLAssetType::AT_OBJECT, false);
		obj_items.erase(std::remove_if(obj_items.begin(), obj_items.end(), rlvPredCanRemoveItem), obj_items.end());
	}
// [/RLVa:KB]
//	getDescendentsOfAssetType(category, obj_items, LLAssetType::AT_OBJECT, false);
// [RLVa:KB] - Checked: 2010-03-05 (RLVa-1.2.0z) | Modified: RLVa-1.2.0b
	// Filter out any new attachments that can't be worn before adding them
	if ( (rlv_handler_t::isEnabled()) && (gRlvAttachmentLocks.hasLockedAttachmentPoint(RLV_LOCK_ANY)) )
		obj_items_new.erase(std::remove_if(obj_items_new.begin(), obj_items_new.end(), RlvPredCanNotWearItem(RLV_WEAR)), obj_items_new.end());
	obj_items.insert(obj_items.end(), obj_items_new.begin(), obj_items_new.end());
// [/RLVa:KB]
	removeDuplicateItems(obj_items);

	//
	// - Gestures: include COF contents only if appending.
	//
	LLInventoryModel::item_array_t gest_items;
	if (append)
		getDescendentsOfAssetType(cof, gest_items, LLAssetType::AT_GESTURE, false);
//	getDescendentsOfAssetType(category, gest_items, LLAssetType::AT_GESTURE, false);
// [RLVa:KB] - Checked: 2010-03-05 (RLVa-1.2.0z) | Added: RLVa-1.2.0b
	gest_items.insert(gest_items.end(), gest_items_new.begin(), gest_items_new.end());
// [/RLVa:KB]
	removeDuplicateItems(gest_items);
	
	// Create links to new COF contents.
	LL_DEBUGS("Avatar") << self_av_string() << "creating LLUpdateAppearanceOnDestroy" << LL_ENDL;
	LLPointer<LLInventoryCallback> link_waiter = new LLUpdateAppearanceOnDestroy(!append);

<<<<<<< HEAD
#ifndef LL_RELEASE_FOR_DOWNLOAD
	LL_DEBUGS("Avatar") << self_av_string() << "Linking body items" << LL_ENDL;
#endif
	linkAll(cof, body_items, link_waiter);

#ifndef LL_RELEASE_FOR_DOWNLOAD
	LL_DEBUGS("Avatar") << self_av_string() << "Linking wear items" << LL_ENDL;
#endif
	linkAll(cof, wear_items, link_waiter);

#ifndef LL_RELEASE_FOR_DOWNLOAD
	LL_DEBUGS("Avatar") << self_av_string() << "Linking obj items" << LL_ENDL;
#endif
	linkAll(cof, obj_items, link_waiter);

#ifndef LL_RELEASE_FOR_DOWNLOAD
	LL_DEBUGS("Avatar") << self_av_string() << "Linking gesture items" << LL_ENDL;
#endif
	linkAll(cof, gest_items, link_waiter);
=======
// [SL:KB] - Checked: 2010-04-24 (RLVa-1.2.0f) | Added: RLVa-1.2.0f
	if (!append)
	{
// [/SL:KB]
		// Remove current COF contents.
		bool keep_outfit_links = append;
		purgeCategory(cof, keep_outfit_links);
		gInventory.notifyObservers();
		#ifndef LL_RELEASE_FOR_DOWNLOAD
			llinfos << "Linking body items" << llendl;
		#endif
		linkAll(cof, body_items, link_waiter);

		#ifndef LL_RELEASE_FOR_DOWNLOAD
			llinfos << "Linking wear items" << llendl;
		#endif
		linkAll(cof, wear_items, link_waiter);

		#ifndef LL_RELEASE_FOR_DOWNLOAD
			llinfos << "Linking obj items" << llendl;
		#endif
		linkAll(cof, obj_items, link_waiter);

		#ifndef LL_RELEASE_FOR_DOWNLOAD
			llinfos << "Linking gesture items" << llendl;
		#endif
		linkAll(cof, gest_items, link_waiter);
// [SL:KB] - Checked: 2010-04-24 (RLVa-1.2.0f) | Added: RLVa-1.2.0f
	}
	else
	{
		// Synchronize COF
		//  -> it's possible that we don't link to any new items in which case 'link_waiter' fires when it goes out of scope below
		syncCOF(body_items, LLAssetType::AT_BODYPART, link_waiter);
		syncCOF(wear_items, LLAssetType::AT_CLOTHING, link_waiter);
		syncCOF(obj_items, LLAssetType::AT_OBJECT, link_waiter);
		syncCOF(gest_items, LLAssetType::AT_GESTURE, link_waiter);
		gInventory.notifyObservers();
	}
// [/SL:KB]
>>>>>>> 0b3c6a5c

	// Add link to outfit if category is an outfit. 
// [RLVa:KB] - Checked: 2010-03-05 (RLVa-1.2.0z) | Added: RLVa-1.2.0b
	if ( (!append) && (idOutfit.notNull()) )
	{
		createBaseOutfitLink(idOutfit, link_waiter);
	}
<<<<<<< HEAD
	LL_DEBUGS("Avatar") << self_av_string() << "waiting for LLUpdateAppearanceOnDestroy" << LL_ENDL;
=======
// [/RLVa:KB]
//	if (!append)
//	{
//		createBaseOutfitLink(category, link_waiter);
//	}

	llinfos << "waiting for LLUpdateAppearanceOnDestroy" << llendl;
>>>>>>> 0b3c6a5c
}

void LLAppearanceMgr::updatePanelOutfitName(const std::string& name)
{
	LLSidepanelAppearance* panel_appearance =
		dynamic_cast<LLSidepanelAppearance *>(LLFloaterSidePanelContainer::getPanel("appearance"));
	if (panel_appearance)
	{
		panel_appearance->refreshCurrentOutfitName(name);
	}
}

void LLAppearanceMgr::createBaseOutfitLink(const LLUUID& category, LLPointer<LLInventoryCallback> link_waiter)
{
	const LLUUID cof = getCOF();
	LLViewerInventoryCategory* catp = gInventory.getCategory(category);
	std::string new_outfit_name = "";

	purgeBaseOutfitLink(cof);

	if (catp && catp->getPreferredType() == LLFolderType::FT_OUTFIT)
	{
		link_inventory_item(gAgent.getID(), category, cof, catp->getName(), "",
							LLAssetType::AT_LINK_FOLDER, link_waiter);
		new_outfit_name = catp->getName();
	}
	
	updatePanelOutfitName(new_outfit_name);
}

void LLAppearanceMgr::updateAgentWearables(LLWearableHoldingPattern* holder, bool append)
{
	lldebugs << "updateAgentWearables()" << llendl;
	LLInventoryItem::item_array_t items;
	LLDynamicArray< LLWearable* > wearables;
// [RLVa:KB] - Checked: 2011-03-31 (RLVa-1.3.0f) | Added: RLVa-1.3.0f
	uuid_vec_t idsCurrent; LLInventoryModel::item_array_t itemsNew;
	if (rlv_handler_t::isEnabled())
	{
		// Collect the item UUIDs of all currently worn wearables
		gAgentWearables.getWearableItemIDs(idsCurrent);
	}
// [/RLVa:KB]

	// For each wearable type, find the wearables of that type.
	for( S32 i = 0; i < LLWearableType::WT_COUNT; i++ )
	{
		for (LLWearableHoldingPattern::found_list_t::iterator iter = holder->getFoundList().begin();
			 iter != holder->getFoundList().end(); ++iter)
		{
			LLFoundData& data = *iter;
			LLWearable* wearable = data.mWearable;
			if( wearable && ((S32)wearable->getType() == i) )
			{
				LLViewerInventoryItem* item = (LLViewerInventoryItem*)gInventory.getItem(data.mItemID);
				if( item && (item->getAssetUUID() == wearable->getAssetID()) )
				{
// [RLVa:KB] - Checked: 2010-03-19 (RLVa-1.2.0g) | Modified: RLVa-1.2.0g
					// TODO-RLVa: [RLVa-1.2.1] This is fall-back code so if we don't ever trigger this code it can just be removed
					//   -> one way to trigger the assertion:
					//			1) "Replace Outfit" on a folder with clothing and an attachment that goes @addoutfit=n
					//			2) updateCOF will add/link the items into COF => no @addoutfit=n present yet => allowed
					//			3) llOwnerSay("@addoutfit=n") executes
					//			4) code below runs => @addoutfit=n conflicts with adding new wearables
					//     => if it's left as-is then the wearables won't get worn (but remain in COF which causes issues of its own)
					//     => if it's changed to debug-only then we make tge assumption that anything that makes it into COF is always OK
#ifdef RLV_DEBUG
					// NOTE: make sure we don't accidentally block setting the initial wearables
					if ( (rlv_handler_t::isEnabled()) && (RLV_WEAR_LOCKED == gRlvWearableLocks.canWear(wearable->getType())) &&
						 (!gAgentWearables.getWearableFromItemID(item->getUUID())) && (gAgentWearables.areWearablesLoaded()) )
					{
						RLV_VERIFY(RLV_WEAR_LOCKED == gRlvWearableLocks.canWear(wearable->getType()));
						continue;
					}
#endif // RLV_DEBUG
// [/RLVa:KB]
					items.put(item);
					wearables.put(wearable);
// [RLVa:KB] - Checked: 2011-03-31 (RLVa-1.3.0f) | Added: RLVa-1.3.0f
					if ( (rlv_handler_t::isEnabled()) && (gAgentWearables.areInitalWearablesLoaded()) )
					{
						// Remove the wearable from current item UUIDs if currently worn and requested, otherwise mark it as a new item
						uuid_vec_t::iterator itItemID = std::find(idsCurrent.begin(), idsCurrent.end(), item->getUUID());
						if (idsCurrent.end() != itItemID)
							idsCurrent.erase(itItemID);
						else
							itemsNew.push_back(item);
					}
// [/RLVa:KB]
				}
			}
		}
	}

// [RLVa:KB] - Checked: 2011-03-31 (RLVa-1.3.0f) | Added: RLVa-1.3.0f
	if ( (rlv_handler_t::isEnabled()) && (gAgentWearables.areInitalWearablesLoaded()) )
	{
		// We need to report removals before additions or scripts will get confused
		for (uuid_vec_t::const_iterator itItemID = idsCurrent.begin(); itItemID != idsCurrent.end(); ++itItemID)
		{
			const LLWearable* pWearable = gAgentWearables.getWearableFromItemID(*itItemID);
			if (pWearable)
				RlvBehaviourNotifyHandler::onTakeOff(pWearable->getType(), true);
		}
		for (S32 idxItem = 0, cntItem = itemsNew.count(); idxItem < cntItem; idxItem++)
		{
			RlvBehaviourNotifyHandler::onWear(itemsNew.get(idxItem)->getWearableType(), true);
		}
	}
// [/RLVa:KB]

	if(wearables.count() > 0)
	{
		gAgentWearables.setWearableOutfit(items, wearables, !append);
	}

//	dec_busy_count();
}

static void remove_non_link_items(LLInventoryModel::item_array_t &items)
{
	LLInventoryModel::item_array_t pruned_items;
	for (LLInventoryModel::item_array_t::const_iterator iter = items.begin();
		 iter != items.end();
		 ++iter)
	{
 		const LLViewerInventoryItem *item = (*iter);
		if (item && item->getIsLinkType())
		{
			pruned_items.push_back((*iter));
		}
	}
	items = pruned_items;
}

//a predicate for sorting inventory items by actual descriptions
bool sort_by_description(const LLInventoryItem* item1, const LLInventoryItem* item2)
{
	if (!item1 || !item2) 
	{
		llwarning("either item1 or item2 is NULL", 0);
		return true;
	}

	return item1->LLInventoryItem::getDescription() < item2->LLInventoryItem::getDescription();
}

void item_array_diff(LLInventoryModel::item_array_t& full_list,
					 LLInventoryModel::item_array_t& keep_list,
					 LLInventoryModel::item_array_t& kill_list)
	
{
	for (LLInventoryModel::item_array_t::iterator it = full_list.begin();
		 it != full_list.end();
		 ++it)
	{
		LLViewerInventoryItem *item = *it;
		if (keep_list.find(item) < 0) // Why on earth does LLDynamicArray need to redefine find()?
		{
			kill_list.push_back(item);
		}
	}
}

S32 LLAppearanceMgr::findExcessOrDuplicateItems(const LLUUID& cat_id,
												 LLAssetType::EType type,
												 S32 max_items,
												 LLInventoryModel::item_array_t& items_to_kill)
{
	S32 to_kill_count = 0;

	LLInventoryModel::item_array_t items;
	getDescendentsOfAssetType(cat_id, items, type, false);
	LLInventoryModel::item_array_t curr_items = items;
	removeDuplicateItems(items);
	if (max_items > 0)
	{
		filterWearableItems(items, max_items);
	}
	LLInventoryModel::item_array_t kill_items;
	item_array_diff(curr_items,items,kill_items);
	for (LLInventoryModel::item_array_t::iterator it = kill_items.begin();
		 it != kill_items.end();
		 ++it)
	{
		items_to_kill.push_back(*it);
		to_kill_count++;
	}
	return to_kill_count;
}
	
												 
void LLAppearanceMgr::enforceItemRestrictions()
{
	S32 purge_count = 0;
	LLInventoryModel::item_array_t items_to_kill;

	purge_count += findExcessOrDuplicateItems(getCOF(),LLAssetType::AT_BODYPART,
											  1, items_to_kill);
	purge_count += findExcessOrDuplicateItems(getCOF(),LLAssetType::AT_CLOTHING,
											  LLAgentWearables::MAX_CLOTHING_PER_TYPE, items_to_kill);
	purge_count += findExcessOrDuplicateItems(getCOF(),LLAssetType::AT_OBJECT,
											  -1, items_to_kill);

	if (items_to_kill.size()>0)
	{
		for (LLInventoryModel::item_array_t::iterator it = items_to_kill.begin();
			 it != items_to_kill.end();
			 ++it)
		{
			LLViewerInventoryItem *item = *it;
			LL_DEBUGS("Avatar") << self_av_string() << "purging duplicate or excess item " << item->getName() << LL_ENDL;
			gInventory.purgeObject(item->getUUID());
		}
		gInventory.notifyObservers();
	}
}

void LLAppearanceMgr::updateAppearanceFromCOF(bool update_base_outfit_ordering)
{
	if (mIsInUpdateAppearanceFromCOF)
	{
		llwarns << "Called updateAppearanceFromCOF inside updateAppearanceFromCOF, skipping" << llendl;
		return;
	}

	LLVOAvatar::ScopedPhaseSetter(gAgentAvatarp,"update_appearance_from_cof");
	
	BoolSetter setIsInUpdateAppearanceFromCOF(mIsInUpdateAppearanceFromCOF);

	LL_INFOS("Avatar") << self_av_string() << "starting" << LL_ENDL;

	//checking integrity of the COF in terms of ordering of wearables, 
	//checking and updating links' descriptions of wearables in the COF (before analyzed for "dirty" state)
	updateClothingOrderingInfo(LLUUID::null, update_base_outfit_ordering);

	// Remove duplicate or excess wearables. Should normally be enforced at the UI level, but
	// this should catch anything that gets through.
	enforceItemRestrictions();
	
	// update dirty flag to see if the state of the COF matches
	// the saved outfit stored as a folder link
	updateIsDirty();

	//dumpCat(getCOF(),"COF, start");

	bool follow_folder_links = true;
	LLUUID current_outfit_id = getCOF();

	// Find all the wearables that are in the COF's subtree.
	lldebugs << "LLAppearanceMgr::updateFromCOF()" << llendl;
	LLInventoryModel::item_array_t wear_items;
	LLInventoryModel::item_array_t obj_items;
	LLInventoryModel::item_array_t gest_items;
	getUserDescendents(current_outfit_id, wear_items, obj_items, gest_items, follow_folder_links);
	// Get rid of non-links in case somehow the COF was corrupted.
	remove_non_link_items(wear_items);
	remove_non_link_items(obj_items);
	remove_non_link_items(gest_items);
// [SL:KB] - Patch: Apperance-Misc | Checked: 2010-11-24 (Catznip-3.0.0a) | Added: Catzip-2.4.0f
	// Since we're following folder links we might have picked up new duplicates, or exceeded MAX_CLOTHING_PER_TYPE
	removeDuplicateItems(wear_items);
	removeDuplicateItems(obj_items);
	removeDuplicateItems(gest_items);
	filterWearableItems(wear_items, LLAgentWearables::MAX_CLOTHING_PER_TYPE);
// [/SL:KB]
// [SL:KB] - Patch: Appearance-WearableDuplicateAssets | Checked: 2011-07-24 (Catznip-2.6.0e) | Added: Catznip-2.6.0e
	// Wearing two wearables that share the same asset causes some issues
	removeDuplicateWearableItemsByAssetID(wear_items);
// [/SL:KB]

	dumpItemArray(wear_items,"asset_dump: wear_item");
	dumpItemArray(obj_items,"asset_dump: obj_item");

// [SL:KB] - Patch: Appearance-SyncAttach | Checked: 2010-09-22 (Catznip-3.0.0a) | Added: Catznip-2.2.0a
	// Update attachments to match those requested.
	if (isAgentAvatarValid())
	{
		// Include attachments which should be in COF but don't have their link created yet
		uuid_vec_t::iterator itPendingAttachLink = mPendingAttachLinks.begin();
		while (itPendingAttachLink != mPendingAttachLinks.end())
		{
			const LLUUID& idItem = *itPendingAttachLink;
			if ( (!gAgentAvatarp->isWearingAttachment(idItem)) || (isLinkInCOF(idItem)) )
			{
				itPendingAttachLink = mPendingAttachLinks.erase(itPendingAttachLink);
				continue;
			}

			LLViewerInventoryItem* pItem = gInventory.getItem(idItem);
			if (pItem)
				obj_items.push_back(pItem);

			++itPendingAttachLink;
		}

		// Don't remove attachments until avatar is fully loaded (should reduce random attaching/detaching/reattaching at log-on)
		LL_DEBUGS("Avatar") << self_av_string() << "Updating " << mObjItems.count() << " attachments" << LL_ENDL;
		LLAgentWearables::userUpdateAttachments(obj_items, !gAgentAvatarp->isFullyLoaded());
	}
// [/SL:KB]

	if(!wear_items.count())
	{
		LLNotificationsUtil::add("CouldNotPutOnOutfit");
		return;
	}

	//preparing the list of wearables in the correct order for LLAgentWearables
	sortItemsByActualDescription(wear_items);


	LLWearableHoldingPattern* holder = new LLWearableHoldingPattern;

//	holder->setObjItems(obj_items);
	holder->setGestItems(gest_items);
		
	// Note: can't do normal iteration, because if all the
	// wearables can be resolved immediately, then the
	// callback will be called (and this object deleted)
	// before the final getNextData().

	for(S32 i = 0; i  < wear_items.count(); ++i)
	{
		LLViewerInventoryItem *item = wear_items.get(i);
		LLViewerInventoryItem *linked_item = item ? item->getLinkedItem() : NULL;

		// Fault injection: use debug setting to test asset 
		// fetch failures (should be replaced by new defaults in
		// lost&found).
		U32 skip_type = gSavedSettings.getU32("ForceAssetFail");
// [RLVa:KB] - Checked: 2010-12-11 (RLVa-1.2.2c) | Added: RLVa-1.2.2c
		U32 missing_type = gSavedSettings.getU32("ForceMissingType");
// [/RLVa:KB]

		if (item && item->getIsLinkType() && linked_item)
		{
			LLFoundData found(linked_item->getUUID(),
							  linked_item->getAssetUUID(),
							  linked_item->getName(),
							  linked_item->getType(),
							  linked_item->isWearableType() ? linked_item->getWearableType() : LLWearableType::WT_INVALID
				);

// [RLVa:KB] - Checked: 2010-12-15 (RLVa-1.2.2c) | Modified: RLVa-1.2.2c
#ifdef LL_RELEASE_FOR_DOWNLOAD
			// Don't allow forcing an invalid wearable if the initial wearables aren't set yet, or if any wearable type is currently locked
			if ( (!rlv_handler_t::isEnabled()) || 
				 ((gAgentWearables.areInitalWearablesLoaded()) && (!gRlvWearableLocks.hasLockedWearableType(RLV_LOCK_REMOVE))) )
#endif // LL_RELEASE_FOR_DOWNLOAD
			{
				if (missing_type != LLWearableType::WT_INVALID && missing_type == found.mWearableType)
				{
					continue;
				}
// [/RLVa:KB]
				if (skip_type != LLWearableType::WT_INVALID && skip_type == found.mWearableType)
				{
					found.mAssetID.generate(); // Replace with new UUID, guaranteed not to exist in DB
				}
// [RLVa:KB] - Checked: 2010-12-15 (RLVa-1.2.2c) | Modified: RLVa-1.2.2c
			}
// [/RLVa:KB]
			//pushing back, not front, to preserve order of wearables for LLAgentWearables
			holder->getFoundList().push_back(found);
		}
		else
		{
			if (!item)
			{
				llwarns << "Attempt to wear a null item " << llendl;
			}
			else if (!linked_item)
			{
				llwarns << "Attempt to wear a broken link [ name:" << item->getName() << " ] " << llendl;
			}
		}
	}

	selfStartPhase("get_wearables");

	for (LLWearableHoldingPattern::found_list_t::iterator it = holder->getFoundList().begin();
		 it != holder->getFoundList().end(); ++it)
	{
		LLFoundData& found = *it;

		lldebugs << self_av_string() << "waiting for onWearableAssetFetch callback, asset " << found.mAssetID.asString() << llendl;

		// Fetch the wearables about to be worn.
		LLWearableList::instance().getAsset(found.mAssetID,
											found.mName,
											found.mAssetType,
											onWearableAssetFetch,
											(void*)holder);

	}

	holder->resetTime(gSavedSettings.getF32("MaxWearableWaitTime"));
	if (!holder->pollFetchCompletion())
	{
		doOnIdleRepeating(boost::bind(&LLWearableHoldingPattern::pollFetchCompletion,holder));
	}
}

// [SL:KB] - Patch: Appearance-MixedViewers | Checked: 2010-04-02 (Catznip-3.0.0a) | Added: Catznip-2.0.0a
void LLAppearanceMgr::updateAppearanceFromInitialWearables(LLInventoryModel::item_array_t& initial_items)
{
	const LLUUID& idCOF = getCOF();

	// Remove current COF contents
	purgeCategory(idCOF, false);
	gInventory.notifyObservers();

	// Create links to new COF contents
	LLPointer<LLInventoryCallback> link_waiter = new LLUpdateAppearanceOnDestroy();
	linkAll(idCOF, initial_items, link_waiter);
}
// [/SL:KB]

void LLAppearanceMgr::getDescendentsOfAssetType(const LLUUID& category,
													LLInventoryModel::item_array_t& items,
													LLAssetType::EType type,
													bool follow_folder_links)
{
	LLInventoryModel::cat_array_t cats;
	LLIsType is_of_type(type);
	gInventory.collectDescendentsIf(category,
									cats,
									items,
									LLInventoryModel::EXCLUDE_TRASH,
									is_of_type,
									follow_folder_links);
}

void LLAppearanceMgr::getUserDescendents(const LLUUID& category, 
											 LLInventoryModel::item_array_t& wear_items,
											 LLInventoryModel::item_array_t& obj_items,
											 LLInventoryModel::item_array_t& gest_items,
											 bool follow_folder_links)
{
	LLInventoryModel::cat_array_t wear_cats;
	LLFindWearables is_wearable;
	gInventory.collectDescendentsIf(category,
									wear_cats,
									wear_items,
									LLInventoryModel::EXCLUDE_TRASH,
									is_wearable,
									follow_folder_links);

	LLInventoryModel::cat_array_t obj_cats;
	LLIsType is_object( LLAssetType::AT_OBJECT );
	gInventory.collectDescendentsIf(category,
									obj_cats,
									obj_items,
									LLInventoryModel::EXCLUDE_TRASH,
									is_object,
									follow_folder_links);

	// Find all gestures in this folder
	LLInventoryModel::cat_array_t gest_cats;
	LLIsType is_gesture( LLAssetType::AT_GESTURE );
	gInventory.collectDescendentsIf(category,
									gest_cats,
									gest_items,
									LLInventoryModel::EXCLUDE_TRASH,
									is_gesture,
									follow_folder_links);
}

void LLAppearanceMgr::wearInventoryCategory(LLInventoryCategory* category, bool copy, bool append)
{
	if(!category) return;

	selfClearPhases();
	selfStartPhase("wear_inventory_category");

	gAgentWearables.notifyLoadingStarted();

	LL_INFOS("Avatar") << self_av_string() << "wearInventoryCategory( " << category->getName()
			 << " )" << LL_ENDL;

	selfStartPhase("wear_inventory_category_fetch");
	callAfterCategoryFetch(category->getUUID(),boost::bind(&LLAppearanceMgr::wearCategoryFinal,
														   &LLAppearanceMgr::instance(),
														   category->getUUID(), copy, append));
}

void LLAppearanceMgr::wearCategoryFinal(LLUUID& cat_id, bool copy_items, bool append)
{
	LL_INFOS("Avatar") << self_av_string() << "starting" << LL_ENDL;

	selfStopPhase("wear_inventory_category_fetch");
	
	// We now have an outfit ready to be copied to agent inventory. Do
	// it, and wear that outfit normally.
	LLInventoryCategory* cat = gInventory.getCategory(cat_id);
	if(copy_items)
	{
		LLInventoryModel::cat_array_t* cats;
		LLInventoryModel::item_array_t* items;
		gInventory.getDirectDescendentsOf(cat_id, cats, items);
		std::string name;
		if(!cat)
		{
			// should never happen.
			name = "New Outfit";
		}
		else
		{
			name = cat->getName();
		}
		LLViewerInventoryItem* item = NULL;
		LLInventoryModel::item_array_t::const_iterator it = items->begin();
		LLInventoryModel::item_array_t::const_iterator end = items->end();
		LLUUID pid;
		for(; it < end; ++it)
		{
			item = *it;
			if(item)
			{
				if(LLInventoryType::IT_GESTURE == item->getInventoryType())
				{
					pid = gInventory.findCategoryUUIDForType(LLFolderType::FT_GESTURE);
				}
				else
				{
					pid = gInventory.findCategoryUUIDForType(LLFolderType::FT_CLOTHING);
				}
				break;
			}
		}
		if(pid.isNull())
		{
			pid = gInventory.getRootFolderID();
		}
		
		LLUUID new_cat_id = gInventory.createNewCategory(
			pid,
			LLFolderType::FT_NONE,
			name);
		LLPointer<LLInventoryCallback> cb = new LLWearInventoryCategoryCallback(new_cat_id, append);
		it = items->begin();
		for(; it < end; ++it)
		{
			item = *it;
			if(item)
			{
				copy_inventory_item(
					gAgent.getID(),
					item->getPermissions().getOwner(),
					item->getUUID(),
					new_cat_id,
					std::string(),
					cb);
			}
		}
		// BAP fixes a lag in display of created dir.
		gInventory.notifyObservers();
	}
	else
	{
		// Wear the inventory category.
		LLAppearanceMgr::instance().wearInventoryCategoryOnAvatar(cat, append);
	}
}

// *NOTE: hack to get from avatar inventory to avatar
void LLAppearanceMgr::wearInventoryCategoryOnAvatar( LLInventoryCategory* category, bool append )
{
	// Avoid unintentionally overwriting old wearables.  We have to do
	// this up front to avoid having to deal with the case of multiple
	// wearables being dirty.
	if(!category) return;

	LL_INFOS("Avatar") << self_av_string() << "wearInventoryCategoryOnAvatar '" << category->getName()
			 << "'" << LL_ENDL;
			 	
	if (gAgentCamera.cameraCustomizeAvatar())
	{
		// switching to outfit editor should automagically save any currently edited wearable
		LLFloaterSidePanelContainer::showPanel("appearance", LLSD().with("type", "edit_outfit"));
	}

	LLAppearanceMgr::changeOutfit(TRUE, category->getUUID(), append);
}

void LLAppearanceMgr::wearOutfitByName(const std::string& name)
{
	LL_INFOS("Avatar") << self_av_string() << "Wearing category " << name << LL_ENDL;
	//inc_busy_count();

	LLInventoryModel::cat_array_t cat_array;
	LLInventoryModel::item_array_t item_array;
	LLNameCategoryCollector has_name(name);
	gInventory.collectDescendentsIf(gInventory.getRootFolderID(),
									cat_array,
									item_array,
									LLInventoryModel::EXCLUDE_TRASH,
									has_name);
	bool copy_items = false;
	LLInventoryCategory* cat = NULL;
	if (cat_array.count() > 0)
	{
		// Just wear the first one that matches
		cat = cat_array.get(0);
	}
	else
	{
		gInventory.collectDescendentsIf(LLUUID::null,
										cat_array,
										item_array,
										LLInventoryModel::EXCLUDE_TRASH,
										has_name);
		if(cat_array.count() > 0)
		{
			cat = cat_array.get(0);
			copy_items = true;
		}
	}

	if(cat)
	{
		LLAppearanceMgr::wearInventoryCategory(cat, copy_items, false);
	}
	else
	{
		llwarns << "Couldn't find outfit " <<name<< " in wearOutfitByName()"
				<< llendl;
	}

	//dec_busy_count();
}

bool areMatchingWearables(const LLViewerInventoryItem *a, const LLViewerInventoryItem *b)
{
	return (a->isWearableType() && b->isWearableType() &&
			(a->getWearableType() == b->getWearableType()));
}

class LLDeferredCOFLinkObserver: public LLInventoryObserver
{
public:
	LLDeferredCOFLinkObserver(const LLUUID& item_id, bool do_update, LLPointer<LLInventoryCallback> cb = NULL):
		mItemID(item_id),
		mDoUpdate(do_update),
		mCallback(cb)
	{
	}

	~LLDeferredCOFLinkObserver()
	{
	}
	
	/* virtual */ void changed(U32 mask)
	{
		const LLInventoryItem *item = gInventory.getItem(mItemID);
		if (item)
		{
			gInventory.removeObserver(this);
			LLAppearanceMgr::instance().addCOFItemLink(item,mDoUpdate,mCallback);
			delete this;
		}
	}

private:
	const LLUUID mItemID;
	bool mDoUpdate;
	LLPointer<LLInventoryCallback> mCallback;
};


// BAP - note that this runs asynchronously if the item is not already loaded from inventory.
// Dangerous if caller assumes link will exist after calling the function.
void LLAppearanceMgr::addCOFItemLink(const LLUUID &item_id, bool do_update, LLPointer<LLInventoryCallback> cb)
{
	const LLInventoryItem *item = gInventory.getItem(item_id);
	if (!item)
	{
		LLDeferredCOFLinkObserver *observer = new LLDeferredCOFLinkObserver(item_id, do_update, cb);
		gInventory.addObserver(observer);
	}
	else
	{
		addCOFItemLink(item, do_update, cb);
	}
}

void LLAppearanceMgr::addCOFItemLink(const LLInventoryItem *item, bool do_update, LLPointer<LLInventoryCallback> cb)
{		
	const LLViewerInventoryItem *vitem = dynamic_cast<const LLViewerInventoryItem*>(item);
	if (!vitem)
	{
		llwarns << "not an llviewerinventoryitem, failed" << llendl;
		return;
	}

	gInventory.addChangedMask(LLInventoryObserver::LABEL, vitem->getLinkedUUID());

	LLInventoryModel::cat_array_t cat_array;
	LLInventoryModel::item_array_t item_array;
	gInventory.collectDescendents(LLAppearanceMgr::getCOF(),
								  cat_array,
								  item_array,
								  LLInventoryModel::EXCLUDE_TRASH);
	bool linked_already = false;
	U32 count = 0;
	for (S32 i=0; i<item_array.count(); i++)
	{
		// Are these links to the same object?
		const LLViewerInventoryItem* inv_item = item_array.get(i).get();
		const LLWearableType::EType wearable_type = inv_item->getWearableType();

		const bool is_body_part =    (wearable_type == LLWearableType::WT_SHAPE) 
								  || (wearable_type == LLWearableType::WT_HAIR) 
								  || (wearable_type == LLWearableType::WT_EYES)
								  || (wearable_type == LLWearableType::WT_SKIN);

		if (inv_item->getLinkedUUID() == vitem->getLinkedUUID())
		{
			linked_already = true;
		}
		// Are these links to different items of the same body part
		// type? If so, new item will replace old.
		else if ((vitem->isWearableType()) && (vitem->getWearableType() == wearable_type))
		{
			++count;
			if (is_body_part && inv_item->getIsLinkType()  && (vitem->getWearableType() == wearable_type))
			{
				gInventory.purgeObject(inv_item->getUUID());
			}
			else if (count >= LLAgentWearables::MAX_CLOTHING_PER_TYPE)
			{
				// MULTI-WEARABLES: make sure we don't go over MAX_CLOTHING_PER_TYPE
				gInventory.purgeObject(inv_item->getUUID());
			}
// [SL:KB] - Patch: Appearance-WearableDuplicateAssets | Checked: 2011-07-24 (Catznip-2.6.0e) | Added: Catznip-2.6.0e
			else if ( (vitem->getWearableType() == wearable_type) && (vitem->getAssetUUID() == inv_item->getAssetUUID()) )
			{
				// Only allow one wearable per unique asset
				linked_already = true;
			}
// [/SL:KB]
		}
	}

	if (linked_already)
	{
		if (do_update)
		{	
			LLAppearanceMgr::updateAppearanceFromCOF();
		}
		return;
	}
	else
	{
		if(do_update && cb.isNull())
		{
			cb = new ModifiedCOFCallback;
		}
		const std::string description = vitem->getIsLinkType() ? vitem->getDescription() : "";
		link_inventory_item( gAgent.getID(),
							 vitem->getLinkedUUID(),
							 getCOF(),
							 vitem->getName(),
							 description,
							 LLAssetType::AT_LINK,
							 cb);
	}
	return;
}

// BAP remove ensemble code for 2.1?
void LLAppearanceMgr::addEnsembleLink( LLInventoryCategory* cat, bool do_update )
{
#if SUPPORT_ENSEMBLES
	// BAP add check for already in COF.
	LLPointer<LLInventoryCallback> cb = do_update ? new ModifiedCOFCallback : 0;
	link_inventory_item( gAgent.getID(),
						 cat->getLinkedUUID(),
						 getCOF(),
						 cat->getName(),
						 cat->getDescription(),
						 LLAssetType::AT_LINK_FOLDER,
						 cb);
#endif
}

void LLAppearanceMgr::removeCOFItemLinks(const LLUUID& item_id, bool do_update)
{
	gInventory.addChangedMask(LLInventoryObserver::LABEL, item_id);

	LLInventoryModel::cat_array_t cat_array;
	LLInventoryModel::item_array_t item_array;
	gInventory.collectDescendents(LLAppearanceMgr::getCOF(),
								  cat_array,
								  item_array,
								  LLInventoryModel::EXCLUDE_TRASH);
	for (S32 i=0; i<item_array.count(); i++)
	{
		const LLInventoryItem* item = item_array.get(i).get();
		if (item->getIsLinkType() && item->getLinkedUUID() == item_id)
		{
			gInventory.purgeObject(item->getUUID());
		}
	}
	if (do_update)
	{
		LLAppearanceMgr::updateAppearanceFromCOF();
	}
}

void LLAppearanceMgr::removeCOFLinksOfType(LLWearableType::EType type, bool do_update)
{
	LLFindWearablesOfType filter_wearables_of_type(type);
	LLInventoryModel::cat_array_t cats;
	LLInventoryModel::item_array_t items;
	LLInventoryModel::item_array_t::const_iterator it;

	gInventory.collectDescendentsIf(getCOF(), cats, items, true, filter_wearables_of_type);
	for (it = items.begin(); it != items.end(); ++it)
	{
		const LLViewerInventoryItem* item = *it;
		if (item->getIsLinkType()) // we must operate on links only
		{
			gInventory.purgeObject(item->getUUID());
		}
	}

	if (do_update)
	{
		updateAppearanceFromCOF();
	}
}

bool sort_by_linked_uuid(const LLViewerInventoryItem* item1, const LLViewerInventoryItem* item2)
{
	if (!item1 || !item2)
	{
		llwarning("item1, item2 cannot be null, something is very wrong", 0);
		return true;
	}

	return item1->getLinkedUUID() < item2->getLinkedUUID();
}

void LLAppearanceMgr::updateIsDirty()
{
	LLUUID cof = getCOF();
	LLUUID base_outfit;

	// find base outfit link 
	const LLViewerInventoryItem* base_outfit_item = getBaseOutfitLink();
	LLViewerInventoryCategory* catp = NULL;
	if (base_outfit_item && base_outfit_item->getIsLinkType())
	{
		catp = base_outfit_item->getLinkedCategory();
	}
	if(catp && catp->getPreferredType() == LLFolderType::FT_OUTFIT)
	{
		base_outfit = catp->getUUID();
	}

	// Set dirty to "false" if no base outfit found to disable "Save"
	// and leave only "Save As" enabled in My Outfits.
	mOutfitIsDirty = false;

	if (base_outfit.notNull())
	{
		LLIsOfAssetType collector = LLIsOfAssetType(LLAssetType::AT_LINK);

		LLInventoryModel::cat_array_t cof_cats;
		LLInventoryModel::item_array_t cof_items;
		gInventory.collectDescendentsIf(cof, cof_cats, cof_items,
									  LLInventoryModel::EXCLUDE_TRASH, collector);

		LLInventoryModel::cat_array_t outfit_cats;
		LLInventoryModel::item_array_t outfit_items;
		gInventory.collectDescendentsIf(base_outfit, outfit_cats, outfit_items,
									  LLInventoryModel::EXCLUDE_TRASH, collector);

		if(outfit_items.count() != cof_items.count())
		{
			// Current outfit folder should have one more item than the outfit folder.
			// this one item is the link back to the outfit folder itself.
			mOutfitIsDirty = true;
			return;
		}

		//"dirty" - also means a difference in linked UUIDs and/or a difference in wearables order (links' descriptions)
		std::sort(cof_items.begin(), cof_items.end(), sort_by_linked_uuid);
		std::sort(outfit_items.begin(), outfit_items.end(), sort_by_linked_uuid);

		for (U32 i = 0; i < cof_items.size(); ++i)
		{
			LLViewerInventoryItem *item1 = cof_items.get(i);
			LLViewerInventoryItem *item2 = outfit_items.get(i);

			if (item1->getLinkedUUID() != item2->getLinkedUUID() || 
				item1->getName() != item2->getName() ||
				item1->LLInventoryItem::getDescription() != item2->LLInventoryItem::getDescription())
			{
				mOutfitIsDirty = true;
				return;
			}
		}
	}
}

// *HACK: Must match name in Library or agent inventory
const std::string ROOT_GESTURES_FOLDER = "Gestures";
const std::string COMMON_GESTURES_FOLDER = "Common Gestures";
const std::string MALE_GESTURES_FOLDER = "Male Gestures";
const std::string FEMALE_GESTURES_FOLDER = "Female Gestures";
const std::string SPEECH_GESTURES_FOLDER = "Speech Gestures";
const std::string OTHER_GESTURES_FOLDER = "Other Gestures";

void LLAppearanceMgr::copyLibraryGestures()
{
	LL_INFOS("Avatar") << self_av_string() << "Copying library gestures" << LL_ENDL;

	// Copy gestures
	LLUUID lib_gesture_cat_id =
		gInventory.findCategoryUUIDForType(LLFolderType::FT_GESTURE,false,true);
	if (lib_gesture_cat_id.isNull())
	{
		llwarns << "Unable to copy gestures, source category not found" << llendl;
	}
	LLUUID dst_id = gInventory.findCategoryUUIDForType(LLFolderType::FT_GESTURE);

	std::vector<std::string> gesture_folders_to_copy;
	gesture_folders_to_copy.push_back(MALE_GESTURES_FOLDER);
	gesture_folders_to_copy.push_back(FEMALE_GESTURES_FOLDER);
	gesture_folders_to_copy.push_back(COMMON_GESTURES_FOLDER);
	gesture_folders_to_copy.push_back(SPEECH_GESTURES_FOLDER);
	gesture_folders_to_copy.push_back(OTHER_GESTURES_FOLDER);

	for(std::vector<std::string>::iterator it = gesture_folders_to_copy.begin();
		it != gesture_folders_to_copy.end();
		++it)
	{
		std::string& folder_name = *it;

		LLPointer<LLInventoryCallback> cb(NULL);

		// After copying gestures, activate Common, Other, plus
		// Male and/or Female, depending upon the initial outfit gender.
		ESex gender = gAgentAvatarp->getSex();

		std::string activate_male_gestures;
		std::string activate_female_gestures;
		switch (gender) {
			case SEX_MALE:
				activate_male_gestures = MALE_GESTURES_FOLDER;
				break;
			case SEX_FEMALE:
				activate_female_gestures = FEMALE_GESTURES_FOLDER;
				break;
			case SEX_BOTH:
				activate_male_gestures = MALE_GESTURES_FOLDER;
				activate_female_gestures = FEMALE_GESTURES_FOLDER;
				break;
		}

		if (folder_name == activate_male_gestures ||
			folder_name == activate_female_gestures ||
			folder_name == COMMON_GESTURES_FOLDER ||
			folder_name == OTHER_GESTURES_FOLDER)
		{
			cb = new ActivateGestureCallback;
		}

		LLUUID cat_id = findDescendentCategoryIDByName(lib_gesture_cat_id,folder_name);
		if (cat_id.isNull())
		{
			llwarns << self_av_string() << "failed to find gesture folder for " << folder_name << llendl;
		}
		else
		{
			LL_DEBUGS("Avatar") << self_av_string() << "initiating fetch and copy for " << folder_name << " cat_id " << cat_id << LL_ENDL;
			callAfterCategoryFetch(cat_id,
								   boost::bind(&LLAppearanceMgr::shallowCopyCategory,
											   &LLAppearanceMgr::instance(),
											   cat_id, dst_id, cb));
		}
	}
}

void LLAppearanceMgr::autopopulateOutfits()
{
	// If this is the very first time the user has logged into viewer2+ (from a legacy viewer, or new account)
	// then auto-populate outfits from the library into the My Outfits folder.

	LL_INFOS("Avatar") << self_av_string() << "avatar fully visible" << LL_ENDL;

	static bool check_populate_my_outfits = true;
	if (check_populate_my_outfits && 
		(LLInventoryModel::getIsFirstTimeInViewer2() 
		 || gSavedSettings.getBOOL("MyOutfitsAutofill")))
	{
		gAgentWearables.populateMyOutfitsFolder();
	}
	check_populate_my_outfits = false;
}

// Handler for anything that's deferred until avatar de-clouds.
void LLAppearanceMgr::onFirstFullyVisible()
{
	gAgentAvatarp->outputRezTiming("Avatar fully loaded");
	gAgentAvatarp->reportAvatarRezTime();
	gAgentAvatarp->debugAvatarVisible();

	// The auto-populate is failing at the point of generating outfits
	// folders, so don't do the library copy until that is resolved.
	// autopopulateOutfits();

	// If this is the first time we've ever logged in,
	// then copy default gestures from the library.
	if (gAgent.isFirstLogin()) {
		copyLibraryGestures();
	}
}

bool LLAppearanceMgr::updateBaseOutfit()
{
	if (isOutfitLocked())
	{
		// don't allow modify locked outfit
		llassert(!isOutfitLocked());
		return false;
	}
	setOutfitLocked(true);

	gAgentWearables.notifyLoadingStarted();

	const LLUUID base_outfit_id = getBaseOutfitUUID();
	if (base_outfit_id.isNull()) return false;

	updateClothingOrderingInfo();

	// in a Base Outfit we do not remove items, only links
	purgeCategory(base_outfit_id, false);


	LLPointer<LLInventoryCallback> dirty_state_updater = new LLUpdateDirtyState();

	//COF contains only links so we copy to the Base Outfit only links
	shallowCopyCategoryContents(getCOF(), base_outfit_id, dirty_state_updater);

	return true;
}

void LLAppearanceMgr::divvyWearablesByType(const LLInventoryModel::item_array_t& items, wearables_by_type_t& items_by_type)
{
	items_by_type.resize(LLWearableType::WT_COUNT);
	if (items.empty()) return;

	for (S32 i=0; i<items.count(); i++)
	{
		LLViewerInventoryItem *item = items.get(i);
		if (!item)
		{
			LL_WARNS("Appearance") << "NULL item found" << llendl;
			continue;
		}
		// Ignore non-wearables.
		if (!item->isWearableType())
			continue;
		LLWearableType::EType type = item->getWearableType();
		if(type < 0 || type >= LLWearableType::WT_COUNT)
		{
			LL_WARNS("Appearance") << "Invalid wearable type. Inventory type does not match wearable flag bitfield." << LL_ENDL;
			continue;
		}
		items_by_type[type].push_back(item);
	}
}

std::string build_order_string(LLWearableType::EType type, U32 i)
{
		std::ostringstream order_num;
		order_num << ORDER_NUMBER_SEPARATOR << type * 100 + i;
		return order_num.str();
}

struct WearablesOrderComparator
{
	LOG_CLASS(WearablesOrderComparator);
	WearablesOrderComparator(const LLWearableType::EType type)
	{
		mControlSize = build_order_string(type, 0).size();
	};

	bool operator()(const LLInventoryItem* item1, const LLInventoryItem* item2)
	{
		if (!item1 || !item2)
		{
			llwarning("either item1 or item2 is NULL", 0);
			return true;
		}
		
		const std::string& desc1 = item1->LLInventoryItem::getDescription();
		const std::string& desc2 = item2->LLInventoryItem::getDescription();
		
		bool item1_valid = (desc1.size() == mControlSize) && (ORDER_NUMBER_SEPARATOR == desc1[0]);
		bool item2_valid = (desc2.size() == mControlSize) && (ORDER_NUMBER_SEPARATOR == desc2[0]);

		if (item1_valid && item2_valid)
			return desc1 < desc2;

		//we need to sink down invalid items: items with empty descriptions, items with "Broken link" descriptions,
		//items with ordering information but not for the associated wearables type
		if (!item1_valid && item2_valid) 
			return false;

		return true;
	}

	U32 mControlSize;
};

void LLAppearanceMgr::updateClothingOrderingInfo(LLUUID cat_id, bool update_base_outfit_ordering)
{
	if (cat_id.isNull())
	{
		cat_id = getCOF();
		if (update_base_outfit_ordering)
		{
			const LLUUID base_outfit_id = getBaseOutfitUUID();
			if (base_outfit_id.notNull())
			{
				updateClothingOrderingInfo(base_outfit_id,false);
			}
		}
	}

	// COF is processed if cat_id is not specified
	LLInventoryModel::item_array_t wear_items;
	getDescendentsOfAssetType(cat_id, wear_items, LLAssetType::AT_CLOTHING, false);

	wearables_by_type_t items_by_type(LLWearableType::WT_COUNT);
	divvyWearablesByType(wear_items, items_by_type);

	bool inventory_changed = false;
	for (U32 type = LLWearableType::WT_SHIRT; type < LLWearableType::WT_COUNT; type++)
	{
		
		U32 size = items_by_type[type].size();
		if (!size) continue;

		//sinking down invalid items which need reordering
		std::sort(items_by_type[type].begin(), items_by_type[type].end(), WearablesOrderComparator((LLWearableType::EType) type));

		//requesting updates only for those links which don't have "valid" descriptions
		for (U32 i = 0; i < size; i++)
		{
			LLViewerInventoryItem* item = items_by_type[type][i];
			if (!item) continue;

			std::string new_order_str = build_order_string((LLWearableType::EType)type, i);
			if (new_order_str == item->LLInventoryItem::getDescription()) continue;

			item->setDescription(new_order_str);
			item->setComplete(TRUE);
 			item->updateServer(FALSE);
			gInventory.updateItem(item);
			
			inventory_changed = true;
		}
	}

	//*TODO do we really need to notify observers?
	if (inventory_changed) gInventory.notifyObservers();
}




class LLShowCreatedOutfit: public LLInventoryCallback
{
public:
	LLShowCreatedOutfit(LLUUID& folder_id, bool show_panel = true): mFolderID(folder_id), mShowPanel(show_panel)
	{}

	virtual ~LLShowCreatedOutfit()
	{
		if (!LLApp::isRunning())
		{
			llwarns << "called during shutdown, skipping" << llendl;
			return;
		}

		LLSD key;
		
		//EXT-7727. For new accounts LLShowCreatedOutfit is created during login process
		// add may be processed after login process is finished
		if (mShowPanel)
		{
			LLFloaterSidePanelContainer::showPanel("appearance", "panel_outfits_inventory", key);

		}
		LLOutfitsList *outfits_list =
			dynamic_cast<LLOutfitsList*>(LLFloaterSidePanelContainer::getPanel("appearance", "outfitslist_tab"));
		if (outfits_list)
		{
			outfits_list->setSelectedOutfitByUUID(mFolderID);
		}

		LLAppearanceMgr::getInstance()->updateIsDirty();
		gAgentWearables.notifyLoadingFinished(); // New outfit is saved.
		LLAppearanceMgr::getInstance()->updatePanelOutfitName("");
	}

	virtual void fire(const LLUUID&)
	{}

private:
	LLUUID mFolderID;
	bool mShowPanel;
};

LLUUID LLAppearanceMgr::makeNewOutfitLinks(const std::string& new_folder_name, bool show_panel)
{
	if (!isAgentAvatarValid()) return LLUUID::null;

	gAgentWearables.notifyLoadingStarted();

	// First, make a folder in the My Outfits directory.
	const LLUUID parent_id = gInventory.findCategoryUUIDForType(LLFolderType::FT_MY_OUTFITS);
	LLUUID folder_id = gInventory.createNewCategory(
		parent_id,
		LLFolderType::FT_OUTFIT,
		new_folder_name);

	updateClothingOrderingInfo();

	LLPointer<LLInventoryCallback> cb = new LLShowCreatedOutfit(folder_id,show_panel);
	shallowCopyCategoryContents(getCOF(),folder_id, cb);
	createBaseOutfitLink(folder_id, cb);

	dumpCat(folder_id,"COF, new outfit");

	return folder_id;
}

void LLAppearanceMgr::wearBaseOutfit()
{
	const LLUUID& base_outfit_id = getBaseOutfitUUID();
	if (base_outfit_id.isNull()) return;
	
	updateCOF(base_outfit_id);
}

void LLAppearanceMgr::removeItemFromAvatar(const LLUUID& id_to_remove)
{
	LLViewerInventoryItem * item_to_remove = gInventory.getItem(id_to_remove);
	if (!item_to_remove) return;

	switch (item_to_remove->getType())
	{
		case LLAssetType::AT_CLOTHING:
//			if (get_is_item_worn(id_to_remove))
//			{
//				//*TODO move here the exact removing code from LLWearableBridge::removeItemFromAvatar in the future
//				LLWearableBridge::removeItemFromAvatar(item_to_remove);
//			}
// [SL:KB] - Patch: Appearance-RemoveWearableFromAvatar | Checked: 2010-08-13 (Catznip-3.0.0a) | Added: Catznip-2.1.1d
// [RLVa:KB] - Checked: 2010-09-04 (RLVa-1.2.1c) | Added: RLVa-1.2.1c
			if ( (!rlv_handler_t::isEnabled()) || (gRlvWearableLocks.canRemove(item_to_remove)) )
// [/RLVa:KB]
			{
				const LLWearable* pWearable = gAgentWearables.getWearableFromItemID(item_to_remove->getLinkedUUID());
				if ( (pWearable) && (LLAssetType::AT_BODYPART != pWearable->getAssetType()) )
				{
					U32 idxWearable = gAgentWearables.getWearableIndex(pWearable);
					if (idxWearable < LLAgentWearables::MAX_CLOTHING_PER_TYPE)
					{
						gAgentWearables.removeWearable(pWearable->getType(), false, idxWearable);

						LLAppearanceMgr::instance().removeCOFItemLinks(item_to_remove->getLinkedUUID(), false);
						gInventory.notifyObservers();

// [RLVa:KB] - Checked: 2011-06-07 (RLVa-1.3.1b) | Added: RLVa-1.3.1b
						RlvBehaviourNotifyHandler::onTakeOff(pWearable->getType(), true);
// [/RLVa:KB]
					}
				}
			}
// [/SL:KB]
			break;
		case LLAssetType::AT_OBJECT:
			LLVOAvatarSelf::detachAttachmentIntoInventory(item_to_remove->getLinkedUUID());
		default:
			break;
	}

	// *HACK: Force to remove garbage from COF.
	// Unworn links or objects can't be processed by existed removing functionality
	// since it is not designed for such cases. As example attachment object can't be removed
	// since sever don't sends message _PREHASH_KillObject in that case.
	// Also we can't check is link was successfully removed from COF since in case
	// deleting attachment link removing performs asynchronously in process_kill_object callback.
	removeCOFItemLinks(id_to_remove,false);
}

bool LLAppearanceMgr::moveWearable(LLViewerInventoryItem* item, bool closer_to_body)
{
	if (!item || !item->isWearableType()) return false;
	if (item->getType() != LLAssetType::AT_CLOTHING) return false;
	if (!gInventory.isObjectDescendentOf(item->getUUID(), getCOF())) return false;

	LLInventoryModel::cat_array_t cats;
	LLInventoryModel::item_array_t items;
	LLFindWearablesOfType filter_wearables_of_type(item->getWearableType());
	gInventory.collectDescendentsIf(getCOF(), cats, items, true, filter_wearables_of_type);
	if (items.empty()) return false;

	// We assume that the items have valid descriptions.
	std::sort(items.begin(), items.end(), WearablesOrderComparator(item->getWearableType()));

	if (closer_to_body && items.front() == item) return false;
	if (!closer_to_body && items.back() == item) return false;
	
	LLInventoryModel::item_array_t::iterator it = std::find(items.begin(), items.end(), item);
	if (items.end() == it) return false;


	//swapping descriptions
	closer_to_body ? --it : ++it;
	LLViewerInventoryItem* swap_item = *it;
	if (!swap_item) return false;
	std::string tmp = swap_item->LLInventoryItem::getDescription();
	swap_item->setDescription(item->LLInventoryItem::getDescription());
	item->setDescription(tmp);


	//items need to be updated on a dataserver
	item->setComplete(TRUE);
	item->updateServer(FALSE);
	gInventory.updateItem(item);

	swap_item->setComplete(TRUE);
	swap_item->updateServer(FALSE);
	gInventory.updateItem(swap_item);

	//to cause appearance of the agent to be updated
	bool result = false;
	if (result = gAgentWearables.moveWearable(item, closer_to_body))
	{
		gAgentAvatarp->wearableUpdated(item->getWearableType(), FALSE);
	}

	setOutfitDirty(true);

	//*TODO do we need to notify observers here in such a way?
	gInventory.notifyObservers();

	return result;
}

//static
void LLAppearanceMgr::sortItemsByActualDescription(LLInventoryModel::item_array_t& items)
{
	if (items.size() < 2) return;

	std::sort(items.begin(), items.end(), sort_by_description);
}

//#define DUMP_CAT_VERBOSE

void LLAppearanceMgr::dumpCat(const LLUUID& cat_id, const std::string& msg)
{
	LLInventoryModel::cat_array_t cats;
	LLInventoryModel::item_array_t items;
	gInventory.collectDescendents(cat_id, cats, items, LLInventoryModel::EXCLUDE_TRASH);

#ifdef DUMP_CAT_VERBOSE
	llinfos << llendl;
	llinfos << str << llendl;
	S32 hitcount = 0;
	for(S32 i=0; i<items.count(); i++)
	{
		LLViewerInventoryItem *item = items.get(i);
		if (item)
			hitcount++;
		llinfos << i <<" "<< item->getName() <<llendl;
	}
#endif
	llinfos << msg << " count " << items.count() << llendl;
}

void LLAppearanceMgr::dumpItemArray(const LLInventoryModel::item_array_t& items,
									const std::string& msg)
{
	for (S32 i=0; i<items.count(); i++)
	{
		LLViewerInventoryItem *item = items.get(i);
		LLViewerInventoryItem *linked_item = item ? item->getLinkedItem() : NULL;
		LLUUID asset_id;
		if (linked_item)
		{
			asset_id = linked_item->getAssetUUID();
		}
		LL_DEBUGS("Avatar") << self_av_string() << msg << " " << i <<" " << (item ? item->getName() : "(nullitem)") << " " << asset_id.asString() << LL_ENDL;
	}
}

LLAppearanceMgr::LLAppearanceMgr():
	mAttachmentInvLinkEnabled(false),
	mOutfitIsDirty(false),
	mOutfitLocked(false),
	mIsInUpdateAppearanceFromCOF(false)
{
	LLOutfitObserver& outfit_observer = LLOutfitObserver::instance();

	// unlock outfit on save operation completed
	outfit_observer.addCOFSavedCallback(boost::bind(
			&LLAppearanceMgr::setOutfitLocked, this, false));

	mUnlockOutfitTimer.reset(new LLOutfitUnLockTimer(gSavedSettings.getS32(
			"OutfitOperationsTimeout")));

	gIdleCallbacks.addFunction(&LLAttachmentsMgr::onIdle,NULL);
}

LLAppearanceMgr::~LLAppearanceMgr()
{
}

void LLAppearanceMgr::setAttachmentInvLinkEnable(bool val)
{
	llinfos << "setAttachmentInvLinkEnable => " << (int) val << llendl;
	mAttachmentInvLinkEnabled = val;
// [SL:KB] - Patch: Appearance-SyncAttach | Checked: 2010-10-05 (Catznip-3.0.0a) | Added: Catznip-2.2.0a
	if (mAttachmentInvLinkEnabled)
	{
		linkPendingAttachments();
	}
// [/SL:KB]
}

void dumpAttachmentSet(const std::set<LLUUID>& atts, const std::string& msg)
{
       llinfos << msg << llendl;
       for (std::set<LLUUID>::const_iterator it = atts.begin();
               it != atts.end();
               ++it)
       {
               LLUUID item_id = *it;
               LLViewerInventoryItem *item = gInventory.getItem(item_id);
               if (item)
                       llinfos << "atts " << item->getName() << llendl;
               else
                       llinfos << "atts " << "UNKNOWN[" << item_id.asString() << "]" << llendl;
       }
       llinfos << llendl;
}

void LLAppearanceMgr::registerAttachment(const LLUUID& item_id)
{
	   gInventory.addChangedMask(LLInventoryObserver::LABEL, item_id);
// [SL:KB] - Patch: Appearance-SyncAttach | Checked: 2010-10-05 (Catznip-3.0.0a) | Added: Catznip-2.2.0a
	   if (isLinkInCOF(item_id))
	   {
		   return;
	   }
	   mPendingAttachLinks.push_back(item_id);
// [/SL:KB]

	   if (mAttachmentInvLinkEnabled)
	   {
		   // we have to pass do_update = true to call LLAppearanceMgr::updateAppearanceFromCOF.
		   // it will trigger gAgentWariables.notifyLoadingFinished()
		   // But it is not acceptable solution. See EXT-7777
//		   LLAppearanceMgr::addCOFItemLink(item_id, false);  // Add COF link for item.
// [SL:KB] - Patch: Appearance-SyncAttach | Checked: 2010-10-05 (Catznip-3.0.0a) | Modified: Catznip-2.2.0a
		   LLPointer<LLInventoryCallback> cb = new LLRegisterAttachmentCallback();
		   LLAppearanceMgr::addCOFItemLink(item_id, false, cb);  // Add COF link for item.
// [/SL:KB]
	   }
	   else
	   {
		   //llinfos << "no link changes, inv link not enabled" << llendl;
	   }
}

void LLAppearanceMgr::unregisterAttachment(const LLUUID& item_id)
{
	   gInventory.addChangedMask(LLInventoryObserver::LABEL, item_id);
// [SL:KB] - Patch: Appearance-SyncAttach | Checked: 2010-10-05 (Catznip-3.0.0a) | Added: Catznip-2.2.0a
		uuid_vec_t::iterator itPendingAttachLink = std::find(mPendingAttachLinks.begin(), mPendingAttachLinks.end(), item_id);
		if (itPendingAttachLink != mPendingAttachLinks.end())
		{
			mPendingAttachLinks.erase(itPendingAttachLink);
		}
// [/SL:KB]

	   if (mAttachmentInvLinkEnabled)
	   {
		   LLAppearanceMgr::removeCOFItemLinks(item_id, false);
	   }
	   else
	   {
		   //llinfos << "no link changes, inv link not enabled" << llendl;
	   }
}

// [SL:KB] - Patch: Appearance-SyncAttach | Checked: 2010-09-18 (Catznip-3.0.0a) | Modified: Catznip-2.2.0a
void LLAppearanceMgr::linkPendingAttachments()
{
   LLPointer<LLInventoryCallback> cb = NULL;
   for (uuid_vec_t::const_iterator itPendingAttachLink = mPendingAttachLinks.begin(); 
			itPendingAttachLink != mPendingAttachLinks.end(); ++itPendingAttachLink)
	{
		const LLUUID& idAttachItem = *itPendingAttachLink;
		if ( (gAgentAvatarp->isWearingAttachment(idAttachItem)) && (!isLinkInCOF(idAttachItem)) )
		{
			if (!cb)
				cb = new LLRegisterAttachmentCallback();
			LLAppearanceMgr::addCOFItemLink(idAttachItem, false, cb);
		}
	}
}

void LLAppearanceMgr::onRegisterAttachmentComplete(const LLUUID& idItem)
{
	const LLUUID& idItemBase = gInventory.getLinkedItemID(idItem);

	// Remove the attachment from the pending list
	uuid_vec_t::iterator itPendingAttachLink = std::find(mPendingAttachLinks.begin(), mPendingAttachLinks.end(), idItemBase);
	if (itPendingAttachLink != mPendingAttachLinks.end())
		mPendingAttachLinks.erase(itPendingAttachLink);

	// It may have been detached already in which case we should remove the COF link
	if ( (isAgentAvatarValid()) && (!gAgentAvatarp->isWearingAttachment(idItemBase)) )
		removeCOFItemLinks(idItemBase, false);
}
// [/SL:KB]

BOOL LLAppearanceMgr::getIsInCOF(const LLUUID& obj_id) const
{
	return gInventory.isObjectDescendentOf(obj_id, getCOF());
}

// static
bool LLAppearanceMgr::isLinkInCOF(const LLUUID& obj_id)
{
	 LLInventoryModel::cat_array_t cats;
	 LLInventoryModel::item_array_t items;
	 LLLinkedItemIDMatches find_links(gInventory.getLinkedItemID(obj_id));
	 gInventory.collectDescendentsIf(LLAppearanceMgr::instance().getCOF(),
									 cats,
									 items,
	 LLInventoryModel::EXCLUDE_TRASH,
	 find_links);

	 return !items.empty();
}

BOOL LLAppearanceMgr::getIsProtectedCOFItem(const LLUUID& obj_id) const
{
	if (!getIsInCOF(obj_id)) return FALSE;

	// If a non-link somehow ended up in COF, allow deletion.
	const LLInventoryObject *obj = gInventory.getObject(obj_id);
	if (obj && !obj->getIsLinkType())
	{
		return FALSE;
	}

	// For now, don't allow direct deletion from the COF.  Instead, force users
	// to choose "Detach" or "Take Off".
	return TRUE;
	/*
	const LLInventoryObject *obj = gInventory.getObject(obj_id);
	if (!obj) return FALSE;

	// Can't delete bodyparts, since this would be equivalent to removing the item.
	if (obj->getType() == LLAssetType::AT_BODYPART) return TRUE;

	// Can't delete the folder link, since this is saved for bookkeeping.
	if (obj->getActualType() == LLAssetType::AT_LINK_FOLDER) return TRUE;

	return FALSE;
	*/
}

class CallAfterCategoryFetchStage2: public LLInventoryFetchItemsObserver
{
public:
	CallAfterCategoryFetchStage2(const uuid_vec_t& ids,
								 nullary_func_t callable) :
		LLInventoryFetchItemsObserver(ids),
		mCallable(callable)
	{
	}
	~CallAfterCategoryFetchStage2()
	{
	}
	virtual void done()
	{
		llinfos << this << " done with incomplete " << mIncomplete.size()
				<< " complete " << mComplete.size() <<  " calling callable" << llendl;

		gInventory.removeObserver(this);
		doOnIdleOneTime(mCallable);
		delete this;
	}
protected:
	nullary_func_t mCallable;
};

class CallAfterCategoryFetchStage1: public LLInventoryFetchDescendentsObserver
{
public:
	CallAfterCategoryFetchStage1(const LLUUID& cat_id, nullary_func_t callable) :
		LLInventoryFetchDescendentsObserver(cat_id),
		mCallable(callable)
	{
	}
	~CallAfterCategoryFetchStage1()
	{
	}
	virtual void done()
	{
		// What we do here is get the complete information on the items in
		// the library, and set up an observer that will wait for that to
		// happen.
		LLInventoryModel::cat_array_t cat_array;
		LLInventoryModel::item_array_t item_array;
		gInventory.collectDescendents(mComplete.front(),
									  cat_array,
									  item_array,
									  LLInventoryModel::EXCLUDE_TRASH);
		S32 count = item_array.count();
		if(!count)
		{
			llwarns << "Nothing fetched in category " << mComplete.front()
					<< llendl;
			//dec_busy_count();
			gInventory.removeObserver(this);

			// lets notify observers that loading is finished.
			gAgentWearables.notifyLoadingFinished();
			delete this;
			return;
		}

		llinfos << "stage1 got " << item_array.count() << " items, passing to stage2 " << llendl;
		uuid_vec_t ids;
		for(S32 i = 0; i < count; ++i)
		{
			ids.push_back(item_array.get(i)->getUUID());
		}
		
		gInventory.removeObserver(this);
		
		// do the fetch
		CallAfterCategoryFetchStage2 *stage2 = new CallAfterCategoryFetchStage2(ids, mCallable);
		stage2->startFetch();
		if(stage2->isFinished())
		{
			// everything is already here - call done.
			stage2->done();
		}
		else
		{
			// it's all on it's way - add an observer, and the inventory
			// will call done for us when everything is here.
			gInventory.addObserver(stage2);
		}
		delete this;
	}
protected:
	nullary_func_t mCallable;
};

void callAfterCategoryFetch(const LLUUID& cat_id, nullary_func_t cb)
{
	CallAfterCategoryFetchStage1 *stage1 = new CallAfterCategoryFetchStage1(cat_id, cb);
	stage1->startFetch();
	if (stage1->isFinished())
	{
		stage1->done();
	}
	else
	{
		gInventory.addObserver(stage1);
	}
}

void wear_multiple(const uuid_vec_t& ids, bool replace)
{
	LLPointer<LLInventoryCallback> cb = new LLUpdateAppearanceOnDestroy;
	
	bool first = true;
	uuid_vec_t::const_iterator it;
	for (it = ids.begin(); it != ids.end(); ++it)
	{
		// if replace is requested, the first item worn will replace the current top
		// item, and others will be added.
		LLAppearanceMgr::instance().wearItemOnAvatar(*it,false,first && replace,cb);
		first = false;
	}
}

// SLapp for easy-wearing of a stock (library) avatar
//
class LLWearFolderHandler : public LLCommandHandler
{
public:
	// not allowed from outside the app
	LLWearFolderHandler() : LLCommandHandler("wear_folder", UNTRUSTED_BLOCK) { }

	bool handle(const LLSD& tokens, const LLSD& query_map,
				LLMediaCtrl* web)
	{
		LLPointer<LLInventoryCategory> category = new LLInventoryCategory(query_map["folder_id"],
																		  LLUUID::null,
																		  LLFolderType::FT_CLOTHING,
																		  "Quick Appearance");
		LLSD::UUID folder_uuid = query_map["folder_id"].asUUID();
		if ( gInventory.getCategory( folder_uuid ) != NULL )
		{
			LLAppearanceMgr::getInstance()->wearInventoryCategory(category, true, false);

			// *TODOw: This may not be necessary if initial outfit is chosen already -- josh
			gAgent.setGenderChosen(TRUE);
		}

		// release avatar picker keyboard focus
		gFocusMgr.setKeyboardFocus( NULL );

		return true;
	}
};

LLWearFolderHandler gWearFolderHandler;<|MERGE_RESOLUTION|>--- conflicted
+++ resolved
@@ -1584,10 +1584,6 @@
 // [RLVa:KB] - Checked: 2010-03-05 (RLVa-1.2.0b) | Added: RLVa-1.2.0b
 void LLAppearanceMgr::updateCOF(const LLUUID& category, bool append)
 {
-<<<<<<< HEAD
-	LLViewerInventoryCategory *pcat = gInventory.getCategory(category);
-	LL_INFOS("Avatar") << self_av_string() << "starting, cat '" << (pcat ? pcat->getName() : "[UNKNOWN]") << "'" << LL_ENDL;
-=======
 	LLInventoryModel::item_array_t body_items_new, wear_items_new, obj_items_new, gest_items_new;
 	getDescendentsOfAssetType(category, body_items_new, LLAssetType::AT_BODYPART, false);
 	getDescendentsOfAssetType(category, wear_items_new, LLAssetType::AT_CLOTHING, false);
@@ -1604,12 +1600,11 @@
 // [/RLVa:KB]
 {
 //	LLViewerInventoryCategory *pcat = gInventory.getCategory(category);
-//	llinfos << "starting, cat " << (pcat ? pcat->getName() : "[UNKNOWN]") << llendl;
+//	LL_INFOS("Avatar") << self_av_string() << "starting, cat '" << (pcat ? pcat->getName() : "[UNKNOWN]") << "'" << LL_ENDL;
 // [RLVa:KB] - Checked: 2010-03-26 (RLVa-1.2.0b) | Added: RLVa-1.2.0b
 	// RELEASE-RLVa: [SL-2.0.0] If pcat ever gets used for anything further down the beta we'll know about it
 	llinfos << "starting" << llendl;
 // [/RLVa:KB]
->>>>>>> 0b3c6a5c
 
 	const LLUUID cof = getCOF();
 
@@ -1717,27 +1712,6 @@
 	LL_DEBUGS("Avatar") << self_av_string() << "creating LLUpdateAppearanceOnDestroy" << LL_ENDL;
 	LLPointer<LLInventoryCallback> link_waiter = new LLUpdateAppearanceOnDestroy(!append);
 
-<<<<<<< HEAD
-#ifndef LL_RELEASE_FOR_DOWNLOAD
-	LL_DEBUGS("Avatar") << self_av_string() << "Linking body items" << LL_ENDL;
-#endif
-	linkAll(cof, body_items, link_waiter);
-
-#ifndef LL_RELEASE_FOR_DOWNLOAD
-	LL_DEBUGS("Avatar") << self_av_string() << "Linking wear items" << LL_ENDL;
-#endif
-	linkAll(cof, wear_items, link_waiter);
-
-#ifndef LL_RELEASE_FOR_DOWNLOAD
-	LL_DEBUGS("Avatar") << self_av_string() << "Linking obj items" << LL_ENDL;
-#endif
-	linkAll(cof, obj_items, link_waiter);
-
-#ifndef LL_RELEASE_FOR_DOWNLOAD
-	LL_DEBUGS("Avatar") << self_av_string() << "Linking gesture items" << LL_ENDL;
-#endif
-	linkAll(cof, gest_items, link_waiter);
-=======
 // [SL:KB] - Checked: 2010-04-24 (RLVa-1.2.0f) | Added: RLVa-1.2.0f
 	if (!append)
 	{
@@ -1747,22 +1721,22 @@
 		purgeCategory(cof, keep_outfit_links);
 		gInventory.notifyObservers();
 		#ifndef LL_RELEASE_FOR_DOWNLOAD
-			llinfos << "Linking body items" << llendl;
+			LL_DEBUGS("Avatar") << self_av_string() << "Linking body items" << LL_ENDL;
 		#endif
 		linkAll(cof, body_items, link_waiter);
 
 		#ifndef LL_RELEASE_FOR_DOWNLOAD
-			llinfos << "Linking wear items" << llendl;
+			LL_DEBUGS("Avatar") << self_av_string() << "Linking wear items" << LL_ENDL;
 		#endif
 		linkAll(cof, wear_items, link_waiter);
 
 		#ifndef LL_RELEASE_FOR_DOWNLOAD
-			llinfos << "Linking obj items" << llendl;
+			LL_DEBUGS("Avatar") << self_av_string() << "Linking obj items" << LL_ENDL;
 		#endif
 		linkAll(cof, obj_items, link_waiter);
 
 		#ifndef LL_RELEASE_FOR_DOWNLOAD
-			llinfos << "Linking gesture items" << llendl;
+			LL_DEBUGS("Avatar") << self_av_string() << "Linking gesture items" << LL_ENDL;
 		#endif
 		linkAll(cof, gest_items, link_waiter);
 // [SL:KB] - Checked: 2010-04-24 (RLVa-1.2.0f) | Added: RLVa-1.2.0f
@@ -1778,7 +1752,6 @@
 		gInventory.notifyObservers();
 	}
 // [/SL:KB]
->>>>>>> 0b3c6a5c
 
 	// Add link to outfit if category is an outfit. 
 // [RLVa:KB] - Checked: 2010-03-05 (RLVa-1.2.0z) | Added: RLVa-1.2.0b
@@ -1786,17 +1759,12 @@
 	{
 		createBaseOutfitLink(idOutfit, link_waiter);
 	}
-<<<<<<< HEAD
-	LL_DEBUGS("Avatar") << self_av_string() << "waiting for LLUpdateAppearanceOnDestroy" << LL_ENDL;
-=======
 // [/RLVa:KB]
 //	if (!append)
 //	{
 //		createBaseOutfitLink(category, link_waiter);
 //	}
-
-	llinfos << "waiting for LLUpdateAppearanceOnDestroy" << llendl;
->>>>>>> 0b3c6a5c
+	LL_DEBUGS("Avatar") << self_av_string() << "waiting for LLUpdateAppearanceOnDestroy" << LL_ENDL;
 }
 
 void LLAppearanceMgr::updatePanelOutfitName(const std::string& name)
@@ -2094,7 +2062,7 @@
 		}
 
 		// Don't remove attachments until avatar is fully loaded (should reduce random attaching/detaching/reattaching at log-on)
-		LL_DEBUGS("Avatar") << self_av_string() << "Updating " << mObjItems.count() << " attachments" << LL_ENDL;
+		LL_DEBUGS("Avatar") << self_av_string() << "Updating " << obj_items.count() << " attachments" << LL_ENDL;
 		LLAgentWearables::userUpdateAttachments(obj_items, !gAgentAvatarp->isFullyLoaded());
 	}
 // [/SL:KB]
