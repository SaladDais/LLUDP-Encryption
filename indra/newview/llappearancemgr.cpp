/** 
 * @file llappearancemgr.cpp
 * @brief Manager for initiating appearance changes on the viewer
 *
 * $LicenseInfo:firstyear=2004&license=viewerlgpl$
 * Second Life Viewer Source Code
 * Copyright (C) 2010, Linden Research, Inc.
 * 
 * This library is free software; you can redistribute it and/or
 * modify it under the terms of the GNU Lesser General Public
 * License as published by the Free Software Foundation;
 * version 2.1 of the License only.
 * 
 * This library is distributed in the hope that it will be useful,
 * but WITHOUT ANY WARRANTY; without even the implied warranty of
 * MERCHANTABILITY or FITNESS FOR A PARTICULAR PURPOSE.  See the GNU
 * Lesser General Public License for more details.
 * 
 * You should have received a copy of the GNU Lesser General Public
 * License along with this library; if not, write to the Free Software
 * Foundation, Inc., 51 Franklin Street, Fifth Floor, Boston, MA  02110-1301  USA
 * 
 * Linden Research, Inc., 945 Battery Street, San Francisco, CA  94111  USA
 * $/LicenseInfo$
 */

#include "llviewerprecompiledheaders.h"

#include "llaccordionctrltab.h"
#include "llagent.h"
#include "llagentcamera.h"
#include "llagentwearables.h"
#include "llappearancemgr.h"
#include "llattachmentsmgr.h"
#include "llcommandhandler.h"
#include "lleventtimer.h"
#include "llfloatersidepanelcontainer.h"
#include "llgesturemgr.h"
#include "llinventorybridge.h"
#include "llinventoryfunctions.h"
#include "llinventoryobserver.h"
#include "llnotificationsutil.h"
#include "lloutfitobserver.h"
#include "lloutfitslist.h"
#include "llselectmgr.h"
#include "llsidepanelappearance.h"
#include "llviewerobjectlist.h"
#include "llvoavatar.h"
#include "llvoavatarself.h"
#include "llviewerregion.h"
#include "llwearablelist.h"
#include "llsdutil.h"
<<<<<<< HEAD
#include "llsdserialize.h"
=======
// [RLVa:KB] - Checked: 2011-05-22 (RLVa-1.3.1a)
#include "rlvhandler.h"
#include "rlvhelper.h"
#include "rlvlocks.h"
// [/RLVa:KB]
>>>>>>> 4101c43f

std::string self_av_string()
{
	// On logout gAgentAvatarp can already be invalid
	return isAgentAvatarValid() ? gAgentAvatarp->avString() : "";
}

// RAII thingy to guarantee that a variable gets reset when the Setter
// goes out of scope.  More general utility would be handy - TODO:
// check boost.
class BoolSetter
{
public:
	BoolSetter(bool& var):
		mVar(var)
	{
		mVar = true;
	}
	~BoolSetter()
	{
		mVar = false; 
	}
private:
	bool& mVar;
};

char ORDER_NUMBER_SEPARATOR('@');

class LLOutfitUnLockTimer: public LLEventTimer
{
public:
	LLOutfitUnLockTimer(F32 period) : LLEventTimer(period)
	{
		// restart timer on BOF changed event
		LLOutfitObserver::instance().addBOFChangedCallback(boost::bind(
				&LLOutfitUnLockTimer::reset, this));
		stop();
	}

	/*virtual*/
	BOOL tick()
	{
		if(mEventTimer.hasExpired())
		{
			LLAppearanceMgr::instance().setOutfitLocked(false);
		}
		return FALSE;
	}
	void stop() { mEventTimer.stop(); }
	void start() { mEventTimer.start(); }
	void reset() { mEventTimer.reset(); }
	BOOL getStarted() { return mEventTimer.getStarted(); }

	LLTimer&  getEventTimer() { return mEventTimer;}
};

// support for secondlife:///app/appearance SLapps
class LLAppearanceHandler : public LLCommandHandler
{
public:
	// requests will be throttled from a non-trusted browser
	LLAppearanceHandler() : LLCommandHandler("appearance", UNTRUSTED_THROTTLE) {}

	bool handle(const LLSD& params, const LLSD& query_map, LLMediaCtrl* web)
	{
		// support secondlife:///app/appearance/show, but for now we just
		// make all secondlife:///app/appearance SLapps behave this way
		if (!LLUI::sSettingGroups["config"]->getBOOL("EnableAppearance"))
		{
			LLNotificationsUtil::add("NoAppearance", LLSD(), LLSD(), std::string("SwitchToStandardSkinAndQuit"));
			return true;
		}

		LLFloaterSidePanelContainer::showPanel("appearance", LLSD());
		return true;
	}
};

LLAppearanceHandler gAppearanceHandler;


LLUUID findDescendentCategoryIDByName(const LLUUID& parent_id, const std::string& name)
{
	LLInventoryModel::cat_array_t cat_array;
	LLInventoryModel::item_array_t item_array;
	LLNameCategoryCollector has_name(name);
	gInventory.collectDescendentsIf(parent_id,
									cat_array,
									item_array,
									LLInventoryModel::EXCLUDE_TRASH,
									has_name);
	if (0 == cat_array.count())
		return LLUUID();
	else
	{
		LLViewerInventoryCategory *cat = cat_array.get(0);
		if (cat)
			return cat->getUUID();
		else
		{
			llwarns << "null cat" << llendl;
			return LLUUID();
		}
	}
}

// We want this to be much lower (e.g. 15.0 is usually fine), bumping
// up for now until we can diagnose some cases of very slow response
// to requests.
const F32 DEFAULT_RETRY_AFTER_INTERVAL = 300.0;

// Given the current back-end problems, retrying is causing too many
// duplicate items. Bump this back to 2 once they are resolved (or can
// leave at 0 if the operations become actually reliable).
const S32 DEFAULT_MAX_RETRIES = 0;

class LLCallAfterInventoryBatchMgr: public LLEventTimer 
{
public:
	LLCallAfterInventoryBatchMgr(const LLUUID& dst_cat_id,
								 const std::string& phase_name,
								 nullary_func_t on_completion_func,
								 nullary_func_t on_failure_func = no_op,
								 F32 retry_after = DEFAULT_RETRY_AFTER_INTERVAL,
								 S32 max_retries = DEFAULT_MAX_RETRIES
		):
		mDstCatID(dst_cat_id),
		mTrackingPhase(phase_name),
		mOnCompletionFunc(on_completion_func),
		mOnFailureFunc(on_failure_func),
		mRetryAfter(retry_after),
		mMaxRetries(max_retries),
		mPendingRequests(0),
		mFailCount(0),
		mCompletionOrFailureCalled(false),
		mRetryCount(0),
		LLEventTimer(5.0)
	{
		if (!mTrackingPhase.empty())
		{
			selfStartPhase(mTrackingPhase);
		}
	}

	void addItems(LLInventoryModel::item_array_t& src_items)
	{
		for (LLInventoryModel::item_array_t::const_iterator it = src_items.begin();
			 it != src_items.end();
			 ++it)
		{
			LLViewerInventoryItem* item = *it;
			llassert(item);
			addItem(item->getUUID());
		}
	}

	// Request or re-request operation for specified item.
	void addItem(const LLUUID& item_id)
	{
		LL_DEBUGS("Avatar") << "item_id " << item_id << llendl;
		
		if (!requestOperation(item_id))
		{
			LL_DEBUGS("Avatar") << "item_id " << item_id << " requestOperation false, skipping" << llendl;
			return;
		}

		mPendingRequests++;
		// On a re-request, this will reset the timer.
		mWaitTimes[item_id] = LLTimer();
		if (mRetryCounts.find(item_id) == mRetryCounts.end())
		{
			mRetryCounts[item_id] = 0;
		}
		else
		{
			mRetryCounts[item_id]++;
		}
	}

	virtual bool requestOperation(const LLUUID& item_id) = 0;

	void onOp(const LLUUID& src_id, const LLUUID& dst_id, LLTimer timestamp)
	{
		if (ll_frand() < gSavedSettings.getF32("InventoryDebugSimulateLateOpRate"))
		{
			llwarns << "Simulating late operation by punting handling to later" << llendl;
			doAfterInterval(boost::bind(&LLCallAfterInventoryBatchMgr::onOp,this,src_id,dst_id,timestamp),
							mRetryAfter);
			return;
		}
		mPendingRequests--;
		F32 elapsed = timestamp.getElapsedTimeF32();
		LL_DEBUGS("Avatar") << "op done, src_id " << src_id << " dst_id " << dst_id << " after " << elapsed << " seconds" << llendl;
		if (mWaitTimes.find(src_id) == mWaitTimes.end())
		{
			// No longer waiting for this item - either serviced
			// already or gave up after too many retries.
			llwarns << "duplicate or late operation, src_id " << src_id << "dst_id " << dst_id
					<< " elapsed " << elapsed << " after end " << (S32) mCompletionOrFailureCalled << llendl;
		}
		mTimeStats.push(elapsed);
		mWaitTimes.erase(src_id);
		if (mWaitTimes.empty() && !mCompletionOrFailureCalled)
		{
			onCompletionOrFailure();
		}
	}

	void onCompletionOrFailure()
	{
		assert (!mCompletionOrFailureCalled);
		mCompletionOrFailureCalled = true;
		
		// Will never call onCompletion() if any item has been flagged as
		// a failure - otherwise could wind up with corrupted
		// outfit, involuntary nudity, etc.
		reportStats();
		if (!mTrackingPhase.empty())
		{
			selfStopPhase(mTrackingPhase);
		}
		if (!mFailCount)
		{
			onCompletion();
		}
		else
		{
			onFailure();
		}
	}

	void onFailure()
	{
		llinfos << "failed" << llendl;
		mOnFailureFunc();
	}

	void onCompletion()
	{
		llinfos << "done" << llendl;
		mOnCompletionFunc();
	}
	
	// virtual
	// Will be deleted after returning true - only safe to do this if all callbacks have fired.
	BOOL tick()
	{
		// mPendingRequests will be zero if all requests have been
		// responded to.  mWaitTimes.empty() will be true if we have
		// received at least one reply for each UUID.  If requests
		// have been dropped and retried, these will not necessarily
		// be the same.  Only safe to return true if all requests have
		// been serviced, since it will result in this object being
		// deleted.
		bool all_done = (mPendingRequests==0);

		if (!mWaitTimes.empty())
		{
			llwarns << "still waiting on " << mWaitTimes.size() << " items" << llendl;
			for (std::map<LLUUID,LLTimer>::iterator it = mWaitTimes.begin();
				 it != mWaitTimes.end();)
			{
				// Use a copy of iterator because it may be erased/invalidated.
				std::map<LLUUID,LLTimer>::iterator curr_it = it;
				++it;
				
				F32 time_waited = curr_it->second.getElapsedTimeF32();
				S32 retries = mRetryCounts[curr_it->first];
				if (time_waited > mRetryAfter)
				{
					if (retries < mMaxRetries)
					{
						LL_DEBUGS("Avatar") << "Waited " << time_waited <<
							" for " << curr_it->first << ", retrying" << llendl;
						mRetryCount++;
						addItem(curr_it->first);
					}
					else
					{
						llwarns << "Giving up on " << curr_it->first << " after too many retries" << llendl;
						mWaitTimes.erase(curr_it);
						mFailCount++;
					}
				}
				if (mWaitTimes.empty())
				{
					onCompletionOrFailure();
				}

			}
		}
		return all_done;
	}

	void reportStats()
	{
		LL_DEBUGS("Avatar") << "Phase: " << mTrackingPhase << llendl;
		LL_DEBUGS("Avatar") << "mFailCount: " << mFailCount << llendl;
		LL_DEBUGS("Avatar") << "mRetryCount: " << mRetryCount << llendl;
		LL_DEBUGS("Avatar") << "Times: n " << mTimeStats.getCount() << " min " << mTimeStats.getMinValue() << " max " << mTimeStats.getMaxValue() << llendl;
		LL_DEBUGS("Avatar") << "Mean " << mTimeStats.getMean() << " stddev " << mTimeStats.getStdDev() << llendl;
	}
	
	virtual ~LLCallAfterInventoryBatchMgr()
	{
		LL_DEBUGS("Avatar") << "deleting" << llendl;
	}

protected:
	std::string mTrackingPhase;
	std::map<LLUUID,LLTimer> mWaitTimes;
	std::map<LLUUID,S32> mRetryCounts;
	LLUUID mDstCatID;
	nullary_func_t mOnCompletionFunc;
	nullary_func_t mOnFailureFunc;
	F32 mRetryAfter;
	S32 mMaxRetries;
	S32 mPendingRequests;
	S32 mFailCount;
	S32 mRetryCount;
	bool mCompletionOrFailureCalled;
	LLViewerStats::StatsAccumulator mTimeStats;
};

class LLCallAfterInventoryCopyMgr: public LLCallAfterInventoryBatchMgr
{
public:
	LLCallAfterInventoryCopyMgr(LLInventoryModel::item_array_t& src_items,
								const LLUUID& dst_cat_id,
								const std::string& phase_name,
								nullary_func_t on_completion_func,
								nullary_func_t on_failure_func = no_op,
								 F32 retry_after = DEFAULT_RETRY_AFTER_INTERVAL,
								 S32 max_retries = DEFAULT_MAX_RETRIES
		):
		LLCallAfterInventoryBatchMgr(dst_cat_id, phase_name, on_completion_func, on_failure_func, retry_after, max_retries)
	{
		addItems(src_items);
	}
	
	virtual bool requestOperation(const LLUUID& item_id)
	{
		LLViewerInventoryItem *item = gInventory.getItem(item_id);
		llassert(item);
		LL_DEBUGS("Avatar") << "copying item " << item_id << llendl;
		if (ll_frand() < gSavedSettings.getF32("InventoryDebugSimulateOpFailureRate"))
		{
			LL_DEBUGS("Avatar") << "simulating failure by not sending request for item " << item_id << llendl;
			return true;
		}
		copy_inventory_item(
			gAgent.getID(),
			item->getPermissions().getOwner(),
			item->getUUID(),
			mDstCatID,
			std::string(),
			new LLBoostFuncInventoryCallback(boost::bind(&LLCallAfterInventoryBatchMgr::onOp,this,item_id,_1,LLTimer()))
			);
		return true;
	}
};

class LLCallAfterInventoryLinkMgr: public LLCallAfterInventoryBatchMgr
{
public:
	LLCallAfterInventoryLinkMgr(LLInventoryModel::item_array_t& src_items,
								const LLUUID& dst_cat_id,
								const std::string& phase_name,
								nullary_func_t on_completion_func,
								nullary_func_t on_failure_func = no_op,
								 F32 retry_after = DEFAULT_RETRY_AFTER_INTERVAL,
								 S32 max_retries = DEFAULT_MAX_RETRIES
		):
		LLCallAfterInventoryBatchMgr(dst_cat_id, phase_name, on_completion_func, on_failure_func, retry_after, max_retries)
	{
		addItems(src_items);
	}
	
	virtual bool requestOperation(const LLUUID& item_id)
	{
		bool request_sent = false;
		LLViewerInventoryItem *item = gInventory.getItem(item_id);
		if (item)
		{
			if (item->getParentUUID() == mDstCatID)
			{
				LL_DEBUGS("Avatar") << "item " << item_id << " name " << item->getName() << " is already a child of " << mDstCatID << llendl;
				return false;
			}
			LL_DEBUGS("Avatar") << "linking item " << item_id << " name " << item->getName() << " to " << mDstCatID << llendl;
			// create an inventory item link.
			if (ll_frand() < gSavedSettings.getF32("InventoryDebugSimulateOpFailureRate"))
			{
				LL_DEBUGS("Avatar") << "simulating failure by not sending request for item " << item_id << llendl;
				return true;
			}
			link_inventory_item(gAgent.getID(),
								item->getLinkedUUID(),
								mDstCatID,
								item->getName(),
								item->getActualDescription(),
								LLAssetType::AT_LINK,
								new LLBoostFuncInventoryCallback(
									boost::bind(&LLCallAfterInventoryBatchMgr::onOp,this,item_id,_1,LLTimer())));
			return true;
		}
		else
		{
			// create a base outfit link if appropriate.
			LLViewerInventoryCategory *catp = gInventory.getCategory(item_id);
			if (!catp)
			{
				llwarns << "link request failed, id not found as inventory item or category " << item_id << llendl;
				return false;
			}
			const LLUUID cof = LLAppearanceMgr::instance().getCOF();
			std::string new_outfit_name = "";

			LLAppearanceMgr::instance().purgeBaseOutfitLink(cof);

			if (catp && catp->getPreferredType() == LLFolderType::FT_OUTFIT)
			{
				if (ll_frand() < gSavedSettings.getF32("InventoryDebugSimulateOpFailureRate"))
				{
					LL_DEBUGS("Avatar") << "simulating failure by not sending request for item " << item_id << llendl;
					return true;
				}
				LL_DEBUGS("Avatar") << "linking folder " << item_id << " name " << catp->getName() << " to cof " << cof << llendl;
				link_inventory_item(gAgent.getID(), item_id, cof, catp->getName(), "",
									LLAssetType::AT_LINK_FOLDER, 
									new LLBoostFuncInventoryCallback(
										boost::bind(&LLCallAfterInventoryBatchMgr::onOp,this,item_id,_1,LLTimer())));
				new_outfit_name = catp->getName();
				request_sent = true;
			}
	
			LLAppearanceMgr::instance().updatePanelOutfitName(new_outfit_name);
		}
		return request_sent;
	}
};

LLUpdateAppearanceOnDestroy::LLUpdateAppearanceOnDestroy(bool update_base_outfit_ordering):
	mFireCount(0),
	mUpdateBaseOrder(update_base_outfit_ordering)
{
	selfStartPhase("update_appearance_on_destroy");
}

LLUpdateAppearanceOnDestroy::~LLUpdateAppearanceOnDestroy()
{
	if (!LLApp::isExiting())
	{
		// speculative fix for MAINT-1150
		LL_INFOS("Avatar") << self_av_string() << "done update appearance on destroy" << LL_ENDL;

		selfStopPhase("update_appearance_on_destroy");

		LLAppearanceMgr::instance().updateAppearanceFromCOF(mUpdateBaseOrder);
	}
}

void LLUpdateAppearanceOnDestroy::fire(const LLUUID& inv_item)
{
	LLViewerInventoryItem* item = (LLViewerInventoryItem*)gInventory.getItem(inv_item);
	const std::string item_name = item ? item->getName() : "ITEM NOT FOUND";
#ifndef LL_RELEASE_FOR_DOWNLOAD
	LL_DEBUGS("Avatar") << self_av_string() << "callback fired [ name:" << item_name << " UUID:" << inv_item << " count:" << mFireCount << " ] " << LL_ENDL;
#endif
	mFireCount++;
}

struct LLFoundData
{
	LLFoundData() :
		mAssetType(LLAssetType::AT_NONE),
		mWearableType(LLWearableType::WT_INVALID),
		mWearable(NULL) {}

	LLFoundData(const LLUUID& item_id,
				const LLUUID& asset_id,
				const std::string& name,
				const LLAssetType::EType& asset_type,
				const LLWearableType::EType& wearable_type,
				const bool is_replacement = false
		) :
		mItemID(item_id),
		mAssetID(asset_id),
		mName(name),
		mAssetType(asset_type),
		mWearableType(wearable_type),
		mIsReplacement(is_replacement),
		mWearable( NULL ) {}
	
	LLUUID mItemID;
	LLUUID mAssetID;
	std::string mName;
	LLAssetType::EType mAssetType;
	LLWearableType::EType mWearableType;
	LLViewerWearable* mWearable;
	bool mIsReplacement;
};

	
class LLWearableHoldingPattern
{
	LOG_CLASS(LLWearableHoldingPattern);

public:
	LLWearableHoldingPattern();
	~LLWearableHoldingPattern();

	bool pollFetchCompletion();
	void onFetchCompletion();
	bool isFetchCompleted();
	bool isTimedOut();

	void checkMissingWearables();
	bool pollMissingWearables();
	bool isMissingCompleted();
	void recoverMissingWearable(LLWearableType::EType type);
	void clearCOFLinksForMissingWearables();
	
	void onWearableAssetFetch(LLViewerWearable *wearable);
	void onAllComplete();

// [SL:KB] - Patch: Appearance-COFCorruption | Checked: 2010-04-14 (Catznip-2.0)
	bool pollStopped();
// [/SL:KB]

	typedef std::list<LLFoundData> found_list_t;
	found_list_t& getFoundList();
	void eraseTypeToLink(LLWearableType::EType type);
	void eraseTypeToRecover(LLWearableType::EType type);
//	void setObjItems(const LLInventoryModel::item_array_t& items);
	void setGestItems(const LLInventoryModel::item_array_t& items);
	bool isMostRecent();
	void handleLateArrivals();
	void resetTime(F32 timeout);
	
private:
	found_list_t mFoundList;
//	LLInventoryModel::item_array_t mObjItems;
	LLInventoryModel::item_array_t mGestItems;
	typedef std::set<S32> type_set_t;
	type_set_t mTypesToRecover;
	type_set_t mTypesToLink;
	S32 mResolved;
	LLTimer mWaitTime;
	bool mFired;
	typedef std::set<LLWearableHoldingPattern*> type_set_hp;
	static type_set_hp sActiveHoldingPatterns;
	bool mIsMostRecent;
	std::set<LLViewerWearable*> mLateArrivals;
	bool mIsAllComplete;
};

LLWearableHoldingPattern::type_set_hp LLWearableHoldingPattern::sActiveHoldingPatterns;

LLWearableHoldingPattern::LLWearableHoldingPattern():
	mResolved(0),
	mFired(false),
	mIsMostRecent(true),
	mIsAllComplete(false)
{
	if (sActiveHoldingPatterns.size()>0)
	{
		llinfos << "Creating LLWearableHoldingPattern when "
				<< sActiveHoldingPatterns.size()
				<< " other attempts are active."
				<< " Flagging others as invalid."
				<< llendl;
		for (type_set_hp::iterator it = sActiveHoldingPatterns.begin();
			 it != sActiveHoldingPatterns.end();
			 ++it)
		{
			(*it)->mIsMostRecent = false;
		}
			 
	}
	sActiveHoldingPatterns.insert(this);
	selfStartPhase("holding_pattern");
}

LLWearableHoldingPattern::~LLWearableHoldingPattern()
{
	sActiveHoldingPatterns.erase(this);
	if (isMostRecent())
	{
		selfStopPhase("holding_pattern");
	}
}

bool LLWearableHoldingPattern::isMostRecent()
{
	return mIsMostRecent;
}

LLWearableHoldingPattern::found_list_t& LLWearableHoldingPattern::getFoundList()
{
	return mFoundList;
}

void LLWearableHoldingPattern::eraseTypeToLink(LLWearableType::EType type)
{
	mTypesToLink.erase(type);
}

void LLWearableHoldingPattern::eraseTypeToRecover(LLWearableType::EType type)
{
	mTypesToRecover.erase(type);
}

// [SL:KB] - Patch: Appearance-SyncAttach | Checked: 2010-06-19 (Catznip-2.1)
//void LLWearableHoldingPattern::setObjItems(const LLInventoryModel::item_array_t& items)
//{
//	mObjItems = items;
//}

void LLWearableHoldingPattern::setGestItems(const LLInventoryModel::item_array_t& items)
{
	mGestItems = items;
}

bool LLWearableHoldingPattern::isFetchCompleted()
{
	return (mResolved >= (S32)getFoundList().size()); // have everything we were waiting for?
}

bool LLWearableHoldingPattern::isTimedOut()
{
	return mWaitTime.hasExpired();
}

void LLWearableHoldingPattern::checkMissingWearables()
{
	if (!isMostRecent())
	{
		// runway why don't we actually skip here?
		llwarns << self_av_string() << "skipping because LLWearableHolding pattern is invalid (superceded by later outfit request)" << llendl;
	}

	std::vector<S32> found_by_type(LLWearableType::WT_COUNT,0);
	std::vector<S32> requested_by_type(LLWearableType::WT_COUNT,0);
	for (found_list_t::iterator it = getFoundList().begin(); it != getFoundList().end(); ++it)
	{
		LLFoundData &data = *it;
		if (data.mWearableType < LLWearableType::WT_COUNT)
			requested_by_type[data.mWearableType]++;
		if (data.mWearable)
			found_by_type[data.mWearableType]++;
	}

	for (S32 type = 0; type < LLWearableType::WT_COUNT; ++type)
	{
		if (requested_by_type[type] > found_by_type[type])
		{
			llwarns << self_av_string() << "got fewer wearables than requested, type " << type << ": requested " << requested_by_type[type] << ", found " << found_by_type[type] << llendl;
		}
		if (found_by_type[type] > 0)
			continue;
		if (
			// If at least one wearable of certain types (pants/shirt/skirt)
			// was requested but none was found, create a default asset as a replacement.
			// In all other cases, don't do anything.
			// For critical types (shape/hair/skin/eyes), this will keep the avatar as a cloud 
			// due to logic in LLVOAvatarSelf::getIsCloud().
			// For non-critical types (tatoo, socks, etc.) the wearable will just be missing.
			(requested_by_type[type] > 0) &&  
			((type == LLWearableType::WT_PANTS) || (type == LLWearableType::WT_SHIRT) || (type == LLWearableType::WT_SKIRT)))
		{
			mTypesToRecover.insert(type);
			mTypesToLink.insert(type);
			recoverMissingWearable((LLWearableType::EType)type);
			llwarns << self_av_string() << "need to replace " << type << llendl; 
		}
	}

	resetTime(60.0F);

	selfStartPhase("get_missing_wearables");
	if (!pollMissingWearables())
	{
		doOnIdleRepeating(boost::bind(&LLWearableHoldingPattern::pollMissingWearables,this));
	}
}

void LLWearableHoldingPattern::onAllComplete()
{
	if (isAgentAvatarValid())
	{
		gAgentAvatarp->outputRezTiming("Agent wearables fetch complete");
	}

	if (!isMostRecent())
	{
		// runway need to skip here?
		llwarns << self_av_string() << "skipping because LLWearableHolding pattern is invalid (superceded by later outfit request)" << llendl;
	}

	// Activate all gestures in this folder
	if (mGestItems.count() > 0)
	{
		LL_DEBUGS("Avatar") << self_av_string() << "Activating " << mGestItems.count() << " gestures" << LL_ENDL;
		
		LLGestureMgr::instance().activateGestures(mGestItems);
		
		// Update the inventory item labels to reflect the fact
		// they are active.
		LLViewerInventoryCategory* catp =
			gInventory.getCategory(LLAppearanceMgr::instance().getCOF());
		
		if (catp)
		{
			gInventory.updateCategory(catp);
			gInventory.notifyObservers();
		}
	}

	// Update wearables.
	LL_INFOS("Avatar") << self_av_string() << "Updating agent wearables with " << mResolved << " wearable items " << LL_ENDL;
	LLAppearanceMgr::instance().updateAgentWearables(this, false);
	
// [SL:KB] - Patch: Appearance-SyncAttach | Checked: 2010-03-22 (Catznip-2.1)
//	// Update attachments to match those requested.
//	if (isAgentAvatarValid())
//	{
//		LL_DEBUGS("Avatar") << self_av_string() << "Updating " << mObjItems.count() << " attachments" << LL_ENDL;
//		llinfos << "Updating " << mObjItems.count() << " attachments" << llendl;
//		LLAgentWearables::userUpdateAttachments(mObjItems);
//	}

	if (isFetchCompleted() && isMissingCompleted())
	{
		// Only safe to delete if all wearable callbacks and all missing wearables completed.
		delete this;
	}
	else
	{
		mIsAllComplete = true;
		handleLateArrivals();
	}
}

void LLWearableHoldingPattern::onFetchCompletion()
{
	selfStopPhase("get_wearables");
		
	if (!isMostRecent())
	{
		// runway skip here?
		llwarns << self_av_string() << "skipping because LLWearableHolding pattern is invalid (superceded by later outfit request)" << llendl;
	}

	checkMissingWearables();
}

// Runs as an idle callback until all wearables are fetched (or we time out).
bool LLWearableHoldingPattern::pollFetchCompletion()
{
	if (!isMostRecent())
	{
		// runway skip here?
		llwarns << self_av_string() << "skipping because LLWearableHolding pattern is invalid (superceded by later outfit request)" << llendl;

// [SL:KB] - Patch: Appearance-COFCorruption | Checked: 2010-04-14 (Catznip-2.0)
		// If we were signalled to stop then we shouldn't do anything else except poll for when it's safe to delete ourselves
		doOnIdleRepeating(boost::bind(&LLWearableHoldingPattern::pollStopped, this));
		return true;
// [/SL:KB]
	}

	bool completed = isFetchCompleted();
	bool timed_out = isTimedOut();
	bool done = completed || timed_out;

	if (done)
	{
		LL_INFOS("Avatar") << self_av_string() << "polling, done status: " << completed << " timed out " << timed_out
				<< " elapsed " << mWaitTime.getElapsedTimeF32() << LL_ENDL;

		mFired = true;
		
		if (timed_out)
		{
			llwarns << self_av_string() << "Exceeded max wait time for wearables, updating appearance based on what has arrived" << llendl;
		}

		onFetchCompletion();
	}
	return done;
}

void recovered_item_link_cb(const LLUUID& item_id, LLWearableType::EType type, LLViewerWearable *wearable, LLWearableHoldingPattern* holder)
{
	if (!holder->isMostRecent())
	{
		llwarns << "skipping because LLWearableHolding pattern is invalid (superceded by later outfit request)" << llendl;
		// runway skip here?
	}

	llinfos << "Recovered item link for type " << type << llendl;
	holder->eraseTypeToLink(type);
	// Add wearable to FoundData for actual wearing
	LLViewerInventoryItem *item = gInventory.getItem(item_id);
	LLViewerInventoryItem *linked_item = item ? item->getLinkedItem() : NULL;

	if (linked_item)
	{
		gInventory.addChangedMask(LLInventoryObserver::LABEL, linked_item->getUUID());
			
		if (item)
		{
			LLFoundData found(linked_item->getUUID(),
							  linked_item->getAssetUUID(),
							  linked_item->getName(),
							  linked_item->getType(),
							  linked_item->isWearableType() ? linked_item->getWearableType() : LLWearableType::WT_INVALID,
							  true // is replacement
				);
			found.mWearable = wearable;
			holder->getFoundList().push_front(found);
		}
		else
		{
			llwarns << self_av_string() << "inventory item not found for recovered wearable" << llendl;
		}
	}
	else
	{
		llwarns << self_av_string() << "inventory link not found for recovered wearable" << llendl;
	}
}

void recovered_item_cb(const LLUUID& item_id, LLWearableType::EType type, LLViewerWearable *wearable, LLWearableHoldingPattern* holder)
{
	if (!holder->isMostRecent())
	{
		// runway skip here?
		llwarns << self_av_string() << "skipping because LLWearableHolding pattern is invalid (superceded by later outfit request)" << llendl;

// [SL:KB] - Patch: Appearance-COFCorruption | Checked: 2010-04-14 (Catznip-2.0)
		// If we were signalled to stop then we shouldn't do anything else except poll for when it's safe to delete ourselves
		return;
// [/SL:KB]
	}

	LL_DEBUGS("Avatar") << self_av_string() << "Recovered item for type " << type << LL_ENDL;
	LLViewerInventoryItem *itemp = gInventory.getItem(item_id);
	wearable->setItemID(item_id);
	LLPointer<LLInventoryCallback> cb = new LLBoostFuncInventoryCallback(boost::bind(recovered_item_link_cb,_1,type,wearable,holder));
	holder->eraseTypeToRecover(type);
	llassert(itemp);
	if (itemp)
	{
		link_inventory_item( gAgent.getID(),
							 item_id,
							 LLAppearanceMgr::instance().getCOF(),
							 itemp->getName(),
							 itemp->getDescription(),
							 LLAssetType::AT_LINK,
							 cb);
	}
}

void LLWearableHoldingPattern::recoverMissingWearable(LLWearableType::EType type)
{
	if (!isMostRecent())
	{
		// runway skip here?
		llwarns << self_av_string() << "skipping because LLWearableHolding pattern is invalid (superceded by later outfit request)" << llendl;
	}
	
		// Try to recover by replacing missing wearable with a new one.
	LLNotificationsUtil::add("ReplacedMissingWearable");
	lldebugs << "Wearable " << LLWearableType::getTypeLabel(type)
			 << " could not be downloaded.  Replaced inventory item with default wearable." << llendl;
	LLViewerWearable* wearable = LLWearableList::instance().createNewWearable(type, gAgentAvatarp);

	// Add a new one in the lost and found folder.
	const LLUUID lost_and_found_id = gInventory.findCategoryUUIDForType(LLFolderType::FT_LOST_AND_FOUND);
	LLPointer<LLInventoryCallback> cb = new LLBoostFuncInventoryCallback(boost::bind(recovered_item_cb,_1,type,wearable,this));

	create_inventory_item(gAgent.getID(),
						  gAgent.getSessionID(),
						  lost_and_found_id,
						  wearable->getTransactionID(),
						  wearable->getName(),
						  wearable->getDescription(),
						  wearable->getAssetType(),
						  LLInventoryType::IT_WEARABLE,
						  wearable->getType(),
						  wearable->getPermissions().getMaskNextOwner(),
						  cb);
}

bool LLWearableHoldingPattern::isMissingCompleted()
{
	return mTypesToLink.size()==0 && mTypesToRecover.size()==0;
}

void LLWearableHoldingPattern::clearCOFLinksForMissingWearables()
{
	for (found_list_t::iterator it = getFoundList().begin(); it != getFoundList().end(); ++it)
	{
		LLFoundData &data = *it;
		if ((data.mWearableType < LLWearableType::WT_COUNT) && (!data.mWearable))
		{
			// Wearable link that was never resolved; remove links to it from COF
			LL_INFOS("Avatar") << self_av_string() << "removing link for unresolved item " << data.mItemID.asString() << LL_ENDL;
			LLAppearanceMgr::instance().removeCOFItemLinks(data.mItemID);
		}
	}
}

// [SL:KB] - Patch: Appearance-COFCorruption | Checked: 2010-04-14 (Catznip-2.0)
bool LLWearableHoldingPattern::pollStopped()
{
	// We have to keep on polling until we're sure that all callbacks have completed or they'll cause a crash
	if ( (isFetchCompleted()) && (isMissingCompleted()) )
	{
		delete this;
		return true;
	}
	return false;
}
// [/SL:KB]

bool LLWearableHoldingPattern::pollMissingWearables()
{
	if (!isMostRecent())
	{
		// runway skip here?
		llwarns << self_av_string() << "skipping because LLWearableHolding pattern is invalid (superceded by later outfit request)" << llendl;

// [SL:KB] - Patch: Appearance-COFCorruption | Checked: 2010-04-14 (Catznip-2.0)
		// If we were signalled to stop then we shouldn't do anything else except poll for when it's safe to delete ourselves
		doOnIdleRepeating(boost::bind(&LLWearableHoldingPattern::pollStopped, this));
		return true;
// [/SL:KB]
	}
	
	bool timed_out = isTimedOut();
	bool missing_completed = isMissingCompleted();
	bool done = timed_out || missing_completed;

	if (!done)
	{
		LL_INFOS("Avatar") << self_av_string() << "polling missing wearables, waiting for items " << mTypesToRecover.size()
				<< " links " << mTypesToLink.size()
				<< " wearables, timed out " << timed_out
				<< " elapsed " << mWaitTime.getElapsedTimeF32()
				<< " done " << done << LL_ENDL;
	}

	if (done)
	{
		selfStopPhase("get_missing_wearables");

		gAgentAvatarp->debugWearablesLoaded();

		// BAP - if we don't call clearCOFLinksForMissingWearables()
		// here, we won't have to add the link back in later if the
		// wearable arrives late.  This is to avoid corruption of
		// wearable ordering info.  Also has the effect of making
		// unworn item links visible in the COF under some
		// circumstances.

		//clearCOFLinksForMissingWearables();
		onAllComplete();
	}
	return done;
}

// Handle wearables that arrived after the timeout period expired.
void LLWearableHoldingPattern::handleLateArrivals()
{
	// Only safe to run if we have previously finished the missing
	// wearables and other processing - otherwise we could be in some
	// intermediate state - but have not been superceded by a later
	// outfit change request.
	if (mLateArrivals.size() == 0)
	{
		// Nothing to process.
		return;
	}
	if (!isMostRecent())
	{
		llwarns << self_av_string() << "Late arrivals not handled - outfit change no longer valid" << llendl;
	}
	if (!mIsAllComplete)
	{
		llwarns << self_av_string() << "Late arrivals not handled - in middle of missing wearables processing" << llendl;
	}

	LL_INFOS("Avatar") << self_av_string() << "Need to handle " << mLateArrivals.size() << " late arriving wearables" << LL_ENDL;

	// Update mFoundList using late-arriving wearables.
	std::set<LLWearableType::EType> replaced_types;
	for (LLWearableHoldingPattern::found_list_t::iterator iter = getFoundList().begin();
		 iter != getFoundList().end(); ++iter)
	{
		LLFoundData& data = *iter;
		for (std::set<LLViewerWearable*>::iterator wear_it = mLateArrivals.begin();
			 wear_it != mLateArrivals.end();
			 ++wear_it)
		{
			LLViewerWearable *wearable = *wear_it;

			if(wearable->getAssetID() == data.mAssetID)
			{
				data.mWearable = wearable;

				replaced_types.insert(data.mWearableType);

				// BAP - if we didn't call
				// clearCOFLinksForMissingWearables() earlier, we
				// don't need to restore the link here.  Fixes
				// wearable ordering problems.

				// LLAppearanceMgr::instance().addCOFItemLink(data.mItemID,false);

				// BAP failing this means inventory or asset server
				// are corrupted in a way we don't handle.
				llassert((data.mWearableType < LLWearableType::WT_COUNT) && (wearable->getType() == data.mWearableType));
				break;
			}
		}
	}

	// Remove COF links for any default wearables previously used to replace the late arrivals.
	// All this pussyfooting around with a while loop and explicit
	// iterator incrementing is to allow removing items from the list
	// without clobbering the iterator we're using to navigate.
	LLWearableHoldingPattern::found_list_t::iterator iter = getFoundList().begin();
	while (iter != getFoundList().end())
	{
		LLFoundData& data = *iter;

		// If an item of this type has recently shown up, removed the corresponding replacement wearable from COF.
		if (data.mWearable && data.mIsReplacement &&
			replaced_types.find(data.mWearableType) != replaced_types.end())
		{
			LLAppearanceMgr::instance().removeCOFItemLinks(data.mItemID);
			std::list<LLFoundData>::iterator clobber_ator = iter;
			++iter;
			getFoundList().erase(clobber_ator);
		}
		else
		{
			++iter;
		}
	}

	// Clear contents of late arrivals.
	mLateArrivals.clear();

	// Update appearance based on mFoundList
	LLAppearanceMgr::instance().updateAgentWearables(this, false);
}

void LLWearableHoldingPattern::resetTime(F32 timeout)
{
	mWaitTime.reset();
	mWaitTime.setTimerExpirySec(timeout);
}

void LLWearableHoldingPattern::onWearableAssetFetch(LLViewerWearable *wearable)
{
	if (!isMostRecent())
	{
		llwarns << self_av_string() << "skipping because LLWearableHolding pattern is invalid (superceded by later outfit request)" << llendl;
	}
	
	mResolved += 1;  // just counting callbacks, not successes.
	LL_DEBUGS("Avatar") << self_av_string() << "resolved " << mResolved << "/" << getFoundList().size() << LL_ENDL;
	if (!wearable)
	{
		llwarns << self_av_string() << "no wearable found" << llendl;
	}

	if (mFired)
	{
		llwarns << self_av_string() << "called after holder fired" << llendl;
		if (wearable)
		{
			mLateArrivals.insert(wearable);
			if (mIsAllComplete)
			{
				handleLateArrivals();
			}
		}
		return;
	}

	if (!wearable)
	{
		return;
	}

	for (LLWearableHoldingPattern::found_list_t::iterator iter = getFoundList().begin();
		 iter != getFoundList().end(); ++iter)
	{
		LLFoundData& data = *iter;
		if(wearable->getAssetID() == data.mAssetID)
		{
			// Failing this means inventory or asset server are corrupted in a way we don't handle.
			if ((data.mWearableType >= LLWearableType::WT_COUNT) || (wearable->getType() != data.mWearableType))
			{
				llwarns << self_av_string() << "recovered wearable but type invalid. inventory wearable type: " << data.mWearableType << " asset wearable type: " << wearable->getType() << llendl;
				break;
			}

			data.mWearable = wearable;
		}
	}
}

static void onWearableAssetFetch(LLViewerWearable* wearable, void* data)
{
	LLWearableHoldingPattern* holder = (LLWearableHoldingPattern*)data;
	holder->onWearableAssetFetch(wearable);
}


static void removeDuplicateItems(LLInventoryModel::item_array_t& items)
{
	LLInventoryModel::item_array_t new_items;
	std::set<LLUUID> items_seen;
	std::deque<LLViewerInventoryItem*> tmp_list;
	// Traverse from the front and keep the first of each item
	// encountered, so we actually keep the *last* of each duplicate
	// item.  This is needed to give the right priority when adding
	// duplicate items to an existing outfit.
	for (S32 i=items.count()-1; i>=0; i--)
	{
		LLViewerInventoryItem *item = items.get(i);
		LLUUID item_id = item->getLinkedUUID();
		if (items_seen.find(item_id)!=items_seen.end())
			continue;
		items_seen.insert(item_id);
		tmp_list.push_front(item);
	}
	for (std::deque<LLViewerInventoryItem*>::iterator it = tmp_list.begin();
		 it != tmp_list.end();
		 ++it)
	{
		new_items.put(*it);
	}
	items = new_items;
}

// [SL:KB] - Patch: Appearance-WearableDuplicateAssets | Checked: 2011-07-24 (Catznip-2.6.0e) | Added: Catznip-2.6.0e
static void removeDuplicateWearableItemsByAssetID(LLInventoryModel::item_array_t& items)
{
	std::set<LLUUID> idsAsset;
	for (S32 idxItem = items.count() - 1; idxItem >= 0; idxItem--)
	{
		const LLViewerInventoryItem* pItem = items.get(idxItem);
		if (!pItem->isWearableType())
			continue;
		if (idsAsset.end() == idsAsset.find(pItem->getAssetUUID()))
			idsAsset.insert(pItem->getAssetUUID());
		else
			items.remove(idxItem);
	}
}
// [/SL:KB]

const LLUUID LLAppearanceMgr::getCOF() const
{
	return gInventory.findCategoryUUIDForType(LLFolderType::FT_CURRENT_OUTFIT);
}

S32 LLAppearanceMgr::getCOFVersion() const
{
	LLViewerInventoryCategory *cof = gInventory.getCategory(getCOF());
	if (cof)
	{
		return cof->getVersion();
	}
	else
	{
		return LLViewerInventoryCategory::VERSION_UNKNOWN;
	}
}

S32 LLAppearanceMgr::getLastUpdateRequestCOFVersion() const
{
	return mLastUpdateRequestCOFVersion;
}

S32 LLAppearanceMgr::getLastAppearanceUpdateCOFVersion() const
{
	return mLastAppearanceUpdateCOFVersion;
}

void LLAppearanceMgr::setLastAppearanceUpdateCOFVersion(S32 new_val)
{
	mLastAppearanceUpdateCOFVersion = new_val;
}

const LLViewerInventoryItem* LLAppearanceMgr::getBaseOutfitLink()
{
	const LLUUID& current_outfit_cat = getCOF();
	LLInventoryModel::cat_array_t cat_array;
	LLInventoryModel::item_array_t item_array;
	// Can't search on FT_OUTFIT since links to categories return FT_CATEGORY for type since they don't
	// return preferred type.
	LLIsType is_category( LLAssetType::AT_CATEGORY ); 
	gInventory.collectDescendentsIf(current_outfit_cat,
									cat_array,
									item_array,
									false,
									is_category,
									false);
	for (LLInventoryModel::item_array_t::const_iterator iter = item_array.begin();
		 iter != item_array.end();
		 iter++)
	{
		const LLViewerInventoryItem *item = (*iter);
		const LLViewerInventoryCategory *cat = item->getLinkedCategory();
		if (cat && cat->getPreferredType() == LLFolderType::FT_OUTFIT)
		{
			const LLUUID parent_id = cat->getParentUUID();
			LLViewerInventoryCategory*  parent_cat =  gInventory.getCategory(parent_id);
			// if base outfit moved to trash it means that we don't have base outfit
			if (parent_cat != NULL && parent_cat->getPreferredType() == LLFolderType::FT_TRASH)
			{
				return NULL;
			}
			return item;
		}
	}
	return NULL;
}

bool LLAppearanceMgr::getBaseOutfitName(std::string& name)
{
	const LLViewerInventoryItem* outfit_link = getBaseOutfitLink();
	if(outfit_link)
	{
		const LLViewerInventoryCategory *cat = outfit_link->getLinkedCategory();
		if (cat)
		{
			name = cat->getName();
			return true;
		}
	}
	return false;
}

const LLUUID LLAppearanceMgr::getBaseOutfitUUID()
{
	const LLViewerInventoryItem* outfit_link = getBaseOutfitLink();
	if (!outfit_link || !outfit_link->getIsLinkType()) return LLUUID::null;

	const LLViewerInventoryCategory* outfit_cat = outfit_link->getLinkedCategory();
	if (!outfit_cat) return LLUUID::null;

	if (outfit_cat->getPreferredType() != LLFolderType::FT_OUTFIT)
	{
		llwarns << "Expected outfit type:" << LLFolderType::FT_OUTFIT << " but got type:" << outfit_cat->getType() << " for folder name:" << outfit_cat->getName() << llendl;
		return LLUUID::null;
	}

	return outfit_cat->getUUID();
}

void wear_on_avatar_cb(const LLUUID& inv_item, bool do_replace = false)
{
	if (inv_item.isNull())
		return;
	
	LLViewerInventoryItem *item = gInventory.getItem(inv_item);
	if (item)
	{
		LLAppearanceMgr::instance().wearItemOnAvatar(inv_item, true, do_replace);
	}
}

bool LLAppearanceMgr::wearItemOnAvatar(const LLUUID& item_id_to_wear, bool do_update, bool replace, LLPointer<LLInventoryCallback> cb)
{
	if (item_id_to_wear.isNull()) return false;

	// *TODO: issue with multi-wearable should be fixed:
	// in this case this method will be called N times - loading started for each item
	// and than N times will be called - loading completed for each item.
	// That means subscribers will be notified that loading is done after first item in a batch is worn.
	// (loading indicator disappears for example before all selected items are worn)
	// Have not fix this issue for 2.1 because of stability reason. EXT-7777.

	// Disabled for now because it is *not* acceptable to call updateAppearanceFromCOF() multiple times
//	gAgentWearables.notifyLoadingStarted();

	LLViewerInventoryItem* item_to_wear = gInventory.getItem(item_id_to_wear);
	if (!item_to_wear) return false;

	if (gInventory.isObjectDescendentOf(item_to_wear->getUUID(), gInventory.getLibraryRootFolderID()))
	{
		LLPointer<LLInventoryCallback> cb = new LLBoostFuncInventoryCallback(boost::bind(wear_on_avatar_cb,_1,replace));
		copy_inventory_item(gAgent.getID(), item_to_wear->getPermissions().getOwner(), item_to_wear->getUUID(), LLUUID::null, std::string(), cb);
		return false;
	} 
	else if (!gInventory.isObjectDescendentOf(item_to_wear->getUUID(), gInventory.getRootFolderID()))
	{
		return false; // not in library and not in agent's inventory
	}
	else if (gInventory.isObjectDescendentOf(item_to_wear->getUUID(), gInventory.findCategoryUUIDForType(LLFolderType::FT_TRASH)))
	{
		LLNotificationsUtil::add("CannotWearTrash");
		return false;
	}
	else if (gInventory.isObjectDescendentOf(item_to_wear->getUUID(), LLAppearanceMgr::instance().getCOF())) // EXT-84911
	{
		return false;
	}

// [RLVa:KB] - Checked: 2013-02-12 (RLVa-1.4.8)
	replace |= (LLAssetType::AT_BODYPART == item_to_wear->getType()); // Body parts should always replace
	if ( (rlv_handler_t::isEnabled()) && (!rlvPredCanWearItem(item_to_wear, (replace) ? RLV_WEAR_REPLACE : RLV_WEAR_ADD)) )
	{
		return false;
	}
// [/RLVa:KB]

	switch (item_to_wear->getType())
	{
	case LLAssetType::AT_CLOTHING:
		if (gAgentWearables.areWearablesLoaded())
		{
			S32 wearable_count = gAgentWearables.getWearableCount(item_to_wear->getWearableType());
			if ((replace && wearable_count != 0) ||
				(wearable_count >= LLAgentWearables::MAX_CLOTHING_PER_TYPE) )
			{
				removeCOFItemLinks(gAgentWearables.getWearableItemID(item_to_wear->getWearableType(), wearable_count-1));
			}
			addCOFItemLink(item_to_wear, do_update, cb);
		} 
		break;
	case LLAssetType::AT_BODYPART:
		// TODO: investigate wearables may not be loaded at this point EXT-8231
		
		// Remove the existing wearables of the same type.
		// Remove existing body parts anyway because we must not be able to wear e.g. two skins.
		removeCOFLinksOfType(item_to_wear->getWearableType());

		addCOFItemLink(item_to_wear, do_update, cb);
		break;
	case LLAssetType::AT_OBJECT:
		rez_attachment(item_to_wear, NULL, replace);
		break;
	default: return false;;
	}

	return true;
}

// Update appearance from outfit folder.
void LLAppearanceMgr::changeOutfit(bool proceed, const LLUUID& category, bool append)
{
	if (!proceed)
		return;
	LLAppearanceMgr::instance().updateCOF(category,append);
}

void LLAppearanceMgr::replaceCurrentOutfit(const LLUUID& new_outfit)
{
	LLViewerInventoryCategory* cat = gInventory.getCategory(new_outfit);
	wearInventoryCategory(cat, false, false);
}

// Open outfit renaming dialog.
void LLAppearanceMgr::renameOutfit(const LLUUID& outfit_id)
{
	LLViewerInventoryCategory* cat = gInventory.getCategory(outfit_id);
	if (!cat)
	{
		return;
	}

	LLSD args;
	args["NAME"] = cat->getName();

	LLSD payload;
	payload["cat_id"] = outfit_id;

	LLNotificationsUtil::add("RenameOutfit", args, payload, boost::bind(onOutfitRename, _1, _2));
}

// User typed new outfit name.
// static
void LLAppearanceMgr::onOutfitRename(const LLSD& notification, const LLSD& response)
{
	S32 option = LLNotificationsUtil::getSelectedOption(notification, response);
	if (option != 0) return; // canceled

	std::string outfit_name = response["new_name"].asString();
	LLStringUtil::trim(outfit_name);
	if (!outfit_name.empty())
	{
		LLUUID cat_id = notification["payload"]["cat_id"].asUUID();
		rename_category(&gInventory, cat_id, outfit_name);
	}
}

void LLAppearanceMgr::setOutfitLocked(bool locked)
{
	if (mOutfitLocked == locked)
	{
		return;
	}

	mOutfitLocked = locked;
	if (locked)
	{
		mUnlockOutfitTimer->reset();
		mUnlockOutfitTimer->start();
	}
	else
	{
		mUnlockOutfitTimer->stop();
	}

	LLOutfitObserver::instance().notifyOutfitLockChanged();
}

void LLAppearanceMgr::addCategoryToCurrentOutfit(const LLUUID& cat_id)
{
	LLViewerInventoryCategory* cat = gInventory.getCategory(cat_id);
	wearInventoryCategory(cat, false, true);
}

void LLAppearanceMgr::takeOffOutfit(const LLUUID& cat_id)
{
	LLInventoryModel::cat_array_t cats;
	LLInventoryModel::item_array_t items;
	LLFindWearablesEx collector(/*is_worn=*/ true, /*include_body_parts=*/ false);

	gInventory.collectDescendentsIf(cat_id, cats, items, FALSE, collector);

	LLInventoryModel::item_array_t::const_iterator it = items.begin();
	const LLInventoryModel::item_array_t::const_iterator it_end = items.end();
	uuid_vec_t uuids_to_remove;
	for( ; it_end != it; ++it)
	{
		LLViewerInventoryItem* item = *it;
		uuids_to_remove.push_back(item->getUUID());
	}
	removeItemsFromAvatar(uuids_to_remove);
}

// Create a copy of src_id + contents as a subfolder of dst_id.
void LLAppearanceMgr::shallowCopyCategory(const LLUUID& src_id, const LLUUID& dst_id,
											  LLPointer<LLInventoryCallback> cb)
{
	LLInventoryCategory *src_cat = gInventory.getCategory(src_id);
	if (!src_cat)
	{
		llwarns << "folder not found for src " << src_id.asString() << llendl;
		return;
	}
	llinfos << "starting, src_id " << src_id << " name " << src_cat->getName() << " dst_id " << dst_id << llendl;
	LLUUID parent_id = dst_id;
	if(parent_id.isNull())
	{
		parent_id = gInventory.getRootFolderID();
	}
	LLUUID subfolder_id = gInventory.createNewCategory( parent_id,
														LLFolderType::FT_NONE,
														src_cat->getName());
	shallowCopyCategoryContents(src_id, subfolder_id, cb);

	gInventory.notifyObservers();
}

// Copy contents of src_id to dst_id.
void LLAppearanceMgr::shallowCopyCategoryContents(const LLUUID& src_id, const LLUUID& dst_id,
													  LLPointer<LLInventoryCallback> cb)
{
	LLInventoryModel::cat_array_t* cats;
	LLInventoryModel::item_array_t* items;
	gInventory.getDirectDescendentsOf(src_id, cats, items);
	llinfos << "copying " << items->count() << " items" << llendl;
	for (LLInventoryModel::item_array_t::const_iterator iter = items->begin();
		 iter != items->end();
		 ++iter)
	{
		const LLViewerInventoryItem* item = (*iter);
		switch (item->getActualType())
		{
			case LLAssetType::AT_LINK:
			{
				//getActualDescription() is used for a new description 
				//to propagate ordering information saved in descriptions of links
				link_inventory_item(gAgent.getID(),
									item->getLinkedUUID(),
									dst_id,
									item->getName(),
									item->getActualDescription(),
									LLAssetType::AT_LINK, cb);
				break;
			}
			case LLAssetType::AT_LINK_FOLDER:
			{
				LLViewerInventoryCategory *catp = item->getLinkedCategory();
				// Skip copying outfit links.
				if (catp && catp->getPreferredType() != LLFolderType::FT_OUTFIT)
				{
					link_inventory_item(gAgent.getID(),
										item->getLinkedUUID(),
										dst_id,
										item->getName(),
										item->getDescription(),
										LLAssetType::AT_LINK_FOLDER, cb);
				}
				break;
			}
			case LLAssetType::AT_CLOTHING:
			case LLAssetType::AT_OBJECT:
			case LLAssetType::AT_BODYPART:
			case LLAssetType::AT_GESTURE:
			{
				llinfos << "copying inventory item " << item->getName() << llendl;
				copy_inventory_item(gAgent.getID(),
									item->getPermissions().getOwner(),
									item->getUUID(),
									dst_id,
									item->getName(),
									cb);
				break;
			}
			default:
				// Ignore non-outfit asset types
				break;
		}
	}
}

BOOL LLAppearanceMgr::getCanMakeFolderIntoOutfit(const LLUUID& folder_id)
{
	// These are the wearable items that are required for considering this
	// folder as containing a complete outfit.
	U32 required_wearables = 0;
	required_wearables |= 1LL << LLWearableType::WT_SHAPE;
	required_wearables |= 1LL << LLWearableType::WT_SKIN;
	required_wearables |= 1LL << LLWearableType::WT_HAIR;
	required_wearables |= 1LL << LLWearableType::WT_EYES;

	// These are the wearables that the folder actually contains.
	U32 folder_wearables = 0;
	LLInventoryModel::cat_array_t* cats;
	LLInventoryModel::item_array_t* items;
	gInventory.getDirectDescendentsOf(folder_id, cats, items);
	for (LLInventoryModel::item_array_t::const_iterator iter = items->begin();
		 iter != items->end();
		 ++iter)
	{
		const LLViewerInventoryItem* item = (*iter);
		if (item->isWearableType())
		{
			const LLWearableType::EType wearable_type = item->getWearableType();
			folder_wearables |= 1LL << wearable_type;
		}
	}

	// If the folder contains the required wearables, return TRUE.
	return ((required_wearables & folder_wearables) == required_wearables);
}

bool LLAppearanceMgr::getCanRemoveOutfit(const LLUUID& outfit_cat_id)
{
	// Disallow removing the base outfit.
	if (outfit_cat_id == getBaseOutfitUUID())
	{
		return false;
	}

	// Check if the outfit folder itself is removable.
	if (!get_is_category_removable(&gInventory, outfit_cat_id))
	{
		return false;
	}

	// Check for the folder's non-removable descendants.
	LLFindNonRemovableObjects filter_non_removable;
	LLInventoryModel::cat_array_t cats;
	LLInventoryModel::item_array_t items;
	LLInventoryModel::item_array_t::const_iterator it;
	gInventory.collectDescendentsIf(outfit_cat_id, cats, items, false, filter_non_removable);
	if (!cats.empty() || !items.empty())
	{
		return false;
	}

	return true;
}

// static
bool LLAppearanceMgr::getCanRemoveFromCOF(const LLUUID& outfit_cat_id)
{
	LLInventoryModel::cat_array_t cats;
	LLInventoryModel::item_array_t items;
	LLFindWearablesEx is_worn(/*is_worn=*/ true, /*include_body_parts=*/ false);
	gInventory.collectDescendentsIf(outfit_cat_id,
		cats,
		items,
		LLInventoryModel::EXCLUDE_TRASH,
		is_worn);
	return items.size() > 0;
}

// static
bool LLAppearanceMgr::getCanAddToCOF(const LLUUID& outfit_cat_id)
{
	if (gAgentWearables.isCOFChangeInProgress())
	{
		return false;
	}

	LLInventoryModel::cat_array_t cats;
	LLInventoryModel::item_array_t items;
	LLFindWearablesEx not_worn(/*is_worn=*/ false, /*include_body_parts=*/ false);
	gInventory.collectDescendentsIf(outfit_cat_id,
		cats,
		items,
		LLInventoryModel::EXCLUDE_TRASH,
		not_worn);
	return items.size() > 0;
}

bool LLAppearanceMgr::getCanReplaceCOF(const LLUUID& outfit_cat_id)
{
	// Don't allow wearing anything while we're changing appearance.
	if (gAgentWearables.isCOFChangeInProgress())
	{
		return false;
	}

	// Check whether it's the base outfit.
//	if (outfit_cat_id.isNull() || outfit_cat_id == getBaseOutfitUUID())
// [SL:KB] - Patch: Appearance-Misc | Checked: 2010-09-21 (Catznip-2.1)
	if ( (outfit_cat_id.isNull()) || ((outfit_cat_id == getBaseOutfitUUID()) && (!isOutfitDirty())) )
// [/SL:KB]
	{
		return false;
	}

	// Check whether the outfit contains any wearables we aren't wearing already (STORM-702).
	LLInventoryModel::cat_array_t cats;
	LLInventoryModel::item_array_t items;
	LLFindWearablesEx is_worn(/*is_worn=*/ false, /*include_body_parts=*/ true);
	gInventory.collectDescendentsIf(outfit_cat_id,
		cats,
		items,
		LLInventoryModel::EXCLUDE_TRASH,
		is_worn);
	return items.size() > 0;
}

void LLAppearanceMgr::purgeBaseOutfitLink(const LLUUID& category)
{
	LLInventoryModel::cat_array_t cats;
	LLInventoryModel::item_array_t items;
	gInventory.collectDescendents(category, cats, items,
								  LLInventoryModel::EXCLUDE_TRASH);
	for (S32 i = 0; i < items.count(); ++i)
	{
		LLViewerInventoryItem *item = items.get(i);
		if (item->getActualType() != LLAssetType::AT_LINK_FOLDER)
			continue;
		if (item->getIsLinkType())
		{
			LLViewerInventoryCategory* catp = item->getLinkedCategory();
			if(catp && catp->getPreferredType() == LLFolderType::FT_OUTFIT)
			{
				gInventory.purgeObject(item->getUUID());
			}
		}
	}
}

void LLAppearanceMgr::purgeCategory(const LLUUID& category, bool keep_outfit_links, LLInventoryModel::item_array_t* keep_items)
{
	LLInventoryModel::cat_array_t cats;
	LLInventoryModel::item_array_t items;
	gInventory.collectDescendents(category, cats, items,
								  LLInventoryModel::EXCLUDE_TRASH);
	for (S32 i = 0; i < items.count(); ++i)
	{
		LLViewerInventoryItem *item = items.get(i);
		if (keep_outfit_links && (item->getActualType() == LLAssetType::AT_LINK_FOLDER))
			continue;
		if (item->getIsLinkType())
		{
#if 0
			if (keep_items && keep_items->find(item) != LLInventoryModel::item_array_t::FAIL)
			{
				llinfos << "preserved item" << llendl;
			}
			else
			{
				gInventory.purgeObject(item->getUUID());
			}
#else
			gInventory.purgeObject(item->getUUID());
		}
#endif
	}
}

// [SL:KB] - Checked: 2010-04-24 (RLVa-1.2.0f) | Added: RLVa-1.2.0f
void LLAppearanceMgr::purgeItems(const LLInventoryModel::item_array_t& items)
{
	for (LLInventoryModel::item_array_t::const_iterator itItem = items.begin(); itItem != items.end(); ++itItem)
	{
		const LLViewerInventoryItem* pItem = *itItem;
		if (pItem->getIsLinkType())
		{
			gInventory.purgeObject(pItem->getUUID());
		}
	}
}

void LLAppearanceMgr::purgeItemsOfType(LLAssetType::EType asset_type)
{
	LLInventoryModel::cat_array_t cats;
	LLInventoryModel::item_array_t items;
	gInventory.collectDescendents(getCOF(), cats, items, LLInventoryModel::EXCLUDE_TRASH);
	for (LLInventoryModel::item_array_t::const_iterator itItem = items.begin(); itItem != items.end(); ++itItem)
	{
		const LLInventoryItem* pItem = *itItem;
		if ( (pItem->getIsLinkType()) && (asset_type == pItem->getType()) )
		{
			gInventory.purgeObject(pItem->getUUID());
		}
	}
}

void LLAppearanceMgr::syncCOF(const LLInventoryModel::item_array_t& items,
                              LLInventoryModel::item_array_t& items_to_add, LLInventoryModel::item_array_t& items_to_remove)
{
	const LLUUID idCOF = getCOF();
	LLInventoryModel::item_array_t cur_cof_items, new_cof_items = items;

	// Grab the current COF contents
	LLInventoryModel::cat_array_t cats; 
	gInventory.collectDescendents(getCOF(), cats, cur_cof_items, LLInventoryModel::EXCLUDE_TRASH);

	// Purge everything in cur_cof_items that isn't part of new_cof_items
	for (S32 idxCurItem = 0, cntCurItem = cur_cof_items.count(); idxCurItem < cntCurItem; idxCurItem++)
	{
		LLViewerInventoryItem* pItem = cur_cof_items.get(idxCurItem);
		if (std::find_if(new_cof_items.begin(), new_cof_items.end(), RlvPredIsEqualOrLinkedItem(pItem)) == new_cof_items.end())
		{
			// Item doesn't exist in new_cof_items => purge (if it's a link)
			if ( (pItem->getIsLinkType()) && 
				 (LLAssetType::AT_LINK_FOLDER != pItem->getActualType()) && 
			     (items_to_remove.end() == std::find(items_to_remove.begin(), items_to_remove.end(), pItem)) )
			{
				items_to_remove.push_back(pItem);
			}
		}
		else
		{
			// Item exists in new_cof_items => remove *all* occurances in new_cof_items (removes duplicate COF links to this item as well)
			new_cof_items.erase(
				std::remove_if(new_cof_items.begin(), new_cof_items.end(), RlvPredIsEqualOrLinkedItem(pItem)), new_cof_items.end());
		}
	}

	// Whatever remains in new_cof_items will need to have a link created
	for (S32 idxNewItem = 0, cntNewItem = new_cof_items.count(); idxNewItem < cntNewItem; idxNewItem++)
	{
		LLViewerInventoryItem* pItem = new_cof_items.get(idxNewItem);
		if (items_to_add.end() == std::find(items_to_add.begin(), items_to_add.end(), pItem))
		{
			items_to_add.push_back(pItem);
		}
	}
}
// [/SL:KB]

// Keep the last N wearables of each type.  For viewer 2.0, N is 1 for
// both body parts and clothing items.
void LLAppearanceMgr::filterWearableItems(
	LLInventoryModel::item_array_t& items, S32 max_per_type)
{
	// Divvy items into arrays by wearable type.
	std::vector<LLInventoryModel::item_array_t> items_by_type(LLWearableType::WT_COUNT);
	divvyWearablesByType(items, items_by_type);

	// rebuild items list, retaining the last max_per_type of each array
	items.clear();
	for (S32 i=0; i<LLWearableType::WT_COUNT; i++)
	{
		S32 size = items_by_type[i].size();
		if (size <= 0)
			continue;
//		S32 start_index = llmax(0,size-max_per_type);
// [SL:KB] - Patch: Appearance-Misc | Checked: 2010-05-11 (Catznip-2.0)
		S32 start_index = llmax(0, size - ((LLAssetType::AT_BODYPART == LLWearableType::getAssetType((LLWearableType::EType)i)) ? 1 : max_per_type));
// [/SL:KB[
		for (S32 j = start_index; j<size; j++)
		{
			items.push_back(items_by_type[i][j]);
		}
	}
}

// Create links to all listed items.
void LLAppearanceMgr::linkAll(const LLUUID& cat_uuid,
							  LLInventoryModel::item_array_t& items,
							  LLPointer<LLInventoryCallback> cb)
{
	for (S32 i=0; i<items.count(); i++)
	{
		const LLInventoryItem* item = items.get(i).get();
		link_inventory_item(gAgent.getID(),
							item->getLinkedUUID(),
							cat_uuid,
							item->getName(),
							item->getActualDescription(),
							LLAssetType::AT_LINK,
							cb);

		const LLViewerInventoryCategory *cat = gInventory.getCategory(cat_uuid);
		const std::string cat_name = cat ? cat->getName() : "CAT NOT FOUND";
#ifndef LL_RELEASE_FOR_DOWNLOAD
		LL_DEBUGS("Avatar") << self_av_string() << "Linking Item [ name:" << item->getName() << " UUID:" << item->getUUID() << " ] to Category [ name:" << cat_name << " UUID:" << cat_uuid << " ] " << LL_ENDL;
#endif
	}
}

//void LLAppearanceMgr::updateCOF(const LLUUID& category, bool append)
// [RLVa:KB] - Checked: 2010-03-05 (RLVa-1.2.0b) | Added: RLVa-1.2.0b
void LLAppearanceMgr::updateCOF(const LLUUID& category, bool append)
{
	LLInventoryModel::item_array_t body_items_new, wear_items_new, obj_items_new, gest_items_new;
	getDescendentsOfAssetType(category, body_items_new, LLAssetType::AT_BODYPART, false);
	getDescendentsOfAssetType(category, wear_items_new, LLAssetType::AT_CLOTHING, false);
	getDescendentsOfAssetType(category, obj_items_new, LLAssetType::AT_OBJECT, false);
	getDescendentsOfAssetType(category, gest_items_new, LLAssetType::AT_GESTURE, false);
	updateCOF(body_items_new, wear_items_new, obj_items_new, gest_items_new, append, category);
}

void LLAppearanceMgr::updateCOF(LLInventoryModel::item_array_t& body_items_new, 
								LLInventoryModel::item_array_t& wear_items_new, 
								LLInventoryModel::item_array_t& obj_items_new,
								LLInventoryModel::item_array_t& gest_items_new,
								bool append /*=false*/, const LLUUID& idOutfit /*=LLUUID::null*/)
// [/RLVa:KB]
{
//	LLViewerInventoryCategory *pcat = gInventory.getCategory(category);
//	LL_INFOS("Avatar") << self_av_string() << "starting, cat '" << (pcat ? pcat->getName() : "[UNKNOWN]") << "'" << LL_ENDL;
// [RLVa:KB] - Checked: 2010-03-26 (RLVa-1.2.0b) | Added: RLVa-1.2.0b
	// RELEASE-RLVa: [SL-2.0.0] If pcat ever gets used for anything further down the beta we'll know about it
	llinfos << "starting" << llendl;
// [/RLVa:KB]

	const LLUUID cof = getCOF();

	// Deactivate currently active gestures in the COF, if replacing outfit
	if (!append)
	{
		LLInventoryModel::item_array_t gest_items;
		getDescendentsOfAssetType(cof, gest_items, LLAssetType::AT_GESTURE, false);
		for(S32 i = 0; i  < gest_items.count(); ++i)
		{
			LLViewerInventoryItem *gest_item = gest_items.get(i);
			if ( LLGestureMgr::instance().isGestureActive( gest_item->getLinkedUUID()) )
			{
				LLGestureMgr::instance().deactivateGesture( gest_item->getLinkedUUID() );
			}
		}
	}
	
	// Collect and filter descendents to determine new COF contents.

	//
	// - Body parts: always include COF contents as a fallback in case any required parts are missing.
	//
	// Preserve body parts from COF if appending.
	LLInventoryModel::item_array_t body_items;
	getDescendentsOfAssetType(cof, body_items, LLAssetType::AT_BODYPART, false);
//	getDescendentsOfAssetType(category, body_items, LLAssetType::AT_BODYPART, false);
// [RLVa:KB] - Checked: 2010-03-19 (RLVa-1.2.0c) | Modified: RLVa-1.2.0b
	// Filter out any new body parts that can't be worn before adding them
	if ( (rlv_handler_t::isEnabled()) && (gRlvWearableLocks.hasLockedWearableType(RLV_LOCK_ANY)) )
		body_items_new.erase(std::remove_if(body_items_new.begin(), body_items_new.end(), RlvPredCanNotWearItem(RLV_WEAR_REPLACE)), body_items_new.end());
	body_items.insert(body_items.end(), body_items_new.begin(), body_items_new.end());
// [/RLVa:KB]
	// NOTE-RLVa: we don't actually want to favour COF body parts over the folder's body parts (if only because it breaks force wear)
//	if (append)
//		reverse(body_items.begin(), body_items.end());
	// Reduce body items to max of one per type.
	removeDuplicateItems(body_items);
	filterWearableItems(body_items, 1);

	//
	// - Wearables: include COF contents only if appending.
	//
	LLInventoryModel::item_array_t wear_items;
	if (append)
		getDescendentsOfAssetType(cof, wear_items, LLAssetType::AT_CLOTHING, false);
// [RLVa:KB] - Checked: 2010-03-19 (RLVa-1.2.0c) | Modified: RLVa-1.2.0b
	else if ( (rlv_handler_t::isEnabled()) && (gRlvWearableLocks.hasLockedWearableType(RLV_LOCK_ANY)) )
	{
		// Make sure that all currently locked clothing layers remain in COF when replacing
		getDescendentsOfAssetType(cof, wear_items, LLAssetType::AT_CLOTHING, false);
		wear_items.erase(std::remove_if(wear_items.begin(), wear_items.end(), rlvPredCanRemoveItem), wear_items.end());
	}
// [/RLVa:KB]
//	getDescendentsOfAssetType(category, wear_items, LLAssetType::AT_CLOTHING, false);
// [RLVa:KB] - Checked: 2010-03-19 (RLVa-1.2.0c) | Modified: RLVa-1.2.0b
	// Filter out any new wearables that can't be worn before adding them
	if ( (rlv_handler_t::isEnabled()) && (gRlvWearableLocks.hasLockedWearableType(RLV_LOCK_ANY)) )
		wear_items_new.erase(std::remove_if(wear_items_new.begin(), wear_items_new.end(), RlvPredCanNotWearItem(RLV_WEAR)), wear_items_new.end());
	wear_items.insert(wear_items.end(), wear_items_new.begin(), wear_items_new.end());
// [/RLVa:KB]
	// Reduce wearables to max of one per type.
	removeDuplicateItems(wear_items);
// [SL:KB] - Patch: Appearance-WearableDuplicateAssets | Checked: 2011-07-24 (Catznip-2.6.0e) | Added: Catznip-2.6.0e
	removeDuplicateWearableItemsByAssetID(wear_items);
// [/SL:KB]
	filterWearableItems(wear_items, LLAgentWearables::MAX_CLOTHING_PER_TYPE);

	//
	// - Attachments: include COF contents only if appending.
	//
	LLInventoryModel::item_array_t obj_items;
	if (append)
		getDescendentsOfAssetType(cof, obj_items, LLAssetType::AT_OBJECT, false);
// [RLVa:KB] - Checked: 2010-03-05 (RLVa-1.2.0z) | Modified: RLVa-1.2.0b
	else if ( (rlv_handler_t::isEnabled()) && (gRlvAttachmentLocks.hasLockedAttachmentPoint(RLV_LOCK_ANY)) )
	{
		// Make sure that all currently locked attachments remain in COF when replacing
		getDescendentsOfAssetType(cof, obj_items, LLAssetType::AT_OBJECT, false);
		obj_items.erase(std::remove_if(obj_items.begin(), obj_items.end(), rlvPredCanRemoveItem), obj_items.end());
	}
// [/RLVa:KB]
//	getDescendentsOfAssetType(category, obj_items, LLAssetType::AT_OBJECT, false);
// [RLVa:KB] - Checked: 2010-03-05 (RLVa-1.2.0z) | Modified: RLVa-1.2.0b
	// Filter out any new attachments that can't be worn before adding them
	if ( (rlv_handler_t::isEnabled()) && (gRlvAttachmentLocks.hasLockedAttachmentPoint(RLV_LOCK_ANY)) )
		obj_items_new.erase(std::remove_if(obj_items_new.begin(), obj_items_new.end(), RlvPredCanNotWearItem(RLV_WEAR)), obj_items_new.end());
	obj_items.insert(obj_items.end(), obj_items_new.begin(), obj_items_new.end());
// [/RLVa:KB]
	removeDuplicateItems(obj_items);

	//
	// - Gestures: include COF contents only if appending.
	//
	LLInventoryModel::item_array_t gest_items;
	if (append)
		getDescendentsOfAssetType(cof, gest_items, LLAssetType::AT_GESTURE, false);
//	getDescendentsOfAssetType(category, gest_items, LLAssetType::AT_GESTURE, false);
// [RLVa:KB] - Checked: 2010-03-05 (RLVa-1.2.0z) | Added: RLVa-1.2.0b
	gest_items.insert(gest_items.end(), gest_items_new.begin(), gest_items_new.end());
// [/RLVa:KB]
	removeDuplicateItems(gest_items);
	
	// Create links to new COF contents.
	LLInventoryModel::item_array_t all_items;
	all_items += body_items;
	all_items += wear_items;
	all_items += obj_items;
	all_items += gest_items;

// [SL:KB]
	// Synchronize COF
	//  -> it's possible that we don't link to any new items in which case 'link_waiter' fires when it goes out of scope below
	LLInventoryModel::item_array_t items_add, items_remove;
	syncCOF(all_items, items_add, items_remove);
// [/SL:KB]

	// Will link all the above items.
<<<<<<< HEAD
	LLPointer<LLInventoryCallback> link_waiter = new LLUpdateAppearanceOnDestroy;
	linkAll(cof,all_items,link_waiter);
=======
	bool update_base_outfit_ordering = !append;
	LLCallAfterInventoryLinkMgr *link_waiter =
//		new LLCallAfterInventoryLinkMgr(all_items,cof,"update_appearance_on_destroy",
// [SL:KB]
		new LLCallAfterInventoryLinkMgr(items_add,cof,"update_appearance_on_destroy",
// [/SL:KB]
										boost::bind(&LLAppearanceMgr::updateAppearanceFromCOF,
													LLAppearanceMgr::getInstance(),
													update_base_outfit_ordering));
>>>>>>> 4101c43f

	// Add link to outfit if category is an outfit. 
// [SL:KB] - Checked: 2010-04-24 (RLVa-1.2.0f) | Added: RLVa-1.2.0f
	if ( (!append) && (idOutfit.notNull()) )
	{
<<<<<<< HEAD
		createBaseOutfitLink(category, link_waiter);
=======
		link_waiter->addItem(idOutfit);
>>>>>>> 4101c43f
	}
// [/SL:KB]
//	if (!append)
//	{
//		link_waiter->addItem(category);
//	}
//
	// Remove current COF contents.  Have to do this after creating
	// the link_waiter so links can be followed for any items that get
	// carried over (e.g. keeping old shape if the new outfit does not
	// contain one)
// [SL:KB]
	purgeItems(items_remove);

	bool keep_outfit_links = append;
	if (!keep_outfit_links)
	{
		purgeItemsOfType(LLAssetType::AT_LINK_FOLDER);
	}

	gInventory.notifyObservers();
// [/SL:KB]
//	bool keep_outfit_links = append;
//	purgeCategory(cof, keep_outfit_links, &all_items);
//	gInventory.notifyObservers();

	LL_DEBUGS("Avatar") << self_av_string() << "waiting for LLUpdateAppearanceOnDestroy" << LL_ENDL;
}

void LLAppearanceMgr::updatePanelOutfitName(const std::string& name)
{
	LLSidepanelAppearance* panel_appearance =
		dynamic_cast<LLSidepanelAppearance *>(LLFloaterSidePanelContainer::getPanel("appearance"));
	if (panel_appearance)
	{
		panel_appearance->refreshCurrentOutfitName(name);
	}
}

void LLAppearanceMgr::createBaseOutfitLink(const LLUUID& category, LLPointer<LLInventoryCallback> link_waiter)
{
	const LLUUID cof = getCOF();
	LLViewerInventoryCategory* catp = gInventory.getCategory(category);
	std::string new_outfit_name = "";

	purgeBaseOutfitLink(cof);

	if (catp && catp->getPreferredType() == LLFolderType::FT_OUTFIT)
	{
		link_inventory_item(gAgent.getID(), category, cof, catp->getName(), "",
							LLAssetType::AT_LINK_FOLDER, link_waiter);
		new_outfit_name = catp->getName();
	}
	
	updatePanelOutfitName(new_outfit_name);
}

void LLAppearanceMgr::updateAgentWearables(LLWearableHoldingPattern* holder, bool append)
{
	lldebugs << "updateAgentWearables()" << llendl;
	LLInventoryItem::item_array_t items;
	LLDynamicArray< LLViewerWearable* > wearables;
// [RLVa:KB] - Checked: 2011-03-31 (RLVa-1.3.0f) | Added: RLVa-1.3.0f
	uuid_vec_t idsCurrent; LLInventoryModel::item_array_t itemsNew;
	if (rlv_handler_t::isEnabled())
	{
		// Collect the item UUIDs of all currently worn wearables
		gAgentWearables.getWearableItemIDs(idsCurrent);
	}
// [/RLVa:KB]

	// For each wearable type, find the wearables of that type.
	for( S32 i = 0; i < LLWearableType::WT_COUNT; i++ )
	{
		for (LLWearableHoldingPattern::found_list_t::iterator iter = holder->getFoundList().begin();
			 iter != holder->getFoundList().end(); ++iter)
		{
			LLFoundData& data = *iter;
			LLViewerWearable* wearable = data.mWearable;
			if( wearable && ((S32)wearable->getType() == i) )
			{
				LLViewerInventoryItem* item = (LLViewerInventoryItem*)gInventory.getItem(data.mItemID);
				if( item && (item->getAssetUUID() == wearable->getAssetID()) )
				{
// [RLVa:KB] - Checked: 2010-03-19 (RLVa-1.2.0g) | Modified: RLVa-1.2.0g
					// TODO-RLVa: [RLVa-1.2.1] This is fall-back code so if we don't ever trigger this code it can just be removed
					//   -> one way to trigger the assertion:
					//			1) "Replace Outfit" on a folder with clothing and an attachment that goes @addoutfit=n
					//			2) updateCOF will add/link the items into COF => no @addoutfit=n present yet => allowed
					//			3) llOwnerSay("@addoutfit=n") executes
					//			4) code below runs => @addoutfit=n conflicts with adding new wearables
					//     => if it's left as-is then the wearables won't get worn (but remain in COF which causes issues of its own)
					//     => if it's changed to debug-only then we make tge assumption that anything that makes it into COF is always OK
#ifdef RLV_DEBUG
					// NOTE: make sure we don't accidentally block setting the initial wearables
					if ( (rlv_handler_t::isEnabled()) && (RLV_WEAR_LOCKED == gRlvWearableLocks.canWear(wearable->getType())) &&
						 (!gAgentWearables.getWearableFromItemID(item->getUUID())) && (gAgentWearables.areWearablesLoaded()) )
					{
						RLV_VERIFY(RLV_WEAR_LOCKED == gRlvWearableLocks.canWear(wearable->getType()));
						continue;
					}
#endif // RLV_DEBUG
// [/RLVa:KB]
					items.put(item);
					wearables.put(wearable);
// [RLVa:KB] - Checked: 2011-03-31 (RLVa-1.3.0f) | Added: RLVa-1.3.0f
					if ( (rlv_handler_t::isEnabled()) && (gAgentWearables.areInitalWearablesLoaded()) )
					{
						// Remove the wearable from current item UUIDs if currently worn and requested, otherwise mark it as a new item
						uuid_vec_t::iterator itItemID = std::find(idsCurrent.begin(), idsCurrent.end(), item->getUUID());
						if (idsCurrent.end() != itItemID)
							idsCurrent.erase(itItemID);
						else
							itemsNew.push_back(item);
					}
// [/RLVa:KB]
				}
			}
		}
	}

// [RLVa:KB] - Checked: 2011-03-31 (RLVa-1.3.0f) | Added: RLVa-1.3.0f
	if ( (rlv_handler_t::isEnabled()) && (gAgentWearables.areInitalWearablesLoaded()) )
	{
		// We need to report removals before additions or scripts will get confused
		for (uuid_vec_t::const_iterator itItemID = idsCurrent.begin(); itItemID != idsCurrent.end(); ++itItemID)
		{
			const LLWearable* pWearable = gAgentWearables.getWearableFromItemID(*itItemID);
			if (pWearable)
				RlvBehaviourNotifyHandler::onTakeOff(pWearable->getType(), true);
		}
		for (S32 idxItem = 0, cntItem = itemsNew.count(); idxItem < cntItem; idxItem++)
		{
			RlvBehaviourNotifyHandler::onWear(itemsNew.get(idxItem)->getWearableType(), true);
		}
	}
// [/RLVa:KB]

	if(wearables.count() > 0)
	{
		gAgentWearables.setWearableOutfit(items, wearables, !append);
	}

//	dec_busy_count();
}

static void remove_non_link_items(LLInventoryModel::item_array_t &items)
{
	LLInventoryModel::item_array_t pruned_items;
	for (LLInventoryModel::item_array_t::const_iterator iter = items.begin();
		 iter != items.end();
		 ++iter)
	{
 		const LLViewerInventoryItem *item = (*iter);
		if (item && item->getIsLinkType())
		{
			pruned_items.push_back((*iter));
		}
	}
	items = pruned_items;
}

//a predicate for sorting inventory items by actual descriptions
bool sort_by_actual_description(const LLInventoryItem* item1, const LLInventoryItem* item2)
{
	if (!item1 || !item2) 
	{
		llwarning("either item1 or item2 is NULL", 0);
		return true;
	}

	return item1->getActualDescription() < item2->getActualDescription();
}

void item_array_diff(LLInventoryModel::item_array_t& full_list,
					 LLInventoryModel::item_array_t& keep_list,
					 LLInventoryModel::item_array_t& kill_list)
	
{
	for (LLInventoryModel::item_array_t::iterator it = full_list.begin();
		 it != full_list.end();
		 ++it)
	{
		LLViewerInventoryItem *item = *it;
		if (keep_list.find(item) < 0) // Why on earth does LLDynamicArray need to redefine find()?
		{
			kill_list.push_back(item);
		}
	}
}

S32 LLAppearanceMgr::findExcessOrDuplicateItems(const LLUUID& cat_id,
												 LLAssetType::EType type,
												 S32 max_items,
												 LLInventoryModel::item_array_t& items_to_kill)
{
	S32 to_kill_count = 0;

	LLInventoryModel::item_array_t items;
	getDescendentsOfAssetType(cat_id, items, type, false);
	LLInventoryModel::item_array_t curr_items = items;
	removeDuplicateItems(items);
	if (max_items > 0)
	{
		filterWearableItems(items, max_items);
	}
	LLInventoryModel::item_array_t kill_items;
	item_array_diff(curr_items,items,kill_items);
	for (LLInventoryModel::item_array_t::iterator it = kill_items.begin();
		 it != kill_items.end();
		 ++it)
	{
		items_to_kill.push_back(*it);
		to_kill_count++;
	}
	return to_kill_count;
}
	
												 
void LLAppearanceMgr::enforceItemRestrictions()
{
	S32 purge_count = 0;
	LLInventoryModel::item_array_t items_to_kill;

	purge_count += findExcessOrDuplicateItems(getCOF(),LLAssetType::AT_BODYPART,
											  1, items_to_kill);
	purge_count += findExcessOrDuplicateItems(getCOF(),LLAssetType::AT_CLOTHING,
											  LLAgentWearables::MAX_CLOTHING_PER_TYPE, items_to_kill);
	purge_count += findExcessOrDuplicateItems(getCOF(),LLAssetType::AT_OBJECT,
											  -1, items_to_kill);

	if (items_to_kill.size()>0)
	{
		for (LLInventoryModel::item_array_t::iterator it = items_to_kill.begin();
			 it != items_to_kill.end();
			 ++it)
		{
			LLViewerInventoryItem *item = *it;
			LL_DEBUGS("Avatar") << self_av_string() << "purging duplicate or excess item " << item->getName() << LL_ENDL;
			gInventory.purgeObject(item->getUUID());
		}
		gInventory.notifyObservers();
	}
}

void LLAppearanceMgr::updateAppearanceFromCOF(bool update_base_outfit_ordering)
{
	if (mIsInUpdateAppearanceFromCOF)
	{
		llwarns << "Called updateAppearanceFromCOF inside updateAppearanceFromCOF, skipping" << llendl;
		return;
	}

	BoolSetter setIsInUpdateAppearanceFromCOF(mIsInUpdateAppearanceFromCOF);
	selfStartPhase("update_appearance_from_cof");

	LL_INFOS("Avatar") << self_av_string() << "starting" << LL_ENDL;

	//checking integrity of the COF in terms of ordering of wearables, 
	//checking and updating links' descriptions of wearables in the COF (before analyzed for "dirty" state)
	updateClothingOrderingInfo(LLUUID::null, update_base_outfit_ordering);

	// Remove duplicate or excess wearables. Should normally be enforced at the UI level, but
	// this should catch anything that gets through.
	enforceItemRestrictions();
	
	// update dirty flag to see if the state of the COF matches
	// the saved outfit stored as a folder link
	updateIsDirty();

	// Send server request for appearance update
	if (gAgent.getRegion() && gAgent.getRegion()->getCentralBakeVersion())
	{
		requestServerAppearanceUpdate();
	}
	// DRANO really should wait for the appearance message to set this.
	// verify that deleting this line doesn't break anything.
	//gAgentAvatarp->setIsUsingServerBakes(gAgent.getRegion() && gAgent.getRegion()->getCentralBakeVersion());
	
	//dumpCat(getCOF(),"COF, start");

	bool follow_folder_links = true;
	LLUUID current_outfit_id = getCOF();

	// Find all the wearables that are in the COF's subtree.
	lldebugs << "LLAppearanceMgr::updateFromCOF()" << llendl;
	LLInventoryModel::item_array_t wear_items;
	LLInventoryModel::item_array_t obj_items;
	LLInventoryModel::item_array_t gest_items;
	getUserDescendents(current_outfit_id, wear_items, obj_items, gest_items, follow_folder_links);
	// Get rid of non-links in case somehow the COF was corrupted.
	remove_non_link_items(wear_items);
	remove_non_link_items(obj_items);
	remove_non_link_items(gest_items);
// [SL:KB] - Patch: Apperance-Misc | Checked: 2010-11-24 (Catznip-2.4)
	// Since we're following folder links we might have picked up new duplicates, or exceeded MAX_CLOTHING_PER_TYPE
	removeDuplicateItems(wear_items);
	removeDuplicateItems(obj_items);
	removeDuplicateItems(gest_items);
	filterWearableItems(wear_items, LLAgentWearables::MAX_CLOTHING_PER_TYPE);
// [/SL:KB]
// [SL:KB] - Patch: Appearance-WearableDuplicateAssets | Checked: 2011-07-24 (Catznip-2.6.0e) | Added: Catznip-2.6.0e
	// Wearing two wearables that share the same asset causes some issues
	removeDuplicateWearableItemsByAssetID(wear_items);
// [/SL:KB]

	dumpItemArray(wear_items,"asset_dump: wear_item");
	dumpItemArray(obj_items,"asset_dump: obj_item");

// [SL:KB] - Patch: Appearance-SyncAttach | Checked: 2010-09-22 (Catznip-2.2)
	// Update attachments to match those requested.
	if (isAgentAvatarValid())
	{
		// Include attachments which should be in COF but don't have their link created yet
		uuid_vec_t::iterator itPendingAttachLink = mPendingAttachLinks.begin();
		while (itPendingAttachLink != mPendingAttachLinks.end())
		{
			const LLUUID& idItem = *itPendingAttachLink;
			if ( (!gAgentAvatarp->isWearingAttachment(idItem)) || (isLinkInCOF(idItem)) )
			{
				itPendingAttachLink = mPendingAttachLinks.erase(itPendingAttachLink);
				continue;
			}

			LLViewerInventoryItem* pItem = gInventory.getItem(idItem);
			if (pItem)
			{
				obj_items.push_back(pItem);
			}

			++itPendingAttachLink;
		}

		// Don't remove attachments until avatar is fully loaded (should reduce random attaching/detaching/reattaching at log-on)
		LL_DEBUGS("Avatar") << self_av_string() << "Updating " << obj_items.count() << " attachments" << LL_ENDL;
		LLAgentWearables::userUpdateAttachments(obj_items, !gAgentAvatarp->isFullyLoaded());
	}
// [/SL:KB]

	if(!wear_items.count())
	{
		LLNotificationsUtil::add("CouldNotPutOnOutfit");
		return;
	}

	//preparing the list of wearables in the correct order for LLAgentWearables
	sortItemsByActualDescription(wear_items);


	LLWearableHoldingPattern* holder = new LLWearableHoldingPattern;

//	holder->setObjItems(obj_items);
	holder->setGestItems(gest_items);
		
	// Note: can't do normal iteration, because if all the
	// wearables can be resolved immediately, then the
	// callback will be called (and this object deleted)
	// before the final getNextData().

	for(S32 i = 0; i  < wear_items.count(); ++i)
	{
		LLViewerInventoryItem *item = wear_items.get(i);
		LLViewerInventoryItem *linked_item = item ? item->getLinkedItem() : NULL;

		// Fault injection: use debug setting to test asset 
		// fetch failures (should be replaced by new defaults in
		// lost&found).
		U32 skip_type = gSavedSettings.getU32("ForceAssetFail");
// [RLVa:KB] - Checked: 2010-12-11 (RLVa-1.2.2c) | Added: RLVa-1.2.2c
		U32 missing_type = gSavedSettings.getU32("ForceMissingType");
// [/RLVa:KB]

		if (item && item->getIsLinkType() && linked_item)
		{
			LLFoundData found(linked_item->getUUID(),
							  linked_item->getAssetUUID(),
							  linked_item->getName(),
							  linked_item->getType(),
							  linked_item->isWearableType() ? linked_item->getWearableType() : LLWearableType::WT_INVALID
				);

// [RLVa:KB] - Checked: 2010-12-15 (RLVa-1.2.2c) | Modified: RLVa-1.2.2c
#ifdef LL_RELEASE_FOR_DOWNLOAD
			// Don't allow forcing an invalid wearable if the initial wearables aren't set yet, or if any wearable type is currently locked
			if ( (!rlv_handler_t::isEnabled()) || 
				 ((gAgentWearables.areInitalWearablesLoaded()) && (!gRlvWearableLocks.hasLockedWearableType(RLV_LOCK_REMOVE))) )
#endif // LL_RELEASE_FOR_DOWNLOAD
			{
				if (missing_type != LLWearableType::WT_INVALID && missing_type == found.mWearableType)
				{
					continue;
				}
// [/RLVa:KB]
				if (skip_type != LLWearableType::WT_INVALID && skip_type == found.mWearableType)
				{
					found.mAssetID.generate(); // Replace with new UUID, guaranteed not to exist in DB
				}
// [RLVa:KB] - Checked: 2010-12-15 (RLVa-1.2.2c) | Modified: RLVa-1.2.2c
			}
// [/RLVa:KB]
			//pushing back, not front, to preserve order of wearables for LLAgentWearables
			holder->getFoundList().push_back(found);
		}
		else
		{
			if (!item)
			{
				llwarns << "Attempt to wear a null item " << llendl;
			}
			else if (!linked_item)
			{
				llwarns << "Attempt to wear a broken link [ name:" << item->getName() << " ] " << llendl;
			}
		}
	}

	selfStartPhase("get_wearables");

	for (LLWearableHoldingPattern::found_list_t::iterator it = holder->getFoundList().begin();
		 it != holder->getFoundList().end(); ++it)
	{
		LLFoundData& found = *it;

		lldebugs << self_av_string() << "waiting for onWearableAssetFetch callback, asset " << found.mAssetID.asString() << llendl;

		// Fetch the wearables about to be worn.
		LLWearableList::instance().getAsset(found.mAssetID,
											found.mName,
											gAgentAvatarp,
											found.mAssetType,
											onWearableAssetFetch,
											(void*)holder);

	}

	holder->resetTime(gSavedSettings.getF32("MaxWearableWaitTime"));
	if (!holder->pollFetchCompletion())
	{
		doOnIdleRepeating(boost::bind(&LLWearableHoldingPattern::pollFetchCompletion,holder));
	}
}

// [SL:KB] - Patch: Appearance-MixedViewers | Checked: 2010-04-02 (Catznip-3.0.0a) | Added: Catznip-2.0.0a
void LLAppearanceMgr::updateAppearanceFromInitialWearables(LLInventoryModel::item_array_t& initial_items)
{
	const LLUUID& idCOF = getCOF();

	// Remove current COF contents
	purgeCategory(idCOF, false);
	gInventory.notifyObservers();

	// Create links to new COF contents
	LLPointer<LLInventoryCallback> link_waiter = new LLUpdateAppearanceOnDestroy();
	linkAll(idCOF, initial_items, link_waiter);
}
// [/SL:KB]

void LLAppearanceMgr::getDescendentsOfAssetType(const LLUUID& category,
													LLInventoryModel::item_array_t& items,
													LLAssetType::EType type,
													bool follow_folder_links)
{
	LLInventoryModel::cat_array_t cats;
	LLIsType is_of_type(type);
	gInventory.collectDescendentsIf(category,
									cats,
									items,
									LLInventoryModel::EXCLUDE_TRASH,
									is_of_type,
									follow_folder_links);
}

void LLAppearanceMgr::getUserDescendents(const LLUUID& category, 
											 LLInventoryModel::item_array_t& wear_items,
											 LLInventoryModel::item_array_t& obj_items,
											 LLInventoryModel::item_array_t& gest_items,
											 bool follow_folder_links)
{
	LLInventoryModel::cat_array_t wear_cats;
	LLFindWearables is_wearable;
	gInventory.collectDescendentsIf(category,
									wear_cats,
									wear_items,
									LLInventoryModel::EXCLUDE_TRASH,
									is_wearable,
									follow_folder_links);

	LLInventoryModel::cat_array_t obj_cats;
	LLIsType is_object( LLAssetType::AT_OBJECT );
	gInventory.collectDescendentsIf(category,
									obj_cats,
									obj_items,
									LLInventoryModel::EXCLUDE_TRASH,
									is_object,
									follow_folder_links);

	// Find all gestures in this folder
	LLInventoryModel::cat_array_t gest_cats;
	LLIsType is_gesture( LLAssetType::AT_GESTURE );
	gInventory.collectDescendentsIf(category,
									gest_cats,
									gest_items,
									LLInventoryModel::EXCLUDE_TRASH,
									is_gesture,
									follow_folder_links);
}

void LLAppearanceMgr::wearInventoryCategory(LLInventoryCategory* category, bool copy, bool append)
{
	if(!category) return;

	selfClearPhases();
	selfStartPhase("wear_inventory_category");

	gAgentWearables.notifyLoadingStarted();

	LL_INFOS("Avatar") << self_av_string() << "wearInventoryCategory( " << category->getName()
			 << " )" << LL_ENDL;

	selfStartPhase("wear_inventory_category_fetch");
	callAfterCategoryFetch(category->getUUID(),boost::bind(&LLAppearanceMgr::wearCategoryFinal,
														   &LLAppearanceMgr::instance(),
														   category->getUUID(), copy, append));
}

void LLAppearanceMgr::wearCategoryFinal(LLUUID& cat_id, bool copy_items, bool append)
{
	LL_INFOS("Avatar") << self_av_string() << "starting" << LL_ENDL;

	selfStopPhase("wear_inventory_category_fetch");
	
	// We now have an outfit ready to be copied to agent inventory. Do
	// it, and wear that outfit normally.
	LLInventoryCategory* cat = gInventory.getCategory(cat_id);
	if(copy_items)
	{
		LLInventoryModel::cat_array_t* cats;
		LLInventoryModel::item_array_t* items;
		gInventory.getDirectDescendentsOf(cat_id, cats, items);
		std::string name;
		if(!cat)
		{
			// should never happen.
			name = "New Outfit";
		}
		else
		{
			name = cat->getName();
		}
		LLViewerInventoryItem* item = NULL;
		LLInventoryModel::item_array_t::const_iterator it = items->begin();
		LLInventoryModel::item_array_t::const_iterator end = items->end();
		LLUUID pid;
		for(; it < end; ++it)
		{
			item = *it;
			if(item)
			{
				if(LLInventoryType::IT_GESTURE == item->getInventoryType())
				{
					pid = gInventory.findCategoryUUIDForType(LLFolderType::FT_GESTURE);
				}
				else
				{
					pid = gInventory.findCategoryUUIDForType(LLFolderType::FT_CLOTHING);
				}
				break;
			}
		}
		if(pid.isNull())
		{
			pid = gInventory.getRootFolderID();
		}
		
		LLUUID new_cat_id = gInventory.createNewCategory(
			pid,
			LLFolderType::FT_NONE,
			name);

		// Create a CopyMgr that will copy items, manage its own destruction
		new LLCallAfterInventoryCopyMgr(
			*items, new_cat_id, std::string("wear_inventory_category_callback"),
			boost::bind(&LLAppearanceMgr::wearInventoryCategoryOnAvatar,
						LLAppearanceMgr::getInstance(),
						gInventory.getCategory(new_cat_id),
						append));

		// BAP fixes a lag in display of created dir.
		gInventory.notifyObservers();
	}
	else
	{
		// Wear the inventory category.
		LLAppearanceMgr::instance().wearInventoryCategoryOnAvatar(cat, append);
	}
}

// *NOTE: hack to get from avatar inventory to avatar
void LLAppearanceMgr::wearInventoryCategoryOnAvatar( LLInventoryCategory* category, bool append )
{
	// Avoid unintentionally overwriting old wearables.  We have to do
	// this up front to avoid having to deal with the case of multiple
	// wearables being dirty.
	if (!category) return;

	if ( !LLInventoryCallbackManager::is_instantiated() )
	{
		// shutting down, ignore.
		return;
	}

	LL_INFOS("Avatar") << self_av_string() << "wearInventoryCategoryOnAvatar '" << category->getName()
			 << "'" << LL_ENDL;
			 	
	if (gAgentCamera.cameraCustomizeAvatar())
	{
		// switching to outfit editor should automagically save any currently edited wearable
		LLFloaterSidePanelContainer::showPanel("appearance", LLSD().with("type", "edit_outfit"));
	}

	LLAppearanceMgr::changeOutfit(TRUE, category->getUUID(), append);
}

void LLAppearanceMgr::wearOutfitByName(const std::string& name)
{
	LL_INFOS("Avatar") << self_av_string() << "Wearing category " << name << LL_ENDL;
	//inc_busy_count();

	LLInventoryModel::cat_array_t cat_array;
	LLInventoryModel::item_array_t item_array;
	LLNameCategoryCollector has_name(name);
	gInventory.collectDescendentsIf(gInventory.getRootFolderID(),
									cat_array,
									item_array,
									LLInventoryModel::EXCLUDE_TRASH,
									has_name);
	bool copy_items = false;
	LLInventoryCategory* cat = NULL;
	if (cat_array.count() > 0)
	{
		// Just wear the first one that matches
		cat = cat_array.get(0);
	}
	else
	{
		gInventory.collectDescendentsIf(LLUUID::null,
										cat_array,
										item_array,
										LLInventoryModel::EXCLUDE_TRASH,
										has_name);
		if(cat_array.count() > 0)
		{
			cat = cat_array.get(0);
			copy_items = true;
		}
	}

	if(cat)
	{
		LLAppearanceMgr::wearInventoryCategory(cat, copy_items, false);
	}
	else
	{
		llwarns << "Couldn't find outfit " <<name<< " in wearOutfitByName()"
				<< llendl;
	}

	//dec_busy_count();
}

bool areMatchingWearables(const LLViewerInventoryItem *a, const LLViewerInventoryItem *b)
{
	return (a->isWearableType() && b->isWearableType() &&
			(a->getWearableType() == b->getWearableType()));
}

class LLDeferredCOFLinkObserver: public LLInventoryObserver
{
public:
	LLDeferredCOFLinkObserver(const LLUUID& item_id, bool do_update, LLPointer<LLInventoryCallback> cb = NULL, std::string description = ""):
		mItemID(item_id),
		mDoUpdate(do_update),
		mCallback(cb),
		mDescription(description)
	{
	}

	~LLDeferredCOFLinkObserver()
	{
	}
	
	/* virtual */ void changed(U32 mask)
	{
		const LLInventoryItem *item = gInventory.getItem(mItemID);
		if (item)
		{
			gInventory.removeObserver(this);
			LLAppearanceMgr::instance().addCOFItemLink(item,mDoUpdate,mCallback);
			delete this;
		}
	}

private:
	const LLUUID mItemID;
	bool mDoUpdate;
	std::string mDescription;
	LLPointer<LLInventoryCallback> mCallback;
};


// BAP - note that this runs asynchronously if the item is not already loaded from inventory.
// Dangerous if caller assumes link will exist after calling the function.
void LLAppearanceMgr::addCOFItemLink(const LLUUID &item_id, bool do_update, LLPointer<LLInventoryCallback> cb, const std::string description)
{
	const LLInventoryItem *item = gInventory.getItem(item_id);
	if (!item)
	{
		LLDeferredCOFLinkObserver *observer = new LLDeferredCOFLinkObserver(item_id, do_update, cb, description);
		gInventory.addObserver(observer);
	}
	else
	{
		addCOFItemLink(item, do_update, cb, description);
	}
}

void modified_cof_cb(const LLUUID& inv_item)
{
	LLAppearanceMgr::instance().updateAppearanceFromCOF();

	// Start editing the item if previously requested.
	gAgentWearables.editWearableIfRequested(inv_item);

	// TODO: camera mode may not be changed if a debug setting is tweaked
	if( gAgentCamera.cameraCustomizeAvatar() )
	{
		// If we're in appearance editing mode, the current tab may need to be refreshed
		LLSidepanelAppearance *panel = dynamic_cast<LLSidepanelAppearance*>(LLFloaterSidePanelContainer::getPanel("appearance"));
		if (panel)
		{
			panel->showDefaultSubpart();
		}
	}
}

void LLAppearanceMgr::addCOFItemLink(const LLInventoryItem *item, bool do_update, LLPointer<LLInventoryCallback> cb, const std::string description)
{		
	std::string link_description = description;
	const LLViewerInventoryItem *vitem = dynamic_cast<const LLViewerInventoryItem*>(item);
	if (!vitem)
	{
		llwarns << "not an llviewerinventoryitem, failed" << llendl;
		return;
	}

	gInventory.addChangedMask(LLInventoryObserver::LABEL, vitem->getLinkedUUID());

	LLInventoryModel::cat_array_t cat_array;
	LLInventoryModel::item_array_t item_array;
	gInventory.collectDescendents(LLAppearanceMgr::getCOF(),
								  cat_array,
								  item_array,
								  LLInventoryModel::EXCLUDE_TRASH);
	bool linked_already = false;
	U32 count = 0;
	for (S32 i=0; i<item_array.count(); i++)
	{
		// Are these links to the same object?
		const LLViewerInventoryItem* inv_item = item_array.get(i).get();
		const LLWearableType::EType wearable_type = inv_item->getWearableType();

		const bool is_body_part =    (wearable_type == LLWearableType::WT_SHAPE) 
								  || (wearable_type == LLWearableType::WT_HAIR) 
								  || (wearable_type == LLWearableType::WT_EYES)
								  || (wearable_type == LLWearableType::WT_SKIN);

		if (inv_item->getLinkedUUID() == vitem->getLinkedUUID())
		{
			linked_already = true;
		}
		// Are these links to different items of the same body part
		// type? If so, new item will replace old.
		else if ((vitem->isWearableType()) && (vitem->getWearableType() == wearable_type))
		{
			++count;
			if (is_body_part && inv_item->getIsLinkType()  && (vitem->getWearableType() == wearable_type))
			{
				gInventory.purgeObject(inv_item->getUUID());
			}
			else if (count >= LLAgentWearables::MAX_CLOTHING_PER_TYPE)
			{
				// MULTI-WEARABLES: make sure we don't go over MAX_CLOTHING_PER_TYPE
				gInventory.purgeObject(inv_item->getUUID());
			}
// [SL:KB] - Patch: Appearance-WearableDuplicateAssets | Checked: 2011-07-24 (Catznip-2.6.0e) | Added: Catznip-2.6.0e
			else if ( (vitem->getWearableType() == wearable_type) && (vitem->getAssetUUID() == inv_item->getAssetUUID()) )
			{
				// Only allow one wearable per unique asset
				linked_already = true;
			}
// [/SL:KB]
		}
	}

	if (linked_already)
	{
		if (do_update)
		{	
			LLAppearanceMgr::updateAppearanceFromCOF();
		}
		return;
	}
	else
	{
		if(do_update && cb.isNull())
		{
			cb = new LLBoostFuncInventoryCallback(modified_cof_cb);
		}
		if (vitem->getIsLinkType())
		{
			link_description = vitem->getActualDescription();
		}
		link_inventory_item( gAgent.getID(),
							 vitem->getLinkedUUID(),
							 getCOF(),
							 vitem->getName(),
							 link_description,
							 LLAssetType::AT_LINK,
							 cb);
	}
	return;
}

LLInventoryModel::item_array_t LLAppearanceMgr::findCOFItemLinks(const LLUUID& item_id)
{

	LLInventoryModel::item_array_t result;
	const LLViewerInventoryItem *vitem =
		dynamic_cast<const LLViewerInventoryItem*>(gInventory.getItem(item_id));

	if (vitem)
	{
		LLInventoryModel::cat_array_t cat_array;
		LLInventoryModel::item_array_t item_array;
		gInventory.collectDescendents(LLAppearanceMgr::getCOF(),
									  cat_array,
									  item_array,
									  LLInventoryModel::EXCLUDE_TRASH);
		for (S32 i=0; i<item_array.count(); i++)
		{
			const LLViewerInventoryItem* inv_item = item_array.get(i).get();
			if (inv_item->getLinkedUUID() == vitem->getLinkedUUID())
			{
				result.put(item_array.get(i));
			}
		}
	}
	return result;
}

void LLAppearanceMgr::removeAllClothesFromAvatar()
{
	// Fetch worn clothes (i.e. the ones in COF).
	LLInventoryModel::item_array_t clothing_items;
	LLInventoryModel::cat_array_t dummy;
	LLIsType is_clothing(LLAssetType::AT_CLOTHING);
	gInventory.collectDescendentsIf(getCOF(),
									dummy,
									clothing_items,
									LLInventoryModel::EXCLUDE_TRASH,
									is_clothing,
									false);
	uuid_vec_t item_ids;
	for (LLInventoryModel::item_array_t::iterator it = clothing_items.begin();
		it != clothing_items.end(); ++it)
	{
		item_ids.push_back((*it).get()->getLinkedUUID());
	}

	// Take them off by removing from COF.
	removeItemsFromAvatar(item_ids);
}

void LLAppearanceMgr::removeAllAttachmentsFromAvatar()
{
	if (!isAgentAvatarValid()) return;

	LLAgentWearables::llvo_vec_t objects_to_remove;
	
	for (LLVOAvatar::attachment_map_t::iterator iter = gAgentAvatarp->mAttachmentPoints.begin(); 
		 iter != gAgentAvatarp->mAttachmentPoints.end();)
	{
		LLVOAvatar::attachment_map_t::iterator curiter = iter++;
		LLViewerJointAttachment* attachment = curiter->second;
		for (LLViewerJointAttachment::attachedobjs_vec_t::iterator attachment_iter = attachment->mAttachedObjects.begin();
			 attachment_iter != attachment->mAttachedObjects.end();
			 ++attachment_iter)
		{
			LLViewerObject *attached_object = (*attachment_iter);
			if (attached_object)
			{
				objects_to_remove.push_back(attached_object);
			}
		}
	}
	uuid_vec_t ids_to_remove;
	for (LLAgentWearables::llvo_vec_t::iterator it = objects_to_remove.begin();
		 it != objects_to_remove.end();
		 ++it)
	{
		ids_to_remove.push_back((*it)->getAttachmentItemID());
	}
	removeItemsFromAvatar(ids_to_remove);
}

void LLAppearanceMgr::removeCOFItemLinks(const LLUUID& item_id)
{
	gInventory.addChangedMask(LLInventoryObserver::LABEL, item_id);

	LLInventoryModel::cat_array_t cat_array;
	LLInventoryModel::item_array_t item_array;
	gInventory.collectDescendents(LLAppearanceMgr::getCOF(),
								  cat_array,
								  item_array,
								  LLInventoryModel::EXCLUDE_TRASH);
	for (S32 i=0; i<item_array.count(); i++)
	{
		const LLInventoryItem* item = item_array.get(i).get();
		if (item->getIsLinkType() && item->getLinkedUUID() == item_id)
		{
// [RLVa:KB] - Checked: 2013-02-12 (RLVa-1.4.8)
#if LL_RELEASE_WITH_DEBUG_INFO || LL_DEBUG
			// NOTE-RLVa: debug-only, can be removed down the line
			if (rlv_handler_t::isEnabled())
			{
				RLV_ASSERT(rlvPredCanRemoveItem(item));
			}
#endif // LL_RELEASE_WITH_DEBUG_INFO || LL_DEBUG
// [/RLVa:KB]

			gInventory.purgeObject(item->getUUID());
		}
	}
}

void LLAppearanceMgr::removeCOFLinksOfType(LLWearableType::EType type)
{
	LLFindWearablesOfType filter_wearables_of_type(type);
	LLInventoryModel::cat_array_t cats;
	LLInventoryModel::item_array_t items;
	LLInventoryModel::item_array_t::const_iterator it;

	gInventory.collectDescendentsIf(getCOF(), cats, items, true, filter_wearables_of_type);
	for (it = items.begin(); it != items.end(); ++it)
	{
		const LLViewerInventoryItem* item = *it;
		if (item->getIsLinkType()) // we must operate on links only
		{
// [RLVa:KB] - Checked: 2013-02-12 (RLVa-1.4.8)
#if LL_RELEASE_WITH_DEBUG_INFO || LL_DEBUG
			// NOTE-RLVa: debug-only, can be removed down the line
			if (rlv_handler_t::isEnabled())
			{
				RLV_ASSERT(rlvPredCanRemoveItem(item));
			}
#endif // LL_RELEASE_WITH_DEBUG_INFO || LL_DEBUG
// [/RLVa:KB]

			gInventory.purgeObject(item->getUUID());
		}
	}
}

bool sort_by_linked_uuid(const LLViewerInventoryItem* item1, const LLViewerInventoryItem* item2)
{
	if (!item1 || !item2)
	{
		llwarning("item1, item2 cannot be null, something is very wrong", 0);
		return true;
	}

	return item1->getLinkedUUID() < item2->getLinkedUUID();
}

void LLAppearanceMgr::updateIsDirty()
{
	LLUUID cof = getCOF();
	LLUUID base_outfit;

	// find base outfit link 
	const LLViewerInventoryItem* base_outfit_item = getBaseOutfitLink();
	LLViewerInventoryCategory* catp = NULL;
	if (base_outfit_item && base_outfit_item->getIsLinkType())
	{
		catp = base_outfit_item->getLinkedCategory();
	}
	if(catp && catp->getPreferredType() == LLFolderType::FT_OUTFIT)
	{
		base_outfit = catp->getUUID();
	}

	// Set dirty to "false" if no base outfit found to disable "Save"
	// and leave only "Save As" enabled in My Outfits.
	mOutfitIsDirty = false;

	if (base_outfit.notNull())
	{
		LLIsOfAssetType collector = LLIsOfAssetType(LLAssetType::AT_LINK);

		LLInventoryModel::cat_array_t cof_cats;
		LLInventoryModel::item_array_t cof_items;
		gInventory.collectDescendentsIf(cof, cof_cats, cof_items,
									  LLInventoryModel::EXCLUDE_TRASH, collector);

		LLInventoryModel::cat_array_t outfit_cats;
		LLInventoryModel::item_array_t outfit_items;
		gInventory.collectDescendentsIf(base_outfit, outfit_cats, outfit_items,
									  LLInventoryModel::EXCLUDE_TRASH, collector);

		if(outfit_items.count() != cof_items.count())
		{
			// Current outfit folder should have one more item than the outfit folder.
			// this one item is the link back to the outfit folder itself.
			mOutfitIsDirty = true;
			return;
		}

		//"dirty" - also means a difference in linked UUIDs and/or a difference in wearables order (links' descriptions)
		std::sort(cof_items.begin(), cof_items.end(), sort_by_linked_uuid);
		std::sort(outfit_items.begin(), outfit_items.end(), sort_by_linked_uuid);

		for (U32 i = 0; i < cof_items.size(); ++i)
		{
			LLViewerInventoryItem *item1 = cof_items.get(i);
			LLViewerInventoryItem *item2 = outfit_items.get(i);

			if (item1->getLinkedUUID() != item2->getLinkedUUID() || 
				item1->getName() != item2->getName() ||
				item1->getActualDescription() != item2->getActualDescription())
			{
				mOutfitIsDirty = true;
				return;
			}
		}
	}
}

// *HACK: Must match name in Library or agent inventory
const std::string ROOT_GESTURES_FOLDER = "Gestures";
const std::string COMMON_GESTURES_FOLDER = "Common Gestures";
const std::string MALE_GESTURES_FOLDER = "Male Gestures";
const std::string FEMALE_GESTURES_FOLDER = "Female Gestures";
const std::string SPEECH_GESTURES_FOLDER = "Speech Gestures";
const std::string OTHER_GESTURES_FOLDER = "Other Gestures";

void LLAppearanceMgr::copyLibraryGestures()
{
	LL_INFOS("Avatar") << self_av_string() << "Copying library gestures" << LL_ENDL;

	// Copy gestures
	LLUUID lib_gesture_cat_id =
		gInventory.findCategoryUUIDForType(LLFolderType::FT_GESTURE,false,true);
	if (lib_gesture_cat_id.isNull())
	{
		llwarns << "Unable to copy gestures, source category not found" << llendl;
	}
	LLUUID dst_id = gInventory.findCategoryUUIDForType(LLFolderType::FT_GESTURE);

	std::vector<std::string> gesture_folders_to_copy;
	gesture_folders_to_copy.push_back(MALE_GESTURES_FOLDER);
	gesture_folders_to_copy.push_back(FEMALE_GESTURES_FOLDER);
	gesture_folders_to_copy.push_back(COMMON_GESTURES_FOLDER);
	gesture_folders_to_copy.push_back(SPEECH_GESTURES_FOLDER);
	gesture_folders_to_copy.push_back(OTHER_GESTURES_FOLDER);

	for(std::vector<std::string>::iterator it = gesture_folders_to_copy.begin();
		it != gesture_folders_to_copy.end();
		++it)
	{
		std::string& folder_name = *it;

		LLPointer<LLInventoryCallback> cb(NULL);

		// After copying gestures, activate Common, Other, plus
		// Male and/or Female, depending upon the initial outfit gender.
		ESex gender = gAgentAvatarp->getSex();

		std::string activate_male_gestures;
		std::string activate_female_gestures;
		switch (gender) {
			case SEX_MALE:
				activate_male_gestures = MALE_GESTURES_FOLDER;
				break;
			case SEX_FEMALE:
				activate_female_gestures = FEMALE_GESTURES_FOLDER;
				break;
			case SEX_BOTH:
				activate_male_gestures = MALE_GESTURES_FOLDER;
				activate_female_gestures = FEMALE_GESTURES_FOLDER;
				break;
		}

		if (folder_name == activate_male_gestures ||
			folder_name == activate_female_gestures ||
			folder_name == COMMON_GESTURES_FOLDER ||
			folder_name == OTHER_GESTURES_FOLDER)
		{
			cb = new LLBoostFuncInventoryCallback(activate_gesture_cb);
		}

		LLUUID cat_id = findDescendentCategoryIDByName(lib_gesture_cat_id,folder_name);
		if (cat_id.isNull())
		{
			llwarns << self_av_string() << "failed to find gesture folder for " << folder_name << llendl;
		}
		else
		{
			LL_DEBUGS("Avatar") << self_av_string() << "initiating fetch and copy for " << folder_name << " cat_id " << cat_id << LL_ENDL;
			callAfterCategoryFetch(cat_id,
								   boost::bind(&LLAppearanceMgr::shallowCopyCategory,
											   &LLAppearanceMgr::instance(),
											   cat_id, dst_id, cb));
		}
	}
}

void LLAppearanceMgr::autopopulateOutfits()
{
	// If this is the very first time the user has logged into viewer2+ (from a legacy viewer, or new account)
	// then auto-populate outfits from the library into the My Outfits folder.

	LL_INFOS("Avatar") << self_av_string() << "avatar fully visible" << LL_ENDL;

	static bool check_populate_my_outfits = true;
	if (check_populate_my_outfits && 
		(LLInventoryModel::getIsFirstTimeInViewer2() 
		 || gSavedSettings.getBOOL("MyOutfitsAutofill")))
	{
		gAgentWearables.populateMyOutfitsFolder();
	}
	check_populate_my_outfits = false;
}

// Handler for anything that's deferred until avatar de-clouds.
void LLAppearanceMgr::onFirstFullyVisible()
{
	gAgentAvatarp->outputRezTiming("Avatar fully loaded");
	gAgentAvatarp->reportAvatarRezTime();
	gAgentAvatarp->debugAvatarVisible();

	// The auto-populate is failing at the point of generating outfits
	// folders, so don't do the library copy until that is resolved.
	// autopopulateOutfits();

	// If this is the first time we've ever logged in,
	// then copy default gestures from the library.
	if (gAgent.isFirstLogin()) {
		copyLibraryGestures();
	}
}

// update "dirty" state - defined outside class to allow for calling
// after appearance mgr instance has been destroyed.
void appearance_mgr_update_dirty_state()
{
	if (LLAppearanceMgr::instanceExists())
	{
		LLAppearanceMgr::getInstance()->updateIsDirty();
	}
}

bool LLAppearanceMgr::updateBaseOutfit()
{
	if (isOutfitLocked())
	{
		// don't allow modify locked outfit
		llassert(!isOutfitLocked());
		return false;
	}
	setOutfitLocked(true);

	gAgentWearables.notifyLoadingStarted();

	const LLUUID base_outfit_id = getBaseOutfitUUID();
	if (base_outfit_id.isNull()) return false;

	updateClothingOrderingInfo();

	// in a Base Outfit we do not remove items, only links
	purgeCategory(base_outfit_id, false);

	LLPointer<LLInventoryCallback> dirty_state_updater =
		new LLBoostFuncInventoryCallback(no_op_inventory_func, appearance_mgr_update_dirty_state);

	//COF contains only links so we copy to the Base Outfit only links
	shallowCopyCategoryContents(getCOF(), base_outfit_id, dirty_state_updater);

	return true;
}

void LLAppearanceMgr::divvyWearablesByType(const LLInventoryModel::item_array_t& items, wearables_by_type_t& items_by_type)
{
	items_by_type.resize(LLWearableType::WT_COUNT);
	if (items.empty()) return;

	for (S32 i=0; i<items.count(); i++)
	{
		LLViewerInventoryItem *item = items.get(i);
		if (!item)
		{
			LL_WARNS("Appearance") << "NULL item found" << llendl;
			continue;
		}
		// Ignore non-wearables.
		if (!item->isWearableType())
			continue;
		LLWearableType::EType type = item->getWearableType();
		if(type < 0 || type >= LLWearableType::WT_COUNT)
		{
			LL_WARNS("Appearance") << "Invalid wearable type. Inventory type does not match wearable flag bitfield." << LL_ENDL;
			continue;
		}
		items_by_type[type].push_back(item);
	}
}

std::string build_order_string(LLWearableType::EType type, U32 i)
{
		std::ostringstream order_num;
		order_num << ORDER_NUMBER_SEPARATOR << type * 100 + i;
		return order_num.str();
}

struct WearablesOrderComparator
{
	LOG_CLASS(WearablesOrderComparator);
	WearablesOrderComparator(const LLWearableType::EType type)
	{
		mControlSize = build_order_string(type, 0).size();
	};

	bool operator()(const LLInventoryItem* item1, const LLInventoryItem* item2)
	{
		if (!item1 || !item2)
		{
			llwarning("either item1 or item2 is NULL", 0);
			return true;
		}
		
		const std::string& desc1 = item1->getActualDescription();
		const std::string& desc2 = item2->getActualDescription();
		
		bool item1_valid = (desc1.size() == mControlSize) && (ORDER_NUMBER_SEPARATOR == desc1[0]);
		bool item2_valid = (desc2.size() == mControlSize) && (ORDER_NUMBER_SEPARATOR == desc2[0]);

		if (item1_valid && item2_valid)
			return desc1 < desc2;

		//we need to sink down invalid items: items with empty descriptions, items with "Broken link" descriptions,
		//items with ordering information but not for the associated wearables type
		if (!item1_valid && item2_valid) 
			return false;

		return true;
	}

	U32 mControlSize;
};

void LLAppearanceMgr::updateClothingOrderingInfo(LLUUID cat_id, bool update_base_outfit_ordering)
{
	if (cat_id.isNull())
	{
		cat_id = getCOF();
		if (update_base_outfit_ordering)
		{
			const LLUUID base_outfit_id = getBaseOutfitUUID();
			if (base_outfit_id.notNull())
			{
				updateClothingOrderingInfo(base_outfit_id,false);
			}
		}
	}

	// COF is processed if cat_id is not specified
	LLInventoryModel::item_array_t wear_items;
	getDescendentsOfAssetType(cat_id, wear_items, LLAssetType::AT_CLOTHING, false);

	wearables_by_type_t items_by_type(LLWearableType::WT_COUNT);
	divvyWearablesByType(wear_items, items_by_type);

	bool inventory_changed = false;
	for (U32 type = LLWearableType::WT_SHIRT; type < LLWearableType::WT_COUNT; type++)
	{
		
		U32 size = items_by_type[type].size();
		if (!size) continue;

		//sinking down invalid items which need reordering
		std::sort(items_by_type[type].begin(), items_by_type[type].end(), WearablesOrderComparator((LLWearableType::EType) type));

		//requesting updates only for those links which don't have "valid" descriptions
		for (U32 i = 0; i < size; i++)
		{
			LLViewerInventoryItem* item = items_by_type[type][i];
			if (!item) continue;

			std::string new_order_str = build_order_string((LLWearableType::EType)type, i);
			if (new_order_str == item->getActualDescription()) continue;

			item->setDescription(new_order_str);
			item->setComplete(TRUE);
 			item->updateServer(FALSE);
			gInventory.updateItem(item);
			
			inventory_changed = true;
		}
	}

	//*TODO do we really need to notify observers?
	if (inventory_changed) gInventory.notifyObservers();
}

// This is intended for use with HTTP Clients/Responders, but is not
// specifically coupled with those classes.
class LLHTTPRetryPolicy: public LLThreadSafeRefCount
{
public:
	LLHTTPRetryPolicy() {}
	virtual ~LLHTTPRetryPolicy() {}
	virtual bool shouldRetry(U32 status, F32& seconds_to_wait) = 0;
};

// Example of simplest possible policy, not necessarily recommended.
class LLAlwaysRetryImmediatelyPolicy: public LLHTTPRetryPolicy
{
public:
	LLAlwaysRetryImmediatelyPolicy() {}
	bool shouldRetry(U32 status, F32& seconds_to_wait)
	{
		seconds_to_wait = 0.0;
		return true;
	}
};

// Very general policy with geometric back-off after failures,
// up to a maximum delay, and maximum number of retries.
class LLAdaptiveRetryPolicy: public LLHTTPRetryPolicy
{
public:
	LLAdaptiveRetryPolicy(F32 min_delay, F32 max_delay, F32 backoff_factor, U32 max_retries):
		mMinDelay(min_delay),
		mMaxDelay(max_delay),
		mBackoffFactor(backoff_factor),
		mMaxRetries(max_retries),
		mDelay(min_delay),
		mRetryCount(0)
	{
	}

	bool shouldRetry(U32 status, F32& seconds_to_wait)
	{
		seconds_to_wait = mDelay;
		mDelay = llclamp(mDelay*mBackoffFactor,mMinDelay,mMaxDelay);
		mRetryCount++;
		return (mRetryCount<=mMaxRetries);
	}

private:
	F32 mMinDelay; // delay never less than this value
	F32 mMaxDelay; // delay never exceeds this value
	F32 mBackoffFactor; // delay increases by this factor after each retry, up to mMaxDelay.
	U32 mMaxRetries; // maximum number of times shouldRetry will return true.
	F32 mDelay; // current delay.
	U32 mRetryCount; // number of times shouldRetry has been called.
};

class RequestAgentUpdateAppearanceResponder: public LLHTTPClient::Responder
{
public:
	RequestAgentUpdateAppearanceResponder()
	{
		mRetryPolicy = new LLAdaptiveRetryPolicy(1.0, 32.0, 2.0, 10);
	}

	virtual ~RequestAgentUpdateAppearanceResponder()
	{
	}

	// Successful completion.
	/* virtual */ void result(const LLSD& content)
	{
		LL_DEBUGS("Avatar") << "content: " << ll_pretty_print_sd(content) << LL_ENDL;
		if (content["success"].asBoolean())
		{
			LL_DEBUGS("Avatar") << "OK" << LL_ENDL;
			if (gSavedSettings.getBOOL("DebugAvatarAppearanceMessage"))
			{
				dumpContents(gAgentAvatarp->getFullname() + "_appearance_request_ok", content);
			}
		}
		else
		{
			onFailure(200);
		}
	}

	// Error
	/*virtual*/ void errorWithContent(U32 status, const std::string& reason, const LLSD& content)
	{
		llwarns << "appearance update request failed, status: " << status << " reason: " << reason << " code: " << content["code"].asInteger() << " error: \"" << content["error"].asString() << "\"" << llendl;
		if (gSavedSettings.getBOOL("DebugAvatarAppearanceMessage"))
		{
			dumpContents(gAgentAvatarp->getFullname() + "_appearance_request_error", content);
			debugCOF(content);
		
		}
		onFailure(status);
	}	

	void onFailure(U32 status)
	{
		F32 seconds_to_wait;
		if (mRetryPolicy->shouldRetry(status,seconds_to_wait))
		{
			llinfos << "retrying" << llendl;
			doAfterInterval(boost::bind(&LLAppearanceMgr::requestServerAppearanceUpdate,
										LLAppearanceMgr::getInstance(),
										LLCurl::ResponderPtr(this)),
							seconds_to_wait);
		}
		else
		{
			llwarns << "giving up after too many retries" << llendl;
		}
	}	

	void dumpContents(const std::string outprefix, const LLSD& content)
	{
		std::string outfilename = get_sequential_numbered_file_name(outprefix,".xml");
		std::string fullpath = gDirUtilp->getExpandedFilename(LL_PATH_LOGS,outfilename);
		std::ofstream ofs(fullpath.c_str(), std::ios_base::out);
		ofs << LLSDOStreamer<LLSDXMLFormatter>(content, LLSDFormatter::OPTIONS_PRETTY);
		LL_DEBUGS("Avatar") << "results saved to: " << fullpath << LL_ENDL;
	}

	void debugCOF(const LLSD& content)
	{
		LL_DEBUGS("Avatar") << "AIS COF, version found: " << content["expected"].asInteger() << llendl;
		std::set<LLUUID> ais_items, local_items;
		const LLSD& cof_raw = content["cof_raw"];
		for (LLSD::array_const_iterator it = cof_raw.beginArray();
			 it != cof_raw.endArray(); ++it)
		{
			const LLSD& item = *it;
			if (item["parent_id"].asUUID() == LLAppearanceMgr::instance().getCOF())
			{
				ais_items.insert(item["item_id"].asUUID());
				if (item["type"].asInteger() == 24) // link
				{
					LL_DEBUGS("Avatar") << "Link: item_id: " << item["item_id"].asUUID()
										<< " linked_item_id: " << item["asset_id"].asUUID()
										<< " name: " << item["name"].asString()
										<< llendl; 
				}
				else if (item["type"].asInteger() == 25) // folder link
				{
					LL_DEBUGS("Avatar") << "Folder link: item_id: " << item["item_id"].asUUID()
										<< " linked_item_id: " << item["asset_id"].asUUID()
										<< " name: " << item["name"].asString()
										<< llendl; 
					
				}
				else
				{
					LL_DEBUGS("Avatar") << "Other: item_id: " << item["item_id"].asUUID()
										<< " linked_item_id: " << item["asset_id"].asUUID()
										<< " name: " << item["name"].asString()
										<< llendl; 
				}
			}
		}
		LL_DEBUGS("Avatar") << llendl;
		LL_DEBUGS("Avatar") << "Local COF, version requested: " << content["observed"].asInteger() << llendl;
		LLInventoryModel::cat_array_t cat_array;
		LLInventoryModel::item_array_t item_array;
		gInventory.collectDescendents(LLAppearanceMgr::instance().getCOF(),
									  cat_array,item_array,LLInventoryModel::EXCLUDE_TRASH);
		for (S32 i=0; i<item_array.count(); i++)
		{
			const LLViewerInventoryItem* inv_item = item_array.get(i).get();
			local_items.insert(inv_item->getUUID());
			LL_DEBUGS("Avatar") << "item_id: " << inv_item->getUUID()
								<< " linked_item_id: " << inv_item->getLinkedUUID()
								<< " name: " << inv_item->getName()
								<< llendl;
		}
		LL_DEBUGS("Avatar") << llendl;
		for (std::set<LLUUID>::iterator it = local_items.begin(); it != local_items.end(); ++it)
		{
			if (ais_items.find(*it) == ais_items.end())
			{
				LL_DEBUGS("Avatar") << "LOCAL ONLY: " << *it << llendl;
			}
		}
		for (std::set<LLUUID>::iterator it = ais_items.begin(); it != ais_items.end(); ++it)
		{
			if (local_items.find(*it) == local_items.end())
			{
				LL_DEBUGS("Avatar") << "AIS ONLY: " << *it << llendl;
			}
		}
	}

	LLPointer<LLHTTPRetryPolicy> mRetryPolicy;
};

LLSD LLAppearanceMgr::dumpCOF() const
{
	LLSD result = LLSD::emptyArray();
	
	LLInventoryModel::cat_array_t cat_array;
	LLInventoryModel::item_array_t item_array;
	gInventory.collectDescendents(getCOF(),cat_array,item_array,LLInventoryModel::EXCLUDE_TRASH);
	for (S32 i=0; i<item_array.count(); i++)
	{
		const LLViewerInventoryItem* inv_item = item_array.get(i).get();
		LLSD item;
		item["item_id"] = inv_item->getUUID();
		item["linked_item_id"] = inv_item->getLinkedUUID();
		item["name"] = inv_item->getName();
		item["description"] = inv_item->getActualDescription();
		item["type"] = inv_item->getActualType();
		result.append(item);
	}
	return result;
}

void LLAppearanceMgr::requestServerAppearanceUpdate(LLCurl::ResponderPtr responder_ptr)
{
	if (gAgentAvatarp->isEditingAppearance()) 
	{
		// don't send out appearance updates if in appearance editing mode
		return;
	}

	if (!gAgent.getRegion())
	{
		llwarns << "Region not set, cannot request server appearance update" << llendl;
		return;
	}
	if (gAgent.getRegion()->getCentralBakeVersion()==0)
	{
		llwarns << "Region does not support baking" << llendl;
	}
	std::string url = gAgent.getRegion()->getCapability("UpdateAvatarAppearance");	
	if (url.empty())
	{
		llwarns << "No cap for UpdateAvatarAppearance." << llendl;
		return;
	}
	
	LLSD body;
	S32 cof_version = getCOFVersion();
	body["cof_version"] = cof_version;
	if (gSavedSettings.getBOOL("DebugForceAppearanceRequestFailure"))
	{
		body["cof_version"] = cof_version+999;
	}
	if (gSavedSettings.getBOOL("DebugAvatarAppearanceMessage"))
	{
		body["debug_cof"] = dumpCOF(); 	
	}
	LL_DEBUGS("Avatar") << "request url " << url << " my_cof_version " << cof_version << llendl;
	
	//LLCurl::ResponderPtr responder_ptr;
	if (!responder_ptr.get())
	{
		responder_ptr = new RequestAgentUpdateAppearanceResponder;
	}
	LLHTTPClient::post(url, body, responder_ptr);
	llassert(cof_version >= mLastUpdateRequestCOFVersion);
	mLastUpdateRequestCOFVersion = cof_version;
}

class LLIncrementCofVersionResponder : public LLHTTPClient::Responder
{
public:
	LLIncrementCofVersionResponder() : LLHTTPClient::Responder()
	{
		mRetryPolicy = new LLAdaptiveRetryPolicy(1.0, 16.0, 2.0, 5);
	}

	virtual ~LLIncrementCofVersionResponder()
	{
	}

	virtual void result(const LLSD &pContent)
	{
		llinfos << "Successfully incremented agent's COF." << llendl;
		S32 new_version = pContent["category"]["version"].asInteger();

		LLAppearanceMgr* app_mgr = LLAppearanceMgr::getInstance();

		// cof_version should have increased
		llassert(new_version > app_mgr->mLastUpdateRequestCOFVersion);

		app_mgr->mLastUpdateRequestCOFVersion = new_version;
	}
	virtual void error(U32 pStatus, const std::string& pReason)
	{
		llwarns << "While attempting to increment the agent's cof we got an error because '"
			<< pReason << "' [status:" << pStatus << "]" << llendl;
		F32 seconds_to_wait;
		if (mRetryPolicy->shouldRetry(pStatus,seconds_to_wait))
		{
			llinfos << "retrying" << llendl;
			doAfterInterval(boost::bind(&LLAppearanceMgr::incrementCofVersion,
										LLAppearanceMgr::getInstance(),
										LLHTTPClient::ResponderPtr(this)),
										seconds_to_wait);
		}
		else
		{
			llwarns << "giving up after too many retries" << llendl;
		}
	}

	LLPointer<LLHTTPRetryPolicy> mRetryPolicy;
};

void LLAppearanceMgr::incrementCofVersion(LLHTTPClient::ResponderPtr responder_ptr)
{
	// If we don't have a region, report it as an error
	if (gAgent.getRegion() == NULL)
	{
		llwarns << "Region not set, cannot request cof_version increment" << llendl;
		return;
	}

	std::string url = gAgent.getRegion()->getCapability("IncrementCofVersion");
	if (url.empty())
	{
		llwarns << "No cap for IncrementCofVersion." << llendl;
		return;
	}

	llinfos << "Requesting cof_version be incremented via capability to: "
			<< url << llendl;
	LLSD headers;
	LLSD body = LLSD::emptyMap();

	if (!responder_ptr.get())
	{
		responder_ptr = LLHTTPClient::ResponderPtr(new LLIncrementCofVersionResponder());
	}

	LLHTTPClient::get(url, body, responder_ptr, headers, 30.0f);
}

void show_created_outfit(LLUUID& folder_id, bool show_panel = true)
{
	if (!LLApp::isRunning())
	{
		llwarns << "called during shutdown, skipping" << llendl;
		return;
	}
	
	LLSD key;
	
	//EXT-7727. For new accounts inventory callback is created during login process
	// and may be processed after login process is finished
	if (show_panel)
	{
		LLFloaterSidePanelContainer::showPanel("appearance", "panel_outfits_inventory", key);
		
	}
	LLOutfitsList *outfits_list =
		dynamic_cast<LLOutfitsList*>(LLFloaterSidePanelContainer::getPanel("appearance", "outfitslist_tab"));
	if (outfits_list)
	{
		outfits_list->setSelectedOutfitByUUID(folder_id);
	}
	
	LLAppearanceMgr::getInstance()->updateIsDirty();
	gAgentWearables.notifyLoadingFinished(); // New outfit is saved.
	LLAppearanceMgr::getInstance()->updatePanelOutfitName("");
}

LLUUID LLAppearanceMgr::makeNewOutfitLinks(const std::string& new_folder_name, bool show_panel)
{
	if (!isAgentAvatarValid()) return LLUUID::null;

	gAgentWearables.notifyLoadingStarted();

	// First, make a folder in the My Outfits directory.
	const LLUUID parent_id = gInventory.findCategoryUUIDForType(LLFolderType::FT_MY_OUTFITS);
	LLUUID folder_id = gInventory.createNewCategory(
		parent_id,
		LLFolderType::FT_OUTFIT,
		new_folder_name);

	updateClothingOrderingInfo();

	LLPointer<LLInventoryCallback> cb = new LLBoostFuncInventoryCallback(no_op_inventory_func,
																		 boost::bind(show_created_outfit,folder_id,show_panel));
	shallowCopyCategoryContents(getCOF(),folder_id, cb);
	createBaseOutfitLink(folder_id, cb);

	dumpCat(folder_id,"COF, new outfit");

	return folder_id;
}

void LLAppearanceMgr::wearBaseOutfit()
{
	const LLUUID& base_outfit_id = getBaseOutfitUUID();
	if (base_outfit_id.isNull()) return;
	
	updateCOF(base_outfit_id);
}

void LLAppearanceMgr::removeItemsFromAvatar(const uuid_vec_t& ids_to_remove)
{
	if (ids_to_remove.empty())
	{
		llwarns << "called with empty list, nothing to do" << llendl;
	}

// [RLVa:KB] - Checked: 2013-02-12 (RLVa-1.4.8)
	bool fUpdateAppearance = false;
	for (uuid_vec_t::const_iterator it = ids_to_remove.begin(); it != ids_to_remove.end(); ++it)
	{
		const LLInventoryItem* linked_item = gInventory.getLinkedItem(*it);
		if ( (rlv_handler_t::isEnabled()) && (!rlvPredCanRemoveItem(linked_item)) )
		{
			continue;
		}

		fUpdateAppearance = true;
		removeCOFItemLinks(linked_item->getUUID());
	}

	if (fUpdateAppearance)
	{
		updateAppearanceFromCOF();
	}
// [/RLVa:KB]
//	for (uuid_vec_t::const_iterator it = ids_to_remove.begin(); it != ids_to_remove.end(); ++it)
//	{
//		const LLUUID& id_to_remove = *it;
//		const LLUUID& linked_item_id = gInventory.getLinkedItemID(id_to_remove);
//		removeCOFItemLinks(linked_item_id);
//	}
//	updateAppearanceFromCOF();
}

void LLAppearanceMgr::removeItemFromAvatar(const LLUUID& id_to_remove)
{
// [RLVa:KB] - Checked: 2013-02-12 (RLVa-1.4.8)
	const LLInventoryItem* linked_item = gInventory.getLinkedItem(id_to_remove);
	if ( (rlv_handler_t::isEnabled()) && (!rlvPredCanRemoveItem(linked_item)) )
	{
		return;
	}

	removeCOFItemLinks(linked_item->getUUID());
	updateAppearanceFromCOF();
// [/RLVA:KB]
//	LLUUID linked_item_id = gInventory.getLinkedItemID(id_to_remove);
//	removeCOFItemLinks(linked_item_id);
//	updateAppearanceFromCOF();
}

bool LLAppearanceMgr::moveWearable(LLViewerInventoryItem* item, bool closer_to_body)
{
	if (!item || !item->isWearableType()) return false;
	if (item->getType() != LLAssetType::AT_CLOTHING) return false;
	if (!gInventory.isObjectDescendentOf(item->getUUID(), getCOF())) return false;

	LLInventoryModel::cat_array_t cats;
	LLInventoryModel::item_array_t items;
	LLFindWearablesOfType filter_wearables_of_type(item->getWearableType());
	gInventory.collectDescendentsIf(getCOF(), cats, items, true, filter_wearables_of_type);
	if (items.empty()) return false;

	// We assume that the items have valid descriptions.
	std::sort(items.begin(), items.end(), WearablesOrderComparator(item->getWearableType()));

	if (closer_to_body && items.front() == item) return false;
	if (!closer_to_body && items.back() == item) return false;
	
	LLInventoryModel::item_array_t::iterator it = std::find(items.begin(), items.end(), item);
	if (items.end() == it) return false;


	//swapping descriptions
	closer_to_body ? --it : ++it;
	LLViewerInventoryItem* swap_item = *it;
	if (!swap_item) return false;
	std::string tmp = swap_item->getActualDescription();
	swap_item->setDescription(item->getActualDescription());
	item->setDescription(tmp);


	//items need to be updated on a dataserver
	item->setComplete(TRUE);
	item->updateServer(FALSE);
	gInventory.updateItem(item);

	swap_item->setComplete(TRUE);
	swap_item->updateServer(FALSE);
	gInventory.updateItem(swap_item);

	//to cause appearance of the agent to be updated
	bool result = false;
	if (result = gAgentWearables.moveWearable(item, closer_to_body))
	{
		gAgentAvatarp->wearableUpdated(item->getWearableType(), FALSE);
	}

	setOutfitDirty(true);

	//*TODO do we need to notify observers here in such a way?
	gInventory.notifyObservers();

	return result;
}

//static
void LLAppearanceMgr::sortItemsByActualDescription(LLInventoryModel::item_array_t& items)
{
	if (items.size() < 2) return;

	std::sort(items.begin(), items.end(), sort_by_actual_description);
}

//#define DUMP_CAT_VERBOSE

void LLAppearanceMgr::dumpCat(const LLUUID& cat_id, const std::string& msg)
{
	LLInventoryModel::cat_array_t cats;
	LLInventoryModel::item_array_t items;
	gInventory.collectDescendents(cat_id, cats, items, LLInventoryModel::EXCLUDE_TRASH);

#ifdef DUMP_CAT_VERBOSE
	llinfos << llendl;
	llinfos << str << llendl;
	S32 hitcount = 0;
	for(S32 i=0; i<items.count(); i++)
	{
		LLViewerInventoryItem *item = items.get(i);
		if (item)
			hitcount++;
		llinfos << i <<" "<< item->getName() <<llendl;
	}
#endif
	llinfos << msg << " count " << items.count() << llendl;
}

void LLAppearanceMgr::dumpItemArray(const LLInventoryModel::item_array_t& items,
									const std::string& msg)
{
	for (S32 i=0; i<items.count(); i++)
	{
		LLViewerInventoryItem *item = items.get(i);
		LLViewerInventoryItem *linked_item = item ? item->getLinkedItem() : NULL;
		LLUUID asset_id;
		if (linked_item)
		{
			asset_id = linked_item->getAssetUUID();
		}
		LL_DEBUGS("Avatar") << self_av_string() << msg << " " << i <<" " << (item ? item->getName() : "(nullitem)") << " " << asset_id.asString() << LL_ENDL;
	}
}

LLAppearanceMgr::LLAppearanceMgr():
	mAttachmentInvLinkEnabled(false),
	mOutfitIsDirty(false),
	mOutfitLocked(false),
	mIsInUpdateAppearanceFromCOF(false),
	mLastUpdateRequestCOFVersion(LLViewerInventoryCategory::VERSION_UNKNOWN),
	mLastAppearanceUpdateCOFVersion(LLViewerInventoryCategory::VERSION_UNKNOWN)
{
	LLOutfitObserver& outfit_observer = LLOutfitObserver::instance();

	// unlock outfit on save operation completed
	outfit_observer.addCOFSavedCallback(boost::bind(
			&LLAppearanceMgr::setOutfitLocked, this, false));

	mUnlockOutfitTimer.reset(new LLOutfitUnLockTimer(gSavedSettings.getS32(
			"OutfitOperationsTimeout")));

	gIdleCallbacks.addFunction(&LLAttachmentsMgr::onIdle,NULL);
}

LLAppearanceMgr::~LLAppearanceMgr()
{
}

void LLAppearanceMgr::setAttachmentInvLinkEnable(bool val)
{
	llinfos << "setAttachmentInvLinkEnable => " << (int) val << llendl;
	mAttachmentInvLinkEnabled = val;
// [SL:KB] - Patch: Appearance-SyncAttach | Checked: 2010-10-05 (Catznip-2.2)
	if (mAttachmentInvLinkEnabled)
	{
		linkPendingAttachments();
	}
// [/SL:KB]
}

void dumpAttachmentSet(const std::set<LLUUID>& atts, const std::string& msg)
{
       llinfos << msg << llendl;
       for (std::set<LLUUID>::const_iterator it = atts.begin();
               it != atts.end();
               ++it)
       {
               LLUUID item_id = *it;
               LLViewerInventoryItem *item = gInventory.getItem(item_id);
               if (item)
                       llinfos << "atts " << item->getName() << llendl;
               else
                       llinfos << "atts " << "UNKNOWN[" << item_id.asString() << "]" << llendl;
       }
       llinfos << llendl;
}

void LLAppearanceMgr::registerAttachment(const LLUUID& item_id)
{
	   gInventory.addChangedMask(LLInventoryObserver::LABEL, item_id);
// [SL:KB] - Patch: Appearance-SyncAttach | Checked: 2010-10-05 (Catznip-2.2)
	   if (isLinkInCOF(item_id))
	   {
		   return;
	   }
	   mPendingAttachLinks.push_back(item_id);
// [/SL:KB]

	   if (mAttachmentInvLinkEnabled)
	   {
		   // we have to pass do_update = true to call LLAppearanceMgr::updateAppearanceFromCOF.
		   // it will trigger gAgentWariables.notifyLoadingFinished()
		   // But it is not acceptable solution. See EXT-7777
//		   LLAppearanceMgr::addCOFItemLink(item_id, false);  // Add COF link for item.
// [SL:KB] - Patch: Appearance-SyncAttach | Checked: 2010-10-05 (Catznip-2.2)
		   LLPointer<LLInventoryCallback> cb = new LLRegisterAttachmentCallback();
		   LLAppearanceMgr::addCOFItemLink(item_id, false, cb);  // Add COF link for item.
// [/SL:KB]
	   }
	   else
	   {
		   //llinfos << "no link changes, inv link not enabled" << llendl;
	   }
}

void LLAppearanceMgr::unregisterAttachment(const LLUUID& item_id)
{
	   gInventory.addChangedMask(LLInventoryObserver::LABEL, item_id);
// [SL:KB] - Patch: Appearance-SyncAttach | Checked: 2010-10-05 (Catznip-2.2)
		uuid_vec_t::iterator itPendingAttachLink = std::find(mPendingAttachLinks.begin(), mPendingAttachLinks.end(), item_id);
		if (itPendingAttachLink != mPendingAttachLinks.end())
		{
			mPendingAttachLinks.erase(itPendingAttachLink);
		}
// [/SL:KB]

	   if (mAttachmentInvLinkEnabled)
	   {
		   LLAppearanceMgr::removeCOFItemLinks(item_id);
	   }
	   else
	   {
		   //llinfos << "no link changes, inv link not enabled" << llendl;
	   }
}

// [SL:KB] - Patch: Appearance-SyncAttach | Checked: 2010-09-18 (Catznip-2.2)
void LLAppearanceMgr::linkPendingAttachments()
{
   LLPointer<LLInventoryCallback> cb = NULL;
   for (uuid_vec_t::const_iterator itPendingAttachLink = mPendingAttachLinks.begin(); 
			itPendingAttachLink != mPendingAttachLinks.end(); ++itPendingAttachLink)
	{
		const LLUUID& idAttachItem = *itPendingAttachLink;
		if ( (gAgentAvatarp->isWearingAttachment(idAttachItem)) && (!isLinkInCOF(idAttachItem)) )
		{
			if (!cb)
			{
				cb = new LLRegisterAttachmentCallback();
			}
			LLAppearanceMgr::addCOFItemLink(idAttachItem, false, cb);
		}
	}
}

void LLAppearanceMgr::onRegisterAttachmentComplete(const LLUUID& idItem)
{
	const LLUUID& idItemBase = gInventory.getLinkedItemID(idItem);

	// Remove the attachment from the pending list
	uuid_vec_t::iterator itPendingAttachLink = std::find(mPendingAttachLinks.begin(), mPendingAttachLinks.end(), idItemBase);
	if (itPendingAttachLink != mPendingAttachLinks.end())
	{
		mPendingAttachLinks.erase(itPendingAttachLink);
	}

	// It may have been detached already in which case we should remove the COF link
	if ( (isAgentAvatarValid()) && (!gAgentAvatarp->isWearingAttachment(idItemBase)) )
	{
		removeCOFItemLinks(idItemBase);
	}
}
// [/SL:KB]

BOOL LLAppearanceMgr::getIsInCOF(const LLUUID& obj_id) const
{
	return gInventory.isObjectDescendentOf(obj_id, getCOF());
}

// static
bool LLAppearanceMgr::isLinkInCOF(const LLUUID& obj_id)
{
	 LLInventoryModel::cat_array_t cats;
	 LLInventoryModel::item_array_t items;
	 LLLinkedItemIDMatches find_links(gInventory.getLinkedItemID(obj_id));
	 gInventory.collectDescendentsIf(LLAppearanceMgr::instance().getCOF(),
									 cats,
									 items,
	 LLInventoryModel::EXCLUDE_TRASH,
	 find_links);

	 return !items.empty();
}

BOOL LLAppearanceMgr::getIsProtectedCOFItem(const LLUUID& obj_id) const
{
	if (!getIsInCOF(obj_id)) return FALSE;

	// If a non-link somehow ended up in COF, allow deletion.
	const LLInventoryObject *obj = gInventory.getObject(obj_id);
	if (obj && !obj->getIsLinkType())
	{
		return FALSE;
	}

	// For now, don't allow direct deletion from the COF.  Instead, force users
	// to choose "Detach" or "Take Off".
	return TRUE;
	/*
	const LLInventoryObject *obj = gInventory.getObject(obj_id);
	if (!obj) return FALSE;

	// Can't delete bodyparts, since this would be equivalent to removing the item.
	if (obj->getType() == LLAssetType::AT_BODYPART) return TRUE;

	// Can't delete the folder link, since this is saved for bookkeeping.
	if (obj->getActualType() == LLAssetType::AT_LINK_FOLDER) return TRUE;

	return FALSE;
	*/
}

class CallAfterCategoryFetchStage2: public LLInventoryFetchItemsObserver
{
public:
	CallAfterCategoryFetchStage2(const uuid_vec_t& ids,
								 nullary_func_t callable) :
		LLInventoryFetchItemsObserver(ids),
		mCallable(callable)
	{
	}
	~CallAfterCategoryFetchStage2()
	{
	}
	virtual void done()
	{
		llinfos << this << " done with incomplete " << mIncomplete.size()
				<< " complete " << mComplete.size() <<  " calling callable" << llendl;

		gInventory.removeObserver(this);
		doOnIdleOneTime(mCallable);
		delete this;
	}
protected:
	nullary_func_t mCallable;
};

class CallAfterCategoryFetchStage1: public LLInventoryFetchDescendentsObserver
{
public:
	CallAfterCategoryFetchStage1(const LLUUID& cat_id, nullary_func_t callable) :
		LLInventoryFetchDescendentsObserver(cat_id),
		mCallable(callable)
	{
	}
	~CallAfterCategoryFetchStage1()
	{
	}
	virtual void done()
	{
		// What we do here is get the complete information on the
		// items in the requested category, and set up an observer
		// that will wait for that to happen.
		LLInventoryModel::cat_array_t cat_array;
		LLInventoryModel::item_array_t item_array;
		gInventory.collectDescendents(mComplete.front(),
									  cat_array,
									  item_array,
									  LLInventoryModel::EXCLUDE_TRASH);
		S32 count = item_array.count();
		if(!count)
		{
			llwarns << "Nothing fetched in category " << mComplete.front()
					<< llendl;
			//dec_busy_count();
			gInventory.removeObserver(this);
			doOnIdleOneTime(mCallable);

			delete this;
			return;
		}

		llinfos << "stage1 got " << item_array.count() << " items, passing to stage2 " << llendl;
		uuid_vec_t ids;
		for(S32 i = 0; i < count; ++i)
		{
			ids.push_back(item_array.get(i)->getUUID());
		}
		
		gInventory.removeObserver(this);
		
		// do the fetch
		CallAfterCategoryFetchStage2 *stage2 = new CallAfterCategoryFetchStage2(ids, mCallable);
		stage2->startFetch();
		if(stage2->isFinished())
		{
			// everything is already here - call done.
			stage2->done();
		}
		else
		{
			// it's all on it's way - add an observer, and the inventory
			// will call done for us when everything is here.
			gInventory.addObserver(stage2);
		}
		delete this;
	}
protected:
	nullary_func_t mCallable;
};

void callAfterCategoryFetch(const LLUUID& cat_id, nullary_func_t cb)
{
	CallAfterCategoryFetchStage1 *stage1 = new CallAfterCategoryFetchStage1(cat_id, cb);
	stage1->startFetch();
	if (stage1->isFinished())
	{
		stage1->done();
	}
	else
	{
		gInventory.addObserver(stage1);
	}
}

void wear_multiple(const uuid_vec_t& ids, bool replace)
{
	LLPointer<LLInventoryCallback> cb = new LLUpdateAppearanceOnDestroy;
	
	bool first = true;
	uuid_vec_t::const_iterator it;
	for (it = ids.begin(); it != ids.end(); ++it)
	{
		// if replace is requested, the first item worn will replace the current top
		// item, and others will be added.
		LLAppearanceMgr::instance().wearItemOnAvatar(*it,false,first && replace,cb);
		first = false;
	}
}

// SLapp for easy-wearing of a stock (library) avatar
//
class LLWearFolderHandler : public LLCommandHandler
{
public:
	// not allowed from outside the app
	LLWearFolderHandler() : LLCommandHandler("wear_folder", UNTRUSTED_BLOCK) { }

	bool handle(const LLSD& tokens, const LLSD& query_map,
				LLMediaCtrl* web)
	{
		LLPointer<LLInventoryCategory> category = new LLInventoryCategory(query_map["folder_id"],
																		  LLUUID::null,
																		  LLFolderType::FT_CLOTHING,
																		  "Quick Appearance");
		LLSD::UUID folder_uuid = query_map["folder_id"].asUUID();
		if ( gInventory.getCategory( folder_uuid ) != NULL )
		{
			LLAppearanceMgr::getInstance()->wearInventoryCategory(category, true, false);

			// *TODOw: This may not be necessary if initial outfit is chosen already -- josh
			gAgent.setGenderChosen(TRUE);
		}

		// release avatar picker keyboard focus
		gFocusMgr.setKeyboardFocus( NULL );

		return true;
	}
};

LLWearFolderHandler gWearFolderHandler;<|MERGE_RESOLUTION|>--- conflicted
+++ resolved
@@ -50,15 +50,12 @@
 #include "llviewerregion.h"
 #include "llwearablelist.h"
 #include "llsdutil.h"
-<<<<<<< HEAD
 #include "llsdserialize.h"
-=======
 // [RLVa:KB] - Checked: 2011-05-22 (RLVa-1.3.1a)
 #include "rlvhandler.h"
 #include "rlvhelper.h"
 #include "rlvlocks.h"
 // [/RLVa:KB]
->>>>>>> 4101c43f
 
 std::string self_av_string()
 {
@@ -2037,35 +2034,22 @@
 // [/SL:KB]
 
 	// Will link all the above items.
-<<<<<<< HEAD
 	LLPointer<LLInventoryCallback> link_waiter = new LLUpdateAppearanceOnDestroy;
-	linkAll(cof,all_items,link_waiter);
-=======
-	bool update_base_outfit_ordering = !append;
-	LLCallAfterInventoryLinkMgr *link_waiter =
-//		new LLCallAfterInventoryLinkMgr(all_items,cof,"update_appearance_on_destroy",
-// [SL:KB]
-		new LLCallAfterInventoryLinkMgr(items_add,cof,"update_appearance_on_destroy",
+// [SL:KB] - Checked: 2013-03-05 (RLVa-1.4.8)
+	linkAll(cof, items_add, link_waiter);
 // [/SL:KB]
-										boost::bind(&LLAppearanceMgr::updateAppearanceFromCOF,
-													LLAppearanceMgr::getInstance(),
-													update_base_outfit_ordering));
->>>>>>> 4101c43f
+//	linkAll(cof,all_items,link_waiter);
 
 	// Add link to outfit if category is an outfit. 
 // [SL:KB] - Checked: 2010-04-24 (RLVa-1.2.0f) | Added: RLVa-1.2.0f
 	if ( (!append) && (idOutfit.notNull()) )
 	{
-<<<<<<< HEAD
-		createBaseOutfitLink(category, link_waiter);
-=======
-		link_waiter->addItem(idOutfit);
->>>>>>> 4101c43f
+		createBaseOutfitLink(idOutfit, link_waiter);
 	}
 // [/SL:KB]
 //	if (!append)
 //	{
-//		link_waiter->addItem(category);
+//		createBaseOutfitLink(category, link_waiter);
 //	}
 //
 	// Remove current COF contents.  Have to do this after creating
