--- conflicted
+++ resolved
@@ -1524,15 +1524,9 @@
                         LLUUID item_id = gAgentWearables.getWearableItemID(item_to_wear->getWearableType(),
                                                                            wearable_count-1);
 // [SL:KB] - Patch: Appearance-AISFilter | Checked: 2015-05-02 (Catznip-3.7)
-<<<<<<< HEAD
-						removeCOFItemLinks(item_id, NULL, true);
-// [/SL:KB]
-//						removeCOFItemLinks(item_id, cb);
-=======
 			removeCOFItemLinks(item_id, NULL, true);
 // [/SL:KB]
 //			removeCOFItemLinks(item_id, cb);
->>>>>>> 2969550d
                     }
                     
                     items_to_link.push_back(item_to_wear);
@@ -2276,7 +2270,6 @@
 		item_contents["type"] = LLAssetType::AT_LINK; 
 		contents.append(item_contents);
 	}
-<<<<<<< HEAD
 //	const LLUUID& base_id = append ? getBaseOutfitUUID() : category;
 //	LLViewerInventoryCategory *base_cat = gInventory.getCategory(base_id);
 // [RLVa:KB] - Checked: 2014-11-02 (RLVa-1.4.11)
@@ -2284,14 +2277,6 @@
 	LLViewerInventoryCategory* base_cat = (base_id.notNull()) ? gInventory.getCategory(base_id) : NULL;
 // [/RLVa:KB]
 	if (base_cat && (base_cat->getPreferredType() == LLFolderType::FT_OUTFIT))
-=======
-	const LLUUID& base_id = append ? getBaseOutfitUUID() : category;
-	LLViewerInventoryCategory *base_cat = gInventory.getCategory(base_id);
-//	if (base_cat)
-// [SL:KB] - Patch: Appearance-Misc | Checked: 2015-06-27 (Catznip-3.7)
-	if ((base_cat) && (base_cat->getPreferredType() == LLFolderType::FT_OUTFIT))
-// [/SL:KB]
->>>>>>> 2969550d
 	{
 		LLSD base_contents;
 		base_contents["name"] = base_cat->getName();
@@ -2606,13 +2591,10 @@
 	removeDuplicateItems(gest_items);
 	filterWearableItems(wear_items, LLAgentWearables::MAX_CLOTHING_LAYERS, LLAgentWearables::MAX_CLOTHING_LAYERS);
 // [/SL:KB]
-<<<<<<< HEAD
 // [SL:KB] - Patch: Appearance-WearableDuplicateAssets | Checked: 2011-07-24 (Catznip-2.6.0e) | Added: Catznip-2.6.0e
 	// Wearing two wearables that share the same asset causes some issues
 	removeDuplicateWearableItemsByAssetID(wear_items);
 // [/SL:KB]
-=======
->>>>>>> 2969550d
 
 	dumpItemArray(wear_items,"asset_dump: wear_item");
 	dumpItemArray(obj_items,"asset_dump: obj_item");
@@ -2633,14 +2615,8 @@
 		std::set<LLUUID> pendingAttachments;
 		if (LLAttachmentsMgr::instance().getPendingAttachments(pendingAttachments))
 		{
-<<<<<<< HEAD
-			for (std::set<LLUUID>::const_iterator itAttachItem = pendingAttachments.begin(); itAttachItem != pendingAttachments.end(); ++itAttachItem)
-			{
-				const LLUUID& idAttachItem = *itAttachItem;
-=======
 			for (const LLUUID& idAttachItem : pendingAttachments)
 			{
->>>>>>> 2969550d
 				if ( (!gAgentAvatarp->isWearingAttachment(idAttachItem)) || (isLinkedInCOF(idAttachItem)) )
 				{
 					LLAttachmentsMgr::instance().clearPendingAttachmentLink(idAttachItem);
@@ -3250,15 +3226,12 @@
 		const LLViewerInventoryItem* item = item_array.at(i).get();
 		if (item->getIsLinkType() && item->getLinkedUUID() == item_id)
 		{
-<<<<<<< HEAD
 // [RLVa:KB] - Checked: 2013-02-12 (RLVa-1.4.8)
 			if (rlv_handler_t::isEnabled())
 			{
 				RLV_ASSERT(rlvPredCanRemoveItem(item));
 			}
 // [/RLVa:KB]
-=======
->>>>>>> 2969550d
 //			bool immediate_delete = false;
 //			if (item->getType() == LLAssetType::AT_OBJECT)
 //			{
@@ -3866,7 +3839,6 @@
         bRetry = false;
         LLCore::HttpRequest::ptr_t httpRequest(new LLCore::HttpRequest());
 
-<<<<<<< HEAD
         if (gSavedSettings.getBOOL("DebugForceAppearanceRequestFailure"))
         {
             cofVersion += 999;
@@ -3953,79 +3925,6 @@
 }
 
 void LLAppearanceMgr::syncCofVersionAndRefreshCoro()
-=======
-// [SL:KB] - Patch: Appearance-Misc | Checked: 2015-06-27 (Catznip-3.7)
-// Bad hack but if the viewer and server COF versions get out of sync all appearance requests will start to fail from that point on and require a relog to fix
-class LLSyncCofVersionResponder : public LLHTTPClient::Responder
-{
-	LOG_CLASS(LLSyncCofVersionResponder);
-public:
-	LLSyncCofVersionResponder() : LLHTTPClient::Responder()
-	{
-		mRetryPolicy = new LLAdaptiveRetryPolicy(1.0, 16.0, 2.0, 3);
-	}
-
-	virtual ~LLSyncCofVersionResponder()
-	{
-		// Try and request an update even if we fail
-		LLAppearanceMgr::instance().requestServerAppearanceUpdate();
-	}
-
-protected:
-	virtual void httpSuccess()
-	{
-		LL_INFOS() << "Successfully incremented agent's COF." << LL_ENDL;
-
-		const LLSD& sdContent = getContent();
-		if (!sdContent.isMap())
-		{
-			failureResult(HTTP_INTERNAL_ERROR, "Malformed response contents", sdContent);
-			return;
-		}
-
-		// Slam the server version onto the local version
-		LLViewerInventoryCategory* pCOF = gInventory.getCategory(LLAppearanceMgr::instance().getCOF());
-		if (pCOF)
-		{
-			S32 cofVersion = sdContent["version"].asInteger();
-			LL_INFOS() << "Slamming server COF version: was " << pCOF->getVersion() << " now " << cofVersion << LL_ENDL;
-			pCOF->setVersion(cofVersion);
-			llassert(gAgentAvatarp->mLastUpdateReceivedCOFVersion < cofVersion);
-		}
-
-		// The viewer version tends to be ahead of the server version so make sure our new request doesn't appear to be stale
-		gAgentAvatarp->mLastUpdateRequestCOFVersion = gAgentAvatarp->mLastUpdateReceivedCOFVersion;
-	}
-
-	virtual void httpFailure()
-	{
-		LL_WARNS("Avatar") << "While attempting to increment the agent's cof we got an error " << dumpResponse() << LL_ENDL;
-
-		F32 seconds_to_wait;
-		mRetryPolicy->onFailure(getStatus(), getResponseHeaders());
-		if (mRetryPolicy->shouldRetry(seconds_to_wait))
-		{
-			LL_INFOS() << "retrying" << LL_ENDL;
-			doAfterInterval(boost::bind(&LLAppearanceMgr::incrementCofVersion, LLAppearanceMgr::getInstance(), LLHTTPClient::ResponderPtr(this)), seconds_to_wait);
-		}
-		else
-		{
-			LL_WARNS() << "giving up after too many retries" << LL_ENDL;
-		}
-	}
-
-private:
-	LLPointer<LLHTTPRetryPolicy> mRetryPolicy;
-};
-
-void LLAppearanceMgr::syncCofVersionAndRefresh()
-{
-	incrementCofVersion(LLHTTPClient::ResponderPtr(new LLSyncCofVersionResponder()));
-}
-// [/SL:KB]
-
-void LLAppearanceMgr::incrementCofVersion(LLHTTPClient::ResponderPtr responder_ptr)
->>>>>>> 2969550d
 {
 	// If we don't have a region, report it as an error
 	if (gAgent.getRegion() == NULL)
@@ -4034,14 +3933,7 @@
 		return;
 	}
 
-<<<<<<< HEAD
 	std::string url = gAgent.getRegion()->getCapability("IncrementCOFVersion");
-=======
-//	std::string url = gAgent.getRegion()->getCapability("IncrementCofVersion");
-// [SL:KB] - Patch: Appearance-Misc | Checked: 2015-06-27 (Catznip-3.7)
-	std::string url = gAgent.getRegion()->getCapability("IncrementCOFVersion");
-// [/SL:KB]
->>>>>>> 2969550d
 	if (url.empty())
 	{
 		LL_WARNS("Avatar") << "No cap for IncrementCofVersion." << LL_ENDL;
@@ -4322,18 +4214,8 @@
 		LL_WARNS() << "called with empty list, nothing to do" << LL_ENDL;
 		return;
 	}
-<<<<<<< HEAD
 // [RLVa:KB] - Checked: 2013-02-12 (RLVa-1.4.8)
 //	LLPointer<LLInventoryCallback> cb = new LLUpdateAppearanceOnDestroy;
-=======
-//	LLPointer<LLInventoryCallback> cb = new LLUpdateAppearanceOnDestroy;
-// [SL:KB] - Patch: Appearance-Misc | Checked: 2015-05-05 (Catznip-3.7)
-	if (!cb)
-	{
-		cb = new LLUpdateAppearanceOnDestroy;
-	}
-// [/SL:KB]
->>>>>>> 2969550d
 	for (uuid_vec_t::const_iterator it = ids_to_remove.begin(); it != ids_to_remove.end(); ++it)
 	{
 		const LLUUID& id_to_remove = *it;
@@ -4360,23 +4242,15 @@
 		{
 		    continue;
 		}
-<<<<<<< HEAD
 
 		if (!cb)
 			cb = new LLUpdateAppearanceOnDestroy();
 		removeCOFItemLinks(linked_item_id, cb, immediate_delete);
-=======
-// [SL:KB] - Patch: Appearance-Misc | Checked: 2015-05-05 (Catznip-3.7)
-		removeCOFItemLinks(linked_item_id, cb, immediate_delete);
-// [/SL:KB]
-//		removeCOFItemLinks(linked_item_id, cb);
->>>>>>> 2969550d
 // [SL:KB] - Patch: Appearance-SyncAttach | Checked: 2015-03-01 (Catznip-3.7)
 		LLAttachmentsMgr::instance().clearPendingAttachmentLink(linked_item_id);
 // [/SL:KB]
 		addDoomedTempAttachment(linked_item_id);
 	}
-<<<<<<< HEAD
 // [/RLVa:KB]
 ////	LLPointer<LLInventoryCallback> cb = new LLUpdateAppearanceOnDestroy;
 //// [SL:KB] - Patch: Appearance-Misc | Checked: 2015-05-05 (Catznip-3.7)
@@ -4395,8 +4269,6 @@
 ////		removeCOFItemLinks(linked_item_id, cb);
 //		addDoomedTempAttachment(linked_item_id);
 //	}
-=======
->>>>>>> 2969550d
 }
 
 //void LLAppearanceMgr::removeItemFromAvatar(const LLUUID& id_to_remove)
