/** 
 * @file llappearancemgr.cpp
 * @brief Manager for initiating appearance changes on the viewer
 *
 * $LicenseInfo:firstyear=2004&license=viewerlgpl$
 * Second Life Viewer Source Code
 * Copyright (C) 2010, Linden Research, Inc.
 * 
 * This library is free software; you can redistribute it and/or
 * modify it under the terms of the GNU Lesser General Public
 * License as published by the Free Software Foundation;
 * version 2.1 of the License only.
 * 
 * This library is distributed in the hope that it will be useful,
 * but WITHOUT ANY WARRANTY; without even the implied warranty of
 * MERCHANTABILITY or FITNESS FOR A PARTICULAR PURPOSE.  See the GNU
 * Lesser General Public License for more details.
 * 
 * You should have received a copy of the GNU Lesser General Public
 * License along with this library; if not, write to the Free Software
 * Foundation, Inc., 51 Franklin Street, Fifth Floor, Boston, MA  02110-1301  USA
 * 
 * Linden Research, Inc., 945 Battery Street, San Francisco, CA  94111  USA
 * $/LicenseInfo$
 */

#include "llviewerprecompiledheaders.h"

#include <boost/lexical_cast.hpp>
#include "llaccordionctrltab.h"
#include "llagent.h"
#include "llagentcamera.h"
#include "llagentwearables.h"
#include "llappearancemgr.h"
#include "llattachmentsmgr.h"
#include "llcommandhandler.h"
#include "lleventtimer.h"
#include "llfloatersidepanelcontainer.h"
#include "llgesturemgr.h"
#include "llinventorybridge.h"
#include "llinventoryfunctions.h"
#include "llinventoryobserver.h"
#include "llnotificationsutil.h"
#include "lloutfitobserver.h"
#include "lloutfitslist.h"
#include "llselectmgr.h"
#include "llsidepanelappearance.h"
#include "llviewerobjectlist.h"
#include "llvoavatar.h"
#include "llvoavatarself.h"
#include "llviewerregion.h"
#include "llwearablelist.h"
#include "llsdutil.h"
#include "llsdserialize.h"

#if LL_MSVC
// disable boost::lexical_cast warning
#pragma warning (disable:4702)
#endif

std::string self_av_string()
{
	// On logout gAgentAvatarp can already be invalid
	return isAgentAvatarValid() ? gAgentAvatarp->avString() : "";
}

// RAII thingy to guarantee that a variable gets reset when the Setter
// goes out of scope.  More general utility would be handy - TODO:
// check boost.
class BoolSetter
{
public:
	BoolSetter(bool& var):
		mVar(var)
	{
		mVar = true;
	}
	~BoolSetter()
	{
		mVar = false; 
	}
private:
	bool& mVar;
};

char ORDER_NUMBER_SEPARATOR('@');

class LLOutfitUnLockTimer: public LLEventTimer
{
public:
	LLOutfitUnLockTimer(F32 period) : LLEventTimer(period)
	{
		// restart timer on BOF changed event
		LLOutfitObserver::instance().addBOFChangedCallback(boost::bind(
				&LLOutfitUnLockTimer::reset, this));
		stop();
	}

	/*virtual*/
	BOOL tick()
	{
		if(mEventTimer.hasExpired())
		{
			LLAppearanceMgr::instance().setOutfitLocked(false);
		}
		return FALSE;
	}
	void stop() { mEventTimer.stop(); }
	void start() { mEventTimer.start(); }
	void reset() { mEventTimer.reset(); }
	BOOL getStarted() { return mEventTimer.getStarted(); }

	LLTimer&  getEventTimer() { return mEventTimer;}
};

// support for secondlife:///app/appearance SLapps
class LLAppearanceHandler : public LLCommandHandler
{
public:
	// requests will be throttled from a non-trusted browser
	LLAppearanceHandler() : LLCommandHandler("appearance", UNTRUSTED_THROTTLE) {}

	bool handle(const LLSD& params, const LLSD& query_map, LLMediaCtrl* web)
	{
		// support secondlife:///app/appearance/show, but for now we just
		// make all secondlife:///app/appearance SLapps behave this way
		if (!LLUI::sSettingGroups["config"]->getBOOL("EnableAppearance"))
		{
			LLNotificationsUtil::add("NoAppearance", LLSD(), LLSD(), std::string("SwitchToStandardSkinAndQuit"));
			return true;
		}

		LLFloaterSidePanelContainer::showPanel("appearance", LLSD());
		return true;
	}
};

LLAppearanceHandler gAppearanceHandler;


LLUUID findDescendentCategoryIDByName(const LLUUID& parent_id, const std::string& name)
{
	LLInventoryModel::cat_array_t cat_array;
	LLInventoryModel::item_array_t item_array;
	LLNameCategoryCollector has_name(name);
	gInventory.collectDescendentsIf(parent_id,
									cat_array,
									item_array,
									LLInventoryModel::EXCLUDE_TRASH,
									has_name);
	if (0 == cat_array.count())
		return LLUUID();
	else
	{
		LLViewerInventoryCategory *cat = cat_array.get(0);
		if (cat)
			return cat->getUUID();
		else
		{
			llwarns << "null cat" << llendl;
			return LLUUID();
		}
	}
}

// We want this to be much lower (e.g. 15.0 is usually fine), bumping
// up for now until we can diagnose some cases of very slow response
// to requests.
const F32 DEFAULT_RETRY_AFTER_INTERVAL = 300.0;

// Given the current back-end problems, retrying is causing too many
// duplicate items. Bump this back to 2 once they are resolved (or can
// leave at 0 if the operations become actually reliable).
const S32 DEFAULT_MAX_RETRIES = 0;

class LLCallAfterInventoryBatchMgr: public LLEventTimer 
{
public:
	LLCallAfterInventoryBatchMgr(const LLUUID& dst_cat_id,
								 const std::string& phase_name,
								 nullary_func_t on_completion_func,
								 nullary_func_t on_failure_func = no_op,
								 F32 retry_after = DEFAULT_RETRY_AFTER_INTERVAL,
								 S32 max_retries = DEFAULT_MAX_RETRIES
		):
		mDstCatID(dst_cat_id),
		mTrackingPhase(phase_name),
		mOnCompletionFunc(on_completion_func),
		mOnFailureFunc(on_failure_func),
		mRetryAfter(retry_after),
		mMaxRetries(max_retries),
		mPendingRequests(0),
		mFailCount(0),
		mCompletionOrFailureCalled(false),
		mRetryCount(0),
		LLEventTimer(5.0)
	{
		if (!mTrackingPhase.empty())
	{
			selfStartPhase(mTrackingPhase);
		}
	}

	void addItems(LLInventoryModel::item_array_t& src_items)
	{
		for (LLInventoryModel::item_array_t::const_iterator it = src_items.begin();
			 it != src_items.end();
			 ++it)
		{
			LLViewerInventoryItem* item = *it;
			llassert(item);
			addItem(item->getUUID());
		}
	}
		
	// Request or re-request operation for specified item.
	void addItem(const LLUUID& item_id)
	{
		LL_DEBUGS("Avatar") << "item_id " << item_id << llendl;

		if (!requestOperation(item_id))
		{
			LL_DEBUGS("Avatar") << "item_id " << item_id << " requestOperation false, skipping" << llendl;
			return;
	}

		mPendingRequests++;
		// On a re-request, this will reset the timer.
		mWaitTimes[item_id] = LLTimer();
		if (mRetryCounts.find(item_id) == mRetryCounts.end())
	{
			mRetryCounts[item_id] = 0;
		}
		else
		{
			mRetryCounts[item_id]++;
		}
	}

	virtual bool requestOperation(const LLUUID& item_id) = 0;

	void onOp(const LLUUID& src_id, const LLUUID& dst_id, LLTimer timestamp)
	{
		if (ll_frand() < gSavedSettings.getF32("InventoryDebugSimulateLateOpRate"))
	{
			llwarns << "Simulating late operation by punting handling to later" << llendl;
			doAfterInterval(boost::bind(&LLCallAfterInventoryBatchMgr::onOp,this,src_id,dst_id,timestamp),
							mRetryAfter);
			return;
		}
		mPendingRequests--;
		F32 elapsed = timestamp.getElapsedTimeF32();
		LL_DEBUGS("Avatar") << "op done, src_id " << src_id << " dst_id " << dst_id << " after " << elapsed << " seconds" << llendl;
		if (mWaitTimes.find(src_id) == mWaitTimes.end())
		{
			// No longer waiting for this item - either serviced
			// already or gave up after too many retries.
			llwarns << "duplicate or late operation, src_id " << src_id << "dst_id " << dst_id
					<< " elapsed " << elapsed << " after end " << (S32) mCompletionOrFailureCalled << llendl;
		}
		mTimeStats.push(elapsed);
		mWaitTimes.erase(src_id);
		if (mWaitTimes.empty() && !mCompletionOrFailureCalled)
		{
			onCompletionOrFailure();
		}
	}
		
	void onCompletionOrFailure()
	{
		assert (!mCompletionOrFailureCalled);
		mCompletionOrFailureCalled = true;

		// Will never call onCompletion() if any item has been flagged as
		// a failure - otherwise could wind up with corrupted
		// outfit, involuntary nudity, etc.
		reportStats();
		if (!mTrackingPhase.empty())
		{
			selfStopPhase(mTrackingPhase);
		}
		if (!mFailCount)
		{
			onCompletion();
		}
		else
		{
			onFailure();
		}
	}
		
	void onFailure()
	{
		llinfos << "failed" << llendl;
		mOnFailureFunc();
	}

	void onCompletion()
	{
		llinfos << "done" << llendl;
		mOnCompletionFunc();
	}

	// virtual
	// Will be deleted after returning true - only safe to do this if all callbacks have fired.
	BOOL tick()
	{
		// mPendingRequests will be zero if all requests have been
		// responded to.  mWaitTimes.empty() will be true if we have
		// received at least one reply for each UUID.  If requests
		// have been dropped and retried, these will not necessarily
		// be the same.  Only safe to return true if all requests have
		// been serviced, since it will result in this object being
		// deleted.
		bool all_done = (mPendingRequests==0);
		
		if (!mWaitTimes.empty())
		{
			llwarns << "still waiting on " << mWaitTimes.size() << " items" << llendl;
			for (std::map<LLUUID,LLTimer>::iterator it = mWaitTimes.begin();
				 it != mWaitTimes.end();)
			{
				// Use a copy of iterator because it may be erased/invalidated.
				std::map<LLUUID,LLTimer>::iterator curr_it = it;
				++it;

				F32 time_waited = curr_it->second.getElapsedTimeF32();
				S32 retries = mRetryCounts[curr_it->first];
				if (time_waited > mRetryAfter)
				{
					if (retries < mMaxRetries)
		{
						LL_DEBUGS("Avatar") << "Waited " << time_waited <<
							" for " << curr_it->first << ", retrying" << llendl;
						mRetryCount++;
						addItem(curr_it->first);
		}
		else
		{
						llwarns << "Giving up on " << curr_it->first << " after too many retries" << llendl;
						mWaitTimes.erase(curr_it);
						mFailCount++;
					}
				}
				if (mWaitTimes.empty())
				{
					onCompletionOrFailure();
				}

		}
	}
		return all_done;
	}

	void reportStats()
	{
		LL_DEBUGS("Avatar") << "Phase: " << mTrackingPhase << llendl;
		LL_DEBUGS("Avatar") << "mFailCount: " << mFailCount << llendl;
		LL_DEBUGS("Avatar") << "mRetryCount: " << mRetryCount << llendl;
		LL_DEBUGS("Avatar") << "Times: n " << mTimeStats.getCount() << " min " << mTimeStats.getMinValue() << " max " << mTimeStats.getMaxValue() << llendl;
		LL_DEBUGS("Avatar") << "Mean " << mTimeStats.getMean() << " stddev " << mTimeStats.getStdDev() << llendl;
	}

	virtual ~LLCallAfterInventoryBatchMgr()
	{
		LL_DEBUGS("Avatar") << "deleting" << llendl;
	}

protected:
	std::string mTrackingPhase;
	std::map<LLUUID,LLTimer> mWaitTimes;
	std::map<LLUUID,S32> mRetryCounts;
	LLUUID mDstCatID;
	nullary_func_t mOnCompletionFunc;
	nullary_func_t mOnFailureFunc;
	F32 mRetryAfter;
	S32 mMaxRetries;
	S32 mPendingRequests;
	S32 mFailCount;
	S32 mRetryCount;
	bool mCompletionOrFailureCalled;
	LLViewerStats::StatsAccumulator mTimeStats;
};

class LLCallAfterInventoryCopyMgr: public LLCallAfterInventoryBatchMgr
{
public:
	LLCallAfterInventoryCopyMgr(LLInventoryModel::item_array_t& src_items,
								const LLUUID& dst_cat_id,
								const std::string& phase_name,
								nullary_func_t on_completion_func,
								nullary_func_t on_failure_func = no_op,
								 F32 retry_after = DEFAULT_RETRY_AFTER_INTERVAL,
								 S32 max_retries = DEFAULT_MAX_RETRIES
		):
		LLCallAfterInventoryBatchMgr(dst_cat_id, phase_name, on_completion_func, on_failure_func, retry_after, max_retries)
	{
		addItems(src_items);
	}

	virtual bool requestOperation(const LLUUID& item_id)
		{
		LLViewerInventoryItem *item = gInventory.getItem(item_id);
		llassert(item);
		LL_DEBUGS("Avatar") << "copying item " << item_id << llendl;
		if (ll_frand() < gSavedSettings.getF32("InventoryDebugSimulateOpFailureRate"))
		{
			LL_DEBUGS("Avatar") << "simulating failure by not sending request for item " << item_id << llendl;
			return true;
		}
		copy_inventory_item(
			gAgent.getID(),
			item->getPermissions().getOwner(),
			item->getUUID(),
			mDstCatID,
			std::string(),
			new LLBoostFuncInventoryCallback(boost::bind(&LLCallAfterInventoryBatchMgr::onOp,this,item_id,_1,LLTimer()))
			);
		return true;
	}
};

class LLCallAfterInventoryLinkMgr: public LLCallAfterInventoryBatchMgr
{
public:
	LLCallAfterInventoryLinkMgr(LLInventoryModel::item_array_t& src_items,
								const LLUUID& dst_cat_id,
								const std::string& phase_name,
								nullary_func_t on_completion_func,
								nullary_func_t on_failure_func = no_op,
								 F32 retry_after = DEFAULT_RETRY_AFTER_INTERVAL,
								 S32 max_retries = DEFAULT_MAX_RETRIES
		):
		LLCallAfterInventoryBatchMgr(dst_cat_id, phase_name, on_completion_func, on_failure_func, retry_after, max_retries)
	{
		addItems(src_items);
	}
	
	virtual bool requestOperation(const LLUUID& item_id)
	{
		bool request_sent = false;
		LLViewerInventoryItem *item = gInventory.getItem(item_id);
		if (item)
		{
			if (item->getParentUUID() == mDstCatID)
			{
				LL_DEBUGS("Avatar") << "item " << item_id << " name " << item->getName() << " is already a child of " << mDstCatID << llendl;
				return false;
			}
			LL_DEBUGS("Avatar") << "linking item " << item_id << " name " << item->getName() << " to " << mDstCatID << llendl;
			// create an inventory item link.
			if (ll_frand() < gSavedSettings.getF32("InventoryDebugSimulateOpFailureRate"))
			{
				LL_DEBUGS("Avatar") << "simulating failure by not sending request for item " << item_id << llendl;
				return true;
			}
			link_inventory_item(gAgent.getID(),
								item->getLinkedUUID(),
								mDstCatID,
								item->getName(),
								item->getActualDescription(),
								LLAssetType::AT_LINK,
								new LLBoostFuncInventoryCallback(
									boost::bind(&LLCallAfterInventoryBatchMgr::onOp,this,item_id,_1,LLTimer())));
			return true;
		}
		else
		{
			// create a base outfit link if appropriate.
			LLViewerInventoryCategory *catp = gInventory.getCategory(item_id);
			if (!catp)
			{
				llwarns << "link request failed, id not found as inventory item or category " << item_id << llendl;
				return false;
			}
			const LLUUID cof = LLAppearanceMgr::instance().getCOF();
			std::string new_outfit_name = "";

			LLAppearanceMgr::instance().purgeBaseOutfitLink(cof);

			if (catp && catp->getPreferredType() == LLFolderType::FT_OUTFIT)
	{
				if (ll_frand() < gSavedSettings.getF32("InventoryDebugSimulateOpFailureRate"))
		{
					LL_DEBUGS("Avatar") << "simulating failure by not sending request for item " << item_id << llendl;
					return true;
				}
				LL_DEBUGS("Avatar") << "linking folder " << item_id << " name " << catp->getName() << " to cof " << cof << llendl;
				link_inventory_item(gAgent.getID(), item_id, cof, catp->getName(), "",
									LLAssetType::AT_LINK_FOLDER, 
									new LLBoostFuncInventoryCallback(
										boost::bind(&LLCallAfterInventoryBatchMgr::onOp,this,item_id,_1,LLTimer())));
				new_outfit_name = catp->getName();
				request_sent = true;
			}
	
			LLAppearanceMgr::instance().updatePanelOutfitName(new_outfit_name);
		}
		return request_sent;
	}
};

LLUpdateAppearanceOnDestroy::LLUpdateAppearanceOnDestroy(bool update_base_outfit_ordering):
	mFireCount(0),
	mUpdateBaseOrder(update_base_outfit_ordering)
{
	selfStartPhase("update_appearance_on_destroy");
}

LLUpdateAppearanceOnDestroy::~LLUpdateAppearanceOnDestroy()
{
	if (!LLApp::isExiting())
	{
		// speculative fix for MAINT-1150
		LL_INFOS("Avatar") << self_av_string() << "done update appearance on destroy" << LL_ENDL;

		selfStopPhase("update_appearance_on_destroy");

		LLAppearanceMgr::instance().updateAppearanceFromCOF(mUpdateBaseOrder);
	}
}

void LLUpdateAppearanceOnDestroy::fire(const LLUUID& inv_item)
{
	LLViewerInventoryItem* item = (LLViewerInventoryItem*)gInventory.getItem(inv_item);
	const std::string item_name = item ? item->getName() : "ITEM NOT FOUND";
#ifndef LL_RELEASE_FOR_DOWNLOAD
	LL_DEBUGS("Avatar") << self_av_string() << "callback fired [ name:" << item_name << " UUID:" << inv_item << " count:" << mFireCount << " ] " << LL_ENDL;
#endif
	mFireCount++;
}

struct LLFoundData
{
	LLFoundData() :
		mAssetType(LLAssetType::AT_NONE),
		mWearableType(LLWearableType::WT_INVALID),
		mWearable(NULL) {}

	LLFoundData(const LLUUID& item_id,
				const LLUUID& asset_id,
				const std::string& name,
				const LLAssetType::EType& asset_type,
				const LLWearableType::EType& wearable_type,
				const bool is_replacement = false
		) :
		mItemID(item_id),
		mAssetID(asset_id),
		mName(name),
		mAssetType(asset_type),
		mWearableType(wearable_type),
		mIsReplacement(is_replacement),
		mWearable( NULL ) {}
	
	LLUUID mItemID;
	LLUUID mAssetID;
	std::string mName;
	LLAssetType::EType mAssetType;
	LLWearableType::EType mWearableType;
	LLViewerWearable* mWearable;
	bool mIsReplacement;
};

	
class LLWearableHoldingPattern
{
	LOG_CLASS(LLWearableHoldingPattern);

public:
	LLWearableHoldingPattern();
	~LLWearableHoldingPattern();

	bool pollFetchCompletion();
	void onFetchCompletion();
	bool isFetchCompleted();
	bool isTimedOut();

	void checkMissingWearables();
	bool pollMissingWearables();
	bool isMissingCompleted();
	void recoverMissingWearable(LLWearableType::EType type);
	void clearCOFLinksForMissingWearables();
	
	void onWearableAssetFetch(LLViewerWearable *wearable);
	void onAllComplete();

// [SL:KB] - Patch: Appearance-COFCorruption | Checked: 2010-04-14 (Catznip-2.0)
	bool pollStopped();
// [/SL:KB]

	typedef std::list<LLFoundData> found_list_t;
	found_list_t& getFoundList();
	void eraseTypeToLink(LLWearableType::EType type);
	void eraseTypeToRecover(LLWearableType::EType type);
//	void setObjItems(const LLInventoryModel::item_array_t& items);
	void setGestItems(const LLInventoryModel::item_array_t& items);
	bool isMostRecent();
	void handleLateArrivals();
	void resetTime(F32 timeout);
	
private:
	found_list_t mFoundList;
//	LLInventoryModel::item_array_t mObjItems;
	LLInventoryModel::item_array_t mGestItems;
	typedef std::set<S32> type_set_t;
	type_set_t mTypesToRecover;
	type_set_t mTypesToLink;
	S32 mResolved;
	LLTimer mWaitTime;
	bool mFired;
	typedef std::set<LLWearableHoldingPattern*> type_set_hp;
	static type_set_hp sActiveHoldingPatterns;
	bool mIsMostRecent;
	std::set<LLViewerWearable*> mLateArrivals;
	bool mIsAllComplete;
};

LLWearableHoldingPattern::type_set_hp LLWearableHoldingPattern::sActiveHoldingPatterns;

LLWearableHoldingPattern::LLWearableHoldingPattern():
	mResolved(0),
	mFired(false),
	mIsMostRecent(true),
	mIsAllComplete(false)
{
	if (sActiveHoldingPatterns.size()>0)
	{
		llinfos << "Creating LLWearableHoldingPattern when "
				<< sActiveHoldingPatterns.size()
				<< " other attempts are active."
				<< " Flagging others as invalid."
				<< llendl;
		for (type_set_hp::iterator it = sActiveHoldingPatterns.begin();
			 it != sActiveHoldingPatterns.end();
			 ++it)
		{
			(*it)->mIsMostRecent = false;
		}
			 
	}
	sActiveHoldingPatterns.insert(this);
	selfStartPhase("holding_pattern");
}

LLWearableHoldingPattern::~LLWearableHoldingPattern()
{
	sActiveHoldingPatterns.erase(this);
	if (isMostRecent())
	{
		selfStopPhase("holding_pattern");
	}
}

bool LLWearableHoldingPattern::isMostRecent()
{
	return mIsMostRecent;
}

LLWearableHoldingPattern::found_list_t& LLWearableHoldingPattern::getFoundList()
{
	return mFoundList;
}

void LLWearableHoldingPattern::eraseTypeToLink(LLWearableType::EType type)
{
	mTypesToLink.erase(type);
}

void LLWearableHoldingPattern::eraseTypeToRecover(LLWearableType::EType type)
{
	mTypesToRecover.erase(type);
}

// [SL:KB] - Patch: Appearance-SyncAttach | Checked: 2010-06-19 (Catznip-2.1)
//void LLWearableHoldingPattern::setObjItems(const LLInventoryModel::item_array_t& items)
//{
//	mObjItems = items;
//}

void LLWearableHoldingPattern::setGestItems(const LLInventoryModel::item_array_t& items)
{
	mGestItems = items;
}

bool LLWearableHoldingPattern::isFetchCompleted()
{
	return (mResolved >= (S32)getFoundList().size()); // have everything we were waiting for?
}

bool LLWearableHoldingPattern::isTimedOut()
{
	return mWaitTime.hasExpired();
}

void LLWearableHoldingPattern::checkMissingWearables()
{
	if (!isMostRecent())
	{
		// runway why don't we actually skip here?
		llwarns << self_av_string() << "skipping because LLWearableHolding pattern is invalid (superceded by later outfit request)" << llendl;
	}

	std::vector<S32> found_by_type(LLWearableType::WT_COUNT,0);
	std::vector<S32> requested_by_type(LLWearableType::WT_COUNT,0);
	for (found_list_t::iterator it = getFoundList().begin(); it != getFoundList().end(); ++it)
	{
		LLFoundData &data = *it;
		if (data.mWearableType < LLWearableType::WT_COUNT)
			requested_by_type[data.mWearableType]++;
		if (data.mWearable)
			found_by_type[data.mWearableType]++;
	}

	for (S32 type = 0; type < LLWearableType::WT_COUNT; ++type)
	{
		if (requested_by_type[type] > found_by_type[type])
		{
			llwarns << self_av_string() << "got fewer wearables than requested, type " << type << ": requested " << requested_by_type[type] << ", found " << found_by_type[type] << llendl;
		}
		if (found_by_type[type] > 0)
			continue;
		if (
			// If at least one wearable of certain types (pants/shirt/skirt)
			// was requested but none was found, create a default asset as a replacement.
			// In all other cases, don't do anything.
			// For critical types (shape/hair/skin/eyes), this will keep the avatar as a cloud 
			// due to logic in LLVOAvatarSelf::getIsCloud().
			// For non-critical types (tatoo, socks, etc.) the wearable will just be missing.
			(requested_by_type[type] > 0) &&  
			((type == LLWearableType::WT_PANTS) || (type == LLWearableType::WT_SHIRT) || (type == LLWearableType::WT_SKIRT)))
		{
			mTypesToRecover.insert(type);
			mTypesToLink.insert(type);
			recoverMissingWearable((LLWearableType::EType)type);
			llwarns << self_av_string() << "need to replace " << type << llendl; 
		}
	}

	resetTime(60.0F);

	selfStartPhase("get_missing_wearables");
	if (!pollMissingWearables())
	{
		doOnIdleRepeating(boost::bind(&LLWearableHoldingPattern::pollMissingWearables,this));
	}
}

void LLWearableHoldingPattern::onAllComplete()
{
	if (isAgentAvatarValid())
	{
		gAgentAvatarp->outputRezTiming("Agent wearables fetch complete");
	}

	if (!isMostRecent())
	{
		// runway need to skip here?
		llwarns << self_av_string() << "skipping because LLWearableHolding pattern is invalid (superceded by later outfit request)" << llendl;
	}

	// Activate all gestures in this folder
	if (mGestItems.count() > 0)
	{
		LL_DEBUGS("Avatar") << self_av_string() << "Activating " << mGestItems.count() << " gestures" << LL_ENDL;
		
		LLGestureMgr::instance().activateGestures(mGestItems);
		
		// Update the inventory item labels to reflect the fact
		// they are active.
		LLViewerInventoryCategory* catp =
			gInventory.getCategory(LLAppearanceMgr::instance().getCOF());
		
		if (catp)
		{
			gInventory.updateCategory(catp);
			gInventory.notifyObservers();
		}
	}

	// Update wearables.
	LL_INFOS("Avatar") << self_av_string() << "Updating agent wearables with " << mResolved << " wearable items " << LL_ENDL;
	LLAppearanceMgr::instance().updateAgentWearables(this, false);
	
// [SL:KB] - Patch: Appearance-SyncAttach | Checked: 2010-03-22 (Catznip-2.1)
//	// Update attachments to match those requested.
//	if (isAgentAvatarValid())
//	{
//		LL_DEBUGS("Avatar") << self_av_string() << "Updating " << mObjItems.count() << " attachments" << LL_ENDL;
//		llinfos << "Updating " << mObjItems.count() << " attachments" << llendl;
//		LLAgentWearables::userUpdateAttachments(mObjItems);
//	}

	if (isFetchCompleted() && isMissingCompleted())
	{
		// Only safe to delete if all wearable callbacks and all missing wearables completed.
		delete this;
	}
	else
	{
		mIsAllComplete = true;
		handleLateArrivals();
	}
}

void LLWearableHoldingPattern::onFetchCompletion()
{
	selfStopPhase("get_wearables");
		
	if (!isMostRecent())
	{
		// runway skip here?
		llwarns << self_av_string() << "skipping because LLWearableHolding pattern is invalid (superceded by later outfit request)" << llendl;
	}

	checkMissingWearables();
}

// Runs as an idle callback until all wearables are fetched (or we time out).
bool LLWearableHoldingPattern::pollFetchCompletion()
{
	if (!isMostRecent())
	{
		// runway skip here?
		llwarns << self_av_string() << "skipping because LLWearableHolding pattern is invalid (superceded by later outfit request)" << llendl;

// [SL:KB] - Patch: Appearance-COFCorruption | Checked: 2010-04-14 (Catznip-2.0)
		// If we were signalled to stop then we shouldn't do anything else except poll for when it's safe to delete ourselves
		doOnIdleRepeating(boost::bind(&LLWearableHoldingPattern::pollStopped, this));
		return true;
// [/SL:KB]
	}

	bool completed = isFetchCompleted();
	bool timed_out = isTimedOut();
	bool done = completed || timed_out;

	if (done)
	{
		LL_INFOS("Avatar") << self_av_string() << "polling, done status: " << completed << " timed out " << timed_out
				<< " elapsed " << mWaitTime.getElapsedTimeF32() << LL_ENDL;

		mFired = true;
		
		if (timed_out)
		{
			llwarns << self_av_string() << "Exceeded max wait time for wearables, updating appearance based on what has arrived" << llendl;
		}

		onFetchCompletion();
	}
	return done;
}

void recovered_item_link_cb(const LLUUID& item_id, LLWearableType::EType type, LLViewerWearable *wearable, LLWearableHoldingPattern* holder)
{
	if (!holder->isMostRecent())
		{
			llwarns << "skipping because LLWearableHolding pattern is invalid (superceded by later outfit request)" << llendl;
			// runway skip here?
		}

	llinfos << "Recovered item link for type " << type << llendl;
	holder->eraseTypeToLink(type);
		// Add wearable to FoundData for actual wearing
		LLViewerInventoryItem *item = gInventory.getItem(item_id);
		LLViewerInventoryItem *linked_item = item ? item->getLinkedItem() : NULL;

		if (linked_item)
		{
			gInventory.addChangedMask(LLInventoryObserver::LABEL, linked_item->getUUID());
			
			if (item)
			{
				LLFoundData found(linked_item->getUUID(),
								  linked_item->getAssetUUID(),
								  linked_item->getName(),
								  linked_item->getType(),
								  linked_item->isWearableType() ? linked_item->getWearableType() : LLWearableType::WT_INVALID,
								  true // is replacement
					);
			found.mWearable = wearable;
			holder->getFoundList().push_front(found);
			}
			else
			{
				llwarns << self_av_string() << "inventory item not found for recovered wearable" << llendl;
			}
		}
		else
		{
			llwarns << self_av_string() << "inventory link not found for recovered wearable" << llendl;
		}
	}

void recovered_item_cb(const LLUUID& item_id, LLWearableType::EType type, LLViewerWearable *wearable, LLWearableHoldingPattern* holder)
{
	if (!holder->isMostRecent())
<<<<<<< HEAD
		{
			// runway skip here?
			llwarns << self_av_string() << "skipping because LLWearableHolding pattern is invalid (superceded by later outfit request)" << llendl;
		}
=======
	{
		// runway skip here?
		llwarns << self_av_string() << "skipping because LLWearableHolding pattern is invalid (superceded by later outfit request)" << llendl;

// [SL:KB] - Patch: Appearance-COFCorruption | Checked: 2010-04-14 (Catznip-2.0)
		// If we were signalled to stop then we shouldn't do anything else except poll for when it's safe to delete ourselves
		return;
// [/SL:KB]
	}
>>>>>>> 78d8247b

	LL_DEBUGS("Avatar") << self_av_string() << "Recovered item for type " << type << LL_ENDL;
		LLViewerInventoryItem *itemp = gInventory.getItem(item_id);
	wearable->setItemID(item_id);
	LLPointer<LLInventoryCallback> cb = new LLBoostFuncInventoryCallback(boost::bind(recovered_item_link_cb,_1,type,wearable,holder));
	holder->eraseTypeToRecover(type);
		llassert(itemp);
		if (itemp)
		{
			link_inventory_item( gAgent.getID(),
					     item_id,
					     LLAppearanceMgr::instance().getCOF(),
					     itemp->getName(),
						 itemp->getDescription(),
					     LLAssetType::AT_LINK,
					     cb);
		}
	}

void LLWearableHoldingPattern::recoverMissingWearable(LLWearableType::EType type)
{
	if (!isMostRecent())
	{
		// runway skip here?
		llwarns << self_av_string() << "skipping because LLWearableHolding pattern is invalid (superceded by later outfit request)" << llendl;
	}
	
		// Try to recover by replacing missing wearable with a new one.
	LLNotificationsUtil::add("ReplacedMissingWearable");
	lldebugs << "Wearable " << LLWearableType::getTypeLabel(type)
			 << " could not be downloaded.  Replaced inventory item with default wearable." << llendl;
	LLViewerWearable* wearable = LLWearableList::instance().createNewWearable(type, gAgentAvatarp);

	// Add a new one in the lost and found folder.
	const LLUUID lost_and_found_id = gInventory.findCategoryUUIDForType(LLFolderType::FT_LOST_AND_FOUND);
	LLPointer<LLInventoryCallback> cb = new LLBoostFuncInventoryCallback(boost::bind(recovered_item_cb,_1,type,wearable,this));

	create_inventory_item(gAgent.getID(),
						  gAgent.getSessionID(),
						  lost_and_found_id,
						  wearable->getTransactionID(),
						  wearable->getName(),
						  wearable->getDescription(),
						  wearable->getAssetType(),
						  LLInventoryType::IT_WEARABLE,
						  wearable->getType(),
						  wearable->getPermissions().getMaskNextOwner(),
						  cb);
}

bool LLWearableHoldingPattern::isMissingCompleted()
{
	return mTypesToLink.size()==0 && mTypesToRecover.size()==0;
}

void LLWearableHoldingPattern::clearCOFLinksForMissingWearables()
{
	for (found_list_t::iterator it = getFoundList().begin(); it != getFoundList().end(); ++it)
	{
		LLFoundData &data = *it;
		if ((data.mWearableType < LLWearableType::WT_COUNT) && (!data.mWearable))
		{
			// Wearable link that was never resolved; remove links to it from COF
			LL_INFOS("Avatar") << self_av_string() << "removing link for unresolved item " << data.mItemID.asString() << LL_ENDL;
			LLAppearanceMgr::instance().removeCOFItemLinks(data.mItemID);
		}
	}
}

// [SL:KB] - Patch: Appearance-COFCorruption | Checked: 2010-04-14 (Catznip-2.0)
bool LLWearableHoldingPattern::pollStopped()
{
	// We have to keep on polling until we're sure that all callbacks have completed or they'll cause a crash
	if ( (isFetchCompleted()) && (isMissingCompleted()) )
	{
		delete this;
		return true;
	}
	return false;
}
// [/SL:KB]

bool LLWearableHoldingPattern::pollMissingWearables()
{
	if (!isMostRecent())
	{
		// runway skip here?
		llwarns << self_av_string() << "skipping because LLWearableHolding pattern is invalid (superceded by later outfit request)" << llendl;

// [SL:KB] - Patch: Appearance-COFCorruption | Checked: 2010-04-14 (Catznip-2.0)
		// If we were signalled to stop then we shouldn't do anything else except poll for when it's safe to delete ourselves
		doOnIdleRepeating(boost::bind(&LLWearableHoldingPattern::pollStopped, this));
		return true;
// [/SL:KB]
	}
	
	bool timed_out = isTimedOut();
	bool missing_completed = isMissingCompleted();
	bool done = timed_out || missing_completed;

	if (!done)
	{
		LL_INFOS("Avatar") << self_av_string() << "polling missing wearables, waiting for items " << mTypesToRecover.size()
				<< " links " << mTypesToLink.size()
				<< " wearables, timed out " << timed_out
				<< " elapsed " << mWaitTime.getElapsedTimeF32()
				<< " done " << done << LL_ENDL;
	}

	if (done)
	{
		selfStopPhase("get_missing_wearables");

		gAgentAvatarp->debugWearablesLoaded();

		// BAP - if we don't call clearCOFLinksForMissingWearables()
		// here, we won't have to add the link back in later if the
		// wearable arrives late.  This is to avoid corruption of
		// wearable ordering info.  Also has the effect of making
		// unworn item links visible in the COF under some
		// circumstances.

		//clearCOFLinksForMissingWearables();
		onAllComplete();
	}
	return done;
}

// Handle wearables that arrived after the timeout period expired.
void LLWearableHoldingPattern::handleLateArrivals()
{
	// Only safe to run if we have previously finished the missing
	// wearables and other processing - otherwise we could be in some
	// intermediate state - but have not been superceded by a later
	// outfit change request.
	if (mLateArrivals.size() == 0)
	{
		// Nothing to process.
		return;
	}
	if (!isMostRecent())
	{
		llwarns << self_av_string() << "Late arrivals not handled - outfit change no longer valid" << llendl;
	}
	if (!mIsAllComplete)
	{
		llwarns << self_av_string() << "Late arrivals not handled - in middle of missing wearables processing" << llendl;
	}

	LL_INFOS("Avatar") << self_av_string() << "Need to handle " << mLateArrivals.size() << " late arriving wearables" << LL_ENDL;

	// Update mFoundList using late-arriving wearables.
	std::set<LLWearableType::EType> replaced_types;
	for (LLWearableHoldingPattern::found_list_t::iterator iter = getFoundList().begin();
		 iter != getFoundList().end(); ++iter)
	{
		LLFoundData& data = *iter;
		for (std::set<LLViewerWearable*>::iterator wear_it = mLateArrivals.begin();
			 wear_it != mLateArrivals.end();
			 ++wear_it)
		{
			LLViewerWearable *wearable = *wear_it;

			if(wearable->getAssetID() == data.mAssetID)
			{
				data.mWearable = wearable;

				replaced_types.insert(data.mWearableType);

				// BAP - if we didn't call
				// clearCOFLinksForMissingWearables() earlier, we
				// don't need to restore the link here.  Fixes
				// wearable ordering problems.

				// LLAppearanceMgr::instance().addCOFItemLink(data.mItemID,false);

				// BAP failing this means inventory or asset server
				// are corrupted in a way we don't handle.
				llassert((data.mWearableType < LLWearableType::WT_COUNT) && (wearable->getType() == data.mWearableType));
				break;
			}
		}
	}

	// Remove COF links for any default wearables previously used to replace the late arrivals.
	// All this pussyfooting around with a while loop and explicit
	// iterator incrementing is to allow removing items from the list
	// without clobbering the iterator we're using to navigate.
	LLWearableHoldingPattern::found_list_t::iterator iter = getFoundList().begin();
	while (iter != getFoundList().end())
	{
		LLFoundData& data = *iter;

		// If an item of this type has recently shown up, removed the corresponding replacement wearable from COF.
		if (data.mWearable && data.mIsReplacement &&
			replaced_types.find(data.mWearableType) != replaced_types.end())
		{
			LLAppearanceMgr::instance().removeCOFItemLinks(data.mItemID);
			std::list<LLFoundData>::iterator clobber_ator = iter;
			++iter;
			getFoundList().erase(clobber_ator);
		}
		else
		{
			++iter;
		}
	}

	// Clear contents of late arrivals.
	mLateArrivals.clear();

	// Update appearance based on mFoundList
	LLAppearanceMgr::instance().updateAgentWearables(this, false);
}

void LLWearableHoldingPattern::resetTime(F32 timeout)
{
	mWaitTime.reset();
	mWaitTime.setTimerExpirySec(timeout);
}

void LLWearableHoldingPattern::onWearableAssetFetch(LLViewerWearable *wearable)
{
	if (!isMostRecent())
	{
		llwarns << self_av_string() << "skipping because LLWearableHolding pattern is invalid (superceded by later outfit request)" << llendl;
	}
	
	mResolved += 1;  // just counting callbacks, not successes.
	LL_DEBUGS("Avatar") << self_av_string() << "resolved " << mResolved << "/" << getFoundList().size() << LL_ENDL;
	if (!wearable)
	{
		llwarns << self_av_string() << "no wearable found" << llendl;
	}

	if (mFired)
	{
		llwarns << self_av_string() << "called after holder fired" << llendl;
		if (wearable)
		{
			mLateArrivals.insert(wearable);
			if (mIsAllComplete)
			{
				handleLateArrivals();
			}
		}
		return;
	}

	if (!wearable)
	{
		return;
	}

	for (LLWearableHoldingPattern::found_list_t::iterator iter = getFoundList().begin();
		 iter != getFoundList().end(); ++iter)
	{
		LLFoundData& data = *iter;
		if(wearable->getAssetID() == data.mAssetID)
		{
			// Failing this means inventory or asset server are corrupted in a way we don't handle.
			if ((data.mWearableType >= LLWearableType::WT_COUNT) || (wearable->getType() != data.mWearableType))
			{
				llwarns << self_av_string() << "recovered wearable but type invalid. inventory wearable type: " << data.mWearableType << " asset wearable type: " << wearable->getType() << llendl;
				break;
			}

			data.mWearable = wearable;
		}
	}
}

static void onWearableAssetFetch(LLViewerWearable* wearable, void* data)
{
	LLWearableHoldingPattern* holder = (LLWearableHoldingPattern*)data;
	holder->onWearableAssetFetch(wearable);
}


static void removeDuplicateItems(LLInventoryModel::item_array_t& items)
{
	LLInventoryModel::item_array_t new_items;
	std::set<LLUUID> items_seen;
	std::deque<LLViewerInventoryItem*> tmp_list;
	// Traverse from the front and keep the first of each item
	// encountered, so we actually keep the *last* of each duplicate
	// item.  This is needed to give the right priority when adding
	// duplicate items to an existing outfit.
	for (S32 i=items.count()-1; i>=0; i--)
	{
		LLViewerInventoryItem *item = items.get(i);
		LLUUID item_id = item->getLinkedUUID();
		if (items_seen.find(item_id)!=items_seen.end())
			continue;
		items_seen.insert(item_id);
		tmp_list.push_front(item);
	}
	for (std::deque<LLViewerInventoryItem*>::iterator it = tmp_list.begin();
		 it != tmp_list.end();
		 ++it)
	{
		new_items.put(*it);
	}
	items = new_items;
}

const LLUUID LLAppearanceMgr::getCOF() const
{
	return gInventory.findCategoryUUIDForType(LLFolderType::FT_CURRENT_OUTFIT);
}

S32 LLAppearanceMgr::getCOFVersion() const
{
	LLViewerInventoryCategory *cof = gInventory.getCategory(getCOF());
	if (cof)
	{
		return cof->getVersion();
	}
	else
	{
		return LLViewerInventoryCategory::VERSION_UNKNOWN;
	}
}

const LLViewerInventoryItem* LLAppearanceMgr::getBaseOutfitLink()
{
	const LLUUID& current_outfit_cat = getCOF();
	LLInventoryModel::cat_array_t cat_array;
	LLInventoryModel::item_array_t item_array;
	// Can't search on FT_OUTFIT since links to categories return FT_CATEGORY for type since they don't
	// return preferred type.
	LLIsType is_category( LLAssetType::AT_CATEGORY ); 
	gInventory.collectDescendentsIf(current_outfit_cat,
									cat_array,
									item_array,
									false,
									is_category,
									false);
	for (LLInventoryModel::item_array_t::const_iterator iter = item_array.begin();
		 iter != item_array.end();
		 iter++)
	{
		const LLViewerInventoryItem *item = (*iter);
		const LLViewerInventoryCategory *cat = item->getLinkedCategory();
		if (cat && cat->getPreferredType() == LLFolderType::FT_OUTFIT)
		{
			const LLUUID parent_id = cat->getParentUUID();
			LLViewerInventoryCategory*  parent_cat =  gInventory.getCategory(parent_id);
			// if base outfit moved to trash it means that we don't have base outfit
			if (parent_cat != NULL && parent_cat->getPreferredType() == LLFolderType::FT_TRASH)
			{
				return NULL;
			}
			return item;
		}
	}
	return NULL;
}

bool LLAppearanceMgr::getBaseOutfitName(std::string& name)
{
	const LLViewerInventoryItem* outfit_link = getBaseOutfitLink();
	if(outfit_link)
	{
		const LLViewerInventoryCategory *cat = outfit_link->getLinkedCategory();
		if (cat)
		{
			name = cat->getName();
			return true;
		}
	}
	return false;
}

const LLUUID LLAppearanceMgr::getBaseOutfitUUID()
{
	const LLViewerInventoryItem* outfit_link = getBaseOutfitLink();
	if (!outfit_link || !outfit_link->getIsLinkType()) return LLUUID::null;

	const LLViewerInventoryCategory* outfit_cat = outfit_link->getLinkedCategory();
	if (!outfit_cat) return LLUUID::null;

	if (outfit_cat->getPreferredType() != LLFolderType::FT_OUTFIT)
	{
		llwarns << "Expected outfit type:" << LLFolderType::FT_OUTFIT << " but got type:" << outfit_cat->getType() << " for folder name:" << outfit_cat->getName() << llendl;
		return LLUUID::null;
	}

	return outfit_cat->getUUID();
}

void wear_on_avatar_cb(const LLUUID& inv_item, bool do_replace = false)
{
	if (inv_item.isNull())
		return;
	
	LLViewerInventoryItem *item = gInventory.getItem(inv_item);
	if (item)
	{
		LLAppearanceMgr::instance().wearItemOnAvatar(inv_item, true, do_replace);
	}
}

bool LLAppearanceMgr::wearItemOnAvatar(const LLUUID& item_id_to_wear, bool do_update, bool replace, LLPointer<LLInventoryCallback> cb)
{
	if (item_id_to_wear.isNull()) return false;

	// *TODO: issue with multi-wearable should be fixed:
	// in this case this method will be called N times - loading started for each item
	// and than N times will be called - loading completed for each item.
	// That means subscribers will be notified that loading is done after first item in a batch is worn.
	// (loading indicator disappears for example before all selected items are worn)
	// Have not fix this issue for 2.1 because of stability reason. EXT-7777.

	// Disabled for now because it is *not* acceptable to call updateAppearanceFromCOF() multiple times
//	gAgentWearables.notifyLoadingStarted();

	LLViewerInventoryItem* item_to_wear = gInventory.getItem(item_id_to_wear);
	if (!item_to_wear) return false;

	if (gInventory.isObjectDescendentOf(item_to_wear->getUUID(), gInventory.getLibraryRootFolderID()))
	{
		LLPointer<LLInventoryCallback> cb = new LLBoostFuncInventoryCallback(boost::bind(wear_on_avatar_cb,_1,replace));
		copy_inventory_item(gAgent.getID(), item_to_wear->getPermissions().getOwner(), item_to_wear->getUUID(), LLUUID::null, std::string(),cb);
		return false;
	} 
	else if (!gInventory.isObjectDescendentOf(item_to_wear->getUUID(), gInventory.getRootFolderID()))
	{
		return false; // not in library and not in agent's inventory
	}
	else if (gInventory.isObjectDescendentOf(item_to_wear->getUUID(), gInventory.findCategoryUUIDForType(LLFolderType::FT_TRASH)))
	{
		LLNotificationsUtil::add("CannotWearTrash");
		return false;
	}
	else if (gInventory.isObjectDescendentOf(item_to_wear->getUUID(), LLAppearanceMgr::instance().getCOF())) // EXT-84911
	{
		return false;
	}

	switch (item_to_wear->getType())
	{
	case LLAssetType::AT_CLOTHING:
		if (gAgentWearables.areWearablesLoaded())
		{
			S32 wearable_count = gAgentWearables.getWearableCount(item_to_wear->getWearableType());
			if ((replace && wearable_count != 0) ||
				(wearable_count >= LLAgentWearables::MAX_CLOTHING_PER_TYPE) )
			{
				removeCOFItemLinks(gAgentWearables.getWearableItemID(item_to_wear->getWearableType(), wearable_count-1));
			}
			addCOFItemLink(item_to_wear, do_update, cb);
		} 
		break;
	case LLAssetType::AT_BODYPART:
		// TODO: investigate wearables may not be loaded at this point EXT-8231
		
		// Remove the existing wearables of the same type.
		// Remove existing body parts anyway because we must not be able to wear e.g. two skins.
		removeCOFLinksOfType(item_to_wear->getWearableType());

		addCOFItemLink(item_to_wear, do_update, cb);
		break;
	case LLAssetType::AT_OBJECT:
		rez_attachment(item_to_wear, NULL, replace);
		break;
	default: return false;;
	}

	return true;
}

// Update appearance from outfit folder.
void LLAppearanceMgr::changeOutfit(bool proceed, const LLUUID& category, bool append)
{
	if (!proceed)
		return;
	LLAppearanceMgr::instance().updateCOF(category,append);
}

void LLAppearanceMgr::replaceCurrentOutfit(const LLUUID& new_outfit)
{
	LLViewerInventoryCategory* cat = gInventory.getCategory(new_outfit);
	wearInventoryCategory(cat, false, false);
}

// Open outfit renaming dialog.
void LLAppearanceMgr::renameOutfit(const LLUUID& outfit_id)
{
	LLViewerInventoryCategory* cat = gInventory.getCategory(outfit_id);
	if (!cat)
	{
		return;
	}

	LLSD args;
	args["NAME"] = cat->getName();

	LLSD payload;
	payload["cat_id"] = outfit_id;

	LLNotificationsUtil::add("RenameOutfit", args, payload, boost::bind(onOutfitRename, _1, _2));
}

// User typed new outfit name.
// static
void LLAppearanceMgr::onOutfitRename(const LLSD& notification, const LLSD& response)
{
	S32 option = LLNotificationsUtil::getSelectedOption(notification, response);
	if (option != 0) return; // canceled

	std::string outfit_name = response["new_name"].asString();
	LLStringUtil::trim(outfit_name);
	if (!outfit_name.empty())
	{
		LLUUID cat_id = notification["payload"]["cat_id"].asUUID();
		rename_category(&gInventory, cat_id, outfit_name);
	}
}

void LLAppearanceMgr::setOutfitLocked(bool locked)
{
	if (mOutfitLocked == locked)
	{
		return;
	}

	mOutfitLocked = locked;
	if (locked)
	{
		mUnlockOutfitTimer->reset();
		mUnlockOutfitTimer->start();
	}
	else
	{
		mUnlockOutfitTimer->stop();
	}

	LLOutfitObserver::instance().notifyOutfitLockChanged();
}

void LLAppearanceMgr::addCategoryToCurrentOutfit(const LLUUID& cat_id)
{
	LLViewerInventoryCategory* cat = gInventory.getCategory(cat_id);
	wearInventoryCategory(cat, false, true);
}

void LLAppearanceMgr::takeOffOutfit(const LLUUID& cat_id)
{
	LLInventoryModel::cat_array_t cats;
	LLInventoryModel::item_array_t items;
	LLFindWearablesEx collector(/*is_worn=*/ true, /*include_body_parts=*/ false);

	gInventory.collectDescendentsIf(cat_id, cats, items, FALSE, collector);

	LLInventoryModel::item_array_t::const_iterator it = items.begin();
	const LLInventoryModel::item_array_t::const_iterator it_end = items.end();
	uuid_vec_t uuids_to_remove;
	for( ; it_end != it; ++it)
	{
		LLViewerInventoryItem* item = *it;
		uuids_to_remove.push_back(item->getUUID());
	}
	removeItemsFromAvatar(uuids_to_remove);
}

// Create a copy of src_id + contents as a subfolder of dst_id.
void LLAppearanceMgr::shallowCopyCategory(const LLUUID& src_id, const LLUUID& dst_id,
											  LLPointer<LLInventoryCallback> cb)
{
	LLInventoryCategory *src_cat = gInventory.getCategory(src_id);
	if (!src_cat)
	{
		llwarns << "folder not found for src " << src_id.asString() << llendl;
		return;
	}
	llinfos << "starting, src_id " << src_id << " name " << src_cat->getName() << " dst_id " << dst_id << llendl;
	LLUUID parent_id = dst_id;
	if(parent_id.isNull())
	{
		parent_id = gInventory.getRootFolderID();
	}
	LLUUID subfolder_id = gInventory.createNewCategory( parent_id,
														LLFolderType::FT_NONE,
														src_cat->getName());
	shallowCopyCategoryContents(src_id, subfolder_id, cb);

	gInventory.notifyObservers();
}

// Copy contents of src_id to dst_id.
void LLAppearanceMgr::shallowCopyCategoryContents(const LLUUID& src_id, const LLUUID& dst_id,
													  LLPointer<LLInventoryCallback> cb)
{
	LLInventoryModel::cat_array_t* cats;
	LLInventoryModel::item_array_t* items;
	gInventory.getDirectDescendentsOf(src_id, cats, items);
	llinfos << "copying " << items->count() << " items" << llendl;
	for (LLInventoryModel::item_array_t::const_iterator iter = items->begin();
		 iter != items->end();
		 ++iter)
	{
		const LLViewerInventoryItem* item = (*iter);
		switch (item->getActualType())
		{
			case LLAssetType::AT_LINK:
			{
				//getActualDescription() is used for a new description 
				//to propagate ordering information saved in descriptions of links
				link_inventory_item(gAgent.getID(),
									item->getLinkedUUID(),
									dst_id,
									item->getName(),
									item->getActualDescription(),
									LLAssetType::AT_LINK, cb);
				break;
			}
			case LLAssetType::AT_LINK_FOLDER:
			{
				LLViewerInventoryCategory *catp = item->getLinkedCategory();
				// Skip copying outfit links.
				if (catp && catp->getPreferredType() != LLFolderType::FT_OUTFIT)
				{
					link_inventory_item(gAgent.getID(),
										item->getLinkedUUID(),
										dst_id,
										item->getName(),
										item->getDescription(),
										LLAssetType::AT_LINK_FOLDER, cb);
				}
				break;
			}
			case LLAssetType::AT_CLOTHING:
			case LLAssetType::AT_OBJECT:
			case LLAssetType::AT_BODYPART:
			case LLAssetType::AT_GESTURE:
			{
				llinfos << "copying inventory item " << item->getName() << llendl;
				copy_inventory_item(gAgent.getID(),
									item->getPermissions().getOwner(),
									item->getUUID(),
									dst_id,
									item->getName(),
									cb);
				break;
			}
			default:
				// Ignore non-outfit asset types
				break;
		}
	}
}

BOOL LLAppearanceMgr::getCanMakeFolderIntoOutfit(const LLUUID& folder_id)
{
	// These are the wearable items that are required for considering this
	// folder as containing a complete outfit.
	U32 required_wearables = 0;
	required_wearables |= 1LL << LLWearableType::WT_SHAPE;
	required_wearables |= 1LL << LLWearableType::WT_SKIN;
	required_wearables |= 1LL << LLWearableType::WT_HAIR;
	required_wearables |= 1LL << LLWearableType::WT_EYES;

	// These are the wearables that the folder actually contains.
	U32 folder_wearables = 0;
	LLInventoryModel::cat_array_t* cats;
	LLInventoryModel::item_array_t* items;
	gInventory.getDirectDescendentsOf(folder_id, cats, items);
	for (LLInventoryModel::item_array_t::const_iterator iter = items->begin();
		 iter != items->end();
		 ++iter)
	{
		const LLViewerInventoryItem* item = (*iter);
		if (item->isWearableType())
		{
			const LLWearableType::EType wearable_type = item->getWearableType();
			folder_wearables |= 1LL << wearable_type;
		}
	}

	// If the folder contains the required wearables, return TRUE.
	return ((required_wearables & folder_wearables) == required_wearables);
}

bool LLAppearanceMgr::getCanRemoveOutfit(const LLUUID& outfit_cat_id)
{
	// Disallow removing the base outfit.
	if (outfit_cat_id == getBaseOutfitUUID())
	{
		return false;
	}

	// Check if the outfit folder itself is removable.
	if (!get_is_category_removable(&gInventory, outfit_cat_id))
	{
		return false;
	}

	// Check for the folder's non-removable descendants.
	LLFindNonRemovableObjects filter_non_removable;
	LLInventoryModel::cat_array_t cats;
	LLInventoryModel::item_array_t items;
	LLInventoryModel::item_array_t::const_iterator it;
	gInventory.collectDescendentsIf(outfit_cat_id, cats, items, false, filter_non_removable);
	if (!cats.empty() || !items.empty())
	{
		return false;
	}

	return true;
}

// static
bool LLAppearanceMgr::getCanRemoveFromCOF(const LLUUID& outfit_cat_id)
{
	LLInventoryModel::cat_array_t cats;
	LLInventoryModel::item_array_t items;
	LLFindWearablesEx is_worn(/*is_worn=*/ true, /*include_body_parts=*/ false);
	gInventory.collectDescendentsIf(outfit_cat_id,
		cats,
		items,
		LLInventoryModel::EXCLUDE_TRASH,
		is_worn);
	return items.size() > 0;
}

// static
bool LLAppearanceMgr::getCanAddToCOF(const LLUUID& outfit_cat_id)
{
	if (gAgentWearables.isCOFChangeInProgress())
	{
		return false;
	}

	LLInventoryModel::cat_array_t cats;
	LLInventoryModel::item_array_t items;
	LLFindWearablesEx not_worn(/*is_worn=*/ false, /*include_body_parts=*/ false);
	gInventory.collectDescendentsIf(outfit_cat_id,
		cats,
		items,
		LLInventoryModel::EXCLUDE_TRASH,
		not_worn);
	return items.size() > 0;
}

bool LLAppearanceMgr::getCanReplaceCOF(const LLUUID& outfit_cat_id)
{
	// Don't allow wearing anything while we're changing appearance.
	if (gAgentWearables.isCOFChangeInProgress())
	{
		return false;
	}

	// Check whether it's the base outfit.
//	if (outfit_cat_id.isNull() || outfit_cat_id == getBaseOutfitUUID())
// [SL:KB] - Patch: Appearance-Misc | Checked: 2010-09-21 (Catznip-2.1)
	if ( (outfit_cat_id.isNull()) || ((outfit_cat_id == getBaseOutfitUUID()) && (!isOutfitDirty())) )
// [/SL:KB]
	{
		return false;
	}

	// Check whether the outfit contains any wearables we aren't wearing already (STORM-702).
	LLInventoryModel::cat_array_t cats;
	LLInventoryModel::item_array_t items;
	LLFindWearablesEx is_worn(/*is_worn=*/ false, /*include_body_parts=*/ true);
	gInventory.collectDescendentsIf(outfit_cat_id,
		cats,
		items,
		LLInventoryModel::EXCLUDE_TRASH,
		is_worn);
	return items.size() > 0;
}

void LLAppearanceMgr::purgeBaseOutfitLink(const LLUUID& category)
{
	LLInventoryModel::cat_array_t cats;
	LLInventoryModel::item_array_t items;
	gInventory.collectDescendents(category, cats, items,
								  LLInventoryModel::EXCLUDE_TRASH);
	for (S32 i = 0; i < items.count(); ++i)
	{
		LLViewerInventoryItem *item = items.get(i);
		if (item->getActualType() != LLAssetType::AT_LINK_FOLDER)
			continue;
		if (item->getIsLinkType())
		{
			LLViewerInventoryCategory* catp = item->getLinkedCategory();
			if(catp && catp->getPreferredType() == LLFolderType::FT_OUTFIT)
			{
				gInventory.purgeObject(item->getUUID());
			}
		}
	}
}

void LLAppearanceMgr::purgeCategory(const LLUUID& category, bool keep_outfit_links, LLInventoryModel::item_array_t* keep_items)
{
	LLInventoryModel::cat_array_t cats;
	LLInventoryModel::item_array_t items;
	gInventory.collectDescendents(category, cats, items,
								  LLInventoryModel::EXCLUDE_TRASH);
	for (S32 i = 0; i < items.count(); ++i)
	{
		LLViewerInventoryItem *item = items.get(i);
		if (keep_outfit_links && (item->getActualType() == LLAssetType::AT_LINK_FOLDER))
			continue;
		if (item->getIsLinkType())
		{
#if 0
			if (keep_items && keep_items->find(item) != LLInventoryModel::item_array_t::FAIL)
			{
				llinfos << "preserved item" << llendl;
			}
			else
			{
			gInventory.purgeObject(item->getUUID());
		}
#else
			gInventory.purgeObject(item->getUUID());
		}
#endif
	}
}

// Keep the last N wearables of each type.  For viewer 2.0, N is 1 for
// both body parts and clothing items.
void LLAppearanceMgr::filterWearableItems(
	LLInventoryModel::item_array_t& items, S32 max_per_type)
{
	// Divvy items into arrays by wearable type.
	std::vector<LLInventoryModel::item_array_t> items_by_type(LLWearableType::WT_COUNT);
	divvyWearablesByType(items, items_by_type);

	// rebuild items list, retaining the last max_per_type of each array
	items.clear();
	for (S32 i=0; i<LLWearableType::WT_COUNT; i++)
	{
		S32 size = items_by_type[i].size();
		if (size <= 0)
			continue;
//		S32 start_index = llmax(0,size-max_per_type);
// [SL:KB] - Patch: Appearance-Misc | Checked: 2010-05-11 (Catznip-2.0)
		S32 start_index = llmax(0, size - ((LLAssetType::AT_BODYPART == LLWearableType::getAssetType((LLWearableType::EType)i)) ? 1 : max_per_type));
// [/SL:KB[
		for (S32 j = start_index; j<size; j++)
		{
			items.push_back(items_by_type[i][j]);
		}
	}
}

// Create links to all listed items.
void LLAppearanceMgr::linkAll(const LLUUID& cat_uuid,
							  LLInventoryModel::item_array_t& items,
							  LLPointer<LLInventoryCallback> cb)
{
	for (S32 i=0; i<items.count(); i++)
	{
		const LLInventoryItem* item = items.get(i).get();
		link_inventory_item(gAgent.getID(),
							item->getLinkedUUID(),
							cat_uuid,
							item->getName(),
							item->getActualDescription(),
							LLAssetType::AT_LINK,
							cb);

		const LLViewerInventoryCategory *cat = gInventory.getCategory(cat_uuid);
		const std::string cat_name = cat ? cat->getName() : "CAT NOT FOUND";
#ifndef LL_RELEASE_FOR_DOWNLOAD
		LL_DEBUGS("Avatar") << self_av_string() << "Linking Item [ name:" << item->getName() << " UUID:" << item->getUUID() << " ] to Category [ name:" << cat_name << " UUID:" << cat_uuid << " ] " << LL_ENDL;
#endif
	}
}

void LLAppearanceMgr::updateCOF(const LLUUID& category, bool append)
{
	LLViewerInventoryCategory *pcat = gInventory.getCategory(category);
	LL_INFOS("Avatar") << self_av_string() << "starting, cat '" << (pcat ? pcat->getName() : "[UNKNOWN]") << "'" << LL_ENDL;

	const LLUUID cof = getCOF();

	// Deactivate currently active gestures in the COF, if replacing outfit
	if (!append)
	{
		LLInventoryModel::item_array_t gest_items;
		getDescendentsOfAssetType(cof, gest_items, LLAssetType::AT_GESTURE, false);
		for(S32 i = 0; i  < gest_items.count(); ++i)
		{
			LLViewerInventoryItem *gest_item = gest_items.get(i);
			if ( LLGestureMgr::instance().isGestureActive( gest_item->getLinkedUUID()) )
			{
				LLGestureMgr::instance().deactivateGesture( gest_item->getLinkedUUID() );
			}
		}
	}
	
	// Collect and filter descendents to determine new COF contents.

	// - Body parts: always include COF contents as a fallback in case any
	// required parts are missing.
	// Preserve body parts from COF if appending.
	LLInventoryModel::item_array_t body_items;
	getDescendentsOfAssetType(cof, body_items, LLAssetType::AT_BODYPART, false);
	getDescendentsOfAssetType(category, body_items, LLAssetType::AT_BODYPART, false);
	if (append)
		reverse(body_items.begin(), body_items.end());
	// Reduce body items to max of one per type.
	removeDuplicateItems(body_items);
	filterWearableItems(body_items, 1);

	// - Wearables: include COF contents only if appending.
	LLInventoryModel::item_array_t wear_items;
	if (append)
		getDescendentsOfAssetType(cof, wear_items, LLAssetType::AT_CLOTHING, false);
	getDescendentsOfAssetType(category, wear_items, LLAssetType::AT_CLOTHING, false);
	// Reduce wearables to max of one per type.
	removeDuplicateItems(wear_items);
	filterWearableItems(wear_items, LLAgentWearables::MAX_CLOTHING_PER_TYPE);

	// - Attachments: include COF contents only if appending.
	LLInventoryModel::item_array_t obj_items;
	if (append)
		getDescendentsOfAssetType(cof, obj_items, LLAssetType::AT_OBJECT, false);
	getDescendentsOfAssetType(category, obj_items, LLAssetType::AT_OBJECT, false);
	removeDuplicateItems(obj_items);

	// - Gestures: include COF contents only if appending.
	LLInventoryModel::item_array_t gest_items;
	if (append)
		getDescendentsOfAssetType(cof, gest_items, LLAssetType::AT_GESTURE, false);
	getDescendentsOfAssetType(category, gest_items, LLAssetType::AT_GESTURE, false);
	removeDuplicateItems(gest_items);
	
	// Create links to new COF contents.
	LLInventoryModel::item_array_t all_items;
	all_items += body_items;
	all_items += wear_items;
	all_items += obj_items;
	all_items += gest_items;

	// Will link all the above items.
	LLPointer<LLInventoryCallback> link_waiter = new LLUpdateAppearanceOnDestroy;
	linkAll(cof,all_items,link_waiter);

	// Add link to outfit if category is an outfit. 
	if (!append)
	{
		createBaseOutfitLink(category, link_waiter);
	}

	// Remove current COF contents.  Have to do this after creating
	// the link_waiter so links can be followed for any items that get
	// carried over (e.g. keeping old shape if the new outfit does not
	// contain one)
	bool keep_outfit_links = append;
	purgeCategory(cof, keep_outfit_links, &all_items);
	gInventory.notifyObservers();

	LL_DEBUGS("Avatar") << self_av_string() << "waiting for LLUpdateAppearanceOnDestroy" << LL_ENDL;
}

void LLAppearanceMgr::updatePanelOutfitName(const std::string& name)
{
	LLSidepanelAppearance* panel_appearance =
		dynamic_cast<LLSidepanelAppearance *>(LLFloaterSidePanelContainer::getPanel("appearance"));
	if (panel_appearance)
	{
		panel_appearance->refreshCurrentOutfitName(name);
	}
}

void LLAppearanceMgr::createBaseOutfitLink(const LLUUID& category, LLPointer<LLInventoryCallback> link_waiter)
{
	const LLUUID cof = getCOF();
	LLViewerInventoryCategory* catp = gInventory.getCategory(category);
	std::string new_outfit_name = "";

	purgeBaseOutfitLink(cof);

	if (catp && catp->getPreferredType() == LLFolderType::FT_OUTFIT)
	{
		link_inventory_item(gAgent.getID(), category, cof, catp->getName(), "",
							LLAssetType::AT_LINK_FOLDER, link_waiter);
		new_outfit_name = catp->getName();
	}
	
	updatePanelOutfitName(new_outfit_name);
}

void LLAppearanceMgr::updateAgentWearables(LLWearableHoldingPattern* holder, bool append)
{
	lldebugs << "updateAgentWearables()" << llendl;
	LLInventoryItem::item_array_t items;
	LLDynamicArray< LLViewerWearable* > wearables;

	// For each wearable type, find the wearables of that type.
	for( S32 i = 0; i < LLWearableType::WT_COUNT; i++ )
	{
		for (LLWearableHoldingPattern::found_list_t::iterator iter = holder->getFoundList().begin();
			 iter != holder->getFoundList().end(); ++iter)
		{
			LLFoundData& data = *iter;
			LLViewerWearable* wearable = data.mWearable;
			if( wearable && ((S32)wearable->getType() == i) )
			{
				LLViewerInventoryItem* item = (LLViewerInventoryItem*)gInventory.getItem(data.mItemID);
				if( item && (item->getAssetUUID() == wearable->getAssetID()) )
				{
					items.put(item);
					wearables.put(wearable);
				}
			}
		}
	}

	if(wearables.count() > 0)
	{
		gAgentWearables.setWearableOutfit(items, wearables, !append);
	}
}

static void remove_non_link_items(LLInventoryModel::item_array_t &items)
{
	LLInventoryModel::item_array_t pruned_items;
	for (LLInventoryModel::item_array_t::const_iterator iter = items.begin();
		 iter != items.end();
		 ++iter)
	{
 		const LLViewerInventoryItem *item = (*iter);
		if (item && item->getIsLinkType())
		{
			pruned_items.push_back((*iter));
		}
	}
	items = pruned_items;
}

//a predicate for sorting inventory items by actual descriptions
bool sort_by_actual_description(const LLInventoryItem* item1, const LLInventoryItem* item2)
{
	if (!item1 || !item2) 
	{
		llwarning("either item1 or item2 is NULL", 0);
		return true;
	}

	return item1->getActualDescription() < item2->getActualDescription();
}

void item_array_diff(LLInventoryModel::item_array_t& full_list,
					 LLInventoryModel::item_array_t& keep_list,
					 LLInventoryModel::item_array_t& kill_list)
	
{
	for (LLInventoryModel::item_array_t::iterator it = full_list.begin();
		 it != full_list.end();
		 ++it)
	{
		LLViewerInventoryItem *item = *it;
		if (keep_list.find(item) < 0) // Why on earth does LLDynamicArray need to redefine find()?
		{
			kill_list.push_back(item);
		}
	}
}

S32 LLAppearanceMgr::findExcessOrDuplicateItems(const LLUUID& cat_id,
												 LLAssetType::EType type,
												 S32 max_items,
												 LLInventoryModel::item_array_t& items_to_kill)
{
	S32 to_kill_count = 0;

	LLInventoryModel::item_array_t items;
	getDescendentsOfAssetType(cat_id, items, type, false);
	LLInventoryModel::item_array_t curr_items = items;
	removeDuplicateItems(items);
	if (max_items > 0)
	{
		filterWearableItems(items, max_items);
	}
	LLInventoryModel::item_array_t kill_items;
	item_array_diff(curr_items,items,kill_items);
	for (LLInventoryModel::item_array_t::iterator it = kill_items.begin();
		 it != kill_items.end();
		 ++it)
	{
		items_to_kill.push_back(*it);
		to_kill_count++;
	}
	return to_kill_count;
}
	
												 
void LLAppearanceMgr::enforceItemRestrictions()
{
	S32 purge_count = 0;
	LLInventoryModel::item_array_t items_to_kill;

	purge_count += findExcessOrDuplicateItems(getCOF(),LLAssetType::AT_BODYPART,
											  1, items_to_kill);
	purge_count += findExcessOrDuplicateItems(getCOF(),LLAssetType::AT_CLOTHING,
											  LLAgentWearables::MAX_CLOTHING_PER_TYPE, items_to_kill);
	purge_count += findExcessOrDuplicateItems(getCOF(),LLAssetType::AT_OBJECT,
											  -1, items_to_kill);

	if (items_to_kill.size()>0)
	{
		for (LLInventoryModel::item_array_t::iterator it = items_to_kill.begin();
			 it != items_to_kill.end();
			 ++it)
		{
			LLViewerInventoryItem *item = *it;
			LL_DEBUGS("Avatar") << self_av_string() << "purging duplicate or excess item " << item->getName() << LL_ENDL;
			gInventory.purgeObject(item->getUUID());
		}
		gInventory.notifyObservers();
	}
}

void LLAppearanceMgr::updateAppearanceFromCOF(bool update_base_outfit_ordering)
{
	if (mIsInUpdateAppearanceFromCOF)
	{
		llwarns << "Called updateAppearanceFromCOF inside updateAppearanceFromCOF, skipping" << llendl;
		return;
	}

	BoolSetter setIsInUpdateAppearanceFromCOF(mIsInUpdateAppearanceFromCOF);
	selfStartPhase("update_appearance_from_cof");

	LL_DEBUGS("Avatar") << self_av_string() << "starting" << LL_ENDL;

	//checking integrity of the COF in terms of ordering of wearables, 
	//checking and updating links' descriptions of wearables in the COF (before analyzed for "dirty" state)
	updateClothingOrderingInfo(LLUUID::null, update_base_outfit_ordering);

	// Remove duplicate or excess wearables. Should normally be enforced at the UI level, but
	// this should catch anything that gets through.
	enforceItemRestrictions();
	
	// update dirty flag to see if the state of the COF matches
	// the saved outfit stored as a folder link
	updateIsDirty();

	// Send server request for appearance update
	if (gAgent.getRegion() && gAgent.getRegion()->getCentralBakeVersion())
	{
		requestServerAppearanceUpdate();
	}
	// DRANO really should wait for the appearance message to set this.
	// verify that deleting this line doesn't break anything.
	//gAgentAvatarp->setIsUsingServerBakes(gAgent.getRegion() && gAgent.getRegion()->getCentralBakeVersion());
	
	//dumpCat(getCOF(),"COF, start");

	bool follow_folder_links = false;
	LLUUID current_outfit_id = getCOF();

	// Find all the wearables that are in the COF's subtree.
	lldebugs << "LLAppearanceMgr::updateFromCOF()" << llendl;
	LLInventoryModel::item_array_t wear_items;
	LLInventoryModel::item_array_t obj_items;
	LLInventoryModel::item_array_t gest_items;
	getUserDescendents(current_outfit_id, wear_items, obj_items, gest_items, follow_folder_links);
	// Get rid of non-links in case somehow the COF was corrupted.
	remove_non_link_items(wear_items);
	remove_non_link_items(obj_items);
	remove_non_link_items(gest_items);
// [SL:KB] - Patch: Apperance-Misc | Checked: 2010-11-24 (Catznip-2.4)
	// Since we're following folder links we might have picked up new duplicates, or exceeded MAX_CLOTHING_PER_TYPE
	removeDuplicateItems(wear_items);
	removeDuplicateItems(obj_items);
	removeDuplicateItems(gest_items);
	filterWearableItems(wear_items, LLAgentWearables::MAX_CLOTHING_PER_TYPE);
// [/SL:KB]

	dumpItemArray(wear_items,"asset_dump: wear_item");
	dumpItemArray(obj_items,"asset_dump: obj_item");

// [SL:KB] - Patch: Appearance-SyncAttach | Checked: 2010-09-22 (Catznip-2.2)
	// Update attachments to match those requested.
	if (isAgentAvatarValid())
	{
		// Include attachments which should be in COF but don't have their link created yet
		uuid_vec_t::iterator itPendingAttachLink = mPendingAttachLinks.begin();
		while (itPendingAttachLink != mPendingAttachLinks.end())
		{
			const LLUUID& idItem = *itPendingAttachLink;
			if ( (!gAgentAvatarp->isWearingAttachment(idItem)) || (isLinkInCOF(idItem)) )
			{
				itPendingAttachLink = mPendingAttachLinks.erase(itPendingAttachLink);
				continue;
			}

			LLViewerInventoryItem* pItem = gInventory.getItem(idItem);
			if (pItem)
			{
				obj_items.push_back(pItem);
			}

			++itPendingAttachLink;
		}

		// Don't remove attachments until avatar is fully loaded (should reduce random attaching/detaching/reattaching at log-on)
		LL_DEBUGS("Avatar") << self_av_string() << "Updating " << obj_items.count() << " attachments" << LL_ENDL;
		LLAgentWearables::userUpdateAttachments(obj_items, !gAgentAvatarp->isFullyLoaded());
	}
// [/SL:KB]

	if(!wear_items.count())
	{
		LLNotificationsUtil::add("CouldNotPutOnOutfit");
		return;
	}

	//preparing the list of wearables in the correct order for LLAgentWearables
	sortItemsByActualDescription(wear_items);


	LLWearableHoldingPattern* holder = new LLWearableHoldingPattern;

//	holder->setObjItems(obj_items);
	holder->setGestItems(gest_items);
		
	// Note: can't do normal iteration, because if all the
	// wearables can be resolved immediately, then the
	// callback will be called (and this object deleted)
	// before the final getNextData().

	for(S32 i = 0; i  < wear_items.count(); ++i)
	{
		LLViewerInventoryItem *item = wear_items.get(i);
		LLViewerInventoryItem *linked_item = item ? item->getLinkedItem() : NULL;

		// Fault injection: use debug setting to test asset 
		// fetch failures (should be replaced by new defaults in
		// lost&found).
		U32 skip_type = gSavedSettings.getU32("ForceAssetFail");

		if (item && item->getIsLinkType() && linked_item)
		{
			LLFoundData found(linked_item->getUUID(),
							  linked_item->getAssetUUID(),
							  linked_item->getName(),
							  linked_item->getType(),
							  linked_item->isWearableType() ? linked_item->getWearableType() : LLWearableType::WT_INVALID
				);

			if (skip_type != LLWearableType::WT_INVALID && skip_type == found.mWearableType)
			{
				found.mAssetID.generate(); // Replace with new UUID, guaranteed not to exist in DB
			}
			//pushing back, not front, to preserve order of wearables for LLAgentWearables
			holder->getFoundList().push_back(found);
		}
		else
		{
			if (!item)
			{
				llwarns << "Attempt to wear a null item " << llendl;
			}
			else if (!linked_item)
			{
				llwarns << "Attempt to wear a broken link [ name:" << item->getName() << " ] " << llendl;
			}
		}
	}

	selfStartPhase("get_wearables");

	for (LLWearableHoldingPattern::found_list_t::iterator it = holder->getFoundList().begin();
		 it != holder->getFoundList().end(); ++it)
	{
		LLFoundData& found = *it;

		lldebugs << self_av_string() << "waiting for onWearableAssetFetch callback, asset " << found.mAssetID.asString() << llendl;

		// Fetch the wearables about to be worn.
		LLWearableList::instance().getAsset(found.mAssetID,
											found.mName,
											gAgentAvatarp,
											found.mAssetType,
											onWearableAssetFetch,
											(void*)holder);

	}

	holder->resetTime(gSavedSettings.getF32("MaxWearableWaitTime"));
	if (!holder->pollFetchCompletion())
	{
		doOnIdleRepeating(boost::bind(&LLWearableHoldingPattern::pollFetchCompletion,holder));
	}
}

void LLAppearanceMgr::getDescendentsOfAssetType(const LLUUID& category,
													LLInventoryModel::item_array_t& items,
													LLAssetType::EType type,
													bool follow_folder_links)
{
	LLInventoryModel::cat_array_t cats;
	LLIsType is_of_type(type);
	gInventory.collectDescendentsIf(category,
									cats,
									items,
									LLInventoryModel::EXCLUDE_TRASH,
									is_of_type,
									follow_folder_links);
}

void LLAppearanceMgr::getUserDescendents(const LLUUID& category, 
											 LLInventoryModel::item_array_t& wear_items,
											 LLInventoryModel::item_array_t& obj_items,
											 LLInventoryModel::item_array_t& gest_items,
											 bool follow_folder_links)
{
	LLInventoryModel::cat_array_t wear_cats;
	LLFindWearables is_wearable;
	gInventory.collectDescendentsIf(category,
									wear_cats,
									wear_items,
									LLInventoryModel::EXCLUDE_TRASH,
									is_wearable,
									follow_folder_links);

	LLInventoryModel::cat_array_t obj_cats;
	LLIsType is_object( LLAssetType::AT_OBJECT );
	gInventory.collectDescendentsIf(category,
									obj_cats,
									obj_items,
									LLInventoryModel::EXCLUDE_TRASH,
									is_object,
									follow_folder_links);

	// Find all gestures in this folder
	LLInventoryModel::cat_array_t gest_cats;
	LLIsType is_gesture( LLAssetType::AT_GESTURE );
	gInventory.collectDescendentsIf(category,
									gest_cats,
									gest_items,
									LLInventoryModel::EXCLUDE_TRASH,
									is_gesture,
									follow_folder_links);
}

void LLAppearanceMgr::wearInventoryCategory(LLInventoryCategory* category, bool copy, bool append)
{
	if(!category) return;

	selfClearPhases();
	selfStartPhase("wear_inventory_category");

	gAgentWearables.notifyLoadingStarted();

	LL_INFOS("Avatar") << self_av_string() << "wearInventoryCategory( " << category->getName()
			 << " )" << LL_ENDL;

	selfStartPhase("wear_inventory_category_fetch");
	callAfterCategoryFetch(category->getUUID(),boost::bind(&LLAppearanceMgr::wearCategoryFinal,
														   &LLAppearanceMgr::instance(),
														   category->getUUID(), copy, append));
}

void LLAppearanceMgr::wearCategoryFinal(LLUUID& cat_id, bool copy_items, bool append)
{
	LL_INFOS("Avatar") << self_av_string() << "starting" << LL_ENDL;

	selfStopPhase("wear_inventory_category_fetch");
	
	// We now have an outfit ready to be copied to agent inventory. Do
	// it, and wear that outfit normally.
	LLInventoryCategory* cat = gInventory.getCategory(cat_id);
	if(copy_items)
	{
		LLInventoryModel::cat_array_t* cats;
		LLInventoryModel::item_array_t* items;
		gInventory.getDirectDescendentsOf(cat_id, cats, items);
		std::string name;
		if(!cat)
		{
			// should never happen.
			name = "New Outfit";
		}
		else
		{
			name = cat->getName();
		}
		LLViewerInventoryItem* item = NULL;
		LLInventoryModel::item_array_t::const_iterator it = items->begin();
		LLInventoryModel::item_array_t::const_iterator end = items->end();
		LLUUID pid;
		for(; it < end; ++it)
		{
			item = *it;
			if(item)
			{
				if(LLInventoryType::IT_GESTURE == item->getInventoryType())
				{
					pid = gInventory.findCategoryUUIDForType(LLFolderType::FT_GESTURE);
				}
				else
				{
					pid = gInventory.findCategoryUUIDForType(LLFolderType::FT_CLOTHING);
				}
				break;
			}
		}
		if(pid.isNull())
		{
			pid = gInventory.getRootFolderID();
		}
		
		LLUUID new_cat_id = gInventory.createNewCategory(
			pid,
			LLFolderType::FT_NONE,
			name);

		// Create a CopyMgr that will copy items, manage its own destruction
		new LLCallAfterInventoryCopyMgr(
			*items, new_cat_id, std::string("wear_inventory_category_callback"),
			boost::bind(&LLAppearanceMgr::wearInventoryCategoryOnAvatar,
						LLAppearanceMgr::getInstance(),
						gInventory.getCategory(new_cat_id),
						append));

		// BAP fixes a lag in display of created dir.
		gInventory.notifyObservers();
	}
	else
	{
		// Wear the inventory category.
		LLAppearanceMgr::instance().wearInventoryCategoryOnAvatar(cat, append);
	}
}

// *NOTE: hack to get from avatar inventory to avatar
void LLAppearanceMgr::wearInventoryCategoryOnAvatar( LLInventoryCategory* category, bool append )
{
	// Avoid unintentionally overwriting old wearables.  We have to do
	// this up front to avoid having to deal with the case of multiple
	// wearables being dirty.
	if(!category) return;

	if ( !LLInventoryCallbackManager::is_instantiated() )
	{
		// shutting down, ignore.
		return;
	}

	LL_INFOS("Avatar") << self_av_string() << "wearInventoryCategoryOnAvatar '" << category->getName()
			 << "'" << LL_ENDL;
			 	
	if (gAgentCamera.cameraCustomizeAvatar())
	{
		// switching to outfit editor should automagically save any currently edited wearable
		LLFloaterSidePanelContainer::showPanel("appearance", LLSD().with("type", "edit_outfit"));
	}

	LLAppearanceMgr::changeOutfit(TRUE, category->getUUID(), append);
}

void LLAppearanceMgr::wearOutfitByName(const std::string& name)
{
	LL_INFOS("Avatar") << self_av_string() << "Wearing category " << name << LL_ENDL;

	LLInventoryModel::cat_array_t cat_array;
	LLInventoryModel::item_array_t item_array;
	LLNameCategoryCollector has_name(name);
	gInventory.collectDescendentsIf(gInventory.getRootFolderID(),
									cat_array,
									item_array,
									LLInventoryModel::EXCLUDE_TRASH,
									has_name);
	bool copy_items = false;
	LLInventoryCategory* cat = NULL;
	if (cat_array.count() > 0)
	{
		// Just wear the first one that matches
		cat = cat_array.get(0);
	}
	else
	{
		gInventory.collectDescendentsIf(LLUUID::null,
										cat_array,
										item_array,
										LLInventoryModel::EXCLUDE_TRASH,
										has_name);
		if(cat_array.count() > 0)
		{
			cat = cat_array.get(0);
			copy_items = true;
		}
	}

	if(cat)
	{
		LLAppearanceMgr::wearInventoryCategory(cat, copy_items, false);
	}
	else
	{
		llwarns << "Couldn't find outfit " <<name<< " in wearOutfitByName()"
				<< llendl;
	}
}

bool areMatchingWearables(const LLViewerInventoryItem *a, const LLViewerInventoryItem *b)
{
	return (a->isWearableType() && b->isWearableType() &&
			(a->getWearableType() == b->getWearableType()));
}

class LLDeferredCOFLinkObserver: public LLInventoryObserver
{
public:
	LLDeferredCOFLinkObserver(const LLUUID& item_id, bool do_update, LLPointer<LLInventoryCallback> cb = NULL, std::string description = ""):
		mItemID(item_id),
		mDoUpdate(do_update),
		mCallback(cb),
		mDescription(description)
	{
	}

	~LLDeferredCOFLinkObserver()
	{
	}
	
	/* virtual */ void changed(U32 mask)
	{
		const LLInventoryItem *item = gInventory.getItem(mItemID);
		if (item)
		{
			gInventory.removeObserver(this);
			LLAppearanceMgr::instance().addCOFItemLink(item,mDoUpdate,mCallback);
			delete this;
		}
	}

private:
	const LLUUID mItemID;
	bool mDoUpdate;
	std::string mDescription;
	LLPointer<LLInventoryCallback> mCallback;
};


// BAP - note that this runs asynchronously if the item is not already loaded from inventory.
// Dangerous if caller assumes link will exist after calling the function.
void LLAppearanceMgr::addCOFItemLink(const LLUUID &item_id, bool do_update, LLPointer<LLInventoryCallback> cb, const std::string description)
{
	const LLInventoryItem *item = gInventory.getItem(item_id);
	if (!item)
	{
		LLDeferredCOFLinkObserver *observer = new LLDeferredCOFLinkObserver(item_id, do_update, cb, description);
		gInventory.addObserver(observer);
	}
	else
	{
		addCOFItemLink(item, do_update, cb, description);
	}
}

void modified_cof_cb(const LLUUID& inv_item)
{		
	LLAppearanceMgr::instance().updateAppearanceFromCOF();

	// Start editing the item if previously requested.
	gAgentWearables.editWearableIfRequested(inv_item);

	// TODO: camera mode may not be changed if a debug setting is tweaked
	if( gAgentCamera.cameraCustomizeAvatar() )
	{
		// If we're in appearance editing mode, the current tab may need to be refreshed
		LLSidepanelAppearance *panel = dynamic_cast<LLSidepanelAppearance*>(LLFloaterSidePanelContainer::getPanel("appearance"));
		if (panel)
		{
			panel->showDefaultSubpart();
		}
	}
}

void LLAppearanceMgr::addCOFItemLink(const LLInventoryItem *item, bool do_update, LLPointer<LLInventoryCallback> cb, const std::string description)
{		
	std::string link_description = description;
	const LLViewerInventoryItem *vitem = dynamic_cast<const LLViewerInventoryItem*>(item);
	if (!vitem)
	{
		llwarns << "not an llviewerinventoryitem, failed" << llendl;
		return;
	}

	gInventory.addChangedMask(LLInventoryObserver::LABEL, vitem->getLinkedUUID());

	LLInventoryModel::cat_array_t cat_array;
	LLInventoryModel::item_array_t item_array;
	gInventory.collectDescendents(LLAppearanceMgr::getCOF(),
								  cat_array,
								  item_array,
								  LLInventoryModel::EXCLUDE_TRASH);
	bool linked_already = false;
	U32 count = 0;
	for (S32 i=0; i<item_array.count(); i++)
	{
		// Are these links to the same object?
		const LLViewerInventoryItem* inv_item = item_array.get(i).get();
		const LLWearableType::EType wearable_type = inv_item->getWearableType();

		const bool is_body_part =    (wearable_type == LLWearableType::WT_SHAPE) 
								  || (wearable_type == LLWearableType::WT_HAIR) 
								  || (wearable_type == LLWearableType::WT_EYES)
								  || (wearable_type == LLWearableType::WT_SKIN);

		if (inv_item->getLinkedUUID() == vitem->getLinkedUUID())
		{
			linked_already = true;
		}
		// Are these links to different items of the same body part
		// type? If so, new item will replace old.
		else if ((vitem->isWearableType()) && (vitem->getWearableType() == wearable_type))
		{
			++count;
			if (is_body_part && inv_item->getIsLinkType()  && (vitem->getWearableType() == wearable_type))
			{
				gInventory.purgeObject(inv_item->getUUID());
			}
			else if (count >= LLAgentWearables::MAX_CLOTHING_PER_TYPE)
			{
				// MULTI-WEARABLES: make sure we don't go over MAX_CLOTHING_PER_TYPE
				gInventory.purgeObject(inv_item->getUUID());
			}
		}
	}

	if (linked_already)
	{
		if (do_update)
		{	
			LLAppearanceMgr::updateAppearanceFromCOF();
		}
		return;
	}
	else
	{
		if(do_update && cb.isNull())
		{
			cb = new LLBoostFuncInventoryCallback(modified_cof_cb);
		}
		if (vitem->getIsLinkType())
		{
			link_description = vitem->getActualDescription();
		}
		link_inventory_item( gAgent.getID(),
							 vitem->getLinkedUUID(),
							 getCOF(),
							 vitem->getName(),
							 link_description,
							 LLAssetType::AT_LINK,
							 cb);
	}
	return;
}

LLInventoryModel::item_array_t LLAppearanceMgr::findCOFItemLinks(const LLUUID& item_id)
{

	LLInventoryModel::item_array_t result;
	const LLViewerInventoryItem *vitem =
		dynamic_cast<const LLViewerInventoryItem*>(gInventory.getItem(item_id));

	if (vitem)
	{
		LLInventoryModel::cat_array_t cat_array;
		LLInventoryModel::item_array_t item_array;
		gInventory.collectDescendents(LLAppearanceMgr::getCOF(),
									  cat_array,
									  item_array,
									  LLInventoryModel::EXCLUDE_TRASH);
		for (S32 i=0; i<item_array.count(); i++)
		{
			const LLViewerInventoryItem* inv_item = item_array.get(i).get();
			if (inv_item->getLinkedUUID() == vitem->getLinkedUUID())
			{
				result.put(item_array.get(i));
			}
		}
	}
	return result;
}

void LLAppearanceMgr::removeAllClothesFromAvatar()
{
	// Fetch worn clothes (i.e. the ones in COF).
	LLInventoryModel::item_array_t clothing_items;
	LLInventoryModel::cat_array_t dummy;
	LLIsType is_clothing(LLAssetType::AT_CLOTHING);
	gInventory.collectDescendentsIf(getCOF(),
									dummy,
									clothing_items,
									LLInventoryModel::EXCLUDE_TRASH,
									is_clothing,
									false);
	uuid_vec_t item_ids;
	for (LLInventoryModel::item_array_t::iterator it = clothing_items.begin();
		it != clothing_items.end(); ++it)
	{
		item_ids.push_back((*it).get()->getLinkedUUID());
	}

	// Take them off by removing from COF.
	removeItemsFromAvatar(item_ids);
}

void LLAppearanceMgr::removeAllAttachmentsFromAvatar()
{
	if (!isAgentAvatarValid()) return;

	LLAgentWearables::llvo_vec_t objects_to_remove;
	
	for (LLVOAvatar::attachment_map_t::iterator iter = gAgentAvatarp->mAttachmentPoints.begin(); 
		 iter != gAgentAvatarp->mAttachmentPoints.end();)
	{
		LLVOAvatar::attachment_map_t::iterator curiter = iter++;
		LLViewerJointAttachment* attachment = curiter->second;
		for (LLViewerJointAttachment::attachedobjs_vec_t::iterator attachment_iter = attachment->mAttachedObjects.begin();
			 attachment_iter != attachment->mAttachedObjects.end();
			 ++attachment_iter)
		{
			LLViewerObject *attached_object = (*attachment_iter);
			if (attached_object)
			{
				objects_to_remove.push_back(attached_object);
			}
		}
	}
	uuid_vec_t ids_to_remove;
	for (LLAgentWearables::llvo_vec_t::iterator it = objects_to_remove.begin();
		 it != objects_to_remove.end();
		 ++it)
	{
		ids_to_remove.push_back((*it)->getAttachmentItemID());
	}
	removeItemsFromAvatar(ids_to_remove);
}

void LLAppearanceMgr::removeCOFItemLinks(const LLUUID& item_id)
{
	gInventory.addChangedMask(LLInventoryObserver::LABEL, item_id);

	LLInventoryModel::cat_array_t cat_array;
	LLInventoryModel::item_array_t item_array;
	gInventory.collectDescendents(LLAppearanceMgr::getCOF(),
								  cat_array,
								  item_array,
								  LLInventoryModel::EXCLUDE_TRASH);
	for (S32 i=0; i<item_array.count(); i++)
	{
		const LLInventoryItem* item = item_array.get(i).get();
		if (item->getIsLinkType() && item->getLinkedUUID() == item_id)
		{
			gInventory.purgeObject(item->getUUID());
		}
	}
}

void LLAppearanceMgr::removeCOFLinksOfType(LLWearableType::EType type)
{
	LLFindWearablesOfType filter_wearables_of_type(type);
	LLInventoryModel::cat_array_t cats;
	LLInventoryModel::item_array_t items;
	LLInventoryModel::item_array_t::const_iterator it;

	gInventory.collectDescendentsIf(getCOF(), cats, items, true, filter_wearables_of_type);
	for (it = items.begin(); it != items.end(); ++it)
	{
		const LLViewerInventoryItem* item = *it;
		if (item->getIsLinkType()) // we must operate on links only
		{
			gInventory.purgeObject(item->getUUID());
		}
	}
}

bool sort_by_linked_uuid(const LLViewerInventoryItem* item1, const LLViewerInventoryItem* item2)
{
	if (!item1 || !item2)
	{
		llwarning("item1, item2 cannot be null, something is very wrong", 0);
		return true;
	}

	return item1->getLinkedUUID() < item2->getLinkedUUID();
}

void LLAppearanceMgr::updateIsDirty()
{
	LLUUID cof = getCOF();
	LLUUID base_outfit;

	// find base outfit link 
	const LLViewerInventoryItem* base_outfit_item = getBaseOutfitLink();
	LLViewerInventoryCategory* catp = NULL;
	if (base_outfit_item && base_outfit_item->getIsLinkType())
	{
		catp = base_outfit_item->getLinkedCategory();
	}
	if(catp && catp->getPreferredType() == LLFolderType::FT_OUTFIT)
	{
		base_outfit = catp->getUUID();
	}

	// Set dirty to "false" if no base outfit found to disable "Save"
	// and leave only "Save As" enabled in My Outfits.
	mOutfitIsDirty = false;

	if (base_outfit.notNull())
	{
		LLIsOfAssetType collector = LLIsOfAssetType(LLAssetType::AT_LINK);

		LLInventoryModel::cat_array_t cof_cats;
		LLInventoryModel::item_array_t cof_items;
		gInventory.collectDescendentsIf(cof, cof_cats, cof_items,
									  LLInventoryModel::EXCLUDE_TRASH, collector);

		LLInventoryModel::cat_array_t outfit_cats;
		LLInventoryModel::item_array_t outfit_items;
		gInventory.collectDescendentsIf(base_outfit, outfit_cats, outfit_items,
									  LLInventoryModel::EXCLUDE_TRASH, collector);

		if(outfit_items.count() != cof_items.count())
		{
			// Current outfit folder should have one more item than the outfit folder.
			// this one item is the link back to the outfit folder itself.
			mOutfitIsDirty = true;
			return;
		}

		//"dirty" - also means a difference in linked UUIDs and/or a difference in wearables order (links' descriptions)
		std::sort(cof_items.begin(), cof_items.end(), sort_by_linked_uuid);
		std::sort(outfit_items.begin(), outfit_items.end(), sort_by_linked_uuid);

		for (U32 i = 0; i < cof_items.size(); ++i)
		{
			LLViewerInventoryItem *item1 = cof_items.get(i);
			LLViewerInventoryItem *item2 = outfit_items.get(i);

			if (item1->getLinkedUUID() != item2->getLinkedUUID() || 
				item1->getName() != item2->getName() ||
				item1->getActualDescription() != item2->getActualDescription())
			{
				mOutfitIsDirty = true;
				return;
			}
		}
	}
}

// *HACK: Must match name in Library or agent inventory
const std::string ROOT_GESTURES_FOLDER = "Gestures";
const std::string COMMON_GESTURES_FOLDER = "Common Gestures";
const std::string MALE_GESTURES_FOLDER = "Male Gestures";
const std::string FEMALE_GESTURES_FOLDER = "Female Gestures";
const std::string SPEECH_GESTURES_FOLDER = "Speech Gestures";
const std::string OTHER_GESTURES_FOLDER = "Other Gestures";

void LLAppearanceMgr::copyLibraryGestures()
{
	LL_INFOS("Avatar") << self_av_string() << "Copying library gestures" << LL_ENDL;

	// Copy gestures
	LLUUID lib_gesture_cat_id =
		gInventory.findLibraryCategoryUUIDForType(LLFolderType::FT_GESTURE,false);
	if (lib_gesture_cat_id.isNull())
	{
		llwarns << "Unable to copy gestures, source category not found" << llendl;
	}
	LLUUID dst_id = gInventory.findCategoryUUIDForType(LLFolderType::FT_GESTURE);

	std::vector<std::string> gesture_folders_to_copy;
	gesture_folders_to_copy.push_back(MALE_GESTURES_FOLDER);
	gesture_folders_to_copy.push_back(FEMALE_GESTURES_FOLDER);
	gesture_folders_to_copy.push_back(COMMON_GESTURES_FOLDER);
	gesture_folders_to_copy.push_back(SPEECH_GESTURES_FOLDER);
	gesture_folders_to_copy.push_back(OTHER_GESTURES_FOLDER);

	for(std::vector<std::string>::iterator it = gesture_folders_to_copy.begin();
		it != gesture_folders_to_copy.end();
		++it)
	{
		std::string& folder_name = *it;

		LLPointer<LLInventoryCallback> cb(NULL);

		// After copying gestures, activate Common, Other, plus
		// Male and/or Female, depending upon the initial outfit gender.
		ESex gender = gAgentAvatarp->getSex();

		std::string activate_male_gestures;
		std::string activate_female_gestures;
		switch (gender) {
			case SEX_MALE:
				activate_male_gestures = MALE_GESTURES_FOLDER;
				break;
			case SEX_FEMALE:
				activate_female_gestures = FEMALE_GESTURES_FOLDER;
				break;
			case SEX_BOTH:
				activate_male_gestures = MALE_GESTURES_FOLDER;
				activate_female_gestures = FEMALE_GESTURES_FOLDER;
				break;
		}

		if (folder_name == activate_male_gestures ||
			folder_name == activate_female_gestures ||
			folder_name == COMMON_GESTURES_FOLDER ||
			folder_name == OTHER_GESTURES_FOLDER)
		{
			cb = new LLBoostFuncInventoryCallback(activate_gesture_cb);
		}

		LLUUID cat_id = findDescendentCategoryIDByName(lib_gesture_cat_id,folder_name);
		if (cat_id.isNull())
		{
			llwarns << self_av_string() << "failed to find gesture folder for " << folder_name << llendl;
		}
		else
		{
			LL_DEBUGS("Avatar") << self_av_string() << "initiating fetch and copy for " << folder_name << " cat_id " << cat_id << LL_ENDL;
			callAfterCategoryFetch(cat_id,
								   boost::bind(&LLAppearanceMgr::shallowCopyCategory,
											   &LLAppearanceMgr::instance(),
											   cat_id, dst_id, cb));
		}
	}
}

void LLAppearanceMgr::autopopulateOutfits()
{
	// If this is the very first time the user has logged into viewer2+ (from a legacy viewer, or new account)
	// then auto-populate outfits from the library into the My Outfits folder.

	LL_INFOS("Avatar") << self_av_string() << "avatar fully visible" << LL_ENDL;

	static bool check_populate_my_outfits = true;
	if (check_populate_my_outfits && 
		(LLInventoryModel::getIsFirstTimeInViewer2() 
		 || gSavedSettings.getBOOL("MyOutfitsAutofill")))
	{
		gAgentWearables.populateMyOutfitsFolder();
	}
	check_populate_my_outfits = false;
}

// Handler for anything that's deferred until avatar de-clouds.
void LLAppearanceMgr::onFirstFullyVisible()
{
	gAgentAvatarp->outputRezTiming("Avatar fully loaded");
	gAgentAvatarp->reportAvatarRezTime();
	gAgentAvatarp->debugAvatarVisible();

	// The auto-populate is failing at the point of generating outfits
	// folders, so don't do the library copy until that is resolved.
	// autopopulateOutfits();

	// If this is the first time we've ever logged in,
	// then copy default gestures from the library.
	if (gAgent.isFirstLogin()) {
		copyLibraryGestures();
	}
}

// update "dirty" state - defined outside class to allow for calling
// after appearance mgr instance has been destroyed.
void appearance_mgr_update_dirty_state()
{
	if (LLAppearanceMgr::instanceExists())
	{
		LLAppearanceMgr::getInstance()->updateIsDirty();
	}
}

bool LLAppearanceMgr::updateBaseOutfit()
{
	if (isOutfitLocked())
	{
		// don't allow modify locked outfit
		llassert(!isOutfitLocked());
		return false;
	}
	setOutfitLocked(true);

	gAgentWearables.notifyLoadingStarted();

	const LLUUID base_outfit_id = getBaseOutfitUUID();
	if (base_outfit_id.isNull()) return false;

	updateClothingOrderingInfo();

	// in a Base Outfit we do not remove items, only links
	purgeCategory(base_outfit_id, false);

	LLPointer<LLInventoryCallback> dirty_state_updater =
		new LLBoostFuncInventoryCallback(no_op_inventory_func, appearance_mgr_update_dirty_state);

	//COF contains only links so we copy to the Base Outfit only links
	shallowCopyCategoryContents(getCOF(), base_outfit_id, dirty_state_updater);

	return true;
}

void LLAppearanceMgr::divvyWearablesByType(const LLInventoryModel::item_array_t& items, wearables_by_type_t& items_by_type)
{
	items_by_type.resize(LLWearableType::WT_COUNT);
	if (items.empty()) return;

	for (S32 i=0; i<items.count(); i++)
	{
		LLViewerInventoryItem *item = items.get(i);
		if (!item)
		{
			LL_WARNS("Appearance") << "NULL item found" << llendl;
			continue;
		}
		// Ignore non-wearables.
		if (!item->isWearableType())
			continue;
		LLWearableType::EType type = item->getWearableType();
		if(type < 0 || type >= LLWearableType::WT_COUNT)
		{
			LL_WARNS("Appearance") << "Invalid wearable type. Inventory type does not match wearable flag bitfield." << LL_ENDL;
			continue;
		}
		items_by_type[type].push_back(item);
	}
}

std::string build_order_string(LLWearableType::EType type, U32 i)
{
		std::ostringstream order_num;
		order_num << ORDER_NUMBER_SEPARATOR << type * 100 + i;
		return order_num.str();
}

struct WearablesOrderComparator
{
	LOG_CLASS(WearablesOrderComparator);
	WearablesOrderComparator(const LLWearableType::EType type)
	{
		mControlSize = build_order_string(type, 0).size();
	};

	bool operator()(const LLInventoryItem* item1, const LLInventoryItem* item2)
	{
		if (!item1 || !item2)
		{
			llwarning("either item1 or item2 is NULL", 0);
			return true;
		}
		
		const std::string& desc1 = item1->getActualDescription();
		const std::string& desc2 = item2->getActualDescription();
		
		bool item1_valid = (desc1.size() == mControlSize) && (ORDER_NUMBER_SEPARATOR == desc1[0]);
		bool item2_valid = (desc2.size() == mControlSize) && (ORDER_NUMBER_SEPARATOR == desc2[0]);

		if (item1_valid && item2_valid)
			return desc1 < desc2;

		//we need to sink down invalid items: items with empty descriptions, items with "Broken link" descriptions,
		//items with ordering information but not for the associated wearables type
		if (!item1_valid && item2_valid) 
			return false;

		return true;
	}

	U32 mControlSize;
};

void LLAppearanceMgr::updateClothingOrderingInfo(LLUUID cat_id, bool update_base_outfit_ordering)
{
	if (cat_id.isNull())
	{
		cat_id = getCOF();
		if (update_base_outfit_ordering)
		{
			const LLUUID base_outfit_id = getBaseOutfitUUID();
			if (base_outfit_id.notNull())
			{
				updateClothingOrderingInfo(base_outfit_id,false);
			}
		}
	}

	// COF is processed if cat_id is not specified
	LLInventoryModel::item_array_t wear_items;
	getDescendentsOfAssetType(cat_id, wear_items, LLAssetType::AT_CLOTHING, false);

	wearables_by_type_t items_by_type(LLWearableType::WT_COUNT);
	divvyWearablesByType(wear_items, items_by_type);

	bool inventory_changed = false;
	for (U32 type = LLWearableType::WT_SHIRT; type < LLWearableType::WT_COUNT; type++)
	{
		
		U32 size = items_by_type[type].size();
		if (!size) continue;

		//sinking down invalid items which need reordering
		std::sort(items_by_type[type].begin(), items_by_type[type].end(), WearablesOrderComparator((LLWearableType::EType) type));

		//requesting updates only for those links which don't have "valid" descriptions
		for (U32 i = 0; i < size; i++)
		{
			LLViewerInventoryItem* item = items_by_type[type][i];
			if (!item) continue;

			std::string new_order_str = build_order_string((LLWearableType::EType)type, i);
			if (new_order_str == item->getActualDescription()) continue;

			item->setDescription(new_order_str);
			item->setComplete(TRUE);
 			item->updateServer(FALSE);
			gInventory.updateItem(item);
			
			inventory_changed = true;
		}
	}

	//*TODO do we really need to notify observers?
	if (inventory_changed) gInventory.notifyObservers();
}

// This is intended for use with HTTP Clients/Responders, but is not
// specifically coupled with those classes.
class LLHTTPRetryPolicy: public LLThreadSafeRefCount
{
public:
	LLHTTPRetryPolicy() {}
	virtual ~LLHTTPRetryPolicy() {}
	virtual bool shouldRetry(U32 status, F32& seconds_to_wait) = 0;
};

// Example of simplest possible policy, not necessarily recommended.
class LLAlwaysRetryImmediatelyPolicy: public LLHTTPRetryPolicy
{
public:
	LLAlwaysRetryImmediatelyPolicy() {}
	bool shouldRetry(U32 status, F32& seconds_to_wait)
	{
		seconds_to_wait = 0.0;
		return true;
	}
};

// Very general policy with geometric back-off after failures,
// up to a maximum delay, and maximum number of retries.
class LLAdaptiveRetryPolicy: public LLHTTPRetryPolicy
{
public:
	LLAdaptiveRetryPolicy(F32 min_delay, F32 max_delay, F32 backoff_factor, U32 max_retries):
		mMinDelay(min_delay),
		mMaxDelay(max_delay),
		mBackoffFactor(backoff_factor),
		mMaxRetries(max_retries),
		mDelay(min_delay),
		mRetryCount(0)
	{
	}

	bool shouldRetry(U32 status, F32& seconds_to_wait)
	{
		seconds_to_wait = mDelay;
		mDelay = llclamp(mDelay*mBackoffFactor,mMinDelay,mMaxDelay);
		mRetryCount++;
		return (mRetryCount<=mMaxRetries);
	}

private:
	F32 mMinDelay; // delay never less than this value
	F32 mMaxDelay; // delay never exceeds this value
	F32 mBackoffFactor; // delay increases by this factor after each retry, up to mMaxDelay.
	U32 mMaxRetries; // maximum number of times shouldRetry will return true.
	F32 mDelay; // current delay.
	U32 mRetryCount; // number of times shouldRetry has been called.
};

class RequestAgentUpdateAppearanceResponder: public LLHTTPClient::Responder
{
public:
	RequestAgentUpdateAppearanceResponder()
	{
		mRetryPolicy = new LLAdaptiveRetryPolicy(1.0, 32.0, 2.0, 10);
	}

	virtual ~RequestAgentUpdateAppearanceResponder()
	{
	}

	// Successful completion.
	/* virtual */ void result(const LLSD& content)
	{
		LL_DEBUGS("Avatar") << "content: " << ll_pretty_print_sd(content) << LL_ENDL;
		if (content["success"].asBoolean())
		{
			LL_DEBUGS("Avatar") << "OK" << LL_ENDL;
			if (gSavedSettings.getBOOL("DebugAvatarAppearanceMessage"))
			{
				dumpContents(gAgentAvatarp->getFullname() + "_appearance_request_ok", content);
			}
		}
		else
		{
			onFailure(200);
		}
	}

	// Error
	/*virtual*/ void errorWithContent(U32 status, const std::string& reason, const LLSD& content)
	{
		llwarns << "appearance update request failed, status: " << status << " reason: " << reason << " code: " << content["code"].asInteger() << " error: \"" << content["error"].asString() << "\"" << llendl;
		if (gSavedSettings.getBOOL("DebugAvatarAppearanceMessage"))
		{
			dumpContents(gAgentAvatarp->getFullname() + "_appearance_request_error", content);
			debugCOF(content);
		
		}
		onFailure(status);
	}	

	void onFailure(U32 status)
	{
		F32 seconds_to_wait;
		if (mRetryPolicy->shouldRetry(status,seconds_to_wait))
		{
			llinfos << "retrying" << llendl;
			doAfterInterval(boost::bind(&LLAppearanceMgr::requestServerAppearanceUpdate,
										LLAppearanceMgr::getInstance(),
										LLCurl::ResponderPtr(this)),
							seconds_to_wait);
		}
		else
		{
			llwarns << "giving up after too many retries" << llendl;
		}
	}	

	void dumpContents(const std::string outprefix, const LLSD& content)
	{
		std::string outfilename = get_sequential_numbered_file_name(outprefix,".xml");
		std::string fullpath = gDirUtilp->getExpandedFilename(LL_PATH_LOGS,outfilename);
		std::ofstream ofs(fullpath.c_str(), std::ios_base::out);
		ofs << LLSDOStreamer<LLSDXMLFormatter>(content, LLSDFormatter::OPTIONS_PRETTY);
		LL_DEBUGS("Avatar") << "results saved to: " << fullpath << LL_ENDL;
	}

	void debugCOF(const LLSD& content)
	{
		LL_DEBUGS("Avatar") << "AIS COF, version found: " << content["expected"].asInteger() << llendl;
		std::set<LLUUID> ais_items, local_items;
		const LLSD& cof_raw = content["cof_raw"];
		for (LLSD::array_const_iterator it = cof_raw.beginArray();
			 it != cof_raw.endArray(); ++it)
		{
			const LLSD& item = *it;
			if (item["parent_id"].asUUID() == LLAppearanceMgr::instance().getCOF())
			{
				ais_items.insert(item["item_id"].asUUID());
				if (item["type"].asInteger() == 24) // link
				{
					LL_DEBUGS("Avatar") << "Link: item_id: " << item["item_id"].asUUID()
										<< " linked_item_id: " << item["asset_id"].asUUID()
										<< " name: " << item["name"].asString()
										<< llendl; 
				}
				else if (item["type"].asInteger() == 25) // folder link
				{
					LL_DEBUGS("Avatar") << "Folder link: item_id: " << item["item_id"].asUUID()
										<< " linked_item_id: " << item["asset_id"].asUUID()
										<< " name: " << item["name"].asString()
										<< llendl; 
					
				}
				else
				{
					LL_DEBUGS("Avatar") << "Other: item_id: " << item["item_id"].asUUID()
										<< " linked_item_id: " << item["asset_id"].asUUID()
										<< " name: " << item["name"].asString()
										<< llendl; 
				}
			}
		}
		LL_DEBUGS("Avatar") << llendl;
		LL_DEBUGS("Avatar") << "Local COF, version requested: " << content["observed"].asInteger() << llendl;
		LLInventoryModel::cat_array_t cat_array;
		LLInventoryModel::item_array_t item_array;
		gInventory.collectDescendents(LLAppearanceMgr::instance().getCOF(),
									  cat_array,item_array,LLInventoryModel::EXCLUDE_TRASH);
		for (S32 i=0; i<item_array.count(); i++)
		{
			const LLViewerInventoryItem* inv_item = item_array.get(i).get();
			local_items.insert(inv_item->getUUID());
			LL_DEBUGS("Avatar") << "item_id: " << inv_item->getUUID()
								<< " linked_item_id: " << inv_item->getLinkedUUID()
								<< " name: " << inv_item->getName()
								<< llendl;
		}
		LL_DEBUGS("Avatar") << llendl;
		for (std::set<LLUUID>::iterator it = local_items.begin(); it != local_items.end(); ++it)
		{
			if (ais_items.find(*it) == ais_items.end())
			{
				LL_DEBUGS("Avatar") << "LOCAL ONLY: " << *it << llendl;
			}
		}
		for (std::set<LLUUID>::iterator it = ais_items.begin(); it != ais_items.end(); ++it)
		{
			if (local_items.find(*it) == local_items.end())
			{
				LL_DEBUGS("Avatar") << "AIS ONLY: " << *it << llendl;
			}
		}
	}

	LLPointer<LLHTTPRetryPolicy> mRetryPolicy;
};

LLSD LLAppearanceMgr::dumpCOF() const
{
	LLSD links = LLSD::emptyArray();
	LLMD5 md5;
	
	LLInventoryModel::cat_array_t cat_array;
	LLInventoryModel::item_array_t item_array;
	gInventory.collectDescendents(getCOF(),cat_array,item_array,LLInventoryModel::EXCLUDE_TRASH);
	for (S32 i=0; i<item_array.count(); i++)
	{
		const LLViewerInventoryItem* inv_item = item_array.get(i).get();
		LLSD item;
		LLUUID item_id(inv_item->getUUID());
		md5.update((unsigned char*)item_id.mData, 16);
		item["description"] = inv_item->getActualDescription();
		md5.update(inv_item->getActualDescription());
		item["asset_type"] = inv_item->getActualType();
		LLUUID linked_id(inv_item->getLinkedUUID());
		item["linked_id"] = linked_id;
		md5.update((unsigned char*)linked_id.mData, 16);

		if (LLAssetType::AT_LINK == inv_item->getActualType())
		{
			const LLViewerInventoryItem* linked_item = inv_item->getLinkedItem();
			if (NULL == linked_item)
			{
				llwarns << "Broken link for item '" << inv_item->getName()
						<< "' (" << inv_item->getUUID()
						<< ") during requestServerAppearanceUpdate" << llendl;
				continue;
			}
			// Some assets may be 'hidden' and show up as null in the viewer.
			//if (linked_item->getAssetUUID().isNull())
			//{
			//	llwarns << "Broken link (null asset) for item '" << inv_item->getName()
			//			<< "' (" << inv_item->getUUID()
			//			<< ") during requestServerAppearanceUpdate" << llendl;
			//	continue;
			//}
			LLUUID linked_asset_id(linked_item->getAssetUUID());
			md5.update((unsigned char*)linked_asset_id.mData, 16);
			U32 flags = linked_item->getFlags();
			md5.update(boost::lexical_cast<std::string>(flags));
		}
		else if (LLAssetType::AT_LINK_FOLDER != inv_item->getActualType())
		{
			llwarns << "Non-link item '" << inv_item->getName()
					<< "' (" << inv_item->getUUID()
					<< ") type " << (S32) inv_item->getActualType()
					<< " during requestServerAppearanceUpdate" << llendl;
			continue;
		}
		links.append(item);
	}
	LLSD result = LLSD::emptyMap();
	result["cof_contents"] = links;
	char cof_md5sum[MD5HEX_STR_SIZE];
	md5.finalize();
	md5.hex_digest(cof_md5sum);
	result["cof_md5sum"] = std::string(cof_md5sum);
	return result;
}

void LLAppearanceMgr::requestServerAppearanceUpdate(LLCurl::ResponderPtr responder_ptr)
{
	if (gAgentAvatarp->isEditingAppearance()) 
	{
		// don't send out appearance updates if in appearance editing mode
		return;
	}

	if (!gAgent.getRegion())
	{
		llwarns << "Region not set, cannot request server appearance update" << llendl;
		return;
	}
	if (gAgent.getRegion()->getCentralBakeVersion()==0)
	{
		llwarns << "Region does not support baking" << llendl;
	}
	std::string url = gAgent.getRegion()->getCapability("UpdateAvatarAppearance");	
	if (url.empty())
	{
		llwarns << "No cap for UpdateAvatarAppearance." << llendl;
		return;
	}

	LLSD body;
	S32 cof_version = getCOFVersion();
	if (gSavedSettings.getBOOL("DebugAvatarExperimentalServerAppearanceUpdate"))
	{
		body = dumpCOF();
	}
	else
	{
		body["cof_version"] = cof_version;
		if (gSavedSettings.getBOOL("DebugForceAppearanceRequestFailure"))
		{
			body["cof_version"] = cof_version+999;
		}
	}
	LL_DEBUGS("Avatar") << "request url " << url << " my_cof_version " << cof_version << llendl;

	//LLCurl::ResponderPtr responder_ptr;
	if (!responder_ptr.get())
	{
		responder_ptr = new RequestAgentUpdateAppearanceResponder;
	}
	LLHTTPClient::post(url, body, responder_ptr);
	llassert(cof_version >= gAgentAvatarp->mLastUpdateRequestCOFVersion);
	gAgentAvatarp->mLastUpdateRequestCOFVersion = cof_version;
}

class LLIncrementCofVersionResponder : public LLHTTPClient::Responder
{
public:
	LLIncrementCofVersionResponder() : LLHTTPClient::Responder()
	{
		mRetryPolicy = new LLAdaptiveRetryPolicy(1.0, 16.0, 2.0, 5);
	}

	virtual ~LLIncrementCofVersionResponder()
	{
	}

	virtual void result(const LLSD &pContent)
	{
		llinfos << "Successfully incremented agent's COF." << llendl;
		S32 new_version = pContent["category"]["version"].asInteger();

		// cof_version should have increased
		llassert(new_version > gAgentAvatarp->mLastUpdateRequestCOFVersion);

		gAgentAvatarp->mLastUpdateRequestCOFVersion = new_version;
	}
	virtual void errorWithContent(U32 pStatus, const std::string& pReason, const LLSD& content)
	{
		llwarns << "While attempting to increment the agent's cof we got an error with [status:"
				<< pStatus << "]: " << content << llendl;
		F32 seconds_to_wait;
		if (mRetryPolicy->shouldRetry(pStatus,seconds_to_wait))
		{
			llinfos << "retrying" << llendl;
			doAfterInterval(boost::bind(&LLAppearanceMgr::incrementCofVersion,
										LLAppearanceMgr::getInstance(),
										LLHTTPClient::ResponderPtr(this)),
										seconds_to_wait);
		}
		else
		{
			llwarns << "giving up after too many retries" << llendl;
		}
	}

	LLPointer<LLHTTPRetryPolicy> mRetryPolicy;
};

void LLAppearanceMgr::incrementCofVersion(LLHTTPClient::ResponderPtr responder_ptr)
{
	// If we don't have a region, report it as an error
	if (gAgent.getRegion() == NULL)
	{
		llwarns << "Region not set, cannot request cof_version increment" << llendl;
		return;
	}

	std::string url = gAgent.getRegion()->getCapability("IncrementCofVersion");
	if (url.empty())
	{
		llwarns << "No cap for IncrementCofVersion." << llendl;
		return;
	}

	llinfos << "Requesting cof_version be incremented via capability to: "
			<< url << llendl;
	LLSD headers;
	LLSD body = LLSD::emptyMap();

	if (!responder_ptr.get())
	{
		responder_ptr = LLHTTPClient::ResponderPtr(new LLIncrementCofVersionResponder());
	}

	LLHTTPClient::get(url, body, responder_ptr, headers, 30.0f);
}

std::string LLAppearanceMgr::getAppearanceServiceURL() const
{
	if (gSavedSettings.getString("DebugAvatarAppearanceServiceURLOverride").empty())
	{
		return mAppearanceServiceURL;
	}
	return gSavedSettings.getString("DebugAvatarAppearanceServiceURLOverride");
}

void show_created_outfit(LLUUID& folder_id, bool show_panel = true)
	{
		if (!LLApp::isRunning())
		{
			llwarns << "called during shutdown, skipping" << llendl;
			return;
		}

		LLSD key;
		
	//EXT-7727. For new accounts inventory callback is created during login process
	// and may be processed after login process is finished
	if (show_panel)
		{
			LLFloaterSidePanelContainer::showPanel("appearance", "panel_outfits_inventory", key);

		}
		LLOutfitsList *outfits_list =
			dynamic_cast<LLOutfitsList*>(LLFloaterSidePanelContainer::getPanel("appearance", "outfitslist_tab"));
		if (outfits_list)
		{
		outfits_list->setSelectedOutfitByUUID(folder_id);
		}

		LLAppearanceMgr::getInstance()->updateIsDirty();
		gAgentWearables.notifyLoadingFinished(); // New outfit is saved.
		LLAppearanceMgr::getInstance()->updatePanelOutfitName("");
	}

LLUUID LLAppearanceMgr::makeNewOutfitLinks(const std::string& new_folder_name, bool show_panel)
{
	if (!isAgentAvatarValid()) return LLUUID::null;

	gAgentWearables.notifyLoadingStarted();

	// First, make a folder in the My Outfits directory.
	const LLUUID parent_id = gInventory.findCategoryUUIDForType(LLFolderType::FT_MY_OUTFITS);
	LLUUID folder_id = gInventory.createNewCategory(
		parent_id,
		LLFolderType::FT_OUTFIT,
		new_folder_name);

	updateClothingOrderingInfo();

	LLPointer<LLInventoryCallback> cb = new LLBoostFuncInventoryCallback(no_op_inventory_func,
																		 boost::bind(show_created_outfit,folder_id,show_panel));
	shallowCopyCategoryContents(getCOF(),folder_id, cb);
	createBaseOutfitLink(folder_id, cb);

	dumpCat(folder_id,"COF, new outfit");

	return folder_id;
}

void LLAppearanceMgr::wearBaseOutfit()
{
	const LLUUID& base_outfit_id = getBaseOutfitUUID();
	if (base_outfit_id.isNull()) return;
	
	updateCOF(base_outfit_id);
}

void LLAppearanceMgr::removeItemsFromAvatar(const uuid_vec_t& ids_to_remove)
{
	if (ids_to_remove.empty())
	{
		llwarns << "called with empty list, nothing to do" << llendl;
	}
	for (uuid_vec_t::const_iterator it = ids_to_remove.begin(); it != ids_to_remove.end(); ++it)
			{
		const LLUUID& id_to_remove = *it;
		const LLUUID& linked_item_id = gInventory.getLinkedItemID(id_to_remove);
		removeCOFItemLinks(linked_item_id);
			}
	updateAppearanceFromCOF();
	}

void LLAppearanceMgr::removeItemFromAvatar(const LLUUID& id_to_remove)
{
	LLUUID linked_item_id = gInventory.getLinkedItemID(id_to_remove);
	removeCOFItemLinks(linked_item_id);
	updateAppearanceFromCOF();
}

bool LLAppearanceMgr::moveWearable(LLViewerInventoryItem* item, bool closer_to_body)
{
	if (!item || !item->isWearableType()) return false;
	if (item->getType() != LLAssetType::AT_CLOTHING) return false;
	if (!gInventory.isObjectDescendentOf(item->getUUID(), getCOF())) return false;

	LLInventoryModel::cat_array_t cats;
	LLInventoryModel::item_array_t items;
	LLFindWearablesOfType filter_wearables_of_type(item->getWearableType());
	gInventory.collectDescendentsIf(getCOF(), cats, items, true, filter_wearables_of_type);
	if (items.empty()) return false;

	// We assume that the items have valid descriptions.
	std::sort(items.begin(), items.end(), WearablesOrderComparator(item->getWearableType()));

	if (closer_to_body && items.front() == item) return false;
	if (!closer_to_body && items.back() == item) return false;
	
	LLInventoryModel::item_array_t::iterator it = std::find(items.begin(), items.end(), item);
	if (items.end() == it) return false;


	//swapping descriptions
	closer_to_body ? --it : ++it;
	LLViewerInventoryItem* swap_item = *it;
	if (!swap_item) return false;
	std::string tmp = swap_item->getActualDescription();
	swap_item->setDescription(item->getActualDescription());
	item->setDescription(tmp);


	//items need to be updated on a dataserver
	item->setComplete(TRUE);
	item->updateServer(FALSE);
	gInventory.updateItem(item);

	swap_item->setComplete(TRUE);
	swap_item->updateServer(FALSE);
	gInventory.updateItem(swap_item);

	//to cause appearance of the agent to be updated
	bool result = false;
	if (result = gAgentWearables.moveWearable(item, closer_to_body))
	{
		gAgentAvatarp->wearableUpdated(item->getWearableType(), FALSE);
	}

	setOutfitDirty(true);

	//*TODO do we need to notify observers here in such a way?
	gInventory.notifyObservers();

	return result;
}

//static
void LLAppearanceMgr::sortItemsByActualDescription(LLInventoryModel::item_array_t& items)
{
	if (items.size() < 2) return;

	std::sort(items.begin(), items.end(), sort_by_actual_description);
}

//#define DUMP_CAT_VERBOSE

void LLAppearanceMgr::dumpCat(const LLUUID& cat_id, const std::string& msg)
{
	LLInventoryModel::cat_array_t cats;
	LLInventoryModel::item_array_t items;
	gInventory.collectDescendents(cat_id, cats, items, LLInventoryModel::EXCLUDE_TRASH);

#ifdef DUMP_CAT_VERBOSE
	llinfos << llendl;
	llinfos << str << llendl;
	S32 hitcount = 0;
	for(S32 i=0; i<items.count(); i++)
	{
		LLViewerInventoryItem *item = items.get(i);
		if (item)
			hitcount++;
		llinfos << i <<" "<< item->getName() <<llendl;
	}
#endif
	llinfos << msg << " count " << items.count() << llendl;
}

void LLAppearanceMgr::dumpItemArray(const LLInventoryModel::item_array_t& items,
									const std::string& msg)
{
	for (S32 i=0; i<items.count(); i++)
	{
		LLViewerInventoryItem *item = items.get(i);
		LLViewerInventoryItem *linked_item = item ? item->getLinkedItem() : NULL;
		LLUUID asset_id;
		if (linked_item)
		{
			asset_id = linked_item->getAssetUUID();
		}
		LL_DEBUGS("Avatar") << self_av_string() << msg << " " << i <<" " << (item ? item->getName() : "(nullitem)") << " " << asset_id.asString() << LL_ENDL;
	}
}

LLAppearanceMgr::LLAppearanceMgr():
	mAttachmentInvLinkEnabled(false),
	mOutfitIsDirty(false),
	mOutfitLocked(false),
	mIsInUpdateAppearanceFromCOF(false)
{
	LLOutfitObserver& outfit_observer = LLOutfitObserver::instance();

	// unlock outfit on save operation completed
	outfit_observer.addCOFSavedCallback(boost::bind(
			&LLAppearanceMgr::setOutfitLocked, this, false));

	mUnlockOutfitTimer.reset(new LLOutfitUnLockTimer(gSavedSettings.getS32(
			"OutfitOperationsTimeout")));

	gIdleCallbacks.addFunction(&LLAttachmentsMgr::onIdle,NULL);
}

LLAppearanceMgr::~LLAppearanceMgr()
{
}

void LLAppearanceMgr::setAttachmentInvLinkEnable(bool val)
{
	LL_DEBUGS("Avatar") << "setAttachmentInvLinkEnable => " << (int) val << llendl;
	mAttachmentInvLinkEnabled = val;
// [SL:KB] - Patch: Appearance-SyncAttach | Checked: 2010-10-05 (Catznip-2.2)
	if (mAttachmentInvLinkEnabled)
	{
		linkPendingAttachments();
	}
// [/SL:KB]
}

void dumpAttachmentSet(const std::set<LLUUID>& atts, const std::string& msg)
{
       llinfos << msg << llendl;
       for (std::set<LLUUID>::const_iterator it = atts.begin();
               it != atts.end();
               ++it)
       {
               LLUUID item_id = *it;
               LLViewerInventoryItem *item = gInventory.getItem(item_id);
               if (item)
                       llinfos << "atts " << item->getName() << llendl;
               else
                       llinfos << "atts " << "UNKNOWN[" << item_id.asString() << "]" << llendl;
       }
       llinfos << llendl;
}

void LLAppearanceMgr::registerAttachment(const LLUUID& item_id)
{
	   gInventory.addChangedMask(LLInventoryObserver::LABEL, item_id);
// [SL:KB] - Patch: Appearance-SyncAttach | Checked: 2010-10-05 (Catznip-2.2)
	   if (isLinkInCOF(item_id))
	   {
		   return;
	   }
	   mPendingAttachLinks.push_back(item_id);
// [/SL:KB]

	   if (mAttachmentInvLinkEnabled)
	   {
		   // we have to pass do_update = true to call LLAppearanceMgr::updateAppearanceFromCOF.
		   // it will trigger gAgentWariables.notifyLoadingFinished()
		   // But it is not acceptable solution. See EXT-7777
//		   LLAppearanceMgr::addCOFItemLink(item_id, false);  // Add COF link for item.
// [SL:KB] - Patch: Appearance-SyncAttach | Checked: 2010-10-05 (Catznip-2.2)
		   LLPointer<LLInventoryCallback> cb = new LLRegisterAttachmentCallback();
		   LLAppearanceMgr::addCOFItemLink(item_id, false, cb);  // Add COF link for item.
// [/SL:KB]
	   }
	   else
	   {
		   //llinfos << "no link changes, inv link not enabled" << llendl;
	   }
}

void LLAppearanceMgr::unregisterAttachment(const LLUUID& item_id)
{
	   gInventory.addChangedMask(LLInventoryObserver::LABEL, item_id);
// [SL:KB] - Patch: Appearance-SyncAttach | Checked: 2010-10-05 (Catznip-2.2)
		uuid_vec_t::iterator itPendingAttachLink = std::find(mPendingAttachLinks.begin(), mPendingAttachLinks.end(), item_id);
		if (itPendingAttachLink != mPendingAttachLinks.end())
		{
			mPendingAttachLinks.erase(itPendingAttachLink);
		}
// [/SL:KB]

	   if (mAttachmentInvLinkEnabled)
	   {
		   LLAppearanceMgr::removeCOFItemLinks(item_id);
	   }
	   else
	   {
		   //llinfos << "no link changes, inv link not enabled" << llendl;
	   }
}

// [SL:KB] - Patch: Appearance-SyncAttach | Checked: 2010-09-18 (Catznip-2.2)
void LLAppearanceMgr::linkPendingAttachments()
{
   LLPointer<LLInventoryCallback> cb = NULL;
   for (uuid_vec_t::const_iterator itPendingAttachLink = mPendingAttachLinks.begin(); 
			itPendingAttachLink != mPendingAttachLinks.end(); ++itPendingAttachLink)
	{
		const LLUUID& idAttachItem = *itPendingAttachLink;
		if ( (gAgentAvatarp->isWearingAttachment(idAttachItem)) && (!isLinkInCOF(idAttachItem)) )
		{
			if (!cb)
			{
				cb = new LLRegisterAttachmentCallback();
			}
			LLAppearanceMgr::addCOFItemLink(idAttachItem, false, cb);
		}
	}
}

void LLAppearanceMgr::onRegisterAttachmentComplete(const LLUUID& idItem)
{
	const LLUUID& idItemBase = gInventory.getLinkedItemID(idItem);

	// Remove the attachment from the pending list
	uuid_vec_t::iterator itPendingAttachLink = std::find(mPendingAttachLinks.begin(), mPendingAttachLinks.end(), idItemBase);
	if (itPendingAttachLink != mPendingAttachLinks.end())
	{
		mPendingAttachLinks.erase(itPendingAttachLink);
	}

	// It may have been detached already in which case we should remove the COF link
	if ( (isAgentAvatarValid()) && (!gAgentAvatarp->isWearingAttachment(idItemBase)) )
	{
		removeCOFItemLinks(idItemBase);
	}
}
// [/SL:KB]

BOOL LLAppearanceMgr::getIsInCOF(const LLUUID& obj_id) const
{
	return gInventory.isObjectDescendentOf(obj_id, getCOF());
}

// static
bool LLAppearanceMgr::isLinkInCOF(const LLUUID& obj_id)
{
	 LLInventoryModel::cat_array_t cats;
	 LLInventoryModel::item_array_t items;
	 LLLinkedItemIDMatches find_links(gInventory.getLinkedItemID(obj_id));
	 gInventory.collectDescendentsIf(LLAppearanceMgr::instance().getCOF(),
									 cats,
									 items,
	 LLInventoryModel::EXCLUDE_TRASH,
	 find_links);

	 return !items.empty();
}

BOOL LLAppearanceMgr::getIsProtectedCOFItem(const LLUUID& obj_id) const
{
	if (!getIsInCOF(obj_id)) return FALSE;

	// If a non-link somehow ended up in COF, allow deletion.
	const LLInventoryObject *obj = gInventory.getObject(obj_id);
	if (obj && !obj->getIsLinkType())
	{
		return FALSE;
	}

	// For now, don't allow direct deletion from the COF.  Instead, force users
	// to choose "Detach" or "Take Off".
	return TRUE;
	/*
	const LLInventoryObject *obj = gInventory.getObject(obj_id);
	if (!obj) return FALSE;

	// Can't delete bodyparts, since this would be equivalent to removing the item.
	if (obj->getType() == LLAssetType::AT_BODYPART) return TRUE;

	// Can't delete the folder link, since this is saved for bookkeeping.
	if (obj->getActualType() == LLAssetType::AT_LINK_FOLDER) return TRUE;

	return FALSE;
	*/
}

class CallAfterCategoryFetchStage2: public LLInventoryFetchItemsObserver
{
public:
	CallAfterCategoryFetchStage2(const uuid_vec_t& ids,
								 nullary_func_t callable) :
		LLInventoryFetchItemsObserver(ids),
		mCallable(callable)
	{
	}
	~CallAfterCategoryFetchStage2()
	{
	}
	virtual void done()
	{
		llinfos << this << " done with incomplete " << mIncomplete.size()
				<< " complete " << mComplete.size() <<  " calling callable" << llendl;

		gInventory.removeObserver(this);
		doOnIdleOneTime(mCallable);
		delete this;
	}
protected:
	nullary_func_t mCallable;
};

class CallAfterCategoryFetchStage1: public LLInventoryFetchDescendentsObserver
{
public:
	CallAfterCategoryFetchStage1(const LLUUID& cat_id, nullary_func_t callable) :
		LLInventoryFetchDescendentsObserver(cat_id),
		mCallable(callable)
	{
	}
	~CallAfterCategoryFetchStage1()
	{
	}
	virtual void done()
	{
		// What we do here is get the complete information on the
		// items in the requested category, and set up an observer
		// that will wait for that to happen.
		LLInventoryModel::cat_array_t cat_array;
		LLInventoryModel::item_array_t item_array;
		gInventory.collectDescendents(mComplete.front(),
									  cat_array,
									  item_array,
									  LLInventoryModel::EXCLUDE_TRASH);
		S32 count = item_array.count();
		if(!count)
		{
			llwarns << "Nothing fetched in category " << mComplete.front()
					<< llendl;
			gInventory.removeObserver(this);
			doOnIdleOneTime(mCallable);

			delete this;
			return;
		}

		llinfos << "stage1 got " << item_array.count() << " items, passing to stage2 " << llendl;
		uuid_vec_t ids;
		for(S32 i = 0; i < count; ++i)
		{
			ids.push_back(item_array.get(i)->getUUID());
		}
		
		gInventory.removeObserver(this);
		
		// do the fetch
		CallAfterCategoryFetchStage2 *stage2 = new CallAfterCategoryFetchStage2(ids, mCallable);
		stage2->startFetch();
		if(stage2->isFinished())
		{
			// everything is already here - call done.
			stage2->done();
		}
		else
		{
			// it's all on it's way - add an observer, and the inventory
			// will call done for us when everything is here.
			gInventory.addObserver(stage2);
		}
		delete this;
	}
protected:
	nullary_func_t mCallable;
};

void callAfterCategoryFetch(const LLUUID& cat_id, nullary_func_t cb)
{
	CallAfterCategoryFetchStage1 *stage1 = new CallAfterCategoryFetchStage1(cat_id, cb);
	stage1->startFetch();
	if (stage1->isFinished())
	{
		stage1->done();
	}
	else
	{
		gInventory.addObserver(stage1);
	}
}

void wear_multiple(const uuid_vec_t& ids, bool replace)
{
	LLPointer<LLInventoryCallback> cb = new LLUpdateAppearanceOnDestroy;
	
	bool first = true;
	uuid_vec_t::const_iterator it;
	for (it = ids.begin(); it != ids.end(); ++it)
	{
		// if replace is requested, the first item worn will replace the current top
		// item, and others will be added.
		LLAppearanceMgr::instance().wearItemOnAvatar(*it,false,first && replace,cb);
		first = false;
	}
}

// SLapp for easy-wearing of a stock (library) avatar
//
class LLWearFolderHandler : public LLCommandHandler
{
public:
	// not allowed from outside the app
	LLWearFolderHandler() : LLCommandHandler("wear_folder", UNTRUSTED_BLOCK) { }

	bool handle(const LLSD& tokens, const LLSD& query_map,
				LLMediaCtrl* web)
	{
		LLPointer<LLInventoryCategory> category = new LLInventoryCategory(query_map["folder_id"],
																		  LLUUID::null,
																		  LLFolderType::FT_CLOTHING,
																		  "Quick Appearance");
		LLSD::UUID folder_uuid = query_map["folder_id"].asUUID();
		if ( gInventory.getCategory( folder_uuid ) != NULL )
		{
			LLAppearanceMgr::getInstance()->wearInventoryCategory(category, true, false);

			// *TODOw: This may not be necessary if initial outfit is chosen already -- josh
			gAgent.setGenderChosen(TRUE);
		}

		// release avatar picker keyboard focus
		gFocusMgr.setKeyboardFocus( NULL );

		return true;
	}
};

LLWearFolderHandler gWearFolderHandler;<|MERGE_RESOLUTION|>--- conflicted
+++ resolved
@@ -895,22 +895,15 @@
 void recovered_item_cb(const LLUUID& item_id, LLWearableType::EType type, LLViewerWearable *wearable, LLWearableHoldingPattern* holder)
 {
 	if (!holder->isMostRecent())
-<<<<<<< HEAD
 		{
 			// runway skip here?
 			llwarns << self_av_string() << "skipping because LLWearableHolding pattern is invalid (superceded by later outfit request)" << llendl;
-		}
-=======
-	{
-		// runway skip here?
-		llwarns << self_av_string() << "skipping because LLWearableHolding pattern is invalid (superceded by later outfit request)" << llendl;
 
 // [SL:KB] - Patch: Appearance-COFCorruption | Checked: 2010-04-14 (Catznip-2.0)
 		// If we were signalled to stop then we shouldn't do anything else except poll for when it's safe to delete ourselves
 		return;
 // [/SL:KB]
-	}
->>>>>>> 78d8247b
+		}
 
 	LL_DEBUGS("Avatar") << self_av_string() << "Recovered item for type " << type << LL_ENDL;
 		LLViewerInventoryItem *itemp = gInventory.getItem(item_id);
