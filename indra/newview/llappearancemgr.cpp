/** 
 * @file llappearancemgr.cpp
 * @brief Manager for initiating appearance changes on the viewer
 *
 * $LicenseInfo:firstyear=2004&license=viewerlgpl$
 * Second Life Viewer Source Code
 * Copyright (C) 2010, Linden Research, Inc.
 * 
 * This library is free software; you can redistribute it and/or
 * modify it under the terms of the GNU Lesser General Public
 * License as published by the Free Software Foundation;
 * version 2.1 of the License only.
 * 
 * This library is distributed in the hope that it will be useful,
 * but WITHOUT ANY WARRANTY; without even the implied warranty of
 * MERCHANTABILITY or FITNESS FOR A PARTICULAR PURPOSE.  See the GNU
 * Lesser General Public License for more details.
 * 
 * You should have received a copy of the GNU Lesser General Public
 * License along with this library; if not, write to the Free Software
 * Foundation, Inc., 51 Franklin Street, Fifth Floor, Boston, MA  02110-1301  USA
 * 
 * Linden Research, Inc., 945 Battery Street, San Francisco, CA  94111  USA
 * $/LicenseInfo$
 */

#include "llviewerprecompiledheaders.h"

#include "llaccordionctrltab.h"
#include "llagent.h"
#include "llagentcamera.h"
#include "llagentwearables.h"
#include "llappearancemgr.h"
#include "llattachmentsmgr.h"
#include "llcommandhandler.h"
#include "lleventtimer.h"
#include "llfloatersidepanelcontainer.h"
#include "llgesturemgr.h"
#include "llinventorybridge.h"
#include "llinventoryfunctions.h"
#include "llinventoryobserver.h"
#include "llnotificationsutil.h"
#include "lloutfitobserver.h"
#include "lloutfitslist.h"
#include "llselectmgr.h"
#include "llsidepanelappearance.h"
#include "llviewerobjectlist.h"
#include "llvoavatar.h"
#include "llvoavatarself.h"
#include "llviewerregion.h"
#include "llwearablelist.h"
// [RLVa:KB] - Checked: 2011-05-22 (RLVa-1.3.1a)
#include "rlvhandler.h"
#include "rlvhelper.h"
#include "rlvlocks.h"
// [/RLVa:KB]
//-TT Client LSL Bridge
#include "fslslbridge.h"
//-TT

std::string self_av_string()
{
	return gAgentAvatarp->avString();
}

// RAII thingy to guarantee that a variable gets reset when the Setter
// goes out of scope.  More general utility would be handy - TODO:
// check boost.
class BoolSetter
{
public:
	BoolSetter(bool& var):
		mVar(var)
	{
		mVar = true;
	}
	~BoolSetter()
	{
		mVar = false; 
	}
private:
	bool& mVar;
};

char ORDER_NUMBER_SEPARATOR('@');

class LLOutfitUnLockTimer: public LLEventTimer
{
public:
	LLOutfitUnLockTimer(F32 period) : LLEventTimer(period)
	{
		// restart timer on BOF changed event
		LLOutfitObserver::instance().addBOFChangedCallback(boost::bind(
				&LLOutfitUnLockTimer::reset, this));
		stop();
	}

	/*virtual*/
	BOOL tick()
	{
		if(mEventTimer.hasExpired())
		{
			LLAppearanceMgr::instance().setOutfitLocked(false);
		}
		return FALSE;
	}
	void stop() { mEventTimer.stop(); }
	void start() { mEventTimer.start(); }
	void reset() { mEventTimer.reset(); }
	BOOL getStarted() { return mEventTimer.getStarted(); }

	LLTimer&  getEventTimer() { return mEventTimer;}
};

// support for secondlife:///app/appearance SLapps
class LLAppearanceHandler : public LLCommandHandler
{
public:
	// requests will be throttled from a non-trusted browser
	LLAppearanceHandler() : LLCommandHandler("appearance", UNTRUSTED_THROTTLE) {}

	bool handle(const LLSD& params, const LLSD& query_map, LLMediaCtrl* web)
	{
		// support secondlife:///app/appearance/show, but for now we just
		// make all secondlife:///app/appearance SLapps behave this way
		if (!LLUI::sSettingGroups["config"]->getBOOL("EnableAppearance"))
		{
			LLNotificationsUtil::add("NoAppearance", LLSD(), LLSD(), std::string("SwitchToStandardSkinAndQuit"));
			return true;
		}

		LLFloaterSidePanelContainer::showPanel("appearance", LLSD());
		return true;
	}
};

LLAppearanceHandler gAppearanceHandler;


LLUUID findDescendentCategoryIDByName(const LLUUID& parent_id, const std::string& name)
{
	LLInventoryModel::cat_array_t cat_array;
	LLInventoryModel::item_array_t item_array;
	LLNameCategoryCollector has_name(name);
	gInventory.collectDescendentsIf(parent_id,
									cat_array,
									item_array,
									LLInventoryModel::EXCLUDE_TRASH,
									has_name);
	if (0 == cat_array.count())
		return LLUUID();
	else
	{
		LLViewerInventoryCategory *cat = cat_array.get(0);
		if (cat)
			return cat->getUUID();
		else
		{
			llwarns << "null cat" << llendl;
			return LLUUID();
		}
	}
}

class LLWearInventoryCategoryCallback : public LLInventoryCallback
{
public:
	LLWearInventoryCategoryCallback(const LLUUID& cat_id, bool append)
	{
		mCatID = cat_id;
		mAppend = append;

		LL_INFOS("Avatar") << self_av_string() << "starting" << LL_ENDL;
		
		selfStartPhase("wear_inventory_category_callback");
	}
	void fire(const LLUUID& item_id)
	{
		/*
		 * Do nothing.  We only care about the destructor
		 *
		 * The reason for this is that this callback is used in a hack where the
		 * same callback is given to dozens of items, and the destructor is called
		 * after the last item has fired the event and dereferenced it -- if all
		 * the events actually fire!
		 */
		LL_DEBUGS("Avatar") << self_av_string() << " fired on copied item, id " << item_id << LL_ENDL;
	}

protected:
	~LLWearInventoryCategoryCallback()
	{
		LL_INFOS("Avatar") << self_av_string() << "done all inventory callbacks" << LL_ENDL;
		
		selfStopPhase("wear_inventory_category_callback");

		// Is the destructor called by ordinary dereference, or because the app's shutting down?
		// If the inventory callback manager goes away, we're shutting down, no longer want the callback.
		if( LLInventoryCallbackManager::is_instantiated() )
		{
			LLAppearanceMgr::instance().wearInventoryCategoryOnAvatar(gInventory.getCategory(mCatID), mAppend);
		}
		else
		{
			llwarns << self_av_string() << "Dropping unhandled LLWearInventoryCategoryCallback" << llendl;
		}
	}

private:
	LLUUID mCatID;
	bool mAppend;
};


//Inventory callback updating "dirty" state when destroyed
class LLUpdateDirtyState: public LLInventoryCallback
{
public:
	LLUpdateDirtyState() {}
	virtual ~LLUpdateDirtyState()
	{
		if (LLAppearanceMgr::instanceExists())
		{
			LLAppearanceMgr::getInstance()->updateIsDirty();
		}
	}
	virtual void fire(const LLUUID&) {}
};


LLUpdateAppearanceOnDestroy::LLUpdateAppearanceOnDestroy(bool update_base_outfit_ordering):
	mFireCount(0),
	mUpdateBaseOrder(update_base_outfit_ordering)
{
	selfStartPhase("update_appearance_on_destroy");
}

LLUpdateAppearanceOnDestroy::~LLUpdateAppearanceOnDestroy()
{
	LL_INFOS("Avatar") << self_av_string() << "done update appearance on destroy" << LL_ENDL;

	selfStopPhase("update_appearance_on_destroy");
	
	if (!LLApp::isExiting())
	{
		LLAppearanceMgr::instance().updateAppearanceFromCOF(mUpdateBaseOrder);
	}
}

void LLUpdateAppearanceOnDestroy::fire(const LLUUID& inv_item)
{
	LLViewerInventoryItem* item = (LLViewerInventoryItem*)gInventory.getItem(inv_item);
	const std::string item_name = item ? item->getName() : "ITEM NOT FOUND";
#ifndef LL_RELEASE_FOR_DOWNLOAD
	LL_DEBUGS("Avatar") << self_av_string() << "callback fired [ name:" << item_name << " UUID:" << inv_item << " count:" << mFireCount << " ] " << LL_ENDL;
#endif
	mFireCount++;
}

struct LLFoundData
{
	LLFoundData() :
		mAssetType(LLAssetType::AT_NONE),
		mWearableType(LLWearableType::WT_INVALID),
		mWearable(NULL) {}

	LLFoundData(const LLUUID& item_id,
				const LLUUID& asset_id,
				const std::string& name,
				const LLAssetType::EType& asset_type,
				const LLWearableType::EType& wearable_type,
				const bool is_replacement = false
		) :
		mItemID(item_id),
		mAssetID(asset_id),
		mName(name),
		mAssetType(asset_type),
		mWearableType(wearable_type),
		mIsReplacement(is_replacement),
		mWearable( NULL ) {}
	
	LLUUID mItemID;
	LLUUID mAssetID;
	std::string mName;
	LLAssetType::EType mAssetType;
	LLWearableType::EType mWearableType;
	LLWearable* mWearable;
	bool mIsReplacement;
};

	
class LLWearableHoldingPattern
{
	LOG_CLASS(LLWearableHoldingPattern);

public:
	LLWearableHoldingPattern();
	~LLWearableHoldingPattern();

	bool pollFetchCompletion();
	void onFetchCompletion();
	bool isFetchCompleted();
	bool isTimedOut();

	void checkMissingWearables();
	bool pollMissingWearables();
	bool isMissingCompleted();
	void recoverMissingWearable(LLWearableType::EType type);
	void clearCOFLinksForMissingWearables();
	
	void onWearableAssetFetch(LLWearable *wearable);
	void onAllComplete();

// [SL:KB] - Patch: Appearance-COFCorruption | Checked: 2010-04-14 (Catznip-3.0.0a) | Added: Catznip-2.0.0a
	bool pollStopped();
// [/SL:KB]

	typedef std::list<LLFoundData> found_list_t;
	found_list_t& getFoundList();
	void eraseTypeToLink(LLWearableType::EType type);
	void eraseTypeToRecover(LLWearableType::EType type);
//	void setObjItems(const LLInventoryModel::item_array_t& items);
	void setGestItems(const LLInventoryModel::item_array_t& items);
	bool isMostRecent();
	void handleLateArrivals();
	void resetTime(F32 timeout);
	
private:
	found_list_t mFoundList;
//	LLInventoryModel::item_array_t mObjItems;
	LLInventoryModel::item_array_t mGestItems;
	typedef std::set<S32> type_set_t;
	type_set_t mTypesToRecover;
	type_set_t mTypesToLink;
	S32 mResolved;
	LLTimer mWaitTime;
	bool mFired;
	typedef std::set<LLWearableHoldingPattern*> type_set_hp;
	static type_set_hp sActiveHoldingPatterns;
	bool mIsMostRecent;
	std::set<LLWearable*> mLateArrivals;
	bool mIsAllComplete;
};

LLWearableHoldingPattern::type_set_hp LLWearableHoldingPattern::sActiveHoldingPatterns;

LLWearableHoldingPattern::LLWearableHoldingPattern():
	mResolved(0),
	mFired(false),
	mIsMostRecent(true),
	mIsAllComplete(false)
{
	if (sActiveHoldingPatterns.size()>0)
	{
		llinfos << "Creating LLWearableHoldingPattern when "
				<< sActiveHoldingPatterns.size()
				<< " other attempts are active."
				<< " Flagging others as invalid."
				<< llendl;
		for (type_set_hp::iterator it = sActiveHoldingPatterns.begin();
			 it != sActiveHoldingPatterns.end();
			 ++it)
		{
			(*it)->mIsMostRecent = false;
		}
			 
	}
	sActiveHoldingPatterns.insert(this);
	selfStartPhase("holding_pattern");
}

LLWearableHoldingPattern::~LLWearableHoldingPattern()
{
	sActiveHoldingPatterns.erase(this);
	if (isMostRecent())
	{
		selfStopPhase("holding_pattern");
	}
}

bool LLWearableHoldingPattern::isMostRecent()
{
	return mIsMostRecent;
}

LLWearableHoldingPattern::found_list_t& LLWearableHoldingPattern::getFoundList()
{
	return mFoundList;
}

void LLWearableHoldingPattern::eraseTypeToLink(LLWearableType::EType type)
{
	mTypesToLink.erase(type);
}

void LLWearableHoldingPattern::eraseTypeToRecover(LLWearableType::EType type)
{
	mTypesToRecover.erase(type);
}

// [SL:KB] - Patch: Appearance-SyncAttach | Checked: 2010-06-19 (Catznip-3.0.0a) | Added: Catznip-2.1.2a
//void LLWearableHoldingPattern::setObjItems(const LLInventoryModel::item_array_t& items)
//{
//	mObjItems = items;
//}

void LLWearableHoldingPattern::setGestItems(const LLInventoryModel::item_array_t& items)
{
	mGestItems = items;
}

bool LLWearableHoldingPattern::isFetchCompleted()
{
	return (mResolved >= (S32)getFoundList().size()); // have everything we were waiting for?
}

bool LLWearableHoldingPattern::isTimedOut()
{
	return mWaitTime.hasExpired();
}

void LLWearableHoldingPattern::checkMissingWearables()
{
	if (!isMostRecent())
	{
		// runway why don't we actually skip here?
		llwarns << self_av_string() << "skipping because LLWearableHolding pattern is invalid (superceded by later outfit request)" << llendl;
	}

	std::vector<S32> found_by_type(LLWearableType::WT_COUNT,0);
	std::vector<S32> requested_by_type(LLWearableType::WT_COUNT,0);
	for (found_list_t::iterator it = getFoundList().begin(); it != getFoundList().end(); ++it)
	{
		LLFoundData &data = *it;
		if (data.mWearableType < LLWearableType::WT_COUNT)
			requested_by_type[data.mWearableType]++;
		if (data.mWearable)
			found_by_type[data.mWearableType]++;
	}

	for (S32 type = 0; type < LLWearableType::WT_COUNT; ++type)
	{
		if (requested_by_type[type] > found_by_type[type])
		{
			llwarns << self_av_string() << "got fewer wearables than requested, type " << type << ": requested " << requested_by_type[type] << ", found " << found_by_type[type] << llendl;
		}
		if (found_by_type[type] > 0)
			continue;
		if (
			// If at least one wearable of certain types (pants/shirt/skirt)
			// was requested but none was found, create a default asset as a replacement.
			// In all other cases, don't do anything.
			// For critical types (shape/hair/skin/eyes), this will keep the avatar as a cloud 
			// due to logic in LLVOAvatarSelf::getIsCloud().
			// For non-critical types (tatoo, socks, etc.) the wearable will just be missing.
			(requested_by_type[type] > 0) &&  
			((type == LLWearableType::WT_PANTS) || (type == LLWearableType::WT_SHIRT) || (type == LLWearableType::WT_SKIRT)))
		{
			mTypesToRecover.insert(type);
			mTypesToLink.insert(type);
			recoverMissingWearable((LLWearableType::EType)type);
			llwarns << self_av_string() << "need to replace " << type << llendl; 
		}
	}

	resetTime(60.0F);

	selfStartPhase("get_missing_wearables");
	if (!pollMissingWearables())
	{
		doOnIdleRepeating(boost::bind(&LLWearableHoldingPattern::pollMissingWearables,this));
	}
}

void LLWearableHoldingPattern::onAllComplete()
{
	if (isAgentAvatarValid())
	{
		gAgentAvatarp->outputRezTiming("Agent wearables fetch complete");
	}

	if (!isMostRecent())
	{
		// runway need to skip here?
		llwarns << self_av_string() << "skipping because LLWearableHolding pattern is invalid (superceded by later outfit request)" << llendl;
	}

	// Activate all gestures in this folder
	if (mGestItems.count() > 0)
	{
		LL_DEBUGS("Avatar") << self_av_string() << "Activating " << mGestItems.count() << " gestures" << LL_ENDL;
		
		LLGestureMgr::instance().activateGestures(mGestItems);
		
		// Update the inventory item labels to reflect the fact
		// they are active.
		LLViewerInventoryCategory* catp =
			gInventory.getCategory(LLAppearanceMgr::instance().getCOF());
		
		if (catp)
		{
			gInventory.updateCategory(catp);
			gInventory.notifyObservers();
		}
	}

	// Update wearables.
	LL_INFOS("Avatar") << self_av_string() << "Updating agent wearables with " << mResolved << " wearable items " << LL_ENDL;
	LLAppearanceMgr::instance().updateAgentWearables(this, false);
	
<<<<<<< HEAD
// [SL:KB] - Patch: Appearance-SyncAttach | Checked: 2010-03-22 (Catznip-3.0.0a) | Added: Catznip-2.1.2a
//	// Update attachments to match those requested.
//	if (isAgentAvatarValid())
//	{
//		llinfos << "Updating " << mObjItems.count() << " attachments" << llendl;
//		LLAgentWearables::userUpdateAttachments(mObjItems);
//	}
=======
	// Update attachments to match those requested.
	if (isAgentAvatarValid())
	{
		LL_DEBUGS("Avatar") << self_av_string() << "Updating " << mObjItems.count() << " attachments" << LL_ENDL;
		LLAgentWearables::userUpdateAttachments(mObjItems);
	}
>>>>>>> c931c74f

	if (isFetchCompleted() && isMissingCompleted())
	{
		// Only safe to delete if all wearable callbacks and all missing wearables completed.
		delete this;
	}
	else
	{
		mIsAllComplete = true;
		handleLateArrivals();
	}
}

void LLWearableHoldingPattern::onFetchCompletion()
{
	selfStopPhase("get_wearables");
		
	if (!isMostRecent())
	{
		// runway skip here?
		llwarns << self_av_string() << "skipping because LLWearableHolding pattern is invalid (superceded by later outfit request)" << llendl;
	}

	checkMissingWearables();
}

// Runs as an idle callback until all wearables are fetched (or we time out).
bool LLWearableHoldingPattern::pollFetchCompletion()
{
	if (!isMostRecent())
	{
<<<<<<< HEAD
		llwarns << "skipping because LLWearableHolding pattern is invalid (superceded by later outfit request)" << llendl;

// [SL:KB] - Patch: Appearance-COFCorruption | Checked: 2010-04-14 (Catznip-3.0.0a) | Added: Catznip-2.0.0a
		// If we were signalled to stop then we shouldn't do anything else except poll for when it's safe to delete ourselves
		doOnIdleRepeating(boost::bind(&LLWearableHoldingPattern::pollStopped, this));
		return true;
// [/SL:KB]
=======
		// runway skip here?
		llwarns << self_av_string() << "skipping because LLWearableHolding pattern is invalid (superceded by later outfit request)" << llendl;
>>>>>>> c931c74f
	}

	bool completed = isFetchCompleted();
	bool timed_out = isTimedOut();
	bool done = completed || timed_out;

	if (done)
	{
		LL_INFOS("Avatar") << self_av_string() << "polling, done status: " << completed << " timed out " << timed_out
				<< " elapsed " << mWaitTime.getElapsedTimeF32() << LL_ENDL;

		mFired = true;
		
		if (timed_out)
		{
			llwarns << self_av_string() << "Exceeded max wait time for wearables, updating appearance based on what has arrived" << llendl;
		}

		onFetchCompletion();
	}
	return done;
}

class RecoveredItemLinkCB: public LLInventoryCallback
{
public:
	RecoveredItemLinkCB(LLWearableType::EType type, LLWearable *wearable, LLWearableHoldingPattern* holder):
		mHolder(holder),
		mWearable(wearable),
		mType(type)
	{
	}
	void fire(const LLUUID& item_id)
	{
		if (!mHolder->isMostRecent())
		{
			llwarns << "skipping because LLWearableHolding pattern is invalid (superceded by later outfit request)" << llendl;
			// runway skip here?
		}

		llinfos << "Recovered item link for type " << mType << llendl;
		mHolder->eraseTypeToLink(mType);
		// Add wearable to FoundData for actual wearing
		LLViewerInventoryItem *item = gInventory.getItem(item_id);
		LLViewerInventoryItem *linked_item = item ? item->getLinkedItem() : NULL;

		if (linked_item)
		{
			gInventory.addChangedMask(LLInventoryObserver::LABEL, linked_item->getUUID());
			
			if (item)
			{
				LLFoundData found(linked_item->getUUID(),
								  linked_item->getAssetUUID(),
								  linked_item->getName(),
								  linked_item->getType(),
								  linked_item->isWearableType() ? linked_item->getWearableType() : LLWearableType::WT_INVALID,
								  true // is replacement
					);
				found.mWearable = mWearable;
				mHolder->getFoundList().push_front(found);
			}
			else
			{
				llwarns << self_av_string() << "inventory item not found for recovered wearable" << llendl;
			}
		}
		else
		{
			llwarns << self_av_string() << "inventory link not found for recovered wearable" << llendl;
		}
	}
private:
	LLWearableHoldingPattern* mHolder;
	LLWearable *mWearable;
	LLWearableType::EType mType;
};

class RecoveredItemCB: public LLInventoryCallback
{
public:
	RecoveredItemCB(LLWearableType::EType type, LLWearable *wearable, LLWearableHoldingPattern* holder):
		mHolder(holder),
		mWearable(wearable),
		mType(type)
	{
	}
	void fire(const LLUUID& item_id)
	{
		if (!mHolder->isMostRecent())
		{
<<<<<<< HEAD
			llwarns << "skipping because LLWearableHolding pattern is invalid (superceded by later outfit request)" << llendl;

// [SL:KB] - Patch: Appearance-COFCorruption | Checked: 2010-04-14 (Catznip-3.0.0a) | Added: Catznip-2.0.0a
			// If we were signalled to stop then we shouldn't do anything else except poll for when it's safe to delete ourselves
			return;
// [/SL:KB]
=======
			// runway skip here?
			llwarns << self_av_string() << "skipping because LLWearableHolding pattern is invalid (superceded by later outfit request)" << llendl;
>>>>>>> c931c74f
		}

		LL_DEBUGS("Avatar") << self_av_string() << "Recovered item for type " << mType << LL_ENDL;
		LLViewerInventoryItem *itemp = gInventory.getItem(item_id);
		mWearable->setItemID(item_id);
		LLPointer<LLInventoryCallback> cb = new RecoveredItemLinkCB(mType,mWearable,mHolder);
		mHolder->eraseTypeToRecover(mType);
		llassert(itemp);
		if (itemp)
		{
			link_inventory_item( gAgent.getID(),
					     item_id,
					     LLAppearanceMgr::instance().getCOF(),
					     itemp->getName(),
						 itemp->getDescription(),
					     LLAssetType::AT_LINK,
					     cb);
		}
	}
private:
	LLWearableHoldingPattern* mHolder;
	LLWearable *mWearable;
	LLWearableType::EType mType;
};

void LLWearableHoldingPattern::recoverMissingWearable(LLWearableType::EType type)
{
	if (!isMostRecent())
	{
		// runway skip here?
		llwarns << self_av_string() << "skipping because LLWearableHolding pattern is invalid (superceded by later outfit request)" << llendl;
	}
	
		// Try to recover by replacing missing wearable with a new one.
	LLNotificationsUtil::add("ReplacedMissingWearable");
	lldebugs << "Wearable " << LLWearableType::getTypeLabel(type)
			 << " could not be downloaded.  Replaced inventory item with default wearable." << llendl;
	LLWearable* wearable = LLWearableList::instance().createNewWearable(type);

	// Add a new one in the lost and found folder.
	const LLUUID lost_and_found_id = gInventory.findCategoryUUIDForType(LLFolderType::FT_LOST_AND_FOUND);
	LLPointer<LLInventoryCallback> cb = new RecoveredItemCB(type,wearable,this);

	create_inventory_item(gAgent.getID(),
						  gAgent.getSessionID(),
						  lost_and_found_id,
						  wearable->getTransactionID(),
						  wearable->getName(),
						  wearable->getDescription(),
						  wearable->getAssetType(),
						  LLInventoryType::IT_WEARABLE,
						  wearable->getType(),
						  wearable->getPermissions().getMaskNextOwner(),
						  cb);
}

bool LLWearableHoldingPattern::isMissingCompleted()
{
	return mTypesToLink.size()==0 && mTypesToRecover.size()==0;
}

void LLWearableHoldingPattern::clearCOFLinksForMissingWearables()
{
	for (found_list_t::iterator it = getFoundList().begin(); it != getFoundList().end(); ++it)
	{
		LLFoundData &data = *it;
		if ((data.mWearableType < LLWearableType::WT_COUNT) && (!data.mWearable))
		{
			// Wearable link that was never resolved; remove links to it from COF
			LL_INFOS("Avatar") << self_av_string() << "removing link for unresolved item " << data.mItemID.asString() << LL_ENDL;
			LLAppearanceMgr::instance().removeCOFItemLinks(data.mItemID,false);
		}
	}
}

// [SL:KB] - Patch: Appearance-COFCorruption | Checked: 2010-04-14 (Catznip-3.0.0a) | Added: Catznip-2.0.0a
bool LLWearableHoldingPattern::pollStopped()
{
	// We have to keep on polling until we're sure that all callbacks have completed or they'll cause a crash
	if ( (isFetchCompleted()) && (isMissingCompleted()) )
	{
		delete this;
		return true;
	}
	return false;
}
// [/SL:KB]

bool LLWearableHoldingPattern::pollMissingWearables()
{
	if (!isMostRecent())
	{
<<<<<<< HEAD
		llwarns << "skipping because LLWearableHolding pattern is invalid (superceded by later outfit request)" << llendl;

// [SL:KB] - Patch: Appearance-COFCorruption | Checked: 2010-04-14 (Catznip-3.0.0a) | Added: Catznip-2.0.0a
		// If we were signalled to stop then we shouldn't do anything else except poll for when it's safe to delete ourselves
		doOnIdleRepeating(boost::bind(&LLWearableHoldingPattern::pollStopped, this));
		return true;
// [/SL:KB]
=======
		// runway skip here?
		llwarns << self_av_string() << "skipping because LLWearableHolding pattern is invalid (superceded by later outfit request)" << llendl;
>>>>>>> c931c74f
	}
	
	bool timed_out = isTimedOut();
	bool missing_completed = isMissingCompleted();
	bool done = timed_out || missing_completed;

	if (!done)
	{
		LL_INFOS("Avatar") << self_av_string() << "polling missing wearables, waiting for items " << mTypesToRecover.size()
				<< " links " << mTypesToLink.size()
				<< " wearables, timed out " << timed_out
				<< " elapsed " << mWaitTime.getElapsedTimeF32()
				<< " done " << done << LL_ENDL;
	}

	if (done)
	{
		selfStopPhase("get_missing_wearables");

		gAgentAvatarp->debugWearablesLoaded();

		// BAP - if we don't call clearCOFLinksForMissingWearables()
		// here, we won't have to add the link back in later if the
		// wearable arrives late.  This is to avoid corruption of
		// wearable ordering info.  Also has the effect of making
		// unworn item links visible in the COF under some
		// circumstances.

		//clearCOFLinksForMissingWearables();
		onAllComplete();
	}
	return done;
}

// Handle wearables that arrived after the timeout period expired.
void LLWearableHoldingPattern::handleLateArrivals()
{
	// Only safe to run if we have previously finished the missing
	// wearables and other processing - otherwise we could be in some
	// intermediate state - but have not been superceded by a later
	// outfit change request.
	if (mLateArrivals.size() == 0)
	{
		// Nothing to process.
		return;
	}
	if (!isMostRecent())
	{
		llwarns << self_av_string() << "Late arrivals not handled - outfit change no longer valid" << llendl;
	}
	if (!mIsAllComplete)
	{
		llwarns << self_av_string() << "Late arrivals not handled - in middle of missing wearables processing" << llendl;
	}

	LL_INFOS("Avatar") << self_av_string() << "Need to handle " << mLateArrivals.size() << " late arriving wearables" << LL_ENDL;

	// Update mFoundList using late-arriving wearables.
	std::set<LLWearableType::EType> replaced_types;
	for (LLWearableHoldingPattern::found_list_t::iterator iter = getFoundList().begin();
		 iter != getFoundList().end(); ++iter)
	{
		LLFoundData& data = *iter;
		for (std::set<LLWearable*>::iterator wear_it = mLateArrivals.begin();
			 wear_it != mLateArrivals.end();
			 ++wear_it)
		{
			LLWearable *wearable = *wear_it;

			if(wearable->getAssetID() == data.mAssetID)
			{
				data.mWearable = wearable;

				replaced_types.insert(data.mWearableType);

				// BAP - if we didn't call
				// clearCOFLinksForMissingWearables() earlier, we
				// don't need to restore the link here.  Fixes
				// wearable ordering problems.

				// LLAppearanceMgr::instance().addCOFItemLink(data.mItemID,false);

				// BAP failing this means inventory or asset server
				// are corrupted in a way we don't handle.
				llassert((data.mWearableType < LLWearableType::WT_COUNT) && (wearable->getType() == data.mWearableType));
				break;
			}
		}
	}

	// Remove COF links for any default wearables previously used to replace the late arrivals.
	// All this pussyfooting around with a while loop and explicit
	// iterator incrementing is to allow removing items from the list
	// without clobbering the iterator we're using to navigate.
	LLWearableHoldingPattern::found_list_t::iterator iter = getFoundList().begin();
	while (iter != getFoundList().end())
	{
		LLFoundData& data = *iter;

		// If an item of this type has recently shown up, removed the corresponding replacement wearable from COF.
		if (data.mWearable && data.mIsReplacement &&
			replaced_types.find(data.mWearableType) != replaced_types.end())
		{
			LLAppearanceMgr::instance().removeCOFItemLinks(data.mItemID,false);
			std::list<LLFoundData>::iterator clobber_ator = iter;
			++iter;
			getFoundList().erase(clobber_ator);
		}
		else
		{
			++iter;
		}
	}

	// Clear contents of late arrivals.
	mLateArrivals.clear();

	// Update appearance based on mFoundList
	LLAppearanceMgr::instance().updateAgentWearables(this, false);
}

void LLWearableHoldingPattern::resetTime(F32 timeout)
{
	mWaitTime.reset();
	mWaitTime.setTimerExpirySec(timeout);
}

void LLWearableHoldingPattern::onWearableAssetFetch(LLWearable *wearable)
{
	if (!isMostRecent())
	{
		llwarns << self_av_string() << "skipping because LLWearableHolding pattern is invalid (superceded by later outfit request)" << llendl;
	}
	
	mResolved += 1;  // just counting callbacks, not successes.
	LL_DEBUGS("Avatar") << self_av_string() << "resolved " << mResolved << "/" << getFoundList().size() << LL_ENDL;
	if (!wearable)
	{
		llwarns << self_av_string() << "no wearable found" << llendl;
	}

	if (mFired)
	{
		llwarns << self_av_string() << "called after holder fired" << llendl;
		if (wearable)
		{
			mLateArrivals.insert(wearable);
			if (mIsAllComplete)
			{
				handleLateArrivals();
			}
		}
		return;
	}

	if (!wearable)
	{
		return;
	}

	for (LLWearableHoldingPattern::found_list_t::iterator iter = getFoundList().begin();
		 iter != getFoundList().end(); ++iter)
	{
		LLFoundData& data = *iter;
		if(wearable->getAssetID() == data.mAssetID)
		{
			// Failing this means inventory or asset server are corrupted in a way we don't handle.
			if ((data.mWearableType >= LLWearableType::WT_COUNT) || (wearable->getType() != data.mWearableType))
			{
				llwarns << self_av_string() << "recovered wearable but type invalid. inventory wearable type: " << data.mWearableType << " asset wearable type: " << wearable->getType() << llendl;
				break;
			}

			data.mWearable = wearable;
		}
	}
}

static void onWearableAssetFetch(LLWearable* wearable, void* data)
{
	LLWearableHoldingPattern* holder = (LLWearableHoldingPattern*)data;
	holder->onWearableAssetFetch(wearable);
}


static void removeDuplicateItems(LLInventoryModel::item_array_t& items)
{
	LLInventoryModel::item_array_t new_items;
	std::set<LLUUID> items_seen;
	std::deque<LLViewerInventoryItem*> tmp_list;
	// Traverse from the front and keep the first of each item
	// encountered, so we actually keep the *last* of each duplicate
	// item.  This is needed to give the right priority when adding
	// duplicate items to an existing outfit.
	for (S32 i=items.count()-1; i>=0; i--)
	{
		LLViewerInventoryItem *item = items.get(i);
		LLUUID item_id = item->getLinkedUUID();
		if (items_seen.find(item_id)!=items_seen.end())
			continue;
		items_seen.insert(item_id);
		tmp_list.push_front(item);
	}
	for (std::deque<LLViewerInventoryItem*>::iterator it = tmp_list.begin();
		 it != tmp_list.end();
		 ++it)
	{
		new_items.put(*it);
	}
	items = new_items;
}

// [SL:KB] - Patch: Appearance-WearableDuplicateAssets | Checked: 2011-07-24 (Catznip-2.6.0e) | Added: Catznip-2.6.0e
static void removeDuplicateWearableItemsByAssetID(LLInventoryModel::item_array_t& items)
{
	std::set<LLUUID> idsAsset;
	for (S32 idxItem = items.count() - 1; idxItem >= 0; idxItem--)
	{
		const LLViewerInventoryItem* pItem = items.get(idxItem);
		if (!pItem->isWearableType())
			continue;
		if (idsAsset.end() == idsAsset.find(pItem->getAssetUUID()))
			idsAsset.insert(pItem->getAssetUUID());
		else
			items.remove(idxItem);
	}
}
// [/SL:KB]

const LLUUID LLAppearanceMgr::getCOF() const
{
	return gInventory.findCategoryUUIDForType(LLFolderType::FT_CURRENT_OUTFIT);
}


const LLViewerInventoryItem* LLAppearanceMgr::getBaseOutfitLink()
{
	const LLUUID& current_outfit_cat = getCOF();
	LLInventoryModel::cat_array_t cat_array;
	LLInventoryModel::item_array_t item_array;
	// Can't search on FT_OUTFIT since links to categories return FT_CATEGORY for type since they don't
	// return preferred type.
	LLIsType is_category( LLAssetType::AT_CATEGORY ); 
	gInventory.collectDescendentsIf(current_outfit_cat,
									cat_array,
									item_array,
									false,
									is_category,
									false);
	for (LLInventoryModel::item_array_t::const_iterator iter = item_array.begin();
		 iter != item_array.end();
		 iter++)
	{
		const LLViewerInventoryItem *item = (*iter);
		const LLViewerInventoryCategory *cat = item->getLinkedCategory();
		if (cat && cat->getPreferredType() == LLFolderType::FT_OUTFIT)
		{
			const LLUUID parent_id = cat->getParentUUID();
			LLViewerInventoryCategory*  parent_cat =  gInventory.getCategory(parent_id);
			// if base outfit moved to trash it means that we don't have base outfit
			if (parent_cat != NULL && parent_cat->getPreferredType() == LLFolderType::FT_TRASH)
			{
				return NULL;
			}
			return item;
		}
	}
	return NULL;
}

bool LLAppearanceMgr::getBaseOutfitName(std::string& name)
{
	const LLViewerInventoryItem* outfit_link = getBaseOutfitLink();
	if(outfit_link)
	{
		const LLViewerInventoryCategory *cat = outfit_link->getLinkedCategory();
		if (cat)
		{
			name = cat->getName();
			return true;
		}
	}
	return false;
}

const LLUUID LLAppearanceMgr::getBaseOutfitUUID()
{
	const LLViewerInventoryItem* outfit_link = getBaseOutfitLink();
	if (!outfit_link || !outfit_link->getIsLinkType()) return LLUUID::null;

	const LLViewerInventoryCategory* outfit_cat = outfit_link->getLinkedCategory();
	if (!outfit_cat) return LLUUID::null;

	if (outfit_cat->getPreferredType() != LLFolderType::FT_OUTFIT)
	{
		llwarns << "Expected outfit type:" << LLFolderType::FT_OUTFIT << " but got type:" << outfit_cat->getType() << " for folder name:" << outfit_cat->getName() << llendl;
		return LLUUID::null;
	}

	return outfit_cat->getUUID();
}

bool LLAppearanceMgr::wearItemOnAvatar(const LLUUID& item_id_to_wear, bool do_update, bool replace, LLPointer<LLInventoryCallback> cb)
{
	if (item_id_to_wear.isNull()) return false;

	// *TODO: issue with multi-wearable should be fixed:
	// in this case this method will be called N times - loading started for each item
	// and than N times will be called - loading completed for each item.
	// That means subscribers will be notified that loading is done after first item in a batch is worn.
	// (loading indicator disappears for example before all selected items are worn)
	// Have not fix this issue for 2.1 because of stability reason. EXT-7777.

	// Disabled for now because it is *not* acceptable to call updateAppearanceFromCOF() multiple times
//	gAgentWearables.notifyLoadingStarted();

	LLViewerInventoryItem* item_to_wear = gInventory.getItem(item_id_to_wear);
	if (!item_to_wear) return false;

	if (gInventory.isObjectDescendentOf(item_to_wear->getUUID(), gInventory.getLibraryRootFolderID()))
	{
		LLPointer<LLInventoryCallback> cb = new WearOnAvatarCallback(replace);
		copy_inventory_item(gAgent.getID(), item_to_wear->getPermissions().getOwner(), item_to_wear->getUUID(), LLUUID::null, std::string(),cb);
		return false;
	} 
	else if (!gInventory.isObjectDescendentOf(item_to_wear->getUUID(), gInventory.getRootFolderID()))
	{
		return false; // not in library and not in agent's inventory
	}
	else if (gInventory.isObjectDescendentOf(item_to_wear->getUUID(), gInventory.findCategoryUUIDForType(LLFolderType::FT_TRASH)))
	{
		LLNotificationsUtil::add("CannotWearTrash");
		return false;
	}
	else if (gInventory.isObjectDescendentOf(item_to_wear->getUUID(), LLAppearanceMgr::instance().getCOF())) // EXT-84911
	{
		return false;
	}

// [RLVa:KB] - Checked: 2010-09-04 (RLVa-1.2.1a) | Modified: RLVa-1.2.1a
	if ( (rlv_handler_t::isEnabled()) && 
		 ((gRlvAttachmentLocks.hasLockedAttachmentPoint(RLV_LOCK_ANY)) || (gRlvWearableLocks.hasLockedWearableType(RLV_LOCK_ANY))) )
	{
		switch (item_to_wear->getType())
		{
			case LLAssetType::AT_BODYPART:
			case LLAssetType::AT_CLOTHING:
				{
					ERlvWearMask eWear = gRlvWearableLocks.canWear(item_to_wear);
					if ( (RLV_WEAR_LOCKED == eWear) || ((replace) && ((RLV_WEAR_REPLACE & eWear) == 0)) )
						return false;
				}
				break;
			case LLAssetType::AT_OBJECT:
				{
					ERlvWearMask eWear = gRlvAttachmentLocks.canAttach(item_to_wear);
					if ( (RLV_WEAR_LOCKED == eWear) || ((replace) && ((RLV_WEAR_REPLACE & eWear) == 0)) )
						return false;
				}
				break;
			default:
				return false;
		}
	}
// [/RLVa:KB]

	switch (item_to_wear->getType())
	{
	case LLAssetType::AT_CLOTHING:
		if (gAgentWearables.areWearablesLoaded())
		{
			S32 wearable_count = gAgentWearables.getWearableCount(item_to_wear->getWearableType());
			if ((replace && wearable_count != 0) ||
				(wearable_count >= LLAgentWearables::MAX_CLOTHING_PER_TYPE) )
			{
				removeCOFItemLinks(gAgentWearables.getWearableItemID(item_to_wear->getWearableType(), wearable_count-1), false);
			}
			addCOFItemLink(item_to_wear, do_update, cb);
		} 
		break;
	case LLAssetType::AT_BODYPART:
		// TODO: investigate wearables may not be loaded at this point EXT-8231
		
		// Remove the existing wearables of the same type.
		// Remove existing body parts anyway because we must not be able to wear e.g. two skins.
		removeCOFLinksOfType(item_to_wear->getWearableType(), false);

		addCOFItemLink(item_to_wear, do_update, cb);
		break;
	case LLAssetType::AT_OBJECT:
		rez_attachment(item_to_wear, NULL, replace);
		break;
	default: return false;;
	}

	return true;
}

// Update appearance from outfit folder.
void LLAppearanceMgr::changeOutfit(bool proceed, const LLUUID& category, bool append)
{
	if (!proceed)
		return;
	LLAppearanceMgr::instance().updateCOF(category,append);
}

void LLAppearanceMgr::replaceCurrentOutfit(const LLUUID& new_outfit)
{
	LLViewerInventoryCategory* cat = gInventory.getCategory(new_outfit);
	wearInventoryCategory(cat, false, false);
}

// Open outfit renaming dialog.
void LLAppearanceMgr::renameOutfit(const LLUUID& outfit_id)
{
	LLViewerInventoryCategory* cat = gInventory.getCategory(outfit_id);
	if (!cat)
	{
		return;
	}

	LLSD args;
	args["NAME"] = cat->getName();

	LLSD payload;
	payload["cat_id"] = outfit_id;

	LLNotificationsUtil::add("RenameOutfit", args, payload, boost::bind(onOutfitRename, _1, _2));
}

// User typed new outfit name.
// static
void LLAppearanceMgr::onOutfitRename(const LLSD& notification, const LLSD& response)
{
	S32 option = LLNotificationsUtil::getSelectedOption(notification, response);
	if (option != 0) return; // canceled

	std::string outfit_name = response["new_name"].asString();
	LLStringUtil::trim(outfit_name);
	if (!outfit_name.empty())
	{
		LLUUID cat_id = notification["payload"]["cat_id"].asUUID();
		rename_category(&gInventory, cat_id, outfit_name);
	}
}

void LLAppearanceMgr::setOutfitLocked(bool locked)
{
	if (mOutfitLocked == locked)
	{
		return;
	}

	mOutfitLocked = locked;
	if (locked)
	{
		mUnlockOutfitTimer->reset();
		mUnlockOutfitTimer->start();
	}
	else
	{
		mUnlockOutfitTimer->stop();
	}

	LLOutfitObserver::instance().notifyOutfitLockChanged();
}

void LLAppearanceMgr::addCategoryToCurrentOutfit(const LLUUID& cat_id)
{
	LLViewerInventoryCategory* cat = gInventory.getCategory(cat_id);
	wearInventoryCategory(cat, false, true);
}

void LLAppearanceMgr::takeOffOutfit(const LLUUID& cat_id)
{
	LLInventoryModel::cat_array_t cats;
	LLInventoryModel::item_array_t items;
	LLFindWearablesEx collector(/*is_worn=*/ true, /*include_body_parts=*/ false);

	gInventory.collectDescendentsIf(cat_id, cats, items, FALSE, collector);

//-TT Client LSL Bridge
	if (gSavedSettings.getBOOL("UseLSLBridge"))
	{
		//if replacing - make sure bridge stays.
		if (FSLSLBridge::instance().getBridge())
		{
			llinfos << "reinserting bridge at outfit remove" << llendl;
			//items.find(FSLSLBridge::instance().getBridge());
			items.removeObj(FSLSLBridge::instance().getBridge());
			llinfos << "reinserted bridge at outfit remove" << llendl;
		}
	}
//-TT

	LLInventoryModel::item_array_t::const_iterator it = items.begin();
	const LLInventoryModel::item_array_t::const_iterator it_end = items.end();
	for( ; it_end != it; ++it)
	{
		LLViewerInventoryItem* item = *it;
		removeItemFromAvatar(item->getUUID());
	}
}

// Create a copy of src_id + contents as a subfolder of dst_id.
void LLAppearanceMgr::shallowCopyCategory(const LLUUID& src_id, const LLUUID& dst_id,
											  LLPointer<LLInventoryCallback> cb)
{
	LLInventoryCategory *src_cat = gInventory.getCategory(src_id);
	if (!src_cat)
	{
		llwarns << "folder not found for src " << src_id.asString() << llendl;
		return;
	}
	llinfos << "starting, src_id " << src_id << " name " << src_cat->getName() << " dst_id " << dst_id << llendl;
	LLUUID parent_id = dst_id;
	if(parent_id.isNull())
	{
		parent_id = gInventory.getRootFolderID();
	}
	LLUUID subfolder_id = gInventory.createNewCategory( parent_id,
														LLFolderType::FT_NONE,
														src_cat->getName());
	shallowCopyCategoryContents(src_id, subfolder_id, cb);

	gInventory.notifyObservers();
}

// Copy contents of src_id to dst_id.
void LLAppearanceMgr::shallowCopyCategoryContents(const LLUUID& src_id, const LLUUID& dst_id,
													  LLPointer<LLInventoryCallback> cb)
{
	LLInventoryModel::cat_array_t* cats;
	LLInventoryModel::item_array_t* items;
	gInventory.getDirectDescendentsOf(src_id, cats, items);
	llinfos << "copying " << items->count() << " items" << llendl;
	for (LLInventoryModel::item_array_t::const_iterator iter = items->begin();
		 iter != items->end();
		 ++iter)
	{
		const LLViewerInventoryItem* item = (*iter);
		std::string item_name = item->getName();
		switch (item->getActualType())
		{
			case LLAssetType::AT_LINK:
			{
				if (item_name != FSLSLBridge::instance().currentFullName())
				{
					llinfos << "copying inventory link " << item_name << llendl;
					//LLInventoryItem::getDescription() is used for a new description 
					//to propagate ordering information saved in descriptions of links
					link_inventory_item(gAgent.getID(),
										item->getLinkedUUID(),
										dst_id,
										item->getName(),
										item->LLInventoryItem::getDescription(),
										LLAssetType::AT_LINK, cb);
				}
				break;
			}
			case LLAssetType::AT_LINK_FOLDER:
			{
				LLViewerInventoryCategory *catp = item->getLinkedCategory();
				// Skip copying outfit links.
				if (catp && catp->getPreferredType() != LLFolderType::FT_OUTFIT)
				{
					link_inventory_item(gAgent.getID(),
										item->getLinkedUUID(),
										dst_id,
										item->getName(),
										item->getDescription(),
										LLAssetType::AT_LINK_FOLDER, cb);
				}
				break;
			}
			case LLAssetType::AT_CLOTHING:
			case LLAssetType::AT_OBJECT:
			case LLAssetType::AT_BODYPART:
			case LLAssetType::AT_GESTURE:
			{
				if (item_name != FSLSLBridge::instance().currentFullName())
				{
					llinfos << "copying inventory item " << item_name << llendl;
					copy_inventory_item(gAgent.getID(),
										item->getPermissions().getOwner(),
										item->getUUID(),
										dst_id,
										item_name,
										cb);
				}
				break;
			}
			default:
				// Ignore non-outfit asset types
				break;
		}
	}
}

BOOL LLAppearanceMgr::getCanMakeFolderIntoOutfit(const LLUUID& folder_id)
{
	// These are the wearable items that are required for considering this
	// folder as containing a complete outfit.
	U32 required_wearables = 0;
	required_wearables |= 1LL << LLWearableType::WT_SHAPE;
	required_wearables |= 1LL << LLWearableType::WT_SKIN;
	required_wearables |= 1LL << LLWearableType::WT_HAIR;
	required_wearables |= 1LL << LLWearableType::WT_EYES;

	// These are the wearables that the folder actually contains.
	U32 folder_wearables = 0;
	LLInventoryModel::cat_array_t* cats;
	LLInventoryModel::item_array_t* items;
	gInventory.getDirectDescendentsOf(folder_id, cats, items);
	for (LLInventoryModel::item_array_t::const_iterator iter = items->begin();
		 iter != items->end();
		 ++iter)
	{
		const LLViewerInventoryItem* item = (*iter);
		if (item->isWearableType())
		{
			const LLWearableType::EType wearable_type = item->getWearableType();
			folder_wearables |= 1LL << wearable_type;
		}
	}

	// If the folder contains the required wearables, return TRUE.
	return ((required_wearables & folder_wearables) == required_wearables);
}

bool LLAppearanceMgr::getCanRemoveOutfit(const LLUUID& outfit_cat_id)
{
	// Disallow removing the base outfit.
	if (outfit_cat_id == getBaseOutfitUUID())
	{
		return false;
	}

	// Check if the outfit folder itself is removable.
	if (!get_is_category_removable(&gInventory, outfit_cat_id))
	{
		return false;
	}

	// Check for the folder's non-removable descendants.
	LLFindNonRemovableObjects filter_non_removable;
	LLInventoryModel::cat_array_t cats;
	LLInventoryModel::item_array_t items;
	LLInventoryModel::item_array_t::const_iterator it;
	gInventory.collectDescendentsIf(outfit_cat_id, cats, items, false, filter_non_removable);
	if (!cats.empty() || !items.empty())
	{
		return false;
	}

	return true;
}

// static
bool LLAppearanceMgr::getCanRemoveFromCOF(const LLUUID& outfit_cat_id)
{
	LLInventoryModel::cat_array_t cats;
	LLInventoryModel::item_array_t items;
	LLFindWearablesEx is_worn(/*is_worn=*/ true, /*include_body_parts=*/ false);
	gInventory.collectDescendentsIf(outfit_cat_id,
		cats,
		items,
		LLInventoryModel::EXCLUDE_TRASH,
		is_worn);
	return items.size() > 0;
}

// static
bool LLAppearanceMgr::getCanAddToCOF(const LLUUID& outfit_cat_id)
{
	if (gAgentWearables.isCOFChangeInProgress())
	{
		return false;
	}

	LLInventoryModel::cat_array_t cats;
	LLInventoryModel::item_array_t items;
	LLFindWearablesEx not_worn(/*is_worn=*/ false, /*include_body_parts=*/ false);
	gInventory.collectDescendentsIf(outfit_cat_id,
		cats,
		items,
		LLInventoryModel::EXCLUDE_TRASH,
		not_worn);
	return items.size() > 0;
}

bool LLAppearanceMgr::getCanReplaceCOF(const LLUUID& outfit_cat_id)
{
	// Don't allow wearing anything while we're changing appearance.
	if (gAgentWearables.isCOFChangeInProgress())
	{
		return false;
	}

	// Check whether it's the base outfit.
//	if (outfit_cat_id.isNull() || outfit_cat_id == getBaseOutfitUUID())
// [SL:KB] - Patch: Appearance-Misc | Checked: 2010-09-21 (Catznip-3.0.0a) | Added: Catznip-2.1.2d
	if ( (outfit_cat_id.isNull()) || ((outfit_cat_id == getBaseOutfitUUID()) && (!isOutfitDirty())) )
// [/SL:KB]
	{
		return false;
	}

	// Check whether the outfit contains any wearables we aren't wearing already (STORM-702).
	LLInventoryModel::cat_array_t cats;
	LLInventoryModel::item_array_t items;
	LLFindWearablesEx is_worn(/*is_worn=*/ false, /*include_body_parts=*/ true);
	gInventory.collectDescendentsIf(outfit_cat_id,
		cats,
		items,
		LLInventoryModel::EXCLUDE_TRASH,
		is_worn);
	return items.size() > 0;
}

void LLAppearanceMgr::purgeBaseOutfitLink(const LLUUID& category)
{
	LLInventoryModel::cat_array_t cats;
	LLInventoryModel::item_array_t items;
	gInventory.collectDescendents(category, cats, items,
								  LLInventoryModel::EXCLUDE_TRASH);
	for (S32 i = 0; i < items.count(); ++i)
	{
		LLViewerInventoryItem *item = items.get(i);
		if (item->getActualType() != LLAssetType::AT_LINK_FOLDER)
			continue;
		if (item->getIsLinkType())
		{
			LLViewerInventoryCategory* catp = item->getLinkedCategory();
			if(catp && catp->getPreferredType() == LLFolderType::FT_OUTFIT)
			{
				gInventory.purgeObject(item->getUUID());
			}
		}
	}
}

void LLAppearanceMgr::purgeCategory(const LLUUID& category, bool keep_outfit_links)
{
	LLInventoryModel::cat_array_t cats;
	LLInventoryModel::item_array_t items;
	gInventory.collectDescendents(category, cats, items,
								  LLInventoryModel::EXCLUDE_TRASH);
	for (S32 i = 0; i < items.count(); ++i)
	{
		LLViewerInventoryItem *item = items.get(i);
		if (keep_outfit_links && (item->getActualType() == LLAssetType::AT_LINK_FOLDER))
			continue;
		if (item->getIsLinkType())
		{
			gInventory.purgeObject(item->getUUID());
		}
	}
}

// [SL:KB] - Checked: 2010-04-24 (RLVa-1.2.0f) | Added: RLVa-1.2.0f
void LLAppearanceMgr::syncCOF(const LLInventoryModel::item_array_t& items, LLAssetType::EType type, LLPointer<LLInventoryCallback> cb)
{
	const LLUUID idCOF = getCOF();
	LLInventoryModel::item_array_t cur_cof_items, new_cof_items = items;

	// Grab the current COF contents
	LLIsType f(type);
	LLInventoryModel::cat_array_t cats; 
	gInventory.collectDescendentsIf(getCOF(), cats, cur_cof_items, LLInventoryModel::EXCLUDE_TRASH, f);

	// Purge everything in cur_cof_items that isn't part of new_cof_items
	for (S32 idxCurItem = 0, cntCurItem = cur_cof_items.count(); idxCurItem < cntCurItem; idxCurItem++)
	{
		const LLViewerInventoryItem* pItem = cur_cof_items.get(idxCurItem);
		if (std::find_if(new_cof_items.begin(), new_cof_items.end(), RlvPredIsEqualOrLinkedItem(pItem)) == new_cof_items.end())
		{
			// Item doesn't exist in new_cof_items => purge (if it's a link)
			if (pItem->getIsLinkType())
				gInventory.purgeObject(pItem->getUUID());
		}
		else
		{
			// Item exists in new_cof_items => remove *all* occurances in new_cof_items (removes duplicate COF links to this item as well)
			new_cof_items.erase(
				std::remove_if(new_cof_items.begin(), new_cof_items.end(), RlvPredIsEqualOrLinkedItem(pItem)), new_cof_items.end());
		}
	}

	// Link to whatever remains in new_cof_items
	for (S32 idxNewItem = 0, cntNewItem = new_cof_items.count(); idxNewItem < cntNewItem; idxNewItem++)
	{
		const LLInventoryItem* pItem = new_cof_items.get(idxNewItem);
		link_inventory_item(
			gAgent.getID(), pItem->getLinkedUUID(), idCOF, pItem->getName(), pItem->LLInventoryItem::getDescription(), LLAssetType::AT_LINK, cb);
	}
}
// [/SL:KB]

// Keep the last N wearables of each type.  For viewer 2.0, N is 1 for
// both body parts and clothing items.
void LLAppearanceMgr::filterWearableItems(
	LLInventoryModel::item_array_t& items, S32 max_per_type)
{
	// Divvy items into arrays by wearable type.
	std::vector<LLInventoryModel::item_array_t> items_by_type(LLWearableType::WT_COUNT);
	divvyWearablesByType(items, items_by_type);

	// rebuild items list, retaining the last max_per_type of each array
	items.clear();
	for (S32 i=0; i<LLWearableType::WT_COUNT; i++)
	{
		S32 size = items_by_type[i].size();
		if (size <= 0)
			continue;
//		S32 start_index = llmax(0,size-max_per_type);
// [SL:KB] - Patch: Appearance-Misc | Checked: 2010-05-11 (Catznip-3.0.0a) | Added: Catznip-2.0.0h
		S32 start_index = 
			llmax(0, size - ((LLAssetType::AT_BODYPART == LLWearableType::getAssetType((LLWearableType::EType)i)) ? 1 : max_per_type));
// [/SL:KB[
		for (S32 j = start_index; j<size; j++)
		{
			items.push_back(items_by_type[i][j]);
		}
	}
}

// Create links to all listed items.
void LLAppearanceMgr::linkAll(const LLUUID& cat_uuid,
							  LLInventoryModel::item_array_t& items,
							  LLPointer<LLInventoryCallback> cb)
{
	for (S32 i=0; i<items.count(); i++)
	{
		const LLInventoryItem* item = items.get(i).get();
		link_inventory_item(gAgent.getID(),
							item->getLinkedUUID(),
							cat_uuid,
							item->getName(),
							item->LLInventoryItem::getDescription(),
							LLAssetType::AT_LINK,
							cb);

		const LLViewerInventoryCategory *cat = gInventory.getCategory(cat_uuid);
		const std::string cat_name = cat ? cat->getName() : "CAT NOT FOUND";
#ifndef LL_RELEASE_FOR_DOWNLOAD
		LL_DEBUGS("Avatar") << self_av_string() << "Linking Item [ name:" << item->getName() << " UUID:" << item->getUUID() << " ] to Category [ name:" << cat_name << " UUID:" << cat_uuid << " ] " << LL_ENDL;
#endif
	}
}

//void LLAppearanceMgr::updateCOF(const LLUUID& category, bool append)
// [RLVa:KB] - Checked: 2010-03-05 (RLVa-1.2.0b) | Added: RLVa-1.2.0b
void LLAppearanceMgr::updateCOF(const LLUUID& category, bool append)
{
<<<<<<< HEAD
	LLInventoryModel::item_array_t body_items_new, wear_items_new, obj_items_new, gest_items_new;
	getDescendentsOfAssetType(category, body_items_new, LLAssetType::AT_BODYPART, false);
	getDescendentsOfAssetType(category, wear_items_new, LLAssetType::AT_CLOTHING, false);
	getDescendentsOfAssetType(category, obj_items_new, LLAssetType::AT_OBJECT, false);
	getDescendentsOfAssetType(category, gest_items_new, LLAssetType::AT_GESTURE, false);
	updateCOF(body_items_new, wear_items_new, obj_items_new, gest_items_new, append, category);
}

void LLAppearanceMgr::updateCOF(LLInventoryModel::item_array_t& body_items_new, 
								LLInventoryModel::item_array_t& wear_items_new, 
								LLInventoryModel::item_array_t& obj_items_new,
								LLInventoryModel::item_array_t& gest_items_new,
								bool append /*=false*/, const LLUUID& idOutfit /*=LLUUID::null*/)
// [/RLVa:KB]
{
//	LLViewerInventoryCategory *pcat = gInventory.getCategory(category);
//	llinfos << "starting, cat " << (pcat ? pcat->getName() : "[UNKNOWN]") << llendl;
// [RLVa:KB] - Checked: 2010-03-26 (RLVa-1.2.0b) | Added: RLVa-1.2.0b
	// RELEASE-RLVa: [SL-2.0.0] If pcat ever gets used for anything further down the beta we'll know about it
	llinfos << "starting" << llendl;
// [/RLVa:KB]
=======
	LLViewerInventoryCategory *pcat = gInventory.getCategory(category);
	LL_INFOS("Avatar") << self_av_string() << "starting, cat '" << (pcat ? pcat->getName() : "[UNKNOWN]") << "'" << LL_ENDL;
>>>>>>> c931c74f

	const LLUUID cof = getCOF();

	// Deactivate currently active gestures in the COF, if replacing outfit
	if (!append)
	{
		LLInventoryModel::item_array_t gest_items;
		getDescendentsOfAssetType(cof, gest_items, LLAssetType::AT_GESTURE, false);
		for(S32 i = 0; i  < gest_items.count(); ++i)
		{
			LLViewerInventoryItem *gest_item = gest_items.get(i);
			if ( LLGestureMgr::instance().isGestureActive( gest_item->getLinkedUUID()) )
			{
				LLGestureMgr::instance().deactivateGesture( gest_item->getLinkedUUID() );
			}
		}
	}
	
	// Collect and filter descendents to determine new COF contents.

	//
	// - Body parts: always include COF contents as a fallback in case any required parts are missing.
	//
	// Preserve body parts from COF if appending.
	LLInventoryModel::item_array_t body_items;
	getDescendentsOfAssetType(cof, body_items, LLAssetType::AT_BODYPART, false);
//	getDescendentsOfAssetType(category, body_items, LLAssetType::AT_BODYPART, false);
// [RLVa:KB] - Checked: 2010-03-19 (RLVa-1.2.0c) | Modified: RLVa-1.2.0b
	// Filter out any new body parts that can't be worn before adding them
	if ( (rlv_handler_t::isEnabled()) && (gRlvWearableLocks.hasLockedWearableType(RLV_LOCK_ANY)) )
		body_items_new.erase(std::remove_if(body_items_new.begin(), body_items_new.end(), RlvPredCanNotWearItem(RLV_WEAR_REPLACE)), body_items_new.end());
	body_items.insert(body_items.end(), body_items_new.begin(), body_items_new.end());
// [/RLVa:KB]
	// NOTE-RLVa: we don't actually want to favour COF body parts over the folder's body parts (if only because it breaks force wear)
//	if (append)
//		reverse(body_items.begin(), body_items.end());
	// Reduce body items to max of one per type.
	removeDuplicateItems(body_items);
	filterWearableItems(body_items, 1);

	//
	// - Wearables: include COF contents only if appending.
	//
	LLInventoryModel::item_array_t wear_items;
	if (append)
		getDescendentsOfAssetType(cof, wear_items, LLAssetType::AT_CLOTHING, false);
// [RLVa:KB] - Checked: 2010-03-19 (RLVa-1.2.0c) | Modified: RLVa-1.2.0b
	else if ( (rlv_handler_t::isEnabled()) && (gRlvWearableLocks.hasLockedWearableType(RLV_LOCK_ANY)) )
	{
		// Make sure that all currently locked clothing layers remain in COF when replacing
		getDescendentsOfAssetType(cof, wear_items, LLAssetType::AT_CLOTHING, false);
		wear_items.erase(std::remove_if(wear_items.begin(), wear_items.end(), rlvPredCanRemoveItem), wear_items.end());
	}
// [/RLVa:KB]
//	getDescendentsOfAssetType(category, wear_items, LLAssetType::AT_CLOTHING, false);
// [RLVa:KB] - Checked: 2010-03-19 (RLVa-1.2.0c) | Modified: RLVa-1.2.0b
	// Filter out any new wearables that can't be worn before adding them
	if ( (rlv_handler_t::isEnabled()) && (gRlvWearableLocks.hasLockedWearableType(RLV_LOCK_ANY)) )
		wear_items_new.erase(std::remove_if(wear_items_new.begin(), wear_items_new.end(), RlvPredCanNotWearItem(RLV_WEAR)), wear_items_new.end());
	wear_items.insert(wear_items.end(), wear_items_new.begin(), wear_items_new.end());
// [/RLVa:KB]
	// Reduce wearables to max of one per type.
	removeDuplicateItems(wear_items);
// [SL:KB] - Patch: Appearance-WearableDuplicateAssets | Checked: 2011-07-24 (Catznip-2.6.0e) | Added: Catznip-2.6.0e
	removeDuplicateWearableItemsByAssetID(wear_items);
// [/SL:KB]
	filterWearableItems(wear_items, LLAgentWearables::MAX_CLOTHING_PER_TYPE);

	//
	// - Attachments: include COF contents only if appending.
	//
	LLInventoryModel::item_array_t obj_items;
	if (append)
		getDescendentsOfAssetType(cof, obj_items, LLAssetType::AT_OBJECT, false);
// [RLVa:KB] - Checked: 2010-03-05 (RLVa-1.2.0z) | Modified: RLVa-1.2.0b
	else if ( (rlv_handler_t::isEnabled()) && (gRlvAttachmentLocks.hasLockedAttachmentPoint(RLV_LOCK_ANY)) )
	{
		// Make sure that all currently locked attachments remain in COF when replacing
		getDescendentsOfAssetType(cof, obj_items, LLAssetType::AT_OBJECT, false);
		obj_items.erase(std::remove_if(obj_items.begin(), obj_items.end(), rlvPredCanRemoveItem), obj_items.end());
	}
// [/RLVa:KB]
//	getDescendentsOfAssetType(category, obj_items, LLAssetType::AT_OBJECT, false);
// [RLVa:KB] - Checked: 2010-03-05 (RLVa-1.2.0z) | Modified: RLVa-1.2.0b
	// Filter out any new attachments that can't be worn before adding them
	if ( (rlv_handler_t::isEnabled()) && (gRlvAttachmentLocks.hasLockedAttachmentPoint(RLV_LOCK_ANY)) )
		obj_items_new.erase(std::remove_if(obj_items_new.begin(), obj_items_new.end(), RlvPredCanNotWearItem(RLV_WEAR)), obj_items_new.end());
	obj_items.insert(obj_items.end(), obj_items_new.begin(), obj_items_new.end());
// [/RLVa:KB]
//-TT Client LSL Bridge
	if (gSavedSettings.getBOOL("UseLSLBridge"))
	{
		//if replacing - make sure bridge stays.
		if (!append && FSLSLBridge::instance().getBridge())
		{
			llinfos << "reinserting bridge at outfit replace" << llendl;
			obj_items.insert(obj_items.end(), FSLSLBridge::instance().getBridge());
			llinfos << "reinserted bridge at outfit replace" << llendl;
		}
	}
//-TT
	removeDuplicateItems(obj_items);

	//
	// - Gestures: include COF contents only if appending.
	//
	LLInventoryModel::item_array_t gest_items;
	if (append)
		getDescendentsOfAssetType(cof, gest_items, LLAssetType::AT_GESTURE, false);
//	getDescendentsOfAssetType(category, gest_items, LLAssetType::AT_GESTURE, false);
// [RLVa:KB] - Checked: 2010-03-05 (RLVa-1.2.0z) | Added: RLVa-1.2.0b
	gest_items.insert(gest_items.end(), gest_items_new.begin(), gest_items_new.end());
// [/RLVa:KB]
	removeDuplicateItems(gest_items);
	
	// Create links to new COF contents.
	LL_DEBUGS("Avatar") << self_av_string() << "creating LLUpdateAppearanceOnDestroy" << LL_ENDL;
	LLPointer<LLInventoryCallback> link_waiter = new LLUpdateAppearanceOnDestroy(!append);

<<<<<<< HEAD
// [SL:KB] - Checked: 2010-04-24 (RLVa-1.2.0f) | Added: RLVa-1.2.0f
	if (!append)
	{
// [/SL:KB]
		// Remove current COF contents.
		bool keep_outfit_links = append;
		purgeCategory(cof, keep_outfit_links);
		gInventory.notifyObservers();
		#ifndef LL_RELEASE_FOR_DOWNLOAD
			llinfos << "Linking body items" << llendl;
		#endif
		linkAll(cof, body_items, link_waiter);

		#ifndef LL_RELEASE_FOR_DOWNLOAD
			llinfos << "Linking wear items" << llendl;
		#endif
		linkAll(cof, wear_items, link_waiter);

		#ifndef LL_RELEASE_FOR_DOWNLOAD
			llinfos << "Linking obj items" << llendl;
		#endif
		linkAll(cof, obj_items, link_waiter);

		#ifndef LL_RELEASE_FOR_DOWNLOAD
			llinfos << "Linking gesture items" << llendl;
		#endif
		linkAll(cof, gest_items, link_waiter);
// [SL:KB] - Checked: 2010-04-24 (RLVa-1.2.0f) | Added: RLVa-1.2.0f
	}
	else
	{
		// Synchronize COF
		//  -> it's possible that we don't link to any new items in which case 'link_waiter' fires when it goes out of scope below
		syncCOF(body_items, LLAssetType::AT_BODYPART, link_waiter);
		syncCOF(wear_items, LLAssetType::AT_CLOTHING, link_waiter);
		syncCOF(obj_items, LLAssetType::AT_OBJECT, link_waiter);
		syncCOF(gest_items, LLAssetType::AT_GESTURE, link_waiter);
		gInventory.notifyObservers();
	}
// [/SL:KB]
=======
#ifndef LL_RELEASE_FOR_DOWNLOAD
	LL_DEBUGS("Avatar") << self_av_string() << "Linking body items" << LL_ENDL;
#endif
	linkAll(cof, body_items, link_waiter);

#ifndef LL_RELEASE_FOR_DOWNLOAD
	LL_DEBUGS("Avatar") << self_av_string() << "Linking wear items" << LL_ENDL;
#endif
	linkAll(cof, wear_items, link_waiter);

#ifndef LL_RELEASE_FOR_DOWNLOAD
	LL_DEBUGS("Avatar") << self_av_string() << "Linking obj items" << LL_ENDL;
#endif
	linkAll(cof, obj_items, link_waiter);

#ifndef LL_RELEASE_FOR_DOWNLOAD
	LL_DEBUGS("Avatar") << self_av_string() << "Linking gesture items" << LL_ENDL;
#endif
	linkAll(cof, gest_items, link_waiter);
>>>>>>> c931c74f

	// Add link to outfit if category is an outfit. 
// [RLVa:KB] - Checked: 2010-03-05 (RLVa-1.2.0z) | Added: RLVa-1.2.0b
	if ( (!append) && (idOutfit.notNull()) )
	{
		createBaseOutfitLink(idOutfit, link_waiter);
	}
<<<<<<< HEAD
// [/RLVa:KB]
//	if (!append)
//	{
//		createBaseOutfitLink(category, link_waiter);
//	}

	llinfos << "waiting for LLUpdateAppearanceOnDestroy" << llendl;
=======
	LL_DEBUGS("Avatar") << self_av_string() << "waiting for LLUpdateAppearanceOnDestroy" << LL_ENDL;
>>>>>>> c931c74f
}

void LLAppearanceMgr::updatePanelOutfitName(const std::string& name)
{
	LLSidepanelAppearance* panel_appearance =
		dynamic_cast<LLSidepanelAppearance *>(LLFloaterSidePanelContainer::getPanel("appearance"));
	if (panel_appearance)
	{
		panel_appearance->refreshCurrentOutfitName(name);
	}
}

void LLAppearanceMgr::createBaseOutfitLink(const LLUUID& category, LLPointer<LLInventoryCallback> link_waiter)
{
	const LLUUID cof = getCOF();
	LLViewerInventoryCategory* catp = gInventory.getCategory(category);
	std::string new_outfit_name = "";

	purgeBaseOutfitLink(cof);

	if (catp && catp->getPreferredType() == LLFolderType::FT_OUTFIT)
	{
		link_inventory_item(gAgent.getID(), category, cof, catp->getName(), "",
							LLAssetType::AT_LINK_FOLDER, link_waiter);
		new_outfit_name = catp->getName();
	}
	
	updatePanelOutfitName(new_outfit_name);
}

void LLAppearanceMgr::updateAgentWearables(LLWearableHoldingPattern* holder, bool append)
{
	lldebugs << "updateAgentWearables()" << llendl;
	LLInventoryItem::item_array_t items;
	LLDynamicArray< LLWearable* > wearables;
// [RLVa:KB] - Checked: 2011-03-31 (RLVa-1.3.0f) | Added: RLVa-1.3.0f
	uuid_vec_t idsCurrent; LLInventoryModel::item_array_t itemsNew;
	if (rlv_handler_t::isEnabled())
	{
		// Collect the item UUIDs of all currently worn wearables
		gAgentWearables.getWearableItemIDs(idsCurrent);
	}
// [/RLVa:KB]

	// For each wearable type, find the wearables of that type.
	for( S32 i = 0; i < LLWearableType::WT_COUNT; i++ )
	{
		for (LLWearableHoldingPattern::found_list_t::iterator iter = holder->getFoundList().begin();
			 iter != holder->getFoundList().end(); ++iter)
		{
			LLFoundData& data = *iter;
			LLWearable* wearable = data.mWearable;
			if( wearable && ((S32)wearable->getType() == i) )
			{
				LLViewerInventoryItem* item = (LLViewerInventoryItem*)gInventory.getItem(data.mItemID);
				if( item && (item->getAssetUUID() == wearable->getAssetID()) )
				{
// [RLVa:KB] - Checked: 2010-03-19 (RLVa-1.2.0g) | Modified: RLVa-1.2.0g
					// TODO-RLVa: [RLVa-1.2.1] This is fall-back code so if we don't ever trigger this code it can just be removed
					//   -> one way to trigger the assertion:
					//			1) "Replace Outfit" on a folder with clothing and an attachment that goes @addoutfit=n
					//			2) updateCOF will add/link the items into COF => no @addoutfit=n present yet => allowed
					//			3) llOwnerSay("@addoutfit=n") executes
					//			4) code below runs => @addoutfit=n conflicts with adding new wearables
					//     => if it's left as-is then the wearables won't get worn (but remain in COF which causes issues of its own)
					//     => if it's changed to debug-only then we make tge assumption that anything that makes it into COF is always OK
#ifdef RLV_DEBUG
					// NOTE: make sure we don't accidentally block setting the initial wearables
					if ( (rlv_handler_t::isEnabled()) && (RLV_WEAR_LOCKED == gRlvWearableLocks.canWear(wearable->getType())) &&
						 (!gAgentWearables.getWearableFromItemID(item->getUUID())) && (gAgentWearables.areWearablesLoaded()) )
					{
						RLV_VERIFY(RLV_WEAR_LOCKED == gRlvWearableLocks.canWear(wearable->getType()));
						continue;
					}
#endif // RLV_DEBUG
// [/RLVa:KB]
					items.put(item);
					wearables.put(wearable);
// [RLVa:KB] - Checked: 2011-03-31 (RLVa-1.3.0f) | Added: RLVa-1.3.0f
					if ( (rlv_handler_t::isEnabled()) && (gAgentWearables.areInitalWearablesLoaded()) )
					{
						// Remove the wearable from current item UUIDs if currently worn and requested, otherwise mark it as a new item
						uuid_vec_t::iterator itItemID = std::find(idsCurrent.begin(), idsCurrent.end(), item->getUUID());
						if (idsCurrent.end() != itItemID)
							idsCurrent.erase(itItemID);
						else
							itemsNew.push_back(item);
					}
// [/RLVa:KB]
				}
			}
		}
	}

// [RLVa:KB] - Checked: 2011-03-31 (RLVa-1.3.0f) | Added: RLVa-1.3.0f
	if ( (rlv_handler_t::isEnabled()) && (gAgentWearables.areInitalWearablesLoaded()) )
	{
		// We need to report removals before additions or scripts will get confused
		for (uuid_vec_t::const_iterator itItemID = idsCurrent.begin(); itItemID != idsCurrent.end(); ++itItemID)
		{
			const LLWearable* pWearable = gAgentWearables.getWearableFromItemID(*itItemID);
			if (pWearable)
				RlvBehaviourNotifyHandler::onTakeOff(pWearable->getType(), true);
		}
		for (S32 idxItem = 0, cntItem = itemsNew.count(); idxItem < cntItem; idxItem++)
		{
			RlvBehaviourNotifyHandler::onWear(itemsNew.get(idxItem)->getWearableType(), true);
		}
	}
// [/RLVa:KB]

	if(wearables.count() > 0)
	{
		gAgentWearables.setWearableOutfit(items, wearables, !append);
	}

//	dec_busy_count();
}

static void remove_non_link_items(LLInventoryModel::item_array_t &items)
{
	LLInventoryModel::item_array_t pruned_items;
	for (LLInventoryModel::item_array_t::const_iterator iter = items.begin();
		 iter != items.end();
		 ++iter)
	{
 		const LLViewerInventoryItem *item = (*iter);
		if (item && item->getIsLinkType())
		{
			pruned_items.push_back((*iter));
		}
	}
	items = pruned_items;
}

//a predicate for sorting inventory items by actual descriptions
bool sort_by_description(const LLInventoryItem* item1, const LLInventoryItem* item2)
{
	if (!item1 || !item2) 
	{
		llwarning("either item1 or item2 is NULL", 0);
		return true;
	}

	return item1->LLInventoryItem::getDescription() < item2->LLInventoryItem::getDescription();
}

void item_array_diff(LLInventoryModel::item_array_t& full_list,
					 LLInventoryModel::item_array_t& keep_list,
					 LLInventoryModel::item_array_t& kill_list)
	
{
	for (LLInventoryModel::item_array_t::iterator it = full_list.begin();
		 it != full_list.end();
		 ++it)
	{
		LLViewerInventoryItem *item = *it;
		if (keep_list.find(item) < 0) // Why on earth does LLDynamicArray need to redefine find()?
		{
			kill_list.push_back(item);
		}
	}
}

S32 LLAppearanceMgr::findExcessOrDuplicateItems(const LLUUID& cat_id,
												 LLAssetType::EType type,
												 S32 max_items,
												 LLInventoryModel::item_array_t& items_to_kill)
{
	S32 to_kill_count = 0;

	LLInventoryModel::item_array_t items;
	getDescendentsOfAssetType(cat_id, items, type, false);
	LLInventoryModel::item_array_t curr_items = items;
	removeDuplicateItems(items);
	if (max_items > 0)
	{
		filterWearableItems(items, max_items);
	}
	LLInventoryModel::item_array_t kill_items;
	item_array_diff(curr_items,items,kill_items);
	for (LLInventoryModel::item_array_t::iterator it = kill_items.begin();
		 it != kill_items.end();
		 ++it)
	{
		items_to_kill.push_back(*it);
		to_kill_count++;
	}
	return to_kill_count;
}
	
												 
void LLAppearanceMgr::enforceItemRestrictions()
{
	S32 purge_count = 0;
	LLInventoryModel::item_array_t items_to_kill;

	purge_count += findExcessOrDuplicateItems(getCOF(),LLAssetType::AT_BODYPART,
											  1, items_to_kill);
	purge_count += findExcessOrDuplicateItems(getCOF(),LLAssetType::AT_CLOTHING,
											  LLAgentWearables::MAX_CLOTHING_PER_TYPE, items_to_kill);
	purge_count += findExcessOrDuplicateItems(getCOF(),LLAssetType::AT_OBJECT,
											  -1, items_to_kill);

	if (items_to_kill.size()>0)
	{
		for (LLInventoryModel::item_array_t::iterator it = items_to_kill.begin();
			 it != items_to_kill.end();
			 ++it)
		{
			LLViewerInventoryItem *item = *it;
			LL_DEBUGS("Avatar") << self_av_string() << "purging duplicate or excess item " << item->getName() << LL_ENDL;
			gInventory.purgeObject(item->getUUID());
		}
		gInventory.notifyObservers();
	}
}

void LLAppearanceMgr::updateAppearanceFromCOF(bool update_base_outfit_ordering)
{
	if (mIsInUpdateAppearanceFromCOF)
	{
		llwarns << "Called updateAppearanceFromCOF inside updateAppearanceFromCOF, skipping" << llendl;
		return;
	}

	LLVOAvatar::ScopedPhaseSetter(gAgentAvatarp,"update_appearance_from_cof");
	
	BoolSetter setIsInUpdateAppearanceFromCOF(mIsInUpdateAppearanceFromCOF);

	LL_INFOS("Avatar") << self_av_string() << "starting" << LL_ENDL;

	//checking integrity of the COF in terms of ordering of wearables, 
	//checking and updating links' descriptions of wearables in the COF (before analyzed for "dirty" state)
	updateClothingOrderingInfo(LLUUID::null, update_base_outfit_ordering);

	// Remove duplicate or excess wearables. Should normally be enforced at the UI level, but
	// this should catch anything that gets through.
	enforceItemRestrictions();
	
	// update dirty flag to see if the state of the COF matches
	// the saved outfit stored as a folder link
	updateIsDirty();

	//dumpCat(getCOF(),"COF, start");

	bool follow_folder_links = true;
	LLUUID current_outfit_id = getCOF();

	// Find all the wearables that are in the COF's subtree.
	lldebugs << "LLAppearanceMgr::updateFromCOF()" << llendl;
	LLInventoryModel::item_array_t wear_items;
	LLInventoryModel::item_array_t obj_items;
	LLInventoryModel::item_array_t gest_items;
	getUserDescendents(current_outfit_id, wear_items, obj_items, gest_items, follow_folder_links);
	// Get rid of non-links in case somehow the COF was corrupted.
	remove_non_link_items(wear_items);
	remove_non_link_items(obj_items);
	remove_non_link_items(gest_items);
// [SL:KB] - Patch: Apperance-Misc | Checked: 2010-11-24 (Catznip-3.0.0a) | Added: Catzip-2.4.0f
	// Since we're following folder links we might have picked up new duplicates, or exceeded MAX_CLOTHING_PER_TYPE
	removeDuplicateItems(wear_items);
	removeDuplicateItems(obj_items);
	removeDuplicateItems(gest_items);
	filterWearableItems(wear_items, LLAgentWearables::MAX_CLOTHING_PER_TYPE);
// [/SL:KB]
// [SL:KB] - Patch: Appearance-WearableDuplicateAssets | Checked: 2011-07-24 (Catznip-2.6.0e) | Added: Catznip-2.6.0e
	// Wearing two wearables that share the same asset causes some issues
	removeDuplicateWearableItemsByAssetID(wear_items);
// [/SL:KB]

	dumpItemArray(wear_items,"asset_dump: wear_item");
	dumpItemArray(obj_items,"asset_dump: obj_item");

// [SL:KB] - Patch: Appearance-SyncAttach | Checked: 2010-09-22 (Catznip-3.0.0a) | Added: Catznip-2.2.0a
	// Update attachments to match those requested.
	if (isAgentAvatarValid())
	{
		// Include attachments which should be in COF but don't have their link created yet
		uuid_vec_t::iterator itPendingAttachLink = mPendingAttachLinks.begin();
		while (itPendingAttachLink != mPendingAttachLinks.end())
		{
			const LLUUID& idItem = *itPendingAttachLink;
			if ( (!gAgentAvatarp->isWearingAttachment(idItem)) || (isLinkInCOF(idItem)) )
			{
				itPendingAttachLink = mPendingAttachLinks.erase(itPendingAttachLink);
				continue;
			}

			LLViewerInventoryItem* pItem = gInventory.getItem(idItem);
			if (pItem)
				obj_items.push_back(pItem);

			++itPendingAttachLink;
		}

		// Don't remove attachments until avatar is fully loaded (should reduce random attaching/detaching/reattaching at log-on)
		llinfos << "Updating " << obj_items.count() << " attachments" << llendl;
		LLAgentWearables::userUpdateAttachments(obj_items, !gAgentAvatarp->isFullyLoaded());
	}
// [/SL:KB]

	if(!wear_items.count())
	{
		LLNotificationsUtil::add("CouldNotPutOnOutfit");
		return;
	}

	//preparing the list of wearables in the correct order for LLAgentWearables
	sortItemsByActualDescription(wear_items);


	LLWearableHoldingPattern* holder = new LLWearableHoldingPattern;

//	holder->setObjItems(obj_items);
	holder->setGestItems(gest_items);
		
	// Note: can't do normal iteration, because if all the
	// wearables can be resolved immediately, then the
	// callback will be called (and this object deleted)
	// before the final getNextData().

	for(S32 i = 0; i  < wear_items.count(); ++i)
	{
		LLViewerInventoryItem *item = wear_items.get(i);
		LLViewerInventoryItem *linked_item = item ? item->getLinkedItem() : NULL;

		// Fault injection: use debug setting to test asset 
		// fetch failures (should be replaced by new defaults in
		// lost&found).
		U32 skip_type = gSavedSettings.getU32("ForceAssetFail");
// [RLVa:KB] - Checked: 2010-12-11 (RLVa-1.2.2c) | Added: RLVa-1.2.2c
		U32 missing_type = gSavedSettings.getU32("ForceMissingType");
// [/RLVa:KB]

		if (item && item->getIsLinkType() && linked_item)
		{
			LLFoundData found(linked_item->getUUID(),
							  linked_item->getAssetUUID(),
							  linked_item->getName(),
							  linked_item->getType(),
							  linked_item->isWearableType() ? linked_item->getWearableType() : LLWearableType::WT_INVALID
				);

// [RLVa:KB] - Checked: 2010-12-15 (RLVa-1.2.2c) | Modified: RLVa-1.2.2c
#ifdef LL_RELEASE_FOR_DOWNLOAD
			// Don't allow forcing an invalid wearable if the initial wearables aren't set yet, or if any wearable type is currently locked
			if ( (!rlv_handler_t::isEnabled()) || 
				 ((gAgentWearables.areInitalWearablesLoaded()) && (!gRlvWearableLocks.hasLockedWearableType(RLV_LOCK_REMOVE))) )
#endif // LL_RELEASE_FOR_DOWNLOAD
			{
				if (missing_type != LLWearableType::WT_INVALID && missing_type == found.mWearableType)
				{
					continue;
				}
// [/RLVa:KB]
				if (skip_type != LLWearableType::WT_INVALID && skip_type == found.mWearableType)
				{
					found.mAssetID.generate(); // Replace with new UUID, guaranteed not to exist in DB
				}
// [RLVa:KB] - Checked: 2010-12-15 (RLVa-1.2.2c) | Modified: RLVa-1.2.2c
			}
// [/RLVa:KB]
			//pushing back, not front, to preserve order of wearables for LLAgentWearables
			holder->getFoundList().push_back(found);
		}
		else
		{
			if (!item)
			{
				llwarns << "Attempt to wear a null item " << llendl;
			}
			else if (!linked_item)
			{
				llwarns << "Attempt to wear a broken link [ name:" << item->getName() << " ] " << llendl;
			}
		}
	}

	selfStartPhase("get_wearables");

	for (LLWearableHoldingPattern::found_list_t::iterator it = holder->getFoundList().begin();
		 it != holder->getFoundList().end(); ++it)
	{
		LLFoundData& found = *it;

		lldebugs << self_av_string() << "waiting for onWearableAssetFetch callback, asset " << found.mAssetID.asString() << llendl;

		// Fetch the wearables about to be worn.
		LLWearableList::instance().getAsset(found.mAssetID,
											found.mName,
											found.mAssetType,
											onWearableAssetFetch,
											(void*)holder);

	}

	holder->resetTime(gSavedSettings.getF32("MaxWearableWaitTime"));
	if (!holder->pollFetchCompletion())
	{
		doOnIdleRepeating(boost::bind(&LLWearableHoldingPattern::pollFetchCompletion,holder));
	}
}

// [SL:KB] - Patch: Appearance-MixedViewers | Checked: 2010-04-02 (Catznip-3.0.0a) | Added: Catznip-2.0.0a
void LLAppearanceMgr::updateAppearanceFromInitialWearables(LLInventoryModel::item_array_t& initial_items)
{
	const LLUUID& idCOF = getCOF();

	// Remove current COF contents
	purgeCategory(idCOF, false);
	gInventory.notifyObservers();

	// Create links to new COF contents
	LLPointer<LLInventoryCallback> link_waiter = new LLUpdateAppearanceOnDestroy();
	linkAll(idCOF, initial_items, link_waiter);
}
// [/SL:KB]

void LLAppearanceMgr::getDescendentsOfAssetType(const LLUUID& category,
													LLInventoryModel::item_array_t& items,
													LLAssetType::EType type,
													bool follow_folder_links)
{
	LLInventoryModel::cat_array_t cats;
	LLIsType is_of_type(type);
	gInventory.collectDescendentsIf(category,
									cats,
									items,
									LLInventoryModel::EXCLUDE_TRASH,
									is_of_type,
									follow_folder_links);
}

void LLAppearanceMgr::getUserDescendents(const LLUUID& category, 
											 LLInventoryModel::item_array_t& wear_items,
											 LLInventoryModel::item_array_t& obj_items,
											 LLInventoryModel::item_array_t& gest_items,
											 bool follow_folder_links)
{
	LLInventoryModel::cat_array_t wear_cats;
	LLFindWearables is_wearable;
	gInventory.collectDescendentsIf(category,
									wear_cats,
									wear_items,
									LLInventoryModel::EXCLUDE_TRASH,
									is_wearable,
									follow_folder_links);

	LLInventoryModel::cat_array_t obj_cats;
	LLIsType is_object( LLAssetType::AT_OBJECT );
	gInventory.collectDescendentsIf(category,
									obj_cats,
									obj_items,
									LLInventoryModel::EXCLUDE_TRASH,
									is_object,
									follow_folder_links);

	// Find all gestures in this folder
	LLInventoryModel::cat_array_t gest_cats;
	LLIsType is_gesture( LLAssetType::AT_GESTURE );
	gInventory.collectDescendentsIf(category,
									gest_cats,
									gest_items,
									LLInventoryModel::EXCLUDE_TRASH,
									is_gesture,
									follow_folder_links);
}

void LLAppearanceMgr::wearInventoryCategory(LLInventoryCategory* category, bool copy, bool append)
//-TT Patch: ReplaceWornItemsOnly
{
	wearInventoryCategory(category, copy, append, false);
}
void LLAppearanceMgr::wearInventoryCategory(LLInventoryCategory* category, bool copy, bool append, bool replace)
//-TT
{
	if(!category) return;

	selfClearPhases();
	selfStartPhase("wear_inventory_category");

	gAgentWearables.notifyLoadingStarted();

	LL_INFOS("Avatar") << self_av_string() << "wearInventoryCategory( " << category->getName()
			 << " )" << LL_ENDL;

	selfStartPhase("wear_inventory_category_fetch");
	callAfterCategoryFetch(category->getUUID(),boost::bind(&LLAppearanceMgr::wearCategoryFinal,
														   &LLAppearanceMgr::instance(),
														   category->getUUID(), copy, append));
//-TT Patch: ReplaceWornItemsOnly
														   //category->getUUID(), copy, append, replace));
//-TT 
}
//-TT Patch: ReplaceWornItemsOnly
void LLAppearanceMgr::replaceCategoryInCurrentOutfit(const LLUUID& cat_id)
{
	LLViewerInventoryCategory* cat = gInventory.getCategory(cat_id);
	wearInventoryCategory(cat, false, true);
}
//-TT

void LLAppearanceMgr::wearCategoryFinal(LLUUID& cat_id, bool copy_items, bool append)
//-TT Patch: ReplaceWornItemsOnly
{
	wearCategoryFinal(cat_id, copy_items, append, false);
}

void LLAppearanceMgr::wearCategoryFinal(LLUUID& cat_id, bool copy_items, bool append, bool replace)
//-TT 
{
	LL_INFOS("Avatar") << self_av_string() << "starting" << LL_ENDL;

	selfStopPhase("wear_inventory_category_fetch");
	
	// We now have an outfit ready to be copied to agent inventory. Do
	// it, and wear that outfit normally.
	LLInventoryCategory* cat = gInventory.getCategory(cat_id);
	if(copy_items)
	{
		LLInventoryModel::cat_array_t* cats;
		LLInventoryModel::item_array_t* items;
		gInventory.getDirectDescendentsOf(cat_id, cats, items);
		std::string name;
		if(!cat)
		{
			// should never happen.
			name = "New Outfit";
		}
		else
		{
			name = cat->getName();
		}
		LLViewerInventoryItem* item = NULL;
		LLInventoryModel::item_array_t::const_iterator it = items->begin();
		LLInventoryModel::item_array_t::const_iterator end = items->end();
		LLUUID pid;
		for(; it < end; ++it)
		{
			item = *it;
			if(item)
			{
				if(LLInventoryType::IT_GESTURE == item->getInventoryType())
				{
					pid = gInventory.findCategoryUUIDForType(LLFolderType::FT_GESTURE);
				}
				else
				{
					pid = gInventory.findCategoryUUIDForType(LLFolderType::FT_CLOTHING);
				}
				break;
			}
		}
		if(pid.isNull())
		{
			pid = gInventory.getRootFolderID();
		}
		
		LLUUID new_cat_id = gInventory.createNewCategory(
			pid,
			LLFolderType::FT_NONE,
			name);
		LLPointer<LLInventoryCallback> cb = new LLWearInventoryCategoryCallback(new_cat_id, append);
		it = items->begin();
		for(; it < end; ++it)
		{
			item = *it;
			if(item)
			{
				copy_inventory_item(
					gAgent.getID(),
					item->getPermissions().getOwner(),
					item->getUUID(),
					new_cat_id,
					std::string(),
					cb);
			}
		}
		// BAP fixes a lag in display of created dir.
		gInventory.notifyObservers();
	}
	else
	{
		// Wear the inventory category.
		LLAppearanceMgr::instance().wearInventoryCategoryOnAvatar(cat, append);
	}
}

// *NOTE: hack to get from avatar inventory to avatar
void LLAppearanceMgr::wearInventoryCategoryOnAvatar( LLInventoryCategory* category, bool append )
{
	// Avoid unintentionally overwriting old wearables.  We have to do
	// this up front to avoid having to deal with the case of multiple
	// wearables being dirty.
	if(!category) return;

	LL_INFOS("Avatar") << self_av_string() << "wearInventoryCategoryOnAvatar '" << category->getName()
			 << "'" << LL_ENDL;
			 	
	if (gAgentCamera.cameraCustomizeAvatar())
	{
		// switching to outfit editor should automagically save any currently edited wearable
		LLFloaterSidePanelContainer::showPanel("appearance", LLSD().with("type", "edit_outfit"));
	}

	LLAppearanceMgr::changeOutfit(TRUE, category->getUUID(), append);
}

void LLAppearanceMgr::wearOutfitByName(const std::string& name)
{
	LL_INFOS("Avatar") << self_av_string() << "Wearing category " << name << LL_ENDL;
	//inc_busy_count();

	LLInventoryModel::cat_array_t cat_array;
	LLInventoryModel::item_array_t item_array;
	LLNameCategoryCollector has_name(name);
	gInventory.collectDescendentsIf(gInventory.getRootFolderID(),
									cat_array,
									item_array,
									LLInventoryModel::EXCLUDE_TRASH,
									has_name);
	bool copy_items = false;
	LLInventoryCategory* cat = NULL;
	if (cat_array.count() > 0)
	{
		// Just wear the first one that matches
		cat = cat_array.get(0);
	}
	else
	{
		gInventory.collectDescendentsIf(LLUUID::null,
										cat_array,
										item_array,
										LLInventoryModel::EXCLUDE_TRASH,
										has_name);
		if(cat_array.count() > 0)
		{
			cat = cat_array.get(0);
			copy_items = true;
		}
	}

	if(cat)
	{
		LLAppearanceMgr::wearInventoryCategory(cat, copy_items, false);
	}
	else
	{
		llwarns << "Couldn't find outfit " <<name<< " in wearOutfitByName()"
				<< llendl;
	}

	//dec_busy_count();
}

bool areMatchingWearables(const LLViewerInventoryItem *a, const LLViewerInventoryItem *b)
{
	return (a->isWearableType() && b->isWearableType() &&
			(a->getWearableType() == b->getWearableType()));
}

class LLDeferredCOFLinkObserver: public LLInventoryObserver
{
public:
	LLDeferredCOFLinkObserver(const LLUUID& item_id, bool do_update, LLPointer<LLInventoryCallback> cb = NULL):
		mItemID(item_id),
		mDoUpdate(do_update),
		mCallback(cb)
	{
	}

	~LLDeferredCOFLinkObserver()
	{
	}
	
	/* virtual */ void changed(U32 mask)
	{
		const LLInventoryItem *item = gInventory.getItem(mItemID);
		if (item)
		{
			gInventory.removeObserver(this);
			LLAppearanceMgr::instance().addCOFItemLink(item,mDoUpdate,mCallback);
			delete this;
		}
	}

private:
	const LLUUID mItemID;
	bool mDoUpdate;
	LLPointer<LLInventoryCallback> mCallback;
};


// BAP - note that this runs asynchronously if the item is not already loaded from inventory.
// Dangerous if caller assumes link will exist after calling the function.
void LLAppearanceMgr::addCOFItemLink(const LLUUID &item_id, bool do_update, LLPointer<LLInventoryCallback> cb)
{
	const LLInventoryItem *item = gInventory.getItem(item_id);
	if (!item)
	{
		LLDeferredCOFLinkObserver *observer = new LLDeferredCOFLinkObserver(item_id, do_update, cb);
		gInventory.addObserver(observer);
	}
	else
	{
		addCOFItemLink(item, do_update, cb);
	}
}

void LLAppearanceMgr::addCOFItemLink(const LLInventoryItem *item, bool do_update, LLPointer<LLInventoryCallback> cb)
{		
	const LLViewerInventoryItem *vitem = dynamic_cast<const LLViewerInventoryItem*>(item);
	if (!vitem)
	{
		llwarns << "not an llviewerinventoryitem, failed" << llendl;
		return;
	}

	gInventory.addChangedMask(LLInventoryObserver::LABEL, vitem->getLinkedUUID());

	LLInventoryModel::cat_array_t cat_array;
	LLInventoryModel::item_array_t item_array;
	gInventory.collectDescendents(LLAppearanceMgr::getCOF(),
								  cat_array,
								  item_array,
								  LLInventoryModel::EXCLUDE_TRASH);
	bool linked_already = false;
	U32 count = 0;
	for (S32 i=0; i<item_array.count(); i++)
	{
		// Are these links to the same object?
		const LLViewerInventoryItem* inv_item = item_array.get(i).get();
		const LLWearableType::EType wearable_type = inv_item->getWearableType();

		const bool is_body_part =    (wearable_type == LLWearableType::WT_SHAPE) 
								  || (wearable_type == LLWearableType::WT_HAIR) 
								  || (wearable_type == LLWearableType::WT_EYES)
								  || (wearable_type == LLWearableType::WT_SKIN);

		if (inv_item->getLinkedUUID() == vitem->getLinkedUUID())
		{
			linked_already = true;
		}
		// Are these links to different items of the same body part
		// type? If so, new item will replace old.
		else if ((vitem->isWearableType()) && (vitem->getWearableType() == wearable_type))
		{
			++count;
			if (is_body_part && inv_item->getIsLinkType()  && (vitem->getWearableType() == wearable_type))
			{
				gInventory.purgeObject(inv_item->getUUID());
			}
			else if (count >= LLAgentWearables::MAX_CLOTHING_PER_TYPE)
			{
				// MULTI-WEARABLES: make sure we don't go over MAX_CLOTHING_PER_TYPE
				gInventory.purgeObject(inv_item->getUUID());
			}
// [SL:KB] - Patch: Appearance-WearableDuplicateAssets | Checked: 2011-07-24 (Catznip-2.6.0e) | Added: Catznip-2.6.0e
			else if ( (vitem->getWearableType() == wearable_type) && (vitem->getAssetUUID() == inv_item->getAssetUUID()) )
			{
				// Only allow one wearable per unique asset
				linked_already = true;
			}
// [/SL:KB]
		}
	}

	if (linked_already)
	{
		if (do_update)
		{	
			LLAppearanceMgr::updateAppearanceFromCOF();
		}
		return;
	}
	else
	{
		if(do_update && cb.isNull())
		{
			cb = new ModifiedCOFCallback;
		}
		const std::string description = vitem->getIsLinkType() ? vitem->getDescription() : "";
		link_inventory_item( gAgent.getID(),
							 vitem->getLinkedUUID(),
							 getCOF(),
							 vitem->getName(),
							 description,
							 LLAssetType::AT_LINK,
							 cb);
	}
	return;
}

// BAP remove ensemble code for 2.1?
void LLAppearanceMgr::addEnsembleLink( LLInventoryCategory* cat, bool do_update )
{
#if SUPPORT_ENSEMBLES
	// BAP add check for already in COF.
	LLPointer<LLInventoryCallback> cb = do_update ? new ModifiedCOFCallback : 0;
	link_inventory_item( gAgent.getID(),
						 cat->getLinkedUUID(),
						 getCOF(),
						 cat->getName(),
						 cat->getDescription(),
						 LLAssetType::AT_LINK_FOLDER,
						 cb);
#endif
}

void LLAppearanceMgr::removeCOFItemLinks(const LLUUID& item_id, bool do_update)
{
	gInventory.addChangedMask(LLInventoryObserver::LABEL, item_id);

	LLInventoryModel::cat_array_t cat_array;
	LLInventoryModel::item_array_t item_array;
	gInventory.collectDescendents(LLAppearanceMgr::getCOF(),
								  cat_array,
								  item_array,
								  LLInventoryModel::EXCLUDE_TRASH);
	for (S32 i=0; i<item_array.count(); i++)
	{
		const LLInventoryItem* item = item_array.get(i).get();
		if (item->getIsLinkType() && item->getLinkedUUID() == item_id)
		{
			gInventory.purgeObject(item->getUUID());
		}
	}
	if (do_update)
	{
		LLAppearanceMgr::updateAppearanceFromCOF();
	}
}

void LLAppearanceMgr::removeCOFLinksOfType(LLWearableType::EType type, bool do_update)
{
	LLFindWearablesOfType filter_wearables_of_type(type);
	LLInventoryModel::cat_array_t cats;
	LLInventoryModel::item_array_t items;
	LLInventoryModel::item_array_t::const_iterator it;

	gInventory.collectDescendentsIf(getCOF(), cats, items, true, filter_wearables_of_type);
	for (it = items.begin(); it != items.end(); ++it)
	{
		const LLViewerInventoryItem* item = *it;
		if (item->getIsLinkType()) // we must operate on links only
		{
			gInventory.purgeObject(item->getUUID());
		}
	}

	if (do_update)
	{
		updateAppearanceFromCOF();
	}
}

bool sort_by_linked_uuid(const LLViewerInventoryItem* item1, const LLViewerInventoryItem* item2)
{
	if (!item1 || !item2)
	{
		llwarning("item1, item2 cannot be null, something is very wrong", 0);
		return true;
	}

	return item1->getLinkedUUID() < item2->getLinkedUUID();
}

void LLAppearanceMgr::updateIsDirty()
{
	LLUUID cof = getCOF();
	LLUUID base_outfit;

	// find base outfit link 
	const LLViewerInventoryItem* base_outfit_item = getBaseOutfitLink();
	LLViewerInventoryCategory* catp = NULL;
	if (base_outfit_item && base_outfit_item->getIsLinkType())
	{
		catp = base_outfit_item->getLinkedCategory();
	}
	if(catp && catp->getPreferredType() == LLFolderType::FT_OUTFIT)
	{
		base_outfit = catp->getUUID();
	}

	// Set dirty to "false" if no base outfit found to disable "Save"
	// and leave only "Save As" enabled in My Outfits.
	mOutfitIsDirty = false;

	if (base_outfit.notNull())
	{
		LLIsOfAssetType collector = LLIsOfAssetType(LLAssetType::AT_LINK);

		LLInventoryModel::cat_array_t cof_cats;
		LLInventoryModel::item_array_t cof_items;
		gInventory.collectDescendentsIf(cof, cof_cats, cof_items,
									  LLInventoryModel::EXCLUDE_TRASH, collector);

		LLInventoryModel::cat_array_t outfit_cats;
		LLInventoryModel::item_array_t outfit_items;
		gInventory.collectDescendentsIf(base_outfit, outfit_cats, outfit_items,
									  LLInventoryModel::EXCLUDE_TRASH, collector);

		// FIRE-3018: Ignore the bridge when checking for dirty. -- TS
		for (U32 i = 0; i < cof_items.size(); ++i)
		{
			LLViewerInventoryItem *item = cof_items.get(i);

			if (item->getName() == FSLSLBridge::instance().currentFullName())
			{
				cof_items.remove(i);
				break;
			}
		}

		if(outfit_items.count() != cof_items.count())
		{
			// Current outfit folder should have one more item than the outfit folder.
			// this one item is the link back to the outfit folder itself.
			mOutfitIsDirty = true;
			return;
		}

		//"dirty" - also means a difference in linked UUIDs and/or a difference in wearables order (links' descriptions)
		std::sort(cof_items.begin(), cof_items.end(), sort_by_linked_uuid);
		std::sort(outfit_items.begin(), outfit_items.end(), sort_by_linked_uuid);

		for (U32 i = 0; i < cof_items.size(); ++i)
		{
			LLViewerInventoryItem *item1 = cof_items.get(i);
			LLViewerInventoryItem *item2 = outfit_items.get(i);

			if (item1->getLinkedUUID() != item2->getLinkedUUID() || 
				item1->getName() != item2->getName() ||
				item1->LLInventoryItem::getDescription() != item2->LLInventoryItem::getDescription())
			{
				mOutfitIsDirty = true;
				return;
			}
		}
	}
}

// *HACK: Must match name in Library or agent inventory
const std::string ROOT_GESTURES_FOLDER = "Gestures";
const std::string COMMON_GESTURES_FOLDER = "Common Gestures";
const std::string MALE_GESTURES_FOLDER = "Male Gestures";
const std::string FEMALE_GESTURES_FOLDER = "Female Gestures";
const std::string SPEECH_GESTURES_FOLDER = "Speech Gestures";
const std::string OTHER_GESTURES_FOLDER = "Other Gestures";

void LLAppearanceMgr::copyLibraryGestures()
{
	LL_INFOS("Avatar") << self_av_string() << "Copying library gestures" << LL_ENDL;

	// Copy gestures
	LLUUID lib_gesture_cat_id =
		gInventory.findCategoryUUIDForType(LLFolderType::FT_GESTURE,false,true);
	if (lib_gesture_cat_id.isNull())
	{
		llwarns << "Unable to copy gestures, source category not found" << llendl;
	}
	LLUUID dst_id = gInventory.findCategoryUUIDForType(LLFolderType::FT_GESTURE);

	std::vector<std::string> gesture_folders_to_copy;
	gesture_folders_to_copy.push_back(MALE_GESTURES_FOLDER);
	gesture_folders_to_copy.push_back(FEMALE_GESTURES_FOLDER);
	gesture_folders_to_copy.push_back(COMMON_GESTURES_FOLDER);
	gesture_folders_to_copy.push_back(SPEECH_GESTURES_FOLDER);
	gesture_folders_to_copy.push_back(OTHER_GESTURES_FOLDER);

	for(std::vector<std::string>::iterator it = gesture_folders_to_copy.begin();
		it != gesture_folders_to_copy.end();
		++it)
	{
		std::string& folder_name = *it;

		LLPointer<LLInventoryCallback> cb(NULL);

		// After copying gestures, activate Common, Other, plus
		// Male and/or Female, depending upon the initial outfit gender.
		ESex gender = gAgentAvatarp->getSex();

		std::string activate_male_gestures;
		std::string activate_female_gestures;
		switch (gender) {
			case SEX_MALE:
				activate_male_gestures = MALE_GESTURES_FOLDER;
				break;
			case SEX_FEMALE:
				activate_female_gestures = FEMALE_GESTURES_FOLDER;
				break;
			case SEX_BOTH:
				activate_male_gestures = MALE_GESTURES_FOLDER;
				activate_female_gestures = FEMALE_GESTURES_FOLDER;
				break;
		}

		if (folder_name == activate_male_gestures ||
			folder_name == activate_female_gestures ||
			folder_name == COMMON_GESTURES_FOLDER ||
			folder_name == OTHER_GESTURES_FOLDER)
		{
			cb = new ActivateGestureCallback;
		}

		LLUUID cat_id = findDescendentCategoryIDByName(lib_gesture_cat_id,folder_name);
		if (cat_id.isNull())
		{
			llwarns << self_av_string() << "failed to find gesture folder for " << folder_name << llendl;
		}
		else
		{
			LL_DEBUGS("Avatar") << self_av_string() << "initiating fetch and copy for " << folder_name << " cat_id " << cat_id << LL_ENDL;
			callAfterCategoryFetch(cat_id,
								   boost::bind(&LLAppearanceMgr::shallowCopyCategory,
											   &LLAppearanceMgr::instance(),
											   cat_id, dst_id, cb));
		}
	}
}

void LLAppearanceMgr::autopopulateOutfits()
{
	// If this is the very first time the user has logged into viewer2+ (from a legacy viewer, or new account)
	// then auto-populate outfits from the library into the My Outfits folder.

	LL_INFOS("Avatar") << self_av_string() << "avatar fully visible" << LL_ENDL;

	static bool check_populate_my_outfits = true;
	if (check_populate_my_outfits && 
		(LLInventoryModel::getIsFirstTimeInViewer2() 
		 || gSavedSettings.getBOOL("MyOutfitsAutofill")))
	{
		gAgentWearables.populateMyOutfitsFolder();
	}
	check_populate_my_outfits = false;
}

// Handler for anything that's deferred until avatar de-clouds.
void LLAppearanceMgr::onFirstFullyVisible()
{
	gAgentAvatarp->outputRezTiming("Avatar fully loaded");
	gAgentAvatarp->reportAvatarRezTime();
	gAgentAvatarp->debugAvatarVisible();

	// The auto-populate is failing at the point of generating outfits
	// folders, so don't do the library copy until that is resolved.
	// autopopulateOutfits();

	// If this is the first time we've ever logged in,
	// then copy default gestures from the library.
	if (gAgent.isFirstLogin()) {
		copyLibraryGestures();
	}
}

bool LLAppearanceMgr::updateBaseOutfit()
{
	if (isOutfitLocked())
	{
		// don't allow modify locked outfit
		llassert(!isOutfitLocked());
		return false;
	}
	setOutfitLocked(true);

	gAgentWearables.notifyLoadingStarted();

	const LLUUID base_outfit_id = getBaseOutfitUUID();
	if (base_outfit_id.isNull()) return false;

	updateClothingOrderingInfo();

	// in a Base Outfit we do not remove items, only links
	purgeCategory(base_outfit_id, false);


	LLPointer<LLInventoryCallback> dirty_state_updater = new LLUpdateDirtyState();

	//COF contains only links so we copy to the Base Outfit only links
	shallowCopyCategoryContents(getCOF(), base_outfit_id, dirty_state_updater);

	return true;
}

void LLAppearanceMgr::divvyWearablesByType(const LLInventoryModel::item_array_t& items, wearables_by_type_t& items_by_type)
{
	items_by_type.resize(LLWearableType::WT_COUNT);
	if (items.empty()) return;

	for (S32 i=0; i<items.count(); i++)
	{
		LLViewerInventoryItem *item = items.get(i);
		if (!item)
		{
			LL_WARNS("Appearance") << "NULL item found" << llendl;
			continue;
		}
		// Ignore non-wearables.
		if (!item->isWearableType())
			continue;
		LLWearableType::EType type = item->getWearableType();
		if(type < 0 || type >= LLWearableType::WT_COUNT)
		{
			LL_WARNS("Appearance") << "Invalid wearable type. Inventory type does not match wearable flag bitfield." << LL_ENDL;
			continue;
		}
		items_by_type[type].push_back(item);
	}
}

std::string build_order_string(LLWearableType::EType type, U32 i)
{
		std::ostringstream order_num;
		order_num << ORDER_NUMBER_SEPARATOR << type * 100 + i;
		return order_num.str();
}

struct WearablesOrderComparator
{
	LOG_CLASS(WearablesOrderComparator);
	WearablesOrderComparator(const LLWearableType::EType type)
	{
		mControlSize = build_order_string(type, 0).size();
	};

	bool operator()(const LLInventoryItem* item1, const LLInventoryItem* item2)
	{
		if (!item1 || !item2)
		{
			llwarning("either item1 or item2 is NULL", 0);
			return true;
		}
		
		const std::string& desc1 = item1->LLInventoryItem::getDescription();
		const std::string& desc2 = item2->LLInventoryItem::getDescription();
		
		bool item1_valid = (desc1.size() == mControlSize) && (ORDER_NUMBER_SEPARATOR == desc1[0]);
		bool item2_valid = (desc2.size() == mControlSize) && (ORDER_NUMBER_SEPARATOR == desc2[0]);

		if (item1_valid && item2_valid)
			return desc1 < desc2;

		//we need to sink down invalid items: items with empty descriptions, items with "Broken link" descriptions,
		//items with ordering information but not for the associated wearables type
		if (!item1_valid && item2_valid) 
			return false;

		return true;
	}

	U32 mControlSize;
};

void LLAppearanceMgr::updateClothingOrderingInfo(LLUUID cat_id, bool update_base_outfit_ordering)
{
	if (cat_id.isNull())
	{
		cat_id = getCOF();
		if (update_base_outfit_ordering)
		{
			const LLUUID base_outfit_id = getBaseOutfitUUID();
			if (base_outfit_id.notNull())
			{
				updateClothingOrderingInfo(base_outfit_id,false);
			}
		}
	}

	// COF is processed if cat_id is not specified
	LLInventoryModel::item_array_t wear_items;
	getDescendentsOfAssetType(cat_id, wear_items, LLAssetType::AT_CLOTHING, false);

	wearables_by_type_t items_by_type(LLWearableType::WT_COUNT);
	divvyWearablesByType(wear_items, items_by_type);

	bool inventory_changed = false;
	for (U32 type = LLWearableType::WT_SHIRT; type < LLWearableType::WT_COUNT; type++)
	{
		
		U32 size = items_by_type[type].size();
		if (!size) continue;

		//sinking down invalid items which need reordering
		std::sort(items_by_type[type].begin(), items_by_type[type].end(), WearablesOrderComparator((LLWearableType::EType) type));

		//requesting updates only for those links which don't have "valid" descriptions
		for (U32 i = 0; i < size; i++)
		{
			LLViewerInventoryItem* item = items_by_type[type][i];
			if (!item) continue;

			std::string new_order_str = build_order_string((LLWearableType::EType)type, i);
			if (new_order_str == item->LLInventoryItem::getDescription()) continue;

			item->setDescription(new_order_str);
			item->setComplete(TRUE);
 			item->updateServer(FALSE);
			gInventory.updateItem(item);
			
			inventory_changed = true;
		}
	}

	//*TODO do we really need to notify observers?
	if (inventory_changed) gInventory.notifyObservers();
}




class LLShowCreatedOutfit: public LLInventoryCallback
{
public:
	LLShowCreatedOutfit(LLUUID& folder_id, bool show_panel = true): mFolderID(folder_id), mShowPanel(show_panel)
	{}

	virtual ~LLShowCreatedOutfit()
	{
		if (!LLApp::isRunning())
		{
			llwarns << "called during shutdown, skipping" << llendl;
			return;
		}

		LLSD key;
		
		//EXT-7727. For new accounts LLShowCreatedOutfit is created during login process
		// add may be processed after login process is finished
		if (mShowPanel)
		{
			LLFloaterSidePanelContainer::showPanel("appearance", "panel_outfits_inventory", key);

		}
		LLOutfitsList *outfits_list =
			dynamic_cast<LLOutfitsList*>(LLFloaterSidePanelContainer::getPanel("appearance", "outfitslist_tab"));
		if (outfits_list)
		{
			outfits_list->setSelectedOutfitByUUID(mFolderID);
		}

		LLAppearanceMgr::getInstance()->updateIsDirty();
		gAgentWearables.notifyLoadingFinished(); // New outfit is saved.
		LLAppearanceMgr::getInstance()->updatePanelOutfitName("");
	}

	virtual void fire(const LLUUID&)
	{}

private:
	LLUUID mFolderID;
	bool mShowPanel;
};

LLUUID LLAppearanceMgr::makeNewOutfitLinks(const std::string& new_folder_name, bool show_panel)
{
	if (!isAgentAvatarValid()) return LLUUID::null;

	gAgentWearables.notifyLoadingStarted();

	// First, make a folder in the My Outfits directory.
	const LLUUID parent_id = gInventory.findCategoryUUIDForType(LLFolderType::FT_MY_OUTFITS);
	LLUUID folder_id = gInventory.createNewCategory(
		parent_id,
		LLFolderType::FT_OUTFIT,
		new_folder_name);

	updateClothingOrderingInfo();

	LLPointer<LLInventoryCallback> cb = new LLShowCreatedOutfit(folder_id,show_panel);
	shallowCopyCategoryContents(getCOF(),folder_id, cb);
	createBaseOutfitLink(folder_id, cb);

	dumpCat(folder_id,"COF, new outfit");

	return folder_id;
}

void LLAppearanceMgr::wearBaseOutfit()
{
	const LLUUID& base_outfit_id = getBaseOutfitUUID();
	if (base_outfit_id.isNull()) return;
	
	updateCOF(base_outfit_id);
}

void LLAppearanceMgr::removeItemFromAvatar(const LLUUID& id_to_remove)
{
	LLViewerInventoryItem * item_to_remove = gInventory.getItem(id_to_remove);
	if (!item_to_remove) return;

	switch (item_to_remove->getType())
	{
		case LLAssetType::AT_CLOTHING:
//			if (get_is_item_worn(id_to_remove))
//			{
//				//*TODO move here the exact removing code from LLWearableBridge::removeItemFromAvatar in the future
//				LLWearableBridge::removeItemFromAvatar(item_to_remove);
//			}
// [SL:KB] - Patch: Appearance-RemoveWearableFromAvatar | Checked: 2010-08-13 (Catznip-3.0.0a) | Added: Catznip-2.1.1d
// [RLVa:KB] - Checked: 2010-09-04 (RLVa-1.2.1c) | Added: RLVa-1.2.1c
			if ( (!rlv_handler_t::isEnabled()) || (gRlvWearableLocks.canRemove(item_to_remove)) )
// [/RLVa:KB]
			{
				const LLWearable* pWearable = gAgentWearables.getWearableFromItemID(item_to_remove->getLinkedUUID());
				if ( (pWearable) && (LLAssetType::AT_BODYPART != pWearable->getAssetType()) )
				{
					U32 idxWearable = gAgentWearables.getWearableIndex(pWearable);
					if (idxWearable < LLAgentWearables::MAX_CLOTHING_PER_TYPE)
					{
						gAgentWearables.removeWearable(pWearable->getType(), false, idxWearable);

						LLAppearanceMgr::instance().removeCOFItemLinks(item_to_remove->getLinkedUUID(), false);
						gInventory.notifyObservers();

// [RLVa:KB] - Checked: 2011-06-07 (RLVa-1.3.1b) | Added: RLVa-1.3.1b
						RlvBehaviourNotifyHandler::onTakeOff(pWearable->getType(), true);
// [/RLVa:KB]
					}
				}
			}
// [/SL:KB]
			break;
		case LLAssetType::AT_OBJECT:
			LLVOAvatarSelf::detachAttachmentIntoInventory(item_to_remove->getLinkedUUID());
		default:
			break;
	}

	// *HACK: Force to remove garbage from COF.
	// Unworn links or objects can't be processed by existed removing functionality
	// since it is not designed for such cases. As example attachment object can't be removed
	// since sever don't sends message _PREHASH_KillObject in that case.
	// Also we can't check is link was successfully removed from COF since in case
	// deleting attachment link removing performs asynchronously in process_kill_object callback.
	removeCOFItemLinks(id_to_remove,false);
}

bool LLAppearanceMgr::moveWearable(LLViewerInventoryItem* item, bool closer_to_body)
{
	if (!item || !item->isWearableType()) return false;
	if (item->getType() != LLAssetType::AT_CLOTHING) return false;
	if (!gInventory.isObjectDescendentOf(item->getUUID(), getCOF())) return false;

	LLInventoryModel::cat_array_t cats;
	LLInventoryModel::item_array_t items;
	LLFindWearablesOfType filter_wearables_of_type(item->getWearableType());
	gInventory.collectDescendentsIf(getCOF(), cats, items, true, filter_wearables_of_type);
	if (items.empty()) return false;

	// We assume that the items have valid descriptions.
	std::sort(items.begin(), items.end(), WearablesOrderComparator(item->getWearableType()));

	if (closer_to_body && items.front() == item) return false;
	if (!closer_to_body && items.back() == item) return false;
	
	LLInventoryModel::item_array_t::iterator it = std::find(items.begin(), items.end(), item);
	if (items.end() == it) return false;


	//swapping descriptions
	closer_to_body ? --it : ++it;
	LLViewerInventoryItem* swap_item = *it;
	if (!swap_item) return false;
	std::string tmp = swap_item->LLInventoryItem::getDescription();
	swap_item->setDescription(item->LLInventoryItem::getDescription());
	item->setDescription(tmp);


	//items need to be updated on a dataserver
	item->setComplete(TRUE);
	item->updateServer(FALSE);
	gInventory.updateItem(item);

	swap_item->setComplete(TRUE);
	swap_item->updateServer(FALSE);
	gInventory.updateItem(swap_item);

	//to cause appearance of the agent to be updated
	bool result = false;
	if (result = gAgentWearables.moveWearable(item, closer_to_body))
	{
		gAgentAvatarp->wearableUpdated(item->getWearableType(), FALSE);
	}

	setOutfitDirty(true);

	//*TODO do we need to notify observers here in such a way?
	gInventory.notifyObservers();

	return result;
}

//static
void LLAppearanceMgr::sortItemsByActualDescription(LLInventoryModel::item_array_t& items)
{
	if (items.size() < 2) return;

	std::sort(items.begin(), items.end(), sort_by_description);
}

//#define DUMP_CAT_VERBOSE

void LLAppearanceMgr::dumpCat(const LLUUID& cat_id, const std::string& msg)
{
	LLInventoryModel::cat_array_t cats;
	LLInventoryModel::item_array_t items;
	gInventory.collectDescendents(cat_id, cats, items, LLInventoryModel::EXCLUDE_TRASH);

#ifdef DUMP_CAT_VERBOSE
	llinfos << llendl;
	llinfos << str << llendl;
	S32 hitcount = 0;
	for(S32 i=0; i<items.count(); i++)
	{
		LLViewerInventoryItem *item = items.get(i);
		if (item)
			hitcount++;
		llinfos << i <<" "<< item->getName() <<llendl;
	}
#endif
	llinfos << msg << " count " << items.count() << llendl;
}

void LLAppearanceMgr::dumpItemArray(const LLInventoryModel::item_array_t& items,
									const std::string& msg)
{
	for (S32 i=0; i<items.count(); i++)
	{
		LLViewerInventoryItem *item = items.get(i);
		LLViewerInventoryItem *linked_item = item ? item->getLinkedItem() : NULL;
		LLUUID asset_id;
		if (linked_item)
		{
			asset_id = linked_item->getAssetUUID();
		}
		LL_DEBUGS("Avatar") << self_av_string() << msg << " " << i <<" " << (item ? item->getName() : "(nullitem)") << " " << asset_id.asString() << LL_ENDL;
	}
}

LLAppearanceMgr::LLAppearanceMgr():
	mAttachmentInvLinkEnabled(false),
	mOutfitIsDirty(false),
	mOutfitLocked(false),
	mIsInUpdateAppearanceFromCOF(false)
{
	LLOutfitObserver& outfit_observer = LLOutfitObserver::instance();

	// unlock outfit on save operation completed
	outfit_observer.addCOFSavedCallback(boost::bind(
			&LLAppearanceMgr::setOutfitLocked, this, false));

	mUnlockOutfitTimer.reset(new LLOutfitUnLockTimer(gSavedSettings.getS32(
			"OutfitOperationsTimeout")));

	gIdleCallbacks.addFunction(&LLAttachmentsMgr::onIdle,NULL);
}

LLAppearanceMgr::~LLAppearanceMgr()
{
}

void LLAppearanceMgr::setAttachmentInvLinkEnable(bool val)
{
	llinfos << "setAttachmentInvLinkEnable => " << (int) val << llendl;
	mAttachmentInvLinkEnabled = val;
// [SL:KB] - Patch: Appearance-SyncAttach | Checked: 2010-10-05 (Catznip-3.0.0a) | Added: Catznip-2.2.0a
	if (mAttachmentInvLinkEnabled)
	{
		linkPendingAttachments();
	}
// [/SL:KB]
}

void dumpAttachmentSet(const std::set<LLUUID>& atts, const std::string& msg)
{
       llinfos << msg << llendl;
       for (std::set<LLUUID>::const_iterator it = atts.begin();
               it != atts.end();
               ++it)
       {
               LLUUID item_id = *it;
               LLViewerInventoryItem *item = gInventory.getItem(item_id);
               if (item)
                       llinfos << "atts " << item->getName() << llendl;
               else
                       llinfos << "atts " << "UNKNOWN[" << item_id.asString() << "]" << llendl;
       }
       llinfos << llendl;
}

void LLAppearanceMgr::registerAttachment(const LLUUID& item_id)
{
	   gInventory.addChangedMask(LLInventoryObserver::LABEL, item_id);
// [SL:KB] - Patch: Appearance-SyncAttach | Checked: 2010-10-05 (Catznip-3.0.0a) | Added: Catznip-2.2.0a
	   if (isLinkInCOF(item_id))
	   {
		   return;
	   }
	   mPendingAttachLinks.push_back(item_id);
// [/SL:KB]

	   if (mAttachmentInvLinkEnabled)
	   {
		   // we have to pass do_update = true to call LLAppearanceMgr::updateAppearanceFromCOF.
		   // it will trigger gAgentWariables.notifyLoadingFinished()
		   // But it is not acceptable solution. See EXT-7777
//		   LLAppearanceMgr::addCOFItemLink(item_id, false);  // Add COF link for item.
// [SL:KB] - Patch: Appearance-SyncAttach | Checked: 2010-10-05 (Catznip-3.0.0a) | Modified: Catznip-2.2.0a
		   LLPointer<LLInventoryCallback> cb = new LLRegisterAttachmentCallback();
		   LLAppearanceMgr::addCOFItemLink(item_id, false, cb);  // Add COF link for item.
// [/SL:KB]
	   }
	   else
	   {
		   //llinfos << "no link changes, inv link not enabled" << llendl;
	   }
}

void LLAppearanceMgr::unregisterAttachment(const LLUUID& item_id)
{
	   gInventory.addChangedMask(LLInventoryObserver::LABEL, item_id);
// [SL:KB] - Patch: Appearance-SyncAttach | Checked: 2010-10-05 (Catznip-3.0.0a) | Added: Catznip-2.2.0a
		uuid_vec_t::iterator itPendingAttachLink = std::find(mPendingAttachLinks.begin(), mPendingAttachLinks.end(), item_id);
		if (itPendingAttachLink != mPendingAttachLinks.end())
		{
			mPendingAttachLinks.erase(itPendingAttachLink);
		}
// [/SL:KB]

	   if (mAttachmentInvLinkEnabled)
	   {
		   LLAppearanceMgr::removeCOFItemLinks(item_id, false);
	   }
	   else
	   {
		   //llinfos << "no link changes, inv link not enabled" << llendl;
	   }
}

// [SL:KB] - Patch: Appearance-SyncAttach | Checked: 2010-09-18 (Catznip-3.0.0a) | Modified: Catznip-2.2.0a
void LLAppearanceMgr::linkPendingAttachments()
{
   LLPointer<LLInventoryCallback> cb = NULL;
   for (uuid_vec_t::const_iterator itPendingAttachLink = mPendingAttachLinks.begin(); 
			itPendingAttachLink != mPendingAttachLinks.end(); ++itPendingAttachLink)
	{
		const LLUUID& idAttachItem = *itPendingAttachLink;
		if ( (gAgentAvatarp->isWearingAttachment(idAttachItem)) && (!isLinkInCOF(idAttachItem)) )
		{
			if (!cb)
				cb = new LLRegisterAttachmentCallback();
			LLAppearanceMgr::addCOFItemLink(idAttachItem, false, cb);
		}
	}
}

void LLAppearanceMgr::onRegisterAttachmentComplete(const LLUUID& idItem)
{
	const LLUUID& idItemBase = gInventory.getLinkedItemID(idItem);

	// Remove the attachment from the pending list
	uuid_vec_t::iterator itPendingAttachLink = std::find(mPendingAttachLinks.begin(), mPendingAttachLinks.end(), idItemBase);
	if (itPendingAttachLink != mPendingAttachLinks.end())
		mPendingAttachLinks.erase(itPendingAttachLink);

	// It may have been detached already in which case we should remove the COF link
	if ( (isAgentAvatarValid()) && (!gAgentAvatarp->isWearingAttachment(idItemBase)) )
		removeCOFItemLinks(idItemBase, false);
}
// [/SL:KB]

BOOL LLAppearanceMgr::getIsInCOF(const LLUUID& obj_id) const
{
	return gInventory.isObjectDescendentOf(obj_id, getCOF());
}

// static
bool LLAppearanceMgr::isLinkInCOF(const LLUUID& obj_id)
{
	 LLInventoryModel::cat_array_t cats;
	 LLInventoryModel::item_array_t items;
	 LLLinkedItemIDMatches find_links(gInventory.getLinkedItemID(obj_id));
	 gInventory.collectDescendentsIf(LLAppearanceMgr::instance().getCOF(),
									 cats,
									 items,
	 LLInventoryModel::EXCLUDE_TRASH,
	 find_links);

	 return !items.empty();
}

BOOL LLAppearanceMgr::getIsProtectedCOFItem(const LLUUID& obj_id) const
{
	if (!getIsInCOF(obj_id)) return FALSE;

	// If a non-link somehow ended up in COF, allow deletion.
	const LLInventoryObject *obj = gInventory.getObject(obj_id);
	if (obj && !obj->getIsLinkType())
	{
		return FALSE;
	}

	// For now, don't allow direct deletion from the COF.  Instead, force users
	// to choose "Detach" or "Take Off".
	return TRUE;
	/*
	const LLInventoryObject *obj = gInventory.getObject(obj_id);
	if (!obj) return FALSE;

	// Can't delete bodyparts, since this would be equivalent to removing the item.
	if (obj->getType() == LLAssetType::AT_BODYPART) return TRUE;

	// Can't delete the folder link, since this is saved for bookkeeping.
	if (obj->getActualType() == LLAssetType::AT_LINK_FOLDER) return TRUE;

	return FALSE;
	*/
}

class CallAfterCategoryFetchStage2: public LLInventoryFetchItemsObserver
{
public:
	CallAfterCategoryFetchStage2(const uuid_vec_t& ids,
								 nullary_func_t callable) :
		LLInventoryFetchItemsObserver(ids),
		mCallable(callable)
	{
	}
	~CallAfterCategoryFetchStage2()
	{
	}
	virtual void done()
	{
		llinfos << this << " done with incomplete " << mIncomplete.size()
				<< " complete " << mComplete.size() <<  " calling callable" << llendl;

		gInventory.removeObserver(this);
		doOnIdleOneTime(mCallable);
		delete this;
	}
protected:
	nullary_func_t mCallable;
};

class CallAfterCategoryFetchStage1: public LLInventoryFetchDescendentsObserver
{
public:
	CallAfterCategoryFetchStage1(const LLUUID& cat_id, nullary_func_t callable) :
		LLInventoryFetchDescendentsObserver(cat_id),
		mCallable(callable)
	{
	}
	~CallAfterCategoryFetchStage1()
	{
	}
	virtual void done()
	{
		// What we do here is get the complete information on the items in
		// the library, and set up an observer that will wait for that to
		// happen.
		LLInventoryModel::cat_array_t cat_array;
		LLInventoryModel::item_array_t item_array;
		gInventory.collectDescendents(mComplete.front(),
									  cat_array,
									  item_array,
									  LLInventoryModel::EXCLUDE_TRASH);
		S32 count = item_array.count();
		if(!count)
		{
			llwarns << "Nothing fetched in category " << mComplete.front()
					<< llendl;
			//dec_busy_count();
			gInventory.removeObserver(this);

			// lets notify observers that loading is finished.
			gAgentWearables.notifyLoadingFinished();
			delete this;
			return;
		}

		llinfos << "stage1 got " << item_array.count() << " items, passing to stage2 " << llendl;
		uuid_vec_t ids;
		for(S32 i = 0; i < count; ++i)
		{
			ids.push_back(item_array.get(i)->getUUID());
		}
		
		gInventory.removeObserver(this);
		
		// do the fetch
		CallAfterCategoryFetchStage2 *stage2 = new CallAfterCategoryFetchStage2(ids, mCallable);
		stage2->startFetch();
		if(stage2->isFinished())
		{
			// everything is already here - call done.
			stage2->done();
		}
		else
		{
			// it's all on it's way - add an observer, and the inventory
			// will call done for us when everything is here.
			gInventory.addObserver(stage2);
		}
		delete this;
	}
protected:
	nullary_func_t mCallable;
};

void callAfterCategoryFetch(const LLUUID& cat_id, nullary_func_t cb)
{
	CallAfterCategoryFetchStage1 *stage1 = new CallAfterCategoryFetchStage1(cat_id, cb);
	stage1->startFetch();
	if (stage1->isFinished())
	{
		stage1->done();
	}
	else
	{
		gInventory.addObserver(stage1);
	}
}

void wear_multiple(const uuid_vec_t& ids, bool replace)
{
	LLPointer<LLInventoryCallback> cb = new LLUpdateAppearanceOnDestroy;
	
	bool first = true;
	uuid_vec_t::const_iterator it;
	for (it = ids.begin(); it != ids.end(); ++it)
	{
		// if replace is requested, the first item worn will replace the current top
		// item, and others will be added.
		LLAppearanceMgr::instance().wearItemOnAvatar(*it,false,first && replace,cb);
		first = false;
	}
}

// SLapp for easy-wearing of a stock (library) avatar
//
class LLWearFolderHandler : public LLCommandHandler
{
public:
	// not allowed from outside the app
	LLWearFolderHandler() : LLCommandHandler("wear_folder", UNTRUSTED_BLOCK) { }

	bool handle(const LLSD& tokens, const LLSD& query_map,
				LLMediaCtrl* web)
	{
		LLPointer<LLInventoryCategory> category = new LLInventoryCategory(query_map["folder_id"],
																		  LLUUID::null,
																		  LLFolderType::FT_CLOTHING,
																		  "Quick Appearance");
		LLSD::UUID folder_uuid = query_map["folder_id"].asUUID();
		if ( gInventory.getCategory( folder_uuid ) != NULL )
		{
			LLAppearanceMgr::getInstance()->wearInventoryCategory(category, true, false);

			// *TODOw: This may not be necessary if initial outfit is chosen already -- josh
			gAgent.setGenderChosen(TRUE);
		}

		// release avatar picker keyboard focus
		gFocusMgr.setKeyboardFocus( NULL );

		return true;
	}
};

LLWearFolderHandler gWearFolderHandler;<|MERGE_RESOLUTION|>--- conflicted
+++ resolved
@@ -508,22 +508,13 @@
 	LL_INFOS("Avatar") << self_av_string() << "Updating agent wearables with " << mResolved << " wearable items " << LL_ENDL;
 	LLAppearanceMgr::instance().updateAgentWearables(this, false);
 	
-<<<<<<< HEAD
 // [SL:KB] - Patch: Appearance-SyncAttach | Checked: 2010-03-22 (Catznip-3.0.0a) | Added: Catznip-2.1.2a
 //	// Update attachments to match those requested.
 //	if (isAgentAvatarValid())
 //	{
-//		llinfos << "Updating " << mObjItems.count() << " attachments" << llendl;
+//		LL_DEBUGS("Avatar") << self_av_string() << "Updating " << mObjItems.count() << " attachments" << LL_ENDL;
 //		LLAgentWearables::userUpdateAttachments(mObjItems);
 //	}
-=======
-	// Update attachments to match those requested.
-	if (isAgentAvatarValid())
-	{
-		LL_DEBUGS("Avatar") << self_av_string() << "Updating " << mObjItems.count() << " attachments" << LL_ENDL;
-		LLAgentWearables::userUpdateAttachments(mObjItems);
-	}
->>>>>>> c931c74f
 
 	if (isFetchCompleted() && isMissingCompleted())
 	{
@@ -555,18 +546,14 @@
 {
 	if (!isMostRecent())
 	{
-<<<<<<< HEAD
-		llwarns << "skipping because LLWearableHolding pattern is invalid (superceded by later outfit request)" << llendl;
+		// runway skip here?
+		llwarns << self_av_string() << "skipping because LLWearableHolding pattern is invalid (superceded by later outfit request)" << llendl;
 
 // [SL:KB] - Patch: Appearance-COFCorruption | Checked: 2010-04-14 (Catznip-3.0.0a) | Added: Catznip-2.0.0a
 		// If we were signalled to stop then we shouldn't do anything else except poll for when it's safe to delete ourselves
 		doOnIdleRepeating(boost::bind(&LLWearableHoldingPattern::pollStopped, this));
 		return true;
 // [/SL:KB]
-=======
-		// runway skip here?
-		llwarns << self_av_string() << "skipping because LLWearableHolding pattern is invalid (superceded by later outfit request)" << llendl;
->>>>>>> c931c74f
 	}
 
 	bool completed = isFetchCompleted();
@@ -658,17 +645,13 @@
 	{
 		if (!mHolder->isMostRecent())
 		{
-<<<<<<< HEAD
-			llwarns << "skipping because LLWearableHolding pattern is invalid (superceded by later outfit request)" << llendl;
+			// runway skip here?
+			llwarns << self_av_string() << "skipping because LLWearableHolding pattern is invalid (superceded by later outfit request)" << llendl;
 
 // [SL:KB] - Patch: Appearance-COFCorruption | Checked: 2010-04-14 (Catznip-3.0.0a) | Added: Catznip-2.0.0a
 			// If we were signalled to stop then we shouldn't do anything else except poll for when it's safe to delete ourselves
 			return;
 // [/SL:KB]
-=======
-			// runway skip here?
-			llwarns << self_av_string() << "skipping because LLWearableHolding pattern is invalid (superceded by later outfit request)" << llendl;
->>>>>>> c931c74f
 		}
 
 		LL_DEBUGS("Avatar") << self_av_string() << "Recovered item for type " << mType << LL_ENDL;
@@ -761,18 +744,14 @@
 {
 	if (!isMostRecent())
 	{
-<<<<<<< HEAD
-		llwarns << "skipping because LLWearableHolding pattern is invalid (superceded by later outfit request)" << llendl;
+		// runway skip here?
+		llwarns << self_av_string() << "skipping because LLWearableHolding pattern is invalid (superceded by later outfit request)" << llendl;
 
 // [SL:KB] - Patch: Appearance-COFCorruption | Checked: 2010-04-14 (Catznip-3.0.0a) | Added: Catznip-2.0.0a
 		// If we were signalled to stop then we shouldn't do anything else except poll for when it's safe to delete ourselves
 		doOnIdleRepeating(boost::bind(&LLWearableHoldingPattern::pollStopped, this));
 		return true;
 // [/SL:KB]
-=======
-		// runway skip here?
-		llwarns << self_av_string() << "skipping because LLWearableHolding pattern is invalid (superceded by later outfit request)" << llendl;
->>>>>>> c931c74f
 	}
 	
 	bool timed_out = isTimedOut();
@@ -1628,7 +1607,6 @@
 // [RLVa:KB] - Checked: 2010-03-05 (RLVa-1.2.0b) | Added: RLVa-1.2.0b
 void LLAppearanceMgr::updateCOF(const LLUUID& category, bool append)
 {
-<<<<<<< HEAD
 	LLInventoryModel::item_array_t body_items_new, wear_items_new, obj_items_new, gest_items_new;
 	getDescendentsOfAssetType(category, body_items_new, LLAssetType::AT_BODYPART, false);
 	getDescendentsOfAssetType(category, wear_items_new, LLAssetType::AT_CLOTHING, false);
@@ -1650,10 +1628,6 @@
 	// RELEASE-RLVa: [SL-2.0.0] If pcat ever gets used for anything further down the beta we'll know about it
 	llinfos << "starting" << llendl;
 // [/RLVa:KB]
-=======
-	LLViewerInventoryCategory *pcat = gInventory.getCategory(category);
-	LL_INFOS("Avatar") << self_av_string() << "starting, cat '" << (pcat ? pcat->getName() : "[UNKNOWN]") << "'" << LL_ENDL;
->>>>>>> c931c74f
 
 	const LLUUID cof = getCOF();
 
@@ -1773,7 +1747,6 @@
 	LL_DEBUGS("Avatar") << self_av_string() << "creating LLUpdateAppearanceOnDestroy" << LL_ENDL;
 	LLPointer<LLInventoryCallback> link_waiter = new LLUpdateAppearanceOnDestroy(!append);
 
-<<<<<<< HEAD
 // [SL:KB] - Checked: 2010-04-24 (RLVa-1.2.0f) | Added: RLVa-1.2.0f
 	if (!append)
 	{
@@ -1782,25 +1755,25 @@
 		bool keep_outfit_links = append;
 		purgeCategory(cof, keep_outfit_links);
 		gInventory.notifyObservers();
-		#ifndef LL_RELEASE_FOR_DOWNLOAD
-			llinfos << "Linking body items" << llendl;
-		#endif
-		linkAll(cof, body_items, link_waiter);
-
-		#ifndef LL_RELEASE_FOR_DOWNLOAD
-			llinfos << "Linking wear items" << llendl;
-		#endif
-		linkAll(cof, wear_items, link_waiter);
-
-		#ifndef LL_RELEASE_FOR_DOWNLOAD
-			llinfos << "Linking obj items" << llendl;
-		#endif
-		linkAll(cof, obj_items, link_waiter);
-
-		#ifndef LL_RELEASE_FOR_DOWNLOAD
-			llinfos << "Linking gesture items" << llendl;
-		#endif
-		linkAll(cof, gest_items, link_waiter);
+#ifndef LL_RELEASE_FOR_DOWNLOAD
+	LL_DEBUGS("Avatar") << self_av_string() << "Linking body items" << LL_ENDL;
+#endif
+	linkAll(cof, body_items, link_waiter);
+
+#ifndef LL_RELEASE_FOR_DOWNLOAD
+	LL_DEBUGS("Avatar") << self_av_string() << "Linking wear items" << LL_ENDL;
+#endif
+	linkAll(cof, wear_items, link_waiter);
+
+#ifndef LL_RELEASE_FOR_DOWNLOAD
+	LL_DEBUGS("Avatar") << self_av_string() << "Linking obj items" << LL_ENDL;
+#endif
+	linkAll(cof, obj_items, link_waiter);
+
+#ifndef LL_RELEASE_FOR_DOWNLOAD
+	LL_DEBUGS("Avatar") << self_av_string() << "Linking gesture items" << LL_ENDL;
+#endif
+	linkAll(cof, gest_items, link_waiter);
 // [SL:KB] - Checked: 2010-04-24 (RLVa-1.2.0f) | Added: RLVa-1.2.0f
 	}
 	else
@@ -1814,27 +1787,6 @@
 		gInventory.notifyObservers();
 	}
 // [/SL:KB]
-=======
-#ifndef LL_RELEASE_FOR_DOWNLOAD
-	LL_DEBUGS("Avatar") << self_av_string() << "Linking body items" << LL_ENDL;
-#endif
-	linkAll(cof, body_items, link_waiter);
-
-#ifndef LL_RELEASE_FOR_DOWNLOAD
-	LL_DEBUGS("Avatar") << self_av_string() << "Linking wear items" << LL_ENDL;
-#endif
-	linkAll(cof, wear_items, link_waiter);
-
-#ifndef LL_RELEASE_FOR_DOWNLOAD
-	LL_DEBUGS("Avatar") << self_av_string() << "Linking obj items" << LL_ENDL;
-#endif
-	linkAll(cof, obj_items, link_waiter);
-
-#ifndef LL_RELEASE_FOR_DOWNLOAD
-	LL_DEBUGS("Avatar") << self_av_string() << "Linking gesture items" << LL_ENDL;
-#endif
-	linkAll(cof, gest_items, link_waiter);
->>>>>>> c931c74f
 
 	// Add link to outfit if category is an outfit. 
 // [RLVa:KB] - Checked: 2010-03-05 (RLVa-1.2.0z) | Added: RLVa-1.2.0b
@@ -1842,17 +1794,13 @@
 	{
 		createBaseOutfitLink(idOutfit, link_waiter);
 	}
-<<<<<<< HEAD
+	LL_DEBUGS("Avatar") << self_av_string() << "waiting for LLUpdateAppearanceOnDestroy" << LL_ENDL;
 // [/RLVa:KB]
 //	if (!append)
 //	{
 //		createBaseOutfitLink(category, link_waiter);
 //	}
 
-	llinfos << "waiting for LLUpdateAppearanceOnDestroy" << llendl;
-=======
-	LL_DEBUGS("Avatar") << self_av_string() << "waiting for LLUpdateAppearanceOnDestroy" << LL_ENDL;
->>>>>>> c931c74f
 }
 
 void LLAppearanceMgr::updatePanelOutfitName(const std::string& name)
