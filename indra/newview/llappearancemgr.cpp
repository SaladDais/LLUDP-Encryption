--- conflicted
+++ resolved
@@ -1566,15 +1566,9 @@
                         LLUUID item_id = gAgentWearables.getWearableItemID(item_to_wear->getWearableType(),
                                                                            wearable_count-1);
 // [SL:KB] - Patch: Appearance-AISFilter | Checked: 2015-05-02 (Catznip-3.7)
-<<<<<<< HEAD
 						removeCOFItemLinks(item_id, NULL, true);
 // [/SL:KB]
 //						removeCOFItemLinks(item_id, cb);
-=======
-			removeCOFItemLinks(item_id, NULL, true);
-// [/SL:KB]
-//			removeCOFItemLinks(item_id, cb);
->>>>>>> 5d3ddffd
                     }
                     
                     items_to_link.push_back(item_to_wear);
@@ -2667,13 +2661,10 @@
 	removeDuplicateItems(gest_items);
 	filterWearableItems(wear_items, LLAgentWearables::MAX_CLOTHING_LAYERS, LLAgentWearables::MAX_CLOTHING_LAYERS);
 // [/SL:KB]
-<<<<<<< HEAD
 // [SL:KB] - Patch: Appearance-WearableDuplicateAssets | Checked: 2011-07-24 (Catznip-2.6.0e) | Added: Catznip-2.6.0e
 	// Wearing two wearables that share the same asset causes some issues
 	removeDuplicateWearableItemsByAssetID(wear_items);
 // [/SL:KB]
-=======
->>>>>>> 5d3ddffd
 
 	dumpItemArray(wear_items,"asset_dump: wear_item");
 	dumpItemArray(obj_items,"asset_dump: obj_item");
@@ -3333,7 +3324,6 @@
 		const LLViewerInventoryItem* item = item_array.at(i).get();
 		if (item->getIsLinkType() && item->getLinkedUUID() == item_id)
 		{
-<<<<<<< HEAD
 // [RLVa:KB] - Checked: 2013-02-12 (RLVa-1.4.8)
 			if (rlv_handler_t::isEnabled())
 			{
@@ -3341,8 +3331,6 @@
 			}
 // [/RLVa:KB]
 
-=======
->>>>>>> 5d3ddffd
 //			if (item->getType() == LLAssetType::AT_OBJECT)
 // [RLVa:KB] - Checked: 2013-02-12 (RLVa-1.4.8)
 			if (immediate_delete)
@@ -4270,18 +4258,8 @@
 		LL_WARNS() << "called with empty list, nothing to do" << LL_ENDL;
 		return;
 	}
-<<<<<<< HEAD
 // [RLVa:KB] - Checked: 2013-02-12 (RLVa-1.4.8)
 //	LLPointer<LLInventoryCallback> cb = NULL;
-=======
-//	LLPointer<LLInventoryCallback> cb = new LLUpdateAppearanceOnDestroy;
-// [SL:KB] - Patch: Appearance-Misc | Checked: 2015-05-05 (Catznip-3.7)
-	if (!cb)
-	{
-		cb = new LLUpdateAppearanceOnDestroy;
-	}
-// [/SL:KB]
->>>>>>> 5d3ddffd
 	for (uuid_vec_t::const_iterator it = ids_to_remove.begin(); it != ids_to_remove.end(); ++it)
 	{
 		const LLUUID& id_to_remove = *it;
@@ -4301,23 +4279,15 @@
 		{
 		    continue;
 		}
-<<<<<<< HEAD
 
 		if (!cb)
 			cb = new LLUpdateAppearanceOnDestroy();
 		removeCOFItemLinks(linked_item_id, cb, immediate_delete);
-=======
-// [SL:KB] - Patch: Appearance-Misc | Checked: 2015-05-05 (Catznip-3.7)
-		removeCOFItemLinks(linked_item_id, cb, immediate_delete);
-// [/SL:KB]
-//		removeCOFItemLinks(linked_item_id, cb);
->>>>>>> 5d3ddffd
 // [SL:KB] - Patch: Appearance-SyncAttach | Checked: Catznip-3.7
 		LLAttachmentsMgr::instance().clearPendingAttachmentLink(linked_item_id);
 // [/SL:KB]
 		addDoomedTempAttachment(linked_item_id);
 	}
-<<<<<<< HEAD
 // [/RLVa:KB]
 ////	LLPointer<LLInventoryCallback> cb = new LLUpdateAppearanceOnDestroy;
 //// [SL:KB] - Patch: Appearance-Misc | Checked: 2015-05-05 (Catznip-3.7)
@@ -4336,8 +4306,6 @@
 ////		removeCOFItemLinks(linked_item_id, cb);
 //		addDoomedTempAttachment(linked_item_id);
 //	}
-=======
->>>>>>> 5d3ddffd
 }
 
 //void LLAppearanceMgr::removeItemFromAvatar(const LLUUID& id_to_remove)
