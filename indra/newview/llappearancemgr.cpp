/** 
 * @file llappearancemgr.cpp
 * @brief Manager for initiating appearance changes on the viewer
 *
 * $LicenseInfo:firstyear=2004&license=viewerlgpl$
 * Second Life Viewer Source Code
 * Copyright (C) 2010, Linden Research, Inc.
 * 
 * This library is free software; you can redistribute it and/or
 * modify it under the terms of the GNU Lesser General Public
 * License as published by the Free Software Foundation;
 * version 2.1 of the License only.
 * 
 * This library is distributed in the hope that it will be useful,
 * but WITHOUT ANY WARRANTY; without even the implied warranty of
 * MERCHANTABILITY or FITNESS FOR A PARTICULAR PURPOSE.  See the GNU
 * Lesser General Public License for more details.
 * 
 * You should have received a copy of the GNU Lesser General Public
 * License along with this library; if not, write to the Free Software
 * Foundation, Inc., 51 Franklin Street, Fifth Floor, Boston, MA  02110-1301  USA
 * 
 * Linden Research, Inc., 945 Battery Street, San Francisco, CA  94111  USA
 * $/LicenseInfo$
 */
 
#include "llviewerprecompiledheaders.h"

#include <boost/lexical_cast.hpp>
#include "llaccordionctrltab.h"
#include "llagent.h"
#include "llagentcamera.h"
#include "llagentwearables.h"
#include "llappearancemgr.h"
#include "llattachmentsmgr.h"
#include "llcommandhandler.h"
#include "lleventtimer.h"
#include "llfloatersidepanelcontainer.h"
#include "llgesturemgr.h"
#include "llinventorybridge.h"
#include "llinventoryfunctions.h"
#include "llinventoryobserver.h"
#include "llnotificationsutil.h"
#include "lloutfitobserver.h"
#include "lloutfitslist.h"
#include "llselectmgr.h"
#include "llsidepanelappearance.h"
#include "llviewerobjectlist.h"
#include "llvoavatar.h"
#include "llvoavatarself.h"
#include "llviewerregion.h"
#include "llwearablelist.h"
#include "llsdutil.h"
#include "llsdserialize.h"
#include "llhttpretrypolicy.h"
#include "llaisapi.h"
<<<<<<< HEAD
// [RLVa:KB] - Checked: 2011-05-22 (RLVa-1.3.1)
#include "rlvhandler.h"
#include "rlvhelper.h"
#include "rlvlocks.h"
// [/RLVa:KB]
#include "fslslbridge.h"
=======
#include "llhttpsdhandler.h"
#include "llcorehttputil.h"
#include "llappviewer.h"
#include "llcoros.h"
#include "lleventcoro.h"
>>>>>>> abf9ccb0

#if LL_MSVC
// disable boost::lexical_cast warning
#pragma warning (disable:4702)
#endif

#if 1
// *TODO$: LLInventoryCallback should be deprecated to conform to the new boost::bind/coroutine model.
// temp code in transition
void doAppearanceCb(LLPointer<LLInventoryCallback> cb, LLUUID id)
{
    if (cb.notNull())
        cb->fire(id);
}
#endif


std::string self_av_string()
{
	// On logout gAgentAvatarp can already be invalid
	return isAgentAvatarValid() ? gAgentAvatarp->avString() : "";
}

// RAII thingy to guarantee that a variable gets reset when the Setter
// goes out of scope.  More general utility would be handy - TODO:
// check boost.
class BoolSetter
{
public:
	BoolSetter(bool& var):
		mVar(var)
	{
		mVar = true;
	}
	~BoolSetter()
	{
		mVar = false; 
	}
private:
	bool& mVar;
};

char ORDER_NUMBER_SEPARATOR('@');

class LLOutfitUnLockTimer: public LLEventTimer
{
public:
	LLOutfitUnLockTimer(F32 period) : LLEventTimer(period)
	{
		// restart timer on BOF changed event
		LLOutfitObserver::instance().addBOFChangedCallback(boost::bind(
				&LLOutfitUnLockTimer::reset, this));
		stop();
	}

	/*virtual*/
	BOOL tick()
	{
		if(mEventTimer.hasExpired())
		{
			LLAppearanceMgr::instance().setOutfitLocked(false);
		}
		return FALSE;
	}
	void stop() { mEventTimer.stop(); }
	void start() { mEventTimer.start(); }
	void reset() { mEventTimer.reset(); }
	BOOL getStarted() { return mEventTimer.getStarted(); }

	LLTimer&  getEventTimer() { return mEventTimer;}
};

// support for secondlife:///app/appearance SLapps
class LLAppearanceHandler : public LLCommandHandler
{
public:
	// requests will be throttled from a non-trusted browser
	LLAppearanceHandler() : LLCommandHandler("appearance", UNTRUSTED_THROTTLE) {}

	bool handle(const LLSD& params, const LLSD& query_map, LLMediaCtrl* web)
	{
		// support secondlife:///app/appearance/show, but for now we just
		// make all secondlife:///app/appearance SLapps behave this way
		if (!LLUI::sSettingGroups["config"]->getBOOL("EnableAppearance"))
		{
			LLNotificationsUtil::add("NoAppearance", LLSD(), LLSD(), std::string("SwitchToStandardSkinAndQuit"));
			return true;
		}

		LLFloaterSidePanelContainer::showPanel("appearance", LLSD());
		return true;
	}
};

LLAppearanceHandler gAppearanceHandler;


LLUUID findDescendentCategoryIDByName(const LLUUID& parent_id, const std::string& name)
{
	LLInventoryModel::cat_array_t cat_array;
	LLInventoryModel::item_array_t item_array;
	LLNameCategoryCollector has_name(name);
	gInventory.collectDescendentsIf(parent_id,
									cat_array,
									item_array,
									LLInventoryModel::EXCLUDE_TRASH,
									has_name);
	if (0 == cat_array.size())
		return LLUUID();
	else
	{
		LLViewerInventoryCategory *cat = cat_array.at(0);
		if (cat)
			return cat->getUUID();
		else
		{
			LL_WARNS() << "null cat" << LL_ENDL;
			return LLUUID();
		}
	}
}

// We want this to be much lower (e.g. 15.0 is usually fine), bumping
// up for now until we can diagnose some cases of very slow response
// to requests.
const F32 DEFAULT_RETRY_AFTER_INTERVAL = 300.0;

// Given the current back-end problems, retrying is causing too many
// duplicate items. Bump this back to 2 once they are resolved (or can
// leave at 0 if the operations become actually reliable).
const S32 DEFAULT_MAX_RETRIES = 0;

class LLCallAfterInventoryBatchMgr: public LLEventTimer 
{
public:
	LLCallAfterInventoryBatchMgr(const LLUUID& dst_cat_id,
								 const std::string& phase_name,
								 nullary_func_t on_completion_func,
								 nullary_func_t on_failure_func = no_op,
								 F32 retry_after = DEFAULT_RETRY_AFTER_INTERVAL,
								 S32 max_retries = DEFAULT_MAX_RETRIES
		):
		mDstCatID(dst_cat_id),
		mTrackingPhase(phase_name),
		mOnCompletionFunc(on_completion_func),
		mOnFailureFunc(on_failure_func),
		mRetryAfter(retry_after),
		mMaxRetries(max_retries),
		mPendingRequests(0),
		mFailCount(0),
		mCompletionOrFailureCalled(false),
		mRetryCount(0),
		LLEventTimer(5.0)
	{
		if (!mTrackingPhase.empty())
		{
			selfStartPhase(mTrackingPhase);
		}
	}

	void addItems(LLInventoryModel::item_array_t& src_items)
	{
		for (LLInventoryModel::item_array_t::const_iterator it = src_items.begin();
			 it != src_items.end();
			 ++it)
		{
			LLViewerInventoryItem* item = *it;
			llassert(item);
			addItem(item->getUUID());
		}
	}

	// Request or re-request operation for specified item.
	void addItem(const LLUUID& item_id)
	{
		LL_DEBUGS("Avatar") << "item_id " << item_id << LL_ENDL;
		if (!requestOperation(item_id))
		{
			LL_DEBUGS("Avatar") << "item_id " << item_id << " requestOperation false, skipping" << LL_ENDL;
			return;
		}

		mPendingRequests++;
		// On a re-request, this will reset the timer.
		mWaitTimes[item_id] = LLTimer();
		if (mRetryCounts.find(item_id) == mRetryCounts.end())
		{
			mRetryCounts[item_id] = 0;
		}
		else
		{
			mRetryCounts[item_id]++;
		}
	}

	virtual bool requestOperation(const LLUUID& item_id) = 0;

	void onOp(const LLUUID& src_id, const LLUUID& dst_id, LLTimer timestamp)
	{
		if (ll_frand() < gSavedSettings.getF32("InventoryDebugSimulateLateOpRate"))
		{
			LL_WARNS() << "Simulating late operation by punting handling to later" << LL_ENDL;
			doAfterInterval(boost::bind(&LLCallAfterInventoryBatchMgr::onOp,this,src_id,dst_id,timestamp),
							mRetryAfter);
			return;
		}
		mPendingRequests--;
		F32 elapsed = timestamp.getElapsedTimeF32();
		LL_DEBUGS("Avatar") << "op done, src_id " << src_id << " dst_id " << dst_id << " after " << elapsed << " seconds" << LL_ENDL;
		if (mWaitTimes.find(src_id) == mWaitTimes.end())
		{
			// No longer waiting for this item - either serviced
			// already or gave up after too many retries.
			LL_WARNS() << "duplicate or late operation, src_id " << src_id << "dst_id " << dst_id
					<< " elapsed " << elapsed << " after end " << (S32) mCompletionOrFailureCalled << LL_ENDL;
		}
		mTimeStats.push(elapsed);
		mWaitTimes.erase(src_id);
		if (mWaitTimes.empty() && !mCompletionOrFailureCalled)
		{
			onCompletionOrFailure();
		}
	}

	void onCompletionOrFailure()
	{
		assert (!mCompletionOrFailureCalled);
		mCompletionOrFailureCalled = true;
		
		// Will never call onCompletion() if any item has been flagged as
		// a failure - otherwise could wind up with corrupted
		// outfit, involuntary nudity, etc.
		reportStats();
		if (!mTrackingPhase.empty())
		{
			selfStopPhase(mTrackingPhase);
		}
		if (!mFailCount)
		{
			onCompletion();
		}
		else
		{
			onFailure();
		}
	}

	void onFailure()
	{
		LL_INFOS() << "failed" << LL_ENDL;
		mOnFailureFunc();
	}

	void onCompletion()
	{
		LL_INFOS() << "done" << LL_ENDL;
		mOnCompletionFunc();
	}
	
	// virtual
	// Will be deleted after returning true - only safe to do this if all callbacks have fired.
	BOOL tick()
	{
		// mPendingRequests will be zero if all requests have been
		// responded to.  mWaitTimes.empty() will be true if we have
		// received at least one reply for each UUID.  If requests
		// have been dropped and retried, these will not necessarily
		// be the same.  Only safe to return true if all requests have
		// been serviced, since it will result in this object being
		// deleted.
		bool all_done = (mPendingRequests==0);

		if (!mWaitTimes.empty())
		{
			LL_WARNS() << "still waiting on " << mWaitTimes.size() << " items" << LL_ENDL;
			for (std::map<LLUUID,LLTimer>::iterator it = mWaitTimes.begin();
				 it != mWaitTimes.end();)
			{
				// Use a copy of iterator because it may be erased/invalidated.
				std::map<LLUUID,LLTimer>::iterator curr_it = it;
				++it;
				
				F32 time_waited = curr_it->second.getElapsedTimeF32();
				S32 retries = mRetryCounts[curr_it->first];
				if (time_waited > mRetryAfter)
				{
					if (retries < mMaxRetries)
					{
						LL_DEBUGS("Avatar") << "Waited " << time_waited <<
							" for " << curr_it->first << ", retrying" << LL_ENDL;
						mRetryCount++;
						addItem(curr_it->first);
					}
					else
					{
						LL_WARNS() << "Giving up on " << curr_it->first << " after too many retries" << LL_ENDL;
						mWaitTimes.erase(curr_it);
						mFailCount++;
					}
				}
				if (mWaitTimes.empty())
				{
					onCompletionOrFailure();
				}

			}
		}
		return all_done;
	}

	void reportStats()
	{
		LL_DEBUGS("Avatar") << "Phase: " << mTrackingPhase << LL_ENDL;
		LL_DEBUGS("Avatar") << "mFailCount: " << mFailCount << LL_ENDL;
		LL_DEBUGS("Avatar") << "mRetryCount: " << mRetryCount << LL_ENDL;
		LL_DEBUGS("Avatar") << "Times: n " << mTimeStats.getCount() << " min " << mTimeStats.getMinValue() << " max " << mTimeStats.getMaxValue() << LL_ENDL;
		LL_DEBUGS("Avatar") << "Mean " << mTimeStats.getMean() << " stddev " << mTimeStats.getStdDev() << LL_ENDL;
	}
	
	virtual ~LLCallAfterInventoryBatchMgr()
	{
		LL_DEBUGS("Avatar") << "deleting" << LL_ENDL;
	}

protected:
	std::string mTrackingPhase;
	std::map<LLUUID,LLTimer> mWaitTimes;
	std::map<LLUUID,S32> mRetryCounts;
	LLUUID mDstCatID;
	nullary_func_t mOnCompletionFunc;
	nullary_func_t mOnFailureFunc;
	F32 mRetryAfter;
	S32 mMaxRetries;
	S32 mPendingRequests;
	S32 mFailCount;
	S32 mRetryCount;
	bool mCompletionOrFailureCalled;
	LLViewerStats::StatsAccumulator mTimeStats;
};

class LLCallAfterInventoryCopyMgr: public LLCallAfterInventoryBatchMgr
{
public:
	LLCallAfterInventoryCopyMgr(LLInventoryModel::item_array_t& src_items,
								const LLUUID& dst_cat_id,
								const std::string& phase_name,
								nullary_func_t on_completion_func,
								nullary_func_t on_failure_func = no_op,
								 F32 retry_after = DEFAULT_RETRY_AFTER_INTERVAL,
								 S32 max_retries = DEFAULT_MAX_RETRIES
		):
		LLCallAfterInventoryBatchMgr(dst_cat_id, phase_name, on_completion_func, on_failure_func, retry_after, max_retries)
	{
		addItems(src_items);
		sInstanceCount++;
	}

	~LLCallAfterInventoryCopyMgr()
	{
		sInstanceCount--;
	}
	
	virtual bool requestOperation(const LLUUID& item_id)
	{
		LLViewerInventoryItem *item = gInventory.getItem(item_id);
		llassert(item);
		LL_DEBUGS("Avatar") << "copying item " << item_id << LL_ENDL;
		if (ll_frand() < gSavedSettings.getF32("InventoryDebugSimulateOpFailureRate"))
		{
			LL_DEBUGS("Avatar") << "simulating failure by not sending request for item " << item_id << LL_ENDL;
			return true;
		}
		copy_inventory_item(
			gAgent.getID(),
			item->getPermissions().getOwner(),
			item->getUUID(),
			mDstCatID,
			std::string(),
			new LLBoostFuncInventoryCallback(boost::bind(&LLCallAfterInventoryBatchMgr::onOp,this,item_id,_1,LLTimer()))
			);
		return true;
	}

	static S32 getInstanceCount() { return sInstanceCount; }
	
private:
	static S32 sInstanceCount;
};

S32 LLCallAfterInventoryCopyMgr::sInstanceCount = 0;

class LLWearCategoryAfterCopy: public LLInventoryCallback
{
public:
	LLWearCategoryAfterCopy(bool append):
		mAppend(append)
	{}

	// virtual
	void fire(const LLUUID& id)
	{
		// Wear the inventory category.
		LLInventoryCategory* cat = gInventory.getCategory(id);
		LLAppearanceMgr::instance().wearInventoryCategoryOnAvatar(cat, mAppend);
	}

private:
	bool mAppend;
};

class LLTrackPhaseWrapper : public LLInventoryCallback
{
public:
	LLTrackPhaseWrapper(const std::string& phase_name, LLPointer<LLInventoryCallback> cb = NULL):
		mTrackingPhase(phase_name),
		mCB(cb)
	{
		selfStartPhase(mTrackingPhase);
	}

	// virtual
	void fire(const LLUUID& id)
	{
		if (mCB)
		{
			mCB->fire(id);
		}
	}

	// virtual
	~LLTrackPhaseWrapper()
	{
		selfStopPhase(mTrackingPhase);
	}

protected:
	std::string mTrackingPhase;
	LLPointer<LLInventoryCallback> mCB;
};

LLUpdateAppearanceOnDestroy::LLUpdateAppearanceOnDestroy(bool enforce_item_restrictions,
														 bool enforce_ordering,
														 nullary_func_t post_update_func 
	):
	mFireCount(0),
	mEnforceItemRestrictions(enforce_item_restrictions),
	mEnforceOrdering(enforce_ordering),
	mPostUpdateFunc(post_update_func)
{
	selfStartPhase("update_appearance_on_destroy");
}

void LLUpdateAppearanceOnDestroy::fire(const LLUUID& inv_item)
{
	LLViewerInventoryItem* item = (LLViewerInventoryItem*)gInventory.getItem(inv_item);
	const std::string item_name = item ? item->getName() : "ITEM NOT FOUND";
#ifndef LL_RELEASE_FOR_DOWNLOAD
	LL_DEBUGS("Avatar") << self_av_string() << "callback fired [ name:" << item_name << " UUID:" << inv_item << " count:" << mFireCount << " ] " << LL_ENDL;
#endif
	mFireCount++;
}

LLUpdateAppearanceOnDestroy::~LLUpdateAppearanceOnDestroy()
{
	if (!LLApp::isExiting())
	{
		// speculative fix for MAINT-1150
		LL_INFOS("Avatar") << self_av_string() << "done update appearance on destroy" << LL_ENDL;

		selfStopPhase("update_appearance_on_destroy");

		LLAppearanceMgr::instance().updateAppearanceFromCOF(mEnforceItemRestrictions,
															mEnforceOrdering,
															mPostUpdateFunc);
	}
}

LLUpdateAppearanceAndEditWearableOnDestroy::LLUpdateAppearanceAndEditWearableOnDestroy(const LLUUID& item_id):
	mItemID(item_id)
{
}

LLRequestServerAppearanceUpdateOnDestroy::~LLRequestServerAppearanceUpdateOnDestroy()
{
	LL_DEBUGS("Avatar") << "ATT requesting server appearance update" << LL_ENDL;
    if (!LLApp::isExiting())
    {
        LLAppearanceMgr::instance().requestServerAppearanceUpdate();
    }
}

void edit_wearable_and_customize_avatar(LLUUID item_id)
{
	// Start editing the item if previously requested.
	gAgentWearables.editWearableIfRequested(item_id);
	
	// TODO: camera mode may not be changed if a debug setting is tweaked
	if( gAgentCamera.cameraCustomizeAvatar() )
	{
		// If we're in appearance editing mode, the current tab may need to be refreshed
		LLSidepanelAppearance *panel = dynamic_cast<LLSidepanelAppearance*>(
			LLFloaterSidePanelContainer::getPanel("appearance"));
		if (panel)
		{
			panel->showDefaultSubpart();
		}
	}
}

LLUpdateAppearanceAndEditWearableOnDestroy::~LLUpdateAppearanceAndEditWearableOnDestroy()
{
	if (!LLApp::isExiting())
	{
		LLAppearanceMgr::instance().updateAppearanceFromCOF(
			true,true,
			boost::bind(edit_wearable_and_customize_avatar, mItemID));
	}
}


struct LLFoundData
{
	LLFoundData() :
		mAssetType(LLAssetType::AT_NONE),
		mWearableType(LLWearableType::WT_INVALID),
		mWearable(NULL) {}

	LLFoundData(const LLUUID& item_id,
				const LLUUID& asset_id,
				const std::string& name,
				const LLAssetType::EType& asset_type,
				const LLWearableType::EType& wearable_type,
				const bool is_replacement = false
		) :
		mItemID(item_id),
		mAssetID(asset_id),
		mName(name),
		mAssetType(asset_type),
		mWearableType(wearable_type),
		mIsReplacement(is_replacement),
		mWearable( NULL ) {}
	
	LLUUID mItemID;
	LLUUID mAssetID;
	std::string mName;
	LLAssetType::EType mAssetType;
	LLWearableType::EType mWearableType;
	LLViewerWearable* mWearable;
	bool mIsReplacement;
};

	
class LLWearableHoldingPattern
{
	LOG_CLASS(LLWearableHoldingPattern);

public:
	LLWearableHoldingPattern();
	~LLWearableHoldingPattern();

	bool pollFetchCompletion();
	void onFetchCompletion();
	bool isFetchCompleted();
	bool isTimedOut();

	void checkMissingWearables();
	bool pollMissingWearables();
	bool isMissingCompleted();
	void recoverMissingWearable(LLWearableType::EType type);
//	void clearCOFLinksForMissingWearables();
	
	void onWearableAssetFetch(LLViewerWearable *wearable);
	void onAllComplete();

// [SL:KB] - Patch: Appearance-COFCorruption | Checked: 2010-04-14 (Catznip-2.0)
	bool pollStopped();
// [/SL:KB]

	typedef std::list<LLFoundData> found_list_t;
	found_list_t& getFoundList();
	void eraseTypeToLink(LLWearableType::EType type);
	void eraseTypeToRecover(LLWearableType::EType type);
//	void setObjItems(const LLInventoryModel::item_array_t& items);
	void setGestItems(const LLInventoryModel::item_array_t& items);
	bool isMostRecent();
	void handleLateArrivals();
	void resetTime(F32 timeout);
	static S32 countActive() { return sActiveHoldingPatterns.size(); }
	S32 index() { return mIndex; }
	
private:
	found_list_t mFoundList;
//	LLInventoryModel::item_array_t mObjItems;
	LLInventoryModel::item_array_t mGestItems;
	typedef std::set<S32> type_set_t;
	type_set_t mTypesToRecover;
	type_set_t mTypesToLink;
	S32 mResolved;
	LLTimer mWaitTime;
	bool mFired;
	typedef std::set<LLWearableHoldingPattern*> type_set_hp;
	static type_set_hp sActiveHoldingPatterns;
	static S32 sNextIndex;
	S32 mIndex;
	bool mIsMostRecent;
	std::set<LLViewerWearable*> mLateArrivals;
	bool mIsAllComplete;
};

LLWearableHoldingPattern::type_set_hp LLWearableHoldingPattern::sActiveHoldingPatterns;
S32 LLWearableHoldingPattern::sNextIndex = 0;

LLWearableHoldingPattern::LLWearableHoldingPattern():
	mResolved(0),
	mFired(false),
	mIsMostRecent(true),
	mIsAllComplete(false)
{
	if (countActive()>0)
	{
		LL_INFOS() << "Creating LLWearableHoldingPattern when "
				   << countActive()
				   << " other attempts are active."
				   << " Flagging others as invalid."
				   << LL_ENDL;
		for (type_set_hp::iterator it = sActiveHoldingPatterns.begin();
			 it != sActiveHoldingPatterns.end();
			 ++it)
		{
			(*it)->mIsMostRecent = false;
		}
			 
	}
	mIndex = sNextIndex++;
	sActiveHoldingPatterns.insert(this);
	LL_DEBUGS("Avatar") << "HP " << index() << " created" << LL_ENDL;
	selfStartPhase("holding_pattern");
}

LLWearableHoldingPattern::~LLWearableHoldingPattern()
{
	sActiveHoldingPatterns.erase(this);
	if (isMostRecent())
	{
		selfStopPhase("holding_pattern");
	}
	LL_DEBUGS("Avatar") << "HP " << index() << " deleted" << LL_ENDL;
}

bool LLWearableHoldingPattern::isMostRecent()
{
	return mIsMostRecent;
}

LLWearableHoldingPattern::found_list_t& LLWearableHoldingPattern::getFoundList()
{
	return mFoundList;
}

void LLWearableHoldingPattern::eraseTypeToLink(LLWearableType::EType type)
{
	mTypesToLink.erase(type);
}

void LLWearableHoldingPattern::eraseTypeToRecover(LLWearableType::EType type)
{
	mTypesToRecover.erase(type);
}

// [SL:KB] - Patch: Appearance-SyncAttach | Checked: 2010-06-19 (Catznip-2.1)
//void LLWearableHoldingPattern::setObjItems(const LLInventoryModel::item_array_t& items)
//{
//	mObjItems = items;
//}

void LLWearableHoldingPattern::setGestItems(const LLInventoryModel::item_array_t& items)
{
	mGestItems = items;
}

bool LLWearableHoldingPattern::isFetchCompleted()
{
	return (mResolved >= (S32)getFoundList().size()); // have everything we were waiting for?
}

bool LLWearableHoldingPattern::isTimedOut()
{
	return mWaitTime.hasExpired();
}

void LLWearableHoldingPattern::checkMissingWearables()
{
	if (!isMostRecent())
	{
		// runway why don't we actually skip here?
		LL_WARNS() << self_av_string() << "skipping because LLWearableHolding pattern is invalid (superceded by later outfit request)" << LL_ENDL;
	}

	std::vector<S32> found_by_type(LLWearableType::WT_COUNT,0);
	std::vector<S32> requested_by_type(LLWearableType::WT_COUNT,0);
	for (found_list_t::iterator it = getFoundList().begin(); it != getFoundList().end(); ++it)
	{
		LLFoundData &data = *it;
		if (data.mWearableType < LLWearableType::WT_COUNT)
			requested_by_type[data.mWearableType]++;
		if (data.mWearable)
			found_by_type[data.mWearableType]++;
	}

	for (S32 type = 0; type < LLWearableType::WT_COUNT; ++type)
	{
		if (requested_by_type[type] > found_by_type[type])
		{
			LL_WARNS() << self_av_string() << "got fewer wearables than requested, type " << type << ": requested " << requested_by_type[type] << ", found " << found_by_type[type] << LL_ENDL;
		}
		if (found_by_type[type] > 0)
			continue;
		if (
			// If at least one wearable of certain types (pants/shirt/skirt)
			// was requested but none was found, create a default asset as a replacement.
			// In all other cases, don't do anything.
			// For critical types (shape/hair/skin/eyes), this will keep the avatar as a cloud 
			// due to logic in LLVOAvatarSelf::getIsCloud().
			// For non-critical types (tatoo, socks, etc.) the wearable will just be missing.
			(requested_by_type[type] > 0) &&  
			((type == LLWearableType::WT_PANTS) || (type == LLWearableType::WT_SHIRT) || (type == LLWearableType::WT_SKIRT)))
		{
			mTypesToRecover.insert(type);
			mTypesToLink.insert(type);
			recoverMissingWearable((LLWearableType::EType)type);
			LL_WARNS() << self_av_string() << "need to replace " << type << LL_ENDL; 
		}
	}

	resetTime(60.0F);

	if (isMostRecent())
	{
		selfStartPhase("get_missing_wearables_2");
	}
	if (!pollMissingWearables())
	{
		doOnIdleRepeating(boost::bind(&LLWearableHoldingPattern::pollMissingWearables,this));
	}
}

void LLWearableHoldingPattern::onAllComplete()
{
	if (isAgentAvatarValid())
	{
		gAgentAvatarp->outputRezTiming("Agent wearables fetch complete");
	}

	if (!isMostRecent())
	{
		// runway need to skip here?
		LL_WARNS() << self_av_string() << "skipping because LLWearableHolding pattern is invalid (superceded by later outfit request)" << LL_ENDL;
	}

	// Activate all gestures in this folder
	if (mGestItems.size() > 0)
	{
		LL_DEBUGS("Avatar") << self_av_string() << "Activating " << mGestItems.size() << " gestures" << LL_ENDL;
		
		LLGestureMgr::instance().activateGestures(mGestItems);
		
		// Update the inventory item labels to reflect the fact
		// they are active.
		LLViewerInventoryCategory* catp =
			gInventory.getCategory(LLAppearanceMgr::instance().getCOF());
		
		if (catp)
		{
			gInventory.updateCategory(catp);
			gInventory.notifyObservers();
		}
	}

	if (isAgentAvatarValid())
	{
//		LL_DEBUGS("Avatar") << self_av_string() << "Updating " << mObjItems.size() << " attachments" << LL_ENDL;
//		LLAgentWearables::llvo_vec_t objects_to_remove;
//		LLAgentWearables::llvo_vec_t objects_to_retain;
//		LLInventoryModel::item_array_t items_to_add;
//
//		LLAgentWearables::findAttachmentsAddRemoveInfo(mObjItems,
//													   objects_to_remove,
//													   objects_to_retain,
//													   items_to_add);
//
//		LL_DEBUGS("Avatar") << self_av_string() << "Removing " << objects_to_remove.size()
//							<< " attachments" << LL_ENDL;
//
//		// Here we remove the attachment pos overrides for *all*
//		// attachments, even those that are not being removed. This is
//		// needed to get joint positions all slammed down to their
//		// pre-attachment states.
//		gAgentAvatarp->clearAttachmentPosOverrides();
//
//		if (objects_to_remove.size() || items_to_add.size())
//		{
//			LL_DEBUGS("Avatar") << "ATT will remove " << objects_to_remove.size()
//								<< " and add " << items_to_add.size() << " items" << LL_ENDL;
//		}
//
//		// Take off the attachments that will no longer be in the outfit.
//		LLAgentWearables::userRemoveMultipleAttachments(objects_to_remove);
		
		// Update wearables.
		LL_INFOS("Avatar") << self_av_string() << "HP " << index() << " updating agent wearables with "
						   << mResolved << " wearable items " << LL_ENDL;
		LLAppearanceMgr::instance().updateAgentWearables(this);
		
//		// Restore attachment pos overrides for the attachments that
//		// are remaining in the outfit.
//		for (LLAgentWearables::llvo_vec_t::iterator it = objects_to_retain.begin();
//			 it != objects_to_retain.end();
//			 ++it)
//		{
//			LLViewerObject *objectp = *it;
//			gAgentAvatarp->addAttachmentPosOverridesForObject(objectp);
//		}
		
//		// Add new attachments to match those requested.
//		LL_DEBUGS("Avatar") << self_av_string() << "Adding " << items_to_add.size() << " attachments" << LL_ENDL;
//		LLAgentWearables::userAttachMultipleAttachments(items_to_add);
	}

	if (isFetchCompleted() && isMissingCompleted())
	{
		// Only safe to delete if all wearable callbacks and all missing wearables completed.
		delete this;
	}
	else
	{
		mIsAllComplete = true;
		handleLateArrivals();
	}
}

void LLWearableHoldingPattern::onFetchCompletion()
{
	if (isMostRecent())
	{
		selfStopPhase("get_wearables_2");
	}
		
	if (!isMostRecent())
	{
		// runway skip here?
		LL_WARNS() << self_av_string() << "skipping because LLWearableHolding pattern is invalid (superceded by later outfit request)" << LL_ENDL;
	}

	checkMissingWearables();
}

// Runs as an idle callback until all wearables are fetched (or we time out).
bool LLWearableHoldingPattern::pollFetchCompletion()
{
	if (!isMostRecent())
	{
		// runway skip here?
		LL_WARNS() << self_av_string() << "skipping because LLWearableHolding pattern is invalid (superceded by later outfit request)" << LL_ENDL;

// [SL:KB] - Patch: Appearance-COFCorruption | Checked: 2010-04-14 (Catznip-2.0)
		// If we were signalled to stop then we shouldn't do anything else except poll for when it's safe to delete ourselves
		doOnIdleRepeating(boost::bind(&LLWearableHoldingPattern::pollStopped, this));
		return true;
// [/SL:KB]
	}

	bool completed = isFetchCompleted();
	bool timed_out = isTimedOut();
	bool done = completed || timed_out;

	if (done)
	{
		LL_INFOS("Avatar") << self_av_string() << "HP " << index() << " polling, done status: " << completed << " timed out " << timed_out
				<< " elapsed " << mWaitTime.getElapsedTimeF32() << LL_ENDL;

		mFired = true;
		
		if (timed_out)
		{
			LL_WARNS() << self_av_string() << "Exceeded max wait time for wearables, updating appearance based on what has arrived" << LL_ENDL;
		}

		onFetchCompletion();
	}
	return done;
}

void recovered_item_link_cb(const LLUUID& item_id, LLWearableType::EType type, LLViewerWearable *wearable, LLWearableHoldingPattern* holder)
{
	if (!holder->isMostRecent())
	{
		LL_WARNS() << "HP " << holder->index() << " skipping because LLWearableHolding pattern is invalid (superceded by later outfit request)" << LL_ENDL;
		// runway skip here?
	}

	LL_INFOS() << "HP " << holder->index() << " recovered item link for type " << type << LL_ENDL;
	holder->eraseTypeToLink(type);
	// Add wearable to FoundData for actual wearing
	LLViewerInventoryItem *item = gInventory.getItem(item_id);
	LLViewerInventoryItem *linked_item = item ? item->getLinkedItem() : NULL;

	if (linked_item)
	{
		gInventory.addChangedMask(LLInventoryObserver::LABEL, linked_item->getUUID());
			
		if (item)
		{
			LLFoundData found(linked_item->getUUID(),
							  linked_item->getAssetUUID(),
							  linked_item->getName(),
							  linked_item->getType(),
							  linked_item->isWearableType() ? linked_item->getWearableType() : LLWearableType::WT_INVALID,
							  true // is replacement
				);
			found.mWearable = wearable;
			holder->getFoundList().push_front(found);
		}
		else
		{
			LL_WARNS() << self_av_string() << "inventory link not found for recovered wearable" << LL_ENDL;
		}
	}
	else
	{
		LL_WARNS() << self_av_string() << "HP " << holder->index() << " inventory link not found for recovered wearable" << LL_ENDL;
	}
}

void recovered_item_cb(const LLUUID& item_id, LLWearableType::EType type, LLViewerWearable *wearable, LLWearableHoldingPattern* holder)
{
	if (!holder->isMostRecent())
	{
		// runway skip here?
		LL_WARNS() << self_av_string() << "skipping because LLWearableHolding pattern is invalid (superceded by later outfit request)" << LL_ENDL;

// [SL:KB] - Patch: Appearance-COFCorruption | Checked: 2010-04-14 (Catznip-2.0)
		// If we were signalled to stop then we shouldn't do anything else except poll for when it's safe to delete ourselves
		return;
// [/SL:KB]
	}

	LL_DEBUGS("Avatar") << self_av_string() << "Recovered item for type " << type << LL_ENDL;
	LLConstPointer<LLInventoryObject> itemp = gInventory.getItem(item_id);
	wearable->setItemID(item_id);
	holder->eraseTypeToRecover(type);
	llassert(itemp);
	if (itemp)
	{
		LLPointer<LLInventoryCallback> cb = new LLBoostFuncInventoryCallback(boost::bind(recovered_item_link_cb,_1,type,wearable,holder));

		link_inventory_object(LLAppearanceMgr::instance().getCOF(), itemp, cb);
	}
}

void LLWearableHoldingPattern::recoverMissingWearable(LLWearableType::EType type)
{
	if (!isMostRecent())
	{
		// runway skip here?
		LL_WARNS() << self_av_string() << "skipping because LLWearableHolding pattern is invalid (superceded by later outfit request)" << LL_ENDL;
	}
	
		// Try to recover by replacing missing wearable with a new one.
	LLNotificationsUtil::add("ReplacedMissingWearable");
	LL_DEBUGS() << "Wearable " << LLWearableType::getTypeLabel(type)
				<< " could not be downloaded.  Replaced inventory item with default wearable." << LL_ENDL;
	LLViewerWearable* wearable = LLWearableList::instance().createNewWearable(type, gAgentAvatarp);

	// Add a new one in the lost and found folder.
	const LLUUID lost_and_found_id = gInventory.findCategoryUUIDForType(LLFolderType::FT_LOST_AND_FOUND);
	LLPointer<LLInventoryCallback> cb = new LLBoostFuncInventoryCallback(boost::bind(recovered_item_cb,_1,type,wearable,this));

	create_inventory_item(gAgent.getID(),
						  gAgent.getSessionID(),
						  lost_and_found_id,
						  wearable->getTransactionID(),
						  wearable->getName(),
						  wearable->getDescription(),
						  wearable->getAssetType(),
						  LLInventoryType::IT_WEARABLE,
						  wearable->getType(),
						  wearable->getPermissions().getMaskNextOwner(),
						  cb);
}

bool LLWearableHoldingPattern::isMissingCompleted()
{
	return mTypesToLink.size()==0 && mTypesToRecover.size()==0;
}

//void LLWearableHoldingPattern::clearCOFLinksForMissingWearables()
//{
//	for (found_list_t::iterator it = getFoundList().begin(); it != getFoundList().end(); ++it)
//	{
//		LLFoundData &data = *it;
//		if ((data.mWearableType < LLWearableType::WT_COUNT) && (!data.mWearable))
//		{
//			// Wearable link that was never resolved; remove links to it from COF
//			LL_INFOS("Avatar") << self_av_string() << "HP " << index() << " removing link for unresolved item " << data.mItemID.asString() << LL_ENDL;
//			LLAppearanceMgr::instance().removeCOFItemLinks(data.mItemID);
//		}
//	}
//}

// [SL:KB] - Patch: Appearance-COFCorruption | Checked: 2010-04-14 (Catznip-2.0)
bool LLWearableHoldingPattern::pollStopped()
{
	// We have to keep on polling until we're sure that all callbacks have completed or they'll cause a crash
	if ( (isFetchCompleted()) && (isMissingCompleted()) )
	{
		delete this;
		return true;
	}
	return false;
}
// [/SL:KB]

bool LLWearableHoldingPattern::pollMissingWearables()
{
	if (!isMostRecent())
	{
		// runway skip here?
		LL_WARNS() << self_av_string() << "skipping because LLWearableHolding pattern is invalid (superceded by later outfit request)" << LL_ENDL;

// [SL:KB] - Patch: Appearance-COFCorruption | Checked: 2010-04-14 (Catznip-2.0)
		// If we were signalled to stop then we shouldn't do anything else except poll for when it's safe to delete ourselves
		doOnIdleRepeating(boost::bind(&LLWearableHoldingPattern::pollStopped, this));
		return true;
// [/SL:KB]
	}
	
	bool timed_out = isTimedOut();
	bool missing_completed = isMissingCompleted();
	bool done = timed_out || missing_completed;

	if (!done)
	{
		LL_INFOS("Avatar") << self_av_string() << "HP " << index() << " polling missing wearables, waiting for items " << mTypesToRecover.size()
				<< " links " << mTypesToLink.size()
				<< " wearables, timed out " << timed_out
				<< " elapsed " << mWaitTime.getElapsedTimeF32()
				<< " done " << done << LL_ENDL;
	}

	if (done)
	{
		if (isMostRecent())
		{
			selfStopPhase("get_missing_wearables_2");
		}

		gAgentAvatarp->debugWearablesLoaded();

		// BAP - if we don't call clearCOFLinksForMissingWearables()
		// here, we won't have to add the link back in later if the
		// wearable arrives late.  This is to avoid corruption of
		// wearable ordering info.  Also has the effect of making
		// unworn item links visible in the COF under some
		// circumstances.

		//clearCOFLinksForMissingWearables();
		onAllComplete();
	}
	return done;
}

// Handle wearables that arrived after the timeout period expired.
void LLWearableHoldingPattern::handleLateArrivals()
{
	// Only safe to run if we have previously finished the missing
	// wearables and other processing - otherwise we could be in some
	// intermediate state - but have not been superceded by a later
	// outfit change request.
	if (mLateArrivals.size() == 0)
	{
		// Nothing to process.
		return;
	}
	if (!isMostRecent())
	{
		LL_WARNS() << self_av_string() << "Late arrivals not handled - outfit change no longer valid" << LL_ENDL;
	}
	if (!mIsAllComplete)
	{
		LL_WARNS() << self_av_string() << "Late arrivals not handled - in middle of missing wearables processing" << LL_ENDL;
	}

	LL_INFOS("Avatar") << self_av_string() << "HP " << index() << " need to handle " << mLateArrivals.size() << " late arriving wearables" << LL_ENDL;

	// Update mFoundList using late-arriving wearables.
	std::set<LLWearableType::EType> replaced_types;
	for (LLWearableHoldingPattern::found_list_t::iterator iter = getFoundList().begin();
		 iter != getFoundList().end(); ++iter)
	{
		LLFoundData& data = *iter;
		for (std::set<LLViewerWearable*>::iterator wear_it = mLateArrivals.begin();
			 wear_it != mLateArrivals.end();
			 ++wear_it)
		{
			LLViewerWearable *wearable = *wear_it;

			if(wearable->getAssetID() == data.mAssetID)
			{
				data.mWearable = wearable;

				replaced_types.insert(data.mWearableType);

				// BAP - if we didn't call
				// clearCOFLinksForMissingWearables() earlier, we
				// don't need to restore the link here.  Fixes
				// wearable ordering problems.

				// LLAppearanceMgr::instance().addCOFItemLink(data.mItemID,false);

				// BAP failing this means inventory or asset server
				// are corrupted in a way we don't handle.
				llassert((data.mWearableType < LLWearableType::WT_COUNT) && (wearable->getType() == data.mWearableType));
				break;
			}
		}
	}

	// Remove COF links for any default wearables previously used to replace the late arrivals.
	// All this pussyfooting around with a while loop and explicit
	// iterator incrementing is to allow removing items from the list
	// without clobbering the iterator we're using to navigate.
	LLWearableHoldingPattern::found_list_t::iterator iter = getFoundList().begin();
	while (iter != getFoundList().end())
	{
		LLFoundData& data = *iter;

		// If an item of this type has recently shown up, removed the corresponding replacement wearable from COF.
		if (data.mWearable && data.mIsReplacement &&
			replaced_types.find(data.mWearableType) != replaced_types.end())
		{
			LLAppearanceMgr::instance().removeCOFItemLinks(data.mItemID);
			std::list<LLFoundData>::iterator clobber_ator = iter;
			++iter;
			getFoundList().erase(clobber_ator);
		}
		else
		{
			++iter;
		}
	}

	// Clear contents of late arrivals.
	mLateArrivals.clear();

	// Update appearance based on mFoundList
	LLAppearanceMgr::instance().updateAgentWearables(this);
}

void LLWearableHoldingPattern::resetTime(F32 timeout)
{
	mWaitTime.reset();
	mWaitTime.setTimerExpirySec(timeout);
}

void LLWearableHoldingPattern::onWearableAssetFetch(LLViewerWearable *wearable)
{
	if (!isMostRecent())
	{
		LL_WARNS() << self_av_string() << "skipping because LLWearableHolding pattern is invalid (superceded by later outfit request)" << LL_ENDL;
	}
	
	mResolved += 1;  // just counting callbacks, not successes.
	LL_DEBUGS("Avatar") << self_av_string() << "HP " << index() << " resolved " << mResolved << "/" << getFoundList().size() << LL_ENDL;
	if (!wearable)
	{
		LL_WARNS() << self_av_string() << "no wearable found" << LL_ENDL;
	}

	if (mFired)
	{
		LL_WARNS() << self_av_string() << "called after holder fired" << LL_ENDL;
		if (wearable)
		{
			mLateArrivals.insert(wearable);
			if (mIsAllComplete)
			{
				handleLateArrivals();
			}
		}
		return;
	}

	if (!wearable)
	{
		return;
	}

	for (LLWearableHoldingPattern::found_list_t::iterator iter = getFoundList().begin();
		 iter != getFoundList().end(); ++iter)
	{
		LLFoundData& data = *iter;
		if(wearable->getAssetID() == data.mAssetID)
		{
			// Failing this means inventory or asset server are corrupted in a way we don't handle.
			if ((data.mWearableType >= LLWearableType::WT_COUNT) || (wearable->getType() != data.mWearableType))
			{
				LL_WARNS() << self_av_string() << "recovered wearable but type invalid. inventory wearable type: " << data.mWearableType << " asset wearable type: " << wearable->getType() << LL_ENDL;
				break;
			}

			data.mWearable = wearable;
		}
	}
}

static void onWearableAssetFetch(LLViewerWearable* wearable, void* data)
{
	LLWearableHoldingPattern* holder = (LLWearableHoldingPattern*)data;
	holder->onWearableAssetFetch(wearable);
}


static void removeDuplicateItems(LLInventoryModel::item_array_t& items)
{
	LLInventoryModel::item_array_t new_items;
	std::set<LLUUID> items_seen;
	std::deque<LLViewerInventoryItem*> tmp_list;
	// Traverse from the front and keep the first of each item
	// encountered, so we actually keep the *last* of each duplicate
	// item.  This is needed to give the right priority when adding
	// duplicate items to an existing outfit.
	for (S32 i=items.size()-1; i>=0; i--)
	{
		LLViewerInventoryItem *item = items.at(i);
		LLUUID item_id = item->getLinkedUUID();
		if (items_seen.find(item_id)!=items_seen.end())
			continue;
		items_seen.insert(item_id);
		tmp_list.push_front(item);
	}
	for (std::deque<LLViewerInventoryItem*>::iterator it = tmp_list.begin();
		 it != tmp_list.end();
		 ++it)
	{
		new_items.push_back(*it);
	}
	items = new_items;
}

<<<<<<< HEAD
// [SL:KB] - Patch: Appearance-WearableDuplicateAssets | Checked: 2015-06-30 (Catznip-3.7)
static void removeDuplicateWearableItemsByAssetID(LLInventoryModel::item_array_t& items)
{
	struct is_duplicate_asset
	{
		bool operator()(const LLViewerInventoryItem* pItem)
		{
			if (pItem->isWearableType())
			{
				const LLUUID& idAsset = pItem->getAssetUUID();
				if ( (idAsset.notNull()) &&  (m_idsAsset.end() != m_idsAsset.find(idAsset)) )
					return true;
				m_idsAsset.insert(idAsset);
			}
			return false;
		}
	protected:
		std::set<LLUUID> m_idsAsset;
	};
	items.erase(std::remove_if(items.begin(), items.end(), is_duplicate_asset()), items.end());
}
// [/SL:KB]
=======
//=========================================================================
>>>>>>> abf9ccb0

const LLUUID LLAppearanceMgr::getCOF() const
{
	return gInventory.findCategoryUUIDForType(LLFolderType::FT_CURRENT_OUTFIT);
}

S32 LLAppearanceMgr::getCOFVersion() const
{
	LLViewerInventoryCategory *cof = gInventory.getCategory(getCOF());
	if (cof)
	{
		return cof->getVersion();
	}
	else
	{
		return LLViewerInventoryCategory::VERSION_UNKNOWN;
	}
}

const LLViewerInventoryItem* LLAppearanceMgr::getBaseOutfitLink()
{
	const LLUUID& current_outfit_cat = getCOF();
	LLInventoryModel::cat_array_t cat_array;
	LLInventoryModel::item_array_t item_array;
	// Can't search on FT_OUTFIT since links to categories return FT_CATEGORY for type since they don't
	// return preferred type.
	LLIsType is_category( LLAssetType::AT_CATEGORY ); 
	gInventory.collectDescendentsIf(current_outfit_cat,
									cat_array,
									item_array,
									false,
									is_category);
	for (LLInventoryModel::item_array_t::const_iterator iter = item_array.begin();
		 iter != item_array.end();
		 iter++)
	{
		const LLViewerInventoryItem *item = (*iter);
		const LLViewerInventoryCategory *cat = item->getLinkedCategory();
		if (cat && cat->getPreferredType() == LLFolderType::FT_OUTFIT)
		{
			const LLUUID parent_id = cat->getParentUUID();
			LLViewerInventoryCategory*  parent_cat =  gInventory.getCategory(parent_id);
			// if base outfit moved to trash it means that we don't have base outfit
			if (parent_cat != NULL && parent_cat->getPreferredType() == LLFolderType::FT_TRASH)
			{
				return NULL;
			}
			return item;
		}
	}
	return NULL;
}

bool LLAppearanceMgr::getBaseOutfitName(std::string& name)
{
	const LLViewerInventoryItem* outfit_link = getBaseOutfitLink();
	if(outfit_link)
	{
		const LLViewerInventoryCategory *cat = outfit_link->getLinkedCategory();
		if (cat)
		{
			name = cat->getName();
			return true;
		}
	}
	return false;
}

const LLUUID LLAppearanceMgr::getBaseOutfitUUID()
{
	const LLViewerInventoryItem* outfit_link = getBaseOutfitLink();
	if (!outfit_link || !outfit_link->getIsLinkType()) return LLUUID::null;

	const LLViewerInventoryCategory* outfit_cat = outfit_link->getLinkedCategory();
	if (!outfit_cat) return LLUUID::null;

	if (outfit_cat->getPreferredType() != LLFolderType::FT_OUTFIT)
	{
		LL_WARNS() << "Expected outfit type:" << LLFolderType::FT_OUTFIT << " but got type:" << outfit_cat->getType() << " for folder name:" << outfit_cat->getName() << LL_ENDL;
		return LLUUID::null;
	}

	return outfit_cat->getUUID();
}

void wear_on_avatar_cb(const LLUUID& inv_item, bool do_replace = false)
{
	if (inv_item.isNull())
		return;
	
	LLViewerInventoryItem *item = gInventory.getItem(inv_item);
	if (item)
	{
		LLAppearanceMgr::instance().wearItemOnAvatar(inv_item, true, do_replace);
	}
}

void LLAppearanceMgr::wearItemsOnAvatar(const uuid_vec_t& item_ids_to_wear,
                                        bool do_update,
                                        bool replace,
                                        LLPointer<LLInventoryCallback> cb)
{
    bool first = true;

    LLInventoryObject::const_object_list_t items_to_link;

    for (uuid_vec_t::const_iterator it = item_ids_to_wear.begin();
         it != item_ids_to_wear.end();
         ++it)
    {
        replace = first && replace;
        first = false;

        const LLUUID& item_id_to_wear = *it;

        if (item_id_to_wear.isNull())
        {
            LL_DEBUGS("Avatar") << "null id " << item_id_to_wear << LL_ENDL;
            continue;
        }

        LLViewerInventoryItem* item_to_wear = gInventory.getItem(item_id_to_wear);
        if (!item_to_wear)
        {
            LL_DEBUGS("Avatar") << "inventory item not found for id " << item_id_to_wear << LL_ENDL;
            continue;
        }

        if (gInventory.isObjectDescendentOf(item_to_wear->getUUID(), gInventory.getLibraryRootFolderID()))
        {
            LL_DEBUGS("Avatar") << "inventory item in library, will copy and wear "
                                << item_to_wear->getName() << " id " << item_id_to_wear << LL_ENDL;
            LLPointer<LLInventoryCallback> cb = new LLBoostFuncInventoryCallback(boost::bind(wear_on_avatar_cb,_1,replace));
            copy_inventory_item(gAgent.getID(), item_to_wear->getPermissions().getOwner(),
                                item_to_wear->getUUID(), LLUUID::null, std::string(), cb);
            continue;
        } 
        else if (!gInventory.isObjectDescendentOf(item_to_wear->getUUID(), gInventory.getRootFolderID()))
        {
			// not in library and not in agent's inventory
            LL_DEBUGS("Avatar") << "inventory item not in user inventory or library, skipping "
                                << item_to_wear->getName() << " id " << item_id_to_wear << LL_ENDL;
            continue; 
        }
        else if (gInventory.isObjectDescendentOf(item_to_wear->getUUID(), gInventory.findCategoryUUIDForType(LLFolderType::FT_TRASH)))
        {
            LLNotificationsUtil::add("CannotWearTrash");
            LL_DEBUGS("Avatar") << "inventory item is in trash, skipping "
                                << item_to_wear->getName() << " id " << item_id_to_wear << LL_ENDL;
            continue;
        }
        else if (isLinkedInCOF(item_to_wear->getUUID())) // EXT-84911
        {
            LL_DEBUGS("Avatar") << "inventory item is already in COF, skipping "
                                << item_to_wear->getName() << " id " << item_id_to_wear << LL_ENDL;
            continue;
        }

// [RLVa:KB] - Checked: 2013-02-12 (RLVa-1.4.8)
		if ( (rlv_handler_t::isEnabled()) && (!rlvPredCanWearItem(item_to_wear, (replace) ? RLV_WEAR_REPLACE : RLV_WEAR_ADD)) )
		{
			continue;
		}
// [/RLVa:KB]

        switch (item_to_wear->getType())
        {
            case LLAssetType::AT_CLOTHING:
            {
                if (gAgentWearables.areWearablesLoaded())
                {
                    if (!cb && do_update)
                    {
                        cb = new LLUpdateAppearanceAndEditWearableOnDestroy(item_id_to_wear);
                    }
                    LLWearableType::EType type = item_to_wear->getWearableType();
                    S32 wearable_count = gAgentWearables.getWearableCount(type);
                    if ((replace && wearable_count != 0) || !gAgentWearables.canAddWearable(type))
                    {
                        LLUUID item_id = gAgentWearables.getWearableItemID(item_to_wear->getWearableType(),
                                                                           wearable_count-1);
// [SL:KB] - Patch: Appearance-AISFilter | Checked: 2015-05-02 (Catznip-3.7)
						removeCOFItemLinks(item_id, NULL, true);
// [/SL:KB]
//						removeCOFItemLinks(item_id, cb);
                    }
                    
                    items_to_link.push_back(item_to_wear);
                } 
            }
            break;

            case LLAssetType::AT_BODYPART:
            {
                // TODO: investigate wearables may not be loaded at this point EXT-8231
                
                // Remove the existing wearables of the same type.
                // Remove existing body parts anyway because we must not be able to wear e.g. two skins.
                removeCOFLinksOfType(item_to_wear->getWearableType());
                if (!cb && do_update)
                {
                    cb = new LLUpdateAppearanceAndEditWearableOnDestroy(item_id_to_wear);
                }
                items_to_link.push_back(item_to_wear);
            }
            break;
                
            case LLAssetType::AT_OBJECT:
            {
                rez_attachment(item_to_wear, NULL, replace);
            }
            break;

            default: continue;
        }
    }

    // Batch up COF link creation - more efficient if using AIS.
    if (items_to_link.size())
    {
        link_inventory_array(getCOF(), items_to_link, cb); 
    }
}

void LLAppearanceMgr::wearItemOnAvatar(const LLUUID& item_id_to_wear,
									   bool do_update,
									   bool replace,
									   LLPointer<LLInventoryCallback> cb)
{
    uuid_vec_t ids;
    ids.push_back(item_id_to_wear);
    wearItemsOnAvatar(ids, do_update, replace, cb);
}

// Update appearance from outfit folder.
void LLAppearanceMgr::changeOutfit(bool proceed, const LLUUID& category, bool append)
{
	if (!proceed)
		return;
	LLAppearanceMgr::instance().updateCOF(category,append);
}

void LLAppearanceMgr::replaceCurrentOutfit(const LLUUID& new_outfit)
{
	LLViewerInventoryCategory* cat = gInventory.getCategory(new_outfit);
	wearInventoryCategory(cat, false, false);
}

// Open outfit renaming dialog.
void LLAppearanceMgr::renameOutfit(const LLUUID& outfit_id)
{
	LLViewerInventoryCategory* cat = gInventory.getCategory(outfit_id);
	if (!cat)
	{
		return;
	}

	LLSD args;
	args["NAME"] = cat->getName();

	LLSD payload;
	payload["cat_id"] = outfit_id;

	LLNotificationsUtil::add("RenameOutfit", args, payload, boost::bind(onOutfitRename, _1, _2));
}

// User typed new outfit name.
// static
void LLAppearanceMgr::onOutfitRename(const LLSD& notification, const LLSD& response)
{
	S32 option = LLNotificationsUtil::getSelectedOption(notification, response);
	if (option != 0) return; // canceled

	std::string outfit_name = response["new_name"].asString();
	LLStringUtil::trim(outfit_name);
	if (!outfit_name.empty())
	{
		// <FS:Ansariel> Debug code for FIRE-15571
		LL_INFOS() << "OUTFIT RENAME: Invoking rename_category()" << LL_ENDL;

		LLUUID cat_id = notification["payload"]["cat_id"].asUUID();
		rename_category(&gInventory, cat_id, outfit_name);
	}
}

void LLAppearanceMgr::setOutfitLocked(bool locked)
{
	if (mOutfitLocked == locked)
	{
		return;
	}

	mOutfitLocked = locked;
	if (locked)
	{
		mUnlockOutfitTimer->reset();
		mUnlockOutfitTimer->start();
	}
	else
	{
		mUnlockOutfitTimer->stop();
	}

	LLOutfitObserver::instance().notifyOutfitLockChanged();
}

void LLAppearanceMgr::addCategoryToCurrentOutfit(const LLUUID& cat_id)
{
	LLViewerInventoryCategory* cat = gInventory.getCategory(cat_id);
	wearInventoryCategory(cat, false, true);
}

void LLAppearanceMgr::takeOffOutfit(const LLUUID& cat_id)
{
	LLInventoryModel::cat_array_t cats;
	LLInventoryModel::item_array_t items;
	LLFindWearablesEx collector(/*is_worn=*/ true, /*include_body_parts=*/ false);

	gInventory.collectDescendentsIf(cat_id, cats, items, FALSE, collector);

// <FS:TT> Client LSL Bridge
	if (FSLSLBridge::instance().canUseBridge())
	{
		LL_INFOS("FSLSLBridge") << "reinserting bridge at outfit remove" << LL_ENDL;
		for (LLInventoryModel::item_array_t::iterator i = items.begin(); i != items.end(); ++i)
		{
			const LLViewerInventoryItem* item = *i;
				
			if (item->getName() == FSLSLBridge::instance().currentFullName())
			{
				items.erase(i);
				break;
			}
		}
	}
// </FS:TT>

	LLInventoryModel::item_array_t::const_iterator it = items.begin();
	const LLInventoryModel::item_array_t::const_iterator it_end = items.end();
	uuid_vec_t uuids_to_remove;
	for( ; it_end != it; ++it)
	{
		LLViewerInventoryItem* item = *it;
		uuids_to_remove.push_back(item->getUUID());
	}
	removeItemsFromAvatar(uuids_to_remove);

	// deactivate all gestures in the outfit folder
	LLInventoryModel::item_array_t gest_items;
	getDescendentsOfAssetType(cat_id, gest_items, LLAssetType::AT_GESTURE);
	for(S32 i = 0; i  < gest_items.size(); ++i)
	{
		LLViewerInventoryItem *gest_item = gest_items[i];
		if ( LLGestureMgr::instance().isGestureActive( gest_item->getLinkedUUID()) )
		{
			LLGestureMgr::instance().deactivateGesture( gest_item->getLinkedUUID() );
		}
	}
}

// Create a copy of src_id + contents as a subfolder of dst_id.
void LLAppearanceMgr::shallowCopyCategory(const LLUUID& src_id, const LLUUID& dst_id,
											  LLPointer<LLInventoryCallback> cb)
{
	LLInventoryCategory *src_cat = gInventory.getCategory(src_id);
	if (!src_cat)
	{
		LL_WARNS() << "folder not found for src " << src_id.asString() << LL_ENDL;
		return;
	}
	LL_INFOS() << "starting, src_id " << src_id << " name " << src_cat->getName() << " dst_id " << dst_id << LL_ENDL;
	LLUUID parent_id = dst_id;
	if(parent_id.isNull())
	{
		parent_id = gInventory.getRootFolderID();
	}
	LLUUID subfolder_id = gInventory.createNewCategory( parent_id,
														LLFolderType::FT_NONE,
														src_cat->getName());
	shallowCopyCategoryContents(src_id, subfolder_id, cb);

	gInventory.notifyObservers();
}

void LLAppearanceMgr::slamCategoryLinks(const LLUUID& src_id, const LLUUID& dst_id,
										bool include_folder_links, LLPointer<LLInventoryCallback> cb)
{
	LLInventoryModel::cat_array_t* cats;
	LLInventoryModel::item_array_t* items;
	LLSD contents = LLSD::emptyArray();
	gInventory.getDirectDescendentsOf(src_id, cats, items);
	LL_INFOS() << "copying " << items->size() << " items" << LL_ENDL;
	for (LLInventoryModel::item_array_t::const_iterator iter = items->begin();
		 iter != items->end();
		 ++iter)
	{
		const LLViewerInventoryItem* item = (*iter);

		// <FS:Ansariel> Don't add LSL bridge to outfit
		if (item->getName() == FSLSLBridge::instance().currentFullName())
		{
			continue;
		}
		// </FS:Ansariel>

		switch (item->getActualType())
		{
			case LLAssetType::AT_LINK:
			{
				LL_DEBUGS("Avatar") << "linking inventory item " << item->getName() << LL_ENDL;
				//getActualDescription() is used for a new description 
				//to propagate ordering information saved in descriptions of links
				LLSD item_contents;
				item_contents["name"] = item->getName();
				item_contents["desc"] = item->getActualDescription();
				item_contents["linked_id"] = item->getLinkedUUID();
				item_contents["type"] = LLAssetType::AT_LINK; 
				contents.append(item_contents);
				break;
			}
			case LLAssetType::AT_LINK_FOLDER:
			{
				LLViewerInventoryCategory *catp = item->getLinkedCategory();
				if (catp && include_folder_links)
				{
					LL_DEBUGS("Avatar") << "linking inventory folder " << item->getName() << LL_ENDL;
					LLSD base_contents;
					base_contents["name"] = catp->getName();
					base_contents["desc"] = ""; // categories don't have descriptions.
					base_contents["linked_id"] = catp->getLinkedUUID();
					base_contents["type"] = LLAssetType::AT_LINK_FOLDER; 
					contents.append(base_contents);
				}
				break;
			}
			default:
			{
				// Linux refuses to compile unless all possible enums are handled. Really, Linux?
				break;
			}
		}
	}
	slam_inventory_folder(dst_id, contents, cb);
}
// Copy contents of src_id to dst_id.
void LLAppearanceMgr::shallowCopyCategoryContents(const LLUUID& src_id, const LLUUID& dst_id,
													  LLPointer<LLInventoryCallback> cb)
{
	LLInventoryModel::cat_array_t* cats;
	LLInventoryModel::item_array_t* items;
	gInventory.getDirectDescendentsOf(src_id, cats, items);
	LL_INFOS() << "copying " << items->size() << " items" << LL_ENDL;
	LLInventoryObject::const_object_list_t link_array;
	for (LLInventoryModel::item_array_t::const_iterator iter = items->begin();
		 iter != items->end();
		 ++iter)
	{
		const LLViewerInventoryItem* item = (*iter);
		// <FS:Ansariel> Skip LSL bridge
		if (item->getName() == FSLSLBridge::instance().currentFullName())
		{
			continue;
		}
		// </FS:Ansariel>
		switch (item->getActualType())
		{
			case LLAssetType::AT_LINK:
			{
				LL_DEBUGS("Avatar") << "linking inventory item " << item->getName() << LL_ENDL;
				link_array.push_back(LLConstPointer<LLInventoryObject>(item));
				break;
			}
			case LLAssetType::AT_LINK_FOLDER:
			{
				LLViewerInventoryCategory *catp = item->getLinkedCategory();
				// Skip copying outfit links.
				if (catp && catp->getPreferredType() != LLFolderType::FT_OUTFIT)
				{
					LL_DEBUGS("Avatar") << "linking inventory folder " << item->getName() << LL_ENDL;
					link_array.push_back(LLConstPointer<LLInventoryObject>(item));
				}
				break;
			}
			case LLAssetType::AT_CLOTHING:
			case LLAssetType::AT_OBJECT:
			case LLAssetType::AT_BODYPART:
			case LLAssetType::AT_GESTURE:
			{
				LL_DEBUGS("Avatar") << "copying inventory item " << item->getName() << LL_ENDL;
				copy_inventory_item(gAgent.getID(),
									item->getPermissions().getOwner(),
									item->getUUID(),
									dst_id,
									item->getName(),
									cb);
				break;
			}
			default:
				// Ignore non-outfit asset types
				break;
		}
	}
	if (!link_array.empty())
	{
		link_inventory_array(dst_id, link_array, cb);
	}
}

BOOL LLAppearanceMgr::getCanMakeFolderIntoOutfit(const LLUUID& folder_id)
{
	// These are the wearable items that are required for considering this
	// folder as containing a complete outfit.
	U32 required_wearables = 0;
	required_wearables |= 1LL << LLWearableType::WT_SHAPE;
	required_wearables |= 1LL << LLWearableType::WT_SKIN;
	required_wearables |= 1LL << LLWearableType::WT_HAIR;
	required_wearables |= 1LL << LLWearableType::WT_EYES;

	// These are the wearables that the folder actually contains.
	U32 folder_wearables = 0;
	LLInventoryModel::cat_array_t* cats;
	LLInventoryModel::item_array_t* items;
	gInventory.getDirectDescendentsOf(folder_id, cats, items);
	for (LLInventoryModel::item_array_t::const_iterator iter = items->begin();
		 iter != items->end();
		 ++iter)
	{
		const LLViewerInventoryItem* item = (*iter);
		if (item->isWearableType())
		{
			const LLWearableType::EType wearable_type = item->getWearableType();
			folder_wearables |= 1LL << wearable_type;
		}
	}

	// If the folder contains the required wearables, return TRUE.
	return ((required_wearables & folder_wearables) == required_wearables);
}

bool LLAppearanceMgr::getCanRemoveOutfit(const LLUUID& outfit_cat_id)
{
	// Disallow removing the base outfit.
	if (outfit_cat_id == getBaseOutfitUUID())
	{
		return false;
	}

	// Check if the outfit folder itself is removable.
	if (!get_is_category_removable(&gInventory, outfit_cat_id))
	{
		return false;
	}

	// Check for the folder's non-removable descendants.
	LLFindNonRemovableObjects filter_non_removable;
	LLInventoryModel::cat_array_t cats;
	LLInventoryModel::item_array_t items;
	LLInventoryModel::item_array_t::const_iterator it;
	gInventory.collectDescendentsIf(outfit_cat_id, cats, items, false, filter_non_removable);
	if (!cats.empty() || !items.empty())
	{
		return false;
	}

	return true;
}

// static
bool LLAppearanceMgr::getCanRemoveFromCOF(const LLUUID& outfit_cat_id)
{
	if (gAgentWearables.isCOFChangeInProgress())
	{
		return false;
	}
	LLInventoryModel::cat_array_t cats;
	LLInventoryModel::item_array_t items;
	LLFindWearablesEx is_worn(/*is_worn=*/ true, /*include_body_parts=*/ false);
	gInventory.collectDescendentsIf(outfit_cat_id,
		cats,
		items,
		LLInventoryModel::EXCLUDE_TRASH,
		is_worn);
	return items.size() > 0;
}

// static
bool LLAppearanceMgr::getCanAddToCOF(const LLUUID& outfit_cat_id)
{
	if (gAgentWearables.isCOFChangeInProgress())
	{
		return false;
	}

	LLInventoryModel::cat_array_t cats;
	LLInventoryModel::item_array_t items;
	LLFindWearablesEx not_worn(/*is_worn=*/ false, /*include_body_parts=*/ false);
	gInventory.collectDescendentsIf(outfit_cat_id,
		cats,
		items,
		LLInventoryModel::EXCLUDE_TRASH,
		not_worn);

	return items.size() > 0;
}

bool LLAppearanceMgr::getCanReplaceCOF(const LLUUID& outfit_cat_id)
{
	// Don't allow wearing anything while we're changing appearance.
	if (gAgentWearables.isCOFChangeInProgress())
	{
		return false;
	}

	// Check whether it's the base outfit.
//	if (outfit_cat_id.isNull() || outfit_cat_id == getBaseOutfitUUID())
// [SL:KB] - Patch: Appearance-Misc | Checked: 2010-09-21 (Catznip-2.1)
	if ( (outfit_cat_id.isNull()) || ((outfit_cat_id == getBaseOutfitUUID()) && (!isOutfitDirty())) )
// [/SL:KB]
	{
		return false;
	}

	// Check whether the outfit contains any wearables we aren't wearing already (STORM-702).
	LLInventoryModel::cat_array_t cats;
	LLInventoryModel::item_array_t items;
	LLFindWearablesEx is_worn(/*is_worn=*/ false, /*include_body_parts=*/ true);
	gInventory.collectDescendentsIf(outfit_cat_id,
		cats,
		items,
		LLInventoryModel::EXCLUDE_TRASH,
		is_worn);

	return items.size() > 0;
}

// Moved from LLWearableList::ContextMenu for wider utility.
bool LLAppearanceMgr::canAddWearables(const uuid_vec_t& item_ids)
{
	// TODO: investigate wearables may not be loaded at this point EXT-8231

	U32 n_objects = 0;
	U32 n_clothes = 0;

	// Count given clothes (by wearable type) and objects.
	for (uuid_vec_t::const_iterator it = item_ids.begin(); it != item_ids.end(); ++it)
	{
		LLViewerInventoryItem* item = gInventory.getItem(*it);
		if (!item)
		{
			return false;
		}

		if (item->getType() == LLAssetType::AT_OBJECT)
		{
			++n_objects;
		}
		else if (item->getType() == LLAssetType::AT_CLOTHING)
		{
			++n_clothes;
		}
		else if (item->getType() == LLAssetType::AT_BODYPART)
		{
			return isAgentAvatarValid();
		}
		else
		{
			LL_WARNS() << "Unexpected wearable type" << LL_ENDL;
			return false;
		}
	}

	// Check whether we can add all the objects.
	if (!isAgentAvatarValid() || !gAgentAvatarp->canAttachMoreObjects(n_objects))
	{
		return false;
	}

	// Check whether we can add all the clothes.
    U32 sum_clothes = n_clothes + gAgentWearables.getClothingLayerCount();
    return sum_clothes <= LLAgentWearables::MAX_CLOTHING_LAYERS;
}

void LLAppearanceMgr::purgeBaseOutfitLink(const LLUUID& category, LLPointer<LLInventoryCallback> cb)
{
	LLInventoryModel::cat_array_t cats;
	LLInventoryModel::item_array_t items;
	gInventory.collectDescendents(category, cats, items,
								  LLInventoryModel::EXCLUDE_TRASH);
	for (S32 i = 0; i < items.size(); ++i)
	{
		LLViewerInventoryItem *item = items.at(i);
		if (item->getActualType() != LLAssetType::AT_LINK_FOLDER)
			continue;
		LLViewerInventoryCategory* catp = item->getLinkedCategory();
		if(catp && catp->getPreferredType() == LLFolderType::FT_OUTFIT)
		{
			remove_inventory_item(item->getUUID(), cb);
		}
	}
}

// Keep the last N wearables of each type.  For viewer 2.0, N is 1 for
// both body parts and clothing items.
void LLAppearanceMgr::filterWearableItems(
	LLInventoryModel::item_array_t& items, S32 max_per_type, S32 max_total)
{
    // Restrict by max total items first.
    if ((max_total > 0) && (items.size() > max_total))
    {
        LLInventoryModel::item_array_t items_to_keep;
        for (S32 i=0; i<max_total; i++)
        {
            items_to_keep.push_back(items[i]);
        }
        items = items_to_keep;
    }

    if (max_per_type > 0)
    {
        // Divvy items into arrays by wearable type.
        std::vector<LLInventoryModel::item_array_t> items_by_type(LLWearableType::WT_COUNT);
        divvyWearablesByType(items, items_by_type);

        // rebuild items list, retaining the last max_per_type of each array
        items.clear();
        for (S32 i=0; i<LLWearableType::WT_COUNT; i++)
        {
            S32 size = items_by_type[i].size();
            if (size <= 0)
                continue;
//            S32 start_index = llmax(0,size-max_per_type);
// [SL:KB] - Patch: Appearance-Misc | Checked: 2010-05-11 (Catznip-2.0)
			S32 start_index = llmax(0, size - ((LLWearableType::getAllowMultiwear((LLWearableType::EType)i)) ? max_per_type : 1));
// [/SL:KB[
            for (S32 j = start_index; j<size; j++)
            {
                items.push_back(items_by_type[i][j]);
            }
        }
    }
}

//void LLAppearanceMgr::updateCOF(const LLUUID& category, bool append)
// [RLVa:KB] - Checked: 2010-03-05 (RLVa-1.2.0)
void LLAppearanceMgr::updateCOF(const LLUUID& category, bool append)
{
	LLViewerInventoryCategory *pcat = gInventory.getCategory(category);
	if (!pcat)
	{
		LL_WARNS() << "no category found for id " << category << LL_ENDL;
		return;
	}
	LL_INFOS("Avatar") << self_av_string() << "starting, cat '" << (pcat ? pcat->getName() : "[UNKNOWN]") << "'" << LL_ENDL;

	LLInventoryModel::item_array_t body_items_new, wear_items_new, obj_items_new, gest_items_new;
	getDescendentsOfAssetType(category, body_items_new, LLAssetType::AT_BODYPART);
	getDescendentsOfAssetType(category, wear_items_new, LLAssetType::AT_CLOTHING);
	getDescendentsOfAssetType(category, obj_items_new, LLAssetType::AT_OBJECT);
	getDescendentsOfAssetType(category, gest_items_new, LLAssetType::AT_GESTURE);
	updateCOF(body_items_new, wear_items_new, obj_items_new, gest_items_new, append, category);
}

void LLAppearanceMgr::updateCOF(LLInventoryModel::item_array_t& body_items_new, 
								LLInventoryModel::item_array_t& wear_items_new, 
								LLInventoryModel::item_array_t& obj_items_new,
								LLInventoryModel::item_array_t& gest_items_new,
								bool append /*=false*/, const LLUUID& idOutfit /*=LLUUID::null*/, LLPointer<LLInventoryCallback> link_waiter /*= NULL*/)
// [/RLVa:KB]
{
//	LLViewerInventoryCategory *pcat = gInventory.getCategory(category);
//	if (!pcat)
//	{
//		LL_WARNS() << "no category found for id " << category << LL_ENDL;
//		return;
//	}
//	LL_INFOS("Avatar") << self_av_string() << "starting, cat '" << (pcat ? pcat->getName() : "[UNKNOWN]") << "'" << LL_ENDL;
// [RLVa:KB] - Checked: 2010-03-26 (RLVa-1.2.0)
	LL_INFOS("Avatar") << "starting" << LL_ENDL;
// [/RLVa:KB]

	const LLUUID cof = getCOF();

	// Deactivate currently active gestures in the COF, if replacing outfit
	if (!append)
	{
		LLInventoryModel::item_array_t gest_items;
		getDescendentsOfAssetType(cof, gest_items, LLAssetType::AT_GESTURE);
		for(S32 i = 0; i  < gest_items.size(); ++i)
		{
			LLViewerInventoryItem *gest_item = gest_items.at(i);
			if ( LLGestureMgr::instance().isGestureActive( gest_item->getLinkedUUID()) )
			{
				LLGestureMgr::instance().deactivateGesture( gest_item->getLinkedUUID() );
			}
		}
	}
	
	// Collect and filter descendents to determine new COF contents.

	//
	// - Body parts: always include COF contents as a fallback in case any required parts are missing.
	//
	// Preserve body parts from COF if appending.
	LLInventoryModel::item_array_t body_items;
	getDescendentsOfAssetType(cof, body_items, LLAssetType::AT_BODYPART);
//	getDescendentsOfAssetType(category, body_items, LLAssetType::AT_BODYPART);
// [RLVa:KB] - Checked: 2010-03-19 (RLVa-1.2.0)
	// Filter out any new body parts that can't be worn before adding them
	if ( (rlv_handler_t::isEnabled()) && (gRlvWearableLocks.hasLockedWearableType(RLV_LOCK_ANY)) )
		body_items_new.erase(std::remove_if(body_items_new.begin(), body_items_new.end(), RlvPredCanNotWearItem(RLV_WEAR_REPLACE)), body_items_new.end());
	body_items.insert(body_items.end(), body_items_new.begin(), body_items_new.end());
// [/RLVa:KB]
	// NOTE-RLVa: we don't actually want to favour COF body parts over the folder's body parts (if only because it breaks force wear)
//	if (append)
//		reverse(body_items.begin(), body_items.end());
	// Reduce body items to max of one per type.
	removeDuplicateItems(body_items);
	filterWearableItems(body_items, 1, 0);

	//
	// - Wearables: include COF contents only if appending.
	//
	LLInventoryModel::item_array_t wear_items;
	if (append)
		getDescendentsOfAssetType(cof, wear_items, LLAssetType::AT_CLOTHING);
// [RLVa:KB] - Checked: 2010-03-19 (RLVa-1.2.0)
	else if ( (rlv_handler_t::isEnabled()) && (gRlvWearableLocks.hasLockedWearableType(RLV_LOCK_ANY)) )
	{
		// Make sure that all currently locked clothing layers remain in COF when replacing
		getDescendentsOfAssetType(cof, wear_items, LLAssetType::AT_CLOTHING);
		wear_items.erase(std::remove_if(wear_items.begin(), wear_items.end(), RlvPredCanRemoveItem()), wear_items.end());
	}
// [/RLVa:KB]
//	getDescendentsOfAssetType(category, wear_items, LLAssetType::AT_CLOTHING);
// [RLVa:KB] - Checked: 2010-03-19 (RLVa-1.2.0)
	// Filter out any new wearables that can't be worn before adding them
	if ( (rlv_handler_t::isEnabled()) && (gRlvWearableLocks.hasLockedWearableType(RLV_LOCK_ANY)) )
		wear_items_new.erase(std::remove_if(wear_items_new.begin(), wear_items_new.end(), RlvPredCanNotWearItem(RLV_WEAR)), wear_items_new.end());
	wear_items.insert(wear_items.end(), wear_items_new.begin(), wear_items_new.end());
// [/RLVa:KB]
	// Reduce wearables to max of one per type.
	removeDuplicateItems(wear_items);
// [SL:KB] - Patch: Appearance-WearableDuplicateAssets | Checked: 2011-07-24 (Catznip-2.6.0e) | Added: Catznip-2.6.0e
	removeDuplicateWearableItemsByAssetID(wear_items);
// [/SL:KB]
	filterWearableItems(wear_items, 0, LLAgentWearables::MAX_CLOTHING_LAYERS);

	//
	// - Attachments: include COF contents only if appending.
	//
	LLInventoryModel::item_array_t obj_items;
	if (append)
		getDescendentsOfAssetType(cof, obj_items, LLAssetType::AT_OBJECT);
// [RLVa:KB] - Checked: 2010-03-05 (RLVa-1.2.0z) | Modified: RLVa-1.2.0b
	else if ( (rlv_handler_t::isEnabled()) && (gRlvAttachmentLocks.hasLockedAttachmentPoint(RLV_LOCK_ANY)) )
	{
		// Make sure that all currently locked attachments remain in COF when replacing
		getDescendentsOfAssetType(cof, obj_items, LLAssetType::AT_OBJECT);
		obj_items.erase(std::remove_if(obj_items.begin(), obj_items.end(), RlvPredCanRemoveItem()), obj_items.end());
	}
// [/RLVa:KB]
//	getDescendentsOfAssetType(category, obj_items, LLAssetType::AT_OBJECT);
// [RLVa:KB] - Checked: 2010-03-05 (RLVa-1.2.0)
	// Filter out any new attachments that can't be worn before adding them
	if ( (rlv_handler_t::isEnabled()) && (gRlvAttachmentLocks.hasLockedAttachmentPoint(RLV_LOCK_ANY)) )
		obj_items_new.erase(std::remove_if(obj_items_new.begin(), obj_items_new.end(), RlvPredCanNotWearItem(RLV_WEAR)), obj_items_new.end());
	obj_items.insert(obj_items.end(), obj_items_new.begin(), obj_items_new.end());
// [/RLVa:KB]

	// <FS:TT> Client LSL Bridge
	if (FSLSLBridge::instance().canUseBridge())
	{
		//if replacing - make sure bridge stays.
		if (!append && FSLSLBridge::instance().getBridge())
		{
			LL_INFOS("FSLSLBridge") << "reinserting bridge at outfit replace" << LL_ENDL;
			obj_items.insert(obj_items.end(), FSLSLBridge::instance().getBridge());
		}
	}
	// </FS:TT>

	removeDuplicateItems(obj_items);

	//
	// - Gestures: include COF contents only if appending.
	//
	LLInventoryModel::item_array_t gest_items;
	if (append)
		getDescendentsOfAssetType(cof, gest_items, LLAssetType::AT_GESTURE);
//	getDescendentsOfAssetType(category, gest_items, LLAssetType::AT_GESTURE);
// [RLVa:KB] - Checked: 2010-03-05 (RLVa-1.2.0)
	gest_items.insert(gest_items.end(), gest_items_new.begin(), gest_items_new.end());
// [/RLVa:KB]
	removeDuplicateItems(gest_items);
	
	// Create links to new COF contents.
	LLInventoryModel::item_array_t all_items;
	std::copy(body_items.begin(), body_items.end(), std::back_inserter(all_items));
	std::copy(wear_items.begin(), wear_items.end(), std::back_inserter(all_items));
	std::copy(obj_items.begin(), obj_items.end(), std::back_inserter(all_items));
	std::copy(gest_items.begin(), gest_items.end(), std::back_inserter(all_items));

	// Find any wearables that need description set to enforce ordering.
	desc_map_t desc_map;
	getWearableOrderingDescUpdates(wear_items, desc_map);

	// Will link all the above items.
	// link_waiter enforce flags are false because we've already fixed everything up in updateCOF().
//	LLPointer<LLInventoryCallback> link_waiter = new LLUpdateAppearanceOnDestroy(false,false);
// [RLVa:KB] Checked: 2015-05-05 (RLVa-1.4.12)
	if (!link_waiter)
		link_waiter = new LLUpdateAppearanceOnDestroy(false, false);
// [/RLVa:KB]
	LLSD contents = LLSD::emptyArray();

	for (LLInventoryModel::item_array_t::const_iterator it = all_items.begin();
		 it != all_items.end(); ++it)
	{
		LLSD item_contents;
		LLInventoryItem *item = *it;

		std::string desc;
		desc_map_t::const_iterator desc_iter = desc_map.find(item->getUUID());
		if (desc_iter != desc_map.end())
		{
			desc = desc_iter->second;
			LL_DEBUGS("Avatar") << item->getName() << " overriding desc to: " << desc
								<< " (was: " << item->getActualDescription() << ")" << LL_ENDL;
		}
		else
		{
			desc = item->getActualDescription();
		}

		item_contents["name"] = item->getName();
		item_contents["desc"] = desc;
		item_contents["linked_id"] = item->getLinkedUUID();
		item_contents["type"] = LLAssetType::AT_LINK; 
		contents.append(item_contents);
	}
//	const LLUUID& base_id = append ? getBaseOutfitUUID() : category;
//	LLViewerInventoryCategory *base_cat = gInventory.getCategory(base_id);
// [RLVa:KB] - Checked: 2014-11-02 (RLVa-1.4.11)
	const LLUUID& base_id = (append) ? getBaseOutfitUUID() : idOutfit;
	LLViewerInventoryCategory* base_cat = (base_id.notNull()) ? gInventory.getCategory(base_id) : NULL;
// [/RLVa:KB]
//	if (base_cat)
// [SL:KB] - Patch: Appearance-Misc | Checked: 2015-06-27 (Catznip-3.7)
	if ((base_cat) && (base_cat->getPreferredType() == LLFolderType::FT_OUTFIT))
// [/SL:KB]
	{
		LLSD base_contents;
		base_contents["name"] = base_cat->getName();
		base_contents["desc"] = "";
		base_contents["linked_id"] = base_cat->getLinkedUUID();
		base_contents["type"] = LLAssetType::AT_LINK_FOLDER; 
		contents.append(base_contents);
	}
	if (gSavedSettings.getBOOL("DebugAvatarAppearanceMessage"))
	{
		dump_sequential_xml(gAgentAvatarp->getFullname() + "_slam_request", contents);
	}
	slam_inventory_folder(getCOF(), contents, link_waiter);

	LL_DEBUGS("Avatar") << self_av_string() << "waiting for LLUpdateAppearanceOnDestroy" << LL_ENDL;
}

void LLAppearanceMgr::updatePanelOutfitName(const std::string& name)
{
	LLSidepanelAppearance* panel_appearance =
		dynamic_cast<LLSidepanelAppearance *>(LLFloaterSidePanelContainer::getPanel("appearance"));
	if (panel_appearance)
	{
		panel_appearance->refreshCurrentOutfitName(name);
	}
}

void LLAppearanceMgr::createBaseOutfitLink(const LLUUID& category, LLPointer<LLInventoryCallback> link_waiter)
{
	const LLUUID cof = getCOF();
	LLViewerInventoryCategory* catp = gInventory.getCategory(category);
	std::string new_outfit_name = "";

	purgeBaseOutfitLink(cof, link_waiter);

	if (catp && catp->getPreferredType() == LLFolderType::FT_OUTFIT)
	{
		link_inventory_object(cof, catp, link_waiter);
		new_outfit_name = catp->getName();
	}
	
	updatePanelOutfitName(new_outfit_name);
}

void LLAppearanceMgr::updateAgentWearables(LLWearableHoldingPattern* holder)
{
	LL_DEBUGS("Avatar") << "updateAgentWearables()" << LL_ENDL;
	LLInventoryItem::item_array_t items;
	std::vector< LLViewerWearable* > wearables;
	wearables.reserve(32);
// [RLVa:KB] - Checked: 2011-03-31 (RLVa-1.3.0)
	uuid_vec_t idsCurrent; LLInventoryModel::item_array_t itemsNew;
	if (rlv_handler_t::isEnabled())
	{
		// Collect the item UUIDs of all currently worn wearables
		gAgentWearables.getWearableItemIDs(idsCurrent);
	}
// [/RLVa:KB]

	// For each wearable type, find the wearables of that type.
	for( S32 i = 0; i < LLWearableType::WT_COUNT; i++ )
	{
		for (LLWearableHoldingPattern::found_list_t::iterator iter = holder->getFoundList().begin();
			 iter != holder->getFoundList().end(); ++iter)
		{
			LLFoundData& data = *iter;
			LLViewerWearable* wearable = data.mWearable;
			if( wearable && ((S32)wearable->getType() == i) )
			{
				LLViewerInventoryItem* item = (LLViewerInventoryItem*)gInventory.getItem(data.mItemID);
				if( item && (item->getAssetUUID() == wearable->getAssetID()) )
				{
// [RLVa:KB] - Checked: 2010-03-19 (RLVa-1.2.0)
					// TODO-RLVa: [RLVa-1.2.1] This is fall-back code so if we don't ever trigger this code it can just be removed
					//   -> one way to trigger the assertion:
					//			1) "Replace Outfit" on a folder with clothing and an attachment that goes @addoutfit=n
					//			2) updateCOF will add/link the items into COF => no @addoutfit=n present yet => allowed
					//			3) llOwnerSay("@addoutfit=n") executes
					//			4) code below runs => @addoutfit=n conflicts with adding new wearables
					//     => if it's left as-is then the wearables won't get worn (but remain in COF which causes issues of its own)
					//     => if it's changed to debug-only then we make tge assumption that anything that makes it into COF is always OK
#ifdef RLV_DEBUG
					// NOTE: make sure we don't accidentally block setting the initial wearables
					if ( (rlv_handler_t::isEnabled()) && (RLV_WEAR_LOCKED == gRlvWearableLocks.canWear(wearable->getType())) &&
						 (!gAgentWearables.getWearableFromItemID(item->getUUID())) && (gAgentWearables.areWearablesLoaded()) )
					{
						RLV_VERIFY(RLV_WEAR_LOCKED == gRlvWearableLocks.canWear(wearable->getType()));
						continue;
					}
#endif // RLV_DEBUG
// [/RLVa:KB]
					items.push_back(item);
					wearables.push_back(wearable);
// [RLVa:KB] - Checked: 2011-03-31 (RLVa-1.3.0)
					if ( (rlv_handler_t::isEnabled()) && (gAgentWearables.areInitalWearablesLoaded()) )
					{
						// Remove the wearable from current item UUIDs if currently worn and requested, otherwise mark it as a new item
						uuid_vec_t::iterator itItemID = std::find(idsCurrent.begin(), idsCurrent.end(), item->getUUID());
						if (idsCurrent.end() != itItemID)
							idsCurrent.erase(itItemID);
						else
							itemsNew.push_back(item);
					}
// [/RLVa:KB]
				}
			}
		}
	}

// [RLVa:KB] - Checked: 2011-03-31 (RLVa-1.3.0)
	if ( (rlv_handler_t::isEnabled()) && (gAgentWearables.areInitalWearablesLoaded()) )
	{
		// We need to report removals before additions or scripts will get confused
		for (uuid_vec_t::const_iterator itItemID = idsCurrent.begin(); itItemID != idsCurrent.end(); ++itItemID)
		{
			const LLWearable* pWearable = gAgentWearables.getWearableFromItemID(*itItemID);
			if (pWearable)
				RlvBehaviourNotifyHandler::onTakeOff(pWearable->getType(), true);
		}
		for (S32 idxItem = 0, cntItem = itemsNew.size(); idxItem < cntItem; idxItem++)
		{
			RlvBehaviourNotifyHandler::onWear(itemsNew.at(idxItem)->getWearableType(), true);
		}
	}
// [/RLVa:KB]

	if(wearables.size() > 0)
	{
		gAgentWearables.setWearableOutfit(items, wearables);
	}
}

S32 LLAppearanceMgr::countActiveHoldingPatterns()
{
	return LLWearableHoldingPattern::countActive();
}

static void remove_non_link_items(LLInventoryModel::item_array_t &items)
{
	LLInventoryModel::item_array_t pruned_items;
	for (LLInventoryModel::item_array_t::const_iterator iter = items.begin();
		 iter != items.end();
		 ++iter)
	{
 		const LLViewerInventoryItem *item = (*iter);
		if (item && item->getIsLinkType())
		{
			pruned_items.push_back((*iter));
		}
	}
	items = pruned_items;
}

//a predicate for sorting inventory items by actual descriptions
bool sort_by_actual_description(const LLInventoryItem* item1, const LLInventoryItem* item2)
{
	if (!item1 || !item2) 
	{
		LL_WARNS() << "either item1 or item2 is NULL" << LL_ENDL;
		return true;
	}

	return item1->getActualDescription() < item2->getActualDescription();
}

void item_array_diff(LLInventoryModel::item_array_t& full_list,
					 LLInventoryModel::item_array_t& keep_list,
					 LLInventoryModel::item_array_t& kill_list)
	
{
	for (LLInventoryModel::item_array_t::iterator it = full_list.begin();
		 it != full_list.end();
		 ++it)
	{
		LLViewerInventoryItem *item = *it;
		if (std::find(keep_list.begin(), keep_list.end(), item) == keep_list.end())
		{
			kill_list.push_back(item);
		}
	}
}

S32 LLAppearanceMgr::findExcessOrDuplicateItems(const LLUUID& cat_id,
												 LLAssetType::EType type,
												 S32 max_items_per_type,
												 S32 max_items_total,
												 LLInventoryObject::object_list_t& items_to_kill)
{
	S32 to_kill_count = 0;

	LLInventoryModel::item_array_t items;
	getDescendentsOfAssetType(cat_id, items, type);
	LLInventoryModel::item_array_t curr_items = items;
	removeDuplicateItems(items);
	if (max_items_per_type > 0 || max_items_total > 0)
	{
		filterWearableItems(items, max_items_per_type, max_items_total);
	}
	LLInventoryModel::item_array_t kill_items;
	item_array_diff(curr_items,items,kill_items);
	for (LLInventoryModel::item_array_t::iterator it = kill_items.begin();
		 it != kill_items.end();
		 ++it)
	{
		items_to_kill.push_back(LLPointer<LLInventoryObject>(*it));
		to_kill_count++;
	}
	return to_kill_count;
}
	

void LLAppearanceMgr::findAllExcessOrDuplicateItems(const LLUUID& cat_id,
													LLInventoryObject::object_list_t& items_to_kill)
{
	findExcessOrDuplicateItems(cat_id,LLAssetType::AT_BODYPART,
							   1, 0, items_to_kill);
	findExcessOrDuplicateItems(cat_id,LLAssetType::AT_CLOTHING,
							   0, LLAgentWearables::MAX_CLOTHING_LAYERS, items_to_kill);
	findExcessOrDuplicateItems(cat_id,LLAssetType::AT_OBJECT,
							   0, 0, items_to_kill);
}

void LLAppearanceMgr::enforceCOFItemRestrictions(LLPointer<LLInventoryCallback> cb)
{
	LLInventoryObject::object_list_t items_to_kill;
	findAllExcessOrDuplicateItems(getCOF(), items_to_kill);
	if (items_to_kill.size()>0)
	{
		// Remove duplicate or excess wearables. Should normally be enforced at the UI level, but
		// this should catch anything that gets through.
		remove_inventory_items(items_to_kill, cb);
	}
}

void LLAppearanceMgr::updateAppearanceFromCOF(bool enforce_item_restrictions,
											  bool enforce_ordering,
											  nullary_func_t post_update_func)
{
	if (mIsInUpdateAppearanceFromCOF)
	{
		LL_WARNS() << "Called updateAppearanceFromCOF inside updateAppearanceFromCOF, skipping" << LL_ENDL;
		return;
	}

	LL_DEBUGS("Avatar") << self_av_string() << "starting" << LL_ENDL;

	if (enforce_item_restrictions)
	{
		// The point here is just to call
		// updateAppearanceFromCOF() again after excess items
		// have been removed. That time we will set
		// enforce_item_restrictions to false so we don't get
		// caught in a perpetual loop.
		LLPointer<LLInventoryCallback> cb(
			new LLUpdateAppearanceOnDestroy(false, enforce_ordering, post_update_func));
		enforceCOFItemRestrictions(cb);
		return;
	}

	if (enforce_ordering)
	{
		//checking integrity of the COF in terms of ordering of wearables, 
		//checking and updating links' descriptions of wearables in the COF (before analyzed for "dirty" state)
// [SL:KB] - Patch: Appearance-AISFilter | Checked: 2015-03-01 (Catznip-3.7)
		// Ordering information is pre-applied locally so no reason to reason to wait on the inventory backend
		updateClothingOrderingInfo(LLUUID::null);
// [/SL:KB]

//		// As with enforce_item_restrictions handling above, we want
//		// to wait for the update callbacks, then (finally!) call
//		// updateAppearanceFromCOF() with no additional COF munging needed.
//		LLPointer<LLInventoryCallback> cb(
//			new LLUpdateAppearanceOnDestroy(false, false, post_update_func));
//		updateClothingOrderingInfo(LLUUID::null, cb);
//		return;
	}

	if (!validateClothingOrderingInfo())
	{
		LL_WARNS() << "Clothing ordering error" << LL_ENDL;
	}

	BoolSetter setIsInUpdateAppearanceFromCOF(mIsInUpdateAppearanceFromCOF);
	selfStartPhase("update_appearance_from_cof");

	// update dirty flag to see if the state of the COF matches
	// the saved outfit stored as a folder link
	updateIsDirty();

	// Send server request for appearance update
	if (gAgent.getRegion() && gAgent.getRegion()->getCentralBakeVersion())
	{
		requestServerAppearanceUpdate();
	}

	LLUUID current_outfit_id = getCOF();

	// Find all the wearables that are in the COF's subtree.
	LL_DEBUGS() << "LLAppearanceMgr::updateFromCOF()" << LL_ENDL;
	LLInventoryModel::item_array_t wear_items;
	LLInventoryModel::item_array_t obj_items;
	LLInventoryModel::item_array_t gest_items;
	getUserDescendents(current_outfit_id, wear_items, obj_items, gest_items);
	// Get rid of non-links in case somehow the COF was corrupted.
	remove_non_link_items(wear_items);
	remove_non_link_items(obj_items);
	remove_non_link_items(gest_items);
// [SL:KB] - Patch: Apperance-Misc | Checked: 2010-11-24 (Catznip-2.4)
	// Since we're following folder links we might have picked up new duplicates, or exceeded MAX_CLOTHING_LAYERS
	removeDuplicateItems(wear_items);
	removeDuplicateItems(obj_items);
	removeDuplicateItems(gest_items);
	filterWearableItems(wear_items, LLAgentWearables::MAX_CLOTHING_LAYERS, LLAgentWearables::MAX_CLOTHING_LAYERS);
// [/SL:KB]
// [SL:KB] - Patch: Appearance-WearableDuplicateAssets | Checked: 2011-07-24 (Catznip-2.6.0e) | Added: Catznip-2.6.0e
	// Wearing two wearables that share the same asset causes some issues
	removeDuplicateWearableItemsByAssetID(wear_items);
// [/SL:KB]

	dumpItemArray(wear_items,"asset_dump: wear_item");
	dumpItemArray(obj_items,"asset_dump: obj_item");

	LLViewerInventoryCategory *cof = gInventory.getCategory(current_outfit_id);
	if (!gInventory.isCategoryComplete(current_outfit_id))
	{
		LL_WARNS() << "COF info is not complete. Version " << cof->getVersion()
				<< " descendent_count " << cof->getDescendentCount()
				<< " viewer desc count " << cof->getViewerDescendentCount() << LL_ENDL;
	}
	
// [SL:KB] - Patch: Appearance-SyncAttach | Checked: 2010-09-22 (Catznip-2.2)
	// Update attachments to match those requested.
	if (isAgentAvatarValid())
	{
		// Include attachments which should be in COF but don't have their link created yet
		std::set<LLUUID> pendingAttachments;
		if (LLAttachmentsMgr::instance().getPendingAttachments(pendingAttachments))
		{
			for (std::set<LLUUID>::const_iterator itAttachItem = pendingAttachments.begin(); itAttachItem != pendingAttachments.end(); ++itAttachItem)
			{
				const LLUUID& idAttachItem = *itAttachItem;
				if ( (!gAgentAvatarp->isWearingAttachment(idAttachItem)) || (isLinkedInCOF(idAttachItem)) )
				{
					LLAttachmentsMgr::instance().clearPendingAttachmentLink(idAttachItem);
					continue;
				}

				LLViewerInventoryItem* pAttachItem = gInventory.getItem(idAttachItem);
				if (pAttachItem)
				{
					obj_items.push_back(pAttachItem);
				}
			}
		}

		LL_DEBUGS("Avatar") << self_av_string() << "Updating " << obj_items.size() << " attachments" << LL_ENDL;

		LLAgentWearables::llvo_vec_t objects_to_remove;
		LLAgentWearables::llvo_vec_t objects_to_retain;
		LLInventoryModel::item_array_t items_to_add;
		LLAgentWearables::findAttachmentsAddRemoveInfo(obj_items, objects_to_remove, objects_to_retain, items_to_add);

		// Here we remove the attachment pos overrides for *all*
		// attachments, even those that are not being removed. This is
		// needed to get joint positions all slammed down to their
		// pre-attachment states.
		gAgentAvatarp->clearAttachmentPosOverrides();

		// Take off the attachments that will no longer be in the outfit.
		// (but don't remove attachments until avatar is fully loaded - should reduce random attaching/detaching/reattaching at log-on)
		if (gAgentAvatarp->isFullyLoaded())
		{
			LL_DEBUGS("Avatar") << self_av_string() << "Removing " << objects_to_remove.size() << " attachments" << LL_ENDL;
			LLAgentWearables::userRemoveMultipleAttachments(objects_to_remove);
		}
		
		// Restore attachment pos overrides for the attachments that are remaining in the outfit.
		for (LLAgentWearables::llvo_vec_t::iterator it = objects_to_retain.begin(); it != objects_to_retain.end(); ++it)
		{
			LLViewerObject *objectp = *it;
			gAgentAvatarp->addAttachmentPosOverridesForObject(objectp);
		}
		
		// Add new attachments to match those requested.
		LL_DEBUGS("Avatar") << self_av_string() << "Adding " << items_to_add.size() << " attachments" << LL_ENDL;
		LLAgentWearables::userAttachMultipleAttachments(items_to_add);
	}
// [/SL:KB]

	if(!wear_items.size())
	{
		LLNotificationsUtil::add("CouldNotPutOnOutfit");
		return;
	}

	//preparing the list of wearables in the correct order for LLAgentWearables
	sortItemsByActualDescription(wear_items);


	LL_DEBUGS("Avatar") << "HP block starts" << LL_ENDL;
	LLTimer hp_block_timer;
	LLWearableHoldingPattern* holder = new LLWearableHoldingPattern;

//	holder->setObjItems(obj_items);
	holder->setGestItems(gest_items);
		
	// Note: can't do normal iteration, because if all the
	// wearables can be resolved immediately, then the
	// callback will be called (and this object deleted)
	// before the final getNextData().

	for(S32 i = 0; i  < wear_items.size(); ++i)
	{
		LLViewerInventoryItem *item = wear_items.at(i);
		LLViewerInventoryItem *linked_item = item ? item->getLinkedItem() : NULL;

		// Fault injection: use debug setting to test asset 
		// fetch failures (should be replaced by new defaults in
		// lost&found).
		U32 skip_type = gSavedSettings.getU32("ForceAssetFail");
// [RLVa:KB] - Checked: 2010-12-11 (RLVa-1.2.2)
		U32 missing_type = gSavedSettings.getU32("ForceMissingType");
// [/RLVa:KB]

		if (item && item->getIsLinkType() && linked_item)
		{
			LLFoundData found(linked_item->getUUID(),
							  linked_item->getAssetUUID(),
							  linked_item->getName(),
							  linked_item->getType(),
							  linked_item->isWearableType() ? linked_item->getWearableType() : LLWearableType::WT_INVALID
				);

// [RLVa:KB] - Checked: 2010-12-15 (RLVa-1.2.2)
#ifdef LL_RELEASE_FOR_DOWNLOAD
			// Don't allow forcing an invalid wearable if the initial wearables aren't set yet, or if any wearable type is currently locked
			if ( (!rlv_handler_t::isEnabled()) || 
				 ((gAgentWearables.areInitalWearablesLoaded()) && (!gRlvWearableLocks.hasLockedWearableType(RLV_LOCK_REMOVE))) )
#endif // LL_RELEASE_FOR_DOWNLOAD
			{
				if (missing_type != LLWearableType::WT_INVALID && missing_type == found.mWearableType)
				{
					continue;
				}
// [/RLVa:KB]
				if (skip_type != LLWearableType::WT_INVALID && skip_type == found.mWearableType)
				{
					found.mAssetID.generate(); // Replace with new UUID, guaranteed not to exist in DB
				}
// [RLVa:KB] - Checked: 2010-12-15 (RLVa-1.2.2)
			}
// [/RLVa:KB]
			//pushing back, not front, to preserve order of wearables for LLAgentWearables
			holder->getFoundList().push_back(found);
		}
		else
		{
			if (!item)
			{
				LL_WARNS() << "Attempt to wear a null item " << LL_ENDL;
			}
			else if (!linked_item)
			{
				LL_WARNS() << "Attempt to wear a broken link [ name:" << item->getName() << " ] " << LL_ENDL;
			}
		}
	}

	selfStartPhase("get_wearables_2");

	for (LLWearableHoldingPattern::found_list_t::iterator it = holder->getFoundList().begin();
		 it != holder->getFoundList().end(); ++it)
	{
		LLFoundData& found = *it;

		LL_DEBUGS() << self_av_string() << "waiting for onWearableAssetFetch callback, asset " << found.mAssetID.asString() << LL_ENDL;

		// Fetch the wearables about to be worn.
		LLWearableList::instance().getAsset(found.mAssetID,
											found.mName,
											gAgentAvatarp,
											found.mAssetType,
											onWearableAssetFetch,
											(void*)holder);

	}

	holder->resetTime(gSavedSettings.getF32("MaxWearableWaitTime"));
	if (!holder->pollFetchCompletion())
	{
		doOnIdleRepeating(boost::bind(&LLWearableHoldingPattern::pollFetchCompletion,holder));
	}
	post_update_func();

	LL_DEBUGS("Avatar") << "HP block ends, elapsed " << hp_block_timer.getElapsedTimeF32() << LL_ENDL;
}

void LLAppearanceMgr::getDescendentsOfAssetType(const LLUUID& category,
													LLInventoryModel::item_array_t& items,
													LLAssetType::EType type)
{
	LLInventoryModel::cat_array_t cats;
	LLIsType is_of_type(type);
	gInventory.collectDescendentsIf(category,
									cats,
									items,
									LLInventoryModel::EXCLUDE_TRASH,
									is_of_type);
}

void LLAppearanceMgr::getUserDescendents(const LLUUID& category, 
											 LLInventoryModel::item_array_t& wear_items,
											 LLInventoryModel::item_array_t& obj_items,
											 LLInventoryModel::item_array_t& gest_items)
{
	LLInventoryModel::cat_array_t wear_cats;
	LLFindWearables is_wearable;
	gInventory.collectDescendentsIf(category,
									wear_cats,
									wear_items,
									LLInventoryModel::EXCLUDE_TRASH,
									is_wearable);

	LLInventoryModel::cat_array_t obj_cats;
	LLIsType is_object( LLAssetType::AT_OBJECT );
	gInventory.collectDescendentsIf(category,
									obj_cats,
									obj_items,
									LLInventoryModel::EXCLUDE_TRASH,
									is_object);

	// Find all gestures in this folder
	LLInventoryModel::cat_array_t gest_cats;
	LLIsType is_gesture( LLAssetType::AT_GESTURE );
	gInventory.collectDescendentsIf(category,
									gest_cats,
									gest_items,
									LLInventoryModel::EXCLUDE_TRASH,
									is_gesture);
}

void LLAppearanceMgr::wearInventoryCategory(LLInventoryCategory* category, bool copy, bool append)
// <FS:TT> ReplaceWornItemsOnly
{
	wearInventoryCategory(category, copy, append, false);
}
void LLAppearanceMgr::wearInventoryCategory(LLInventoryCategory* category, bool copy, bool append, bool replace)
// </FS:TT>
{
	if(!category) return;

	selfClearPhases();
	selfStartPhase("wear_inventory_category");

	gAgentWearables.notifyLoadingStarted();

	LL_INFOS("Avatar") << self_av_string() << "wearInventoryCategory( " << category->getName()
			 << " )" << LL_ENDL;

	// If we are copying from library, attempt to use AIS to copy the category.
    if (copy && AISAPI::isAvailable())
	{
		LLUUID parent_id;
		parent_id = gInventory.findCategoryUUIDForType(LLFolderType::FT_CLOTHING);
		if (parent_id.isNull())
		{
			parent_id = gInventory.getRootFolderID();
		}

		LLPointer<LLInventoryCallback> copy_cb = new LLWearCategoryAfterCopy(append);
		LLPointer<LLInventoryCallback> track_cb = new LLTrackPhaseWrapper(
													std::string("wear_inventory_category_callback"), copy_cb);

        AISAPI::completion_t cr = boost::bind(&doAppearanceCb, track_cb, _1);
        AISAPI::CopyLibraryCategory(category->getUUID(), parent_id, false, cr);
	}
    else
	{
		selfStartPhase("wear_inventory_category_fetch");
		callAfterCategoryFetch(category->getUUID(),boost::bind(&LLAppearanceMgr::wearCategoryFinal,
															   &LLAppearanceMgr::instance(),
															   category->getUUID(), copy, append));
// <FS:TT> ReplaceWornItemsOnly
														   //category->getUUID(), copy, append, replace));
// <FS:TT>
	}
}

// <FS:TT> ReplaceWornItemsOnly
void LLAppearanceMgr::replaceCategoryInCurrentOutfit(const LLUUID& cat_id)
{
	LLViewerInventoryCategory* cat = gInventory.getCategory(cat_id);
	wearInventoryCategory(cat, false, true);
}
// </FS:TT>

S32 LLAppearanceMgr::getActiveCopyOperations() const
{
	return LLCallAfterInventoryCopyMgr::getInstanceCount(); 
}

void LLAppearanceMgr::wearCategoryFinal(LLUUID& cat_id, bool copy_items, bool append)
// <FS:TT> ReplaceWornItemsOnly
{
	wearCategoryFinal(cat_id, copy_items, append, false);
}

void LLAppearanceMgr::wearCategoryFinal(LLUUID& cat_id, bool copy_items, bool append, bool replace)
// </FS:TT>
{
	LL_INFOS("Avatar") << self_av_string() << "starting" << LL_ENDL;

	selfStopPhase("wear_inventory_category_fetch");
	
	// We now have an outfit ready to be copied to agent inventory. Do
	// it, and wear that outfit normally.
	LLInventoryCategory* cat = gInventory.getCategory(cat_id);
	if(copy_items)
	{
		LLInventoryModel::cat_array_t* cats;
		LLInventoryModel::item_array_t* items;
		gInventory.getDirectDescendentsOf(cat_id, cats, items);
		std::string name;
		if(!cat)
		{
			// should never happen.
			name = "New Outfit";
		}
		else
		{
			name = cat->getName();
		}
		LLViewerInventoryItem* item = NULL;
		LLInventoryModel::item_array_t::const_iterator it = items->begin();
		LLInventoryModel::item_array_t::const_iterator end = items->end();
		LLUUID pid;
		for(; it < end; ++it)
		{
			item = *it;
			if(item)
			{
				if(LLInventoryType::IT_GESTURE == item->getInventoryType())
				{
					pid = gInventory.findCategoryUUIDForType(LLFolderType::FT_GESTURE);
				}
				else
				{
					pid = gInventory.findCategoryUUIDForType(LLFolderType::FT_CLOTHING);
				}
				break;
			}
		}
		if(pid.isNull())
		{
			pid = gInventory.getRootFolderID();
		}
		
		LLUUID new_cat_id = gInventory.createNewCategory(
			pid,
			LLFolderType::FT_NONE,
			name);

		// Create a CopyMgr that will copy items, manage its own destruction
		new LLCallAfterInventoryCopyMgr(
			*items, new_cat_id, std::string("wear_inventory_category_callback"),
			boost::bind(&LLAppearanceMgr::wearInventoryCategoryOnAvatar,
						LLAppearanceMgr::getInstance(),
						gInventory.getCategory(new_cat_id),
						append));

		// BAP fixes a lag in display of created dir.
		gInventory.notifyObservers();
	}
	else
	{
		// Wear the inventory category.
		LLAppearanceMgr::instance().wearInventoryCategoryOnAvatar(cat, append);
	}
}

// *NOTE: hack to get from avatar inventory to avatar
void LLAppearanceMgr::wearInventoryCategoryOnAvatar( LLInventoryCategory* category, bool append )
{
	// Avoid unintentionally overwriting old wearables.  We have to do
	// this up front to avoid having to deal with the case of multiple
	// wearables being dirty.
	if (!category) return;

	if ( !LLInventoryCallbackManager::is_instantiated() )
	{
		// shutting down, ignore.
		return;
	}

	LL_INFOS("Avatar") << self_av_string() << "wearInventoryCategoryOnAvatar '" << category->getName()
			 << "'" << LL_ENDL;
			 	
	if (gAgentCamera.cameraCustomizeAvatar())
	{
		// switching to outfit editor should automagically save any currently edited wearable
		LLFloaterSidePanelContainer::showPanel("appearance", LLSD().with("type", "edit_outfit"));
	}

	LLAppearanceMgr::changeOutfit(TRUE, category->getUUID(), append);
}

// FIXME do we really want to search entire inventory for matching name?
void LLAppearanceMgr::wearOutfitByName(const std::string& name)
{
	LL_INFOS("Avatar") << self_av_string() << "Wearing category " << name << LL_ENDL;

	LLInventoryModel::cat_array_t cat_array;
	LLInventoryModel::item_array_t item_array;
	LLNameCategoryCollector has_name(name);
	gInventory.collectDescendentsIf(gInventory.getRootFolderID(),
									cat_array,
									item_array,
									LLInventoryModel::EXCLUDE_TRASH,
									has_name);
	bool copy_items = false;
	LLInventoryCategory* cat = NULL;
	if (cat_array.size() > 0)
	{
		// Just wear the first one that matches
		cat = cat_array.at(0);
	}
	else
	{
		gInventory.collectDescendentsIf(LLUUID::null,
										cat_array,
										item_array,
										LLInventoryModel::EXCLUDE_TRASH,
										has_name);
		if(cat_array.size() > 0)
		{
			cat = cat_array.at(0);
			copy_items = true;
		}
	}

	if(cat)
	{
		LLAppearanceMgr::wearInventoryCategory(cat, copy_items, false);
	}
	else
	{
		LL_WARNS() << "Couldn't find outfit " <<name<< " in wearOutfitByName()"
				<< LL_ENDL;
	}
}

bool areMatchingWearables(const LLViewerInventoryItem *a, const LLViewerInventoryItem *b)
{
	return (a->isWearableType() && b->isWearableType() &&
			(a->getWearableType() == b->getWearableType()));
}

class LLDeferredCOFLinkObserver: public LLInventoryObserver
{
public:
	LLDeferredCOFLinkObserver(const LLUUID& item_id, LLPointer<LLInventoryCallback> cb, const std::string& description):
		mItemID(item_id),
		mCallback(cb),
		mDescription(description)
	{
	}

	~LLDeferredCOFLinkObserver()
	{
	}
	
	/* virtual */ void changed(U32 mask)
	{
		const LLInventoryItem *item = gInventory.getItem(mItemID);
		if (item)
		{
			gInventory.removeObserver(this);
			LLAppearanceMgr::instance().addCOFItemLink(item, mCallback, mDescription);
			delete this;
		}
	}

private:
	const LLUUID mItemID;
	std::string mDescription;
	LLPointer<LLInventoryCallback> mCallback;
};


// BAP - note that this runs asynchronously if the item is not already loaded from inventory.
// Dangerous if caller assumes link will exist after calling the function.
void LLAppearanceMgr::addCOFItemLink(const LLUUID &item_id,
									 LLPointer<LLInventoryCallback> cb,
									 const std::string description)
{
	const LLInventoryItem *item = gInventory.getItem(item_id);
	if (!item)
	{
		LLDeferredCOFLinkObserver *observer = new LLDeferredCOFLinkObserver(item_id, cb, description);
		gInventory.addObserver(observer);
	}
	else
	{
		addCOFItemLink(item, cb, description);
	}
}

void LLAppearanceMgr::addCOFItemLink(const LLInventoryItem *item,
									 LLPointer<LLInventoryCallback> cb,
									 const std::string description)
{
	const LLViewerInventoryItem *vitem = dynamic_cast<const LLViewerInventoryItem*>(item);
	if (!vitem)
	{
		LL_WARNS() << "not an llviewerinventoryitem, failed" << LL_ENDL;
		return;
	}

	gInventory.addChangedMask(LLInventoryObserver::LABEL, vitem->getLinkedUUID());

	LLInventoryModel::cat_array_t cat_array;
	LLInventoryModel::item_array_t item_array;
	gInventory.collectDescendents(LLAppearanceMgr::getCOF(),
								  cat_array,
								  item_array,
								  LLInventoryModel::EXCLUDE_TRASH);
	bool linked_already = false;
	for (S32 i=0; i<item_array.size(); i++)
	{
		// Are these links to the same object?
		const LLViewerInventoryItem* inv_item = item_array.at(i).get();
		const LLWearableType::EType wearable_type = inv_item->getWearableType();

		const bool is_body_part =    (wearable_type == LLWearableType::WT_SHAPE) 
								  || (wearable_type == LLWearableType::WT_HAIR) 
								  || (wearable_type == LLWearableType::WT_EYES)
								  || (wearable_type == LLWearableType::WT_SKIN);

		if (inv_item->getLinkedUUID() == vitem->getLinkedUUID())
		{
			linked_already = true;
		}
		// Are these links to different items of the same body part
		// type? If so, new item will replace old.
		else if ((vitem->isWearableType()) && (vitem->getWearableType() == wearable_type))
		{
			if (is_body_part && inv_item->getIsLinkType())
			{
				remove_inventory_item(inv_item->getUUID(), cb);
			}
			else if (!gAgentWearables.canAddWearable(wearable_type))
			{
				// MULTI-WEARABLES: make sure we don't go over clothing limits
				remove_inventory_item(inv_item->getUUID(), cb);
			}
// [SL:KB] - Patch: Appearance-WearableDuplicateAssets | Checked: 2011-07-24 (Catznip-2.6.0e) | Added: Catznip-2.6.0e
			else if ( (vitem->getWearableType() == wearable_type) && (vitem->getAssetUUID() == inv_item->getAssetUUID()) )
			{
				// Only allow one wearable per unique asset
				linked_already = true;
			}
// [/SL:KB]
		}
	}

	if (!linked_already)
	{
		LLViewerInventoryItem *copy_item = new LLViewerInventoryItem;
		copy_item->copyViewerItem(vitem);
		copy_item->setDescription(description);
		link_inventory_object(getCOF(), copy_item, cb);
	}
}

LLInventoryModel::item_array_t LLAppearanceMgr::findCOFItemLinks(const LLUUID& item_id)
{
	LLInventoryModel::item_array_t result;

    LLUUID linked_id = gInventory.getLinkedItemID(item_id);
    LLInventoryModel::cat_array_t cat_array;
    LLInventoryModel::item_array_t item_array;
    gInventory.collectDescendents(LLAppearanceMgr::getCOF(),
                                  cat_array,
                                  item_array,
                                  LLInventoryModel::EXCLUDE_TRASH);
    for (S32 i=0; i<item_array.size(); i++)
    {
        const LLViewerInventoryItem* inv_item = item_array.at(i).get();
        if (inv_item->getLinkedUUID() == linked_id)
        {
            result.push_back(item_array.at(i));
        }
    }
	return result;
}

bool LLAppearanceMgr::isLinkedInCOF(const LLUUID& item_id)
{
	LLInventoryModel::item_array_t links = LLAppearanceMgr::instance().findCOFItemLinks(item_id);
	return links.size() > 0;
}

void LLAppearanceMgr::removeAllClothesFromAvatar()
{
	// Fetch worn clothes (i.e. the ones in COF).
	LLInventoryModel::item_array_t clothing_items;
	LLInventoryModel::cat_array_t dummy;
	LLIsType is_clothing(LLAssetType::AT_CLOTHING);
	gInventory.collectDescendentsIf(getCOF(),
									dummy,
									clothing_items,
									LLInventoryModel::EXCLUDE_TRASH,
									is_clothing);
	uuid_vec_t item_ids;
	for (LLInventoryModel::item_array_t::iterator it = clothing_items.begin();
		it != clothing_items.end(); ++it)
	{
		item_ids.push_back((*it).get()->getLinkedUUID());
	}

	// Take them off by removing from COF.
	removeItemsFromAvatar(item_ids);
}

void LLAppearanceMgr::removeAllAttachmentsFromAvatar()
{
	if (!isAgentAvatarValid()) return;

	LLAgentWearables::llvo_vec_t objects_to_remove;
	
	for (LLVOAvatar::attachment_map_t::iterator iter = gAgentAvatarp->mAttachmentPoints.begin(); 
		 iter != gAgentAvatarp->mAttachmentPoints.end();)
	{
		LLVOAvatar::attachment_map_t::iterator curiter = iter++;
		LLViewerJointAttachment* attachment = curiter->second;
		for (LLViewerJointAttachment::attachedobjs_vec_t::iterator attachment_iter = attachment->mAttachedObjects.begin();
			 attachment_iter != attachment->mAttachedObjects.end();
			 ++attachment_iter)
		{
			LLViewerObject *attached_object = (*attachment_iter);
			if (attached_object)
			{
				objects_to_remove.push_back(attached_object);
			}
		}
	}
	uuid_vec_t ids_to_remove;
	for (LLAgentWearables::llvo_vec_t::iterator it = objects_to_remove.begin();
		 it != objects_to_remove.end();
		 ++it)
	{
		ids_to_remove.push_back((*it)->getAttachmentItemID());
	}
	removeItemsFromAvatar(ids_to_remove);
}

//void LLAppearanceMgr::removeCOFItemLinks(const LLUUID& item_id, LLPointer<LLInventoryCallback> cb)
// [SL:KB] - Patch: Appearance-AISFilter | Checked: 2015-05-02 (Catznip-3.7)
void LLAppearanceMgr::removeCOFItemLinks(const LLUUID& item_id, LLPointer<LLInventoryCallback> cb, bool immediate_delete)
// [/SL:KB]
{
	gInventory.addChangedMask(LLInventoryObserver::LABEL, item_id);

	LLInventoryModel::cat_array_t cat_array;
	LLInventoryModel::item_array_t item_array;
	gInventory.collectDescendents(LLAppearanceMgr::getCOF(),
								  cat_array,
								  item_array,
								  LLInventoryModel::EXCLUDE_TRASH);
	for (S32 i=0; i<item_array.size(); i++)
	{
		const LLViewerInventoryItem* item = item_array.at(i).get();
		if (item->getIsLinkType() && item->getLinkedUUID() == item_id)
		{
// [RLVa:KB] - Checked: 2013-02-12 (RLVa-1.4.8)
			if (rlv_handler_t::isEnabled())
			{
				RLV_ASSERT(rlvPredCanRemoveItem(item));
			}
// [/RLVa:KB]
//			bool immediate_delete = false;
//			if (item->getType() == LLAssetType::AT_OBJECT)
//			{
//				immediate_delete = true;
//			}
			remove_inventory_item(item->getUUID(), cb, immediate_delete);
		}
	}
}

void LLAppearanceMgr::removeCOFLinksOfType(LLWearableType::EType type, LLPointer<LLInventoryCallback> cb)
{
	LLFindWearablesOfType filter_wearables_of_type(type);
	LLInventoryModel::cat_array_t cats;
	LLInventoryModel::item_array_t items;
	LLInventoryModel::item_array_t::const_iterator it;

	gInventory.collectDescendentsIf(getCOF(), cats, items, true, filter_wearables_of_type);
	for (it = items.begin(); it != items.end(); ++it)
	{
		const LLViewerInventoryItem* item = *it;
		if (item->getIsLinkType()) // we must operate on links only
		{
// [RLVa:KB] - Checked: 2013-02-12 (RLVa-1.4.8)
			if (rlv_handler_t::isEnabled())
			{
				RLV_ASSERT(rlvPredCanRemoveItem(item));
			}
// [/RLVa:KB]
			remove_inventory_item(item->getUUID(), cb);
		}
	}
}

bool sort_by_linked_uuid(const LLViewerInventoryItem* item1, const LLViewerInventoryItem* item2)
{
	if (!item1 || !item2)
	{
		LL_WARNS() << "item1, item2 cannot be null, something is very wrong" << LL_ENDL;
		return true;
	}

	return item1->getLinkedUUID() < item2->getLinkedUUID();
}

void LLAppearanceMgr::updateIsDirty()
{
	LLUUID cof = getCOF();
	LLUUID base_outfit;

	// find base outfit link 
	const LLViewerInventoryItem* base_outfit_item = getBaseOutfitLink();
	LLViewerInventoryCategory* catp = NULL;
	if (base_outfit_item && base_outfit_item->getIsLinkType())
	{
		catp = base_outfit_item->getLinkedCategory();
	}
	if(catp && catp->getPreferredType() == LLFolderType::FT_OUTFIT)
	{
		base_outfit = catp->getUUID();
	}

	// Set dirty to "false" if no base outfit found to disable "Save"
	// and leave only "Save As" enabled in My Outfits.
	mOutfitIsDirty = false;

	if (base_outfit.notNull())
	{
		LLIsValidItemLink collector;

		LLInventoryModel::cat_array_t cof_cats;
		LLInventoryModel::item_array_t cof_items;
		gInventory.collectDescendentsIf(cof, cof_cats, cof_items,
									  LLInventoryModel::EXCLUDE_TRASH, collector);

		LLInventoryModel::cat_array_t outfit_cats;
		LLInventoryModel::item_array_t outfit_items;
		gInventory.collectDescendentsIf(base_outfit, outfit_cats, outfit_items,
									  LLInventoryModel::EXCLUDE_TRASH, collector);

		// <FS:TS> FIRE-3018: Ignore the bridge when checking for dirty.
		for (LLInventoryModel::item_array_t::iterator i = cof_items.begin(); i != cof_items.end(); ++i)
		{
			LLViewerInventoryItem *item = *i;

			if (item->getName() == FSLSLBridge::instance().currentFullName())
			{
				cof_items.erase( i );
				break;
			}
		}
		// </FS:TS>

		if(outfit_items.size() != cof_items.size())
		{
			// <FS:Ansariel> Change log tag for easier debugging
			//LL_DEBUGS("Avatar") << "item count different - base " << outfit_items.size() << " cof " << cof_items.size() << LL_ENDL;
			LL_DEBUGS("Outfit") << "item count different - base " << outfit_items.size() << " cof " << cof_items.size() << LL_ENDL;
			// Current outfit folder should have one more item than the outfit folder.
			// this one item is the link back to the outfit folder itself.
			mOutfitIsDirty = true;
			return;
		}

		//"dirty" - also means a difference in linked UUIDs and/or a difference in wearables order (links' descriptions)
		std::sort(cof_items.begin(), cof_items.end(), sort_by_linked_uuid);
		std::sort(outfit_items.begin(), outfit_items.end(), sort_by_linked_uuid);

		for (U32 i = 0; i < cof_items.size(); ++i)
		{
			LLViewerInventoryItem *item1 = cof_items.at(i);
			LLViewerInventoryItem *item2 = outfit_items.at(i);

			if (item1->getLinkedUUID() != item2->getLinkedUUID() || 
				item1->getName() != item2->getName() ||
				item1->getActualDescription() != item2->getActualDescription())
			{
				if (item1->getLinkedUUID() != item2->getLinkedUUID())
				{
					// <FS:Ansariel> Change log tag for easier debugging
					//LL_DEBUGS("Avatar") << "link id different " << LL_ENDL;
					LL_DEBUGS("Outfit") << "link id different for " << item1->getName() << " " << item2->getName() << LL_ENDL;
				}
				else
				{
					if (item1->getName() != item2->getName())
					{
						// <FS:Ansariel> Change log tag for easier debugging
						//LL_DEBUGS("Avatar") << "name different " << item1->getName() << " " << item2->getName() << LL_ENDL;
						LL_DEBUGS("Outfit") << "name different " << item1->getName() << " " << item2->getName() << LL_ENDL;
					}
					if (item1->getActualDescription() != item2->getActualDescription())
					{
						// <FS:Ansariel> Change log tag for easier debugging
						//LL_DEBUGS("Avatar") << "desc different " << item1->getActualDescription()
						LL_DEBUGS("Outfit") << "desc different " << item1->getActualDescription()
											<< " " << item2->getActualDescription() 
											<< " names " << item1->getName() << " " << item2->getName() << LL_ENDL;
					}
				}
				mOutfitIsDirty = true;
				return;
			}
		}
	}
	llassert(!mOutfitIsDirty);
	// <FS:Ansariel> Change log tag for easier debugging
	//LL_DEBUGS("Avatar") << "clean" << LL_ENDL;
	LL_DEBUGS("Outfit") << "clean" << LL_ENDL;
}

// *HACK: Must match name in Library or agent inventory
const std::string ROOT_GESTURES_FOLDER = "Gestures";
const std::string COMMON_GESTURES_FOLDER = "Common Gestures";
const std::string MALE_GESTURES_FOLDER = "Male Gestures";
const std::string FEMALE_GESTURES_FOLDER = "Female Gestures";
const std::string SPEECH_GESTURES_FOLDER = "Speech Gestures";
const std::string OTHER_GESTURES_FOLDER = "Other Gestures";

void LLAppearanceMgr::copyLibraryGestures()
{
	LL_INFOS("Avatar") << self_av_string() << "Copying library gestures" << LL_ENDL;

	// Copy gestures
	LLUUID lib_gesture_cat_id =
		gInventory.findLibraryCategoryUUIDForType(LLFolderType::FT_GESTURE,false);
	if (lib_gesture_cat_id.isNull())
	{
		LL_WARNS() << "Unable to copy gestures, source category not found" << LL_ENDL;
	}
	LLUUID dst_id = gInventory.findCategoryUUIDForType(LLFolderType::FT_GESTURE);

	std::vector<std::string> gesture_folders_to_copy;
	gesture_folders_to_copy.push_back(MALE_GESTURES_FOLDER);
	gesture_folders_to_copy.push_back(FEMALE_GESTURES_FOLDER);
	gesture_folders_to_copy.push_back(COMMON_GESTURES_FOLDER);
	gesture_folders_to_copy.push_back(SPEECH_GESTURES_FOLDER);
	gesture_folders_to_copy.push_back(OTHER_GESTURES_FOLDER);

	for(std::vector<std::string>::iterator it = gesture_folders_to_copy.begin();
		it != gesture_folders_to_copy.end();
		++it)
	{
		std::string& folder_name = *it;

		LLPointer<LLInventoryCallback> cb(NULL);

		// After copying gestures, activate Common, Other, plus
		// Male and/or Female, depending upon the initial outfit gender.
		ESex gender = gAgentAvatarp->getSex();

		std::string activate_male_gestures;
		std::string activate_female_gestures;
		switch (gender) {
			case SEX_MALE:
				activate_male_gestures = MALE_GESTURES_FOLDER;
				break;
			case SEX_FEMALE:
				activate_female_gestures = FEMALE_GESTURES_FOLDER;
				break;
			case SEX_BOTH:
				activate_male_gestures = MALE_GESTURES_FOLDER;
				activate_female_gestures = FEMALE_GESTURES_FOLDER;
				break;
		}

		if (folder_name == activate_male_gestures ||
			folder_name == activate_female_gestures ||
			folder_name == COMMON_GESTURES_FOLDER ||
			folder_name == OTHER_GESTURES_FOLDER)
		{
			cb = new LLBoostFuncInventoryCallback(activate_gesture_cb);
		}

		LLUUID cat_id = findDescendentCategoryIDByName(lib_gesture_cat_id,folder_name);
		if (cat_id.isNull())
		{
			LL_WARNS() << self_av_string() << "failed to find gesture folder for " << folder_name << LL_ENDL;
		}
		else
		{
			LL_DEBUGS("Avatar") << self_av_string() << "initiating fetch and copy for " << folder_name << " cat_id " << cat_id << LL_ENDL;
			callAfterCategoryFetch(cat_id,
								   boost::bind(&LLAppearanceMgr::shallowCopyCategory,
											   &LLAppearanceMgr::instance(),
											   cat_id, dst_id, cb));
		}
	}
}

// Handler for anything that's deferred until avatar de-clouds.
void LLAppearanceMgr::onFirstFullyVisible()
{
	gAgentAvatarp->outputRezTiming("Avatar fully loaded");
	gAgentAvatarp->reportAvatarRezTime();
	gAgentAvatarp->debugAvatarVisible();

	// If this is the first time we've ever logged in,
	// then copy default gestures from the library.
	if (gAgent.isFirstLogin()) {
		copyLibraryGestures();
	}
}

// update "dirty" state - defined outside class to allow for calling
// after appearance mgr instance has been destroyed.
void appearance_mgr_update_dirty_state()
{
	if (LLAppearanceMgr::instanceExists())
	{
		LLAppearanceMgr::getInstance()->updateIsDirty();
		LLAppearanceMgr::getInstance()->setOutfitLocked(false);
		gAgentWearables.notifyLoadingFinished();
	}
}

void update_base_outfit_after_ordering()
{
	LLAppearanceMgr& app_mgr = LLAppearanceMgr::instance();
	
	LLPointer<LLInventoryCallback> dirty_state_updater =
		new LLBoostFuncInventoryCallback(no_op_inventory_func, appearance_mgr_update_dirty_state);

	//COF contains only links so we copy to the Base Outfit only links
	const LLUUID base_outfit_id = app_mgr.getBaseOutfitUUID();
	bool copy_folder_links = false;
	app_mgr.slamCategoryLinks(app_mgr.getCOF(), base_outfit_id, copy_folder_links, dirty_state_updater);

}

// Save COF changes - update the contents of the current base outfit
// to match the current COF. Fails if no current base outfit is set.
bool LLAppearanceMgr::updateBaseOutfit()
{
	if (isOutfitLocked())
	{
		// don't allow modify locked outfit
		llassert(!isOutfitLocked());
		return false;
	}

	setOutfitLocked(true);

	gAgentWearables.notifyLoadingStarted();

	const LLUUID base_outfit_id = getBaseOutfitUUID();
	if (base_outfit_id.isNull()) return false;
	LL_DEBUGS("Avatar") << "saving cof to base outfit " << base_outfit_id << LL_ENDL;

	LLPointer<LLInventoryCallback> cb =
		new LLBoostFuncInventoryCallback(no_op_inventory_func, update_base_outfit_after_ordering);
	// Really shouldn't be needed unless there's a race condition -
	// updateAppearanceFromCOF() already calls updateClothingOrderingInfo.
	updateClothingOrderingInfo(LLUUID::null, cb);

	return true;
}

void LLAppearanceMgr::divvyWearablesByType(const LLInventoryModel::item_array_t& items, wearables_by_type_t& items_by_type)
{
	items_by_type.resize(LLWearableType::WT_COUNT);
	if (items.empty()) return;

	for (S32 i=0; i<items.size(); i++)
	{
		LLViewerInventoryItem *item = items.at(i);
		if (!item)
		{
			LL_WARNS("Appearance") << "NULL item found" << LL_ENDL;
			continue;
		}
		// Ignore non-wearables.
		if (!item->isWearableType())
			continue;
		LLWearableType::EType type = item->getWearableType();
		if(type < 0 || type >= LLWearableType::WT_COUNT)
		{
			LL_WARNS("Appearance") << "Invalid wearable type. Inventory type does not match wearable flag bitfield." << LL_ENDL;
			continue;
		}
		items_by_type[type].push_back(item);
	}
}

std::string build_order_string(LLWearableType::EType type, U32 i)
{
		std::ostringstream order_num;
		order_num << ORDER_NUMBER_SEPARATOR << type * 100 + i;
		return order_num.str();
}

struct WearablesOrderComparator
{
	LOG_CLASS(WearablesOrderComparator);
	WearablesOrderComparator(const LLWearableType::EType type)
	{
		mControlSize = build_order_string(type, 0).size();
	};

	bool operator()(const LLInventoryItem* item1, const LLInventoryItem* item2)
	{
		const std::string& desc1 = item1->getActualDescription();
		const std::string& desc2 = item2->getActualDescription();
		
		bool item1_valid = (desc1.size() == mControlSize) && (ORDER_NUMBER_SEPARATOR == desc1[0]);
		bool item2_valid = (desc2.size() == mControlSize) && (ORDER_NUMBER_SEPARATOR == desc2[0]);

		if (item1_valid && item2_valid)
			return desc1 < desc2;

		//we need to sink down invalid items: items with empty descriptions, items with "Broken link" descriptions,
		//items with ordering information but not for the associated wearables type
		if (!item1_valid && item2_valid) 
			return false;
		else if (item1_valid && !item2_valid)
			return true;

		return item1->getName() < item2->getName();
	}

	U32 mControlSize;
};

void LLAppearanceMgr::getWearableOrderingDescUpdates(LLInventoryModel::item_array_t& wear_items,
													 desc_map_t& desc_map)
{
	wearables_by_type_t items_by_type(LLWearableType::WT_COUNT);
	divvyWearablesByType(wear_items, items_by_type);

	for (U32 type = LLWearableType::WT_SHIRT; type < LLWearableType::WT_COUNT; type++)
	{
		U32 size = items_by_type[type].size();
		if (!size) continue;
		
		//sinking down invalid items which need reordering
		std::sort(items_by_type[type].begin(), items_by_type[type].end(), WearablesOrderComparator((LLWearableType::EType) type));
		
		//requesting updates only for those links which don't have "valid" descriptions
		for (U32 i = 0; i < size; i++)
		{
			LLViewerInventoryItem* item = items_by_type[type][i];
			if (!item) continue;
			
			std::string new_order_str = build_order_string((LLWearableType::EType)type, i);
			if (new_order_str == item->getActualDescription()) continue;
			
			desc_map[item->getUUID()] = new_order_str;
		}
	}
}

bool LLAppearanceMgr::validateClothingOrderingInfo(LLUUID cat_id)
{
	// COF is processed if cat_id is not specified
	if (cat_id.isNull())
	{
		cat_id = getCOF();
	}

	LLInventoryModel::item_array_t wear_items;
	getDescendentsOfAssetType(cat_id, wear_items, LLAssetType::AT_CLOTHING);

	// Identify items for which desc needs to change.
	desc_map_t desc_map;
	getWearableOrderingDescUpdates(wear_items, desc_map);

	for (desc_map_t::const_iterator it = desc_map.begin();
		 it != desc_map.end(); ++it)
	{
		const LLUUID& item_id = it->first;
		const std::string& new_order_str = it->second;
		LLViewerInventoryItem *item = gInventory.getItem(item_id);
		LL_WARNS() << "Order validation fails: " << item->getName()
				<< " needs to update desc to: " << new_order_str
				<< " (from: " << item->getActualDescription() << ")" << LL_ENDL;
	}
	
	return desc_map.size() == 0;
}

void LLAppearanceMgr::updateClothingOrderingInfo(LLUUID cat_id,
												 LLPointer<LLInventoryCallback> cb)
{
	// COF is processed if cat_id is not specified
	if (cat_id.isNull())
	{
		cat_id = getCOF();
	}

	LLInventoryModel::item_array_t wear_items;
	getDescendentsOfAssetType(cat_id, wear_items, LLAssetType::AT_CLOTHING);

	// Identify items for which desc needs to change.
	desc_map_t desc_map;
	getWearableOrderingDescUpdates(wear_items, desc_map);

	for (desc_map_t::const_iterator it = desc_map.begin();
		 it != desc_map.end(); ++it)
	{
		LLSD updates;
		const LLUUID& item_id = it->first;
		const std::string& new_order_str = it->second;
		LLViewerInventoryItem *item = gInventory.getItem(item_id);
		LL_DEBUGS("Avatar") << item->getName() << " updating desc to: " << new_order_str
			<< " (was: " << item->getActualDescription() << ")" << LL_ENDL;
		updates["desc"] = new_order_str;
		update_inventory_item(item_id,updates,cb);
	}
		
}


LLSD LLAppearanceMgr::dumpCOF() const
{
	LLSD links = LLSD::emptyArray();
	LLMD5 md5;
	
	LLInventoryModel::cat_array_t cat_array;
	LLInventoryModel::item_array_t item_array;
	gInventory.collectDescendents(getCOF(),cat_array,item_array,LLInventoryModel::EXCLUDE_TRASH);
	for (S32 i=0; i<item_array.size(); i++)
	{
		const LLViewerInventoryItem* inv_item = item_array.at(i).get();
		LLSD item;
		LLUUID item_id(inv_item->getUUID());
		md5.update((unsigned char*)item_id.mData, 16);
		item["description"] = inv_item->getActualDescription();
		md5.update(inv_item->getActualDescription());
		item["asset_type"] = inv_item->getActualType();
		LLUUID linked_id(inv_item->getLinkedUUID());
		item["linked_id"] = linked_id;
		md5.update((unsigned char*)linked_id.mData, 16);

		if (LLAssetType::AT_LINK == inv_item->getActualType())
		{
			const LLViewerInventoryItem* linked_item = inv_item->getLinkedItem();
			if (NULL == linked_item)
			{
				LL_WARNS() << "Broken link for item '" << inv_item->getName()
						<< "' (" << inv_item->getUUID()
						<< ") during requestServerAppearanceUpdate" << LL_ENDL;
				continue;
			}
			// Some assets may be 'hidden' and show up as null in the viewer.
			//if (linked_item->getAssetUUID().isNull())
			//{
			//	LL_WARNS() << "Broken link (null asset) for item '" << inv_item->getName()
			//			<< "' (" << inv_item->getUUID()
			//			<< ") during requestServerAppearanceUpdate" << LL_ENDL;
			//	continue;
			//}
			LLUUID linked_asset_id(linked_item->getAssetUUID());
			md5.update((unsigned char*)linked_asset_id.mData, 16);
			U32 flags = linked_item->getFlags();
			md5.update(boost::lexical_cast<std::string>(flags));
		}
		else if (LLAssetType::AT_LINK_FOLDER != inv_item->getActualType())
		{
			LL_WARNS() << "Non-link item '" << inv_item->getName()
					<< "' (" << inv_item->getUUID()
					<< ") type " << (S32) inv_item->getActualType()
					<< " during requestServerAppearanceUpdate" << LL_ENDL;
			continue;
		}
		links.append(item);
	}
	LLSD result = LLSD::emptyMap();
	result["cof_contents"] = links;
	char cof_md5sum[MD5HEX_STR_SIZE];
	md5.finalize();
	md5.hex_digest(cof_md5sum);
	result["cof_md5sum"] = std::string(cof_md5sum);
	return result;
}

void LLAppearanceMgr::requestServerAppearanceUpdate()
{
    LLCoros::instance().launch("LLAppearanceMgr::serverAppearanceUpdateCoro",
        boost::bind(&LLAppearanceMgr::serverAppearanceUpdateCoro, this));
}

void LLAppearanceMgr::serverAppearanceUpdateCoro()
{
    // If we have already received an update for this or higher cof version, ignore.
    S32 cofVersion = getCOFVersion();
    S32 lastRcv = gAgentAvatarp->mLastUpdateReceivedCOFVersion;
    S32 lastReq = gAgentAvatarp->mLastUpdateRequestCOFVersion;

    //----------------
    // move out of coroutine
    if (!gAgent.getRegion())
    {
        LL_WARNS("Avatar") << "Region not set, cannot request server appearance update" << LL_ENDL;
        return;
    }
    if (gAgent.getRegion()->getCentralBakeVersion() == 0)
    {
        LL_WARNS("Avatar") << "Region does not support baking" << LL_ENDL;
    }

    std::string url = gAgent.getRegion()->getCapability("UpdateAvatarAppearance");
    if (url.empty())
    {
        LL_WARNS("Agent") << "Could not retrieve region capability \"UpdateAvatarAppearance\"" << LL_ENDL;
    }

    //----------------
    if (gAgentAvatarp->isEditingAppearance())
    {
        LL_WARNS("Avatar") << "Avatar editing appearance, not sending request." << LL_ENDL;
        // don't send out appearance updates if in appearance editing mode
        return;
    }

    LL_DEBUGS("Avatar") << "COF version=" << cofVersion <<
        " last_rcv=" << lastRcv <<
        " last_req=" << lastReq << LL_ENDL;

    if (cofVersion < lastRcv)
    {
        LL_WARNS("Avatar") << "Have already received update for cof version " << lastRcv
            << " will not request for " << cofVersion << LL_ENDL;
        return;
    }
    if (lastReq >= cofVersion)
    {
        LL_WARNS("Avatar") << "Request already in flight for cof version " << lastReq
            << " will not request for " << cofVersion << LL_ENDL;
        return;
    }

    // Actually send the request.
    LL_DEBUGS("Avatar") << "Will send request for cof_version " << cofVersion << LL_ENDL;

<<<<<<< HEAD
// [SL:KB] - Patch: Appearance-Misc | Checked: 2015-06-27 (Catznip-3.7)
// Bad hack but if the viewer and server COF versions get out of sync all appearance requests will start to fail from that point on and require a relog to fix
class LLSyncCofVersionResponder : public LLHTTPClient::Responder
{
	LOG_CLASS(LLSyncCofVersionResponder);
public:
	LLSyncCofVersionResponder() : LLHTTPClient::Responder()
	{
		mRetryPolicy = new LLAdaptiveRetryPolicy(1.0, 16.0, 2.0, 3);
	}

	virtual ~LLSyncCofVersionResponder()
	{
		// Try and request an update even if we fail
		LLAppearanceMgr::instance().requestServerAppearanceUpdate();
	}

protected:
	virtual void httpSuccess()
	{
		LL_INFOS() << "Successfully incremented agent's COF." << LL_ENDL;

		const LLSD& sdContent = getContent();
		if (!sdContent.isMap())
		{
			failureResult(HTTP_INTERNAL_ERROR, "Malformed response contents", sdContent);
			return;
		}

		// Slam the server version onto the local version
		LLViewerInventoryCategory* pCOF = gInventory.getCategory(LLAppearanceMgr::instance().getCOF());
		if (pCOF)
		{
			S32 cofVersion = sdContent["version"].asInteger();
			LL_INFOS() << "Slamming server COF version: was " << pCOF->getVersion() << " now " << cofVersion << LL_ENDL;
			pCOF->setVersion(cofVersion);
			llassert(gAgentAvatarp->mLastUpdateReceivedCOFVersion < cofVersion);
		}

		// The viewer version tends to be ahead of the server version so make sure our new request doesn't appear to be stale
		gAgentAvatarp->mLastUpdateRequestCOFVersion = gAgentAvatarp->mLastUpdateReceivedCOFVersion;
	}

	virtual void httpFailure()
	{
		LL_WARNS("Avatar") << "While attempting to increment the agent's cof we got an error " << dumpResponse() << LL_ENDL;

		F32 seconds_to_wait;
		mRetryPolicy->onFailure(getStatus(), getResponseHeaders());
		if (mRetryPolicy->shouldRetry(seconds_to_wait))
		{
			LL_INFOS() << "retrying" << LL_ENDL;
			doAfterInterval(boost::bind(&LLAppearanceMgr::incrementCofVersion, LLAppearanceMgr::getInstance(), LLHTTPClient::ResponderPtr(this)), seconds_to_wait);
		}
		else
		{
			LL_WARNS() << "giving up after too many retries" << LL_ENDL;
		}
	}

private:
	LLPointer<LLHTTPRetryPolicy> mRetryPolicy;
};

void LLAppearanceMgr::syncCofVersionAndRefresh()
{
	incrementCofVersion(LLHTTPClient::ResponderPtr(new LLSyncCofVersionResponder()));
}
// [/SL:KB]

void LLAppearanceMgr::incrementCofVersion(LLHTTPClient::ResponderPtr responder_ptr)
{
	// If we don't have a region, report it as an error
	if (gAgent.getRegion() == NULL)
	{
		LL_WARNS() << "Region not set, cannot request cof_version increment" << LL_ENDL;
		return;
	}

//	std::string url = gAgent.getRegion()->getCapability("IncrementCofVersion");
// [SL:KB] - Patch: Appearance-Misc | Checked: 2015-06-27 (Catznip-3.7)
	std::string url = gAgent.getRegion()->getCapability("IncrementCOFVersion");
// [/SL:KB]
	if (url.empty())
	{
		LL_WARNS() << "No cap for IncrementCofVersion." << LL_ENDL;
		return;
	}
=======
    LLCoreHttpUtil::HttpCoroutineAdapter::ptr_t httpAdapter(new LLCoreHttpUtil::HttpCoroutineAdapter(
        "UpdateAvatarAppearance", gAgent.getAgentPolicy()));

    S32 reqCofVersion = cofVersion;
    if (gSavedSettings.getBOOL("DebugForceAppearanceRequestFailure"))
    {
        reqCofVersion += 999;
        LL_WARNS("Avatar") << "Forcing version failure on COF Baking" << LL_ENDL;
    }
>>>>>>> abf9ccb0

    do 
    {
        LLCore::HttpRequest::ptr_t httpRequest(new LLCore::HttpRequest());

        LLSD postData;
        if (gSavedSettings.getBOOL("DebugAvatarExperimentalServerAppearanceUpdate"))
        {
            postData = dumpCOF();
        }
        else
        {
            postData["cof_version"] = reqCofVersion;
        }

        gAgentAvatarp->mLastUpdateRequestCOFVersion = reqCofVersion;

        LLSD result = httpAdapter->postAndSuspend(httpRequest, url, postData);

        LLSD httpResults = result[LLCoreHttpUtil::HttpCoroutineAdapter::HTTP_RESULTS];
        LLCore::HttpStatus status = LLCoreHttpUtil::HttpCoroutineAdapter::getStatusFromLLSD(httpResults);

        if (!status || !result["success"].asBoolean())
        {
            std::string message = (result.has("error")) ? result["error"].asString() : status.toString();
            LL_WARNS("Avatar") << "Appearance Failure. server responded with \"" << message << "\"" << LL_ENDL;

            // We may have requested a bake for a stale COF (especially if the inventory 
            // is still updating.  If that is the case re send the request with the 
            // corrected COF version.  (This may also be the case if the viewer is running 
            // on multiple machines.
            if (result.has("expected"))
            {
                reqCofVersion = result["expected"].asInteger();

                LL_WARNS("Avatar") << "Will Retry with expected COF value of " << reqCofVersion << LL_ENDL;
                continue;
            }

            break;
        }

        LL_DEBUGS("Avatar") << "succeeded" << LL_ENDL;
        if (gSavedSettings.getBOOL("DebugAvatarAppearanceMessage"))
        {
            dump_sequential_xml(gAgentAvatarp->getFullname() + "_appearance_request_ok", result);
        }

        break;
    } while (true);

}

/*static*/
void LLAppearanceMgr::debugAppearanceUpdateCOF(const LLSD& content)
{
    dump_sequential_xml(gAgentAvatarp->getFullname() + "_appearance_request_error", content);

    LL_INFOS("Avatar") << "AIS COF, version received: " << content["expected"].asInteger()
        << " ================================= " << LL_ENDL;
    std::set<LLUUID> ais_items, local_items;
    const LLSD& cof_raw = content["cof_raw"];
    for (LLSD::array_const_iterator it = cof_raw.beginArray();
        it != cof_raw.endArray(); ++it)
    {
        const LLSD& item = *it;
        if (item["parent_id"].asUUID() == LLAppearanceMgr::instance().getCOF())
        {
            ais_items.insert(item["item_id"].asUUID());
            if (item["type"].asInteger() == 24) // link
            {
                LL_INFOS("Avatar") << "AIS Link: item_id: " << item["item_id"].asUUID()
                    << " linked_item_id: " << item["asset_id"].asUUID()
                    << " name: " << item["name"].asString()
                    << LL_ENDL;
            }
            else if (item["type"].asInteger() == 25) // folder link
            {
                LL_INFOS("Avatar") << "AIS Folder link: item_id: " << item["item_id"].asUUID()
                    << " linked_item_id: " << item["asset_id"].asUUID()
                    << " name: " << item["name"].asString()
                    << LL_ENDL;
            }
            else
            {
                LL_INFOS("Avatar") << "AIS Other: item_id: " << item["item_id"].asUUID()
                    << " linked_item_id: " << item["asset_id"].asUUID()
                    << " name: " << item["name"].asString()
                    << " type: " << item["type"].asInteger()
                    << LL_ENDL;
            }
        }
    }
    LL_INFOS("Avatar") << LL_ENDL;
    LL_INFOS("Avatar") << "Local COF, version requested: " << content["observed"].asInteger()
        << " ================================= " << LL_ENDL;
    LLInventoryModel::cat_array_t cat_array;
    LLInventoryModel::item_array_t item_array;
    gInventory.collectDescendents(LLAppearanceMgr::instance().getCOF(),
        cat_array, item_array, LLInventoryModel::EXCLUDE_TRASH);
    for (S32 i = 0; i < item_array.size(); i++)
    {
        const LLViewerInventoryItem* inv_item = item_array.at(i).get();
        local_items.insert(inv_item->getUUID());
        LL_INFOS("Avatar") << "LOCAL: item_id: " << inv_item->getUUID()
            << " linked_item_id: " << inv_item->getLinkedUUID()
            << " name: " << inv_item->getName()
            << " parent: " << inv_item->getParentUUID()
            << LL_ENDL;
    }
    LL_INFOS("Avatar") << " ================================= " << LL_ENDL;
    S32 local_only = 0, ais_only = 0;
    for (std::set<LLUUID>::iterator it = local_items.begin(); it != local_items.end(); ++it)
    {
        if (ais_items.find(*it) == ais_items.end())
        {
            LL_INFOS("Avatar") << "LOCAL ONLY: " << *it << LL_ENDL;
            local_only++;
        }
    }
    for (std::set<LLUUID>::iterator it = ais_items.begin(); it != ais_items.end(); ++it)
    {
        if (local_items.find(*it) == local_items.end())
        {
            LL_INFOS("Avatar") << "AIS ONLY: " << *it << LL_ENDL;
            ais_only++;
        }
    }
    if (local_only == 0 && ais_only == 0)
    {
        LL_INFOS("Avatar") << "COF contents identical, only version numbers differ (req "
            << content["observed"].asInteger()
            << " rcv " << content["expected"].asInteger()
            << ")" << LL_ENDL;
    }
}


std::string LLAppearanceMgr::getAppearanceServiceURL() const
{
	if (gSavedSettings.getString("DebugAvatarAppearanceServiceURLOverride").empty())
	{
		return mAppearanceServiceURL;
	}
	return gSavedSettings.getString("DebugAvatarAppearanceServiceURLOverride");
}

void show_created_outfit(LLUUID& folder_id, bool show_panel = true)
{
	if (!LLApp::isRunning())
	{
		LL_WARNS() << "called during shutdown, skipping" << LL_ENDL;
		return;
	}
	
	LL_DEBUGS("Avatar") << "called" << LL_ENDL;
	LLSD key;
	
	//EXT-7727. For new accounts inventory callback is created during login process
	// and may be processed after login process is finished
	if (show_panel)
	{
		LL_DEBUGS("Avatar") << "showing panel" << LL_ENDL;
		LLFloaterSidePanelContainer::showPanel("appearance", "panel_outfits_inventory", key);
		
	}
	LLOutfitsList *outfits_list =
		dynamic_cast<LLOutfitsList*>(LLFloaterSidePanelContainer::getPanel("appearance", "outfitslist_tab"));
	if (outfits_list)
	{
		outfits_list->setSelectedOutfitByUUID(folder_id);
	}
	
	LLAppearanceMgr::getInstance()->updateIsDirty();
	gAgentWearables.notifyLoadingFinished(); // New outfit is saved.
	LLAppearanceMgr::getInstance()->updatePanelOutfitName("");

	// For SSB, need to update appearance after we add a base outfit
	// link, since, the COF version has changed. There is a race
	// condition in initial outfit setup which can lead to rez
	// failures - SH-3860.
	LL_DEBUGS("Avatar") << "requesting appearance update after createBaseOutfitLink" << LL_ENDL;
	LLPointer<LLInventoryCallback> cb = new LLUpdateAppearanceOnDestroy;
	LLAppearanceMgr::getInstance()->createBaseOutfitLink(folder_id, cb);
}

void LLAppearanceMgr::onOutfitFolderCreated(const LLUUID& folder_id, bool show_panel)
{
	LLPointer<LLInventoryCallback> cb =
		new LLBoostFuncInventoryCallback(no_op_inventory_func,
										 boost::bind(&LLAppearanceMgr::onOutfitFolderCreatedAndClothingOrdered,this,folder_id,show_panel));
	updateClothingOrderingInfo(LLUUID::null, cb);
}

void LLAppearanceMgr::onOutfitFolderCreatedAndClothingOrdered(const LLUUID& folder_id, bool show_panel)
{
	LLPointer<LLInventoryCallback> cb =
		new LLBoostFuncInventoryCallback(no_op_inventory_func,
										 boost::bind(show_created_outfit,folder_id,show_panel));
	bool copy_folder_links = false;
	slamCategoryLinks(getCOF(), folder_id, copy_folder_links, cb);
}

void LLAppearanceMgr::makeNewOutfitLinks(const std::string& new_folder_name, bool show_panel)
{
	if (!isAgentAvatarValid()) return;

	LL_DEBUGS("Avatar") << "creating new outfit" << LL_ENDL;

	gAgentWearables.notifyLoadingStarted();

	// First, make a folder in the My Outfits directory.
	const LLUUID parent_id = gInventory.findCategoryUUIDForType(LLFolderType::FT_MY_OUTFITS);
    if (AISAPI::isAvailable())
	{
		// cap-based category creation was buggy until recently. use
		// existence of AIS as an indicator the fix is present. Does
		// not actually use AIS to create the category.
		inventory_func_type func = boost::bind(&LLAppearanceMgr::onOutfitFolderCreated,this,_1,show_panel);
		LLUUID folder_id = gInventory.createNewCategory(
			parent_id,
			LLFolderType::FT_OUTFIT,
			new_folder_name,
			func);
	}
	else
	{		
		LLUUID folder_id = gInventory.createNewCategory(
			parent_id,
			LLFolderType::FT_OUTFIT,
			new_folder_name);
		onOutfitFolderCreated(folder_id, show_panel);
	}
}

void LLAppearanceMgr::wearBaseOutfit()
{
	const LLUUID& base_outfit_id = getBaseOutfitUUID();
	if (base_outfit_id.isNull()) return;
	
	updateCOF(base_outfit_id);
}

//void LLAppearanceMgr::removeItemsFromAvatar(const uuid_vec_t& ids_to_remove)
// [SL:KB] - Patch: Appearance-Misc | Checked: 2015-05-05 (Catznip-3.7)
void LLAppearanceMgr::removeItemsFromAvatar(const uuid_vec_t& ids_to_remove, LLPointer<LLInventoryCallback> cb /*= NULL*/, bool immediate_delete /*= false*/)
// [/SL:KB]
{
	if (ids_to_remove.empty())
	{
		LL_WARNS() << "called with empty list, nothing to do" << LL_ENDL;
		return;
	}
// [RLVa:KB] - Checked: 2013-02-12 (RLVa-1.4.8)
//	LLPointer<LLInventoryCallback> cb = NULL;
	for (uuid_vec_t::const_iterator it = ids_to_remove.begin(); it != ids_to_remove.end(); ++it)
	{
		const LLUUID& id_to_remove = *it;
		const LLUUID& linked_item_id = gInventory.getLinkedItemID(id_to_remove);

		if ( (rlv_handler_t::isEnabled()) && (!rlvPredCanRemoveItem(linked_item_id)) )
		{
			continue;
		}

		// <FS:Ansariel> LSL Bridge
		if (FSLSLBridge::instance().canUseBridge() && linked_item_id == FSLSLBridge::instance().getBridge()->getUUID())
		{
			continue;
		}
		// </FS:Ansariel>

		LLViewerInventoryItem *item = gInventory.getItem(linked_item_id);
		if (item && item->getType() == LLAssetType::AT_OBJECT)
		{
			LL_DEBUGS("Avatar") << "ATT removing attachment " << item->getName() << " id " << item->getUUID() << LL_ENDL;
		}

		if (!cb)
			cb = new LLUpdateAppearanceOnDestroy();
		removeCOFItemLinks(linked_item_id, cb, immediate_delete);
// [SL:KB] - Patch: Appearance-SyncAttach | Checked: 2015-03-01 (Catznip-3.7)
		LLAttachmentsMgr::instance().clearPendingAttachmentLink(linked_item_id);
// [/SL:KB]
		addDoomedTempAttachment(linked_item_id);
	}
// [/RLVa:KB]
////	LLPointer<LLInventoryCallback> cb = new LLUpdateAppearanceOnDestroy;
//// [SL:KB] - Patch: Appearance-Misc | Checked: 2015-05-05 (Catznip-3.7)
//	if (!cb)
//	{
//		cb = new LLUpdateAppearanceOnDestroy;
//	}
//// [/SL:KB]
//	for (uuid_vec_t::const_iterator it = ids_to_remove.begin(); it != ids_to_remove.end(); ++it)
//	{
//		const LLUUID& id_to_remove = *it;
//		const LLUUID& linked_item_id = gInventory.getLinkedItemID(id_to_remove);
//// [SL:KB] - Patch: Appearance-Misc | Checked: 2015-05-05 (Catznip-3.7)
//		removeCOFItemLinks(linked_item_id, cb, immediate_delete);
//// [/SL:KB]
////		removeCOFItemLinks(linked_item_id, cb);
//		addDoomedTempAttachment(linked_item_id);
//	}
}

//void LLAppearanceMgr::removeItemFromAvatar(const LLUUID& id_to_remove)
// [SL:KB] - Patch: Appearance-Misc | Checked: 2015-05-05 (Catznip-3.7)
void LLAppearanceMgr::removeItemFromAvatar(const LLUUID& id_to_remove, LLPointer<LLInventoryCallback> cb /*= NULL*/, bool immediate_delete /*= false*/)
// [/SL:KB]
{
	uuid_vec_t ids_to_remove;
	ids_to_remove.push_back(id_to_remove);
// [SL:KB] - Patch: Appearance-Misc | Checked: 2015-05-05 (Catznip-3.7)
	removeItemsFromAvatar(ids_to_remove, cb, immediate_delete);
// [/SL:KB]
//	removeItemsFromAvatar(ids_to_remove);
}


// Adds the given item ID to mDoomedTempAttachmentIDs iff it's a temp attachment
void LLAppearanceMgr::addDoomedTempAttachment(const LLUUID& id_to_remove)
{
	LLViewerObject * attachmentp = gAgentAvatarp->findAttachmentByID(id_to_remove);
	if (attachmentp &&
		attachmentp->isTempAttachment())
	{	// If this is a temp attachment and we want to remove it, record the ID 
		// so it will be deleted when attachments are synced up with COF
		mDoomedTempAttachmentIDs.insert(id_to_remove);
		//LL_INFOS() << "Will remove temp attachment id " << id_to_remove << LL_ENDL;
	}
}

// Find AND REMOVES the given UUID from mDoomedTempAttachmentIDs
bool LLAppearanceMgr::shouldRemoveTempAttachment(const LLUUID& item_id)
{
	doomed_temp_attachments_t::iterator iter = mDoomedTempAttachmentIDs.find(item_id);
	if (iter != mDoomedTempAttachmentIDs.end())
	{
		mDoomedTempAttachmentIDs.erase(iter);
		return true;
	}
	return false;
}


bool LLAppearanceMgr::moveWearable(LLViewerInventoryItem* item, bool closer_to_body)
{
	if (!item || !item->isWearableType()) return false;
	if (item->getType() != LLAssetType::AT_CLOTHING) return false;
	if (!gInventory.isObjectDescendentOf(item->getUUID(), getCOF())) return false;

	LLInventoryModel::cat_array_t cats;
	LLInventoryModel::item_array_t items;
	LLFindWearablesOfType filter_wearables_of_type(item->getWearableType());
	gInventory.collectDescendentsIf(getCOF(), cats, items, true, filter_wearables_of_type);
	if (items.empty()) return false;

	// We assume that the items have valid descriptions.
	std::sort(items.begin(), items.end(), WearablesOrderComparator(item->getWearableType()));

	if (closer_to_body && items.front() == item) return false;
	if (!closer_to_body && items.back() == item) return false;
	
	LLInventoryModel::item_array_t::iterator it = std::find(items.begin(), items.end(), item);
	if (items.end() == it) return false;


	//swapping descriptions
	closer_to_body ? --it : ++it;
	LLViewerInventoryItem* swap_item = *it;
	if (!swap_item) return false;
	std::string tmp = swap_item->getActualDescription();
	swap_item->setDescription(item->getActualDescription());
	item->setDescription(tmp);

	// LL_DEBUGS("Inventory") << "swap, item "
	// 					   << ll_pretty_print_sd(item->asLLSD())
	// 					   << " swap_item "
	// 					   << ll_pretty_print_sd(swap_item->asLLSD()) << LL_ENDL;

	// FIXME switch to use AISv3 where supported.
	//items need to be updated on a dataserver
	item->setComplete(TRUE);
	item->updateServer(FALSE);
	gInventory.updateItem(item);

	swap_item->setComplete(TRUE);
	swap_item->updateServer(FALSE);
	gInventory.updateItem(swap_item);

	//to cause appearance of the agent to be updated
	bool result = false;
	// <FS> Compiler appeasement by Cinder Roxley
	//if (result = gAgentWearables.moveWearable(item, closer_to_body))
	if ((result = gAgentWearables.moveWearable(item, closer_to_body)))
	// </FS>
	{
		// <FS:Ansariel> [Legacy Bake]
		//gAgentAvatarp->wearableUpdated(item->getWearableType());
		gAgentAvatarp->wearableUpdated(item->getWearableType(), FALSE);
	}

	setOutfitDirty(true);

	//*TODO do we need to notify observers here in such a way?
	gInventory.notifyObservers();

	return result;
}

//static
void LLAppearanceMgr::sortItemsByActualDescription(LLInventoryModel::item_array_t& items)
{
	if (items.size() < 2) return;

	std::sort(items.begin(), items.end(), sort_by_actual_description);
}

//#define DUMP_CAT_VERBOSE

void LLAppearanceMgr::dumpCat(const LLUUID& cat_id, const std::string& msg)
{
	LLInventoryModel::cat_array_t cats;
	LLInventoryModel::item_array_t items;
	gInventory.collectDescendents(cat_id, cats, items, LLInventoryModel::EXCLUDE_TRASH);

#ifdef DUMP_CAT_VERBOSE
	LL_INFOS() << LL_ENDL;
	LL_INFOS() << str << LL_ENDL;
	S32 hitcount = 0;
	for(S32 i=0; i<items.size(); i++)
	{
		LLViewerInventoryItem *item = items.get(i);
		if (item)
			hitcount++;
		LL_INFOS() << i <<" "<< item->getName() <<LL_ENDL;
	}
#endif
	LL_INFOS() << msg << " count " << items.size() << LL_ENDL;
}

void LLAppearanceMgr::dumpItemArray(const LLInventoryModel::item_array_t& items,
									const std::string& msg)
{
	for (S32 i=0; i<items.size(); i++)
	{
		LLViewerInventoryItem *item = items.at(i);
		LLViewerInventoryItem *linked_item = item ? item->getLinkedItem() : NULL;
		LLUUID asset_id;
		if (linked_item)
		{
			asset_id = linked_item->getAssetUUID();
		}
		LL_DEBUGS("Avatar") << self_av_string() << msg << " " << i <<" " << (item ? item->getName() : "(nullitem)") << " " << asset_id.asString() << LL_ENDL;
	}
}

bool LLAppearanceMgr::mActive = true;

LLAppearanceMgr::LLAppearanceMgr():
	mAttachmentInvLinkEnabled(false),
	mOutfitIsDirty(false),
	mOutfitLocked(false),
	mInFlightCounter(0),
	mInFlightTimer(),
	mIsInUpdateAppearanceFromCOF(false)
{
	LLOutfitObserver& outfit_observer = LLOutfitObserver::instance();
	// unlock outfit on save operation completed
	outfit_observer.addCOFSavedCallback(boost::bind(
			&LLAppearanceMgr::setOutfitLocked, this, false));

	mUnlockOutfitTimer.reset(new LLOutfitUnLockTimer(gSavedSettings.getS32(
			"OutfitOperationsTimeout")));

	gIdleCallbacks.addFunction(&LLAttachmentsMgr::onIdle, NULL);
}

LLAppearanceMgr::~LLAppearanceMgr()
{
	mActive = false;
}

void LLAppearanceMgr::setAttachmentInvLinkEnable(bool val)
{
	LL_DEBUGS("Avatar") << "setAttachmentInvLinkEnable => " << (int) val << LL_ENDL;
	mAttachmentInvLinkEnabled = val;
}

void dumpAttachmentSet(const std::set<LLUUID>& atts, const std::string& msg)
{
       LL_INFOS() << msg << LL_ENDL;
       for (std::set<LLUUID>::const_iterator it = atts.begin();
               it != atts.end();
               ++it)
       {
               LLUUID item_id = *it;
               LLViewerInventoryItem *item = gInventory.getItem(item_id);
               if (item)
                       LL_INFOS() << "atts " << item->getName() << LL_ENDL;
               else
                       LL_INFOS() << "atts " << "UNKNOWN[" << item_id.asString() << "]" << LL_ENDL;
       }
       LL_INFOS() << LL_ENDL;
}

void LLAppearanceMgr::registerAttachment(const LLUUID& item_id)
{
	LLViewerInventoryItem *item = gInventory.getItem(item_id);
	LL_DEBUGS("Avatar") << "ATT registering attachment "
						<< (item ? item->getName() : "UNKNOWN") << " " << item_id << LL_ENDL;
	gInventory.addChangedMask(LLInventoryObserver::LABEL, item_id);

	LLAttachmentsMgr::instance().onAttachmentArrived(item_id);
}

void LLAppearanceMgr::unregisterAttachment(const LLUUID& item_id)
{
	LLViewerInventoryItem *item = gInventory.getItem(item_id);
	LL_DEBUGS("Avatar") << "ATT unregistering attachment "
						<< (item ? item->getName() : "UNKNOWN") << " " << item_id << LL_ENDL;
	gInventory.addChangedMask(LLInventoryObserver::LABEL, item_id);

    LLAttachmentsMgr::instance().onDetachCompleted(item_id);
	if (mAttachmentInvLinkEnabled && isLinkedInCOF(item_id))
	{
		LL_DEBUGS("Avatar") << "ATT removing COF link for attachment "
							<< (item ? item->getName() : "UNKNOWN") << " " << item_id << LL_ENDL;
		LLAppearanceMgr::removeCOFItemLinks(item_id);
	}
	else
	{
		//LL_INFOS() << "no link changes, inv link not enabled" << LL_ENDL;
	}
}

BOOL LLAppearanceMgr::getIsInCOF(const LLUUID& obj_id) const
{
	const LLUUID& cof = getCOF();
	if (obj_id == cof)
		return TRUE;
	const LLInventoryObject* obj = gInventory.getObject(obj_id);
	if (obj && obj->getParentUUID() == cof)
		return TRUE;
	return FALSE;
}

BOOL LLAppearanceMgr::getIsProtectedCOFItem(const LLUUID& obj_id) const
{
	if (!getIsInCOF(obj_id)) return FALSE;

	// If a non-link somehow ended up in COF, allow deletion.
	const LLInventoryObject *obj = gInventory.getObject(obj_id);
	if (obj && !obj->getIsLinkType())
	{
		return FALSE;
	}

	// For now, don't allow direct deletion from the COF.  Instead, force users
	// to choose "Detach" or "Take Off".
	return TRUE;
}

class CallAfterCategoryFetchStage2: public LLInventoryFetchItemsObserver
{
public:
	CallAfterCategoryFetchStage2(const uuid_vec_t& ids,
								 nullary_func_t callable) :
		LLInventoryFetchItemsObserver(ids),
		mCallable(callable)
	{
	}
	~CallAfterCategoryFetchStage2()
	{
	}
	virtual void done()
	{
		LL_INFOS() << this << " done with incomplete " << mIncomplete.size()
				<< " complete " << mComplete.size() <<  " calling callable" << LL_ENDL;

		gInventory.removeObserver(this);
		doOnIdleOneTime(mCallable);
		delete this;
	}
protected:
	nullary_func_t mCallable;
};

class CallAfterCategoryFetchStage1: public LLInventoryFetchDescendentsObserver
{
public:
	CallAfterCategoryFetchStage1(const LLUUID& cat_id, nullary_func_t callable) :
		LLInventoryFetchDescendentsObserver(cat_id),
		mCallable(callable)
	{
	}
	~CallAfterCategoryFetchStage1()
	{
	}
	virtual void done()
	{
		// What we do here is get the complete information on the
		// items in the requested category, and set up an observer
		// that will wait for that to happen.
		LLInventoryModel::cat_array_t cat_array;
		LLInventoryModel::item_array_t item_array;
		gInventory.collectDescendents(mComplete.front(),
									  cat_array,
									  item_array,
									  LLInventoryModel::EXCLUDE_TRASH);
		S32 count = item_array.size();
		if(!count)
		{
			LL_WARNS() << "Nothing fetched in category " << mComplete.front()
					<< LL_ENDL;
			gInventory.removeObserver(this);
			doOnIdleOneTime(mCallable);

			delete this;
			return;
		}

		LL_INFOS() << "stage1 got " << item_array.size() << " items, passing to stage2 " << LL_ENDL;
		uuid_vec_t ids;
		for(S32 i = 0; i < count; ++i)
		{
			ids.push_back(item_array.at(i)->getUUID());
		}
		
		gInventory.removeObserver(this);
		
		// do the fetch
		CallAfterCategoryFetchStage2 *stage2 = new CallAfterCategoryFetchStage2(ids, mCallable);
		stage2->startFetch();
		if(stage2->isFinished())
		{
			// everything is already here - call done.
			stage2->done();
		}
		else
		{
			// it's all on it's way - add an observer, and the inventory
			// will call done for us when everything is here.
			gInventory.addObserver(stage2);
		}
		delete this;
	}
protected:
	nullary_func_t mCallable;
};

void callAfterCategoryFetch(const LLUUID& cat_id, nullary_func_t cb)
{
	CallAfterCategoryFetchStage1 *stage1 = new CallAfterCategoryFetchStage1(cat_id, cb);
	stage1->startFetch();
	if (stage1->isFinished())
	{
		stage1->done();
	}
	else
	{
		gInventory.addObserver(stage1);
	}
}

void add_wearable_type_counts(const uuid_vec_t& ids,
                              S32& clothing_count,
                              S32& bodypart_count,
                              S32& object_count,
                              S32& other_count)
{
    for (uuid_vec_t::const_iterator it = ids.begin(); it != ids.end(); ++it)
    {
        const LLUUID& item_id_to_wear = *it;
        LLViewerInventoryItem* item_to_wear = gInventory.getItem(item_id_to_wear);
        if (item_to_wear)
        {
            if (item_to_wear->getType() == LLAssetType::AT_CLOTHING)
            {
                clothing_count++;
            }
            else if (item_to_wear->getType() == LLAssetType::AT_BODYPART)
            {
                bodypart_count++;
            }
            else if (item_to_wear->getType() == LLAssetType::AT_OBJECT)
            {
                object_count++;
            }
            else
            {
                other_count++;
            }
        }
        else
        {
            other_count++;
        }
    }
}

void wear_multiple(const uuid_vec_t& ids, bool replace)
{
    S32 clothing_count = 0;
    S32 bodypart_count = 0;
    S32 object_count = 0;
    S32 other_count = 0;
    add_wearable_type_counts(ids, clothing_count, bodypart_count, object_count, other_count);

    LLPointer<LLInventoryCallback> cb = NULL;
    if (clothing_count > 0 || bodypart_count > 0)
    {
        cb = new LLUpdateAppearanceOnDestroy;
    }
	LLAppearanceMgr::instance().wearItemsOnAvatar(ids, true, replace, cb);
}

// SLapp for easy-wearing of a stock (library) avatar
//
class LLWearFolderHandler : public LLCommandHandler
{
public:
	// not allowed from outside the app
	LLWearFolderHandler() : LLCommandHandler("wear_folder", UNTRUSTED_BLOCK) { }

	bool handle(const LLSD& tokens, const LLSD& query_map,
				LLMediaCtrl* web)
	{
		LLSD::UUID folder_uuid;

		if (folder_uuid.isNull() && query_map.has("folder_name"))
		{
			std::string outfit_folder_name = query_map["folder_name"];
			folder_uuid = findDescendentCategoryIDByName(
				gInventory.getLibraryRootFolderID(),
				outfit_folder_name);	
		}
		if (folder_uuid.isNull() && query_map.has("folder_id"))
		{
			folder_uuid = query_map["folder_id"].asUUID();
		}
		
		if (folder_uuid.notNull())
		{
			LLPointer<LLInventoryCategory> category = new LLInventoryCategory(folder_uuid,
																			  LLUUID::null,
																			  LLFolderType::FT_CLOTHING,
																			  "Quick Appearance");
			if ( gInventory.getCategory( folder_uuid ) != NULL )
			{
				LLAppearanceMgr::getInstance()->wearInventoryCategory(category, true, false);
				
				// *TODOw: This may not be necessary if initial outfit is chosen already -- josh
				gAgent.setOutfitChosen(TRUE);
			}
		}

		// release avatar picker keyboard focus
		gFocusMgr.setKeyboardFocus( NULL );

		return true;
	}
};

LLWearFolderHandler gWearFolderHandler;
<|MERGE_RESOLUTION|>--- conflicted
+++ resolved
@@ -54,20 +54,18 @@
 #include "llsdserialize.h"
 #include "llhttpretrypolicy.h"
 #include "llaisapi.h"
-<<<<<<< HEAD
+#include "llhttpsdhandler.h"
+#include "llcorehttputil.h"
+#include "llappviewer.h"
+#include "llcoros.h"
+#include "lleventcoro.h"
+
 // [RLVa:KB] - Checked: 2011-05-22 (RLVa-1.3.1)
 #include "rlvhandler.h"
 #include "rlvhelper.h"
 #include "rlvlocks.h"
 // [/RLVa:KB]
 #include "fslslbridge.h"
-=======
-#include "llhttpsdhandler.h"
-#include "llcorehttputil.h"
-#include "llappviewer.h"
-#include "llcoros.h"
-#include "lleventcoro.h"
->>>>>>> abf9ccb0
 
 #if LL_MSVC
 // disable boost::lexical_cast warning
@@ -1317,7 +1315,6 @@
 	items = new_items;
 }
 
-<<<<<<< HEAD
 // [SL:KB] - Patch: Appearance-WearableDuplicateAssets | Checked: 2015-06-30 (Catznip-3.7)
 static void removeDuplicateWearableItemsByAssetID(LLInventoryModel::item_array_t& items)
 {
@@ -1340,9 +1337,8 @@
 	items.erase(std::remove_if(items.begin(), items.end(), is_duplicate_asset()), items.end());
 }
 // [/SL:KB]
-=======
+
 //=========================================================================
->>>>>>> abf9ccb0
 
 const LLUUID LLAppearanceMgr::getCOF() const
 {
@@ -3847,96 +3843,6 @@
     // Actually send the request.
     LL_DEBUGS("Avatar") << "Will send request for cof_version " << cofVersion << LL_ENDL;
 
-<<<<<<< HEAD
-// [SL:KB] - Patch: Appearance-Misc | Checked: 2015-06-27 (Catznip-3.7)
-// Bad hack but if the viewer and server COF versions get out of sync all appearance requests will start to fail from that point on and require a relog to fix
-class LLSyncCofVersionResponder : public LLHTTPClient::Responder
-{
-	LOG_CLASS(LLSyncCofVersionResponder);
-public:
-	LLSyncCofVersionResponder() : LLHTTPClient::Responder()
-	{
-		mRetryPolicy = new LLAdaptiveRetryPolicy(1.0, 16.0, 2.0, 3);
-	}
-
-	virtual ~LLSyncCofVersionResponder()
-	{
-		// Try and request an update even if we fail
-		LLAppearanceMgr::instance().requestServerAppearanceUpdate();
-	}
-
-protected:
-	virtual void httpSuccess()
-	{
-		LL_INFOS() << "Successfully incremented agent's COF." << LL_ENDL;
-
-		const LLSD& sdContent = getContent();
-		if (!sdContent.isMap())
-		{
-			failureResult(HTTP_INTERNAL_ERROR, "Malformed response contents", sdContent);
-			return;
-		}
-
-		// Slam the server version onto the local version
-		LLViewerInventoryCategory* pCOF = gInventory.getCategory(LLAppearanceMgr::instance().getCOF());
-		if (pCOF)
-		{
-			S32 cofVersion = sdContent["version"].asInteger();
-			LL_INFOS() << "Slamming server COF version: was " << pCOF->getVersion() << " now " << cofVersion << LL_ENDL;
-			pCOF->setVersion(cofVersion);
-			llassert(gAgentAvatarp->mLastUpdateReceivedCOFVersion < cofVersion);
-		}
-
-		// The viewer version tends to be ahead of the server version so make sure our new request doesn't appear to be stale
-		gAgentAvatarp->mLastUpdateRequestCOFVersion = gAgentAvatarp->mLastUpdateReceivedCOFVersion;
-	}
-
-	virtual void httpFailure()
-	{
-		LL_WARNS("Avatar") << "While attempting to increment the agent's cof we got an error " << dumpResponse() << LL_ENDL;
-
-		F32 seconds_to_wait;
-		mRetryPolicy->onFailure(getStatus(), getResponseHeaders());
-		if (mRetryPolicy->shouldRetry(seconds_to_wait))
-		{
-			LL_INFOS() << "retrying" << LL_ENDL;
-			doAfterInterval(boost::bind(&LLAppearanceMgr::incrementCofVersion, LLAppearanceMgr::getInstance(), LLHTTPClient::ResponderPtr(this)), seconds_to_wait);
-		}
-		else
-		{
-			LL_WARNS() << "giving up after too many retries" << LL_ENDL;
-		}
-	}
-
-private:
-	LLPointer<LLHTTPRetryPolicy> mRetryPolicy;
-};
-
-void LLAppearanceMgr::syncCofVersionAndRefresh()
-{
-	incrementCofVersion(LLHTTPClient::ResponderPtr(new LLSyncCofVersionResponder()));
-}
-// [/SL:KB]
-
-void LLAppearanceMgr::incrementCofVersion(LLHTTPClient::ResponderPtr responder_ptr)
-{
-	// If we don't have a region, report it as an error
-	if (gAgent.getRegion() == NULL)
-	{
-		LL_WARNS() << "Region not set, cannot request cof_version increment" << LL_ENDL;
-		return;
-	}
-
-//	std::string url = gAgent.getRegion()->getCapability("IncrementCofVersion");
-// [SL:KB] - Patch: Appearance-Misc | Checked: 2015-06-27 (Catznip-3.7)
-	std::string url = gAgent.getRegion()->getCapability("IncrementCOFVersion");
-// [/SL:KB]
-	if (url.empty())
-	{
-		LL_WARNS() << "No cap for IncrementCofVersion." << LL_ENDL;
-		return;
-	}
-=======
     LLCoreHttpUtil::HttpCoroutineAdapter::ptr_t httpAdapter(new LLCoreHttpUtil::HttpCoroutineAdapter(
         "UpdateAvatarAppearance", gAgent.getAgentPolicy()));
 
@@ -3946,7 +3852,6 @@
         reqCofVersion += 999;
         LL_WARNS("Avatar") << "Forcing version failure on COF Baking" << LL_ENDL;
     }
->>>>>>> abf9ccb0
 
     do 
     {
