--- conflicted
+++ resolved
@@ -1366,14 +1366,7 @@
 		LLNotificationsUtil::add("CannotWearTrash");
 		return false;
 	}
-<<<<<<< HEAD
-	// <FS:Ansariel> FIRE-13990 / BUG-6578 / MAINT-4216 FIX
-	//else if (gInventory.isObjectDescendentOf(item_to_wear->getUUID(), LLAppearanceMgr::instance().getCOF())) // EXT-84911
 	else if (isLinkedInCOF(item_to_wear->getUUID())) // EXT-84911
-	// </FS:Ansariel>
-=======
-	else if (isLinkedInCOF(item_to_wear->getUUID())) // EXT-84911
->>>>>>> 530fe90d
 	{
 		return false;
 	}
