/** 
 * @file lldrawable.cpp
 * @brief LLDrawable class implementation
 *
 * $LicenseInfo:firstyear=2002&license=viewerlgpl$
 * Second Life Viewer Source Code
 * Copyright (C) 2010, Linden Research, Inc.
 * 
 * This library is free software; you can redistribute it and/or
 * modify it under the terms of the GNU Lesser General Public
 * License as published by the Free Software Foundation;
 * version 2.1 of the License only.
 * 
 * This library is distributed in the hope that it will be useful,
 * but WITHOUT ANY WARRANTY; without even the implied warranty of
 * MERCHANTABILITY or FITNESS FOR A PARTICULAR PURPOSE.  See the GNU
 * Lesser General Public License for more details.
 * 
 * You should have received a copy of the GNU Lesser General Public
 * License along with this library; if not, write to the Free Software
 * Foundation, Inc., 51 Franklin Street, Fifth Floor, Boston, MA  02110-1301  USA
 * 
 * Linden Research, Inc., 945 Battery Street, San Francisco, CA  94111  USA
 * $/LicenseInfo$
 */

#include "llviewerprecompiledheaders.h"

#include "lldrawable.h"

// library includes
#include "material_codes.h"

// viewer includes
#include "llcriticaldamp.h"
#include "llface.h"
#include "lllightconstants.h"
#include "llmatrix4a.h"
#include "llsky.h"
#include "llsurfacepatch.h"
#include "llviewercamera.h"
#include "llviewerregion.h"
#include "llvolume.h"
#include "llvoavatar.h"
#include "llvovolume.h"
#include "llvosurfacepatch.h" // for debugging
#include "llworld.h"
#include "pipeline.h"
#include "llspatialpartition.h"
#include "llviewerobjectlist.h"
#include "llviewerwindow.h"

const F32 MIN_INTERPOLATE_DISTANCE_SQUARED = 0.001f * 0.001f;
const F32 MAX_INTERPOLATE_DISTANCE_SQUARED = 10.f * 10.f;
const F32 OBJECT_DAMPING_TIME_CONSTANT = 0.06f;
const F32 MIN_SHADOW_CASTER_RADIUS = 2.0f;

static LLFastTimer::DeclareTimer FTM_CULL_REBOUND("Cull Rebound");

extern bool gShiftFrame;


////////////////////////
//
// Inline implementations.
//
//



//////////////////////////////
//
// Drawable code
//
//

// static
U32 LLDrawable::sCurVisible = 0;
U32 LLDrawable::sNumZombieDrawables = 0;
F32 LLDrawable::sCurPixelAngle = 0;
LLDynamicArrayPtr<LLPointer<LLDrawable> > LLDrawable::sDeadList;

#define FORCE_INVISIBLE_AREA 16.f

// static
void LLDrawable::incrementVisible() 
{
	sCurVisible++;
	sCurPixelAngle = (F32) gViewerWindow->getWindowHeightRaw()/LLViewerCamera::getInstance()->getView();
}

void LLDrawable::init()
{
	// mXform
	mParent = NULL;
	mRenderType = 0;
	mCurrentScale = LLVector3(1,1,1);
	mDistanceWRTCamera = 0.0f;
	mPositionGroup.clear();
	mExtents[0].clear();
	mExtents[1].clear();

	mState     = 0;
	mVObjp   = NULL;
	// mFaces
	mSpatialGroupp = NULL;
	mVisible = sCurVisible - 2;//invisible for the current frame and the last frame.
	mRadius = 0.f;
	
	mGeneration = -1;
	mBinRadius = 1.f;
	mBinIndex = -1;

	mSpatialBridge = NULL;
}

// static
void LLDrawable::initClass()
{
}


void LLDrawable::destroy()
{
	if (gDebugGL)
	{
		gPipeline.checkReferences(this);
	}

	if (isDead())
	{
		sNumZombieDrawables--;
	}

	if (LLSpatialGroup::sNoDelete)
	{
		llerrs << "Illegal deletion of LLDrawable!" << llendl;
	}

	std::for_each(mFaces.begin(), mFaces.end(), DeletePointer());
	mFaces.clear();
		
	
	/*if (!(sNumZombieDrawables % 10))
	{
		llinfos << "- Zombie drawables: " << sNumZombieDrawables << llendl;
	}*/	

}

void LLDrawable::markDead()
{
	if (isDead())
	{
		llwarns << "Warning!  Marking dead multiple times!" << llendl;
		return;
	}

	if (mSpatialBridge)
	{
		mSpatialBridge->markDead();
		mSpatialBridge = NULL;
	}

	sNumZombieDrawables++;

	// We're dead.  Free up all of our references to other objects
	setState(DEAD);
	cleanupReferences();
//	sDeadList.put(this);
}

LLVOVolume* LLDrawable::getVOVolume() const
{
	LLViewerObject* objectp = mVObjp;
	if ( !isDead() && objectp && (objectp->getPCode() == LL_PCODE_VOLUME))
	{
		return ((LLVOVolume*)objectp);
	}
	else
	{
		return NULL;
	}
}

const LLMatrix4& LLDrawable::getRenderMatrix() const
{ 
	return isRoot() ? getWorldMatrix() : getParent()->getWorldMatrix();
}

BOOL LLDrawable::isLight() const
{
	LLViewerObject* objectp = mVObjp;
	if ( objectp && (objectp->getPCode() == LL_PCODE_VOLUME) && !isDead())
	{
		return ((LLVOVolume*)objectp)->getIsLight();
	}
	else
	{
		return FALSE;
	}
}

static LLFastTimer::DeclareTimer FTM_CLEANUP_DRAWABLE("Cleanup Drawable");
static LLFastTimer::DeclareTimer FTM_DEREF_DRAWABLE("Deref");
static LLFastTimer::DeclareTimer FTM_DELETE_FACES("Faces");

void LLDrawable::cleanupReferences()
{
	LLFastTimer t(FTM_CLEANUP_DRAWABLE);
	
	{
		LLFastTimer t(FTM_DELETE_FACES);
		std::for_each(mFaces.begin(), mFaces.end(), DeletePointer());
		mFaces.clear();
	}

	gObjectList.removeDrawable(this);
	
	gPipeline.unlinkDrawable(this);
	
	{
		LLFastTimer t(FTM_DEREF_DRAWABLE);
		// Cleanup references to other objects
		mVObjp = NULL;
		mParent = NULL;
	}
}

void LLDrawable::cleanupDeadDrawables()
{
	/*
	S32 i;
	for (i = 0; i < sDeadList.count(); i++)
	{
		if (sDeadList[i]->getNumRefs() > 1)
		{
			llwarns << "Dead drawable has " << sDeadList[i]->getNumRefs() << " remaining refs" << llendl;
			gPipeline.findReferences(sDeadList[i]);
		}
	}
	*/
	sDeadList.reset();
}

S32 LLDrawable::findReferences(LLDrawable *drawablep)
{
	S32 count = 0;
	if (mParent == drawablep)
	{
		llinfos << this << ": parent reference" << llendl;
		count++;
	}
	return count;
}

LLFace*	LLDrawable::addFace(LLFacePool *poolp, LLViewerTexture *texturep)
{
	LLMemType mt(LLMemType::MTYPE_DRAWABLE);
	
	LLFace *face = new LLFace(this, mVObjp);
	if (!face) llerrs << "Allocating new Face: " << mFaces.size() << llendl;
	
	if (face)
	{
		mFaces.push_back(face);

		if (poolp)
		{
			face->setPool(poolp, texturep);
		}

		if (isState(UNLIT))
		{
			face->setState(LLFace::FULLBRIGHT);
		}
	}
	return face;
}

LLFace*	LLDrawable::addFace(const LLTextureEntry *te, LLViewerTexture *texturep)
{
	LLMemType mt(LLMemType::MTYPE_DRAWABLE);
	
	LLFace *face;
	face = new LLFace(this, mVObjp);

	face->setTEOffset(mFaces.size());
	face->setTexture(texturep);
	face->setPoolType(gPipeline.getPoolTypeFromTE(te, texturep));

	mFaces.push_back(face);

	if (isState(UNLIT))
	{
		face->setState(LLFace::FULLBRIGHT);
	}

	return face;

}

void LLDrawable::setNumFaces(const S32 newFaces, LLFacePool *poolp, LLViewerTexture *texturep)
{
	if (newFaces == (S32)mFaces.size())
	{
		return;
	}
	else if (newFaces < (S32)mFaces.size())
	{
		std::for_each(mFaces.begin() + newFaces, mFaces.end(), DeletePointer());
		mFaces.erase(mFaces.begin() + newFaces, mFaces.end());
	}
	else // (newFaces > mFaces.size())
	{
		mFaces.reserve(newFaces);
		for (int i = mFaces.size(); i<newFaces; i++)
		{
			addFace(poolp, texturep);
		}
	}

	llassert_always(mFaces.size() == newFaces);
}

void LLDrawable::setNumFacesFast(const S32 newFaces, LLFacePool *poolp, LLViewerTexture *texturep)
{
	if (newFaces <= (S32)mFaces.size() && newFaces >= (S32)mFaces.size()/2)
	{
		return;
	}
	else if (newFaces < (S32)mFaces.size())
	{
		std::for_each(mFaces.begin() + newFaces, mFaces.end(), DeletePointer());
		mFaces.erase(mFaces.begin() + newFaces, mFaces.end());
	}
	else // (newFaces > mFaces.size())
	{
		mFaces.reserve(newFaces);
		for (int i = mFaces.size(); i<newFaces; i++)
		{
			addFace(poolp, texturep);
		}
	}

	llassert_always(mFaces.size() == newFaces) ;
}

void LLDrawable::mergeFaces(LLDrawable* src)
{
	U32 face_count = mFaces.size() + src->mFaces.size();

	mFaces.reserve(face_count);
	for (U32 i = 0; i < src->mFaces.size(); i++)
	{
		LLFace* facep = src->mFaces[i];
		facep->setDrawable(this);
		mFaces.push_back(facep);
	}
	src->mFaces.clear();
}

void LLDrawable::deleteFaces(S32 offset, S32 count)
{
	face_list_t::iterator face_begin = mFaces.begin() + offset;
	face_list_t::iterator face_end = face_begin + count;

	std::for_each(face_begin, face_end, DeletePointer());
	mFaces.erase(face_begin, face_end);
}

void LLDrawable::update()
{
	llerrs << "Shouldn't be called!" << llendl;
}


void LLDrawable::updateMaterial()
{
}

void LLDrawable::makeActive()
{		
#if !LL_RELEASE_FOR_DOWNLOAD
	if (mVObjp.notNull())
	{
		U32 pcode = mVObjp->getPCode();
		if (pcode == LLViewerObject::LL_VO_WATER ||
			pcode == LLViewerObject::LL_VO_VOID_WATER ||
			pcode == LLViewerObject::LL_VO_SURFACE_PATCH ||
			pcode == LLViewerObject::LL_VO_PART_GROUP ||
			pcode == LLViewerObject::LL_VO_HUD_PART_GROUP ||
			pcode == LLViewerObject::LL_VO_GROUND ||
			pcode == LLViewerObject::LL_VO_SKY)
		{
			llerrs << "Static viewer object has active drawable!" << llendl;
		}
	}
#endif

	if (!isState(ACTIVE)) // && mGeneration > 0)
	{
		setState(ACTIVE);
		
		//parent must be made active first
		if (!isRoot() && !mParent->isActive())
		{
			mParent->makeActive();
			//NOTE: linked set will now NEVER become static
			mParent->setState(LLDrawable::ACTIVE_CHILD);
		}

		//all child objects must also be active
		llassert_always(mVObjp);
		
		LLViewerObject::const_child_list_t& child_list = mVObjp->getChildren();
		for (LLViewerObject::child_list_t::const_iterator iter = child_list.begin();
			 iter != child_list.end(); iter++)
		{
			LLViewerObject* child = *iter;
			LLDrawable* drawable = child->mDrawable;
			if (drawable)
			{
				drawable->makeActive();
			}
		}

		if (mVObjp->getPCode() == LL_PCODE_VOLUME)
		{
			gPipeline.markRebuild(this, LLDrawable::REBUILD_VOLUME, TRUE);
		}
		updatePartition();
	}

	llassert(isAvatar() || isRoot() || mParent->isActive());
}


void LLDrawable::makeStatic(BOOL warning_enabled)
{
	if (isState(ACTIVE) && 
		!isState(ACTIVE_CHILD) && 
		!mVObjp->isAttachment() && 
		!mVObjp->isFlexible())
	{
		clearState(ACTIVE | ANIMATED_CHILD);

		//drawable became static with active parent, not acceptable
		llassert(mParent.isNull() || !mParent->isActive() || !warning_enabled);
		
		LLViewerObject::const_child_list_t& child_list = mVObjp->getChildren();
		for (LLViewerObject::child_list_t::const_iterator iter = child_list.begin();
			 iter != child_list.end(); iter++)
		{
			LLViewerObject* child = *iter;
			LLDrawable* child_drawable = child->mDrawable;
			if (child_drawable)
			{
				if (child_drawable->getParent() != this)
				{
					llwarns << "Child drawable has unknown parent." << llendl;
				}
				child_drawable->makeStatic(warning_enabled);
			}
		}
		
		if (mVObjp->getPCode() == LL_PCODE_VOLUME)
		{
			gPipeline.markRebuild(this, LLDrawable::REBUILD_VOLUME, TRUE);
		}		
		
		if (mSpatialBridge)
		{
			mSpatialBridge->markDead();
			setSpatialBridge(NULL);
		}
		updatePartition();
	}
}

// Returns "distance" between target destination and resulting xfrom
F32 LLDrawable::updateXform(BOOL undamped)
{
	BOOL damped = !undamped;

	// Position
	LLVector3 old_pos(mXform.getPosition());
	LLVector3 target_pos;
	if (mXform.isRoot())
	{
		// get root position in your agent's region
		target_pos = mVObjp->getPositionAgent();
	}
	else
	{
		// parent-relative position
		target_pos = mVObjp->getPosition();
	}
	
	// Rotation
	LLQuaternion old_rot(mXform.getRotation());
	LLQuaternion target_rot = mVObjp->getRotation();
	//scaling
	LLVector3 target_scale = mVObjp->getScale();
	LLVector3 old_scale = mCurrentScale;
	LLVector3 dest_scale = target_scale;
	
	// Damping
	F32 dist_squared = 0.f;
	F32 camdist2 = (mDistanceWRTCamera * mDistanceWRTCamera);

	if (damped && isVisible())
	{
		F32 lerp_amt = llclamp(LLCriticalDamp::getInterpolant(OBJECT_DAMPING_TIME_CONSTANT), 0.f, 1.f);
		LLVector3 new_pos = lerp(old_pos, target_pos, lerp_amt);
		dist_squared = dist_vec_squared(new_pos, target_pos);

		LLQuaternion new_rot = nlerp(lerp_amt, old_rot, target_rot);
		dist_squared += (1.f - dot(new_rot, target_rot)) * 10.f;

		LLVector3 new_scale = lerp(old_scale, target_scale, lerp_amt);
		dist_squared += dist_vec_squared(new_scale, target_scale);

		if ((dist_squared >= MIN_INTERPOLATE_DISTANCE_SQUARED * camdist2) &&
			(dist_squared <= MAX_INTERPOLATE_DISTANCE_SQUARED))
		{
			// interpolate
			target_pos = new_pos;
			target_rot = new_rot;
			target_scale = new_scale;
		}
		else if (mVObjp->getAngularVelocity().isExactlyZero())
		{
			// snap to final position (only if no target omega is applied)
			dist_squared = 0.0f;
			if (getVOVolume() && !isRoot())
			{ //child prim snapping to some position, needs a rebuild
				gPipeline.markRebuild(this, LLDrawable::REBUILD_POSITION, TRUE);
			}
		}
	}

	LLVector3 vec = mCurrentScale-target_scale;
	
	if (vec*vec > MIN_INTERPOLATE_DISTANCE_SQUARED)
	{ //scale change requires immediate rebuild
		mCurrentScale = target_scale;
		gPipeline.markRebuild(this, LLDrawable::REBUILD_POSITION, TRUE);
	}
	else if (!isRoot() && 
		 (!mVObjp->getAngularVelocity().isExactlyZero() ||
			dist_squared > 0.f))
	{ //child prim moving relative to parent, tag as needing to be rendered atomically and rebuild
		dist_squared = 1.f; //keep this object on the move list
		if (!isState(LLDrawable::ANIMATED_CHILD))
		{			
			setState(LLDrawable::ANIMATED_CHILD);
			gPipeline.markRebuild(this, LLDrawable::REBUILD_ALL, TRUE);
			mVObjp->dirtySpatialGroup();
		}
	}
	else if (!getVOVolume() && !isAvatar())
	{
		movePartition();
	}

	// Update
	mXform.setPosition(target_pos);
	mXform.setRotation(target_rot);
	mXform.setScale(LLVector3(1,1,1)); //no scale in drawable transforms (IT'S A RULE!)
	mXform.updateMatrix();

	if (mSpatialBridge)
	{
		gPipeline.markMoved(mSpatialBridge, FALSE);
	}
	return dist_squared;
}

void LLDrawable::setRadius(F32 radius)
{
	if (mRadius != radius)
	{
		mRadius = radius;
	}
}

void LLDrawable::moveUpdatePipeline(BOOL moved)
{
	if (moved)
	{
		makeActive();
	}
	
	// Update the face centers.
	for (S32 i = 0; i < getNumFaces(); i++)
	{
		LLFace* face = getFace(i);
		if (face)
		{
			face->updateCenterAgent();
		}
	}
}

void LLDrawable::movePartition()
{
	LLSpatialPartition* part = getSpatialPartition();
	if (part)
	{
		part->move(this, getSpatialGroup());
	}
}

BOOL LLDrawable::updateMove()
{
	if (isDead())
	{
		llwarns << "Update move on dead drawable!" << llendl;
		return TRUE;
	}
	
	if (mVObjp.isNull())
	{
		return FALSE;
	}
<<<<<<< HEAD
	
=======

	makeActive();

>>>>>>> 8a3384ad
	BOOL done;

	if (isState(MOVE_UNDAMPED))
	{
		done = updateMoveUndamped();
	}
	else
	{
		makeActive();
		done = updateMoveDamped();
	}
	return done;
}

BOOL LLDrawable::updateMoveUndamped()
{
	F32 dist_squared = updateXform(TRUE);

	mGeneration++;

	if (!isState(LLDrawable::INVISIBLE))
	{
		BOOL moved = (dist_squared > 0.001f && dist_squared < 255.99f);	
		moveUpdatePipeline(moved);
		mVObjp->updateText();
	}

	mVObjp->clearChanged(LLXform::MOVED);
	return TRUE;
}

void LLDrawable::updatePartition()
{
	if (!getVOVolume())
	{
		movePartition();
	}
	else if (mSpatialBridge)
	{
		gPipeline.markMoved(mSpatialBridge, FALSE);
	}
	else
	{
		//a child prim moved and needs its verts regenerated
		gPipeline.markRebuild(this, LLDrawable::REBUILD_POSITION, TRUE);
	}
}

BOOL LLDrawable::updateMoveDamped()
{
	F32 dist_squared = updateXform(FALSE);

	mGeneration++;

	if (!isState(LLDrawable::INVISIBLE))
	{
		BOOL moved = (dist_squared > 0.001f && dist_squared < 128.0f);
		moveUpdatePipeline(moved);
		mVObjp->updateText();
	}

	BOOL done_moving = (dist_squared == 0.0f) ? TRUE : FALSE;

	if (done_moving)
	{
		mVObjp->clearChanged(LLXform::MOVED);
	}
	
	return done_moving;
}

void LLDrawable::updateDistance(LLCamera& camera, bool force_update)
{
	if (LLViewerCamera::sCurCameraID != LLViewerCamera::CAMERA_WORLD)
	{
		llwarns << "Attempted to update distance for non-world camera." << llendl;
		return;
	}

	if (gShiftFrame)
	{
		return;
	}

	//switch LOD with the spatial group to avoid artifacts
	//LLSpatialGroup* sg = getSpatialGroup();

	LLVector3 pos;

	//if (!sg || sg->changeLOD())
	{
		LLVOVolume* volume = getVOVolume();
		if (volume)
		{
			if (getSpatialGroup())
			{
				pos.set(getPositionGroup().getF32ptr());
			}
			else
			{
				pos = getPositionAgent();
			}
			
			if (isState(LLDrawable::HAS_ALPHA))
			{
				for (S32 i = 0; i < getNumFaces(); i++)
				{
					LLFace* facep = getFace(i);
					if (facep && 
						(force_update || facep->getPoolType() == LLDrawPool::POOL_ALPHA))
					{
						LLVector4a box;
						box.setSub(facep->mExtents[1], facep->mExtents[0]);
						box.mul(0.25f);
						LLVector3 v = (facep->mCenterLocal-camera.getOrigin());
						const LLVector3& at = camera.getAtAxis();
						for (U32 j = 0; j < 3; j++)
						{
							v.mV[j] -= box[j] * at.mV[j];
						}
						facep->mDistance = v * camera.getAtAxis();
					}
				}
			}	
		}
		else
		{
			pos = LLVector3(getPositionGroup().getF32ptr());
		}

		pos -= camera.getOrigin();	
		mDistanceWRTCamera = llround(pos.magVec(), 0.01f);
		mVObjp->updateLOD();
	}
}

void LLDrawable::updateTexture()
{
	LLMemType mt(LLMemType::MTYPE_DRAWABLE);
	
	if (isDead())
	{
		llwarns << "Dead drawable updating texture!" << llendl;
		return;
	}
	
	if (getNumFaces() != mVObjp->getNumTEs())
	{ //drawable is transitioning its face count
		return;
	}

	if (getVOVolume())
	{
		gPipeline.markRebuild(this, LLDrawable::REBUILD_MATERIAL, TRUE);
	}
}

BOOL LLDrawable::updateGeometry(BOOL priority)
{
	llassert(mVObjp.notNull());
	BOOL res = mVObjp->updateGeometry(this);
	return res;
}

void LLDrawable::shiftPos(const LLVector4a &shift_vector)
{
	if (isDead())
	{
		llwarns << "Shifting dead drawable" << llendl;
		return;
	}

	if (mParent)
	{
		mXform.setPosition(mVObjp->getPosition());
	}
	else
	{
		mXform.setPosition(mVObjp->getPositionAgent());
	}

	mXform.updateMatrix();

	if (isStatic())
	{
		LLVOVolume* volume = getVOVolume();

		bool rebuild = (!volume && 
						getRenderType() != LLPipeline::RENDER_TYPE_TREE &&
						getRenderType() != LLPipeline::RENDER_TYPE_TERRAIN &&
						getRenderType() != LLPipeline::RENDER_TYPE_SKY &&
						getRenderType() != LLPipeline::RENDER_TYPE_GROUND);

		if (rebuild)
		{
			gPipeline.markRebuild(this, LLDrawable::REBUILD_ALL, TRUE);
		}

		for (S32 i = 0; i < getNumFaces(); i++)
		{
			LLFace *facep = getFace(i);
			if (facep)
			{
				facep->mCenterAgent += LLVector3(shift_vector.getF32ptr());
				facep->mExtents[0].add(shift_vector);
				facep->mExtents[1].add(shift_vector);
			
				if (rebuild && facep->hasGeometry())
				{
					facep->clearVertexBuffer();
				}
			}
		}
		
		mExtents[0].add(shift_vector);
		mExtents[1].add(shift_vector);
		mPositionGroup.add(shift_vector);
	}
	else if (mSpatialBridge)
	{
		mSpatialBridge->shiftPos(shift_vector);
	}
	else if (isAvatar())
	{
		mExtents[0].add(shift_vector);
		mExtents[1].add(shift_vector);
		mPositionGroup.add(shift_vector);
	}
	
	mVObjp->onShift(shift_vector);
}

const LLVector3& LLDrawable::getBounds(LLVector3& min, LLVector3& max) const
{
	mXform.getMinMax(min,max);
	return mXform.getPositionW();
}

const LLVector4a* LLDrawable::getSpatialExtents() const
{
	return mExtents;
}

void LLDrawable::setSpatialExtents(const LLVector3& min, const LLVector3& max)
{ 
	mExtents[0].load3(min.mV); 
	mExtents[1].load3(max.mV);
}

void LLDrawable::setSpatialExtents(const LLVector4a& min, const LLVector4a& max)
{ 
	mExtents[0] = min; 
	mExtents[1] = max;
}

void LLDrawable::setPositionGroup(const LLVector4a& pos)
{
	mPositionGroup = pos;
}

void LLDrawable::updateSpatialExtents()
{
	if (mVObjp)
	{
		mVObjp->updateSpatialExtents(mExtents[0], mExtents[1]);
	}
	
	updateBinRadius();
	
	if (mSpatialBridge.notNull())
	{
		mPositionGroup.splat(0.f);
	}
}


void LLDrawable::updateBinRadius()
{
	if (mVObjp.notNull())
	{
		mBinRadius = llmin(mVObjp->getBinRadius(), 256.f);
	}
	else
	{
		mBinRadius = llmin(getRadius()*4.f, 256.f);
	}
}

void LLDrawable::updateSpecialHoverCursor(BOOL enabled)
{
	// TODO: maintain a list of objects that have special
	// hover cursors, then use that list for per-frame
	// hover cursor selection. JC
}

F32 LLDrawable::getVisibilityRadius() const
{
	if (isDead())
	{
		return 0.f;
	}
	else if (isLight())
	{
		const LLVOVolume *vov = getVOVolume();
		if (vov)
		{
			return llmax(getRadius(), vov->getLightRadius());
		} else {
			// llwarns ?
		}
	}
	return getRadius();
}

void LLDrawable::updateUVMinMax()
{
}

LLSpatialGroup* LLDrawable::getSpatialGroup() const
{ 
	llassert((mSpatialGroupp == NULL) ? getBinIndex() == -1 : getBinIndex() != -1);
	return mSpatialGroupp; 
}

void LLDrawable::setSpatialGroup(LLSpatialGroup *groupp)
{
	//precondition: mSpatialGroupp MUST be null or DEAD or mSpatialGroupp MUST NOT contain this
	llassert(!mSpatialGroupp || mSpatialGroupp->isDead() || !mSpatialGroupp->hasElement(this));

	//precondition: groupp MUST be null or groupp MUST contain this
	llassert(!groupp || groupp->hasElement(this));

/*if (mSpatialGroupp && (groupp != mSpatialGroupp))
	{
		mSpatialGroupp->setState(LLSpatialGroup::GEOM_DIRTY);
	}*/

	if (mSpatialGroupp != groupp && getVOVolume())
	{ //NULL out vertex buffer references for volumes on spatial group change to maintain
		//requirement that every face vertex buffer is either NULL or points to a vertex buffer
		//contained by its drawable's spatial group
		for (S32 i = 0; i < getNumFaces(); ++i)
		{
			LLFace* facep = getFace(i);
			if (facep)
			{
				facep->clearVertexBuffer();
			}
		}
	}

	//postcondition: if next group is NULL, previous group must be dead OR NULL OR binIndex must be -1
	//postcondition: if next group is NOT NULL, binIndex must not be -1
	llassert(groupp == NULL ? (mSpatialGroupp == NULL || mSpatialGroupp->isDead()) || getBinIndex() == -1 :
							getBinIndex() != -1);

	mSpatialGroupp = groupp;
}

LLSpatialPartition* LLDrawable::getSpatialPartition()
{ 
	LLSpatialPartition* retval = NULL;
	
	if (!mVObjp || 
		!getVOVolume() ||
		isStatic())
	{
		retval = gPipeline.getSpatialPartition((LLViewerObject*) mVObjp);
	}
	else if (isRoot())
	{	//must be an active volume
		if (!mSpatialBridge)
		{
			if (mVObjp->isHUDAttachment())
			{
				setSpatialBridge(new LLHUDBridge(this));
			}
			else
			{
				setSpatialBridge(new LLVolumeBridge(this));
			}
		}
		return mSpatialBridge->asPartition();
	}
	else 
	{
		retval = getParent()->getSpatialPartition();
	}
	
	if (retval && mSpatialBridge.notNull())
	{
		mSpatialBridge->markDead();
		setSpatialBridge(NULL);
	}
	
	return retval;
}

const S32 MIN_VIS_FRAME_RANGE = 2 ; //two frames:the current one and the last one.
//static 
S32 LLDrawable::getMinVisFrameRange()
{
	return MIN_VIS_FRAME_RANGE ;
}

BOOL LLDrawable::isRecentlyVisible() const
{
	//currently visible or visible in the previous frame.
	BOOL vis = isVisible() || (sCurVisible - mVisible < MIN_VIS_FRAME_RANGE)  ;

	if(!vis)
	{
		LLSpatialGroup* group = getSpatialGroup();
		if (group && group->isRecentlyVisible())
		{
			mVisible = sCurVisible;
			vis = TRUE ;
		}
	}

	return vis ;
}

BOOL LLDrawable::isVisible() const
{
	if (mVisible == sCurVisible)
	{
		return TRUE;
	}
	
#if 0
	//disabling this code fixes DEV-20105.  Leaving in place in case some other bug pops up as a a result.
	//should be safe to just always ask the spatial group for visibility.
	if (isActive())
	{
		if (isRoot())
		{
			LLSpatialGroup* group = mSpatialBridge.notNull() ? mSpatialBridge->getSpatialGroup() :
									getSpatialGroup();
			if (group && group->isVisible())
			{
				mVisible = sCurVisible;
				return TRUE;
			}
		}
		else
		{
			if (getParent()->isVisible())
			{
				mVisible = sCurVisible;
				return TRUE;
			}
		}
	}
	else
#endif
	{
		LLSpatialGroup* group = getSpatialGroup();
		if (group && group->isVisible())
		{
			mVisible = sCurVisible;
			return TRUE;
		}
	}

	return FALSE;
}

//=======================================
// Spatial Partition Bridging Drawable
//=======================================

LLSpatialBridge::LLSpatialBridge(LLDrawable* root, BOOL render_by_group, U32 data_mask)
: LLSpatialPartition(data_mask, render_by_group, GL_STREAM_DRAW_ARB)
{
	mBridge = this;
	mDrawable = root;
	root->setSpatialBridge(this);
	
	mBinIndex = -1;

	mRenderType = mDrawable->mRenderType;
	mDrawableType = mDrawable->mRenderType;
	
	mPartitionType = LLViewerRegion::PARTITION_VOLUME;
	
	mOctree->balance();

	llassert(mDrawable);
	llassert(mDrawable->getRegion());
	LLSpatialPartition *part = mDrawable->getRegion()->getSpatialPartition(mPartitionType);
	llassert(part);
	
	if (part)
	{
		part->put(this);
	}
}

LLSpatialBridge::~LLSpatialBridge()
{	
	LLSpatialGroup* group = getSpatialGroup();
	if (group)
	{
		group->mSpatialPartition->remove(this, group);
	}

	//delete octree here so listeners will still be able to access bridge specific state
	destroyTree();
}

void LLSpatialBridge::destroyTree()
{
	delete mOctree;
	mOctree = NULL;
}

void LLSpatialBridge::updateSpatialExtents()
{
	LLSpatialGroup* root = (LLSpatialGroup*) mOctree->getListener(0);
	
	{
		LLFastTimer ftm(FTM_CULL_REBOUND);
		root->rebound();
	}
	
	LLVector4a offset;
	LLVector4a size = root->mBounds[1];
		
	//VECTORIZE THIS
	LLMatrix4a mat;
	mat.loadu(mDrawable->getXform()->getWorldMatrix());

	LLVector4a t;
	t.splat(0.f);

	LLVector4a center;
	mat.affineTransform(t, center);
	
	mat.rotate(root->mBounds[0], offset);
	center.add(offset);
	
	LLVector4a v[4];

	//get 4 corners of bounding box
	mat.rotate(size,v[0]);

	LLVector4a scale;
	
	scale.set(-1.f, -1.f, 1.f);
	scale.mul(size);
	mat.rotate(scale, v[1]);
	
	scale.set(1.f, -1.f, -1.f);
	scale.mul(size);
	mat.rotate(scale, v[2]);
	
	scale.set(-1.f, 1.f, -1.f);
	scale.mul(size);
	mat.rotate(scale, v[3]);

	
	LLVector4a& newMin = mExtents[0];
	LLVector4a& newMax = mExtents[1];
	
	newMin = newMax = center;
	
	for (U32 i = 0; i < 4; i++)
	{
		LLVector4a delta;
		delta.setAbs(v[i]);
		LLVector4a min;
		min.setSub(center, delta);
		LLVector4a max;
		max.setAdd(center, delta);

		newMin.setMin(newMin, min);
		newMax.setMax(newMax, max);
	}
	
	LLVector4a diagonal;
	diagonal.setSub(newMax, newMin);
	mRadius = diagonal.getLength3().getF32() * 0.5f;
	
	mPositionGroup.setAdd(newMin,newMax);
	mPositionGroup.mul(0.5f);
	updateBinRadius();
}

void LLSpatialBridge::updateBinRadius()
{
	mBinRadius = llmin( mOctree->getSize()[0]*0.5f, 256.f);
}

LLCamera LLSpatialBridge::transformCamera(LLCamera& camera)
{
	LLCamera ret = camera;
	LLXformMatrix* mat = mDrawable->getXform();
	LLVector3 center = LLVector3(0,0,0) * mat->getWorldMatrix();
	LLQuaternion rotation = LLQuaternion(mat->getWorldMatrix());

	LLVector3 delta = ret.getOrigin() - center;
	LLQuaternion rot = ~mat->getRotation();

	delta *= rot;
	LLVector3 lookAt = ret.getAtAxis();
	LLVector3 up_axis = ret.getUpAxis();
	LLVector3 left_axis = ret.getLeftAxis();

	lookAt *= rot;
	up_axis *= rot;
	left_axis *= rot;

	if (!delta.isFinite())
	{
		delta.clearVec();
	}

	ret.setOrigin(delta);
	ret.setAxes(lookAt, left_axis, up_axis);
		
	return ret;
}

void LLDrawable::setVisible(LLCamera& camera, std::vector<LLDrawable*>* results, BOOL for_select)
{
	mVisible = sCurVisible;
	
#if 0 && !LL_RELEASE_FOR_DOWNLOAD
	//crazy paranoid rules checking
	if (getVOVolume())
	{
		if (!isRoot())
		{
			if (isActive() && !mParent->isActive())
			{
				llerrs << "Active drawable has static parent!" << llendl;
			}
			
			if (isStatic() && !mParent->isStatic())
			{
				llerrs << "Static drawable has active parent!" << llendl;
			}
			
			if (mSpatialBridge)
			{
				llerrs << "Child drawable has spatial bridge!" << llendl;
			}
		}
		else if (isActive() && !mSpatialBridge)
		{
			llerrs << "Active root drawable has no spatial bridge!" << llendl;
		}
		else if (isStatic() && mSpatialBridge.notNull())
		{
			llerrs << "Static drawable has spatial bridge!" << llendl;
		}
	}
#endif
}

class LLOctreeMarkNotCulled: public LLOctreeTraveler<LLDrawable>
{
public:
	LLCamera* mCamera;
	
	LLOctreeMarkNotCulled(LLCamera* camera_in) : mCamera(camera_in) { }
	
	virtual void traverse(const LLOctreeNode<LLDrawable>* node)
	{
		LLSpatialGroup* group = (LLSpatialGroup*) node->getListener(0);
		group->setVisible();
		LLOctreeTraveler<LLDrawable>::traverse(node);
	}
	
	void visit(const LLOctreeNode<LLDrawable>* branch)
	{
		gPipeline.markNotCulled((LLSpatialGroup*) branch->getListener(0), *mCamera);
	}
};

void LLSpatialBridge::setVisible(LLCamera& camera_in, std::vector<LLDrawable*>* results, BOOL for_select)
{
	if (!gPipeline.hasRenderType(mDrawableType))
	{
		return;
	}


	//HACK don't draw attachments for avatars that haven't been visible in more than a frame
	LLViewerObject *vobj = mDrawable->getVObj();
	if (vobj && vobj->isAttachment() && !vobj->isHUDAttachment())
	{
		LLDrawable* av;
		LLDrawable* parent = mDrawable->getParent();

		if (parent)
		{
			LLViewerObject* objparent = parent->getVObj();
			av = objparent->mDrawable;
			LLSpatialGroup* group = av->getSpatialGroup();

			BOOL impostor = FALSE;
			BOOL loaded = FALSE;
			if (objparent->isAvatar())
			{
				LLVOAvatar* avatarp = (LLVOAvatar*) objparent;
				if (avatarp->isVisible())
				{
					impostor = objparent->isAvatar() && ((LLVOAvatar*) objparent)->isImpostor();
					loaded   = objparent->isAvatar() && ((LLVOAvatar*) objparent)->isFullyLoaded();
				}
				else
				{
					return;
				}
			}

			if (!group ||
				LLDrawable::getCurrentFrame() - av->mVisible > 1 ||
				impostor ||
				!loaded)
			{
				return;
			}
		}
	}
	

	LLSpatialGroup* group = (LLSpatialGroup*) mOctree->getListener(0);
	group->rebound();
	
	LLVector4a center;
	center.setAdd(mExtents[0], mExtents[1]);
	center.mul(0.5f);
	LLVector4a size;
	size.setSub(mExtents[1], mExtents[0]);
	size.mul(0.5f);

	if ((LLPipeline::sShadowRender && camera_in.AABBInFrustum(center, size)) ||
		LLPipeline::sImpostorRender ||
		(camera_in.AABBInFrustumNoFarClip(center, size) && 
		AABBSphereIntersect(mExtents[0], mExtents[1], camera_in.getOrigin(), camera_in.mFrustumCornerDist)))
	{
		if (!LLPipeline::sImpostorRender &&
			!LLPipeline::sShadowRender && 
			LLPipeline::calcPixelArea(center, size, camera_in) < FORCE_INVISIBLE_AREA)
		{
			return;
		}

		LLDrawable::setVisible(camera_in);
		
		if (for_select)
		{
			results->push_back(mDrawable);
			if (mDrawable->getVObj())
			{
				LLViewerObject::const_child_list_t& child_list = mDrawable->getVObj()->getChildren();
				for (LLViewerObject::child_list_t::const_iterator iter = child_list.begin();
					 iter != child_list.end(); iter++)
				{
					LLViewerObject* child = *iter;
					LLDrawable* drawable = child->mDrawable;					
					results->push_back(drawable);
				}
			}
		}
		else 
		{
			LLCamera trans_camera = transformCamera(camera_in);
			LLOctreeMarkNotCulled culler(&trans_camera);
			culler.traverse(mOctree);
		}		
	}
}

void LLSpatialBridge::updateDistance(LLCamera& camera_in, bool force_update)
{
	if (mDrawable == NULL)
	{
		markDead();
		return;
	}

	if (gShiftFrame)
	{
		return;
	}

	if (mDrawable->getVObj())
	{
		if (mDrawable->getVObj()->isAttachment())
		{
			LLDrawable* parent = mDrawable->getParent();
			if (parent && parent->getVObj())
			{
				LLVOAvatar* av = parent->getVObj()->asAvatar();
				if (av && av->isImpostor())
				{
					return;
				}
			}
		}

		LLCamera camera = transformCamera(camera_in);
	
		mDrawable->updateDistance(camera, force_update);
	
		LLViewerObject::const_child_list_t& child_list = mDrawable->getVObj()->getChildren();
		for (LLViewerObject::child_list_t::const_iterator iter = child_list.begin();
			 iter != child_list.end(); iter++)
		{
			LLViewerObject* child = *iter;
			LLDrawable* drawable = child->mDrawable;					
			if (!drawable)
			{
				continue;
			}

			if (!drawable->isAvatar())
			{
				drawable->updateDistance(camera, force_update);
			}
		}
	}
}

void LLSpatialBridge::makeActive()
{ //it is an error to make a spatial bridge active (it's already active)
	llerrs << "makeActive called on spatial bridge" << llendl;
}

void LLSpatialBridge::move(LLDrawable *drawablep, LLSpatialGroup *curp, BOOL immediate)
{
	LLSpatialPartition::move(drawablep, curp, immediate);
	gPipeline.markMoved(this, FALSE);
}

BOOL LLSpatialBridge::updateMove()
{
	llassert_always(mDrawable);
	llassert_always(mDrawable->mVObjp);
	llassert_always(mDrawable->getRegion());
	LLSpatialPartition* part = mDrawable->getRegion()->getSpatialPartition(mPartitionType);
	llassert_always(part);

	mOctree->balance();
	if (part)
	{
		part->move(this, getSpatialGroup(), TRUE);
	}
	return TRUE;
}

void LLSpatialBridge::shiftPos(const LLVector4a& vec)
{
	mExtents[0].add(vec);
	mExtents[1].add(vec);
	mPositionGroup.add(vec);
}

void LLSpatialBridge::cleanupReferences()
{	
	LLDrawable::cleanupReferences();
	if (mDrawable)
	{
		/*
		
		DON'T DO THIS -- this should happen through octree destruction

		mDrawable->setSpatialGroup(NULL);
		if (mDrawable->getVObj())
		{
			LLViewerObject::const_child_list_t& child_list = mDrawable->getVObj()->getChildren();
			for (LLViewerObject::child_list_t::const_iterator iter = child_list.begin();
				 iter != child_list.end(); iter++)
			{
				LLViewerObject* child = *iter;
				LLDrawable* drawable = child->mDrawable;					
				if (drawable)
				{
					drawable->setSpatialGroup(NULL);
				}
			}
		}*/

		LLDrawable* drawablep = mDrawable;
		mDrawable = NULL;
		drawablep->setSpatialBridge(NULL);
	}
}

const LLVector3	LLDrawable::getPositionAgent() const
{
	if (getVOVolume())
	{
		if (isActive())
		{
			LLVector3 pos(0,0,0);
			if (!isRoot())
			{
				pos = mVObjp->getPosition();
			}
			return pos * getRenderMatrix();
		}
		else
		{
			return mVObjp->getPositionAgent();
		}
	}
	else
	{
		return getWorldPosition();
	}
}

BOOL LLDrawable::isAnimating() const
{
	if (!getVObj())
	{
		return TRUE;
	}

	if (getScale() != mVObjp->getScale())
	{
		return TRUE;
	}

	if (mVObjp->getPCode() == LLViewerObject::LL_VO_PART_GROUP)
	{
		return TRUE;
	}
	if (mVObjp->getPCode() == LLViewerObject::LL_VO_HUD_PART_GROUP)
	{
		return TRUE;
	}

	/*if (!isRoot() && !mVObjp->getAngularVelocity().isExactlyZero())
	{ //target omega
		return TRUE;
	}*/

	return FALSE;
}

void LLDrawable::updateFaceSize(S32 idx)
{
	if (mVObjp.notNull())
	{
		mVObjp->updateFaceSize(idx);
	}
}

LLBridgePartition::LLBridgePartition()
: LLSpatialPartition(0, FALSE, 0) 
{ 
	mDrawableType = LLPipeline::RENDER_TYPE_AVATAR; 
	mPartitionType = LLViewerRegion::PARTITION_BRIDGE;
	mLODPeriod = 16;
	mSlopRatio = 0.25f;
}

LLHUDBridge::LLHUDBridge(LLDrawable* drawablep)
: LLVolumeBridge(drawablep)
{
	mDrawableType = LLPipeline::RENDER_TYPE_HUD;
	mPartitionType = LLViewerRegion::PARTITION_HUD;
	mSlopRatio = 0.0f;
}

F32 LLHUDBridge::calcPixelArea(LLSpatialGroup* group, LLCamera& camera)
{
	return 1024.f;
}


void LLHUDBridge::shiftPos(const LLVector4a& vec)
{
	//don't shift hud bridges on region crossing
}
<|MERGE_RESOLUTION|>--- conflicted
+++ resolved
@@ -433,7 +433,7 @@
 	}
 
 	llassert(isAvatar() || isRoot() || mParent->isActive());
-}
+	}
 
 
 void LLDrawable::makeStatic(BOOL warning_enabled)
@@ -447,7 +447,7 @@
 
 		//drawable became static with active parent, not acceptable
 		llassert(mParent.isNull() || !mParent->isActive() || !warning_enabled);
-		
+
 		LLViewerObject::const_child_list_t& child_list = mVObjp->getChildren();
 		for (LLViewerObject::child_list_t::const_iterator iter = child_list.begin();
 			 iter != child_list.end(); iter++)
@@ -624,13 +624,7 @@
 	{
 		return FALSE;
 	}
-<<<<<<< HEAD
-	
-=======
-
-	makeActive();
-
->>>>>>> 8a3384ad
+	
 	BOOL done;
 
 	if (isState(MOVE_UNDAMPED))
