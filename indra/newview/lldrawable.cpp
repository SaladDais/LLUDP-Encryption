--- conflicted
+++ resolved
@@ -1420,7 +1420,7 @@
 		markDead();
 		return;
 	}
-	
+
 	if (gShiftFrame)
 	{
 		return;
@@ -1503,21 +1503,11 @@
 	LLDrawable::cleanupReferences();
 	if (mDrawable)
 	{
-<<<<<<< HEAD
 		/*
 		
 		DON'T DO THIS -- this should happen through octree destruction
 
 		mDrawable->setSpatialGroup(NULL);
-=======
-		LLSpatialGroup* group = mDrawable->getSpatialGroup();
-		if (group)
-		{
-			group->mOctreeNode->remove(mDrawable);
-			mDrawable->setSpatialGroup(NULL);
-		}
-		
->>>>>>> 29cdf94e
 		if (mDrawable->getVObj())
 		{
 			LLViewerObject::const_child_list_t& child_list = mDrawable->getVObj()->getChildren();
@@ -1528,12 +1518,7 @@
 				LLDrawable* drawable = child->mDrawable;					
 				if (drawable)
 				{
-					LLSpatialGroup* group = drawable->getSpatialGroup();
-					if (group)
-					{
-						group->mOctreeNode->remove(drawable);
-						drawable->setSpatialGroup(NULL);
-					}
+					drawable->setSpatialGroup(NULL);
 				}
 			}
 		}*/
