/** 
 * @file llvocache.cpp
 * @brief Cache of objects on the viewer.
 *
 * $LicenseInfo:firstyear=2003&license=viewerlgpl$
 * Second Life Viewer Source Code
 * Copyright (C) 2010, Linden Research, Inc.
 * 
 * This library is free software; you can redistribute it and/or
 * modify it under the terms of the GNU Lesser General Public
 * License as published by the Free Software Foundation;
 * version 2.1 of the License only.
 * 
 * This library is distributed in the hope that it will be useful,
 * but WITHOUT ANY WARRANTY; without even the implied warranty of
 * MERCHANTABILITY or FITNESS FOR A PARTICULAR PURPOSE.  See the GNU
 * Lesser General Public License for more details.
 * 
 * You should have received a copy of the GNU Lesser General Public
 * License along with this library; if not, write to the Free Software
 * Foundation, Inc., 51 Franklin Street, Fifth Floor, Boston, MA  02110-1301  USA
 * 
 * Linden Research, Inc., 945 Battery Street, San Francisco, CA  94111  USA
 * $/LicenseInfo$
 */

#include "llviewerprecompiledheaders.h"
#include "llvocache.h"
#include "llerror.h"
#include "llregionhandle.h"
#include "llviewercontrol.h"

BOOL check_read(LLAPRFile* apr_file, void* src, S32 n_bytes) 
{
	return apr_file->read(src, n_bytes) == n_bytes ;
}

BOOL check_write(LLAPRFile* apr_file, void* src, S32 n_bytes) 
{
	return apr_file->write(src, n_bytes) == n_bytes ;
}


//---------------------------------------------------------------------------
// LLVOCacheEntry
//---------------------------------------------------------------------------

LLVOCacheEntry::LLVOCacheEntry(U32 local_id, U32 crc, LLDataPackerBinaryBuffer &dp)
	:
	mLocalID(local_id),
	mCRC(crc),
	mHitCount(0),
	mDupeCount(0),
	mCRCChangeCount(0)
{
	mBuffer = new U8[dp.getBufferSize()];
	mDP.assignBuffer(mBuffer, dp.getBufferSize());
	mDP = dp;
}

LLVOCacheEntry::LLVOCacheEntry()
	:
	mLocalID(0),
	mCRC(0),
	mHitCount(0),
	mDupeCount(0),
	mCRCChangeCount(0),
	mBuffer(NULL)
{
	mDP.assignBuffer(mBuffer, 0);
}

LLVOCacheEntry::LLVOCacheEntry(LLAPRFile* apr_file)
<<<<<<< HEAD
	: mBuffer(NULL)
=======
>>>>>>> 4331c112
{
	S32 size = -1;
	BOOL success;

	mDP.assignBuffer(mBuffer, 0);
	success = check_read(apr_file, &mLocalID, sizeof(U32));
	if(success)
	{
		success = check_read(apr_file, &mCRC, sizeof(U32));
	}
	if(success)
	{
		success = check_read(apr_file, &mHitCount, sizeof(S32));
	}
	if(success)
	{
		success = check_read(apr_file, &mDupeCount, sizeof(S32));
	}
	if(success)
	{
		success = check_read(apr_file, &mCRCChangeCount, sizeof(S32));
	}
	if(success)
	{
		success = check_read(apr_file, &size, sizeof(S32));

		// Corruption in the cache entries
		if ((size > 10000) || (size < 1))
		{
			// We've got a bogus size, skip reading it.
			// We won't bother seeking, because the rest of this file
			// is likely bogus, and will be tossed anyway.
			llwarns << "Bogus cache entry, size " << size << ", aborting!" << llendl;
			success = FALSE;
		}
	}
	if(success && size > 0)
	{
		mBuffer = new U8[size];
		success = check_read(apr_file, mBuffer, size);

		if(success)
		{
			mDP.assignBuffer(mBuffer, size);
		}
		else
		{
			delete[] mBuffer ;
			mBuffer = NULL ;
		}
	}

	if(!success)
	{
		mLocalID = 0;
		mCRC = 0;
		mHitCount = 0;
		mDupeCount = 0;
		mCRCChangeCount = 0;
		mBuffer = NULL;
	}
}

LLVOCacheEntry::~LLVOCacheEntry()
{
	mDP.freeBuffer();
}


// New CRC means the object has changed.
void LLVOCacheEntry::assignCRC(U32 crc, LLDataPackerBinaryBuffer &dp)
{
	if (  (mCRC != crc)
		||(mDP.getBufferSize() == 0))
	{
		mCRC = crc;
		mHitCount = 0;
		mCRCChangeCount++;

		mDP.freeBuffer();
		mBuffer = new U8[dp.getBufferSize()];
		mDP.assignBuffer(mBuffer, dp.getBufferSize());
		mDP = dp;
	}
}

LLDataPackerBinaryBuffer *LLVOCacheEntry::getDP(U32 crc)
{
	if (  (mCRC != crc)
		||(mDP.getBufferSize() == 0))
	{
		//llinfos << "Not getting cache entry, invalid!" << llendl;
		return NULL;
	}
	mHitCount++;
	return &mDP;
}


void LLVOCacheEntry::recordHit()
{
	mHitCount++;
}


void LLVOCacheEntry::dump() const
{
	llinfos << "local " << mLocalID
		<< " crc " << mCRC
		<< " hits " << mHitCount
		<< " dupes " << mDupeCount
		<< " change " << mCRCChangeCount
		<< llendl;
}

BOOL LLVOCacheEntry::writeToFile(LLAPRFile* apr_file) const
{
	BOOL success;
	success = check_write(apr_file, (void*)&mLocalID, sizeof(U32));
	if(success)
	{
		success = check_write(apr_file, (void*)&mCRC, sizeof(U32));
	}
	if(success)
	{
		success = check_write(apr_file, (void*)&mHitCount, sizeof(S32));
	}
	if(success)
	{
		success = check_write(apr_file, (void*)&mDupeCount, sizeof(S32));
	}
	if(success)
	{
		success = check_write(apr_file, (void*)&mCRCChangeCount, sizeof(S32));
	}
	if(success)
	{
		S32 size = mDP.getBufferSize();
		success = check_write(apr_file, (void*)&size, sizeof(S32));
	
		if(success)
		{
			success = check_write(apr_file, (void*)mBuffer, size);
		}
	}

	return success ;
}

//-------------------------------------------------------------------
//LLVOCache
//-------------------------------------------------------------------
// Format string used to construct filename for the object cache
static const char OBJECT_CACHE_FILENAME[] = "objects_%d_%d.slc";

const U32 MAX_NUM_OBJECT_ENTRIES = 128 ;
const U32 MIN_ENTRIES_TO_PURGE = 16 ;
const U32 INVALID_TIME = 0 ;
const char* object_cache_dirname = "objectcache";
const char* header_filename = "object.cache";

LLVOCache* LLVOCache::sInstance = NULL;

//static 
LLVOCache* LLVOCache::getInstance() 
{	
	if(!sInstance)
	{
		sInstance = new LLVOCache() ;
	}
	return sInstance ;
}

//static 
BOOL LLVOCache::hasInstance() 
{
	return sInstance != NULL ;
}

//static 
void LLVOCache::destroyClass() 
{
	if(sInstance)
	{
		delete sInstance ;
		sInstance = NULL ;
	}
}

LLVOCache::LLVOCache():
	mInitialized(FALSE),
	mReadOnly(TRUE),
	mNumEntries(0),
	mCacheSize(1)
{
	mEnabled = gSavedSettings.getBOOL("ObjectCacheEnabled");
	mLocalAPRFilePoolp = new LLVolatileAPRPool() ;
}

LLVOCache::~LLVOCache()
{
	if(mEnabled)
	{
		writeCacheHeader();
		clearCacheInMemory();
	}
	delete mLocalAPRFilePoolp;
}

void LLVOCache::setDirNames(ELLPath location)
{
	mHeaderFileName = gDirUtilp->getExpandedFilename(location, object_cache_dirname, header_filename);
	mObjectCacheDirName = gDirUtilp->getExpandedFilename(location, object_cache_dirname);
}

void LLVOCache::initCache(ELLPath location, U32 size, U32 cache_version)
{
	if(!mEnabled)
	{
		llwarns << "Not initializing cache: Cache is currently disabled." << llendl;
		return ;
	}

	if(mInitialized)
	{
		llwarns << "Cache already initialized." << llendl;
		return ;
	}
	mInitialized = TRUE ;

	setDirNames(location);
	if (!mReadOnly)
	{
		LLFile::mkdir(mObjectCacheDirName);
	}
	mCacheSize = llclamp(size, MIN_ENTRIES_TO_PURGE, MAX_NUM_OBJECT_ENTRIES);
	mMetaInfo.mVersion = cache_version;
	readCacheHeader();	

	if(mMetaInfo.mVersion != cache_version) 
	{
		mMetaInfo.mVersion = cache_version ;
		if(mReadOnly) //disable cache
		{
			clearCacheInMemory();
		}
		else //delete the current cache if the format does not match.
		{			
			removeCache();
		}
	}	
}
	
void LLVOCache::removeCache(ELLPath location) 
{
	if(mReadOnly)
	{
		llwarns << "Not removing cache at " << location << ": Cache is currently in read-only mode." << llendl;
		return ;
	}

	llinfos << "about to remove the object cache due to settings." << llendl ;

	std::string mask = "*";
	std::string cache_dir = gDirUtilp->getExpandedFilename(location, object_cache_dirname);
	llinfos << "Removing cache at " << cache_dir << llendl;
	gDirUtilp->deleteFilesInDir(cache_dir, mask); //delete all files
	LLFile::rmdir(cache_dir);

	clearCacheInMemory();
	mInitialized = FALSE ;
}

void LLVOCache::removeCache() 
{
	llassert_always(mInitialized) ;
	if(mReadOnly)
	{
		llwarns << "Not clearing object cache: Cache is currently in read-only mode." << llendl;
		return ;
	}

	llinfos << "about to remove the object cache due to some error." << llendl ;

	std::string mask = "*";
	llinfos << "Removing cache at " << mObjectCacheDirName << llendl;
	gDirUtilp->deleteFilesInDir(mObjectCacheDirName, mask); 

	clearCacheInMemory() ;
	writeCacheHeader();
}

void LLVOCache::removeEntry(HeaderEntryInfo* entry) 
{
	llassert_always(mInitialized) ;
	if(mReadOnly)
	{
		return ;
	}
	if(!entry)
	{
		return ;
	}

	header_entry_queue_t::iterator iter = mHeaderEntryQueue.find(entry) ;
	if(iter != mHeaderEntryQueue.end())
	{		
		mHandleEntryMap.erase(entry->mHandle) ;		
		mHeaderEntryQueue.erase(iter) ;
		removeFromCache(entry) ;
		delete entry ;

		mNumEntries = mHandleEntryMap.size() ;
	}
}

void LLVOCache::removeEntry(U64 handle) 
{
	handle_entry_map_t::iterator iter = mHandleEntryMap.find(handle) ;
	if(iter == mHandleEntryMap.end()) //no cache
	{
		return ;
	}
	HeaderEntryInfo* entry = iter->second ;
	removeEntry(entry) ;
}

void LLVOCache::clearCacheInMemory()
{
	if(!mHeaderEntryQueue.empty()) 
	{
		for(header_entry_queue_t::iterator iter = mHeaderEntryQueue.begin(); iter != mHeaderEntryQueue.end(); ++iter)
		{
			delete *iter ;
		}
		mHeaderEntryQueue.clear();
		mHandleEntryMap.clear();
		mNumEntries = 0 ;
	}

}

void LLVOCache::getObjectCacheFilename(U64 handle, std::string& filename) 
{
	U32 region_x, region_y;

	grid_from_region_handle(handle, &region_x, &region_y);
	filename = gDirUtilp->getExpandedFilename(LL_PATH_CACHE, object_cache_dirname,
			   llformat(OBJECT_CACHE_FILENAME, region_x, region_y));

	return ;
}

void LLVOCache::removeFromCache(HeaderEntryInfo* entry)
{
	if(mReadOnly)
	{
		llwarns << "Not removing cache for handle " << entry->mHandle << ": Cache is currently in read-only mode." << llendl;
		return ;
	}

	std::string filename;
	getObjectCacheFilename(entry->mHandle, filename);
	LLAPRFile::remove(filename, mLocalAPRFilePoolp);
	entry->mTime = INVALID_TIME ;
	updateEntry(entry) ; //update the head file.
}

void LLVOCache::readCacheHeader()
{
	if(!mEnabled)
	{
		llwarns << "Not reading cache header: Cache is currently disabled." << llendl;
		return;
	}

	//clear stale info.
	clearCacheInMemory();	

	bool success = true ;
	if (LLAPRFile::isExist(mHeaderFileName, mLocalAPRFilePoolp))
	{
		LLAPRFile apr_file(mHeaderFileName, APR_READ|APR_BINARY, mLocalAPRFilePoolp);		
		
		//read the meta element
		success = check_read(&apr_file, &mMetaInfo, sizeof(HeaderMetaInfo)) ;
		
		if(success)
		{
			HeaderEntryInfo* entry = NULL ;
			mNumEntries = 0 ;
			U32 num_read = 0 ;
			while(num_read++ < MAX_NUM_OBJECT_ENTRIES)
			{
				if(!entry)
				{
					entry = new HeaderEntryInfo() ;
				}
				success = check_read(&apr_file, entry, sizeof(HeaderEntryInfo));
								
				if(!success) //failed
				{
					llwarns << "Error reading cache header entry. (entry_index=" << mNumEntries << ")" << llendl;
					delete entry ;
					entry = NULL ;
					break ;
				}
				else if(entry->mTime == INVALID_TIME)
				{
					continue ; //an empty entry
				}

				entry->mIndex = mNumEntries++ ;
				mHeaderEntryQueue.insert(entry) ;
				mHandleEntryMap[entry->mHandle] = entry ;
				entry = NULL ;
			}
			if(entry)
			{
				delete entry ;
			}
		}

		//---------
		//debug code
		//----------
		//std::string name ;
		//for(header_entry_queue_t::iterator iter = mHeaderEntryQueue.begin() ; success && iter != mHeaderEntryQueue.end(); ++iter)
		//{
		//	getObjectCacheFilename((*iter)->mHandle, name) ;
		//	llinfos << name << llendl ;
		//}
		//-----------
	}
	else
	{
		writeCacheHeader() ;
	}

	if(!success)
	{
		removeCache() ; //failed to read header, clear the cache
	}
	else if(mNumEntries >= mCacheSize)
	{
		purgeEntries(mCacheSize) ;
	}

	return ;
}

void LLVOCache::writeCacheHeader()
{
	if (!mEnabled)
	{
		llwarns << "Not writing cache header: Cache is currently disabled." << llendl;
		return;
	}

	if(mReadOnly)
	{
		llwarns << "Not writing cache header: Cache is currently in read-only mode." << llendl;
		return;
	}

	bool success = true ;
	{
		LLAPRFile apr_file(mHeaderFileName, APR_CREATE|APR_WRITE|APR_BINARY, mLocalAPRFilePoolp);

		//write the meta element
		success = check_write(&apr_file, &mMetaInfo, sizeof(HeaderMetaInfo)) ;


		mNumEntries = 0 ;	
		for(header_entry_queue_t::iterator iter = mHeaderEntryQueue.begin() ; success && iter != mHeaderEntryQueue.end(); ++iter)
		{
			(*iter)->mIndex = mNumEntries++ ;
			success = check_write(&apr_file, (void*)*iter, sizeof(HeaderEntryInfo));
		}
	
		mNumEntries = mHeaderEntryQueue.size() ;
		if(success && mNumEntries < MAX_NUM_OBJECT_ENTRIES)
		{
			HeaderEntryInfo* entry = new HeaderEntryInfo() ;
			entry->mTime = INVALID_TIME ;
			for(S32 i = mNumEntries ; success && i < MAX_NUM_OBJECT_ENTRIES ; i++)
			{
				//fill the cache with the default entry.
				success = check_write(&apr_file, entry, sizeof(HeaderEntryInfo)) ;			

			}
			delete entry ;
		}
	}

	if(!success)
	{
		clearCacheInMemory() ;
		mReadOnly = TRUE ; //disable the cache.
	}
	return ;
}

BOOL LLVOCache::updateEntry(const HeaderEntryInfo* entry)
{
<<<<<<< HEAD
	LLAPRFile apr_file(mHeaderFileName, APR_WRITE|APR_BINARY);
=======
	LLAPRFile apr_file(mHeaderFileName, APR_WRITE|APR_BINARY, mLocalAPRFilePoolp);
>>>>>>> 4331c112
	apr_file.seek(APR_SET, entry->mIndex * sizeof(HeaderEntryInfo) + sizeof(HeaderMetaInfo)) ;

	return check_write(&apr_file, (void*)entry, sizeof(HeaderEntryInfo)) ;
}

void LLVOCache::readFromCache(U64 handle, const LLUUID& id, LLVOCacheEntry::vocache_entry_map_t& cache_entry_map) 
{
	if(!mEnabled)
	{
		llwarns << "Not reading cache for handle " << handle << "): Cache is currently disabled." << llendl;
		return ;
	}
	llassert_always(mInitialized);

	handle_entry_map_t::iterator iter = mHandleEntryMap.find(handle) ;
	if(iter == mHandleEntryMap.end()) //no cache
	{
		llwarns << "No handle map entry for " << handle << llendl;
		return ;
	}

	bool success = true ;
	{
		std::string filename;
		getObjectCacheFilename(handle, filename);
		LLAPRFile apr_file(filename, APR_READ|APR_BINARY, mLocalAPRFilePoolp);
	
		LLUUID cache_id ;
		success = check_read(&apr_file, cache_id.mData, UUID_BYTES) ;
	
		if(success)
		{		
			if(cache_id != id)
			{
				llinfos << "Cache ID doesn't match for this region, discarding"<< llendl;
				success = false ;
			}

			if(success)
			{
				S32 num_entries;
				success = check_read(&apr_file, &num_entries, sizeof(S32)) ;
	
				if(success)
				{
<<<<<<< HEAD
					for (S32 i = 0; i < num_entries; i++)
=======
					LLVOCacheEntry* entry = new LLVOCacheEntry(&apr_file);
					if (!entry->getLocalID())
>>>>>>> 4331c112
					{
						LLVOCacheEntry* entry = new LLVOCacheEntry(&apr_file);
						if (!entry->getLocalID())
						{
							llwarns << "Aborting cache file load for " << filename << ", cache file corruption!" << llendl;
							delete entry ;
							success = false ;
							break ;
						}
						cache_entry_map[entry->getLocalID()] = entry;
					}
				}
			}
		}		
	}
	
	if(!success)
	{
		if(cache_entry_map.empty())
		{
			removeEntry(iter->second) ;
		}
	}

	return ;
}
	
void LLVOCache::purgeEntries(U32 size)
{
	while(mHeaderEntryQueue.size() > size)
	{
		header_entry_queue_t::iterator iter = mHeaderEntryQueue.begin() ;
		HeaderEntryInfo* entry = *iter ;			
		mHandleEntryMap.erase(entry->mHandle);
		mHeaderEntryQueue.erase(iter) ;
		removeFromCache(entry) ;
		delete entry;
	}
	mNumEntries = mHandleEntryMap.size() ;
}

void LLVOCache::writeToCache(U64 handle, const LLUUID& id, const LLVOCacheEntry::vocache_entry_map_t& cache_entry_map, BOOL dirty_cache) 
{
	if(!mEnabled)
	{
		llwarns << "Not writing cache for handle " << handle << "): Cache is currently disabled." << llendl;
		return ;
	}
	llassert_always(mInitialized);

	if(mReadOnly)
	{
		llwarns << "Not writing cache for handle " << handle << "): Cache is currently in read-only mode." << llendl;
		return ;
	}	

	HeaderEntryInfo* entry;
	handle_entry_map_t::iterator iter = mHandleEntryMap.find(handle) ;
	if(iter == mHandleEntryMap.end()) //new entry
	{				
		if(mNumEntries >= mCacheSize - 1)
		{
			purgeEntries(mCacheSize - 1) ;
		}

		entry = new HeaderEntryInfo();
		entry->mHandle = handle ;
		entry->mTime = time(NULL) ;
		entry->mIndex = mNumEntries++;
		mHeaderEntryQueue.insert(entry) ;
		mHandleEntryMap[handle] = entry ;
	}
	else
	{
		// Update access time.
		entry = iter->second ;		

		//resort
		mHeaderEntryQueue.erase(entry) ;
		
		entry->mTime = time(NULL) ;
		mHeaderEntryQueue.insert(entry) ;
	}

	//update cache header
	if(!updateEntry(entry))
	{
		llwarns << "Failed to update cache header index " << entry->mIndex << ". handle = " << handle << llendl;
		return ; //update failed.
	}

	if(!dirty_cache)
	{
		llwarns << "Skipping write to cache for handle " << handle << ": cache not dirty" << llendl;
		return ; //nothing changed, no need to update.
	}

	//write to cache file
	bool success = true ;
	{
		std::string filename;
		getObjectCacheFilename(handle, filename);
		LLAPRFile apr_file(filename, APR_CREATE|APR_WRITE|APR_BINARY, mLocalAPRFilePoolp);
	
		success = check_write(&apr_file, (void*)id.mData, UUID_BYTES) ;

	
		if(success)
		{
			S32 num_entries = cache_entry_map.size() ;
			success = check_write(&apr_file, &num_entries, sizeof(S32));
	
			for (LLVOCacheEntry::vocache_entry_map_t::const_iterator iter = cache_entry_map.begin(); success && iter != cache_entry_map.end(); ++iter)
			{
				success = iter->second->writeToFile(&apr_file) ;
			}
		}
	}

	if(!success)
	{
		removeEntry(entry) ;

	}

	return ;
}<|MERGE_RESOLUTION|>--- conflicted
+++ resolved
@@ -71,10 +71,7 @@
 }
 
 LLVOCacheEntry::LLVOCacheEntry(LLAPRFile* apr_file)
-<<<<<<< HEAD
 	: mBuffer(NULL)
-=======
->>>>>>> 4331c112
 {
 	S32 size = -1;
 	BOOL success;
@@ -580,11 +577,7 @@
 
 BOOL LLVOCache::updateEntry(const HeaderEntryInfo* entry)
 {
-<<<<<<< HEAD
-	LLAPRFile apr_file(mHeaderFileName, APR_WRITE|APR_BINARY);
-=======
 	LLAPRFile apr_file(mHeaderFileName, APR_WRITE|APR_BINARY, mLocalAPRFilePoolp);
->>>>>>> 4331c112
 	apr_file.seek(APR_SET, entry->mIndex * sizeof(HeaderEntryInfo) + sizeof(HeaderMetaInfo)) ;
 
 	return check_write(&apr_file, (void*)entry, sizeof(HeaderEntryInfo)) ;
@@ -630,12 +623,7 @@
 	
 				if(success)
 				{
-<<<<<<< HEAD
 					for (S32 i = 0; i < num_entries; i++)
-=======
-					LLVOCacheEntry* entry = new LLVOCacheEntry(&apr_file);
-					if (!entry->getLocalID())
->>>>>>> 4331c112
 					{
 						LLVOCacheEntry* entry = new LLVOCacheEntry(&apr_file);
 						if (!entry->getLocalID())
