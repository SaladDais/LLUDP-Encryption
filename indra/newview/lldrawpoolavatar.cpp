/** 
 * @file lldrawpoolavatar.cpp
 * @brief LLDrawPoolAvatar class implementation
 *
 * $LicenseInfo:firstyear=2002&license=viewerlgpl$
 * Second Life Viewer Source Code
 * Copyright (C) 2010, Linden Research, Inc.
 * 
 * This library is free software; you can redistribute it and/or
 * modify it under the terms of the GNU Lesser General Public
 * License as published by the Free Software Foundation;
 * version 2.1 of the License only.
 * 
 * This library is distributed in the hope that it will be useful,
 * but WITHOUT ANY WARRANTY; without even the implied warranty of
 * MERCHANTABILITY or FITNESS FOR A PARTICULAR PURPOSE.  See the GNU
 * Lesser General Public License for more details.
 * 
 * You should have received a copy of the GNU Lesser General Public
 * License along with this library; if not, write to the Free Software
 * Foundation, Inc., 51 Franklin Street, Fifth Floor, Boston, MA  02110-1301  USA
 * 
 * Linden Research, Inc., 945 Battery Street, San Francisco, CA  94111  USA
 * $/LicenseInfo$
 */

#include "llviewerprecompiledheaders.h"

#include "lldrawpoolavatar.h"
#include "llrender.h"

#include "llvoavatar.h"
#include "m3math.h"
#include "llmatrix4a.h"

#include "llagent.h" //for gAgent.needsRenderAvatar()
#include "lldrawable.h"
#include "lldrawpoolbump.h"
#include "llface.h"
#include "llmeshrepository.h"
#include "llsky.h"
#include "llviewercamera.h"
#include "llviewerregion.h"
#include "noise.h"
#include "pipeline.h"
#include "llviewershadermgr.h"
#include "llvovolume.h"
#include "llvolume.h"
#include "llappviewer.h"
#include "llrendersphere.h"
#include "llviewerpartsim.h"
#include "llviewercontrol.h" // for gSavedSettings

// <FS:Zi> Add avatar hitbox debug
#include "llviewercontrol.h"
// (See *NOTE: in renderAvatars why this forward declatation is commented out)
// void drawBoxOutline(const LLVector3& pos,const LLVector3& size);	// llspatialpartition.cpp
// </FS:Zi>

#include "llleapmotioncontroller.h"

static U32 sDataMask = LLDrawPoolAvatar::VERTEX_DATA_MASK;
static U32 sBufferUsage = GL_STREAM_DRAW_ARB;
static U32 sShaderLevel = 0;

#define JOINT_COUNT 52

LLGLSLShader* LLDrawPoolAvatar::sVertexProgram = NULL;
BOOL	LLDrawPoolAvatar::sSkipOpaque = FALSE;
BOOL	LLDrawPoolAvatar::sSkipTransparent = FALSE;
S32 LLDrawPoolAvatar::sDiffuseChannel = 0;
F32 LLDrawPoolAvatar::sMinimumAlpha = 0.2f;


static bool is_deferred_render = false;
static bool is_post_deferred_render = false;

extern BOOL gUseGLPick;

F32 CLOTHING_GRAVITY_EFFECT = 0.7f;
F32 CLOTHING_ACCEL_FORCE_FACTOR = 0.2f;
const S32 NUM_TEST_AVATARS = 30;
const S32 MIN_PIXEL_AREA_2_PASS_SKINNING = 500000000;

// Format for gAGPVertices
// vertex format for bumpmapping:
//  vertices   12
//  pad		    4
//  normals    12
//  pad		    4
//  texcoords0  8
//  texcoords1  8
// total       48
//
// for no bumpmapping
//  vertices	   12
//  texcoords	8
//  normals	   12
// total	   32
//

S32 AVATAR_OFFSET_POS = 0;
S32 AVATAR_OFFSET_NORMAL = 16;
S32 AVATAR_OFFSET_TEX0 = 32;
S32 AVATAR_OFFSET_TEX1 = 40;
S32 AVATAR_VERTEX_BYTES = 48;

BOOL gAvatarEmbossBumpMap = FALSE;
static BOOL sRenderingSkinned = FALSE;
S32 normal_channel = -1;
S32 specular_channel = -1;
S32 cube_channel = -1;

static LLTrace::BlockTimerStatHandle FTM_SHADOW_AVATAR("Avatar Shadow");

LLDrawPoolAvatar::LLDrawPoolAvatar() : 
	LLFacePool(POOL_AVATAR)	
{
}

//-----------------------------------------------------------------------------
// instancePool()
//-----------------------------------------------------------------------------
LLDrawPool *LLDrawPoolAvatar::instancePool()
{
	return new LLDrawPoolAvatar();
}


S32 LLDrawPoolAvatar::getVertexShaderLevel() const
{
	return (S32) LLViewerShaderMgr::instance()->getVertexShaderLevel(LLViewerShaderMgr::SHADER_AVATAR);
}

void LLDrawPoolAvatar::prerender()
{
	mVertexShaderLevel = LLViewerShaderMgr::instance()->getVertexShaderLevel(LLViewerShaderMgr::SHADER_AVATAR);
	
	sShaderLevel = mVertexShaderLevel;
	
	if (sShaderLevel > 0)
	{
		sBufferUsage = GL_DYNAMIC_DRAW_ARB;
	}
	else
	{
		sBufferUsage = GL_STREAM_DRAW_ARB;
	}

	if (!mDrawFace.empty())
	{
		const LLFace *facep = mDrawFace[0];
		if (facep && facep->getDrawable())
		{
			LLVOAvatar* avatarp = (LLVOAvatar *)facep->getDrawable()->getVObj().get();
			updateRiggedVertexBuffers(avatarp);
		}
	}
}

LLMatrix4& LLDrawPoolAvatar::getModelView()
{
	static LLMatrix4 ret;

	ret.initRows(LLVector4(gGLModelView+0),
				 LLVector4(gGLModelView+4),
				 LLVector4(gGLModelView+8),
				 LLVector4(gGLModelView+12));

	return ret;
}

//-----------------------------------------------------------------------------
// render()
//-----------------------------------------------------------------------------



void LLDrawPoolAvatar::beginDeferredPass(S32 pass)
{
	LL_RECORD_BLOCK_TIME(FTM_RENDER_CHARACTERS);
	
	sSkipTransparent = TRUE;
	is_deferred_render = true;
	
	if (LLPipeline::sImpostorRender)
	{ //impostor pass does not have rigid or impostor rendering
		pass += 2;
	}

	switch (pass)
	{
	case 0:
		beginDeferredImpostor();
		break;
	case 1:
		beginDeferredRigid();
		break;
	case 2:
		beginDeferredSkinned();
		break;
	case 3:
		beginDeferredRiggedSimple();
		break;
	case 4:
		beginDeferredRiggedBump();
		break;
	default:
		beginDeferredRiggedMaterial(pass-5);
		break;
	}
}

void LLDrawPoolAvatar::endDeferredPass(S32 pass)
{
	LL_RECORD_BLOCK_TIME(FTM_RENDER_CHARACTERS);

	sSkipTransparent = FALSE;
	is_deferred_render = false;

	if (LLPipeline::sImpostorRender)
	{
		pass += 2;
	}

	switch (pass)
	{
	case 0:
		endDeferredImpostor();
		break;
	case 1:
		endDeferredRigid();
		break;
	case 2:
		endDeferredSkinned();
		break;
	case 3:
		endDeferredRiggedSimple();
		break;
	case 4:
		endDeferredRiggedBump();
		break;
	default:
		endDeferredRiggedMaterial(pass-5);
		break;
	}
}

void LLDrawPoolAvatar::renderDeferred(S32 pass)
{
	render(pass);
}

S32 LLDrawPoolAvatar::getNumPostDeferredPasses()
{
	return 10;
}

void LLDrawPoolAvatar::beginPostDeferredPass(S32 pass)
{
	switch (pass)
	{
	case 0:
		beginPostDeferredAlpha();
		break;
	case 1:
		beginRiggedFullbright();
		break;
	case 2:
		beginRiggedFullbrightShiny();
		break;
	case 3:
		beginDeferredRiggedAlpha();
		break;
	case 4:
		beginRiggedFullbrightAlpha();
		break;
	case 9:
		beginRiggedGlow();
		break;
	default:
		beginDeferredRiggedMaterialAlpha(pass-5);
		break;
	}
}

void LLDrawPoolAvatar::beginPostDeferredAlpha()
{
	sSkipOpaque = TRUE;
	sShaderLevel = mVertexShaderLevel;
	sVertexProgram = &gDeferredAvatarAlphaProgram;
	sRenderingSkinned = TRUE;

	gPipeline.bindDeferredShader(*sVertexProgram);

	sVertexProgram->setMinimumAlpha(LLDrawPoolAvatar::sMinimumAlpha);

	sDiffuseChannel = sVertexProgram->enableTexture(LLViewerShaderMgr::DIFFUSE_MAP);
}

void LLDrawPoolAvatar::beginDeferredRiggedAlpha()
{
	sVertexProgram = &gDeferredSkinnedAlphaProgram;
	gPipeline.bindDeferredShader(*sVertexProgram);
	sDiffuseChannel = sVertexProgram->enableTexture(LLViewerShaderMgr::DIFFUSE_MAP);
	gPipeline.enableLightsDynamic();
}

void LLDrawPoolAvatar::beginDeferredRiggedMaterialAlpha(S32 pass)
{
	switch (pass)
	{
	case 0: pass = 1; break;
	case 1: pass = 5; break;
	case 2: pass = 9; break;
	default: pass = 13; break;
	}

	pass += LLMaterial::SHADER_COUNT;

	sVertexProgram = &gDeferredMaterialProgram[pass];

	if (LLPipeline::sUnderWaterRender)
	{
		sVertexProgram = &(gDeferredMaterialWaterProgram[pass]);
	}

	gPipeline.bindDeferredShader(*sVertexProgram);
	sDiffuseChannel = sVertexProgram->enableTexture(LLViewerShaderMgr::DIFFUSE_MAP);
	normal_channel = sVertexProgram->enableTexture(LLViewerShaderMgr::BUMP_MAP);
	specular_channel = sVertexProgram->enableTexture(LLViewerShaderMgr::SPECULAR_MAP);
	gPipeline.enableLightsDynamic();
}

void LLDrawPoolAvatar::endDeferredRiggedAlpha()
{
	LLVertexBuffer::unbind();
	gPipeline.unbindDeferredShader(*sVertexProgram);
	sDiffuseChannel = 0;
	normal_channel = -1;
	specular_channel = -1;
	sVertexProgram = NULL;
}

void LLDrawPoolAvatar::endPostDeferredPass(S32 pass)
{
	switch (pass)
	{
	case 0:
		endPostDeferredAlpha();
		break;
	case 1:
		endRiggedFullbright();
		break;
	case 2:
		endRiggedFullbrightShiny();
		break;
	case 3:
		endDeferredRiggedAlpha();
		break;
	case 4:
		endRiggedFullbrightAlpha();
		break;
	case 5:
		endRiggedGlow();
		break;
	default:
		endDeferredRiggedAlpha();
		break;
	}
}

void LLDrawPoolAvatar::endPostDeferredAlpha()
{
	// if we're in software-blending, remember to set the fence _after_ we draw so we wait till this rendering is done
	sRenderingSkinned = FALSE;
	sSkipOpaque = FALSE;
		
	gPipeline.unbindDeferredShader(*sVertexProgram);
	sDiffuseChannel = 0;
	sShaderLevel = mVertexShaderLevel;
}

void LLDrawPoolAvatar::renderPostDeferred(S32 pass)
{
	const S32 actual_pass[] =
	{ //map post deferred pass numbers to what render() expects
		2, //skinned
		4, // rigged fullbright
		6, //rigged fullbright shiny
		7, //rigged alpha
		8, //rigged fullbright alpha
		9, //rigged material alpha 1
		10,//rigged material alpha 2
		11,//rigged material alpha 3
		12,//rigged material alpha 4
		13, //rigged glow
	};

	S32 p = actual_pass[pass];

	if (LLPipeline::sImpostorRender)
	{ //HACK for impostors so actual pass ends up being proper pass
		p -= 2;
	}

	is_post_deferred_render = true;
	render(p);
	is_post_deferred_render = false;
}


S32 LLDrawPoolAvatar::getNumShadowPasses()
{
	return 2;
}

void LLDrawPoolAvatar::beginShadowPass(S32 pass)
{
	LL_RECORD_BLOCK_TIME(FTM_SHADOW_AVATAR);

	if (pass == 0)
	{
		sVertexProgram = &gDeferredAvatarShadowProgram;
		
		//gGL.setAlphaRejectSettings(LLRender::CF_GREATER_EQUAL, 0.2f);		

		if ((sShaderLevel > 0))  // for hardware blending
		{
			sRenderingSkinned = TRUE;
			sVertexProgram->bind();
		}

		gGL.diffuseColor4f(1,1,1,1);
	}
	else
	{
		sVertexProgram = &gDeferredAttachmentShadowProgram;
		sDiffuseChannel = sVertexProgram->enableTexture(LLViewerShaderMgr::DIFFUSE_MAP);
		sVertexProgram->bind();
	}
}

void LLDrawPoolAvatar::endShadowPass(S32 pass)
{
	LL_RECORD_BLOCK_TIME(FTM_SHADOW_AVATAR);
	if (pass == 0)
	{
		if (sShaderLevel > 0)
		{
			sRenderingSkinned = FALSE;
			sVertexProgram->unbind();
		}
	}
	else
	{
		LLVertexBuffer::unbind();
		sVertexProgram->unbind();
		sVertexProgram = NULL;
	}
}

void LLDrawPoolAvatar::renderShadow(S32 pass)
{
	LL_RECORD_BLOCK_TIME(FTM_SHADOW_AVATAR);

	if (mDrawFace.empty())
	{
		return;
	}

	const LLFace *facep = mDrawFace[0];
	if (!facep->getDrawable())
	{
		return;
	}
	LLVOAvatar *avatarp = (LLVOAvatar *)facep->getDrawable()->getVObj().get();

	if (avatarp->isDead() || avatarp->mIsDummy || avatarp->mDrawable.isNull())
	{
		return;
	}

	BOOL impostor = avatarp->isImpostor();
	if (impostor)
	{
		return;
	}
	
	if (pass == 0)
	{
		avatarp->renderSkinned();
	}
	else
	{
		for (U32 i = 0; i < NUM_RIGGED_PASSES; ++i)
		{
			renderRigged(avatarp, i);
		}
	}
}

S32 LLDrawPoolAvatar::getNumPasses()
{
	if (LLPipeline::sImpostorRender)
	{
		return 8;
	}
	else 
	{
		return 10;
	}
}


S32 LLDrawPoolAvatar::getNumDeferredPasses()
{
	if (LLPipeline::sImpostorRender)
	{
		return 19;
	}
	else
	{
		return 21;
	}
}


void LLDrawPoolAvatar::render(S32 pass)
{
	LL_RECORD_BLOCK_TIME(FTM_RENDER_CHARACTERS);
	if (LLPipeline::sImpostorRender)
	{
		renderAvatars(NULL, pass+2);
		return;
	}

	renderAvatars(NULL, pass); // render all avatars
}

void LLDrawPoolAvatar::beginRenderPass(S32 pass)
{
	LL_RECORD_BLOCK_TIME(FTM_RENDER_CHARACTERS);
	//reset vertex buffer mappings
	LLVertexBuffer::unbind();

	if (LLPipeline::sImpostorRender)
	{ //impostor render does not have impostors or rigid rendering
		pass += 2;
	}

	switch (pass)
	{
	case 0:
		beginImpostor();
		break;
	case 1:
		beginRigid();
		break;
	case 2:
		beginSkinned();
		break;
	case 3:
		beginRiggedSimple();
		break;
	case 4:
		beginRiggedFullbright();
		break;
	case 5:
		beginRiggedShinySimple();
		break;
	case 6:
		beginRiggedFullbrightShiny();
		break;
	case 7:
		beginRiggedAlpha();
		break;
	case 8:
		beginRiggedFullbrightAlpha();
		break;
	case 9:
		beginRiggedGlow();
		break;
	}

	if (pass == 0)
	{ //make sure no stale colors are left over from a previous render
		gGL.diffuseColor4f(1,1,1,1);
	}
}

void LLDrawPoolAvatar::endRenderPass(S32 pass)
{
	LL_RECORD_BLOCK_TIME(FTM_RENDER_CHARACTERS);

	if (LLPipeline::sImpostorRender)
	{
		pass += 2;		
	}

	switch (pass)
	{
	case 0:
		endImpostor();
		break;
	case 1:
		endRigid();
		break;
	case 2:
		endSkinned();
		break;
	case 3:
		endRiggedSimple();
		break;
	case 4:
		endRiggedFullbright();
		break;
	case 5:
		endRiggedShinySimple();
		break;
	case 6:
		endRiggedFullbrightShiny();
		break;
	case 7:
		endRiggedAlpha();
		break;
	case 8:
		endRiggedFullbrightAlpha();
		break;
	case 9:
		endRiggedGlow();
		break;
	}
}

void LLDrawPoolAvatar::beginImpostor()
{
	if (!LLPipeline::sReflectionRender)
	{
		LLVOAvatar::sRenderDistance = llclamp(LLVOAvatar::sRenderDistance, 16.f, 256.f);
		LLVOAvatar::sNumVisibleAvatars = 0;
	}

	if (LLGLSLShader::sNoFixedFunction)
	{
		gImpostorProgram.bind();
		gImpostorProgram.setMinimumAlpha(0.01f);
	}

	gPipeline.enableLightsFullbright(LLColor4(1,1,1,1));
	sDiffuseChannel = 0;
}

void LLDrawPoolAvatar::endImpostor()
{
	if (LLGLSLShader::sNoFixedFunction)
	{
		gImpostorProgram.unbind();
	}
	gPipeline.enableLightsDynamic();
}

void LLDrawPoolAvatar::beginRigid()
{
	if (gPipeline.canUseVertexShaders())
	{
		if (LLPipeline::sUnderWaterRender)
		{
			sVertexProgram = &gObjectAlphaMaskNoColorWaterProgram;
		}
		else
		{
			sVertexProgram = &gObjectAlphaMaskNoColorProgram;
		}
		
		if (sVertexProgram != NULL)
		{	//eyeballs render with the specular shader
			sVertexProgram->bind();
			sVertexProgram->setMinimumAlpha(LLDrawPoolAvatar::sMinimumAlpha);
		}
	}
	else
	{
		sVertexProgram = NULL;
	}
}

void LLDrawPoolAvatar::endRigid()
{
	sShaderLevel = mVertexShaderLevel;
	if (sVertexProgram != NULL)
	{
		sVertexProgram->unbind();
	}
}

void LLDrawPoolAvatar::beginDeferredImpostor()
{
	if (!LLPipeline::sReflectionRender)
	{
		LLVOAvatar::sRenderDistance = llclamp(LLVOAvatar::sRenderDistance, 16.f, 256.f);
		LLVOAvatar::sNumVisibleAvatars = 0;
	}

	sVertexProgram = &gDeferredImpostorProgram;
	specular_channel = sVertexProgram->enableTexture(LLViewerShaderMgr::SPECULAR_MAP);
	normal_channel = sVertexProgram->enableTexture(LLViewerShaderMgr::DEFERRED_NORMAL);
	sDiffuseChannel = sVertexProgram->enableTexture(LLViewerShaderMgr::DIFFUSE_MAP);
	sVertexProgram->bind();
	sVertexProgram->setMinimumAlpha(0.01f);
}

void LLDrawPoolAvatar::endDeferredImpostor()
{
	sShaderLevel = mVertexShaderLevel;
	sVertexProgram->disableTexture(LLViewerShaderMgr::DEFERRED_NORMAL);
	sVertexProgram->disableTexture(LLViewerShaderMgr::SPECULAR_MAP);
	sVertexProgram->disableTexture(LLViewerShaderMgr::DIFFUSE_MAP);
	gPipeline.unbindDeferredShader(*sVertexProgram);
   sVertexProgram = NULL;
   sDiffuseChannel = 0;
}

void LLDrawPoolAvatar::beginDeferredRigid()
{
	sVertexProgram = &gDeferredNonIndexedDiffuseAlphaMaskNoColorProgram;
	sDiffuseChannel = sVertexProgram->enableTexture(LLViewerShaderMgr::DIFFUSE_MAP);
	sVertexProgram->bind();
	sVertexProgram->setMinimumAlpha(LLDrawPoolAvatar::sMinimumAlpha);
}

void LLDrawPoolAvatar::endDeferredRigid()
{
	sShaderLevel = mVertexShaderLevel;
	sVertexProgram->disableTexture(LLViewerShaderMgr::DIFFUSE_MAP);
	sVertexProgram->unbind();
	gGL.getTexUnit(0)->activate();
}


void LLDrawPoolAvatar::beginSkinned()
{
	if (sShaderLevel > 0)
	{
		if (LLPipeline::sUnderWaterRender)
		{
			sVertexProgram = &gAvatarWaterProgram;
			sShaderLevel = llmin((U32) 1, sShaderLevel);
		}
		else
		{
			sVertexProgram = &gAvatarProgram;
		}
	}
	else
	{
		if (LLPipeline::sUnderWaterRender)
		{
			sVertexProgram = &gObjectAlphaMaskNoColorWaterProgram;
		}
		else
		{
			sVertexProgram = &gObjectAlphaMaskNoColorProgram;
		}
	}
	
	if (sShaderLevel > 0)  // for hardware blending
	{
		sRenderingSkinned = TRUE;

		sVertexProgram->bind();
		sVertexProgram->enableTexture(LLViewerShaderMgr::BUMP_MAP);
		gGL.getTexUnit(0)->activate();
	}
	else
	{
		if(gPipeline.canUseVertexShaders())
		{
			// software skinning, use a basic shader for windlight.
			// TODO: find a better fallback method for software skinning.
			sVertexProgram->bind();
		}
	}

	if (LLGLSLShader::sNoFixedFunction)
	{
		sVertexProgram->setMinimumAlpha(LLDrawPoolAvatar::sMinimumAlpha);
	}
}

void LLDrawPoolAvatar::endSkinned()
{
	// if we're in software-blending, remember to set the fence _after_ we draw so we wait till this rendering is done
	if (sShaderLevel > 0)
	{
		sRenderingSkinned = FALSE;
		sVertexProgram->disableTexture(LLViewerShaderMgr::BUMP_MAP);
		gGL.getTexUnit(0)->activate();
		sVertexProgram->unbind();
		sShaderLevel = mVertexShaderLevel;
	}
	else
	{
		if(gPipeline.canUseVertexShaders())
		{
			// software skinning, use a basic shader for windlight.
			// TODO: find a better fallback method for software skinning.
			sVertexProgram->unbind();
		}
	}

	gGL.getTexUnit(0)->activate();
}

void LLDrawPoolAvatar::beginRiggedSimple()
{
	if (sShaderLevel > 0)
	{
		if (LLPipeline::sUnderWaterRender)
		{
			sVertexProgram = &gSkinnedObjectSimpleWaterProgram;
		}
		else
		{
			sVertexProgram = &gSkinnedObjectSimpleProgram;
		}
	}
	else
	{
		if (LLPipeline::sUnderWaterRender)
		{
			sVertexProgram = &gObjectSimpleNonIndexedWaterProgram;
		}
		else
		{
			sVertexProgram = &gObjectSimpleNonIndexedProgram;
		}
	}

	if (sShaderLevel > 0 || gPipeline.canUseVertexShaders())
	{
		sDiffuseChannel = 0;
		sVertexProgram->bind();
	}
}

void LLDrawPoolAvatar::endRiggedSimple()
{
	LLVertexBuffer::unbind();
	if (sShaderLevel > 0 || gPipeline.canUseVertexShaders())
	{
		sVertexProgram->unbind();
		sVertexProgram = NULL;
	}
}

void LLDrawPoolAvatar::beginRiggedAlpha()
{
	beginRiggedSimple();
}

void LLDrawPoolAvatar::endRiggedAlpha()
{
	endRiggedSimple();
}


void LLDrawPoolAvatar::beginRiggedFullbrightAlpha()
{
	beginRiggedFullbright();
}

void LLDrawPoolAvatar::endRiggedFullbrightAlpha()
{
	endRiggedFullbright();
}

void LLDrawPoolAvatar::beginRiggedGlow()
{
	if (sShaderLevel > 0)
	{
		if (LLPipeline::sUnderWaterRender)
		{
			sVertexProgram = &gSkinnedObjectEmissiveWaterProgram;
		}
		else
		{
			sVertexProgram = &gSkinnedObjectEmissiveProgram;
		}
	}
	else
	{
		if (LLPipeline::sUnderWaterRender)
		{
			sVertexProgram = &gObjectEmissiveNonIndexedWaterProgram;
		}
		else
		{
			sVertexProgram = &gObjectEmissiveNonIndexedProgram;
		}
	}

	if (sShaderLevel > 0 || gPipeline.canUseVertexShaders())
	{
		sDiffuseChannel = 0;
		sVertexProgram->bind();

		sVertexProgram->uniform1f(LLShaderMgr::TEXTURE_GAMMA, LLPipeline::sRenderDeferred ? 2.2f : 1.1f);
		//F32 gamma = gSavedSettings.getF32("RenderDeferredDisplayGamma");
		static LLCachedControl<F32> gamma(gSavedSettings, "RenderDeferredDisplayGamma");
		sVertexProgram->uniform1f(LLShaderMgr::DISPLAY_GAMMA, (gamma > 0.1f) ? 1.0f / gamma : (1.0f/2.2f));
	}
}

void LLDrawPoolAvatar::endRiggedGlow()
{
	endRiggedFullbright();
}

void LLDrawPoolAvatar::beginRiggedFullbright()
{
	if (sShaderLevel > 0)
	{
		if (LLPipeline::sUnderWaterRender)
		{
			sVertexProgram = &gSkinnedObjectFullbrightWaterProgram;
		}
		else
		{
			if (LLPipeline::sRenderDeferred)
			{
				sVertexProgram = &gDeferredSkinnedFullbrightProgram;
			}
			else
			{
				sVertexProgram = &gSkinnedObjectFullbrightProgram;
			}
		}
	}
	else
	{
		if (LLPipeline::sUnderWaterRender)
		{
			sVertexProgram = &gObjectFullbrightNonIndexedWaterProgram;
		}
		else
		{
			sVertexProgram = &gObjectFullbrightNonIndexedProgram;
		}
	}

	if (sShaderLevel > 0 || gPipeline.canUseVertexShaders())
	{
		sDiffuseChannel = 0;
		sVertexProgram->bind();

		if (LLPipeline::sRenderingHUDs || !LLPipeline::sRenderDeferred)
		{
			sVertexProgram->uniform1f(LLShaderMgr::TEXTURE_GAMMA, 1.0f);
		} 
		else 
		{
			sVertexProgram->uniform1f(LLShaderMgr::TEXTURE_GAMMA, 2.2f);

			//F32 gamma = gSavedSettings.getF32("RenderDeferredDisplayGamma");
			static LLCachedControl<F32> gamma(gSavedSettings, "RenderDeferredDisplayGamma");
			sVertexProgram->uniform1f(LLShaderMgr::DISPLAY_GAMMA, (gamma > 0.1f) ? 1.0f / gamma : (1.0f/2.2f));
		}
	}
}

void LLDrawPoolAvatar::endRiggedFullbright()
{
	LLVertexBuffer::unbind();
	if (sShaderLevel > 0 || gPipeline.canUseVertexShaders())
	{
		sVertexProgram->unbind();
		sVertexProgram = NULL;
	}
}

void LLDrawPoolAvatar::beginRiggedShinySimple()
{
	if (sShaderLevel > 0)
	{
		if (LLPipeline::sUnderWaterRender)
		{
			sVertexProgram = &gSkinnedObjectShinySimpleWaterProgram;
		}
		else
		{
			sVertexProgram = &gSkinnedObjectShinySimpleProgram;
		}
	}
	else
	{
		if (LLPipeline::sUnderWaterRender)
		{
			sVertexProgram = &gObjectShinyNonIndexedWaterProgram;
		}
		else
		{
			sVertexProgram = &gObjectShinyNonIndexedProgram;
		}
	}

	if (sShaderLevel > 0 || gPipeline.canUseVertexShaders())
	{
		sVertexProgram->bind();
		LLDrawPoolBump::bindCubeMap(sVertexProgram, 2, sDiffuseChannel, cube_channel, false);
	}
}

void LLDrawPoolAvatar::endRiggedShinySimple()
{
	LLVertexBuffer::unbind();
	if (sShaderLevel > 0 || gPipeline.canUseVertexShaders())
	{
		LLDrawPoolBump::unbindCubeMap(sVertexProgram, 2, sDiffuseChannel, cube_channel, false);
		sVertexProgram->unbind();
		sVertexProgram = NULL;
	}
}

void LLDrawPoolAvatar::beginRiggedFullbrightShiny()
{
	if (sShaderLevel > 0)
	{
		if (LLPipeline::sUnderWaterRender)
		{
			sVertexProgram = &gSkinnedObjectFullbrightShinyWaterProgram;
		}
		else
		{
			if (LLPipeline::sRenderDeferred)
			{
				sVertexProgram = &gDeferredSkinnedFullbrightShinyProgram;
			}
			else
			{
				sVertexProgram = &gSkinnedObjectFullbrightShinyProgram;
			}
		}
	}
	else
	{
		if (LLPipeline::sUnderWaterRender)
		{
			sVertexProgram = &gObjectFullbrightShinyNonIndexedWaterProgram;
		}
		else
		{
			sVertexProgram = &gObjectFullbrightShinyNonIndexedProgram;
		}
	}

	if (sShaderLevel > 0 || gPipeline.canUseVertexShaders())
	{
		sVertexProgram->bind();
		LLDrawPoolBump::bindCubeMap(sVertexProgram, 2, sDiffuseChannel, cube_channel, false);

		if (LLPipeline::sRenderingHUDs || !LLPipeline::sRenderDeferred)
		{
			sVertexProgram->uniform1f(LLShaderMgr::TEXTURE_GAMMA, 1.0f);
		} 
		else 
		{
			sVertexProgram->uniform1f(LLShaderMgr::TEXTURE_GAMMA, 2.2f);
			//F32 gamma = gSavedSettings.getF32("RenderDeferredDisplayGamma");
			static LLCachedControl<F32> gamma(gSavedSettings, "RenderDeferredDisplayGamma");
			sVertexProgram->uniform1f(LLShaderMgr::DISPLAY_GAMMA, (gamma > 0.1f) ? 1.0f / gamma : (1.0f/2.2f));
		}
	}
}

void LLDrawPoolAvatar::endRiggedFullbrightShiny()
{
	LLVertexBuffer::unbind();
	if (sShaderLevel > 0 || gPipeline.canUseVertexShaders())
	{
		LLDrawPoolBump::unbindCubeMap(sVertexProgram, 2, sDiffuseChannel, cube_channel, false);
		sVertexProgram->unbind();
		sVertexProgram = NULL;
	}
}


void LLDrawPoolAvatar::beginDeferredRiggedSimple()
{
	sVertexProgram = &gDeferredSkinnedDiffuseProgram;
	sDiffuseChannel = 0;
	sVertexProgram->bind();
}

void LLDrawPoolAvatar::endDeferredRiggedSimple()
{
	LLVertexBuffer::unbind();
	sVertexProgram->unbind();
	sVertexProgram = NULL;
}

void LLDrawPoolAvatar::beginDeferredRiggedBump()
{
	sVertexProgram = &gDeferredSkinnedBumpProgram;
	sVertexProgram->bind();
	normal_channel = sVertexProgram->enableTexture(LLViewerShaderMgr::BUMP_MAP);
	sDiffuseChannel = sVertexProgram->enableTexture(LLViewerShaderMgr::DIFFUSE_MAP);
}

void LLDrawPoolAvatar::endDeferredRiggedBump()
{
	LLVertexBuffer::unbind();
	sVertexProgram->disableTexture(LLViewerShaderMgr::BUMP_MAP);
	sVertexProgram->disableTexture(LLViewerShaderMgr::DIFFUSE_MAP);
	sVertexProgram->unbind();
	normal_channel = -1;
	sDiffuseChannel = 0;
	sVertexProgram = NULL;
}

void LLDrawPoolAvatar::beginDeferredRiggedMaterial(S32 pass)
{
	if (pass == 1 ||
		pass == 5 ||
		pass == 9 ||
		pass == 13)
	{ //skip alpha passes
		return;
	}
	sVertexProgram = &gDeferredMaterialProgram[pass+LLMaterial::SHADER_COUNT];

	if (LLPipeline::sUnderWaterRender)
	{
		sVertexProgram = &(gDeferredMaterialWaterProgram[pass+LLMaterial::SHADER_COUNT]);
	}

	sVertexProgram->bind();
	normal_channel = sVertexProgram->enableTexture(LLViewerShaderMgr::BUMP_MAP);
	specular_channel = sVertexProgram->enableTexture(LLViewerShaderMgr::SPECULAR_MAP);
	sDiffuseChannel = sVertexProgram->enableTexture(LLViewerShaderMgr::DIFFUSE_MAP);
}

void LLDrawPoolAvatar::endDeferredRiggedMaterial(S32 pass)
{
	if (pass == 1 ||
		pass == 5 ||
		pass == 9 ||
		pass == 13)
	{
		return;
	}

	LLVertexBuffer::unbind();
	sVertexProgram->disableTexture(LLViewerShaderMgr::BUMP_MAP);
	sVertexProgram->disableTexture(LLViewerShaderMgr::SPECULAR_MAP);
	sVertexProgram->disableTexture(LLViewerShaderMgr::DIFFUSE_MAP);
	sVertexProgram->unbind();
	normal_channel = -1;
	sDiffuseChannel = 0;
	sVertexProgram = NULL;
}

void LLDrawPoolAvatar::beginDeferredSkinned()
{
	sShaderLevel = mVertexShaderLevel;
	sVertexProgram = &gDeferredAvatarProgram;
	sRenderingSkinned = TRUE;

	sVertexProgram->bind();
	sVertexProgram->setMinimumAlpha(LLDrawPoolAvatar::sMinimumAlpha);
	
	sDiffuseChannel = sVertexProgram->enableTexture(LLViewerShaderMgr::DIFFUSE_MAP);
	gGL.getTexUnit(0)->activate();
}

void LLDrawPoolAvatar::endDeferredSkinned()
{
	// if we're in software-blending, remember to set the fence _after_ we draw so we wait till this rendering is done
	sRenderingSkinned = FALSE;
	sVertexProgram->unbind();

	sVertexProgram->disableTexture(LLViewerShaderMgr::DIFFUSE_MAP);

	sShaderLevel = mVertexShaderLevel;

	gGL.getTexUnit(0)->activate();
}

static LLTrace::BlockTimerStatHandle FTM_RENDER_AVATARS("renderAvatars");


void LLDrawPoolAvatar::renderAvatars(LLVOAvatar* single_avatar, S32 pass)
{
	LL_RECORD_BLOCK_TIME(FTM_RENDER_AVATARS);

	if (pass == -1)
	{
		for (S32 i = 1; i < getNumPasses(); i++)
		{ //skip foot shadows
			prerender();
			beginRenderPass(i);
			renderAvatars(single_avatar, i);
			endRenderPass(i);
		}

		return;
	}

	if (mDrawFace.empty() && !single_avatar)
	{
		return;
	}

	LLVOAvatar *avatarp;

	if (single_avatar)
	{
		avatarp = single_avatar;
	}
	else
	{
		const LLFace *facep = mDrawFace[0];
		if (!facep->getDrawable())
		{
			return;
		}
		avatarp = (LLVOAvatar *)facep->getDrawable()->getVObj().get();
	}

    if (avatarp->isDead() || avatarp->mDrawable.isNull())
	{
		return;
	}

	// <FS:ND> Leap motion visualizer
	if( avatarp->isSelf() && 1 == pass )
		LLLeapMotionController::getInstance()->render();
	// <FS:ND>

	// <FS:Zi> Add avatar hitbox debug
	static LLCachedControl<bool> render_hitbox(gSavedSettings,"DebugRenderHitboxes",false);

	if(render_hitbox && pass==1)
	{
		// load the debug output shader
		if(LLGLSLShader::sNoFixedFunction)
		{
			gDebugProgram.bind();
		}

		// set up drawing mode and remove any textures used
		LLGLEnable blend(GL_BLEND);
		gGL.getTexUnit(0)->unbind(LLTexUnit::TT_TEXTURE);

		// save current world matrix
		gGL.matrixMode(LLRender::MM_MODELVIEW);
		gGL.pushMatrix();

		gGL.diffuseColor4f(0.7f,1.0f,0.0f,0.3f);
		glLineWidth(2.0);

		LLQuaternion rot=avatarp->getRotationRegion();
		LLVector3 pos=avatarp->getPositionAgent();
		LLVector3 size=avatarp->getScale();

		// *NOTE: Tried this so I wouldn't have to duplcate code, but I didn't find a way to rotate
		// the matrix by "rot" so the drawBoxOutline function would do the right thing. So
		// I settled for copying the code and rotating the 4 corner points individually. -Zi
		// gGL.translatef(pos.mV[VX],pos.mV[VY],pos.mV[VZ]);
		// gGL.rotatef(rot.mQ[VS]*RAD_TO_DEG,rot.mQ[VX],rot.mQ[VY],rot.mQ[VZ]);
		// drawBoxOutline(LLVector3::zero,size/2.0);
		// // drawBoxOutline partly copied from llspatialpartition.cpp below

		// set up and rotate hitbox to avatar orientation, half the avatar scale in either direction
		LLVector3 v1=size.scaledVec(LLVector3( 0.5f, 0.5f, 0.5f))*rot;
		LLVector3 v2=size.scaledVec(LLVector3(-0.5f, 0.5f, 0.5f))*rot;
		LLVector3 v3=size.scaledVec(LLVector3(-0.5f,-0.5f, 0.5f))*rot;
		LLVector3 v4=size.scaledVec(LLVector3( 0.5f,-0.5f, 0.5f))*rot;

		// render the box
		gGL.begin(LLRender::LINES);

		//top
		gGL.vertex3fv((pos+v1).mV);
		gGL.vertex3fv((pos+v2).mV);
		gGL.vertex3fv((pos+v2).mV);
		gGL.vertex3fv((pos+v3).mV);
		gGL.vertex3fv((pos+v3).mV);
		gGL.vertex3fv((pos+v4).mV);
		gGL.vertex3fv((pos+v4).mV);
		gGL.vertex3fv((pos+v1).mV);
		
		//bottom
		gGL.vertex3fv((pos-v1).mV);
		gGL.vertex3fv((pos-v2).mV);
		gGL.vertex3fv((pos-v2).mV);
		gGL.vertex3fv((pos-v3).mV);
		gGL.vertex3fv((pos-v3).mV);
		gGL.vertex3fv((pos-v4).mV);
		gGL.vertex3fv((pos-v4).mV);
		gGL.vertex3fv((pos-v1).mV);
		
		//right
		gGL.vertex3fv((pos+v1).mV);
		gGL.vertex3fv((pos-v3).mV);
				
		gGL.vertex3fv((pos+v4).mV);
		gGL.vertex3fv((pos-v2).mV);

		//left
		gGL.vertex3fv((pos+v2).mV);
		gGL.vertex3fv((pos-v4).mV);

		gGL.vertex3fv((pos+v3).mV);
		gGL.vertex3fv((pos-v1).mV);

		gGL.end();

		// restore world matrix
		gGL.popMatrix();

		// unload debug shader
		if(LLGLSLShader::sNoFixedFunction)
		{
			gDebugProgram.unbind();
		}
	}
	// </FS:Zi>

	if (!single_avatar && !avatarp->isFullyLoaded() )
	{
		if (pass==0 && (!gPipeline.hasRenderType(LLPipeline::RENDER_TYPE_PARTICLES) || LLViewerPartSim::getMaxPartCount() <= 0))
		{
			// debug code to draw a sphere in place of avatar
			gGL.getTexUnit(0)->bind(LLViewerFetchedTexture::sWhiteImagep);
			gGL.setColorMask(true, true);
			LLVector3 pos = avatarp->getPositionAgent();
			gGL.color4f(1.0f, 1.0f, 1.0f, 0.7f);
			
			gGL.pushMatrix();	 
			gGL.translatef((F32)(pos.mV[VX]),	 
						   (F32)(pos.mV[VY]),	 
							(F32)(pos.mV[VZ]));	 
			 gGL.scalef(0.15f, 0.15f, 0.3f);

			 gSphere.renderGGL();
				 
			 gGL.popMatrix();
			 gGL.setColorMask(true, false);
		}
		// don't render please
		return;
	}

	BOOL impostor = avatarp->isImpostor() && !single_avatar;

	if (impostor && pass != 0)
	{ //don't draw anything but the impostor for impostored avatars
		return;
	}
	
	if (pass == 0 && !impostor && LLPipeline::sUnderWaterRender)
	{ //don't draw foot shadows under water
		return;
	}

	if (pass == 0)
	{
		if (!LLPipeline::sReflectionRender)
		{
			LLVOAvatar::sNumVisibleAvatars++;
		}

		if (impostor)
		{
			if (LLPipeline::sRenderDeferred && !LLPipeline::sReflectionRender && avatarp->mImpostor.isComplete()) 
			{
				if (normal_channel > -1)
				{
					avatarp->mImpostor.bindTexture(2, normal_channel);
				}
				if (specular_channel > -1)
				{
					avatarp->mImpostor.bindTexture(1, specular_channel);
				}
			}
			avatarp->renderImpostor(LLColor4U(255,255,255,255), sDiffuseChannel);
		}
		return;
	}

	llassert(LLPipeline::sImpostorRender || !avatarp->isVisuallyMuted());

	/*if (single_avatar && avatarp->mSpecialRenderMode >= 1) // 1=anim preview, 2=image preview,  3=morph view
	{
		gPipeline.enableLightsAvatarEdit(LLColor4(.5f, .5f, .5f, 1.f));
	}*/
	
	if (pass == 1)
	{
		// render rigid meshes (eyeballs) first
		avatarp->renderRigid();
		return;
	}

	if (pass == 3)
	{
		if (is_deferred_render)
		{
			renderDeferredRiggedSimple(avatarp);
		}
		else
		{
			renderRiggedSimple(avatarp);

			if (LLPipeline::sRenderDeferred)
			{ //render "simple" materials
				renderRigged(avatarp, RIGGED_MATERIAL);
				renderRigged(avatarp, RIGGED_MATERIAL_ALPHA_MASK);
				renderRigged(avatarp, RIGGED_MATERIAL_ALPHA_EMISSIVE);
				renderRigged(avatarp, RIGGED_NORMMAP);
				renderRigged(avatarp, RIGGED_NORMMAP_MASK);
				renderRigged(avatarp, RIGGED_NORMMAP_EMISSIVE);	
				renderRigged(avatarp, RIGGED_SPECMAP);
				renderRigged(avatarp, RIGGED_SPECMAP_MASK);
				renderRigged(avatarp, RIGGED_SPECMAP_EMISSIVE);
				renderRigged(avatarp, RIGGED_NORMSPEC);
				renderRigged(avatarp, RIGGED_NORMSPEC_MASK);
				renderRigged(avatarp, RIGGED_NORMSPEC_EMISSIVE);
			}
		}
		return;
	}

	if (pass == 4)
	{
		if (is_deferred_render)
		{
			renderDeferredRiggedBump(avatarp);
		}
		else
		{
			renderRiggedFullbright(avatarp);
		}

		return;
	}

	if (is_deferred_render && pass >= 5 && pass <= 21)
	{
		S32 p = pass-5;

		if (p != 1 &&
			p != 5 &&
			p != 9 &&
			p != 13)
		{
			renderDeferredRiggedMaterial(avatarp, p);
		}
		return;
	}




	if (pass == 5)
	{
		renderRiggedShinySimple(avatarp);
				
		return;
	}

	if (pass == 6)
	{
		renderRiggedFullbrightShiny(avatarp);
		return;
	}

	if (pass >= 7 && pass < 13)
	{
		if (pass == 7)
		{
			renderRiggedAlpha(avatarp);

			if (LLPipeline::sRenderDeferred && !is_post_deferred_render)
			{ //render transparent materials under water
				LLGLEnable blend(GL_BLEND);

				gGL.setColorMask(true, true);
				gGL.blendFunc(LLRender::BF_SOURCE_ALPHA,
								LLRender::BF_ONE_MINUS_SOURCE_ALPHA,
								LLRender::BF_ZERO,
								LLRender::BF_ONE_MINUS_SOURCE_ALPHA);

				renderRigged(avatarp, RIGGED_MATERIAL_ALPHA);
				renderRigged(avatarp, RIGGED_SPECMAP_BLEND);
				renderRigged(avatarp, RIGGED_NORMMAP_BLEND);
				renderRigged(avatarp, RIGGED_NORMSPEC_BLEND);

				gGL.setColorMask(true, false);
			}
			return;
		}

		if (pass == 8)
		{
			renderRiggedFullbrightAlpha(avatarp);
			return;
		}

		if (LLPipeline::sRenderDeferred && is_post_deferred_render)
		{
			S32 p = 0;
			switch (pass)
			{
			case 9: p = 1; break;
			case 10: p = 5; break;
			case 11: p = 9; break;
			case 12: p = 13; break;
			}

			{
				LLGLEnable blend(GL_BLEND);
				renderDeferredRiggedMaterial(avatarp, p);
			}
			return;
		}
		else if (pass == 9)
		{
			renderRiggedGlow(avatarp);
			return;
		}
	}

	if (pass == 13)
	{
		renderRiggedGlow(avatarp);
		
		return;
	}
	
	if ((sShaderLevel >= SHADER_LEVEL_CLOTH))
	{
		LLMatrix4 rot_mat;
		LLViewerCamera::getInstance()->getMatrixToLocal(rot_mat);
		LLMatrix4 cfr(OGL_TO_CFR_ROTATION);
		rot_mat *= cfr;
		
		LLVector4 wind;
		wind.setVec(avatarp->mWindVec);
		wind.mV[VW] = 0;
		wind = wind * rot_mat;
		wind.mV[VW] = avatarp->mWindVec.mV[VW];

		sVertexProgram->uniform4fv(LLViewerShaderMgr::AVATAR_WIND, 1, wind.mV);
		F32 phase = -1.f * (avatarp->mRipplePhase);

		F32 freq = 7.f + (noise1(avatarp->mRipplePhase) * 2.f);
		LLVector4 sin_params(freq, freq, freq, phase);
		sVertexProgram->uniform4fv(LLViewerShaderMgr::AVATAR_SINWAVE, 1, sin_params.mV);

		LLVector4 gravity(0.f, 0.f, -CLOTHING_GRAVITY_EFFECT, 0.f);
		gravity = gravity * rot_mat;
		sVertexProgram->uniform4fv(LLViewerShaderMgr::AVATAR_GRAVITY, 1, gravity.mV);
	}

	if( !single_avatar || (avatarp == single_avatar) )
	{
		avatarp->renderSkinned();
	}
}

void LLDrawPoolAvatar::getRiggedGeometry(LLFace* face, LLPointer<LLVertexBuffer>& buffer, U32 data_mask, const LLMeshSkinInfo* skin, LLVolume* volume, const LLVolumeFace& vol_face)
{
	face->setGeomIndex(0);
	face->setIndicesIndex(0);
		
	//rigged faces do not batch textures
	face->setTextureIndex(255);

	if (buffer.isNull() || buffer->getTypeMask() != data_mask || !buffer->isWriteable())
	{ //make a new buffer
		if (sShaderLevel > 0)
		{
			buffer = new LLVertexBuffer(data_mask, GL_DYNAMIC_DRAW_ARB);
		}
		else
		{
			buffer = new LLVertexBuffer(data_mask, GL_STREAM_DRAW_ARB);
		}
		buffer->allocateBuffer(vol_face.mNumVertices, vol_face.mNumIndices, true);
	}
	else
	{ //resize existing buffer
		buffer->resizeBuffer(vol_face.mNumVertices, vol_face.mNumIndices);
	}

	face->setSize(vol_face.mNumVertices, vol_face.mNumIndices);
	face->setVertexBuffer(buffer);

	U16 offset = 0;
		
	LLMatrix4 mat_vert = skin->mBindShapeMatrix;
	glh::matrix4f m((F32*) mat_vert.mMatrix);
	m = m.inverse().transpose();
		
	F32 mat3[] = 
	{ m.m[0], m.m[1], m.m[2],
		m.m[4], m.m[5], m.m[6],
		m.m[8], m.m[9], m.m[10] };

	LLMatrix3 mat_normal(mat3);				

	//let getGeometryVolume know if alpha should override shiny
	U32 type = gPipeline.getPoolTypeFromTE(face->getTextureEntry(), face->getTexture());

	if (type == LLDrawPool::POOL_ALPHA)
	{
		face->setPoolType(LLDrawPool::POOL_ALPHA);
	}
	else
	{
		face->setPoolType(LLDrawPool::POOL_AVATAR);
	}

	//let getGeometryVolume know if a texture matrix is in play
	if (face->mTextureMatrix)
	{
		face->setState(LLFace::TEXTURE_ANIM);
	}
	else
	{
		face->clearState(LLFace::TEXTURE_ANIM);
	}


	//LL_INFOS() << "Rebuilt face " << face->getTEOffset() << " of " << face->getDrawable() << " at " << gFrameTimeSeconds << LL_ENDL;

	// Let getGeometryVolume know if a texture matrix is in play
	if (face->mTextureMatrix)
	{
		face->setState(LLFace::TEXTURE_ANIM);
	}
	else
	{
		face->clearState(LLFace::TEXTURE_ANIM);
	}


	face->getGeometryVolume(*volume, face->getTEOffset(), mat_vert, mat_normal, offset, true);

	buffer->flush();
}

void LLDrawPoolAvatar::updateRiggedFaceVertexBuffer(LLVOAvatar* avatar, LLFace* face, const LLMeshSkinInfo* skin, LLVolume* volume, const LLVolumeFace& vol_face)
{
	LLVector4a* weight = vol_face.mWeights;
	if (!weight)
	{
		return;
	}

	LLPointer<LLVertexBuffer> buffer = face->getVertexBuffer();
	LLDrawable* drawable = face->getDrawable();

	U32 data_mask = face->getRiggedVertexBufferDataMask();
	
	if (buffer.isNull() || 
		buffer->getTypeMask() != data_mask ||
		buffer->getNumVerts() != vol_face.mNumVertices ||
		buffer->getNumIndices() != vol_face.mNumIndices ||
		(drawable && drawable->isState(LLDrawable::REBUILD_ALL)))
	{
		if (drawable && drawable->isState(LLDrawable::REBUILD_ALL))
		{ //rebuild EVERY face in the drawable, not just this one, to avoid missing drawable wide rebuild issues
			for (S32 i = 0; i < drawable->getNumFaces(); ++i)
			{
				LLFace* facep = drawable->getFace(i);
				U32 face_data_mask = facep->getRiggedVertexBufferDataMask();
				if (face_data_mask)
				{
					LLPointer<LLVertexBuffer> cur_buffer = facep->getVertexBuffer();
					const LLVolumeFace& cur_vol_face = volume->getVolumeFace(i);
					if( cur_vol_face.mNumVertices > 0x10000 || cur_vol_face.mNumVertices < 0 || cur_vol_face.mNumIndices < 0 )
					{
						LL_WARNS() << "Skipping face " << i
								   << " vertices " << cur_vol_face.mNumVertices << " indices " << cur_vol_face.mNumIndices
								   << " face is possibly corrupted"
								   << LL_ENDL;
						continue;
					}
					getRiggedGeometry(facep, cur_buffer, face_data_mask, skin, volume, cur_vol_face);
				}
			}
			drawable->clearState(LLDrawable::REBUILD_ALL);

			buffer = face->getVertexBuffer();
		}
		else
		{ //just rebuild this face
			getRiggedGeometry(face, buffer, data_mask, skin, volume, vol_face);
		}
	}

	if (sShaderLevel <= 0 && face->mLastSkinTime < avatar->getLastSkinTime())
	{ //perform software vertex skinning for this face
		LLStrider<LLVector3> position;
		LLStrider<LLVector3> normal;

		bool has_normal = buffer->hasDataType(LLVertexBuffer::TYPE_NORMAL);
		buffer->getVertexStrider(position);

		if (has_normal)
		{
			buffer->getNormalStrider(normal);
		}

		LLVector4a* pos = (LLVector4a*) position.get();

		LLVector4a* norm = has_normal ? (LLVector4a*) normal.get() : NULL;
		
		//build matrix palette
		LLMatrix4a mp[JOINT_COUNT];
		LLMatrix4* mat = (LLMatrix4*) mp;

		U32 count = llmin((U32) skin->mJointNames.size(), (U32) JOINT_COUNT);
		for (U32 j = 0; j < count; ++j)
		{
			LLJoint* joint = avatar->getJoint(skin->mJointNames[j]);
			if (joint)
			{
				mat[j] = skin->mInvBindMatrix[j];
				mat[j] *= joint->getWorldMatrix();
			}
		}

		LLMatrix4a bind_shape_matrix;
		bind_shape_matrix.loadu(skin->mBindShapeMatrix);

		for (U32 j = 0; j < buffer->getNumVerts(); ++j)
		{
			LLMatrix4a final_mat;
			final_mat.clear();

			S32 idx[4];

			LLVector4 wght;

			F32 scale = 0.f;
			for (U32 k = 0; k < 4; k++)
			{
				F32 w = weight[j][k];

<<<<<<< HEAD
				// <FS:ND> proper bounds checking, the maximum changed from 64 to 52(JOINT_COUNT).
				// idx[k] = llclamp((S32) floorf(w), 0, 63);
				idx[k] = llclamp((S32) floorf(w), 0, JOINT_COUNT-1);
				// </FS:ND>
=======
				idx[k] = llclamp((S32) floorf(w), 0, JOINT_COUNT-1);
>>>>>>> 239eaabb

				wght[k] = w - floorf(w);
				scale += wght[k];
			}

			wght *= 1.f/scale;

			for (U32 k = 0; k < 4; k++)
			{
				F32 w = wght[k];

				LLMatrix4a src;
				src.setMul(mp[idx[k]], w);

				final_mat.add(src);
			}

			
			LLVector4a& v = vol_face.mPositions[j];
			LLVector4a t;
			LLVector4a dst;
			bind_shape_matrix.affineTransform(v, t);
			final_mat.affineTransform(t, dst);
			pos[j] = dst;

			if (norm)
			{
				LLVector4a& n = vol_face.mNormals[j];
				bind_shape_matrix.rotate(n, t);
				final_mat.rotate(t, dst);
				dst.normalize3fast();
				norm[j] = dst;
			}
		}
	}
}

void LLDrawPoolAvatar::renderRigged(LLVOAvatar* avatar, U32 type, bool glow)
{
	if (avatar->isSelf() && !gAgent.needsRenderAvatar())
	{
		return;
	}

	stop_glerror();

	for (U32 i = 0; i < mRiggedFace[type].size(); ++i)
	{
		LLFace* face = mRiggedFace[type][i];
		LLDrawable* drawable = face->getDrawable();
		if (!drawable)
		{
			continue;
		}

		LLVOVolume* vobj = drawable->getVOVolume();

		if (!vobj)
		{
			continue;
		}

		LLVolume* volume = vobj->getVolume();
		S32 te = face->getTEOffset();

		if (!volume || volume->getNumVolumeFaces() <= te || !volume->isMeshAssetLoaded())
		{
			continue;
		}

		LLUUID mesh_id = volume->getParams().getSculptID();
		if (mesh_id.isNull())
		{
			continue;
		}

		const LLMeshSkinInfo* skin = gMeshRepo.getSkinInfo(mesh_id, vobj);
		if (!skin)
		{
			continue;
		}

		//stop_glerror();

		//const LLVolumeFace& vol_face = volume->getVolumeFace(te);
		//updateRiggedFaceVertexBuffer(avatar, face, skin, volume, vol_face);
		
		//stop_glerror();

		U32 data_mask = LLFace::getRiggedDataMask(type);

		LLVertexBuffer* buff = face->getVertexBuffer();

		if (buff)
		{
			if (sShaderLevel > 0)
			{ //upload matrix palette to shader
				LLMatrix4 mat[JOINT_COUNT];

				U32 count = llmin((U32) skin->mJointNames.size(), (U32) JOINT_COUNT);

				for (U32 i = 0; i < count; ++i)
				{
					LLJoint* joint = avatar->getJoint(skin->mJointNames[i]);
					if (joint)
					{
						mat[i] = skin->mInvBindMatrix[i];
						mat[i] *= joint->getWorldMatrix();
					}
				}
				
				stop_glerror();

				F32 mp[JOINT_COUNT*9];

				F32 transp[JOINT_COUNT*3];

				for (U32 i = 0; i < count; ++i)
				{
					F32* m = (F32*) mat[i].mMatrix;

					U32 idx = i*9;

					mp[idx+0] = m[0];
					mp[idx+1] = m[1];
					mp[idx+2] = m[2];

					mp[idx+3] = m[4];
					mp[idx+4] = m[5];
					mp[idx+5] = m[6];

					mp[idx+6] = m[8];
					mp[idx+7] = m[9];
					mp[idx+8] = m[10];

					idx = i*3;

					transp[idx+0] = m[12];
					transp[idx+1] = m[13];
					transp[idx+2] = m[14];
				}

				LLDrawPoolAvatar::sVertexProgram->uniformMatrix3fv(LLViewerShaderMgr::AVATAR_MATRIX, 
					count,
					FALSE,
					(GLfloat*) mp);

				LLDrawPoolAvatar::sVertexProgram->uniform3fv(LLShaderMgr::AVATAR_TRANSLATION, count, transp);

				
				stop_glerror();
			}
			else
			{
				data_mask &= ~LLVertexBuffer::MAP_WEIGHT4;
			}

			U16 start = face->getGeomStart();
			U16 end = start + face->getGeomCount()-1;
			S32 offset = face->getIndicesStart();
			U32 count = face->getIndicesCount();

			/*if (glow)
			{
				gGL.diffuseColor4f(0,0,0,face->getTextureEntry()->getGlow());
			}*/

			const LLTextureEntry* te = face->getTextureEntry();
			LLMaterial* mat = te->getMaterialParams().get();

			if (mat)
			{
				gGL.getTexUnit(sDiffuseChannel)->bind(face->getTexture(LLRender::DIFFUSE_MAP));
				gGL.getTexUnit(normal_channel)->bind(face->getTexture(LLRender::NORMAL_MAP));
				gGL.getTexUnit(specular_channel)->bind(face->getTexture(LLRender::SPECULAR_MAP));

				LLColor4 col = mat->getSpecularLightColor();
				F32 spec = mat->getSpecularLightExponent()/255.f;

				F32 env = mat->getEnvironmentIntensity()/255.f;

				if (mat->getSpecularID().isNull())
				{
					env = te->getShiny()*0.25f;
					col.set(env,env,env,0);
					spec = env;
				}
		
				BOOL fullbright = te->getFullbright();

				sVertexProgram->uniform1f(LLShaderMgr::EMISSIVE_BRIGHTNESS, fullbright ? 1.f : 0.f);
				sVertexProgram->uniform4f(LLShaderMgr::SPECULAR_COLOR, col.mV[0], col.mV[1], col.mV[2], spec);
				sVertexProgram->uniform1f(LLShaderMgr::ENVIRONMENT_INTENSITY, env);

				if (mat->getDiffuseAlphaMode() == LLMaterial::DIFFUSE_ALPHA_MODE_MASK)
				{
					sVertexProgram->setMinimumAlpha(mat->getAlphaMaskCutoff()/255.f);
				}
				else
				{
					sVertexProgram->setMinimumAlpha(0.f);
				}

				for (U32 i = 0; i < LLRender::NUM_TEXTURE_CHANNELS; ++i)
				{
					LLViewerTexture* tex = face->getTexture(i);
					if (tex)
					{
						tex->addTextureStats(avatar->getPixelArea());
					}
				}
			}
			else
			{
				gGL.getTexUnit(sDiffuseChannel)->bind(face->getTexture());
				sVertexProgram->setMinimumAlpha(0.f);
				if (normal_channel > -1)
				{
					LLDrawPoolBump::bindBumpMap(face, normal_channel);
				}
			}

			if (face->mTextureMatrix && vobj->mTexAnimMode)
			{
				gGL.matrixMode(LLRender::MM_TEXTURE);
				gGL.loadMatrix((F32*) face->mTextureMatrix->mMatrix);
				buff->setBuffer(data_mask);
				buff->drawRange(LLRender::TRIANGLES, start, end, count, offset);
				gGL.loadIdentity();
				gGL.matrixMode(LLRender::MM_MODELVIEW);
			}
			else
			{
				buff->setBuffer(data_mask);
				buff->drawRange(LLRender::TRIANGLES, start, end, count, offset);		
			}

			gPipeline.addTrianglesDrawn(count, LLRender::TRIANGLES);
		}
	}
}

void LLDrawPoolAvatar::renderDeferredRiggedSimple(LLVOAvatar* avatar)
{
	renderRigged(avatar, RIGGED_DEFERRED_SIMPLE);
}

void LLDrawPoolAvatar::renderDeferredRiggedBump(LLVOAvatar* avatar)
{
	renderRigged(avatar, RIGGED_DEFERRED_BUMP);
}

void LLDrawPoolAvatar::renderDeferredRiggedMaterial(LLVOAvatar* avatar, S32 pass)
{
	renderRigged(avatar, pass);
}

static LLTrace::BlockTimerStatHandle FTM_RIGGED_VBO("Rigged VBO");

void LLDrawPoolAvatar::updateRiggedVertexBuffers(LLVOAvatar* avatar)
{
	LL_RECORD_BLOCK_TIME(FTM_RIGGED_VBO);

	//update rigged vertex buffers
	for (U32 type = 0; type < NUM_RIGGED_PASSES; ++type)
	{
		for (U32 i = 0; i < mRiggedFace[type].size(); ++i)
		{
			LLFace* face = mRiggedFace[type][i];
			LLDrawable* drawable = face->getDrawable();
			if (!drawable)
			{
				continue;
			}

			LLVOVolume* vobj = drawable->getVOVolume();

			if (!vobj)
			{
				continue;
			}

			LLVolume* volume = vobj->getVolume();
			S32 te = face->getTEOffset();

			if (!volume || volume->getNumVolumeFaces() <= te)
			{
				continue;
			}

			LLUUID mesh_id = volume->getParams().getSculptID();
			if (mesh_id.isNull())
			{
				continue;
			}

			const LLMeshSkinInfo* skin = gMeshRepo.getSkinInfo(mesh_id, vobj);
			if (!skin)
			{
				continue;
			}

			stop_glerror();

			const LLVolumeFace& vol_face = volume->getVolumeFace(te);

			// <FS:ND> FIRE-14261 try to skip broken or out of bounds faces
			if( vol_face.mNumVertices > 0x10000 || vol_face.mNumVertices < 0 || vol_face.mNumIndices < 0 )
			{
				LL_WARNS() << "Skipping face " << i << " for pass " << type << " te " << te
						   << " mesh id " << mesh_id << " vobj->getID() " << vobj->getID()
						   << " vertices " << vol_face.mNumVertices << " indices " << vol_face.mNumIndices
						   << " face is possibly corrupted"
						   << LL_ENDL;
				continue;
			}
			// </FS:ND>

			updateRiggedFaceVertexBuffer(avatar, face, skin, volume, vol_face);
		}
	}
}

void LLDrawPoolAvatar::renderRiggedSimple(LLVOAvatar* avatar)
{
	renderRigged(avatar, RIGGED_SIMPLE);
}

void LLDrawPoolAvatar::renderRiggedFullbright(LLVOAvatar* avatar)
{
	renderRigged(avatar, RIGGED_FULLBRIGHT);
}

	
void LLDrawPoolAvatar::renderRiggedShinySimple(LLVOAvatar* avatar)
{
	renderRigged(avatar, RIGGED_SHINY);
}

void LLDrawPoolAvatar::renderRiggedFullbrightShiny(LLVOAvatar* avatar)
{
	renderRigged(avatar, RIGGED_FULLBRIGHT_SHINY);
}

void LLDrawPoolAvatar::renderRiggedAlpha(LLVOAvatar* avatar)
{
	if (!mRiggedFace[RIGGED_ALPHA].empty())
	{
		LLGLEnable blend(GL_BLEND);

		gGL.setColorMask(true, true);
		gGL.blendFunc(LLRender::BF_SOURCE_ALPHA,
						LLRender::BF_ONE_MINUS_SOURCE_ALPHA,
						LLRender::BF_ZERO,
						LLRender::BF_ONE_MINUS_SOURCE_ALPHA);

		renderRigged(avatar, RIGGED_ALPHA);
		gGL.setColorMask(true, false);
	}
}

void LLDrawPoolAvatar::renderRiggedFullbrightAlpha(LLVOAvatar* avatar)
{
	if (!mRiggedFace[RIGGED_FULLBRIGHT_ALPHA].empty())
	{
		LLGLEnable blend(GL_BLEND);

		gGL.setColorMask(true, true);
		gGL.blendFunc(LLRender::BF_SOURCE_ALPHA,
						LLRender::BF_ONE_MINUS_SOURCE_ALPHA,
						LLRender::BF_ZERO,
						LLRender::BF_ONE_MINUS_SOURCE_ALPHA);

		renderRigged(avatar, RIGGED_FULLBRIGHT_ALPHA);
		gGL.setColorMask(true, false);
	}
}

void LLDrawPoolAvatar::renderRiggedGlow(LLVOAvatar* avatar)
{
	if (!mRiggedFace[RIGGED_GLOW].empty())
	{
		LLGLEnable blend(GL_BLEND);
		LLGLDisable test(GL_ALPHA_TEST);
		gGL.flush();

		LLGLEnable polyOffset(GL_POLYGON_OFFSET_FILL);
		glPolygonOffset(-1.0f, -1.0f);
		gGL.setSceneBlendType(LLRender::BT_ADD);

		LLGLDepthTest depth(GL_TRUE, GL_FALSE);
		gGL.setColorMask(false, true);

		renderRigged(avatar, RIGGED_GLOW, true);

		gGL.setColorMask(true, false);
		gGL.setSceneBlendType(LLRender::BT_ALPHA);
	}
}



//-----------------------------------------------------------------------------
// getDebugTexture()
//-----------------------------------------------------------------------------
LLViewerTexture *LLDrawPoolAvatar::getDebugTexture()
{
	if (mReferences.empty())
	{
		return NULL;
	}
	LLFace *face = mReferences[0];
	if (!face->getDrawable())
	{
		return NULL;
	}
	const LLViewerObject *objectp = face->getDrawable()->getVObj();

	// Avatar should always have at least 1 (maybe 3?) TE's.
	return objectp->getTEImage(0);
}


LLColor3 LLDrawPoolAvatar::getDebugColor() const
{
	return LLColor3(0.f, 1.f, 0.f);
}

void LLDrawPoolAvatar::addRiggedFace(LLFace* facep, U32 type)
{
	if (type >= NUM_RIGGED_PASSES)
	{
		LL_ERRS() << "Invalid rigged face type." << LL_ENDL;
	}

	if (facep->getRiggedIndex(type) != -1)
	{
		LL_ERRS() << "Tried to add a rigged face that's referenced elsewhere." << LL_ENDL;
	}	
	
	facep->setRiggedIndex(type, mRiggedFace[type].size());
	facep->setPool(this);
	mRiggedFace[type].push_back(facep);
}

void LLDrawPoolAvatar::removeRiggedFace(LLFace* facep)
{
	facep->setPool(NULL);

	for (U32 i = 0; i < NUM_RIGGED_PASSES; ++i)
	{
		S32 index = facep->getRiggedIndex(i);
		
		if (index > -1)
		{
			if (mRiggedFace[i].size() > index && mRiggedFace[i][index] == facep)
			{
				facep->setRiggedIndex(i,-1);
				mRiggedFace[i].erase(mRiggedFace[i].begin()+index);
				for (U32 j = index; j < mRiggedFace[i].size(); ++j)
				{ //bump indexes down for faces referenced after erased face
					mRiggedFace[i][j]->setRiggedIndex(i, j);
				}
			}
			else
			{
				LL_ERRS() << "Face reference data corrupt for rigged type " << i << LL_ENDL;
			}
		}
	}
}

LLVertexBufferAvatar::LLVertexBufferAvatar()
: LLVertexBuffer(sDataMask, 
	GL_STREAM_DRAW_ARB) //avatars are always stream draw due to morph targets
{

}

<|MERGE_RESOLUTION|>--- conflicted
+++ resolved
@@ -1751,14 +1751,8 @@
 			{
 				F32 w = weight[j][k];
 
-<<<<<<< HEAD
-				// <FS:ND> proper bounds checking, the maximum changed from 64 to 52(JOINT_COUNT).
-				// idx[k] = llclamp((S32) floorf(w), 0, 63);
 				idx[k] = llclamp((S32) floorf(w), 0, JOINT_COUNT-1);
-				// </FS:ND>
-=======
-				idx[k] = llclamp((S32) floorf(w), 0, JOINT_COUNT-1);
->>>>>>> 239eaabb
+
 
 				wght[k] = w - floorf(w);
 				scale += wght[k];
