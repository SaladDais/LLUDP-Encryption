--- conflicted
+++ resolved
@@ -69,11 +69,7 @@
 	gAgentWearables.requestEditingWearable(inv_item);
 	
 	// Wear it.
-<<<<<<< HEAD
 	LLAppearanceMgr::instance().wearItemOnAvatar(inv_item,true);
-=======
-	LLAppearanceMgr::instance().wearItemOnAvatar(inv_item);
->>>>>>> d0ef02c2
 }
 
 ///////////////////////////////////////////////////////////////////////////////
@@ -130,16 +126,6 @@
 			
 		}
 	}
-<<<<<<< HEAD
-=======
-	LL_INFOS() << "Total items awaiting wearable update " << mItemsAwaitingWearableUpdate.size() << LL_ENDL;
-	for (std::set<LLUUID>::iterator it = mItemsAwaitingWearableUpdate.begin();
-		 it != mItemsAwaitingWearableUpdate.end();
-		 ++it)
-	{
-		LL_INFOS() << (*it).asString() << LL_ENDL;
-	}
->>>>>>> d0ef02c2
 }
 
 struct LLAgentDumper
@@ -189,28 +175,8 @@
 void LLAgentWearables::setAvatarObject(LLVOAvatarSelf *avatar)
 {
 	llassert(avatar);
-<<<<<<< HEAD
 	setAvatarAppearance(avatar);
 }
-
-=======
-	avatar->outputRezTiming("Sending wearables request");
-	sendAgentWearablesRequest();
-	setAvatarAppearance(avatar);
-}
-
-// wearables
-LLAgentWearables::createStandardWearablesAllDoneCallback::~createStandardWearablesAllDoneCallback()
-{
-	LL_INFOS() << "destructor - all done?" << LL_ENDL;
-	gAgentWearables.createStandardWearablesAllDone();
-}
-
-LLAgentWearables::sendAgentWearablesUpdateCallback::~sendAgentWearablesUpdateCallback()
-{
-	gAgentWearables.sendAgentWearablesUpdate();
-}
->>>>>>> d0ef02c2
 
 /**
  * @brief Construct a callback for dealing with the wearables.
@@ -236,14 +202,6 @@
 
 void LLAgentWearables::AddWearableToAgentInventoryCallback::fire(const LLUUID& inv_item)
 {
-<<<<<<< HEAD
-=======
-	if (mTodo & CALL_CREATESTANDARDDONE)
-	{
-		LL_INFOS() << "callback fired, inv_item " << inv_item.asString() << LL_ENDL;
-	}
-
->>>>>>> d0ef02c2
 	if (inv_item.isNull())
 		return;
 
@@ -306,85 +264,7 @@
 	gInventory.notifyObservers();
 }
 
-<<<<<<< HEAD
 void LLAgentWearables::saveWearable(const LLWearableType::EType type, const U32 index,
-=======
-void LLAgentWearables::sendAgentWearablesUpdate()
-{
-	// First make sure that we have inventory items for each wearable
-	for (S32 type=0; type < LLWearableType::WT_COUNT; ++type)
-	{
-		for (U32 index=0; index < getWearableCount((LLWearableType::EType)type); ++index)
-		{
-			LLViewerWearable* wearable = getViewerWearable((LLWearableType::EType)type,index);
-			if (wearable)
-			{
-				if (wearable->getItemID().isNull())
-				{
-					LLPointer<LLInventoryCallback> cb =
-						new addWearableToAgentInventoryCallback(
-							LLPointer<LLRefCount>(NULL),
-							(LLWearableType::EType)type,
-							index,
-							wearable,
-							addWearableToAgentInventoryCallback::CALL_NONE);
-					addWearableToAgentInventory(cb, wearable);
-				}
-				else
-				{
-					gInventory.addChangedMask(LLInventoryObserver::LABEL,
-											  wearable->getItemID());
-				}
-			}
-		}
-	}
-
-	// Then make sure the inventory is in sync with the avatar.
-	gInventory.notifyObservers();
-
-	// Send the AgentIsNowWearing 
-	gMessageSystem->newMessageFast(_PREHASH_AgentIsNowWearing);
-
-	gMessageSystem->nextBlockFast(_PREHASH_AgentData);
-	gMessageSystem->addUUIDFast(_PREHASH_AgentID, gAgent.getID());
-	gMessageSystem->addUUIDFast(_PREHASH_SessionID, gAgent.getSessionID());
-
-	LL_DEBUGS() << "sendAgentWearablesUpdate()" << LL_ENDL;
-	// MULTI-WEARABLE: DEPRECATED: HACK: index to 0- server database tables don't support concept of multiwearables.
-	for (S32 type=0; type < LLWearableType::WT_COUNT; ++type)
-	{
-		gMessageSystem->nextBlockFast(_PREHASH_WearableData);
-
-		U8 type_u8 = (U8)type;
-		gMessageSystem->addU8Fast(_PREHASH_WearableType, type_u8);
-
-		LLViewerWearable* wearable = getViewerWearable((LLWearableType::EType)type, 0);
-		if (wearable)
-		{
-			//LL_INFOS() << "Sending wearable " << wearable->getName() << LL_ENDL;
-			LLUUID item_id = wearable->getItemID();
-			const LLViewerInventoryItem *item = gInventory.getItem(item_id);
-			if (item && item->getIsLinkType())
-			{
-				// Get the itemID that this item points to.  i.e. make sure
-				// we are storing baseitems, not their links, in the database.
-				item_id = item->getLinkedUUID();
-			}
-			gMessageSystem->addUUIDFast(_PREHASH_ItemID, item_id);			
-		}
-		else
-		{
-			//LL_INFOS() << "Not wearing wearable type " << LLWearableType::getTypeName((LLWearableType::EType)i) << LL_ENDL;
-			gMessageSystem->addUUIDFast(_PREHASH_ItemID, LLUUID::null);
-		}
-
-		LL_DEBUGS() << "       " << LLWearableType::getTypeLabel((LLWearableType::EType)type) << ": " << (wearable ? wearable->getAssetID() : LLUUID::null) << LL_ENDL;
-	}
-	gAgent.sendReliableMessage();
-}
-
-void LLAgentWearables::saveWearable(const LLWearableType::EType type, const U32 index, BOOL send_update,
->>>>>>> d0ef02c2
 									const std::string new_name)
 {
 	LLViewerWearable* old_wearable = getViewerWearable(type, index);
@@ -701,12 +581,7 @@
 {
 	if (isAgentAvatarValid())
 	{
-<<<<<<< HEAD
 		gAgentAvatarp->wearableUpdated(wearable->getType());
-=======
-		const BOOL upload_result = removed;
-		gAgentAvatarp->wearableUpdated(wearable->getType(), upload_result);
->>>>>>> d0ef02c2
 	}
 
 	LLWearableData::wearableUpdated(wearable, removed);
@@ -725,30 +600,12 @@
 		{
 			wearable->setDefinitionVersion(22);
 			U32 index = getWearableIndex(wearable);
-<<<<<<< HEAD
-			llinfos << "forcing wearable type " << wearable->getType() << " to version 22 from 24" << llendl;
+			LL_INFOS() << "forcing wearable type " << wearable->getType() << " to version 22 from 24" << LL_ENDL;
 			saveWearable(wearable->getType(),index);
-=======
-			LL_INFOS() << "forcing wearable type " << wearable->getType() << " to version 22 from 24" << LL_ENDL;
-			saveWearable(wearable->getType(),index,TRUE);
->>>>>>> d0ef02c2
 		}
 
 		checkWearableAgainstInventory(viewer_wearable);
 	}
-<<<<<<< HEAD
-=======
-}
-
-BOOL LLAgentWearables::itemUpdatePending(const LLUUID& item_id) const
-{
-	return mItemsAwaitingWearableUpdate.find(item_id) != mItemsAwaitingWearableUpdate.end();
-}
-
-U32 LLAgentWearables::itemUpdatePendingCount() const
-{
-	return mItemsAwaitingWearableUpdate.size();
->>>>>>> d0ef02c2
 }
 
 const LLUUID LLAgentWearables::getWearableItemID(LLWearableType::EType type, U32 index) const
@@ -774,160 +631,6 @@
 	return getWearableFromItemID(item_id) != NULL;
 }
 
-<<<<<<< HEAD
-=======
-// MULTI-WEARABLE: DEPRECATED (see backwards compatibility)
-// static
-// ! BACKWARDS COMPATIBILITY ! When we stop supporting viewer1.23, we can assume
-// that viewers have a Current Outfit Folder and won't need this message, and thus
-// we can remove/ignore this whole function. EXCEPT gAgentWearables.notifyLoadingStarted
-void LLAgentWearables::processAgentInitialWearablesUpdate(LLMessageSystem* mesgsys, void** user_data)
-{
-	// We should only receive this message a single time.  Ignore subsequent AgentWearablesUpdates
-	// that may result from AgentWearablesRequest having been sent more than once.
-	if (mInitialWearablesUpdateReceived)
-		return;
-
-	if (isAgentAvatarValid())
-	{
-		gAgentAvatarp->startPhase("process_initial_wearables_update");
-		gAgentAvatarp->outputRezTiming("Received initial wearables update");
-	}
-
-	// notify subscribers that wearables started loading. See EXT-7777
-	// *TODO: find more proper place to not be called from deprecated method.
-	// Seems such place is found: LLInitialWearablesFetch::processContents()
-	gAgentWearables.notifyLoadingStarted();
-
-	mInitialWearablesUpdateReceived = true;
-
-	LLUUID agent_id;
-	gMessageSystem->getUUIDFast(_PREHASH_AgentData, _PREHASH_AgentID, agent_id);
-
-	if (isAgentAvatarValid() && (agent_id == gAgentAvatarp->getID()))
-	{
-		gMessageSystem->getU32Fast(_PREHASH_AgentData, _PREHASH_SerialNum, gAgentQueryManager.mUpdateSerialNum);
-		
-		const S32 NUM_BODY_PARTS = 4;
-		S32 num_wearables = gMessageSystem->getNumberOfBlocksFast(_PREHASH_WearableData);
-		if (num_wearables < NUM_BODY_PARTS)
-		{
-			// Transitional state.  Avatars should always have at least their body parts (hair, eyes, shape and skin).
-			// The fact that they don't have any here (only a dummy is sent) implies that either:
-			// 1. This account existed before we had wearables
-			// 2. The database has gotten messed up
-			// 3. This is the account's first login (i.e. the wearables haven't been generated yet).
-			return;
-		}
-
-		// Get the UUID of the current outfit folder (will be created if it doesn't exist)
-		const LLUUID current_outfit_id = gInventory.findCategoryUUIDForType(LLFolderType::FT_CURRENT_OUTFIT);
-		LLInitialWearablesFetch* outfit = new LLInitialWearablesFetch(current_outfit_id);
-		
-		//LL_DEBUGS() << "processAgentInitialWearablesUpdate()" << LL_ENDL;
-		// Add wearables
-		// MULTI-WEARABLE: DEPRECATED: Message only supports one wearable per type, will be ignored in future.
-		gAgentWearables.mItemsAwaitingWearableUpdate.clear();
-		for (S32 i=0; i < num_wearables; i++)
-		{
-			// Parse initial wearables data from message system
-			U8 type_u8 = 0;
-			gMessageSystem->getU8Fast(_PREHASH_WearableData, _PREHASH_WearableType, type_u8, i);
-			if (type_u8 >= LLWearableType::WT_COUNT)
-			{
-				continue;
-			}
-			const LLWearableType::EType type = (LLWearableType::EType) type_u8;
-			
-			LLUUID item_id;
-			gMessageSystem->getUUIDFast(_PREHASH_WearableData, _PREHASH_ItemID, item_id, i);
-			
-			LLUUID asset_id;
-			gMessageSystem->getUUIDFast(_PREHASH_WearableData, _PREHASH_AssetID, asset_id, i);
-			if (asset_id.isNull())
-			{
-				LLViewerWearable::removeFromAvatar(type, FALSE);
-			}
-			else
-			{
-				LLAssetType::EType asset_type = LLWearableType::getAssetType(type);
-				if (asset_type == LLAssetType::AT_NONE)
-				{
-					continue;
-				}
-				
-				// MULTI-WEARABLE: DEPRECATED: this message only supports one wearable per type. Should be ignored in future versions
-				
-				// Store initial wearables data until we know whether we have the current outfit folder or need to use the data.
-				LLInitialWearablesFetch::InitialWearableData wearable_data(type, item_id, asset_id);
-				outfit->add(wearable_data);
-			}
-			
-			LL_DEBUGS() << "       " << LLWearableType::getTypeLabel(type) << LL_ENDL;
-		}
-		
-		// Get the complete information on the items in the inventory and set up an observer
-		// that will trigger when the complete information is fetched.
-		outfit->startFetch();
-		if(outfit->isFinished())
-		{
-			// everything is already here - call done.
-			outfit->done();
-		}
-		else
-		{
-			// it's all on it's way - add an observer, and the inventory
-			// will call done for us when everything is here.
-			gInventory.addObserver(outfit);
-		}
-		
-	}
-}
-
-// Normally, all wearables referred to "AgentWearablesUpdate" will correspond to actual assets in the
-// database.  If for some reason, we can't load one of those assets, we can try to reconstruct it so that
-// the user isn't left without a shape, for example.  (We can do that only after the inventory has loaded.)
-void LLAgentWearables::recoverMissingWearable(const LLWearableType::EType type, U32 index)
-{
-	// Try to recover by replacing missing wearable with a new one.
-	LLNotificationsUtil::add("ReplacedMissingWearable");
-	LL_DEBUGS() << "Wearable " << LLWearableType::getTypeLabel(type) << " could not be downloaded.  Replaced inventory item with default wearable." << LL_ENDL;
-	LLViewerWearable* new_wearable = LLWearableList::instance().createNewWearable(type, gAgentAvatarp);
-
-	setWearable(type,index,new_wearable);
-	//new_wearable->writeToAvatar(TRUE);
-
-	// Add a new one in the lost and found folder.
-	// (We used to overwrite the "not found" one, but that could potentially
-	// destory content.) JC
-	const LLUUID lost_and_found_id = gInventory.findCategoryUUIDForType(LLFolderType::FT_LOST_AND_FOUND);
-	LLPointer<LLInventoryCallback> cb =
-		new addWearableToAgentInventoryCallback(
-			LLPointer<LLRefCount>(NULL),
-			type,
-			index,
-			new_wearable,
-			addWearableToAgentInventoryCallback::CALL_RECOVERDONE);
-	addWearableToAgentInventory(cb, new_wearable, lost_and_found_id, TRUE);
-}
-
-void LLAgentWearables::recoverMissingWearableDone()
-{
-	// Have all the wearables that the avatar was wearing at log-in arrived or been fabricated?
-	updateWearablesLoaded();
-	if (areWearablesLoaded())
-	{
-		// Make sure that the server's idea of the avatar's wearables actually match the wearables.
-		gAgent.sendAgentSetAppearance();
-	}
-	else
-	{
-		gInventory.addChangedMask(LLInventoryObserver::LABEL, LLUUID::null);
-		gInventory.notifyObservers();
-	}
-}
-
->>>>>>> d0ef02c2
 void LLAgentWearables::addLocalTextureObject(const LLWearableType::EType wearable_type, const LLAvatarAppearanceDefines::ETextureIndex texture_type, U32 wearable_index)
 {
 	LLViewerWearable* wearable = getViewerWearable((LLWearableType::EType)wearable_type, wearable_index);
@@ -950,13 +653,8 @@
 	}
 	/* virtual */ void fire(const LLUUID& inv_item)
 	{
-<<<<<<< HEAD
-		llinfos << "One item created " << inv_item.asString() << llendl;
-		LLConstPointer<LLInventoryObject> item = gInventory.getItem(inv_item);
-=======
 		LL_INFOS() << "One item created " << inv_item.asString() << LL_ENDL;
 		LLViewerInventoryItem *item = gInventory.getItem(inv_item);
->>>>>>> d0ef02c2
 		mItemsToLink.push_back(item);
 		updatePendingWearable(inv_item);
 	}
@@ -964,13 +662,9 @@
 	{
 		LL_INFOS() << "All items created" << LL_ENDL;
 		LLPointer<LLInventoryCallback> link_waiter = new LLUpdateAppearanceOnDestroy;
-<<<<<<< HEAD
 		link_inventory_array(LLAppearanceMgr::instance().getCOF(),
-=======
-		LLAppearanceMgr::instance().linkAll(LLAppearanceMgr::instance().getCOF(),
->>>>>>> d0ef02c2
-											mItemsToLink,
-											link_waiter);
+							 mItemsToLink,
+							 link_waiter);
 	}
 	void addPendingWearable(LLViewerWearable *wearable)
 	{
@@ -1076,11 +770,7 @@
 // remove this function once the SH-3455 changesets are universally deployed.
 void LLAgentWearables::sendDummyAgentWearablesUpdate()
 {
-<<<<<<< HEAD
 	LL_DEBUGS("Avatar") << "sendAgentWearablesUpdate()" << llendl;
-=======
-	LL_INFOS() << "type " << type << " index " << index << LL_ENDL;
->>>>>>> d0ef02c2
 
 	// Send the AgentIsNowWearing 
 	gMessageSystem->newMessageFast(_PREHASH_AgentIsNowWearing);
@@ -1089,18 +779,10 @@
 	gMessageSystem->addUUIDFast(_PREHASH_AgentID, gAgent.getID());
 	gMessageSystem->addUUIDFast(_PREHASH_SessionID, gAgent.getSessionID());
 
-<<<<<<< HEAD
 	// Send 4 standardized nonsense item ids (same as returned by the modified sim, not that it especially matters).
 	gMessageSystem->nextBlockFast(_PREHASH_WearableData);
 	gMessageSystem->addU8Fast(_PREHASH_WearableType, U8(1));
 	gMessageSystem->addUUIDFast(_PREHASH_ItemID, LLUUID("db5a4e5f-9da3-44c8-992d-1181c5795498"));			
-=======
-void LLAgentWearables::createStandardWearablesAllDone()
-{
-	// ... because sendAgentWearablesUpdate will notify inventory
-	// observers.
-	LL_INFOS() << "all done?" << LL_ENDL;
->>>>>>> d0ef02c2
 
 	gMessageSystem->nextBlockFast(_PREHASH_WearableData);
 	gMessageSystem->addU8Fast(_PREHASH_WearableType, U8(2));
@@ -1254,12 +936,8 @@
 
 // Assumes existing wearables are not dirty.
 void LLAgentWearables::setWearableOutfit(const LLInventoryItem::item_array_t& items,
-<<<<<<< HEAD
-										 const LLDynamicArray< LLViewerWearable* >& wearables)
-=======
 										 const std::vector< LLViewerWearable* >& wearables,
 										 BOOL remove)
->>>>>>> d0ef02c2
 {
 	LL_INFOS() << "setWearableOutfit() start" << LL_ENDL;
 
@@ -1338,15 +1016,7 @@
 		}
 	}
 
-<<<<<<< HEAD
 	for (S32 i = 0; i < count; i++)
-=======
-	S32 count = wearables.size();
-	llassert(items.size() == count);
-
-	S32 i;
-	for (i = 0; i < count; i++)
->>>>>>> d0ef02c2
 	{
 		LLViewerWearable* new_wearable = wearables[i];
 		LLPointer<LLInventoryItem> new_item = items[i];
@@ -1398,11 +1068,7 @@
 
 	gAgentAvatarp->dumpAvatarTEs("setWearableOutfit");
 
-<<<<<<< HEAD
-	LL_DEBUGS("Avatar") << "setWearableOutfit() end" << llendl;
-=======
-	LL_DEBUGS() << "setWearableOutfit() end" << LL_ENDL;
->>>>>>> d0ef02c2
+	LL_DEBUGS("Avatar") << "setWearableOutfit() end" << LL_ENDL;
 }
 
 
@@ -1519,86 +1185,8 @@
 		LL_INFOS() << "Replaced current element 0 for type " << type
 				<< " size is now " << getWearableCount(type) << LL_ENDL;
 	}
-<<<<<<< HEAD
-}
-
-=======
-
-	//LL_INFOS() << "LLVOAvatar::setWearableItem()" << LL_ENDL;
-	queryWearableCache();
-	//new_wearable->writeToAvatar(TRUE);
-
-	updateServer();
-}
-
-void LLAgentWearables::queryWearableCache()
-{
-	if (!areWearablesLoaded() || (gAgent.getRegion() && gAgent.getRegion()->getCentralBakeVersion()))
-	{
-		return;
-	}
-
-	// Look up affected baked textures.
-	// If they exist:
-	//		disallow updates for affected layersets (until dataserver responds with cache request.)
-	//		If cache miss, turn updates back on and invalidate composite.
-	//		If cache hit, modify baked texture entries.
-	//
-	// Cache requests contain list of hashes for each baked texture entry.
-	// Response is list of valid baked texture assets. (same message)
-
-	gMessageSystem->newMessageFast(_PREHASH_AgentCachedTexture);
-	gMessageSystem->nextBlockFast(_PREHASH_AgentData);
-	gMessageSystem->addUUIDFast(_PREHASH_AgentID, gAgent.getID());
-	gMessageSystem->addUUIDFast(_PREHASH_SessionID, gAgent.getSessionID());
-	gMessageSystem->addS32Fast(_PREHASH_SerialNum, gAgentQueryManager.mWearablesCacheQueryID);
-
-	S32 num_queries = 0;
-	for (U8 baked_index = 0; baked_index < BAKED_NUM_INDICES; baked_index++)
-	{
-		LLUUID hash_id = computeBakedTextureHash((EBakedTextureIndex) baked_index);
-		if (hash_id.notNull())
-		{
-			num_queries++;
-			// *NOTE: make sure at least one request gets packed
-
-			ETextureIndex te_index = LLAvatarAppearanceDictionary::bakedToLocalTextureIndex((EBakedTextureIndex)baked_index);
-
-			//LL_INFOS() << "Requesting texture for hash " << hash << " in baked texture slot " << baked_index << LL_ENDL;
-			gMessageSystem->nextBlockFast(_PREHASH_WearableData);
-			gMessageSystem->addUUIDFast(_PREHASH_ID, hash_id);
-			gMessageSystem->addU8Fast(_PREHASH_TextureIndex, (U8)te_index);
-		}
-
-		gAgentQueryManager.mActiveCacheQueries[baked_index] = gAgentQueryManager.mWearablesCacheQueryID;
-	}
-	//VWR-22113: gAgent.getRegion() can return null if invalid, seen here on logout
-	if(gAgent.getRegion())
-	{
-		if (isAgentAvatarValid())
-		{
-			selfStartPhase("fetch_texture_cache_entries");
-			gAgentAvatarp->outputRezTiming("Fetching textures from cache");
-		}
-
-		LL_DEBUGS("Avatar") << gAgentAvatarp->avString() << "Requesting texture cache entry for " << num_queries << " baked textures" << LL_ENDL;
-		gMessageSystem->sendReliable(gAgent.getRegion()->getHost());
-		gAgentQueryManager.mNumPendingQueries++;
-		gAgentQueryManager.mWearablesCacheQueryID++;
-	}
-}
-
-// virtual
-void LLAgentWearables::invalidateBakedTextureHash(LLMD5& hash) const
-{
-	// Add some garbage into the hash so that it becomes invalid.
-	if (isAgentAvatarValid())
-	{
-		hash.update((const unsigned char*)gAgentAvatarp->getID().mData, UUID_BYTES);
-	}
-}
-
->>>>>>> d0ef02c2
+}
+
 // User has picked "remove from avatar" from a menu.
 // static
 void LLAgentWearables::userRemoveWearable(const LLWearableType::EType &type, const U32 &index)
@@ -1943,33 +1531,6 @@
 	}
 }
 
-<<<<<<< HEAD
-=======
-void LLAgentWearables::updateServer()
-{
-	sendAgentWearablesUpdate();
-	gAgent.sendAgentSetAppearance();
-}
-
-void LLAgentWearables::populateMyOutfitsFolder(void)
-{	
-	LL_INFOS() << "starting outfit population" << LL_ENDL;
-
-	const LLUUID& my_outfits_id = gInventory.findCategoryUUIDForType(LLFolderType::FT_MY_OUTFITS);
-	LLLibraryOutfitsFetch* outfits = new LLLibraryOutfitsFetch(my_outfits_id);
-	outfits->mMyOutfitsID = my_outfits_id;
-	
-	// Get the complete information on the items in the inventory and 
-	// setup an observer that will wait for that to happen.
-	gInventory.addObserver(outfits);
-	outfits->startFetch();
-	if (outfits->isFinished())
-	{
-		outfits->done();
-	}
-}
-
->>>>>>> d0ef02c2
 boost::signals2::connection LLAgentWearables::addLoadingStartedCallback(loading_started_callback_t cb)
 {
 	return mLoadingStartedSignal.connect(cb);
