--- conflicted
+++ resolved
@@ -1208,58 +1208,17 @@
 //}
 
 // static 
-<<<<<<< HEAD
-bool LLAgentWearables::onSetWearableDialog(const LLSD& notification, const LLSD& response, LLViewerWearable* wearable)
-{
-	S32 option = LLNotificationsUtil::getSelectedOption(notification, response);
-	LLInventoryItem* new_item = gInventory.getItem(notification["payload"]["item_id"].asUUID());
-	U32 index;
-	if (!gAgentWearables.getWearableIndex(wearable,index))
-	{
-		LL_WARNS() << "Wearable not found" << LL_ENDL;
-		delete wearable;
-		return false;
-	}
-	if (!new_item)
-	{
-		delete wearable;
-		return false;
-	}
-
-	switch(option)
-	{
-		case 0:  // "Save"
-			gAgentWearables.saveWearable(wearable->getType(),index);
-			gAgentWearables.setWearableFinal(new_item, wearable);
-			break;
-
-		case 1:  // "Don't Save"
-			gAgentWearables.setWearableFinal(new_item, wearable);
-			break;
-
-		case 2: // "Cancel"
-			break;
-
-		default:
-			llassert(0);
-			break;
-	}
-
-	delete wearable;
-	return false;
-}
-=======
 //bool LLAgentWearables::onSetWearableDialog(const LLSD& notification, const LLSD& response, LLViewerWearable* wearable)
 //{
 //	S32 option = LLNotificationsUtil::getSelectedOption(notification, response);
 //	LLInventoryItem* new_item = gInventory.getItem(notification["payload"]["item_id"].asUUID());
-//	U32 index = gAgentWearables.getWearableIndex(wearable);
-//	if (!new_item)
+//	U32 index;
+//	if (!gAgentWearables.getWearableIndex(wearable,index))
 //	{
+//		LL_WARNS() << "Wearable not found" << LL_ENDL;
 //		delete wearable;
 //		return false;
 //	}
-//
 //	switch(option)
 //	{
 //		case 0:  // "Save"
@@ -1282,7 +1241,6 @@
 //	delete wearable;
 //	return false;
 //}
->>>>>>> 4a2edbab
 
 // Called from setWearableItem() and onSetWearableDialog() to actually set the wearable.
 // MULTI_WEARABLE: unify code after null objects are gone.
