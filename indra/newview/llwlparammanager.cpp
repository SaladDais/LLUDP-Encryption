/**
 * @file llwlparammanager.cpp
 * @brief Implementation for the LLWLParamManager class.
 *
 * $LicenseInfo:firstyear=2007&license=viewerlgpl$
 * Second Life Viewer Source Code
 * Copyright (C) 2010, Linden Research, Inc.
 * 
 * This library is free software; you can redistribute it and/or
 * modify it under the terms of the GNU Lesser General Public
 * License as published by the Free Software Foundation;
 * version 2.1 of the License only.
 * 
 * This library is distributed in the hope that it will be useful,
 * but WITHOUT ANY WARRANTY; without even the implied warranty of
 * MERCHANTABILITY or FITNESS FOR A PARTICULAR PURPOSE.  See the GNU
 * Lesser General Public License for more details.
 * 
 * You should have received a copy of the GNU Lesser General Public
 * License along with this library; if not, write to the Free Software
 * Foundation, Inc., 51 Franklin Street, Fifth Floor, Boston, MA  02110-1301  USA
 * 
 * Linden Research, Inc., 945 Battery Street, San Francisco, CA  94111  USA
 * $/LicenseInfo$
 */

#include "llviewerprecompiledheaders.h"

#include "llwlparammanager.h"

#include "pipeline.h"
#include "llsky.h"

#include "lldiriterator.h"
#include "llfloaterreg.h"
#include "llsliderctrl.h"
#include "llspinctrl.h"
#include "llcheckboxctrl.h"
#include "lluictrlfactory.h"
#include "llviewercamera.h"
#include "llcombobox.h"
#include "lllineeditor.h"
#include "llsdserialize.h"

#include "v4math.h"
#include "llviewerdisplay.h"
#include "llviewercontrol.h"
#include "llviewerwindow.h"
#include "lldrawpoolwater.h"
#include "llagent.h"
#include "llviewerregion.h"

#include "llwlparamset.h"
#include "llpostprocess.h"

#include "llviewershadermgr.h"
#include "llglslshader.h"

#include "curl/curl.h"
#include "llstreamtools.h"

// [RLVa:KB] - Checked: 2011-09-04 (RLVa-1.4.1a) | Added: RLVa-1.4.1a
#include <boost/algorithm/string.hpp>
// [/RLVa:KB]

LLWLParamManager::LLWLParamManager() :

	//set the defaults for the controls

	/// Sun Delta Terrain tweak variables.
	mSunDeltaYaw(180.0f),
	mSceneLightStrength(2.0f),
	mWLGamma(1.0f, "gamma"),

	mBlueHorizon(0.25f, 0.25f, 1.0f, 1.0f, "blue_horizon", "WLBlueHorizon"),
	mHazeDensity(1.0f, "haze_density"),
	mBlueDensity(0.25f, 0.25f, 0.25f, 1.0f, "blue_density", "WLBlueDensity"),
	mDensityMult(1.0f, "density_multiplier", 1000),
	mHazeHorizon(1.0f, "haze_horizon"),
	mMaxAlt(4000.0f, "max_y"),

	// Lighting
	mLightnorm(0.f, 0.707f, -0.707f, 1.f, "lightnorm"),
	mSunlight(0.5f, 0.5f, 0.5f, 1.0f, "sunlight_color", "WLSunlight"),
	mAmbient(0.5f, 0.75f, 1.0f, 1.19f, "ambient", "WLAmbient"),
	mGlow(18.0f, 0.0f, -0.01f, 1.0f, "glow"),

	// Clouds
	mCloudColor(0.5f, 0.5f, 0.5f, 1.0f, "cloud_color", "WLCloudColor"),
	mCloudMain(0.5f, 0.5f, 0.125f, 1.0f, "cloud_pos_density1"),
	mCloudCoverage(0.0f, "cloud_shadow"),
	mCloudDetail(0.0f, 0.0f, 0.0f, 1.0f, "cloud_pos_density2"),
	mDistanceMult(1.0f, "distance_multiplier"),
	mCloudScale(0.42f, "cloud_scale"),

	// sky dome
	mDomeOffset(0.96f),
	mDomeRadius(15000.f)
{
}

LLWLParamManager::~LLWLParamManager()
{
}

void LLWLParamManager::clearParamSetsOfScope(LLWLParamKey::EScope scope)
{
	if (LLWLParamKey::SCOPE_LOCAL == scope)
	{
		LL_WARNS("Windlight") << "Tried to clear windlight sky presets from local system!  This shouldn't be called..." << LL_ENDL;
		return;
	}

	std::set<LLWLParamKey> to_remove;
	for(std::map<LLWLParamKey, LLWLParamSet>::iterator iter = mParamList.begin(); iter != mParamList.end(); ++iter)
	{
		if(iter->first.scope == scope)
		{
			to_remove.insert(iter->first);
		}
	}

	for(std::set<LLWLParamKey>::iterator iter = to_remove.begin(); iter != to_remove.end(); ++iter)
	{
		mParamList.erase(*iter);
	}
}

// returns all skies referenced by the day cycle, with their final names
// side effect: applies changes to all internal structures!
std::map<LLWLParamKey, LLWLParamSet> LLWLParamManager::finalizeFromDayCycle(LLWLParamKey::EScope scope)
{
	LL_DEBUGS() << "mDay before finalizing:" << LL_ENDL;
	{
		for (std::map<F32, LLWLParamKey>::iterator iter = mDay.mTimeMap.begin(); iter != mDay.mTimeMap.end(); ++iter)
		{
			LLWLParamKey& key = iter->second;
			LL_DEBUGS() << iter->first << "->" << key.name << LL_ENDL;
		}
	}

	std::map<LLWLParamKey, LLWLParamSet> final_references;

	// Move all referenced to desired scope, renaming if necessary
	// First, save skies referenced
	std::map<LLWLParamKey, LLWLParamSet> current_references; // all skies referenced by the day cycle, with their current names
	// guard against skies with same name and different scopes
	std::set<std::string> inserted_names;
	std::map<std::string, unsigned int> conflicted_names; // integer later used as a count, for uniquely renaming conflicts

	LLWLDayCycle& cycle = mDay;
	for(std::map<F32, LLWLParamKey>::iterator iter = cycle.mTimeMap.begin();
		iter != cycle.mTimeMap.end();
		++iter)
	{
		LLWLParamKey& key = iter->second;
		std::string desired_name = key.name;
		replace_newlines_with_whitespace(desired_name); // already shouldn't have newlines, but just in case
		if(inserted_names.find(desired_name) == inserted_names.end())
		{
			inserted_names.insert(desired_name);
		}
		else
		{
			// make exist in map
			conflicted_names[desired_name] = 0;
		}
		current_references[key] = mParamList[key];
	}

	// forget all old skies in target scope, and rebuild, renaming as needed
	clearParamSetsOfScope(scope);
	for(std::map<LLWLParamKey, LLWLParamSet>::iterator iter = current_references.begin(); iter != current_references.end(); ++iter)
	{
		const LLWLParamKey& old_key = iter->first;

		std::string desired_name(old_key.name);
		replace_newlines_with_whitespace(desired_name);

		LLWLParamKey new_key(desired_name, scope); // name will be replaced later if necessary

		// if this sky is one with a non-unique name, rename via appending a number
		// an existing preset of the target scope gets to keep its name
		if (scope != old_key.scope && conflicted_names.find(desired_name) != conflicted_names.end())
		{
			std::string& new_name = new_key.name;

			do
			{
				// if this executes more than once, this is an absurdly pathological case
				// (e.g. "x" repeated twice, but "x 1" already exists, so need to use "x 2")
				std::stringstream temp;
				temp << desired_name << " " << (++conflicted_names[desired_name]);
				new_name = temp.str();
			} while (inserted_names.find(new_name) != inserted_names.end());

			// yay, found one that works
			inserted_names.insert(new_name); // track names we consume here; shouldn't be necessary due to ++int? but just in case

			// *TODO factor out below into a rename()?

			LL_INFOS("Windlight") << "Renamed " << old_key.name << " (scope" << old_key.scope << ") to "
				<< new_key.name << " (scope " << new_key.scope << ")" << LL_ENDL;

			// update name in sky
			iter->second.mName = new_name;

			// update keys in day cycle
			for(std::map<F32, LLWLParamKey>::iterator frame = cycle.mTimeMap.begin(); frame != cycle.mTimeMap.end(); ++frame)
			{
				if (frame->second == old_key)
				{
					frame->second = new_key;
				}
			}

			// add to master sky map
			mParamList[new_key] = iter->second;
		}

		final_references[new_key] = iter->second;
	}

	LL_DEBUGS() << "mDay after finalizing:" << LL_ENDL;
	{
		for (std::map<F32, LLWLParamKey>::iterator iter = mDay.mTimeMap.begin(); iter != mDay.mTimeMap.end(); ++iter)
		{
			LLWLParamKey& key = iter->second;
			LL_DEBUGS() << iter->first << "->" << key.name << LL_ENDL;
		}
	}

	return final_references;
}

// static
LLSD LLWLParamManager::createSkyMap(std::map<LLWLParamKey, LLWLParamSet> refs)
{
	LLSD skies = LLSD::emptyMap();
	for(std::map<LLWLParamKey, LLWLParamSet>::iterator iter = refs.begin(); iter != refs.end(); ++iter)
	{
		skies.insert(iter->first.name, iter->second.getAll());
	}
	return skies;
}

void LLWLParamManager::addAllSkies(const LLWLParamKey::EScope scope, const LLSD& sky_presets)
{
	for(LLSD::map_const_iterator iter = sky_presets.beginMap(); iter != sky_presets.endMap(); ++iter)
	{
		LLWLParamSet set;
		set.setAll(iter->second);
		mParamList[LLWLParamKey(iter->first, scope)] = set;
	}
}

void LLWLParamManager::refreshRegionPresets(const LLSD& region_sky_presets)
{
	// Remove all region sky presets because they may belong to a previously visited region.
	clearParamSetsOfScope(LLEnvKey::SCOPE_REGION);

	// Add all sky presets belonging to the current region.
	addAllSkies(LLEnvKey::SCOPE_REGION, region_sky_presets);
}

void LLWLParamManager::loadAllPresets()
{
	// First, load system (coming out of the box) sky presets.
	loadPresetsFromDir(getSysDir());

	// Then load user presets. Note that user day presets will modify any system ones already loaded.
	loadPresetsFromDir(getUserDir());
}

void LLWLParamManager::loadPresetsFromDir(const std::string& dir)
{
	LL_INFOS("AppInit", "Shaders") << "Loading sky presets from " << dir << LL_ENDL;

	LLDirIterator dir_iter(dir, "*.xml");
	while (1)
	{
		std::string file;
		if (!dir_iter.next(file))
		{
			break; // no more files
		}

		std::string path = gDirUtilp->add(dir, file);
		if (!loadPreset(path))
		{
			LL_WARNS() << "Error loading sky preset from " << path << LL_ENDL;
		}
	}
}

bool LLWLParamManager::loadPreset(const std::string& path)
{
	llifstream xml_file;
	std::string name(gDirUtilp->getBaseFileName(LLURI::unescape(path), /*strip_exten = */ true));

	xml_file.open(path.c_str());
	if (!xml_file)
	{
		return false;
	}

	LL_DEBUGS("AppInit", "Shaders") << "Loading sky " << name << LL_ENDL;

	LLSD params_data;
	LLPointer<LLSDParser> parser = new LLSDXMLParser();
	parser->parse(xml_file, params_data, LLSDSerialize::SIZE_UNLIMITED);
	xml_file.close();

	LLWLParamKey key(name, LLEnvKey::SCOPE_LOCAL);
	if (hasParamSet(key))
	{
		setParamSet(key, params_data);
	}
	else
	{
		addParamSet(key, params_data);
	}

	return true;
}

void LLWLParamManager::savePreset(LLWLParamKey key)
{
	llassert(key.scope == LLEnvKey::SCOPE_LOCAL && !key.name.empty());

	// make an empty llsd
	LLSD paramsData(LLSD::emptyMap());
	std::string pathName(getUserDir() + escapeString(key.name) + ".xml");

	// fill it with LLSD windlight params
	paramsData = mParamList[key].getAll();

	// write to file
	llofstream presetsXML(pathName.c_str());
	LLPointer<LLSDFormatter> formatter = new LLSDXMLFormatter();
	formatter->format(paramsData, presetsXML, LLSDFormatter::OPTIONS_PRETTY);
	presetsXML.close();

	propagateParameters();
}

void LLWLParamManager::updateShaderUniforms(LLGLSLShader * shader)
{
	if (gPipeline.canUseWindLightShaders())
	{
		mCurParams.update(shader);
	}

	if (shader->mShaderGroup == LLGLSLShader::SG_DEFAULT)
	{
		shader->uniform4fv(LLShaderMgr::LIGHTNORM, 1, mRotatedLightDir.mV);
		shader->uniform3fv(LLShaderMgr::WL_CAMPOSLOCAL, 1, LLViewerCamera::getInstance()->getOrigin().mV);
	} 

	else if (shader->mShaderGroup == LLGLSLShader::SG_SKY)
	{
		shader->uniform4fv(LLViewerShaderMgr::LIGHTNORM, 1, mClampedLightDir.mV);
	}

	shader->uniform1f(LLShaderMgr::SCENE_LIGHT_STRENGTH, mSceneLightStrength);
	
}

static LLTrace::BlockTimerStatHandle FTM_UPDATE_WLPARAM("Update Windlight Params");

void LLWLParamManager::propagateParameters(void)
{
	LL_RECORD_BLOCK_TIME(FTM_UPDATE_WLPARAM);
	
	LLVector4 sunDir;
	LLVector4 moonDir;

	// set the sun direction from SunAngle and EastAngle
	F32 sinTheta = sin(mCurParams.getEastAngle());
	F32 cosTheta = cos(mCurParams.getEastAngle());

	F32 sinPhi = sin(mCurParams.getSunAngle());
	F32 cosPhi = cos(mCurParams.getSunAngle());

	sunDir.mV[0] = -sinTheta * cosPhi;
	sunDir.mV[1] = sinPhi;
	sunDir.mV[2] = cosTheta * cosPhi;
	sunDir.mV[3] = 0;

	moonDir = -sunDir;

	// is the normal from the sun or the moon
	if(sunDir.mV[1] >= 0)
	{
		mLightDir = sunDir;
	}
	else if(sunDir.mV[1] < 0 && sunDir.mV[1] > LLSky::NIGHTTIME_ELEVATION_COS)
	{
		// clamp v1 to 0 so sun never points up and causes weirdness on some machines
		LLVector3 vec(sunDir.mV[0], sunDir.mV[1], sunDir.mV[2]);
		vec.mV[1] = 0;
		vec.normVec();
		mLightDir = LLVector4(vec, 0.f);
	}
	else
	{
		mLightDir = moonDir;
	}

	// calculate the clamp lightnorm for sky (to prevent ugly banding in sky
	// when haze goes below the horizon
	mClampedLightDir = sunDir;

	if (mClampedLightDir.mV[1] < -0.1f)
	{
		mClampedLightDir.mV[1] = -0.1f;
	}

	mCurParams.set("lightnorm", mLightDir);

	// bind the variables for all shaders only if we're using WindLight
	LLViewerShaderMgr::shader_iter shaders_iter, end_shaders;
	end_shaders = LLViewerShaderMgr::instance()->endShaders();
	for(shaders_iter = LLViewerShaderMgr::instance()->beginShaders(); shaders_iter != end_shaders; ++shaders_iter) 
	{
		if (shaders_iter->mProgramObject != 0
			&& (gPipeline.canUseWindLightShaders()
				|| shaders_iter->mShaderGroup == LLGLSLShader::SG_WATER))
		{
			shaders_iter->mUniformsDirty = TRUE;
		}
	}

	// get the cfr version of the sun's direction
	LLVector3 cfrSunDir(sunDir.mV[2], sunDir.mV[0], sunDir.mV[1]);

	// set direction and don't allow overriding
	gSky.setSunDirection(cfrSunDir, LLVector3(0,0,0));
	gSky.setOverrideSun(TRUE);
}

void LLWLParamManager::update(LLViewerCamera * cam)
{
	LL_RECORD_BLOCK_TIME(FTM_UPDATE_WLPARAM);
	
	// update clouds, sun, and general
	mCurParams.updateCloudScrolling();
	
	// update only if running
	if(mAnimator.getIsRunning()) 
	{
		mAnimator.update(mCurParams);
	}

	// update the shaders and the menu
	propagateParameters();
	
	F32 camYaw = cam->getYaw();

	stop_glerror();

	// *TODO: potential optimization - this block may only need to be
	// executed some of the time.  For example for water shaders only.
	{
		F32 camYawDelta = mSunDeltaYaw * DEG_TO_RAD;
		
		LLVector3 lightNorm3(mLightDir);
		lightNorm3 *= LLQuaternion(-(camYaw + camYawDelta), LLVector3(0.f, 1.f, 0.f));
		mRotatedLightDir = LLVector4(lightNorm3, 0.f);

		LLViewerShaderMgr::shader_iter shaders_iter, end_shaders;
		end_shaders = LLViewerShaderMgr::instance()->endShaders();
		for(shaders_iter = LLViewerShaderMgr::instance()->beginShaders(); shaders_iter != end_shaders; ++shaders_iter)
		{
			if (shaders_iter->mProgramObject != 0
				&& (gPipeline.canUseWindLightShaders()
				|| shaders_iter->mShaderGroup == LLGLSLShader::SG_WATER))
			{
				shaders_iter->mUniformsDirty = TRUE;
			}
		}
	}
}

bool LLWLParamManager::applyDayCycleParams(const LLSD& params, LLEnvKey::EScope scope, F32 time)
{
	mDay.loadDayCycle(params, scope);
	resetAnimator(time, true); // set to specified time and start animator
	return true;
}

<<<<<<< HEAD
bool LLWLParamManager::applySkyParams(const LLSD& params, bool interpolate /*= false*/)
=======
void LLWLParamManager::setDefaultDay()
{
	mDay.loadDayCycleFromFile("Default.xml");
}

bool LLWLParamManager::applySkyParams(const LLSD& params)
>>>>>>> d4d56f00
{
	if (params.size() == 0)
	{
		LL_WARNS() << "Undefined sky params" << LL_ENDL;
		return false;
	}

	if (interpolate)
	{
		if (!mAnimator.getIsRunning())
			resetAnimator(0.f, true); 
		
		if (!params.has("mName") || mCurParams.mName != params["mName"])
			LLWLParamManager::getInstance()->mAnimator.startInterpolationSky(params);
	}
	else
	{
		mAnimator.deactivate();
		mCurParams.setAll(params);
	}

	return true;
}

void LLWLParamManager::setDefaultSky()
{
	getParamSet(LLWLParamKey("Default", LLWLParamKey::SCOPE_LOCAL), mCurParams);
}


void LLWLParamManager::resetAnimator(F32 curTime, bool run)
{
	mAnimator.setTrack(mDay.mTimeMap, mDay.mDayRate, 
		curTime, run);

	return;
}

bool LLWLParamManager::addParamSet(const LLWLParamKey& key, LLWLParamSet& param)
{
	// add a new one if not one there already
	std::map<LLWLParamKey, LLWLParamSet>::iterator mIt = mParamList.find(key);
	if(mIt == mParamList.end()) 
	{	
		llassert(!key.name.empty());
		// *TODO: validate params
		mParamList[key] = param;
		mPresetListChangeSignal();
		return true;
	}

	return false;
}

BOOL LLWLParamManager::addParamSet(const LLWLParamKey& key, LLSD const & param)
{
	LLWLParamSet param_set;
	param_set.setAll(param);
	return addParamSet(key, param_set);
}

bool LLWLParamManager::getParamSet(const LLWLParamKey& key, LLWLParamSet& param)
{
	// find it and set it
	std::map<LLWLParamKey, LLWLParamSet>::iterator mIt = mParamList.find(key);
	if(mIt != mParamList.end()) 
	{
		param = mParamList[key];
		param.mName = key.name;
		return true;
	}

	return false;
}

bool LLWLParamManager::hasParamSet(const LLWLParamKey& key)
{
	LLWLParamSet dummy;
	return getParamSet(key, dummy);
}

bool LLWLParamManager::setParamSet(const LLWLParamKey& key, LLWLParamSet& param)
{
	llassert(!key.name.empty());
	// *TODO: validate params
	mParamList[key] = param;

	return true;
}

bool LLWLParamManager::setParamSet(const LLWLParamKey& key, const LLSD & param)
{
	llassert(!key.name.empty());
	// *TODO: validate params

	// quick, non robust (we won't be working with files, but assets) check
	// this might not actually be true anymore....
	if(!param.isMap()) 
	{
		return false;
	}
	
	LLWLParamSet param_set;
	param_set.setAll(param);
	return setParamSet(key, param_set);
}

void LLWLParamManager::removeParamSet(const LLWLParamKey& key, bool delete_from_disk)
{
	// *NOTE: Removing a sky preset invalidates day cycles that refer to it.

	if (key.scope == LLEnvKey::SCOPE_REGION)
	{
		LL_WARNS() << "Removing region skies not supported" << LL_ENDL;
		llassert(key.scope == LLEnvKey::SCOPE_LOCAL);
		return;
	}

	// remove from param list
	std::map<LLWLParamKey, LLWLParamSet>::iterator it = mParamList.find(key);
	if (it == mParamList.end())
	{
		LL_WARNS("WindLight") << "No sky preset named " << key.name << LL_ENDL;
		return;
	}

	mParamList.erase(it);
	mDay.removeReferencesTo(key);

	// remove from file system if requested
	if (delete_from_disk)
	{
		std::string path_name(getUserDir());
		std::string escaped_name = escapeString(key.name);

		if(gDirUtilp->deleteFilesInDir(path_name, escaped_name + ".xml") < 1)
		{
			LL_WARNS("WindLight") << "Error removing sky preset " << key.name << " from disk" << LL_ENDL;
		}
	}

	// signal interested parties
	mPresetListChangeSignal();
}

bool LLWLParamManager::isSystemPreset(const std::string& preset_name) const
{
	// *TODO: file system access is excessive here.
	return gDirUtilp->fileExists(getSysDir() + escapeString(preset_name) + ".xml");
}

void LLWLParamManager::getPresetNames(preset_name_list_t& region, preset_name_list_t& user, preset_name_list_t& sys) const
{
	region.clear();
	user.clear();
	sys.clear();

	for (std::map<LLWLParamKey, LLWLParamSet>::const_iterator it = mParamList.begin(); it != mParamList.end(); it++)
	{
		const LLWLParamKey& key = it->first;
		const std::string& name = key.name;

		if (key.scope == LLEnvKey::SCOPE_REGION)
		{
			region.push_back(name);
		}
		else
		{
			if (isSystemPreset(name))
			{
				sys.push_back(name);
			}
			else
			{
				user.push_back(name);
			}
		}
	}
}

// [RLVa:KB] - Checked: 2011-09-04 (RLVa-1.4.1a) | Added: RLVa-1.4.1a
const std::string& LLWLParamManager::findPreset(const std::string& strPresetName, LLEnvKey::EScope eScope)
{
	for (std::map<LLWLParamKey, LLWLParamSet>::const_iterator itList = mParamList.begin(); itList != mParamList.end(); itList++)
	{
		const LLWLParamKey& wlKey = itList->first;
		if ( (wlKey.scope == eScope) && (boost::iequals(wlKey.name, strPresetName)) )
			return wlKey.name;
	}
	return LLStringUtil::null;
}
// [/RLVa:KB]

void LLWLParamManager::getUserPresetNames(preset_name_list_t& user) const
{
	preset_name_list_t region, sys; // unused
	getPresetNames(region, user, sys);
}

void LLWLParamManager::getLocalPresetNames(preset_name_list_t& local) const
{
	local.clear();

	for (std::map<LLWLParamKey, LLWLParamSet>::const_iterator it = mParamList.begin(); it != mParamList.end(); it++)
	{
		const LLWLParamKey& key = it->first;
		const std::string& name = key.name;

		if (key.scope != LLEnvKey::SCOPE_REGION)
		{
			local.push_back(name);
		}
	}
}

void LLWLParamManager::getPresetKeys(preset_key_list_t& keys) const
{
	keys.clear();

	for (std::map<LLWLParamKey, LLWLParamSet>::const_iterator it = mParamList.begin(); it != mParamList.end(); it++)
	{
		keys.push_back(it->first);
	}
}

boost::signals2::connection LLWLParamManager::setPresetListChangeCallback(const preset_list_signal_t::slot_type& cb)
{
	return mPresetListChangeSignal.connect(cb);
}

// virtual static
void LLWLParamManager::initSingleton()
{
	LL_DEBUGS("Windlight") << "Initializing sky" << LL_ENDL;

	loadAllPresets();

	// but use linden time sets it to what the estate is
	mAnimator.setTimeType(LLWLAnimator::TIME_LINDEN);
}

// static
std::string LLWLParamManager::getSysDir()
{
	return gDirUtilp->getExpandedFilename(LL_PATH_APP_SETTINGS, "windlight/skies", "");
}

// static
std::string LLWLParamManager::getUserDir()
{
	return gDirUtilp->getExpandedFilename(LL_PATH_USER_SETTINGS , "windlight/skies", "");
}

// static
std::string LLWLParamManager::escapeString(const std::string& str)
{
	// Don't use LLURI::escape() because it doesn't encode '-' characters
	// which may break handling of some system presets like "A-12AM".
	char* curl_str = curl_escape(str.c_str(), str.size());
	std::string escaped_str(curl_str);
	curl_free(curl_str);

	// <FS:Ansariel> FIRE-10861: Fix Windlight settings order
	// And neither does cURL...
	LLStringUtil::replaceString(escaped_str, "-", "%2D");
	LLStringUtil::replaceString(escaped_str, ".", "%2E");
	// </FS:Ansariel>

	return escaped_str;
}<|MERGE_RESOLUTION|>--- conflicted
+++ resolved
@@ -489,16 +489,12 @@
 	return true;
 }
 
-<<<<<<< HEAD
+void LLWLParamManager::setDefaultDay()
+{
+	mDay.loadDayCycleFromFile("Default.xml");
+}
+
 bool LLWLParamManager::applySkyParams(const LLSD& params, bool interpolate /*= false*/)
-=======
-void LLWLParamManager::setDefaultDay()
-{
-	mDay.loadDayCycleFromFile("Default.xml");
-}
-
-bool LLWLParamManager::applySkyParams(const LLSD& params)
->>>>>>> d4d56f00
 {
 	if (params.size() == 0)
 	{
