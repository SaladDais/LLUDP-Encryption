/**
 * @file llenvmanager.cpp
 * @brief Implementation of classes managing WindLight and water settings.
 *
 * $LicenseInfo:firstyear=2009&license=viewerlgpl$
 * Second Life Viewer Source Code
 * Copyright (C) 2011, Linden Research, Inc.
 * 
 * This library is free software; you can redistribute it and/or
 * modify it under the terms of the GNU Lesser General Public
 * License as published by the Free Software Foundation;
 * version 2.1 of the License only.
 * 
 * This library is distributed in the hope that it will be useful,
 * but WITHOUT ANY WARRANTY; without even the implied warranty of
 * MERCHANTABILITY or FITNESS FOR A PARTICULAR PURPOSE.  See the GNU
 * Lesser General Public License for more details.
 * 
 * You should have received a copy of the GNU Lesser General Public
 * License along with this library; if not, write to the Free Software
 * Foundation, Inc., 51 Franklin Street, Fifth Floor, Boston, MA  02110-1301  USA
 * 
 * Linden Research, Inc., 945 Battery Street, San Francisco, CA  94111  USA
 * $/LicenseInfo$
 */

#include "llviewerprecompiledheaders.h"

#include "llenvmanager.h"

#include "llagent.h"
#include "lldaycyclemanager.h"
#include "llviewercontrol.h" // for gSavedSettings
#include "llviewerregion.h"
#include "llwaterparammanager.h"
#include "llwlhandlers.h"
#include "llwlparammanager.h"
// [RLVa:KB] - Checked: 2011-09-04 (RLVa-1.4.1a) | Added: RLVa-1.4.1a
#include <boost/algorithm/string.hpp>
#include "rlvhandler.h"
// [/RLVa:KB]
#include "kcwlinterface.h"
#include "quickprefs.h"

std::string LLEnvPrefs::getWaterPresetName() const
{
	if (mWaterPresetName.empty())
	{
		LL_WARNS() << "Water preset name is empty" << LL_ENDL;
	}

	return mWaterPresetName;
}

std::string LLEnvPrefs::getSkyPresetName() const
{
	if (mSkyPresetName.empty())
	{
		LL_WARNS() << "Sky preset name is empty" << LL_ENDL;
	}

	return mSkyPresetName;
}

std::string LLEnvPrefs::getDayCycleName() const
{
	if (mDayCycleName.empty())
	{
		LL_WARNS() << "Day cycle name is empty" << LL_ENDL;
	}

	return mDayCycleName;
}

void LLEnvPrefs::setUseRegionSettings(bool val)
{
	mUseRegionSettings = val;
}

void LLEnvPrefs::setUseWaterPreset(const std::string& name)
{
	mUseRegionSettings = false;
	mWaterPresetName = name;
}

void LLEnvPrefs::setUseSkyPreset(const std::string& name)
{
	mUseRegionSettings = false;
	mUseDayCycle = false;
	mSkyPresetName = name;
}

void LLEnvPrefs::setUseDayCycle(const std::string& name)
{
	mUseRegionSettings = false;
	mUseDayCycle = true;
	mDayCycleName = name;
}

//=============================================================================
LLEnvManagerNew::LLEnvManagerNew():
	mInterpNextChangeMessage(true),
	mCurRegionUUID(LLUUID::null),
	mLastReceivedID(LLUUID::null)
{

	// Set default environment settings.
	mUserPrefs.mUseRegionSettings = true;
	mUserPrefs.mUseDayCycle = true;
	mUserPrefs.mWaterPresetName = "Default";
	mUserPrefs.mSkyPresetName = "Default";
	mUserPrefs.mDayCycleName = "Default";

	LL_DEBUGS("Windlight")<<LL_ENDL;
	gAgent.addRegionChangedCallback(boost::bind(&LLEnvManagerNew::onRegionChange, this));
}

bool LLEnvManagerNew::getUseRegionSettings() const
{
	return mUserPrefs.getUseRegionSettings();
}

bool LLEnvManagerNew::getUseDayCycle() const
{
	return mUserPrefs.getUseDayCycle();
}

bool LLEnvManagerNew::getUseFixedSky() const
{
	return mUserPrefs.getUseFixedSky();
}

std::string LLEnvManagerNew::getWaterPresetName() const
{
	return mUserPrefs.getWaterPresetName();
}

std::string LLEnvManagerNew::getSkyPresetName() const
{
	return mUserPrefs.getSkyPresetName();
}

std::string LLEnvManagerNew::getDayCycleName() const
{
	return mUserPrefs.getDayCycleName();
}

const LLEnvironmentSettings& LLEnvManagerNew::getRegionSettings() const
{
	return !mNewRegionPrefs.isEmpty() ? mNewRegionPrefs : mCachedRegionPrefs;
}

void LLEnvManagerNew::setRegionSettings(const LLEnvironmentSettings& new_settings)
{
	// Set region settings override that will be used locally
	// until user either uploads the changes or goes to another region.
	mNewRegionPrefs = new_settings;
}

bool LLEnvManagerNew::usePrefs()
{
	LL_DEBUGS("Windlight") << "Displaying preferred environment" << LL_ENDL;
	updateManagersFromPrefs(false);
	return true;
}

bool LLEnvManagerNew::useDefaults()
{
	bool rslt;

	rslt  = useDefaultWater();
	rslt &= useDefaultSky();

	return rslt;
}

bool LLEnvManagerNew::useRegionSettings()
{
	bool rslt;

	rslt  = useRegionSky();
	rslt &= useRegionWater();

	return rslt;
}

bool LLEnvManagerNew::useWaterPreset(const std::string& name)
{
	// <FS:Ansariel> Quickprefs integration
	FloaterQuickPrefs::updateParam(QP_PARAM_WATER, name);

	LL_DEBUGS("Windlight") << "Displaying water preset " << name << LL_ENDL;
	LLWaterParamManager& water_mgr = LLWaterParamManager::instance();
	bool rslt = water_mgr.getParamSet(name, water_mgr.mCurParams);
	llassert(rslt == true);
	return rslt;
}

bool LLEnvManagerNew::useWaterParams(const LLSD& params)
{
	LL_DEBUGS("Windlight") << "Displaying water params" << LL_ENDL;
	LLWaterParamManager::instance().mCurParams.setAll(params);
	return true;
}

bool LLEnvManagerNew::useSkyPreset(const std::string& name, bool interpolate /*= false*/)
{
	LLWLParamManager& sky_mgr = LLWLParamManager::instance();
	LLWLParamSet param_set;

	if (!sky_mgr.getParamSet(LLWLParamKey(name, LLEnvKey::SCOPE_LOCAL), param_set))
	{
		LL_WARNS() << "No sky preset named " << name << LL_ENDL;
		return false;
	}

	// <FS:Ansariel> Quickprefs integration
	FloaterQuickPrefs::updateParam(QP_PARAM_SKY, name);

	LL_DEBUGS("Windlight") << "Displaying sky preset " << name << LL_ENDL;
	sky_mgr.applySkyParams(param_set.getAll(), interpolate);
	return true;
}

bool LLEnvManagerNew::useSkyParams(const LLSD& params)
{
	LL_DEBUGS("Windlight") << "Displaying sky params" << LL_ENDL;
	LLWLParamManager::instance().applySkyParams(params);
	return true;
}

bool LLEnvManagerNew::useDayCycle(const std::string& name, LLEnvKey::EScope scope)
{
	LLSD params;

	if (scope == LLEnvKey::SCOPE_REGION)
	{
		LL_DEBUGS("Windlight") << "Displaying region day cycle " << name << LL_ENDL;
		params = getRegionSettings().getWLDayCycle();

		// <FS:Ansariel> Quickprefs integration
		FloaterQuickPrefs::updateParam(QP_PARAM_DAYCYCLE, PRESET_NAME_REGION_DEFAULT);
	}
	else
	{
		LL_DEBUGS("Windlight") << "Displaying local day cycle " << name << LL_ENDL;

		if (!LLDayCycleManager::instance().getPreset(name, params))
		{
			LL_WARNS() << "No day cycle named " << name << LL_ENDL;
			return false;
		}

		// <FS:Ansariel> Quickprefs integration
		FloaterQuickPrefs::updateParam(QP_PARAM_DAYCYCLE, name);
	}

	bool rslt = LLWLParamManager::instance().applyDayCycleParams(params, scope);
	llassert(rslt == true);
	return rslt;
}

bool LLEnvManagerNew::useDayCycleParams(const LLSD& params, LLEnvKey::EScope scope, F32 time /* = 0.5*/)
{
	LL_DEBUGS("Windlight") << "Displaying day cycle params" << LL_ENDL;
	return LLWLParamManager::instance().applyDayCycleParams(params, scope);
}

void LLEnvManagerNew::setUseRegionSettings(bool val, bool interpolate /*= false*/)
{
	mUserPrefs.setUseRegionSettings(val);
	saveUserPrefs();
	updateManagersFromPrefs(interpolate);
}

void LLEnvManagerNew::setUseWaterPreset(const std::string& name, bool interpolate /*= false*/)
{
	// *TODO: make sure the preset exists.
	if (name.empty())
	{
		LL_WARNS() << "Empty water preset name passed" << LL_ENDL;
		return;
	}

	mUserPrefs.setUseWaterPreset(name);
	saveUserPrefs();
	updateManagersFromPrefs(interpolate);
}

void LLEnvManagerNew::setUseSkyPreset(const std::string& name, bool interpolate /*= false*/)
{
	// *TODO: make sure the preset exists.
	if (name.empty())
	{
		LL_WARNS() << "Empty sky preset name passed" << LL_ENDL;
		return;
	}

	mUserPrefs.setUseSkyPreset(name);
	saveUserPrefs();
	updateManagersFromPrefs(interpolate);
}

void LLEnvManagerNew::setUseDayCycle(const std::string& name, bool interpolate /*= false*/)
{
	if (!LLDayCycleManager::instance().presetExists(name))
	{
		LL_WARNS() << "Invalid day cycle name passed" << LL_ENDL;
		return;
	}

	mUserPrefs.setUseDayCycle(name);
	saveUserPrefs();
	updateManagersFromPrefs(interpolate);
}

void LLEnvManagerNew::loadUserPrefs()
{
	// operate on members directly to avoid side effects
	mUserPrefs.mWaterPresetName	= gSavedSettings.getString("WaterPresetName");
	mUserPrefs.mSkyPresetName	= gSavedSettings.getString("SkyPresetName");
	mUserPrefs.mDayCycleName	= gSavedSettings.getString("DayCycleName");

	bool use_region_settings = gSavedSettings.getBOOL("EnvironmentPersistAcrossLogin") ? gSavedSettings.getBOOL("UseEnvironmentFromRegion") : true;
	mUserPrefs.mUseRegionSettings	= use_region_settings;
	mUserPrefs.mUseDayCycle			= gSavedSettings.getBOOL("UseDayCycle");

	if (mUserPrefs.mUseRegionSettings)
	{
		requestRegionSettings();
	}
}

void LLEnvManagerNew::saveUserPrefs()
{
	gSavedSettings.setString("WaterPresetName",			getWaterPresetName());
	gSavedSettings.setString("SkyPresetName",			getSkyPresetName());
	gSavedSettings.setString("DayCycleName",			getDayCycleName());

	gSavedSettings.setBOOL("UseEnvironmentFromRegion",	getUseRegionSettings());
	gSavedSettings.setBOOL("UseDayCycle",				getUseDayCycle());

	mUsePrefsChangeSignal();
}

void LLEnvManagerNew::setUserPrefs(
	const std::string& water_preset,
	const std::string& sky_preset,
	const std::string& day_cycle_preset,
	bool use_fixed_sky,
	// <FS:Ansariel> Allow interpolation
	//bool use_region_settings)
	bool use_region_settings,
	bool interpolate)
	// </FS:Ansariel>
{
	// operate on members directly to avoid side effects
	mUserPrefs.mWaterPresetName	= water_preset;
	mUserPrefs.mSkyPresetName	= sky_preset;
	mUserPrefs.mDayCycleName	= day_cycle_preset;

	mUserPrefs.mUseRegionSettings	= use_region_settings;
	mUserPrefs.mUseDayCycle			= !use_fixed_sky;

	saveUserPrefs();
	// <FS:Ansariel> Allow interpolation
	//updateManagersFromPrefs(false);
	updateManagersFromPrefs(interpolate);
	// </FS:Ansariel>
}

void LLEnvManagerNew::dumpUserPrefs()
{
	LL_DEBUGS("Windlight") << "WaterPresetName: "	<< gSavedSettings.getString("WaterPresetName") << LL_ENDL;
	LL_DEBUGS("Windlight") << "SkyPresetName: "		<< gSavedSettings.getString("SkyPresetName") << LL_ENDL;
	LL_DEBUGS("Windlight") << "DayCycleName: "		<< gSavedSettings.getString("DayCycleName") << LL_ENDL;

	LL_DEBUGS("Windlight") << "UseEnvironmentFromRegion: "	<< gSavedSettings.getBOOL("UseEnvironmentFromRegion") << LL_ENDL;
	LL_DEBUGS("Windlight") << "UseDayCycle: "				<< gSavedSettings.getBOOL("UseDayCycle") << LL_ENDL;
}

void LLEnvManagerNew::dumpPresets()
{
	const LLEnvironmentSettings& region_settings = getRegionSettings();
	std::string region_name = gAgent.getRegion() ? gAgent.getRegion()->getName() : "Unknown region";

	// Dump water presets.
	LL_DEBUGS("Windlight") << "Waters:" << LL_ENDL;
	if (region_settings.getWaterParams().size() != 0)
	{
		LL_DEBUGS("Windlight") << " - " << region_name << LL_ENDL;
	}
	LLWaterParamManager::preset_name_list_t water_presets;
	LLWaterParamManager::instance().getPresetNames(water_presets);
	for (LLWaterParamManager::preset_name_list_t::const_iterator it = water_presets.begin(); it != water_presets.end(); ++it)
	{
		LL_DEBUGS("Windlight") << " - " << *it << LL_ENDL;
	}

	// Dump sky presets.
	LL_DEBUGS("Windlight") << "Skies:" << LL_ENDL;
	LLWLParamManager::preset_key_list_t sky_preset_keys;
	LLWLParamManager::instance().getPresetKeys(sky_preset_keys);
	for (LLWLParamManager::preset_key_list_t::const_iterator it = sky_preset_keys.begin(); it != sky_preset_keys.end(); ++it)
	{
		std::string preset_name = it->name;
		std::string item_title;

		if (it->scope == LLEnvKey::SCOPE_LOCAL) // local preset
		{
			item_title = preset_name;
		}
		else // region preset
		{
			item_title = preset_name + " (" + region_name + ")";
		}
		LL_DEBUGS("Windlight") << " - " << item_title << LL_ENDL;
	}

	// Dump day cycles.
	LL_DEBUGS("Windlight") << "Days:" << LL_ENDL;
	const LLSD& cur_region_dc = region_settings.getWLDayCycle();
	if (cur_region_dc.size() != 0)
	{
		LL_DEBUGS("Windlight") << " - " << region_name << LL_ENDL;
	}
	LLDayCycleManager::preset_name_list_t days;
	LLDayCycleManager::instance().getPresetNames(days);
	for (LLDayCycleManager::preset_name_list_t::const_iterator it = days.begin(); it != days.end(); ++it)
	{
		LL_DEBUGS("Windlight") << " - " << *it << LL_ENDL;
	}
}

void LLEnvManagerNew::requestRegionSettings()
{
	LL_DEBUGS("Windlight") << LL_ENDL;
	LLEnvironmentRequest::initiate();
}

bool LLEnvManagerNew::sendRegionSettings(const LLEnvironmentSettings& new_settings)
{
	LLSD metadata;

	metadata["regionID"] = gAgent.getRegion()->getRegionID();
	// add last received update ID to outbound message so simulator can handle concurrent updates
	metadata["messageID"] = mLastReceivedID;

	return LLEnvironmentApply::initiateRequest(new_settings.makePacket(metadata));
}

boost::signals2::connection LLEnvManagerNew::setPreferencesChangeCallback(const prefs_change_signal_t::slot_type& cb)
{
	return mUsePrefsChangeSignal.connect(cb);
}

boost::signals2::connection LLEnvManagerNew::setRegionSettingsChangeCallback(const region_settings_change_signal_t::slot_type& cb)
{
	return mRegionSettingsChangeSignal.connect(cb);
}

boost::signals2::connection LLEnvManagerNew::setRegionSettingsAppliedCallback(const region_settings_applied_signal_t::slot_type& cb)
{
	return mRegionSettingsAppliedSignal.connect(cb);
}

// static
bool LLEnvManagerNew::canEditRegionSettings()
{
	LLViewerRegion* region = gAgent.getRegion();
	BOOL owner_or_god = gAgent.isGodlike() || (region && region->getOwner() == gAgent.getID());
	BOOL owner_or_god_or_manager = owner_or_god || (region && region->isEstateManager());

	LL_DEBUGS("Windlight") << "Can edit region settings: " << (bool) owner_or_god_or_manager << LL_ENDL;
	return owner_or_god_or_manager;
}

// static
const std::string LLEnvManagerNew::getScopeString(LLEnvKey::EScope scope)
{
	switch(scope)
	{
		case LLEnvKey::SCOPE_LOCAL:
			return LLTrans::getString("LocalSettings");
		case LLEnvKey::SCOPE_REGION:
			return LLTrans::getString("RegionSettings");
		default:
			return " (?)";
	}
}

void LLEnvManagerNew::onRegionSettingsResponse(const LLSD& content)
{
	// If the message was valid, grab the UUID from it and save it for next outbound update message.
	mLastReceivedID = content[0]["messageID"].asUUID();

	// Refresh cached region settings.
	LL_DEBUGS("Windlight") << "Received region environment settings: " << content << LL_ENDL;
	F32 sun_hour = 0; // *TODO
	LLEnvironmentSettings new_settings(content[1], content[2], content[3], sun_hour);
	mCachedRegionPrefs = new_settings;

	// Load region sky presets.
	LLWLParamManager::instance().refreshRegionPresets();

	//<FS:KC> Use the region settings if parcel settings didnt override it already
	if (!KCWindlightInterface::instance().haveParcelOverride(new_settings))
	{
		// If using server settings, update managers.
//	if (getUseRegionSettings())
// [RLVa:KB] - Checked: 2011-08-29 (RLVa-1.4.1a) | Added: RLVa-1.4.1a
	if ( (getUseRegionSettings()) && (LLWLParamManager::getInstance()->mAnimator.getIsRunning()) )
// [/RLVa:KB]
		{
			LL_DEBUGS("Windlight") << "Updating WL managers from prefs" << LL_ENDL;
			LLWLParamManager::getInstance()->mAnimator.stopInterpolation();
			updateManagersFromPrefs(mInterpNextChangeMessage);
		}
		//bit of a hacky override since I've repurposed many of the settings and methods here -KC
		//NOTE* It might not be a good idea to do this if under RLV_BHVR_SETENV -KC
		else if (gSavedSettings.getBOOL("UseEnvironmentFromRegionAlways") 
			&& !(rlv_handler_t::isEnabled() && gRlvHandler.hasBehaviour(RLV_BHVR_SETENV)))
		{
			// reset all environmental settings to track the region defaults, make this reset 'sticky' like the other sun settings.
			LL_DEBUGS("Windlight") << "Resetting user prefs" << LL_ENDL;
			LLWLParamManager::getInstance()->mAnimator.stopInterpolation();
			setUserPrefs(getWaterPresetName(), getSkyPresetName(), getDayCycleName(), false, true, mInterpNextChangeMessage);
		}
	}
	//</FS:KC>

	// Let interested parties know about the region settings update.
	mRegionSettingsChangeSignal();
	
// <FS:CR> FIRE-8063: Aurora-sim windlight refresh
	// reset
	//mInterpNextChangeMessage = false;
// </FS:CR>
}

void LLEnvManagerNew::onRegionSettingsApplyResponse(bool ok)
{
	LL_DEBUGS("Windlight") << "Applying region settings " << (ok ? "succeeded" : "failed") << LL_ENDL;

	// Clear locally modified region settings because they have just been uploaded.
	mNewRegionPrefs.clear();

	mRegionSettingsAppliedSignal(ok);
}

//-- private methods ----------------------------------------------------------

// virtual
void LLEnvManagerNew::initSingleton()
{
	LL_DEBUGS("Windlight") << "Initializing LLEnvManagerNew" << LL_ENDL;

	loadUserPrefs();
}

void LLEnvManagerNew::updateSkyFromPrefs(bool interpolate /*= false*/)
{
	bool success = true;

	// Sync sky with user prefs.
	if (getUseRegionSettings()) // apply region-wide settings
	{
		success = useRegionSky();
	}
	else // apply user-specified settings
	{
		if (getUseDayCycle())
		{
			success = useDayCycle(getDayCycleName(), LLEnvKey::SCOPE_LOCAL);
		}
		else
		{
			success = useSkyPreset(getSkyPresetName(), interpolate);
		}
	}

	// If something went wrong, fall back to defaults.
	if (!success)
	{
		// *TODO: fix user prefs
		useDefaultSky();
	}
}

void LLEnvManagerNew::updateWaterFromPrefs(bool interpolate)
{
	LLWaterParamManager& water_mgr = LLWaterParamManager::instance();
	LLSD target_water_params;

	// Determine new water settings based on user prefs.

	{
		// Fall back to default water.
		LLWaterParamSet default_water;
		water_mgr.getParamSet("Default", default_water);
		target_water_params = default_water.getAll();

		// <FS:Ansariel> Quickprefs integration
		FloaterQuickPrefs::updateParam(QP_PARAM_WATER, "Default");
	}

	if (getUseRegionSettings())
	{
		// *TODO: make sure whether region settings belong to the current region?
		const LLSD& region_water_params = getRegionSettings().getWaterParams();
		if (region_water_params.size() != 0) // region has no water settings
		{
			LL_DEBUGS("Windlight") << "Applying region water" << LL_ENDL;
			target_water_params = region_water_params;

			// <FS:Ansariel> Quickprefs integration
			FloaterQuickPrefs::updateParam(QP_PARAM_WATER, PRESET_NAME_REGION_DEFAULT);
		}
		else
		{
			LL_DEBUGS("Windlight") << "Applying default water" << LL_ENDL;
		}
	}
	else
	{
		std::string water = getWaterPresetName();
		LL_DEBUGS("Windlight") << "Applying water preset [" << water << "]" << LL_ENDL;
		LLWaterParamSet params;
		if (!water_mgr.getParamSet(water, params))
		{
			LL_WARNS() << "No water preset named " << water << ", falling back to defaults" << LL_ENDL;
			water_mgr.getParamSet("Default", params);

			// *TODO: Fix user preferences accordingly.
		}
		// <FS:Ansariel> Quickprefs integration
		else
		{
			FloaterQuickPrefs::updateParam(QP_PARAM_WATER, water);
		}
		// </FS:Ansariel> Quickprefs integration

		target_water_params = params.getAll();
	}

	// Sync water with user prefs.
	water_mgr.applyParams(target_water_params, interpolate);
}

void LLEnvManagerNew::updateManagersFromPrefs(bool interpolate)
{
	LL_DEBUGS("Windlight")<<LL_ENDL;
// [RLVa:KB] - Checked: 2011-09-04 (RLVa-1.4.1a) | Added: RLVa-1.4.1a
	if (gRlvHandler.hasBehaviour(RLV_BHVR_SETENV))
	{
		return;
	}
// [/RLVa:KB]

	// Apply water settings.
	updateWaterFromPrefs(interpolate);

	// Apply sky settings.
	updateSkyFromPrefs(interpolate);
}

bool LLEnvManagerNew::useRegionSky()
{
	const LLEnvironmentSettings& region_settings = getRegionSettings();

	// If region is set to defaults,
	if (region_settings.getSkyMap().size() == 0)
	{
		// well... apply the default sky settings.
		useDefaultSky();
		return true;
	}

<<<<<<< HEAD
	// *TODO: Support fixed sky from region.

	// <FS:Ansariel> Quickprefs integration
	FloaterQuickPrefs::updateParam(QP_PARAM_SKY, PRESET_NAME_REGION_DEFAULT);

	// Otherwise apply region day cycle.
=======
	// Otherwise apply region day cycle/skies.
>>>>>>> c7a9cbc6
	LL_DEBUGS("Windlight") << "Applying region sky" << LL_ENDL;

	// *TODO: Support fixed sky from region. Just do sky reset for now.
	if (region_settings.getSkyMap().size() == 1)
	{
		// Region is set to fixed sky. Reset.
		useSkyParams(region_settings.getSkyMap().beginMap()->second);
	}
	return useDayCycleParams(
		region_settings.getWLDayCycle(),
		LLEnvKey::SCOPE_REGION,
		region_settings.getDayTime());
}

bool LLEnvManagerNew::useRegionWater()
{
	const LLEnvironmentSettings& region_settings = getRegionSettings();
	const LLSD& region_water = region_settings.getWaterParams();

	// If region is set to defaults,
	if (region_water.size() == 0)
	{
		// well... apply the default water settings.
		return useDefaultWater();
	}

	// <FS:Ansariel> Quickprefs integration
	FloaterQuickPrefs::updateParam(QP_PARAM_WATER, LLSD(PRESET_NAME_REGION_DEFAULT));

	// Otherwise apply region water.
	LL_DEBUGS("Windlight") << "Applying region water" << LL_ENDL;
	return useWaterParams(region_water);
}

bool LLEnvManagerNew::useDefaultSky()
{
	return useDayCycle("Default", LLEnvKey::SCOPE_LOCAL);
}

bool LLEnvManagerNew::useDefaultWater()
{
	return useWaterPreset("Default");
}


void LLEnvManagerNew::onRegionChange()
{
	// Avoid duplicating region setting requests
	// by checking whether the region is actually changing.
	LLViewerRegion* regionp = gAgent.getRegion();
	LLUUID region_uuid = regionp ? regionp->getRegionID() : LLUUID::null;
	if (region_uuid != mCurRegionUUID)
	{
	// Clear locally modified region settings.
	mNewRegionPrefs.clear();

	// *TODO: clear environment settings of the previous region?

	// Request environment settings of the new region.
	mCurRegionUUID = region_uuid;
		// for region crossings, interpolate the change; for teleports, don't
		mInterpNextChangeMessage = (gAgent.getTeleportState() == LLAgent::TELEPORT_NONE);
		LL_DEBUGS("Windlight") << (mInterpNextChangeMessage ? "Crossed" : "Teleported")
							   << " to new region: " << region_uuid
							   << LL_ENDL;
	requestRegionSettings();
	}
	else
	{
		LL_DEBUGS("Windlight") << "disregarding region change; interp: "
							   << (mInterpNextChangeMessage ? "true" : "false")
							   << " regionp: " << regionp
							   << " old: " << mCurRegionUUID
							   << " new: " << region_uuid
							   << LL_ENDL;
	}
}

// <FS:CR> FIRE-8063: Aurora-sim windlight refresh
class WindLightRefresh : public LLHTTPNode
{
	/*virtual*/ void post(
		LLHTTPNode::ResponsePtr response,
		const LLSD& context,
		const LLSD& input) const
	{
		if (!input || !context || !input.isMap() || !input.has("body")) {
			LL_INFOS() << "malformed WindLightRefresh!" << LL_ENDL;	 
			return;
		}

		//std::string dump = input["body"].asString();
		//LL_WARNS() << dump << LL_ENDL;

		LLSD body = input["body"];
		LLEnvManagerNew *env = &LLEnvManagerNew::instance();

		LLViewerRegion* regionp = gAgent.getRegion();
		LLUUID region_uuid = regionp ? regionp->getRegionID() : LLUUID::null;

		env->mNewRegionPrefs.clear();
		env->mCurRegionUUID = region_uuid;

		if(body.has("Interpolate")) {
			if(body["Interpolate"].asInteger() == 1) {
				env->mInterpNextChangeMessage = true;
			}
			else {
				env->mInterpNextChangeMessage = false;
			}
		}
		else {
			env->mInterpNextChangeMessage = true;
		}
		LL_INFOS() << "Windlight Refresh , interpolate:" << env->mInterpNextChangeMessage << LL_ENDL;
		env->requestRegionSettings();

		// Ansa: This cause the windlight editor and others to update since the windlight has changed!
		gAgent.changeRegion();
	}
};

LLHTTPRegistration<WindLightRefresh>
gHTTPRegistrationWindLightRefresh(
	"/message/WindLightRefresh");
// </FS:CR> FIRE-8063: Aurora-sim windlight refresh<|MERGE_RESOLUTION|>--- conflicted
+++ resolved
@@ -676,16 +676,10 @@
 		return true;
 	}
 
-<<<<<<< HEAD
-	// *TODO: Support fixed sky from region.
-
+	// Otherwise apply region day cycle/skies.
 	// <FS:Ansariel> Quickprefs integration
 	FloaterQuickPrefs::updateParam(QP_PARAM_SKY, PRESET_NAME_REGION_DEFAULT);
 
-	// Otherwise apply region day cycle.
-=======
-	// Otherwise apply region day cycle/skies.
->>>>>>> c7a9cbc6
 	LL_DEBUGS("Windlight") << "Applying region sky" << LL_ENDL;
 
 	// *TODO: Support fixed sky from region. Just do sky reset for now.
