--- conflicted
+++ resolved
@@ -493,17 +493,13 @@
 
     texture_start_x += icon_width + default_pad + 1;
 #endif
-<<<<<<< HEAD
 
 #ifdef HAVOK_TPV // <FS:Ansariel> Don't show on non-Havok builds
-    icon_width = 100;
-=======
     // original image size is 342x113, central element is on a larger side
     // plus internal padding, so it gets slightly more height than desired 32
     icon_width = 88;
     icon_height = 29;
     pad_y = -1;
->>>>>>> 952ec4bc
     loadLogo(temp_str + "havok_logo.png",
         image_codec,
         LLRect(texture_start_x, texture_start_y + pad_y + icon_height, texture_start_x + icon_width, texture_start_y + pad_y),
@@ -603,16 +599,7 @@
     initLogos();
 
     childSetVisible("panel_icons", mLogosList.empty() ? FALSE : TRUE);
-<<<<<<< HEAD
-    // <FS:Ansariel> Show normal login progress
-    //childSetVisible("panel_login", TRUE);
-    //childSetVisible("panel_teleport", FALSE);
-    childSetVisible("panel_login", FALSE);
-    childSetVisible("panel_teleport", TRUE);
-    // </FS:Ansariel>
-=======
     childSetVisible("panel_top_spacer", mLogosList.empty() ? TRUE : FALSE);
->>>>>>> 952ec4bc
 }
 
 void LLProgressView::releaseTextures()
@@ -620,15 +607,8 @@
     gStartTexture = NULL;
     mLogosList.clear();
 
-<<<<<<< HEAD
-    // <FS:Ansariel> Show normal login progress
-    //childSetVisible("panel_login", FALSE);
-    //childSetVisible("panel_teleport", TRUE);
-=======
     childSetVisible("panel_top_spacer", TRUE);
->>>>>>> 952ec4bc
     childSetVisible("panel_icons", FALSE);
-    // </FS:Ansariel>
 }
 
 void LLProgressView::setCancelButtonVisible(BOOL b, const std::string& label)
