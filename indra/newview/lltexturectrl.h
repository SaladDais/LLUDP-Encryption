--- conflicted
+++ resolved
@@ -242,16 +242,12 @@
 	BOOL					 	mShowLoadingPlaceholder;
 	std::string				 	mLoadingPlaceholderString;
 	S32						 	mLabelWidth;
-<<<<<<< HEAD
-	BOOL						mBakeTextureEnabled;
 
 	// <FS:Ansariel> Texture preview mode
 	BOOL						mPreviewMode;
 
 	// <FS:Ansariel> Mask texture if desired
 	BOOL						mIsMasked;
-=======
->>>>>>> b1ceef6e
 };
 
 //////////////////////////////////////////////////////////////////////////////////////////
