--- conflicted
+++ resolved
@@ -198,12 +198,10 @@
 
 	LLViewerFetchedTexture* getTexture() { return mTexturep; }
 
-<<<<<<< HEAD
+	void setBakeTextureEnabled(BOOL enabled);
+
 	// <FS:Ansariel> Mask texture if desired
 	void setIsMasked(BOOL masked) { mIsMasked = masked; }
-=======
-	void setBakeTextureEnabled(BOOL enabled);
->>>>>>> 7c90da6b
 
 private:
 	BOOL allowDrop(LLInventoryItem* item);
@@ -240,16 +238,13 @@
 	BOOL					 	mShowLoadingPlaceholder;
 	std::string				 	mLoadingPlaceholderString;
 	S32						 	mLabelWidth;
-<<<<<<< HEAD
+	BOOL						mBakeTextureEnabled;
 
 	// <FS:Ansariel> Texture preview mode
 	BOOL						mPreviewMode;
 
 	// <FS:Ansariel> Mask texture if desired
 	BOOL						mIsMasked;
-=======
-	BOOL						mBakeTextureEnabled;
->>>>>>> 7c90da6b
 };
 
 //////////////////////////////////////////////////////////////////////////////////////////
