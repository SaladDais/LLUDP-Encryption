--- conflicted
+++ resolved
@@ -1926,24 +1926,17 @@
 		case MAP_ITEM_LAND_FOR_SALE:
 		case MAP_ITEM_LAND_FOR_SALE_ADULT:
 			{
-<<<<<<< HEAD
 				// <FS:Ansariel> Show parcel details instead of search with possible useless result
 				//LLVector3d pos_global = viewPosToGlobal(x, y);
-				//LLSimInfo* info = LLWorldMap::getInstance()->simInfoFromPosGlobal(pos_global);
-				//LLFloaterReg::hideInstance("world_map");
-				//LLFloaterReg::showInstance("search", LLSD().with("category", "land").with("query", info->getName()));
+				//std::string sim_name;
+				//if (LLWorldMap::getInstance()->simNameFromPosGlobal(pos_global, sim_name))
+				//{
+				//	LLFloaterReg::hideInstance("world_map");
+				//	LLFloaterReg::showInstance("search", LLSD().with("category", "land").with("query", sim_name));
+				//}
 				LLFloaterReg::hideInstance("world_map");
 				LLUrlAction::executeSLURL(LLSLURL("parcel", id, "about").getSLURLString());
 				// </FS:Ansariel>
-=======
-				LLVector3d pos_global = viewPosToGlobal(x, y);
-				std::string sim_name;
-				if (LLWorldMap::getInstance()->simNameFromPosGlobal(pos_global, sim_name))
-				{
-					LLFloaterReg::hideInstance("world_map");
-					LLFloaterReg::showInstance("search", LLSD().with("category", "land").with("query", sim_name));
-				}
->>>>>>> 31be136d
 				break;
 			}
 		case MAP_ITEM_CLASSIFIED:
