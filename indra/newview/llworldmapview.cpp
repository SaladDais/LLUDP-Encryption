--- conflicted
+++ resolved
@@ -1809,10 +1809,6 @@
 			sTargetPanX = sPanX;
 			sTargetPanY = sPanY;
 
-<<<<<<< HEAD
-			// <FS:Ansariel> Backout MAINT-3250
-=======
->>>>>>> c97d191a
 			gViewerWindow->moveCursorToCenter();
 		}
 
