--- conflicted
+++ resolved
@@ -32,12 +32,8 @@
 #include "llrootview.h"
 //#include "llchatitemscontainerctrl.h"
 #include "lliconctrl.h"
-<<<<<<< HEAD
 #include "llspinctrl.h"
-#include "llsidetray.h"
-=======
 #include "llfloatersidepanelcontainer.h"
->>>>>>> f6b8bfd3
 #include "llfocusmgr.h"
 #include "lllogchat.h"
 #include "llresizebar.h"
@@ -81,7 +77,6 @@
 
 static const S32 RESIZE_BAR_THICKNESS = 3;
 
-<<<<<<< HEAD
 struct LLChatTypeTrigger {
 	std::string name;
 	EChatType type;
@@ -92,22 +87,14 @@
 	{ "/shout"	, CHAT_TYPE_SHOUT}
 };
 
-LLNearbyChat::LLNearbyChat(const LLSD& key) 
-	: LLDockableFloater(NULL, false, false, key)
-	,mChatHistory(NULL)
-	,mInputEditor(NULL)
-{
-	
-}
-=======
->>>>>>> f6b8bfd3
-
 static LLRegisterPanelClassWrapper<LLNearbyChat> t_panel_nearby_chat("panel_nearby_chat");
 
 LLNearbyChat::LLNearbyChat(const LLNearbyChat::Params& p) 
 :	LLPanel(p),
-	mChatHistory(NULL)
-{
+	mChatHistory(NULL),
+	mInputEditor(NULL)
+{
+
 }
 
 void LLNearbyChat::updateFSUseNearbyChatConsole(const LLSD &data)
@@ -186,69 +173,49 @@
 
 	// Nicky D.; End FIRE-3066
 
+	// ND_MERGE
 	// <vertical tab docking> -AO
-	if(isChatMultiTab())
-	{
-		LLButton* slide_left = getChild<LLButton>("slide_left_btn");
-		slide_left->setVisible(false);
-		LLButton* slide_right = getChild<LLButton>("slide_right_btn");
-		slide_right->setVisible(false);
-		
-		
-		if (getDockControl() == NULL)
-		{
-			LLIMFloaterContainer* floater_container = LLIMFloaterContainer::getInstance();
-			if (floater_container)
-			{
-				if (gSavedSettings.getBOOL("ChatHistoryTornOff"))
-				{
-					// first set the tear-off host to this floater
-					setHost(floater_container);
-					// clear the tear-off host right after, the "last host used" will still stick
-					setHost(NULL);
-					// reparent the floater to the main view
-					gFloaterView->addChild(this);
-				}
-				else
-				{
-					floater_container->addFloater(this, FALSE);
-				}
-				floater_container->setVisible(FALSE);
-			}
-		}
-
-<<<<<<< HEAD
-		FSUseNearbyChatConsole = gSavedSettings.getBOOL("FSUseNearbyChatConsole");
-		gSavedSettings.getControl("FSUseNearbyChatConsole")->getSignal()->connect(boost::bind(&LLNearbyChat::updateFSUseNearbyChatConsole, this, _2));
-		
-		return LLDockableFloater::postBuild();
-	}
-	
-	if(!LLDockableFloater::postBuild())
-		return false;
-
-	if (getDockControl() == NULL)
-	{
-		setDockControl(new LLDockControl(
-			LLBottomTray::getInstance()->getNearbyChatBar(), this,
-			getDockTongue(), LLDockControl::TOP, boost::bind(&LLNearbyChat::getAllowedRect, this, _1)));
-	}
-
-	// This doesn't seem to apply anymore? It makes the chat and spin box colors
-	// appear wrong when focused and unfocused, so disable this. -Zi
-#if 0
-        //fix for EXT-4621 
-        //chrome="true" prevents floater from stilling capture
-        setIsChrome(true);
-	//chrome="true" hides floater caption 
-	if (mDragHandle)
-		mDragHandle->setTitleVisible(TRUE);
-#endif
-=======
+	// if(isChatMultiTab())
+	// {
+	// 	LLButton* slide_left = getChild<LLButton>("slide_left_btn");
+	// 	slide_left->setVisible(false);
+	// 	LLButton* slide_right = getChild<LLButton>("slide_right_btn");
+	// 	slide_right->setVisible(false);
+		
+		
+	// 	if (getDockControl() == NULL)
+	// 	{
+	// 		LLIMFloaterContainer* floater_container = LLIMFloaterContainer::getInstance();
+	// 		if (floater_container)
+	// 		{
+	// 			if (gSavedSettings.getBOOL("ChatHistoryTornOff"))
+	// 			{
+	// 				// first set the tear-off host to this floater
+	// 				setHost(floater_container);
+	// 				// clear the tear-off host right after, the "last host used" will still stick
+	// 				setHost(NULL);
+	// 				// reparent the floater to the main view
+	// 				gFloaterView->addChild(this);
+	// 			}
+	// 			else
+	// 			{
+	// 				floater_container->addFloater(this, FALSE);
+	// 			}
+	// 			floater_container->setVisible(FALSE);
+	// 		}
+	// 	}
+
+	// 	FSUseNearbyChatConsole = gSavedSettings.getBOOL("FSUseNearbyChatConsole");
+	// 	gSavedSettings.getControl("FSUseNearbyChatConsole")->getSignal()->connect(boost::bind(&LLNearbyChat::updateFSUseNearbyChatConsole, this, _2));
+		
+	// 	return LLPanel::postBuild();
+	// }
+	// /ND_MERGE
+	
+
 	if(!LLPanel::postBuild())
 		return false;
->>>>>>> f6b8bfd3
-	
+
 	return true;
 }
 
@@ -308,15 +275,17 @@
 	}
 	
 	// AO: IF tab mode active, flash our tab
-	if(isChatMultiTab())
-	{
-		LLMultiFloater* hostp = getHost();
-		if( !isInVisibleChain()
-		   && hostp)
-		{
-			hostp->setFloaterFlashing(this, TRUE);
-		}
-	}
+	// ND_MERGE
+	// if(isChatMultiTab())
+	// {
+	// 	LLMultiFloater* hostp = getHost();
+	// 	if( !isInVisibleChain()
+	// 	   && hostp)
+	// 	{
+	// 		hostp->setFloaterFlashing(this, TRUE);
+	// 	}
+	// }
+	// ND_MERGE
 
 	if (gSavedPerAccountSettings.getBOOL("LogNearbyChat"))
 	{
@@ -385,7 +354,6 @@
 	return false;
 }
 
-<<<<<<< HEAD
 void LLNearbyChat::onChatBarVisibilityChanged()
 {
 	getChild<LLLayoutPanel>("chat_bar_visibility_panel")->setVisible(gSavedSettings.getBOOL("FSNearbyChatbar"));
@@ -396,34 +364,40 @@
 	getChild<LLLayoutPanel>("channel_spinner_visibility_panel")->setVisible(gSavedSettings.getBOOL("FSShowChatChannel"));
 }
 
-void	LLNearbyChat::openFloater(const LLSD& key)
-{
-	// We override this to put nearbychat in the IM floater. -AO
-	if(isChatMultiTab())
-	{
-		LLIMFloaterContainer* floater_container = LLIMFloaterContainer::getInstance();
-		// only show the floater container if we are actually attached -Zi
-		if (floater_container && !gSavedSettings.getBOOL("ChatHistoryTornOff"))
-		{
-			floater_container->showFloater(this, LLTabContainer::START);
-		}
-		setVisible(TRUE);
-		LLFloater::openFloater(key);
-	}
-}
-
-void	LLNearbyChat::setVisible(BOOL visible)
-=======
+// ND_MERGE
+// void	LLNearbyChat::openFloater(const LLSD& key)
+// {
+// 	// We override this to put nearbychat in the IM floater. -AO
+// 	if(isChatMultiTab())
+// 	{
+// 		LLIMFloaterContainer* floater_container = LLIMFloaterContainer::getInstance();
+// 		// only show the floater container if we are actually attached -Zi
+// 		if (floater_container && !gSavedSettings.getBOOL("ChatHistoryTornOff"))
+// 		{
+// 			floater_container->showFloater(this, LLTabContainer::START);
+// 		}
+// 		setVisible(TRUE);
+// 		LLFloater::openFloater(key);
+// 	}
+// }
+// /ND_MERGE
+
 void LLNearbyChat::removeScreenChat()
->>>>>>> f6b8bfd3
 {
 	LLNotificationsUI::LLScreenChannelBase* chat_channel = LLNotificationsUI::LLChannelManager::getInstance()->findChannelByID(LLUUID(gSavedSettings.getString("NearByChatChannelUUID")));
 	if(chat_channel)
 	{
 		chat_channel->removeToastsFromChannel();
 	}
-<<<<<<< HEAD
-	LLDockableFloater::setVisible(visible);
+}
+
+void	LLNearbyChat::setVisible(BOOL visible)
+{
+	if(visible)
+	{
+		removeScreenChat();
+	}
+	LLPanel::setVisible(visible);
 	
 	// <Ansariel> Support for chat console
 	static LLCachedControl<bool> chatHistoryTornOff(gSavedSettings, "ChatHistoryTornOff");
@@ -440,47 +414,30 @@
 		{
 			// In case the nearby chat is undocked OR docked and the IM floater
 			// is visible, show console only if nearby chat is not visible.
-			gConsole->setVisible(!isVisible(this));
+			gConsole->setVisible(!getVisible());
 		}
 	}
 	// </Ansariel> Support for chat console
-=======
->>>>>>> f6b8bfd3
-}
-
-void	LLNearbyChat::setVisible(BOOL visible)
-{
-<<<<<<< HEAD
+}
+
+void	LLNearbyChat::onOpen(const LLSD& key )
+{
+	// ND_MERGE
 	// We override this to put nearbychat in the IM floater. -AO
-	if(isChatMultiTab() && ! isVisible(this))
-	{
-		LLIMFloaterContainer* floater_container = LLIMFloaterContainer::getInstance();
-		// only show the floater container if we are actually attached -Zi
-		if (floater_container && !gSavedSettings.getBOOL("ChatHistoryTornOff"))
-		{
-			floater_container->showFloater(this, LLTabContainer::START);
-		}
-		setVisible(TRUE);
-	}
-	
-	LLDockableFloater::onOpen(key);
-}
-
-
-
-void LLNearbyChat::setRect	(const LLRect &rect)
-{
-	LLDockableFloater::setRect(rect);
-=======
-	if(visible)
-	{
-		removeScreenChat();
-	}
-
-	LLPanel::setVisible(visible);
->>>>>>> f6b8bfd3
-}
-
+	// if(isChatMultiTab() && ! isVisible(this))
+	// {
+	// 	LLIMFloaterContainer* floater_container = LLIMFloaterContainer::getInstance();
+	// 	// only show the floater container if we are actually attached -Zi
+	// 	if (floater_container && !gSavedSettings.getBOOL("ChatHistoryTornOff"))
+	// 	{
+	// 		floater_container->showFloater(this, LLTabContainer::START);
+	// 	}
+	// 	setVisible(TRUE);
+	// }
+	// ND_MERGE
+
+	LLPanel::onOpen(key);
+}
 
 void LLNearbyChat::getAllowedRect(LLRect& rect)
 {
@@ -774,35 +731,39 @@
 	return is_single_window;
 }
 
-void LLNearbyChat::setDocked(bool docked, bool pop_on_undock)
-{
-	if((!isChatMultiTab()) && gSavedSettings.getBOOL("ChatHistoryTornOff"))
-	{
-		LLDockableFloater::setDocked(docked, pop_on_undock);
-	}
-}
+// ND_MERGE
+// void LLNearbyChat::setDocked(bool docked, bool pop_on_undock)
+// {
+// 	if((!isChatMultiTab()) && gSavedSettings.getBOOL("ChatHistoryTornOff"))
+// 	{
+// 		LLDockableFloater::setDocked(docked, pop_on_undock);
+// 	}
+// }
+// /ND_MERGE
 
 BOOL LLNearbyChat::getVisible()
 {
-	if(isChatMultiTab())
-	{
-		LLIMFloaterContainer* im_container = LLIMFloaterContainer::getInstance();
-		
-		// Treat inactive floater as invisible.
-		bool is_active = im_container->getActiveFloater() == this;
-		
-		//torn off floater is always inactive
-		if (!is_active && getHost() != im_container)
-		{
-			return LLDockableFloater::getVisible();
-		}
-		
-		// getVisible() returns TRUE when Tabbed IM window is minimized.
-		return is_active && !im_container->isMinimized() && im_container->getVisible();
-	}
-	else
-	{
-		return LLDockableFloater::getVisible();
+	// ND_MERGE
+	// if(isChatMultiTab())
+	// {
+	// 	LLIMFloaterContainer* im_container = LLIMFloaterContainer::getInstance();
+		
+	// 	// Treat inactive floater as invisible.
+	// 	bool is_active = im_container->getActiveFloater() == this;
+		
+	// 	//torn off floater is always inactive
+	// 	if (!is_active && getHost() != im_container)
+	// 	{
+	// 		return LLDockableFloater::getVisible();
+	// 	}
+		
+	// 	// getVisible() returns TRUE when Tabbed IM window is minimized.
+	// 	return is_active && !im_container->isMinimized() && im_container->getVisible();
+	// }
+	// else
+	// ND_MERGE
+	{
+		return LLPanel::getVisible();
 	}
 }
 
@@ -847,11 +808,6 @@
 		setTransparencyType(hasFocus() ? TT_ACTIVE : TT_INACTIVE);
 	}
 
-<<<<<<< HEAD
-	LLDockableFloater::draw();
-}
-#endif
-=======
 	LLPanel::draw();
 }
->>>>>>> f6b8bfd3
+#endif