/** 
 * @file llviewerregion.cpp
 * @brief Implementation of the LLViewerRegion class.
 *
 * $LicenseInfo:firstyear=2000&license=viewerlgpl$
 * Second Life Viewer Source Code
 * Copyright (C) 2010-2013, Linden Research, Inc.
 * 
 * This library is free software; you can redistribute it and/or
 * modify it under the terms of the GNU Lesser General Public
 * License as published by the Free Software Foundation;
 * version 2.1 of the License only.
 * 
 * This library is distributed in the hope that it will be useful,
 * but WITHOUT ANY WARRANTY; without even the implied warranty of
 * MERCHANTABILITY or FITNESS FOR A PARTICULAR PURPOSE.  See the GNU
 * Lesser General Public License for more details.
 * 
 * You should have received a copy of the GNU Lesser General Public
 * License along with this library; if not, write to the Free Software
 * Foundation, Inc., 51 Franklin Street, Fifth Floor, Boston, MA  02110-1301  USA
 * 
 * Linden Research, Inc., 945 Battery Street, San Francisco, CA  94111  USA
 * $/LicenseInfo$
 */

#include "llviewerprecompiledheaders.h"

#include "llviewerregion.h"

// linden libraries
#include "indra_constants.h"
#include "llaisapi.h"
#include "llavatarnamecache.h"		// name lookup cap url
#include "llfloaterreg.h"
#include "llmath.h"
#include "llregionflags.h"
#include "llregionhandle.h"
#include "llsurface.h"
#include "message.h"
//#include "vmath.h"
#include "v3math.h"
#include "v4math.h"

#include "llagent.h"
#include "llagentcamera.h"
#include "llappviewer.h"
#include "llavatarrenderinfoaccountant.h"
#include "llavatarappearancedefines.h"
#include "llcallingcard.h"
#include "llcommandhandler.h"
#include "lldir.h"
#include "lleventpoll.h"
#include "llfloatergodtools.h"
#include "llfloaterreporter.h"
#include "llfloaterregioninfo.h"
#include "llhttpnode.h"
#include "llregioninfomodel.h"
#include "llsdutil.h"
#include "llstartup.h"
#include "lltrans.h"
#include "llurldispatcher.h"
#include "llviewerobjectlist.h"
#include "llviewerparceloverlay.h"
#include "llviewerstatsrecorder.h"
#include "llvlmanager.h"
#include "llvlcomposition.h"
#include "llvoavatarself.h"
#include "llvocache.h"
#include "llworld.h"
#include "llspatialpartition.h"
#include "stringize.h"
#include "llviewercontrol.h"
#include "llsdserialize.h"
#include "llfloaterperms.h"
#include "llvieweroctree.h"
#include "llviewerdisplay.h"
#include "llviewerwindow.h"
#include "llprogressview.h"
#include "llcoros.h"
#include "lleventcoro.h"
#include "llcorehttputil.h"
#include "llcallstack.h"
#include "llsettingsdaycycle.h"

// Firestorm includes
#include "lfsimfeaturehandler.h"
#include "llviewermenu.h"
#include "llviewernetwork.h"
#include "llviewerparcelmgr.h"	//Aurora Sim

#ifdef LL_WINDOWS
	#pragma warning(disable:4355)
#endif

// When we receive a base grant of capabilities that has a different number of 
// capabilities than the original base grant received for the region, print 
// out the two lists of capabilities for analysis.
//#define DEBUG_CAPS_GRANTS

// The server only keeps our pending agent info for 60 seconds.
// We want to allow for seed cap retry, but its not useful after that 60 seconds.
// Give it 3 chances, each at 18 seconds to give ourselves a few seconds to connect anyways if we give up.
const S32 MAX_SEED_CAP_ATTEMPTS_BEFORE_LOGIN = 3;
// Even though we gave up on login, keep trying for caps after we are logged in:
const S32 MAX_CAP_REQUEST_ATTEMPTS = 30;
const U32 DEFAULT_MAX_REGION_WIDE_PRIM_COUNT = 15000;

BOOL LLViewerRegion::sVOCacheCullingEnabled = FALSE;
S32  LLViewerRegion::sLastCameraUpdated = 0;
S32  LLViewerRegion::sNewObjectCreationThrottle = -1;
LLViewerRegion::vocache_entry_map_t LLViewerRegion::sRegionCacheCleanup;

typedef std::map<std::string, std::string> CapabilityMap;

static void log_capabilities(const CapabilityMap &capmap);

namespace
{

void newRegionEntry(LLViewerRegion& region)
{
    LL_INFOS("LLViewerRegion") << "Entering region [" << region.getName() << "]" << LL_ENDL;
    gDebugInfo["CurrentRegion"] = region.getName();
    LLAppViewer::instance()->writeDebugInfo();
}

} // anonymous namespace

// support for secondlife:///app/region/{REGION} SLapps
// N.B. this is defined to work exactly like the classic secondlife://{REGION}
// However, the later syntax cannot support spaces in the region name because
// spaces (and %20 chars) are illegal in the hostname of an http URL. Some
// browsers let you get away with this, but some do not (such as Qt's Webkit).
// Hence we introduced the newer secondlife:///app/region alternative.
class LLRegionHandler : public LLCommandHandler
{
public:
    // requests will be throttled from a non-trusted browser
    LLRegionHandler() : LLCommandHandler("region", UNTRUSTED_THROTTLE) {}
       
    bool handle(const LLSD& params, const LLSD& query_map, LLMediaCtrl* web)
    {
        // make sure that we at least have a region name
        int num_params = params.size();
        if (num_params < 1)
        {
            return false;
        }
           
        // build a secondlife://{PLACE} SLurl from this SLapp
        std::string url = "secondlife://";
        for (int i = 0; i < num_params; i++)
        {
            if (i > 0)
            {
                url += "/";
            }
            url += params[i].asString();
        }
           
        // Process the SLapp as if it was a secondlife://{PLACE} SLurl
        LLURLDispatcher::dispatch(url, "clicked", web, true);
        return true;
    }
       
};
LLRegionHandler gRegionHandler;


class LLViewerRegionImpl 
{
public:
	LLViewerRegionImpl(LLViewerRegion * region, LLHost const & host):   
        mHost(host),
        mCompositionp(NULL),
        mEventPoll(NULL),
        mSeedCapMaxAttempts(MAX_CAP_REQUEST_ATTEMPTS),
        mSeedCapMaxAttemptsBeforeLogin(MAX_SEED_CAP_ATTEMPTS_BEFORE_LOGIN),
        mSeedCapAttempts(0),
        mHttpResponderID(0),
        mLastCameraUpdate(0),
        mLastCameraOrigin(),
        mVOCachePartition(NULL),
        mLandp(NULL)
	{}

	void buildCapabilityNames(LLSD& capabilityNames);

	// The surfaces and other layers
	LLSurface*	mLandp;

	// Region geometry data
	LLVector3d	mOriginGlobal;	// Location of southwest corner of region (meters)
	LLVector3d	mCenterGlobal;	// Location of center in world space (meters)
	LLHost		mHost;

	// The unique ID for this region.
	LLUUID mRegionID;

	// region/estate owner - usually null.
	LLUUID mOwnerID;

	// Network statistics for the region's circuit...
	LLTimer mLastNetUpdate;

	// Misc
	LLVLComposition *mCompositionp;		// Composition layer for the surface

	LLVOCacheEntry::vocache_entry_map_t	  mCacheMap; //all cached entries
	LLVOCacheEntry::vocache_entry_set_t   mActiveSet; //all active entries;
	LLVOCacheEntry::vocache_entry_set_t   mWaitingSet; //entries waiting for LLDrawable to be generated.	
	std::set< LLPointer<LLViewerOctreeGroup> >      mVisibleGroups; //visible groupa
	LLVOCachePartition*                   mVOCachePartition;
	LLVOCacheEntry::vocache_entry_set_t   mVisibleEntries; //must-be-created visible entries wait for objects creation.	
	LLVOCacheEntry::vocache_entry_priority_list_t mWaitingList; //transient list storing sorted visible entries waiting for object creation.
	std::set<U32>                          mNonCacheableCreatedList; //list of local ids of all non-cacheable objects

	// time?
	// LRU info?

	// Cache ID is unique per-region, across renames, moving locations,
	// etc.
	LLUUID mCacheID;

	CapabilityMap mCapabilities;
	CapabilityMap mSecondCapabilitiesTracker; 

	LLEventPoll* mEventPoll;

	S32 mSeedCapMaxAttempts;
	S32 mSeedCapMaxAttemptsBeforeLogin;
	S32 mSeedCapAttempts;

	S32 mHttpResponderID;

	//spatial partitions for objects in this region
	std::vector<LLViewerOctreePartition*> mObjectPartition;

	LLVector3   mLastCameraOrigin;
	U32         mLastCameraUpdate;

    void        requestBaseCapabilitiesCoro(U64 regionHandle);
    void        requestBaseCapabilitiesCompleteCoro(U64 regionHandle);
    void        requestSimulatorFeatureCoro(std::string url, U64 regionHandle);
};

void LLViewerRegionImpl::requestBaseCapabilitiesCoro(U64 regionHandle)
{
    LLCore::HttpRequest::policy_t httpPolicy(LLCore::HttpRequest::DEFAULT_POLICY_ID);
    LLCoreHttpUtil::HttpCoroutineAdapter::ptr_t 
        httpAdapter(new LLCoreHttpUtil::HttpCoroutineAdapter("BaseCapabilitiesRequest", httpPolicy));
    LLCore::HttpRequest::ptr_t httpRequest(new LLCore::HttpRequest);

    LLSD result;
    LLViewerRegion *regionp = NULL;

    // This loop is used for retrying a capabilities request.
    do
    {
        regionp = LLWorld::getInstance()->getRegionFromHandle(regionHandle);
        if (!regionp) //region was removed
        {
            LL_WARNS("AppInit", "Capabilities") << "Attempting to get capabilities for region that no longer exists!" << LL_ENDL;
            return; // this error condition is not recoverable.
        }
        LL_DEBUGS("AppInit", "Capabilities") << "requesting seed caps for handle " << regionHandle 
                                             << " name " << regionp->getName() << LL_ENDL;

        std::string url = regionp->getCapability("Seed");
        if (url.empty())
        {
            LL_WARNS("AppInit", "Capabilities") << "Failed to get seed capabilities, and can not determine url!" << LL_ENDL;
            return; // this error condition is not recoverable.
        }

        // record that we just entered a new region
        newRegionEntry(*regionp);

        // After a few attempts, continue login.  But keep trying to get the caps:
        if (mSeedCapAttempts >= mSeedCapMaxAttemptsBeforeLogin &&
            STATE_SEED_GRANTED_WAIT == LLStartUp::getStartupState())
        {
            LLStartUp::setStartupState(STATE_SEED_CAP_GRANTED);
        }

        if (mSeedCapAttempts > mSeedCapMaxAttempts)
        {
            // *TODO: Give a user pop-up about this error?
            LL_WARNS("AppInit", "Capabilities") << "Failed to get seed capabilities from '" << url << "' after " << mSeedCapAttempts << " attempts.  Giving up!" << LL_ENDL;
            return;  // this error condition is not recoverable.
        }

        S32 id = ++mHttpResponderID;

        LLSD capabilityNames = LLSD::emptyArray();
        buildCapabilityNames(capabilityNames);

        LL_INFOS("AppInit", "Capabilities") << "Requesting seed from " << url 
                                            << " region name " << regionp->getName()
<<<<<<< HEAD
                                            << " region id " << regionp->getRegionID()
=======
                                            << " handle " << regionp->getHandle()
>>>>>>> a9a98c51
                                            << " (attempt #" << mSeedCapAttempts + 1 << ")" << LL_ENDL;
		LL_DEBUGS("AppInit", "Capabilities") << "Capabilities requested: " << capabilityNames << LL_ENDL;

        regionp = NULL;
        result = httpAdapter->postAndSuspend(httpRequest, url, capabilityNames);

        // <FS:Ansariel> Fix seed cap retry count
        //++mSeedCapAttempts;

        if (LLApp::isExiting())
        {
            return;
        }

        regionp = LLWorld::getInstance()->getRegionFromHandle(regionHandle);
        if (!regionp) //region was removed
        {
            LL_WARNS("AppInit", "Capabilities") << "Received capabilities for region that no longer exists!" << LL_ENDL;
            return; // this error condition is not recoverable.
        }

        if (id != mHttpResponderID) // region is no longer referring to this request
        {
            LL_WARNS("AppInit", "Capabilities") << "Received results for a stale capabilities request!" << LL_ENDL;
            // setup for retry.
            ++mSeedCapAttempts; // <FS:Ansariel> Fix seed cap retry count
            continue;
        }

        if (!result.isMap() || result.has("error"))
        {
            LL_WARNS("AppInit", "Capabilities") << "Malformed response" << LL_ENDL;
            // setup for retry.
            ++mSeedCapAttempts; // <FS:Ansariel> Fix seed cap retry count
            continue;
        }

        LLSD httpResults = result["http_result"];
        LLCore::HttpStatus status = LLCoreHttpUtil::HttpCoroutineAdapter::getStatusFromLLSD(httpResults);
        if (!status)
        {
            LL_WARNS("AppInit", "Capabilities") << "HttpStatus error " << LL_ENDL;
            // setup for retry.
            ++mSeedCapAttempts; // <FS:Ansariel> Fix seed cap retry count
            continue;
        }

        // remove the http_result from the llsd
        result.erase("http_result");

        LLSD::map_const_iterator iter;
        for (iter = result.beginMap(); iter != result.endMap(); ++iter)
        {
            regionp->setCapability(iter->first, iter->second);

            LL_DEBUGS("AppInit", "Capabilities")
                << "Capability '" << iter->first << "' is '" << iter->second << "'" << LL_ENDL;
        }

#if 0
        log_capabilities(mCapabilities);
#endif

        LL_DEBUGS("AppInit", "Capabilities", "Teleport") << "received caps for handle " << regionHandle 
														 << " region name " << regionp->getName() << LL_ENDL;
        regionp->setCapabilitiesReceived(true);

        if (STATE_SEED_GRANTED_WAIT == LLStartUp::getStartupState())
        {
            LLStartUp::setStartupState(STATE_SEED_CAP_GRANTED);
        }

        break;
    } 
    while (true);

    if (regionp && regionp->isCapabilityAvailable("ServerReleaseNotes") &&
            regionp->getReleaseNotesRequested())
    {   // *HACK: we're waiting for the ServerReleaseNotes
        regionp->showReleaseNotes();
    }

}


void LLViewerRegionImpl::requestBaseCapabilitiesCompleteCoro(U64 regionHandle)
{
    LLCore::HttpRequest::policy_t httpPolicy(LLCore::HttpRequest::DEFAULT_POLICY_ID);
    LLCoreHttpUtil::HttpCoroutineAdapter::ptr_t
        httpAdapter(new LLCoreHttpUtil::HttpCoroutineAdapter("BaseCapabilitiesRequest", httpPolicy));
    LLCore::HttpRequest::ptr_t httpRequest(new LLCore::HttpRequest);

    LLSD result;
    LLViewerRegion *regionp = NULL;

    // This loop is used for retrying a capabilities request.
    do
    {
        regionp = LLWorld::getInstance()->getRegionFromHandle(regionHandle);
        if (!regionp) //region was removed
        {
            LL_WARNS("AppInit", "Capabilities") << "Attempting to get capabilities for region that no longer exists!" << LL_ENDL;
            break; // this error condition is not recoverable.
        }

        std::string url = regionp->getCapabilityDebug("Seed");
        if (url.empty())
        {
            LL_WARNS("AppInit", "Capabilities") << "Failed to get seed capabilities, and can not determine url!" << LL_ENDL;
            break; // this error condition is not recoverable.
        }

        // record that we just entered a new region
        newRegionEntry(*regionp);

        LLSD capabilityNames = LLSD::emptyArray();
        buildCapabilityNames(capabilityNames);

        LL_INFOS("AppInit", "Capabilities") << "Requesting second Seed from " << url << " for region " << regionp->getRegionID() << LL_ENDL;

        regionp = NULL;
        result = httpAdapter->postAndSuspend(httpRequest, url, capabilityNames);

        LLSD httpResults = result["http_result"];
        LLCore::HttpStatus status = LLCoreHttpUtil::HttpCoroutineAdapter::getStatusFromLLSD(httpResults);
        if (!status)
        {
            LL_WARNS("AppInit", "Capabilities") << "HttpStatus error " << LL_ENDL;
            break;  // no retry
        }

        if (LLApp::isExiting())
        {
            break;
        }

        regionp = LLWorld::getInstance()->getRegionFromHandle(regionHandle);
        if (!regionp) //region was removed
        {
            LL_WARNS("AppInit", "Capabilities") << "Received capabilities for region that no longer exists!" << LL_ENDL;
            break; // this error condition is not recoverable.
        }

        // remove the http_result from the llsd
        result.erase("http_result");

        LLSD::map_const_iterator iter;
        for (iter = result.beginMap(); iter != result.endMap(); ++iter)
        {
            regionp->setCapabilityDebug(iter->first, iter->second);
            //LL_INFOS()<<"BaseCapabilitiesCompleteTracker New Caps "<<iter->first<<" "<< iter->second<<LL_ENDL;
        }

#if 0
        log_capabilities(mCapabilities);
#endif

        if (mCapabilities.size() != mSecondCapabilitiesTracker.size())
        {
            LL_WARNS("AppInit", "Capabilities")
                << "Sim sent duplicate base caps that differ in size from what we initially received - most likely content. "
                << "mCapabilities == " << mCapabilities.size()
                << " mSecondCapabilitiesTracker == " << mSecondCapabilitiesTracker.size()
                << LL_ENDL;
#ifdef DEBUG_CAPS_GRANTS
            LL_WARNS("AppInit", "Capabilities")
                << "Initial Base capabilities: " << LL_ENDL;

            log_capabilities(mCapabilities);

            LL_WARNS("AppInit", "Capabilities")
                << "Latest base capabilities: " << LL_ENDL;

            log_capabilities(mSecondCapabilitiesTracker);

#endif

            if (mSecondCapabilitiesTracker.size() > mCapabilities.size())
            {
                // *HACK Since we were granted more base capabilities in this grant request than the initial, replace
                // the old with the new. This shouldn't happen i.e. we should always get the same capabilities from a
                // sim. The simulator fix from SH-3895 should prevent it from happening, at least in the case of the
                // inventory api capability grants.

                // Need to clear a std::map before copying into it because old keys take precedence.
                mCapabilities.clear();
                mCapabilities = mSecondCapabilitiesTracker;
            }
        }
        else
        {
            LL_DEBUGS("CrossingCaps") << "Sim sent multiple base cap grants with matching sizes." << LL_ENDL;
        }
        mSecondCapabilitiesTracker.clear();
    } 
    while (false);


}

void LLViewerRegionImpl::requestSimulatorFeatureCoro(std::string url, U64 regionHandle)
{
    LLCore::HttpRequest::policy_t httpPolicy(LLCore::HttpRequest::DEFAULT_POLICY_ID);
    LLCoreHttpUtil::HttpCoroutineAdapter::ptr_t
        httpAdapter(new LLCoreHttpUtil::HttpCoroutineAdapter("BaseCapabilitiesRequest", httpPolicy));
    LLCore::HttpRequest::ptr_t httpRequest(new LLCore::HttpRequest);

    LLViewerRegion *regionp = NULL;
    S32 attemptNumber = 0;
    // This loop is used for retrying a capabilities request.
    do
    {
        ++attemptNumber;

        if (attemptNumber > MAX_CAP_REQUEST_ATTEMPTS)
        {
            LL_WARNS("AppInit", "SimulatorFeatures") << "Retries count exceeded attempting to get Simulator feature from " 
                << url << LL_ENDL;
            break;
        }

        regionp = LLWorld::getInstance()->getRegionFromHandle(regionHandle);
        if (!regionp) //region was removed
        {
            LL_WARNS("AppInit", "SimulatorFeatures") << "Attempting to request Sim Feature for region that no longer exists!" << LL_ENDL;
            break; // this error condition is not recoverable.
        }

        regionp = NULL;
        LLSD result = httpAdapter->getAndSuspend(httpRequest, url);

        LLSD httpResults = result["http_result"];
        LLCore::HttpStatus status = LLCoreHttpUtil::HttpCoroutineAdapter::getStatusFromLLSD(httpResults);
        if (!status)
        {
            LL_WARNS("AppInit", "SimulatorFeatures") << "HttpStatus error retrying" << LL_ENDL;
            continue;  
        }

        if (LLApp::isExiting())
        {
            break;
        }

        // remove the http_result from the llsd
        result.erase("http_result");

        regionp = LLWorld::getInstance()->getRegionFromHandle(regionHandle);
        if (!regionp) //region was removed
        {
            LL_WARNS("AppInit", "SimulatorFeatures") << "Attempting to set Sim Feature for region that no longer exists!" << LL_ENDL;
            break; // this error condition is not recoverable.
        }

        regionp->setSimulatorFeatures(result);

        break;
    }
    while (true);

}

LLViewerRegion::LLViewerRegion(const U64 &handle,
							   const LLHost &host,
							   const U32 grids_per_region_edge, 
							   const U32 grids_per_patch_edge, 
							   const F32 region_width_meters)
:	mImpl(new LLViewerRegionImpl(this, host)),
	mHandle(handle),
	mTimeDilation(1.0f),
	mName(""),
	mZoning(""),
	mIsEstateManager(FALSE),
	mRegionFlags( REGION_FLAGS_DEFAULT ),
	mRegionProtocols( 0 ),
	mSimAccess( SIM_ACCESS_MIN ),
	mBillableFactor(1.0),
	mMaxTasks(DEFAULT_MAX_REGION_WIDE_PRIM_COUNT),
	// <FS:Ansariel> [Legacy Bake]
	//mCentralBakeVersion(1),
	mCentralBakeVersion(0),
	// </FS:Ansariel> [Legacy Bake]
	mClassID(0),
	mCPURatio(0),
	mColoName("unknown"),
	mProductSKU("unknown"),
	mProductName("unknown"),
	mHttpUrl(""), // <FS:Ansariel> [UDP Assets]
	mViewerAssetUrl(""),
	mCacheLoaded(FALSE),
	mCacheDirty(FALSE),
	mReleaseNotesRequested(FALSE),
	mCapabilitiesReceived(false),
	mSimulatorFeaturesReceived(false),
	mBitsReceived(0.f),
	mPacketsReceived(0.f),
	mDead(FALSE),
	mLastVisitedEntry(NULL),
	mInvisibilityCheckHistory(-1),
	mPaused(FALSE),
	mRegionCacheHitCount(0),
	mRegionCacheMissCount(0),
// <FS:Beq> BOM tests for OS
	mMaxBakes(LLGridManager::getInstance()->isInSecondLife()?
		LLAvatarAppearanceDefines::EBakedTextureIndex::BAKED_NUM_INDICES:
		LLAvatarAppearanceDefines::EBakedTextureIndex::BAKED_LEFT_ARM),
	mMaxTEs(LLGridManager::getInstance()->isInSecondLife()?
		LLAvatarAppearanceDefines::ETextureIndex::TEX_NUM_INDICES:
		LLAvatarAppearanceDefines::ETextureIndex::TEX_HEAD_UNIVERSAL_TATTOO),
// </FS:Beq>
	// <FS:CR> Aurora Sim
	mWidth(region_width_meters),
	mWidthScaleFactor(region_width_meters / REGION_WIDTH_METERS) // <FS:Ansariel> FIRE-19563: Scaling for OpenSim VarRegions
{
	// Moved this up... -> mWidth = region_width_meters;
// </FS:CR>
	mImpl->mOriginGlobal = from_region_handle(handle); 
	updateRenderMatrix();

	mImpl->mLandp = new LLSurface('l', NULL);

	// Create the composition layer for the surface
	mImpl->mCompositionp =
		new LLVLComposition(mImpl->mLandp,
							grids_per_region_edge,
// <FS:CR> Aurora Sim
							//region_width_meters / grids_per_region_edge);
							mWidth / grids_per_region_edge);
// </FS:CR> Aurora Sim
	mImpl->mCompositionp->setSurface(mImpl->mLandp);

	// Create the surfaces
	mImpl->mLandp->setRegion(this);
	mImpl->mLandp->create(grids_per_region_edge,
					grids_per_patch_edge,
					mImpl->mOriginGlobal,
					mWidth);

// <FS:CR> Aurora Sim
	//mParcelOverlay = new LLViewerParcelOverlay(this, region_width_meters);
	mParcelOverlay = new LLViewerParcelOverlay(this, mWidth);
	LLViewerParcelMgr::getInstance()->init(mWidth);
// </FS:CR> Aurora Sim

	setOriginGlobal(from_region_handle(handle));
	calculateCenterGlobal();

	// Create the object lists
	initStats();
// <FS:CR> FIRE-11593: Opensim "4096 Bug" Fix by Latif Khalifa
	initPartitions();
}
void LLViewerRegion::initPartitions()
{
// </FS:CR>

	//create object partitions
	//MUST MATCH declaration of eObjectPartitions
	mImpl->mObjectPartition.push_back(new LLHUDPartition(this));		//PARTITION_HUD
	mImpl->mObjectPartition.push_back(new LLTerrainPartition(this));	//PARTITION_TERRAIN
	mImpl->mObjectPartition.push_back(new LLVoidWaterPartition(this));	//PARTITION_VOIDWATER
	mImpl->mObjectPartition.push_back(new LLWaterPartition(this));		//PARTITION_WATER
	mImpl->mObjectPartition.push_back(new LLTreePartition(this));		//PARTITION_TREE
	mImpl->mObjectPartition.push_back(new LLParticlePartition(this));	//PARTITION_PARTICLE
	mImpl->mObjectPartition.push_back(new LLGrassPartition(this));		//PARTITION_GRASS
	mImpl->mObjectPartition.push_back(new LLVolumePartition(this));	//PARTITION_VOLUME
	mImpl->mObjectPartition.push_back(new LLBridgePartition(this));	//PARTITION_BRIDGE
	mImpl->mObjectPartition.push_back(new LLAvatarPartition(this));	//PARTITION_AVATAR
	mImpl->mObjectPartition.push_back(new LLControlAVPartition(this));	//PARTITION_CONTROL_AV
	mImpl->mObjectPartition.push_back(new LLHUDParticlePartition(this));//PARTITION_HUD_PARTICLE
	mImpl->mObjectPartition.push_back(new LLVOCachePartition(this)); //PARTITION_VO_CACHE
	mImpl->mObjectPartition.push_back(NULL);					//PARTITION_NONE
	mImpl->mVOCachePartition = getVOCachePartition();

	setCapabilitiesReceivedCallback(boost::bind(&LLAvatarRenderInfoAccountant::scanNewRegion, _1));
}

// <FS:CR> FIRE-11593: Opensim "4096 Bug" Fix by Latif Khalifa
void LLViewerRegion::reInitPartitions()
{
	std::for_each(mImpl->mObjectPartition.begin(), mImpl->mObjectPartition.end(), DeletePointer());
	mImpl->mObjectPartition.clear();
	initPartitions();
}
// </FS:CR>

void LLViewerRegion::initStats()
{
	mImpl->mLastNetUpdate.reset();
	mPacketsIn = 0;
	mBitsIn = (U32Bits)0;
	mLastBitsIn = (U32Bits)0;
	mLastPacketsIn = 0;
	mPacketsOut = 0;
	mLastPacketsOut = 0;
	mPacketsLost = 0;
	mLastPacketsLost = 0;
	mPingDelay = (U32Seconds)0;
	mAlive = false;					// can become false if circuit disconnects
}

static LLTrace::BlockTimerStatHandle FTM_CLEANUP_REGION_OBJECTS("Cleanup Region Objects");
static LLTrace::BlockTimerStatHandle FTM_SAVE_REGION_CACHE("Save Region Cache");

LLViewerRegion::~LLViewerRegion() 
{
	mDead = TRUE;
	mImpl->mActiveSet.clear();
	mImpl->mVisibleEntries.clear();
	mImpl->mVisibleGroups.clear();
	mImpl->mWaitingSet.clear();

	gVLManager.cleanupData(this);
	// Can't do this on destruction, because the neighbor pointers might be invalid.
	// This should be reference counted...
	disconnectAllNeighbors();
	LLViewerPartSim::getInstance()->cleanupRegion(this);

    {
        LL_RECORD_BLOCK_TIME(FTM_CLEANUP_REGION_OBJECTS);
        gObjectList.killObjects(this);
    }

	delete mImpl->mCompositionp;
	delete mParcelOverlay;
	delete mImpl->mLandp;
	delete mImpl->mEventPoll;
#if 0
	LLHTTPSender::clearSender(mImpl->mHost);
#endif	
	std::for_each(mImpl->mObjectPartition.begin(), mImpl->mObjectPartition.end(), DeletePointer());

    {
        LL_RECORD_BLOCK_TIME(FTM_SAVE_REGION_CACHE);
        saveObjectCache();
    }

	delete mImpl;
	mImpl = NULL;

// [SL:KB] - Patch: World-MinimapOverlay | Checked: 2012-07-26 (Catznip-3.3)
	for (tex_matrix_t::iterator i = mWorldMapTiles.begin(), iend = mWorldMapTiles.end(); i != iend; ++i)
		(*i)->setBoostLevel(LLViewerTexture::BOOST_NONE);
// [/SL:KB]
}

/*virtual*/ 
const LLHost&	LLViewerRegion::getHost() const				
{ 
	return mImpl->mHost; 
}

LLSurface & LLViewerRegion::getLand() const
{
	return *mImpl->mLandp;
}

const LLUUID& LLViewerRegion::getRegionID() const
{
	return mImpl->mRegionID;
}

void LLViewerRegion::setRegionID(const LLUUID& region_id)
{
	mImpl->mRegionID = region_id;
}

void LLViewerRegion::loadObjectCache()
{
	if (mCacheLoaded)
	{
		return;
	}

	// Presume success.  If it fails, we don't want to try again.
	mCacheLoaded = TRUE;

	if(LLVOCache::instanceExists())
	{
		LLVOCache::getInstance()->readFromCache(mHandle, mImpl->mCacheID, mImpl->mCacheMap) ;
		if (mImpl->mCacheMap.empty())
		{
			mCacheDirty = TRUE;
		}
	}
}


void LLViewerRegion::saveObjectCache()
{
	if (!mCacheLoaded)
	{
		return;
	}

	if (mImpl->mCacheMap.empty())
	{
		return;
	}

	if(LLVOCache::instanceExists())
	{
		const F32 start_time_threshold = 600.0f; //seconds
		bool removal_enabled = sVOCacheCullingEnabled && (mRegionTimer.getElapsedTimeF32() > start_time_threshold); //allow to remove invalid objects from object cache file.
		
		LLVOCache::getInstance()->writeToCache(mHandle, mImpl->mCacheID, mImpl->mCacheMap, mCacheDirty, removal_enabled) ;
		mCacheDirty = FALSE;
	}

	// Map of LLVOCacheEntry takes time to release, store map for cleanup on idle
	sRegionCacheCleanup.insert(mImpl->mCacheMap.begin(), mImpl->mCacheMap.end());
	mImpl->mCacheMap.clear();
}

void LLViewerRegion::sendMessage()
{
	gMessageSystem->sendMessage(mImpl->mHost);
}

void LLViewerRegion::sendReliableMessage()
{
	gMessageSystem->sendReliable(mImpl->mHost);
}

void LLViewerRegion::setWaterHeight(F32 water_level)
{
	mImpl->mLandp->setWaterHeight(water_level);
}

// <FS:CR> Aurora Sim
void LLViewerRegion::rebuildWater()
{
	mImpl->mLandp->rebuildWater();
}
// <FS:CR> Aurora Sim

F32 LLViewerRegion::getWaterHeight() const
{
	return mImpl->mLandp->getWaterHeight();
}

BOOL LLViewerRegion::isVoiceEnabled() const
{
	return getRegionFlag(REGION_FLAGS_ALLOW_VOICE);
}

void LLViewerRegion::setRegionFlags(U64 flags)
{
	mRegionFlags = flags;
}


void LLViewerRegion::setOriginGlobal(const LLVector3d &origin_global) 
{ 
	mImpl->mOriginGlobal = origin_global; 
	updateRenderMatrix();
	mImpl->mLandp->setOriginGlobal(origin_global);
	mWind.setOriginGlobal(origin_global);
	calculateCenterGlobal();
}

void LLViewerRegion::updateRenderMatrix()
{
	mRenderMatrix.setTranslation(getOriginAgent());
}

void LLViewerRegion::setTimeDilation(F32 time_dilation)
{
	mTimeDilation = time_dilation;
}

const LLVector3d & LLViewerRegion::getOriginGlobal() const
{
	return mImpl->mOriginGlobal;
}

LLVector3 LLViewerRegion::getOriginAgent() const
{
	return gAgent.getPosAgentFromGlobal(mImpl->mOriginGlobal);
}

const LLVector3d & LLViewerRegion::getCenterGlobal() const
{
	return mImpl->mCenterGlobal;
}

LLVector3 LLViewerRegion::getCenterAgent() const
{
	return gAgent.getPosAgentFromGlobal(mImpl->mCenterGlobal);
}

void LLViewerRegion::setOwner(const LLUUID& owner_id)
{
	mImpl->mOwnerID = owner_id;
}

const LLUUID& LLViewerRegion::getOwner() const
{
	return mImpl->mOwnerID;
}

void LLViewerRegion::setRegionNameAndZone	(const std::string& name_zone)
{
	std::string::size_type pipe_pos = name_zone.find('|');
	S32 length   = name_zone.size();
	if (pipe_pos != std::string::npos)
	{
		mName   = name_zone.substr(0, pipe_pos);
		mZoning = name_zone.substr(pipe_pos+1, length-(pipe_pos+1));
	}
	else
	{
		mName   = name_zone;
		mZoning = "";
	}

	LLStringUtil::stripNonprintable(mName);
	LLStringUtil::stripNonprintable(mZoning);
}

BOOL LLViewerRegion::canManageEstate() const
{
	return gAgent.isGodlike()
		|| isEstateManager()
		|| gAgent.getID() == getOwner();
}

const std::string LLViewerRegion::getSimAccessString() const
{
	return accessToString(mSimAccess);
}

std::string LLViewerRegion::getLocalizedSimProductName() const
{
	std::string localized_spn;
	return LLTrans::findString(localized_spn, mProductName) ? localized_spn : mProductName;
}

// static
std::string LLViewerRegion::regionFlagsToString(U64 flags)
{
	std::string result;

	if (flags & REGION_FLAGS_SANDBOX)
	{
		result += "Sandbox";
	}

	if (flags & REGION_FLAGS_ALLOW_DAMAGE)
	{
		result += " Not Safe";
	}

	return result;
}

// static
std::string LLViewerRegion::accessToString(U8 sim_access)
{
	// <FS:ND> Prevent querying LLTrans each frame
	static std::vector< std::string > vcAccess;
	if( vcAccess.empty() )
	{
		vcAccess.push_back( LLTrans::getString("SIM_ACCESS_PG") );
		vcAccess.push_back( LLTrans::getString("SIM_ACCESS_MATURE") );
		vcAccess.push_back( LLTrans::getString("SIM_ACCESS_ADULT") );
		vcAccess.push_back( LLTrans::getString("SIM_ACCESS_DOWN") );
		vcAccess.push_back( LLTrans::getString("SIM_ACCESS_MIN") );
	}
	// </FS:ND>

	switch(sim_access)
	{
	case SIM_ACCESS_PG:
		// <FS:ND> Prevent querying LLTrans each frame
		// return LLTrans::getString("SIM_ACCESS_PG");
		return vcAccess[0];
		// </FS:ND>

	case SIM_ACCESS_MATURE:
		// <FS:ND> Prevent querying LLTrans each frame
		// return LLTrans::getString("SIM_ACCESS_MATURE");
		return vcAccess[1];
		// </FS:ND>

	case SIM_ACCESS_ADULT:
		// <FS:ND> Prevent querying LLTrans each frame
		// return LLTrans::getString("SIM_ACCESS_ADULT");
		return vcAccess[2];
		// </FS:ND>

	case SIM_ACCESS_DOWN:
		// <FS:ND> Prevent querying LLTrans each frame
		// return LLTrans::getString("SIM_ACCESS_DOWN");
		return vcAccess[3];
		// </FS:ND>

	case SIM_ACCESS_MIN:
	default:
		// <FS:ND> Prevent querying LLTrans each frame
		// return LLTrans::getString("SIM_ACCESS_MIN");
		return vcAccess[4];
		// </FS:ND>
	}
}

// static
std::string LLViewerRegion::getAccessIcon(U8 sim_access)
{
	switch(sim_access)
	{
	case SIM_ACCESS_MATURE:
		return "Parcel_M_Dark";

	case SIM_ACCESS_ADULT:
		return "Parcel_R_Light";

	case SIM_ACCESS_PG:
		return "Parcel_PG_Light";

	case SIM_ACCESS_MIN:
	default:
		return "";
	}
}

// static
std::string LLViewerRegion::accessToShortString(U8 sim_access)
{
	switch(sim_access)		/* Flawfinder: ignore */
	{
	case SIM_ACCESS_PG:
		return "PG";

	case SIM_ACCESS_MATURE:
		return "M";

	case SIM_ACCESS_ADULT:
		return "A";

	case SIM_ACCESS_MIN:
	default:
		return "U";
	}
}

// static
U8 LLViewerRegion::shortStringToAccess(const std::string &sim_access)
{
	U8 accessValue;

	if (LLStringUtil::compareStrings(sim_access, "PG") == 0)
	{
		accessValue = SIM_ACCESS_PG;
	}
	else if (LLStringUtil::compareStrings(sim_access, "M") == 0)
	{
		accessValue = SIM_ACCESS_MATURE;
	}
	else if (LLStringUtil::compareStrings(sim_access, "A") == 0)
	{
		accessValue = SIM_ACCESS_ADULT;
	}
	else
	{
		accessValue = SIM_ACCESS_MIN;
	}

	return accessValue;
}

// static
void LLViewerRegion::processRegionInfo(LLMessageSystem* msg, void**)
{
	// send it to 'observers'
	// *TODO: switch the floaters to using LLRegionInfoModel
	LL_INFOS() << "Processing region info" << LL_ENDL;
	LLRegionInfoModel::instance().update(msg);
	LLFloaterGodTools::processRegionInfo(msg);
	LLFloaterRegionInfo::processRegionInfo(msg);
}

void LLViewerRegion::setCacheID(const LLUUID& id)
{
	mImpl->mCacheID = id;
}

S32 LLViewerRegion::renderPropertyLines()
{
	if (mParcelOverlay)
	{
		return mParcelOverlay->renderPropertyLines();
	}
	else
	{
		return 0;
	}
}

// This gets called when the height field changes.
void LLViewerRegion::dirtyHeights()
{
	// Property lines need to be reconstructed when the land changes.
	if (mParcelOverlay)
	{
		mParcelOverlay->setDirty();
	}
}

//physically delete the cache entry
void LLViewerRegion::killCacheEntry(LLVOCacheEntry* entry, bool for_rendering)
{	
	if(!entry || !entry->isValid())
	{
		return;
	}

	if(for_rendering && !entry->isState(LLVOCacheEntry::ACTIVE))
	{
		addNewObject(entry); //force to add to rendering pipeline
	}

	//remove from active list and waiting list
	if(entry->isState(LLVOCacheEntry::ACTIVE))
	{
		mImpl->mActiveSet.erase(entry);
	}
	else
	{
		if(entry->isState(LLVOCacheEntry::WAITING))
		{
			mImpl->mWaitingSet.erase(entry);
		}
		
		//remove from mVOCachePartition
		removeFromVOCacheTree(entry);
	}

	//remove from the forced visible list
	mImpl->mVisibleEntries.erase(entry);

	//disconnect from parent if it is a child
	if(entry->getParentID() > 0)
	{
		LLVOCacheEntry* parent = getCacheEntry(entry->getParentID());
		if(parent)
		{
			parent->removeChild(entry);
		}
	}
	else if(entry->getNumOfChildren() > 0)//remove children from cache if has any
	{
		LLVOCacheEntry* child = entry->getChild();
		while(child != NULL)
		{
			killCacheEntry(child, for_rendering);
			child = entry->getChild();
		}
	}

	//will remove it from the object cache, real deletion
	entry->setState(LLVOCacheEntry::INACTIVE);
	entry->removeOctreeEntry();
	entry->setValid(FALSE);
}

//physically delete the cache entry	
void LLViewerRegion::killCacheEntry(U32 local_id) 
{
	killCacheEntry(getCacheEntry(local_id));
}

U32 LLViewerRegion::getNumOfActiveCachedObjects() const
{
	return  mImpl->mActiveSet.size();
}

void LLViewerRegion::addActiveCacheEntry(LLVOCacheEntry* entry)
{
	if(!entry || mDead)
	{
		return;
	}
	if(entry->isState(LLVOCacheEntry::ACTIVE))
	{
		return; //already inserted.
	}

	if(entry->isState(LLVOCacheEntry::WAITING))
	{
		mImpl->mWaitingSet.erase(entry);
	}

	entry->setState(LLVOCacheEntry::ACTIVE);
	entry->setVisible();

	llassert(entry->getEntry()->hasDrawable());
	mImpl->mActiveSet.insert(entry);
}

void LLViewerRegion::removeActiveCacheEntry(LLVOCacheEntry* entry, LLDrawable* drawablep)
{
	if(mDead || !entry || !entry->isValid())
	{
		return;
	}
	if(!entry->isState(LLVOCacheEntry::ACTIVE))
	{
		return; //not an active entry.
	}

	//shift to the local regional space from agent space
	if(drawablep != NULL && drawablep->getVObj().notNull())
	{
		const LLVector3& pos = drawablep->getVObj()->getPositionRegion();
		LLVector4a shift;
		shift.load3(pos.mV);
		shift.sub(entry->getPositionGroup());
		entry->shift(shift);
	}

	if(entry->getParentID() > 0) //is a child
	{
		LLVOCacheEntry* parent = getCacheEntry(entry->getParentID());
		if(parent)
		{
			parent->addChild(entry);
		}
		else //parent not in cache.
		{
			//this happens only when parent is not cacheable.
			mOrphanMap[entry->getParentID()].push_back(entry->getLocalID());
		}
	}
	else //insert to vo cache tree.
	{		
		entry->updateParentBoundingInfo();
		entry->saveBoundingSphere();
		addToVOCacheTree(entry);
	}

	mImpl->mVisibleEntries.erase(entry);
	mImpl->mActiveSet.erase(entry);
	mImpl->mWaitingSet.erase(entry);
	entry->setState(LLVOCacheEntry::INACTIVE);
}

bool LLViewerRegion::addVisibleGroup(LLViewerOctreeGroup* group)
{
	if(mDead || group->isEmpty())
	{
		return false;
	}
	
	mImpl->mVisibleGroups.insert(group);

	return true;
}

U32 LLViewerRegion::getNumOfVisibleGroups() const
{
	return mImpl ? mImpl->mVisibleGroups.size() : 0;
}

void LLViewerRegion::addToVOCacheTree(LLVOCacheEntry* entry)
{
	if(!sVOCacheCullingEnabled)
	{
		return;
	}

	if(mDead || !entry || !entry->getEntry() || !entry->isValid())
	{
		return;
	}
	if(entry->getParentID() > 0)
	{
		return; //no child prim in cache octree.
	}

	if(entry->hasState(LLVOCacheEntry::IN_VO_TREE))
	{
		return; //already in the tree.
	}	

	llassert_always(!entry->getGroup()); //not in octree.
	llassert(!entry->getEntry()->hasDrawable()); //not have drawables

	if(mImpl->mVOCachePartition->addEntry(entry->getEntry()))
	{
		entry->setState(LLVOCacheEntry::IN_VO_TREE);
	}
}

void LLViewerRegion::removeFromVOCacheTree(LLVOCacheEntry* entry)
{
	if(mDead || !entry || !entry->getEntry())
	{
		return;
	}
	
	if(!entry->hasState(LLVOCacheEntry::IN_VO_TREE))
	{
		return; //not in the tree.
	}
	entry->clearState(LLVOCacheEntry::IN_VO_TREE);

	mImpl->mVOCachePartition->removeEntry(entry->getEntry());	
}

//add child objects as visible entries
void LLViewerRegion::addVisibleChildCacheEntry(LLVOCacheEntry* parent, LLVOCacheEntry* child)
{
	if(mDead)
	{
		return;
	}

	if(parent && (!parent->isValid() || !parent->isState(LLVOCacheEntry::ACTIVE)))
	{
		return; //parent must be valid and in rendering pipeline
	}

	if(child && (!child->getEntry() || !child->isValid() || !child->isState(LLVOCacheEntry::INACTIVE)))
	{
		return; //child must be valid and not in the rendering pipeline
	}

	if(child)
	{
		child->setState(LLVOCacheEntry::IN_QUEUE);
		mImpl->mVisibleEntries.insert(child);
	}	
	else if(parent && parent->getNumOfChildren() > 0) //add all children
	{
		child = parent->getChild();
		while(child != NULL)
		{
			addVisibleChildCacheEntry(NULL, child);
			child = parent->getChild();
		}
	}
}

void LLViewerRegion::updateVisibleEntries(F32 max_time)
{
	if(mDead)
	{
		return;
	}

	if(mImpl->mVisibleGroups.empty() && mImpl->mVisibleEntries.empty())
	{
		return;
	}

	if(!sNewObjectCreationThrottle)
	{
		return;
	}

	const F32 LARGE_SCENE_CONTRIBUTION = 1000.f; //a large number to force to load the object.
	const LLVector3 camera_origin = LLViewerCamera::getInstance()->getOrigin();
	const U32 cur_frame = LLViewerOctreeEntryData::getCurrentFrame();
	bool needs_update = ((cur_frame - mImpl->mLastCameraUpdate) > 5) && ((camera_origin - mImpl->mLastCameraOrigin).lengthSquared() > 10.f);	
	U32 last_update = mImpl->mLastCameraUpdate;
	LLVector4a local_origin;
	local_origin.load3((camera_origin - getOriginAgent()).mV);

	//process visible entries
	for(LLVOCacheEntry::vocache_entry_set_t::iterator iter = mImpl->mVisibleEntries.begin(); iter != mImpl->mVisibleEntries.end();)
	{
		LLVOCacheEntry* vo_entry = *iter;
		
		if(vo_entry->isValid() && vo_entry->getState() < LLVOCacheEntry::WAITING)
		{
			//set a large number to force to load this object.
			vo_entry->setSceneContribution(LARGE_SCENE_CONTRIBUTION);
			
			mImpl->mWaitingList.insert(vo_entry);
			++iter;
		}
		else
		{
			LLVOCacheEntry::vocache_entry_set_t::iterator next_iter = iter;
			++next_iter;
			mImpl->mVisibleEntries.erase(iter);
			iter = next_iter;
		}
	}

	//
	//process visible groups
	//
	//object projected area threshold
	F32 projection_threshold = LLVOCacheEntry::getSquaredPixelThreshold(mImpl->mVOCachePartition->isFrontCull());
	F32 dist_threshold = mImpl->mVOCachePartition->isFrontCull() ? gAgentCamera.mDrawDistance : LLVOCacheEntry::sRearFarRadius;
	
	std::set< LLPointer<LLViewerOctreeGroup> >::iterator group_iter = mImpl->mVisibleGroups.begin();
	for(; group_iter != mImpl->mVisibleGroups.end(); ++group_iter)
	{
		LLPointer<LLViewerOctreeGroup> group = *group_iter;
		if(group->getNumRefs() < 3 || //group to be deleted
			!group->getOctreeNode() || group->isEmpty()) //group empty
        {
			continue;
		}

		for (LLViewerOctreeGroup::element_iter i = group->getDataBegin(); i != group->getDataEnd(); ++i)
		{
			if((*i)->hasVOCacheEntry())
			{
				LLVOCacheEntry* vo_entry = (LLVOCacheEntry*)(*i)->getVOCacheEntry();

				if(vo_entry->getParentID() > 0) //is a child
				{
					//child visibility depends on its parent.
					continue;
				}
				if(!vo_entry->isValid())
				{
					continue; //skip invalid entry.
				}

				vo_entry->calcSceneContribution(local_origin, needs_update, last_update, dist_threshold);
				if(vo_entry->getSceneContribution() > projection_threshold)
				{
					mImpl->mWaitingList.insert(vo_entry);			
				}
			}
		}
	}

	if(needs_update)
	{
		mImpl->mLastCameraOrigin = camera_origin;
		mImpl->mLastCameraUpdate = cur_frame;
	}

	return;
}

void LLViewerRegion::createVisibleObjects(F32 max_time)
{
	if(mDead)
	{
		return;
	}
	if(mImpl->mWaitingList.empty())
	{
		mImpl->mVOCachePartition->setCullHistory(FALSE);
		return;
	}	
	
	S32 throttle = sNewObjectCreationThrottle;
	BOOL has_new_obj = FALSE;
	LLTimer update_timer;	
	for(LLVOCacheEntry::vocache_entry_priority_list_t::iterator iter = mImpl->mWaitingList.begin();
		iter != mImpl->mWaitingList.end(); ++iter)
	{
		LLVOCacheEntry* vo_entry = *iter;		

		if(vo_entry->getState() < LLVOCacheEntry::WAITING)
		{
			addNewObject(vo_entry);
			has_new_obj = TRUE;
			if(throttle > 0 && !(--throttle) && update_timer.getElapsedTimeF32() > max_time)
			{
				break;
			}
		}
	}	

	mImpl->mVOCachePartition->setCullHistory(has_new_obj);

	return;
}

void LLViewerRegion::clearCachedVisibleObjects()
{
	mImpl->mWaitingList.clear();
	mImpl->mVisibleGroups.clear();

	//reset all occluders
	mImpl->mVOCachePartition->resetOccluders();
	mPaused = TRUE;

	//clean visible entries
	for(LLVOCacheEntry::vocache_entry_set_t::iterator iter = mImpl->mVisibleEntries.begin(); iter != mImpl->mVisibleEntries.end();)
	{
		LLVOCacheEntry* entry = *iter;
		LLVOCacheEntry* parent = getCacheEntry(entry->getParentID());

		if(!entry->getParentID() || parent) //no child or parent is cache-able
		{
			if(parent) //has a cache-able parent
			{
				parent->addChild(entry);
			}

			LLVOCacheEntry::vocache_entry_set_t::iterator next_iter = iter;
			++next_iter;
			mImpl->mVisibleEntries.erase(iter);
			iter = next_iter;
		}
		else //parent is not cache-able, leave it.
		{
			++iter;
		}
	}

	//remove all visible entries.
	mLastVisitedEntry = NULL;
	std::vector<LLDrawable*> delete_list;
	for(LLVOCacheEntry::vocache_entry_set_t::iterator iter = mImpl->mActiveSet.begin();
		iter != mImpl->mActiveSet.end(); ++iter)
	{
		LLDrawable* drawablep = (LLDrawable*)(*iter)->getEntry()->getDrawable();
	
		if(drawablep && !drawablep->getParent())
		{
			delete_list.push_back(drawablep);
		}
	}

	if(!delete_list.empty())
	{
		for(S32 i = 0; i < delete_list.size(); i++)
		{
			gObjectList.killObject(delete_list[i]->getVObj());
		}
		delete_list.clear();
	}

	return;
}

//perform some necessary but very light updates.
//to replace the function idleUpdate(...) in case there is no enough time.
void LLViewerRegion::lightIdleUpdate()
{
	if(!sVOCacheCullingEnabled)
	{
		return;
	}
	if(mImpl->mCacheMap.empty())
	{
		return;
	}

	//reset all occluders
	mImpl->mVOCachePartition->resetOccluders();	
}

void LLViewerRegion::idleUpdate(F32 max_update_time)
{	
	LLTimer update_timer;
	F32 max_time;

	mLastUpdate = LLViewerOctreeEntryData::getCurrentFrame();

	mImpl->mLandp->idleUpdate(max_update_time);
	
	if (mParcelOverlay)
	{
		// Hopefully not a significant time sink...
		mParcelOverlay->idleUpdate();
	}

	if(!sVOCacheCullingEnabled)
	{
		return;
	}
	if(mImpl->mCacheMap.empty())
	{
		return;
	}	
	if(mPaused)
	{
		mPaused = FALSE; //unpause.
	}

	LLViewerCamera::eCameraID old_camera_id = LLViewerCamera::sCurCameraID;
	LLViewerCamera::sCurCameraID = LLViewerCamera::CAMERA_WORLD;

	//reset all occluders
	mImpl->mVOCachePartition->resetOccluders();	

	max_time = max_update_time - update_timer.getElapsedTimeF32();	

	//kill invisible objects
	killInvisibleObjects(max_time * 0.4f);	
	max_time = max_update_time - update_timer.getElapsedTimeF32();	

	updateVisibleEntries(max_time);
	max_time = max_update_time - update_timer.getElapsedTimeF32();	

	createVisibleObjects(max_time);

	mImpl->mWaitingList.clear();
	mImpl->mVisibleGroups.clear();

	LLViewerCamera::sCurCameraID = old_camera_id;
	return;
}

// static
void LLViewerRegion::idleCleanup(F32 max_update_time)
{
    LLTimer update_timer;
    while (!sRegionCacheCleanup.empty() && (max_update_time - update_timer.getElapsedTimeF32() > 0))
    {
        sRegionCacheCleanup.erase(sRegionCacheCleanup.begin());
    }
}

//update the throttling number for new object creation
void LLViewerRegion::calcNewObjectCreationThrottle()
{
	static LLCachedControl<S32> new_object_creation_throttle(gSavedSettings,"NewObjectCreationThrottle");
	static LLCachedControl<F32> throttle_delay_time(gSavedSettings,"NewObjectCreationThrottleDelayTime");
	static LLFrameTimer timer;

	//
	//sNewObjectCreationThrottle =
	//-2: throttle is disabled because either the screen is showing progress view, or immediate after the screen is not black
	//-1: throttle is disabled by the debug setting
	//0:  no new object creation is allowed
	//>0: valid throttling number
	//

	if(gViewerWindow->getProgressView()->getVisible() && throttle_delay_time > 0.f)
	{
		sNewObjectCreationThrottle = -2; //cancel the throttling
		timer.reset();
	}	
	else if(sNewObjectCreationThrottle < -1) //just recoved from the login/teleport screen
	{
		if(timer.getElapsedTimeF32() > throttle_delay_time) //wait for throttle_delay_time to reset the throttle
		{
			sNewObjectCreationThrottle = new_object_creation_throttle; //reset
			if(sNewObjectCreationThrottle < -1)
			{
				sNewObjectCreationThrottle = -1;
			}
		}
	}

	//update some LLVOCacheEntry debug setting factors.
	LLVOCacheEntry::updateDebugSettings();
}

BOOL LLViewerRegion::isViewerCameraStatic()
{
	return sLastCameraUpdated < LLViewerOctreeEntryData::getCurrentFrame();
}

void LLViewerRegion::killInvisibleObjects(F32 max_time)
{
	if(!sVOCacheCullingEnabled)
	{
		return;
	}
	if(mImpl->mActiveSet.empty())
	{
		return;
	}
	if(sNewObjectCreationThrottle < 0)
	{
		return;
	}

	LLTimer update_timer;
	LLVector4a camera_origin;
	camera_origin.load3(LLViewerCamera::getInstance()->getOrigin().mV);
	LLVector4a local_origin;
	local_origin.load3((LLViewerCamera::getInstance()->getOrigin() - getOriginAgent()).mV);
	F32 back_threshold = LLVOCacheEntry::sRearFarRadius;
	
	size_t max_update = 64; 
	if(!mInvisibilityCheckHistory && isViewerCameraStatic())
	{
		//history is clean, reduce number of checking
		max_update /= 2;
	}
	
	std::vector<LLDrawable*> delete_list;
	S32 update_counter = llmin(max_update, mImpl->mActiveSet.size());
	LLVOCacheEntry::vocache_entry_set_t::iterator iter = mImpl->mActiveSet.upper_bound(mLastVisitedEntry);		

	for(; update_counter > 0; --update_counter, ++iter)
	{	
		if(iter == mImpl->mActiveSet.end())
		{
			iter = mImpl->mActiveSet.begin();
		}
		if((*iter)->getParentID() > 0)
		{
			continue; //skip child objects, they are removed with their parent.
		}

		LLVOCacheEntry* vo_entry = *iter;
		if(!vo_entry->isAnyVisible(camera_origin, local_origin, back_threshold) && vo_entry->mLastCameraUpdated < sLastCameraUpdated)
		{
			killObject(vo_entry, delete_list);
		}

		if(max_time < update_timer.getElapsedTimeF32()) //time out
		{
			break;
		}
	}

	if(iter == mImpl->mActiveSet.end())
	{
		mLastVisitedEntry = NULL;
	}
	else
	{
		mLastVisitedEntry = *iter;
	}

	mInvisibilityCheckHistory <<= 1;
	if(!delete_list.empty())
	{
		mInvisibilityCheckHistory |= 1;
		S32 count = delete_list.size();
		for(S32 i = 0; i < count; i++)
		{
			gObjectList.killObject(delete_list[i]->getVObj());
		}
		delete_list.clear();
	}

	return;
}

void LLViewerRegion::killObject(LLVOCacheEntry* entry, std::vector<LLDrawable*>& delete_list)
{
	//kill the object.
	LLDrawable* drawablep = (LLDrawable*)entry->getEntry()->getDrawable();
	llassert(drawablep);
	llassert(drawablep->getRegion() == this);

	if(drawablep && !drawablep->getParent())
	{
		LLViewerObject* v_obj = drawablep->getVObj();
		if (v_obj->isSelected()
			|| (v_obj->flagAnimSource() && isAgentAvatarValid() && gAgentAvatarp->hasMotionFromSource(v_obj->getID())))
		{
			// do not remove objects user is interacting with
			((LLViewerOctreeEntryData*)drawablep)->setVisible();
			return;
		}
		LLViewerObject::const_child_list_t& child_list = v_obj->getChildren();
		for (LLViewerObject::child_list_t::const_iterator iter = child_list.begin();
			iter != child_list.end(); iter++)
		{
			LLViewerObject* child = *iter;
			if(child->mDrawable)
			{
				if( !child->mDrawable->getEntry()
					|| !child->mDrawable->getEntry()->hasVOCacheEntry()
					|| child->isSelected()
					|| (child->flagAnimSource() && isAgentAvatarValid() && gAgentAvatarp->hasMotionFromSource(child->getID())))
				{
					//do not remove parent if any of its children non-cacheable, animating or selected
					//especially for the case that an avatar sits on a cache-able object
					((LLViewerOctreeEntryData*)drawablep)->setVisible();
					return;
				}

				LLOcclusionCullingGroup* group = (LLOcclusionCullingGroup*)child->mDrawable->getGroup();
				if(group && group->isAnyRecentlyVisible())
				{
					//set the parent visible if any of its children visible.
					((LLViewerOctreeEntryData*)drawablep)->setVisible();
					return;
				}
			}
		}
		delete_list.push_back(drawablep);				
	}				
}

LLViewerObject* LLViewerRegion::addNewObject(LLVOCacheEntry* entry)
{
	if(!entry || !entry->getEntry())
	{
		if(entry)
		{
			mImpl->mVisibleEntries.erase(entry);
			entry->setState(LLVOCacheEntry::INACTIVE);
		}
		return NULL;
	}

	LLViewerObject* obj = NULL;
	if(!entry->getEntry()->hasDrawable()) //not added to the rendering pipeline yet
	{
		//add the object
		obj = gObjectList.processObjectUpdateFromCache(entry, this);
		if(obj)
		{
			if(!entry->isState(LLVOCacheEntry::ACTIVE))
			{
				mImpl->mWaitingSet.insert(entry);
				entry->setState(LLVOCacheEntry::WAITING);
			}
		}
	}
	else
	{
		LLViewerRegion* old_regionp = ((LLDrawable*)entry->getEntry()->getDrawable())->getRegion();
		if(old_regionp != this)
		{
			//this object exists in two regions at the same time;
			//this case can be safely ignored here because
			//server should soon send update message to remove one region for this object.

			LL_WARNS() << "Entry: " << entry->getLocalID() << " exists in two regions at the same time." << LL_ENDL;
			return NULL;
		}
		
		LL_WARNS() << "Entry: " << entry->getLocalID() << " in rendering pipeline but not set to be active." << LL_ENDL;

		//should not hit here any more, but does not hurt either, just put it back to active list
		addActiveCacheEntry(entry);
	}
	return obj;
}

//update object cache if the object receives a full-update or terse update
//update_type == EObjectUpdateType::OUT_TERSE_IMPROVED or EObjectUpdateType::OUT_FULL
LLViewerObject* LLViewerRegion::updateCacheEntry(U32 local_id, LLViewerObject* objectp, U32 update_type)
{
	if(objectp && update_type != (U32)OUT_TERSE_IMPROVED)
	{
		return objectp; //no need to access cache
	}

	LLVOCacheEntry* entry = getCacheEntry(local_id);
	if (!entry)
	{
		return objectp; //not in the cache, do nothing.
	}
	if(!objectp) //object not created
	{
		//create a new object from cache.
		objectp = addNewObject(entry);
	}

	//remove from cache if terse update
	if(update_type == (U32)OUT_TERSE_IMPROVED)
	{
		killCacheEntry(entry, true);
	}

	return objectp;
}

// As above, but forcibly do the update.
void LLViewerRegion::forceUpdate()
{
	mImpl->mLandp->idleUpdate(0.f);

	if (mParcelOverlay)
	{
		mParcelOverlay->idleUpdate(true);
	}
}

void LLViewerRegion::connectNeighbor(LLViewerRegion *neighborp, U32 direction)
{
	mImpl->mLandp->connectNeighbor(neighborp->mImpl->mLandp, direction);
}


void LLViewerRegion::disconnectAllNeighbors()
{
	mImpl->mLandp->disconnectAllNeighbors();
}

LLVLComposition * LLViewerRegion::getComposition() const
{
	return mImpl->mCompositionp;
}

F32 LLViewerRegion::getCompositionXY(const S32 x, const S32 y) const
{
// <FS:CR> Aurora Sim
	//if (x >= 256)
	if (x >= mWidth)
// </FS:CR> Aurora Sim
	{
// <FS:CR> Aurora Sim
		//if (y >= 256)
		if (y >= mWidth)
// </FS:CR> Aurora Sim
		{
// <FS:CR> Aurora Sim
			//LLVector3d center = getCenterGlobal() + LLVector3d(256.f, 256.f, 0.f);
			LLVector3d center = getCenterGlobal() + LLVector3d(mWidth, mWidth, 0.f);
// </FS:CR> Aurora Sim
			LLViewerRegion *regionp = LLWorld::getInstance()->getRegionFromPosGlobal(center);
			if (regionp)
			{
				// OK, we need to do some hackery here - different simulators no longer use
				// the same composition values, necessarily.
				// If we're attempting to blend, then we want to make the fractional part of
				// this region match the fractional of the adjacent.  For now, just minimize
				// the delta.
// <FS:CR> Aurora Sim
				//F32 our_comp = getComposition()->getValueScaled(255, 255);
				//F32 adj_comp = regionp->getComposition()->getValueScaled(x - 256.f, y - 256.f);
				F32 our_comp = getComposition()->getValueScaled(mWidth-1.f, mWidth-1.f);
				F32 adj_comp = regionp->getComposition()->getValueScaled(x - regionp->getWidth(), y - regionp->getWidth());
// </FS:CR> Aurora Sim
				while (llabs(our_comp - adj_comp) >= 1.f)
				{
					if (our_comp > adj_comp)
					{
						adj_comp += 1.f;
					}
					else
					{
						adj_comp -= 1.f;
					}
				}
				return adj_comp;
			}
		}
		else
		{
// <FS:CR> Aurora Sim
			//LLVector3d center = getCenterGlobal() + LLVector3d(256.f, 0, 0.f);
			LLVector3d center = getCenterGlobal() + LLVector3d(mWidth, 0.f, 0.f);
// </FS:CR> Aurora Sim
			LLViewerRegion *regionp = LLWorld::getInstance()->getRegionFromPosGlobal(center);
			if (regionp)
			{
				// OK, we need to do some hackery here - different simulators no longer use
				// the same composition values, necessarily.
				// If we're attempting to blend, then we want to make the fractional part of
				// this region match the fractional of the adjacent.  For now, just minimize
				// the delta.
// <FS:CR> Aurora Sim
				//F32 our_comp = getComposition()->getValueScaled(255.f, (F32)y);
				//F32 adj_comp = regionp->getComposition()->getValueScaled(x - 256.f, (F32)y);
				F32 our_comp = getComposition()->getValueScaled(mWidth-1.f, (F32)y);
				F32 adj_comp = regionp->getComposition()->getValueScaled(x - regionp->getWidth(), (F32)y);
// </FS:CR> Aurora Sim
				while (llabs(our_comp - adj_comp) >= 1.f)
				{
					if (our_comp > adj_comp)
					{
						adj_comp += 1.f;
					}
					else
					{
						adj_comp -= 1.f;
					}
				}
				return adj_comp;
			}
		}
	}
// <FS:CR> Aurora Sim
	//else if (y >= 256)
	else if (y >= mWidth)
// </FS:CR> Aurora Sim
	{
// <FS:CR> Aurora Sim
		//LLVector3d center = getCenterGlobal() + LLVector3d(0.f, 256.f, 0.f);
		LLVector3d center = getCenterGlobal() + LLVector3d(0.f, mWidth, 0.f);
// </FS:CR> Aurora Sim
		LLViewerRegion *regionp = LLWorld::getInstance()->getRegionFromPosGlobal(center);
		if (regionp)
		{
			// OK, we need to do some hackery here - different simulators no longer use
			// the same composition values, necessarily.
			// If we're attempting to blend, then we want to make the fractional part of
			// this region match the fractional of the adjacent.  For now, just minimize
			// the delta.
// <FS:CR> Aurora Sim
			//F32 our_comp = getComposition()->getValueScaled((F32)x, 255.f);
			//F32 adj_comp = regionp->getComposition()->getValueScaled((F32)x, y - 256.f);
			F32 our_comp = getComposition()->getValueScaled((F32)x, mWidth-1.f);
			F32 adj_comp = regionp->getComposition()->getValueScaled((F32)x, y - regionp->getWidth());
// <FS:CR> Aurora Sim
			while (llabs(our_comp - adj_comp) >= 1.f)
			{
				if (our_comp > adj_comp)
				{
					adj_comp += 1.f;
				}
				else
				{
					adj_comp -= 1.f;
				}
			}
			return adj_comp;
		}
	}

	return getComposition()->getValueScaled((F32)x, (F32)y);
}

void LLViewerRegion::calculateCenterGlobal() 
{
	mImpl->mCenterGlobal = mImpl->mOriginGlobal;
	mImpl->mCenterGlobal.mdV[VX] += 0.5 * mWidth;
	mImpl->mCenterGlobal.mdV[VY] += 0.5 * mWidth;
	mImpl->mCenterGlobal.mdV[VZ] = 0.5 * mImpl->mLandp->getMinZ() + mImpl->mLandp->getMaxZ();
}

void LLViewerRegion::calculateCameraDistance()
{
	mCameraDistanceSquared = (F32)(gAgentCamera.getCameraPositionGlobal() - getCenterGlobal()).magVecSquared();
}

std::ostream& operator<<(std::ostream &s, const LLViewerRegion &region)
{
	s << "{ ";
	s << region.mImpl->mHost;
	s << " mOriginGlobal = " << region.getOriginGlobal()<< "\n";
    std::string name(region.getName()), zone(region.getZoning());
    if (! name.empty())
    {
        s << " mName         = " << name << '\n';
    }
    if (! zone.empty())
    {
        s << " mZoning       = " << zone << '\n';
    }
	s << "}";
	return s;
}


// ---------------- Protected Member Functions ----------------

void LLViewerRegion::updateNetStats()
{
	F32 dt = mImpl->mLastNetUpdate.getElapsedTimeAndResetF32();

	LLCircuitData *cdp = gMessageSystem->mCircuitInfo.findCircuit(mImpl->mHost);
	if (!cdp)
	{
		mAlive = false;
		return;
	}

	mAlive = true;
	mDeltaTime = dt;

	mLastPacketsIn =	mPacketsIn;
	mLastBitsIn =		mBitsIn;
	mLastPacketsOut =	mPacketsOut;
	mLastPacketsLost =	mPacketsLost;

	mPacketsIn =				cdp->getPacketsIn();
	// <FS:Ansariel> FIRE-17071: UDP network data measuring is wrong
	//mBitsIn =					8 * cdp->getBytesIn();
	mBitsIn =					cdp->getBytesIn();
	// </FS:Ansariel>
	mPacketsOut =				cdp->getPacketsOut();
	mPacketsLost =				cdp->getPacketsLost();
	mPingDelay =				cdp->getPingDelay();

	mBitsReceived += mBitsIn - mLastBitsIn;
	mPacketsReceived += mPacketsIn - mLastPacketsIn;
}


U32 LLViewerRegion::getPacketsLost() const
{
	LLCircuitData *cdp = gMessageSystem->mCircuitInfo.findCircuit(mImpl->mHost);
	if (!cdp)
	{
		LL_INFOS() << "LLViewerRegion::getPacketsLost couldn't find circuit for " << mImpl->mHost << LL_ENDL;
		return 0;
	}
	else
	{
		return cdp->getPacketsLost();
	}
}

S32 LLViewerRegion::getHttpResponderID() const
{
	return mImpl->mHttpResponderID;
}

BOOL LLViewerRegion::pointInRegionGlobal(const LLVector3d &point_global) const
{
	LLVector3 pos_region = getPosRegionFromGlobal(point_global);

	if (pos_region.mV[VX] < 0)
	{
		return FALSE;
	}
	if (pos_region.mV[VX] >= mWidth)
	{
		return FALSE;
	}
	if (pos_region.mV[VY] < 0)
	{
		return FALSE;
	}
	if (pos_region.mV[VY] >= mWidth)
	{
		return FALSE;
	}
	return TRUE;
}

LLVector3 LLViewerRegion::getPosRegionFromGlobal(const LLVector3d &point_global) const
{
	LLVector3 pos_region;
	pos_region.setVec(point_global - mImpl->mOriginGlobal);
	return pos_region;
}

LLVector3d LLViewerRegion::getPosGlobalFromRegion(const LLVector3 &pos_region) const
{
	LLVector3d pos_region_d;
	pos_region_d.setVec(pos_region);
	return pos_region_d + mImpl->mOriginGlobal;
}

LLVector3 LLViewerRegion::getPosAgentFromRegion(const LLVector3 &pos_region) const
{
	LLVector3d pos_global = getPosGlobalFromRegion(pos_region);

	return gAgent.getPosAgentFromGlobal(pos_global);
}

LLVector3 LLViewerRegion::getPosRegionFromAgent(const LLVector3 &pos_agent) const
{
	return pos_agent - getOriginAgent();
}

F32 LLViewerRegion::getLandHeightRegion(const LLVector3& region_pos)
{
	return mImpl->mLandp->resolveHeightRegion( region_pos );
}

// [SL:KB] - Patch: World-MinimapOverlay | Checked: 2012-06-20 (Catznip-3.3)
const LLViewerRegion::tex_matrix_t& LLViewerRegion::getWorldMapTiles() const
{
	if (mWorldMapTiles.empty())
	{
		U32 gridX, gridY;
		grid_from_region_handle(mHandle, &gridX, &gridY);
		U32 totalX(getWidth() / REGION_WIDTH_U32);
		if (!totalX) ++totalX; // If this region is too small, still get an image.
		/* TODO: Nonsquare regions?
		U32 totalY(getLength()/REGION_WIDTH_U32);
		if (!totalY) ++totalY; // If this region is too small, still get an image.
		*/
		const U32 totalY(totalX);
		mWorldMapTiles.reserve(totalX * totalY);
		for (U32 x = 0; x != totalX; ++x)
			for (U32 y = 0; y != totalY; ++y)
			{
				const std::string map_url = LFSimFeatureHandler::instance().mapServerURL() + llformat("map-1-%d-%d-objects.jpg", gridX + x, gridY + y);
				LLPointer<LLViewerTexture> tex(LLViewerTextureManager::getFetchedTextureFromUrl(map_url, FTT_MAP_TILE, TRUE,
																			LLViewerTexture::BOOST_NONE, LLViewerTexture::LOD_TEXTURE));
				mWorldMapTiles.push_back(tex);
				tex->setBoostLevel(LLViewerTexture::BOOST_MAP);
			}
	}
	return mWorldMapTiles;
}
// [/SL:KB]

//bool LLViewerRegion::isAlive()
// [SL:KB] - Patch: World-MinimapOverlay | Checked: 2012-06-20 (Catznip-3.3)
bool LLViewerRegion::isAlive() const
// [/SL:KB]
{
	return mAlive;
}

//BOOL LLViewerRegion::isOwnedSelf(const LLVector3& pos)
// [SL:KB] - Patch: UI-SidepanelPeople | Checked: 2010-12-02 (Catznip-2.4.0g) | Added: Catznip-2.4.0g
BOOL LLViewerRegion::isOwnedSelf(const LLVector3& pos) const
// [/SL:KB]
{
	if (mParcelOverlay)
	{
		return mParcelOverlay->isOwnedSelf(pos);
	} else {
		return FALSE;
	}
}

// Owned by a group you belong to?  (officer or member)
//BOOL LLViewerRegion::isOwnedGroup(const LLVector3& pos)
// [SL:KB] - Patch: UI-SidepanelPeople | Checked: 2010-12-02 (Catznip-2.4.0g) | Added: Catznip-2.4.0g
BOOL LLViewerRegion::isOwnedGroup(const LLVector3& pos) const
// [/SL:KB]
{
	if (mParcelOverlay)
	{
		return mParcelOverlay->isOwnedGroup(pos);
	} else {
		return FALSE;
	}
}

// the new TCP coarse location handler node
class CoarseLocationUpdate : public LLHTTPNode
{
public:
	virtual void post(
		ResponsePtr responder,
		const LLSD& context,
		const LLSD& input) const
	{
		LLHost host(input["sender"].asString());
		LLViewerRegion* region = LLWorld::getInstance()->getRegion(host);
		if( !region )
		{
			return;
		}

		S32 target_index = input["body"]["Index"][0]["Prey"].asInteger();
		S32 you_index    = input["body"]["Index"][0]["You" ].asInteger();

		std::vector<U32>* avatar_locs = &region->mMapAvatars;
		std::vector<LLUUID>* avatar_ids = &region->mMapAvatarIDs;
		avatar_locs->clear();
		avatar_ids->clear();

		//LL_INFOS() << "coarse locations agent[0] " << input["body"]["AgentData"][0]["AgentID"].asUUID() << LL_ENDL;
		//LL_INFOS() << "my agent id = " << gAgent.getID() << LL_ENDL;
		//LL_INFOS() << ll_pretty_print_sd(input) << LL_ENDL;

		LLSD 
			locs   = input["body"]["Location"],
			agents = input["body"]["AgentData"];
		LLSD::array_iterator 
			locs_it = locs.beginArray(), 
			agents_it = agents.beginArray();
		BOOL has_agent_data = input["body"].has("AgentData");

		for(int i=0; 
			locs_it != locs.endArray(); 
			i++, locs_it++)
		{
			U8 
				x = locs_it->get("X").asInteger(),
				y = locs_it->get("Y").asInteger(),
				z = locs_it->get("Z").asInteger();
			// treat the target specially for the map, and don't add you or the target
			if(i == target_index)
			{
				LLVector3d global_pos(region->getOriginGlobal());
				// <FS:Ansariel> FIRE-19563: Scaling for OpenSim VarRegions
				//global_pos.mdV[VX] += (F64)x;
				//global_pos.mdV[VY] += (F64)y;
				global_pos.mdV[VX] += (F64)x * region->getWidthScaleFactor();
				global_pos.mdV[VY] += (F64)y * region->getWidthScaleFactor();
				// </FS:Ansariel>
				global_pos.mdV[VZ] += (F64)z * 4.0;
				LLAvatarTracker::instance().setTrackedCoarseLocation(global_pos);
			}
			else if( i != you_index)
			{
				U32 pos = 0x0;
				pos |= x;
				pos <<= 8;
				pos |= y;
				pos <<= 8;
				pos |= z;
				avatar_locs->push_back(pos);
				//LL_INFOS() << "next pos: " << x << "," << y << "," << z << ": " << pos << LL_ENDL;
				if(has_agent_data) // for backwards compatibility with old message format
				{
					LLUUID agent_id(agents_it->get("AgentID").asUUID());
					//LL_INFOS() << "next agent: " << agent_id.asString() << LL_ENDL;
					avatar_ids->push_back(agent_id);
				}
			}
			if (has_agent_data)
			{
				agents_it++;
			}
		}
	}
};

// build the coarse location HTTP node under the "/message" URL
LLHTTPRegistration<CoarseLocationUpdate>
   gHTTPRegistrationCoarseLocationUpdate(
	   "/message/CoarseLocationUpdate");


// the deprecated coarse location handler
void LLViewerRegion::updateCoarseLocations(LLMessageSystem* msg)
{
	//LL_INFOS() << "CoarseLocationUpdate" << LL_ENDL;
	mMapAvatars.clear();
	mMapAvatarIDs.clear(); // only matters in a rare case but it's good to be safe.

	U8 x_pos = 0;
	U8 y_pos = 0;
	U8 z_pos = 0;

	U32 pos = 0x0;

	S16 agent_index;
	S16 target_index;
	msg->getS16Fast(_PREHASH_Index, _PREHASH_You, agent_index);
	msg->getS16Fast(_PREHASH_Index, _PREHASH_Prey, target_index);

	BOOL has_agent_data = msg->has(_PREHASH_AgentData);
	S32 count = msg->getNumberOfBlocksFast(_PREHASH_Location);
	for(S32 i = 0; i < count; i++)
	{
		msg->getU8Fast(_PREHASH_Location, _PREHASH_X, x_pos, i);
		msg->getU8Fast(_PREHASH_Location, _PREHASH_Y, y_pos, i);
		msg->getU8Fast(_PREHASH_Location, _PREHASH_Z, z_pos, i);
		LLUUID agent_id = LLUUID::null;
		if(has_agent_data)
		{
			msg->getUUIDFast(_PREHASH_AgentData, _PREHASH_AgentID, agent_id, i);
		}

		//LL_INFOS() << "  object X: " << (S32)x_pos << " Y: " << (S32)y_pos
		//		<< " Z: " << (S32)(z_pos * 4)
		//		<< LL_ENDL;

		// treat the target specially for the map
		if(i == target_index)
		{
			LLVector3d global_pos(mImpl->mOriginGlobal);
			// <FS:Ansariel> FIRE-19563: Scaling for OpenSim VarRegions
			//global_pos.mdV[VX] += (F64)(x_pos);
			//global_pos.mdV[VY] += (F64)(y_pos);
			global_pos.mdV[VX] += (F64)(x_pos) * mWidthScaleFactor;
			global_pos.mdV[VY] += (F64)(y_pos) * mWidthScaleFactor;
			// </FS:Ansariel>
			global_pos.mdV[VZ] += (F64)(z_pos) * 4.0;
			LLAvatarTracker::instance().setTrackedCoarseLocation(global_pos);
		}
		
		//don't add you
		if( i != agent_index)
		{
			pos = 0x0;
			pos |= x_pos;
			pos <<= 8;
			pos |= y_pos;
			pos <<= 8;
			pos |= z_pos;
			mMapAvatars.push_back(pos);
			if(has_agent_data)
			{
				mMapAvatarIDs.push_back(agent_id);
			}
		}
	}
}

void LLViewerRegion::getInfo(LLSD& info)
{
	info["Region"]["Host"] = getHost().getIPandPort();
	info["Region"]["Name"] = getName();
	U32 x, y;
	from_region_handle(getHandle(), &x, &y);
	info["Region"]["Handle"]["x"] = (LLSD::Integer)x;
	info["Region"]["Handle"]["y"] = (LLSD::Integer)y;
}

void LLViewerRegion::requestSimulatorFeatures()
{
    LL_DEBUGS("SimulatorFeatures") << "region " << getName() << " ptr " << this
                                   << " trying to request SimulatorFeatures" << LL_ENDL;
    // kick off a request for simulator features
    std::string url = getCapability("SimulatorFeatures");
    if (!url.empty())
    {
        std::string coroname =
            LLCoros::instance().launch("LLViewerRegionImpl::requestSimulatorFeatureCoro",
                                       boost::bind(&LLViewerRegionImpl::requestSimulatorFeatureCoro, mImpl, url, getHandle()));
        
        LL_INFOS("AppInit", "SimulatorFeatures") << "Launching " << coroname << " requesting simulator features from " << url << " for region " << getRegionID() << LL_ENDL;
    }
    else
    {
        LL_WARNS("AppInit", "SimulatorFeatures") << "SimulatorFeatures cap not set" << LL_ENDL;
    }
}

boost::signals2::connection LLViewerRegion::setSimulatorFeaturesReceivedCallback(const caps_received_signal_t::slot_type& cb)
{
	return mSimulatorFeaturesReceivedSignal.connect(cb);
}

void LLViewerRegion::setSimulatorFeaturesReceived(bool received)
{
	mSimulatorFeaturesReceived = received;
	if (received)
	{
		mSimulatorFeaturesReceivedSignal(getRegionID());
		mSimulatorFeaturesReceivedSignal.disconnect_all_slots();
	}
}

bool LLViewerRegion::simulatorFeaturesReceived() const
{
	return mSimulatorFeaturesReceived;
}

void LLViewerRegion::getSimulatorFeatures(LLSD& sim_features) const
{
	sim_features = mSimulatorFeatures;
}

void LLViewerRegion::setSimulatorFeatures(const LLSD& sim_features)
{
	std::stringstream str;
	
	LLSDSerialize::toPrettyXML(sim_features, str);
	LL_INFOS() << "region " << getName() << " "  << str.str() << LL_ENDL;
	mSimulatorFeatures = sim_features;

	setSimulatorFeaturesReceived(true);
	
	
// <FS:CR> Opensim god names
#ifdef OPENSIM
	if (LLGridManager::getInstance()->isInOpenSim())
	{
		mGodNames.clear();
		if (mSimulatorFeatures.has("god_names"))
		{
			if (mSimulatorFeatures["god_names"].has("full_names"))
			{
				LLSD god_names = mSimulatorFeatures["god_names"]["full_names"];
				for (LLSD::array_iterator itr = god_names.beginArray();
					 itr != god_names.endArray();
					 itr++)
				{
					mGodNames.insert((*itr).asString());
				}
			}
			if (mSimulatorFeatures["god_names"].has("last_names"))
			{
				LLSD god_names = mSimulatorFeatures["god_names"]["last_names"];
				for (LLSD::array_iterator itr = god_names.beginArray();
					 itr != god_names.endArray();
					 itr++)
				{
					mGodNames.insert((*itr).asString());
				}
			}
		}
	}
#endif // OPENSIM
// </FS:CR>
// <FS:Beq> limit num bakes by region support
#ifdef OPENSIM
	if (mSimulatorFeatures.has("BakesOnMeshEnabled") && (mSimulatorFeatures["BakesOnMeshEnabled"].asBoolean()==true))
	{
		mMaxBakes = LLAvatarAppearanceDefines::EBakedTextureIndex::BAKED_NUM_INDICES;
		mMaxTEs   = LLAvatarAppearanceDefines::ETextureIndex::TEX_NUM_INDICES;
	}
	else
	{
		mMaxBakes = LLAvatarAppearanceDefines::EBakedTextureIndex::BAKED_LEFT_ARM;
		mMaxTEs   = LLAvatarAppearanceDefines::ETextureIndex::TEX_HEAD_UNIVERSAL_TATTOO;
	}
#else
	mMaxBakes = LLAvatarAppearanceDefines::EBakedTextureIndex::BAKED_NUM_INDICES;
	mMaxTEs   = LLAvatarAppearanceDefines::ETextureIndex::TEX_NUM_INDICES;
#endif // OPENSIM
// </FS:Beq>
}

//this is called when the parent is not cacheable.
//move all orphan children out of cache and insert to rendering octree.
void LLViewerRegion::findOrphans(U32 parent_id)
{
	orphan_list_t::iterator iter = mOrphanMap.find(parent_id);
	if(iter != mOrphanMap.end())
	{
		std::vector<U32>* children = &mOrphanMap[parent_id];
		for(S32 i = 0; i < children->size(); i++)
		{
			//parent is visible, so is the child.
			addVisibleChildCacheEntry(NULL, getCacheEntry((*children)[i]));
		}
		children->clear();
		mOrphanMap.erase(parent_id);
	}
}

void LLViewerRegion::decodeBoundingInfo(LLVOCacheEntry* entry)
{
	if(!sVOCacheCullingEnabled)
	{
		gObjectList.processObjectUpdateFromCache(entry, this);
		return;
	}
	if(!entry || !entry->isValid())
	{
		return;
	}

	if(!entry->getEntry())
	{
		entry->setOctreeEntry(NULL);
	}
		
	if(entry->getEntry()->hasDrawable()) //already in the rendering pipeline
	{
		LLViewerRegion* old_regionp = ((LLDrawable*)entry->getEntry()->getDrawable())->getRegion();
		if(old_regionp != this && old_regionp)
        {
			LLViewerObject* obj = ((LLDrawable*)entry->getEntry()->getDrawable())->getVObj();
			if(obj)
			{
				//remove from old region
				old_regionp->killCacheEntry(obj->getLocalID());

				//change region
				obj->setRegion(this);
			}
		}

		addActiveCacheEntry(entry);

		//set parent id
		U32	parent_id = 0;
		LLViewerObject::unpackParentID(entry->getDP(), parent_id);
		if(parent_id != entry->getParentID())
		{				
			entry->setParentID(parent_id);
		}

		//update the object
		gObjectList.processObjectUpdateFromCache(entry, this);
		return; //done
	}
	
	//must not be active.
	llassert_always(!entry->isState(LLVOCacheEntry::ACTIVE));
	removeFromVOCacheTree(entry); //remove from cache octree if it is in.

	LLVector3 pos;
	LLVector3 scale;
	LLQuaternion rot;

	//decode spatial info and parent info
	U32 parent_id = LLViewerObject::extractSpatialExtents(entry->getDP(), pos, scale, rot);
	
	U32 old_parent_id = entry->getParentID();
	bool same_old_parent = false;
	if(parent_id != old_parent_id) //parent changed.
	{
		if(old_parent_id > 0) //has an old parent, disconnect it
		{
			LLVOCacheEntry* old_parent = getCacheEntry(old_parent_id);
			if(old_parent)
			{
				old_parent->removeChild(entry);
				if(!old_parent->isState(LLVOCacheEntry::INACTIVE))
				{
					mImpl->mVisibleEntries.erase(entry);
					entry->setState(LLVOCacheEntry::INACTIVE);
				}
			}
		}
		entry->setParentID(parent_id);
	}
	else
	{
		same_old_parent = true;
	}

	if(parent_id > 0) //has a new parent
	{	
		//1, find the parent in cache
		LLVOCacheEntry* parent = getCacheEntry(parent_id);
		
		//2, parent is not in the cache, put into the orphan list.
		if(!parent)
		{
			if(!same_old_parent)
			{
				//check if parent is non-cacheable and already created
				if(isNonCacheableObjectCreated(parent_id))
				{
					//parent is visible, so is the child.
					addVisibleChildCacheEntry(NULL, entry);
				}
				else
				{
					entry->setBoundingInfo(pos, scale);
					mOrphanMap[parent_id].push_back(entry->getLocalID());
				}
			}
			else
			{
				entry->setBoundingInfo(pos, scale);
			}
		}
		else //parent in cache.
		{
			if(!parent->isState(LLVOCacheEntry::INACTIVE)) 
			{
				//parent is visible, so is the child.
				addVisibleChildCacheEntry(parent, entry);
			}
			else
			{
				entry->setBoundingInfo(pos, scale);
				parent->addChild(entry);

				if(parent->getGroup()) //re-insert parent to vo-cache tree because its bounding info changed.
				{
					removeFromVOCacheTree(parent);
					addToVOCacheTree(parent);
				}
			}
		}

		return;
	}
	
	//
	//no parent
	//
	entry->setBoundingInfo(pos, scale);	

	if(!parent_id) //a potential parent
	{
		//find all children and update their bounding info
		orphan_list_t::iterator iter = mOrphanMap.find(entry->getLocalID());
		if(iter != mOrphanMap.end())
		{			
			std::vector<U32>* orphans = &mOrphanMap[entry->getLocalID()];
			S32 size = orphans->size();
			for(S32 i = 0; i < size; i++)
			{
				LLVOCacheEntry* child = getCacheEntry((*orphans)[i]);
				if(child)
				{
					entry->addChild(child);
				}
			}
			orphans->clear();
			mOrphanMap.erase(entry->getLocalID());
		}
	}
	
	if(!entry->getGroup() && entry->isState(LLVOCacheEntry::INACTIVE))
	{
		addToVOCacheTree(entry);
	}
	return ;
}

LLViewerRegion::eCacheUpdateResult LLViewerRegion::cacheFullUpdate(LLDataPackerBinaryBuffer &dp, U32 flags)
{
	eCacheUpdateResult result;
	U32 crc;
	U32 local_id;

	LLViewerObject::unpackU32(&dp, local_id, "LocalID");
	LLViewerObject::unpackU32(&dp, crc, "CRC");

	LLVOCacheEntry* entry = getCacheEntry(local_id, false);

	if (entry)
	{
		entry->setValid();

		// we've seen this object before
		if (entry->getCRC() == crc)
		{
            LL_DEBUGS("AnimatedObjects") << " got dupe for local_id " << local_id << LL_ENDL;
            dumpStack("AnimatedObjectsStack");

			// Record a hit
			entry->recordDupe();
			result = CACHE_UPDATE_DUPE;
		}
		else //CRC changed
		{
            LL_DEBUGS("AnimatedObjects") << " got update for local_id " << local_id << LL_ENDL;
            dumpStack("AnimatedObjectsStack");

			// Update the cache entry
			entry->updateEntry(crc, dp);

			decodeBoundingInfo(entry);

			result = CACHE_UPDATE_CHANGED;
		}		
	}
	else
	{
        LL_DEBUGS("AnimatedObjects") << " got first notification for local_id " << local_id << LL_ENDL;
        dumpStack("AnimatedObjectsStack");

		// we haven't seen this object before
		// Create new entry and add to map
		result = CACHE_UPDATE_ADDED;
		entry = new LLVOCacheEntry(local_id, crc, dp);
		record(LLStatViewer::OBJECT_CACHE_HIT_RATE, LLUnits::Ratio::fromValue(0));
		
		mImpl->mCacheMap[local_id] = entry;
		
		decodeBoundingInfo(entry);
	}
	entry->setUpdateFlags(flags);

	return result;
	}

LLViewerRegion::eCacheUpdateResult LLViewerRegion::cacheFullUpdate(LLViewerObject* objectp, LLDataPackerBinaryBuffer &dp, U32 flags)
{
	eCacheUpdateResult result = cacheFullUpdate(dp, flags);

	return result;
}

LLVOCacheEntry* LLViewerRegion::getCacheEntryForOctree(U32 local_id)
{
	if(!sVOCacheCullingEnabled)
	{
		return NULL;
	}

	LLVOCacheEntry* entry = getCacheEntry(local_id);
	removeFromVOCacheTree(entry);
		
	return entry;
}

LLVOCacheEntry* LLViewerRegion::getCacheEntry(U32 local_id, bool valid)
{
	LLVOCacheEntry::vocache_entry_map_t::iterator iter = mImpl->mCacheMap.find(local_id);
	if(iter != mImpl->mCacheMap.end())
	{
		if(!valid || iter->second->isValid())
		{
			return iter->second;
		}
	}
	return NULL;
	}

void LLViewerRegion::addCacheMiss(U32 id, LLViewerRegion::eCacheMissType miss_type)
{
	mRegionCacheMissCount++;
#if 0
	mCacheMissList.insert(CacheMissItem(id, miss_type));
#else
	mCacheMissList.push_back(CacheMissItem(id, miss_type));
#endif
}

//check if a non-cacheable object is already created.
bool LLViewerRegion::isNonCacheableObjectCreated(U32 local_id)
{
	if(mImpl && local_id > 0 && mImpl->mNonCacheableCreatedList.find(local_id) != mImpl->mNonCacheableCreatedList.end())
	{
		return true;
	}
	return false;
}
		
void LLViewerRegion::removeFromCreatedList(U32 local_id)
{	
	if(mImpl && local_id > 0)
	{
		std::set<U32>::iterator iter = mImpl->mNonCacheableCreatedList.find(local_id);
		if(iter != mImpl->mNonCacheableCreatedList.end())
		{
			mImpl->mNonCacheableCreatedList.erase(iter);
		}
	}
	}

void LLViewerRegion::addToCreatedList(U32 local_id)
{
	if(mImpl && local_id > 0)
	{
		mImpl->mNonCacheableCreatedList.insert(local_id);
	}
}

// Get data packer for this object, if we have cached data
// AND the CRC matches. JC
bool LLViewerRegion::probeCache(U32 local_id, U32 crc, U32 flags, U8 &cache_miss_type)
{
	//llassert(mCacheLoaded);  This assert failes often, changing to early-out -- davep, 2010/10/18

	LLVOCacheEntry* entry = getCacheEntry(local_id, false);

	if (entry)
	{
		// we've seen this object before
		if (entry->getCRC() == crc)
		{
			// Record a hit
			mRegionCacheHitCount++;
			entry->recordHit();
            cache_miss_type = CACHE_MISS_TYPE_NONE;
			entry->setUpdateFlags(flags);
			
			if(entry->isState(LLVOCacheEntry::ACTIVE))
			{
				((LLDrawable*)entry->getEntry()->getDrawable())->getVObj()->loadFlags(flags);
				return true;
			}

			if(entry->isValid())
			{
				return true; //already probed
			}

			entry->setValid();
			decodeBoundingInfo(entry);
			return true;
		}
		else
		{
			// LL_INFOS() << "CRC miss for " << local_id << LL_ENDL;

			addCacheMiss(local_id, CACHE_MISS_TYPE_CRC);
            cache_miss_type = CACHE_MISS_TYPE_CRC;
		}
	}
	else
	{
		// LL_INFOS() << "Cache miss for " << local_id << LL_ENDL;
		addCacheMiss(local_id, CACHE_MISS_TYPE_FULL);
        cache_miss_type = CACHE_MISS_TYPE_FULL;
	}

	return false;
}

void LLViewerRegion::addCacheMissFull(const U32 local_id)
{
	addCacheMiss(local_id, CACHE_MISS_TYPE_FULL);
}

void LLViewerRegion::requestCacheMisses()
{
	if (!mCacheMissList.size()) 
	{
		return;
	}

	LLMessageSystem* msg = gMessageSystem;
	BOOL start_new_message = TRUE;
	S32 blocks = 0;

	//send requests for all cache-missed objects
	for (CacheMissItem::cache_miss_list_t::iterator iter = mCacheMissList.begin(); iter != mCacheMissList.end(); ++iter)
	{
		if (start_new_message)
		{
			msg->newMessageFast(_PREHASH_RequestMultipleObjects);
			msg->nextBlockFast(_PREHASH_AgentData);
			msg->addUUIDFast(_PREHASH_AgentID, gAgent.getID());
			msg->addUUIDFast(_PREHASH_SessionID, gAgent.getSessionID());
			start_new_message = FALSE;
		}

		msg->nextBlockFast(_PREHASH_ObjectData);
		msg->addU8Fast(_PREHASH_CacheMissType, (*iter).mType);
		msg->addU32Fast(_PREHASH_ID, (*iter).mID);

        LL_DEBUGS("AnimatedObjects") << "Requesting cache missed object " << (*iter).mID << LL_ENDL;
        
		blocks++;

		if (blocks >= 255)
		{
			sendReliableMessage();
			start_new_message = TRUE;
			blocks = 0;
		}
	}

	// finish any pending message
	if (!start_new_message)
	{
		sendReliableMessage();
	}

	mCacheDirty = TRUE ;
	// LL_INFOS() << "KILLDEBUG Sent cache miss full " << full_count << " crc " << crc_count << LL_ENDL;
	LLViewerStatsRecorder::instance().requestCacheMissesEvent(mCacheMissList.size());
	LLViewerStatsRecorder::instance().log(0.2f);

	mCacheMissList.clear();
}

void LLViewerRegion::dumpCache()
{
	const S32 BINS = 4;
	S32 hit_bin[BINS];
	S32 change_bin[BINS];

	S32 i;
	for (i = 0; i < BINS; ++i)
	{
		hit_bin[i] = 0;
		change_bin[i] = 0;
	}

	LLVOCacheEntry *entry;
	for(LLVOCacheEntry::vocache_entry_map_t::iterator iter = mImpl->mCacheMap.begin(); iter != mImpl->mCacheMap.end(); ++iter)
	{
		entry = iter->second ;

		S32 hits = entry->getHitCount();
		S32 changes = entry->getCRCChangeCount();

		hits = llclamp(hits, 0, BINS-1);
		changes = llclamp(changes, 0, BINS-1);

		hit_bin[hits]++;
		change_bin[changes]++;
	}

	LL_INFOS() << "Count " << mImpl->mCacheMap.size() << LL_ENDL;
	for (i = 0; i < BINS; i++)
	{
		LL_INFOS() << "Hits " << i << " " << hit_bin[i] << LL_ENDL;
	}
	for (i = 0; i < BINS; i++)
	{
		LL_INFOS() << "Changes " << i << " " << change_bin[i] << LL_ENDL;
	}
}

void LLViewerRegion::unpackRegionHandshake()
{
	LLMessageSystem *msg = gMessageSystem;

	U64 region_flags = 0;
	U64 region_protocols = 0;
	U8 sim_access;
	std::string sim_name;
	LLUUID sim_owner;
	BOOL is_estate_manager;
	F32 water_height;
	F32 billable_factor;
	LLUUID cache_id;

	msg->getU8		("RegionInfo", "SimAccess", sim_access);
	msg->getString	("RegionInfo", "SimName", sim_name);
	msg->getUUID	("RegionInfo", "SimOwner", sim_owner);
	msg->getBOOL	("RegionInfo", "IsEstateManager", is_estate_manager);
	msg->getF32		("RegionInfo", "WaterHeight", water_height);
	msg->getF32		("RegionInfo", "BillableFactor", billable_factor);
	msg->getUUID	("RegionInfo", "CacheID", cache_id );

	if (msg->has(_PREHASH_RegionInfo4))
	{
		msg->getU64Fast(_PREHASH_RegionInfo4, _PREHASH_RegionFlagsExtended, region_flags);
		msg->getU64Fast(_PREHASH_RegionInfo4, _PREHASH_RegionProtocols, region_protocols);
	}
	else
	{
		U32 flags = 0;
		msg->getU32Fast(_PREHASH_RegionInfo, _PREHASH_RegionFlags, flags);
		region_flags = flags;
	}

	setRegionFlags(region_flags);
	setRegionProtocols(region_protocols);
	setSimAccess(sim_access);
	setRegionNameAndZone(sim_name);
	setOwner(sim_owner);
	setIsEstateManager(is_estate_manager);
	setWaterHeight(water_height);
	setBillableFactor(billable_factor);
	setCacheID(cache_id);

	LLUUID region_id;
	msg->getUUID("RegionInfo2", "RegionID", region_id);
	setRegionID(region_id);
	
	// Retrieve the CR-53 (Homestead/Land SKU) information
	S32 classID = 0;
	S32 cpuRatio = 0;
	std::string coloName;
	std::string productSKU;
	std::string productName;

	// the only reasonable way to decide if we actually have any data is to
	// check to see if any of these fields have positive sizes
	if (msg->getSize("RegionInfo3", "ColoName") > 0 ||
	    msg->getSize("RegionInfo3", "ProductSKU") > 0 ||
	    msg->getSize("RegionInfo3", "ProductName") > 0)
	{
		msg->getS32     ("RegionInfo3", "CPUClassID",  classID);
		msg->getS32     ("RegionInfo3", "CPURatio",    cpuRatio);
		msg->getString  ("RegionInfo3", "ColoName",    coloName);
		msg->getString  ("RegionInfo3", "ProductSKU",  productSKU);
		msg->getString  ("RegionInfo3", "ProductName", productName);
		
		mClassID = classID;
		mCPURatio = cpuRatio;
		mColoName = coloName;
		mProductSKU = productSKU;
		mProductName = productName;
	}


	mCentralBakeVersion = region_protocols & 1; // was (S32)gSavedSettings.getBOOL("UseServerTextureBaking");
	LLVLComposition *compp = getComposition();
	if (compp)
	{
		LLUUID tmp_id;

		bool changed = false;

		// Get the 4 textures for land
		msg->getUUID("RegionInfo", "TerrainDetail0", tmp_id);
		changed |= (tmp_id != compp->getDetailTextureID(0));		
		compp->setDetailTextureID(0, tmp_id);

		msg->getUUID("RegionInfo", "TerrainDetail1", tmp_id);
		changed |= (tmp_id != compp->getDetailTextureID(1));		
		compp->setDetailTextureID(1, tmp_id);

		msg->getUUID("RegionInfo", "TerrainDetail2", tmp_id);
		changed |= (tmp_id != compp->getDetailTextureID(2));		
		compp->setDetailTextureID(2, tmp_id);

		msg->getUUID("RegionInfo", "TerrainDetail3", tmp_id);
		changed |= (tmp_id != compp->getDetailTextureID(3));		
		compp->setDetailTextureID(3, tmp_id);

		// Get the start altitude and range values for land textures
		F32 tmp_f32;
		msg->getF32("RegionInfo", "TerrainStartHeight00", tmp_f32);
		changed |= (tmp_f32 != compp->getStartHeight(0));
		compp->setStartHeight(0, tmp_f32);

		msg->getF32("RegionInfo", "TerrainStartHeight01", tmp_f32);
		changed |= (tmp_f32 != compp->getStartHeight(1));
		compp->setStartHeight(1, tmp_f32);

		msg->getF32("RegionInfo", "TerrainStartHeight10", tmp_f32);
		changed |= (tmp_f32 != compp->getStartHeight(2));
		compp->setStartHeight(2, tmp_f32);

		msg->getF32("RegionInfo", "TerrainStartHeight11", tmp_f32);
		changed |= (tmp_f32 != compp->getStartHeight(3));
		compp->setStartHeight(3, tmp_f32);


		msg->getF32("RegionInfo", "TerrainHeightRange00", tmp_f32);
		changed |= (tmp_f32 != compp->getHeightRange(0));
		compp->setHeightRange(0, tmp_f32);

		msg->getF32("RegionInfo", "TerrainHeightRange01", tmp_f32);
		changed |= (tmp_f32 != compp->getHeightRange(1));
		compp->setHeightRange(1, tmp_f32);

		msg->getF32("RegionInfo", "TerrainHeightRange10", tmp_f32);
		changed |= (tmp_f32 != compp->getHeightRange(2));
		compp->setHeightRange(2, tmp_f32);

		msg->getF32("RegionInfo", "TerrainHeightRange11", tmp_f32);
		changed |= (tmp_f32 != compp->getHeightRange(3));
		compp->setHeightRange(3, tmp_f32);

		// If this is an UPDATE (params already ready, we need to regenerate
		// all of our terrain stuff, by
		if (compp->getParamsReady())
		{
			// Update if the land changed
			if (changed)
			{
				getLand().dirtyAllPatches();
			}
		}
		else
		{
			compp->setParamsReady();
		}
	}


	// Now that we have the name, we can load the cache file
	// off disk.
	loadObjectCache();

	// After loading cache, signal that simulator can start
	// sending data.
	// TODO: Send all upstream viewer->sim handshake info here.
	LLHost host = msg->getSender();
	msg->newMessage("RegionHandshakeReply");
	msg->nextBlock("AgentData");
	msg->addUUID("AgentID", gAgent.getID());
	msg->addUUID("SessionID", gAgent.getSessionID());
	msg->nextBlock("RegionInfo");

	U32 flags = 0;
	flags |= REGION_HANDSHAKE_SUPPORTS_SELF_APPEARANCE;

	if(sVOCacheCullingEnabled)
	{
		flags |= 0x00000001; //set the bit 0 to be 1 to ask sim to send all cacheable objects.		
	}
	if(mImpl->mCacheMap.empty())
	{
		flags |= 0x00000002; //set the bit 1 to be 1 to tell sim the cache file is empty, no need to send cache probes.
	}
	msg->addU32("Flags", flags );
	msg->sendReliable(host);

	mRegionTimer.reset(); //reset region timer.
}

void LLViewerRegionImpl::buildCapabilityNames(LLSD& capabilityNames)
{
	capabilityNames.append("AbuseCategories");
	capabilityNames.append("AcceptFriendship");
	capabilityNames.append("AcceptGroupInvite"); // ReadOfflineMsgs recieved messages only!!!
	capabilityNames.append("AgentPreferences");
	capabilityNames.append("AgentState");
	capabilityNames.append("AttachmentResources");
	capabilityNames.append("AvatarPickerSearch");
	capabilityNames.append("AvatarRenderInfo");
	capabilityNames.append("CharacterProperties");
	capabilityNames.append("ChatSessionRequest");
	capabilityNames.append("CopyInventoryFromNotecard");
	capabilityNames.append("CreateInventoryCategory");
	capabilityNames.append("DeclineFriendship");
	capabilityNames.append("DeclineGroupInvite"); // ReadOfflineMsgs recieved messages only!!!
	capabilityNames.append("DispatchRegionInfo");
	capabilityNames.append("DirectDelivery");
	capabilityNames.append("EnvironmentSettings");
	capabilityNames.append("EstateAccess");
// <FS:CR> Aurora Sim
	capabilityNames.append("DispatchOpenRegionSettings");
// </FS:CR> Aurora Sim
	capabilityNames.append("EstateChangeInfo");
	capabilityNames.append("EventQueueGet");
    capabilityNames.append("ExtEnvironment");

	// <FS:Ansariel> Force HTTP features on SL
	if (use_http_inventory()) {
	// </FS:Ansariel>
	capabilityNames.append("FetchLib2");
	capabilityNames.append("FetchLibDescendents2");
	capabilityNames.append("FetchInventory2");
	capabilityNames.append("FetchInventoryDescendents2");
	capabilityNames.append("IncrementCOFVersion");
	AISAPI::getCapNames(capabilityNames);
	} //</FS:Ansariel>

	capabilityNames.append("GetDisplayNames");
	capabilityNames.append("GetExperiences");
	capabilityNames.append("AgentExperiences");
	capabilityNames.append("FindExperienceByName");
	capabilityNames.append("GetExperienceInfo");
	capabilityNames.append("GetAdminExperiences");
	capabilityNames.append("GetCreatorExperiences");
	capabilityNames.append("ExperiencePreferences");
	capabilityNames.append("GroupExperiences");
	capabilityNames.append("UpdateExperience");
	capabilityNames.append("IsExperienceAdmin");
	capabilityNames.append("IsExperienceContributor");
	capabilityNames.append("RegionExperiences");
    capabilityNames.append("ExperienceQuery");
	// <FS:Ansariel> [UDP Assets]
	capabilityNames.append("GetMesh");
	capabilityNames.append("GetMesh2");
	// </FS:Ansariel> [UDP Assets]
	capabilityNames.append("GetMetadata");
	capabilityNames.append("GetObjectCost");
	capabilityNames.append("GetObjectPhysicsData");
	capabilityNames.append("GetTexture"); // <FS:Ansariel> [UDP Assets]
	capabilityNames.append("GroupAPIv1");
	capabilityNames.append("GroupMemberData");
	capabilityNames.append("GroupProposalBallot");
	capabilityNames.append("HomeLocation");
	capabilityNames.append("LandResources");
	capabilityNames.append("LSLSyntax");
	capabilityNames.append("MapLayer");
	capabilityNames.append("MapLayerGod");
	capabilityNames.append("MeshUploadFlag");	
	capabilityNames.append("NavMeshGenerationStatus");
	capabilityNames.append("NewFileAgentInventory");
	capabilityNames.append("ObjectAnimation");
	capabilityNames.append("ObjectMedia");
	capabilityNames.append("ObjectMediaNavigate");
	capabilityNames.append("ObjectNavMeshProperties");
	capabilityNames.append("ParcelPropertiesUpdate");
	capabilityNames.append("ParcelVoiceInfoRequest");
	capabilityNames.append("ProductInfoRequest");
	capabilityNames.append("ProvisionVoiceAccountRequest");
	capabilityNames.append("ReadOfflineMsgs"); // Requires to respond reliably: AcceptFriendship, AcceptGroupInvite, DeclineFriendship, DeclineGroupInvite
	capabilityNames.append("RemoteParcelRequest");
	capabilityNames.append("RenderMaterials");
	capabilityNames.append("RequestTextureDownload");
	capabilityNames.append("ResourceCostSelected");
	capabilityNames.append("RetrieveNavMeshSrc");
	capabilityNames.append("SearchStatRequest");
	capabilityNames.append("SearchStatTracking");
	capabilityNames.append("SendPostcard");
	capabilityNames.append("SendUserReport");
	capabilityNames.append("SendUserReportWithScreenshot");
	capabilityNames.append("ServerReleaseNotes");
	capabilityNames.append("SetDisplayName");
	capabilityNames.append("SimConsoleAsync");
	capabilityNames.append("SimulatorFeatures");
	capabilityNames.append("StartGroupProposal");
	capabilityNames.append("TerrainNavMeshProperties");
	capabilityNames.append("TextureStats");
	capabilityNames.append("UntrustedSimulatorMessage");
	capabilityNames.append("UpdateAgentInformation");
	capabilityNames.append("UpdateAgentLanguage");
	capabilityNames.append("UpdateAvatarAppearance");
	capabilityNames.append("UpdateGestureAgentInventory");
	capabilityNames.append("UpdateGestureTaskInventory");
	capabilityNames.append("UpdateNotecardAgentInventory");
	capabilityNames.append("UpdateNotecardTaskInventory");
	capabilityNames.append("UpdateScriptAgent");
	capabilityNames.append("UpdateScriptTask");
    capabilityNames.append("UpdateSettingsAgentInventory");
    capabilityNames.append("UpdateSettingsTaskInventory");
	capabilityNames.append("UploadBakedTexture");
    capabilityNames.append("UserInfo");
	capabilityNames.append("ViewerAsset"); 
	capabilityNames.append("ViewerBenefits");
	capabilityNames.append("ViewerMetrics");
	capabilityNames.append("ViewerStartAuction");
	capabilityNames.append("ViewerStats");

	// Please add new capabilities alphabetically to reduce
	// merge conflicts.
}

void LLViewerRegion::setSeedCapability(const std::string& url)
{
	if (getCapability("Seed") == url)
    {	
		setCapabilityDebug("Seed", url);
		LL_WARNS("CrossingCaps") <<  "Received duplicate seed capability for " << getRegionID() << ", posting to seed " <<
				url	<< LL_ENDL;

		//Instead of just returning we build up a second set of seed caps and compare them 
		//to the "original" seed cap received and determine why there is problem!
        std::string coroname =
            LLCoros::instance().launch("LLEnvironmentRequest::requestBaseCapabilitiesCompleteCoro",
            boost::bind(&LLViewerRegionImpl::requestBaseCapabilitiesCompleteCoro, mImpl, getHandle()));
		return;
    }
	
	delete mImpl->mEventPoll;
	mImpl->mEventPoll = NULL;
	
	mImpl->mCapabilities.clear();
	setCapability("Seed", url);

    std::string coroname =
        LLCoros::instance().launch("LLViewerRegionImpl::requestBaseCapabilitiesCoro",
        boost::bind(&LLViewerRegionImpl::requestBaseCapabilitiesCoro, mImpl, getHandle()));

    LL_INFOS("AppInit", "Capabilities") << "Launching " << coroname << " requesting seed capabilities from " << url << " for region " << getRegionID() << LL_ENDL;
}

S32 LLViewerRegion::getNumSeedCapRetries()
{
	return mImpl->mSeedCapAttempts;
}

void LLViewerRegion::setCapability(const std::string& name, const std::string& url)
{
	if(name == "EventQueueGet")
	{
		delete mImpl->mEventPoll;
		mImpl->mEventPoll = NULL;
		mImpl->mEventPoll = new LLEventPoll(url, getHost());
	}
	else if(name == "UntrustedSimulatorMessage")
	{
        mImpl->mHost.setUntrustedSimulatorCap(url);
	}
	else if (name == "SimulatorFeatures")
	{
        mImpl->mCapabilities["SimulatorFeatures"] = url;
        requestSimulatorFeatures();
	}
	else
	{
		mImpl->mCapabilities[name] = url;
		if(name == "ViewerAsset")
		{
			/*==============================================================*/
			// The following inserted lines are a hack for testing MAINT-7081,
			// which is why the indentation and formatting are left ugly.
			const char* VIEWERASSET = getenv("VIEWERASSET");
			if (VIEWERASSET)
			{
				mImpl->mCapabilities[name] = VIEWERASSET;
				mViewerAssetUrl = VIEWERASSET;
			}
			else
			/*==============================================================*/
			mViewerAssetUrl = url;
		}
		// <FS:Ansariel> [UDP Assets]
		else if (name == "GetTexture")
		{
			mHttpUrl = url;
		}
		// </FS:Ansariel> [UDP Assets]
	}
}

void LLViewerRegion::setCapabilityDebug(const std::string& name, const std::string& url)
{
	// Continue to not add certain caps, as we do in setCapability. This is so they match up when we check them later.
	if ( ! ( name == "EventQueueGet" || name == "UntrustedSimulatorMessage" || name == "SimulatorFeatures" ) )
	{
		mImpl->mSecondCapabilitiesTracker[name] = url;
		if(name == "ViewerAsset")
		{
			/*==============================================================*/
			// The following inserted lines are a hack for testing MAINT-7081,
			// which is why the indentation and formatting are left ugly.
			const char* VIEWERASSET = getenv("VIEWERASSET");
			if (VIEWERASSET)
			{
				mImpl->mSecondCapabilitiesTracker[name] = VIEWERASSET;
				mViewerAssetUrl = VIEWERASSET;
			}
			else
			/*==============================================================*/
			mViewerAssetUrl = url;
		}
		// <FS:Ansariel> [UDP Assets]
		else if (name == "GetTexture")
		{
			mHttpUrl = url;
		}
		// </FS:Ansariel> [UDP Assets]
	}
}

std::string LLViewerRegion::getCapabilityDebug(const std::string& name) const
{
    CapabilityMap::const_iterator iter = mImpl->mSecondCapabilitiesTracker.find(name);
    if (iter == mImpl->mSecondCapabilitiesTracker.end())
    {
        return "";
    }

    return iter->second;
}


bool LLViewerRegion::isSpecialCapabilityName(const std::string &name)
{
	return name == "EventQueueGet" || name == "UntrustedSimulatorMessage";
}

std::string LLViewerRegion::getCapability(const std::string& name) const
{
	if (!capabilitiesReceived() && (name!=std::string("Seed")) && (name!=std::string("ObjectMedia")))
	{
		LL_WARNS() << "getCapability called before caps received for " << name << LL_ENDL;
	}
	
	CapabilityMap::const_iterator iter = mImpl->mCapabilities.find(name);
	if(iter == mImpl->mCapabilities.end())
	{
		return "";
	}

	return iter->second;
}

bool LLViewerRegion::isCapabilityAvailable(const std::string& name) const
{
	if (!capabilitiesReceived() && (name!=std::string("Seed")) && (name!=std::string("ObjectMedia")))
	{
		LL_WARNS() << "isCapabilityAvailable called before caps received for " << name << LL_ENDL;
	}
	
	CapabilityMap::const_iterator iter = mImpl->mCapabilities.find(name);
	if(iter == mImpl->mCapabilities.end())
	{
		return false;
	}

	return true;
}

bool LLViewerRegion::capabilitiesReceived() const
{
	return mCapabilitiesReceived;
}

void LLViewerRegion::setCapabilitiesReceived(bool received)
{
	mCapabilitiesReceived = received;

	// Tell interested parties that we've received capabilities,
	// so that they can safely use getCapability().
	if (received)
	{
		mCapabilitiesReceivedSignal(getRegionID());

		LLFloaterPermsDefault::sendInitialPerms();

		// This is a single-shot signal. Forget callbacks to save resources.
		mCapabilitiesReceivedSignal.disconnect_all_slots();
	}
}

boost::signals2::connection LLViewerRegion::setCapabilitiesReceivedCallback(const caps_received_signal_t::slot_type& cb)
{
	return mCapabilitiesReceivedSignal.connect(cb);
}

void LLViewerRegion::logActiveCapabilities() const
{
	log_capabilities(mImpl->mCapabilities);
}

LLSpatialPartition* LLViewerRegion::getSpatialPartition(U32 type)
{
	if (type < mImpl->mObjectPartition.size() && type < PARTITION_VO_CACHE)
	{
		return (LLSpatialPartition*)mImpl->mObjectPartition[type];
	}
	return NULL;
}

LLVOCachePartition* LLViewerRegion::getVOCachePartition()
{
	if(PARTITION_VO_CACHE < mImpl->mObjectPartition.size())
	{
		return (LLVOCachePartition*)mImpl->mObjectPartition[PARTITION_VO_CACHE];
	}
	return NULL;
}

// the viewer can not yet distinquish between normal- and estate-owned objects
// so we collapse these two bits and enable the UI if either are set
const U64 ALLOW_RETURN_ENCROACHING_OBJECT = REGION_FLAGS_ALLOW_RETURN_ENCROACHING_OBJECT
											| REGION_FLAGS_ALLOW_RETURN_ENCROACHING_ESTATE_OBJECT;

bool LLViewerRegion::objectIsReturnable(const LLVector3& pos, const std::vector<LLBBox>& boxes) const
{
	return (mParcelOverlay != NULL)
		&& (mParcelOverlay->isOwnedSelf(pos)
			|| mParcelOverlay->isOwnedGroup(pos)
			|| (getRegionFlag(ALLOW_RETURN_ENCROACHING_OBJECT)
				&& mParcelOverlay->encroachesOwned(boxes)) );
}

bool LLViewerRegion::childrenObjectReturnable( const std::vector<LLBBox>& boxes ) const
{
	bool result = false;
	result = ( mParcelOverlay && mParcelOverlay->encroachesOnUnowned( boxes ) ) ? 1 : 0;
	return result;
}

bool LLViewerRegion::objectsCrossParcel(const std::vector<LLBBox>& boxes) const
{
	return mParcelOverlay && mParcelOverlay->encroachesOnNearbyParcel(boxes);
}

void LLViewerRegion::getNeighboringRegions( std::vector<LLViewerRegion*>& uniqueRegions )
{
	mImpl->mLandp->getNeighboringRegions( uniqueRegions );
}
void LLViewerRegion::getNeighboringRegionsStatus( std::vector<S32>& regions )
{
	mImpl->mLandp->getNeighboringRegionsStatus( regions );
}
void LLViewerRegion::showReleaseNotes()
{
	std::string url = this->getCapability("ServerReleaseNotes");

	if (url.empty()) {
		// HACK haven't received the capability yet, we'll wait until
		// it arives.
		mReleaseNotesRequested = TRUE;
		return;
	}

	LLWeb::loadURL(url);
	mReleaseNotesRequested = FALSE;
}

std::string LLViewerRegion::getDescription() const
{
    return stringize(*this);
}

bool LLViewerRegion::meshUploadEnabled() const
{
	return (mSimulatorFeatures.has("MeshUploadEnabled") &&
		mSimulatorFeatures["MeshUploadEnabled"].asBoolean());
}

bool LLViewerRegion::bakesOnMeshEnabled() const
{
	return (mSimulatorFeatures.has("BakesOnMeshEnabled") &&
		mSimulatorFeatures["BakesOnMeshEnabled"].asBoolean());
}

bool LLViewerRegion::meshRezEnabled() const
{
	return (mSimulatorFeatures.has("MeshRezEnabled") &&
				mSimulatorFeatures["MeshRezEnabled"].asBoolean());
}

bool LLViewerRegion::dynamicPathfindingEnabled() const
{
	return ( mSimulatorFeatures.has("DynamicPathfindingEnabled") &&
			 mSimulatorFeatures["DynamicPathfindingEnabled"].asBoolean());
}

bool LLViewerRegion::avatarHoverHeightEnabled() const
{
	return ( mSimulatorFeatures.has("AvatarHoverHeightEnabled") &&
			 mSimulatorFeatures["AvatarHoverHeightEnabled"].asBoolean());
}
/* Static Functions */

void log_capabilities(const CapabilityMap &capmap)
{
	S32 count = 0;
	CapabilityMap::const_iterator iter;
	for (iter = capmap.begin(); iter != capmap.end(); ++iter, ++count)
	{
		if (!iter->second.empty())
		{
			LL_INFOS() << "log_capabilities: " << iter->first << " URL is " << iter->second << LL_ENDL;
		}
	}
	LL_INFOS() << "log_capabilities: Dumped " << count << " entries." << LL_ENDL;
}
void LLViewerRegion::resetMaterialsCapThrottle()
{
	F32 requests_per_sec = 	1.0f; // original default;
	if (   mSimulatorFeatures.has("RenderMaterialsCapability")
		&& mSimulatorFeatures["RenderMaterialsCapability"].isReal() )
	{
		requests_per_sec = mSimulatorFeatures["RenderMaterialsCapability"].asReal();
		if ( requests_per_sec == 0.0f )
		{
			requests_per_sec = 1.0f;
			LL_WARNS("Materials")
				<< "region '" << getName()
				<< "' returned zero for RenderMaterialsCapability; using default "
				<< requests_per_sec << " per second"
				<< LL_ENDL;
		}
		LL_DEBUGS("Materials") << "region '" << getName()
							   << "' RenderMaterialsCapability " << requests_per_sec
							   << LL_ENDL;
	}
	else
	{
		LL_DEBUGS("Materials")
			<< "region '" << getName()
			<< "' did not return RenderMaterialsCapability, using default "
			<< requests_per_sec << " per second"
			<< LL_ENDL;
	}
	
	mMaterialsCapThrottleTimer.resetWithExpiry( 1.0f / requests_per_sec );
}

U32 LLViewerRegion::getMaxMaterialsPerTransaction() const
{
	U32 max_entries = 50; // original hard coded default
	if (   mSimulatorFeatures.has( "MaxMaterialsPerTransaction" )
		&& mSimulatorFeatures[ "MaxMaterialsPerTransaction" ].isInteger())
	{
		max_entries = mSimulatorFeatures[ "MaxMaterialsPerTransaction" ].asInteger();
	}
	return max_entries;
}
<|MERGE_RESOLUTION|>--- conflicted
+++ resolved
@@ -298,11 +298,7 @@
 
         LL_INFOS("AppInit", "Capabilities") << "Requesting seed from " << url 
                                             << " region name " << regionp->getName()
-<<<<<<< HEAD
                                             << " region id " << regionp->getRegionID()
-=======
-                                            << " handle " << regionp->getHandle()
->>>>>>> a9a98c51
                                             << " (attempt #" << mSeedCapAttempts + 1 << ")" << LL_ENDL;
 		LL_DEBUGS("AppInit", "Capabilities") << "Capabilities requested: " << capabilityNames << LL_ENDL;
 
