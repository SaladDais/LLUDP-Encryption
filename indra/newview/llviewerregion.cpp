--- conflicted
+++ resolved
@@ -2122,7 +2122,6 @@
 			 mSimulatorFeatures["DynamicPathfindingEnabled"].asBoolean());
 }
 
-<<<<<<< HEAD
 void LLViewerRegion::resetMaterialsCapThrottle()
 {
 	F32 requests_per_sec = 	1.0f; // original default;
@@ -2166,7 +2165,7 @@
 	return max_entries;
 }
 
-=======
+
 // <FS:CR> OpenSim Extras support
 LLViewerRegion::EOSExportSupport LLViewerRegion::regionSupportsExport() const
 {
@@ -2212,5 +2211,4 @@
 	return url;
 }
 #endif // OPENSIM
-// </FS:CR>
->>>>>>> bf8dcc21
+// </FS:CR>