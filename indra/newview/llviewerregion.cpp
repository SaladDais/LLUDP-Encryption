/** 
 * @file llviewerregion.cpp
 * @brief Implementation of the LLViewerRegion class.
 *
 * $LicenseInfo:firstyear=2000&license=viewerlgpl$
 * Second Life Viewer Source Code
 * Copyright (C) 2010, Linden Research, Inc.
 * 
 * This library is free software; you can redistribute it and/or
 * modify it under the terms of the GNU Lesser General Public
 * License as published by the Free Software Foundation;
 * version 2.1 of the License only.
 * 
 * This library is distributed in the hope that it will be useful,
 * but WITHOUT ANY WARRANTY; without even the implied warranty of
 * MERCHANTABILITY or FITNESS FOR A PARTICULAR PURPOSE.  See the GNU
 * Lesser General Public License for more details.
 * 
 * You should have received a copy of the GNU Lesser General Public
 * License along with this library; if not, write to the Free Software
 * Foundation, Inc., 51 Franklin Street, Fifth Floor, Boston, MA  02110-1301  USA
 * 
 * Linden Research, Inc., 945 Battery Street, San Francisco, CA  94111  USA
 * $/LicenseInfo$
 */

#include "llviewerprecompiledheaders.h"

#include "llviewerregion.h"

// linden libraries
#include "indra_constants.h"
#include "llavatarnamecache.h"		// name lookup cap url
#include "llfloaterreg.h"
#include "llmath.h"
#include "llhttpclient.h"
#include "llregionflags.h"
#include "llregionhandle.h"
#include "llsurface.h"
#include "message.h"
//#include "vmath.h"
#include "v3math.h"
#include "v4math.h"

#include "llagent.h"
#include "llagentcamera.h"
#include "llavatarrenderinfoaccountant.h"
#include "llcallingcard.h"
#include "llcaphttpsender.h"
#include "llcapabilitylistener.h"
#include "llcommandhandler.h"
#include "lldir.h"
#include "lleventpoll.h"
#include "llfloatergodtools.h"
#include "llfloaterreporter.h"
#include "llfloaterregioninfo.h"
#include "llhttpnode.h"
#include "llregioninfomodel.h"
#include "llsdutil.h"
#include "llstartup.h"
#include "lltrans.h"
#include "llurldispatcher.h"
#include "llviewerobjectlist.h"
#include "llviewerparceloverlay.h"
#include "llviewerstatsrecorder.h"
#include "llvlmanager.h"
#include "llvlcomposition.h"
#include "llvocache.h"
#include "llworld.h"
#include "llspatialpartition.h"
#include "stringize.h"
#include "llviewercontrol.h"
#include "llsdserialize.h"
#include "llvieweroctree.h"
#include "llviewerdisplay.h"
#include "llviewerwindow.h"
#include "llprogressview.h"

#ifdef LL_WINDOWS
	#pragma warning(disable:4355)
#endif

const F32 WATER_TEXTURE_SCALE = 8.f;			//  Number of times to repeat the water texture across a region
const S16 MAX_MAP_DIST = 10;
// The server only keeps our pending agent info for 60 seconds.
// We want to allow for seed cap retry, but its not useful after that 60 seconds.
// Give it 3 chances, each at 18 seconds to give ourselves a few seconds to connect anyways if we give up.
const S32 MAX_SEED_CAP_ATTEMPTS_BEFORE_LOGIN = 3;
const F32 CAP_REQUEST_TIMEOUT = 18;
// Even though we gave up on login, keep trying for caps after we are logged in:
const S32 MAX_CAP_REQUEST_ATTEMPTS = 30;
const U32 DEFAULT_MAX_REGION_WIDE_PRIM_COUNT = 15000;

BOOL LLViewerRegion::sVOCacheCullingEnabled = FALSE;
S32  LLViewerRegion::sLastCameraUpdated = 0;
S32  LLViewerRegion::sNewObjectCreationThrottle = -1;

typedef std::map<std::string, std::string> CapabilityMap;

class LLViewerRegionImpl {
public:
	LLViewerRegionImpl(LLViewerRegion * region, LLHost const & host)
		:	mHost(host),
			mCompositionp(NULL),
			mEventPoll(NULL),
			mSeedCapMaxAttempts(MAX_CAP_REQUEST_ATTEMPTS),
			mSeedCapMaxAttemptsBeforeLogin(MAX_SEED_CAP_ATTEMPTS_BEFORE_LOGIN),
			mSeedCapAttempts(0),
			mHttpResponderID(0),
		mLastCameraUpdate(0),
		mLastCameraOrigin(),
		mVOCachePartition(NULL),
		mLandp(NULL),
		    // I'd prefer to set the LLCapabilityListener name to match the region
		    // name -- it's disappointing that's not available at construction time.
		    // We could instead store an LLCapabilityListener*, making
		    // setRegionNameAndZone() replace the instance. Would that pose
		    // consistency problems? Can we even request a capability before calling
		    // setRegionNameAndZone()?
		    // For testability -- the new Michael Feathers paradigm --
		    // LLCapabilityListener binds all the globals it expects to need at
		    // construction time.
		    mCapabilityListener(host.getString(), gMessageSystem, *region,
		                        gAgent.getID(), gAgent.getSessionID())
	{}

	void buildCapabilityNames(LLSD& capabilityNames);

	// The surfaces and other layers
	LLSurface*	mLandp;

	// Region geometry data
	LLVector3d	mOriginGlobal;	// Location of southwest corner of region (meters)
	LLVector3d	mCenterGlobal;	// Location of center in world space (meters)
	LLHost		mHost;

	// The unique ID for this region.
	LLUUID mRegionID;

	// region/estate owner - usually null.
	LLUUID mOwnerID;

	// Network statistics for the region's circuit...
	LLTimer mLastNetUpdate;

	// Misc
	LLVLComposition *mCompositionp;		// Composition layer for the surface

	LLVOCacheEntry::vocache_entry_map_t	  mCacheMap; //all cached entries
	LLVOCacheEntry::vocache_entry_set_t   mActiveSet; //all active entries;
	LLVOCacheEntry::vocache_entry_set_t   mWaitingSet; //entries waiting for LLDrawable to be generated.	
	std::set< LLPointer<LLViewerOctreeGroup> >      mVisibleGroups; //visible groupa
	LLVOCachePartition*                   mVOCachePartition;
	LLVOCacheEntry::vocache_entry_set_t   mVisibleEntries; //must-be-created visible entries wait for objects creation.	
	LLVOCacheEntry::vocache_entry_priority_list_t mWaitingList; //transient list storing sorted visible entries waiting for object creation.
	std::set<U32>                          mNonCacheableCreatedList; //list of local ids of all non-cacheable objects

	// time?
	// LRU info?

	// Cache ID is unique per-region, across renames, moving locations,
	// etc.
	LLUUID mCacheID;

	CapabilityMap mCapabilities;
	CapabilityMap mSecondCapabilitiesTracker; 

	LLEventPoll* mEventPoll;

	S32 mSeedCapMaxAttempts;
	S32 mSeedCapMaxAttemptsBeforeLogin;
	S32 mSeedCapAttempts;

	S32 mHttpResponderID;

	/// Post an event to this LLCapabilityListener to invoke a capability message on
	/// this LLViewerRegion's server
	/// (https://wiki.lindenlab.com/wiki/Viewer:Messaging/Messaging_Notes#Capabilities)
	LLCapabilityListener mCapabilityListener;

	//spatial partitions for objects in this region
	std::vector<LLViewerOctreePartition*> mObjectPartition;

	LLVector3 mLastCameraOrigin;
	U32       mLastCameraUpdate;
};

// support for secondlife:///app/region/{REGION} SLapps
// N.B. this is defined to work exactly like the classic secondlife://{REGION}
// However, the later syntax cannot support spaces in the region name because
// spaces (and %20 chars) are illegal in the hostname of an http URL. Some
// browsers let you get away with this, but some do not (such as Qt's Webkit).
// Hence we introduced the newer secondlife:///app/region alternative.
class LLRegionHandler : public LLCommandHandler
{
public:
	// requests will be throttled from a non-trusted browser
	LLRegionHandler() : LLCommandHandler("region", UNTRUSTED_THROTTLE) {}

	bool handle(const LLSD& params, const LLSD& query_map, LLMediaCtrl* web)
	{
		// make sure that we at least have a region name
		int num_params = params.size();
		if (num_params < 1)
		{
			return false;
		}

		// build a secondlife://{PLACE} SLurl from this SLapp
		std::string url = "secondlife://";
		for (int i = 0; i < num_params; i++)
		{
			if (i > 0)
			{
				url += "/";
			}
			url += params[i].asString();
		}

		// Process the SLapp as if it was a secondlife://{PLACE} SLurl
		LLURLDispatcher::dispatch(url, "clicked", web, true);
		return true;
	}
};
LLRegionHandler gRegionHandler;

class BaseCapabilitiesComplete : public LLHTTPClient::Responder
{
	LOG_CLASS(BaseCapabilitiesComplete);
public:
    BaseCapabilitiesComplete(U64 region_handle, S32 id)
		: mRegionHandle(region_handle), mID(id)
    { }
	virtual ~BaseCapabilitiesComplete()
	{ }

    void errorWithContent(U32 statusNum, const std::string& reason, const LLSD& content)
    {
		LL_WARNS("AppInit", "Capabilities") << "[status:" << statusNum << ":] " << content << LL_ENDL;
		LLViewerRegion *regionp = LLWorld::getInstance()->getRegionFromHandle(mRegionHandle);
		if (regionp)
		{
			regionp->failedSeedCapability();
		}
    }

   void result(const LLSD& content)
    {
		LLViewerRegion *regionp = LLWorld::getInstance()->getRegionFromHandle(mRegionHandle);
		if(!regionp) //region was removed
		{
			LL_WARNS("AppInit", "Capabilities") << "Received results for region that no longer exists!" << LL_ENDL;
			return ;
		}
		if( mID != regionp->getHttpResponderID() ) // region is no longer referring to this responder
		{
			LL_WARNS("AppInit", "Capabilities") << "Received results for a stale http responder!" << LL_ENDL;
			return ;
		}

		LLSD::map_const_iterator iter;
		for(iter = content.beginMap(); iter != content.endMap(); ++iter)
		{
			regionp->setCapability(iter->first, iter->second);
			
			LL_DEBUGS("AppInit", "Capabilities") << "got capability for " << iter->first << LL_ENDL;

			/* HACK we're waiting for the ServerReleaseNotes */
			if (iter->first == "ServerReleaseNotes" && regionp->getReleaseNotesRequested())
			{
				regionp->showReleaseNotes();
			}
		}

		regionp->setCapabilitiesReceived(true);

		if (STATE_SEED_GRANTED_WAIT == LLStartUp::getStartupState())
		{
			LLStartUp::setStartupState( STATE_SEED_CAP_GRANTED );
		}
	}

    static BaseCapabilitiesComplete* build( U64 region_handle, S32 id )
    {
		return new BaseCapabilitiesComplete(region_handle, id);
    }

private:
	U64 mRegionHandle;
	S32 mID;
};

class BaseCapabilitiesCompleteTracker :  public LLHTTPClient::Responder
{
	LOG_CLASS(BaseCapabilitiesCompleteTracker);
public:
	BaseCapabilitiesCompleteTracker( U64 region_handle)
	: mRegionHandle(region_handle)
	{ }
	
	virtual ~BaseCapabilitiesCompleteTracker()
	{ }

	void errorWithContent(U32 statusNum, const std::string& reason, const LLSD& content)
	{
		LL_WARNS() << "BaseCapabilitiesCompleteTracker error [status:"
				<< statusNum << "]: " << content << LL_ENDL;
	}

	void result(const LLSD& content)
	{
		LLViewerRegion *regionp = LLWorld::getInstance()->getRegionFromHandle(mRegionHandle);
		if( !regionp ) 
		{
			return ;
		}		
		LLSD::map_const_iterator iter;
		for(iter = content.beginMap(); iter != content.endMap(); ++iter)
		{
			regionp->setCapabilityDebug(iter->first, iter->second);	
			//LL_INFOS()<<"BaseCapabilitiesCompleteTracker New Caps "<<iter->first<<" "<< iter->second<<LL_ENDL;
		}
		
		if ( regionp->getRegionImpl()->mCapabilities.size() != regionp->getRegionImpl()->mSecondCapabilitiesTracker.size() )
		{
<<<<<<< HEAD
			llinfos << "BaseCapabilitiesCompleteTracker " << "sim " << regionp->getName()
				<< " sent duplicate seed caps that differs in size - most likely content. " 
				<< (S32) regionp->getRegionImpl()->mCapabilities.size() << " vs " << regionp->getRegionImpl()->mSecondCapabilitiesTracker.size()
				<< llendl;

=======
			LL_INFOS()<<"BaseCapabilitiesCompleteTracker "<<"Sim sent duplicate seed caps that differs in size - most likely content."<<LL_ENDL;			
>>>>>>> 2eeee8a9
			//todo#add cap debug versus original check?
			/*
			CapabilityMap::const_iterator iter = regionp->getRegionImpl()->mCapabilities.begin();
			while (iter!=regionp->getRegionImpl()->mCapabilities.end() )
			{
<<<<<<< HEAD
				llinfos << "BaseCapabilitiesCompleteTracker Original " << iter->first << " " << iter->second<<llendl;
=======
				LL_INFOS()<<"BaseCapabilitiesCompleteTracker Original "<<iter->first<<" "<< iter->second<<LL_ENDL;
>>>>>>> 2eeee8a9
				++iter;
			}
			*/
			regionp->getRegionImplNC()->mSecondCapabilitiesTracker.clear();
		}

	}

	static BaseCapabilitiesCompleteTracker* build( U64 region_handle )
	{
		return new BaseCapabilitiesCompleteTracker( region_handle );
	}

private:
	U64 mRegionHandle;	
};


LLViewerRegion::LLViewerRegion(const U64 &handle,
							   const LLHost &host,
							   const U32 grids_per_region_edge, 
							   const U32 grids_per_patch_edge, 
							   const F32 region_width_meters)
:	mImpl(new LLViewerRegionImpl(this, host)),
	mHandle(handle),
	mTimeDilation(1.0f),
	mName(""),
	mZoning(""),
	mIsEstateManager(FALSE),
	mRegionFlags( REGION_FLAGS_DEFAULT ),
	mRegionProtocols( 0 ),
	mSimAccess( SIM_ACCESS_MIN ),
	mBillableFactor(1.0),
	mMaxTasks(DEFAULT_MAX_REGION_WIDE_PRIM_COUNT),
	mCentralBakeVersion(0),
	mClassID(0),
	mCPURatio(0),
	mColoName("unknown"),
	mProductSKU("unknown"),
	mProductName("unknown"),
	mHttpUrl(""),
	mCacheLoaded(FALSE),
	mCacheDirty(FALSE),
	mReleaseNotesRequested(FALSE),
	mCapabilitiesReceived(false),
	mBitsReceived(0.f),
	mPacketsReceived(0.f),
	mDead(FALSE),
	mLastVisitedEntry(NULL),
	mInvisibilityCheckHistory(-1),
	mPaused(FALSE)
{
	mWidth = region_width_meters;
	mImpl->mOriginGlobal = from_region_handle(handle); 
	updateRenderMatrix();

	mImpl->mLandp = new LLSurface('l', NULL);

	// Create the composition layer for the surface
	mImpl->mCompositionp =
		new LLVLComposition(mImpl->mLandp,
							grids_per_region_edge,
							region_width_meters / grids_per_region_edge);
	mImpl->mCompositionp->setSurface(mImpl->mLandp);

	// Create the surfaces
	mImpl->mLandp->setRegion(this);
	mImpl->mLandp->create(grids_per_region_edge,
					grids_per_patch_edge,
					mImpl->mOriginGlobal,
					mWidth);

	mParcelOverlay = new LLViewerParcelOverlay(this, region_width_meters);

	setOriginGlobal(from_region_handle(handle));
	calculateCenterGlobal();

	// Create the object lists
	initStats();

	//create object partitions
	//MUST MATCH declaration of eObjectPartitions
	mImpl->mObjectPartition.push_back(new LLHUDPartition(this));		//PARTITION_HUD
	mImpl->mObjectPartition.push_back(new LLTerrainPartition(this));	//PARTITION_TERRAIN
	mImpl->mObjectPartition.push_back(new LLVoidWaterPartition(this));	//PARTITION_VOIDWATER
	mImpl->mObjectPartition.push_back(new LLWaterPartition(this));		//PARTITION_WATER
	mImpl->mObjectPartition.push_back(new LLTreePartition(this));		//PARTITION_TREE
	mImpl->mObjectPartition.push_back(new LLParticlePartition(this));	//PARTITION_PARTICLE
	mImpl->mObjectPartition.push_back(new LLGrassPartition(this));		//PARTITION_GRASS
	mImpl->mObjectPartition.push_back(new LLVolumePartition(this));	//PARTITION_VOLUME
	mImpl->mObjectPartition.push_back(new LLBridgePartition(this));	//PARTITION_BRIDGE
	mImpl->mObjectPartition.push_back(new LLHUDParticlePartition(this));//PARTITION_HUD_PARTICLE
	mImpl->mObjectPartition.push_back(new LLVOCachePartition(this)); //PARTITION_VO_CACHE
	mImpl->mObjectPartition.push_back(NULL);						//PARTITION_NONE

<<<<<<< HEAD
	mRenderInfoRequestTimer.resetWithExpiry(0.f);		// Set timer to be expired
	setCapabilitiesReceivedCallback(boost::bind(&LLAvatarRenderInfoAccountant::expireRenderInfoReportTimer, _1));
=======
	mImpl->mVOCachePartition = getVOCachePartition();
>>>>>>> 2eeee8a9
}


void LLViewerRegion::initStats()
{
	mImpl->mLastNetUpdate.reset();
	mPacketsIn = 0;
	mBitsIn = (U32Bits)0;
	mLastBitsIn = (U32Bits)0;
	mLastPacketsIn = 0;
	mPacketsOut = 0;
	mLastPacketsOut = 0;
	mPacketsLost = 0;
	mLastPacketsLost = 0;
	mPingDelay = (U32Seconds)0;
	mAlive = false;					// can become false if circuit disconnects
}

LLViewerRegion::~LLViewerRegion() 
{
	mDead = TRUE;
	mImpl->mActiveSet.clear();
	mImpl->mVisibleEntries.clear();
	mImpl->mVisibleGroups.clear();
	mImpl->mWaitingSet.clear();

	gVLManager.cleanupData(this);
	// Can't do this on destruction, because the neighbor pointers might be invalid.
	// This should be reference counted...
	disconnectAllNeighbors();
	LLViewerPartSim::getInstance()->cleanupRegion(this);

	gObjectList.killObjects(this);

	delete mImpl->mCompositionp;
	delete mParcelOverlay;
	delete mImpl->mLandp;
	delete mImpl->mEventPoll;
	LLHTTPSender::clearSender(mImpl->mHost);
	
	std::for_each(mImpl->mObjectPartition.begin(), mImpl->mObjectPartition.end(), DeletePointer());

	saveObjectCache();

	delete mImpl;
	mImpl = NULL;
}

LLEventPump& LLViewerRegion::getCapAPI() const
{
	return mImpl->mCapabilityListener.getCapAPI();
}

/*virtual*/ 
const LLHost&	LLViewerRegion::getHost() const				
{ 
	return mImpl->mHost; 
}

LLSurface & LLViewerRegion::getLand() const
{
	return *mImpl->mLandp;
}

const LLUUID& LLViewerRegion::getRegionID() const
{
	return mImpl->mRegionID;
}

void LLViewerRegion::setRegionID(const LLUUID& region_id)
{
	mImpl->mRegionID = region_id;
}

void LLViewerRegion::loadObjectCache()
{
	if (mCacheLoaded)
	{
		return;
	}

	// Presume success.  If it fails, we don't want to try again.
	mCacheLoaded = TRUE;

	if(LLVOCache::instanceExists())
	{
		LLVOCache::getInstance()->readFromCache(mHandle, mImpl->mCacheID, mImpl->mCacheMap) ;
		if (mImpl->mCacheMap.empty())
		{
			mCacheDirty = TRUE;
		}
	}
}


void LLViewerRegion::saveObjectCache()
{
	if (!mCacheLoaded)
	{
		return;
	}

	if (mImpl->mCacheMap.empty())
	{
		return;
	}

	if(LLVOCache::instanceExists())
	{
		const F32 start_time_threshold = 600.0f; //seconds
		bool removal_enabled = sVOCacheCullingEnabled && (mRegionTimer.getElapsedTimeF32() > start_time_threshold); //allow to remove invalid objects from object cache file.
		
		LLVOCache::getInstance()->writeToCache(mHandle, mImpl->mCacheID, mImpl->mCacheMap, mCacheDirty, removal_enabled) ;
		mCacheDirty = FALSE;
	}

	mImpl->mCacheMap.clear();
}

void LLViewerRegion::sendMessage()
{
	gMessageSystem->sendMessage(mImpl->mHost);
}

void LLViewerRegion::sendReliableMessage()
{
	gMessageSystem->sendReliable(mImpl->mHost);
}

void LLViewerRegion::setWaterHeight(F32 water_level)
{
	mImpl->mLandp->setWaterHeight(water_level);
}

F32 LLViewerRegion::getWaterHeight() const
{
	return mImpl->mLandp->getWaterHeight();
}

BOOL LLViewerRegion::isVoiceEnabled() const
{
	return getRegionFlag(REGION_FLAGS_ALLOW_VOICE);
}

void LLViewerRegion::setRegionFlags(U64 flags)
{
	mRegionFlags = flags;
}


void LLViewerRegion::setOriginGlobal(const LLVector3d &origin_global) 
{ 
	mImpl->mOriginGlobal = origin_global; 
	updateRenderMatrix();
	mImpl->mLandp->setOriginGlobal(origin_global);
	mWind.setOriginGlobal(origin_global);
	calculateCenterGlobal();
}

void LLViewerRegion::updateRenderMatrix()
{
	mRenderMatrix.setTranslation(getOriginAgent());
}

void LLViewerRegion::setTimeDilation(F32 time_dilation)
{
	mTimeDilation = time_dilation;
}

const LLVector3d & LLViewerRegion::getOriginGlobal() const
{
	return mImpl->mOriginGlobal;
}

LLVector3 LLViewerRegion::getOriginAgent() const
{
	return gAgent.getPosAgentFromGlobal(mImpl->mOriginGlobal);
}

const LLVector3d & LLViewerRegion::getCenterGlobal() const
{
	return mImpl->mCenterGlobal;
}

LLVector3 LLViewerRegion::getCenterAgent() const
{
	return gAgent.getPosAgentFromGlobal(mImpl->mCenterGlobal);
}

void LLViewerRegion::setOwner(const LLUUID& owner_id)
{
	mImpl->mOwnerID = owner_id;
}

const LLUUID& LLViewerRegion::getOwner() const
{
	return mImpl->mOwnerID;
}

void LLViewerRegion::setRegionNameAndZone	(const std::string& name_zone)
{
	std::string::size_type pipe_pos = name_zone.find('|');
	S32 length   = name_zone.size();
	if (pipe_pos != std::string::npos)
	{
		mName   = name_zone.substr(0, pipe_pos);
		mZoning = name_zone.substr(pipe_pos+1, length-(pipe_pos+1));
	}
	else
	{
		mName   = name_zone;
		mZoning = "";
	}

	LLStringUtil::stripNonprintable(mName);
	LLStringUtil::stripNonprintable(mZoning);
}

BOOL LLViewerRegion::canManageEstate() const
{
	return gAgent.isGodlike()
		|| isEstateManager()
		|| gAgent.getID() == getOwner();
}

const std::string LLViewerRegion::getSimAccessString() const
{
	return accessToString(mSimAccess);
}

std::string LLViewerRegion::getLocalizedSimProductName() const
{
	std::string localized_spn;
	return LLTrans::findString(localized_spn, mProductName) ? localized_spn : mProductName;
}

// static
std::string LLViewerRegion::regionFlagsToString(U64 flags)
{
	std::string result;

	if (flags & REGION_FLAGS_SANDBOX)
	{
		result += "Sandbox";
	}

	if (flags & REGION_FLAGS_ALLOW_DAMAGE)
	{
		result += " Not Safe";
	}

	return result;
}

// static
std::string LLViewerRegion::accessToString(U8 sim_access)
{
	switch(sim_access)
	{
	case SIM_ACCESS_PG:
		return LLTrans::getString("SIM_ACCESS_PG");

	case SIM_ACCESS_MATURE:
		return LLTrans::getString("SIM_ACCESS_MATURE");

	case SIM_ACCESS_ADULT:
		return LLTrans::getString("SIM_ACCESS_ADULT");

	case SIM_ACCESS_DOWN:
		return LLTrans::getString("SIM_ACCESS_DOWN");

	case SIM_ACCESS_MIN:
	default:
		return LLTrans::getString("SIM_ACCESS_MIN");
	}
}

// static
std::string LLViewerRegion::getAccessIcon(U8 sim_access)
{
	switch(sim_access)
	{
	case SIM_ACCESS_MATURE:
		return "Parcel_M_Dark";

	case SIM_ACCESS_ADULT:
		return "Parcel_R_Light";

	case SIM_ACCESS_PG:
		return "Parcel_PG_Light";

	case SIM_ACCESS_MIN:
	default:
		return "";
	}
}

// static
std::string LLViewerRegion::accessToShortString(U8 sim_access)
{
	switch(sim_access)		/* Flawfinder: ignore */
	{
	case SIM_ACCESS_PG:
		return "PG";

	case SIM_ACCESS_MATURE:
		return "M";

	case SIM_ACCESS_ADULT:
		return "A";

	case SIM_ACCESS_MIN:
	default:
		return "U";
	}
}

// static
U8 LLViewerRegion::shortStringToAccess(const std::string &sim_access)
{
	U8 accessValue;

	if (LLStringUtil::compareStrings(sim_access, "PG") == 0)
	{
		accessValue = SIM_ACCESS_PG;
	}
	else if (LLStringUtil::compareStrings(sim_access, "M") == 0)
	{
		accessValue = SIM_ACCESS_MATURE;
	}
	else if (LLStringUtil::compareStrings(sim_access, "A") == 0)
	{
		accessValue = SIM_ACCESS_ADULT;
	}
	else
	{
		accessValue = SIM_ACCESS_MIN;
	}

	return accessValue;
}

// static
void LLViewerRegion::processRegionInfo(LLMessageSystem* msg, void**)
{
	// send it to 'observers'
	// *TODO: switch the floaters to using LLRegionInfoModel
	LL_INFOS() << "Processing region info" << LL_ENDL;
	LLRegionInfoModel::instance().update(msg);
	LLFloaterGodTools::processRegionInfo(msg);
	LLFloaterRegionInfo::processRegionInfo(msg);
	LLFloaterReporter::processRegionInfo(msg);
}

void LLViewerRegion::setCacheID(const LLUUID& id)
{
	mImpl->mCacheID = id;
}

S32 LLViewerRegion::renderPropertyLines()
{
	if (mParcelOverlay)
	{
		return mParcelOverlay->renderPropertyLines();
	}
	else
	{
		return 0;
	}
}

// This gets called when the height field changes.
void LLViewerRegion::dirtyHeights()
{
	// Property lines need to be reconstructed when the land changes.
	if (mParcelOverlay)
	{
		mParcelOverlay->setDirty();
	}
}

void LLViewerRegion::replaceVisibleCacheEntry(LLVOCacheEntry* old_entry, LLVOCacheEntry* new_entry)
{
	//save old entry
	old_entry->moveTo(new_entry);
	U32 state = old_entry->getState();
	U32 old_parent_id = old_entry->getParentID();

	//kill old entry
	killCacheEntry(old_entry);
	
	//parse new entry
	U32	new_parent_id = 0;
	LLViewerObject::unpackParentID(new_entry->getDP(), new_parent_id);
	
	//store new entry
	mImpl->mCacheMap[new_entry->getLocalID()] = new_entry;	
	
	//process entry state
	new_entry->setState(state);
	if(state == LLVOCacheEntry::ACTIVE)
	{
		llassert(new_entry->getEntry()->hasDrawable());
		mImpl->mActiveSet.insert(new_entry);
	}
	else if(state == LLVOCacheEntry::WAITING)
	{
		mImpl->mWaitingSet.insert(new_entry);
	}
	
	//process parent info
	if(!old_parent_id && new_parent_id > 0) //becomes a child
	{
		new_entry->clearChildrenList();
	}
	new_entry->setParentID(new_parent_id);

	//update the object
	gObjectList.processObjectUpdateFromCache(new_entry, this);
}

//physically delete the cache entry
void LLViewerRegion::killCacheEntry(LLVOCacheEntry* entry)
{	
	if(!entry)
	{
		return;
	}

	//remove from active list and waiting list
	if(entry->isState(LLVOCacheEntry::ACTIVE))
	{
		mImpl->mActiveSet.erase(entry);
	}
	else
	{
		if(entry->isState(LLVOCacheEntry::WAITING))
		{
			mImpl->mWaitingSet.erase(entry);
		}
		
		//remove from mVOCachePartition
		removeFromVOCacheTree(entry);
	}

	//remove from the forced visible list
	mImpl->mVisibleEntries.erase(entry);

	//disconnect from parent if it is a child
	if(entry->getParentID() > 0)
	{
		LLVOCacheEntry* parent = getCacheEntry(entry->getParentID());
		if(parent)
		{
			parent->removeChild(entry);
		}
	}
	else if(entry->getNumOfChildren() > 0)//disconnect children if has any
	{
		entry->removeAllChildren();
	}
	
	entry->setState(LLVOCacheEntry::INACTIVE);
	
	//remove from mCacheMap, real deletion
	mImpl->mCacheMap.erase(entry->getLocalID());
}

//physically delete the cache entry	
void LLViewerRegion::killCacheEntry(U32 local_id) 
{
	killCacheEntry(getCacheEntry(local_id));
}

U32 LLViewerRegion::getNumOfActiveCachedObjects() const
{
	return  mImpl->mActiveSet.size();
}

void LLViewerRegion::addActiveCacheEntry(LLVOCacheEntry* entry)
{
	if(!entry || mDead)
	{
		return;
	}

	if(entry->isState(LLVOCacheEntry::WAITING))
	{
		mImpl->mWaitingSet.erase(entry);
	}

	entry->setState(LLVOCacheEntry::ACTIVE);
	entry->setVisible();

	llassert(entry->getEntry()->hasDrawable());
	mImpl->mActiveSet.insert(entry);
}

void LLViewerRegion::removeActiveCacheEntry(LLVOCacheEntry* entry, LLDrawable* drawablep)
{
	if(mDead || !entry)
	{
		return;
	}

	//shift to the local regional space from agent space
	if(drawablep != NULL && drawablep->getVObj().notNull())
	{
		const LLVector3& pos = drawablep->getVObj()->getPositionRegion();
		LLVector4a shift;
		shift.load3(pos.mV);
		shift.sub(entry->getPositionGroup());
		entry->shift(shift);
	}

	if(entry->getParentID() > 0) //is a child
	{
		LLVOCacheEntry* parent = getCacheEntry(entry->getParentID());
		if(parent)
		{
			parent->addChild(entry);
		}
		else //parent not in cache.
		{
			//this happens only when parent is not cacheable.
			mOrphanMap[entry->getParentID()].push_back(entry->getLocalID());
		}
	}
	else //insert to vo cache tree.
	{		
		entry->updateParentBoundingInfo();
		addToVOCacheTree(entry);
	}

	mImpl->mVisibleEntries.erase(entry);
	mImpl->mActiveSet.erase(entry);
	mImpl->mWaitingSet.erase(entry);
	entry->setState(LLVOCacheEntry::INACTIVE);
}

bool LLViewerRegion::addVisibleGroup(LLViewerOctreeGroup* group)
{
	if(mDead || group->isEmpty())
	{
		return false;
	}
	
	mImpl->mVisibleGroups.insert(group);

	return true;
}

U32 LLViewerRegion::getNumOfVisibleGroups() const
{
	return mImpl ? mImpl->mVisibleGroups.size() : 0;
}

void LLViewerRegion::addToVOCacheTree(LLVOCacheEntry* entry)
{
	if(!sVOCacheCullingEnabled)
	{
		return;
	}

	if(mDead || !entry || !entry->getEntry())
	{
		return;
	}
	if(entry->getGroup()) //already in octree.
	{
		return;
	}
	if(entry->getParentID() > 0)
	{
		return; //no child prim in cache octree.
	}

	llassert(!entry->getEntry()->hasDrawable());

	mImpl->mVOCachePartition->addEntry(entry->getEntry());
}

void LLViewerRegion::removeFromVOCacheTree(LLVOCacheEntry* entry)
{
	if(mDead || !entry || !entry->getEntry())
	{
		return;
	}
	if(!entry->getGroup())
	{
		return;
	}

	mImpl->mVOCachePartition->removeEntry(entry->getEntry());	
}

//add the visible entries
void LLViewerRegion::addVisibleCacheEntry(LLVOCacheEntry* entry)
{
	if(mDead || !entry || !entry->getEntry())
	{
		return; 
	}

	if(entry->isState(LLVOCacheEntry::IN_QUEUE))
	{
		return;
	}

	if(entry->isState(LLVOCacheEntry::INACTIVE))
	{
		entry->setState(LLVOCacheEntry::IN_QUEUE);
	}
	mImpl->mVisibleEntries.insert(entry);
}

F32 LLViewerRegion::updateVisibleEntries(F32 max_time)
{
	if(mDead)
	{
		return max_time;
	}

	if(mImpl->mVisibleGroups.empty() && mImpl->mVisibleEntries.empty())
	{
		return max_time;
	}

	LLTimer update_timer;

	const LLVector3 camera_origin = LLViewerCamera::getInstance()->getOrigin();
	const U32 cur_frame = LLViewerOctreeEntryData::getCurrentFrame();
	bool needs_update = ((cur_frame - mImpl->mLastCameraUpdate) > 5) && ((camera_origin - mImpl->mLastCameraOrigin).lengthSquared() > 10.f);	

	//process visible entries
	for(LLVOCacheEntry::vocache_entry_set_t::iterator iter = mImpl->mVisibleEntries.begin(); iter != mImpl->mVisibleEntries.end();)
	{
		LLVOCacheEntry* vo_entry = *iter;
		vo_entry->calcSceneContribution(camera_origin, needs_update, mImpl->mLastCameraUpdate);

		if(vo_entry->getState() < LLVOCacheEntry::WAITING)
		{			
			mImpl->mWaitingList.insert(vo_entry);
		}

		LLVOCacheEntry* child;
		S32 num_child = vo_entry->getNumOfChildren();
		S32 num_done = 0;
		for(S32 i = 0; i < num_child; i++)
		{
			child = vo_entry->getChild(i);
			if(child->getState() < LLVOCacheEntry::WAITING)
			{
				child->setSceneContribution(vo_entry->getSceneContribution());
				mImpl->mWaitingList.insert(child);
			}
			else
			{
				num_done++;
			}
		}
		if(num_done == num_child)
		{
			vo_entry->clearChildrenList();
		}

		if(!vo_entry->getNumOfChildren())
		{
			if(vo_entry->getState() >= LLVOCacheEntry::WAITING)
			{
				LLVOCacheEntry::vocache_entry_set_t::iterator next_iter = iter;
				++next_iter;
				mImpl->mVisibleEntries.erase(iter);
				iter = next_iter;
			}
			else
			{
				++iter;
			}
		}
		else
		{
			++iter;
		}
	}

	//process visible groups
	std::set< LLPointer<LLViewerOctreeGroup> >::iterator group_iter = mImpl->mVisibleGroups.begin();
	for(; group_iter != mImpl->mVisibleGroups.end(); ++group_iter)
	{
		LLPointer<LLViewerOctreeGroup> group = *group_iter;
		if(group->getNumRefs() < 3 || //group to be deleted
			!group->getOctreeNode() || group->isEmpty()) //group empty
		{
			continue;
		}

		for (LLViewerOctreeGroup::element_iter i = group->getDataBegin(); i != group->getDataEnd(); ++i)
		{
			if((*i)->hasVOCacheEntry())
			{
				LLVOCacheEntry* vo_entry = (LLVOCacheEntry*)(*i)->getVOCacheEntry();

				if(vo_entry->getParentID() > 0) //is a child
				{
					//child visibility depends on its parent.
					continue;
				}

				vo_entry->calcSceneContribution(camera_origin, needs_update, mImpl->mLastCameraUpdate);				
				mImpl->mWaitingList.insert(vo_entry);
			}
		}
	}

	if(needs_update)
	{
		mImpl->mLastCameraOrigin = camera_origin;
		mImpl->mLastCameraUpdate = cur_frame;
	}

	return max_time - update_timer.getElapsedTimeF32();
}

F32 LLViewerRegion::createVisibleObjects(F32 max_time)
{
	if(mDead)
	{
		return max_time;
	}
	if(mImpl->mWaitingList.empty())
	{
		return max_time;
	}

	S32 throttle = sNewObjectCreationThrottle;
	LLTimer update_timer;	
	for(LLVOCacheEntry::vocache_entry_priority_list_t::iterator iter = mImpl->mWaitingList.begin();
		iter != mImpl->mWaitingList.end(); ++iter)
	{
		LLVOCacheEntry* vo_entry = *iter;
			
		if(vo_entry->getState() < LLVOCacheEntry::WAITING)
		{
			addNewObject(vo_entry);
			if(throttle > 0 && !(--throttle) && update_timer.getElapsedTimeF32() > max_time)
			{
				break;
			}
		}
	}	

	return max_time - update_timer.getElapsedTimeF32();
}

void LLViewerRegion::clearCachedVisibleObjects()
{
	mImpl->mWaitingList.clear();
	mImpl->mVisibleGroups.clear();

	//reset all occluders
	mImpl->mVOCachePartition->resetOccluders();
	mPaused = TRUE;

	//clean visible entries
	for(LLVOCacheEntry::vocache_entry_set_t::iterator iter = mImpl->mVisibleEntries.begin(); iter != mImpl->mVisibleEntries.end();)
	{
		LLVOCacheEntry* entry = *iter;
		LLVOCacheEntry* parent = getCacheEntry(entry->getParentID());

		if(!entry->getParentID() || parent) //no child or parent is cache-able
		{
			if(parent) //has a cache-able parent
			{
				parent->addChild(entry);
			}

			LLVOCacheEntry::vocache_entry_set_t::iterator next_iter = iter;
			++next_iter;
			mImpl->mVisibleEntries.erase(iter);
			iter = next_iter;
		}
		else //parent is not cache-able, leave it.
		{
			++iter;
		}
	}

	//remove all visible entries.
	mLastVisitedEntry = NULL;
	std::vector<LLDrawable*> delete_list;
	for(LLVOCacheEntry::vocache_entry_set_t::iterator iter = mImpl->mActiveSet.begin();
		iter != mImpl->mActiveSet.end(); ++iter)
	{
		LLDrawable* drawablep = (LLDrawable*)(*iter)->getEntry()->getDrawable();
	
		if(drawablep && !drawablep->getParent())
		{
			delete_list.push_back(drawablep);
		}
	}

	if(!delete_list.empty())
	{
		for(S32 i = 0; i < delete_list.size(); i++)
		{
			gObjectList.killObject(delete_list[i]->getVObj());
		}
		delete_list.clear();
	}

	return;
}

BOOL LLViewerRegion::idleUpdate(F32 max_update_time)
{	
	LLTimer update_timer;

	// did_update returns TRUE if we did at least one significant update
	BOOL did_update = mImpl->mLandp->idleUpdate(max_update_time);
	
	if (mParcelOverlay)
	{
		// Hopefully not a significant time sink...
		mParcelOverlay->idleUpdate();
	}
	
	if(!sVOCacheCullingEnabled)
	{
		return did_update;
	}
	if(mImpl->mCacheMap.empty())
	{
		return did_update;
	}	
	if(mPaused)
	{
		mPaused = FALSE; //unpause.
	}

	//reset all occluders
	mImpl->mVOCachePartition->resetOccluders();	

	max_update_time -= update_timer.getElapsedTimeF32();	

	//kill invisible objects
	max_update_time = killInvisibleObjects(max_update_time);	
	
	max_update_time = updateVisibleEntries(max_update_time);
	createVisibleObjects(max_update_time);

	mImpl->mWaitingList.clear();
	mImpl->mVisibleGroups.clear();

	return did_update;
}

//update the throttling number for new object creation
void LLViewerRegion::calcNewObjectCreationThrottle()
{
	static LLCachedControl<S32> new_object_creation_throttle(gSavedSettings,"NewObjectCreationThrottle");
	static LLCachedControl<F32> throttle_delay_time(gSavedSettings,"NewObjectCreationThrottleDelayTime");
	static LLFrameTimer timer;

	//
	//sNewObjectCreationThrottle =
	//-2: throttle is disabled because either the screen is showing progress view, or immediate after the screen is not black
	//-1: throttle is disabled by the debug setting
	//0:  no new object creation is allowed
	//>0: valid throttling number
	//

	if(gViewerWindow->getProgressView()->getVisible() && throttle_delay_time > 0.f)
	{
		sNewObjectCreationThrottle = -2; //cancel the throttling
		timer.reset();
	}	
	else if(sNewObjectCreationThrottle < -1) //just recoved from the login/teleport screen
	{
		if(timer.getElapsedTimeF32() > throttle_delay_time) //wait for throttle_delay_time to reset the throttle
		{
			sNewObjectCreationThrottle = new_object_creation_throttle; //reset
			if(sNewObjectCreationThrottle < -1)
			{
				sNewObjectCreationThrottle = -1;
			}
		}
	}

	//update some LLVOCacheEntry debug setting factors.
	LLVOCacheEntry::updateDebugSettings();
}

BOOL LLViewerRegion::isViewerCameraStatic()
{
	return sLastCameraUpdated < LLViewerOctreeEntryData::getCurrentFrame();
}

F32 LLViewerRegion::killInvisibleObjects(F32 max_time)
{
#if 1
	if(!sVOCacheCullingEnabled)
	{
		return max_time;
	}
	if(mImpl->mActiveSet.empty())
	{
		return max_time;
	}

	bool unstable = sNewObjectCreationThrottle < 0;
	size_t max_update = unstable ? mImpl->mActiveSet.size() : 64; 
	if(!mInvisibilityCheckHistory && isViewerCameraStatic())
	{
		//history is clean, reduce number of checking
		max_update = llmax(max_update / 2, (size_t)8);
	}
	
	std::vector<LLDrawable*> delete_list;
	S32 update_counter = llmin(max_update, mImpl->mActiveSet.size());
	LLVOCacheEntry::vocache_entry_set_t::iterator iter = mImpl->mActiveSet.upper_bound(mLastVisitedEntry);		

	for(; update_counter > 0; --update_counter, ++iter)
	{	
		if(iter == mImpl->mActiveSet.end())
		{
			iter = mImpl->mActiveSet.begin();
		}

		if(!(*iter)->isRecentlyVisible() && (unstable || (*iter)->mLastCameraUpdated < sLastCameraUpdated))
		{
			killObject((*iter), delete_list);
		}
	}

	if(iter == mImpl->mActiveSet.end())
	{
		mLastVisitedEntry = NULL;
	}
	else
	{
		mLastVisitedEntry = *iter;
	}

	mInvisibilityCheckHistory <<= 1;
	if(!delete_list.empty())
	{
		mInvisibilityCheckHistory |= 1;
		for(S32 i = 0; i < delete_list.size(); i++)
		{
			gObjectList.killObject(delete_list[i]->getVObj());
		}
		delete_list.clear();
	}
#endif
	return max_time;
}

void LLViewerRegion::killObject(LLVOCacheEntry* entry, std::vector<LLDrawable*>& delete_list)
{
	//kill the object.
	LLDrawable* drawablep = (LLDrawable*)entry->getEntry()->getDrawable();
	llassert(drawablep);

	if(!drawablep->getParent())
	{
		LLViewerObject::const_child_list_t& child_list = drawablep->getVObj()->getChildren();
		for (LLViewerObject::child_list_t::const_iterator iter = child_list.begin();
			iter != child_list.end(); iter++)
		{
			LLViewerObject* child = *iter;
			if(child->mDrawable->isRecentlyVisible())
			{
				//set the parent group visible if any of its children visible.
				((LLViewerOctreeEntryData*)drawablep)->setVisible();
				return;
			}
		}
		delete_list.push_back(drawablep);				
	}				
}

LLViewerObject* LLViewerRegion::addNewObject(LLVOCacheEntry* entry)
{
	if(!entry || !entry->getEntry())
	{
		if(entry)
		{
			mImpl->mVisibleEntries.erase(entry);
			entry->setState(LLVOCacheEntry::INACTIVE);
		}
		return NULL;
	}

	LLViewerObject* obj = NULL;
	if(!entry->getEntry()->hasDrawable()) //not added to the rendering pipeline yet
	{
		//add the object
		obj = gObjectList.processObjectUpdateFromCache(entry, this);
		if(obj)
		{
			if(!entry->isState(LLVOCacheEntry::ACTIVE))
			{
				mImpl->mWaitingSet.insert(entry);
				entry->setState(LLVOCacheEntry::WAITING);
			}
		}
	}
	else
	{
		//should not hit here any more, but does not hurt either, just put it back to active list
		addActiveCacheEntry(entry);

		//object is already created, crash here for debug use.
		LL_WARNS() << "Object is already created." << LL_ENDL;
		llassert(!entry->getEntry()->hasDrawable());
	}
	return obj;
}

//remove from object cache if the object receives a full-update or terse update
LLViewerObject* LLViewerRegion::forceToRemoveFromCache(U32 local_id, LLViewerObject* objectp)
{
	LLVOCacheEntry* entry = getCacheEntry(local_id);
	if (!entry)
	{
		return objectp; //not in the cache, do nothing.
	}
	if(!objectp) //object not created
	{
		entry->setTouched(FALSE); //mark this entry invalid

		//create a new object before delete it from cache.
		objectp = gObjectList.processObjectUpdateFromCache(entry, this);
	}

	//remove from cache.
	killCacheEntry(entry);

	return objectp;
}

// As above, but forcibly do the update.
void LLViewerRegion::forceUpdate()
{
	mImpl->mLandp->idleUpdate(0.f);

	if (mParcelOverlay)
	{
		mParcelOverlay->idleUpdate(true);
	}
}

void LLViewerRegion::connectNeighbor(LLViewerRegion *neighborp, U32 direction)
{
	mImpl->mLandp->connectNeighbor(neighborp->mImpl->mLandp, direction);
}


void LLViewerRegion::disconnectAllNeighbors()
{
	mImpl->mLandp->disconnectAllNeighbors();
}

LLVLComposition * LLViewerRegion::getComposition() const
{
	return mImpl->mCompositionp;
}

F32 LLViewerRegion::getCompositionXY(const S32 x, const S32 y) const
{
	if (x >= 256)
	{
		if (y >= 256)
		{
			LLVector3d center = getCenterGlobal() + LLVector3d(256.f, 256.f, 0.f);
			LLViewerRegion *regionp = LLWorld::getInstance()->getRegionFromPosGlobal(center);
			if (regionp)
			{
				// OK, we need to do some hackery here - different simulators no longer use
				// the same composition values, necessarily.
				// If we're attempting to blend, then we want to make the fractional part of
				// this region match the fractional of the adjacent.  For now, just minimize
				// the delta.
				F32 our_comp = getComposition()->getValueScaled(255, 255);
				F32 adj_comp = regionp->getComposition()->getValueScaled(x - 256.f, y - 256.f);
				while (llabs(our_comp - adj_comp) >= 1.f)
				{
					if (our_comp > adj_comp)
					{
						adj_comp += 1.f;
					}
					else
					{
						adj_comp -= 1.f;
					}
				}
				return adj_comp;
			}
		}
		else
		{
			LLVector3d center = getCenterGlobal() + LLVector3d(256.f, 0, 0.f);
			LLViewerRegion *regionp = LLWorld::getInstance()->getRegionFromPosGlobal(center);
			if (regionp)
			{
				// OK, we need to do some hackery here - different simulators no longer use
				// the same composition values, necessarily.
				// If we're attempting to blend, then we want to make the fractional part of
				// this region match the fractional of the adjacent.  For now, just minimize
				// the delta.
				F32 our_comp = getComposition()->getValueScaled(255.f, (F32)y);
				F32 adj_comp = regionp->getComposition()->getValueScaled(x - 256.f, (F32)y);
				while (llabs(our_comp - adj_comp) >= 1.f)
				{
					if (our_comp > adj_comp)
					{
						adj_comp += 1.f;
					}
					else
					{
						adj_comp -= 1.f;
					}
				}
				return adj_comp;
			}
		}
	}
	else if (y >= 256)
	{
		LLVector3d center = getCenterGlobal() + LLVector3d(0.f, 256.f, 0.f);
		LLViewerRegion *regionp = LLWorld::getInstance()->getRegionFromPosGlobal(center);
		if (regionp)
		{
			// OK, we need to do some hackery here - different simulators no longer use
			// the same composition values, necessarily.
			// If we're attempting to blend, then we want to make the fractional part of
			// this region match the fractional of the adjacent.  For now, just minimize
			// the delta.
			F32 our_comp = getComposition()->getValueScaled((F32)x, 255.f);
			F32 adj_comp = regionp->getComposition()->getValueScaled((F32)x, y - 256.f);
			while (llabs(our_comp - adj_comp) >= 1.f)
			{
				if (our_comp > adj_comp)
				{
					adj_comp += 1.f;
				}
				else
				{
					adj_comp -= 1.f;
				}
			}
			return adj_comp;
		}
	}

	return getComposition()->getValueScaled((F32)x, (F32)y);
}

void LLViewerRegion::calculateCenterGlobal() 
{
	mImpl->mCenterGlobal = mImpl->mOriginGlobal;
	mImpl->mCenterGlobal.mdV[VX] += 0.5 * mWidth;
	mImpl->mCenterGlobal.mdV[VY] += 0.5 * mWidth;
	mImpl->mCenterGlobal.mdV[VZ] = 0.5 * mImpl->mLandp->getMinZ() + mImpl->mLandp->getMaxZ();
}

void LLViewerRegion::calculateCameraDistance()
{
	mCameraDistanceSquared = (F32)(gAgentCamera.getCameraPositionGlobal() - getCenterGlobal()).magVecSquared();
}

std::ostream& operator<<(std::ostream &s, const LLViewerRegion &region)
{
	s << "{ ";
	s << region.mImpl->mHost;
	s << " mOriginGlobal = " << region.getOriginGlobal()<< "\n";
    std::string name(region.getName()), zone(region.getZoning());
    if (! name.empty())
    {
        s << " mName         = " << name << '\n';
    }
    if (! zone.empty())
    {
        s << " mZoning       = " << zone << '\n';
    }
	s << "}";
	return s;
}


// ---------------- Protected Member Functions ----------------

void LLViewerRegion::updateNetStats()
{
	F32 dt = mImpl->mLastNetUpdate.getElapsedTimeAndResetF32();

	LLCircuitData *cdp = gMessageSystem->mCircuitInfo.findCircuit(mImpl->mHost);
	if (!cdp)
	{
		mAlive = false;
		return;
	}

	mAlive = true;
	mDeltaTime = dt;

	mLastPacketsIn =	mPacketsIn;
	mLastBitsIn =		mBitsIn;
	mLastPacketsOut =	mPacketsOut;
	mLastPacketsLost =	mPacketsLost;

	mPacketsIn =				cdp->getPacketsIn();
	mBitsIn =					8 * cdp->getBytesIn();
	mPacketsOut =				cdp->getPacketsOut();
	mPacketsLost =				cdp->getPacketsLost();
	mPingDelay =				cdp->getPingDelay();

	mBitsReceived += mBitsIn - mLastBitsIn;
	mPacketsReceived += mPacketsIn - mLastPacketsIn;
}


U32 LLViewerRegion::getPacketsLost() const
{
	LLCircuitData *cdp = gMessageSystem->mCircuitInfo.findCircuit(mImpl->mHost);
	if (!cdp)
	{
		LL_INFOS() << "LLViewerRegion::getPacketsLost couldn't find circuit for " << mImpl->mHost << LL_ENDL;
		return 0;
	}
	else
	{
		return cdp->getPacketsLost();
	}
}

S32 LLViewerRegion::getHttpResponderID() const
{
	return mImpl->mHttpResponderID;
}

BOOL LLViewerRegion::pointInRegionGlobal(const LLVector3d &point_global) const
{
	LLVector3 pos_region = getPosRegionFromGlobal(point_global);

	if (pos_region.mV[VX] < 0)
	{
		return FALSE;
	}
	if (pos_region.mV[VX] >= mWidth)
	{
		return FALSE;
	}
	if (pos_region.mV[VY] < 0)
	{
		return FALSE;
	}
	if (pos_region.mV[VY] >= mWidth)
	{
		return FALSE;
	}
	return TRUE;
}

LLVector3 LLViewerRegion::getPosRegionFromGlobal(const LLVector3d &point_global) const
{
	LLVector3 pos_region;
	pos_region.setVec(point_global - mImpl->mOriginGlobal);
	return pos_region;
}

LLVector3d LLViewerRegion::getPosGlobalFromRegion(const LLVector3 &pos_region) const
{
	LLVector3d pos_region_d;
	pos_region_d.setVec(pos_region);
	return pos_region_d + mImpl->mOriginGlobal;
}

LLVector3 LLViewerRegion::getPosAgentFromRegion(const LLVector3 &pos_region) const
{
	LLVector3d pos_global = getPosGlobalFromRegion(pos_region);

	return gAgent.getPosAgentFromGlobal(pos_global);
}

LLVector3 LLViewerRegion::getPosRegionFromAgent(const LLVector3 &pos_agent) const
{
	return pos_agent - getOriginAgent();
}

F32 LLViewerRegion::getLandHeightRegion(const LLVector3& region_pos)
{
	return mImpl->mLandp->resolveHeightRegion( region_pos );
}

bool LLViewerRegion::isAlive()
{
	return mAlive;
}

BOOL LLViewerRegion::isOwnedSelf(const LLVector3& pos)
{
	if (mParcelOverlay)
	{
		return mParcelOverlay->isOwnedSelf(pos);
	} else {
		return FALSE;
	}
}

// Owned by a group you belong to?  (officer or member)
BOOL LLViewerRegion::isOwnedGroup(const LLVector3& pos)
{
	if (mParcelOverlay)
	{
		return mParcelOverlay->isOwnedGroup(pos);
	} else {
		return FALSE;
	}
}

// the new TCP coarse location handler node
class CoarseLocationUpdate : public LLHTTPNode
{
public:
	virtual void post(
		ResponsePtr responder,
		const LLSD& context,
		const LLSD& input) const
	{
		LLHost host(input["sender"].asString());
		LLViewerRegion* region = LLWorld::getInstance()->getRegion(host);
		if( !region )
		{
			return;
		}

		S32 target_index = input["body"]["Index"][0]["Prey"].asInteger();
		S32 you_index    = input["body"]["Index"][0]["You" ].asInteger();

		std::vector<U32>* avatar_locs = &region->mMapAvatars;
		std::vector<LLUUID>* avatar_ids = &region->mMapAvatarIDs;
		avatar_locs->clear();
		avatar_ids->clear();

		//LL_INFOS() << "coarse locations agent[0] " << input["body"]["AgentData"][0]["AgentID"].asUUID() << LL_ENDL;
		//LL_INFOS() << "my agent id = " << gAgent.getID() << LL_ENDL;
		//LL_INFOS() << ll_pretty_print_sd(input) << LL_ENDL;

		LLSD 
			locs   = input["body"]["Location"],
			agents = input["body"]["AgentData"];
		LLSD::array_iterator 
			locs_it = locs.beginArray(), 
			agents_it = agents.beginArray();
		BOOL has_agent_data = input["body"].has("AgentData");

		for(int i=0; 
			locs_it != locs.endArray(); 
			i++, locs_it++)
		{
			U8 
				x = locs_it->get("X").asInteger(),
				y = locs_it->get("Y").asInteger(),
				z = locs_it->get("Z").asInteger();
			// treat the target specially for the map, and don't add you or the target
			if(i == target_index)
			{
				LLVector3d global_pos(region->getOriginGlobal());
				global_pos.mdV[VX] += (F64)x;
				global_pos.mdV[VY] += (F64)y;
				global_pos.mdV[VZ] += (F64)z * 4.0;
				LLAvatarTracker::instance().setTrackedCoarseLocation(global_pos);
			}
			else if( i != you_index)
			{
				U32 loc = x << 16 | y << 8 | z; loc = loc;
				U32 pos = 0x0;
				pos |= x;
				pos <<= 8;
				pos |= y;
				pos <<= 8;
				pos |= z;
				avatar_locs->push_back(pos);
				//LL_INFOS() << "next pos: " << x << "," << y << "," << z << ": " << pos << LL_ENDL;
				if(has_agent_data) // for backwards compatibility with old message format
				{
					LLUUID agent_id(agents_it->get("AgentID").asUUID());
					//LL_INFOS() << "next agent: " << agent_id.asString() << LL_ENDL;
					avatar_ids->push_back(agent_id);
				}
			}
			if (has_agent_data)
			{
				agents_it++;
			}
		}
	}
};

// build the coarse location HTTP node under the "/message" URL
LLHTTPRegistration<CoarseLocationUpdate>
   gHTTPRegistrationCoarseLocationUpdate(
	   "/message/CoarseLocationUpdate");


// the deprecated coarse location handler
void LLViewerRegion::updateCoarseLocations(LLMessageSystem* msg)
{
	//LL_INFOS() << "CoarseLocationUpdate" << LL_ENDL;
	mMapAvatars.clear();
	mMapAvatarIDs.clear(); // only matters in a rare case but it's good to be safe.

	U8 x_pos = 0;
	U8 y_pos = 0;
	U8 z_pos = 0;

	U32 pos = 0x0;

	S16 agent_index;
	S16 target_index;
	msg->getS16Fast(_PREHASH_Index, _PREHASH_You, agent_index);
	msg->getS16Fast(_PREHASH_Index, _PREHASH_Prey, target_index);

	BOOL has_agent_data = msg->has(_PREHASH_AgentData);
	S32 count = msg->getNumberOfBlocksFast(_PREHASH_Location);
	for(S32 i = 0; i < count; i++)
	{
		msg->getU8Fast(_PREHASH_Location, _PREHASH_X, x_pos, i);
		msg->getU8Fast(_PREHASH_Location, _PREHASH_Y, y_pos, i);
		msg->getU8Fast(_PREHASH_Location, _PREHASH_Z, z_pos, i);
		LLUUID agent_id = LLUUID::null;
		if(has_agent_data)
		{
			msg->getUUIDFast(_PREHASH_AgentData, _PREHASH_AgentID, agent_id, i);
		}

		//LL_INFOS() << "  object X: " << (S32)x_pos << " Y: " << (S32)y_pos
		//		<< " Z: " << (S32)(z_pos * 4)
		//		<< LL_ENDL;

		// treat the target specially for the map
		if(i == target_index)
		{
			LLVector3d global_pos(mImpl->mOriginGlobal);
			global_pos.mdV[VX] += (F64)(x_pos);
			global_pos.mdV[VY] += (F64)(y_pos);
			global_pos.mdV[VZ] += (F64)(z_pos) * 4.0;
			LLAvatarTracker::instance().setTrackedCoarseLocation(global_pos);
		}
		
		//don't add you
		if( i != agent_index)
		{
			pos = 0x0;
			pos |= x_pos;
			pos <<= 8;
			pos |= y_pos;
			pos <<= 8;
			pos |= z_pos;
			mMapAvatars.push_back(pos);
			if(has_agent_data)
			{
				mMapAvatarIDs.push_back(agent_id);
			}
		}
	}
}

void LLViewerRegion::getInfo(LLSD& info)
{
	info["Region"]["Host"] = getHost().getIPandPort();
	info["Region"]["Name"] = getName();
	U32 x, y;
	from_region_handle(getHandle(), &x, &y);
	info["Region"]["Handle"]["x"] = (LLSD::Integer)x;
	info["Region"]["Handle"]["y"] = (LLSD::Integer)y;
}

void LLViewerRegion::getSimulatorFeatures(LLSD& sim_features) const
{
	sim_features = mSimulatorFeatures;

}

void LLViewerRegion::setSimulatorFeatures(const LLSD& sim_features)
{
	std::stringstream str;
	
	LLSDSerialize::toPrettyXML(sim_features, str);
	LL_INFOS() << str.str() << LL_ENDL;
	mSimulatorFeatures = sim_features;
}

//this is called when the parent is not cacheable.
//move all orphan children out of cache and insert to rendering octree.
void LLViewerRegion::findOrphans(U32 parent_id)
{
	orphan_list_t::iterator iter = mOrphanMap.find(parent_id);
	if(iter != mOrphanMap.end())
	{
		std::vector<U32>* children = &mOrphanMap[parent_id];
		for(S32 i = 0; i < children->size(); i++)
		{
			//parent is visible, so is the child.
			LLVOCacheEntry* child = getCacheEntry((*children)[i]);
			addVisibleCacheEntry(child);
		}
		children->clear();
		mOrphanMap.erase(parent_id);
	}
}

void LLViewerRegion::decodeBoundingInfo(LLVOCacheEntry* entry)
{
	if(!sVOCacheCullingEnabled)
	{
		gObjectList.processObjectUpdateFromCache(entry, this);
		return;
	}

	if(entry != NULL && !entry->getEntry())
	{
		entry->setOctreeEntry(NULL);
		
		if(entry->getEntry()->hasDrawable()) //already in the rendering pipeline
		{
			addActiveCacheEntry(entry);
		
			//set parent id
			U32	parent_id = 0;
			LLViewerObject::unpackParentID(entry->getDP(), parent_id);
			if(parent_id > 0)
			{
				entry->setParentID(parent_id);
			}

			//update the object
			gObjectList.processObjectUpdateFromCache(entry, this);
			return; //done
		}
	}
	else if(entry->getGroup() != NULL)
	{
		return; //already in octree, no post processing.
	}	

	LLVector3 pos;
	LLVector3 scale;
	LLQuaternion rot;

	//decode spatial info and parent info
	U32 parent_id = LLViewerObject::extractSpatialExtents(entry->getDP(), pos, scale, rot);
	
	if(parent_id > 0) //has parent
	{
		entry->setParentID(parent_id);
	
		//1, find the parent in cache
		LLVOCacheEntry* parent = getCacheEntry(parent_id);
		
		//2, parent is not in the cache, put into the orphan list.
		if(!parent)
		{
			//check if parent is non-cacheable and already created
			if(isNonCacheableObjectCreated(parent_id))
			{
				//parent is visible, so is the child.
				addVisibleCacheEntry(entry);
			}
			else
			{
				entry->setBoundingInfo(pos, scale);
				mOrphanMap[parent_id].push_back(entry->getLocalID());
		    }
		}
		else //parent in cache.
		{
			if(!parent->isState(LLVOCacheEntry::INACTIVE)) 
			{
				//parent is visible, so is the child.
				addVisibleCacheEntry(entry);
			}
			else
			{
				entry->setBoundingInfo(pos, scale);
				parent->addChild(entry);

				if(parent->getGroup()) //re-insert parent to vo-cache tree because its bounding info changed.
				{
					removeFromVOCacheTree(parent);
					addToVOCacheTree(parent);
				}
			}
		}

		return;
	}
	
	//
	//no parent
	//
	entry->setBoundingInfo(pos, scale);	

	if(!parent_id) //a potential parent
	{
		//find all children and update their bounding info
		orphan_list_t::iterator iter = mOrphanMap.find(entry->getLocalID());
		if(iter != mOrphanMap.end())
		{			
			std::vector<U32>* orphans = &mOrphanMap[entry->getLocalID()];
			S32 size = orphans->size();
			for(S32 i = 0; i < size; i++)
			{
				LLVOCacheEntry* child = getCacheEntry((*orphans)[i]);
				if(child)
				{
					entry->addChild(child);
				}
			}
			orphans->clear();
			mOrphanMap.erase(entry->getLocalID());
		}
	}
	
	if(!entry->getGroup() && entry->isState(LLVOCacheEntry::INACTIVE))
	{
		addToVOCacheTree(entry);
	}
	return ;
}

LLViewerRegion::eCacheUpdateResult LLViewerRegion::cacheFullUpdate(LLDataPackerBinaryBuffer &dp, U32 flags)
{
	eCacheUpdateResult result;
	U32 crc;
	U32 local_id;

	LLViewerObject::unpackU32(&dp, local_id, "LocalID");
	LLViewerObject::unpackU32(&dp, crc, "CRC");

	LLVOCacheEntry* entry = getCacheEntry(local_id);

	if (entry)
	{
		// we've seen this object before
		if (entry->getCRC() == crc)
		{
			// Record a hit
			entry->recordDupe();
			result = CACHE_UPDATE_DUPE;
		}
		else
		{
			// Update the cache entry
			LLPointer<LLVOCacheEntry> new_entry = new LLVOCacheEntry(local_id, crc, dp);
			
			//if visible, update it
			if(!entry->isState(LLVOCacheEntry::INACTIVE))
			{
				replaceVisibleCacheEntry(entry, new_entry);
			}
			else //invisible
			{
				//remove old entry
				killCacheEntry(entry);
				entry = new_entry;
				
				mImpl->mCacheMap[local_id] = entry;
				decodeBoundingInfo(entry);
		}

			result = CACHE_UPDATE_CHANGED;
		}
	}
	else
	{
		// we haven't seen this object before
		// Create new entry and add to map
		result = CACHE_UPDATE_ADDED;
		entry = new LLVOCacheEntry(local_id, crc, dp);
		record(LLStatViewer::OBJECT_CACHE_HIT_RATE, LLUnits::Ratio::fromValue(0));
		
		mImpl->mCacheMap[local_id] = entry;
		
		decodeBoundingInfo(entry);
	}
	entry->setUpdateFlags(flags);

	return result;
	}

LLViewerRegion::eCacheUpdateResult LLViewerRegion::cacheFullUpdate(LLViewerObject* objectp, LLDataPackerBinaryBuffer &dp, U32 flags)
{
	eCacheUpdateResult result = cacheFullUpdate(dp, flags);

#if 0
	LLVOCacheEntry* entry = mImpl->mCacheMap[objectp->getLocalID()];
	if(!entry)
	{
		return result;
	}
		
	if(objectp->mDrawable.notNull() && !entry->getEntry())
	{
		entry->setOctreeEntry(objectp->mDrawable->getEntry());
	}
	if(entry->getEntry() && entry->getEntry()->hasDrawable() && entry->isState(LLVOCacheEntry::INACTIVE))
	{
		addActiveCacheEntry(entry);
	}
#endif

	return result;
}

LLVOCacheEntry* LLViewerRegion::getCacheEntryForOctree(U32 local_id)
{
	if(!sVOCacheCullingEnabled)
	{
		return NULL;
	}

	LLVOCacheEntry* entry = getCacheEntry(local_id);
	removeFromVOCacheTree(entry);
		
	return entry;
}

LLVOCacheEntry* LLViewerRegion::getCacheEntry(U32 local_id)
{
	LLVOCacheEntry::vocache_entry_map_t::iterator iter = mImpl->mCacheMap.find(local_id);
	if(iter != mImpl->mCacheMap.end())
	{
		return iter->second;
	}
	return NULL;
}

void LLViewerRegion::addCacheMiss(U32 id, LLViewerRegion::eCacheMissType miss_type)
{
#if 0
	mCacheMissList.insert(CacheMissItem(id, miss_type));
#else
	mCacheMissList.push_back(CacheMissItem(id, miss_type));
#endif
}

//check if a non-cacheable object is already created.
bool LLViewerRegion::isNonCacheableObjectCreated(U32 local_id)
{
	if(mImpl && local_id > 0 && mImpl->mNonCacheableCreatedList.find(local_id) != mImpl->mNonCacheableCreatedList.end())
	{
		return true;
	}
	return false;
}

void LLViewerRegion::removeFromCreatedList(U32 local_id)
{	
	if(mImpl && local_id > 0)
	{
		std::set<U32>::iterator iter = mImpl->mNonCacheableCreatedList.find(local_id);
		if(iter != mImpl->mNonCacheableCreatedList.end())
		{
			mImpl->mNonCacheableCreatedList.erase(iter);
		}
	}
}

void LLViewerRegion::addToCreatedList(U32 local_id)
{
	if(mImpl && local_id > 0)
	{
		mImpl->mNonCacheableCreatedList.insert(local_id);
	}
}

// Get data packer for this object, if we have cached data
// AND the CRC matches. JC
bool LLViewerRegion::probeCache(U32 local_id, U32 crc, U32 flags, U8 &cache_miss_type)
{
	//llassert(mCacheLoaded);  This assert failes often, changing to early-out -- davep, 2010/10/18

	LLVOCacheEntry* entry = getCacheEntry(local_id);

	if (entry)
	{
		// we've seen this object before
		if (entry->getCRC() == crc)
		{
			// Record a hit
			entry->recordHit();
			cache_miss_type = CACHE_MISS_TYPE_NONE;
			entry->setUpdateFlags(flags);
			
			if(entry->isState(LLVOCacheEntry::ACTIVE))
			{
				((LLDrawable*)entry->getEntry()->getDrawable())->getVObj()->loadFlags(flags);
				return true;
			}

			if(entry->getGroup() || !entry->isState(LLVOCacheEntry::INACTIVE)) //already probed
			{
				return true;
			}
			if(entry->getParentID() > 0) //already probed
			{
				return true;
			}

			decodeBoundingInfo(entry);
			return true;
		}
		else
		{
			// LL_INFOS() << "CRC miss for " << local_id << LL_ENDL;

			addCacheMiss(local_id, CACHE_MISS_TYPE_CRC);
		}
	}
	else
	{
		// LL_INFOS() << "Cache miss for " << local_id << LL_ENDL;
		addCacheMiss(local_id, CACHE_MISS_TYPE_FULL);
	}

	return false;
}

void LLViewerRegion::addCacheMissFull(const U32 local_id)
{
	addCacheMiss(local_id, CACHE_MISS_TYPE_FULL);
}

void LLViewerRegion::requestCacheMisses()
{
	if (!mCacheMissList.size()) 
	{
		return;
	}

	LLMessageSystem* msg = gMessageSystem;
	BOOL start_new_message = TRUE;
	S32 blocks = 0;

	//send requests for all cache-missed objects
	for (CacheMissItem::cache_miss_list_t::iterator iter = mCacheMissList.begin(); iter != mCacheMissList.end(); ++iter)
	{
		if (start_new_message)
		{
			msg->newMessageFast(_PREHASH_RequestMultipleObjects);
			msg->nextBlockFast(_PREHASH_AgentData);
			msg->addUUIDFast(_PREHASH_AgentID, gAgent.getID());
			msg->addUUIDFast(_PREHASH_SessionID, gAgent.getSessionID());
			start_new_message = FALSE;
		}

		msg->nextBlockFast(_PREHASH_ObjectData);
		msg->addU8Fast(_PREHASH_CacheMissType, (*iter).mType);
		msg->addU32Fast(_PREHASH_ID, (*iter).mID);
		blocks++;

		if (blocks >= 255)
		{
			sendReliableMessage();
			start_new_message = TRUE;
			blocks = 0;
		}
	}

	// finish any pending message
	if (!start_new_message)
	{
		sendReliableMessage();
	}

	mCacheDirty = TRUE ;
	// LL_INFOS() << "KILLDEBUG Sent cache miss full " << full_count << " crc " << crc_count << LL_ENDL;
	LLViewerStatsRecorder::instance().requestCacheMissesEvent(mCacheMissList.size());
	LLViewerStatsRecorder::instance().log(0.2f);

	mCacheMissList.clear();
}

void LLViewerRegion::dumpCache()
{
	const S32 BINS = 4;
	S32 hit_bin[BINS];
	S32 change_bin[BINS];

	S32 i;
	for (i = 0; i < BINS; ++i)
	{
		hit_bin[i] = 0;
		change_bin[i] = 0;
	}

	LLVOCacheEntry *entry;
	for(LLVOCacheEntry::vocache_entry_map_t::iterator iter = mImpl->mCacheMap.begin(); iter != mImpl->mCacheMap.end(); ++iter)
	{
		entry = iter->second ;

		S32 hits = entry->getHitCount();
		S32 changes = entry->getCRCChangeCount();

		hits = llclamp(hits, 0, BINS-1);
		changes = llclamp(changes, 0, BINS-1);

		hit_bin[hits]++;
		change_bin[changes]++;
	}

	LL_INFOS() << "Count " << mImpl->mCacheMap.size() << LL_ENDL;
	for (i = 0; i < BINS; i++)
	{
		LL_INFOS() << "Hits " << i << " " << hit_bin[i] << LL_ENDL;
	}
	for (i = 0; i < BINS; i++)
	{
		LL_INFOS() << "Changes " << i << " " << change_bin[i] << LL_ENDL;
	}
}

void LLViewerRegion::unpackRegionHandshake()
{
	LLMessageSystem *msg = gMessageSystem;

	U64 region_flags = 0;
	U64 region_protocols = 0;
	U8 sim_access;
	std::string sim_name;
	LLUUID sim_owner;
	BOOL is_estate_manager;
	F32 water_height;
	F32 billable_factor;
	LLUUID cache_id;

	msg->getU8		("RegionInfo", "SimAccess", sim_access);
	msg->getString	("RegionInfo", "SimName", sim_name);
	msg->getUUID	("RegionInfo", "SimOwner", sim_owner);
	msg->getBOOL	("RegionInfo", "IsEstateManager", is_estate_manager);
	msg->getF32		("RegionInfo", "WaterHeight", water_height);
	msg->getF32		("RegionInfo", "BillableFactor", billable_factor);
	msg->getUUID	("RegionInfo", "CacheID", cache_id );

	if (msg->has(_PREHASH_RegionInfo4))
	{
		msg->getU64Fast(_PREHASH_RegionInfo4, _PREHASH_RegionFlagsExtended, region_flags);
		msg->getU64Fast(_PREHASH_RegionInfo4, _PREHASH_RegionProtocols, region_protocols);
	}
	else
	{
		U32 flags = 0;
		msg->getU32Fast(_PREHASH_RegionInfo, _PREHASH_RegionFlags, flags);
		region_flags = flags;
	}

	setRegionFlags(region_flags);
	setRegionProtocols(region_protocols);
	setSimAccess(sim_access);
	setRegionNameAndZone(sim_name);
	setOwner(sim_owner);
	setIsEstateManager(is_estate_manager);
	setWaterHeight(water_height);
	setBillableFactor(billable_factor);
	setCacheID(cache_id);

	LLUUID region_id;
	msg->getUUID("RegionInfo2", "RegionID", region_id);
	setRegionID(region_id);
	
	// Retrieve the CR-53 (Homestead/Land SKU) information
	S32 classID = 0;
	S32 cpuRatio = 0;
	std::string coloName;
	std::string productSKU;
	std::string productName;

	// the only reasonable way to decide if we actually have any data is to
	// check to see if any of these fields have positive sizes
	if (msg->getSize("RegionInfo3", "ColoName") > 0 ||
	    msg->getSize("RegionInfo3", "ProductSKU") > 0 ||
	    msg->getSize("RegionInfo3", "ProductName") > 0)
	{
		msg->getS32     ("RegionInfo3", "CPUClassID",  classID);
		msg->getS32     ("RegionInfo3", "CPURatio",    cpuRatio);
		msg->getString  ("RegionInfo3", "ColoName",    coloName);
		msg->getString  ("RegionInfo3", "ProductSKU",  productSKU);
		msg->getString  ("RegionInfo3", "ProductName", productName);
		
		mClassID = classID;
		mCPURatio = cpuRatio;
		mColoName = coloName;
		mProductSKU = productSKU;
		mProductName = productName;
	}


	mCentralBakeVersion = region_protocols & 1; // was (S32)gSavedSettings.getBOOL("UseServerTextureBaking");
	LLVLComposition *compp = getComposition();
	if (compp)
	{
		LLUUID tmp_id;

		msg->getUUID("RegionInfo", "TerrainDetail0", tmp_id);
		compp->setDetailTextureID(0, tmp_id);
		msg->getUUID("RegionInfo", "TerrainDetail1", tmp_id);
		compp->setDetailTextureID(1, tmp_id);
		msg->getUUID("RegionInfo", "TerrainDetail2", tmp_id);
		compp->setDetailTextureID(2, tmp_id);
		msg->getUUID("RegionInfo", "TerrainDetail3", tmp_id);
		compp->setDetailTextureID(3, tmp_id);

		F32 tmp_f32;
		msg->getF32("RegionInfo", "TerrainStartHeight00", tmp_f32);
		compp->setStartHeight(0, tmp_f32);
		msg->getF32("RegionInfo", "TerrainStartHeight01", tmp_f32);
		compp->setStartHeight(1, tmp_f32);
		msg->getF32("RegionInfo", "TerrainStartHeight10", tmp_f32);
		compp->setStartHeight(2, tmp_f32);
		msg->getF32("RegionInfo", "TerrainStartHeight11", tmp_f32);
		compp->setStartHeight(3, tmp_f32);

		msg->getF32("RegionInfo", "TerrainHeightRange00", tmp_f32);
		compp->setHeightRange(0, tmp_f32);
		msg->getF32("RegionInfo", "TerrainHeightRange01", tmp_f32);
		compp->setHeightRange(1, tmp_f32);
		msg->getF32("RegionInfo", "TerrainHeightRange10", tmp_f32);
		compp->setHeightRange(2, tmp_f32);
		msg->getF32("RegionInfo", "TerrainHeightRange11", tmp_f32);
		compp->setHeightRange(3, tmp_f32);

		// If this is an UPDATE (params already ready, we need to regenerate
		// all of our terrain stuff, by
		if (compp->getParamsReady())
		{
			//this line creates frame stalls on region crossing and removing it appears to have no effect
			//getLand().dirtyAllPatches();
		}
		else
		{
			compp->setParamsReady();
		}
	}


	// Now that we have the name, we can load the cache file
	// off disk.
	loadObjectCache();

	// After loading cache, signal that simulator can start
	// sending data.
	// TODO: Send all upstream viewer->sim handshake info here.
	LLHost host = msg->getSender();
	msg->newMessage("RegionHandshakeReply");
	msg->nextBlock("AgentData");
	msg->addUUID("AgentID", gAgent.getID());
	msg->addUUID("SessionID", gAgent.getSessionID());
	msg->nextBlock("RegionInfo");

	U32 flags = 0;
	if(sVOCacheCullingEnabled)
	{
		flags |= 0x00000001; //set the bit 0 to be 1 to ask sim to send all cacheable objects.		
	}
	if(mImpl->mCacheMap.empty())
	{
		flags |= 0x00000002; //set the bit 1 to be 1 to tell sim the cache file is empty, no need to send cache probes.
	}
	msg->addU32("Flags", flags );
	msg->sendReliable(host);

	mRegionTimer.reset(); //reset region timer.
}

void LLViewerRegionImpl::buildCapabilityNames(LLSD& capabilityNames)
{
	capabilityNames.append("AgentState");
	capabilityNames.append("AttachmentResources");
	capabilityNames.append("AvatarPickerSearch");
	capabilityNames.append("AvatarRenderInfo");
	capabilityNames.append("CharacterProperties");
	capabilityNames.append("ChatSessionRequest");
	capabilityNames.append("CopyInventoryFromNotecard");
	capabilityNames.append("CreateInventoryCategory");
	capabilityNames.append("DispatchRegionInfo");
	capabilityNames.append("EnvironmentSettings");
	capabilityNames.append("EstateChangeInfo");
	capabilityNames.append("EventQueueGet");

	if (gSavedSettings.getBOOL("UseHTTPInventory"))
	{	
		capabilityNames.append("FetchLib2");
		capabilityNames.append("FetchLibDescendents2");
		capabilityNames.append("FetchInventory2");
		capabilityNames.append("FetchInventoryDescendents2");
		capabilityNames.append("IncrementCOFVersion");
	}

	capabilityNames.append("GetDisplayNames");
	capabilityNames.append("GetMesh");
	capabilityNames.append("GetObjectCost");
	capabilityNames.append("GetObjectPhysicsData");
	capabilityNames.append("GetTexture");
	capabilityNames.append("GroupMemberData");
	capabilityNames.append("GroupProposalBallot");
	capabilityNames.append("HomeLocation");
	capabilityNames.append("LandResources");
	capabilityNames.append("MapLayer");
	capabilityNames.append("MapLayerGod");
	capabilityNames.append("MeshUploadFlag");	
	capabilityNames.append("NavMeshGenerationStatus");
	capabilityNames.append("NewFileAgentInventory");
	capabilityNames.append("ObjectMedia");
	capabilityNames.append("ObjectMediaNavigate");
	capabilityNames.append("ObjectNavMeshProperties");
	capabilityNames.append("ParcelPropertiesUpdate");
	capabilityNames.append("ParcelVoiceInfoRequest");
	capabilityNames.append("ProductInfoRequest");
	capabilityNames.append("ProvisionVoiceAccountRequest");
	capabilityNames.append("RemoteParcelRequest");
	capabilityNames.append("RenderMaterials");
	capabilityNames.append("RequestTextureDownload");
	capabilityNames.append("ResourceCostSelected");
	capabilityNames.append("RetrieveNavMeshSrc");
	capabilityNames.append("SearchStatRequest");
	capabilityNames.append("SearchStatTracking");
	capabilityNames.append("SendPostcard");
	capabilityNames.append("SendUserReport");
	capabilityNames.append("SendUserReportWithScreenshot");
	capabilityNames.append("ServerReleaseNotes");
	capabilityNames.append("SetDisplayName");
	capabilityNames.append("SimConsoleAsync");
	capabilityNames.append("SimulatorFeatures");
	capabilityNames.append("StartGroupProposal");
	capabilityNames.append("TerrainNavMeshProperties");
	capabilityNames.append("TextureStats");
	capabilityNames.append("UntrustedSimulatorMessage");
	capabilityNames.append("UpdateAgentInformation");
	capabilityNames.append("UpdateAgentLanguage");
	capabilityNames.append("UpdateAvatarAppearance");
	capabilityNames.append("UpdateGestureAgentInventory");
	capabilityNames.append("UpdateGestureTaskInventory");
	capabilityNames.append("UpdateNotecardAgentInventory");
	capabilityNames.append("UpdateNotecardTaskInventory");
	capabilityNames.append("UpdateScriptAgent");
	capabilityNames.append("UpdateScriptTask");
	capabilityNames.append("UploadBakedTexture");
	capabilityNames.append("ViewerMetrics");
	capabilityNames.append("ViewerStartAuction");
	capabilityNames.append("ViewerStats");

	// Please add new capabilities alphabetically to reduce
	// merge conflicts.
}

void LLViewerRegion::setSeedCapability(const std::string& url)
{
	if (getCapability("Seed") == url)
    {	
		//LL_WARNS() << "Ignoring duplicate seed capability" << LL_ENDL;
		//Instead of just returning we build up a second set of seed caps and compare them 
		//to the "original" seed cap received and determine why there is problem!
		LLSD capabilityNames = LLSD::emptyArray();
		mImpl->buildCapabilityNames( capabilityNames );
		LLHTTPClient::post( url, capabilityNames, BaseCapabilitiesCompleteTracker::build(getHandle() ),
							LLSD(), CAP_REQUEST_TIMEOUT );
		return;
    }
	
	delete mImpl->mEventPoll;
	mImpl->mEventPoll = NULL;
	
	mImpl->mCapabilities.clear();
	setCapability("Seed", url);

	LLSD capabilityNames = LLSD::emptyArray();
	mImpl->buildCapabilityNames(capabilityNames);

	LL_INFOS() << "posting to seed " << url << LL_ENDL;

	S32 id = ++mImpl->mHttpResponderID;
	LLHTTPClient::post(url, capabilityNames, 
						BaseCapabilitiesComplete::build(getHandle(), id),
						LLSD(), CAP_REQUEST_TIMEOUT);
}

S32 LLViewerRegion::getNumSeedCapRetries()
{
	return mImpl->mSeedCapAttempts;
}

void LLViewerRegion::failedSeedCapability()
{
	// Should we retry asking for caps?
	mImpl->mSeedCapAttempts++;
	std::string url = getCapability("Seed");
	if ( url.empty() )
	{
		LL_WARNS("AppInit", "Capabilities") << "Failed to get seed capabilities, and can not determine url for retries!" << LL_ENDL;
		return;
	}
	// After a few attempts, continue login.  We will keep trying once in-world:
	if ( mImpl->mSeedCapAttempts >= mImpl->mSeedCapMaxAttemptsBeforeLogin &&
		 STATE_SEED_GRANTED_WAIT == LLStartUp::getStartupState() )
	{
		LLStartUp::setStartupState( STATE_SEED_CAP_GRANTED );
	}

	if ( mImpl->mSeedCapAttempts < mImpl->mSeedCapMaxAttempts)
	{
		LLSD capabilityNames = LLSD::emptyArray();
		mImpl->buildCapabilityNames(capabilityNames);

		LL_INFOS() << "posting to seed " << url << " (retry " 
				<< mImpl->mSeedCapAttempts << ")" << LL_ENDL;

		S32 id = ++mImpl->mHttpResponderID;
		LLHTTPClient::post(url, capabilityNames, 
						BaseCapabilitiesComplete::build(getHandle(), id),
						LLSD(), CAP_REQUEST_TIMEOUT);
	}
	else
	{
		// *TODO: Give a user pop-up about this error?
		LL_WARNS("AppInit", "Capabilities") << "Failed to get seed capabilities from '" << url << "' after " << mImpl->mSeedCapAttempts << " attempts.  Giving up!" << LL_ENDL;
	}
}

class SimulatorFeaturesReceived : public LLHTTPClient::Responder
{
	LOG_CLASS(SimulatorFeaturesReceived);
public:
    SimulatorFeaturesReceived(const std::string& retry_url, U64 region_handle, 
			S32 attempt = 0, S32 max_attempts = MAX_CAP_REQUEST_ATTEMPTS)
	: mRetryURL(retry_url), mRegionHandle(region_handle), mAttempt(attempt), mMaxAttempts(max_attempts)
    { }
	
	
    void errorWithContent(U32 statusNum, const std::string& reason, const LLSD& content)
    {
		LL_WARNS("AppInit", "SimulatorFeatures") << "[status:" << statusNum << "]: " << content << LL_ENDL;
		retry();
    }

    void result(const LLSD& content)
    {
		LLViewerRegion *regionp = LLWorld::getInstance()->getRegionFromHandle(mRegionHandle);
		if(!regionp) //region is removed or responder is not created.
		{
			LL_WARNS("AppInit", "SimulatorFeatures") << "Received results for region that no longer exists!" << LL_ENDL;
			return ;
		}
		
		regionp->setSimulatorFeatures(content);
	}

private:
	void retry()
	{
		if (mAttempt < mMaxAttempts)
		{
			mAttempt++;
			LL_WARNS("AppInit", "SimulatorFeatures") << "Re-trying '" << mRetryURL << "'.  Retry #" << mAttempt << LL_ENDL;
			LLHTTPClient::get(mRetryURL, new SimulatorFeaturesReceived(*this), LLSD(), CAP_REQUEST_TIMEOUT);
		}
	}
	
	std::string mRetryURL;
	U64 mRegionHandle;
	S32 mAttempt;
	S32 mMaxAttempts;
};


void LLViewerRegion::setCapability(const std::string& name, const std::string& url)
{
	if(name == "EventQueueGet")
	{
		delete mImpl->mEventPoll;
		mImpl->mEventPoll = NULL;
		mImpl->mEventPoll = new LLEventPoll(url, getHost());
	}
	else if(name == "UntrustedSimulatorMessage")
	{
		LLHTTPSender::setSender(mImpl->mHost, new LLCapHTTPSender(url));
	}
	else if (name == "SimulatorFeatures")
	{
		// kick off a request for simulator features
		LLHTTPClient::get(url, new SimulatorFeaturesReceived(url, getHandle()), LLSD(), CAP_REQUEST_TIMEOUT);
	}
	else
	{
		mImpl->mCapabilities[name] = url;
		if(name == "GetTexture")
		{
			mHttpUrl = url ;
		}
	}
}

void LLViewerRegion::setCapabilityDebug(const std::string& name, const std::string& url)
{
	mImpl->mSecondCapabilitiesTracker[name] = url;
}

bool LLViewerRegion::isSpecialCapabilityName(const std::string &name)
{
	return name == "EventQueueGet" || name == "UntrustedSimulatorMessage";
}

std::string LLViewerRegion::getCapability(const std::string& name) const
{
	if (!capabilitiesReceived() && (name!=std::string("Seed")) && (name!=std::string("ObjectMedia")))
	{
		LL_WARNS() << "getCapability called before caps received" << LL_ENDL;
	}
	
	CapabilityMap::const_iterator iter = mImpl->mCapabilities.find(name);
	if(iter == mImpl->mCapabilities.end())
	{
		return "";
	}

	return iter->second;
}

bool LLViewerRegion::capabilitiesReceived() const
{
	return mCapabilitiesReceived;
}

void LLViewerRegion::setCapabilitiesReceived(bool received)
{
	mCapabilitiesReceived = received;

	// Tell interested parties that we've received capabilities,
	// so that they can safely use getCapability().
	if (received)
	{
		mCapabilitiesReceivedSignal(getRegionID());

		// This is a single-shot signal. Forget callbacks to save resources.
		mCapabilitiesReceivedSignal.disconnect_all_slots();
	}
}

boost::signals2::connection LLViewerRegion::setCapabilitiesReceivedCallback(const caps_received_signal_t::slot_type& cb)
{
	return mCapabilitiesReceivedSignal.connect(cb);
}

void LLViewerRegion::logActiveCapabilities() const
{
	int count = 0;
	CapabilityMap::const_iterator iter;
	for (iter = mImpl->mCapabilities.begin(); iter != mImpl->mCapabilities.end(); ++iter, ++count)
	{
		if (!iter->second.empty())
		{
			LL_INFOS() << iter->first << " URL is " << iter->second << LL_ENDL;
		}
	}
	LL_INFOS() << "Dumped " << count << " entries." << LL_ENDL;
}

LLSpatialPartition* LLViewerRegion::getSpatialPartition(U32 type)
{
	if (type < mImpl->mObjectPartition.size() && type < PARTITION_VO_CACHE)
	{
		return (LLSpatialPartition*)mImpl->mObjectPartition[type];
	}
	return NULL;
}

LLVOCachePartition* LLViewerRegion::getVOCachePartition()
{
	if(PARTITION_VO_CACHE < mImpl->mObjectPartition.size())
	{
		return (LLVOCachePartition*)mImpl->mObjectPartition[PARTITION_VO_CACHE];
	}
	return NULL;
}

// the viewer can not yet distinquish between normal- and estate-owned objects
// so we collapse these two bits and enable the UI if either are set
const U64 ALLOW_RETURN_ENCROACHING_OBJECT = REGION_FLAGS_ALLOW_RETURN_ENCROACHING_OBJECT
											| REGION_FLAGS_ALLOW_RETURN_ENCROACHING_ESTATE_OBJECT;

bool LLViewerRegion::objectIsReturnable(const LLVector3& pos, const std::vector<LLBBox>& boxes) const
{
	return (mParcelOverlay != NULL)
		&& (mParcelOverlay->isOwnedSelf(pos)
			|| mParcelOverlay->isOwnedGroup(pos)
			|| (getRegionFlag(ALLOW_RETURN_ENCROACHING_OBJECT)
				&& mParcelOverlay->encroachesOwned(boxes)) );
}

bool LLViewerRegion::childrenObjectReturnable( const std::vector<LLBBox>& boxes ) const
{
	bool result = false;
	result = ( mParcelOverlay && mParcelOverlay->encroachesOnUnowned( boxes ) ) ? 1 : 0;
	return result;
}

bool LLViewerRegion::objectsCrossParcel(const std::vector<LLBBox>& boxes) const
{
	return mParcelOverlay && mParcelOverlay->encroachesOnNearbyParcel(boxes);
}

void LLViewerRegion::getNeighboringRegions( std::vector<LLViewerRegion*>& uniqueRegions )
{
	mImpl->mLandp->getNeighboringRegions( uniqueRegions );
}
void LLViewerRegion::getNeighboringRegionsStatus( std::vector<S32>& regions )
{
	mImpl->mLandp->getNeighboringRegionsStatus( regions );
}
void LLViewerRegion::showReleaseNotes()
{
	std::string url = this->getCapability("ServerReleaseNotes");

	if (url.empty()) {
		// HACK haven't received the capability yet, we'll wait until
		// it arives.
		mReleaseNotesRequested = TRUE;
		return;
	}

	LLWeb::loadURL(url);
	mReleaseNotesRequested = FALSE;
}

std::string LLViewerRegion::getDescription() const
{
    return stringize(*this);
}

bool LLViewerRegion::meshUploadEnabled() const
{
	return (mSimulatorFeatures.has("MeshUploadEnabled") &&
		mSimulatorFeatures["MeshUploadEnabled"].asBoolean());
}

bool LLViewerRegion::meshRezEnabled() const
{
	return (mSimulatorFeatures.has("MeshRezEnabled") &&
				mSimulatorFeatures["MeshRezEnabled"].asBoolean());
}

bool LLViewerRegion::dynamicPathfindingEnabled() const
{
	return ( mSimulatorFeatures.has("DynamicPathfindingEnabled") &&
			 mSimulatorFeatures["DynamicPathfindingEnabled"].asBoolean());
}

void LLViewerRegion::resetMaterialsCapThrottle()
{
	F32 requests_per_sec = 	1.0f; // original default;
	if (   mSimulatorFeatures.has("RenderMaterialsCapability")
		&& mSimulatorFeatures["RenderMaterialsCapability"].isReal() )
	{
		requests_per_sec = mSimulatorFeatures["RenderMaterialsCapability"].asReal();
		if ( requests_per_sec == 0.0f )
		{
			requests_per_sec = 1.0f;
			LL_WARNS("Materials")
				<< "region '" << getName()
				<< "' returned zero for RenderMaterialsCapability; using default "
				<< requests_per_sec << " per second"
				<< LL_ENDL;
		}
		LL_DEBUGS("Materials") << "region '" << getName()
							   << "' RenderMaterialsCapability " << requests_per_sec
							   << LL_ENDL;
	}
	else
	{
		LL_DEBUGS("Materials")
			<< "region '" << getName()
			<< "' did not return RenderMaterialsCapability, using default "
			<< requests_per_sec << " per second"
			<< LL_ENDL;
	}
	
	mMaterialsCapThrottleTimer.resetWithExpiry( 1.0f / requests_per_sec );
}

U32 LLViewerRegion::getMaxMaterialsPerTransaction() const
{
	U32 max_entries = 50; // original hard coded default
	if (   mSimulatorFeatures.has( "MaxMaterialsPerTransaction" )
		&& mSimulatorFeatures[ "MaxMaterialsPerTransaction" ].isInteger())
	{
		max_entries = mSimulatorFeatures[ "MaxMaterialsPerTransaction" ].asInteger();
	}
	return max_entries;
}

<|MERGE_RESOLUTION|>--- conflicted
+++ resolved
@@ -323,25 +323,17 @@
 		
 		if ( regionp->getRegionImpl()->mCapabilities.size() != regionp->getRegionImpl()->mSecondCapabilitiesTracker.size() )
 		{
-<<<<<<< HEAD
-			llinfos << "BaseCapabilitiesCompleteTracker " << "sim " << regionp->getName()
+			LL_INFOS() << "BaseCapabilitiesCompleteTracker " << "sim " << regionp->getName()
 				<< " sent duplicate seed caps that differs in size - most likely content. " 
 				<< (S32) regionp->getRegionImpl()->mCapabilities.size() << " vs " << regionp->getRegionImpl()->mSecondCapabilitiesTracker.size()
-				<< llendl;
-
-=======
-			LL_INFOS()<<"BaseCapabilitiesCompleteTracker "<<"Sim sent duplicate seed caps that differs in size - most likely content."<<LL_ENDL;			
->>>>>>> 2eeee8a9
+				<< LL_ENDL;
+
 			//todo#add cap debug versus original check?
 			/*
 			CapabilityMap::const_iterator iter = regionp->getRegionImpl()->mCapabilities.begin();
 			while (iter!=regionp->getRegionImpl()->mCapabilities.end() )
 			{
-<<<<<<< HEAD
-				llinfos << "BaseCapabilitiesCompleteTracker Original " << iter->first << " " << iter->second<<llendl;
-=======
-				LL_INFOS()<<"BaseCapabilitiesCompleteTracker Original "<<iter->first<<" "<< iter->second<<LL_ENDL;
->>>>>>> 2eeee8a9
+				LL_INFOS() << "BaseCapabilitiesCompleteTracker Original " << iter->first << " " << iter->second << LL_ENDL;
 				++iter;
 			}
 			*/
@@ -436,13 +428,9 @@
 	mImpl->mObjectPartition.push_back(new LLHUDParticlePartition(this));//PARTITION_HUD_PARTICLE
 	mImpl->mObjectPartition.push_back(new LLVOCachePartition(this)); //PARTITION_VO_CACHE
 	mImpl->mObjectPartition.push_back(NULL);						//PARTITION_NONE
-
-<<<<<<< HEAD
+	mImpl->mVOCachePartition = getVOCachePartition();
 	mRenderInfoRequestTimer.resetWithExpiry(0.f);		// Set timer to be expired
 	setCapabilitiesReceivedCallback(boost::bind(&LLAvatarRenderInfoAccountant::expireRenderInfoReportTimer, _1));
-=======
-	mImpl->mVOCachePartition = getVOCachePartition();
->>>>>>> 2eeee8a9
 }
 
 
