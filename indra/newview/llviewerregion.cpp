/** 
 * @file llviewerregion.cpp
 * @brief Implementation of the LLViewerRegion class.
 *
 * $LicenseInfo:firstyear=2000&license=viewerlgpl$
 * Second Life Viewer Source Code
 * Copyright (C) 2010-2013, Linden Research, Inc.
 * 
 * This library is free software; you can redistribute it and/or
 * modify it under the terms of the GNU Lesser General Public
 * License as published by the Free Software Foundation;
 * version 2.1 of the License only.
 * 
 * This library is distributed in the hope that it will be useful,
 * but WITHOUT ANY WARRANTY; without even the implied warranty of
 * MERCHANTABILITY or FITNESS FOR A PARTICULAR PURPOSE.  See the GNU
 * Lesser General Public License for more details.
 * 
 * You should have received a copy of the GNU Lesser General Public
 * License along with this library; if not, write to the Free Software
 * Foundation, Inc., 51 Franklin Street, Fifth Floor, Boston, MA  02110-1301  USA
 * 
 * Linden Research, Inc., 945 Battery Street, San Francisco, CA  94111  USA
 * $/LicenseInfo$
 */

#include "llviewerprecompiledheaders.h"

#include "llviewerregion.h"

// linden libraries
#include "indra_constants.h"
#include "llavatarnamecache.h"		// name lookup cap url
#include "llfloaterreg.h"
#include "llmath.h"
#include "llhttpclient.h"
#include "llregionflags.h"
#include "llregionhandle.h"
#include "llsurface.h"
#include "message.h"
//#include "vmath.h"
#include "v3math.h"
#include "v4math.h"

#include "llagent.h"
#include "llagentcamera.h"
#include "llavatarrenderinfoaccountant.h"
#include "llcallingcard.h"
#include "llcaphttpsender.h"
#include "llcapabilitylistener.h"
#include "llcommandhandler.h"
#include "lldir.h"
#include "lleventpoll.h"
#include "llfloatergodtools.h"
#include "llfloaterreporter.h"
#include "llfloaterregioninfo.h"
#include "llhttpnode.h"
#include "llregioninfomodel.h"
#include "llsdutil.h"
#include "llstartup.h"
#include "lltrans.h"
#include "llurldispatcher.h"
#include "llviewerobjectlist.h"
#include "llviewerparceloverlay.h"
#include "llviewerstatsrecorder.h"
#include "llvlmanager.h"
#include "llvlcomposition.h"
#include "llvocache.h"
#include "llworld.h"
#include "llspatialpartition.h"
#include "stringize.h"
#include "llviewercontrol.h"
#include "llsdserialize.h"
#include "llvieweroctree.h"
#include "llviewerdisplay.h"
#include "llviewerwindow.h"
#include "llprogressview.h"

// <FS:CR> Opensim
#include "llviewerparcelmgr.h"	//Aurora Sim
#ifdef OPENSIM
#include "llviewernetwork.h"
#endif
// </FS:CR>

#ifdef LL_WINDOWS
	#pragma warning(disable:4355)
#endif

const F32 WATER_TEXTURE_SCALE = 8.f;			//  Number of times to repeat the water texture across a region
const S16 MAX_MAP_DIST = 10;
// The server only keeps our pending agent info for 60 seconds.
// We want to allow for seed cap retry, but its not useful after that 60 seconds.
// Give it 3 chances, each at 18 seconds to give ourselves a few seconds to connect anyways if we give up.
const S32 MAX_SEED_CAP_ATTEMPTS_BEFORE_LOGIN = 3;
const F32 CAP_REQUEST_TIMEOUT = 18;
// Even though we gave up on login, keep trying for caps after we are logged in:
const S32 MAX_CAP_REQUEST_ATTEMPTS = 30;
const U32 DEFAULT_MAX_REGION_WIDE_PRIM_COUNT = 15000;

BOOL LLViewerRegion::sVOCacheCullingEnabled = FALSE;
S32  LLViewerRegion::sLastCameraUpdated = 0;
S32  LLViewerRegion::sNewObjectCreationThrottle = -1;

typedef std::map<std::string, std::string> CapabilityMap;

class LLViewerRegionImpl {
public:
	LLViewerRegionImpl(LLViewerRegion * region, LLHost const & host)
		:	mHost(host),
			mCompositionp(NULL),
			mEventPoll(NULL),
			mSeedCapMaxAttempts(MAX_CAP_REQUEST_ATTEMPTS),
			mSeedCapMaxAttemptsBeforeLogin(MAX_SEED_CAP_ATTEMPTS_BEFORE_LOGIN),
			mSeedCapAttempts(0),
			mHttpResponderID(0),
		mLastCameraUpdate(0),
		mLastCameraOrigin(),
		mVOCachePartition(NULL),
		mLandp(NULL),
		    // I'd prefer to set the LLCapabilityListener name to match the region
		    // name -- it's disappointing that's not available at construction time.
		    // We could instead store an LLCapabilityListener*, making
		    // setRegionNameAndZone() replace the instance. Would that pose
		    // consistency problems? Can we even request a capability before calling
		    // setRegionNameAndZone()?
		    // For testability -- the new Michael Feathers paradigm --
		    // LLCapabilityListener binds all the globals it expects to need at
		    // construction time.
		    mCapabilityListener(host.getString(), gMessageSystem, *region,
		                        gAgent.getID(), gAgent.getSessionID())
	{}

	void buildCapabilityNames(LLSD& capabilityNames);

	// The surfaces and other layers
	LLSurface*	mLandp;

	// Region geometry data
	LLVector3d	mOriginGlobal;	// Location of southwest corner of region (meters)
	LLVector3d	mCenterGlobal;	// Location of center in world space (meters)
	LLHost		mHost;

	// The unique ID for this region.
	LLUUID mRegionID;

	// region/estate owner - usually null.
	LLUUID mOwnerID;

	// Network statistics for the region's circuit...
	LLTimer mLastNetUpdate;

	// Misc
	LLVLComposition *mCompositionp;		// Composition layer for the surface

	LLVOCacheEntry::vocache_entry_map_t	  mCacheMap; //all cached entries
	LLVOCacheEntry::vocache_entry_set_t   mActiveSet; //all active entries;
	LLVOCacheEntry::vocache_entry_set_t   mWaitingSet; //entries waiting for LLDrawable to be generated.	
	std::set< LLPointer<LLViewerOctreeGroup> >      mVisibleGroups; //visible groupa
	LLVOCachePartition*                   mVOCachePartition;
	LLVOCacheEntry::vocache_entry_set_t   mVisibleEntries; //must-be-created visible entries wait for objects creation.	
	LLVOCacheEntry::vocache_entry_priority_list_t mWaitingList; //transient list storing sorted visible entries waiting for object creation.
	std::set<U32>                          mNonCacheableCreatedList; //list of local ids of all non-cacheable objects

	// time?
	// LRU info?

	// Cache ID is unique per-region, across renames, moving locations,
	// etc.
	LLUUID mCacheID;

	CapabilityMap mCapabilities;
	CapabilityMap mSecondCapabilitiesTracker; 
	
	LLEventPoll* mEventPoll;

	S32 mSeedCapMaxAttempts;
	S32 mSeedCapMaxAttemptsBeforeLogin;
	S32 mSeedCapAttempts;

	S32 mHttpResponderID;

	/// Post an event to this LLCapabilityListener to invoke a capability message on
	/// this LLViewerRegion's server
	/// (https://wiki.lindenlab.com/wiki/Viewer:Messaging/Messaging_Notes#Capabilities)
	LLCapabilityListener mCapabilityListener;

	//spatial partitions for objects in this region
	std::vector<LLViewerOctreePartition*> mObjectPartition;

	LLVector3 mLastCameraOrigin;
	U32       mLastCameraUpdate;
};

// support for secondlife:///app/region/{REGION} SLapps
// N.B. this is defined to work exactly like the classic secondlife://{REGION}
// However, the later syntax cannot support spaces in the region name because
// spaces (and %20 chars) are illegal in the hostname of an http URL. Some
// browsers let you get away with this, but some do not (such as Qt's Webkit).
// Hence we introduced the newer secondlife:///app/region alternative.
class LLRegionHandler : public LLCommandHandler
{
public:
	// requests will be throttled from a non-trusted browser
	LLRegionHandler() : LLCommandHandler("region", UNTRUSTED_THROTTLE) {}

	bool handle(const LLSD& params, const LLSD& query_map, LLMediaCtrl* web)
	{
		// make sure that we at least have a region name
		int num_params = params.size();
		if (num_params < 1)
		{
			return false;
		}

		// build a secondlife://{PLACE} SLurl from this SLapp
		std::string url = "secondlife://";
		for (int i = 0; i < num_params; i++)
		{
			if (i > 0)
			{
				url += "/";
			}
			url += params[i].asString();
		}

		// Process the SLapp as if it was a secondlife://{PLACE} SLurl
		LLURLDispatcher::dispatch(url, "clicked", web, true);
		return true;
	}
};
LLRegionHandler gRegionHandler;

class BaseCapabilitiesComplete : public LLHTTPClient::Responder
{
	LOG_CLASS(BaseCapabilitiesComplete);
public:
    BaseCapabilitiesComplete(U64 region_handle, S32 id)
		: mRegionHandle(region_handle), mID(id)
    { }
	virtual ~BaseCapabilitiesComplete()
	{ }

    void errorWithContent(U32 statusNum, const std::string& reason, const LLSD& content)
    {
		LL_WARNS("AppInit", "Capabilities") << "[status:" << statusNum << ":] " << content << LL_ENDL;
		LLViewerRegion *regionp = LLWorld::getInstance()->getRegionFromHandle(mRegionHandle);
		if (regionp)
		{
			regionp->failedSeedCapability();
		}
    }

    void result(const LLSD& content)
    {
		LLViewerRegion *regionp = LLWorld::getInstance()->getRegionFromHandle(mRegionHandle);
		if(!regionp) //region was removed
		{
			LL_WARNS("AppInit", "Capabilities") << "Received results for region that no longer exists!" << LL_ENDL;
			return ;
		}
		if( mID != regionp->getHttpResponderID() ) // region is no longer referring to this responder
		{
			LL_WARNS("AppInit", "Capabilities") << "Received results for a stale http responder!" << LL_ENDL;
			regionp->failedSeedCapability();
			return ;
		}

		LLSD::map_const_iterator iter;
		for(iter = content.beginMap(); iter != content.endMap(); ++iter)
		{
			regionp->setCapability(iter->first, iter->second);
			
			LL_DEBUGS("AppInit", "Capabilities") << "got capability for " << iter->first << LL_ENDL;

			/* HACK we're waiting for the ServerReleaseNotes */
			if (iter->first == "ServerReleaseNotes" && regionp->getReleaseNotesRequested())
			{
				regionp->showReleaseNotes();
			}
		}

		regionp->setCapabilitiesReceived(true);

		if (STATE_SEED_GRANTED_WAIT == LLStartUp::getStartupState())
		{
			LLStartUp::setStartupState( STATE_SEED_CAP_GRANTED );
		}
	}

    static BaseCapabilitiesComplete* build( U64 region_handle, S32 id )
    {
		return new BaseCapabilitiesComplete(region_handle, id);
    }

private:
	U64 mRegionHandle;
	S32 mID;
};

class BaseCapabilitiesCompleteTracker :  public LLHTTPClient::Responder
{
	LOG_CLASS(BaseCapabilitiesCompleteTracker);
public:
	BaseCapabilitiesCompleteTracker( U64 region_handle)
	: mRegionHandle(region_handle)
	{ }
	
	virtual ~BaseCapabilitiesCompleteTracker()
	{ }

	void errorWithContent(U32 statusNum, const std::string& reason, const LLSD& content)
	{
		LL_WARNS() << "BaseCapabilitiesCompleteTracker error [status:"
				<< statusNum << "]: " << content << LL_ENDL;
	}

	void result(const LLSD& content)
	{
		LLViewerRegion *regionp = LLWorld::getInstance()->getRegionFromHandle(mRegionHandle);
		if( !regionp ) 
		{
			return ;
		}		
		LLSD::map_const_iterator iter;
		for(iter = content.beginMap(); iter != content.endMap(); ++iter)
		{
			regionp->setCapabilityDebug(iter->first, iter->second);	
			//LL_INFOS()<<"BaseCapabilitiesCompleteTracker New Caps "<<iter->first<<" "<< iter->second<<LL_ENDL;
		}
		
		if ( regionp->getRegionImpl()->mCapabilities.size() != regionp->getRegionImpl()->mSecondCapabilitiesTracker.size() )
		{
			LL_INFOS() << "BaseCapabilitiesCompleteTracker " << "sim " << regionp->getName()
				<< " sent duplicate seed caps that differs in size - most likely content. " 
				<< (S32) regionp->getRegionImpl()->mCapabilities.size() << " vs " << regionp->getRegionImpl()->mSecondCapabilitiesTracker.size()
				<< LL_ENDL;			
			
			//todo#add cap debug versus original check?
			/*
			CapabilityMap::const_iterator iter = regionp->getRegionImpl()->mCapabilities.begin();
			while (iter!=regionp->getRegionImpl()->mCapabilities.end() )
			{
				LL_INFOS() << "BaseCapabilitiesCompleteTracker Original " << iter->first << " " << iter->second<<LL_ENDL;
				++iter;
			}
			*/
			regionp->getRegionImplNC()->mSecondCapabilitiesTracker.clear();
		}

	}

	static BaseCapabilitiesCompleteTracker* build( U64 region_handle )
	{
		return new BaseCapabilitiesCompleteTracker( region_handle );
	}

private:
	U64 mRegionHandle;	
};


LLViewerRegion::LLViewerRegion(const U64 &handle,
							   const LLHost &host,
							   const U32 grids_per_region_edge, 
							   const U32 grids_per_patch_edge, 
							   const F32 region_width_meters)
:	mImpl(new LLViewerRegionImpl(this, host)),
	mHandle(handle),
	mTimeDilation(1.0f),
	mName(""),
	mZoning(""),
	mIsEstateManager(FALSE),
	mRegionFlags( REGION_FLAGS_DEFAULT ),
	mRegionProtocols( 0 ),
	mSimAccess( SIM_ACCESS_MIN ),
	mBillableFactor(1.0),
	mMaxTasks(DEFAULT_MAX_REGION_WIDE_PRIM_COUNT),
	mCentralBakeVersion(0),
	mClassID(0),
	mCPURatio(0),
	mColoName("unknown"),
	mProductSKU("unknown"),
	mProductName("unknown"),
	mHttpUrl(""),
	mCacheLoaded(FALSE),
	mCacheDirty(FALSE),
	mReleaseNotesRequested(FALSE),
	mCapabilitiesReceived(false),
<<<<<<< HEAD
// <FS:CR> Aurora Sim
	mWidth(region_width_meters)
=======
	mBitsReceived(0.f),
	mPacketsReceived(0.f),
	mDead(FALSE),
	mLastVisitedEntry(NULL),
	mInvisibilityCheckHistory(-1),
	mPaused(FALSE)
>>>>>>> d0ef02c2
{
	// Moved this up... -> mWidth = region_width_meters;
// </FS:CR>
	mImpl->mOriginGlobal = from_region_handle(handle); 
	updateRenderMatrix();

	mImpl->mLandp = new LLSurface('l', NULL);

	// Create the composition layer for the surface
	mImpl->mCompositionp =
		new LLVLComposition(mImpl->mLandp,
							grids_per_region_edge,
// <FS:CR> Aurora Sim
							//region_width_meters / grids_per_region_edge);
							mWidth / grids_per_region_edge);
// </FS:CR> Aurora Sim
	mImpl->mCompositionp->setSurface(mImpl->mLandp);

	// Create the surfaces
	mImpl->mLandp->setRegion(this);
	mImpl->mLandp->create(grids_per_region_edge,
					grids_per_patch_edge,
					mImpl->mOriginGlobal,
					mWidth);

// <FS:CR> Aurora Sim
	//mParcelOverlay = new LLViewerParcelOverlay(this, region_width_meters);
	mParcelOverlay = new LLViewerParcelOverlay(this, mWidth);
	LLViewerParcelMgr::getInstance()->init(mWidth);
// </FS:CR> Aurora Sim

	setOriginGlobal(from_region_handle(handle));
	calculateCenterGlobal();

	// Create the object lists
	initStats();
// <FS:CR> FIRE-11593: Opensim "4096 Bug" Fix by Latif Khalifa
	initPartitions();
}
void LLViewerRegion::initPartitions()
{
// </FS:CR>

	//create object partitions
	//MUST MATCH declaration of eObjectPartitions
	mImpl->mObjectPartition.push_back(new LLHUDPartition(this));		//PARTITION_HUD
	mImpl->mObjectPartition.push_back(new LLTerrainPartition(this));	//PARTITION_TERRAIN
	mImpl->mObjectPartition.push_back(new LLVoidWaterPartition(this));	//PARTITION_VOIDWATER
	mImpl->mObjectPartition.push_back(new LLWaterPartition(this));		//PARTITION_WATER
	mImpl->mObjectPartition.push_back(new LLTreePartition(this));		//PARTITION_TREE
	mImpl->mObjectPartition.push_back(new LLParticlePartition(this));	//PARTITION_PARTICLE
	mImpl->mObjectPartition.push_back(new LLGrassPartition(this));		//PARTITION_GRASS
	mImpl->mObjectPartition.push_back(new LLVolumePartition(this));	//PARTITION_VOLUME
	mImpl->mObjectPartition.push_back(new LLBridgePartition(this));	//PARTITION_BRIDGE
	mImpl->mObjectPartition.push_back(new LLHUDParticlePartition(this));//PARTITION_HUD_PARTICLE
	mImpl->mObjectPartition.push_back(new LLVOCachePartition(this)); //PARTITION_VO_CACHE
	mImpl->mObjectPartition.push_back(NULL);					//PARTITION_NONE
	mImpl->mVOCachePartition = getVOCachePartition();

	mRenderInfoRequestTimer.resetWithExpiry(0.f);		// Set timer to be expired
	setCapabilitiesReceivedCallback(boost::bind(&LLAvatarRenderInfoAccountant::expireRenderInfoReportTimer, _1));
}

// <FS:CR> FIRE-11593: Opensim "4096 Bug" Fix by Latif Khalifa
void LLViewerRegion::reInitPartitions()
{
	std::for_each(mImpl->mObjectPartition.begin(), mImpl->mObjectPartition.end(), DeletePointer());
	mImpl->mObjectPartition.clear();
	initPartitions();
}
// </FS:CR>

void LLViewerRegion::initStats()
{
	mImpl->mLastNetUpdate.reset();
	mPacketsIn = 0;
	mBitsIn = (U32Bits)0;
	mLastBitsIn = (U32Bits)0;
	mLastPacketsIn = 0;
	mPacketsOut = 0;
	mLastPacketsOut = 0;
	mPacketsLost = 0;
	mLastPacketsLost = 0;
	mPingDelay = (U32Seconds)0;
	mAlive = false;					// can become false if circuit disconnects
}

LLViewerRegion::~LLViewerRegion() 
{
	mDead = TRUE;
	mImpl->mActiveSet.clear();
	mImpl->mVisibleEntries.clear();
	mImpl->mVisibleGroups.clear();
	mImpl->mWaitingSet.clear();

	gVLManager.cleanupData(this);
	// Can't do this on destruction, because the neighbor pointers might be invalid.
	// This should be reference counted...
	disconnectAllNeighbors();
	LLViewerPartSim::getInstance()->cleanupRegion(this);

	gObjectList.killObjects(this);

	delete mImpl->mCompositionp;
	delete mParcelOverlay;
	delete mImpl->mLandp;
	delete mImpl->mEventPoll;
	LLHTTPSender::clearSender(mImpl->mHost);
	
	std::for_each(mImpl->mObjectPartition.begin(), mImpl->mObjectPartition.end(), DeletePointer());

	saveObjectCache();

	delete mImpl;
	mImpl = NULL;

// [SL:KB] - Patch: World-MinimapOverlay | Checked: 2012-07-26 (Catznip-3.3)
	if (mWorldMapTile)
	{
		mWorldMapTile->setBoostLevel(LLViewerTexture::BOOST_NONE);
		mWorldMapTile = NULL;
	}
// [/SL:KB]
}

LLEventPump& LLViewerRegion::getCapAPI() const
{
	return mImpl->mCapabilityListener.getCapAPI();
}

/*virtual*/ 
const LLHost&	LLViewerRegion::getHost() const				
{ 
	return mImpl->mHost; 
}

LLSurface & LLViewerRegion::getLand() const
{
	return *mImpl->mLandp;
}

const LLUUID& LLViewerRegion::getRegionID() const
{
	return mImpl->mRegionID;
}

void LLViewerRegion::setRegionID(const LLUUID& region_id)
{
	mImpl->mRegionID = region_id;
}

void LLViewerRegion::loadObjectCache()
{
	if (mCacheLoaded)
	{
		return;
	}

	// Presume success.  If it fails, we don't want to try again.
	mCacheLoaded = TRUE;

	if(LLVOCache::instanceExists())
	{
		LLVOCache::getInstance()->readFromCache(mHandle, mImpl->mCacheID, mImpl->mCacheMap) ;
		if (mImpl->mCacheMap.empty())
		{
			mCacheDirty = TRUE;
		}
	}
}


void LLViewerRegion::saveObjectCache()
{
	if (!mCacheLoaded)
	{
		return;
	}

	if (mImpl->mCacheMap.empty())
	{
		return;
	}

	if(LLVOCache::instanceExists())
	{
		const F32 start_time_threshold = 600.0f; //seconds
		bool removal_enabled = sVOCacheCullingEnabled && (mRegionTimer.getElapsedTimeF32() > start_time_threshold); //allow to remove invalid objects from object cache file.
		
		LLVOCache::getInstance()->writeToCache(mHandle, mImpl->mCacheID, mImpl->mCacheMap, mCacheDirty, removal_enabled) ;
		mCacheDirty = FALSE;
	}

	mImpl->mCacheMap.clear();
}

void LLViewerRegion::sendMessage()
{
	gMessageSystem->sendMessage(mImpl->mHost);
}

void LLViewerRegion::sendReliableMessage()
{
	gMessageSystem->sendReliable(mImpl->mHost);
}

void LLViewerRegion::setWaterHeight(F32 water_level)
{
	mImpl->mLandp->setWaterHeight(water_level);
}

// <FS:CR> Aurora Sim
void LLViewerRegion::rebuildWater()
{
	mImpl->mLandp->rebuildWater();
}
// <FS:CR> Aurora Sim

F32 LLViewerRegion::getWaterHeight() const
{
	return mImpl->mLandp->getWaterHeight();
}

BOOL LLViewerRegion::isVoiceEnabled() const
{
	return getRegionFlag(REGION_FLAGS_ALLOW_VOICE);
}

void LLViewerRegion::setRegionFlags(U64 flags)
{
	mRegionFlags = flags;
}


void LLViewerRegion::setOriginGlobal(const LLVector3d &origin_global) 
{ 
	mImpl->mOriginGlobal = origin_global; 
	updateRenderMatrix();
	mImpl->mLandp->setOriginGlobal(origin_global);
	mWind.setOriginGlobal(origin_global);
	calculateCenterGlobal();
}

void LLViewerRegion::updateRenderMatrix()
{
	mRenderMatrix.setTranslation(getOriginAgent());
}

void LLViewerRegion::setTimeDilation(F32 time_dilation)
{
	mTimeDilation = time_dilation;
}

const LLVector3d & LLViewerRegion::getOriginGlobal() const
{
	return mImpl->mOriginGlobal;
}

LLVector3 LLViewerRegion::getOriginAgent() const
{
	return gAgent.getPosAgentFromGlobal(mImpl->mOriginGlobal);
}

const LLVector3d & LLViewerRegion::getCenterGlobal() const
{
	return mImpl->mCenterGlobal;
}

LLVector3 LLViewerRegion::getCenterAgent() const
{
	return gAgent.getPosAgentFromGlobal(mImpl->mCenterGlobal);
}

void LLViewerRegion::setOwner(const LLUUID& owner_id)
{
	mImpl->mOwnerID = owner_id;
}

const LLUUID& LLViewerRegion::getOwner() const
{
	return mImpl->mOwnerID;
}

void LLViewerRegion::setRegionNameAndZone	(const std::string& name_zone)
{
	std::string::size_type pipe_pos = name_zone.find('|');
	S32 length   = name_zone.size();
	if (pipe_pos != std::string::npos)
	{
		mName   = name_zone.substr(0, pipe_pos);
		mZoning = name_zone.substr(pipe_pos+1, length-(pipe_pos+1));
	}
	else
	{
		mName   = name_zone;
		mZoning = "";
	}

	LLStringUtil::stripNonprintable(mName);
	LLStringUtil::stripNonprintable(mZoning);
}

BOOL LLViewerRegion::canManageEstate() const
{
	return gAgent.isGodlike()
		|| isEstateManager()
		|| gAgent.getID() == getOwner();
}

const std::string LLViewerRegion::getSimAccessString() const
{
	return accessToString(mSimAccess);
}

std::string LLViewerRegion::getLocalizedSimProductName() const
{
	std::string localized_spn;
	return LLTrans::findString(localized_spn, mProductName) ? localized_spn : mProductName;
}

// static
std::string LLViewerRegion::regionFlagsToString(U64 flags)
{
	std::string result;

	if (flags & REGION_FLAGS_SANDBOX)
	{
		result += "Sandbox";
	}

	if (flags & REGION_FLAGS_ALLOW_DAMAGE)
	{
		result += " Not Safe";
	}

	return result;
}

// static
std::string LLViewerRegion::accessToString(U8 sim_access)
{
	// <FS:ND> Prevent querying LLTrans each frame
	static std::vector< std::string > vcAccess;
	if( vcAccess.empty() )
	{
		vcAccess.push_back( LLTrans::getString("SIM_ACCESS_PG") );
		vcAccess.push_back( LLTrans::getString("SIM_ACCESS_MATURE") );
		vcAccess.push_back( LLTrans::getString("SIM_ACCESS_ADULT") );
		vcAccess.push_back( LLTrans::getString("SIM_ACCESS_DOWN") );
		vcAccess.push_back( LLTrans::getString("SIM_ACCESS_MIN") );
	}
	// </FS:ND>

	switch(sim_access)
	{
	case SIM_ACCESS_PG:
		// <FS:ND> Prevent querying LLTrans each frame
		// return LLTrans::getString("SIM_ACCESS_PG");
		return vcAccess[0];
		// </FS:ND>

	case SIM_ACCESS_MATURE:
		// <FS:ND> Prevent querying LLTrans each frame
		// return LLTrans::getString("SIM_ACCESS_MATURE");
		return vcAccess[1];
		// </FS:ND>

	case SIM_ACCESS_ADULT:
		// <FS:ND> Prevent querying LLTrans each frame
		// return LLTrans::getString("SIM_ACCESS_ADULT");
		return vcAccess[2];
		// </FS:ND>

	case SIM_ACCESS_DOWN:
		// <FS:ND> Prevent querying LLTrans each frame
		// return LLTrans::getString("SIM_ACCESS_DOWN");
		return vcAccess[3];
		// </FS:ND>

	case SIM_ACCESS_MIN:
	default:
		// <FS:ND> Prevent querying LLTrans each frame
		// return LLTrans::getString("SIM_ACCESS_MIN");
		return vcAccess[4];
		// </FS:ND>
	}
}

// static
std::string LLViewerRegion::getAccessIcon(U8 sim_access)
{
	switch(sim_access)
	{
	case SIM_ACCESS_MATURE:
		return "Parcel_M_Dark";

	case SIM_ACCESS_ADULT:
		return "Parcel_R_Light";

	case SIM_ACCESS_PG:
		return "Parcel_PG_Light";

	case SIM_ACCESS_MIN:
	default:
		return "";
	}
}

// static
std::string LLViewerRegion::accessToShortString(U8 sim_access)
{
	switch(sim_access)		/* Flawfinder: ignore */
	{
	case SIM_ACCESS_PG:
		return "PG";

	case SIM_ACCESS_MATURE:
		return "M";

	case SIM_ACCESS_ADULT:
		return "A";

	case SIM_ACCESS_MIN:
	default:
		return "U";
	}
}

// static
U8 LLViewerRegion::shortStringToAccess(const std::string &sim_access)
{
	U8 accessValue;

	if (LLStringUtil::compareStrings(sim_access, "PG") == 0)
	{
		accessValue = SIM_ACCESS_PG;
	}
	else if (LLStringUtil::compareStrings(sim_access, "M") == 0)
	{
		accessValue = SIM_ACCESS_MATURE;
	}
	else if (LLStringUtil::compareStrings(sim_access, "A") == 0)
	{
		accessValue = SIM_ACCESS_ADULT;
	}
	else
	{
		accessValue = SIM_ACCESS_MIN;
	}

	return accessValue;
}

// static
void LLViewerRegion::processRegionInfo(LLMessageSystem* msg, void**)
{
	// send it to 'observers'
	// *TODO: switch the floaters to using LLRegionInfoModel
	LL_INFOS() << "Processing region info" << LL_ENDL;
	LLRegionInfoModel::instance().update(msg);
	LLFloaterGodTools::processRegionInfo(msg);
	LLFloaterRegionInfo::processRegionInfo(msg);
	LLFloaterReporter::processRegionInfo(msg);
}

void LLViewerRegion::setCacheID(const LLUUID& id)
{
	mImpl->mCacheID = id;
}

S32 LLViewerRegion::renderPropertyLines()
{
	if (mParcelOverlay)
	{
		return mParcelOverlay->renderPropertyLines();
	}
	else
	{
		return 0;
	}
}

// This gets called when the height field changes.
void LLViewerRegion::dirtyHeights()
{
	// Property lines need to be reconstructed when the land changes.
	if (mParcelOverlay)
	{
		mParcelOverlay->setDirty();
	}
}

//physically delete the cache entry
void LLViewerRegion::killCacheEntry(LLVOCacheEntry* entry, bool for_rendering)
{	
	if(!entry || !entry->isValid())
	{
		return;
	}

	if(for_rendering && !entry->isState(LLVOCacheEntry::ACTIVE))
	{
		addNewObject(entry); //force to add to rendering pipeline
	}

	//remove from active list and waiting list
	if(entry->isState(LLVOCacheEntry::ACTIVE))
	{
		mImpl->mActiveSet.erase(entry);
	}
	else
	{
		if(entry->isState(LLVOCacheEntry::WAITING))
		{
			mImpl->mWaitingSet.erase(entry);
		}
		
		//remove from mVOCachePartition
		removeFromVOCacheTree(entry);
	}

	//remove from the forced visible list
	mImpl->mVisibleEntries.erase(entry);

	//disconnect from parent if it is a child
	if(entry->getParentID() > 0)
	{
		LLVOCacheEntry* parent = getCacheEntry(entry->getParentID());
		if(parent)
		{
			parent->removeChild(entry);
		}
	}
	else if(entry->getNumOfChildren() > 0)//remove children from cache if has any
	{
		LLVOCacheEntry* child = entry->getChild();
		while(child != NULL)
		{
			killCacheEntry(child, for_rendering);
			child = entry->getChild();
		}
	}

	//will remove it from the object cache, real deletion
	entry->setState(LLVOCacheEntry::INACTIVE);
	entry->removeOctreeEntry();
	entry->setValid(FALSE);
}

//physically delete the cache entry	
void LLViewerRegion::killCacheEntry(U32 local_id) 
{
	killCacheEntry(getCacheEntry(local_id));
}

U32 LLViewerRegion::getNumOfActiveCachedObjects() const
{
	return  mImpl->mActiveSet.size();
}

void LLViewerRegion::addActiveCacheEntry(LLVOCacheEntry* entry)
{
	if(!entry || mDead)
	{
		return;
	}
	if(entry->isState(LLVOCacheEntry::ACTIVE))
	{
		return; //already inserted.
	}

	if(entry->isState(LLVOCacheEntry::WAITING))
	{
		mImpl->mWaitingSet.erase(entry);
	}

	entry->setState(LLVOCacheEntry::ACTIVE);
	entry->setVisible();

	llassert(entry->getEntry()->hasDrawable());
	mImpl->mActiveSet.insert(entry);
}

void LLViewerRegion::removeActiveCacheEntry(LLVOCacheEntry* entry, LLDrawable* drawablep)
{
	if(mDead || !entry || !entry->isValid())
	{
		return;
	}
	if(!entry->isState(LLVOCacheEntry::ACTIVE))
	{
		return; //not an active entry.
	}

	//shift to the local regional space from agent space
	if(drawablep != NULL && drawablep->getVObj().notNull())
	{
		const LLVector3& pos = drawablep->getVObj()->getPositionRegion();
		LLVector4a shift;
		shift.load3(pos.mV);
		shift.sub(entry->getPositionGroup());
		entry->shift(shift);
	}

	if(entry->getParentID() > 0) //is a child
	{
		LLVOCacheEntry* parent = getCacheEntry(entry->getParentID());
		if(parent)
		{
			parent->addChild(entry);
		}
		else //parent not in cache.
		{
			//this happens only when parent is not cacheable.
			mOrphanMap[entry->getParentID()].push_back(entry->getLocalID());
		}
	}
	else //insert to vo cache tree.
	{		
		entry->updateParentBoundingInfo();
		entry->saveBoundingSphere();
		addToVOCacheTree(entry);
	}

	mImpl->mVisibleEntries.erase(entry);
	mImpl->mActiveSet.erase(entry);
	mImpl->mWaitingSet.erase(entry);
	entry->setState(LLVOCacheEntry::INACTIVE);
}

bool LLViewerRegion::addVisibleGroup(LLViewerOctreeGroup* group)
{
	if(mDead || group->isEmpty())
	{
		return false;
	}
	
	mImpl->mVisibleGroups.insert(group);

	return true;
}

U32 LLViewerRegion::getNumOfVisibleGroups() const
{
	return mImpl ? mImpl->mVisibleGroups.size() : 0;
}

void LLViewerRegion::addToVOCacheTree(LLVOCacheEntry* entry)
{
	if(!sVOCacheCullingEnabled)
	{
		return;
	}

	if(mDead || !entry || !entry->getEntry() || !entry->isValid())
	{
		return;
	}
	if(entry->getParentID() > 0)
	{
		return; //no child prim in cache octree.
	}

	if(entry->hasState(LLVOCacheEntry::IN_VO_TREE))
	{
		return; //already in the tree.
	}	

	llassert_always(!entry->getGroup()); //not in octree.
	llassert(!entry->getEntry()->hasDrawable()); //not have drawables

	if(mImpl->mVOCachePartition->addEntry(entry->getEntry()))
	{
		entry->setState(LLVOCacheEntry::IN_VO_TREE);
	}
}

void LLViewerRegion::removeFromVOCacheTree(LLVOCacheEntry* entry)
{
	if(mDead || !entry || !entry->getEntry())
	{
		return;
	}
	
	if(!entry->hasState(LLVOCacheEntry::IN_VO_TREE))
	{
		return; //not in the tree.
	}
	entry->clearState(LLVOCacheEntry::IN_VO_TREE);

	mImpl->mVOCachePartition->removeEntry(entry->getEntry());	
}

//add child objects as visible entries
void LLViewerRegion::addVisibleChildCacheEntry(LLVOCacheEntry* parent, LLVOCacheEntry* child)
{
	if(mDead)
	{
		return;
	}

	if(parent && (!parent->isValid() || !parent->isState(LLVOCacheEntry::ACTIVE)))
	{
		return; //parent must be valid and in rendering pipeline
	}

	if(child && (!child->getEntry() || !child->isValid() || !child->isState(LLVOCacheEntry::INACTIVE)))
	{
		return; //child must be valid and not in the rendering pipeline
	}

	if(child)
	{
		child->setState(LLVOCacheEntry::IN_QUEUE);
		mImpl->mVisibleEntries.insert(child);
	}	
	else if(parent && parent->getNumOfChildren() > 0) //add all children
	{
		child = parent->getChild();
		while(child != NULL)
		{
			addVisibleChildCacheEntry(NULL, child);
			child = parent->getChild();
		}
	}
}

void LLViewerRegion::updateVisibleEntries(F32 max_time)
{
	if(mDead)
	{
		return;
	}

	if(mImpl->mVisibleGroups.empty() && mImpl->mVisibleEntries.empty())
	{
		return;
	}

	if(!sNewObjectCreationThrottle)
	{
		return;
	}

	const F32 LARGE_SCENE_CONTRIBUTION = 1000.f; //a large number to force to load the object.
	const LLVector3 camera_origin = LLViewerCamera::getInstance()->getOrigin();
	const U32 cur_frame = LLViewerOctreeEntryData::getCurrentFrame();
	bool needs_update = ((cur_frame - mImpl->mLastCameraUpdate) > 5) && ((camera_origin - mImpl->mLastCameraOrigin).lengthSquared() > 10.f);	
	U32 last_update = mImpl->mLastCameraUpdate;
	LLVector4a local_origin;
	local_origin.load3((camera_origin - getOriginAgent()).mV);

	//process visible entries
	for(LLVOCacheEntry::vocache_entry_set_t::iterator iter = mImpl->mVisibleEntries.begin(); iter != mImpl->mVisibleEntries.end();)
	{
		LLVOCacheEntry* vo_entry = *iter;
		
		if(vo_entry->isValid() && vo_entry->getState() < LLVOCacheEntry::WAITING)
		{
			//set a large number to force to load this object.
			vo_entry->setSceneContribution(LARGE_SCENE_CONTRIBUTION);
			
			mImpl->mWaitingList.insert(vo_entry);
			++iter;
		}
		else
		{
			LLVOCacheEntry::vocache_entry_set_t::iterator next_iter = iter;
			++next_iter;
			mImpl->mVisibleEntries.erase(iter);
			iter = next_iter;
		}
	}

	//
	//process visible groups
	//
	//object projected area threshold
	F32 projection_threshold = LLVOCacheEntry::getSquaredPixelThreshold(mImpl->mVOCachePartition->isFrontCull());
	F32 dist_threshold = mImpl->mVOCachePartition->isFrontCull() ? gAgentCamera.mDrawDistance : LLVOCacheEntry::sRearFarRadius;
	
	std::set< LLPointer<LLViewerOctreeGroup> >::iterator group_iter = mImpl->mVisibleGroups.begin();
	for(; group_iter != mImpl->mVisibleGroups.end(); ++group_iter)
	{
		LLPointer<LLViewerOctreeGroup> group = *group_iter;
		if(group->getNumRefs() < 3 || //group to be deleted
			!group->getOctreeNode() || group->isEmpty()) //group empty
{
			continue;
		}

		for (LLViewerOctreeGroup::element_iter i = group->getDataBegin(); i != group->getDataEnd(); ++i)
		{
			if((*i)->hasVOCacheEntry())
			{
				LLVOCacheEntry* vo_entry = (LLVOCacheEntry*)(*i)->getVOCacheEntry();

				if(vo_entry->getParentID() > 0) //is a child
				{
					//child visibility depends on its parent.
					continue;
				}
				if(!vo_entry->isValid())
				{
					continue; //skip invalid entry.
				}

				vo_entry->calcSceneContribution(local_origin, needs_update, last_update, dist_threshold);
				if(vo_entry->getSceneContribution() > projection_threshold)
				{
					mImpl->mWaitingList.insert(vo_entry);			
				}
			}
		}
	}

	if(needs_update)
	{
		mImpl->mLastCameraOrigin = camera_origin;
		mImpl->mLastCameraUpdate = cur_frame;
	}

	return;
}

void LLViewerRegion::createVisibleObjects(F32 max_time)
{
	if(mDead)
	{
		return;
	}
	if(mImpl->mWaitingList.empty())
	{
		mImpl->mVOCachePartition->setCullHistory(FALSE);
		return;
	}	
	
	S32 throttle = sNewObjectCreationThrottle;
	BOOL has_new_obj = FALSE;
	LLTimer update_timer;	
	for(LLVOCacheEntry::vocache_entry_priority_list_t::iterator iter = mImpl->mWaitingList.begin();
		iter != mImpl->mWaitingList.end(); ++iter)
	{
		LLVOCacheEntry* vo_entry = *iter;		

		if(vo_entry->getState() < LLVOCacheEntry::WAITING)
		{
			addNewObject(vo_entry);
			has_new_obj = TRUE;
			if(throttle > 0 && !(--throttle) && update_timer.getElapsedTimeF32() > max_time)
			{
				break;
			}
		}
	}	

	mImpl->mVOCachePartition->setCullHistory(has_new_obj);

	return;
}

void LLViewerRegion::clearCachedVisibleObjects()
{
	mImpl->mWaitingList.clear();
	mImpl->mVisibleGroups.clear();

	//reset all occluders
	mImpl->mVOCachePartition->resetOccluders();
	mPaused = TRUE;

	//clean visible entries
	for(LLVOCacheEntry::vocache_entry_set_t::iterator iter = mImpl->mVisibleEntries.begin(); iter != mImpl->mVisibleEntries.end();)
	{
		LLVOCacheEntry* entry = *iter;
		LLVOCacheEntry* parent = getCacheEntry(entry->getParentID());

		if(!entry->getParentID() || parent) //no child or parent is cache-able
		{
			if(parent) //has a cache-able parent
			{
				parent->addChild(entry);
			}

			LLVOCacheEntry::vocache_entry_set_t::iterator next_iter = iter;
			++next_iter;
			mImpl->mVisibleEntries.erase(iter);
			iter = next_iter;
		}
		else //parent is not cache-able, leave it.
		{
			++iter;
		}
	}

	//remove all visible entries.
	mLastVisitedEntry = NULL;
	std::vector<LLDrawable*> delete_list;
	for(LLVOCacheEntry::vocache_entry_set_t::iterator iter = mImpl->mActiveSet.begin();
		iter != mImpl->mActiveSet.end(); ++iter)
	{
		LLDrawable* drawablep = (LLDrawable*)(*iter)->getEntry()->getDrawable();
	
		if(drawablep && !drawablep->getParent())
		{
			delete_list.push_back(drawablep);
		}
	}

	if(!delete_list.empty())
	{
		for(S32 i = 0; i < delete_list.size(); i++)
		{
			gObjectList.killObject(delete_list[i]->getVObj());
		}
		delete_list.clear();
	}

	return;
}

//perform some necessary but very light updates.
//to replace the function idleUpdate(...) in case there is no enough time.
void LLViewerRegion::lightIdleUpdate()
{
	if(!sVOCacheCullingEnabled)
	{
		return;
	}
	if(mImpl->mCacheMap.empty())
	{
		return;
	}

	//reset all occluders
	mImpl->mVOCachePartition->resetOccluders();	
}

void LLViewerRegion::idleUpdate(F32 max_update_time)
{	
	LLTimer update_timer;
	F32 max_time;

	mLastUpdate = LLViewerOctreeEntryData::getCurrentFrame();

	mImpl->mLandp->idleUpdate(max_update_time);
	
	if (mParcelOverlay)
	{
		// Hopefully not a significant time sink...
		mParcelOverlay->idleUpdate();
	}

	if(!sVOCacheCullingEnabled)
	{
		return;
	}
	if(mImpl->mCacheMap.empty())
	{
		return;
	}	
	if(mPaused)
	{
		mPaused = FALSE; //unpause.
	}

	LLViewerCamera::eCameraID old_camera_id = LLViewerCamera::sCurCameraID;
	LLViewerCamera::sCurCameraID = LLViewerCamera::CAMERA_WORLD;

	//reset all occluders
	mImpl->mVOCachePartition->resetOccluders();	

	max_time = max_update_time - update_timer.getElapsedTimeF32();	

	//kill invisible objects
	killInvisibleObjects(max_time * 0.4f);	
	max_time = max_update_time - update_timer.getElapsedTimeF32();	

	updateVisibleEntries(max_time);
	max_time = max_update_time - update_timer.getElapsedTimeF32();	

	createVisibleObjects(max_time);

	mImpl->mWaitingList.clear();
	mImpl->mVisibleGroups.clear();

	LLViewerCamera::sCurCameraID = old_camera_id;
	return;
}

//update the throttling number for new object creation
void LLViewerRegion::calcNewObjectCreationThrottle()
{
	static LLCachedControl<S32> new_object_creation_throttle(gSavedSettings,"NewObjectCreationThrottle");
	static LLCachedControl<F32> throttle_delay_time(gSavedSettings,"NewObjectCreationThrottleDelayTime");
	static LLFrameTimer timer;

	//
	//sNewObjectCreationThrottle =
	//-2: throttle is disabled because either the screen is showing progress view, or immediate after the screen is not black
	//-1: throttle is disabled by the debug setting
	//0:  no new object creation is allowed
	//>0: valid throttling number
	//

	if(gViewerWindow->getProgressView()->getVisible() && throttle_delay_time > 0.f)
	{
		sNewObjectCreationThrottle = -2; //cancel the throttling
		timer.reset();
	}	
	else if(sNewObjectCreationThrottle < -1) //just recoved from the login/teleport screen
	{
		if(timer.getElapsedTimeF32() > throttle_delay_time) //wait for throttle_delay_time to reset the throttle
		{
			sNewObjectCreationThrottle = new_object_creation_throttle; //reset
			if(sNewObjectCreationThrottle < -1)
			{
				sNewObjectCreationThrottle = -1;
			}
		}
	}

	//update some LLVOCacheEntry debug setting factors.
	LLVOCacheEntry::updateDebugSettings();
}

BOOL LLViewerRegion::isViewerCameraStatic()
{
	return sLastCameraUpdated < LLViewerOctreeEntryData::getCurrentFrame();
}

void LLViewerRegion::killInvisibleObjects(F32 max_time)
{
	if(!sVOCacheCullingEnabled)
	{
		return;
	}
	if(mImpl->mActiveSet.empty())
	{
		return;
	}
	if(sNewObjectCreationThrottle < 0)
	{
		return;
	}

	LLTimer update_timer;
	LLVector4a camera_origin;
	camera_origin.load3(LLViewerCamera::getInstance()->getOrigin().mV);
	LLVector4a local_origin;
	local_origin.load3((LLViewerCamera::getInstance()->getOrigin() - getOriginAgent()).mV);
	F32 back_threshold = LLVOCacheEntry::sRearFarRadius;
	
	size_t max_update = 64; 
	if(!mInvisibilityCheckHistory && isViewerCameraStatic())
	{
		//history is clean, reduce number of checking
		max_update /= 2;
	}
	
	std::vector<LLDrawable*> delete_list;
	S32 update_counter = llmin(max_update, mImpl->mActiveSet.size());
	LLVOCacheEntry::vocache_entry_set_t::iterator iter = mImpl->mActiveSet.upper_bound(mLastVisitedEntry);		

	for(; update_counter > 0; --update_counter, ++iter)
	{	
		if(iter == mImpl->mActiveSet.end())
		{
			iter = mImpl->mActiveSet.begin();
		}
		if((*iter)->getParentID() > 0)
		{
			continue; //skip child objects, they are removed with their parent.
		}

		LLVOCacheEntry* vo_entry = *iter;
		if(!vo_entry->isAnyVisible(camera_origin, local_origin, back_threshold) && vo_entry->mLastCameraUpdated < sLastCameraUpdated)
		{
			killObject(vo_entry, delete_list);
		}

		if(max_time < update_timer.getElapsedTimeF32()) //time out
		{
			break;
		}
	}

	if(iter == mImpl->mActiveSet.end())
	{
		mLastVisitedEntry = NULL;
	}
	else
	{
		mLastVisitedEntry = *iter;
	}

	mInvisibilityCheckHistory <<= 1;
	if(!delete_list.empty())
	{
		mInvisibilityCheckHistory |= 1;
		S32 count = delete_list.size();
		for(S32 i = 0; i < count; i++)
		{
			gObjectList.killObject(delete_list[i]->getVObj());
		}
		delete_list.clear();
	}

	return;
}

void LLViewerRegion::killObject(LLVOCacheEntry* entry, std::vector<LLDrawable*>& delete_list)
{
	//kill the object.
	LLDrawable* drawablep = (LLDrawable*)entry->getEntry()->getDrawable();
	llassert(drawablep);
	llassert(drawablep->getRegion() == this);

	if(drawablep && !drawablep->getParent())
	{
		LLViewerObject::const_child_list_t& child_list = drawablep->getVObj()->getChildren();
		for (LLViewerObject::child_list_t::const_iterator iter = child_list.begin();
			iter != child_list.end(); iter++)
		{
			LLViewerObject* child = *iter;
			if(child->mDrawable)
			{
				if(!child->mDrawable->getEntry() || !child->mDrawable->getEntry()->hasVOCacheEntry())
				{
					//do not remove parent if any of its children non-cacheable
					//especially for the case that an avatar sits on a cache-able object
					((LLViewerOctreeEntryData*)drawablep)->setVisible();
					return;
				}

				LLOcclusionCullingGroup* group = (LLOcclusionCullingGroup*)child->mDrawable->getGroup();
				if(group && group->isAnyRecentlyVisible())
				{
					//set the parent visible if any of its children visible.
					((LLViewerOctreeEntryData*)drawablep)->setVisible();
					return;
				}
			}
		}
		delete_list.push_back(drawablep);				
	}				
}

LLViewerObject* LLViewerRegion::addNewObject(LLVOCacheEntry* entry)
{
	if(!entry || !entry->getEntry())
	{
		if(entry)
		{
			mImpl->mVisibleEntries.erase(entry);
			entry->setState(LLVOCacheEntry::INACTIVE);
		}
		return NULL;
	}

	LLViewerObject* obj = NULL;
	if(!entry->getEntry()->hasDrawable()) //not added to the rendering pipeline yet
	{
		//add the object
		obj = gObjectList.processObjectUpdateFromCache(entry, this);
		if(obj)
		{
			if(!entry->isState(LLVOCacheEntry::ACTIVE))
			{
				mImpl->mWaitingSet.insert(entry);
				entry->setState(LLVOCacheEntry::WAITING);
			}
		}
	}
	else
	{
		LLViewerRegion* old_regionp = ((LLDrawable*)entry->getEntry()->getDrawable())->getRegion();
		if(old_regionp != this)
		{
			//this object exists in two regions at the same time;
			//this case can be safely ignored here because
			//server should soon send update message to remove one region for this object.

			LL_WARNS() << "Entry: " << entry->getLocalID() << " exists in two regions at the same time." << LL_ENDL;
			return NULL;
		}
		
		LL_WARNS() << "Entry: " << entry->getLocalID() << " in rendering pipeline but not set to be active." << LL_ENDL;

		//should not hit here any more, but does not hurt either, just put it back to active list
		addActiveCacheEntry(entry);
	}
	return obj;
}

//update object cache if the object receives a full-update or terse update
//update_type == EObjectUpdateType::OUT_TERSE_IMPROVED or EObjectUpdateType::OUT_FULL
LLViewerObject* LLViewerRegion::updateCacheEntry(U32 local_id, LLViewerObject* objectp, U32 update_type)
{
	if(objectp && update_type != (U32)OUT_TERSE_IMPROVED)
	{
		return objectp; //no need to access cache
	}

	LLVOCacheEntry* entry = getCacheEntry(local_id);
	if (!entry)
	{
		return objectp; //not in the cache, do nothing.
	}
	if(!objectp) //object not created
	{
		//create a new object from cache.
		objectp = addNewObject(entry);
	}

	//remove from cache if terse update
	if(update_type == (U32)OUT_TERSE_IMPROVED)
	{
		killCacheEntry(entry, true);
	}

	return objectp;
}

// As above, but forcibly do the update.
void LLViewerRegion::forceUpdate()
{
	mImpl->mLandp->idleUpdate(0.f);

	if (mParcelOverlay)
	{
		mParcelOverlay->idleUpdate(true);
	}
}

void LLViewerRegion::connectNeighbor(LLViewerRegion *neighborp, U32 direction)
{
	mImpl->mLandp->connectNeighbor(neighborp->mImpl->mLandp, direction);
}


void LLViewerRegion::disconnectAllNeighbors()
{
	mImpl->mLandp->disconnectAllNeighbors();
}

LLVLComposition * LLViewerRegion::getComposition() const
{
	return mImpl->mCompositionp;
}

F32 LLViewerRegion::getCompositionXY(const S32 x, const S32 y) const
{
// <FS:CR> Aurora Sim
	//if (x >= 256)
	if (x >= mWidth)
// </FS:CR> Aurora Sim
	{
// <FS:CR> Aurora Sim
		//if (y >= 256)
		if (y >= mWidth)
// </FS:CR> Aurora Sim
		{
// <FS:CR> Aurora Sim
			//LLVector3d center = getCenterGlobal() + LLVector3d(256.f, 256.f, 0.f);
			LLVector3d center = getCenterGlobal() + LLVector3d(mWidth, mWidth, 0.f);
// </FS:CR> Aurora Sim
			LLViewerRegion *regionp = LLWorld::getInstance()->getRegionFromPosGlobal(center);
			if (regionp)
			{
				// OK, we need to do some hackery here - different simulators no longer use
				// the same composition values, necessarily.
				// If we're attempting to blend, then we want to make the fractional part of
				// this region match the fractional of the adjacent.  For now, just minimize
				// the delta.
// <FS:CR> Aurora Sim
				//F32 our_comp = getComposition()->getValueScaled(255, 255);
				//F32 adj_comp = regionp->getComposition()->getValueScaled(x - 256.f, y - 256.f);
				F32 our_comp = getComposition()->getValueScaled(mWidth-1.f, mWidth-1.f);
				F32 adj_comp = regionp->getComposition()->getValueScaled(x - regionp->getWidth(), y - regionp->getWidth());
// </FS:CR> Aurora Sim
				while (llabs(our_comp - adj_comp) >= 1.f)
				{
					if (our_comp > adj_comp)
					{
						adj_comp += 1.f;
					}
					else
					{
						adj_comp -= 1.f;
					}
				}
				return adj_comp;
			}
		}
		else
		{
// <FS:CR> Aurora Sim
			//LLVector3d center = getCenterGlobal() + LLVector3d(256.f, 0, 0.f);
			LLVector3d center = getCenterGlobal() + LLVector3d(mWidth, 0.f, 0.f);
// </FS:CR> Aurora Sim
			LLViewerRegion *regionp = LLWorld::getInstance()->getRegionFromPosGlobal(center);
			if (regionp)
			{
				// OK, we need to do some hackery here - different simulators no longer use
				// the same composition values, necessarily.
				// If we're attempting to blend, then we want to make the fractional part of
				// this region match the fractional of the adjacent.  For now, just minimize
				// the delta.
// <FS:CR> Aurora Sim
				//F32 our_comp = getComposition()->getValueScaled(255.f, (F32)y);
				//F32 adj_comp = regionp->getComposition()->getValueScaled(x - 256.f, (F32)y);
				F32 our_comp = getComposition()->getValueScaled(mWidth-1.f, (F32)y);
				F32 adj_comp = regionp->getComposition()->getValueScaled(x - regionp->getWidth(), (F32)y);
// </FS:CR> Aurora Sim
				while (llabs(our_comp - adj_comp) >= 1.f)
				{
					if (our_comp > adj_comp)
					{
						adj_comp += 1.f;
					}
					else
					{
						adj_comp -= 1.f;
					}
				}
				return adj_comp;
			}
		}
	}
// <FS:CR> Aurora Sim
	//else if (y >= 256)
	else if (y >= mWidth)
// </FS:CR> Aurora Sim
	{
// <FS:CR> Aurora Sim
		//LLVector3d center = getCenterGlobal() + LLVector3d(0.f, 256.f, 0.f);
		LLVector3d center = getCenterGlobal() + LLVector3d(0.f, mWidth, 0.f);
// </FS:CR> Aurora Sim
		LLViewerRegion *regionp = LLWorld::getInstance()->getRegionFromPosGlobal(center);
		if (regionp)
		{
			// OK, we need to do some hackery here - different simulators no longer use
			// the same composition values, necessarily.
			// If we're attempting to blend, then we want to make the fractional part of
			// this region match the fractional of the adjacent.  For now, just minimize
			// the delta.
// <FS:CR> Aurora Sim
			//F32 our_comp = getComposition()->getValueScaled((F32)x, 255.f);
			//F32 adj_comp = regionp->getComposition()->getValueScaled((F32)x, y - 256.f);
			F32 our_comp = getComposition()->getValueScaled((F32)x, mWidth-1.f);
			F32 adj_comp = regionp->getComposition()->getValueScaled((F32)x, y - regionp->getWidth());
// <FS:CR> Aurora Sim
			while (llabs(our_comp - adj_comp) >= 1.f)
			{
				if (our_comp > adj_comp)
				{
					adj_comp += 1.f;
				}
				else
				{
					adj_comp -= 1.f;
				}
			}
			return adj_comp;
		}
	}

	return getComposition()->getValueScaled((F32)x, (F32)y);
}

void LLViewerRegion::calculateCenterGlobal() 
{
	mImpl->mCenterGlobal = mImpl->mOriginGlobal;
	mImpl->mCenterGlobal.mdV[VX] += 0.5 * mWidth;
	mImpl->mCenterGlobal.mdV[VY] += 0.5 * mWidth;
	mImpl->mCenterGlobal.mdV[VZ] = 0.5 * mImpl->mLandp->getMinZ() + mImpl->mLandp->getMaxZ();
}

void LLViewerRegion::calculateCameraDistance()
{
	mCameraDistanceSquared = (F32)(gAgentCamera.getCameraPositionGlobal() - getCenterGlobal()).magVecSquared();
}

std::ostream& operator<<(std::ostream &s, const LLViewerRegion &region)
{
	s << "{ ";
	s << region.mImpl->mHost;
	s << " mOriginGlobal = " << region.getOriginGlobal()<< "\n";
    std::string name(region.getName()), zone(region.getZoning());
    if (! name.empty())
    {
        s << " mName         = " << name << '\n';
    }
    if (! zone.empty())
    {
        s << " mZoning       = " << zone << '\n';
    }
	s << "}";
	return s;
}


// ---------------- Protected Member Functions ----------------

void LLViewerRegion::updateNetStats()
{
	F32 dt = mImpl->mLastNetUpdate.getElapsedTimeAndResetF32();

	LLCircuitData *cdp = gMessageSystem->mCircuitInfo.findCircuit(mImpl->mHost);
	if (!cdp)
	{
		mAlive = false;
		return;
	}

	mAlive = true;
	mDeltaTime = dt;

	mLastPacketsIn =	mPacketsIn;
	mLastBitsIn =		mBitsIn;
	mLastPacketsOut =	mPacketsOut;
	mLastPacketsLost =	mPacketsLost;

	mPacketsIn =				cdp->getPacketsIn();
	mBitsIn =					8 * cdp->getBytesIn();
	mPacketsOut =				cdp->getPacketsOut();
	mPacketsLost =				cdp->getPacketsLost();
	mPingDelay =				cdp->getPingDelay();

	mBitsReceived += mBitsIn - mLastBitsIn;
	mPacketsReceived += mPacketsIn - mLastPacketsIn;
}


U32 LLViewerRegion::getPacketsLost() const
{
	LLCircuitData *cdp = gMessageSystem->mCircuitInfo.findCircuit(mImpl->mHost);
	if (!cdp)
	{
		LL_INFOS() << "LLViewerRegion::getPacketsLost couldn't find circuit for " << mImpl->mHost << LL_ENDL;
		return 0;
	}
	else
	{
		return cdp->getPacketsLost();
	}
}

S32 LLViewerRegion::getHttpResponderID() const
{
	return mImpl->mHttpResponderID;
}

BOOL LLViewerRegion::pointInRegionGlobal(const LLVector3d &point_global) const
{
	LLVector3 pos_region = getPosRegionFromGlobal(point_global);

	if (pos_region.mV[VX] < 0)
	{
		return FALSE;
	}
	if (pos_region.mV[VX] >= mWidth)
	{
		return FALSE;
	}
	if (pos_region.mV[VY] < 0)
	{
		return FALSE;
	}
	if (pos_region.mV[VY] >= mWidth)
	{
		return FALSE;
	}
	return TRUE;
}

LLVector3 LLViewerRegion::getPosRegionFromGlobal(const LLVector3d &point_global) const
{
	LLVector3 pos_region;
	pos_region.setVec(point_global - mImpl->mOriginGlobal);
	return pos_region;
}

LLVector3d LLViewerRegion::getPosGlobalFromRegion(const LLVector3 &pos_region) const
{
	LLVector3d pos_region_d;
	pos_region_d.setVec(pos_region);
	return pos_region_d + mImpl->mOriginGlobal;
}

LLVector3 LLViewerRegion::getPosAgentFromRegion(const LLVector3 &pos_region) const
{
	LLVector3d pos_global = getPosGlobalFromRegion(pos_region);

	return gAgent.getPosAgentFromGlobal(pos_global);
}

LLVector3 LLViewerRegion::getPosRegionFromAgent(const LLVector3 &pos_agent) const
{
	return pos_agent - getOriginAgent();
}

F32 LLViewerRegion::getLandHeightRegion(const LLVector3& region_pos)
{
	return mImpl->mLandp->resolveHeightRegion( region_pos );
}

// [SL:KB] - Patch: World-MinimapOverlay | Checked: 2012-06-20 (Catznip-3.3.0)
LLViewerTexture* LLViewerRegion::getWorldMapTile() const
{
	if (!mWorldMapTile)
	{
		U32 gridX, gridY;
		grid_from_region_handle(mHandle, &gridX, &gridY);
		std::string strImgURL = gSavedSettings.getString("CurrentMapServerURL") + llformat("map-1-%d-%d-objects.jpg", gridX, gridY);

		mWorldMapTile = LLViewerTextureManager::getFetchedTextureFromUrl(strImgURL, FTT_MAP_TILE, TRUE, LLViewerTexture::BOOST_NONE, LLViewerTexture::LOD_TEXTURE);
		mWorldMapTile->setBoostLevel(LLViewerTexture::BOOST_MAP);
	}
	return mWorldMapTile;
}
// [/SL:KB]

//bool LLViewerRegion::isAlive()
// [SL:KB] - Patch: World-MinimapOverlay | Checked: 2012-06-20 (Catznip-3.3.0)
bool LLViewerRegion::isAlive() const
// [/SL:KB]
{
	return mAlive;
}

//BOOL LLViewerRegion::isOwnedSelf(const LLVector3& pos)
// [SL:KB] - Patch: UI-SidepanelPeople | Checked: 2010-12-02 (Catznip-2.4.0g) | Added: Catznip-2.4.0g
BOOL LLViewerRegion::isOwnedSelf(const LLVector3& pos) const
// [/SL:KB]
{
	if (mParcelOverlay)
	{
		return mParcelOverlay->isOwnedSelf(pos);
	} else {
		return FALSE;
	}
}

// Owned by a group you belong to?  (officer or member)
//BOOL LLViewerRegion::isOwnedGroup(const LLVector3& pos)
// [SL:KB] - Patch: UI-SidepanelPeople | Checked: 2010-12-02 (Catznip-2.4.0g) | Added: Catznip-2.4.0g
BOOL LLViewerRegion::isOwnedGroup(const LLVector3& pos) const
// [/SL:KB]
{
	if (mParcelOverlay)
	{
		return mParcelOverlay->isOwnedGroup(pos);
	} else {
		return FALSE;
	}
}

// the new TCP coarse location handler node
class CoarseLocationUpdate : public LLHTTPNode
{
public:
	virtual void post(
		ResponsePtr responder,
		const LLSD& context,
		const LLSD& input) const
	{
		LLHost host(input["sender"].asString());
		LLViewerRegion* region = LLWorld::getInstance()->getRegion(host);
		if( !region )
		{
			return;
		}

		S32 target_index = input["body"]["Index"][0]["Prey"].asInteger();
		S32 you_index    = input["body"]["Index"][0]["You" ].asInteger();

		std::vector<U32>* avatar_locs = &region->mMapAvatars;
		std::vector<LLUUID>* avatar_ids = &region->mMapAvatarIDs;
		avatar_locs->clear();
		avatar_ids->clear();

		//LL_INFOS() << "coarse locations agent[0] " << input["body"]["AgentData"][0]["AgentID"].asUUID() << LL_ENDL;
		//LL_INFOS() << "my agent id = " << gAgent.getID() << LL_ENDL;
		//LL_INFOS() << ll_pretty_print_sd(input) << LL_ENDL;

		LLSD 
			locs   = input["body"]["Location"],
			agents = input["body"]["AgentData"];
		LLSD::array_iterator 
			locs_it = locs.beginArray(), 
			agents_it = agents.beginArray();
		BOOL has_agent_data = input["body"].has("AgentData");

		for(int i=0; 
			locs_it != locs.endArray(); 
			i++, locs_it++)
		{
			U8 
				x = locs_it->get("X").asInteger(),
				y = locs_it->get("Y").asInteger(),
				z = locs_it->get("Z").asInteger();
			// treat the target specially for the map, and don't add you or the target
			if(i == target_index)
			{
				LLVector3d global_pos(region->getOriginGlobal());
				global_pos.mdV[VX] += (F64)x;
				global_pos.mdV[VY] += (F64)y;
				global_pos.mdV[VZ] += (F64)z * 4.0;
				LLAvatarTracker::instance().setTrackedCoarseLocation(global_pos);
			}
			else if( i != you_index)
			{
				// <FS:CR> Commenting out as unused 2012.1.23 - wtf was this even for?
				//U32 loc = x << 16 | y << 8 | z; loc = loc;
				U32 pos = 0x0;
				pos |= x;
				pos <<= 8;
				pos |= y;
				pos <<= 8;
				pos |= z;
				avatar_locs->push_back(pos);
				//LL_INFOS() << "next pos: " << x << "," << y << "," << z << ": " << pos << LL_ENDL;
				if(has_agent_data) // for backwards compatibility with old message format
				{
					LLUUID agent_id(agents_it->get("AgentID").asUUID());
					//LL_INFOS() << "next agent: " << agent_id.asString() << LL_ENDL;
					avatar_ids->push_back(agent_id);
				}
			}
			if (has_agent_data)
			{
				agents_it++;
			}
		}
	}
};

// build the coarse location HTTP node under the "/message" URL
LLHTTPRegistration<CoarseLocationUpdate>
   gHTTPRegistrationCoarseLocationUpdate(
	   "/message/CoarseLocationUpdate");


// the deprecated coarse location handler
void LLViewerRegion::updateCoarseLocations(LLMessageSystem* msg)
{
	//LL_INFOS() << "CoarseLocationUpdate" << LL_ENDL;
	mMapAvatars.clear();
	mMapAvatarIDs.clear(); // only matters in a rare case but it's good to be safe.

	U8 x_pos = 0;
	U8 y_pos = 0;
	U8 z_pos = 0;

	U32 pos = 0x0;

	S16 agent_index;
	S16 target_index;
	msg->getS16Fast(_PREHASH_Index, _PREHASH_You, agent_index);
	msg->getS16Fast(_PREHASH_Index, _PREHASH_Prey, target_index);

	BOOL has_agent_data = msg->has(_PREHASH_AgentData);
	S32 count = msg->getNumberOfBlocksFast(_PREHASH_Location);
	for(S32 i = 0; i < count; i++)
	{
		msg->getU8Fast(_PREHASH_Location, _PREHASH_X, x_pos, i);
		msg->getU8Fast(_PREHASH_Location, _PREHASH_Y, y_pos, i);
		msg->getU8Fast(_PREHASH_Location, _PREHASH_Z, z_pos, i);
		LLUUID agent_id = LLUUID::null;
		if(has_agent_data)
		{
			msg->getUUIDFast(_PREHASH_AgentData, _PREHASH_AgentID, agent_id, i);
		}

		//LL_INFOS() << "  object X: " << (S32)x_pos << " Y: " << (S32)y_pos
		//		<< " Z: " << (S32)(z_pos * 4)
		//		<< LL_ENDL;

		// treat the target specially for the map
		if(i == target_index)
		{
			LLVector3d global_pos(mImpl->mOriginGlobal);
			global_pos.mdV[VX] += (F64)(x_pos);
			global_pos.mdV[VY] += (F64)(y_pos);
			global_pos.mdV[VZ] += (F64)(z_pos) * 4.0;
			LLAvatarTracker::instance().setTrackedCoarseLocation(global_pos);
		}
		
		//don't add you
		if( i != agent_index)
		{
			pos = 0x0;
			pos |= x_pos;
			pos <<= 8;
			pos |= y_pos;
			pos <<= 8;
			pos |= z_pos;
			mMapAvatars.push_back(pos);
			if(has_agent_data)
			{
				mMapAvatarIDs.push_back(agent_id);
			}
		}
	}
}

void LLViewerRegion::getInfo(LLSD& info)
{
	info["Region"]["Host"] = getHost().getIPandPort();
	info["Region"]["Name"] = getName();
	U32 x, y;
	from_region_handle(getHandle(), &x, &y);
	info["Region"]["Handle"]["x"] = (LLSD::Integer)x;
	info["Region"]["Handle"]["y"] = (LLSD::Integer)y;
}

void LLViewerRegion::getSimulatorFeatures(LLSD& sim_features) const
{
	sim_features = mSimulatorFeatures;
}

void LLViewerRegion::setSimulatorFeatures(const LLSD& sim_features)
{
	std::stringstream str;
	
	LLSDSerialize::toPrettyXML(sim_features, str);
	LL_INFOS() << str.str() << LL_ENDL;
	mSimulatorFeatures = sim_features;
	
// <FS:CR> Opensim god names
#ifdef OPENSIM
	if (LLGridManager::getInstance()->isInOpenSim())
	{
		mGodNames.clear();
		if (mSimulatorFeatures.has("god_names"))
		{
			if (mSimulatorFeatures["god_names"].has("full_names"))
			{
				LLSD god_names = mSimulatorFeatures["god_names"]["full_names"];
				for (LLSD::array_iterator itr = god_names.beginArray();
					 itr != god_names.endArray();
					 itr++)
				{
					mGodNames.insert((*itr).asString());
				}
			}
			if (mSimulatorFeatures["god_names"].has("last_names"))
			{
				LLSD god_names = mSimulatorFeatures["god_names"]["last_names"];
				for (LLSD::array_iterator itr = god_names.beginArray();
					 itr != god_names.endArray();
					 itr++)
				{
					mGodNames.insert((*itr).asString());
				}
			}
		}
	}
#endif // OPENSIM
// </FS:CR>
}

//this is called when the parent is not cacheable.
//move all orphan children out of cache and insert to rendering octree.
void LLViewerRegion::findOrphans(U32 parent_id)
{
	orphan_list_t::iterator iter = mOrphanMap.find(parent_id);
	if(iter != mOrphanMap.end())
	{
		std::vector<U32>* children = &mOrphanMap[parent_id];
		for(S32 i = 0; i < children->size(); i++)
		{
			//parent is visible, so is the child.
			addVisibleChildCacheEntry(NULL, getCacheEntry((*children)[i]));
		}
		children->clear();
		mOrphanMap.erase(parent_id);
	}
}

void LLViewerRegion::decodeBoundingInfo(LLVOCacheEntry* entry)
{
	if(!sVOCacheCullingEnabled)
	{
		gObjectList.processObjectUpdateFromCache(entry, this);
		return;
	}
	if(!entry || !entry->isValid())
	{
		return;
	}

	if(!entry->getEntry())
	{
		entry->setOctreeEntry(NULL);
	}
		
	if(entry->getEntry()->hasDrawable()) //already in the rendering pipeline
	{
		LLViewerRegion* old_regionp = ((LLDrawable*)entry->getEntry()->getDrawable())->getRegion();
		if(old_regionp != this && old_regionp)
{
			LLViewerObject* obj = ((LLDrawable*)entry->getEntry()->getDrawable())->getVObj();
			if(obj)
			{
				//remove from old region
				old_regionp->killCacheEntry(obj->getLocalID());

				//change region
				obj->setRegion(this);
			}
		}

		addActiveCacheEntry(entry);

		//set parent id
		U32	parent_id = 0;
		LLViewerObject::unpackParentID(entry->getDP(), parent_id);
		if(parent_id != entry->getParentID())
		{				
			entry->setParentID(parent_id);
		}

		//update the object
		gObjectList.processObjectUpdateFromCache(entry, this);
		return; //done
	}
	
	//must not be active.
	llassert_always(!entry->isState(LLVOCacheEntry::ACTIVE));
	removeFromVOCacheTree(entry); //remove from cache octree if it is in.

	LLVector3 pos;
	LLVector3 scale;
	LLQuaternion rot;

	//decode spatial info and parent info
	U32 parent_id = LLViewerObject::extractSpatialExtents(entry->getDP(), pos, scale, rot);
	
	U32 old_parent_id = entry->getParentID();
	bool same_old_parent = false;
	if(parent_id != old_parent_id) //parent changed.
	{
		if(old_parent_id > 0) //has an old parent, disconnect it
		{
			LLVOCacheEntry* old_parent = getCacheEntry(old_parent_id);
			if(old_parent)
			{
				old_parent->removeChild(entry);
				if(!old_parent->isState(LLVOCacheEntry::INACTIVE))
				{
					mImpl->mVisibleEntries.erase(entry);
					entry->setState(LLVOCacheEntry::INACTIVE);
				}
			}
		}
		entry->setParentID(parent_id);
	}
	else
	{
		same_old_parent = true;
	}

	if(parent_id > 0) //has a new parent
	{	
		//1, find the parent in cache
		LLVOCacheEntry* parent = getCacheEntry(parent_id);
		
		//2, parent is not in the cache, put into the orphan list.
		if(!parent)
		{
			if(!same_old_parent)
			{
				//check if parent is non-cacheable and already created
				if(isNonCacheableObjectCreated(parent_id))
				{
					//parent is visible, so is the child.
					addVisibleChildCacheEntry(NULL, entry);
				}
				else
				{
					entry->setBoundingInfo(pos, scale);
					mOrphanMap[parent_id].push_back(entry->getLocalID());
				}
			}
			else
			{
				entry->setBoundingInfo(pos, scale);
			}
		}
		else //parent in cache.
		{
			if(!parent->isState(LLVOCacheEntry::INACTIVE)) 
			{
				//parent is visible, so is the child.
				addVisibleChildCacheEntry(parent, entry);
			}
			else
			{
				entry->setBoundingInfo(pos, scale);
				parent->addChild(entry);

				if(parent->getGroup()) //re-insert parent to vo-cache tree because its bounding info changed.
				{
					removeFromVOCacheTree(parent);
					addToVOCacheTree(parent);
				}
			}
		}

		return;
	}
	
	//
	//no parent
	//
	entry->setBoundingInfo(pos, scale);	

	if(!parent_id) //a potential parent
	{
		//find all children and update their bounding info
		orphan_list_t::iterator iter = mOrphanMap.find(entry->getLocalID());
		if(iter != mOrphanMap.end())
		{			
			std::vector<U32>* orphans = &mOrphanMap[entry->getLocalID()];
			S32 size = orphans->size();
			for(S32 i = 0; i < size; i++)
			{
				LLVOCacheEntry* child = getCacheEntry((*orphans)[i]);
				if(child)
				{
					entry->addChild(child);
				}
			}
			orphans->clear();
			mOrphanMap.erase(entry->getLocalID());
		}
	}
	
	if(!entry->getGroup() && entry->isState(LLVOCacheEntry::INACTIVE))
	{
		addToVOCacheTree(entry);
	}
	return ;
}

LLViewerRegion::eCacheUpdateResult LLViewerRegion::cacheFullUpdate(LLDataPackerBinaryBuffer &dp, U32 flags)
{
	eCacheUpdateResult result;
	U32 crc;
	U32 local_id;

	LLViewerObject::unpackU32(&dp, local_id, "LocalID");
	LLViewerObject::unpackU32(&dp, crc, "CRC");

	LLVOCacheEntry* entry = getCacheEntry(local_id, false);

	if (entry)
	{
		entry->setValid();

		// we've seen this object before
		if (entry->getCRC() == crc)
		{
			// Record a hit
			entry->recordDupe();
			result = CACHE_UPDATE_DUPE;
		}
		else //CRC changed
		{
			// Update the cache entry
			entry->updateEntry(crc, dp);

			decodeBoundingInfo(entry);

			result = CACHE_UPDATE_CHANGED;
		}		
	}
	else
	{
		// we haven't seen this object before
		// Create new entry and add to map
		result = CACHE_UPDATE_ADDED;
		entry = new LLVOCacheEntry(local_id, crc, dp);
		record(LLStatViewer::OBJECT_CACHE_HIT_RATE, LLUnits::Ratio::fromValue(0));
		
		mImpl->mCacheMap[local_id] = entry;
		
		decodeBoundingInfo(entry);
	}
	entry->setUpdateFlags(flags);

	return result;
	}

LLViewerRegion::eCacheUpdateResult LLViewerRegion::cacheFullUpdate(LLViewerObject* objectp, LLDataPackerBinaryBuffer &dp, U32 flags)
{
	eCacheUpdateResult result = cacheFullUpdate(dp, flags);

	return result;
}

LLVOCacheEntry* LLViewerRegion::getCacheEntryForOctree(U32 local_id)
{
	if(!sVOCacheCullingEnabled)
	{
		return NULL;
	}

	LLVOCacheEntry* entry = getCacheEntry(local_id);
	removeFromVOCacheTree(entry);
		
	return entry;
}

LLVOCacheEntry* LLViewerRegion::getCacheEntry(U32 local_id, bool valid)
{
	LLVOCacheEntry::vocache_entry_map_t::iterator iter = mImpl->mCacheMap.find(local_id);
	if(iter != mImpl->mCacheMap.end())
	{
		if(!valid || iter->second->isValid())
		{
			return iter->second;
		}
	}
	return NULL;
	}

void LLViewerRegion::addCacheMiss(U32 id, LLViewerRegion::eCacheMissType miss_type)
{
#if 0
	mCacheMissList.insert(CacheMissItem(id, miss_type));
#else
	mCacheMissList.push_back(CacheMissItem(id, miss_type));
#endif
}

//check if a non-cacheable object is already created.
bool LLViewerRegion::isNonCacheableObjectCreated(U32 local_id)
{
	if(mImpl && local_id > 0 && mImpl->mNonCacheableCreatedList.find(local_id) != mImpl->mNonCacheableCreatedList.end())
	{
		return true;
	}
	return false;
}
		
void LLViewerRegion::removeFromCreatedList(U32 local_id)
{	
	if(mImpl && local_id > 0)
	{
		std::set<U32>::iterator iter = mImpl->mNonCacheableCreatedList.find(local_id);
		if(iter != mImpl->mNonCacheableCreatedList.end())
		{
			mImpl->mNonCacheableCreatedList.erase(iter);
		}
	}
	}

void LLViewerRegion::addToCreatedList(U32 local_id)
{
	if(mImpl && local_id > 0)
	{
		mImpl->mNonCacheableCreatedList.insert(local_id);
	}
}

// Get data packer for this object, if we have cached data
// AND the CRC matches. JC
bool LLViewerRegion::probeCache(U32 local_id, U32 crc, U32 flags, U8 &cache_miss_type)
{
	//llassert(mCacheLoaded);  This assert failes often, changing to early-out -- davep, 2010/10/18

	LLVOCacheEntry* entry = getCacheEntry(local_id, false);

	if (entry)
	{
		// we've seen this object before
		if (entry->getCRC() == crc)
		{
			// Record a hit
			entry->recordHit();
		cache_miss_type = CACHE_MISS_TYPE_NONE;
			entry->setUpdateFlags(flags);
			
			if(entry->isState(LLVOCacheEntry::ACTIVE))
			{
				((LLDrawable*)entry->getEntry()->getDrawable())->getVObj()->loadFlags(flags);
				return true;
			}

			if(entry->isValid())
			{
				return true; //already probed
			}

			entry->setValid();
			decodeBoundingInfo(entry);
			return true;
		}
		else
		{
			// LL_INFOS() << "CRC miss for " << local_id << LL_ENDL;

			addCacheMiss(local_id, CACHE_MISS_TYPE_CRC);
		}
	}
	else
	{
		// LL_INFOS() << "Cache miss for " << local_id << LL_ENDL;
		addCacheMiss(local_id, CACHE_MISS_TYPE_FULL);
	}

	return false;
}

void LLViewerRegion::addCacheMissFull(const U32 local_id)
{
	addCacheMiss(local_id, CACHE_MISS_TYPE_FULL);
}

void LLViewerRegion::requestCacheMisses()
{
	if (!mCacheMissList.size()) 
	{
		return;
	}

	LLMessageSystem* msg = gMessageSystem;
	BOOL start_new_message = TRUE;
	S32 blocks = 0;

	//send requests for all cache-missed objects
	for (CacheMissItem::cache_miss_list_t::iterator iter = mCacheMissList.begin(); iter != mCacheMissList.end(); ++iter)
	{
		if (start_new_message)
		{
			msg->newMessageFast(_PREHASH_RequestMultipleObjects);
			msg->nextBlockFast(_PREHASH_AgentData);
			msg->addUUIDFast(_PREHASH_AgentID, gAgent.getID());
			msg->addUUIDFast(_PREHASH_SessionID, gAgent.getSessionID());
			start_new_message = FALSE;
		}

		msg->nextBlockFast(_PREHASH_ObjectData);
		msg->addU8Fast(_PREHASH_CacheMissType, (*iter).mType);
		msg->addU32Fast(_PREHASH_ID, (*iter).mID);
		blocks++;

		if (blocks >= 255)
		{
			sendReliableMessage();
			start_new_message = TRUE;
			blocks = 0;
		}
	}

	// finish any pending message
	if (!start_new_message)
	{
		sendReliableMessage();
	}

	mCacheDirty = TRUE ;
	// LL_INFOS() << "KILLDEBUG Sent cache miss full " << full_count << " crc " << crc_count << LL_ENDL;
	LLViewerStatsRecorder::instance().requestCacheMissesEvent(mCacheMissList.size());
	LLViewerStatsRecorder::instance().log(0.2f);

	mCacheMissList.clear();
}

void LLViewerRegion::dumpCache()
{
	const S32 BINS = 4;
	S32 hit_bin[BINS];
	S32 change_bin[BINS];

	S32 i;
	for (i = 0; i < BINS; ++i)
	{
		hit_bin[i] = 0;
		change_bin[i] = 0;
	}

	LLVOCacheEntry *entry;
	for(LLVOCacheEntry::vocache_entry_map_t::iterator iter = mImpl->mCacheMap.begin(); iter != mImpl->mCacheMap.end(); ++iter)
	{
		entry = iter->second ;

		S32 hits = entry->getHitCount();
		S32 changes = entry->getCRCChangeCount();

		hits = llclamp(hits, 0, BINS-1);
		changes = llclamp(changes, 0, BINS-1);

		hit_bin[hits]++;
		change_bin[changes]++;
	}

	LL_INFOS() << "Count " << mImpl->mCacheMap.size() << LL_ENDL;
	for (i = 0; i < BINS; i++)
	{
		LL_INFOS() << "Hits " << i << " " << hit_bin[i] << LL_ENDL;
	}
	for (i = 0; i < BINS; i++)
	{
		LL_INFOS() << "Changes " << i << " " << change_bin[i] << LL_ENDL;
	}
}

void LLViewerRegion::unpackRegionHandshake()
{
	LLMessageSystem *msg = gMessageSystem;

	U64 region_flags = 0;
	U64 region_protocols = 0;
	U8 sim_access;
	std::string sim_name;
	LLUUID sim_owner;
	BOOL is_estate_manager;
	F32 water_height;
	F32 billable_factor;
	LLUUID cache_id;

	msg->getU8		("RegionInfo", "SimAccess", sim_access);
	msg->getString	("RegionInfo", "SimName", sim_name);
	msg->getUUID	("RegionInfo", "SimOwner", sim_owner);
	msg->getBOOL	("RegionInfo", "IsEstateManager", is_estate_manager);
	msg->getF32		("RegionInfo", "WaterHeight", water_height);
	msg->getF32		("RegionInfo", "BillableFactor", billable_factor);
	msg->getUUID	("RegionInfo", "CacheID", cache_id );

	if (msg->has(_PREHASH_RegionInfo4))
	{
		msg->getU64Fast(_PREHASH_RegionInfo4, _PREHASH_RegionFlagsExtended, region_flags);
		msg->getU64Fast(_PREHASH_RegionInfo4, _PREHASH_RegionProtocols, region_protocols);
	}
	else
	{
		U32 flags = 0;
		msg->getU32Fast(_PREHASH_RegionInfo, _PREHASH_RegionFlags, flags);
		region_flags = flags;
	}

	setRegionFlags(region_flags);
	setRegionProtocols(region_protocols);
	setSimAccess(sim_access);
	setRegionNameAndZone(sim_name);
	setOwner(sim_owner);
	setIsEstateManager(is_estate_manager);
	setWaterHeight(water_height);
	setBillableFactor(billable_factor);
	setCacheID(cache_id);

	LLUUID region_id;
	msg->getUUID("RegionInfo2", "RegionID", region_id);
	setRegionID(region_id);
	
	// Retrieve the CR-53 (Homestead/Land SKU) information
	S32 classID = 0;
	S32 cpuRatio = 0;
	std::string coloName;
	std::string productSKU;
	std::string productName;

	// the only reasonable way to decide if we actually have any data is to
	// check to see if any of these fields have positive sizes
	if (msg->getSize("RegionInfo3", "ColoName") > 0 ||
	    msg->getSize("RegionInfo3", "ProductSKU") > 0 ||
	    msg->getSize("RegionInfo3", "ProductName") > 0)
	{
		msg->getS32     ("RegionInfo3", "CPUClassID",  classID);
		msg->getS32     ("RegionInfo3", "CPURatio",    cpuRatio);
		msg->getString  ("RegionInfo3", "ColoName",    coloName);
		msg->getString  ("RegionInfo3", "ProductSKU",  productSKU);
		msg->getString  ("RegionInfo3", "ProductName", productName);
		
		mClassID = classID;
		mCPURatio = cpuRatio;
		mColoName = coloName;
		mProductSKU = productSKU;
		mProductName = productName;
	}


	mCentralBakeVersion = region_protocols & 1; // was (S32)gSavedSettings.getBOOL("UseServerTextureBaking");
	LLVLComposition *compp = getComposition();
	if (compp)
	{
		LLUUID tmp_id;

		bool changed = false;

		// Get the 4 textures for land
		msg->getUUID("RegionInfo", "TerrainDetail0", tmp_id);
		changed |= (tmp_id != compp->getDetailTextureID(0));		
		compp->setDetailTextureID(0, tmp_id);

		msg->getUUID("RegionInfo", "TerrainDetail1", tmp_id);
		changed |= (tmp_id != compp->getDetailTextureID(1));		
		compp->setDetailTextureID(1, tmp_id);

		msg->getUUID("RegionInfo", "TerrainDetail2", tmp_id);
		changed |= (tmp_id != compp->getDetailTextureID(2));		
		compp->setDetailTextureID(2, tmp_id);

		msg->getUUID("RegionInfo", "TerrainDetail3", tmp_id);
		changed |= (tmp_id != compp->getDetailTextureID(3));		
		compp->setDetailTextureID(3, tmp_id);

		// Get the start altitude and range values for land textures
		F32 tmp_f32;
		msg->getF32("RegionInfo", "TerrainStartHeight00", tmp_f32);
		changed |= (tmp_f32 != compp->getStartHeight(0));
		compp->setStartHeight(0, tmp_f32);

		msg->getF32("RegionInfo", "TerrainStartHeight01", tmp_f32);
		changed |= (tmp_f32 != compp->getStartHeight(1));
		compp->setStartHeight(1, tmp_f32);

		msg->getF32("RegionInfo", "TerrainStartHeight10", tmp_f32);
		changed |= (tmp_f32 != compp->getStartHeight(2));
		compp->setStartHeight(2, tmp_f32);

		msg->getF32("RegionInfo", "TerrainStartHeight11", tmp_f32);
		changed |= (tmp_f32 != compp->getStartHeight(3));
		compp->setStartHeight(3, tmp_f32);


		msg->getF32("RegionInfo", "TerrainHeightRange00", tmp_f32);
		changed |= (tmp_f32 != compp->getHeightRange(0));
		compp->setHeightRange(0, tmp_f32);

		msg->getF32("RegionInfo", "TerrainHeightRange01", tmp_f32);
		changed |= (tmp_f32 != compp->getHeightRange(1));
		compp->setHeightRange(1, tmp_f32);

		msg->getF32("RegionInfo", "TerrainHeightRange10", tmp_f32);
		changed |= (tmp_f32 != compp->getHeightRange(2));
		compp->setHeightRange(2, tmp_f32);

		msg->getF32("RegionInfo", "TerrainHeightRange11", tmp_f32);
		changed |= (tmp_f32 != compp->getHeightRange(3));
		compp->setHeightRange(3, tmp_f32);

		// If this is an UPDATE (params already ready, we need to regenerate
		// all of our terrain stuff, by
		if (compp->getParamsReady())
		{
			// Update if the land changed
			if (changed)
			{
				getLand().dirtyAllPatches();
			}
		}
		else
		{
			compp->setParamsReady();
		}
	}


	// Now that we have the name, we can load the cache file
	// off disk.
	loadObjectCache();

	// After loading cache, signal that simulator can start
	// sending data.
	// TODO: Send all upstream viewer->sim handshake info here.
	LLHost host = msg->getSender();
	msg->newMessage("RegionHandshakeReply");
	msg->nextBlock("AgentData");
	msg->addUUID("AgentID", gAgent.getID());
	msg->addUUID("SessionID", gAgent.getSessionID());
	msg->nextBlock("RegionInfo");

	U32 flags = 0;
<<<<<<< HEAD
	flags |= REGION_HANDSHAKE_SUPPORTS_SELF_APPEARANCE;

=======
	if(sVOCacheCullingEnabled)
	{
		flags |= 0x00000001; //set the bit 0 to be 1 to ask sim to send all cacheable objects.		
	}
	if(mImpl->mCacheMap.empty())
	{
		flags |= 0x00000002; //set the bit 1 to be 1 to tell sim the cache file is empty, no need to send cache probes.
	}
>>>>>>> d0ef02c2
	msg->addU32("Flags", flags );
	msg->sendReliable(host);

	mRegionTimer.reset(); //reset region timer.
}

void LLViewerRegionImpl::buildCapabilityNames(LLSD& capabilityNames)
{
	capabilityNames.append("AgentState");
	capabilityNames.append("AttachmentResources");
	capabilityNames.append("AvatarPickerSearch");
	capabilityNames.append("AvatarRenderInfo");
	capabilityNames.append("CharacterProperties");
	capabilityNames.append("ChatSessionRequest");
	capabilityNames.append("CopyInventoryFromNotecard");
	capabilityNames.append("CreateInventoryCategory");
	capabilityNames.append("DispatchRegionInfo");
	capabilityNames.append("EnvironmentSettings");
// <FS:CR> Aurora Sim
	capabilityNames.append("DispatchOpenRegionSettings");
// </FS:CR> Aurora Sim
	capabilityNames.append("EstateChangeInfo");
	capabilityNames.append("EventQueueGet");
	capabilityNames.append("FacebookConnect");
	//capabilityNames.append("FacebookRedirect");

	if (gSavedSettings.getBOOL("UseHTTPInventory"))
	{
		capabilityNames.append("FetchLib2");
		capabilityNames.append("FetchLibDescendents2");
		capabilityNames.append("FetchInventory2");
		capabilityNames.append("FetchInventoryDescendents2");
		capabilityNames.append("IncrementCOFVersion");
	}

	capabilityNames.append("GetDisplayNames");
	capabilityNames.append("GroupMemberData");
	capabilityNames.append("GetMesh");
	capabilityNames.append("GetMesh2");
	capabilityNames.append("GetObjectCost");
	capabilityNames.append("GetObjectPhysicsData");
	capabilityNames.append("GetTexture");
	capabilityNames.append("GroupMemberData");
	capabilityNames.append("GroupProposalBallot");
	capabilityNames.append("HomeLocation");
	capabilityNames.append("LandResources");
	capabilityNames.append("MapLayer");
	capabilityNames.append("MapLayerGod");
	capabilityNames.append("MeshUploadFlag");
	capabilityNames.append("NavMeshGenerationStatus");
	capabilityNames.append("NewFileAgentInventory");
	capabilityNames.append("ObjectMedia");
	capabilityNames.append("ObjectMediaNavigate");
	capabilityNames.append("ObjectNavMeshProperties");
	capabilityNames.append("ParcelPropertiesUpdate");
	capabilityNames.append("ParcelVoiceInfoRequest");
	capabilityNames.append("ProductInfoRequest");
	capabilityNames.append("ProvisionVoiceAccountRequest");
	capabilityNames.append("RemoteParcelRequest");
	capabilityNames.append("RenderMaterials");
	capabilityNames.append("RequestTextureDownload");
	capabilityNames.append("ResourceCostSelected");
	capabilityNames.append("RetrieveNavMeshSrc");
	capabilityNames.append("SearchStatRequest");
	capabilityNames.append("SearchStatTracking");
	capabilityNames.append("SendPostcard");
	capabilityNames.append("SendUserReport");
	capabilityNames.append("SendUserReportWithScreenshot");
	capabilityNames.append("ServerReleaseNotes");
	capabilityNames.append("SetDisplayName");
	capabilityNames.append("SimConsoleAsync");
	capabilityNames.append("SimulatorFeatures");
	capabilityNames.append("StartGroupProposal");
	capabilityNames.append("TerrainNavMeshProperties");
	capabilityNames.append("TextureStats");
	capabilityNames.append("UntrustedSimulatorMessage");
	capabilityNames.append("UpdateAgentInformation");
	capabilityNames.append("UpdateAgentLanguage");
	capabilityNames.append("UpdateAvatarAppearance");
	capabilityNames.append("UpdateGestureAgentInventory");
	capabilityNames.append("UpdateGestureTaskInventory");
	capabilityNames.append("UpdateNotecardAgentInventory");
	capabilityNames.append("UpdateNotecardTaskInventory");
	capabilityNames.append("UpdateScriptAgent");
	capabilityNames.append("UpdateScriptTask");
	capabilityNames.append("UploadBakedTexture");
	capabilityNames.append("ViewerMetrics");
	capabilityNames.append("ViewerStartAuction");
	capabilityNames.append("ViewerStats");
	
	// Please add new capabilities alphabetically to reduce
	// merge conflicts.
}

void LLViewerRegion::setSeedCapability(const std::string& url)
{
	if (getCapability("Seed") == url)
    {
		//LL_WARNS() << "Ignoring duplicate seed capability" << LL_ENDL;
		//Instead of just returning we build up a second set of seed caps and compare them 
		//to the "original" seed cap received and determine why there is problem!
		LLSD capabilityNames = LLSD::emptyArray();
		mImpl->buildCapabilityNames( capabilityNames );
		LLHTTPClient::post( url, capabilityNames, BaseCapabilitiesCompleteTracker::build(getHandle() ),
							LLSD(), CAP_REQUEST_TIMEOUT );
		return;
    }
	
	delete mImpl->mEventPoll;
	mImpl->mEventPoll = NULL;
	
	mImpl->mCapabilities.clear();
	setCapability("Seed", url);

	LLSD capabilityNames = LLSD::emptyArray();
	mImpl->buildCapabilityNames(capabilityNames);

	LL_INFOS() << "posting to seed " << url << LL_ENDL;

	S32 id = ++mImpl->mHttpResponderID;
	LLHTTPClient::post(url, capabilityNames, 
						BaseCapabilitiesComplete::build(getHandle(), id),
						LLSD(), CAP_REQUEST_TIMEOUT);
}

S32 LLViewerRegion::getNumSeedCapRetries()
{
	return mImpl->mSeedCapAttempts;
}

void LLViewerRegion::failedSeedCapability()
{
	// Should we retry asking for caps?
	mImpl->mSeedCapAttempts++;
	std::string url = getCapability("Seed");
	if ( url.empty() )
	{
		LL_WARNS("AppInit", "Capabilities") << "Failed to get seed capabilities, and can not determine url for retries!" << LL_ENDL;
		return;
	}
	// After a few attempts, continue login.  We will keep trying once in-world:
	if ( mImpl->mSeedCapAttempts >= mImpl->mSeedCapMaxAttemptsBeforeLogin &&
		 STATE_SEED_GRANTED_WAIT == LLStartUp::getStartupState() )
	{
		LLStartUp::setStartupState( STATE_SEED_CAP_GRANTED );
	}

	if ( mImpl->mSeedCapAttempts < mImpl->mSeedCapMaxAttempts)
	{
		LLSD capabilityNames = LLSD::emptyArray();
		mImpl->buildCapabilityNames(capabilityNames);

		LL_INFOS() << "posting to seed " << url << " (retry " 
				<< mImpl->mSeedCapAttempts << ")" << LL_ENDL;

		S32 id = ++mImpl->mHttpResponderID;
		LLHTTPClient::post(url, capabilityNames, 
						BaseCapabilitiesComplete::build(getHandle(), id),
						LLSD(), CAP_REQUEST_TIMEOUT);
	}
	else
	{
		// *TODO: Give a user pop-up about this error?
		LL_WARNS("AppInit", "Capabilities") << "Failed to get seed capabilities from '" << url << "' after " << mImpl->mSeedCapAttempts << " attempts.  Giving up!" << LL_ENDL;
	}
}

class SimulatorFeaturesReceived : public LLHTTPClient::Responder
{
	LOG_CLASS(SimulatorFeaturesReceived);
public:
    SimulatorFeaturesReceived(const std::string& retry_url, U64 region_handle, 
			S32 attempt = 0, S32 max_attempts = MAX_CAP_REQUEST_ATTEMPTS)
	: mRetryURL(retry_url), mRegionHandle(region_handle), mAttempt(attempt), mMaxAttempts(max_attempts)
    { }
	
	
    void errorWithContent(U32 statusNum, const std::string& reason, const LLSD& content)
    {
		LL_WARNS("AppInit", "SimulatorFeatures") << "[status:" << statusNum << "]: " << content << LL_ENDL;
		retry();
    }

    void result(const LLSD& content)
    {
		LLViewerRegion *regionp = LLWorld::getInstance()->getRegionFromHandle(mRegionHandle);
		if(!regionp) //region is removed or responder is not created.
		{
			LL_WARNS("AppInit", "SimulatorFeatures") << "Received results for region that no longer exists!" << LL_ENDL;
			return ;
		}
		
		regionp->setSimulatorFeatures(content);
	}

private:
	void retry()
	{
		if (mAttempt < mMaxAttempts)
		{
			mAttempt++;
			LL_WARNS("AppInit", "SimulatorFeatures") << "Re-trying '" << mRetryURL << "'.  Retry #" << mAttempt << LL_ENDL;
			LLHTTPClient::get(mRetryURL, new SimulatorFeaturesReceived(*this), LLSD(), CAP_REQUEST_TIMEOUT);
		}
	}
	
	std::string mRetryURL;
	U64 mRegionHandle;
	S32 mAttempt;
	S32 mMaxAttempts;
};


void LLViewerRegion::setCapability(const std::string& name, const std::string& url)
{
	if(name == "EventQueueGet")
	{
		delete mImpl->mEventPoll;
		mImpl->mEventPoll = NULL;
		mImpl->mEventPoll = new LLEventPoll(url, getHost());
	}
	else if(name == "UntrustedSimulatorMessage")
	{
		LLHTTPSender::setSender(mImpl->mHost, new LLCapHTTPSender(url));
	}
	else if (name == "SimulatorFeatures")
	{
		// kick off a request for simulator features
		LLHTTPClient::get(url, new SimulatorFeaturesReceived(url, getHandle()), LLSD(), CAP_REQUEST_TIMEOUT);
	}
	else
	{
		mImpl->mCapabilities[name] = url;
		if(name == "GetTexture")
		{
			mHttpUrl = url ;
		}
	}
}

void LLViewerRegion::setCapabilityDebug(const std::string& name, const std::string& url)
{
	mImpl->mSecondCapabilitiesTracker[name] = url;
}

bool LLViewerRegion::isSpecialCapabilityName(const std::string &name)
{
	return name == "EventQueueGet" || name == "UntrustedSimulatorMessage";
}

std::string LLViewerRegion::getCapability(const std::string& name) const
{
	if (!capabilitiesReceived() && (name!=std::string("Seed")) && (name!=std::string("ObjectMedia")))
	{
		LL_WARNS() << "getCapability called before caps received" << LL_ENDL;
	}
	
	CapabilityMap::const_iterator iter = mImpl->mCapabilities.find(name);
	if(iter == mImpl->mCapabilities.end())
	{
		return "";
	}

	return iter->second;
}

bool LLViewerRegion::capabilitiesReceived() const
{
	return mCapabilitiesReceived;
}

void LLViewerRegion::setCapabilitiesReceived(bool received)
{
	mCapabilitiesReceived = received;

	// Tell interested parties that we've received capabilities,
	// so that they can safely use getCapability().
	if (received)
	{
		mCapabilitiesReceivedSignal(getRegionID());

		// This is a single-shot signal. Forget callbacks to save resources.
		mCapabilitiesReceivedSignal.disconnect_all_slots();
	}
}

boost::signals2::connection LLViewerRegion::setCapabilitiesReceivedCallback(const caps_received_signal_t::slot_type& cb)
{
	return mCapabilitiesReceivedSignal.connect(cb);
}

void LLViewerRegion::logActiveCapabilities() const
{
	int count = 0;
	CapabilityMap::const_iterator iter;
	for (iter = mImpl->mCapabilities.begin(); iter != mImpl->mCapabilities.end(); ++iter, ++count)
	{
		if (!iter->second.empty())
		{
			LL_INFOS() << iter->first << " URL is " << iter->second << LL_ENDL;
		}
	}
	LL_INFOS() << "Dumped " << count << " entries." << LL_ENDL;
}

LLSpatialPartition* LLViewerRegion::getSpatialPartition(U32 type)
{
	if (type < mImpl->mObjectPartition.size() && type < PARTITION_VO_CACHE)
	{
		return (LLSpatialPartition*)mImpl->mObjectPartition[type];
	}
	return NULL;
}

LLVOCachePartition* LLViewerRegion::getVOCachePartition()
{
	if(PARTITION_VO_CACHE < mImpl->mObjectPartition.size())
	{
		return (LLVOCachePartition*)mImpl->mObjectPartition[PARTITION_VO_CACHE];
	}
	return NULL;
}

// the viewer can not yet distinquish between normal- and estate-owned objects
// so we collapse these two bits and enable the UI if either are set
const U64 ALLOW_RETURN_ENCROACHING_OBJECT = REGION_FLAGS_ALLOW_RETURN_ENCROACHING_OBJECT
											| REGION_FLAGS_ALLOW_RETURN_ENCROACHING_ESTATE_OBJECT;

bool LLViewerRegion::objectIsReturnable(const LLVector3& pos, const std::vector<LLBBox>& boxes) const
{
	return (mParcelOverlay != NULL)
		&& (mParcelOverlay->isOwnedSelf(pos)
			|| mParcelOverlay->isOwnedGroup(pos)
			|| (getRegionFlag(ALLOW_RETURN_ENCROACHING_OBJECT)
				&& mParcelOverlay->encroachesOwned(boxes)) );
}

bool LLViewerRegion::childrenObjectReturnable( const std::vector<LLBBox>& boxes ) const
{
	bool result = false;
	result = ( mParcelOverlay && mParcelOverlay->encroachesOnUnowned( boxes ) ) ? 1 : 0;
	return result;
}

bool LLViewerRegion::objectsCrossParcel(const std::vector<LLBBox>& boxes) const
{
	return mParcelOverlay && mParcelOverlay->encroachesOnNearbyParcel(boxes);
}

void LLViewerRegion::getNeighboringRegions( std::vector<LLViewerRegion*>& uniqueRegions )
{
	mImpl->mLandp->getNeighboringRegions( uniqueRegions );
}
void LLViewerRegion::getNeighboringRegionsStatus( std::vector<S32>& regions )
{
	mImpl->mLandp->getNeighboringRegionsStatus( regions );
}
void LLViewerRegion::showReleaseNotes()
{
	std::string url = this->getCapability("ServerReleaseNotes");

	if (url.empty()) {
		// HACK haven't received the capability yet, we'll wait until
		// it arives.
		mReleaseNotesRequested = TRUE;
		return;
	}

	LLWeb::loadURL(url);
	mReleaseNotesRequested = FALSE;
}

std::string LLViewerRegion::getDescription() const
{
    return stringize(*this);
}

bool LLViewerRegion::meshUploadEnabled() const
{
	return (mSimulatorFeatures.has("MeshUploadEnabled") &&
		mSimulatorFeatures["MeshUploadEnabled"].asBoolean());
}

bool LLViewerRegion::meshRezEnabled() const
{
	return (mSimulatorFeatures.has("MeshRezEnabled") &&
				mSimulatorFeatures["MeshRezEnabled"].asBoolean());
}

bool LLViewerRegion::dynamicPathfindingEnabled() const
{
	return ( mSimulatorFeatures.has("DynamicPathfindingEnabled") &&
			 mSimulatorFeatures["DynamicPathfindingEnabled"].asBoolean());
}

void LLViewerRegion::resetMaterialsCapThrottle()
{
	F32 requests_per_sec = 	1.0f; // original default;
	if (   mSimulatorFeatures.has("RenderMaterialsCapability")
		&& mSimulatorFeatures["RenderMaterialsCapability"].isReal() )
	{
		requests_per_sec = mSimulatorFeatures["RenderMaterialsCapability"].asReal();
		if ( requests_per_sec == 0.0f )
		{
			requests_per_sec = 1.0f;
			LL_WARNS("Materials")
				<< "region '" << getName()
				<< "' returned zero for RenderMaterialsCapability; using default "
				<< requests_per_sec << " per second"
				<< LL_ENDL;
		}
		LL_DEBUGS("Materials") << "region '" << getName()
							   << "' RenderMaterialsCapability " << requests_per_sec
							   << LL_ENDL;
	}
	else
	{
		LL_DEBUGS("Materials")
			<< "region '" << getName()
			<< "' did not return RenderMaterialsCapability, using default "
			<< requests_per_sec << " per second"
			<< LL_ENDL;
	}
	
	mMaterialsCapThrottleTimer.resetWithExpiry( 1.0f / requests_per_sec );
}

U32 LLViewerRegion::getMaxMaterialsPerTransaction() const
{
	U32 max_entries = 50; // original hard coded default
	if (   mSimulatorFeatures.has( "MaxMaterialsPerTransaction" )
		&& mSimulatorFeatures[ "MaxMaterialsPerTransaction" ].isInteger())
	{
		max_entries = mSimulatorFeatures[ "MaxMaterialsPerTransaction" ].asInteger();
	}
	return max_entries;
}<|MERGE_RESOLUTION|>--- conflicted
+++ resolved
@@ -387,17 +387,14 @@
 	mCacheDirty(FALSE),
 	mReleaseNotesRequested(FALSE),
 	mCapabilitiesReceived(false),
-<<<<<<< HEAD
-// <FS:CR> Aurora Sim
-	mWidth(region_width_meters)
-=======
 	mBitsReceived(0.f),
 	mPacketsReceived(0.f),
 	mDead(FALSE),
 	mLastVisitedEntry(NULL),
 	mInvisibilityCheckHistory(-1),
-	mPaused(FALSE)
->>>>>>> d0ef02c2
+	mPaused(FALSE),
+	// <FS:CR> Aurora Sim
+	mWidth(region_width_meters)
 {
 	// Moved this up... -> mWidth = region_width_meters;
 // </FS:CR>
@@ -2776,10 +2773,6 @@
 	msg->nextBlock("RegionInfo");
 
 	U32 flags = 0;
-<<<<<<< HEAD
-	flags |= REGION_HANDSHAKE_SUPPORTS_SELF_APPEARANCE;
-
-=======
 	if(sVOCacheCullingEnabled)
 	{
 		flags |= 0x00000001; //set the bit 0 to be 1 to ask sim to send all cacheable objects.		
@@ -2788,7 +2781,6 @@
 	{
 		flags |= 0x00000002; //set the bit 1 to be 1 to tell sim the cache file is empty, no need to send cache probes.
 	}
->>>>>>> d0ef02c2
 	msg->addU32("Flags", flags );
 	msg->sendReliable(host);
 
