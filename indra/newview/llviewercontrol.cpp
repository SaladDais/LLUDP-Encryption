/** 
 * @file llviewercontrol.cpp
 * @brief Viewer configuration
 * @author Richard Nelson
 *
 * $LicenseInfo:firstyear=2001&license=viewerlgpl$
 * Second Life Viewer Source Code
 * Copyright (C) 2010, Linden Research, Inc.
 * 
 * This library is free software; you can redistribute it and/or
 * modify it under the terms of the GNU Lesser General Public
 * License as published by the Free Software Foundation;
 * version 2.1 of the License only.
 * 
 * This library is distributed in the hope that it will be useful,
 * but WITHOUT ANY WARRANTY; without even the implied warranty of
 * MERCHANTABILITY or FITNESS FOR A PARTICULAR PURPOSE.  See the GNU
 * Lesser General Public License for more details.
 * 
 * You should have received a copy of the GNU Lesser General Public
 * License along with this library; if not, write to the Free Software
 * Foundation, Inc., 51 Franklin Street, Fifth Floor, Boston, MA  02110-1301  USA
 * 
 * Linden Research, Inc., 945 Battery Street, San Francisco, CA  94111  USA
 * $/LicenseInfo$
 */

#include "llviewerprecompiledheaders.h"

#include "llviewercontrol.h"

// Library includes
#include "llwindow.h"	// getGamma()

// For Listeners
#include "llaudioengine.h"
#include "llagent.h"
#include "llagentcamera.h"
#include "llconsole.h"
#include "lldrawpoolbump.h"
#include "lldrawpoolterrain.h"
#include "llflexibleobject.h"
#include "llfeaturemanager.h"
#include "llviewershadermgr.h"

#include "llsky.h"
#include "llvieweraudio.h"
#include "llviewermenu.h"
#include "llviewertexturelist.h"
#include "llviewerthrottle.h"
#include "llviewerwindow.h"
#include "llvoavatarself.h"
#include "llvoiceclient.h"
#include "llvosky.h"
#include "llvotree.h"
#include "llvovolume.h"
#include "llworld.h"
#include "pipeline.h"
#include "llviewerjoystick.h"
#include "llviewerobjectlist.h"
#include "llviewerparcelmgr.h"
#include "llparcel.h"
#include "llkeyboard.h"
#include "llerrorcontrol.h"
#include "llappviewer.h"
#include "llvosurfacepatch.h"
#include "llvowlsky.h"
#include "llrender.h"
#include "llnavigationbar.h"
#include "llnotificationsutil.h"
#include "llfloatertools.h"
#include "llpaneloutfitsinventory.h"
// <FS:Ansariel> [FS Login Panel]
//#include "llpanellogin.h"
#include "fspanellogin.h"
// </FS:Ansariel> [FS Login Panel]
#include "llpaneltopinfobar.h"
#include "llspellcheck.h"
#include "llslurl.h"
#include "llstartup.h"
// [RLVa:KB] - Checked: 2015-12-27 (RLVa-1.5.0)
#include "rlvcommon.h"
// [/RLVa:KB]

// Firestorm inclues
#include "fsfloatercontacts.h"
#include "fsfloaterim.h"
#include "fsfloaternearbychat.h"
#include "fsfloaterposestand.h"
#include "fsfloaterteleporthistory.h"
#include "fslslbridge.h"
#include "fsradar.h"
#include "llavataractions.h"
#include "llfloaterreg.h"
#include "llfloatersidepanelcontainer.h"
#include "llhudtext.h"
#include "llnetmap.h"
#include "llnotificationsutil.h"
#include "llpanelplaces.h"
#include "llstatusbar.h"
#include "llviewerkeyboard.h"
#include "llviewerobjectlist.h"
#include "llviewerregion.h"
#include "NACLantispam.h"
#include "nd/ndlogthrottle.h"

// Third party library includes
#include <boost/algorithm/string.hpp>

#ifdef TOGGLE_HACKED_GODLIKE_VIEWER
BOOL 				gHackGodmode = FALSE;
#endif

// Should you contemplate changing the name "Global", please first grep for
// that string literal. There are at least a couple other places in the C++
// code that assume the LLControlGroup named "Global" is gSavedSettings.
LLControlGroup gSavedSettings("Global");	// saved at end of session
LLControlGroup gSavedPerAccountSettings("PerAccount"); // saved at end of session
LLControlGroup gCrashSettings("CrashSettings");	// saved at end of session
LLControlGroup gWarningSettings("Warnings"); // persists ignored dialogs/warnings

std::string gLastRunVersion;

extern BOOL gResizeScreenTexture;
extern BOOL gDebugGL;

// <FS:Ansariel> FIRE-6809: Quickly moving the bandwidth slider has no effect
class BandwidthUpdater : public LLEventTimer
{
public:
	BandwidthUpdater()
		:LLEventTimer(0.5f)
	{
		mEventTimer.stop();
	}

	virtual ~BandwidthUpdater(){}

	void update(const LLSD& new_value)
	{
		mNewValue = new_value.asReal();
		mEventTimer.start();
	}

protected:
	BOOL tick()
	{
		gViewerThrottle.setMaxBandwidth(mNewValue);
		mEventTimer.stop();
	
		static LLCachedControl<bool> alreadyComplainedAboutBW(gWarningSettings, "FSBandwidthTooHigh");
		if (!alreadyComplainedAboutBW && mNewValue > 1500.f)
		{
			LLNotificationsUtil::add("FSBWTooHigh");
			gWarningSettings.setBOOL("FSBandwidthTooHigh", TRUE);
		}

		return FALSE;
	}

private:
	F32 mNewValue;
};
BandwidthUpdater sBandwidthUpdater;
// </FS:Ansariel>

////////////////////////////////////////////////////////////////////////////
// Listeners

static bool handleRenderAvatarMouselookChanged(const LLSD& newvalue)
{
	LLVOAvatar::sVisibleInFirstPerson = newvalue.asBoolean();
	return true;
}

static bool handleRenderFarClipChanged(const LLSD& newvalue)
{
	F32 draw_distance = (F32) newvalue.asReal();
	gAgentCamera.mDrawDistance = draw_distance;
	LLWorld::getInstance()->setLandFarClip(draw_distance);
	return true;
}

static bool handleTerrainDetailChanged(const LLSD& newvalue)
{
	LLDrawPoolTerrain::sDetailMode = newvalue.asInteger();
	return true;
}


static bool handleDebugAvatarJointsChanged(const LLSD& newvalue)
{
    std::string new_string = newvalue.asString();
    LLJoint::setDebugJointNames(new_string);
    return true;
}

static bool handleAvatarHoverOffsetChanged(const LLSD& newvalue)
{
	if (isAgentAvatarValid())
	{
		gAgentAvatarp->setHoverIfRegionEnabled();
	}
	return true;
}


// <FS:Ansariel> Expose handleSetShaderChanged()
//static bool handleSetShaderChanged(const LLSD& newvalue)
bool handleSetShaderChanged(const LLSD& newvalue)
// </FS:Ansariel>
{
	// changing shader level may invalidate existing cached bump maps, as the shader type determines the format of the bump map it expects - clear and repopulate the bump cache
	gBumpImageList.destroyGL();
	gBumpImageList.restoreGL();

	// else, leave terrain detail as is
	LLViewerShaderMgr::instance()->setShaders();
	return true;
}

static bool handleRenderPerfTestChanged(const LLSD& newvalue)
{
       bool status = !newvalue.asBoolean();
       if (!status)
       {
               gPipeline.clearRenderTypeMask(LLPipeline::RENDER_TYPE_WL_SKY,
                                                                         LLPipeline::RENDER_TYPE_GROUND,
                                                                        LLPipeline::RENDER_TYPE_TERRAIN,
                                                                         LLPipeline::RENDER_TYPE_GRASS,
                                                                         LLPipeline::RENDER_TYPE_TREE,
                                                                         LLPipeline::RENDER_TYPE_WATER,
                                                                         LLPipeline::RENDER_TYPE_PASS_GRASS,
                                                                         LLPipeline::RENDER_TYPE_HUD,
                                                                         LLPipeline::RENDER_TYPE_CLOUDS,
                                                                         LLPipeline::RENDER_TYPE_HUD_PARTICLES,
                                                                         LLPipeline::END_RENDER_TYPES); 
               gPipeline.setRenderDebugFeatureControl(LLPipeline::RENDER_DEBUG_FEATURE_UI, false);
       }
       else 
       {
               gPipeline.setRenderTypeMask(LLPipeline::RENDER_TYPE_WL_SKY,
                                                                         LLPipeline::RENDER_TYPE_GROUND,
                                                                         LLPipeline::RENDER_TYPE_TERRAIN,
                                                                         LLPipeline::RENDER_TYPE_GRASS,
                                                                         LLPipeline::RENDER_TYPE_TREE,
                                                                         LLPipeline::RENDER_TYPE_WATER,
                                                                         LLPipeline::RENDER_TYPE_PASS_GRASS,
                                                                         LLPipeline::RENDER_TYPE_HUD,
                                                                         LLPipeline::RENDER_TYPE_CLOUDS,
                                                                         LLPipeline::RENDER_TYPE_HUD_PARTICLES,
                                                                         LLPipeline::END_RENDER_TYPES);
               gPipeline.setRenderDebugFeatureControl(LLPipeline::RENDER_DEBUG_FEATURE_UI, true);
       }

       return true;
}

bool handleRenderTransparentWaterChanged(const LLSD& newvalue)
{
	LLWorld::getInstance()->updateWaterObjects();
	return true;
}

static bool handleReleaseGLBufferChanged(const LLSD& newvalue)
{
	if (gPipeline.isInit())
	{
		gPipeline.releaseGLBuffers();
		gPipeline.createGLBuffers();
	}
	return true;
}

static bool handleLUTBufferChanged(const LLSD& newvalue)
{
	if (gPipeline.isInit())
	{
		gPipeline.releaseLUTBuffers();
		gPipeline.createLUTBuffers();
	}
	return true;
}

static bool handleAnisotropicChanged(const LLSD& newvalue)
{
	LLImageGL::sGlobalUseAnisotropic = newvalue.asBoolean();
	LLImageGL::dirtyTexOptions();
	return true;
}

static bool handleVolumeLODChanged(const LLSD& newvalue)
{
	LLVOVolume::sLODFactor = llclamp((F32) newvalue.asReal(), 0.01f, MAX_LOD_FACTOR);
	LLVOVolume::sDistanceFactor = 1.f-LLVOVolume::sLODFactor * 0.1f;

	// <FS:PP> Warning about too high LOD on LOD change
	if (LLVOVolume::sLODFactor > 4.0f)
	{
		LLNotificationsUtil::add("RenderVolumeLODFactorWarning");
	}
	// </FS:PP>

	return true;
}

static bool handleAvatarLODChanged(const LLSD& newvalue)
{
	LLVOAvatar::sLODFactor = llclamp((F32) newvalue.asReal(), 0.f, MAX_AVATAR_LOD_FACTOR);
	return true;
}

static bool handleAvatarPhysicsLODChanged(const LLSD& newvalue)
{
	LLVOAvatar::sPhysicsLODFactor = llclamp((F32) newvalue.asReal(), 0.f, MAX_AVATAR_LOD_FACTOR);
	return true;
}

static bool handleTerrainLODChanged(const LLSD& newvalue)
{
		LLVOSurfacePatch::sLODFactor = (F32)newvalue.asReal();
		//sqaure lod factor to get exponential range of [0,4] and keep
		//a value of 1 in the middle of the detail slider for consistency
		//with other detail sliders (see panel_preferences_graphics1.xml)
		LLVOSurfacePatch::sLODFactor *= LLVOSurfacePatch::sLODFactor;
		return true;
}

static bool handleTreeLODChanged(const LLSD& newvalue)
{
	LLVOTree::sTreeFactor = (F32) newvalue.asReal();
	return true;
}

static bool handleFlexLODChanged(const LLSD& newvalue)
{
	LLVolumeImplFlexible::sUpdateFactor = (F32) newvalue.asReal();
	return true;
}

static bool handleGammaChanged(const LLSD& newvalue)
{
	F32 gamma = (F32) newvalue.asReal();
	if (gamma == 0.0f)
	{
		gamma = 1.0f; // restore normal gamma
	}
	if (gViewerWindow && gViewerWindow->getWindow() && gamma != gViewerWindow->getWindow()->getGamma())
	{
		// Only save it if it's changed
		if (!gViewerWindow->getWindow()->setGamma(gamma))
		{
			LL_WARNS() << "setGamma failed!" << LL_ENDL;
		}
	}

	return true;
}

const F32 MAX_USER_FOG_RATIO = 10.f;
const F32 MIN_USER_FOG_RATIO = 0.5f;

static bool handleFogRatioChanged(const LLSD& newvalue)
{
	F32 fog_ratio = llmax(MIN_USER_FOG_RATIO, llmin((F32) newvalue.asReal(), MAX_USER_FOG_RATIO));
	gSky.setFogRatio(fog_ratio);
	return true;
}

static bool handleMaxPartCountChanged(const LLSD& newvalue)
{
	LLViewerPartSim::setMaxPartCount(newvalue.asInteger());
	return true;
}

static bool handleVideoMemoryChanged(const LLSD& newvalue)
{
	gTextureList.updateMaxResidentTexMem(S32Megabytes(newvalue.asInteger()));
	return true;
}

static bool handleChatFontSizeChanged(const LLSD& newvalue)
{
	if(gConsole)
	{
		gConsole->setFontSize(newvalue.asInteger());
	}
	return true;
}

static bool handleChatPersistTimeChanged(const LLSD& newvalue)
{
	if(gConsole)
	{
		gConsole->setLinePersistTime((F32) newvalue.asReal());
	}
	return true;
}

static bool handleConsoleMaxLinesChanged(const LLSD& newvalue)
{
	if(gConsole)
	{
		gConsole->setMaxLines(newvalue.asInteger());
	}
	return true;
}

static void handleAudioVolumeChanged(const LLSD& newvalue)
{
	audio_update_volume(true);
}

static bool handleJoystickChanged(const LLSD& newvalue)
{
	LLViewerJoystick::getInstance()->setCameraNeedsUpdate(TRUE);
	return true;
}

static bool handleUseOcclusionChanged(const LLSD& newvalue)
{
	LLPipeline::sUseOcclusion = (newvalue.asBoolean() && gGLManager.mHasOcclusionQuery && LLGLSLShader::sNoFixedFunction
		&& LLFeatureManager::getInstance()->isFeatureAvailable("UseOcclusion") && !gUseWireframe) ? 2 : 0;
	return true;
}

static bool handleUploadBakedTexOldChanged(const LLSD& newvalue)
{
	LLPipeline::sForceOldBakedUpload = newvalue.asBoolean();
	return true;
}


static bool handleWLSkyDetailChanged(const LLSD&)
{
	if (gSky.mVOWLSkyp.notNull())
	{
		gSky.mVOWLSkyp->updateGeometry(gSky.mVOWLSkyp->mDrawable);
	}
	return true;
}

static bool handleResetVertexBuffersChanged(const LLSD&)
{
	if (gPipeline.isInit())
	{
		gPipeline.resetVertexBuffers();
	}
	return true;
}

static bool handleRepartition(const LLSD&)
{
	if (gPipeline.isInit())
	{
		gOctreeMaxCapacity = gSavedSettings.getU32("OctreeMaxNodeCapacity");
		gOctreeMinSize = gSavedSettings.getF32("OctreeMinimumNodeSize");
		gObjectList.repartitionObjects();
	}
	return true;
}

static bool handleRenderDynamicLODChanged(const LLSD& newvalue)
{
	LLPipeline::sDynamicLOD = newvalue.asBoolean();
	return true;
}

static bool handleRenderLocalLightsChanged(const LLSD& newvalue)
{
	gPipeline.setLightingDetail(-1);
	return true;
}

static bool handleRenderDeferredChanged(const LLSD& newvalue)
{
	LLRenderTarget::sUseFBO = newvalue.asBoolean();
	if (gPipeline.isInit())
	{
		LLPipeline::refreshCachedSettings();
		gPipeline.updateRenderDeferred();
		gPipeline.releaseGLBuffers();
		gPipeline.createGLBuffers();
		gPipeline.resetVertexBuffers();
		if (LLPipeline::sRenderDeferred == (BOOL)LLRenderTarget::sUseFBO)
		{
			LLViewerShaderMgr::instance()->setShaders();
		}
	}
	return true;
}

// This looks a great deal like handleRenderDeferredChanged because
// Advanced Lighting (Materials) implies bumps and shiny so disabling
// bumps should further disable that feature.
//
static bool handleRenderBumpChanged(const LLSD& newval)
{
	LLRenderTarget::sUseFBO = newval.asBoolean();
	if (gPipeline.isInit())
	{
		gPipeline.updateRenderBump();
		gPipeline.updateRenderDeferred();
		gPipeline.releaseGLBuffers();
		gPipeline.createGLBuffers();
		gPipeline.resetVertexBuffers();
		LLViewerShaderMgr::instance()->setShaders();
	}
	return true;
}

static bool handleRenderDebugGLChanged(const LLSD& newvalue)
{
	gDebugGL = newvalue.asBoolean() || gDebugSession;
	gGL.clearErrors();
	return true;
}

static bool handleRenderDebugPipelineChanged(const LLSD& newvalue)
{
	gDebugPipeline = newvalue.asBoolean();
	return true;
}

static bool handleRenderResolutionDivisorChanged(const LLSD&)
{
	gResizeScreenTexture = TRUE;
	return true;
}

static bool handleDebugViewsChanged(const LLSD& newvalue)
{
	LLView::sDebugRects = newvalue.asBoolean();
	return true;
}

static bool handleLogFileChanged(const LLSD& newvalue)
{
	std::string log_filename = newvalue.asString();
	LLFile::remove(log_filename);
	LLError::logToFile(log_filename);
	return true;
}

bool handleHideGroupTitleChanged(const LLSD& newvalue)
{
	gAgent.setHideGroupTitle(newvalue);
	return true;
}

bool handleEffectColorChanged(const LLSD& newvalue)
{
	gAgent.setEffectColor(LLColor4(newvalue));
	return true;
}

bool handleHighResSnapshotChanged(const LLSD& newvalue)
{
	// High Res Snapshot active, must uncheck RenderUIInSnapshot
	if (newvalue.asBoolean())
	{
		gSavedSettings.setBOOL( "RenderUIInSnapshot", FALSE );
	}
	return true;
}

bool handleVoiceClientPrefsChanged(const LLSD& newvalue)
{
	LLVoiceClient::getInstance()->updateSettings();
	return true;
}

// NaCl - Antispam Registry
bool handleNaclAntiSpamGlobalQueueChanged(const LLSD& newvalue)
{
	NACLAntiSpamRegistry::instance().setGlobalQueue(newvalue.asBoolean());
	return true;
}
bool handleNaclAntiSpamTimeChanged(const LLSD& newvalue)
{
	NACLAntiSpamRegistry::instance().setAllQueueTimes(newvalue.asInteger());
	return true;
}
bool handleNaclAntiSpamAmountChanged(const LLSD& newvalue)
{
	NACLAntiSpamRegistry::instance().setAllQueueAmounts(newvalue.asInteger());
	return true;
}
// NaCl End 

bool handleVelocityInterpolate(const LLSD& newvalue)
{
	LLMessageSystem* msg = gMessageSystem;
	if ( newvalue.asBoolean() )
	{
		msg->newMessageFast(_PREHASH_VelocityInterpolateOn);
		msg->nextBlockFast(_PREHASH_AgentData);
		msg->addUUIDFast(_PREHASH_AgentID, gAgent.getID());
		msg->addUUIDFast(_PREHASH_SessionID, gAgent.getSessionID());
		gAgent.sendReliableMessage();
		LL_INFOS() << "Velocity Interpolation On" << LL_ENDL;
	}
	else
	{
		msg->newMessageFast(_PREHASH_VelocityInterpolateOff);
		msg->nextBlockFast(_PREHASH_AgentData);
		msg->addUUIDFast(_PREHASH_AgentID, gAgent.getID());
		msg->addUUIDFast(_PREHASH_SessionID, gAgent.getSessionID());
		gAgent.sendReliableMessage();
		LL_INFOS() << "Velocity Interpolation Off" << LL_ENDL;
	}
	return true;
}

bool handleForceShowGrid(const LLSD& newvalue)
{
	// <FS:Ansariel> [FS Login Panel]
	//LLPanelLogin::updateLocationSelectorsVisibility( );
	FSPanelLogin::updateLocationSelectorsVisibility( );
	// </FS:Ansariel> [FS Login Panel]
	return true;
}

bool handleLoginLocationChanged()
{
	/*
	 * This connects the default preference setting to the state of the login
	 * panel if it is displayed; if you open the preferences panel before
	 * logging in, and change the default login location there, the login
	 * panel immediately changes to match your new preference.
	 */
	std::string new_login_location = gSavedSettings.getString("LoginLocation");
	LL_DEBUGS("AppInit")<<new_login_location<<LL_ENDL;
	LLStartUp::setStartSLURL(LLSLURL(new_login_location));
	return true;
}

bool handleSpellCheckChanged()
{
	if (gSavedSettings.getBOOL("SpellCheck"))
	{
		std::list<std::string> dict_list;
		std::string dict_setting = gSavedSettings.getString("SpellCheckDictionary");
		boost::split(dict_list, dict_setting, boost::is_any_of(std::string(",")));
		if (!dict_list.empty())
		{
			LLSpellChecker::setUseSpellCheck(dict_list.front());
			dict_list.pop_front();
			LLSpellChecker::instance().setSecondaryDictionaries(dict_list);
			return true;
		}
	}
	LLSpellChecker::setUseSpellCheck(LLStringUtil::null);
	return true;
}

bool toggle_agent_pause(const LLSD& newvalue)
{
	if ( newvalue.asBoolean() )
	{
		send_agent_pause();
	}
	else
	{
		send_agent_resume();
	}
	return true;
}

// <FS:Zi> Is done inside XUI now, using visibility_control
// bool toggle_show_navigation_panel(const LLSD& newvalue)
// {
	//bool value = newvalue.asBoolean();

	//LLNavigationBar::getInstance()->setVisible(value);
	//gSavedSettings.setBOOL("ShowMiniLocationPanel", !value);

	//return true;
// }

// <FS:Zi> We don't have the mini location bar
// bool toggle_show_mini_location_panel(const LLSD& newvalue)
// {
	//bool value = newvalue.asBoolean();

	//LLPanelTopInfoBar::getInstance()->setVisible(value);
	//gSavedSettings.setBOOL("ShowNavbarNavigationPanel", !value);

	//return true;
// </FS:Zi>

bool toggle_show_menubar_location_panel(const LLSD& newvalue)
{
	bool value = newvalue.asBoolean();

	if (gStatusBar)
		gStatusBar->childSetVisible("parcel_info_panel",value);

	return true;
}

bool toggle_show_object_render_cost(const LLSD& newvalue)
{
	LLFloaterTools::sShowObjectCost = newvalue.asBoolean();
	return true;
}

void handleRenderAutoMuteByteLimitChanged(const LLSD& new_value);

// <FS:Ansariel> Change visibility of main chatbar if autohide setting is changed
static void handleAutohideChatbarChanged(const LLSD& new_value)
{
	// Flip MainChatbarVisible when chatbar autohide setting changes. This
	// will trigger LLNearbyChat::showDefaultChatBar() being called. Since we
	// don't want to loose focus of the preferences floater when changing the
	// autohide setting, we have to use the workaround via gFloaterView.
	LLFloater* focus = gFloaterView->getFocusedFloater();
	gSavedSettings.setBOOL("MainChatbarVisible", !new_value.asBoolean());
	if (focus)
	{
		focus->setFocus(TRUE);
	}
}
// </FS:Ansariel>

// <FS:Ansariel> Synchronize tooltips throughout instances
static void handleNetMapDoubleClickActionChanged()
{
	LLNetMap::updateToolTipMsg();
}
// </FS:Ansariel> Synchronize tooltips throughout instances

// <FS:Ansariel> Clear places / teleport history search filter
static void handleUseStandaloneTeleportHistoryFloaterChanged()
{
	LLFloaterSidePanelContainer* places = LLFloaterReg::findTypedInstance<LLFloaterSidePanelContainer>("places");
	if (places)
	{
		places->findChild<LLPanelPlaces>("main_panel")->resetFilter();
	}
	FSFloaterTeleportHistory* tphistory = LLFloaterReg::findTypedInstance<FSFloaterTeleportHistory>("fs_teleporthistory");
	if (tphistory)
	{
		tphistory->resetFilter();
	}
}
// </FS:Ansariel> Clear places / teleport history search filter

// <FS:CR> Posestand Ground Lock
static void handleSetPoseStandLock(const LLSD& newvalue)
{
	FSFloaterPoseStand* pose_stand = LLFloaterReg::findTypedInstance<FSFloaterPoseStand>("fs_posestand");
	if (pose_stand)
	{
		pose_stand->setLock(newvalue);
		pose_stand->onCommitCombo();
	}
		
}
// </FS:CR> Posestand Ground Lock

// <FS:TT> Client LSL Bridge
static void handleFlightAssistOptionChanged(const LLSD& newvalue)
{
	FSLSLBridge::instance().viewerToLSL("UseLSLFlightAssist|" + newvalue.asString());
}
// </FS:TT>

// <FS:PP> Movelock for Bridge
static void handleMovelockOptionChanged(const LLSD& newvalue)
{
	FSLSLBridge::instance().updateBoolSettingValue("UseMoveLock", newvalue.asBoolean());
}
static void handleMovelockAfterMoveOptionChanged(const LLSD& newvalue)
{
	FSLSLBridge::instance().updateBoolSettingValue("RelockMoveLockAfterMovement", newvalue.asBoolean());
}
// </FS:PP>

// <FS:PP> External integrations (OC, LM etc.) for Bridge
static void handleExternalIntegrationsOptionChanged()
{
	FSLSLBridge::instance().updateIntegrations();
}
// </FS:PP>

static void handleDecimalPrecisionChanged(const LLSD& newvalue)
{
	LLFloaterTools* build_tools = LLFloaterReg::findTypedInstance<LLFloaterTools>("build");
	if (build_tools)
	{
		build_tools->changePrecision(newvalue);
	}
}

// <FS:CR> FIRE-6659: Legacy "Resident" name toggle
void handleLegacyTrimOptionChanged(const LLSD& newvalue)
{
	LLAvatarName::setTrimResidentSurname(newvalue.asBoolean());
	LLAvatarNameCache::clearCache();
	LLVOAvatar::invalidateNameTags();
	FSFloaterContacts::getInstance()->onDisplayNameChanged();
	FSRadar::getInstance()->updateNames();
}

void handleUsernameFormatOptionChanged(const LLSD& newvalue)
{
	LLAvatarName::setUseLegacyFormat(newvalue.asBoolean());
	LLAvatarNameCache::clearCache();
	LLVOAvatar::invalidateNameTags();
	FSFloaterContacts::getInstance()->onDisplayNameChanged();
	FSRadar::getInstance()->updateNames();
}
// </FS:CR>

// <FS:Ansariel> Allow instant change of keyboard layout
void handleKeyboardLayoutChanged(const LLSD& newvalue)
{
	std::string keyBindingFileName("keys.xml");
	if (newvalue.asBoolean())
	{
		keyBindingFileName = "keys_azerty.xml";
	}

	std::string key_bindings_file = gDirUtilp->findFile(keyBindingFileName,
														gDirUtilp->getExpandedFilename(LL_PATH_USER_SETTINGS, ""),
														gDirUtilp->getExpandedFilename(LL_PATH_APP_SETTINGS, ""));

	gViewerKeyboard.loadBindingsXML(key_bindings_file);
}
// </FS:Ansariel>

// <FS:Ansariel> Global online status toggle
void handleGlobalOnlineStatusChanged(const LLSD& newvalue)
{
	bool visible = newvalue.asBoolean();

	LLAvatarTracker::buddy_map_t all_buddies;
	LLAvatarTracker::instance().copyBuddyList(all_buddies);

	LLAvatarTracker::buddy_map_t::const_iterator buddy_it = all_buddies.begin();
	for (; buddy_it != all_buddies.end(); ++buddy_it)
	{
		LLUUID buddy_id = buddy_it->first;
		const LLRelationship* relation = LLAvatarTracker::instance().getBuddyInfo(buddy_id);
		if (relation == NULL)
		{
			// Lets have a warning log message instead of having a crash. EXT-4947.
			LL_WARNS() << "Trying to modify rights for non-friend avatar. Skipped." << LL_ENDL;
			return;
		}
		
		S32 cur_rights = relation->getRightsGrantedTo();
		S32 new_rights = 0;
		if (visible)
		{
			new_rights = LLRelationship::GRANT_ONLINE_STATUS + (cur_rights & LLRelationship::GRANT_MAP_LOCATION) + (cur_rights & LLRelationship::GRANT_MODIFY_OBJECTS);
		}
		else
		{
			new_rights = (cur_rights & LLRelationship::GRANT_MAP_LOCATION) + (cur_rights & LLRelationship::GRANT_MODIFY_OBJECTS);
		}

		LLAvatarPropertiesProcessor::getInstance()->sendFriendRights(buddy_id, new_rights);
	}

	LLNotificationsUtil::add("GlobalOnlineStatusToggle");
}
// </FS:Ansariel>

// <FS:Ansariel> FIRE-14083: Search filter for contact list
void handleContactListShowSearchChanged(const LLSD& newvalue)
{
	bool visible = newvalue.asBoolean();
	if (!visible)
	{
		FSFloaterContacts* instance = FSFloaterContacts::findInstance();
		if (instance)
		{
			instance->resetFriendFilter();
		}
	}
}
// </FS:Ansariel>

// <FS:Ansariel> Debug setting to disable log throttle
void handleLogThrottleChanged(const LLSD& newvalue)
{
	nd::logging::setThrottleEnabled(newvalue.asBoolean());
}
// </FS:Ansariel>

// <FS:Ansariel> FIRE-18250: Option to disable default eye movement
void handleStaticEyesChanged()
{
	if (!isAgentAvatarValid())
	{
		return;
	}

	LLUUID anim_id(gSavedSettings.getString("FSStaticEyesUUID"));
	if (gSavedPerAccountSettings.getBOOL("FSStaticEyes"))
	{
		gAgentAvatarp->startMotion(anim_id);
		gAgent.sendAnimationRequest(anim_id, ANIM_REQUEST_START);
	}
	else
	{
		gAgentAvatarp->stopMotion(anim_id);
		gAgent.sendAnimationRequest(anim_id, ANIM_REQUEST_STOP);
	}
}
// </FS:Ansariel>

// <FS:Ansariel> Notification not showing if hiding the UI
void handleNavbarSettingsChanged()
{
	gSavedSettings.setBOOL("FSInternalShowNavbarNavigationPanel", gSavedSettings.getBOOL("ShowNavbarNavigationPanel"));
	gSavedSettings.setBOOL("FSInternalShowNavbarFavoritesPanel", gSavedSettings.getBOOL("ShowNavbarFavoritesPanel"));
}
// </FS:Ansariel>

// <FS:Ansariel> FIRE-20288: Option to render friends only
void handleRenderFriendsOnlyChanged(const LLSD& newvalue)
{
	if (newvalue.asBoolean())
	{
		for (std::vector<LLCharacter*>::iterator iter = LLCharacter::sInstances.begin();
			iter != LLCharacter::sInstances.end(); ++iter)
		{
			LLVOAvatar* avatar = (LLVOAvatar*)*iter;

			if (avatar->getID() != gAgentID && !LLAvatarActions::isFriend(avatar->getID()) && !avatar->isControlAvatar())
			{
				gObjectList.killObject(avatar);
				if (LLViewerRegion::sVOCacheCullingEnabled && avatar->getRegion())
				{
					avatar->getRegion()->killCacheEntry(avatar->getLocalID());
				}
			}
		}
	}
}
// </FS:Ansariel>

// <FS:LO> Add ability for the statistics window to not be able to receive focus
void handleFSStatisticsNoFocusChanged(const LLSD& newvalue)
{
	LLFloater* stats = LLFloaterReg::findInstance("stats");
	if (stats)
	{
		stats->setIsChrome(newvalue.asBoolean());
	}
}
// </FS:LO>

// <FS:Ansariel> Output device selection
void handleOutputDeviceChanged(const LLSD& newvalue)
{
	if (gAudiop)
	{
		gAudiop->setDevice(newvalue.asUUID());
	}
}
// </FS:Ansariel>

<<<<<<< HEAD
=======
// <FS:TS> FIRE-24081: Disable HiDPI by default and warn if set
void handleRenderHiDPIChanged(const LLSD& newvalue)
{
	if (newvalue)
	{
		LLNotificationsUtil::add("EnableHiDPI");
	}
}
// </FS:TS> FIRE-24081

>>>>>>> ec364a12
////////////////////////////////////////////////////////////////////////////

void settings_setup_listeners()
{
	gSavedSettings.getControl("FirstPersonAvatarVisible")->getSignal()->connect(boost::bind(&handleRenderAvatarMouselookChanged, _2));
	gSavedSettings.getControl("RenderFarClip")->getSignal()->connect(boost::bind(&handleRenderFarClipChanged, _2));
	gSavedSettings.getControl("RenderTerrainDetail")->getSignal()->connect(boost::bind(&handleTerrainDetailChanged, _2));
	gSavedSettings.getControl("OctreeStaticObjectSizeFactor")->getSignal()->connect(boost::bind(&handleRepartition, _2));
	gSavedSettings.getControl("OctreeDistanceFactor")->getSignal()->connect(boost::bind(&handleRepartition, _2));
	gSavedSettings.getControl("OctreeMaxNodeCapacity")->getSignal()->connect(boost::bind(&handleRepartition, _2));
	gSavedSettings.getControl("OctreeAlphaDistanceFactor")->getSignal()->connect(boost::bind(&handleRepartition, _2));
	gSavedSettings.getControl("OctreeAttachmentSizeFactor")->getSignal()->connect(boost::bind(&handleRepartition, _2));
	gSavedSettings.getControl("RenderMaxTextureIndex")->getSignal()->connect(boost::bind(&handleSetShaderChanged, _2));
	gSavedSettings.getControl("RenderUseTriStrips")->getSignal()->connect(boost::bind(&handleResetVertexBuffersChanged, _2));
	gSavedSettings.getControl("RenderAvatarVP")->getSignal()->connect(boost::bind(&handleSetShaderChanged, _2));
	gSavedSettings.getControl("VertexShaderEnable")->getSignal()->connect(boost::bind(&handleSetShaderChanged, _2));
	gSavedSettings.getControl("RenderUIBuffer")->getSignal()->connect(boost::bind(&handleReleaseGLBufferChanged, _2));
	gSavedSettings.getControl("RenderDepthOfField")->getSignal()->connect(boost::bind(&handleReleaseGLBufferChanged, _2));
	gSavedSettings.getControl("RenderFSAASamples")->getSignal()->connect(boost::bind(&handleReleaseGLBufferChanged, _2));
	gSavedSettings.getControl("RenderSpecularResX")->getSignal()->connect(boost::bind(&handleLUTBufferChanged, _2));
	gSavedSettings.getControl("RenderSpecularResY")->getSignal()->connect(boost::bind(&handleLUTBufferChanged, _2));
	gSavedSettings.getControl("RenderSpecularExponent")->getSignal()->connect(boost::bind(&handleLUTBufferChanged, _2));
	gSavedSettings.getControl("RenderAnisotropic")->getSignal()->connect(boost::bind(&handleAnisotropicChanged, _2));
	gSavedSettings.getControl("RenderShadowResolutionScale")->getSignal()->connect(boost::bind(&handleReleaseGLBufferChanged, _2));
	gSavedSettings.getControl("RenderGlow")->getSignal()->connect(boost::bind(&handleReleaseGLBufferChanged, _2));
	gSavedSettings.getControl("RenderGlow")->getSignal()->connect(boost::bind(&handleSetShaderChanged, _2));
	gSavedSettings.getControl("RenderGlowResolutionPow")->getSignal()->connect(boost::bind(&handleReleaseGLBufferChanged, _2));
	gSavedSettings.getControl("RenderAvatarCloth")->getSignal()->connect(boost::bind(&handleSetShaderChanged, _2));
	gSavedSettings.getControl("WindLightUseAtmosShaders")->getSignal()->connect(boost::bind(&handleSetShaderChanged, _2));
	gSavedSettings.getControl("RenderGammaFull")->getSignal()->connect(boost::bind(&handleSetShaderChanged, _2));
	gSavedSettings.getControl("RenderVolumeLODFactor")->getSignal()->connect(boost::bind(&handleVolumeLODChanged, _2));
	gSavedSettings.getControl("RenderAvatarLODFactor")->getSignal()->connect(boost::bind(&handleAvatarLODChanged, _2));
	gSavedSettings.getControl("RenderAvatarPhysicsLODFactor")->getSignal()->connect(boost::bind(&handleAvatarPhysicsLODChanged, _2));
	gSavedSettings.getControl("RenderTerrainLODFactor")->getSignal()->connect(boost::bind(&handleTerrainLODChanged, _2));
	gSavedSettings.getControl("RenderTreeLODFactor")->getSignal()->connect(boost::bind(&handleTreeLODChanged, _2));
	gSavedSettings.getControl("RenderFlexTimeFactor")->getSignal()->connect(boost::bind(&handleFlexLODChanged, _2));
	gSavedSettings.getControl("RenderGamma")->getSignal()->connect(boost::bind(&handleGammaChanged, _2));
	gSavedSettings.getControl("RenderFogRatio")->getSignal()->connect(boost::bind(&handleFogRatioChanged, _2));
	gSavedSettings.getControl("RenderMaxPartCount")->getSignal()->connect(boost::bind(&handleMaxPartCountChanged, _2));
	gSavedSettings.getControl("RenderDynamicLOD")->getSignal()->connect(boost::bind(&handleRenderDynamicLODChanged, _2));
	gSavedSettings.getControl("RenderLocalLights")->getSignal()->connect(boost::bind(&handleRenderLocalLightsChanged, _2));
	gSavedSettings.getControl("RenderDebugTextureBind")->getSignal()->connect(boost::bind(&handleResetVertexBuffersChanged, _2));
	gSavedSettings.getControl("RenderAutoMaskAlphaDeferred")->getSignal()->connect(boost::bind(&handleResetVertexBuffersChanged, _2));
	gSavedSettings.getControl("RenderAutoMaskAlphaNonDeferred")->getSignal()->connect(boost::bind(&handleResetVertexBuffersChanged, _2));
	gSavedSettings.getControl("RenderObjectBump")->getSignal()->connect(boost::bind(&handleRenderBumpChanged, _2));
	gSavedSettings.getControl("RenderMaxVBOSize")->getSignal()->connect(boost::bind(&handleResetVertexBuffersChanged, _2));
	gSavedSettings.getControl("RenderDeferredNoise")->getSignal()->connect(boost::bind(&handleReleaseGLBufferChanged, _2));
	gSavedSettings.getControl("RenderDebugGL")->getSignal()->connect(boost::bind(&handleRenderDebugGLChanged, _2));
	gSavedSettings.getControl("RenderDebugPipeline")->getSignal()->connect(boost::bind(&handleRenderDebugPipelineChanged, _2));
	gSavedSettings.getControl("RenderResolutionDivisor")->getSignal()->connect(boost::bind(&handleRenderResolutionDivisorChanged, _2));
// [SL:KB] - Patch: Settings-RenderResolutionMultiplier | Checked: Catznip-5.4
	gSavedSettings.getControl("RenderResolutionMultiplier")->getSignal()->connect(boost::bind(&handleRenderResolutionDivisorChanged, _2));
// [/SL:KB]
	gSavedSettings.getControl("RenderDeferred")->getSignal()->connect(boost::bind(&handleRenderDeferredChanged, _2));
	gSavedSettings.getControl("RenderShadowDetail")->getSignal()->connect(boost::bind(&handleSetShaderChanged, _2));
	gSavedSettings.getControl("RenderDeferredSSAO")->getSignal()->connect(boost::bind(&handleSetShaderChanged, _2));
	gSavedSettings.getControl("RenderPerformanceTest")->getSignal()->connect(boost::bind(&handleRenderPerfTestChanged, _2));
	gSavedSettings.getControl("RenderHiDPI")->getSignal()->connect(boost::bind(&handleRenderHiDPIChanged, _2));
	gSavedSettings.getControl("TextureMemory")->getSignal()->connect(boost::bind(&handleVideoMemoryChanged, _2));
	gSavedSettings.getControl("ChatConsoleFontSize")->getSignal()->connect(boost::bind(&handleChatFontSizeChanged, _2));
	gSavedSettings.getControl("ChatPersistTime")->getSignal()->connect(boost::bind(&handleChatPersistTimeChanged, _2));
	gSavedSettings.getControl("ConsoleMaxLines")->getSignal()->connect(boost::bind(&handleConsoleMaxLinesChanged, _2));
	gSavedSettings.getControl("UploadBakedTexOld")->getSignal()->connect(boost::bind(&handleUploadBakedTexOldChanged, _2));
	gSavedSettings.getControl("UseOcclusion")->getSignal()->connect(boost::bind(&handleUseOcclusionChanged, _2));
	gSavedSettings.getControl("AudioLevelMaster")->getSignal()->connect(boost::bind(&handleAudioVolumeChanged, _2));
	gSavedSettings.getControl("AudioLevelSFX")->getSignal()->connect(boost::bind(&handleAudioVolumeChanged, _2));
	gSavedSettings.getControl("AudioLevelUI")->getSignal()->connect(boost::bind(&handleAudioVolumeChanged, _2));
	gSavedSettings.getControl("AudioLevelAmbient")->getSignal()->connect(boost::bind(&handleAudioVolumeChanged, _2));
	gSavedSettings.getControl("AudioLevelMusic")->getSignal()->connect(boost::bind(&handleAudioVolumeChanged, _2));
	gSavedSettings.getControl("AudioLevelMedia")->getSignal()->connect(boost::bind(&handleAudioVolumeChanged, _2));
	gSavedSettings.getControl("AudioLevelVoice")->getSignal()->connect(boost::bind(&handleAudioVolumeChanged, _2));
	gSavedSettings.getControl("AudioLevelDoppler")->getSignal()->connect(boost::bind(&handleAudioVolumeChanged, _2));
	gSavedSettings.getControl("AudioLevelRolloff")->getSignal()->connect(boost::bind(&handleAudioVolumeChanged, _2));
	gSavedSettings.getControl("AudioLevelUnderwaterRolloff")->getSignal()->connect(boost::bind(&handleAudioVolumeChanged, _2));
	gSavedSettings.getControl("MuteAudio")->getSignal()->connect(boost::bind(&handleAudioVolumeChanged, _2));
	gSavedSettings.getControl("MuteMusic")->getSignal()->connect(boost::bind(&handleAudioVolumeChanged, _2));
	gSavedSettings.getControl("MuteMedia")->getSignal()->connect(boost::bind(&handleAudioVolumeChanged, _2));
	gSavedSettings.getControl("MuteVoice")->getSignal()->connect(boost::bind(&handleAudioVolumeChanged, _2));
	gSavedSettings.getControl("MuteAmbient")->getSignal()->connect(boost::bind(&handleAudioVolumeChanged, _2));
	gSavedSettings.getControl("MuteUI")->getSignal()->connect(boost::bind(&handleAudioVolumeChanged, _2));
	gSavedSettings.getControl("RenderVBOEnable")->getSignal()->connect(boost::bind(&handleResetVertexBuffersChanged, _2));
	gSavedSettings.getControl("RenderUseVAO")->getSignal()->connect(boost::bind(&handleResetVertexBuffersChanged, _2));
	gSavedSettings.getControl("RenderVBOMappingDisable")->getSignal()->connect(boost::bind(&handleResetVertexBuffersChanged, _2));
	gSavedSettings.getControl("RenderUseStreamVBO")->getSignal()->connect(boost::bind(&handleResetVertexBuffersChanged, _2));
	gSavedSettings.getControl("RenderPreferStreamDraw")->getSignal()->connect(boost::bind(&handleResetVertexBuffersChanged, _2));
	gSavedSettings.getControl("WLSkyDetail")->getSignal()->connect(boost::bind(&handleWLSkyDetailChanged, _2));
	gSavedSettings.getControl("JoystickAxis0")->getSignal()->connect(boost::bind(&handleJoystickChanged, _2));
	gSavedSettings.getControl("JoystickAxis1")->getSignal()->connect(boost::bind(&handleJoystickChanged, _2));
	gSavedSettings.getControl("JoystickAxis2")->getSignal()->connect(boost::bind(&handleJoystickChanged, _2));
	gSavedSettings.getControl("JoystickAxis3")->getSignal()->connect(boost::bind(&handleJoystickChanged, _2));
	gSavedSettings.getControl("JoystickAxis4")->getSignal()->connect(boost::bind(&handleJoystickChanged, _2));
	gSavedSettings.getControl("JoystickAxis5")->getSignal()->connect(boost::bind(&handleJoystickChanged, _2));
	gSavedSettings.getControl("JoystickAxis6")->getSignal()->connect(boost::bind(&handleJoystickChanged, _2));
	gSavedSettings.getControl("FlycamAxisScale0")->getSignal()->connect(boost::bind(&handleJoystickChanged, _2));
	gSavedSettings.getControl("FlycamAxisScale1")->getSignal()->connect(boost::bind(&handleJoystickChanged, _2));
	gSavedSettings.getControl("FlycamAxisScale2")->getSignal()->connect(boost::bind(&handleJoystickChanged, _2));
	gSavedSettings.getControl("FlycamAxisScale3")->getSignal()->connect(boost::bind(&handleJoystickChanged, _2));
	gSavedSettings.getControl("FlycamAxisScale4")->getSignal()->connect(boost::bind(&handleJoystickChanged, _2));
	gSavedSettings.getControl("FlycamAxisScale5")->getSignal()->connect(boost::bind(&handleJoystickChanged, _2));
	gSavedSettings.getControl("FlycamAxisScale6")->getSignal()->connect(boost::bind(&handleJoystickChanged, _2));
	gSavedSettings.getControl("FlycamAxisDeadZone0")->getSignal()->connect(boost::bind(&handleJoystickChanged, _2));
	gSavedSettings.getControl("FlycamAxisDeadZone1")->getSignal()->connect(boost::bind(&handleJoystickChanged, _2));
	gSavedSettings.getControl("FlycamAxisDeadZone2")->getSignal()->connect(boost::bind(&handleJoystickChanged, _2));
	gSavedSettings.getControl("FlycamAxisDeadZone3")->getSignal()->connect(boost::bind(&handleJoystickChanged, _2));
	gSavedSettings.getControl("FlycamAxisDeadZone4")->getSignal()->connect(boost::bind(&handleJoystickChanged, _2));
	gSavedSettings.getControl("FlycamAxisDeadZone5")->getSignal()->connect(boost::bind(&handleJoystickChanged, _2));
	gSavedSettings.getControl("FlycamAxisDeadZone6")->getSignal()->connect(boost::bind(&handleJoystickChanged, _2));
	gSavedSettings.getControl("AvatarAxisScale0")->getSignal()->connect(boost::bind(&handleJoystickChanged, _2));
	gSavedSettings.getControl("AvatarAxisScale1")->getSignal()->connect(boost::bind(&handleJoystickChanged, _2));
	gSavedSettings.getControl("AvatarAxisScale2")->getSignal()->connect(boost::bind(&handleJoystickChanged, _2));
	gSavedSettings.getControl("AvatarAxisScale3")->getSignal()->connect(boost::bind(&handleJoystickChanged, _2));
	gSavedSettings.getControl("AvatarAxisScale4")->getSignal()->connect(boost::bind(&handleJoystickChanged, _2));
	gSavedSettings.getControl("AvatarAxisScale5")->getSignal()->connect(boost::bind(&handleJoystickChanged, _2));
	gSavedSettings.getControl("AvatarAxisDeadZone0")->getSignal()->connect(boost::bind(&handleJoystickChanged, _2));
	gSavedSettings.getControl("AvatarAxisDeadZone1")->getSignal()->connect(boost::bind(&handleJoystickChanged, _2));
	gSavedSettings.getControl("AvatarAxisDeadZone2")->getSignal()->connect(boost::bind(&handleJoystickChanged, _2));
	gSavedSettings.getControl("AvatarAxisDeadZone3")->getSignal()->connect(boost::bind(&handleJoystickChanged, _2));
	gSavedSettings.getControl("AvatarAxisDeadZone4")->getSignal()->connect(boost::bind(&handleJoystickChanged, _2));
	gSavedSettings.getControl("AvatarAxisDeadZone5")->getSignal()->connect(boost::bind(&handleJoystickChanged, _2));
	gSavedSettings.getControl("BuildAxisScale0")->getSignal()->connect(boost::bind(&handleJoystickChanged, _2));
	gSavedSettings.getControl("BuildAxisScale1")->getSignal()->connect(boost::bind(&handleJoystickChanged, _2));
	gSavedSettings.getControl("BuildAxisScale2")->getSignal()->connect(boost::bind(&handleJoystickChanged, _2));
	gSavedSettings.getControl("BuildAxisScale3")->getSignal()->connect(boost::bind(&handleJoystickChanged, _2));
	gSavedSettings.getControl("BuildAxisScale4")->getSignal()->connect(boost::bind(&handleJoystickChanged, _2));
	gSavedSettings.getControl("BuildAxisScale5")->getSignal()->connect(boost::bind(&handleJoystickChanged, _2));
	gSavedSettings.getControl("BuildAxisDeadZone0")->getSignal()->connect(boost::bind(&handleJoystickChanged, _2));
	gSavedSettings.getControl("BuildAxisDeadZone1")->getSignal()->connect(boost::bind(&handleJoystickChanged, _2));
	gSavedSettings.getControl("BuildAxisDeadZone2")->getSignal()->connect(boost::bind(&handleJoystickChanged, _2));
	gSavedSettings.getControl("BuildAxisDeadZone3")->getSignal()->connect(boost::bind(&handleJoystickChanged, _2));
	gSavedSettings.getControl("BuildAxisDeadZone4")->getSignal()->connect(boost::bind(&handleJoystickChanged, _2));
	gSavedSettings.getControl("BuildAxisDeadZone5")->getSignal()->connect(boost::bind(&handleJoystickChanged, _2));
	gSavedSettings.getControl("DebugViews")->getSignal()->connect(boost::bind(&handleDebugViewsChanged, _2));
	gSavedSettings.getControl("UserLogFile")->getSignal()->connect(boost::bind(&handleLogFileChanged, _2));
	gSavedSettings.getControl("RenderHideGroupTitle")->getSignal()->connect(boost::bind(handleHideGroupTitleChanged, _2));
	gSavedSettings.getControl("HighResSnapshot")->getSignal()->connect(boost::bind(handleHighResSnapshotChanged, _2));
	gSavedSettings.getControl("EnableVoiceChat")->getSignal()->connect(boost::bind(&handleVoiceClientPrefsChanged, _2));
	gSavedSettings.getControl("PTTCurrentlyEnabled")->getSignal()->connect(boost::bind(&handleVoiceClientPrefsChanged, _2));
	gSavedSettings.getControl("PushToTalkButton")->getSignal()->connect(boost::bind(&handleVoiceClientPrefsChanged, _2));
	gSavedSettings.getControl("PushToTalkToggle")->getSignal()->connect(boost::bind(&handleVoiceClientPrefsChanged, _2));
	gSavedSettings.getControl("VoiceEarLocation")->getSignal()->connect(boost::bind(&handleVoiceClientPrefsChanged, _2));
	gSavedSettings.getControl("VoiceInputAudioDevice")->getSignal()->connect(boost::bind(&handleVoiceClientPrefsChanged, _2));
	gSavedSettings.getControl("VoiceOutputAudioDevice")->getSignal()->connect(boost::bind(&handleVoiceClientPrefsChanged, _2));
	gSavedSettings.getControl("AudioLevelMic")->getSignal()->connect(boost::bind(&handleVoiceClientPrefsChanged, _2));
	gSavedSettings.getControl("LipSyncEnabled")->getSignal()->connect(boost::bind(&handleVoiceClientPrefsChanged, _2));	
	gSavedSettings.getControl("VelocityInterpolate")->getSignal()->connect(boost::bind(&handleVelocityInterpolate, _2));
	gSavedSettings.getControl("QAMode")->getSignal()->connect(boost::bind(&show_debug_menus));
	gSavedSettings.getControl("UseDebugMenus")->getSignal()->connect(boost::bind(&show_debug_menus));
	gSavedSettings.getControl("AgentPause")->getSignal()->connect(boost::bind(&toggle_agent_pause, _2));
	// <FS:Zi> Is done inside XUI now, using visibility_control
	// gSavedSettings.getControl("ShowNavbarNavigationPanel")->getSignal()->connect(boost::bind(&toggle_show_navigation_panel, _2));
	// </FS:Zi>
	// <FS:Zi> We don't have the mini location bar
	// gSavedSettings.getControl("ShowMiniLocationPanel")->getSignal()->connect(boost::bind(&toggle_show_mini_location_panel, _2));
	// </FS: Zi>
	gSavedSettings.getControl("ShowMenuBarLocation")->getSignal()->connect(boost::bind(&toggle_show_menubar_location_panel, _2));
	gSavedSettings.getControl("ShowObjectRenderingCost")->getSignal()->connect(boost::bind(&toggle_show_object_render_cost, _2));
	gSavedSettings.getControl("ForceShowGrid")->getSignal()->connect(boost::bind(&handleForceShowGrid, _2));
	gSavedSettings.getControl("ShowStartLocation")->getSignal()->connect(boost::bind(&handleForceShowGrid, _2)); // <FS:Ansariel> Show start location setting has no effect on login
	gSavedSettings.getControl("RenderTransparentWater")->getSignal()->connect(boost::bind(&handleRenderTransparentWaterChanged, _2));
	gSavedSettings.getControl("SpellCheck")->getSignal()->connect(boost::bind(&handleSpellCheckChanged));
	gSavedSettings.getControl("SpellCheckDictionary")->getSignal()->connect(boost::bind(&handleSpellCheckChanged));
	gSavedSettings.getControl("LoginLocation")->getSignal()->connect(boost::bind(&handleLoginLocationChanged));
	gSavedSettings.getControl("DebugAvatarJoints")->getCommitSignal()->connect(boost::bind(&handleDebugAvatarJointsChanged, _2));
	gSavedSettings.getControl("RenderAutoMuteByteLimit")->getSignal()->connect(boost::bind(&handleRenderAutoMuteByteLimitChanged, _2));
	gSavedPerAccountSettings.getControl("AvatarHoverOffsetZ")->getCommitSignal()->connect(boost::bind(&handleAvatarHoverOffsetChanged, _2));

// [RLVa:KB] - Checked: 2015-12-27 (RLVa-1.5.0)
	gSavedSettings.getControl("RestrainedLove")->getSignal()->connect(boost::bind(&RlvSettings::onChangedSettingMain, _2));
// [/RLVa:KB]
	// <FS:Zi> Is done inside XUI now, using visibility_control
	// gSavedSettings.getControl("ShowNavbarFavoritesPanel")->getSignal()->connect(boost::bind(&toggle_show_favorites_panel, _2));
	// </FS:Zi>
	// NaCl - Antispam Registry
	gSavedSettings.getControl("_NACL_AntiSpamGlobalQueue")->getSignal()->connect(boost::bind(&handleNaclAntiSpamGlobalQueueChanged, _2));
	gSavedSettings.getControl("_NACL_AntiSpamTime")->getSignal()->connect(boost::bind(&handleNaclAntiSpamTimeChanged, _2));
	gSavedSettings.getControl("_NACL_AntiSpamAmount")->getSignal()->connect(boost::bind(&handleNaclAntiSpamAmountChanged, _2));
	// NaCl End
	gSavedSettings.getControl("AutohideChatBar")->getSignal()->connect(boost::bind(&handleAutohideChatbarChanged, _2));

	// <FS:Ansariel> Synchronize tooltips throughout instances
	gSavedSettings.getControl("FSNetMapDoubleClickAction")->getSignal()->connect(boost::bind(&handleNetMapDoubleClickActionChanged));

	// <FS:Ansariel> Clear places / teleport history search filter
	gSavedSettings.getControl("FSUseStandaloneTeleportHistoryFloater")->getSignal()->connect(boost::bind(&handleUseStandaloneTeleportHistoryFloaterChanged));
	
	// <FS:CR> Pose stand ground lock
	gSavedSettings.getControl("FSPoseStandLock")->getSignal()->connect(boost::bind(&handleSetPoseStandLock, _2));

	gSavedPerAccountSettings.getControl("UseLSLFlightAssist")->getCommitSignal()->connect(boost::bind(&handleFlightAssistOptionChanged, _2));
	gSavedPerAccountSettings.getControl("UseMoveLock")->getCommitSignal()->connect(boost::bind(&handleMovelockOptionChanged, _2));
	gSavedPerAccountSettings.getControl("RelockMoveLockAfterMovement")->getCommitSignal()->connect(boost::bind(&handleMovelockAfterMoveOptionChanged, _2));
	gSavedSettings.getControl("FSBuildToolDecimalPrecision")->getCommitSignal()->connect(boost::bind(&handleDecimalPrecisionChanged, _2));

	// <FS:PP> External integrations (OC, LM etc.) for Bridge
	gSavedPerAccountSettings.getControl("BridgeIntegrationOC")->getCommitSignal()->connect(boost::bind(&handleExternalIntegrationsOptionChanged));
	gSavedPerAccountSettings.getControl("BridgeIntegrationLM")->getCommitSignal()->connect(boost::bind(&handleExternalIntegrationsOptionChanged));

	gSavedSettings.getControl("FSNameTagShowLegacyUsernames")->getCommitSignal()->connect(boost::bind(&handleUsernameFormatOptionChanged, _2));
	gSavedSettings.getControl("FSTrimLegacyNames")->getCommitSignal()->connect(boost::bind(&handleLegacyTrimOptionChanged, _2));

	gSavedSettings.getControl("FSUseAzertyKeyboardLayout")->getCommitSignal()->connect(boost::bind(&handleKeyboardLayoutChanged, _2));

	// <FS:Ansariel> [FS communication UI]
	gSavedSettings.getControl("PlainTextChatHistory")->getSignal()->connect(boost::bind(&FSFloaterIM::processChatHistoryStyleUpdate, _2));
	gSavedSettings.getControl("PlainTextChatHistory")->getSignal()->connect(boost::bind(&FSFloaterNearbyChat::processChatHistoryStyleUpdate, _2));
	gSavedSettings.getControl("ChatFontSize")->getSignal()->connect(boost::bind(&FSFloaterIM::processChatHistoryStyleUpdate, _2));
	gSavedSettings.getControl("ChatFontSize")->getSignal()->connect(boost::bind(&FSFloaterNearbyChat::processChatHistoryStyleUpdate, _2));
	gSavedSettings.getControl("ChatFontSize")->getSignal()->connect(boost::bind(&LLViewerChat::signalChatFontChanged));
	// </FS:Ansariel> [FS communication UI]

	gSavedPerAccountSettings.getControl("GlobalOnlineStatusToggle")->getSignal()->connect(boost::bind(&handleGlobalOnlineStatusChanged, _2));

	// <FS:Ansariel> FIRE-17393: Control HUD text fading by options
	gSavedSettings.getControl("FSHudTextFadeDistance")->getSignal()->connect(boost::bind(&LLHUDText::onFadeSettingsChanged));
	gSavedSettings.getControl("FSHudTextFadeRange")->getSignal()->connect(boost::bind(&LLHUDText::onFadeSettingsChanged));

	//<FS:HG> FIRE-6340, FIRE-6567, FIRE-6809 - Setting Bandwidth issues
	gSavedSettings.getControl("ThrottleBandwidthKBPS")->getSignal()->connect(boost::bind(&BandwidthUpdater::update, sBandwidthUpdater, _2));
	gSavedSettings.getControl("FSContactListShowSearch")->getSignal()->connect(boost::bind(&handleContactListShowSearchChanged, _2));

	// <FS:Ansariel> Debug setting to disable log throttle
	gSavedSettings.getControl("FSEnableLogThrottle")->getSignal()->connect(boost::bind(&handleLogThrottleChanged, _2));

	// <FS:Ansariel> FIRE-18250: Option to disable default eye movement
	gSavedSettings.getControl("FSStaticEyesUUID")->getSignal()->connect(boost::bind(&handleStaticEyesChanged));
	gSavedPerAccountSettings.getControl("FSStaticEyes")->getSignal()->connect(boost::bind(&handleStaticEyesChanged));
	// </FS:Ansariel>

	// <FS:Ansariel> FIRE-20288: Option to render friends only
	gSavedPerAccountSettings.getControl("FSRenderFriendsOnly")->getSignal()->connect(boost::bind(&handleRenderFriendsOnlyChanged, _2));

	// <FS:Ansariel> Notification not showing if hiding the UI
	gSavedSettings.getControl("ShowNavbarFavoritesPanel")->getSignal()->connect(boost::bind(&handleNavbarSettingsChanged));
	gSavedSettings.getControl("ShowNavbarNavigationPanel")->getSignal()->connect(boost::bind(&handleNavbarSettingsChanged));
	// </FS:Ansariel>

	// <FS:LO> Add ability for the statistics window to not be able to receive focus
	gSavedSettings.getControl("FSStatisticsNoFocus")->getSignal()->connect(boost::bind(&handleFSStatisticsNoFocusChanged, _2));
	// </FS:LO>

	// <FS:Ansariel> Output device selection
	gSavedSettings.getControl("FSOutputDeviceUUID")->getSignal()->connect(boost::bind(&handleOutputDeviceChanged, _2));
}

#if TEST_CACHED_CONTROL

#define DECL_LLCC(T, V) static LLCachedControl<T> mySetting_##T("TestCachedControl"#T, V)
DECL_LLCC(U32, (U32)666);
DECL_LLCC(S32, (S32)-666);
DECL_LLCC(F32, (F32)-666.666);
DECL_LLCC(bool, true);
DECL_LLCC(BOOL, FALSE);
static LLCachedControl<std::string> mySetting_string("TestCachedControlstring", "Default String Value");
DECL_LLCC(LLVector3, LLVector3(1.0f, 2.0f, 3.0f));
DECL_LLCC(LLVector3d, LLVector3d(6.0f, 5.0f, 4.0f));
DECL_LLCC(LLRect, LLRect(0, 0, 100, 500));
DECL_LLCC(LLColor4, LLColor4(0.0f, 0.5f, 1.0f));
DECL_LLCC(LLColor3, LLColor3(1.0f, 0.f, 0.5f));
DECL_LLCC(LLColor4U, LLColor4U(255, 200, 100, 255));

LLSD test_llsd = LLSD()["testing1"] = LLSD()["testing2"];
DECL_LLCC(LLSD, test_llsd);

static LLCachedControl<std::string> test_BrowserHomePage("BrowserHomePage", "hahahahahha", "Not the real comment");

void test_cached_control()
{
#define do { TEST_LLCC(T, V) if((T)mySetting_##T != V) LL_ERRS() << "Fail "#T << LL_ENDL; } while(0)
	TEST_LLCC(U32, 666);
	TEST_LLCC(S32, (S32)-666);
	TEST_LLCC(F32, (F32)-666.666);
	TEST_LLCC(bool, true);
	TEST_LLCC(BOOL, FALSE);
	if((std::string)mySetting_string != "Default String Value") LL_ERRS() << "Fail string" << LL_ENDL;
	TEST_LLCC(LLVector3, LLVector3(1.0f, 2.0f, 3.0f));
	TEST_LLCC(LLVector3d, LLVector3d(6.0f, 5.0f, 4.0f));
	TEST_LLCC(LLRect, LLRect(0, 0, 100, 500));
	TEST_LLCC(LLColor4, LLColor4(0.0f, 0.5f, 1.0f));
	TEST_LLCC(LLColor3, LLColor3(1.0f, 0.f, 0.5f));
	TEST_LLCC(LLColor4U, LLColor4U(255, 200, 100, 255));
//There's no LLSD comparsion for LLCC yet. TEST_LLCC(LLSD, test_llsd); 

	// AO - Phoenixviewer doesn't want to send unecessary noise to secondlife.com
	//if((std::string)test_BrowserHomePage != "http://www.secondlife.com") LL_ERRS() << "Fail BrowserHomePage" << LL_ENDL;
}
#endif // TEST_CACHED_CONTROL
<|MERGE_RESOLUTION|>--- conflicted
+++ resolved
@@ -964,8 +964,6 @@
 }
 // </FS:Ansariel>
 
-<<<<<<< HEAD
-=======
 // <FS:TS> FIRE-24081: Disable HiDPI by default and warn if set
 void handleRenderHiDPIChanged(const LLSD& newvalue)
 {
@@ -976,7 +974,6 @@
 }
 // </FS:TS> FIRE-24081
 
->>>>>>> ec364a12
 ////////////////////////////////////////////////////////////////////////////
 
 void settings_setup_listeners()
