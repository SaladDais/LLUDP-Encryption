/** 
 * @file llviewercontrol.cpp
 * @brief Viewer configuration
 * @author Richard Nelson
 *
 * $LicenseInfo:firstyear=2001&license=viewerlgpl$
 * Second Life Viewer Source Code
 * Copyright (C) 2010, Linden Research, Inc.
 * 
 * This library is free software; you can redistribute it and/or
 * modify it under the terms of the GNU Lesser General Public
 * License as published by the Free Software Foundation;
 * version 2.1 of the License only.
 * 
 * This library is distributed in the hope that it will be useful,
 * but WITHOUT ANY WARRANTY; without even the implied warranty of
 * MERCHANTABILITY or FITNESS FOR A PARTICULAR PURPOSE.  See the GNU
 * Lesser General Public License for more details.
 * 
 * You should have received a copy of the GNU Lesser General Public
 * License along with this library; if not, write to the Free Software
 * Foundation, Inc., 51 Franklin Street, Fifth Floor, Boston, MA  02110-1301  USA
 * 
 * Linden Research, Inc., 945 Battery Street, San Francisco, CA  94111  USA
 * $/LicenseInfo$
 */

#include "llviewerprecompiledheaders.h"

#include "llviewercontrol.h"

// Library includes
#include "llwindow.h"	// getGamma()

// For Listeners
#include "llaudioengine.h"
#include "llagent.h"
#include "llagentcamera.h"
#include "llconsole.h"
#include "lldrawpoolbump.h"
#include "lldrawpoolterrain.h"
#include "llflexibleobject.h"
#include "llfeaturemanager.h"
#include "llviewershadermgr.h"

#include "llsky.h"
#include "llvieweraudio.h"
#include "llviewermenu.h"
#include "llviewertexturelist.h"
#include "llviewerthrottle.h"
#include "llviewerwindow.h"
#include "llvoavatarself.h"
#include "llvoiceclient.h"
#include "llvosky.h"
#include "llvotree.h"
#include "llvovolume.h"
#include "llworld.h"
#include "pipeline.h"
#include "llviewerjoystick.h"
#include "llviewerobjectlist.h"
#include "llviewerparcelmgr.h"
#include "llparcel.h"
#include "llkeyboard.h"
#include "llerrorcontrol.h"
#include "llappviewer.h"
#include "llvosurfacepatch.h"
#include "llvowlsky.h"
#include "llrender.h"
#include "llnavigationbar.h"
#include "llnotificationsutil.h"
#include "llfloatertools.h"
#include "llpaneloutfitsinventory.h"
#include "llpanellogin.h"
#include "llpaneltopinfobar.h"
#include "llspellcheck.h"
#include "llslurl.h"
#include "llstartup.h"
<<<<<<< HEAD
#include "llupdaterservice.h"
// [RLVa:KB] - Checked: 2015-12-27 (RLVa-1.5.0)
#include "rlvcommon.h"
// [/RLVa:KB]
=======
>>>>>>> 0acf3aa9

// Third party library includes
#include <boost/algorithm/string.hpp>

#ifdef TOGGLE_HACKED_GODLIKE_VIEWER
BOOL 				gHackGodmode = FALSE;
#endif

// Should you contemplate changing the name "Global", please first grep for
// that string literal. There are at least a couple other places in the C++
// code that assume the LLControlGroup named "Global" is gSavedSettings.
LLControlGroup gSavedSettings("Global");	// saved at end of session
LLControlGroup gSavedPerAccountSettings("PerAccount"); // saved at end of session
LLControlGroup gCrashSettings("CrashSettings");	// saved at end of session
LLControlGroup gWarningSettings("Warnings"); // persists ignored dialogs/warnings

std::string gLastRunVersion;

extern BOOL gResizeScreenTexture;
extern BOOL gDebugGL;
////////////////////////////////////////////////////////////////////////////
// Listeners

static bool handleRenderAvatarMouselookChanged(const LLSD& newvalue)
{
	LLVOAvatar::sVisibleInFirstPerson = newvalue.asBoolean();
	return true;
}

static bool handleRenderFarClipChanged(const LLSD& newvalue)
{
	F32 draw_distance = (F32) newvalue.asReal();
	gAgentCamera.mDrawDistance = draw_distance;
	LLWorld::getInstance()->setLandFarClip(draw_distance);
	return true;
}

static bool handleTerrainDetailChanged(const LLSD& newvalue)
{
	LLDrawPoolTerrain::sDetailMode = newvalue.asInteger();
	return true;
}


static bool handleDebugAvatarJointsChanged(const LLSD& newvalue)
{
    std::string new_string = newvalue.asString();
    LLJoint::setDebugJointNames(new_string);
    return true;
}

static bool handleSetShaderChanged(const LLSD& newvalue)
{
	// changing shader level may invalidate existing cached bump maps, as the shader type determines the format of the bump map it expects - clear and repopulate the bump cache
	gBumpImageList.destroyGL();
	gBumpImageList.restoreGL();

	// else, leave terrain detail as is
	LLViewerShaderMgr::instance()->setShaders();
	return true;
}

static bool handleRenderPerfTestChanged(const LLSD& newvalue)
{
       bool status = !newvalue.asBoolean();
       if (!status)
       {
               gPipeline.clearRenderTypeMask(LLPipeline::RENDER_TYPE_WL_SKY,
                                                                         LLPipeline::RENDER_TYPE_GROUND,
                                                                        LLPipeline::RENDER_TYPE_TERRAIN,
                                                                         LLPipeline::RENDER_TYPE_GRASS,
                                                                         LLPipeline::RENDER_TYPE_TREE,
                                                                         LLPipeline::RENDER_TYPE_WATER,
                                                                         LLPipeline::RENDER_TYPE_PASS_GRASS,
                                                                         LLPipeline::RENDER_TYPE_HUD,
                                                                         LLPipeline::RENDER_TYPE_CLOUDS,
                                                                         LLPipeline::RENDER_TYPE_HUD_PARTICLES,
                                                                         LLPipeline::END_RENDER_TYPES); 
               gPipeline.setRenderDebugFeatureControl(LLPipeline::RENDER_DEBUG_FEATURE_UI, false);
       }
       else 
       {
               gPipeline.setRenderTypeMask(LLPipeline::RENDER_TYPE_WL_SKY,
                                                                         LLPipeline::RENDER_TYPE_GROUND,
                                                                         LLPipeline::RENDER_TYPE_TERRAIN,
                                                                         LLPipeline::RENDER_TYPE_GRASS,
                                                                         LLPipeline::RENDER_TYPE_TREE,
                                                                         LLPipeline::RENDER_TYPE_WATER,
                                                                         LLPipeline::RENDER_TYPE_PASS_GRASS,
                                                                         LLPipeline::RENDER_TYPE_HUD,
                                                                         LLPipeline::RENDER_TYPE_CLOUDS,
                                                                         LLPipeline::RENDER_TYPE_HUD_PARTICLES,
                                                                         LLPipeline::END_RENDER_TYPES);
               gPipeline.setRenderDebugFeatureControl(LLPipeline::RENDER_DEBUG_FEATURE_UI, true);
       }

       return true;
}

bool handleRenderTransparentWaterChanged(const LLSD& newvalue)
{
	LLWorld::getInstance()->updateWaterObjects();
	return true;
}

static bool handleReleaseGLBufferChanged(const LLSD& newvalue)
{
	if (gPipeline.isInit())
	{
		gPipeline.releaseGLBuffers();
		gPipeline.createGLBuffers();
	}
	return true;
}

static bool handleLUTBufferChanged(const LLSD& newvalue)
{
	if (gPipeline.isInit())
	{
		gPipeline.releaseLUTBuffers();
		gPipeline.createLUTBuffers();
	}
	return true;
}

static bool handleAnisotropicChanged(const LLSD& newvalue)
{
	LLImageGL::sGlobalUseAnisotropic = newvalue.asBoolean();
	LLImageGL::dirtyTexOptions();
	return true;
}

static bool handleVolumeLODChanged(const LLSD& newvalue)
{
	LLVOVolume::sLODFactor = (F32) newvalue.asReal();
	LLVOVolume::sDistanceFactor = 1.f-LLVOVolume::sLODFactor * 0.1f;
	return true;
}

static bool handleAvatarLODChanged(const LLSD& newvalue)
{
	LLVOAvatar::sLODFactor = (F32) newvalue.asReal();
	return true;
}

static bool handleAvatarPhysicsLODChanged(const LLSD& newvalue)
{
	LLVOAvatar::sPhysicsLODFactor = (F32) newvalue.asReal();
	return true;
}

static bool handleTerrainLODChanged(const LLSD& newvalue)
{
		LLVOSurfacePatch::sLODFactor = (F32)newvalue.asReal();
		//sqaure lod factor to get exponential range of [0,4] and keep
		//a value of 1 in the middle of the detail slider for consistency
		//with other detail sliders (see panel_preferences_graphics1.xml)
		LLVOSurfacePatch::sLODFactor *= LLVOSurfacePatch::sLODFactor;
		return true;
}

static bool handleTreeLODChanged(const LLSD& newvalue)
{
	LLVOTree::sTreeFactor = (F32) newvalue.asReal();
	return true;
}

static bool handleFlexLODChanged(const LLSD& newvalue)
{
	LLVolumeImplFlexible::sUpdateFactor = (F32) newvalue.asReal();
	return true;
}

static bool handleGammaChanged(const LLSD& newvalue)
{
	F32 gamma = (F32) newvalue.asReal();
	if (gamma == 0.0f)
	{
		gamma = 1.0f; // restore normal gamma
	}
	if (gViewerWindow && gViewerWindow->getWindow() && gamma != gViewerWindow->getWindow()->getGamma())
	{
		// Only save it if it's changed
		if (!gViewerWindow->getWindow()->setGamma(gamma))
		{
			LL_WARNS() << "setGamma failed!" << LL_ENDL;
		}
	}

	return true;
}

const F32 MAX_USER_FOG_RATIO = 10.f;
const F32 MIN_USER_FOG_RATIO = 0.5f;

static bool handleFogRatioChanged(const LLSD& newvalue)
{
	F32 fog_ratio = llmax(MIN_USER_FOG_RATIO, llmin((F32) newvalue.asReal(), MAX_USER_FOG_RATIO));
	gSky.setFogRatio(fog_ratio);
	return true;
}

static bool handleMaxPartCountChanged(const LLSD& newvalue)
{
	LLViewerPartSim::setMaxPartCount(newvalue.asInteger());
	return true;
}

static bool handleVideoMemoryChanged(const LLSD& newvalue)
{
	gTextureList.updateMaxResidentTexMem(S32Megabytes(newvalue.asInteger()));
	return true;
}

static bool handleChatFontSizeChanged(const LLSD& newvalue)
{
	if(gConsole)
	{
		gConsole->setFontSize(newvalue.asInteger());
	}
	return true;
}

static bool handleChatPersistTimeChanged(const LLSD& newvalue)
{
	if(gConsole)
	{
		gConsole->setLinePersistTime((F32) newvalue.asReal());
	}
	return true;
}

static bool handleConsoleMaxLinesChanged(const LLSD& newvalue)
{
	if(gConsole)
	{
		gConsole->setMaxLines(newvalue.asInteger());
	}
	return true;
}

static void handleAudioVolumeChanged(const LLSD& newvalue)
{
	audio_update_volume(true);
}

static bool handleJoystickChanged(const LLSD& newvalue)
{
	LLViewerJoystick::getInstance()->setCameraNeedsUpdate(TRUE);
	return true;
}

static bool handleUseOcclusionChanged(const LLSD& newvalue)
{
	LLPipeline::sUseOcclusion = (newvalue.asBoolean() && gGLManager.mHasOcclusionQuery && LLGLSLShader::sNoFixedFunction
		&& LLFeatureManager::getInstance()->isFeatureAvailable("UseOcclusion") && !gUseWireframe) ? 2 : 0;
	return true;
}

static bool handleUploadBakedTexOldChanged(const LLSD& newvalue)
{
	LLPipeline::sForceOldBakedUpload = newvalue.asBoolean();
	return true;
}


static bool handleWLSkyDetailChanged(const LLSD&)
{
	if (gSky.mVOWLSkyp.notNull())
	{
		gSky.mVOWLSkyp->updateGeometry(gSky.mVOWLSkyp->mDrawable);
	}
	return true;
}

static bool handleResetVertexBuffersChanged(const LLSD&)
{
	if (gPipeline.isInit())
	{
		gPipeline.resetVertexBuffers();
	}
	return true;
}

static bool handleRepartition(const LLSD&)
{
	if (gPipeline.isInit())
	{
		gOctreeMaxCapacity = gSavedSettings.getU32("OctreeMaxNodeCapacity");
		gOctreeMinSize = gSavedSettings.getF32("OctreeMinimumNodeSize");
		gObjectList.repartitionObjects();
	}
	return true;
}

static bool handleRenderDynamicLODChanged(const LLSD& newvalue)
{
	LLPipeline::sDynamicLOD = newvalue.asBoolean();
	return true;
}

static bool handleRenderLocalLightsChanged(const LLSD& newvalue)
{
	gPipeline.setLightingDetail(-1);
	return true;
}

static bool handleRenderDeferredChanged(const LLSD& newvalue)
{
	LLRenderTarget::sUseFBO = newvalue.asBoolean();
	if (gPipeline.isInit())
	{
		LLPipeline::refreshCachedSettings();
		gPipeline.updateRenderDeferred();
		gPipeline.releaseGLBuffers();
		gPipeline.createGLBuffers();
		gPipeline.resetVertexBuffers();
		if (LLPipeline::sRenderDeferred == (BOOL)LLRenderTarget::sUseFBO)
		{
			LLViewerShaderMgr::instance()->setShaders();
		}
	}
	return true;
}

// This looks a great deal like handleRenderDeferredChanged because
// Advanced Lighting (Materials) implies bumps and shiny so disabling
// bumps should further disable that feature.
//
static bool handleRenderBumpChanged(const LLSD& newval)
{
	LLRenderTarget::sUseFBO = newval.asBoolean();
	if (gPipeline.isInit())
	{
		gPipeline.updateRenderBump();
		gPipeline.updateRenderDeferred();
		gPipeline.releaseGLBuffers();
		gPipeline.createGLBuffers();
		gPipeline.resetVertexBuffers();
		LLViewerShaderMgr::instance()->setShaders();
	}
	return true;
}

static bool handleRenderDebugGLChanged(const LLSD& newvalue)
{
	gDebugGL = newvalue.asBoolean() || gDebugSession;
	gGL.clearErrors();
	return true;
}

static bool handleRenderDebugPipelineChanged(const LLSD& newvalue)
{
	gDebugPipeline = newvalue.asBoolean();
	return true;
}

static bool handleRenderResolutionDivisorChanged(const LLSD&)
{
	gResizeScreenTexture = TRUE;
	return true;
}

static bool handleDebugViewsChanged(const LLSD& newvalue)
{
	LLView::sDebugRects = newvalue.asBoolean();
	return true;
}

static bool handleLogFileChanged(const LLSD& newvalue)
{
	std::string log_filename = newvalue.asString();
	LLFile::remove(log_filename);
	LLError::logToFile(log_filename);
	return true;
}

bool handleHideGroupTitleChanged(const LLSD& newvalue)
{
	gAgent.setHideGroupTitle(newvalue);
	return true;
}

bool handleEffectColorChanged(const LLSD& newvalue)
{
	gAgent.setEffectColor(LLColor4(newvalue));
	return true;
}

bool handleHighResSnapshotChanged(const LLSD& newvalue)
{
	// High Res Snapshot active, must uncheck RenderUIInSnapshot
	if (newvalue.asBoolean())
	{
		gSavedSettings.setBOOL( "RenderUIInSnapshot", FALSE );
	}
	return true;
}

bool handleVoiceClientPrefsChanged(const LLSD& newvalue)
{
	LLVoiceClient::getInstance()->updateSettings();
	return true;
}

bool handleVelocityInterpolate(const LLSD& newvalue)
{
	LLMessageSystem* msg = gMessageSystem;
	if ( newvalue.asBoolean() )
	{
		msg->newMessageFast(_PREHASH_VelocityInterpolateOn);
		msg->nextBlockFast(_PREHASH_AgentData);
		msg->addUUIDFast(_PREHASH_AgentID, gAgent.getID());
		msg->addUUIDFast(_PREHASH_SessionID, gAgent.getSessionID());
		gAgent.sendReliableMessage();
		LL_INFOS() << "Velocity Interpolation On" << LL_ENDL;
	}
	else
	{
		msg->newMessageFast(_PREHASH_VelocityInterpolateOff);
		msg->nextBlockFast(_PREHASH_AgentData);
		msg->addUUIDFast(_PREHASH_AgentID, gAgent.getID());
		msg->addUUIDFast(_PREHASH_SessionID, gAgent.getSessionID());
		gAgent.sendReliableMessage();
		LL_INFOS() << "Velocity Interpolation Off" << LL_ENDL;
	}
	return true;
}

bool handleForceShowGrid(const LLSD& newvalue)
{
	LLPanelLogin::updateLocationSelectorsVisibility();
	return true;
}

bool handleLoginLocationChanged()
{
	/*
	 * This connects the default preference setting to the state of the login
	 * panel if it is displayed; if you open the preferences panel before
	 * logging in, and change the default login location there, the login
	 * panel immediately changes to match your new preference.
	 */
	std::string new_login_location = gSavedSettings.getString("LoginLocation");
	LL_DEBUGS("AppInit")<<new_login_location<<LL_ENDL;
	LLStartUp::setStartSLURL(LLSLURL(new_login_location));
	return true;
}

bool handleSpellCheckChanged()
{
	if (gSavedSettings.getBOOL("SpellCheck"))
	{
		std::list<std::string> dict_list;
		std::string dict_setting = gSavedSettings.getString("SpellCheckDictionary");
		boost::split(dict_list, dict_setting, boost::is_any_of(std::string(",")));
		if (!dict_list.empty())
		{
			LLSpellChecker::setUseSpellCheck(dict_list.front());
			dict_list.pop_front();
			LLSpellChecker::instance().setSecondaryDictionaries(dict_list);
			return true;
		}
	}
	LLSpellChecker::setUseSpellCheck(LLStringUtil::null);
	return true;
}

bool toggle_agent_pause(const LLSD& newvalue)
{
	if ( newvalue.asBoolean() )
	{
		send_agent_pause();
	}
	else
	{
		send_agent_resume();
	}
	return true;
}

bool toggle_show_navigation_panel(const LLSD& newvalue)
{
	bool value = newvalue.asBoolean();

	LLNavigationBar::getInstance()->setVisible(value);
	gSavedSettings.setBOOL("ShowMiniLocationPanel", !value);

	return true;
}

bool toggle_show_mini_location_panel(const LLSD& newvalue)
{
	bool value = newvalue.asBoolean();

	LLPanelTopInfoBar::getInstance()->setVisible(value);
	gSavedSettings.setBOOL("ShowNavbarNavigationPanel", !value);

	return true;
}

bool toggle_show_object_render_cost(const LLSD& newvalue)
{
	LLFloaterTools::sShowObjectCost = newvalue.asBoolean();
	return true;
}

////////////////////////////////////////////////////////////////////////////

void settings_setup_listeners()
{
	gSavedSettings.getControl("FirstPersonAvatarVisible")->getSignal()->connect(boost::bind(&handleRenderAvatarMouselookChanged, _2));
	gSavedSettings.getControl("RenderFarClip")->getSignal()->connect(boost::bind(&handleRenderFarClipChanged, _2));
	gSavedSettings.getControl("RenderTerrainDetail")->getSignal()->connect(boost::bind(&handleTerrainDetailChanged, _2));
	gSavedSettings.getControl("OctreeStaticObjectSizeFactor")->getSignal()->connect(boost::bind(&handleRepartition, _2));
	gSavedSettings.getControl("OctreeDistanceFactor")->getSignal()->connect(boost::bind(&handleRepartition, _2));
	gSavedSettings.getControl("OctreeMaxNodeCapacity")->getSignal()->connect(boost::bind(&handleRepartition, _2));
	gSavedSettings.getControl("OctreeAlphaDistanceFactor")->getSignal()->connect(boost::bind(&handleRepartition, _2));
	gSavedSettings.getControl("OctreeAttachmentSizeFactor")->getSignal()->connect(boost::bind(&handleRepartition, _2));
	gSavedSettings.getControl("RenderMaxTextureIndex")->getSignal()->connect(boost::bind(&handleSetShaderChanged, _2));
	gSavedSettings.getControl("RenderUseTriStrips")->getSignal()->connect(boost::bind(&handleResetVertexBuffersChanged, _2));
	gSavedSettings.getControl("RenderAvatarVP")->getSignal()->connect(boost::bind(&handleSetShaderChanged, _2));
	gSavedSettings.getControl("VertexShaderEnable")->getSignal()->connect(boost::bind(&handleSetShaderChanged, _2));
	gSavedSettings.getControl("RenderUIBuffer")->getSignal()->connect(boost::bind(&handleReleaseGLBufferChanged, _2));
	gSavedSettings.getControl("RenderDepthOfField")->getSignal()->connect(boost::bind(&handleReleaseGLBufferChanged, _2));
	gSavedSettings.getControl("RenderFSAASamples")->getSignal()->connect(boost::bind(&handleReleaseGLBufferChanged, _2));
	gSavedSettings.getControl("RenderSpecularResX")->getSignal()->connect(boost::bind(&handleLUTBufferChanged, _2));
	gSavedSettings.getControl("RenderSpecularResY")->getSignal()->connect(boost::bind(&handleLUTBufferChanged, _2));
	gSavedSettings.getControl("RenderSpecularExponent")->getSignal()->connect(boost::bind(&handleLUTBufferChanged, _2));
	gSavedSettings.getControl("RenderAnisotropic")->getSignal()->connect(boost::bind(&handleAnisotropicChanged, _2));
	gSavedSettings.getControl("RenderShadowResolutionScale")->getSignal()->connect(boost::bind(&handleReleaseGLBufferChanged, _2));
	gSavedSettings.getControl("RenderGlow")->getSignal()->connect(boost::bind(&handleReleaseGLBufferChanged, _2));
	gSavedSettings.getControl("RenderGlow")->getSignal()->connect(boost::bind(&handleSetShaderChanged, _2));
	gSavedSettings.getControl("RenderGlowResolutionPow")->getSignal()->connect(boost::bind(&handleReleaseGLBufferChanged, _2));
	gSavedSettings.getControl("RenderAvatarCloth")->getSignal()->connect(boost::bind(&handleSetShaderChanged, _2));
	gSavedSettings.getControl("WindLightUseAtmosShaders")->getSignal()->connect(boost::bind(&handleSetShaderChanged, _2));
	gSavedSettings.getControl("RenderGammaFull")->getSignal()->connect(boost::bind(&handleSetShaderChanged, _2));
	gSavedSettings.getControl("RenderVolumeLODFactor")->getSignal()->connect(boost::bind(&handleVolumeLODChanged, _2));
	gSavedSettings.getControl("RenderAvatarLODFactor")->getSignal()->connect(boost::bind(&handleAvatarLODChanged, _2));
	gSavedSettings.getControl("RenderAvatarPhysicsLODFactor")->getSignal()->connect(boost::bind(&handleAvatarPhysicsLODChanged, _2));
	gSavedSettings.getControl("RenderTerrainLODFactor")->getSignal()->connect(boost::bind(&handleTerrainLODChanged, _2));
	gSavedSettings.getControl("RenderTreeLODFactor")->getSignal()->connect(boost::bind(&handleTreeLODChanged, _2));
	gSavedSettings.getControl("RenderFlexTimeFactor")->getSignal()->connect(boost::bind(&handleFlexLODChanged, _2));
	gSavedSettings.getControl("RenderGamma")->getSignal()->connect(boost::bind(&handleGammaChanged, _2));
	gSavedSettings.getControl("RenderFogRatio")->getSignal()->connect(boost::bind(&handleFogRatioChanged, _2));
	gSavedSettings.getControl("RenderMaxPartCount")->getSignal()->connect(boost::bind(&handleMaxPartCountChanged, _2));
	gSavedSettings.getControl("RenderDynamicLOD")->getSignal()->connect(boost::bind(&handleRenderDynamicLODChanged, _2));
	gSavedSettings.getControl("RenderLocalLights")->getSignal()->connect(boost::bind(&handleRenderLocalLightsChanged, _2));
	gSavedSettings.getControl("RenderDebugTextureBind")->getSignal()->connect(boost::bind(&handleResetVertexBuffersChanged, _2));
	gSavedSettings.getControl("RenderAutoMaskAlphaDeferred")->getSignal()->connect(boost::bind(&handleResetVertexBuffersChanged, _2));
	gSavedSettings.getControl("RenderAutoMaskAlphaNonDeferred")->getSignal()->connect(boost::bind(&handleResetVertexBuffersChanged, _2));
	gSavedSettings.getControl("RenderObjectBump")->getSignal()->connect(boost::bind(&handleRenderBumpChanged, _2));
	gSavedSettings.getControl("RenderMaxVBOSize")->getSignal()->connect(boost::bind(&handleResetVertexBuffersChanged, _2));
	gSavedSettings.getControl("RenderDeferredNoise")->getSignal()->connect(boost::bind(&handleReleaseGLBufferChanged, _2));
	gSavedSettings.getControl("RenderDebugGL")->getSignal()->connect(boost::bind(&handleRenderDebugGLChanged, _2));
	gSavedSettings.getControl("RenderDebugPipeline")->getSignal()->connect(boost::bind(&handleRenderDebugPipelineChanged, _2));
	gSavedSettings.getControl("RenderResolutionDivisor")->getSignal()->connect(boost::bind(&handleRenderResolutionDivisorChanged, _2));
	gSavedSettings.getControl("RenderDeferred")->getSignal()->connect(boost::bind(&handleRenderDeferredChanged, _2));
	gSavedSettings.getControl("RenderShadowDetail")->getSignal()->connect(boost::bind(&handleSetShaderChanged, _2));
	gSavedSettings.getControl("RenderDeferredSSAO")->getSignal()->connect(boost::bind(&handleSetShaderChanged, _2));
	gSavedSettings.getControl("RenderPerformanceTest")->getSignal()->connect(boost::bind(&handleRenderPerfTestChanged, _2));
	gSavedSettings.getControl("TextureMemory")->getSignal()->connect(boost::bind(&handleVideoMemoryChanged, _2));
	gSavedSettings.getControl("ChatFontSize")->getSignal()->connect(boost::bind(&handleChatFontSizeChanged, _2));
	gSavedSettings.getControl("ChatPersistTime")->getSignal()->connect(boost::bind(&handleChatPersistTimeChanged, _2));
	gSavedSettings.getControl("ConsoleMaxLines")->getSignal()->connect(boost::bind(&handleConsoleMaxLinesChanged, _2));
	gSavedSettings.getControl("UploadBakedTexOld")->getSignal()->connect(boost::bind(&handleUploadBakedTexOldChanged, _2));
	gSavedSettings.getControl("UseOcclusion")->getSignal()->connect(boost::bind(&handleUseOcclusionChanged, _2));
	gSavedSettings.getControl("AudioLevelMaster")->getSignal()->connect(boost::bind(&handleAudioVolumeChanged, _2));
	gSavedSettings.getControl("AudioLevelSFX")->getSignal()->connect(boost::bind(&handleAudioVolumeChanged, _2));
	gSavedSettings.getControl("AudioLevelUI")->getSignal()->connect(boost::bind(&handleAudioVolumeChanged, _2));
	gSavedSettings.getControl("AudioLevelAmbient")->getSignal()->connect(boost::bind(&handleAudioVolumeChanged, _2));
	gSavedSettings.getControl("AudioLevelMusic")->getSignal()->connect(boost::bind(&handleAudioVolumeChanged, _2));
	gSavedSettings.getControl("AudioLevelMedia")->getSignal()->connect(boost::bind(&handleAudioVolumeChanged, _2));
	gSavedSettings.getControl("AudioLevelVoice")->getSignal()->connect(boost::bind(&handleAudioVolumeChanged, _2));
	gSavedSettings.getControl("AudioLevelDoppler")->getSignal()->connect(boost::bind(&handleAudioVolumeChanged, _2));
	gSavedSettings.getControl("AudioLevelRolloff")->getSignal()->connect(boost::bind(&handleAudioVolumeChanged, _2));
	gSavedSettings.getControl("AudioLevelUnderwaterRolloff")->getSignal()->connect(boost::bind(&handleAudioVolumeChanged, _2));
	gSavedSettings.getControl("MuteAudio")->getSignal()->connect(boost::bind(&handleAudioVolumeChanged, _2));
	gSavedSettings.getControl("MuteMusic")->getSignal()->connect(boost::bind(&handleAudioVolumeChanged, _2));
	gSavedSettings.getControl("MuteMedia")->getSignal()->connect(boost::bind(&handleAudioVolumeChanged, _2));
	gSavedSettings.getControl("MuteVoice")->getSignal()->connect(boost::bind(&handleAudioVolumeChanged, _2));
	gSavedSettings.getControl("MuteAmbient")->getSignal()->connect(boost::bind(&handleAudioVolumeChanged, _2));
	gSavedSettings.getControl("MuteUI")->getSignal()->connect(boost::bind(&handleAudioVolumeChanged, _2));
	gSavedSettings.getControl("RenderVBOEnable")->getSignal()->connect(boost::bind(&handleResetVertexBuffersChanged, _2));
	gSavedSettings.getControl("RenderUseVAO")->getSignal()->connect(boost::bind(&handleResetVertexBuffersChanged, _2));
	gSavedSettings.getControl("RenderVBOMappingDisable")->getSignal()->connect(boost::bind(&handleResetVertexBuffersChanged, _2));
	gSavedSettings.getControl("RenderUseStreamVBO")->getSignal()->connect(boost::bind(&handleResetVertexBuffersChanged, _2));
	gSavedSettings.getControl("RenderPreferStreamDraw")->getSignal()->connect(boost::bind(&handleResetVertexBuffersChanged, _2));
	gSavedSettings.getControl("WLSkyDetail")->getSignal()->connect(boost::bind(&handleWLSkyDetailChanged, _2));
	gSavedSettings.getControl("JoystickAxis0")->getSignal()->connect(boost::bind(&handleJoystickChanged, _2));
	gSavedSettings.getControl("JoystickAxis1")->getSignal()->connect(boost::bind(&handleJoystickChanged, _2));
	gSavedSettings.getControl("JoystickAxis2")->getSignal()->connect(boost::bind(&handleJoystickChanged, _2));
	gSavedSettings.getControl("JoystickAxis3")->getSignal()->connect(boost::bind(&handleJoystickChanged, _2));
	gSavedSettings.getControl("JoystickAxis4")->getSignal()->connect(boost::bind(&handleJoystickChanged, _2));
	gSavedSettings.getControl("JoystickAxis5")->getSignal()->connect(boost::bind(&handleJoystickChanged, _2));
	gSavedSettings.getControl("JoystickAxis6")->getSignal()->connect(boost::bind(&handleJoystickChanged, _2));
	gSavedSettings.getControl("FlycamAxisScale0")->getSignal()->connect(boost::bind(&handleJoystickChanged, _2));
	gSavedSettings.getControl("FlycamAxisScale1")->getSignal()->connect(boost::bind(&handleJoystickChanged, _2));
	gSavedSettings.getControl("FlycamAxisScale2")->getSignal()->connect(boost::bind(&handleJoystickChanged, _2));
	gSavedSettings.getControl("FlycamAxisScale3")->getSignal()->connect(boost::bind(&handleJoystickChanged, _2));
	gSavedSettings.getControl("FlycamAxisScale4")->getSignal()->connect(boost::bind(&handleJoystickChanged, _2));
	gSavedSettings.getControl("FlycamAxisScale5")->getSignal()->connect(boost::bind(&handleJoystickChanged, _2));
	gSavedSettings.getControl("FlycamAxisScale6")->getSignal()->connect(boost::bind(&handleJoystickChanged, _2));
	gSavedSettings.getControl("FlycamAxisDeadZone0")->getSignal()->connect(boost::bind(&handleJoystickChanged, _2));
	gSavedSettings.getControl("FlycamAxisDeadZone1")->getSignal()->connect(boost::bind(&handleJoystickChanged, _2));
	gSavedSettings.getControl("FlycamAxisDeadZone2")->getSignal()->connect(boost::bind(&handleJoystickChanged, _2));
	gSavedSettings.getControl("FlycamAxisDeadZone3")->getSignal()->connect(boost::bind(&handleJoystickChanged, _2));
	gSavedSettings.getControl("FlycamAxisDeadZone4")->getSignal()->connect(boost::bind(&handleJoystickChanged, _2));
	gSavedSettings.getControl("FlycamAxisDeadZone5")->getSignal()->connect(boost::bind(&handleJoystickChanged, _2));
	gSavedSettings.getControl("FlycamAxisDeadZone6")->getSignal()->connect(boost::bind(&handleJoystickChanged, _2));
	gSavedSettings.getControl("AvatarAxisScale0")->getSignal()->connect(boost::bind(&handleJoystickChanged, _2));
	gSavedSettings.getControl("AvatarAxisScale1")->getSignal()->connect(boost::bind(&handleJoystickChanged, _2));
	gSavedSettings.getControl("AvatarAxisScale2")->getSignal()->connect(boost::bind(&handleJoystickChanged, _2));
	gSavedSettings.getControl("AvatarAxisScale3")->getSignal()->connect(boost::bind(&handleJoystickChanged, _2));
	gSavedSettings.getControl("AvatarAxisScale4")->getSignal()->connect(boost::bind(&handleJoystickChanged, _2));
	gSavedSettings.getControl("AvatarAxisScale5")->getSignal()->connect(boost::bind(&handleJoystickChanged, _2));
	gSavedSettings.getControl("AvatarAxisDeadZone0")->getSignal()->connect(boost::bind(&handleJoystickChanged, _2));
	gSavedSettings.getControl("AvatarAxisDeadZone1")->getSignal()->connect(boost::bind(&handleJoystickChanged, _2));
	gSavedSettings.getControl("AvatarAxisDeadZone2")->getSignal()->connect(boost::bind(&handleJoystickChanged, _2));
	gSavedSettings.getControl("AvatarAxisDeadZone3")->getSignal()->connect(boost::bind(&handleJoystickChanged, _2));
	gSavedSettings.getControl("AvatarAxisDeadZone4")->getSignal()->connect(boost::bind(&handleJoystickChanged, _2));
	gSavedSettings.getControl("AvatarAxisDeadZone5")->getSignal()->connect(boost::bind(&handleJoystickChanged, _2));
	gSavedSettings.getControl("BuildAxisScale0")->getSignal()->connect(boost::bind(&handleJoystickChanged, _2));
	gSavedSettings.getControl("BuildAxisScale1")->getSignal()->connect(boost::bind(&handleJoystickChanged, _2));
	gSavedSettings.getControl("BuildAxisScale2")->getSignal()->connect(boost::bind(&handleJoystickChanged, _2));
	gSavedSettings.getControl("BuildAxisScale3")->getSignal()->connect(boost::bind(&handleJoystickChanged, _2));
	gSavedSettings.getControl("BuildAxisScale4")->getSignal()->connect(boost::bind(&handleJoystickChanged, _2));
	gSavedSettings.getControl("BuildAxisScale5")->getSignal()->connect(boost::bind(&handleJoystickChanged, _2));
	gSavedSettings.getControl("BuildAxisDeadZone0")->getSignal()->connect(boost::bind(&handleJoystickChanged, _2));
	gSavedSettings.getControl("BuildAxisDeadZone1")->getSignal()->connect(boost::bind(&handleJoystickChanged, _2));
	gSavedSettings.getControl("BuildAxisDeadZone2")->getSignal()->connect(boost::bind(&handleJoystickChanged, _2));
	gSavedSettings.getControl("BuildAxisDeadZone3")->getSignal()->connect(boost::bind(&handleJoystickChanged, _2));
	gSavedSettings.getControl("BuildAxisDeadZone4")->getSignal()->connect(boost::bind(&handleJoystickChanged, _2));
	gSavedSettings.getControl("BuildAxisDeadZone5")->getSignal()->connect(boost::bind(&handleJoystickChanged, _2));
	gSavedSettings.getControl("DebugViews")->getSignal()->connect(boost::bind(&handleDebugViewsChanged, _2));
	gSavedSettings.getControl("UserLogFile")->getSignal()->connect(boost::bind(&handleLogFileChanged, _2));
	gSavedSettings.getControl("RenderHideGroupTitle")->getSignal()->connect(boost::bind(handleHideGroupTitleChanged, _2));
	gSavedSettings.getControl("HighResSnapshot")->getSignal()->connect(boost::bind(handleHighResSnapshotChanged, _2));
	gSavedSettings.getControl("EnableVoiceChat")->getSignal()->connect(boost::bind(&handleVoiceClientPrefsChanged, _2));
	gSavedSettings.getControl("PTTCurrentlyEnabled")->getSignal()->connect(boost::bind(&handleVoiceClientPrefsChanged, _2));
	gSavedSettings.getControl("PushToTalkButton")->getSignal()->connect(boost::bind(&handleVoiceClientPrefsChanged, _2));
	gSavedSettings.getControl("PushToTalkToggle")->getSignal()->connect(boost::bind(&handleVoiceClientPrefsChanged, _2));
	gSavedSettings.getControl("VoiceEarLocation")->getSignal()->connect(boost::bind(&handleVoiceClientPrefsChanged, _2));
	gSavedSettings.getControl("VoiceInputAudioDevice")->getSignal()->connect(boost::bind(&handleVoiceClientPrefsChanged, _2));
	gSavedSettings.getControl("VoiceOutputAudioDevice")->getSignal()->connect(boost::bind(&handleVoiceClientPrefsChanged, _2));
	gSavedSettings.getControl("AudioLevelMic")->getSignal()->connect(boost::bind(&handleVoiceClientPrefsChanged, _2));
	gSavedSettings.getControl("LipSyncEnabled")->getSignal()->connect(boost::bind(&handleVoiceClientPrefsChanged, _2));	
	gSavedSettings.getControl("VelocityInterpolate")->getSignal()->connect(boost::bind(&handleVelocityInterpolate, _2));
	gSavedSettings.getControl("QAMode")->getSignal()->connect(boost::bind(&show_debug_menus));
	gSavedSettings.getControl("UseDebugMenus")->getSignal()->connect(boost::bind(&show_debug_menus));
	gSavedSettings.getControl("AgentPause")->getSignal()->connect(boost::bind(&toggle_agent_pause, _2));
	gSavedSettings.getControl("ShowNavbarNavigationPanel")->getSignal()->connect(boost::bind(&toggle_show_navigation_panel, _2));
	gSavedSettings.getControl("ShowMiniLocationPanel")->getSignal()->connect(boost::bind(&toggle_show_mini_location_panel, _2));
	gSavedSettings.getControl("ShowObjectRenderingCost")->getSignal()->connect(boost::bind(&toggle_show_object_render_cost, _2));
	gSavedSettings.getControl("ForceShowGrid")->getSignal()->connect(boost::bind(&handleForceShowGrid, _2));
	gSavedSettings.getControl("RenderTransparentWater")->getSignal()->connect(boost::bind(&handleRenderTransparentWaterChanged, _2));
	gSavedSettings.getControl("SpellCheck")->getSignal()->connect(boost::bind(&handleSpellCheckChanged));
	gSavedSettings.getControl("SpellCheckDictionary")->getSignal()->connect(boost::bind(&handleSpellCheckChanged));
	gSavedSettings.getControl("LoginLocation")->getSignal()->connect(boost::bind(&handleLoginLocationChanged));
    gSavedSettings.getControl("DebugAvatarJoints")->getCommitSignal()->connect(boost::bind(&handleDebugAvatarJointsChanged, _2));
// [RLVa:KB] - Checked: 2015-12-27 (RLVa-1.5.0)
	gSavedSettings.getControl("RestrainedLove")->getSignal()->connect(boost::bind(&RlvSettings::onChangedSettingMain, _2));
// [/RLVa:KB]
}

#if TEST_CACHED_CONTROL

#define DECL_LLCC(T, V) static LLCachedControl<T> mySetting_##T("TestCachedControl"#T, V)
DECL_LLCC(U32, (U32)666);
DECL_LLCC(S32, (S32)-666);
DECL_LLCC(F32, (F32)-666.666);
DECL_LLCC(bool, true);
DECL_LLCC(BOOL, FALSE);
static LLCachedControl<std::string> mySetting_string("TestCachedControlstring", "Default String Value");
DECL_LLCC(LLVector3, LLVector3(1.0f, 2.0f, 3.0f));
DECL_LLCC(LLVector3d, LLVector3d(6.0f, 5.0f, 4.0f));
DECL_LLCC(LLRect, LLRect(0, 0, 100, 500));
DECL_LLCC(LLColor4, LLColor4(0.0f, 0.5f, 1.0f));
DECL_LLCC(LLColor3, LLColor3(1.0f, 0.f, 0.5f));
DECL_LLCC(LLColor4U, LLColor4U(255, 200, 100, 255));

LLSD test_llsd = LLSD()["testing1"] = LLSD()["testing2"];
DECL_LLCC(LLSD, test_llsd);

static LLCachedControl<std::string> test_BrowserHomePage("BrowserHomePage", "hahahahahha", "Not the real comment");

void test_cached_control()
{
#define do { TEST_LLCC(T, V) if((T)mySetting_##T != V) LL_ERRS() << "Fail "#T << LL_ENDL; } while(0)
	TEST_LLCC(U32, 666);
	TEST_LLCC(S32, (S32)-666);
	TEST_LLCC(F32, (F32)-666.666);
	TEST_LLCC(bool, true);
	TEST_LLCC(BOOL, FALSE);
	if((std::string)mySetting_string != "Default String Value") LL_ERRS() << "Fail string" << LL_ENDL;
	TEST_LLCC(LLVector3, LLVector3(1.0f, 2.0f, 3.0f));
	TEST_LLCC(LLVector3d, LLVector3d(6.0f, 5.0f, 4.0f));
	TEST_LLCC(LLRect, LLRect(0, 0, 100, 500));
	TEST_LLCC(LLColor4, LLColor4(0.0f, 0.5f, 1.0f));
	TEST_LLCC(LLColor3, LLColor3(1.0f, 0.f, 0.5f));
	TEST_LLCC(LLColor4U, LLColor4U(255, 200, 100, 255));
//There's no LLSD comparsion for LLCC yet. TEST_LLCC(LLSD, test_llsd); 

	if((std::string)test_BrowserHomePage != "http://www.secondlife.com") LL_ERRS() << "Fail BrowserHomePage" << LL_ENDL;
}
#endif // TEST_CACHED_CONTROL
<|MERGE_RESOLUTION|>--- conflicted
+++ resolved
@@ -75,13 +75,9 @@
 #include "llspellcheck.h"
 #include "llslurl.h"
 #include "llstartup.h"
-<<<<<<< HEAD
-#include "llupdaterservice.h"
 // [RLVa:KB] - Checked: 2015-12-27 (RLVa-1.5.0)
 #include "rlvcommon.h"
 // [/RLVa:KB]
-=======
->>>>>>> 0acf3aa9
 
 // Third party library includes
 #include <boost/algorithm/string.hpp>
