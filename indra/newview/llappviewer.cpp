--- conflicted
+++ resolved
@@ -1372,144 +1372,100 @@
 
 	gGLActive = FALSE;
 
-<<<<<<< HEAD
-    // <FS:Ansariel> Disable updater
+	// <FS:Ansariel> Disable updater
+//#if LL_RELEASE_FOR_DOWNLOAD
 //    if (!gSavedSettings.getBOOL("CmdLineSkipUpdater"))
 //    {
-//        LLProcess::Params updater;
-//        updater.desc = "updater process";
-//        // Because it's the updater, it MUST persist beyond the lifespan of the
-//        // viewer itself.
-//        updater.autokill = false;
+//	LLProcess::Params updater;
+//	updater.desc = "updater process";
+//	// Because it's the updater, it MUST persist beyond the lifespan of the
+//	// viewer itself.
+//	updater.autokill = false;
+//	std::string updater_file;
 //#if LL_WINDOWS
-//        updater.executable = gDirUtilp->getExpandedFilename(LL_PATH_EXECUTABLE, "SLVersionChecker.exe");
+//	updater_file = "SLVersionChecker.exe";
+//	updater.executable = gDirUtilp->getExpandedFilename(LL_PATH_EXECUTABLE, updater_file);
 //#elif LL_DARWIN
-//        // explicitly run the system Python interpreter on SLVersionChecker.py
-//        updater.executable = "python";
-//        updater.args.add(gDirUtilp->add(gDirUtilp->getAppRODataDir(), "updater", "SLVersionChecker.py"));
+//	// explicitly run the system Python interpreter on SLVersionChecker.py
+//	updater.executable = "python";
+//	updater_file = "SLVersionChecker.py";
+//	updater.args.add(gDirUtilp->add(gDirUtilp->getAppRODataDir(), "updater", updater_file));
 //#else
-//        updater.executable = gDirUtilp->getExpandedFilename(LL_PATH_EXECUTABLE, "SLVersionChecker");
+//	updater_file = "SLVersionChecker";
+//	updater.executable = gDirUtilp->getExpandedFilename(LL_PATH_EXECUTABLE, updater_file);
 //#endif
-//        // add LEAP mode command-line argument to whichever of these we selected
-//        updater.args.add("leap");
-//        // UpdaterServiceSettings
-//        updater.args.add(stringize(gSavedSettings.getU32("UpdaterServiceSetting")));
-//        // channel
-//        updater.args.add(LLVersionInfo::getChannel());
-//        // testok
-//        updater.args.add(stringize(gSavedSettings.getBOOL("UpdaterWillingToTest")));
-//        // ForceAddressSize
-//        updater.args.add(stringize(gSavedSettings.getU32("ForceAddressSize")));
-//#if LL_WINDOWS && !LL_RELEASE_FOR_DOWNLOAD && !LL_SEND_CRASH_REPORTS
-//	// This is neither a release package, nor crash-reporting enabled test build
-//	// try to run version updater, but don't bother if it fails (file might be missing)
-//	LLLeap *leap_p = LLLeap::create(updater, false);
-//	if (!leap_p)
+//	// add LEAP mode command-line argument to whichever of these we selected
+//	updater.args.add("leap");
+//	// UpdaterServiceSettings
+//	updater.args.add(stringize(gSavedSettings.getU32("UpdaterServiceSetting")));
+//	// channel
+//	updater.args.add(LLVersionInfo::instance().getChannel());
+//	// testok
+//	updater.args.add(stringize(gSavedSettings.getBOOL("UpdaterWillingToTest")));
+//	// ForceAddressSize
+//	updater.args.add(stringize(gSavedSettings.getU32("ForceAddressSize")));
+//
+//        try
+//        {
+//            // Run the updater. An exception from launching the updater should bother us.
+//            LLLeap::create(updater, true);
+//            mUpdaterNotFound = false;
+//        }
+//        catch (...)
+//        {
+//            LLUIString details = LLNotifications::instance().getGlobalString("LLLeapUpdaterFailure");
+//            details.setArg("[UPDATER_APP]", updater_file);
+//            OSMessageBox(
+//                details.getString(),
+//                LLStringUtil::null,
+//                OSMB_OK);
+//            mUpdaterNotFound = true;
+//        }
+//	}
+//	else
 //	{
-//		LL_WARNS("LLLeap") << "Failed to run LLLeap" << LL_ENDL;
+//		LL_WARNS("InitInfo") << "Skipping updater check." << LL_ENDL;
 //	}
-//#else
-// 	// Run the updater. An exception from launching the updater should bother us.
-//	LLLeap::create(updater, true);
-//#endif
+//
+//    if (mUpdaterNotFound)
+//    {
+//        LL_WARNS("InitInfo") << "Failed to launch updater. Skipping Leap commands." << LL_ENDL;
+//    }
+//    else
+//    {
+//        // Iterate over --leap command-line options. But this is a bit tricky: if
+//        // there's only one, it won't be an array at all.
+//        LLSD LeapCommand(gSavedSettings.getLLSD("LeapCommand"));
+//        LL_DEBUGS("InitInfo") << "LeapCommand: " << LeapCommand << LL_ENDL;
+//        if (LeapCommand.isDefined() && !LeapCommand.isArray())
+//        {
+//            // If LeapCommand is actually a scalar value, make an array of it.
+//            // Have to do it in two steps because LeapCommand.append(LeapCommand)
+//            // trashes content! :-P
+//            LLSD item(LeapCommand);
+//            LeapCommand.append(item);
+//        }
+//        BOOST_FOREACH(const std::string& leap, llsd::inArray(LeapCommand))
+//        {
+//            LL_INFOS("InitInfo") << "processing --leap \"" << leap << '"' << LL_ENDL;
+//            // We don't have any better description of this plugin than the
+//            // user-specified command line. Passing "" causes LLLeap to derive a
+//            // description from the command line itself.
+//            // Suppress LLLeap::Error exception: trust LLLeap's own logging. We
+//            // don't consider any one --leap command mission-critical, so if one
+//            // fails, log it, shrug and carry on.
+//            LLLeap::create("", leap, false); // exception=false
+//        }
+//    }
+//
+//	if (gSavedSettings.getBOOL("QAMode") && gSavedSettings.getS32("QAModeEventHostPort") > 0)
+//	{
+//		LL_WARNS("InitInfo") << "QAModeEventHostPort DEPRECATED: "
+//							 << "lleventhost no longer supported as a dynamic library"
+//							 << LL_ENDL;
+//	}
+//#endif //LL_RELEASE_FOR_DOWNLOAD
 	// </FS:Ansariel>
-=======
-#if LL_RELEASE_FOR_DOWNLOAD
-    if (!gSavedSettings.getBOOL("CmdLineSkipUpdater"))
-    {
-	LLProcess::Params updater;
-	updater.desc = "updater process";
-	// Because it's the updater, it MUST persist beyond the lifespan of the
-	// viewer itself.
-	updater.autokill = false;
-	std::string updater_file;
-#if LL_WINDOWS
-	updater_file = "SLVersionChecker.exe";
-	updater.executable = gDirUtilp->getExpandedFilename(LL_PATH_EXECUTABLE, updater_file);
-#elif LL_DARWIN
-	// explicitly run the system Python interpreter on SLVersionChecker.py
-	updater.executable = "python";
-	updater_file = "SLVersionChecker.py";
-	updater.args.add(gDirUtilp->add(gDirUtilp->getAppRODataDir(), "updater", updater_file));
-#else
-	updater_file = "SLVersionChecker";
-	updater.executable = gDirUtilp->getExpandedFilename(LL_PATH_EXECUTABLE, updater_file);
-#endif
-	// add LEAP mode command-line argument to whichever of these we selected
-	updater.args.add("leap");
-	// UpdaterServiceSettings
-	updater.args.add(stringize(gSavedSettings.getU32("UpdaterServiceSetting")));
-	// channel
-	updater.args.add(LLVersionInfo::instance().getChannel());
-	// testok
-	updater.args.add(stringize(gSavedSettings.getBOOL("UpdaterWillingToTest")));
-	// ForceAddressSize
-	updater.args.add(stringize(gSavedSettings.getU32("ForceAddressSize")));
-
-        try
-        {
-            // Run the updater. An exception from launching the updater should bother us.
-            LLLeap::create(updater, true);
-            mUpdaterNotFound = false;
-        }
-        catch (...)
-        {
-            LLUIString details = LLNotifications::instance().getGlobalString("LLLeapUpdaterFailure");
-            details.setArg("[UPDATER_APP]", updater_file);
-            OSMessageBox(
-                details.getString(),
-                LLStringUtil::null,
-                OSMB_OK);
-            mUpdaterNotFound = true;
-        }
-	}
-	else
-	{
-		LL_WARNS("InitInfo") << "Skipping updater check." << LL_ENDL;
-	}
->>>>>>> 4ba1ea1a
-
-    if (mUpdaterNotFound)
-    {
-        LL_WARNS("InitInfo") << "Failed to launch updater. Skipping Leap commands." << LL_ENDL;
-    }
-    else
-    {
-        // Iterate over --leap command-line options. But this is a bit tricky: if
-        // there's only one, it won't be an array at all.
-        LLSD LeapCommand(gSavedSettings.getLLSD("LeapCommand"));
-        LL_DEBUGS("InitInfo") << "LeapCommand: " << LeapCommand << LL_ENDL;
-        if (LeapCommand.isDefined() && !LeapCommand.isArray())
-        {
-            // If LeapCommand is actually a scalar value, make an array of it.
-            // Have to do it in two steps because LeapCommand.append(LeapCommand)
-            // trashes content! :-P
-            LLSD item(LeapCommand);
-            LeapCommand.append(item);
-        }
-        BOOST_FOREACH(const std::string& leap, llsd::inArray(LeapCommand))
-        {
-            LL_INFOS("InitInfo") << "processing --leap \"" << leap << '"' << LL_ENDL;
-            // We don't have any better description of this plugin than the
-            // user-specified command line. Passing "" causes LLLeap to derive a
-            // description from the command line itself.
-            // Suppress LLLeap::Error exception: trust LLLeap's own logging. We
-            // don't consider any one --leap command mission-critical, so if one
-            // fails, log it, shrug and carry on.
-            LLLeap::create("", leap, false); // exception=false
-        }
-    }
-
-	if (gSavedSettings.getBOOL("QAMode") && gSavedSettings.getS32("QAModeEventHostPort") > 0)
-	{
-		LL_WARNS("InitInfo") << "QAModeEventHostPort DEPRECATED: "
-							 << "lleventhost no longer supported as a dynamic library"
-							 << LL_ENDL;
-	}
-<<<<<<< HEAD
-=======
-#endif //LL_RELEASE_FOR_DOWNLOAD
->>>>>>> 4ba1ea1a
 
 	LLTextUtil::TextHelpers::iconCallbackCreationFunction = create_text_segment_icon_from_url_match;
 
