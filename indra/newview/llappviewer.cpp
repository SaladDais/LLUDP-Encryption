/** 
 * @file llappviewer.cpp
 * @brief The LLAppViewer class definitions
 *
 * $LicenseInfo:firstyear=2007&license=viewerlgpl$
 * Second Life Viewer Source Code
 * Copyright (C) 2010, Linden Research, Inc.
 * 
 * This library is free software; you can redistribute it and/or
 * modify it under the terms of the GNU Lesser General Public
 * License as published by the Free Software Foundation;
 * version 2.1 of the License only.
 * 
 * This library is distributed in the hope that it will be useful,
 * but WITHOUT ANY WARRANTY; without even the implied warranty of
 * MERCHANTABILITY or FITNESS FOR A PARTICULAR PURPOSE.  See the GNU
 * Lesser General Public License for more details.
 * 
 * You should have received a copy of the GNU Lesser General Public
 * License along with this library; if not, write to the Free Software
 * Foundation, Inc., 51 Franklin Street, Fifth Floor, Boston, MA  02110-1301  USA
 * 
 * Linden Research, Inc., 945 Battery Street, San Francisco, CA  94111  USA
 * $/LicenseInfo$
 */

#include "llviewerprecompiledheaders.h"

#include "llappviewer.h"

// Viewer includes
#include "llversioninfo.h"
#include "llversionviewer.h"
#include "llfeaturemanager.h"
#include "lluictrlfactory.h"
#include "lltexteditor.h"
#include "llerrorcontrol.h"
#include "lleventtimer.h"
#include "llviewertexturelist.h"
#include "llgroupmgr.h"
#include "llagent.h"
#include "llagentcamera.h"
#include "llagentlanguage.h"
#include "llagentwearables.h"
#include "llwindow.h"
#include "llviewerstats.h"
#include "llviewerstatsrecorder.h"
#include "llmarketplacefunctions.h"
#include "llmarketplacenotifications.h"
#include "llmd5.h"
#include "llmeshrepository.h"
#include "llpumpio.h"
#include "llmimetypes.h"
#include "llslurl.h"
#include "llstartup.h"
#include "llfocusmgr.h"
#include "llviewerjoystick.h"
#include "llallocator.h"
#include "llares.h" 
#include "llcurl.h"
#include "llcalc.h"
#include "lltexturestats.h"
#include "lltexturestats.h"
#include "llviewerwindow.h"
#include "llviewerdisplay.h"
#include "llviewermedia.h"
#include "llviewerparcelmedia.h"
#include "llviewermediafocus.h"
#include "llviewermessage.h"
#include "llviewerobjectlist.h"
#include "llworldmap.h"
#include "llmutelist.h"
#include "llviewerhelp.h"
#include "lluicolortable.h"
#include "llurldispatcher.h"
#include "llurlhistory.h"
//#include "llfirstuse.h"
#include "llrender.h"
#include "llteleporthistory.h"
#include "lltoast.h"
#include "lllocationhistory.h"
#include "llfasttimerview.h"
#include "llvector4a.h"
#include "llviewermenufile.h"
#include "llvoicechannel.h"
#include "llvoavatarself.h"
#include "llurlmatch.h"
#include "lltextutil.h"
#include "lllogininstance.h"
#include "llprogressview.h"
#include "llvocache.h"
#include "llvopartgroup.h"
#include "llweb.h"
#include "llsecondlifeurls.h"
#include "llupdaterservice.h"
#include "llcallfloater.h"
#include "llfloatertexturefetchdebugger.h"
// [SL:KB] - Patch: Build-ScriptRecover | Checked: 2011-11-24 (Catznip-3.2.0)
#include "llfloaterscriptrecover.h"
// [/SL:KB]
#include "llspellcheck.h"

// Linden library includes
#include "llavatarnamecache.h"
#include "lldiriterator.h"
#include "llimagej2c.h"
#include "llmemory.h"
#include "llprimitive.h"
#include "llurlaction.h"
#include "llurlentry.h"
#include "llvfile.h"
#include "llvfsthread.h"
#include "llvolumemgr.h"
#include "llxfermanager.h"
#include "llphysicsextensions.h"

#include "llnotificationmanager.h"
#include "llnotifications.h"
#include "llnotificationsutil.h"

#include "sanitycheck.h"
#include "llleap.h"

// Third party library includes
#include <boost/bind.hpp>
#include <boost/foreach.hpp>
#include <boost/algorithm/string.hpp>

// [RLVa:KB] - Checked: 2010-05-03 (RLVa-1.2.0g)
#include "rlvhandler.h"
// [/RLVa:KB]


#if LL_WINDOWS
#	include <share.h> // For _SH_DENYWR in initMarkerFile
#else
#   include <sys/file.h> // For initMarkerFile support
#endif

#include "llapr.h"
#include <boost/lexical_cast.hpp>

#include "llviewerkeyboard.h"
#include "lllfsthread.h"
#include "llworkerthread.h"
#include "lltexturecache.h"
#include "lltexturefetch.h"
#include "llimageworker.h"
#include "llevents.h"

// The files below handle dependencies from cleanup.
#include "llkeyframemotion.h"
#include "llworldmap.h"
#include "llhudmanager.h"
#include "lltoolmgr.h"
#include "llassetstorage.h"
#include "llpolymesh.h"
#include "llproxy.h"
#include "llcachename.h"
#include "llaudioengine.h"
#include "llstreamingaudio.h"
#include "llviewermenu.h"
#include "llselectmgr.h"
#include "lltrans.h"
#include "lltransutil.h"
#include "lltracker.h"
#include "llviewerparcelmgr.h"
#include "llworldmapview.h"
#include "llpostprocess.h"
#include "llwlparammanager.h"
#include "llwaterparammanager.h"

#include "lldebugview.h"
#include "llconsole.h"
#include "llcontainerview.h"
#include "lltooltip.h"

#include "llsdutil.h"
#include "llsdserialize.h"

#include "llworld.h"
#include "llhudeffecttrail.h"
#include "llvectorperfoptions.h"
#include "llslurl.h"
#include "llwatchdog.h"

// Included so that constants/settings might be initialized
// in save_settings_to_globals()
#include "llbutton.h"
#include "llstatusbar.h"
#include "llsurface.h"
#include "llvosky.h"
#include "llvotree.h"
#include "llvoavatar.h"
#include "llfolderview.h"
#include "llagentpilot.h"
#include "llvovolume.h"
#include "llflexibleobject.h" 
#include "llvosurfacepatch.h"
#include "llviewerfloaterreg.h"
#include "llcommandlineparser.h"
#include "llfloatermemleak.h"
#include "llfloaterreg.h"
#include "llfloatersnapshot.h"
#include "llfloaterinventory.h"

// includes for idle() idleShutdown()
#include "llviewercontrol.h"
#include "lleventnotifier.h"
#include "llcallbacklist.h"
#include "pipeline.h"
#include "llgesturemgr.h"
#include "llsky.h"
#include "llvlmanager.h"
#include "llviewercamera.h"
#include "lldrawpoolbump.h"
#include "llvieweraudio.h"
#include "llimview.h"
#include "llviewerthrottle.h"
#include "llparcel.h"
#include "llavatariconctrl.h"
#include "llgroupiconctrl.h"
#include "llviewerassetstats.h"

// Include for security api initialization
#include "llsecapi.h"
#include "llmachineid.h"
#include "llmainlooprepeater.h"

// *FIX: These extern globals should be cleaned up.
// The globals either represent state/config/resource-storage of either 
// this app, or another 'component' of the viewer. App globals should be 
// moved into the app class, where as the other globals should be 
// moved out of here.
// If a global symbol reference seems valid, it will be included
// via header files above.

//----------------------------------------------------------------------------
// llviewernetwork.h
#include "llviewernetwork.h"
// define a self-registering event API object
#include "llappviewerlistener.h"

#if (LL_LINUX || LL_SOLARIS) && LL_GTK
#include "glib.h"
#endif // (LL_LINUX || LL_SOLARIS) && LL_GTK

#if LL_MSVC
// disable boost::lexical_cast warning
#pragma warning (disable:4702)
#endif

static LLAppViewerListener sAppViewerListener(LLAppViewer::instance);

////// Windows-specific includes to the bottom - nasty defines in these pollute the preprocessor
//
//----------------------------------------------------------------------------
// viewer.cpp - these are only used in viewer, should be easily moved.

#if LL_DARWIN
extern void init_apple_menu(const char* product);
#endif // LL_DARWIN

extern BOOL gRandomizeFramerate;
extern BOOL gPeriodicSlowFrame;
extern BOOL gDebugGL;

////////////////////////////////////////////////////////////
// All from the last globals push...

F32 gSimLastTime; // Used in LLAppViewer::init and send_stats()
F32 gSimFrames;

BOOL gShowObjectUpdates = FALSE;
BOOL gUseQuickTime = TRUE;

eLastExecEvent gLastExecEvent = LAST_EXEC_NORMAL;

LLSD gDebugInfo;

U32	gFrameCount = 0;
U32 gForegroundFrameCount = 0; // number of frames that app window was in foreground
LLPumpIO* gServicePump = NULL;

U64 gFrameTime = 0;
F32 gFrameTimeSeconds = 0.f;
F32 gFrameIntervalSeconds = 0.f;
F32 gFPSClamped = 10.f;						// Pretend we start at target rate.
F32 gFrameDTClamped = 0.f;					// Time between adjacent checks to network for packets
U64	gStartTime = 0; // gStartTime is "private", used only to calculate gFrameTimeSeconds
U32 gFrameStalls = 0;
const F64 FRAME_STALL_THRESHOLD = 1.0;

LLTimer gRenderStartTime;
LLFrameTimer gForegroundTime;
LLFrameTimer gLoggedInTime;
LLTimer gLogoutTimer;
static const F32 LOGOUT_REQUEST_TIME = 6.f;  // this will be cut short by the LogoutReply msg.
F32 gLogoutMaxTime = LOGOUT_REQUEST_TIME;

BOOL				gDisconnected = FALSE;

// used to restore texture state after a mode switch
LLFrameTimer	gRestoreGLTimer;
BOOL			gRestoreGL = FALSE;
BOOL				gUseWireframe = FALSE;

// VFS globals - see llappviewer.h
LLVFS* gStaticVFS = NULL;

LLMemoryInfo gSysMemory;
U64 gMemoryAllocated = 0; // updated in display_stats() in llviewerdisplay.cpp

std::string gLastVersionChannel;

LLVector3			gWindVec(3.0, 3.0, 0.0);
LLVector3			gRelativeWindVec(0.0, 0.0, 0.0);

U32		gPacketsIn = 0;

BOOL				gPrintMessagesThisFrame = FALSE;

BOOL gRandomizeFramerate = FALSE;
BOOL gPeriodicSlowFrame = FALSE;

BOOL gCrashOnStartup = FALSE;
BOOL gLLErrorActivated = FALSE;
BOOL gLogoutInProgress = FALSE;

////////////////////////////////////////////////////////////
// Internal globals... that should be removed.

// Like LLLogChat::cleanFileName() and LLDir::getScrubbedFileName() but replaces spaces also.
std::string SafeFileName(std::string filename)
{
	std::string invalidChars = "\"\'\\/?*:.<>| ";
	S32 position = filename.find_first_of(invalidChars);
	while (position != filename.npos)
	{
		filename[position] = '_';
		position = filename.find_first_of(invalidChars, position);
	}
	return filename;
}
// contruct unique filename prefix so we only report crashes for US and not other viewers.
const std::string SAFE_FILE_NAME_PREFIX(SafeFileName(llformat("%s %d.%d.%d.%d",
							      LL_CHANNEL,
							      LL_VERSION_MAJOR,
							      LL_VERSION_MINOR,
							      LL_VERSION_PATCH,
							      LL_VERSION_BUILD )));

const std::string MARKER_FILE_NAME(SAFE_FILE_NAME_PREFIX + ".exec_marker");
const std::string ERROR_MARKER_FILE_NAME(SAFE_FILE_NAME_PREFIX + ".error_marker");
const std::string LLERROR_MARKER_FILE_NAME(SAFE_FILE_NAME_PREFIX + ".llerror_marker");
const std::string LOGOUT_MARKER_FILE_NAME(SAFE_FILE_NAME_PREFIX + ".logout_marker");
static BOOL gDoDisconnect = FALSE;
static std::string gLaunchFileOnQuit;

// Used on Win32 for other apps to identify our window (eg, win_setup)
// Note: Changing this breaks compatibility with SLURL handling, try to avoid it.
const char* const VIEWER_WINDOW_CLASSNAME = "Second Life";

//-- LLDeferredTaskList ------------------------------------------------------

/**
 * A list of deferred tasks.
 *
 * We sometimes need to defer execution of some code until the viewer gets idle,
 * e.g. removing an inventory item from within notifyObservers() may not work out.
 *
 * Tasks added to this list will be executed in the next LLAppViewer::idle() iteration.
 * All tasks are executed only once.
 */
class LLDeferredTaskList: public LLSingleton<LLDeferredTaskList>
{
	LOG_CLASS(LLDeferredTaskList);

	friend class LLAppViewer;
	typedef boost::signals2::signal<void()> signal_t;

	void addTask(const signal_t::slot_type& cb)
	{
		mSignal.connect(cb);
	}

	void run()
	{
		if (!mSignal.empty())
		{
			mSignal();
			mSignal.disconnect_all_slots();
		}
	}

	signal_t mSignal;
};

//----------------------------------------------------------------------------

// List of entries from strings.xml to always replace
static std::set<std::string> default_trans_args;
void init_default_trans_args()
{
	default_trans_args.insert("SECOND_LIFE"); // World
	default_trans_args.insert("APP_NAME");
	default_trans_args.insert("CAPITALIZED_APP_NAME");
	default_trans_args.insert("CURRENT_GRID"); //<FS:AW make CURRENT_GRID a default substitution>
	default_trans_args.insert("SECOND_LIFE_GRID");
	default_trans_args.insert("SUPPORT_SITE");
<<<<<<< HEAD
	default_trans_args.insert("DOWNLOAD_URL"); //<FS:CR> Viewer download url
=======
	// This URL shows up in a surprising number of places in various skin
	// files. We really only want to have to maintain a single copy of it.
	default_trans_args.insert("create_account_url");
>>>>>>> d56a98de
}

//----------------------------------------------------------------------------
// File scope definitons
const char *VFS_DATA_FILE_BASE = "data.db2.x.";
const char *VFS_INDEX_FILE_BASE = "index.db2.x.";

std::string gWindowTitle;

struct SettingsFile : public LLInitParam::Block<SettingsFile>
{
	Mandatory<std::string>	name;
	Optional<std::string>	file_name;
	Optional<bool>			required,
							persistent;
	Optional<std::string>	file_name_setting;

	SettingsFile()
	:	name("name"),
		file_name("file_name"),
		required("required", false),
		persistent("persistent", true),
		file_name_setting("file_name_setting")
	{}
};

struct SettingsGroup : public LLInitParam::Block<SettingsGroup>
{
	Mandatory<std::string>	name;
	Mandatory<S32>			path_index;
	Multiple<SettingsFile>	files;

	SettingsGroup()
	:	name("name"),
		path_index("path_index"),
		files("file")
	{}
};

struct SettingsFiles : public LLInitParam::Block<SettingsFiles>
{
	Multiple<SettingsGroup>	groups;

	SettingsFiles()
	: groups("group")
	{}
};


LLAppViewer::LLUpdaterInfo *LLAppViewer::sUpdaterInfo = NULL ;

//----------------------------------------------------------------------------
// Metrics logging control constants
//----------------------------------------------------------------------------
static const F32 METRICS_INTERVAL_DEFAULT = 600.0;
static const F32 METRICS_INTERVAL_QA = 30.0;
static F32 app_metrics_interval = METRICS_INTERVAL_DEFAULT;
static bool app_metrics_qa_mode = false;

void idle_afk_check()
{
	// check idle timers
	F32 current_idle = gAwayTriggerTimer.getElapsedTimeF32();
	static LLCachedControl<S32> afkTimeout(gSavedSettings, "AFKTimeout");
//	F32 afk_timeout  = gSavedSettings.getS32("AFKTimeout");
// [RLVa:KB] - Checked: 2010-05-03 (RLVa-1.2.0g) | Modified: RLVa-1.2.0g
#ifdef RLV_EXTENSION_CMD_ALLOWIDLE
	// Enforce an idle time of 30 minutes if @allowidle=n restricted
	F32 afk_timeout = (!gRlvHandler.hasBehaviour(RLV_BHVR_ALLOWIDLE)) ? (F32)afkTimeout : 60 * 30;
#else
	F32 afk_timeout = (F32)afkTimeout;
#endif // RLV_EXTENSION_CMD_ALLOWIDLE
// [/RLVa:KB]
	if (afk_timeout && (current_idle > afk_timeout) && ! gAgent.getAFK())
	{
		LL_INFOS("IdleAway") << "Idle more than " << afk_timeout << " seconds: automatically changing to Away status" << LL_ENDL;
		gAgent.setAFK();
	}
}


// A callback set in LLAppViewer::init()
static void ui_audio_callback(const LLUUID& uuid)
{
	if (gAudiop)
	{
		gAudiop->triggerSound(uuid, gAgent.getID(), 1.0f, LLAudioEngine::AUDIO_TYPE_UI);
	}
}

bool	create_text_segment_icon_from_url_match(LLUrlMatch* match,LLTextBase* base)
{
	if(!match || !base || base->getPlainText())
		return false;

	LLUUID match_id = match->getID();

	LLIconCtrl* icon;

	if(gAgent.isInGroup(match_id, TRUE))
	{
		LLGroupIconCtrl::Params icon_params;
		icon_params.group_id = match_id;
		icon_params.rect = LLRect(0, 16, 16, 0);
		icon_params.visible = true;
		icon = LLUICtrlFactory::instance().create<LLGroupIconCtrl>(icon_params);
	}
	else
	{
		LLAvatarIconCtrl::Params icon_params;
		icon_params.avatar_id = match_id;
		icon_params.rect = LLRect(0, 16, 16, 0);
		icon_params.visible = true;
		icon = LLUICtrlFactory::instance().create<LLAvatarIconCtrl>(icon_params);
	}

	LLInlineViewSegment::Params params;
	params.force_newline = false;
	params.view = icon;
	params.left_pad = 4;
	params.right_pad = 4;
	params.top_pad = -2;
	params.bottom_pad = 2;

	base->appendWidget(params," ",false);
	
	return true;
}

void request_initial_instant_messages()
{
	static BOOL requested = FALSE;
	if (!requested
		&& gMessageSystem
		&& LLMuteList::getInstance()->isLoaded()
		&& isAgentAvatarValid())
	{
		// Auto-accepted inventory items may require the avatar object
		// to build a correct name.  Likewise, inventory offers from
		// muted avatars require the mute list to properly mute.
		LLMessageSystem* msg = gMessageSystem;
		msg->newMessageFast(_PREHASH_RetrieveInstantMessages);
		msg->nextBlockFast(_PREHASH_AgentData);
		msg->addUUIDFast(_PREHASH_AgentID, gAgent.getID());
		msg->addUUIDFast(_PREHASH_SessionID, gAgent.getSessionID());
		gAgent.sendReliableMessage();
		requested = TRUE;
	}
}

// Use these strictly for things that are constructed at startup,
// or for things that are performance critical.  JC
static void settings_to_globals()
{
	LLBUTTON_H_PAD		= gSavedSettings.getS32("ButtonHPad");
	BTN_HEIGHT_SMALL	= gSavedSettings.getS32("ButtonHeightSmall");
	BTN_HEIGHT			= gSavedSettings.getS32("ButtonHeight");
// [SL:KB] - Patch: UI-DndButtonCommit | Checked: 2011-06-19 (Catznip-2.6.0c) | Added: Catznip-2.6.0c
	DELAY_DRAG_HOVER_COMMIT = gSavedSettings.getF32("DragAndDropCommitDelay");
// [/SL:KB]

	MENU_BAR_HEIGHT		= gSavedSettings.getS32("MenuBarHeight");
	MENU_BAR_WIDTH		= gSavedSettings.getS32("MenuBarWidth");

	LLSurface::setTextureSize(gSavedSettings.getU32("RegionTextureSize"));
	
	LLRender::sGLCoreProfile = gSavedSettings.getBOOL("RenderGLCoreProfile");

	LLImageGL::sGlobalUseAnisotropic	= gSavedSettings.getBOOL("RenderAnisotropic");
	LLImageGL::sCompressTextures		= gSavedSettings.getBOOL("RenderCompressTextures");
	LLVOVolume::sLODFactor				= gSavedSettings.getF32("RenderVolumeLODFactor");
	LLVOVolume::sDistanceFactor			= 1.f-LLVOVolume::sLODFactor * 0.1f;
	LLVolumeImplFlexible::sUpdateFactor = gSavedSettings.getF32("RenderFlexTimeFactor");
	LLVOTree::sTreeFactor				= gSavedSettings.getF32("RenderTreeLODFactor");
	LLVOAvatar::sLODFactor				= gSavedSettings.getF32("RenderAvatarLODFactor");
	LLVOAvatar::sPhysicsLODFactor		= gSavedSettings.getF32("RenderAvatarPhysicsLODFactor");
	LLVOAvatar::sMaxVisible				= (U32)gSavedSettings.getS32("RenderAvatarMaxVisible");
	LLVOAvatar::sVisibleInFirstPerson	= gSavedSettings.getBOOL("FirstPersonAvatarVisible");
	// clamp auto-open time to some minimum usable value
	LLFolderView::sAutoOpenTime			= llmax(0.25f, gSavedSettings.getF32("FolderAutoOpenDelay"));
	LLSelectMgr::sRectSelectInclusive	= gSavedSettings.getBOOL("RectangleSelectInclusive");
	LLSelectMgr::sRenderHiddenSelections = gSavedSettings.getBOOL("RenderHiddenSelections");
	LLSelectMgr::sRenderLightRadius = gSavedSettings.getBOOL("RenderLightRadius");

	gAgentPilot.setNumRuns(gSavedSettings.getS32("StatsNumRuns"));
	gAgentPilot.setQuitAfterRuns(gSavedSettings.getBOOL("StatsQuitAfterRuns"));
	gAgent.setHideGroupTitle(gSavedSettings.getBOOL("RenderHideGroupTitle"));
		
	gDebugWindowProc = gSavedSettings.getBOOL("DebugWindowProc");
	gShowObjectUpdates = gSavedSettings.getBOOL("ShowObjectUpdates");
	LLWorldMapView::sMapScale = gSavedSettings.getF32("MapScale");
}

static void settings_modify()
{
	LLRenderTarget::sUseFBO				= gSavedSettings.getBOOL("RenderDeferred");
	LLPipeline::sRenderDeferred			= gSavedSettings.getBOOL("RenderDeferred");
	LLVOAvatar::sUseImpostors			= gSavedSettings.getBOOL("RenderUseImpostors");
	LLVOSurfacePatch::sLODFactor		= gSavedSettings.getF32("RenderTerrainLODFactor");
	LLVOSurfacePatch::sLODFactor *= LLVOSurfacePatch::sLODFactor; //square lod factor to get exponential range of [1,4]
	gDebugGL = gSavedSettings.getBOOL("RenderDebugGL") || gDebugSession;
	gDebugPipeline = gSavedSettings.getBOOL("RenderDebugPipeline");
}

class LLFastTimerLogThread : public LLThread
{
public:
	std::string mFile;

	LLFastTimerLogThread(std::string& test_name) : LLThread("fast timer log")
 	{
		std::string file_name = test_name + std::string(".slp");
		mFile = gDirUtilp->getExpandedFilename(LL_PATH_LOGS, file_name);
	}

	void run()
	{
		std::ofstream os(mFile.c_str());
		
		while (!LLAppViewer::instance()->isQuitting())
		{
			LLFastTimer::writeLog(os);
			os.flush();
			ms_sleep(32);
		}

		os.close();
	}
};

//virtual
bool LLAppViewer::initSLURLHandler()
{
	// does nothing unless subclassed
	return false;
}

//virtual
bool LLAppViewer::sendURLToOtherInstance(const std::string& url)
{
	// does nothing unless subclassed
	return false;
}

//----------------------------------------------------------------------------
// LLAppViewer definition

// Static members.
// The single viewer app.
LLAppViewer* LLAppViewer::sInstance = NULL;
LLTextureCache* LLAppViewer::sTextureCache = NULL; 
LLImageDecodeThread* LLAppViewer::sImageDecodeThread = NULL; 
LLTextureFetch* LLAppViewer::sTextureFetch = NULL; 

LLAppViewer::LLAppViewer() : 
	mMarkerFile(),
	mLogoutMarkerFile(NULL),
	mReportedCrash(false),
	mNumSessions(0),
	mPurgeCache(false),
	mPurgeOnExit(false),
	mSecondInstance(false),
	mSavedFinalSnapshot(false),
	mSavePerAccountSettings(false),		// don't save settings on logout unless login succeeded.
	mForceGraphicsDetail(false),
	mQuitRequested(false),
	mLogoutRequestSent(false),
	mYieldTime(-1),
	mMainloopTimeout(NULL),
	mAgentRegionLastAlive(false),
	mRandomizeFramerate(LLCachedControl<bool>(gSavedSettings,"Randomize Framerate", FALSE)),
	mPeriodicSlowFrame(LLCachedControl<bool>(gSavedSettings,"Periodic Slow Frame", FALSE)),
	mFastTimerLogThread(NULL),
	mUpdater(new LLUpdaterService()),
	mSettingsLocationList(NULL)
{
	if(NULL != sInstance)
	{
		llerrs << "Oh no! An instance of LLAppViewer already exists! LLAppViewer is sort of like a singleton." << llendl;
	}

//	setupErrorHandling();
// [SL:KB] - Patch: Viewer-CrashReporting | Checked: 2010-11-12 (Catznip-2.6.0a) | Added: Catznip-2.4.0a
	EMiniDumpType minidump_type = MINIDUMP_NORMAL;
	if (gSavedSettings.controlExists("SaveMiniDumpType"))
		minidump_type = (LLApp::EMiniDumpType)gSavedSettings.getU32("SaveMiniDumpType"); 

	setupErrorHandling(minidump_type);
// [/SL:KB]
	sInstance = this;
	gLoggedInTime.stop();
	
	LLLoginInstance::instance().setUpdaterService(mUpdater.get());
}

LLAppViewer::~LLAppViewer()
{
	delete mSettingsLocationList;

	LLLoginInstance::instance().setUpdaterService(0);
	
	destroyMainloopTimeout();

	// If we got to this destructor somehow, the app didn't hang.
	removeMarkerFile();
}

bool LLAppViewer::init()
{	
	//
	// Start of the application
	//
	// IMPORTANT! Do NOT put anything that will write
	// into the log files during normal startup until AFTER
	// we run the "program crashed last time" error handler below.
	//
	LLFastTimer::reset();

	// initialize SSE options
	LLVector4a::initClass();

	//initialize particle index pool
	LLVOPartGroup::initClass();

	// Need to do this initialization before we do anything else, since anything
	// that touches files should really go through the lldir API
	gDirUtilp->initAppDirs("Firestorm");
	// set skin search path to default, will be overridden later
	// this allows simple skinned file lookups to work
	gDirUtilp->setSkinFolder("default");

	initLogging();
	
	//
	// OK to write stuff to logs now, we've now crash reported if necessary
	//
	
	
	// SJ/AO:  Reset Configuration here, if our marker file exists. Configuration needs to be reset before settings files 
	// are read in to avoid file locks.

	mPurgeSettings = false;
	std::string clear_settings_filename = gDirUtilp->getExpandedFilename(LL_PATH_LOGS,"CLEAR");
	LLAPRFile clear_file ;
	if (clear_file.isExist(clear_settings_filename))
	{
		mPurgeSettings = true;
		llinfos << "Purging configuration..." << llendl;
		//std::string delem = gDirUtilp->getDirDelimiter();

		LLFile::remove(gDirUtilp->getExpandedFilename(LL_PATH_LOGS,"CLEAR"));
		
		//[ADD - Clear Usersettings : SJ] - Delete directories beams, beamsColors, windlight in usersettings
		LLFile::rmdir(gDirUtilp->getExpandedFilename(LL_PATH_USER_SETTINGS, "beams") );
		LLFile::rmdir(gDirUtilp->getExpandedFilename(LL_PATH_USER_SETTINGS, "beamsColors") );
		LLFile::rmdir(gDirUtilp->getExpandedFilename(LL_PATH_USER_SETTINGS, "windlight/water") );
		LLFile::rmdir(gDirUtilp->getExpandedFilename(LL_PATH_USER_SETTINGS, "windlight/days") );
		LLFile::rmdir(gDirUtilp->getExpandedFilename(LL_PATH_USER_SETTINGS, "windlight/skies") );
		LLFile::rmdir(gDirUtilp->getExpandedFilename(LL_PATH_USER_SETTINGS, "windlight") );		
	
		std::string user_dir = gDirUtilp->getExpandedFilename( LL_PATH_USER_SETTINGS , "", "");

		// We don't delete the entire folder to avoid data loss of config files unrelated to the current binary. -AO
		//gDirUtilp->deleteFilesInDir(user_dir, "*.*");
		
		//The below line would delete the settings file assuming no channel overrides on the command line, which
		//may be typical for some start scripts or launchers.  Rather than use this assumption, we'll do further config 
		//file deletion later in initConfiguration() after parsing command line arguments.
                //std::string sWorkingChannelName(LL_CHANNEL);
                //LLFile::remove(gDirUtilp->getExpandedFilename(LL_PATH_USER_SETTINGS, "settings_"+sWorkingChannelName+".xml"));

                LLFile::remove(gDirUtilp->getExpandedFilename(LL_PATH_USER_SETTINGS, "colors.xml"));
                LLFile::remove(gDirUtilp->getExpandedFilename(LL_PATH_USER_SETTINGS, "grids.xml"));
				LLFile::remove(gDirUtilp->getExpandedFilename(LL_PATH_USER_SETTINGS, "grids.user.xml"));
                LLFile::remove(gDirUtilp->getExpandedFilename(LL_PATH_USER_SETTINGS, "agents.xml"));
	            gDirUtilp->deleteFilesInDir(user_dir, "feature*.txt");
	            gDirUtilp->deleteFilesInDir(user_dir, "gpu*.txt");

                LLFile::remove(gDirUtilp->getExpandedFilename(LL_PATH_USER_SETTINGS, "releases.xml"));
                LLFile::remove(gDirUtilp->getExpandedFilename(LL_PATH_USER_SETTINGS, "client_list_v2.xml"));
                LLFile::remove(gDirUtilp->getExpandedFilename(LL_PATH_USER_SETTINGS, "settings_firestorm.xml"));
                LLFile::remove(gDirUtilp->getExpandedFilename(LL_PATH_USER_SETTINGS, "settings_phoenix.xml"));
                LLFile::remove(gDirUtilp->getExpandedFilename(LL_PATH_USER_SETTINGS, "settings_hybrid.xml"));
                LLFile::remove(gDirUtilp->getExpandedFilename(LL_PATH_USER_SETTINGS, "settings_v3.xml"));
		LLFile::remove(gDirUtilp->getExpandedFilename(LL_PATH_USER_SETTINGS, "settings_minimal.xml"));
		LLFile::remove(gDirUtilp->getExpandedFilename(LL_PATH_USER_SETTINGS, "account_settings_phoenix.xml"));
                LLFile::remove(gDirUtilp->getExpandedFilename(LL_PATH_USER_SETTINGS, "bin_conf.dat"));
                LLFile::remove(gDirUtilp->getExpandedFilename(LL_PATH_USER_SETTINGS, "password.dat"));
		LLFile::remove(gDirUtilp->getExpandedFilename(LL_PATH_USER_SETTINGS, "ignorable_dialogs.xml"));
		LLFile::remove(gDirUtilp->getExpandedFilename(LL_PATH_USER_SETTINGS, "stored_favorites.xml"));
                LLFile::remove(gDirUtilp->getExpandedFilename(LL_PATH_USER_SETTINGS, CRASH_SETTINGS_FILE));

		// Delete per-user files below
		/* TODO: spider user folders for settings_per_account, notices, contactsets */
	}
	
	
	init_default_trans_args();
	
	if (!initConfiguration())
		return false;

	LL_INFOS("InitInfo") << "Configuration initialized." << LL_ENDL ;

	//set the max heap size.
	initMaxHeapSize() ;

	LLPrivateMemoryPoolManager::initClass((BOOL)gSavedSettings.getBOOL("MemoryPrivatePoolEnabled"), (U32)gSavedSettings.getU32("MemoryPrivatePoolSize")) ;

	// write Google Breakpad minidump files to our log directory
	std::string logdir = gDirUtilp->getExpandedFilename(LL_PATH_LOGS, "");
	logdir += gDirUtilp->getDirDelimiter();
	setMiniDumpDir(logdir);

	// Although initLogging() is the right place to mess with
	// setFatalFunction(), we can't query gSavedSettings until after
	// initConfiguration().
	S32 rc(gSavedSettings.getS32("QAModeTermCode"));
	if (rc >= 0)
	{
		// QAModeTermCode set, terminate with that rc on LL_ERRS. Use _exit()
		// rather than exit() because normal cleanup depends too much on
		// successful startup!
		LLError::setFatalFunction(boost::bind(_exit, rc));
	}

    mAlloc.setProfilingEnabled(gSavedSettings.getBOOL("MemProfiling"));

#if LL_RECORD_VIEWER_STATS
	LLViewerStatsRecorder::initClass();
#endif

    // *NOTE:Mani - LLCurl::initClass is not thread safe. 
    // Called before threads are created.
    LLCurl::initClass(gSavedSettings.getF32("CurlRequestTimeOut"), 
						gSavedSettings.getS32("CurlMaximumNumberOfHandles"), 
						gSavedSettings.getBOOL("CurlUseMultipleThreads"));
	LL_INFOS("InitInfo") << "LLCurl initialized." << LL_ENDL ;

    LLMachineID::init();
	
	{
		// Viewer metrics initialization
		//static LLCachedControl<bool> metrics_submode(gSavedSettings,
		//											 "QAModeMetrics",
		//											 false,
		//											 "Enables QA features (logging, faster cycling) for metrics collector");

		if (gSavedSettings.getBOOL("QAModeMetrics"))
		{
			app_metrics_qa_mode = true;
			app_metrics_interval = METRICS_INTERVAL_QA;
		}
		LLViewerAssetStatsFF::init();
	}

	initThreads();
	LL_INFOS("InitInfo") << "Threads initialized." << LL_ENDL ;

	// Initialize settings early so that the defaults for ignorable dialogs are
	// picked up and then correctly re-saved after launching the updater (STORM-1268).
	LLUI::settings_map_t settings_map;
	settings_map["config"] = &gSavedSettings;
	settings_map["ignores"] = &gWarningSettings;
	settings_map["floater"] = &gSavedSettings; // *TODO: New settings file
	settings_map["account"] = &gSavedPerAccountSettings;

	LLUI::initClass(settings_map,
		LLUIImageList::getInstance(),
		ui_audio_callback,
		&LLUI::sGLScaleFactor);
	LL_INFOS("InitInfo") << "UI initialized." << LL_ENDL ;

	// Setup paths and LLTrans after LLUI::initClass has been called.
	LLUI::setupPaths();
	LLTransUtil::parseStrings("strings.xml", default_trans_args);
	LLTransUtil::parseLanguageStrings("language_settings.xml");

	// Setup notifications after LLUI::setupPaths() has been called.
	LLNotifications::instance();
	LL_INFOS("InitInfo") << "Notifications initialized." << LL_ENDL ;

    writeSystemInfo();

	// Initialize updater service (now that we have an io pump)
	initUpdater();
	if(isQuitting())
	{
		// Early out here because updater set the quitting flag.
		return true;
	}

	//////////////////////////////////////////////////////////////////////////////
	//////////////////////////////////////////////////////////////////////////////
	//////////////////////////////////////////////////////////////////////////////
	//////////////////////////////////////////////////////////////////////////////
	// *FIX: The following code isn't grouped into functions yet.

	// Statistics / debug timer initialization
	init_statistics();
	
	//
	// Various introspection concerning the libs we're using - particularly
	// the libs involved in getting to a full login screen.
	//
	LL_INFOS("InitInfo") << "J2C Engine is: " << LLImageJ2C::getEngineInfo() << LL_ENDL;
	LL_INFOS("InitInfo") << "libcurl version is: " << LLCurl::getVersionString() << LL_ENDL;

	//-TT 2.8.2 - 
	// Get the single value from the crash settings file, if it exists
	std::string crash_settings_filename = gDirUtilp->getExpandedFilename(LL_PATH_USER_SETTINGS, CRASH_SETTINGS_FILE);
	gCrashSettings.loadFromFile(crash_settings_filename);
//	if(gSavedSettings.getBOOL("IgnoreAllNotifications"))
//	{
//		gCrashSettings.setS32(CRASH_BEHAVIOR_SETTING, CRASH_BEHAVIOR_ALWAYS_SEND);
//		gCrashSettings.saveToFile(crash_settings_filename, FALSE);
//	}

	/////////////////////////////////////////////////
	// OS-specific login dialogs
	/////////////////////////////////////////////////

	//test_cached_control();

	// track number of times that app has run
	mNumSessions = gSavedSettings.getS32("NumSessions");
	mNumSessions++;
	gSavedSettings.setS32("NumSessions", mNumSessions);

	if (gSavedSettings.getBOOL("VerboseLogs"))
	{
		LLError::setPrintLocation(true);
	}

	// LLKeyboard relies on LLUI to know what some accelerator keys are called.
	LLKeyboard::setStringTranslatorFunc( LLTrans::getKeyboardString );

	LLWeb::initClass();			  // do this after LLUI
	
	// Provide the text fields with callbacks for opening Urls
	LLUrlAction::setOpenURLCallback(boost::bind(&LLWeb::loadURL, _1, LLStringUtil::null, LLStringUtil::null));
	LLUrlAction::setOpenURLInternalCallback(boost::bind(&LLWeb::loadURLInternal, _1, LLStringUtil::null, LLStringUtil::null));
	LLUrlAction::setOpenURLExternalCallback(boost::bind(&LLWeb::loadURLExternal, _1, true, LLStringUtil::null));
	LLUrlAction::setExecuteSLURLCallback(&LLURLDispatcher::dispatchFromTextEditor);

	// Let code in llui access the viewer help floater
	LLUI::sHelpImpl = LLViewerHelp::getInstance();

	LL_INFOS("InitInfo") << "UI initialization is done." << LL_ENDL ;

	// Load translations for tooltips
	LLFloater::initClass();

	/////////////////////////////////////////////////
	
	LLToolMgr::getInstance(); // Initialize tool manager if not already instantiated
	
	LLViewerFloaterReg::registerFloaters();
	
	/////////////////////////////////////////////////
	//
	// Load settings files
	//
	//
	LLGroupMgr::parseRoleActions("role_actions.xml");

	LLAgent::parseTeleportMessages("teleport_strings.xml");

	// load MIME type -> media impl mappings
	std::string mime_types_name;
#if LL_DARWIN
	mime_types_name = "mime_types_mac.xml";
#elif LL_LINUX
	mime_types_name = "mime_types_linux.xml";
#else
	mime_types_name = "mime_types.xml";
#endif
	LLMIMETypes::parseMIMETypes( mime_types_name ); 

	// Copy settings to globals. *TODO: Remove or move to appropriage class initializers
	settings_to_globals();
	// Setup settings listeners
	settings_setup_listeners();
	// Modify settings based on system configuration and compile options
	settings_modify();

	// Find partition serial number (Windows) or hardware serial (Mac)
	mSerialNumber = generateSerialNumber();

	// do any necessary set-up for accepting incoming SLURLs from apps
	initSLURLHandler();

	if(false == initHardwareTest())
	{
		// Early out from user choice.
		return false;
	}
	LL_INFOS("InitInfo") << "Hardware test initialization done." << LL_ENDL ;

	// Prepare for out-of-memory situations, during which we will crash on
	// purpose and save a dump.
#if LL_WINDOWS && LL_RELEASE_FOR_DOWNLOAD && LL_USE_SMARTHEAP
	MemSetErrorHandler(first_mem_error_handler);
#endif // LL_WINDOWS && LL_RELEASE_FOR_DOWNLOAD && LL_USE_SMARTHEAP

	// *Note: this is where gViewerStats used to be created.

	//
	// Initialize the VFS, and gracefully handle initialization errors
	//

	if (!initCache())
	{
		std::ostringstream msg;
		msg << LLTrans::getString("MBUnableToAccessFile");
		OSMessageBox(msg.str(),LLStringUtil::null,OSMB_OK);
		return 1;
	}
	LL_INFOS("InitInfo") << "Cache initialization is done." << LL_ENDL ;

	// Initialize the repeater service.
	LLMainLoopRepeater::instance().start();

	//
	// Initialize the window
	//
	gGLActive = TRUE;
	initWindow();
	LL_INFOS("InitInfo") << "Window is initialized." << LL_ENDL ;

	// initWindow also initializes the Feature List, so now we can initialize this global.
	LLCubeMap::sUseCubeMaps = LLFeatureManager::getInstance()->isFeatureAvailable("RenderCubeMap");

	// call all self-registered classes
	LLInitClassList::instance().fireCallbacks();

	LLFolderViewItem::initClass(); // SJB: Needs to happen after initWindow(), not sure why but related to fonts
		
	gGLManager.getGLInfo(gDebugInfo);
	gGLManager.printGLInfoString();

	// Load Default bindings
	std::string keyBindingFileName("keys.xml");
	if (gSavedSettings.getBOOL("FSUseAzertyKeyboardLayout"))
	{
		keyBindingFileName = "keys_azerty.xml";
	}
	std::string key_bindings_file = gDirUtilp->findFile(keyBindingFileName,
														gDirUtilp->getExpandedFilename(LL_PATH_USER_SETTINGS, ""),
														gDirUtilp->getExpandedFilename(LL_PATH_APP_SETTINGS, ""));


	if (!gViewerKeyboard.loadBindingsXML(key_bindings_file))
	{
		std::string key_bindings_file = gDirUtilp->findFile("keys.ini",
															gDirUtilp->getExpandedFilename(LL_PATH_USER_SETTINGS, ""),
															gDirUtilp->getExpandedFilename(LL_PATH_APP_SETTINGS, ""));
		if (!gViewerKeyboard.loadBindings(key_bindings_file))
		{
			LL_ERRS("InitInfo") << "Unable to open keys.ini" << LL_ENDL;
		}
	}

	// If we don't have the right GL requirements, exit.
	if (!gGLManager.mHasRequirements)
	{	
		// can't use an alert here since we're exiting and
		// all hell breaks lose.
		OSMessageBox(
			LLNotifications::instance().getGlobalString("UnsupportedGLRequirements"),
			LLStringUtil::null,
			OSMB_OK);
		return 0;
	}

	// Without SSE2 support we will crash almost immediately, warn here.
	if (!gSysCPU.hasSSE2())
	{	
		// can't use an alert here since we're exiting and
		// all hell breaks lose.
		OSMessageBox(
			LLNotifications::instance().getGlobalString("UnsupportedCPUSSE2"),
			LLStringUtil::null,
			OSMB_OK);
		return 0;
	}

	// alert the user if they are using unsupported hardware
	if(!gSavedSettings.getBOOL("AlertedUnsupportedHardware"))
	{
		bool unsupported = false;
		LLSD args;
		std::string minSpecs;
		
		// get cpu data from xml
		std::stringstream minCPUString(LLNotifications::instance().getGlobalString("UnsupportedCPUAmount"));
		S32 minCPU = 0;
		minCPUString >> minCPU;

		// get RAM data from XML
		std::stringstream minRAMString(LLNotifications::instance().getGlobalString("UnsupportedRAMAmount"));
		U64 minRAM = 0;
		minRAMString >> minRAM;
		minRAM = minRAM * 1024 * 1024;

		if(!LLFeatureManager::getInstance()->isGPUSupported() && LLFeatureManager::getInstance()->getGPUClass() != GPU_CLASS_UNKNOWN)
		{
			minSpecs += LLNotifications::instance().getGlobalString("UnsupportedGPU");
			minSpecs += "\n";
			unsupported = true;
		}
		if(gSysCPU.getMHz() < minCPU)
		{
			minSpecs += LLNotifications::instance().getGlobalString("UnsupportedCPU");
			minSpecs += "\n";
			unsupported = true;
		}
		if(gSysMemory.getPhysicalMemoryClamped() < minRAM)
		{
			minSpecs += LLNotifications::instance().getGlobalString("UnsupportedRAM");
			minSpecs += "\n";
			unsupported = true;
		}

		if (LLFeatureManager::getInstance()->getGPUClass() == GPU_CLASS_UNKNOWN)
		{
			LLNotificationsUtil::add("UnknownGPU");
		} 
			
		if(unsupported)
		{
			if(!gSavedSettings.controlExists("WarnUnsupportedHardware") 
				|| gSavedSettings.getBOOL("WarnUnsupportedHardware"))
			{
				args["MINSPECS"] = minSpecs;
				LLNotificationsUtil::add("UnsupportedHardware", args );
			}

		}
	}

#if LL_WINDOWS
	if (gGLManager.mIsIntel && 
		LLFeatureManager::getInstance()->getGPUClass() > 0 &&
		gGLManager.mGLVersion <= 3.f)
	{
		LLNotificationsUtil::add("IntelOldDriver");
	}
#endif


	// save the graphics card
	gDebugInfo["GraphicsCard"] = LLFeatureManager::getInstance()->getGPUString();

	// Save the current version to the prefs file
	gSavedSettings.setString("LastRunVersion",
							 LLVersionInfo::getChannelAndVersion());

	gSimLastTime = gRenderStartTime.getElapsedTimeF32();
	gSimFrames = (F32)gFrameCount;

	LLViewerJoystick::getInstance()->init(false);

	try {
		initializeSecHandler();
	}
	catch (LLProtectedDataException ex)
	{
	  LLNotificationsUtil::add("CorruptedProtectedDataStore");
	}
	LLHTTPClient::setCertVerifyCallback(secapiSSLCertVerifyCallback);


	gGLActive = FALSE;

	// Iterate over --leap command-line options. But this is a bit tricky: if
	// there's only one, it won't be an array at all.
	LLSD LeapCommand(gSavedSettings.getLLSD("LeapCommand"));
	LL_DEBUGS("InitInfo") << "LeapCommand: " << LeapCommand << LL_ENDL;
	if (LeapCommand.isDefined() && ! LeapCommand.isArray())
	{
		// If LeapCommand is actually a scalar value, make an array of it.
		// Have to do it in two steps because LeapCommand.append(LeapCommand)
		// trashes content! :-P
		LLSD item(LeapCommand);
		LeapCommand.append(item);
	}
	BOOST_FOREACH(const std::string& leap, llsd::inArray(LeapCommand))
	{
		LL_INFOS("InitInfo") << "processing --leap \"" << leap << '"' << LL_ENDL;
		// We don't have any better description of this plugin than the
		// user-specified command line. Passing "" causes LLLeap to derive a
		// description from the command line itself.
		// Suppress LLLeap::Error exception: trust LLLeap's own logging. We
		// don't consider any one --leap command mission-critical, so if one
		// fails, log it, shrug and carry on.
		LLLeap::create("", leap, false); // exception=false
	}

	if (gSavedSettings.getBOOL("QAMode") && gSavedSettings.getS32("QAModeEventHostPort") > 0)
	{
		LL_WARNS("InitInfo") << "QAModeEventHostPort DEPRECATED: "
							 << "lleventhost no longer supported as a dynamic library"
							 << LL_ENDL;
	}

	LLViewerMedia::initClass();
	LL_INFOS("InitInfo") << "Viewer media initialized." << LL_ENDL ;

	LLTextUtil::TextHelpers::iconCallbackCreationFunction = create_text_segment_icon_from_url_match;

	//EXT-7013 - On windows for some locale (Japanese) standard 
	//datetime formatting functions didn't support some parameters such as "weekday".
	//Names for days and months localized in xml are also useful for Polish locale(STORM-107).
	std::string language = gSavedSettings.getString("Language");
	if(language == "ja" || language == "pl")
	{
		LLStringOps::setupWeekDaysNames(LLTrans::getString("dateTimeWeekdaysNames"));
		LLStringOps::setupWeekDaysShortNames(LLTrans::getString("dateTimeWeekdaysShortNames"));
		LLStringOps::setupMonthNames(LLTrans::getString("dateTimeMonthNames"));
		LLStringOps::setupMonthShortNames(LLTrans::getString("dateTimeMonthShortNames"));
		LLStringOps::setupDayFormat(LLTrans::getString("dateTimeDayFormat"));

		LLStringOps::sAM = LLTrans::getString("dateTimeAM");
		LLStringOps::sPM = LLTrans::getString("dateTimePM");
	}

	LLAgentLanguage::init();

	// initializing the settings sanity checker
	SanityCheck::instance().init();

	return true;
}

void LLAppViewer::initMaxHeapSize()
{
	//set the max heap size.
	//here is some info regarding to the max heap size:
	//------------------------------------------------------------------------------------------
	// OS       | setting | SL address bits | max manageable memory space | max heap size
	// Win 32   | default | 32-bit          | 2GB                         | < 1.7GB
	// Win 32   | /3G     | 32-bit          | 3GB                         | < 1.7GB or 2.7GB
	//Linux 32  | default | 32-bit          | 3GB                         | < 2.7GB
	//Linux 32  |HUGEMEM  | 32-bit          | 4GB                         | < 3.7GB
	//64-bit OS |default  | 32-bit          | 4GB                         | < 3.7GB
	//64-bit OS |default  | 64-bit          | N/A (> 4GB)                 | N/A (> 4GB)
	//------------------------------------------------------------------------------------------
	//currently SL is built under 32-bit setting, we set its max heap size no more than 1.6 GB.

	//F32 max_heap_size_gb = llmin(1.6f, (F32)gSavedSettings.getF32("MaxHeapSize")) ;
	F32 max_heap_size_gb = gSavedSettings.getF32("MaxHeapSize") ;
	BOOL enable_mem_failure_prevention = (BOOL)gSavedSettings.getBOOL("MemoryFailurePreventionEnabled") ;

	LLMemory::initMaxHeapSizeGB(max_heap_size_gb, enable_mem_failure_prevention) ;
}

void LLAppViewer::checkMemory()
{
	const static F32 MEMORY_CHECK_INTERVAL = 1.0f ; //second
	//const static F32 MAX_QUIT_WAIT_TIME = 30.0f ; //seconds
	//static F32 force_quit_timer = MAX_QUIT_WAIT_TIME + MEMORY_CHECK_INTERVAL ;

	if(!gGLManager.mDebugGPU)
	{
		return ;
	}

	if(MEMORY_CHECK_INTERVAL > mMemCheckTimer.getElapsedTimeF32())
	{
		return ;
	}
	mMemCheckTimer.reset() ;

		//update the availability of memory
		LLMemory::updateMemoryInfo() ;

	bool is_low = LLMemory::isMemoryPoolLow() ;

	LLPipeline::throttleNewMemoryAllocation(is_low) ;		
	
	if(is_low)
	{
		LLMemory::logMemoryInfo() ;
	}
}

static LLFastTimer::DeclareTimer FTM_MESSAGES("System Messages");
static LLFastTimer::DeclareTimer FTM_SLEEP("Sleep");
static LLFastTimer::DeclareTimer FTM_YIELD("Yield");

static LLFastTimer::DeclareTimer FTM_TEXTURE_CACHE("Texture Cache");
static LLFastTimer::DeclareTimer FTM_DECODE("Image Decode");
static LLFastTimer::DeclareTimer FTM_VFS("VFS Thread");
static LLFastTimer::DeclareTimer FTM_LFS("LFS Thread");
static LLFastTimer::DeclareTimer FTM_PAUSE_THREADS("Pause Threads");
static LLFastTimer::DeclareTimer FTM_IDLE("Idle");
static LLFastTimer::DeclareTimer FTM_PUMP("Pump");
static LLFastTimer::DeclareTimer FTM_PUMP_ARES("Ares");
static LLFastTimer::DeclareTimer FTM_PUMP_SERVICE("Service");
static LLFastTimer::DeclareTimer FTM_SERVICE_CALLBACK("Callback");
static LLFastTimer::DeclareTimer FTM_AGENT_AUTOPILOT("Autopilot");
static LLFastTimer::DeclareTimer FTM_AGENT_UPDATE("Update");

bool LLAppViewer::mainLoop()
{
	LLMemType mt1(LLMemType::MTYPE_MAIN);
	mMainloopTimeout = new LLWatchdogTimeout();
	
	//-------------------------------------------
	// Run main loop until time to quit
	//-------------------------------------------

	// Create IO Pump to use for HTTP Requests.
	gServicePump = new LLPumpIO(gAPRPoolp);
	LLHTTPClient::setPump(*gServicePump);
	LLCurl::setCAFile(gDirUtilp->getCAFile());

	// Note: this is where gLocalSpeakerMgr and gActiveSpeakerMgr used to be instantiated.

	LLVoiceChannel::initClass();
	LLVoiceClient::getInstance()->init(gServicePump);
	LLVoiceChannel::setCurrentVoiceChannelChangedCallback(boost::bind(&LLCallFloater::sOnCurrentChannelChanged, _1), true);
	LLTimer frameTimer,idleTimer;
	LLTimer debugTime;
	LLViewerJoystick* joystick(LLViewerJoystick::getInstance());
	joystick->setNeedsReset(true);

    LLEventPump& mainloop(LLEventPumps::instance().obtain("mainloop"));
    // As we do not (yet) send data on the mainloop LLEventPump that varies
    // with each frame, no need to instantiate a new LLSD event object each
    // time. Obviously, if that changes, just instantiate the LLSD at the
    // point of posting.
    LLSD newFrame;

	//LLPrivateMemoryPoolTester::getInstance()->run(false) ;
	//LLPrivateMemoryPoolTester::getInstance()->run(true) ;
	//LLPrivateMemoryPoolTester::destroy() ;

	// Handle messages
	while (!LLApp::isExiting())
	{
		LLFastTimer::nextFrame(); // Should be outside of any timer instances

		//clear call stack records
		llclearcallstacks;

		//check memory availability information
		checkMemory() ;
		
		try
		{
			pingMainloopTimeout("Main:MiscNativeWindowEvents");

			if (gViewerWindow)
			{
				LLFastTimer t2(FTM_MESSAGES);
				gViewerWindow->getWindow()->processMiscNativeEvents();
			}
		
			pingMainloopTimeout("Main:GatherInput");
			
			if (gViewerWindow)
			{
				LLFastTimer t2(FTM_MESSAGES);
				if (!restoreErrorTrap())
				{
					llwarns << " Someone took over my signal/exception handler (post messagehandling)!" << llendl;
				}

				gViewerWindow->getWindow()->gatherInput();
			}

#if 1 && !LL_RELEASE_FOR_DOWNLOAD
			// once per second debug info
			if (debugTime.getElapsedTimeF32() > 1.f)
			{
				debugTime.reset();
			}
			
#endif
			//memory leaking simulation
			LLFloaterMemLeak* mem_leak_instance =
				LLFloaterReg::findTypedInstance<LLFloaterMemLeak>("mem_leaking");
			if(mem_leak_instance)
			{
				mem_leak_instance->idle() ;				
			}							

            // canonical per-frame event
            mainloop.post(newFrame);

			if (!LLApp::isExiting())
			{
				pingMainloopTimeout("Main:JoystickKeyboard");
				
				// Scan keyboard for movement keys.  Command keys and typing
				// are handled by windows callbacks.  Don't do this until we're
				// done initializing.  JC
				if ((gHeadlessClient || gViewerWindow->getWindow()->getVisible())
					&& gViewerWindow->getActive()
					&& !gViewerWindow->getWindow()->getMinimized()
					&& LLStartUp::getStartupState() == STATE_STARTED
					&& (gHeadlessClient || !gViewerWindow->getShowProgress())
					&& !gFocusMgr.focusLocked())
				{
					LLMemType mjk(LLMemType::MTYPE_JOY_KEY);
					joystick->scanJoystick();
					// <FS:Ansariel> Chalice Yao's crouch toggle
					static LLCachedControl<bool> fsCrouchToggle(gSavedSettings, "FSCrouchToggle");
					static LLCachedControl<bool> fsCrouchToggleStatus(gSavedSettings, "FSCrouchToggleStatus");
					if (fsCrouchToggle && fsCrouchToggleStatus)
					{
						gAgent.moveUp(-1);
					}
					// </FS:Ansariel>
					gKeyboard->scanKeyboard();
				}

				// Update state based on messages, user input, object idle.
				{
					pauseMainloopTimeout(); // *TODO: Remove. Messages shouldn't be stalling for 20+ seconds!
					
					LLFastTimer t3(FTM_IDLE);
					idle();

					if (gAres != NULL && gAres->isInitialized())
					{
						LLMemType mt_ip(LLMemType::MTYPE_IDLE_PUMP);
						pingMainloopTimeout("Main:ServicePump");				
						LLFastTimer t4(FTM_PUMP);
						{
							LLFastTimer t(FTM_PUMP_ARES);
							gAres->process();
						}
						{
							LLFastTimer t(FTM_PUMP_SERVICE);
							// this pump is necessary to make the login screen show up
							gServicePump->pump();

							{
								LLFastTimer t(FTM_SERVICE_CALLBACK);
								gServicePump->callback();
							}
						}
					}
					
					resumeMainloopTimeout();
				}
 
				if (gDoDisconnect && (LLStartUp::getStartupState() == STATE_STARTED))
				{
					pauseMainloopTimeout();
					saveFinalSnapshot();
					disconnectViewer();
					resumeMainloopTimeout();
				}

				// Render scene.
				// *TODO: Should we run display() even during gHeadlessClient?  DK 2011-02-18
				if (!LLApp::isExiting() && !gHeadlessClient)
				{
					pingMainloopTimeout("Main:Display");
					gGLActive = TRUE;
					display();
					pingMainloopTimeout("Main:Snapshot");
					LLFloaterSnapshot::update(); // take snapshots
					gGLActive = FALSE;
				}

			}

			pingMainloopTimeout("Main:Sleep");
			
			pauseMainloopTimeout();

			// Sleep and run background threads
			{
				LLMemType mt_sleep(LLMemType::MTYPE_SLEEP);
				LLFastTimer t2(FTM_SLEEP);
				
				// yield some time to the os based on command line option
				if(mYieldTime >= 0)
				{
					LLFastTimer t(FTM_YIELD);
					ms_sleep(mYieldTime);
				}

				// yield cooperatively when not running as foreground window
				if (   (gViewerWindow && !gViewerWindow->getWindow()->getVisible())
						|| !gFocusMgr.getAppHasFocus())
				{
					// Sleep if we're not rendering, or the window is minimized.
					S32 milliseconds_to_sleep = llclamp(gSavedSettings.getS32("BackgroundYieldTime"), 0, 1000);
					// don't sleep when BackgroundYieldTime set to 0, since this will still yield to other threads
					// of equal priority on Windows
					if (milliseconds_to_sleep > 0)
					{
						ms_sleep(milliseconds_to_sleep);
						// also pause worker threads during this wait period
						LLAppViewer::getTextureCache()->pause();
						LLAppViewer::getImageDecodeThread()->pause();
					}
				}
				
				if (mRandomizeFramerate)
				{
					ms_sleep(rand() % 200);
				}

				if (mPeriodicSlowFrame
					&& (gFrameCount % 10 == 0))
				{
					llinfos << "Periodic slow frame - sleeping 500 ms" << llendl;
					ms_sleep(500);
				}

				const F64 max_idle_time = llmin(.005*10.0*gFrameTimeSeconds, 0.005); // 5 ms a second
				idleTimer.reset();
				S32 total_work_pending = 0;
				S32 total_io_pending = 0;	
				while(1)
				{
					S32 work_pending = 0;
					S32 io_pending = 0;
					F32 max_time = llmin(gFrameIntervalSeconds*10.f, 1.f);

					{
						LLFastTimer ftm(FTM_TEXTURE_CACHE);
 						work_pending += LLAppViewer::getTextureCache()->update(max_time); // unpauses the texture cache thread
					}
					{
						LLFastTimer ftm(FTM_DECODE);
	 					work_pending += LLAppViewer::getImageDecodeThread()->update(max_time); // unpauses the image thread
					}
					{
						LLFastTimer ftm(FTM_DECODE);
	 					work_pending += LLAppViewer::getTextureFetch()->update(max_time); // unpauses the texture fetch thread
					}

					{
						LLFastTimer ftm(FTM_VFS);
	 					io_pending += LLVFSThread::updateClass(1);
					}
					{
						LLFastTimer ftm(FTM_LFS);
	 					io_pending += LLLFSThread::updateClass(1);
					}

					if (io_pending > 1000)
					{
						ms_sleep(llmin(io_pending/100,100)); // give the vfs some time to catch up
					}

					total_work_pending += work_pending ;
					total_io_pending += io_pending ;
					
					if (!work_pending || idleTimer.getElapsedTimeF64() >= max_idle_time)
					{
						break;
					}
				}
				gMeshRepo.update() ;
				
				if(!LLCurl::getCurlThread()->update(1))
				{
					LLCurl::getCurlThread()->pause() ; //nothing in the curl thread.
				}

				if(!total_work_pending) //pause texture fetching threads if nothing to process.
				{
					LLAppViewer::getTextureCache()->pause();
					LLAppViewer::getImageDecodeThread()->pause();
					LLAppViewer::getTextureFetch()->pause(); 
				}
				if(!total_io_pending) //pause file threads if nothing to process.
				{
					LLVFSThread::sLocal->pause(); 
					LLLFSThread::sLocal->pause(); 
				}									

				//texture fetching debugger
				if(LLTextureFetchDebugger::isEnabled())
				{
					LLFloaterTextureFetchDebugger* tex_fetch_debugger_instance =
						LLFloaterReg::findTypedInstance<LLFloaterTextureFetchDebugger>("tex_fetch_debugger");
					if(tex_fetch_debugger_instance)
					{
						tex_fetch_debugger_instance->idle() ;				
					}
				}

				if ((LLStartUp::getStartupState() >= STATE_CLEANUP) &&
					(frameTimer.getElapsedTimeF64() > FRAME_STALL_THRESHOLD))
				{
					gFrameStalls++;
				}
				frameTimer.reset();

				resumeMainloopTimeout();
	
				pingMainloopTimeout("Main:End");
			}	
		}
		catch(std::bad_alloc)
		{			
			LLMemory::logMemoryInfo(TRUE) ;

			//stop memory leaking simulation
			LLFloaterMemLeak* mem_leak_instance =
				LLFloaterReg::findTypedInstance<LLFloaterMemLeak>("mem_leaking");
			if(mem_leak_instance)
			{
				mem_leak_instance->stop() ;				
				llwarns << "Bad memory allocation in LLAppViewer::mainLoop()!" << llendl ;
			}
			else
			{
				//output possible call stacks to log file.
				LLError::LLCallStacks::print() ;

				llerrs << "Bad memory allocation in LLAppViewer::mainLoop()!" << llendl ;
			}
		}
	}

	// Save snapshot for next time, if we made it through initialization
	if (STATE_STARTED == LLStartUp::getStartupState())
	{
		try
		{
			saveFinalSnapshot();
		}
		catch(std::bad_alloc)
		{
			llwarns << "Bad memory allocation when saveFinalSnapshot() is called!" << llendl ;

			//stop memory leaking simulation
			LLFloaterMemLeak* mem_leak_instance =
				LLFloaterReg::findTypedInstance<LLFloaterMemLeak>("mem_leaking");
			if(mem_leak_instance)
			{
				mem_leak_instance->stop() ;				
			}	
		}
	}
	
	delete gServicePump;

	destroyMainloopTimeout();

	llinfos << "Exiting main_loop" << llendflush;

	return true;
}

void LLAppViewer::flushVFSIO()
{
	while (1)
	{
		S32 pending = LLVFSThread::updateClass(0);
		pending += LLLFSThread::updateClass(0);
		if (!pending)
		{
			break;
		}
		llinfos << "Waiting for pending IO to finish: " << pending << llendflush;
		ms_sleep(100);
	}
}

bool LLAppViewer::cleanup()
{
	//ditch LLVOAvatarSelf instance
	gAgentAvatarp = NULL;

	// workaround for DEV-35406 crash on shutdown
	LLEventPumps::instance().reset();

	if (LLFastTimerView::sAnalyzePerformance)
	{
		llinfos << "Analyzing performance" << llendl;
		std::string baseline_name = LLFastTimer::sLogName + "_baseline.slp";
		std::string current_name  = LLFastTimer::sLogName + ".slp"; 
		std::string report_name   = LLFastTimer::sLogName + "_report.csv";

		LLFastTimerView::doAnalysis(
			gDirUtilp->getExpandedFilename(LL_PATH_LOGS, baseline_name),
			gDirUtilp->getExpandedFilename(LL_PATH_LOGS, current_name),
			gDirUtilp->getExpandedFilename(LL_PATH_LOGS, report_name));		
	}
	LLMetricPerformanceTesterBasic::cleanClass();

	// remove any old breakpad minidump files from the log directory
	if (! isError())
	{
		std::string logdir = gDirUtilp->getExpandedFilename(LL_PATH_LOGS, "");
		gDirUtilp->deleteFilesInDir(logdir, "*-*-*-*-*.dmp");
	}

	{
		// Kill off LLLeap objects. We can find them all because LLLeap is derived
		// from LLInstanceTracker. But collect instances first: LLInstanceTracker
		// specifically forbids adding/deleting instances while iterating.
		std::vector<LLLeap*> leaps;
		leaps.reserve(LLLeap::instanceCount());
		for (LLLeap::instance_iter li(LLLeap::beginInstances()), lend(LLLeap::endInstances());
			 li != lend; ++li)
		{
			leaps.push_back(&*li);
		}
		// Okay, now trash them all. We don't have to NULL or erase the entry
		// in 'leaps' because the whole vector is going away momentarily.
		BOOST_FOREACH(LLLeap* leap, leaps)
		{
			delete leap;
		}
	} // destroy 'leaps'

	//flag all elements as needing to be destroyed immediately
	// to ensure shutdown order
	LLMortician::setZealous(TRUE);

	LLVoiceClient::getInstance()->terminate();
	
	disconnectViewer();

	llinfos << "Viewer disconnected" << llendflush;

	display_cleanup(); 

	release_start_screen(); // just in case

	LLError::logToFixedBuffer(NULL);

	llinfos << "Cleaning Up" << llendflush;

	// FIRE-4871: Save per-account settings earlier -- TS
	std::string per_account_settings_file = gSavedSettings.getString("PerAccountSettingsFile");
	if (per_account_settings_file.empty())
	{
		llinfos << "Not saving per-account settings; don't know the account name yet." << llendl;
	}
	// Only save per account settings if the previous login succeeded, otherwise
	// we might end up with a cleared out settings file in case a previous login
	// failed after loading per account settings. -Zi
	else if (!mSavePerAccountSettings)
	{
		llinfos << "Not saving per-account settings; last login was not successful." << llendl;
	}
	else
	{
		gSavedPerAccountSettings.saveToFile(per_account_settings_file, TRUE);
		llinfos << "First time: Saved per-account settings to " <<
		        per_account_settings_file << llendl;
	}
	gSavedSettings.saveToFile(gSavedSettings.getString("ClientSettingsFile"), TRUE);
	// /FIRE-4871

	// shut down mesh streamer
	gMeshRepo.shutdown();

	// shut down Havok
	LLPhysicsExtensions::quitSystem();

	// Must clean up texture references before viewer window is destroyed.
	if(LLHUDManager::instanceExists())
	{
		LLHUDManager::getInstance()->updateEffects();
		LLHUDObject::updateAll();
		LLHUDManager::getInstance()->cleanupEffects();
		LLHUDObject::cleanupHUDObjects();
		llinfos << "HUD Objects cleaned up" << llendflush;
	}

	LLKeyframeDataCache::clear();
	
 	// End TransferManager before deleting systems it depends on (Audio, VFS, AssetStorage)
#if 0 // this seems to get us stuck in an infinite loop...
	gTransferManager.cleanup();
#endif
	
	// Note: this is where gWorldMap used to be deleted.

	// Note: this is where gHUDManager used to be deleted.
	if(LLHUDManager::instanceExists())
	{
		LLHUDManager::getInstance()->shutdownClass();
	}

	delete gAssetStorage;
	gAssetStorage = NULL;

	LLPolyMesh::freeAllMeshes();

	LLStartUp::cleanupNameCache();

	// Note: this is where gLocalSpeakerMgr and gActiveSpeakerMgr used to be deleted.

	LLWorldMap::getInstance()->reset(); // release any images

	LLCalc::cleanUp();

	llinfos << "Global stuff deleted" << llendflush;

	if (gAudiop)
	{
		// shut down the streaming audio sub-subsystem first, in case it relies on not outliving the general audio subsystem.

		LLStreamingAudioInterface *sai = gAudiop->getStreamingAudioImpl();
		delete sai;
		gAudiop->setStreamingAudioImpl(NULL);

		// shut down the audio subsystem

		bool want_longname = false;
		if (gAudiop->getDriverName(want_longname) == "FMOD")
		{
			// This hack exists because fmod likes to occasionally
			// crash or hang forever when shutting down, for no
			// apparent reason.
			llwarns << "Hack, skipping FMOD audio engine cleanup" << llendflush;
		}
		else
		{
			gAudiop->shutdown();
		}

		delete gAudiop;
		gAudiop = NULL;
	}

	// Note: this is where LLFeatureManager::getInstance()-> used to be deleted.

	// Patch up settings for next time
	// Must do this before we delete the viewer window,
	// such that we can suck rectangle information out of
	// it.
	cleanupSavedSettings();
	llinfos << "Settings patched up" << llendflush;

	// delete some of the files left around in the cache.
	removeCacheFiles("*.wav");
	removeCacheFiles("*.tmp");
	removeCacheFiles("*.lso");
	removeCacheFiles("*.out");
	if(!gSavedSettings.getBOOL("FSKeepUnpackedCacheFiles"))
	{
		removeCacheFiles("*.dsf");
	}
	removeCacheFiles("*.bodypart");
	removeCacheFiles("*.clothing");

	llinfos << "Cache files removed" << llendflush;

	// Wait for any pending VFS IO
	flushVFSIO();
	llinfos << "Shutting down Views" << llendflush;

	// Destroy the UI
	if( gViewerWindow)
		gViewerWindow->shutdownViews();

	llinfos << "Cleaning up Inventory" << llendflush;
	
	// Cleanup Inventory after the UI since it will delete any remaining observers
	// (Deleted observers should have already removed themselves)
	gInventory.cleanupInventory();

	llinfos << "Cleaning up Selections" << llendflush;
	
	// Clean up selection managers after UI is destroyed, as UI may be observing them.
	// Clean up before GL is shut down because we might be holding on to objects with texture references
	LLSelectMgr::cleanupGlobals();
	
	llinfos << "Shutting down OpenGL" << llendflush;

	// Shut down OpenGL
	if( gViewerWindow)
	{
		gViewerWindow->shutdownGL();
	
		// Destroy window, and make sure we're not fullscreen
		// This may generate window reshape and activation events.
		// Therefore must do this before destroying the message system.
		delete gViewerWindow;
		gViewerWindow = NULL;
		llinfos << "ViewerWindow deleted" << llendflush;
	}

	llinfos << "Cleaning up Keyboard & Joystick" << llendflush;
	
	// viewer UI relies on keyboard so keep it aound until viewer UI isa gone
	delete gKeyboard;
	gKeyboard = NULL;

	// Turn off Space Navigator and similar devices
	LLViewerJoystick::getInstance()->terminate();
	
	llinfos << "Cleaning up Objects" << llendflush;
	
	LLViewerObject::cleanupVOClasses();
	
	LLPostProcess::cleanupClass();

	LLTracker::cleanupInstance();
	
	// *FIX: This is handled in LLAppViewerWin32::cleanup().
	// I'm keeping the comment to remember its order in cleanup,
	// in case of unforseen dependency.
	//#if LL_WINDOWS
	//	gDXHardware.cleanup();
	//#endif // LL_WINDOWS

	LLVolumeMgr* volume_manager = LLPrimitive::getVolumeManager();
	if (!volume_manager->cleanup())
	{
		llwarns << "Remaining references in the volume manager!" << llendflush;
	}
	LLPrimitive::cleanupVolumeManager();

	llinfos << "Additional Cleanup..." << llendflush;	
	
	LLViewerParcelMgr::cleanupGlobals();

	// *Note: this is where gViewerStats used to be deleted.

 	//end_messaging_system();

	LLFollowCamMgr::cleanupClass();
	//LLVolumeMgr::cleanupClass();
	LLPrimitive::cleanupVolumeManager();
	LLWorldMapView::cleanupClass();
	LLFolderViewItem::cleanupClass();
	LLUI::cleanupClass();
	
	//
	// Shut down the VFS's AFTER the decode manager cleans up (since it cleans up vfiles).
	// Also after viewerwindow is deleted, since it may have image pointers (which have vfiles)
	// Also after shutting down the messaging system since it has VFS dependencies

	//
	llinfos << "Cleaning up VFS" << llendflush;
	LLVFile::cleanupClass();

	llinfos << "Saving Data" << llendflush;
	
	// Store the time of our current logoff
	gSavedPerAccountSettings.setU32("LastLogoff", time_corrected());

	// Must do this after all panels have been deleted because panels that have persistent rects
	// save their rects on delete.
	gSavedSettings.saveToFile(gSavedSettings.getString("ClientSettingsFile"), TRUE);
	
	LLUIColorTable::instance().saveUserSettings();

//<Firestorm Skin Cleanup>
	std::string skinSaved = gSavedSettings.getString("SkinCurrent");
	std::string themeSaved = gSavedSettings.getString("SkinCurrentTheme");
	if ((skinSaved != mCurrentSkin) || (themeSaved != mCurrentSkinTheme))
	{
		llinfos << "Clearing skin colors." << llendflush;
		// Implementation to only purge skin colors
		LLUIColorTable::instance().saveUserSettingsPaletteOnly();

	}
//</Firestorm Skip Cleanup>
	
	
	// PerAccountSettingsFile should be empty if no user has been logged on.
	// *FIX:Mani This should get really saved in a "logoff" mode. 
	// FIRE-4871: use the same file we picked out earlier -- TS
	if (per_account_settings_file.empty())
	{
		llinfos << "Not saving per-account settings; don't know the account name yet." << llendl;
	}
	// Only save per account settings if the previous login succeeded, otherwise
	// we might end up with a cleared out settings file in case a previous login
	// failed after loading per account settings.
	else if (!mSavePerAccountSettings)
	{
		llinfos << "Not saving per-account settings; last login was not successful." << llendl;
	}
	else
	{
		gSavedPerAccountSettings.saveToFile(per_account_settings_file, TRUE);
		llinfos << "Second time: Saved per-account settings to " <<
		        per_account_settings_file << llendflush;
	}

	// We need to save all crash settings, even if they're defaults [see LLCrashLogger::loadCrashBehaviorSetting()]
	gCrashSettings.saveToFile(gSavedSettings.getString("CrashSettingsFile"),FALSE);

	//std::string warnings_settings_filename = gDirUtilp->getExpandedFilename(LL_PATH_USER_SETTINGS, getSettingsFilename("Default", "Warnings"));
	std::string warnings_settings_filename = gDirUtilp->getExpandedFilename(LL_PATH_USER_SETTINGS, getSettingsFilename("User", "Warnings"));
	gWarningSettings.saveToFile(warnings_settings_filename, TRUE);

	// Save URL history file
	LLURLHistory::saveFile("url_history.xml");

	// save mute list. gMuteList used to also be deleted here too.
	LLMuteList::getInstance()->cache(gAgent.getID());

	if (mPurgeOnExit)
	{
		llinfos << "Purging all cache files on exit" << llendflush;
		gDirUtilp->deleteFilesInDir(gDirUtilp->getExpandedFilename(LL_PATH_CACHE,""), "*.*");
	}

	removeMarkerFile(); // Any crashes from here on we'll just have to ignore
	
	writeDebugInfo();

	LLLocationHistory::getInstance()->save();

	LLAvatarIconIDCache::getInstance()->save();
	
	LLViewerMedia::saveCookieFile();

	// Stop the plugin read thread if it's running.
	LLPluginProcessParent::setUseReadThread(false);

	llinfos << "Shutting down Threads" << llendflush;

	// Let threads finish
	LLTimer idleTimer;
	idleTimer.reset();
	const F64 max_idle_time = 5.f; // 5 seconds
	while(1)
	{
		S32 pending = 0;
		pending += LLAppViewer::getTextureCache()->update(1); // unpauses the worker thread
		pending += LLAppViewer::getImageDecodeThread()->update(1); // unpauses the image thread
		pending += LLAppViewer::getTextureFetch()->update(1); // unpauses the texture fetch thread
		pending += LLVFSThread::updateClass(0);
		pending += LLLFSThread::updateClass(0);
		pending += LLCurl::getCurlThread()->update(1) ;
		F64 idle_time = idleTimer.getElapsedTimeF64();
		if(!pending)
		{
			break ; //done
		}
		else if(idle_time >= max_idle_time)
		{
			llwarns << "Quitting with pending background tasks." << llendl;
			break;
		}
	}
	LLCurl::getCurlThread()->pause() ;

	// Delete workers first
	// shotdown all worker threads before deleting them in case of co-dependencies
	sTextureFetch->shutdown();
	sTextureCache->shutdown();	
	sImageDecodeThread->shutdown();
	
	sTextureFetch->shutDownTextureCacheThread() ;
	sTextureFetch->shutDownImageDecodeThread() ;

	llinfos << "Shutting down message system" << llendflush;
	end_messaging_system();

	// *NOTE:Mani - The following call is not thread safe. 
	LL_CHECK_MEMORY
	LLCurl::cleanupClass();
	LL_CHECK_MEMORY

	LLFilePickerThread::cleanupClass();

	//MUST happen AFTER LLCurl::cleanupClass
	delete sTextureCache;
    sTextureCache = NULL;
	delete sTextureFetch;
    sTextureFetch = NULL;
	delete sImageDecodeThread;
    sImageDecodeThread = NULL;
	delete mFastTimerLogThread;
	mFastTimerLogThread = NULL;
	
	if (LLFastTimerView::sAnalyzePerformance)
	{
		llinfos << "Analyzing performance" << llendl;
		
		std::string baseline_name = LLFastTimer::sLogName + "_baseline.slp";
		std::string current_name  = LLFastTimer::sLogName + ".slp"; 
		std::string report_name   = LLFastTimer::sLogName + "_report.csv";

		LLFastTimerView::doAnalysis(
			gDirUtilp->getExpandedFilename(LL_PATH_LOGS, baseline_name),
			gDirUtilp->getExpandedFilename(LL_PATH_LOGS, current_name),
			gDirUtilp->getExpandedFilename(LL_PATH_LOGS, report_name));
	}	

	LLMetricPerformanceTesterBasic::cleanClass() ;

#if LL_RECORD_VIEWER_STATS
	LLViewerStatsRecorder::cleanupClass();
#endif

	llinfos << "Cleaning up Media and Textures" << llendflush;

	//Note:
	//LLViewerMedia::cleanupClass() has to be put before gTextureList.shutdown()
	//because some new image might be generated during cleaning up media. --bao
	LLViewerMedia::cleanupClass();
	LLViewerParcelMedia::cleanupClass();
	gTextureList.shutdown(); // shutdown again in case a callback added something
	LLUIImageList::getInstance()->cleanUp();
	
	// This should eventually be done in LLAppViewer
	LLImage::cleanupClass();
	LLVFSThread::cleanupClass();
	LLLFSThread::cleanupClass();

#ifndef LL_RELEASE_FOR_DOWNLOAD
	llinfos << "Auditing VFS" << llendl;
	if(gVFS)
	{
		gVFS->audit();
	}
#endif

	llinfos << "Misc Cleanup" << llendflush;
	
	// For safety, the LLVFS has to be deleted *after* LLVFSThread. This should be cleaned up.
	// (LLVFS doesn't know about LLVFSThread so can't kill pending requests) -Steve
	delete gStaticVFS;
	gStaticVFS = NULL;
	delete gVFS;
	gVFS = NULL;
	
	gSavedSettings.cleanup();
	LLUIColorTable::instance().clear();

	LLWatchdog::getInstance()->cleanup();

	LLViewerAssetStatsFF::cleanup();
	
	// If we're exiting to launch an URL, do that here so the screen
	// is at the right resolution before we launch IE.
	if (!gLaunchFileOnQuit.empty())
	{
		llinfos << "Launch file on quit." << llendflush;
#if LL_WINDOWS
		// Indicate an application is starting.
		SetCursor(LoadCursor(NULL, IDC_WAIT));
#endif

		// HACK: Attempt to wait until the screen res. switch is complete.
		ms_sleep(1000);

		LLWeb::loadURLExternal( gLaunchFileOnQuit, false );
		llinfos << "File launched." << llendflush;
	}
	llinfos << "Cleaning up LLProxy." << llendl;
	LLProxy::cleanupClass();

	LLMainLoopRepeater::instance().stop();

	//release all private memory pools.
	LLPrivateMemoryPoolManager::destroyClass() ;

	ll_close_fail_log();

	MEM_TRACK_RELEASE

    llinfos << "Goodbye!" << llendflush;

	// return 0;
	return true;
}

// A callback for llerrs to call during the watchdog error.
void watchdog_llerrs_callback(const std::string &error_string)
{
	gLLErrorActivated = true;

#ifdef LL_WINDOWS
	RaiseException(0,0,0,0);
#else
	raise(SIGQUIT);
#endif
}

// A callback for the watchdog to call.
void watchdog_killer_callback()
{
	LLError::setFatalFunction(watchdog_llerrs_callback);
	llerrs << "Watchdog killer event" << llendl;
}

bool LLAppViewer::initThreads()
{
#if MEM_TRACK_MEM
	static const bool enable_threads = false;
#else
	static const bool enable_threads = true;
#endif

	LLImage::initClass(gSavedSettings.getBOOL("TextureNewByteRange"),gSavedSettings.getS32("TextureReverseByteRange"));

	LLVFSThread::initClass(enable_threads && false);
	LLLFSThread::initClass(enable_threads && false);

	// Image decoding
	LLAppViewer::sImageDecodeThread = new LLImageDecodeThread(enable_threads && true);
	LLAppViewer::sTextureCache = new LLTextureCache(enable_threads && true);
	LLAppViewer::sTextureFetch = new LLTextureFetch(LLAppViewer::getTextureCache(),
													sImageDecodeThread,
													enable_threads && true,
													app_metrics_qa_mode);	

	if (LLFastTimer::sLog || LLFastTimer::sMetricLog)
	{
		LLFastTimer::sLogLock = new LLMutex(NULL);
		mFastTimerLogThread = new LLFastTimerLogThread(LLFastTimer::sLogName);
		mFastTimerLogThread->start();
	}

	// Mesh streaming and caching
	gMeshRepo.init();

	LLFilePickerThread::initClass();

	// *FIX: no error handling here!
	return true;
}

void errorCallback(const std::string &error_string)
{
	LLStringUtil::format_map_t map;
	map["ERROR_DETAILS"]=error_string;
	std::string error_display_string=LLTrans::getString("MBApplicationErrorDetails",map);
	
	// <FS:Ansariel> If we crash before loading the configuration, LLTrans
	//               won't be able to find the localized string, so we
	//               fall back to the English version instead of showing
	//               a dialog saying "MissingString("<LocalizationStringId>".
	std::string caption = LLTrans::getString("MBApplicationError");

	if (error_display_string.find("MissingString(") != std::string::npos)
	{
		error_display_string = "We are sorry, but Firestorm has crashed and needs to be closed. If you see this issue happening repeatedly, please contact our support team and submit the following message:\n\n[ERROR_DETAILS]";
		LLStringUtil::format(error_display_string, map);
	}
	if (caption.find("MissingString(") != std::string::npos)
	{
		caption = "Application Error - Don't Panic";
	}
	// </FS:Ansariel>

#if !LL_RELEASE_FOR_DOWNLOAD
	// <FS:Ansariel> Changed to fix missing string error upon early crash
	//if (OSBTN_CANCEL == OSMessageBox(error_display_string, LLTrans::getString("MBApplicationError"), OSMB_OKCANCEL))
	if (OSBTN_CANCEL == OSMessageBox(error_display_string, caption, OSMB_OKCANCEL))
		return;
#else
	// <FS:Ansariel> Changed to fix missing string error upon early crash
	//OSMessageBox(error_display_string, LLTrans::getString("MBApplicationError"), OSMB_OK);
	OSMessageBox(error_display_string, caption, OSMB_OK);
#endif // !LL_RELEASE_FOR_DOWNLOAD

	//Set the ErrorActivated global so we know to create a marker file
	gLLErrorActivated = true;
	
//	LLError::crashAndLoop(error_string);
// [SL:KB] - Patch: Viewer-Build | Checked: 2010-12-04 (Catznip-2.6.0a) | Added: Catznip-2.4.0g
#if !LL_RELEASE_FOR_DOWNLOAD
#if LL_WINDOWS
	DebugBreak();
#elif LL_LINUX
	raise(SIGINT);
#else // other OSes could hook in here, too
	LLError::crashAndLoop(error_string);
#endif // LL_WINDOWS
#else
	LLError::crashAndLoop(error_string);
#endif // !LL_RELEASE_FOR_DOWNLOAD
// [/SL:KB]
}

bool LLAppViewer::initLogging()
{
	//
	// Set up logging defaults for the viewer
	//
	LLError::initForApplication(
				gDirUtilp->getExpandedFilename(LL_PATH_APP_SETTINGS, ""));
	LLError::setFatalFunction(errorCallback);

	// Remove the last ".old" log file.
	std::string old_log_file = gDirUtilp->getExpandedFilename(LL_PATH_LOGS,
							     "Firestorm.old");
	LLFile::remove(old_log_file);

	// Rename current log file to ".old"
	std::string log_file = gDirUtilp->getExpandedFilename(LL_PATH_LOGS,
							     "Firestorm.log");
	LLFile::rename(log_file, old_log_file);

	// Set the log file to SecondLife.log

	LLError::logToFile(log_file);

	// *FIX:Mani no error handling here!
	return true;
}

bool LLAppViewer::loadSettingsFromDirectory(const std::string& location_key,
					    bool set_defaults)
{	
	if (!mSettingsLocationList)
	{
		llerrs << "Invalid settings location list" << llendl;
	}

	BOOST_FOREACH(const SettingsGroup& group, mSettingsLocationList->groups)
	{
		// skip settings groups that aren't the one we requested
		if (group.name() != location_key) continue;

		ELLPath path_index = (ELLPath)group.path_index();
		if(path_index <= LL_PATH_NONE || path_index >= LL_PATH_LAST)
		{
			llerrs << "Out of range path index in app_settings/settings_files.xml" << llendl;
			return false;
		}

		BOOST_FOREACH(const SettingsFile& file, group.files)
		{
			llinfos << "Attempting to load settings for the group " << file.name()
			    << " - from location " << location_key << llendl;

			LLControlGroup* settings_group = LLControlGroup::getInstance(file.name);
			if(!settings_group)
			{
				llwarns << "No matching settings group for name " << file.name() << llendl;
				continue;
			}

			std::string full_settings_path;

			if (file.file_name_setting.isProvided() 
				&& gSavedSettings.controlExists(file.file_name_setting))
			{
				// try to find filename stored in file_name_setting control
				full_settings_path = gSavedSettings.getString(file.file_name_setting);
				if (full_settings_path.empty())
				{
					continue;
				}
				else if (!gDirUtilp->fileExists(full_settings_path))
				{
					// search in default path
					full_settings_path = gDirUtilp->getExpandedFilename((ELLPath)path_index, full_settings_path);
				}
			}
			else
			{
				// by default, use specified file name
				full_settings_path = gDirUtilp->getExpandedFilename((ELLPath)path_index, file.file_name());
			}

			if(settings_group->loadFromFile(full_settings_path, set_defaults, file.persistent))
			{	// success!
				llinfos << "Loaded settings file " << full_settings_path << llendl;
			}
			else
			{	// failed to load
				if(file.required)
				{
					llerrs << "Error: Cannot load required settings file from: " << full_settings_path << llendl;
					return false;
				}
				else
				{
					// only complain if we actually have a filename at this point
					if (!full_settings_path.empty())
					{
						llinfos << "Cannot load " << full_settings_path << " - No settings found." << llendl;
					}
				}
			}
		}
	}

	return true;
}

std::string LLAppViewer::getSettingsFilename(const std::string& location_key,
											 const std::string& file)
{
	BOOST_FOREACH(const SettingsGroup& group, mSettingsLocationList->groups)
	{
		if (group.name() == location_key)
		{
			BOOST_FOREACH(const SettingsFile& settings_file, group.files)
			{
				if (settings_file.name() == file)
				{
					return settings_file.file_name;
				}
			}
		}
	}

	return std::string();
}

void LLAppViewer::loadColorSettings()
{
	LLUIColorTable::instance().loadFromSettings();
}

bool LLAppViewer::initConfiguration()
{	
	//Load settings files list
	std::string settings_file_list = gDirUtilp->getExpandedFilename(LL_PATH_APP_SETTINGS, "settings_files.xml");
	//LLControlGroup settings_control("SettingsFiles");
	//llinfos << "Loading settings file list " << settings_file_list << llendl;
	//if (0 == settings_control.loadFromFile(settings_file_list))
	//{
 //       llerrs << "Cannot load default configuration file " << settings_file_list << llendl;
	//}

	LLXMLNodePtr root;
	BOOL success  = LLXMLNode::parseFile(settings_file_list, root, NULL);
	if (!success)
	{
        llerrs << "Cannot load default configuration file " << settings_file_list << llendl;
	}

	mSettingsLocationList = new SettingsFiles();

	LLXUIParser parser;
	parser.readXUI(root, *mSettingsLocationList, settings_file_list);

	if (!mSettingsLocationList->validateBlock())
	{
        llerrs << "Invalid settings file list " << settings_file_list << llendl;
	}
		
	// The settings and command line parsing have a fragile
	// order-of-operation:
	// - load defaults from app_settings
	// - set procedural settings values
	// - read command line settings
	// - selectively apply settings needed to load user settings.
    // - load overrides from user_settings 
	// - apply command line settings (to override the overrides)
	// - load per account settings (happens in llstartup
	
	// - load defaults
	bool set_defaults = true;
	if(!loadSettingsFromDirectory("Default", set_defaults))
	{
		std::ostringstream msg;
		msg << "Unable to load default settings file. The installation may be corrupted.";
		OSMessageBox(msg.str(),LLStringUtil::null,OSMB_OK);
		return false;
	}
	
	LLUI::setupPaths(); // setup paths for LLTrans based on settings files only
	LLTransUtil::parseStrings("strings.xml", default_trans_args);
	LLTransUtil::parseLanguageStrings("language_settings.xml");
	// - set procedural settings
	// Note: can't use LL_PATH_PER_SL_ACCOUNT for any of these since we haven't logged in yet
        //gSavedSettings.setString("ClientSettingsFile", gDirUtilp->getExpandedFilename(LL_PATH_USER_SETTINGS, getSettingsFilename("Default", "Global")));
        gSavedSettings.setString("ClientSettingsFile", gDirUtilp->getExpandedFilename(LL_PATH_USER_SETTINGS, getSettingsFilename("User", "Global")));
        gSavedSettings.setString("CrashSettingsFile", gDirUtilp->getExpandedFilename(LL_PATH_USER_SETTINGS, getSettingsFilename("User", "CrashSettings")));
	
#ifndef	LL_RELEASE_FOR_DOWNLOAD
	// provide developer build only overrides for these control variables that are not
	// persisted to settings.xml
	LLControlVariable* c = gSavedSettings.getControl("ShowConsoleWindow");
	if (c)
	{
		c->setValue(true, false);
	}
	c = gSavedSettings.getControl("AllowMultipleViewers");
	if (c)
	{
		c->setValue(true, false);
	}
#endif

#ifndef	LL_RELEASE_FOR_DOWNLOAD
	gSavedSettings.setBOOL("QAMode", TRUE );
	gSavedSettings.setS32("WatchdogEnabled", 0);
#endif
	
	// These are warnings that appear on the first experience of that condition.
	// They are already set in the settings_default.xml file, but still need to be added to LLFirstUse
	// for disable/reset ability
//	LLFirstUse::addConfigVariable("FirstBalanceIncrease");
//	LLFirstUse::addConfigVariable("FirstBalanceDecrease");
//	LLFirstUse::addConfigVariable("FirstSit");
//	LLFirstUse::addConfigVariable("FirstMap");
//	LLFirstUse::addConfigVariable("FirstGoTo");
//	LLFirstUse::addConfigVariable("FirstBuild");
//	LLFirstUse::addConfigVariable("FirstLeftClickNoHit");
//	LLFirstUse::addConfigVariable("FirstTeleport");
//	LLFirstUse::addConfigVariable("FirstOverrideKeys");
//	LLFirstUse::addConfigVariable("FirstAttach");
//	LLFirstUse::addConfigVariable("FirstAppearance");
//	LLFirstUse::addConfigVariable("FirstInventory");
//	LLFirstUse::addConfigVariable("FirstSandbox");
//	LLFirstUse::addConfigVariable("FirstFlexible");
//	LLFirstUse::addConfigVariable("FirstDebugMenus");
//	LLFirstUse::addConfigVariable("FirstSculptedPrim");
//	LLFirstUse::addConfigVariable("FirstVoice");
//	LLFirstUse::addConfigVariable("FirstMedia");
		
	// - read command line settings.
	LLControlGroupCLP clp;
	std::string	cmd_line_config	= gDirUtilp->getExpandedFilename(LL_PATH_APP_SETTINGS,
														  "cmd_line.xml");

	clp.configure(cmd_line_config, &gSavedSettings);

	if(!initParseCommandLine(clp))
	{
		llwarns	<< "Error parsing command line options.	Command	Line options ignored."  << llendl;
		
		llinfos	<< "Command	line usage:\n" << clp << llendl;

		std::ostringstream msg;
		msg << LLTrans::getString("MBCmdLineError") << clp.getErrorMessage();
		OSMessageBox(msg.str(),LLStringUtil::null,OSMB_OK);
		return false;
	}
	
	// - selectively apply settings 

	// If the user has specified a alternate settings file name.
	// Load	it now before loading the user_settings/settings.xml
	if(clp.hasOption("settings"))
	{
		std::string	user_settings_filename = 
			gDirUtilp->getExpandedFilename(LL_PATH_USER_SETTINGS, 
										   clp.getOption("settings")[0]);
		gSavedSettings.setString("ClientSettingsFile", user_settings_filename);
		// SJ: if asked to purge configuration, remove custom user-settings file before it will be read
		if (mPurgeSettings)
		{
			LLFile::remove(user_settings_filename);
		}

		llinfos	<< "Using command line specified settings filename: " 
			<< user_settings_filename << llendl;
	}
	else
	{
		// SJ: if asked to purge configuration, remove default user-settings file before it will be read
		if (mPurgeSettings)
		{
			LLFile::remove(gDirUtilp->getExpandedFilename(LL_PATH_USER_SETTINGS, getSettingsFilename("User", "Global")));
		}

	}
	

	// - load overrides from user_settings 
	loadSettingsFromDirectory("User");

	//Wolfspirit: Temporary fix for NOT loading settings_minimal.xml
	if (gSavedSettings.getBOOL("FirstRunThisInstall"))
	{
		gSavedSettings.setString("SessionSettingsFile", "settings_firestorm.xml");

		// Note that the "FirstRunThisInstall" settings is currently unused.
		gSavedSettings.setBOOL("FirstRunThisInstall", FALSE);
	}

	//WS: Set the usersessionsettingsfile to the account_SessionSettingsFile file. This allows settings_per_accounts to be per session.
	if(gSavedSettings.getString("SessionSettingsFile")!=""){
		if(gSavedSettings.getString("UserSessionSettingsFile")=="")
			gSavedSettings.setString("UserSessionSettingsFile","account_"+gSavedSettings.getString("SessionSettingsFile"));
	}
	else gSavedSettings.setString("UserSessionSettingsFile","");


	if (clp.hasOption("sessionsettings"))
	{
		std::string session_settings_filename = clp.getOption("sessionsettings")[0];		
		gSavedSettings.setString("SessionSettingsFile", session_settings_filename);
		llinfos	<< "Using session settings filename: " 
			<< session_settings_filename << llendl;
	}
	loadSettingsFromDirectory("Session",true); // AO The session file turns into the new defaults

	if (clp.hasOption("usersessionsettings"))
	{
		std::string user_session_settings_filename = clp.getOption("usersessionsettings")[0];		
		gSavedSettings.setString("UserSessionSettingsFile", user_session_settings_filename);
		llinfos	<< "Using user session settings filename: " 
			<< user_session_settings_filename << llendl;

	}

	
	loadSettingsFromDirectory("UserSession");
	
	//AO: Re-read user settings again. This is a Firestorm hack to get user settings to override modes
	//Todo, find a cleaner way of doing this via the various set_default arguments.
	loadSettingsFromDirectory("User");
	

	// - apply command line settings 
	clp.notify(); 

	// Register the core crash option as soon as we can
	// if we want gdb post-mortem on cores we need to be up and running
	// ASAP or we might miss init issue etc.
	if(clp.hasOption("disablecrashlogger"))
	{
		llwarns << "Crashes will be handled by system, stack trace logs and crash logger are both disabled" << llendl;
		LLAppViewer::instance()->disableCrashlogger();
	}

	// Handle initialization from settings.
	// Start up the debugging console before handling other options.
	if (gSavedSettings.getBOOL("ShowConsoleWindow"))
	{
		initConsole();
	}

	if(clp.hasOption("help"))
	{
		std::ostringstream msg;
		msg << LLTrans::getString("MBCmdLineUsg") << "\n" << clp;
		llinfos	<< msg.str() << llendl;

		OSMessageBox(
			msg.str().c_str(),
			LLStringUtil::null,
			OSMB_OK);

		return false;
	}

    if(clp.hasOption("set"))
    {
        const LLCommandLineParser::token_vector_t& set_values = clp.getOption("set");
        if(0x1 & set_values.size())
        {
            llwarns << "Invalid '--set' parameter count." << llendl;
        }
        else
        {
            LLCommandLineParser::token_vector_t::const_iterator itr = set_values.begin();
            for(; itr != set_values.end(); ++itr)
            {
                const std::string& name = *itr;
                const std::string& value = *(++itr);
                std::string name_part;
                std::string group_part;
				LLControlVariable* control = NULL;

				// Name can be further split into ControlGroup.Name, with the default control group being Global
				size_t pos = name.find('.');
				if (pos != std::string::npos)
				{
					group_part = name.substr(0, pos);
					name_part = name.substr(pos+1);
					llinfos << "Setting " << group_part << "." << name_part << " to " << value << llendl;
					LLControlGroup* g = LLControlGroup::getInstance(group_part);
					if (g) control = g->getControl(name_part);
				}
				else
				{
					llinfos << "Setting Global." << name << " to " << value << llendl;
					control = gSavedSettings.getControl(name);
				}

                if (control)
                {
                    control->setValue(value, false);
                }
                else
                {
					llwarns << "Failed --set " << name << ": setting name unknown." << llendl;
                }
            }
        }
    }

    if(clp.hasOption("channel"))
    {
		LLVersionInfo::resetChannel(clp.getOption("channel")[0]);
	}

	// If we have specified crash on startup, set the global so we'll trigger the crash at the right time
	if(clp.hasOption("crashonstartup"))
	{
		gCrashOnStartup = TRUE;
	}

	if (clp.hasOption("logperformance"))
	{
		LLFastTimer::sLog = TRUE;
		LLFastTimer::sLogName = std::string("performance");		
	}
	
	if (clp.hasOption("logmetrics"))
 	{
 		LLFastTimer::sMetricLog = TRUE ;
		// '--logmetrics' can be specified with a named test metric argument so the data gathering is done only on that test
		// In the absence of argument, every metric is gathered (makes for a rather slow run and hard to decipher report...)
		std::string test_name = clp.getOption("logmetrics")[0];
		llinfos << "'--logmetrics' argument : " << test_name << llendl;
		if (test_name == "")
		{
			llwarns << "No '--logmetrics' argument given, will output all metrics to " << DEFAULT_METRIC_NAME << llendl;
			LLFastTimer::sLogName = DEFAULT_METRIC_NAME;
		}
		else
		{
			LLFastTimer::sLogName = test_name;
		}
 	}

	if (clp.hasOption("graphicslevel"))
	{
		const LLCommandLineParser::token_vector_t& value = clp.getOption("graphicslevel");
        if(value.size() != 1)
        {
			llwarns << "Usage: -graphicslevel <0-3>" << llendl;
        }
        else
        {
			std::string detail = value.front();
			mForceGraphicsDetail = TRUE;
			
			switch (detail.c_str()[0])
			{
				case '0': 
					gSavedSettings.setU32("RenderQualityPerformance", 0);		
					break;
				case '1': 
					gSavedSettings.setU32("RenderQualityPerformance", 1);		
					break;
				case '2': 
					gSavedSettings.setU32("RenderQualityPerformance", 2);		
					break;
				case '3': 
					gSavedSettings.setU32("RenderQualityPerformance", 3);		
					break;
				default:
					mForceGraphicsDetail = FALSE;
					llwarns << "Usage: -graphicslevel <0-3>" << llendl;
					break;
			}
        }
	}

	if (clp.hasOption("analyzeperformance"))
	{
		LLFastTimerView::sAnalyzePerformance = TRUE;
	}

	if (clp.hasOption("replaysession"))
	{
		gAgentPilot.setReplaySession(TRUE);
	}

	if (clp.hasOption("nonotifications"))
	{
		gSavedSettings.getControl("IgnoreAllNotifications")->setValue(true, false);
	}
	
	if (clp.hasOption("debugsession"))
	{
		gDebugSession = TRUE;
		gDebugGL = TRUE;

		ll_init_fail_log(gDirUtilp->getExpandedFilename(LL_PATH_LOGS, "test_failures.log"));
	}

	// Handle slurl use. NOTE: Don't let SL-55321 reappear.

    // *FIX: This init code should be made more robust to prevent 
    // the issue SL-55321 from returning. One thought is to allow 
    // only select options to be set from command line when a slurl 
    // is specified. More work on the settings system is needed to 
    // achieve this. For now...

    // *NOTE:Mani The command line parser parses tokens and is 
    // setup to bail after parsing the '--url' option or the 
    // first option specified without a '--option' flag (or
    // any other option that uses the 'last_option' setting - 
    // see LLControlGroupCLP::configure())

    // What can happen is that someone can use IE (or potentially 
    // other browsers) and do the rough equivalent of command 
    // injection and steal passwords. Phoenix. SL-55321

	// The gridmanager doesn't know the grids yet, only prepare
	// parsing the slurls, actually done when the grids are fetched 
	// (currently at the top of startup STATE_AUDIO_INIT,
	// but rather it belongs into the gridmanager)
	if(clp.hasOption("url"))
	{
		LLStartUp::setStartSLURLString((clp.getOption("url")[0]));
	}
	else if(clp.hasOption("slurl"))
	{
		LLStartUp::setStartSLURLString(clp.getOption("slurl")[0]);
	}

//-TT Hacking to save the skin and theme for future use.
	mCurrentSkin = gSavedSettings.getString("SkinCurrent");
	mCurrentSkinTheme = gSavedSettings.getString("SkinCurrentTheme");
//-TT
    const LLControlVariable* skinfolder = gSavedSettings.getControl("SkinCurrent");
    if(skinfolder && LLStringUtil::null != skinfolder->getValue().asString())
    {   
		// hack to force the skin to default.
        //gDirUtilp->setSkinFolder(skinfolder->getValue().asString());
		
		// KB: catznip viewer-skins
		//gDirUtilp->setSkinFolder("default");
		gDirUtilp->setSkinFolder(skinfolder->getValue().asString());
		const LLControlVariable* themefolder = gSavedSettings.getControl("SkinCurrentTheme");
		if ( (themefolder) && (LLStringUtil::null != skinfolder->getValue().asString()) )
			gDirUtilp->setSkinThemeFolder(themefolder->getValue().asString());
    }
	
	if (gSavedSettings.getBOOL("SpellCheck"))
	{
		std::list<std::string> dict_list;
		std::string dict_setting = gSavedSettings.getString("SpellCheckDictionary");
		boost::split(dict_list, dict_setting, boost::is_any_of(std::string(",")));
		if (!dict_list.empty())
		{
			LLSpellChecker::setUseSpellCheck(dict_list.front());
			dict_list.pop_front();
			LLSpellChecker::instance().setSecondaryDictionaries(dict_list);
		}
	}

    mYieldTime = gSavedSettings.getS32("YieldTime");

	// Read skin/branding settings if specified.
	//if (! gDirUtilp->getSkinDir().empty() )
	//{
	//	std::string skin_def_file = gDirUtilp->findSkinnedFilename("skin.xml");
	//	LLXmlTree skin_def_tree;

	//	if (!skin_def_tree.parseFile(skin_def_file))
	//	{
	//		llerrs << "Failed to parse skin definition." << llendl;
	//	}

	//}

#if LL_DARWIN
	// Initialize apple menubar and various callbacks
	init_apple_menu(LLTrans::getString("APP_NAME").c_str());

#if __ppc__
	// If the CPU doesn't have Altivec (i.e. it's not at least a G4), don't go any further.
	// Only test PowerPC - all Intel Macs have SSE.
	if(!gSysCPU.hasAltivec())
	{
		std::ostringstream msg;
		msg << LLTrans::getString("MBRequiresAltiVec");
		OSMessageBox(
			msg.str(),
			LLStringUtil::null,
			OSMB_OK);
		removeMarkerFile();
		return false;
	}
#endif
	
#endif // LL_DARWIN

	// Display splash screen.  Must be after above check for previous
	// crash as this dialog is always frontmost.
	std::string splash_msg;
	LLStringUtil::format_map_t args;
	//<FS:AW set the APP_NAME to Firestorm instead of the grid connected to>
	// //args["[APP_NAME]"] = LLTrans::getString("SECOND_LIFE");
	// //[FIX FIRE-2852] Changed function to find the right Gridname
	// args["[APP_NAME]"] = LLGridManager::getInstance()->getGridLabel();
	// //[FIX FIRE-2919] Making sure Current_grid has the right value
	args["[APP_NAME]"] =  LLTrans::getString("APP_NAME");
	//<FS:AW set the APP_NAME to Firestorm instead of the grid connected to>
	args["[CURRENT_GRID]"] = LLGridManager::getInstance()->getGridLabel();
	splash_msg = LLTrans::getString("StartupLoading", args);
	LLSplashScreen::show();
	LLSplashScreen::update(splash_msg);

	//LLVolumeMgr::initClass();
	LLVolumeMgr* volume_manager = new LLVolumeMgr();
	volume_manager->useMutex();	// LLApp and LLMutex magic must be manually enabled
	LLPrimitive::setVolumeManager(volume_manager);

	// Note: this is where we used to initialize gFeatureManagerp.

	gStartTime = totalTime();

	//
	// Set the name of the window
	//
	gWindowTitle = llformat("Phoenix %s v%d.%d.%d.%d",LL_CHANNEL, LL_VERSION_MAJOR, LL_VERSION_MINOR, 
		LL_VERSION_PATCH, LL_VERSION_BUILD) ;
#if LL_DEBUG
	gWindowTitle += std::string(" [DEBUG]");
#endif
	LLStringUtil::truncate(gWindowTitle, 255);

	//RN: if we received a URL, hand it off to the existing instance.
	// don't call anotherInstanceRunning() when doing URL handoff, as
	// it relies on checking a marker file which will not work when running
	// out of different directories

	// <Ansariel> Since the start SLURL is set in LLStartup because of the
	//            grid manager, we don't get a valid SLURL here. So we have
	//            to create a new temporary SLURL to be able to hand off
	//            SLURLs to already running viewers when opened in a web browser.
	//if (LLStartUp::getStartSLURL().isValid() &&
	//	(gSavedSettings.getBOOL("SLURLPassToOtherInstance")))
	//{
	//	if (sendURLToOtherInstance(LLStartUp::getStartSLURL().getSLURLString()))
	//	{
	//		// successfully handed off URL to existing instance, exit
	//		return false;
	//	}
	//}
	if ((clp.hasOption("url") || clp.hasOption("slurl")) &&
		LLSLURL(LLStartUp::getStartSLURLString()).isValid() &&
		gSavedSettings.getBOOL("SLURLPassToOtherInstance") &&
		sendURLToOtherInstance(LLStartUp::getStartSLURLString()))
	{
		// successfully handed off URL to existing instance, exit
		return false;
	}
	// </Ansariel>

	// If automatic login from command line with --login switch
	// init StartSLURL location. In interactive login, LLPanelLogin
	// will take care of it.
	if ((clp.hasOption("login") || clp.hasOption("autologin")) && !clp.hasOption("url") && !clp.hasOption("slurl"))
	{
// <FS:AW crash on startup>
// also here LLSLURLs are not available at this point of startup
//LLStartUp::setStartSLURL(LLSLURL(gSavedSettings.getString("LoginLocation")));
		LLStartUp::setStartSLURLString(gSavedSettings.getString("LoginLocation"));
// </FS:AW crash on startup>
	}

	if (!gSavedSettings.getBOOL("AllowMultipleViewers"))
	{
	    //
	    // Check for another instance of the app running
	    //

		mSecondInstance = anotherInstanceRunning();
		
		if (mSecondInstance)
		{
			std::ostringstream msg;
			msg << LLTrans::getString("MBAlreadyRunning");
			OSMessageBox(
				msg.str(),
				LLStringUtil::null,
				OSMB_OK);
			return false;
		}

		initMarkerFile();
        
        checkForCrash();
    }
	else
	{
		mSecondInstance = anotherInstanceRunning();
		
		if (mSecondInstance)
		{
			// This is the second instance of SL. Turn off voice support,
			// but make sure the setting is *not* persisted.
			LLControlVariable* disable_voice = gSavedSettings.getControl("CmdLineDisableVoice");
			if(disable_voice)
			{
				const BOOL DO_NOT_PERSIST = FALSE;
				disable_voice->setValue(LLSD(TRUE), DO_NOT_PERSIST);
			}
		}

		initMarkerFile();
        
        if(!mSecondInstance)
        {
            checkForCrash();
        }
	}

   	// NextLoginLocation is set from the command line option
	std::string nextLoginLocation = gSavedSettings.getString( "NextLoginLocation" );
	if ( !nextLoginLocation.empty() )
	{
		LL_DEBUGS("AppInit")<<"set start from NextLoginLocation: "<<nextLoginLocation<<LL_ENDL;
		LLStartUp::setStartSLURL(LLSLURL(nextLoginLocation));
	}
	else if (   (   clp.hasOption("login") || clp.hasOption("autologin"))
			 && !clp.hasOption("url")
			 && !clp.hasOption("slurl"))
	{
		// If automatic login from command line with --login switch
		// init StartSLURL location.
		std::string start_slurl_setting = gSavedSettings.getString("LoginLocation");
		LL_DEBUGS("AppInit") << "start slurl setting '" << start_slurl_setting << "'" << LL_ENDL;
		// <FS:AW crash on startup>
		// also here LLSLURLs are not available at this point of startup
		//	LLStartUp::setStartSLURL(LLSLURL(start_slurl_setting));
			LLStartUp::setStartSLURLString(start_slurl_setting);
		// </FS:AW crash on startup>
	}
	else
	{
		// the login location will be set by the login panel (see LLPanelLogin)
	}

	gLastRunVersion = gSavedSettings.getString("LastRunVersion");

	loadColorSettings();

	return true; // Config was successful.
}

namespace {
    // *TODO - decide if there's a better place for these functions.
	// do we need a file llupdaterui.cpp or something? -brad

	void apply_update_callback(LLSD const & notification, LLSD const & response)
	{
		lldebugs << "LLUpdate user response: " << response << llendl;
		if(response["OK_okcancelbuttons"].asBoolean())
		{
			llinfos << "LLUpdate restarting viewer" << llendl;
			static const bool install_if_ready = true;
			// *HACK - this lets us launch the installer immediately for now
			LLUpdaterService().startChecking(install_if_ready);
		}
	}
	
	void apply_update_ok_callback(LLSD const & notification, LLSD const & response)
	{
		llinfos << "LLUpdate restarting viewer" << llendl;
		static const bool install_if_ready = true;
		// *HACK - this lets us launch the installer immediately for now
		LLUpdaterService().startChecking(install_if_ready);
	}
	
	void on_update_downloaded(LLSD const & data)
	{
		std::string notification_name;
		void (*apply_callback)(LLSD const &, LLSD const &) = NULL;

		if(data["required"].asBoolean())
		{
			if(LLStartUp::getStartupState() <= STATE_LOGIN_WAIT)
			{
				// The user never saw the progress bar.
				apply_callback = &apply_update_ok_callback;
				notification_name = "RequiredUpdateDownloadedVerboseDialog";
			}
			else if(LLStartUp::getStartupState() < STATE_WORLD_INIT)
			{
				// The user is logging in but blocked.
				apply_callback = &apply_update_ok_callback;
				notification_name = "RequiredUpdateDownloadedDialog";
			}
			else
			{
				// The user is already logged in; treat like an optional update.
				apply_callback = &apply_update_callback;
				notification_name = "DownloadBackgroundTip";
			}
		}
		else
		{
			apply_callback = &apply_update_callback;
			if(LLStartUp::getStartupState() < STATE_STARTED)
			{
				// CHOP-262 we need to use a different notification
				// method prior to login.
				notification_name = "DownloadBackgroundDialog";
			}
			else
			{
				notification_name = "DownloadBackgroundTip";
			}
		}

		LLSD substitutions;
		substitutions["VERSION"] = data["version"];

		// truncate version at the rightmost '.' 
		std::string version_short(data["version"]);
		size_t short_length = version_short.rfind('.');
		if (short_length != std::string::npos)
		{
			version_short.resize(short_length);
		}

		LLUIString relnotes_url("[RELEASE_NOTES_BASE_URL][CHANNEL_URL]/[VERSION_SHORT]");
		relnotes_url.setArg("[VERSION_SHORT]", version_short);

		// *TODO thread the update service's response through to this point
		std::string const & channel = LLVersionInfo::getChannel();
		boost::shared_ptr<char> channel_escaped(curl_escape(channel.c_str(), channel.size()), &curl_free);

		relnotes_url.setArg("[CHANNEL_URL]", channel_escaped.get());
		relnotes_url.setArg("[RELEASE_NOTES_BASE_URL]", LLTrans::getString("RELEASE_NOTES_BASE_URL"));
		substitutions["RELEASE_NOTES_FULL_URL"] = relnotes_url.getString();

		LLNotificationsUtil::add(notification_name, substitutions, LLSD(), apply_callback);
	}

	void install_error_callback(LLSD const & notification, LLSD const & response)
	{
		LLAppViewer::instance()->forceQuit();
	}
	
	bool notify_update(LLSD const & evt)
	{
		std::string notification_name;
		switch (evt["type"].asInteger())
		{
			case LLUpdaterService::DOWNLOAD_COMPLETE:
				on_update_downloaded(evt);
				break;
			case LLUpdaterService::INSTALL_ERROR:
				if(evt["required"].asBoolean()) {
					LLNotificationsUtil::add("FailedRequiredUpdateInstall", LLSD(), LLSD(), &install_error_callback);
				} else {
					LLNotificationsUtil::add("FailedUpdateInstall");
				}
				break;
			default:
				break;
		}

		// let others also handle this event by default
		return false;
	}
	
	bool on_bandwidth_throttle(LLUpdaterService * updater, LLSD const & evt)
	{
		updater->setBandwidthLimit(evt.asInteger() * (1024/8));
		return false; // Let others receive this event.
	};
};

void LLAppViewer::initUpdater()
{
	// Initialize the updater service.
	// Generate URL to the udpater service
	// Get Channel
	// Get Version
	std::string url = gSavedSettings.getString("UpdaterServiceURL");
	std::string channel = LLVersionInfo::getChannel();
	std::string version = LLVersionInfo::getVersion();
	std::string protocol_version = gSavedSettings.getString("UpdaterServiceProtocolVersion");
	std::string service_path = gSavedSettings.getString("UpdaterServicePath");
	U32 check_period = gSavedSettings.getU32("UpdaterServiceCheckPeriod");

	mUpdater->setAppExitCallback(boost::bind(&LLAppViewer::forceQuit, this));
	mUpdater->initialize(protocol_version, 
						 url, 
						 service_path, 
						 channel, 
						 version);
 	mUpdater->setCheckPeriod(check_period);
	mUpdater->setBandwidthLimit((int)gSavedSettings.getF32("UpdaterMaximumBandwidth") * (1024/8));
	gSavedSettings.getControl("UpdaterMaximumBandwidth")->getSignal()->
		connect(boost::bind(&on_bandwidth_throttle, mUpdater.get(), _2));
	if(gSavedSettings.getU32("UpdaterServiceSetting"))
	{
		bool install_if_ready = true;
		mUpdater->startChecking(install_if_ready);
	}

    LLEventPump & updater_pump = LLEventPumps::instance().obtain(LLUpdaterService::pumpName());
    updater_pump.listen("notify_update", &notify_update);
}

void LLAppViewer::checkForCrash(void)
{
#if LL_SEND_CRASH_REPORTS
	if (gLastExecEvent == LAST_EXEC_FROZE)
    {
        llinfos << "Last execution froze, sending a crash report." << llendl;
            
		bool report_freeze = true;
		handleCrashReporting(report_freeze);
    }
#endif // LL_SEND_CRASH_REPORTS    
}

//
// This function decides whether the client machine meets the minimum requirements to
// run in a maximized window, per the consensus of davep, boa and nyx on 3/30/2011.
//
bool LLAppViewer::meetsRequirementsForMaximizedStart()
{
	bool maximizedOk = (LLFeatureManager::getInstance()->getGPUClass() >= GPU_CLASS_2);

	const U32 one_gigabyte_kb = 1024 * 1024;
	maximizedOk &= (gSysMemory.getPhysicalMemoryKB() >= one_gigabyte_kb);

	return maximizedOk;
}

bool LLAppViewer::initWindow()
{
	LL_INFOS("AppInit") << "Initializing window..." << LL_ENDL;

	// store setting in a global for easy access and modification
	gHeadlessClient = gSavedSettings.getBOOL("HeadlessClient");

	// always start windowed
	BOOL ignorePixelDepth = gSavedSettings.getBOOL("IgnorePixelDepth");

	LLViewerWindow::Params window_params;
	window_params
		.title(gWindowTitle)
		.name(VIEWER_WINDOW_CLASSNAME)
		.x(gSavedSettings.getS32("WindowX"))
		.y(gSavedSettings.getS32("WindowY"))
		.width(gSavedSettings.getU32("WindowWidth"))
		.height(gSavedSettings.getU32("WindowHeight"))
		.min_width(gSavedSettings.getU32("MinWindowWidth"))
		.min_height(gSavedSettings.getU32("MinWindowHeight"))
		.fullscreen(gSavedSettings.getBOOL("FullScreen"))
		.ignore_pixel_depth(ignorePixelDepth);

	gViewerWindow = new LLViewerWindow(window_params);

	LL_INFOS("AppInit") << "gViewerwindow created." << LL_ENDL;

	// Need to load feature table before cheking to start watchdog.
	bool use_watchdog = false;
	int watchdog_enabled_setting = gSavedSettings.getS32("WatchdogEnabled");
	if (watchdog_enabled_setting == -1)
	{
		use_watchdog = !LLFeatureManager::getInstance()->isFeatureAvailable("WatchdogDisabled");
	}
	else
	{
		// The user has explicitly set this setting; always use that value.
		use_watchdog = bool(watchdog_enabled_setting);
	}

	if (use_watchdog)
	{
		LLWatchdog::getInstance()->init(watchdog_killer_callback);
	}
	LL_INFOS("AppInit") << "watchdog setting is done." << LL_ENDL;

	// <FS:Ansariel> Init group notices, IMs and chiclets position before the
	//               screenchannel gets created
	gSavedSettings.setBOOL("InternalShowGroupNoticesTopRight", gSavedSettings.getBOOL("ShowGroupNoticesTopRight"));

	LLNotificationsUI::LLNotificationManager::getInstance();
		
	if (gSavedSettings.getBOOL("WindowMaximized"))
	{
		gViewerWindow->getWindow()->maximize();
	}

	//
	// Initialize GL stuff
	//

	if (mForceGraphicsDetail)
	{
		LLFeatureManager::getInstance()->setGraphicsLevel(gSavedSettings.getU32("RenderQualityPerformance"), false);
	}
			
	// Set this flag in case we crash while initializing GL
	gSavedSettings.setBOOL("RenderInitError", TRUE);
	gSavedSettings.saveToFile( gSavedSettings.getString("ClientSettingsFile"), TRUE );

	gPipeline.init();
	LL_INFOS("AppInit") << "gPipeline Initialized" << LL_ENDL;

	stop_glerror();
	gViewerWindow->initGLDefaults();

	gSavedSettings.setBOOL("RenderInitError", FALSE);
	gSavedSettings.saveToFile( gSavedSettings.getString("ClientSettingsFile"), TRUE );

	//If we have a startup crash, it's usually near GL initialization, so simulate that.
	if(gCrashOnStartup)
	{
		LLAppViewer::instance()->forceErrorLLError();
	}

	//
	// Determine if the window should start maximized on initial run based
	// on graphics capability
	//
	if (gSavedSettings.getBOOL("FirstLoginThisInstall") && meetsRequirementsForMaximizedStart())
	{
		LL_INFOS("AppInit") << "This client met the requirements for a maximized initial screen." << LL_ENDL;
		gSavedSettings.setBOOL("WindowMaximized", TRUE);
	}

	if (gSavedSettings.getBOOL("WindowMaximized"))
	{
		gViewerWindow->getWindow()->maximize();
	}

	LLUI::sWindow = gViewerWindow->getWindow();

	// Show watch cursor
	gViewerWindow->setCursor(UI_CURSOR_WAIT);

	// Finish view initialization
	gViewerWindow->initBase();

	// show viewer window
	//gViewerWindow->getWindow()->show();

	LL_INFOS("AppInit") << "Window initialization done." << LL_ENDL;
	return true;
}

void LLAppViewer::writeDebugInfo()
{
	std::string debug_filename = gDirUtilp->getExpandedFilename(LL_PATH_LOGS,"debug_info.log");
	llinfos << "Opening debug file " << debug_filename << llendl;
	llofstream out_file(debug_filename);
	LLSDSerialize::toPrettyXML(gDebugInfo, out_file);
	out_file.close();
}

void LLAppViewer::cleanupSavedSettings()
{
	gSavedSettings.setBOOL("MouseSun", FALSE);

	gSavedSettings.setBOOL("UseEnergy", TRUE);				// force toggle to turn off, since sends message to simulator

	gSavedSettings.setBOOL("DebugWindowProc", gDebugWindowProc);
		
	gSavedSettings.setBOOL("ShowObjectUpdates", gShowObjectUpdates);
	
	if (gDebugView)
	{
		gSavedSettings.setBOOL("ShowDebugConsole", gDebugView->mDebugConsolep->getVisible());
	}

	// save window position if not maximized
	// as we don't track it in callbacks
	if(NULL != gViewerWindow)
	{
		BOOL maximized = gViewerWindow->getWindow()->getMaximized();
		if (!maximized)
		{
			LLCoordScreen window_pos;
			
			if (gViewerWindow->getWindow()->getPosition(&window_pos))
			{
				gSavedSettings.setS32("WindowX", window_pos.mX);
				gSavedSettings.setS32("WindowY", window_pos.mY);
			}
		}
	}

	gSavedSettings.setF32("MapScale", LLWorldMapView::sMapScale );

	// Some things are cached in LLAgent.
	if (gAgent.isInitialized())
	{
		gSavedSettings.setF32("RenderFarClip", gAgentCamera.mDrawDistance);
	}
}

void LLAppViewer::removeCacheFiles(const std::string& file_mask)
{
	gDirUtilp->deleteFilesInDir(gDirUtilp->getExpandedFilename(LL_PATH_CACHE, ""), file_mask);
}

void LLAppViewer::writeSystemInfo()
{
	gDebugInfo["SLLog"] = LLError::logFileName();

	gDebugInfo["ClientInfo"]["Name"] = LLVersionInfo::getChannel();
// [SL:KB] - Patch: Viewer-CrashReporting | Checked: 2011-05-08 (Catznip-2.6.0a) | Added: Catznip-2.6.0a
	gDebugInfo["ClientInfo"]["Version"] = LLVersionInfo::getVersion();
	gDebugInfo["ClientInfo"]["Platform"] = LLVersionInfo::getBuildPlatform();
// [/SL:KB]
	gDebugInfo["ClientInfo"]["MajorVersion"] = LLVersionInfo::getMajor();
	gDebugInfo["ClientInfo"]["MinorVersion"] = LLVersionInfo::getMinor();
	gDebugInfo["ClientInfo"]["PatchVersion"] = LLVersionInfo::getPatch();
	gDebugInfo["ClientInfo"]["BuildVersion"] = LLVersionInfo::getBuild();

//	gDebugInfo["CAFilename"] = gDirUtilp->getCAFile();

	gDebugInfo["CPUInfo"]["CPUString"] = gSysCPU.getCPUString();
	gDebugInfo["CPUInfo"]["CPUFamily"] = gSysCPU.getFamily();
	gDebugInfo["CPUInfo"]["CPUMhz"] = (S32)gSysCPU.getMHz();
	gDebugInfo["CPUInfo"]["CPUAltivec"] = gSysCPU.hasAltivec();
	gDebugInfo["CPUInfo"]["CPUSSE"] = gSysCPU.hasSSE();
	gDebugInfo["CPUInfo"]["CPUSSE2"] = gSysCPU.hasSSE2();
	
	gDebugInfo["RAMInfo"]["Physical"] = (LLSD::Integer)(gSysMemory.getPhysicalMemoryKB());
	gDebugInfo["RAMInfo"]["Allocated"] = (LLSD::Integer)(gMemoryAllocated>>10); // MB -> KB
	gDebugInfo["OSInfo"] = getOSInfo().getOSStringSimple();

	// The user is not logged on yet, but record the current grid choice login url
	// which may have been the intended grid. 
	gDebugInfo["GridName"] = LLGridManager::getInstance()->getGridId();

	// *FIX:Mani - move this down in llappviewerwin32
#ifdef LL_WINDOWS
	DWORD thread_id = GetCurrentThreadId();
	gDebugInfo["MainloopThreadID"] = (S32)thread_id;
#endif

	// "CrashNotHandled" is set here, while things are running well,
	// in case of a freeze. If there is a freeze, the crash logger will be launched
	// and can read this value from the debug_info.log.
	// If the crash is handled by LLAppViewer::handleViewerCrash, ie not a freeze,
	// then the value of "CrashNotHandled" will be set to true.
	gDebugInfo["CrashNotHandled"] = (LLSD::Boolean)true;

	// Insert crash host url (url to post crash log to) if configured. This insures
	// that the crash report will go to the proper location in the case of a 
	// prior freeze.
	std::string crashHostUrl = gSavedSettings.get<std::string>("CrashHostUrl");
	if(crashHostUrl != "")
	{
		gDebugInfo["CrashHostUrl"] = crashHostUrl;
	}
	
	// Dump some debugging info
	LL_INFOS("SystemInfo") << LLTrans::getString("APP_NAME")
			<< " version " << LLVersionInfo::getShortVersion() << LL_ENDL;

	// Dump the local time and time zone
	time_t now;
	time(&now);
	char tbuffer[256];		/* Flawfinder: ignore */
	strftime(tbuffer, 256, "%Y-%m-%dT%H:%M:%S %Z", localtime(&now));
	LL_INFOS("SystemInfo") << "Local time: " << tbuffer << LL_ENDL;

	// query some system information
	LL_INFOS("SystemInfo") << "CPU info:\n" << gSysCPU << LL_ENDL;
	LL_INFOS("SystemInfo") << "Memory info:\n" << gSysMemory << LL_ENDL;
	LL_INFOS("SystemInfo") << "OS: " << getOSInfo().getOSStringSimple() << LL_ENDL;
	LL_INFOS("SystemInfo") << "OS info: " << getOSInfo() << LL_ENDL;

	LL_INFOS("SystemInfo") << "Timers: " << LLFastTimer::sClockType << LL_ENDL;

	writeDebugInfo(); // Save out debug_info.log early, in case of crash.
}

void LLAppViewer::handleViewerCrash()
{
	llinfos << "Handle viewer crash entry." << llendl;

	llinfos << "Last render pool type: " << LLPipeline::sCurRenderPoolType << llendl ;

	LLMemory::logMemoryInfo(true) ;

	//print out recorded call stacks if there are any.
	LLError::LLCallStacks::print();

	LLAppViewer* pApp = LLAppViewer::instance();
	if (pApp->beingDebugged())
	{
		// This will drop us into the debugger.
		abort();
	}

	if (LLApp::isCrashloggerDisabled())
	{
		abort();
	}

	// Returns whether a dialog was shown.
	// Only do the logic in here once
	if (pApp->mReportedCrash)
	{
		return;
	}
	pApp->mReportedCrash = TRUE;
	
	// Insert crash host url (url to post crash log to) if configured.
	std::string crashHostUrl = gSavedSettings.get<std::string>("CrashHostUrl");
	if(crashHostUrl != "")
	{
		gDebugInfo["CrashHostUrl"] = crashHostUrl;
	}
	
	//We already do this in writeSystemInfo(), but we do it again here to make /sure/ we have a version
	//to check against no matter what
	gDebugInfo["ClientInfo"]["Name"] = LLVersionInfo::getChannel();
// [SL:KB] - Patch: Viewer-CrashReporting | Checked: 2011-05-08 (Catznip-2.6.0a) | Added: Catznip-2.6.0a
	gDebugInfo["ClientInfo"]["Version"] = LLVersionInfo::getVersion();
	gDebugInfo["ClientInfo"]["Platform"] = LLVersionInfo::getBuildPlatform();
// [/SL:KB]
	gDebugInfo["ClientInfo"]["MajorVersion"] = LLVersionInfo::getMajor();
	gDebugInfo["ClientInfo"]["MinorVersion"] = LLVersionInfo::getMinor();
	gDebugInfo["ClientInfo"]["PatchVersion"] = LLVersionInfo::getPatch();
	gDebugInfo["ClientInfo"]["BuildVersion"] = LLVersionInfo::getBuild();

/*
	LLParcel* parcel = LLViewerParcelMgr::getInstance()->getAgentParcel();
	if ( parcel && parcel->getMusicURL()[0])
	{
		gDebugInfo["ParcelMusicURL"] = parcel->getMusicURL();
	}	
	if ( parcel && parcel->getMediaURL()[0])
	{
		gDebugInfo["ParcelMediaURL"] = parcel->getMediaURL();
	}
*/
	
	
//	gDebugInfo["SettingsFilename"] = gSavedSettings.getString("ClientSettingsFile");
// [SL:KB] - Patch: Viewer-CrashReporting | Checked: 2010-11-16 (Catznip-2.6.0a) | Added: Catznip-2.4.0b
	if (gCrashSettings.getBOOL("CrashSubmitSettings"))
	{
		// Only include settings.xml if the user consented
		gDebugInfo["SettingsFilename"] = gSavedSettings.getString("ClientSettingsFile");
	}
// [/SL:KB]
//	gDebugInfo["CAFilename"] = gDirUtilp->getCAFile();
//	gDebugInfo["ViewerExePath"] = gDirUtilp->getExecutablePathAndName();
//	gDebugInfo["CurrentPath"] = gDirUtilp->getCurPath();
	gDebugInfo["SessionLength"] = F32(LLFrameTimer::getElapsedSeconds());
	gDebugInfo["StartupState"] = LLStartUp::getStartupStateString();
	gDebugInfo["RAMInfo"]["Allocated"] = (LLSD::Integer) LLMemory::getCurrentRSS() >> 10;
	gDebugInfo["FirstLogin"] = (LLSD::Boolean) gAgent.isFirstLogin();
	gDebugInfo["FirstRunThisInstall"] = gSavedSettings.getBOOL("FirstRunThisInstall");

	char *minidump_file = pApp->getMiniDumpFilename();
	if(minidump_file && minidump_file[0] != 0)
	{
		gDebugInfo["MinidumpPath"] = minidump_file;
	}
	
	if(gLogoutInProgress)
	{
		gDebugInfo["LastExecEvent"] = LAST_EXEC_LOGOUT_CRASH;
	}
	else
	{
		gDebugInfo["LastExecEvent"] = gLLErrorActivated ? LAST_EXEC_LLERROR_CRASH : LAST_EXEC_OTHER_CRASH;
	}

// [SL:KB] - Patch: Viewer-CrashReporting | Checked: 2010-11-14 (Catznip-2.6.0a) | Added: Catznip-2.4.0a
	// Current host and region would expose too much information, but do track the last server version
	gDebugInfo["LastVersionChannel"] = gLastVersionChannel;
// [/SL:KB]
/*
	if(gAgent.getRegion())
	{
		gDebugInfo["CurrentSimHost"] = gAgent.getRegionHost().getHostName();
		gDebugInfo["CurrentRegion"] = gAgent.getRegion()->getName();
		
		const LLVector3& loc = gAgent.getPositionAgent();
		gDebugInfo["CurrentLocationX"] = loc.mV[0];
		gDebugInfo["CurrentLocationY"] = loc.mV[1];
		gDebugInfo["CurrentLocationZ"] = loc.mV[2];
	}
*/

	if(LLAppViewer::instance()->mMainloopTimeout)
	{
		gDebugInfo["MainloopTimeoutState"] = LLAppViewer::instance()->mMainloopTimeout->getState();
	}
	
	// The crash is being handled here so set this value to false.
	// Otherwise the crash logger will think this crash was a freeze.
	gDebugInfo["CrashNotHandled"] = (LLSD::Boolean)false;
    
	//Write out the crash status file
	//Use marker file style setup, as that's the simplest, especially since
	//we're already in a crash situation	
	if (gDirUtilp)
	{
		std::string crash_file_name;
		if(gLLErrorActivated) crash_file_name = gDirUtilp->getExpandedFilename(LL_PATH_LOGS,LLERROR_MARKER_FILE_NAME);
		else crash_file_name = gDirUtilp->getExpandedFilename(LL_PATH_LOGS,ERROR_MARKER_FILE_NAME);
		llinfos << "Creating crash marker file " << crash_file_name << llendl;
		
		LLAPRFile crash_file ;
		crash_file.open(crash_file_name, LL_APR_W);
		if (crash_file.getFileHandle())
		{
			LL_INFOS("MarkerFile") << "Created crash marker file " << crash_file_name << LL_ENDL;
		}
		else
		{
			LL_WARNS("MarkerFile") << "Cannot create error marker file " << crash_file_name << LL_ENDL;
		}		
	}
	
	if (gMessageSystem && gDirUtilp)
	{
		std::string filename;
		filename = gDirUtilp->getExpandedFilename(LL_PATH_LOGS, "stats.log");
		llofstream file(filename, llofstream::binary);
		if(file.good())
		{
			llinfos << "Handle viewer crash generating stats log." << llendl;
			gMessageSystem->summarizeLogs(file);
			file.close();
		}
	}

	if (gMessageSystem)
	{
		gMessageSystem->getCircuitInfo(gDebugInfo["CircuitInfo"]);
		gMessageSystem->stopLogging();
	}

//	if (LLWorld::instanceExists()) LLWorld::getInstance()->getInfo(gDebugInfo);

	// Close the debug file
	pApp->writeDebugInfo();

	LLError::logToFile("");

	// Remove the marker file, since otherwise we'll spawn a process that'll keep it locked
	if(gDebugInfo["LastExecEvent"].asInteger() == LAST_EXEC_LOGOUT_CRASH)
	{
		pApp->removeMarkerFile(true);
	}
	else
	{
		pApp->removeMarkerFile(false);
	}
	
#if LL_SEND_CRASH_REPORTS
	// Call to pure virtual, handled by platform specific llappviewer instance.
	pApp->handleCrashReporting(); 
#endif
    
	return;
}

bool LLAppViewer::anotherInstanceRunning()
{
	// We create a marker file when the program starts and remove the file when it finishes.
	// If the file is currently locked, that means another process is already running.

	std::string marker_file = gDirUtilp->getExpandedFilename(LL_PATH_LOGS, MARKER_FILE_NAME);
	LL_DEBUGS("MarkerFile") << "Checking marker file for lock..." << LL_ENDL;

	//Freeze case checks
	if (LLAPRFile::isExist(marker_file, NULL, LL_APR_RB))
	{
		// File exists, try opening with write permissions
		LLAPRFile outfile ;
		outfile.open(marker_file, LL_APR_WB);
		apr_file_t* fMarker = outfile.getFileHandle() ; 
		if (!fMarker)
		{
			// Another instance is running. Skip the rest of these operations.
			LL_INFOS("MarkerFile") << "Marker file is locked." << LL_ENDL;
			return true;
		}
		if (apr_file_lock(fMarker, APR_FLOCK_NONBLOCK | APR_FLOCK_EXCLUSIVE) != APR_SUCCESS) //flock(fileno(fMarker), LOCK_EX | LOCK_NB) == -1)
		{
			LL_INFOS("MarkerFile") << "Marker file is locked." << LL_ENDL;
			return true;
		}
		// No other instances; we'll lock this file now & delete on quit.		
	}
	LL_DEBUGS("MarkerFile") << "Marker file isn't locked." << LL_ENDL;
	return false;
}

void LLAppViewer::initMarkerFile()
{
	//First, check for the existence of other files.
	//There are marker files for two different types of crashes
	
	mMarkerFileName = gDirUtilp->getExpandedFilename(LL_PATH_LOGS,MARKER_FILE_NAME);
	LL_DEBUGS("MarkerFile") << "Checking marker file for lock..." << LL_ENDL;

	//We've got 4 things to test for here
	// - Other Process Running (SecondLife.exec_marker present, locked)
	// - Freeze (SecondLife.exec_marker present, not locked)
	// - LLError Crash (SecondLife.llerror_marker present)
	// - Other Crash (SecondLife.error_marker present)
	// These checks should also remove these files for the last 2 cases if they currently exist

	//LLError/Error checks. Only one of these should ever happen at a time.
	std::string logout_marker_file =  gDirUtilp->getExpandedFilename(LL_PATH_LOGS, LOGOUT_MARKER_FILE_NAME);
	std::string llerror_marker_file = gDirUtilp->getExpandedFilename(LL_PATH_LOGS, LLERROR_MARKER_FILE_NAME);
	std::string error_marker_file = gDirUtilp->getExpandedFilename(LL_PATH_LOGS, ERROR_MARKER_FILE_NAME);

	if (LLAPRFile::isExist(mMarkerFileName, NULL, LL_APR_RB) && !anotherInstanceRunning())
	{
		gLastExecEvent = LAST_EXEC_FROZE;
		LL_INFOS("MarkerFile") << "Exec marker found: program froze on previous execution" << LL_ENDL;
	}    
	if(LLAPRFile::isExist(logout_marker_file, NULL, LL_APR_RB))
	{
		gLastExecEvent = LAST_EXEC_LOGOUT_FROZE;
		LL_INFOS("MarkerFile") << "Last exec LLError crashed, setting LastExecEvent to " << gLastExecEvent << LL_ENDL;
		LLAPRFile::remove(logout_marker_file);
	}
	if(LLAPRFile::isExist(llerror_marker_file, NULL, LL_APR_RB))
	{
		if(gLastExecEvent == LAST_EXEC_LOGOUT_FROZE) gLastExecEvent = LAST_EXEC_LOGOUT_CRASH;
		else gLastExecEvent = LAST_EXEC_LLERROR_CRASH;
		LL_INFOS("MarkerFile") << "Last exec LLError crashed, setting LastExecEvent to " << gLastExecEvent << LL_ENDL;
		LLAPRFile::remove(llerror_marker_file);
	}
	if(LLAPRFile::isExist(error_marker_file, NULL, LL_APR_RB))
	{
		if(gLastExecEvent == LAST_EXEC_LOGOUT_FROZE) gLastExecEvent = LAST_EXEC_LOGOUT_CRASH;
		else gLastExecEvent = LAST_EXEC_OTHER_CRASH;
		LL_INFOS("MarkerFile") << "Last exec crashed, setting LastExecEvent to " << gLastExecEvent << LL_ENDL;
		LLAPRFile::remove(error_marker_file);
	}

	// No new markers if another instance is running.
	if(anotherInstanceRunning()) 
	{
		return;
	}
	
	// Create the marker file for this execution & lock it
	apr_status_t s;
	s = mMarkerFile.open(mMarkerFileName, LL_APR_W, TRUE);	

	if (s == APR_SUCCESS && mMarkerFile.getFileHandle())
	{
		LL_DEBUGS("MarkerFile") << "Marker file created." << LL_ENDL;
	}
	else
	{
		LL_INFOS("MarkerFile") << "Failed to create marker file." << LL_ENDL;
		return;
	}
	if (apr_file_lock(mMarkerFile.getFileHandle(), APR_FLOCK_NONBLOCK | APR_FLOCK_EXCLUSIVE) != APR_SUCCESS) 
	{
		mMarkerFile.close() ;
		LL_INFOS("MarkerFile") << "Marker file cannot be locked." << LL_ENDL;
		return;
	}

	LL_DEBUGS("MarkerFile") << "Marker file locked." << LL_ENDL;
}

void LLAppViewer::removeMarkerFile(bool leave_logout_marker)
{
	LL_DEBUGS("MarkerFile") << "removeMarkerFile()" << LL_ENDL;
	if (mMarkerFile.getFileHandle())
	{
		mMarkerFile.close() ;
		LLAPRFile::remove( mMarkerFileName );
	}
	if (mLogoutMarkerFile != NULL && !leave_logout_marker)
	{
		LLAPRFile::remove( mLogoutMarkerFileName );
		mLogoutMarkerFile = NULL;
	}
}

void LLAppViewer::forceQuit()
{ 
	LLApp::setQuitting(); 
}

//TODO: remove
void LLAppViewer::fastQuit(S32 error_code)
{
	// finish pending transfers
	flushVFSIO();
	// let sim know we're logging out
	sendLogoutRequest();
	// flush network buffers by shutting down messaging system
	end_messaging_system();
	// figure out the error code
	S32 final_error_code = error_code ? error_code : (S32)isError();
	// this isn't a crash	
	removeMarkerFile();
	// get outta here
	_exit(final_error_code);	
}

void LLAppViewer::requestQuit()
{
	llinfos << "requestQuit" << llendl;

	LLViewerRegion* region = gAgent.getRegion();
	
	if( (LLStartUp::getStartupState() < STATE_STARTED) || !region )
	{
		// If we have a region, make some attempt to send a logout request first.
		// This prevents the halfway-logged-in avatar from hanging around inworld for a couple minutes.
		if(region)
		{
			sendLogoutRequest();
		}
		else if(LLStartUp::getStartupState() == STATE_STARTED) // LO: Fix for FIRE-2613: sidebar tabs and floaters not remembering being open/torn off
		{
			if (gFloaterView)
			{
				// application is quitting
				gFloaterView->closeAllChildren(true);
			}

		} // ~LO
		
		// Quit immediately
		forceQuit();
		return;
	}

	// Try to send metrics back to the grid
	metricsSend(!gDisconnected);
	
	LLHUDEffectSpiral *effectp = (LLHUDEffectSpiral*)LLHUDManager::getInstance()->createViewerEffect(LLHUDObject::LL_HUD_EFFECT_POINT, TRUE);
	effectp->setPositionGlobal(gAgent.getPositionGlobal());
	effectp->setColor(LLColor4U(gAgent.getEffectColor()));
	LLHUDManager::getInstance()->sendEffects();
	effectp->markDead() ;//remove it.

	// Attempt to close all floaters that might be
	// editing things.
	if (gFloaterView)
	{
		// application is quitting
		gFloaterView->closeAllChildren(true);
	}

	send_stats();

	gLogoutTimer.reset();
	mQuitRequested = true;
}

static bool finish_quit(const LLSD& notification, const LLSD& response)
{
	S32 option = LLNotificationsUtil::getSelectedOption(notification, response);

	if (option == 0)
	{
		LLAppViewer::instance()->requestQuit();
	}
	return false;
}
static LLNotificationFunctorRegistration finish_quit_reg("ConfirmQuit", finish_quit);

void LLAppViewer::userQuit()
{
	if (gDisconnected || gViewerWindow->getProgressView()->getVisible())
	{
		requestQuit();
	}
	else
	{
		LLNotificationsUtil::add("ConfirmQuit");
	}
}

static bool finish_early_exit(const LLSD& notification, const LLSD& response)
{
	LLAppViewer::instance()->forceQuit();
	return false;
}

void LLAppViewer::earlyExit(const std::string& name, const LLSD& substitutions)
{
   	llwarns << "app_early_exit: " << name << llendl;
	gDoDisconnect = TRUE;
	LLNotificationsUtil::add(name, substitutions, LLSD(), finish_early_exit);
}

// case where we need the viewer to exit without any need for notifications
void LLAppViewer::earlyExitNoNotify()
{
   	llwarns << "app_early_exit with no notification: " << llendl;
	gDoDisconnect = TRUE;
	finish_early_exit( LLSD(), LLSD() );
}

void LLAppViewer::abortQuit()
{
    llinfos << "abortQuit()" << llendl;
	mQuitRequested = false;
}

void LLAppViewer::migrateCacheDirectory()
{
#if LL_WINDOWS || LL_DARWIN
	// NOTE: (Nyx) as of 1.21, cache for mac is moving to /library/caches/SecondLife from
	// /library/application support/SecondLife/cache This should clear/delete the old dir.

	// As of 1.23 the Windows cache moved from
	//   C:\Documents and Settings\James\Application Support\SecondLife\cache
	// to
	//   C:\Documents and Settings\James\Local Settings\Application Support\SecondLife
	//
	// The Windows Vista equivalent is from
	//   C:\Users\James\AppData\Roaming\SecondLife\cache
	// to
	//   C:\Users\James\AppData\Local\SecondLife
	//
	// Note the absence of \cache on the second path.  James.

	// Only do this once per fresh install of this version.
	if (gSavedSettings.getBOOL("MigrateCacheDirectory"))
	{
		gSavedSettings.setBOOL("MigrateCacheDirectory", FALSE);

		std::string delimiter = gDirUtilp->getDirDelimiter();
		std::string old_cache_dir = gDirUtilp->getOSUserAppDir() + delimiter + "cache";
		std::string new_cache_dir = gDirUtilp->getCacheDir(true);

		if (gDirUtilp->fileExists(old_cache_dir))
		{
			llinfos << "Migrating cache from " << old_cache_dir << " to " << new_cache_dir << llendl;

			// Migrate inventory cache to avoid pain to inventory database after mass update
			S32 file_count = 0;
			std::string file_name;
			std::string mask = "*.*";

			LLDirIterator iter(old_cache_dir, mask);
			while (iter.next(file_name))
			{
				if (file_name == "." || file_name == "..") continue;
				std::string source_path = old_cache_dir + delimiter + file_name;
				std::string dest_path = new_cache_dir + delimiter + file_name;
				if (!LLFile::rename(source_path, dest_path))
				{
					file_count++;
				}
			}
			llinfos << "Moved " << file_count << " files" << llendl;

			// AO: Don't automatically purge old cache
			//// Nuke the old cache
			//gDirUtilp->setCacheDir(old_cache_dir);
			//purgeCache();
			gDirUtilp->setCacheDir(new_cache_dir);

#if LL_DARWIN
			// Clean up Mac files not deleted by removing *.*
			std::string ds_store = old_cache_dir + "/.DS_Store";
			if (gDirUtilp->fileExists(ds_store))
			{
				LLFile::remove(ds_store);
			}
#endif
			if (LLFile::rmdir(old_cache_dir) != 0)
			{
				llwarns << "could not delete old cache directory " << old_cache_dir << llendl;
			}
		}
	}
#endif // LL_WINDOWS || LL_DARWIN
}

void dumpVFSCaches()
{
	llinfos << "======= Static VFS ========" << llendl;
	gStaticVFS->listFiles();
#if LL_WINDOWS
	llinfos << "======= Dumping static VFS to StaticVFSDump ========" << llendl;
	WCHAR w_str[MAX_PATH];
	GetCurrentDirectory(MAX_PATH, w_str);
	S32 res = LLFile::mkdir("StaticVFSDump");
	if (res == -1)
	{
		if (errno != EEXIST)
		{
			llwarns << "Couldn't create dir StaticVFSDump" << llendl;
		}
	}
	SetCurrentDirectory(utf8str_to_utf16str("StaticVFSDump").c_str());
	gStaticVFS->dumpFiles();
	SetCurrentDirectory(w_str);
#endif
						
	llinfos << "========= Dynamic VFS ====" << llendl;
	gVFS->listFiles();
#if LL_WINDOWS
	llinfos << "========= Dumping dynamic VFS to VFSDump ====" << llendl;
	res = LLFile::mkdir("VFSDump");
	if (res == -1)
	{
		if (errno != EEXIST)
		{
			llwarns << "Couldn't create dir VFSDump" << llendl;
		}
	}
	SetCurrentDirectory(utf8str_to_utf16str("VFSDump").c_str());
	gVFS->dumpFiles();
	SetCurrentDirectory(w_str);
#endif
}

//static
U32 LLAppViewer::getTextureCacheVersion() 
{
	//viewer texture cache version, change if the texture cache format changes.
	const U32 TEXTURE_CACHE_VERSION = 7;

	return TEXTURE_CACHE_VERSION ;
}

//static
U32 LLAppViewer::getObjectCacheVersion() 
{
	// Viewer object cache version, change if object update
	// format changes. JC
	const U32 INDRA_OBJECT_CACHE_VERSION = 14;

	return INDRA_OBJECT_CACHE_VERSION;
}

bool LLAppViewer::initCache()
{
	mPurgeCache = false;
	BOOL read_only = mSecondInstance ? TRUE : FALSE;
	LLAppViewer::getTextureCache()->setReadOnly(read_only) ;
	LLVOCache::getInstance()->setReadOnly(read_only);

	bool texture_cache_mismatch = false;
	if (gSavedSettings.getS32("LocalCacheVersion") != LLAppViewer::getTextureCacheVersion()) 
	{
		texture_cache_mismatch = true;
		if(!read_only) 
		{
			gSavedSettings.setS32("LocalCacheVersion", LLAppViewer::getTextureCacheVersion());
		}
	}

	if(!read_only)
	{
		// Purge cache if user requested it
		if (gSavedSettings.getBOOL("PurgeCacheOnStartup") ||
			gSavedSettings.getBOOL("PurgeCacheOnNextStartup"))
		{
			gSavedSettings.setBOOL("PurgeCacheOnNextStartup", false);
			llinfos << "Scheduling texture purge, based on PurgeCache* settings." << llendl;
			mPurgeCache = true;
			// STORM-1141 force purgeAllTextures to get called to prevent a crash here. -brad
			texture_cache_mismatch = true;
		}
		
		// If the J2C has changed since the last run, clear the cache
		const std::string j2c_info = LLImageJ2C::getEngineInfo();
		const std::string j2c_last = gSavedSettings.getString("LastJ2CVersion");
		if (j2c_info != j2c_last && !j2c_last.empty())
		{
			llinfos << "Scheduling texture purge, based on LastJ2CVersion mismatch." << llendl;
			mPurgeCache = true;
		}
		gSavedSettings.setString("LastJ2CVersion", j2c_info);
	
		// We have moved the location of the cache directory over time.
		migrateCacheDirectory();
	
		// Setup and verify the cache location
		std::string cache_location = gSavedSettings.getString("CacheLocation");
		std::string new_cache_location = gSavedSettings.getString("NewCacheLocation");
		if (new_cache_location != cache_location)
		{
			// AO: Don't automatically purge old cache location, has unwanted side effects with shared caches, upgrades
			//llwarns << new_cache_location <<  " is not the same as " << cache_location << ". PURGING." << llendl;
			//gDirUtilp->setCacheDir(gSavedSettings.getString("CacheLocation"));
			//purgeCache(); // purge old cache
			gSavedSettings.setString("CacheLocation", new_cache_location);
			gSavedSettings.setString("CacheLocationTopFolder", gDirUtilp->getBaseFileName(new_cache_location));
		}
	}

	if (!gDirUtilp->setCacheDir(gSavedSettings.getString("CacheLocation")))
	{
		LL_WARNS("AppCache") << "Unable to set cache location" << LL_ENDL;
		gSavedSettings.setString("CacheLocation", "");
		gSavedSettings.setString("CacheLocationTopFolder", "");
	}
	
	if (mPurgeCache && !read_only)
	{
		LLSplashScreen::update(LLTrans::getString("StartupClearingCache"));
		purgeCache();
	}

	LLSplashScreen::update(LLTrans::getString("StartupInitializingTextureCache"));
	
	// Init the texture cache
	// Allocate 80% of the cache size for textures	
	const S32 MB = 1024 * 1024;
	const S64 MIN_CACHE_SIZE = 64 * MB;
	const S64 MAX_CACHE_SIZE = 9984ll * MB;
	const S64 MAX_VFS_SIZE = 1024 * MB; // 1 GB

	S64 cache_size = (S64)(gSavedSettings.getU32("CacheSize")) * MB;
	cache_size = llclamp(cache_size, MIN_CACHE_SIZE, MAX_CACHE_SIZE);

	S64 texture_cache_size = ((cache_size * 8) / 10);
	S64 vfs_size = cache_size - texture_cache_size;

	if (vfs_size > MAX_VFS_SIZE)
	{
		// Give the texture cache more space, since the VFS can't be bigger than 1GB.
		// This happens when the user's CacheSize setting is greater than 5GB.
		vfs_size = MAX_VFS_SIZE;
		texture_cache_size = cache_size - MAX_VFS_SIZE;
	}

	S64 extra = LLAppViewer::getTextureCache()->initCache(LL_PATH_CACHE, texture_cache_size, texture_cache_mismatch);
	texture_cache_size -= extra;

	LLVOCache::getInstance()->initCache(LL_PATH_CACHE, gSavedSettings.getU32("CacheNumberOfRegionsForObjects"), getObjectCacheVersion()) ;

	LLSplashScreen::update(LLTrans::getString("StartupInitializingVFS"));
	
	// Init the VFS
	vfs_size = llmin(vfs_size + extra, MAX_VFS_SIZE);
	vfs_size = (vfs_size / MB) * MB; // make sure it is MB aligned
	U32 vfs_size_u32 = (U32)vfs_size;
	U32 old_vfs_size = gSavedSettings.getU32("VFSOldSize") * MB;
	bool resize_vfs = (vfs_size_u32 != old_vfs_size);
	if (resize_vfs)
	{
		gSavedSettings.setU32("VFSOldSize", vfs_size_u32 / MB);
	}
	LL_INFOS("AppCache") << "VFS CACHE SIZE: " << vfs_size / (1024*1024) << " MB" << LL_ENDL;
	
	// This has to happen BEFORE starting the vfs
	// time_t	ltime;
	srand(time(NULL));		// Flawfinder: ignore
	U32 old_salt = gSavedSettings.getU32("VFSSalt");
	U32 new_salt;
	std::string old_vfs_data_file;
	std::string old_vfs_index_file;
	std::string new_vfs_data_file;
	std::string new_vfs_index_file;
	std::string static_vfs_index_file;
	std::string static_vfs_data_file;

	if (gSavedSettings.getBOOL("AllowMultipleViewers"))
	{
		// don't mess with renaming the VFS in this case
		new_salt = old_salt;
	}
	else
	{
		do
		{
			new_salt = rand();
		} while(new_salt == old_salt);
	}

	old_vfs_data_file = gDirUtilp->getExpandedFilename(LL_PATH_CACHE, VFS_DATA_FILE_BASE) + llformat("%u", old_salt);

	// make sure this file exists
	llstat s;
	S32 stat_result = LLFile::stat(old_vfs_data_file, &s);
	if (stat_result)
	{
		// doesn't exist, look for a data file
		std::string mask;
		mask = VFS_DATA_FILE_BASE;
		mask += "*";

		std::string dir;
		dir = gDirUtilp->getExpandedFilename(LL_PATH_CACHE, "");

		std::string found_file;
		LLDirIterator iter(dir, mask);
		if (iter.next(found_file))
		{
			old_vfs_data_file = dir + gDirUtilp->getDirDelimiter() + found_file;

			S32 start_pos = found_file.find_last_of('.');
			if (start_pos > 0)
			{
				sscanf(found_file.substr(start_pos+1).c_str(), "%d", &old_salt);
			}
			LL_DEBUGS("AppCache") << "Default vfs data file not present, found: " << old_vfs_data_file << " Old salt: " << old_salt << llendl;
		}
	}

	old_vfs_index_file = gDirUtilp->getExpandedFilename(LL_PATH_CACHE, VFS_INDEX_FILE_BASE) + llformat("%u", old_salt);

	stat_result = LLFile::stat(old_vfs_index_file, &s);
	if (stat_result)
	{
		// We've got a bad/missing index file, nukem!
		LL_WARNS("AppCache") << "Bad or missing vfx index file " << old_vfs_index_file << LL_ENDL;
		LL_WARNS("AppCache") << "Removing old vfs data file " << old_vfs_data_file << LL_ENDL;
		LLFile::remove(old_vfs_data_file);
		LLFile::remove(old_vfs_index_file);
		
		// Just in case, nuke any other old cache files in the directory.
		std::string dir;
		dir = gDirUtilp->getExpandedFilename(LL_PATH_CACHE, "");

		std::string mask;
		mask = VFS_DATA_FILE_BASE;
		mask += "*";

		gDirUtilp->deleteFilesInDir(dir, mask);

		mask = VFS_INDEX_FILE_BASE;
		mask += "*";

		gDirUtilp->deleteFilesInDir(dir, mask);
	}

	new_vfs_data_file = gDirUtilp->getExpandedFilename(LL_PATH_CACHE, VFS_DATA_FILE_BASE) + llformat("%u", new_salt);
	new_vfs_index_file = gDirUtilp->getExpandedFilename(LL_PATH_CACHE, VFS_INDEX_FILE_BASE) + llformat("%u", new_salt);

	static_vfs_data_file = gDirUtilp->getExpandedFilename(LL_PATH_APP_SETTINGS, "static_data.db2");
	static_vfs_index_file = gDirUtilp->getExpandedFilename(LL_PATH_APP_SETTINGS, "static_index.db2");

	if (resize_vfs)
	{
		LL_DEBUGS("AppCache") << "Removing old vfs and re-sizing" << LL_ENDL;
		
		LLFile::remove(old_vfs_data_file);
		LLFile::remove(old_vfs_index_file);
	}
	else if (old_salt != new_salt)
	{
		// move the vfs files to a new name before opening
		LL_DEBUGS("AppCache") << "Renaming " << old_vfs_data_file << " to " << new_vfs_data_file << LL_ENDL;
		LL_DEBUGS("AppCache") << "Renaming " << old_vfs_index_file << " to " << new_vfs_index_file << LL_ENDL;
		LLFile::rename(old_vfs_data_file, new_vfs_data_file);
		LLFile::rename(old_vfs_index_file, new_vfs_index_file);
	}

	// Startup the VFS...
	gSavedSettings.setU32("VFSSalt", new_salt);

	// Don't remove VFS after viewer crashes.  If user has corrupt data, they can reinstall. JC
	gVFS = LLVFS::createLLVFS(new_vfs_index_file, new_vfs_data_file, false, vfs_size_u32, false);
	if (!gVFS)
	{
		return false;
	}

	gStaticVFS = LLVFS::createLLVFS(static_vfs_index_file, static_vfs_data_file, true, 0, false);
	if (!gStaticVFS)
	{
		return false;
	}

	BOOL success = gVFS->isValid() && gStaticVFS->isValid();
	if (!success)
	{
		return false;
	}
	else
	{
		LLVFile::initClass();

#ifndef LL_RELEASE_FOR_DOWNLOAD
		if (gSavedSettings.getBOOL("DumpVFSCaches"))
		{
			dumpVFSCaches();
		}
#endif
		
		return true;
	}
}

void LLAppViewer::addOnIdleCallback(const boost::function<void()>& cb)
{
	LLDeferredTaskList::instance().addTask(cb);
}

void LLAppViewer::purgeCache()
{
	LL_INFOS("AppCache") << "Purging Cache and Texture Cache..." << LL_ENDL;
	LLAppViewer::getTextureCache()->purgeCache(LL_PATH_CACHE);
	LLVOCache::getInstance()->removeCache(LL_PATH_CACHE);
	gDirUtilp->deleteFilesInDir(gDirUtilp->getExpandedFilename(LL_PATH_CACHE, ""), "*.*");
}

std::string LLAppViewer::getSecondLifeTitle() const
{
	return LLTrans::getString("APP_NAME");
}

std::string LLAppViewer::getWindowTitle() const 
{
	return gWindowTitle;
}

// Callback from a dialog indicating user was logged out.  
bool finish_disconnect(const LLSD& notification, const LLSD& response)
{
	S32 option = LLNotificationsUtil::getSelectedOption(notification, response);

	if (1 == option)
	{
		if (gFloaterView)
		{
			// application is quitting
			gFloaterView->closeAllChildren(true);
		}

        LLAppViewer::instance()->forceQuit();
	}
	return false;
}

// Callback from an early disconnect dialog, force an exit
bool finish_forced_disconnect(const LLSD& notification, const LLSD& response)
{
	if (gFloaterView)
	{
		// application is quitting
		gFloaterView->closeAllChildren(true);
	}

	LLAppViewer::instance()->forceQuit();
	return false;
}


void LLAppViewer::forceDisconnect(const std::string& mesg)
{
	if (gDoDisconnect)
    {
		// Already popped up one of these dialogs, don't
		// do this again.
		return;
    }
	
	// *TODO: Translate the message if possible
	std::string big_reason = LLAgent::sTeleportErrorMessages[mesg];
	if ( big_reason.size() == 0 )
	{
		big_reason = mesg;
	}

	LLSD args;
	gDoDisconnect = TRUE;

	if (LLStartUp::getStartupState() < STATE_STARTED)
	{
		// Tell users what happened
		args["ERROR_MESSAGE"] = big_reason;
		//[FIX FIRE-2919] Making sure Current_grid has the right value
		args["CURRENT_GRID"] = LLGridManager::getInstance()->getGridLabel();
		LLNotificationsUtil::add("ErrorMessage", args, LLSD(), &finish_forced_disconnect);
	}
	else
	{
		args["MESSAGE"] = big_reason;
		//[FIX FIRE-2919] Making sure Current_grid has the right value
		args["CURRENT_GRID"] = LLGridManager::getInstance()->getGridLabel();
		LLNotificationsUtil::add("YouHaveBeenLoggedOut", args, LLSD(), &finish_disconnect );
	}
}

void LLAppViewer::badNetworkHandler()
{
	// Dump the packet
	gMessageSystem->dumpPacketToLog();

	// Flush all of our caches on exit in the case of disconnect due to
	// invalid packets.

	mPurgeOnExit = TRUE;

	std::ostringstream message;
	message <<
		"The viewer has detected mangled network data indicative\n"
		"of a bad upstream network connection or an incomplete\n"
		"local installation of " << LLAppViewer::instance()->getSecondLifeTitle() << ". \n"
		" \n"
		"Try uninstalling and reinstalling to see if this resolves \n"
		"the issue. \n"
		" \n"
		"If the problem continues, see the Tech Support FAQ at: \n"
		"www.phoenixviewer.com/support.php";
	forceDisconnect(message.str());
	
	LLApp::instance()->writeMiniDump();
}

// This routine may get called more than once during the shutdown process.
// This can happen because we need to get the screenshot before the window
// is destroyed.
void LLAppViewer::saveFinalSnapshot()
{
	if (!mSavedFinalSnapshot)
	{
		gSavedSettings.setVector3d("FocusPosOnLogout", gAgentCamera.calcFocusPositionTargetGlobal());
		gSavedSettings.setVector3d("CameraPosOnLogout", gAgentCamera.calcCameraPositionTargetGlobal());
		gViewerWindow->setCursor(UI_CURSOR_WAIT);
		gAgentCamera.changeCameraToThirdPerson( FALSE );	// don't animate, need immediate switch
		gSavedSettings.setBOOL("ShowParcelOwners", FALSE);
		idle();

		std::string snap_filename = gDirUtilp->getLindenUserDir();
		snap_filename += gDirUtilp->getDirDelimiter();
		snap_filename += SCREEN_LAST_FILENAME;
		// use full pixel dimensions of viewer window (not post-scale dimensions)
		gViewerWindow->saveSnapshot(snap_filename, gViewerWindow->getWindowWidthRaw(), gViewerWindow->getWindowHeightRaw(), FALSE, TRUE);
		mSavedFinalSnapshot = TRUE;
	}
}

void LLAppViewer::loadNameCache()
{
	// display names cache
	std::string filename =
		gDirUtilp->getExpandedFilename(LL_PATH_CACHE, "avatar_name_cache.xml");
	LL_INFOS("AvNameCache") << filename << LL_ENDL;
	llifstream name_cache_stream(filename);
	if(name_cache_stream.is_open())
	{
		LLAvatarNameCache::importFile(name_cache_stream);
	}

	if (!gCacheName) return;

	std::string name_cache;
	name_cache = gDirUtilp->getExpandedFilename(LL_PATH_CACHE, "name.cache");
	llifstream cache_file(name_cache);
	if(cache_file.is_open())
	{
		if(gCacheName->importFile(cache_file)) return;
	}
}

void LLAppViewer::saveNameCache()
	{
	// display names cache
	std::string filename =
		gDirUtilp->getExpandedFilename(LL_PATH_CACHE, "avatar_name_cache.xml");
	llofstream name_cache_stream(filename);
	if(name_cache_stream.is_open())
	{
		LLAvatarNameCache::exportFile(name_cache_stream);
}

	if (!gCacheName) return;

	std::string name_cache;
	name_cache = gDirUtilp->getExpandedFilename(LL_PATH_CACHE, "name.cache");
	llofstream cache_file(name_cache);
	if(cache_file.is_open())
	{
		gCacheName->exportFile(cache_file);
	}
}

/*!	@brief		This class is an LLFrameTimer that can be created with
				an elapsed time that starts counting up from the given value
				rather than 0.0.
				
				Otherwise it behaves the same way as LLFrameTimer.
*/
class LLFrameStatsTimer : public LLFrameTimer
{
public:
	LLFrameStatsTimer(F64 elapsed_already = 0.0)
		: LLFrameTimer()
		{
			mStartTime -= elapsed_already;
		}
};

static LLFastTimer::DeclareTimer FTM_AUDIO_UPDATE("Update Audio");
static LLFastTimer::DeclareTimer FTM_CLEANUP("Cleanup");
static LLFastTimer::DeclareTimer FTM_CLEANUP_DRAWABLES("Drawables");
static LLFastTimer::DeclareTimer FTM_CLEANUP_OBJECTS("Objects");
static LLFastTimer::DeclareTimer FTM_IDLE_CB("Idle Callbacks");
static LLFastTimer::DeclareTimer FTM_LOD_UPDATE("Update LOD");
static LLFastTimer::DeclareTimer FTM_OBJECTLIST_UPDATE("Update Objectlist");
static LLFastTimer::DeclareTimer FTM_REGION_UPDATE("Update Region");
static LLFastTimer::DeclareTimer FTM_WORLD_UPDATE("Update World");
static LLFastTimer::DeclareTimer FTM_NETWORK("Network");
static LLFastTimer::DeclareTimer FTM_AGENT_NETWORK("Agent Network");
static LLFastTimer::DeclareTimer FTM_VLMANAGER("VL Manager");

///////////////////////////////////////////////////////
// idle()
//
// Called every time the window is not doing anything.
// Receive packets, update statistics, and schedule a redisplay.
///////////////////////////////////////////////////////
void LLAppViewer::idle()
{
	LLMemType mt_idle(LLMemType::MTYPE_IDLE);
	pingMainloopTimeout("Main:Idle");
	
	// Update frame timers
	static LLTimer idle_timer;

	LLFrameTimer::updateFrameTime();
	LLFrameTimer::updateFrameCount();
	LLEventTimer::updateClass();
	LLNotificationsUI::LLToast::updateClass();
	LLCriticalDamp::updateInterpolants();
	LLMortician::updateClass();
	LLFilePickerThread::clearDead();  //calls LLFilePickerThread::notify()

	F32 dt_raw = idle_timer.getElapsedTimeAndResetF32();

	// Cap out-of-control frame times
	// Too low because in menus, swapping, debugger, etc.
	// Too high because idle called with no objects in view, etc.
	const F32 MIN_FRAME_RATE = 1.f;
	const F32 MAX_FRAME_RATE = 200.f;

	F32 frame_rate_clamped = 1.f / dt_raw;
	frame_rate_clamped = llclamp(frame_rate_clamped, MIN_FRAME_RATE, MAX_FRAME_RATE);
	gFrameDTClamped = 1.f / frame_rate_clamped;

	// Global frame timer
	// Smoothly weight toward current frame
	gFPSClamped = (frame_rate_clamped + (4.f * gFPSClamped)) / 5.f;

	static LLCachedControl<F32> quitAfterSeconds(gSavedSettings, "QuitAfterSeconds");
	F32 qas = (F32)quitAfterSeconds;
	if (qas > 0.f)
	{
		if (gRenderStartTime.getElapsedTimeF32() > qas)
		{
			llinfos << "Logout, QuitAfterSeconds expired." << llendl;
			LLAppViewer::instance()->forceQuit();
		}
	}

	// AO: setting to quit after N seconds of being AFK. Note: Server will time us out after 30m regardless
	static LLCachedControl<F32> quitAfterSecondsOfAFK(gSavedSettings, "QuitAfterSecondsOfAFK");
	F32 qas_afk = (F32)quitAfterSecondsOfAFK;
	if ((qas_afk > 0.f) && (gAgent.getAFK()))
	{
		// idle time is more than setting
		if (gAwayTimer.getElapsedTimeF32() > qas_afk )
		{
			// go ahead and just quit gracefully
			llinfos << "Logout, QuitAfterSecondsAFK expired." << llendl;
                        LLAppViewer::instance()->requestQuit();
		}
	}

	// Must wait until both have avatar object and mute list, so poll
	// here.
	request_initial_instant_messages();

	///////////////////////////////////
	//
	// Special case idle if still starting up
	//
	if (LLStartUp::getStartupState() < STATE_STARTED)
	{
		// Skip rest if idle startup returns false (essentially, no world yet)
		gGLActive = TRUE;
		if (!idle_startup())
		{
			gGLActive = FALSE;
			return;
		}
		gGLActive = FALSE;
	}

	
    F32 yaw = 0.f;				// radians

	if (!gDisconnected)
	{
		LLFastTimer t(FTM_NETWORK);
		// Update spaceserver timeinfo
	    LLWorld::getInstance()->setSpaceTimeUSec(LLWorld::getInstance()->getSpaceTimeUSec() + (U32)(dt_raw * SEC_TO_MICROSEC));
    
    
	    //////////////////////////////////////
	    //
	    // Update simulator agent state
	    //

		static LLCachedControl<bool> rotateRight(gSavedSettings, "RotateRight");
		if (rotateRight)
		{
			gAgent.moveYaw(-1.f);
		}

		{
			LLFastTimer t(FTM_AGENT_AUTOPILOT);
			// Handle automatic walking towards points
			gAgentPilot.updateTarget();
			gAgent.autoPilot(&yaw);
		}
    
	    static LLFrameTimer agent_update_timer;
	    static U32 				last_control_flags;
    
	    //	When appropriate, update agent location to the simulator.
	    F32 agent_update_time = agent_update_timer.getElapsedTimeF32();
	    BOOL flags_changed = gAgent.controlFlagsDirty() || (last_control_flags != gAgent.getControlFlags());
		    
	    if (flags_changed || (agent_update_time > (1.0f / (F32) AGENT_UPDATES_PER_SECOND)))
	    {
		    LLFastTimer t(FTM_AGENT_UPDATE);
		    // Send avatar and camera info
		    last_control_flags = gAgent.getControlFlags();
			if(!gAgent.getPhantom())
				send_agent_update(TRUE);
		    agent_update_timer.reset();
	    }
	}

	//////////////////////////////////////
	//
	// Manage statistics
	//
	//
	{
		// Initialize the viewer_stats_timer with an already elapsed time
		// of SEND_STATS_PERIOD so that the initial stats report will
		// be sent immediately.
		static LLFrameStatsTimer viewer_stats_timer(SEND_STATS_PERIOD);
		reset_statistics();

		// Update session stats every large chunk of time
		// *FIX: (???) SAMANTHA
		if (viewer_stats_timer.getElapsedTimeF32() >= SEND_STATS_PERIOD && !gDisconnected)
		{
			llinfos << "Transmitting sessions stats" << llendl;
			send_stats();
			viewer_stats_timer.reset();
		}

		// Print the object debugging stats
		// ...well, reset the stats, anyway. What good are the spammy
		//  messages if we can't do anything about them? Bah. -- TS
		static LLFrameTimer object_debug_timer;
		if (object_debug_timer.getElapsedTimeF32() > 5.f)
		{
			object_debug_timer.reset();
			if (gObjectList.mNumDeadObjectUpdates)
			{
				//llinfos << "Dead object updates: " << gObjectList.mNumDeadObjectUpdates << llendl;
				gObjectList.mNumDeadObjectUpdates = 0;
			}
			if (gObjectList.mNumUnknownKills)
			{
				//llinfos << "Kills on unknown objects: " << gObjectList.mNumUnknownKills << llendl;
				gObjectList.mNumUnknownKills = 0;
			}
			if (gObjectList.mNumUnknownUpdates)
			{
				//llinfos << "Unknown object updates: " << gObjectList.mNumUnknownUpdates << llendl;
				gObjectList.mNumUnknownUpdates = 0;
			}

			// ViewerMetrics FPS piggy-backing on the debug timer.
			// The 5-second interval is nice for this purpose.  If the object debug
			// bit moves or is disabled, please give this a suitable home.
			LLViewerAssetStatsFF::record_fps_main(gFPSClamped);
			LLViewerAssetStatsFF::record_avatar_stats();
		}
	}

	if (!gDisconnected)
	{
		LLFastTimer t(FTM_NETWORK);
	
	    ////////////////////////////////////////////////
	    //
	    // Network processing
	    //
	    // NOTE: Starting at this point, we may still have pointers to "dead" objects
	    // floating throughout the various object lists.
	    //
		idleNameCache();
    
		idleNetwork();
	    	        

		// Check for away from keyboard, kick idle agents.
		// be sane and only check for afk 1nce 
		idle_afk_check();

		//  Update statistics for this frame
		update_statistics(gFrameCount);
	}

	////////////////////////////////////////
	//
	// Handle the regular UI idle callbacks as well as
	// hover callbacks
	//

	{
 		LLFastTimer t(FTM_IDLE_CB);

		// Do event notifications if necessary.  Yes, we may want to move this elsewhere.
		gEventNotifier.update();
		
		gIdleCallbacks.callFunctions();
		gInventory.idleNotifyObservers();
	}
	
	// Metrics logging (LLViewerAssetStats, etc.)
	{
		static LLTimer report_interval;

		// *TODO:  Add configuration controls for this
		F32 seconds = report_interval.getElapsedTimeF32();
		if (seconds >= app_metrics_interval)
		{
			metricsSend(! gDisconnected);
			report_interval.reset();
		}
	}

	if (gDisconnected)
    {
		return;
    }
	if (gTeleportDisplay)
    {
		return;
    }

	gViewerWindow->updateUI();

	///////////////////////////////////////
	// Agent and camera movement
	//
	LLCoordGL current_mouse = gViewerWindow->getCurrentMouse();

	{
		// After agent and camera moved, figure out if we need to
		// deselect objects.
		LLSelectMgr::getInstance()->deselectAllIfTooFar();

	}

	{
		// Handle pending gesture processing
		static LLFastTimer::DeclareTimer ftm("Agent Position");
		LLFastTimer t(ftm);
		LLGestureMgr::instance().update();

		gAgent.updateAgentPosition(gFrameDTClamped, yaw, current_mouse.mX, current_mouse.mY);
	}

	{
		LLFastTimer t(FTM_OBJECTLIST_UPDATE); 
		
        if (!(logoutRequestSent() && hasSavedFinalSnapshot()))
		{
			gObjectList.update(gAgent, *LLWorld::getInstance());
		}
	}
	
	//////////////////////////////////////
	//
	// Deletes objects...
	// Has to be done after doing idleUpdates (which can kill objects)
	//

	{
		LLFastTimer t(FTM_CLEANUP);
		{
			LLFastTimer t(FTM_CLEANUP_OBJECTS);
			gObjectList.cleanDeadObjects();
		}
		{
			LLFastTimer t(FTM_CLEANUP_DRAWABLES);
			LLDrawable::cleanupDeadDrawables();
		}
	}
	
	//
	// After this point, in theory we should never see a dead object
	// in the various object/drawable lists.
	//

	//////////////////////////////////////
	//
	// Update/send HUD effects
	//
	// At this point, HUD effects may clean up some references to
	// dead objects.
	//

	{
		static LLFastTimer::DeclareTimer ftm("HUD Effects");
		LLFastTimer t(ftm);
		LLSelectMgr::getInstance()->updateEffects();
		LLHUDManager::getInstance()->cleanupEffects();
		LLHUDManager::getInstance()->sendEffects();
	}

	////////////////////////////////////////
	//
	// Unpack layer data that we've received
	//

	{
		LLFastTimer t(FTM_NETWORK);
		gVLManager.unpackData();
	}
	
	/////////////////////////
	//
	// Update surfaces, and surface textures as well.
	//

	LLWorld::getInstance()->updateVisibilities();
	{
		const F32 max_region_update_time = .001f; // 1ms
		LLFastTimer t(FTM_REGION_UPDATE);
		LLWorld::getInstance()->updateRegions(max_region_update_time);
	}
	
	/////////////////////////
	//
	// Update weather effects
	//
	gSky.propagateHeavenlyBodies(gFrameDTClamped);				// moves sun, moon, and planets

	// Update wind vector 
	LLVector3 wind_position_region;
	static LLVector3 average_wind;

	LLViewerRegion *regionp;
	regionp = LLWorld::getInstance()->resolveRegionGlobal(wind_position_region, gAgent.getPositionGlobal());	// puts agent's local coords into wind_position	
	if (regionp)
	{
		gWindVec = regionp->mWind.getVelocity(wind_position_region);

		// Compute average wind and use to drive motion of water
		
		average_wind = regionp->mWind.getAverage();
		gSky.setWind(average_wind);
		//LLVOWater::setWind(average_wind);
	}
	else
	{
		gWindVec.setVec(0.0f, 0.0f, 0.0f);
	}
	
	//////////////////////////////////////
	//
	// Sort and cull in the new renderer are moved to pipeline.cpp
	// Here, particles are updated and drawables are moved.
	//
	
	LLFastTimer t(FTM_WORLD_UPDATE);
	gPipeline.updateMove();

	LLWorld::getInstance()->updateParticles();

	if (gAgentPilot.isPlaying() && gAgentPilot.getOverrideCamera())
	{
		gAgentPilot.moveCamera();
	}
	else if (LLViewerJoystick::getInstance()->getOverrideCamera())
	{ 
		LLViewerJoystick::getInstance()->moveFlycam();
	}
	else
	{
		if (LLToolMgr::getInstance()->inBuildMode())
		{
			LLViewerJoystick::getInstance()->moveObjects();
		}

		gAgentCamera.updateCamera();
	}

	// update media focus
	LLViewerMediaFocus::getInstance()->update();
	
	// Update marketplace
	LLMarketplaceInventoryImporter::update();
	LLMarketplaceInventoryNotifications::update();

	// objects and camera should be in sync, do LOD calculations now
	{
		LLFastTimer t(FTM_LOD_UPDATE);
		gObjectList.updateApparentAngles(gAgent);
	}

	{
		LLFastTimer t(FTM_AUDIO_UPDATE);
		
		if (gAudiop)
		{
		    audio_update_volume(false);
			audio_update_listener();
			audio_update_wind(false);

			// this line actually commits the changes we've made to source positions, etc.
			const F32 max_audio_decode_time = 0.002f; // 2 ms decode time
			gAudiop->idle(max_audio_decode_time);
		}
	}

	// Execute deferred tasks.
	LLDeferredTaskList::instance().run();
	
	// Handle shutdown process, for example, 
	// wait for floaters to close, send quit message,
	// forcibly quit if it has taken too long
	if (mQuitRequested)
	{
		gGLActive = TRUE;
		idleShutdown();
	}
}

void LLAppViewer::idleShutdown()
{
	// Wait for all modal alerts to get resolved
	if (LLModalDialog::activeCount() > 0)
	{
		return;
	}

	// close IM interface
	if(gIMMgr)
	{
		gIMMgr->disconnectAllSessions();
	}
	
	// Wait for all floaters to get resolved
	if (gFloaterView
		&& !gFloaterView->allChildrenClosed())
	{
		return;
	}



	
	// ProductEngine: Try moving this code to where we shut down sTextureCache in cleanup()
	// *TODO: ugly
	static bool saved_teleport_history = false;
	if (!saved_teleport_history)
	{
		saved_teleport_history = true;
		LLTeleportHistory::getInstance()->dump();
		LLLocationHistory::getInstance()->save(); // *TODO: find a better place for doing this
		return;
	}

	static bool saved_snapshot = false;
	if (!saved_snapshot)
	{
		saved_snapshot = true;
		saveFinalSnapshot();
		return;
	}

	const F32 SHUTDOWN_UPLOAD_SAVE_TIME = 5.f;

	S32 pending_uploads = gAssetStorage->getNumPendingUploads();
	if (pending_uploads > 0
		&& gLogoutTimer.getElapsedTimeF32() < SHUTDOWN_UPLOAD_SAVE_TIME
		&& !logoutRequestSent())
	{
		static S32 total_uploads = 0;
		// Sometimes total upload count can change during logout.
		total_uploads = llmax(total_uploads, pending_uploads);
		gViewerWindow->setShowProgress(true,!gSavedSettings.getBOOL("FSDisableLogoutScreens"));
		S32 finished_uploads = total_uploads - pending_uploads;
		F32 percent = 100.f * finished_uploads / total_uploads;
		gViewerWindow->setProgressPercent(percent);
		gViewerWindow->setProgressString(LLTrans::getString("SavingSettings"));
		return;
	}

	// All floaters are closed.  Tell server we want to quit.
	if( !logoutRequestSent() )
	{
		sendLogoutRequest();

		// Wait for a LogoutReply message
		gViewerWindow->setShowProgress(true,!gSavedSettings.getBOOL("FSDisableLogoutScreens"));
		gViewerWindow->setProgressPercent(100.f);
		gViewerWindow->setProgressString(LLTrans::getString("LoggingOut"));
		return;
	}

	// Make sure that we quit if we haven't received a reply from the server.
	if( logoutRequestSent() 
		&& gLogoutTimer.getElapsedTimeF32() > gLogoutMaxTime )
	{
		forceQuit();
		return;
	}
}

void LLAppViewer::sendLogoutRequest()
{
	if(!mLogoutRequestSent && gMessageSystem)
	{
		LLMessageSystem* msg = gMessageSystem;
		msg->newMessageFast(_PREHASH_LogoutRequest);
		msg->nextBlockFast(_PREHASH_AgentData);
		msg->addUUIDFast(_PREHASH_AgentID, gAgent.getID() );
		msg->addUUIDFast(_PREHASH_SessionID, gAgent.getSessionID());
		gAgent.sendReliableMessage();

		gLogoutTimer.reset();
		gLogoutMaxTime = LOGOUT_REQUEST_TIME;
		mLogoutRequestSent = TRUE;
		
		if(LLVoiceClient::instanceExists())
		{
			LLVoiceClient::getInstance()->leaveChannel();
		}

		//Set internal status variables and marker files
		gLogoutInProgress = TRUE;
		mLogoutMarkerFileName = gDirUtilp->getExpandedFilename(LL_PATH_LOGS,LOGOUT_MARKER_FILE_NAME);
		
		LLAPRFile outfile ;
		outfile.open(mLogoutMarkerFileName, LL_APR_W);
		mLogoutMarkerFile =  outfile.getFileHandle() ;
		if (mLogoutMarkerFile)
		{
			llinfos << "Created logout marker file " << mLogoutMarkerFileName << llendl;
    		apr_file_close(mLogoutMarkerFile);
		}
		else
		{
			llwarns << "Cannot create logout marker file " << mLogoutMarkerFileName << llendl;
		}		
	}
}

void LLAppViewer::idleNameCache()
{
	// Neither old nor new name cache can function before agent has a region
	LLViewerRegion* region = gAgent.getRegion();
	if (!region) return;

	// deal with any queued name requests and replies.
	gCacheName->processPending();

	// Can't run the new cache until we have the list of capabilities
	// for the agent region, and can therefore decide whether to use
	// display names or fall back to the old name system.
	if (!region->capabilitiesReceived()) return;

	// Agent may have moved to a different region, so need to update cap URL
	// for name lookups.  Can't do this in the cap grant code, as caps are
	// granted to neighbor regions before the main agent gets there.  Can't
	// do it in the move-into-region code because cap not guaranteed to be
	// granted yet, for example on teleport.
	bool had_capability = LLAvatarNameCache::hasNameLookupURL();
	std::string name_lookup_url;
	name_lookup_url.reserve(128); // avoid a memory allocation below
	name_lookup_url = region->getCapability("GetDisplayNames");
	bool have_capability = !name_lookup_url.empty();
	if (have_capability)
	{
		// we have support for display names, use it
	    U32 url_size = name_lookup_url.size();
	    // capabilities require URLs with slashes before query params:
	    // https://<host>:<port>/cap/<uuid>/?ids=<blah>
	    // but the caps are granted like:
	    // https://<host>:<port>/cap/<uuid>
	    if (url_size > 0 && name_lookup_url[url_size-1] != '/')
	    {
		    name_lookup_url += '/';
	    }
		LLAvatarNameCache::setNameLookupURL(name_lookup_url);
	}
	else
	{
		// Display names not available on this region
		LLAvatarNameCache::setNameLookupURL( std::string() );
	}

	// Error recovery - did we change state?
	if (had_capability != have_capability)
	{
		// name tags are persistant on screen, so make sure they refresh
		LLVOAvatar::invalidateNameTags();
	}

	LLAvatarNameCache::idle();
}

//
// Handle messages, and all message related stuff
//

#define TIME_THROTTLE_MESSAGES

#ifdef TIME_THROTTLE_MESSAGES
#define CHECK_MESSAGES_DEFAULT_MAX_TIME .020f // 50 ms = 50 fps (just for messages!)
static F32 CheckMessagesMaxTime = CHECK_MESSAGES_DEFAULT_MAX_TIME;
#endif

static LLFastTimer::DeclareTimer FTM_IDLE_NETWORK("Idle Network");
static LLFastTimer::DeclareTimer FTM_MESSAGE_ACKS("Message Acks");
static LLFastTimer::DeclareTimer FTM_RETRANSMIT("Retransmit");
static LLFastTimer::DeclareTimer FTM_TIMEOUT_CHECK("Timeout Check");
static LLFastTimer::DeclareTimer FTM_DYNAMIC_THROTTLE("Dynamic Throttle");
static LLFastTimer::DeclareTimer FTM_CHECK_REGION_CIRCUIT("Check Region Circuit");

void LLAppViewer::idleNetwork()
{
	LLMemType mt_in(LLMemType::MTYPE_IDLE_NETWORK);
	pingMainloopTimeout("idleNetwork");
	
	gObjectList.mNumNewObjects = 0;
	S32 total_decoded = 0;

	static LLCachedControl<bool> speedTest(gSavedSettings, "SpeedTest");
	if (!speedTest)
	{
		LLFastTimer t(FTM_IDLE_NETWORK); // decode
		
		LLTimer check_message_timer;
		//  Read all available packets from network 
		const S64 frame_count = gFrameCount;  // U32->S64
		F32 total_time = 0.0f;

		while (gMessageSystem->checkAllMessages(frame_count, gServicePump)) 
		{
			if (gDoDisconnect)
			{
				// We're disconnecting, don't process any more messages from the server
				// We're usually disconnecting due to either network corruption or a
				// server going down, so this is OK.
				break;
			}
			
			total_decoded++;
			gPacketsIn++;

			if (total_decoded > MESSAGE_MAX_PER_FRAME)
			{
				break;
			}

#ifdef TIME_THROTTLE_MESSAGES
			// Prevent slow packets from completely destroying the frame rate.
			// This usually happens due to clumps of avatars taking huge amount
			// of network processing time (which needs to be fixed, but this is
			// a good limit anyway).
			total_time = check_message_timer.getElapsedTimeF32();
			if (total_time >= CheckMessagesMaxTime)
				break;
#endif
		}

		// Handle per-frame message system processing.
		gMessageSystem->processAcks();

#ifdef TIME_THROTTLE_MESSAGES
		if (total_time >= CheckMessagesMaxTime)
		{
			// Increase CheckMessagesMaxTime so that we will eventually catch up
			CheckMessagesMaxTime *= 1.035f; // 3.5% ~= x2 in 20 frames, ~8x in 60 frames
		}
		else
		{
			// Reset CheckMessagesMaxTime to default value
			CheckMessagesMaxTime = CHECK_MESSAGES_DEFAULT_MAX_TIME;
		}
#endif
		


		// we want to clear the control after sending out all necessary agent updates
		gAgent.resetControlFlags();
				
		// Decode enqueued messages...
		S32 remaining_possible_decodes = MESSAGE_MAX_PER_FRAME - total_decoded;

		if( remaining_possible_decodes <= 0 )
		{
			llinfos << "Maxed out number of messages per frame at " << MESSAGE_MAX_PER_FRAME << llendl;
		}

		if (gPrintMessagesThisFrame)
		{
			llinfos << "Decoded " << total_decoded << " msgs this frame!" << llendl;
			gPrintMessagesThisFrame = FALSE;
		}
	}
	LLViewerStats::getInstance()->mNumNewObjectsStat.addValue(gObjectList.mNumNewObjects);

	// Retransmit unacknowledged packets.
	gXferManager->retransmitUnackedPackets();
	gAssetStorage->checkForTimeouts();
	gViewerThrottle.updateDynamicThrottle();

	// Check that the circuit between the viewer and the agent's current
	// region is still alive
	LLViewerRegion *agent_region = gAgent.getRegion();
	if (agent_region && (LLStartUp::getStartupState()==STATE_STARTED))
	{
		LLUUID this_region_id = agent_region->getRegionID();
		bool this_region_alive = agent_region->isAlive();
		if ((mAgentRegionLastAlive && !this_region_alive) // newly dead
		    && (mAgentRegionLastID == this_region_id)) // same region
		{
			forceDisconnect(LLTrans::getString("AgentLostConnection"));
		}
		mAgentRegionLastID = this_region_id;
		mAgentRegionLastAlive = this_region_alive;
	}
}

void LLAppViewer::disconnectViewer()
{
	if (gDisconnected)
	{
		return;
	}
	//
	// Cleanup after quitting.
	//	
	// Save snapshot for next time, if we made it through initialization

	llinfos << "Disconnecting viewer!" << llendl;

	// Dump our frame statistics

	// Remember if we were flying
	gSavedSettings.setBOOL("FlyingAtExit", gAgent.getFlying() );

	// Un-minimize all windows so they don't get saved minimized
	if (gFloaterView)
	{
		gFloaterView->restoreAll();
	}

	if (LLSelectMgr::getInstance())
	{
		LLSelectMgr::getInstance()->deselectAll();
	}

	// save inventory if appropriate
	gInventory.cache(gInventory.getRootFolderID(), gAgent.getID());
	if (gInventory.getLibraryRootFolderID().notNull()
		&& gInventory.getLibraryOwnerID().notNull())
	{
		gInventory.cache(
			gInventory.getLibraryRootFolderID(),
			gInventory.getLibraryOwnerID());
	}

	saveNameCache();

	// close inventory interface, close all windows
	LLFloaterInventory::cleanup();

	gAgentWearables.cleanup();
	gAgentCamera.cleanup();
	// Also writes cached agent settings to gSavedSettings
	gAgent.cleanup();

	// This is where we used to call gObjectList.destroy() and then delete gWorldp.
	// Now we just ask the LLWorld singleton to cleanly shut down.
	if(LLWorld::instanceExists())
	{
		LLWorld::getInstance()->destroyClass();
	}

	// call all self-registered classes
	LLDestroyClassList::instance().fireCallbacks();

	cleanup_xfer_manager();
	gDisconnected = TRUE;

	// Pass the connection state to LLUrlEntryParcel not to attempt
	// parcel info requests while disconnected.
	LLUrlEntryParcel::setDisconnected(gDisconnected);
}

void LLAppViewer::forceErrorLLError()
{
   	llerrs << "This is an llerror" << llendl;
}

void LLAppViewer::forceErrorBreakpoint()
{
#ifdef LL_WINDOWS
    DebugBreak();
#endif
    return;
}

void LLAppViewer::forceErrorBadMemoryAccess()
{
    S32* crash = NULL;
    *crash = 0xDEADBEEF;  
    return;
}

void LLAppViewer::forceErrorInfiniteLoop()
{
    while(true)
    {
        ;
    }
    return;
}
 
void LLAppViewer::forceErrorSoftwareException()
{
    // *FIX: Any way to insure it won't be handled?
    throw; 
}

void LLAppViewer::forceErrorDriverCrash()
{
	glDeleteTextures(1, NULL);
}

void LLAppViewer::initMainloopTimeout(const std::string& state, F32 secs)
{
	if(!mMainloopTimeout)
	{
		mMainloopTimeout = new LLWatchdogTimeout();
		resumeMainloopTimeout(state, secs);
	}
}

void LLAppViewer::destroyMainloopTimeout()
{
	if(mMainloopTimeout)
	{
		delete mMainloopTimeout;
		mMainloopTimeout = NULL;
	}
}

void LLAppViewer::resumeMainloopTimeout(const std::string& state, F32 secs)
{
	if(mMainloopTimeout)
	{
		if(secs < 0.0f)
		{
			// <FS:ND> Gets called often in display loop
			// secs = gSavedSettings.getF32("MainloopTimeoutDefault");
			static LLCachedControl< F32 > MainloopTimeoutDefault( gSavedSettings, "MainloopTimeoutDefault" );
			secs = MainloopTimeoutDefault;
			// </FS:ND>
		}
		
		mMainloopTimeout->setTimeout(secs);
		mMainloopTimeout->start(state);
	}
}

void LLAppViewer::pauseMainloopTimeout()
{
	if(mMainloopTimeout)
	{
		mMainloopTimeout->stop();
	}
}

void LLAppViewer::pingMainloopTimeout(const std::string& state, F32 secs)
{
//	if(!restoreErrorTrap())
//	{
//		llwarns << "!!!!!!!!!!!!! Its an error trap!!!!" << state << llendl;
//	}
	
	if(mMainloopTimeout)
	{
		if(secs < 0.0f)
		{
			// <FS:ND> Gets called often in display loop
			// secs = gSavedSettings.getF32("MainloopTimeoutDefault");
			static LLCachedControl< F32 > MainloopTimeoutDefault( gSavedSettings, "MainloopTimeoutDefault" );
			secs = MainloopTimeoutDefault;
			// </FS:ND>
		}

		mMainloopTimeout->setTimeout(secs);
		mMainloopTimeout->ping(state);
	}
}

void LLAppViewer::handleLoginComplete()
{
	gLoggedInTime.start();
	initMainloopTimeout("Mainloop Init");

	// Store some data to DebugInfo in case of a freeze.
	gDebugInfo["ClientInfo"]["Name"] = LLVersionInfo::getChannel();
// [SL:KB] - Patch: Viewer-CrashReporting | Checked: 2011-05-08 (Catznip-2.6.0a) | Added: Catznip-2.6.0a
	gDebugInfo["ClientInfo"]["Version"] = LLVersionInfo::getVersion();
	gDebugInfo["ClientInfo"]["Platform"] = LLVersionInfo::getBuildPlatform();
// [/SL:KB]
	gDebugInfo["ClientInfo"]["MajorVersion"] = LLVersionInfo::getMajor();
	gDebugInfo["ClientInfo"]["MinorVersion"] = LLVersionInfo::getMinor();
	gDebugInfo["ClientInfo"]["PatchVersion"] = LLVersionInfo::getPatch();
	gDebugInfo["ClientInfo"]["BuildVersion"] = LLVersionInfo::getBuild();

/*
	LLParcel* parcel = LLViewerParcelMgr::getInstance()->getAgentParcel();
	if ( parcel && parcel->getMusicURL()[0])
	{
		gDebugInfo["ParcelMusicURL"] = parcel->getMusicURL();
	}	
	if ( parcel && parcel->getMediaURL()[0])
	{
		gDebugInfo["ParcelMediaURL"] = parcel->getMediaURL();
	}
*/
	
//	gDebugInfo["SettingsFilename"] = gSavedSettings.getString("ClientSettingsFile");
// [SL:KB] - Patch: Viewer-CrashReporting | Checked: 2010-11-16 (Catznip-2.6.0a) | Added: Catznip-2.4.0b
	if (gCrashSettings.getBOOL("CrashSubmitSettings"))
	{
		// Only include settings.xml if the user consented
		gDebugInfo["SettingsFilename"] = gSavedSettings.getString("ClientSettingsFile");
	}
// [/SL:KB]
//	gDebugInfo["CAFilename"] = gDirUtilp->getCAFile();
//	gDebugInfo["ViewerExePath"] = gDirUtilp->getExecutablePathAndName();
//	gDebugInfo["CurrentPath"] = gDirUtilp->getCurPath();

// [SL:KB] - Patch: Viewer-CrashReporting | Checked: 2010-11-14 (Catznip-2.6.0a) | Added: Catznip-2.4.0a
	// Current host and region would expose too much information, but do track the last server version
	gDebugInfo["LastVersionChannel"] = gLastVersionChannel;
// [/SL:KB]
/*
	if(gAgent.getRegion())
	{
		gDebugInfo["CurrentSimHost"] = gAgent.getRegionHost().getHostName();
		gDebugInfo["CurrentRegion"] = gAgent.getRegion()->getName();
	}
*/

	if(LLAppViewer::instance()->mMainloopTimeout)
	{
		gDebugInfo["MainloopTimeoutState"] = LLAppViewer::instance()->mMainloopTimeout->getState();
	}

	mOnLoginCompleted();

	// <FS:TT> Window Title Access
	std::string full_name;
	const LLSD login_response = LLLoginInstance::getInstance()->getResponse();
	if (login_response.has("first_name"))
	{
		full_name = login_response["first_name"].asString();
		LLStringUtil::replaceChar(full_name, '"', ' ');
		LLStringUtil::trim(full_name);

		if (login_response.has("last_name"))
		{
			std::string temp_string = login_response["last_name"].asString();
			LLStringUtil::replaceChar(temp_string, '"', ' ');
			LLStringUtil::trim(temp_string);
			if (temp_string.compare("Resident") != 0)
			{
				full_name.append(" ").append(temp_string);
			}
		}
	}
	if (!full_name.empty())
	{
		gWindowTitle += std::string(" - ") + full_name;
		gViewerWindow->getWindow()->setTitle(gWindowTitle);
	}
	// </FS:TT>

// [SL:KB] - Patch: Build-ScriptRecover | Checked: 2011-11-24 (Catznip-3.2.0) | Added: Catznip-3.2.0
	LLScriptRecoverQueue::recoverIfNeeded();
// [/SL:KB]

	writeDebugInfo();
	
	// <FS:AO> Warn users cache purge will affect usability
	if (mPurgeCache)
	{
		LLNotificationsUtil::add("CacheEmpty");
	}
	// </FS:AO>
	
	// we logged in successfully, so save settings on logout
	lldebugs << "Login successful, per account settings will be saved on logout." << llendl;
	mSavePerAccountSettings=true;
}

void LLAppViewer::launchUpdater()
{
		LLSD query_map = LLSD::emptyMap();
	// *TODO place os string in a global constant
#if LL_WINDOWS  
	query_map["os"] = "win";
#elif LL_DARWIN
	query_map["os"] = "mac";
#elif LL_LINUX
	query_map["os"] = "lnx";
#elif LL_SOLARIS
	query_map["os"] = "sol";
#endif
	// *TODO change userserver to be grid on both viewer and sim, since
	// userserver no longer exists.
	query_map["userserver"] = LLGridManager::getInstance()->getGridId();
	query_map["channel"] = LLVersionInfo::getChannel();
	// *TODO constantize this guy
	// *NOTE: This URL is also used in win_setup/lldownloader.cpp
	LLURI update_url = LLURI::buildHTTP("phoenixviewer.com", 80, "update.php", query_map);
	
	if(LLAppViewer::sUpdaterInfo)
	{
		delete LLAppViewer::sUpdaterInfo;
	}
	LLAppViewer::sUpdaterInfo = new LLAppViewer::LLUpdaterInfo() ;

	// if a sim name was passed in via command line parameter (typically through a SLURL)
	if ( LLStartUp::getStartSLURL().getType() == LLSLURL::LOCATION )
	{
		// record the location to start at next time
		gSavedSettings.setString( "NextLoginLocation", LLStartUp::getStartSLURL().getSLURLString()); 
	};

#if LL_WINDOWS
	LLAppViewer::sUpdaterInfo->mUpdateExePath = gDirUtilp->getTempFilename();
	if (LLAppViewer::sUpdaterInfo->mUpdateExePath.empty())
	{
		delete LLAppViewer::sUpdaterInfo ;
		LLAppViewer::sUpdaterInfo = NULL ;

		// We're hosed, bail
		LL_WARNS("AppInit") << "LLDir::getTempFilename() failed" << LL_ENDL;
		return;
	}

	LLAppViewer::sUpdaterInfo->mUpdateExePath += ".exe";

	std::string updater_source = gDirUtilp->getAppRODataDir();
	updater_source += gDirUtilp->getDirDelimiter();
	updater_source += "updater.exe";

	LL_DEBUGS("AppInit") << "Calling CopyFile source: " << updater_source
			<< " dest: " << LLAppViewer::sUpdaterInfo->mUpdateExePath
			<< LL_ENDL;


	if (!CopyFileA(updater_source.c_str(), LLAppViewer::sUpdaterInfo->mUpdateExePath.c_str(), FALSE))
	{
		delete LLAppViewer::sUpdaterInfo ;
		LLAppViewer::sUpdaterInfo = NULL ;

		LL_WARNS("AppInit") << "Unable to copy the updater!" << LL_ENDL;

		return;
	}

	LLAppViewer::sUpdaterInfo->mParams << "-url \"" << update_url.asString() << "\"";

	LL_DEBUGS("AppInit") << "Calling updater: " << LLAppViewer::sUpdaterInfo->mUpdateExePath << " " << LLAppViewer::sUpdaterInfo->mParams.str() << LL_ENDL;

	//Explicitly remove the marker file, otherwise we pass the lock onto the child process and things get weird.
	LLAppViewer::instance()->removeMarkerFile(); // In case updater fails

	// *NOTE:Mani The updater is spawned as the last thing before the WinMain exit.
	// see LLAppViewerWin32.cpp
	
#elif LL_DARWIN
	LLAppViewer::sUpdaterInfo->mUpdateExePath = "'";
	LLAppViewer::sUpdaterInfo->mUpdateExePath += gDirUtilp->getAppRODataDir();
	LLAppViewer::sUpdaterInfo->mUpdateExePath += "/mac-updater.app/Contents/MacOS/mac-updater' -url \"";
	LLAppViewer::sUpdaterInfo->mUpdateExePath += update_url.asString();
	LLAppViewer::sUpdaterInfo->mUpdateExePath += "\" -name \"";
	LLAppViewer::sUpdaterInfo->mUpdateExePath += LLAppViewer::instance()->getSecondLifeTitle();
        LLAppViewer::sUpdaterInfo->mUpdateExePath += "\" -bundleid \"";
        LLAppViewer::sUpdaterInfo->mUpdateExePath += LL_VERSION_BUNDLE_ID;
	LLAppViewer::sUpdaterInfo->mUpdateExePath += "\" &";

	LL_DEBUGS("AppInit") << "Calling updater: " << LLAppViewer::sUpdaterInfo->mUpdateExePath << LL_ENDL;

	// Run the auto-updater.
	system(LLAppViewer::sUpdaterInfo->mUpdateExePath.c_str()); /* Flawfinder: ignore */

#elif (LL_LINUX || LL_SOLARIS) && LL_GTK
	// we tell the updater where to find the xml containing string
	// translations which it can use for its own UI
	std::string xml_strings_file = "strings.xml";
	std::vector<std::string> xui_path_vec = LLUI::getXUIPaths();
	std::string xml_search_paths;
	std::vector<std::string>::const_iterator iter;
	// build comma-delimited list of xml paths to pass to updater
	for (iter = xui_path_vec.begin(); iter != xui_path_vec.end(); )
	{
		std::string this_skin_dir = gDirUtilp->getDefaultSkinDir()
			+ gDirUtilp->getDirDelimiter()
			+ (*iter);
		llinfos << "Got a XUI path: " << this_skin_dir << llendl;
		xml_search_paths.append(this_skin_dir);
		++iter;
		if (iter != xui_path_vec.end())
			xml_search_paths.append(","); // comma-delimit
	}
	// build the overall command-line to run the updater correctly
	LLAppViewer::sUpdaterInfo->mUpdateExePath = 
		gDirUtilp->getExecutableDir() + "/" + "linux-updater.bin" + 
		" --url \"" + update_url.asString() + "\"" +
		" --name \"" + LLAppViewer::instance()->getSecondLifeTitle() + "\"" +
		" --dest \"" + gDirUtilp->getAppRODataDir() + "\"" +
		" --stringsdir \"" + xml_search_paths + "\"" +
		" --stringsfile \"" + xml_strings_file + "\"";

	LL_INFOS("AppInit") << "Calling updater: " 
			    << LLAppViewer::sUpdaterInfo->mUpdateExePath << LL_ENDL;

	// *TODO: we could use the gdk equivalent to ensure the updater
	// gets started on the same screen.
	GError *error = NULL;
	if (!g_spawn_command_line_async(LLAppViewer::sUpdaterInfo->mUpdateExePath.c_str(), &error))
	{
		llerrs << "Failed to launch updater: "
		       << error->message
		       << llendl;
	}
	if (error) {
		g_error_free(error);
	}
#else
	OSMessageBox(LLTrans::getString("MBNoAutoUpdate"), LLStringUtil::null, OSMB_OK);
#endif

	// *REMOVE:Mani - Saving for reference...
	// LLAppViewer::instance()->forceQuit();
}


//virtual
void LLAppViewer::setMasterSystemAudioMute(bool mute)
{
	gSavedSettings.setBOOL("MuteAudio", mute);
}

//virtual
bool LLAppViewer::getMasterSystemAudioMute()
{
	return gSavedSettings.getBOOL("MuteAudio");
}

//----------------------------------------------------------------------------
// Metrics-related methods (static and otherwise)
//----------------------------------------------------------------------------

/**
 * LLViewerAssetStats collects data on a per-region (as defined by the agent's
 * location) so we need to tell it about region changes which become a kind of
 * hidden variable/global state in the collectors.  For collectors not running
 * on the main thread, we need to send a message to move the data over safely
 * and cheaply (amortized over a run).
 */
void LLAppViewer::metricsUpdateRegion(U64 region_handle)
{
	if (0 != region_handle)
	{
		LLViewerAssetStatsFF::set_region_main(region_handle);
		if (LLAppViewer::sTextureFetch)
		{
			// Send a region update message into 'thread1' to get the new region.
			LLAppViewer::sTextureFetch->commandSetRegion(region_handle);
		}
		else
		{
			// No 'thread1', a.k.a. TextureFetch, so update directly
			LLViewerAssetStatsFF::set_region_thread1(region_handle);
		}
	}
}


/**
 * Attempts to start a multi-threaded metrics report to be sent back to
 * the grid for consumption.
 */
void LLAppViewer::metricsSend(bool enable_reporting)
{
	if (! gViewerAssetStatsMain)
		return;

	if (LLAppViewer::sTextureFetch)
	{
		LLViewerRegion * regionp = gAgent.getRegion();

		if (enable_reporting && regionp)
		{
			std::string	caps_url = regionp->getCapability("ViewerMetrics");

			// Make a copy of the main stats to send into another thread.
			// Receiving thread takes ownership.
			LLViewerAssetStats * main_stats(new LLViewerAssetStats(*gViewerAssetStatsMain));
			
			// Send a report request into 'thread1' to get the rest of the data
			// and provide some additional parameters while here.
			LLAppViewer::sTextureFetch->commandSendMetrics(caps_url,
														   gAgentSessionID,
														   gAgentID,
														   main_stats);
			main_stats = 0;		// Ownership transferred
		}
		else
		{
			LLAppViewer::sTextureFetch->commandDataBreak();
		}
	}

	// Reset even if we can't report.  Rather than gather up a huge chunk of
	// data, we'll keep to our sampling interval and retain the data
	// resolution in time.
	gViewerAssetStatsMain->reset();
}
<|MERGE_RESOLUTION|>--- conflicted
+++ resolved
@@ -408,13 +408,7 @@
 	default_trans_args.insert("CURRENT_GRID"); //<FS:AW make CURRENT_GRID a default substitution>
 	default_trans_args.insert("SECOND_LIFE_GRID");
 	default_trans_args.insert("SUPPORT_SITE");
-<<<<<<< HEAD
 	default_trans_args.insert("DOWNLOAD_URL"); //<FS:CR> Viewer download url
-=======
-	// This URL shows up in a surprising number of places in various skin
-	// files. We really only want to have to maintain a single copy of it.
-	default_trans_args.insert("create_account_url");
->>>>>>> d56a98de
 }
 
 //----------------------------------------------------------------------------
