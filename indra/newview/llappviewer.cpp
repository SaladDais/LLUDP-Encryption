/** 
 * @file llappviewer.cpp
 * @brief The LLAppViewer class definitions
 *
 * $LicenseInfo:firstyear=2007&license=viewerlgpl$
 * Second Life Viewer Source Code
 * Copyright (C) 2012, Linden Research, Inc.
 * 
 * This library is free software; you can redistribute it and/or
 * modify it under the terms of the GNU Lesser General Public
 * License as published by the Free Software Foundation;
 * version 2.1 of the License only.
 * 
 * This library is distributed in the hope that it will be useful,
 * but WITHOUT ANY WARRANTY; without even the implied warranty of
 * MERCHANTABILITY or FITNESS FOR A PARTICULAR PURPOSE.  See the GNU
 * Lesser General Public License for more details.
 * 
 * You should have received a copy of the GNU Lesser General Public
 * License along with this library; if not, write to the Free Software
 * Foundation, Inc., 51 Franklin Street, Fifth Floor, Boston, MA  02110-1301  USA
 * 
 * Linden Research, Inc., 945 Battery Street, San Francisco, CA  94111  USA
 * $/LicenseInfo$
 */

#include "llviewerprecompiledheaders.h"

#include "llappviewer.h"

// Viewer includes
#include "llversioninfo.h"
#include "llfeaturemanager.h"
#include "lluictrlfactory.h"
#include "lltexteditor.h"
#include "llerrorcontrol.h"
#include "lleventtimer.h"
#include "llviewertexturelist.h"
#include "llgroupmgr.h"
#include "llagent.h"
#include "llagentcamera.h"
#include "llagentlanguage.h"
#include "llagentui.h"
#include "llagentwearables.h"
#include "llfloaterimcontainer.h"
#include "llwindow.h"
#include "llviewerstats.h"
#include "llviewerstatsrecorder.h"
#include "llmarketplacefunctions.h"
#include "llmarketplacenotifications.h"
#include "llmd5.h"
#include "llmeshrepository.h"
#include "llpumpio.h"
#include "llmimetypes.h"
#include "llslurl.h"
#include "llstartup.h"
#include "llfocusmgr.h"
#include "llviewerjoystick.h"
#include "llallocator.h"
#include "llcalc.h"
#include "llconversationlog.h"
#include "lldxhardware.h"
#include "lltexturestats.h"
#include "lltrace.h"
#include "lltracethreadrecorder.h"
#include "llviewerwindow.h"
#include "llviewerdisplay.h"
#include "llviewermedia.h"
#include "llviewerparcelmedia.h"
#include "llviewermediafocus.h"
#include "llviewermessage.h"
#include "llviewerobjectlist.h"
#include "llworldmap.h"
#include "llmutelist.h"
#include "llviewerhelp.h"
#include "lluicolortable.h"
#include "llurldispatcher.h"
#include "llurlhistory.h"
#include "llrender.h"
#include "llteleporthistory.h"
#include "lltoast.h"
#include "llsdutil_math.h"
#include "lllocationhistory.h"
#include "llfasttimerview.h"
#include "llvector4a.h"
#include "llviewermenufile.h"
#include "llvoicechannel.h"
#include "llvoavatarself.h"
#include "llurlmatch.h"
#include "lltextutil.h"
#include "lllogininstance.h"
#include "llprogressview.h"
#include "llvocache.h"
#include "llvopartgroup.h"
// [SL:KB] - Patch: Appearance-Misc | Checked: 2013-02-12 (Catznip-3.4)
#include "llappearancemgr.h"
// [/SL:KB]
// [RLVa:KB] - Checked: 2010-05-03 (RLVa-1.2.0g)
#include "rlvactions.h"
#include "rlvhandler.h"
// [/RLVa:KB]

#include "llweb.h"
#include "llupdaterservice.h"
// <FS:Ansariel> [FS communication UI]
#include "fsfloatervoicecontrols.h"
// </FS:Ansariel> [FS communication UI]
#include "llfloatertexturefetchdebugger.h"
// [SL:KB] - Patch: Build-ScriptRecover | Checked: 2011-11-24 (Catznip-3.2.0)
#include "llfloaterscriptrecover.h"
// [/SL:KB]
#include "llspellcheck.h"
#include "llscenemonitor.h"
#include "llavatarrenderinfoaccountant.h"
#include "lllocalbitmaps.h"

// Linden library includes
#include "llavatarnamecache.h"
#include "lldiriterator.h"
#include "llexperiencecache.h"
#include "llimagej2c.h"
#include "llmemory.h"
#include "llprimitive.h"
#include "llurlaction.h"
#include "llurlentry.h"
#include "llvfile.h"
#include "llvfsthread.h"
#include "llvolumemgr.h"
#include "llxfermanager.h"
#include "llphysicsextensions.h"

#include "llnotificationmanager.h"
#include "llnotifications.h"
#include "llnotificationsutil.h"

#include "sanitycheck.h"
#include "llleap.h"
#include "stringize.h"
#include "llcoros.h"
#include "llexception.h"
//#if !LL_LINUX
#include "cef/llceflib.h"
#if defined(LL_WINDOWS) || defined(LL_LINUX)
#include "vlc/libvlc_version.h"
#endif // LL_WINDOWS
//#endif
//#endif // LL_LINUX

// Third party library includes
#include <boost/bind.hpp>
#include <boost/foreach.hpp>
#include <boost/algorithm/string.hpp>
#include <boost/regex.hpp>
#include <boost/throw_exception.hpp>

#if LL_WINDOWS
#	include <share.h> // For _SH_DENYWR in processMarkerFiles
#else
#   include <sys/file.h> // For processMarkerFiles
#endif

#include "llapr.h"
#include <boost/lexical_cast.hpp>

#include "llviewerkeyboard.h"
#include "lllfsthread.h"
#include "llworkerthread.h"
#include "lltexturecache.h"
#include "lltexturefetch.h"
#include "llimageworker.h"
#include "llevents.h"

// The files below handle dependencies from cleanup.
#include "llkeyframemotion.h"
#include "llworldmap.h"
#include "llhudmanager.h"
#include "lltoolmgr.h"
#include "llassetstorage.h"
#include "llpolymesh.h"
#include "llproxy.h"
#include "llcachename.h"
#include "llaudioengine.h"
#include "llstreamingaudio.h"
#include "llviewermenu.h"
#include "llselectmgr.h"
#include "lltrans.h"
#include "lltransutil.h"
#include "lltracker.h"
#include "llviewerparcelmgr.h"
#include "llworldmapview.h"
#include "llpostprocess.h"
#include "llwlparammanager.h"
#include "llwaterparammanager.h"

#include "lldebugview.h"
#include "llconsole.h"
#include "llcontainerview.h"
#include "lltooltip.h"

#include "llsdutil.h"
#include "llsdserialize.h"

#include "llworld.h"
#include "llhudeffecttrail.h"
#include "llvectorperfoptions.h"
#include "llslurl.h"
#include "llwatchdog.h"

// Included so that constants/settings might be initialized
// in save_settings_to_globals()
#include "llbutton.h"
#include "llstatusbar.h"
#include "llsurface.h"
#include "llvosky.h"
#include "llvotree.h"
#include "llvoavatar.h"
#include "llfolderview.h"
#include "llagentpilot.h"
#include "llvovolume.h"
#include "llflexibleobject.h" 
#include "llvosurfacepatch.h"
#include "llviewerfloaterreg.h"
#include "llcommandlineparser.h"
#include "llfloatermemleak.h"
#include "llfloaterreg.h"
#include "llfloateroutfitsnapshot.h"
#include "llfloatersnapshot.h"
<<<<<<< HEAD
//#include "llfloaterinventory.h"
=======
>>>>>>> c7a9cbc6
#include "llsidepanelinventory.h"

// includes for idle() idleShutdown()
#include "llviewercontrol.h"
#include "lleventnotifier.h"
#include "llcallbacklist.h"
#include "lldeferredsounds.h"
#include "pipeline.h"
#include "llgesturemgr.h"
#include "llsky.h"
#include "llvlmanager.h"
#include "llviewercamera.h"
#include "lldrawpoolbump.h"
#include "llvieweraudio.h"
#include "llimview.h"
#include "llviewerthrottle.h"
#include "llparcel.h"
#include "llavatariconctrl.h"
#include "llgroupiconctrl.h"
#include "llviewerassetstats.h"

// Include for security api initialization
#include "llsecapi.h"
#include "llmachineid.h"
#include "llmainlooprepeater.h"
#include "llcleanup.h"

#include "llcoproceduremanager.h"
#include "llviewereventrecorder.h"

#if HAS_GROWL
#include "growlmanager.h"
#endif
#include "fsavatarrenderpersistence.h"

// *FIX: These extern globals should be cleaned up.
// The globals either represent state/config/resource-storage of either 
// this app, or another 'component' of the viewer. App globals should be 
// moved into the app class, where as the other globals should be 
// moved out of here.
// If a global symbol reference seems valid, it will be included
// via header files above.

//----------------------------------------------------------------------------
// llviewernetwork.h
#include "llviewernetwork.h"
// define a self-registering event API object
#include "llappviewerlistener.h"

#include "nd/ndoctreelog.h" // <FS:ND/> Octree operation logging.
#include "nd/ndetw.h" // <FS:ND/> Windows Event Tracing, does nothing on OSX/Linux.
#include "nd/ndlogthrottle.h"

#include "fsradar.h"


#if (LL_LINUX || LL_SOLARIS) && LL_GTK
#include "glib.h"
#endif // (LL_LINUX || LL_SOLARIS) && LL_GTK

#if LL_MSVC
// disable boost::lexical_cast warning
#pragma warning (disable:4702)
#endif

const char* const CRASH_SETTINGS_FILE = "settings_crash_behavior.xml"; // <FS:ND/> We need this filename defined here.

static LLAppViewerListener sAppViewerListener(LLAppViewer::instance);

////// Windows-specific includes to the bottom - nasty defines in these pollute the preprocessor
//
//----------------------------------------------------------------------------
// viewer.cpp - these are only used in viewer, should be easily moved.

#if LL_DARWIN
// <FS:CR>
//const char * const LL_VERSION_BUNDLE_ID = "com.secondlife.indra.viewer";
#ifdef OPENSIM
const char * const LL_VERSION_BUNDLE_ID = "com.phoenixviewer.firestorm.viewer-oss";
#else // !OPENSIM
const char * const LL_VERSION_BUNDLE_ID = "com.phoenixviewer.firestorm.viewer-hvk";
#endif // OPENSIM
// </FS:CR>
extern void init_apple_menu(const char* product);
#endif // LL_DARWIN

extern BOOL gRandomizeFramerate;
extern BOOL gPeriodicSlowFrame;
extern BOOL gDebugGL;

////////////////////////////////////////////////////////////
// All from the last globals push...

F32 gSimLastTime; // Used in LLAppViewer::init and send_stats()
F32 gSimFrames;

BOOL gShowObjectUpdates = FALSE;
BOOL gUseQuickTime = TRUE;

eLastExecEvent gLastExecEvent = LAST_EXEC_NORMAL;
S32 gLastExecDuration = -1; // (<0 indicates unknown) 

#if LL_WINDOWS  
#   define LL_PLATFORM_KEY "win"
#elif LL_DARWIN
#   define LL_PLATFORM_KEY "mac"
#elif LL_LINUX
#   define LL_PLATFORM_KEY "lnx"
#elif LL_SOLARIS
#   define LL_PLATFORM_KEY "sol"
#else
#   error "Unknown Platform"
#endif
const char* gPlatform = LL_PLATFORM_KEY;

LLSD gDebugInfo;

U32	gFrameCount = 0;
U32 gForegroundFrameCount = 0; // number of frames that app window was in foreground
LLPumpIO* gServicePump = NULL;

U64MicrosecondsImplicit gFrameTime = 0;
F32SecondsImplicit gFrameTimeSeconds = 0.f;
F32SecondsImplicit gFrameIntervalSeconds = 0.f;
F32 gFPSClamped = 10.f;						// Pretend we start at target rate.
F32 gFrameDTClamped = 0.f;					// Time between adjacent checks to network for packets
U64MicrosecondsImplicit	gStartTime = 0; // gStartTime is "private", used only to calculate gFrameTimeSeconds
U32 gFrameStalls = 0;
const F64 FRAME_STALL_THRESHOLD = 1.0;

LLTimer gRenderStartTime;
LLFrameTimer gForegroundTime;
LLFrameTimer gLoggedInTime;
LLTimer gLogoutTimer;
static const F32 LOGOUT_REQUEST_TIME = 6.f;  // this will be cut short by the LogoutReply msg.
F32 gLogoutMaxTime = LOGOUT_REQUEST_TIME;


S32 gPendingMetricsUploads = 0;


BOOL				gDisconnected = FALSE;

// used to restore texture state after a mode switch
LLFrameTimer	gRestoreGLTimer;
BOOL			gRestoreGL = FALSE;
BOOL			gUseWireframe = FALSE;

//use for remember deferred mode in wireframe switch
BOOL			gInitialDeferredModeForWireframe = FALSE;

// VFS globals - see llappviewer.h
LLVFS* gStaticVFS = NULL;

LLMemoryInfo gSysMemory;
U64Bytes gMemoryAllocated(0); // updated in display_stats() in llviewerdisplay.cpp

std::string gLastVersionChannel;

LLVector3			gWindVec(3.0, 3.0, 0.0);
LLVector3			gRelativeWindVec(0.0, 0.0, 0.0);

U32		gPacketsIn = 0;

BOOL				gPrintMessagesThisFrame = FALSE;

BOOL gRandomizeFramerate = FALSE;
BOOL gPeriodicSlowFrame = FALSE;

BOOL gCrashOnStartup = FALSE;
BOOL gLLErrorActivated = FALSE;
BOOL gLogoutInProgress = FALSE;

////////////////////////////////////////////////////////////
// Internal globals... that should be removed.

// Like LLLogChat::cleanFileName() and LLDir::getScrubbedFileName() but replaces spaces also.
std::string SafeFileName(std::string filename)
{
	std::string invalidChars = "\"\'\\/?*:.<>| ";
	S32 position = filename.find_first_of(invalidChars);
	while (position != filename.npos)
	{
		filename[position] = '_';
		position = filename.find_first_of(invalidChars, position);
	}
	return filename;
}
// TODO: Readd SAFE_FILE_NAME_PREFIX stuff after FmodEx merge.... <FS:CR>
// contruct unique filename prefix so we only report crashes for US and not other viewers.
//const std::string SAFE_FILE_NAME_PREFIX(SafeFileName(llformat("%s %d.%d.%d.%d",
//															  LL_CHANNEL,
//															  LL_VERSION_MAJOR,
//															  LL_VERSION_MINOR,
//															  LL_VERSION_PATCH,
//															  LL_VERSION_BUILD )));
const std::string SAFE_FILE_NAME_PREFIX(SafeFileName(APP_NAME));
static std::string gArgs;
const int MAX_MARKER_LENGTH = 1024;
const std::string MARKER_FILE_NAME(SAFE_FILE_NAME_PREFIX + ".exec_marker"); //FS orig modified LL
const std::string START_MARKER_FILE_NAME(SAFE_FILE_NAME_PREFIX + ".start_marker"); //FS new modified LL new
const std::string ERROR_MARKER_FILE_NAME(SAFE_FILE_NAME_PREFIX + ".error_marker"); //FS orig modified LL
const std::string LLERROR_MARKER_FILE_NAME(SAFE_FILE_NAME_PREFIX + ".llerror_marker"); //FS orig modified LL
const std::string LOGOUT_MARKER_FILE_NAME(SAFE_FILE_NAME_PREFIX + ".logout_marker"); //FS orig modified LL

static BOOL gDoDisconnect = FALSE;
static std::string gLaunchFileOnQuit;

// Used on Win32 for other apps to identify our window (eg, win_setup)
// Note: Changing this breaks compatibility with SLURL handling, try to avoid it.
const char* const VIEWER_WINDOW_CLASSNAME = "Second Life";

//-- LLDeferredTaskList ------------------------------------------------------

/**
 * A list of deferred tasks.
 *
 * We sometimes need to defer execution of some code until the viewer gets idle,
 * e.g. removing an inventory item from within notifyObservers() may not work out.
 *
 * Tasks added to this list will be executed in the next LLAppViewer::idle() iteration.
 * All tasks are executed only once.
 */
class LLDeferredTaskList: public LLSingleton<LLDeferredTaskList>
{
	LLSINGLETON_EMPTY_CTOR(LLDeferredTaskList);
	LOG_CLASS(LLDeferredTaskList);

	friend class LLAppViewer;
	typedef boost::signals2::signal<void()> signal_t;

	void addTask(const signal_t::slot_type& cb)
	{
		mSignal.connect(cb);
	}

	void run()
	{
		if (!mSignal.empty())
		{
			mSignal();
			mSignal.disconnect_all_slots();
		}
	}

	signal_t mSignal;
};

//----------------------------------------------------------------------------

// List of entries from strings.xml to always replace
static std::set<std::string> default_trans_args;
void init_default_trans_args()
{
	default_trans_args.insert("SECOND_LIFE"); // World
	default_trans_args.insert("APP_NAME");
	default_trans_args.insert("CAPITALIZED_APP_NAME");
	default_trans_args.insert("CURRENT_GRID"); //<FS:AW make CURRENT_GRID a default substitution>
	default_trans_args.insert("SECOND_LIFE_GRID");
	default_trans_args.insert("SUPPORT_SITE");
	// This URL shows up in a surprising number of places in various skin
	// files. We really only want to have to maintain a single copy of it.
	default_trans_args.insert("create_account_url");
	default_trans_args.insert("DOWNLOAD_URL"); //<FS:CR> Viewer download url
}

//----------------------------------------------------------------------------
// File scope definitons
const char *VFS_DATA_FILE_BASE = "data.db2.x.";
const char *VFS_INDEX_FILE_BASE = "index.db2.x.";

std::string gWindowTitle;

struct SettingsFile : public LLInitParam::Block<SettingsFile>
{
	Mandatory<std::string>	name;
	Optional<std::string>	file_name;
	Optional<bool>			required,
							persistent;
	Optional<std::string>	file_name_setting;

	SettingsFile()
	:	name("name"),
		file_name("file_name"),
		required("required", false),
		persistent("persistent", true),
		file_name_setting("file_name_setting")
	{}
};

struct SettingsGroup : public LLInitParam::Block<SettingsGroup>
{
	Mandatory<std::string>	name;
	Mandatory<S32>			path_index;
	Multiple<SettingsFile>	files;

	SettingsGroup()
	:	name("name"),
		path_index("path_index"),
		files("file")
	{}
};

struct SettingsFiles : public LLInitParam::Block<SettingsFiles>
{
	Multiple<SettingsGroup>	groups;

	SettingsFiles()
	: groups("group")
	{}
};


LLAppViewer::LLUpdaterInfo *LLAppViewer::sUpdaterInfo = NULL ;

//----------------------------------------------------------------------------
// Metrics logging control constants
//----------------------------------------------------------------------------
static const F32 METRICS_INTERVAL_DEFAULT = 600.0;
static const F32 METRICS_INTERVAL_QA = 30.0;
static F32 app_metrics_interval = METRICS_INTERVAL_DEFAULT;
static bool app_metrics_qa_mode = false;

void idle_afk_check()
{
	// check idle timers
	F32 current_idle = gAwayTriggerTimer.getElapsedTimeF32();
	// <FS:CR> Cache frequently hit location
	static LLCachedControl<S32> sAFKTimeout(gSavedSettings, "AFKTimeout");
// [RLVa:KB] - Checked: 2010-05-03 (RLVa-1.2.0g) | Modified: RLVa-1.2.0g
	// Enforce an idle time of 30 minutes if @allowidle=n restricted
	S32 afk_timeout = (!gRlvHandler.hasBehaviour(RLV_BHVR_ALLOWIDLE)) ? sAFKTimeout : 60 * 30;
// [/RLVa:KB]
//	F32 afk_timeout  = gSavedSettings.getS32("AFKTimeout");
	// <FS:CR> Explicit conversions just cos.
	//if (afk_timeout && (current_idle > afk_timeout) && ! gAgent.getAFK())
	if (static_cast<S32>(afk_timeout) && (current_idle > static_cast<F32>(afk_timeout)) && ! gAgent.getAFK())
	{
		LL_INFOS("IdleAway") << "Idle more than " << afk_timeout << " seconds: automatically changing to Away status" << LL_ENDL;
		gAgent.setAFK();
	}
}

// A callback set in LLAppViewer::init()
static void ui_audio_callback(const LLUUID& uuid)
{
	if (gAudiop)
	{
		SoundData soundData(uuid, gAgent.getID(), 1.0f, LLAudioEngine::AUDIO_TYPE_UI);
		gAudiop->triggerSound(soundData);
	}
}

// A callback set in LLAppViewer::init()
static void deferred_ui_audio_callback(const LLUUID& uuid)
{
	if (gAudiop)
	{
		SoundData soundData(uuid, gAgent.getID(), 1.0f, LLAudioEngine::AUDIO_TYPE_UI);
		LLDeferredSounds::instance().deferSound(soundData);
	}
}

bool	create_text_segment_icon_from_url_match(LLUrlMatch* match,LLTextBase* base)
{
	if(!match || !base || base->getPlainText())
		return false;

	LLUUID match_id = match->getID();

	LLIconCtrl* icon;

	if(gAgent.isInGroup(match_id, TRUE))
	{
		LLGroupIconCtrl::Params icon_params;
		icon_params.group_id = match_id;
		icon_params.rect = LLRect(0, 16, 16, 0);
		icon_params.visible = true;
		icon = LLUICtrlFactory::instance().create<LLGroupIconCtrl>(icon_params);
	}
	else
	{
		LLAvatarIconCtrl::Params icon_params;
		icon_params.avatar_id = match_id;
		icon_params.rect = LLRect(0, 16, 16, 0);
		icon_params.visible = true;
		icon = LLUICtrlFactory::instance().create<LLAvatarIconCtrl>(icon_params);
	}

	LLInlineViewSegment::Params params;
	params.force_newline = false;
	params.view = icon;
	params.left_pad = 4;
	params.right_pad = 4;
	params.top_pad = -2;
	params.bottom_pad = 2;

	base->appendWidget(params," ",false);
	
	return true;
}

void request_initial_instant_messages()
{
	static BOOL requested = FALSE;
	if (!requested
		&& gMessageSystem
		&& LLMuteList::getInstance()->isLoaded()
		&& isAgentAvatarValid())
	{
		// Auto-accepted inventory items may require the avatar object
		// to build a correct name.  Likewise, inventory offers from
		// muted avatars require the mute list to properly mute.
		LLMessageSystem* msg = gMessageSystem;
		msg->newMessageFast(_PREHASH_RetrieveInstantMessages);
		msg->nextBlockFast(_PREHASH_AgentData);
		msg->addUUIDFast(_PREHASH_AgentID, gAgent.getID());
		msg->addUUIDFast(_PREHASH_SessionID, gAgent.getSessionID());
		gAgent.sendReliableMessage();
		requested = TRUE;
	}
}

// Use these strictly for things that are constructed at startup,
// or for things that are performance critical.  JC
static void settings_to_globals()
{
	LLBUTTON_H_PAD		= gSavedSettings.getS32("ButtonHPad");
	BTN_HEIGHT_SMALL	= gSavedSettings.getS32("ButtonHeightSmall");
	BTN_HEIGHT			= gSavedSettings.getS32("ButtonHeight");

	MENU_BAR_HEIGHT		= gSavedSettings.getS32("MenuBarHeight");
	MENU_BAR_WIDTH		= gSavedSettings.getS32("MenuBarWidth");

	LLSurface::setTextureSize(gSavedSettings.getU32("RegionTextureSize"));
	
	LLRender::sGLCoreProfile = gSavedSettings.getBOOL("RenderGLCoreProfile");
	LLVertexBuffer::sUseVAO = gSavedSettings.getBOOL("RenderUseVAO");
	LLImageGL::sGlobalUseAnisotropic	= gSavedSettings.getBOOL("RenderAnisotropic");
	LLImageGL::sCompressTextures		= gSavedSettings.getBOOL("RenderCompressTextures");
	LLVOVolume::sLODFactor				= gSavedSettings.getF32("RenderVolumeLODFactor");
	LLVOVolume::sDistanceFactor			= 1.f-LLVOVolume::sLODFactor * 0.1f;
	LLVolumeImplFlexible::sUpdateFactor = gSavedSettings.getF32("RenderFlexTimeFactor");
	LLVOTree::sTreeFactor				= gSavedSettings.getF32("RenderTreeLODFactor");
	LLVOAvatar::sLODFactor				= gSavedSettings.getF32("RenderAvatarLODFactor");
	LLVOAvatar::sPhysicsLODFactor		= gSavedSettings.getF32("RenderAvatarPhysicsLODFactor");
	LLVOAvatar::updateImpostorRendering(gSavedSettings.getU32("RenderAvatarMaxNonImpostors"));
	LLVOAvatar::sVisibleInFirstPerson	= gSavedSettings.getBOOL("FirstPersonAvatarVisible");
	// clamp auto-open time to some minimum usable value
	LLFolderView::sAutoOpenTime			= llmax(0.25f, gSavedSettings.getF32("FolderAutoOpenDelay"));
	LLSelectMgr::sRectSelectInclusive	= gSavedSettings.getBOOL("RectangleSelectInclusive");
	LLSelectMgr::sRenderHiddenSelections = gSavedSettings.getBOOL("RenderHiddenSelections");
	LLSelectMgr::sRenderLightRadius = gSavedSettings.getBOOL("RenderLightRadius");

	gAgentPilot.setNumRuns(gSavedSettings.getS32("StatsNumRuns"));
	gAgentPilot.setQuitAfterRuns(gSavedSettings.getBOOL("StatsQuitAfterRuns"));
	gAgent.setHideGroupTitle(gSavedSettings.getBOOL("RenderHideGroupTitle"));
		
	gDebugWindowProc = gSavedSettings.getBOOL("DebugWindowProc");
	gShowObjectUpdates = gSavedSettings.getBOOL("ShowObjectUpdates");
	LLWorldMapView::sMapScale = gSavedSettings.getF32("MapScale");
}

static void settings_modify()
{
	LLRenderTarget::sUseFBO				= gSavedSettings.getBOOL("RenderDeferred");
	LLPipeline::sRenderBump				= gSavedSettings.getBOOL("RenderObjectBump");
	LLPipeline::sRenderDeferred		= LLPipeline::sRenderBump && gSavedSettings.getBOOL("RenderDeferred");
	LLVOSurfacePatch::sLODFactor		= gSavedSettings.getF32("RenderTerrainLODFactor");
	LLVOSurfacePatch::sLODFactor *= LLVOSurfacePatch::sLODFactor; //square lod factor to get exponential range of [1,4]
	gDebugGL = gSavedSettings.getBOOL("RenderDebugGL") || gDebugSession;
	gDebugPipeline = gSavedSettings.getBOOL("RenderDebugPipeline");
}

class LLFastTimerLogThread : public LLThread
{
public:
	std::string mFile;

	LLFastTimerLogThread(std::string& test_name) : LLThread("fast timer log")
 	{
		std::string file_name = test_name + std::string(".slp");
		mFile = gDirUtilp->getExpandedFilename(LL_PATH_LOGS, file_name);
	}

	void run()
	{
		std::ofstream os(mFile.c_str());
		
		while (!LLAppViewer::instance()->isQuitting())
		{
			LLTrace::BlockTimer::writeLog(os);
			os.flush();
			ms_sleep(32);
		}

		os.close();
	}
};

//virtual
bool LLAppViewer::initSLURLHandler()
{
	// does nothing unless subclassed
	return false;
}

//virtual
bool LLAppViewer::sendURLToOtherInstance(const std::string& url)
{
	// does nothing unless subclassed
	return false;
}

//----------------------------------------------------------------------------
// LLAppViewer definition

// Static members.
// The single viewer app.
LLAppViewer* LLAppViewer::sInstance = NULL;
LLTextureCache* LLAppViewer::sTextureCache = NULL; 
LLImageDecodeThread* LLAppViewer::sImageDecodeThread = NULL; 
LLTextureFetch* LLAppViewer::sTextureFetch = NULL; 

std::string getRuntime()
{
	return llformat("%.4f", (F32)LLTimer::getElapsedSeconds().value());
}

LLAppViewer::LLAppViewer() 
:	mMarkerFile(),
	mLogoutMarkerFile(),
	mReportedCrash(false),
	mNumSessions(0),
	mPurgeCache(false),
	mPurgeOnExit(false),
	mSecondInstance(false),
	mSavedFinalSnapshot(false),
	mSavePerAccountSettings(false),		// don't save settings on logout unless login succeeded.
	mQuitRequested(false),
	mLogoutRequestSent(false),
	// <FS:Ansariel> MaxFPS Viewer-Chui merge error
	//mYieldTime(-1),
	mLastAgentControlFlags(0),
	mLastAgentForceUpdate(0),
	mMainloopTimeout(NULL),
	mAgentRegionLastAlive(false),
	mRandomizeFramerate(LLCachedControl<bool>(gSavedSettings,"Randomize Framerate", FALSE)),
	mPeriodicSlowFrame(LLCachedControl<bool>(gSavedSettings,"Periodic Slow Frame", FALSE)),
	mFastTimerLogThread(NULL),
	mUpdater(new LLUpdaterService()),
	mSettingsLocationList(NULL),
	mIsFirstRun(false),
	mSaveSettingsOnExit(true),		// <FS:Zi> Backup Settings
	mPurgeTextures(false) // <FS:Ansariel> FIRE-13066
{
	if(NULL != sInstance)
	{
		LL_ERRS() << "Oh no! An instance of LLAppViewer already exists! LLAppViewer is sort of like a singleton." << LL_ENDL;
	}

    mDumpPath ="";
	// Need to do this initialization before we do anything else, since anything
	// that touches files should really go through the lldir API
   
	// <FS:ND> Init our custom directories, not from SecondLife

	// gDirUtilp->initAppDirs("SecondLife");
#ifdef ND_BUILD64BIT_ARCH
	gDirUtilp->initAppDirs(APP_NAME + "_x64");
#else
	gDirUtilp->initAppDirs(APP_NAME);
#endif

	// </FS:ND>

	//
	// IMPORTANT! Do NOT put anything that will write
	// into the log files during normal startup until AFTER
	// we run the "program crashed last time" error handler below.
	//
	sInstance = this;

	gLoggedInTime.stop();

	initLoggingAndGetLastDuration();
	
	processMarkerFiles();
	//
	// OK to write stuff to logs now, we've now crash reported if necessary
	//
	
	LLLoginInstance::instance().setUpdaterService(mUpdater.get());
	LLLoginInstance::instance().setPlatformInfo(gPlatform, getOSInfo().getOSVersionString());
}

LLAppViewer::~LLAppViewer()
{
	delete mSettingsLocationList;
	LLViewerEventRecorder::deleteSingleton();

	LLLoginInstance::instance().setUpdaterService(0);
	
	destroyMainloopTimeout();
    
	// If we got to this destructor somehow, the app didn't hang.
	removeMarkerFiles();
}

class LLUITranslationBridge : public LLTranslationBridge
{
public:
	virtual std::string getString(const std::string &xml_desc)
	{
		return LLTrans::getString(xml_desc);
	}
};

namespace {
// With Xcode 6, _exit() is too magical to use with boost::bind(), so provide
// this little helper function.
void fast_exit(int rc)
{
	_exit(rc);
}


}


bool LLAppViewer::init()
{	
	// <FS:ND> Breakpad merge, setup minidump type from Catznip.

	// setupErrorHandling(mSecondInstance);
	EMiniDumpType minidump_type = MINIDUMP_NORMAL;
	if (gSavedSettings.controlExists("SaveMiniDumpType"))
		minidump_type = (LLApp::EMiniDumpType)gSavedSettings.getU32("SaveMiniDumpType"); 

	setupErrorHandling( mSecondInstance, minidump_type );

	// </FS:ND>

	nd::octree::debug::setOctreeLogFilename( gDirUtilp->getExpandedFilename(LL_PATH_LOGS, "octree.log" ) ); // <FS:ND/> Filename to log octree options to.
	nd::etw::init(); // <FS:ND/> Init event tracing.


	//
	// Start of the application
	//

	// initialize LLWearableType translation bridge.
	// Memory will be cleaned up in ::cleanupClass()
	LLWearableType::initClass(new LLUITranslationBridge());

	// initialize SSE options
	LLVector4a::initClass();

	//initialize particle index pool
	LLVOPartGroup::initClass();



	// set skin search path to default, will be overridden later
	// this allows simple skinned file lookups to work
// [SL:KB] - Patch: Viewer-Skins | Checked: 2012-12-26 (Catznip-3.4)
	gDirUtilp->setSkinFolder("default", "", "en");
// [/SL:KB]
//	gDirUtilp->setSkinFolder("default", "en");

//	initLoggingAndGetLastDuration();
	
	//
	// OK to write stuff to logs now, we've now crash reported if necessary
	//
	
// <FS>
	// SJ/AO:  Reset Configuration here, if our marker file exists. Configuration needs to be reset before settings files 
	// are read in to avoid file locks.

	mPurgeSettings = false;
	std::string clear_settings_filename = gDirUtilp->getExpandedFilename(LL_PATH_LOGS,"CLEAR");
	LLAPRFile clear_file ;
	if (clear_file.isExist(clear_settings_filename))
	{
		mPurgeSettings = true;
		LL_INFOS() << "Purging configuration..." << LL_ENDL;
		std::string delem = gDirUtilp->getDirDelimiter();

		LLFile::remove(gDirUtilp->getExpandedFilename(LL_PATH_LOGS,"CLEAR"));
		
		//[ADD - Clear Usersettings : SJ] - Delete directories beams, beamsColors, windlight in usersettings
		LLFile::rmdir(gDirUtilp->getExpandedFilename(LL_PATH_USER_SETTINGS, "beams") );
		LLFile::rmdir(gDirUtilp->getExpandedFilename(LL_PATH_USER_SETTINGS, "beamsColors") );
		LLFile::rmdir(gDirUtilp->getExpandedFilename(LL_PATH_USER_SETTINGS, "windlight" + delem + "water") );
		LLFile::rmdir(gDirUtilp->getExpandedFilename(LL_PATH_USER_SETTINGS, "windlight" + delem + "days") );
		LLFile::rmdir(gDirUtilp->getExpandedFilename(LL_PATH_USER_SETTINGS, "windlight" + delem + "skies") );
		LLFile::rmdir(gDirUtilp->getExpandedFilename(LL_PATH_USER_SETTINGS, "windlight") );		

		// We don't delete the entire folder to avoid data loss of config files unrelated to the current binary. -AO
		//gDirUtilp->deleteFilesInDir(user_dir, "*.*");
		
		// Alphabetised
		LLFile::remove(gDirUtilp->getExpandedFilename(LL_PATH_USER_SETTINGS, "account_settings_phoenix.xml"));
		LLFile::remove(gDirUtilp->getExpandedFilename(LL_PATH_USER_SETTINGS, "agents.xml"));
		LLFile::remove(gDirUtilp->getExpandedFilename(LL_PATH_USER_SETTINGS, "bin_conf.dat"));
		LLFile::remove(gDirUtilp->getExpandedFilename(LL_PATH_USER_SETTINGS, "client_list_v2.xml"));
		LLFile::remove(gDirUtilp->getExpandedFilename(LL_PATH_USER_SETTINGS, "colors.xml"));
		LLFile::remove(gDirUtilp->getExpandedFilename(LL_PATH_USER_SETTINGS, "ignorable_dialogs.xml"));
		LLFile::remove(gDirUtilp->getExpandedFilename(LL_PATH_USER_SETTINGS, "grids.xml"));
		LLFile::remove(gDirUtilp->getExpandedFilename(LL_PATH_USER_SETTINGS, "grids.user.xml"));
		LLFile::remove(gDirUtilp->getExpandedFilename(LL_PATH_USER_SETTINGS, "password.dat"));
		LLFile::remove(gDirUtilp->getExpandedFilename(LL_PATH_USER_SETTINGS, "quick_preferences.xml"));
		LLFile::remove(gDirUtilp->getExpandedFilename(LL_PATH_USER_SETTINGS, "releases.xml"));
		LLFile::remove(gDirUtilp->getExpandedFilename(LL_PATH_USER_SETTINGS, CRASH_SETTINGS_FILE));
		
		std::string user_dir = gDirUtilp->getExpandedFilename( LL_PATH_USER_SETTINGS , "", "");
		gDirUtilp->deleteFilesInDir(user_dir, "feature*.txt");
		gDirUtilp->deleteFilesInDir(user_dir, "gpu*.txt");
		gDirUtilp->deleteFilesInDir(user_dir, "settings_*.xml");

		// Remove misc OS user app dirs
		std::string base_dir = gDirUtilp->getOSUserAppDir() + delem;
		
		LLFile::rmdir(base_dir + "browser_profile");
		LLFile::rmdir(base_dir + "data");
		
		// Delete per-user files below
		std::string per_user_dir_glob = base_dir + "*" + delem;
		
		LLFile::remove(per_user_dir_glob + "filters.xml");
		LLFile::remove(per_user_dir_glob + "medialist.xml");
		LLFile::remove(per_user_dir_glob + "plugin_cookies.xml");
		LLFile::remove(per_user_dir_glob + "screen_last.bmp");
		LLFile::remove(per_user_dir_glob + "search_history.xml");
		LLFile::remove(per_user_dir_glob + "settings_friends_groups.xml");
		LLFile::remove(per_user_dir_glob + "settings_per_account.xml");
		LLFile::remove(per_user_dir_glob + "teleport_history.xml");
		LLFile::remove(per_user_dir_glob + "texture_list_last.xml");
		LLFile::remove(per_user_dir_glob + "toolbars.xml");
		LLFile::remove(per_user_dir_glob + "typed_locations.xml");
		LLFile::remove(per_user_dir_glob + "url_history.xml");
		LLFile::remove(per_user_dir_glob + "volume_settings.xml");
		LLFile::rmdir(per_user_dir_glob + "browser_profile");
	}
// </FS>
	init_default_trans_args();
	
	if (!initConfiguration())
		return false;

	LL_INFOS("InitInfo") << "Configuration initialized." << LL_ENDL ;

	//set the max heap size.
	initMaxHeapSize() ;
	LLCoros::instance().setStackSize(gSavedSettings.getS32("CoroutineStackSize"));

	LLPrivateMemoryPoolManager::initClass((BOOL)gSavedSettings.getBOOL("MemoryPrivatePoolEnabled"), (U32)gSavedSettings.getU32("MemoryPrivatePoolSize")*1024*1024) ;
	// write Google Breakpad minidump files to a per-run dump directory to avoid multiple viewer issues.
	std::string logdir = gDirUtilp->getExpandedFilename(LL_PATH_DUMP, "");
	mDumpPath = logdir;
	setMiniDumpDir(logdir);
	logdir += gDirUtilp->getDirDelimiter();
    setDebugFileNames(logdir);


	// Although initLoggingAndGetLastDuration() is the right place to mess with
	// setFatalFunction(), we can't query gSavedSettings until after
	// initConfiguration().
	S32 rc(gSavedSettings.getS32("QAModeTermCode"));
	if (rc >= 0)
	{
		// QAModeTermCode set, terminate with that rc on LL_ERRS. Use
		// fast_exit() rather than exit() because normal cleanup depends too
		// much on successful startup!
		LLError::setFatalFunction(boost::bind(fast_exit, rc));
	}

    mAlloc.setProfilingEnabled(gSavedSettings.getBOOL("MemProfiling"));

	// Initialize the non-LLCurl libcurl library.  Should be called
	// before consumers (LLTextureFetch).
	mAppCoreHttp.init();
	
	LL_INFOS("InitInfo") << "LLCore::Http initialized." << LL_ENDL ;

    LLMachineID::init();
	
	{
		// Viewer metrics initialization
		//static LLCachedControl<bool> metrics_submode(gSavedSettings,
		//											 "QAModeMetrics",
		//											 false,
		//											 "Enables QA features (logging, faster cycling) for metrics collector");

		if (gSavedSettings.getBOOL("QAModeMetrics"))
		{
			app_metrics_qa_mode = true;
			app_metrics_interval = METRICS_INTERVAL_QA;
		}
		LLViewerAssetStatsFF::init();
	}

	initThreads();
	LL_INFOS("InitInfo") << "Threads initialized." << LL_ENDL ;

	// Initialize settings early so that the defaults for ignorable dialogs are
	// picked up and then correctly re-saved after launching the updater (STORM-1268).
	LLUI::settings_map_t settings_map;
	settings_map["config"] = &gSavedSettings;
	settings_map["ignores"] = &gWarningSettings;
	settings_map["floater"] = &gSavedSettings; // *TODO: New settings file
	settings_map["account"] = &gSavedPerAccountSettings;

	// <FS:Ansariel> Optional legacy notification well
	gSavedSettings.setBOOL("FSInternalLegacyNotificationWell", gSavedSettings.getBOOL("FSLegacyNotificationWell"));

	LLUI::initClass(settings_map,
		LLUIImageList::getInstance(),
		ui_audio_callback,
		deferred_ui_audio_callback,
		&LLUI::getScaleFactor());
	LL_INFOS("InitInfo") << "UI initialized." << LL_ENDL ;

	// NOW LLUI::getLanguage() should work. gDirUtilp must know the language
	// for this session ASAP so all the file-loading commands that follow,
	// that use findSkinnedFilenames(), will include the localized files.
// [SL:KB] - Patch: Viewer-Skins | Checked: 2012-12-26 (Catznip-3.4)
	gDirUtilp->setSkinFolder(gDirUtilp->getSkinFolder(), gDirUtilp->getSkinThemeFolder(),LLUI::getLanguage());
// [/SL:KB]
//	gDirUtilp->setSkinFolder(gDirUtilp->getSkinFolder(), LLUI::getLanguage());

	// Setup LLTrans after LLUI::initClass has been called.
	initStrings();

	// Setup notifications after LLUI::initClass() has been called.
	LLNotifications::instance();
	LL_INFOS("InitInfo") << "Notifications initialized." << LL_ENDL ;

    writeSystemInfo();

	// Initialize updater service (now that we have an io pump)
	initUpdater();
	if(isQuitting())
	{
		// Early out here because updater set the quitting flag.
		return true;
	}

	//////////////////////////////////////////////////////////////////////////////
	//////////////////////////////////////////////////////////////////////////////
	//////////////////////////////////////////////////////////////////////////////
	//////////////////////////////////////////////////////////////////////////////
	// *FIX: The following code isn't grouped into functions yet.

	//
	// Various introspection concerning the libs we're using - particularly
	// the libs involved in getting to a full login screen.
	//
	LL_INFOS("InitInfo") << "J2C Engine is: " << LLImageJ2C::getEngineInfo() << LL_ENDL;
	LL_INFOS("InitInfo") << "libcurl version is: " << LLCore::LLHttp::getCURLVersion() << LL_ENDL;

	/////////////////////////////////////////////////
	// OS-specific login dialogs
	/////////////////////////////////////////////////

	//test_cached_control();

	// track number of times that app has run
	mNumSessions = gSavedSettings.getS32("NumSessions");
	mNumSessions++;
	gSavedSettings.setS32("NumSessions", mNumSessions);

	if (gSavedSettings.getBOOL("VerboseLogs"))
	{
		LLError::setPrintLocation(true);
	}

	// LLKeyboard relies on LLUI to know what some accelerator keys are called.
	LLKeyboard::setStringTranslatorFunc( LLTrans::getKeyboardString );

	LLWeb::initClass();			  // do this after LLUI
	
	// Provide the text fields with callbacks for opening Urls
	LLUrlAction::setOpenURLCallback(boost::bind(&LLWeb::loadURL, _1, LLStringUtil::null, LLStringUtil::null));
	LLUrlAction::setOpenURLInternalCallback(boost::bind(&LLWeb::loadURLInternal, _1, LLStringUtil::null, LLStringUtil::null, false));
	LLUrlAction::setOpenURLExternalCallback(boost::bind(&LLWeb::loadURLExternal, _1, true, LLStringUtil::null));
	LLUrlAction::setExecuteSLURLCallback(&LLURLDispatcher::dispatchFromTextEditor);

	// Let code in llui access the viewer help floater
	LLUI::sHelpImpl = LLViewerHelp::getInstance();

	LL_INFOS("InitInfo") << "UI initialization is done." << LL_ENDL ;

	// Load translations for tooltips
	LLFloater::initClass();

	/////////////////////////////////////////////////
	
	LLToolMgr::getInstance(); // Initialize tool manager if not already instantiated
	
	LLViewerFloaterReg::registerFloaters();
	
	/////////////////////////////////////////////////
	//
	// Load settings files
	//
	//
	LLGroupMgr::parseRoleActions("role_actions.xml");

	LLAgent::parseTeleportMessages("teleport_strings.xml");

	// load MIME type -> media impl mappings
	std::string mime_types_name;
#if LL_DARWIN
	mime_types_name = "mime_types_mac.xml";
#elif LL_LINUX
	mime_types_name = "mime_types_linux.xml";
#else
	mime_types_name = "mime_types.xml";
#endif
	LLMIMETypes::parseMIMETypes( mime_types_name ); 

	// Copy settings to globals. *TODO: Remove or move to appropriage class initializers
	settings_to_globals();
	// Setup settings listeners
	settings_setup_listeners();
	// Modify settings based on system configuration and compile options
	settings_modify();

	// Find partition serial number (Windows) or hardware serial (Mac)
	mSerialNumber = generateSerialNumber();

	// do any necessary set-up for accepting incoming SLURLs from apps
	initSLURLHandler();

	if(false == initHardwareTest())
	{
		// Early out from user choice.
		return false;
	}

	LL_INFOS("InitInfo") << "Hardware test initialization done." << LL_ENDL ;

	// Prepare for out-of-memory situations, during which we will crash on
	// purpose and save a dump.
#if LL_WINDOWS && LL_RELEASE_FOR_DOWNLOAD && LL_USE_SMARTHEAP
	MemSetErrorHandler(first_mem_error_handler);
#endif // LL_WINDOWS && LL_RELEASE_FOR_DOWNLOAD && LL_USE_SMARTHEAP

	// *Note: this is where gViewerStats used to be created.

	//
	// Initialize the VFS, and gracefully handle initialization errors
	//

	if (!initCache())
	{
		std::ostringstream msg;
		msg << LLTrans::getString("MBUnableToAccessFile");
		OSMessageBox(msg.str(),LLStringUtil::null,OSMB_OK);
		return 1;
	}
	LL_INFOS("InitInfo") << "Cache initialization is done." << LL_ENDL ;

	// Initialize the repeater service.
	LLMainLoopRepeater::instance().start();

	//
	// Initialize the window
	//
	gGLActive = TRUE;
	initWindow();
	LL_INFOS("InitInfo") << "Window is initialized." << LL_ENDL ;

	// initWindow also initializes the Feature List, so now we can initialize this global.
	LLCubeMap::sUseCubeMaps = LLFeatureManager::getInstance()->isFeatureAvailable("RenderCubeMap");

	// call all self-registered classes
	LLInitClassList::instance().fireCallbacks();

	LLFolderViewItem::initClass(); // SJB: Needs to happen after initWindow(), not sure why but related to fonts
		
	gGLManager.getGLInfo(gDebugInfo);
	gGLManager.printGLInfoString();

	// Load Default bindings
	// <FS:Ansariel> Optional AZERTY keyboard layout
	//std::string key_bindings_file = gDirUtilp->findFile("keys.xml",
	std::string keyBindingFileName("keys.xml");
	if (gSavedSettings.getBOOL("FSUseAzertyKeyboardLayout"))
	{
		keyBindingFileName = "keys_azerty.xml";
	}
	std::string key_bindings_file = gDirUtilp->findFile(keyBindingFileName,
	// </FS:Ansariel>
														gDirUtilp->getExpandedFilename(LL_PATH_USER_SETTINGS, ""),
														gDirUtilp->getExpandedFilename(LL_PATH_APP_SETTINGS, ""));


	if (!gViewerKeyboard.loadBindingsXML(key_bindings_file))
	{
		std::string key_bindings_file = gDirUtilp->findFile("keys.ini",
															gDirUtilp->getExpandedFilename(LL_PATH_USER_SETTINGS, ""),
															gDirUtilp->getExpandedFilename(LL_PATH_APP_SETTINGS, ""));
		if (!gViewerKeyboard.loadBindings(key_bindings_file))
		{
			LL_ERRS("InitInfo") << "Unable to open keys.ini" << LL_ENDL;
		}
	}

	// If we don't have the right GL requirements, exit.
	if (!gGLManager.mHasRequirements)
	{	
		// can't use an alert here since we're exiting and
		// all hell breaks lose.
		OSMessageBox(
			LLNotifications::instance().getGlobalString("UnsupportedGLRequirements"),
			LLStringUtil::null,
			OSMB_OK);
		return 0;
	}

	// Without SSE2 support we will crash almost immediately, warn here.
	if (!gSysCPU.hasSSE2())
	{	
		// can't use an alert here since we're exiting and
		// all hell breaks lose.
		OSMessageBox(
			LLNotifications::instance().getGlobalString("UnsupportedCPUSSE2"),
			LLStringUtil::null,
			OSMB_OK);
		return 0;
	}

	// alert the user if they are using unsupported hardware
	if(!gSavedSettings.getBOOL("AlertedUnsupportedHardware"))
	{
		bool unsupported = false;
		LLSD args;
		std::string minSpecs;
		
		// get cpu data from xml
		std::stringstream minCPUString(LLNotifications::instance().getGlobalString("UnsupportedCPUAmount"));
		S32 minCPU = 0;
		minCPUString >> minCPU;

		// get RAM data from XML
		std::stringstream minRAMString(LLNotifications::instance().getGlobalString("UnsupportedRAMAmount"));
		U64Bytes minRAM;
		minRAMString >> minRAM;

		if(!LLFeatureManager::getInstance()->isGPUSupported() && LLFeatureManager::getInstance()->getGPUClass() != GPU_CLASS_UNKNOWN)
		{
			minSpecs += LLNotifications::instance().getGlobalString("UnsupportedGPU");
			minSpecs += "\n";
			unsupported = true;
		}
		if(gSysCPU.getMHz() < minCPU)
		{
			minSpecs += LLNotifications::instance().getGlobalString("UnsupportedCPU");
			minSpecs += "\n";
			unsupported = true;
		}
		if(gSysMemory.getPhysicalMemoryClamped() < minRAM)
		{
			minSpecs += LLNotifications::instance().getGlobalString("UnsupportedRAM");
			minSpecs += "\n";
			unsupported = true;
		}

		if (LLFeatureManager::getInstance()->getGPUClass() == GPU_CLASS_UNKNOWN)
		{
			LLNotificationsUtil::add("UnknownGPU");
		} 
			
		if(unsupported)
		{
			if(!gSavedSettings.controlExists("WarnUnsupportedHardware") 
				|| gSavedSettings.getBOOL("WarnUnsupportedHardware"))
			{
				args["MINSPECS"] = minSpecs;
				LLNotificationsUtil::add("UnsupportedHardware", args );
			}

		}
	}

#if LL_WINDOWS
	if (gGLManager.mGLVersion < LLFeatureManager::getInstance()->getExpectedGLVersion())
	{
		std::string url;
		if (gGLManager.mIsIntel)
		{
			url = LLTrans::getString("IntelDriverPage");
		}
		else if (gGLManager.mIsNVIDIA)
		{
			url = LLTrans::getString("NvidiaDriverPage");
		}
		else if (gGLManager.mIsATI)
		{
			url = LLTrans::getString("AMDDriverPage");
		}

		if (!url.empty())
		{
			LLNotificationsUtil::add("OldGPUDriver", LLSD().with("URL", url));
		}
	}
#endif


	// save the graphics card
	gDebugInfo["GraphicsCard"] = LLFeatureManager::getInstance()->getGPUString();

	// Save the current version to the prefs file
	gSavedSettings.setString("LastRunVersion",
							 LLVersionInfo::getChannelAndVersion());

	gSimLastTime = gRenderStartTime.getElapsedTimeF32();
	gSimFrames = (F32)gFrameCount;

	LLViewerJoystick::getInstance()->init(false);

	try {
		initializeSecHandler();
	}
	catch (LLProtectedDataException ex)
	{
		// <FS:Ansariel> Write exception message to log
      LL_WARNS() << "Error initializing SecHandlers: " << ex.what() << LL_ENDL;
	  LLNotificationsUtil::add("CorruptedProtectedDataStore");
	}

	gGLActive = FALSE;

	// Iterate over --leap command-line options. But this is a bit tricky: if
	// there's only one, it won't be an array at all.
	LLSD LeapCommand(gSavedSettings.getLLSD("LeapCommand"));
	LL_DEBUGS("InitInfo") << "LeapCommand: " << LeapCommand << LL_ENDL;
	if (LeapCommand.isDefined() && ! LeapCommand.isArray())
	{
		// If LeapCommand is actually a scalar value, make an array of it.
		// Have to do it in two steps because LeapCommand.append(LeapCommand)
		// trashes content! :-P
		LLSD item(LeapCommand);
		LeapCommand.append(item);
	}
	BOOST_FOREACH(const std::string& leap, llsd::inArray(LeapCommand))
	{
		LL_INFOS("InitInfo") << "processing --leap \"" << leap << '"' << LL_ENDL;
		// We don't have any better description of this plugin than the
		// user-specified command line. Passing "" causes LLLeap to derive a
		// description from the command line itself.
		// Suppress LLLeap::Error exception: trust LLLeap's own logging. We
		// don't consider any one --leap command mission-critical, so if one
		// fails, log it, shrug and carry on.
		LLLeap::create("", leap, false); // exception=false
	}

	if (gSavedSettings.getBOOL("QAMode") && gSavedSettings.getS32("QAModeEventHostPort") > 0)
	{
		LL_WARNS("InitInfo") << "QAModeEventHostPort DEPRECATED: "
							 << "lleventhost no longer supported as a dynamic library"
							 << LL_ENDL;
	}

	LLViewerMedia::initClass();
	LL_INFOS("InitInfo") << "Viewer media initialized." << LL_ENDL ;

	LLTextUtil::TextHelpers::iconCallbackCreationFunction = create_text_segment_icon_from_url_match;

	//EXT-7013 - On windows for some locale (Japanese) standard 
	//datetime formatting functions didn't support some parameters such as "weekday".
	//Names for days and months localized in xml are also useful for Polish locale(STORM-107).
	std::string language = gSavedSettings.getString("Language");
	if(language == "ja" || language == "pl")
	{
		LLStringOps::setupWeekDaysNames(LLTrans::getString("dateTimeWeekdaysNames"));
		LLStringOps::setupWeekDaysShortNames(LLTrans::getString("dateTimeWeekdaysShortNames"));
		LLStringOps::setupMonthNames(LLTrans::getString("dateTimeMonthNames"));
		LLStringOps::setupMonthShortNames(LLTrans::getString("dateTimeMonthShortNames"));
		LLStringOps::setupDayFormat(LLTrans::getString("dateTimeDayFormat"));

		LLStringOps::sAM = LLTrans::getString("dateTimeAM");
		LLStringOps::sPM = LLTrans::getString("dateTimePM");
	}

	LLAgentLanguage::init();

    /// Tell the Coprocedure manager how to discover and store the pool sizes
    // what I wanted
    LLCoprocedureManager::getInstance()->setPropertyMethods(
        boost::bind(&LLControlGroup::getU32, boost::ref(gSavedSettings), _1),
        boost::bind(&LLControlGroup::declareU32, boost::ref(gSavedSettings), _1, _2, _3, LLControlVariable::PERSIST_ALWAYS));

	// initializing the settings sanity checker
	SanityCheck::instance().init();

	// <FS:Ansariel> Init debug rects
	LLView::sDebugRects = gSavedSettings.getBOOL("DebugViews");

	showReleaseNotesIfRequired();

	/*----------------------------------------------------------------------*/
	// nat 2016-06-29 moved the following here from the former mainLoop().
	mMainloopTimeout = new LLWatchdogTimeout();

	// Create IO Pump to use for HTTP Requests.
	gServicePump = new LLPumpIO(gAPRPoolp);

	// Note: this is where gLocalSpeakerMgr and gActiveSpeakerMgr used to be instantiated.

	LLVoiceChannel::initClass();
	LLVoiceClient::getInstance()->init(gServicePump);
	// <FS:Ansariel> [FS communication UI]
	// LLVoiceChannel::setCurrentVoiceChannelChangedCallback(boost::bind(&LLFloaterIMContainer::onCurrentChannelChanged, _1), true);
	LLVoiceChannel::setCurrentVoiceChannelChangedCallback( boost::bind( &FSFloaterVoiceControls::sOnCurrentChannelChanged, _1 ), true );
	// </FS:Ansariel> [FS communication UI]

	joystick = LLViewerJoystick::getInstance();
	joystick->setNeedsReset(true);
	/*----------------------------------------------------------------------*/

	return true;
}

void LLAppViewer::initMaxHeapSize()
{
	//set the max heap size.
	//here is some info regarding to the max heap size:
	//------------------------------------------------------------------------------------------
	// OS       | setting | SL address bits | max manageable memory space | max heap size
	// Win 32   | default | 32-bit          | 2GB                         | < 1.7GB
	// Win 32   | /3G     | 32-bit          | 3GB                         | < 1.7GB or 2.7GB
	//Linux 32  | default | 32-bit          | 3GB                         | < 2.7GB
	//Linux 32  |HUGEMEM  | 32-bit          | 4GB                         | < 3.7GB
	//64-bit OS |default  | 32-bit          | 4GB                         | < 3.7GB
	//64-bit OS |default  | 64-bit          | N/A (> 4GB)                 | N/A (> 4GB)
	//------------------------------------------------------------------------------------------
	//currently SL is built under 32-bit setting, we set its max heap size no more than 1.6 GB.

	//F32 max_heap_size_gb = llmin(1.6f, (F32)gSavedSettings.getF32("MaxHeapSize")) ;
	F32Gigabytes max_heap_size_gb = (F32Gigabytes)gSavedSettings.getF32("MaxHeapSize") ;
	BOOL enable_mem_failure_prevention = (BOOL)gSavedSettings.getBOOL("MemoryFailurePreventionEnabled") ;

	LLMemory::initMaxHeapSizeGB(max_heap_size_gb, enable_mem_failure_prevention) ;
}

void LLAppViewer::checkMemory()
{
	const static F32 MEMORY_CHECK_INTERVAL = 1.0f ; //second
	//const static F32 MAX_QUIT_WAIT_TIME = 30.0f ; //seconds
	//static F32 force_quit_timer = MAX_QUIT_WAIT_TIME + MEMORY_CHECK_INTERVAL ;

	if(!gGLManager.mDebugGPU)
	{
		return ;
	}

	if(MEMORY_CHECK_INTERVAL > mMemCheckTimer.getElapsedTimeF32())
	{
		return ;
	}
	mMemCheckTimer.reset() ;

		//update the availability of memory
		LLMemory::updateMemoryInfo() ;

	bool is_low = LLMemory::isMemoryPoolLow() ;

	LLPipeline::throttleNewMemoryAllocation(is_low) ;		
	
	if(is_low)
	{
		LLMemory::logMemoryInfo() ;
	}
}

static LLTrace::BlockTimerStatHandle FTM_MESSAGES("System Messages");
static LLTrace::BlockTimerStatHandle FTM_SLEEP("Sleep");
static LLTrace::BlockTimerStatHandle FTM_YIELD("Yield");

static LLTrace::BlockTimerStatHandle FTM_TEXTURE_CACHE("Texture Cache");
static LLTrace::BlockTimerStatHandle FTM_DECODE("Image Decode");
static LLTrace::BlockTimerStatHandle FTM_TEXTURE_FETCH("Texture Fetch");
static LLTrace::BlockTimerStatHandle FTM_VFS("VFS Thread");
static LLTrace::BlockTimerStatHandle FTM_LFS("LFS Thread");
static LLTrace::BlockTimerStatHandle FTM_PAUSE_THREADS("Pause Threads");
static LLTrace::BlockTimerStatHandle FTM_IDLE("Idle");
static LLTrace::BlockTimerStatHandle FTM_PUMP("Pump");
static LLTrace::BlockTimerStatHandle FTM_PUMP_SERVICE("Service");
static LLTrace::BlockTimerStatHandle FTM_SERVICE_CALLBACK("Callback");
static LLTrace::BlockTimerStatHandle FTM_AGENT_AUTOPILOT("Autopilot");
static LLTrace::BlockTimerStatHandle FTM_AGENT_UPDATE("Update");

// externally visible timers
LLTrace::BlockTimerStatHandle FTM_FRAME("Frame");

bool LLAppViewer::frame()
{
	LLEventPump& mainloop(LLEventPumps::instance().obtain("mainloop"));
	LLSD newFrame;

	// <FS:Ansariel> MaxFPS Viewer-Chui merge error
	//LLTimer frameTimer,idleTimer;
	LLTimer frameTimer,idleTimer,periodicRenderingTimer;
	// </FS:Ansariel> MaxFPS Viewer-Chui merge error
	LLTimer debugTime;

	// <FS:Ansariel> MaxFPS Viewer-Chui merge error
	BOOL restore_rendering_masks = FALSE;

	//LLPrivateMemoryPoolTester::getInstance()->run(false) ;
	//LLPrivateMemoryPoolTester::getInstance()->run(true) ;
	//LLPrivateMemoryPoolTester::destroy() ;

	nd::etw::logFrame(); // <FS:ND> Write the start of each frame. Even if our Provider (Firestorm) would be enabled, this has only light impact. Does nothing on OSX and Linux.

	LL_RECORD_BLOCK_TIME(FTM_FRAME);
	LLTrace::BlockTimer::processTimes();
	LLTrace::get_frame_recording().nextPeriod();
	LLTrace::BlockTimer::logStats();

	LLTrace::get_thread_recorder()->pullFromChildren();

	//clear call stack records
	LL_CLEAR_CALLSTACKS();

	//check memory availability information
	checkMemory() ;

	try
	{
		// <FS:Ansariel> MaxFPS Viewer-Chui merge error
		// Check if we need to restore rendering masks.
		if (restore_rendering_masks)
		{
			gPipeline.popRenderDebugFeatureMask();
			gPipeline.popRenderTypeMask();
		}
		// Check if we need to temporarily enable rendering.
		//F32 periodic_rendering = gSavedSettings.getF32("ForcePeriodicRenderingTime");
		static LLCachedControl<F32> periodic_rendering(gSavedSettings, "ForcePeriodicRenderingTime");
		if (periodic_rendering > F_APPROXIMATELY_ZERO && periodicRenderingTimer.getElapsedTimeF64() > periodic_rendering)
		{
			periodicRenderingTimer.reset();
			restore_rendering_masks = TRUE;
			gPipeline.pushRenderTypeMask();
			gPipeline.pushRenderDebugFeatureMask();
			gPipeline.setAllRenderTypes();
			gPipeline.setAllRenderDebugFeatures();
		}
		else
		{
			restore_rendering_masks = FALSE;
		}
		// </FS:Ansariel> MaxFPS Viewer-Chui merge error

		pingMainloopTimeout("Main:MiscNativeWindowEvents");

		if (gViewerWindow)
		{
			LL_RECORD_BLOCK_TIME(FTM_MESSAGES);
			gViewerWindow->getWindow()->processMiscNativeEvents();
		}

		pingMainloopTimeout("Main:GatherInput");

		if (gViewerWindow)
		{
			LL_RECORD_BLOCK_TIME(FTM_MESSAGES);
			if (!restoreErrorTrap())
			{
				LL_WARNS() << " Someone took over my signal/exception handler (post messagehandling)!" << LL_ENDL;
			}

			gViewerWindow->getWindow()->gatherInput();
		}

#if 1 && !LL_RELEASE_FOR_DOWNLOAD
		// once per second debug info
		if (debugTime.getElapsedTimeF32() > 1.f)
		{
			debugTime.reset();
		}
		
#endif
		//memory leaking simulation
		LLFloaterMemLeak* mem_leak_instance =
			LLFloaterReg::findTypedInstance<LLFloaterMemLeak>("mem_leaking");
		if(mem_leak_instance)
		{
			mem_leak_instance->idle() ;				
		}							

		// canonical per-frame event
		mainloop.post(newFrame);

		if (!LLApp::isExiting())
		{
			pingMainloopTimeout("Main:JoystickKeyboard");

			// Scan keyboard for movement keys.  Command keys and typing
			// are handled by windows callbacks.  Don't do this until we're
			// done initializing.  JC
			if ((gHeadlessClient || gViewerWindow->getWindow()->getVisible())
				&& gViewerWindow->getActive()
				&& !gViewerWindow->getWindow()->getMinimized()
				&& LLStartUp::getStartupState() == STATE_STARTED
				&& (gHeadlessClient || !gViewerWindow->getShowProgress())
				&& !gFocusMgr.focusLocked())
			{
				joystick->scanJoystick();
				gKeyboard->scanKeyboard();
				// <FS:Ansariel> Chalice Yao's crouch toggle
				static LLCachedControl<bool> fsCrouchToggle(gSavedPerAccountSettings, "FSCrouchToggle");
				static LLCachedControl<bool> fsCrouchToggleStatus(gSavedPerAccountSettings, "FSCrouchToggleStatus");
				if (fsCrouchToggle && fsCrouchToggleStatus)
				{
					gAgent.moveUp(-1);
			}
				// </FS:Ansariel>
			}

			// Update state based on messages, user input, object idle.
			{
				pauseMainloopTimeout(); // *TODO: Remove. Messages shouldn't be stalling for 20+ seconds!
				
				LL_RECORD_BLOCK_TIME(FTM_IDLE);
				idle();

				resumeMainloopTimeout();
			}

			if (gDoDisconnect && (LLStartUp::getStartupState() == STATE_STARTED))
			{
				pauseMainloopTimeout();
				saveFinalSnapshot();
				disconnectViewer();
				resumeMainloopTimeout();
			}

			// Render scene.
			// *TODO: Should we run display() even during gHeadlessClient?  DK 2011-02-18
			if (!LLApp::isExiting() && !gHeadlessClient)
			{
				pingMainloopTimeout("Main:Display");
				gGLActive = TRUE;
				display();
				pingMainloopTimeout("Main:Snapshot");
				LLFloaterSnapshot::update(); // take snapshots
				LLFloaterOutfitSnapshot::update();
				gGLActive = FALSE;
			}
		}
			
		pingMainloopTimeout("Main:Sleep");

		pauseMainloopTimeout();

		// Sleep and run background threads
		{
			LL_RECORD_BLOCK_TIME(FTM_SLEEP);
			
			// yield some time to the os based on command line option
			// <FS:Ansariel> MaxFPS Viewer-Chui merge error
			//if(mYieldTime >= 0)
			//{
			//	LLFastTimer t(FTM_YIELD);
			//	ms_sleep(mYieldTime);
			//}
			//S32 yield_time = gSavedSettings.getS32("YieldTime");
			static LLCachedControl<S32> yield_time(gSavedSettings, "YieldTime");
			if(yield_time >= 0)
			{
				LL_RECORD_BLOCK_TIME(FTM_YIELD);
				ms_sleep(yield_time);
			}
			// </FS:Ansariel> MaxFPS Viewer-Chui merge error

			// yield cooperatively when not running as foreground window
			if (   (gViewerWindow && !gViewerWindow->getWindow()->getVisible())
					|| !gFocusMgr.getAppHasFocus())
			{
				// Sleep if we're not rendering, or the window is minimized.
				S32 milliseconds_to_sleep = llclamp(gSavedSettings.getS32("BackgroundYieldTime"), 0, 1000);
				// don't sleep when BackgroundYieldTime set to 0, since this will still yield to other threads
				// of equal priority on Windows
				if (milliseconds_to_sleep > 0)
				{
					ms_sleep(milliseconds_to_sleep);
					// also pause worker threads during this wait period
					LLAppViewer::getTextureCache()->pause();
					LLAppViewer::getImageDecodeThread()->pause();
				}
			}
			
			if (mRandomizeFramerate)
			{
				ms_sleep(rand() % 200);
			}

			if (mPeriodicSlowFrame
				&& (gFrameCount % 10 == 0))
			{
				LL_INFOS() << "Periodic slow frame - sleeping 500 ms" << LL_ENDL;
				ms_sleep(500);
			}

			const F64Milliseconds max_idle_time = llmin(.005f*10.f*(F32Milliseconds)gFrameTimeSeconds, F32Milliseconds(5)); // 5 ms a second
			idleTimer.reset();
			S32 total_work_pending = 0;
			S32 total_io_pending = 0;	
			while(1)
			{
				S32 work_pending = 0;
				S32 io_pending = 0;
				F32 max_time = llmin(gFrameIntervalSeconds.value() *10.f, 1.f);

				work_pending += updateTextureThreads(max_time);

				{
					LL_RECORD_BLOCK_TIME(FTM_VFS);
 					io_pending += LLVFSThread::updateClass(1);
				}
				{
					LL_RECORD_BLOCK_TIME(FTM_LFS);
 					io_pending += LLLFSThread::updateClass(1);
				}

				if (io_pending > 1000)
				{
					ms_sleep(llmin(io_pending/100,100)); // give the vfs some time to catch up
				}

				total_work_pending += work_pending ;
				total_io_pending += io_pending ;
				
				if (!work_pending || idleTimer.getElapsedTimeF64() >= max_idle_time)
				{
					break;
				}
			}
			gMeshRepo.update() ;
			
			if(!total_work_pending) //pause texture fetching threads if nothing to process.
			{
				LLAppViewer::getTextureCache()->pause();
				LLAppViewer::getImageDecodeThread()->pause();
				LLAppViewer::getTextureFetch()->pause(); 
			}
			if(!total_io_pending) //pause file threads if nothing to process.
			{
				LLVFSThread::sLocal->pause(); 
				LLLFSThread::sLocal->pause(); 
			}									

			//texture fetching debugger
			if(LLTextureFetchDebugger::isEnabled())
			{
				LLFloaterTextureFetchDebugger* tex_fetch_debugger_instance =
					LLFloaterReg::findTypedInstance<LLFloaterTextureFetchDebugger>("tex_fetch_debugger");
				if(tex_fetch_debugger_instance)
				{
					tex_fetch_debugger_instance->idle() ;				
				}
			}

			if ((LLStartUp::getStartupState() >= STATE_CLEANUP) &&
				(frameTimer.getElapsedTimeF64() > FRAME_STALL_THRESHOLD))
			{
				gFrameStalls++;
			}

			// <FS:Ansariel> MaxFPS Viewer-Chui merge error
			// Limit FPS
			//F32 max_fps = gSavedSettings.getF32("MaxFPS");
			static LLCachedControl<F32> max_fps(gSavedSettings, "MaxFPS");
			// Only limit FPS when we are actually rendering something.  Otherwise
			// logins, logouts and teleports take much longer to complete.
			// <FS:Ansariel> FIRE-11804: Expose MaxFPS
			//if (max_fps > F_APPROXIMATELY_ZERO && 
			static LLCachedControl<bool> fsLimitFramerate(gSavedSettings, "FSLimitFramerate");
			if (fsLimitFramerate && max_fps > F_APPROXIMATELY_ZERO && 
			// </FS:Ansariel>
				LLStartUp::getStartupState() == STATE_STARTED &&
				!gTeleportDisplay &&
				!logoutRequestSent())
			{
				// Sleep a while to limit frame rate.
				F32 min_frame_time = 1.f / max_fps;
				S32 milliseconds_to_sleep = llclamp((S32)((min_frame_time - frameTimer.getElapsedTimeF64()) * 1000.f), 0, 1000);
				if (milliseconds_to_sleep > 0)
				{
					LL_RECORD_BLOCK_TIME(FTM_YIELD);
					ms_sleep(milliseconds_to_sleep);
				}
			}
			// </FS:Ansariel> MaxFPS Viewer-Chui merge error

			frameTimer.reset();

			resumeMainloopTimeout();

			pingMainloopTimeout("Main:End");
		}
	}
	catch (const LLContinueError&)
	{
		LOG_UNHANDLED_EXCEPTION("");
	}
	catch(std::bad_alloc)
	{
		LLMemory::logMemoryInfo(TRUE) ;

		//stop memory leaking simulation
		LLFloaterMemLeak* mem_leak_instance =
			LLFloaterReg::findTypedInstance<LLFloaterMemLeak>("mem_leaking");
		if(mem_leak_instance)
		{
			mem_leak_instance->stop() ;
			LL_WARNS() << "Bad memory allocation in LLAppViewer::frame()!" << LL_ENDL ;
		}
		else
		{
			//output possible call stacks to log file.
			LLError::LLCallStacks::print() ;

			LL_ERRS() << "Bad memory allocation in LLAppViewer::frame()!" << LL_ENDL ;
		}
	}
	catch (...)
	{
		CRASH_ON_UNHANDLED_EXCEPTION("");
	}

	if (LLApp::isExiting())
	{
		// Save snapshot for next time, if we made it through initialization
		if (STATE_STARTED == LLStartUp::getStartupState())
		{
			try
			{
				saveFinalSnapshot();
			}
			catch(std::bad_alloc)
			{
				LL_WARNS() << "Bad memory allocation when saveFinalSnapshot() is called!" << LL_ENDL ;

				//stop memory leaking simulation
				LLFloaterMemLeak* mem_leak_instance =
				LLFloaterReg::findTypedInstance<LLFloaterMemLeak>("mem_leaking");
				if(mem_leak_instance)
				{
					mem_leak_instance->stop() ;
				}
			}
			catch (...)
			{
				CRASH_ON_UNHANDLED_EXCEPTION("saveFinalSnapshot()");
			}
		}

		// <FS:Ansariel> Cut down wait on logout; Need to terminate voice here because we need gServicePump!
		LLVoiceClient::getInstance()->terminate();

		delete gServicePump;

		destroyMainloopTimeout();

		LL_INFOS() << "Exiting main_loop" << LL_ENDL;
	}

	return ! LLApp::isRunning();
}

S32 LLAppViewer::updateTextureThreads(F32 max_time)
{
	S32 work_pending = 0;
	{
		LL_RECORD_BLOCK_TIME(FTM_TEXTURE_CACHE);
 		work_pending += LLAppViewer::getTextureCache()->update(max_time); // unpauses the texture cache thread
	}
	{
		LL_RECORD_BLOCK_TIME(FTM_DECODE);
	 	work_pending += LLAppViewer::getImageDecodeThread()->update(max_time); // unpauses the image thread
	}
	{
		LL_RECORD_BLOCK_TIME(FTM_TEXTURE_FETCH);
	 	work_pending += LLAppViewer::getTextureFetch()->update(max_time); // unpauses the texture fetch thread
	}
	return work_pending;
}

void LLAppViewer::flushVFSIO()
{
	while (1)
	{
		S32 pending = LLVFSThread::updateClass(0);
		pending += LLLFSThread::updateClass(0);
		if (!pending)
		{
			break;
		}
		LL_INFOS() << "Waiting for pending IO to finish: " << pending << LL_ENDL;
		ms_sleep(100);
	}
}

bool LLAppViewer::cleanup()
{
	//ditch LLVOAvatarSelf instance
	gAgentAvatarp = NULL;

    LLNotifications::instance().clear();

	// workaround for DEV-35406 crash on shutdown
	LLEventPumps::instance().reset();

#if HAS_GROWL
	GrowlManager::destroyManager();
#endif

	//dump scene loading monitor results
	LLSceneMonitor::instance().dumpToFile(gDirUtilp->getExpandedFilename(LL_PATH_LOGS, "scene_monitor_results.csv"));

	// There used to be an 'if (LLFastTimerView::sAnalyzePerformance)' block
	// here, completely redundant with the one that occurs later in this same
	// function. Presumably the duplication was due to an automated merge gone
	// bad. Not knowing which instance to prefer, we chose to retain the later
	// one because it happens just after mFastTimerLogThread is deleted. This
	// comment is in case we guessed wrong, so we can move it here instead.

	// remove any old breakpad minidump files from the log directory
	if (! isError())
	{
		std::string logdir = gDirUtilp->getExpandedFilename(LL_PATH_LOGS, "");
		gDirUtilp->deleteFilesInDir(logdir, "*-*-*-*-*.dmp");
	}

	{
		// Kill off LLLeap objects. We can find them all because LLLeap is derived
		// from LLInstanceTracker. But collect instances first: LLInstanceTracker
		// specifically forbids adding/deleting instances while iterating.
		std::vector<LLLeap*> leaps;
		leaps.reserve(LLLeap::instanceCount());
		for (LLLeap::instance_iter li(LLLeap::beginInstances()), lend(LLLeap::endInstances());
			 li != lend; ++li)
		{
			leaps.push_back(&*li);
		}
		// Okay, now trash them all. We don't have to NULL or erase the entry
		// in 'leaps' because the whole vector is going away momentarily.
		BOOST_FOREACH(LLLeap* leap, leaps)
		{
			delete leap;
		}
	} // destroy 'leaps'

	//flag all elements as needing to be destroyed immediately
	// to ensure shutdown order
	LLMortician::setZealous(TRUE);

    // Give any remaining SLPlugin instances a chance to exit cleanly.
    LLPluginProcessParent::shutdown();

	// <FS:Ansariel> Cut down wait on logout; Need to terminate voice earlier because we need gServicePump!
	//LLVoiceClient::getInstance()->terminate();
	
	disconnectViewer();

	LL_INFOS() << "Viewer disconnected" << LL_ENDL;

	display_cleanup(); 

	release_start_screen(); // just in case

	LLError::logToFixedBuffer(NULL);

	LL_INFOS() << "Cleaning Up" << LL_ENDL;

	// <FS:Zi> Backup Settings
	if(mSaveSettingsOnExit)
	{
	// </FS:Zi>
	// FIRE-4871: Save per-account settings earlier -- TS
	std::string per_account_settings_file = gSavedSettings.getString("PerAccountSettingsFile");
	if (per_account_settings_file.empty())
	{
		LL_INFOS() << "Not saving per-account settings; don't know the account name yet." << LL_ENDL;
	}
	// Only save per account settings if the previous login succeeded, otherwise
	// we might end up with a cleared out settings file in case a previous login
	// failed after loading per account settings. -Zi
	else if (!mSavePerAccountSettings)
	{
		LL_INFOS() << "Not saving per-account settings; last login was not successful." << LL_ENDL;
	}
	else
	{
		gSavedPerAccountSettings.saveToFile(per_account_settings_file, TRUE);
		LL_INFOS() << "First time: Saved per-account settings to " <<
		        per_account_settings_file << LL_ENDL;
	}
	gSavedSettings.saveToFile(gSavedSettings.getString("ClientSettingsFile"), TRUE);
	// /FIRE-4871
	// <FS:Zi> Backup Settings
	}
	else
	{
		LL_INFOS() << "Not saving settings, to prevent settings restore failure." << LL_ENDL;
	}
	// </FS:Zi>

	// shut down mesh streamer
	gMeshRepo.shutdown();

	// <FS:ND> FIRE-8385 Crash on exit in Havok. It is hard to say why it happens, as we only have the binary Havok blob. This is a hack around it.
	// Due to the fact the process is going to die anyway, the OS will clean up any reources left by not calling quitSystem.
	// The OpenSim version does not use Havok, it is okay to call shutdown then.
#ifdef OPENSIM
	// shut down Havok
	LLPhysicsExtensions::quitSystem();
#endif // </FS:ND>

	// <FS:ND> FIRE-20152; save avatar render settings during cleanup, not in the dtor of the static instance.
	// Otherwise the save will happen during crt termination when most of the viewers infrastructure is in a non deterministic state
	if( FSAvatarRenderPersistence::instanceExists() )
		FSAvatarRenderPersistence::getInstance()->deleteSingleton();
	// </FS:ND>

	// Must clean up texture references before viewer window is destroyed.
	if(LLHUDManager::instanceExists())
	{
		LLHUDManager::getInstance()->updateEffects();
		LLHUDObject::updateAll();
		LLHUDManager::getInstance()->cleanupEffects();
		LLHUDObject::cleanupHUDObjects();
		LL_INFOS() << "HUD Objects cleaned up" << LL_ENDL;
	}

	LLKeyframeDataCache::clear();
	
 	// End TransferManager before deleting systems it depends on (Audio, VFS, AssetStorage)
#if 0 // this seems to get us stuck in an infinite loop...
	gTransferManager.cleanup();
#endif

	SUBSYSTEM_CLEANUP(LLLocalBitmapMgr);

	// Note: this is where gWorldMap used to be deleted.

	// Note: this is where gHUDManager used to be deleted.
	if(LLHUDManager::instanceExists())
	{
		LLHUDManager::getInstance()->shutdownClass();
	}

	delete gAssetStorage;
	gAssetStorage = NULL;

	LLPolyMesh::freeAllMeshes();

	LLStartUp::cleanupNameCache();

	// Note: this is where gLocalSpeakerMgr and gActiveSpeakerMgr used to be deleted.

	LLWorldMap::getInstance()->reset(); // release any images

	LLCalc::cleanUp();

	LL_INFOS() << "Global stuff deleted" << LL_ENDL;

	if (gAudiop)
	{
        // be sure to stop the internet stream cleanly BEFORE destroying the interface to stop it.
        gAudiop->stopInternetStream();
        // shut down the streaming audio sub-subsystem first, in case it relies on not outliving the general audio subsystem.
		// <FS> FMOD fixes
        // LLStreamingAudioInterface *sai = gAudiop->getStreamingAudioImpl();
		// delete sai;
		// gAudiop->setStreamingAudioImpl(NULL);

        // shut down the audio subsystem
        gAudiop->shutdown();

		delete gAudiop;
		gAudiop = NULL;
	}

	// Note: this is where LLFeatureManager::getInstance()-> used to be deleted.

	// Patch up settings for next time
	// Must do this before we delete the viewer window,
	// such that we can suck rectangle information out of
	// it.
	cleanupSavedSettings();
	LL_INFOS() << "Settings patched up" << LL_ENDL;

	// delete some of the files left around in the cache.
	removeCacheFiles("*.wav");
	removeCacheFiles("*.tmp");
	removeCacheFiles("*.lso");
	removeCacheFiles("*.out");
	// <FS:Ansariel> Sound cache
	//removeCacheFiles("*.dsf");
	if (!gSavedSettings.getBOOL("FSKeepUnpackedCacheFiles"))
	{
		gDirUtilp->deleteFilesInDir(gDirUtilp->getExpandedFilename(LL_PATH_FS_SOUND_CACHE, ""), "*.dsf");
	}
	// </FS:Ansariel>
	removeCacheFiles("*.bodypart");
	removeCacheFiles("*.clothing");

	LL_INFOS() << "Cache files removed" << LL_ENDL;

	// Wait for any pending VFS IO
	flushVFSIO();
	LL_INFOS() << "Shutting down Views" << LL_ENDL;

	// Destroy the UI
	if( gViewerWindow)
		gViewerWindow->shutdownViews();

	LL_INFOS() << "Cleaning up Inventory" << LL_ENDL;
	
	// Cleanup Inventory after the UI since it will delete any remaining observers
	// (Deleted observers should have already removed themselves)
	gInventory.cleanupInventory();

	LL_INFOS() << "Cleaning up Selections" << LL_ENDL;
	
	// Clean up selection managers after UI is destroyed, as UI may be observing them.
	// Clean up before GL is shut down because we might be holding on to objects with texture references
	LLSelectMgr::cleanupGlobals();
	
	LL_INFOS() << "Shutting down OpenGL" << LL_ENDL;

	// Shut down OpenGL
	if( gViewerWindow)
	{
		gViewerWindow->shutdownGL();
	
		// Destroy window, and make sure we're not fullscreen
		// This may generate window reshape and activation events.
		// Therefore must do this before destroying the message system.
		delete gViewerWindow;
		gViewerWindow = NULL;
		LL_INFOS() << "ViewerWindow deleted" << LL_ENDL;
	}

	LL_INFOS() << "Cleaning up Keyboard & Joystick" << LL_ENDL;
	
	// viewer UI relies on keyboard so keep it aound until viewer UI isa gone
	delete gKeyboard;
	gKeyboard = NULL;

	// Turn off Space Navigator and similar devices
	LLViewerJoystick::getInstance()->terminate();
	
	LL_INFOS() << "Cleaning up Objects" << LL_ENDL;
	
	LLViewerObject::cleanupVOClasses();

	SUBSYSTEM_CLEANUP(LLAvatarAppearance);
	
	// <FS:Ansariel> Comment out duplicate clean up
	//SUBSYSTEM_CLEANUP(LLAvatarAppearance);
	
	SUBSYSTEM_CLEANUP(LLPostProcess);

	LLTracker::cleanupInstance();
	
	// *FIX: This is handled in LLAppViewerWin32::cleanup().
	// I'm keeping the comment to remember its order in cleanup,
	// in case of unforseen dependency.
	//#if LL_WINDOWS
	//	gDXHardware.cleanup();
	//#endif // LL_WINDOWS

	LLVolumeMgr* volume_manager = LLPrimitive::getVolumeManager();
	if (!volume_manager->cleanup())
	{
		LL_WARNS() << "Remaining references in the volume manager!" << LL_ENDL;
	}
	LLPrimitive::cleanupVolumeManager();

	LL_INFOS() << "Additional Cleanup..." << LL_ENDL;	
	
	LLViewerParcelMgr::cleanupGlobals();

	// *Note: this is where gViewerStats used to be deleted.

 	//end_messaging_system();

	SUBSYSTEM_CLEANUP(LLFollowCamMgr);
	//SUBSYSTEM_CLEANUP(LLVolumeMgr);
	LLPrimitive::cleanupVolumeManager();
	SUBSYSTEM_CLEANUP(LLWorldMapView);
	SUBSYSTEM_CLEANUP(LLFolderViewItem);
	SUBSYSTEM_CLEANUP(LLUI);
	
	//
	// Shut down the VFS's AFTER the decode manager cleans up (since it cleans up vfiles).
	// Also after viewerwindow is deleted, since it may have image pointers (which have vfiles)
	// Also after shutting down the messaging system since it has VFS dependencies

	//
	LL_INFOS() << "Cleaning up VFS" << LL_ENDL;
	SUBSYSTEM_CLEANUP(LLVFile);

	LL_INFOS() << "Saving Data" << LL_ENDL;
	
	// Store the time of our current logoff
	gSavedPerAccountSettings.setU32("LastLogoff", time_corrected());

	// Must do this after all panels have been deleted because panels that have persistent rects
	// save their rects on delete.
	if(mSaveSettingsOnExit)		// <FS:Zi> Backup Settings
	{
		gSavedSettings.saveToFile(gSavedSettings.getString("ClientSettingsFile"), TRUE);
	
	LLUIColorTable::instance().saveUserSettings();

//<Firestorm Skin Cleanup>
	std::string skinSaved = gSavedSettings.getString("SkinCurrent");
	std::string themeSaved = gSavedSettings.getString("SkinCurrentTheme");
	if ((skinSaved != mCurrentSkin) || (themeSaved != mCurrentSkinTheme))
	{
		LL_INFOS() << "Clearing skin colors." << LL_ENDL;
		// Implementation to only purge skin colors
		LLUIColorTable::instance().saveUserSettingsPaletteOnly();

	}
//</Firestorm Skip Cleanup>
	}	// <FS:Zi> Backup Settings
	
	
	// <FS:Zi> Backup Settings
	if(mSaveSettingsOnExit)
	{
	std::string per_account_settings_file = gSavedSettings.getString("PerAccountSettingsFile");
	// </FS:Zi>
	// PerAccountSettingsFile should be empty if no user has been logged on.
	// *FIX:Mani This should get really saved in a "logoff" mode. 
	// FIRE-4871: use the same file we picked out earlier -- TS
	if (per_account_settings_file.empty())
	{
		LL_INFOS() << "Not saving per-account settings; don't know the account name yet." << LL_ENDL;
	}
	// Only save per account settings if the previous login succeeded, otherwise
	// we might end up with a cleared out settings file in case a previous login
	// failed after loading per account settings.
	else if (!mSavePerAccountSettings)
	{
		LL_INFOS() << "Not saving per-account settings; last login was not successful." << LL_ENDL;
	}
	else
	{
		gSavedPerAccountSettings.saveToFile(per_account_settings_file, TRUE);
		LL_INFOS() << "Second time: Saved per-account settings to " <<
		        per_account_settings_file << LL_ENDL;
	}
	// <FS:Zi> Backup Settings
	}
	else
	{
		LL_INFOS() << "Not saving settings, to prevent settings restore failure." << LL_ENDL;
	}
	// </FS:Zi>

	// We need to save all crash settings, even if they're defaults [see LLCrashLogger::loadCrashBehaviorSetting()]
	gCrashSettings.saveToFile(gSavedSettings.getString("CrashSettingsFile"),FALSE);

	//std::string warnings_settings_filename = gDirUtilp->getExpandedFilename(LL_PATH_USER_SETTINGS, getSettingsFilename("Default", "Warnings"));
	std::string warnings_settings_filename = gDirUtilp->getExpandedFilename(LL_PATH_USER_SETTINGS, getSettingsFilename("User", "Warnings"));
	if(mSaveSettingsOnExit)		// <FS:Zi> Backup Settings
	gWarningSettings.saveToFile(warnings_settings_filename, TRUE);

	// Save URL history file
	if(mSaveSettingsOnExit)		// <FS:Zi> Backup Settings
	LLURLHistory::saveFile("url_history.xml");

	// save mute list. gMuteList used to also be deleted here too.
	LLMuteList::getInstance()->cache(gAgent.getID());

	//save call log list
	LLConversationLog::instance().cache();

	if (mPurgeOnExit)
	{
		LL_INFOS() << "Purging all cache files on exit" << LL_ENDL;
		gDirUtilp->deleteFilesInDir(gDirUtilp->getExpandedFilename(LL_PATH_CACHE,""), "*.*");
		// <FS:Ansariel> Sound cache
		gDirUtilp->deleteFilesInDir(gDirUtilp->getExpandedFilename(LL_PATH_FS_SOUND_CACHE, ""), "*.*");
	}
	
	writeDebugInfo();

	LLLocationHistory::getInstance()->save();

	LLAvatarIconIDCache::getInstance()->save();
	
	LLViewerMedia::saveCookieFile();

	// Stop the plugin read thread if it's running.
	LLPluginProcessParent::setUseReadThread(false);

	LL_INFOS() << "Shutting down Threads" << LL_ENDL;

	// Let threads finish
	LLTimer idleTimer;
	idleTimer.reset();
	const F64 max_idle_time = 5.f; // 5 seconds
	while(1)
	{
		S32 pending = 0;
		pending += LLAppViewer::getTextureCache()->update(1); // unpauses the worker thread
		pending += LLAppViewer::getImageDecodeThread()->update(1); // unpauses the image thread
		pending += LLAppViewer::getTextureFetch()->update(1); // unpauses the texture fetch thread
		pending += LLVFSThread::updateClass(0);
		pending += LLLFSThread::updateClass(0);
		F64 idle_time = idleTimer.getElapsedTimeF64();
		if(!pending)
		{
			break ; //done
		}
		else if(idle_time >= max_idle_time)
		{
			LL_WARNS() << "Quitting with pending background tasks." << LL_ENDL;
			break;
		}
	}

	// Delete workers first
	// shotdown all worker threads before deleting them in case of co-dependencies
	mAppCoreHttp.requestStop();
	sTextureFetch->shutdown();
	sTextureCache->shutdown();	
	sImageDecodeThread->shutdown();
	
	sTextureFetch->shutDownTextureCacheThread() ;
	sTextureFetch->shutDownImageDecodeThread() ;

	LL_INFOS() << "Shutting down message system" << LL_ENDL;
	end_messaging_system();

	// Non-LLCurl libcurl library
	mAppCoreHttp.cleanup();

	SUBSYSTEM_CLEANUP(LLFilePickerThread);

	//MUST happen AFTER SUBSYSTEM_CLEANUP(LLCurl)
	delete sTextureCache;
    sTextureCache = NULL;
	delete sTextureFetch;
    sTextureFetch = NULL;
	delete sImageDecodeThread;
    sImageDecodeThread = NULL;
	delete mFastTimerLogThread;
	mFastTimerLogThread = NULL;

	if (LLFastTimerView::sAnalyzePerformance)
	{
		LL_INFOS() << "Analyzing performance" << LL_ENDL;
		
		std::string baseline_name = LLTrace::BlockTimer::sLogName + "_baseline.slp";
		std::string current_name  = LLTrace::BlockTimer::sLogName + ".slp"; 
		std::string report_name   = LLTrace::BlockTimer::sLogName + "_report.csv";

		LLFastTimerView::doAnalysis(
			gDirUtilp->getExpandedFilename(LL_PATH_LOGS, baseline_name),
			gDirUtilp->getExpandedFilename(LL_PATH_LOGS, current_name),
			gDirUtilp->getExpandedFilename(LL_PATH_LOGS, report_name));
	}	

	SUBSYSTEM_CLEANUP(LLMetricPerformanceTesterBasic) ;

	LL_INFOS() << "Cleaning up Media and Textures" << LL_ENDL;

	//Note:
	//SUBSYSTEM_CLEANUP(LLViewerMedia) has to be put before gTextureList.shutdown()
	//because some new image might be generated during cleaning up media. --bao
	SUBSYSTEM_CLEANUP(LLViewerMedia);
	SUBSYSTEM_CLEANUP(LLViewerParcelMedia);
	gTextureList.shutdown(); // shutdown again in case a callback added something
	LLUIImageList::getInstance()->cleanUp();
	
	// This should eventually be done in LLAppViewer
	SUBSYSTEM_CLEANUP(LLImage);
	SUBSYSTEM_CLEANUP(LLVFSThread);
	SUBSYSTEM_CLEANUP(LLLFSThread);

#ifndef LL_RELEASE_FOR_DOWNLOAD
	LL_INFOS() << "Auditing VFS" << LL_ENDL;
	if(gVFS)
	{
		gVFS->audit();
	}
#endif

	LL_INFOS() << "Misc Cleanup" << LL_ENDL;
	
	// For safety, the LLVFS has to be deleted *after* LLVFSThread. This should be cleaned up.
	// (LLVFS doesn't know about LLVFSThread so can't kill pending requests) -Steve
	delete gStaticVFS;
	gStaticVFS = NULL;
	delete gVFS;
	gVFS = NULL;
	
	gSavedSettings.cleanup();
	LLUIColorTable::instance().clear();

	LLWatchdog::getInstance()->cleanup();

	LLViewerAssetStatsFF::cleanup();
	
	// If we're exiting to launch an URL, do that here so the screen
	// is at the right resolution before we launch IE.
	if (!gLaunchFileOnQuit.empty())
	{
		LL_INFOS() << "Launch file on quit." << LL_ENDL;
#if LL_WINDOWS
		// Indicate an application is starting.
		SetCursor(LoadCursor(NULL, IDC_WAIT));
#endif

		// HACK: Attempt to wait until the screen res. switch is complete.
		ms_sleep(1000);

		LLWeb::loadURLExternal( gLaunchFileOnQuit, false );
		LL_INFOS() << "File launched." << LL_ENDL;
	}
	LL_INFOS() << "Cleaning up LLProxy." << LL_ENDL;
	SUBSYSTEM_CLEANUP(LLProxy);
    LLCore::LLHttp::cleanup();

	SUBSYSTEM_CLEANUP(LLWearableType);

	LLMainLoopRepeater::instance().stop();

	//release all private memory pools.
	LLPrivateMemoryPoolManager::destroyClass() ;

	ll_close_fail_log();

	LLError::LLCallStacks::cleanup();

	removeMarkerFiles();

	// <FS:Ansariel> Can't log after all singletons got destroyed
	LL_INFOS() << "Goodbye!" << LL_ENDL;

	// It's not at first obvious where, in this long sequence, generic cleanup
	// calls OUGHT to go. So let's say this: as we migrate cleanup from
	// explicit hand-placed calls into the generic mechanism, eventually
	// all cleanup will get subsumed into the generic calls. So the calls you
	// still see above are calls that MUST happen before the generic cleanup
	// kicks in.
    
	// This calls every remaining LLSingleton's cleanupSingleton() method.
	// This method should perform any cleanup that might take significant
	// realtime, or might throw an exception.
	LLSingletonBase::cleanupAll();

	// This calls every remaining LLSingleton's deleteSingleton() method.
	// No class destructor should perform any cleanup that might take
	// significant realtime, or throw an exception.
	// LLSingleton machinery includes a last-gasp implicit deleteAll() call,
	// so this explicit call shouldn't strictly be necessary. However, by the
	// time the runtime engages that implicit call, it may already have
	// destroyed things like std::cerr -- so the implicit deleteAll() refrains
	// from logging anything. Since both cleanupAll() and deleteAll() call
	// their respective cleanup methods in computed dependency order, it's
	// probably useful to be able to log that order.
	LLSingletonBase::deleteAll();

	// <FS:Ansariel> Can't log after all singletons got destroyed
	//LL_INFOS() << "Goodbye!" << LL_ENDL;

	removeDumpDir();

	// return 0;
	return true;
}

// A callback for LL_ERRS() to call during the watchdog error.
void watchdog_llerrs_callback(const std::string &error_string)
{
	gLLErrorActivated = true;

#ifdef LL_WINDOWS
	RaiseException(0,0,0,0);
#else
	raise(SIGQUIT);
#endif
}

// A callback for the watchdog to call.
void watchdog_killer_callback()
{
	LLError::setFatalFunction(watchdog_llerrs_callback);
	LL_ERRS() << "Watchdog killer event" << LL_ENDL;
}

bool LLAppViewer::initThreads()
{
	static const bool enable_threads = true;

	LLImage::initClass(gSavedSettings.getBOOL("TextureNewByteRange"),gSavedSettings.getS32("TextureReverseByteRange"));

	LLVFSThread::initClass(enable_threads && false);
	LLLFSThread::initClass(enable_threads && false);

	// Image decoding
	LLAppViewer::sImageDecodeThread = new LLImageDecodeThread(enable_threads && true);
	LLAppViewer::sTextureCache = new LLTextureCache(enable_threads && true);
	LLAppViewer::sTextureFetch = new LLTextureFetch(LLAppViewer::getTextureCache(),
													sImageDecodeThread,
													enable_threads && true,
													app_metrics_qa_mode);	

	if (LLTrace::BlockTimer::sLog || LLTrace::BlockTimer::sMetricLog)
	{
		LLTrace::BlockTimer::setLogLock(new LLMutex(NULL));
		mFastTimerLogThread = new LLFastTimerLogThread(LLTrace::BlockTimer::sLogName);
		mFastTimerLogThread->start();
	}

	// Mesh streaming and caching
	gMeshRepo.init();

	LLFilePickerThread::initClass();

	// *FIX: no error handling here!
	return true;
}

void errorCallback(const std::string &error_string)
{
	LLStringUtil::format_map_t map;
	map["ERROR_DETAILS"]=error_string;
	std::string error_display_string=LLTrans::getString("MBApplicationErrorDetails",map);
	
	// <FS:Ansariel> If we crash before loading the configuration, LLTrans
	//               won't be able to find the localized string, so we
	//               fall back to the English version instead of showing
	//               a dialog saying "MissingString("<LocalizationStringId>".
	std::string caption = LLTrans::getString("MBApplicationError");

	if (error_display_string.find("MissingString(") != std::string::npos)
	{
		error_display_string = "We are sorry, but Firestorm has crashed and needs to be closed. If you see this issue happening repeatedly, please contact our support team and submit the following message:\n\n[ERROR_DETAILS]";
		LLStringUtil::format(error_display_string, map);
	}
	if (caption.find("MissingString(") != std::string::npos)
	{
		caption = "Application Error - Don't Panic";
	}
	// </FS:Ansariel>

#if !LL_RELEASE_FOR_DOWNLOAD
	// <FS:Ansariel> Changed to fix missing string error upon early crash
	//if (OSBTN_CANCEL == OSMessageBox(error_display_string, LLTrans::getString("MBApplicationError"), OSMB_OKCANCEL))
	if (OSBTN_CANCEL == OSMessageBox(error_display_string, caption, OSMB_OKCANCEL))
		return;
#else
	// <FS:Ansariel> Changed to fix missing string error upon early crash
	//OSMessageBox(error_display_string, LLTrans::getString("MBApplicationError"), OSMB_OK);
	OSMessageBox(error_display_string, caption, OSMB_OK);
#endif // !LL_RELEASE_FOR_DOWNLOAD

	//Set the ErrorActivated global so we know to create a marker file
	gLLErrorActivated = true;
	
//	LLError::crashAndLoop(error_string);
// [SL:KB] - Patch: Viewer-Build | Checked: 2010-12-04 (Catznip-2.4)
#if !LL_RELEASE_FOR_DOWNLOAD && LL_WINDOWS
	DebugBreak();
#else
	LLError::crashAndLoop(error_string);
#endif // LL_RELEASE_WITH_DEBUG_INFO && LL_WINDOWS
// [/SL:KB]
}

void LLAppViewer::initLoggingAndGetLastDuration()
{
	//
	// Set up logging defaults for the viewer
	//
	LLError::initForApplication(
				gDirUtilp->getExpandedFilename(LL_PATH_APP_SETTINGS, ""));
	LLError::setFatalFunction(errorCallback);
	//LLError::setTimeFunction(getRuntime);

	// Remove the last ".old" log file.
	std::string old_log_file = gDirUtilp->getExpandedFilename(LL_PATH_LOGS,
							     APP_NAME + ".old");
	LLFile::remove(old_log_file);

	// Get name of the log file
	std::string log_file = gDirUtilp->getExpandedFilename(LL_PATH_LOGS,
							     APP_NAME + ".log");
 	/*
	 * Before touching any log files, compute the duration of the last run
	 * by comparing the ctime of the previous start marker file with the ctime
	 * of the last log file.
	 */
	std::string start_marker_file_name = gDirUtilp->getExpandedFilename(LL_PATH_LOGS, START_MARKER_FILE_NAME);
	llstat start_marker_stat;
	llstat log_file_stat;
	std::ostringstream duration_log_stream; // can't log yet, so save any message for when we can below
	int start_stat_result = LLFile::stat(start_marker_file_name, &start_marker_stat);
	int log_stat_result = LLFile::stat(log_file, &log_file_stat);
	if ( 0 == start_stat_result && 0 == log_stat_result )
	{
		int elapsed_seconds = log_file_stat.st_ctime - start_marker_stat.st_ctime;
		// only report a last run time if the last viewer was the same version
		// because this stat will be counted against this version
		if ( markerIsSameVersion(start_marker_file_name) )
		{
			gLastExecDuration = elapsed_seconds;
		}
		else
		{
			duration_log_stream << "start marker from some other version; duration is not reported";
			gLastExecDuration = -1;
		}
	}
	else
	{
		// at least one of the LLFile::stat calls failed, so we can't compute the run time
		duration_log_stream << "duration stat failure; start: "<< start_stat_result << " log: " << log_stat_result;
		gLastExecDuration = -1; // unknown
	}
	std::string duration_log_msg(duration_log_stream.str());
	
	// Create a new start marker file for comparison with log file time for the next run
	LLAPRFile start_marker_file ;
	start_marker_file.open(start_marker_file_name, LL_APR_WB);
	if (start_marker_file.getFileHandle())
	{
		recordMarkerVersion(start_marker_file);
		start_marker_file.close();
	}

	// Rename current log file to ".old"
	LLFile::rename(log_file, old_log_file);

	// Set the log file to SecondLife.log
	LLError::logToFile(log_file);
	if (!duration_log_msg.empty())
	{
		LL_WARNS("MarkerFile") << duration_log_msg << LL_ENDL;
	}
}

bool LLAppViewer::loadSettingsFromDirectory(const std::string& location_key,
					    bool set_defaults)
{	
	if (!mSettingsLocationList)
	{
		LL_ERRS() << "Invalid settings location list" << LL_ENDL;
	}

	BOOST_FOREACH(const SettingsGroup& group, mSettingsLocationList->groups)
	{
		// skip settings groups that aren't the one we requested
		if (group.name() != location_key) continue;

		ELLPath path_index = (ELLPath)group.path_index();
		if(path_index <= LL_PATH_NONE || path_index >= LL_PATH_LAST)
		{
			LL_ERRS() << "Out of range path index in app_settings/settings_files.xml" << LL_ENDL;
			return false;
		}

		BOOST_FOREACH(const SettingsFile& file, group.files)
		{
			// <FS:Ansariel> Skip quickprefs settings - we don't have a settings group
			//               for it as it's not a regular settings file
			if (file.name() == "QuickPreferences")
			{
				continue;
			}
			// </FS:Ansariel>

			LL_INFOS("Settings") << "Attempting to load settings for the group " << file.name()
			    << " - from location " << location_key << LL_ENDL;

			LLControlGroup* settings_group = LLControlGroup::getInstance(file.name);
			if(!settings_group)
			{
				LL_WARNS("Settings") << "No matching settings group for name " << file.name() << LL_ENDL;
				continue;
			}

			std::string full_settings_path;

			if (file.file_name_setting.isProvided() 
				&& gSavedSettings.controlExists(file.file_name_setting))
			{
				// try to find filename stored in file_name_setting control
				full_settings_path = gSavedSettings.getString(file.file_name_setting);
				if (full_settings_path.empty())
				{
					continue;
				}
				else if (!gDirUtilp->fileExists(full_settings_path))
				{
					// search in default path
					full_settings_path = gDirUtilp->getExpandedFilename((ELLPath)path_index, full_settings_path);
				}
			}
			else
			{
				// by default, use specified file name
				full_settings_path = gDirUtilp->getExpandedFilename((ELLPath)path_index, file.file_name());
			}

			if(settings_group->loadFromFile(full_settings_path, set_defaults, file.persistent))
			{	// success!
				LL_INFOS("Settings") << "Loaded settings file " << full_settings_path << LL_ENDL;
			}
			else
			{	// failed to load
				if(file.required)
				{
					LL_ERRS() << "Error: Cannot load required settings file from: " << full_settings_path << LL_ENDL;
					return false;
				}
				else
				{
					// only complain if we actually have a filename at this point
					if (!full_settings_path.empty())
					{
						LL_INFOS("Settings") << "Cannot load " << full_settings_path << " - No settings found." << LL_ENDL;
					}
				}
			}
		}
	}

	return true;
}

std::string LLAppViewer::getSettingsFilename(const std::string& location_key,
											 const std::string& file)
{
	BOOST_FOREACH(const SettingsGroup& group, mSettingsLocationList->groups)
	{
		if (group.name() == location_key)
		{
			BOOST_FOREACH(const SettingsFile& settings_file, group.files)
			{
				if (settings_file.name() == file)
				{
					return settings_file.file_name;
				}
			}
		}
	}

	return std::string();
}

void LLAppViewer::loadColorSettings()
{
	LLUIColorTable::instance().loadFromSettings();
}

namespace
{
    void handleCommandLineError(LLControlGroupCLP& clp)
    {
		LL_WARNS() << "Error parsing command line options. Command Line options ignored."  << LL_ENDL;

		LL_INFOS() << "Command line usage:\n" << clp << LL_ENDL;

		OSMessageBox(STRINGIZE(LLTrans::getString("MBCmdLineError") << clp.getErrorMessage()),
					 LLStringUtil::null,
					 OSMB_OK);
    }
} // anonymous namespace

bool LLAppViewer::initConfiguration()
{	
	//Load settings files list
	std::string settings_file_list = gDirUtilp->getExpandedFilename(LL_PATH_APP_SETTINGS, "settings_files.xml");
	LLXMLNodePtr root;
	BOOL success  = LLXMLNode::parseFile(settings_file_list, root, NULL);
	if (!success)
	{
        LL_ERRS() << "Cannot load default configuration file " << settings_file_list << LL_ENDL;
	}

	mSettingsLocationList = new SettingsFiles();

	LLXUIParser parser;
	parser.readXUI(root, *mSettingsLocationList, settings_file_list);

	if (!mSettingsLocationList->validateBlock())
	{
        LL_ERRS() << "Invalid settings file list " << settings_file_list << LL_ENDL;
	}
		
	// The settings and command line parsing have a fragile
	// order-of-operation:
	// - load defaults from app_settings
	// - set procedural settings values
	// - read command line settings
	// - selectively apply settings needed to load user settings.
    // - load overrides from user_settings 
	// - apply command line settings (to override the overrides)
	// - load per account settings (happens in llstartup
	
	// - load defaults
	bool set_defaults = true;
	if(!loadSettingsFromDirectory("Default", set_defaults))
	{
		std::ostringstream msg;
		msg << "Unable to load default settings file. The installation may be corrupted.";
		OSMessageBox(msg.str(),LLStringUtil::null,OSMB_OK);
		return false;
	}
	
	//<FS:Techwolf Lupindo>
	// load defaults overide here. Can not use settings_files.xml as path is different then above loading of defaults.
	std::string fsdata_defaults = gDirUtilp->getExpandedFilename(LL_PATH_USER_SETTINGS, "fsdata_defaults.xml");
	std::string fsdata_global = "Global";
	LLControlGroup* settings_group = LLControlGroup::getInstance(fsdata_global);
	if(settings_group && settings_group->loadFromFile(fsdata_defaults, set_defaults))
	{
		LL_INFOS() << "Loaded settings file " << fsdata_defaults << LL_ENDL;
	}
	//</FS:Techwolf Lupindo>

	// <FS:Ansariel> Debug setting to disable log throttle
	nd::logging::setThrottleEnabled(gSavedSettings.getBOOL("FSEnableLogThrottle"));

	initStrings(); // setup paths for LLTrans based on settings files only
	// - set procedural settings
	// Note: can't use LL_PATH_PER_SL_ACCOUNT for any of these since we haven't logged in yet
        //gSavedSettings.setString("ClientSettingsFile", gDirUtilp->getExpandedFilename(LL_PATH_USER_SETTINGS, getSettingsFilename("Default", "Global")));
        gSavedSettings.setString("ClientSettingsFile", gDirUtilp->getExpandedFilename(LL_PATH_USER_SETTINGS, getSettingsFilename("User", "Global")));
        gSavedSettings.setString("CrashSettingsFile", gDirUtilp->getExpandedFilename(LL_PATH_USER_SETTINGS, getSettingsFilename("User", "CrashSettings")));
	
#ifndef	LL_RELEASE_FOR_DOWNLOAD
	// provide developer build only overrides for these control variables that are not
	// persisted to settings.xml
	LLControlVariable* c = gSavedSettings.getControl("ShowConsoleWindow");
	if (c)
	{
		c->setValue(true, false);
	}
	c = gSavedSettings.getControl("AllowMultipleViewers");
	if (c)
	{
		c->setValue(true, false);
	}

	gSavedSettings.setBOOL("QAMode", TRUE );
	gSavedSettings.setS32("WatchdogEnabled", 0);
#endif
	
	// These are warnings that appear on the first experience of that condition.
	// They are already set in the settings_default.xml file, but still need to be added to LLFirstUse
	// for disable/reset ability
//	LLFirstUse::addConfigVariable("FirstBalanceIncrease");
//	LLFirstUse::addConfigVariable("FirstBalanceDecrease");
//	LLFirstUse::addConfigVariable("FirstSit");
//	LLFirstUse::addConfigVariable("FirstMap");
//	LLFirstUse::addConfigVariable("FirstGoTo");
//	LLFirstUse::addConfigVariable("FirstBuild");
//	LLFirstUse::addConfigVariable("FirstLeftClickNoHit");
//	LLFirstUse::addConfigVariable("FirstTeleport");
//	LLFirstUse::addConfigVariable("FirstOverrideKeys");
//	LLFirstUse::addConfigVariable("FirstAttach");
//	LLFirstUse::addConfigVariable("FirstAppearance");
//	LLFirstUse::addConfigVariable("FirstInventory");
//	LLFirstUse::addConfigVariable("FirstSandbox");
//	LLFirstUse::addConfigVariable("FirstFlexible");
//	LLFirstUse::addConfigVariable("FirstDebugMenus");
//	LLFirstUse::addConfigVariable("FirstSculptedPrim");
//	LLFirstUse::addConfigVariable("FirstVoice");
//	LLFirstUse::addConfigVariable("FirstMedia");
		
	// - read command line settings.
	LLControlGroupCLP clp;
	std::string	cmd_line_config	= gDirUtilp->getExpandedFilename(LL_PATH_APP_SETTINGS,
														  "cmd_line.xml");

	clp.configure(cmd_line_config, &gSavedSettings);

	if(!initParseCommandLine(clp))
	{
		handleCommandLineError(clp);
		return false;
	}
	
	// - selectively apply settings 

	// If the user has specified a alternate settings file name.
	// Load	it now before loading the user_settings/settings.xml
	if(clp.hasOption("settings"))
	{
		std::string	user_settings_filename = 
			gDirUtilp->getExpandedFilename(LL_PATH_USER_SETTINGS, 
										   clp.getOption("settings")[0]);
		gSavedSettings.setString("ClientSettingsFile", user_settings_filename);
		// SJ: if asked to purge configuration, remove custom user-settings file before it will be read
		if (mPurgeSettings)
		{
			LLFile::remove(user_settings_filename);
		}

		LL_INFOS("Settings")	<< "Using command line specified settings filename: " 
			<< user_settings_filename << LL_ENDL;
	}
	else
	{
		// SJ: if asked to purge configuration, remove default user-settings file before it will be read
		if (mPurgeSettings)
		{
			LLFile::remove(gDirUtilp->getExpandedFilename(LL_PATH_USER_SETTINGS, getSettingsFilename("User", "Global")));
		}

	}
	

	// - load overrides from user_settings 
	loadSettingsFromDirectory("User");

	if (gSavedSettings.getBOOL("FirstRunThisInstall"))
	{
		// Set firstrun flag to indicate that some further init actiona should be taken 
		// like determining screen DPI value and so on
		mIsFirstRun = true;

		// <FS>
		if (gSavedSettings.getString("SessionSettingsFile").empty())
		{
			gSavedSettings.setString("SessionSettingsFile", "settings_firestorm.xml");
		}
		// </FS>
		
// <FS:CR> Set ForceShowGrid to TRUE on first run if we're on an OpenSim build
#ifdef OPENSIM
		if (!gSavedSettings.getBOOL("ForceShowGrid"))
			gSavedSettings.setBOOL("ForceShowGrid", TRUE);
#endif // OPENSIM
// </FS:CR>
		
		gSavedSettings.setBOOL("FirstRunThisInstall", FALSE);
	}
	
	// <FS:CR> Compatibility with old backups
	// Put gSavedSettings here, gSavedPerAccountSettings in llstartup.cpp
	// *TODO: Should we keep these around forever or just three release cycles?
	if (gSavedSettings.getBOOL("FSFirstRunAfterSettingsRestore"))
	{
		// Nothing happened...
	}
	// </FS:CR>

	//WS: Set the usersessionsettingsfile to the account_SessionSettingsFile file. This allows settings_per_accounts to be per session.
	if(!gSavedSettings.getString("SessionSettingsFile").empty())
    {
		if(gSavedSettings.getString("UserSessionSettingsFile").empty())
			gSavedSettings.setString("UserSessionSettingsFile","account_" + gSavedSettings.getString("SessionSettingsFile"));
	}
	else
    {
        gSavedSettings.setString("UserSessionSettingsFile","");
    }

	if (clp.hasOption("sessionsettings"))
	{
		std::string session_settings_filename = clp.getOption("sessionsettings")[0];		
		gSavedSettings.setString("SessionSettingsFile", session_settings_filename);
		LL_INFOS("Settings")	<< "Using session settings filename: " 
			<< session_settings_filename << LL_ENDL;
	}
	loadSettingsFromDirectory("Session",true); // AO The session file turns into the new defaults

	if (clp.hasOption("usersessionsettings"))
	{
		std::string user_session_settings_filename = clp.getOption("usersessionsettings")[0];		
		gSavedSettings.setString("UserSessionSettingsFile", user_session_settings_filename);
		LL_INFOS("Settings") << "Using user session settings filename: " 
			<< user_session_settings_filename << LL_ENDL;

	}

	
	loadSettingsFromDirectory("UserSession");
	
	//AO: Re-read user settings again. This is a Firestorm hack to get user settings to override modes
	//Todo, find a cleaner way of doing this via the various set_default arguments.
	loadSettingsFromDirectory("User");
	

	// - apply command line settings 
	if (! clp.notify())
	{
		handleCommandLineError(clp);
		return false;
	}

	// Register the core crash option as soon as we can
	// if we want gdb post-mortem on cores we need to be up and running
	// ASAP or we might miss init issue etc.
	if(gSavedSettings.getBOOL("DisableCrashLogger"))
	{
		LL_WARNS() << "Crashes will be handled by system, stack trace logs and crash logger are both disabled" << LL_ENDL;
		LLAppViewer::instance()->disableCrashlogger();
	}

	// Handle initialization from settings.
	// Start up the debugging console before handling other options.
	if (gSavedSettings.getBOOL("ShowConsoleWindow"))
	{
		initConsole();
	}

	if(clp.hasOption("help"))
	{
		std::ostringstream msg;
		msg << LLTrans::getString("MBCmdLineUsg") << "\n" << clp;
		LL_INFOS()	<< msg.str() << LL_ENDL;

		OSMessageBox(
			msg.str().c_str(),
			LLStringUtil::null,
			OSMB_OK);

		return false;
	}

    if(clp.hasOption("set"))
    {
        const LLCommandLineParser::token_vector_t& set_values = clp.getOption("set");
        if(0x1 & set_values.size())
        {
            LL_WARNS() << "Invalid '--set' parameter count." << LL_ENDL;
        }
        else
        {
            LLCommandLineParser::token_vector_t::const_iterator itr = set_values.begin();
            for(; itr != set_values.end(); ++itr)
            {
                const std::string& name = *itr;
                const std::string& value = *(++itr);
                std::string name_part;
                std::string group_part;
				LLControlVariable* control = NULL;

				// Name can be further split into ControlGroup.Name, with the default control group being Global
				size_t pos = name.find('.');
				if (pos != std::string::npos)
				{
					group_part = name.substr(0, pos);
					name_part = name.substr(pos+1);
					LL_INFOS() << "Setting " << group_part << "." << name_part << " to " << value << LL_ENDL;
					LLControlGroup* g = LLControlGroup::getInstance(group_part);
					if (g) control = g->getControl(name_part);
				}
				else
				{
					LL_INFOS() << "Setting Global." << name << " to " << value << LL_ENDL;
					control = gSavedSettings.getControl(name);
				}

                if (control)
                {
                    control->setValue(value, false);
                }
                else
                {
					LL_WARNS() << "Failed --set " << name << ": setting name unknown." << LL_ENDL;
                }
            }
        }
    }

    if  (clp.hasOption("logevents")) {
		LLViewerEventRecorder::instance().setEventLoggingOn();
    }

	std::string CmdLineChannel(gSavedSettings.getString("CmdLineChannel"));
	if(! CmdLineChannel.empty())
    {
		LLVersionInfo::resetChannel(CmdLineChannel);
	}

	// If we have specified crash on startup, set the global so we'll trigger the crash at the right time
	gCrashOnStartup = gSavedSettings.getBOOL("CrashOnStartup");

	if (gSavedSettings.getBOOL("LogPerformance"))
	{
		LLTrace::BlockTimer::sLog = true;
		LLTrace::BlockTimer::sLogName = std::string("performance");		
	}
	
	std::string test_name(gSavedSettings.getString("LogMetrics"));
	if (! test_name.empty())
 	{
		LLTrace::BlockTimer::sMetricLog = TRUE;
		// '--logmetrics' is specified with a named test metric argument so the data gathering is done only on that test
		// In the absence of argument, every metric would be gathered (makes for a rather slow run and hard to decipher report...)
		LL_INFOS() << "'--logmetrics' argument : " << test_name << LL_ENDL;
		LLTrace::BlockTimer::sLogName = test_name;
	}

	if (clp.hasOption("graphicslevel"))
	{
		// User explicitly requested --graphicslevel on the command line. We
		// expect this switch has already set RenderQualityPerformance. Check
		// that value for validity.
		U32 graphicslevel = gSavedSettings.getU32("RenderQualityPerformance");
		if (LLFeatureManager::instance().isValidGraphicsLevel(graphicslevel))
        {
			// graphicslevel is valid: save it and engage it later. Capture
			// the requested value separately from the settings variable
			// because, if this is the first run, LLViewerWindow's constructor
			// will call LLFeatureManager::applyRecommendedSettings(), which
			// overwrites this settings variable!
			mForceGraphicsLevel = graphicslevel;
        }
	}

	LLFastTimerView::sAnalyzePerformance = gSavedSettings.getBOOL("AnalyzePerformance");
	gAgentPilot.setReplaySession(gSavedSettings.getBOOL("ReplaySession"));

	if (gSavedSettings.getBOOL("DebugSession"))
	{
		gDebugSession = TRUE;
		gDebugGL = TRUE;

		ll_init_fail_log(gDirUtilp->getExpandedFilename(LL_PATH_LOGS, "test_failures.log"));
	}

	// Handle slurl use. NOTE: Don't let SL-55321 reappear.

    // *FIX: This init code should be made more robust to prevent 
    // the issue SL-55321 from returning. One thought is to allow 
    // only select options to be set from command line when a slurl 
    // is specified. More work on the settings system is needed to 
    // achieve this. For now...

    // *NOTE:Mani The command line parser parses tokens and is 
    // setup to bail after parsing the '--url' option or the 
    // first option specified without a '--option' flag (or
    // any other option that uses the 'last_option' setting - 
    // see LLControlGroupCLP::configure())

    // What can happen is that someone can use IE (or potentially 
    // other browsers) and do the rough equivalent of command 
    // injection and steal passwords. Phoenix. SL-55321

	std::string starting_location;

	std::string cmd_line_login_location(gSavedSettings.getString("CmdLineLoginLocation"));
	if(! cmd_line_login_location.empty())
	{
		starting_location = cmd_line_login_location;
	}
	else
	{
		std::string default_login_location(gSavedSettings.getString("DefaultLoginLocation"));
		if (! default_login_location.empty())
		{
			starting_location = default_login_location;
		}
	}

	// <FS>The gridmanager doesn't know the grids yet, only prepare
	// parsing the slurls, actually done when the grids are fetched 
	// (currently at the top of startup STATE_AUDIO_INIT,
	// but rather it belongs into the gridmanager)
	LLSLURL start_slurl;
	if (! starting_location.empty())
    {
		start_slurl = starting_location;
		// <FS:Ansariel> FIRE-11586: Restore grid manager workaround (grid is still empty here!)
		//LLStartUp::setStartSLURL(start_slurl);
		//if(start_slurl.getType() == LLSLURL::LOCATION) 
		//{  
		//	LLGridManager::getInstance()->setGridChoice(start_slurl.getGrid());
		//}
		LLStartUp::setStartSLURLString(starting_location);
		// </FS:Ansariel>

	}

	//RN: if we received a URL, hand it off to the existing instance.
	// don't call anotherInstanceRunning() when doing URL handoff, as
	// it relies on checking a marker file which will not work when running
	// out of different directories

	if (start_slurl.isValid() &&
		(gSavedSettings.getBOOL("SLURLPassToOtherInstance")))
	{
		// <FS:Ansariel> FIRE-11586: Temporary fix until grid manager has been reworked
		//if (sendURLToOtherInstance(start_slurl.getSLURLString()))
		if (sendURLToOtherInstance(starting_location))
		// </FS:Ansariel>
		{  
			// successfully handed off URL to existing instance, exit
			return false;
		}
    }


	// <FS:TT> Hacking to save the skin and theme for future use.
	mCurrentSkin = gSavedSettings.getString("SkinCurrent");
	mCurrentSkinTheme = gSavedSettings.getString("SkinCurrentTheme");
	// </FS:TT>

	const LLControlVariable* skinfolder = gSavedSettings.getControl("SkinCurrent");
	if(skinfolder && LLStringUtil::null != skinfolder->getValue().asString())
	{	
		// Examining "Language" may not suffice -- see LLUI::getLanguage()
		// logic. Unfortunately LLUI::getLanguage() doesn't yet do us much
		// good because we haven't yet called LLUI::initClass().
// [SL:KB] - Patch: Viewer-Skins | Checked: 2012-12-26 (Catznip-3.4)
 		gDirUtilp->setSkinFolder(skinfolder->getValue().asString(),
								 gSavedSettings.getString("SkinCurrentTheme"),
 								 gSavedSettings.getString("Language"));
		loadSettingsFromDirectory("CurrentSkin");
// [/SL:KB]
//		gDirUtilp->setSkinFolder(skinfolder->getValue().asString(),
//								 gSavedSettings.getString("Language"));
	}
	
	if (gSavedSettings.getBOOL("SpellCheck"))
	{
		std::list<std::string> dict_list;
		std::string dict_setting = gSavedSettings.getString("SpellCheckDictionary");
		boost::split(dict_list, dict_setting, boost::is_any_of(std::string(",")));
		if (!dict_list.empty())
		{
			LLSpellChecker::setUseSpellCheck(dict_list.front());
			dict_list.pop_front();
			LLSpellChecker::instance().setSecondaryDictionaries(dict_list);
		}
	}

	// <FS:Ansariel> MaxFPS Viewer-Chui merge error
    //mYieldTime = gSavedSettings.getS32("YieldTime");

	// Display splash screen.  Must be after above check for previous
	// crash as this dialog is always frontmost.
	std::string splash_msg;
	LLStringUtil::format_map_t args;
	//<FS:AW set the APP_NAME to Firestorm instead of the grid connected to>
	// //args["[APP_NAME]"] = LLTrans::getString("SECOND_LIFE");
	args["[APP_NAME]"] =  LLTrans::getString("APP_NAME");
	//<FS:AW set the APP_NAME to Firestorm instead of the grid connected to>
	splash_msg = LLTrans::getString("StartupLoading", args);
	LLSplashScreen::show();
	LLSplashScreen::update(splash_msg);

	//LLVolumeMgr::initClass();
	LLVolumeMgr* volume_manager = new LLVolumeMgr();
	volume_manager->useMutex();	// LLApp and LLMutex magic must be manually enabled
	LLPrimitive::setVolumeManager(volume_manager);

	// Note: this is where we used to initialize gFeatureManagerp.

	gStartTime = totalTime();

	//
	// Set the name of the window
	//
	gWindowTitle = LLVersionInfo::getChannelAndVersion();	// <FS:CR>
#if LL_DEBUG
    gWindowTitle += std::string(" [DEBUG]");
#endif
	if (!gArgs.empty())
	{
	gWindowTitle += std::string(" ") + gArgs;
	}
	LLStringUtil::truncate(gWindowTitle, 255);

	//RN: if we received a URL, hand it off to the existing instance.
	// don't call anotherInstanceRunning() when doing URL handoff, as
	// it relies on checking a marker file which will not work when running
	// out of different directories
	// <FS:Ansariel> Duplicate call
	//if (start_slurl.isValid() &&
	//	(gSavedSettings.getBOOL("SLURLPassToOtherInstance")))
	//{
	//	// <FS:Ansariel> FIRE-11586: Temporary fix until grid manager has been reworked
	//	//if (sendURLToOtherInstance(start_slurl.getSLURLString()))
	//	if (sendURLToOtherInstance(CmdLineLoginLocation))
	//	// </FS:Ansariel>
	//	{
	//		// successfully handed off URL to existing instance, exit
	//		return false;
	//	}
	//}
	// </FS:Ansariel>

	//
	// Check for another instance of the app running
	//
	if (mSecondInstance && !gSavedSettings.getBOOL("AllowMultipleViewers"))
	{
		std::ostringstream msg;
		msg << LLTrans::getString("MBAlreadyRunning");
		OSMessageBox(
			msg.str(),
			LLStringUtil::null,
			OSMB_OK);
		return false;
	}

	if (mSecondInstance)
	{
		// This is the second instance of SL. Turn off voice support,
		// but make sure the setting is *not* persisted.
		LLControlVariable* disable_voice = gSavedSettings.getControl("CmdLineDisableVoice");
		// <FS:Ansariel> Voice in multiple instances; by Latif Khalifa
		//if(disable_voice)
		if(disable_voice && !gSavedSettings.getBOOL("VoiceMultiInstance"))
		// </FS:Ansariel>
		{
			const BOOL DO_NOT_PERSIST = FALSE;
			disable_voice->setValue(LLSD(TRUE), DO_NOT_PERSIST);
		}
	}

   	// NextLoginLocation is set from the command line option
	std::string nextLoginLocation = gSavedSettings.getString( "NextLoginLocation" );
	if ( !nextLoginLocation.empty() )
	{
		LL_DEBUGS("AppInit")<<"set start from NextLoginLocation: "<<nextLoginLocation<<LL_ENDL;
		LLStartUp::setStartSLURL(LLSLURL(nextLoginLocation));
	}
	else if (   (   clp.hasOption("login") || clp.hasOption("autologin"))
			 && gSavedSettings.getString("CmdLineLoginLocation").empty())
	{
		// If automatic login from command line with --login switch
		// init StartSLURL location.
		std::string start_slurl_setting = gSavedSettings.getString("LoginLocation");
		LL_DEBUGS("AppInit") << "start slurl setting '" << start_slurl_setting << "'" << LL_ENDL;
		// <FS:AW crash on startup>
		// also here LLSLURLs are not available at this point of startup
		//	LLStartUp::setStartSLURL(LLSLURL(start_slurl_setting));
			LLStartUp::setStartSLURLString(start_slurl_setting);
		// </FS:AW crash on startup>
	}
	else
	{
		// the login location will be set by the login panel (see LLPanelLogin)
	}

	// <FS:Ansariel> Option to not save password if using login cmdline switch
	if (clp.hasOption("logindontsavepassword") && clp.hasOption("login"))
	{
		gSavedSettings.setBOOL("FSLoginDontSavePassword", TRUE);
	}
	// </FS:Ansariel>

	gLastRunVersion = gSavedSettings.getString("LastRunVersion");

	loadColorSettings();
    
    //<FS:KC> One time fix for Latency
    if ((gLastRunVersion != LLVersionInfo::getChannelAndVersion()) && (gSavedSettings.getString("SkinCurrent") == "latency") && !gSavedSettings.getBOOL("FSLatencyOneTimeFixRun"))
    {
        LL_INFOS() << "FSLatencyOneTimeFix: Fixing script dialog colors." << LL_ENDL;
        // Replace previously saved script dialog colors with new defaults, which happen to be the same as the group notice colors
        LLUIColorTable::instance().setColor("ScriptDialog", LLUIColorTable::instance().getColor("GroupNotifyDialogBG", LLColor4::grey4));
        LLUIColorTable::instance().setColor("ScriptDialogFg", LLUIColorTable::instance().getColor("GroupNotifyTextColor", LLColor4::white));
    }
    gSavedSettings.setBOOL("FSLatencyOneTimeFixRun", TRUE);
    //</FS:KC>

	// Let anyone else who cares know that we've populated our settings
	// variables.
	for (LLControlGroup::key_iter ki(LLControlGroup::beginKeys()), kend(LLControlGroup::endKeys());
		 ki != kend; ++ki)
	{
		// For each named instance of LLControlGroup, send an event saying
		// we've initialized an LLControlGroup instance by that name.
		LLEventPumps::instance().obtain("LLControlGroup").post(LLSDMap("init", *ki));
	}

	return true; // Config was successful.
}

// The following logic is replicated in initConfiguration() (to be able to get
// some initial strings before we've finished initializing enough to know the
// current language) and also in init() (to initialize for real). Somehow it
// keeps growing, necessitating a method all its own.
void LLAppViewer::initStrings()
{
	LLTransUtil::parseStrings("strings.xml", default_trans_args);
	LLTransUtil::parseLanguageStrings("language_settings.xml");

	// parseStrings() sets up the LLTrans substitution table. Add this one item.
	LLTrans::setDefaultArg("[sourceid]", gSavedSettings.getString("sourceid"));

	// Now that we've set "[sourceid]", have to go back through
	// default_trans_args and reinitialize all those other keys because some
	// of them, in turn, reference "[sourceid]".
	BOOST_FOREACH(std::string key, default_trans_args)
	{
		std::string brackets(key), nobrackets(key);
		// Invalid to inspect key[0] if key is empty(). But then, the entire
		// body of this loop is pointless if key is empty().
		if (key.empty())
			continue;

		if (key[0] != '[')
		{
			// key was passed without brackets. That means that 'nobrackets'
			// is correct but 'brackets' is not.
			brackets = STRINGIZE('[' << brackets << ']');
		}
		else
		{
			// key was passed with brackets. That means that 'brackets' is
			// correct but 'nobrackets' is not. Erase the left bracket.
			nobrackets.erase(0, 1);
			std::string::size_type length(nobrackets.length());
			if (length && nobrackets[length - 1] == ']')
			{
				nobrackets.erase(length - 1);
			}
		}
		// Calling LLTrans::getString() is what embeds the other default
		// translation strings into this one.
		LLTrans::setDefaultArg(brackets, LLTrans::getString(nobrackets));
	}
}

namespace {
    // *TODO - decide if there's a better place for these functions.
	// do we need a file llupdaterui.cpp or something? -brad

	void apply_update_callback(LLSD const & notification, LLSD const & response)
	{
		LL_DEBUGS() << "LLUpdate user response: " << response << LL_ENDL;
		if(response["OK_okcancelbuttons"].asBoolean())
		{
			LL_INFOS() << "LLUpdate restarting viewer" << LL_ENDL;
			static const bool install_if_ready = true;
			// *HACK - this lets us launch the installer immediately for now
			LLUpdaterService().startChecking(install_if_ready);
		}
	}
	
	void apply_update_ok_callback(LLSD const & notification, LLSD const & response)
	{
		LL_INFOS() << "LLUpdate restarting viewer" << LL_ENDL;
		static const bool install_if_ready = true;
		// *HACK - this lets us launch the installer immediately for now
		LLUpdaterService().startChecking(install_if_ready);
	}
	
	void on_update_downloaded(LLSD const & data)
	{
		std::string notification_name;
		void (*apply_callback)(LLSD const &, LLSD const &) = NULL;

		/* Build up the notification name...
		 * it can be any of these, which are included here for the sake of grep:
		 *   RequiredUpdateDownloadedDialog
		 *   RequiredUpdateDownloadedVerboseDialog
		 *   OtherChannelRequiredUpdateDownloadedDialog
		 *   OtherChannelRequiredUpdateDownloadedVerbose
		 *   DownloadBackgroundTip
		 *   DownloadBackgroundDialog
		 *   OtherChannelDownloadBackgroundTip
		 *   OtherChannelDownloadBackgroundDialog
		 */
		{
			LL_DEBUGS("UpdaterService") << "data = ";
			std::ostringstream data_dump;
			LLSDSerialize::toNotation(data, data_dump);
			LL_CONT << data_dump.str() << LL_ENDL;
		}
		if(data["channel"].asString() != LLVersionInfo::getChannel())
		{
			notification_name.append("OtherChannel");
		}
		if(data["required"].asBoolean())
		{
			if(LLStartUp::getStartupState() <= STATE_LOGIN_WAIT)
			{
				// The user never saw the progress bar.
				apply_callback = &apply_update_ok_callback;
				notification_name += "RequiredUpdateDownloadedVerboseDialog";
			}
			else if(LLStartUp::getStartupState() < STATE_WORLD_INIT)
			{
				// The user is logging in but blocked.
				apply_callback = &apply_update_ok_callback;
				notification_name += "RequiredUpdateDownloadedDialog";
			}
			else
			{
				// The user is already logged in; treat like an optional update.
				apply_callback = &apply_update_callback;
				notification_name += "DownloadBackgroundTip";
			}
		}
		else
		{
			apply_callback = &apply_update_callback;
			if(LLStartUp::getStartupState() < STATE_STARTED)
			{
				// CHOP-262 we need to use a different notification
				// method prior to login.
				notification_name += "DownloadBackgroundDialog";
			}
			else
			{
				notification_name += "DownloadBackgroundTip";
			}
		}

		LLSD substitutions;
		substitutions["VERSION"] = data["version"];
		std::string new_channel = data["channel"].asString();
		substitutions["NEW_CHANNEL"] = new_channel;
		std::string info_url    = data["info_url"].asString();
		if ( !info_url.empty() )
		{
			substitutions["INFO_URL"] = info_url;
		}
		else
		{
			LL_WARNS("UpdaterService") << "no info url supplied - defaulting to hard coded release notes pattern" << LL_ENDL;

		// truncate version at the rightmost '.' 
		std::string version_short(data["version"]);
		size_t short_length = version_short.rfind('.');
		if (short_length != std::string::npos)
		{
			version_short.resize(short_length);
		}

		LLUIString relnotes_url("[RELEASE_NOTES_BASE_URL][CHANNEL_URL]/[VERSION_SHORT]");
		relnotes_url.setArg("[VERSION_SHORT]", version_short);

		// *TODO thread the update service's response through to this point
		std::string const & channel = LLVersionInfo::getChannel();
		boost::shared_ptr<char> channel_escaped(curl_escape(channel.c_str(), channel.size()), &curl_free);

		relnotes_url.setArg("[CHANNEL_URL]", channel_escaped.get());
		relnotes_url.setArg("[RELEASE_NOTES_BASE_URL]", LLTrans::getString("RELEASE_NOTES_BASE_URL"));
			substitutions["INFO_URL"] = relnotes_url.getString();
		}

		LLNotificationsUtil::add(notification_name, substitutions, LLSD(), apply_callback);
	}

	void install_error_callback(LLSD const & notification, LLSD const & response)
	{
		LLAppViewer::instance()->forceQuit();
	}
	
	bool notify_update(LLSD const & evt)
	{
		std::string notification_name;
		switch (evt["type"].asInteger())
		{
			case LLUpdaterService::DOWNLOAD_COMPLETE:
				on_update_downloaded(evt);
				break;
			case LLUpdaterService::INSTALL_ERROR:
				if(evt["required"].asBoolean()) {
					LLNotificationsUtil::add("FailedRequiredUpdateInstall", LLSD(), LLSD(), &install_error_callback);
				} else {
					LLNotificationsUtil::add("FailedUpdateInstall");
				}
				break;
			default:
				break;
		}

		// let others also handle this event by default
		return false;
	}
	
	bool on_bandwidth_throttle(LLUpdaterService * updater, LLSD const & evt)
	{
		updater->setBandwidthLimit(evt.asInteger() * (1024/8));
		return false; // Let others receive this event.
	};
};

void LLAppViewer::initUpdater()
{
	// Initialize the updater service.
	// Get Channel
	// Get Version

	/*****************************************************************
	 * Previously, the url was derived from the settings 
	 *    UpdaterServiceURL
	 *    UpdaterServicePath
	 * it is now obtained from the grid manager.  The settings above
	 * are no longer used.
	 *****************************************************************/
	std::string channel = LLVersionInfo::getChannel();
	std::string version = LLVersionInfo::getVersion();

	U32 check_period = gSavedSettings.getU32("UpdaterServiceCheckPeriod");
	bool willing_to_test;
	LL_DEBUGS("UpdaterService") << "channel " << channel << LL_ENDL;

	if (LLVersionInfo::TEST_VIEWER == LLVersionInfo::getViewerMaturity()) 
	{
		LL_INFOS("UpdaterService") << "Test build: overriding willing_to_test by sending testno" << LL_ENDL;
		willing_to_test = false;
	}
	else
	{
		willing_to_test = gSavedSettings.getBOOL("UpdaterWillingToTest");
	}
    unsigned char unique_id[MD5HEX_STR_SIZE];
	if ( ! llHashedUniqueID(unique_id) )
	{
		if ( willing_to_test )
		{
			LL_WARNS("UpdaterService") << "Unable to provide a unique id; overriding willing_to_test by sending testno" << LL_ENDL;
		}
		willing_to_test = false;
	}

	mUpdater->setAppExitCallback(boost::bind(&LLAppViewer::forceQuit, this));
	mUpdater->initialize(channel, 
						 version,
						 gPlatform,
						 getOSInfo().getOSVersionString(),
						 unique_id,
						 willing_to_test
						 );
 	mUpdater->setCheckPeriod(check_period);
	mUpdater->setBandwidthLimit((int)gSavedSettings.getF32("UpdaterMaximumBandwidth") * (1024/8));
	gSavedSettings.getControl("UpdaterMaximumBandwidth")->getSignal()->
		connect(boost::bind(&on_bandwidth_throttle, mUpdater.get(), _2));
	if(gSavedSettings.getU32("UpdaterServiceSetting"))
	{
		bool install_if_ready = true;
		mUpdater->startChecking(install_if_ready);
	}

    LLEventPump & updater_pump = LLEventPumps::instance().obtain(LLUpdaterService::pumpName());
    updater_pump.listen("notify_update", &notify_update);
}

//
// This function decides whether the client machine meets the minimum requirements to
// run in a maximized window, per the consensus of davep, boa and nyx on 3/30/2011.
//
bool LLAppViewer::meetsRequirementsForMaximizedStart()
{
	bool maximizedOk = (LLFeatureManager::getInstance()->getGPUClass() >= GPU_CLASS_2);

	maximizedOk &= (gSysMemory.getPhysicalMemoryKB() >= U32Gigabytes(1));

	return maximizedOk;
}

bool LLAppViewer::initWindow()
{
	LL_INFOS("AppInit") << "Initializing window..." << LL_ENDL;

	// store setting in a global for easy access and modification
	gHeadlessClient = gSavedSettings.getBOOL("HeadlessClient");

	// always start windowed
	BOOL ignorePixelDepth = gSavedSettings.getBOOL("IgnorePixelDepth");

	LLViewerWindow::Params window_params;
	window_params
		.title(gWindowTitle)
		.name(VIEWER_WINDOW_CLASSNAME)
		.x(gSavedSettings.getS32("WindowX"))
		.y(gSavedSettings.getS32("WindowY"))
		.width(gSavedSettings.getU32("WindowWidth"))
		.height(gSavedSettings.getU32("WindowHeight"))
		.min_width(gSavedSettings.getU32("MinWindowWidth"))
		.min_height(gSavedSettings.getU32("MinWindowHeight"))
/// <FS:CR> Since the 3.6.5 merge, setting fullscreen does terrible bad things on macs like opening
/// all floaters and menus off the left side of the screen. Let's not do that right now...
/// Hardcoding full screen OFF until it's fixed. On 10.7+ we have native full screen support anyway.
#ifndef LL_DARWIN
		.fullscreen(gSavedSettings.getBOOL("FullScreen"))
#else // !LL_DARWIN
		.fullscreen(false)
#endif // !LL_DARWIN
// </FS:CR>
		.ignore_pixel_depth(ignorePixelDepth)
		.first_run(mIsFirstRun);

	gViewerWindow = new LLViewerWindow(window_params);

	LL_INFOS("AppInit") << "gViewerwindow created." << LL_ENDL;

	// Need to load feature table before cheking to start watchdog.
	// <FS:Ansariel> Fix Watchdog settings/feature table mess
	//bool use_watchdog = false;
	//int watchdog_enabled_setting = gSavedSettings.getS32("WatchdogEnabled");
	//if (watchdog_enabled_setting == -1)
	//{
	//	use_watchdog = !LLFeatureManager::getInstance()->isFeatureAvailable("WatchdogDisabled");
	//}
	//else
	//{
	//	// The user has explicitly set this setting; always use that value.
	//	use_watchdog = bool(watchdog_enabled_setting);
	//}

	//if (use_watchdog)
	if (gSavedSettings.getS32("WatchdogEnabled"))
	// </FS:Ansariel>
	{
		LLWatchdog::getInstance()->init(watchdog_killer_callback);
	}
	LL_INFOS("AppInit") << "watchdog setting is done." << LL_ENDL;

	// <FS:Ansariel> Init group notices, IMs and chiclets position before the
	//               screenchannel gets created
	gSavedSettings.setBOOL("InternalShowGroupNoticesTopRight", gSavedSettings.getBOOL("ShowGroupNoticesTopRight"));

	LLNotificationsUI::LLNotificationManager::getInstance();
		
    
#ifdef LL_DARWIN
    //Satisfy both MAINT-3135 (OSX 10.6 and earlier) MAINT-3288 (OSX 10.7 and later)
   if (getOSInfo().mMajorVer == 10 && getOSInfo().mMinorVer < 7)
		if ( getOSInfo().mMinorVer == 6 && getOSInfo().mBuild < 8 )
       		gViewerWindow->getWindow()->setOldResize(true);
#endif
    
	if (gSavedSettings.getBOOL("WindowMaximized"))
	{
		gViewerWindow->getWindow()->maximize();
	}

	//
	// Initialize GL stuff
	//

	if (mForceGraphicsLevel)
	{
		LLFeatureManager::getInstance()->setGraphicsLevel(*mForceGraphicsLevel, false);
		gSavedSettings.setU32("RenderQualityPerformance", *mForceGraphicsLevel);
	}
			
	// Set this flag in case we crash while initializing GL
	gSavedSettings.setBOOL("RenderInitError", TRUE);
	gSavedSettings.saveToFile( gSavedSettings.getString("ClientSettingsFile"), TRUE );

	gPipeline.init();
	LL_INFOS("AppInit") << "gPipeline Initialized" << LL_ENDL;

	stop_glerror();
	gViewerWindow->initGLDefaults();

	gSavedSettings.setBOOL("RenderInitError", FALSE);
	gSavedSettings.saveToFile( gSavedSettings.getString("ClientSettingsFile"), TRUE );

	//If we have a startup crash, it's usually near GL initialization, so simulate that.
	if(gCrashOnStartup)
	{
		LLAppViewer::instance()->forceErrorLLError();
	}

	//
	// Determine if the window should start maximized on initial run based
	// on graphics capability
	//
	if (gSavedSettings.getBOOL("FirstLoginThisInstall") && meetsRequirementsForMaximizedStart())
	{
		LL_INFOS("AppInit") << "This client met the requirements for a maximized initial screen." << LL_ENDL;
		gSavedSettings.setBOOL("WindowMaximized", TRUE);
	}

	if (gSavedSettings.getBOOL("WindowMaximized"))
	{
		gViewerWindow->getWindow()->maximize();
	}

	LLUI::sWindow = gViewerWindow->getWindow();

	// Show watch cursor
	gViewerWindow->setCursor(UI_CURSOR_WAIT);

	// Finish view initialization
	gViewerWindow->initBase();

	// show viewer window
	//gViewerWindow->getWindow()->show();

	LL_INFOS("AppInit") << "Window initialization done." << LL_ENDL;

	return true;
}

void LLAppViewer::writeDebugInfo(bool isStatic)
{
    //Try to do the minimum when writing data during a crash.
    std::string* debug_filename;
    debug_filename = ( isStatic
        ? getStaticDebugFile()
        : getDynamicDebugFile() );
    
	LL_INFOS() << "Opening debug file " << *debug_filename << LL_ENDL;
	llofstream out_file(debug_filename->c_str());
    
    isStatic ?  LLSDSerialize::toPrettyXML(gDebugInfo, out_file)
             :  LLSDSerialize::toPrettyXML(gDebugInfo["Dynamic"], out_file);
    
        
	out_file.close();
}

LLSD LLAppViewer::getViewerInfo() const
{
	// The point of having one method build an LLSD info block and the other
	// construct the user-visible About string is to ensure that the same info
	// is available to a getInfo() caller as to the user opening
	// LLFloaterAbout.
	LLSD info;
	LLSD version;
	version.append(LLVersionInfo::getMajor());
	version.append(LLVersionInfo::getMinor());
	version.append(LLVersionInfo::getPatch());
	version.append(LLVersionInfo::getBuild());
	info["VIEWER_VERSION"] = version;
	info["VIEWER_VERSION_STR"] = LLVersionInfo::getVersion();
	info["BUILD_DATE"] = __DATE__;
	info["BUILD_TIME"] = __TIME__;
	info["CHANNEL"] = LLVersionInfo::getChannel();
    //std::string build_config = LLVersionInfo::getBuildConfig();
    //if (build_config != "Release")
    //{
    //    info["BUILD_CONFIG"] = build_config;
    //}

// <FS:CR> FIRE-8273: Add Open-sim indicator to About floater
#ifdef OPENSIM
	info["BUILD_TYPE"] = LLTrans::getString("FSWithOpensim");
#else
	info["BUILD_TYPE"] = LLTrans::getString("FSWithHavok");
#endif // OPENSIM
// </FS:CR>
	info["SKIN"] = gSavedSettings.getString("FSInternalSkinCurrent");
	info["THEME"] = gSavedSettings.getString("FSInternalSkinCurrentTheme");

	//[FIRE 3113 : SJ] Added Font and fontsize to info
	std::string font_name;
	std::string fsInternalFontSettingsFile = gSavedSettings.getString("FSInternalFontSettingsFile");
	if (LLTrans::findString(font_name, "font_" + fsInternalFontSettingsFile))
	{
		info["FONT"] = font_name;
	}
	else
	{
		info["FONT"] = LLTrans::getString("font_unknown");
	}
	info["FONT_SIZE"] = gSavedSettings.getF32("FSFontSizeAdjustment");
	info["FONT_SCREEN_DPI"] = gSavedSettings.getF32("FontScreenDPI");

	// <FS:PP> FIRE-15714: UI Scaling in SysInfo
	info["UI_SCALE_FACTOR"] = gSavedSettings.getF32("UIScaleFactor");

	//[FIRE-3923 : SJ] Added Drawdistance, bandwidth and LOD to info
	info["DRAW_DISTANCE"] = gSavedSettings.getF32("RenderFarClip");
	info["BANDWIDTH"] = gSavedSettings.getF32("ThrottleBandwidthKBPS");
	info["LOD"] = gSavedSettings.getF32("RenderVolumeLODFactor");

	//[FIRE 3113 : SJ] Added Settingsfile to info
	std::string mode_name;
	std::string sessionSettingsFile = gSavedSettings.getString("SessionSettingsFile");
	if (LLTrans::findString(mode_name, "mode_" + sessionSettingsFile))
	{
		info["MODE"] = mode_name;
	}
	else
	{
		info["MODE"] = LLTrans::getString("mode_unknown");
	}

	// return a URL to the release notes for this viewer, such as:
	// http://wiki.secondlife.com/wiki/Release_Notes/Second Life Beta Viewer/2.1.0.123456
	std::string url = LLTrans::getString("RELEASE_NOTES_BASE_URL");
	// <FS:Ansariel> FIRE-13993: Leave out channel so we can use a URL like
	//                           http://wiki.phoenixviewer.com/firestorm_change_log_x.y.z.rev
	//if (! LLStringUtil::endsWith(url, "/"))
	//	url += "/";
	//url += LLURI::escape(LLVersionInfo::getChannel()) + "/";
	// </FS:Ansariel>
	url += LLURI::escape(LLVersionInfo::getVersion());

	info["VIEWER_RELEASE_NOTES_URL"] = url;

#if LL_MSVC
	info["COMPILER"] = "MSVC";
	info["COMPILER_VERSION"] = _MSC_VER;
#elif LL_CLANG	// <FS:CR> Clang identification
	info["COMPILER"] = "Clang";
	info["COMPILER_VERSION"] = CLANG_VERSION_STRING;
#elif LL_GNUC
	info["COMPILER"] = "GCC";
	info["COMPILER_VERSION"] = GCC_VERSION;
#endif

	// Position
	LLViewerRegion* region = gAgent.getRegion();
	if (region)
	{
// [RLVa:KB] - Checked: 2014-02-24 (RLVa-1.4.10)
		if (RlvActions::canShowLocation())
		{
// [/RLVa:KB]
			LLVector3d pos = gAgent.getPositionGlobal();
			info["POSITION"] = ll_sd_from_vector3d(pos);
			info["POSITION_LOCAL"] = ll_sd_from_vector3(gAgent.getPosAgentFromGlobal(pos));
			info["REGION"] = gAgent.getRegion()->getName();
			info["HOSTNAME"] = gAgent.getRegion()->getHost().getHostName();
			info["HOSTIP"] = gAgent.getRegion()->getHost().getString();
//			info["SERVER_VERSION"] = gLastVersionChannel;
			LLSLURL slurl;
			LLAgentUI::buildSLURL(slurl);
			info["SLURL"] = slurl.getSLURLString();
// [RLVa:KB] - Checked: 2014-02-24 (RLVa-1.4.10)
		}
		else
		{
			info["REGION"] = RlvStrings::getString(RLV_STRING_HIDDEN_REGION);
		}
		info["SERVER_VERSION"] = gLastVersionChannel;
// [/RLVa:KB]
	}

	// CPU
	info["CPU"] = gSysCPU.getCPUString();
	info["MEMORY_MB"] = LLSD::Integer(gSysMemory.getPhysicalMemoryKB().valueInUnits<LLUnits::Megabytes>());
	// Moved hack adjustment to Windows memory size into llsys.cpp
	info["OS_VERSION"] = LLAppViewer::instance()->getOSInfo().getOSString();
	info["GRAPHICS_CARD_VENDOR"] = (const char*)(glGetString(GL_VENDOR));
	info["GRAPHICS_CARD"] = (const char*)(glGetString(GL_RENDERER));

#if LL_WINDOWS
	LLSD driver_info = gDXHardware.getDisplayInfo();
	if (driver_info.has("DriverVersion"))
	{
		info["GRAPHICS_DRIVER_VERSION"] = driver_info["DriverVersion"];
	}
#endif

// [RLVa:KB] - Checked: 2010-04-18 (RLVa-1.2.0)
	info["RLV_VERSION"] = (rlv_handler_t::isEnabled()) ? RlvStrings::getVersionAbout() : "(disabled)";
// [/RLVa:KB]
	info["OPENGL_VERSION"] = (const char*)(glGetString(GL_VERSION));
<<<<<<< HEAD
	info["LIBCURL_VERSION"] = LLCore::LLHttp::getCURLVersion();
=======

    // Settings

    LLRect window_rect = gViewerWindow->getWindowRectRaw();
    info["WINDOW_WIDTH"] = window_rect.getWidth();
    info["WINDOW_HEIGHT"] = window_rect.getHeight();
    info["FONT_SIZE_ADJUSTMENT"] = gSavedSettings.getF32("FontScreenDPI");
    info["UI_SCALE"] = gSavedSettings.getF32("UIScaleFactor");
    info["DRAW_DISTANCE"] = gSavedSettings.getF32("RenderFarClip");
    info["NET_BANDWITH"] = gSavedSettings.getF32("ThrottleBandwidthKBPS");
    info["LOD_FACTOR"] = gSavedSettings.getF32("RenderVolumeLODFactor");
    info["RENDER_QUALITY"] = (F32)gSavedSettings.getU32("RenderQualityPerformance");
    info["GPU_SHADERS"] = gSavedSettings.getBOOL("RenderDeferred") ? "Enabled" : "Disabled";
    info["TEXTURE_MEMORY"] = gSavedSettings.getS32("TextureMemory");

    LLSD substitution;
    substitution["datetime"] = (S32)(gVFS ? gVFS->creationTime() : 0);
    info["VFS_TIME"] = LLTrans::getString("AboutTime", substitution);

	// Libraries

>>>>>>> c7a9cbc6
	info["J2C_VERSION"] = LLImageJ2C::getEngineInfo();
	bool want_fullname = true;
	info["AUDIO_DRIVER_VERSION"] = gAudiop ? LLSD(gAudiop->getDriverName(want_fullname)) : LLSD();
	if(LLVoiceClient::getInstance()->voiceEnabled())
	{
		LLVoiceVersionInfo version = LLVoiceClient::getInstance()->getVersion();
		std::ostringstream version_string;
		version_string << version.serverType << " " << version.serverVersion << std::endl;
		info["VOICE_VERSION"] = version_string.str();
	}
	else 
	{
		info["VOICE_VERSION"] = LLTrans::getString("NotConnected");
	}

//#if !LL_LINUX
	info["LLCEFLIB_VERSION"] = LLCEFLIB_VERSION;
//#else
//	info["LLCEFLIB_VERSION"] = "Undefined";
//
//#endif

#if defined(LL_WINDOWS) || defined(LL_LINUX)
	std::ostringstream ver_codec;
	ver_codec << LIBVLC_VERSION_MAJOR;
	ver_codec << ".";
	ver_codec << LIBVLC_VERSION_MINOR;
	ver_codec << ".";
	ver_codec << LIBVLC_VERSION_REVISION;
	info["LIBVLC_VERSION"] = ver_codec.str();
#else
	info["LIBVLC_VERSION"] = "Undefined";
#endif

	S32 packets_in = LLViewerStats::instance().getRecording().getSum(LLStatViewer::PACKETS_IN);
	if (packets_in > 0)
	{
		info["PACKETS_LOST"] = LLViewerStats::instance().getRecording().getSum(LLStatViewer::PACKETS_LOST);
		info["PACKETS_IN"] = packets_in;
		info["PACKETS_PCT"] = 100.f*info["PACKETS_LOST"].asReal() / info["PACKETS_IN"].asReal();
	}

	if (mServerReleaseNotesURL.empty())
	{
		if (gAgent.getRegion())
		{
			info["SERVER_RELEASE_NOTES_URL"] = LLTrans::getString("RetrievingData");
		}
		else
		{
			info["SERVER_RELEASE_NOTES_URL"] = LLTrans::getString("NotConnected");
		}
	}
	else if (LLStringUtil::startsWith(mServerReleaseNotesURL, "http")) // it's an URL
	{
		info["SERVER_RELEASE_NOTES_URL"] = "[" + LLWeb::escapeURL(mServerReleaseNotesURL) + " " + LLTrans::getString("ReleaseNotes") + "]";
	}
	else
	{
		info["SERVER_RELEASE_NOTES_URL"] = mServerReleaseNotesURL;
	}

	// <FS:PP> FIRE-4785: Current render quality setting in sysinfo / about floater
	switch (gSavedSettings.getU32("RenderQualityPerformance"))
	{
		case 0:
			info["RENDERQUALITY"] = LLTrans::getString("render_quality_low");
			info["RENDERQUALITY_FSDATA_ENGLISH"] = "Low (1/7)";
			break;
		case 1:
			info["RENDERQUALITY"] = LLTrans::getString("render_quality_mediumlow");
			info["RENDERQUALITY_FSDATA_ENGLISH"] = "Medium-Low (2/7)";
			break;
		case 2:
			info["RENDERQUALITY"] = LLTrans::getString("render_quality_medium");
			info["RENDERQUALITY_FSDATA_ENGLISH"] = "Medium (3/7)";
			break;
		case 3:
			info["RENDERQUALITY"] = LLTrans::getString("render_quality_mediumhigh");
			info["RENDERQUALITY_FSDATA_ENGLISH"] = "Medium-High (4/7)";
			break;
		case 4:
			info["RENDERQUALITY"] = LLTrans::getString("render_quality_high");
			info["RENDERQUALITY_FSDATA_ENGLISH"] = "High (5/7)";
			break;
		case 5:
			info["RENDERQUALITY"] = LLTrans::getString("render_quality_highultra");
			info["RENDERQUALITY_FSDATA_ENGLISH"] = "High-Ultra (6/7)";
			break;
		case 6:
			info["RENDERQUALITY"] = LLTrans::getString("render_quality_ultra");
			info["RENDERQUALITY_FSDATA_ENGLISH"] = "Ultra (7/7)";
			break;
		default:
			info["RENDERQUALITY"] = LLTrans::getString("render_quality_unknown");
			info["RENDERQUALITY_FSDATA_ENGLISH"] = "Unknown, user has RenderQualityPerformance debug setting beyond the normal range (0-6)";
			break;
	}
	// </FS:PP>

	// <FS:PP> ALM enabled or disabled
	if (gSavedSettings.getBOOL("RenderDeferred"))
	{
		info["ALMSTATUS"] = LLTrans::getString("PermYes");
		info["ALMSTATUS_FSDATA_ENGLISH"] = "Yes";
	}
	else
	{
		info["ALMSTATUS"] = LLTrans::getString("PermNo");
		info["ALMSTATUS_FSDATA_ENGLISH"] = "No";
	}
	// </FS:PP>

	// <FS:Ansariel> FIRE-11768: Include texture memory settings
	info["TEXTUREMEMORY"] = gSavedSettings.getS32("TextureMemory");
	info["TEXTUREMEMORYMULTIPLIER"] = gSavedSettings.getF32("RenderTextureMemoryMultiple");
	// </FS:Ansariel>

	// <FS:ND> Add creation time of VFS (cache)
	if( gVFS )
		info["VFS_DATE"] = gVFS->getCreationDataUTC();
	else
		info["VFS_DATE"] = "unknown";
	// </FS:ND>

	return info;
}

std::string LLAppViewer::getViewerInfoString() const
{
	std::ostringstream support;

	LLSD info(getViewerInfo());

	// Render the LLSD from getInfo() as a format_map_t
	LLStringUtil::format_map_t args;

	// allow the "Release Notes" URL label to be localized
	args["ReleaseNotes"] = LLTrans::getString("ReleaseNotes");

	for (LLSD::map_const_iterator ii(info.beginMap()), iend(info.endMap());
		ii != iend; ++ii)
	{
		if (! ii->second.isArray())
		{
			// Scalar value
			if (ii->second.isUndefined())
			{
				args[ii->first] = LLTrans::getString("none_text");
			}
			else
			{
				// don't forget to render value asString()
				args[ii->first] = ii->second.asString();
			}
		}
		else
		{
			// array value: build KEY_0, KEY_1 etc. entries
			for (LLSD::Integer n(0), size(ii->second.size()); n < size; ++n)
			{
				args[STRINGIZE(ii->first << '_' << n)] = ii->second[n].asString();
			}
		}
	}

	// Now build the various pieces
	support << LLTrans::getString("AboutHeader", args);
	//if (info.has("BUILD_CONFIG"))
	//{
	//	support << "\n" << LLTrans::getString("BuildConfig", args);
	//}
	if (info.has("REGION"))
	{
// [RLVa:KB] - Checked: 2014-02-24 (RLVa-1.4.10)
		support << "\n\n" << LLTrans::getString( (RlvActions::canShowLocation()) ? "AboutPosition" : "AboutPositionRLVShowLoc", args);
// [/RLVa:KB]
//		support << "\n\n" << LLTrans::getString("AboutPosition", args);
	}
	support << "\n\n" << LLTrans::getString("AboutSystem", args);
	support << "\n";
	if (info.has("GRAPHICS_DRIVER_VERSION"))
	{
		support << "\n" << LLTrans::getString("AboutDriver", args);
	}
<<<<<<< HEAD
	support << "\n" << LLTrans::getString("AboutLibs", args);
	if (info.has("BANDWIDTH")) //For added info in help floater
	{
		support << "\n" << LLTrans::getString("AboutSettings", args);
	}
=======
	support << "\n" << LLTrans::getString("AboutOGL", args);
	support << "\n\n" << LLTrans::getString("AboutSettings", args);
	support << "\n\n" << LLTrans::getString("AboutLibs", args);
>>>>>>> c7a9cbc6
	if (info.has("COMPILER"))
	{
		support << "\n" << LLTrans::getString("AboutCompiler", args);
	}
	if (info.has("PACKETS_IN"))
	{
		support << '\n' << LLTrans::getString("AboutTraffic", args);
	}

	// SLT timestamp
	LLSD substitution;
	substitution["datetime"] = (S32)time(NULL);//(S32)time_corrected();
	support << "\n" << LLTrans::getString("AboutTime", substitution);

	return support.str();
}

void LLAppViewer::cleanupSavedSettings()
{
	gSavedSettings.setBOOL("MouseSun", FALSE);

	gSavedSettings.setBOOL("UseEnergy", TRUE);				// force toggle to turn off, since sends message to simulator

	gSavedSettings.setBOOL("DebugWindowProc", gDebugWindowProc);
		
	gSavedSettings.setBOOL("ShowObjectUpdates", gShowObjectUpdates);
	
	if (gDebugView)
	{
		gSavedSettings.setBOOL("ShowDebugConsole", gDebugView->mDebugConsolep->getVisible());
	}

	// save window position if not maximized
	// as we don't track it in callbacks
	if(NULL != gViewerWindow)
	{
		BOOL maximized = gViewerWindow->getWindow()->getMaximized();
		if (!maximized)
		{
			LLCoordScreen window_pos;
			
			if (gViewerWindow->getWindow()->getPosition(&window_pos))
			{
				gSavedSettings.setS32("WindowX", window_pos.mX);
				gSavedSettings.setS32("WindowY", window_pos.mY);
			}
		}
	}

	gSavedSettings.setF32("MapScale", LLWorldMapView::sMapScale );

	// Some things are cached in LLAgent.
	if (gAgent.isInitialized())
	{
		gSavedSettings.setF32("RenderFarClip", gAgentCamera.mDrawDistance);
	}
}

void LLAppViewer::removeCacheFiles(const std::string& file_mask)
{
	gDirUtilp->deleteFilesInDir(gDirUtilp->getExpandedFilename(LL_PATH_CACHE, ""), file_mask);
}

void LLAppViewer::writeSystemInfo()
{
    
    if (! gDebugInfo.has("Dynamic") )
        gDebugInfo["Dynamic"] = LLSD::emptyMap();

	// <FS:ND> set filename to Firestorm.log
// #if LL_WINDOWS
// 	gDebugInfo["SLLog"] = gDirUtilp->getExpandedFilename(LL_PATH_DUMP,"SecondLife.log");
// #else
//     //Not ideal but sufficient for good reporting.
//     gDebugInfo["SLLog"] = gDirUtilp->getExpandedFilename(LL_PATH_LOGS,"SecondLife.old");  //LLError::logFileName();
// #endif

#if LL_WINDOWS
	gDebugInfo["SLLog"] = gDirUtilp->getExpandedFilename(LL_PATH_DUMP, APP_NAME + ".log");
#else
    //Not ideal but sufficient for good reporting.
    gDebugInfo["SLLog"] = gDirUtilp->getExpandedFilename(LL_PATH_LOGS, APP_NAME + ".old");  //LLError::logFileName();
#endif
	// </FS:ND>

	gDebugInfo["ClientInfo"]["Name"] = LLVersionInfo::getChannel();
// [SL:KB] - Patch: Viewer-CrashReporting | Checked: 2011-05-08 (Catznip-2.6.0a) | Added: Catznip-2.6.0a
	gDebugInfo["ClientInfo"]["Version"] = LLVersionInfo::getVersion();
	gDebugInfo["ClientInfo"]["Platform"] = LLVersionInfo::getBuildPlatform();
// [/SL:KB]
	gDebugInfo["ClientInfo"]["MajorVersion"] = LLVersionInfo::getMajor();
	gDebugInfo["ClientInfo"]["MinorVersion"] = LLVersionInfo::getMinor();
	gDebugInfo["ClientInfo"]["PatchVersion"] = LLVersionInfo::getPatch();
	gDebugInfo["ClientInfo"]["BuildVersion"] = LLVersionInfo::getBuild();

// <FS:ND> Add which flavor of FS generated an error
#ifdef OPENSIM
	gDebugInfo["ClientInfo"]["Flavor"] = "oss";
#else
	gDebugInfo["ClientInfo"]["Flavor"] = "hvk";
#endif
// </FS:ND>

	//	gDebugInfo["CAFilename"] = gDirUtilp->getCAFile();

	gDebugInfo["CPUInfo"]["CPUString"] = gSysCPU.getCPUString();
	gDebugInfo["CPUInfo"]["CPUFamily"] = gSysCPU.getFamily();
	gDebugInfo["CPUInfo"]["CPUMhz"] = (S32)gSysCPU.getMHz();
	gDebugInfo["CPUInfo"]["CPUAltivec"] = gSysCPU.hasAltivec();
	gDebugInfo["CPUInfo"]["CPUSSE"] = gSysCPU.hasSSE();
	gDebugInfo["CPUInfo"]["CPUSSE2"] = gSysCPU.hasSSE2();
	
	gDebugInfo["RAMInfo"]["Physical"] = (LLSD::Integer)(gSysMemory.getPhysicalMemoryKB().value());
	gDebugInfo["RAMInfo"]["Allocated"] = (LLSD::Integer)(gMemoryAllocated.valueInUnits<LLUnits::Kilobytes>());
	gDebugInfo["OSInfo"] = getOSInfo().getOSStringSimple();

	// The user is not logged on yet, but record the current grid choice login url
	// which may have been the intended grid. 
	gDebugInfo["GridName"] = LLGridManager::getInstance()->getGridId();

	// *FIX:Mani - move this down in llappviewerwin32
#ifdef LL_WINDOWS
	DWORD thread_id = GetCurrentThreadId();
	gDebugInfo["MainloopThreadID"] = (S32)thread_id;
#endif

	// "CrashNotHandled" is set here, while things are running well,
	// in case of a freeze. If there is a freeze, the crash logger will be launched
	// and can read this value from the debug_info.log.
	// If the crash is handled by LLAppViewer::handleViewerCrash, ie not a freeze,
	// then the value of "CrashNotHandled" will be set to true.
	gDebugInfo["CrashNotHandled"] = (LLSD::Boolean)true;

	// Insert crash host url (url to post crash log to) if configured. This insures
	// that the crash report will go to the proper location in the case of a 
	// prior freeze.
	std::string crashHostUrl = gSavedSettings.get<std::string>("CrashHostUrl");
	if(crashHostUrl != "")
	{
		gDebugInfo["CrashHostUrl"] = crashHostUrl;
	}
	
	// Dump some debugging info
	LL_INFOS("SystemInfo") << "Application: " << LLTrans::getString("APP_NAME") << LL_ENDL;
	LL_INFOS("SystemInfo") << "Version: " << LLVersionInfo::getChannelAndVersion() << LL_ENDL;

	// Dump the local time and time zone
	time_t now;
	time(&now);
	char tbuffer[256];		/* Flawfinder: ignore */
	strftime(tbuffer, 256, "%Y-%m-%dT%H:%M:%S %Z", localtime(&now));
	LL_INFOS("SystemInfo") << "Local time: " << tbuffer << LL_ENDL;

	// query some system information
	LL_INFOS("SystemInfo") << "CPU info:\n" << gSysCPU << LL_ENDL;
	LL_INFOS("SystemInfo") << "Memory info:\n" << gSysMemory << LL_ENDL;
	LL_INFOS("SystemInfo") << "OS: " << getOSInfo().getOSStringSimple() << LL_ENDL;
	LL_INFOS("SystemInfo") << "OS info: " << getOSInfo() << LL_ENDL;

	// <FS:ND> Breakpad merge. Only include SettingsFile if the user selected this in prefs. Path from Catznip
    // gDebugInfo["SettingsFilename"] = gSavedSettings.getString("ClientSettingsFile");
	if (gCrashSettings.getBOOL("CrashSubmitSettings"))
		gDebugInfo["SettingsFilename"] = gSavedSettings.getString("ClientSettingsFile");
	// </FS:ND>

	gDebugInfo["ViewerExePath"] = gDirUtilp->getExecutablePathAndName();
	gDebugInfo["CurrentPath"] = gDirUtilp->getCurPath();
	gDebugInfo["FirstLogin"] = (LLSD::Boolean) gAgent.isFirstLogin();
	gDebugInfo["FirstRunThisInstall"] = gSavedSettings.getBOOL("FirstRunThisInstall");
    gDebugInfo["StartupState"] = LLStartUp::getStartupStateString();
    
	writeDebugInfo(); // Save out debug_info.log early, in case of crash.
}

#ifdef LL_WINDOWS
//For whatever reason, in Windows when using OOP server for breakpad, the callback to get the 
//name of the dump file is not getting triggered by the breakpad library.   Unfortunately they 
//also didn't see fit to provide a simple query request across the pipe to get this name either.
//Since we are putting our output in a runtime generated directory and we know the header data in
//the dump format, we can however use the following hack to identify our file. 
// TODO make this a member function.
void getFileList()
{
	std::stringstream filenames;

	typedef std::vector<std::string> vec;
	std::string pathname = gDirUtilp->getExpandedFilename(LL_PATH_DUMP,"");
	vec file_vec = gDirUtilp->getFilesInDir(pathname);
	for(vec::const_iterator iter=file_vec.begin(); iter!=file_vec.end(); ++iter)
	{
		filenames << *iter << " ";
		if ( ( iter->length() > 30 ) && (iter->rfind(".dmp") == (iter->length()-4) ) )
		{
			std::string fullname = pathname + *iter;
			std::ifstream fdat( fullname.c_str(), std::ifstream::binary);
			if (fdat)
			{
				char buf[5];
				fdat.read(buf,4);
				fdat.close();
				if (!strncmp(buf,"MDMP",4))
				{
					gDebugInfo["Dynamic"]["MinidumpPath"] = fullname;
					break;
				}
			}
		}
	}
	filenames << std::endl;
	gDebugInfo["Dynamic"]["DumpDirContents"] = filenames.str();
}
#endif

void LLAppViewer::handleViewerCrash()
{
	LL_INFOS("CRASHREPORT") << "Handle viewer crash entry." << LL_ENDL;

	LL_INFOS("CRASHREPORT") << "Last render pool type: " << LLPipeline::sCurRenderPoolType << LL_ENDL ;

	LLMemory::logMemoryInfo(true) ;

	//print out recorded call stacks if there are any.
	LLError::LLCallStacks::print();

	LLAppViewer* pApp = LLAppViewer::instance();
	if (pApp->beingDebugged())
	{
		// This will drop us into the debugger.
		abort();
	}

	if (LLApp::isCrashloggerDisabled())
	{
		abort();
	}

	// Returns whether a dialog was shown.
	// Only do the logic in here once
	if (pApp->mReportedCrash)
	{
		return;
	}
	pApp->mReportedCrash = TRUE;
	
	// Insert crash host url (url to post crash log to) if configured.
	std::string crashHostUrl = gSavedSettings.get<std::string>("CrashHostUrl");
	if(crashHostUrl != "")
	{
		gDebugInfo["Dynamic"]["CrashHostUrl"] = crashHostUrl;
	}
	
	LLParcel* parcel = LLViewerParcelMgr::getInstance()->getAgentParcel();
	if ( parcel && parcel->getMusicURL()[0])
	{
		gDebugInfo["Dynamic"]["ParcelMusicURL"] = parcel->getMusicURL();
	}	
	if ( parcel && parcel->getMediaURL()[0])
	{
		gDebugInfo["Dynamic"]["ParcelMediaURL"] = parcel->getMediaURL();
	}
	
	
	gDebugInfo["Dynamic"]["SessionLength"] = F32(LLFrameTimer::getElapsedSeconds());
	gDebugInfo["Dynamic"]["RAMInfo"]["Allocated"] = (LLSD::Integer) LLMemory::getCurrentRSS() >> 10;
	
	if(gLogoutInProgress)
	{
		gDebugInfo["Dynamic"]["LastExecEvent"] = LAST_EXEC_LOGOUT_CRASH;
	}
	else
	{
		gDebugInfo["Dynamic"]["LastExecEvent"] = gLLErrorActivated ? LAST_EXEC_LLERROR_CRASH : LAST_EXEC_OTHER_CRASH;
	}

	if(gAgent.getRegion())
	{
		gDebugInfo["Dynamic"]["CurrentSimHost"] = gAgent.getRegionHost().getHostName();
		gDebugInfo["Dynamic"]["CurrentRegion"] = gAgent.getRegion()->getName();
		
		const LLVector3& loc = gAgent.getPositionAgent();
		gDebugInfo["Dynamic"]["CurrentLocationX"] = loc.mV[0];
		gDebugInfo["Dynamic"]["CurrentLocationY"] = loc.mV[1];
		gDebugInfo["Dynamic"]["CurrentLocationZ"] = loc.mV[2];
	}

	if(LLAppViewer::instance()->mMainloopTimeout)
	{
		gDebugInfo["Dynamic"]["MainloopTimeoutState"] = LLAppViewer::instance()->mMainloopTimeout->getState();
	}
	
	// The crash is being handled here so set this value to false.
	// Otherwise the crash logger will think this crash was a freeze.
	gDebugInfo["Dynamic"]["CrashNotHandled"] = (LLSD::Boolean)false;
    
	//Write out the crash status file
	//Use marker file style setup, as that's the simplest, especially since
	//we're already in a crash situation	
	if (gDirUtilp)
	{
		std::string crash_marker_file_name = gDirUtilp->getExpandedFilename(LL_PATH_LOGS,
																			gLLErrorActivated
																			? LLERROR_MARKER_FILE_NAME
																			: ERROR_MARKER_FILE_NAME);
		LLAPRFile crash_marker_file ;
		crash_marker_file.open(crash_marker_file_name, LL_APR_WB);
		if (crash_marker_file.getFileHandle())
		{
			LL_INFOS("MarkerFile") << "Created crash marker file " << crash_marker_file_name << LL_ENDL;
			recordMarkerVersion(crash_marker_file);
		}
		else
		{
			LL_WARNS("MarkerFile") << "Cannot create error marker file " << crash_marker_file_name << LL_ENDL;
		}
	}
	else
	{
		LL_WARNS("MarkerFile") << "No gDirUtilp with which to create error marker file name" << LL_ENDL;
	}		
	
#ifdef LL_WINDOWS
	Sleep(200);
#endif 

	char *minidump_file = pApp->getMiniDumpFilename();
    LL_DEBUGS("CRASHREPORT") << "minidump file name " << minidump_file << LL_ENDL;
	if(minidump_file && minidump_file[0] != 0)
	{
		gDebugInfo["Dynamic"]["MinidumpPath"] = minidump_file;
	}
	else
	{
#ifdef LL_WINDOWS
		getFileList();
#else
        LL_WARNS("CRASHREPORT") << "no minidump file?" << LL_ENDL;
#endif        
	}
    gDebugInfo["Dynamic"]["CrashType"]="crash";
	
	if (gMessageSystem && gDirUtilp)
	{
		std::string filename;
		filename = gDirUtilp->getExpandedFilename(LL_PATH_DUMP, "stats.log");
        LL_DEBUGS("CRASHREPORT") << "recording stats " << filename << LL_ENDL;
		llofstream file(filename.c_str(), std::ios_base::binary);
		if(file.good())
		{
			gMessageSystem->summarizeLogs(file);
			file.close();
		}
        else
        {
            LL_WARNS("CRASHREPORT") << "problem recording stats" << LL_ENDL;
        }        
	}

	if (gMessageSystem)
	{
		gMessageSystem->getCircuitInfo(gDebugInfo["CircuitInfo"]);
		gMessageSystem->stopLogging();
	}

	if (LLWorld::instanceExists()) LLWorld::getInstance()->getInfo(gDebugInfo["Dynamic"]);

	// Close the debug file
	pApp->writeDebugInfo(false);  //false answers the isStatic question with the least overhead.
}

// static
void LLAppViewer::recordMarkerVersion(LLAPRFile& marker_file) 
{		
	std::string marker_version(LLVersionInfo::getChannelAndVersion());
	if ( marker_version.length() > MAX_MARKER_LENGTH )
	{
		LL_WARNS_ONCE("MarkerFile") << "Version length ("<< marker_version.length()<< ")"
									<< " greater than maximum (" << MAX_MARKER_LENGTH << ")"
									<< ": marker matching may be incorrect"
									<< LL_ENDL;
	}

	// record the viewer version in the marker file
	marker_file.write(marker_version.data(), marker_version.length());

	marker_file.flush(); // <FS:ND/> Make sure filesystem reflects what we wrote.
}

bool LLAppViewer::markerIsSameVersion(const std::string& marker_name) const
{
	bool sameVersion = false;

	std::string my_version(LLVersionInfo::getChannelAndVersion());
	char marker_version[MAX_MARKER_LENGTH];
	S32  marker_version_length;

	LLAPRFile marker_file;
	marker_file.open(marker_name, LL_APR_RB);
	if (marker_file.getFileHandle())
	{
		marker_version_length = marker_file.read(marker_version, sizeof(marker_version));
		std::string marker_string(marker_version, marker_version_length);
		if ( 0 == my_version.compare( 0, my_version.length(), marker_version, 0, marker_version_length ) )
		{
			sameVersion = true;
		}
		LL_DEBUGS("MarkerFile") << "Compare markers for '" << marker_name << "': "
								<< "\n   mine '" << my_version    << "'"
								<< "\n marker '" << marker_string << "'"
								<< "\n " << ( sameVersion ? "same" : "different" ) << " version"
								<< LL_ENDL;
		marker_file.close();
	}
	return sameVersion;
}

void LLAppViewer::processMarkerFiles()
{
	//We've got 4 things to test for here
	// - Other Process Running (SecondLife.exec_marker present, locked)
	// - Freeze (SecondLife.exec_marker present, not locked)
	// - LLError Crash (SecondLife.llerror_marker present)
	// - Other Crash (SecondLife.error_marker present)
	// These checks should also remove these files for the last 2 cases if they currently exist

	bool marker_is_same_version = true;
	// first, look for the marker created at startup and deleted on a clean exit
	mMarkerFileName = gDirUtilp->getExpandedFilename(LL_PATH_LOGS,MARKER_FILE_NAME);
	if (LLAPRFile::isExist(mMarkerFileName, NULL, LL_APR_RB))
	{
		// File exists...
		// first, read it to see if it was created by the same version (we need this later)
		marker_is_same_version = markerIsSameVersion(mMarkerFileName);

		// now test to see if this file is locked by a running process (try to open for write)
		LL_DEBUGS("MarkerFile") << "Checking exec marker file for lock..." << LL_ENDL;
		mMarkerFile.open(mMarkerFileName, LL_APR_WB);
		// <FS:ND> Remove LLVolatileAPRPool/apr_file_t and use FILE* instead
		//apr_file_t* fMarker = mMarkerFile.getFileHandle() ; 
		LLAPRFile::tFiletype* fMarker = mMarkerFile.getFileHandle() ; 
		// </FS:ND>
		if (!fMarker)
		{
			LL_INFOS("MarkerFile") << "Exec marker file open failed - assume it is locked." << LL_ENDL;
			mSecondInstance = true; // lock means that instance is running.
		}
		else
		{
			// We were able to open it, now try to lock it ourselves...
			if (apr_file_lock(fMarker, APR_FLOCK_NONBLOCK | APR_FLOCK_EXCLUSIVE) != APR_SUCCESS)
			{
				LL_WARNS_ONCE("MarkerFile") << "Locking exec marker failed." << LL_ENDL;
				mSecondInstance = true; // lost a race? be conservative
				mMarkerFile.close(); // <FS:ND/> Cannot lock the file and take ownership. Don't keep it open
			}
			else
			{
				// No other instances; we've locked this file now, so record our version; delete on quit.		
				recordMarkerVersion(mMarkerFile);
				LL_DEBUGS("MarkerFile") << "Exec marker file existed but was not locked; rewritten." << LL_ENDL;
			}
		}

		if (mSecondInstance)
		{
			LL_INFOS("MarkerFile") << "Exec marker '"<< mMarkerFileName << "' owned by another instance" << LL_ENDL;
		}
		else if (marker_is_same_version)
		{
			// the file existed, is ours, and matched our version, so we can report on what it says
			LL_INFOS("MarkerFile") << "Exec marker '"<< mMarkerFileName << "' found; last exec FROZE" << LL_ENDL;
			gLastExecEvent = LAST_EXEC_FROZE;
				
		}
		else
		{
			LL_INFOS("MarkerFile") << "Exec marker '"<< mMarkerFileName << "' found, but versions did not match" << LL_ENDL;
		}
	}
	else // marker did not exist... last exec (if any) did not freeze
	{
		// Create the marker file for this execution & lock it; it will be deleted on a clean exit
		apr_status_t s;
		s = mMarkerFile.open(mMarkerFileName, LL_APR_WB, TRUE);	

		if (s == APR_SUCCESS && mMarkerFile.getFileHandle())
		{
			LL_DEBUGS("MarkerFile") << "Exec marker file '"<< mMarkerFileName << "' created." << LL_ENDL;
			if (APR_SUCCESS == apr_file_lock(mMarkerFile.getFileHandle(), APR_FLOCK_NONBLOCK | APR_FLOCK_EXCLUSIVE)) 
			{
				recordMarkerVersion(mMarkerFile);
				LL_DEBUGS("MarkerFile") << "Exec marker file locked." << LL_ENDL;
			}
			else
			{
				LL_WARNS("MarkerFile") << "Exec marker file cannot be locked." << LL_ENDL;
			}
		}
		else
		{
			LL_WARNS("MarkerFile") << "Failed to create exec marker file '"<< mMarkerFileName << "'." << LL_ENDL;
		}
	}

	// now check for cases in which the exec marker may have been cleaned up by crash handlers

	// check for any last exec event report based on whether or not it happened during logout
	// (the logout marker is created when logout begins)
	std::string logout_marker_file =  gDirUtilp->getExpandedFilename(LL_PATH_LOGS, LOGOUT_MARKER_FILE_NAME);
	if(LLAPRFile::isExist(logout_marker_file, NULL, LL_APR_RB))
	{
		if (markerIsSameVersion(logout_marker_file))
		{
			gLastExecEvent = LAST_EXEC_LOGOUT_FROZE;
			LL_INFOS("MarkerFile") << "Logout crash marker '"<< logout_marker_file << "', changing LastExecEvent to LOGOUT_FROZE" << LL_ENDL;
		}
		else
		{
			LL_INFOS("MarkerFile") << "Logout crash marker '"<< logout_marker_file << "' found, but versions did not match" << LL_ENDL;
		}
		LLAPRFile::remove(logout_marker_file);
	}
	// further refine based on whether or not a marker created during an llerr crash is found
	std::string llerror_marker_file = gDirUtilp->getExpandedFilename(LL_PATH_LOGS, LLERROR_MARKER_FILE_NAME);
	if(LLAPRFile::isExist(llerror_marker_file, NULL, LL_APR_RB))
	{
		if (markerIsSameVersion(llerror_marker_file))
		{
			if ( gLastExecEvent == LAST_EXEC_LOGOUT_FROZE )
			{
				gLastExecEvent = LAST_EXEC_LOGOUT_CRASH;
				LL_INFOS("MarkerFile") << "LLError marker '"<< llerror_marker_file << "' crashed, setting LastExecEvent to LOGOUT_CRASH" << LL_ENDL;
			}
			else
			{
				gLastExecEvent = LAST_EXEC_LLERROR_CRASH;
				LL_INFOS("MarkerFile") << "LLError marker '"<< llerror_marker_file << "' crashed, setting LastExecEvent to LLERROR_CRASH" << LL_ENDL;
			}
		}
		else
		{
			LL_INFOS("MarkerFile") << "LLError marker '"<< llerror_marker_file << "' found, but versions did not match" << LL_ENDL;
		}
		LLAPRFile::remove(llerror_marker_file);
	}
	// and last refine based on whether or not a marker created during a non-llerr crash is found
	std::string error_marker_file = gDirUtilp->getExpandedFilename(LL_PATH_LOGS, ERROR_MARKER_FILE_NAME);
	if(LLAPRFile::isExist(error_marker_file, NULL, LL_APR_RB))
	{
		if (markerIsSameVersion(error_marker_file))
		{
			if (gLastExecEvent == LAST_EXEC_LOGOUT_FROZE)
			{
				gLastExecEvent = LAST_EXEC_LOGOUT_CRASH;
				LL_INFOS("MarkerFile") << "Error marker '"<< error_marker_file << "' crashed, setting LastExecEvent to LOGOUT_CRASH" << LL_ENDL;
			}
			else
			{
				gLastExecEvent = LAST_EXEC_OTHER_CRASH;
				LL_INFOS("MarkerFile") << "Error marker '"<< error_marker_file << "' crashed, setting LastExecEvent to " << gLastExecEvent << LL_ENDL;
			}
		}
		else
		{
			LL_INFOS("MarkerFile") << "Error marker '"<< error_marker_file << "' marker found, but versions did not match" << LL_ENDL;
		}
		LLAPRFile::remove(error_marker_file);
	}
}

void LLAppViewer::removeMarkerFiles()
{
	if (!mSecondInstance)
	{		
		if (mMarkerFile.getFileHandle())
		{
			mMarkerFile.close() ;
			LLAPRFile::remove( mMarkerFileName );
			LL_DEBUGS("MarkerFile") << "removed exec marker '"<<mMarkerFileName<<"'"<< LL_ENDL;
		}
		else
		{
			LL_DEBUGS("MarkerFile") << "marker '"<<mMarkerFileName<<"' not open"<< LL_ENDL;
 		}

		if (mLogoutMarkerFile.getFileHandle())
		{
			mLogoutMarkerFile.close();
			LLAPRFile::remove( mLogoutMarkerFileName );
			LL_DEBUGS("MarkerFile") << "removed logout marker '"<<mLogoutMarkerFileName<<"'"<< LL_ENDL;
		}
		else
		{
			LL_DEBUGS("MarkerFile") << "logout marker '"<<mLogoutMarkerFileName<<"' not open"<< LL_ENDL;
		}
	}
	else
	{
		LL_WARNS("MarkerFile") << "leaving markers because this is a second instance" << LL_ENDL;
	}
}

void LLAppViewer::removeDumpDir()
{
    //Call this routine only on clean exit.  Crash reporter will clean up
    //its locking table for us.
    std::string dump_dir = gDirUtilp->getExpandedFilename(LL_PATH_DUMP, "");
    gDirUtilp->deleteDirAndContents(dump_dir);
}

void LLAppViewer::forceQuit()
{ 
	LLApp::setQuitting(); 
}

//TODO: remove
void LLAppViewer::fastQuit(S32 error_code)
{
	// finish pending transfers
	flushVFSIO();
	// let sim know we're logging out
	sendLogoutRequest();
	// flush network buffers by shutting down messaging system
	end_messaging_system();
	// figure out the error code
	S32 final_error_code = error_code ? error_code : (S32)isError();
	// this isn't a crash	
	removeMarkerFiles();
	// get outta here
	_exit(final_error_code);	
}

void LLAppViewer::requestQuit()
{
	LL_INFOS() << "requestQuit" << LL_ENDL;

	LLViewerRegion* region = gAgent.getRegion();
	
	if( (LLStartUp::getStartupState() < STATE_STARTED) || !region )
	{
		// If we have a region, make some attempt to send a logout request first.
		// This prevents the halfway-logged-in avatar from hanging around inworld for a couple minutes.
		if(region)
		{
			sendLogoutRequest();
		}
		else if(LLStartUp::getStartupState() == STATE_STARTED) // LO: Fix for FIRE-2613: sidebar tabs and floaters not remembering being open/torn off
		{
			if (gFloaterView)
			{
				// application is quitting
				gFloaterView->closeAllChildren(true);
			}

		} // ~LO
		
		// Quit immediately
		forceQuit();
		return;
	}

	// Try to send metrics back to the grid
	metricsSend(!gDisconnected);

	// Try to send last batch of avatar rez metrics.
	if (!gDisconnected && isAgentAvatarValid())
	{
		gAgentAvatarp->updateAvatarRezMetrics(true); // force a last packet to be sent.
	}
	
	// Try to send last batch of avatar rez metrics.
	// <FS:Ansariel> LL merge error
	//if (!gDisconnected && isAgentAvatarValid())
	//{
	//	gAgentAvatarp->updateAvatarRezMetrics(true); // force a last packet to be sent.
	//}
	// </FS:Ansariel>
	
	LLHUDEffectSpiral *effectp = (LLHUDEffectSpiral*)LLHUDManager::getInstance()->createViewerEffect(LLHUDObject::LL_HUD_EFFECT_POINT, TRUE);
	effectp->setPositionGlobal(gAgent.getPositionGlobal());
	effectp->setColor(LLColor4U(gAgent.getEffectColor()));
	LLHUDManager::getInstance()->sendEffects();
	effectp->markDead() ;//remove it.

	// Attempt to close all floaters that might be
	// editing things.
	if (gFloaterView)
	{
		// application is quitting
		gFloaterView->closeAllChildren(true);
	}

	send_stats();

	gLogoutTimer.reset();
	mQuitRequested = true;
}

static bool finish_quit(const LLSD& notification, const LLSD& response)
{
	S32 option = LLNotificationsUtil::getSelectedOption(notification, response);

	if (option == 0)
	{
		LLAppViewer::instance()->requestQuit();
	}
	return false;
}
static LLNotificationFunctorRegistration finish_quit_reg("ConfirmQuit", finish_quit);

void LLAppViewer::userQuit()
{
	if (gDisconnected || gViewerWindow->getProgressView()->getVisible())
	{
		requestQuit();
	}
	else
	{
		LLNotificationsUtil::add("ConfirmQuit");
	}
}

static bool finish_early_exit(const LLSD& notification, const LLSD& response)
{
	LLAppViewer::instance()->forceQuit();
	return false;
}

void LLAppViewer::earlyExit(const std::string& name, const LLSD& substitutions)
{
   	LL_WARNS() << "app_early_exit: " << name << LL_ENDL;
	gDoDisconnect = TRUE;
	LLNotificationsUtil::add(name, substitutions, LLSD(), finish_early_exit);
}

// case where we need the viewer to exit without any need for notifications
void LLAppViewer::earlyExitNoNotify()
{
   	LL_WARNS() << "app_early_exit with no notification: " << LL_ENDL;
	gDoDisconnect = TRUE;
	finish_early_exit( LLSD(), LLSD() );
}

void LLAppViewer::abortQuit()
{
    LL_INFOS() << "abortQuit()" << LL_ENDL;
	mQuitRequested = false;
}

void LLAppViewer::migrateCacheDirectory()
{
#if LL_WINDOWS || LL_DARWIN
	// NOTE: (Nyx) as of 1.21, cache for mac is moving to /library/caches/SecondLife from
	// /library/application support/SecondLife/cache This should clear/delete the old dir.

	// As of 1.23 the Windows cache moved from
	//   C:\Documents and Settings\James\Application Support\SecondLife\cache
	// to
	//   C:\Documents and Settings\James\Local Settings\Application Support\SecondLife
	//
	// The Windows Vista equivalent is from
	//   C:\Users\James\AppData\Roaming\SecondLife\cache
	// to
	//   C:\Users\James\AppData\Local\SecondLife
	//
	// Note the absence of \cache on the second path.  James.

	// Only do this once per fresh install of this version.
	if (gSavedSettings.getBOOL("MigrateCacheDirectory"))
	{
		gSavedSettings.setBOOL("MigrateCacheDirectory", FALSE);

		std::string old_cache_dir = gDirUtilp->add(gDirUtilp->getOSUserAppDir(), "cache");
		std::string new_cache_dir = gDirUtilp->getCacheDir(true);

		if (gDirUtilp->fileExists(old_cache_dir))
		{
			LL_INFOS() << "Migrating cache from " << old_cache_dir << " to " << new_cache_dir << LL_ENDL;

			// Migrate inventory cache to avoid pain to inventory database after mass update
			S32 file_count = 0;
			std::string file_name;
			std::string mask = "*.*";

			LLDirIterator iter(old_cache_dir, mask);
			while (iter.next(file_name))
			{
				if (file_name == "." || file_name == "..") continue;
				std::string source_path = gDirUtilp->add(old_cache_dir, file_name);
				std::string dest_path = gDirUtilp->add(new_cache_dir, file_name);
				if (!LLFile::rename(source_path, dest_path))
				{
					file_count++;
				}
			}
			LL_INFOS() << "Moved " << file_count << " files" << LL_ENDL;

			// AO: Don't automatically purge old cache
			//// Nuke the old cache
			//gDirUtilp->setCacheDir(old_cache_dir);
			//purgeCache();
			gDirUtilp->setCacheDir(new_cache_dir);

#if LL_DARWIN
			// Clean up Mac files not deleted by removing *.*
			std::string ds_store = old_cache_dir + "/.DS_Store";
			if (gDirUtilp->fileExists(ds_store))
			{
				LLFile::remove(ds_store);
			}
#endif
			if (LLFile::rmdir(old_cache_dir) != 0)
			{
				LL_WARNS() << "could not delete old cache directory " << old_cache_dir << LL_ENDL;
			}
		}
	}
#endif // LL_WINDOWS || LL_DARWIN
}

void dumpVFSCaches()
{
	LL_INFOS() << "======= Static VFS ========" << LL_ENDL;
	gStaticVFS->listFiles();
#if LL_WINDOWS
	LL_INFOS() << "======= Dumping static VFS to StaticVFSDump ========" << LL_ENDL;
	WCHAR w_str[MAX_PATH];
	GetCurrentDirectory(MAX_PATH, w_str);
	S32 res = LLFile::mkdir("StaticVFSDump");
	if (res == -1)
	{
		if (errno != EEXIST)
		{
			LL_WARNS() << "Couldn't create dir StaticVFSDump" << LL_ENDL;
		}
	}
	SetCurrentDirectory(utf8str_to_utf16str("StaticVFSDump").c_str());
	gStaticVFS->dumpFiles();
	SetCurrentDirectory(w_str);
#endif
						
	LL_INFOS() << "========= Dynamic VFS ====" << LL_ENDL;
	gVFS->listFiles();
#if LL_WINDOWS
	LL_INFOS() << "========= Dumping dynamic VFS to VFSDump ====" << LL_ENDL;
	res = LLFile::mkdir("VFSDump");
	if (res == -1)
	{
		if (errno != EEXIST)
		{
			LL_WARNS() << "Couldn't create dir VFSDump" << LL_ENDL;
		}
	}
	SetCurrentDirectory(utf8str_to_utf16str("VFSDump").c_str());
	gVFS->dumpFiles();
	SetCurrentDirectory(w_str);
#endif
}

//static
U32 LLAppViewer::getTextureCacheVersion() 
{
	//viewer texture cache version, change if the texture cache format changes.
	const U32 TEXTURE_CACHE_VERSION = 7;

	return TEXTURE_CACHE_VERSION ;
}

//static
U32 LLAppViewer::getObjectCacheVersion() 
{
	// Viewer object cache version, change if object update
	// format changes. JC
	const U32 INDRA_OBJECT_CACHE_VERSION = 14;

	return INDRA_OBJECT_CACHE_VERSION;
}

bool LLAppViewer::initCache()
{
	mPurgeCache = false;
	BOOL read_only = mSecondInstance ? TRUE : FALSE;
	LLAppViewer::getTextureCache()->setReadOnly(read_only) ;
	LLVOCache::getInstance()->setReadOnly(read_only);

	bool texture_cache_mismatch = false;
	if (gSavedSettings.getS32("LocalCacheVersion") != LLAppViewer::getTextureCacheVersion()) 
	{
		texture_cache_mismatch = true;
		if(!read_only) 
		{
			gSavedSettings.setS32("LocalCacheVersion", LLAppViewer::getTextureCacheVersion());
		}
	}

	if(!read_only)
	{
		// <FS:Ansariel> Clear inventory cache button
		std::string clear_inventory_agent_id = gSavedSettings.getString("FSPurgeInventoryCacheOnStartup");
		if (clear_inventory_agent_id != std::string())
		{
			gSavedSettings.setString("FSPurgeInventoryCacheOnStartup", std::string());
			std::string inv_cache_file = gDirUtilp->getExpandedFilename(LL_PATH_CACHE, clear_inventory_agent_id + ".inv.gz");
			LL_INFOS("LLAppViewer") << "Purging inventory cache file: " << inv_cache_file << LL_ENDL;
			LLFile::remove(inv_cache_file);
		}
		// </FS:Ansariel>

		// Purge cache if user requested it
		if (gSavedSettings.getBOOL("PurgeCacheOnStartup") ||
			gSavedSettings.getBOOL("PurgeCacheOnNextStartup"))
		{
			gSavedSettings.setBOOL("PurgeCacheOnNextStartup", false);
			LL_INFOS("AppCache") << "Scheduling texture purge, based on PurgeCache* settings." << LL_ENDL;
			mPurgeCache = true;
			// STORM-1141 force purgeAllTextures to get called to prevent a crash here. -brad
			texture_cache_mismatch = true;
		}
		
		// <FS> If the J2C has changed since the last run, clear the cache
		const std::string j2c_info = LLImageJ2C::getEngineInfo();
		const std::string j2c_last = gSavedSettings.getString("LastJ2CVersion");
		if (j2c_info != j2c_last && !j2c_last.empty())
		{
			LL_INFOS("AppCache") << "Scheduling texture purge, based on LastJ2CVersion mismatch." << LL_ENDL;
			mPurgeTextures = true;
		}
		gSavedSettings.setString("LastJ2CVersion", j2c_info);
		// </FS>
	
		// We have moved the location of the cache directory over time.
		migrateCacheDirectory();
	
		// Setup and verify the cache location
		std::string cache_location = gSavedSettings.getString("CacheLocation");
		std::string new_cache_location = gSavedSettings.getString("NewCacheLocation");
		if (new_cache_location != cache_location)
		{
			// AO: Don't automatically purge old cache location, has unwanted side effects with shared caches, upgrades
			//LL_WARNS() << new_cache_location <<  " is not the same as " << cache_location << ". PURGING." << LL_ENDL;
			//gDirUtilp->setCacheDir(gSavedSettings.getString("CacheLocation"));
			//purgeCache(); // purge old cache
			gSavedSettings.setString("CacheLocation", new_cache_location);
			gSavedSettings.setString("CacheLocationTopFolder", gDirUtilp->getBaseFileName(new_cache_location));
		}
	}

	if (!gDirUtilp->setCacheDir(gSavedSettings.getString("CacheLocation")))
	{
		LL_WARNS("AppCache") << "Unable to set cache location" << LL_ENDL;
		gSavedSettings.setString("CacheLocation", "");
		gSavedSettings.setString("CacheLocationTopFolder", "");
	}

	// <FS:Ansariel> Sound cache
	if (!gDirUtilp->setSoundCacheDir(gSavedSettings.getString("FSSoundCacheLocation")))
	{
		LL_WARNS("AppCache") << "Unable to set sound cache location" << LL_ENDL;
		gSavedSettings.setString("FSSoundCacheLocation", "");
	}
	// </FS:Ansariel>
	
	if (mPurgeCache && !read_only)
	{
		LLSplashScreen::update(LLTrans::getString("StartupClearingCache"));
		purgeCache();
	}

	// <FS:Ansariel> FIRE-13066
	if (mPurgeTextures && !read_only)
	{
		LL_INFOS("AppCache") << "Purging Texture Cache..." << LL_ENDL;
		LLSplashScreen::update(LLTrans::getString("StartupClearingTextureCache"));
		LLAppViewer::getTextureCache()->purgeCache(LL_PATH_CACHE);
	}
	// </FS:Ansariel>

	// <FS:Ansariel> Purge web browser cache
	if (gSavedSettings.getBOOL("FSStartupClearBrowserCache"))
	{
		std::string browser_cache = gDirUtilp->getExpandedFilename(LL_PATH_CACHE, "cef_cache");
		if (LLFile::isdir(browser_cache))
		{
			gDirUtilp->deleteDirAndContents(browser_cache);
		}
		gSavedSettings.setBOOL("FSStartupClearBrowserCache", FALSE);
	}
	// </FS:Ansariel>

	// <FS:ND> For Windows, purging the cache can take an extraordinary amount of time. Rename the cache dir and purge it using another thread.
	startCachePurge();
	// </FS:ND>

	LLSplashScreen::update(LLTrans::getString("StartupInitializingTextureCache"));
	
	// Init the texture cache
	// Allocate 80% of the cache size for textures	
	const S32 MB = 1024 * 1024;
	const S64 MIN_CACHE_SIZE = 64 * MB;
	const S64 MAX_CACHE_SIZE = 9984ll * MB;
	const S64 MAX_VFS_SIZE = 1024 * MB; // 1 GB

	S64 cache_size = (S64)(gSavedSettings.getU32("CacheSize")) * MB;
	cache_size = llclamp(cache_size, MIN_CACHE_SIZE, MAX_CACHE_SIZE);

	S64 texture_cache_size = ((cache_size * 8) / 10);
	S64 vfs_size = cache_size - texture_cache_size;

	if (vfs_size > MAX_VFS_SIZE)
	{
		// Give the texture cache more space, since the VFS can't be bigger than 1GB.
		// This happens when the user's CacheSize setting is greater than 5GB.
		vfs_size = MAX_VFS_SIZE;
		texture_cache_size = cache_size - MAX_VFS_SIZE;
	}

	S64 extra = LLAppViewer::getTextureCache()->initCache(LL_PATH_CACHE, texture_cache_size, texture_cache_mismatch);
	texture_cache_size -= extra;

	LLVOCache::getInstance()->initCache(LL_PATH_CACHE, gSavedSettings.getU32("CacheNumberOfRegionsForObjects"), getObjectCacheVersion()) ;

	LLSplashScreen::update(LLTrans::getString("StartupInitializingVFS"));
	
	// Init the VFS
	vfs_size = llmin(vfs_size + extra, MAX_VFS_SIZE);
	vfs_size = (vfs_size / MB) * MB; // make sure it is MB aligned
	U32 vfs_size_u32 = (U32)vfs_size;
	U32 old_vfs_size = gSavedSettings.getU32("VFSOldSize") * MB;
	bool resize_vfs = (vfs_size_u32 != old_vfs_size);
	if (resize_vfs)
	{
		gSavedSettings.setU32("VFSOldSize", vfs_size_u32 / MB);
	}
	LL_INFOS("AppCache") << "VFS CACHE SIZE: " << vfs_size / (1024*1024) << " MB" << LL_ENDL;
	
	// This has to happen BEFORE starting the vfs
	// time_t	ltime;
	srand(time(NULL));		// Flawfinder: ignore
	U32 old_salt = gSavedSettings.getU32("VFSSalt");
	U32 new_salt;
	std::string old_vfs_data_file;
	std::string old_vfs_index_file;
	std::string new_vfs_data_file;
	std::string new_vfs_index_file;
	std::string static_vfs_index_file;
	std::string static_vfs_data_file;

	if (gSavedSettings.getBOOL("AllowMultipleViewers"))
	{
		// don't mess with renaming the VFS in this case
		new_salt = old_salt;
	}
	else
	{
		do
		{
			new_salt = rand();
		} while(new_salt == old_salt);
	}

	old_vfs_data_file = gDirUtilp->getExpandedFilename(LL_PATH_CACHE, VFS_DATA_FILE_BASE) + llformat("%u", old_salt);

	// make sure this file exists
	llstat s;
	S32 stat_result = LLFile::stat(old_vfs_data_file, &s);
	if (stat_result)
	{
		// doesn't exist, look for a data file
		std::string mask;
		mask = VFS_DATA_FILE_BASE;
		mask += "*";

		std::string dir;
		dir = gDirUtilp->getExpandedFilename(LL_PATH_CACHE, "");

		std::string found_file;
		LLDirIterator iter(dir, mask);
		if (iter.next(found_file))
		{
			old_vfs_data_file = gDirUtilp->add(dir, found_file);

			S32 start_pos = found_file.find_last_of('.');
			if (start_pos > 0)
			{
				sscanf(found_file.substr(start_pos+1).c_str(), "%d", &old_salt);
			}
			LL_DEBUGS("AppCache") << "Default vfs data file not present, found: " << old_vfs_data_file << " Old salt: " << old_salt << LL_ENDL;
		}
	}

	old_vfs_index_file = gDirUtilp->getExpandedFilename(LL_PATH_CACHE, VFS_INDEX_FILE_BASE) + llformat("%u", old_salt);

	stat_result = LLFile::stat(old_vfs_index_file, &s);
	if (stat_result)
	{
		// We've got a bad/missing index file, nukem!
		LL_WARNS("AppCache") << "Bad or missing vfx index file " << old_vfs_index_file << LL_ENDL;
		LL_WARNS("AppCache") << "Removing old vfs data file " << old_vfs_data_file << LL_ENDL;
		LLFile::remove(old_vfs_data_file);
		LLFile::remove(old_vfs_index_file);
		
		// Just in case, nuke any other old cache files in the directory.
		std::string dir;
		dir = gDirUtilp->getExpandedFilename(LL_PATH_CACHE, "");

		std::string mask;
		mask = VFS_DATA_FILE_BASE;
		mask += "*";

		gDirUtilp->deleteFilesInDir(dir, mask);

		mask = VFS_INDEX_FILE_BASE;
		mask += "*";

		gDirUtilp->deleteFilesInDir(dir, mask);
	}

	new_vfs_data_file = gDirUtilp->getExpandedFilename(LL_PATH_CACHE, VFS_DATA_FILE_BASE) + llformat("%u", new_salt);
	new_vfs_index_file = gDirUtilp->getExpandedFilename(LL_PATH_CACHE, VFS_INDEX_FILE_BASE) + llformat("%u", new_salt);

	static_vfs_data_file = gDirUtilp->getExpandedFilename(LL_PATH_APP_SETTINGS, "static_data.db2");
	static_vfs_index_file = gDirUtilp->getExpandedFilename(LL_PATH_APP_SETTINGS, "static_index.db2");

	if (resize_vfs)
	{
		LL_DEBUGS("AppCache") << "Removing old vfs and re-sizing" << LL_ENDL;
		
		LLFile::remove(old_vfs_data_file);
		LLFile::remove(old_vfs_index_file);
	}
	else if (old_salt != new_salt)
	{
		// move the vfs files to a new name before opening
		LL_DEBUGS("AppCache") << "Renaming " << old_vfs_data_file << " to " << new_vfs_data_file << LL_ENDL;
		LL_DEBUGS("AppCache") << "Renaming " << old_vfs_index_file << " to " << new_vfs_index_file << LL_ENDL;
		LLFile::rename(old_vfs_data_file, new_vfs_data_file);
		LLFile::rename(old_vfs_index_file, new_vfs_index_file);
	}

	// Startup the VFS...
	gSavedSettings.setU32("VFSSalt", new_salt);

	// Don't remove VFS after viewer crashes.  If user has corrupt data, they can reinstall. JC
	gVFS = LLVFS::createLLVFS(new_vfs_index_file, new_vfs_data_file, false, vfs_size_u32, false);
	if (!gVFS)
	{
		return false;
	}

	gStaticVFS = LLVFS::createLLVFS(static_vfs_index_file, static_vfs_data_file, true, 0, false);
	if (!gStaticVFS)
	{
		return false;
	}

	BOOL success = gVFS->isValid() && gStaticVFS->isValid();
	if (!success)
	{
		return false;
	}
	else
	{
		LLVFile::initClass();

#ifndef LL_RELEASE_FOR_DOWNLOAD
		if (gSavedSettings.getBOOL("DumpVFSCaches"))
		{
			dumpVFSCaches();
		}
#endif
		
		return true;
	}
}

void LLAppViewer::addOnIdleCallback(const boost::function<void()>& cb)
{
	LLDeferredTaskList::instance().addTask(cb);
}

void LLAppViewer::purgeCache()
{
	LL_INFOS("AppCache") << "Purging Cache and Texture Cache..." << LL_ENDL;
	LLAppViewer::getTextureCache()->purgeCache(LL_PATH_CACHE);
	LLVOCache::getInstance()->removeCache(LL_PATH_CACHE);
	std::string browser_cache = gDirUtilp->getExpandedFilename(LL_PATH_CACHE, "cef_cache");
	if (LLFile::isdir(browser_cache))
	{
		// cef does not support clear_cache and clear_cookies, so clear what we can manually.
		gDirUtilp->deleteDirAndContents(browser_cache);
	}
	gDirUtilp->deleteFilesInDir(gDirUtilp->getExpandedFilename(LL_PATH_CACHE, ""), "*");
}

//purge cache immediately, do not wait until the next login.
void LLAppViewer::purgeCacheImmediate()
{
	LL_INFOS("AppCache") << "Purging Object Cache and Texture Cache immediately..." << LL_ENDL;
	LLAppViewer::getTextureCache()->purgeCache(LL_PATH_CACHE, false);
	LLVOCache::getInstance()->removeCache(LL_PATH_CACHE, true);
}

std::string LLAppViewer::getSecondLifeTitle() const
{
#ifdef ND_BUILD64BIT_ARCH
	return LLTrans::getString("APP_NAME") + "_x64";
#else
	return LLTrans::getString("APP_NAME");
#endif
}

std::string LLAppViewer::getWindowTitle() const 
{
	return gWindowTitle;
}

// Callback from a dialog indicating user was logged out.  
bool finish_disconnect(const LLSD& notification, const LLSD& response)
{
	S32 option = LLNotificationsUtil::getSelectedOption(notification, response);

	if (1 == option)
	{
		if (gFloaterView)
		{
			// application is quitting
			gFloaterView->closeAllChildren(true);
		}

        LLAppViewer::instance()->forceQuit();
	}
	return false;
}

// Callback from an early disconnect dialog, force an exit
bool finish_forced_disconnect(const LLSD& notification, const LLSD& response)
{
	if (gFloaterView)
	{
		// application is quitting
		gFloaterView->closeAllChildren(true);
	}

	LLAppViewer::instance()->forceQuit();
	return false;
}


void LLAppViewer::forceDisconnect(const std::string& mesg)
{
	if (gDoDisconnect)
    {
		// Already popped up one of these dialogs, don't
		// do this again.
		return;
    }
	
	// *TODO: Translate the message if possible
	std::string big_reason = LLAgent::sTeleportErrorMessages[mesg];
	if ( big_reason.size() == 0 )
	{
		big_reason = mesg;
	}

	LLSD args;
	gDoDisconnect = TRUE;

	if (LLStartUp::getStartupState() < STATE_STARTED)
	{
		// Tell users what happened
		args["ERROR_MESSAGE"] = big_reason;
		LLNotificationsUtil::add("ErrorMessage", args, LLSD(), &finish_forced_disconnect);
	}
	else
	{
		args["MESSAGE"] = big_reason;
		LLNotificationsUtil::add("YouHaveBeenLoggedOut", args, LLSD(), &finish_disconnect );
	}
}

void LLAppViewer::badNetworkHandler()
{
	// Dump the packet
	gMessageSystem->dumpPacketToLog();

	// Flush all of our caches on exit in the case of disconnect due to
	// invalid packets.

	mPurgeOnExit = TRUE;

	std::ostringstream message;
	message <<
		"The viewer has detected mangled network data indicative\n"
		"of a bad upstream network connection or an incomplete\n"
		"local installation of " << LLAppViewer::instance()->getSecondLifeTitle() << ". \n"
		" \n"
		"Try uninstalling and reinstalling to see if this resolves \n"
		"the issue. \n"
		" \n"
		"If the problem continues, see the Tech Support FAQ at: \n"
		"www.firestormviewer.org/support";
	forceDisconnect(message.str());
	
	LLApp::instance()->writeMiniDump();
}

// This routine may get called more than once during the shutdown process.
// This can happen because we need to get the screenshot before the window
// is destroyed.
void LLAppViewer::saveFinalSnapshot()
{
	if (!mSavedFinalSnapshot)
	{
		gSavedSettings.setVector3d("FocusPosOnLogout", gAgentCamera.calcFocusPositionTargetGlobal());
		gSavedSettings.setVector3d("CameraPosOnLogout", gAgentCamera.calcCameraPositionTargetGlobal());
		gViewerWindow->setCursor(UI_CURSOR_WAIT);
		gAgentCamera.changeCameraToThirdPerson( FALSE );	// don't animate, need immediate switch
		gSavedSettings.setBOOL("ShowParcelOwners", FALSE);
		idle();

		std::string snap_filename = gDirUtilp->getLindenUserDir();
		snap_filename += gDirUtilp->getDirDelimiter();
		snap_filename += SCREEN_LAST_FILENAME;
		// use full pixel dimensions of viewer window (not post-scale dimensions)
		gViewerWindow->saveSnapshot(snap_filename, gViewerWindow->getWindowWidthRaw(), gViewerWindow->getWindowHeightRaw(), FALSE, TRUE);
		mSavedFinalSnapshot = TRUE;
	}
}

void LLAppViewer::loadNameCache()
{
	// display names cache
	std::string filename =
		gDirUtilp->getExpandedFilename(LL_PATH_CACHE, "avatar_name_cache.xml");
	LL_INFOS("AvNameCache") << filename << LL_ENDL;
	llifstream name_cache_stream(filename.c_str());
	if(name_cache_stream.is_open())
	{
		if ( ! LLAvatarNameCache::importFile(name_cache_stream))
        {
            LL_WARNS("AppInit") << "removing invalid '" << filename << "'" << LL_ENDL;
            name_cache_stream.close();
            LLFile::remove(filename);
        }
	}

	if (!gCacheName) return;

	std::string name_cache;
	name_cache = gDirUtilp->getExpandedFilename(LL_PATH_CACHE, "name.cache");
	llifstream cache_file(name_cache.c_str());
	if(cache_file.is_open())
	{
		if(gCacheName->importFile(cache_file)) return;
	}
}

void LLAppViewer::saveNameCache()
{
	// display names cache
	std::string filename =
		gDirUtilp->getExpandedFilename(LL_PATH_CACHE, "avatar_name_cache.xml");
	llofstream name_cache_stream(filename.c_str());
	if(name_cache_stream.is_open())
	{
		LLAvatarNameCache::exportFile(name_cache_stream);
    }
    
    // real names cache
	if (gCacheName)
    {
        std::string name_cache;
        name_cache = gDirUtilp->getExpandedFilename(LL_PATH_CACHE, "name.cache");
        llofstream cache_file(name_cache.c_str());
        if(cache_file.is_open())
        {
            gCacheName->exportFile(cache_file);
        }
	}
}


/*!	@brief		This class is an LLFrameTimer that can be created with
				an elapsed time that starts counting up from the given value
				rather than 0.0.
				
				Otherwise it behaves the same way as LLFrameTimer.
*/
class LLFrameStatsTimer : public LLFrameTimer
{
public:
	LLFrameStatsTimer(F64 elapsed_already = 0.0)
		: LLFrameTimer()
		{
			mStartTime -= elapsed_already;
		}
};

static LLTrace::BlockTimerStatHandle FTM_AUDIO_UPDATE("Update Audio");
static LLTrace::BlockTimerStatHandle FTM_CLEANUP("Cleanup");
static LLTrace::BlockTimerStatHandle FTM_CLEANUP_DRAWABLES("Drawables");
static LLTrace::BlockTimerStatHandle FTM_CLEANUP_OBJECTS("Objects");
static LLTrace::BlockTimerStatHandle FTM_IDLE_CB("Idle Callbacks");
static LLTrace::BlockTimerStatHandle FTM_LOD_UPDATE("Update LOD");
static LLTrace::BlockTimerStatHandle FTM_OBJECTLIST_UPDATE("Update Objectlist");
static LLTrace::BlockTimerStatHandle FTM_REGION_UPDATE("Update Region");
static LLTrace::BlockTimerStatHandle FTM_WORLD_UPDATE("Update World");
static LLTrace::BlockTimerStatHandle FTM_NETWORK("Network");
static LLTrace::BlockTimerStatHandle FTM_AGENT_NETWORK("Agent Network");
static LLTrace::BlockTimerStatHandle FTM_VLMANAGER("VL Manager");
static LLTrace::BlockTimerStatHandle FTM_AGENT_POSITION("Agent Position");
static LLTrace::BlockTimerStatHandle FTM_HUD_EFFECTS("HUD Effects");

///////////////////////////////////////////////////////
// idle()
//
// Called every time the window is not doing anything.
// Receive packets, update statistics, and schedule a redisplay.
///////////////////////////////////////////////////////
void LLAppViewer::idle()
{
	pingMainloopTimeout("Main:Idle");
	
	// Update frame timers
	static LLTimer idle_timer;

	LLFrameTimer::updateFrameTime();
	LLFrameTimer::updateFrameCount();
	LLEventTimer::updateClass();
	LLNotificationsUI::LLToast::updateClass();
	LLSmoothInterpolation::updateInterpolants();
	LLMortician::updateClass();
	LLFilePickerThread::clearDead();  //calls LLFilePickerThread::notify()

	F32 dt_raw = idle_timer.getElapsedTimeAndResetF32();

	// Cap out-of-control frame times
	// Too low because in menus, swapping, debugger, etc.
	// Too high because idle called with no objects in view, etc.
	const F32 MIN_FRAME_RATE = 1.f;
	const F32 MAX_FRAME_RATE = 200.f;

	F32 frame_rate_clamped = 1.f / dt_raw;
	frame_rate_clamped = llclamp(frame_rate_clamped, MIN_FRAME_RATE, MAX_FRAME_RATE);
	gFrameDTClamped = 1.f / frame_rate_clamped;

	// Global frame timer
	// Smoothly weight toward current frame
	gFPSClamped = (frame_rate_clamped + (4.f * gFPSClamped)) / 5.f;

	static LLCachedControl<F32> quitAfterSeconds(gSavedSettings, "QuitAfterSeconds");
	F32 qas = (F32)quitAfterSeconds;
	if (qas > 0.f)
	{
		if (gRenderStartTime.getElapsedTimeF32() > qas)
		{
			LL_INFOS() << "Quitting after " << qas << " seconds. See setting \"QuitAfterSeconds\"." << LL_ENDL;
			LLAppViewer::instance()->forceQuit();
		}
	}

	// <FS:AO> setting to quit after N seconds of being AFK. Note: Server will time us out after 30m regardless
	static LLCachedControl<F32> quitAfterSecondsOfAFK(gSavedSettings, "QuitAfterSecondsOfAFK");
	F32 qas_afk = (F32)quitAfterSecondsOfAFK;
	if (!mQuitRequested && qas_afk > 0.f && gAgent.getAFK() && gAwayTimer.getElapsedTimeF32() > qas_afk)
	{
		// go ahead and just quit gracefully
		LL_INFOS() << "Logout, QuitAfterSecondsAFK expired." << LL_ENDL;
		LLAppViewer::instance()->requestQuit();
	}
	// </FS:AO>

	// Must wait until both have avatar object and mute list, so poll
	// here.
	request_initial_instant_messages();

	///////////////////////////////////
	//
	// Special case idle if still starting up
	//
	if (LLStartUp::getStartupState() < STATE_STARTED)
	{
		// Skip rest if idle startup returns false (essentially, no world yet)
		gGLActive = TRUE;
		if (!idle_startup())
		{
			gGLActive = FALSE;
			return;
		}
		gGLActive = FALSE;
	}

	
    F32 yaw = 0.f;				// radians

	if (!gDisconnected)
	{
		LL_RECORD_BLOCK_TIME(FTM_NETWORK);
		// Update spaceserver timeinfo
	    LLWorld::getInstance()->setSpaceTimeUSec(LLWorld::getInstance()->getSpaceTimeUSec() + LLUnits::Seconds::fromValue(dt_raw));
    
    
	    //////////////////////////////////////
	    //
	    // Update simulator agent state
	    //

		static LLCachedControl<bool> rotateRight(gSavedSettings, "RotateRight");
		if (rotateRight)
		{
			gAgent.moveYaw(-1.f);
		}

		{
			LL_RECORD_BLOCK_TIME(FTM_AGENT_AUTOPILOT);
			// Handle automatic walking towards points
			gAgentPilot.updateTarget();
			gAgent.autoPilot(&yaw);
		}

		static LLFrameTimer agent_update_timer;

		// When appropriate, update agent location to the simulator.
		F32 agent_update_time = agent_update_timer.getElapsedTimeF32();
		F32 agent_force_update_time = mLastAgentForceUpdate + agent_update_time;
		BOOL force_update = gAgent.controlFlagsDirty()
							|| (mLastAgentControlFlags != gAgent.getControlFlags())
							|| (agent_force_update_time > (1.0f / (F32) AGENT_FORCE_UPDATES_PER_SECOND));
		if (force_update || (agent_update_time > (1.0f / (F32) AGENT_UPDATES_PER_SECOND)))
		{
			LL_RECORD_BLOCK_TIME(FTM_AGENT_UPDATE);
			// Send avatar and camera info
			mLastAgentControlFlags = gAgent.getControlFlags();
			mLastAgentForceUpdate = force_update ? 0 : agent_force_update_time;
			if(!gAgent.getPhantom())
				send_agent_update(force_update);
			agent_update_timer.reset();
		}
	}

	//////////////////////////////////////
	//
	// Manage statistics
	//
	//
	{
		// Initialize the viewer_stats_timer with an already elapsed time
		// of SEND_STATS_PERIOD so that the initial stats report will
		// be sent immediately.
		static LLFrameStatsTimer viewer_stats_timer(SEND_STATS_PERIOD);

		// Update session stats every large chunk of time
		// *FIX: (?) SAMANTHA
		if (viewer_stats_timer.getElapsedTimeF32() >= SEND_STATS_PERIOD && !gDisconnected)
		{
			LL_INFOS() << "Transmitting sessions stats" << LL_ENDL;
			send_stats();
			viewer_stats_timer.reset();
		}

		// Print the object debugging stats
		// ...well, reset the stats, anyway. What good are the spammy
		//  messages if we can't do anything about them? Bah. -- TS
		static LLFrameTimer object_debug_timer;
		if (object_debug_timer.getElapsedTimeF32() > 5.f)
		{
			object_debug_timer.reset();
			if (gObjectList.mNumDeadObjectUpdates)
			{
				//LL_INFOS() << "Dead object updates: " << gObjectList.mNumDeadObjectUpdates << LL_ENDL;
				gObjectList.mNumDeadObjectUpdates = 0;
			}
			if (gObjectList.mNumUnknownUpdates)
			{
				//LL_INFOS() << "Unknown object updates: " << gObjectList.mNumUnknownUpdates << LL_ENDL;
				gObjectList.mNumUnknownUpdates = 0;
			}

		}
	}

	if (!gDisconnected)
	{
		LL_RECORD_BLOCK_TIME(FTM_NETWORK);
	
	    ////////////////////////////////////////////////
	    //
	    // Network processing
	    //
	    // NOTE: Starting at this point, we may still have pointers to "dead" objects
	    // floating throughout the various object lists.
	    //
		idleNameCache();
		idleNetwork();
	    	        

		// Check for away from keyboard, kick idle agents.
		// be sane and only check for afk 1nce 
		idle_afk_check();

		//  Update statistics for this frame
		update_statistics();
	}

	////////////////////////////////////////
	//
	// Handle the regular UI idle callbacks as well as
	// hover callbacks
	//
    
#ifdef LL_DARWIN
	if (!mQuitRequested)  //MAINT-4243
#endif
	{
// 		LL_RECORD_BLOCK_TIME(FTM_IDLE_CB);

		// Do event notifications if necessary.  Yes, we may want to move this elsewhere.
		gEventNotifier.update();
		
		gIdleCallbacks.callFunctions();
		gInventory.idleNotifyObservers();
		LLAvatarTracker::instance().idleNotifyObservers();
	}
	
	// Metrics logging (LLViewerAssetStats, etc.)
	{
		static LLTimer report_interval;

		// *TODO:  Add configuration controls for this
		F32 seconds = report_interval.getElapsedTimeF32();
		if (seconds >= app_metrics_interval)
		{
			metricsSend(! gDisconnected);
			report_interval.reset();
		}
	}

	if (gDisconnected)
    {
		// <FS:CR> Inworldz hang in disconnecting fix by McCabe Maxstead
		// make sure to quit here if we need to, we can get caught in an infinite loop otherwise -- MC
		if (mQuitRequested && logoutRequestSent() && (gLogoutTimer.getElapsedTimeF32() > gLogoutMaxTime))
		{
			forceQuit();
		}
		// </FS:CR>
		return;
    }
	if (gTeleportDisplay)
    {
		return;
    }

	gViewerWindow->updateUI();

	///////////////////////////////////////
	// Agent and camera movement
	//
	LLCoordGL current_mouse = gViewerWindow->getCurrentMouse();

	{
		// After agent and camera moved, figure out if we need to
		// deselect objects.
		LLSelectMgr::getInstance()->deselectAllIfTooFar();

	}

	{
		// Handle pending gesture processing
		LL_RECORD_BLOCK_TIME(FTM_AGENT_POSITION);
		LLGestureMgr::instance().update();

		gAgent.updateAgentPosition(gFrameDTClamped, yaw, current_mouse.mX, current_mouse.mY);
	}

	{
		LL_RECORD_BLOCK_TIME(FTM_OBJECTLIST_UPDATE); 
		
        if (!(logoutRequestSent() && hasSavedFinalSnapshot()))
		{
			gObjectList.update(gAgent);
		}
	}
	
	//////////////////////////////////////
	//
	// Deletes objects...
	// Has to be done after doing idleUpdates (which can kill objects)
	//

	{
		LL_RECORD_BLOCK_TIME(FTM_CLEANUP);
		{
			LL_RECORD_BLOCK_TIME(FTM_CLEANUP_OBJECTS);
			gObjectList.cleanDeadObjects();
		}
		{
			LL_RECORD_BLOCK_TIME(FTM_CLEANUP_DRAWABLES);
			LLDrawable::cleanupDeadDrawables();
		}
	}
	
	//
	// After this point, in theory we should never see a dead object
	// in the various object/drawable lists.
	//

	//////////////////////////////////////
	//
	// Update/send HUD effects
	//
	// At this point, HUD effects may clean up some references to
	// dead objects.
	//

	{
		LL_RECORD_BLOCK_TIME(FTM_HUD_EFFECTS);
		LLSelectMgr::getInstance()->updateEffects();
		LLHUDManager::getInstance()->cleanupEffects();
		LLHUDManager::getInstance()->sendEffects();
	}

	////////////////////////////////////////
	//
	// Unpack layer data that we've received
	//

	{
		LL_RECORD_BLOCK_TIME(FTM_NETWORK);
		gVLManager.unpackData();
	}
	
	/////////////////////////
	//
	// Update surfaces, and surface textures as well.
	//

	LLWorld::getInstance()->updateVisibilities();
	{
		const F32 max_region_update_time = .001f; // 1ms
		LL_RECORD_BLOCK_TIME(FTM_REGION_UPDATE);
		LLWorld::getInstance()->updateRegions(max_region_update_time);
	}
	
	/////////////////////////
	//
	// Update weather effects
	//
	gSky.propagateHeavenlyBodies(gFrameDTClamped);				// moves sun, moon, and planets

	// Update wind vector 
	LLVector3 wind_position_region;
	static LLVector3 average_wind;

	LLViewerRegion *regionp;
	regionp = LLWorld::getInstance()->resolveRegionGlobal(wind_position_region, gAgent.getPositionGlobal());	// puts agent's local coords into wind_position	
	if (regionp)
	{
		gWindVec = regionp->mWind.getVelocity(wind_position_region);

		// Compute average wind and use to drive motion of water
		
		average_wind = regionp->mWind.getAverage();
		gSky.setWind(average_wind);
		//LLVOWater::setWind(average_wind);
	}
	else
	{
		gWindVec.setVec(0.0f, 0.0f, 0.0f);
	}
	
	//////////////////////////////////////
	//
	// Sort and cull in the new renderer are moved to pipeline.cpp
	// Here, particles are updated and drawables are moved.
	//
	
	LL_RECORD_BLOCK_TIME(FTM_WORLD_UPDATE);
	gPipeline.updateMove();

	LLWorld::getInstance()->updateParticles();

	if (gAgentPilot.isPlaying() && gAgentPilot.getOverrideCamera())
	{
		gAgentPilot.moveCamera();
	}
	else if (LLViewerJoystick::getInstance()->getOverrideCamera())
	{ 
		LLViewerJoystick::getInstance()->moveFlycam();
	}
	else
	{
		if (LLToolMgr::getInstance()->inBuildMode())
		{
			LLViewerJoystick::getInstance()->moveObjects();
		}

		gAgentCamera.updateCamera();
	}

	// update media focus
	LLViewerMediaFocus::getInstance()->update();
	
	// Update marketplace
	LLMarketplaceInventoryImporter::update();
	LLMarketplaceInventoryNotifications::update();

	// objects and camera should be in sync, do LOD calculations now
	{
		LL_RECORD_BLOCK_TIME(FTM_LOD_UPDATE);
		gObjectList.updateApparentAngles(gAgent);
	}

	// Update AV render info
	LLAvatarRenderInfoAccountant::getInstance()->idle();

	{
		LL_RECORD_BLOCK_TIME(FTM_AUDIO_UPDATE);
		
		if (gAudiop)
		{
		    audio_update_volume(false);
			audio_update_listener();
			audio_update_wind(false);

			// this line actually commits the changes we've made to source positions, etc.
			const F32 max_audio_decode_time = 0.002f; // 2 ms decode time
			gAudiop->idle(max_audio_decode_time);
		}
	}

	// Execute deferred tasks.
	LLDeferredTaskList::instance().run();
	
	// Handle shutdown process, for example, 
	// wait for floaters to close, send quit message,
	// forcibly quit if it has taken too long
	if (mQuitRequested)
	{
		gGLActive = TRUE;
		idleShutdown();
	}
}

void LLAppViewer::idleShutdown()
{
	// Wait for all modal alerts to get resolved
	if (LLModalDialog::activeCount() > 0)
	{
		return;
	}

	// close IM interface
	if(gIMMgr)
	{
		gIMMgr->disconnectAllSessions();
	}
	
	// Wait for all floaters to get resolved
	if (gFloaterView
		&& !gFloaterView->allChildrenClosed())
	{
		return;
	}



	
	// ProductEngine: Try moving this code to where we shut down sTextureCache in cleanup()
	// *TODO: ugly
	static bool saved_teleport_history = false;
	if (!saved_teleport_history)
	{
		saved_teleport_history = true;
		LLTeleportHistory::getInstance()->dump();
		LLLocationHistory::getInstance()->save(); // *TODO: find a better place for doing this
		return;
	}

	static bool saved_snapshot = false;
	if (!saved_snapshot)
	{
		saved_snapshot = true;
		saveFinalSnapshot();
		return;
	}

	const F32 SHUTDOWN_UPLOAD_SAVE_TIME = 5.f;

	S32 pending_uploads = gAssetStorage->getNumPendingUploads();
	if (pending_uploads > 0
		&& gLogoutTimer.getElapsedTimeF32() < SHUTDOWN_UPLOAD_SAVE_TIME
		&& !logoutRequestSent())
	{
		static S32 total_uploads = 0;
		// Sometimes total upload count can change during logout.
		total_uploads = llmax(total_uploads, pending_uploads);
		gViewerWindow->setShowProgress(true,!gSavedSettings.getBOOL("FSDisableLogoutScreens"));
		S32 finished_uploads = total_uploads - pending_uploads;
		F32 percent = 100.f * finished_uploads / total_uploads;
		gViewerWindow->setProgressPercent(percent);
		gViewerWindow->setProgressString(LLTrans::getString("SavingSettings"));
		return;
	}

	if (gPendingMetricsUploads > 0
		&& gLogoutTimer.getElapsedTimeF32() < SHUTDOWN_UPLOAD_SAVE_TIME
		&& !logoutRequestSent())
	{
		return;
	}

	// All floaters are closed.  Tell server we want to quit.
	if( !logoutRequestSent() )
	{
		sendLogoutRequest();

		// Wait for a LogoutReply message
		gViewerWindow->setShowProgress(true,!gSavedSettings.getBOOL("FSDisableLogoutScreens"));
		gViewerWindow->setProgressPercent(100.f);
		gViewerWindow->setProgressString(LLTrans::getString("LoggingOut"));
		return;
	}

	// Make sure that we quit if we haven't received a reply from the server.
	if( logoutRequestSent() 
		&& gLogoutTimer.getElapsedTimeF32() > gLogoutMaxTime )
	{
		forceQuit();
		return;
	}
}

void LLAppViewer::sendLogoutRequest()
{
	if(!mLogoutRequestSent && gMessageSystem)
	{
		//Set internal status variables and marker files before actually starting the logout process
		gLogoutInProgress = TRUE;
		if (!mSecondInstance)
		{
			mLogoutMarkerFileName = gDirUtilp->getExpandedFilename(LL_PATH_LOGS,LOGOUT_MARKER_FILE_NAME);
		
			mLogoutMarkerFile.open(mLogoutMarkerFileName, LL_APR_WB);
			if (mLogoutMarkerFile.getFileHandle())
			{
				LL_INFOS("MarkerFile") << "Created logout marker file '"<< mLogoutMarkerFileName << "' " << LL_ENDL;
				recordMarkerVersion(mLogoutMarkerFile);
			}
			else
			{
				LL_WARNS("MarkerFile") << "Cannot create logout marker file " << mLogoutMarkerFileName << LL_ENDL;
			}		
		}
		else
		{
			LL_INFOS("MarkerFile") << "Did not logout marker file because this is a second instance" << LL_ENDL;
		}
		
		LLMessageSystem* msg = gMessageSystem;
		msg->newMessageFast(_PREHASH_LogoutRequest);
		msg->nextBlockFast(_PREHASH_AgentData);
		msg->addUUIDFast(_PREHASH_AgentID, gAgent.getID() );
		msg->addUUIDFast(_PREHASH_SessionID, gAgent.getSessionID());
		gAgent.sendReliableMessage();

		gLogoutTimer.reset();
		gLogoutMaxTime = LOGOUT_REQUEST_TIME;
		mLogoutRequestSent = TRUE;
		
		if(LLVoiceClient::instanceExists())
		{
			LLVoiceClient::getInstance()->leaveChannel();
		}
	}
}

void LLAppViewer::idleNameCache()
{
	// Neither old nor new name cache can function before agent has a region
	LLViewerRegion* region = gAgent.getRegion();
	if (!region) return;

	// deal with any queued name requests and replies.
	gCacheName->processPending();

	// Can't run the new cache until we have the list of capabilities
	// for the agent region, and can therefore decide whether to use
	// display names or fall back to the old name system.
	if (!region->capabilitiesReceived()) return;

	// Agent may have moved to a different region, so need to update cap URL
	// for name lookups.  Can't do this in the cap grant code, as caps are
	// granted to neighbor regions before the main agent gets there.  Can't
	// do it in the move-into-region code because cap not guaranteed to be
	// granted yet, for example on teleport.
	bool had_capability = LLAvatarNameCache::hasNameLookupURL();
	std::string name_lookup_url;
	name_lookup_url.reserve(128); // avoid a memory allocation below
	name_lookup_url = region->getCapability("GetDisplayNames");
	bool have_capability = !name_lookup_url.empty();
	if (have_capability)
	{
		// we have support for display names, use it
	    U32 url_size = name_lookup_url.size();
	    // capabilities require URLs with slashes before query params:
	    // https://<host>:<port>/cap/<uuid>/?ids=<blah>
	    // but the caps are granted like:
	    // https://<host>:<port>/cap/<uuid>
	    if (url_size > 0 && name_lookup_url[url_size-1] != '/')
	    {
		    name_lookup_url += '/';
	    }
		LLAvatarNameCache::setNameLookupURL(name_lookup_url);
	}
	else
	{
		// Display names not available on this region
		LLAvatarNameCache::setNameLookupURL( std::string() );
	}

	// Error recovery - did we change state?
	if (had_capability != have_capability)
	{
		// name tags are persistant on screen, so make sure they refresh
		LLVOAvatar::invalidateNameTags();
	}

	LLAvatarNameCache::idle();
}

//
// Handle messages, and all message related stuff
//

#define TIME_THROTTLE_MESSAGES

#ifdef TIME_THROTTLE_MESSAGES
#define CHECK_MESSAGES_DEFAULT_MAX_TIME .020f // 50 ms = 50 fps (just for messages!)
static F32 CheckMessagesMaxTime = CHECK_MESSAGES_DEFAULT_MAX_TIME;
#endif

static LLTrace::BlockTimerStatHandle FTM_IDLE_NETWORK("Idle Network");
static LLTrace::BlockTimerStatHandle FTM_MESSAGE_ACKS("Message Acks");
static LLTrace::BlockTimerStatHandle FTM_RETRANSMIT("Retransmit");
static LLTrace::BlockTimerStatHandle FTM_TIMEOUT_CHECK("Timeout Check");
static LLTrace::BlockTimerStatHandle FTM_DYNAMIC_THROTTLE("Dynamic Throttle");
static LLTrace::BlockTimerStatHandle FTM_CHECK_REGION_CIRCUIT("Check Region Circuit");

void LLAppViewer::idleNetwork()
{
	pingMainloopTimeout("idleNetwork");
	
	gObjectList.mNumNewObjects = 0;
	S32 total_decoded = 0;

	static LLCachedControl<bool> speedTest(gSavedSettings, "SpeedTest");
	if (!speedTest)
	{
		LL_RECORD_BLOCK_TIME(FTM_IDLE_NETWORK); // decode
		
		LLTimer check_message_timer;
		//  Read all available packets from network 
		const S64 frame_count = gFrameCount;  // U32->S64
		F32 total_time = 0.0f;

		while (gMessageSystem->checkAllMessages(frame_count, gServicePump)) 
		{
			if (gDoDisconnect)
			{
				// We're disconnecting, don't process any more messages from the server
				// We're usually disconnecting due to either network corruption or a
				// server going down, so this is OK.
				break;
			}
			
			total_decoded++;
			gPacketsIn++;

			if (total_decoded > MESSAGE_MAX_PER_FRAME)
			{
				break;
			}

#ifdef TIME_THROTTLE_MESSAGES
			// Prevent slow packets from completely destroying the frame rate.
			// This usually happens due to clumps of avatars taking huge amount
			// of network processing time (which needs to be fixed, but this is
			// a good limit anyway).
			total_time = check_message_timer.getElapsedTimeF32();
			if (total_time >= CheckMessagesMaxTime)
				break;
#endif
		}

		// Handle per-frame message system processing.
		gMessageSystem->processAcks(gSavedSettings.getF32("AckCollectTime"));

#ifdef TIME_THROTTLE_MESSAGES
		if (total_time >= CheckMessagesMaxTime)
		{
			// Increase CheckMessagesMaxTime so that we will eventually catch up
			CheckMessagesMaxTime *= 1.035f; // 3.5% ~= x2 in 20 frames, ~8x in 60 frames
		}
		else
		{
			// Reset CheckMessagesMaxTime to default value
			CheckMessagesMaxTime = CHECK_MESSAGES_DEFAULT_MAX_TIME;
		}
#endif
		


		// we want to clear the control after sending out all necessary agent updates
		gAgent.resetControlFlags();
				
		// Decode enqueued messages...
		S32 remaining_possible_decodes = MESSAGE_MAX_PER_FRAME - total_decoded;

		if( remaining_possible_decodes <= 0 )
		{
			LL_INFOS() << "Maxed out number of messages per frame at " << MESSAGE_MAX_PER_FRAME << LL_ENDL;
		}

		if (gPrintMessagesThisFrame)
		{
			LL_INFOS() << "Decoded " << total_decoded << " msgs this frame!" << LL_ENDL;
			gPrintMessagesThisFrame = FALSE;
		}
	}
	add(LLStatViewer::NUM_NEW_OBJECTS, gObjectList.mNumNewObjects);

	// Retransmit unacknowledged packets.
	gXferManager->retransmitUnackedPackets();
	gAssetStorage->checkForTimeouts();
	gViewerThrottle.updateDynamicThrottle();

	// Check that the circuit between the viewer and the agent's current
	// region is still alive
	LLViewerRegion *agent_region = gAgent.getRegion();
	if (agent_region && (LLStartUp::getStartupState()==STATE_STARTED))
	{
		LLUUID this_region_id = agent_region->getRegionID();
		bool this_region_alive = agent_region->isAlive();
		if ((mAgentRegionLastAlive && !this_region_alive) // newly dead
		    && (mAgentRegionLastID == this_region_id)) // same region
		{
			forceDisconnect(LLTrans::getString("AgentLostConnection"));
		}
		mAgentRegionLastID = this_region_id;
		mAgentRegionLastAlive = this_region_alive;
	}
}

void LLAppViewer::disconnectViewer()
{
	if (gDisconnected)
	{
		return;
	}
	//
	// Cleanup after quitting.
	//	
	// Save snapshot for next time, if we made it through initialization

	LL_INFOS() << "Disconnecting viewer!" << LL_ENDL;

	// Dump our frame statistics

	// Remember if we were flying
	gSavedSettings.setBOOL("FlyingAtExit", gAgent.getFlying() );

	// Un-minimize all windows so they don't get saved minimized
	if (gFloaterView)
	{
		gFloaterView->restoreAll();
	}

	// <FS:Ansariel> Firestorm radar: Shutdown radar
	if (FSRadar::instanceExists())
	{
		FSRadar::deleteSingleton();
	}
	// <FS:Ansariel>

	if (LLSelectMgr::getInstance())
	{
		LLSelectMgr::getInstance()->deselectAll();
	}

	// save inventory if appropriate
	gInventory.cache(gInventory.getRootFolderID(), gAgent.getID());
	if (gInventory.getLibraryRootFolderID().notNull()
		&& gInventory.getLibraryOwnerID().notNull())
	{
		gInventory.cache(
			gInventory.getLibraryRootFolderID(),
			gInventory.getLibraryOwnerID());
	}

	saveNameCache();
	if (LLExperienceCache::instanceExists())
	{
		// TODO: LLExperienceCache::cleanup() logic should be moved to
		// cleanupSingleton().
		LLExperienceCache::instance().cleanup();
	}

	// close inventory interface, close all windows
<<<<<<< HEAD
	// <FS:Ansariel> Clean up inventory windows on shutdown
	//LLFloaterInventory::cleanup();
	LLSidepanelInventory::cleanup();
	// </FS:Ansariel>

// [SL:KB] - Patch: Appearance-Misc | Checked: 2013-02-12 (Catznip-3.4)
	// Destroying all objects below will trigger attachment detaching code and attempt to remove the COF links for them
	LLAppearanceMgr::instance().setAttachmentInvLinkEnable(false);
// [/SL:KB]
=======
	LLSidepanelInventory::cleanup();
>>>>>>> c7a9cbc6

	gAgentWearables.cleanup();
	gAgentCamera.cleanup();
	// Also writes cached agent settings to gSavedSettings
	gAgent.cleanup();

	// This is where we used to call gObjectList.destroy() and then delete gWorldp.
	// Now we just ask the LLWorld singleton to cleanly shut down.
	if(LLWorld::instanceExists())
	{
		LLWorld::getInstance()->destroyClass();
	}
	LLVOCache::deleteSingleton();

	// call all self-registered classes
	LLDestroyClassList::instance().fireCallbacks();

	cleanup_xfer_manager();
	gDisconnected = TRUE;

	// Pass the connection state to LLUrlEntryParcel not to attempt
	// parcel info requests while disconnected.
	LLUrlEntryParcel::setDisconnected(gDisconnected);
}

void LLAppViewer::forceErrorLLError()
{
   	LL_ERRS() << "This is a deliberate llerror" << LL_ENDL;
}

void LLAppViewer::forceErrorBreakpoint()
{
   	LL_WARNS() << "Forcing a deliberate breakpoint" << LL_ENDL;
#ifdef LL_WINDOWS
    DebugBreak();
#endif
    return;
}

void LLAppViewer::forceErrorBadMemoryAccess()
{
   	LL_WARNS() << "Forcing a deliberate bad memory access" << LL_ENDL;
    S32* crash = NULL;
    *crash = 0xDEADBEEF;  
    return;
}

void LLAppViewer::forceErrorInfiniteLoop()
{
   	LL_WARNS() << "Forcing a deliberate infinite loop" << LL_ENDL;
    while(true)
    {
        ;
    }
    return;
}
 
void LLAppViewer::forceErrorSoftwareException()
{
   	LL_WARNS() << "Forcing a deliberate exception" << LL_ENDL;
    LLTHROW(LLException("User selected Force Software Exception"));
}

void LLAppViewer::forceErrorDriverCrash()
{
   	LL_WARNS() << "Forcing a deliberate driver crash" << LL_ENDL;
	glDeleteTextures(1, NULL);
}

// <FS:ND> Change from std::string to char const*, saving a lot of object construction/destruction per frame
//void LLAppViewer::initMainloopTimeout(const std::string& state, F32 secs)
void LLAppViewer::initMainloopTimeout( char const* state, F32 secs)
// </FS:ND>
{
	if(!mMainloopTimeout)
	{
		mMainloopTimeout = new LLWatchdogTimeout();
		resumeMainloopTimeout(state, secs);
	}
}

void LLAppViewer::destroyMainloopTimeout()
{
	if(mMainloopTimeout)
	{
		delete mMainloopTimeout;
		mMainloopTimeout = NULL;
	}
}

// <FS:ND> Change from std::string to char const*, saving a lot of object construction/destruction per frame
//void LLAppViewer::resumeMainloopTimeout(const std::string& state, F32 secs)
void LLAppViewer::resumeMainloopTimeout( char const* state, F32 secs)
// </FS:ND>
{
	if(mMainloopTimeout)
	{
		if(secs < 0.0f)
		{
			// <FS:ND> Gets called often in display loop
			// secs = gSavedSettings.getF32("MainloopTimeoutDefault");
			static LLCachedControl< F32 > MainloopTimeoutDefault( gSavedSettings, "MainloopTimeoutDefault" );
			secs = MainloopTimeoutDefault;
			// </FS:ND>
		}
		
		mMainloopTimeout->setTimeout(secs);
		mMainloopTimeout->start(state);
	}
}

void LLAppViewer::pauseMainloopTimeout()
{
	if(mMainloopTimeout)
	{
		mMainloopTimeout->stop();
	}
}

// <FS:ND> Change from std::string to char const*, saving a lot of object construction/destruction per frame
//void LLAppViewer::pingMainloopTimeout(const std::string& state, F32 secs)
void LLAppViewer::pingMainloopTimeout( char const* state, F32 secs)
// </FS:ND>
{
//	if(!restoreErrorTrap())
//	{
//		LL_WARNS() << "!!!!!!!!!!!!! Its an error trap!!!!" << state << LL_ENDL;
//	}
	
	if(mMainloopTimeout)
	{
		if(secs < 0.0f)
		{
			// <FS:ND> Gets called often in display loop
			// secs = gSavedSettings.getF32("MainloopTimeoutDefault");
			static LLCachedControl< F32 > MainloopTimeoutDefault( gSavedSettings, "MainloopTimeoutDefault" );
			secs = MainloopTimeoutDefault;
			// </FS:ND>
		}

		mMainloopTimeout->setTimeout(secs);
		mMainloopTimeout->ping(state);
	}
}

void LLAppViewer::handleLoginComplete()
{
	gLoggedInTime.start();
	initMainloopTimeout("Mainloop Init");

	// Store some data to DebugInfo in case of a freeze.
	gDebugInfo["ClientInfo"]["Name"] = LLVersionInfo::getChannel();
// [SL:KB] - Patch: Viewer-CrashReporting | Checked: 2011-05-08 (Catznip-2.6.0a) | Added: Catznip-2.6.0a
	gDebugInfo["ClientInfo"]["Version"] = LLVersionInfo::getVersion();
	gDebugInfo["ClientInfo"]["Platform"] = LLVersionInfo::getBuildPlatform();
// [/SL:KB]
	gDebugInfo["ClientInfo"]["MajorVersion"] = LLVersionInfo::getMajor();
	gDebugInfo["ClientInfo"]["MinorVersion"] = LLVersionInfo::getMinor();
	gDebugInfo["ClientInfo"]["PatchVersion"] = LLVersionInfo::getPatch();
	gDebugInfo["ClientInfo"]["BuildVersion"] = LLVersionInfo::getBuild();

// <FS:ND> Add which flavor of FS generated an error
#ifdef OPENSIM
	gDebugInfo["ClientInfo"]["Flavor"] = "oss";
#else
	gDebugInfo["ClientInfo"]["Flavor"] = "hvk";
#endif
// </FS:ND>

	LLParcel* parcel = LLViewerParcelMgr::getInstance()->getAgentParcel();
	if ( parcel && parcel->getMusicURL()[0])
	{
		gDebugInfo["ParcelMusicURL"] = parcel->getMusicURL();
	}	
	if ( parcel && parcel->getMediaURL()[0])
	{
		gDebugInfo["ParcelMediaURL"] = parcel->getMediaURL();
	}
	
//	gDebugInfo["SettingsFilename"] = gSavedSettings.getString("ClientSettingsFile");
// [SL:KB] - Patch: Viewer-CrashReporting | Checked: 2010-11-16 (Catznip-2.6.0a) | Added: Catznip-2.4.0b
	if (gCrashSettings.getBOOL("CrashSubmitSettings"))
	{
		// Only include settings.xml if the user consented
		gDebugInfo["SettingsFilename"] = gSavedSettings.getString("ClientSettingsFile");
	}
// [/SL:KB]
//	gDebugInfo["CAFilename"] = gDirUtilp->getCAFile();
//	gDebugInfo["ViewerExePath"] = gDirUtilp->getExecutablePathAndName();
//	gDebugInfo["CurrentPath"] = gDirUtilp->getCurPath();

// [SL:KB] - Patch: Viewer-CrashReporting | Checked: 2010-11-14 (Catznip-2.6.0a) | Added: Catznip-2.4.0a
	// Current host and region would expose too much information, but do track the last server version
	gDebugInfo["LastVersionChannel"] = gLastVersionChannel;
// [/SL:KB]
/*
	if(gAgent.getRegion())
	{
		gDebugInfo["CurrentSimHost"] = gAgent.getRegionHost().getHostName();
		gDebugInfo["CurrentRegion"] = gAgent.getRegion()->getName();
	}
*/

	if(LLAppViewer::instance()->mMainloopTimeout)
	{
		gDebugInfo["MainloopTimeoutState"] = LLAppViewer::instance()->mMainloopTimeout->getState();
	}

	mOnLoginCompleted();

	// <FS:TT> Window Title Access
	std::string full_name;
	const LLSD login_response = LLLoginInstance::getInstance()->getResponse();
	if (login_response.has("first_name"))
	{
		full_name = login_response["first_name"].asString();
		LLStringUtil::replaceChar(full_name, '"', ' ');
		LLStringUtil::trim(full_name);

		if (login_response.has("last_name"))
		{
			std::string temp_string = login_response["last_name"].asString();
			LLStringUtil::replaceChar(temp_string, '"', ' ');
			LLStringUtil::trim(temp_string);
			if (temp_string.compare("Resident") != 0)
			{
				full_name.append(" ").append(temp_string);
			}
		}
	}
	if (!full_name.empty())
	{
		gWindowTitle += std::string(" - ") + full_name;
		LLStringUtil::truncate(gWindowTitle, 255);
		gViewerWindow->getWindow()->setTitle(gWindowTitle);
	}
	// </FS:TT>

// [SL:KB] - Patch: Build-ScriptRecover | Checked: 2011-11-24 (Catznip-3.2.0) | Added: Catznip-3.2.0
	LLScriptRecoverQueue::recoverIfNeeded();
// [/SL:KB]

	writeDebugInfo();
	
	// <FS:AO> Warn users cache purge will affect usability
	if (mPurgeCache)
	{
		LLNotificationsUtil::add("CacheEmpty");
	}
	// </FS:AO>
	
	// we logged in successfully, so save settings on logout
	LL_DEBUGS() << "Login successful, per account settings will be saved on log out." << LL_ENDL;
	mSavePerAccountSettings=true;
}

void LLAppViewer::launchUpdater()
{
		LLSD query_map = LLSD::emptyMap();
	query_map["os"] = gPlatform;

	// *TODO change userserver to be grid on both viewer and sim, since
	// userserver no longer exists.
	query_map["userserver"] = LLGridManager::getInstance()->getGridId();
	query_map["channel"] = LLVersionInfo::getChannel();
	// *TODO constantize this guy
	// *NOTE: This URL is also used in win_setup/lldownloader.cpp
	LLURI update_url = LLURI::buildHTTP("phoenixviewer.com", 80, "update.php", query_map);
	
	if(LLAppViewer::sUpdaterInfo)
	{
		delete LLAppViewer::sUpdaterInfo;
	}
	LLAppViewer::sUpdaterInfo = new LLAppViewer::LLUpdaterInfo() ;

	// if a sim name was passed in via command line parameter (typically through a SLURL)
	if ( LLStartUp::getStartSLURL().getType() == LLSLURL::LOCATION )
	{
		// record the location to start at next time
		gSavedSettings.setString( "NextLoginLocation", LLStartUp::getStartSLURL().getSLURLString()); 
	};

#if LL_WINDOWS
	LLAppViewer::sUpdaterInfo->mUpdateExePath = gDirUtilp->getTempFilename();
	if (LLAppViewer::sUpdaterInfo->mUpdateExePath.empty())
	{
		delete LLAppViewer::sUpdaterInfo ;
		LLAppViewer::sUpdaterInfo = NULL ;

		// We're hosed, bail
		LL_WARNS("AppInit") << "LLDir::getTempFilename() failed" << LL_ENDL;
		return;
	}

	LLAppViewer::sUpdaterInfo->mUpdateExePath += ".exe";

	std::string updater_source = gDirUtilp->getAppRODataDir();
	updater_source += gDirUtilp->getDirDelimiter();
	updater_source += "updater.exe";

	LL_DEBUGS("AppInit") << "Calling CopyFile source: " << updater_source
			<< " dest: " << LLAppViewer::sUpdaterInfo->mUpdateExePath
			<< LL_ENDL;


	if (!CopyFileA(updater_source.c_str(), LLAppViewer::sUpdaterInfo->mUpdateExePath.c_str(), FALSE))
	{
		delete LLAppViewer::sUpdaterInfo ;
		LLAppViewer::sUpdaterInfo = NULL ;

		LL_WARNS("AppInit") << "Unable to copy the updater!" << LL_ENDL;

		return;
	}

	LLAppViewer::sUpdaterInfo->mParams << "-url \"" << update_url.asString() << "\"";

	LL_DEBUGS("AppInit") << "Calling updater: " << LLAppViewer::sUpdaterInfo->mUpdateExePath << " " << LLAppViewer::sUpdaterInfo->mParams.str() << LL_ENDL;

	//Explicitly remove the marker file, otherwise we pass the lock onto the child process and things get weird.
	LLAppViewer::instance()->removeMarkerFiles(); // In case updater fails

	// *NOTE:Mani The updater is spawned as the last thing before the WinMain exit.
	// see LLAppViewerWin32.cpp
	
#elif LL_DARWIN
	LLAppViewer::sUpdaterInfo->mUpdateExePath = "'";
	LLAppViewer::sUpdaterInfo->mUpdateExePath += gDirUtilp->getAppRODataDir();
	LLAppViewer::sUpdaterInfo->mUpdateExePath += "/mac-updater.app/Contents/MacOS/mac-updater' -url \"";
	LLAppViewer::sUpdaterInfo->mUpdateExePath += update_url.asString();
	LLAppViewer::sUpdaterInfo->mUpdateExePath += "\" -name \"";
	LLAppViewer::sUpdaterInfo->mUpdateExePath += LLAppViewer::instance()->getSecondLifeTitle();
        LLAppViewer::sUpdaterInfo->mUpdateExePath += "\" -bundleid \"";
        LLAppViewer::sUpdaterInfo->mUpdateExePath += LL_VERSION_BUNDLE_ID;
	LLAppViewer::sUpdaterInfo->mUpdateExePath += "\" &";

	LL_DEBUGS("AppInit") << "Calling updater: " << LLAppViewer::sUpdaterInfo->mUpdateExePath << LL_ENDL;

	// Run the auto-updater.
	system(LLAppViewer::sUpdaterInfo->mUpdateExePath.c_str()); /* Flawfinder: ignore */

#elif (LL_LINUX || LL_SOLARIS) && LL_GTK
	// we tell the updater where to find the xml containing string
	// translations which it can use for its own UI
	std::string xml_strings_file = "strings.xml";
	std::vector<std::string> xui_path_vec =
		gDirUtilp->findSkinnedFilenames(LLDir::XUI, xml_strings_file);
	std::string xml_search_paths;
	const char* delim = "";
	// build comma-delimited list of xml paths to pass to updater
	BOOST_FOREACH(std::string this_skin_path, xui_path_vec)
	{
		// Although we already have the full set of paths with the filename
		// appended, the linux-updater.bin command-line switches require us to
		// snip the filename OFF and pass it as a separate switch argument. :-P
		LL_INFOS() << "Got a XUI path: " << this_skin_path << LL_ENDL;
		xml_search_paths.append(delim);
		xml_search_paths.append(gDirUtilp->getDirName(this_skin_path));
		delim = ",";
	}
	// build the overall command-line to run the updater correctly
	LLAppViewer::sUpdaterInfo->mUpdateExePath = 
		gDirUtilp->getExecutableDir() + "/" + "linux-updater.bin" + 
		" --url \"" + update_url.asString() + "\"" +
		" --name \"" + LLAppViewer::instance()->getSecondLifeTitle() + "\"" +
		" --dest \"" + gDirUtilp->getAppRODataDir() + "\"" +
		" --stringsdir \"" + xml_search_paths + "\"" +
		" --stringsfile \"" + xml_strings_file + "\"";

	LL_INFOS("AppInit") << "Calling updater: " 
			    << LLAppViewer::sUpdaterInfo->mUpdateExePath << LL_ENDL;

	// *TODO: we could use the gdk equivalent to ensure the updater
	// gets started on the same screen.
	GError *error = NULL;
	if (!g_spawn_command_line_async(LLAppViewer::sUpdaterInfo->mUpdateExePath.c_str(), &error))
	{
		LL_ERRS() << "Failed to launch updater: "
		       << error->message
		       << LL_ENDL;
	}
	if (error) {
		g_error_free(error);
	}
#else
	OSMessageBox(LLTrans::getString("MBNoAutoUpdate"), LLStringUtil::null, OSMB_OK);
#endif

	// *REMOVE:Mani - Saving for reference...
	// LLAppViewer::instance()->forceQuit();
}

/**
* Check if user is running a new version of the viewer.
* Display the Release Notes if it's not overriden by the "UpdaterShowReleaseNotes" setting.
*/
void LLAppViewer::showReleaseNotesIfRequired()
{
	if (LLVersionInfo::getChannelAndVersion() != gLastRunVersion
		&& gSavedSettings.getBOOL("UpdaterShowReleaseNotes")
		&& !gSavedSettings.getBOOL("FirstLoginThisInstall"))
	{
		LLSD info(getViewerInfo());
		LLWeb::loadURLInternal(info["VIEWER_RELEASE_NOTES_URL"]);
	}
}

//virtual
void LLAppViewer::setMasterSystemAudioMute(bool mute)
{
	gSavedSettings.setBOOL("MuteAudio", mute);
}

//virtual
bool LLAppViewer::getMasterSystemAudioMute()
{
	// <FS:Ansariel> Replace frequently called gSavedSettings
	//return gSavedSettings.getBOOL("MuteAudio");
	static LLCachedControl<bool> sMuteAudio(gSavedSettings, "MuteAudio");
	return sMuteAudio;
	// </FS:Ansariel>
}

//----------------------------------------------------------------------------
// Metrics-related methods (static and otherwise)
//----------------------------------------------------------------------------

/**
 * LLViewerAssetStats collects data on a per-region (as defined by the agent's
 * location) so we need to tell it about region changes which become a kind of
 * hidden variable/global state in the collectors.  For collectors not running
 * on the main thread, we need to send a message to move the data over safely
 * and cheaply (amortized over a run).
 */
void LLAppViewer::metricsUpdateRegion(U64 region_handle)
{
	if (0 != region_handle)
	{
		LLViewerAssetStatsFF::set_region(region_handle);
	}
}


/**
 * Attempts to start a multi-threaded metrics report to be sent back to
 * the grid for consumption.
 */
void LLAppViewer::metricsSend(bool enable_reporting)
{
	if (! gViewerAssetStats)
		return;

	if (LLAppViewer::sTextureFetch)
	{
		LLViewerRegion * regionp = gAgent.getRegion();

		if (enable_reporting && regionp)
		{
			std::string	caps_url = regionp->getCapability("ViewerMetrics");

			// Make a copy of the main stats to send into another thread.
			// Receiving thread takes ownership.
			LLViewerAssetStats * main_stats(new LLViewerAssetStats(*gViewerAssetStats));
			main_stats->stop();
			
			// Send a report request into 'thread1' to get the rest of the data
			// and provide some additional parameters while here.
			LLAppViewer::sTextureFetch->commandSendMetrics(caps_url,
														   gAgentSessionID,
														   gAgentID,
														   main_stats);
			main_stats = 0;		// Ownership transferred
		}
		else
		{
			LLAppViewer::sTextureFetch->commandDataBreak();
		}
	}

	// Reset even if we can't report.  Rather than gather up a huge chunk of
	// data, we'll keep to our sampling interval and retain the data
	// resolution in time.
	gViewerAssetStats->restart();
}
<|MERGE_RESOLUTION|>--- conflicted
+++ resolved
@@ -225,10 +225,6 @@
 #include "llfloaterreg.h"
 #include "llfloateroutfitsnapshot.h"
 #include "llfloatersnapshot.h"
-<<<<<<< HEAD
-//#include "llfloaterinventory.h"
-=======
->>>>>>> c7a9cbc6
 #include "llsidepanelinventory.h"
 
 // includes for idle() idleShutdown()
@@ -3995,31 +3991,29 @@
 	info["RLV_VERSION"] = (rlv_handler_t::isEnabled()) ? RlvStrings::getVersionAbout() : "(disabled)";
 // [/RLVa:KB]
 	info["OPENGL_VERSION"] = (const char*)(glGetString(GL_VERSION));
-<<<<<<< HEAD
 	info["LIBCURL_VERSION"] = LLCore::LLHttp::getCURLVersion();
-=======
-
     // Settings
 
     LLRect window_rect = gViewerWindow->getWindowRectRaw();
     info["WINDOW_WIDTH"] = window_rect.getWidth();
     info["WINDOW_HEIGHT"] = window_rect.getHeight();
-    info["FONT_SIZE_ADJUSTMENT"] = gSavedSettings.getF32("FontScreenDPI");
-    info["UI_SCALE"] = gSavedSettings.getF32("UIScaleFactor");
-    info["DRAW_DISTANCE"] = gSavedSettings.getF32("RenderFarClip");
-    info["NET_BANDWITH"] = gSavedSettings.getF32("ThrottleBandwidthKBPS");
-    info["LOD_FACTOR"] = gSavedSettings.getF32("RenderVolumeLODFactor");
-    info["RENDER_QUALITY"] = (F32)gSavedSettings.getU32("RenderQualityPerformance");
-    info["GPU_SHADERS"] = gSavedSettings.getBOOL("RenderDeferred") ? "Enabled" : "Disabled";
-    info["TEXTURE_MEMORY"] = gSavedSettings.getS32("TextureMemory");
-
-    LLSD substitution;
-    substitution["datetime"] = (S32)(gVFS ? gVFS->creationTime() : 0);
-    info["VFS_TIME"] = LLTrans::getString("AboutTime", substitution);
+	// <FS> Custom sysinfo
+    //info["FONT_SIZE_ADJUSTMENT"] = gSavedSettings.getF32("FontScreenDPI");
+    //info["UI_SCALE"] = gSavedSettings.getF32("UIScaleFactor");
+    //info["DRAW_DISTANCE"] = gSavedSettings.getF32("RenderFarClip");
+    //info["NET_BANDWITH"] = gSavedSettings.getF32("ThrottleBandwidthKBPS");
+    //info["LOD_FACTOR"] = gSavedSettings.getF32("RenderVolumeLODFactor");
+    //info["RENDER_QUALITY"] = (F32)gSavedSettings.getU32("RenderQualityPerformance");
+    //info["GPU_SHADERS"] = gSavedSettings.getBOOL("RenderDeferred") ? "Enabled" : "Disabled";
+    //info["TEXTURE_MEMORY"] = gSavedSettings.getS32("TextureMemory");
+
+    //LLSD substitution;
+    //substitution["datetime"] = (S32)(gVFS ? gVFS->creationTime() : 0);
+    //info["VFS_TIME"] = LLTrans::getString("AboutTime", substitution);
+	// </FS>
 
 	// Libraries
 
->>>>>>> c7a9cbc6
 	info["J2C_VERSION"] = LLImageJ2C::getEngineInfo();
 	bool want_fullname = true;
 	info["AUDIO_DRIVER_VERSION"] = gAudiop ? LLSD(gAudiop->getDriverName(want_fullname)) : LLSD();
@@ -4205,17 +4199,15 @@
 	{
 		support << "\n" << LLTrans::getString("AboutDriver", args);
 	}
-<<<<<<< HEAD
-	support << "\n" << LLTrans::getString("AboutLibs", args);
+	support << "\n" << LLTrans::getString("AboutOGL", args);
+	//support << "\n\n" << LLTrans::getString("AboutSettings", args); // <FS> Custom sysinfo
+	support << "\n\n" << LLTrans::getString("AboutLibs", args);
+	// <FS> Custom sysinfo
 	if (info.has("BANDWIDTH")) //For added info in help floater
 	{
 		support << "\n" << LLTrans::getString("AboutSettings", args);
 	}
-=======
-	support << "\n" << LLTrans::getString("AboutOGL", args);
-	support << "\n\n" << LLTrans::getString("AboutSettings", args);
-	support << "\n\n" << LLTrans::getString("AboutLibs", args);
->>>>>>> c7a9cbc6
+	// </FS>
 	if (info.has("COMPILER"))
 	{
 		support << "\n" << LLTrans::getString("AboutCompiler", args);
@@ -6424,19 +6416,12 @@
 	}
 
 	// close inventory interface, close all windows
-<<<<<<< HEAD
-	// <FS:Ansariel> Clean up inventory windows on shutdown
-	//LLFloaterInventory::cleanup();
 	LLSidepanelInventory::cleanup();
-	// </FS:Ansariel>
 
 // [SL:KB] - Patch: Appearance-Misc | Checked: 2013-02-12 (Catznip-3.4)
 	// Destroying all objects below will trigger attachment detaching code and attempt to remove the COF links for them
 	LLAppearanceMgr::instance().setAttachmentInvLinkEnable(false);
 // [/SL:KB]
-=======
-	LLSidepanelInventory::cleanup();
->>>>>>> c7a9cbc6
 
 	gAgentWearables.cleanup();
 	gAgentCamera.cleanup();
