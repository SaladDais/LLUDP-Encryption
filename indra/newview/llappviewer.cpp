--- conflicted
+++ resolved
@@ -4021,12 +4021,6 @@
 	{
 		LLFastTimer t(FTM_IDLE_NETWORK); // decode
 		
-<<<<<<< HEAD
-		llpushcallstacks ;
-=======
-		// deal with any queued name requests and replies.
-		gCacheName->processPending();
->>>>>>> 8e1dbbbb
 		LLTimer check_message_timer;
 		//  Read all available packets from network 
 		const S64 frame_count = gFrameCount;  // U32->S64
