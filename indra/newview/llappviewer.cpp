--- conflicted
+++ resolved
@@ -3185,14 +3185,25 @@
 		ll_init_fail_log(gDirUtilp->getExpandedFilename(LL_PATH_LOGS, "test_failures.log"));
 	}
 
+	// <FS:TT> Hacking to save the skin and theme for future use.
+	mCurrentSkin = gSavedSettings.getString("SkinCurrent");
+	mCurrentSkinTheme = gSavedSettings.getString("SkinCurrentTheme");
+	// </FS:TT>
+
 	const LLControlVariable* skinfolder = gSavedSettings.getControl("SkinCurrent");
 	if(skinfolder && LLStringUtil::null != skinfolder->getValue().asString())
 	{
 		// Examining "Language" may not suffice -- see LLUI::getLanguage()
 		// logic. Unfortunately LLUI::getLanguage() doesn't yet do us much
 		// good because we haven't yet called LLUI::initClass().
-		gDirUtilp->setSkinFolder(skinfolder->getValue().asString(),
-								 gSavedSettings.getString("Language"));
+// [SL:KB] - Patch: Viewer-Skins | Checked: 2012-12-26 (Catznip-3.4)
+ 		gDirUtilp->setSkinFolder(skinfolder->getValue().asString(),
+								 gSavedSettings.getString("SkinCurrentTheme"),
+ 								 gSavedSettings.getString("Language"));
+		loadSettingsFromDirectory("CurrentSkin");
+// [/SL:KB]
+//		gDirUtilp->setSkinFolder(skinfolder->getValue().asString(),
+//								 gSavedSettings.getString("Language"));
 	}
 
 	if (gSavedSettings.getBOOL("SpellCheck"))
@@ -3279,12 +3290,23 @@
 		// init StartSLURL location.
 		std::string start_slurl_setting = gSavedSettings.getString("LoginLocation");
 		LL_DEBUGS("AppInit") << "start slurl setting '" << start_slurl_setting << "'" << LL_ENDL;
-		LLStartUp::setStartSLURL(LLSLURL(start_slurl_setting));
+		// <FS:AW crash on startup>
+		// also here LLSLURLs are not available at this point of startup
+		//LLStartUp::setStartSLURL(LLSLURL(start_slurl_setting));
+		LLStartUp::setStartSLURLString(start_slurl_setting);
+		// </FS:AW crash on startup>
 	}
 	else
 	{
 		// the login location will be set by the login panel (see LLPanelLogin)
 	}
+
+	// <FS:Ansariel> Option to not save password if using login cmdline switch
+	if (clp.hasOption("logindontsavepassword") && clp.hasOption("login"))
+	{
+		gSavedSettings.setBOOL("FSLoginDontSavePassword", TRUE);
+	}
+	// </FS:Ansariel>
 
 	//RN: if we received a URL, hand it off to the existing instance.
 	// don't call anotherInstanceRunning() when doing URL handoff, as
@@ -3304,45 +3326,6 @@
 		}
     }
 
-<<<<<<< HEAD
-
-	// <FS:TT> Hacking to save the skin and theme for future use.
-	mCurrentSkin = gSavedSettings.getString("SkinCurrent");
-	mCurrentSkinTheme = gSavedSettings.getString("SkinCurrentTheme");
-	// </FS:TT>
-
-	const LLControlVariable* skinfolder = gSavedSettings.getControl("SkinCurrent");
-	if(skinfolder && LLStringUtil::null != skinfolder->getValue().asString())
-	{
-		// Examining "Language" may not suffice -- see LLUI::getLanguage()
-		// logic. Unfortunately LLUI::getLanguage() doesn't yet do us much
-		// good because we haven't yet called LLUI::initClass().
-// [SL:KB] - Patch: Viewer-Skins | Checked: 2012-12-26 (Catznip-3.4)
- 		gDirUtilp->setSkinFolder(skinfolder->getValue().asString(),
-								 gSavedSettings.getString("SkinCurrentTheme"),
- 								 gSavedSettings.getString("Language"));
-		loadSettingsFromDirectory("CurrentSkin");
-// [/SL:KB]
-//		gDirUtilp->setSkinFolder(skinfolder->getValue().asString(),
-//								 gSavedSettings.getString("Language"));
-	}
-	
-	if (gSavedSettings.getBOOL("SpellCheck"))
-	{
-		std::list<std::string> dict_list;
-		std::string dict_setting = gSavedSettings.getString("SpellCheckDictionary");
-		boost::split(dict_list, dict_setting, boost::is_any_of(std::string(",")));
-		if (!dict_list.empty())
-		{
-			LLSpellChecker::setUseSpellCheck(dict_list.front());
-			dict_list.pop_front();
-			LLSpellChecker::instance().setSecondaryDictionaries(dict_list);
-		}
-	}
-
-
-=======
->>>>>>> 7072b34b
 	// Display splash screen.  Must be after above check for previous
 	// crash as this dialog is always frontmost.
 	std::string splash_msg;
@@ -3377,28 +3360,6 @@
 	}
 	LLStringUtil::truncate(gWindowTitle, 255);
 
-<<<<<<< HEAD
-	//RN: if we received a URL, hand it off to the existing instance.
-	// don't call anotherInstanceRunning() when doing URL handoff, as
-	// it relies on checking a marker file which will not work when running
-	// out of different directories
-	// <FS:Ansariel> Duplicate call
-	//if (start_slurl.isValid() &&
-	//	(gSavedSettings.getBOOL("SLURLPassToOtherInstance")))
-	//{
-	//	// <FS:Ansariel> FIRE-11586: Temporary fix until grid manager has been reworked
-	//	//if (sendURLToOtherInstance(start_slurl.getSLURLString()))
-	//	if (sendURLToOtherInstance(CmdLineLoginLocation))
-	//	// </FS:Ansariel>
-	//	{
-	//		// successfully handed off URL to existing instance, exit
-	//		return false;
-	//	}
-	//}
-	// </FS:Ansariel>
-
-=======
->>>>>>> 7072b34b
 	//
 	// Check for another instance of the app running
 	// This happens AFTER LLSplashScreen::show(). That may or may not be
@@ -3428,41 +3389,6 @@
 		}
 	}
 
-<<<<<<< HEAD
-   	// NextLoginLocation is set from the command line option
-	std::string nextLoginLocation = gSavedSettings.getString( "NextLoginLocation" );
-	if ( !nextLoginLocation.empty() )
-	{
-		LL_DEBUGS("AppInit")<<"set start from NextLoginLocation: "<<nextLoginLocation<<LL_ENDL;
-		LLStartUp::setStartSLURL(LLSLURL(nextLoginLocation));
-	}
-	else if (   (   clp.hasOption("login") || clp.hasOption("autologin"))
-			 && gSavedSettings.getString("CmdLineLoginLocation").empty())
-	{
-		// If automatic login from command line with --login switch
-		// init StartSLURL location.
-		std::string start_slurl_setting = gSavedSettings.getString("LoginLocation");
-		LL_DEBUGS("AppInit") << "start slurl setting '" << start_slurl_setting << "'" << LL_ENDL;
-		// <FS:AW crash on startup>
-		// also here LLSLURLs are not available at this point of startup
-		//	LLStartUp::setStartSLURL(LLSLURL(start_slurl_setting));
-			LLStartUp::setStartSLURLString(start_slurl_setting);
-		// </FS:AW crash on startup>
-	}
-	else
-	{
-		// the login location will be set by the login panel (see LLPanelLogin)
-	}
-
-	// <FS:Ansariel> Option to not save password if using login cmdline switch
-	if (clp.hasOption("logindontsavepassword") && clp.hasOption("login"))
-	{
-		gSavedSettings.setBOOL("FSLoginDontSavePassword", TRUE);
-	}
-	// </FS:Ansariel>
-
-=======
->>>>>>> 7072b34b
 	gLastRunVersion = gSavedSettings.getString("LastRunVersion");
 
 	loadColorSettings();
@@ -3901,10 +3827,6 @@
     //substitution["datetime"] = (S32)(gVFS ? gVFS->creationTime() : 0);
     //info["VFS_TIME"] = LLTrans::getString("AboutTime", substitution);
 	// </FS>
-
-#if LL_DARWIN
-    info["HIDPI"] = gHiDPISupport;
-#endif
 
 #if LL_DARWIN
     info["HIDPI"] = gHiDPISupport;
@@ -4117,11 +4039,7 @@
 		support << "\n" << LLTrans::getString("AboutDriver", args, default_string);
 	}
 	support << "\n" << LLTrans::getString("AboutOGL", args, default_string);
-<<<<<<< HEAD
 	//support << "\n\n" << LLTrans::getString("AboutSettings", args, default_string); // <FS> Custom sysinfo
-=======
-	support << "\n\n" << LLTrans::getString("AboutSettings", args, default_string);
->>>>>>> 7072b34b
 #if LL_DARWIN
 	support << "\n" << LLTrans::getString("AboutOSXHiDPI", args, default_string);
 #endif
