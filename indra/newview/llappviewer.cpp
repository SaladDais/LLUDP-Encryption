--- conflicted
+++ resolved
@@ -1411,15 +1411,12 @@
         boost::bind(&LLControlGroup::getU32, boost::ref(gSavedSettings), _1),
         boost::bind(&LLControlGroup::declareU32, boost::ref(gSavedSettings), _1, _2, _3, LLControlVariable::PERSIST_ALWAYS));
 
-<<<<<<< HEAD
 	// initializing the settings sanity checker
 	SanityCheck::instance().init();
 
 	// <FS:Ansariel> Init debug rects
 	LLView::sDebugRects = gSavedSettings.getBOOL("DebugViews");
 
-=======
->>>>>>> 5ae42992
 	return true;
 }
 
@@ -2106,16 +2103,10 @@
         // be sure to stop the internet stream cleanly BEFORE destroying the interface to stop it.
         gAudiop->stopInternetStream();
         // shut down the streaming audio sub-subsystem first, in case it relies on not outliving the general audio subsystem.
-<<<<<<< HEAD
 		// <FS> FMOD fixes
         // LLStreamingAudioInterface *sai = gAudiop->getStreamingAudioImpl();
 		// delete sai;
 		// gAudiop->setStreamingAudioImpl(NULL);
-=======
-        LLStreamingAudioInterface *sai = gAudiop->getStreamingAudioImpl();
-		delete sai;
-		gAudiop->setStreamingAudioImpl(NULL);
->>>>>>> 5ae42992
 
         // shut down the audio subsystem
         gAudiop->shutdown();
@@ -3279,11 +3270,11 @@
 	//
 	gWindowTitle = LLVersionInfo::getChannelAndVersion();	// <FS:CR>
 #if LL_DEBUG
-	gWindowTitle += std::string(" [DEBUG]");
+    gWindowTitle += std::string(" [DEBUG]");
 #endif
 	if (!gArgs.empty())
 	{
-		gWindowTitle += std::string(" ") + gArgs;
+	gWindowTitle += std::string(" ") + gArgs;
 	}
 	LLStringUtil::truncate(gWindowTitle, 255);
 
