/** 
 * @file llappviewer.cpp
 * @brief The LLAppViewer class definitions
 *
 * $LicenseInfo:firstyear=2007&license=viewerlgpl$
 * Second Life Viewer Source Code
 * Copyright (C) 2012, Linden Research, Inc.
 * 
 * This library is free software; you can redistribute it and/or
 * modify it under the terms of the GNU Lesser General Public
 * License as published by the Free Software Foundation;
 * version 2.1 of the License only.
 * 
 * This library is distributed in the hope that it will be useful,
 * but WITHOUT ANY WARRANTY; without even the implied warranty of
 * MERCHANTABILITY or FITNESS FOR A PARTICULAR PURPOSE.  See the GNU
 * Lesser General Public License for more details.
 * 
 * You should have received a copy of the GNU Lesser General Public
 * License along with this library; if not, write to the Free Software
 * Foundation, Inc., 51 Franklin Street, Fifth Floor, Boston, MA  02110-1301  USA
 * 
 * Linden Research, Inc., 945 Battery Street, San Francisco, CA  94111  USA
 * $/LicenseInfo$
 */

#include "llviewerprecompiledheaders.h"

#include "llappviewer.h"

// Viewer includes
#include "llversioninfo.h"
#include "llfeaturemanager.h"
#include "lluictrlfactory.h"
#include "lltexteditor.h"
#include "llerrorcontrol.h"
#include "lleventtimer.h"
#include "llviewertexturelist.h"
#include "llgroupmgr.h"
#include "llagent.h"
#include "llagentcamera.h"
#include "llagentlanguage.h"
#include "llagentui.h"
#include "llagentwearables.h"
#include "llfloaterimcontainer.h"
#include "llwindow.h"
#include "llviewerstats.h"
#include "llviewerstatsrecorder.h"
#include "llmarketplacefunctions.h"
#include "llmarketplacenotifications.h"
#include "llmd5.h"
#include "llmeshrepository.h"
#include "llpumpio.h"
#include "llmimetypes.h"
#include "llslurl.h"
#include "llstartup.h"
#include "llfocusmgr.h"
#include "llviewerjoystick.h"
#include "llallocator.h"
#include "llcalc.h"
#include "llconversationlog.h"
#include "lldxhardware.h"
#include "lltexturestats.h"
#include "lltrace.h"
#include "lltracethreadrecorder.h"
#include "llviewerwindow.h"
#include "llviewerdisplay.h"
#include "llviewermedia.h"
#include "llviewerparcelmedia.h"
#include "llviewermediafocus.h"
#include "llviewermessage.h"
#include "llviewerobjectlist.h"
#include "llworldmap.h"
#include "llmutelist.h"
#include "llviewerhelp.h"
#include "lluicolortable.h"
#include "llurldispatcher.h"
#include "llurlhistory.h"
#include "llrender.h"
#include "llteleporthistory.h"
#include "lltoast.h"
#include "llsdutil_math.h"
#include "lllocationhistory.h"
#include "llfasttimerview.h"
#include "llvector4a.h"
#include "llviewermenufile.h"
#include "llvoicechannel.h"
#include "llvoavatarself.h"
#include "llurlmatch.h"
#include "lltextutil.h"
#include "lllogininstance.h"
#include "llprogressview.h"
#include "llvocache.h"
#include "llvopartgroup.h"
// [SL:KB] - Patch: Appearance-Misc | Checked: 2013-02-12 (Catznip-3.4)
#include "llappearancemgr.h"
// [/SL:KB]
// [RLVa:KB] - Checked: 2010-05-03 (RLVa-1.2.0g)
#include "rlvactions.h"
#include "rlvhandler.h"
// [/RLVa:KB]

#include "llweb.h"
// <FS:Ansariel> [FS communication UI]
#include "fsfloatervoicecontrols.h"
// </FS:Ansariel> [FS communication UI]
#include "llfloatertexturefetchdebugger.h"
// [SL:KB] - Patch: Build-ScriptRecover | Checked: 2011-11-24 (Catznip-3.2.0)
#include "llfloaterscriptrecover.h"
// [/SL:KB]
#include "llspellcheck.h"
#include "llscenemonitor.h"
#include "llavatarrenderinfoaccountant.h"
#include "lllocalbitmaps.h"
#include "llskinningutil.h"

// Linden library includes
#include "llavatarnamecache.h"
#include "lldiriterator.h"
#include "llexperiencecache.h"
#include "llimagej2c.h"
#include "llmemory.h"
#include "llprimitive.h"
#include "llurlaction.h"
#include "llurlentry.h"
#include "llvfile.h"
#include "llvfsthread.h"
#include "llvolumemgr.h"
#include "llxfermanager.h"
#include "llphysicsextensions.h"

#include "llnotificationmanager.h"
#include "llnotifications.h"
#include "llnotificationsutil.h"

#include "sanitycheck.h"
#include "llleap.h"
#include "stringize.h"
#include "llcoros.h"
#include "llexception.h"
//#if !LL_LINUX
#include "cef/dullahan.h"
#include "vlc/libvlc_version.h"
//#endif // LL_LINUX

// Third party library includes
#include <boost/bind.hpp>
#include <boost/foreach.hpp>
#include <boost/algorithm/string.hpp>
#include <boost/regex.hpp>
#include <boost/throw_exception.hpp>

#if LL_WINDOWS
#	include <share.h> // For _SH_DENYWR in processMarkerFiles
#else
#   include <sys/file.h> // For processMarkerFiles
#endif

#include "llapr.h"
#include <boost/lexical_cast.hpp>

#include "llviewerkeyboard.h"
#include "lllfsthread.h"
#include "llworkerthread.h"
#include "lltexturecache.h"
#include "lltexturefetch.h"
#include "llimageworker.h"
#include "llevents.h"

// The files below handle dependencies from cleanup.
#include "llkeyframemotion.h"
#include "llworldmap.h"
#include "llhudmanager.h"
#include "lltoolmgr.h"
#include "llassetstorage.h"
#include "llpolymesh.h"
#include "llproxy.h"
#include "llcachename.h"
#include "llaudioengine.h"
#include "llstreamingaudio.h"
#include "llviewermenu.h"
#include "llselectmgr.h"
#include "lltrans.h"
#include "lltransutil.h"
#include "lltracker.h"
#include "llviewerparcelmgr.h"
#include "llworldmapview.h"
#include "llpostprocess.h"
#include "llwlparammanager.h"
#include "llwaterparammanager.h"

#include "lldebugview.h"
#include "llconsole.h"
#include "llcontainerview.h"
#include "lltooltip.h"

#include "llsdutil.h"
#include "llsdserialize.h"

#include "llworld.h"
#include "llhudeffecttrail.h"
#include "llvectorperfoptions.h"
#include "llslurl.h"
#include "llwatchdog.h"

// Included so that constants/settings might be initialized
// in save_settings_to_globals()
#include "llbutton.h"
#include "llstatusbar.h"
#include "llsurface.h"
#include "llvosky.h"
#include "llvotree.h"
#include "llvoavatar.h"
#include "llfolderview.h"
#include "llagentpilot.h"
#include "llvovolume.h"
#include "llflexibleobject.h" 
#include "llvosurfacepatch.h"
#include "llviewerfloaterreg.h"
#include "llcommandlineparser.h"
#include "llfloatermemleak.h"
#include "llfloaterreg.h"
#include "llfloateroutfitsnapshot.h"
#include "llfloatersnapshot.h"
#include "llsidepanelinventory.h"

// includes for idle() idleShutdown()
#include "llviewercontrol.h"
#include "lleventnotifier.h"
#include "llcallbacklist.h"
#include "lldeferredsounds.h"
#include "pipeline.h"
#include "llgesturemgr.h"
#include "llsky.h"
#include "llvlmanager.h"
#include "llviewercamera.h"
#include "lldrawpoolbump.h"
#include "llvieweraudio.h"
#include "llimview.h"
#include "llviewerthrottle.h"
#include "llparcel.h"
#include "llavatariconctrl.h"
#include "llgroupiconctrl.h"
#include "llviewerassetstats.h"

// Include for security api initialization
#include "llsecapi.h"
#include "llmachineid.h"
#include "llmainlooprepeater.h"
#include "llcleanup.h"

#include "llcoproceduremanager.h"
#include "llviewereventrecorder.h"

#if HAS_GROWL
#include "growlmanager.h"
#endif
#include "fsavatarrenderpersistence.h"

// *FIX: These extern globals should be cleaned up.
// The globals either represent state/config/resource-storage of either 
// this app, or another 'component' of the viewer. App globals should be 
// moved into the app class, where as the other globals should be 
// moved out of here.
// If a global symbol reference seems valid, it will be included
// via header files above.

//----------------------------------------------------------------------------
// llviewernetwork.h
#include "llviewernetwork.h"
// define a self-registering event API object
#include "llappviewerlistener.h"

#include "nd/ndoctreelog.h" // <FS:ND/> Octree operation logging.
#include "nd/ndetw.h" // <FS:ND/> Windows Event Tracing, does nothing on OSX/Linux.
#include "nd/ndlogthrottle.h"

#include "fsradar.h"


#if (LL_LINUX || LL_SOLARIS) && LL_GTK
#include "glib.h"
#endif // (LL_LINUX || LL_SOLARIS) && LL_GTK

#if LL_MSVC
// disable boost::lexical_cast warning
#pragma warning (disable:4702)
#endif

const char* const CRASH_SETTINGS_FILE = "settings_crash_behavior.xml"; // <FS:ND/> We need this filename defined here.

static LLAppViewerListener sAppViewerListener(LLAppViewer::instance);

////// Windows-specific includes to the bottom - nasty defines in these pollute the preprocessor
//
//----------------------------------------------------------------------------
// viewer.cpp - these are only used in viewer, should be easily moved.

#if LL_DARWIN
extern void init_apple_menu(const char* product);
#endif // LL_DARWIN

extern BOOL gRandomizeFramerate;
extern BOOL gPeriodicSlowFrame;
extern BOOL gDebugGL;

////////////////////////////////////////////////////////////
// All from the last globals push...

F32 gSimLastTime; // Used in LLAppViewer::init and send_stats()
F32 gSimFrames;

BOOL gShowObjectUpdates = FALSE;
BOOL gUseQuickTime = TRUE;

eLastExecEvent gLastExecEvent = LAST_EXEC_NORMAL;
S32 gLastExecDuration = -1; // (<0 indicates unknown) 

#if LL_WINDOWS  
#   define LL_PLATFORM_KEY "win"
#elif LL_DARWIN
#   define LL_PLATFORM_KEY "mac"
#elif LL_LINUX
#   define LL_PLATFORM_KEY "lnx"
else
#   error "Unknown Platform"
#endif
const char* gPlatform = LL_PLATFORM_KEY;

LLSD gDebugInfo;

U32	gFrameCount = 0;
U32 gForegroundFrameCount = 0; // number of frames that app window was in foreground
LLPumpIO* gServicePump = NULL;

U64MicrosecondsImplicit gFrameTime = 0;
F32SecondsImplicit gFrameTimeSeconds = 0.f;
F32SecondsImplicit gFrameIntervalSeconds = 0.f;
F32 gFPSClamped = 10.f;						// Pretend we start at target rate.
F32 gFrameDTClamped = 0.f;					// Time between adjacent checks to network for packets
U64MicrosecondsImplicit	gStartTime = 0; // gStartTime is "private", used only to calculate gFrameTimeSeconds

LLTimer gRenderStartTime;
LLFrameTimer gForegroundTime;
LLFrameTimer gLoggedInTime;
LLTimer gLogoutTimer;
static const F32 LOGOUT_REQUEST_TIME = 6.f;  // this will be cut short by the LogoutReply msg.
F32 gLogoutMaxTime = LOGOUT_REQUEST_TIME;


S32 gPendingMetricsUploads = 0;


BOOL				gDisconnected = FALSE;

// used to restore texture state after a mode switch
LLFrameTimer	gRestoreGLTimer;
BOOL			gRestoreGL = FALSE;
bool			gUseWireframe = FALSE;

//use for remember deferred mode in wireframe switch
bool			gInitialDeferredModeForWireframe = FALSE;

// VFS globals - see llappviewer.h
LLVFS* gStaticVFS = NULL;

LLMemoryInfo gSysMemory;
U64Bytes gMemoryAllocated(0); // updated in display_stats() in llviewerdisplay.cpp

std::string gLastVersionChannel;

LLVector3			gWindVec(3.0, 3.0, 0.0);
LLVector3			gRelativeWindVec(0.0, 0.0, 0.0);

U32		gPacketsIn = 0;

BOOL				gPrintMessagesThisFrame = FALSE;

BOOL gRandomizeFramerate = FALSE;
BOOL gPeriodicSlowFrame = FALSE;

BOOL gCrashOnStartup = FALSE;
BOOL gLLErrorActivated = FALSE;
BOOL gLogoutInProgress = FALSE;

BOOL gSimulateMemLeak = FALSE;

////////////////////////////////////////////////////////////
// Internal globals... that should be removed.

// Like LLLogChat::cleanFileName() and LLDir::getScrubbedFileName() but replaces spaces also.
std::string SafeFileName(std::string filename)
{
	std::string invalidChars = "\"\'\\/?*:.<>| ";
	S32 position = filename.find_first_of(invalidChars);
	while (position != filename.npos)
	{
		filename[position] = '_';
		position = filename.find_first_of(invalidChars, position);
	}
	return filename;
}
// TODO: Readd SAFE_FILE_NAME_PREFIX stuff after FmodEx merge.... <FS:CR>
// contruct unique filename prefix so we only report crashes for US and not other viewers.
//const std::string SAFE_FILE_NAME_PREFIX(SafeFileName(llformat("%s %d.%d.%d.%d",
//															  LL_CHANNEL,
//															  LL_VERSION_MAJOR,
//															  LL_VERSION_MINOR,
//															  LL_VERSION_PATCH,
//															  LL_VERSION_BUILD )));
const std::string SAFE_FILE_NAME_PREFIX(SafeFileName(APP_NAME));
static std::string gArgs;
const int MAX_MARKER_LENGTH = 1024;
const std::string MARKER_FILE_NAME(SAFE_FILE_NAME_PREFIX + ".exec_marker"); //FS orig modified LL
const std::string START_MARKER_FILE_NAME(SAFE_FILE_NAME_PREFIX + ".start_marker"); //FS new modified LL new
const std::string ERROR_MARKER_FILE_NAME(SAFE_FILE_NAME_PREFIX + ".error_marker"); //FS orig modified LL
const std::string LLERROR_MARKER_FILE_NAME(SAFE_FILE_NAME_PREFIX + ".llerror_marker"); //FS orig modified LL
const std::string LOGOUT_MARKER_FILE_NAME(SAFE_FILE_NAME_PREFIX + ".logout_marker"); //FS orig modified LL

static BOOL gDoDisconnect = FALSE;
static std::string gLaunchFileOnQuit;

// Used on Win32 for other apps to identify our window (eg, win_setup)
// Note: Changing this breaks compatibility with SLURL handling, try to avoid it.
const char* const VIEWER_WINDOW_CLASSNAME = "Second Life";

//-- LLDeferredTaskList ------------------------------------------------------

/**
 * A list of deferred tasks.
 *
 * We sometimes need to defer execution of some code until the viewer gets idle,
 * e.g. removing an inventory item from within notifyObservers() may not work out.
 *
 * Tasks added to this list will be executed in the next LLAppViewer::idle() iteration.
 * All tasks are executed only once.
 */
class LLDeferredTaskList: public LLSingleton<LLDeferredTaskList>
{
	LLSINGLETON_EMPTY_CTOR(LLDeferredTaskList);
	LOG_CLASS(LLDeferredTaskList);

	friend class LLAppViewer;
	typedef boost::signals2::signal<void()> signal_t;

	void addTask(const signal_t::slot_type& cb)
	{
		mSignal.connect(cb);
	}

	void run()
	{
		if (!mSignal.empty())
		{
			mSignal();
			mSignal.disconnect_all_slots();
		}
	}

	signal_t mSignal;
};

//----------------------------------------------------------------------------

// List of entries from strings.xml to always replace
static std::set<std::string> default_trans_args;
void init_default_trans_args()
{
	default_trans_args.insert("SECOND_LIFE"); // World
	default_trans_args.insert("APP_NAME");
	default_trans_args.insert("CAPITALIZED_APP_NAME");
	default_trans_args.insert("CURRENT_GRID"); //<FS:AW make CURRENT_GRID a default substitution>
	default_trans_args.insert("SECOND_LIFE_GRID");
	default_trans_args.insert("SUPPORT_SITE");
	// This URL shows up in a surprising number of places in various skin
	// files. We really only want to have to maintain a single copy of it.
	default_trans_args.insert("create_account_url");
	default_trans_args.insert("DOWNLOAD_URL"); //<FS:CR> Viewer download url
	default_trans_args.insert("VIEWER_GENERATION"); // <FS:Ansariel> Viewer generation (major version number)
}

//----------------------------------------------------------------------------
// File scope definitons
const char *VFS_DATA_FILE_BASE = "data.db2.x.";
const char *VFS_INDEX_FILE_BASE = "index.db2.x.";

std::string gWindowTitle;

struct SettingsFile : public LLInitParam::Block<SettingsFile>
{
	Mandatory<std::string>	name;
	Optional<std::string>	file_name;
	Optional<bool>			required,
							persistent;
	Optional<std::string>	file_name_setting;

	SettingsFile()
	:	name("name"),
		file_name("file_name"),
		required("required", false),
		persistent("persistent", true),
		file_name_setting("file_name_setting")
	{}
};

struct SettingsGroup : public LLInitParam::Block<SettingsGroup>
{
	Mandatory<std::string>	name;
	Mandatory<S32>			path_index;
	Multiple<SettingsFile>	files;

	SettingsGroup()
	:	name("name"),
		path_index("path_index"),
		files("file")
	{}
};

struct SettingsFiles : public LLInitParam::Block<SettingsFiles>
{
	Multiple<SettingsGroup>	groups;

	SettingsFiles()
	: groups("group")
	{}
};


//----------------------------------------------------------------------------
// Metrics logging control constants
//----------------------------------------------------------------------------
static const F32 METRICS_INTERVAL_DEFAULT = 600.0;
static const F32 METRICS_INTERVAL_QA = 30.0;
static F32 app_metrics_interval = METRICS_INTERVAL_DEFAULT;
static bool app_metrics_qa_mode = false;

void idle_afk_check()
{
	// check idle timers
	F32 current_idle = gAwayTriggerTimer.getElapsedTimeF32();
	// <FS:CR> Cache frequently hit location
	static LLCachedControl<S32> sAFKTimeout(gSavedSettings, "AFKTimeout");
// [RLVa:KB] - Checked: 2010-05-03 (RLVa-1.2.0g) | Modified: RLVa-1.2.0g
	// Enforce an idle time of 30 minutes if @allowidle=n restricted
	S32 afk_timeout = (!gRlvHandler.hasBehaviour(RLV_BHVR_ALLOWIDLE)) ? sAFKTimeout : 60 * 30;
// [/RLVa:KB]
//	F32 afk_timeout  = gSavedSettings.getS32("AFKTimeout");
	// <FS:CR> Explicit conversions just cos.
	//if (afk_timeout && (current_idle > afk_timeout) && ! gAgent.getAFK())
	if (static_cast<S32>(afk_timeout) && (current_idle > static_cast<F32>(afk_timeout)) && ! gAgent.getAFK())
	{
		LL_INFOS("IdleAway") << "Idle more than " << afk_timeout << " seconds: automatically changing to Away status" << LL_ENDL;
		gAgent.setAFK();
	}
}

// A callback set in LLAppViewer::init()
static void ui_audio_callback(const LLUUID& uuid)
{
	if (gAudiop)
	{
		SoundData soundData(uuid, gAgent.getID(), 1.0f, LLAudioEngine::AUDIO_TYPE_UI);
		gAudiop->triggerSound(soundData);
	}
}

// A callback set in LLAppViewer::init()
static void deferred_ui_audio_callback(const LLUUID& uuid)
{
	if (gAudiop)
	{
		SoundData soundData(uuid, gAgent.getID(), 1.0f, LLAudioEngine::AUDIO_TYPE_UI);
		LLDeferredSounds::instance().deferSound(soundData);
	}
}

bool	create_text_segment_icon_from_url_match(LLUrlMatch* match,LLTextBase* base)
{
	if(!match || !base || base->getPlainText())
		return false;

	LLUUID match_id = match->getID();

	LLIconCtrl* icon;

	if(gAgent.isInGroup(match_id, TRUE))
	{
		LLGroupIconCtrl::Params icon_params;
		icon_params.group_id = match_id;
		icon_params.rect = LLRect(0, 16, 16, 0);
		icon_params.visible = true;
		icon = LLUICtrlFactory::instance().create<LLGroupIconCtrl>(icon_params);
	}
	else
	{
		LLAvatarIconCtrl::Params icon_params;
		icon_params.avatar_id = match_id;
		icon_params.rect = LLRect(0, 16, 16, 0);
		icon_params.visible = true;
		icon = LLUICtrlFactory::instance().create<LLAvatarIconCtrl>(icon_params);
	}

	LLInlineViewSegment::Params params;
	params.force_newline = false;
	params.view = icon;
	params.left_pad = 4;
	params.right_pad = 4;
	params.top_pad = -2;
	params.bottom_pad = 2;

	base->appendWidget(params," ",false);
	
	return true;
}

void request_initial_instant_messages()
{
	static BOOL requested = FALSE;
	if (!requested
		&& gMessageSystem
		&& LLMuteList::getInstance()->isLoaded()
		&& isAgentAvatarValid())
	{
		// Auto-accepted inventory items may require the avatar object
		// to build a correct name.  Likewise, inventory offers from
		// muted avatars require the mute list to properly mute.
		LLMessageSystem* msg = gMessageSystem;
		msg->newMessageFast(_PREHASH_RetrieveInstantMessages);
		msg->nextBlockFast(_PREHASH_AgentData);
		msg->addUUIDFast(_PREHASH_AgentID, gAgent.getID());
		msg->addUUIDFast(_PREHASH_SessionID, gAgent.getSessionID());
		gAgent.sendReliableMessage();
		requested = TRUE;
	}
}

// Use these strictly for things that are constructed at startup,
// or for things that are performance critical.  JC
static void settings_to_globals()
{
	LLBUTTON_H_PAD		= gSavedSettings.getS32("ButtonHPad");
	BTN_HEIGHT_SMALL	= gSavedSettings.getS32("ButtonHeightSmall");
	BTN_HEIGHT			= gSavedSettings.getS32("ButtonHeight");

	MENU_BAR_HEIGHT		= gSavedSettings.getS32("MenuBarHeight");
	MENU_BAR_WIDTH		= gSavedSettings.getS32("MenuBarWidth");

	LLSurface::setTextureSize(gSavedSettings.getU32("RegionTextureSize"));
	
	LLRender::sGLCoreProfile = gSavedSettings.getBOOL("RenderGLCoreProfile");
	// <FS:Ansariel> Vertex Array Objects are required in OpenGL core profile
	//LLVertexBuffer::sUseVAO = gSavedSettings.getBOOL("RenderUseVAO");
	LLVertexBuffer::sUseVAO = LLRender::sGLCoreProfile ? TRUE : gSavedSettings.getBOOL("RenderUseVAO");
	// </FS:Ansariel>
	LLImageGL::sGlobalUseAnisotropic	= gSavedSettings.getBOOL("RenderAnisotropic");
	LLImageGL::sCompressTextures		= gSavedSettings.getBOOL("RenderCompressTextures");
	LLVOVolume::sForceLOD				= gSavedSettings.getS32("RenderForceVolumeLOD");
	LLVOVolume::sLODFactor				= gSavedSettings.getF32("RenderVolumeLODFactor");
	LLVOVolume::sDistanceFactor			= 1.f-LLVOVolume::sLODFactor * 0.1f;
	LLVolumeImplFlexible::sUpdateFactor = gSavedSettings.getF32("RenderFlexTimeFactor");
	LLVOTree::sTreeFactor				= gSavedSettings.getF32("RenderTreeLODFactor");
	LLVOAvatar::sLODFactor				= gSavedSettings.getF32("RenderAvatarLODFactor");
	LLVOAvatar::sPhysicsLODFactor		= gSavedSettings.getF32("RenderAvatarPhysicsLODFactor");
	LLVOAvatar::updateImpostorRendering(gSavedSettings.getU32("RenderAvatarMaxNonImpostors"));
	LLVOAvatar::sVisibleInFirstPerson	= gSavedSettings.getBOOL("FirstPersonAvatarVisible");
	// clamp auto-open time to some minimum usable value
	LLFolderView::sAutoOpenTime			= llmax(0.25f, gSavedSettings.getF32("FolderAutoOpenDelay"));
	LLSelectMgr::sRectSelectInclusive	= gSavedSettings.getBOOL("RectangleSelectInclusive");
	LLSelectMgr::sRenderHiddenSelections = gSavedSettings.getBOOL("RenderHiddenSelections");
	LLSelectMgr::sRenderLightRadius = gSavedSettings.getBOOL("RenderLightRadius");

	gAgentPilot.setNumRuns(gSavedSettings.getS32("StatsNumRuns"));
	gAgentPilot.setQuitAfterRuns(gSavedSettings.getBOOL("StatsQuitAfterRuns"));
	gAgent.setHideGroupTitle(gSavedSettings.getBOOL("RenderHideGroupTitle"));
		
	gDebugWindowProc = gSavedSettings.getBOOL("DebugWindowProc");
	gShowObjectUpdates = gSavedSettings.getBOOL("ShowObjectUpdates");
	LLWorldMapView::sMapScale = gSavedSettings.getF32("MapScale");
}

static void settings_modify()
{
	LLRenderTarget::sUseFBO				= gSavedSettings.getBOOL("RenderDeferred");
	LLPipeline::sRenderBump				= gSavedSettings.getBOOL("RenderObjectBump");
	LLPipeline::sRenderDeferred		= LLPipeline::sRenderBump && gSavedSettings.getBOOL("RenderDeferred");
	LLVOSurfacePatch::sLODFactor		= gSavedSettings.getF32("RenderTerrainLODFactor");
	LLVOSurfacePatch::sLODFactor *= LLVOSurfacePatch::sLODFactor; //square lod factor to get exponential range of [1,4]
	gDebugGL = gSavedSettings.getBOOL("RenderDebugGL") || gDebugSession;
	gDebugPipeline = gSavedSettings.getBOOL("RenderDebugPipeline");
}

class LLFastTimerLogThread : public LLThread
{
public:
	std::string mFile;

	LLFastTimerLogThread(std::string& test_name) : LLThread("fast timer log")
 	{
		std::string file_name = test_name + std::string(".slp");
		mFile = gDirUtilp->getExpandedFilename(LL_PATH_LOGS, file_name);
	}

	void run()
	{
		llofstream os(mFile.c_str());
		
		while (!LLAppViewer::instance()->isQuitting())
		{
			LLTrace::BlockTimer::writeLog(os);
			os.flush();
			ms_sleep(32);
		}

		os.close();
	}
};

//virtual
bool LLAppViewer::initSLURLHandler()
{
	// does nothing unless subclassed
	return false;
}

//virtual
bool LLAppViewer::sendURLToOtherInstance(const std::string& url)
{
	// does nothing unless subclassed
	return false;
}

//----------------------------------------------------------------------------
// LLAppViewer definition

// Static members.
// The single viewer app.
LLAppViewer* LLAppViewer::sInstance = NULL;
LLTextureCache* LLAppViewer::sTextureCache = NULL; 
LLImageDecodeThread* LLAppViewer::sImageDecodeThread = NULL; 
LLTextureFetch* LLAppViewer::sTextureFetch = NULL; 

std::string getRuntime()
{
	return llformat("%.4f", (F32)LLTimer::getElapsedSeconds().value());
}

LLAppViewer::LLAppViewer() 
:	mMarkerFile(),
	mLogoutMarkerFile(),
	mReportedCrash(false),
	mNumSessions(0),
	mPurgeCache(false),
	mPurgeOnExit(false),
	mSecondInstance(false),
	mSavedFinalSnapshot(false),
	mSavePerAccountSettings(false),		// don't save settings on logout unless login succeeded.
	mQuitRequested(false),
	mLogoutRequestSent(false),
	mLastAgentControlFlags(0),
	mLastAgentForceUpdate(0),
	mMainloopTimeout(NULL),
	mAgentRegionLastAlive(false),
	mRandomizeFramerate(LLCachedControl<bool>(gSavedSettings,"Randomize Framerate", FALSE)),
	mPeriodicSlowFrame(LLCachedControl<bool>(gSavedSettings,"Periodic Slow Frame", FALSE)),
	mFastTimerLogThread(NULL),
	mSettingsLocationList(NULL),
	mIsFirstRun(false),
	mMinMicroSecPerFrame(0.f),
	mSaveSettingsOnExit(true),		// <FS:Zi> Backup Settings
	mPurgeTextures(false) // <FS:Ansariel> FIRE-13066
{
	if(NULL != sInstance)
	{
		LL_ERRS() << "Oh no! An instance of LLAppViewer already exists! LLAppViewer is sort of like a singleton." << LL_ENDL;
	}

    mDumpPath ="";
	// Need to do this initialization before we do anything else, since anything
	// that touches files should really go through the lldir API
   
	// <FS:ND> Init our custom directories, not from SecondLife

	// gDirUtilp->initAppDirs("SecondLife");
#if ADDRESS_SIZE == 64
	gDirUtilp->initAppDirs( APP_NAME + "_x64" );
#else
	gDirUtilp->initAppDirs(APP_NAME);
#endif

	// </FS:ND>

	//
	// IMPORTANT! Do NOT put anything that will write
	// into the log files during normal startup until AFTER
	// we run the "program crashed last time" error handler below.
	//
	sInstance = this;

	gLoggedInTime.stop();

	initLoggingAndGetLastDuration();
	
	processMarkerFiles();
	//
	// OK to write stuff to logs now, we've now crash reported if necessary
	//
	
	LLLoginInstance::instance().setPlatformInfo(gPlatform, LLOSInfo::instance().getOSVersionString(), LLOSInfo::instance().getOSStringSimple());
}

LLAppViewer::~LLAppViewer()
{
	delete mSettingsLocationList;

	destroyMainloopTimeout();
    
	// If we got to this destructor somehow, the app didn't hang.
	removeMarkerFiles();
}

class LLUITranslationBridge : public LLTranslationBridge
{
public:
	virtual std::string getString(const std::string &xml_desc)
	{
		return LLTrans::getString(xml_desc);
	}
};

namespace {
// With Xcode 6, _exit() is too magical to use with boost::bind(), so provide
// this little helper function.
void fast_exit(int rc)
{
	_exit(rc);
}


}


bool LLAppViewer::init()
{	
	// <FS:ND> Breakpad merge, setup minidump type from Catznip.

	// setupErrorHandling(mSecondInstance);
	EMiniDumpType minidump_type = MINIDUMP_NORMAL;
	if (gSavedSettings.controlExists("SaveMiniDumpType"))
		minidump_type = (LLApp::EMiniDumpType)gSavedSettings.getU32("SaveMiniDumpType"); 

	setupErrorHandling( mSecondInstance, minidump_type );

	// </FS:ND>

	nd::octree::debug::setOctreeLogFilename( gDirUtilp->getExpandedFilename(LL_PATH_LOGS, "octree.log" ) ); // <FS:ND/> Filename to log octree options to.
	nd::etw::init(); // <FS:ND/> Init event tracing.


	//
	// Start of the application
	//

	// initialize LLWearableType translation bridge.
	// Memory will be cleaned up in ::cleanupClass()
	LLWearableType::initClass(new LLUITranslationBridge());

	// initialize SSE options
	LLVector4a::initClass();

	//initialize particle index pool
	LLVOPartGroup::initClass();



	// set skin search path to default, will be overridden later
	// this allows simple skinned file lookups to work
// [SL:KB] - Patch: Viewer-Skins | Checked: 2012-12-26 (Catznip-3.4)
	gDirUtilp->setSkinFolder("default", "", "en");
// [/SL:KB]
//	gDirUtilp->setSkinFolder("default", "en");

//	initLoggingAndGetLastDuration();
	
	//
	// OK to write stuff to logs now, we've now crash reported if necessary
	//
	
// <FS>
	// SJ/AO:  Reset Configuration here, if our marker file exists. Configuration needs to be reset before settings files 
	// are read in to avoid file locks.

	mPurgeSettings = false;
	std::string clear_settings_filename = gDirUtilp->getExpandedFilename(LL_PATH_LOGS,"CLEAR");
	LLAPRFile clear_file ;
	if (clear_file.isExist(clear_settings_filename))
	{
		mPurgeSettings = true;
		LL_INFOS() << "Purging configuration..." << LL_ENDL;
		std::string delem = gDirUtilp->getDirDelimiter();

		LLFile::remove(gDirUtilp->getExpandedFilename(LL_PATH_LOGS,"CLEAR"));
		
		//[ADD - Clear Usersettings : SJ] - Delete directories beams, beamsColors, windlight in usersettings
		LLFile::rmdir(gDirUtilp->getExpandedFilename(LL_PATH_USER_SETTINGS, "beams") );
		LLFile::rmdir(gDirUtilp->getExpandedFilename(LL_PATH_USER_SETTINGS, "beamsColors") );
		LLFile::rmdir(gDirUtilp->getExpandedFilename(LL_PATH_USER_SETTINGS, "windlight" + delem + "water") );
		LLFile::rmdir(gDirUtilp->getExpandedFilename(LL_PATH_USER_SETTINGS, "windlight" + delem + "days") );
		LLFile::rmdir(gDirUtilp->getExpandedFilename(LL_PATH_USER_SETTINGS, "windlight" + delem + "skies") );
		LLFile::rmdir(gDirUtilp->getExpandedFilename(LL_PATH_USER_SETTINGS, "windlight") );		

		// We don't delete the entire folder to avoid data loss of config files unrelated to the current binary. -AO
		//gDirUtilp->deleteFilesInDir(user_dir, "*.*");
		
		// Alphabetised
		LLFile::remove(gDirUtilp->getExpandedFilename(LL_PATH_USER_SETTINGS, "account_settings_phoenix.xml"));
		LLFile::remove(gDirUtilp->getExpandedFilename(LL_PATH_USER_SETTINGS, "agents.xml"));
		LLFile::remove(gDirUtilp->getExpandedFilename(LL_PATH_USER_SETTINGS, "bin_conf.dat"));
		LLFile::remove(gDirUtilp->getExpandedFilename(LL_PATH_USER_SETTINGS, "client_list_v2.xml"));
		LLFile::remove(gDirUtilp->getExpandedFilename(LL_PATH_USER_SETTINGS, "colors.xml"));
		LLFile::remove(gDirUtilp->getExpandedFilename(LL_PATH_USER_SETTINGS, "ignorable_dialogs.xml"));
		LLFile::remove(gDirUtilp->getExpandedFilename(LL_PATH_USER_SETTINGS, "grids.remote.xml"));
		LLFile::remove(gDirUtilp->getExpandedFilename(LL_PATH_USER_SETTINGS, "grids.user.xml"));
		LLFile::remove(gDirUtilp->getExpandedFilename(LL_PATH_USER_SETTINGS, "password.dat"));
		LLFile::remove(gDirUtilp->getExpandedFilename(LL_PATH_USER_SETTINGS, "quick_preferences.xml"));
		LLFile::remove(gDirUtilp->getExpandedFilename(LL_PATH_USER_SETTINGS, "releases.xml"));
		LLFile::remove(gDirUtilp->getExpandedFilename(LL_PATH_USER_SETTINGS, CRASH_SETTINGS_FILE));
		
		std::string user_dir = gDirUtilp->getExpandedFilename( LL_PATH_USER_SETTINGS , "", "");
		gDirUtilp->deleteFilesInDir(user_dir, "feature*.txt");
		gDirUtilp->deleteFilesInDir(user_dir, "gpu*.txt");
		gDirUtilp->deleteFilesInDir(user_dir, "settings_*.xml");

		// Remove misc OS user app dirs
		std::string base_dir = gDirUtilp->getOSUserAppDir() + delem;
		
		LLFile::rmdir(base_dir + "browser_profile");
		LLFile::rmdir(base_dir + "data");
		
		// Delete per-user files below
		std::string per_user_dir_glob = base_dir + "*" + delem;
		
		LLFile::remove(per_user_dir_glob + "filters.xml");
		LLFile::remove(per_user_dir_glob + "medialist.xml");
		LLFile::remove(per_user_dir_glob + "plugin_cookies.xml");
		LLFile::remove(per_user_dir_glob + "screen_last.bmp");
		LLFile::remove(per_user_dir_glob + "search_history.xml");
		LLFile::remove(per_user_dir_glob + "settings_friends_groups.xml");
		LLFile::remove(per_user_dir_glob + "settings_per_account.xml");
		LLFile::remove(per_user_dir_glob + "teleport_history.xml");
		LLFile::remove(per_user_dir_glob + "texture_list_last.xml");
		LLFile::remove(per_user_dir_glob + "toolbars.xml");
		LLFile::remove(per_user_dir_glob + "typed_locations.xml");
		LLFile::remove(per_user_dir_glob + "url_history.xml");
		LLFile::remove(per_user_dir_glob + "volume_settings.xml");
		LLFile::rmdir(per_user_dir_glob + "browser_profile");
	}
// </FS>
	init_default_trans_args();
	
	if (!initConfiguration())
		return false;

	LL_INFOS("InitInfo") << "Configuration initialized." << LL_ENDL ;

	// initialize skinning util
	LLSkinningUtil::initClass();

	//set the max heap size.
	initMaxHeapSize() ;
	LLCoros::instance().setStackSize(gSavedSettings.getS32("CoroutineStackSize"));

	LLPrivateMemoryPoolManager::initClass((BOOL)gSavedSettings.getBOOL("MemoryPrivatePoolEnabled"), (U32)gSavedSettings.getU32("MemoryPrivatePoolSize")*1024*1024) ;
	// write Google Breakpad minidump files to a per-run dump directory to avoid multiple viewer issues.
	std::string logdir = gDirUtilp->getExpandedFilename(LL_PATH_DUMP, "");
	mDumpPath = logdir;
	setMiniDumpDir(logdir);
	logdir += gDirUtilp->getDirDelimiter();
    setDebugFileNames(logdir);


	// Although initLoggingAndGetLastDuration() is the right place to mess with
	// setFatalFunction(), we can't query gSavedSettings until after
	// initConfiguration().
	S32 rc(gSavedSettings.getS32("QAModeTermCode"));
	if (rc >= 0)
	{
		// QAModeTermCode set, terminate with that rc on LL_ERRS. Use
		// fast_exit() rather than exit() because normal cleanup depends too
		// much on successful startup!
		LLError::setFatalFunction(boost::bind(fast_exit, rc));
	}

	// <FS:Ansariel> Get rid of unused LLAllocator
    //mAlloc.setProfilingEnabled(gSavedSettings.getBOOL("MemProfiling"));

	// Initialize the non-LLCurl libcurl library.  Should be called
	// before consumers (LLTextureFetch).
	mAppCoreHttp.init();
	
	LL_INFOS("InitInfo") << "LLCore::Http initialized." << LL_ENDL ;

    LLMachineID::init();
	
	{
		if (gSavedSettings.getBOOL("QAModeMetrics"))
		{
			app_metrics_qa_mode = true;
			app_metrics_interval = METRICS_INTERVAL_QA;
		}
		LLViewerAssetStatsFF::init();
	}

	initThreads();
	LL_INFOS("InitInfo") << "Threads initialized." << LL_ENDL ;

	// Initialize settings early so that the defaults for ignorable dialogs are
	// picked up and then correctly re-saved after launching the updater (STORM-1268).
	LLUI::settings_map_t settings_map;
	settings_map["config"] = &gSavedSettings;
	settings_map["ignores"] = &gWarningSettings;
	settings_map["floater"] = &gSavedSettings; // *TODO: New settings file
	settings_map["account"] = &gSavedPerAccountSettings;

	// <FS:Ansariel> Optional legacy notification well
	gSavedSettings.setBOOL("FSInternalLegacyNotificationWell", gSavedSettings.getBOOL("FSLegacyNotificationWell"));

	LLUI::initClass(settings_map,
		LLUIImageList::getInstance(),
		ui_audio_callback,
		deferred_ui_audio_callback,
		&LLUI::getScaleFactor());
	LL_INFOS("InitInfo") << "UI initialized." << LL_ENDL ;

	// NOW LLUI::getLanguage() should work. gDirUtilp must know the language
	// for this session ASAP so all the file-loading commands that follow,
	// that use findSkinnedFilenames(), will include the localized files.
// [SL:KB] - Patch: Viewer-Skins | Checked: 2012-12-26 (Catznip-3.4)
	gDirUtilp->setSkinFolder(gDirUtilp->getSkinFolder(), gDirUtilp->getSkinThemeFolder(),LLUI::getLanguage());
// [/SL:KB]
//	gDirUtilp->setSkinFolder(gDirUtilp->getSkinFolder(), LLUI::getLanguage());

	// Setup LLTrans after LLUI::initClass has been called.
	initStrings();

	// Setup notifications after LLUI::initClass() has been called.
	LLNotifications::instance();
	LL_INFOS("InitInfo") << "Notifications initialized." << LL_ENDL ;

    writeSystemInfo();

	//////////////////////////////////////////////////////////////////////////////
	//////////////////////////////////////////////////////////////////////////////
	//////////////////////////////////////////////////////////////////////////////
	//////////////////////////////////////////////////////////////////////////////
	// *FIX: The following code isn't grouped into functions yet.

	//
	// Various introspection concerning the libs we're using - particularly
	// the libs involved in getting to a full login screen.
	//
	LL_INFOS("InitInfo") << "J2C Engine is: " << LLImageJ2C::getEngineInfo() << LL_ENDL;
	LL_INFOS("InitInfo") << "libcurl version is: " << LLCore::LLHttp::getCURLVersion() << LL_ENDL;

	/////////////////////////////////////////////////
	// OS-specific login dialogs
	/////////////////////////////////////////////////

	//test_cached_control();

	// track number of times that app has run
	mNumSessions = gSavedSettings.getS32("NumSessions");
	mNumSessions++;
	gSavedSettings.setS32("NumSessions", mNumSessions);

	if (gSavedSettings.getBOOL("VerboseLogs"))
	{
		LLError::setPrintLocation(true);
	}

	// LLKeyboard relies on LLUI to know what some accelerator keys are called.
	LLKeyboard::setStringTranslatorFunc( LLTrans::getKeyboardString );

	LLWeb::initClass();			  // do this after LLUI
	
	// Provide the text fields with callbacks for opening Urls
	LLUrlAction::setOpenURLCallback(boost::bind(&LLWeb::loadURL, _1, LLStringUtil::null, LLStringUtil::null));
	LLUrlAction::setOpenURLInternalCallback(boost::bind(&LLWeb::loadURLInternal, _1, LLStringUtil::null, LLStringUtil::null, false));
	LLUrlAction::setOpenURLExternalCallback(boost::bind(&LLWeb::loadURLExternal, _1, true, LLStringUtil::null));
	LLUrlAction::setExecuteSLURLCallback(&LLURLDispatcher::dispatchFromTextEditor);

	// Let code in llui access the viewer help floater
	LLUI::sHelpImpl = LLViewerHelp::getInstance();

	LL_INFOS("InitInfo") << "UI initialization is done." << LL_ENDL ;

	// Load translations for tooltips
	LLFloater::initClass();

	/////////////////////////////////////////////////
	
	LLToolMgr::getInstance(); // Initialize tool manager if not already instantiated
	
	LLViewerFloaterReg::registerFloaters();
	
	/////////////////////////////////////////////////
	//
	// Load settings files
	//
	//
	LLGroupMgr::parseRoleActions("role_actions.xml");

	LLAgent::parseTeleportMessages("teleport_strings.xml");

	// load MIME type -> media impl mappings
	std::string mime_types_name;
#if LL_DARWIN
	mime_types_name = "mime_types_mac.xml";
#elif LL_LINUX
	mime_types_name = "mime_types_linux.xml";
#else
	mime_types_name = "mime_types.xml";
#endif
	LLMIMETypes::parseMIMETypes( mime_types_name ); 

	// Copy settings to globals. *TODO: Remove or move to appropriage class initializers
	settings_to_globals();
	// Setup settings listeners
	settings_setup_listeners();
	// Modify settings based on system configuration and compile options
	settings_modify();

	// Find partition serial number (Windows) or hardware serial (Mac)
	mSerialNumber = generateSerialNumber();

	// do any necessary set-up for accepting incoming SLURLs from apps
	initSLURLHandler();

	if(false == initHardwareTest())
	{
		// Early out from user choice.
		return false;
	}
	LL_INFOS("InitInfo") << "Hardware test initialization done." << LL_ENDL ;

	// Prepare for out-of-memory situations, during which we will crash on
	// purpose and save a dump.
#if LL_WINDOWS && LL_RELEASE_FOR_DOWNLOAD && LL_USE_SMARTHEAP
	MemSetErrorHandler(first_mem_error_handler);
#endif // LL_WINDOWS && LL_RELEASE_FOR_DOWNLOAD && LL_USE_SMARTHEAP

	// *Note: this is where gViewerStats used to be created.

	//
	// Initialize the VFS, and gracefully handle initialization errors
	//

	if (!initCache())
	{
		std::ostringstream msg;
		msg << LLTrans::getString("MBUnableToAccessFile");
		OSMessageBox(msg.str(),LLStringUtil::null,OSMB_OK);
		return 1;
	}
	LL_INFOS("InitInfo") << "Cache initialization is done." << LL_ENDL ;

	// Initialize the repeater service.
	LLMainLoopRepeater::instance().start();

	//
	// Initialize the window
	//
	gGLActive = TRUE;
	initWindow();
	LL_INFOS("InitInfo") << "Window is initialized." << LL_ENDL ;

	// initWindow also initializes the Feature List, so now we can initialize this global.
	LLCubeMap::sUseCubeMaps = LLFeatureManager::getInstance()->isFeatureAvailable("RenderCubeMap");

	// call all self-registered classes
	LLInitClassList::instance().fireCallbacks();

	LLFolderViewItem::initClass(); // SJB: Needs to happen after initWindow(), not sure why but related to fonts
		
	gGLManager.getGLInfo(gDebugInfo);
	gGLManager.printGLInfoString();

	// Load Default bindings
	// <FS:Ansariel> Optional AZERTY keyboard layout
	//std::string key_bindings_file = gDirUtilp->findFile("keys.xml",
	std::string keyBindingFileName("keys.xml");
	if (gSavedSettings.getBOOL("FSUseAzertyKeyboardLayout"))
	{
		keyBindingFileName = "keys_azerty.xml";
	}
	std::string key_bindings_file = gDirUtilp->findFile(keyBindingFileName,
	// </FS:Ansariel>
														gDirUtilp->getExpandedFilename(LL_PATH_USER_SETTINGS, ""),
														gDirUtilp->getExpandedFilename(LL_PATH_APP_SETTINGS, ""));


	if (!gViewerKeyboard.loadBindingsXML(key_bindings_file))
	{
		std::string key_bindings_file = gDirUtilp->findFile("keys.ini",
															gDirUtilp->getExpandedFilename(LL_PATH_USER_SETTINGS, ""),
															gDirUtilp->getExpandedFilename(LL_PATH_APP_SETTINGS, ""));
		if (!gViewerKeyboard.loadBindings(key_bindings_file))
		{
			LL_ERRS("InitInfo") << "Unable to open keys.ini" << LL_ENDL;
		}
	}

	// If we don't have the right GL requirements, exit.
	if (!gGLManager.mHasRequirements)
	{	
		// can't use an alert here since we're exiting and
		// all hell breaks lose.
		OSMessageBox(
			LLNotifications::instance().getGlobalString("UnsupportedGLRequirements"),
			LLStringUtil::null,
			OSMB_OK);
		return 0;
	}

	// Without SSE2 support we will crash almost immediately, warn here.
	if (!gSysCPU.hasSSE2())
	{	
		// can't use an alert here since we're exiting and
		// all hell breaks lose.
		OSMessageBox(
			LLNotifications::instance().getGlobalString("UnsupportedCPUSSE2"),
			LLStringUtil::null,
			OSMB_OK);
		return 0;
	}

	// alert the user if they are using unsupported hardware
	if(!gSavedSettings.getBOOL("AlertedUnsupportedHardware"))
	{
		bool unsupported = false;
		LLSD args;
		std::string minSpecs;
		
		// get cpu data from xml
		std::stringstream minCPUString(LLNotifications::instance().getGlobalString("UnsupportedCPUAmount"));
		S32 minCPU = 0;
		minCPUString >> minCPU;

		// get RAM data from XML
		std::stringstream minRAMString(LLNotifications::instance().getGlobalString("UnsupportedRAMAmount"));
		U64Bytes minRAM;
		minRAMString >> minRAM;

		if(!LLFeatureManager::getInstance()->isGPUSupported() && LLFeatureManager::getInstance()->getGPUClass() != GPU_CLASS_UNKNOWN)
		{
			minSpecs += LLNotifications::instance().getGlobalString("UnsupportedGPU");
			minSpecs += "\n";
			unsupported = true;
		}
		if(gSysCPU.getMHz() < minCPU)
		{
			minSpecs += LLNotifications::instance().getGlobalString("UnsupportedCPU");
			minSpecs += "\n";
			unsupported = true;
		}
		if(gSysMemory.getPhysicalMemoryKB() < minRAM)
		{
			minSpecs += LLNotifications::instance().getGlobalString("UnsupportedRAM");
			minSpecs += "\n";
			unsupported = true;
		}

		if (LLFeatureManager::getInstance()->getGPUClass() == GPU_CLASS_UNKNOWN)
		{
			LLNotificationsUtil::add("UnknownGPU");
		} 
			
		if(unsupported)
		{
			if(!gSavedSettings.controlExists("WarnUnsupportedHardware") 
				|| gSavedSettings.getBOOL("WarnUnsupportedHardware"))
			{
				args["MINSPECS"] = minSpecs;
				LLNotificationsUtil::add("UnsupportedHardware", args );
			}

		}
	}

<<<<<<< HEAD
	// <FS:Ansariel> Disable VMP
	//char* PARENT = getenv("PARENT");
	//if (! (PARENT && std::string(PARENT) == "SL_Launcher"))
	//{
	//	// Don't directly run this executable. Please run the launcher, which
	//	// will run the viewer itself.
	//	// Naturally we do not consider this bulletproof. The point is to
	//	// gently remind a user who *inadvertently* finds him/herself in this
	//	// situation to do things the Right Way. Anyone who intentionally
	//	// bypasses this mechanism needs no reminder that s/he's shooting
	//	// him/herself in the foot.
	//	LLNotificationsUtil::add("RunLauncher");
	//}
	// </FS:Ansariel>
=======
	char* PARENT = getenv("PARENT");
	if (! (PARENT && std::string(PARENT) == "SL_Launcher"))
	{
		// Don't directly run this executable. Please run the launcher, which
		// will run the viewer itself.
		// Naturally we do not consider this bulletproof. The point is to
		// gently remind a user who *inadvertently* finds him/herself in this
		// situation to do things the Right Way. Anyone who intentionally
		// bypasses this mechanism needs no reminder that s/he's shooting
		// him/herself in the foot.
		if (!beingDebugged())
		{
			LLNotificationsUtil::add("RunLauncher");
		}
	}
>>>>>>> dec077e5

#if LL_WINDOWS
	if (gGLManager.mGLVersion < LLFeatureManager::getInstance()->getExpectedGLVersion())
	{
		std::string url;
		if (gGLManager.mIsIntel)
		{
			url = LLTrans::getString("IntelDriverPage");
		}
		else if (gGLManager.mIsNVIDIA)
		{
			url = LLTrans::getString("NvidiaDriverPage");
		}
		else if (gGLManager.mIsATI)
		{
			url = LLTrans::getString("AMDDriverPage");
		}

		if (!url.empty())
		{
			LLNotificationsUtil::add("OldGPUDriver", LLSD().with("URL", url));
		}
	}
#endif


	// save the graphics card
	gDebugInfo["GraphicsCard"] = LLFeatureManager::getInstance()->getGPUString();

	// Save the current version to the prefs file
	gSavedSettings.setString("LastRunVersion",
							 LLVersionInfo::getChannelAndVersion());

	gSimLastTime = gRenderStartTime.getElapsedTimeF32();
	gSimFrames = (F32)gFrameCount;

	LLViewerJoystick::getInstance()->init(false);

	try {
		initializeSecHandler();
	}
	catch (LLProtectedDataException ex)
	{
		// <FS:Ansariel> Write exception message to log
      LL_WARNS() << "Error initializing SecHandlers: " << ex.what() << LL_ENDL;
	  LLNotificationsUtil::add("CorruptedProtectedDataStore");
	}

	gGLActive = FALSE;

	// Iterate over --leap command-line options. But this is a bit tricky: if
	// there's only one, it won't be an array at all.
	LLSD LeapCommand(gSavedSettings.getLLSD("LeapCommand"));
	LL_DEBUGS("InitInfo") << "LeapCommand: " << LeapCommand << LL_ENDL;
	if (LeapCommand.isDefined() && ! LeapCommand.isArray())
	{
		// If LeapCommand is actually a scalar value, make an array of it.
		// Have to do it in two steps because LeapCommand.append(LeapCommand)
		// trashes content! :-P
		LLSD item(LeapCommand);
		LeapCommand.append(item);
	}
	BOOST_FOREACH(const std::string& leap, llsd::inArray(LeapCommand))
	{
		LL_INFOS("InitInfo") << "processing --leap \"" << leap << '"' << LL_ENDL;
		// We don't have any better description of this plugin than the
		// user-specified command line. Passing "" causes LLLeap to derive a
		// description from the command line itself.
		// Suppress LLLeap::Error exception: trust LLLeap's own logging. We
		// don't consider any one --leap command mission-critical, so if one
		// fails, log it, shrug and carry on.
		LLLeap::create("", leap, false); // exception=false
	}

	if (gSavedSettings.getBOOL("QAMode") && gSavedSettings.getS32("QAModeEventHostPort") > 0)
	{
		LL_WARNS("InitInfo") << "QAModeEventHostPort DEPRECATED: "
							 << "lleventhost no longer supported as a dynamic library"
							 << LL_ENDL;
	}

	LLViewerMedia::initClass();
	LL_INFOS("InitInfo") << "Viewer media initialized." << LL_ENDL ;

	LLTextUtil::TextHelpers::iconCallbackCreationFunction = create_text_segment_icon_from_url_match;

	//EXT-7013 - On windows for some locale (Japanese) standard 
	//datetime formatting functions didn't support some parameters such as "weekday".
	//Names for days and months localized in xml are also useful for Polish locale(STORM-107).
	std::string language = gSavedSettings.getString("Language");
	if(language == "ja" || language == "pl")
	{
		LLStringOps::setupWeekDaysNames(LLTrans::getString("dateTimeWeekdaysNames"));
		LLStringOps::setupWeekDaysShortNames(LLTrans::getString("dateTimeWeekdaysShortNames"));
		LLStringOps::setupMonthNames(LLTrans::getString("dateTimeMonthNames"));
		LLStringOps::setupMonthShortNames(LLTrans::getString("dateTimeMonthShortNames"));
		LLStringOps::setupDayFormat(LLTrans::getString("dateTimeDayFormat"));

		LLStringOps::sAM = LLTrans::getString("dateTimeAM");
		LLStringOps::sPM = LLTrans::getString("dateTimePM");
	}

	LLAgentLanguage::init();

    /// Tell the Coprocedure manager how to discover and store the pool sizes
    // what I wanted
    LLCoprocedureManager::getInstance()->setPropertyMethods(
        boost::bind(&LLControlGroup::getU32, boost::ref(gSavedSettings), _1),
        boost::bind(&LLControlGroup::declareU32, boost::ref(gSavedSettings), _1, _2, _3, LLControlVariable::PERSIST_ALWAYS));

	// initializing the settings sanity checker
	SanityCheck::instance().init();

	// <FS:Ansariel> Init debug rects
	LLView::sDebugRects = gSavedSettings.getBOOL("DebugViews");

	// TODO: consider moving proxy initialization here or LLCopocedureManager after proxy initialization, may be implement
	// some other protection to make sure we don't use network before initializng proxy

	/*----------------------------------------------------------------------*/
	// nat 2016-06-29 moved the following here from the former mainLoop().
	mMainloopTimeout = new LLWatchdogTimeout();

	// Create IO Pump to use for HTTP Requests.
	gServicePump = new LLPumpIO(gAPRPoolp);

	// Note: this is where gLocalSpeakerMgr and gActiveSpeakerMgr used to be instantiated.

	LLVoiceChannel::initClass();
	LLVoiceClient::getInstance()->init(gServicePump);
	// <FS:Ansariel> [FS communication UI]
	// LLVoiceChannel::setCurrentVoiceChannelChangedCallback(boost::bind(&LLFloaterIMContainer::onCurrentChannelChanged, _1), true);
	LLVoiceChannel::setCurrentVoiceChannelChangedCallback( boost::bind( &FSFloaterVoiceControls::sOnCurrentChannelChanged, _1 ), true );
	// </FS:Ansariel> [FS communication UI]

	joystick = LLViewerJoystick::getInstance();
	joystick->setNeedsReset(true);
	/*----------------------------------------------------------------------*/

	gSavedSettings.getControl("FramePerSecondLimit")->getSignal()->connect(boost::bind(&LLAppViewer::onChangeFrameLimit, this, _2));
	onChangeFrameLimit(gSavedSettings.getLLSD("FramePerSecondLimit"));

	return true;
}

void LLAppViewer::initMaxHeapSize()
{
	//set the max heap size.
	//here is some info regarding to the max heap size:
	//------------------------------------------------------------------------------------------
	// OS       | setting | SL address bits | max manageable memory space | max heap size
	// Win 32   | default | 32-bit          | 2GB                         | < 1.7GB
	// Win 32   | /3G     | 32-bit          | 3GB                         | < 1.7GB or 2.7GB
	//Linux 32  | default | 32-bit          | 3GB                         | < 2.7GB
	//Linux 32  |HUGEMEM  | 32-bit          | 4GB                         | < 3.7GB
	//64-bit OS |default  | 32-bit          | 4GB                         | < 3.7GB
	//64-bit OS |default  | 64-bit          | N/A (> 4GB)                 | N/A (> 4GB)
	//------------------------------------------------------------------------------------------
	//currently SL is built under 32-bit setting, we set its max heap size no more than 1.6 GB.

	//F32 max_heap_size_gb = llmin(1.6f, (F32)gSavedSettings.getF32("MaxHeapSize")) ;
	F32Gigabytes max_heap_size_gb = (F32Gigabytes)gSavedSettings.getF32("MaxHeapSize") ;
	BOOL enable_mem_failure_prevention = (BOOL)gSavedSettings.getBOOL("MemoryFailurePreventionEnabled") ;
// <FS:Ansariel> Enable low memory checks on 32bit builds
#if ADDRESS_SIZE == 64
	enable_mem_failure_prevention = FALSE;
#endif
// </FS:Ansariel>

	LLMemory::initMaxHeapSizeGB(max_heap_size_gb, enable_mem_failure_prevention) ;
}

void LLAppViewer::checkMemory()
{
	const static F32 MEMORY_CHECK_INTERVAL = 1.0f ; //second
	//const static F32 MAX_QUIT_WAIT_TIME = 30.0f ; //seconds
	//static F32 force_quit_timer = MAX_QUIT_WAIT_TIME + MEMORY_CHECK_INTERVAL ;

	// <FS:Ansariel> Enable low memory checks on 32bit builds
	//if(!gGLManager.mDebugGPU)
	//{
	//	return ;
	//}
#if ADDRESS_SIZE == 32
	static LLCachedControl<bool> mem_failure_prevention(gSavedSettings, "MemoryFailurePreventionEnabled");
	if (!mem_failure_prevention)
#endif
	{
		return ;
	}
	// </FS:Ansariel>

	if(MEMORY_CHECK_INTERVAL > mMemCheckTimer.getElapsedTimeF32())
	{
		return ;
	}
	mMemCheckTimer.reset() ;

		//update the availability of memory
		LLMemory::updateMemoryInfo() ;

	bool is_low = LLMemory::isMemoryPoolLow() ;

	LLPipeline::throttleNewMemoryAllocation(is_low) ;		
	
	if(is_low)
	{
		// <FS:Ansariel> Causes spammy log output
		//LLMemory::logMemoryInfo() ;
	}
}

static LLTrace::BlockTimerStatHandle FTM_MESSAGES("System Messages");
static LLTrace::BlockTimerStatHandle FTM_SLEEP("Sleep");
static LLTrace::BlockTimerStatHandle FTM_YIELD("Yield");

static LLTrace::BlockTimerStatHandle FTM_TEXTURE_CACHE("Texture Cache");
static LLTrace::BlockTimerStatHandle FTM_DECODE("Image Decode");
static LLTrace::BlockTimerStatHandle FTM_TEXTURE_FETCH("Texture Fetch");
static LLTrace::BlockTimerStatHandle FTM_VFS("VFS Thread");
static LLTrace::BlockTimerStatHandle FTM_LFS("LFS Thread");
static LLTrace::BlockTimerStatHandle FTM_PAUSE_THREADS("Pause Threads");
static LLTrace::BlockTimerStatHandle FTM_IDLE("Idle");
static LLTrace::BlockTimerStatHandle FTM_PUMP("Pump");
static LLTrace::BlockTimerStatHandle FTM_PUMP_SERVICE("Service");
static LLTrace::BlockTimerStatHandle FTM_SERVICE_CALLBACK("Callback");
static LLTrace::BlockTimerStatHandle FTM_AGENT_AUTOPILOT("Autopilot");
static LLTrace::BlockTimerStatHandle FTM_AGENT_UPDATE("Update");

// externally visible timers
LLTrace::BlockTimerStatHandle FTM_FRAME("Frame");

bool LLAppViewer::frame()
{
	bool ret = false;

	if (gSimulateMemLeak)
	{
		try
		{
			ret = doFrame();
		}
		catch (std::bad_alloc)
		{
			LLMemory::logMemoryInfo(TRUE);
			LLFloaterMemLeak* mem_leak_instance = LLFloaterReg::findTypedInstance<LLFloaterMemLeak>("mem_leaking");
			if (mem_leak_instance)
			{
				mem_leak_instance->stop();
			}
			LL_WARNS() << "Bad memory allocation in LLAppViewer::frame()!" << LL_ENDL;
		}
	}
	else
	{ 
		ret = doFrame();
	}

	return ret;
}

bool LLAppViewer::doFrame()
{
	LLEventPump& mainloop(LLEventPumps::instance().obtain("mainloop"));
	LLSD newFrame;

	// <FS:Ansariel> MaxFPS Viewer-Chui merge error
	LLTimer periodicRenderingTimer;
	BOOL restore_rendering_masks = FALSE;
	// </FS:Ansariel> MaxFPS Viewer-Chui merge error

	//LLPrivateMemoryPoolTester::getInstance()->run(false) ;
	//LLPrivateMemoryPoolTester::getInstance()->run(true) ;
	//LLPrivateMemoryPoolTester::destroy() ;

	nd::etw::logFrame(); // <FS:ND> Write the start of each frame. Even if our Provider (Firestorm) would be enabled, this has only light impact. Does nothing on OSX and Linux.

	LL_RECORD_BLOCK_TIME(FTM_FRAME);
	LLTrace::BlockTimer::processTimes();
	LLTrace::get_frame_recording().nextPeriod();
	LLTrace::BlockTimer::logStats();

	LLTrace::get_thread_recorder()->pullFromChildren();

	//clear call stack records
	LL_CLEAR_CALLSTACKS();

	//check memory availability information
	checkMemory() ;

	try // <FS:Ansariel> Don't crash on LLContinueError
	{
		// <FS:Ansariel> MaxFPS Viewer-Chui merge error
		// Check if we need to restore rendering masks.
		if (restore_rendering_masks)
		{
			gPipeline.popRenderDebugFeatureMask();
			gPipeline.popRenderTypeMask();
		}
		// Check if we need to temporarily enable rendering.
		//F32 periodic_rendering = gSavedSettings.getF32("ForcePeriodicRenderingTime");
		static LLCachedControl<F32> periodic_rendering(gSavedSettings, "ForcePeriodicRenderingTime");
		if (periodic_rendering > F_APPROXIMATELY_ZERO && periodicRenderingTimer.getElapsedTimeF64() > periodic_rendering)
		{
			periodicRenderingTimer.reset();
			restore_rendering_masks = TRUE;
			gPipeline.pushRenderTypeMask();
			gPipeline.pushRenderDebugFeatureMask();
			gPipeline.setAllRenderTypes();
			gPipeline.setAllRenderDebugFeatures();
		}
		else
		{
			restore_rendering_masks = FALSE;
		}
		// </FS:Ansariel> MaxFPS Viewer-Chui merge error

		pingMainloopTimeout("Main:MiscNativeWindowEvents");

		if (gViewerWindow)
		{
			LL_RECORD_BLOCK_TIME(FTM_MESSAGES);
			gViewerWindow->getWindow()->processMiscNativeEvents();
		}

		pingMainloopTimeout("Main:GatherInput");

		if (gViewerWindow)
		{
			LL_RECORD_BLOCK_TIME(FTM_MESSAGES);
			if (!restoreErrorTrap())
			{
				LL_WARNS() << " Someone took over my signal/exception handler (post messagehandling)!" << LL_ENDL;
			}

			gViewerWindow->getWindow()->gatherInput();
		}

		//memory leaking simulation
		if (gSimulateMemLeak)
		{
			LLFloaterMemLeak* mem_leak_instance =
				LLFloaterReg::findTypedInstance<LLFloaterMemLeak>("mem_leaking");
			if (mem_leak_instance)
			{
				mem_leak_instance->idle();
			}
		}

		// canonical per-frame event
		mainloop.post(newFrame);

		if (!LLApp::isExiting())
		{
			pingMainloopTimeout("Main:JoystickKeyboard");

			// Scan keyboard for movement keys.  Command keys and typing
			// are handled by windows callbacks.  Don't do this until we're
			// done initializing.  JC
			if ((gHeadlessClient || gViewerWindow->getWindow()->getVisible())
				&& gViewerWindow->getActive()
				&& !gViewerWindow->getWindow()->getMinimized()
				&& LLStartUp::getStartupState() == STATE_STARTED
				&& (gHeadlessClient || !gViewerWindow->getShowProgress())
				&& !gFocusMgr.focusLocked())
			{
				joystick->scanJoystick();
				gKeyboard->scanKeyboard();
				// <FS:Ansariel> Chalice Yao's crouch toggle
				static LLCachedControl<bool> fsCrouchToggle(gSavedPerAccountSettings, "FSCrouchToggle");
				static LLCachedControl<bool> fsCrouchToggleStatus(gSavedPerAccountSettings, "FSCrouchToggleStatus");
				if (fsCrouchToggle && fsCrouchToggleStatus)
				{
					gAgent.moveUp(-1);
			}
				// </FS:Ansariel>
			}

			// Update state based on messages, user input, object idle.
			{
				pauseMainloopTimeout(); // *TODO: Remove. Messages shouldn't be stalling for 20+ seconds!
				
				LL_RECORD_BLOCK_TIME(FTM_IDLE);
				idle();

				resumeMainloopTimeout();
			}

			if (gDoDisconnect && (LLStartUp::getStartupState() == STATE_STARTED))
			{
				pauseMainloopTimeout();
				saveFinalSnapshot();
				disconnectViewer();
				resumeMainloopTimeout();
			}

			// Render scene.
			// *TODO: Should we run display() even during gHeadlessClient?  DK 2011-02-18
			if (!LLApp::isExiting() && !gHeadlessClient)
			{
				pingMainloopTimeout("Main:Display");
				gGLActive = TRUE;

				static U64 last_call = 0;
				// <FS:Ansariel> MaxFPS improvement
				//if (!gTeleportDisplay)
				static LLCachedControl<bool> fsLimitFramerate(gSavedSettings, "FSLimitFramerate");
				if (fsLimitFramerate && !gTeleportDisplay)
				// </FS:Ansariel>
				{
					// Frame/draw throttling
					U64 elapsed_time = LLTimer::getTotalTime() - last_call;
					if (elapsed_time < mMinMicroSecPerFrame)
					{
						LL_RECORD_BLOCK_TIME(FTM_SLEEP);
						// llclamp for when time function gets funky
						U64 sleep_time = llclamp(mMinMicroSecPerFrame - elapsed_time, (U64)1, (U64)1e6);
						micro_sleep(sleep_time, 0);
					}
				}
				last_call = LLTimer::getTotalTime();

				display();

				pingMainloopTimeout("Main:Snapshot");
				LLFloaterSnapshot::update(); // take snapshots
				LLFloaterOutfitSnapshot::update();
				gGLActive = FALSE;
			}
		}

		pingMainloopTimeout("Main:Sleep");

		pauseMainloopTimeout();

		// Sleep and run background threads
		{
			LL_RECORD_BLOCK_TIME(FTM_SLEEP);
			
			// yield some time to the os based on command line option
			static LLCachedControl<S32> yield_time(gSavedSettings, "YieldTime", -1);
			if(yield_time >= 0)
			{
				LL_RECORD_BLOCK_TIME(FTM_YIELD);
				ms_sleep(yield_time);
			}

			// yield cooperatively when not running as foreground window
			if (   (gViewerWindow && !gViewerWindow->getWindow()->getVisible())
					|| !gFocusMgr.getAppHasFocus())
			{
				// Sleep if we're not rendering, or the window is minimized.
				static LLCachedControl<S32> s_bacground_yeild_time(gSavedSettings, "BackgroundYieldTime", 40);
				S32 milliseconds_to_sleep = llclamp((S32)s_bacground_yeild_time, 0, 1000);
				// don't sleep when BackgroundYieldTime set to 0, since this will still yield to other threads
				// of equal priority on Windows
				if (milliseconds_to_sleep > 0)
				{
					ms_sleep(milliseconds_to_sleep);
					// also pause worker threads during this wait period
					LLAppViewer::getTextureCache()->pause();
					LLAppViewer::getImageDecodeThread()->pause();
				}
			}
			
			if (mRandomizeFramerate)
			{
				ms_sleep(rand() % 200);
			}

			if (mPeriodicSlowFrame
				&& (gFrameCount % 10 == 0))
			{
				LL_INFOS() << "Periodic slow frame - sleeping 500 ms" << LL_ENDL;
				ms_sleep(500);
			}

			S32 total_work_pending = 0;
			S32 total_io_pending = 0;	
			{
				S32 work_pending = 0;
				S32 io_pending = 0;
				F32 max_time = llmin(gFrameIntervalSeconds.value() *10.f, 1.f);

				work_pending += updateTextureThreads(max_time);

				{
					LL_RECORD_BLOCK_TIME(FTM_VFS);
 					io_pending += LLVFSThread::updateClass(1);
				}
				{
					LL_RECORD_BLOCK_TIME(FTM_LFS);
 					io_pending += LLLFSThread::updateClass(1);
				}

				if (io_pending > 1000)
				{
					ms_sleep(llmin(io_pending/100,100)); // give the vfs some time to catch up
				}

				total_work_pending += work_pending ;
				total_io_pending += io_pending ;

			}
			gMeshRepo.update() ;
			
			if(!total_work_pending) //pause texture fetching threads if nothing to process.
			{
				LLAppViewer::getTextureCache()->pause();
				LLAppViewer::getImageDecodeThread()->pause();
				LLAppViewer::getTextureFetch()->pause(); 
			}
			if(!total_io_pending) //pause file threads if nothing to process.
			{
				LLVFSThread::sLocal->pause(); 
				LLLFSThread::sLocal->pause(); 
			}									

			//texture fetching debugger
			if(LLTextureFetchDebugger::isEnabled())
			{
				LLFloaterTextureFetchDebugger* tex_fetch_debugger_instance =
					LLFloaterReg::findTypedInstance<LLFloaterTextureFetchDebugger>("tex_fetch_debugger");
				if(tex_fetch_debugger_instance)
				{
					tex_fetch_debugger_instance->idle() ;				
				}
			}

			resumeMainloopTimeout();

			pingMainloopTimeout("Main:End");
		}
	}
	// <FS:Ansariel> Don't crash on LLContinueError
	catch (const LLContinueError&)
	{
		LOG_UNHANDLED_EXCEPTION("");
	}
	// </FS:Ansariel>

	if (LLApp::isExiting())
	{
		// Save snapshot for next time, if we made it through initialization
		if (STATE_STARTED == LLStartUp::getStartupState())
		{
			saveFinalSnapshot();
		}

		// <FS:Ansariel> Cut down wait on logout; Need to terminate voice here because we need gServicePump!
		LLVoiceClient::getInstance()->terminate();

		delete gServicePump;

		destroyMainloopTimeout();

		LL_INFOS() << "Exiting main_loop" << LL_ENDL;
	}

	return ! LLApp::isRunning();
}

S32 LLAppViewer::updateTextureThreads(F32 max_time)
{
	S32 work_pending = 0;
	{
		LL_RECORD_BLOCK_TIME(FTM_TEXTURE_CACHE);
 		work_pending += LLAppViewer::getTextureCache()->update(max_time); // unpauses the texture cache thread
	}
	{
		LL_RECORD_BLOCK_TIME(FTM_DECODE);
	 	work_pending += LLAppViewer::getImageDecodeThread()->update(max_time); // unpauses the image thread
	}
	{
		LL_RECORD_BLOCK_TIME(FTM_TEXTURE_FETCH);
	 	work_pending += LLAppViewer::getTextureFetch()->update(max_time); // unpauses the texture fetch thread
	}
	return work_pending;
}

void LLAppViewer::flushVFSIO()
{
	while (1)
	{
		S32 pending = LLVFSThread::updateClass(0);
		pending += LLLFSThread::updateClass(0);
		if (!pending)
		{
			break;
		}
		LL_INFOS() << "Waiting for pending IO to finish: " << pending << LL_ENDL;
		ms_sleep(100);
	}
}

bool LLAppViewer::cleanup()
{
	//ditch LLVOAvatarSelf instance
	gAgentAvatarp = NULL;

    LLNotifications::instance().clear();

	// workaround for DEV-35406 crash on shutdown
	LLEventPumps::instance().reset();

#if HAS_GROWL
	GrowlManager::destroyManager();
#endif

	//dump scene loading monitor results
	LLSceneMonitor::instance().dumpToFile(gDirUtilp->getExpandedFilename(LL_PATH_LOGS, "scene_monitor_results.csv"));

	// There used to be an 'if (LLFastTimerView::sAnalyzePerformance)' block
	// here, completely redundant with the one that occurs later in this same
	// function. Presumably the duplication was due to an automated merge gone
	// bad. Not knowing which instance to prefer, we chose to retain the later
	// one because it happens just after mFastTimerLogThread is deleted. This
	// comment is in case we guessed wrong, so we can move it here instead.

	// remove any old breakpad minidump files from the log directory
	if (! isError())
	{
		std::string logdir = gDirUtilp->getExpandedFilename(LL_PATH_LOGS, "");
		gDirUtilp->deleteFilesInDir(logdir, "*-*-*-*-*.dmp");
	}

	{
		// Kill off LLLeap objects. We can find them all because LLLeap is derived
		// from LLInstanceTracker. But collect instances first: LLInstanceTracker
		// specifically forbids adding/deleting instances while iterating.
		std::vector<LLLeap*> leaps;
		leaps.reserve(LLLeap::instanceCount());
		for (LLLeap::instance_iter li(LLLeap::beginInstances()), lend(LLLeap::endInstances());
			 li != lend; ++li)
		{
			leaps.push_back(&*li);
		}
		// Okay, now trash them all. We don't have to NULL or erase the entry
		// in 'leaps' because the whole vector is going away momentarily.
		BOOST_FOREACH(LLLeap* leap, leaps)
		{
			delete leap;
		}
	} // destroy 'leaps'

	//flag all elements as needing to be destroyed immediately
	// to ensure shutdown order
	LLMortician::setZealous(TRUE);

    // Give any remaining SLPlugin instances a chance to exit cleanly.
    LLPluginProcessParent::shutdown();

	// <FS:Ansariel> Cut down wait on logout; Need to terminate voice earlier because we need gServicePump!
	//LLVoiceClient::getInstance()->terminate();
	
	disconnectViewer();

	LL_INFOS() << "Viewer disconnected" << LL_ENDL;

	display_cleanup(); 

	release_start_screen(); // just in case

	LLError::logToFixedBuffer(NULL);

	LL_INFOS() << "Cleaning Up" << LL_ENDL;

	// <FS:Zi> Backup Settings
	if(mSaveSettingsOnExit)
	{
	// </FS:Zi>
	// FIRE-4871: Save per-account settings earlier -- TS
	std::string per_account_settings_file = gSavedSettings.getString("PerAccountSettingsFile");
	if (per_account_settings_file.empty())
	{
		LL_INFOS() << "Not saving per-account settings; don't know the account name yet." << LL_ENDL;
	}
	// Only save per account settings if the previous login succeeded, otherwise
	// we might end up with a cleared out settings file in case a previous login
	// failed after loading per account settings. -Zi
	else if (!mSavePerAccountSettings)
	{
		LL_INFOS() << "Not saving per-account settings; last login was not successful." << LL_ENDL;
	}
	else
	{
		gSavedPerAccountSettings.saveToFile(per_account_settings_file, TRUE);
		LL_INFOS() << "First time: Saved per-account settings to " <<
		        per_account_settings_file << LL_ENDL;
	}
	gSavedSettings.saveToFile(gSavedSettings.getString("ClientSettingsFile"), TRUE);
	// /FIRE-4871
	// <FS:Zi> Backup Settings
	}
	else
	{
		LL_INFOS() << "Not saving settings, to prevent settings restore failure." << LL_ENDL;
	}
	// </FS:Zi>

	// shut down mesh streamer
	gMeshRepo.shutdown();

	// <FS:ND> FIRE-8385 Crash on exit in Havok. It is hard to say why it happens, as we only have the binary Havok blob. This is a hack around it.
	// Due to the fact the process is going to die anyway, the OS will clean up any reources left by not calling quitSystem.
	// The OpenSim version does not use Havok, it is okay to call shutdown then.
#ifdef OPENSIM
	// shut down Havok
	LLPhysicsExtensions::quitSystem();
#endif // </FS:ND>

	// <FS:ND> FIRE-20152; save avatar render settings during cleanup, not in the dtor of the static instance.
	// Otherwise the save will happen during crt termination when most of the viewers infrastructure is in a non deterministic state
	if( FSAvatarRenderPersistence::instanceExists() )
		FSAvatarRenderPersistence::getInstance()->deleteSingleton();
	// </FS:ND>

	// Must clean up texture references before viewer window is destroyed.
	if(LLHUDManager::instanceExists())
	{
		LLHUDManager::getInstance()->updateEffects();
		LLHUDObject::updateAll();
		LLHUDManager::getInstance()->cleanupEffects();
		LLHUDObject::cleanupHUDObjects();
		LL_INFOS() << "HUD Objects cleaned up" << LL_ENDL;
	}

	LLKeyframeDataCache::clear();
	
 	// End TransferManager before deleting systems it depends on (Audio, VFS, AssetStorage)
#if 0 // this seems to get us stuck in an infinite loop...
	gTransferManager.cleanup();
#endif

	SUBSYSTEM_CLEANUP(LLLocalBitmapMgr);

	// Note: this is where gWorldMap used to be deleted.

	// Note: this is where gHUDManager used to be deleted.
	if(LLHUDManager::instanceExists())
	{
		LLHUDManager::getInstance()->shutdownClass();
	}

	delete gAssetStorage;
	gAssetStorage = NULL;

	LLPolyMesh::freeAllMeshes();

	LLStartUp::cleanupNameCache();

	// Note: this is where gLocalSpeakerMgr and gActiveSpeakerMgr used to be deleted.

	LLWorldMap::getInstance()->reset(); // release any images

	LLCalc::cleanUp();

	LL_INFOS() << "Global stuff deleted" << LL_ENDL;

	if (gAudiop)
	{
        // be sure to stop the internet stream cleanly BEFORE destroying the interface to stop it.
        gAudiop->stopInternetStream();
        // shut down the streaming audio sub-subsystem first, in case it relies on not outliving the general audio subsystem.
		// <FS> FMOD fixes
        // LLStreamingAudioInterface *sai = gAudiop->getStreamingAudioImpl();
		// delete sai;
		// gAudiop->setStreamingAudioImpl(NULL);

        // shut down the audio subsystem
        gAudiop->shutdown();

		delete gAudiop;
		gAudiop = NULL;
	}

	// Note: this is where LLFeatureManager::getInstance()-> used to be deleted.

	// Patch up settings for next time
	// Must do this before we delete the viewer window,
	// such that we can suck rectangle information out of
	// it.
	cleanupSavedSettings();
	LL_INFOS() << "Settings patched up" << LL_ENDL;

	// delete some of the files left around in the cache.
	removeCacheFiles("*.wav");
	removeCacheFiles("*.tmp");
	removeCacheFiles("*.lso");
	removeCacheFiles("*.out");
	// <FS:Ansariel> Sound cache
	//removeCacheFiles("*.dsf");
	if (!gSavedSettings.getBOOL("FSKeepUnpackedCacheFiles"))
	{
		gDirUtilp->deleteFilesInDir(gDirUtilp->getExpandedFilename(LL_PATH_FS_SOUND_CACHE, ""), "*.dsf");
	}
	// </FS:Ansariel>
	removeCacheFiles("*.bodypart");
	removeCacheFiles("*.clothing");

	LL_INFOS() << "Cache files removed" << LL_ENDL;

	// Wait for any pending VFS IO
	flushVFSIO();
	LL_INFOS() << "Shutting down Views" << LL_ENDL;

	// Destroy the UI
	if( gViewerWindow)
		gViewerWindow->shutdownViews();

	LL_INFOS() << "Cleaning up Inventory" << LL_ENDL;
	
	// Cleanup Inventory after the UI since it will delete any remaining observers
	// (Deleted observers should have already removed themselves)
	gInventory.cleanupInventory();

	LL_INFOS() << "Cleaning up Selections" << LL_ENDL;
	
	// Clean up selection managers after UI is destroyed, as UI may be observing them.
	// Clean up before GL is shut down because we might be holding on to objects with texture references
	LLSelectMgr::cleanupGlobals();
	
	LL_INFOS() << "Shutting down OpenGL" << LL_ENDL;

	// Shut down OpenGL
	if( gViewerWindow)
	{
		gViewerWindow->shutdownGL();
	
		// Destroy window, and make sure we're not fullscreen
		// This may generate window reshape and activation events.
		// Therefore must do this before destroying the message system.
		delete gViewerWindow;
		gViewerWindow = NULL;
		LL_INFOS() << "ViewerWindow deleted" << LL_ENDL;
	}

	LL_INFOS() << "Cleaning up Keyboard & Joystick" << LL_ENDL;
	
	// viewer UI relies on keyboard so keep it aound until viewer UI isa gone
	delete gKeyboard;
	gKeyboard = NULL;

	// Turn off Space Navigator and similar devices
	LLViewerJoystick::getInstance()->terminate();
	
	LL_INFOS() << "Cleaning up Objects" << LL_ENDL;
	
	LLViewerObject::cleanupVOClasses();

	SUBSYSTEM_CLEANUP(LLAvatarAppearance);
	
	// <FS:Ansariel> Comment out duplicate clean up
	//SUBSYSTEM_CLEANUP(LLAvatarAppearance);
	
	SUBSYSTEM_CLEANUP(LLPostProcess);

	LLTracker::cleanupInstance();
	
	// *FIX: This is handled in LLAppViewerWin32::cleanup().
	// I'm keeping the comment to remember its order in cleanup,
	// in case of unforseen dependency.
	//#if LL_WINDOWS
	//	gDXHardware.cleanup();
	//#endif // LL_WINDOWS

	LLVolumeMgr* volume_manager = LLPrimitive::getVolumeManager();
	if (!volume_manager->cleanup())
	{
		LL_WARNS() << "Remaining references in the volume manager!" << LL_ENDL;
	}
	LLPrimitive::cleanupVolumeManager();

	LL_INFOS() << "Additional Cleanup..." << LL_ENDL;	
	
	LLViewerParcelMgr::cleanupGlobals();

	// *Note: this is where gViewerStats used to be deleted.

 	//end_messaging_system();

	SUBSYSTEM_CLEANUP(LLFollowCamMgr);
	//SUBSYSTEM_CLEANUP(LLVolumeMgr);
	LLPrimitive::cleanupVolumeManager();
	SUBSYSTEM_CLEANUP(LLWorldMapView);
	SUBSYSTEM_CLEANUP(LLFolderViewItem);
	SUBSYSTEM_CLEANUP(LLUI);
	
	//
	// Shut down the VFS's AFTER the decode manager cleans up (since it cleans up vfiles).
	// Also after viewerwindow is deleted, since it may have image pointers (which have vfiles)
	// Also after shutting down the messaging system since it has VFS dependencies

	//
	LL_INFOS() << "Cleaning up VFS" << LL_ENDL;
	SUBSYSTEM_CLEANUP(LLVFile);

	LL_INFOS() << "Saving Data" << LL_ENDL;
	
	// Store the time of our current logoff
	gSavedPerAccountSettings.setU32("LastLogoff", time_corrected());

	// Must do this after all panels have been deleted because panels that have persistent rects
	// save their rects on delete.
	if(mSaveSettingsOnExit)		// <FS:Zi> Backup Settings
	{
		gSavedSettings.saveToFile(gSavedSettings.getString("ClientSettingsFile"), TRUE);
	
	LLUIColorTable::instance().saveUserSettings();

//<Firestorm Skin Cleanup>
	std::string skinSaved = gSavedSettings.getString("SkinCurrent");
	std::string themeSaved = gSavedSettings.getString("SkinCurrentTheme");
	if ((skinSaved != mCurrentSkin) || (themeSaved != mCurrentSkinTheme))
	{
		LL_INFOS() << "Clearing skin colors." << LL_ENDL;
		// Implementation to only purge skin colors
		LLUIColorTable::instance().saveUserSettingsPaletteOnly();

	}
//</Firestorm Skip Cleanup>
	}	// <FS:Zi> Backup Settings
	
	
	// <FS:Zi> Backup Settings
	if(mSaveSettingsOnExit)
	{
	std::string per_account_settings_file = gSavedSettings.getString("PerAccountSettingsFile");
	// </FS:Zi>
	// PerAccountSettingsFile should be empty if no user has been logged on.
	// *FIX:Mani This should get really saved in a "logoff" mode. 
	// FIRE-4871: use the same file we picked out earlier -- TS
	if (per_account_settings_file.empty())
	{
		LL_INFOS() << "Not saving per-account settings; don't know the account name yet." << LL_ENDL;
	}
	// Only save per account settings if the previous login succeeded, otherwise
	// we might end up with a cleared out settings file in case a previous login
	// failed after loading per account settings.
	else if (!mSavePerAccountSettings)
	{
		LL_INFOS() << "Not saving per-account settings; last login was not successful." << LL_ENDL;
	}
	else
	{
		gSavedPerAccountSettings.saveToFile(per_account_settings_file, TRUE);
		LL_INFOS() << "Second time: Saved per-account settings to " <<
		        per_account_settings_file << LL_ENDL;
	}
	// <FS:Zi> Backup Settings
	}
	else
	{
		LL_INFOS() << "Not saving settings, to prevent settings restore failure." << LL_ENDL;
	}
	// </FS:Zi>

	// We need to save all crash settings, even if they're defaults [see LLCrashLogger::loadCrashBehaviorSetting()]
	gCrashSettings.saveToFile(gSavedSettings.getString("CrashSettingsFile"),FALSE);

	//std::string warnings_settings_filename = gDirUtilp->getExpandedFilename(LL_PATH_USER_SETTINGS, getSettingsFilename("Default", "Warnings"));
	std::string warnings_settings_filename = gDirUtilp->getExpandedFilename(LL_PATH_USER_SETTINGS, getSettingsFilename("User", "Warnings"));
	if(mSaveSettingsOnExit)		// <FS:Zi> Backup Settings
	gWarningSettings.saveToFile(warnings_settings_filename, TRUE);

	// Save URL history file
	if(mSaveSettingsOnExit)		// <FS:Zi> Backup Settings
	LLURLHistory::saveFile("url_history.xml");

	// save mute list. gMuteList used to also be deleted here too.
	LLMuteList::getInstance()->cache(gAgent.getID());

	//save call log list
	LLConversationLog::instance().cache();

	if (mPurgeOnExit)
	{
		LL_INFOS() << "Purging all cache files on exit" << LL_ENDL;
		gDirUtilp->deleteFilesInDir(gDirUtilp->getExpandedFilename(LL_PATH_CACHE,""), "*.*");
		// <FS:Ansariel> Sound cache
		gDirUtilp->deleteFilesInDir(gDirUtilp->getExpandedFilename(LL_PATH_FS_SOUND_CACHE, ""), "*.*");
	}
	
	writeDebugInfo();

	LLLocationHistory::getInstance()->save();

	LLAvatarIconIDCache::getInstance()->save();
	
	LLViewerMedia::saveCookieFile();

	// Stop the plugin read thread if it's running.
	LLPluginProcessParent::setUseReadThread(false);

	LL_INFOS() << "Shutting down Threads" << LL_ENDL;

	// Let threads finish
	LLTimer idleTimer;
	idleTimer.reset();
	const F64 max_idle_time = 5.f; // 5 seconds
	while(1)
	{
		S32 pending = 0;
		pending += LLAppViewer::getTextureCache()->update(1); // unpauses the worker thread
		pending += LLAppViewer::getImageDecodeThread()->update(1); // unpauses the image thread
		pending += LLAppViewer::getTextureFetch()->update(1); // unpauses the texture fetch thread
		pending += LLVFSThread::updateClass(0);
		pending += LLLFSThread::updateClass(0);
		F64 idle_time = idleTimer.getElapsedTimeF64();
		if(!pending)
		{
			break ; //done
		}
		else if(idle_time >= max_idle_time)
		{
			LL_WARNS() << "Quitting with pending background tasks." << LL_ENDL;
			break;
		}
	}

	// Delete workers first
	// shotdown all worker threads before deleting them in case of co-dependencies
	mAppCoreHttp.requestStop();
	sTextureFetch->shutdown();
	sTextureCache->shutdown();	
	sImageDecodeThread->shutdown();
	
	sTextureFetch->shutDownTextureCacheThread() ;
	sTextureFetch->shutDownImageDecodeThread() ;

	LL_INFOS() << "Shutting down message system" << LL_ENDL;
	end_messaging_system();

	// Non-LLCurl libcurl library
	mAppCoreHttp.cleanup();

	SUBSYSTEM_CLEANUP(LLFilePickerThread);

	//MUST happen AFTER SUBSYSTEM_CLEANUP(LLCurl)
	delete sTextureCache;
    sTextureCache = NULL;
	delete sTextureFetch;
    sTextureFetch = NULL;
	delete sImageDecodeThread;
    sImageDecodeThread = NULL;
	delete mFastTimerLogThread;
	mFastTimerLogThread = NULL;

	if (LLFastTimerView::sAnalyzePerformance)
	{
		LL_INFOS() << "Analyzing performance" << LL_ENDL;
		
		std::string baseline_name = LLTrace::BlockTimer::sLogName + "_baseline.slp";
		std::string current_name  = LLTrace::BlockTimer::sLogName + ".slp"; 
		std::string report_name   = LLTrace::BlockTimer::sLogName + "_report.csv";

		LLFastTimerView::doAnalysis(
			gDirUtilp->getExpandedFilename(LL_PATH_LOGS, baseline_name),
			gDirUtilp->getExpandedFilename(LL_PATH_LOGS, current_name),
			gDirUtilp->getExpandedFilename(LL_PATH_LOGS, report_name));
	}	

	SUBSYSTEM_CLEANUP(LLMetricPerformanceTesterBasic) ;

	LL_INFOS() << "Cleaning up Media and Textures" << LL_ENDL;

	//Note:
	//SUBSYSTEM_CLEANUP(LLViewerMedia) has to be put before gTextureList.shutdown()
	//because some new image might be generated during cleaning up media. --bao
	SUBSYSTEM_CLEANUP(LLViewerMedia);
	SUBSYSTEM_CLEANUP(LLViewerParcelMedia);
	gTextureList.shutdown(); // shutdown again in case a callback added something
	LLUIImageList::getInstance()->cleanUp();
	
	// This should eventually be done in LLAppViewer
	SUBSYSTEM_CLEANUP(LLImage);
	SUBSYSTEM_CLEANUP(LLVFSThread);
	SUBSYSTEM_CLEANUP(LLLFSThread);

#ifndef LL_RELEASE_FOR_DOWNLOAD
	LL_INFOS() << "Auditing VFS" << LL_ENDL;
	if(gVFS)
	{
		gVFS->audit();
	}
#endif

	LL_INFOS() << "Misc Cleanup" << LL_ENDL;
	
	// For safety, the LLVFS has to be deleted *after* LLVFSThread. This should be cleaned up.
	// (LLVFS doesn't know about LLVFSThread so can't kill pending requests) -Steve
	delete gStaticVFS;
	gStaticVFS = NULL;
	delete gVFS;
	gVFS = NULL;
	
	gSavedSettings.cleanup();
	LLUIColorTable::instance().clear();

	LLWatchdog::getInstance()->cleanup();

	LLViewerAssetStatsFF::cleanup();
	
	// If we're exiting to launch an URL, do that here so the screen
	// is at the right resolution before we launch IE.
	if (!gLaunchFileOnQuit.empty())
	{
		LL_INFOS() << "Launch file on quit." << LL_ENDL;
#if LL_WINDOWS
		// Indicate an application is starting.
		SetCursor(LoadCursor(NULL, IDC_WAIT));
#endif

		// HACK: Attempt to wait until the screen res. switch is complete.
		ms_sleep(1000);

		LLWeb::loadURLExternal( gLaunchFileOnQuit, false );
		LL_INFOS() << "File launched." << LL_ENDL;
	}
	LL_INFOS() << "Cleaning up LLProxy." << LL_ENDL;
	SUBSYSTEM_CLEANUP(LLProxy);
    LLCore::LLHttp::cleanup();

	SUBSYSTEM_CLEANUP(LLWearableType);

	LLMainLoopRepeater::instance().stop();

	//release all private memory pools.
	LLPrivateMemoryPoolManager::destroyClass() ;

	ll_close_fail_log();

	LLError::LLCallStacks::cleanup();

	removeMarkerFiles();

	// It's not at first obvious where, in this long sequence, generic cleanup
	// calls OUGHT to go. So let's say this: as we migrate cleanup from
	// explicit hand-placed calls into the generic mechanism, eventually
	// all cleanup will get subsumed into the generic calls. So the calls you
	// still see above are calls that MUST happen before the generic cleanup
	// kicks in.
    
	// This calls every remaining LLSingleton's cleanupSingleton() method.
	// This method should perform any cleanup that might take significant
	// realtime, or might throw an exception.
	LLSingletonBase::cleanupAll();

	// The logging subsystem depends on an LLSingleton. Any logging after
	// LLSingletonBase::deleteAll() won't be recorded.
	LL_INFOS() << "Goodbye!" << LL_ENDL;

	// This calls every remaining LLSingleton's deleteSingleton() method.
	// No class destructor should perform any cleanup that might take
	// significant realtime, or throw an exception.
	LLSingletonBase::deleteAll();

	removeDumpDir();

	// return 0;
	return true;
}

// A callback for LL_ERRS() to call during the watchdog error.
void watchdog_llerrs_callback(const std::string &error_string)
{
	gLLErrorActivated = true;

#ifdef LL_WINDOWS
	RaiseException(0,0,0,0);
#else
	raise(SIGQUIT);
#endif
}

// A callback for the watchdog to call.
void watchdog_killer_callback()
{
	LLError::setFatalFunction(watchdog_llerrs_callback);
	LL_ERRS() << "Watchdog killer event" << LL_ENDL;
}

bool LLAppViewer::initThreads()
{
	static const bool enable_threads = true;

	LLImage::initClass(gSavedSettings.getBOOL("TextureNewByteRange"),gSavedSettings.getS32("TextureReverseByteRange"));

	LLVFSThread::initClass(enable_threads && false);
	LLLFSThread::initClass(enable_threads && false);

	// Image decoding
	LLAppViewer::sImageDecodeThread = new LLImageDecodeThread(enable_threads && true);
	LLAppViewer::sTextureCache = new LLTextureCache(enable_threads && true);
	LLAppViewer::sTextureFetch = new LLTextureFetch(LLAppViewer::getTextureCache(),
													sImageDecodeThread,
													enable_threads && true,
													app_metrics_qa_mode);	

	if (LLTrace::BlockTimer::sLog || LLTrace::BlockTimer::sMetricLog)
	{
		LLTrace::BlockTimer::setLogLock(new LLMutex(NULL));
		mFastTimerLogThread = new LLFastTimerLogThread(LLTrace::BlockTimer::sLogName);
		mFastTimerLogThread->start();
	}

	// Mesh streaming and caching
	gMeshRepo.init();

	LLFilePickerThread::initClass();

	// *FIX: no error handling here!
	return true;
}

void errorCallback(const std::string &error_string)
{
	LLStringUtil::format_map_t map;
	map["ERROR_DETAILS"]=error_string;
	std::string error_display_string=LLTrans::getString("MBApplicationErrorDetails",map);
	
	// <FS:Ansariel> If we crash before loading the configuration, LLTrans
	//               won't be able to find the localized string, so we
	//               fall back to the English version instead of showing
	//               a dialog saying "MissingString("<LocalizationStringId>".
	std::string caption = LLTrans::getString("MBApplicationError");

	if (error_display_string.find("MissingString(") != std::string::npos)
	{
		error_display_string = "We are sorry, but Firestorm has crashed and needs to be closed. If you see this issue happening repeatedly, please contact our support team and submit the following message:\n\n[ERROR_DETAILS]";
		LLStringUtil::format(error_display_string, map);
	}
	if (caption.find("MissingString(") != std::string::npos)
	{
		caption = "Application Error - Don't Panic";
	}
	// </FS:Ansariel>

#if !LL_RELEASE_FOR_DOWNLOAD
	// <FS:Ansariel> Changed to fix missing string error upon early crash
	//if (OSBTN_CANCEL == OSMessageBox(error_display_string, LLTrans::getString("MBApplicationError"), OSMB_OKCANCEL))
	if (OSBTN_CANCEL == OSMessageBox(error_display_string, caption, OSMB_OKCANCEL))
		return;
#else
	// <FS:Ansariel> Changed to fix missing string error upon early crash
	//OSMessageBox(error_display_string, LLTrans::getString("MBApplicationError"), OSMB_OK);
	OSMessageBox(error_display_string, caption, OSMB_OK);
#endif // !LL_RELEASE_FOR_DOWNLOAD

	//Set the ErrorActivated global so we know to create a marker file
	gLLErrorActivated = true;
	
//	LLError::crashAndLoop(error_string);
// [SL:KB] - Patch: Viewer-Build | Checked: 2010-12-04 (Catznip-2.4)
#if !LL_RELEASE_FOR_DOWNLOAD && LL_WINDOWS
	DebugBreak();
#else
	LLError::crashAndLoop(error_string);
#endif // LL_RELEASE_WITH_DEBUG_INFO && LL_WINDOWS
// [/SL:KB]
}

void LLAppViewer::initLoggingAndGetLastDuration()
{
	//
	// Set up logging defaults for the viewer
	//
	LLError::initForApplication(
				gDirUtilp->getExpandedFilename(LL_PATH_APP_SETTINGS, ""));
	LLError::setFatalFunction(errorCallback);
	//LLError::setTimeFunction(getRuntime);

	// Remove the last ".old" log file.
	std::string old_log_file = gDirUtilp->getExpandedFilename(LL_PATH_LOGS,
							     APP_NAME + ".old");
	LLFile::remove(old_log_file);

	// Get name of the log file
	std::string log_file = gDirUtilp->getExpandedFilename(LL_PATH_LOGS,
							     APP_NAME + ".log");
 	/*
	 * Before touching any log files, compute the duration of the last run
	 * by comparing the ctime of the previous start marker file with the ctime
	 * of the last log file.
	 */
	std::string start_marker_file_name = gDirUtilp->getExpandedFilename(LL_PATH_LOGS, START_MARKER_FILE_NAME);
	llstat start_marker_stat;
	llstat log_file_stat;
	std::ostringstream duration_log_stream; // can't log yet, so save any message for when we can below
	int start_stat_result = LLFile::stat(start_marker_file_name, &start_marker_stat);
	int log_stat_result = LLFile::stat(log_file, &log_file_stat);
	if ( 0 == start_stat_result && 0 == log_stat_result )
	{
		int elapsed_seconds = log_file_stat.st_ctime - start_marker_stat.st_ctime;
		// only report a last run time if the last viewer was the same version
		// because this stat will be counted against this version
		if ( markerIsSameVersion(start_marker_file_name) )
		{
			gLastExecDuration = elapsed_seconds;
		}
		else
		{
			duration_log_stream << "start marker from some other version; duration is not reported";
			gLastExecDuration = -1;
		}
	}
	else
	{
		// at least one of the LLFile::stat calls failed, so we can't compute the run time
		duration_log_stream << "duration stat failure; start: "<< start_stat_result << " log: " << log_stat_result;
		gLastExecDuration = -1; // unknown
	}
	std::string duration_log_msg(duration_log_stream.str());
	
	// Create a new start marker file for comparison with log file time for the next run
	LLAPRFile start_marker_file ;
	start_marker_file.open(start_marker_file_name, LL_APR_WB);
	if (start_marker_file.getFileHandle())
	{
		recordMarkerVersion(start_marker_file);
		start_marker_file.close();
	}

	// Rename current log file to ".old"
	LLFile::rename(log_file, old_log_file);

	// Set the log file to SecondLife.log
	LLError::logToFile(log_file);
	if (!duration_log_msg.empty())
	{
		LL_WARNS("MarkerFile") << duration_log_msg << LL_ENDL;
	}
}

bool LLAppViewer::loadSettingsFromDirectory(const std::string& location_key,
					    bool set_defaults)
{	
	if (!mSettingsLocationList)
	{
		LL_ERRS() << "Invalid settings location list" << LL_ENDL;
	}

	BOOST_FOREACH(const SettingsGroup& group, mSettingsLocationList->groups)
	{
		// skip settings groups that aren't the one we requested
		if (group.name() != location_key) continue;

		ELLPath path_index = (ELLPath)group.path_index();
		if(path_index <= LL_PATH_NONE || path_index >= LL_PATH_LAST)
		{
			LL_ERRS() << "Out of range path index in app_settings/settings_files.xml" << LL_ENDL;
			return false;
		}

		BOOST_FOREACH(const SettingsFile& file, group.files)
		{
			// <FS:Ansariel> Skip quickprefs settings - we don't have a settings group
			//               for it as it's not a regular settings file
			if (file.name() == "QuickPreferences")
			{
				continue;
			}
			// </FS:Ansariel>

			LL_INFOS("Settings") << "Attempting to load settings for the group " << file.name()
			    << " - from location " << location_key << LL_ENDL;

			LLControlGroup* settings_group = LLControlGroup::getInstance(file.name);
			if(!settings_group)
			{
				LL_WARNS("Settings") << "No matching settings group for name " << file.name() << LL_ENDL;
				continue;
			}

			std::string full_settings_path;

			if (file.file_name_setting.isProvided() 
				&& gSavedSettings.controlExists(file.file_name_setting))
			{
				// try to find filename stored in file_name_setting control
				full_settings_path = gSavedSettings.getString(file.file_name_setting);
				if (full_settings_path.empty())
				{
					continue;
				}
				else if (!gDirUtilp->fileExists(full_settings_path))
				{
					// search in default path
					full_settings_path = gDirUtilp->getExpandedFilename((ELLPath)path_index, full_settings_path);
				}
			}
			else
			{
				// by default, use specified file name
				full_settings_path = gDirUtilp->getExpandedFilename((ELLPath)path_index, file.file_name());
			}

			if(settings_group->loadFromFile(full_settings_path, set_defaults, file.persistent))
			{	// success!
				LL_INFOS("Settings") << "Loaded settings file " << full_settings_path << LL_ENDL;
			}
			else
			{	// failed to load
				if(file.required)
				{
					LL_ERRS() << "Error: Cannot load required settings file from: " << full_settings_path << LL_ENDL;
					return false;
				}
				else
				{
					// only complain if we actually have a filename at this point
					if (!full_settings_path.empty())
					{
						LL_INFOS("Settings") << "Cannot load " << full_settings_path << " - No settings found." << LL_ENDL;
					}
				}
			}
		}
	}

	return true;
}

std::string LLAppViewer::getSettingsFilename(const std::string& location_key,
											 const std::string& file)
{
	BOOST_FOREACH(const SettingsGroup& group, mSettingsLocationList->groups)
	{
		if (group.name() == location_key)
		{
			BOOST_FOREACH(const SettingsFile& settings_file, group.files)
			{
				if (settings_file.name() == file)
				{
					return settings_file.file_name;
				}
			}
		}
	}

	return std::string();
}

void LLAppViewer::loadColorSettings()
{
	LLUIColorTable::instance().loadFromSettings();
}

namespace
{
    void handleCommandLineError(LLControlGroupCLP& clp)
    {
		LL_WARNS() << "Error parsing command line options. Command Line options ignored."  << LL_ENDL;

		LL_INFOS() << "Command line usage:\n" << clp << LL_ENDL;

		OSMessageBox(STRINGIZE(LLTrans::getString("MBCmdLineError") << clp.getErrorMessage()),
					 LLStringUtil::null,
					 OSMB_OK);
    }
} // anonymous namespace

bool LLAppViewer::initConfiguration()
{	
	//Load settings files list
	std::string settings_file_list = gDirUtilp->getExpandedFilename(LL_PATH_APP_SETTINGS, "settings_files.xml");
	LLXMLNodePtr root;
	BOOL success  = LLXMLNode::parseFile(settings_file_list, root, NULL);
	if (!success)
	{
        LL_ERRS() << "Cannot load default configuration file " << settings_file_list << LL_ENDL;
	}

	mSettingsLocationList = new SettingsFiles();

	LLXUIParser parser;
	parser.readXUI(root, *mSettingsLocationList, settings_file_list);

	if (!mSettingsLocationList->validateBlock())
	{
        LL_ERRS() << "Invalid settings file list " << settings_file_list << LL_ENDL;
	}
		
	// The settings and command line parsing have a fragile
	// order-of-operation:
	// - load defaults from app_settings
	// - set procedural settings values
	// - read command line settings
	// - selectively apply settings needed to load user settings.
    // - load overrides from user_settings 
	// - apply command line settings (to override the overrides)
	// - load per account settings (happens in llstartup
	
	// - load defaults
	bool set_defaults = true;
	if(!loadSettingsFromDirectory("Default", set_defaults))
	{
		std::ostringstream msg;
		msg << "Unable to load default settings file. The installation may be corrupted.";
		OSMessageBox(msg.str(),LLStringUtil::null,OSMB_OK);
		return false;
	}
	
	//<FS:Techwolf Lupindo>
	// load defaults overide here. Can not use settings_files.xml as path is different then above loading of defaults.
	std::string fsdata_defaults = gDirUtilp->getExpandedFilename(LL_PATH_USER_SETTINGS, "fsdata_defaults.xml");
	std::string fsdata_global = "Global";
	LLControlGroup* settings_group = LLControlGroup::getInstance(fsdata_global);
	if(settings_group && settings_group->loadFromFile(fsdata_defaults, set_defaults))
	{
		LL_INFOS() << "Loaded settings file " << fsdata_defaults << LL_ENDL;
	}
	//</FS:Techwolf Lupindo>

	// <FS:Ansariel> Debug setting to disable log throttle
	nd::logging::setThrottleEnabled(gSavedSettings.getBOOL("FSEnableLogThrottle"));

	initStrings(); // setup paths for LLTrans based on settings files only
	// - set procedural settings
	// Note: can't use LL_PATH_PER_SL_ACCOUNT for any of these since we haven't logged in yet
        //gSavedSettings.setString("ClientSettingsFile", gDirUtilp->getExpandedFilename(LL_PATH_USER_SETTINGS, getSettingsFilename("Default", "Global")));
        gSavedSettings.setString("ClientSettingsFile", gDirUtilp->getExpandedFilename(LL_PATH_USER_SETTINGS, getSettingsFilename("User", "Global")));
        gSavedSettings.setString("CrashSettingsFile", gDirUtilp->getExpandedFilename(LL_PATH_USER_SETTINGS, getSettingsFilename("User", "CrashSettings")));
	
#ifndef	LL_RELEASE_FOR_DOWNLOAD
	// provide developer build only overrides for these control variables that are not
	// persisted to settings.xml
	LLControlVariable* c = gSavedSettings.getControl("ShowConsoleWindow");
	if (c)
	{
		c->setValue(true, false);
	}
	c = gSavedSettings.getControl("AllowMultipleViewers");
	if (c)
	{
		c->setValue(true, false);
	}

	gSavedSettings.setBOOL("QAMode", TRUE );
	gSavedSettings.setS32("WatchdogEnabled", 0);
#endif
	
	// These are warnings that appear on the first experience of that condition.
	// They are already set in the settings_default.xml file, but still need to be added to LLFirstUse
	// for disable/reset ability
//	LLFirstUse::addConfigVariable("FirstBalanceIncrease");
//	LLFirstUse::addConfigVariable("FirstBalanceDecrease");
//	LLFirstUse::addConfigVariable("FirstSit");
//	LLFirstUse::addConfigVariable("FirstMap");
//	LLFirstUse::addConfigVariable("FirstGoTo");
//	LLFirstUse::addConfigVariable("FirstBuild");
//	LLFirstUse::addConfigVariable("FirstLeftClickNoHit");
//	LLFirstUse::addConfigVariable("FirstTeleport");
//	LLFirstUse::addConfigVariable("FirstOverrideKeys");
//	LLFirstUse::addConfigVariable("FirstAttach");
//	LLFirstUse::addConfigVariable("FirstAppearance");
//	LLFirstUse::addConfigVariable("FirstInventory");
//	LLFirstUse::addConfigVariable("FirstSandbox");
//	LLFirstUse::addConfigVariable("FirstFlexible");
//	LLFirstUse::addConfigVariable("FirstDebugMenus");
//	LLFirstUse::addConfigVariable("FirstSculptedPrim");
//	LLFirstUse::addConfigVariable("FirstVoice");
//	LLFirstUse::addConfigVariable("FirstMedia");
		
	// - read command line settings.
	LLControlGroupCLP clp;
	std::string	cmd_line_config	= gDirUtilp->getExpandedFilename(LL_PATH_APP_SETTINGS,
														  "cmd_line.xml");

	clp.configure(cmd_line_config, &gSavedSettings);

	if(!initParseCommandLine(clp))
	{
		handleCommandLineError(clp);
		return false;
	}
	
	// - selectively apply settings 

	// If the user has specified a alternate settings file name.
	// Load	it now before loading the user_settings/settings.xml
	if(clp.hasOption("settings"))
	{
		std::string	user_settings_filename = 
			gDirUtilp->getExpandedFilename(LL_PATH_USER_SETTINGS, 
										   clp.getOption("settings")[0]);
		gSavedSettings.setString("ClientSettingsFile", user_settings_filename);
		// SJ: if asked to purge configuration, remove custom user-settings file before it will be read
		if (mPurgeSettings)
		{
			LLFile::remove(user_settings_filename);
		}

		LL_INFOS("Settings")	<< "Using command line specified settings filename: " 
			<< user_settings_filename << LL_ENDL;
	}
	else
	{
		// SJ: if asked to purge configuration, remove default user-settings file before it will be read
		if (mPurgeSettings)
		{
			LLFile::remove(gDirUtilp->getExpandedFilename(LL_PATH_USER_SETTINGS, getSettingsFilename("User", "Global")));
		}

	}
	

	// - load overrides from user_settings 
	loadSettingsFromDirectory("User");

	if (gSavedSettings.getBOOL("FirstRunThisInstall"))
	{
		// Set firstrun flag to indicate that some further init actiona should be taken 
		// like determining screen DPI value and so on
		mIsFirstRun = true;

		// <FS>
		if (gSavedSettings.getString("SessionSettingsFile").empty())
		{
			gSavedSettings.setString("SessionSettingsFile", "settings_firestorm.xml");
		}
		// </FS>
		
// <FS:CR> Set ForceShowGrid to TRUE on first run if we're on an OpenSim build
#ifdef OPENSIM
		if (!gSavedSettings.getBOOL("ForceShowGrid"))
			gSavedSettings.setBOOL("ForceShowGrid", TRUE);
#endif // OPENSIM
// </FS:CR>
		
		gSavedSettings.setBOOL("FirstRunThisInstall", FALSE);
	}
	
	// <FS:CR> Compatibility with old backups
	// Put gSavedSettings here, gSavedPerAccountSettings in llstartup.cpp
	// *TODO: Should we keep these around forever or just three release cycles?
	if (gSavedSettings.getBOOL("FSFirstRunAfterSettingsRestore"))
	{
		// Nothing happened...
	}
	// </FS:CR>

	//WS: Set the usersessionsettingsfile to the account_SessionSettingsFile file. This allows settings_per_accounts to be per session.
	if(!gSavedSettings.getString("SessionSettingsFile").empty())
    {
		if(gSavedSettings.getString("UserSessionSettingsFile").empty())
			gSavedSettings.setString("UserSessionSettingsFile","account_" + gSavedSettings.getString("SessionSettingsFile"));
	}
	else
    {
        gSavedSettings.setString("UserSessionSettingsFile","");
    }

	if (clp.hasOption("sessionsettings"))
	{
		std::string session_settings_filename = clp.getOption("sessionsettings")[0];		
		gSavedSettings.setString("SessionSettingsFile", session_settings_filename);
		LL_INFOS("Settings")	<< "Using session settings filename: " 
			<< session_settings_filename << LL_ENDL;
	}
	loadSettingsFromDirectory("Session",true); // AO The session file turns into the new defaults

	if (clp.hasOption("usersessionsettings"))
	{
		std::string user_session_settings_filename = clp.getOption("usersessionsettings")[0];		
		gSavedSettings.setString("UserSessionSettingsFile", user_session_settings_filename);
		LL_INFOS("Settings") << "Using user session settings filename: " 
			<< user_session_settings_filename << LL_ENDL;

	}

	
	loadSettingsFromDirectory("UserSession");
	
	//AO: Re-read user settings again. This is a Firestorm hack to get user settings to override modes
	//Todo, find a cleaner way of doing this via the various set_default arguments.
	loadSettingsFromDirectory("User");
	

	// - apply command line settings 
	if (! clp.notify())
	{
		handleCommandLineError(clp);
		return false;
	}

	// Register the core crash option as soon as we can
	// if we want gdb post-mortem on cores we need to be up and running
	// ASAP or we might miss init issue etc.
	if(gSavedSettings.getBOOL("DisableCrashLogger"))
	{
		LL_WARNS() << "Crashes will be handled by system, stack trace logs and crash logger are both disabled" << LL_ENDL;
		LLAppViewer::instance()->disableCrashlogger();
	}

	// Handle initialization from settings.
	// Start up the debugging console before handling other options.
	if (gSavedSettings.getBOOL("ShowConsoleWindow"))
	{
		initConsole();
	}

	if(clp.hasOption("help"))
	{
		std::ostringstream msg;
		msg << LLTrans::getString("MBCmdLineUsg") << "\n" << clp;
		LL_INFOS()	<< msg.str() << LL_ENDL;

		OSMessageBox(
			msg.str().c_str(),
			LLStringUtil::null,
			OSMB_OK);

		return false;
	}

    if(clp.hasOption("set"))
    {
        const LLCommandLineParser::token_vector_t& set_values = clp.getOption("set");
        if(0x1 & set_values.size())
        {
            LL_WARNS() << "Invalid '--set' parameter count." << LL_ENDL;
        }
        else
        {
            LLCommandLineParser::token_vector_t::const_iterator itr = set_values.begin();
            for(; itr != set_values.end(); ++itr)
            {
                const std::string& name = *itr;
                const std::string& value = *(++itr);
                std::string name_part;
                std::string group_part;
				LLControlVariable* control = NULL;

				// Name can be further split into ControlGroup.Name, with the default control group being Global
				size_t pos = name.find('.');
				if (pos != std::string::npos)
				{
					group_part = name.substr(0, pos);
					name_part = name.substr(pos+1);
					LL_INFOS() << "Setting " << group_part << "." << name_part << " to " << value << LL_ENDL;
					LLControlGroup* g = LLControlGroup::getInstance(group_part);
					if (g) control = g->getControl(name_part);
				}
				else
				{
					LL_INFOS() << "Setting Global." << name << " to " << value << LL_ENDL;
					control = gSavedSettings.getControl(name);
				}

                if (control)
                {
                    control->setValue(value, false);
                }
                else
                {
					LL_WARNS() << "Failed --set " << name << ": setting name unknown." << LL_ENDL;
                }
            }
        }
    }

    if  (clp.hasOption("logevents")) {
		LLViewerEventRecorder::instance().setEventLoggingOn();
    }

	std::string CmdLineChannel(gSavedSettings.getString("CmdLineChannel"));
	if(! CmdLineChannel.empty())
    {
		LLVersionInfo::resetChannel(CmdLineChannel);
	}

	// If we have specified crash on startup, set the global so we'll trigger the crash at the right time
	gCrashOnStartup = gSavedSettings.getBOOL("CrashOnStartup");

	if (gSavedSettings.getBOOL("LogPerformance"))
	{
		LLTrace::BlockTimer::sLog = true;
		LLTrace::BlockTimer::sLogName = std::string("performance");		
	}
	
	std::string test_name(gSavedSettings.getString("LogMetrics"));
	if (! test_name.empty())
 	{
		LLTrace::BlockTimer::sMetricLog = TRUE;
		// '--logmetrics' is specified with a named test metric argument so the data gathering is done only on that test
		// In the absence of argument, every metric would be gathered (makes for a rather slow run and hard to decipher report...)
		LL_INFOS() << "'--logmetrics' argument : " << test_name << LL_ENDL;
		LLTrace::BlockTimer::sLogName = test_name;
	}

	if (clp.hasOption("graphicslevel"))
	{
		// User explicitly requested --graphicslevel on the command line. We
		// expect this switch has already set RenderQualityPerformance. Check
		// that value for validity.
		U32 graphicslevel = gSavedSettings.getU32("RenderQualityPerformance");
		if (LLFeatureManager::instance().isValidGraphicsLevel(graphicslevel))
        {
			// graphicslevel is valid: save it and engage it later. Capture
			// the requested value separately from the settings variable
			// because, if this is the first run, LLViewerWindow's constructor
			// will call LLFeatureManager::applyRecommendedSettings(), which
			// overwrites this settings variable!
			mForceGraphicsLevel = graphicslevel;
        }
	}

	LLFastTimerView::sAnalyzePerformance = gSavedSettings.getBOOL("AnalyzePerformance");
	gAgentPilot.setReplaySession(gSavedSettings.getBOOL("ReplaySession"));

	if (gSavedSettings.getBOOL("DebugSession"))
	{
		gDebugSession = TRUE;
		gDebugGL = TRUE;

		ll_init_fail_log(gDirUtilp->getExpandedFilename(LL_PATH_LOGS, "test_failures.log"));
	}

	// Handle slurl use. NOTE: Don't let SL-55321 reappear.

    // *FIX: This init code should be made more robust to prevent 
    // the issue SL-55321 from returning. One thought is to allow 
    // only select options to be set from command line when a slurl 
    // is specified. More work on the settings system is needed to 
    // achieve this. For now...

    // *NOTE:Mani The command line parser parses tokens and is 
    // setup to bail after parsing the '--url' option or the 
    // first option specified without a '--option' flag (or
    // any other option that uses the 'last_option' setting - 
    // see LLControlGroupCLP::configure())

    // What can happen is that someone can use IE (or potentially 
    // other browsers) and do the rough equivalent of command 
    // injection and steal passwords. Phoenix. SL-55321

	std::string starting_location;

	std::string cmd_line_login_location(gSavedSettings.getString("CmdLineLoginLocation"));
	if(! cmd_line_login_location.empty())
	{
		starting_location = cmd_line_login_location;
	}
	else
	{
		std::string default_login_location(gSavedSettings.getString("DefaultLoginLocation"));
		if (! default_login_location.empty())
		{
			starting_location = default_login_location;
		}
	}

	// <FS>The gridmanager doesn't know the grids yet, only prepare
	// parsing the slurls, actually done when the grids are fetched 
	// (currently at the top of startup STATE_AUDIO_INIT,
	// but rather it belongs into the gridmanager)
	LLSLURL start_slurl;
	if (! starting_location.empty())
    {
		start_slurl = starting_location;
		// <FS:Ansariel> FIRE-11586: Restore grid manager workaround (grid is still empty here!)
		//LLStartUp::setStartSLURL(start_slurl);
		//if(start_slurl.getType() == LLSLURL::LOCATION) 
		//{  
		//	LLGridManager::getInstance()->setGridChoice(start_slurl.getGrid());
		//}
		LLStartUp::setStartSLURLString(starting_location);
		// </FS:Ansariel>

	}

	//RN: if we received a URL, hand it off to the existing instance.
	// don't call anotherInstanceRunning() when doing URL handoff, as
	// it relies on checking a marker file which will not work when running
	// out of different directories

	if (start_slurl.isValid() &&
		(gSavedSettings.getBOOL("SLURLPassToOtherInstance")))
	{
		// <FS:Ansariel> FIRE-11586: Temporary fix until grid manager has been reworked
		//if (sendURLToOtherInstance(start_slurl.getSLURLString()))
		if (sendURLToOtherInstance(starting_location))
		// </FS:Ansariel>
		{  
			// successfully handed off URL to existing instance, exit
			return false;
		}
    }


	// <FS:TT> Hacking to save the skin and theme for future use.
	mCurrentSkin = gSavedSettings.getString("SkinCurrent");
	mCurrentSkinTheme = gSavedSettings.getString("SkinCurrentTheme");
	// </FS:TT>

	const LLControlVariable* skinfolder = gSavedSettings.getControl("SkinCurrent");
	if(skinfolder && LLStringUtil::null != skinfolder->getValue().asString())
	{	
		// Examining "Language" may not suffice -- see LLUI::getLanguage()
		// logic. Unfortunately LLUI::getLanguage() doesn't yet do us much
		// good because we haven't yet called LLUI::initClass().
// [SL:KB] - Patch: Viewer-Skins | Checked: 2012-12-26 (Catznip-3.4)
 		gDirUtilp->setSkinFolder(skinfolder->getValue().asString(),
								 gSavedSettings.getString("SkinCurrentTheme"),
 								 gSavedSettings.getString("Language"));
		loadSettingsFromDirectory("CurrentSkin");
// [/SL:KB]
//		gDirUtilp->setSkinFolder(skinfolder->getValue().asString(),
//								 gSavedSettings.getString("Language"));
	}
	
	if (gSavedSettings.getBOOL("SpellCheck"))
	{
		std::list<std::string> dict_list;
		std::string dict_setting = gSavedSettings.getString("SpellCheckDictionary");
		boost::split(dict_list, dict_setting, boost::is_any_of(std::string(",")));
		if (!dict_list.empty())
		{
			LLSpellChecker::setUseSpellCheck(dict_list.front());
			dict_list.pop_front();
			LLSpellChecker::instance().setSecondaryDictionaries(dict_list);
		}
	}


	// Display splash screen.  Must be after above check for previous
	// crash as this dialog is always frontmost.
	std::string splash_msg;
	LLStringUtil::format_map_t args;
	//<FS:AW set the APP_NAME to Firestorm instead of the grid connected to>
	// //args["[APP_NAME]"] = LLTrans::getString("SECOND_LIFE");
	args["[APP_NAME]"] =  LLTrans::getString("APP_NAME");
	//<FS:AW set the APP_NAME to Firestorm instead of the grid connected to>
	splash_msg = LLTrans::getString("StartupLoading", args);
	LLSplashScreen::show();
	LLSplashScreen::update(splash_msg);

	//LLVolumeMgr::initClass();
	LLVolumeMgr* volume_manager = new LLVolumeMgr();
	volume_manager->useMutex();	// LLApp and LLMutex magic must be manually enabled
	LLPrimitive::setVolumeManager(volume_manager);

	// Note: this is where we used to initialize gFeatureManagerp.

	gStartTime = totalTime();

	//
	// Set the name of the window
	//
	gWindowTitle = LLVersionInfo::getChannelAndVersion();	// <FS:CR>
#if LL_DEBUG
    gWindowTitle += std::string(" [DEBUG]");
#endif
	if (!gArgs.empty())
	{
	gWindowTitle += std::string(" ") + gArgs;
	}
	LLStringUtil::truncate(gWindowTitle, 255);

	//RN: if we received a URL, hand it off to the existing instance.
	// don't call anotherInstanceRunning() when doing URL handoff, as
	// it relies on checking a marker file which will not work when running
	// out of different directories
	// <FS:Ansariel> Duplicate call
	//if (start_slurl.isValid() &&
	//	(gSavedSettings.getBOOL("SLURLPassToOtherInstance")))
	//{
	//	// <FS:Ansariel> FIRE-11586: Temporary fix until grid manager has been reworked
	//	//if (sendURLToOtherInstance(start_slurl.getSLURLString()))
	//	if (sendURLToOtherInstance(CmdLineLoginLocation))
	//	// </FS:Ansariel>
	//	{
	//		// successfully handed off URL to existing instance, exit
	//		return false;
	//	}
	//}
	// </FS:Ansariel>

	//
	// Check for another instance of the app running
	//
	if (mSecondInstance && !gSavedSettings.getBOOL("AllowMultipleViewers"))
	{
		std::ostringstream msg;
		msg << LLTrans::getString("MBAlreadyRunning");
		OSMessageBox(
			msg.str(),
			LLStringUtil::null,
			OSMB_OK);
		return false;
	}

	if (mSecondInstance)
	{
		// This is the second instance of SL. Turn off voice support,
		// but make sure the setting is *not* persisted.
		LLControlVariable* disable_voice = gSavedSettings.getControl("CmdLineDisableVoice");
		// <FS:Ansariel> Voice in multiple instances; by Latif Khalifa
		//if(disable_voice)
		if(disable_voice && !gSavedSettings.getBOOL("VoiceMultiInstance"))
		// </FS:Ansariel>
		{
			const BOOL DO_NOT_PERSIST = FALSE;
			disable_voice->setValue(LLSD(TRUE), DO_NOT_PERSIST);
		}
	}

   	// NextLoginLocation is set from the command line option
	std::string nextLoginLocation = gSavedSettings.getString( "NextLoginLocation" );
	if ( !nextLoginLocation.empty() )
	{
		LL_DEBUGS("AppInit")<<"set start from NextLoginLocation: "<<nextLoginLocation<<LL_ENDL;
		LLStartUp::setStartSLURL(LLSLURL(nextLoginLocation));
	}
	else if (   (   clp.hasOption("login") || clp.hasOption("autologin"))
			 && gSavedSettings.getString("CmdLineLoginLocation").empty())
	{
		// If automatic login from command line with --login switch
		// init StartSLURL location.
		std::string start_slurl_setting = gSavedSettings.getString("LoginLocation");
		LL_DEBUGS("AppInit") << "start slurl setting '" << start_slurl_setting << "'" << LL_ENDL;
		// <FS:AW crash on startup>
		// also here LLSLURLs are not available at this point of startup
		//	LLStartUp::setStartSLURL(LLSLURL(start_slurl_setting));
			LLStartUp::setStartSLURLString(start_slurl_setting);
		// </FS:AW crash on startup>
	}
	else
	{
		// the login location will be set by the login panel (see LLPanelLogin)
	}

	// <FS:Ansariel> Option to not save password if using login cmdline switch
	if (clp.hasOption("logindontsavepassword") && clp.hasOption("login"))
	{
		gSavedSettings.setBOOL("FSLoginDontSavePassword", TRUE);
	}
	// </FS:Ansariel>

	gLastRunVersion = gSavedSettings.getString("LastRunVersion");

	loadColorSettings();
    
    //<FS:KC> One time fix for Latency
    if ((gLastRunVersion != LLVersionInfo::getChannelAndVersion()) && (gSavedSettings.getString("SkinCurrent") == "latency") && !gSavedSettings.getBOOL("FSLatencyOneTimeFixRun"))
    {
        LL_INFOS() << "FSLatencyOneTimeFix: Fixing script dialog colors." << LL_ENDL;
        // Replace previously saved script dialog colors with new defaults, which happen to be the same as the group notice colors
        LLUIColorTable::instance().setColor("ScriptDialog", LLUIColorTable::instance().getColor("GroupNotifyDialogBG", LLColor4::grey4));
        LLUIColorTable::instance().setColor("ScriptDialogFg", LLUIColorTable::instance().getColor("GroupNotifyTextColor", LLColor4::white));
    }
    gSavedSettings.setBOOL("FSLatencyOneTimeFixRun", TRUE);
    //</FS:KC>

	// Let anyone else who cares know that we've populated our settings
	// variables.
	for (LLControlGroup::key_iter ki(LLControlGroup::beginKeys()), kend(LLControlGroup::endKeys());
		 ki != kend; ++ki)
	{
		// For each named instance of LLControlGroup, send an event saying
		// we've initialized an LLControlGroup instance by that name.
		LLEventPumps::instance().obtain("LLControlGroup").post(LLSDMap("init", *ki));
	}

// [RLVa:KB] - Patch: RLVa-2.1.0
	if (LLControlVariable* pControl = gSavedSettings.getControl(RLV_SETTING_MAIN))
	{
		if ( (pControl->getValue().asBoolean()) && (pControl->hasUnsavedValue()) )
		{
			pControl->resetToDefault();
			pControl->setValue(false);

			std::ostringstream msg;
			msg << LLTrans::getString("RLVaToggleMessageLogin", LLSD().with("[STATE]", LLTrans::getString("RLVaToggleDisabled")));
			OSMessageBox(msg.str(), LLStringUtil::null, OSMB_OK);
		}
	}
// [/RLVa:KB]

	return true; // Config was successful.
}

// The following logic is replicated in initConfiguration() (to be able to get
// some initial strings before we've finished initializing enough to know the
// current language) and also in init() (to initialize for real). Somehow it
// keeps growing, necessitating a method all its own.
void LLAppViewer::initStrings()
{
	LLTransUtil::parseStrings("strings.xml", default_trans_args);
	LLTransUtil::parseLanguageStrings("language_settings.xml");

	// parseStrings() sets up the LLTrans substitution table. Add this one item.
	LLTrans::setDefaultArg("[sourceid]", gSavedSettings.getString("sourceid"));

	// Now that we've set "[sourceid]", have to go back through
	// default_trans_args and reinitialize all those other keys because some
	// of them, in turn, reference "[sourceid]".
	BOOST_FOREACH(std::string key, default_trans_args)
	{
		std::string brackets(key), nobrackets(key);
		// Invalid to inspect key[0] if key is empty(). But then, the entire
		// body of this loop is pointless if key is empty().
		if (key.empty())
			continue;

		if (key[0] != '[')
		{
			// key was passed without brackets. That means that 'nobrackets'
			// is correct but 'brackets' is not.
			brackets = STRINGIZE('[' << brackets << ']');
		}
		else
		{
			// key was passed with brackets. That means that 'brackets' is
			// correct but 'nobrackets' is not. Erase the left bracket.
			nobrackets.erase(0, 1);
			std::string::size_type length(nobrackets.length());
			if (length && nobrackets[length - 1] == ']')
			{
				nobrackets.erase(length - 1);
			}
		}
		// Calling LLTrans::getString() is what embeds the other default
		// translation strings into this one.
		LLTrans::setDefaultArg(brackets, LLTrans::getString(nobrackets));
	}
}

//
// This function decides whether the client machine meets the minimum requirements to
// run in a maximized window, per the consensus of davep, boa and nyx on 3/30/2011.
//
bool LLAppViewer::meetsRequirementsForMaximizedStart()
{
	bool maximizedOk = (LLFeatureManager::getInstance()->getGPUClass() >= GPU_CLASS_2);

	maximizedOk &= (gSysMemory.getPhysicalMemoryKB() >= U32Gigabytes(1));

	return maximizedOk;
}

bool LLAppViewer::initWindow()
{
	LL_INFOS("AppInit") << "Initializing window..." << LL_ENDL;

	// store setting in a global for easy access and modification
	gHeadlessClient = gSavedSettings.getBOOL("HeadlessClient");

	// always start windowed
	BOOL ignorePixelDepth = gSavedSettings.getBOOL("IgnorePixelDepth");

	LLViewerWindow::Params window_params;
	window_params
		.title(gWindowTitle)
		.name(VIEWER_WINDOW_CLASSNAME)
		.x(gSavedSettings.getS32("WindowX"))
		.y(gSavedSettings.getS32("WindowY"))
		.width(gSavedSettings.getU32("WindowWidth"))
		.height(gSavedSettings.getU32("WindowHeight"))
		.min_width(gSavedSettings.getU32("MinWindowWidth"))
		.min_height(gSavedSettings.getU32("MinWindowHeight"))
/// <FS:CR> Since the 3.6.5 merge, setting fullscreen does terrible bad things on macs like opening
/// all floaters and menus off the left side of the screen. Let's not do that right now...
/// Hardcoding full screen OFF until it's fixed. On 10.7+ we have native full screen support anyway.
#ifndef LL_DARWIN
		.fullscreen(gSavedSettings.getBOOL("FullScreen"))
#else // !LL_DARWIN
		.fullscreen(false)
#endif // !LL_DARWIN
// </FS:CR>
		.ignore_pixel_depth(ignorePixelDepth)
		.first_run(mIsFirstRun);

	gViewerWindow = new LLViewerWindow(window_params);

	LL_INFOS("AppInit") << "gViewerwindow created." << LL_ENDL;

	// Need to load feature table before cheking to start watchdog.
	// <FS:Ansariel> Fix Watchdog settings/feature table mess
	//bool use_watchdog = false;
	//int watchdog_enabled_setting = gSavedSettings.getS32("WatchdogEnabled");
	//if (watchdog_enabled_setting == -1)
	//{
	//	use_watchdog = !LLFeatureManager::getInstance()->isFeatureAvailable("WatchdogDisabled");
	//}
	//else
	//{
	//	// The user has explicitly set this setting; always use that value.
	//	use_watchdog = bool(watchdog_enabled_setting);
	//}

	//if (use_watchdog)
	if (gSavedSettings.getS32("WatchdogEnabled"))
	// </FS:Ansariel>
	{
		LLWatchdog::getInstance()->init(watchdog_killer_callback);
	}
	LL_INFOS("AppInit") << "watchdog setting is done." << LL_ENDL;

	// <FS:Ansariel> Init group notices, IMs and chiclets position before the
	//               screenchannel gets created
	gSavedSettings.setBOOL("InternalShowGroupNoticesTopRight", gSavedSettings.getBOOL("ShowGroupNoticesTopRight"));

	LLNotificationsUI::LLNotificationManager::getInstance();
		
    
#ifdef LL_DARWIN
	//Satisfy both MAINT-3135 (OSX 10.6 and earlier) MAINT-3288 (OSX 10.7 and later)
	LLOSInfo& os_info = LLOSInfo::instance();
	if (os_info.mMajorVer == 10 && os_info.mMinorVer < 7)
	{
		if ( os_info.mMinorVer == 6 && os_info.mBuild < 8 )
			gViewerWindow->getWindow()->setOldResize(true);
	}
#endif
    
	if (gSavedSettings.getBOOL("WindowMaximized"))
	{
		gViewerWindow->getWindow()->maximize();
	}

	//
	// Initialize GL stuff
	//

	if (mForceGraphicsLevel)
	{
		LLFeatureManager::getInstance()->setGraphicsLevel(*mForceGraphicsLevel, false);
		gSavedSettings.setU32("RenderQualityPerformance", *mForceGraphicsLevel);
	}
			
	// Set this flag in case we crash while initializing GL
	gSavedSettings.setBOOL("RenderInitError", TRUE);
	gSavedSettings.saveToFile( gSavedSettings.getString("ClientSettingsFile"), TRUE );

	gPipeline.init();
	LL_INFOS("AppInit") << "gPipeline Initialized" << LL_ENDL;

	stop_glerror();
	gViewerWindow->initGLDefaults();

	gSavedSettings.setBOOL("RenderInitError", FALSE);
	gSavedSettings.saveToFile( gSavedSettings.getString("ClientSettingsFile"), TRUE );

	//If we have a startup crash, it's usually near GL initialization, so simulate that.
	if(gCrashOnStartup)
	{
		LLAppViewer::instance()->forceErrorLLError();
	}

	//
	// Determine if the window should start maximized on initial run based
	// on graphics capability
	//
	if (gSavedSettings.getBOOL("FirstLoginThisInstall") && meetsRequirementsForMaximizedStart())
	{
		LL_INFOS("AppInit") << "This client met the requirements for a maximized initial screen." << LL_ENDL;
		gSavedSettings.setBOOL("WindowMaximized", TRUE);
	}

	if (gSavedSettings.getBOOL("WindowMaximized"))
	{
		gViewerWindow->getWindow()->maximize();
	}

	LLUI::sWindow = gViewerWindow->getWindow();

	// Show watch cursor
	gViewerWindow->setCursor(UI_CURSOR_WAIT);

	// Finish view initialization
	gViewerWindow->initBase();

	// show viewer window
	//gViewerWindow->getWindow()->show();

	LL_INFOS("AppInit") << "Window initialization done." << LL_ENDL;

	return true;
}

void LLAppViewer::writeDebugInfo(bool isStatic)
{
    //Try to do the minimum when writing data during a crash.
    std::string* debug_filename;
    debug_filename = ( isStatic
        ? getStaticDebugFile()
        : getDynamicDebugFile() );
    
	LL_INFOS() << "Opening debug file " << *debug_filename << LL_ENDL;
	llofstream out_file(debug_filename->c_str());
    
    isStatic ?  LLSDSerialize::toPrettyXML(gDebugInfo, out_file)
             :  LLSDSerialize::toPrettyXML(gDebugInfo["Dynamic"], out_file);
    
        
	out_file.close();
}

LLSD LLAppViewer::getViewerInfo() const
{
	// The point of having one method build an LLSD info block and the other
	// construct the user-visible About string is to ensure that the same info
	// is available to a getInfo() caller as to the user opening
	// LLFloaterAbout.
	LLSD info;
	LLSD version;
	version.append(LLVersionInfo::getMajor());
	version.append(LLVersionInfo::getMinor());
	version.append(LLVersionInfo::getPatch());
	version.append(LLVersionInfo::getBuild());
	info["VIEWER_VERSION"] = version;
	info["VIEWER_VERSION_STR"] = LLVersionInfo::getVersion();
	info["BUILD_DATE"] = __DATE__;
	info["BUILD_TIME"] = __TIME__;
	info["CHANNEL"] = LLVersionInfo::getChannel();
    info["ADDRESS_SIZE"] = ADDRESS_SIZE;
    //std::string build_config = LLVersionInfo::getBuildConfig();
    //if (build_config != "Release")
    //{
    //    info["BUILD_CONFIG"] = build_config;
    //}

// <FS:CR> FIRE-8273: Add Open-sim indicator to About floater
#ifdef OPENSIM
	info["BUILD_TYPE"] = LLTrans::getString("FSWithOpensim");
#else
	info["BUILD_TYPE"] = LLTrans::getString("FSWithHavok");
#endif // OPENSIM
// </FS:CR>
	info["SKIN"] = gSavedSettings.getString("FSInternalSkinCurrent");
	info["THEME"] = gSavedSettings.getString("FSInternalSkinCurrentTheme");

	//[FIRE 3113 : SJ] Added Font and fontsize to info
	std::string font_name;
	std::string fsInternalFontSettingsFile = gSavedSettings.getString("FSInternalFontSettingsFile");
	if (LLTrans::findString(font_name, "font_" + fsInternalFontSettingsFile))
	{
		info["FONT"] = font_name;
	}
	else
	{
		info["FONT"] = LLTrans::getString("font_unknown");
	}
	info["FONT_SIZE"] = gSavedSettings.getF32("FSFontSizeAdjustment");
	info["FONT_SCREEN_DPI"] = gSavedSettings.getF32("FontScreenDPI");

	// <FS:PP> FIRE-15714: UI Scaling in SysInfo
	info["UI_SCALE_FACTOR"] = gSavedSettings.getF32("UIScaleFactor");

	//[FIRE-3923 : SJ] Added Drawdistance, bandwidth and LOD to info
	info["DRAW_DISTANCE"] = gSavedSettings.getF32("RenderFarClip");
	info["BANDWIDTH"] = gSavedSettings.getF32("ThrottleBandwidthKBPS");
	info["LOD"] = gSavedSettings.getF32("RenderVolumeLODFactor");

	//[FIRE 3113 : SJ] Added Settingsfile to info
	std::string mode_name;
	std::string sessionSettingsFile = gSavedSettings.getString("SessionSettingsFile");
	if (LLTrans::findString(mode_name, "mode_" + sessionSettingsFile))
	{
		info["MODE"] = mode_name;
	}
	else
	{
		info["MODE"] = LLTrans::getString("mode_unknown");
	}

	// return a URL to the release notes for this viewer, such as:
	// http://wiki.secondlife.com/wiki/Release_Notes/Second Life Beta Viewer/2.1.0.123456
	std::string url = LLTrans::getString("RELEASE_NOTES_BASE_URL");
	// <FS:Ansariel> FIRE-13993: Leave out channel so we can use a URL like
	//                           http://wiki.phoenixviewer.com/firestorm_change_log_x.y.z.rev
	//if (! LLStringUtil::endsWith(url, "/"))
	//	url += "/";
	//std::string channel = LLVersionInfo::getChannel();
	//if (LLStringUtil::endsWith(boost::to_lower_copy(channel), " edu")) // Release Notes url shouldn't include the EDU parameter
	//{
	//	boost::erase_tail(channel, 4);
	//}
	//url += LLURI::escape(channel) + "/";
	// </FS:Ansariel>
	url += LLURI::escape(LLVersionInfo::getVersion());

	info["VIEWER_RELEASE_NOTES_URL"] = url;

#if LL_MSVC
	info["COMPILER"] = "MSVC";
	info["COMPILER_VERSION"] = _MSC_VER;
#elif LL_CLANG	// <FS:CR> Clang identification
	info["COMPILER"] = "Clang";
	info["COMPILER_VERSION"] = CLANG_VERSION_STRING;
#elif LL_GNUC
	info["COMPILER"] = "GCC";
	info["COMPILER_VERSION"] = GCC_VERSION;
#endif

	// Position
	LLViewerRegion* region = gAgent.getRegion();
	if (region)
	{
// [RLVa:KB] - Checked: 2014-02-24 (RLVa-1.4.10)
		if (RlvActions::canShowLocation())
		{
// [/RLVa:KB]
			LLVector3d pos = gAgent.getPositionGlobal();
			info["POSITION"] = ll_sd_from_vector3d(pos);
			info["POSITION_LOCAL"] = ll_sd_from_vector3(gAgent.getPosAgentFromGlobal(pos));
			info["REGION"] = gAgent.getRegion()->getName();
			info["HOSTNAME"] = gAgent.getRegion()->getHost().getHostName();
			info["HOSTIP"] = gAgent.getRegion()->getHost().getString();
//			info["SERVER_VERSION"] = gLastVersionChannel;
			LLSLURL slurl;
			LLAgentUI::buildSLURL(slurl);
			info["SLURL"] = slurl.getSLURLString();
// [RLVa:KB] - Checked: 2014-02-24 (RLVa-1.4.10)
		}
		else
		{
			info["REGION"] = RlvStrings::getString(RLV_STRING_HIDDEN_REGION);
		}
		info["SERVER_VERSION"] = gLastVersionChannel;
// [/RLVa:KB]
	}

	// CPU
	info["CPU"] = gSysCPU.getCPUString();
	info["MEMORY_MB"] = LLSD::Integer(gSysMemory.getPhysicalMemoryKB().valueInUnits<LLUnits::Megabytes>());
	// Moved hack adjustment to Windows memory size into llsys.cpp
	info["OS_VERSION"] = LLOSInfo::instance().getOSString();
	info["GRAPHICS_CARD_VENDOR"] = (const char*)(glGetString(GL_VENDOR));
	info["GRAPHICS_CARD"] = (const char*)(glGetString(GL_RENDERER));

#if LL_WINDOWS
	std::string drvinfo = gDXHardware.getDriverVersionWMI();
	if (!drvinfo.empty())
	{
		info["GRAPHICS_DRIVER_VERSION"] = drvinfo;
	}
	else
	{
		LL_WARNS("Driver version")<< "Cannot get driver version from getDriverVersionWMI" << LL_ENDL;
		LLSD driver_info = gDXHardware.getDisplayInfo();
		if (driver_info.has("DriverVersion"))
		{
			info["GRAPHICS_DRIVER_VERSION"] = driver_info["DriverVersion"];
		}
	}
#endif

// [RLVa:KB] - Checked: 2010-04-18 (RLVa-1.2.0)
	info["RLV_VERSION"] = (rlv_handler_t::isEnabled()) ? RlvStrings::getVersionAbout() : "(disabled)";
// [/RLVa:KB]
	info["OPENGL_VERSION"] = (const char*)(glGetString(GL_VERSION));
	info["LIBCURL_VERSION"] = LLCore::LLHttp::getCURLVersion();
    // Settings

    LLRect window_rect = gViewerWindow->getWindowRectRaw();
    info["WINDOW_WIDTH"] = window_rect.getWidth();
    info["WINDOW_HEIGHT"] = window_rect.getHeight();

	// <FS> Custom sysinfo
    //info["FONT_SIZE_ADJUSTMENT"] = gSavedSettings.getF32("FontScreenDPI");
    //info["UI_SCALE"] = gSavedSettings.getF32("UIScaleFactor");
    //info["DRAW_DISTANCE"] = gSavedSettings.getF32("RenderFarClip");
    //info["NET_BANDWITH"] = gSavedSettings.getF32("ThrottleBandwidthKBPS");
    //info["LOD_FACTOR"] = gSavedSettings.getF32("RenderVolumeLODFactor");
    //info["RENDER_QUALITY"] = (F32)gSavedSettings.getU32("RenderQualityPerformance");
    //info["GPU_SHADERS"] = gSavedSettings.getBOOL("RenderDeferred") ? "Enabled" : "Disabled";
    //info["TEXTURE_MEMORY"] = gSavedSettings.getS32("TextureMemory");

    //LLSD substitution;
    //substitution["datetime"] = (S32)(gVFS ? gVFS->creationTime() : 0);
    //info["VFS_TIME"] = LLTrans::getString("AboutTime", substitution);
	// </FS>

	// Libraries

	info["J2C_VERSION"] = LLImageJ2C::getEngineInfo();
	bool want_fullname = true;
	info["AUDIO_DRIVER_VERSION"] = gAudiop ? LLSD(gAudiop->getDriverName(want_fullname)) : "Undefined";
	if(LLVoiceClient::getInstance()->voiceEnabled())
	{
		LLVoiceVersionInfo version = LLVoiceClient::getInstance()->getVersion();
		std::ostringstream version_string;
		version_string << version.serverType << " " << version.serverVersion << std::endl;
		info["VOICE_VERSION"] = version_string.str();
	}
	else 
	{
		info["VOICE_VERSION"] = LLTrans::getString("NotConnected");
	}

//#if !LL_LINUX
	std::ostringstream cef_ver_codec;
	cef_ver_codec << "Dullahan: ";
	cef_ver_codec << DULLAHAN_VERSION_MAJOR;
	cef_ver_codec << ".";
	cef_ver_codec << DULLAHAN_VERSION_MINOR;
	cef_ver_codec << ".";
	cef_ver_codec << DULLAHAN_VERSION_BUILD;

	cef_ver_codec << " / CEF: ";
	cef_ver_codec << CEF_VERSION;

	cef_ver_codec << " / Chrome: ";
	cef_ver_codec << CHROME_VERSION_MAJOR;

	info["LIBCEF_VERSION"] = cef_ver_codec.str();
//#else
//	info["LIBCEF_VERSION"] = "Undefined";
//#endif

//#if !LL_LINUX
	std::ostringstream vlc_ver_codec;
	vlc_ver_codec << LIBVLC_VERSION_MAJOR;
	vlc_ver_codec << ".";
	vlc_ver_codec << LIBVLC_VERSION_MINOR;
	vlc_ver_codec << ".";
	vlc_ver_codec << LIBVLC_VERSION_REVISION;
	info["LIBVLC_VERSION"] = vlc_ver_codec.str();
//#else
//	info["LIBVLC_VERSION"] = "Undefined";
//#endif

	S32 packets_in = LLViewerStats::instance().getRecording().getSum(LLStatViewer::PACKETS_IN);
	if (packets_in > 0)
	{
		info["PACKETS_LOST"] = LLViewerStats::instance().getRecording().getSum(LLStatViewer::PACKETS_LOST);
		info["PACKETS_IN"] = packets_in;
		info["PACKETS_PCT"] = 100.f*info["PACKETS_LOST"].asReal() / info["PACKETS_IN"].asReal();
	}

	if (mServerReleaseNotesURL.empty())
	{
		if (gAgent.getRegion())
		{
			info["SERVER_RELEASE_NOTES_URL"] = LLTrans::getString("RetrievingData");
		}
		else
		{
			info["SERVER_RELEASE_NOTES_URL"] = LLTrans::getString("NotConnected");
		}
	}
	else if (LLStringUtil::startsWith(mServerReleaseNotesURL, "http")) // it's an URL
	{
		info["SERVER_RELEASE_NOTES_URL"] = "[" + LLWeb::escapeURL(mServerReleaseNotesURL) + " " + LLTrans::getString("ReleaseNotes") + "]";
	}
	else
	{
		info["SERVER_RELEASE_NOTES_URL"] = mServerReleaseNotesURL;
	}

	// <FS:PP> FIRE-4785: Current render quality setting in sysinfo / about floater
	switch (gSavedSettings.getU32("RenderQualityPerformance"))
	{
		case 0:
			info["RENDERQUALITY"] = LLTrans::getString("render_quality_low");
			info["RENDERQUALITY_FSDATA_ENGLISH"] = "Low (1/7)";
			break;
		case 1:
			info["RENDERQUALITY"] = LLTrans::getString("render_quality_mediumlow");
			info["RENDERQUALITY_FSDATA_ENGLISH"] = "Medium-Low (2/7)";
			break;
		case 2:
			info["RENDERQUALITY"] = LLTrans::getString("render_quality_medium");
			info["RENDERQUALITY_FSDATA_ENGLISH"] = "Medium (3/7)";
			break;
		case 3:
			info["RENDERQUALITY"] = LLTrans::getString("render_quality_mediumhigh");
			info["RENDERQUALITY_FSDATA_ENGLISH"] = "Medium-High (4/7)";
			break;
		case 4:
			info["RENDERQUALITY"] = LLTrans::getString("render_quality_high");
			info["RENDERQUALITY_FSDATA_ENGLISH"] = "High (5/7)";
			break;
		case 5:
			info["RENDERQUALITY"] = LLTrans::getString("render_quality_highultra");
			info["RENDERQUALITY_FSDATA_ENGLISH"] = "High-Ultra (6/7)";
			break;
		case 6:
			info["RENDERQUALITY"] = LLTrans::getString("render_quality_ultra");
			info["RENDERQUALITY_FSDATA_ENGLISH"] = "Ultra (7/7)";
			break;
		default:
			info["RENDERQUALITY"] = LLTrans::getString("render_quality_unknown");
			info["RENDERQUALITY_FSDATA_ENGLISH"] = "Unknown, user has RenderQualityPerformance debug setting beyond the normal range (0-6)";
			break;
	}
	// </FS:PP>

	// <FS:PP> ALM enabled or disabled
	if (gSavedSettings.getBOOL("RenderDeferred"))
	{
		info["ALMSTATUS"] = LLTrans::getString("PermYes");
		info["ALMSTATUS_FSDATA_ENGLISH"] = "Yes";
	}
	else
	{
		info["ALMSTATUS"] = LLTrans::getString("PermNo");
		info["ALMSTATUS_FSDATA_ENGLISH"] = "No";
	}
	// </FS:PP>

	// <FS:Ansariel> FIRE-11768: Include texture memory settings
	info["TEXTUREMEMORY"] = gSavedSettings.getS32("TextureMemory");
	info["TEXTUREMEMORYMULTIPLIER"] = gSavedSettings.getF32("RenderTextureMemoryMultiple");
	// </FS:Ansariel>

	// <FS:ND> Add creation time of VFS (cache)
	if( gVFS )
		info["VFS_DATE"] = gVFS->getCreationDataUTC();
	else
		info["VFS_DATE"] = "unknown";
	// </FS:ND>

	return info;
}

std::string LLAppViewer::getViewerInfoString() const
{
	std::ostringstream support;

	LLSD info(getViewerInfo());

	// Render the LLSD from getInfo() as a format_map_t
	LLStringUtil::format_map_t args;

	// allow the "Release Notes" URL label to be localized
	args["ReleaseNotes"] = LLTrans::getString("ReleaseNotes");

	for (LLSD::map_const_iterator ii(info.beginMap()), iend(info.endMap());
		ii != iend; ++ii)
	{
		if (! ii->second.isArray())
		{
			// Scalar value
			if (ii->second.isUndefined())
			{
				args[ii->first] = LLTrans::getString("none_text");
			}
			else
			{
				// don't forget to render value asString()
				args[ii->first] = ii->second.asString();
			}
		}
		else
		{
			// array value: build KEY_0, KEY_1 etc. entries
			for (LLSD::Integer n(0), size(ii->second.size()); n < size; ++n)
			{
				args[STRINGIZE(ii->first << '_' << n)] = ii->second[n].asString();
			}
		}
	}

	// Now build the various pieces
	support << LLTrans::getString("AboutHeader", args);
	//if (info.has("BUILD_CONFIG"))
	//{
	//	support << "\n" << LLTrans::getString("BuildConfig", args);
	//}
	if (info.has("REGION"))
	{
// [RLVa:KB] - Checked: 2014-02-24 (RLVa-1.4.10)
		support << "\n\n" << LLTrans::getString( (RlvActions::canShowLocation()) ? "AboutPosition" : "AboutPositionRLVShowLoc", args);
// [/RLVa:KB]
//		support << "\n\n" << LLTrans::getString("AboutPosition", args);
	}
	support << "\n\n" << LLTrans::getString("AboutSystem", args);
	support << "\n";
	if (info.has("GRAPHICS_DRIVER_VERSION"))
	{
		support << "\n" << LLTrans::getString("AboutDriver", args);
	}
	support << "\n" << LLTrans::getString("AboutOGL", args);
	//support << "\n\n" << LLTrans::getString("AboutSettings", args); // <FS> Custom sysinfo
	support << "\n\n" << LLTrans::getString("AboutLibs", args);
	// <FS> Custom sysinfo
	if (info.has("BANDWIDTH")) //For added info in help floater
	{
		support << "\n" << LLTrans::getString("AboutSettings", args);
	}
	// </FS>
	if (info.has("COMPILER"))
	{
		support << "\n" << LLTrans::getString("AboutCompiler", args);
	}
	if (info.has("PACKETS_IN"))
	{
		support << '\n' << LLTrans::getString("AboutTraffic", args);
	}

	// SLT timestamp
	LLSD substitution;
	substitution["datetime"] = (S32)time(NULL);//(S32)time_corrected();
	support << "\n" << LLTrans::getString("AboutTime", substitution);

	return support.str();
}

std::string LLAppViewer::getShortViewerInfoString() const
{
	std::ostringstream support;
	LLSD info(getViewerInfo());

	support << LLTrans::getString("APP_NAME") << " " << info["VIEWER_VERSION_STR"].asString();
	support << " (" << info["CHANNEL"].asString() << ")";
	if (info.has("BUILD_CONFIG"))
	{
		support << "\n" << "Build Configuration " << info["BUILD_CONFIG"].asString();
	}
	if (info.has("REGION"))
	{
		support << "\n\n" << "You are at " << ll_vector3_from_sd(info["POSITION_LOCAL"]) << " in " << info["REGION"].asString();
		support << " located at " << info["HOSTNAME"].asString() << " (" << info["HOSTIP"].asString() << ")";
		support << "\n" << "SLURL: " << info["SLURL"].asString();
		support << "\n" << "(Global coordinates " << ll_vector3_from_sd(info["POSITION"]) << ")";
		support << "\n" << info["SERVER_VERSION"].asString();
	}

	support << "\n\n" << "CPU: " << info["CPU"].asString();
	support << "\n" << "Memory: " << info["MEMORY_MB"].asString() << " MB";
	support << "\n" << "OS: " << info["OS_VERSION"].asString();
	support << "\n" << "Graphics Card: " << info["GRAPHICS_CARD"].asString() << " (" <<  info["GRAPHICS_CARD_VENDOR"].asString() << ")";

	if (info.has("GRAPHICS_DRIVER_VERSION"))
	{
		support << "\n" << "Windows Graphics Driver Version: " << info["GRAPHICS_DRIVER_VERSION"].asString();
	}

	support << "\n" << "OpenGL Version: " << info["OPENGL_VERSION"].asString();

	support << "\n\n" << "Window size:" << info["WINDOW_WIDTH"].asString() << "x" << info["WINDOW_HEIGHT"].asString();
	support << "\n" << "Language: " << LLUI::getLanguage();
	support << "\n" << "Font Size Adjustment: " << info["FONT_SIZE_ADJUSTMENT"].asString() << "pt";
	support << "\n" << "UI Scaling: " << info["UI_SCALE"].asString();
	support << "\n" << "Draw distance: " << info["DRAW_DISTANCE"].asString();
	support << "\n" << "Bandwidth: " << info["NET_BANDWITH"].asString() << "kbit/s";
	support << "\n" << "LOD factor: " << info["LOD_FACTOR"].asString();
	support << "\n" << "Render quality: " << info["RENDER_QUALITY"].asString() << " / 7";
	support << "\n" << "ALM: " << info["GPU_SHADERS"].asString();
	support << "\n" << "Texture memory: " << info["TEXTURE_MEMORY"].asString() << "MB";
	support << "\n" << "VFS (cache) creation time: " << info["VFS_TIME"].asString();

	support << "\n\n" << "J2C Decoder: " << info["J2C_VERSION"].asString();
	support << "\n" << "Audio Driver: " << info["AUDIO_DRIVER_VERSION"].asString();
	support << "\n" << "LLCEFLib/CEF: " << info["LLCEFLIB_VERSION"].asString();
	support << "\n" << "LibVLC: " << info["LIBVLC_VERSION"].asString();
	support << "\n" << "Voice Server: " << info["VOICE_VERSION"].asString();

	if (info.has("PACKETS_IN"))
	{
		support << "\n" << "Packets Lost: " << info["PACKETS_LOST"].asInteger() << "/" << info["PACKETS_IN"].asInteger();
		F32 packets_pct = info["PACKETS_PCT"].asReal();
		support << " (" << ll_round(packets_pct, 0.001f) << "%)";
	}

	LLSD substitution;
	substitution["datetime"] = (S32)time(NULL);
	support << "\n" << LLTrans::getString("AboutTime", substitution);

	return support.str();
}

void LLAppViewer::cleanupSavedSettings()
{
	gSavedSettings.setBOOL("MouseSun", FALSE);

	gSavedSettings.setBOOL("UseEnergy", TRUE);				// force toggle to turn off, since sends message to simulator

	gSavedSettings.setBOOL("DebugWindowProc", gDebugWindowProc);
		
	gSavedSettings.setBOOL("ShowObjectUpdates", gShowObjectUpdates);
	
	if (gDebugView)
	{
		gSavedSettings.setBOOL("ShowDebugConsole", gDebugView->mDebugConsolep->getVisible());
	}

	// save window position if not maximized
	// as we don't track it in callbacks
	if(NULL != gViewerWindow)
	{
		BOOL maximized = gViewerWindow->getWindow()->getMaximized();
		if (!maximized)
		{
			LLCoordScreen window_pos;
			
			if (gViewerWindow->getWindow()->getPosition(&window_pos))
			{
				gSavedSettings.setS32("WindowX", window_pos.mX);
				gSavedSettings.setS32("WindowY", window_pos.mY);
			}
		}
	}

	gSavedSettings.setF32("MapScale", LLWorldMapView::sMapScale );

	// Some things are cached in LLAgent.
	if (gAgent.isInitialized())
	{
		gSavedSettings.setF32("RenderFarClip", gAgentCamera.mDrawDistance);
	}
}

void LLAppViewer::removeCacheFiles(const std::string& file_mask)
{
	gDirUtilp->deleteFilesInDir(gDirUtilp->getExpandedFilename(LL_PATH_CACHE, ""), file_mask);
}

void LLAppViewer::writeSystemInfo()
{
    
    if (! gDebugInfo.has("Dynamic") )
        gDebugInfo["Dynamic"] = LLSD::emptyMap();

	// <FS:ND> set filename to Firestorm.log
// #if LL_WINDOWS
// 	gDebugInfo["SLLog"] = gDirUtilp->getExpandedFilename(LL_PATH_DUMP,"SecondLife.log");
// #else
//     //Not ideal but sufficient for good reporting.
//     gDebugInfo["SLLog"] = gDirUtilp->getExpandedFilename(LL_PATH_LOGS,"SecondLife.old");  //LLError::logFileName();
// #endif

#if LL_WINDOWS
	gDebugInfo["SLLog"] = gDirUtilp->getExpandedFilename(LL_PATH_DUMP, APP_NAME + ".log");
#else
    //Not ideal but sufficient for good reporting.
    gDebugInfo["SLLog"] = gDirUtilp->getExpandedFilename(LL_PATH_LOGS, APP_NAME + ".old");  //LLError::logFileName();
#endif
	// </FS:ND>

	gDebugInfo["ClientInfo"]["Name"] = LLVersionInfo::getChannel();
// [SL:KB] - Patch: Viewer-CrashReporting | Checked: 2011-05-08 (Catznip-2.6.0a) | Added: Catznip-2.6.0a
	gDebugInfo["ClientInfo"]["Version"] = LLVersionInfo::getVersion();
	gDebugInfo["ClientInfo"]["Platform"] = LLVersionInfo::getBuildPlatform();
// [/SL:KB]
	gDebugInfo["ClientInfo"]["MajorVersion"] = LLVersionInfo::getMajor();
	gDebugInfo["ClientInfo"]["MinorVersion"] = LLVersionInfo::getMinor();
	gDebugInfo["ClientInfo"]["PatchVersion"] = LLVersionInfo::getPatch();
	gDebugInfo["ClientInfo"]["BuildVersion"] = LLVersionInfo::getBuild();
	gDebugInfo["ClientInfo"]["AddressSize"] = LLVersionInfo::getAddressSize();

// <FS:ND> Add which flavor of FS generated an error
#ifdef OPENSIM
	gDebugInfo["ClientInfo"]["Flavor"] = "oss";
#else
	gDebugInfo["ClientInfo"]["Flavor"] = "hvk";
#endif
// </FS:ND>

	//	gDebugInfo["CAFilename"] = gDirUtilp->getCAFile();

	gDebugInfo["CPUInfo"]["CPUString"] = gSysCPU.getCPUString();
	gDebugInfo["CPUInfo"]["CPUFamily"] = gSysCPU.getFamily();
	gDebugInfo["CPUInfo"]["CPUMhz"] = (S32)gSysCPU.getMHz();
	gDebugInfo["CPUInfo"]["CPUAltivec"] = gSysCPU.hasAltivec();
	gDebugInfo["CPUInfo"]["CPUSSE"] = gSysCPU.hasSSE();
	gDebugInfo["CPUInfo"]["CPUSSE2"] = gSysCPU.hasSSE2();
	
	gDebugInfo["RAMInfo"]["Physical"] = (LLSD::Integer)(gSysMemory.getPhysicalMemoryKB().value());
	gDebugInfo["RAMInfo"]["Allocated"] = (LLSD::Integer)(gMemoryAllocated.valueInUnits<LLUnits::Kilobytes>());
	gDebugInfo["OSInfo"] = LLOSInfo::instance().getOSStringSimple();

	// The user is not logged on yet, but record the current grid choice login url
	// which may have been the intended grid. 
	gDebugInfo["GridName"] = LLGridManager::getInstance()->getGridId();

	// *FIX:Mani - move this down in llappviewerwin32
#ifdef LL_WINDOWS
	DWORD thread_id = GetCurrentThreadId();
	gDebugInfo["MainloopThreadID"] = (S32)thread_id;
#endif

	// "CrashNotHandled" is set here, while things are running well,
	// in case of a freeze. If there is a freeze, the crash logger will be launched
	// and can read this value from the debug_info.log.
	// If the crash is handled by LLAppViewer::handleViewerCrash, ie not a freeze,
	// then the value of "CrashNotHandled" will be set to true.
	gDebugInfo["CrashNotHandled"] = (LLSD::Boolean)true;

	// Insert crash host url (url to post crash log to) if configured. This insures
	// that the crash report will go to the proper location in the case of a 
	// prior freeze.
	std::string crashHostUrl = gSavedSettings.get<std::string>("CrashHostUrl");
	if(crashHostUrl != "")
	{
		gDebugInfo["CrashHostUrl"] = crashHostUrl;
	}
	
	// Dump some debugging info
	LL_INFOS("SystemInfo") << "Application: " << LLTrans::getString("APP_NAME") << LL_ENDL;
	LL_INFOS("SystemInfo") << "Version: " << LLVersionInfo::getChannelAndVersion() << LL_ENDL;

	// Dump the local time and time zone
	time_t now;
	time(&now);
	char tbuffer[256];		/* Flawfinder: ignore */
	strftime(tbuffer, 256, "%Y-%m-%dT%H:%M:%S %Z", localtime(&now));
	LL_INFOS("SystemInfo") << "Local time: " << tbuffer << LL_ENDL;

	// query some system information
	LL_INFOS("SystemInfo") << "CPU info:\n" << gSysCPU << LL_ENDL;
	LL_INFOS("SystemInfo") << "Memory info:\n" << gSysMemory << LL_ENDL;
	LL_INFOS("SystemInfo") << "OS: " << LLOSInfo::instance().getOSStringSimple() << LL_ENDL;
	LL_INFOS("SystemInfo") << "OS info: " << LLOSInfo::instance() << LL_ENDL;

	// <FS:ND> Breakpad merge. Only include SettingsFile if the user selected this in prefs. Path from Catznip
    // gDebugInfo["SettingsFilename"] = gSavedSettings.getString("ClientSettingsFile");
	if (gCrashSettings.getBOOL("CrashSubmitSettings"))
		gDebugInfo["SettingsFilename"] = gSavedSettings.getString("ClientSettingsFile");
	// </FS:ND>

	gDebugInfo["ViewerExePath"] = gDirUtilp->getExecutablePathAndName();
	gDebugInfo["CurrentPath"] = gDirUtilp->getCurPath();
	gDebugInfo["FirstLogin"] = (LLSD::Boolean) gAgent.isFirstLogin();
	gDebugInfo["FirstRunThisInstall"] = gSavedSettings.getBOOL("FirstRunThisInstall");
    gDebugInfo["StartupState"] = LLStartUp::getStartupStateString();
    
	writeDebugInfo(); // Save out debug_info.log early, in case of crash.
}

#ifdef LL_WINDOWS
//For whatever reason, in Windows when using OOP server for breakpad, the callback to get the 
//name of the dump file is not getting triggered by the breakpad library.   Unfortunately they 
//also didn't see fit to provide a simple query request across the pipe to get this name either.
//Since we are putting our output in a runtime generated directory and we know the header data in
//the dump format, we can however use the following hack to identify our file. 
// TODO make this a member function.
void getFileList()
{
	std::stringstream filenames;

	typedef std::vector<std::string> vec;
	std::string pathname = gDirUtilp->getExpandedFilename(LL_PATH_DUMP,"");
	vec file_vec = gDirUtilp->getFilesInDir(pathname);
	for(vec::const_iterator iter=file_vec.begin(); iter!=file_vec.end(); ++iter)
	{
		filenames << *iter << " ";
		if ( ( iter->length() > 30 ) && (iter->rfind(".dmp") == (iter->length()-4) ) )
		{
			std::string fullname = pathname + *iter;
			llifstream fdat( fullname.c_str(), std::ifstream::binary);
			if (fdat)
			{
				char buf[5];
				fdat.read(buf,4);
				fdat.close();
				if (!strncmp(buf,"MDMP",4))
				{
					gDebugInfo["Dynamic"]["MinidumpPath"] = fullname;
					break;
				}
			}
		}
	}
	filenames << std::endl;
	gDebugInfo["Dynamic"]["DumpDirContents"] = filenames.str();
}
#endif

void LLAppViewer::handleViewerCrash()
{
	LL_INFOS("CRASHREPORT") << "Handle viewer crash entry." << LL_ENDL;

	LL_INFOS("CRASHREPORT") << "Last render pool type: " << LLPipeline::sCurRenderPoolType << LL_ENDL ;

	LLMemory::logMemoryInfo(true) ;

	//print out recorded call stacks if there are any.
	LLError::LLCallStacks::print();

	LLAppViewer* pApp = LLAppViewer::instance();
	if (pApp->beingDebugged())
	{
		// This will drop us into the debugger.
		abort();
	}

	if (LLApp::isCrashloggerDisabled())
	{
		abort();
	}

	// Returns whether a dialog was shown.
	// Only do the logic in here once
	if (pApp->mReportedCrash)
	{
		return;
	}
	pApp->mReportedCrash = TRUE;
	
	// Insert crash host url (url to post crash log to) if configured.
	std::string crashHostUrl = gSavedSettings.get<std::string>("CrashHostUrl");
	if(crashHostUrl != "")
	{
		gDebugInfo["Dynamic"]["CrashHostUrl"] = crashHostUrl;
	}
	
	LLParcel* parcel = LLViewerParcelMgr::getInstance()->getAgentParcel();
	if ( parcel && parcel->getMusicURL()[0])
	{
		gDebugInfo["Dynamic"]["ParcelMusicURL"] = parcel->getMusicURL();
	}	
	if ( parcel && parcel->getMediaURL()[0])
	{
		gDebugInfo["Dynamic"]["ParcelMediaURL"] = parcel->getMediaURL();
	}

	gDebugInfo["Dynamic"]["SessionLength"] = F32(LLFrameTimer::getElapsedSeconds());
	gDebugInfo["Dynamic"]["RAMInfo"]["Allocated"] = LLSD::Integer(LLMemory::getCurrentRSS() / 1024);

	if(gLogoutInProgress)
	{
		gDebugInfo["Dynamic"]["LastExecEvent"] = LAST_EXEC_LOGOUT_CRASH;
	}
	else
	{
		gDebugInfo["Dynamic"]["LastExecEvent"] = gLLErrorActivated ? LAST_EXEC_LLERROR_CRASH : LAST_EXEC_OTHER_CRASH;
	}

	if(gAgent.getRegion())
	{
		gDebugInfo["Dynamic"]["CurrentSimHost"] = gAgent.getRegionHost().getHostName();
		gDebugInfo["Dynamic"]["CurrentRegion"] = gAgent.getRegion()->getName();
		
		const LLVector3& loc = gAgent.getPositionAgent();
		gDebugInfo["Dynamic"]["CurrentLocationX"] = loc.mV[0];
		gDebugInfo["Dynamic"]["CurrentLocationY"] = loc.mV[1];
		gDebugInfo["Dynamic"]["CurrentLocationZ"] = loc.mV[2];
	}

	if(LLAppViewer::instance()->mMainloopTimeout)
	{
		gDebugInfo["Dynamic"]["MainloopTimeoutState"] = LLAppViewer::instance()->mMainloopTimeout->getState();
	}
	
	// The crash is being handled here so set this value to false.
	// Otherwise the crash logger will think this crash was a freeze.
	gDebugInfo["Dynamic"]["CrashNotHandled"] = (LLSD::Boolean)false;
    
	//Write out the crash status file
	//Use marker file style setup, as that's the simplest, especially since
	//we're already in a crash situation	
	if (gDirUtilp)
	{
		std::string crash_marker_file_name = gDirUtilp->getExpandedFilename(LL_PATH_LOGS,
																			gLLErrorActivated
																			? LLERROR_MARKER_FILE_NAME
																			: ERROR_MARKER_FILE_NAME);
		LLAPRFile crash_marker_file ;
		crash_marker_file.open(crash_marker_file_name, LL_APR_WB);
		if (crash_marker_file.getFileHandle())
		{
			LL_INFOS("MarkerFile") << "Created crash marker file " << crash_marker_file_name << LL_ENDL;
			recordMarkerVersion(crash_marker_file);
		}
		else
		{
			LL_WARNS("MarkerFile") << "Cannot create error marker file " << crash_marker_file_name << LL_ENDL;
		}
	}
	else
	{
		LL_WARNS("MarkerFile") << "No gDirUtilp with which to create error marker file name" << LL_ENDL;
	}		
	
#ifdef LL_WINDOWS
	Sleep(200);
#endif 

	char *minidump_file = pApp->getMiniDumpFilename();
    LL_DEBUGS("CRASHREPORT") << "minidump file name " << minidump_file << LL_ENDL;
	if(minidump_file && minidump_file[0] != 0)
	{
		gDebugInfo["Dynamic"]["MinidumpPath"] = minidump_file;
	}
	else
	{
#ifdef LL_WINDOWS
		getFileList();
#else
        LL_WARNS("CRASHREPORT") << "no minidump file?" << LL_ENDL;
#endif        
	}
    gDebugInfo["Dynamic"]["CrashType"]="crash";
	
	if (gMessageSystem && gDirUtilp)
	{
		std::string filename;
		filename = gDirUtilp->getExpandedFilename(LL_PATH_DUMP, "stats.log");
        LL_DEBUGS("CRASHREPORT") << "recording stats " << filename << LL_ENDL;
		llofstream file(filename.c_str(), std::ios_base::binary);
		if(file.good())
		{
			gMessageSystem->summarizeLogs(file);
			file.close();
		}
        else
        {
            LL_WARNS("CRASHREPORT") << "problem recording stats" << LL_ENDL;
        }        
	}

	if (gMessageSystem)
	{
		gMessageSystem->getCircuitInfo(gDebugInfo["CircuitInfo"]);
		gMessageSystem->stopLogging();
	}

	if (LLWorld::instanceExists()) LLWorld::getInstance()->getInfo(gDebugInfo["Dynamic"]);

	// Close the debug file
	pApp->writeDebugInfo(false);  //false answers the isStatic question with the least overhead.
}

// static
void LLAppViewer::recordMarkerVersion(LLAPRFile& marker_file) 
{		
	std::string marker_version(LLVersionInfo::getChannelAndVersion());
	if ( marker_version.length() > MAX_MARKER_LENGTH )
	{
		LL_WARNS_ONCE("MarkerFile") << "Version length ("<< marker_version.length()<< ")"
									<< " greater than maximum (" << MAX_MARKER_LENGTH << ")"
									<< ": marker matching may be incorrect"
									<< LL_ENDL;
	}

	// record the viewer version in the marker file
	marker_file.write(marker_version.data(), marker_version.length());

	marker_file.flush(); // <FS:ND/> Make sure filesystem reflects what we wrote.
}

bool LLAppViewer::markerIsSameVersion(const std::string& marker_name) const
{
	bool sameVersion = false;

	std::string my_version(LLVersionInfo::getChannelAndVersion());
	char marker_version[MAX_MARKER_LENGTH];
	S32  marker_version_length;

	LLAPRFile marker_file;
	marker_file.open(marker_name, LL_APR_RB);
	if (marker_file.getFileHandle())
	{
		marker_version_length = marker_file.read(marker_version, sizeof(marker_version));
		std::string marker_string(marker_version, marker_version_length);
		if ( 0 == my_version.compare( 0, my_version.length(), marker_version, 0, marker_version_length ) )
		{
			sameVersion = true;
		}
		LL_DEBUGS("MarkerFile") << "Compare markers for '" << marker_name << "': "
								<< "\n   mine '" << my_version    << "'"
								<< "\n marker '" << marker_string << "'"
								<< "\n " << ( sameVersion ? "same" : "different" ) << " version"
								<< LL_ENDL;
		marker_file.close();
	}
	return sameVersion;
}

void LLAppViewer::processMarkerFiles()
{
	//We've got 4 things to test for here
	// - Other Process Running (SecondLife.exec_marker present, locked)
	// - Freeze (SecondLife.exec_marker present, not locked)
	// - LLError Crash (SecondLife.llerror_marker present)
	// - Other Crash (SecondLife.error_marker present)
	// These checks should also remove these files for the last 2 cases if they currently exist

	bool marker_is_same_version = true;
	// first, look for the marker created at startup and deleted on a clean exit
	mMarkerFileName = gDirUtilp->getExpandedFilename(LL_PATH_LOGS,MARKER_FILE_NAME);
	if (LLAPRFile::isExist(mMarkerFileName, NULL, LL_APR_RB))
	{
		// File exists...
		// first, read it to see if it was created by the same version (we need this later)
		marker_is_same_version = markerIsSameVersion(mMarkerFileName);

		// now test to see if this file is locked by a running process (try to open for write)
		LL_DEBUGS("MarkerFile") << "Checking exec marker file for lock..." << LL_ENDL;
		mMarkerFile.open(mMarkerFileName, LL_APR_WB);
		// <FS:ND> Remove LLVolatileAPRPool/apr_file_t and use FILE* instead
		//apr_file_t* fMarker = mMarkerFile.getFileHandle() ; 
		LLAPRFile::tFiletype* fMarker = mMarkerFile.getFileHandle() ; 
		// </FS:ND>
		if (!fMarker)
		{
			LL_INFOS("MarkerFile") << "Exec marker file open failed - assume it is locked." << LL_ENDL;
			mSecondInstance = true; // lock means that instance is running.
		}
		else
		{
			// We were able to open it, now try to lock it ourselves...
			if (apr_file_lock(fMarker, APR_FLOCK_NONBLOCK | APR_FLOCK_EXCLUSIVE) != APR_SUCCESS)
			{
				LL_WARNS_ONCE("MarkerFile") << "Locking exec marker failed." << LL_ENDL;
				mSecondInstance = true; // lost a race? be conservative
				mMarkerFile.close(); // <FS:ND/> Cannot lock the file and take ownership. Don't keep it open
			}
			else
			{
				// No other instances; we've locked this file now, so record our version; delete on quit.		
				recordMarkerVersion(mMarkerFile);
				LL_DEBUGS("MarkerFile") << "Exec marker file existed but was not locked; rewritten." << LL_ENDL;
			}
		}

		if (mSecondInstance)
		{
			LL_INFOS("MarkerFile") << "Exec marker '"<< mMarkerFileName << "' owned by another instance" << LL_ENDL;
		}
		else if (marker_is_same_version)
		{
			// the file existed, is ours, and matched our version, so we can report on what it says
			LL_INFOS("MarkerFile") << "Exec marker '"<< mMarkerFileName << "' found; last exec FROZE" << LL_ENDL;
			gLastExecEvent = LAST_EXEC_FROZE;
				
		}
		else
		{
			LL_INFOS("MarkerFile") << "Exec marker '"<< mMarkerFileName << "' found, but versions did not match" << LL_ENDL;
		}
	}
	else // marker did not exist... last exec (if any) did not freeze
	{
		// Create the marker file for this execution & lock it; it will be deleted on a clean exit
		apr_status_t s;
		s = mMarkerFile.open(mMarkerFileName, LL_APR_WB, TRUE);	

		if (s == APR_SUCCESS && mMarkerFile.getFileHandle())
		{
			LL_DEBUGS("MarkerFile") << "Exec marker file '"<< mMarkerFileName << "' created." << LL_ENDL;
			if (APR_SUCCESS == apr_file_lock(mMarkerFile.getFileHandle(), APR_FLOCK_NONBLOCK | APR_FLOCK_EXCLUSIVE)) 
			{
				recordMarkerVersion(mMarkerFile);
				LL_DEBUGS("MarkerFile") << "Exec marker file locked." << LL_ENDL;
			}
			else
			{
				LL_WARNS("MarkerFile") << "Exec marker file cannot be locked." << LL_ENDL;
			}
		}
		else
		{
			LL_WARNS("MarkerFile") << "Failed to create exec marker file '"<< mMarkerFileName << "'." << LL_ENDL;
		}
	}

	// now check for cases in which the exec marker may have been cleaned up by crash handlers

	// check for any last exec event report based on whether or not it happened during logout
	// (the logout marker is created when logout begins)
	std::string logout_marker_file =  gDirUtilp->getExpandedFilename(LL_PATH_LOGS, LOGOUT_MARKER_FILE_NAME);
	if(LLAPRFile::isExist(logout_marker_file, NULL, LL_APR_RB))
	{
		if (markerIsSameVersion(logout_marker_file))
		{
			gLastExecEvent = LAST_EXEC_LOGOUT_FROZE;
			LL_INFOS("MarkerFile") << "Logout crash marker '"<< logout_marker_file << "', changing LastExecEvent to LOGOUT_FROZE" << LL_ENDL;
		}
		else
		{
			LL_INFOS("MarkerFile") << "Logout crash marker '"<< logout_marker_file << "' found, but versions did not match" << LL_ENDL;
		}
		LLAPRFile::remove(logout_marker_file);
	}
	// further refine based on whether or not a marker created during an llerr crash is found
	std::string llerror_marker_file = gDirUtilp->getExpandedFilename(LL_PATH_LOGS, LLERROR_MARKER_FILE_NAME);
	if(LLAPRFile::isExist(llerror_marker_file, NULL, LL_APR_RB))
	{
		if (markerIsSameVersion(llerror_marker_file))
		{
			if ( gLastExecEvent == LAST_EXEC_LOGOUT_FROZE )
			{
				gLastExecEvent = LAST_EXEC_LOGOUT_CRASH;
				LL_INFOS("MarkerFile") << "LLError marker '"<< llerror_marker_file << "' crashed, setting LastExecEvent to LOGOUT_CRASH" << LL_ENDL;
			}
			else
			{
				gLastExecEvent = LAST_EXEC_LLERROR_CRASH;
				LL_INFOS("MarkerFile") << "LLError marker '"<< llerror_marker_file << "' crashed, setting LastExecEvent to LLERROR_CRASH" << LL_ENDL;
			}
		}
		else
		{
			LL_INFOS("MarkerFile") << "LLError marker '"<< llerror_marker_file << "' found, but versions did not match" << LL_ENDL;
		}
		LLAPRFile::remove(llerror_marker_file);
	}
	// and last refine based on whether or not a marker created during a non-llerr crash is found
	std::string error_marker_file = gDirUtilp->getExpandedFilename(LL_PATH_LOGS, ERROR_MARKER_FILE_NAME);
	if(LLAPRFile::isExist(error_marker_file, NULL, LL_APR_RB))
	{
		if (markerIsSameVersion(error_marker_file))
		{
			if (gLastExecEvent == LAST_EXEC_LOGOUT_FROZE)
			{
				gLastExecEvent = LAST_EXEC_LOGOUT_CRASH;
				LL_INFOS("MarkerFile") << "Error marker '"<< error_marker_file << "' crashed, setting LastExecEvent to LOGOUT_CRASH" << LL_ENDL;
			}
			else
			{
				gLastExecEvent = LAST_EXEC_OTHER_CRASH;
				LL_INFOS("MarkerFile") << "Error marker '"<< error_marker_file << "' crashed, setting LastExecEvent to " << gLastExecEvent << LL_ENDL;
			}
		}
		else
		{
			LL_INFOS("MarkerFile") << "Error marker '"<< error_marker_file << "' marker found, but versions did not match" << LL_ENDL;
		}
		LLAPRFile::remove(error_marker_file);
	}
}

void LLAppViewer::removeMarkerFiles()
{
	if (!mSecondInstance)
	{		
		if (mMarkerFile.getFileHandle())
		{
			mMarkerFile.close() ;
			LLAPRFile::remove( mMarkerFileName );
			LL_DEBUGS("MarkerFile") << "removed exec marker '"<<mMarkerFileName<<"'"<< LL_ENDL;
		}
		else
		{
			LL_DEBUGS("MarkerFile") << "marker '"<<mMarkerFileName<<"' not open"<< LL_ENDL;
 		}

		if (mLogoutMarkerFile.getFileHandle())
		{
			mLogoutMarkerFile.close();
			LLAPRFile::remove( mLogoutMarkerFileName );
			LL_DEBUGS("MarkerFile") << "removed logout marker '"<<mLogoutMarkerFileName<<"'"<< LL_ENDL;
		}
		else
		{
			LL_DEBUGS("MarkerFile") << "logout marker '"<<mLogoutMarkerFileName<<"' not open"<< LL_ENDL;
		}
	}
	else
	{
		LL_WARNS("MarkerFile") << "leaving markers because this is a second instance" << LL_ENDL;
	}
}

void LLAppViewer::removeDumpDir()
{
    //Call this routine only on clean exit.  Crash reporter will clean up
    //its locking table for us.
    std::string dump_dir = gDirUtilp->getExpandedFilename(LL_PATH_DUMP, "");
    gDirUtilp->deleteDirAndContents(dump_dir);
}

void LLAppViewer::forceQuit()
{ 
	LLApp::setQuitting(); 
}

//TODO: remove
void LLAppViewer::fastQuit(S32 error_code)
{
	// finish pending transfers
	flushVFSIO();
	// let sim know we're logging out
	sendLogoutRequest();
	// flush network buffers by shutting down messaging system
	end_messaging_system();
	// figure out the error code
	S32 final_error_code = error_code ? error_code : (S32)isError();
	// this isn't a crash	
	removeMarkerFiles();
	// get outta here
	_exit(final_error_code);	
}

void LLAppViewer::requestQuit()
{
	LL_INFOS() << "requestQuit" << LL_ENDL;

	LLViewerRegion* region = gAgent.getRegion();
	
	if( (LLStartUp::getStartupState() < STATE_STARTED) || !region )
	{
		// If we have a region, make some attempt to send a logout request first.
		// This prevents the halfway-logged-in avatar from hanging around inworld for a couple minutes.
		if(region)
		{
			sendLogoutRequest();
		}
		else if(LLStartUp::getStartupState() == STATE_STARTED) // LO: Fix for FIRE-2613: sidebar tabs and floaters not remembering being open/torn off
		{
			if (gFloaterView)
			{
				// application is quitting
				gFloaterView->closeAllChildren(true);
			}

		} // ~LO
		
		// Quit immediately
		forceQuit();
		return;
	}

	// Try to send metrics back to the grid
	metricsSend(!gDisconnected);

	// Try to send last batch of avatar rez metrics.
	if (!gDisconnected && isAgentAvatarValid())
	{
		gAgentAvatarp->updateAvatarRezMetrics(true); // force a last packet to be sent.
	}
	
	// Try to send last batch of avatar rez metrics.
	// <FS:Ansariel> LL merge error
	//if (!gDisconnected && isAgentAvatarValid())
	//{
	//	gAgentAvatarp->updateAvatarRezMetrics(true); // force a last packet to be sent.
	//}
	// </FS:Ansariel>
	
	LLHUDEffectSpiral *effectp = (LLHUDEffectSpiral*)LLHUDManager::getInstance()->createViewerEffect(LLHUDObject::LL_HUD_EFFECT_POINT, TRUE);
	effectp->setPositionGlobal(gAgent.getPositionGlobal());
	effectp->setColor(LLColor4U(gAgent.getEffectColor()));
	LLHUDManager::getInstance()->sendEffects();
	effectp->markDead() ;//remove it.

	// Attempt to close all floaters that might be
	// editing things.
	if (gFloaterView)
	{
		// application is quitting
		gFloaterView->closeAllChildren(true);
	}

	send_stats();

	gLogoutTimer.reset();
	mQuitRequested = true;
}

static bool finish_quit(const LLSD& notification, const LLSD& response)
{
	S32 option = LLNotificationsUtil::getSelectedOption(notification, response);

	if (option == 0)
	{
		LLAppViewer::instance()->requestQuit();
	}
	return false;
}
static LLNotificationFunctorRegistration finish_quit_reg("ConfirmQuit", finish_quit);

void LLAppViewer::userQuit()
{
	if (gDisconnected || gViewerWindow->getProgressView()->getVisible())
	{
		requestQuit();
	}
	else
	{
		LLNotificationsUtil::add("ConfirmQuit");
	}
}

static bool finish_early_exit(const LLSD& notification, const LLSD& response)
{
	LLAppViewer::instance()->forceQuit();
	return false;
}

void LLAppViewer::earlyExit(const std::string& name, const LLSD& substitutions)
{
   	LL_WARNS() << "app_early_exit: " << name << LL_ENDL;
	gDoDisconnect = TRUE;
	LLNotificationsUtil::add(name, substitutions, LLSD(), finish_early_exit);
}

// case where we need the viewer to exit without any need for notifications
void LLAppViewer::earlyExitNoNotify()
{
   	LL_WARNS() << "app_early_exit with no notification: " << LL_ENDL;
	gDoDisconnect = TRUE;
	finish_early_exit( LLSD(), LLSD() );
}

void LLAppViewer::abortQuit()
{
    LL_INFOS() << "abortQuit()" << LL_ENDL;
	mQuitRequested = false;
}

void LLAppViewer::migrateCacheDirectory()
{
#if LL_WINDOWS || LL_DARWIN
	// NOTE: (Nyx) as of 1.21, cache for mac is moving to /library/caches/SecondLife from
	// /library/application support/SecondLife/cache This should clear/delete the old dir.

	// As of 1.23 the Windows cache moved from
	//   C:\Documents and Settings\James\Application Support\SecondLife\cache
	// to
	//   C:\Documents and Settings\James\Local Settings\Application Support\SecondLife
	//
	// The Windows Vista equivalent is from
	//   C:\Users\James\AppData\Roaming\SecondLife\cache
	// to
	//   C:\Users\James\AppData\Local\SecondLife
	//
	// Note the absence of \cache on the second path.  James.

	// Only do this once per fresh install of this version.
	if (gSavedSettings.getBOOL("MigrateCacheDirectory"))
	{
		gSavedSettings.setBOOL("MigrateCacheDirectory", FALSE);

		std::string old_cache_dir = gDirUtilp->add(gDirUtilp->getOSUserAppDir(), "cache");
		std::string new_cache_dir = gDirUtilp->getCacheDir(true);

		if (gDirUtilp->fileExists(old_cache_dir))
		{
			LL_INFOS() << "Migrating cache from " << old_cache_dir << " to " << new_cache_dir << LL_ENDL;

			// Migrate inventory cache to avoid pain to inventory database after mass update
			S32 file_count = 0;
			std::string file_name;
			std::string mask = "*.*";

			LLDirIterator iter(old_cache_dir, mask);
			while (iter.next(file_name))
			{
				if (file_name == "." || file_name == "..") continue;
				std::string source_path = gDirUtilp->add(old_cache_dir, file_name);
				std::string dest_path = gDirUtilp->add(new_cache_dir, file_name);
				if (!LLFile::rename(source_path, dest_path))
				{
					file_count++;
				}
			}
			LL_INFOS() << "Moved " << file_count << " files" << LL_ENDL;

			// AO: Don't automatically purge old cache
			//// Nuke the old cache
			//gDirUtilp->setCacheDir(old_cache_dir);
			//purgeCache();
			gDirUtilp->setCacheDir(new_cache_dir);

#if LL_DARWIN
			// Clean up Mac files not deleted by removing *.*
			std::string ds_store = old_cache_dir + "/.DS_Store";
			if (gDirUtilp->fileExists(ds_store))
			{
				LLFile::remove(ds_store);
			}
#endif
			if (LLFile::rmdir(old_cache_dir) != 0)
			{
				LL_WARNS() << "could not delete old cache directory " << old_cache_dir << LL_ENDL;
			}
		}
	}
#endif // LL_WINDOWS || LL_DARWIN
}

void dumpVFSCaches()
{
	LL_INFOS() << "======= Static VFS ========" << LL_ENDL;
	gStaticVFS->listFiles();
#if LL_WINDOWS
	LL_INFOS() << "======= Dumping static VFS to StaticVFSDump ========" << LL_ENDL;
	WCHAR w_str[MAX_PATH];
	GetCurrentDirectory(MAX_PATH, w_str);
	S32 res = LLFile::mkdir("StaticVFSDump");
	if (res == -1)
	{
		LL_WARNS() << "Couldn't create dir StaticVFSDump" << LL_ENDL;
	}
	SetCurrentDirectory(utf8str_to_utf16str("StaticVFSDump").c_str());
	gStaticVFS->dumpFiles();
	SetCurrentDirectory(w_str);
#endif
						
	LL_INFOS() << "========= Dynamic VFS ====" << LL_ENDL;
	gVFS->listFiles();
#if LL_WINDOWS
	LL_INFOS() << "========= Dumping dynamic VFS to VFSDump ====" << LL_ENDL;
	res = LLFile::mkdir("VFSDump");
	if (res == -1)
	{
		LL_WARNS() << "Couldn't create dir VFSDump" << LL_ENDL;
	}
	SetCurrentDirectory(utf8str_to_utf16str("VFSDump").c_str());
	gVFS->dumpFiles();
	SetCurrentDirectory(w_str);
#endif
}

//static
U32 LLAppViewer::getTextureCacheVersion() 
{
	//viewer texture cache version, change if the texture cache format changes.
	const U32 TEXTURE_CACHE_VERSION = 8;

	return TEXTURE_CACHE_VERSION ;
}

//static
U32 LLAppViewer::getObjectCacheVersion() 
{
	// Viewer object cache version, change if object update
	// format changes. JC
	const U32 INDRA_OBJECT_CACHE_VERSION = 15;

	return INDRA_OBJECT_CACHE_VERSION;
}

bool LLAppViewer::initCache()
{
	mPurgeCache = false;
	BOOL read_only = mSecondInstance ? TRUE : FALSE;
	LLAppViewer::getTextureCache()->setReadOnly(read_only) ;
	LLVOCache::getInstance()->setReadOnly(read_only);

	bool texture_cache_mismatch = false;
	if (gSavedSettings.getS32("LocalCacheVersion") != LLAppViewer::getTextureCacheVersion()) 
	{
		texture_cache_mismatch = true;
		if(!read_only) 
		{
			gSavedSettings.setS32("LocalCacheVersion", LLAppViewer::getTextureCacheVersion());
		}
	}

	if(!read_only)
	{
		// <FS:Ansariel> Clear inventory cache button
		std::string clear_inventory_agent_id = gSavedSettings.getString("FSPurgeInventoryCacheOnStartup");
		if (clear_inventory_agent_id != std::string())
		{
			gSavedSettings.setString("FSPurgeInventoryCacheOnStartup", std::string());
			std::string inv_cache_file = gDirUtilp->getExpandedFilename(LL_PATH_CACHE, clear_inventory_agent_id + ".inv.gz");
			LL_INFOS("LLAppViewer") << "Purging inventory cache file: " << inv_cache_file << LL_ENDL;
			LLFile::remove(inv_cache_file);
		}
		// </FS:Ansariel>

		// Purge cache if user requested it
		if (gSavedSettings.getBOOL("PurgeCacheOnStartup") ||
			gSavedSettings.getBOOL("PurgeCacheOnNextStartup"))
		{
			LL_INFOS("AppCache") << "Startup cache purge requested: " << (gSavedSettings.getBOOL("PurgeCacheOnStartup") ? "ALWAYS" : "ONCE") << LL_ENDL;
			gSavedSettings.setBOOL("PurgeCacheOnNextStartup", false);
			LL_INFOS("AppCache") << "Scheduling texture purge, based on PurgeCache* settings." << LL_ENDL;
			mPurgeCache = true;
			// STORM-1141 force purgeAllTextures to get called to prevent a crash here. -brad
			texture_cache_mismatch = true;
		}
		
		// <FS> If the J2C has changed since the last run, clear the cache
		const std::string j2c_info = LLImageJ2C::getEngineInfo();
		const std::string j2c_last = gSavedSettings.getString("LastJ2CVersion");
		if (j2c_info != j2c_last && !j2c_last.empty())
		{
			LL_INFOS("AppCache") << "Scheduling texture purge, based on LastJ2CVersion mismatch." << LL_ENDL;
			mPurgeTextures = true;
		}
		gSavedSettings.setString("LastJ2CVersion", j2c_info);
		// </FS>
	
		// We have moved the location of the cache directory over time.
		migrateCacheDirectory();
	
		// Setup and verify the cache location
		std::string cache_location = gSavedSettings.getString("CacheLocation");
		std::string new_cache_location = gSavedSettings.getString("NewCacheLocation");
		if (new_cache_location != cache_location)
		{
			// AO: Don't automatically purge old cache location, has unwanted side effects with shared caches, upgrades
			//LL_INFOS("AppCache") << "Cache location changed, cache needs purging" << LL_ENDL;
			//gDirUtilp->setCacheDir(gSavedSettings.getString("CacheLocation"));
			//purgeCache(); // purge old cache
			gSavedSettings.setString("CacheLocation", new_cache_location);
			gSavedSettings.setString("CacheLocationTopFolder", gDirUtilp->getBaseFileName(new_cache_location));
		}
	}

	if (!gDirUtilp->setCacheDir(gSavedSettings.getString("CacheLocation")))
	{
		LL_WARNS("AppCache") << "Unable to set cache location" << LL_ENDL;
		gSavedSettings.setString("CacheLocation", "");
		gSavedSettings.setString("CacheLocationTopFolder", "");
	}

	// <FS:Ansariel> Sound cache
	if (!gDirUtilp->setSoundCacheDir(gSavedSettings.getString("FSSoundCacheLocation")))
	{
		LL_WARNS("AppCache") << "Unable to set sound cache location" << LL_ENDL;
		gSavedSettings.setString("FSSoundCacheLocation", "");
	}
	// </FS:Ansariel>
	
	if (mPurgeCache && !read_only)
	{
		LLSplashScreen::update(LLTrans::getString("StartupClearingCache"));
		purgeCache();
	}

	// <FS:Ansariel> FIRE-13066
	if (mPurgeTextures && !read_only)
	{
		LL_INFOS("AppCache") << "Purging Texture Cache..." << LL_ENDL;
		LLSplashScreen::update(LLTrans::getString("StartupClearingTextureCache"));
		LLAppViewer::getTextureCache()->purgeCache(LL_PATH_CACHE);
	}
	// </FS:Ansariel>

	// <FS:Ansariel> Purge web browser cache
	if (gSavedSettings.getBOOL("FSStartupClearBrowserCache"))
	{
		std::string browser_cache = gDirUtilp->getExpandedFilename(LL_PATH_CACHE, "cef_cache");
		if (LLFile::isdir(browser_cache))
		{
			gDirUtilp->deleteDirAndContents(browser_cache);
		}
		gSavedSettings.setBOOL("FSStartupClearBrowserCache", FALSE);
	}
	// </FS:Ansariel>

	// <FS:ND> For Windows, purging the cache can take an extraordinary amount of time. Rename the cache dir and purge it using another thread.
	startCachePurge();
	// </FS:ND>

	LLSplashScreen::update(LLTrans::getString("StartupInitializingTextureCache"));
	
	// Init the texture cache
	// Allocate 80% of the cache size for textures	
	const S32 MB = 1024 * 1024;
	const S64 MIN_CACHE_SIZE = 256 * MB;
	const S64 MAX_CACHE_SIZE = 9984ll * MB;
	const S64 MAX_VFS_SIZE = 1024 * MB; // 1 GB

	S64 cache_size = (S64)(gSavedSettings.getU32("CacheSize")) * MB;
	cache_size = llclamp(cache_size, MIN_CACHE_SIZE, MAX_CACHE_SIZE);

	S64 vfs_size = llmin((S64)((cache_size * 2) / 10), MAX_VFS_SIZE);
	S64 texture_cache_size = cache_size - vfs_size;

	S64 extra = LLAppViewer::getTextureCache()->initCache(LL_PATH_CACHE, texture_cache_size, texture_cache_mismatch);
	texture_cache_size -= extra;

	LLVOCache::getInstance()->initCache(LL_PATH_CACHE, gSavedSettings.getU32("CacheNumberOfRegionsForObjects"), getObjectCacheVersion()) ;

	LLSplashScreen::update(LLTrans::getString("StartupInitializingVFS"));
	
	// Init the VFS
	vfs_size = llmin(vfs_size + extra, MAX_VFS_SIZE);
	vfs_size = (vfs_size / MB) * MB; // make sure it is MB aligned
	U32 vfs_size_u32 = (U32)vfs_size;
	U32 old_vfs_size = gSavedSettings.getU32("VFSOldSize") * MB;
	bool resize_vfs = (vfs_size_u32 != old_vfs_size);
	if (resize_vfs)
	{
		gSavedSettings.setU32("VFSOldSize", vfs_size_u32 / MB);
	}
	LL_INFOS("AppCache") << "VFS CACHE SIZE: " << vfs_size / (1024*1024) << " MB" << LL_ENDL;
	
	// This has to happen BEFORE starting the vfs
	// time_t	ltime;
	srand(time(NULL));		// Flawfinder: ignore
	U32 old_salt = gSavedSettings.getU32("VFSSalt");
	U32 new_salt;
	std::string old_vfs_data_file;
	std::string old_vfs_index_file;
	std::string new_vfs_data_file;
	std::string new_vfs_index_file;
	std::string static_vfs_index_file;
	std::string static_vfs_data_file;

	if (gSavedSettings.getBOOL("AllowMultipleViewers"))
	{
		// don't mess with renaming the VFS in this case
		new_salt = old_salt;
	}
	else
	{
		do
		{
			new_salt = rand();
		} while(new_salt == old_salt);
	}

	old_vfs_data_file = gDirUtilp->getExpandedFilename(LL_PATH_CACHE, VFS_DATA_FILE_BASE) + llformat("%u", old_salt);

	// make sure this file exists
	llstat s;
	S32 stat_result = LLFile::stat(old_vfs_data_file, &s);
	if (stat_result)
	{
		// doesn't exist, look for a data file
		std::string mask;
		mask = VFS_DATA_FILE_BASE;
		mask += "*";

		std::string dir;
		dir = gDirUtilp->getExpandedFilename(LL_PATH_CACHE, "");

		std::string found_file;
		LLDirIterator iter(dir, mask);
		if (iter.next(found_file))
		{
			old_vfs_data_file = gDirUtilp->add(dir, found_file);

			S32 start_pos = found_file.find_last_of('.');
			if (start_pos > 0)
			{
				sscanf(found_file.substr(start_pos+1).c_str(), "%d", &old_salt);
			}
			LL_DEBUGS("AppCache") << "Default vfs data file not present, found: " << old_vfs_data_file << " Old salt: " << old_salt << LL_ENDL;
		}
	}

	old_vfs_index_file = gDirUtilp->getExpandedFilename(LL_PATH_CACHE, VFS_INDEX_FILE_BASE) + llformat("%u", old_salt);

	stat_result = LLFile::stat(old_vfs_index_file, &s);
	if (stat_result)
	{
		// We've got a bad/missing index file, nukem!
		LL_WARNS("AppCache") << "Bad or missing vfx index file " << old_vfs_index_file << LL_ENDL;
		LL_WARNS("AppCache") << "Removing old vfs data file " << old_vfs_data_file << LL_ENDL;
		LLFile::remove(old_vfs_data_file);
		LLFile::remove(old_vfs_index_file);
		
		// Just in case, nuke any other old cache files in the directory.
		std::string dir;
		dir = gDirUtilp->getExpandedFilename(LL_PATH_CACHE, "");

		std::string mask;
		mask = VFS_DATA_FILE_BASE;
		mask += "*";

		gDirUtilp->deleteFilesInDir(dir, mask);

		mask = VFS_INDEX_FILE_BASE;
		mask += "*";

		gDirUtilp->deleteFilesInDir(dir, mask);
	}

	new_vfs_data_file = gDirUtilp->getExpandedFilename(LL_PATH_CACHE, VFS_DATA_FILE_BASE) + llformat("%u", new_salt);
	new_vfs_index_file = gDirUtilp->getExpandedFilename(LL_PATH_CACHE, VFS_INDEX_FILE_BASE) + llformat("%u", new_salt);

	static_vfs_data_file = gDirUtilp->getExpandedFilename(LL_PATH_APP_SETTINGS, "static_data.db2");
	static_vfs_index_file = gDirUtilp->getExpandedFilename(LL_PATH_APP_SETTINGS, "static_index.db2");

	if (resize_vfs)
	{
		LL_DEBUGS("AppCache") << "Removing old vfs and re-sizing" << LL_ENDL;
		
		LLFile::remove(old_vfs_data_file);
		LLFile::remove(old_vfs_index_file);
	}
	else if (old_salt != new_salt)
	{
		// move the vfs files to a new name before opening
		LL_DEBUGS("AppCache") << "Renaming " << old_vfs_data_file << " to " << new_vfs_data_file << LL_ENDL;
		LL_DEBUGS("AppCache") << "Renaming " << old_vfs_index_file << " to " << new_vfs_index_file << LL_ENDL;
		LLFile::rename(old_vfs_data_file, new_vfs_data_file);
		LLFile::rename(old_vfs_index_file, new_vfs_index_file);
	}

	// Startup the VFS...
	gSavedSettings.setU32("VFSSalt", new_salt);

	// Don't remove VFS after viewer crashes.  If user has corrupt data, they can reinstall. JC
	gVFS = LLVFS::createLLVFS(new_vfs_index_file, new_vfs_data_file, false, vfs_size_u32, false);
	if (!gVFS)
	{
		return false;
	}

	gStaticVFS = LLVFS::createLLVFS(static_vfs_index_file, static_vfs_data_file, true, 0, false);
	if (!gStaticVFS)
	{
		return false;
	}

	BOOL success = gVFS->isValid() && gStaticVFS->isValid();
	if (!success)
	{
		return false;
	}
	else
	{
		LLVFile::initClass();

#ifndef LL_RELEASE_FOR_DOWNLOAD
		if (gSavedSettings.getBOOL("DumpVFSCaches"))
		{
			dumpVFSCaches();
		}
#endif
		
		return true;
	}
}

void LLAppViewer::addOnIdleCallback(const boost::function<void()>& cb)
{
	LLDeferredTaskList::instance().addTask(cb);
}

void LLAppViewer::purgeCache()
{
	LL_INFOS("AppCache") << "Purging Cache and Texture Cache..." << LL_ENDL;
	LLAppViewer::getTextureCache()->purgeCache(LL_PATH_CACHE);
	LLVOCache::getInstance()->removeCache(LL_PATH_CACHE);
	std::string browser_cache = gDirUtilp->getExpandedFilename(LL_PATH_CACHE, "cef_cache");
	if (LLFile::isdir(browser_cache))
	{
		// cef does not support clear_cache and clear_cookies, so clear what we can manually.
		gDirUtilp->deleteDirAndContents(browser_cache);
	}
	gDirUtilp->deleteFilesInDir(gDirUtilp->getExpandedFilename(LL_PATH_CACHE, ""), "*");
}

//purge cache immediately, do not wait until the next login.
void LLAppViewer::purgeCacheImmediate()
{
	LL_INFOS("AppCache") << "Purging Object Cache and Texture Cache immediately..." << LL_ENDL;
	LLAppViewer::getTextureCache()->purgeCache(LL_PATH_CACHE, false);
	LLVOCache::getInstance()->removeCache(LL_PATH_CACHE, true);
}

std::string LLAppViewer::getSecondLifeTitle() const
{
#if ADDRESS_SIZE == 64
	return LLTrans::getString( "APP_NAME" ) + "_x64";
#else
	return LLTrans::getString("APP_NAME");
#endif
}

std::string LLAppViewer::getWindowTitle() const 
{
	return gWindowTitle;
}

// Callback from a dialog indicating user was logged out.  
bool finish_disconnect(const LLSD& notification, const LLSD& response)
{
	S32 option = LLNotificationsUtil::getSelectedOption(notification, response);

	if (1 == option)
	{
		if (gFloaterView)
		{
			// application is quitting
			gFloaterView->closeAllChildren(true);
		}

        LLAppViewer::instance()->forceQuit();
	}
	return false;
}

// Callback from an early disconnect dialog, force an exit
bool finish_forced_disconnect(const LLSD& notification, const LLSD& response)
{
	if (gFloaterView)
	{
		// application is quitting
		gFloaterView->closeAllChildren(true);
	}

	LLAppViewer::instance()->forceQuit();
	return false;
}


void LLAppViewer::forceDisconnect(const std::string& mesg)
{
	if (gDoDisconnect)
    {
		// Already popped up one of these dialogs, don't
		// do this again.
		return;
    }
	
	// *TODO: Translate the message if possible
	std::string big_reason = LLAgent::sTeleportErrorMessages[mesg];
	if ( big_reason.size() == 0 )
	{
		big_reason = mesg;
	}

	LLSD args;
	gDoDisconnect = TRUE;

	if (LLStartUp::getStartupState() < STATE_STARTED)
	{
		// Tell users what happened
		args["ERROR_MESSAGE"] = big_reason;
		LLNotificationsUtil::add("ErrorMessage", args, LLSD(), &finish_forced_disconnect);
	}
	else
	{
		args["MESSAGE"] = big_reason;
		LLNotificationsUtil::add("YouHaveBeenLoggedOut", args, LLSD(), &finish_disconnect );
	}
}

void LLAppViewer::badNetworkHandler()
{
	// Dump the packet
	gMessageSystem->dumpPacketToLog();

	// Flush all of our caches on exit in the case of disconnect due to
	// invalid packets.

	mPurgeOnExit = TRUE;

	std::ostringstream message;
	message <<
		"The viewer has detected mangled network data indicative\n"
		"of a bad upstream network connection or an incomplete\n"
		"local installation of " << LLAppViewer::instance()->getSecondLifeTitle() << ". \n"
		" \n"
		"Try uninstalling and reinstalling to see if this resolves \n"
		"the issue. \n"
		" \n"
		"If the problem continues, see the Tech Support FAQ at: \n"
		"www.firestormviewer.org/support";
	forceDisconnect(message.str());
	
	LLApp::instance()->writeMiniDump();
}

// This routine may get called more than once during the shutdown process.
// This can happen because we need to get the screenshot before the window
// is destroyed.
void LLAppViewer::saveFinalSnapshot()
{
	if (!mSavedFinalSnapshot)
	{
		gSavedSettings.setVector3d("FocusPosOnLogout", gAgentCamera.calcFocusPositionTargetGlobal());
		gSavedSettings.setVector3d("CameraPosOnLogout", gAgentCamera.calcCameraPositionTargetGlobal());
		gViewerWindow->setCursor(UI_CURSOR_WAIT);
		gAgentCamera.changeCameraToThirdPerson( FALSE );	// don't animate, need immediate switch
		gSavedSettings.setBOOL("ShowParcelOwners", FALSE);
		idle();

		std::string snap_filename = gDirUtilp->getLindenUserDir();
		snap_filename += gDirUtilp->getDirDelimiter();
		snap_filename += SCREEN_LAST_FILENAME;
		// use full pixel dimensions of viewer window (not post-scale dimensions)
		gViewerWindow->saveSnapshot(snap_filename, gViewerWindow->getWindowWidthRaw(), gViewerWindow->getWindowHeightRaw(), FALSE, TRUE);
		mSavedFinalSnapshot = TRUE;
	}
}

void LLAppViewer::loadNameCache()
{
	// display names cache
	std::string filename =
		gDirUtilp->getExpandedFilename(LL_PATH_CACHE, "avatar_name_cache.xml");
	LL_INFOS("AvNameCache") << filename << LL_ENDL;
	llifstream name_cache_stream(filename.c_str());
	if(name_cache_stream.is_open())
	{
		if ( ! LLAvatarNameCache::importFile(name_cache_stream))
        {
            LL_WARNS("AppInit") << "removing invalid '" << filename << "'" << LL_ENDL;
            name_cache_stream.close();
            LLFile::remove(filename);
        }
	}

	if (!gCacheName) return;

	std::string name_cache;
	name_cache = gDirUtilp->getExpandedFilename(LL_PATH_CACHE, "name.cache");
	llifstream cache_file(name_cache.c_str());
	if(cache_file.is_open())
	{
		if(gCacheName->importFile(cache_file)) return;
	}
}

void LLAppViewer::saveNameCache()
{
	// display names cache
	std::string filename =
		gDirUtilp->getExpandedFilename(LL_PATH_CACHE, "avatar_name_cache.xml");
	llofstream name_cache_stream(filename.c_str());
	if(name_cache_stream.is_open())
	{
		LLAvatarNameCache::exportFile(name_cache_stream);
    }
    
    // real names cache
	if (gCacheName)
    {
        std::string name_cache;
        name_cache = gDirUtilp->getExpandedFilename(LL_PATH_CACHE, "name.cache");
        llofstream cache_file(name_cache.c_str());
        if(cache_file.is_open())
        {
            gCacheName->exportFile(cache_file);
        }
	}
}


/*!	@brief		This class is an LLFrameTimer that can be created with
				an elapsed time that starts counting up from the given value
				rather than 0.0.
				
				Otherwise it behaves the same way as LLFrameTimer.
*/
class LLFrameStatsTimer : public LLFrameTimer
{
public:
	LLFrameStatsTimer(F64 elapsed_already = 0.0)
		: LLFrameTimer()
		{
			mStartTime -= elapsed_already;
		}
};

static LLTrace::BlockTimerStatHandle FTM_AUDIO_UPDATE("Update Audio");
static LLTrace::BlockTimerStatHandle FTM_CLEANUP("Cleanup");
static LLTrace::BlockTimerStatHandle FTM_CLEANUP_DRAWABLES("Drawables");
static LLTrace::BlockTimerStatHandle FTM_CLEANUP_OBJECTS("Objects");
static LLTrace::BlockTimerStatHandle FTM_IDLE_CB("Idle Callbacks");
static LLTrace::BlockTimerStatHandle FTM_LOD_UPDATE("Update LOD");
static LLTrace::BlockTimerStatHandle FTM_OBJECTLIST_UPDATE("Update Objectlist");
static LLTrace::BlockTimerStatHandle FTM_REGION_UPDATE("Update Region");
static LLTrace::BlockTimerStatHandle FTM_WORLD_UPDATE("Update World");
static LLTrace::BlockTimerStatHandle FTM_NETWORK("Network");
static LLTrace::BlockTimerStatHandle FTM_AGENT_NETWORK("Agent Network");
static LLTrace::BlockTimerStatHandle FTM_VLMANAGER("VL Manager");
static LLTrace::BlockTimerStatHandle FTM_AGENT_POSITION("Agent Position");
static LLTrace::BlockTimerStatHandle FTM_HUD_EFFECTS("HUD Effects");

///////////////////////////////////////////////////////
// idle()
//
// Called every time the window is not doing anything.
// Receive packets, update statistics, and schedule a redisplay.
///////////////////////////////////////////////////////
void LLAppViewer::idle()
{
	pingMainloopTimeout("Main:Idle");
	
	// Update frame timers
	static LLTimer idle_timer;

	LLFrameTimer::updateFrameTime();
	LLFrameTimer::updateFrameCount();
	LLEventTimer::updateClass();
	LLNotificationsUI::LLToast::updateClass();
	LLSmoothInterpolation::updateInterpolants();
	LLMortician::updateClass();
	LLFilePickerThread::clearDead();  //calls LLFilePickerThread::notify()

	F32 dt_raw = idle_timer.getElapsedTimeAndResetF32();

	// Cap out-of-control frame times
	// Too low because in menus, swapping, debugger, etc.
	// Too high because idle called with no objects in view, etc.
	const F32 MIN_FRAME_RATE = 1.f;
	const F32 MAX_FRAME_RATE = 200.f;

	F32 frame_rate_clamped = 1.f / dt_raw;
	frame_rate_clamped = llclamp(frame_rate_clamped, MIN_FRAME_RATE, MAX_FRAME_RATE);
	gFrameDTClamped = 1.f / frame_rate_clamped;

	// Global frame timer
	// Smoothly weight toward current frame
	gFPSClamped = (frame_rate_clamped + (4.f * gFPSClamped)) / 5.f;

	static LLCachedControl<F32> quitAfterSeconds(gSavedSettings, "QuitAfterSeconds");
	F32 qas = (F32)quitAfterSeconds;
	if (qas > 0.f)
	{
		if (gRenderStartTime.getElapsedTimeF32() > qas)
		{
			LL_INFOS() << "Quitting after " << qas << " seconds. See setting \"QuitAfterSeconds\"." << LL_ENDL;
			LLAppViewer::instance()->forceQuit();
		}
	}

	// <FS:AO> setting to quit after N seconds of being AFK. Note: Server will time us out after 30m regardless
	static LLCachedControl<F32> quitAfterSecondsOfAFK(gSavedSettings, "QuitAfterSecondsOfAFK");
	F32 qas_afk = (F32)quitAfterSecondsOfAFK;
	if (!mQuitRequested && qas_afk > 0.f && gAgent.getAFK() && gAwayTimer.getElapsedTimeF32() > qas_afk)
	{
		// go ahead and just quit gracefully
		LL_INFOS() << "Logout, QuitAfterSecondsAFK expired." << LL_ENDL;
		LLAppViewer::instance()->requestQuit();
	}
	// </FS:AO>

	// Must wait until both have avatar object and mute list, so poll
	// here.
	request_initial_instant_messages();

	///////////////////////////////////
	//
	// Special case idle if still starting up
	//
	if (LLStartUp::getStartupState() < STATE_STARTED)
	{
		// Skip rest if idle startup returns false (essentially, no world yet)
		gGLActive = TRUE;
		if (!idle_startup())
		{
			gGLActive = FALSE;
			return;
		}
		gGLActive = FALSE;
	}

	
    F32 yaw = 0.f;				// radians

	if (!gDisconnected)
	{
		LL_RECORD_BLOCK_TIME(FTM_NETWORK);
		// Update spaceserver timeinfo
	    LLWorld::getInstance()->setSpaceTimeUSec(LLWorld::getInstance()->getSpaceTimeUSec() + LLUnits::Seconds::fromValue(dt_raw));
    
    
	    //////////////////////////////////////
	    //
	    // Update simulator agent state
	    //

		static LLCachedControl<bool> rotateRight(gSavedSettings, "RotateRight");
		if (rotateRight)
		{
			gAgent.moveYaw(-1.f);
		}

		{
			LL_RECORD_BLOCK_TIME(FTM_AGENT_AUTOPILOT);
			// Handle automatic walking towards points
			gAgentPilot.updateTarget();
			gAgent.autoPilot(&yaw);
		}

		static LLFrameTimer agent_update_timer;

		// When appropriate, update agent location to the simulator.
		F32 agent_update_time = agent_update_timer.getElapsedTimeF32();
		F32 agent_force_update_time = mLastAgentForceUpdate + agent_update_time;
		BOOL force_update = gAgent.controlFlagsDirty()
							|| (mLastAgentControlFlags != gAgent.getControlFlags())
							|| (agent_force_update_time > (1.0f / (F32) AGENT_FORCE_UPDATES_PER_SECOND));
		if (force_update || (agent_update_time > (1.0f / (F32) AGENT_UPDATES_PER_SECOND)))
		{
			LL_RECORD_BLOCK_TIME(FTM_AGENT_UPDATE);
			// Send avatar and camera info
			mLastAgentControlFlags = gAgent.getControlFlags();
			mLastAgentForceUpdate = force_update ? 0 : agent_force_update_time;
			if(!gAgent.getPhantom())
				send_agent_update(force_update);
			agent_update_timer.reset();
		}
	}

	//////////////////////////////////////
	//
	// Manage statistics
	//
	//
	{
		// Initialize the viewer_stats_timer with an already elapsed time
		// of SEND_STATS_PERIOD so that the initial stats report will
		// be sent immediately.
		static LLFrameStatsTimer viewer_stats_timer(SEND_STATS_PERIOD);

		// Update session stats every large chunk of time
		// *FIX: (?) SAMANTHA
		if (viewer_stats_timer.getElapsedTimeF32() >= SEND_STATS_PERIOD && !gDisconnected)
		{
			LL_INFOS() << "Transmitting sessions stats" << LL_ENDL;
			send_stats();
			viewer_stats_timer.reset();
		}

		// Print the object debugging stats
		// ...well, reset the stats, anyway. What good are the spammy
		//  messages if we can't do anything about them? Bah. -- TS
		static LLFrameTimer object_debug_timer;
		if (object_debug_timer.getElapsedTimeF32() > 5.f)
		{
			object_debug_timer.reset();
			if (gObjectList.mNumDeadObjectUpdates)
			{
				//LL_INFOS() << "Dead object updates: " << gObjectList.mNumDeadObjectUpdates << LL_ENDL;
				gObjectList.mNumDeadObjectUpdates = 0;
			}
			if (gObjectList.mNumUnknownUpdates)
			{
				//LL_INFOS() << "Unknown object updates: " << gObjectList.mNumUnknownUpdates << LL_ENDL;
				gObjectList.mNumUnknownUpdates = 0;
			}

		}
	}

	if (!gDisconnected)
	{
		LL_RECORD_BLOCK_TIME(FTM_NETWORK);
	
	    ////////////////////////////////////////////////
	    //
	    // Network processing
	    //
	    // NOTE: Starting at this point, we may still have pointers to "dead" objects
	    // floating throughout the various object lists.
	    //
		idleNameCache();
		idleNetwork();
	    	        

		// Check for away from keyboard, kick idle agents.
		// be sane and only check for afk 1nce 
		idle_afk_check();

		//  Update statistics for this frame
		update_statistics();
	}

	////////////////////////////////////////
	//
	// Handle the regular UI idle callbacks as well as
	// hover callbacks
	//
    
#ifdef LL_DARWIN
	if (!mQuitRequested)  //MAINT-4243
#endif
	{
// 		LL_RECORD_BLOCK_TIME(FTM_IDLE_CB);

		// Do event notifications if necessary.  Yes, we may want to move this elsewhere.
		gEventNotifier.update();
		
		gIdleCallbacks.callFunctions();
		gInventory.idleNotifyObservers();
		LLAvatarTracker::instance().idleNotifyObservers();
	}
	
	// Metrics logging (LLViewerAssetStats, etc.)
	{
		static LLTimer report_interval;

		// *TODO:  Add configuration controls for this
		F32 seconds = report_interval.getElapsedTimeF32();
		if (seconds >= app_metrics_interval)
		{
			metricsSend(! gDisconnected);
			report_interval.reset();
		}
	}

	if (gDisconnected)
    {
		// <FS:CR> Inworldz hang in disconnecting fix by McCabe Maxstead
		// make sure to quit here if we need to, we can get caught in an infinite loop otherwise -- MC
		if (mQuitRequested && logoutRequestSent() && (gLogoutTimer.getElapsedTimeF32() > gLogoutMaxTime))
		{
			forceQuit();
		}
		// </FS:CR>
		return;
    }
	if (gTeleportDisplay)
    {
		return;
    }

	gViewerWindow->updateUI();

	///////////////////////////////////////
	// Agent and camera movement
	//
	LLCoordGL current_mouse = gViewerWindow->getCurrentMouse();

	{
		// After agent and camera moved, figure out if we need to
		// deselect objects.
		LLSelectMgr::getInstance()->deselectAllIfTooFar();

	}

	{
		// Handle pending gesture processing
		LL_RECORD_BLOCK_TIME(FTM_AGENT_POSITION);
		LLGestureMgr::instance().update();

		gAgent.updateAgentPosition(gFrameDTClamped, yaw, current_mouse.mX, current_mouse.mY);
	}

	{
		LL_RECORD_BLOCK_TIME(FTM_OBJECTLIST_UPDATE); 
		
        if (!(logoutRequestSent() && hasSavedFinalSnapshot()))
		{
			gObjectList.update(gAgent);
		}
	}
	
	//////////////////////////////////////
	//
	// Deletes objects...
	// Has to be done after doing idleUpdates (which can kill objects)
	//

	{
		LL_RECORD_BLOCK_TIME(FTM_CLEANUP);
		{
			LL_RECORD_BLOCK_TIME(FTM_CLEANUP_OBJECTS);
			gObjectList.cleanDeadObjects();
		}
		{
			LL_RECORD_BLOCK_TIME(FTM_CLEANUP_DRAWABLES);
			LLDrawable::cleanupDeadDrawables();
		}
	}
	
	//
	// After this point, in theory we should never see a dead object
	// in the various object/drawable lists.
	//

	//////////////////////////////////////
	//
	// Update/send HUD effects
	//
	// At this point, HUD effects may clean up some references to
	// dead objects.
	//

	{
		LL_RECORD_BLOCK_TIME(FTM_HUD_EFFECTS);
		LLSelectMgr::getInstance()->updateEffects();
		LLHUDManager::getInstance()->cleanupEffects();
		LLHUDManager::getInstance()->sendEffects();
	}

	////////////////////////////////////////
	//
	// Unpack layer data that we've received
	//

	{
		LL_RECORD_BLOCK_TIME(FTM_NETWORK);
		gVLManager.unpackData();
	}
	
	/////////////////////////
	//
	// Update surfaces, and surface textures as well.
	//

	LLWorld::getInstance()->updateVisibilities();
	{
		const F32 max_region_update_time = .001f; // 1ms
		LL_RECORD_BLOCK_TIME(FTM_REGION_UPDATE);
		LLWorld::getInstance()->updateRegions(max_region_update_time);
	}
	
	/////////////////////////
	//
	// Update weather effects
	//
	gSky.propagateHeavenlyBodies(gFrameDTClamped);				// moves sun, moon, and planets

	// Update wind vector 
	LLVector3 wind_position_region;
	static LLVector3 average_wind;

	LLViewerRegion *regionp;
	regionp = LLWorld::getInstance()->resolveRegionGlobal(wind_position_region, gAgent.getPositionGlobal());	// puts agent's local coords into wind_position	
	if (regionp)
	{
		gWindVec = regionp->mWind.getVelocity(wind_position_region);

		// Compute average wind and use to drive motion of water
		
		average_wind = regionp->mWind.getAverage();
		gSky.setWind(average_wind);
		//LLVOWater::setWind(average_wind);
	}
	else
	{
		gWindVec.setVec(0.0f, 0.0f, 0.0f);
	}
	
	//////////////////////////////////////
	//
	// Sort and cull in the new renderer are moved to pipeline.cpp
	// Here, particles are updated and drawables are moved.
	//
	
	LL_RECORD_BLOCK_TIME(FTM_WORLD_UPDATE);
	gPipeline.updateMove();

	LLWorld::getInstance()->updateParticles();

	if (gAgentPilot.isPlaying() && gAgentPilot.getOverrideCamera())
	{
		gAgentPilot.moveCamera();
	}
	else if (LLViewerJoystick::getInstance()->getOverrideCamera())
	{ 
		LLViewerJoystick::getInstance()->moveFlycam();
	}
	else
	{
		if (LLToolMgr::getInstance()->inBuildMode())
		{
			LLViewerJoystick::getInstance()->moveObjects();
		}

		gAgentCamera.updateCamera();
	}

	// update media focus
	LLViewerMediaFocus::getInstance()->update();
	
	// Update marketplace
	LLMarketplaceInventoryImporter::update();
	LLMarketplaceInventoryNotifications::update();

	// objects and camera should be in sync, do LOD calculations now
	{
		LL_RECORD_BLOCK_TIME(FTM_LOD_UPDATE);
		gObjectList.updateApparentAngles(gAgent);
	}

	// Update AV render info
	LLAvatarRenderInfoAccountant::getInstance()->idle();

	{
		LL_RECORD_BLOCK_TIME(FTM_AUDIO_UPDATE);
		
		if (gAudiop)
		{
		    audio_update_volume(false);
			audio_update_listener();
			audio_update_wind(false);

			// this line actually commits the changes we've made to source positions, etc.
			const F32 max_audio_decode_time = 0.002f; // 2 ms decode time
			gAudiop->idle(max_audio_decode_time);
		}
	}

	// Execute deferred tasks.
	LLDeferredTaskList::instance().run();
	
	// Handle shutdown process, for example, 
	// wait for floaters to close, send quit message,
	// forcibly quit if it has taken too long
	if (mQuitRequested)
	{
		gGLActive = TRUE;
		idleShutdown();
	}
}

void LLAppViewer::idleShutdown()
{
	// Wait for all modal alerts to get resolved
	if (LLModalDialog::activeCount() > 0)
	{
		return;
	}

	// close IM interface
	if(gIMMgr)
	{
		gIMMgr->disconnectAllSessions();
	}
	
	// Wait for all floaters to get resolved
	if (gFloaterView
		&& !gFloaterView->allChildrenClosed())
	{
		return;
	}



	
	// ProductEngine: Try moving this code to where we shut down sTextureCache in cleanup()
	// *TODO: ugly
	static bool saved_teleport_history = false;
	if (!saved_teleport_history)
	{
		saved_teleport_history = true;
		LLTeleportHistory::getInstance()->dump();
		LLLocationHistory::getInstance()->save(); // *TODO: find a better place for doing this
		return;
	}

	static bool saved_snapshot = false;
	if (!saved_snapshot)
	{
		saved_snapshot = true;
		saveFinalSnapshot();
		return;
	}

	const F32 SHUTDOWN_UPLOAD_SAVE_TIME = 5.f;

	S32 pending_uploads = gAssetStorage->getNumPendingUploads();
	if (pending_uploads > 0
		&& gLogoutTimer.getElapsedTimeF32() < SHUTDOWN_UPLOAD_SAVE_TIME
		&& !logoutRequestSent())
	{
		static S32 total_uploads = 0;
		// Sometimes total upload count can change during logout.
		total_uploads = llmax(total_uploads, pending_uploads);
		gViewerWindow->setShowProgress(true,!gSavedSettings.getBOOL("FSDisableLogoutScreens"));
		S32 finished_uploads = total_uploads - pending_uploads;
		F32 percent = 100.f * finished_uploads / total_uploads;
		gViewerWindow->setProgressPercent(percent);
		gViewerWindow->setProgressString(LLTrans::getString("SavingSettings"));
		return;
	}

	if (gPendingMetricsUploads > 0
		&& gLogoutTimer.getElapsedTimeF32() < SHUTDOWN_UPLOAD_SAVE_TIME
		&& !logoutRequestSent())
	{
		return;
	}

	// All floaters are closed.  Tell server we want to quit.
	if( !logoutRequestSent() )
	{
		sendLogoutRequest();

		// Wait for a LogoutReply message
		gViewerWindow->setShowProgress(true,!gSavedSettings.getBOOL("FSDisableLogoutScreens"));
		gViewerWindow->setProgressPercent(100.f);
		gViewerWindow->setProgressString(LLTrans::getString("LoggingOut"));
		return;
	}

	// Make sure that we quit if we haven't received a reply from the server.
	if( logoutRequestSent() 
		&& gLogoutTimer.getElapsedTimeF32() > gLogoutMaxTime )
	{
		forceQuit();
		return;
	}
}

void LLAppViewer::sendLogoutRequest()
{
	if(!mLogoutRequestSent && gMessageSystem)
	{
		//Set internal status variables and marker files before actually starting the logout process
		gLogoutInProgress = TRUE;
		if (!mSecondInstance)
		{
			mLogoutMarkerFileName = gDirUtilp->getExpandedFilename(LL_PATH_LOGS,LOGOUT_MARKER_FILE_NAME);
		
			mLogoutMarkerFile.open(mLogoutMarkerFileName, LL_APR_WB);
			if (mLogoutMarkerFile.getFileHandle())
			{
				LL_INFOS("MarkerFile") << "Created logout marker file '"<< mLogoutMarkerFileName << "' " << LL_ENDL;
				recordMarkerVersion(mLogoutMarkerFile);
			}
			else
			{
				LL_WARNS("MarkerFile") << "Cannot create logout marker file " << mLogoutMarkerFileName << LL_ENDL;
			}		
		}
		else
		{
			LL_INFOS("MarkerFile") << "Did not logout marker file because this is a second instance" << LL_ENDL;
		}
		
		LLMessageSystem* msg = gMessageSystem;
		msg->newMessageFast(_PREHASH_LogoutRequest);
		msg->nextBlockFast(_PREHASH_AgentData);
		msg->addUUIDFast(_PREHASH_AgentID, gAgent.getID() );
		msg->addUUIDFast(_PREHASH_SessionID, gAgent.getSessionID());
		gAgent.sendReliableMessage();

		gLogoutTimer.reset();
		gLogoutMaxTime = LOGOUT_REQUEST_TIME;
		mLogoutRequestSent = TRUE;
		
		if(LLVoiceClient::instanceExists())
		{
			LLVoiceClient::getInstance()->leaveChannel();
		}
	}
}

void LLAppViewer::idleNameCache()
{
	// Neither old nor new name cache can function before agent has a region
	LLViewerRegion* region = gAgent.getRegion();
	if (!region) return;

	// deal with any queued name requests and replies.
	gCacheName->processPending();

	// Can't run the new cache until we have the list of capabilities
	// for the agent region, and can therefore decide whether to use
	// display names or fall back to the old name system.
	if (!region->capabilitiesReceived()) return;

	// Agent may have moved to a different region, so need to update cap URL
	// for name lookups.  Can't do this in the cap grant code, as caps are
	// granted to neighbor regions before the main agent gets there.  Can't
	// do it in the move-into-region code because cap not guaranteed to be
	// granted yet, for example on teleport.
	bool had_capability = LLAvatarNameCache::hasNameLookupURL();
	std::string name_lookup_url;
	name_lookup_url.reserve(128); // avoid a memory allocation below
	name_lookup_url = region->getCapability("GetDisplayNames");
	bool have_capability = !name_lookup_url.empty();
	if (have_capability)
	{
		// we have support for display names, use it
	    U32 url_size = name_lookup_url.size();
	    // capabilities require URLs with slashes before query params:
	    // https://<host>:<port>/cap/<uuid>/?ids=<blah>
	    // but the caps are granted like:
	    // https://<host>:<port>/cap/<uuid>
	    if (url_size > 0 && name_lookup_url[url_size-1] != '/')
	    {
		    name_lookup_url += '/';
	    }
		LLAvatarNameCache::setNameLookupURL(name_lookup_url);
	}
	else
	{
		// Display names not available on this region
		LLAvatarNameCache::setNameLookupURL( std::string() );
	}

	// Error recovery - did we change state?
	if (had_capability != have_capability)
	{
		// name tags are persistant on screen, so make sure they refresh
		LLVOAvatar::invalidateNameTags();
	}

	LLAvatarNameCache::idle();
}

//
// Handle messages, and all message related stuff
//

#define TIME_THROTTLE_MESSAGES

#ifdef TIME_THROTTLE_MESSAGES
#define CHECK_MESSAGES_DEFAULT_MAX_TIME .020f // 50 ms = 50 fps (just for messages!)
static F32 CheckMessagesMaxTime = CHECK_MESSAGES_DEFAULT_MAX_TIME;
#endif

static LLTrace::BlockTimerStatHandle FTM_IDLE_NETWORK("Idle Network");
static LLTrace::BlockTimerStatHandle FTM_MESSAGE_ACKS("Message Acks");
static LLTrace::BlockTimerStatHandle FTM_RETRANSMIT("Retransmit");
static LLTrace::BlockTimerStatHandle FTM_TIMEOUT_CHECK("Timeout Check");
static LLTrace::BlockTimerStatHandle FTM_DYNAMIC_THROTTLE("Dynamic Throttle");
static LLTrace::BlockTimerStatHandle FTM_CHECK_REGION_CIRCUIT("Check Region Circuit");

void LLAppViewer::idleNetwork()
{
	pingMainloopTimeout("idleNetwork");
	
	gObjectList.mNumNewObjects = 0;
	S32 total_decoded = 0;

	static LLCachedControl<bool> speedTest(gSavedSettings, "SpeedTest");
	if (!speedTest)
	{
		LL_RECORD_BLOCK_TIME(FTM_IDLE_NETWORK); // decode
		
		LLTimer check_message_timer;
		//  Read all available packets from network 
		const S64 frame_count = gFrameCount;  // U32->S64
		F32 total_time = 0.0f;

		while (gMessageSystem->checkAllMessages(frame_count, gServicePump)) 
		{
			if (gDoDisconnect)
			{
				// We're disconnecting, don't process any more messages from the server
				// We're usually disconnecting due to either network corruption or a
				// server going down, so this is OK.
				break;
			}
			
			total_decoded++;
			gPacketsIn++;

			if (total_decoded > MESSAGE_MAX_PER_FRAME)
			{
				break;
			}

#ifdef TIME_THROTTLE_MESSAGES
			// Prevent slow packets from completely destroying the frame rate.
			// This usually happens due to clumps of avatars taking huge amount
			// of network processing time (which needs to be fixed, but this is
			// a good limit anyway).
			total_time = check_message_timer.getElapsedTimeF32();
			if (total_time >= CheckMessagesMaxTime)
				break;
#endif
		}

		// Handle per-frame message system processing.
		gMessageSystem->processAcks(gSavedSettings.getF32("AckCollectTime"));

#ifdef TIME_THROTTLE_MESSAGES
		if (total_time >= CheckMessagesMaxTime)
		{
			// Increase CheckMessagesMaxTime so that we will eventually catch up
			CheckMessagesMaxTime *= 1.035f; // 3.5% ~= x2 in 20 frames, ~8x in 60 frames
		}
		else
		{
			// Reset CheckMessagesMaxTime to default value
			CheckMessagesMaxTime = CHECK_MESSAGES_DEFAULT_MAX_TIME;
		}
#endif
		


		// we want to clear the control after sending out all necessary agent updates
		gAgent.resetControlFlags();
				
		// Decode enqueued messages...
		S32 remaining_possible_decodes = MESSAGE_MAX_PER_FRAME - total_decoded;

		if( remaining_possible_decodes <= 0 )
		{
			LL_INFOS() << "Maxed out number of messages per frame at " << MESSAGE_MAX_PER_FRAME << LL_ENDL;
		}

		if (gPrintMessagesThisFrame)
		{
			LL_INFOS() << "Decoded " << total_decoded << " msgs this frame!" << LL_ENDL;
			gPrintMessagesThisFrame = FALSE;
		}
	}
	add(LLStatViewer::NUM_NEW_OBJECTS, gObjectList.mNumNewObjects);

	// Retransmit unacknowledged packets.
	gXferManager->retransmitUnackedPackets();
	gAssetStorage->checkForTimeouts();
	gViewerThrottle.updateDynamicThrottle();

	// Check that the circuit between the viewer and the agent's current
	// region is still alive
	LLViewerRegion *agent_region = gAgent.getRegion();
	if (agent_region && (LLStartUp::getStartupState()==STATE_STARTED))
	{
		LLUUID this_region_id = agent_region->getRegionID();
		bool this_region_alive = agent_region->isAlive();
		if ((mAgentRegionLastAlive && !this_region_alive) // newly dead
		    && (mAgentRegionLastID == this_region_id)) // same region
		{
			forceDisconnect(LLTrans::getString("AgentLostConnection"));
		}
		mAgentRegionLastID = this_region_id;
		mAgentRegionLastAlive = this_region_alive;
	}
}

void LLAppViewer::disconnectViewer()
{
	if (gDisconnected)
	{
		return;
	}
	//
	// Cleanup after quitting.
	//	
	// Save snapshot for next time, if we made it through initialization

	LL_INFOS() << "Disconnecting viewer!" << LL_ENDL;

	// Dump our frame statistics

	// Remember if we were flying
	gSavedSettings.setBOOL("FlyingAtExit", gAgent.getFlying() );

	// Un-minimize all windows so they don't get saved minimized
	if (gFloaterView)
	{
		gFloaterView->restoreAll();
	}

	// <FS:Ansariel> Firestorm radar: Shutdown radar
	if (FSRadar::instanceExists())
	{
		FSRadar::deleteSingleton();
	}
	// <FS:Ansariel>

	if (LLSelectMgr::getInstance())
	{
		LLSelectMgr::getInstance()->deselectAll();
	}

	// save inventory if appropriate
	gInventory.cache(gInventory.getRootFolderID(), gAgent.getID());
	if (gInventory.getLibraryRootFolderID().notNull()
		&& gInventory.getLibraryOwnerID().notNull())
	{
		gInventory.cache(
			gInventory.getLibraryRootFolderID(),
			gInventory.getLibraryOwnerID());
	}

	saveNameCache();
	if (LLExperienceCache::instanceExists())
	{
		// TODO: LLExperienceCache::cleanup() logic should be moved to
		// cleanupSingleton().
		LLExperienceCache::instance().cleanup();
	}

	// close inventory interface, close all windows
	LLSidepanelInventory::cleanup();

// [SL:KB] - Patch: Appearance-Misc | Checked: 2013-02-12 (Catznip-3.4)
	// Destroying all objects below will trigger attachment detaching code and attempt to remove the COF links for them
	LLAppearanceMgr::instance().setAttachmentInvLinkEnable(false);
// [/SL:KB]

	gAgentWearables.cleanup();
	gAgentCamera.cleanup();
	// Also writes cached agent settings to gSavedSettings
	gAgent.cleanup();

	// This is where we used to call gObjectList.destroy() and then delete gWorldp.
	// Now we just ask the LLWorld singleton to cleanly shut down.
	if(LLWorld::instanceExists())
	{
		LLWorld::getInstance()->destroyClass();
	}
	LLVOCache::deleteSingleton();

	// call all self-registered classes
	LLDestroyClassList::instance().fireCallbacks();

	cleanup_xfer_manager();
	gDisconnected = TRUE;

	// Pass the connection state to LLUrlEntryParcel not to attempt
	// parcel info requests while disconnected.
	LLUrlEntryParcel::setDisconnected(gDisconnected);
}

bool LLAppViewer::onChangeFrameLimit(LLSD const & evt)
{
	if (evt.asInteger() > 0)
	{
		mMinMicroSecPerFrame = 1000000 / evt.asInteger();
	}
	else
	{
		mMinMicroSecPerFrame = 0;
	}
	return false;
}

void LLAppViewer::forceErrorLLError()
{
   	LL_ERRS() << "This is a deliberate llerror" << LL_ENDL;
}

void LLAppViewer::forceErrorBreakpoint()
{
   	LL_WARNS() << "Forcing a deliberate breakpoint" << LL_ENDL;
#ifdef LL_WINDOWS
    DebugBreak();
#else
    asm ("int $3");
#endif
    return;
}

void LLAppViewer::forceErrorBadMemoryAccess()
{
   	LL_WARNS() << "Forcing a deliberate bad memory access" << LL_ENDL;
    S32* crash = NULL;
    *crash = 0xDEADBEEF;  
    return;
}

void LLAppViewer::forceErrorInfiniteLoop()
{
   	LL_WARNS() << "Forcing a deliberate infinite loop" << LL_ENDL;
    while(true)
    {
        ;
    }
    return;
}
 
void LLAppViewer::forceErrorSoftwareException()
{
   	LL_WARNS() << "Forcing a deliberate exception" << LL_ENDL;
    LLTHROW(LLException("User selected Force Software Exception"));
}

void LLAppViewer::forceErrorDriverCrash()
{
   	LL_WARNS() << "Forcing a deliberate driver crash" << LL_ENDL;
	glDeleteTextures(1, NULL);
}

// <FS:ND> Change from std::string to char const*, saving a lot of object construction/destruction per frame
//void LLAppViewer::initMainloopTimeout(const std::string& state, F32 secs)
void LLAppViewer::initMainloopTimeout( char const* state, F32 secs)
// </FS:ND>
{
	if(!mMainloopTimeout)
	{
		mMainloopTimeout = new LLWatchdogTimeout();
		resumeMainloopTimeout(state, secs);
	}
}

void LLAppViewer::destroyMainloopTimeout()
{
	if(mMainloopTimeout)
	{
		delete mMainloopTimeout;
		mMainloopTimeout = NULL;
	}
}

// <FS:ND> Change from std::string to char const*, saving a lot of object construction/destruction per frame
//void LLAppViewer::resumeMainloopTimeout(const std::string& state, F32 secs)
void LLAppViewer::resumeMainloopTimeout( char const* state, F32 secs)
// </FS:ND>
{
	if(mMainloopTimeout)
	{
		if(secs < 0.0f)
		{
			// <FS:ND> Gets called often in display loop
			// secs = gSavedSettings.getF32("MainloopTimeoutDefault");
			static LLCachedControl< F32 > MainloopTimeoutDefault( gSavedSettings, "MainloopTimeoutDefault" );
			secs = MainloopTimeoutDefault;
			// </FS:ND>
		}
		
		mMainloopTimeout->setTimeout(secs);
		mMainloopTimeout->start(state);
	}
}

void LLAppViewer::pauseMainloopTimeout()
{
	if(mMainloopTimeout)
	{
		mMainloopTimeout->stop();
	}
}

// <FS:ND> Change from std::string to char const*, saving a lot of object construction/destruction per frame
//void LLAppViewer::pingMainloopTimeout(const std::string& state, F32 secs)
void LLAppViewer::pingMainloopTimeout( char const* state, F32 secs)
// </FS:ND>
{
//	if(!restoreErrorTrap())
//	{
//		LL_WARNS() << "!!!!!!!!!!!!! Its an error trap!!!!" << state << LL_ENDL;
//	}
	
	if(mMainloopTimeout)
	{
		if(secs < 0.0f)
		{
			// <FS:ND> Gets called often in display loop
			// secs = gSavedSettings.getF32("MainloopTimeoutDefault");
			static LLCachedControl< F32 > MainloopTimeoutDefault( gSavedSettings, "MainloopTimeoutDefault" );
			secs = MainloopTimeoutDefault;
			// </FS:ND>
		}

		mMainloopTimeout->setTimeout(secs);
		mMainloopTimeout->ping(state);
	}
}

void LLAppViewer::handleLoginComplete()
{
	gLoggedInTime.start();
	initMainloopTimeout("Mainloop Init");

	// Store some data to DebugInfo in case of a freeze.
	gDebugInfo["ClientInfo"]["Name"] = LLVersionInfo::getChannel();
// [SL:KB] - Patch: Viewer-CrashReporting | Checked: 2011-05-08 (Catznip-2.6.0a) | Added: Catznip-2.6.0a
	gDebugInfo["ClientInfo"]["Version"] = LLVersionInfo::getVersion();
	gDebugInfo["ClientInfo"]["Platform"] = LLVersionInfo::getBuildPlatform();
// [/SL:KB]
	gDebugInfo["ClientInfo"]["MajorVersion"] = LLVersionInfo::getMajor();
	gDebugInfo["ClientInfo"]["MinorVersion"] = LLVersionInfo::getMinor();
	gDebugInfo["ClientInfo"]["PatchVersion"] = LLVersionInfo::getPatch();
	gDebugInfo["ClientInfo"]["BuildVersion"] = LLVersionInfo::getBuild();

// <FS:ND> Add which flavor of FS generated an error
#ifdef OPENSIM
	gDebugInfo["ClientInfo"]["Flavor"] = "oss";
#else
	gDebugInfo["ClientInfo"]["Flavor"] = "hvk";
#endif
// </FS:ND>

	LLParcel* parcel = LLViewerParcelMgr::getInstance()->getAgentParcel();
	if ( parcel && parcel->getMusicURL()[0])
	{
		gDebugInfo["ParcelMusicURL"] = parcel->getMusicURL();
	}	
	if ( parcel && parcel->getMediaURL()[0])
	{
		gDebugInfo["ParcelMediaURL"] = parcel->getMediaURL();
	}
	
//	gDebugInfo["SettingsFilename"] = gSavedSettings.getString("ClientSettingsFile");
// [SL:KB] - Patch: Viewer-CrashReporting | Checked: 2010-11-16 (Catznip-2.6.0a) | Added: Catznip-2.4.0b
	if (gCrashSettings.getBOOL("CrashSubmitSettings"))
	{
		// Only include settings.xml if the user consented
		gDebugInfo["SettingsFilename"] = gSavedSettings.getString("ClientSettingsFile");
	}
// [/SL:KB]
//	gDebugInfo["CAFilename"] = gDirUtilp->getCAFile();
//	gDebugInfo["ViewerExePath"] = gDirUtilp->getExecutablePathAndName();
//	gDebugInfo["CurrentPath"] = gDirUtilp->getCurPath();

// [SL:KB] - Patch: Viewer-CrashReporting | Checked: 2010-11-14 (Catznip-2.6.0a) | Added: Catznip-2.4.0a
	// Current host and region would expose too much information, but do track the last server version
	gDebugInfo["LastVersionChannel"] = gLastVersionChannel;
// [/SL:KB]
/*
	if(gAgent.getRegion())
	{
		gDebugInfo["CurrentSimHost"] = gAgent.getRegionHost().getHostName();
		gDebugInfo["CurrentRegion"] = gAgent.getRegion()->getName();
	}
*/

	if(LLAppViewer::instance()->mMainloopTimeout)
	{
		gDebugInfo["MainloopTimeoutState"] = LLAppViewer::instance()->mMainloopTimeout->getState();
	}

	mOnLoginCompleted();

	// <FS:TT> Window Title Access
	std::string full_name;
	const LLSD login_response = LLLoginInstance::getInstance()->getResponse();
	if (login_response.has("first_name"))
	{
		full_name = login_response["first_name"].asString();
		LLStringUtil::replaceChar(full_name, '"', ' ');
		LLStringUtil::trim(full_name);

		if (login_response.has("last_name"))
		{
			std::string temp_string = login_response["last_name"].asString();
			LLStringUtil::replaceChar(temp_string, '"', ' ');
			LLStringUtil::trim(temp_string);
			if (temp_string.compare("Resident") != 0)
			{
				full_name.append(" ").append(temp_string);
			}
		}
	}
	if (!full_name.empty())
	{
		gWindowTitle += std::string(" - ") + full_name;
		LLStringUtil::truncate(gWindowTitle, 255);
		gViewerWindow->getWindow()->setTitle(gWindowTitle);
	}
	// </FS:TT>

// [SL:KB] - Patch: Build-ScriptRecover | Checked: 2011-11-24 (Catznip-3.2.0) | Added: Catznip-3.2.0
	LLScriptRecoverQueue::recoverIfNeeded();
// [/SL:KB]

	writeDebugInfo();
	
	// <FS:AO> Warn users cache purge will affect usability
	if (mPurgeCache)
	{
		LLNotificationsUtil::add("CacheEmpty");
	}
	// </FS:AO>
	
	// we logged in successfully, so save settings on logout
	LL_DEBUGS() << "Login successful, per account settings will be saved on log out." << LL_ENDL;
	mSavePerAccountSettings=true;
}

//virtual
void LLAppViewer::setMasterSystemAudioMute(bool mute)
{
	gSavedSettings.setBOOL("MuteAudio", mute);
}

//virtual
bool LLAppViewer::getMasterSystemAudioMute()
{
	// <FS:Ansariel> Replace frequently called gSavedSettings
	//return gSavedSettings.getBOOL("MuteAudio");
	static LLCachedControl<bool> sMuteAudio(gSavedSettings, "MuteAudio");
	return sMuteAudio;
	// </FS:Ansariel>
}

//----------------------------------------------------------------------------
// Metrics-related methods (static and otherwise)
//----------------------------------------------------------------------------

/**
 * LLViewerAssetStats collects data on a per-region (as defined by the agent's
 * location) so we need to tell it about region changes which become a kind of
 * hidden variable/global state in the collectors.  For collectors not running
 * on the main thread, we need to send a message to move the data over safely
 * and cheaply (amortized over a run).
 */
void LLAppViewer::metricsUpdateRegion(U64 region_handle)
{
	if (0 != region_handle)
	{
		LLViewerAssetStatsFF::set_region(region_handle);
	}
}

/**
 * Attempts to start a multi-threaded metrics report to be sent back to
 * the grid for consumption.
 */
void LLAppViewer::metricsSend(bool enable_reporting)
{
	if (! gViewerAssetStats)
		return;

	if (LLAppViewer::sTextureFetch)
	{
		LLViewerRegion * regionp = gAgent.getRegion();

		if (enable_reporting && regionp)
		{
			std::string	caps_url = regionp->getCapability("ViewerMetrics");

            LLSD sd = gViewerAssetStats->asLLSD(true);

			// Send a report request into 'thread1' to get the rest of the data
			// and provide some additional parameters while here.
			LLAppViewer::sTextureFetch->commandSendMetrics(caps_url,
														   gAgentSessionID,
														   gAgentID,
														   sd);
		}
		else
		{
			LLAppViewer::sTextureFetch->commandDataBreak();
		}
	}

	// Reset even if we can't report.  Rather than gather up a huge chunk of
	// data, we'll keep to our sampling interval and retain the data
	// resolution in time.
	gViewerAssetStats->restart();
}
<|MERGE_RESOLUTION|>--- conflicted
+++ resolved
@@ -1286,7 +1286,6 @@
 		}
 	}
 
-<<<<<<< HEAD
 	// <FS:Ansariel> Disable VMP
 	//char* PARENT = getenv("PARENT");
 	//if (! (PARENT && std::string(PARENT) == "SL_Launcher"))
@@ -1298,26 +1297,12 @@
 	//	// situation to do things the Right Way. Anyone who intentionally
 	//	// bypasses this mechanism needs no reminder that s/he's shooting
 	//	// him/herself in the foot.
-	//	LLNotificationsUtil::add("RunLauncher");
+	//	if (!beingDebugged())
+	//	{
+	//		LLNotificationsUtil::add("RunLauncher");
+	//	}
 	//}
 	// </FS:Ansariel>
-=======
-	char* PARENT = getenv("PARENT");
-	if (! (PARENT && std::string(PARENT) == "SL_Launcher"))
-	{
-		// Don't directly run this executable. Please run the launcher, which
-		// will run the viewer itself.
-		// Naturally we do not consider this bulletproof. The point is to
-		// gently remind a user who *inadvertently* finds him/herself in this
-		// situation to do things the Right Way. Anyone who intentionally
-		// bypasses this mechanism needs no reminder that s/he's shooting
-		// him/herself in the foot.
-		if (!beingDebugged())
-		{
-			LLNotificationsUtil::add("RunLauncher");
-		}
-	}
->>>>>>> dec077e5
 
 #if LL_WINDOWS
 	if (gGLManager.mGLVersion < LLFeatureManager::getInstance()->getExpectedGLVersion())
