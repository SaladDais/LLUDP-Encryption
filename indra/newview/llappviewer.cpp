/**
 * @file llappviewer.cpp
 * @brief The LLAppViewer class definitions
 *
 * $LicenseInfo:firstyear=2007&license=viewerlgpl$
 * Second Life Viewer Source Code
 * Copyright (C) 2012, Linden Research, Inc.
 *
 * This library is free software; you can redistribute it and/or
 * modify it under the terms of the GNU Lesser General Public
 * License as published by the Free Software Foundation;
 * version 2.1 of the License only.
 *
 * This library is distributed in the hope that it will be useful,
 * but WITHOUT ANY WARRANTY; without even the implied warranty of
 * MERCHANTABILITY or FITNESS FOR A PARTICULAR PURPOSE.  See the GNU
 * Lesser General Public License for more details.
 *
 * You should have received a copy of the GNU Lesser General Public
 * License along with this library; if not, write to the Free Software
 * Foundation, Inc., 51 Franklin Street, Fifth Floor, Boston, MA  02110-1301  USA
 *
 * Linden Research, Inc., 945 Battery Street, San Francisco, CA  94111  USA
 * $/LicenseInfo$
 */

#include "llviewerprecompiledheaders.h"

#include "llappviewer.h"

// Viewer includes
#include "llversioninfo.h"
#include "llfeaturemanager.h"
#include "lluictrlfactory.h"
#include "lltexteditor.h"
#include "llerrorcontrol.h"
#include "lleventtimer.h"
#include "llviewertexturelist.h"
#include "llgroupmgr.h"
#include "llagent.h"
#include "llagentcamera.h"
#include "llagentlanguage.h"
#include "llagentui.h"
#include "llagentwearables.h"
#include "lldirpicker.h"
#include "llfloaterimcontainer.h"
#include "llimprocessing.h"
#include "llwindow.h"
#include "llviewerstats.h"
#include "llviewerstatsrecorder.h"
#include "llmarketplacefunctions.h"
#include "llmarketplacenotifications.h"
#include "llmd5.h"
#include "llmeshrepository.h"
#include "llpumpio.h"
#include "llmimetypes.h"
#include "llslurl.h"
#include "llstartup.h"
#include "llfocusmgr.h"
#include "llviewerjoystick.h"
#include "llallocator.h"
#include "llcalc.h"
#include "llconversationlog.h"
#if LL_WINDOWS
#include "lldxhardware.h"
#endif
#include "lltexturestats.h"
#include "lltrace.h"
#include "lltracethreadrecorder.h"
#include "llviewerwindow.h"
#include "llviewerdisplay.h"
#include "llviewermedia.h"
#include "llviewerparcelaskplay.h"
#include "llviewerparcelmedia.h"
#include "llviewermediafocus.h"
#include "llviewermessage.h"
#include "llviewerobjectlist.h"
#include "llworldmap.h"
#include "llmutelist.h"
#include "llviewerhelp.h"
#include "lluicolortable.h"
#include "llurldispatcher.h"
#include "llurlhistory.h"
#include "llrender.h"
#include "llteleporthistory.h"
#include "lltoast.h"
#include "llsdutil_math.h"
#include "lllocationhistory.h"
#include "llfasttimerview.h"
#include "llvector4a.h"
#include "llviewermenufile.h"
#include "llvoicechannel.h"
#include "llvoavatarself.h"
#include "llurlmatch.h"
#include "lltextutil.h"
#include "lllogininstance.h"
#include "llprogressview.h"
#include "llvocache.h"
#include "llvopartgroup.h"
// [SL:KB] - Patch: Appearance-Misc | Checked: 2013-02-12 (Catznip-3.4)
#include "llappearancemgr.h"
// [/SL:KB]
// [RLVa:KB] - Checked: 2010-05-03 (RLVa-1.2.0g)
#include "rlvactions.h"
#include "rlvhandler.h"
// [/RLVa:KB]

#include "llweb.h"
// <FS:Ansariel> [FS communication UI]
#include "fsfloatervoicecontrols.h"
// </FS:Ansariel> [FS communication UI]
#include "llfloatertexturefetchdebugger.h"
// [SL:KB] - Patch: Build-ScriptRecover | Checked: 2011-11-24 (Catznip-3.2.0)
#include "llfloaterscriptrecover.h"
// [/SL:KB]
#include "llspellcheck.h"
#include "llscenemonitor.h"
#include "llavatarrenderinfoaccountant.h"
#include "lllocalbitmaps.h"

// Linden library includes
#include "llavatarnamecache.h"
#include "lldiriterator.h"
#include "llexperiencecache.h"
#include "llimagej2c.h"
#include "llmemory.h"
#include "llprimitive.h"
#include "llurlaction.h"
#include "llurlentry.h"
#include "llvfile.h"
#include "llvfsthread.h"
#include "llvolumemgr.h"
#include "llxfermanager.h"
#include "llphysicsextensions.h"

#include "llnotificationmanager.h"
#include "llnotifications.h"
#include "llnotificationsutil.h"

#include "sanitycheck.h"
#include "llleap.h"
#include "stringize.h"
#include "llcoros.h"
#include "llexception.h"
//#if !LL_LINUX
#include "cef/dullahan.h"
#include "vlc/libvlc_version.h"
//#endif // LL_LINUX

// Third party library includes
#include <boost/bind.hpp>
#include <boost/foreach.hpp>
#include <boost/algorithm/string.hpp>
#include <boost/regex.hpp>
#include <boost/throw_exception.hpp>

#if LL_WINDOWS
#	include <share.h> // For _SH_DENYWR in processMarkerFiles
#else
#   include <sys/file.h> // For processMarkerFiles
#endif

#include "llapr.h"
#include <boost/lexical_cast.hpp>

#include "llviewerkeyboard.h"
#include "lllfsthread.h"
#include "llworkerthread.h"
#include "lltexturecache.h"
#include "lltexturefetch.h"
#include "llimageworker.h"
#include "llevents.h"

// The files below handle dependencies from cleanup.
#include "llkeyframemotion.h"
#include "llworldmap.h"
#include "llhudmanager.h"
#include "lltoolmgr.h"
#include "llassetstorage.h"
#include "llpolymesh.h"
#include "llproxy.h"
#include "llcachename.h"
#include "llaudioengine.h"
#include "llstreamingaudio.h"
#include "llviewermenu.h"
#include "llselectmgr.h"
#include "lltrans.h"
#include "lltransutil.h"
#include "lltracker.h"
#include "llviewerparcelmgr.h"
#include "llworldmapview.h"
#include "llpostprocess.h"
#include "llwlparammanager.h"
#include "llwaterparammanager.h"

#include "lldebugview.h"
#include "llconsole.h"
#include "llcontainerview.h"
#include "lltooltip.h"

#include "llsdutil.h"
#include "llsdserialize.h"

#include "llworld.h"
#include "llhudeffecttrail.h"
#include "llvectorperfoptions.h"
#include "llslurl.h"
#include "llwatchdog.h"

// Included so that constants/settings might be initialized
// in save_settings_to_globals()
#include "llbutton.h"
#include "llstatusbar.h"
#include "llsurface.h"
#include "llvosky.h"
#include "llvotree.h"
#include "llvoavatar.h"
#include "llfolderview.h"
#include "llagentpilot.h"
#include "llvovolume.h"
#include "llflexibleobject.h"
#include "llvosurfacepatch.h"
#include "llviewerfloaterreg.h"
#include "llcommandlineparser.h"
#include "llfloatermemleak.h"
#include "llfloaterreg.h"
#include "llfloateroutfitsnapshot.h"
#include "llfloatersnapshot.h"
#include "llsidepanelinventory.h"

// includes for idle() idleShutdown()
#include "llviewercontrol.h"
#include "lleventnotifier.h"
#include "llcallbacklist.h"
#include "lldeferredsounds.h"
#include "pipeline.h"
#include "llgesturemgr.h"
#include "llsky.h"
#include "llvlmanager.h"
#include "llviewercamera.h"
#include "lldrawpoolbump.h"
#include "llvieweraudio.h"
#include "llimview.h"
#include "llviewerthrottle.h"
#include "llparcel.h"
#include "llavatariconctrl.h"
#include "llgroupiconctrl.h"
#include "llviewerassetstats.h"

// Include for security api initialization
#include "llsecapi.h"
#include "llmachineid.h"
#include "llmainlooprepeater.h"
#include "llcleanup.h"

#include "llcoproceduremanager.h"
#include "llviewereventrecorder.h"

#if HAS_GROWL
#include "growlmanager.h"
#endif
#include "fsavatarrenderpersistence.h"

// *FIX: These extern globals should be cleaned up.
// The globals either represent state/config/resource-storage of either
// this app, or another 'component' of the viewer. App globals should be
// moved into the app class, where as the other globals should be
// moved out of here.
// If a global symbol reference seems valid, it will be included
// via header files above.

//----------------------------------------------------------------------------
// llviewernetwork.h
#include "llviewernetwork.h"
// define a self-registering event API object
#include "llappviewerlistener.h"

#include "nd/ndoctreelog.h" // <FS:ND/> Octree operation logging.
#include "nd/ndetw.h" // <FS:ND/> Windows Event Tracing, does nothing on OSX/Linux.
#include "nd/ndlogthrottle.h"

#include "fsradar.h"


#if (LL_LINUX || LL_SOLARIS) && LL_GTK
#include "glib.h"
#endif // (LL_LINUX || LL_SOLARIS) && LL_GTK

#if LL_MSVC
// disable boost::lexical_cast warning
#pragma warning (disable:4702)
#endif

const char* const CRASH_SETTINGS_FILE = "settings_crash_behavior.xml"; // <FS:ND/> We need this filename defined here.

static LLAppViewerListener sAppViewerListener(LLAppViewer::instance);

////// Windows-specific includes to the bottom - nasty defines in these pollute the preprocessor
//
//----------------------------------------------------------------------------
// viewer.cpp - these are only used in viewer, should be easily moved.

#if LL_DARWIN
extern void init_apple_menu(const char* product);
#endif // LL_DARWIN

extern BOOL gRandomizeFramerate;
extern BOOL gPeriodicSlowFrame;
extern BOOL gDebugGL;

#if LL_DARWIN
extern BOOL gHiDPISupport;
#endif

////////////////////////////////////////////////////////////
// All from the last globals push...

F32 gSimLastTime; // Used in LLAppViewer::init and send_stats()
F32 gSimFrames;

BOOL gShowObjectUpdates = FALSE;
BOOL gUseQuickTime = TRUE;

eLastExecEvent gLastExecEvent = LAST_EXEC_NORMAL;
S32 gLastExecDuration = -1; // (<0 indicates unknown)

#if LL_WINDOWS
#   define LL_PLATFORM_KEY "win"
#elif LL_DARWIN
#   define LL_PLATFORM_KEY "mac"
#elif LL_LINUX
#   define LL_PLATFORM_KEY "lnx"
#else
#   error "Unknown Platform"
#endif
const char* gPlatform = LL_PLATFORM_KEY;

LLSD gDebugInfo;

U32	gFrameCount = 0;
U32 gForegroundFrameCount = 0; // number of frames that app window was in foreground
LLPumpIO* gServicePump = NULL;

U64MicrosecondsImplicit gFrameTime = 0;
F32SecondsImplicit gFrameTimeSeconds = 0.f;
F32SecondsImplicit gFrameIntervalSeconds = 0.f;
F32 gFPSClamped = 10.f;						// Pretend we start at target rate.
F32 gFrameDTClamped = 0.f;					// Time between adjacent checks to network for packets
U64MicrosecondsImplicit	gStartTime = 0; // gStartTime is "private", used only to calculate gFrameTimeSeconds

LLTimer gRenderStartTime;
LLFrameTimer gForegroundTime;
LLFrameTimer gLoggedInTime;
LLTimer gLogoutTimer;
static const F32 LOGOUT_REQUEST_TIME = 6.f;  // this will be cut short by the LogoutReply msg.
F32 gLogoutMaxTime = LOGOUT_REQUEST_TIME;


S32 gPendingMetricsUploads = 0;


BOOL				gDisconnected = FALSE;

// used to restore texture state after a mode switch
LLFrameTimer	gRestoreGLTimer;
BOOL			gRestoreGL = FALSE;
bool			gUseWireframe = FALSE;

//use for remember deferred mode in wireframe switch
bool			gInitialDeferredModeForWireframe = FALSE;

// VFS globals - see llappviewer.h
LLVFS* gStaticVFS = NULL;

LLMemoryInfo gSysMemory;
U64Bytes gMemoryAllocated(0); // updated in display_stats() in llviewerdisplay.cpp

std::string gLastVersionChannel;

LLVector3			gWindVec(3.0, 3.0, 0.0);
LLVector3			gRelativeWindVec(0.0, 0.0, 0.0);

U32		gPacketsIn = 0;

BOOL				gPrintMessagesThisFrame = FALSE;

BOOL gRandomizeFramerate = FALSE;
BOOL gPeriodicSlowFrame = FALSE;

BOOL gCrashOnStartup = FALSE;
BOOL gLLErrorActivated = FALSE;
BOOL gLogoutInProgress = FALSE;

BOOL gSimulateMemLeak = FALSE;

////////////////////////////////////////////////////////////
// Internal globals... that should be removed.

// Like LLLogChat::cleanFileName() and LLDir::getScrubbedFileName() but replaces spaces also.
std::string SafeFileName(std::string filename)
{
	std::string invalidChars = "\"\'\\/?*:.<>| ";
	S32 position = filename.find_first_of(invalidChars);
	while (position != filename.npos)
	{
		filename[position] = '_';
		position = filename.find_first_of(invalidChars, position);
	}
	return filename;
}
// TODO: Readd SAFE_FILE_NAME_PREFIX stuff after FmodEx merge.... <FS:CR>
// contruct unique filename prefix so we only report crashes for US and not other viewers.
//const std::string SAFE_FILE_NAME_PREFIX(SafeFileName(llformat("%s %d.%d.%d.%d",
//															  LL_CHANNEL,
//															  LL_VERSION_MAJOR,
//															  LL_VERSION_MINOR,
//															  LL_VERSION_PATCH,
//															  LL_VERSION_BUILD )));
const std::string SAFE_FILE_NAME_PREFIX(SafeFileName(APP_NAME));
static std::string gArgs;
const int MAX_MARKER_LENGTH = 1024;
const std::string MARKER_FILE_NAME(SAFE_FILE_NAME_PREFIX + ".exec_marker"); //FS orig modified LL
const std::string START_MARKER_FILE_NAME(SAFE_FILE_NAME_PREFIX + ".start_marker"); //FS new modified LL new
const std::string ERROR_MARKER_FILE_NAME(SAFE_FILE_NAME_PREFIX + ".error_marker"); //FS orig modified LL
const std::string LLERROR_MARKER_FILE_NAME(SAFE_FILE_NAME_PREFIX + ".llerror_marker"); //FS orig modified LL
const std::string LOGOUT_MARKER_FILE_NAME(SAFE_FILE_NAME_PREFIX + ".logout_marker"); //FS orig modified LL

static BOOL gDoDisconnect = FALSE;
static std::string gLaunchFileOnQuit;

// Used on Win32 for other apps to identify our window (eg, win_setup)
// Note: Changing this breaks compatibility with SLURL handling, try to avoid it.
const char* const VIEWER_WINDOW_CLASSNAME = "Second Life";

//-- LLDeferredTaskList ------------------------------------------------------

/**
 * A list of deferred tasks.
 *
 * We sometimes need to defer execution of some code until the viewer gets idle,
 * e.g. removing an inventory item from within notifyObservers() may not work out.
 *
 * Tasks added to this list will be executed in the next LLAppViewer::idle() iteration.
 * All tasks are executed only once.
 */
class LLDeferredTaskList: public LLSingleton<LLDeferredTaskList>
{
	LLSINGLETON_EMPTY_CTOR(LLDeferredTaskList);
	LOG_CLASS(LLDeferredTaskList);

	friend class LLAppViewer;
	typedef boost::signals2::signal<void()> signal_t;

	void addTask(const signal_t::slot_type& cb)
	{
		mSignal.connect(cb);
	}

	void run()
	{
		if (!mSignal.empty())
		{
			mSignal();
			mSignal.disconnect_all_slots();
		}
	}

	signal_t mSignal;
};

//----------------------------------------------------------------------------

// List of entries from strings.xml to always replace
static std::set<std::string> default_trans_args;
void init_default_trans_args()
{
	default_trans_args.insert("SECOND_LIFE"); // World
	default_trans_args.insert("APP_NAME");
	default_trans_args.insert("CAPITALIZED_APP_NAME");
	default_trans_args.insert("CURRENT_GRID"); //<FS:AW make CURRENT_GRID a default substitution>
	default_trans_args.insert("SECOND_LIFE_GRID");
	default_trans_args.insert("SUPPORT_SITE");
	// This URL shows up in a surprising number of places in various skin
	// files. We really only want to have to maintain a single copy of it.
	default_trans_args.insert("create_account_url");
	default_trans_args.insert("DOWNLOAD_URL"); //<FS:CR> Viewer download url
	default_trans_args.insert("VIEWER_GENERATION"); // <FS:Ansariel> Viewer generation (major version number)
	default_trans_args.insert("APP_NAME_ABBR"); // <FS:Ansariel> Appreviated application title
}

//----------------------------------------------------------------------------
// File scope definitons
const char *VFS_DATA_FILE_BASE = "data.db2.x.";
const char *VFS_INDEX_FILE_BASE = "index.db2.x.";

std::string gWindowTitle;

struct SettingsFile : public LLInitParam::Block<SettingsFile>
{
	Mandatory<std::string>	name;
	Optional<std::string>	file_name;
	Optional<bool>			required,
							persistent;
	Optional<std::string>	file_name_setting;

	SettingsFile()
	:	name("name"),
		file_name("file_name"),
		required("required", false),
		persistent("persistent", true),
		file_name_setting("file_name_setting")
	{}
};

struct SettingsGroup : public LLInitParam::Block<SettingsGroup>
{
	Mandatory<std::string>	name;
	Mandatory<S32>			path_index;
	Multiple<SettingsFile>	files;

	SettingsGroup()
	:	name("name"),
		path_index("path_index"),
		files("file")
	{}
};

struct SettingsFiles : public LLInitParam::Block<SettingsFiles>
{
	Multiple<SettingsGroup>	groups;

	SettingsFiles()
	: groups("group")
	{}
};


//----------------------------------------------------------------------------
// Metrics logging control constants
//----------------------------------------------------------------------------
static const F32 METRICS_INTERVAL_DEFAULT = 600.0;
static const F32 METRICS_INTERVAL_QA = 30.0;
static F32 app_metrics_interval = METRICS_INTERVAL_DEFAULT;
static bool app_metrics_qa_mode = false;

void idle_afk_check()
{
	// check idle timers
	F32 current_idle = gAwayTriggerTimer.getElapsedTimeF32();
	// <FS:CR> Cache frequently hit location
	static LLCachedControl<S32> sAFKTimeout(gSavedSettings, "AFKTimeout");
// [RLVa:KB] - Checked: 2010-05-03 (RLVa-1.2.0g) | Modified: RLVa-1.2.0g
	// Enforce an idle time of 30 minutes if @allowidle=n restricted
	S32 afk_timeout = (!gRlvHandler.hasBehaviour(RLV_BHVR_ALLOWIDLE)) ? sAFKTimeout : 60 * 30;
// [/RLVa:KB]
//	F32 afk_timeout  = gSavedSettings.getS32("AFKTimeout");
	// <FS:CR> Explicit conversions just cos.
	//if (afk_timeout && (current_idle > afk_timeout) && ! gAgent.getAFK())
	if (static_cast<S32>(afk_timeout) && (current_idle > static_cast<F32>(afk_timeout)) && ! gAgent.getAFK())
	{
		LL_INFOS("IdleAway") << "Idle more than " << afk_timeout << " seconds: automatically changing to Away status" << LL_ENDL;
		gAgent.setAFK();
	}
}

// A callback set in LLAppViewer::init()
static void ui_audio_callback(const LLUUID& uuid)
{
	if (gAudiop)
	{
		SoundData soundData(uuid, gAgent.getID(), 1.0f, LLAudioEngine::AUDIO_TYPE_UI);
		gAudiop->triggerSound(soundData);
	}
}

// A callback set in LLAppViewer::init()
static void deferred_ui_audio_callback(const LLUUID& uuid)
{
	if (gAudiop)
	{
		SoundData soundData(uuid, gAgent.getID(), 1.0f, LLAudioEngine::AUDIO_TYPE_UI);
		LLDeferredSounds::instance().deferSound(soundData);
	}
}

bool	create_text_segment_icon_from_url_match(LLUrlMatch* match,LLTextBase* base)
{
	if(!match || !base || base->getPlainText())
		return false;

	LLUUID match_id = match->getID();

	LLIconCtrl* icon;

	if(gAgent.isInGroup(match_id, TRUE))
	{
		LLGroupIconCtrl::Params icon_params;
		icon_params.group_id = match_id;
		icon_params.rect = LLRect(0, 16, 16, 0);
		icon_params.visible = true;
		icon = LLUICtrlFactory::instance().create<LLGroupIconCtrl>(icon_params);
	}
	else
	{
		LLAvatarIconCtrl::Params icon_params;
		icon_params.avatar_id = match_id;
		icon_params.rect = LLRect(0, 16, 16, 0);
		icon_params.visible = true;
		icon = LLUICtrlFactory::instance().create<LLAvatarIconCtrl>(icon_params);
	}

	LLInlineViewSegment::Params params;
	params.force_newline = false;
	params.view = icon;
	params.left_pad = 4;
	params.right_pad = 4;
	params.top_pad = -2;
	params.bottom_pad = 2;

	base->appendWidget(params," ",false);

	return true;
}


// Use these strictly for things that are constructed at startup,
// or for things that are performance critical.  JC
static void settings_to_globals()
{
	LLBUTTON_H_PAD		= gSavedSettings.getS32("ButtonHPad");
	BTN_HEIGHT_SMALL	= gSavedSettings.getS32("ButtonHeightSmall");
	BTN_HEIGHT			= gSavedSettings.getS32("ButtonHeight");

	MENU_BAR_HEIGHT		= gSavedSettings.getS32("MenuBarHeight");
	MENU_BAR_WIDTH		= gSavedSettings.getS32("MenuBarWidth");

	LLSurface::setTextureSize(gSavedSettings.getU32("RegionTextureSize"));

	LLRender::sGLCoreProfile = gSavedSettings.getBOOL("RenderGLCoreProfile");
	LLRender::sNsightDebugSupport = gSavedSettings.getBOOL("RenderNsightDebugSupport");
	// <FS:Ansariel> Vertex Array Objects are required in OpenGL core profile
	//LLVertexBuffer::sUseVAO = gSavedSettings.getBOOL("RenderUseVAO");
	LLVertexBuffer::sUseVAO = LLRender::sGLCoreProfile ? TRUE : gSavedSettings.getBOOL("RenderUseVAO");
	// </FS:Ansariel>
	LLImageGL::sGlobalUseAnisotropic	= gSavedSettings.getBOOL("RenderAnisotropic");
	LLImageGL::sCompressTextures		= gSavedSettings.getBOOL("RenderCompressTextures");
	LLVOVolume::sLODFactor				= llclamp(gSavedSettings.getF32("RenderVolumeLODFactor"), 0.01f, MAX_LOD_FACTOR);
	LLVOVolume::sDistanceFactor			= 1.f-LLVOVolume::sLODFactor * 0.1f;
	LLVolumeImplFlexible::sUpdateFactor = gSavedSettings.getF32("RenderFlexTimeFactor");
	LLVOTree::sTreeFactor				= gSavedSettings.getF32("RenderTreeLODFactor");
	LLVOAvatar::sLODFactor				= llclamp(gSavedSettings.getF32("RenderAvatarLODFactor"), 0.f, MAX_AVATAR_LOD_FACTOR);
	LLVOAvatar::sPhysicsLODFactor		= llclamp(gSavedSettings.getF32("RenderAvatarPhysicsLODFactor"), 0.f, MAX_AVATAR_LOD_FACTOR);
	LLVOAvatar::updateImpostorRendering(gSavedSettings.getU32("RenderAvatarMaxNonImpostors"));
	LLVOAvatar::sVisibleInFirstPerson	= gSavedSettings.getBOOL("FirstPersonAvatarVisible");
	// clamp auto-open time to some minimum usable value
	LLFolderView::sAutoOpenTime			= llmax(0.25f, gSavedSettings.getF32("FolderAutoOpenDelay"));
	LLSelectMgr::sRectSelectInclusive	= gSavedSettings.getBOOL("RectangleSelectInclusive");
	LLSelectMgr::sRenderHiddenSelections = gSavedSettings.getBOOL("RenderHiddenSelections");
	LLSelectMgr::sRenderLightRadius = gSavedSettings.getBOOL("RenderLightRadius");

	gAgentPilot.setNumRuns(gSavedSettings.getS32("StatsNumRuns"));
	gAgentPilot.setQuitAfterRuns(gSavedSettings.getBOOL("StatsQuitAfterRuns"));
	gAgent.setHideGroupTitle(gSavedSettings.getBOOL("RenderHideGroupTitle"));

	gDebugWindowProc = gSavedSettings.getBOOL("DebugWindowProc");
	gShowObjectUpdates = gSavedSettings.getBOOL("ShowObjectUpdates");
	LLWorldMapView::sMapScale = gSavedSettings.getF32("MapScale");
	
#if LL_DARWIN
	gHiDPISupport = gSavedSettings.getBOOL("RenderHiDPI");
#endif
}

static void settings_modify()
{
	LLRenderTarget::sUseFBO				= gSavedSettings.getBOOL("RenderDeferred");
	LLPipeline::sRenderBump				= gSavedSettings.getBOOL("RenderObjectBump");
	LLPipeline::sRenderDeferred		= LLPipeline::sRenderBump && gSavedSettings.getBOOL("RenderDeferred");
	LLVOSurfacePatch::sLODFactor		= gSavedSettings.getF32("RenderTerrainLODFactor");
	LLVOSurfacePatch::sLODFactor *= LLVOSurfacePatch::sLODFactor; //square lod factor to get exponential range of [1,4]
	gDebugGL = gSavedSettings.getBOOL("RenderDebugGL") || gDebugSession;
	gDebugPipeline = gSavedSettings.getBOOL("RenderDebugPipeline");
}

class LLFastTimerLogThread : public LLThread
{
public:
	std::string mFile;

	LLFastTimerLogThread(std::string& test_name) : LLThread("fast timer log")
 	{
		std::string file_name = test_name + std::string(".slp");
		mFile = gDirUtilp->getExpandedFilename(LL_PATH_LOGS, file_name);
	}

	void run()
	{
		llofstream os(mFile.c_str());

		while (!LLAppViewer::instance()->isQuitting())
		{
			LLTrace::BlockTimer::writeLog(os);
			os.flush();
			ms_sleep(32);
		}

		os.close();
	}
};

//virtual
bool LLAppViewer::initSLURLHandler()
{
	// does nothing unless subclassed
	return false;
}

//virtual
bool LLAppViewer::sendURLToOtherInstance(const std::string& url)
{
	// does nothing unless subclassed
	return false;
}

//----------------------------------------------------------------------------
// LLAppViewer definition

// Static members.
// The single viewer app.
LLAppViewer* LLAppViewer::sInstance = NULL;
LLTextureCache* LLAppViewer::sTextureCache = NULL;
LLImageDecodeThread* LLAppViewer::sImageDecodeThread = NULL;
LLTextureFetch* LLAppViewer::sTextureFetch = NULL;

std::string getRuntime()
{
	return llformat("%.4f", (F32)LLTimer::getElapsedSeconds().value());
}

LLAppViewer::LLAppViewer()
:	mMarkerFile(),
	mLogoutMarkerFile(),
	mReportedCrash(false),
	mNumSessions(0),
	mPurgeCache(false),
	mPurgeOnExit(false),
	mSecondInstance(false),
	mSavedFinalSnapshot(false),
	mSavePerAccountSettings(false),		// don't save settings on logout unless login succeeded.
	mQuitRequested(false),
	mLogoutRequestSent(false),
	mLastAgentControlFlags(0),
	mLastAgentForceUpdate(0),
	mMainloopTimeout(NULL),
	mAgentRegionLastAlive(false),
	mRandomizeFramerate(LLCachedControl<bool>(gSavedSettings,"Randomize Framerate", FALSE)),
	mPeriodicSlowFrame(LLCachedControl<bool>(gSavedSettings,"Periodic Slow Frame", FALSE)),
	mFastTimerLogThread(NULL),
	mSettingsLocationList(NULL),
	mIsFirstRun(false),
	mMinMicroSecPerFrame(0.f),
	mSaveSettingsOnExit(true),		// <FS:Zi> Backup Settings
	mPurgeTextures(false) // <FS:Ansariel> FIRE-13066
{
	if(NULL != sInstance)
	{
		LL_ERRS() << "Oh no! An instance of LLAppViewer already exists! LLAppViewer is sort of like a singleton." << LL_ENDL;
	}

    mDumpPath ="";
	// Need to do this initialization before we do anything else, since anything
	// that touches files should really go through the lldir API
   
	// <FS:ND> Init our custom directories, not from SecondLife

	// gDirUtilp->initAppDirs("SecondLife");
#if ADDRESS_SIZE == 64
	gDirUtilp->initAppDirs( APP_NAME + "_x64" );
#else
	gDirUtilp->initAppDirs(APP_NAME);
#endif

	// </FS:ND>

	//
	// IMPORTANT! Do NOT put anything that will write
	// into the log files during normal startup until AFTER
	// we run the "program crashed last time" error handler below.
	//
	sInstance = this;

	gLoggedInTime.stop();

	initLoggingAndGetLastDuration();

	processMarkerFiles();
	//
	// OK to write stuff to logs now, we've now crash reported if necessary
	//

	LLLoginInstance::instance().setPlatformInfo(gPlatform, LLOSInfo::instance().getOSVersionString(), LLOSInfo::instance().getOSStringSimple());

	// Under some circumstances we want to read the static_debug_info.log file
	// from the previous viewer run between this constructor call and the
	// init() call, which will overwrite the static_debug_info.log file for
	// THIS run. So setDebugFileNames() early.
#if LL_BUGSPLAT
	// MAINT-8917: don't create a dump directory just for the
	// static_debug_info.log file
	std::string logdir = gDirUtilp->getExpandedFilename(LL_PATH_LOGS, "");
#else // ! LL_BUGSPLAT
	// write Google Breakpad minidump files to a per-run dump directory to avoid multiple viewer issues.
	std::string logdir = gDirUtilp->getExpandedFilename(LL_PATH_DUMP, "");
#endif // ! LL_BUGSPLAT
	mDumpPath = logdir;
	setMiniDumpDir(logdir);
	setDebugFileNames(logdir);
}

LLAppViewer::~LLAppViewer()
{
	delete mSettingsLocationList;

	destroyMainloopTimeout();

	// If we got to this destructor somehow, the app didn't hang.
	removeMarkerFiles();
}

class LLUITranslationBridge : public LLTranslationBridge
{
public:
	virtual std::string getString(const std::string &xml_desc)
	{
		return LLTrans::getString(xml_desc);
	}
};

namespace {
// With Xcode 6, _exit() is too magical to use with boost::bind(), so provide
// this little helper function.
void fast_exit(int rc)
{
	_exit(rc);
}


}


bool LLAppViewer::init()
{
	// <FS:ND> Breakpad merge, setup minidump type from Catznip.

	// setupErrorHandling(mSecondInstance);
	EMiniDumpType minidump_type = MINIDUMP_NORMAL;
	if (gSavedSettings.controlExists("SaveMiniDumpType"))
		minidump_type = (LLApp::EMiniDumpType)gSavedSettings.getU32("SaveMiniDumpType"); 

	setupErrorHandling( mSecondInstance, minidump_type );

	// </FS:ND>

	nd::octree::debug::setOctreeLogFilename( gDirUtilp->getExpandedFilename(LL_PATH_LOGS, "octree.log" ) ); // <FS:ND/> Filename to log octree options to.
	nd::etw::init(); // <FS:ND/> Init event tracing.


	//
	// Start of the application
	//

	// initialize LLWearableType translation bridge.
	// Memory will be cleaned up in ::cleanupClass()
	LLWearableType::initParamSingleton(new LLUITranslationBridge());

	// initialize SSE options
	LLVector4a::initClass();

	//initialize particle index pool
	LLVOPartGroup::initClass();



	// set skin search path to default, will be overridden later
	// this allows simple skinned file lookups to work
// [SL:KB] - Patch: Viewer-Skins | Checked: 2012-12-26 (Catznip-3.4)
	gDirUtilp->setSkinFolder("default", "", "en");
// [/SL:KB]
//	gDirUtilp->setSkinFolder("default", "en");

//	initLoggingAndGetLastDuration();

	//
	// OK to write stuff to logs now, we've now crash reported if necessary
	//
	
// <FS>
	// SJ/AO:  Reset Configuration here, if our marker file exists. Configuration needs to be reset before settings files 
	// are read in to avoid file locks.

	mPurgeSettings = false;
	std::string clear_settings_filename = gDirUtilp->getExpandedFilename(LL_PATH_LOGS,"CLEAR");
	LLAPRFile clear_file ;
	if (clear_file.isExist(clear_settings_filename))
	{
		mPurgeSettings = true;
		LL_INFOS() << "Purging configuration..." << LL_ENDL;
		std::string delem = gDirUtilp->getDirDelimiter();

		LLFile::remove(gDirUtilp->getExpandedFilename(LL_PATH_LOGS,"CLEAR"));
		
		//[ADD - Clear Usersettings : SJ] - Delete directories beams, beamsColors, windlight in usersettings
		LLFile::rmdir(gDirUtilp->getExpandedFilename(LL_PATH_USER_SETTINGS, "beams") );
		LLFile::rmdir(gDirUtilp->getExpandedFilename(LL_PATH_USER_SETTINGS, "beamsColors") );
		LLFile::rmdir(gDirUtilp->getExpandedFilename(LL_PATH_USER_SETTINGS, "windlight" + delem + "water") );
		LLFile::rmdir(gDirUtilp->getExpandedFilename(LL_PATH_USER_SETTINGS, "windlight" + delem + "days") );
		LLFile::rmdir(gDirUtilp->getExpandedFilename(LL_PATH_USER_SETTINGS, "windlight" + delem + "skies") );
		LLFile::rmdir(gDirUtilp->getExpandedFilename(LL_PATH_USER_SETTINGS, "windlight") );		

		// We don't delete the entire folder to avoid data loss of config files unrelated to the current binary. -AO
		//gDirUtilp->deleteFilesInDir(user_dir, "*.*");
		
		// Alphabetised
		LLFile::remove(gDirUtilp->getExpandedFilename(LL_PATH_USER_SETTINGS, "account_settings_phoenix.xml"));
		LLFile::remove(gDirUtilp->getExpandedFilename(LL_PATH_USER_SETTINGS, "agents.xml"));
		LLFile::remove(gDirUtilp->getExpandedFilename(LL_PATH_USER_SETTINGS, "bin_conf.dat"));
		LLFile::remove(gDirUtilp->getExpandedFilename(LL_PATH_USER_SETTINGS, "client_list_v2.xml"));
		LLFile::remove(gDirUtilp->getExpandedFilename(LL_PATH_USER_SETTINGS, "colors.xml"));
		LLFile::remove(gDirUtilp->getExpandedFilename(LL_PATH_USER_SETTINGS, "ignorable_dialogs.xml"));
		LLFile::remove(gDirUtilp->getExpandedFilename(LL_PATH_USER_SETTINGS, "grids.remote.xml"));
		LLFile::remove(gDirUtilp->getExpandedFilename(LL_PATH_USER_SETTINGS, "grids.user.xml"));
		LLFile::remove(gDirUtilp->getExpandedFilename(LL_PATH_USER_SETTINGS, "password.dat"));
		LLFile::remove(gDirUtilp->getExpandedFilename(LL_PATH_USER_SETTINGS, "quick_preferences.xml"));
		LLFile::remove(gDirUtilp->getExpandedFilename(LL_PATH_USER_SETTINGS, "releases.xml"));
		LLFile::remove(gDirUtilp->getExpandedFilename(LL_PATH_USER_SETTINGS, CRASH_SETTINGS_FILE));
		
		std::string user_dir = gDirUtilp->getExpandedFilename( LL_PATH_USER_SETTINGS , "", "");
		gDirUtilp->deleteFilesInDir(user_dir, "feature*.txt");
		gDirUtilp->deleteFilesInDir(user_dir, "gpu*.txt");
		gDirUtilp->deleteFilesInDir(user_dir, "settings_*.xml");

		// Remove misc OS user app dirs
		std::string base_dir = gDirUtilp->getOSUserAppDir() + delem;
		
		LLFile::rmdir(base_dir + "browser_profile");
		LLFile::rmdir(base_dir + "data");
		
		// Delete per-user files below
		LLDirIterator dir_it(base_dir, "*");
		std::string dir_name;
		while (dir_it.next(dir_name))
		{
			if (LLFile::isdir(base_dir + delem + dir_name))
			{
				std::string per_user_dir_glob = base_dir + delem + dir_name + delem;

				LLFile::remove(per_user_dir_glob + "filters.xml");
				LLFile::remove(per_user_dir_glob + "medialist.xml");
				LLFile::remove(per_user_dir_glob + "plugin_cookies.xml");
				LLFile::remove(per_user_dir_glob + "screen_last.bmp");
				LLFile::remove(per_user_dir_glob + "search_history.xml");
				LLFile::remove(per_user_dir_glob + "settings_friends_groups.xml");
				LLFile::remove(per_user_dir_glob + "settings_per_account.xml");
				LLFile::remove(per_user_dir_glob + "teleport_history.xml");
				LLFile::remove(per_user_dir_glob + "texture_list_last.xml");
				LLFile::remove(per_user_dir_glob + "toolbars.xml");
				LLFile::remove(per_user_dir_glob + "typed_locations.xml");
				LLFile::remove(per_user_dir_glob + "url_history.xml");
				LLFile::remove(per_user_dir_glob + "volume_settings.xml");
				LLFile::rmdir(per_user_dir_glob + "browser_profile");
			}
		}
	}
// </FS>
	init_default_trans_args();

	if (!initConfiguration())
		return false;

	LL_INFOS("InitInfo") << "Configuration initialized." << LL_ENDL ;
	//set the max heap size.
	initMaxHeapSize() ;
	LLCoros::instance().setStackSize(gSavedSettings.getS32("CoroutineStackSize"));

	// Although initLoggingAndGetLastDuration() is the right place to mess with
	// setFatalFunction(), we can't query gSavedSettings until after
	// initConfiguration().
	S32 rc(gSavedSettings.getS32("QAModeTermCode"));
	if (rc >= 0)
	{
		// QAModeTermCode set, terminate with that rc on LL_ERRS. Use
		// fast_exit() rather than exit() because normal cleanup depends too
		// much on successful startup!
		LLError::setFatalFunction(boost::bind(fast_exit, rc));
	}

	// <FS:Ansariel> Get rid of unused LLAllocator
    //mAlloc.setProfilingEnabled(gSavedSettings.getBOOL("MemProfiling"));

	// Initialize the non-LLCurl libcurl library.  Should be called
	// before consumers (LLTextureFetch).
	mAppCoreHttp.init();

	LL_INFOS("InitInfo") << "LLCore::Http initialized." << LL_ENDL ;

    LLMachineID::init();

	{
		if (gSavedSettings.getBOOL("QAModeMetrics"))
		{
			app_metrics_qa_mode = true;
			app_metrics_interval = METRICS_INTERVAL_QA;
		}
		LLViewerAssetStatsFF::init();
	}

	initThreads();
	LL_INFOS("InitInfo") << "Threads initialized." << LL_ENDL ;

	// Initialize settings early so that the defaults for ignorable dialogs are
	// picked up and then correctly re-saved after launching the updater (STORM-1268).
	LLUI::settings_map_t settings_map;
	settings_map["config"] = &gSavedSettings;
	settings_map["ignores"] = &gWarningSettings;
	settings_map["floater"] = &gSavedSettings; // *TODO: New settings file
	settings_map["account"] = &gSavedPerAccountSettings;

	// <FS:Ansariel> Optional legacy notification well
	gSavedSettings.setBOOL("FSInternalLegacyNotificationWell", gSavedSettings.getBOOL("FSLegacyNotificationWell"));

	LLUI::initParamSingleton(settings_map,
		LLUIImageList::getInstance(),
		ui_audio_callback,
		deferred_ui_audio_callback);
	LL_INFOS("InitInfo") << "UI initialized." << LL_ENDL ;

	// NOW LLUI::getLanguage() should work. gDirUtilp must know the language
	// for this session ASAP so all the file-loading commands that follow,
	// that use findSkinnedFilenames(), will include the localized files.
// [SL:KB] - Patch: Viewer-Skins | Checked: 2012-12-26 (Catznip-3.4)
	gDirUtilp->setSkinFolder(gDirUtilp->getSkinFolder(), gDirUtilp->getSkinThemeFolder(),LLUI::getLanguage());
// [/SL:KB]
//	gDirUtilp->setSkinFolder(gDirUtilp->getSkinFolder(), LLUI::getLanguage());

	// Setup LLTrans after LLUI::initClass has been called.
	initStrings();

	// Setup notifications after LLUI::initClass() has been called.
	LLNotifications::instance();
	LL_INFOS("InitInfo") << "Notifications initialized." << LL_ENDL ;

    writeSystemInfo();

	//////////////////////////////////////////////////////////////////////////////
	//////////////////////////////////////////////////////////////////////////////
	//////////////////////////////////////////////////////////////////////////////
	//////////////////////////////////////////////////////////////////////////////
	// *FIX: The following code isn't grouped into functions yet.

	//
	// Various introspection concerning the libs we're using - particularly
	// the libs involved in getting to a full login screen.
	//
	LL_INFOS("InitInfo") << "J2C Engine is: " << LLImageJ2C::getEngineInfo() << LL_ENDL;
	LL_INFOS("InitInfo") << "libcurl version is: " << LLCore::LLHttp::getCURLVersion() << LL_ENDL;

	/////////////////////////////////////////////////
	// OS-specific login dialogs
	/////////////////////////////////////////////////

	//test_cached_control();

	// track number of times that app has run
	mNumSessions = gSavedSettings.getS32("NumSessions");
	mNumSessions++;
	gSavedSettings.setS32("NumSessions", mNumSessions);

	// LLKeyboard relies on LLUI to know what some accelerator keys are called.
	LLKeyboard::setStringTranslatorFunc( LLTrans::getKeyboardString );

	// Provide the text fields with callbacks for opening Urls
	LLUrlAction::setOpenURLCallback(boost::bind(&LLWeb::loadURL, _1, LLStringUtil::null, LLStringUtil::null));
	LLUrlAction::setOpenURLInternalCallback(boost::bind(&LLWeb::loadURLInternal, _1, LLStringUtil::null, LLStringUtil::null, false));
	LLUrlAction::setOpenURLExternalCallback(boost::bind(&LLWeb::loadURLExternal, _1, true, LLStringUtil::null));
	LLUrlAction::setExecuteSLURLCallback(&LLURLDispatcher::dispatchFromTextEditor);

	// Let code in llui access the viewer help floater
	LLUI::getInstance()->mHelpImpl = LLViewerHelp::getInstance();

	LL_INFOS("InitInfo") << "UI initialization is done." << LL_ENDL ;

	// Load translations for tooltips
	LLFloater::initClass();

	/////////////////////////////////////////////////

	LLToolMgr::getInstance(); // Initialize tool manager if not already instantiated

	LLViewerFloaterReg::registerFloaters();

	/////////////////////////////////////////////////
	//
	// Load settings files
	//
	//
	LLGroupMgr::parseRoleActions("role_actions.xml");

	LLAgent::parseTeleportMessages("teleport_strings.xml");

	// load MIME type -> media impl mappings
	std::string mime_types_name;
#if LL_DARWIN
	mime_types_name = "mime_types_mac.xml";
#elif LL_LINUX
	mime_types_name = "mime_types_linux.xml";
#else
	mime_types_name = "mime_types.xml";
#endif
	LLMIMETypes::parseMIMETypes( mime_types_name );

	// Copy settings to globals. *TODO: Remove or move to appropriage class initializers
	settings_to_globals();
	// Setup settings listeners
	settings_setup_listeners();
	// Modify settings based on system configuration and compile options
	settings_modify();

	// Find partition serial number (Windows) or hardware serial (Mac)
	mSerialNumber = generateSerialNumber();

	// do any necessary set-up for accepting incoming SLURLs from apps
	initSLURLHandler();

	if(false == initHardwareTest())
	{
		// Early out from user choice.
		return false;
	}
	LL_INFOS("InitInfo") << "Hardware test initialization done." << LL_ENDL ;

	// Prepare for out-of-memory situations, during which we will crash on
	// purpose and save a dump.
#if LL_WINDOWS && LL_RELEASE_FOR_DOWNLOAD && LL_USE_SMARTHEAP
	MemSetErrorHandler(first_mem_error_handler);
#endif // LL_WINDOWS && LL_RELEASE_FOR_DOWNLOAD && LL_USE_SMARTHEAP

	// *Note: this is where gViewerStats used to be created.

	//
	// Initialize the VFS, and gracefully handle initialization errors
	//

	if (!initCache())
	{
		LL_WARNS("InitInfo") << "Failed to init cache" << LL_ENDL;
		std::ostringstream msg;
		msg << LLTrans::getString("MBUnableToAccessFile");
		OSMessageBox(msg.str(),LLStringUtil::null,OSMB_OK);
		return 0;
	}
	LL_INFOS("InitInfo") << "Cache initialization is done." << LL_ENDL ;

	// Initialize the repeater service.
	LLMainLoopRepeater::instance().start();

	//
	// Initialize the window
	//
	gGLActive = TRUE;
	initWindow();
	LL_INFOS("InitInfo") << "Window is initialized." << LL_ENDL ;

	// initWindow also initializes the Feature List, so now we can initialize this global.
	LLCubeMap::sUseCubeMaps = LLFeatureManager::getInstance()->isFeatureAvailable("RenderCubeMap");

	// call all self-registered classes
	LLInitClassList::instance().fireCallbacks();

	LLFolderViewItem::initClass(); // SJB: Needs to happen after initWindow(), not sure why but related to fonts

	gGLManager.getGLInfo(gDebugInfo);
	gGLManager.printGLInfoString();

	// Load Default bindings
	// <FS:Ansariel> Optional AZERTY keyboard layout
	//std::string key_bindings_file = gDirUtilp->findFile("keys.xml",
	std::string keyBindingFileName("keys.xml");
	if (gSavedSettings.getBOOL("FSUseAzertyKeyboardLayout"))
	{
		keyBindingFileName = "keys_azerty.xml";
	}
	std::string key_bindings_file = gDirUtilp->findFile(keyBindingFileName,
	// </FS:Ansariel>
														gDirUtilp->getExpandedFilename(LL_PATH_USER_SETTINGS, ""),
														gDirUtilp->getExpandedFilename(LL_PATH_APP_SETTINGS, ""));


	if (!gViewerKeyboard.loadBindingsXML(key_bindings_file))
	{
		std::string key_bindings_file = gDirUtilp->findFile("keys.ini",
															gDirUtilp->getExpandedFilename(LL_PATH_USER_SETTINGS, ""),
															gDirUtilp->getExpandedFilename(LL_PATH_APP_SETTINGS, ""));
		if (!gViewerKeyboard.loadBindings(key_bindings_file))
		{
			LL_ERRS("InitInfo") << "Unable to open keys.ini" << LL_ENDL;
		}
	}

	// If we don't have the right GL requirements, exit.
	if (!gGLManager.mHasRequirements)
	{
		// can't use an alert here since we're exiting and
		// all hell breaks lose.
		OSMessageBox(
			LLNotifications::instance().getGlobalString("UnsupportedGLRequirements"),
			LLStringUtil::null,
			OSMB_OK);
		return 0;
	}

	// Without SSE2 support we will crash almost immediately, warn here.
	if (!gSysCPU.hasSSE2())
	{
		// can't use an alert here since we're exiting and
		// all hell breaks lose.
		OSMessageBox(
			LLNotifications::instance().getGlobalString("UnsupportedCPUSSE2"),
			LLStringUtil::null,
			OSMB_OK);
		return 0;
	}

	// alert the user if they are using unsupported hardware
	if(!gSavedSettings.getBOOL("AlertedUnsupportedHardware"))
	{
		bool unsupported = false;
		LLSD args;
		std::string minSpecs;

		// get cpu data from xml
		std::stringstream minCPUString(LLNotifications::instance().getGlobalString("UnsupportedCPUAmount"));
		S32 minCPU = 0;
		minCPUString >> minCPU;

		// get RAM data from XML
		std::stringstream minRAMString(LLNotifications::instance().getGlobalString("UnsupportedRAMAmount"));
		U64Bytes minRAM;
		minRAMString >> minRAM;

		if(!LLFeatureManager::getInstance()->isGPUSupported() && LLFeatureManager::getInstance()->getGPUClass() != GPU_CLASS_UNKNOWN)
		{
			minSpecs += LLNotifications::instance().getGlobalString("UnsupportedGPU");
			minSpecs += "\n";
			unsupported = true;
		}
		if(gSysCPU.getMHz() < minCPU)
		{
			minSpecs += LLNotifications::instance().getGlobalString("UnsupportedCPU");
			minSpecs += "\n";
			unsupported = true;
		}
		if(gSysMemory.getPhysicalMemoryKB() < minRAM)
		{
			minSpecs += LLNotifications::instance().getGlobalString("UnsupportedRAM");
			minSpecs += "\n";
			unsupported = true;
		}

		if (LLFeatureManager::getInstance()->getGPUClass() == GPU_CLASS_UNKNOWN)
		{
			LLNotificationsUtil::add("UnknownGPU");
		}

		if(unsupported)
		{
			if(!gSavedSettings.controlExists("WarnUnsupportedHardware")
				|| gSavedSettings.getBOOL("WarnUnsupportedHardware"))
			{
				args["MINSPECS"] = minSpecs;
				LLNotificationsUtil::add("UnsupportedHardware", args );
			}

		}
	}

#if LL_WINDOWS
	if (gGLManager.mGLVersion < LLFeatureManager::getInstance()->getExpectedGLVersion())
	{
		std::string url;
		if (gGLManager.mIsIntel)
		{
			url = LLTrans::getString("IntelDriverPage");
		}
		else if (gGLManager.mIsNVIDIA)
		{
			url = LLTrans::getString("NvidiaDriverPage");
		}
		else if (gGLManager.mIsATI)
		{
			url = LLTrans::getString("AMDDriverPage");
		}

		if (!url.empty())
		{
			LLNotificationsUtil::add("OldGPUDriver", LLSD().with("URL", url));
		}
	}
#endif


	// save the graphics card
	gDebugInfo["GraphicsCard"] = LLFeatureManager::getInstance()->getGPUString();

	// Save the current version to the prefs file
	gSavedSettings.setString("LastRunVersion",
							 LLVersionInfo::instance().getChannelAndVersion());

	gSimLastTime = gRenderStartTime.getElapsedTimeF32();
	gSimFrames = (F32)gFrameCount;

	LLViewerJoystick::getInstance()->init(false);

	try {
		initializeSecHandler();
	}
	catch (LLProtectedDataException& ex)
	{
		// <FS:Ansariel> Write exception message to log
      LL_WARNS() << "Error initializing SecHandlers: " << ex.what() << LL_ENDL;
	  LLNotificationsUtil::add("CorruptedProtectedDataStore");
	}

	gGLActive = FALSE;

#if 0 //<FS:ND> Disable updater via macro as it seems to otherwise pop up as a merge conflict each time
	LLProcess::Params updater;
	updater.desc = "updater process";
	// Because it's the updater, it MUST persist beyond the lifespan of the
	// viewer itself.
	updater.autokill = false;
#if LL_WINDOWS
	updater.executable = gDirUtilp->getExpandedFilename(LL_PATH_EXECUTABLE, "SLVersionChecker.exe");
#elif LL_DARWIN
	// explicitly run the system Python interpreter on SLVersionChecker.py
	updater.executable = "python";
	updater.args.add(gDirUtilp->add(gDirUtilp->getAppRODataDir(), "updater", "SLVersionChecker.py"));
#else
	updater.executable = gDirUtilp->getExpandedFilename(LL_PATH_EXECUTABLE, "SLVersionChecker");
#endif
	// add LEAP mode command-line argument to whichever of these we selected
	updater.args.add("leap");
	// UpdaterServiceSettings
	updater.args.add(stringize(gSavedSettings.getU32("UpdaterServiceSetting")));
	// channel
	updater.args.add(LLVersionInfo::instance().getChannel());
	// testok
	updater.args.add(stringize(gSavedSettings.getBOOL("UpdaterWillingToTest")));
	// ForceAddressSize
	updater.args.add(stringize(gSavedSettings.getU32("ForceAddressSize")));

#if LL_WINDOWS && !LL_RELEASE_FOR_DOWNLOAD && !LL_SEND_CRASH_REPORTS
	// This is neither a release package, nor crash-reporting enabled test build
	// try to run version updater, but don't bother if it fails (file might be missing)
	LLLeap *leap_p = LLLeap::create(updater, false);
	if (!leap_p)
	{
		LL_WARNS("LLLeap") << "Failed to run LLLeap" << LL_ENDL;
	}
#else
 	// Run the updater. An exception from launching the updater should bother us.
	LLLeap::create(updater, true);
#endif
#endif //</FS:ND>

	// Iterate over --leap command-line options. But this is a bit tricky: if
	// there's only one, it won't be an array at all.
	LLSD LeapCommand(gSavedSettings.getLLSD("LeapCommand"));
	LL_DEBUGS("InitInfo") << "LeapCommand: " << LeapCommand << LL_ENDL;
	if (LeapCommand.isDefined() && ! LeapCommand.isArray())
	{
		// If LeapCommand is actually a scalar value, make an array of it.
		// Have to do it in two steps because LeapCommand.append(LeapCommand)
		// trashes content! :-P
		LLSD item(LeapCommand);
		LeapCommand.append(item);
	}
	BOOST_FOREACH(const std::string& leap, llsd::inArray(LeapCommand))
	{
		LL_INFOS("InitInfo") << "processing --leap \"" << leap << '"' << LL_ENDL;
		// We don't have any better description of this plugin than the
		// user-specified command line. Passing "" causes LLLeap to derive a
		// description from the command line itself.
		// Suppress LLLeap::Error exception: trust LLLeap's own logging. We
		// don't consider any one --leap command mission-critical, so if one
		// fails, log it, shrug and carry on.
		LLLeap::create("", leap, false); // exception=false
	}

	if (gSavedSettings.getBOOL("QAMode") && gSavedSettings.getS32("QAModeEventHostPort") > 0)
	{
		LL_WARNS("InitInfo") << "QAModeEventHostPort DEPRECATED: "
							 << "lleventhost no longer supported as a dynamic library"
							 << LL_ENDL;
	}

	LLTextUtil::TextHelpers::iconCallbackCreationFunction = create_text_segment_icon_from_url_match;

	//EXT-7013 - On windows for some locale (Japanese) standard
	//datetime formatting functions didn't support some parameters such as "weekday".
	//Names for days and months localized in xml are also useful for Polish locale(STORM-107).
	std::string language = gSavedSettings.getString("Language");
	if(language == "ja" || language == "pl")
	{
		LLStringOps::setupWeekDaysNames(LLTrans::getString("dateTimeWeekdaysNames"));
		LLStringOps::setupWeekDaysShortNames(LLTrans::getString("dateTimeWeekdaysShortNames"));
		LLStringOps::setupMonthNames(LLTrans::getString("dateTimeMonthNames"));
		LLStringOps::setupMonthShortNames(LLTrans::getString("dateTimeMonthShortNames"));
		LLStringOps::setupDayFormat(LLTrans::getString("dateTimeDayFormat"));

		LLStringOps::sAM = LLTrans::getString("dateTimeAM");
		LLStringOps::sPM = LLTrans::getString("dateTimePM");
	}

	LLAgentLanguage::init();

    /// Tell the Coprocedure manager how to discover and store the pool sizes
    // what I wanted
    LLCoprocedureManager::getInstance()->setPropertyMethods(
        boost::bind(&LLControlGroup::getU32, boost::ref(gSavedSettings), _1),
        boost::bind(&LLControlGroup::declareU32, boost::ref(gSavedSettings), _1, _2, _3, LLControlVariable::PERSIST_ALWAYS));

	// initializing the settings sanity checker
	SanityCheck::instance().init();

	// <FS:Ansariel> Init debug rects
	LLView::sDebugRects = gSavedSettings.getBOOL("DebugViews");

	// TODO: consider moving proxy initialization here or LLCopocedureManager after proxy initialization, may be implement
	// some other protection to make sure we don't use network before initializng proxy

	/*----------------------------------------------------------------------*/
	// nat 2016-06-29 moved the following here from the former mainLoop().
	mMainloopTimeout = new LLWatchdogTimeout();

	// Create IO Pump to use for HTTP Requests.
	gServicePump = new LLPumpIO(gAPRPoolp);

	// Note: this is where gLocalSpeakerMgr and gActiveSpeakerMgr used to be instantiated.

	LLVoiceChannel::initClass();
	LLVoiceClient::initParamSingleton(gServicePump);
	// <FS:Ansariel> [FS communication UI]
	// LLVoiceChannel::setCurrentVoiceChannelChangedCallback(boost::bind(&LLFloaterIMContainer::onCurrentChannelChanged, _1), true);
	LLVoiceChannel::setCurrentVoiceChannelChangedCallback( boost::bind( &FSFloaterVoiceControls::sOnCurrentChannelChanged, _1 ), true );
	// </FS:Ansariel> [FS communication UI]

	joystick = LLViewerJoystick::getInstance();
	joystick->setNeedsReset(true);
	/*----------------------------------------------------------------------*/

	// <FS:Ansariel> FIRE-22297: FPS limiter not working properly on Mac/Linux
	//gSavedSettings.getControl("FramePerSecondLimit")->getSignal()->connect(boost::bind(&LLAppViewer::onChangeFrameLimit, this, _2));
	//onChangeFrameLimit(gSavedSettings.getLLSD("FramePerSecondLimit"));
	// </FS:Ansariel>

	return true;
}

void LLAppViewer::initMaxHeapSize()
{
	//set the max heap size.
	//here is some info regarding to the max heap size:
	//------------------------------------------------------------------------------------------
	// OS       | setting | SL address bits | max manageable memory space | max heap size
	// Win 32   | default | 32-bit          | 2GB                         | < 1.7GB
	// Win 32   | /3G     | 32-bit          | 3GB                         | < 1.7GB or 2.7GB
	//Linux 32  | default | 32-bit          | 3GB                         | < 2.7GB
	//Linux 32  |HUGEMEM  | 32-bit          | 4GB                         | < 3.7GB
	//64-bit OS |default  | 32-bit          | 4GB                         | < 3.7GB
	//64-bit OS |default  | 64-bit          | N/A (> 4GB)                 | N/A (> 4GB)
	//------------------------------------------------------------------------------------------
	//currently SL is built under 32-bit setting, we set its max heap size no more than 1.6 GB.

	//F32 max_heap_size_gb = llmin(1.6f, (F32)gSavedSettings.getF32("MaxHeapSize")) ;
	F32Gigabytes max_heap_size_gb = (F32Gigabytes)gSavedSettings.getF32("MaxHeapSize") ;
	BOOL enable_mem_failure_prevention = (BOOL)gSavedSettings.getBOOL("MemoryFailurePreventionEnabled") ;
// <FS:Ansariel> Enable low memory checks on 32bit builds
#if ADDRESS_SIZE == 64
	enable_mem_failure_prevention = FALSE;
#endif
// </FS:Ansariel>

	LLMemory::initMaxHeapSizeGB(max_heap_size_gb, enable_mem_failure_prevention) ;
}

void LLAppViewer::checkMemory()
{
	const static F32 MEMORY_CHECK_INTERVAL = 1.0f ; //second
	//const static F32 MAX_QUIT_WAIT_TIME = 30.0f ; //seconds
	//static F32 force_quit_timer = MAX_QUIT_WAIT_TIME + MEMORY_CHECK_INTERVAL ;

	// <FS:Ansariel> Enable low memory checks on 32bit builds
	//if(!gGLManager.mDebugGPU)
	//{
	//	return ;
	//}
#if ADDRESS_SIZE == 32
	static LLCachedControl<bool> mem_failure_prevention(gSavedSettings, "MemoryFailurePreventionEnabled");
	if (!mem_failure_prevention)
#endif
	{
		return ;
	}
	// </FS:Ansariel>

	if(MEMORY_CHECK_INTERVAL > mMemCheckTimer.getElapsedTimeF32())
	{
		return ;
	}
	mMemCheckTimer.reset() ;

		//update the availability of memory
		LLMemory::updateMemoryInfo() ;

	bool is_low = LLMemory::isMemoryPoolLow() ;

	LLPipeline::throttleNewMemoryAllocation(is_low) ;

	if(is_low)
	{
		// <FS:Ansariel> Causes spammy log output
		//LLMemory::logMemoryInfo() ;
	}
}

static LLTrace::BlockTimerStatHandle FTM_MESSAGES("System Messages");
static LLTrace::BlockTimerStatHandle FTM_SLEEP("Sleep");
static LLTrace::BlockTimerStatHandle FTM_YIELD("Yield");

static LLTrace::BlockTimerStatHandle FTM_TEXTURE_CACHE("Texture Cache");
static LLTrace::BlockTimerStatHandle FTM_DECODE("Image Decode");
static LLTrace::BlockTimerStatHandle FTM_TEXTURE_FETCH("Texture Fetch");
static LLTrace::BlockTimerStatHandle FTM_VFS("VFS Thread");
static LLTrace::BlockTimerStatHandle FTM_LFS("LFS Thread");
static LLTrace::BlockTimerStatHandle FTM_PAUSE_THREADS("Pause Threads");
static LLTrace::BlockTimerStatHandle FTM_IDLE("Idle");
static LLTrace::BlockTimerStatHandle FTM_PUMP("Pump");
static LLTrace::BlockTimerStatHandle FTM_PUMP_SERVICE("Service");
static LLTrace::BlockTimerStatHandle FTM_SERVICE_CALLBACK("Callback");
static LLTrace::BlockTimerStatHandle FTM_AGENT_AUTOPILOT("Autopilot");
static LLTrace::BlockTimerStatHandle FTM_AGENT_UPDATE("Update");

// externally visible timers
LLTrace::BlockTimerStatHandle FTM_FRAME("Frame");

bool LLAppViewer::frame()
{
	bool ret = false;

	if (gSimulateMemLeak)
	{
		try
		{
			ret = doFrame();
		}
		catch (const LLContinueError&)
		{
			LOG_UNHANDLED_EXCEPTION("");
		}
		catch (std::bad_alloc&)
		{
			LLMemory::logMemoryInfo(TRUE);
			LLFloaterMemLeak* mem_leak_instance = LLFloaterReg::findTypedInstance<LLFloaterMemLeak>("mem_leaking");
			if (mem_leak_instance)
			{
				mem_leak_instance->stop();
			}
			LL_WARNS() << "Bad memory allocation in LLAppViewer::frame()!" << LL_ENDL;
		}
	}
	else
	{ 
		try
		{
			ret = doFrame();
		}
		catch (const LLContinueError&)
		{
			LOG_UNHANDLED_EXCEPTION("");
		}
	}

	return ret;
}

bool LLAppViewer::doFrame()
{
	LLEventPump& mainloop(LLEventPumps::instance().obtain("mainloop"));
	LLSD newFrame;

	// <FS:Ansariel> MaxFPS Viewer-Chui merge error
	LLTimer periodicRenderingTimer;
	BOOL restore_rendering_masks = FALSE;
	// </FS:Ansariel> MaxFPS Viewer-Chui merge error
	// <FS:Ansariel> FIRE-22297: FPS limiter not working properly on Mac/Linux
	LLTimer frameTimer;

	nd::etw::logFrame(); // <FS:ND> Write the start of each frame. Even if our Provider (Firestorm) would be enabled, this has only light impact. Does nothing on OSX and Linux.

	LL_RECORD_BLOCK_TIME(FTM_FRAME);
	LLTrace::BlockTimer::processTimes();
	LLTrace::get_frame_recording().nextPeriod();
	LLTrace::BlockTimer::logStats();

	LLTrace::get_thread_recorder()->pullFromChildren();

	//clear call stack records
	LL_CLEAR_CALLSTACKS();

	//check memory availability information
	checkMemory() ;

	{
		// <FS:Ansariel> MaxFPS Viewer-Chui merge error
		// Check if we need to restore rendering masks.
		if (restore_rendering_masks)
		{
			gPipeline.popRenderDebugFeatureMask();
			gPipeline.popRenderTypeMask();
		}
		// Check if we need to temporarily enable rendering.
		//F32 periodic_rendering = gSavedSettings.getF32("ForcePeriodicRenderingTime");
		static LLCachedControl<F32> periodic_rendering(gSavedSettings, "ForcePeriodicRenderingTime");
		if (periodic_rendering > F_APPROXIMATELY_ZERO && periodicRenderingTimer.getElapsedTimeF64() > periodic_rendering)
		{
			periodicRenderingTimer.reset();
			restore_rendering_masks = TRUE;
			gPipeline.pushRenderTypeMask();
			gPipeline.pushRenderDebugFeatureMask();
			gPipeline.setAllRenderTypes();
			gPipeline.setAllRenderDebugFeatures();
		}
		else
		{
			restore_rendering_masks = FALSE;
		}
		// </FS:Ansariel> MaxFPS Viewer-Chui merge error

		pingMainloopTimeout("Main:MiscNativeWindowEvents");

		if (gViewerWindow)
		{
			LL_RECORD_BLOCK_TIME(FTM_MESSAGES);
			gViewerWindow->getWindow()->processMiscNativeEvents();
		}

		pingMainloopTimeout("Main:GatherInput");

		if (gViewerWindow)
		{
			LL_RECORD_BLOCK_TIME(FTM_MESSAGES);
			if (!restoreErrorTrap())
			{
				LL_WARNS() << " Someone took over my signal/exception handler (post messagehandling)!" << LL_ENDL;
			}

			gViewerWindow->getWindow()->gatherInput();
		}

		//memory leaking simulation
		if (gSimulateMemLeak)
		{
			LLFloaterMemLeak* mem_leak_instance =
				LLFloaterReg::findTypedInstance<LLFloaterMemLeak>("mem_leaking");
			if (mem_leak_instance)
			{
				mem_leak_instance->idle();
			}
		}

		// canonical per-frame event
		mainloop.post(newFrame);
		// give listeners a chance to run
		llcoro::suspend();

		if (!LLApp::isExiting())
		{
			pingMainloopTimeout("Main:JoystickKeyboard");

			// Scan keyboard for movement keys.  Command keys and typing
			// are handled by windows callbacks.  Don't do this until we're
			// done initializing.  JC
			if (gViewerWindow
				&& (gHeadlessClient || gViewerWindow->getWindow()->getVisible())
				&& gViewerWindow->getActive()
				&& !gViewerWindow->getWindow()->getMinimized()
				&& LLStartUp::getStartupState() == STATE_STARTED
				&& (gHeadlessClient || !gViewerWindow->getShowProgress())
				&& !gFocusMgr.focusLocked())
			{
				joystick->scanJoystick();
				gKeyboard->scanKeyboard();
				// <FS:Ansariel> Chalice Yao's crouch toggle
				static LLCachedControl<bool> fsCrouchToggle(gSavedPerAccountSettings, "FSCrouchToggle");
				static LLCachedControl<bool> fsCrouchToggleStatus(gSavedPerAccountSettings, "FSCrouchToggleStatus");
				if (fsCrouchToggle && fsCrouchToggleStatus)
				{
					gAgent.moveUp(-1);
			}
				// </FS:Ansariel>
			}

			// Update state based on messages, user input, object idle.
			{
				pauseMainloopTimeout(); // *TODO: Remove. Messages shouldn't be stalling for 20+ seconds!

				LL_RECORD_BLOCK_TIME(FTM_IDLE);
				idle();

				resumeMainloopTimeout();
			}

			if (gDoDisconnect && (LLStartUp::getStartupState() == STATE_STARTED))
			{
				pauseMainloopTimeout();
				saveFinalSnapshot();
				disconnectViewer();
				resumeMainloopTimeout();
			}

			// Render scene.
			// *TODO: Should we run display() even during gHeadlessClient?  DK 2011-02-18
			if (!LLApp::isExiting() && !gHeadlessClient && gViewerWindow)
			{
				pingMainloopTimeout("Main:Display");
				gGLActive = TRUE;

				// <FS:Ansariel> FIRE-22297: FPS limiter not working properly on Mac/Linux
				//static U64 last_call = 0;
				//if (!gTeleportDisplay)
				//{
				//	// Frame/draw throttling
				//	U64 elapsed_time = LLTimer::getTotalTime() - last_call;
				//	if (elapsed_time < mMinMicroSecPerFrame)
				//	{
				//		LL_RECORD_BLOCK_TIME(FTM_SLEEP);
				//		// llclamp for when time function gets funky
				//		U64 sleep_time = llclamp(mMinMicroSecPerFrame - elapsed_time, (U64)1, (U64)1e6);
				//		micro_sleep(sleep_time, 0);
				//	}
				//}
				//last_call = LLTimer::getTotalTime();
				// </FS:Ansariel>

				display();

				pingMainloopTimeout("Main:Snapshot");
				LLFloaterSnapshot::update(); // take snapshots
				LLFloaterOutfitSnapshot::update();
				gGLActive = FALSE;
			}
		}

		pingMainloopTimeout("Main:Sleep");

		pauseMainloopTimeout();

		// Sleep and run background threads
		{
			LL_RECORD_BLOCK_TIME(FTM_SLEEP);

			// yield some time to the os based on command line option
			static LLCachedControl<S32> yield_time(gSavedSettings, "YieldTime", -1);
			if(yield_time >= 0)
			{
				LL_RECORD_BLOCK_TIME(FTM_YIELD);
				ms_sleep(yield_time);
			}

			// yield cooperatively when not running as foreground window
			if (   (gViewerWindow && !gViewerWindow->getWindow()->getVisible())
					|| !gFocusMgr.getAppHasFocus())
			{
				// Sleep if we're not rendering, or the window is minimized.
				static LLCachedControl<S32> s_bacground_yeild_time(gSavedSettings, "BackgroundYieldTime", 40);
				S32 milliseconds_to_sleep = llclamp((S32)s_bacground_yeild_time, 0, 1000);
				// don't sleep when BackgroundYieldTime set to 0, since this will still yield to other threads
				// of equal priority on Windows
				if (milliseconds_to_sleep > 0)
				{
					ms_sleep(milliseconds_to_sleep);
					// also pause worker threads during this wait period
					LLAppViewer::getTextureCache()->pause();
					LLAppViewer::getImageDecodeThread()->pause();
				}
			}

			if (mRandomizeFramerate)
			{
				ms_sleep(rand() % 200);
			}

			if (mPeriodicSlowFrame
				&& (gFrameCount % 10 == 0))
			{
				LL_INFOS() << "Periodic slow frame - sleeping 500 ms" << LL_ENDL;
				ms_sleep(500);
			}

			S32 total_work_pending = 0;
			S32 total_io_pending = 0;
			{
				S32 work_pending = 0;
				S32 io_pending = 0;
				F32 max_time = llmin(gFrameIntervalSeconds.value() *10.f, 1.f);

				work_pending += updateTextureThreads(max_time);

				{
					LL_RECORD_BLOCK_TIME(FTM_VFS);
 					io_pending += LLVFSThread::updateClass(1);
				}
				{
					LL_RECORD_BLOCK_TIME(FTM_LFS);
 					io_pending += LLLFSThread::updateClass(1);
				}

				if (io_pending > 1000)
				{
					ms_sleep(llmin(io_pending/100,100)); // give the vfs some time to catch up
				}

				total_work_pending += work_pending ;
				total_io_pending += io_pending ;

			}
			gMeshRepo.update() ;

			if(!total_work_pending) //pause texture fetching threads if nothing to process.
			{
				LLAppViewer::getTextureCache()->pause();
				LLAppViewer::getImageDecodeThread()->pause();
				LLAppViewer::getTextureFetch()->pause();
			}
			if(!total_io_pending) //pause file threads if nothing to process.
			{
				LLVFSThread::sLocal->pause();
				LLLFSThread::sLocal->pause();
			}

			//texture fetching debugger
			if(LLTextureFetchDebugger::isEnabled())
			{
				LLFloaterTextureFetchDebugger* tex_fetch_debugger_instance =
					LLFloaterReg::findTypedInstance<LLFloaterTextureFetchDebugger>("tex_fetch_debugger");
				if(tex_fetch_debugger_instance)
				{
					tex_fetch_debugger_instance->idle() ;
				}
			}

			// <FS:Ansariel> FIRE-22297: FPS limiter not working properly on Mac/Linux
			static LLCachedControl<U32> max_fps(gSavedSettings, "FramePerSecondLimit");
			static LLCachedControl<bool> fsLimitFramerate(gSavedSettings, "FSLimitFramerate");
			if (fsLimitFramerate && LLStartUp::getStartupState() == STATE_STARTED && !gTeleportDisplay && !logoutRequestSent() && max_fps > F_APPROXIMATELY_ZERO)
			{
				// Sleep a while to limit frame rate.
				F32 min_frame_time = 1.f / (F32)max_fps;
				S32 milliseconds_to_sleep = llclamp((S32)((min_frame_time - frameTimer.getElapsedTimeF64()) * 1000.f), 0, 1000);
				if (milliseconds_to_sleep > 0)
				{
					LL_RECORD_BLOCK_TIME(FTM_SLEEP);
					ms_sleep(milliseconds_to_sleep);
				}
			}
			frameTimer.reset();
			// </FS:Ansariel>

			resumeMainloopTimeout();

			pingMainloopTimeout("Main:End");
		}
	}

	if (LLApp::isExiting())
	{
		// Save snapshot for next time, if we made it through initialization
		if (STATE_STARTED == LLStartUp::getStartupState())
		{
			saveFinalSnapshot();
		}

		if (LLVoiceClient::instanceExists())
		{
			LLVoiceClient::getInstance()->terminate();
		}

		delete gServicePump;

		destroyMainloopTimeout();

		LL_INFOS() << "Exiting main_loop" << LL_ENDL;
	}

	return ! LLApp::isRunning();
}

S32 LLAppViewer::updateTextureThreads(F32 max_time)
{
	S32 work_pending = 0;
	{
		LL_RECORD_BLOCK_TIME(FTM_TEXTURE_CACHE);
 		work_pending += LLAppViewer::getTextureCache()->update(max_time); // unpauses the texture cache thread
	}
	{
		LL_RECORD_BLOCK_TIME(FTM_DECODE);
	 	work_pending += LLAppViewer::getImageDecodeThread()->update(max_time); // unpauses the image thread
	}
	{
		LL_RECORD_BLOCK_TIME(FTM_TEXTURE_FETCH);
	 	work_pending += LLAppViewer::getTextureFetch()->update(max_time); // unpauses the texture fetch thread
	}
	return work_pending;
}

void LLAppViewer::flushVFSIO()
{
	while (1)
	{
		S32 pending = LLVFSThread::updateClass(0);
		pending += LLLFSThread::updateClass(0);
		if (!pending)
		{
			break;
		}
		LL_INFOS() << "Waiting for pending IO to finish: " << pending << LL_ENDL;
		ms_sleep(100);
	}
}

bool LLAppViewer::cleanup()
{
	//ditch LLVOAvatarSelf instance
	gAgentAvatarp = NULL;

    LLNotifications::instance().clear();

	// workaround for DEV-35406 crash on shutdown
	LLEventPumps::instance().reset();

#if HAS_GROWL
	GrowlManager::destroyManager();
#endif

	//dump scene loading monitor results
	if (LLSceneMonitor::instanceExists())
	{
		LLSceneMonitor::instance().dumpToFile(gDirUtilp->getExpandedFilename(LL_PATH_LOGS, "scene_monitor_results.csv"));
	}

	// There used to be an 'if (LLFastTimerView::sAnalyzePerformance)' block
	// here, completely redundant with the one that occurs later in this same
	// function. Presumably the duplication was due to an automated merge gone
	// bad. Not knowing which instance to prefer, we chose to retain the later
	// one because it happens just after mFastTimerLogThread is deleted. This
	// comment is in case we guessed wrong, so we can move it here instead.

	// remove any old breakpad minidump files from the log directory
	if (! isError())
	{
		std::string logdir = gDirUtilp->getExpandedFilename(LL_PATH_LOGS, "");
		gDirUtilp->deleteFilesInDir(logdir, "*-*-*-*-*.dmp");
	}

	// Kill off LLLeap objects. We can find them all because LLLeap is derived
	// from LLInstanceTracker.
	LLLeap::instance_snapshot().deleteAll();

	//flag all elements as needing to be destroyed immediately
	// to ensure shutdown order
	LLMortician::setZealous(TRUE);

    // Give any remaining SLPlugin instances a chance to exit cleanly.
    LLPluginProcessParent::shutdown();

	disconnectViewer();

	LL_INFOS() << "Viewer disconnected" << LL_ENDL;
	
	if (gKeyboard)
	{
		gKeyboard->resetKeys();
	}

	display_cleanup();

	release_start_screen(); // just in case

	LLError::logToFixedBuffer(NULL); // stop the fixed buffer recorder

	LL_INFOS() << "Cleaning Up" << LL_ENDL;

	// <FS:Zi> Backup Settings
	if(mSaveSettingsOnExit)
	{
	// </FS:Zi>
	// FIRE-4871: Save per-account settings earlier -- TS
	std::string per_account_settings_file = gSavedSettings.getString("PerAccountSettingsFile");
	if (per_account_settings_file.empty())
	{
		LL_INFOS() << "Not saving per-account settings; don't know the account name yet." << LL_ENDL;
	}
	// Only save per account settings if the previous login succeeded, otherwise
	// we might end up with a cleared out settings file in case a previous login
	// failed after loading per account settings. -Zi
	else if (!mSavePerAccountSettings)
	{
		LL_INFOS() << "Not saving per-account settings; last login was not successful." << LL_ENDL;
	}
	else
	{
		gSavedPerAccountSettings.saveToFile(per_account_settings_file, TRUE);
		LL_INFOS() << "First time: Saved per-account settings to " <<
		        per_account_settings_file << LL_ENDL;
	}
	gSavedSettings.saveToFile(gSavedSettings.getString("ClientSettingsFile"), TRUE);
	// /FIRE-4871
	// <FS:Zi> Backup Settings
	}
	else
	{
		LL_INFOS() << "Not saving settings, to prevent settings restore failure." << LL_ENDL;
	}
	// </FS:Zi>

	// shut down mesh streamer
	gMeshRepo.shutdown();

	// <FS:ND> FIRE-8385 Crash on exit in Havok. It is hard to say why it happens, as we only have the binary Havok blob. This is a hack around it.
	// Due to the fact the process is going to die anyway, the OS will clean up any reources left by not calling quitSystem.
	// The OpenSim version does not use Havok, it is okay to call shutdown then.
#ifndef HAVOK_TPV
	// shut down Havok
	LLPhysicsExtensions::quitSystem();
#endif // </FS:ND>

	// <FS:ND> FIRE-20152; save avatar render settings during cleanup, not in the dtor of the static instance.
	// Otherwise the save will happen during crt termination when most of the viewers infrastructure is in a non deterministic state
	if( FSAvatarRenderPersistence::instanceExists() )
		FSAvatarRenderPersistence::getInstance()->deleteSingleton();
	// </FS:ND>

	// Must clean up texture references before viewer window is destroyed.
	if(LLHUDManager::instanceExists())
	{
		LLHUDManager::getInstance()->updateEffects();
		LLHUDObject::updateAll();
		LLHUDManager::getInstance()->cleanupEffects();
		LLHUDObject::cleanupHUDObjects();
		LL_INFOS() << "HUD Objects cleaned up" << LL_ENDL;
	}

	LLKeyframeDataCache::clear();

 	// End TransferManager before deleting systems it depends on (Audio, VFS, AssetStorage)
#if 0 // this seems to get us stuck in an infinite loop...
	gTransferManager.cleanup();
#endif

	// Note: this is where gWorldMap used to be deleted.

	// Note: this is where gHUDManager used to be deleted.
	if(LLHUDManager::instanceExists())
	{
		LLHUDManager::getInstance()->shutdownClass();
	}

	delete gAssetStorage;
	gAssetStorage = NULL;

	LLPolyMesh::freeAllMeshes();

	LLStartUp::cleanupNameCache();

	// Note: this is where gLocalSpeakerMgr and gActiveSpeakerMgr used to be deleted.

	if (LLWorldMap::instanceExists())
	{
		LLWorldMap::getInstance()->reset(); // release any images
	}

	LLCalc::cleanUp();

	LL_INFOS() << "Global stuff deleted" << LL_ENDL;

	if (gAudiop)
	{
        // be sure to stop the internet stream cleanly BEFORE destroying the interface to stop it.
        gAudiop->stopInternetStream();
        // shut down the streaming audio sub-subsystem first, in case it relies on not outliving the general audio subsystem.
		// <FS> FMOD fixes
        // LLStreamingAudioInterface *sai = gAudiop->getStreamingAudioImpl();
		// delete sai;
		// gAudiop->setStreamingAudioImpl(NULL);

        // shut down the audio subsystem
        gAudiop->shutdown();

		delete gAudiop;
		gAudiop = NULL;
	}

	// Note: this is where LLFeatureManager::getInstance()-> used to be deleted.

	// Patch up settings for next time
	// Must do this before we delete the viewer window,
	// such that we can suck rectangle information out of
	// it.
	cleanupSavedSettings();
	LL_INFOS() << "Settings patched up" << LL_ENDL;

	// delete some of the files left around in the cache.
	removeCacheFiles("*.wav");
	removeCacheFiles("*.tmp");
	removeCacheFiles("*.lso");
	removeCacheFiles("*.out");
	// <FS:Ansariel> Sound cache
	//removeCacheFiles("*.dsf");
	if (!gSavedSettings.getBOOL("FSKeepUnpackedCacheFiles"))
	{
		gDirUtilp->deleteFilesInDir(gDirUtilp->getExpandedFilename(LL_PATH_FS_SOUND_CACHE, ""), "*.dsf");
	}
	// </FS:Ansariel>
	removeCacheFiles("*.bodypart");
	removeCacheFiles("*.clothing");

	LL_INFOS() << "Cache files removed" << LL_ENDL;

	// Wait for any pending VFS IO
	flushVFSIO();
	LL_INFOS() << "Shutting down Views" << LL_ENDL;

	// Destroy the UI
	if( gViewerWindow)
		gViewerWindow->shutdownViews();

	LL_INFOS() << "Cleaning up Inventory" << LL_ENDL;

	// Cleanup Inventory after the UI since it will delete any remaining observers
	// (Deleted observers should have already removed themselves)
	gInventory.cleanupInventory();

	LLCoros::getInstance()->printActiveCoroutines();

	LL_INFOS() << "Cleaning up Selections" << LL_ENDL;

	// Clean up selection managers after UI is destroyed, as UI may be observing them.
	// Clean up before GL is shut down because we might be holding on to objects with texture references
	LLSelectMgr::cleanupGlobals();

	LL_INFOS() << "Shutting down OpenGL" << LL_ENDL;

	// Shut down OpenGL
	if( gViewerWindow)
	{
		gViewerWindow->shutdownGL();

		// Destroy window, and make sure we're not fullscreen
		// This may generate window reshape and activation events.
		// Therefore must do this before destroying the message system.
		delete gViewerWindow;
		gViewerWindow = NULL;
		LL_INFOS() << "ViewerWindow deleted" << LL_ENDL;
	}

	LL_INFOS() << "Cleaning up Keyboard & Joystick" << LL_ENDL;

	// viewer UI relies on keyboard so keep it aound until viewer UI isa gone
	delete gKeyboard;
	gKeyboard = NULL;

	// Turn off Space Navigator and similar devices
	LLViewerJoystick::getInstance()->terminate();

	LL_INFOS() << "Cleaning up Objects" << LL_ENDL;

	LLViewerObject::cleanupVOClasses();

	SUBSYSTEM_CLEANUP(LLAvatarAppearance);

	// <FS:Ansariel> Comment out duplicate clean up
	//SUBSYSTEM_CLEANUP(LLAvatarAppearance);

	SUBSYSTEM_CLEANUP(LLPostProcess);

	LLTracker::cleanupInstance();

	// *FIX: This is handled in LLAppViewerWin32::cleanup().
	// I'm keeping the comment to remember its order in cleanup,
	// in case of unforseen dependency.
	//#if LL_WINDOWS
	//	gDXHardware.cleanup();
	//#endif // LL_WINDOWS

	LLVolumeMgr* volume_manager = LLPrimitive::getVolumeManager();
	if (!volume_manager->cleanup())
	{
		LL_WARNS() << "Remaining references in the volume manager!" << LL_ENDL;
	}
	LLPrimitive::cleanupVolumeManager();

	LL_INFOS() << "Additional Cleanup..." << LL_ENDL;

	LLViewerParcelMgr::cleanupGlobals();

	// *Note: this is where gViewerStats used to be deleted.

 	//end_messaging_system();

	LLPrimitive::cleanupVolumeManager();
	SUBSYSTEM_CLEANUP(LLWorldMapView);
	SUBSYSTEM_CLEANUP(LLFolderViewItem);

	//
	// Shut down the VFS's AFTER the decode manager cleans up (since it cleans up vfiles).
	// Also after viewerwindow is deleted, since it may have image pointers (which have vfiles)
	// Also after shutting down the messaging system since it has VFS dependencies

	//
	LL_INFOS() << "Cleaning up VFS" << LL_ENDL;
	SUBSYSTEM_CLEANUP(LLVFile);

	LL_INFOS() << "Saving Data" << LL_ENDL;

	// Store the time of our current logoff
	gSavedPerAccountSettings.setU32("LastLogoff", time_corrected());

	// Must do this after all panels have been deleted because panels that have persistent rects
	// save their rects on delete.
	if(mSaveSettingsOnExit)		// <FS:Zi> Backup Settings
	{
		gSavedSettings.saveToFile(gSavedSettings.getString("ClientSettingsFile"), TRUE);

	LLUIColorTable::instance().saveUserSettings();

//<Firestorm Skin Cleanup>
	std::string skinSaved = gSavedSettings.getString("SkinCurrent");
	std::string themeSaved = gSavedSettings.getString("SkinCurrentTheme");
	if ((skinSaved != mCurrentSkin) || (themeSaved != mCurrentSkinTheme))
	{
		LL_INFOS() << "Clearing skin colors." << LL_ENDL;
		// Implementation to only purge skin colors
		LLUIColorTable::instance().saveUserSettingsPaletteOnly();

	}
//</Firestorm Skip Cleanup>
	}	// <FS:Zi> Backup Settings
	
	
	// <FS:Zi> Backup Settings
	if(mSaveSettingsOnExit)
	{
	std::string per_account_settings_file = gSavedSettings.getString("PerAccountSettingsFile");
	// </FS:Zi>
	// PerAccountSettingsFile should be empty if no user has been logged on.
	// *FIX:Mani This should get really saved in a "logoff" mode.
	// FIRE-4871: use the same file we picked out earlier -- TS
	if (per_account_settings_file.empty())
	{
		LL_INFOS() << "Not saving per-account settings; don't know the account name yet." << LL_ENDL;
	}
	// Only save per account settings if the previous login succeeded, otherwise
	// we might end up with a cleared out settings file in case a previous login
	// failed after loading per account settings.
	else if (!mSavePerAccountSettings)
	{
		LL_INFOS() << "Not saving per-account settings; last login was not successful." << LL_ENDL;
	}
	else
	{
		gSavedPerAccountSettings.saveToFile(per_account_settings_file, TRUE);
		LL_INFOS() << "Second time: Saved per-account settings to " <<
		        per_account_settings_file << LL_ENDL;

		if (LLViewerParcelAskPlay::instanceExists())
		{
			LLViewerParcelAskPlay::getInstance()->saveSettings();
		}
	}
	// <FS:Zi> Backup Settings
	}
	else
	{
		LL_INFOS() << "Not saving settings, to prevent settings restore failure." << LL_ENDL;
	}
	// </FS:Zi>

	// We need to save all crash settings, even if they're defaults [see LLCrashLogger::loadCrashBehaviorSetting()]
	gCrashSettings.saveToFile(gSavedSettings.getString("CrashSettingsFile"),FALSE);

	//std::string warnings_settings_filename = gDirUtilp->getExpandedFilename(LL_PATH_USER_SETTINGS, getSettingsFilename("Default", "Warnings"));
	std::string warnings_settings_filename = gDirUtilp->getExpandedFilename(LL_PATH_USER_SETTINGS, getSettingsFilename("User", "Warnings"));
	if(mSaveSettingsOnExit)		// <FS:Zi> Backup Settings
	gWarningSettings.saveToFile(warnings_settings_filename, TRUE);

	// Save URL history file
	if(mSaveSettingsOnExit)		// <FS:Zi> Backup Settings
	LLURLHistory::saveFile("url_history.xml");

	// save mute list. gMuteList used to also be deleted here too.
	if (gAgent.isInitialized() && LLMuteList::instanceExists())
	{
		LLMuteList::getInstance()->cache(gAgent.getID());
	}

	//save call log list
	if (LLConversationLog::instanceExists())
	{
		LLConversationLog::instance().cache();
	}

	if (mPurgeOnExit)
	{
		LL_INFOS() << "Purging all cache files on exit" << LL_ENDL;
		gDirUtilp->deleteFilesInDir(gDirUtilp->getExpandedFilename(LL_PATH_CACHE,""), "*.*");
		// <FS:Ansariel> Sound cache
		gDirUtilp->deleteFilesInDir(gDirUtilp->getExpandedFilename(LL_PATH_FS_SOUND_CACHE, ""), "*.*");
	}

	writeDebugInfo();

	LLLocationHistory::getInstance()->save();

	LLAvatarIconIDCache::getInstance()->save();

	// Stop the plugin read thread if it's running.
	LLPluginProcessParent::setUseReadThread(false);

	LL_INFOS() << "Shutting down Threads" << LL_ENDL;

	// Let threads finish
	LLTimer idleTimer;
	idleTimer.reset();
	const F64 max_idle_time = 5.f; // 5 seconds
	while(1)
	{
		S32 pending = 0;
		pending += LLAppViewer::getTextureCache()->update(1); // unpauses the worker thread
		pending += LLAppViewer::getImageDecodeThread()->update(1); // unpauses the image thread
		pending += LLAppViewer::getTextureFetch()->update(1); // unpauses the texture fetch thread
		pending += LLVFSThread::updateClass(0);
		pending += LLLFSThread::updateClass(0);
		F64 idle_time = idleTimer.getElapsedTimeF64();
		if(!pending)
		{
			break ; //done
		}
		else if(idle_time >= max_idle_time)
		{
			LL_WARNS() << "Quitting with pending background tasks." << LL_ENDL;
			break;
		}
	}

	// Delete workers first
	// shotdown all worker threads before deleting them in case of co-dependencies
	mAppCoreHttp.requestStop();
	sTextureFetch->shutdown();
	sTextureCache->shutdown();
	sImageDecodeThread->shutdown();

	sTextureFetch->shutDownTextureCacheThread() ;
	sTextureFetch->shutDownImageDecodeThread() ;

	LL_INFOS() << "Shutting down message system" << LL_ENDL;
	end_messaging_system();

	// Non-LLCurl libcurl library
	mAppCoreHttp.cleanup();

	SUBSYSTEM_CLEANUP(LLFilePickerThread);
	SUBSYSTEM_CLEANUP(LLDirPickerThread);

	//MUST happen AFTER SUBSYSTEM_CLEANUP(LLCurl)
	delete sTextureCache;
    sTextureCache = NULL;
	delete sTextureFetch;
    sTextureFetch = NULL;
	delete sImageDecodeThread;
    sImageDecodeThread = NULL;
	delete mFastTimerLogThread;
	mFastTimerLogThread = NULL;

	if (LLFastTimerView::sAnalyzePerformance)
	{
		LL_INFOS() << "Analyzing performance" << LL_ENDL;

		std::string baseline_name = LLTrace::BlockTimer::sLogName + "_baseline.slp";
		std::string current_name  = LLTrace::BlockTimer::sLogName + ".slp";
		std::string report_name   = LLTrace::BlockTimer::sLogName + "_report.csv";

		LLFastTimerView::doAnalysis(
			gDirUtilp->getExpandedFilename(LL_PATH_LOGS, baseline_name),
			gDirUtilp->getExpandedFilename(LL_PATH_LOGS, current_name),
			gDirUtilp->getExpandedFilename(LL_PATH_LOGS, report_name));
	}

	SUBSYSTEM_CLEANUP(LLMetricPerformanceTesterBasic) ;

	LL_INFOS() << "Cleaning up Media and Textures" << LL_ENDL;

	//Note:
	//SUBSYSTEM_CLEANUP(LLViewerMedia) has to be put before gTextureList.shutdown()
	//because some new image might be generated during cleaning up media. --bao
	gTextureList.shutdown(); // shutdown again in case a callback added something
	LLUIImageList::getInstance()->cleanUp();

	// This should eventually be done in LLAppViewer
	SUBSYSTEM_CLEANUP(LLVFSThread);
	SUBSYSTEM_CLEANUP(LLLFSThread);

#ifndef LL_RELEASE_FOR_DOWNLOAD
	LL_INFOS() << "Auditing VFS" << LL_ENDL;
	if(gVFS)
	{
		gVFS->audit();
	}
#endif

	LL_INFOS() << "Misc Cleanup" << LL_ENDL;

	// For safety, the LLVFS has to be deleted *after* LLVFSThread. This should be cleaned up.
	// (LLVFS doesn't know about LLVFSThread so can't kill pending requests) -Steve
	delete gStaticVFS;
	gStaticVFS = NULL;
	delete gVFS;
	gVFS = NULL;

	gSavedSettings.cleanup();
	LLUIColorTable::instance().clear();

	LLWatchdog::getInstance()->cleanup();

	LLViewerAssetStatsFF::cleanup();

	// If we're exiting to launch an URL, do that here so the screen
	// is at the right resolution before we launch IE.
	if (!gLaunchFileOnQuit.empty())
	{
		LL_INFOS() << "Launch file on quit." << LL_ENDL;
#if LL_WINDOWS
		// Indicate an application is starting.
		SetCursor(LoadCursor(NULL, IDC_WAIT));
#endif

		// HACK: Attempt to wait until the screen res. switch is complete.
		ms_sleep(1000);

		LLWeb::loadURLExternal( gLaunchFileOnQuit, false );
		LL_INFOS() << "File launched." << LL_ENDL;
	}
	LL_INFOS() << "Cleaning up LLProxy." << LL_ENDL;
	SUBSYSTEM_CLEANUP(LLProxy);
    LLCore::LLHttp::cleanup();

	LLMainLoopRepeater::instance().stop();

	ll_close_fail_log();

	LLError::LLCallStacks::cleanup();

	removeMarkerFiles();

	// It's not at first obvious where, in this long sequence, a generic cleanup
	// call OUGHT to go. So let's say this: as we migrate cleanup from
	// explicit hand-placed calls into the generic mechanism, eventually
	// all cleanup will get subsumed into the generic call. So the calls you
	// still see above are calls that MUST happen before the generic cleanup
	// kicks in.

	// The logging subsystem depends on an LLSingleton. Any logging after
	// LLSingletonBase::deleteAll() won't be recorded.
	LL_INFOS() << "Goodbye!" << LL_ENDL;

	// This calls every remaining LLSingleton's cleanupSingleton() and
	// deleteSingleton() methods.
	LLSingletonBase::deleteAll();

	removeDumpDir();

	// return 0;
	return true;
}

// A callback for LL_ERRS() to call during the watchdog error.
void watchdog_llerrs_callback(const std::string &error_string)
{
	gLLErrorActivated = true;

	gDebugInfo["FatalMessage"] = error_string;
	LLAppViewer::instance()->writeDebugInfo();

#ifdef LL_WINDOWS
	RaiseException(0,0,0,0);
#else
	raise(SIGQUIT);
#endif
}

// A callback for the watchdog to call.
void watchdog_killer_callback()
{
	LLError::setFatalFunction(watchdog_llerrs_callback);
	LL_ERRS() << "Watchdog killer event" << LL_ENDL;
}

bool LLAppViewer::initThreads()
{
	static const bool enable_threads = true;

	LLImage::initParamSingleton(gSavedSettings.getBOOL("TextureNewByteRange"),gSavedSettings.getS32("TextureReverseByteRange"));

	LLVFSThread::initClass(enable_threads && false);
	LLLFSThread::initClass(enable_threads && false);

	// Image decoding
	LLAppViewer::sImageDecodeThread = new LLImageDecodeThread(enable_threads && true);
	LLAppViewer::sTextureCache = new LLTextureCache(enable_threads && true);
	LLAppViewer::sTextureFetch = new LLTextureFetch(LLAppViewer::getTextureCache(),
													sImageDecodeThread,
													enable_threads && true,
													app_metrics_qa_mode);

	if (LLTrace::BlockTimer::sLog || LLTrace::BlockTimer::sMetricLog)
	{
		LLTrace::BlockTimer::setLogLock(new LLMutex());
		mFastTimerLogThread = new LLFastTimerLogThread(LLTrace::BlockTimer::sLogName);
		mFastTimerLogThread->start();
	}

	// Mesh streaming and caching
	gMeshRepo.init();

	LLFilePickerThread::initClass();
	LLDirPickerThread::initClass();

	// *FIX: no error handling here!
	return true;
}

void errorCallback(const std::string &error_string)
{
	LLStringUtil::format_map_t map;
	map["ERROR_DETAILS"]=error_string;
	std::string error_display_string=LLTrans::getString("MBApplicationErrorDetails",map);
	
	// <FS:Ansariel> If we crash before loading the configuration, LLTrans
	//               won't be able to find the localized string, so we
	//               fall back to the English version instead of showing
	//               a dialog saying "MissingString("<LocalizationStringId>".
	std::string caption = LLTrans::getString("MBApplicationError");

	if (error_display_string.find("MissingString(") != std::string::npos)
	{
		error_display_string = "We are sorry, but Firestorm has crashed and needs to be closed. If you see this issue happening repeatedly, please contact our support team and submit the following message:\n\n[ERROR_DETAILS]";
		LLStringUtil::format(error_display_string, map);
	}
	if (caption.find("MissingString(") != std::string::npos)
	{
		caption = "Application Error - Don't Panic";
	}
	// </FS:Ansariel>

#if !LL_RELEASE_FOR_DOWNLOAD
	// <FS:Ansariel> Changed to fix missing string error upon early crash
	//if (OSBTN_CANCEL == OSMessageBox(error_display_string, LLTrans::getString("MBApplicationError"), OSMB_OKCANCEL))
	if (OSBTN_CANCEL == OSMessageBox(error_display_string, caption, OSMB_OKCANCEL))
		return;
#else
	// <FS:Ansariel> Changed to fix missing string error upon early crash
	//OSMessageBox(error_display_string, LLTrans::getString("MBApplicationError"), OSMB_OK);
	OSMessageBox(error_display_string, caption, OSMB_OK);
#endif // !LL_RELEASE_FOR_DOWNLOAD

	//Set the ErrorActivated global so we know to create a marker file
	gLLErrorActivated = true;

	gDebugInfo["FatalMessage"] = error_string;
	// We're not already crashing -- we simply *intend* to crash. Since we
	// haven't actually trashed anything yet, we can afford to write the whole
	// static info file.
	LLAppViewer::instance()->writeDebugInfo();

//	LLError::crashAndLoop(error_string);
// [SL:KB] - Patch: Viewer-Build | Checked: 2010-12-04 (Catznip-2.4)
#if !LL_RELEASE_FOR_DOWNLOAD && LL_WINDOWS
	DebugBreak();
#else
	LLError::crashAndLoop(error_string);
#endif // LL_RELEASE_WITH_DEBUG_INFO && LL_WINDOWS
// [/SL:KB]
}

void LLAppViewer::initLoggingAndGetLastDuration()
{
	//
	// Set up logging defaults for the viewer
	//
	LLError::initForApplication( gDirUtilp->getExpandedFilename(LL_PATH_USER_SETTINGS, "")
                                ,gDirUtilp->getExpandedFilename(LL_PATH_APP_SETTINGS, "")
                                );
	LLError::setFatalFunction(errorCallback);
	//LLError::setTimeFunction(getRuntime);

	// <FS:Ansariel> Remove old CEF log file (defined in dullahan.h)
	LLFile::remove(gDirUtilp->getExpandedFilename(LL_PATH_LOGS, "cef_log.txt"));

	// Remove the last ".old" log file.
	std::string old_log_file = gDirUtilp->getExpandedFilename(LL_PATH_LOGS,
							     APP_NAME + ".old");
	LLFile::remove(old_log_file);

	// Get name of the log file
	std::string log_file = gDirUtilp->getExpandedFilename(LL_PATH_LOGS,
							     APP_NAME + ".log");
 	/*
	 * Before touching any log files, compute the duration of the last run
	 * by comparing the ctime of the previous start marker file with the ctime
	 * of the last log file.
	 */
	std::string start_marker_file_name = gDirUtilp->getExpandedFilename(LL_PATH_LOGS, START_MARKER_FILE_NAME);
	llstat start_marker_stat;
	llstat log_file_stat;
	std::ostringstream duration_log_stream; // can't log yet, so save any message for when we can below
	int start_stat_result = LLFile::stat(start_marker_file_name, &start_marker_stat);
	int log_stat_result = LLFile::stat(log_file, &log_file_stat);
	if ( 0 == start_stat_result && 0 == log_stat_result )
	{
		int elapsed_seconds = log_file_stat.st_ctime - start_marker_stat.st_ctime;
		// only report a last run time if the last viewer was the same version
		// because this stat will be counted against this version
		if ( markerIsSameVersion(start_marker_file_name) )
		{
			gLastExecDuration = elapsed_seconds;
		}
		else
		{
			duration_log_stream << "start marker from some other version; duration is not reported";
			gLastExecDuration = -1;
		}
	}
	else
	{
		// at least one of the LLFile::stat calls failed, so we can't compute the run time
		duration_log_stream << "duration stat failure; start: "<< start_stat_result << " log: " << log_stat_result;
		gLastExecDuration = -1; // unknown
	}
	std::string duration_log_msg(duration_log_stream.str());

	// Create a new start marker file for comparison with log file time for the next run
	LLAPRFile start_marker_file ;
	start_marker_file.open(start_marker_file_name, LL_APR_WB);
	if (start_marker_file.getFileHandle())
	{
		recordMarkerVersion(start_marker_file);
		start_marker_file.close();
	}

	// Rename current log file to ".old"
	LLFile::rename(log_file, old_log_file);

	// Set the log file to SecondLife.log
	LLError::logToFile(log_file);
	if (!duration_log_msg.empty())
	{
		LL_WARNS("MarkerFile") << duration_log_msg << LL_ENDL;
	}
}

bool LLAppViewer::loadSettingsFromDirectory(const std::string& location_key,
					    bool set_defaults)
{
	if (!mSettingsLocationList)
	{
		LL_ERRS() << "Invalid settings location list" << LL_ENDL;
	}

	BOOST_FOREACH(const SettingsGroup& group, mSettingsLocationList->groups)
	{
		// skip settings groups that aren't the one we requested
		if (group.name() != location_key) continue;

		ELLPath path_index = (ELLPath)group.path_index();
		if(path_index <= LL_PATH_NONE || path_index >= LL_PATH_LAST)
		{
			LL_ERRS() << "Out of range path index in app_settings/settings_files.xml" << LL_ENDL;
			return false;
		}

		BOOST_FOREACH(const SettingsFile& file, group.files)
		{
			// <FS:Ansariel> Skip quickprefs settings - we don't have a settings group
			//               for it as it's not a regular settings file
			if (file.name() == "QuickPreferences")
			{
				continue;
			}
			// </FS:Ansariel>

			LL_INFOS("Settings") << "Attempting to load settings for the group " << file.name()
			    << " - from location " << location_key << LL_ENDL;

			LLControlGroup* settings_group = LLControlGroup::getInstance(file.name);
			if(!settings_group)
			{
				LL_WARNS("Settings") << "No matching settings group for name " << file.name() << LL_ENDL;
				continue;
			}

			std::string full_settings_path;

			if (file.file_name_setting.isProvided()
				&& gSavedSettings.controlExists(file.file_name_setting))
			{
				// try to find filename stored in file_name_setting control
				full_settings_path = gSavedSettings.getString(file.file_name_setting);
				if (full_settings_path.empty())
				{
					continue;
				}
				else if (!gDirUtilp->fileExists(full_settings_path))
				{
					// search in default path
					full_settings_path = gDirUtilp->getExpandedFilename((ELLPath)path_index, full_settings_path);
				}
			}
			else
			{
				// by default, use specified file name
				full_settings_path = gDirUtilp->getExpandedFilename((ELLPath)path_index, file.file_name());
			}

			if(settings_group->loadFromFile(full_settings_path, set_defaults, file.persistent))
			{	// success!
				LL_INFOS("Settings") << "Loaded settings file " << full_settings_path << LL_ENDL;
			}
			else
			{	// failed to load
				if(file.required)
				{
					LL_ERRS() << "Error: Cannot load required settings file from: " << full_settings_path << LL_ENDL;
					return false;
				}
				else
				{
					// only complain if we actually have a filename at this point
					if (!full_settings_path.empty())
					{
						LL_INFOS("Settings") << "Cannot load " << full_settings_path << " - No settings found." << LL_ENDL;
					}
				}
			}
		}
	}

	return true;
}

std::string LLAppViewer::getSettingsFilename(const std::string& location_key,
											 const std::string& file)
{
	BOOST_FOREACH(const SettingsGroup& group, mSettingsLocationList->groups)
	{
		if (group.name() == location_key)
		{
			BOOST_FOREACH(const SettingsFile& settings_file, group.files)
			{
				if (settings_file.name() == file)
				{
					return settings_file.file_name;
				}
			}
		}
	}

	return std::string();
}

void LLAppViewer::loadColorSettings()
{
	LLUIColorTable::instance().loadFromSettings();
}

namespace
{
    void handleCommandLineError(LLControlGroupCLP& clp)
    {
		LL_WARNS() << "Error parsing command line options. Command Line options ignored."  << LL_ENDL;

		LL_INFOS() << "Command line usage:\n" << clp << LL_ENDL;

		OSMessageBox(STRINGIZE(LLTrans::getString("MBCmdLineError") << clp.getErrorMessage()),
					 LLStringUtil::null,
					 OSMB_OK);
    }
} // anonymous namespace

bool LLAppViewer::initConfiguration()
{
	//Load settings files list
	std::string settings_file_list = gDirUtilp->getExpandedFilename(LL_PATH_APP_SETTINGS, "settings_files.xml");
	LLXMLNodePtr root;
	BOOL success  = LLXMLNode::parseFile(settings_file_list, root, NULL);
	if (!success)
	{
        LL_ERRS() << "Cannot load default configuration file " << settings_file_list << LL_ENDL;
	}

	mSettingsLocationList = new SettingsFiles();

	LLXUIParser parser;
	parser.readXUI(root, *mSettingsLocationList, settings_file_list);

	if (!mSettingsLocationList->validateBlock())
	{
        LL_ERRS() << "Invalid settings file list " << settings_file_list << LL_ENDL;
	}

	// The settings and command line parsing have a fragile
	// order-of-operation:
	// - load defaults from app_settings
	// - set procedural settings values
	// - read command line settings
	// - selectively apply settings needed to load user settings.
    // - load overrides from user_settings
	// - apply command line settings (to override the overrides)
	// - load per account settings (happens in llstartup

	// - load defaults
	bool set_defaults = true;
	if(!loadSettingsFromDirectory("Default", set_defaults))
	{
		OSMessageBox(
			"Unable to load default settings file. The installation may be corrupted.",
			LLStringUtil::null,OSMB_OK);
		return false;
	}
	
	//<FS:Techwolf Lupindo>
	// load defaults overide here. Can not use settings_files.xml as path is different then above loading of defaults.
	std::string fsdata_defaults = gDirUtilp->getExpandedFilename(LL_PATH_USER_SETTINGS, llformat("fsdata_defaults.%s.xml", LLVersionInfo::getInstance()->getShortVersion().c_str()));
	std::string fsdata_global = "Global";
	LLControlGroup* settings_group = LLControlGroup::getInstance(fsdata_global);
	if(settings_group && settings_group->loadFromFile(fsdata_defaults, set_defaults))
	{
		LL_INFOS() << "Loaded settings file " << fsdata_defaults << LL_ENDL;
	}
	//</FS:Techwolf Lupindo>

	initStrings(); // setup paths for LLTrans based on settings files only
	// - set procedural settings
	// Note: can't use LL_PATH_PER_SL_ACCOUNT for any of these since we haven't logged in yet
        //gSavedSettings.setString("ClientSettingsFile", gDirUtilp->getExpandedFilename(LL_PATH_USER_SETTINGS, getSettingsFilename("Default", "Global")));
        gSavedSettings.setString("ClientSettingsFile", gDirUtilp->getExpandedFilename(LL_PATH_USER_SETTINGS, getSettingsFilename("User", "Global")));
        gSavedSettings.setString("CrashSettingsFile", gDirUtilp->getExpandedFilename(LL_PATH_USER_SETTINGS, getSettingsFilename("User", "CrashSettings")));
	
#ifndef	LL_RELEASE_FOR_DOWNLOAD
	// provide developer build only overrides for these control variables that are not
	// persisted to settings.xml
	LLControlVariable* c = gSavedSettings.getControl("ShowConsoleWindow");
	if (c)
	{
		c->setValue(true, false);
	}
	c = gSavedSettings.getControl("AllowMultipleViewers");
	if (c)
	{
		c->setValue(true, false);
	}

	gSavedSettings.setBOOL("QAMode", TRUE );
	gSavedSettings.setS32("WatchdogEnabled", 0);
#endif

	// These are warnings that appear on the first experience of that condition.
	// They are already set in the settings_default.xml file, but still need to be added to LLFirstUse
	// for disable/reset ability
//	LLFirstUse::addConfigVariable("FirstBalanceIncrease");
//	LLFirstUse::addConfigVariable("FirstBalanceDecrease");
//	LLFirstUse::addConfigVariable("FirstSit");
//	LLFirstUse::addConfigVariable("FirstMap");
//	LLFirstUse::addConfigVariable("FirstGoTo");
//	LLFirstUse::addConfigVariable("FirstBuild");
//	LLFirstUse::addConfigVariable("FirstLeftClickNoHit");
//	LLFirstUse::addConfigVariable("FirstTeleport");
//	LLFirstUse::addConfigVariable("FirstOverrideKeys");
//	LLFirstUse::addConfigVariable("FirstAttach");
//	LLFirstUse::addConfigVariable("FirstAppearance");
//	LLFirstUse::addConfigVariable("FirstInventory");
//	LLFirstUse::addConfigVariable("FirstSandbox");
//	LLFirstUse::addConfigVariable("FirstFlexible");
//	LLFirstUse::addConfigVariable("FirstDebugMenus");
//	LLFirstUse::addConfigVariable("FirstSculptedPrim");
//	LLFirstUse::addConfigVariable("FirstVoice");
//	LLFirstUse::addConfigVariable("FirstMedia");

	// - read command line settings.
	LLControlGroupCLP clp;
	std::string	cmd_line_config	= gDirUtilp->getExpandedFilename(LL_PATH_APP_SETTINGS,
														  "cmd_line.xml");

	clp.configure(cmd_line_config, &gSavedSettings);

	if(!initParseCommandLine(clp))
	{
		handleCommandLineError(clp);
		return false;
	}

	// - selectively apply settings

	// If the user has specified a alternate settings file name.
	// Load	it now before loading the user_settings/settings.xml
	if(clp.hasOption("settings"))
	{
		std::string	user_settings_filename =
			gDirUtilp->getExpandedFilename(LL_PATH_USER_SETTINGS,
										   clp.getOption("settings")[0]);
		gSavedSettings.setString("ClientSettingsFile", user_settings_filename);
		// SJ: if asked to purge configuration, remove custom user-settings file before it will be read
		if (mPurgeSettings)
		{
			LLFile::remove(user_settings_filename);
		}

		LL_INFOS("Settings")	<< "Using command line specified settings filename: "
			<< user_settings_filename << LL_ENDL;
	}
	else
	{
		// SJ: if asked to purge configuration, remove default user-settings file before it will be read
		if (mPurgeSettings)
		{
			LLFile::remove(gDirUtilp->getExpandedFilename(LL_PATH_USER_SETTINGS, getSettingsFilename("User", "Global")));
		}

	}
	

	// - load overrides from user_settings
	loadSettingsFromDirectory("User");

	if (gSavedSettings.getBOOL("FirstRunThisInstall"))
	{
		// Set firstrun flag to indicate that some further init actiona should be taken
		// like determining screen DPI value and so on
		mIsFirstRun = true;

		// <FS>
		if (gSavedSettings.getString("SessionSettingsFile").empty())
		{
			gSavedSettings.setString("SessionSettingsFile", "settings_firestorm.xml");
		}
		// </FS>
		
// <FS:CR> Set ForceShowGrid to TRUE on first run if we're on an OpenSim build
#ifdef OPENSIM
		if (!gSavedSettings.getBOOL("ForceShowGrid"))
			gSavedSettings.setBOOL("ForceShowGrid", TRUE);
#endif // OPENSIM
// </FS:CR>
		
		gSavedSettings.setBOOL("FirstRunThisInstall", FALSE);
	}
	
	// <FS:CR> Compatibility with old backups
	// Put gSavedSettings here, gSavedPerAccountSettings in llstartup.cpp
	// *TODO: Should we keep these around forever or just three release cycles?
	if (gSavedSettings.getBOOL("FSFirstRunAfterSettingsRestore"))
	{
		// Nothing happened...
	}
	// </FS:CR>

	//WS: Set the usersessionsettingsfile to the account_SessionSettingsFile file. This allows settings_per_accounts to be per session.
	if(!gSavedSettings.getString("SessionSettingsFile").empty())
    {
		if(gSavedSettings.getString("UserSessionSettingsFile").empty())
			gSavedSettings.setString("UserSessionSettingsFile","account_" + gSavedSettings.getString("SessionSettingsFile"));
	}
	else
    {
        gSavedSettings.setString("UserSessionSettingsFile","");
    }

	if (clp.hasOption("sessionsettings"))
	{
		std::string session_settings_filename = clp.getOption("sessionsettings")[0];
		gSavedSettings.setString("SessionSettingsFile", session_settings_filename);
		LL_INFOS("Settings")	<< "Using session settings filename: "
			<< session_settings_filename << LL_ENDL;
	}
	loadSettingsFromDirectory("Session",true); // AO The session file turns into the new defaults

	if (clp.hasOption("usersessionsettings"))
	{
		std::string user_session_settings_filename = clp.getOption("usersessionsettings")[0];
		gSavedSettings.setString("UserSessionSettingsFile", user_session_settings_filename);
		LL_INFOS("Settings") << "Using user session settings filename: "
			<< user_session_settings_filename << LL_ENDL;

	}

	
	loadSettingsFromDirectory("UserSession");
	
	//AO: Re-read user settings again. This is a Firestorm hack to get user settings to override modes
	//Todo, find a cleaner way of doing this via the various set_default arguments.
	loadSettingsFromDirectory("User");
	
	// <FS:Ansariel> Debug setting to disable log throttle
	nd::logging::setThrottleEnabled(gSavedSettings.getBOOL("FSEnableLogThrottle"));

	// - apply command line settings
	if (! clp.notify())
	{
		handleCommandLineError(clp);
		return false;
	}

	// Register the core crash option as soon as we can
	// if we want gdb post-mortem on cores we need to be up and running
	// ASAP or we might miss init issue etc.
	if(gSavedSettings.getBOOL("DisableCrashLogger"))
	{
		LL_WARNS() << "Crashes will be handled by system, stack trace logs and crash logger are both disabled" << LL_ENDL;
		disableCrashlogger();
	}

	// Handle initialization from settings.
	// Start up the debugging console before handling other options.
	if (gSavedSettings.getBOOL("ShowConsoleWindow"))
	{
		initConsole();
	}

	if(clp.hasOption("help"))
	{
		std::ostringstream msg;
		msg << LLTrans::getString("MBCmdLineUsg") << "\n" << clp;
		LL_INFOS()	<< msg.str() << LL_ENDL;

		OSMessageBox(
			msg.str(),
			LLStringUtil::null,
			OSMB_OK);

		return false;
	}

    if(clp.hasOption("set"))
    {
        const LLCommandLineParser::token_vector_t& set_values = clp.getOption("set");
        if(0x1 & set_values.size())
        {
            LL_WARNS() << "Invalid '--set' parameter count." << LL_ENDL;
        }
        else
        {
            LLCommandLineParser::token_vector_t::const_iterator itr = set_values.begin();
            for(; itr != set_values.end(); ++itr)
            {
                const std::string& name = *itr;
                const std::string& value = *(++itr);
                std::string name_part;
                std::string group_part;
				LLControlVariable* control = NULL;

				// Name can be further split into ControlGroup.Name, with the default control group being Global
				size_t pos = name.find('.');
				if (pos != std::string::npos)
				{
					group_part = name.substr(0, pos);
					name_part = name.substr(pos+1);
					LL_INFOS() << "Setting " << group_part << "." << name_part << " to " << value << LL_ENDL;
					LLControlGroup* g = LLControlGroup::getInstance(group_part);
					if (g) control = g->getControl(name_part);
				}
				else
				{
					LL_INFOS() << "Setting Global." << name << " to " << value << LL_ENDL;
					control = gSavedSettings.getControl(name);
				}

                if (control)
                {
                    control->setValue(value, false);
                }
                else
                {
					LL_WARNS() << "Failed --set " << name << ": setting name unknown." << LL_ENDL;
                }
            }
        }
    }

    if  (clp.hasOption("logevents")) {
		LLViewerEventRecorder::instance().setEventLoggingOn();
    }

	std::string CmdLineChannel(gSavedSettings.getString("CmdLineChannel"));
	if(! CmdLineChannel.empty())
    {
		LLVersionInfo::instance().resetChannel(CmdLineChannel);
	}

	// If we have specified crash on startup, set the global so we'll trigger the crash at the right time
	gCrashOnStartup = gSavedSettings.getBOOL("CrashOnStartup");

	if (gSavedSettings.getBOOL("LogPerformance"))
	{
		LLTrace::BlockTimer::sLog = true;
		LLTrace::BlockTimer::sLogName = std::string("performance");
	}

	std::string test_name(gSavedSettings.getString("LogMetrics"));
	if (! test_name.empty())
 	{
		LLTrace::BlockTimer::sMetricLog = TRUE;
		// '--logmetrics' is specified with a named test metric argument so the data gathering is done only on that test
		// In the absence of argument, every metric would be gathered (makes for a rather slow run and hard to decipher report...)
		LL_INFOS() << "'--logmetrics' argument : " << test_name << LL_ENDL;
		LLTrace::BlockTimer::sLogName = test_name;
	}

	if (clp.hasOption("graphicslevel"))
	{
		// User explicitly requested --graphicslevel on the command line. We
		// expect this switch has already set RenderQualityPerformance. Check
		// that value for validity.
		U32 graphicslevel = gSavedSettings.getU32("RenderQualityPerformance");
		if (LLFeatureManager::instance().isValidGraphicsLevel(graphicslevel))
        {
			// graphicslevel is valid: save it and engage it later. Capture
			// the requested value separately from the settings variable
			// because, if this is the first run, LLViewerWindow's constructor
			// will call LLFeatureManager::applyRecommendedSettings(), which
			// overwrites this settings variable!
			mForceGraphicsLevel = graphicslevel;
        }
	}

	LLFastTimerView::sAnalyzePerformance = gSavedSettings.getBOOL("AnalyzePerformance");
	gAgentPilot.setReplaySession(gSavedSettings.getBOOL("ReplaySession"));

	if (gSavedSettings.getBOOL("DebugSession"))
	{
		gDebugSession = TRUE;
		gDebugGL = TRUE;

		ll_init_fail_log(gDirUtilp->getExpandedFilename(LL_PATH_LOGS, "test_failures.log"));
	}

	// <FS:TT> Hacking to save the skin and theme for future use.
	mCurrentSkin = gSavedSettings.getString("SkinCurrent");
	mCurrentSkinTheme = gSavedSettings.getString("SkinCurrentTheme");
	// </FS:TT>

	const LLControlVariable* skinfolder = gSavedSettings.getControl("SkinCurrent");
	if(skinfolder && LLStringUtil::null != skinfolder->getValue().asString())
	{
		// Examining "Language" may not suffice -- see LLUI::getLanguage()
		// logic. Unfortunately LLUI::getLanguage() doesn't yet do us much
		// good because we haven't yet called LLUI::initClass().
// [SL:KB] - Patch: Viewer-Skins | Checked: 2012-12-26 (Catznip-3.4)
 		gDirUtilp->setSkinFolder(skinfolder->getValue().asString(),
								 gSavedSettings.getString("SkinCurrentTheme"),
 								 gSavedSettings.getString("Language"));
		loadSettingsFromDirectory("CurrentSkin");
// [/SL:KB]
//		gDirUtilp->setSkinFolder(skinfolder->getValue().asString(),
//								 gSavedSettings.getString("Language"));
	}

	if (gSavedSettings.getBOOL("SpellCheck"))
	{
		std::list<std::string> dict_list;
		std::string dict_setting = gSavedSettings.getString("SpellCheckDictionary");
		boost::split(dict_list, dict_setting, boost::is_any_of(std::string(",")));
		if (!dict_list.empty())
		{
			LLSpellChecker::setUseSpellCheck(dict_list.front());
			dict_list.pop_front();
			LLSpellChecker::instance().setSecondaryDictionaries(dict_list);
		}
	}

	// Handle slurl use. NOTE: Don't let SL-55321 reappear.
	// This initial-SLURL logic, up through the call to
	// sendURLToOtherInstance(), must precede LLSplashScreen::show() --
	// because if sendURLToOtherInstance() succeeds, we take a fast exit,
	// SKIPPING the splash screen and everything else.

    // *FIX: This init code should be made more robust to prevent
    // the issue SL-55321 from returning. One thought is to allow
    // only select options to be set from command line when a slurl
    // is specified. More work on the settings system is needed to
    // achieve this. For now...

    // *NOTE:Mani The command line parser parses tokens and is
    // setup to bail after parsing the '--url' option or the
    // first option specified without a '--option' flag (or
    // any other option that uses the 'last_option' setting -
    // see LLControlGroupCLP::configure())

    // What can happen is that someone can use IE (or potentially
    // other browsers) and do the rough equivalent of command
    // injection and steal passwords. Phoenix. SL-55321

	std::string starting_location;

	std::string cmd_line_login_location(gSavedSettings.getString("CmdLineLoginLocation"));
	if(! cmd_line_login_location.empty())
	{
		starting_location = cmd_line_login_location;
	}
	else
	{
		std::string default_login_location(gSavedSettings.getString("DefaultLoginLocation"));
		if (! default_login_location.empty())
		{
			starting_location = default_login_location;
		}
	}

	// <FS>The gridmanager doesn't know the grids yet, only prepare
	// parsing the slurls, actually done when the grids are fetched 
	// (currently at the top of startup STATE_AUDIO_INIT,
	// but rather it belongs into the gridmanager)
	LLSLURL start_slurl;
	if (! starting_location.empty())
    {
		start_slurl = starting_location;
		// <FS:Ansariel> FIRE-11586: Restore grid manager workaround (grid is still empty here!)
		//LLStartUp::setStartSLURL(start_slurl);
		//if(start_slurl.getType() == LLSLURL::LOCATION)
		//{  
		//	LLGridManager::getInstance()->setGridChoice(start_slurl.getGrid());
		//}
		LLStartUp::setStartSLURLString(starting_location);
		// </FS:Ansariel>

	}

	// NextLoginLocation is set as a side effect of LLStartUp::setStartSLURL()
	std::string nextLoginLocation = gSavedSettings.getString( "NextLoginLocation" );
	if ( !nextLoginLocation.empty() )
	{
		LL_DEBUGS("AppInit")<<"set start from NextLoginLocation: "<<nextLoginLocation<<LL_ENDL;
		LLStartUp::setStartSLURL(LLSLURL(nextLoginLocation));
	}
	else if (   (   clp.hasOption("login") || clp.hasOption("autologin"))
			 && gSavedSettings.getString("CmdLineLoginLocation").empty())
	{
		// If automatic login from command line with --login switch
		// init StartSLURL location.
		std::string start_slurl_setting = gSavedSettings.getString("LoginLocation");
		LL_DEBUGS("AppInit") << "start slurl setting '" << start_slurl_setting << "'" << LL_ENDL;
		// <FS:AW crash on startup>
		// also here LLSLURLs are not available at this point of startup
		//LLStartUp::setStartSLURL(LLSLURL(start_slurl_setting));
		LLStartUp::setStartSLURLString(start_slurl_setting);
		// </FS:AW crash on startup>
	}
	else
	{
		// the login location will be set by the login panel (see LLPanelLogin)
	}

	// <FS:Ansariel> Option to not save password if using login cmdline switch
	if (clp.hasOption("logindontsavepassword") && clp.hasOption("login"))
	{
		gSavedSettings.setBOOL("FSLoginDontSavePassword", TRUE);
	}
	// </FS:Ansariel>

	//RN: if we received a URL, hand it off to the existing instance.
	// don't call anotherInstanceRunning() when doing URL handoff, as
	// it relies on checking a marker file which will not work when running
	// out of different directories

	if (start_slurl.isValid() &&
		(gSavedSettings.getBOOL("SLURLPassToOtherInstance")))
	{
		// <FS:Ansariel> FIRE-11586: Temporary fix until grid manager has been reworked
		//if (sendURLToOtherInstance(start_slurl.getSLURLString()))
		if (sendURLToOtherInstance(starting_location))
		// </FS:Ansariel>
		{
			// successfully handed off URL to existing instance, exit
			return false;
		}
    }

	// Display splash screen.  Must be after above check for previous
	// crash as this dialog is always frontmost.
	std::string splash_msg;
	LLStringUtil::format_map_t args;
	//<FS:AW set the APP_NAME to Firestorm instead of the grid connected to>
	// //args["[APP_NAME]"] = LLTrans::getString("SECOND_LIFE");
	args["[APP_NAME]"] =  LLTrans::getString("APP_NAME");
	//<FS:AW set the APP_NAME to Firestorm instead of the grid connected to>
	splash_msg = LLTrans::getString("StartupLoading", args);
	LLSplashScreen::show();
	LLSplashScreen::update(splash_msg);

	//LLVolumeMgr::initClass();
	LLVolumeMgr* volume_manager = new LLVolumeMgr();
	volume_manager->useMutex();	// LLApp and LLMutex magic must be manually enabled
	LLPrimitive::setVolumeManager(volume_manager);

	// Note: this is where we used to initialize gFeatureManagerp.

	gStartTime = totalTime();

	//
	// Set the name of the window
	//
	gWindowTitle = LLVersionInfo::getInstance()->getChannelAndVersion();	// <FS:CR>
#if LL_DEBUG
    gWindowTitle += std::string(" [DEBUG]");
#endif
	if (!gArgs.empty())
	{
	gWindowTitle += std::string(" ") + gArgs;
	}
	LLStringUtil::truncate(gWindowTitle, 255);

	//
	// Check for another instance of the app running
	// This happens AFTER LLSplashScreen::show(). That may or may not be
	// important.
	//
	if (mSecondInstance && !gSavedSettings.getBOOL("AllowMultipleViewers"))
	{
		OSMessageBox(
			LLTrans::getString("MBAlreadyRunning"),
			LLStringUtil::null,
			OSMB_OK);
		return false;
	}

	if (mSecondInstance)
	{
		// This is the second instance of SL. Turn off voice support,
		// but make sure the setting is *not* persisted.
		LLControlVariable* disable_voice = gSavedSettings.getControl("CmdLineDisableVoice");
		// <FS:Ansariel> Voice in multiple instances; by Latif Khalifa
		//if(disable_voice)
		if(disable_voice && !gSavedSettings.getBOOL("VoiceMultiInstance"))
		// </FS:Ansariel>
		{
			const BOOL DO_NOT_PERSIST = FALSE;
			disable_voice->setValue(LLSD(TRUE), DO_NOT_PERSIST);
		}
	}

	gLastRunVersion = gSavedSettings.getString("LastRunVersion");

	loadColorSettings();
    
    //<FS:KC> One time fix for Latency
    if ((gLastRunVersion != LLVersionInfo::getInstance()->getChannelAndVersion()) && (gSavedSettings.getString("SkinCurrent") == "latency") && !gSavedSettings.getBOOL("FSLatencyOneTimeFixRun"))
    {
        LL_INFOS() << "FSLatencyOneTimeFix: Fixing script dialog colors." << LL_ENDL;
        // Replace previously saved script dialog colors with new defaults, which happen to be the same as the group notice colors
        LLUIColorTable::instance().setColor("ScriptDialog", LLUIColorTable::instance().getColor("GroupNotifyDialogBG", LLColor4::grey4));
        LLUIColorTable::instance().setColor("ScriptDialogFg", LLUIColorTable::instance().getColor("GroupNotifyTextColor", LLColor4::white));
    }
    gSavedSettings.setBOOL("FSLatencyOneTimeFixRun", TRUE);
    //</FS:KC>

	// Let anyone else who cares know that we've populated our settings
	// variables.
	for (const auto& key : LLControlGroup::key_snapshot())
	{
		// For each named instance of LLControlGroup, send an event saying
		// we've initialized an LLControlGroup instance by that name.
		LLEventPumps::instance().obtain("LLControlGroup").post(LLSDMap("init", key));
	}

// [RLVa:KB] - Patch: RLVa-2.1.0
	if (LLControlVariable* pControl = gSavedSettings.getControl(RLV_SETTING_MAIN))
	{
		if ( (pControl->getValue().asBoolean()) && (pControl->hasUnsavedValue()) )
		{
			pControl->resetToDefault();
			pControl->setValue(false);

			std::ostringstream msg;
			msg << LLTrans::getString("RLVaToggleMessageLogin", LLSD().with("[STATE]", LLTrans::getString("RLVaToggleDisabled")));
			OSMessageBox(msg.str(), LLStringUtil::null, OSMB_OK);
		}
	}
// [/RLVa:KB]

	return true; // Config was successful.
}

// The following logic is replicated in initConfiguration() (to be able to get
// some initial strings before we've finished initializing enough to know the
// current language) and also in init() (to initialize for real). Somehow it
// keeps growing, necessitating a method all its own.
void LLAppViewer::initStrings()
{
	std::string strings_file = "strings.xml";
	std::string strings_path_full = gDirUtilp->findSkinnedFilenameBaseLang(LLDir::XUI, strings_file);
	if (strings_path_full.empty() || !LLFile::isfile(strings_path_full))
	{
		// initial check to make sure files are there failed
		gDirUtilp->dumpCurrentDirectories(LLError::LEVEL_WARN);
		LL_ERRS() << "Viewer failed to find localization and UI files. Please reinstall viewer from  https://secondlife.com/support/downloads/ and contact https://support.secondlife.com if issue persists after reinstall." << LL_ENDL;
	}
	LLTransUtil::parseStrings(strings_file, default_trans_args);
	LLTransUtil::parseLanguageStrings("language_settings.xml");

	// parseStrings() sets up the LLTrans substitution table. Add this one item.
	LLTrans::setDefaultArg("[sourceid]", gSavedSettings.getString("sourceid"));

	// Now that we've set "[sourceid]", have to go back through
	// default_trans_args and reinitialize all those other keys because some
	// of them, in turn, reference "[sourceid]".
	BOOST_FOREACH(std::string key, default_trans_args)
	{
		std::string brackets(key), nobrackets(key);
		// Invalid to inspect key[0] if key is empty(). But then, the entire
		// body of this loop is pointless if key is empty().
		if (key.empty())
			continue;

		if (key[0] != '[')
		{
			// key was passed without brackets. That means that 'nobrackets'
			// is correct but 'brackets' is not.
			brackets = STRINGIZE('[' << brackets << ']');
		}
		else
		{
			// key was passed with brackets. That means that 'brackets' is
			// correct but 'nobrackets' is not. Erase the left bracket.
			nobrackets.erase(0, 1);
			std::string::size_type length(nobrackets.length());
			if (length && nobrackets[length - 1] == ']')
			{
				nobrackets.erase(length - 1);
			}
		}
		// Calling LLTrans::getString() is what embeds the other default
		// translation strings into this one.
		LLTrans::setDefaultArg(brackets, LLTrans::getString(nobrackets));
	}

	// <FS:Ansariel> Set version number in VIEWER_GENERATION default substitute automatically
	LLStringUtil:: format_map_t gen_args;
	gen_args["[VERSION]"] = llformat("%d", LLVersionInfo::getInstance()->getMajor());
	LLTrans::setDefaultArg("[VIEWER_GENERATION]", LLTrans::getString("VIEWER_GENERATION", gen_args));
	// </FS:Ansariel>
}

//
// This function decides whether the client machine meets the minimum requirements to
// run in a maximized window, per the consensus of davep, boa and nyx on 3/30/2011.
//
bool LLAppViewer::meetsRequirementsForMaximizedStart()
{
	bool maximizedOk = (LLFeatureManager::getInstance()->getGPUClass() >= GPU_CLASS_2);

	maximizedOk &= (gSysMemory.getPhysicalMemoryKB() >= U32Gigabytes(1));

	return maximizedOk;
}

bool LLAppViewer::initWindow()
{
	LL_INFOS("AppInit") << "Initializing window..." << LL_ENDL;

	// store setting in a global for easy access and modification
	gHeadlessClient = gSavedSettings.getBOOL("HeadlessClient");

	// always start windowed
	BOOL ignorePixelDepth = gSavedSettings.getBOOL("IgnorePixelDepth");

	LLViewerWindow::Params window_params;
	window_params
		.title(gWindowTitle)
		.name(VIEWER_WINDOW_CLASSNAME)
		.x(gSavedSettings.getS32("WindowX"))
		.y(gSavedSettings.getS32("WindowY"))
		.width(gSavedSettings.getU32("WindowWidth"))
		.height(gSavedSettings.getU32("WindowHeight"))
		.min_width(gSavedSettings.getU32("MinWindowWidth"))
		.min_height(gSavedSettings.getU32("MinWindowHeight"))
/// <FS:CR> Since the 3.6.5 merge, setting fullscreen does terrible bad things on macs like opening
/// all floaters and menus off the left side of the screen. Let's not do that right now...
/// Hardcoding full screen OFF until it's fixed. On 10.7+ we have native full screen support anyway.
#ifndef LL_DARWIN
		.fullscreen(gSavedSettings.getBOOL("FullScreen"))
#else // !LL_DARWIN
		.fullscreen(false)
#endif // !LL_DARWIN
// </FS:CR>
		.ignore_pixel_depth(ignorePixelDepth)
		.first_run(mIsFirstRun);

	gViewerWindow = new LLViewerWindow(window_params);

	LL_INFOS("AppInit") << "gViewerwindow created." << LL_ENDL;

	// Need to load feature table before cheking to start watchdog.
	// <FS:Ansariel> Fix Watchdog settings/feature table mess
	//bool use_watchdog = false;
	//int watchdog_enabled_setting = gSavedSettings.getS32("WatchdogEnabled");
	//if (watchdog_enabled_setting == -1)
	//{
	//	use_watchdog = !LLFeatureManager::getInstance()->isFeatureAvailable("WatchdogDisabled");
	//}
	//else
	//{
	//	// The user has explicitly set this setting; always use that value.
	//	use_watchdog = bool(watchdog_enabled_setting);
	//}

	//if (use_watchdog)
	if (gSavedSettings.getS32("WatchdogEnabled"))
	// </FS:Ansariel>
	{
		LLWatchdog::getInstance()->init(watchdog_killer_callback);
	}
	LL_INFOS("AppInit") << "watchdog setting is done." << LL_ENDL;

	// <FS:Ansariel> Init group notices, IMs and chiclets position before the
	//               screenchannel gets created
	gSavedSettings.setBOOL("InternalShowGroupNoticesTopRight", gSavedSettings.getBOOL("ShowGroupNoticesTopRight"));

	LLNotificationsUI::LLNotificationManager::getInstance();


#ifdef LL_DARWIN
	//Satisfy both MAINT-3135 (OSX 10.6 and earlier) MAINT-3288 (OSX 10.7 and later)
	LLOSInfo& os_info = LLOSInfo::instance();
	if (os_info.mMajorVer == 10 && os_info.mMinorVer < 7)
	{
		if ( os_info.mMinorVer == 6 && os_info.mBuild < 8 )
			gViewerWindow->getWindow()->setOldResize(true);
	}
#endif

	if (gSavedSettings.getBOOL("WindowMaximized"))
	{
		gViewerWindow->getWindow()->maximize();
	}

	//
	// Initialize GL stuff
	//

	if (mForceGraphicsLevel)
	{
		LLFeatureManager::getInstance()->setGraphicsLevel(*mForceGraphicsLevel, false);
		gSavedSettings.setU32("RenderQualityPerformance", *mForceGraphicsLevel);
	}

	// Set this flag in case we crash while initializing GL
	gSavedSettings.setBOOL("RenderInitError", TRUE);
	gSavedSettings.saveToFile( gSavedSettings.getString("ClientSettingsFile"), TRUE );

	gPipeline.init();
	LL_INFOS("AppInit") << "gPipeline Initialized" << LL_ENDL;

	stop_glerror();
	gViewerWindow->initGLDefaults();

	gSavedSettings.setBOOL("RenderInitError", FALSE);
	gSavedSettings.saveToFile( gSavedSettings.getString("ClientSettingsFile"), TRUE );

	//If we have a startup crash, it's usually near GL initialization, so simulate that.
	if(gCrashOnStartup)
	{
		LLAppViewer::instance()->forceErrorLLError();
	}

	//
	// Determine if the window should start maximized on initial run based
	// on graphics capability
	//
	if (gSavedSettings.getBOOL("FirstLoginThisInstall") && meetsRequirementsForMaximizedStart())
	{
		LL_INFOS("AppInit") << "This client met the requirements for a maximized initial screen." << LL_ENDL;
		gSavedSettings.setBOOL("WindowMaximized", TRUE);
	}

	if (gSavedSettings.getBOOL("WindowMaximized"))
	{
		gViewerWindow->getWindow()->maximize();
	}

	LLUI::getInstance()->mWindow = gViewerWindow->getWindow();

	// Show watch cursor
	gViewerWindow->setCursor(UI_CURSOR_WAIT);

	// Finish view initialization
	gViewerWindow->initBase();

	// show viewer window
	//gViewerWindow->getWindow()->show();

	LL_INFOS("AppInit") << "Window initialization done." << LL_ENDL;

	return true;
}

void LLAppViewer::writeDebugInfo(bool isStatic)
{
    //Try to do the minimum when writing data during a crash.
    std::string* debug_filename;
    debug_filename = ( isStatic
        ? getStaticDebugFile()
        : getDynamicDebugFile() );

    LL_INFOS() << "Writing debug file " << *debug_filename << LL_ENDL;
    llofstream out_file(debug_filename->c_str());

    isStatic ?  LLSDSerialize::toPrettyXML(gDebugInfo, out_file)
             :  LLSDSerialize::toPrettyXML(gDebugInfo["Dynamic"], out_file);
}

LLSD LLAppViewer::getViewerInfo() const
{
	// The point of having one method build an LLSD info block and the other
	// construct the user-visible About string is to ensure that the same info
	// is available to a getInfo() caller as to the user opening
	// LLFloaterAbout.
	LLSD info;
	auto& versionInfo(LLVersionInfo::instance());
	info["VIEWER_VERSION"] = LLSDArray(versionInfo.getMajor())(versionInfo.getMinor())(versionInfo.getPatch())(versionInfo.getBuild());
	info["VIEWER_VERSION_STR"] = versionInfo.getVersion();
	info["CHANNEL"] = versionInfo.getChannel();
    info["ADDRESS_SIZE"] = ADDRESS_SIZE;
<<<<<<< HEAD
    // std::string build_config = versionInfo.getBuildConfig();
    //if (build_config != "Release")
    //{
    //    info["BUILD_CONFIG"] = build_config;
    //}

// <FS:CR> FIRE-8273: Add Open-sim indicator to About floater
#if defined OPENSIM
	info["BUILD_TYPE"] = LLTrans::getString("FSWithOpensim");
#elif defined HAVOK_TPV
	info["BUILD_TYPE"] = LLTrans::getString("FSWithHavok");
#else
	info["BUILD_TYPE"] = std::string();
#endif // OPENSIM
// </FS:CR>
	info["SKIN"] = gSavedSettings.getString("FSInternalSkinCurrent");
	info["THEME"] = gSavedSettings.getString("FSInternalSkinCurrentTheme");

	//[FIRE 3113 : SJ] Added Font and fontsize to info
	std::string font_name;
	std::string fsInternalFontSettingsFile = gSavedSettings.getString("FSInternalFontSettingsFile");
	if (LLTrans::findString(font_name, "font_" + fsInternalFontSettingsFile))
	{
		info["FONT"] = font_name;
	}
	else
	{
		info["FONT"] = LLTrans::getString("font_unknown");
	}
	info["FONT_SIZE"] = gSavedSettings.getF32("FSFontSizeAdjustment");
	info["FONT_SCREEN_DPI"] = gSavedSettings.getF32("FontScreenDPI");

	// <FS:PP> FIRE-15714: UI Scaling in SysInfo
	info["UI_SCALE_FACTOR"] = gSavedSettings.getF32("UIScaleFactor");

	//[FIRE-3923 : SJ] Added Drawdistance, bandwidth and LOD to info
	info["DRAW_DISTANCE"] = gSavedSettings.getF32("RenderFarClip");
	info["BANDWIDTH"] = gSavedSettings.getF32("ThrottleBandwidthKBPS");
	info["LOD"] = gSavedSettings.getF32("RenderVolumeLODFactor");

	//[FIRE 3113 : SJ] Added Settingsfile to info
	std::string mode_name;
	std::string sessionSettingsFile = gSavedSettings.getString("SessionSettingsFile");
	if (LLTrans::findString(mode_name, "mode_" + sessionSettingsFile))
	{
		info["MODE"] = mode_name;
	}
	else
	{
		info["MODE"] = LLTrans::getString("mode_unknown");
	}
=======
    std::string build_config = versionInfo.getBuildConfig();
    if (build_config != "Release")
    {
        info["BUILD_CONFIG"] = build_config;
    }
>>>>>>> 68c74a80

	// return a URL to the release notes for this viewer, such as:
	// https://releasenotes.secondlife.com/viewer/2.1.0.123456.html
	std::string url = versionInfo.getReleaseNotes();
	info["VIEWER_RELEASE_NOTES_URL"] = url.empty()? LLTrans::getString("RetrievingData") : url;
<<<<<<< HEAD

#if LL_MSVC
	info["COMPILER"] = "MSVC";
	info["COMPILER_VERSION"] = _MSC_VER;
#elif LL_CLANG	// <FS:CR> Clang identification
	info["COMPILER"] = "Clang";
	info["COMPILER_VERSION"] = CLANG_VERSION_STRING;
#elif LL_GNUC
	info["COMPILER"] = "GCC";
	info["COMPILER_VERSION"] = GCC_VERSION;
#endif
=======
>>>>>>> 68c74a80

	// Position
	LLViewerRegion* region = gAgent.getRegion();
	if (region)
	{
// [RLVa:KB] - Checked: 2014-02-24 (RLVa-1.4.10)
		if (RlvActions::canShowLocation())
		{
// [/RLVa:KB]
			LLVector3d pos = gAgent.getPositionGlobal();
			info["POSITION"] = ll_sd_from_vector3d(pos);
			info["POSITION_LOCAL"] = ll_sd_from_vector3(gAgent.getPosAgentFromGlobal(pos));
			info["REGION"] = gAgent.getRegion()->getName();
			info["HOSTNAME"] = gAgent.getRegion()->getHost().getHostName();
			info["HOSTIP"] = gAgent.getRegion()->getHost().getString();
//			info["SERVER_VERSION"] = gLastVersionChannel;
			LLSLURL slurl;
			LLAgentUI::buildSLURL(slurl);
			info["SLURL"] = slurl.getSLURLString();
// [RLVa:KB] - Checked: 2014-02-24 (RLVa-1.4.10)
		}
		else
		{
			info["REGION"] = RlvStrings::getString(RLV_STRING_HIDDEN_REGION);
		}
		info["SERVER_VERSION"] = gLastVersionChannel;
// [/RLVa:KB]
	}

	// CPU
	info["CPU"] = gSysCPU.getCPUString();
	info["MEMORY_MB"] = LLSD::Integer(gSysMemory.getPhysicalMemoryKB().valueInUnits<LLUnits::Megabytes>());
	// Moved hack adjustment to Windows memory size into llsys.cpp
	info["OS_VERSION"] = LLOSInfo::instance().getOSString();
	info["GRAPHICS_CARD_VENDOR"] = (const char*)(glGetString(GL_VENDOR));
	info["GRAPHICS_CARD"] = (const char*)(glGetString(GL_RENDERER));

#if LL_WINDOWS
	std::string drvinfo = gDXHardware.getDriverVersionWMI();
	if (!drvinfo.empty())
	{
		info["GRAPHICS_DRIVER_VERSION"] = drvinfo;
	}
	else
	{
		LL_WARNS("DriverVersion")<< "Cannot get driver version from getDriverVersionWMI" << LL_ENDL;
		LLSD driver_info = gDXHardware.getDisplayInfo();
		if (driver_info.has("DriverVersion"))
		{
			info["GRAPHICS_DRIVER_VERSION"] = driver_info["DriverVersion"];
		}
	}
#endif

// [RLVa:KB] - Checked: 2010-04-18 (RLVa-1.2.0)
	info["RLV_VERSION"] = (rlv_handler_t::isEnabled()) ? RlvStrings::getVersionAbout() : LLTrans::getString("RLVaStatusDisabled");
// [/RLVa:KB]
	info["OPENGL_VERSION"] = (const char*)(glGetString(GL_VERSION));
	info["LIBCURL_VERSION"] = LLCore::LLHttp::getCURLVersion();
    // Settings

    LLRect window_rect = gViewerWindow->getWindowRectRaw();
    info["WINDOW_WIDTH"] = window_rect.getWidth();
    info["WINDOW_HEIGHT"] = window_rect.getHeight();

	// <FS> Custom sysinfo
    //info["FONT_SIZE_ADJUSTMENT"] = gSavedSettings.getF32("FontScreenDPI");
    //info["UI_SCALE"] = gSavedSettings.getF32("UIScaleFactor");
    //info["DRAW_DISTANCE"] = gSavedSettings.getF32("RenderFarClip");
    //info["NET_BANDWITH"] = gSavedSettings.getF32("ThrottleBandwidthKBPS");
    //info["LOD_FACTOR"] = gSavedSettings.getF32("RenderVolumeLODFactor");
    //info["RENDER_QUALITY"] = (F32)gSavedSettings.getU32("RenderQualityPerformance");
    //info["GPU_SHADERS"] = gSavedSettings.getBOOL("RenderDeferred") ? "Enabled" : "Disabled";
    //info["TEXTURE_MEMORY"] = gSavedSettings.getS32("TextureMemory");

    //LLSD substitution;
    //substitution["datetime"] = (S32)(gVFS ? gVFS->creationTime() : 0);
    //info["VFS_TIME"] = LLTrans::getString("AboutTime", substitution);
	// </FS>

#if LL_DARWIN
    info["HIDPI"] = gHiDPISupport;
#endif

	// Libraries

	info["J2C_VERSION"] = LLImageJ2C::getEngineInfo();
	bool want_fullname = true;
	info["AUDIO_DRIVER_VERSION"] = gAudiop ? LLSD(gAudiop->getDriverName(want_fullname)) : "Undefined";
	if(LLVoiceClient::getInstance()->voiceEnabled())
	{
		LLVoiceVersionInfo version = LLVoiceClient::getInstance()->getVersion();
		std::ostringstream version_string;
		version_string << version.serverType << " " << version.serverVersion << std::endl;
		info["VOICE_VERSION"] = version_string.str();
	}
	else
	{
		info["VOICE_VERSION"] = LLTrans::getString("NotConnected");
	}

//#if !LL_LINUX
	std::ostringstream cef_ver_codec;
	cef_ver_codec << "Dullahan: ";
	cef_ver_codec << DULLAHAN_VERSION_MAJOR;
	cef_ver_codec << ".";
	cef_ver_codec << DULLAHAN_VERSION_MINOR;
	cef_ver_codec << ".";
	cef_ver_codec << DULLAHAN_VERSION_BUILD;

	cef_ver_codec << " / CEF: ";
	cef_ver_codec << CEF_VERSION;

	cef_ver_codec << " / Chromium: ";
	cef_ver_codec << CHROME_VERSION_MAJOR;
	cef_ver_codec << ".";
	cef_ver_codec << CHROME_VERSION_MINOR;
	cef_ver_codec << ".";
	cef_ver_codec << CHROME_VERSION_BUILD;
	cef_ver_codec << ".";
	cef_ver_codec << CHROME_VERSION_PATCH;

	info["LIBCEF_VERSION"] = cef_ver_codec.str();
//#else
//	info["LIBCEF_VERSION"] = "Undefined";
//#endif

//#if !LL_LINUX
	std::ostringstream vlc_ver_codec;
	vlc_ver_codec << LIBVLC_VERSION_MAJOR;
	vlc_ver_codec << ".";
	vlc_ver_codec << LIBVLC_VERSION_MINOR;
	vlc_ver_codec << ".";
	vlc_ver_codec << LIBVLC_VERSION_REVISION;
	info["LIBVLC_VERSION"] = vlc_ver_codec.str();
//#else
//	info["LIBVLC_VERSION"] = "Undefined";
//#endif

	S32 packets_in = LLViewerStats::instance().getRecording().getSum(LLStatViewer::PACKETS_IN);
	if (packets_in > 0)
	{
		info["PACKETS_LOST"] = LLViewerStats::instance().getRecording().getSum(LLStatViewer::PACKETS_LOST);
		info["PACKETS_IN"] = packets_in;
		info["PACKETS_PCT"] = 100.f*info["PACKETS_LOST"].asReal() / info["PACKETS_IN"].asReal();
	}

	if (mServerReleaseNotesURL.empty())
	{
		if (gAgent.getRegion())
		{
			info["SERVER_RELEASE_NOTES_URL"] = LLTrans::getString("RetrievingData");
		}
		else
		{
			info["SERVER_RELEASE_NOTES_URL"] = LLTrans::getString("NotConnected");
		}
	}
	else if (LLStringUtil::startsWith(mServerReleaseNotesURL, "http")) // it's an URL
	{
		info["SERVER_RELEASE_NOTES_URL"] = "[" + LLWeb::escapeURL(mServerReleaseNotesURL) + " " + LLTrans::getString("ReleaseNotes") + "]";
	}
	else
	{
		info["SERVER_RELEASE_NOTES_URL"] = mServerReleaseNotesURL;
	}

	// <FS:PP> FIRE-4785: Current render quality setting in sysinfo / about floater
	switch (gSavedSettings.getU32("RenderQualityPerformance"))
	{
		case 0:
			info["RENDERQUALITY"] = LLTrans::getString("render_quality_low");
			info["RENDERQUALITY_FSDATA_ENGLISH"] = "Low (1/7)";
			break;
		case 1:
			info["RENDERQUALITY"] = LLTrans::getString("render_quality_mediumlow");
			info["RENDERQUALITY_FSDATA_ENGLISH"] = "Medium-Low (2/7)";
			break;
		case 2:
			info["RENDERQUALITY"] = LLTrans::getString("render_quality_medium");
			info["RENDERQUALITY_FSDATA_ENGLISH"] = "Medium (3/7)";
			break;
		case 3:
			info["RENDERQUALITY"] = LLTrans::getString("render_quality_mediumhigh");
			info["RENDERQUALITY_FSDATA_ENGLISH"] = "Medium-High (4/7)";
			break;
		case 4:
			info["RENDERQUALITY"] = LLTrans::getString("render_quality_high");
			info["RENDERQUALITY_FSDATA_ENGLISH"] = "High (5/7)";
			break;
		case 5:
			info["RENDERQUALITY"] = LLTrans::getString("render_quality_highultra");
			info["RENDERQUALITY_FSDATA_ENGLISH"] = "High-Ultra (6/7)";
			break;
		case 6:
			info["RENDERQUALITY"] = LLTrans::getString("render_quality_ultra");
			info["RENDERQUALITY_FSDATA_ENGLISH"] = "Ultra (7/7)";
			break;
		default:
			info["RENDERQUALITY"] = LLTrans::getString("render_quality_unknown");
			info["RENDERQUALITY_FSDATA_ENGLISH"] = "Unknown, user has RenderQualityPerformance debug setting beyond the normal range (0-6)";
			break;
	}
	// </FS:PP>

	// <FS:PP> ALM enabled or disabled
	if (gSavedSettings.getBOOL("RenderDeferred"))
	{
		info["ALMSTATUS"] = LLTrans::getString("PermYes");
		info["ALMSTATUS_FSDATA_ENGLISH"] = "Yes";
	}
	else
	{
		info["ALMSTATUS"] = LLTrans::getString("PermNo");
		info["ALMSTATUS_FSDATA_ENGLISH"] = "No";
	}
	// </FS:PP>

	// <FS:Ansariel> FIRE-11768: Include texture memory settings
	info["TEXTUREMEMORY"] = gSavedSettings.getS32("TextureMemory");
	info["TEXTUREMEMORYMULTIPLIER"] = gSavedSettings.getF32("RenderTextureMemoryMultiple");
	// </FS:Ansariel>

	// <FS:ND> Add creation time of VFS (cache)
	if( gVFS )
		info["VFS_DATE"] = gVFS->getCreationDataUTC();
	else
		info["VFS_DATE"] = "unknown";
	// </FS:ND>

	return info;
}

std::string LLAppViewer::getViewerInfoString(bool default_string) const
{
	std::ostringstream support;

	LLSD info(getViewerInfo());

	// Render the LLSD from getInfo() as a format_map_t
	LLStringUtil::format_map_t args;

	// allow the "Release Notes" URL label to be localized
	args["ReleaseNotes"] = LLTrans::getString("ReleaseNotes", default_string);

	for (LLSD::map_const_iterator ii(info.beginMap()), iend(info.endMap());
		ii != iend; ++ii)
	{
		if (! ii->second.isArray())
		{
			// Scalar value
			if (ii->second.isUndefined())
			{
				args[ii->first] = LLTrans::getString("none_text", default_string);
			}
			else
			{
				// don't forget to render value asString()
				args[ii->first] = ii->second.asString();
			}
		}
		else
		{
			// array value: build KEY_0, KEY_1 etc. entries
			for (LLSD::Integer n(0), size(ii->second.size()); n < size; ++n)
			{
				args[STRINGIZE(ii->first << '_' << n)] = ii->second[n].asString();
			}
		}
	}

	// Now build the various pieces
	support << LLTrans::getString("AboutHeader", args, default_string);
	//if (info.has("BUILD_CONFIG"))
	//{
	//	support << "\n" << LLTrans::getString("BuildConfig", args, default_string);
	//}
	if (info.has("REGION"))
	{
// [RLVa:KB] - Checked: 2014-02-24 (RLVa-1.4.10)
		support << "\n\n" << LLTrans::getString( (RlvActions::canShowLocation()) ? "AboutPosition" : "AboutPositionRLVShowLoc", args, default_string);
// [/RLVa:KB]
//		support << "\n\n" << LLTrans::getString("AboutPosition", args, default_string);
	}
	support << "\n\n" << LLTrans::getString("AboutSystem", args, default_string);
	support << "\n";
	if (info.has("GRAPHICS_DRIVER_VERSION"))
	{
		support << "\n" << LLTrans::getString("AboutDriver", args, default_string);
	}
	support << "\n" << LLTrans::getString("AboutOGL", args, default_string);
	//support << "\n\n" << LLTrans::getString("AboutSettings", args, default_string); // <FS> Custom sysinfo
#if LL_DARWIN
	support << "\n" << LLTrans::getString("AboutOSXHiDPI", args, default_string);
#endif
	support << "\n\n" << LLTrans::getString("AboutLibs", args, default_string);
	// <FS> Custom sysinfo
	if (info.has("BANDWIDTH")) //For added info in help floater
	{
		support << "\n" << LLTrans::getString("AboutSettings", args, default_string);
	}
	// </FS>
	if (info.has("COMPILER"))
	{
		support << "\n" << LLTrans::getString("AboutCompiler", args, default_string);
	}
	if (info.has("PACKETS_IN"))
	{
		support << '\n' << LLTrans::getString("AboutTraffic", args, default_string);
	}

	// SLT timestamp
	LLSD substitution;
	substitution["datetime"] = (S32)time(NULL);//(S32)time_corrected();
	support << "\n" << LLTrans::getString("AboutTime", substitution, default_string);

	return support.str();
}

void LLAppViewer::cleanupSavedSettings()
{
	gSavedSettings.setBOOL("MouseSun", FALSE);

	gSavedSettings.setBOOL("UseEnergy", TRUE);				// force toggle to turn off, since sends message to simulator

	gSavedSettings.setBOOL("DebugWindowProc", gDebugWindowProc);

	gSavedSettings.setBOOL("ShowObjectUpdates", gShowObjectUpdates);

	if (gDebugView)
	{
		gSavedSettings.setBOOL("ShowDebugConsole", gDebugView->mDebugConsolep->getVisible());
	}

	// save window position if not maximized
	// as we don't track it in callbacks
	if(NULL != gViewerWindow)
	{
		BOOL maximized = gViewerWindow->getWindow()->getMaximized();
		if (!maximized)
		{
			LLCoordScreen window_pos;

			if (gViewerWindow->getWindow()->getPosition(&window_pos))
			{
				gSavedSettings.setS32("WindowX", window_pos.mX);
				gSavedSettings.setS32("WindowY", window_pos.mY);
			}
		}
	}

	gSavedSettings.setF32("MapScale", LLWorldMapView::sMapScale );

	// Some things are cached in LLAgent.
	if (gAgent.isInitialized())
	{
		gSavedSettings.setF32("RenderFarClip", gAgentCamera.mDrawDistance);
	}
}

void LLAppViewer::removeCacheFiles(const std::string& file_mask)
{
	gDirUtilp->deleteFilesInDir(gDirUtilp->getExpandedFilename(LL_PATH_CACHE, ""), file_mask);
}

void LLAppViewer::writeSystemInfo()
{

    if (! gDebugInfo.has("Dynamic") )
        gDebugInfo["Dynamic"] = LLSD::emptyMap();

	// <FS:ND> set filename to Firestorm.log
// #if LL_WINDOWS
// 	gDebugInfo["SLLog"] = gDirUtilp->getExpandedFilename(LL_PATH_DUMP,"SecondLife.log");
// #else
//     //Not ideal but sufficient for good reporting.
//     gDebugInfo["SLLog"] = gDirUtilp->getExpandedFilename(LL_PATH_LOGS,"SecondLife.old");  //LLError::logFileName();
// #endif

#if LL_WINDOWS
	gDebugInfo["SLLog"] = gDirUtilp->getExpandedFilename(LL_PATH_DUMP, APP_NAME + ".log");
#else
    //Not ideal but sufficient for good reporting.
    gDebugInfo["SLLog"] = gDirUtilp->getExpandedFilename(LL_PATH_LOGS, APP_NAME + ".old");  //LLError::logFileName();
#endif
	// </FS:ND>

	gDebugInfo["ClientInfo"]["Name"] = LLVersionInfo::instance().getChannel();
// [SL:KB] - Patch: Viewer-CrashReporting | Checked: 2011-05-08 (Catznip-2.6.0a) | Added: Catznip-2.6.0a
	gDebugInfo["ClientInfo"]["Version"] = LLVersionInfo::instance().getVersion();
	gDebugInfo["ClientInfo"]["Platform"] = LLVersionInfo::instance().getBuildPlatform();
// [/SL:KB]
	gDebugInfo["ClientInfo"]["MajorVersion"] = LLVersionInfo::instance().getMajor();
	gDebugInfo["ClientInfo"]["MinorVersion"] = LLVersionInfo::instance().getMinor();
	gDebugInfo["ClientInfo"]["PatchVersion"] = LLVersionInfo::instance().getPatch();
	gDebugInfo["ClientInfo"]["BuildVersion"] = LLVersionInfo::instance().getBuild();
	gDebugInfo["ClientInfo"]["AddressSize"] = LLVersionInfo::instance().getAddressSize();

// <FS:ND> Add which flavor of FS generated an error
#ifdef OPENSIM
	gDebugInfo["ClientInfo"]["Flavor"] = "oss";
#else
	gDebugInfo["ClientInfo"]["Flavor"] = "hvk";
#endif
// </FS:ND>

<<<<<<< HEAD
	//	gDebugInfo["CAFilename"] = gDirUtilp->getCAFile();
=======
	gDebugInfo["ClientInfo"]["Name"] = LLVersionInfo::instance().getChannel();
	gDebugInfo["ClientInfo"]["MajorVersion"] = LLVersionInfo::instance().getMajor();
	gDebugInfo["ClientInfo"]["MinorVersion"] = LLVersionInfo::instance().getMinor();
	gDebugInfo["ClientInfo"]["PatchVersion"] = LLVersionInfo::instance().getPatch();
	gDebugInfo["ClientInfo"]["BuildVersion"] = LLVersionInfo::instance().getBuild();
	gDebugInfo["ClientInfo"]["AddressSize"] = LLVersionInfo::instance().getAddressSize();

	gDebugInfo["CAFilename"] = gDirUtilp->getCAFile();
>>>>>>> 68c74a80

	gDebugInfo["CPUInfo"]["CPUString"] = gSysCPU.getCPUString();
	gDebugInfo["CPUInfo"]["CPUFamily"] = gSysCPU.getFamily();
	gDebugInfo["CPUInfo"]["CPUMhz"] = (S32)gSysCPU.getMHz();
	gDebugInfo["CPUInfo"]["CPUAltivec"] = gSysCPU.hasAltivec();
	gDebugInfo["CPUInfo"]["CPUSSE"] = gSysCPU.hasSSE();
	gDebugInfo["CPUInfo"]["CPUSSE2"] = gSysCPU.hasSSE2();

	gDebugInfo["RAMInfo"]["Physical"] = (LLSD::Integer)(gSysMemory.getPhysicalMemoryKB().value());
	gDebugInfo["RAMInfo"]["Allocated"] = (LLSD::Integer)(gMemoryAllocated.valueInUnits<LLUnits::Kilobytes>());
	gDebugInfo["OSInfo"] = LLOSInfo::instance().getOSStringSimple();

	// The user is not logged on yet, but record the current grid choice login url
	// which may have been the intended grid.
	gDebugInfo["GridName"] = LLGridManager::getInstance()->getGridId();

	// *FIX:Mani - move this down in llappviewerwin32
#ifdef LL_WINDOWS
	DWORD thread_id = GetCurrentThreadId();
	gDebugInfo["MainloopThreadID"] = (S32)thread_id;
#endif

	// "CrashNotHandled" is set here, while things are running well,
	// in case of a freeze. If there is a freeze, the crash logger will be launched
	// and can read this value from the debug_info.log.
	// If the crash is handled by LLAppViewer::handleViewerCrash, ie not a freeze,
	// then the value of "CrashNotHandled" will be set to true.
	gDebugInfo["CrashNotHandled"] = (LLSD::Boolean)true;

	// Insert crash host url (url to post crash log to) if configured. This insures
	// that the crash report will go to the proper location in the case of a
	// prior freeze.
	std::string crashHostUrl = gSavedSettings.get<std::string>("CrashHostUrl");
	if(crashHostUrl != "")
	{
		gDebugInfo["CrashHostUrl"] = crashHostUrl;
	}

	// Dump some debugging info
	LL_INFOS("SystemInfo") << "Application: " << LLTrans::getString("APP_NAME") << LL_ENDL;
	LL_INFOS("SystemInfo") << "Version: " << LLVersionInfo::instance().getChannelAndVersion() << LL_ENDL;

	// Dump the local time and time zone
	time_t now;
	time(&now);
	char tbuffer[256];		/* Flawfinder: ignore */
	strftime(tbuffer, 256, "%Y-%m-%dT%H:%M:%S %Z", localtime(&now));
	LL_INFOS("SystemInfo") << "Local time: " << tbuffer << LL_ENDL;

	// query some system information
	LL_INFOS("SystemInfo") << "CPU info:\n" << gSysCPU << LL_ENDL;
	LL_INFOS("SystemInfo") << "Memory info:\n" << gSysMemory << LL_ENDL;
	LL_INFOS("SystemInfo") << "OS: " << LLOSInfo::instance().getOSStringSimple() << LL_ENDL;
	LL_INFOS("SystemInfo") << "OS info: " << LLOSInfo::instance() << LL_ENDL;

	// <FS:ND> Breakpad merge. Only include SettingsFile if the user selected this in prefs. Path from Catznip
    // gDebugInfo["SettingsFilename"] = gSavedSettings.getString("ClientSettingsFile");
	if (gCrashSettings.getBOOL("CrashSubmitSettings"))
		gDebugInfo["SettingsFilename"] = gSavedSettings.getString("ClientSettingsFile");
	// </FS:ND>

	gDebugInfo["ViewerExePath"] = gDirUtilp->getExecutablePathAndName();
	gDebugInfo["CurrentPath"] = gDirUtilp->getCurPath();
	gDebugInfo["FirstLogin"] = (LLSD::Boolean) gAgent.isFirstLogin();
	gDebugInfo["FirstRunThisInstall"] = gSavedSettings.getBOOL("FirstRunThisInstall");
    gDebugInfo["StartupState"] = LLStartUp::getStartupStateString();

	writeDebugInfo(); // Save out debug_info.log early, in case of crash.
}

#ifdef LL_WINDOWS
//For whatever reason, in Windows when using OOP server for breakpad, the callback to get the
//name of the dump file is not getting triggered by the breakpad library.   Unfortunately they
//also didn't see fit to provide a simple query request across the pipe to get this name either.
//Since we are putting our output in a runtime generated directory and we know the header data in
//the dump format, we can however use the following hack to identify our file.
// TODO make this a member function.
void getFileList()
{
	std::stringstream filenames;

	typedef std::vector<std::string> vec;
	std::string pathname = gDirUtilp->getExpandedFilename(LL_PATH_DUMP,"");
	vec file_vec = gDirUtilp->getFilesInDir(pathname);
	for(vec::const_iterator iter=file_vec.begin(); iter!=file_vec.end(); ++iter)
	{
		filenames << *iter << " ";
		if ( ( iter->length() > 30 ) && (iter->rfind(".dmp") == (iter->length()-4) ) )
		{
			std::string fullname = pathname + *iter;
			llifstream fdat( fullname.c_str(), std::ifstream::binary);
			if (fdat)
			{
				char buf[5];
				fdat.read(buf,4);
				fdat.close();
				if (!strncmp(buf,"MDMP",4))
				{
					gDebugInfo["Dynamic"]["MinidumpPath"] = fullname;
					break;
				}
			}
		}
	}
	filenames << std::endl;
	gDebugInfo["Dynamic"]["DumpDirContents"] = filenames.str();
}
#endif

void LLAppViewer::handleViewerCrash()
{
	LL_INFOS("CRASHREPORT") << "Handle viewer crash entry." << LL_ENDL;

	LL_INFOS("CRASHREPORT") << "Last render pool type: " << LLPipeline::sCurRenderPoolType << LL_ENDL ;

	LLMemory::logMemoryInfo(true) ;

	//print out recorded call stacks if there are any.
	LLError::LLCallStacks::print();

	LLAppViewer* pApp = LLAppViewer::instance();
	if (pApp->beingDebugged())
	{
		// This will drop us into the debugger.
		abort();
	}

	if (LLApp::isCrashloggerDisabled())
	{
		abort();
	}

	// Returns whether a dialog was shown.
	// Only do the logic in here once
	if (pApp->mReportedCrash)
	{
		return;
	}
	pApp->mReportedCrash = TRUE;

	// Insert crash host url (url to post crash log to) if configured.
	std::string crashHostUrl = gSavedSettings.get<std::string>("CrashHostUrl");
	if(crashHostUrl != "")
	{
		gDebugInfo["Dynamic"]["CrashHostUrl"] = crashHostUrl;
	}

	LLParcel* parcel = LLViewerParcelMgr::getInstance()->getAgentParcel();
	if ( parcel && parcel->getMusicURL()[0])
	{
		gDebugInfo["Dynamic"]["ParcelMusicURL"] = parcel->getMusicURL();
	}
	if ( parcel && parcel->getMediaURL()[0])
	{
		gDebugInfo["Dynamic"]["ParcelMediaURL"] = parcel->getMediaURL();
	}

	gDebugInfo["Dynamic"]["SessionLength"] = F32(LLFrameTimer::getElapsedSeconds());
	gDebugInfo["Dynamic"]["RAMInfo"]["Allocated"] = LLSD::Integer(LLMemory::getCurrentRSS() / 1024);

	if(gLogoutInProgress)
	{
		gDebugInfo["Dynamic"]["LastExecEvent"] = LAST_EXEC_LOGOUT_CRASH;
	}
	else
	{
		gDebugInfo["Dynamic"]["LastExecEvent"] = gLLErrorActivated ? LAST_EXEC_LLERROR_CRASH : LAST_EXEC_OTHER_CRASH;
	}

	if(gAgent.getRegion())
	{
		gDebugInfo["Dynamic"]["CurrentSimHost"] = gAgent.getRegionHost().getHostName();
		gDebugInfo["Dynamic"]["CurrentRegion"] = gAgent.getRegion()->getName();

		const LLVector3& loc = gAgent.getPositionAgent();
		gDebugInfo["Dynamic"]["CurrentLocationX"] = loc.mV[0];
		gDebugInfo["Dynamic"]["CurrentLocationY"] = loc.mV[1];
		gDebugInfo["Dynamic"]["CurrentLocationZ"] = loc.mV[2];
	}

	if(LLAppViewer::instance()->mMainloopTimeout)
	{
		gDebugInfo["Dynamic"]["MainloopTimeoutState"] = LLAppViewer::instance()->mMainloopTimeout->getState();
	}

	// The crash is being handled here so set this value to false.
	// Otherwise the crash logger will think this crash was a freeze.
	gDebugInfo["Dynamic"]["CrashNotHandled"] = (LLSD::Boolean)false;

	//Write out the crash status file
	//Use marker file style setup, as that's the simplest, especially since
	//we're already in a crash situation
	if (gDirUtilp)
	{
		std::string crash_marker_file_name = gDirUtilp->getExpandedFilename(LL_PATH_LOGS,
																			gLLErrorActivated
																			? LLERROR_MARKER_FILE_NAME
																			: ERROR_MARKER_FILE_NAME);
		LLAPRFile crash_marker_file ;
		crash_marker_file.open(crash_marker_file_name, LL_APR_WB);
		if (crash_marker_file.getFileHandle())
		{
			LL_INFOS("MarkerFile") << "Created crash marker file " << crash_marker_file_name << LL_ENDL;
			recordMarkerVersion(crash_marker_file);
		}
		else
		{
			LL_WARNS("MarkerFile") << "Cannot create error marker file " << crash_marker_file_name << LL_ENDL;
		}
	}
	else
	{
		LL_WARNS("MarkerFile") << "No gDirUtilp with which to create error marker file name" << LL_ENDL;
	}

#ifdef LL_WINDOWS
	Sleep(200);
#endif

	char *minidump_file = pApp->getMiniDumpFilename();
    LL_DEBUGS("CRASHREPORT") << "minidump file name " << minidump_file << LL_ENDL;
	if(minidump_file && minidump_file[0] != 0)
	{
		gDebugInfo["Dynamic"]["MinidumpPath"] = minidump_file;
	}
	else
	{
#ifdef LL_WINDOWS
		getFileList();
#else
        LL_WARNS("CRASHREPORT") << "no minidump file?" << LL_ENDL;
#endif
	}
    gDebugInfo["Dynamic"]["CrashType"]="crash";

	if (gMessageSystem && gDirUtilp)
	{
		std::string filename;
		filename = gDirUtilp->getExpandedFilename(LL_PATH_DUMP, "stats.log");
        LL_DEBUGS("CRASHREPORT") << "recording stats " << filename << LL_ENDL;
		llofstream file(filename.c_str(), std::ios_base::binary);
		if(file.good())
		{
			gMessageSystem->summarizeLogs(file);
			file.close();
		}
        else
        {
            LL_WARNS("CRASHREPORT") << "problem recording stats" << LL_ENDL;
        }
	}

	if (gMessageSystem)
	{
		gMessageSystem->getCircuitInfo(gDebugInfo["CircuitInfo"]);
		gMessageSystem->stopLogging();
	}

	if (LLWorld::instanceExists()) LLWorld::getInstance()->getInfo(gDebugInfo["Dynamic"]);

	// Close the debug file
	pApp->writeDebugInfo(false);  //false answers the isStatic question with the least overhead.
}

// static
void LLAppViewer::recordMarkerVersion(LLAPRFile& marker_file)
{
	std::string marker_version(LLVersionInfo::instance().getChannelAndVersion());
	if ( marker_version.length() > MAX_MARKER_LENGTH )
	{
		LL_WARNS_ONCE("MarkerFile") << "Version length ("<< marker_version.length()<< ")"
									<< " greater than maximum (" << MAX_MARKER_LENGTH << ")"
									<< ": marker matching may be incorrect"
									<< LL_ENDL;
	}

	// record the viewer version in the marker file
	marker_file.write(marker_version.data(), marker_version.length());

	marker_file.flush(); // <FS:ND/> Make sure filesystem reflects what we wrote.
}

bool LLAppViewer::markerIsSameVersion(const std::string& marker_name) const
{
	bool sameVersion = false;

	std::string my_version(LLVersionInfo::instance().getChannelAndVersion());
	char marker_version[MAX_MARKER_LENGTH];
	S32  marker_version_length;

	LLAPRFile marker_file;
	marker_file.open(marker_name, LL_APR_RB);
	if (marker_file.getFileHandle())
	{
		marker_version_length = marker_file.read(marker_version, sizeof(marker_version));
		std::string marker_string(marker_version, marker_version_length);
		if ( 0 == my_version.compare( 0, my_version.length(), marker_version, 0, marker_version_length ) )
		{
			sameVersion = true;
		}
		LL_DEBUGS("MarkerFile") << "Compare markers for '" << marker_name << "': "
								<< "\n   mine '" << my_version    << "'"
								<< "\n marker '" << marker_string << "'"
								<< "\n " << ( sameVersion ? "same" : "different" ) << " version"
								<< LL_ENDL;
		marker_file.close();
	}
	return sameVersion;
}

void LLAppViewer::processMarkerFiles()
{
	//We've got 4 things to test for here
	// - Other Process Running (SecondLife.exec_marker present, locked)
	// - Freeze (SecondLife.exec_marker present, not locked)
	// - LLError Crash (SecondLife.llerror_marker present)
	// - Other Crash (SecondLife.error_marker present)
	// These checks should also remove these files for the last 2 cases if they currently exist

	bool marker_is_same_version = true;
	// first, look for the marker created at startup and deleted on a clean exit
	mMarkerFileName = gDirUtilp->getExpandedFilename(LL_PATH_LOGS,MARKER_FILE_NAME);
	if (LLAPRFile::isExist(mMarkerFileName, NULL, LL_APR_RB))
	{
		// File exists...
		// first, read it to see if it was created by the same version (we need this later)
		marker_is_same_version = markerIsSameVersion(mMarkerFileName);

		// now test to see if this file is locked by a running process (try to open for write)
		LL_DEBUGS("MarkerFile") << "Checking exec marker file for lock..." << LL_ENDL;
		mMarkerFile.open(mMarkerFileName, LL_APR_WB);
		// <FS:ND> Remove LLVolatileAPRPool/apr_file_t and use FILE* instead
		//apr_file_t* fMarker = mMarkerFile.getFileHandle() ;
		LLAPRFile::tFiletype* fMarker = mMarkerFile.getFileHandle() ; 
		// </FS:ND>
		if (!fMarker)
		{
			LL_INFOS("MarkerFile") << "Exec marker file open failed - assume it is locked." << LL_ENDL;
			mSecondInstance = true; // lock means that instance is running.
		}
		else
		{
			// We were able to open it, now try to lock it ourselves...
			if (apr_file_lock(fMarker, APR_FLOCK_NONBLOCK | APR_FLOCK_EXCLUSIVE) != APR_SUCCESS)
			{
				LL_WARNS_ONCE("MarkerFile") << "Locking exec marker failed." << LL_ENDL;
				mSecondInstance = true; // lost a race? be conservative
				mMarkerFile.close(); // <FS:ND/> Cannot lock the file and take ownership. Don't keep it open
			}
			else
			{
				// No other instances; we've locked this file now, so record our version; delete on quit.
				recordMarkerVersion(mMarkerFile);
				LL_DEBUGS("MarkerFile") << "Exec marker file existed but was not locked; rewritten." << LL_ENDL;
			}
		}

		if (mSecondInstance)
		{
			LL_INFOS("MarkerFile") << "Exec marker '"<< mMarkerFileName << "' owned by another instance" << LL_ENDL;
		}
		else if (marker_is_same_version)
		{
			// the file existed, is ours, and matched our version, so we can report on what it says
			LL_INFOS("MarkerFile") << "Exec marker '"<< mMarkerFileName << "' found; last exec FROZE" << LL_ENDL;
			gLastExecEvent = LAST_EXEC_FROZE;

		}
		else
		{
			LL_INFOS("MarkerFile") << "Exec marker '"<< mMarkerFileName << "' found, but versions did not match" << LL_ENDL;
		}
	}
	else // marker did not exist... last exec (if any) did not freeze
	{
		// Create the marker file for this execution & lock it; it will be deleted on a clean exit
		apr_status_t s;
		s = mMarkerFile.open(mMarkerFileName, LL_APR_WB, TRUE);

		if (s == APR_SUCCESS && mMarkerFile.getFileHandle())
		{
			LL_DEBUGS("MarkerFile") << "Exec marker file '"<< mMarkerFileName << "' created." << LL_ENDL;
			if (APR_SUCCESS == apr_file_lock(mMarkerFile.getFileHandle(), APR_FLOCK_NONBLOCK | APR_FLOCK_EXCLUSIVE))
			{
				recordMarkerVersion(mMarkerFile);
				LL_DEBUGS("MarkerFile") << "Exec marker file locked." << LL_ENDL;
			}
			else
			{
				LL_WARNS("MarkerFile") << "Exec marker file cannot be locked." << LL_ENDL;
			}
		}
		else
		{
			LL_WARNS("MarkerFile") << "Failed to create exec marker file '"<< mMarkerFileName << "'." << LL_ENDL;
		}
	}

	// now check for cases in which the exec marker may have been cleaned up by crash handlers

	// check for any last exec event report based on whether or not it happened during logout
	// (the logout marker is created when logout begins)
	std::string logout_marker_file =  gDirUtilp->getExpandedFilename(LL_PATH_LOGS, LOGOUT_MARKER_FILE_NAME);
	if(LLAPRFile::isExist(logout_marker_file, NULL, LL_APR_RB))
	{
		if (markerIsSameVersion(logout_marker_file))
		{
			gLastExecEvent = LAST_EXEC_LOGOUT_FROZE;
			LL_INFOS("MarkerFile") << "Logout crash marker '"<< logout_marker_file << "', changing LastExecEvent to LOGOUT_FROZE" << LL_ENDL;
		}
		else
		{
			LL_INFOS("MarkerFile") << "Logout crash marker '"<< logout_marker_file << "' found, but versions did not match" << LL_ENDL;
		}
		LLAPRFile::remove(logout_marker_file);
	}
	// further refine based on whether or not a marker created during an llerr crash is found
	std::string llerror_marker_file = gDirUtilp->getExpandedFilename(LL_PATH_LOGS, LLERROR_MARKER_FILE_NAME);
	if(LLAPRFile::isExist(llerror_marker_file, NULL, LL_APR_RB))
	{
		if (markerIsSameVersion(llerror_marker_file))
		{
			if ( gLastExecEvent == LAST_EXEC_LOGOUT_FROZE )
			{
				gLastExecEvent = LAST_EXEC_LOGOUT_CRASH;
				LL_INFOS("MarkerFile") << "LLError marker '"<< llerror_marker_file << "' crashed, setting LastExecEvent to LOGOUT_CRASH" << LL_ENDL;
			}
			else
			{
				gLastExecEvent = LAST_EXEC_LLERROR_CRASH;
				LL_INFOS("MarkerFile") << "LLError marker '"<< llerror_marker_file << "' crashed, setting LastExecEvent to LLERROR_CRASH" << LL_ENDL;
			}
		}
		else
		{
			LL_INFOS("MarkerFile") << "LLError marker '"<< llerror_marker_file << "' found, but versions did not match" << LL_ENDL;
		}
		LLAPRFile::remove(llerror_marker_file);
	}
	// and last refine based on whether or not a marker created during a non-llerr crash is found
	std::string error_marker_file = gDirUtilp->getExpandedFilename(LL_PATH_LOGS, ERROR_MARKER_FILE_NAME);
	if(LLAPRFile::isExist(error_marker_file, NULL, LL_APR_RB))
	{
		if (markerIsSameVersion(error_marker_file))
		{
			if (gLastExecEvent == LAST_EXEC_LOGOUT_FROZE)
			{
				gLastExecEvent = LAST_EXEC_LOGOUT_CRASH;
				LL_INFOS("MarkerFile") << "Error marker '"<< error_marker_file << "' crashed, setting LastExecEvent to LOGOUT_CRASH" << LL_ENDL;
			}
			else
			{
				gLastExecEvent = LAST_EXEC_OTHER_CRASH;
				LL_INFOS("MarkerFile") << "Error marker '"<< error_marker_file << "' crashed, setting LastExecEvent to " << gLastExecEvent << LL_ENDL;
			}
		}
		else
		{
			LL_INFOS("MarkerFile") << "Error marker '"<< error_marker_file << "' marker found, but versions did not match" << LL_ENDL;
		}
		LLAPRFile::remove(error_marker_file);
	}
}

void LLAppViewer::removeMarkerFiles()
{
	if (!mSecondInstance)
	{
		if (mMarkerFile.getFileHandle())
		{
			mMarkerFile.close() ;
			LLAPRFile::remove( mMarkerFileName );
			LL_DEBUGS("MarkerFile") << "removed exec marker '"<<mMarkerFileName<<"'"<< LL_ENDL;
		}
		else
		{
			LL_DEBUGS("MarkerFile") << "marker '"<<mMarkerFileName<<"' not open"<< LL_ENDL;
 		}

		if (mLogoutMarkerFile.getFileHandle())
		{
			mLogoutMarkerFile.close();
			LLAPRFile::remove( mLogoutMarkerFileName );
			LL_DEBUGS("MarkerFile") << "removed logout marker '"<<mLogoutMarkerFileName<<"'"<< LL_ENDL;
		}
		else
		{
			LL_DEBUGS("MarkerFile") << "logout marker '"<<mLogoutMarkerFileName<<"' not open"<< LL_ENDL;
		}
	}
	else
	{
		LL_WARNS("MarkerFile") << "leaving markers because this is a second instance" << LL_ENDL;
	}
}

void LLAppViewer::removeDumpDir()
{
    //Call this routine only on clean exit.  Crash reporter will clean up
    //its locking table for us.
    std::string dump_dir = gDirUtilp->getExpandedFilename(LL_PATH_DUMP, "");
    gDirUtilp->deleteDirAndContents(dump_dir);
}

void LLAppViewer::forceQuit()
{
	LLApp::setQuitting();
}

//TODO: remove
void LLAppViewer::fastQuit(S32 error_code)
{
	// finish pending transfers
	flushVFSIO();
	// let sim know we're logging out
	sendLogoutRequest();
	// flush network buffers by shutting down messaging system
	end_messaging_system();
	// figure out the error code
	S32 final_error_code = error_code ? error_code : (S32)isError();
	// this isn't a crash
	removeMarkerFiles();
	// get outta here
	_exit(final_error_code);
}

void LLAppViewer::requestQuit()
{
	LL_INFOS() << "requestQuit" << LL_ENDL;

	LLViewerRegion* region = gAgent.getRegion();

	if( (LLStartUp::getStartupState() < STATE_STARTED) || !region )
	{
		// If we have a region, make some attempt to send a logout request first.
		// This prevents the halfway-logged-in avatar from hanging around inworld for a couple minutes.
		if(region)
		{
			sendLogoutRequest();
		}
		else if(LLStartUp::getStartupState() == STATE_STARTED) // LO: Fix for FIRE-2613: sidebar tabs and floaters not remembering being open/torn off
		{
			if (gFloaterView)
			{
				// application is quitting
				gFloaterView->closeAllChildren(true);
			}

		} // ~LO

		// Quit immediately
		forceQuit();
		return;
	}

	// Try to send metrics back to the grid
	metricsSend(!gDisconnected);

	// Try to send last batch of avatar rez metrics.
	if (!gDisconnected && isAgentAvatarValid())
	{
		gAgentAvatarp->updateAvatarRezMetrics(true); // force a last packet to be sent.
	}

	LLHUDEffectSpiral *effectp = (LLHUDEffectSpiral*)LLHUDManager::getInstance()->createViewerEffect(LLHUDObject::LL_HUD_EFFECT_POINT, TRUE);
	effectp->setPositionGlobal(gAgent.getPositionGlobal());
	effectp->setColor(LLColor4U(gAgent.getEffectColor()));
	LLHUDManager::getInstance()->sendEffects();
	effectp->markDead() ;//remove it.

	// Attempt to close all floaters that might be
	// editing things.
	if (gFloaterView)
	{
		// application is quitting
		gFloaterView->closeAllChildren(true);
	}

	send_stats();

	gLogoutTimer.reset();
	mQuitRequested = true;
}

static bool finish_quit(const LLSD& notification, const LLSD& response)
{
	S32 option = LLNotificationsUtil::getSelectedOption(notification, response);

	if (option == 0)
	{
		LLAppViewer::instance()->requestQuit();
	}
	return false;
}
static LLNotificationFunctorRegistration finish_quit_reg("ConfirmQuit", finish_quit);

void LLAppViewer::userQuit()
{
	if (gDisconnected
		|| !gViewerWindow
		|| !gViewerWindow->getProgressView()
		|| gViewerWindow->getProgressView()->getVisible())
	{
		requestQuit();
	}
	else
	{
		LLNotificationsUtil::add("ConfirmQuit");
	}
}

static bool finish_early_exit(const LLSD& notification, const LLSD& response)
{
	LLAppViewer::instance()->forceQuit();
	return false;
}

void LLAppViewer::earlyExit(const std::string& name, const LLSD& substitutions)
{
   	LL_WARNS() << "app_early_exit: " << name << LL_ENDL;
	gDoDisconnect = TRUE;
	LLNotificationsUtil::add(name, substitutions, LLSD(), finish_early_exit);
}

// case where we need the viewer to exit without any need for notifications
void LLAppViewer::earlyExitNoNotify()
{
   	LL_WARNS() << "app_early_exit with no notification: " << LL_ENDL;
	gDoDisconnect = TRUE;
	finish_early_exit( LLSD(), LLSD() );
}

void LLAppViewer::abortQuit()
{
    LL_INFOS() << "abortQuit()" << LL_ENDL;
	mQuitRequested = false;
}

void LLAppViewer::migrateCacheDirectory()
{
#if LL_WINDOWS || LL_DARWIN
	// NOTE: (Nyx) as of 1.21, cache for mac is moving to /library/caches/SecondLife from
	// /library/application support/SecondLife/cache This should clear/delete the old dir.

	// As of 1.23 the Windows cache moved from
	//   C:\Documents and Settings\James\Application Support\SecondLife\cache
	// to
	//   C:\Documents and Settings\James\Local Settings\Application Support\SecondLife
	//
	// The Windows Vista equivalent is from
	//   C:\Users\James\AppData\Roaming\SecondLife\cache
	// to
	//   C:\Users\James\AppData\Local\SecondLife
	//
	// Note the absence of \cache on the second path.  James.

	// Only do this once per fresh install of this version.
	if (gSavedSettings.getBOOL("MigrateCacheDirectory"))
	{
		gSavedSettings.setBOOL("MigrateCacheDirectory", FALSE);

		std::string old_cache_dir = gDirUtilp->add(gDirUtilp->getOSUserAppDir(), "cache");
		std::string new_cache_dir = gDirUtilp->getCacheDir(true);

		if (gDirUtilp->fileExists(old_cache_dir))
		{
			LL_INFOS() << "Migrating cache from " << old_cache_dir << " to " << new_cache_dir << LL_ENDL;

			// Migrate inventory cache to avoid pain to inventory database after mass update
			S32 file_count = 0;
			std::string file_name;
			std::string mask = "*.*";

			LLDirIterator iter(old_cache_dir, mask);
			while (iter.next(file_name))
			{
				if (file_name == "." || file_name == "..") continue;
				std::string source_path = gDirUtilp->add(old_cache_dir, file_name);
				std::string dest_path = gDirUtilp->add(new_cache_dir, file_name);
				if (!LLFile::rename(source_path, dest_path))
				{
					file_count++;
				}
			}
			LL_INFOS() << "Moved " << file_count << " files" << LL_ENDL;

			// AO: Don't automatically purge old cache
			//// Nuke the old cache
			//gDirUtilp->setCacheDir(old_cache_dir);
			//purgeCache();
			gDirUtilp->setCacheDir(new_cache_dir);

#if LL_DARWIN
			// Clean up Mac files not deleted by removing *.*
			std::string ds_store = old_cache_dir + "/.DS_Store";
			if (gDirUtilp->fileExists(ds_store))
			{
				LLFile::remove(ds_store);
			}
#endif
			if (LLFile::rmdir(old_cache_dir) != 0)
			{
				LL_WARNS() << "could not delete old cache directory " << old_cache_dir << LL_ENDL;
			}
		}
	}
#endif // LL_WINDOWS || LL_DARWIN
}

void dumpVFSCaches()
{
	LL_INFOS() << "======= Static VFS ========" << LL_ENDL;
	gStaticVFS->listFiles();
#if LL_WINDOWS
	LL_INFOS() << "======= Dumping static VFS to StaticVFSDump ========" << LL_ENDL;
	WCHAR w_str[MAX_PATH];
	GetCurrentDirectory(MAX_PATH, w_str);
	S32 res = LLFile::mkdir("StaticVFSDump");
	if (res == -1)
	{
		LL_WARNS() << "Couldn't create dir StaticVFSDump" << LL_ENDL;
	}
	SetCurrentDirectory(utf8str_to_utf16str("StaticVFSDump").c_str());
	gStaticVFS->dumpFiles();
	SetCurrentDirectory(w_str);
#endif

	LL_INFOS() << "========= Dynamic VFS ====" << LL_ENDL;
	gVFS->listFiles();
#if LL_WINDOWS
	LL_INFOS() << "========= Dumping dynamic VFS to VFSDump ====" << LL_ENDL;
	res = LLFile::mkdir("VFSDump");
	if (res == -1)
	{
		LL_WARNS() << "Couldn't create dir VFSDump" << LL_ENDL;
	}
	SetCurrentDirectory(utf8str_to_utf16str("VFSDump").c_str());
	gVFS->dumpFiles();
	SetCurrentDirectory(w_str);
#endif
}

//static
U32 LLAppViewer::getTextureCacheVersion()
{
	//viewer texture cache version, change if the texture cache format changes.
	const U32 TEXTURE_CACHE_VERSION = 8;

	return TEXTURE_CACHE_VERSION ;
}

//static
U32 LLAppViewer::getObjectCacheVersion()
{
	// Viewer object cache version, change if object update
	// format changes. JC
	const U32 INDRA_OBJECT_CACHE_VERSION = 15;

	return INDRA_OBJECT_CACHE_VERSION;
}

bool LLAppViewer::initCache()
{
	mPurgeCache = false;
	BOOL read_only = mSecondInstance ? TRUE : FALSE;
	LLAppViewer::getTextureCache()->setReadOnly(read_only) ;
	LLVOCache::initParamSingleton(read_only);

	bool texture_cache_mismatch = false;
	if (gSavedSettings.getS32("LocalCacheVersion") != LLAppViewer::getTextureCacheVersion())
	{
		texture_cache_mismatch = true;
		if(!read_only)
		{
			gSavedSettings.setS32("LocalCacheVersion", LLAppViewer::getTextureCacheVersion());
		}
	}

	if(!read_only)
	{
		// <FS:Zi> Purge inventory cache is done in LLInventoryModel::loadSkeleton()

		// Purge cache if user requested it
		if (gSavedSettings.getBOOL("PurgeCacheOnStartup") ||
			gSavedSettings.getBOOL("PurgeCacheOnNextStartup"))
		{
			LL_INFOS("AppCache") << "Startup cache purge requested: " << (gSavedSettings.getBOOL("PurgeCacheOnStartup") ? "ALWAYS" : "ONCE") << LL_ENDL;
			gSavedSettings.setBOOL("PurgeCacheOnNextStartup", false);
			LL_INFOS("AppCache") << "Scheduling texture purge, based on PurgeCache* settings." << LL_ENDL;
			mPurgeCache = true;
			// STORM-1141 force purgeAllTextures to get called to prevent a crash here. -brad
			texture_cache_mismatch = true;
		}

		// <FS> If the J2C has changed since the last run, clear the cache
		const std::string j2c_info = LLImageJ2C::getEngineInfo();
		const std::string j2c_last = gSavedSettings.getString("LastJ2CVersion");
		if (j2c_info != j2c_last && !j2c_last.empty())
		{
			LL_INFOS("AppCache") << "Scheduling texture purge, based on LastJ2CVersion mismatch." << LL_ENDL;
			mPurgeTextures = true;
		}
		gSavedSettings.setString("LastJ2CVersion", j2c_info);
		// </FS>
	
		// We have moved the location of the cache directory over time.
		migrateCacheDirectory();

		// Setup and verify the cache location
		std::string cache_location = gSavedSettings.getString("CacheLocation");
		std::string new_cache_location = gSavedSettings.getString("NewCacheLocation");
		if (new_cache_location != cache_location)
		{
			// AO: Don't automatically purge old cache location, has unwanted side effects with shared caches, upgrades
			//LL_INFOS("AppCache") << "Cache location changed, cache needs purging" << LL_ENDL;
			//gDirUtilp->setCacheDir(gSavedSettings.getString("CacheLocation"));
			//purgeCache(); // purge old cache
			gSavedSettings.setString("CacheLocation", new_cache_location);
			gSavedSettings.setString("CacheLocationTopFolder", gDirUtilp->getBaseFileName(new_cache_location));
		}
	}

	if (!gDirUtilp->setCacheDir(gSavedSettings.getString("CacheLocation")))
	{
		LL_WARNS("AppCache") << "Unable to set cache location" << LL_ENDL;
		gSavedSettings.setString("CacheLocation", "");
		gSavedSettings.setString("CacheLocationTopFolder", "");
	}

	// <FS:Ansariel> Sound cache
	if (!gDirUtilp->setSoundCacheDir(gSavedSettings.getString("FSSoundCacheLocation")))
	{
		LL_WARNS("AppCache") << "Unable to set sound cache location" << LL_ENDL;
		gSavedSettings.setString("FSSoundCacheLocation", "");
	}
	// </FS:Ansariel>
	
	if (mPurgeCache && !read_only)
	{
		LLSplashScreen::update(LLTrans::getString("StartupClearingCache"));
		purgeCache();
	}

	// <FS:Ansariel> FIRE-13066
	if (mPurgeTextures && !read_only)
	{
		LL_INFOS("AppCache") << "Purging Texture Cache..." << LL_ENDL;
		LLSplashScreen::update(LLTrans::getString("StartupClearingTextureCache"));
		LLAppViewer::getTextureCache()->purgeCache(LL_PATH_CACHE);
	}
	// </FS:Ansariel>

	// <FS:Ansariel> Purge web browser cache
	if (gSavedSettings.getBOOL("FSStartupClearBrowserCache"))
	{
		std::string browser_cache = gDirUtilp->getExpandedFilename(LL_PATH_CACHE, "cef_cache");
		if (LLFile::isdir(browser_cache))
		{
			gDirUtilp->deleteDirAndContents(browser_cache);
		}
		gSavedSettings.setBOOL("FSStartupClearBrowserCache", FALSE);
	}
	// </FS:Ansariel>

	// <FS:ND> For Windows, purging the cache can take an extraordinary amount of time. Rename the cache dir and purge it using another thread.
	startCachePurge();
	// </FS:ND>

	LLSplashScreen::update(LLTrans::getString("StartupInitializingTextureCache"));

	// Init the texture cache
	// Allocate 80% of the cache size for textures
	const S32 MB = 1024 * 1024;
	const S64 MIN_CACHE_SIZE = 256 * MB;
	const S64 MAX_CACHE_SIZE = 9984ll * MB;
	const S64 MAX_VFS_SIZE = 1024 * MB; // 1 GB

	S64 cache_size = (S64)(gSavedSettings.getU32("CacheSize")) * MB;
	cache_size = llclamp(cache_size, MIN_CACHE_SIZE, MAX_CACHE_SIZE);

	S64 vfs_size = llmin((S64)((cache_size * 2) / 10), MAX_VFS_SIZE);
	S64 texture_cache_size = cache_size - vfs_size;

	S64 extra = LLAppViewer::getTextureCache()->initCache(LL_PATH_CACHE, texture_cache_size, texture_cache_mismatch);
	texture_cache_size -= extra;


	LLVOCache::getInstance()->initCache(LL_PATH_CACHE, gSavedSettings.getU32("CacheNumberOfRegionsForObjects"), getObjectCacheVersion());

	LLSplashScreen::update(LLTrans::getString("StartupInitializingVFS"));

	// Init the VFS
	vfs_size = llmin(vfs_size + extra, MAX_VFS_SIZE);
	vfs_size = (vfs_size / MB) * MB; // make sure it is MB aligned
	U32 vfs_size_u32 = (U32)vfs_size;
	U32 old_vfs_size = gSavedSettings.getU32("VFSOldSize") * MB;
	bool resize_vfs = (vfs_size_u32 != old_vfs_size);
	if (resize_vfs)
	{
		gSavedSettings.setU32("VFSOldSize", vfs_size_u32 / MB);
	}
	LL_INFOS("AppCache") << "VFS CACHE SIZE: " << vfs_size / (1024*1024) << " MB" << LL_ENDL;

	// This has to happen BEFORE starting the vfs
	// time_t	ltime;
	srand(time(NULL));		// Flawfinder: ignore
	U32 old_salt = gSavedSettings.getU32("VFSSalt");
	U32 new_salt;
	std::string old_vfs_data_file;
	std::string old_vfs_index_file;
	std::string new_vfs_data_file;
	std::string new_vfs_index_file;
	std::string static_vfs_index_file;
	std::string static_vfs_data_file;

	if (gSavedSettings.getBOOL("AllowMultipleViewers"))
	{
		// don't mess with renaming the VFS in this case
		new_salt = old_salt;
	}
	else
	{
		do
		{
			new_salt = rand();
		} while(new_salt == old_salt);
	}

	old_vfs_data_file = gDirUtilp->getExpandedFilename(LL_PATH_CACHE, VFS_DATA_FILE_BASE) + llformat("%u", old_salt);

	// make sure this file exists
	llstat s;
	S32 stat_result = LLFile::stat(old_vfs_data_file, &s);
	if (stat_result)
	{
		// doesn't exist, look for a data file
		std::string mask;
		mask = VFS_DATA_FILE_BASE;
		mask += "*";

		std::string dir;
		dir = gDirUtilp->getExpandedFilename(LL_PATH_CACHE, "");

		std::string found_file;
		LLDirIterator iter(dir, mask);
		if (iter.next(found_file))
		{
			old_vfs_data_file = gDirUtilp->add(dir, found_file);

			S32 start_pos = found_file.find_last_of('.');
			if (start_pos > 0)
			{
				sscanf(found_file.substr(start_pos+1).c_str(), "%d", &old_salt);
			}
			LL_DEBUGS("AppCache") << "Default vfs data file not present, found: " << old_vfs_data_file << " Old salt: " << old_salt << LL_ENDL;
		}
	}

	old_vfs_index_file = gDirUtilp->getExpandedFilename(LL_PATH_CACHE, VFS_INDEX_FILE_BASE) + llformat("%u", old_salt);

	stat_result = LLFile::stat(old_vfs_index_file, &s);
	if (stat_result)
	{
		// We've got a bad/missing index file, nukem!
		LL_WARNS("AppCache") << "Bad or missing vfx index file " << old_vfs_index_file << LL_ENDL;
		LL_WARNS("AppCache") << "Removing old vfs data file " << old_vfs_data_file << LL_ENDL;
		LLFile::remove(old_vfs_data_file);
		LLFile::remove(old_vfs_index_file);

		// Just in case, nuke any other old cache files in the directory.
		std::string dir;
		dir = gDirUtilp->getExpandedFilename(LL_PATH_CACHE, "");

		std::string mask;
		mask = VFS_DATA_FILE_BASE;
		mask += "*";

		gDirUtilp->deleteFilesInDir(dir, mask);

		mask = VFS_INDEX_FILE_BASE;
		mask += "*";

		gDirUtilp->deleteFilesInDir(dir, mask);
	}

	new_vfs_data_file = gDirUtilp->getExpandedFilename(LL_PATH_CACHE, VFS_DATA_FILE_BASE) + llformat("%u", new_salt);
	new_vfs_index_file = gDirUtilp->getExpandedFilename(LL_PATH_CACHE, VFS_INDEX_FILE_BASE) + llformat("%u", new_salt);

	static_vfs_data_file = gDirUtilp->getExpandedFilename(LL_PATH_APP_SETTINGS, "static_data.db2");
	static_vfs_index_file = gDirUtilp->getExpandedFilename(LL_PATH_APP_SETTINGS, "static_index.db2");

	if (resize_vfs)
	{
		LL_DEBUGS("AppCache") << "Removing old vfs and re-sizing" << LL_ENDL;

		LLFile::remove(old_vfs_data_file);
		LLFile::remove(old_vfs_index_file);
	}
	else if (old_salt != new_salt)
	{
		// move the vfs files to a new name before opening
		LL_DEBUGS("AppCache") << "Renaming " << old_vfs_data_file << " to " << new_vfs_data_file << LL_ENDL;
		LL_DEBUGS("AppCache") << "Renaming " << old_vfs_index_file << " to " << new_vfs_index_file << LL_ENDL;
		LLFile::rename(old_vfs_data_file, new_vfs_data_file);
		LLFile::rename(old_vfs_index_file, new_vfs_index_file);
	}

	// Startup the VFS...
	gSavedSettings.setU32("VFSSalt", new_salt);

	// Don't remove VFS after viewer crashes.  If user has corrupt data, they can reinstall. JC
	gVFS = LLVFS::createLLVFS(new_vfs_index_file, new_vfs_data_file, false, vfs_size_u32, false);
	if (!gVFS)
	{
		return false;
	}

	gStaticVFS = LLVFS::createLLVFS(static_vfs_index_file, static_vfs_data_file, true, 0, false);
	if (!gStaticVFS)
	{
		return false;
	}

	BOOL success = gVFS->isValid() && gStaticVFS->isValid();
	if (!success)
	{
		return false;
	}
	else
	{
		LLVFile::initClass();

#ifndef LL_RELEASE_FOR_DOWNLOAD
		if (gSavedSettings.getBOOL("DumpVFSCaches"))
		{
			dumpVFSCaches();
		}
#endif

		return true;
	}
}

void LLAppViewer::addOnIdleCallback(const boost::function<void()>& cb)
{
	LLDeferredTaskList::instance().addTask(cb);
}

void LLAppViewer::purgeCache()
{
	LL_INFOS("AppCache") << "Purging Cache and Texture Cache..." << LL_ENDL;
	LLAppViewer::getTextureCache()->purgeCache(LL_PATH_CACHE);
	LLVOCache::getInstance()->removeCache(LL_PATH_CACHE);
	std::string browser_cache = gDirUtilp->getExpandedFilename(LL_PATH_CACHE, "cef_cache");
	if (LLFile::isdir(browser_cache))
	{
		// cef does not support clear_cache and clear_cookies, so clear what we can manually.
		gDirUtilp->deleteDirAndContents(browser_cache);
	}
	gDirUtilp->deleteFilesInDir(gDirUtilp->getExpandedFilename(LL_PATH_CACHE, ""), "*");
}

//purge cache immediately, do not wait until the next login.
void LLAppViewer::purgeCacheImmediate()
{
	LL_INFOS("AppCache") << "Purging Object Cache and Texture Cache immediately..." << LL_ENDL;
	LLAppViewer::getTextureCache()->purgeCache(LL_PATH_CACHE, false);
	LLVOCache::getInstance()->removeCache(LL_PATH_CACHE, true);
}

std::string LLAppViewer::getSecondLifeTitle() const
{
#if ADDRESS_SIZE == 64
	return LLTrans::getString( "APP_NAME" ) + "_x64";
#else
	return LLTrans::getString("APP_NAME");
#endif
}

std::string LLAppViewer::getWindowTitle() const
{
	return gWindowTitle;
}

// Callback from a dialog indicating user was logged out.
bool finish_disconnect(const LLSD& notification, const LLSD& response)
{
	S32 option = LLNotificationsUtil::getSelectedOption(notification, response);

	if (1 == option)
	{
		if (gFloaterView)
		{
			// application is quitting
			gFloaterView->closeAllChildren(true);
		}

        LLAppViewer::instance()->forceQuit();
	}
	return false;
}

// Callback from an early disconnect dialog, force an exit
bool finish_forced_disconnect(const LLSD& notification, const LLSD& response)
{
	if (gFloaterView)
	{
		// application is quitting
		gFloaterView->closeAllChildren(true);
	}

	LLAppViewer::instance()->forceQuit();
	return false;
}


void LLAppViewer::forceDisconnect(const std::string& mesg)
{
	if (gDoDisconnect)
    {
		// Already popped up one of these dialogs, don't
		// do this again.
		return;
    }

	// *TODO: Translate the message if possible
	std::string big_reason = LLAgent::sTeleportErrorMessages[mesg];
	if ( big_reason.size() == 0 )
	{
		big_reason = mesg;
	}

	LLSD args;
	gDoDisconnect = TRUE;

	if (LLStartUp::getStartupState() < STATE_STARTED)
	{
		// Tell users what happened
		args["ERROR_MESSAGE"] = big_reason;
		LLNotificationsUtil::add("ErrorMessage", args, LLSD(), &finish_forced_disconnect);
	}
	else
	{
		args["MESSAGE"] = big_reason;
		LLNotificationsUtil::add("YouHaveBeenLoggedOut", args, LLSD(), &finish_disconnect );
	}
}

void LLAppViewer::badNetworkHandler()
{
	// Dump the packet
	gMessageSystem->dumpPacketToLog();

	// Flush all of our caches on exit in the case of disconnect due to
	// invalid packets.

	mPurgeOnExit = TRUE;

	std::ostringstream message;
	message <<
		"The viewer has detected mangled network data indicative\n"
		"of a bad upstream network connection or an incomplete\n"
		"local installation of " << LLAppViewer::instance()->getSecondLifeTitle() << ". \n"
		" \n"
		"Try uninstalling and reinstalling to see if this resolves \n"
		"the issue. \n"
		" \n"
		"If the problem continues, see the Tech Support FAQ at: \n"
		"www.firestormviewer.org/support";
	forceDisconnect(message.str());

	LLApp::instance()->writeMiniDump();
}

// This routine may get called more than once during the shutdown process.
// This can happen because we need to get the screenshot before the window
// is destroyed.
void LLAppViewer::saveFinalSnapshot()
{
	if (!mSavedFinalSnapshot)
	{
		gSavedSettings.setVector3d("FocusPosOnLogout", gAgentCamera.calcFocusPositionTargetGlobal());
		gSavedSettings.setVector3d("CameraPosOnLogout", gAgentCamera.calcCameraPositionTargetGlobal());
		gViewerWindow->setCursor(UI_CURSOR_WAIT);
		gAgentCamera.changeCameraToThirdPerson( FALSE );	// don't animate, need immediate switch
		gSavedSettings.setBOOL("ShowParcelOwners", FALSE);
		idle();

		std::string snap_filename = gDirUtilp->getLindenUserDir();
		snap_filename += gDirUtilp->getDirDelimiter();
		snap_filename += LLStartUp::getScreenLastFilename();
		// use full pixel dimensions of viewer window (not post-scale dimensions)
		gViewerWindow->saveSnapshot(snap_filename,
									gViewerWindow->getWindowWidthRaw(),
									gViewerWindow->getWindowHeightRaw(),
									FALSE,
									TRUE,
									LLSnapshotModel::SNAPSHOT_TYPE_COLOR,
									LLSnapshotModel::SNAPSHOT_FORMAT_PNG);
		mSavedFinalSnapshot = TRUE;

		if (gAgent.isInHomeRegion())
		{
			LLVector3d home;
			if (gAgent.getHomePosGlobal(&home) && dist_vec(home, gAgent.getPositionGlobal()) < 10)
			{
				// We are at home position or close to it, see if we need to create home screenshot
				// Notes:
				// 1. It might be beneficial to also replace home if file is too old
				// 2. This is far from best way/place to update screenshot since location might be not fully loaded,
				// but we don't have many options
				std::string snap_home = gDirUtilp->getLindenUserDir();
				snap_home += gDirUtilp->getDirDelimiter();
				snap_home += LLStartUp::getScreenHomeFilename();
				if (!gDirUtilp->fileExists(snap_home))
				{
					// We are at home position yet no home image exist, fix it
					LLFile::copy(snap_filename, snap_home);
				}
			}
		}
	}
}

void LLAppViewer::loadNameCache()
{
	// display names cache
	std::string filename =
		gDirUtilp->getExpandedFilename(LL_PATH_CACHE, "avatar_name_cache.xml");
	LL_INFOS("AvNameCache") << filename << LL_ENDL;
	llifstream name_cache_stream(filename.c_str());
	if(name_cache_stream.is_open())
	{
		if ( ! LLAvatarNameCache::getInstance()->importFile(name_cache_stream))
        {
            LL_WARNS("AppInit") << "removing invalid '" << filename << "'" << LL_ENDL;
            name_cache_stream.close();
            LLFile::remove(filename);
        }
	}

	if (!gCacheName) return;

	std::string name_cache;
	name_cache = gDirUtilp->getExpandedFilename(LL_PATH_CACHE, "name.cache");
	llifstream cache_file(name_cache.c_str());
	if(cache_file.is_open())
	{
		if(gCacheName->importFile(cache_file)) return;
	}
}

void LLAppViewer::saveNameCache()
{
	// display names cache
	std::string filename =
		gDirUtilp->getExpandedFilename(LL_PATH_CACHE, "avatar_name_cache.xml");
	llofstream name_cache_stream(filename.c_str());
	if(name_cache_stream.is_open())
	{
		LLAvatarNameCache::getInstance()->exportFile(name_cache_stream);
    }

    // real names cache
	if (gCacheName)
    {
        std::string name_cache;
        name_cache = gDirUtilp->getExpandedFilename(LL_PATH_CACHE, "name.cache");
        llofstream cache_file(name_cache.c_str());
        if(cache_file.is_open())
        {
            gCacheName->exportFile(cache_file);
        }
	}
}


/*!	@brief		This class is an LLFrameTimer that can be created with
				an elapsed time that starts counting up from the given value
				rather than 0.0.

				Otherwise it behaves the same way as LLFrameTimer.
*/
class LLFrameStatsTimer : public LLFrameTimer
{
public:
	LLFrameStatsTimer(F64 elapsed_already = 0.0)
		: LLFrameTimer()
		{
			mStartTime -= elapsed_already;
		}
};

static LLTrace::BlockTimerStatHandle FTM_AUDIO_UPDATE("Update Audio");
static LLTrace::BlockTimerStatHandle FTM_CLEANUP("Cleanup");
static LLTrace::BlockTimerStatHandle FTM_CLEANUP_DRAWABLES("Drawables");
static LLTrace::BlockTimerStatHandle FTM_CLEANUP_OBJECTS("Objects");
static LLTrace::BlockTimerStatHandle FTM_IDLE_CB("Idle Callbacks");
static LLTrace::BlockTimerStatHandle FTM_LOD_UPDATE("Update LOD");
static LLTrace::BlockTimerStatHandle FTM_OBJECTLIST_UPDATE("Update Objectlist");
static LLTrace::BlockTimerStatHandle FTM_REGION_UPDATE("Update Region");
static LLTrace::BlockTimerStatHandle FTM_WORLD_UPDATE("Update World");
static LLTrace::BlockTimerStatHandle FTM_NETWORK("Network");
static LLTrace::BlockTimerStatHandle FTM_AGENT_NETWORK("Agent Network");
static LLTrace::BlockTimerStatHandle FTM_VLMANAGER("VL Manager");
static LLTrace::BlockTimerStatHandle FTM_AGENT_POSITION("Agent Position");
static LLTrace::BlockTimerStatHandle FTM_HUD_EFFECTS("HUD Effects");

///////////////////////////////////////////////////////
// idle()
//
// Called every time the window is not doing anything.
// Receive packets, update statistics, and schedule a redisplay.
///////////////////////////////////////////////////////
void LLAppViewer::idle()
{
	pingMainloopTimeout("Main:Idle");

	// Update frame timers
	static LLTimer idle_timer;

	LLFrameTimer::updateFrameTime();
	LLFrameTimer::updateFrameCount();
	LLEventTimer::updateClass();
	// LLApp::stepFrame() performs the above three calls plus mRunner.run().
	// Not sure why we don't call stepFrame() here, except that LLRunner seems
	// completely redundant with LLEventTimer.
	LLNotificationsUI::LLToast::updateClass();
	LLSmoothInterpolation::updateInterpolants();
	LLMortician::updateClass();
	LLFilePickerThread::clearDead();  //calls LLFilePickerThread::notify()
	LLDirPickerThread::clearDead();
	F32 dt_raw = idle_timer.getElapsedTimeAndResetF32();

	// Cap out-of-control frame times
	// Too low because in menus, swapping, debugger, etc.
	// Too high because idle called with no objects in view, etc.
	const F32 MIN_FRAME_RATE = 1.f;
	const F32 MAX_FRAME_RATE = 200.f;

	F32 frame_rate_clamped = 1.f / dt_raw;
	frame_rate_clamped = llclamp(frame_rate_clamped, MIN_FRAME_RATE, MAX_FRAME_RATE);
	gFrameDTClamped = 1.f / frame_rate_clamped;

	// Global frame timer
	// Smoothly weight toward current frame
	gFPSClamped = (frame_rate_clamped + (4.f * gFPSClamped)) / 5.f;

	static LLCachedControl<F32> quitAfterSeconds(gSavedSettings, "QuitAfterSeconds");
	F32 qas = (F32)quitAfterSeconds;
	if (qas > 0.f)
	{
		if (gRenderStartTime.getElapsedTimeF32() > qas)
		{
			LL_INFOS() << "Quitting after " << qas << " seconds. See setting \"QuitAfterSeconds\"." << LL_ENDL;
			LLAppViewer::instance()->forceQuit();
		}
	}

	// <FS:AO> setting to quit after N seconds of being AFK. Note: Server will time us out after 30m regardless
	static LLCachedControl<F32> quitAfterSecondsOfAFK(gSavedSettings, "QuitAfterSecondsOfAFK");
	F32 qas_afk = (F32)quitAfterSecondsOfAFK;
	if (!mQuitRequested && qas_afk > 0.f && gAgent.getAFK() && gAwayTimer.getElapsedTimeF32() > qas_afk)
	{
		// go ahead and just quit gracefully
		LL_INFOS() << "Logout, QuitAfterSecondsAFK expired." << LL_ENDL;
		LLAppViewer::instance()->requestQuit();
	}
	// </FS:AO>

	// Must wait until both have avatar object and mute list, so poll
	// here.
	LLIMProcessing::requestOfflineMessages();

	///////////////////////////////////
	//
	// Special case idle if still starting up
	//
	if (LLStartUp::getStartupState() < STATE_STARTED)
	{
		// Skip rest if idle startup returns false (essentially, no world yet)
		gGLActive = TRUE;
		if (!idle_startup())
		{
			gGLActive = FALSE;
			return;
		}
		gGLActive = FALSE;
	}


    F32 yaw = 0.f;				// radians

	if (!gDisconnected)
	{
		LL_RECORD_BLOCK_TIME(FTM_NETWORK);
		// Update spaceserver timeinfo
	    LLWorld::getInstance()->setSpaceTimeUSec(LLWorld::getInstance()->getSpaceTimeUSec() + LLUnits::Seconds::fromValue(dt_raw));


	    //////////////////////////////////////
	    //
	    // Update simulator agent state
	    //

		static LLCachedControl<bool> rotateRight(gSavedSettings, "RotateRight");
		if (rotateRight)
		{
			gAgent.moveYaw(-1.f);
		}

		{
			LL_RECORD_BLOCK_TIME(FTM_AGENT_AUTOPILOT);
			// Handle automatic walking towards points
			gAgentPilot.updateTarget();
			gAgent.autoPilot(&yaw);
		}

		static LLFrameTimer agent_update_timer;

		// When appropriate, update agent location to the simulator.
		F32 agent_update_time = agent_update_timer.getElapsedTimeF32();
		F32 agent_force_update_time = mLastAgentForceUpdate + agent_update_time;
		BOOL force_update = gAgent.controlFlagsDirty()
							|| (mLastAgentControlFlags != gAgent.getControlFlags())
							|| (agent_force_update_time > (1.0f / (F32) AGENT_FORCE_UPDATES_PER_SECOND));
		if (force_update || (agent_update_time > (1.0f / (F32) AGENT_UPDATES_PER_SECOND)))
		{
			LL_RECORD_BLOCK_TIME(FTM_AGENT_UPDATE);
			// Send avatar and camera info
			mLastAgentControlFlags = gAgent.getControlFlags();
			mLastAgentForceUpdate = force_update ? 0 : agent_force_update_time;
			if(!gAgent.getPhantom())
				send_agent_update(force_update);
			agent_update_timer.reset();
		}
	}

	//////////////////////////////////////
	//
	// Manage statistics
	//
	//
	{
		// Initialize the viewer_stats_timer with an already elapsed time
		// of SEND_STATS_PERIOD so that the initial stats report will
		// be sent immediately.
		static LLFrameStatsTimer viewer_stats_timer(SEND_STATS_PERIOD);

		// Update session stats every large chunk of time
		// *FIX: (?) SAMANTHA
		if (viewer_stats_timer.getElapsedTimeF32() >= SEND_STATS_PERIOD && !gDisconnected)
		{
			LL_INFOS() << "Transmitting sessions stats" << LL_ENDL;
			send_stats();
			viewer_stats_timer.reset();
		}

		// Print the object debugging stats
		// ...well, reset the stats, anyway. What good are the spammy
		//  messages if we can't do anything about them? Bah. -- TS
		static LLFrameTimer object_debug_timer;
		if (object_debug_timer.getElapsedTimeF32() > 5.f)
		{
			object_debug_timer.reset();
			if (gObjectList.mNumDeadObjectUpdates)
			{
				//LL_INFOS() << "Dead object updates: " << gObjectList.mNumDeadObjectUpdates << LL_ENDL;
				gObjectList.mNumDeadObjectUpdates = 0;
			}
			if (gObjectList.mNumUnknownUpdates)
			{
				//LL_INFOS() << "Unknown object updates: " << gObjectList.mNumUnknownUpdates << LL_ENDL;
				gObjectList.mNumUnknownUpdates = 0;
			}

		}
	}

	if (!gDisconnected)
	{
		LL_RECORD_BLOCK_TIME(FTM_NETWORK);

	    ////////////////////////////////////////////////
	    //
	    // Network processing
	    //
	    // NOTE: Starting at this point, we may still have pointers to "dead" objects
	    // floating throughout the various object lists.
	    //
		idleNameCache();
		idleNetwork();


		// Check for away from keyboard, kick idle agents.
		// be sane and only check for afk 1nce 
		idle_afk_check();

		//  Update statistics for this frame
		update_statistics();
	}

	////////////////////////////////////////
	//
	// Handle the regular UI idle callbacks as well as
	// hover callbacks
	//

#ifdef LL_DARWIN
	if (!mQuitRequested)  //MAINT-4243
#endif
	{
// 		LL_RECORD_BLOCK_TIME(FTM_IDLE_CB);

		// Do event notifications if necessary.  Yes, we may want to move this elsewhere.
		gEventNotifier.update();

		gIdleCallbacks.callFunctions();
		gInventory.idleNotifyObservers();
		LLAvatarTracker::instance().idleNotifyObservers();
	}

	// Metrics logging (LLViewerAssetStats, etc.)
	{
		static LLTimer report_interval;

		// *TODO:  Add configuration controls for this
		F32 seconds = report_interval.getElapsedTimeF32();
		if (seconds >= app_metrics_interval)
		{
			metricsSend(! gDisconnected);
			report_interval.reset();
		}
	}

	if (gDisconnected)
    {
		// <FS:CR> Inworldz hang in disconnecting fix by McCabe Maxstead
		// make sure to quit here if we need to, we can get caught in an infinite loop otherwise -- MC
		if (mQuitRequested && logoutRequestSent() && (gLogoutTimer.getElapsedTimeF32() > gLogoutMaxTime))
		{
			forceQuit();
		}
		// </FS:CR>
		return;
    }
	if (gTeleportDisplay)
    {
		return;
    }

	gViewerWindow->updateUI();

	///////////////////////////////////////
	// Agent and camera movement
	//
	LLCoordGL current_mouse = gViewerWindow->getCurrentMouse();

	{
		// After agent and camera moved, figure out if we need to
		// deselect objects.
		LLSelectMgr::getInstance()->deselectAllIfTooFar();

	}

	{
		// Handle pending gesture processing
		LL_RECORD_BLOCK_TIME(FTM_AGENT_POSITION);
		LLGestureMgr::instance().update();

		gAgent.updateAgentPosition(gFrameDTClamped, yaw, current_mouse.mX, current_mouse.mY);
	}

	{
		LL_RECORD_BLOCK_TIME(FTM_OBJECTLIST_UPDATE);

        if (!(logoutRequestSent() && hasSavedFinalSnapshot()))
		{
			gObjectList.update(gAgent);
		}
	}

	//////////////////////////////////////
	//
	// Deletes objects...
	// Has to be done after doing idleUpdates (which can kill objects)
	//

	{
		LL_RECORD_BLOCK_TIME(FTM_CLEANUP);
		{
			LL_RECORD_BLOCK_TIME(FTM_CLEANUP_OBJECTS);
			gObjectList.cleanDeadObjects();
		}
		{
			LL_RECORD_BLOCK_TIME(FTM_CLEANUP_DRAWABLES);
			LLDrawable::cleanupDeadDrawables();
		}
	}

	//
	// After this point, in theory we should never see a dead object
	// in the various object/drawable lists.
	//

	//////////////////////////////////////
	//
	// Update/send HUD effects
	//
	// At this point, HUD effects may clean up some references to
	// dead objects.
	//

	{
		LL_RECORD_BLOCK_TIME(FTM_HUD_EFFECTS);
		LLSelectMgr::getInstance()->updateEffects();
		LLHUDManager::getInstance()->cleanupEffects();
		LLHUDManager::getInstance()->sendEffects();
	}

	////////////////////////////////////////
	//
	// Unpack layer data that we've received
	//

	{
		LL_RECORD_BLOCK_TIME(FTM_NETWORK);
		gVLManager.unpackData();
	}

	/////////////////////////
	//
	// Update surfaces, and surface textures as well.
	//

	LLWorld::getInstance()->updateVisibilities();
	{
		const F32 max_region_update_time = .001f; // 1ms
		LL_RECORD_BLOCK_TIME(FTM_REGION_UPDATE);
		LLWorld::getInstance()->updateRegions(max_region_update_time);
	}

	/////////////////////////
	//
	// Update weather effects
	//
	gSky.propagateHeavenlyBodies(gFrameDTClamped);				// moves sun, moon, and planets

	// Update wind vector
	LLVector3 wind_position_region;
	static LLVector3 average_wind;

	LLViewerRegion *regionp;
	regionp = LLWorld::getInstance()->resolveRegionGlobal(wind_position_region, gAgent.getPositionGlobal());	// puts agent's local coords into wind_position
	if (regionp)
	{
		gWindVec = regionp->mWind.getVelocity(wind_position_region);

		// Compute average wind and use to drive motion of water

		average_wind = regionp->mWind.getAverage();
		gSky.setWind(average_wind);
		//LLVOWater::setWind(average_wind);
	}
	else
	{
		gWindVec.setVec(0.0f, 0.0f, 0.0f);
	}

	//////////////////////////////////////
	//
	// Sort and cull in the new renderer are moved to pipeline.cpp
	// Here, particles are updated and drawables are moved.
	//

	LL_RECORD_BLOCK_TIME(FTM_WORLD_UPDATE);
	gPipeline.updateMove();

	LLWorld::getInstance()->updateParticles();

	if (gAgentPilot.isPlaying() && gAgentPilot.getOverrideCamera())
	{
		gAgentPilot.moveCamera();
	}
	else if (LLViewerJoystick::getInstance()->getOverrideCamera())
	{
		LLViewerJoystick::getInstance()->moveFlycam();
	}
	else
	{
		if (LLToolMgr::getInstance()->inBuildMode())
		{
			LLViewerJoystick::getInstance()->moveObjects();
		}

		gAgentCamera.updateCamera();
	}

	// update media focus
	LLViewerMediaFocus::getInstance()->update();

	// Update marketplace
	LLMarketplaceInventoryImporter::update();
	LLMarketplaceInventoryNotifications::update();

	// objects and camera should be in sync, do LOD calculations now
	{
		LL_RECORD_BLOCK_TIME(FTM_LOD_UPDATE);
		gObjectList.updateApparentAngles(gAgent);
	}

	// Update AV render info
	LLAvatarRenderInfoAccountant::getInstance()->idle();

	{
		LL_RECORD_BLOCK_TIME(FTM_AUDIO_UPDATE);

		if (gAudiop)
		{
		    audio_update_volume(false);
			audio_update_listener();
			audio_update_wind(false);

			// this line actually commits the changes we've made to source positions, etc.
			const F32 max_audio_decode_time = 0.002f; // 2 ms decode time
			gAudiop->idle(max_audio_decode_time);
		}
	}

	// Execute deferred tasks.
	LLDeferredTaskList::instance().run();

	// Handle shutdown process, for example,
	// wait for floaters to close, send quit message,
	// forcibly quit if it has taken too long
	if (mQuitRequested)
	{
		gGLActive = TRUE;
		idleShutdown();
	}
}

void LLAppViewer::idleShutdown()
{
	// Wait for all modal alerts to get resolved
	if (LLModalDialog::activeCount() > 0)
	{
		return;
	}

	// close IM interface
	if(gIMMgr)
	{
		gIMMgr->disconnectAllSessions();
	}

	// Wait for all floaters to get resolved
	if (gFloaterView
		&& !gFloaterView->allChildrenClosed())
	{
		return;
	}




	// ProductEngine: Try moving this code to where we shut down sTextureCache in cleanup()
	// *TODO: ugly
	static bool saved_teleport_history = false;
	if (!saved_teleport_history)
	{
		saved_teleport_history = true;
		LLTeleportHistory::getInstance()->dump();
		LLLocationHistory::getInstance()->save(); // *TODO: find a better place for doing this
		return;
	}

	static bool saved_snapshot = false;
	if (!saved_snapshot)
	{
		saved_snapshot = true;
		saveFinalSnapshot();
		return;
	}

	const F32 SHUTDOWN_UPLOAD_SAVE_TIME = 5.f;

	S32 pending_uploads = gAssetStorage->getNumPendingUploads();
	if (pending_uploads > 0
		&& gLogoutTimer.getElapsedTimeF32() < SHUTDOWN_UPLOAD_SAVE_TIME
		&& !logoutRequestSent())
	{
		static S32 total_uploads = 0;
		// Sometimes total upload count can change during logout.
		total_uploads = llmax(total_uploads, pending_uploads);
		gViewerWindow->setShowProgress(true,!gSavedSettings.getBOOL("FSDisableLogoutScreens"));
		S32 finished_uploads = total_uploads - pending_uploads;
		F32 percent = 100.f * finished_uploads / total_uploads;
		gViewerWindow->setProgressPercent(percent);
		gViewerWindow->setProgressString(LLTrans::getString("SavingSettings"));
		return;
	}

	if (gPendingMetricsUploads > 0
		&& gLogoutTimer.getElapsedTimeF32() < SHUTDOWN_UPLOAD_SAVE_TIME
		&& !logoutRequestSent())
	{
		return;
	}

	// All floaters are closed.  Tell server we want to quit.
	if( !logoutRequestSent() )
	{
		sendLogoutRequest();

		// Wait for a LogoutReply message
		gViewerWindow->setShowProgress(true,!gSavedSettings.getBOOL("FSDisableLogoutScreens"));
		gViewerWindow->setProgressPercent(100.f);
		gViewerWindow->setProgressString(LLTrans::getString("LoggingOut"));
		return;
	}

	// Make sure that we quit if we haven't received a reply from the server.
	if( logoutRequestSent()
		&& gLogoutTimer.getElapsedTimeF32() > gLogoutMaxTime )
	{
		forceQuit();
		return;
	}
}

void LLAppViewer::sendLogoutRequest()
{
	if(!mLogoutRequestSent && gMessageSystem)
	{
		//Set internal status variables and marker files before actually starting the logout process
		gLogoutInProgress = TRUE;
		if (!mSecondInstance)
		{
			mLogoutMarkerFileName = gDirUtilp->getExpandedFilename(LL_PATH_LOGS,LOGOUT_MARKER_FILE_NAME);

			mLogoutMarkerFile.open(mLogoutMarkerFileName, LL_APR_WB);
			if (mLogoutMarkerFile.getFileHandle())
			{
				LL_INFOS("MarkerFile") << "Created logout marker file '"<< mLogoutMarkerFileName << "' " << LL_ENDL;
				recordMarkerVersion(mLogoutMarkerFile);
			}
			else
			{
				LL_WARNS("MarkerFile") << "Cannot create logout marker file " << mLogoutMarkerFileName << LL_ENDL;
			}
		}
		else
		{
			LL_INFOS("MarkerFile") << "Did not logout marker file because this is a second instance" << LL_ENDL;
		}

		LLMessageSystem* msg = gMessageSystem;
		msg->newMessageFast(_PREHASH_LogoutRequest);
		msg->nextBlockFast(_PREHASH_AgentData);
		msg->addUUIDFast(_PREHASH_AgentID, gAgent.getID() );
		msg->addUUIDFast(_PREHASH_SessionID, gAgent.getSessionID());
		gAgent.sendReliableMessage();

		gLogoutTimer.reset();
		gLogoutMaxTime = LOGOUT_REQUEST_TIME;
		mLogoutRequestSent = TRUE;

		if(LLVoiceClient::instanceExists())
		{
			LLVoiceClient::getInstance()->leaveChannel();
		}
	}
}

void LLAppViewer::idleNameCache()
{
	// Neither old nor new name cache can function before agent has a region
	LLViewerRegion* region = gAgent.getRegion();
	if (!region) return;

	// deal with any queued name requests and replies.
	gCacheName->processPending();

	// Can't run the new cache until we have the list of capabilities
	// for the agent region, and can therefore decide whether to use
	// display names or fall back to the old name system.
	if (!region->capabilitiesReceived()) return;

	// Agent may have moved to a different region, so need to update cap URL
	// for name lookups.  Can't do this in the cap grant code, as caps are
	// granted to neighbor regions before the main agent gets there.  Can't
	// do it in the move-into-region code because cap not guaranteed to be
	// granted yet, for example on teleport.
	LLAvatarNameCache *name_cache = LLAvatarNameCache::getInstance();
	bool had_capability = LLAvatarNameCache::getInstance()->hasNameLookupURL();
	std::string name_lookup_url;
	name_lookup_url.reserve(128); // avoid a memory allocation below
	name_lookup_url = region->getCapability("GetDisplayNames");
	bool have_capability = !name_lookup_url.empty();
	if (have_capability)
	{
		// we have support for display names, use it
	    U32 url_size = name_lookup_url.size();
	    // capabilities require URLs with slashes before query params:
	    // https://<host>:<port>/cap/<uuid>/?ids=<blah>
	    // but the caps are granted like:
	    // https://<host>:<port>/cap/<uuid>
	    if (url_size > 0 && name_lookup_url[url_size-1] != '/')
	    {
		    name_lookup_url += '/';
	    }
		name_cache->setNameLookupURL(name_lookup_url);
	}
	else
	{
		// Display names not available on this region
		name_cache->setNameLookupURL( std::string() );
	}

	// Error recovery - did we change state?
	if (had_capability != have_capability)
	{
		// name tags are persistant on screen, so make sure they refresh
		LLVOAvatar::invalidateNameTags();
	}

	name_cache->idle();
}

//
// Handle messages, and all message related stuff
//

#define TIME_THROTTLE_MESSAGES

#ifdef TIME_THROTTLE_MESSAGES
#define CHECK_MESSAGES_DEFAULT_MAX_TIME .020f // 50 ms = 50 fps (just for messages!)
static F32 CheckMessagesMaxTime = CHECK_MESSAGES_DEFAULT_MAX_TIME;
#endif

static LLTrace::BlockTimerStatHandle FTM_IDLE_NETWORK("Idle Network");
static LLTrace::BlockTimerStatHandle FTM_MESSAGE_ACKS("Message Acks");
static LLTrace::BlockTimerStatHandle FTM_RETRANSMIT("Retransmit");
static LLTrace::BlockTimerStatHandle FTM_TIMEOUT_CHECK("Timeout Check");
static LLTrace::BlockTimerStatHandle FTM_DYNAMIC_THROTTLE("Dynamic Throttle");
static LLTrace::BlockTimerStatHandle FTM_CHECK_REGION_CIRCUIT("Check Region Circuit");

void LLAppViewer::idleNetwork()
{
	pingMainloopTimeout("idleNetwork");

	gObjectList.mNumNewObjects = 0;
	S32 total_decoded = 0;

	static LLCachedControl<bool> speedTest(gSavedSettings, "SpeedTest");
	if (!speedTest)
	{
		LL_RECORD_BLOCK_TIME(FTM_IDLE_NETWORK); // decode

		LLTimer check_message_timer;
		//  Read all available packets from network
		const S64 frame_count = gFrameCount;  // U32->S64
		F32 total_time = 0.0f;

		while (gMessageSystem->checkAllMessages(frame_count, gServicePump))
		{
			if (gDoDisconnect)
			{
				// We're disconnecting, don't process any more messages from the server
				// We're usually disconnecting due to either network corruption or a
				// server going down, so this is OK.
				break;
			}

			total_decoded++;
			gPacketsIn++;

			if (total_decoded > MESSAGE_MAX_PER_FRAME)
			{
				break;
			}

#ifdef TIME_THROTTLE_MESSAGES
			// Prevent slow packets from completely destroying the frame rate.
			// This usually happens due to clumps of avatars taking huge amount
			// of network processing time (which needs to be fixed, but this is
			// a good limit anyway).
			total_time = check_message_timer.getElapsedTimeF32();
			if (total_time >= CheckMessagesMaxTime)
				break;
#endif
		}

		// Handle per-frame message system processing.
		gMessageSystem->processAcks(gSavedSettings.getF32("AckCollectTime"));

#ifdef TIME_THROTTLE_MESSAGES
		if (total_time >= CheckMessagesMaxTime)
		{
			// Increase CheckMessagesMaxTime so that we will eventually catch up
			CheckMessagesMaxTime *= 1.035f; // 3.5% ~= x2 in 20 frames, ~8x in 60 frames
		}
		else
		{
			// Reset CheckMessagesMaxTime to default value
			CheckMessagesMaxTime = CHECK_MESSAGES_DEFAULT_MAX_TIME;
		}
#endif



		// we want to clear the control after sending out all necessary agent updates
		gAgent.resetControlFlags();

		// Decode enqueued messages...
		S32 remaining_possible_decodes = MESSAGE_MAX_PER_FRAME - total_decoded;

		if( remaining_possible_decodes <= 0 )
		{
			LL_INFOS() << "Maxed out number of messages per frame at " << MESSAGE_MAX_PER_FRAME << LL_ENDL;
		}

		if (gPrintMessagesThisFrame)
		{
			LL_INFOS() << "Decoded " << total_decoded << " msgs this frame!" << LL_ENDL;
			gPrintMessagesThisFrame = FALSE;
		}
	}
	add(LLStatViewer::NUM_NEW_OBJECTS, gObjectList.mNumNewObjects);

	// Retransmit unacknowledged packets.
	gXferManager->retransmitUnackedPackets();
	gAssetStorage->checkForTimeouts();
	gViewerThrottle.updateDynamicThrottle();

	// Check that the circuit between the viewer and the agent's current
	// region is still alive
	LLViewerRegion *agent_region = gAgent.getRegion();
	if (agent_region && (LLStartUp::getStartupState()==STATE_STARTED))
	{
		LLUUID this_region_id = agent_region->getRegionID();
		bool this_region_alive = agent_region->isAlive();
		if ((mAgentRegionLastAlive && !this_region_alive) // newly dead
		    && (mAgentRegionLastID == this_region_id)) // same region
		{
			forceDisconnect(LLTrans::getString("AgentLostConnection"));
		}
		mAgentRegionLastID = this_region_id;
		mAgentRegionLastAlive = this_region_alive;
	}
}

void LLAppViewer::disconnectViewer()
{
	if (gDisconnected)
	{
		return;
	}
	//
	// Cleanup after quitting.
	//
	// Save snapshot for next time, if we made it through initialization

	LL_INFOS() << "Disconnecting viewer!" << LL_ENDL;

	// Dump our frame statistics

	// Remember if we were flying
	gSavedSettings.setBOOL("FlyingAtExit", gAgent.getFlying() );

	// Un-minimize all windows so they don't get saved minimized
	if (gFloaterView)
	{
		gFloaterView->restoreAll();
	}

	// <FS:Ansariel> Firestorm radar: Shutdown radar
	if (FSRadar::instanceExists())
	{
		FSRadar::deleteSingleton();
	}
	// <FS:Ansariel>

	if (LLSelectMgr::getInstance())
	{
		LLSelectMgr::getInstance()->deselectAll();
	}

	// save inventory if appropriate
	gInventory.cache(gInventory.getRootFolderID(), gAgent.getID());
	if (gInventory.getLibraryRootFolderID().notNull()
		&& gInventory.getLibraryOwnerID().notNull())
	{
		gInventory.cache(
			gInventory.getLibraryRootFolderID(),
			gInventory.getLibraryOwnerID());
	}

	saveNameCache();
	if (LLExperienceCache::instanceExists())
	{
		// TODO: LLExperienceCache::cleanup() logic should be moved to
		// cleanupSingleton().
		LLExperienceCache::instance().cleanup();
	}

	// close inventory interface, close all windows
	LLSidepanelInventory::cleanup();

// [SL:KB] - Patch: Appearance-Misc | Checked: 2013-02-12 (Catznip-3.4)
	// Destroying all objects below will trigger attachment detaching code and attempt to remove the COF links for them
	LLAppearanceMgr::instance().setAttachmentInvLinkEnable(false);
// [/SL:KB]

	gAgentWearables.cleanup();
	gAgentCamera.cleanup();
	// Also writes cached agent settings to gSavedSettings
	gAgent.cleanup();

	// This is where we used to call gObjectList.destroy() and then delete gWorldp.
	// Now we just ask the LLWorld singleton to cleanly shut down.
	if(LLWorld::instanceExists())
	{
		LLWorld::getInstance()->destroyClass();
	}
	LLVOCache::deleteSingleton();

	// call all self-registered classes
	LLDestroyClassList::instance().fireCallbacks();

	cleanup_xfer_manager();
	gDisconnected = TRUE;

	// Pass the connection state to LLUrlEntryParcel not to attempt
	// parcel info requests while disconnected.
	LLUrlEntryParcel::setDisconnected(gDisconnected);
}

bool LLAppViewer::onChangeFrameLimit(LLSD const & evt)
{
	if (evt.asInteger() > 0)
	{
		mMinMicroSecPerFrame = 1000000 / evt.asInteger();
	}
	else
	{
		mMinMicroSecPerFrame = 0;
	}
	return false;
}

void LLAppViewer::forceErrorLLError()
{
   	LL_ERRS() << "This is a deliberate llerror" << LL_ENDL;
}

void LLAppViewer::forceErrorBreakpoint()
{
   	LL_WARNS() << "Forcing a deliberate breakpoint" << LL_ENDL;
#ifdef LL_WINDOWS
    DebugBreak();
#else
    asm ("int $3");
#endif
    return;
}

void LLAppViewer::forceErrorBadMemoryAccess()
{
   	LL_WARNS() << "Forcing a deliberate bad memory access" << LL_ENDL;
    S32* crash = NULL;
    *crash = 0xDEADBEEF;
    return;
}

void LLAppViewer::forceErrorInfiniteLoop()
{
   	LL_WARNS() << "Forcing a deliberate infinite loop" << LL_ENDL;
    while(true)
    {
        ;
    }
    return;
}

void LLAppViewer::forceErrorSoftwareException()
{
   	LL_WARNS() << "Forcing a deliberate exception" << LL_ENDL;
    LLTHROW(LLException("User selected Force Software Exception"));
}

void LLAppViewer::forceErrorDriverCrash()
{
   	LL_WARNS() << "Forcing a deliberate driver crash" << LL_ENDL;
	glDeleteTextures(1, NULL);
}

// <FS:ND> Change from std::string to char const*, saving a lot of object construction/destruction per frame
//void LLAppViewer::initMainloopTimeout(const std::string& state, F32 secs)
void LLAppViewer::initMainloopTimeout( char const* state, F32 secs)
// </FS:ND>
{
	if(!mMainloopTimeout)
	{
		mMainloopTimeout = new LLWatchdogTimeout();
		resumeMainloopTimeout(state, secs);
	}
}

void LLAppViewer::destroyMainloopTimeout()
{
	if(mMainloopTimeout)
	{
		delete mMainloopTimeout;
		mMainloopTimeout = NULL;
	}
}

// <FS:ND> Change from std::string to char const*, saving a lot of object construction/destruction per frame
//void LLAppViewer::resumeMainloopTimeout(const std::string& state, F32 secs)
void LLAppViewer::resumeMainloopTimeout( char const* state, F32 secs)
// </FS:ND>
{
	if(mMainloopTimeout)
	{
		if(secs < 0.0f)
		{
			static LLCachedControl<F32> mainloop_timeout(gSavedSettings, "MainloopTimeoutDefault", 60);
			secs = mainloop_timeout;
		}

		mMainloopTimeout->setTimeout(secs);
		mMainloopTimeout->start(state);
	}
}

void LLAppViewer::pauseMainloopTimeout()
{
	if(mMainloopTimeout)
	{
		mMainloopTimeout->stop();
	}
}

// <FS:ND> Change from std::string to char const*, saving a lot of object construction/destruction per frame
//void LLAppViewer::pingMainloopTimeout(const std::string& state, F32 secs)
void LLAppViewer::pingMainloopTimeout( char const* state, F32 secs)
// </FS:ND>
{
//	if(!restoreErrorTrap())
//	{
//		LL_WARNS() << "!!!!!!!!!!!!! Its an error trap!!!!" << state << LL_ENDL;
//	}

	if(mMainloopTimeout)
	{
		if(secs < 0.0f)
		{
			static LLCachedControl<F32> mainloop_timeout(gSavedSettings, "MainloopTimeoutDefault", 60);
			secs = mainloop_timeout;
		}

		mMainloopTimeout->setTimeout(secs);
		mMainloopTimeout->ping(state);
	}
}

void LLAppViewer::handleLoginComplete()
{
	gLoggedInTime.start();
	initMainloopTimeout("Mainloop Init");

	// Store some data to DebugInfo in case of a freeze.
	gDebugInfo["ClientInfo"]["Name"] = LLVersionInfo::instance().getChannel();
<<<<<<< HEAD
// [SL:KB] - Patch: Viewer-CrashReporting | Checked: 2011-05-08 (Catznip-2.6.0a) | Added: Catznip-2.6.0a
	gDebugInfo["ClientInfo"]["Version"] = LLVersionInfo::getInstance()->getVersion();
	gDebugInfo["ClientInfo"]["Platform"] = LLVersionInfo::getInstance()->getBuildPlatform();
// [/SL:KB]
=======

>>>>>>> 68c74a80
	gDebugInfo["ClientInfo"]["MajorVersion"] = LLVersionInfo::instance().getMajor();
	gDebugInfo["ClientInfo"]["MinorVersion"] = LLVersionInfo::instance().getMinor();
	gDebugInfo["ClientInfo"]["PatchVersion"] = LLVersionInfo::instance().getPatch();
	gDebugInfo["ClientInfo"]["BuildVersion"] = LLVersionInfo::instance().getBuild();
<<<<<<< HEAD

// <FS:ND> Add which flavor of FS generated an error
#ifdef OPENSIM
	gDebugInfo["ClientInfo"]["Flavor"] = "oss";
#else
	gDebugInfo["ClientInfo"]["Flavor"] = "hvk";
#endif
// </FS:ND>
=======
>>>>>>> 68c74a80

	LLParcel* parcel = LLViewerParcelMgr::getInstance()->getAgentParcel();
	if ( parcel && parcel->getMusicURL()[0])
	{
		gDebugInfo["ParcelMusicURL"] = parcel->getMusicURL();
	}
	if ( parcel && parcel->getMediaURL()[0])
	{
		gDebugInfo["ParcelMediaURL"] = parcel->getMediaURL();
	}

//	gDebugInfo["SettingsFilename"] = gSavedSettings.getString("ClientSettingsFile");
// [SL:KB] - Patch: Viewer-CrashReporting | Checked: 2010-11-16 (Catznip-2.6.0a) | Added: Catznip-2.4.0b
	if (gCrashSettings.getBOOL("CrashSubmitSettings"))
	{
		// Only include settings.xml if the user consented
		gDebugInfo["SettingsFilename"] = gSavedSettings.getString("ClientSettingsFile");
	}
// [/SL:KB]
//	gDebugInfo["CAFilename"] = gDirUtilp->getCAFile();
//	gDebugInfo["ViewerExePath"] = gDirUtilp->getExecutablePathAndName();
//	gDebugInfo["CurrentPath"] = gDirUtilp->getCurPath();

// [SL:KB] - Patch: Viewer-CrashReporting | Checked: 2010-11-14 (Catznip-2.6.0a) | Added: Catznip-2.4.0a
	// Current host and region would expose too much information, but do track the last server version
	gDebugInfo["LastVersionChannel"] = gLastVersionChannel;
// [/SL:KB]
/*
	if(gAgent.getRegion())
	{
		gDebugInfo["CurrentSimHost"] = gAgent.getRegionHost().getHostName();
		gDebugInfo["CurrentRegion"] = gAgent.getRegion()->getName();
	}
*/

	if(LLAppViewer::instance()->mMainloopTimeout)
	{
		gDebugInfo["MainloopTimeoutState"] = LLAppViewer::instance()->mMainloopTimeout->getState();
	}

	mOnLoginCompleted();

	// <FS:TT> Window Title Access
	std::string full_name;
	const LLSD login_response = LLLoginInstance::getInstance()->getResponse();
	if (login_response.has("first_name"))
	{
		full_name = login_response["first_name"].asString();
		LLStringUtil::replaceChar(full_name, '"', ' ');
		LLStringUtil::trim(full_name);

		if (login_response.has("last_name"))
		{
			std::string temp_string = login_response["last_name"].asString();
			LLStringUtil::replaceChar(temp_string, '"', ' ');
			LLStringUtil::trim(temp_string);
			if (temp_string.compare("Resident") != 0)
			{
				full_name.append(" ").append(temp_string);
			}
		}
	}
	if (!full_name.empty())
	{
		gWindowTitle += std::string(" - ") + full_name;
		LLStringUtil::truncate(gWindowTitle, 255);
		gViewerWindow->getWindow()->setTitle(gWindowTitle);
	}
	// </FS:TT>

// [SL:KB] - Patch: Build-ScriptRecover | Checked: 2011-11-24 (Catznip-3.2.0) | Added: Catznip-3.2.0
	LLScriptRecoverQueue::recoverIfNeeded();
// [/SL:KB]

	writeDebugInfo();
	
	// <FS:AO> Warn users cache purge will affect usability
	if (mPurgeCache)
	{
		LLNotificationsUtil::add("CacheEmpty");
	}
	// </FS:AO>
	
	// we logged in successfully, so save settings on logout
	LL_DEBUGS() << "Login successful, per account settings will be saved on log out." << LL_ENDL;
	mSavePerAccountSettings=true;
}

//virtual
void LLAppViewer::setMasterSystemAudioMute(bool mute)
{
	gSavedSettings.setBOOL("MuteAudio", mute);
}

//virtual
bool LLAppViewer::getMasterSystemAudioMute()
{
	// <FS:Ansariel> Replace frequently called gSavedSettings
	//return gSavedSettings.getBOOL("MuteAudio");
	static LLCachedControl<bool> sMuteAudio(gSavedSettings, "MuteAudio");
	return sMuteAudio;
	// </FS:Ansariel>
}

//----------------------------------------------------------------------------
// Metrics-related methods (static and otherwise)
//----------------------------------------------------------------------------

/**
 * LLViewerAssetStats collects data on a per-region (as defined by the agent's
 * location) so we need to tell it about region changes which become a kind of
 * hidden variable/global state in the collectors.  For collectors not running
 * on the main thread, we need to send a message to move the data over safely
 * and cheaply (amortized over a run).
 */
void LLAppViewer::metricsUpdateRegion(U64 region_handle)
{
	if (0 != region_handle)
	{
		LLViewerAssetStatsFF::set_region(region_handle);
	}
}

/**
 * Attempts to start a multi-threaded metrics report to be sent back to
 * the grid for consumption.
 */
void LLAppViewer::metricsSend(bool enable_reporting)
{
	if (! gViewerAssetStats)
		return;

	if (LLAppViewer::sTextureFetch)
	{
		LLViewerRegion * regionp = gAgent.getRegion();

		if (enable_reporting && regionp)
		{
			std::string	caps_url = regionp->getCapability("ViewerMetrics");

            LLSD sd = gViewerAssetStats->asLLSD(true);

			// Send a report request into 'thread1' to get the rest of the data
			// and provide some additional parameters while here.
			LLAppViewer::sTextureFetch->commandSendMetrics(caps_url,
														   gAgentSessionID,
														   gAgentID,
														   sd);
		}
		else
		{
			LLAppViewer::sTextureFetch->commandDataBreak();
		}
	}

	// Reset even if we can't report.  Rather than gather up a huge chunk of
	// data, we'll keep to our sampling interval and retain the data
	// resolution in time.
	gViewerAssetStats->restart();
}
<|MERGE_RESOLUTION|>--- conflicted
+++ resolved
@@ -3647,7 +3647,6 @@
 	info["VIEWER_VERSION_STR"] = versionInfo.getVersion();
 	info["CHANNEL"] = versionInfo.getChannel();
     info["ADDRESS_SIZE"] = ADDRESS_SIZE;
-<<<<<<< HEAD
     // std::string build_config = versionInfo.getBuildConfig();
     //if (build_config != "Release")
     //{
@@ -3699,19 +3698,11 @@
 	{
 		info["MODE"] = LLTrans::getString("mode_unknown");
 	}
-=======
-    std::string build_config = versionInfo.getBuildConfig();
-    if (build_config != "Release")
-    {
-        info["BUILD_CONFIG"] = build_config;
-    }
->>>>>>> 68c74a80
 
 	// return a URL to the release notes for this viewer, such as:
 	// https://releasenotes.secondlife.com/viewer/2.1.0.123456.html
 	std::string url = versionInfo.getReleaseNotes();
 	info["VIEWER_RELEASE_NOTES_URL"] = url.empty()? LLTrans::getString("RetrievingData") : url;
-<<<<<<< HEAD
 
 #if LL_MSVC
 	info["COMPILER"] = "MSVC";
@@ -3723,8 +3714,6 @@
 	info["COMPILER"] = "GCC";
 	info["COMPILER_VERSION"] = GCC_VERSION;
 #endif
-=======
->>>>>>> 68c74a80
 
 	// Position
 	LLViewerRegion* region = gAgent.getRegion();
@@ -4131,18 +4120,7 @@
 #endif
 // </FS:ND>
 
-<<<<<<< HEAD
 	//	gDebugInfo["CAFilename"] = gDirUtilp->getCAFile();
-=======
-	gDebugInfo["ClientInfo"]["Name"] = LLVersionInfo::instance().getChannel();
-	gDebugInfo["ClientInfo"]["MajorVersion"] = LLVersionInfo::instance().getMajor();
-	gDebugInfo["ClientInfo"]["MinorVersion"] = LLVersionInfo::instance().getMinor();
-	gDebugInfo["ClientInfo"]["PatchVersion"] = LLVersionInfo::instance().getPatch();
-	gDebugInfo["ClientInfo"]["BuildVersion"] = LLVersionInfo::instance().getBuild();
-	gDebugInfo["ClientInfo"]["AddressSize"] = LLVersionInfo::instance().getAddressSize();
-
-	gDebugInfo["CAFilename"] = gDirUtilp->getCAFile();
->>>>>>> 68c74a80
 
 	gDebugInfo["CPUInfo"]["CPUString"] = gSysCPU.getCPUString();
 	gDebugInfo["CPUInfo"]["CPUFamily"] = gSysCPU.getFamily();
@@ -6418,19 +6396,14 @@
 
 	// Store some data to DebugInfo in case of a freeze.
 	gDebugInfo["ClientInfo"]["Name"] = LLVersionInfo::instance().getChannel();
-<<<<<<< HEAD
 // [SL:KB] - Patch: Viewer-CrashReporting | Checked: 2011-05-08 (Catznip-2.6.0a) | Added: Catznip-2.6.0a
 	gDebugInfo["ClientInfo"]["Version"] = LLVersionInfo::getInstance()->getVersion();
 	gDebugInfo["ClientInfo"]["Platform"] = LLVersionInfo::getInstance()->getBuildPlatform();
 // [/SL:KB]
-=======
-
->>>>>>> 68c74a80
 	gDebugInfo["ClientInfo"]["MajorVersion"] = LLVersionInfo::instance().getMajor();
 	gDebugInfo["ClientInfo"]["MinorVersion"] = LLVersionInfo::instance().getMinor();
 	gDebugInfo["ClientInfo"]["PatchVersion"] = LLVersionInfo::instance().getPatch();
 	gDebugInfo["ClientInfo"]["BuildVersion"] = LLVersionInfo::instance().getBuild();
-<<<<<<< HEAD
 
 // <FS:ND> Add which flavor of FS generated an error
 #ifdef OPENSIM
@@ -6439,8 +6412,6 @@
 	gDebugInfo["ClientInfo"]["Flavor"] = "hvk";
 #endif
 // </FS:ND>
-=======
->>>>>>> 68c74a80
 
 	LLParcel* parcel = LLViewerParcelMgr::getInstance()->getAgentParcel();
 	if ( parcel && parcel->getMusicURL()[0])
