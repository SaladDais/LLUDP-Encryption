/** 
 * @file llappviewer.cpp
 * @brief The LLAppViewer class definitions
 *
 * $LicenseInfo:firstyear=2007&license=viewerlgpl$
 * Second Life Viewer Source Code
 * Copyright (C) 2012, Linden Research, Inc.
 * 
 * This library is free software; you can redistribute it and/or
 * modify it under the terms of the GNU Lesser General Public
 * License as published by the Free Software Foundation;
 * version 2.1 of the License only.
 * 
 * This library is distributed in the hope that it will be useful,
 * but WITHOUT ANY WARRANTY; without even the implied warranty of
 * MERCHANTABILITY or FITNESS FOR A PARTICULAR PURPOSE.  See the GNU
 * Lesser General Public License for more details.
 * 
 * You should have received a copy of the GNU Lesser General Public
 * License along with this library; if not, write to the Free Software
 * Foundation, Inc., 51 Franklin Street, Fifth Floor, Boston, MA  02110-1301  USA
 * 
 * Linden Research, Inc., 945 Battery Street, San Francisco, CA  94111  USA
 * $/LicenseInfo$
 */

#include "llviewerprecompiledheaders.h"

#include "llappviewer.h"

// Viewer includes
#include "llversioninfo.h"
#include "llfeaturemanager.h"
#include "lluictrlfactory.h"
#include "lltexteditor.h"
#include "llerrorcontrol.h"
#include "lleventtimer.h"
#include "llviewertexturelist.h"
#include "llgroupmgr.h"
#include "llagent.h"
#include "llagentcamera.h"
#include "llagentlanguage.h"
#include "llagentui.h"
#include "llagentwearables.h"
#include "llfloaterimcontainer.h"
#include "llwindow.h"
#include "llviewerstats.h"
#include "llviewerstatsrecorder.h"
#include "llmarketplacefunctions.h"
#include "llmarketplacenotifications.h"
#include "llmd5.h"
#include "llmeshrepository.h"
#include "llpumpio.h"
#include "llmimetypes.h"
#include "llslurl.h"
#include "llstartup.h"
#include "llfocusmgr.h"
#include "llviewerjoystick.h"
#include "llallocator.h"
#include "llcalc.h"
#include "llconversationlog.h"
#include "lldxhardware.h"
#include "lltexturestats.h"
#include "lltrace.h"
#include "lltracethreadrecorder.h"
#include "llviewerwindow.h"
#include "llviewerdisplay.h"
#include "llviewermedia.h"
#include "llviewerparcelmedia.h"
#include "llviewermediafocus.h"
#include "llviewermessage.h"
#include "llviewerobjectlist.h"
#include "llworldmap.h"
#include "llmutelist.h"
#include "llviewerhelp.h"
#include "lluicolortable.h"
#include "llurldispatcher.h"
#include "llurlhistory.h"
#include "llrender.h"
#include "llteleporthistory.h"
#include "lltoast.h"
#include "llsdutil_math.h"
#include "lllocationhistory.h"
#include "llfasttimerview.h"
#include "llvector4a.h"
#include "llviewermenufile.h"
#include "llvoicechannel.h"
#include "llvoavatarself.h"
#include "llurlmatch.h"
#include "lltextutil.h"
#include "lllogininstance.h"
#include "llprogressview.h"
#include "llvocache.h"
#include "llvopartgroup.h"
// [SL:KB] - Patch: Appearance-Misc | Checked: 2013-02-12 (Catznip-3.4)
#include "llappearancemgr.h"
// [/SL:KB]
// [RLVa:KB] - Checked: 2010-05-03 (RLVa-1.2.0g)
#include "rlvactions.h"
#include "rlvhandler.h"
// [/RLVa:KB]

#include "llweb.h"
#include "llupdaterservice.h"
// <FS:Ansariel> [FS communication UI]
#include "fsfloatervoicecontrols.h"
// </FS:Ansariel> [FS communication UI]
#include "llfloatertexturefetchdebugger.h"
// [SL:KB] - Patch: Build-ScriptRecover | Checked: 2011-11-24 (Catznip-3.2.0)
#include "llfloaterscriptrecover.h"
// [/SL:KB]
#include "llspellcheck.h"
#include "llscenemonitor.h"
#include "llavatarrenderinfoaccountant.h"
#include "lllocalbitmaps.h"
#include "llskinningutil.h"

// Linden library includes
#include "llavatarnamecache.h"
#include "lldiriterator.h"
#include "llexperiencecache.h"
#include "llimagej2c.h"
#include "llmemory.h"
#include "llprimitive.h"
#include "llurlaction.h"
#include "llurlentry.h"
#include "llvfile.h"
#include "llvfsthread.h"
#include "llvolumemgr.h"
#include "llxfermanager.h"
#include "llphysicsextensions.h"

#include "llnotificationmanager.h"
#include "llnotifications.h"
#include "llnotificationsutil.h"

#include "sanitycheck.h"
#include "llleap.h"
#include "stringize.h"
#include "llcoros.h"
#include "llexception.h"
//#if !LL_LINUX
#include "cef/llceflib.h"
#if defined(LL_WINDOWS) || defined(LL_LINUX)
#include "vlc/libvlc_version.h"
#endif // LL_WINDOWS
//#endif
//#endif // LL_LINUX

// Third party library includes
#include <boost/bind.hpp>
#include <boost/foreach.hpp>
#include <boost/algorithm/string.hpp>
#include <boost/regex.hpp>
#include <boost/throw_exception.hpp>

#if LL_WINDOWS
#	include <share.h> // For _SH_DENYWR in processMarkerFiles
#else
#   include <sys/file.h> // For processMarkerFiles
#endif

#include "llapr.h"
#include <boost/lexical_cast.hpp>

#include "llviewerkeyboard.h"
#include "lllfsthread.h"
#include "llworkerthread.h"
#include "lltexturecache.h"
#include "lltexturefetch.h"
#include "llimageworker.h"
#include "llevents.h"

// The files below handle dependencies from cleanup.
#include "llkeyframemotion.h"
#include "llworldmap.h"
#include "llhudmanager.h"
#include "lltoolmgr.h"
#include "llassetstorage.h"
#include "llpolymesh.h"
#include "llproxy.h"
#include "llcachename.h"
#include "llaudioengine.h"
#include "llstreamingaudio.h"
#include "llviewermenu.h"
#include "llselectmgr.h"
#include "lltrans.h"
#include "lltransutil.h"
#include "lltracker.h"
#include "llviewerparcelmgr.h"
#include "llworldmapview.h"
#include "llpostprocess.h"
#include "llwlparammanager.h"
#include "llwaterparammanager.h"

#include "lldebugview.h"
#include "llconsole.h"
#include "llcontainerview.h"
#include "lltooltip.h"

#include "llsdutil.h"
#include "llsdserialize.h"

#include "llworld.h"
#include "llhudeffecttrail.h"
#include "llvectorperfoptions.h"
#include "llslurl.h"
#include "llwatchdog.h"

// Included so that constants/settings might be initialized
// in save_settings_to_globals()
#include "llbutton.h"
#include "llstatusbar.h"
#include "llsurface.h"
#include "llvosky.h"
#include "llvotree.h"
#include "llvoavatar.h"
#include "llfolderview.h"
#include "llagentpilot.h"
#include "llvovolume.h"
#include "llflexibleobject.h" 
#include "llvosurfacepatch.h"
#include "llviewerfloaterreg.h"
#include "llcommandlineparser.h"
#include "llfloatermemleak.h"
#include "llfloaterreg.h"
#include "llfloateroutfitsnapshot.h"
#include "llfloatersnapshot.h"
#include "llsidepanelinventory.h"

// includes for idle() idleShutdown()
#include "llviewercontrol.h"
#include "lleventnotifier.h"
#include "llcallbacklist.h"
#include "lldeferredsounds.h"
#include "pipeline.h"
#include "llgesturemgr.h"
#include "llsky.h"
#include "llvlmanager.h"
#include "llviewercamera.h"
#include "lldrawpoolbump.h"
#include "llvieweraudio.h"
#include "llimview.h"
#include "llviewerthrottle.h"
#include "llparcel.h"
#include "llavatariconctrl.h"
#include "llgroupiconctrl.h"
#include "llviewerassetstats.h"

// Include for security api initialization
#include "llsecapi.h"
#include "llmachineid.h"
#include "llmainlooprepeater.h"
#include "llcleanup.h"

#include "llcoproceduremanager.h"
#include "llviewereventrecorder.h"

#if HAS_GROWL
#include "growlmanager.h"
#endif
#include "fsavatarrenderpersistence.h"

// *FIX: These extern globals should be cleaned up.
// The globals either represent state/config/resource-storage of either 
// this app, or another 'component' of the viewer. App globals should be 
// moved into the app class, where as the other globals should be 
// moved out of here.
// If a global symbol reference seems valid, it will be included
// via header files above.

//----------------------------------------------------------------------------
// llviewernetwork.h
#include "llviewernetwork.h"
// define a self-registering event API object
#include "llappviewerlistener.h"

#include "nd/ndoctreelog.h" // <FS:ND/> Octree operation logging.
#include "nd/ndetw.h" // <FS:ND/> Windows Event Tracing, does nothing on OSX/Linux.
#include "nd/ndlogthrottle.h"

#include "fsradar.h"


#if (LL_LINUX || LL_SOLARIS) && LL_GTK
#include "glib.h"
#endif // (LL_LINUX || LL_SOLARIS) && LL_GTK

#if LL_MSVC
// disable boost::lexical_cast warning
#pragma warning (disable:4702)
#endif

const char* const CRASH_SETTINGS_FILE = "settings_crash_behavior.xml"; // <FS:ND/> We need this filename defined here.

static LLAppViewerListener sAppViewerListener(LLAppViewer::instance);

////// Windows-specific includes to the bottom - nasty defines in these pollute the preprocessor
//
//----------------------------------------------------------------------------
// viewer.cpp - these are only used in viewer, should be easily moved.

#if LL_DARWIN
// <FS:CR>
//const char * const LL_VERSION_BUNDLE_ID = "com.secondlife.indra.viewer";
#ifdef OPENSIM
const char * const LL_VERSION_BUNDLE_ID = "com.phoenixviewer.firestorm.viewer-oss";
#else // !OPENSIM
const char * const LL_VERSION_BUNDLE_ID = "com.phoenixviewer.firestorm.viewer-hvk";
#endif // OPENSIM
// </FS:CR>
extern void init_apple_menu(const char* product);
#endif // LL_DARWIN

extern BOOL gRandomizeFramerate;
extern BOOL gPeriodicSlowFrame;
extern BOOL gDebugGL;

////////////////////////////////////////////////////////////
// All from the last globals push...

F32 gSimLastTime; // Used in LLAppViewer::init and send_stats()
F32 gSimFrames;

BOOL gShowObjectUpdates = FALSE;
BOOL gUseQuickTime = TRUE;

eLastExecEvent gLastExecEvent = LAST_EXEC_NORMAL;
S32 gLastExecDuration = -1; // (<0 indicates unknown) 

#if LL_WINDOWS  
#   define LL_PLATFORM_KEY "win"
#elif LL_DARWIN
#   define LL_PLATFORM_KEY "mac"
#elif LL_LINUX
#   define LL_PLATFORM_KEY "lnx"
#elif LL_SOLARIS
#   define LL_PLATFORM_KEY "sol"
#else
#   error "Unknown Platform"
#endif
const char* gPlatform = LL_PLATFORM_KEY;

LLSD gDebugInfo;

U32	gFrameCount = 0;
U32 gForegroundFrameCount = 0; // number of frames that app window was in foreground
LLPumpIO* gServicePump = NULL;

U64MicrosecondsImplicit gFrameTime = 0;
F32SecondsImplicit gFrameTimeSeconds = 0.f;
F32SecondsImplicit gFrameIntervalSeconds = 0.f;
F32 gFPSClamped = 10.f;						// Pretend we start at target rate.
F32 gFrameDTClamped = 0.f;					// Time between adjacent checks to network for packets
U64MicrosecondsImplicit	gStartTime = 0; // gStartTime is "private", used only to calculate gFrameTimeSeconds

LLTimer gRenderStartTime;
LLFrameTimer gForegroundTime;
LLFrameTimer gLoggedInTime;
LLTimer gLogoutTimer;
static const F32 LOGOUT_REQUEST_TIME = 6.f;  // this will be cut short by the LogoutReply msg.
F32 gLogoutMaxTime = LOGOUT_REQUEST_TIME;


S32 gPendingMetricsUploads = 0;


BOOL				gDisconnected = FALSE;

// used to restore texture state after a mode switch
LLFrameTimer	gRestoreGLTimer;
BOOL			gRestoreGL = FALSE;
BOOL			gUseWireframe = FALSE;

//use for remember deferred mode in wireframe switch
BOOL			gInitialDeferredModeForWireframe = FALSE;

// VFS globals - see llappviewer.h
LLVFS* gStaticVFS = NULL;

LLMemoryInfo gSysMemory;
U64Bytes gMemoryAllocated(0); // updated in display_stats() in llviewerdisplay.cpp

std::string gLastVersionChannel;

LLVector3			gWindVec(3.0, 3.0, 0.0);
LLVector3			gRelativeWindVec(0.0, 0.0, 0.0);

U32		gPacketsIn = 0;

BOOL				gPrintMessagesThisFrame = FALSE;

BOOL gRandomizeFramerate = FALSE;
BOOL gPeriodicSlowFrame = FALSE;

BOOL gCrashOnStartup = FALSE;
BOOL gLLErrorActivated = FALSE;
BOOL gLogoutInProgress = FALSE;

////////////////////////////////////////////////////////////
// Internal globals... that should be removed.

// Like LLLogChat::cleanFileName() and LLDir::getScrubbedFileName() but replaces spaces also.
std::string SafeFileName(std::string filename)
{
	std::string invalidChars = "\"\'\\/?*:.<>| ";
	S32 position = filename.find_first_of(invalidChars);
	while (position != filename.npos)
	{
		filename[position] = '_';
		position = filename.find_first_of(invalidChars, position);
	}
	return filename;
}
// TODO: Readd SAFE_FILE_NAME_PREFIX stuff after FmodEx merge.... <FS:CR>
// contruct unique filename prefix so we only report crashes for US and not other viewers.
//const std::string SAFE_FILE_NAME_PREFIX(SafeFileName(llformat("%s %d.%d.%d.%d",
//															  LL_CHANNEL,
//															  LL_VERSION_MAJOR,
//															  LL_VERSION_MINOR,
//															  LL_VERSION_PATCH,
//															  LL_VERSION_BUILD )));
const std::string SAFE_FILE_NAME_PREFIX(SafeFileName(APP_NAME));
static std::string gArgs;
const int MAX_MARKER_LENGTH = 1024;
const std::string MARKER_FILE_NAME(SAFE_FILE_NAME_PREFIX + ".exec_marker"); //FS orig modified LL
const std::string START_MARKER_FILE_NAME(SAFE_FILE_NAME_PREFIX + ".start_marker"); //FS new modified LL new
const std::string ERROR_MARKER_FILE_NAME(SAFE_FILE_NAME_PREFIX + ".error_marker"); //FS orig modified LL
const std::string LLERROR_MARKER_FILE_NAME(SAFE_FILE_NAME_PREFIX + ".llerror_marker"); //FS orig modified LL
const std::string LOGOUT_MARKER_FILE_NAME(SAFE_FILE_NAME_PREFIX + ".logout_marker"); //FS orig modified LL

static BOOL gDoDisconnect = FALSE;
static std::string gLaunchFileOnQuit;

// Used on Win32 for other apps to identify our window (eg, win_setup)
// Note: Changing this breaks compatibility with SLURL handling, try to avoid it.
const char* const VIEWER_WINDOW_CLASSNAME = "Second Life";

//-- LLDeferredTaskList ------------------------------------------------------

/**
 * A list of deferred tasks.
 *
 * We sometimes need to defer execution of some code until the viewer gets idle,
 * e.g. removing an inventory item from within notifyObservers() may not work out.
 *
 * Tasks added to this list will be executed in the next LLAppViewer::idle() iteration.
 * All tasks are executed only once.
 */
class LLDeferredTaskList: public LLSingleton<LLDeferredTaskList>
{
	LLSINGLETON_EMPTY_CTOR(LLDeferredTaskList);
	LOG_CLASS(LLDeferredTaskList);

	friend class LLAppViewer;
	typedef boost::signals2::signal<void()> signal_t;

	void addTask(const signal_t::slot_type& cb)
	{
		mSignal.connect(cb);
	}

	void run()
	{
		if (!mSignal.empty())
		{
			mSignal();
			mSignal.disconnect_all_slots();
		}
	}

	signal_t mSignal;
};

//----------------------------------------------------------------------------

// List of entries from strings.xml to always replace
static std::set<std::string> default_trans_args;
void init_default_trans_args()
{
	default_trans_args.insert("SECOND_LIFE"); // World
	default_trans_args.insert("APP_NAME");
	default_trans_args.insert("CAPITALIZED_APP_NAME");
	default_trans_args.insert("CURRENT_GRID"); //<FS:AW make CURRENT_GRID a default substitution>
	default_trans_args.insert("SECOND_LIFE_GRID");
	default_trans_args.insert("SUPPORT_SITE");
	// This URL shows up in a surprising number of places in various skin
	// files. We really only want to have to maintain a single copy of it.
	default_trans_args.insert("create_account_url");
	default_trans_args.insert("DOWNLOAD_URL"); //<FS:CR> Viewer download url
	default_trans_args.insert("VIEWER_GENERATION"); // <FS:Ansariel> Viewer generation (major version number)
}

//----------------------------------------------------------------------------
// File scope definitons
const char *VFS_DATA_FILE_BASE = "data.db2.x.";
const char *VFS_INDEX_FILE_BASE = "index.db2.x.";

std::string gWindowTitle;

struct SettingsFile : public LLInitParam::Block<SettingsFile>
{
	Mandatory<std::string>	name;
	Optional<std::string>	file_name;
	Optional<bool>			required,
							persistent;
	Optional<std::string>	file_name_setting;

	SettingsFile()
	:	name("name"),
		file_name("file_name"),
		required("required", false),
		persistent("persistent", true),
		file_name_setting("file_name_setting")
	{}
};

struct SettingsGroup : public LLInitParam::Block<SettingsGroup>
{
	Mandatory<std::string>	name;
	Mandatory<S32>			path_index;
	Multiple<SettingsFile>	files;

	SettingsGroup()
	:	name("name"),
		path_index("path_index"),
		files("file")
	{}
};

struct SettingsFiles : public LLInitParam::Block<SettingsFiles>
{
	Multiple<SettingsGroup>	groups;

	SettingsFiles()
	: groups("group")
	{}
};


LLAppViewer::LLUpdaterInfo *LLAppViewer::sUpdaterInfo = NULL ;

//----------------------------------------------------------------------------
// Metrics logging control constants
//----------------------------------------------------------------------------
static const F32 METRICS_INTERVAL_DEFAULT = 600.0;
static const F32 METRICS_INTERVAL_QA = 30.0;
static F32 app_metrics_interval = METRICS_INTERVAL_DEFAULT;
static bool app_metrics_qa_mode = false;

void idle_afk_check()
{
	// check idle timers
	F32 current_idle = gAwayTriggerTimer.getElapsedTimeF32();
	// <FS:CR> Cache frequently hit location
	static LLCachedControl<S32> sAFKTimeout(gSavedSettings, "AFKTimeout");
// [RLVa:KB] - Checked: 2010-05-03 (RLVa-1.2.0g) | Modified: RLVa-1.2.0g
	// Enforce an idle time of 30 minutes if @allowidle=n restricted
	S32 afk_timeout = (!gRlvHandler.hasBehaviour(RLV_BHVR_ALLOWIDLE)) ? sAFKTimeout : 60 * 30;
// [/RLVa:KB]
//	F32 afk_timeout  = gSavedSettings.getS32("AFKTimeout");
	// <FS:CR> Explicit conversions just cos.
	//if (afk_timeout && (current_idle > afk_timeout) && ! gAgent.getAFK())
	if (static_cast<S32>(afk_timeout) && (current_idle > static_cast<F32>(afk_timeout)) && ! gAgent.getAFK())
	{
		LL_INFOS("IdleAway") << "Idle more than " << afk_timeout << " seconds: automatically changing to Away status" << LL_ENDL;
		gAgent.setAFK();
	}
}

// A callback set in LLAppViewer::init()
static void ui_audio_callback(const LLUUID& uuid)
{
	if (gAudiop)
	{
		SoundData soundData(uuid, gAgent.getID(), 1.0f, LLAudioEngine::AUDIO_TYPE_UI);
		gAudiop->triggerSound(soundData);
	}
}

// A callback set in LLAppViewer::init()
static void deferred_ui_audio_callback(const LLUUID& uuid)
{
	if (gAudiop)
	{
		SoundData soundData(uuid, gAgent.getID(), 1.0f, LLAudioEngine::AUDIO_TYPE_UI);
		LLDeferredSounds::instance().deferSound(soundData);
	}
}

bool	create_text_segment_icon_from_url_match(LLUrlMatch* match,LLTextBase* base)
{
	if(!match || !base || base->getPlainText())
		return false;

	LLUUID match_id = match->getID();

	LLIconCtrl* icon;

	if(gAgent.isInGroup(match_id, TRUE))
	{
		LLGroupIconCtrl::Params icon_params;
		icon_params.group_id = match_id;
		icon_params.rect = LLRect(0, 16, 16, 0);
		icon_params.visible = true;
		icon = LLUICtrlFactory::instance().create<LLGroupIconCtrl>(icon_params);
	}
	else
	{
		LLAvatarIconCtrl::Params icon_params;
		icon_params.avatar_id = match_id;
		icon_params.rect = LLRect(0, 16, 16, 0);
		icon_params.visible = true;
		icon = LLUICtrlFactory::instance().create<LLAvatarIconCtrl>(icon_params);
	}

	LLInlineViewSegment::Params params;
	params.force_newline = false;
	params.view = icon;
	params.left_pad = 4;
	params.right_pad = 4;
	params.top_pad = -2;
	params.bottom_pad = 2;

	base->appendWidget(params," ",false);
	
	return true;
}

void request_initial_instant_messages()
{
	static BOOL requested = FALSE;
	if (!requested
		&& gMessageSystem
		&& LLMuteList::getInstance()->isLoaded()
		&& isAgentAvatarValid())
	{
		// Auto-accepted inventory items may require the avatar object
		// to build a correct name.  Likewise, inventory offers from
		// muted avatars require the mute list to properly mute.
		LLMessageSystem* msg = gMessageSystem;
		msg->newMessageFast(_PREHASH_RetrieveInstantMessages);
		msg->nextBlockFast(_PREHASH_AgentData);
		msg->addUUIDFast(_PREHASH_AgentID, gAgent.getID());
		msg->addUUIDFast(_PREHASH_SessionID, gAgent.getSessionID());
		gAgent.sendReliableMessage();
		requested = TRUE;
	}
}

// Use these strictly for things that are constructed at startup,
// or for things that are performance critical.  JC
static void settings_to_globals()
{
	LLBUTTON_H_PAD		= gSavedSettings.getS32("ButtonHPad");
	BTN_HEIGHT_SMALL	= gSavedSettings.getS32("ButtonHeightSmall");
	BTN_HEIGHT			= gSavedSettings.getS32("ButtonHeight");

	MENU_BAR_HEIGHT		= gSavedSettings.getS32("MenuBarHeight");
	MENU_BAR_WIDTH		= gSavedSettings.getS32("MenuBarWidth");

	LLSurface::setTextureSize(gSavedSettings.getU32("RegionTextureSize"));
	
	LLRender::sGLCoreProfile = gSavedSettings.getBOOL("RenderGLCoreProfile");
	// <FS:Ansariel> Vertex Array Objects are required in OpenGL core profile
	//LLVertexBuffer::sUseVAO = gSavedSettings.getBOOL("RenderUseVAO");
	LLVertexBuffer::sUseVAO = LLRender::sGLCoreProfile ? TRUE : gSavedSettings.getBOOL("RenderUseVAO");
	// </FS:Ansariel>
	LLImageGL::sGlobalUseAnisotropic	= gSavedSettings.getBOOL("RenderAnisotropic");
	LLImageGL::sCompressTextures		= gSavedSettings.getBOOL("RenderCompressTextures");
	LLVOVolume::sLODFactor				= gSavedSettings.getF32("RenderVolumeLODFactor");
	LLVOVolume::sDistanceFactor			= 1.f-LLVOVolume::sLODFactor * 0.1f;
	LLVolumeImplFlexible::sUpdateFactor = gSavedSettings.getF32("RenderFlexTimeFactor");
	LLVOTree::sTreeFactor				= gSavedSettings.getF32("RenderTreeLODFactor");
	LLVOAvatar::sLODFactor				= gSavedSettings.getF32("RenderAvatarLODFactor");
	LLVOAvatar::sPhysicsLODFactor		= gSavedSettings.getF32("RenderAvatarPhysicsLODFactor");
	LLVOAvatar::updateImpostorRendering(gSavedSettings.getU32("RenderAvatarMaxNonImpostors"));
	LLVOAvatar::sVisibleInFirstPerson	= gSavedSettings.getBOOL("FirstPersonAvatarVisible");
	// clamp auto-open time to some minimum usable value
	LLFolderView::sAutoOpenTime			= llmax(0.25f, gSavedSettings.getF32("FolderAutoOpenDelay"));
	LLSelectMgr::sRectSelectInclusive	= gSavedSettings.getBOOL("RectangleSelectInclusive");
	LLSelectMgr::sRenderHiddenSelections = gSavedSettings.getBOOL("RenderHiddenSelections");
	LLSelectMgr::sRenderLightRadius = gSavedSettings.getBOOL("RenderLightRadius");

	gAgentPilot.setNumRuns(gSavedSettings.getS32("StatsNumRuns"));
	gAgentPilot.setQuitAfterRuns(gSavedSettings.getBOOL("StatsQuitAfterRuns"));
	gAgent.setHideGroupTitle(gSavedSettings.getBOOL("RenderHideGroupTitle"));
		
	gDebugWindowProc = gSavedSettings.getBOOL("DebugWindowProc");
	gShowObjectUpdates = gSavedSettings.getBOOL("ShowObjectUpdates");
	LLWorldMapView::sMapScale = gSavedSettings.getF32("MapScale");
}

static void settings_modify()
{
	LLRenderTarget::sUseFBO				= gSavedSettings.getBOOL("RenderDeferred");
	LLPipeline::sRenderBump				= gSavedSettings.getBOOL("RenderObjectBump");
	LLPipeline::sRenderDeferred		= LLPipeline::sRenderBump && gSavedSettings.getBOOL("RenderDeferred");
	LLVOSurfacePatch::sLODFactor		= gSavedSettings.getF32("RenderTerrainLODFactor");
	LLVOSurfacePatch::sLODFactor *= LLVOSurfacePatch::sLODFactor; //square lod factor to get exponential range of [1,4]
	gDebugGL = gSavedSettings.getBOOL("RenderDebugGL") || gDebugSession;
	gDebugPipeline = gSavedSettings.getBOOL("RenderDebugPipeline");
}

class LLFastTimerLogThread : public LLThread
{
public:
	std::string mFile;

	LLFastTimerLogThread(std::string& test_name) : LLThread("fast timer log")
 	{
		std::string file_name = test_name + std::string(".slp");
		mFile = gDirUtilp->getExpandedFilename(LL_PATH_LOGS, file_name);
	}

	void run()
	{
		std::ofstream os(mFile.c_str());
		
		while (!LLAppViewer::instance()->isQuitting())
		{
			LLTrace::BlockTimer::writeLog(os);
			os.flush();
			ms_sleep(32);
		}

		os.close();
	}
};

//virtual
bool LLAppViewer::initSLURLHandler()
{
	// does nothing unless subclassed
	return false;
}

//virtual
bool LLAppViewer::sendURLToOtherInstance(const std::string& url)
{
	// does nothing unless subclassed
	return false;
}

//----------------------------------------------------------------------------
// LLAppViewer definition

// Static members.
// The single viewer app.
LLAppViewer* LLAppViewer::sInstance = NULL;
LLTextureCache* LLAppViewer::sTextureCache = NULL; 
LLImageDecodeThread* LLAppViewer::sImageDecodeThread = NULL; 
LLTextureFetch* LLAppViewer::sTextureFetch = NULL; 

std::string getRuntime()
{
	return llformat("%.4f", (F32)LLTimer::getElapsedSeconds().value());
}

LLAppViewer::LLAppViewer() 
:	mMarkerFile(),
	mLogoutMarkerFile(),
	mReportedCrash(false),
	mNumSessions(0),
	mPurgeCache(false),
	mPurgeOnExit(false),
	mSecondInstance(false),
	mSavedFinalSnapshot(false),
	mSavePerAccountSettings(false),		// don't save settings on logout unless login succeeded.
	mQuitRequested(false),
	mLogoutRequestSent(false),
	// <FS:Ansariel> MaxFPS Viewer-Chui merge error
	//mYieldTime(-1),
	mLastAgentControlFlags(0),
	mLastAgentForceUpdate(0),
	mMainloopTimeout(NULL),
	mAgentRegionLastAlive(false),
	mRandomizeFramerate(LLCachedControl<bool>(gSavedSettings,"Randomize Framerate", FALSE)),
	mPeriodicSlowFrame(LLCachedControl<bool>(gSavedSettings,"Periodic Slow Frame", FALSE)),
	mFastTimerLogThread(NULL),
	mUpdater(new LLUpdaterService()),
	mSettingsLocationList(NULL),
	mIsFirstRun(false),
<<<<<<< HEAD
	mSaveSettingsOnExit(true),		// <FS:Zi> Backup Settings
	mPurgeTextures(false) // <FS:Ansariel> FIRE-13066
=======
	mMinMicroSecPerFrame(0.f)
>>>>>>> d80981de
{
	if(NULL != sInstance)
	{
		LL_ERRS() << "Oh no! An instance of LLAppViewer already exists! LLAppViewer is sort of like a singleton." << LL_ENDL;
	}

    mDumpPath ="";
	// Need to do this initialization before we do anything else, since anything
	// that touches files should really go through the lldir API
   
	// <FS:ND> Init our custom directories, not from SecondLife

	// gDirUtilp->initAppDirs("SecondLife");
#ifdef ND_BUILD64BIT_ARCH
	gDirUtilp->initAppDirs(APP_NAME + "_x64");
#else
	gDirUtilp->initAppDirs(APP_NAME);
#endif

	// </FS:ND>

	//
	// IMPORTANT! Do NOT put anything that will write
	// into the log files during normal startup until AFTER
	// we run the "program crashed last time" error handler below.
	//
	sInstance = this;

	gLoggedInTime.stop();

	initLoggingAndGetLastDuration();
	
	processMarkerFiles();
	//
	// OK to write stuff to logs now, we've now crash reported if necessary
	//
	
	LLLoginInstance::instance().setUpdaterService(mUpdater.get());
	LLLoginInstance::instance().setPlatformInfo(gPlatform, getOSInfo().getOSVersionString());
}

LLAppViewer::~LLAppViewer()
{
	delete mSettingsLocationList;
	LLViewerEventRecorder::deleteSingleton();

	LLLoginInstance::instance().setUpdaterService(0);
	
	destroyMainloopTimeout();
    
	// If we got to this destructor somehow, the app didn't hang.
	removeMarkerFiles();
}

class LLUITranslationBridge : public LLTranslationBridge
{
public:
	virtual std::string getString(const std::string &xml_desc)
	{
		return LLTrans::getString(xml_desc);
	}
};

namespace {
// With Xcode 6, _exit() is too magical to use with boost::bind(), so provide
// this little helper function.
void fast_exit(int rc)
{
	_exit(rc);
}


}


bool LLAppViewer::init()
{	
	// <FS:ND> Breakpad merge, setup minidump type from Catznip.

	// setupErrorHandling(mSecondInstance);
	EMiniDumpType minidump_type = MINIDUMP_NORMAL;
	if (gSavedSettings.controlExists("SaveMiniDumpType"))
		minidump_type = (LLApp::EMiniDumpType)gSavedSettings.getU32("SaveMiniDumpType"); 

	setupErrorHandling( mSecondInstance, minidump_type );

	// </FS:ND>

	nd::octree::debug::setOctreeLogFilename( gDirUtilp->getExpandedFilename(LL_PATH_LOGS, "octree.log" ) ); // <FS:ND/> Filename to log octree options to.
	nd::etw::init(); // <FS:ND/> Init event tracing.


	//
	// Start of the application
	//

	// initialize LLWearableType translation bridge.
	// Memory will be cleaned up in ::cleanupClass()
	LLWearableType::initClass(new LLUITranslationBridge());

	// initialize SSE options
	LLVector4a::initClass();

	//initialize particle index pool
	LLVOPartGroup::initClass();



	// set skin search path to default, will be overridden later
	// this allows simple skinned file lookups to work
// [SL:KB] - Patch: Viewer-Skins | Checked: 2012-12-26 (Catznip-3.4)
	gDirUtilp->setSkinFolder("default", "", "en");
// [/SL:KB]
//	gDirUtilp->setSkinFolder("default", "en");

//	initLoggingAndGetLastDuration();
	
	//
	// OK to write stuff to logs now, we've now crash reported if necessary
	//
	
// <FS>
	// SJ/AO:  Reset Configuration here, if our marker file exists. Configuration needs to be reset before settings files 
	// are read in to avoid file locks.

	mPurgeSettings = false;
	std::string clear_settings_filename = gDirUtilp->getExpandedFilename(LL_PATH_LOGS,"CLEAR");
	LLAPRFile clear_file ;
	if (clear_file.isExist(clear_settings_filename))
	{
		mPurgeSettings = true;
		LL_INFOS() << "Purging configuration..." << LL_ENDL;
		std::string delem = gDirUtilp->getDirDelimiter();

		LLFile::remove(gDirUtilp->getExpandedFilename(LL_PATH_LOGS,"CLEAR"));
		
		//[ADD - Clear Usersettings : SJ] - Delete directories beams, beamsColors, windlight in usersettings
		LLFile::rmdir(gDirUtilp->getExpandedFilename(LL_PATH_USER_SETTINGS, "beams") );
		LLFile::rmdir(gDirUtilp->getExpandedFilename(LL_PATH_USER_SETTINGS, "beamsColors") );
		LLFile::rmdir(gDirUtilp->getExpandedFilename(LL_PATH_USER_SETTINGS, "windlight" + delem + "water") );
		LLFile::rmdir(gDirUtilp->getExpandedFilename(LL_PATH_USER_SETTINGS, "windlight" + delem + "days") );
		LLFile::rmdir(gDirUtilp->getExpandedFilename(LL_PATH_USER_SETTINGS, "windlight" + delem + "skies") );
		LLFile::rmdir(gDirUtilp->getExpandedFilename(LL_PATH_USER_SETTINGS, "windlight") );		

		// We don't delete the entire folder to avoid data loss of config files unrelated to the current binary. -AO
		//gDirUtilp->deleteFilesInDir(user_dir, "*.*");
		
		// Alphabetised
		LLFile::remove(gDirUtilp->getExpandedFilename(LL_PATH_USER_SETTINGS, "account_settings_phoenix.xml"));
		LLFile::remove(gDirUtilp->getExpandedFilename(LL_PATH_USER_SETTINGS, "agents.xml"));
		LLFile::remove(gDirUtilp->getExpandedFilename(LL_PATH_USER_SETTINGS, "bin_conf.dat"));
		LLFile::remove(gDirUtilp->getExpandedFilename(LL_PATH_USER_SETTINGS, "client_list_v2.xml"));
		LLFile::remove(gDirUtilp->getExpandedFilename(LL_PATH_USER_SETTINGS, "colors.xml"));
		LLFile::remove(gDirUtilp->getExpandedFilename(LL_PATH_USER_SETTINGS, "ignorable_dialogs.xml"));
		LLFile::remove(gDirUtilp->getExpandedFilename(LL_PATH_USER_SETTINGS, "grids.xml"));
		LLFile::remove(gDirUtilp->getExpandedFilename(LL_PATH_USER_SETTINGS, "grids.user.xml"));
		LLFile::remove(gDirUtilp->getExpandedFilename(LL_PATH_USER_SETTINGS, "password.dat"));
		LLFile::remove(gDirUtilp->getExpandedFilename(LL_PATH_USER_SETTINGS, "quick_preferences.xml"));
		LLFile::remove(gDirUtilp->getExpandedFilename(LL_PATH_USER_SETTINGS, "releases.xml"));
		LLFile::remove(gDirUtilp->getExpandedFilename(LL_PATH_USER_SETTINGS, CRASH_SETTINGS_FILE));
		
		std::string user_dir = gDirUtilp->getExpandedFilename( LL_PATH_USER_SETTINGS , "", "");
		gDirUtilp->deleteFilesInDir(user_dir, "feature*.txt");
		gDirUtilp->deleteFilesInDir(user_dir, "gpu*.txt");
		gDirUtilp->deleteFilesInDir(user_dir, "settings_*.xml");

		// Remove misc OS user app dirs
		std::string base_dir = gDirUtilp->getOSUserAppDir() + delem;
		
		LLFile::rmdir(base_dir + "browser_profile");
		LLFile::rmdir(base_dir + "data");
		
		// Delete per-user files below
		std::string per_user_dir_glob = base_dir + "*" + delem;
		
		LLFile::remove(per_user_dir_glob + "filters.xml");
		LLFile::remove(per_user_dir_glob + "medialist.xml");
		LLFile::remove(per_user_dir_glob + "plugin_cookies.xml");
		LLFile::remove(per_user_dir_glob + "screen_last.bmp");
		LLFile::remove(per_user_dir_glob + "search_history.xml");
		LLFile::remove(per_user_dir_glob + "settings_friends_groups.xml");
		LLFile::remove(per_user_dir_glob + "settings_per_account.xml");
		LLFile::remove(per_user_dir_glob + "teleport_history.xml");
		LLFile::remove(per_user_dir_glob + "texture_list_last.xml");
		LLFile::remove(per_user_dir_glob + "toolbars.xml");
		LLFile::remove(per_user_dir_glob + "typed_locations.xml");
		LLFile::remove(per_user_dir_glob + "url_history.xml");
		LLFile::remove(per_user_dir_glob + "volume_settings.xml");
		LLFile::rmdir(per_user_dir_glob + "browser_profile");
	}
// </FS>
	init_default_trans_args();
	
	if (!initConfiguration())
		return false;

	LL_INFOS("InitInfo") << "Configuration initialized." << LL_ENDL ;

	// initialize skinning util
	LLSkinningUtil::initClass();

	//set the max heap size.
	initMaxHeapSize() ;
	LLCoros::instance().setStackSize(gSavedSettings.getS32("CoroutineStackSize"));

	LLPrivateMemoryPoolManager::initClass((BOOL)gSavedSettings.getBOOL("MemoryPrivatePoolEnabled"), (U32)gSavedSettings.getU32("MemoryPrivatePoolSize")*1024*1024) ;
	// write Google Breakpad minidump files to a per-run dump directory to avoid multiple viewer issues.
	std::string logdir = gDirUtilp->getExpandedFilename(LL_PATH_DUMP, "");
	mDumpPath = logdir;
	setMiniDumpDir(logdir);
	logdir += gDirUtilp->getDirDelimiter();
    setDebugFileNames(logdir);


	// Although initLoggingAndGetLastDuration() is the right place to mess with
	// setFatalFunction(), we can't query gSavedSettings until after
	// initConfiguration().
	S32 rc(gSavedSettings.getS32("QAModeTermCode"));
	if (rc >= 0)
	{
		// QAModeTermCode set, terminate with that rc on LL_ERRS. Use
		// fast_exit() rather than exit() because normal cleanup depends too
		// much on successful startup!
		LLError::setFatalFunction(boost::bind(fast_exit, rc));
	}

    mAlloc.setProfilingEnabled(gSavedSettings.getBOOL("MemProfiling"));

	// Initialize the non-LLCurl libcurl library.  Should be called
	// before consumers (LLTextureFetch).
	mAppCoreHttp.init();
	
	LL_INFOS("InitInfo") << "LLCore::Http initialized." << LL_ENDL ;

    LLMachineID::init();
	
	{
		if (gSavedSettings.getBOOL("QAModeMetrics"))
		{
			app_metrics_qa_mode = true;
			app_metrics_interval = METRICS_INTERVAL_QA;
		}
		LLViewerAssetStatsFF::init();
	}

	initThreads();
	LL_INFOS("InitInfo") << "Threads initialized." << LL_ENDL ;

	// Initialize settings early so that the defaults for ignorable dialogs are
	// picked up and then correctly re-saved after launching the updater (STORM-1268).
	LLUI::settings_map_t settings_map;
	settings_map["config"] = &gSavedSettings;
	settings_map["ignores"] = &gWarningSettings;
	settings_map["floater"] = &gSavedSettings; // *TODO: New settings file
	settings_map["account"] = &gSavedPerAccountSettings;

	// <FS:Ansariel> Optional legacy notification well
	gSavedSettings.setBOOL("FSInternalLegacyNotificationWell", gSavedSettings.getBOOL("FSLegacyNotificationWell"));

	LLUI::initClass(settings_map,
		LLUIImageList::getInstance(),
		ui_audio_callback,
		deferred_ui_audio_callback,
		&LLUI::getScaleFactor());
	LL_INFOS("InitInfo") << "UI initialized." << LL_ENDL ;

	// NOW LLUI::getLanguage() should work. gDirUtilp must know the language
	// for this session ASAP so all the file-loading commands that follow,
	// that use findSkinnedFilenames(), will include the localized files.
// [SL:KB] - Patch: Viewer-Skins | Checked: 2012-12-26 (Catznip-3.4)
	gDirUtilp->setSkinFolder(gDirUtilp->getSkinFolder(), gDirUtilp->getSkinThemeFolder(),LLUI::getLanguage());
// [/SL:KB]
//	gDirUtilp->setSkinFolder(gDirUtilp->getSkinFolder(), LLUI::getLanguage());

	// Setup LLTrans after LLUI::initClass has been called.
	initStrings();

	// Setup notifications after LLUI::initClass() has been called.
	LLNotifications::instance();
	LL_INFOS("InitInfo") << "Notifications initialized." << LL_ENDL ;

    writeSystemInfo();

	// Initialize updater service (now that we have an io pump)
	initUpdater();
	if(isQuitting())
	{
		// Early out here because updater set the quitting flag.
		return true;
	}

	//////////////////////////////////////////////////////////////////////////////
	//////////////////////////////////////////////////////////////////////////////
	//////////////////////////////////////////////////////////////////////////////
	//////////////////////////////////////////////////////////////////////////////
	// *FIX: The following code isn't grouped into functions yet.

	//
	// Various introspection concerning the libs we're using - particularly
	// the libs involved in getting to a full login screen.
	//
	LL_INFOS("InitInfo") << "J2C Engine is: " << LLImageJ2C::getEngineInfo() << LL_ENDL;
	LL_INFOS("InitInfo") << "libcurl version is: " << LLCore::LLHttp::getCURLVersion() << LL_ENDL;

	/////////////////////////////////////////////////
	// OS-specific login dialogs
	/////////////////////////////////////////////////

	//test_cached_control();

	// track number of times that app has run
	mNumSessions = gSavedSettings.getS32("NumSessions");
	mNumSessions++;
	gSavedSettings.setS32("NumSessions", mNumSessions);

	if (gSavedSettings.getBOOL("VerboseLogs"))
	{
		LLError::setPrintLocation(true);
	}

	// LLKeyboard relies on LLUI to know what some accelerator keys are called.
	LLKeyboard::setStringTranslatorFunc( LLTrans::getKeyboardString );

	LLWeb::initClass();			  // do this after LLUI
	
	// Provide the text fields with callbacks for opening Urls
	LLUrlAction::setOpenURLCallback(boost::bind(&LLWeb::loadURL, _1, LLStringUtil::null, LLStringUtil::null));
	LLUrlAction::setOpenURLInternalCallback(boost::bind(&LLWeb::loadURLInternal, _1, LLStringUtil::null, LLStringUtil::null, false));
	LLUrlAction::setOpenURLExternalCallback(boost::bind(&LLWeb::loadURLExternal, _1, true, LLStringUtil::null));
	LLUrlAction::setExecuteSLURLCallback(&LLURLDispatcher::dispatchFromTextEditor);

	// Let code in llui access the viewer help floater
	LLUI::sHelpImpl = LLViewerHelp::getInstance();

	LL_INFOS("InitInfo") << "UI initialization is done." << LL_ENDL ;

	// Load translations for tooltips
	LLFloater::initClass();

	/////////////////////////////////////////////////
	
	LLToolMgr::getInstance(); // Initialize tool manager if not already instantiated
	
	LLViewerFloaterReg::registerFloaters();
	
	/////////////////////////////////////////////////
	//
	// Load settings files
	//
	//
	LLGroupMgr::parseRoleActions("role_actions.xml");

	LLAgent::parseTeleportMessages("teleport_strings.xml");

	// load MIME type -> media impl mappings
	std::string mime_types_name;
#if LL_DARWIN
	mime_types_name = "mime_types_mac.xml";
#elif LL_LINUX
	mime_types_name = "mime_types_linux.xml";
#else
	mime_types_name = "mime_types.xml";
#endif
	LLMIMETypes::parseMIMETypes( mime_types_name ); 

	// Copy settings to globals. *TODO: Remove or move to appropriage class initializers
	settings_to_globals();
	// Setup settings listeners
	settings_setup_listeners();
	// Modify settings based on system configuration and compile options
	settings_modify();

	// Find partition serial number (Windows) or hardware serial (Mac)
	mSerialNumber = generateSerialNumber();

	// do any necessary set-up for accepting incoming SLURLs from apps
	initSLURLHandler();

	if(false == initHardwareTest())
	{
		// Early out from user choice.
		return false;
	}
	LL_INFOS("InitInfo") << "Hardware test initialization done." << LL_ENDL ;

	// Prepare for out-of-memory situations, during which we will crash on
	// purpose and save a dump.
#if LL_WINDOWS && LL_RELEASE_FOR_DOWNLOAD && LL_USE_SMARTHEAP
	MemSetErrorHandler(first_mem_error_handler);
#endif // LL_WINDOWS && LL_RELEASE_FOR_DOWNLOAD && LL_USE_SMARTHEAP

	// *Note: this is where gViewerStats used to be created.

	//
	// Initialize the VFS, and gracefully handle initialization errors
	//

	if (!initCache())
	{
		std::ostringstream msg;
		msg << LLTrans::getString("MBUnableToAccessFile");
		OSMessageBox(msg.str(),LLStringUtil::null,OSMB_OK);
		return 1;
	}
	LL_INFOS("InitInfo") << "Cache initialization is done." << LL_ENDL ;

	// Initialize the repeater service.
	LLMainLoopRepeater::instance().start();

	//
	// Initialize the window
	//
	gGLActive = TRUE;
	initWindow();
	LL_INFOS("InitInfo") << "Window is initialized." << LL_ENDL ;

	// initWindow also initializes the Feature List, so now we can initialize this global.
	LLCubeMap::sUseCubeMaps = LLFeatureManager::getInstance()->isFeatureAvailable("RenderCubeMap");

	// call all self-registered classes
	LLInitClassList::instance().fireCallbacks();

	LLFolderViewItem::initClass(); // SJB: Needs to happen after initWindow(), not sure why but related to fonts
		
	gGLManager.getGLInfo(gDebugInfo);
	gGLManager.printGLInfoString();

	// Load Default bindings
	// <FS:Ansariel> Optional AZERTY keyboard layout
	//std::string key_bindings_file = gDirUtilp->findFile("keys.xml",
	std::string keyBindingFileName("keys.xml");
	if (gSavedSettings.getBOOL("FSUseAzertyKeyboardLayout"))
	{
		keyBindingFileName = "keys_azerty.xml";
	}
	std::string key_bindings_file = gDirUtilp->findFile(keyBindingFileName,
	// </FS:Ansariel>
														gDirUtilp->getExpandedFilename(LL_PATH_USER_SETTINGS, ""),
														gDirUtilp->getExpandedFilename(LL_PATH_APP_SETTINGS, ""));


	if (!gViewerKeyboard.loadBindingsXML(key_bindings_file))
	{
		std::string key_bindings_file = gDirUtilp->findFile("keys.ini",
															gDirUtilp->getExpandedFilename(LL_PATH_USER_SETTINGS, ""),
															gDirUtilp->getExpandedFilename(LL_PATH_APP_SETTINGS, ""));
		if (!gViewerKeyboard.loadBindings(key_bindings_file))
		{
			LL_ERRS("InitInfo") << "Unable to open keys.ini" << LL_ENDL;
		}
	}

	// If we don't have the right GL requirements, exit.
	if (!gGLManager.mHasRequirements)
	{	
		// can't use an alert here since we're exiting and
		// all hell breaks lose.
		OSMessageBox(
			LLNotifications::instance().getGlobalString("UnsupportedGLRequirements"),
			LLStringUtil::null,
			OSMB_OK);
		return 0;
	}

	// Without SSE2 support we will crash almost immediately, warn here.
	if (!gSysCPU.hasSSE2())
	{	
		// can't use an alert here since we're exiting and
		// all hell breaks lose.
		OSMessageBox(
			LLNotifications::instance().getGlobalString("UnsupportedCPUSSE2"),
			LLStringUtil::null,
			OSMB_OK);
		return 0;
	}

	// alert the user if they are using unsupported hardware
	if(!gSavedSettings.getBOOL("AlertedUnsupportedHardware"))
	{
		bool unsupported = false;
		LLSD args;
		std::string minSpecs;
		
		// get cpu data from xml
		std::stringstream minCPUString(LLNotifications::instance().getGlobalString("UnsupportedCPUAmount"));
		S32 minCPU = 0;
		minCPUString >> minCPU;

		// get RAM data from XML
		std::stringstream minRAMString(LLNotifications::instance().getGlobalString("UnsupportedRAMAmount"));
		U64Bytes minRAM;
		minRAMString >> minRAM;

		if(!LLFeatureManager::getInstance()->isGPUSupported() && LLFeatureManager::getInstance()->getGPUClass() != GPU_CLASS_UNKNOWN)
		{
			minSpecs += LLNotifications::instance().getGlobalString("UnsupportedGPU");
			minSpecs += "\n";
			unsupported = true;
		}
		if(gSysCPU.getMHz() < minCPU)
		{
			minSpecs += LLNotifications::instance().getGlobalString("UnsupportedCPU");
			minSpecs += "\n";
			unsupported = true;
		}
		if(gSysMemory.getPhysicalMemoryClamped() < minRAM)
		{
			minSpecs += LLNotifications::instance().getGlobalString("UnsupportedRAM");
			minSpecs += "\n";
			unsupported = true;
		}

		if (LLFeatureManager::getInstance()->getGPUClass() == GPU_CLASS_UNKNOWN)
		{
			LLNotificationsUtil::add("UnknownGPU");
		} 
			
		if(unsupported)
		{
			if(!gSavedSettings.controlExists("WarnUnsupportedHardware") 
				|| gSavedSettings.getBOOL("WarnUnsupportedHardware"))
			{
				args["MINSPECS"] = minSpecs;
				LLNotificationsUtil::add("UnsupportedHardware", args );
			}

		}
	}

#if LL_WINDOWS
	if (gGLManager.mGLVersion < LLFeatureManager::getInstance()->getExpectedGLVersion())
	{
		std::string url;
		if (gGLManager.mIsIntel)
		{
			url = LLTrans::getString("IntelDriverPage");
		}
		else if (gGLManager.mIsNVIDIA)
		{
			url = LLTrans::getString("NvidiaDriverPage");
		}
		else if (gGLManager.mIsATI)
		{
			url = LLTrans::getString("AMDDriverPage");
		}

		if (!url.empty())
		{
			LLNotificationsUtil::add("OldGPUDriver", LLSD().with("URL", url));
		}
	}
#endif


	// save the graphics card
	gDebugInfo["GraphicsCard"] = LLFeatureManager::getInstance()->getGPUString();

	// Save the current version to the prefs file
	gSavedSettings.setString("LastRunVersion",
							 LLVersionInfo::getChannelAndVersion());

	gSimLastTime = gRenderStartTime.getElapsedTimeF32();
	gSimFrames = (F32)gFrameCount;

	LLViewerJoystick::getInstance()->init(false);

	try {
		initializeSecHandler();
	}
	catch (LLProtectedDataException ex)
	{
		// <FS:Ansariel> Write exception message to log
      LL_WARNS() << "Error initializing SecHandlers: " << ex.what() << LL_ENDL;
	  LLNotificationsUtil::add("CorruptedProtectedDataStore");
	}

	gGLActive = FALSE;

	// Iterate over --leap command-line options. But this is a bit tricky: if
	// there's only one, it won't be an array at all.
	LLSD LeapCommand(gSavedSettings.getLLSD("LeapCommand"));
	LL_DEBUGS("InitInfo") << "LeapCommand: " << LeapCommand << LL_ENDL;
	if (LeapCommand.isDefined() && ! LeapCommand.isArray())
	{
		// If LeapCommand is actually a scalar value, make an array of it.
		// Have to do it in two steps because LeapCommand.append(LeapCommand)
		// trashes content! :-P
		LLSD item(LeapCommand);
		LeapCommand.append(item);
	}
	BOOST_FOREACH(const std::string& leap, llsd::inArray(LeapCommand))
	{
		LL_INFOS("InitInfo") << "processing --leap \"" << leap << '"' << LL_ENDL;
		// We don't have any better description of this plugin than the
		// user-specified command line. Passing "" causes LLLeap to derive a
		// description from the command line itself.
		// Suppress LLLeap::Error exception: trust LLLeap's own logging. We
		// don't consider any one --leap command mission-critical, so if one
		// fails, log it, shrug and carry on.
		LLLeap::create("", leap, false); // exception=false
	}

	if (gSavedSettings.getBOOL("QAMode") && gSavedSettings.getS32("QAModeEventHostPort") > 0)
	{
		LL_WARNS("InitInfo") << "QAModeEventHostPort DEPRECATED: "
							 << "lleventhost no longer supported as a dynamic library"
							 << LL_ENDL;
	}

	LLViewerMedia::initClass();
	LL_INFOS("InitInfo") << "Viewer media initialized." << LL_ENDL ;

	LLTextUtil::TextHelpers::iconCallbackCreationFunction = create_text_segment_icon_from_url_match;

	//EXT-7013 - On windows for some locale (Japanese) standard 
	//datetime formatting functions didn't support some parameters such as "weekday".
	//Names for days and months localized in xml are also useful for Polish locale(STORM-107).
	std::string language = gSavedSettings.getString("Language");
	if(language == "ja" || language == "pl")
	{
		LLStringOps::setupWeekDaysNames(LLTrans::getString("dateTimeWeekdaysNames"));
		LLStringOps::setupWeekDaysShortNames(LLTrans::getString("dateTimeWeekdaysShortNames"));
		LLStringOps::setupMonthNames(LLTrans::getString("dateTimeMonthNames"));
		LLStringOps::setupMonthShortNames(LLTrans::getString("dateTimeMonthShortNames"));
		LLStringOps::setupDayFormat(LLTrans::getString("dateTimeDayFormat"));

		LLStringOps::sAM = LLTrans::getString("dateTimeAM");
		LLStringOps::sPM = LLTrans::getString("dateTimePM");
	}

	LLAgentLanguage::init();

    /// Tell the Coprocedure manager how to discover and store the pool sizes
    // what I wanted
    LLCoprocedureManager::getInstance()->setPropertyMethods(
        boost::bind(&LLControlGroup::getU32, boost::ref(gSavedSettings), _1),
        boost::bind(&LLControlGroup::declareU32, boost::ref(gSavedSettings), _1, _2, _3, LLControlVariable::PERSIST_ALWAYS));

	// initializing the settings sanity checker
	SanityCheck::instance().init();

	// <FS:Ansariel> Init debug rects
	LLView::sDebugRects = gSavedSettings.getBOOL("DebugViews");

	// TODO: consider moving proxy initialization here or LLCopocedureManager after proxy initialization, may be implement
	// some other protection to make sure we don't use network before initializng proxy

	/*----------------------------------------------------------------------*/
	// nat 2016-06-29 moved the following here from the former mainLoop().
	mMainloopTimeout = new LLWatchdogTimeout();

	// Create IO Pump to use for HTTP Requests.
	gServicePump = new LLPumpIO(gAPRPoolp);

	// Note: this is where gLocalSpeakerMgr and gActiveSpeakerMgr used to be instantiated.

	LLVoiceChannel::initClass();
	LLVoiceClient::getInstance()->init(gServicePump);
	// <FS:Ansariel> [FS communication UI]
	// LLVoiceChannel::setCurrentVoiceChannelChangedCallback(boost::bind(&LLFloaterIMContainer::onCurrentChannelChanged, _1), true);
	LLVoiceChannel::setCurrentVoiceChannelChangedCallback( boost::bind( &FSFloaterVoiceControls::sOnCurrentChannelChanged, _1 ), true );
	// </FS:Ansariel> [FS communication UI]

	joystick = LLViewerJoystick::getInstance();
	joystick->setNeedsReset(true);
	/*----------------------------------------------------------------------*/

	gSavedSettings.getControl("FramePerSecondLimit")->getSignal()->connect(boost::bind(&LLAppViewer::onChangeFrameLimit, this, _2));
	onChangeFrameLimit(gSavedSettings.getLLSD("FramePerSecondLimit"));

	return true;
}

void LLAppViewer::initMaxHeapSize()
{
	//set the max heap size.
	//here is some info regarding to the max heap size:
	//------------------------------------------------------------------------------------------
	// OS       | setting | SL address bits | max manageable memory space | max heap size
	// Win 32   | default | 32-bit          | 2GB                         | < 1.7GB
	// Win 32   | /3G     | 32-bit          | 3GB                         | < 1.7GB or 2.7GB
	//Linux 32  | default | 32-bit          | 3GB                         | < 2.7GB
	//Linux 32  |HUGEMEM  | 32-bit          | 4GB                         | < 3.7GB
	//64-bit OS |default  | 32-bit          | 4GB                         | < 3.7GB
	//64-bit OS |default  | 64-bit          | N/A (> 4GB)                 | N/A (> 4GB)
	//------------------------------------------------------------------------------------------
	//currently SL is built under 32-bit setting, we set its max heap size no more than 1.6 GB.

	//F32 max_heap_size_gb = llmin(1.6f, (F32)gSavedSettings.getF32("MaxHeapSize")) ;
	F32Gigabytes max_heap_size_gb = (F32Gigabytes)gSavedSettings.getF32("MaxHeapSize") ;
	BOOL enable_mem_failure_prevention = (BOOL)gSavedSettings.getBOOL("MemoryFailurePreventionEnabled") ;
// <FS:Ansariel> Enable low memory checks on 32bit builds
#ifdef ND_BUILD64BIT_ARCH
	enable_mem_failure_prevention = FALSE;
#endif
// </FS:Ansariel>

	LLMemory::initMaxHeapSizeGB(max_heap_size_gb, enable_mem_failure_prevention) ;
}

void LLAppViewer::checkMemory()
{
	const static F32 MEMORY_CHECK_INTERVAL = 1.0f ; //second
	//const static F32 MAX_QUIT_WAIT_TIME = 30.0f ; //seconds
	//static F32 force_quit_timer = MAX_QUIT_WAIT_TIME + MEMORY_CHECK_INTERVAL ;

	// <FS:Ansariel> Enable low memory checks on 32bit builds
	//if(!gGLManager.mDebugGPU)
	//{
	//	return ;
	//}
#ifndef ND_BUILD64BIT_ARCH
	static LLCachedControl<bool> mem_failure_prevention(gSavedSettings, "MemoryFailurePreventionEnabled");
	if (!mem_failure_prevention)
#endif
	{
		return;
	}
	// </FS:Ansariel>

	if(MEMORY_CHECK_INTERVAL > mMemCheckTimer.getElapsedTimeF32())
	{
		return ;
	}
	mMemCheckTimer.reset() ;

		//update the availability of memory
		LLMemory::updateMemoryInfo() ;

	bool is_low = LLMemory::isMemoryPoolLow() ;

	LLPipeline::throttleNewMemoryAllocation(is_low) ;		
	
	if(is_low)
	{
		LLMemory::logMemoryInfo() ;
	}
}

static LLTrace::BlockTimerStatHandle FTM_MESSAGES("System Messages");
static LLTrace::BlockTimerStatHandle FTM_SLEEP("Sleep");
static LLTrace::BlockTimerStatHandle FTM_YIELD("Yield");

static LLTrace::BlockTimerStatHandle FTM_TEXTURE_CACHE("Texture Cache");
static LLTrace::BlockTimerStatHandle FTM_DECODE("Image Decode");
static LLTrace::BlockTimerStatHandle FTM_TEXTURE_FETCH("Texture Fetch");
static LLTrace::BlockTimerStatHandle FTM_VFS("VFS Thread");
static LLTrace::BlockTimerStatHandle FTM_LFS("LFS Thread");
static LLTrace::BlockTimerStatHandle FTM_PAUSE_THREADS("Pause Threads");
static LLTrace::BlockTimerStatHandle FTM_IDLE("Idle");
static LLTrace::BlockTimerStatHandle FTM_PUMP("Pump");
static LLTrace::BlockTimerStatHandle FTM_PUMP_SERVICE("Service");
static LLTrace::BlockTimerStatHandle FTM_SERVICE_CALLBACK("Callback");
static LLTrace::BlockTimerStatHandle FTM_AGENT_AUTOPILOT("Autopilot");
static LLTrace::BlockTimerStatHandle FTM_AGENT_UPDATE("Update");

// externally visible timers
LLTrace::BlockTimerStatHandle FTM_FRAME("Frame");

bool LLAppViewer::frame()
{
	LLEventPump& mainloop(LLEventPumps::instance().obtain("mainloop"));
	LLSD newFrame;

<<<<<<< HEAD
	// <FS:Ansariel> MaxFPS Viewer-Chui merge error
	//LLTimer frameTimer,idleTimer;
	LLTimer frameTimer,idleTimer,periodicRenderingTimer;
	// </FS:Ansariel> MaxFPS Viewer-Chui merge error
	LLTimer debugTime;

	// <FS:Ansariel> MaxFPS Viewer-Chui merge error
	BOOL restore_rendering_masks = FALSE;

=======
>>>>>>> d80981de
	//LLPrivateMemoryPoolTester::getInstance()->run(false) ;
	//LLPrivateMemoryPoolTester::getInstance()->run(true) ;
	//LLPrivateMemoryPoolTester::destroy() ;

	nd::etw::logFrame(); // <FS:ND> Write the start of each frame. Even if our Provider (Firestorm) would be enabled, this has only light impact. Does nothing on OSX and Linux.

	LL_RECORD_BLOCK_TIME(FTM_FRAME);
	LLTrace::BlockTimer::processTimes();
	LLTrace::get_frame_recording().nextPeriod();
	LLTrace::BlockTimer::logStats();

	LLTrace::get_thread_recorder()->pullFromChildren();

	//clear call stack records
	LL_CLEAR_CALLSTACKS();

	//check memory availability information
	checkMemory() ;

	try
	{
		// <FS:Ansariel> MaxFPS Viewer-Chui merge error
		// Check if we need to restore rendering masks.
		if (restore_rendering_masks)
		{
			gPipeline.popRenderDebugFeatureMask();
			gPipeline.popRenderTypeMask();
		}
		// Check if we need to temporarily enable rendering.
		//F32 periodic_rendering = gSavedSettings.getF32("ForcePeriodicRenderingTime");
		static LLCachedControl<F32> periodic_rendering(gSavedSettings, "ForcePeriodicRenderingTime");
		if (periodic_rendering > F_APPROXIMATELY_ZERO && periodicRenderingTimer.getElapsedTimeF64() > periodic_rendering)
		{
			periodicRenderingTimer.reset();
			restore_rendering_masks = TRUE;
			gPipeline.pushRenderTypeMask();
			gPipeline.pushRenderDebugFeatureMask();
			gPipeline.setAllRenderTypes();
			gPipeline.setAllRenderDebugFeatures();
		}
		else
		{
			restore_rendering_masks = FALSE;
		}
		// </FS:Ansariel> MaxFPS Viewer-Chui merge error

		pingMainloopTimeout("Main:MiscNativeWindowEvents");

		if (gViewerWindow)
		{
			LL_RECORD_BLOCK_TIME(FTM_MESSAGES);
			gViewerWindow->getWindow()->processMiscNativeEvents();
		}

		pingMainloopTimeout("Main:GatherInput");

		if (gViewerWindow)
		{
			LL_RECORD_BLOCK_TIME(FTM_MESSAGES);
			if (!restoreErrorTrap())
			{
				LL_WARNS() << " Someone took over my signal/exception handler (post messagehandling)!" << LL_ENDL;
			}

			gViewerWindow->getWindow()->gatherInput();
		}

		//memory leaking simulation
		LLFloaterMemLeak* mem_leak_instance =
			LLFloaterReg::findTypedInstance<LLFloaterMemLeak>("mem_leaking");
		if(mem_leak_instance)
		{
			mem_leak_instance->idle() ;				
		}							

		// canonical per-frame event
		mainloop.post(newFrame);

		if (!LLApp::isExiting())
		{
			pingMainloopTimeout("Main:JoystickKeyboard");

			// Scan keyboard for movement keys.  Command keys and typing
			// are handled by windows callbacks.  Don't do this until we're
			// done initializing.  JC
			if ((gHeadlessClient || gViewerWindow->getWindow()->getVisible())
				&& gViewerWindow->getActive()
				&& !gViewerWindow->getWindow()->getMinimized()
				&& LLStartUp::getStartupState() == STATE_STARTED
				&& (gHeadlessClient || !gViewerWindow->getShowProgress())
				&& !gFocusMgr.focusLocked())
			{
				joystick->scanJoystick();
				gKeyboard->scanKeyboard();
				// <FS:Ansariel> Chalice Yao's crouch toggle
				static LLCachedControl<bool> fsCrouchToggle(gSavedPerAccountSettings, "FSCrouchToggle");
				static LLCachedControl<bool> fsCrouchToggleStatus(gSavedPerAccountSettings, "FSCrouchToggleStatus");
				if (fsCrouchToggle && fsCrouchToggleStatus)
				{
					gAgent.moveUp(-1);
			}
				// </FS:Ansariel>
			}

			// Update state based on messages, user input, object idle.
			{
				pauseMainloopTimeout(); // *TODO: Remove. Messages shouldn't be stalling for 20+ seconds!
				
				LL_RECORD_BLOCK_TIME(FTM_IDLE);
				idle();

				resumeMainloopTimeout();
			}

			if (gDoDisconnect && (LLStartUp::getStartupState() == STATE_STARTED))
			{
				pauseMainloopTimeout();
				saveFinalSnapshot();
				disconnectViewer();
				resumeMainloopTimeout();
			}

			// Render scene.
			// *TODO: Should we run display() even during gHeadlessClient?  DK 2011-02-18
			if (!LLApp::isExiting() && !gHeadlessClient)
			{
				pingMainloopTimeout("Main:Display");
				gGLActive = TRUE;

				static U64 last_call = 0;
				if (LLStartUp::getStartupState() == STATE_STARTED
					&& !gTeleportDisplay)
				{
					// Frame/draw throttling
					U64 elapsed_time = LLTimer::getTotalTime() - last_call;
					if (elapsed_time < mMinMicroSecPerFrame)
					{
						LL_RECORD_BLOCK_TIME(FTM_SLEEP);
						// llclamp for when time function gets funky
						U64 sleep_time = llclamp(mMinMicroSecPerFrame - elapsed_time, (U64)1, (U64)1e6);
						micro_sleep(sleep_time, 0);
					}
				}
				last_call = LLTimer::getTotalTime();

				display();

				pingMainloopTimeout("Main:Snapshot");
				LLFloaterSnapshot::update(); // take snapshots
				LLFloaterOutfitSnapshot::update();
				gGLActive = FALSE;
			}
		}
			
		pingMainloopTimeout("Main:Sleep");

		pauseMainloopTimeout();

		// Sleep and run background threads
		{
			LL_RECORD_BLOCK_TIME(FTM_SLEEP);
			
			// yield some time to the os based on command line option
			// <FS:Ansariel> MaxFPS Viewer-Chui merge error
			//if(mYieldTime >= 0)
			//{
			//	LLFastTimer t(FTM_YIELD);
			//	ms_sleep(mYieldTime);
			//}
			//S32 yield_time = gSavedSettings.getS32("YieldTime");
			static LLCachedControl<S32> yield_time(gSavedSettings, "YieldTime");
			if(yield_time >= 0)
			{
				LL_RECORD_BLOCK_TIME(FTM_YIELD);
				ms_sleep(yield_time);
			}
			// </FS:Ansariel> MaxFPS Viewer-Chui merge error

			// yield cooperatively when not running as foreground window
			if (   (gViewerWindow && !gViewerWindow->getWindow()->getVisible())
					|| !gFocusMgr.getAppHasFocus())
			{
				// Sleep if we're not rendering, or the window is minimized.
				static LLCachedControl<S32> s_bacground_yeild_time(gSavedSettings, "BackgroundYieldTime", 40);
				S32 milliseconds_to_sleep = llclamp((S32)s_bacground_yeild_time, 0, 1000);
				// don't sleep when BackgroundYieldTime set to 0, since this will still yield to other threads
				// of equal priority on Windows
				if (milliseconds_to_sleep > 0)
				{
					ms_sleep(milliseconds_to_sleep);
					// also pause worker threads during this wait period
					LLAppViewer::getTextureCache()->pause();
					LLAppViewer::getImageDecodeThread()->pause();
				}
			}
			
			if (mRandomizeFramerate)
			{
				ms_sleep(rand() % 200);
			}

			if (mPeriodicSlowFrame
				&& (gFrameCount % 10 == 0))
			{
				LL_INFOS() << "Periodic slow frame - sleeping 500 ms" << LL_ENDL;
				ms_sleep(500);
			}

			S32 total_work_pending = 0;
			S32 total_io_pending = 0;	
			{
				S32 work_pending = 0;
				S32 io_pending = 0;
				F32 max_time = llmin(gFrameIntervalSeconds.value() *10.f, 1.f);

				work_pending += updateTextureThreads(max_time / 3.f); // <FS:Ansariel> 3 Threads in there that should share this amount of time, right?

				{
					LL_RECORD_BLOCK_TIME(FTM_VFS);
 					io_pending += LLVFSThread::updateClass(1);
				}
				{
					LL_RECORD_BLOCK_TIME(FTM_LFS);
 					io_pending += LLLFSThread::updateClass(1);
				}

				if (io_pending > 1000)
				{
					ms_sleep(llmin(io_pending/100,100)); // give the vfs some time to catch up
				}

				total_work_pending += work_pending ;
				total_io_pending += io_pending ;

			}
			gMeshRepo.update() ;
			
			if(!total_work_pending) //pause texture fetching threads if nothing to process.
			{
				LLAppViewer::getTextureCache()->pause();
				LLAppViewer::getImageDecodeThread()->pause();
				LLAppViewer::getTextureFetch()->pause(); 
			}
			if(!total_io_pending) //pause file threads if nothing to process.
			{
				LLVFSThread::sLocal->pause(); 
				LLLFSThread::sLocal->pause(); 
			}									

			//texture fetching debugger
			if(LLTextureFetchDebugger::isEnabled())
			{
				LLFloaterTextureFetchDebugger* tex_fetch_debugger_instance =
					LLFloaterReg::findTypedInstance<LLFloaterTextureFetchDebugger>("tex_fetch_debugger");
				if(tex_fetch_debugger_instance)
				{
					tex_fetch_debugger_instance->idle() ;				
				}
			}

			resumeMainloopTimeout();

			pingMainloopTimeout("Main:End");
		}
	}
	catch (const LLContinueError&)
	{
		LOG_UNHANDLED_EXCEPTION("");
	}
	catch(std::bad_alloc)
	{
		LLMemory::logMemoryInfo(TRUE) ;

		//stop memory leaking simulation
		LLFloaterMemLeak* mem_leak_instance =
			LLFloaterReg::findTypedInstance<LLFloaterMemLeak>("mem_leaking");
		if(mem_leak_instance)
		{
			mem_leak_instance->stop() ;
			LL_WARNS() << "Bad memory allocation in LLAppViewer::frame()!" << LL_ENDL ;
		}
		else
		{
			//output possible call stacks to log file.
			LLError::LLCallStacks::print() ;

			LL_ERRS() << "Bad memory allocation in LLAppViewer::frame()!" << LL_ENDL ;
		}
	}
	catch (...)
	{
		CRASH_ON_UNHANDLED_EXCEPTION("");
	}

	if (LLApp::isExiting())
	{
		// Save snapshot for next time, if we made it through initialization
		if (STATE_STARTED == LLStartUp::getStartupState())
		{
			try
			{
				saveFinalSnapshot();
			}
			catch(std::bad_alloc)
			{
				LL_WARNS() << "Bad memory allocation when saveFinalSnapshot() is called!" << LL_ENDL ;

				//stop memory leaking simulation
				LLFloaterMemLeak* mem_leak_instance =
				LLFloaterReg::findTypedInstance<LLFloaterMemLeak>("mem_leaking");
				if(mem_leak_instance)
				{
					mem_leak_instance->stop() ;
				}
			}
			catch (...)
			{
				CRASH_ON_UNHANDLED_EXCEPTION("saveFinalSnapshot()");
			}
		}

		// <FS:Ansariel> Cut down wait on logout; Need to terminate voice here because we need gServicePump!
		LLVoiceClient::getInstance()->terminate();

		delete gServicePump;

		destroyMainloopTimeout();

		LL_INFOS() << "Exiting main_loop" << LL_ENDL;
	}

	return ! LLApp::isRunning();
}

S32 LLAppViewer::updateTextureThreads(F32 max_time)
{
	S32 work_pending = 0;
	{
		LL_RECORD_BLOCK_TIME(FTM_TEXTURE_CACHE);
 		work_pending += LLAppViewer::getTextureCache()->update(max_time); // unpauses the texture cache thread
	}
	{
		LL_RECORD_BLOCK_TIME(FTM_DECODE);
	 	work_pending += LLAppViewer::getImageDecodeThread()->update(max_time); // unpauses the image thread
	}
	{
		LL_RECORD_BLOCK_TIME(FTM_TEXTURE_FETCH);
	 	work_pending += LLAppViewer::getTextureFetch()->update(max_time); // unpauses the texture fetch thread
	}
	return work_pending;
}

void LLAppViewer::flushVFSIO()
{
	while (1)
	{
		S32 pending = LLVFSThread::updateClass(0);
		pending += LLLFSThread::updateClass(0);
		if (!pending)
		{
			break;
		}
		LL_INFOS() << "Waiting for pending IO to finish: " << pending << LL_ENDL;
		ms_sleep(100);
	}
}

bool LLAppViewer::cleanup()
{
	//ditch LLVOAvatarSelf instance
	gAgentAvatarp = NULL;

    LLNotifications::instance().clear();

	// workaround for DEV-35406 crash on shutdown
	LLEventPumps::instance().reset();

#if HAS_GROWL
	GrowlManager::destroyManager();
#endif

	//dump scene loading monitor results
	LLSceneMonitor::instance().dumpToFile(gDirUtilp->getExpandedFilename(LL_PATH_LOGS, "scene_monitor_results.csv"));

	// There used to be an 'if (LLFastTimerView::sAnalyzePerformance)' block
	// here, completely redundant with the one that occurs later in this same
	// function. Presumably the duplication was due to an automated merge gone
	// bad. Not knowing which instance to prefer, we chose to retain the later
	// one because it happens just after mFastTimerLogThread is deleted. This
	// comment is in case we guessed wrong, so we can move it here instead.

	// remove any old breakpad minidump files from the log directory
	if (! isError())
	{
		std::string logdir = gDirUtilp->getExpandedFilename(LL_PATH_LOGS, "");
		gDirUtilp->deleteFilesInDir(logdir, "*-*-*-*-*.dmp");
	}

	{
		// Kill off LLLeap objects. We can find them all because LLLeap is derived
		// from LLInstanceTracker. But collect instances first: LLInstanceTracker
		// specifically forbids adding/deleting instances while iterating.
		std::vector<LLLeap*> leaps;
		leaps.reserve(LLLeap::instanceCount());
		for (LLLeap::instance_iter li(LLLeap::beginInstances()), lend(LLLeap::endInstances());
			 li != lend; ++li)
		{
			leaps.push_back(&*li);
		}
		// Okay, now trash them all. We don't have to NULL or erase the entry
		// in 'leaps' because the whole vector is going away momentarily.
		BOOST_FOREACH(LLLeap* leap, leaps)
		{
			delete leap;
		}
	} // destroy 'leaps'

	//flag all elements as needing to be destroyed immediately
	// to ensure shutdown order
	LLMortician::setZealous(TRUE);

    // Give any remaining SLPlugin instances a chance to exit cleanly.
    LLPluginProcessParent::shutdown();

	// <FS:Ansariel> Cut down wait on logout; Need to terminate voice earlier because we need gServicePump!
	//LLVoiceClient::getInstance()->terminate();
	
	disconnectViewer();

	LL_INFOS() << "Viewer disconnected" << LL_ENDL;

	display_cleanup(); 

	release_start_screen(); // just in case

	LLError::logToFixedBuffer(NULL);

	LL_INFOS() << "Cleaning Up" << LL_ENDL;

	// <FS:Zi> Backup Settings
	if(mSaveSettingsOnExit)
	{
	// </FS:Zi>
	// FIRE-4871: Save per-account settings earlier -- TS
	std::string per_account_settings_file = gSavedSettings.getString("PerAccountSettingsFile");
	if (per_account_settings_file.empty())
	{
		LL_INFOS() << "Not saving per-account settings; don't know the account name yet." << LL_ENDL;
	}
	// Only save per account settings if the previous login succeeded, otherwise
	// we might end up with a cleared out settings file in case a previous login
	// failed after loading per account settings. -Zi
	else if (!mSavePerAccountSettings)
	{
		LL_INFOS() << "Not saving per-account settings; last login was not successful." << LL_ENDL;
	}
	else
	{
		gSavedPerAccountSettings.saveToFile(per_account_settings_file, TRUE);
		LL_INFOS() << "First time: Saved per-account settings to " <<
		        per_account_settings_file << LL_ENDL;
	}
	gSavedSettings.saveToFile(gSavedSettings.getString("ClientSettingsFile"), TRUE);
	// /FIRE-4871
	// <FS:Zi> Backup Settings
	}
	else
	{
		LL_INFOS() << "Not saving settings, to prevent settings restore failure." << LL_ENDL;
	}
	// </FS:Zi>

	// shut down mesh streamer
	gMeshRepo.shutdown();

	// <FS:ND> FIRE-8385 Crash on exit in Havok. It is hard to say why it happens, as we only have the binary Havok blob. This is a hack around it.
	// Due to the fact the process is going to die anyway, the OS will clean up any reources left by not calling quitSystem.
	// The OpenSim version does not use Havok, it is okay to call shutdown then.
#ifdef OPENSIM
	// shut down Havok
	LLPhysicsExtensions::quitSystem();
#endif // </FS:ND>

	// <FS:ND> FIRE-20152; save avatar render settings during cleanup, not in the dtor of the static instance.
	// Otherwise the save will happen during crt termination when most of the viewers infrastructure is in a non deterministic state
	if( FSAvatarRenderPersistence::instanceExists() )
		FSAvatarRenderPersistence::getInstance()->deleteSingleton();
	// </FS:ND>

	// Must clean up texture references before viewer window is destroyed.
	if(LLHUDManager::instanceExists())
	{
		LLHUDManager::getInstance()->updateEffects();
		LLHUDObject::updateAll();
		LLHUDManager::getInstance()->cleanupEffects();
		LLHUDObject::cleanupHUDObjects();
		LL_INFOS() << "HUD Objects cleaned up" << LL_ENDL;
	}

	LLKeyframeDataCache::clear();
	
 	// End TransferManager before deleting systems it depends on (Audio, VFS, AssetStorage)
#if 0 // this seems to get us stuck in an infinite loop...
	gTransferManager.cleanup();
#endif

	SUBSYSTEM_CLEANUP(LLLocalBitmapMgr);

	// Note: this is where gWorldMap used to be deleted.

	// Note: this is where gHUDManager used to be deleted.
	if(LLHUDManager::instanceExists())
	{
		LLHUDManager::getInstance()->shutdownClass();
	}

	delete gAssetStorage;
	gAssetStorage = NULL;

	LLPolyMesh::freeAllMeshes();

	LLStartUp::cleanupNameCache();

	// Note: this is where gLocalSpeakerMgr and gActiveSpeakerMgr used to be deleted.

	LLWorldMap::getInstance()->reset(); // release any images

	LLCalc::cleanUp();

	LL_INFOS() << "Global stuff deleted" << LL_ENDL;

	if (gAudiop)
	{
        // be sure to stop the internet stream cleanly BEFORE destroying the interface to stop it.
        gAudiop->stopInternetStream();
        // shut down the streaming audio sub-subsystem first, in case it relies on not outliving the general audio subsystem.
		// <FS> FMOD fixes
        // LLStreamingAudioInterface *sai = gAudiop->getStreamingAudioImpl();
		// delete sai;
		// gAudiop->setStreamingAudioImpl(NULL);

        // shut down the audio subsystem
        gAudiop->shutdown();

		delete gAudiop;
		gAudiop = NULL;
	}

	// Note: this is where LLFeatureManager::getInstance()-> used to be deleted.

	// Patch up settings for next time
	// Must do this before we delete the viewer window,
	// such that we can suck rectangle information out of
	// it.
	cleanupSavedSettings();
	LL_INFOS() << "Settings patched up" << LL_ENDL;

	// delete some of the files left around in the cache.
	removeCacheFiles("*.wav");
	removeCacheFiles("*.tmp");
	removeCacheFiles("*.lso");
	removeCacheFiles("*.out");
	// <FS:Ansariel> Sound cache
	//removeCacheFiles("*.dsf");
	if (!gSavedSettings.getBOOL("FSKeepUnpackedCacheFiles"))
	{
		gDirUtilp->deleteFilesInDir(gDirUtilp->getExpandedFilename(LL_PATH_FS_SOUND_CACHE, ""), "*.dsf");
	}
	// </FS:Ansariel>
	removeCacheFiles("*.bodypart");
	removeCacheFiles("*.clothing");

	LL_INFOS() << "Cache files removed" << LL_ENDL;

	// Wait for any pending VFS IO
	flushVFSIO();
	LL_INFOS() << "Shutting down Views" << LL_ENDL;

	// Destroy the UI
	if( gViewerWindow)
		gViewerWindow->shutdownViews();

	LL_INFOS() << "Cleaning up Inventory" << LL_ENDL;
	
	// Cleanup Inventory after the UI since it will delete any remaining observers
	// (Deleted observers should have already removed themselves)
	gInventory.cleanupInventory();

	LL_INFOS() << "Cleaning up Selections" << LL_ENDL;
	
	// Clean up selection managers after UI is destroyed, as UI may be observing them.
	// Clean up before GL is shut down because we might be holding on to objects with texture references
	LLSelectMgr::cleanupGlobals();
	
	LL_INFOS() << "Shutting down OpenGL" << LL_ENDL;

	// Shut down OpenGL
	if( gViewerWindow)
	{
		gViewerWindow->shutdownGL();
	
		// Destroy window, and make sure we're not fullscreen
		// This may generate window reshape and activation events.
		// Therefore must do this before destroying the message system.
		delete gViewerWindow;
		gViewerWindow = NULL;
		LL_INFOS() << "ViewerWindow deleted" << LL_ENDL;
	}

	LL_INFOS() << "Cleaning up Keyboard & Joystick" << LL_ENDL;
	
	// viewer UI relies on keyboard so keep it aound until viewer UI isa gone
	delete gKeyboard;
	gKeyboard = NULL;

	// Turn off Space Navigator and similar devices
	LLViewerJoystick::getInstance()->terminate();
	
	LL_INFOS() << "Cleaning up Objects" << LL_ENDL;
	
	LLViewerObject::cleanupVOClasses();

	SUBSYSTEM_CLEANUP(LLAvatarAppearance);
	
	// <FS:Ansariel> Comment out duplicate clean up
	//SUBSYSTEM_CLEANUP(LLAvatarAppearance);
	
	SUBSYSTEM_CLEANUP(LLPostProcess);

	LLTracker::cleanupInstance();
	
	// *FIX: This is handled in LLAppViewerWin32::cleanup().
	// I'm keeping the comment to remember its order in cleanup,
	// in case of unforseen dependency.
	//#if LL_WINDOWS
	//	gDXHardware.cleanup();
	//#endif // LL_WINDOWS

	LLVolumeMgr* volume_manager = LLPrimitive::getVolumeManager();
	if (!volume_manager->cleanup())
	{
		LL_WARNS() << "Remaining references in the volume manager!" << LL_ENDL;
	}
	LLPrimitive::cleanupVolumeManager();

	LL_INFOS() << "Additional Cleanup..." << LL_ENDL;	
	
	LLViewerParcelMgr::cleanupGlobals();

	// *Note: this is where gViewerStats used to be deleted.

 	//end_messaging_system();

	SUBSYSTEM_CLEANUP(LLFollowCamMgr);
	//SUBSYSTEM_CLEANUP(LLVolumeMgr);
	LLPrimitive::cleanupVolumeManager();
	SUBSYSTEM_CLEANUP(LLWorldMapView);
	SUBSYSTEM_CLEANUP(LLFolderViewItem);
	SUBSYSTEM_CLEANUP(LLUI);
	
	//
	// Shut down the VFS's AFTER the decode manager cleans up (since it cleans up vfiles).
	// Also after viewerwindow is deleted, since it may have image pointers (which have vfiles)
	// Also after shutting down the messaging system since it has VFS dependencies

	//
	LL_INFOS() << "Cleaning up VFS" << LL_ENDL;
	SUBSYSTEM_CLEANUP(LLVFile);

	LL_INFOS() << "Saving Data" << LL_ENDL;
	
	// Store the time of our current logoff
	gSavedPerAccountSettings.setU32("LastLogoff", time_corrected());

	// Must do this after all panels have been deleted because panels that have persistent rects
	// save their rects on delete.
	if(mSaveSettingsOnExit)		// <FS:Zi> Backup Settings
	{
		gSavedSettings.saveToFile(gSavedSettings.getString("ClientSettingsFile"), TRUE);
	
	LLUIColorTable::instance().saveUserSettings();

//<Firestorm Skin Cleanup>
	std::string skinSaved = gSavedSettings.getString("SkinCurrent");
	std::string themeSaved = gSavedSettings.getString("SkinCurrentTheme");
	if ((skinSaved != mCurrentSkin) || (themeSaved != mCurrentSkinTheme))
	{
		LL_INFOS() << "Clearing skin colors." << LL_ENDL;
		// Implementation to only purge skin colors
		LLUIColorTable::instance().saveUserSettingsPaletteOnly();

	}
//</Firestorm Skip Cleanup>
	}	// <FS:Zi> Backup Settings
	
	
	// <FS:Zi> Backup Settings
	if(mSaveSettingsOnExit)
	{
	std::string per_account_settings_file = gSavedSettings.getString("PerAccountSettingsFile");
	// </FS:Zi>
	// PerAccountSettingsFile should be empty if no user has been logged on.
	// *FIX:Mani This should get really saved in a "logoff" mode. 
	// FIRE-4871: use the same file we picked out earlier -- TS
	if (per_account_settings_file.empty())
	{
		LL_INFOS() << "Not saving per-account settings; don't know the account name yet." << LL_ENDL;
	}
	// Only save per account settings if the previous login succeeded, otherwise
	// we might end up with a cleared out settings file in case a previous login
	// failed after loading per account settings.
	else if (!mSavePerAccountSettings)
	{
		LL_INFOS() << "Not saving per-account settings; last login was not successful." << LL_ENDL;
	}
	else
	{
		gSavedPerAccountSettings.saveToFile(per_account_settings_file, TRUE);
		LL_INFOS() << "Second time: Saved per-account settings to " <<
		        per_account_settings_file << LL_ENDL;
	}
	// <FS:Zi> Backup Settings
	}
	else
	{
		LL_INFOS() << "Not saving settings, to prevent settings restore failure." << LL_ENDL;
	}
	// </FS:Zi>

	// We need to save all crash settings, even if they're defaults [see LLCrashLogger::loadCrashBehaviorSetting()]
	gCrashSettings.saveToFile(gSavedSettings.getString("CrashSettingsFile"),FALSE);

	//std::string warnings_settings_filename = gDirUtilp->getExpandedFilename(LL_PATH_USER_SETTINGS, getSettingsFilename("Default", "Warnings"));
	std::string warnings_settings_filename = gDirUtilp->getExpandedFilename(LL_PATH_USER_SETTINGS, getSettingsFilename("User", "Warnings"));
	if(mSaveSettingsOnExit)		// <FS:Zi> Backup Settings
	gWarningSettings.saveToFile(warnings_settings_filename, TRUE);

	// Save URL history file
	if(mSaveSettingsOnExit)		// <FS:Zi> Backup Settings
	LLURLHistory::saveFile("url_history.xml");

	// save mute list. gMuteList used to also be deleted here too.
	LLMuteList::getInstance()->cache(gAgent.getID());

	//save call log list
	LLConversationLog::instance().cache();

	if (mPurgeOnExit)
	{
		LL_INFOS() << "Purging all cache files on exit" << LL_ENDL;
		gDirUtilp->deleteFilesInDir(gDirUtilp->getExpandedFilename(LL_PATH_CACHE,""), "*.*");
		// <FS:Ansariel> Sound cache
		gDirUtilp->deleteFilesInDir(gDirUtilp->getExpandedFilename(LL_PATH_FS_SOUND_CACHE, ""), "*.*");
	}
	
	writeDebugInfo();

	LLLocationHistory::getInstance()->save();

	LLAvatarIconIDCache::getInstance()->save();
	
	LLViewerMedia::saveCookieFile();

	// Stop the plugin read thread if it's running.
	LLPluginProcessParent::setUseReadThread(false);

	LL_INFOS() << "Shutting down Threads" << LL_ENDL;

	// Let threads finish
	LLTimer idleTimer;
	idleTimer.reset();
	const F64 max_idle_time = 5.f; // 5 seconds
	while(1)
	{
		S32 pending = 0;
		pending += LLAppViewer::getTextureCache()->update(1); // unpauses the worker thread
		pending += LLAppViewer::getImageDecodeThread()->update(1); // unpauses the image thread
		pending += LLAppViewer::getTextureFetch()->update(1); // unpauses the texture fetch thread
		pending += LLVFSThread::updateClass(0);
		pending += LLLFSThread::updateClass(0);
		F64 idle_time = idleTimer.getElapsedTimeF64();
		if(!pending)
		{
			break ; //done
		}
		else if(idle_time >= max_idle_time)
		{
			LL_WARNS() << "Quitting with pending background tasks." << LL_ENDL;
			break;
		}
	}

	// Delete workers first
	// shotdown all worker threads before deleting them in case of co-dependencies
	mAppCoreHttp.requestStop();
	sTextureFetch->shutdown();
	sTextureCache->shutdown();	
	sImageDecodeThread->shutdown();
	
	sTextureFetch->shutDownTextureCacheThread() ;
	sTextureFetch->shutDownImageDecodeThread() ;

	LL_INFOS() << "Shutting down message system" << LL_ENDL;
	end_messaging_system();

	// Non-LLCurl libcurl library
	mAppCoreHttp.cleanup();

	SUBSYSTEM_CLEANUP(LLFilePickerThread);

	//MUST happen AFTER SUBSYSTEM_CLEANUP(LLCurl)
	delete sTextureCache;
    sTextureCache = NULL;
	delete sTextureFetch;
    sTextureFetch = NULL;
	delete sImageDecodeThread;
    sImageDecodeThread = NULL;
	delete mFastTimerLogThread;
	mFastTimerLogThread = NULL;

	if (LLFastTimerView::sAnalyzePerformance)
	{
		LL_INFOS() << "Analyzing performance" << LL_ENDL;
		
		std::string baseline_name = LLTrace::BlockTimer::sLogName + "_baseline.slp";
		std::string current_name  = LLTrace::BlockTimer::sLogName + ".slp"; 
		std::string report_name   = LLTrace::BlockTimer::sLogName + "_report.csv";

		LLFastTimerView::doAnalysis(
			gDirUtilp->getExpandedFilename(LL_PATH_LOGS, baseline_name),
			gDirUtilp->getExpandedFilename(LL_PATH_LOGS, current_name),
			gDirUtilp->getExpandedFilename(LL_PATH_LOGS, report_name));
	}	

	SUBSYSTEM_CLEANUP(LLMetricPerformanceTesterBasic) ;

	LL_INFOS() << "Cleaning up Media and Textures" << LL_ENDL;

	//Note:
	//SUBSYSTEM_CLEANUP(LLViewerMedia) has to be put before gTextureList.shutdown()
	//because some new image might be generated during cleaning up media. --bao
	SUBSYSTEM_CLEANUP(LLViewerMedia);
	SUBSYSTEM_CLEANUP(LLViewerParcelMedia);
	gTextureList.shutdown(); // shutdown again in case a callback added something
	LLUIImageList::getInstance()->cleanUp();
	
	// This should eventually be done in LLAppViewer
	SUBSYSTEM_CLEANUP(LLImage);
	SUBSYSTEM_CLEANUP(LLVFSThread);
	SUBSYSTEM_CLEANUP(LLLFSThread);

#ifndef LL_RELEASE_FOR_DOWNLOAD
	LL_INFOS() << "Auditing VFS" << LL_ENDL;
	if(gVFS)
	{
		gVFS->audit();
	}
#endif

	LL_INFOS() << "Misc Cleanup" << LL_ENDL;
	
	// For safety, the LLVFS has to be deleted *after* LLVFSThread. This should be cleaned up.
	// (LLVFS doesn't know about LLVFSThread so can't kill pending requests) -Steve
	delete gStaticVFS;
	gStaticVFS = NULL;
	delete gVFS;
	gVFS = NULL;
	
	gSavedSettings.cleanup();
	LLUIColorTable::instance().clear();

	LLWatchdog::getInstance()->cleanup();

	LLViewerAssetStatsFF::cleanup();
	
	// If we're exiting to launch an URL, do that here so the screen
	// is at the right resolution before we launch IE.
	if (!gLaunchFileOnQuit.empty())
	{
		LL_INFOS() << "Launch file on quit." << LL_ENDL;
#if LL_WINDOWS
		// Indicate an application is starting.
		SetCursor(LoadCursor(NULL, IDC_WAIT));
#endif

		// HACK: Attempt to wait until the screen res. switch is complete.
		ms_sleep(1000);

		LLWeb::loadURLExternal( gLaunchFileOnQuit, false );
		LL_INFOS() << "File launched." << LL_ENDL;
	}
	LL_INFOS() << "Cleaning up LLProxy." << LL_ENDL;
	SUBSYSTEM_CLEANUP(LLProxy);
    LLCore::LLHttp::cleanup();

	SUBSYSTEM_CLEANUP(LLWearableType);

	LLMainLoopRepeater::instance().stop();

	//release all private memory pools.
	LLPrivateMemoryPoolManager::destroyClass() ;

	ll_close_fail_log();

	LLError::LLCallStacks::cleanup();

	removeMarkerFiles();

	// <FS:Ansariel> Can't log after all singletons got destroyed
	LL_INFOS() << "Goodbye!" << LL_ENDL;

	// It's not at first obvious where, in this long sequence, generic cleanup
	// calls OUGHT to go. So let's say this: as we migrate cleanup from
	// explicit hand-placed calls into the generic mechanism, eventually
	// all cleanup will get subsumed into the generic calls. So the calls you
	// still see above are calls that MUST happen before the generic cleanup
	// kicks in.
    
	// This calls every remaining LLSingleton's cleanupSingleton() method.
	// This method should perform any cleanup that might take significant
	// realtime, or might throw an exception.
	LLSingletonBase::cleanupAll();

	// This calls every remaining LLSingleton's deleteSingleton() method.
	// No class destructor should perform any cleanup that might take
	// significant realtime, or throw an exception.
	// LLSingleton machinery includes a last-gasp implicit deleteAll() call,
	// so this explicit call shouldn't strictly be necessary. However, by the
	// time the runtime engages that implicit call, it may already have
	// destroyed things like std::cerr -- so the implicit deleteAll() refrains
	// from logging anything. Since both cleanupAll() and deleteAll() call
	// their respective cleanup methods in computed dependency order, it's
	// probably useful to be able to log that order.
	LLSingletonBase::deleteAll();

	// <FS:Ansariel> Can't log after all singletons got destroyed
	//LL_INFOS() << "Goodbye!" << LL_ENDL;

	removeDumpDir();

	// return 0;
	return true;
}

// A callback for LL_ERRS() to call during the watchdog error.
void watchdog_llerrs_callback(const std::string &error_string)
{
	gLLErrorActivated = true;

#ifdef LL_WINDOWS
	RaiseException(0,0,0,0);
#else
	raise(SIGQUIT);
#endif
}

// A callback for the watchdog to call.
void watchdog_killer_callback()
{
	LLError::setFatalFunction(watchdog_llerrs_callback);
	LL_ERRS() << "Watchdog killer event" << LL_ENDL;
}

bool LLAppViewer::initThreads()
{
	static const bool enable_threads = true;

	LLImage::initClass(gSavedSettings.getBOOL("TextureNewByteRange"),gSavedSettings.getS32("TextureReverseByteRange"));

	LLVFSThread::initClass(enable_threads && false);
	LLLFSThread::initClass(enable_threads && false);

	// Image decoding
	LLAppViewer::sImageDecodeThread = new LLImageDecodeThread(enable_threads && true);
	LLAppViewer::sTextureCache = new LLTextureCache(enable_threads && true);
	LLAppViewer::sTextureFetch = new LLTextureFetch(LLAppViewer::getTextureCache(),
													sImageDecodeThread,
													enable_threads && true,
													app_metrics_qa_mode);	

	if (LLTrace::BlockTimer::sLog || LLTrace::BlockTimer::sMetricLog)
	{
		LLTrace::BlockTimer::setLogLock(new LLMutex(NULL));
		mFastTimerLogThread = new LLFastTimerLogThread(LLTrace::BlockTimer::sLogName);
		mFastTimerLogThread->start();
	}

	// Mesh streaming and caching
	gMeshRepo.init();

	LLFilePickerThread::initClass();

	// *FIX: no error handling here!
	return true;
}

void errorCallback(const std::string &error_string)
{
	LLStringUtil::format_map_t map;
	map["ERROR_DETAILS"]=error_string;
	std::string error_display_string=LLTrans::getString("MBApplicationErrorDetails",map);
	
	// <FS:Ansariel> If we crash before loading the configuration, LLTrans
	//               won't be able to find the localized string, so we
	//               fall back to the English version instead of showing
	//               a dialog saying "MissingString("<LocalizationStringId>".
	std::string caption = LLTrans::getString("MBApplicationError");

	if (error_display_string.find("MissingString(") != std::string::npos)
	{
		error_display_string = "We are sorry, but Firestorm has crashed and needs to be closed. If you see this issue happening repeatedly, please contact our support team and submit the following message:\n\n[ERROR_DETAILS]";
		LLStringUtil::format(error_display_string, map);
	}
	if (caption.find("MissingString(") != std::string::npos)
	{
		caption = "Application Error - Don't Panic";
	}
	// </FS:Ansariel>

#if !LL_RELEASE_FOR_DOWNLOAD
	// <FS:Ansariel> Changed to fix missing string error upon early crash
	//if (OSBTN_CANCEL == OSMessageBox(error_display_string, LLTrans::getString("MBApplicationError"), OSMB_OKCANCEL))
	if (OSBTN_CANCEL == OSMessageBox(error_display_string, caption, OSMB_OKCANCEL))
		return;
#else
	// <FS:Ansariel> Changed to fix missing string error upon early crash
	//OSMessageBox(error_display_string, LLTrans::getString("MBApplicationError"), OSMB_OK);
	OSMessageBox(error_display_string, caption, OSMB_OK);
#endif // !LL_RELEASE_FOR_DOWNLOAD

	//Set the ErrorActivated global so we know to create a marker file
	gLLErrorActivated = true;
	
//	LLError::crashAndLoop(error_string);
// [SL:KB] - Patch: Viewer-Build | Checked: 2010-12-04 (Catznip-2.4)
#if !LL_RELEASE_FOR_DOWNLOAD && LL_WINDOWS
	DebugBreak();
#else
	LLError::crashAndLoop(error_string);
#endif // LL_RELEASE_WITH_DEBUG_INFO && LL_WINDOWS
// [/SL:KB]
}

void LLAppViewer::initLoggingAndGetLastDuration()
{
	//
	// Set up logging defaults for the viewer
	//
	LLError::initForApplication(
				gDirUtilp->getExpandedFilename(LL_PATH_APP_SETTINGS, ""));
	LLError::setFatalFunction(errorCallback);
	//LLError::setTimeFunction(getRuntime);

	// Remove the last ".old" log file.
	std::string old_log_file = gDirUtilp->getExpandedFilename(LL_PATH_LOGS,
							     APP_NAME + ".old");
	LLFile::remove(old_log_file);

	// Get name of the log file
	std::string log_file = gDirUtilp->getExpandedFilename(LL_PATH_LOGS,
							     APP_NAME + ".log");
 	/*
	 * Before touching any log files, compute the duration of the last run
	 * by comparing the ctime of the previous start marker file with the ctime
	 * of the last log file.
	 */
	std::string start_marker_file_name = gDirUtilp->getExpandedFilename(LL_PATH_LOGS, START_MARKER_FILE_NAME);
	llstat start_marker_stat;
	llstat log_file_stat;
	std::ostringstream duration_log_stream; // can't log yet, so save any message for when we can below
	int start_stat_result = LLFile::stat(start_marker_file_name, &start_marker_stat);
	int log_stat_result = LLFile::stat(log_file, &log_file_stat);
	if ( 0 == start_stat_result && 0 == log_stat_result )
	{
		int elapsed_seconds = log_file_stat.st_ctime - start_marker_stat.st_ctime;
		// only report a last run time if the last viewer was the same version
		// because this stat will be counted against this version
		if ( markerIsSameVersion(start_marker_file_name) )
		{
			gLastExecDuration = elapsed_seconds;
		}
		else
		{
			duration_log_stream << "start marker from some other version; duration is not reported";
			gLastExecDuration = -1;
		}
	}
	else
	{
		// at least one of the LLFile::stat calls failed, so we can't compute the run time
		duration_log_stream << "duration stat failure; start: "<< start_stat_result << " log: " << log_stat_result;
		gLastExecDuration = -1; // unknown
	}
	std::string duration_log_msg(duration_log_stream.str());
	
	// Create a new start marker file for comparison with log file time for the next run
	LLAPRFile start_marker_file ;
	start_marker_file.open(start_marker_file_name, LL_APR_WB);
	if (start_marker_file.getFileHandle())
	{
		recordMarkerVersion(start_marker_file);
		start_marker_file.close();
	}

	// Rename current log file to ".old"
	LLFile::rename(log_file, old_log_file);

	// Set the log file to SecondLife.log
	LLError::logToFile(log_file);
	if (!duration_log_msg.empty())
	{
		LL_WARNS("MarkerFile") << duration_log_msg << LL_ENDL;
	}
}

bool LLAppViewer::loadSettingsFromDirectory(const std::string& location_key,
					    bool set_defaults)
{	
	if (!mSettingsLocationList)
	{
		LL_ERRS() << "Invalid settings location list" << LL_ENDL;
	}

	BOOST_FOREACH(const SettingsGroup& group, mSettingsLocationList->groups)
	{
		// skip settings groups that aren't the one we requested
		if (group.name() != location_key) continue;

		ELLPath path_index = (ELLPath)group.path_index();
		if(path_index <= LL_PATH_NONE || path_index >= LL_PATH_LAST)
		{
			LL_ERRS() << "Out of range path index in app_settings/settings_files.xml" << LL_ENDL;
			return false;
		}

		BOOST_FOREACH(const SettingsFile& file, group.files)
		{
			// <FS:Ansariel> Skip quickprefs settings - we don't have a settings group
			//               for it as it's not a regular settings file
			if (file.name() == "QuickPreferences")
			{
				continue;
			}
			// </FS:Ansariel>

			LL_INFOS("Settings") << "Attempting to load settings for the group " << file.name()
			    << " - from location " << location_key << LL_ENDL;

			LLControlGroup* settings_group = LLControlGroup::getInstance(file.name);
			if(!settings_group)
			{
				LL_WARNS("Settings") << "No matching settings group for name " << file.name() << LL_ENDL;
				continue;
			}

			std::string full_settings_path;

			if (file.file_name_setting.isProvided() 
				&& gSavedSettings.controlExists(file.file_name_setting))
			{
				// try to find filename stored in file_name_setting control
				full_settings_path = gSavedSettings.getString(file.file_name_setting);
				if (full_settings_path.empty())
				{
					continue;
				}
				else if (!gDirUtilp->fileExists(full_settings_path))
				{
					// search in default path
					full_settings_path = gDirUtilp->getExpandedFilename((ELLPath)path_index, full_settings_path);
				}
			}
			else
			{
				// by default, use specified file name
				full_settings_path = gDirUtilp->getExpandedFilename((ELLPath)path_index, file.file_name());
			}

			if(settings_group->loadFromFile(full_settings_path, set_defaults, file.persistent))
			{	// success!
				LL_INFOS("Settings") << "Loaded settings file " << full_settings_path << LL_ENDL;
			}
			else
			{	// failed to load
				if(file.required)
				{
					LL_ERRS() << "Error: Cannot load required settings file from: " << full_settings_path << LL_ENDL;
					return false;
				}
				else
				{
					// only complain if we actually have a filename at this point
					if (!full_settings_path.empty())
					{
						LL_INFOS("Settings") << "Cannot load " << full_settings_path << " - No settings found." << LL_ENDL;
					}
				}
			}
		}
	}

	return true;
}

std::string LLAppViewer::getSettingsFilename(const std::string& location_key,
											 const std::string& file)
{
	BOOST_FOREACH(const SettingsGroup& group, mSettingsLocationList->groups)
	{
		if (group.name() == location_key)
		{
			BOOST_FOREACH(const SettingsFile& settings_file, group.files)
			{
				if (settings_file.name() == file)
				{
					return settings_file.file_name;
				}
			}
		}
	}

	return std::string();
}

void LLAppViewer::loadColorSettings()
{
	LLUIColorTable::instance().loadFromSettings();
}

namespace
{
    void handleCommandLineError(LLControlGroupCLP& clp)
    {
		LL_WARNS() << "Error parsing command line options. Command Line options ignored."  << LL_ENDL;

		LL_INFOS() << "Command line usage:\n" << clp << LL_ENDL;

		OSMessageBox(STRINGIZE(LLTrans::getString("MBCmdLineError") << clp.getErrorMessage()),
					 LLStringUtil::null,
					 OSMB_OK);
    }
} // anonymous namespace

bool LLAppViewer::initConfiguration()
{	
	//Load settings files list
	std::string settings_file_list = gDirUtilp->getExpandedFilename(LL_PATH_APP_SETTINGS, "settings_files.xml");
	LLXMLNodePtr root;
	BOOL success  = LLXMLNode::parseFile(settings_file_list, root, NULL);
	if (!success)
	{
        LL_ERRS() << "Cannot load default configuration file " << settings_file_list << LL_ENDL;
	}

	mSettingsLocationList = new SettingsFiles();

	LLXUIParser parser;
	parser.readXUI(root, *mSettingsLocationList, settings_file_list);

	if (!mSettingsLocationList->validateBlock())
	{
        LL_ERRS() << "Invalid settings file list " << settings_file_list << LL_ENDL;
	}
		
	// The settings and command line parsing have a fragile
	// order-of-operation:
	// - load defaults from app_settings
	// - set procedural settings values
	// - read command line settings
	// - selectively apply settings needed to load user settings.
    // - load overrides from user_settings 
	// - apply command line settings (to override the overrides)
	// - load per account settings (happens in llstartup
	
	// - load defaults
	bool set_defaults = true;
	if(!loadSettingsFromDirectory("Default", set_defaults))
	{
		std::ostringstream msg;
		msg << "Unable to load default settings file. The installation may be corrupted.";
		OSMessageBox(msg.str(),LLStringUtil::null,OSMB_OK);
		return false;
	}
	
	//<FS:Techwolf Lupindo>
	// load defaults overide here. Can not use settings_files.xml as path is different then above loading of defaults.
	std::string fsdata_defaults = gDirUtilp->getExpandedFilename(LL_PATH_USER_SETTINGS, "fsdata_defaults.xml");
	std::string fsdata_global = "Global";
	LLControlGroup* settings_group = LLControlGroup::getInstance(fsdata_global);
	if(settings_group && settings_group->loadFromFile(fsdata_defaults, set_defaults))
	{
		LL_INFOS() << "Loaded settings file " << fsdata_defaults << LL_ENDL;
	}
	//</FS:Techwolf Lupindo>

	// <FS:Ansariel> Debug setting to disable log throttle
	nd::logging::setThrottleEnabled(gSavedSettings.getBOOL("FSEnableLogThrottle"));

	initStrings(); // setup paths for LLTrans based on settings files only
	// - set procedural settings
	// Note: can't use LL_PATH_PER_SL_ACCOUNT for any of these since we haven't logged in yet
        //gSavedSettings.setString("ClientSettingsFile", gDirUtilp->getExpandedFilename(LL_PATH_USER_SETTINGS, getSettingsFilename("Default", "Global")));
        gSavedSettings.setString("ClientSettingsFile", gDirUtilp->getExpandedFilename(LL_PATH_USER_SETTINGS, getSettingsFilename("User", "Global")));
        gSavedSettings.setString("CrashSettingsFile", gDirUtilp->getExpandedFilename(LL_PATH_USER_SETTINGS, getSettingsFilename("User", "CrashSettings")));
	
#ifndef	LL_RELEASE_FOR_DOWNLOAD
	// provide developer build only overrides for these control variables that are not
	// persisted to settings.xml
	LLControlVariable* c = gSavedSettings.getControl("ShowConsoleWindow");
	if (c)
	{
		c->setValue(true, false);
	}
	c = gSavedSettings.getControl("AllowMultipleViewers");
	if (c)
	{
		c->setValue(true, false);
	}

	gSavedSettings.setBOOL("QAMode", TRUE );
	gSavedSettings.setS32("WatchdogEnabled", 0);
#endif
	
	// These are warnings that appear on the first experience of that condition.
	// They are already set in the settings_default.xml file, but still need to be added to LLFirstUse
	// for disable/reset ability
//	LLFirstUse::addConfigVariable("FirstBalanceIncrease");
//	LLFirstUse::addConfigVariable("FirstBalanceDecrease");
//	LLFirstUse::addConfigVariable("FirstSit");
//	LLFirstUse::addConfigVariable("FirstMap");
//	LLFirstUse::addConfigVariable("FirstGoTo");
//	LLFirstUse::addConfigVariable("FirstBuild");
//	LLFirstUse::addConfigVariable("FirstLeftClickNoHit");
//	LLFirstUse::addConfigVariable("FirstTeleport");
//	LLFirstUse::addConfigVariable("FirstOverrideKeys");
//	LLFirstUse::addConfigVariable("FirstAttach");
//	LLFirstUse::addConfigVariable("FirstAppearance");
//	LLFirstUse::addConfigVariable("FirstInventory");
//	LLFirstUse::addConfigVariable("FirstSandbox");
//	LLFirstUse::addConfigVariable("FirstFlexible");
//	LLFirstUse::addConfigVariable("FirstDebugMenus");
//	LLFirstUse::addConfigVariable("FirstSculptedPrim");
//	LLFirstUse::addConfigVariable("FirstVoice");
//	LLFirstUse::addConfigVariable("FirstMedia");
		
	// - read command line settings.
	LLControlGroupCLP clp;
	std::string	cmd_line_config	= gDirUtilp->getExpandedFilename(LL_PATH_APP_SETTINGS,
														  "cmd_line.xml");

	clp.configure(cmd_line_config, &gSavedSettings);

	if(!initParseCommandLine(clp))
	{
		handleCommandLineError(clp);
		return false;
	}
	
	// - selectively apply settings 

	// If the user has specified a alternate settings file name.
	// Load	it now before loading the user_settings/settings.xml
	if(clp.hasOption("settings"))
	{
		std::string	user_settings_filename = 
			gDirUtilp->getExpandedFilename(LL_PATH_USER_SETTINGS, 
										   clp.getOption("settings")[0]);
		gSavedSettings.setString("ClientSettingsFile", user_settings_filename);
		// SJ: if asked to purge configuration, remove custom user-settings file before it will be read
		if (mPurgeSettings)
		{
			LLFile::remove(user_settings_filename);
		}

		LL_INFOS("Settings")	<< "Using command line specified settings filename: " 
			<< user_settings_filename << LL_ENDL;
	}
	else
	{
		// SJ: if asked to purge configuration, remove default user-settings file before it will be read
		if (mPurgeSettings)
		{
			LLFile::remove(gDirUtilp->getExpandedFilename(LL_PATH_USER_SETTINGS, getSettingsFilename("User", "Global")));
		}

	}
	

	// - load overrides from user_settings 
	loadSettingsFromDirectory("User");

	if (gSavedSettings.getBOOL("FirstRunThisInstall"))
	{
		// Set firstrun flag to indicate that some further init actiona should be taken 
		// like determining screen DPI value and so on
		mIsFirstRun = true;

		// <FS>
		if (gSavedSettings.getString("SessionSettingsFile").empty())
		{
			gSavedSettings.setString("SessionSettingsFile", "settings_firestorm.xml");
		}
		// </FS>
		
// <FS:CR> Set ForceShowGrid to TRUE on first run if we're on an OpenSim build
#ifdef OPENSIM
		if (!gSavedSettings.getBOOL("ForceShowGrid"))
			gSavedSettings.setBOOL("ForceShowGrid", TRUE);
#endif // OPENSIM
// </FS:CR>
		
		gSavedSettings.setBOOL("FirstRunThisInstall", FALSE);
	}
	
	// <FS:CR> Compatibility with old backups
	// Put gSavedSettings here, gSavedPerAccountSettings in llstartup.cpp
	// *TODO: Should we keep these around forever or just three release cycles?
	if (gSavedSettings.getBOOL("FSFirstRunAfterSettingsRestore"))
	{
		// Nothing happened...
	}
	// </FS:CR>

	//WS: Set the usersessionsettingsfile to the account_SessionSettingsFile file. This allows settings_per_accounts to be per session.
	if(!gSavedSettings.getString("SessionSettingsFile").empty())
    {
		if(gSavedSettings.getString("UserSessionSettingsFile").empty())
			gSavedSettings.setString("UserSessionSettingsFile","account_" + gSavedSettings.getString("SessionSettingsFile"));
	}
	else
    {
        gSavedSettings.setString("UserSessionSettingsFile","");
    }

	if (clp.hasOption("sessionsettings"))
	{
		std::string session_settings_filename = clp.getOption("sessionsettings")[0];		
		gSavedSettings.setString("SessionSettingsFile", session_settings_filename);
		LL_INFOS("Settings")	<< "Using session settings filename: " 
			<< session_settings_filename << LL_ENDL;
	}
	loadSettingsFromDirectory("Session",true); // AO The session file turns into the new defaults

	if (clp.hasOption("usersessionsettings"))
	{
		std::string user_session_settings_filename = clp.getOption("usersessionsettings")[0];		
		gSavedSettings.setString("UserSessionSettingsFile", user_session_settings_filename);
		LL_INFOS("Settings") << "Using user session settings filename: " 
			<< user_session_settings_filename << LL_ENDL;

	}

	
	loadSettingsFromDirectory("UserSession");
	
	//AO: Re-read user settings again. This is a Firestorm hack to get user settings to override modes
	//Todo, find a cleaner way of doing this via the various set_default arguments.
	loadSettingsFromDirectory("User");
	

	// - apply command line settings 
	if (! clp.notify())
	{
		handleCommandLineError(clp);
		return false;
	}

	// Register the core crash option as soon as we can
	// if we want gdb post-mortem on cores we need to be up and running
	// ASAP or we might miss init issue etc.
	if(gSavedSettings.getBOOL("DisableCrashLogger"))
	{
		LL_WARNS() << "Crashes will be handled by system, stack trace logs and crash logger are both disabled" << LL_ENDL;
		LLAppViewer::instance()->disableCrashlogger();
	}

	// Handle initialization from settings.
	// Start up the debugging console before handling other options.
	if (gSavedSettings.getBOOL("ShowConsoleWindow"))
	{
		initConsole();
	}

	if(clp.hasOption("help"))
	{
		std::ostringstream msg;
		msg << LLTrans::getString("MBCmdLineUsg") << "\n" << clp;
		LL_INFOS()	<< msg.str() << LL_ENDL;

		OSMessageBox(
			msg.str().c_str(),
			LLStringUtil::null,
			OSMB_OK);

		return false;
	}

    if(clp.hasOption("set"))
    {
        const LLCommandLineParser::token_vector_t& set_values = clp.getOption("set");
        if(0x1 & set_values.size())
        {
            LL_WARNS() << "Invalid '--set' parameter count." << LL_ENDL;
        }
        else
        {
            LLCommandLineParser::token_vector_t::const_iterator itr = set_values.begin();
            for(; itr != set_values.end(); ++itr)
            {
                const std::string& name = *itr;
                const std::string& value = *(++itr);
                std::string name_part;
                std::string group_part;
				LLControlVariable* control = NULL;

				// Name can be further split into ControlGroup.Name, with the default control group being Global
				size_t pos = name.find('.');
				if (pos != std::string::npos)
				{
					group_part = name.substr(0, pos);
					name_part = name.substr(pos+1);
					LL_INFOS() << "Setting " << group_part << "." << name_part << " to " << value << LL_ENDL;
					LLControlGroup* g = LLControlGroup::getInstance(group_part);
					if (g) control = g->getControl(name_part);
				}
				else
				{
					LL_INFOS() << "Setting Global." << name << " to " << value << LL_ENDL;
					control = gSavedSettings.getControl(name);
				}

                if (control)
                {
                    control->setValue(value, false);
                }
                else
                {
					LL_WARNS() << "Failed --set " << name << ": setting name unknown." << LL_ENDL;
                }
            }
        }
    }

    if  (clp.hasOption("logevents")) {
		LLViewerEventRecorder::instance().setEventLoggingOn();
    }

	std::string CmdLineChannel(gSavedSettings.getString("CmdLineChannel"));
	if(! CmdLineChannel.empty())
    {
		LLVersionInfo::resetChannel(CmdLineChannel);
	}

	// If we have specified crash on startup, set the global so we'll trigger the crash at the right time
	gCrashOnStartup = gSavedSettings.getBOOL("CrashOnStartup");

	if (gSavedSettings.getBOOL("LogPerformance"))
	{
		LLTrace::BlockTimer::sLog = true;
		LLTrace::BlockTimer::sLogName = std::string("performance");		
	}
	
	std::string test_name(gSavedSettings.getString("LogMetrics"));
	if (! test_name.empty())
 	{
		LLTrace::BlockTimer::sMetricLog = TRUE;
		// '--logmetrics' is specified with a named test metric argument so the data gathering is done only on that test
		// In the absence of argument, every metric would be gathered (makes for a rather slow run and hard to decipher report...)
		LL_INFOS() << "'--logmetrics' argument : " << test_name << LL_ENDL;
		LLTrace::BlockTimer::sLogName = test_name;
	}

	if (clp.hasOption("graphicslevel"))
	{
		// User explicitly requested --graphicslevel on the command line. We
		// expect this switch has already set RenderQualityPerformance. Check
		// that value for validity.
		U32 graphicslevel = gSavedSettings.getU32("RenderQualityPerformance");
		if (LLFeatureManager::instance().isValidGraphicsLevel(graphicslevel))
        {
			// graphicslevel is valid: save it and engage it later. Capture
			// the requested value separately from the settings variable
			// because, if this is the first run, LLViewerWindow's constructor
			// will call LLFeatureManager::applyRecommendedSettings(), which
			// overwrites this settings variable!
			mForceGraphicsLevel = graphicslevel;
        }
	}

	LLFastTimerView::sAnalyzePerformance = gSavedSettings.getBOOL("AnalyzePerformance");
	gAgentPilot.setReplaySession(gSavedSettings.getBOOL("ReplaySession"));

	if (gSavedSettings.getBOOL("DebugSession"))
	{
		gDebugSession = TRUE;
		gDebugGL = TRUE;

		ll_init_fail_log(gDirUtilp->getExpandedFilename(LL_PATH_LOGS, "test_failures.log"));
	}

	// Handle slurl use. NOTE: Don't let SL-55321 reappear.

    // *FIX: This init code should be made more robust to prevent 
    // the issue SL-55321 from returning. One thought is to allow 
    // only select options to be set from command line when a slurl 
    // is specified. More work on the settings system is needed to 
    // achieve this. For now...

    // *NOTE:Mani The command line parser parses tokens and is 
    // setup to bail after parsing the '--url' option or the 
    // first option specified without a '--option' flag (or
    // any other option that uses the 'last_option' setting - 
    // see LLControlGroupCLP::configure())

    // What can happen is that someone can use IE (or potentially 
    // other browsers) and do the rough equivalent of command 
    // injection and steal passwords. Phoenix. SL-55321

	std::string starting_location;

	std::string cmd_line_login_location(gSavedSettings.getString("CmdLineLoginLocation"));
	if(! cmd_line_login_location.empty())
	{
		starting_location = cmd_line_login_location;
	}
	else
	{
		std::string default_login_location(gSavedSettings.getString("DefaultLoginLocation"));
		if (! default_login_location.empty())
		{
			starting_location = default_login_location;
		}
	}

	// <FS>The gridmanager doesn't know the grids yet, only prepare
	// parsing the slurls, actually done when the grids are fetched 
	// (currently at the top of startup STATE_AUDIO_INIT,
	// but rather it belongs into the gridmanager)
	LLSLURL start_slurl;
	if (! starting_location.empty())
    {
		start_slurl = starting_location;
		// <FS:Ansariel> FIRE-11586: Restore grid manager workaround (grid is still empty here!)
		//LLStartUp::setStartSLURL(start_slurl);
		//if(start_slurl.getType() == LLSLURL::LOCATION) 
		//{  
		//	LLGridManager::getInstance()->setGridChoice(start_slurl.getGrid());
		//}
		LLStartUp::setStartSLURLString(starting_location);
		// </FS:Ansariel>

	}

	//RN: if we received a URL, hand it off to the existing instance.
	// don't call anotherInstanceRunning() when doing URL handoff, as
	// it relies on checking a marker file which will not work when running
	// out of different directories

	if (start_slurl.isValid() &&
		(gSavedSettings.getBOOL("SLURLPassToOtherInstance")))
	{
		// <FS:Ansariel> FIRE-11586: Temporary fix until grid manager has been reworked
		//if (sendURLToOtherInstance(start_slurl.getSLURLString()))
		if (sendURLToOtherInstance(starting_location))
		// </FS:Ansariel>
		{  
			// successfully handed off URL to existing instance, exit
			return false;
		}
    }


	// <FS:TT> Hacking to save the skin and theme for future use.
	mCurrentSkin = gSavedSettings.getString("SkinCurrent");
	mCurrentSkinTheme = gSavedSettings.getString("SkinCurrentTheme");
	// </FS:TT>

	const LLControlVariable* skinfolder = gSavedSettings.getControl("SkinCurrent");
	if(skinfolder && LLStringUtil::null != skinfolder->getValue().asString())
	{	
		// Examining "Language" may not suffice -- see LLUI::getLanguage()
		// logic. Unfortunately LLUI::getLanguage() doesn't yet do us much
		// good because we haven't yet called LLUI::initClass().
// [SL:KB] - Patch: Viewer-Skins | Checked: 2012-12-26 (Catznip-3.4)
 		gDirUtilp->setSkinFolder(skinfolder->getValue().asString(),
								 gSavedSettings.getString("SkinCurrentTheme"),
 								 gSavedSettings.getString("Language"));
		loadSettingsFromDirectory("CurrentSkin");
// [/SL:KB]
//		gDirUtilp->setSkinFolder(skinfolder->getValue().asString(),
//								 gSavedSettings.getString("Language"));
	}
	
	if (gSavedSettings.getBOOL("SpellCheck"))
	{
		std::list<std::string> dict_list;
		std::string dict_setting = gSavedSettings.getString("SpellCheckDictionary");
		boost::split(dict_list, dict_setting, boost::is_any_of(std::string(",")));
		if (!dict_list.empty())
		{
			LLSpellChecker::setUseSpellCheck(dict_list.front());
			dict_list.pop_front();
			LLSpellChecker::instance().setSecondaryDictionaries(dict_list);
		}
	}

	// <FS:Ansariel> MaxFPS Viewer-Chui merge error
    //mYieldTime = gSavedSettings.getS32("YieldTime");

	// Display splash screen.  Must be after above check for previous
	// crash as this dialog is always frontmost.
	std::string splash_msg;
	LLStringUtil::format_map_t args;
	//<FS:AW set the APP_NAME to Firestorm instead of the grid connected to>
	// //args["[APP_NAME]"] = LLTrans::getString("SECOND_LIFE");
	args["[APP_NAME]"] =  LLTrans::getString("APP_NAME");
	//<FS:AW set the APP_NAME to Firestorm instead of the grid connected to>
	splash_msg = LLTrans::getString("StartupLoading", args);
	LLSplashScreen::show();
	LLSplashScreen::update(splash_msg);

	//LLVolumeMgr::initClass();
	LLVolumeMgr* volume_manager = new LLVolumeMgr();
	volume_manager->useMutex();	// LLApp and LLMutex magic must be manually enabled
	LLPrimitive::setVolumeManager(volume_manager);

	// Note: this is where we used to initialize gFeatureManagerp.

	gStartTime = totalTime();

	//
	// Set the name of the window
	//
	gWindowTitle = LLVersionInfo::getChannelAndVersion();	// <FS:CR>
#if LL_DEBUG
    gWindowTitle += std::string(" [DEBUG]");
#endif
	if (!gArgs.empty())
	{
	gWindowTitle += std::string(" ") + gArgs;
	}
	LLStringUtil::truncate(gWindowTitle, 255);

	//RN: if we received a URL, hand it off to the existing instance.
	// don't call anotherInstanceRunning() when doing URL handoff, as
	// it relies on checking a marker file which will not work when running
	// out of different directories
	// <FS:Ansariel> Duplicate call
	//if (start_slurl.isValid() &&
	//	(gSavedSettings.getBOOL("SLURLPassToOtherInstance")))
	//{
	//	// <FS:Ansariel> FIRE-11586: Temporary fix until grid manager has been reworked
	//	//if (sendURLToOtherInstance(start_slurl.getSLURLString()))
	//	if (sendURLToOtherInstance(CmdLineLoginLocation))
	//	// </FS:Ansariel>
	//	{
	//		// successfully handed off URL to existing instance, exit
	//		return false;
	//	}
	//}
	// </FS:Ansariel>

	//
	// Check for another instance of the app running
	//
	if (mSecondInstance && !gSavedSettings.getBOOL("AllowMultipleViewers"))
	{
		std::ostringstream msg;
		msg << LLTrans::getString("MBAlreadyRunning");
		OSMessageBox(
			msg.str(),
			LLStringUtil::null,
			OSMB_OK);
		return false;
	}

	if (mSecondInstance)
	{
		// This is the second instance of SL. Turn off voice support,
		// but make sure the setting is *not* persisted.
		LLControlVariable* disable_voice = gSavedSettings.getControl("CmdLineDisableVoice");
		// <FS:Ansariel> Voice in multiple instances; by Latif Khalifa
		//if(disable_voice)
		if(disable_voice && !gSavedSettings.getBOOL("VoiceMultiInstance"))
		// </FS:Ansariel>
		{
			const BOOL DO_NOT_PERSIST = FALSE;
			disable_voice->setValue(LLSD(TRUE), DO_NOT_PERSIST);
		}
	}

   	// NextLoginLocation is set from the command line option
	std::string nextLoginLocation = gSavedSettings.getString( "NextLoginLocation" );
	if ( !nextLoginLocation.empty() )
	{
		LL_DEBUGS("AppInit")<<"set start from NextLoginLocation: "<<nextLoginLocation<<LL_ENDL;
		LLStartUp::setStartSLURL(LLSLURL(nextLoginLocation));
	}
	else if (   (   clp.hasOption("login") || clp.hasOption("autologin"))
			 && gSavedSettings.getString("CmdLineLoginLocation").empty())
	{
		// If automatic login from command line with --login switch
		// init StartSLURL location.
		std::string start_slurl_setting = gSavedSettings.getString("LoginLocation");
		LL_DEBUGS("AppInit") << "start slurl setting '" << start_slurl_setting << "'" << LL_ENDL;
		// <FS:AW crash on startup>
		// also here LLSLURLs are not available at this point of startup
		//	LLStartUp::setStartSLURL(LLSLURL(start_slurl_setting));
			LLStartUp::setStartSLURLString(start_slurl_setting);
		// </FS:AW crash on startup>
	}
	else
	{
		// the login location will be set by the login panel (see LLPanelLogin)
	}

	// <FS:Ansariel> Option to not save password if using login cmdline switch
	if (clp.hasOption("logindontsavepassword") && clp.hasOption("login"))
	{
		gSavedSettings.setBOOL("FSLoginDontSavePassword", TRUE);
	}
	// </FS:Ansariel>

	gLastRunVersion = gSavedSettings.getString("LastRunVersion");

	loadColorSettings();
    
    //<FS:KC> One time fix for Latency
    if ((gLastRunVersion != LLVersionInfo::getChannelAndVersion()) && (gSavedSettings.getString("SkinCurrent") == "latency") && !gSavedSettings.getBOOL("FSLatencyOneTimeFixRun"))
    {
        LL_INFOS() << "FSLatencyOneTimeFix: Fixing script dialog colors." << LL_ENDL;
        // Replace previously saved script dialog colors with new defaults, which happen to be the same as the group notice colors
        LLUIColorTable::instance().setColor("ScriptDialog", LLUIColorTable::instance().getColor("GroupNotifyDialogBG", LLColor4::grey4));
        LLUIColorTable::instance().setColor("ScriptDialogFg", LLUIColorTable::instance().getColor("GroupNotifyTextColor", LLColor4::white));
    }
    gSavedSettings.setBOOL("FSLatencyOneTimeFixRun", TRUE);
    //</FS:KC>

	// Let anyone else who cares know that we've populated our settings
	// variables.
	for (LLControlGroup::key_iter ki(LLControlGroup::beginKeys()), kend(LLControlGroup::endKeys());
		 ki != kend; ++ki)
	{
		// For each named instance of LLControlGroup, send an event saying
		// we've initialized an LLControlGroup instance by that name.
		LLEventPumps::instance().obtain("LLControlGroup").post(LLSDMap("init", *ki));
	}

// [RLVa:KB] - Patch: RLVa-2.1.0
	if (LLControlVariable* pControl = gSavedSettings.getControl(RLV_SETTING_MAIN))
	{
		if ( (pControl->getValue().asBoolean()) && (pControl->hasUnsavedValue()) )
		{
			pControl->resetToDefault();
			pControl->setValue(false);

			std::ostringstream msg;
			msg << LLTrans::getString("RLVaToggleMessageLogin", LLSD().with("[STATE]", LLTrans::getString("RLVaToggleDisabled")));
			OSMessageBox(msg.str(), LLStringUtil::null, OSMB_OK);
		}
	}
// [/RLVa:KB]

	return true; // Config was successful.
}

// The following logic is replicated in initConfiguration() (to be able to get
// some initial strings before we've finished initializing enough to know the
// current language) and also in init() (to initialize for real). Somehow it
// keeps growing, necessitating a method all its own.
void LLAppViewer::initStrings()
{
	LLTransUtil::parseStrings("strings.xml", default_trans_args);
	LLTransUtil::parseLanguageStrings("language_settings.xml");

	// parseStrings() sets up the LLTrans substitution table. Add this one item.
	LLTrans::setDefaultArg("[sourceid]", gSavedSettings.getString("sourceid"));

	// Now that we've set "[sourceid]", have to go back through
	// default_trans_args and reinitialize all those other keys because some
	// of them, in turn, reference "[sourceid]".
	BOOST_FOREACH(std::string key, default_trans_args)
	{
		std::string brackets(key), nobrackets(key);
		// Invalid to inspect key[0] if key is empty(). But then, the entire
		// body of this loop is pointless if key is empty().
		if (key.empty())
			continue;

		if (key[0] != '[')
		{
			// key was passed without brackets. That means that 'nobrackets'
			// is correct but 'brackets' is not.
			brackets = STRINGIZE('[' << brackets << ']');
		}
		else
		{
			// key was passed with brackets. That means that 'brackets' is
			// correct but 'nobrackets' is not. Erase the left bracket.
			nobrackets.erase(0, 1);
			std::string::size_type length(nobrackets.length());
			if (length && nobrackets[length - 1] == ']')
			{
				nobrackets.erase(length - 1);
			}
		}
		// Calling LLTrans::getString() is what embeds the other default
		// translation strings into this one.
		LLTrans::setDefaultArg(brackets, LLTrans::getString(nobrackets));
	}
}

namespace {
    // *TODO - decide if there's a better place for these functions.
	// do we need a file llupdaterui.cpp or something? -brad

	void apply_update_callback(LLSD const & notification, LLSD const & response)
	{
		LL_DEBUGS() << "LLUpdate user response: " << response << LL_ENDL;
		if(response["OK_okcancelbuttons"].asBoolean())
		{
			LL_INFOS() << "LLUpdate restarting viewer" << LL_ENDL;
			static const bool install_if_ready = true;
			// *HACK - this lets us launch the installer immediately for now
			LLUpdaterService().startChecking(install_if_ready);
		}
	}
	
	void apply_update_ok_callback(LLSD const & notification, LLSD const & response)
	{
		LL_INFOS() << "LLUpdate restarting viewer" << LL_ENDL;
		static const bool install_if_ready = true;
		// *HACK - this lets us launch the installer immediately for now
		LLUpdaterService().startChecking(install_if_ready);
	}
	
	void on_update_downloaded(LLSD const & data)
	{
		std::string notification_name;
		void (*apply_callback)(LLSD const &, LLSD const &) = NULL;

		/* Build up the notification name...
		 * it can be any of these, which are included here for the sake of grep:
		 *   RequiredUpdateDownloadedDialog
		 *   RequiredUpdateDownloadedVerboseDialog
		 *   OtherChannelRequiredUpdateDownloadedDialog
		 *   OtherChannelRequiredUpdateDownloadedVerbose
		 *   DownloadBackgroundTip
		 *   DownloadBackgroundDialog
		 *   OtherChannelDownloadBackgroundTip
		 *   OtherChannelDownloadBackgroundDialog
		 */
		{
			LL_DEBUGS("UpdaterService") << "data = ";
			std::ostringstream data_dump;
			LLSDSerialize::toNotation(data, data_dump);
			LL_CONT << data_dump.str() << LL_ENDL;
		}
		if(data["channel"].asString() != LLVersionInfo::getChannel())
		{
			notification_name.append("OtherChannel");
		}
		if(data["required"].asBoolean())
		{
			if(LLStartUp::getStartupState() <= STATE_LOGIN_WAIT)
			{
				// The user never saw the progress bar.
				apply_callback = &apply_update_ok_callback;
				notification_name += "RequiredUpdateDownloadedVerboseDialog";
			}
			else if(LLStartUp::getStartupState() < STATE_WORLD_INIT)
			{
				// The user is logging in but blocked.
				apply_callback = &apply_update_ok_callback;
				notification_name += "RequiredUpdateDownloadedDialog";
			}
			else
			{
				// The user is already logged in; treat like an optional update.
				apply_callback = &apply_update_callback;
				notification_name += "DownloadBackgroundTip";
			}
		}
		else
		{
			apply_callback = &apply_update_callback;
			if(LLStartUp::getStartupState() < STATE_STARTED)
			{
				// CHOP-262 we need to use a different notification
				// method prior to login.
				notification_name += "DownloadBackgroundDialog";
			}
			else
			{
				notification_name += "DownloadBackgroundTip";
			}
		}

		LLSD substitutions;
		substitutions["VERSION"] = data["version"];
		std::string new_channel = data["channel"].asString();
		substitutions["NEW_CHANNEL"] = new_channel;
		std::string info_url    = data["info_url"].asString();
		if ( !info_url.empty() )
		{
			substitutions["INFO_URL"] = info_url;
		}
		else
		{
			LL_WARNS("UpdaterService") << "no info url supplied - defaulting to hard coded release notes pattern" << LL_ENDL;

		// truncate version at the rightmost '.' 
		std::string version_short(data["version"]);
		size_t short_length = version_short.rfind('.');
		if (short_length != std::string::npos)
		{
			version_short.resize(short_length);
		}

		LLUIString relnotes_url("[RELEASE_NOTES_BASE_URL][CHANNEL_URL]/[VERSION_SHORT]");
		relnotes_url.setArg("[VERSION_SHORT]", version_short);

		// *TODO thread the update service's response through to this point
		std::string const & channel = LLVersionInfo::getChannel();
		boost::shared_ptr<char> channel_escaped(curl_escape(channel.c_str(), channel.size()), &curl_free);

		relnotes_url.setArg("[CHANNEL_URL]", channel_escaped.get());
		relnotes_url.setArg("[RELEASE_NOTES_BASE_URL]", LLTrans::getString("RELEASE_NOTES_BASE_URL"));
			substitutions["INFO_URL"] = relnotes_url.getString();
		}

		LLNotificationsUtil::add(notification_name, substitutions, LLSD(), apply_callback);
	}

	void install_error_callback(LLSD const & notification, LLSD const & response)
	{
		LLAppViewer::instance()->forceQuit();
	}
	
	bool notify_update(LLSD const & evt)
	{
		std::string notification_name;
		switch (evt["type"].asInteger())
		{
			case LLUpdaterService::DOWNLOAD_COMPLETE:
				on_update_downloaded(evt);
				break;
			case LLUpdaterService::INSTALL_ERROR:
				if(evt["required"].asBoolean()) {
					LLNotificationsUtil::add("FailedRequiredUpdateInstall", LLSD(), LLSD(), &install_error_callback);
				} else {
					LLNotificationsUtil::add("FailedUpdateInstall");
				}
				break;
			default:
				break;
		}

		// let others also handle this event by default
		return false;
	}
	
	bool on_bandwidth_throttle(LLUpdaterService * updater, LLSD const & evt)
	{
		updater->setBandwidthLimit(evt.asInteger() * (1024/8));
		return false; // Let others receive this event.
	};
};

void LLAppViewer::initUpdater()
{
	// Initialize the updater service.
	// Get Channel
	// Get Version

	/*****************************************************************
	 * Previously, the url was derived from the settings 
	 *    UpdaterServiceURL
	 *    UpdaterServicePath
	 * it is now obtained from the grid manager.  The settings above
	 * are no longer used.
	 *****************************************************************/
	std::string channel = LLVersionInfo::getChannel();
	std::string version = LLVersionInfo::getVersion();

	U32 check_period = gSavedSettings.getU32("UpdaterServiceCheckPeriod");
	bool willing_to_test;
	LL_DEBUGS("UpdaterService") << "channel " << channel << LL_ENDL;

	if (LLVersionInfo::TEST_VIEWER == LLVersionInfo::getViewerMaturity()) 
	{
		LL_INFOS("UpdaterService") << "Test build: overriding willing_to_test by sending testno" << LL_ENDL;
		willing_to_test = false;
	}
	else
	{
		willing_to_test = gSavedSettings.getBOOL("UpdaterWillingToTest");
	}
    unsigned char unique_id[MD5HEX_STR_SIZE];
	if ( ! llHashedUniqueID(unique_id) )
	{
		if ( willing_to_test )
		{
			LL_WARNS("UpdaterService") << "Unable to provide a unique id; overriding willing_to_test by sending testno" << LL_ENDL;
		}
		willing_to_test = false;
	}

	mUpdater->setAppExitCallback(boost::bind(&LLAppViewer::forceQuit, this));
	mUpdater->initialize(channel, 
						 version,
						 gPlatform,
						 getOSInfo().getOSVersionString(),
						 unique_id,
						 willing_to_test
						 );
 	mUpdater->setCheckPeriod(check_period);
	mUpdater->setBandwidthLimit((int)gSavedSettings.getF32("UpdaterMaximumBandwidth") * (1024/8));
	gSavedSettings.getControl("UpdaterMaximumBandwidth")->getSignal()->
		connect(boost::bind(&on_bandwidth_throttle, mUpdater.get(), _2));
	if(gSavedSettings.getU32("UpdaterServiceSetting"))
	{
		bool install_if_ready = true;
		mUpdater->startChecking(install_if_ready);
	}

    LLEventPump & updater_pump = LLEventPumps::instance().obtain(LLUpdaterService::pumpName());
    updater_pump.listen("notify_update", &notify_update);
}

//
// This function decides whether the client machine meets the minimum requirements to
// run in a maximized window, per the consensus of davep, boa and nyx on 3/30/2011.
//
bool LLAppViewer::meetsRequirementsForMaximizedStart()
{
	bool maximizedOk = (LLFeatureManager::getInstance()->getGPUClass() >= GPU_CLASS_2);

	maximizedOk &= (gSysMemory.getPhysicalMemoryKB() >= U32Gigabytes(1));

	return maximizedOk;
}

bool LLAppViewer::initWindow()
{
	LL_INFOS("AppInit") << "Initializing window..." << LL_ENDL;

	// store setting in a global for easy access and modification
	gHeadlessClient = gSavedSettings.getBOOL("HeadlessClient");

	// always start windowed
	BOOL ignorePixelDepth = gSavedSettings.getBOOL("IgnorePixelDepth");

	LLViewerWindow::Params window_params;
	window_params
		.title(gWindowTitle)
		.name(VIEWER_WINDOW_CLASSNAME)
		.x(gSavedSettings.getS32("WindowX"))
		.y(gSavedSettings.getS32("WindowY"))
		.width(gSavedSettings.getU32("WindowWidth"))
		.height(gSavedSettings.getU32("WindowHeight"))
		.min_width(gSavedSettings.getU32("MinWindowWidth"))
		.min_height(gSavedSettings.getU32("MinWindowHeight"))
/// <FS:CR> Since the 3.6.5 merge, setting fullscreen does terrible bad things on macs like opening
/// all floaters and menus off the left side of the screen. Let's not do that right now...
/// Hardcoding full screen OFF until it's fixed. On 10.7+ we have native full screen support anyway.
#ifndef LL_DARWIN
		.fullscreen(gSavedSettings.getBOOL("FullScreen"))
#else // !LL_DARWIN
		.fullscreen(false)
#endif // !LL_DARWIN
// </FS:CR>
		.ignore_pixel_depth(ignorePixelDepth)
		.first_run(mIsFirstRun);

	gViewerWindow = new LLViewerWindow(window_params);

	LL_INFOS("AppInit") << "gViewerwindow created." << LL_ENDL;

	// Need to load feature table before cheking to start watchdog.
	// <FS:Ansariel> Fix Watchdog settings/feature table mess
	//bool use_watchdog = false;
	//int watchdog_enabled_setting = gSavedSettings.getS32("WatchdogEnabled");
	//if (watchdog_enabled_setting == -1)
	//{
	//	use_watchdog = !LLFeatureManager::getInstance()->isFeatureAvailable("WatchdogDisabled");
	//}
	//else
	//{
	//	// The user has explicitly set this setting; always use that value.
	//	use_watchdog = bool(watchdog_enabled_setting);
	//}

	//if (use_watchdog)
	if (gSavedSettings.getS32("WatchdogEnabled"))
	// </FS:Ansariel>
	{
		LLWatchdog::getInstance()->init(watchdog_killer_callback);
	}
	LL_INFOS("AppInit") << "watchdog setting is done." << LL_ENDL;

	// <FS:Ansariel> Init group notices, IMs and chiclets position before the
	//               screenchannel gets created
	gSavedSettings.setBOOL("InternalShowGroupNoticesTopRight", gSavedSettings.getBOOL("ShowGroupNoticesTopRight"));

	LLNotificationsUI::LLNotificationManager::getInstance();
		
    
#ifdef LL_DARWIN
    //Satisfy both MAINT-3135 (OSX 10.6 and earlier) MAINT-3288 (OSX 10.7 and later)
   if (getOSInfo().mMajorVer == 10 && getOSInfo().mMinorVer < 7)
		if ( getOSInfo().mMinorVer == 6 && getOSInfo().mBuild < 8 )
       		gViewerWindow->getWindow()->setOldResize(true);
#endif
    
	if (gSavedSettings.getBOOL("WindowMaximized"))
	{
		gViewerWindow->getWindow()->maximize();
	}

	//
	// Initialize GL stuff
	//

	if (mForceGraphicsLevel)
	{
		LLFeatureManager::getInstance()->setGraphicsLevel(*mForceGraphicsLevel, false);
		gSavedSettings.setU32("RenderQualityPerformance", *mForceGraphicsLevel);
	}
			
	// Set this flag in case we crash while initializing GL
	gSavedSettings.setBOOL("RenderInitError", TRUE);
	gSavedSettings.saveToFile( gSavedSettings.getString("ClientSettingsFile"), TRUE );

	gPipeline.init();
	LL_INFOS("AppInit") << "gPipeline Initialized" << LL_ENDL;

	stop_glerror();
	gViewerWindow->initGLDefaults();

	gSavedSettings.setBOOL("RenderInitError", FALSE);
	gSavedSettings.saveToFile( gSavedSettings.getString("ClientSettingsFile"), TRUE );

	//If we have a startup crash, it's usually near GL initialization, so simulate that.
	if(gCrashOnStartup)
	{
		LLAppViewer::instance()->forceErrorLLError();
	}

	//
	// Determine if the window should start maximized on initial run based
	// on graphics capability
	//
	if (gSavedSettings.getBOOL("FirstLoginThisInstall") && meetsRequirementsForMaximizedStart())
	{
		LL_INFOS("AppInit") << "This client met the requirements for a maximized initial screen." << LL_ENDL;
		gSavedSettings.setBOOL("WindowMaximized", TRUE);
	}

	if (gSavedSettings.getBOOL("WindowMaximized"))
	{
		gViewerWindow->getWindow()->maximize();
	}

	LLUI::sWindow = gViewerWindow->getWindow();

	// Show watch cursor
	gViewerWindow->setCursor(UI_CURSOR_WAIT);

	// Finish view initialization
	gViewerWindow->initBase();

	// show viewer window
	//gViewerWindow->getWindow()->show();

	LL_INFOS("AppInit") << "Window initialization done." << LL_ENDL;

	return true;
}

void LLAppViewer::writeDebugInfo(bool isStatic)
{
    //Try to do the minimum when writing data during a crash.
    std::string* debug_filename;
    debug_filename = ( isStatic
        ? getStaticDebugFile()
        : getDynamicDebugFile() );
    
	LL_INFOS() << "Opening debug file " << *debug_filename << LL_ENDL;
	llofstream out_file(debug_filename->c_str());
    
    isStatic ?  LLSDSerialize::toPrettyXML(gDebugInfo, out_file)
             :  LLSDSerialize::toPrettyXML(gDebugInfo["Dynamic"], out_file);
    
        
	out_file.close();
}

LLSD LLAppViewer::getViewerInfo() const
{
	// The point of having one method build an LLSD info block and the other
	// construct the user-visible About string is to ensure that the same info
	// is available to a getInfo() caller as to the user opening
	// LLFloaterAbout.
	LLSD info;
	LLSD version;
	version.append(LLVersionInfo::getMajor());
	version.append(LLVersionInfo::getMinor());
	version.append(LLVersionInfo::getPatch());
	version.append(LLVersionInfo::getBuild());
	info["VIEWER_VERSION"] = version;
	info["VIEWER_VERSION_STR"] = LLVersionInfo::getVersion();
	info["BUILD_DATE"] = __DATE__;
	info["BUILD_TIME"] = __TIME__;
	info["CHANNEL"] = LLVersionInfo::getChannel();
    //std::string build_config = LLVersionInfo::getBuildConfig();
    //if (build_config != "Release")
    //{
    //    info["BUILD_CONFIG"] = build_config;
    //}

// <FS:CR> FIRE-8273: Add Open-sim indicator to About floater
#ifdef OPENSIM
	info["BUILD_TYPE"] = LLTrans::getString("FSWithOpensim");
#else
	info["BUILD_TYPE"] = LLTrans::getString("FSWithHavok");
#endif // OPENSIM
// </FS:CR>
	info["SKIN"] = gSavedSettings.getString("FSInternalSkinCurrent");
	info["THEME"] = gSavedSettings.getString("FSInternalSkinCurrentTheme");

	//[FIRE 3113 : SJ] Added Font and fontsize to info
	std::string font_name;
	std::string fsInternalFontSettingsFile = gSavedSettings.getString("FSInternalFontSettingsFile");
	if (LLTrans::findString(font_name, "font_" + fsInternalFontSettingsFile))
	{
		info["FONT"] = font_name;
	}
	else
	{
		info["FONT"] = LLTrans::getString("font_unknown");
	}
	info["FONT_SIZE"] = gSavedSettings.getF32("FSFontSizeAdjustment");
	info["FONT_SCREEN_DPI"] = gSavedSettings.getF32("FontScreenDPI");

	// <FS:PP> FIRE-15714: UI Scaling in SysInfo
	info["UI_SCALE_FACTOR"] = gSavedSettings.getF32("UIScaleFactor");

	//[FIRE-3923 : SJ] Added Drawdistance, bandwidth and LOD to info
	info["DRAW_DISTANCE"] = gSavedSettings.getF32("RenderFarClip");
	info["BANDWIDTH"] = gSavedSettings.getF32("ThrottleBandwidthKBPS");
	info["LOD"] = gSavedSettings.getF32("RenderVolumeLODFactor");

	//[FIRE 3113 : SJ] Added Settingsfile to info
	std::string mode_name;
	std::string sessionSettingsFile = gSavedSettings.getString("SessionSettingsFile");
	if (LLTrans::findString(mode_name, "mode_" + sessionSettingsFile))
	{
		info["MODE"] = mode_name;
	}
	else
	{
		info["MODE"] = LLTrans::getString("mode_unknown");
	}

	// return a URL to the release notes for this viewer, such as:
	// http://wiki.secondlife.com/wiki/Release_Notes/Second Life Beta Viewer/2.1.0.123456
	std::string url = LLTrans::getString("RELEASE_NOTES_BASE_URL");
	// <FS:Ansariel> FIRE-13993: Leave out channel so we can use a URL like
	//                           http://wiki.phoenixviewer.com/firestorm_change_log_x.y.z.rev
	//if (! LLStringUtil::endsWith(url, "/"))
	//	url += "/";
	//std::string channel = LLVersionInfo::getChannel();
	//if (LLStringUtil::endsWith(boost::to_lower_copy(channel), " edu")) // Release Notes url shouldn't include the EDU parameter
	//{
	//	boost::erase_tail(channel, 4);
	//}
	//url += LLURI::escape(channel) + "/";
	// </FS:Ansariel>
	url += LLURI::escape(LLVersionInfo::getVersion());

	info["VIEWER_RELEASE_NOTES_URL"] = url;

#if LL_MSVC
	info["COMPILER"] = "MSVC";
	info["COMPILER_VERSION"] = _MSC_VER;
#elif LL_CLANG	// <FS:CR> Clang identification
	info["COMPILER"] = "Clang";
	info["COMPILER_VERSION"] = CLANG_VERSION_STRING;
#elif LL_GNUC
	info["COMPILER"] = "GCC";
	info["COMPILER_VERSION"] = GCC_VERSION;
#endif

	// Position
	LLViewerRegion* region = gAgent.getRegion();
	if (region)
	{
// [RLVa:KB] - Checked: 2014-02-24 (RLVa-1.4.10)
		if (RlvActions::canShowLocation())
		{
// [/RLVa:KB]
			LLVector3d pos = gAgent.getPositionGlobal();
			info["POSITION"] = ll_sd_from_vector3d(pos);
			info["POSITION_LOCAL"] = ll_sd_from_vector3(gAgent.getPosAgentFromGlobal(pos));
			info["REGION"] = gAgent.getRegion()->getName();
			info["HOSTNAME"] = gAgent.getRegion()->getHost().getHostName();
			info["HOSTIP"] = gAgent.getRegion()->getHost().getString();
//			info["SERVER_VERSION"] = gLastVersionChannel;
			LLSLURL slurl;
			LLAgentUI::buildSLURL(slurl);
			info["SLURL"] = slurl.getSLURLString();
// [RLVa:KB] - Checked: 2014-02-24 (RLVa-1.4.10)
		}
		else
		{
			info["REGION"] = RlvStrings::getString(RLV_STRING_HIDDEN_REGION);
		}
		info["SERVER_VERSION"] = gLastVersionChannel;
// [/RLVa:KB]
	}

	// CPU
	info["CPU"] = gSysCPU.getCPUString();
	info["MEMORY_MB"] = LLSD::Integer(gSysMemory.getPhysicalMemoryKB().valueInUnits<LLUnits::Megabytes>());
	// Moved hack adjustment to Windows memory size into llsys.cpp
	info["OS_VERSION"] = LLAppViewer::instance()->getOSInfo().getOSString();
	info["GRAPHICS_CARD_VENDOR"] = (const char*)(glGetString(GL_VENDOR));
	info["GRAPHICS_CARD"] = (const char*)(glGetString(GL_RENDERER));

#if LL_WINDOWS
	std::string drvinfo = gDXHardware.getDriverVersionWMI();
	if (!drvinfo.empty())
	{
		info["GRAPHICS_DRIVER_VERSION"] = drvinfo;
	}
	else
	{
		LL_WARNS("Driver version")<< "Cannot get driver version from getDriverVersionWMI" << LL_ENDL;
		LLSD driver_info = gDXHardware.getDisplayInfo();
		if (driver_info.has("DriverVersion"))
		{
			info["GRAPHICS_DRIVER_VERSION"] = driver_info["DriverVersion"];
		}
	}
#endif

// [RLVa:KB] - Checked: 2010-04-18 (RLVa-1.2.0)
	info["RLV_VERSION"] = (rlv_handler_t::isEnabled()) ? RlvStrings::getVersionAbout() : "(disabled)";
// [/RLVa:KB]
	info["OPENGL_VERSION"] = (const char*)(glGetString(GL_VERSION));
	info["LIBCURL_VERSION"] = LLCore::LLHttp::getCURLVersion();
    // Settings

    LLRect window_rect = gViewerWindow->getWindowRectRaw();
    info["WINDOW_WIDTH"] = window_rect.getWidth();
    info["WINDOW_HEIGHT"] = window_rect.getHeight();
	// <FS> Custom sysinfo
    //info["FONT_SIZE_ADJUSTMENT"] = gSavedSettings.getF32("FontScreenDPI");
    //info["UI_SCALE"] = gSavedSettings.getF32("UIScaleFactor");
    //info["DRAW_DISTANCE"] = gSavedSettings.getF32("RenderFarClip");
    //info["NET_BANDWITH"] = gSavedSettings.getF32("ThrottleBandwidthKBPS");
    //info["LOD_FACTOR"] = gSavedSettings.getF32("RenderVolumeLODFactor");
    //info["RENDER_QUALITY"] = (F32)gSavedSettings.getU32("RenderQualityPerformance");
    //info["GPU_SHADERS"] = gSavedSettings.getBOOL("RenderDeferred") ? "Enabled" : "Disabled";
    //info["TEXTURE_MEMORY"] = gSavedSettings.getS32("TextureMemory");

    //LLSD substitution;
    //substitution["datetime"] = (S32)(gVFS ? gVFS->creationTime() : 0);
    //info["VFS_TIME"] = LLTrans::getString("AboutTime", substitution);
	// </FS>

	// Libraries

	info["J2C_VERSION"] = LLImageJ2C::getEngineInfo();
	bool want_fullname = true;
	info["AUDIO_DRIVER_VERSION"] = gAudiop ? LLSD(gAudiop->getDriverName(want_fullname)) : LLSD();
	if(LLVoiceClient::getInstance()->voiceEnabled())
	{
		LLVoiceVersionInfo version = LLVoiceClient::getInstance()->getVersion();
		std::ostringstream version_string;
		version_string << version.serverType << " " << version.serverVersion << std::endl;
		info["VOICE_VERSION"] = version_string.str();
	}
	else 
	{
		info["VOICE_VERSION"] = LLTrans::getString("NotConnected");
	}

//#if !LL_LINUX
	info["LLCEFLIB_VERSION"] = LLCEFLIB_VERSION;
//#else
//	info["LLCEFLIB_VERSION"] = "Undefined";
//
//#endif

#if defined(LL_WINDOWS) || defined(LL_LINUX)
	std::ostringstream ver_codec;
	ver_codec << LIBVLC_VERSION_MAJOR;
	ver_codec << ".";
	ver_codec << LIBVLC_VERSION_MINOR;
	ver_codec << ".";
	ver_codec << LIBVLC_VERSION_REVISION;
	info["LIBVLC_VERSION"] = ver_codec.str();
#else
	info["LIBVLC_VERSION"] = "Undefined";
#endif

	S32 packets_in = LLViewerStats::instance().getRecording().getSum(LLStatViewer::PACKETS_IN);
	if (packets_in > 0)
	{
		info["PACKETS_LOST"] = LLViewerStats::instance().getRecording().getSum(LLStatViewer::PACKETS_LOST);
		info["PACKETS_IN"] = packets_in;
		info["PACKETS_PCT"] = 100.f*info["PACKETS_LOST"].asReal() / info["PACKETS_IN"].asReal();
	}

	if (mServerReleaseNotesURL.empty())
	{
		if (gAgent.getRegion())
		{
			info["SERVER_RELEASE_NOTES_URL"] = LLTrans::getString("RetrievingData");
		}
		else
		{
			info["SERVER_RELEASE_NOTES_URL"] = LLTrans::getString("NotConnected");
		}
	}
	else if (LLStringUtil::startsWith(mServerReleaseNotesURL, "http")) // it's an URL
	{
		info["SERVER_RELEASE_NOTES_URL"] = "[" + LLWeb::escapeURL(mServerReleaseNotesURL) + " " + LLTrans::getString("ReleaseNotes") + "]";
	}
	else
	{
		info["SERVER_RELEASE_NOTES_URL"] = mServerReleaseNotesURL;
	}

	// <FS:PP> FIRE-4785: Current render quality setting in sysinfo / about floater
	switch (gSavedSettings.getU32("RenderQualityPerformance"))
	{
		case 0:
			info["RENDERQUALITY"] = LLTrans::getString("render_quality_low");
			info["RENDERQUALITY_FSDATA_ENGLISH"] = "Low (1/7)";
			break;
		case 1:
			info["RENDERQUALITY"] = LLTrans::getString("render_quality_mediumlow");
			info["RENDERQUALITY_FSDATA_ENGLISH"] = "Medium-Low (2/7)";
			break;
		case 2:
			info["RENDERQUALITY"] = LLTrans::getString("render_quality_medium");
			info["RENDERQUALITY_FSDATA_ENGLISH"] = "Medium (3/7)";
			break;
		case 3:
			info["RENDERQUALITY"] = LLTrans::getString("render_quality_mediumhigh");
			info["RENDERQUALITY_FSDATA_ENGLISH"] = "Medium-High (4/7)";
			break;
		case 4:
			info["RENDERQUALITY"] = LLTrans::getString("render_quality_high");
			info["RENDERQUALITY_FSDATA_ENGLISH"] = "High (5/7)";
			break;
		case 5:
			info["RENDERQUALITY"] = LLTrans::getString("render_quality_highultra");
			info["RENDERQUALITY_FSDATA_ENGLISH"] = "High-Ultra (6/7)";
			break;
		case 6:
			info["RENDERQUALITY"] = LLTrans::getString("render_quality_ultra");
			info["RENDERQUALITY_FSDATA_ENGLISH"] = "Ultra (7/7)";
			break;
		default:
			info["RENDERQUALITY"] = LLTrans::getString("render_quality_unknown");
			info["RENDERQUALITY_FSDATA_ENGLISH"] = "Unknown, user has RenderQualityPerformance debug setting beyond the normal range (0-6)";
			break;
	}
	// </FS:PP>

	// <FS:PP> ALM enabled or disabled
	if (gSavedSettings.getBOOL("RenderDeferred"))
	{
		info["ALMSTATUS"] = LLTrans::getString("PermYes");
		info["ALMSTATUS_FSDATA_ENGLISH"] = "Yes";
	}
	else
	{
		info["ALMSTATUS"] = LLTrans::getString("PermNo");
		info["ALMSTATUS_FSDATA_ENGLISH"] = "No";
	}
	// </FS:PP>

	// <FS:Ansariel> FIRE-11768: Include texture memory settings
	info["TEXTUREMEMORY"] = gSavedSettings.getS32("TextureMemory");
	info["TEXTUREMEMORYMULTIPLIER"] = gSavedSettings.getF32("RenderTextureMemoryMultiple");
	// </FS:Ansariel>

	// <FS:ND> Add creation time of VFS (cache)
	if( gVFS )
		info["VFS_DATE"] = gVFS->getCreationDataUTC();
	else
		info["VFS_DATE"] = "unknown";
	// </FS:ND>

	return info;
}

std::string LLAppViewer::getViewerInfoString() const
{
	std::ostringstream support;

	LLSD info(getViewerInfo());

	// Render the LLSD from getInfo() as a format_map_t
	LLStringUtil::format_map_t args;

	// allow the "Release Notes" URL label to be localized
	args["ReleaseNotes"] = LLTrans::getString("ReleaseNotes");

	for (LLSD::map_const_iterator ii(info.beginMap()), iend(info.endMap());
		ii != iend; ++ii)
	{
		if (! ii->second.isArray())
		{
			// Scalar value
			if (ii->second.isUndefined())
			{
				args[ii->first] = LLTrans::getString("none_text");
			}
			else
			{
				// don't forget to render value asString()
				args[ii->first] = ii->second.asString();
			}
		}
		else
		{
			// array value: build KEY_0, KEY_1 etc. entries
			for (LLSD::Integer n(0), size(ii->second.size()); n < size; ++n)
			{
				args[STRINGIZE(ii->first << '_' << n)] = ii->second[n].asString();
			}
		}
	}

	// Now build the various pieces
	support << LLTrans::getString("AboutHeader", args);
	//if (info.has("BUILD_CONFIG"))
	//{
	//	support << "\n" << LLTrans::getString("BuildConfig", args);
	//}
	if (info.has("REGION"))
	{
// [RLVa:KB] - Checked: 2014-02-24 (RLVa-1.4.10)
		support << "\n\n" << LLTrans::getString( (RlvActions::canShowLocation()) ? "AboutPosition" : "AboutPositionRLVShowLoc", args);
// [/RLVa:KB]
//		support << "\n\n" << LLTrans::getString("AboutPosition", args);
	}
	support << "\n\n" << LLTrans::getString("AboutSystem", args);
	support << "\n";
	if (info.has("GRAPHICS_DRIVER_VERSION"))
	{
		support << "\n" << LLTrans::getString("AboutDriver", args);
	}
	support << "\n" << LLTrans::getString("AboutOGL", args);
	//support << "\n\n" << LLTrans::getString("AboutSettings", args); // <FS> Custom sysinfo
	support << "\n\n" << LLTrans::getString("AboutLibs", args);
	// <FS> Custom sysinfo
	if (info.has("BANDWIDTH")) //For added info in help floater
	{
		support << "\n" << LLTrans::getString("AboutSettings", args);
	}
	// </FS>
	if (info.has("COMPILER"))
	{
		support << "\n" << LLTrans::getString("AboutCompiler", args);
	}
	if (info.has("PACKETS_IN"))
	{
		support << '\n' << LLTrans::getString("AboutTraffic", args);
	}

	// SLT timestamp
	LLSD substitution;
	substitution["datetime"] = (S32)time(NULL);//(S32)time_corrected();
	support << "\n" << LLTrans::getString("AboutTime", substitution);

	return support.str();
}

void LLAppViewer::cleanupSavedSettings()
{
	gSavedSettings.setBOOL("MouseSun", FALSE);

	gSavedSettings.setBOOL("UseEnergy", TRUE);				// force toggle to turn off, since sends message to simulator

	gSavedSettings.setBOOL("DebugWindowProc", gDebugWindowProc);
		
	gSavedSettings.setBOOL("ShowObjectUpdates", gShowObjectUpdates);
	
	if (gDebugView)
	{
		gSavedSettings.setBOOL("ShowDebugConsole", gDebugView->mDebugConsolep->getVisible());
	}

	// save window position if not maximized
	// as we don't track it in callbacks
	if(NULL != gViewerWindow)
	{
		BOOL maximized = gViewerWindow->getWindow()->getMaximized();
		if (!maximized)
		{
			LLCoordScreen window_pos;
			
			if (gViewerWindow->getWindow()->getPosition(&window_pos))
			{
				gSavedSettings.setS32("WindowX", window_pos.mX);
				gSavedSettings.setS32("WindowY", window_pos.mY);
			}
		}
	}

	gSavedSettings.setF32("MapScale", LLWorldMapView::sMapScale );

	// Some things are cached in LLAgent.
	if (gAgent.isInitialized())
	{
		gSavedSettings.setF32("RenderFarClip", gAgentCamera.mDrawDistance);
	}
}

void LLAppViewer::removeCacheFiles(const std::string& file_mask)
{
	gDirUtilp->deleteFilesInDir(gDirUtilp->getExpandedFilename(LL_PATH_CACHE, ""), file_mask);
}

void LLAppViewer::writeSystemInfo()
{
    
    if (! gDebugInfo.has("Dynamic") )
        gDebugInfo["Dynamic"] = LLSD::emptyMap();

	// <FS:ND> set filename to Firestorm.log
// #if LL_WINDOWS
// 	gDebugInfo["SLLog"] = gDirUtilp->getExpandedFilename(LL_PATH_DUMP,"SecondLife.log");
// #else
//     //Not ideal but sufficient for good reporting.
//     gDebugInfo["SLLog"] = gDirUtilp->getExpandedFilename(LL_PATH_LOGS,"SecondLife.old");  //LLError::logFileName();
// #endif

#if LL_WINDOWS
	gDebugInfo["SLLog"] = gDirUtilp->getExpandedFilename(LL_PATH_DUMP, APP_NAME + ".log");
#else
    //Not ideal but sufficient for good reporting.
    gDebugInfo["SLLog"] = gDirUtilp->getExpandedFilename(LL_PATH_LOGS, APP_NAME + ".old");  //LLError::logFileName();
#endif
	// </FS:ND>

	gDebugInfo["ClientInfo"]["Name"] = LLVersionInfo::getChannel();
// [SL:KB] - Patch: Viewer-CrashReporting | Checked: 2011-05-08 (Catznip-2.6.0a) | Added: Catznip-2.6.0a
	gDebugInfo["ClientInfo"]["Version"] = LLVersionInfo::getVersion();
	gDebugInfo["ClientInfo"]["Platform"] = LLVersionInfo::getBuildPlatform();
// [/SL:KB]
	gDebugInfo["ClientInfo"]["MajorVersion"] = LLVersionInfo::getMajor();
	gDebugInfo["ClientInfo"]["MinorVersion"] = LLVersionInfo::getMinor();
	gDebugInfo["ClientInfo"]["PatchVersion"] = LLVersionInfo::getPatch();
	gDebugInfo["ClientInfo"]["BuildVersion"] = LLVersionInfo::getBuild();

// <FS:ND> Add which flavor of FS generated an error
#ifdef OPENSIM
	gDebugInfo["ClientInfo"]["Flavor"] = "oss";
#else
	gDebugInfo["ClientInfo"]["Flavor"] = "hvk";
#endif
// </FS:ND>

	//	gDebugInfo["CAFilename"] = gDirUtilp->getCAFile();

	gDebugInfo["CPUInfo"]["CPUString"] = gSysCPU.getCPUString();
	gDebugInfo["CPUInfo"]["CPUFamily"] = gSysCPU.getFamily();
	gDebugInfo["CPUInfo"]["CPUMhz"] = (S32)gSysCPU.getMHz();
	gDebugInfo["CPUInfo"]["CPUAltivec"] = gSysCPU.hasAltivec();
	gDebugInfo["CPUInfo"]["CPUSSE"] = gSysCPU.hasSSE();
	gDebugInfo["CPUInfo"]["CPUSSE2"] = gSysCPU.hasSSE2();
	
	gDebugInfo["RAMInfo"]["Physical"] = (LLSD::Integer)(gSysMemory.getPhysicalMemoryKB().value());
	gDebugInfo["RAMInfo"]["Allocated"] = (LLSD::Integer)(gMemoryAllocated.valueInUnits<LLUnits::Kilobytes>());
	gDebugInfo["OSInfo"] = getOSInfo().getOSStringSimple();

	// The user is not logged on yet, but record the current grid choice login url
	// which may have been the intended grid. 
	gDebugInfo["GridName"] = LLGridManager::getInstance()->getGridId();

	// *FIX:Mani - move this down in llappviewerwin32
#ifdef LL_WINDOWS
	DWORD thread_id = GetCurrentThreadId();
	gDebugInfo["MainloopThreadID"] = (S32)thread_id;
#endif

	// "CrashNotHandled" is set here, while things are running well,
	// in case of a freeze. If there is a freeze, the crash logger will be launched
	// and can read this value from the debug_info.log.
	// If the crash is handled by LLAppViewer::handleViewerCrash, ie not a freeze,
	// then the value of "CrashNotHandled" will be set to true.
	gDebugInfo["CrashNotHandled"] = (LLSD::Boolean)true;

	// Insert crash host url (url to post crash log to) if configured. This insures
	// that the crash report will go to the proper location in the case of a 
	// prior freeze.
	std::string crashHostUrl = gSavedSettings.get<std::string>("CrashHostUrl");
	if(crashHostUrl != "")
	{
		gDebugInfo["CrashHostUrl"] = crashHostUrl;
	}
	
	// Dump some debugging info
	LL_INFOS("SystemInfo") << "Application: " << LLTrans::getString("APP_NAME") << LL_ENDL;
	LL_INFOS("SystemInfo") << "Version: " << LLVersionInfo::getChannelAndVersion() << LL_ENDL;

	// Dump the local time and time zone
	time_t now;
	time(&now);
	char tbuffer[256];		/* Flawfinder: ignore */
	strftime(tbuffer, 256, "%Y-%m-%dT%H:%M:%S %Z", localtime(&now));
	LL_INFOS("SystemInfo") << "Local time: " << tbuffer << LL_ENDL;

	// query some system information
	LL_INFOS("SystemInfo") << "CPU info:\n" << gSysCPU << LL_ENDL;
	LL_INFOS("SystemInfo") << "Memory info:\n" << gSysMemory << LL_ENDL;
	LL_INFOS("SystemInfo") << "OS: " << getOSInfo().getOSStringSimple() << LL_ENDL;
	LL_INFOS("SystemInfo") << "OS info: " << getOSInfo() << LL_ENDL;

	// <FS:ND> Breakpad merge. Only include SettingsFile if the user selected this in prefs. Path from Catznip
    // gDebugInfo["SettingsFilename"] = gSavedSettings.getString("ClientSettingsFile");
	if (gCrashSettings.getBOOL("CrashSubmitSettings"))
		gDebugInfo["SettingsFilename"] = gSavedSettings.getString("ClientSettingsFile");
	// </FS:ND>

	gDebugInfo["ViewerExePath"] = gDirUtilp->getExecutablePathAndName();
	gDebugInfo["CurrentPath"] = gDirUtilp->getCurPath();
	gDebugInfo["FirstLogin"] = (LLSD::Boolean) gAgent.isFirstLogin();
	gDebugInfo["FirstRunThisInstall"] = gSavedSettings.getBOOL("FirstRunThisInstall");
    gDebugInfo["StartupState"] = LLStartUp::getStartupStateString();
    
	writeDebugInfo(); // Save out debug_info.log early, in case of crash.
}

#ifdef LL_WINDOWS
//For whatever reason, in Windows when using OOP server for breakpad, the callback to get the 
//name of the dump file is not getting triggered by the breakpad library.   Unfortunately they 
//also didn't see fit to provide a simple query request across the pipe to get this name either.
//Since we are putting our output in a runtime generated directory and we know the header data in
//the dump format, we can however use the following hack to identify our file. 
// TODO make this a member function.
void getFileList()
{
	std::stringstream filenames;

	typedef std::vector<std::string> vec;
	std::string pathname = gDirUtilp->getExpandedFilename(LL_PATH_DUMP,"");
	vec file_vec = gDirUtilp->getFilesInDir(pathname);
	for(vec::const_iterator iter=file_vec.begin(); iter!=file_vec.end(); ++iter)
	{
		filenames << *iter << " ";
		if ( ( iter->length() > 30 ) && (iter->rfind(".dmp") == (iter->length()-4) ) )
		{
			std::string fullname = pathname + *iter;
			std::ifstream fdat( fullname.c_str(), std::ifstream::binary);
			if (fdat)
			{
				char buf[5];
				fdat.read(buf,4);
				fdat.close();
				if (!strncmp(buf,"MDMP",4))
				{
					gDebugInfo["Dynamic"]["MinidumpPath"] = fullname;
					break;
				}
			}
		}
	}
	filenames << std::endl;
	gDebugInfo["Dynamic"]["DumpDirContents"] = filenames.str();
}
#endif

void LLAppViewer::handleViewerCrash()
{
	LL_INFOS("CRASHREPORT") << "Handle viewer crash entry." << LL_ENDL;

	LL_INFOS("CRASHREPORT") << "Last render pool type: " << LLPipeline::sCurRenderPoolType << LL_ENDL ;

	LLMemory::logMemoryInfo(true) ;

	//print out recorded call stacks if there are any.
	LLError::LLCallStacks::print();

	LLAppViewer* pApp = LLAppViewer::instance();
	if (pApp->beingDebugged())
	{
		// This will drop us into the debugger.
		abort();
	}

	if (LLApp::isCrashloggerDisabled())
	{
		abort();
	}

	// Returns whether a dialog was shown.
	// Only do the logic in here once
	if (pApp->mReportedCrash)
	{
		return;
	}
	pApp->mReportedCrash = TRUE;
	
	// Insert crash host url (url to post crash log to) if configured.
	std::string crashHostUrl = gSavedSettings.get<std::string>("CrashHostUrl");
	if(crashHostUrl != "")
	{
		gDebugInfo["Dynamic"]["CrashHostUrl"] = crashHostUrl;
	}
	
	LLParcel* parcel = LLViewerParcelMgr::getInstance()->getAgentParcel();
	if ( parcel && parcel->getMusicURL()[0])
	{
		gDebugInfo["Dynamic"]["ParcelMusicURL"] = parcel->getMusicURL();
	}	
	if ( parcel && parcel->getMediaURL()[0])
	{
		gDebugInfo["Dynamic"]["ParcelMediaURL"] = parcel->getMediaURL();
	}
	
	
	gDebugInfo["Dynamic"]["SessionLength"] = F32(LLFrameTimer::getElapsedSeconds());
	gDebugInfo["Dynamic"]["RAMInfo"]["Allocated"] = (LLSD::Integer) LLMemory::getCurrentRSS() >> 10;
	
	if(gLogoutInProgress)
	{
		gDebugInfo["Dynamic"]["LastExecEvent"] = LAST_EXEC_LOGOUT_CRASH;
	}
	else
	{
		gDebugInfo["Dynamic"]["LastExecEvent"] = gLLErrorActivated ? LAST_EXEC_LLERROR_CRASH : LAST_EXEC_OTHER_CRASH;
	}

	if(gAgent.getRegion())
	{
		gDebugInfo["Dynamic"]["CurrentSimHost"] = gAgent.getRegionHost().getHostName();
		gDebugInfo["Dynamic"]["CurrentRegion"] = gAgent.getRegion()->getName();
		
		const LLVector3& loc = gAgent.getPositionAgent();
		gDebugInfo["Dynamic"]["CurrentLocationX"] = loc.mV[0];
		gDebugInfo["Dynamic"]["CurrentLocationY"] = loc.mV[1];
		gDebugInfo["Dynamic"]["CurrentLocationZ"] = loc.mV[2];
	}

	if(LLAppViewer::instance()->mMainloopTimeout)
	{
		gDebugInfo["Dynamic"]["MainloopTimeoutState"] = LLAppViewer::instance()->mMainloopTimeout->getState();
	}
	
	// The crash is being handled here so set this value to false.
	// Otherwise the crash logger will think this crash was a freeze.
	gDebugInfo["Dynamic"]["CrashNotHandled"] = (LLSD::Boolean)false;
    
	//Write out the crash status file
	//Use marker file style setup, as that's the simplest, especially since
	//we're already in a crash situation	
	if (gDirUtilp)
	{
		std::string crash_marker_file_name = gDirUtilp->getExpandedFilename(LL_PATH_LOGS,
																			gLLErrorActivated
																			? LLERROR_MARKER_FILE_NAME
																			: ERROR_MARKER_FILE_NAME);
		LLAPRFile crash_marker_file ;
		crash_marker_file.open(crash_marker_file_name, LL_APR_WB);
		if (crash_marker_file.getFileHandle())
		{
			LL_INFOS("MarkerFile") << "Created crash marker file " << crash_marker_file_name << LL_ENDL;
			recordMarkerVersion(crash_marker_file);
		}
		else
		{
			LL_WARNS("MarkerFile") << "Cannot create error marker file " << crash_marker_file_name << LL_ENDL;
		}
	}
	else
	{
		LL_WARNS("MarkerFile") << "No gDirUtilp with which to create error marker file name" << LL_ENDL;
	}		
	
#ifdef LL_WINDOWS
	Sleep(200);
#endif 

	char *minidump_file = pApp->getMiniDumpFilename();
    LL_DEBUGS("CRASHREPORT") << "minidump file name " << minidump_file << LL_ENDL;
	if(minidump_file && minidump_file[0] != 0)
	{
		gDebugInfo["Dynamic"]["MinidumpPath"] = minidump_file;
	}
	else
	{
#ifdef LL_WINDOWS
		getFileList();
#else
        LL_WARNS("CRASHREPORT") << "no minidump file?" << LL_ENDL;
#endif        
	}
    gDebugInfo["Dynamic"]["CrashType"]="crash";
	
	if (gMessageSystem && gDirUtilp)
	{
		std::string filename;
		filename = gDirUtilp->getExpandedFilename(LL_PATH_DUMP, "stats.log");
        LL_DEBUGS("CRASHREPORT") << "recording stats " << filename << LL_ENDL;
		llofstream file(filename.c_str(), std::ios_base::binary);
		if(file.good())
		{
			gMessageSystem->summarizeLogs(file);
			file.close();
		}
        else
        {
            LL_WARNS("CRASHREPORT") << "problem recording stats" << LL_ENDL;
        }        
	}

	if (gMessageSystem)
	{
		gMessageSystem->getCircuitInfo(gDebugInfo["CircuitInfo"]);
		gMessageSystem->stopLogging();
	}

	if (LLWorld::instanceExists()) LLWorld::getInstance()->getInfo(gDebugInfo["Dynamic"]);

	// Close the debug file
	pApp->writeDebugInfo(false);  //false answers the isStatic question with the least overhead.
}

// static
void LLAppViewer::recordMarkerVersion(LLAPRFile& marker_file) 
{		
	std::string marker_version(LLVersionInfo::getChannelAndVersion());
	if ( marker_version.length() > MAX_MARKER_LENGTH )
	{
		LL_WARNS_ONCE("MarkerFile") << "Version length ("<< marker_version.length()<< ")"
									<< " greater than maximum (" << MAX_MARKER_LENGTH << ")"
									<< ": marker matching may be incorrect"
									<< LL_ENDL;
	}

	// record the viewer version in the marker file
	marker_file.write(marker_version.data(), marker_version.length());

	marker_file.flush(); // <FS:ND/> Make sure filesystem reflects what we wrote.
}

bool LLAppViewer::markerIsSameVersion(const std::string& marker_name) const
{
	bool sameVersion = false;

	std::string my_version(LLVersionInfo::getChannelAndVersion());
	char marker_version[MAX_MARKER_LENGTH];
	S32  marker_version_length;

	LLAPRFile marker_file;
	marker_file.open(marker_name, LL_APR_RB);
	if (marker_file.getFileHandle())
	{
		marker_version_length = marker_file.read(marker_version, sizeof(marker_version));
		std::string marker_string(marker_version, marker_version_length);
		if ( 0 == my_version.compare( 0, my_version.length(), marker_version, 0, marker_version_length ) )
		{
			sameVersion = true;
		}
		LL_DEBUGS("MarkerFile") << "Compare markers for '" << marker_name << "': "
								<< "\n   mine '" << my_version    << "'"
								<< "\n marker '" << marker_string << "'"
								<< "\n " << ( sameVersion ? "same" : "different" ) << " version"
								<< LL_ENDL;
		marker_file.close();
	}
	return sameVersion;
}

void LLAppViewer::processMarkerFiles()
{
	//We've got 4 things to test for here
	// - Other Process Running (SecondLife.exec_marker present, locked)
	// - Freeze (SecondLife.exec_marker present, not locked)
	// - LLError Crash (SecondLife.llerror_marker present)
	// - Other Crash (SecondLife.error_marker present)
	// These checks should also remove these files for the last 2 cases if they currently exist

	bool marker_is_same_version = true;
	// first, look for the marker created at startup and deleted on a clean exit
	mMarkerFileName = gDirUtilp->getExpandedFilename(LL_PATH_LOGS,MARKER_FILE_NAME);
	if (LLAPRFile::isExist(mMarkerFileName, NULL, LL_APR_RB))
	{
		// File exists...
		// first, read it to see if it was created by the same version (we need this later)
		marker_is_same_version = markerIsSameVersion(mMarkerFileName);

		// now test to see if this file is locked by a running process (try to open for write)
		LL_DEBUGS("MarkerFile") << "Checking exec marker file for lock..." << LL_ENDL;
		mMarkerFile.open(mMarkerFileName, LL_APR_WB);
		// <FS:ND> Remove LLVolatileAPRPool/apr_file_t and use FILE* instead
		//apr_file_t* fMarker = mMarkerFile.getFileHandle() ; 
		LLAPRFile::tFiletype* fMarker = mMarkerFile.getFileHandle() ; 
		// </FS:ND>
		if (!fMarker)
		{
			LL_INFOS("MarkerFile") << "Exec marker file open failed - assume it is locked." << LL_ENDL;
			mSecondInstance = true; // lock means that instance is running.
		}
		else
		{
			// We were able to open it, now try to lock it ourselves...
			if (apr_file_lock(fMarker, APR_FLOCK_NONBLOCK | APR_FLOCK_EXCLUSIVE) != APR_SUCCESS)
			{
				LL_WARNS_ONCE("MarkerFile") << "Locking exec marker failed." << LL_ENDL;
				mSecondInstance = true; // lost a race? be conservative
				mMarkerFile.close(); // <FS:ND/> Cannot lock the file and take ownership. Don't keep it open
			}
			else
			{
				// No other instances; we've locked this file now, so record our version; delete on quit.		
				recordMarkerVersion(mMarkerFile);
				LL_DEBUGS("MarkerFile") << "Exec marker file existed but was not locked; rewritten." << LL_ENDL;
			}
		}

		if (mSecondInstance)
		{
			LL_INFOS("MarkerFile") << "Exec marker '"<< mMarkerFileName << "' owned by another instance" << LL_ENDL;
		}
		else if (marker_is_same_version)
		{
			// the file existed, is ours, and matched our version, so we can report on what it says
			LL_INFOS("MarkerFile") << "Exec marker '"<< mMarkerFileName << "' found; last exec FROZE" << LL_ENDL;
			gLastExecEvent = LAST_EXEC_FROZE;
				
		}
		else
		{
			LL_INFOS("MarkerFile") << "Exec marker '"<< mMarkerFileName << "' found, but versions did not match" << LL_ENDL;
		}
	}
	else // marker did not exist... last exec (if any) did not freeze
	{
		// Create the marker file for this execution & lock it; it will be deleted on a clean exit
		apr_status_t s;
		s = mMarkerFile.open(mMarkerFileName, LL_APR_WB, TRUE);	

		if (s == APR_SUCCESS && mMarkerFile.getFileHandle())
		{
			LL_DEBUGS("MarkerFile") << "Exec marker file '"<< mMarkerFileName << "' created." << LL_ENDL;
			if (APR_SUCCESS == apr_file_lock(mMarkerFile.getFileHandle(), APR_FLOCK_NONBLOCK | APR_FLOCK_EXCLUSIVE)) 
			{
				recordMarkerVersion(mMarkerFile);
				LL_DEBUGS("MarkerFile") << "Exec marker file locked." << LL_ENDL;
			}
			else
			{
				LL_WARNS("MarkerFile") << "Exec marker file cannot be locked." << LL_ENDL;
			}
		}
		else
		{
			LL_WARNS("MarkerFile") << "Failed to create exec marker file '"<< mMarkerFileName << "'." << LL_ENDL;
		}
	}

	// now check for cases in which the exec marker may have been cleaned up by crash handlers

	// check for any last exec event report based on whether or not it happened during logout
	// (the logout marker is created when logout begins)
	std::string logout_marker_file =  gDirUtilp->getExpandedFilename(LL_PATH_LOGS, LOGOUT_MARKER_FILE_NAME);
	if(LLAPRFile::isExist(logout_marker_file, NULL, LL_APR_RB))
	{
		if (markerIsSameVersion(logout_marker_file))
		{
			gLastExecEvent = LAST_EXEC_LOGOUT_FROZE;
			LL_INFOS("MarkerFile") << "Logout crash marker '"<< logout_marker_file << "', changing LastExecEvent to LOGOUT_FROZE" << LL_ENDL;
		}
		else
		{
			LL_INFOS("MarkerFile") << "Logout crash marker '"<< logout_marker_file << "' found, but versions did not match" << LL_ENDL;
		}
		LLAPRFile::remove(logout_marker_file);
	}
	// further refine based on whether or not a marker created during an llerr crash is found
	std::string llerror_marker_file = gDirUtilp->getExpandedFilename(LL_PATH_LOGS, LLERROR_MARKER_FILE_NAME);
	if(LLAPRFile::isExist(llerror_marker_file, NULL, LL_APR_RB))
	{
		if (markerIsSameVersion(llerror_marker_file))
		{
			if ( gLastExecEvent == LAST_EXEC_LOGOUT_FROZE )
			{
				gLastExecEvent = LAST_EXEC_LOGOUT_CRASH;
				LL_INFOS("MarkerFile") << "LLError marker '"<< llerror_marker_file << "' crashed, setting LastExecEvent to LOGOUT_CRASH" << LL_ENDL;
			}
			else
			{
				gLastExecEvent = LAST_EXEC_LLERROR_CRASH;
				LL_INFOS("MarkerFile") << "LLError marker '"<< llerror_marker_file << "' crashed, setting LastExecEvent to LLERROR_CRASH" << LL_ENDL;
			}
		}
		else
		{
			LL_INFOS("MarkerFile") << "LLError marker '"<< llerror_marker_file << "' found, but versions did not match" << LL_ENDL;
		}
		LLAPRFile::remove(llerror_marker_file);
	}
	// and last refine based on whether or not a marker created during a non-llerr crash is found
	std::string error_marker_file = gDirUtilp->getExpandedFilename(LL_PATH_LOGS, ERROR_MARKER_FILE_NAME);
	if(LLAPRFile::isExist(error_marker_file, NULL, LL_APR_RB))
	{
		if (markerIsSameVersion(error_marker_file))
		{
			if (gLastExecEvent == LAST_EXEC_LOGOUT_FROZE)
			{
				gLastExecEvent = LAST_EXEC_LOGOUT_CRASH;
				LL_INFOS("MarkerFile") << "Error marker '"<< error_marker_file << "' crashed, setting LastExecEvent to LOGOUT_CRASH" << LL_ENDL;
			}
			else
			{
				gLastExecEvent = LAST_EXEC_OTHER_CRASH;
				LL_INFOS("MarkerFile") << "Error marker '"<< error_marker_file << "' crashed, setting LastExecEvent to " << gLastExecEvent << LL_ENDL;
			}
		}
		else
		{
			LL_INFOS("MarkerFile") << "Error marker '"<< error_marker_file << "' marker found, but versions did not match" << LL_ENDL;
		}
		LLAPRFile::remove(error_marker_file);
	}
}

void LLAppViewer::removeMarkerFiles()
{
	if (!mSecondInstance)
	{		
		if (mMarkerFile.getFileHandle())
		{
			mMarkerFile.close() ;
			LLAPRFile::remove( mMarkerFileName );
			LL_DEBUGS("MarkerFile") << "removed exec marker '"<<mMarkerFileName<<"'"<< LL_ENDL;
		}
		else
		{
			LL_DEBUGS("MarkerFile") << "marker '"<<mMarkerFileName<<"' not open"<< LL_ENDL;
 		}

		if (mLogoutMarkerFile.getFileHandle())
		{
			mLogoutMarkerFile.close();
			LLAPRFile::remove( mLogoutMarkerFileName );
			LL_DEBUGS("MarkerFile") << "removed logout marker '"<<mLogoutMarkerFileName<<"'"<< LL_ENDL;
		}
		else
		{
			LL_DEBUGS("MarkerFile") << "logout marker '"<<mLogoutMarkerFileName<<"' not open"<< LL_ENDL;
		}
	}
	else
	{
		LL_WARNS("MarkerFile") << "leaving markers because this is a second instance" << LL_ENDL;
	}
}

void LLAppViewer::removeDumpDir()
{
    //Call this routine only on clean exit.  Crash reporter will clean up
    //its locking table for us.
    std::string dump_dir = gDirUtilp->getExpandedFilename(LL_PATH_DUMP, "");
    gDirUtilp->deleteDirAndContents(dump_dir);
}

void LLAppViewer::forceQuit()
{ 
	LLApp::setQuitting(); 
}

//TODO: remove
void LLAppViewer::fastQuit(S32 error_code)
{
	// finish pending transfers
	flushVFSIO();
	// let sim know we're logging out
	sendLogoutRequest();
	// flush network buffers by shutting down messaging system
	end_messaging_system();
	// figure out the error code
	S32 final_error_code = error_code ? error_code : (S32)isError();
	// this isn't a crash	
	removeMarkerFiles();
	// get outta here
	_exit(final_error_code);	
}

void LLAppViewer::requestQuit()
{
	LL_INFOS() << "requestQuit" << LL_ENDL;

	LLViewerRegion* region = gAgent.getRegion();
	
	if( (LLStartUp::getStartupState() < STATE_STARTED) || !region )
	{
		// If we have a region, make some attempt to send a logout request first.
		// This prevents the halfway-logged-in avatar from hanging around inworld for a couple minutes.
		if(region)
		{
			sendLogoutRequest();
		}
		else if(LLStartUp::getStartupState() == STATE_STARTED) // LO: Fix for FIRE-2613: sidebar tabs and floaters not remembering being open/torn off
		{
			if (gFloaterView)
			{
				// application is quitting
				gFloaterView->closeAllChildren(true);
			}

		} // ~LO
		
		// Quit immediately
		forceQuit();
		return;
	}

	// Try to send metrics back to the grid
	metricsSend(!gDisconnected);

	// Try to send last batch of avatar rez metrics.
	if (!gDisconnected && isAgentAvatarValid())
	{
		gAgentAvatarp->updateAvatarRezMetrics(true); // force a last packet to be sent.
	}
	
	// Try to send last batch of avatar rez metrics.
	// <FS:Ansariel> LL merge error
	//if (!gDisconnected && isAgentAvatarValid())
	//{
	//	gAgentAvatarp->updateAvatarRezMetrics(true); // force a last packet to be sent.
	//}
	// </FS:Ansariel>
	
	LLHUDEffectSpiral *effectp = (LLHUDEffectSpiral*)LLHUDManager::getInstance()->createViewerEffect(LLHUDObject::LL_HUD_EFFECT_POINT, TRUE);
	effectp->setPositionGlobal(gAgent.getPositionGlobal());
	effectp->setColor(LLColor4U(gAgent.getEffectColor()));
	LLHUDManager::getInstance()->sendEffects();
	effectp->markDead() ;//remove it.

	// Attempt to close all floaters that might be
	// editing things.
	if (gFloaterView)
	{
		// application is quitting
		gFloaterView->closeAllChildren(true);
	}

	send_stats();

	gLogoutTimer.reset();
	mQuitRequested = true;
}

static bool finish_quit(const LLSD& notification, const LLSD& response)
{
	S32 option = LLNotificationsUtil::getSelectedOption(notification, response);

	if (option == 0)
	{
		LLAppViewer::instance()->requestQuit();
	}
	return false;
}
static LLNotificationFunctorRegistration finish_quit_reg("ConfirmQuit", finish_quit);

void LLAppViewer::userQuit()
{
	if (gDisconnected || gViewerWindow->getProgressView()->getVisible())
	{
		requestQuit();
	}
	else
	{
		LLNotificationsUtil::add("ConfirmQuit");
	}
}

static bool finish_early_exit(const LLSD& notification, const LLSD& response)
{
	LLAppViewer::instance()->forceQuit();
	return false;
}

void LLAppViewer::earlyExit(const std::string& name, const LLSD& substitutions)
{
   	LL_WARNS() << "app_early_exit: " << name << LL_ENDL;
	gDoDisconnect = TRUE;
	LLNotificationsUtil::add(name, substitutions, LLSD(), finish_early_exit);
}

// case where we need the viewer to exit without any need for notifications
void LLAppViewer::earlyExitNoNotify()
{
   	LL_WARNS() << "app_early_exit with no notification: " << LL_ENDL;
	gDoDisconnect = TRUE;
	finish_early_exit( LLSD(), LLSD() );
}

void LLAppViewer::abortQuit()
{
    LL_INFOS() << "abortQuit()" << LL_ENDL;
	mQuitRequested = false;
}

void LLAppViewer::migrateCacheDirectory()
{
#if LL_WINDOWS || LL_DARWIN
	// NOTE: (Nyx) as of 1.21, cache for mac is moving to /library/caches/SecondLife from
	// /library/application support/SecondLife/cache This should clear/delete the old dir.

	// As of 1.23 the Windows cache moved from
	//   C:\Documents and Settings\James\Application Support\SecondLife\cache
	// to
	//   C:\Documents and Settings\James\Local Settings\Application Support\SecondLife
	//
	// The Windows Vista equivalent is from
	//   C:\Users\James\AppData\Roaming\SecondLife\cache
	// to
	//   C:\Users\James\AppData\Local\SecondLife
	//
	// Note the absence of \cache on the second path.  James.

	// Only do this once per fresh install of this version.
	if (gSavedSettings.getBOOL("MigrateCacheDirectory"))
	{
		gSavedSettings.setBOOL("MigrateCacheDirectory", FALSE);

		std::string old_cache_dir = gDirUtilp->add(gDirUtilp->getOSUserAppDir(), "cache");
		std::string new_cache_dir = gDirUtilp->getCacheDir(true);

		if (gDirUtilp->fileExists(old_cache_dir))
		{
			LL_INFOS() << "Migrating cache from " << old_cache_dir << " to " << new_cache_dir << LL_ENDL;

			// Migrate inventory cache to avoid pain to inventory database after mass update
			S32 file_count = 0;
			std::string file_name;
			std::string mask = "*.*";

			LLDirIterator iter(old_cache_dir, mask);
			while (iter.next(file_name))
			{
				if (file_name == "." || file_name == "..") continue;
				std::string source_path = gDirUtilp->add(old_cache_dir, file_name);
				std::string dest_path = gDirUtilp->add(new_cache_dir, file_name);
				if (!LLFile::rename(source_path, dest_path))
				{
					file_count++;
				}
			}
			LL_INFOS() << "Moved " << file_count << " files" << LL_ENDL;

			// AO: Don't automatically purge old cache
			//// Nuke the old cache
			//gDirUtilp->setCacheDir(old_cache_dir);
			//purgeCache();
			gDirUtilp->setCacheDir(new_cache_dir);

#if LL_DARWIN
			// Clean up Mac files not deleted by removing *.*
			std::string ds_store = old_cache_dir + "/.DS_Store";
			if (gDirUtilp->fileExists(ds_store))
			{
				LLFile::remove(ds_store);
			}
#endif
			if (LLFile::rmdir(old_cache_dir) != 0)
			{
				LL_WARNS() << "could not delete old cache directory " << old_cache_dir << LL_ENDL;
			}
		}
	}
#endif // LL_WINDOWS || LL_DARWIN
}

void dumpVFSCaches()
{
	LL_INFOS() << "======= Static VFS ========" << LL_ENDL;
	gStaticVFS->listFiles();
#if LL_WINDOWS
	LL_INFOS() << "======= Dumping static VFS to StaticVFSDump ========" << LL_ENDL;
	WCHAR w_str[MAX_PATH];
	GetCurrentDirectory(MAX_PATH, w_str);
	S32 res = LLFile::mkdir("StaticVFSDump");
	if (res == -1)
	{
		if (errno != EEXIST)
		{
			LL_WARNS() << "Couldn't create dir StaticVFSDump" << LL_ENDL;
		}
	}
	SetCurrentDirectory(utf8str_to_utf16str("StaticVFSDump").c_str());
	gStaticVFS->dumpFiles();
	SetCurrentDirectory(w_str);
#endif
						
	LL_INFOS() << "========= Dynamic VFS ====" << LL_ENDL;
	gVFS->listFiles();
#if LL_WINDOWS
	LL_INFOS() << "========= Dumping dynamic VFS to VFSDump ====" << LL_ENDL;
	res = LLFile::mkdir("VFSDump");
	if (res == -1)
	{
		if (errno != EEXIST)
		{
			LL_WARNS() << "Couldn't create dir VFSDump" << LL_ENDL;
		}
	}
	SetCurrentDirectory(utf8str_to_utf16str("VFSDump").c_str());
	gVFS->dumpFiles();
	SetCurrentDirectory(w_str);
#endif
}

//static
U32 LLAppViewer::getTextureCacheVersion() 
{
	//viewer texture cache version, change if the texture cache format changes.
	const U32 TEXTURE_CACHE_VERSION = 7;

	return TEXTURE_CACHE_VERSION ;
}

//static
U32 LLAppViewer::getObjectCacheVersion() 
{
	// Viewer object cache version, change if object update
	// format changes. JC
	const U32 INDRA_OBJECT_CACHE_VERSION = 14;

	return INDRA_OBJECT_CACHE_VERSION;
}

bool LLAppViewer::initCache()
{
	mPurgeCache = false;
	BOOL read_only = mSecondInstance ? TRUE : FALSE;
	LLAppViewer::getTextureCache()->setReadOnly(read_only) ;
	LLVOCache::getInstance()->setReadOnly(read_only);

	bool texture_cache_mismatch = false;
	if (gSavedSettings.getS32("LocalCacheVersion") != LLAppViewer::getTextureCacheVersion()) 
	{
		texture_cache_mismatch = true;
		if(!read_only) 
		{
			gSavedSettings.setS32("LocalCacheVersion", LLAppViewer::getTextureCacheVersion());
		}
	}

	if(!read_only)
	{
		// <FS:Ansariel> Clear inventory cache button
		std::string clear_inventory_agent_id = gSavedSettings.getString("FSPurgeInventoryCacheOnStartup");
		if (clear_inventory_agent_id != std::string())
		{
			gSavedSettings.setString("FSPurgeInventoryCacheOnStartup", std::string());
			std::string inv_cache_file = gDirUtilp->getExpandedFilename(LL_PATH_CACHE, clear_inventory_agent_id + ".inv.gz");
			LL_INFOS("LLAppViewer") << "Purging inventory cache file: " << inv_cache_file << LL_ENDL;
			LLFile::remove(inv_cache_file);
		}
		// </FS:Ansariel>

		// Purge cache if user requested it
		if (gSavedSettings.getBOOL("PurgeCacheOnStartup") ||
			gSavedSettings.getBOOL("PurgeCacheOnNextStartup"))
		{
			gSavedSettings.setBOOL("PurgeCacheOnNextStartup", false);
			LL_INFOS("AppCache") << "Scheduling texture purge, based on PurgeCache* settings." << LL_ENDL;
			mPurgeCache = true;
			// STORM-1141 force purgeAllTextures to get called to prevent a crash here. -brad
			texture_cache_mismatch = true;
		}
		
		// <FS> If the J2C has changed since the last run, clear the cache
		const std::string j2c_info = LLImageJ2C::getEngineInfo();
		const std::string j2c_last = gSavedSettings.getString("LastJ2CVersion");
		if (j2c_info != j2c_last && !j2c_last.empty())
		{
			LL_INFOS("AppCache") << "Scheduling texture purge, based on LastJ2CVersion mismatch." << LL_ENDL;
			mPurgeTextures = true;
		}
		gSavedSettings.setString("LastJ2CVersion", j2c_info);
		// </FS>
	
		// We have moved the location of the cache directory over time.
		migrateCacheDirectory();
	
		// Setup and verify the cache location
		std::string cache_location = gSavedSettings.getString("CacheLocation");
		std::string new_cache_location = gSavedSettings.getString("NewCacheLocation");
		if (new_cache_location != cache_location)
		{
			// AO: Don't automatically purge old cache location, has unwanted side effects with shared caches, upgrades
			//LL_WARNS() << new_cache_location <<  " is not the same as " << cache_location << ". PURGING." << LL_ENDL;
			//gDirUtilp->setCacheDir(gSavedSettings.getString("CacheLocation"));
			//purgeCache(); // purge old cache
			gSavedSettings.setString("CacheLocation", new_cache_location);
			gSavedSettings.setString("CacheLocationTopFolder", gDirUtilp->getBaseFileName(new_cache_location));
		}
	}

	if (!gDirUtilp->setCacheDir(gSavedSettings.getString("CacheLocation")))
	{
		LL_WARNS("AppCache") << "Unable to set cache location" << LL_ENDL;
		gSavedSettings.setString("CacheLocation", "");
		gSavedSettings.setString("CacheLocationTopFolder", "");
	}

	// <FS:Ansariel> Sound cache
	if (!gDirUtilp->setSoundCacheDir(gSavedSettings.getString("FSSoundCacheLocation")))
	{
		LL_WARNS("AppCache") << "Unable to set sound cache location" << LL_ENDL;
		gSavedSettings.setString("FSSoundCacheLocation", "");
	}
	// </FS:Ansariel>
	
	if (mPurgeCache && !read_only)
	{
		LLSplashScreen::update(LLTrans::getString("StartupClearingCache"));
		purgeCache();
	}

	// <FS:Ansariel> FIRE-13066
	if (mPurgeTextures && !read_only)
	{
		LL_INFOS("AppCache") << "Purging Texture Cache..." << LL_ENDL;
		LLSplashScreen::update(LLTrans::getString("StartupClearingTextureCache"));
		LLAppViewer::getTextureCache()->purgeCache(LL_PATH_CACHE);
	}
	// </FS:Ansariel>

	// <FS:Ansariel> Purge web browser cache
	if (gSavedSettings.getBOOL("FSStartupClearBrowserCache"))
	{
		std::string browser_cache = gDirUtilp->getExpandedFilename(LL_PATH_CACHE, "cef_cache");
		if (LLFile::isdir(browser_cache))
		{
			gDirUtilp->deleteDirAndContents(browser_cache);
		}
		gSavedSettings.setBOOL("FSStartupClearBrowserCache", FALSE);
	}
	// </FS:Ansariel>

	// <FS:ND> For Windows, purging the cache can take an extraordinary amount of time. Rename the cache dir and purge it using another thread.
	startCachePurge();
	// </FS:ND>

	LLSplashScreen::update(LLTrans::getString("StartupInitializingTextureCache"));
	
	// Init the texture cache
	// Allocate 80% of the cache size for textures	
	const S32 MB = 1024 * 1024;
	const S64 MIN_CACHE_SIZE = 64 * MB;
	const S64 MAX_CACHE_SIZE = 9984ll * MB;
	const S64 MAX_VFS_SIZE = 1024 * MB; // 1 GB

	S64 cache_size = (S64)(gSavedSettings.getU32("CacheSize")) * MB;
	cache_size = llclamp(cache_size, MIN_CACHE_SIZE, MAX_CACHE_SIZE);

	S64 texture_cache_size = ((cache_size * 8) / 10);
	S64 vfs_size = cache_size - texture_cache_size;

	if (vfs_size > MAX_VFS_SIZE)
	{
		// Give the texture cache more space, since the VFS can't be bigger than 1GB.
		// This happens when the user's CacheSize setting is greater than 5GB.
		vfs_size = MAX_VFS_SIZE;
		texture_cache_size = cache_size - MAX_VFS_SIZE;
	}

	S64 extra = LLAppViewer::getTextureCache()->initCache(LL_PATH_CACHE, texture_cache_size, texture_cache_mismatch);
	texture_cache_size -= extra;

	LLVOCache::getInstance()->initCache(LL_PATH_CACHE, gSavedSettings.getU32("CacheNumberOfRegionsForObjects"), getObjectCacheVersion()) ;

	LLSplashScreen::update(LLTrans::getString("StartupInitializingVFS"));
	
	// Init the VFS
	vfs_size = llmin(vfs_size + extra, MAX_VFS_SIZE);
	vfs_size = (vfs_size / MB) * MB; // make sure it is MB aligned
	U32 vfs_size_u32 = (U32)vfs_size;
	U32 old_vfs_size = gSavedSettings.getU32("VFSOldSize") * MB;
	bool resize_vfs = (vfs_size_u32 != old_vfs_size);
	if (resize_vfs)
	{
		gSavedSettings.setU32("VFSOldSize", vfs_size_u32 / MB);
	}
	LL_INFOS("AppCache") << "VFS CACHE SIZE: " << vfs_size / (1024*1024) << " MB" << LL_ENDL;
	
	// This has to happen BEFORE starting the vfs
	// time_t	ltime;
	srand(time(NULL));		// Flawfinder: ignore
	U32 old_salt = gSavedSettings.getU32("VFSSalt");
	U32 new_salt;
	std::string old_vfs_data_file;
	std::string old_vfs_index_file;
	std::string new_vfs_data_file;
	std::string new_vfs_index_file;
	std::string static_vfs_index_file;
	std::string static_vfs_data_file;

	if (gSavedSettings.getBOOL("AllowMultipleViewers"))
	{
		// don't mess with renaming the VFS in this case
		new_salt = old_salt;
	}
	else
	{
		do
		{
			new_salt = rand();
		} while(new_salt == old_salt);
	}

	old_vfs_data_file = gDirUtilp->getExpandedFilename(LL_PATH_CACHE, VFS_DATA_FILE_BASE) + llformat("%u", old_salt);

	// make sure this file exists
	llstat s;
	S32 stat_result = LLFile::stat(old_vfs_data_file, &s);
	if (stat_result)
	{
		// doesn't exist, look for a data file
		std::string mask;
		mask = VFS_DATA_FILE_BASE;
		mask += "*";

		std::string dir;
		dir = gDirUtilp->getExpandedFilename(LL_PATH_CACHE, "");

		std::string found_file;
		LLDirIterator iter(dir, mask);
		if (iter.next(found_file))
		{
			old_vfs_data_file = gDirUtilp->add(dir, found_file);

			S32 start_pos = found_file.find_last_of('.');
			if (start_pos > 0)
			{
				sscanf(found_file.substr(start_pos+1).c_str(), "%d", &old_salt);
			}
			LL_DEBUGS("AppCache") << "Default vfs data file not present, found: " << old_vfs_data_file << " Old salt: " << old_salt << LL_ENDL;
		}
	}

	old_vfs_index_file = gDirUtilp->getExpandedFilename(LL_PATH_CACHE, VFS_INDEX_FILE_BASE) + llformat("%u", old_salt);

	stat_result = LLFile::stat(old_vfs_index_file, &s);
	if (stat_result)
	{
		// We've got a bad/missing index file, nukem!
		LL_WARNS("AppCache") << "Bad or missing vfx index file " << old_vfs_index_file << LL_ENDL;
		LL_WARNS("AppCache") << "Removing old vfs data file " << old_vfs_data_file << LL_ENDL;
		LLFile::remove(old_vfs_data_file);
		LLFile::remove(old_vfs_index_file);
		
		// Just in case, nuke any other old cache files in the directory.
		std::string dir;
		dir = gDirUtilp->getExpandedFilename(LL_PATH_CACHE, "");

		std::string mask;
		mask = VFS_DATA_FILE_BASE;
		mask += "*";

		gDirUtilp->deleteFilesInDir(dir, mask);

		mask = VFS_INDEX_FILE_BASE;
		mask += "*";

		gDirUtilp->deleteFilesInDir(dir, mask);
	}

	new_vfs_data_file = gDirUtilp->getExpandedFilename(LL_PATH_CACHE, VFS_DATA_FILE_BASE) + llformat("%u", new_salt);
	new_vfs_index_file = gDirUtilp->getExpandedFilename(LL_PATH_CACHE, VFS_INDEX_FILE_BASE) + llformat("%u", new_salt);

	static_vfs_data_file = gDirUtilp->getExpandedFilename(LL_PATH_APP_SETTINGS, "static_data.db2");
	static_vfs_index_file = gDirUtilp->getExpandedFilename(LL_PATH_APP_SETTINGS, "static_index.db2");

	if (resize_vfs)
	{
		LL_DEBUGS("AppCache") << "Removing old vfs and re-sizing" << LL_ENDL;
		
		LLFile::remove(old_vfs_data_file);
		LLFile::remove(old_vfs_index_file);
	}
	else if (old_salt != new_salt)
	{
		// move the vfs files to a new name before opening
		LL_DEBUGS("AppCache") << "Renaming " << old_vfs_data_file << " to " << new_vfs_data_file << LL_ENDL;
		LL_DEBUGS("AppCache") << "Renaming " << old_vfs_index_file << " to " << new_vfs_index_file << LL_ENDL;
		LLFile::rename(old_vfs_data_file, new_vfs_data_file);
		LLFile::rename(old_vfs_index_file, new_vfs_index_file);
	}

	// Startup the VFS...
	gSavedSettings.setU32("VFSSalt", new_salt);

	// Don't remove VFS after viewer crashes.  If user has corrupt data, they can reinstall. JC
	gVFS = LLVFS::createLLVFS(new_vfs_index_file, new_vfs_data_file, false, vfs_size_u32, false);
	if (!gVFS)
	{
		return false;
	}

	gStaticVFS = LLVFS::createLLVFS(static_vfs_index_file, static_vfs_data_file, true, 0, false);
	if (!gStaticVFS)
	{
		return false;
	}

	BOOL success = gVFS->isValid() && gStaticVFS->isValid();
	if (!success)
	{
		return false;
	}
	else
	{
		LLVFile::initClass();

#ifndef LL_RELEASE_FOR_DOWNLOAD
		if (gSavedSettings.getBOOL("DumpVFSCaches"))
		{
			dumpVFSCaches();
		}
#endif
		
		return true;
	}
}

void LLAppViewer::addOnIdleCallback(const boost::function<void()>& cb)
{
	LLDeferredTaskList::instance().addTask(cb);
}

void LLAppViewer::purgeCache()
{
	LL_INFOS("AppCache") << "Purging Cache and Texture Cache..." << LL_ENDL;
	LLAppViewer::getTextureCache()->purgeCache(LL_PATH_CACHE);
	LLVOCache::getInstance()->removeCache(LL_PATH_CACHE);
	std::string browser_cache = gDirUtilp->getExpandedFilename(LL_PATH_CACHE, "cef_cache");
	if (LLFile::isdir(browser_cache))
	{
		// cef does not support clear_cache and clear_cookies, so clear what we can manually.
		gDirUtilp->deleteDirAndContents(browser_cache);
	}
	gDirUtilp->deleteFilesInDir(gDirUtilp->getExpandedFilename(LL_PATH_CACHE, ""), "*");
}

//purge cache immediately, do not wait until the next login.
void LLAppViewer::purgeCacheImmediate()
{
	LL_INFOS("AppCache") << "Purging Object Cache and Texture Cache immediately..." << LL_ENDL;
	LLAppViewer::getTextureCache()->purgeCache(LL_PATH_CACHE, false);
	LLVOCache::getInstance()->removeCache(LL_PATH_CACHE, true);
}

std::string LLAppViewer::getSecondLifeTitle() const
{
#ifdef ND_BUILD64BIT_ARCH
	return LLTrans::getString("APP_NAME") + "_x64";
#else
	return LLTrans::getString("APP_NAME");
#endif
}

std::string LLAppViewer::getWindowTitle() const 
{
	return gWindowTitle;
}

// Callback from a dialog indicating user was logged out.  
bool finish_disconnect(const LLSD& notification, const LLSD& response)
{
	S32 option = LLNotificationsUtil::getSelectedOption(notification, response);

	if (1 == option)
	{
		if (gFloaterView)
		{
			// application is quitting
			gFloaterView->closeAllChildren(true);
		}

        LLAppViewer::instance()->forceQuit();
	}
	return false;
}

// Callback from an early disconnect dialog, force an exit
bool finish_forced_disconnect(const LLSD& notification, const LLSD& response)
{
	if (gFloaterView)
	{
		// application is quitting
		gFloaterView->closeAllChildren(true);
	}

	LLAppViewer::instance()->forceQuit();
	return false;
}


void LLAppViewer::forceDisconnect(const std::string& mesg)
{
	if (gDoDisconnect)
    {
		// Already popped up one of these dialogs, don't
		// do this again.
		return;
    }
	
	// *TODO: Translate the message if possible
	std::string big_reason = LLAgent::sTeleportErrorMessages[mesg];
	if ( big_reason.size() == 0 )
	{
		big_reason = mesg;
	}

	LLSD args;
	gDoDisconnect = TRUE;

	if (LLStartUp::getStartupState() < STATE_STARTED)
	{
		// Tell users what happened
		args["ERROR_MESSAGE"] = big_reason;
		LLNotificationsUtil::add("ErrorMessage", args, LLSD(), &finish_forced_disconnect);
	}
	else
	{
		args["MESSAGE"] = big_reason;
		LLNotificationsUtil::add("YouHaveBeenLoggedOut", args, LLSD(), &finish_disconnect );
	}
}

void LLAppViewer::badNetworkHandler()
{
	// Dump the packet
	gMessageSystem->dumpPacketToLog();

	// Flush all of our caches on exit in the case of disconnect due to
	// invalid packets.

	mPurgeOnExit = TRUE;

	std::ostringstream message;
	message <<
		"The viewer has detected mangled network data indicative\n"
		"of a bad upstream network connection or an incomplete\n"
		"local installation of " << LLAppViewer::instance()->getSecondLifeTitle() << ". \n"
		" \n"
		"Try uninstalling and reinstalling to see if this resolves \n"
		"the issue. \n"
		" \n"
		"If the problem continues, see the Tech Support FAQ at: \n"
		"www.firestormviewer.org/support";
	forceDisconnect(message.str());
	
	LLApp::instance()->writeMiniDump();
}

// This routine may get called more than once during the shutdown process.
// This can happen because we need to get the screenshot before the window
// is destroyed.
void LLAppViewer::saveFinalSnapshot()
{
	if (!mSavedFinalSnapshot)
	{
		gSavedSettings.setVector3d("FocusPosOnLogout", gAgentCamera.calcFocusPositionTargetGlobal());
		gSavedSettings.setVector3d("CameraPosOnLogout", gAgentCamera.calcCameraPositionTargetGlobal());
		gViewerWindow->setCursor(UI_CURSOR_WAIT);
		gAgentCamera.changeCameraToThirdPerson( FALSE );	// don't animate, need immediate switch
		gSavedSettings.setBOOL("ShowParcelOwners", FALSE);
		idle();

		std::string snap_filename = gDirUtilp->getLindenUserDir();
		snap_filename += gDirUtilp->getDirDelimiter();
		snap_filename += SCREEN_LAST_FILENAME;
		// use full pixel dimensions of viewer window (not post-scale dimensions)
		gViewerWindow->saveSnapshot(snap_filename, gViewerWindow->getWindowWidthRaw(), gViewerWindow->getWindowHeightRaw(), FALSE, TRUE);
		mSavedFinalSnapshot = TRUE;
	}
}

void LLAppViewer::loadNameCache()
{
	// display names cache
	std::string filename =
		gDirUtilp->getExpandedFilename(LL_PATH_CACHE, "avatar_name_cache.xml");
	LL_INFOS("AvNameCache") << filename << LL_ENDL;
	llifstream name_cache_stream(filename.c_str());
	if(name_cache_stream.is_open())
	{
		if ( ! LLAvatarNameCache::importFile(name_cache_stream))
        {
            LL_WARNS("AppInit") << "removing invalid '" << filename << "'" << LL_ENDL;
            name_cache_stream.close();
            LLFile::remove(filename);
        }
	}

	if (!gCacheName) return;

	std::string name_cache;
	name_cache = gDirUtilp->getExpandedFilename(LL_PATH_CACHE, "name.cache");
	llifstream cache_file(name_cache.c_str());
	if(cache_file.is_open())
	{
		if(gCacheName->importFile(cache_file)) return;
	}
}

void LLAppViewer::saveNameCache()
{
	// display names cache
	std::string filename =
		gDirUtilp->getExpandedFilename(LL_PATH_CACHE, "avatar_name_cache.xml");
	llofstream name_cache_stream(filename.c_str());
	if(name_cache_stream.is_open())
	{
		LLAvatarNameCache::exportFile(name_cache_stream);
    }
    
    // real names cache
	if (gCacheName)
    {
        std::string name_cache;
        name_cache = gDirUtilp->getExpandedFilename(LL_PATH_CACHE, "name.cache");
        llofstream cache_file(name_cache.c_str());
        if(cache_file.is_open())
        {
            gCacheName->exportFile(cache_file);
        }
	}
}


/*!	@brief		This class is an LLFrameTimer that can be created with
				an elapsed time that starts counting up from the given value
				rather than 0.0.
				
				Otherwise it behaves the same way as LLFrameTimer.
*/
class LLFrameStatsTimer : public LLFrameTimer
{
public:
	LLFrameStatsTimer(F64 elapsed_already = 0.0)
		: LLFrameTimer()
		{
			mStartTime -= elapsed_already;
		}
};

static LLTrace::BlockTimerStatHandle FTM_AUDIO_UPDATE("Update Audio");
static LLTrace::BlockTimerStatHandle FTM_CLEANUP("Cleanup");
static LLTrace::BlockTimerStatHandle FTM_CLEANUP_DRAWABLES("Drawables");
static LLTrace::BlockTimerStatHandle FTM_CLEANUP_OBJECTS("Objects");
static LLTrace::BlockTimerStatHandle FTM_IDLE_CB("Idle Callbacks");
static LLTrace::BlockTimerStatHandle FTM_LOD_UPDATE("Update LOD");
static LLTrace::BlockTimerStatHandle FTM_OBJECTLIST_UPDATE("Update Objectlist");
static LLTrace::BlockTimerStatHandle FTM_REGION_UPDATE("Update Region");
static LLTrace::BlockTimerStatHandle FTM_WORLD_UPDATE("Update World");
static LLTrace::BlockTimerStatHandle FTM_NETWORK("Network");
static LLTrace::BlockTimerStatHandle FTM_AGENT_NETWORK("Agent Network");
static LLTrace::BlockTimerStatHandle FTM_VLMANAGER("VL Manager");
static LLTrace::BlockTimerStatHandle FTM_AGENT_POSITION("Agent Position");
static LLTrace::BlockTimerStatHandle FTM_HUD_EFFECTS("HUD Effects");

///////////////////////////////////////////////////////
// idle()
//
// Called every time the window is not doing anything.
// Receive packets, update statistics, and schedule a redisplay.
///////////////////////////////////////////////////////
void LLAppViewer::idle()
{
	pingMainloopTimeout("Main:Idle");
	
	// Update frame timers
	static LLTimer idle_timer;

	LLFrameTimer::updateFrameTime();
	LLFrameTimer::updateFrameCount();
	LLEventTimer::updateClass();
	LLNotificationsUI::LLToast::updateClass();
	LLSmoothInterpolation::updateInterpolants();
	LLMortician::updateClass();
	LLFilePickerThread::clearDead();  //calls LLFilePickerThread::notify()

	F32 dt_raw = idle_timer.getElapsedTimeAndResetF32();

	// Cap out-of-control frame times
	// Too low because in menus, swapping, debugger, etc.
	// Too high because idle called with no objects in view, etc.
	const F32 MIN_FRAME_RATE = 1.f;
	const F32 MAX_FRAME_RATE = 200.f;

	F32 frame_rate_clamped = 1.f / dt_raw;
	frame_rate_clamped = llclamp(frame_rate_clamped, MIN_FRAME_RATE, MAX_FRAME_RATE);
	gFrameDTClamped = 1.f / frame_rate_clamped;

	// Global frame timer
	// Smoothly weight toward current frame
	gFPSClamped = (frame_rate_clamped + (4.f * gFPSClamped)) / 5.f;

	static LLCachedControl<F32> quitAfterSeconds(gSavedSettings, "QuitAfterSeconds");
	F32 qas = (F32)quitAfterSeconds;
	if (qas > 0.f)
	{
		if (gRenderStartTime.getElapsedTimeF32() > qas)
		{
			LL_INFOS() << "Quitting after " << qas << " seconds. See setting \"QuitAfterSeconds\"." << LL_ENDL;
			LLAppViewer::instance()->forceQuit();
		}
	}

	// <FS:AO> setting to quit after N seconds of being AFK. Note: Server will time us out after 30m regardless
	static LLCachedControl<F32> quitAfterSecondsOfAFK(gSavedSettings, "QuitAfterSecondsOfAFK");
	F32 qas_afk = (F32)quitAfterSecondsOfAFK;
	if (!mQuitRequested && qas_afk > 0.f && gAgent.getAFK() && gAwayTimer.getElapsedTimeF32() > qas_afk)
	{
		// go ahead and just quit gracefully
		LL_INFOS() << "Logout, QuitAfterSecondsAFK expired." << LL_ENDL;
		LLAppViewer::instance()->requestQuit();
	}
	// </FS:AO>

	// Must wait until both have avatar object and mute list, so poll
	// here.
	request_initial_instant_messages();

	///////////////////////////////////
	//
	// Special case idle if still starting up
	//
	if (LLStartUp::getStartupState() < STATE_STARTED)
	{
		// Skip rest if idle startup returns false (essentially, no world yet)
		gGLActive = TRUE;
		if (!idle_startup())
		{
			gGLActive = FALSE;
			return;
		}
		gGLActive = FALSE;
	}

	
    F32 yaw = 0.f;				// radians

	if (!gDisconnected)
	{
		LL_RECORD_BLOCK_TIME(FTM_NETWORK);
		// Update spaceserver timeinfo
	    LLWorld::getInstance()->setSpaceTimeUSec(LLWorld::getInstance()->getSpaceTimeUSec() + LLUnits::Seconds::fromValue(dt_raw));
    
    
	    //////////////////////////////////////
	    //
	    // Update simulator agent state
	    //

		static LLCachedControl<bool> rotateRight(gSavedSettings, "RotateRight");
		if (rotateRight)
		{
			gAgent.moveYaw(-1.f);
		}

		{
			LL_RECORD_BLOCK_TIME(FTM_AGENT_AUTOPILOT);
			// Handle automatic walking towards points
			gAgentPilot.updateTarget();
			gAgent.autoPilot(&yaw);
		}

		static LLFrameTimer agent_update_timer;

		// When appropriate, update agent location to the simulator.
		F32 agent_update_time = agent_update_timer.getElapsedTimeF32();
		F32 agent_force_update_time = mLastAgentForceUpdate + agent_update_time;
		BOOL force_update = gAgent.controlFlagsDirty()
							|| (mLastAgentControlFlags != gAgent.getControlFlags())
							|| (agent_force_update_time > (1.0f / (F32) AGENT_FORCE_UPDATES_PER_SECOND));
		if (force_update || (agent_update_time > (1.0f / (F32) AGENT_UPDATES_PER_SECOND)))
		{
			LL_RECORD_BLOCK_TIME(FTM_AGENT_UPDATE);
			// Send avatar and camera info
			mLastAgentControlFlags = gAgent.getControlFlags();
			mLastAgentForceUpdate = force_update ? 0 : agent_force_update_time;
			if(!gAgent.getPhantom())
				send_agent_update(force_update);
			agent_update_timer.reset();
		}
	}

	//////////////////////////////////////
	//
	// Manage statistics
	//
	//
	{
		// Initialize the viewer_stats_timer with an already elapsed time
		// of SEND_STATS_PERIOD so that the initial stats report will
		// be sent immediately.
		static LLFrameStatsTimer viewer_stats_timer(SEND_STATS_PERIOD);

		// Update session stats every large chunk of time
		// *FIX: (?) SAMANTHA
		if (viewer_stats_timer.getElapsedTimeF32() >= SEND_STATS_PERIOD && !gDisconnected)
		{
			LL_INFOS() << "Transmitting sessions stats" << LL_ENDL;
			send_stats();
			viewer_stats_timer.reset();
		}

		// Print the object debugging stats
		// ...well, reset the stats, anyway. What good are the spammy
		//  messages if we can't do anything about them? Bah. -- TS
		static LLFrameTimer object_debug_timer;
		if (object_debug_timer.getElapsedTimeF32() > 5.f)
		{
			object_debug_timer.reset();
			if (gObjectList.mNumDeadObjectUpdates)
			{
				//LL_INFOS() << "Dead object updates: " << gObjectList.mNumDeadObjectUpdates << LL_ENDL;
				gObjectList.mNumDeadObjectUpdates = 0;
			}
			if (gObjectList.mNumUnknownUpdates)
			{
				//LL_INFOS() << "Unknown object updates: " << gObjectList.mNumUnknownUpdates << LL_ENDL;
				gObjectList.mNumUnknownUpdates = 0;
			}

		}
	}

	if (!gDisconnected)
	{
		LL_RECORD_BLOCK_TIME(FTM_NETWORK);
	
	    ////////////////////////////////////////////////
	    //
	    // Network processing
	    //
	    // NOTE: Starting at this point, we may still have pointers to "dead" objects
	    // floating throughout the various object lists.
	    //
		idleNameCache();
		idleNetwork();
	    	        

		// Check for away from keyboard, kick idle agents.
		// be sane and only check for afk 1nce 
		idle_afk_check();

		//  Update statistics for this frame
		update_statistics();
	}

	////////////////////////////////////////
	//
	// Handle the regular UI idle callbacks as well as
	// hover callbacks
	//
    
#ifdef LL_DARWIN
	if (!mQuitRequested)  //MAINT-4243
#endif
	{
// 		LL_RECORD_BLOCK_TIME(FTM_IDLE_CB);

		// Do event notifications if necessary.  Yes, we may want to move this elsewhere.
		gEventNotifier.update();
		
		gIdleCallbacks.callFunctions();
		gInventory.idleNotifyObservers();
		LLAvatarTracker::instance().idleNotifyObservers();
	}
	
	// Metrics logging (LLViewerAssetStats, etc.)
	{
		static LLTimer report_interval;

		// *TODO:  Add configuration controls for this
		F32 seconds = report_interval.getElapsedTimeF32();
		if (seconds >= app_metrics_interval)
		{
			metricsSend(! gDisconnected);
			report_interval.reset();
		}
	}

	if (gDisconnected)
    {
		// <FS:CR> Inworldz hang in disconnecting fix by McCabe Maxstead
		// make sure to quit here if we need to, we can get caught in an infinite loop otherwise -- MC
		if (mQuitRequested && logoutRequestSent() && (gLogoutTimer.getElapsedTimeF32() > gLogoutMaxTime))
		{
			forceQuit();
		}
		// </FS:CR>
		return;
    }
	if (gTeleportDisplay)
    {
		return;
    }

	gViewerWindow->updateUI();

	///////////////////////////////////////
	// Agent and camera movement
	//
	LLCoordGL current_mouse = gViewerWindow->getCurrentMouse();

	{
		// After agent and camera moved, figure out if we need to
		// deselect objects.
		LLSelectMgr::getInstance()->deselectAllIfTooFar();

	}

	{
		// Handle pending gesture processing
		LL_RECORD_BLOCK_TIME(FTM_AGENT_POSITION);
		LLGestureMgr::instance().update();

		gAgent.updateAgentPosition(gFrameDTClamped, yaw, current_mouse.mX, current_mouse.mY);
	}

	{
		LL_RECORD_BLOCK_TIME(FTM_OBJECTLIST_UPDATE); 
		
        if (!(logoutRequestSent() && hasSavedFinalSnapshot()))
		{
			gObjectList.update(gAgent);
		}
	}
	
	//////////////////////////////////////
	//
	// Deletes objects...
	// Has to be done after doing idleUpdates (which can kill objects)
	//

	{
		LL_RECORD_BLOCK_TIME(FTM_CLEANUP);
		{
			LL_RECORD_BLOCK_TIME(FTM_CLEANUP_OBJECTS);
			gObjectList.cleanDeadObjects();
		}
		{
			LL_RECORD_BLOCK_TIME(FTM_CLEANUP_DRAWABLES);
			LLDrawable::cleanupDeadDrawables();
		}
	}
	
	//
	// After this point, in theory we should never see a dead object
	// in the various object/drawable lists.
	//

	//////////////////////////////////////
	//
	// Update/send HUD effects
	//
	// At this point, HUD effects may clean up some references to
	// dead objects.
	//

	{
		LL_RECORD_BLOCK_TIME(FTM_HUD_EFFECTS);
		LLSelectMgr::getInstance()->updateEffects();
		LLHUDManager::getInstance()->cleanupEffects();
		LLHUDManager::getInstance()->sendEffects();
	}

	////////////////////////////////////////
	//
	// Unpack layer data that we've received
	//

	{
		LL_RECORD_BLOCK_TIME(FTM_NETWORK);
		gVLManager.unpackData();
	}
	
	/////////////////////////
	//
	// Update surfaces, and surface textures as well.
	//

	LLWorld::getInstance()->updateVisibilities();
	{
		const F32 max_region_update_time = .001f; // 1ms
		LL_RECORD_BLOCK_TIME(FTM_REGION_UPDATE);
		LLWorld::getInstance()->updateRegions(max_region_update_time);
	}
	
	/////////////////////////
	//
	// Update weather effects
	//
	gSky.propagateHeavenlyBodies(gFrameDTClamped);				// moves sun, moon, and planets

	// Update wind vector 
	LLVector3 wind_position_region;
	static LLVector3 average_wind;

	LLViewerRegion *regionp;
	regionp = LLWorld::getInstance()->resolveRegionGlobal(wind_position_region, gAgent.getPositionGlobal());	// puts agent's local coords into wind_position	
	if (regionp)
	{
		gWindVec = regionp->mWind.getVelocity(wind_position_region);

		// Compute average wind and use to drive motion of water
		
		average_wind = regionp->mWind.getAverage();
		gSky.setWind(average_wind);
		//LLVOWater::setWind(average_wind);
	}
	else
	{
		gWindVec.setVec(0.0f, 0.0f, 0.0f);
	}
	
	//////////////////////////////////////
	//
	// Sort and cull in the new renderer are moved to pipeline.cpp
	// Here, particles are updated and drawables are moved.
	//
	
	LL_RECORD_BLOCK_TIME(FTM_WORLD_UPDATE);
	gPipeline.updateMove();

	LLWorld::getInstance()->updateParticles();

	if (gAgentPilot.isPlaying() && gAgentPilot.getOverrideCamera())
	{
		gAgentPilot.moveCamera();
	}
	else if (LLViewerJoystick::getInstance()->getOverrideCamera())
	{ 
		LLViewerJoystick::getInstance()->moveFlycam();
	}
	else
	{
		if (LLToolMgr::getInstance()->inBuildMode())
		{
			LLViewerJoystick::getInstance()->moveObjects();
		}

		gAgentCamera.updateCamera();
	}

	// update media focus
	LLViewerMediaFocus::getInstance()->update();
	
	// Update marketplace
	LLMarketplaceInventoryImporter::update();
	LLMarketplaceInventoryNotifications::update();

	// objects and camera should be in sync, do LOD calculations now
	{
		LL_RECORD_BLOCK_TIME(FTM_LOD_UPDATE);
		gObjectList.updateApparentAngles(gAgent);
	}

	// Update AV render info
	LLAvatarRenderInfoAccountant::getInstance()->idle();

	{
		LL_RECORD_BLOCK_TIME(FTM_AUDIO_UPDATE);
		
		if (gAudiop)
		{
		    audio_update_volume(false);
			audio_update_listener();
			audio_update_wind(false);

			// this line actually commits the changes we've made to source positions, etc.
			const F32 max_audio_decode_time = 0.002f; // 2 ms decode time
			gAudiop->idle(max_audio_decode_time);
		}
	}

	// Execute deferred tasks.
	LLDeferredTaskList::instance().run();
	
	// Handle shutdown process, for example, 
	// wait for floaters to close, send quit message,
	// forcibly quit if it has taken too long
	if (mQuitRequested)
	{
		gGLActive = TRUE;
		idleShutdown();
	}
}

void LLAppViewer::idleShutdown()
{
	// Wait for all modal alerts to get resolved
	if (LLModalDialog::activeCount() > 0)
	{
		return;
	}

	// close IM interface
	if(gIMMgr)
	{
		gIMMgr->disconnectAllSessions();
	}
	
	// Wait for all floaters to get resolved
	if (gFloaterView
		&& !gFloaterView->allChildrenClosed())
	{
		return;
	}



	
	// ProductEngine: Try moving this code to where we shut down sTextureCache in cleanup()
	// *TODO: ugly
	static bool saved_teleport_history = false;
	if (!saved_teleport_history)
	{
		saved_teleport_history = true;
		LLTeleportHistory::getInstance()->dump();
		LLLocationHistory::getInstance()->save(); // *TODO: find a better place for doing this
		return;
	}

	static bool saved_snapshot = false;
	if (!saved_snapshot)
	{
		saved_snapshot = true;
		saveFinalSnapshot();
		return;
	}

	const F32 SHUTDOWN_UPLOAD_SAVE_TIME = 5.f;

	S32 pending_uploads = gAssetStorage->getNumPendingUploads();
	if (pending_uploads > 0
		&& gLogoutTimer.getElapsedTimeF32() < SHUTDOWN_UPLOAD_SAVE_TIME
		&& !logoutRequestSent())
	{
		static S32 total_uploads = 0;
		// Sometimes total upload count can change during logout.
		total_uploads = llmax(total_uploads, pending_uploads);
		gViewerWindow->setShowProgress(true,!gSavedSettings.getBOOL("FSDisableLogoutScreens"));
		S32 finished_uploads = total_uploads - pending_uploads;
		F32 percent = 100.f * finished_uploads / total_uploads;
		gViewerWindow->setProgressPercent(percent);
		gViewerWindow->setProgressString(LLTrans::getString("SavingSettings"));
		return;
	}

	if (gPendingMetricsUploads > 0
		&& gLogoutTimer.getElapsedTimeF32() < SHUTDOWN_UPLOAD_SAVE_TIME
		&& !logoutRequestSent())
	{
		return;
	}

	// All floaters are closed.  Tell server we want to quit.
	if( !logoutRequestSent() )
	{
		sendLogoutRequest();

		// Wait for a LogoutReply message
		gViewerWindow->setShowProgress(true,!gSavedSettings.getBOOL("FSDisableLogoutScreens"));
		gViewerWindow->setProgressPercent(100.f);
		gViewerWindow->setProgressString(LLTrans::getString("LoggingOut"));
		return;
	}

	// Make sure that we quit if we haven't received a reply from the server.
	if( logoutRequestSent() 
		&& gLogoutTimer.getElapsedTimeF32() > gLogoutMaxTime )
	{
		forceQuit();
		return;
	}
}

void LLAppViewer::sendLogoutRequest()
{
	if(!mLogoutRequestSent && gMessageSystem)
	{
		//Set internal status variables and marker files before actually starting the logout process
		gLogoutInProgress = TRUE;
		if (!mSecondInstance)
		{
			mLogoutMarkerFileName = gDirUtilp->getExpandedFilename(LL_PATH_LOGS,LOGOUT_MARKER_FILE_NAME);
		
			mLogoutMarkerFile.open(mLogoutMarkerFileName, LL_APR_WB);
			if (mLogoutMarkerFile.getFileHandle())
			{
				LL_INFOS("MarkerFile") << "Created logout marker file '"<< mLogoutMarkerFileName << "' " << LL_ENDL;
				recordMarkerVersion(mLogoutMarkerFile);
			}
			else
			{
				LL_WARNS("MarkerFile") << "Cannot create logout marker file " << mLogoutMarkerFileName << LL_ENDL;
			}		
		}
		else
		{
			LL_INFOS("MarkerFile") << "Did not logout marker file because this is a second instance" << LL_ENDL;
		}
		
		LLMessageSystem* msg = gMessageSystem;
		msg->newMessageFast(_PREHASH_LogoutRequest);
		msg->nextBlockFast(_PREHASH_AgentData);
		msg->addUUIDFast(_PREHASH_AgentID, gAgent.getID() );
		msg->addUUIDFast(_PREHASH_SessionID, gAgent.getSessionID());
		gAgent.sendReliableMessage();

		gLogoutTimer.reset();
		gLogoutMaxTime = LOGOUT_REQUEST_TIME;
		mLogoutRequestSent = TRUE;
		
		if(LLVoiceClient::instanceExists())
		{
			LLVoiceClient::getInstance()->leaveChannel();
		}
	}
}

void LLAppViewer::idleNameCache()
{
	// Neither old nor new name cache can function before agent has a region
	LLViewerRegion* region = gAgent.getRegion();
	if (!region) return;

	// deal with any queued name requests and replies.
	gCacheName->processPending();

	// Can't run the new cache until we have the list of capabilities
	// for the agent region, and can therefore decide whether to use
	// display names or fall back to the old name system.
	if (!region->capabilitiesReceived()) return;

	// Agent may have moved to a different region, so need to update cap URL
	// for name lookups.  Can't do this in the cap grant code, as caps are
	// granted to neighbor regions before the main agent gets there.  Can't
	// do it in the move-into-region code because cap not guaranteed to be
	// granted yet, for example on teleport.
	bool had_capability = LLAvatarNameCache::hasNameLookupURL();
	std::string name_lookup_url;
	name_lookup_url.reserve(128); // avoid a memory allocation below
	name_lookup_url = region->getCapability("GetDisplayNames");
	bool have_capability = !name_lookup_url.empty();
	if (have_capability)
	{
		// we have support for display names, use it
	    U32 url_size = name_lookup_url.size();
	    // capabilities require URLs with slashes before query params:
	    // https://<host>:<port>/cap/<uuid>/?ids=<blah>
	    // but the caps are granted like:
	    // https://<host>:<port>/cap/<uuid>
	    if (url_size > 0 && name_lookup_url[url_size-1] != '/')
	    {
		    name_lookup_url += '/';
	    }
		LLAvatarNameCache::setNameLookupURL(name_lookup_url);
	}
	else
	{
		// Display names not available on this region
		LLAvatarNameCache::setNameLookupURL( std::string() );
	}

	// Error recovery - did we change state?
	if (had_capability != have_capability)
	{
		// name tags are persistant on screen, so make sure they refresh
		LLVOAvatar::invalidateNameTags();
	}

	LLAvatarNameCache::idle();
}

//
// Handle messages, and all message related stuff
//

#define TIME_THROTTLE_MESSAGES

#ifdef TIME_THROTTLE_MESSAGES
#define CHECK_MESSAGES_DEFAULT_MAX_TIME .020f // 50 ms = 50 fps (just for messages!)
static F32 CheckMessagesMaxTime = CHECK_MESSAGES_DEFAULT_MAX_TIME;
#endif

static LLTrace::BlockTimerStatHandle FTM_IDLE_NETWORK("Idle Network");
static LLTrace::BlockTimerStatHandle FTM_MESSAGE_ACKS("Message Acks");
static LLTrace::BlockTimerStatHandle FTM_RETRANSMIT("Retransmit");
static LLTrace::BlockTimerStatHandle FTM_TIMEOUT_CHECK("Timeout Check");
static LLTrace::BlockTimerStatHandle FTM_DYNAMIC_THROTTLE("Dynamic Throttle");
static LLTrace::BlockTimerStatHandle FTM_CHECK_REGION_CIRCUIT("Check Region Circuit");

void LLAppViewer::idleNetwork()
{
	pingMainloopTimeout("idleNetwork");
	
	gObjectList.mNumNewObjects = 0;
	S32 total_decoded = 0;

	static LLCachedControl<bool> speedTest(gSavedSettings, "SpeedTest");
	if (!speedTest)
	{
		LL_RECORD_BLOCK_TIME(FTM_IDLE_NETWORK); // decode
		
		LLTimer check_message_timer;
		//  Read all available packets from network 
		const S64 frame_count = gFrameCount;  // U32->S64
		F32 total_time = 0.0f;

		while (gMessageSystem->checkAllMessages(frame_count, gServicePump)) 
		{
			if (gDoDisconnect)
			{
				// We're disconnecting, don't process any more messages from the server
				// We're usually disconnecting due to either network corruption or a
				// server going down, so this is OK.
				break;
			}
			
			total_decoded++;
			gPacketsIn++;

			if (total_decoded > MESSAGE_MAX_PER_FRAME)
			{
				break;
			}

#ifdef TIME_THROTTLE_MESSAGES
			// Prevent slow packets from completely destroying the frame rate.
			// This usually happens due to clumps of avatars taking huge amount
			// of network processing time (which needs to be fixed, but this is
			// a good limit anyway).
			total_time = check_message_timer.getElapsedTimeF32();
			if (total_time >= CheckMessagesMaxTime)
				break;
#endif
		}

		// Handle per-frame message system processing.
		gMessageSystem->processAcks(gSavedSettings.getF32("AckCollectTime"));

#ifdef TIME_THROTTLE_MESSAGES
		if (total_time >= CheckMessagesMaxTime)
		{
			// Increase CheckMessagesMaxTime so that we will eventually catch up
			CheckMessagesMaxTime *= 1.035f; // 3.5% ~= x2 in 20 frames, ~8x in 60 frames
		}
		else
		{
			// Reset CheckMessagesMaxTime to default value
			CheckMessagesMaxTime = CHECK_MESSAGES_DEFAULT_MAX_TIME;
		}
#endif
		


		// we want to clear the control after sending out all necessary agent updates
		gAgent.resetControlFlags();
				
		// Decode enqueued messages...
		S32 remaining_possible_decodes = MESSAGE_MAX_PER_FRAME - total_decoded;

		if( remaining_possible_decodes <= 0 )
		{
			LL_INFOS() << "Maxed out number of messages per frame at " << MESSAGE_MAX_PER_FRAME << LL_ENDL;
		}

		if (gPrintMessagesThisFrame)
		{
			LL_INFOS() << "Decoded " << total_decoded << " msgs this frame!" << LL_ENDL;
			gPrintMessagesThisFrame = FALSE;
		}
	}
	add(LLStatViewer::NUM_NEW_OBJECTS, gObjectList.mNumNewObjects);

	// Retransmit unacknowledged packets.
	gXferManager->retransmitUnackedPackets();
	gAssetStorage->checkForTimeouts();
	gViewerThrottle.updateDynamicThrottle();

	// Check that the circuit between the viewer and the agent's current
	// region is still alive
	LLViewerRegion *agent_region = gAgent.getRegion();
	if (agent_region && (LLStartUp::getStartupState()==STATE_STARTED))
	{
		LLUUID this_region_id = agent_region->getRegionID();
		bool this_region_alive = agent_region->isAlive();
		if ((mAgentRegionLastAlive && !this_region_alive) // newly dead
		    && (mAgentRegionLastID == this_region_id)) // same region
		{
			forceDisconnect(LLTrans::getString("AgentLostConnection"));
		}
		mAgentRegionLastID = this_region_id;
		mAgentRegionLastAlive = this_region_alive;
	}
}

void LLAppViewer::disconnectViewer()
{
	if (gDisconnected)
	{
		return;
	}
	//
	// Cleanup after quitting.
	//	
	// Save snapshot for next time, if we made it through initialization

	LL_INFOS() << "Disconnecting viewer!" << LL_ENDL;

	// Dump our frame statistics

	// Remember if we were flying
	gSavedSettings.setBOOL("FlyingAtExit", gAgent.getFlying() );

	// Un-minimize all windows so they don't get saved minimized
	if (gFloaterView)
	{
		gFloaterView->restoreAll();
	}

	// <FS:Ansariel> Firestorm radar: Shutdown radar
	if (FSRadar::instanceExists())
	{
		FSRadar::deleteSingleton();
	}
	// <FS:Ansariel>

	if (LLSelectMgr::getInstance())
	{
		LLSelectMgr::getInstance()->deselectAll();
	}

	// save inventory if appropriate
	gInventory.cache(gInventory.getRootFolderID(), gAgent.getID());
	if (gInventory.getLibraryRootFolderID().notNull()
		&& gInventory.getLibraryOwnerID().notNull())
	{
		gInventory.cache(
			gInventory.getLibraryRootFolderID(),
			gInventory.getLibraryOwnerID());
	}

	saveNameCache();
	if (LLExperienceCache::instanceExists())
	{
		// TODO: LLExperienceCache::cleanup() logic should be moved to
		// cleanupSingleton().
		LLExperienceCache::instance().cleanup();
	}

	// close inventory interface, close all windows
	LLSidepanelInventory::cleanup();

// [SL:KB] - Patch: Appearance-Misc | Checked: 2013-02-12 (Catznip-3.4)
	// Destroying all objects below will trigger attachment detaching code and attempt to remove the COF links for them
	LLAppearanceMgr::instance().setAttachmentInvLinkEnable(false);
// [/SL:KB]

	gAgentWearables.cleanup();
	gAgentCamera.cleanup();
	// Also writes cached agent settings to gSavedSettings
	gAgent.cleanup();

	// This is where we used to call gObjectList.destroy() and then delete gWorldp.
	// Now we just ask the LLWorld singleton to cleanly shut down.
	if(LLWorld::instanceExists())
	{
		LLWorld::getInstance()->destroyClass();
	}
	LLVOCache::deleteSingleton();

	// call all self-registered classes
	LLDestroyClassList::instance().fireCallbacks();

	cleanup_xfer_manager();
	gDisconnected = TRUE;

	// Pass the connection state to LLUrlEntryParcel not to attempt
	// parcel info requests while disconnected.
	LLUrlEntryParcel::setDisconnected(gDisconnected);
}

bool LLAppViewer::onChangeFrameLimit(LLSD const & evt)
{
	if (evt.asInteger() > 0)
	{
		mMinMicroSecPerFrame = 1000000 / evt.asInteger();
	}
	else
	{
		mMinMicroSecPerFrame = 0;
	}
	return false;
}

void LLAppViewer::forceErrorLLError()
{
   	LL_ERRS() << "This is a deliberate llerror" << LL_ENDL;
}

void LLAppViewer::forceErrorBreakpoint()
{
   	LL_WARNS() << "Forcing a deliberate breakpoint" << LL_ENDL;
#ifdef LL_WINDOWS
    DebugBreak();
#else
    asm ("int $3");
#endif
    return;
}

void LLAppViewer::forceErrorBadMemoryAccess()
{
   	LL_WARNS() << "Forcing a deliberate bad memory access" << LL_ENDL;
    S32* crash = NULL;
    *crash = 0xDEADBEEF;  
    return;
}

void LLAppViewer::forceErrorInfiniteLoop()
{
   	LL_WARNS() << "Forcing a deliberate infinite loop" << LL_ENDL;
    while(true)
    {
        ;
    }
    return;
}
 
void LLAppViewer::forceErrorSoftwareException()
{
   	LL_WARNS() << "Forcing a deliberate exception" << LL_ENDL;
    LLTHROW(LLException("User selected Force Software Exception"));
}

void LLAppViewer::forceErrorDriverCrash()
{
   	LL_WARNS() << "Forcing a deliberate driver crash" << LL_ENDL;
	glDeleteTextures(1, NULL);
}

// <FS:ND> Change from std::string to char const*, saving a lot of object construction/destruction per frame
//void LLAppViewer::initMainloopTimeout(const std::string& state, F32 secs)
void LLAppViewer::initMainloopTimeout( char const* state, F32 secs)
// </FS:ND>
{
	if(!mMainloopTimeout)
	{
		mMainloopTimeout = new LLWatchdogTimeout();
		resumeMainloopTimeout(state, secs);
	}
}

void LLAppViewer::destroyMainloopTimeout()
{
	if(mMainloopTimeout)
	{
		delete mMainloopTimeout;
		mMainloopTimeout = NULL;
	}
}

// <FS:ND> Change from std::string to char const*, saving a lot of object construction/destruction per frame
//void LLAppViewer::resumeMainloopTimeout(const std::string& state, F32 secs)
void LLAppViewer::resumeMainloopTimeout( char const* state, F32 secs)
// </FS:ND>
{
	if(mMainloopTimeout)
	{
		if(secs < 0.0f)
		{
			// <FS:ND> Gets called often in display loop
			// secs = gSavedSettings.getF32("MainloopTimeoutDefault");
			static LLCachedControl< F32 > MainloopTimeoutDefault( gSavedSettings, "MainloopTimeoutDefault" );
			secs = MainloopTimeoutDefault;
			// </FS:ND>
		}
		
		mMainloopTimeout->setTimeout(secs);
		mMainloopTimeout->start(state);
	}
}

void LLAppViewer::pauseMainloopTimeout()
{
	if(mMainloopTimeout)
	{
		mMainloopTimeout->stop();
	}
}

// <FS:ND> Change from std::string to char const*, saving a lot of object construction/destruction per frame
//void LLAppViewer::pingMainloopTimeout(const std::string& state, F32 secs)
void LLAppViewer::pingMainloopTimeout( char const* state, F32 secs)
// </FS:ND>
{
//	if(!restoreErrorTrap())
//	{
//		LL_WARNS() << "!!!!!!!!!!!!! Its an error trap!!!!" << state << LL_ENDL;
//	}
	
	if(mMainloopTimeout)
	{
		if(secs < 0.0f)
		{
			// <FS:ND> Gets called often in display loop
			// secs = gSavedSettings.getF32("MainloopTimeoutDefault");
			static LLCachedControl< F32 > MainloopTimeoutDefault( gSavedSettings, "MainloopTimeoutDefault" );
			secs = MainloopTimeoutDefault;
			// </FS:ND>
		}

		mMainloopTimeout->setTimeout(secs);
		mMainloopTimeout->ping(state);
	}
}

void LLAppViewer::handleLoginComplete()
{
	gLoggedInTime.start();
	initMainloopTimeout("Mainloop Init");

	// Store some data to DebugInfo in case of a freeze.
	gDebugInfo["ClientInfo"]["Name"] = LLVersionInfo::getChannel();
// [SL:KB] - Patch: Viewer-CrashReporting | Checked: 2011-05-08 (Catznip-2.6.0a) | Added: Catznip-2.6.0a
	gDebugInfo["ClientInfo"]["Version"] = LLVersionInfo::getVersion();
	gDebugInfo["ClientInfo"]["Platform"] = LLVersionInfo::getBuildPlatform();
// [/SL:KB]
	gDebugInfo["ClientInfo"]["MajorVersion"] = LLVersionInfo::getMajor();
	gDebugInfo["ClientInfo"]["MinorVersion"] = LLVersionInfo::getMinor();
	gDebugInfo["ClientInfo"]["PatchVersion"] = LLVersionInfo::getPatch();
	gDebugInfo["ClientInfo"]["BuildVersion"] = LLVersionInfo::getBuild();

// <FS:ND> Add which flavor of FS generated an error
#ifdef OPENSIM
	gDebugInfo["ClientInfo"]["Flavor"] = "oss";
#else
	gDebugInfo["ClientInfo"]["Flavor"] = "hvk";
#endif
// </FS:ND>

	LLParcel* parcel = LLViewerParcelMgr::getInstance()->getAgentParcel();
	if ( parcel && parcel->getMusicURL()[0])
	{
		gDebugInfo["ParcelMusicURL"] = parcel->getMusicURL();
	}	
	if ( parcel && parcel->getMediaURL()[0])
	{
		gDebugInfo["ParcelMediaURL"] = parcel->getMediaURL();
	}
	
//	gDebugInfo["SettingsFilename"] = gSavedSettings.getString("ClientSettingsFile");
// [SL:KB] - Patch: Viewer-CrashReporting | Checked: 2010-11-16 (Catznip-2.6.0a) | Added: Catznip-2.4.0b
	if (gCrashSettings.getBOOL("CrashSubmitSettings"))
	{
		// Only include settings.xml if the user consented
		gDebugInfo["SettingsFilename"] = gSavedSettings.getString("ClientSettingsFile");
	}
// [/SL:KB]
//	gDebugInfo["CAFilename"] = gDirUtilp->getCAFile();
//	gDebugInfo["ViewerExePath"] = gDirUtilp->getExecutablePathAndName();
//	gDebugInfo["CurrentPath"] = gDirUtilp->getCurPath();

// [SL:KB] - Patch: Viewer-CrashReporting | Checked: 2010-11-14 (Catznip-2.6.0a) | Added: Catznip-2.4.0a
	// Current host and region would expose too much information, but do track the last server version
	gDebugInfo["LastVersionChannel"] = gLastVersionChannel;
// [/SL:KB]
/*
	if(gAgent.getRegion())
	{
		gDebugInfo["CurrentSimHost"] = gAgent.getRegionHost().getHostName();
		gDebugInfo["CurrentRegion"] = gAgent.getRegion()->getName();
	}
*/

	if(LLAppViewer::instance()->mMainloopTimeout)
	{
		gDebugInfo["MainloopTimeoutState"] = LLAppViewer::instance()->mMainloopTimeout->getState();
	}

	mOnLoginCompleted();

	// <FS:TT> Window Title Access
	std::string full_name;
	const LLSD login_response = LLLoginInstance::getInstance()->getResponse();
	if (login_response.has("first_name"))
	{
		full_name = login_response["first_name"].asString();
		LLStringUtil::replaceChar(full_name, '"', ' ');
		LLStringUtil::trim(full_name);

		if (login_response.has("last_name"))
		{
			std::string temp_string = login_response["last_name"].asString();
			LLStringUtil::replaceChar(temp_string, '"', ' ');
			LLStringUtil::trim(temp_string);
			if (temp_string.compare("Resident") != 0)
			{
				full_name.append(" ").append(temp_string);
			}
		}
	}
	if (!full_name.empty())
	{
		gWindowTitle += std::string(" - ") + full_name;
		LLStringUtil::truncate(gWindowTitle, 255);
		gViewerWindow->getWindow()->setTitle(gWindowTitle);
	}
	// </FS:TT>

// [SL:KB] - Patch: Build-ScriptRecover | Checked: 2011-11-24 (Catznip-3.2.0) | Added: Catznip-3.2.0
	LLScriptRecoverQueue::recoverIfNeeded();
// [/SL:KB]

	writeDebugInfo();
	
	// <FS:AO> Warn users cache purge will affect usability
	if (mPurgeCache)
	{
		LLNotificationsUtil::add("CacheEmpty");
	}
	// </FS:AO>
	
	// we logged in successfully, so save settings on logout
	LL_DEBUGS() << "Login successful, per account settings will be saved on log out." << LL_ENDL;
	mSavePerAccountSettings=true;
}

void LLAppViewer::launchUpdater()
{
		LLSD query_map = LLSD::emptyMap();
	query_map["os"] = gPlatform;

	// *TODO change userserver to be grid on both viewer and sim, since
	// userserver no longer exists.
	query_map["userserver"] = LLGridManager::getInstance()->getGridId();
	query_map["channel"] = LLVersionInfo::getChannel();
	// *TODO constantize this guy
	// *NOTE: This URL is also used in win_setup/lldownloader.cpp
	LLURI update_url = LLURI::buildHTTP("phoenixviewer.com", 80, "update.php", query_map);
	
	if(LLAppViewer::sUpdaterInfo)
	{
		delete LLAppViewer::sUpdaterInfo;
	}
	LLAppViewer::sUpdaterInfo = new LLAppViewer::LLUpdaterInfo() ;

	// if a sim name was passed in via command line parameter (typically through a SLURL)
	if ( LLStartUp::getStartSLURL().getType() == LLSLURL::LOCATION )
	{
		// record the location to start at next time
		gSavedSettings.setString( "NextLoginLocation", LLStartUp::getStartSLURL().getSLURLString()); 
	};

#if LL_WINDOWS
	LLAppViewer::sUpdaterInfo->mUpdateExePath = gDirUtilp->getTempFilename();
	if (LLAppViewer::sUpdaterInfo->mUpdateExePath.empty())
	{
		delete LLAppViewer::sUpdaterInfo ;
		LLAppViewer::sUpdaterInfo = NULL ;

		// We're hosed, bail
		LL_WARNS("AppInit") << "LLDir::getTempFilename() failed" << LL_ENDL;
		return;
	}

	LLAppViewer::sUpdaterInfo->mUpdateExePath += ".exe";

	std::string updater_source = gDirUtilp->getAppRODataDir();
	updater_source += gDirUtilp->getDirDelimiter();
	updater_source += "updater.exe";

	LL_DEBUGS("AppInit") << "Calling CopyFile source: " << updater_source
			<< " dest: " << LLAppViewer::sUpdaterInfo->mUpdateExePath
			<< LL_ENDL;


	if (!CopyFileA(updater_source.c_str(), LLAppViewer::sUpdaterInfo->mUpdateExePath.c_str(), FALSE))
	{
		delete LLAppViewer::sUpdaterInfo ;
		LLAppViewer::sUpdaterInfo = NULL ;

		LL_WARNS("AppInit") << "Unable to copy the updater!" << LL_ENDL;

		return;
	}

	LLAppViewer::sUpdaterInfo->mParams << "-url \"" << update_url.asString() << "\"";

	LL_DEBUGS("AppInit") << "Calling updater: " << LLAppViewer::sUpdaterInfo->mUpdateExePath << " " << LLAppViewer::sUpdaterInfo->mParams.str() << LL_ENDL;

	//Explicitly remove the marker file, otherwise we pass the lock onto the child process and things get weird.
	LLAppViewer::instance()->removeMarkerFiles(); // In case updater fails

	// *NOTE:Mani The updater is spawned as the last thing before the WinMain exit.
	// see LLAppViewerWin32.cpp
	
#elif LL_DARWIN
	LLAppViewer::sUpdaterInfo->mUpdateExePath = "'";
	LLAppViewer::sUpdaterInfo->mUpdateExePath += gDirUtilp->getAppRODataDir();
	LLAppViewer::sUpdaterInfo->mUpdateExePath += "/mac-updater.app/Contents/MacOS/mac-updater' -url \"";
	LLAppViewer::sUpdaterInfo->mUpdateExePath += update_url.asString();
	LLAppViewer::sUpdaterInfo->mUpdateExePath += "\" -name \"";
	LLAppViewer::sUpdaterInfo->mUpdateExePath += LLAppViewer::instance()->getSecondLifeTitle();
        LLAppViewer::sUpdaterInfo->mUpdateExePath += "\" -bundleid \"";
        LLAppViewer::sUpdaterInfo->mUpdateExePath += LL_VERSION_BUNDLE_ID;
	LLAppViewer::sUpdaterInfo->mUpdateExePath += "\" &";

	LL_DEBUGS("AppInit") << "Calling updater: " << LLAppViewer::sUpdaterInfo->mUpdateExePath << LL_ENDL;

	// Run the auto-updater.
	system(LLAppViewer::sUpdaterInfo->mUpdateExePath.c_str()); /* Flawfinder: ignore */

#elif (LL_LINUX || LL_SOLARIS) && LL_GTK
	// we tell the updater where to find the xml containing string
	// translations which it can use for its own UI
	std::string xml_strings_file = "strings.xml";
	std::vector<std::string> xui_path_vec =
		gDirUtilp->findSkinnedFilenames(LLDir::XUI, xml_strings_file);
	std::string xml_search_paths;
	const char* delim = "";
	// build comma-delimited list of xml paths to pass to updater
	BOOST_FOREACH(std::string this_skin_path, xui_path_vec)
	{
		// Although we already have the full set of paths with the filename
		// appended, the linux-updater.bin command-line switches require us to
		// snip the filename OFF and pass it as a separate switch argument. :-P
		LL_INFOS() << "Got a XUI path: " << this_skin_path << LL_ENDL;
		xml_search_paths.append(delim);
		xml_search_paths.append(gDirUtilp->getDirName(this_skin_path));
		delim = ",";
	}
	// build the overall command-line to run the updater correctly
	LLAppViewer::sUpdaterInfo->mUpdateExePath = 
		gDirUtilp->getExecutableDir() + "/" + "linux-updater.bin" + 
		" --url \"" + update_url.asString() + "\"" +
		" --name \"" + LLAppViewer::instance()->getSecondLifeTitle() + "\"" +
		" --dest \"" + gDirUtilp->getAppRODataDir() + "\"" +
		" --stringsdir \"" + xml_search_paths + "\"" +
		" --stringsfile \"" + xml_strings_file + "\"";

	LL_INFOS("AppInit") << "Calling updater: " 
			    << LLAppViewer::sUpdaterInfo->mUpdateExePath << LL_ENDL;

	// *TODO: we could use the gdk equivalent to ensure the updater
	// gets started on the same screen.
	GError *error = NULL;
	if (!g_spawn_command_line_async(LLAppViewer::sUpdaterInfo->mUpdateExePath.c_str(), &error))
	{
		LL_ERRS() << "Failed to launch updater: "
		       << error->message
		       << LL_ENDL;
	}
	if (error) {
		g_error_free(error);
	}
#else
	OSMessageBox(LLTrans::getString("MBNoAutoUpdate"), LLStringUtil::null, OSMB_OK);
#endif

	// *REMOVE:Mani - Saving for reference...
	// LLAppViewer::instance()->forceQuit();
}

//virtual
void LLAppViewer::setMasterSystemAudioMute(bool mute)
{
	gSavedSettings.setBOOL("MuteAudio", mute);
}

//virtual
bool LLAppViewer::getMasterSystemAudioMute()
{
	// <FS:Ansariel> Replace frequently called gSavedSettings
	//return gSavedSettings.getBOOL("MuteAudio");
	static LLCachedControl<bool> sMuteAudio(gSavedSettings, "MuteAudio");
	return sMuteAudio;
	// </FS:Ansariel>
}

//----------------------------------------------------------------------------
// Metrics-related methods (static and otherwise)
//----------------------------------------------------------------------------

/**
 * LLViewerAssetStats collects data on a per-region (as defined by the agent's
 * location) so we need to tell it about region changes which become a kind of
 * hidden variable/global state in the collectors.  For collectors not running
 * on the main thread, we need to send a message to move the data over safely
 * and cheaply (amortized over a run).
 */
void LLAppViewer::metricsUpdateRegion(U64 region_handle)
{
	if (0 != region_handle)
	{
		LLViewerAssetStatsFF::set_region(region_handle);
	}
}

/**
 * Attempts to start a multi-threaded metrics report to be sent back to
 * the grid for consumption.
 */
void LLAppViewer::metricsSend(bool enable_reporting)
{
	if (! gViewerAssetStats)
		return;

	if (LLAppViewer::sTextureFetch)
	{
		LLViewerRegion * regionp = gAgent.getRegion();

		if (enable_reporting && regionp)
		{
			std::string	caps_url = regionp->getCapability("ViewerMetrics");

            LLSD sd = gViewerAssetStats->asLLSD(true);

			// Send a report request into 'thread1' to get the rest of the data
			// and provide some additional parameters while here.
			LLAppViewer::sTextureFetch->commandSendMetrics(caps_url,
														   gAgentSessionID,
														   gAgentID,
														   sd);
		}
		else
		{
			LLAppViewer::sTextureFetch->commandDataBreak();
		}
	}

	// Reset even if we can't report.  Rather than gather up a huge chunk of
	// data, we'll keep to our sampling interval and retain the data
	// resolution in time.
	gViewerAssetStats->restart();
}
<|MERGE_RESOLUTION|>--- conflicted
+++ resolved
@@ -781,12 +781,9 @@
 	mUpdater(new LLUpdaterService()),
 	mSettingsLocationList(NULL),
 	mIsFirstRun(false),
-<<<<<<< HEAD
+	mMinMicroSecPerFrame(0.f),
 	mSaveSettingsOnExit(true),		// <FS:Zi> Backup Settings
 	mPurgeTextures(false) // <FS:Ansariel> FIRE-13066
-=======
-	mMinMicroSecPerFrame(0.f)
->>>>>>> d80981de
 {
 	if(NULL != sInstance)
 	{
@@ -1551,18 +1548,11 @@
 	LLEventPump& mainloop(LLEventPumps::instance().obtain("mainloop"));
 	LLSD newFrame;
 
-<<<<<<< HEAD
 	// <FS:Ansariel> MaxFPS Viewer-Chui merge error
-	//LLTimer frameTimer,idleTimer;
-	LLTimer frameTimer,idleTimer,periodicRenderingTimer;
+	LLTimer periodicRenderingTimer;
+	BOOL restore_rendering_masks = FALSE;
 	// </FS:Ansariel> MaxFPS Viewer-Chui merge error
-	LLTimer debugTime;
-
-	// <FS:Ansariel> MaxFPS Viewer-Chui merge error
-	BOOL restore_rendering_masks = FALSE;
-
-=======
->>>>>>> d80981de
+
 	//LLPrivateMemoryPoolTester::getInstance()->run(false) ;
 	//LLPrivateMemoryPoolTester::getInstance()->run(true) ;
 	//LLPrivateMemoryPoolTester::destroy() ;
@@ -1716,7 +1706,7 @@
 				gGLActive = FALSE;
 			}
 		}
-			
+
 		pingMainloopTimeout("Main:Sleep");
 
 		pauseMainloopTimeout();
